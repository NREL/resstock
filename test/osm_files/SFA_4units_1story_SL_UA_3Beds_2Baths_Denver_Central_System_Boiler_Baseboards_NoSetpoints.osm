!- NOTE: Auto-generated from /test/osw_files/SFA_4units_1story_SL_UA_3Beds_2Baths_Denver_Central_System_Boiler_Baseboards_NoSetpoints.osw

OS:Version,
<<<<<<< HEAD
  {f889bc2a-87fb-457a-9bae-9dd3b540e456}, !- Handle
  3.2.1;                                  !- Version Identifier

OS:SimulationControl,
  {9432ae25-fca8-42aa-93c9-8d18f29c9e06}, !- Handle
=======
  {584ddcbf-2eae-45e4-9766-b2da79740a16}, !- Handle
  3.2.1;                                  !- Version Identifier

OS:SimulationControl,
  {9f0a1065-ff49-4e76-8ce6-cc40c931b389}, !- Handle
>>>>>>> a49bb51b
  ,                                       !- Do Zone Sizing Calculation
  ,                                       !- Do System Sizing Calculation
  ,                                       !- Do Plant Sizing Calculation
  Yes;                                    !- Run Simulation for Sizing Periods

OS:Timestep,
<<<<<<< HEAD
  {1c4a0f1f-2ecf-4499-9821-1d7e4e026aee}, !- Handle
  6;                                      !- Number of Timesteps per Hour

OS:ShadowCalculation,
  {7b658734-8f6e-4d8f-9430-2fa49a0d0b5c}, !- Handle
=======
  {5ba93c6b-7f52-45cd-89ce-d55ab7b796ac}, !- Handle
  6;                                      !- Number of Timesteps per Hour

OS:ShadowCalculation,
  {ef11e37c-e6a0-4f3d-9c4e-4c67ddcc1310}, !- Handle
>>>>>>> a49bb51b
  PolygonClipping,                        !- Shading Calculation Method
  ,                                       !- Shading Calculation Update Frequency Method
  20,                                     !- Shading Calculation Update Frequency
  200,                                    !- Maximum Figures in Shadow Overlap Calculations
  ,                                       !- Polygon Clipping Algorithm
  512,                                    !- Pixel Counting Resolution
  DetailedSkyDiffuseModeling,             !- Sky Diffuse Modeling Algorithm
  No,                                     !- Output External Shading Calculation Results
  No,                                     !- Disable Self-Shading Within Shading Zone Groups
  No;                                     !- Disable Self-Shading From Shading Zone Groups to Other Zones

OS:SurfaceConvectionAlgorithm:Outside,
<<<<<<< HEAD
  {7ed7beac-b5ec-4688-a20b-2b89a01d0403}, !- Handle
  DOE-2;                                  !- Algorithm

OS:SurfaceConvectionAlgorithm:Inside,
  {ed8c6576-6eab-437e-8607-963afa13b23f}, !- Handle
  TARP;                                   !- Algorithm

OS:ZoneCapacitanceMultiplier:ResearchSpecial,
  {cfe2b296-639d-42d9-9157-1e5b335e9753}, !- Handle
=======
  {272a4188-d6ad-4ec1-b6f8-a8613af197d8}, !- Handle
  DOE-2;                                  !- Algorithm

OS:SurfaceConvectionAlgorithm:Inside,
  {feb18925-a16e-4d1e-a91d-21a4ebe91b5c}, !- Handle
  TARP;                                   !- Algorithm

OS:ZoneCapacitanceMultiplier:ResearchSpecial,
  {2b55a323-ce41-4016-8a33-db26322e8015}, !- Handle
>>>>>>> a49bb51b
  ,                                       !- Temperature Capacity Multiplier
  15,                                     !- Humidity Capacity Multiplier
  ;                                       !- Carbon Dioxide Capacity Multiplier

OS:RunPeriod,
<<<<<<< HEAD
  {85e76f1f-0f59-4b9f-8f70-957b3f6a7876}, !- Handle
=======
  {1215d4d7-0be6-44a3-aec5-2348a6317298}, !- Handle
>>>>>>> a49bb51b
  Run Period 1,                           !- Name
  1,                                      !- Begin Month
  1,                                      !- Begin Day of Month
  12,                                     !- End Month
  31,                                     !- End Day of Month
  ,                                       !- Use Weather File Holidays and Special Days
  ,                                       !- Use Weather File Daylight Saving Period
  ,                                       !- Apply Weekend Holiday Rule
  ,                                       !- Use Weather File Rain Indicators
  ,                                       !- Use Weather File Snow Indicators
  ;                                       !- Number of Times Runperiod to be Repeated

OS:YearDescription,
<<<<<<< HEAD
  {a382f27e-0ddc-4726-8d82-25eeb0221f7c}, !- Handle
=======
  {954be1f6-d58b-4069-8a32-69744c0cc009}, !- Handle
>>>>>>> a49bb51b
  2007,                                   !- Calendar Year
  ,                                       !- Day of Week for Start Day
  ;                                       !- Is Leap Year

OS:WeatherFile,
<<<<<<< HEAD
  {f619e05e-3506-4c5c-b4e8-60f149b78e2b}, !- Handle
=======
  {6a10783a-d558-4102-8587-88f118d5b533}, !- Handle
>>>>>>> a49bb51b
  Denver Intl Ap,                         !- City
  CO,                                     !- State Province Region
  USA,                                    !- Country
  TMY3,                                   !- Data Source
  725650,                                 !- WMO Number
  39.83,                                  !- Latitude {deg}
  -104.65,                                !- Longitude {deg}
  -7,                                     !- Time Zone {hr}
  1650,                                   !- Elevation {m}
  C:/OpenStudio/resstock/resources/measures/HPXMLtoOpenStudio/weather/USA_CO_Denver.Intl.AP.725650_TMY3.epw, !- Url
  E23378AA;                               !- Checksum

OS:AdditionalProperties,
<<<<<<< HEAD
  {5d9abe3c-68eb-4edd-8620-26f27ee4f005}, !- Handle
  {f619e05e-3506-4c5c-b4e8-60f149b78e2b}, !- Object Name
=======
  {026753a6-aa42-4d9c-9497-68106f327c31}, !- Handle
  {6a10783a-d558-4102-8587-88f118d5b533}, !- Object Name
>>>>>>> a49bb51b
  EPWHeaderCity,                          !- Feature Name 1
  String,                                 !- Feature Data Type 1
  Denver Intl Ap,                         !- Feature Value 1
  EPWHeaderState,                         !- Feature Name 2
  String,                                 !- Feature Data Type 2
  CO,                                     !- Feature Value 2
  EPWHeaderCountry,                       !- Feature Name 3
  String,                                 !- Feature Data Type 3
  USA,                                    !- Feature Value 3
  EPWHeaderDataSource,                    !- Feature Name 4
  String,                                 !- Feature Data Type 4
  TMY3,                                   !- Feature Value 4
  EPWHeaderStation,                       !- Feature Name 5
  String,                                 !- Feature Data Type 5
  725650,                                 !- Feature Value 5
  EPWHeaderLatitude,                      !- Feature Name 6
  Double,                                 !- Feature Data Type 6
  39.829999999999998,                     !- Feature Value 6
  EPWHeaderLongitude,                     !- Feature Name 7
  Double,                                 !- Feature Data Type 7
  -104.65000000000001,                    !- Feature Value 7
  EPWHeaderTimezone,                      !- Feature Name 8
  Double,                                 !- Feature Data Type 8
  -7,                                     !- Feature Value 8
  EPWHeaderAltitude,                      !- Feature Name 9
  Double,                                 !- Feature Data Type 9
  5413.3858267716532,                     !- Feature Value 9
  EPWHeaderLocalPressure,                 !- Feature Name 10
  Double,                                 !- Feature Data Type 10
  0.81937567683596546,                    !- Feature Value 10
  EPWHeaderRecordsPerHour,                !- Feature Name 11
  Double,                                 !- Feature Data Type 11
  0,                                      !- Feature Value 11
  EPWDataAnnualAvgDrybulb,                !- Feature Name 12
  Double,                                 !- Feature Data Type 12
  51.575616438356228,                     !- Feature Value 12
  EPWDataAnnualMinDrybulb,                !- Feature Name 13
  Double,                                 !- Feature Data Type 13
  -2.9200000000000017,                    !- Feature Value 13
  EPWDataAnnualMaxDrybulb,                !- Feature Name 14
  Double,                                 !- Feature Data Type 14
  104,                                    !- Feature Value 14
  EPWDataCDD50F,                          !- Feature Name 15
  Double,                                 !- Feature Data Type 15
  3072.2925000000005,                     !- Feature Value 15
  EPWDataCDD65F,                          !- Feature Name 16
  Double,                                 !- Feature Data Type 16
  883.62000000000035,                     !- Feature Value 16
  EPWDataHDD50F,                          !- Feature Name 17
  Double,                                 !- Feature Data Type 17
  2497.1925000000001,                     !- Feature Value 17
  EPWDataHDD65F,                          !- Feature Name 18
  Double,                                 !- Feature Data Type 18
  5783.5200000000013,                     !- Feature Value 18
  EPWDataAnnualAvgWindspeed,              !- Feature Name 19
  Double,                                 !- Feature Data Type 19
  3.9165296803649667,                     !- Feature Value 19
  EPWDataMonthlyAvgDrybulbs,              !- Feature Name 20
  String,                                 !- Feature Data Type 20
  33.4191935483871&#4431.90142857142857&#4443.02620967741937&#4442.48624999999999&#4459.877741935483854&#4473.57574999999997&#4472.07975806451608&#4472.70008064516134&#4466.49200000000006&#4450.079112903225806&#4437.218250000000005&#4434.582177419354835, !- Feature Value 20
  EPWDataGroundMonthlyTemps,              !- Feature Name 21
  String,                                 !- Feature Data Type 21
  44.08306285945173&#4440.89570904991865&#4440.64045432632048&#4442.153016571250646&#4448.225111118704206&#4454.268919273837525&#4459.508577937551024&#4462.82777283423508&#4463.10975667174995&#4460.41014950381947&#4455.304105212311526&#4449.445696474514364, !- Feature Value 21
  EPWDataWSF,                             !- Feature Name 22
  Double,                                 !- Feature Data Type 22
  0.58999999999999997,                    !- Feature Value 22
  EPWDataMonthlyAvgDailyHighDrybulbs,     !- Feature Name 23
  String,                                 !- Feature Data Type 23
  47.41032258064516&#4446.58642857142857&#4455.15032258064517&#4453.708&#4472.80193548387098&#4488.67600000000002&#4486.1858064516129&#4485.87225806451613&#4482.082&#4463.18064516129033&#4448.73400000000001&#4448.87935483870968, !- Feature Value 23
  EPWDataMonthlyAvgDailyLowDrybulbs,      !- Feature Name 24
  String,                                 !- Feature Data Type 24
  19.347741935483874&#4419.856428571428573&#4430.316129032258065&#4431.112&#4447.41612903225806&#4457.901999999999994&#4459.063870967741934&#4460.956774193548384&#4452.352000000000004&#4438.41612903225806&#4427.002000000000002&#4423.02903225806451, !- Feature Value 24
  EPWDesignHeatingDrybulb,                !- Feature Name 25
  Double,                                 !- Feature Data Type 25
  12.02,                                  !- Feature Value 25
  EPWDesignHeatingWindspeed,              !- Feature Name 26
  Double,                                 !- Feature Data Type 26
  2.8062500000000004,                     !- Feature Value 26
  EPWDesignCoolingDrybulb,                !- Feature Name 27
  Double,                                 !- Feature Data Type 27
  91.939999999999998,                     !- Feature Value 27
  EPWDesignCoolingWetbulb,                !- Feature Name 28
  Double,                                 !- Feature Data Type 28
  59.95131430195849,                      !- Feature Value 28
  EPWDesignCoolingHumidityRatio,          !- Feature Name 29
  Double,                                 !- Feature Data Type 29
  0.0059161086834698092,                  !- Feature Value 29
  EPWDesignCoolingWindspeed,              !- Feature Name 30
  Double,                                 !- Feature Data Type 30
  3.7999999999999989,                     !- Feature Value 30
  EPWDesignDailyTemperatureRange,         !- Feature Name 31
  Double,                                 !- Feature Data Type 31
  24.915483870967748,                     !- Feature Value 31
  EPWDesignDehumidDrybulb,                !- Feature Name 32
  Double,                                 !- Feature Data Type 32
  67.996785714285721,                     !- Feature Value 32
  EPWDesignDehumidHumidityRatio,          !- Feature Name 33
  Double,                                 !- Feature Data Type 33
  0.012133744170488724,                   !- Feature Value 33
  EPWDesignCoolingDirectNormal,           !- Feature Name 34
  Double,                                 !- Feature Data Type 34
  985,                                    !- Feature Value 34
  EPWDesignCoolingDiffuseHorizontal,      !- Feature Name 35
  Double,                                 !- Feature Data Type 35
  84;                                     !- Feature Value 35

OS:Site,
<<<<<<< HEAD
  {3c5e9fdc-1dbf-49ae-ae12-db3287742cc6}, !- Handle
=======
  {f8b23b2c-61cd-409d-9ae0-ff86a26c2a49}, !- Handle
>>>>>>> a49bb51b
  Denver Intl Ap_CO_USA,                  !- Name
  39.83,                                  !- Latitude {deg}
  -104.65,                                !- Longitude {deg}
  -7,                                     !- Time Zone {hr}
  1650,                                   !- Elevation {m}
  ;                                       !- Terrain

OS:ClimateZones,
<<<<<<< HEAD
  {db010da6-84f8-4d62-8807-f90dc01887c1}, !- Handle
=======
  {f88cb52a-3baa-4d5d-af69-5a52a932809c}, !- Handle
>>>>>>> a49bb51b
  Building America,                       !- Climate Zone Institution Name 1
  ,                                       !- Climate Zone Document Name 1
  0,                                      !- Climate Zone Document Year 1
  Cold;                                   !- Climate Zone Value 1

OS:Site:WaterMainsTemperature,
<<<<<<< HEAD
  {54dc8e7a-3067-4975-b979-ef30787b9561}, !- Handle
=======
  {d93255bb-5c3a-4a27-847f-7ca78a4e691d}, !- Handle
>>>>>>> a49bb51b
  Correlation,                            !- Calculation Method
  ,                                       !- Temperature Schedule Name
  10.8753424657535,                       !- Annual Average Outdoor Air Temperature {C}
  23.1524007936508;                       !- Maximum Difference In Monthly Average Outdoor Air Temperatures {deltaC}

OS:RunPeriodControl:DaylightSavingTime,
<<<<<<< HEAD
  {5ddf298d-fe17-40ec-bcfa-005224864a75}, !- Handle
=======
  {d2f10339-e90f-4693-95a9-ba239cebaa8b}, !- Handle
>>>>>>> a49bb51b
  3/12,                                   !- Start Date
  11/5;                                   !- End Date

OS:Site:GroundTemperature:Deep,
<<<<<<< HEAD
  {7e3b2263-eb24-4ad1-8d14-018d5eb99dc9}, !- Handle
=======
  {0ff9184e-4123-4858-9d98-1500997e67e5}, !- Handle
>>>>>>> a49bb51b
  10.8753424657535,                       !- January Deep Ground Temperature {C}
  10.8753424657535,                       !- February Deep Ground Temperature {C}
  10.8753424657535,                       !- March Deep Ground Temperature {C}
  10.8753424657535,                       !- April Deep Ground Temperature {C}
  10.8753424657535,                       !- May Deep Ground Temperature {C}
  10.8753424657535,                       !- June Deep Ground Temperature {C}
  10.8753424657535,                       !- July Deep Ground Temperature {C}
  10.8753424657535,                       !- August Deep Ground Temperature {C}
  10.8753424657535,                       !- September Deep Ground Temperature {C}
  10.8753424657535,                       !- October Deep Ground Temperature {C}
  10.8753424657535,                       !- November Deep Ground Temperature {C}
  10.8753424657535;                       !- December Deep Ground Temperature {C}

OS:Building,
<<<<<<< HEAD
  {ae896007-8ed9-4db6-9f56-aff621c382a4}, !- Handle
=======
  {42280501-069a-4af4-8d18-7d7b5e420780}, !- Handle
>>>>>>> a49bb51b
  Building 1,                             !- Name
  ,                                       !- Building Sector Type
  0,                                      !- North Axis {deg}
  ,                                       !- Nominal Floor to Floor Height {m}
  ,                                       !- Space Type Name
  ,                                       !- Default Construction Set Name
  ,                                       !- Default Schedule Set Name
  1,                                      !- Standards Number of Stories
  1,                                      !- Standards Number of Above Ground Stories
  ,                                       !- Standards Template
  singlefamilyattached,                   !- Standards Building Type
  4;                                      !- Standards Number of Living Units

OS:AdditionalProperties,
<<<<<<< HEAD
  {d6967cb4-00ff-4675-9555-2b0a4585410e}, !- Handle
  {ae896007-8ed9-4db6-9f56-aff621c382a4}, !- Object Name
=======
  {ff5d63b8-f887-4352-9764-31efb8e7791a}, !- Handle
  {42280501-069a-4af4-8d18-7d7b5e420780}, !- Object Name
>>>>>>> a49bb51b
  num_units,                              !- Feature Name 1
  Integer,                                !- Feature Data Type 1
  4,                                      !- Feature Value 1
  has_rear_units,                         !- Feature Name 2
  Boolean,                                !- Feature Data Type 2
  false,                                  !- Feature Value 2
  horz_location,                          !- Feature Name 3
  String,                                 !- Feature Data Type 3
  Left,                                   !- Feature Value 3
  num_floors,                             !- Feature Name 4
  Integer,                                !- Feature Data Type 4
  1,                                      !- Feature Value 4
  has_hvac_flue,                          !- Feature Name 5
  Boolean,                                !- Feature Data Type 5
  true;                                   !- Feature Value 5

OS:ThermalZone,
<<<<<<< HEAD
  {df8ba95b-15a1-4e2d-a7fd-f4ac598f1cf5}, !- Handle
=======
  {f70ac964-7b76-4f4c-a07f-e79f99bca4ef}, !- Handle
>>>>>>> a49bb51b
  living zone,                            !- Name
  ,                                       !- Multiplier
  ,                                       !- Ceiling Height {m}
  ,                                       !- Volume {m3}
  ,                                       !- Floor Area {m2}
  ,                                       !- Zone Inside Convection Algorithm
  ,                                       !- Zone Outside Convection Algorithm
  ,                                       !- Zone Conditioning Equipment List Name
<<<<<<< HEAD
  {24ea5614-f03b-4398-9a86-f37ec443f2f1}, !- Zone Air Inlet Port List
  {0f399ca0-eb9c-44b3-a2dd-1906d1be636a}, !- Zone Air Exhaust Port List
  {8cc18b1c-84d2-4168-bdab-b713d890bdb3}, !- Zone Air Node Name
  {dbd478e8-9f13-4266-9db0-4799d945d08e}, !- Zone Return Air Port List
=======
  {4a9986dc-dc2a-47ec-a054-fae7e28c3237}, !- Zone Air Inlet Port List
  {1eecb0c5-02c4-4b6b-9f65-daf378723de7}, !- Zone Air Exhaust Port List
  {d2db4bf5-07c7-481e-8f8b-b69a1c5bd47e}, !- Zone Air Node Name
  {21159de0-5bdb-47cd-8bd0-4b4602d28a91}, !- Zone Return Air Port List
>>>>>>> a49bb51b
  ,                                       !- Primary Daylighting Control Name
  ,                                       !- Fraction of Zone Controlled by Primary Daylighting Control
  ,                                       !- Secondary Daylighting Control Name
  ,                                       !- Fraction of Zone Controlled by Secondary Daylighting Control
  ,                                       !- Illuminance Map Name
  ,                                       !- Group Rendering Name
  ,                                       !- Thermostat Name
  No;                                     !- Use Ideal Air Loads

OS:Node,
<<<<<<< HEAD
  {bb4ea300-deee-4509-860f-6d00b7e0024e}, !- Handle
  Node 1,                                 !- Name
  {8cc18b1c-84d2-4168-bdab-b713d890bdb3}, !- Inlet Port
  ;                                       !- Outlet Port

OS:Connection,
  {8cc18b1c-84d2-4168-bdab-b713d890bdb3}, !- Handle
  {df8ba95b-15a1-4e2d-a7fd-f4ac598f1cf5}, !- Source Object
  11,                                     !- Outlet Port
  {bb4ea300-deee-4509-860f-6d00b7e0024e}, !- Target Object
  2;                                      !- Inlet Port

OS:PortList,
  {24ea5614-f03b-4398-9a86-f37ec443f2f1}, !- Handle
  {df8ba95b-15a1-4e2d-a7fd-f4ac598f1cf5}; !- HVAC Component

OS:PortList,
  {0f399ca0-eb9c-44b3-a2dd-1906d1be636a}, !- Handle
  {df8ba95b-15a1-4e2d-a7fd-f4ac598f1cf5}; !- HVAC Component

OS:PortList,
  {dbd478e8-9f13-4266-9db0-4799d945d08e}, !- Handle
  {df8ba95b-15a1-4e2d-a7fd-f4ac598f1cf5}; !- HVAC Component

OS:Sizing:Zone,
  {bc2c433f-c938-4342-a290-230710dbbcd8}, !- Handle
  {df8ba95b-15a1-4e2d-a7fd-f4ac598f1cf5}, !- Zone or ZoneList Name
=======
  {520a3001-6b8f-4c82-97a2-e12528f5792a}, !- Handle
  Node 1,                                 !- Name
  {d2db4bf5-07c7-481e-8f8b-b69a1c5bd47e}, !- Inlet Port
  ;                                       !- Outlet Port

OS:Connection,
  {d2db4bf5-07c7-481e-8f8b-b69a1c5bd47e}, !- Handle
  {f70ac964-7b76-4f4c-a07f-e79f99bca4ef}, !- Source Object
  11,                                     !- Outlet Port
  {520a3001-6b8f-4c82-97a2-e12528f5792a}, !- Target Object
  2;                                      !- Inlet Port

OS:PortList,
  {4a9986dc-dc2a-47ec-a054-fae7e28c3237}, !- Handle
  {f70ac964-7b76-4f4c-a07f-e79f99bca4ef}; !- HVAC Component

OS:PortList,
  {1eecb0c5-02c4-4b6b-9f65-daf378723de7}, !- Handle
  {f70ac964-7b76-4f4c-a07f-e79f99bca4ef}; !- HVAC Component

OS:PortList,
  {21159de0-5bdb-47cd-8bd0-4b4602d28a91}, !- Handle
  {f70ac964-7b76-4f4c-a07f-e79f99bca4ef}; !- HVAC Component

OS:Sizing:Zone,
  {863e9904-b7a6-43f7-8c87-f52ff1193805}, !- Handle
  {f70ac964-7b76-4f4c-a07f-e79f99bca4ef}, !- Zone or ZoneList Name
>>>>>>> a49bb51b
  SupplyAirTemperature,                   !- Zone Cooling Design Supply Air Temperature Input Method
  14,                                     !- Zone Cooling Design Supply Air Temperature {C}
  11.11,                                  !- Zone Cooling Design Supply Air Temperature Difference {deltaC}
  SupplyAirTemperature,                   !- Zone Heating Design Supply Air Temperature Input Method
  40,                                     !- Zone Heating Design Supply Air Temperature {C}
  11.11,                                  !- Zone Heating Design Supply Air Temperature Difference {deltaC}
  0.0085,                                 !- Zone Cooling Design Supply Air Humidity Ratio {kg-H2O/kg-air}
  0.008,                                  !- Zone Heating Design Supply Air Humidity Ratio {kg-H2O/kg-air}
  ,                                       !- Zone Heating Sizing Factor
  ,                                       !- Zone Cooling Sizing Factor
  DesignDay,                              !- Cooling Design Air Flow Method
  ,                                       !- Cooling Design Air Flow Rate {m3/s}
  ,                                       !- Cooling Minimum Air Flow per Zone Floor Area {m3/s-m2}
  ,                                       !- Cooling Minimum Air Flow {m3/s}
  ,                                       !- Cooling Minimum Air Flow Fraction
  DesignDay,                              !- Heating Design Air Flow Method
  ,                                       !- Heating Design Air Flow Rate {m3/s}
  ,                                       !- Heating Maximum Air Flow per Zone Floor Area {m3/s-m2}
  ,                                       !- Heating Maximum Air Flow {m3/s}
  ,                                       !- Heating Maximum Air Flow Fraction
  No,                                     !- Account for Dedicated Outdoor Air System
  NeutralSupplyAir,                       !- Dedicated Outdoor Air System Control Strategy
  autosize,                               !- Dedicated Outdoor Air Low Setpoint Temperature for Design {C}
  autosize;                               !- Dedicated Outdoor Air High Setpoint Temperature for Design {C}

OS:ZoneHVAC:EquipmentList,
<<<<<<< HEAD
  {069f0b1f-d456-4c62-9f10-912ab95dfdeb}, !- Handle
  Zone HVAC Equipment List 1,             !- Name
  {df8ba95b-15a1-4e2d-a7fd-f4ac598f1cf5}, !- Thermal Zone
  ,                                       !- Load Distribution Scheme
  {68a5fbbf-0de2-4b9f-a65c-a2c90ad80497}, !- Zone Equipment 1
=======
  {299f28be-5e59-4503-ba59-f352166e50a2}, !- Handle
  Zone HVAC Equipment List 1,             !- Name
  {f70ac964-7b76-4f4c-a07f-e79f99bca4ef}, !- Thermal Zone
  ,                                       !- Load Distribution Scheme
  {54e97a19-5571-46df-a8f1-85ac896ba339}, !- Zone Equipment 1
>>>>>>> a49bb51b
  1,                                      !- Zone Equipment Cooling Sequence 1
  1,                                      !- Zone Equipment Heating or No-Load Sequence 1
  ,                                       !- Zone Equipment Sequential Cooling Fraction Schedule Name 1
  ;                                       !- Zone Equipment Sequential Heating Fraction Schedule Name 1

OS:Space,
<<<<<<< HEAD
  {b494364b-8592-449a-859b-24eb0603e918}, !- Handle
  living space,                           !- Name
  {dd015861-ff9a-4733-94eb-c41b9ef0ae4a}, !- Space Type Name
=======
  {653cfb3b-e32e-43bd-8ca9-49ef49583c29}, !- Handle
  living space,                           !- Name
  {9c227cf9-6d27-447f-9133-091572cbc4d4}, !- Space Type Name
>>>>>>> a49bb51b
  ,                                       !- Default Construction Set Name
  ,                                       !- Default Schedule Set Name
  ,                                       !- Direction of Relative North {deg}
  ,                                       !- X Origin {m}
  ,                                       !- Y Origin {m}
  ,                                       !- Z Origin {m}
  ,                                       !- Building Story Name
<<<<<<< HEAD
  {df8ba95b-15a1-4e2d-a7fd-f4ac598f1cf5}, !- Thermal Zone Name
  ,                                       !- Part of Total Floor Area
  ,                                       !- Design Specification Outdoor Air Object Name
  {78d32e6b-8962-4c12-9696-764123a69c9c}; !- Building Unit Name

OS:Surface,
  {57ffd82f-3d20-4033-8bac-653bb864632a}, !- Handle
  Surface 1,                              !- Name
  Floor,                                  !- Surface Type
  ,                                       !- Construction Name
  {b494364b-8592-449a-859b-24eb0603e918}, !- Space Name
=======
  {f70ac964-7b76-4f4c-a07f-e79f99bca4ef}, !- Thermal Zone Name
  ,                                       !- Part of Total Floor Area
  ,                                       !- Design Specification Outdoor Air Object Name
  {64b51943-36c7-4161-9dd0-5b870e0f486b}; !- Building Unit Name

OS:Surface,
  {dfb05ab2-3592-4820-b482-28a559f927ff}, !- Handle
  Surface 1,                              !- Name
  Floor,                                  !- Surface Type
  ,                                       !- Construction Name
  {653cfb3b-e32e-43bd-8ca9-49ef49583c29}, !- Space Name
>>>>>>> a49bb51b
  Foundation,                             !- Outside Boundary Condition
  ,                                       !- Outside Boundary Condition Object
  NoSun,                                  !- Sun Exposure
  NoWind,                                 !- Wind Exposure
  ,                                       !- View Factor to Ground
  ,                                       !- Number of Vertices
  0, -12.9315688143396, 0,                !- X,Y,Z Vertex 1 {m}
  0, 0, 0,                                !- X,Y,Z Vertex 2 {m}
  6.46578440716979, 0, 0,                 !- X,Y,Z Vertex 3 {m}
  6.46578440716979, -12.9315688143396, 0; !- X,Y,Z Vertex 4 {m}

OS:Surface,
<<<<<<< HEAD
  {d6596332-e3c3-496a-9bbe-e5e4cdb0c70b}, !- Handle
  Surface 2,                              !- Name
  Wall,                                   !- Surface Type
  ,                                       !- Construction Name
  {b494364b-8592-449a-859b-24eb0603e918}, !- Space Name
=======
  {bc1a29dd-f595-4db4-809c-e9f4422ea298}, !- Handle
  Surface 2,                              !- Name
  Wall,                                   !- Surface Type
  ,                                       !- Construction Name
  {653cfb3b-e32e-43bd-8ca9-49ef49583c29}, !- Space Name
>>>>>>> a49bb51b
  Outdoors,                               !- Outside Boundary Condition
  ,                                       !- Outside Boundary Condition Object
  SunExposed,                             !- Sun Exposure
  WindExposed,                            !- Wind Exposure
  ,                                       !- View Factor to Ground
  ,                                       !- Number of Vertices
  0, 0, 2.4384,                           !- X,Y,Z Vertex 1 {m}
  0, 0, 0,                                !- X,Y,Z Vertex 2 {m}
  0, -12.9315688143396, 0,                !- X,Y,Z Vertex 3 {m}
  0, -12.9315688143396, 2.4384;           !- X,Y,Z Vertex 4 {m}

OS:Surface,
<<<<<<< HEAD
  {a886ec7b-77a0-44d5-aeac-103532c55b3d}, !- Handle
  Surface 3,                              !- Name
  Wall,                                   !- Surface Type
  ,                                       !- Construction Name
  {b494364b-8592-449a-859b-24eb0603e918}, !- Space Name
=======
  {0861d33b-e3d8-4366-86f9-7bc2a6d32581}, !- Handle
  Surface 3,                              !- Name
  Wall,                                   !- Surface Type
  ,                                       !- Construction Name
  {653cfb3b-e32e-43bd-8ca9-49ef49583c29}, !- Space Name
>>>>>>> a49bb51b
  Outdoors,                               !- Outside Boundary Condition
  ,                                       !- Outside Boundary Condition Object
  SunExposed,                             !- Sun Exposure
  WindExposed,                            !- Wind Exposure
  ,                                       !- View Factor to Ground
  ,                                       !- Number of Vertices
  6.46578440716979, 0, 2.4384,            !- X,Y,Z Vertex 1 {m}
  6.46578440716979, 0, 0,                 !- X,Y,Z Vertex 2 {m}
  0, 0, 0,                                !- X,Y,Z Vertex 3 {m}
  0, 0, 2.4384;                           !- X,Y,Z Vertex 4 {m}

OS:Surface,
<<<<<<< HEAD
  {c037a864-aa18-4b7b-99d6-53c88e6741d5}, !- Handle
  Surface 4,                              !- Name
  Wall,                                   !- Surface Type
  ,                                       !- Construction Name
  {b494364b-8592-449a-859b-24eb0603e918}, !- Space Name
=======
  {eb574f4c-3c9b-4850-b6f8-00c44be45305}, !- Handle
  Surface 4,                              !- Name
  Wall,                                   !- Surface Type
  ,                                       !- Construction Name
  {653cfb3b-e32e-43bd-8ca9-49ef49583c29}, !- Space Name
>>>>>>> a49bb51b
  Adiabatic,                              !- Outside Boundary Condition
  ,                                       !- Outside Boundary Condition Object
  NoSun,                                  !- Sun Exposure
  NoWind,                                 !- Wind Exposure
  ,                                       !- View Factor to Ground
  ,                                       !- Number of Vertices
  6.46578440716979, -12.9315688143396, 2.4384, !- X,Y,Z Vertex 1 {m}
  6.46578440716979, -12.9315688143396, 0, !- X,Y,Z Vertex 2 {m}
  6.46578440716979, 0, 0,                 !- X,Y,Z Vertex 3 {m}
  6.46578440716979, 0, 2.4384;            !- X,Y,Z Vertex 4 {m}

OS:Surface,
<<<<<<< HEAD
  {f4675e6c-715f-493f-a7eb-6bb6273ffad8}, !- Handle
  Surface 5,                              !- Name
  Wall,                                   !- Surface Type
  ,                                       !- Construction Name
  {b494364b-8592-449a-859b-24eb0603e918}, !- Space Name
=======
  {6ce8da4c-7c53-4202-99c2-23b8a450b78c}, !- Handle
  Surface 5,                              !- Name
  Wall,                                   !- Surface Type
  ,                                       !- Construction Name
  {653cfb3b-e32e-43bd-8ca9-49ef49583c29}, !- Space Name
>>>>>>> a49bb51b
  Outdoors,                               !- Outside Boundary Condition
  ,                                       !- Outside Boundary Condition Object
  SunExposed,                             !- Sun Exposure
  WindExposed,                            !- Wind Exposure
  ,                                       !- View Factor to Ground
  ,                                       !- Number of Vertices
  0, -12.9315688143396, 2.4384,           !- X,Y,Z Vertex 1 {m}
  0, -12.9315688143396, 0,                !- X,Y,Z Vertex 2 {m}
  6.46578440716979, -12.9315688143396, 0, !- X,Y,Z Vertex 3 {m}
  6.46578440716979, -12.9315688143396, 2.4384; !- X,Y,Z Vertex 4 {m}

OS:Surface,
<<<<<<< HEAD
  {a347d5fc-cb21-49d9-a46f-fc74ae9b90ba}, !- Handle
  Surface 6,                              !- Name
  RoofCeiling,                            !- Surface Type
  ,                                       !- Construction Name
  {b494364b-8592-449a-859b-24eb0603e918}, !- Space Name
  Surface,                                !- Outside Boundary Condition
  {5c1383fe-1823-4994-899d-94e9e2c8a578}, !- Outside Boundary Condition Object
=======
  {e34a4aa2-3c62-4466-98c3-02c7cb3c53a0}, !- Handle
  Surface 6,                              !- Name
  RoofCeiling,                            !- Surface Type
  ,                                       !- Construction Name
  {653cfb3b-e32e-43bd-8ca9-49ef49583c29}, !- Space Name
  Surface,                                !- Outside Boundary Condition
  {6bc486da-8ad7-41b8-a099-7736b9c80a75}, !- Outside Boundary Condition Object
>>>>>>> a49bb51b
  NoSun,                                  !- Sun Exposure
  NoWind,                                 !- Wind Exposure
  ,                                       !- View Factor to Ground
  ,                                       !- Number of Vertices
  6.46578440716979, -12.9315688143396, 2.4384, !- X,Y,Z Vertex 1 {m}
  6.46578440716979, 0, 2.4384,            !- X,Y,Z Vertex 2 {m}
  0, 0, 2.4384,                           !- X,Y,Z Vertex 3 {m}
  0, -12.9315688143396, 2.4384;           !- X,Y,Z Vertex 4 {m}

OS:SpaceType,
<<<<<<< HEAD
  {dd015861-ff9a-4733-94eb-c41b9ef0ae4a}, !- Handle
=======
  {9c227cf9-6d27-447f-9133-091572cbc4d4}, !- Handle
>>>>>>> a49bb51b
  Space Type 1,                           !- Name
  ,                                       !- Default Construction Set Name
  ,                                       !- Default Schedule Set Name
  ,                                       !- Group Rendering Name
  ,                                       !- Design Specification Outdoor Air Object Name
  ,                                       !- Standards Template
  ,                                       !- Standards Building Type
  living;                                 !- Standards Space Type

OS:Surface,
<<<<<<< HEAD
  {5c1383fe-1823-4994-899d-94e9e2c8a578}, !- Handle
  Surface 7,                              !- Name
  Floor,                                  !- Surface Type
  ,                                       !- Construction Name
  {4339e826-ab3c-43cb-81bc-1e60783b3575}, !- Space Name
  Surface,                                !- Outside Boundary Condition
  {a347d5fc-cb21-49d9-a46f-fc74ae9b90ba}, !- Outside Boundary Condition Object
=======
  {6bc486da-8ad7-41b8-a099-7736b9c80a75}, !- Handle
  Surface 7,                              !- Name
  Floor,                                  !- Surface Type
  ,                                       !- Construction Name
  {e7de909a-a0a3-408c-a4d5-ed81b2cd9995}, !- Space Name
  Surface,                                !- Outside Boundary Condition
  {e34a4aa2-3c62-4466-98c3-02c7cb3c53a0}, !- Outside Boundary Condition Object
>>>>>>> a49bb51b
  NoSun,                                  !- Sun Exposure
  NoWind,                                 !- Wind Exposure
  ,                                       !- View Factor to Ground
  ,                                       !- Number of Vertices
  0, -12.9315688143396, 2.4384,           !- X,Y,Z Vertex 1 {m}
  0, 0, 2.4384,                           !- X,Y,Z Vertex 2 {m}
  6.46578440716979, 0, 2.4384,            !- X,Y,Z Vertex 3 {m}
  6.46578440716979, -12.9315688143396, 2.4384; !- X,Y,Z Vertex 4 {m}

OS:Surface,
<<<<<<< HEAD
  {a84e2eb9-4485-4fc6-8012-ac4addaa607a}, !- Handle
  Surface 8,                              !- Name
  RoofCeiling,                            !- Surface Type
  ,                                       !- Construction Name
  {4339e826-ab3c-43cb-81bc-1e60783b3575}, !- Space Name
=======
  {2a396c9d-41b4-4089-9181-628afc74201b}, !- Handle
  Surface 8,                              !- Name
  RoofCeiling,                            !- Surface Type
  ,                                       !- Construction Name
  {e7de909a-a0a3-408c-a4d5-ed81b2cd9995}, !- Space Name
>>>>>>> a49bb51b
  Outdoors,                               !- Outside Boundary Condition
  ,                                       !- Outside Boundary Condition Object
  SunExposed,                             !- Sun Exposure
  WindExposed,                            !- Wind Exposure
  ,                                       !- View Factor to Ground
  ,                                       !- Number of Vertices
  0, -6.46578440716979, 5.6712922035849,  !- X,Y,Z Vertex 1 {m}
  6.46578440716979, -6.46578440716979, 5.6712922035849, !- X,Y,Z Vertex 2 {m}
  6.46578440716979, 0, 2.4384,            !- X,Y,Z Vertex 3 {m}
  0, 0, 2.4384;                           !- X,Y,Z Vertex 4 {m}

OS:Surface,
<<<<<<< HEAD
  {51006e27-bf9d-410c-815f-170a574e81c3}, !- Handle
  Surface 9,                              !- Name
  RoofCeiling,                            !- Surface Type
  ,                                       !- Construction Name
  {4339e826-ab3c-43cb-81bc-1e60783b3575}, !- Space Name
=======
  {3048522b-7f74-4135-8bdf-56425a9a7f7c}, !- Handle
  Surface 9,                              !- Name
  RoofCeiling,                            !- Surface Type
  ,                                       !- Construction Name
  {e7de909a-a0a3-408c-a4d5-ed81b2cd9995}, !- Space Name
>>>>>>> a49bb51b
  Outdoors,                               !- Outside Boundary Condition
  ,                                       !- Outside Boundary Condition Object
  SunExposed,                             !- Sun Exposure
  WindExposed,                            !- Wind Exposure
  ,                                       !- View Factor to Ground
  ,                                       !- Number of Vertices
  6.46578440716979, -6.46578440716979, 5.6712922035849, !- X,Y,Z Vertex 1 {m}
  0, -6.46578440716979, 5.6712922035849,  !- X,Y,Z Vertex 2 {m}
  0, -12.9315688143396, 2.4384,           !- X,Y,Z Vertex 3 {m}
  6.46578440716979, -12.9315688143396, 2.4384; !- X,Y,Z Vertex 4 {m}

OS:Surface,
<<<<<<< HEAD
  {a1a6026e-bf70-4705-9040-e69a50683d51}, !- Handle
  Surface 10,                             !- Name
  Wall,                                   !- Surface Type
  ,                                       !- Construction Name
  {4339e826-ab3c-43cb-81bc-1e60783b3575}, !- Space Name
=======
  {9e1c5117-3298-45fc-8578-8355b03eb0d1}, !- Handle
  Surface 10,                             !- Name
  Wall,                                   !- Surface Type
  ,                                       !- Construction Name
  {e7de909a-a0a3-408c-a4d5-ed81b2cd9995}, !- Space Name
>>>>>>> a49bb51b
  Outdoors,                               !- Outside Boundary Condition
  ,                                       !- Outside Boundary Condition Object
  SunExposed,                             !- Sun Exposure
  WindExposed,                            !- Wind Exposure
  ,                                       !- View Factor to Ground
  ,                                       !- Number of Vertices
  0, -6.46578440716979, 5.6712922035849,  !- X,Y,Z Vertex 1 {m}
  0, 0, 2.4384,                           !- X,Y,Z Vertex 2 {m}
  0, -12.9315688143396, 2.4384;           !- X,Y,Z Vertex 3 {m}

OS:Surface,
<<<<<<< HEAD
  {24c5a9de-dca0-45c4-8cfe-04de82976ae1}, !- Handle
  Surface 11,                             !- Name
  Wall,                                   !- Surface Type
  ,                                       !- Construction Name
  {4339e826-ab3c-43cb-81bc-1e60783b3575}, !- Space Name
=======
  {9abfb6cb-0362-4309-ad43-d79b158b8a4d}, !- Handle
  Surface 11,                             !- Name
  Wall,                                   !- Surface Type
  ,                                       !- Construction Name
  {e7de909a-a0a3-408c-a4d5-ed81b2cd9995}, !- Space Name
>>>>>>> a49bb51b
  Adiabatic,                              !- Outside Boundary Condition
  ,                                       !- Outside Boundary Condition Object
  NoSun,                                  !- Sun Exposure
  NoWind,                                 !- Wind Exposure
  ,                                       !- View Factor to Ground
  ,                                       !- Number of Vertices
  6.46578440716979, -6.46578440716979, 5.6712922035849, !- X,Y,Z Vertex 1 {m}
  6.46578440716979, -12.9315688143396, 2.4384, !- X,Y,Z Vertex 2 {m}
  6.46578440716979, 0, 2.4384;            !- X,Y,Z Vertex 3 {m}

OS:Space,
<<<<<<< HEAD
  {4339e826-ab3c-43cb-81bc-1e60783b3575}, !- Handle
  unfinished attic space,                 !- Name
  {67267b30-71af-4160-b571-051a01db3724}, !- Space Type Name
=======
  {e7de909a-a0a3-408c-a4d5-ed81b2cd9995}, !- Handle
  unfinished attic space,                 !- Name
  {d38fafc6-773b-4aa8-9d26-66f26ba561bf}, !- Space Type Name
>>>>>>> a49bb51b
  ,                                       !- Default Construction Set Name
  ,                                       !- Default Schedule Set Name
  ,                                       !- Direction of Relative North {deg}
  ,                                       !- X Origin {m}
  ,                                       !- Y Origin {m}
  ,                                       !- Z Origin {m}
  ,                                       !- Building Story Name
<<<<<<< HEAD
  {e09618af-ac78-45ec-9cc3-77b2b0df6d3b}; !- Thermal Zone Name

OS:ThermalZone,
  {e09618af-ac78-45ec-9cc3-77b2b0df6d3b}, !- Handle
=======
  {91b729ff-e0f4-4799-8e0c-cbb423ad59a7}; !- Thermal Zone Name

OS:ThermalZone,
  {91b729ff-e0f4-4799-8e0c-cbb423ad59a7}, !- Handle
>>>>>>> a49bb51b
  unfinished attic zone,                  !- Name
  ,                                       !- Multiplier
  ,                                       !- Ceiling Height {m}
  ,                                       !- Volume {m3}
  ,                                       !- Floor Area {m2}
  ,                                       !- Zone Inside Convection Algorithm
  ,                                       !- Zone Outside Convection Algorithm
  ,                                       !- Zone Conditioning Equipment List Name
<<<<<<< HEAD
  {9e828bcc-7c6e-44b1-8213-d944193c46b5}, !- Zone Air Inlet Port List
  {400be43a-9115-420f-abc1-26496f420ab4}, !- Zone Air Exhaust Port List
  {c9ddac7a-2305-4f47-a31a-5a82f68f4eba}, !- Zone Air Node Name
  {c8339890-6137-4281-ac55-e2460b221506}, !- Zone Return Air Port List
=======
  {9edd8810-e79d-4143-8f54-1996c4d0b949}, !- Zone Air Inlet Port List
  {2eae230d-2b9d-40f1-87f1-66ae8a9c0faa}, !- Zone Air Exhaust Port List
  {49dca42b-e545-43a7-9dec-b48cdef99b64}, !- Zone Air Node Name
  {5237836e-48d3-4248-a64d-f1d4c6c761a7}, !- Zone Return Air Port List
>>>>>>> a49bb51b
  ,                                       !- Primary Daylighting Control Name
  ,                                       !- Fraction of Zone Controlled by Primary Daylighting Control
  ,                                       !- Secondary Daylighting Control Name
  ,                                       !- Fraction of Zone Controlled by Secondary Daylighting Control
  ,                                       !- Illuminance Map Name
  ,                                       !- Group Rendering Name
  ,                                       !- Thermostat Name
  No;                                     !- Use Ideal Air Loads

OS:Node,
<<<<<<< HEAD
  {c44ca1df-7cc0-4512-befb-6d6d7d173819}, !- Handle
  Node 2,                                 !- Name
  {c9ddac7a-2305-4f47-a31a-5a82f68f4eba}, !- Inlet Port
  ;                                       !- Outlet Port

OS:Connection,
  {c9ddac7a-2305-4f47-a31a-5a82f68f4eba}, !- Handle
  {e09618af-ac78-45ec-9cc3-77b2b0df6d3b}, !- Source Object
  11,                                     !- Outlet Port
  {c44ca1df-7cc0-4512-befb-6d6d7d173819}, !- Target Object
  2;                                      !- Inlet Port

OS:PortList,
  {9e828bcc-7c6e-44b1-8213-d944193c46b5}, !- Handle
  {e09618af-ac78-45ec-9cc3-77b2b0df6d3b}; !- HVAC Component

OS:PortList,
  {400be43a-9115-420f-abc1-26496f420ab4}, !- Handle
  {e09618af-ac78-45ec-9cc3-77b2b0df6d3b}; !- HVAC Component

OS:PortList,
  {c8339890-6137-4281-ac55-e2460b221506}, !- Handle
  {e09618af-ac78-45ec-9cc3-77b2b0df6d3b}; !- HVAC Component

OS:Sizing:Zone,
  {bc4653d0-db4b-4f06-98b5-7f67a977b233}, !- Handle
  {e09618af-ac78-45ec-9cc3-77b2b0df6d3b}, !- Zone or ZoneList Name
=======
  {a849d2aa-0715-4fc4-a5eb-69694d82d4c4}, !- Handle
  Node 2,                                 !- Name
  {49dca42b-e545-43a7-9dec-b48cdef99b64}, !- Inlet Port
  ;                                       !- Outlet Port

OS:Connection,
  {49dca42b-e545-43a7-9dec-b48cdef99b64}, !- Handle
  {91b729ff-e0f4-4799-8e0c-cbb423ad59a7}, !- Source Object
  11,                                     !- Outlet Port
  {a849d2aa-0715-4fc4-a5eb-69694d82d4c4}, !- Target Object
  2;                                      !- Inlet Port

OS:PortList,
  {9edd8810-e79d-4143-8f54-1996c4d0b949}, !- Handle
  {91b729ff-e0f4-4799-8e0c-cbb423ad59a7}; !- HVAC Component

OS:PortList,
  {2eae230d-2b9d-40f1-87f1-66ae8a9c0faa}, !- Handle
  {91b729ff-e0f4-4799-8e0c-cbb423ad59a7}; !- HVAC Component

OS:PortList,
  {5237836e-48d3-4248-a64d-f1d4c6c761a7}, !- Handle
  {91b729ff-e0f4-4799-8e0c-cbb423ad59a7}; !- HVAC Component

OS:Sizing:Zone,
  {dc120ba6-3c77-4c82-8b15-3b221d027d3f}, !- Handle
  {91b729ff-e0f4-4799-8e0c-cbb423ad59a7}, !- Zone or ZoneList Name
>>>>>>> a49bb51b
  SupplyAirTemperature,                   !- Zone Cooling Design Supply Air Temperature Input Method
  14,                                     !- Zone Cooling Design Supply Air Temperature {C}
  11.11,                                  !- Zone Cooling Design Supply Air Temperature Difference {deltaC}
  SupplyAirTemperature,                   !- Zone Heating Design Supply Air Temperature Input Method
  40,                                     !- Zone Heating Design Supply Air Temperature {C}
  11.11,                                  !- Zone Heating Design Supply Air Temperature Difference {deltaC}
  0.0085,                                 !- Zone Cooling Design Supply Air Humidity Ratio {kg-H2O/kg-air}
  0.008,                                  !- Zone Heating Design Supply Air Humidity Ratio {kg-H2O/kg-air}
  ,                                       !- Zone Heating Sizing Factor
  ,                                       !- Zone Cooling Sizing Factor
  DesignDay,                              !- Cooling Design Air Flow Method
  ,                                       !- Cooling Design Air Flow Rate {m3/s}
  ,                                       !- Cooling Minimum Air Flow per Zone Floor Area {m3/s-m2}
  ,                                       !- Cooling Minimum Air Flow {m3/s}
  ,                                       !- Cooling Minimum Air Flow Fraction
  DesignDay,                              !- Heating Design Air Flow Method
  ,                                       !- Heating Design Air Flow Rate {m3/s}
  ,                                       !- Heating Maximum Air Flow per Zone Floor Area {m3/s-m2}
  ,                                       !- Heating Maximum Air Flow {m3/s}
  ,                                       !- Heating Maximum Air Flow Fraction
  No,                                     !- Account for Dedicated Outdoor Air System
  NeutralSupplyAir,                       !- Dedicated Outdoor Air System Control Strategy
  autosize,                               !- Dedicated Outdoor Air Low Setpoint Temperature for Design {C}
  autosize;                               !- Dedicated Outdoor Air High Setpoint Temperature for Design {C}

OS:ZoneHVAC:EquipmentList,
<<<<<<< HEAD
  {4332ebd8-1d60-4331-82c8-b12046bef122}, !- Handle
  Zone HVAC Equipment List 2,             !- Name
  {e09618af-ac78-45ec-9cc3-77b2b0df6d3b}; !- Thermal Zone

OS:SpaceType,
  {67267b30-71af-4160-b571-051a01db3724}, !- Handle
=======
  {3df2d87d-2fb9-466c-9496-7a03185dbb1c}, !- Handle
  Zone HVAC Equipment List 2,             !- Name
  {91b729ff-e0f4-4799-8e0c-cbb423ad59a7}; !- Thermal Zone

OS:SpaceType,
  {d38fafc6-773b-4aa8-9d26-66f26ba561bf}, !- Handle
>>>>>>> a49bb51b
  Space Type 2,                           !- Name
  ,                                       !- Default Construction Set Name
  ,                                       !- Default Schedule Set Name
  ,                                       !- Group Rendering Name
  ,                                       !- Design Specification Outdoor Air Object Name
  ,                                       !- Standards Template
  ,                                       !- Standards Building Type
  unfinished attic;                       !- Standards Space Type

OS:BuildingUnit,
<<<<<<< HEAD
  {78d32e6b-8962-4c12-9696-764123a69c9c}, !- Handle
=======
  {64b51943-36c7-4161-9dd0-5b870e0f486b}, !- Handle
>>>>>>> a49bb51b
  unit 1,                                 !- Name
  ,                                       !- Rendering Color
  Residential;                            !- Building Unit Type

OS:AdditionalProperties,
<<<<<<< HEAD
  {81a47c2e-e548-43d6-91d3-cbddeedf1e8c}, !- Handle
  {78d32e6b-8962-4c12-9696-764123a69c9c}, !- Object Name
=======
  {37856e4f-1cb6-47f2-b4b0-d438fce2bd76}, !- Handle
  {64b51943-36c7-4161-9dd0-5b870e0f486b}, !- Object Name
>>>>>>> a49bb51b
  NumberOfBedrooms,                       !- Feature Name 1
  Integer,                                !- Feature Data Type 1
  3,                                      !- Feature Value 1
  NumberOfBathrooms,                      !- Feature Name 2
  Double,                                 !- Feature Data Type 2
  2,                                      !- Feature Value 2
  NumberOfOccupants,                      !- Feature Name 3
  Double,                                 !- Feature Data Type 3
  3.3900000000000001;                     !- Feature Value 3

OS:External:File,
<<<<<<< HEAD
  {e8713923-045a-47e9-a308-b47f50c99d6f}, !- Handle
=======
  {f353f86d-75ac-4627-9776-7bee907e3695}, !- Handle
>>>>>>> a49bb51b
  8760.csv,                               !- Name
  8760.csv;                               !- File Name

OS:Schedule:Day,
<<<<<<< HEAD
  {fce97cb9-18c0-48a2-83e6-b906bf3e984f}, !- Handle
=======
  {ee04ba27-d91a-46cb-9c3d-b320a8b4ce93}, !- Handle
>>>>>>> a49bb51b
  Schedule Day 1,                         !- Name
  ,                                       !- Schedule Type Limits Name
  ,                                       !- Interpolate to Timestep
  24,                                     !- Hour 1
  0,                                      !- Minute 1
  0;                                      !- Value Until Time 1

OS:Schedule:Day,
<<<<<<< HEAD
  {b123f1d5-5859-4820-9c71-bce193c823be}, !- Handle
=======
  {7fdf61e7-98d4-4f6a-8be8-988ddd285675}, !- Handle
>>>>>>> a49bb51b
  Schedule Day 2,                         !- Name
  ,                                       !- Schedule Type Limits Name
  ,                                       !- Interpolate to Timestep
  24,                                     !- Hour 1
  0,                                      !- Minute 1
  1;                                      !- Value Until Time 1

OS:Schedule:File,
<<<<<<< HEAD
  {82d96e1a-638d-4322-8a9a-5677aed67fc4}, !- Handle
  occupants,                              !- Name
  {adf989ca-1066-4589-a9d0-f5e514b583c9}, !- Schedule Type Limits Name
  {e8713923-045a-47e9-a308-b47f50c99d6f}, !- External File Name
=======
  {0a63738f-65f1-47b1-9c3e-11d1249dae96}, !- Handle
  occupants,                              !- Name
  {a211a343-7099-426d-9b23-54b04e2019ac}, !- Schedule Type Limits Name
  {f353f86d-75ac-4627-9776-7bee907e3695}, !- External File Name
>>>>>>> a49bb51b
  1,                                      !- Column Number
  1,                                      !- Rows to Skip at Top
  8760,                                   !- Number of Hours of Data
  ,                                       !- Column Separator
  ,                                       !- Interpolate to Timestep
  60;                                     !- Minutes per Item

OS:Schedule:Constant,
<<<<<<< HEAD
  {515ba371-149c-42f1-ac84-415ca7121e89}, !- Handle
  res occupants activity schedule,        !- Name
  {f785bd03-ad7e-46a3-b185-4bd1d1cea9a9}, !- Schedule Type Limits Name
  112.539290946133;                       !- Value

OS:People:Definition,
  {e8c273d0-8ed7-4823-8713-b9db6b16ad19}, !- Handle
=======
  {2fe33da7-856c-42d9-9cca-8d502b17bbf9}, !- Handle
  res occupants activity schedule,        !- Name
  {c9bddb7c-527c-48f2-99eb-f95430e7ba5a}, !- Schedule Type Limits Name
  112.539290946133;                       !- Value

OS:People:Definition,
  {0c56ee97-ed7f-4485-ad18-d8a260c9fd90}, !- Handle
>>>>>>> a49bb51b
  res occupants|living space,             !- Name
  People,                                 !- Number of People Calculation Method
  3.39,                                   !- Number of People {people}
  ,                                       !- People per Space Floor Area {person/m2}
  ,                                       !- Space Floor Area per Person {m2/person}
  0.319734,                               !- Fraction Radiant
  0.573,                                  !- Sensible Heat Fraction
  0,                                      !- Carbon Dioxide Generation Rate {m3/s-W}
  No,                                     !- Enable ASHRAE 55 Comfort Warnings
  ZoneAveraged;                           !- Mean Radiant Temperature Calculation Type

OS:People,
<<<<<<< HEAD
  {0569de9e-c1ce-4e87-9241-07a5164a3a4b}, !- Handle
  res occupants|living space,             !- Name
  {e8c273d0-8ed7-4823-8713-b9db6b16ad19}, !- People Definition Name
  {b494364b-8592-449a-859b-24eb0603e918}, !- Space or SpaceType Name
  {82d96e1a-638d-4322-8a9a-5677aed67fc4}, !- Number of People Schedule Name
  {515ba371-149c-42f1-ac84-415ca7121e89}, !- Activity Level Schedule Name
=======
  {9abb1e2b-28d2-47ea-b66d-4d51485f92aa}, !- Handle
  res occupants|living space,             !- Name
  {0c56ee97-ed7f-4485-ad18-d8a260c9fd90}, !- People Definition Name
  {653cfb3b-e32e-43bd-8ca9-49ef49583c29}, !- Space or SpaceType Name
  {0a63738f-65f1-47b1-9c3e-11d1249dae96}, !- Number of People Schedule Name
  {2fe33da7-856c-42d9-9cca-8d502b17bbf9}, !- Activity Level Schedule Name
>>>>>>> a49bb51b
  ,                                       !- Surface Name/Angle Factor List Name
  ,                                       !- Work Efficiency Schedule Name
  ,                                       !- Clothing Insulation Schedule Name
  ,                                       !- Air Velocity Schedule Name
  1;                                      !- Multiplier

OS:ScheduleTypeLimits,
<<<<<<< HEAD
  {f785bd03-ad7e-46a3-b185-4bd1d1cea9a9}, !- Handle
=======
  {c9bddb7c-527c-48f2-99eb-f95430e7ba5a}, !- Handle
>>>>>>> a49bb51b
  ActivityLevel,                          !- Name
  0,                                      !- Lower Limit Value
  ,                                       !- Upper Limit Value
  Continuous,                             !- Numeric Type
  ActivityLevel;                          !- Unit Type

OS:ScheduleTypeLimits,
<<<<<<< HEAD
  {adf989ca-1066-4589-a9d0-f5e514b583c9}, !- Handle
=======
  {a211a343-7099-426d-9b23-54b04e2019ac}, !- Handle
>>>>>>> a49bb51b
  Fractional,                             !- Name
  0,                                      !- Lower Limit Value
  1,                                      !- Upper Limit Value
  Continuous;                             !- Numeric Type

OS:PlantLoop,
<<<<<<< HEAD
  {22907e9b-be9f-4708-9e02-0c24b8144ee3}, !- Handle
=======
  {3e1a45a0-130d-418a-b724-f3599656264a}, !- Handle
>>>>>>> a49bb51b
  Hot Water Loop,                         !- Name
  Water,                                  !- Fluid Type
  0,                                      !- Glycol Concentration
  ,                                       !- User Defined Fluid Type
  ,                                       !- Plant Equipment Operation Heating Load
  ,                                       !- Plant Equipment Operation Cooling Load
  ,                                       !- Primary Plant Equipment Operation Scheme
<<<<<<< HEAD
  {ad2a1139-a5ca-43cb-b88f-689f67de7904}, !- Loop Temperature Setpoint Node Name
=======
  {c68fc1d5-f8bd-49eb-9dd4-6bc9dab45c02}, !- Loop Temperature Setpoint Node Name
>>>>>>> a49bb51b
  ,                                       !- Maximum Loop Temperature {C}
  10,                                     !- Minimum Loop Temperature {C}
  ,                                       !- Maximum Loop Flow Rate {m3/s}
  ,                                       !- Minimum Loop Flow Rate {m3/s}
  Autocalculate,                          !- Plant Loop Volume {m3}
<<<<<<< HEAD
  {724f7102-ae9b-441e-a9bc-ed5a1d87b4b9}, !- Plant Side Inlet Node Name
  {59a08383-16c5-4d24-8734-7c95710c0bbd}, !- Plant Side Outlet Node Name
  ,                                       !- Plant Side Branch List Name
  {a87744fe-e030-41cb-bd46-e6790f69febb}, !- Demand Side Inlet Node Name
  {63c8f818-9ec6-47ef-96c6-dbac77e684b6}, !- Demand Side Outlet Node Name
  ,                                       !- Demand Side Branch List Name
  ,                                       !- Demand Side Connector List Name
  Optimal,                                !- Load Distribution Scheme
  {a5052f51-53da-467b-8870-4d4baf1cc651}, !- Availability Manager List Name
=======
  {102ff92f-2b0b-4e85-9f7e-a78a39289c9a}, !- Plant Side Inlet Node Name
  {aad92af6-d6a0-4769-baf1-adb27ff6e30a}, !- Plant Side Outlet Node Name
  ,                                       !- Plant Side Branch List Name
  {445d4a2f-50eb-40f3-80e5-6519066f431d}, !- Demand Side Inlet Node Name
  {0bdae1da-1e86-45d9-9418-6ae3098e75c7}, !- Demand Side Outlet Node Name
  ,                                       !- Demand Side Branch List Name
  ,                                       !- Demand Side Connector List Name
  Optimal,                                !- Load Distribution Scheme
  {b8ef33f1-a787-477d-9157-2148b534acdb}, !- Availability Manager List Name
>>>>>>> a49bb51b
  ,                                       !- Plant Loop Demand Calculation Scheme
  ,                                       !- Common Pipe Simulation
  ,                                       !- Pressure Simulation Type
  ,                                       !- Plant Equipment Operation Heating Load Schedule
  ,                                       !- Plant Equipment Operation Cooling Load Schedule
  ,                                       !- Primary Plant Equipment Operation Scheme Schedule
  ,                                       !- Component Setpoint Operation Scheme Schedule
<<<<<<< HEAD
  {1e4a5872-0710-4ede-bf01-ea2e193aeb63}, !- Demand Mixer Name
  {89bf6789-f409-4c23-828a-1dd0fa31a7a1}, !- Demand Splitter Name
  {82f2b7fd-63f5-4f75-a8d8-b211da3a2bc5}, !- Supply Mixer Name
  {e93b2da9-361e-4714-b3fb-7a0ee17414a2}; !- Supply Splitter Name

OS:Node,
  {9302d93d-6e7a-41c3-9c12-0248d5c76701}, !- Handle
  Node 3,                                 !- Name
  {724f7102-ae9b-441e-a9bc-ed5a1d87b4b9}, !- Inlet Port
  {c51169fe-992c-425d-903a-10aae9fbf546}; !- Outlet Port

OS:Node,
  {ad2a1139-a5ca-43cb-b88f-689f67de7904}, !- Handle
  Node 4,                                 !- Name
  {0be1a736-782e-4059-8767-30771e172a6e}, !- Inlet Port
  {59a08383-16c5-4d24-8734-7c95710c0bbd}; !- Outlet Port

OS:Node,
  {634da156-4d71-47fd-94b4-75e5b7bae6cf}, !- Handle
  Node 5,                                 !- Name
  {0a5de903-5d31-43e8-badb-6c56f00f1d9c}, !- Inlet Port
  {1a26a1a5-9b33-457b-9a11-2d0232831745}; !- Outlet Port

OS:Connector:Mixer,
  {82f2b7fd-63f5-4f75-a8d8-b211da3a2bc5}, !- Handle
  Connector Mixer 1,                      !- Name
  {e653e468-9bc4-4bbb-b6ef-0c8eeac5dabb}, !- Outlet Branch Name
  {8d2c3008-36b8-44fb-bf48-0a00e8a56651}, !- Inlet Branch Name 1
  {13827ab4-18e2-4ea0-8518-3f6e6be2c6a6}; !- Inlet Branch Name 2

OS:Connector:Splitter,
  {e93b2da9-361e-4714-b3fb-7a0ee17414a2}, !- Handle
  Connector Splitter 1,                   !- Name
  {6b03d47a-b5ea-428d-8ea4-a314035f5093}, !- Inlet Branch Name
  {0a5de903-5d31-43e8-badb-6c56f00f1d9c}, !- Outlet Branch Name 1
  {2b618669-e160-4365-9aca-00d235b2e59e}; !- Outlet Branch Name 2

OS:Connection,
  {724f7102-ae9b-441e-a9bc-ed5a1d87b4b9}, !- Handle
  {22907e9b-be9f-4708-9e02-0c24b8144ee3}, !- Source Object
  14,                                     !- Outlet Port
  {9302d93d-6e7a-41c3-9c12-0248d5c76701}, !- Target Object
  2;                                      !- Inlet Port

OS:Connection,
  {0a5de903-5d31-43e8-badb-6c56f00f1d9c}, !- Handle
  {e93b2da9-361e-4714-b3fb-7a0ee17414a2}, !- Source Object
  3,                                      !- Outlet Port
  {634da156-4d71-47fd-94b4-75e5b7bae6cf}, !- Target Object
  2;                                      !- Inlet Port

OS:Connection,
  {59a08383-16c5-4d24-8734-7c95710c0bbd}, !- Handle
  {ad2a1139-a5ca-43cb-b88f-689f67de7904}, !- Source Object
  3,                                      !- Outlet Port
  {22907e9b-be9f-4708-9e02-0c24b8144ee3}, !- Target Object
  15;                                     !- Inlet Port

OS:Node,
  {025a9633-1f9a-42dc-bac8-13d6998a934e}, !- Handle
  Node 6,                                 !- Name
  {a87744fe-e030-41cb-bd46-e6790f69febb}, !- Inlet Port
  {47b18ee7-01ba-4f62-b20c-3f2dbec3c744}; !- Outlet Port

OS:Node,
  {1ec6212f-446d-4b30-afd4-4d2f8cdd48c0}, !- Handle
  Node 7,                                 !- Name
  {96617f11-7b06-41c3-afc3-c1ae94dabd80}, !- Inlet Port
  {63c8f818-9ec6-47ef-96c6-dbac77e684b6}; !- Outlet Port

OS:Node,
  {2489a3e3-5899-49fb-9c5f-7d3980107ee7}, !- Handle
  Node 8,                                 !- Name
  {a8fcb616-5caf-4cef-85d8-806f7114043a}, !- Inlet Port
  {ba7bbf59-3184-4221-87b8-233abee98276}; !- Outlet Port

OS:Connector:Mixer,
  {1e4a5872-0710-4ede-bf01-ea2e193aeb63}, !- Handle
  Connector Mixer 2,                      !- Name
  {c9ecac54-4d7b-483e-a7ee-71d8f5548737}, !- Outlet Branch Name
  {41ea7d67-7161-41a5-a495-8744a9b20e90}, !- Inlet Branch Name 1
  {6e3bc560-7770-4581-94bc-a1a404db9437}; !- Inlet Branch Name 2

OS:Connector:Splitter,
  {89bf6789-f409-4c23-828a-1dd0fa31a7a1}, !- Handle
  Connector Splitter 2,                   !- Name
  {8f1fd501-f5f0-4ce1-8c4f-5f03d0a2b4a9}, !- Inlet Branch Name
  {a8fcb616-5caf-4cef-85d8-806f7114043a}, !- Outlet Branch Name 1
  {149a47a0-f15c-4cde-8880-be9425c08f2f}; !- Outlet Branch Name 2

OS:Connection,
  {a87744fe-e030-41cb-bd46-e6790f69febb}, !- Handle
  {22907e9b-be9f-4708-9e02-0c24b8144ee3}, !- Source Object
  17,                                     !- Outlet Port
  {025a9633-1f9a-42dc-bac8-13d6998a934e}, !- Target Object
  2;                                      !- Inlet Port

OS:Connection,
  {a8fcb616-5caf-4cef-85d8-806f7114043a}, !- Handle
  {89bf6789-f409-4c23-828a-1dd0fa31a7a1}, !- Source Object
  3,                                      !- Outlet Port
  {2489a3e3-5899-49fb-9c5f-7d3980107ee7}, !- Target Object
  2;                                      !- Inlet Port

OS:Connection,
  {63c8f818-9ec6-47ef-96c6-dbac77e684b6}, !- Handle
  {1ec6212f-446d-4b30-afd4-4d2f8cdd48c0}, !- Source Object
  3,                                      !- Outlet Port
  {22907e9b-be9f-4708-9e02-0c24b8144ee3}, !- Target Object
  18;                                     !- Inlet Port

OS:Sizing:Plant,
  {c7be1490-a294-4996-863d-3927baa442ee}, !- Handle
  {22907e9b-be9f-4708-9e02-0c24b8144ee3}, !- Plant or Condenser Loop Name
=======
  {c6501f7e-f218-4ecc-92ee-4ac56dfcdd2b}, !- Demand Mixer Name
  {cb8e8bac-e7e2-4c2e-975a-ca11767ee2e8}, !- Demand Splitter Name
  {8cc34aa0-6701-4c2c-ae9c-33dab7dd8607}, !- Supply Mixer Name
  {8800d159-b831-4c6f-a0e1-1dbaf1bd2270}; !- Supply Splitter Name

OS:Node,
  {7f6caf2a-2d26-4770-8597-ab9104245518}, !- Handle
  Node 3,                                 !- Name
  {102ff92f-2b0b-4e85-9f7e-a78a39289c9a}, !- Inlet Port
  {f83b7363-1b7f-4287-bb7e-6bb41354b7d6}; !- Outlet Port

OS:Node,
  {c68fc1d5-f8bd-49eb-9dd4-6bc9dab45c02}, !- Handle
  Node 4,                                 !- Name
  {5b41fd67-dd7f-476a-acef-ade3549fc423}, !- Inlet Port
  {aad92af6-d6a0-4769-baf1-adb27ff6e30a}; !- Outlet Port

OS:Node,
  {8e5a3216-8993-4753-b31e-1d61373003e4}, !- Handle
  Node 5,                                 !- Name
  {efd92ba1-2dcb-473b-bcd6-440bcf2a945b}, !- Inlet Port
  {240f7340-2bf6-4bd6-8f0b-4da640e33632}; !- Outlet Port

OS:Connector:Mixer,
  {8cc34aa0-6701-4c2c-ae9c-33dab7dd8607}, !- Handle
  Connector Mixer 1,                      !- Name
  {f55a1fc7-dfc8-4d00-8b85-be5250b533cb}, !- Outlet Branch Name
  {3ed359a9-5517-48eb-bbbd-d4fbef4e1fdd}, !- Inlet Branch Name 1
  {bc670797-3a1c-4c08-ae15-7acf07b5380f}; !- Inlet Branch Name 2

OS:Connector:Splitter,
  {8800d159-b831-4c6f-a0e1-1dbaf1bd2270}, !- Handle
  Connector Splitter 1,                   !- Name
  {8ec8e5bd-8135-4c1a-937d-dcf23d5eac1e}, !- Inlet Branch Name
  {efd92ba1-2dcb-473b-bcd6-440bcf2a945b}, !- Outlet Branch Name 1
  {087b4463-411c-497a-b3a7-3fbb59a79737}; !- Outlet Branch Name 2

OS:Connection,
  {102ff92f-2b0b-4e85-9f7e-a78a39289c9a}, !- Handle
  {3e1a45a0-130d-418a-b724-f3599656264a}, !- Source Object
  14,                                     !- Outlet Port
  {7f6caf2a-2d26-4770-8597-ab9104245518}, !- Target Object
  2;                                      !- Inlet Port

OS:Connection,
  {efd92ba1-2dcb-473b-bcd6-440bcf2a945b}, !- Handle
  {8800d159-b831-4c6f-a0e1-1dbaf1bd2270}, !- Source Object
  3,                                      !- Outlet Port
  {8e5a3216-8993-4753-b31e-1d61373003e4}, !- Target Object
  2;                                      !- Inlet Port

OS:Connection,
  {aad92af6-d6a0-4769-baf1-adb27ff6e30a}, !- Handle
  {c68fc1d5-f8bd-49eb-9dd4-6bc9dab45c02}, !- Source Object
  3,                                      !- Outlet Port
  {3e1a45a0-130d-418a-b724-f3599656264a}, !- Target Object
  15;                                     !- Inlet Port

OS:Node,
  {ca3b15ff-f085-44c8-bda9-61a6c38d76e8}, !- Handle
  Node 6,                                 !- Name
  {445d4a2f-50eb-40f3-80e5-6519066f431d}, !- Inlet Port
  {1dbbec5c-adac-4520-8bf1-81b724b96924}; !- Outlet Port

OS:Node,
  {95dc6566-0479-4943-9ca2-cef8eb86d848}, !- Handle
  Node 7,                                 !- Name
  {7fbb654d-9095-4595-b5f6-834481eeebfd}, !- Inlet Port
  {0bdae1da-1e86-45d9-9418-6ae3098e75c7}; !- Outlet Port

OS:Node,
  {a41bdec3-a74c-4f14-9e52-fbecd39a052b}, !- Handle
  Node 8,                                 !- Name
  {2cef5207-dd19-496a-a1b9-19e6857852d0}, !- Inlet Port
  {94dd8438-5f95-4391-99c9-06866a7499be}; !- Outlet Port

OS:Connector:Mixer,
  {c6501f7e-f218-4ecc-92ee-4ac56dfcdd2b}, !- Handle
  Connector Mixer 2,                      !- Name
  {7ed756e8-72ce-474d-84c6-4cfd0389d17d}, !- Outlet Branch Name
  {e45f5926-76f7-4a91-9253-9717e5a8f5f0}, !- Inlet Branch Name 1
  {c5522236-51e9-4bb5-ab1d-bb47d58fddb5}; !- Inlet Branch Name 2

OS:Connector:Splitter,
  {cb8e8bac-e7e2-4c2e-975a-ca11767ee2e8}, !- Handle
  Connector Splitter 2,                   !- Name
  {a7ec3d6d-1095-4fa2-8b18-b9795a839346}, !- Inlet Branch Name
  {2cef5207-dd19-496a-a1b9-19e6857852d0}, !- Outlet Branch Name 1
  {cc3f1063-6485-40aa-8be2-f471ea3732de}; !- Outlet Branch Name 2

OS:Connection,
  {445d4a2f-50eb-40f3-80e5-6519066f431d}, !- Handle
  {3e1a45a0-130d-418a-b724-f3599656264a}, !- Source Object
  17,                                     !- Outlet Port
  {ca3b15ff-f085-44c8-bda9-61a6c38d76e8}, !- Target Object
  2;                                      !- Inlet Port

OS:Connection,
  {2cef5207-dd19-496a-a1b9-19e6857852d0}, !- Handle
  {cb8e8bac-e7e2-4c2e-975a-ca11767ee2e8}, !- Source Object
  3,                                      !- Outlet Port
  {a41bdec3-a74c-4f14-9e52-fbecd39a052b}, !- Target Object
  2;                                      !- Inlet Port

OS:Connection,
  {0bdae1da-1e86-45d9-9418-6ae3098e75c7}, !- Handle
  {95dc6566-0479-4943-9ca2-cef8eb86d848}, !- Source Object
  3,                                      !- Outlet Port
  {3e1a45a0-130d-418a-b724-f3599656264a}, !- Target Object
  18;                                     !- Inlet Port

OS:Sizing:Plant,
  {72331ef8-0136-4b88-b6cc-e4b95cac1661}, !- Handle
  {3e1a45a0-130d-418a-b724-f3599656264a}, !- Plant or Condenser Loop Name
>>>>>>> a49bb51b
  Heating,                                !- Loop Type
  82.2222222222223,                       !- Design Loop Exit Temperature {C}
  11.1111111111111,                       !- Loop Design Temperature Difference {deltaC}
  NonCoincident,                          !- Sizing Option
  1,                                      !- Zone Timesteps in Averaging Window
  None;                                   !- Coincident Sizing Factor Mode

OS:AvailabilityManagerAssignmentList,
<<<<<<< HEAD
  {a5052f51-53da-467b-8870-4d4baf1cc651}, !- Handle
  Plant Loop 1 AvailabilityManagerAssignmentList; !- Name

OS:Schedule:Ruleset,
  {ee719dbe-8232-423b-9c9a-06cbe5a30803}, !- Handle
  Hot Water Loop Temp - 180F,             !- Name
  {9b0469bb-e473-4e5e-8332-3d46de4046e4}, !- Schedule Type Limits Name
  {3111ca17-6678-433e-a38e-e1eef79b541d}; !- Default Day Schedule Name

OS:Schedule:Day,
  {3111ca17-6678-433e-a38e-e1eef79b541d}, !- Handle
  Hot Water Loop Temp - 180F Default,     !- Name
  {9b0469bb-e473-4e5e-8332-3d46de4046e4}, !- Schedule Type Limits Name
=======
  {b8ef33f1-a787-477d-9157-2148b534acdb}, !- Handle
  Plant Loop 1 AvailabilityManagerAssignmentList; !- Name

OS:Schedule:Ruleset,
  {ab120c7a-7163-438f-80b5-47b5eb1f6a1c}, !- Handle
  Hot Water Loop Temp - 180F,             !- Name
  {4984a895-4da2-4434-a590-dad9fbc734b3}, !- Schedule Type Limits Name
  {118fb76d-f497-4407-a823-dd901c080bb7}; !- Default Day Schedule Name

OS:Schedule:Day,
  {118fb76d-f497-4407-a823-dd901c080bb7}, !- Handle
  Hot Water Loop Temp - 180F Default,     !- Name
  {4984a895-4da2-4434-a590-dad9fbc734b3}, !- Schedule Type Limits Name
>>>>>>> a49bb51b
  ,                                       !- Interpolate to Timestep
  24,                                     !- Hour 1
  0,                                      !- Minute 1
  82.2222222222223;                       !- Value Until Time 1

OS:ScheduleTypeLimits,
<<<<<<< HEAD
  {9b0469bb-e473-4e5e-8332-3d46de4046e4}, !- Handle
=======
  {4984a895-4da2-4434-a590-dad9fbc734b3}, !- Handle
>>>>>>> a49bb51b
  Temperature,                            !- Name
  0,                                      !- Lower Limit Value
  100,                                    !- Upper Limit Value
  Continuous,                             !- Numeric Type
  Temperature;                            !- Unit Type

OS:SetpointManager:Scheduled,
<<<<<<< HEAD
  {32d45646-497b-4899-a08c-ba88ba416a47}, !- Handle
  Hot Water Loop Setpoint Manager,        !- Name
  Temperature,                            !- Control Variable
  {ee719dbe-8232-423b-9c9a-06cbe5a30803}, !- Schedule Name
  {ad2a1139-a5ca-43cb-b88f-689f67de7904}; !- Setpoint Node or NodeList Name

OS:Pump:VariableSpeed,
  {608ff952-1e39-4f64-9b61-6b3d70174cd1}, !- Handle
  Central pump,                           !- Name
  {c51169fe-992c-425d-903a-10aae9fbf546}, !- Inlet Node Name
  {c61f58e6-0aab-428a-8727-8456b932b5b9}, !- Outlet Node Name
=======
  {dd798808-be89-4f80-af80-c6fb7118daf6}, !- Handle
  Hot Water Loop Setpoint Manager,        !- Name
  Temperature,                            !- Control Variable
  {ab120c7a-7163-438f-80b5-47b5eb1f6a1c}, !- Schedule Name
  {c68fc1d5-f8bd-49eb-9dd4-6bc9dab45c02}; !- Setpoint Node or NodeList Name

OS:Pump:VariableSpeed,
  {6e20e5f6-bc3f-4f66-8329-a06210487b8d}, !- Handle
  Central pump,                           !- Name
  {f83b7363-1b7f-4287-bb7e-6bb41354b7d6}, !- Inlet Node Name
  {b9337522-3cd6-4ddc-88f0-90c023e79e64}, !- Outlet Node Name
>>>>>>> a49bb51b
  ,                                       !- Rated Flow Rate {m3/s}
  179344.0152,                            !- Rated Pump Head {Pa}
  ,                                       !- Rated Power Consumption {W}
  0.9,                                    !- Motor Efficiency
  ,                                       !- Fraction of Motor Inefficiencies to Fluid Stream
  ,                                       !- Coefficient 1 of the Part Load Performance Curve
  ,                                       !- Coefficient 2 of the Part Load Performance Curve
  ,                                       !- Coefficient 3 of the Part Load Performance Curve
  ,                                       !- Coefficient 4 of the Part Load Performance Curve
  ,                                       !- Minimum Flow Rate {m3/s}
  Intermittent,                           !- Pump Control Type
  ,                                       !- Pump Flow Rate Schedule Name
  ,                                       !- Pump Curve Name
  ,                                       !- Impeller Diameter {m}
  ,                                       !- VFD Control Type
  ,                                       !- Pump RPM Schedule Name
  ,                                       !- Minimum Pressure Schedule {Pa}
  ,                                       !- Maximum Pressure Schedule {Pa}
  ,                                       !- Minimum RPM Schedule {rev/min}
  ,                                       !- Maximum RPM Schedule {rev/min}
  ,                                       !- Zone Name
  0.5,                                    !- Skin Loss Radiative Fraction
  PowerPerFlowPerPressure,                !- Design Power Sizing Method
  348701.1,                               !- Design Electric Power per Unit Flow Rate {W/(m3/s)}
  1.282051282,                            !- Design Shaft Power per Unit Flow Rate per Unit Head {W-s/m3-Pa}
  0,                                      !- Design Minimum Flow Rate Fraction
  General;                                !- End-Use Subcategory

OS:Node,
<<<<<<< HEAD
  {702b057f-6f9d-4abb-a2fe-d285e04ea6f4}, !- Handle
  Node 9,                                 !- Name
  {c61f58e6-0aab-428a-8727-8456b932b5b9}, !- Inlet Port
  {6b03d47a-b5ea-428d-8ea4-a314035f5093}; !- Outlet Port

OS:Connection,
  {c51169fe-992c-425d-903a-10aae9fbf546}, !- Handle
  {9302d93d-6e7a-41c3-9c12-0248d5c76701}, !- Source Object
  3,                                      !- Outlet Port
  {608ff952-1e39-4f64-9b61-6b3d70174cd1}, !- Target Object
  2;                                      !- Inlet Port

OS:Connection,
  {c61f58e6-0aab-428a-8727-8456b932b5b9}, !- Handle
  {608ff952-1e39-4f64-9b61-6b3d70174cd1}, !- Source Object
  3,                                      !- Outlet Port
  {702b057f-6f9d-4abb-a2fe-d285e04ea6f4}, !- Target Object
  2;                                      !- Inlet Port

OS:Connection,
  {6b03d47a-b5ea-428d-8ea4-a314035f5093}, !- Handle
  {702b057f-6f9d-4abb-a2fe-d285e04ea6f4}, !- Source Object
  3,                                      !- Outlet Port
  {e93b2da9-361e-4714-b3fb-7a0ee17414a2}, !- Target Object
  2;                                      !- Inlet Port

OS:Boiler:HotWater,
  {ea0a2103-b1c1-41e3-b498-c8d100e34ad7}, !- Handle
=======
  {bfac6c34-4590-49fe-ab9b-298c5e5ebadf}, !- Handle
  Node 9,                                 !- Name
  {b9337522-3cd6-4ddc-88f0-90c023e79e64}, !- Inlet Port
  {8ec8e5bd-8135-4c1a-937d-dcf23d5eac1e}; !- Outlet Port

OS:Connection,
  {f83b7363-1b7f-4287-bb7e-6bb41354b7d6}, !- Handle
  {7f6caf2a-2d26-4770-8597-ab9104245518}, !- Source Object
  3,                                      !- Outlet Port
  {6e20e5f6-bc3f-4f66-8329-a06210487b8d}, !- Target Object
  2;                                      !- Inlet Port

OS:Connection,
  {b9337522-3cd6-4ddc-88f0-90c023e79e64}, !- Handle
  {6e20e5f6-bc3f-4f66-8329-a06210487b8d}, !- Source Object
  3,                                      !- Outlet Port
  {bfac6c34-4590-49fe-ab9b-298c5e5ebadf}, !- Target Object
  2;                                      !- Inlet Port

OS:Connection,
  {8ec8e5bd-8135-4c1a-937d-dcf23d5eac1e}, !- Handle
  {bfac6c34-4590-49fe-ab9b-298c5e5ebadf}, !- Source Object
  3,                                      !- Outlet Port
  {8800d159-b831-4c6f-a0e1-1dbaf1bd2270}, !- Target Object
  2;                                      !- Inlet Port

OS:Boiler:HotWater,
  {2871537b-f577-45d8-af1c-d7d28ec25d4c}, !- Handle
>>>>>>> a49bb51b
  Boiler,                                 !- Name
  NaturalGas,                             !- Fuel Type
  ,                                       !- Nominal Capacity {W}
  0.78,                                   !- Nominal Thermal Efficiency
  LeavingBoiler,                          !- Efficiency Curve Temperature Evaluation Variable
  ,                                       !- Normalized Boiler Efficiency Curve Name
  ,                                       !- Design Water Flow Rate {m3/s}
  0,                                      !- Minimum Part Load Ratio
  1.2,                                    !- Maximum Part Load Ratio
  1,                                      !- Optimum Part Load Ratio
<<<<<<< HEAD
  {1a26a1a5-9b33-457b-9a11-2d0232831745}, !- Boiler Water Inlet Node Name
  {7d48636b-ae1f-4021-a656-54a0f4a13936}, !- Boiler Water Outlet Node Name
=======
  {240f7340-2bf6-4bd6-8f0b-4da640e33632}, !- Boiler Water Inlet Node Name
  {019dc7fe-8115-4ff0-aa6e-13578d8fe403}, !- Boiler Water Outlet Node Name
>>>>>>> a49bb51b
  95.0000000000001,                       !- Water Outlet Upper Temperature Limit {C}
  LeavingSetpointModulated,               !- Boiler Flow Mode
  0,                                      !- Parasitic Electric Load {W}
  1,                                      !- Sizing Factor
  General;                                !- End-Use Subcategory

OS:Node,
<<<<<<< HEAD
  {721b5db9-b3ec-40f4-8520-705de8dbcc6b}, !- Handle
  Node 10,                                !- Name
  {7d48636b-ae1f-4021-a656-54a0f4a13936}, !- Inlet Port
  {8d2c3008-36b8-44fb-bf48-0a00e8a56651}; !- Outlet Port

OS:Connection,
  {1a26a1a5-9b33-457b-9a11-2d0232831745}, !- Handle
  {634da156-4d71-47fd-94b4-75e5b7bae6cf}, !- Source Object
  3,                                      !- Outlet Port
  {ea0a2103-b1c1-41e3-b498-c8d100e34ad7}, !- Target Object
  11;                                     !- Inlet Port

OS:Connection,
  {7d48636b-ae1f-4021-a656-54a0f4a13936}, !- Handle
  {ea0a2103-b1c1-41e3-b498-c8d100e34ad7}, !- Source Object
  12,                                     !- Outlet Port
  {721b5db9-b3ec-40f4-8520-705de8dbcc6b}, !- Target Object
  2;                                      !- Inlet Port

OS:Connection,
  {8d2c3008-36b8-44fb-bf48-0a00e8a56651}, !- Handle
  {721b5db9-b3ec-40f4-8520-705de8dbcc6b}, !- Source Object
  3,                                      !- Outlet Port
  {82f2b7fd-63f5-4f75-a8d8-b211da3a2bc5}, !- Target Object
  3;                                      !- Inlet Port

OS:Pipe:Adiabatic,
  {7700f382-ba40-4d4c-9304-bc840fe756dc}, !- Handle
  Hot Water Loop Supply Equipment Bypass, !- Name
  {792d85d3-507f-4052-89b5-25273fe84835}, !- Inlet Node Name
  {52b1882b-354d-4149-aff5-42f4a70bafe6}; !- Outlet Node Name

OS:Node,
  {5e966aed-fd12-4439-8558-dcf362310de1}, !- Handle
  Node 11,                                !- Name
  {2b618669-e160-4365-9aca-00d235b2e59e}, !- Inlet Port
  {792d85d3-507f-4052-89b5-25273fe84835}; !- Outlet Port

OS:Connection,
  {2b618669-e160-4365-9aca-00d235b2e59e}, !- Handle
  {e93b2da9-361e-4714-b3fb-7a0ee17414a2}, !- Source Object
  4,                                      !- Outlet Port
  {5e966aed-fd12-4439-8558-dcf362310de1}, !- Target Object
  2;                                      !- Inlet Port

OS:Node,
  {8c398630-4fa0-4cde-830f-a270c01de5e3}, !- Handle
  Node 12,                                !- Name
  {52b1882b-354d-4149-aff5-42f4a70bafe6}, !- Inlet Port
  {13827ab4-18e2-4ea0-8518-3f6e6be2c6a6}; !- Outlet Port

OS:Connection,
  {792d85d3-507f-4052-89b5-25273fe84835}, !- Handle
  {5e966aed-fd12-4439-8558-dcf362310de1}, !- Source Object
  3,                                      !- Outlet Port
  {7700f382-ba40-4d4c-9304-bc840fe756dc}, !- Target Object
  2;                                      !- Inlet Port

OS:Connection,
  {52b1882b-354d-4149-aff5-42f4a70bafe6}, !- Handle
  {7700f382-ba40-4d4c-9304-bc840fe756dc}, !- Source Object
  3,                                      !- Outlet Port
  {8c398630-4fa0-4cde-830f-a270c01de5e3}, !- Target Object
  2;                                      !- Inlet Port

OS:Connection,
  {13827ab4-18e2-4ea0-8518-3f6e6be2c6a6}, !- Handle
  {8c398630-4fa0-4cde-830f-a270c01de5e3}, !- Source Object
  3,                                      !- Outlet Port
  {82f2b7fd-63f5-4f75-a8d8-b211da3a2bc5}, !- Target Object
  4;                                      !- Inlet Port

OS:Pipe:Adiabatic,
  {67395e6f-6379-4ef2-b90f-265f1224b171}, !- Handle
  Hot Water Loop Coil Bypass,             !- Name
  {ba7bbf59-3184-4221-87b8-233abee98276}, !- Inlet Node Name
  {55845b27-6bd3-431a-be60-e0ba535d7fd3}; !- Outlet Node Name

OS:Node,
  {07a509f3-e28b-4033-981c-d3a71efe2c5c}, !- Handle
  Node 13,                                !- Name
  {55845b27-6bd3-431a-be60-e0ba535d7fd3}, !- Inlet Port
  {41ea7d67-7161-41a5-a495-8744a9b20e90}; !- Outlet Port

OS:Connection,
  {ba7bbf59-3184-4221-87b8-233abee98276}, !- Handle
  {2489a3e3-5899-49fb-9c5f-7d3980107ee7}, !- Source Object
  3,                                      !- Outlet Port
  {67395e6f-6379-4ef2-b90f-265f1224b171}, !- Target Object
  2;                                      !- Inlet Port

OS:Connection,
  {55845b27-6bd3-431a-be60-e0ba535d7fd3}, !- Handle
  {67395e6f-6379-4ef2-b90f-265f1224b171}, !- Source Object
  3,                                      !- Outlet Port
  {07a509f3-e28b-4033-981c-d3a71efe2c5c}, !- Target Object
  2;                                      !- Inlet Port

OS:Connection,
  {41ea7d67-7161-41a5-a495-8744a9b20e90}, !- Handle
  {07a509f3-e28b-4033-981c-d3a71efe2c5c}, !- Source Object
  3,                                      !- Outlet Port
  {1e4a5872-0710-4ede-bf01-ea2e193aeb63}, !- Target Object
  3;                                      !- Inlet Port

OS:Pipe:Adiabatic,
  {57165210-2a22-423d-9684-45aac2c77e1d}, !- Handle
  Hot Water Loop Supply Outlet,           !- Name
  {c347f07f-7708-4b63-ad32-6c51e25a6377}, !- Inlet Node Name
  {0be1a736-782e-4059-8767-30771e172a6e}; !- Outlet Node Name

OS:Node,
  {1c8a382c-1035-4215-96c1-0e09591016fd}, !- Handle
  Node 14,                                !- Name
  {e653e468-9bc4-4bbb-b6ef-0c8eeac5dabb}, !- Inlet Port
  {c347f07f-7708-4b63-ad32-6c51e25a6377}; !- Outlet Port

OS:Connection,
  {e653e468-9bc4-4bbb-b6ef-0c8eeac5dabb}, !- Handle
  {82f2b7fd-63f5-4f75-a8d8-b211da3a2bc5}, !- Source Object
  2,                                      !- Outlet Port
  {1c8a382c-1035-4215-96c1-0e09591016fd}, !- Target Object
  2;                                      !- Inlet Port

OS:Connection,
  {c347f07f-7708-4b63-ad32-6c51e25a6377}, !- Handle
  {1c8a382c-1035-4215-96c1-0e09591016fd}, !- Source Object
  3,                                      !- Outlet Port
  {57165210-2a22-423d-9684-45aac2c77e1d}, !- Target Object
  2;                                      !- Inlet Port

OS:Connection,
  {0be1a736-782e-4059-8767-30771e172a6e}, !- Handle
  {57165210-2a22-423d-9684-45aac2c77e1d}, !- Source Object
  3,                                      !- Outlet Port
  {ad2a1139-a5ca-43cb-b88f-689f67de7904}, !- Target Object
  2;                                      !- Inlet Port

OS:Pipe:Adiabatic,
  {ea1bdc2e-f0e8-4a46-8173-dd50e82b9acb}, !- Handle
  Hot Water Loop Demand Inlet,            !- Name
  {47b18ee7-01ba-4f62-b20c-3f2dbec3c744}, !- Inlet Node Name
  {67b17a8f-fecd-4ac0-98cd-620520073c5a}; !- Outlet Node Name

OS:Node,
  {20fd8bda-7258-4c45-aa66-881651a16c56}, !- Handle
  Node 15,                                !- Name
  {67b17a8f-fecd-4ac0-98cd-620520073c5a}, !- Inlet Port
  {8f1fd501-f5f0-4ce1-8c4f-5f03d0a2b4a9}; !- Outlet Port

OS:Connection,
  {47b18ee7-01ba-4f62-b20c-3f2dbec3c744}, !- Handle
  {025a9633-1f9a-42dc-bac8-13d6998a934e}, !- Source Object
  3,                                      !- Outlet Port
  {ea1bdc2e-f0e8-4a46-8173-dd50e82b9acb}, !- Target Object
  2;                                      !- Inlet Port

OS:Connection,
  {67b17a8f-fecd-4ac0-98cd-620520073c5a}, !- Handle
  {ea1bdc2e-f0e8-4a46-8173-dd50e82b9acb}, !- Source Object
  3,                                      !- Outlet Port
  {20fd8bda-7258-4c45-aa66-881651a16c56}, !- Target Object
  2;                                      !- Inlet Port

OS:Connection,
  {8f1fd501-f5f0-4ce1-8c4f-5f03d0a2b4a9}, !- Handle
  {20fd8bda-7258-4c45-aa66-881651a16c56}, !- Source Object
  3,                                      !- Outlet Port
  {89bf6789-f409-4c23-828a-1dd0fa31a7a1}, !- Target Object
  2;                                      !- Inlet Port

OS:Pipe:Adiabatic,
  {93edba20-2f23-4232-ac1b-2ba8bf6fbd5e}, !- Handle
  Hot Water Loop Demand Outlet,           !- Name
  {4402d15b-6acb-44be-b288-7979067043ea}, !- Inlet Node Name
  {96617f11-7b06-41c3-afc3-c1ae94dabd80}; !- Outlet Node Name

OS:Node,
  {0045058c-3a6d-426f-9ebe-a3ae0d824ab1}, !- Handle
  Node 16,                                !- Name
  {c9ecac54-4d7b-483e-a7ee-71d8f5548737}, !- Inlet Port
  {4402d15b-6acb-44be-b288-7979067043ea}; !- Outlet Port

OS:Connection,
  {c9ecac54-4d7b-483e-a7ee-71d8f5548737}, !- Handle
  {1e4a5872-0710-4ede-bf01-ea2e193aeb63}, !- Source Object
  2,                                      !- Outlet Port
  {0045058c-3a6d-426f-9ebe-a3ae0d824ab1}, !- Target Object
  2;                                      !- Inlet Port

OS:Connection,
  {4402d15b-6acb-44be-b288-7979067043ea}, !- Handle
  {0045058c-3a6d-426f-9ebe-a3ae0d824ab1}, !- Source Object
  3,                                      !- Outlet Port
  {93edba20-2f23-4232-ac1b-2ba8bf6fbd5e}, !- Target Object
  2;                                      !- Inlet Port

OS:Connection,
  {96617f11-7b06-41c3-afc3-c1ae94dabd80}, !- Handle
  {93edba20-2f23-4232-ac1b-2ba8bf6fbd5e}, !- Source Object
  3,                                      !- Outlet Port
  {1ec6212f-446d-4b30-afd4-4d2f8cdd48c0}, !- Target Object
  2;                                      !- Inlet Port

OS:Coil:Heating:Water:Baseboard,
  {848aaa7e-686f-451f-9942-24c73e7bc452}, !- Handle
=======
  {65c83eec-d2a9-4e41-8ddc-2cad3e56213a}, !- Handle
  Node 10,                                !- Name
  {019dc7fe-8115-4ff0-aa6e-13578d8fe403}, !- Inlet Port
  {3ed359a9-5517-48eb-bbbd-d4fbef4e1fdd}; !- Outlet Port

OS:Connection,
  {240f7340-2bf6-4bd6-8f0b-4da640e33632}, !- Handle
  {8e5a3216-8993-4753-b31e-1d61373003e4}, !- Source Object
  3,                                      !- Outlet Port
  {2871537b-f577-45d8-af1c-d7d28ec25d4c}, !- Target Object
  11;                                     !- Inlet Port

OS:Connection,
  {019dc7fe-8115-4ff0-aa6e-13578d8fe403}, !- Handle
  {2871537b-f577-45d8-af1c-d7d28ec25d4c}, !- Source Object
  12,                                     !- Outlet Port
  {65c83eec-d2a9-4e41-8ddc-2cad3e56213a}, !- Target Object
  2;                                      !- Inlet Port

OS:Connection,
  {3ed359a9-5517-48eb-bbbd-d4fbef4e1fdd}, !- Handle
  {65c83eec-d2a9-4e41-8ddc-2cad3e56213a}, !- Source Object
  3,                                      !- Outlet Port
  {8cc34aa0-6701-4c2c-ae9c-33dab7dd8607}, !- Target Object
  3;                                      !- Inlet Port

OS:Pipe:Adiabatic,
  {df7953a0-9d26-4209-823f-b770aa533e01}, !- Handle
  Hot Water Loop Supply Equipment Bypass, !- Name
  {db5ae9f0-98b5-41c9-baa1-aa51c56334c3}, !- Inlet Node Name
  {e3dfd57e-197a-4d5b-b5df-8041dc1e1d67}; !- Outlet Node Name

OS:Node,
  {f6f25861-0487-4efa-bf9a-652fe9f404fb}, !- Handle
  Node 11,                                !- Name
  {087b4463-411c-497a-b3a7-3fbb59a79737}, !- Inlet Port
  {db5ae9f0-98b5-41c9-baa1-aa51c56334c3}; !- Outlet Port

OS:Connection,
  {087b4463-411c-497a-b3a7-3fbb59a79737}, !- Handle
  {8800d159-b831-4c6f-a0e1-1dbaf1bd2270}, !- Source Object
  4,                                      !- Outlet Port
  {f6f25861-0487-4efa-bf9a-652fe9f404fb}, !- Target Object
  2;                                      !- Inlet Port

OS:Node,
  {027848b1-b82f-4c4a-b649-15beae6fdde0}, !- Handle
  Node 12,                                !- Name
  {e3dfd57e-197a-4d5b-b5df-8041dc1e1d67}, !- Inlet Port
  {bc670797-3a1c-4c08-ae15-7acf07b5380f}; !- Outlet Port

OS:Connection,
  {db5ae9f0-98b5-41c9-baa1-aa51c56334c3}, !- Handle
  {f6f25861-0487-4efa-bf9a-652fe9f404fb}, !- Source Object
  3,                                      !- Outlet Port
  {df7953a0-9d26-4209-823f-b770aa533e01}, !- Target Object
  2;                                      !- Inlet Port

OS:Connection,
  {e3dfd57e-197a-4d5b-b5df-8041dc1e1d67}, !- Handle
  {df7953a0-9d26-4209-823f-b770aa533e01}, !- Source Object
  3,                                      !- Outlet Port
  {027848b1-b82f-4c4a-b649-15beae6fdde0}, !- Target Object
  2;                                      !- Inlet Port

OS:Connection,
  {bc670797-3a1c-4c08-ae15-7acf07b5380f}, !- Handle
  {027848b1-b82f-4c4a-b649-15beae6fdde0}, !- Source Object
  3,                                      !- Outlet Port
  {8cc34aa0-6701-4c2c-ae9c-33dab7dd8607}, !- Target Object
  4;                                      !- Inlet Port

OS:Pipe:Adiabatic,
  {401c05fa-acc8-4fce-91e6-5900833e3ac2}, !- Handle
  Hot Water Loop Coil Bypass,             !- Name
  {94dd8438-5f95-4391-99c9-06866a7499be}, !- Inlet Node Name
  {9f14945d-bad9-4c1c-bdaa-ce2ae0e34e72}; !- Outlet Node Name

OS:Node,
  {1ccee0c6-5f37-49eb-b4ec-5c4749bd6963}, !- Handle
  Node 13,                                !- Name
  {9f14945d-bad9-4c1c-bdaa-ce2ae0e34e72}, !- Inlet Port
  {e45f5926-76f7-4a91-9253-9717e5a8f5f0}; !- Outlet Port

OS:Connection,
  {94dd8438-5f95-4391-99c9-06866a7499be}, !- Handle
  {a41bdec3-a74c-4f14-9e52-fbecd39a052b}, !- Source Object
  3,                                      !- Outlet Port
  {401c05fa-acc8-4fce-91e6-5900833e3ac2}, !- Target Object
  2;                                      !- Inlet Port

OS:Connection,
  {9f14945d-bad9-4c1c-bdaa-ce2ae0e34e72}, !- Handle
  {401c05fa-acc8-4fce-91e6-5900833e3ac2}, !- Source Object
  3,                                      !- Outlet Port
  {1ccee0c6-5f37-49eb-b4ec-5c4749bd6963}, !- Target Object
  2;                                      !- Inlet Port

OS:Connection,
  {e45f5926-76f7-4a91-9253-9717e5a8f5f0}, !- Handle
  {1ccee0c6-5f37-49eb-b4ec-5c4749bd6963}, !- Source Object
  3,                                      !- Outlet Port
  {c6501f7e-f218-4ecc-92ee-4ac56dfcdd2b}, !- Target Object
  3;                                      !- Inlet Port

OS:Pipe:Adiabatic,
  {b451dc74-4b9e-46fa-89ec-8b23c7e507ee}, !- Handle
  Hot Water Loop Supply Outlet,           !- Name
  {ffb17ce0-c41a-4155-9be8-9b06f3c4aa76}, !- Inlet Node Name
  {5b41fd67-dd7f-476a-acef-ade3549fc423}; !- Outlet Node Name

OS:Node,
  {5038887a-0a14-4358-9707-45f8aafa50df}, !- Handle
  Node 14,                                !- Name
  {f55a1fc7-dfc8-4d00-8b85-be5250b533cb}, !- Inlet Port
  {ffb17ce0-c41a-4155-9be8-9b06f3c4aa76}; !- Outlet Port

OS:Connection,
  {f55a1fc7-dfc8-4d00-8b85-be5250b533cb}, !- Handle
  {8cc34aa0-6701-4c2c-ae9c-33dab7dd8607}, !- Source Object
  2,                                      !- Outlet Port
  {5038887a-0a14-4358-9707-45f8aafa50df}, !- Target Object
  2;                                      !- Inlet Port

OS:Connection,
  {ffb17ce0-c41a-4155-9be8-9b06f3c4aa76}, !- Handle
  {5038887a-0a14-4358-9707-45f8aafa50df}, !- Source Object
  3,                                      !- Outlet Port
  {b451dc74-4b9e-46fa-89ec-8b23c7e507ee}, !- Target Object
  2;                                      !- Inlet Port

OS:Connection,
  {5b41fd67-dd7f-476a-acef-ade3549fc423}, !- Handle
  {b451dc74-4b9e-46fa-89ec-8b23c7e507ee}, !- Source Object
  3,                                      !- Outlet Port
  {c68fc1d5-f8bd-49eb-9dd4-6bc9dab45c02}, !- Target Object
  2;                                      !- Inlet Port

OS:Pipe:Adiabatic,
  {c8e0aaeb-b2d6-4855-8f27-8a29de0dac2f}, !- Handle
  Hot Water Loop Demand Inlet,            !- Name
  {1dbbec5c-adac-4520-8bf1-81b724b96924}, !- Inlet Node Name
  {b49c425f-1228-4c16-a1a3-2412264cf5fb}; !- Outlet Node Name

OS:Node,
  {e5967525-540f-4443-8339-3213f13b650d}, !- Handle
  Node 15,                                !- Name
  {b49c425f-1228-4c16-a1a3-2412264cf5fb}, !- Inlet Port
  {a7ec3d6d-1095-4fa2-8b18-b9795a839346}; !- Outlet Port

OS:Connection,
  {1dbbec5c-adac-4520-8bf1-81b724b96924}, !- Handle
  {ca3b15ff-f085-44c8-bda9-61a6c38d76e8}, !- Source Object
  3,                                      !- Outlet Port
  {c8e0aaeb-b2d6-4855-8f27-8a29de0dac2f}, !- Target Object
  2;                                      !- Inlet Port

OS:Connection,
  {b49c425f-1228-4c16-a1a3-2412264cf5fb}, !- Handle
  {c8e0aaeb-b2d6-4855-8f27-8a29de0dac2f}, !- Source Object
  3,                                      !- Outlet Port
  {e5967525-540f-4443-8339-3213f13b650d}, !- Target Object
  2;                                      !- Inlet Port

OS:Connection,
  {a7ec3d6d-1095-4fa2-8b18-b9795a839346}, !- Handle
  {e5967525-540f-4443-8339-3213f13b650d}, !- Source Object
  3,                                      !- Outlet Port
  {cb8e8bac-e7e2-4c2e-975a-ca11767ee2e8}, !- Target Object
  2;                                      !- Inlet Port

OS:Pipe:Adiabatic,
  {9e13de15-0762-4bce-b836-3421f32a39f6}, !- Handle
  Hot Water Loop Demand Outlet,           !- Name
  {7bdc933f-6f91-4dad-b3ee-7745599eed0b}, !- Inlet Node Name
  {7fbb654d-9095-4595-b5f6-834481eeebfd}; !- Outlet Node Name

OS:Node,
  {6aa3253d-120d-43f6-a289-6e56413eaf98}, !- Handle
  Node 16,                                !- Name
  {7ed756e8-72ce-474d-84c6-4cfd0389d17d}, !- Inlet Port
  {7bdc933f-6f91-4dad-b3ee-7745599eed0b}; !- Outlet Port

OS:Connection,
  {7ed756e8-72ce-474d-84c6-4cfd0389d17d}, !- Handle
  {c6501f7e-f218-4ecc-92ee-4ac56dfcdd2b}, !- Source Object
  2,                                      !- Outlet Port
  {6aa3253d-120d-43f6-a289-6e56413eaf98}, !- Target Object
  2;                                      !- Inlet Port

OS:Connection,
  {7bdc933f-6f91-4dad-b3ee-7745599eed0b}, !- Handle
  {6aa3253d-120d-43f6-a289-6e56413eaf98}, !- Source Object
  3,                                      !- Outlet Port
  {9e13de15-0762-4bce-b836-3421f32a39f6}, !- Target Object
  2;                                      !- Inlet Port

OS:Connection,
  {7fbb654d-9095-4595-b5f6-834481eeebfd}, !- Handle
  {9e13de15-0762-4bce-b836-3421f32a39f6}, !- Source Object
  3,                                      !- Outlet Port
  {95dc6566-0479-4943-9ca2-cef8eb86d848}, !- Target Object
  2;                                      !- Inlet Port

OS:Coil:Heating:Water:Baseboard,
  {4c9308e3-e50a-4bd0-bbf7-4049f2225e8c}, !- Handle
>>>>>>> a49bb51b
  living zone Hydronic Baseboard Coil,    !- Name
  HeatingDesignCapacity,                  !- Heating Design Capacity Method
  autosize,                               !- Heating Design Capacity {W}
  0,                                      !- Heating Design Capacity Per Floor Area {W/m2}
  0.8,                                    !- Fraction of Autosized Heating Design Capacity
  ,                                       !- U-Factor Times Area Value {W/K}
  ,                                       !- Maximum Water Flow Rate {m3/s}
  ,                                       !- Convergence Tolerance
<<<<<<< HEAD
  {a1548a60-04b3-4c26-ad68-a62b6a5cc694}, !- Water Inlet Node Name
  {670f84b6-1b0c-4c3f-81ab-2b54d8e349f8}; !- Water Outlet Node Name

OS:Node,
  {f28149f9-0a8c-42d8-872e-bd9ff89f52da}, !- Handle
  Node 17,                                !- Name
  {149a47a0-f15c-4cde-8880-be9425c08f2f}, !- Inlet Port
  {a1548a60-04b3-4c26-ad68-a62b6a5cc694}; !- Outlet Port

OS:Connection,
  {149a47a0-f15c-4cde-8880-be9425c08f2f}, !- Handle
  {89bf6789-f409-4c23-828a-1dd0fa31a7a1}, !- Source Object
  4,                                      !- Outlet Port
  {f28149f9-0a8c-42d8-872e-bd9ff89f52da}, !- Target Object
  2;                                      !- Inlet Port

OS:Node,
  {5c73de71-7713-4617-8992-c8ac0e7845a6}, !- Handle
  Node 18,                                !- Name
  {670f84b6-1b0c-4c3f-81ab-2b54d8e349f8}, !- Inlet Port
  {6e3bc560-7770-4581-94bc-a1a404db9437}; !- Outlet Port

OS:Connection,
  {a1548a60-04b3-4c26-ad68-a62b6a5cc694}, !- Handle
  {f28149f9-0a8c-42d8-872e-bd9ff89f52da}, !- Source Object
  3,                                      !- Outlet Port
  {848aaa7e-686f-451f-9942-24c73e7bc452}, !- Target Object
  9;                                      !- Inlet Port

OS:Connection,
  {670f84b6-1b0c-4c3f-81ab-2b54d8e349f8}, !- Handle
  {848aaa7e-686f-451f-9942-24c73e7bc452}, !- Source Object
  10,                                     !- Outlet Port
  {5c73de71-7713-4617-8992-c8ac0e7845a6}, !- Target Object
  2;                                      !- Inlet Port

OS:Connection,
  {6e3bc560-7770-4581-94bc-a1a404db9437}, !- Handle
  {5c73de71-7713-4617-8992-c8ac0e7845a6}, !- Source Object
  3,                                      !- Outlet Port
  {1e4a5872-0710-4ede-bf01-ea2e193aeb63}, !- Target Object
  4;                                      !- Inlet Port

OS:Schedule:Constant,
  {64e28740-3066-462d-b475-bb1f7b2d2986}, !- Handle
  Always On Discrete,                     !- Name
  {ef7fd25a-dfaa-4cde-a358-acb62a7936b4}, !- Schedule Type Limits Name
  1;                                      !- Value

OS:ScheduleTypeLimits,
  {ef7fd25a-dfaa-4cde-a358-acb62a7936b4}, !- Handle
=======
  {e140a52b-276f-4a80-bb71-143055c20321}, !- Water Inlet Node Name
  {cd4ec6d6-3b83-4109-9ad9-0355f112f3ed}; !- Water Outlet Node Name

OS:Node,
  {412f4c50-6fe7-4eb6-8d57-04edc56a290e}, !- Handle
  Node 17,                                !- Name
  {cc3f1063-6485-40aa-8be2-f471ea3732de}, !- Inlet Port
  {e140a52b-276f-4a80-bb71-143055c20321}; !- Outlet Port

OS:Connection,
  {cc3f1063-6485-40aa-8be2-f471ea3732de}, !- Handle
  {cb8e8bac-e7e2-4c2e-975a-ca11767ee2e8}, !- Source Object
  4,                                      !- Outlet Port
  {412f4c50-6fe7-4eb6-8d57-04edc56a290e}, !- Target Object
  2;                                      !- Inlet Port

OS:Node,
  {793a8027-e2e7-428b-9d4b-1f44fd0644d0}, !- Handle
  Node 18,                                !- Name
  {cd4ec6d6-3b83-4109-9ad9-0355f112f3ed}, !- Inlet Port
  {c5522236-51e9-4bb5-ab1d-bb47d58fddb5}; !- Outlet Port

OS:Connection,
  {e140a52b-276f-4a80-bb71-143055c20321}, !- Handle
  {412f4c50-6fe7-4eb6-8d57-04edc56a290e}, !- Source Object
  3,                                      !- Outlet Port
  {4c9308e3-e50a-4bd0-bbf7-4049f2225e8c}, !- Target Object
  9;                                      !- Inlet Port

OS:Connection,
  {cd4ec6d6-3b83-4109-9ad9-0355f112f3ed}, !- Handle
  {4c9308e3-e50a-4bd0-bbf7-4049f2225e8c}, !- Source Object
  10,                                     !- Outlet Port
  {793a8027-e2e7-428b-9d4b-1f44fd0644d0}, !- Target Object
  2;                                      !- Inlet Port

OS:Connection,
  {c5522236-51e9-4bb5-ab1d-bb47d58fddb5}, !- Handle
  {793a8027-e2e7-428b-9d4b-1f44fd0644d0}, !- Source Object
  3,                                      !- Outlet Port
  {c6501f7e-f218-4ecc-92ee-4ac56dfcdd2b}, !- Target Object
  4;                                      !- Inlet Port

OS:Schedule:Constant,
  {ca403e8e-a195-47a6-a04a-1ba8bdf03326}, !- Handle
  Always On Discrete,                     !- Name
  {aef2bb26-46fd-4709-9e8f-61d5b97fbfe4}, !- Schedule Type Limits Name
  1;                                      !- Value

OS:ScheduleTypeLimits,
  {aef2bb26-46fd-4709-9e8f-61d5b97fbfe4}, !- Handle
>>>>>>> a49bb51b
  OnOff,                                  !- Name
  0,                                      !- Lower Limit Value
  1,                                      !- Upper Limit Value
  Discrete,                               !- Numeric Type
  Availability;                           !- Unit Type

OS:ZoneHVAC:Baseboard:Convective:Water,
<<<<<<< HEAD
  {68a5fbbf-0de2-4b9f-a65c-a2c90ad80497}, !- Handle
  living zone Hydronic Baseboard,         !- Name
  {64e28740-3066-462d-b475-bb1f7b2d2986}, !- Availability Schedule Name
  {848aaa7e-686f-451f-9942-24c73e7bc452}; !- Heating Coil Name

OS:AdditionalProperties,
  {1234c2ff-4229-4e0e-9903-0d81e77a3a65}, !- Handle
  {68a5fbbf-0de2-4b9f-a65c-a2c90ad80497}, !- Object Name
=======
  {54e97a19-5571-46df-a8f1-85ac896ba339}, !- Handle
  living zone Hydronic Baseboard,         !- Name
  {ca403e8e-a195-47a6-a04a-1ba8bdf03326}, !- Availability Schedule Name
  {4c9308e3-e50a-4bd0-bbf7-4049f2225e8c}; !- Heating Coil Name

OS:AdditionalProperties,
  {2d962b7f-e570-4c78-bfcc-8f17cf6df11c}, !- Handle
  {54e97a19-5571-46df-a8f1-85ac896ba339}, !- Object Name
>>>>>>> a49bb51b
  CentralSystem,                          !- Feature Name 1
  Boolean,                                !- Feature Data Type 1
  true;                                   !- Feature Value 1

OS:EnergyManagementSystem:Sensor,
<<<<<<< HEAD
  {1f6c3bb0-ad94-4608-9885-9c5355444982}, !- Handle
=======
  {e391ba35-6c0d-40bf-b7b9-aad264e206c1}, !- Handle
>>>>>>> a49bb51b
  Central_pump_s,                         !- Name
  Central pump,                           !- Output Variable or Output Meter Index Key Name
  Pump Electricity Energy;                !- Output Variable or Output Meter Name

OS:EnergyManagementSystem:Program,
<<<<<<< HEAD
  {3ce5a422-122b-4243-a709-6d70503ef0f8}, !- Handle
=======
  {fed43b32-9726-4b59-b845-5800f31d1322}, !- Handle
>>>>>>> a49bb51b
  Central_pumps_program,                  !- Name
  Set central_pumps_h = Central_pump_s;   !- Program Line 1

OS:EnergyManagementSystem:OutputVariable,
<<<<<<< HEAD
  {c90dc967-f154-4ade-abcc-a0a3b47498db}, !- Handle
=======
  {b34350d4-02d5-43aa-8bd6-0bbb92e36635}, !- Handle
>>>>>>> a49bb51b
  Central htg pump:Pumps:Electricity,     !- Name
  central_pumps_h,                        !- EMS Variable Name
  Summed,                                 !- Type of Data in Variable
  SystemTimestep,                         !- Update Frequency
<<<<<<< HEAD
  {3ce5a422-122b-4243-a709-6d70503ef0f8}, !- EMS Program or Subroutine Name
  J;                                      !- Units

OS:EnergyManagementSystem:ProgramCallingManager,
  {4fddccca-b471-4841-aab8-138e3f93ec38}, !- Handle
  Central pump program calling manager,   !- Name
  EndOfSystemTimestepBeforeHVACReporting, !- EnergyPlus Model Calling Point
  {3ce5a422-122b-4243-a709-6d70503ef0f8}; !- Program Name 1
=======
  {fed43b32-9726-4b59-b845-5800f31d1322}, !- EMS Program or Subroutine Name
  J;                                      !- Units

OS:EnergyManagementSystem:ProgramCallingManager,
  {95ed07a9-bd0f-4b70-a30f-75608a5b14ee}, !- Handle
  Central pump program calling manager,   !- Name
  EndOfSystemTimestepBeforeHVACReporting, !- EnergyPlus Model Calling Point
  {fed43b32-9726-4b59-b845-5800f31d1322}; !- Program Name 1
>>>>>>> a49bb51b
<|MERGE_RESOLUTION|>--- conflicted
+++ resolved
@@ -1,38 +1,22 @@
 !- NOTE: Auto-generated from /test/osw_files/SFA_4units_1story_SL_UA_3Beds_2Baths_Denver_Central_System_Boiler_Baseboards_NoSetpoints.osw
 
 OS:Version,
-<<<<<<< HEAD
-  {f889bc2a-87fb-457a-9bae-9dd3b540e456}, !- Handle
+  {d58a5293-33cc-4f9c-a28c-470cda346995}, !- Handle
   3.2.1;                                  !- Version Identifier
 
 OS:SimulationControl,
-  {9432ae25-fca8-42aa-93c9-8d18f29c9e06}, !- Handle
-=======
-  {584ddcbf-2eae-45e4-9766-b2da79740a16}, !- Handle
-  3.2.1;                                  !- Version Identifier
-
-OS:SimulationControl,
-  {9f0a1065-ff49-4e76-8ce6-cc40c931b389}, !- Handle
->>>>>>> a49bb51b
+  {30d3cebf-2ba4-44e1-8edb-0a39c02128d9}, !- Handle
   ,                                       !- Do Zone Sizing Calculation
   ,                                       !- Do System Sizing Calculation
   ,                                       !- Do Plant Sizing Calculation
   Yes;                                    !- Run Simulation for Sizing Periods
 
 OS:Timestep,
-<<<<<<< HEAD
-  {1c4a0f1f-2ecf-4499-9821-1d7e4e026aee}, !- Handle
+  {0048eafc-7e53-4b08-b692-b3a198c98653}, !- Handle
   6;                                      !- Number of Timesteps per Hour
 
 OS:ShadowCalculation,
-  {7b658734-8f6e-4d8f-9430-2fa49a0d0b5c}, !- Handle
-=======
-  {5ba93c6b-7f52-45cd-89ce-d55ab7b796ac}, !- Handle
-  6;                                      !- Number of Timesteps per Hour
-
-OS:ShadowCalculation,
-  {ef11e37c-e6a0-4f3d-9c4e-4c67ddcc1310}, !- Handle
->>>>>>> a49bb51b
+  {de695bbd-709f-4dc0-b071-f3d604650842}, !- Handle
   PolygonClipping,                        !- Shading Calculation Method
   ,                                       !- Shading Calculation Update Frequency Method
   20,                                     !- Shading Calculation Update Frequency
@@ -45,37 +29,21 @@
   No;                                     !- Disable Self-Shading From Shading Zone Groups to Other Zones
 
 OS:SurfaceConvectionAlgorithm:Outside,
-<<<<<<< HEAD
-  {7ed7beac-b5ec-4688-a20b-2b89a01d0403}, !- Handle
+  {0f594975-5dee-46ec-ae36-cf35c5bdccc3}, !- Handle
   DOE-2;                                  !- Algorithm
 
 OS:SurfaceConvectionAlgorithm:Inside,
-  {ed8c6576-6eab-437e-8607-963afa13b23f}, !- Handle
+  {217d020d-0369-4821-9ae4-96ec7d6a5db1}, !- Handle
   TARP;                                   !- Algorithm
 
 OS:ZoneCapacitanceMultiplier:ResearchSpecial,
-  {cfe2b296-639d-42d9-9157-1e5b335e9753}, !- Handle
-=======
-  {272a4188-d6ad-4ec1-b6f8-a8613af197d8}, !- Handle
-  DOE-2;                                  !- Algorithm
-
-OS:SurfaceConvectionAlgorithm:Inside,
-  {feb18925-a16e-4d1e-a91d-21a4ebe91b5c}, !- Handle
-  TARP;                                   !- Algorithm
-
-OS:ZoneCapacitanceMultiplier:ResearchSpecial,
-  {2b55a323-ce41-4016-8a33-db26322e8015}, !- Handle
->>>>>>> a49bb51b
+  {e8053daf-cf5e-40df-9db3-935235db6beb}, !- Handle
   ,                                       !- Temperature Capacity Multiplier
   15,                                     !- Humidity Capacity Multiplier
   ;                                       !- Carbon Dioxide Capacity Multiplier
 
 OS:RunPeriod,
-<<<<<<< HEAD
-  {85e76f1f-0f59-4b9f-8f70-957b3f6a7876}, !- Handle
-=======
-  {1215d4d7-0be6-44a3-aec5-2348a6317298}, !- Handle
->>>>>>> a49bb51b
+  {625ef406-b294-44aa-a2b6-0d32039e45b9}, !- Handle
   Run Period 1,                           !- Name
   1,                                      !- Begin Month
   1,                                      !- Begin Day of Month
@@ -89,21 +57,13 @@
   ;                                       !- Number of Times Runperiod to be Repeated
 
 OS:YearDescription,
-<<<<<<< HEAD
-  {a382f27e-0ddc-4726-8d82-25eeb0221f7c}, !- Handle
-=======
-  {954be1f6-d58b-4069-8a32-69744c0cc009}, !- Handle
->>>>>>> a49bb51b
+  {a8db5b50-e3bc-4cca-b22e-f10faad013b0}, !- Handle
   2007,                                   !- Calendar Year
   ,                                       !- Day of Week for Start Day
   ;                                       !- Is Leap Year
 
 OS:WeatherFile,
-<<<<<<< HEAD
-  {f619e05e-3506-4c5c-b4e8-60f149b78e2b}, !- Handle
-=======
-  {6a10783a-d558-4102-8587-88f118d5b533}, !- Handle
->>>>>>> a49bb51b
+  {e70b5ef8-6989-4db0-aebd-7433f9a5722e}, !- Handle
   Denver Intl Ap,                         !- City
   CO,                                     !- State Province Region
   USA,                                    !- Country
@@ -113,17 +73,12 @@
   -104.65,                                !- Longitude {deg}
   -7,                                     !- Time Zone {hr}
   1650,                                   !- Elevation {m}
-  C:/OpenStudio/resstock/resources/measures/HPXMLtoOpenStudio/weather/USA_CO_Denver.Intl.AP.725650_TMY3.epw, !- Url
+  /mnt/c/git/resstock/resources/measures/HPXMLtoOpenStudio/weather/USA_CO_Denver.Intl.AP.725650_TMY3.epw, !- Url
   E23378AA;                               !- Checksum
 
 OS:AdditionalProperties,
-<<<<<<< HEAD
-  {5d9abe3c-68eb-4edd-8620-26f27ee4f005}, !- Handle
-  {f619e05e-3506-4c5c-b4e8-60f149b78e2b}, !- Object Name
-=======
-  {026753a6-aa42-4d9c-9497-68106f327c31}, !- Handle
-  {6a10783a-d558-4102-8587-88f118d5b533}, !- Object Name
->>>>>>> a49bb51b
+  {708e6b78-eb92-4956-89d6-b9c4c9f6194c}, !- Handle
+  {e70b5ef8-6989-4db0-aebd-7433f9a5722e}, !- Object Name
   EPWHeaderCity,                          !- Feature Name 1
   String,                                 !- Feature Data Type 1
   Denver Intl Ap,                         !- Feature Value 1
@@ -231,11 +186,7 @@
   84;                                     !- Feature Value 35
 
 OS:Site,
-<<<<<<< HEAD
-  {3c5e9fdc-1dbf-49ae-ae12-db3287742cc6}, !- Handle
-=======
-  {f8b23b2c-61cd-409d-9ae0-ff86a26c2a49}, !- Handle
->>>>>>> a49bb51b
+  {679f8b5f-1110-4c8d-80b4-f794988e5a58}, !- Handle
   Denver Intl Ap_CO_USA,                  !- Name
   39.83,                                  !- Latitude {deg}
   -104.65,                                !- Longitude {deg}
@@ -244,42 +195,26 @@
   ;                                       !- Terrain
 
 OS:ClimateZones,
-<<<<<<< HEAD
-  {db010da6-84f8-4d62-8807-f90dc01887c1}, !- Handle
-=======
-  {f88cb52a-3baa-4d5d-af69-5a52a932809c}, !- Handle
->>>>>>> a49bb51b
+  {64848b7a-52da-47f3-980f-a25e121a0499}, !- Handle
   Building America,                       !- Climate Zone Institution Name 1
   ,                                       !- Climate Zone Document Name 1
   0,                                      !- Climate Zone Document Year 1
   Cold;                                   !- Climate Zone Value 1
 
 OS:Site:WaterMainsTemperature,
-<<<<<<< HEAD
-  {54dc8e7a-3067-4975-b979-ef30787b9561}, !- Handle
-=======
-  {d93255bb-5c3a-4a27-847f-7ca78a4e691d}, !- Handle
->>>>>>> a49bb51b
+  {7a22bb0f-f1b1-4f1b-b5c4-003fc4f98ebd}, !- Handle
   Correlation,                            !- Calculation Method
   ,                                       !- Temperature Schedule Name
   10.8753424657535,                       !- Annual Average Outdoor Air Temperature {C}
   23.1524007936508;                       !- Maximum Difference In Monthly Average Outdoor Air Temperatures {deltaC}
 
 OS:RunPeriodControl:DaylightSavingTime,
-<<<<<<< HEAD
-  {5ddf298d-fe17-40ec-bcfa-005224864a75}, !- Handle
-=======
-  {d2f10339-e90f-4693-95a9-ba239cebaa8b}, !- Handle
->>>>>>> a49bb51b
+  {08c55626-f788-407f-958c-8897157e1ac6}, !- Handle
   3/12,                                   !- Start Date
   11/5;                                   !- End Date
 
 OS:Site:GroundTemperature:Deep,
-<<<<<<< HEAD
-  {7e3b2263-eb24-4ad1-8d14-018d5eb99dc9}, !- Handle
-=======
-  {0ff9184e-4123-4858-9d98-1500997e67e5}, !- Handle
->>>>>>> a49bb51b
+  {84ff8b7c-7984-47c7-8d7f-d0ae4bb21a7f}, !- Handle
   10.8753424657535,                       !- January Deep Ground Temperature {C}
   10.8753424657535,                       !- February Deep Ground Temperature {C}
   10.8753424657535,                       !- March Deep Ground Temperature {C}
@@ -294,11 +229,7 @@
   10.8753424657535;                       !- December Deep Ground Temperature {C}
 
 OS:Building,
-<<<<<<< HEAD
-  {ae896007-8ed9-4db6-9f56-aff621c382a4}, !- Handle
-=======
-  {42280501-069a-4af4-8d18-7d7b5e420780}, !- Handle
->>>>>>> a49bb51b
+  {b0074330-0fbd-44e8-b11f-83aa4ce16d40}, !- Handle
   Building 1,                             !- Name
   ,                                       !- Building Sector Type
   0,                                      !- North Axis {deg}
@@ -313,13 +244,8 @@
   4;                                      !- Standards Number of Living Units
 
 OS:AdditionalProperties,
-<<<<<<< HEAD
-  {d6967cb4-00ff-4675-9555-2b0a4585410e}, !- Handle
-  {ae896007-8ed9-4db6-9f56-aff621c382a4}, !- Object Name
-=======
-  {ff5d63b8-f887-4352-9764-31efb8e7791a}, !- Handle
-  {42280501-069a-4af4-8d18-7d7b5e420780}, !- Object Name
->>>>>>> a49bb51b
+  {74c8572d-6fea-46f8-ba74-9ddfa4940632}, !- Handle
+  {b0074330-0fbd-44e8-b11f-83aa4ce16d40}, !- Object Name
   num_units,                              !- Feature Name 1
   Integer,                                !- Feature Data Type 1
   4,                                      !- Feature Value 1
@@ -337,11 +263,7 @@
   true;                                   !- Feature Value 5
 
 OS:ThermalZone,
-<<<<<<< HEAD
-  {df8ba95b-15a1-4e2d-a7fd-f4ac598f1cf5}, !- Handle
-=======
-  {f70ac964-7b76-4f4c-a07f-e79f99bca4ef}, !- Handle
->>>>>>> a49bb51b
+  {6084bb53-2905-4715-8ce2-fd05247fe196}, !- Handle
   living zone,                            !- Name
   ,                                       !- Multiplier
   ,                                       !- Ceiling Height {m}
@@ -350,17 +272,10 @@
   ,                                       !- Zone Inside Convection Algorithm
   ,                                       !- Zone Outside Convection Algorithm
   ,                                       !- Zone Conditioning Equipment List Name
-<<<<<<< HEAD
-  {24ea5614-f03b-4398-9a86-f37ec443f2f1}, !- Zone Air Inlet Port List
-  {0f399ca0-eb9c-44b3-a2dd-1906d1be636a}, !- Zone Air Exhaust Port List
-  {8cc18b1c-84d2-4168-bdab-b713d890bdb3}, !- Zone Air Node Name
-  {dbd478e8-9f13-4266-9db0-4799d945d08e}, !- Zone Return Air Port List
-=======
-  {4a9986dc-dc2a-47ec-a054-fae7e28c3237}, !- Zone Air Inlet Port List
-  {1eecb0c5-02c4-4b6b-9f65-daf378723de7}, !- Zone Air Exhaust Port List
-  {d2db4bf5-07c7-481e-8f8b-b69a1c5bd47e}, !- Zone Air Node Name
-  {21159de0-5bdb-47cd-8bd0-4b4602d28a91}, !- Zone Return Air Port List
->>>>>>> a49bb51b
+  {21f3600e-1ea3-4ce5-802e-1026693534ad}, !- Zone Air Inlet Port List
+  {77bb9e9b-6180-47cd-8e31-290ad19a41e9}, !- Zone Air Exhaust Port List
+  {e3d1b303-5fdb-4b38-948a-6453ffe685e7}, !- Zone Air Node Name
+  {5352beec-2557-422b-9467-8df170534e46}, !- Zone Return Air Port List
   ,                                       !- Primary Daylighting Control Name
   ,                                       !- Fraction of Zone Controlled by Primary Daylighting Control
   ,                                       !- Secondary Daylighting Control Name
@@ -371,63 +286,33 @@
   No;                                     !- Use Ideal Air Loads
 
 OS:Node,
-<<<<<<< HEAD
-  {bb4ea300-deee-4509-860f-6d00b7e0024e}, !- Handle
+  {3e6f620b-27c0-424d-91ea-035c4a5c8a06}, !- Handle
   Node 1,                                 !- Name
-  {8cc18b1c-84d2-4168-bdab-b713d890bdb3}, !- Inlet Port
+  {e3d1b303-5fdb-4b38-948a-6453ffe685e7}, !- Inlet Port
   ;                                       !- Outlet Port
 
 OS:Connection,
-  {8cc18b1c-84d2-4168-bdab-b713d890bdb3}, !- Handle
-  {df8ba95b-15a1-4e2d-a7fd-f4ac598f1cf5}, !- Source Object
+  {e3d1b303-5fdb-4b38-948a-6453ffe685e7}, !- Handle
+  {6084bb53-2905-4715-8ce2-fd05247fe196}, !- Source Object
   11,                                     !- Outlet Port
-  {bb4ea300-deee-4509-860f-6d00b7e0024e}, !- Target Object
+  {3e6f620b-27c0-424d-91ea-035c4a5c8a06}, !- Target Object
   2;                                      !- Inlet Port
 
 OS:PortList,
-  {24ea5614-f03b-4398-9a86-f37ec443f2f1}, !- Handle
-  {df8ba95b-15a1-4e2d-a7fd-f4ac598f1cf5}; !- HVAC Component
+  {21f3600e-1ea3-4ce5-802e-1026693534ad}, !- Handle
+  {6084bb53-2905-4715-8ce2-fd05247fe196}; !- HVAC Component
 
 OS:PortList,
-  {0f399ca0-eb9c-44b3-a2dd-1906d1be636a}, !- Handle
-  {df8ba95b-15a1-4e2d-a7fd-f4ac598f1cf5}; !- HVAC Component
+  {77bb9e9b-6180-47cd-8e31-290ad19a41e9}, !- Handle
+  {6084bb53-2905-4715-8ce2-fd05247fe196}; !- HVAC Component
 
 OS:PortList,
-  {dbd478e8-9f13-4266-9db0-4799d945d08e}, !- Handle
-  {df8ba95b-15a1-4e2d-a7fd-f4ac598f1cf5}; !- HVAC Component
+  {5352beec-2557-422b-9467-8df170534e46}, !- Handle
+  {6084bb53-2905-4715-8ce2-fd05247fe196}; !- HVAC Component
 
 OS:Sizing:Zone,
-  {bc2c433f-c938-4342-a290-230710dbbcd8}, !- Handle
-  {df8ba95b-15a1-4e2d-a7fd-f4ac598f1cf5}, !- Zone or ZoneList Name
-=======
-  {520a3001-6b8f-4c82-97a2-e12528f5792a}, !- Handle
-  Node 1,                                 !- Name
-  {d2db4bf5-07c7-481e-8f8b-b69a1c5bd47e}, !- Inlet Port
-  ;                                       !- Outlet Port
-
-OS:Connection,
-  {d2db4bf5-07c7-481e-8f8b-b69a1c5bd47e}, !- Handle
-  {f70ac964-7b76-4f4c-a07f-e79f99bca4ef}, !- Source Object
-  11,                                     !- Outlet Port
-  {520a3001-6b8f-4c82-97a2-e12528f5792a}, !- Target Object
-  2;                                      !- Inlet Port
-
-OS:PortList,
-  {4a9986dc-dc2a-47ec-a054-fae7e28c3237}, !- Handle
-  {f70ac964-7b76-4f4c-a07f-e79f99bca4ef}; !- HVAC Component
-
-OS:PortList,
-  {1eecb0c5-02c4-4b6b-9f65-daf378723de7}, !- Handle
-  {f70ac964-7b76-4f4c-a07f-e79f99bca4ef}; !- HVAC Component
-
-OS:PortList,
-  {21159de0-5bdb-47cd-8bd0-4b4602d28a91}, !- Handle
-  {f70ac964-7b76-4f4c-a07f-e79f99bca4ef}; !- HVAC Component
-
-OS:Sizing:Zone,
-  {863e9904-b7a6-43f7-8c87-f52ff1193805}, !- Handle
-  {f70ac964-7b76-4f4c-a07f-e79f99bca4ef}, !- Zone or ZoneList Name
->>>>>>> a49bb51b
+  {cd657e80-8e2e-4b5a-a8b6-c8f781619711}, !- Handle
+  {6084bb53-2905-4715-8ce2-fd05247fe196}, !- Zone or ZoneList Name
   SupplyAirTemperature,                   !- Zone Cooling Design Supply Air Temperature Input Method
   14,                                     !- Zone Cooling Design Supply Air Temperature {C}
   11.11,                                  !- Zone Cooling Design Supply Air Temperature Difference {deltaC}
@@ -454,34 +339,20 @@
   autosize;                               !- Dedicated Outdoor Air High Setpoint Temperature for Design {C}
 
 OS:ZoneHVAC:EquipmentList,
-<<<<<<< HEAD
-  {069f0b1f-d456-4c62-9f10-912ab95dfdeb}, !- Handle
+  {ea457736-1027-4f31-82dd-31f5afded93a}, !- Handle
   Zone HVAC Equipment List 1,             !- Name
-  {df8ba95b-15a1-4e2d-a7fd-f4ac598f1cf5}, !- Thermal Zone
+  {6084bb53-2905-4715-8ce2-fd05247fe196}, !- Thermal Zone
   ,                                       !- Load Distribution Scheme
-  {68a5fbbf-0de2-4b9f-a65c-a2c90ad80497}, !- Zone Equipment 1
-=======
-  {299f28be-5e59-4503-ba59-f352166e50a2}, !- Handle
-  Zone HVAC Equipment List 1,             !- Name
-  {f70ac964-7b76-4f4c-a07f-e79f99bca4ef}, !- Thermal Zone
-  ,                                       !- Load Distribution Scheme
-  {54e97a19-5571-46df-a8f1-85ac896ba339}, !- Zone Equipment 1
->>>>>>> a49bb51b
+  {800569d3-a5bc-4770-9623-7775be6395a7}, !- Zone Equipment 1
   1,                                      !- Zone Equipment Cooling Sequence 1
   1,                                      !- Zone Equipment Heating or No-Load Sequence 1
   ,                                       !- Zone Equipment Sequential Cooling Fraction Schedule Name 1
   ;                                       !- Zone Equipment Sequential Heating Fraction Schedule Name 1
 
 OS:Space,
-<<<<<<< HEAD
-  {b494364b-8592-449a-859b-24eb0603e918}, !- Handle
+  {4c917842-e7c4-4c03-886b-ee2bb0f21b34}, !- Handle
   living space,                           !- Name
-  {dd015861-ff9a-4733-94eb-c41b9ef0ae4a}, !- Space Type Name
-=======
-  {653cfb3b-e32e-43bd-8ca9-49ef49583c29}, !- Handle
-  living space,                           !- Name
-  {9c227cf9-6d27-447f-9133-091572cbc4d4}, !- Space Type Name
->>>>>>> a49bb51b
+  {f88d5174-a3ad-452e-8842-180f31a654be}, !- Space Type Name
   ,                                       !- Default Construction Set Name
   ,                                       !- Default Schedule Set Name
   ,                                       !- Direction of Relative North {deg}
@@ -489,31 +360,17 @@
   ,                                       !- Y Origin {m}
   ,                                       !- Z Origin {m}
   ,                                       !- Building Story Name
-<<<<<<< HEAD
-  {df8ba95b-15a1-4e2d-a7fd-f4ac598f1cf5}, !- Thermal Zone Name
+  {6084bb53-2905-4715-8ce2-fd05247fe196}, !- Thermal Zone Name
   ,                                       !- Part of Total Floor Area
   ,                                       !- Design Specification Outdoor Air Object Name
-  {78d32e6b-8962-4c12-9696-764123a69c9c}; !- Building Unit Name
+  {185128a2-5675-487a-a2e4-cff35c20650d}; !- Building Unit Name
 
 OS:Surface,
-  {57ffd82f-3d20-4033-8bac-653bb864632a}, !- Handle
+  {9cdb3a38-e495-446a-82f6-933659cf8f2a}, !- Handle
   Surface 1,                              !- Name
   Floor,                                  !- Surface Type
   ,                                       !- Construction Name
-  {b494364b-8592-449a-859b-24eb0603e918}, !- Space Name
-=======
-  {f70ac964-7b76-4f4c-a07f-e79f99bca4ef}, !- Thermal Zone Name
-  ,                                       !- Part of Total Floor Area
-  ,                                       !- Design Specification Outdoor Air Object Name
-  {64b51943-36c7-4161-9dd0-5b870e0f486b}; !- Building Unit Name
-
-OS:Surface,
-  {dfb05ab2-3592-4820-b482-28a559f927ff}, !- Handle
-  Surface 1,                              !- Name
-  Floor,                                  !- Surface Type
-  ,                                       !- Construction Name
-  {653cfb3b-e32e-43bd-8ca9-49ef49583c29}, !- Space Name
->>>>>>> a49bb51b
+  {4c917842-e7c4-4c03-886b-ee2bb0f21b34}, !- Space Name
   Foundation,                             !- Outside Boundary Condition
   ,                                       !- Outside Boundary Condition Object
   NoSun,                                  !- Sun Exposure
@@ -526,19 +383,11 @@
   6.46578440716979, -12.9315688143396, 0; !- X,Y,Z Vertex 4 {m}
 
 OS:Surface,
-<<<<<<< HEAD
-  {d6596332-e3c3-496a-9bbe-e5e4cdb0c70b}, !- Handle
+  {25d264a5-7ef9-479b-8d83-56c61d964874}, !- Handle
   Surface 2,                              !- Name
   Wall,                                   !- Surface Type
   ,                                       !- Construction Name
-  {b494364b-8592-449a-859b-24eb0603e918}, !- Space Name
-=======
-  {bc1a29dd-f595-4db4-809c-e9f4422ea298}, !- Handle
-  Surface 2,                              !- Name
-  Wall,                                   !- Surface Type
-  ,                                       !- Construction Name
-  {653cfb3b-e32e-43bd-8ca9-49ef49583c29}, !- Space Name
->>>>>>> a49bb51b
+  {4c917842-e7c4-4c03-886b-ee2bb0f21b34}, !- Space Name
   Outdoors,                               !- Outside Boundary Condition
   ,                                       !- Outside Boundary Condition Object
   SunExposed,                             !- Sun Exposure
@@ -551,19 +400,11 @@
   0, -12.9315688143396, 2.4384;           !- X,Y,Z Vertex 4 {m}
 
 OS:Surface,
-<<<<<<< HEAD
-  {a886ec7b-77a0-44d5-aeac-103532c55b3d}, !- Handle
+  {8a6084b2-1855-4e27-b9cd-00aff9667652}, !- Handle
   Surface 3,                              !- Name
   Wall,                                   !- Surface Type
   ,                                       !- Construction Name
-  {b494364b-8592-449a-859b-24eb0603e918}, !- Space Name
-=======
-  {0861d33b-e3d8-4366-86f9-7bc2a6d32581}, !- Handle
-  Surface 3,                              !- Name
-  Wall,                                   !- Surface Type
-  ,                                       !- Construction Name
-  {653cfb3b-e32e-43bd-8ca9-49ef49583c29}, !- Space Name
->>>>>>> a49bb51b
+  {4c917842-e7c4-4c03-886b-ee2bb0f21b34}, !- Space Name
   Outdoors,                               !- Outside Boundary Condition
   ,                                       !- Outside Boundary Condition Object
   SunExposed,                             !- Sun Exposure
@@ -576,19 +417,11 @@
   0, 0, 2.4384;                           !- X,Y,Z Vertex 4 {m}
 
 OS:Surface,
-<<<<<<< HEAD
-  {c037a864-aa18-4b7b-99d6-53c88e6741d5}, !- Handle
+  {aace0df7-4e59-4ab7-993a-5c7df5a0e602}, !- Handle
   Surface 4,                              !- Name
   Wall,                                   !- Surface Type
   ,                                       !- Construction Name
-  {b494364b-8592-449a-859b-24eb0603e918}, !- Space Name
-=======
-  {eb574f4c-3c9b-4850-b6f8-00c44be45305}, !- Handle
-  Surface 4,                              !- Name
-  Wall,                                   !- Surface Type
-  ,                                       !- Construction Name
-  {653cfb3b-e32e-43bd-8ca9-49ef49583c29}, !- Space Name
->>>>>>> a49bb51b
+  {4c917842-e7c4-4c03-886b-ee2bb0f21b34}, !- Space Name
   Adiabatic,                              !- Outside Boundary Condition
   ,                                       !- Outside Boundary Condition Object
   NoSun,                                  !- Sun Exposure
@@ -601,19 +434,11 @@
   6.46578440716979, 0, 2.4384;            !- X,Y,Z Vertex 4 {m}
 
 OS:Surface,
-<<<<<<< HEAD
-  {f4675e6c-715f-493f-a7eb-6bb6273ffad8}, !- Handle
+  {88cd862a-e8db-40fe-998d-c730a552ce8e}, !- Handle
   Surface 5,                              !- Name
   Wall,                                   !- Surface Type
   ,                                       !- Construction Name
-  {b494364b-8592-449a-859b-24eb0603e918}, !- Space Name
-=======
-  {6ce8da4c-7c53-4202-99c2-23b8a450b78c}, !- Handle
-  Surface 5,                              !- Name
-  Wall,                                   !- Surface Type
-  ,                                       !- Construction Name
-  {653cfb3b-e32e-43bd-8ca9-49ef49583c29}, !- Space Name
->>>>>>> a49bb51b
+  {4c917842-e7c4-4c03-886b-ee2bb0f21b34}, !- Space Name
   Outdoors,                               !- Outside Boundary Condition
   ,                                       !- Outside Boundary Condition Object
   SunExposed,                             !- Sun Exposure
@@ -626,23 +451,13 @@
   6.46578440716979, -12.9315688143396, 2.4384; !- X,Y,Z Vertex 4 {m}
 
 OS:Surface,
-<<<<<<< HEAD
-  {a347d5fc-cb21-49d9-a46f-fc74ae9b90ba}, !- Handle
+  {ef9cb0c4-1f15-4109-a4d3-7655ae8e392b}, !- Handle
   Surface 6,                              !- Name
   RoofCeiling,                            !- Surface Type
   ,                                       !- Construction Name
-  {b494364b-8592-449a-859b-24eb0603e918}, !- Space Name
+  {4c917842-e7c4-4c03-886b-ee2bb0f21b34}, !- Space Name
   Surface,                                !- Outside Boundary Condition
-  {5c1383fe-1823-4994-899d-94e9e2c8a578}, !- Outside Boundary Condition Object
-=======
-  {e34a4aa2-3c62-4466-98c3-02c7cb3c53a0}, !- Handle
-  Surface 6,                              !- Name
-  RoofCeiling,                            !- Surface Type
-  ,                                       !- Construction Name
-  {653cfb3b-e32e-43bd-8ca9-49ef49583c29}, !- Space Name
-  Surface,                                !- Outside Boundary Condition
-  {6bc486da-8ad7-41b8-a099-7736b9c80a75}, !- Outside Boundary Condition Object
->>>>>>> a49bb51b
+  {50f8d8f5-5d30-4c2f-877f-557f562599ee}, !- Outside Boundary Condition Object
   NoSun,                                  !- Sun Exposure
   NoWind,                                 !- Wind Exposure
   ,                                       !- View Factor to Ground
@@ -653,11 +468,7 @@
   0, -12.9315688143396, 2.4384;           !- X,Y,Z Vertex 4 {m}
 
 OS:SpaceType,
-<<<<<<< HEAD
-  {dd015861-ff9a-4733-94eb-c41b9ef0ae4a}, !- Handle
-=======
-  {9c227cf9-6d27-447f-9133-091572cbc4d4}, !- Handle
->>>>>>> a49bb51b
+  {f88d5174-a3ad-452e-8842-180f31a654be}, !- Handle
   Space Type 1,                           !- Name
   ,                                       !- Default Construction Set Name
   ,                                       !- Default Schedule Set Name
@@ -668,23 +479,13 @@
   living;                                 !- Standards Space Type
 
 OS:Surface,
-<<<<<<< HEAD
-  {5c1383fe-1823-4994-899d-94e9e2c8a578}, !- Handle
+  {50f8d8f5-5d30-4c2f-877f-557f562599ee}, !- Handle
   Surface 7,                              !- Name
   Floor,                                  !- Surface Type
   ,                                       !- Construction Name
-  {4339e826-ab3c-43cb-81bc-1e60783b3575}, !- Space Name
+  {6b6b48fb-55ec-4d3d-97b4-1d0398d67e87}, !- Space Name
   Surface,                                !- Outside Boundary Condition
-  {a347d5fc-cb21-49d9-a46f-fc74ae9b90ba}, !- Outside Boundary Condition Object
-=======
-  {6bc486da-8ad7-41b8-a099-7736b9c80a75}, !- Handle
-  Surface 7,                              !- Name
-  Floor,                                  !- Surface Type
-  ,                                       !- Construction Name
-  {e7de909a-a0a3-408c-a4d5-ed81b2cd9995}, !- Space Name
-  Surface,                                !- Outside Boundary Condition
-  {e34a4aa2-3c62-4466-98c3-02c7cb3c53a0}, !- Outside Boundary Condition Object
->>>>>>> a49bb51b
+  {ef9cb0c4-1f15-4109-a4d3-7655ae8e392b}, !- Outside Boundary Condition Object
   NoSun,                                  !- Sun Exposure
   NoWind,                                 !- Wind Exposure
   ,                                       !- View Factor to Ground
@@ -695,19 +496,11 @@
   6.46578440716979, -12.9315688143396, 2.4384; !- X,Y,Z Vertex 4 {m}
 
 OS:Surface,
-<<<<<<< HEAD
-  {a84e2eb9-4485-4fc6-8012-ac4addaa607a}, !- Handle
+  {75deea5d-0d46-4f60-891e-b46fe4e05641}, !- Handle
   Surface 8,                              !- Name
   RoofCeiling,                            !- Surface Type
   ,                                       !- Construction Name
-  {4339e826-ab3c-43cb-81bc-1e60783b3575}, !- Space Name
-=======
-  {2a396c9d-41b4-4089-9181-628afc74201b}, !- Handle
-  Surface 8,                              !- Name
-  RoofCeiling,                            !- Surface Type
-  ,                                       !- Construction Name
-  {e7de909a-a0a3-408c-a4d5-ed81b2cd9995}, !- Space Name
->>>>>>> a49bb51b
+  {6b6b48fb-55ec-4d3d-97b4-1d0398d67e87}, !- Space Name
   Outdoors,                               !- Outside Boundary Condition
   ,                                       !- Outside Boundary Condition Object
   SunExposed,                             !- Sun Exposure
@@ -720,19 +513,11 @@
   0, 0, 2.4384;                           !- X,Y,Z Vertex 4 {m}
 
 OS:Surface,
-<<<<<<< HEAD
-  {51006e27-bf9d-410c-815f-170a574e81c3}, !- Handle
+  {f7e36932-863e-41c4-92e3-390b051c9abd}, !- Handle
   Surface 9,                              !- Name
   RoofCeiling,                            !- Surface Type
   ,                                       !- Construction Name
-  {4339e826-ab3c-43cb-81bc-1e60783b3575}, !- Space Name
-=======
-  {3048522b-7f74-4135-8bdf-56425a9a7f7c}, !- Handle
-  Surface 9,                              !- Name
-  RoofCeiling,                            !- Surface Type
-  ,                                       !- Construction Name
-  {e7de909a-a0a3-408c-a4d5-ed81b2cd9995}, !- Space Name
->>>>>>> a49bb51b
+  {6b6b48fb-55ec-4d3d-97b4-1d0398d67e87}, !- Space Name
   Outdoors,                               !- Outside Boundary Condition
   ,                                       !- Outside Boundary Condition Object
   SunExposed,                             !- Sun Exposure
@@ -745,19 +530,11 @@
   6.46578440716979, -12.9315688143396, 2.4384; !- X,Y,Z Vertex 4 {m}
 
 OS:Surface,
-<<<<<<< HEAD
-  {a1a6026e-bf70-4705-9040-e69a50683d51}, !- Handle
+  {06c4c288-4ea2-4774-8272-d38d1c4a12e2}, !- Handle
   Surface 10,                             !- Name
   Wall,                                   !- Surface Type
   ,                                       !- Construction Name
-  {4339e826-ab3c-43cb-81bc-1e60783b3575}, !- Space Name
-=======
-  {9e1c5117-3298-45fc-8578-8355b03eb0d1}, !- Handle
-  Surface 10,                             !- Name
-  Wall,                                   !- Surface Type
-  ,                                       !- Construction Name
-  {e7de909a-a0a3-408c-a4d5-ed81b2cd9995}, !- Space Name
->>>>>>> a49bb51b
+  {6b6b48fb-55ec-4d3d-97b4-1d0398d67e87}, !- Space Name
   Outdoors,                               !- Outside Boundary Condition
   ,                                       !- Outside Boundary Condition Object
   SunExposed,                             !- Sun Exposure
@@ -769,19 +546,11 @@
   0, -12.9315688143396, 2.4384;           !- X,Y,Z Vertex 3 {m}
 
 OS:Surface,
-<<<<<<< HEAD
-  {24c5a9de-dca0-45c4-8cfe-04de82976ae1}, !- Handle
+  {1902d13f-1774-43d0-a29a-1e7393d5e3e4}, !- Handle
   Surface 11,                             !- Name
   Wall,                                   !- Surface Type
   ,                                       !- Construction Name
-  {4339e826-ab3c-43cb-81bc-1e60783b3575}, !- Space Name
-=======
-  {9abfb6cb-0362-4309-ad43-d79b158b8a4d}, !- Handle
-  Surface 11,                             !- Name
-  Wall,                                   !- Surface Type
-  ,                                       !- Construction Name
-  {e7de909a-a0a3-408c-a4d5-ed81b2cd9995}, !- Space Name
->>>>>>> a49bb51b
+  {6b6b48fb-55ec-4d3d-97b4-1d0398d67e87}, !- Space Name
   Adiabatic,                              !- Outside Boundary Condition
   ,                                       !- Outside Boundary Condition Object
   NoSun,                                  !- Sun Exposure
@@ -793,15 +562,9 @@
   6.46578440716979, 0, 2.4384;            !- X,Y,Z Vertex 3 {m}
 
 OS:Space,
-<<<<<<< HEAD
-  {4339e826-ab3c-43cb-81bc-1e60783b3575}, !- Handle
+  {6b6b48fb-55ec-4d3d-97b4-1d0398d67e87}, !- Handle
   unfinished attic space,                 !- Name
-  {67267b30-71af-4160-b571-051a01db3724}, !- Space Type Name
-=======
-  {e7de909a-a0a3-408c-a4d5-ed81b2cd9995}, !- Handle
-  unfinished attic space,                 !- Name
-  {d38fafc6-773b-4aa8-9d26-66f26ba561bf}, !- Space Type Name
->>>>>>> a49bb51b
+  {2e9aa7e8-d9e0-412c-a84b-fc8753a2330b}, !- Space Type Name
   ,                                       !- Default Construction Set Name
   ,                                       !- Default Schedule Set Name
   ,                                       !- Direction of Relative North {deg}
@@ -809,17 +572,10 @@
   ,                                       !- Y Origin {m}
   ,                                       !- Z Origin {m}
   ,                                       !- Building Story Name
-<<<<<<< HEAD
-  {e09618af-ac78-45ec-9cc3-77b2b0df6d3b}; !- Thermal Zone Name
+  {d7b53957-7960-4d7f-8b37-30371fd7dc78}; !- Thermal Zone Name
 
 OS:ThermalZone,
-  {e09618af-ac78-45ec-9cc3-77b2b0df6d3b}, !- Handle
-=======
-  {91b729ff-e0f4-4799-8e0c-cbb423ad59a7}; !- Thermal Zone Name
-
-OS:ThermalZone,
-  {91b729ff-e0f4-4799-8e0c-cbb423ad59a7}, !- Handle
->>>>>>> a49bb51b
+  {d7b53957-7960-4d7f-8b37-30371fd7dc78}, !- Handle
   unfinished attic zone,                  !- Name
   ,                                       !- Multiplier
   ,                                       !- Ceiling Height {m}
@@ -828,17 +584,10 @@
   ,                                       !- Zone Inside Convection Algorithm
   ,                                       !- Zone Outside Convection Algorithm
   ,                                       !- Zone Conditioning Equipment List Name
-<<<<<<< HEAD
-  {9e828bcc-7c6e-44b1-8213-d944193c46b5}, !- Zone Air Inlet Port List
-  {400be43a-9115-420f-abc1-26496f420ab4}, !- Zone Air Exhaust Port List
-  {c9ddac7a-2305-4f47-a31a-5a82f68f4eba}, !- Zone Air Node Name
-  {c8339890-6137-4281-ac55-e2460b221506}, !- Zone Return Air Port List
-=======
-  {9edd8810-e79d-4143-8f54-1996c4d0b949}, !- Zone Air Inlet Port List
-  {2eae230d-2b9d-40f1-87f1-66ae8a9c0faa}, !- Zone Air Exhaust Port List
-  {49dca42b-e545-43a7-9dec-b48cdef99b64}, !- Zone Air Node Name
-  {5237836e-48d3-4248-a64d-f1d4c6c761a7}, !- Zone Return Air Port List
->>>>>>> a49bb51b
+  {2b8111b3-a02a-485a-885f-800e5c770ec7}, !- Zone Air Inlet Port List
+  {6296e699-1e96-47ad-ab0a-432f56a1abee}, !- Zone Air Exhaust Port List
+  {5aa516a1-5a55-46d8-8d94-a04afb361a83}, !- Zone Air Node Name
+  {d793797d-623f-4352-8553-1453179695e4}, !- Zone Return Air Port List
   ,                                       !- Primary Daylighting Control Name
   ,                                       !- Fraction of Zone Controlled by Primary Daylighting Control
   ,                                       !- Secondary Daylighting Control Name
@@ -849,63 +598,33 @@
   No;                                     !- Use Ideal Air Loads
 
 OS:Node,
-<<<<<<< HEAD
-  {c44ca1df-7cc0-4512-befb-6d6d7d173819}, !- Handle
+  {b5402c94-db9d-4f2f-a652-8485662ed10b}, !- Handle
   Node 2,                                 !- Name
-  {c9ddac7a-2305-4f47-a31a-5a82f68f4eba}, !- Inlet Port
+  {5aa516a1-5a55-46d8-8d94-a04afb361a83}, !- Inlet Port
   ;                                       !- Outlet Port
 
 OS:Connection,
-  {c9ddac7a-2305-4f47-a31a-5a82f68f4eba}, !- Handle
-  {e09618af-ac78-45ec-9cc3-77b2b0df6d3b}, !- Source Object
+  {5aa516a1-5a55-46d8-8d94-a04afb361a83}, !- Handle
+  {d7b53957-7960-4d7f-8b37-30371fd7dc78}, !- Source Object
   11,                                     !- Outlet Port
-  {c44ca1df-7cc0-4512-befb-6d6d7d173819}, !- Target Object
+  {b5402c94-db9d-4f2f-a652-8485662ed10b}, !- Target Object
   2;                                      !- Inlet Port
 
 OS:PortList,
-  {9e828bcc-7c6e-44b1-8213-d944193c46b5}, !- Handle
-  {e09618af-ac78-45ec-9cc3-77b2b0df6d3b}; !- HVAC Component
+  {2b8111b3-a02a-485a-885f-800e5c770ec7}, !- Handle
+  {d7b53957-7960-4d7f-8b37-30371fd7dc78}; !- HVAC Component
 
 OS:PortList,
-  {400be43a-9115-420f-abc1-26496f420ab4}, !- Handle
-  {e09618af-ac78-45ec-9cc3-77b2b0df6d3b}; !- HVAC Component
+  {6296e699-1e96-47ad-ab0a-432f56a1abee}, !- Handle
+  {d7b53957-7960-4d7f-8b37-30371fd7dc78}; !- HVAC Component
 
 OS:PortList,
-  {c8339890-6137-4281-ac55-e2460b221506}, !- Handle
-  {e09618af-ac78-45ec-9cc3-77b2b0df6d3b}; !- HVAC Component
+  {d793797d-623f-4352-8553-1453179695e4}, !- Handle
+  {d7b53957-7960-4d7f-8b37-30371fd7dc78}; !- HVAC Component
 
 OS:Sizing:Zone,
-  {bc4653d0-db4b-4f06-98b5-7f67a977b233}, !- Handle
-  {e09618af-ac78-45ec-9cc3-77b2b0df6d3b}, !- Zone or ZoneList Name
-=======
-  {a849d2aa-0715-4fc4-a5eb-69694d82d4c4}, !- Handle
-  Node 2,                                 !- Name
-  {49dca42b-e545-43a7-9dec-b48cdef99b64}, !- Inlet Port
-  ;                                       !- Outlet Port
-
-OS:Connection,
-  {49dca42b-e545-43a7-9dec-b48cdef99b64}, !- Handle
-  {91b729ff-e0f4-4799-8e0c-cbb423ad59a7}, !- Source Object
-  11,                                     !- Outlet Port
-  {a849d2aa-0715-4fc4-a5eb-69694d82d4c4}, !- Target Object
-  2;                                      !- Inlet Port
-
-OS:PortList,
-  {9edd8810-e79d-4143-8f54-1996c4d0b949}, !- Handle
-  {91b729ff-e0f4-4799-8e0c-cbb423ad59a7}; !- HVAC Component
-
-OS:PortList,
-  {2eae230d-2b9d-40f1-87f1-66ae8a9c0faa}, !- Handle
-  {91b729ff-e0f4-4799-8e0c-cbb423ad59a7}; !- HVAC Component
-
-OS:PortList,
-  {5237836e-48d3-4248-a64d-f1d4c6c761a7}, !- Handle
-  {91b729ff-e0f4-4799-8e0c-cbb423ad59a7}; !- HVAC Component
-
-OS:Sizing:Zone,
-  {dc120ba6-3c77-4c82-8b15-3b221d027d3f}, !- Handle
-  {91b729ff-e0f4-4799-8e0c-cbb423ad59a7}, !- Zone or ZoneList Name
->>>>>>> a49bb51b
+  {398646ec-831b-432d-8aac-19243dd03a6b}, !- Handle
+  {d7b53957-7960-4d7f-8b37-30371fd7dc78}, !- Zone or ZoneList Name
   SupplyAirTemperature,                   !- Zone Cooling Design Supply Air Temperature Input Method
   14,                                     !- Zone Cooling Design Supply Air Temperature {C}
   11.11,                                  !- Zone Cooling Design Supply Air Temperature Difference {deltaC}
@@ -932,21 +651,12 @@
   autosize;                               !- Dedicated Outdoor Air High Setpoint Temperature for Design {C}
 
 OS:ZoneHVAC:EquipmentList,
-<<<<<<< HEAD
-  {4332ebd8-1d60-4331-82c8-b12046bef122}, !- Handle
+  {16764f27-5084-45fa-aa17-ed241bdad1d6}, !- Handle
   Zone HVAC Equipment List 2,             !- Name
-  {e09618af-ac78-45ec-9cc3-77b2b0df6d3b}; !- Thermal Zone
+  {d7b53957-7960-4d7f-8b37-30371fd7dc78}; !- Thermal Zone
 
 OS:SpaceType,
-  {67267b30-71af-4160-b571-051a01db3724}, !- Handle
-=======
-  {3df2d87d-2fb9-466c-9496-7a03185dbb1c}, !- Handle
-  Zone HVAC Equipment List 2,             !- Name
-  {91b729ff-e0f4-4799-8e0c-cbb423ad59a7}; !- Thermal Zone
-
-OS:SpaceType,
-  {d38fafc6-773b-4aa8-9d26-66f26ba561bf}, !- Handle
->>>>>>> a49bb51b
+  {2e9aa7e8-d9e0-412c-a84b-fc8753a2330b}, !- Handle
   Space Type 2,                           !- Name
   ,                                       !- Default Construction Set Name
   ,                                       !- Default Schedule Set Name
@@ -957,23 +667,14 @@
   unfinished attic;                       !- Standards Space Type
 
 OS:BuildingUnit,
-<<<<<<< HEAD
-  {78d32e6b-8962-4c12-9696-764123a69c9c}, !- Handle
-=======
-  {64b51943-36c7-4161-9dd0-5b870e0f486b}, !- Handle
->>>>>>> a49bb51b
+  {185128a2-5675-487a-a2e4-cff35c20650d}, !- Handle
   unit 1,                                 !- Name
   ,                                       !- Rendering Color
   Residential;                            !- Building Unit Type
 
 OS:AdditionalProperties,
-<<<<<<< HEAD
-  {81a47c2e-e548-43d6-91d3-cbddeedf1e8c}, !- Handle
-  {78d32e6b-8962-4c12-9696-764123a69c9c}, !- Object Name
-=======
-  {37856e4f-1cb6-47f2-b4b0-d438fce2bd76}, !- Handle
-  {64b51943-36c7-4161-9dd0-5b870e0f486b}, !- Object Name
->>>>>>> a49bb51b
+  {0b58903f-8a31-46fc-b7f9-fc2dcbc8a5a6}, !- Handle
+  {185128a2-5675-487a-a2e4-cff35c20650d}, !- Object Name
   NumberOfBedrooms,                       !- Feature Name 1
   Integer,                                !- Feature Data Type 1
   3,                                      !- Feature Value 1
@@ -985,20 +686,12 @@
   3.3900000000000001;                     !- Feature Value 3
 
 OS:External:File,
-<<<<<<< HEAD
-  {e8713923-045a-47e9-a308-b47f50c99d6f}, !- Handle
-=======
-  {f353f86d-75ac-4627-9776-7bee907e3695}, !- Handle
->>>>>>> a49bb51b
+  {bd102f4c-cf9a-4799-be19-619f1bc86d23}, !- Handle
   8760.csv,                               !- Name
   8760.csv;                               !- File Name
 
 OS:Schedule:Day,
-<<<<<<< HEAD
-  {fce97cb9-18c0-48a2-83e6-b906bf3e984f}, !- Handle
-=======
-  {ee04ba27-d91a-46cb-9c3d-b320a8b4ce93}, !- Handle
->>>>>>> a49bb51b
+  {9cb65cef-0354-4fbe-8cd4-2cb6799bd930}, !- Handle
   Schedule Day 1,                         !- Name
   ,                                       !- Schedule Type Limits Name
   ,                                       !- Interpolate to Timestep
@@ -1007,11 +700,7 @@
   0;                                      !- Value Until Time 1
 
 OS:Schedule:Day,
-<<<<<<< HEAD
-  {b123f1d5-5859-4820-9c71-bce193c823be}, !- Handle
-=======
-  {7fdf61e7-98d4-4f6a-8be8-988ddd285675}, !- Handle
->>>>>>> a49bb51b
+  {d57b7e04-570e-4dd8-865b-d0c2ecb045f1}, !- Handle
   Schedule Day 2,                         !- Name
   ,                                       !- Schedule Type Limits Name
   ,                                       !- Interpolate to Timestep
@@ -1020,17 +709,10 @@
   1;                                      !- Value Until Time 1
 
 OS:Schedule:File,
-<<<<<<< HEAD
-  {82d96e1a-638d-4322-8a9a-5677aed67fc4}, !- Handle
+  {3a5b1842-c3e8-4e4e-a98b-6e3373143f02}, !- Handle
   occupants,                              !- Name
-  {adf989ca-1066-4589-a9d0-f5e514b583c9}, !- Schedule Type Limits Name
-  {e8713923-045a-47e9-a308-b47f50c99d6f}, !- External File Name
-=======
-  {0a63738f-65f1-47b1-9c3e-11d1249dae96}, !- Handle
-  occupants,                              !- Name
-  {a211a343-7099-426d-9b23-54b04e2019ac}, !- Schedule Type Limits Name
-  {f353f86d-75ac-4627-9776-7bee907e3695}, !- External File Name
->>>>>>> a49bb51b
+  {e684221c-32d0-4408-9a35-ebf00be54d45}, !- Schedule Type Limits Name
+  {bd102f4c-cf9a-4799-be19-619f1bc86d23}, !- External File Name
   1,                                      !- Column Number
   1,                                      !- Rows to Skip at Top
   8760,                                   !- Number of Hours of Data
@@ -1039,23 +721,13 @@
   60;                                     !- Minutes per Item
 
 OS:Schedule:Constant,
-<<<<<<< HEAD
-  {515ba371-149c-42f1-ac84-415ca7121e89}, !- Handle
+  {a14647e8-34f0-42b3-8e11-a48b49d62ed4}, !- Handle
   res occupants activity schedule,        !- Name
-  {f785bd03-ad7e-46a3-b185-4bd1d1cea9a9}, !- Schedule Type Limits Name
+  {f09aae98-ac25-4cb4-a149-0b4dd64dc08f}, !- Schedule Type Limits Name
   112.539290946133;                       !- Value
 
 OS:People:Definition,
-  {e8c273d0-8ed7-4823-8713-b9db6b16ad19}, !- Handle
-=======
-  {2fe33da7-856c-42d9-9cca-8d502b17bbf9}, !- Handle
-  res occupants activity schedule,        !- Name
-  {c9bddb7c-527c-48f2-99eb-f95430e7ba5a}, !- Schedule Type Limits Name
-  112.539290946133;                       !- Value
-
-OS:People:Definition,
-  {0c56ee97-ed7f-4485-ad18-d8a260c9fd90}, !- Handle
->>>>>>> a49bb51b
+  {a658ec24-8a73-48ce-9654-e22447aac0a4}, !- Handle
   res occupants|living space,             !- Name
   People,                                 !- Number of People Calculation Method
   3.39,                                   !- Number of People {people}
@@ -1068,21 +740,12 @@
   ZoneAveraged;                           !- Mean Radiant Temperature Calculation Type
 
 OS:People,
-<<<<<<< HEAD
-  {0569de9e-c1ce-4e87-9241-07a5164a3a4b}, !- Handle
+  {da6a2b42-a07d-4002-a9ad-32846d1eb8c3}, !- Handle
   res occupants|living space,             !- Name
-  {e8c273d0-8ed7-4823-8713-b9db6b16ad19}, !- People Definition Name
-  {b494364b-8592-449a-859b-24eb0603e918}, !- Space or SpaceType Name
-  {82d96e1a-638d-4322-8a9a-5677aed67fc4}, !- Number of People Schedule Name
-  {515ba371-149c-42f1-ac84-415ca7121e89}, !- Activity Level Schedule Name
-=======
-  {9abb1e2b-28d2-47ea-b66d-4d51485f92aa}, !- Handle
-  res occupants|living space,             !- Name
-  {0c56ee97-ed7f-4485-ad18-d8a260c9fd90}, !- People Definition Name
-  {653cfb3b-e32e-43bd-8ca9-49ef49583c29}, !- Space or SpaceType Name
-  {0a63738f-65f1-47b1-9c3e-11d1249dae96}, !- Number of People Schedule Name
-  {2fe33da7-856c-42d9-9cca-8d502b17bbf9}, !- Activity Level Schedule Name
->>>>>>> a49bb51b
+  {a658ec24-8a73-48ce-9654-e22447aac0a4}, !- People Definition Name
+  {4c917842-e7c4-4c03-886b-ee2bb0f21b34}, !- Space or SpaceType Name
+  {3a5b1842-c3e8-4e4e-a98b-6e3373143f02}, !- Number of People Schedule Name
+  {a14647e8-34f0-42b3-8e11-a48b49d62ed4}, !- Activity Level Schedule Name
   ,                                       !- Surface Name/Angle Factor List Name
   ,                                       !- Work Efficiency Schedule Name
   ,                                       !- Clothing Insulation Schedule Name
@@ -1090,11 +753,7 @@
   1;                                      !- Multiplier
 
 OS:ScheduleTypeLimits,
-<<<<<<< HEAD
-  {f785bd03-ad7e-46a3-b185-4bd1d1cea9a9}, !- Handle
-=======
-  {c9bddb7c-527c-48f2-99eb-f95430e7ba5a}, !- Handle
->>>>>>> a49bb51b
+  {f09aae98-ac25-4cb4-a149-0b4dd64dc08f}, !- Handle
   ActivityLevel,                          !- Name
   0,                                      !- Lower Limit Value
   ,                                       !- Upper Limit Value
@@ -1102,22 +761,14 @@
   ActivityLevel;                          !- Unit Type
 
 OS:ScheduleTypeLimits,
-<<<<<<< HEAD
-  {adf989ca-1066-4589-a9d0-f5e514b583c9}, !- Handle
-=======
-  {a211a343-7099-426d-9b23-54b04e2019ac}, !- Handle
->>>>>>> a49bb51b
+  {e684221c-32d0-4408-9a35-ebf00be54d45}, !- Handle
   Fractional,                             !- Name
   0,                                      !- Lower Limit Value
   1,                                      !- Upper Limit Value
   Continuous;                             !- Numeric Type
 
 OS:PlantLoop,
-<<<<<<< HEAD
-  {22907e9b-be9f-4708-9e02-0c24b8144ee3}, !- Handle
-=======
-  {3e1a45a0-130d-418a-b724-f3599656264a}, !- Handle
->>>>>>> a49bb51b
+  {823675ce-86f4-4d01-b81a-cded6e411b8a}, !- Handle
   Hot Water Loop,                         !- Name
   Water,                                  !- Fluid Type
   0,                                      !- Glycol Concentration
@@ -1125,37 +776,21 @@
   ,                                       !- Plant Equipment Operation Heating Load
   ,                                       !- Plant Equipment Operation Cooling Load
   ,                                       !- Primary Plant Equipment Operation Scheme
-<<<<<<< HEAD
-  {ad2a1139-a5ca-43cb-b88f-689f67de7904}, !- Loop Temperature Setpoint Node Name
-=======
-  {c68fc1d5-f8bd-49eb-9dd4-6bc9dab45c02}, !- Loop Temperature Setpoint Node Name
->>>>>>> a49bb51b
+  {fbae27bf-2da3-406d-bf96-2a3f2312b99a}, !- Loop Temperature Setpoint Node Name
   ,                                       !- Maximum Loop Temperature {C}
   10,                                     !- Minimum Loop Temperature {C}
   ,                                       !- Maximum Loop Flow Rate {m3/s}
   ,                                       !- Minimum Loop Flow Rate {m3/s}
   Autocalculate,                          !- Plant Loop Volume {m3}
-<<<<<<< HEAD
-  {724f7102-ae9b-441e-a9bc-ed5a1d87b4b9}, !- Plant Side Inlet Node Name
-  {59a08383-16c5-4d24-8734-7c95710c0bbd}, !- Plant Side Outlet Node Name
+  {3eddc7c4-6397-4fc2-8203-77ad22fe5832}, !- Plant Side Inlet Node Name
+  {e60b0387-1d40-4e4a-9b78-f29d2b1f3e92}, !- Plant Side Outlet Node Name
   ,                                       !- Plant Side Branch List Name
-  {a87744fe-e030-41cb-bd46-e6790f69febb}, !- Demand Side Inlet Node Name
-  {63c8f818-9ec6-47ef-96c6-dbac77e684b6}, !- Demand Side Outlet Node Name
+  {c814057b-84e2-4a06-8b9e-5f89c26543fd}, !- Demand Side Inlet Node Name
+  {02e5ddea-5578-43ec-b832-1c7bcbb771d4}, !- Demand Side Outlet Node Name
   ,                                       !- Demand Side Branch List Name
   ,                                       !- Demand Side Connector List Name
   Optimal,                                !- Load Distribution Scheme
-  {a5052f51-53da-467b-8870-4d4baf1cc651}, !- Availability Manager List Name
-=======
-  {102ff92f-2b0b-4e85-9f7e-a78a39289c9a}, !- Plant Side Inlet Node Name
-  {aad92af6-d6a0-4769-baf1-adb27ff6e30a}, !- Plant Side Outlet Node Name
-  ,                                       !- Plant Side Branch List Name
-  {445d4a2f-50eb-40f3-80e5-6519066f431d}, !- Demand Side Inlet Node Name
-  {0bdae1da-1e86-45d9-9418-6ae3098e75c7}, !- Demand Side Outlet Node Name
-  ,                                       !- Demand Side Branch List Name
-  ,                                       !- Demand Side Connector List Name
-  Optimal,                                !- Load Distribution Scheme
-  {b8ef33f1-a787-477d-9157-2148b534acdb}, !- Availability Manager List Name
->>>>>>> a49bb51b
+  {344f85bb-32f9-49e2-ad81-305b72b39fc7}, !- Availability Manager List Name
   ,                                       !- Plant Loop Demand Calculation Scheme
   ,                                       !- Common Pipe Simulation
   ,                                       !- Pressure Simulation Type
@@ -1163,237 +798,120 @@
   ,                                       !- Plant Equipment Operation Cooling Load Schedule
   ,                                       !- Primary Plant Equipment Operation Scheme Schedule
   ,                                       !- Component Setpoint Operation Scheme Schedule
-<<<<<<< HEAD
-  {1e4a5872-0710-4ede-bf01-ea2e193aeb63}, !- Demand Mixer Name
-  {89bf6789-f409-4c23-828a-1dd0fa31a7a1}, !- Demand Splitter Name
-  {82f2b7fd-63f5-4f75-a8d8-b211da3a2bc5}, !- Supply Mixer Name
-  {e93b2da9-361e-4714-b3fb-7a0ee17414a2}; !- Supply Splitter Name
-
-OS:Node,
-  {9302d93d-6e7a-41c3-9c12-0248d5c76701}, !- Handle
+  {479f18a6-f35a-4875-a43e-c13a7f61208d}, !- Demand Mixer Name
+  {b09ef249-c065-42e2-87a0-57a1a255a0b8}, !- Demand Splitter Name
+  {3bbeb1ba-a349-4eb6-a6eb-88e57bafdbba}, !- Supply Mixer Name
+  {18faffed-e1eb-4a1f-9aab-41f57498c903}; !- Supply Splitter Name
+
+OS:Node,
+  {dca7f57d-a066-4b81-84e7-733037f02fc5}, !- Handle
   Node 3,                                 !- Name
-  {724f7102-ae9b-441e-a9bc-ed5a1d87b4b9}, !- Inlet Port
-  {c51169fe-992c-425d-903a-10aae9fbf546}; !- Outlet Port
-
-OS:Node,
-  {ad2a1139-a5ca-43cb-b88f-689f67de7904}, !- Handle
+  {3eddc7c4-6397-4fc2-8203-77ad22fe5832}, !- Inlet Port
+  {831953fb-d278-469b-99ca-56517c5a7eb8}; !- Outlet Port
+
+OS:Node,
+  {fbae27bf-2da3-406d-bf96-2a3f2312b99a}, !- Handle
   Node 4,                                 !- Name
-  {0be1a736-782e-4059-8767-30771e172a6e}, !- Inlet Port
-  {59a08383-16c5-4d24-8734-7c95710c0bbd}; !- Outlet Port
-
-OS:Node,
-  {634da156-4d71-47fd-94b4-75e5b7bae6cf}, !- Handle
+  {2f96ca60-8e64-4807-af1c-44dc45643647}, !- Inlet Port
+  {e60b0387-1d40-4e4a-9b78-f29d2b1f3e92}; !- Outlet Port
+
+OS:Node,
+  {99bcadb1-7f35-4a73-a03b-99d662ffa945}, !- Handle
   Node 5,                                 !- Name
-  {0a5de903-5d31-43e8-badb-6c56f00f1d9c}, !- Inlet Port
-  {1a26a1a5-9b33-457b-9a11-2d0232831745}; !- Outlet Port
+  {49c4a59f-9bfc-4a4f-835e-136c44b98c73}, !- Inlet Port
+  {8a57ecad-9f4b-4c1a-93ed-cd08760340e0}; !- Outlet Port
 
 OS:Connector:Mixer,
-  {82f2b7fd-63f5-4f75-a8d8-b211da3a2bc5}, !- Handle
+  {3bbeb1ba-a349-4eb6-a6eb-88e57bafdbba}, !- Handle
   Connector Mixer 1,                      !- Name
-  {e653e468-9bc4-4bbb-b6ef-0c8eeac5dabb}, !- Outlet Branch Name
-  {8d2c3008-36b8-44fb-bf48-0a00e8a56651}, !- Inlet Branch Name 1
-  {13827ab4-18e2-4ea0-8518-3f6e6be2c6a6}; !- Inlet Branch Name 2
+  {4bee061b-bb48-473a-a7cc-07d1c6c8116e}, !- Outlet Branch Name
+  {dcb12cfd-4623-4575-8cb0-9843e2f3e67d}, !- Inlet Branch Name 1
+  {4d421594-7ff1-40f9-ae6a-140b2bf9a79f}; !- Inlet Branch Name 2
 
 OS:Connector:Splitter,
-  {e93b2da9-361e-4714-b3fb-7a0ee17414a2}, !- Handle
+  {18faffed-e1eb-4a1f-9aab-41f57498c903}, !- Handle
   Connector Splitter 1,                   !- Name
-  {6b03d47a-b5ea-428d-8ea4-a314035f5093}, !- Inlet Branch Name
-  {0a5de903-5d31-43e8-badb-6c56f00f1d9c}, !- Outlet Branch Name 1
-  {2b618669-e160-4365-9aca-00d235b2e59e}; !- Outlet Branch Name 2
-
-OS:Connection,
-  {724f7102-ae9b-441e-a9bc-ed5a1d87b4b9}, !- Handle
-  {22907e9b-be9f-4708-9e02-0c24b8144ee3}, !- Source Object
+  {368d80e3-24ae-4135-a37f-d8da636ce35b}, !- Inlet Branch Name
+  {49c4a59f-9bfc-4a4f-835e-136c44b98c73}, !- Outlet Branch Name 1
+  {68d6bc41-4ace-4e1f-b83b-7a6809727b35}; !- Outlet Branch Name 2
+
+OS:Connection,
+  {3eddc7c4-6397-4fc2-8203-77ad22fe5832}, !- Handle
+  {823675ce-86f4-4d01-b81a-cded6e411b8a}, !- Source Object
   14,                                     !- Outlet Port
-  {9302d93d-6e7a-41c3-9c12-0248d5c76701}, !- Target Object
-  2;                                      !- Inlet Port
-
-OS:Connection,
-  {0a5de903-5d31-43e8-badb-6c56f00f1d9c}, !- Handle
-  {e93b2da9-361e-4714-b3fb-7a0ee17414a2}, !- Source Object
-  3,                                      !- Outlet Port
-  {634da156-4d71-47fd-94b4-75e5b7bae6cf}, !- Target Object
-  2;                                      !- Inlet Port
-
-OS:Connection,
-  {59a08383-16c5-4d24-8734-7c95710c0bbd}, !- Handle
-  {ad2a1139-a5ca-43cb-b88f-689f67de7904}, !- Source Object
-  3,                                      !- Outlet Port
-  {22907e9b-be9f-4708-9e02-0c24b8144ee3}, !- Target Object
+  {dca7f57d-a066-4b81-84e7-733037f02fc5}, !- Target Object
+  2;                                      !- Inlet Port
+
+OS:Connection,
+  {49c4a59f-9bfc-4a4f-835e-136c44b98c73}, !- Handle
+  {18faffed-e1eb-4a1f-9aab-41f57498c903}, !- Source Object
+  3,                                      !- Outlet Port
+  {99bcadb1-7f35-4a73-a03b-99d662ffa945}, !- Target Object
+  2;                                      !- Inlet Port
+
+OS:Connection,
+  {e60b0387-1d40-4e4a-9b78-f29d2b1f3e92}, !- Handle
+  {fbae27bf-2da3-406d-bf96-2a3f2312b99a}, !- Source Object
+  3,                                      !- Outlet Port
+  {823675ce-86f4-4d01-b81a-cded6e411b8a}, !- Target Object
   15;                                     !- Inlet Port
 
 OS:Node,
-  {025a9633-1f9a-42dc-bac8-13d6998a934e}, !- Handle
+  {7b9d6c18-41dd-4aa2-a064-d1181149e49b}, !- Handle
   Node 6,                                 !- Name
-  {a87744fe-e030-41cb-bd46-e6790f69febb}, !- Inlet Port
-  {47b18ee7-01ba-4f62-b20c-3f2dbec3c744}; !- Outlet Port
-
-OS:Node,
-  {1ec6212f-446d-4b30-afd4-4d2f8cdd48c0}, !- Handle
+  {c814057b-84e2-4a06-8b9e-5f89c26543fd}, !- Inlet Port
+  {8d03f947-0ad6-42bf-9a36-3bf698bff7d1}; !- Outlet Port
+
+OS:Node,
+  {99a82217-02b8-4d64-abb4-9daff6eb32ba}, !- Handle
   Node 7,                                 !- Name
-  {96617f11-7b06-41c3-afc3-c1ae94dabd80}, !- Inlet Port
-  {63c8f818-9ec6-47ef-96c6-dbac77e684b6}; !- Outlet Port
-
-OS:Node,
-  {2489a3e3-5899-49fb-9c5f-7d3980107ee7}, !- Handle
+  {ae0b1dc0-50d8-4b0a-afac-1617fcba112f}, !- Inlet Port
+  {02e5ddea-5578-43ec-b832-1c7bcbb771d4}; !- Outlet Port
+
+OS:Node,
+  {56fc8a08-dace-4c6c-8e32-073a65d440bc}, !- Handle
   Node 8,                                 !- Name
-  {a8fcb616-5caf-4cef-85d8-806f7114043a}, !- Inlet Port
-  {ba7bbf59-3184-4221-87b8-233abee98276}; !- Outlet Port
+  {75059783-734d-4f45-987f-e9e7d1386d2f}, !- Inlet Port
+  {bddbef38-9b3e-4bf0-a2e8-bf7e6b76cfbe}; !- Outlet Port
 
 OS:Connector:Mixer,
-  {1e4a5872-0710-4ede-bf01-ea2e193aeb63}, !- Handle
+  {479f18a6-f35a-4875-a43e-c13a7f61208d}, !- Handle
   Connector Mixer 2,                      !- Name
-  {c9ecac54-4d7b-483e-a7ee-71d8f5548737}, !- Outlet Branch Name
-  {41ea7d67-7161-41a5-a495-8744a9b20e90}, !- Inlet Branch Name 1
-  {6e3bc560-7770-4581-94bc-a1a404db9437}; !- Inlet Branch Name 2
+  {b50c8bd0-c515-4cfe-883c-edd4e11bf835}, !- Outlet Branch Name
+  {c3039215-7cff-4bea-901f-ce88543bc69e}, !- Inlet Branch Name 1
+  {8185642e-8c4d-49cb-aa11-b77da49023a9}; !- Inlet Branch Name 2
 
 OS:Connector:Splitter,
-  {89bf6789-f409-4c23-828a-1dd0fa31a7a1}, !- Handle
+  {b09ef249-c065-42e2-87a0-57a1a255a0b8}, !- Handle
   Connector Splitter 2,                   !- Name
-  {8f1fd501-f5f0-4ce1-8c4f-5f03d0a2b4a9}, !- Inlet Branch Name
-  {a8fcb616-5caf-4cef-85d8-806f7114043a}, !- Outlet Branch Name 1
-  {149a47a0-f15c-4cde-8880-be9425c08f2f}; !- Outlet Branch Name 2
-
-OS:Connection,
-  {a87744fe-e030-41cb-bd46-e6790f69febb}, !- Handle
-  {22907e9b-be9f-4708-9e02-0c24b8144ee3}, !- Source Object
+  {c3bb5f8a-5b82-4da3-bf3e-4bed94dacbe9}, !- Inlet Branch Name
+  {75059783-734d-4f45-987f-e9e7d1386d2f}, !- Outlet Branch Name 1
+  {ed061239-7913-49ab-bfae-e905b94dbbc2}; !- Outlet Branch Name 2
+
+OS:Connection,
+  {c814057b-84e2-4a06-8b9e-5f89c26543fd}, !- Handle
+  {823675ce-86f4-4d01-b81a-cded6e411b8a}, !- Source Object
   17,                                     !- Outlet Port
-  {025a9633-1f9a-42dc-bac8-13d6998a934e}, !- Target Object
-  2;                                      !- Inlet Port
-
-OS:Connection,
-  {a8fcb616-5caf-4cef-85d8-806f7114043a}, !- Handle
-  {89bf6789-f409-4c23-828a-1dd0fa31a7a1}, !- Source Object
-  3,                                      !- Outlet Port
-  {2489a3e3-5899-49fb-9c5f-7d3980107ee7}, !- Target Object
-  2;                                      !- Inlet Port
-
-OS:Connection,
-  {63c8f818-9ec6-47ef-96c6-dbac77e684b6}, !- Handle
-  {1ec6212f-446d-4b30-afd4-4d2f8cdd48c0}, !- Source Object
-  3,                                      !- Outlet Port
-  {22907e9b-be9f-4708-9e02-0c24b8144ee3}, !- Target Object
+  {7b9d6c18-41dd-4aa2-a064-d1181149e49b}, !- Target Object
+  2;                                      !- Inlet Port
+
+OS:Connection,
+  {75059783-734d-4f45-987f-e9e7d1386d2f}, !- Handle
+  {b09ef249-c065-42e2-87a0-57a1a255a0b8}, !- Source Object
+  3,                                      !- Outlet Port
+  {56fc8a08-dace-4c6c-8e32-073a65d440bc}, !- Target Object
+  2;                                      !- Inlet Port
+
+OS:Connection,
+  {02e5ddea-5578-43ec-b832-1c7bcbb771d4}, !- Handle
+  {99a82217-02b8-4d64-abb4-9daff6eb32ba}, !- Source Object
+  3,                                      !- Outlet Port
+  {823675ce-86f4-4d01-b81a-cded6e411b8a}, !- Target Object
   18;                                     !- Inlet Port
 
 OS:Sizing:Plant,
-  {c7be1490-a294-4996-863d-3927baa442ee}, !- Handle
-  {22907e9b-be9f-4708-9e02-0c24b8144ee3}, !- Plant or Condenser Loop Name
-=======
-  {c6501f7e-f218-4ecc-92ee-4ac56dfcdd2b}, !- Demand Mixer Name
-  {cb8e8bac-e7e2-4c2e-975a-ca11767ee2e8}, !- Demand Splitter Name
-  {8cc34aa0-6701-4c2c-ae9c-33dab7dd8607}, !- Supply Mixer Name
-  {8800d159-b831-4c6f-a0e1-1dbaf1bd2270}; !- Supply Splitter Name
-
-OS:Node,
-  {7f6caf2a-2d26-4770-8597-ab9104245518}, !- Handle
-  Node 3,                                 !- Name
-  {102ff92f-2b0b-4e85-9f7e-a78a39289c9a}, !- Inlet Port
-  {f83b7363-1b7f-4287-bb7e-6bb41354b7d6}; !- Outlet Port
-
-OS:Node,
-  {c68fc1d5-f8bd-49eb-9dd4-6bc9dab45c02}, !- Handle
-  Node 4,                                 !- Name
-  {5b41fd67-dd7f-476a-acef-ade3549fc423}, !- Inlet Port
-  {aad92af6-d6a0-4769-baf1-adb27ff6e30a}; !- Outlet Port
-
-OS:Node,
-  {8e5a3216-8993-4753-b31e-1d61373003e4}, !- Handle
-  Node 5,                                 !- Name
-  {efd92ba1-2dcb-473b-bcd6-440bcf2a945b}, !- Inlet Port
-  {240f7340-2bf6-4bd6-8f0b-4da640e33632}; !- Outlet Port
-
-OS:Connector:Mixer,
-  {8cc34aa0-6701-4c2c-ae9c-33dab7dd8607}, !- Handle
-  Connector Mixer 1,                      !- Name
-  {f55a1fc7-dfc8-4d00-8b85-be5250b533cb}, !- Outlet Branch Name
-  {3ed359a9-5517-48eb-bbbd-d4fbef4e1fdd}, !- Inlet Branch Name 1
-  {bc670797-3a1c-4c08-ae15-7acf07b5380f}; !- Inlet Branch Name 2
-
-OS:Connector:Splitter,
-  {8800d159-b831-4c6f-a0e1-1dbaf1bd2270}, !- Handle
-  Connector Splitter 1,                   !- Name
-  {8ec8e5bd-8135-4c1a-937d-dcf23d5eac1e}, !- Inlet Branch Name
-  {efd92ba1-2dcb-473b-bcd6-440bcf2a945b}, !- Outlet Branch Name 1
-  {087b4463-411c-497a-b3a7-3fbb59a79737}; !- Outlet Branch Name 2
-
-OS:Connection,
-  {102ff92f-2b0b-4e85-9f7e-a78a39289c9a}, !- Handle
-  {3e1a45a0-130d-418a-b724-f3599656264a}, !- Source Object
-  14,                                     !- Outlet Port
-  {7f6caf2a-2d26-4770-8597-ab9104245518}, !- Target Object
-  2;                                      !- Inlet Port
-
-OS:Connection,
-  {efd92ba1-2dcb-473b-bcd6-440bcf2a945b}, !- Handle
-  {8800d159-b831-4c6f-a0e1-1dbaf1bd2270}, !- Source Object
-  3,                                      !- Outlet Port
-  {8e5a3216-8993-4753-b31e-1d61373003e4}, !- Target Object
-  2;                                      !- Inlet Port
-
-OS:Connection,
-  {aad92af6-d6a0-4769-baf1-adb27ff6e30a}, !- Handle
-  {c68fc1d5-f8bd-49eb-9dd4-6bc9dab45c02}, !- Source Object
-  3,                                      !- Outlet Port
-  {3e1a45a0-130d-418a-b724-f3599656264a}, !- Target Object
-  15;                                     !- Inlet Port
-
-OS:Node,
-  {ca3b15ff-f085-44c8-bda9-61a6c38d76e8}, !- Handle
-  Node 6,                                 !- Name
-  {445d4a2f-50eb-40f3-80e5-6519066f431d}, !- Inlet Port
-  {1dbbec5c-adac-4520-8bf1-81b724b96924}; !- Outlet Port
-
-OS:Node,
-  {95dc6566-0479-4943-9ca2-cef8eb86d848}, !- Handle
-  Node 7,                                 !- Name
-  {7fbb654d-9095-4595-b5f6-834481eeebfd}, !- Inlet Port
-  {0bdae1da-1e86-45d9-9418-6ae3098e75c7}; !- Outlet Port
-
-OS:Node,
-  {a41bdec3-a74c-4f14-9e52-fbecd39a052b}, !- Handle
-  Node 8,                                 !- Name
-  {2cef5207-dd19-496a-a1b9-19e6857852d0}, !- Inlet Port
-  {94dd8438-5f95-4391-99c9-06866a7499be}; !- Outlet Port
-
-OS:Connector:Mixer,
-  {c6501f7e-f218-4ecc-92ee-4ac56dfcdd2b}, !- Handle
-  Connector Mixer 2,                      !- Name
-  {7ed756e8-72ce-474d-84c6-4cfd0389d17d}, !- Outlet Branch Name
-  {e45f5926-76f7-4a91-9253-9717e5a8f5f0}, !- Inlet Branch Name 1
-  {c5522236-51e9-4bb5-ab1d-bb47d58fddb5}; !- Inlet Branch Name 2
-
-OS:Connector:Splitter,
-  {cb8e8bac-e7e2-4c2e-975a-ca11767ee2e8}, !- Handle
-  Connector Splitter 2,                   !- Name
-  {a7ec3d6d-1095-4fa2-8b18-b9795a839346}, !- Inlet Branch Name
-  {2cef5207-dd19-496a-a1b9-19e6857852d0}, !- Outlet Branch Name 1
-  {cc3f1063-6485-40aa-8be2-f471ea3732de}; !- Outlet Branch Name 2
-
-OS:Connection,
-  {445d4a2f-50eb-40f3-80e5-6519066f431d}, !- Handle
-  {3e1a45a0-130d-418a-b724-f3599656264a}, !- Source Object
-  17,                                     !- Outlet Port
-  {ca3b15ff-f085-44c8-bda9-61a6c38d76e8}, !- Target Object
-  2;                                      !- Inlet Port
-
-OS:Connection,
-  {2cef5207-dd19-496a-a1b9-19e6857852d0}, !- Handle
-  {cb8e8bac-e7e2-4c2e-975a-ca11767ee2e8}, !- Source Object
-  3,                                      !- Outlet Port
-  {a41bdec3-a74c-4f14-9e52-fbecd39a052b}, !- Target Object
-  2;                                      !- Inlet Port
-
-OS:Connection,
-  {0bdae1da-1e86-45d9-9418-6ae3098e75c7}, !- Handle
-  {95dc6566-0479-4943-9ca2-cef8eb86d848}, !- Source Object
-  3,                                      !- Outlet Port
-  {3e1a45a0-130d-418a-b724-f3599656264a}, !- Target Object
-  18;                                     !- Inlet Port
-
-OS:Sizing:Plant,
-  {72331ef8-0136-4b88-b6cc-e4b95cac1661}, !- Handle
-  {3e1a45a0-130d-418a-b724-f3599656264a}, !- Plant or Condenser Loop Name
->>>>>>> a49bb51b
+  {5eedda9a-7867-4bb7-a691-2252eca0011c}, !- Handle
+  {823675ce-86f4-4d01-b81a-cded6e411b8a}, !- Plant or Condenser Loop Name
   Heating,                                !- Loop Type
   82.2222222222223,                       !- Design Loop Exit Temperature {C}
   11.1111111111111,                       !- Loop Design Temperature Difference {deltaC}
@@ -1402,46 +920,26 @@
   None;                                   !- Coincident Sizing Factor Mode
 
 OS:AvailabilityManagerAssignmentList,
-<<<<<<< HEAD
-  {a5052f51-53da-467b-8870-4d4baf1cc651}, !- Handle
+  {344f85bb-32f9-49e2-ad81-305b72b39fc7}, !- Handle
   Plant Loop 1 AvailabilityManagerAssignmentList; !- Name
 
 OS:Schedule:Ruleset,
-  {ee719dbe-8232-423b-9c9a-06cbe5a30803}, !- Handle
+  {820ebca4-121a-4aaa-9a6f-b585e7f97ed0}, !- Handle
   Hot Water Loop Temp - 180F,             !- Name
-  {9b0469bb-e473-4e5e-8332-3d46de4046e4}, !- Schedule Type Limits Name
-  {3111ca17-6678-433e-a38e-e1eef79b541d}; !- Default Day Schedule Name
+  {189b6159-50cf-498d-ab7b-f87e81e56280}, !- Schedule Type Limits Name
+  {fa19807e-96a6-4817-bd0f-7bf9d385e47f}; !- Default Day Schedule Name
 
 OS:Schedule:Day,
-  {3111ca17-6678-433e-a38e-e1eef79b541d}, !- Handle
+  {fa19807e-96a6-4817-bd0f-7bf9d385e47f}, !- Handle
   Hot Water Loop Temp - 180F Default,     !- Name
-  {9b0469bb-e473-4e5e-8332-3d46de4046e4}, !- Schedule Type Limits Name
-=======
-  {b8ef33f1-a787-477d-9157-2148b534acdb}, !- Handle
-  Plant Loop 1 AvailabilityManagerAssignmentList; !- Name
-
-OS:Schedule:Ruleset,
-  {ab120c7a-7163-438f-80b5-47b5eb1f6a1c}, !- Handle
-  Hot Water Loop Temp - 180F,             !- Name
-  {4984a895-4da2-4434-a590-dad9fbc734b3}, !- Schedule Type Limits Name
-  {118fb76d-f497-4407-a823-dd901c080bb7}; !- Default Day Schedule Name
-
-OS:Schedule:Day,
-  {118fb76d-f497-4407-a823-dd901c080bb7}, !- Handle
-  Hot Water Loop Temp - 180F Default,     !- Name
-  {4984a895-4da2-4434-a590-dad9fbc734b3}, !- Schedule Type Limits Name
->>>>>>> a49bb51b
+  {189b6159-50cf-498d-ab7b-f87e81e56280}, !- Schedule Type Limits Name
   ,                                       !- Interpolate to Timestep
   24,                                     !- Hour 1
   0,                                      !- Minute 1
   82.2222222222223;                       !- Value Until Time 1
 
 OS:ScheduleTypeLimits,
-<<<<<<< HEAD
-  {9b0469bb-e473-4e5e-8332-3d46de4046e4}, !- Handle
-=======
-  {4984a895-4da2-4434-a590-dad9fbc734b3}, !- Handle
->>>>>>> a49bb51b
+  {189b6159-50cf-498d-ab7b-f87e81e56280}, !- Handle
   Temperature,                            !- Name
   0,                                      !- Lower Limit Value
   100,                                    !- Upper Limit Value
@@ -1449,31 +947,17 @@
   Temperature;                            !- Unit Type
 
 OS:SetpointManager:Scheduled,
-<<<<<<< HEAD
-  {32d45646-497b-4899-a08c-ba88ba416a47}, !- Handle
+  {5c535b3c-38fb-44f4-91ab-e1b57b29ab60}, !- Handle
   Hot Water Loop Setpoint Manager,        !- Name
   Temperature,                            !- Control Variable
-  {ee719dbe-8232-423b-9c9a-06cbe5a30803}, !- Schedule Name
-  {ad2a1139-a5ca-43cb-b88f-689f67de7904}; !- Setpoint Node or NodeList Name
+  {820ebca4-121a-4aaa-9a6f-b585e7f97ed0}, !- Schedule Name
+  {fbae27bf-2da3-406d-bf96-2a3f2312b99a}; !- Setpoint Node or NodeList Name
 
 OS:Pump:VariableSpeed,
-  {608ff952-1e39-4f64-9b61-6b3d70174cd1}, !- Handle
+  {2efaf54d-b53d-4a80-a823-1a3dd144e719}, !- Handle
   Central pump,                           !- Name
-  {c51169fe-992c-425d-903a-10aae9fbf546}, !- Inlet Node Name
-  {c61f58e6-0aab-428a-8727-8456b932b5b9}, !- Outlet Node Name
-=======
-  {dd798808-be89-4f80-af80-c6fb7118daf6}, !- Handle
-  Hot Water Loop Setpoint Manager,        !- Name
-  Temperature,                            !- Control Variable
-  {ab120c7a-7163-438f-80b5-47b5eb1f6a1c}, !- Schedule Name
-  {c68fc1d5-f8bd-49eb-9dd4-6bc9dab45c02}; !- Setpoint Node or NodeList Name
-
-OS:Pump:VariableSpeed,
-  {6e20e5f6-bc3f-4f66-8329-a06210487b8d}, !- Handle
-  Central pump,                           !- Name
-  {f83b7363-1b7f-4287-bb7e-6bb41354b7d6}, !- Inlet Node Name
-  {b9337522-3cd6-4ddc-88f0-90c023e79e64}, !- Outlet Node Name
->>>>>>> a49bb51b
+  {831953fb-d278-469b-99ca-56517c5a7eb8}, !- Inlet Node Name
+  {14ab7e11-e4e1-440a-85e8-61820c0ea27f}, !- Outlet Node Name
   ,                                       !- Rated Flow Rate {m3/s}
   179344.0152,                            !- Rated Pump Head {Pa}
   ,                                       !- Rated Power Consumption {W}
@@ -1503,65 +987,34 @@
   General;                                !- End-Use Subcategory
 
 OS:Node,
-<<<<<<< HEAD
-  {702b057f-6f9d-4abb-a2fe-d285e04ea6f4}, !- Handle
+  {5fbe8807-b51d-4697-9d06-2651d78fba60}, !- Handle
   Node 9,                                 !- Name
-  {c61f58e6-0aab-428a-8727-8456b932b5b9}, !- Inlet Port
-  {6b03d47a-b5ea-428d-8ea4-a314035f5093}; !- Outlet Port
-
-OS:Connection,
-  {c51169fe-992c-425d-903a-10aae9fbf546}, !- Handle
-  {9302d93d-6e7a-41c3-9c12-0248d5c76701}, !- Source Object
-  3,                                      !- Outlet Port
-  {608ff952-1e39-4f64-9b61-6b3d70174cd1}, !- Target Object
-  2;                                      !- Inlet Port
-
-OS:Connection,
-  {c61f58e6-0aab-428a-8727-8456b932b5b9}, !- Handle
-  {608ff952-1e39-4f64-9b61-6b3d70174cd1}, !- Source Object
-  3,                                      !- Outlet Port
-  {702b057f-6f9d-4abb-a2fe-d285e04ea6f4}, !- Target Object
-  2;                                      !- Inlet Port
-
-OS:Connection,
-  {6b03d47a-b5ea-428d-8ea4-a314035f5093}, !- Handle
-  {702b057f-6f9d-4abb-a2fe-d285e04ea6f4}, !- Source Object
-  3,                                      !- Outlet Port
-  {e93b2da9-361e-4714-b3fb-7a0ee17414a2}, !- Target Object
+  {14ab7e11-e4e1-440a-85e8-61820c0ea27f}, !- Inlet Port
+  {368d80e3-24ae-4135-a37f-d8da636ce35b}; !- Outlet Port
+
+OS:Connection,
+  {831953fb-d278-469b-99ca-56517c5a7eb8}, !- Handle
+  {dca7f57d-a066-4b81-84e7-733037f02fc5}, !- Source Object
+  3,                                      !- Outlet Port
+  {2efaf54d-b53d-4a80-a823-1a3dd144e719}, !- Target Object
+  2;                                      !- Inlet Port
+
+OS:Connection,
+  {14ab7e11-e4e1-440a-85e8-61820c0ea27f}, !- Handle
+  {2efaf54d-b53d-4a80-a823-1a3dd144e719}, !- Source Object
+  3,                                      !- Outlet Port
+  {5fbe8807-b51d-4697-9d06-2651d78fba60}, !- Target Object
+  2;                                      !- Inlet Port
+
+OS:Connection,
+  {368d80e3-24ae-4135-a37f-d8da636ce35b}, !- Handle
+  {5fbe8807-b51d-4697-9d06-2651d78fba60}, !- Source Object
+  3,                                      !- Outlet Port
+  {18faffed-e1eb-4a1f-9aab-41f57498c903}, !- Target Object
   2;                                      !- Inlet Port
 
 OS:Boiler:HotWater,
-  {ea0a2103-b1c1-41e3-b498-c8d100e34ad7}, !- Handle
-=======
-  {bfac6c34-4590-49fe-ab9b-298c5e5ebadf}, !- Handle
-  Node 9,                                 !- Name
-  {b9337522-3cd6-4ddc-88f0-90c023e79e64}, !- Inlet Port
-  {8ec8e5bd-8135-4c1a-937d-dcf23d5eac1e}; !- Outlet Port
-
-OS:Connection,
-  {f83b7363-1b7f-4287-bb7e-6bb41354b7d6}, !- Handle
-  {7f6caf2a-2d26-4770-8597-ab9104245518}, !- Source Object
-  3,                                      !- Outlet Port
-  {6e20e5f6-bc3f-4f66-8329-a06210487b8d}, !- Target Object
-  2;                                      !- Inlet Port
-
-OS:Connection,
-  {b9337522-3cd6-4ddc-88f0-90c023e79e64}, !- Handle
-  {6e20e5f6-bc3f-4f66-8329-a06210487b8d}, !- Source Object
-  3,                                      !- Outlet Port
-  {bfac6c34-4590-49fe-ab9b-298c5e5ebadf}, !- Target Object
-  2;                                      !- Inlet Port
-
-OS:Connection,
-  {8ec8e5bd-8135-4c1a-937d-dcf23d5eac1e}, !- Handle
-  {bfac6c34-4590-49fe-ab9b-298c5e5ebadf}, !- Source Object
-  3,                                      !- Outlet Port
-  {8800d159-b831-4c6f-a0e1-1dbaf1bd2270}, !- Target Object
-  2;                                      !- Inlet Port
-
-OS:Boiler:HotWater,
-  {2871537b-f577-45d8-af1c-d7d28ec25d4c}, !- Handle
->>>>>>> a49bb51b
+  {c2a5f2e4-cfdd-4eaf-a95b-4b8419413d84}, !- Handle
   Boiler,                                 !- Name
   NaturalGas,                             !- Fuel Type
   ,                                       !- Nominal Capacity {W}
@@ -1572,13 +1025,8 @@
   0,                                      !- Minimum Part Load Ratio
   1.2,                                    !- Maximum Part Load Ratio
   1,                                      !- Optimum Part Load Ratio
-<<<<<<< HEAD
-  {1a26a1a5-9b33-457b-9a11-2d0232831745}, !- Boiler Water Inlet Node Name
-  {7d48636b-ae1f-4021-a656-54a0f4a13936}, !- Boiler Water Outlet Node Name
-=======
-  {240f7340-2bf6-4bd6-8f0b-4da640e33632}, !- Boiler Water Inlet Node Name
-  {019dc7fe-8115-4ff0-aa6e-13578d8fe403}, !- Boiler Water Outlet Node Name
->>>>>>> a49bb51b
+  {8a57ecad-9f4b-4c1a-93ed-cd08760340e0}, !- Boiler Water Inlet Node Name
+  {446620ad-312f-48b4-a42c-cb2f1410b4d0}, !- Boiler Water Outlet Node Name
   95.0000000000001,                       !- Water Outlet Upper Temperature Limit {C}
   LeavingSetpointModulated,               !- Boiler Flow Mode
   0,                                      !- Parasitic Electric Load {W}
@@ -1586,421 +1034,212 @@
   General;                                !- End-Use Subcategory
 
 OS:Node,
-<<<<<<< HEAD
-  {721b5db9-b3ec-40f4-8520-705de8dbcc6b}, !- Handle
+  {3a876ab7-1898-4c99-95e9-81c3741e3624}, !- Handle
   Node 10,                                !- Name
-  {7d48636b-ae1f-4021-a656-54a0f4a13936}, !- Inlet Port
-  {8d2c3008-36b8-44fb-bf48-0a00e8a56651}; !- Outlet Port
-
-OS:Connection,
-  {1a26a1a5-9b33-457b-9a11-2d0232831745}, !- Handle
-  {634da156-4d71-47fd-94b4-75e5b7bae6cf}, !- Source Object
-  3,                                      !- Outlet Port
-  {ea0a2103-b1c1-41e3-b498-c8d100e34ad7}, !- Target Object
+  {446620ad-312f-48b4-a42c-cb2f1410b4d0}, !- Inlet Port
+  {dcb12cfd-4623-4575-8cb0-9843e2f3e67d}; !- Outlet Port
+
+OS:Connection,
+  {8a57ecad-9f4b-4c1a-93ed-cd08760340e0}, !- Handle
+  {99bcadb1-7f35-4a73-a03b-99d662ffa945}, !- Source Object
+  3,                                      !- Outlet Port
+  {c2a5f2e4-cfdd-4eaf-a95b-4b8419413d84}, !- Target Object
   11;                                     !- Inlet Port
 
 OS:Connection,
-  {7d48636b-ae1f-4021-a656-54a0f4a13936}, !- Handle
-  {ea0a2103-b1c1-41e3-b498-c8d100e34ad7}, !- Source Object
+  {446620ad-312f-48b4-a42c-cb2f1410b4d0}, !- Handle
+  {c2a5f2e4-cfdd-4eaf-a95b-4b8419413d84}, !- Source Object
   12,                                     !- Outlet Port
-  {721b5db9-b3ec-40f4-8520-705de8dbcc6b}, !- Target Object
-  2;                                      !- Inlet Port
-
-OS:Connection,
-  {8d2c3008-36b8-44fb-bf48-0a00e8a56651}, !- Handle
-  {721b5db9-b3ec-40f4-8520-705de8dbcc6b}, !- Source Object
-  3,                                      !- Outlet Port
-  {82f2b7fd-63f5-4f75-a8d8-b211da3a2bc5}, !- Target Object
+  {3a876ab7-1898-4c99-95e9-81c3741e3624}, !- Target Object
+  2;                                      !- Inlet Port
+
+OS:Connection,
+  {dcb12cfd-4623-4575-8cb0-9843e2f3e67d}, !- Handle
+  {3a876ab7-1898-4c99-95e9-81c3741e3624}, !- Source Object
+  3,                                      !- Outlet Port
+  {3bbeb1ba-a349-4eb6-a6eb-88e57bafdbba}, !- Target Object
   3;                                      !- Inlet Port
 
 OS:Pipe:Adiabatic,
-  {7700f382-ba40-4d4c-9304-bc840fe756dc}, !- Handle
+  {7d4f6fb0-b796-49a5-9573-08ae7208dc3f}, !- Handle
   Hot Water Loop Supply Equipment Bypass, !- Name
-  {792d85d3-507f-4052-89b5-25273fe84835}, !- Inlet Node Name
-  {52b1882b-354d-4149-aff5-42f4a70bafe6}; !- Outlet Node Name
-
-OS:Node,
-  {5e966aed-fd12-4439-8558-dcf362310de1}, !- Handle
+  {1fd6585f-f339-4228-914c-0271e95fbb80}, !- Inlet Node Name
+  {87efa5d3-e764-49a0-bd19-15d1479588bd}; !- Outlet Node Name
+
+OS:Node,
+  {1884bda4-36ef-4437-8daa-84bb6f1d216e}, !- Handle
   Node 11,                                !- Name
-  {2b618669-e160-4365-9aca-00d235b2e59e}, !- Inlet Port
-  {792d85d3-507f-4052-89b5-25273fe84835}; !- Outlet Port
-
-OS:Connection,
-  {2b618669-e160-4365-9aca-00d235b2e59e}, !- Handle
-  {e93b2da9-361e-4714-b3fb-7a0ee17414a2}, !- Source Object
+  {68d6bc41-4ace-4e1f-b83b-7a6809727b35}, !- Inlet Port
+  {1fd6585f-f339-4228-914c-0271e95fbb80}; !- Outlet Port
+
+OS:Connection,
+  {68d6bc41-4ace-4e1f-b83b-7a6809727b35}, !- Handle
+  {18faffed-e1eb-4a1f-9aab-41f57498c903}, !- Source Object
   4,                                      !- Outlet Port
-  {5e966aed-fd12-4439-8558-dcf362310de1}, !- Target Object
-  2;                                      !- Inlet Port
-
-OS:Node,
-  {8c398630-4fa0-4cde-830f-a270c01de5e3}, !- Handle
+  {1884bda4-36ef-4437-8daa-84bb6f1d216e}, !- Target Object
+  2;                                      !- Inlet Port
+
+OS:Node,
+  {7d32bcda-7455-49b7-a8a0-feaa9f3f4d90}, !- Handle
   Node 12,                                !- Name
-  {52b1882b-354d-4149-aff5-42f4a70bafe6}, !- Inlet Port
-  {13827ab4-18e2-4ea0-8518-3f6e6be2c6a6}; !- Outlet Port
-
-OS:Connection,
-  {792d85d3-507f-4052-89b5-25273fe84835}, !- Handle
-  {5e966aed-fd12-4439-8558-dcf362310de1}, !- Source Object
-  3,                                      !- Outlet Port
-  {7700f382-ba40-4d4c-9304-bc840fe756dc}, !- Target Object
-  2;                                      !- Inlet Port
-
-OS:Connection,
-  {52b1882b-354d-4149-aff5-42f4a70bafe6}, !- Handle
-  {7700f382-ba40-4d4c-9304-bc840fe756dc}, !- Source Object
-  3,                                      !- Outlet Port
-  {8c398630-4fa0-4cde-830f-a270c01de5e3}, !- Target Object
-  2;                                      !- Inlet Port
-
-OS:Connection,
-  {13827ab4-18e2-4ea0-8518-3f6e6be2c6a6}, !- Handle
-  {8c398630-4fa0-4cde-830f-a270c01de5e3}, !- Source Object
-  3,                                      !- Outlet Port
-  {82f2b7fd-63f5-4f75-a8d8-b211da3a2bc5}, !- Target Object
+  {87efa5d3-e764-49a0-bd19-15d1479588bd}, !- Inlet Port
+  {4d421594-7ff1-40f9-ae6a-140b2bf9a79f}; !- Outlet Port
+
+OS:Connection,
+  {1fd6585f-f339-4228-914c-0271e95fbb80}, !- Handle
+  {1884bda4-36ef-4437-8daa-84bb6f1d216e}, !- Source Object
+  3,                                      !- Outlet Port
+  {7d4f6fb0-b796-49a5-9573-08ae7208dc3f}, !- Target Object
+  2;                                      !- Inlet Port
+
+OS:Connection,
+  {87efa5d3-e764-49a0-bd19-15d1479588bd}, !- Handle
+  {7d4f6fb0-b796-49a5-9573-08ae7208dc3f}, !- Source Object
+  3,                                      !- Outlet Port
+  {7d32bcda-7455-49b7-a8a0-feaa9f3f4d90}, !- Target Object
+  2;                                      !- Inlet Port
+
+OS:Connection,
+  {4d421594-7ff1-40f9-ae6a-140b2bf9a79f}, !- Handle
+  {7d32bcda-7455-49b7-a8a0-feaa9f3f4d90}, !- Source Object
+  3,                                      !- Outlet Port
+  {3bbeb1ba-a349-4eb6-a6eb-88e57bafdbba}, !- Target Object
   4;                                      !- Inlet Port
 
 OS:Pipe:Adiabatic,
-  {67395e6f-6379-4ef2-b90f-265f1224b171}, !- Handle
+  {e56aaa84-3e10-42c2-967d-9c7c242bd466}, !- Handle
   Hot Water Loop Coil Bypass,             !- Name
-  {ba7bbf59-3184-4221-87b8-233abee98276}, !- Inlet Node Name
-  {55845b27-6bd3-431a-be60-e0ba535d7fd3}; !- Outlet Node Name
-
-OS:Node,
-  {07a509f3-e28b-4033-981c-d3a71efe2c5c}, !- Handle
+  {bddbef38-9b3e-4bf0-a2e8-bf7e6b76cfbe}, !- Inlet Node Name
+  {81e619f7-e1e7-41d4-8373-6d2996c14666}; !- Outlet Node Name
+
+OS:Node,
+  {5c4c0acf-3bb7-4b18-83d9-2075c0acbccd}, !- Handle
   Node 13,                                !- Name
-  {55845b27-6bd3-431a-be60-e0ba535d7fd3}, !- Inlet Port
-  {41ea7d67-7161-41a5-a495-8744a9b20e90}; !- Outlet Port
-
-OS:Connection,
-  {ba7bbf59-3184-4221-87b8-233abee98276}, !- Handle
-  {2489a3e3-5899-49fb-9c5f-7d3980107ee7}, !- Source Object
-  3,                                      !- Outlet Port
-  {67395e6f-6379-4ef2-b90f-265f1224b171}, !- Target Object
-  2;                                      !- Inlet Port
-
-OS:Connection,
-  {55845b27-6bd3-431a-be60-e0ba535d7fd3}, !- Handle
-  {67395e6f-6379-4ef2-b90f-265f1224b171}, !- Source Object
-  3,                                      !- Outlet Port
-  {07a509f3-e28b-4033-981c-d3a71efe2c5c}, !- Target Object
-  2;                                      !- Inlet Port
-
-OS:Connection,
-  {41ea7d67-7161-41a5-a495-8744a9b20e90}, !- Handle
-  {07a509f3-e28b-4033-981c-d3a71efe2c5c}, !- Source Object
-  3,                                      !- Outlet Port
-  {1e4a5872-0710-4ede-bf01-ea2e193aeb63}, !- Target Object
+  {81e619f7-e1e7-41d4-8373-6d2996c14666}, !- Inlet Port
+  {c3039215-7cff-4bea-901f-ce88543bc69e}; !- Outlet Port
+
+OS:Connection,
+  {bddbef38-9b3e-4bf0-a2e8-bf7e6b76cfbe}, !- Handle
+  {56fc8a08-dace-4c6c-8e32-073a65d440bc}, !- Source Object
+  3,                                      !- Outlet Port
+  {e56aaa84-3e10-42c2-967d-9c7c242bd466}, !- Target Object
+  2;                                      !- Inlet Port
+
+OS:Connection,
+  {81e619f7-e1e7-41d4-8373-6d2996c14666}, !- Handle
+  {e56aaa84-3e10-42c2-967d-9c7c242bd466}, !- Source Object
+  3,                                      !- Outlet Port
+  {5c4c0acf-3bb7-4b18-83d9-2075c0acbccd}, !- Target Object
+  2;                                      !- Inlet Port
+
+OS:Connection,
+  {c3039215-7cff-4bea-901f-ce88543bc69e}, !- Handle
+  {5c4c0acf-3bb7-4b18-83d9-2075c0acbccd}, !- Source Object
+  3,                                      !- Outlet Port
+  {479f18a6-f35a-4875-a43e-c13a7f61208d}, !- Target Object
   3;                                      !- Inlet Port
 
 OS:Pipe:Adiabatic,
-  {57165210-2a22-423d-9684-45aac2c77e1d}, !- Handle
+  {180fdbb3-42f8-4e1a-a4ba-c43da7348490}, !- Handle
   Hot Water Loop Supply Outlet,           !- Name
-  {c347f07f-7708-4b63-ad32-6c51e25a6377}, !- Inlet Node Name
-  {0be1a736-782e-4059-8767-30771e172a6e}; !- Outlet Node Name
-
-OS:Node,
-  {1c8a382c-1035-4215-96c1-0e09591016fd}, !- Handle
+  {d482d9ea-5e6a-4232-bdb0-b2fe4e1ff952}, !- Inlet Node Name
+  {2f96ca60-8e64-4807-af1c-44dc45643647}; !- Outlet Node Name
+
+OS:Node,
+  {58b1530b-37f6-4b12-92c1-196d1f5db3c3}, !- Handle
   Node 14,                                !- Name
-  {e653e468-9bc4-4bbb-b6ef-0c8eeac5dabb}, !- Inlet Port
-  {c347f07f-7708-4b63-ad32-6c51e25a6377}; !- Outlet Port
-
-OS:Connection,
-  {e653e468-9bc4-4bbb-b6ef-0c8eeac5dabb}, !- Handle
-  {82f2b7fd-63f5-4f75-a8d8-b211da3a2bc5}, !- Source Object
+  {4bee061b-bb48-473a-a7cc-07d1c6c8116e}, !- Inlet Port
+  {d482d9ea-5e6a-4232-bdb0-b2fe4e1ff952}; !- Outlet Port
+
+OS:Connection,
+  {4bee061b-bb48-473a-a7cc-07d1c6c8116e}, !- Handle
+  {3bbeb1ba-a349-4eb6-a6eb-88e57bafdbba}, !- Source Object
   2,                                      !- Outlet Port
-  {1c8a382c-1035-4215-96c1-0e09591016fd}, !- Target Object
-  2;                                      !- Inlet Port
-
-OS:Connection,
-  {c347f07f-7708-4b63-ad32-6c51e25a6377}, !- Handle
-  {1c8a382c-1035-4215-96c1-0e09591016fd}, !- Source Object
-  3,                                      !- Outlet Port
-  {57165210-2a22-423d-9684-45aac2c77e1d}, !- Target Object
-  2;                                      !- Inlet Port
-
-OS:Connection,
-  {0be1a736-782e-4059-8767-30771e172a6e}, !- Handle
-  {57165210-2a22-423d-9684-45aac2c77e1d}, !- Source Object
-  3,                                      !- Outlet Port
-  {ad2a1139-a5ca-43cb-b88f-689f67de7904}, !- Target Object
+  {58b1530b-37f6-4b12-92c1-196d1f5db3c3}, !- Target Object
+  2;                                      !- Inlet Port
+
+OS:Connection,
+  {d482d9ea-5e6a-4232-bdb0-b2fe4e1ff952}, !- Handle
+  {58b1530b-37f6-4b12-92c1-196d1f5db3c3}, !- Source Object
+  3,                                      !- Outlet Port
+  {180fdbb3-42f8-4e1a-a4ba-c43da7348490}, !- Target Object
+  2;                                      !- Inlet Port
+
+OS:Connection,
+  {2f96ca60-8e64-4807-af1c-44dc45643647}, !- Handle
+  {180fdbb3-42f8-4e1a-a4ba-c43da7348490}, !- Source Object
+  3,                                      !- Outlet Port
+  {fbae27bf-2da3-406d-bf96-2a3f2312b99a}, !- Target Object
   2;                                      !- Inlet Port
 
 OS:Pipe:Adiabatic,
-  {ea1bdc2e-f0e8-4a46-8173-dd50e82b9acb}, !- Handle
+  {99c92e7c-a05e-49b9-a01d-67be349804cb}, !- Handle
   Hot Water Loop Demand Inlet,            !- Name
-  {47b18ee7-01ba-4f62-b20c-3f2dbec3c744}, !- Inlet Node Name
-  {67b17a8f-fecd-4ac0-98cd-620520073c5a}; !- Outlet Node Name
-
-OS:Node,
-  {20fd8bda-7258-4c45-aa66-881651a16c56}, !- Handle
+  {8d03f947-0ad6-42bf-9a36-3bf698bff7d1}, !- Inlet Node Name
+  {6faae41a-8494-4c86-a594-13b7d8747955}; !- Outlet Node Name
+
+OS:Node,
+  {dc84e2e4-8f62-4bc0-810f-3457c067631d}, !- Handle
   Node 15,                                !- Name
-  {67b17a8f-fecd-4ac0-98cd-620520073c5a}, !- Inlet Port
-  {8f1fd501-f5f0-4ce1-8c4f-5f03d0a2b4a9}; !- Outlet Port
-
-OS:Connection,
-  {47b18ee7-01ba-4f62-b20c-3f2dbec3c744}, !- Handle
-  {025a9633-1f9a-42dc-bac8-13d6998a934e}, !- Source Object
-  3,                                      !- Outlet Port
-  {ea1bdc2e-f0e8-4a46-8173-dd50e82b9acb}, !- Target Object
-  2;                                      !- Inlet Port
-
-OS:Connection,
-  {67b17a8f-fecd-4ac0-98cd-620520073c5a}, !- Handle
-  {ea1bdc2e-f0e8-4a46-8173-dd50e82b9acb}, !- Source Object
-  3,                                      !- Outlet Port
-  {20fd8bda-7258-4c45-aa66-881651a16c56}, !- Target Object
-  2;                                      !- Inlet Port
-
-OS:Connection,
-  {8f1fd501-f5f0-4ce1-8c4f-5f03d0a2b4a9}, !- Handle
-  {20fd8bda-7258-4c45-aa66-881651a16c56}, !- Source Object
-  3,                                      !- Outlet Port
-  {89bf6789-f409-4c23-828a-1dd0fa31a7a1}, !- Target Object
+  {6faae41a-8494-4c86-a594-13b7d8747955}, !- Inlet Port
+  {c3bb5f8a-5b82-4da3-bf3e-4bed94dacbe9}; !- Outlet Port
+
+OS:Connection,
+  {8d03f947-0ad6-42bf-9a36-3bf698bff7d1}, !- Handle
+  {7b9d6c18-41dd-4aa2-a064-d1181149e49b}, !- Source Object
+  3,                                      !- Outlet Port
+  {99c92e7c-a05e-49b9-a01d-67be349804cb}, !- Target Object
+  2;                                      !- Inlet Port
+
+OS:Connection,
+  {6faae41a-8494-4c86-a594-13b7d8747955}, !- Handle
+  {99c92e7c-a05e-49b9-a01d-67be349804cb}, !- Source Object
+  3,                                      !- Outlet Port
+  {dc84e2e4-8f62-4bc0-810f-3457c067631d}, !- Target Object
+  2;                                      !- Inlet Port
+
+OS:Connection,
+  {c3bb5f8a-5b82-4da3-bf3e-4bed94dacbe9}, !- Handle
+  {dc84e2e4-8f62-4bc0-810f-3457c067631d}, !- Source Object
+  3,                                      !- Outlet Port
+  {b09ef249-c065-42e2-87a0-57a1a255a0b8}, !- Target Object
   2;                                      !- Inlet Port
 
 OS:Pipe:Adiabatic,
-  {93edba20-2f23-4232-ac1b-2ba8bf6fbd5e}, !- Handle
+  {d9278c7c-7fef-45d1-8ccb-3e41d6f1cc93}, !- Handle
   Hot Water Loop Demand Outlet,           !- Name
-  {4402d15b-6acb-44be-b288-7979067043ea}, !- Inlet Node Name
-  {96617f11-7b06-41c3-afc3-c1ae94dabd80}; !- Outlet Node Name
-
-OS:Node,
-  {0045058c-3a6d-426f-9ebe-a3ae0d824ab1}, !- Handle
+  {34b5bd18-287e-4a79-9cf0-d0a17bfbbf16}, !- Inlet Node Name
+  {ae0b1dc0-50d8-4b0a-afac-1617fcba112f}; !- Outlet Node Name
+
+OS:Node,
+  {33467ff9-bd40-4f75-9028-c677d0dcb29b}, !- Handle
   Node 16,                                !- Name
-  {c9ecac54-4d7b-483e-a7ee-71d8f5548737}, !- Inlet Port
-  {4402d15b-6acb-44be-b288-7979067043ea}; !- Outlet Port
-
-OS:Connection,
-  {c9ecac54-4d7b-483e-a7ee-71d8f5548737}, !- Handle
-  {1e4a5872-0710-4ede-bf01-ea2e193aeb63}, !- Source Object
+  {b50c8bd0-c515-4cfe-883c-edd4e11bf835}, !- Inlet Port
+  {34b5bd18-287e-4a79-9cf0-d0a17bfbbf16}; !- Outlet Port
+
+OS:Connection,
+  {b50c8bd0-c515-4cfe-883c-edd4e11bf835}, !- Handle
+  {479f18a6-f35a-4875-a43e-c13a7f61208d}, !- Source Object
   2,                                      !- Outlet Port
-  {0045058c-3a6d-426f-9ebe-a3ae0d824ab1}, !- Target Object
-  2;                                      !- Inlet Port
-
-OS:Connection,
-  {4402d15b-6acb-44be-b288-7979067043ea}, !- Handle
-  {0045058c-3a6d-426f-9ebe-a3ae0d824ab1}, !- Source Object
-  3,                                      !- Outlet Port
-  {93edba20-2f23-4232-ac1b-2ba8bf6fbd5e}, !- Target Object
-  2;                                      !- Inlet Port
-
-OS:Connection,
-  {96617f11-7b06-41c3-afc3-c1ae94dabd80}, !- Handle
-  {93edba20-2f23-4232-ac1b-2ba8bf6fbd5e}, !- Source Object
-  3,                                      !- Outlet Port
-  {1ec6212f-446d-4b30-afd4-4d2f8cdd48c0}, !- Target Object
+  {33467ff9-bd40-4f75-9028-c677d0dcb29b}, !- Target Object
+  2;                                      !- Inlet Port
+
+OS:Connection,
+  {34b5bd18-287e-4a79-9cf0-d0a17bfbbf16}, !- Handle
+  {33467ff9-bd40-4f75-9028-c677d0dcb29b}, !- Source Object
+  3,                                      !- Outlet Port
+  {d9278c7c-7fef-45d1-8ccb-3e41d6f1cc93}, !- Target Object
+  2;                                      !- Inlet Port
+
+OS:Connection,
+  {ae0b1dc0-50d8-4b0a-afac-1617fcba112f}, !- Handle
+  {d9278c7c-7fef-45d1-8ccb-3e41d6f1cc93}, !- Source Object
+  3,                                      !- Outlet Port
+  {99a82217-02b8-4d64-abb4-9daff6eb32ba}, !- Target Object
   2;                                      !- Inlet Port
 
 OS:Coil:Heating:Water:Baseboard,
-  {848aaa7e-686f-451f-9942-24c73e7bc452}, !- Handle
-=======
-  {65c83eec-d2a9-4e41-8ddc-2cad3e56213a}, !- Handle
-  Node 10,                                !- Name
-  {019dc7fe-8115-4ff0-aa6e-13578d8fe403}, !- Inlet Port
-  {3ed359a9-5517-48eb-bbbd-d4fbef4e1fdd}; !- Outlet Port
-
-OS:Connection,
-  {240f7340-2bf6-4bd6-8f0b-4da640e33632}, !- Handle
-  {8e5a3216-8993-4753-b31e-1d61373003e4}, !- Source Object
-  3,                                      !- Outlet Port
-  {2871537b-f577-45d8-af1c-d7d28ec25d4c}, !- Target Object
-  11;                                     !- Inlet Port
-
-OS:Connection,
-  {019dc7fe-8115-4ff0-aa6e-13578d8fe403}, !- Handle
-  {2871537b-f577-45d8-af1c-d7d28ec25d4c}, !- Source Object
-  12,                                     !- Outlet Port
-  {65c83eec-d2a9-4e41-8ddc-2cad3e56213a}, !- Target Object
-  2;                                      !- Inlet Port
-
-OS:Connection,
-  {3ed359a9-5517-48eb-bbbd-d4fbef4e1fdd}, !- Handle
-  {65c83eec-d2a9-4e41-8ddc-2cad3e56213a}, !- Source Object
-  3,                                      !- Outlet Port
-  {8cc34aa0-6701-4c2c-ae9c-33dab7dd8607}, !- Target Object
-  3;                                      !- Inlet Port
-
-OS:Pipe:Adiabatic,
-  {df7953a0-9d26-4209-823f-b770aa533e01}, !- Handle
-  Hot Water Loop Supply Equipment Bypass, !- Name
-  {db5ae9f0-98b5-41c9-baa1-aa51c56334c3}, !- Inlet Node Name
-  {e3dfd57e-197a-4d5b-b5df-8041dc1e1d67}; !- Outlet Node Name
-
-OS:Node,
-  {f6f25861-0487-4efa-bf9a-652fe9f404fb}, !- Handle
-  Node 11,                                !- Name
-  {087b4463-411c-497a-b3a7-3fbb59a79737}, !- Inlet Port
-  {db5ae9f0-98b5-41c9-baa1-aa51c56334c3}; !- Outlet Port
-
-OS:Connection,
-  {087b4463-411c-497a-b3a7-3fbb59a79737}, !- Handle
-  {8800d159-b831-4c6f-a0e1-1dbaf1bd2270}, !- Source Object
-  4,                                      !- Outlet Port
-  {f6f25861-0487-4efa-bf9a-652fe9f404fb}, !- Target Object
-  2;                                      !- Inlet Port
-
-OS:Node,
-  {027848b1-b82f-4c4a-b649-15beae6fdde0}, !- Handle
-  Node 12,                                !- Name
-  {e3dfd57e-197a-4d5b-b5df-8041dc1e1d67}, !- Inlet Port
-  {bc670797-3a1c-4c08-ae15-7acf07b5380f}; !- Outlet Port
-
-OS:Connection,
-  {db5ae9f0-98b5-41c9-baa1-aa51c56334c3}, !- Handle
-  {f6f25861-0487-4efa-bf9a-652fe9f404fb}, !- Source Object
-  3,                                      !- Outlet Port
-  {df7953a0-9d26-4209-823f-b770aa533e01}, !- Target Object
-  2;                                      !- Inlet Port
-
-OS:Connection,
-  {e3dfd57e-197a-4d5b-b5df-8041dc1e1d67}, !- Handle
-  {df7953a0-9d26-4209-823f-b770aa533e01}, !- Source Object
-  3,                                      !- Outlet Port
-  {027848b1-b82f-4c4a-b649-15beae6fdde0}, !- Target Object
-  2;                                      !- Inlet Port
-
-OS:Connection,
-  {bc670797-3a1c-4c08-ae15-7acf07b5380f}, !- Handle
-  {027848b1-b82f-4c4a-b649-15beae6fdde0}, !- Source Object
-  3,                                      !- Outlet Port
-  {8cc34aa0-6701-4c2c-ae9c-33dab7dd8607}, !- Target Object
-  4;                                      !- Inlet Port
-
-OS:Pipe:Adiabatic,
-  {401c05fa-acc8-4fce-91e6-5900833e3ac2}, !- Handle
-  Hot Water Loop Coil Bypass,             !- Name
-  {94dd8438-5f95-4391-99c9-06866a7499be}, !- Inlet Node Name
-  {9f14945d-bad9-4c1c-bdaa-ce2ae0e34e72}; !- Outlet Node Name
-
-OS:Node,
-  {1ccee0c6-5f37-49eb-b4ec-5c4749bd6963}, !- Handle
-  Node 13,                                !- Name
-  {9f14945d-bad9-4c1c-bdaa-ce2ae0e34e72}, !- Inlet Port
-  {e45f5926-76f7-4a91-9253-9717e5a8f5f0}; !- Outlet Port
-
-OS:Connection,
-  {94dd8438-5f95-4391-99c9-06866a7499be}, !- Handle
-  {a41bdec3-a74c-4f14-9e52-fbecd39a052b}, !- Source Object
-  3,                                      !- Outlet Port
-  {401c05fa-acc8-4fce-91e6-5900833e3ac2}, !- Target Object
-  2;                                      !- Inlet Port
-
-OS:Connection,
-  {9f14945d-bad9-4c1c-bdaa-ce2ae0e34e72}, !- Handle
-  {401c05fa-acc8-4fce-91e6-5900833e3ac2}, !- Source Object
-  3,                                      !- Outlet Port
-  {1ccee0c6-5f37-49eb-b4ec-5c4749bd6963}, !- Target Object
-  2;                                      !- Inlet Port
-
-OS:Connection,
-  {e45f5926-76f7-4a91-9253-9717e5a8f5f0}, !- Handle
-  {1ccee0c6-5f37-49eb-b4ec-5c4749bd6963}, !- Source Object
-  3,                                      !- Outlet Port
-  {c6501f7e-f218-4ecc-92ee-4ac56dfcdd2b}, !- Target Object
-  3;                                      !- Inlet Port
-
-OS:Pipe:Adiabatic,
-  {b451dc74-4b9e-46fa-89ec-8b23c7e507ee}, !- Handle
-  Hot Water Loop Supply Outlet,           !- Name
-  {ffb17ce0-c41a-4155-9be8-9b06f3c4aa76}, !- Inlet Node Name
-  {5b41fd67-dd7f-476a-acef-ade3549fc423}; !- Outlet Node Name
-
-OS:Node,
-  {5038887a-0a14-4358-9707-45f8aafa50df}, !- Handle
-  Node 14,                                !- Name
-  {f55a1fc7-dfc8-4d00-8b85-be5250b533cb}, !- Inlet Port
-  {ffb17ce0-c41a-4155-9be8-9b06f3c4aa76}; !- Outlet Port
-
-OS:Connection,
-  {f55a1fc7-dfc8-4d00-8b85-be5250b533cb}, !- Handle
-  {8cc34aa0-6701-4c2c-ae9c-33dab7dd8607}, !- Source Object
-  2,                                      !- Outlet Port
-  {5038887a-0a14-4358-9707-45f8aafa50df}, !- Target Object
-  2;                                      !- Inlet Port
-
-OS:Connection,
-  {ffb17ce0-c41a-4155-9be8-9b06f3c4aa76}, !- Handle
-  {5038887a-0a14-4358-9707-45f8aafa50df}, !- Source Object
-  3,                                      !- Outlet Port
-  {b451dc74-4b9e-46fa-89ec-8b23c7e507ee}, !- Target Object
-  2;                                      !- Inlet Port
-
-OS:Connection,
-  {5b41fd67-dd7f-476a-acef-ade3549fc423}, !- Handle
-  {b451dc74-4b9e-46fa-89ec-8b23c7e507ee}, !- Source Object
-  3,                                      !- Outlet Port
-  {c68fc1d5-f8bd-49eb-9dd4-6bc9dab45c02}, !- Target Object
-  2;                                      !- Inlet Port
-
-OS:Pipe:Adiabatic,
-  {c8e0aaeb-b2d6-4855-8f27-8a29de0dac2f}, !- Handle
-  Hot Water Loop Demand Inlet,            !- Name
-  {1dbbec5c-adac-4520-8bf1-81b724b96924}, !- Inlet Node Name
-  {b49c425f-1228-4c16-a1a3-2412264cf5fb}; !- Outlet Node Name
-
-OS:Node,
-  {e5967525-540f-4443-8339-3213f13b650d}, !- Handle
-  Node 15,                                !- Name
-  {b49c425f-1228-4c16-a1a3-2412264cf5fb}, !- Inlet Port
-  {a7ec3d6d-1095-4fa2-8b18-b9795a839346}; !- Outlet Port
-
-OS:Connection,
-  {1dbbec5c-adac-4520-8bf1-81b724b96924}, !- Handle
-  {ca3b15ff-f085-44c8-bda9-61a6c38d76e8}, !- Source Object
-  3,                                      !- Outlet Port
-  {c8e0aaeb-b2d6-4855-8f27-8a29de0dac2f}, !- Target Object
-  2;                                      !- Inlet Port
-
-OS:Connection,
-  {b49c425f-1228-4c16-a1a3-2412264cf5fb}, !- Handle
-  {c8e0aaeb-b2d6-4855-8f27-8a29de0dac2f}, !- Source Object
-  3,                                      !- Outlet Port
-  {e5967525-540f-4443-8339-3213f13b650d}, !- Target Object
-  2;                                      !- Inlet Port
-
-OS:Connection,
-  {a7ec3d6d-1095-4fa2-8b18-b9795a839346}, !- Handle
-  {e5967525-540f-4443-8339-3213f13b650d}, !- Source Object
-  3,                                      !- Outlet Port
-  {cb8e8bac-e7e2-4c2e-975a-ca11767ee2e8}, !- Target Object
-  2;                                      !- Inlet Port
-
-OS:Pipe:Adiabatic,
-  {9e13de15-0762-4bce-b836-3421f32a39f6}, !- Handle
-  Hot Water Loop Demand Outlet,           !- Name
-  {7bdc933f-6f91-4dad-b3ee-7745599eed0b}, !- Inlet Node Name
-  {7fbb654d-9095-4595-b5f6-834481eeebfd}; !- Outlet Node Name
-
-OS:Node,
-  {6aa3253d-120d-43f6-a289-6e56413eaf98}, !- Handle
-  Node 16,                                !- Name
-  {7ed756e8-72ce-474d-84c6-4cfd0389d17d}, !- Inlet Port
-  {7bdc933f-6f91-4dad-b3ee-7745599eed0b}; !- Outlet Port
-
-OS:Connection,
-  {7ed756e8-72ce-474d-84c6-4cfd0389d17d}, !- Handle
-  {c6501f7e-f218-4ecc-92ee-4ac56dfcdd2b}, !- Source Object
-  2,                                      !- Outlet Port
-  {6aa3253d-120d-43f6-a289-6e56413eaf98}, !- Target Object
-  2;                                      !- Inlet Port
-
-OS:Connection,
-  {7bdc933f-6f91-4dad-b3ee-7745599eed0b}, !- Handle
-  {6aa3253d-120d-43f6-a289-6e56413eaf98}, !- Source Object
-  3,                                      !- Outlet Port
-  {9e13de15-0762-4bce-b836-3421f32a39f6}, !- Target Object
-  2;                                      !- Inlet Port
-
-OS:Connection,
-  {7fbb654d-9095-4595-b5f6-834481eeebfd}, !- Handle
-  {9e13de15-0762-4bce-b836-3421f32a39f6}, !- Source Object
-  3,                                      !- Outlet Port
-  {95dc6566-0479-4943-9ca2-cef8eb86d848}, !- Target Object
-  2;                                      !- Inlet Port
-
-OS:Coil:Heating:Water:Baseboard,
-  {4c9308e3-e50a-4bd0-bbf7-4049f2225e8c}, !- Handle
->>>>>>> a49bb51b
+  {19fae821-811a-4280-9493-6c85c296e7ed}, !- Handle
   living zone Hydronic Baseboard Coil,    !- Name
   HeatingDesignCapacity,                  !- Heating Design Capacity Method
   autosize,                               !- Heating Design Capacity {W}
@@ -2009,111 +1248,57 @@
   ,                                       !- U-Factor Times Area Value {W/K}
   ,                                       !- Maximum Water Flow Rate {m3/s}
   ,                                       !- Convergence Tolerance
-<<<<<<< HEAD
-  {a1548a60-04b3-4c26-ad68-a62b6a5cc694}, !- Water Inlet Node Name
-  {670f84b6-1b0c-4c3f-81ab-2b54d8e349f8}; !- Water Outlet Node Name
-
-OS:Node,
-  {f28149f9-0a8c-42d8-872e-bd9ff89f52da}, !- Handle
+  {a38f7138-6520-4553-b827-a062dc979059}, !- Water Inlet Node Name
+  {8c558ecf-4498-415f-8a73-aa01b13373e4}; !- Water Outlet Node Name
+
+OS:Node,
+  {79702464-cd7c-4d0e-a0ee-2ec68de9e872}, !- Handle
   Node 17,                                !- Name
-  {149a47a0-f15c-4cde-8880-be9425c08f2f}, !- Inlet Port
-  {a1548a60-04b3-4c26-ad68-a62b6a5cc694}; !- Outlet Port
-
-OS:Connection,
-  {149a47a0-f15c-4cde-8880-be9425c08f2f}, !- Handle
-  {89bf6789-f409-4c23-828a-1dd0fa31a7a1}, !- Source Object
+  {ed061239-7913-49ab-bfae-e905b94dbbc2}, !- Inlet Port
+  {a38f7138-6520-4553-b827-a062dc979059}; !- Outlet Port
+
+OS:Connection,
+  {ed061239-7913-49ab-bfae-e905b94dbbc2}, !- Handle
+  {b09ef249-c065-42e2-87a0-57a1a255a0b8}, !- Source Object
   4,                                      !- Outlet Port
-  {f28149f9-0a8c-42d8-872e-bd9ff89f52da}, !- Target Object
-  2;                                      !- Inlet Port
-
-OS:Node,
-  {5c73de71-7713-4617-8992-c8ac0e7845a6}, !- Handle
+  {79702464-cd7c-4d0e-a0ee-2ec68de9e872}, !- Target Object
+  2;                                      !- Inlet Port
+
+OS:Node,
+  {ebc8383c-31f8-4aaf-8794-6479dde5a5cc}, !- Handle
   Node 18,                                !- Name
-  {670f84b6-1b0c-4c3f-81ab-2b54d8e349f8}, !- Inlet Port
-  {6e3bc560-7770-4581-94bc-a1a404db9437}; !- Outlet Port
-
-OS:Connection,
-  {a1548a60-04b3-4c26-ad68-a62b6a5cc694}, !- Handle
-  {f28149f9-0a8c-42d8-872e-bd9ff89f52da}, !- Source Object
-  3,                                      !- Outlet Port
-  {848aaa7e-686f-451f-9942-24c73e7bc452}, !- Target Object
+  {8c558ecf-4498-415f-8a73-aa01b13373e4}, !- Inlet Port
+  {8185642e-8c4d-49cb-aa11-b77da49023a9}; !- Outlet Port
+
+OS:Connection,
+  {a38f7138-6520-4553-b827-a062dc979059}, !- Handle
+  {79702464-cd7c-4d0e-a0ee-2ec68de9e872}, !- Source Object
+  3,                                      !- Outlet Port
+  {19fae821-811a-4280-9493-6c85c296e7ed}, !- Target Object
   9;                                      !- Inlet Port
 
 OS:Connection,
-  {670f84b6-1b0c-4c3f-81ab-2b54d8e349f8}, !- Handle
-  {848aaa7e-686f-451f-9942-24c73e7bc452}, !- Source Object
+  {8c558ecf-4498-415f-8a73-aa01b13373e4}, !- Handle
+  {19fae821-811a-4280-9493-6c85c296e7ed}, !- Source Object
   10,                                     !- Outlet Port
-  {5c73de71-7713-4617-8992-c8ac0e7845a6}, !- Target Object
-  2;                                      !- Inlet Port
-
-OS:Connection,
-  {6e3bc560-7770-4581-94bc-a1a404db9437}, !- Handle
-  {5c73de71-7713-4617-8992-c8ac0e7845a6}, !- Source Object
-  3,                                      !- Outlet Port
-  {1e4a5872-0710-4ede-bf01-ea2e193aeb63}, !- Target Object
+  {ebc8383c-31f8-4aaf-8794-6479dde5a5cc}, !- Target Object
+  2;                                      !- Inlet Port
+
+OS:Connection,
+  {8185642e-8c4d-49cb-aa11-b77da49023a9}, !- Handle
+  {ebc8383c-31f8-4aaf-8794-6479dde5a5cc}, !- Source Object
+  3,                                      !- Outlet Port
+  {479f18a6-f35a-4875-a43e-c13a7f61208d}, !- Target Object
   4;                                      !- Inlet Port
 
 OS:Schedule:Constant,
-  {64e28740-3066-462d-b475-bb1f7b2d2986}, !- Handle
+  {366b06a2-ae54-47f0-9d85-2130c47f87a1}, !- Handle
   Always On Discrete,                     !- Name
-  {ef7fd25a-dfaa-4cde-a358-acb62a7936b4}, !- Schedule Type Limits Name
+  {d95f2640-e879-4866-9ee4-8b3bed030c5c}, !- Schedule Type Limits Name
   1;                                      !- Value
 
 OS:ScheduleTypeLimits,
-  {ef7fd25a-dfaa-4cde-a358-acb62a7936b4}, !- Handle
-=======
-  {e140a52b-276f-4a80-bb71-143055c20321}, !- Water Inlet Node Name
-  {cd4ec6d6-3b83-4109-9ad9-0355f112f3ed}; !- Water Outlet Node Name
-
-OS:Node,
-  {412f4c50-6fe7-4eb6-8d57-04edc56a290e}, !- Handle
-  Node 17,                                !- Name
-  {cc3f1063-6485-40aa-8be2-f471ea3732de}, !- Inlet Port
-  {e140a52b-276f-4a80-bb71-143055c20321}; !- Outlet Port
-
-OS:Connection,
-  {cc3f1063-6485-40aa-8be2-f471ea3732de}, !- Handle
-  {cb8e8bac-e7e2-4c2e-975a-ca11767ee2e8}, !- Source Object
-  4,                                      !- Outlet Port
-  {412f4c50-6fe7-4eb6-8d57-04edc56a290e}, !- Target Object
-  2;                                      !- Inlet Port
-
-OS:Node,
-  {793a8027-e2e7-428b-9d4b-1f44fd0644d0}, !- Handle
-  Node 18,                                !- Name
-  {cd4ec6d6-3b83-4109-9ad9-0355f112f3ed}, !- Inlet Port
-  {c5522236-51e9-4bb5-ab1d-bb47d58fddb5}; !- Outlet Port
-
-OS:Connection,
-  {e140a52b-276f-4a80-bb71-143055c20321}, !- Handle
-  {412f4c50-6fe7-4eb6-8d57-04edc56a290e}, !- Source Object
-  3,                                      !- Outlet Port
-  {4c9308e3-e50a-4bd0-bbf7-4049f2225e8c}, !- Target Object
-  9;                                      !- Inlet Port
-
-OS:Connection,
-  {cd4ec6d6-3b83-4109-9ad9-0355f112f3ed}, !- Handle
-  {4c9308e3-e50a-4bd0-bbf7-4049f2225e8c}, !- Source Object
-  10,                                     !- Outlet Port
-  {793a8027-e2e7-428b-9d4b-1f44fd0644d0}, !- Target Object
-  2;                                      !- Inlet Port
-
-OS:Connection,
-  {c5522236-51e9-4bb5-ab1d-bb47d58fddb5}, !- Handle
-  {793a8027-e2e7-428b-9d4b-1f44fd0644d0}, !- Source Object
-  3,                                      !- Outlet Port
-  {c6501f7e-f218-4ecc-92ee-4ac56dfcdd2b}, !- Target Object
-  4;                                      !- Inlet Port
-
-OS:Schedule:Constant,
-  {ca403e8e-a195-47a6-a04a-1ba8bdf03326}, !- Handle
-  Always On Discrete,                     !- Name
-  {aef2bb26-46fd-4709-9e8f-61d5b97fbfe4}, !- Schedule Type Limits Name
-  1;                                      !- Value
-
-OS:ScheduleTypeLimits,
-  {aef2bb26-46fd-4709-9e8f-61d5b97fbfe4}, !- Handle
->>>>>>> a49bb51b
+  {d95f2640-e879-4866-9ee4-8b3bed030c5c}, !- Handle
   OnOff,                                  !- Name
   0,                                      !- Lower Limit Value
   1,                                      !- Upper Limit Value
@@ -2121,74 +1306,40 @@
   Availability;                           !- Unit Type
 
 OS:ZoneHVAC:Baseboard:Convective:Water,
-<<<<<<< HEAD
-  {68a5fbbf-0de2-4b9f-a65c-a2c90ad80497}, !- Handle
+  {800569d3-a5bc-4770-9623-7775be6395a7}, !- Handle
   living zone Hydronic Baseboard,         !- Name
-  {64e28740-3066-462d-b475-bb1f7b2d2986}, !- Availability Schedule Name
-  {848aaa7e-686f-451f-9942-24c73e7bc452}; !- Heating Coil Name
+  {366b06a2-ae54-47f0-9d85-2130c47f87a1}, !- Availability Schedule Name
+  {19fae821-811a-4280-9493-6c85c296e7ed}; !- Heating Coil Name
 
 OS:AdditionalProperties,
-  {1234c2ff-4229-4e0e-9903-0d81e77a3a65}, !- Handle
-  {68a5fbbf-0de2-4b9f-a65c-a2c90ad80497}, !- Object Name
-=======
-  {54e97a19-5571-46df-a8f1-85ac896ba339}, !- Handle
-  living zone Hydronic Baseboard,         !- Name
-  {ca403e8e-a195-47a6-a04a-1ba8bdf03326}, !- Availability Schedule Name
-  {4c9308e3-e50a-4bd0-bbf7-4049f2225e8c}; !- Heating Coil Name
-
-OS:AdditionalProperties,
-  {2d962b7f-e570-4c78-bfcc-8f17cf6df11c}, !- Handle
-  {54e97a19-5571-46df-a8f1-85ac896ba339}, !- Object Name
->>>>>>> a49bb51b
+  {dc224ebb-f0ac-4b29-a6e0-64615c18c0f1}, !- Handle
+  {800569d3-a5bc-4770-9623-7775be6395a7}, !- Object Name
   CentralSystem,                          !- Feature Name 1
   Boolean,                                !- Feature Data Type 1
   true;                                   !- Feature Value 1
 
 OS:EnergyManagementSystem:Sensor,
-<<<<<<< HEAD
-  {1f6c3bb0-ad94-4608-9885-9c5355444982}, !- Handle
-=======
-  {e391ba35-6c0d-40bf-b7b9-aad264e206c1}, !- Handle
->>>>>>> a49bb51b
+  {cbc03946-1d92-48f7-b2b1-19f6646f5587}, !- Handle
   Central_pump_s,                         !- Name
   Central pump,                           !- Output Variable or Output Meter Index Key Name
   Pump Electricity Energy;                !- Output Variable or Output Meter Name
 
 OS:EnergyManagementSystem:Program,
-<<<<<<< HEAD
-  {3ce5a422-122b-4243-a709-6d70503ef0f8}, !- Handle
-=======
-  {fed43b32-9726-4b59-b845-5800f31d1322}, !- Handle
->>>>>>> a49bb51b
+  {cbfb8d01-f042-457d-94d2-4344fa6ed77c}, !- Handle
   Central_pumps_program,                  !- Name
   Set central_pumps_h = Central_pump_s;   !- Program Line 1
 
 OS:EnergyManagementSystem:OutputVariable,
-<<<<<<< HEAD
-  {c90dc967-f154-4ade-abcc-a0a3b47498db}, !- Handle
-=======
-  {b34350d4-02d5-43aa-8bd6-0bbb92e36635}, !- Handle
->>>>>>> a49bb51b
+  {2614a2dc-66fe-4829-add3-d20f0a43757e}, !- Handle
   Central htg pump:Pumps:Electricity,     !- Name
   central_pumps_h,                        !- EMS Variable Name
   Summed,                                 !- Type of Data in Variable
   SystemTimestep,                         !- Update Frequency
-<<<<<<< HEAD
-  {3ce5a422-122b-4243-a709-6d70503ef0f8}, !- EMS Program or Subroutine Name
+  {cbfb8d01-f042-457d-94d2-4344fa6ed77c}, !- EMS Program or Subroutine Name
   J;                                      !- Units
 
 OS:EnergyManagementSystem:ProgramCallingManager,
-  {4fddccca-b471-4841-aab8-138e3f93ec38}, !- Handle
+  {08d51968-7df2-4c07-91c2-23ae62a7a297}, !- Handle
   Central pump program calling manager,   !- Name
   EndOfSystemTimestepBeforeHVACReporting, !- EnergyPlus Model Calling Point
-  {3ce5a422-122b-4243-a709-6d70503ef0f8}; !- Program Name 1
-=======
-  {fed43b32-9726-4b59-b845-5800f31d1322}, !- EMS Program or Subroutine Name
-  J;                                      !- Units
-
-OS:EnergyManagementSystem:ProgramCallingManager,
-  {95ed07a9-bd0f-4b70-a30f-75608a5b14ee}, !- Handle
-  Central pump program calling manager,   !- Name
-  EndOfSystemTimestepBeforeHVACReporting, !- EnergyPlus Model Calling Point
-  {fed43b32-9726-4b59-b845-5800f31d1322}; !- Program Name 1
->>>>>>> a49bb51b
+  {cbfb8d01-f042-457d-94d2-4344fa6ed77c}; !- Program Name 1
