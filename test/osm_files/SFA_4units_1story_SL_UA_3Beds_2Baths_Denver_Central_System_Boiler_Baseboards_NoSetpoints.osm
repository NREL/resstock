!- NOTE: Auto-generated from /test/osw_files/SFA_4units_1story_SL_UA_3Beds_2Baths_Denver_Central_System_Boiler_Baseboards_NoSetpoints.osw

OS:Version,
<<<<<<< HEAD
  {6f3ba015-9441-4ccf-a379-40de764f0f9e}, !- Handle
  2.9.1;                                  !- Version Identifier

OS:SimulationControl,
  {36188ee1-7236-436b-8212-f0da5f448249}, !- Handle
=======
  {01fd1017-94b9-418c-b7b3-a2e1744dbd68}, !- Handle
  2.9.0;                                  !- Version Identifier

OS:SimulationControl,
  {71d08968-1f94-4476-95eb-df384a9e3005}, !- Handle
>>>>>>> 78927444
  ,                                       !- Do Zone Sizing Calculation
  ,                                       !- Do System Sizing Calculation
  ,                                       !- Do Plant Sizing Calculation
  Yes;                                    !- Run Simulation for Sizing Periods

OS:Timestep,
<<<<<<< HEAD
  {c882b4c5-f2bb-4c05-ad9a-d8175b81175a}, !- Handle
  6;                                      !- Number of Timesteps per Hour

OS:ShadowCalculation,
  {b6323256-cf47-407b-a1ad-4340e38d772d}, !- Handle
=======
  {01c93806-fe54-48ec-861c-7c6bee4c2842}, !- Handle
  6;                                      !- Number of Timesteps per Hour

OS:ShadowCalculation,
  {8f17b011-4d0c-4c1b-9161-93c98bd5e84a}, !- Handle
>>>>>>> 78927444
  20,                                     !- Calculation Frequency
  200;                                    !- Maximum Figures in Shadow Overlap Calculations

OS:SurfaceConvectionAlgorithm:Outside,
<<<<<<< HEAD
  {e9c2dff3-621b-415e-b986-26dbe9b7e783}, !- Handle
  DOE-2;                                  !- Algorithm

OS:SurfaceConvectionAlgorithm:Inside,
  {61ced127-6d71-4e8e-87af-e9a2623e2690}, !- Handle
  TARP;                                   !- Algorithm

OS:ZoneCapacitanceMultiplier:ResearchSpecial,
  {ff3fc5e0-102b-4738-916c-843b276d4488}, !- Handle
=======
  {bdce9f19-b109-48f9-91c3-2a6f08b0cc05}, !- Handle
  DOE-2;                                  !- Algorithm

OS:SurfaceConvectionAlgorithm:Inside,
  {362126cb-e7ce-45d9-a3fc-70db8530ac6a}, !- Handle
  TARP;                                   !- Algorithm

OS:ZoneCapacitanceMultiplier:ResearchSpecial,
  {9055c696-acda-4938-ac59-9bd5fd6b8ed4}, !- Handle
>>>>>>> 78927444
  ,                                       !- Temperature Capacity Multiplier
  15,                                     !- Humidity Capacity Multiplier
  ;                                       !- Carbon Dioxide Capacity Multiplier

OS:RunPeriod,
<<<<<<< HEAD
  {5766c99f-dece-41fc-a8b3-0eb4eab0a81f}, !- Handle
=======
  {58e62c24-f42e-41c2-ba86-81e9382bfac3}, !- Handle
>>>>>>> 78927444
  Run Period 1,                           !- Name
  1,                                      !- Begin Month
  1,                                      !- Begin Day of Month
  12,                                     !- End Month
  31,                                     !- End Day of Month
  ,                                       !- Use Weather File Holidays and Special Days
  ,                                       !- Use Weather File Daylight Saving Period
  ,                                       !- Apply Weekend Holiday Rule
  ,                                       !- Use Weather File Rain Indicators
  ,                                       !- Use Weather File Snow Indicators
  ;                                       !- Number of Times Runperiod to be Repeated

OS:YearDescription,
<<<<<<< HEAD
  {eac8c59d-c5c8-4b19-a546-7bcbc3c7539c}, !- Handle
=======
  {dabdcf99-e95f-4b4c-8e7c-685329d12482}, !- Handle
>>>>>>> 78927444
  2007,                                   !- Calendar Year
  ,                                       !- Day of Week for Start Day
  ;                                       !- Is Leap Year

OS:WeatherFile,
<<<<<<< HEAD
  {bb9c62d5-f770-4fa3-a932-bcd0e1605c3e}, !- Handle
=======
  {319e201f-287b-43dc-9bed-c7249c03e41f}, !- Handle
>>>>>>> 78927444
  Denver Intl Ap,                         !- City
  CO,                                     !- State Province Region
  USA,                                    !- Country
  TMY3,                                   !- Data Source
  725650,                                 !- WMO Number
  39.83,                                  !- Latitude {deg}
  -104.65,                                !- Longitude {deg}
  -7,                                     !- Time Zone {hr}
  1650,                                   !- Elevation {m}
  file:../weather/USA_CO_Denver.Intl.AP.725650_TMY3.epw, !- Url
  E23378AA;                               !- Checksum

OS:AdditionalProperties,
<<<<<<< HEAD
  {36b32465-adc9-4a4b-91ba-3c0b409a6fe7}, !- Handle
  {bb9c62d5-f770-4fa3-a932-bcd0e1605c3e}, !- Object Name
=======
  {cf55d006-42c1-47d6-bfcd-08639f05a336}, !- Handle
  {319e201f-287b-43dc-9bed-c7249c03e41f}, !- Object Name
>>>>>>> 78927444
  EPWHeaderCity,                          !- Feature Name 1
  String,                                 !- Feature Data Type 1
  Denver Intl Ap,                         !- Feature Value 1
  EPWHeaderState,                         !- Feature Name 2
  String,                                 !- Feature Data Type 2
  CO,                                     !- Feature Value 2
  EPWHeaderCountry,                       !- Feature Name 3
  String,                                 !- Feature Data Type 3
  USA,                                    !- Feature Value 3
  EPWHeaderDataSource,                    !- Feature Name 4
  String,                                 !- Feature Data Type 4
  TMY3,                                   !- Feature Value 4
  EPWHeaderStation,                       !- Feature Name 5
  String,                                 !- Feature Data Type 5
  725650,                                 !- Feature Value 5
  EPWHeaderLatitude,                      !- Feature Name 6
  Double,                                 !- Feature Data Type 6
  39.829999999999998,                     !- Feature Value 6
  EPWHeaderLongitude,                     !- Feature Name 7
  Double,                                 !- Feature Data Type 7
  -104.65000000000001,                    !- Feature Value 7
  EPWHeaderTimezone,                      !- Feature Name 8
  Double,                                 !- Feature Data Type 8
  -7,                                     !- Feature Value 8
  EPWHeaderAltitude,                      !- Feature Name 9
  Double,                                 !- Feature Data Type 9
  5413.3858267716532,                     !- Feature Value 9
  EPWHeaderLocalPressure,                 !- Feature Name 10
  Double,                                 !- Feature Data Type 10
  0.81937567683596546,                    !- Feature Value 10
  EPWHeaderRecordsPerHour,                !- Feature Name 11
  Double,                                 !- Feature Data Type 11
  0,                                      !- Feature Value 11
  EPWDataAnnualAvgDrybulb,                !- Feature Name 12
  Double,                                 !- Feature Data Type 12
  51.575616438356228,                     !- Feature Value 12
  EPWDataAnnualMinDrybulb,                !- Feature Name 13
  Double,                                 !- Feature Data Type 13
  -2.9200000000000017,                    !- Feature Value 13
  EPWDataAnnualMaxDrybulb,                !- Feature Name 14
  Double,                                 !- Feature Data Type 14
  104,                                    !- Feature Value 14
  EPWDataCDD50F,                          !- Feature Name 15
  Double,                                 !- Feature Data Type 15
  3072.2925000000005,                     !- Feature Value 15
  EPWDataCDD65F,                          !- Feature Name 16
  Double,                                 !- Feature Data Type 16
  883.62000000000035,                     !- Feature Value 16
  EPWDataHDD50F,                          !- Feature Name 17
  Double,                                 !- Feature Data Type 17
  2497.1925000000001,                     !- Feature Value 17
  EPWDataHDD65F,                          !- Feature Name 18
  Double,                                 !- Feature Data Type 18
  5783.5200000000013,                     !- Feature Value 18
  EPWDataAnnualAvgWindspeed,              !- Feature Name 19
  Double,                                 !- Feature Data Type 19
  3.9165296803649667,                     !- Feature Value 19
  EPWDataMonthlyAvgDrybulbs,              !- Feature Name 20
  String,                                 !- Feature Data Type 20
  33.4191935483871&#4431.90142857142857&#4443.02620967741937&#4442.48624999999999&#4459.877741935483854&#4473.57574999999997&#4472.07975806451608&#4472.70008064516134&#4466.49200000000006&#4450.079112903225806&#4437.218250000000005&#4434.582177419354835, !- Feature Value 20
  EPWDataGroundMonthlyTemps,              !- Feature Name 21
  String,                                 !- Feature Data Type 21
  44.08306285945173&#4440.89570904991865&#4440.64045432632048&#4442.153016571250646&#4448.225111118704206&#4454.268919273837525&#4459.508577937551024&#4462.82777283423508&#4463.10975667174995&#4460.41014950381947&#4455.304105212311526&#4449.445696474514364, !- Feature Value 21
  EPWDataWSF,                             !- Feature Name 22
  Double,                                 !- Feature Data Type 22
  0.58999999999999997,                    !- Feature Value 22
  EPWDataMonthlyAvgDailyHighDrybulbs,     !- Feature Name 23
  String,                                 !- Feature Data Type 23
  47.41032258064516&#4446.58642857142857&#4455.15032258064517&#4453.708&#4472.80193548387098&#4488.67600000000002&#4486.1858064516129&#4485.87225806451613&#4482.082&#4463.18064516129033&#4448.73400000000001&#4448.87935483870968, !- Feature Value 23
  EPWDataMonthlyAvgDailyLowDrybulbs,      !- Feature Name 24
  String,                                 !- Feature Data Type 24
  19.347741935483874&#4419.856428571428573&#4430.316129032258065&#4431.112&#4447.41612903225806&#4457.901999999999994&#4459.063870967741934&#4460.956774193548384&#4452.352000000000004&#4438.41612903225806&#4427.002000000000002&#4423.02903225806451, !- Feature Value 24
  EPWDesignHeatingDrybulb,                !- Feature Name 25
  Double,                                 !- Feature Data Type 25
  12.02,                                  !- Feature Value 25
  EPWDesignHeatingWindspeed,              !- Feature Name 26
  Double,                                 !- Feature Data Type 26
  2.8062500000000004,                     !- Feature Value 26
  EPWDesignCoolingDrybulb,                !- Feature Name 27
  Double,                                 !- Feature Data Type 27
  91.939999999999998,                     !- Feature Value 27
  EPWDesignCoolingWetbulb,                !- Feature Name 28
  Double,                                 !- Feature Data Type 28
  59.95131430195849,                      !- Feature Value 28
  EPWDesignCoolingHumidityRatio,          !- Feature Name 29
  Double,                                 !- Feature Data Type 29
  0.0059161086834698092,                  !- Feature Value 29
  EPWDesignCoolingWindspeed,              !- Feature Name 30
  Double,                                 !- Feature Data Type 30
  3.7999999999999989,                     !- Feature Value 30
  EPWDesignDailyTemperatureRange,         !- Feature Name 31
  Double,                                 !- Feature Data Type 31
  24.915483870967748,                     !- Feature Value 31
  EPWDesignDehumidDrybulb,                !- Feature Name 32
  Double,                                 !- Feature Data Type 32
  67.996785714285721,                     !- Feature Value 32
  EPWDesignDehumidHumidityRatio,          !- Feature Name 33
  Double,                                 !- Feature Data Type 33
  0.012133744170488724,                   !- Feature Value 33
  EPWDesignCoolingDirectNormal,           !- Feature Name 34
  Double,                                 !- Feature Data Type 34
  985,                                    !- Feature Value 34
  EPWDesignCoolingDiffuseHorizontal,      !- Feature Name 35
  Double,                                 !- Feature Data Type 35
  84;                                     !- Feature Value 35

OS:Site,
<<<<<<< HEAD
  {c6662048-a022-4afd-8485-6c5d03788b0e}, !- Handle
=======
  {3fd6b026-581d-4fa2-9fa5-4f8232337c45}, !- Handle
>>>>>>> 78927444
  Denver Intl Ap_CO_USA,                  !- Name
  39.83,                                  !- Latitude {deg}
  -104.65,                                !- Longitude {deg}
  -7,                                     !- Time Zone {hr}
  1650,                                   !- Elevation {m}
  ;                                       !- Terrain

OS:ClimateZones,
<<<<<<< HEAD
  {3b1eae6b-dd34-4089-812a-32ef437dd98a}, !- Handle
=======
  {3ba0eec6-1d7a-4a22-8630-06e933bf61ac}, !- Handle
>>>>>>> 78927444
  ,                                       !- Active Institution
  ,                                       !- Active Year
  ,                                       !- Climate Zone Institution Name 1
  ,                                       !- Climate Zone Document Name 1
  ,                                       !- Climate Zone Document Year 1
  ,                                       !- Climate Zone Value 1
  Building America,                       !- Climate Zone Institution Name 2
  ,                                       !- Climate Zone Document Name 2
  0,                                      !- Climate Zone Document Year 2
  Cold;                                   !- Climate Zone Value 2

OS:Site:WaterMainsTemperature,
<<<<<<< HEAD
  {7b38594d-c93d-4519-9d24-ab07d17d7124}, !- Handle
=======
  {55e7dc0b-1d22-49c8-b732-48dadb2bbe3e}, !- Handle
>>>>>>> 78927444
  Correlation,                            !- Calculation Method
  ,                                       !- Temperature Schedule Name
  10.8753424657535,                       !- Annual Average Outdoor Air Temperature {C}
  23.1524007936508;                       !- Maximum Difference In Monthly Average Outdoor Air Temperatures {deltaC}

OS:RunPeriodControl:DaylightSavingTime,
<<<<<<< HEAD
  {4c7625e3-9e50-4af9-b8df-4e0b89114937}, !- Handle
=======
  {4f2eef06-5103-400b-9abc-2ee2fb0c0af2}, !- Handle
>>>>>>> 78927444
  3/12,                                   !- Start Date
  11/5;                                   !- End Date

OS:Site:GroundTemperature:Deep,
<<<<<<< HEAD
  {3c869e1c-aab5-481c-b83b-96ae7fa9272d}, !- Handle
=======
  {8011462a-cb78-45a9-81fc-4a3c5f839852}, !- Handle
>>>>>>> 78927444
  10.8753424657535,                       !- January Deep Ground Temperature {C}
  10.8753424657535,                       !- February Deep Ground Temperature {C}
  10.8753424657535,                       !- March Deep Ground Temperature {C}
  10.8753424657535,                       !- April Deep Ground Temperature {C}
  10.8753424657535,                       !- May Deep Ground Temperature {C}
  10.8753424657535,                       !- June Deep Ground Temperature {C}
  10.8753424657535,                       !- July Deep Ground Temperature {C}
  10.8753424657535,                       !- August Deep Ground Temperature {C}
  10.8753424657535,                       !- September Deep Ground Temperature {C}
  10.8753424657535,                       !- October Deep Ground Temperature {C}
  10.8753424657535,                       !- November Deep Ground Temperature {C}
  10.8753424657535;                       !- December Deep Ground Temperature {C}

OS:Building,
<<<<<<< HEAD
  {74929b8d-9c2b-43bd-800e-4a617494fb3b}, !- Handle
=======
  {0c6c6c8c-41f6-471c-9213-0aca5a83e2be}, !- Handle
>>>>>>> 78927444
  Building 1,                             !- Name
  ,                                       !- Building Sector Type
  0,                                      !- North Axis {deg}
  ,                                       !- Nominal Floor to Floor Height {m}
  ,                                       !- Space Type Name
  ,                                       !- Default Construction Set Name
  ,                                       !- Default Schedule Set Name
  1,                                      !- Standards Number of Stories
  1,                                      !- Standards Number of Above Ground Stories
  ,                                       !- Standards Template
  singlefamilyattached,                   !- Standards Building Type
  4;                                      !- Standards Number of Living Units

OS:AdditionalProperties,
<<<<<<< HEAD
  {bd0c645e-878a-418d-bb93-01df6bb0a999}, !- Handle
  {74929b8d-9c2b-43bd-800e-4a617494fb3b}, !- Object Name
=======
  {860bd967-8d6f-45b3-99a4-07ea0d373d85}, !- Handle
  {0c6c6c8c-41f6-471c-9213-0aca5a83e2be}, !- Object Name
>>>>>>> 78927444
  num_units,                              !- Feature Name 1
  Integer,                                !- Feature Data Type 1
  4,                                      !- Feature Value 1
  has_rear_units,                         !- Feature Name 2
  Boolean,                                !- Feature Data Type 2
  false,                                  !- Feature Value 2
  horz_location,                          !- Feature Name 3
  String,                                 !- Feature Data Type 3
  Left,                                   !- Feature Value 3
  num_floors,                             !- Feature Name 4
  Integer,                                !- Feature Data Type 4
  1,                                      !- Feature Value 4
  has_hvac_flue,                          !- Feature Name 5
  Boolean,                                !- Feature Data Type 5
  true;                                   !- Feature Value 5

OS:ThermalZone,
<<<<<<< HEAD
  {f851e08d-9275-4545-abf9-cf7fbf7d1833}, !- Handle
=======
  {00b20b52-c33d-4d24-83f6-481068bc1470}, !- Handle
>>>>>>> 78927444
  living zone,                            !- Name
  ,                                       !- Multiplier
  ,                                       !- Ceiling Height {m}
  ,                                       !- Volume {m3}
  ,                                       !- Floor Area {m2}
  ,                                       !- Zone Inside Convection Algorithm
  ,                                       !- Zone Outside Convection Algorithm
  ,                                       !- Zone Conditioning Equipment List Name
<<<<<<< HEAD
  {afffa201-230b-4f10-a31c-156f333cdc1e}, !- Zone Air Inlet Port List
  {f3cb1ca6-8775-4a5c-b040-1de8dd748987}, !- Zone Air Exhaust Port List
  {7868ad21-26a8-4076-bb09-0f1de1728383}, !- Zone Air Node Name
  {f82d84f0-7b1a-407e-9cea-311bf264c5f0}, !- Zone Return Air Port List
=======
  {b9154a35-29ff-4355-b732-8a9309e44fb8}, !- Zone Air Inlet Port List
  {4b384a52-2ef3-4bc1-adf0-bda88b915f9f}, !- Zone Air Exhaust Port List
  {03406ec6-50e2-4e50-aa5a-5e52e56f210e}, !- Zone Air Node Name
  {701268be-b0bb-4557-931c-2c2df43e69a1}, !- Zone Return Air Port List
>>>>>>> 78927444
  ,                                       !- Primary Daylighting Control Name
  ,                                       !- Fraction of Zone Controlled by Primary Daylighting Control
  ,                                       !- Secondary Daylighting Control Name
  ,                                       !- Fraction of Zone Controlled by Secondary Daylighting Control
  ,                                       !- Illuminance Map Name
  ,                                       !- Group Rendering Name
  ,                                       !- Thermostat Name
  No;                                     !- Use Ideal Air Loads

OS:Node,
<<<<<<< HEAD
  {fb42f4bd-c28a-46c0-8753-20a8db835cec}, !- Handle
  Node 1,                                 !- Name
  {7868ad21-26a8-4076-bb09-0f1de1728383}, !- Inlet Port
  ;                                       !- Outlet Port

OS:Connection,
  {7868ad21-26a8-4076-bb09-0f1de1728383}, !- Handle
  {206bdabc-f25a-4d5c-9073-be348e3e416d}, !- Name
  {f851e08d-9275-4545-abf9-cf7fbf7d1833}, !- Source Object
  11,                                     !- Outlet Port
  {fb42f4bd-c28a-46c0-8753-20a8db835cec}, !- Target Object
  2;                                      !- Inlet Port

OS:PortList,
  {afffa201-230b-4f10-a31c-156f333cdc1e}, !- Handle
  {c07ac422-9cee-46c9-8d18-d05ffd788d1c}, !- Name
  {f851e08d-9275-4545-abf9-cf7fbf7d1833}; !- HVAC Component

OS:PortList,
  {f3cb1ca6-8775-4a5c-b040-1de8dd748987}, !- Handle
  {75ac5e92-d56c-4fa1-9af9-e54b430af075}, !- Name
  {f851e08d-9275-4545-abf9-cf7fbf7d1833}; !- HVAC Component

OS:PortList,
  {f82d84f0-7b1a-407e-9cea-311bf264c5f0}, !- Handle
  {3fd5943b-46d1-4dbb-8f16-2c9814e3f676}, !- Name
  {f851e08d-9275-4545-abf9-cf7fbf7d1833}; !- HVAC Component

OS:Sizing:Zone,
  {35b55c7c-7473-4447-846b-1bd026a033b7}, !- Handle
  {f851e08d-9275-4545-abf9-cf7fbf7d1833}, !- Zone or ZoneList Name
=======
  {344d1487-6221-40f7-bf09-87adce83c418}, !- Handle
  Node 1,                                 !- Name
  {03406ec6-50e2-4e50-aa5a-5e52e56f210e}, !- Inlet Port
  ;                                       !- Outlet Port

OS:Connection,
  {03406ec6-50e2-4e50-aa5a-5e52e56f210e}, !- Handle
  {59e02423-2112-4e2a-83b6-0d8d5faf8879}, !- Name
  {00b20b52-c33d-4d24-83f6-481068bc1470}, !- Source Object
  11,                                     !- Outlet Port
  {344d1487-6221-40f7-bf09-87adce83c418}, !- Target Object
  2;                                      !- Inlet Port

OS:PortList,
  {b9154a35-29ff-4355-b732-8a9309e44fb8}, !- Handle
  {7082eadf-f2e4-409d-b2a2-97755d858ebf}, !- Name
  {00b20b52-c33d-4d24-83f6-481068bc1470}; !- HVAC Component

OS:PortList,
  {4b384a52-2ef3-4bc1-adf0-bda88b915f9f}, !- Handle
  {9de95dd5-0a4c-4291-9395-26d0726a4d63}, !- Name
  {00b20b52-c33d-4d24-83f6-481068bc1470}; !- HVAC Component

OS:PortList,
  {701268be-b0bb-4557-931c-2c2df43e69a1}, !- Handle
  {e2a75aaf-47f8-42a3-bbef-cb660bd61e73}, !- Name
  {00b20b52-c33d-4d24-83f6-481068bc1470}; !- HVAC Component

OS:Sizing:Zone,
  {e05f4a32-c000-47ba-9b59-f2ac0132d2e5}, !- Handle
  {00b20b52-c33d-4d24-83f6-481068bc1470}, !- Zone or ZoneList Name
>>>>>>> 78927444
  SupplyAirTemperature,                   !- Zone Cooling Design Supply Air Temperature Input Method
  14,                                     !- Zone Cooling Design Supply Air Temperature {C}
  11.11,                                  !- Zone Cooling Design Supply Air Temperature Difference {deltaC}
  SupplyAirTemperature,                   !- Zone Heating Design Supply Air Temperature Input Method
  40,                                     !- Zone Heating Design Supply Air Temperature {C}
  11.11,                                  !- Zone Heating Design Supply Air Temperature Difference {deltaC}
  0.0085,                                 !- Zone Cooling Design Supply Air Humidity Ratio {kg-H2O/kg-air}
  0.008,                                  !- Zone Heating Design Supply Air Humidity Ratio {kg-H2O/kg-air}
  ,                                       !- Zone Heating Sizing Factor
  ,                                       !- Zone Cooling Sizing Factor
  DesignDay,                              !- Cooling Design Air Flow Method
  ,                                       !- Cooling Design Air Flow Rate {m3/s}
  ,                                       !- Cooling Minimum Air Flow per Zone Floor Area {m3/s-m2}
  ,                                       !- Cooling Minimum Air Flow {m3/s}
  ,                                       !- Cooling Minimum Air Flow Fraction
  DesignDay,                              !- Heating Design Air Flow Method
  ,                                       !- Heating Design Air Flow Rate {m3/s}
  ,                                       !- Heating Maximum Air Flow per Zone Floor Area {m3/s-m2}
  ,                                       !- Heating Maximum Air Flow {m3/s}
  ,                                       !- Heating Maximum Air Flow Fraction
  ,                                       !- Design Zone Air Distribution Effectiveness in Cooling Mode
  ,                                       !- Design Zone Air Distribution Effectiveness in Heating Mode
  No,                                     !- Account for Dedicated Outdoor Air System
  NeutralSupplyAir,                       !- Dedicated Outdoor Air System Control Strategy
  autosize,                               !- Dedicated Outdoor Air Low Setpoint Temperature for Design {C}
  autosize;                               !- Dedicated Outdoor Air High Setpoint Temperature for Design {C}

OS:ZoneHVAC:EquipmentList,
<<<<<<< HEAD
  {ed4fa467-eb9a-4416-8554-11421faf67ae}, !- Handle
  Zone HVAC Equipment List 1,             !- Name
  {f851e08d-9275-4545-abf9-cf7fbf7d1833}, !- Thermal Zone
  ,                                       !- Load Distribution Scheme
  {25e6c6fc-35dc-4204-8d8f-4f70a691f67c}, !- Zone Equipment 1
=======
  {ca3f087a-7f9d-455f-84f1-e0674180145b}, !- Handle
  Zone HVAC Equipment List 1,             !- Name
  {00b20b52-c33d-4d24-83f6-481068bc1470}, !- Thermal Zone
  ,                                       !- Load Distribution Scheme
  {452ac69e-ed68-4d7b-8c9b-cdda12512a04}, !- Zone Equipment 1
>>>>>>> 78927444
  1,                                      !- Zone Equipment Cooling Sequence 1
  1,                                      !- Zone Equipment Heating or No-Load Sequence 1
  ,                                       !- Zone Equipment Sequential Cooling Fraction Schedule Name 1
  ;                                       !- Zone Equipment Sequential Heating Fraction Schedule Name 1

OS:Space,
<<<<<<< HEAD
  {ec960ff6-4697-46d4-9a5b-7508935e4e6a}, !- Handle
  living space,                           !- Name
  {4527c832-8b89-4ab2-90fe-562387a1ff4b}, !- Space Type Name
=======
  {cd078f73-9b71-4ad7-affc-da093eb14d02}, !- Handle
  living space,                           !- Name
  {fee66e1f-e6a8-4f4a-a39d-f36c2658362d}, !- Space Type Name
>>>>>>> 78927444
  ,                                       !- Default Construction Set Name
  ,                                       !- Default Schedule Set Name
  ,                                       !- Direction of Relative North {deg}
  ,                                       !- X Origin {m}
  ,                                       !- Y Origin {m}
  ,                                       !- Z Origin {m}
  ,                                       !- Building Story Name
<<<<<<< HEAD
  {f851e08d-9275-4545-abf9-cf7fbf7d1833}, !- Thermal Zone Name
  ,                                       !- Part of Total Floor Area
  ,                                       !- Design Specification Outdoor Air Object Name
  {7f3940fa-769e-4498-bb0f-ca3f7fca98dd}; !- Building Unit Name

OS:Surface,
  {9d547038-c8f9-4cc3-a2fe-f881f3f877bc}, !- Handle
  Surface 1,                              !- Name
  Floor,                                  !- Surface Type
  ,                                       !- Construction Name
  {ec960ff6-4697-46d4-9a5b-7508935e4e6a}, !- Space Name
=======
  {00b20b52-c33d-4d24-83f6-481068bc1470}, !- Thermal Zone Name
  ,                                       !- Part of Total Floor Area
  ,                                       !- Design Specification Outdoor Air Object Name
  {d81b19e8-abcc-4c2f-9bd1-cf77d6a30f6f}; !- Building Unit Name

OS:Surface,
  {c51b13b9-382f-4b2b-8136-b32bfd21afd6}, !- Handle
  Surface 1,                              !- Name
  Floor,                                  !- Surface Type
  ,                                       !- Construction Name
  {cd078f73-9b71-4ad7-affc-da093eb14d02}, !- Space Name
>>>>>>> 78927444
  Foundation,                             !- Outside Boundary Condition
  ,                                       !- Outside Boundary Condition Object
  NoSun,                                  !- Sun Exposure
  NoWind,                                 !- Wind Exposure
  ,                                       !- View Factor to Ground
  ,                                       !- Number of Vertices
  0, -12.9315688143396, 0,                !- X,Y,Z Vertex 1 {m}
  0, 0, 0,                                !- X,Y,Z Vertex 2 {m}
  6.46578440716979, 0, 0,                 !- X,Y,Z Vertex 3 {m}
  6.46578440716979, -12.9315688143396, 0; !- X,Y,Z Vertex 4 {m}

OS:Surface,
<<<<<<< HEAD
  {e1193498-95d1-4dac-a6b8-44a0698ae50a}, !- Handle
  Surface 2,                              !- Name
  Wall,                                   !- Surface Type
  ,                                       !- Construction Name
  {ec960ff6-4697-46d4-9a5b-7508935e4e6a}, !- Space Name
=======
  {b082f294-60e2-4964-99d8-5d820c6ced86}, !- Handle
  Surface 2,                              !- Name
  Wall,                                   !- Surface Type
  ,                                       !- Construction Name
  {cd078f73-9b71-4ad7-affc-da093eb14d02}, !- Space Name
>>>>>>> 78927444
  Outdoors,                               !- Outside Boundary Condition
  ,                                       !- Outside Boundary Condition Object
  SunExposed,                             !- Sun Exposure
  WindExposed,                            !- Wind Exposure
  ,                                       !- View Factor to Ground
  ,                                       !- Number of Vertices
  0, 0, 2.4384,                           !- X,Y,Z Vertex 1 {m}
  0, 0, 0,                                !- X,Y,Z Vertex 2 {m}
  0, -12.9315688143396, 0,                !- X,Y,Z Vertex 3 {m}
  0, -12.9315688143396, 2.4384;           !- X,Y,Z Vertex 4 {m}

OS:Surface,
<<<<<<< HEAD
  {a9018a92-1888-4c53-b728-628405d23e21}, !- Handle
  Surface 3,                              !- Name
  Wall,                                   !- Surface Type
  ,                                       !- Construction Name
  {ec960ff6-4697-46d4-9a5b-7508935e4e6a}, !- Space Name
=======
  {4a1cee59-fe63-40db-9215-0b70471acc1b}, !- Handle
  Surface 3,                              !- Name
  Wall,                                   !- Surface Type
  ,                                       !- Construction Name
  {cd078f73-9b71-4ad7-affc-da093eb14d02}, !- Space Name
>>>>>>> 78927444
  Outdoors,                               !- Outside Boundary Condition
  ,                                       !- Outside Boundary Condition Object
  SunExposed,                             !- Sun Exposure
  WindExposed,                            !- Wind Exposure
  ,                                       !- View Factor to Ground
  ,                                       !- Number of Vertices
  6.46578440716979, 0, 2.4384,            !- X,Y,Z Vertex 1 {m}
  6.46578440716979, 0, 0,                 !- X,Y,Z Vertex 2 {m}
  0, 0, 0,                                !- X,Y,Z Vertex 3 {m}
  0, 0, 2.4384;                           !- X,Y,Z Vertex 4 {m}

OS:Surface,
<<<<<<< HEAD
  {b37ce4a7-ca4f-434b-a9f9-6d589f3f15d3}, !- Handle
  Surface 4,                              !- Name
  Wall,                                   !- Surface Type
  ,                                       !- Construction Name
  {ec960ff6-4697-46d4-9a5b-7508935e4e6a}, !- Space Name
=======
  {98dace2c-e270-4f05-a444-5b8d0b5d9b60}, !- Handle
  Surface 4,                              !- Name
  Wall,                                   !- Surface Type
  ,                                       !- Construction Name
  {cd078f73-9b71-4ad7-affc-da093eb14d02}, !- Space Name
>>>>>>> 78927444
  Adiabatic,                              !- Outside Boundary Condition
  ,                                       !- Outside Boundary Condition Object
  NoSun,                                  !- Sun Exposure
  NoWind,                                 !- Wind Exposure
  ,                                       !- View Factor to Ground
  ,                                       !- Number of Vertices
  6.46578440716979, -12.9315688143396, 2.4384, !- X,Y,Z Vertex 1 {m}
  6.46578440716979, -12.9315688143396, 0, !- X,Y,Z Vertex 2 {m}
  6.46578440716979, 0, 0,                 !- X,Y,Z Vertex 3 {m}
  6.46578440716979, 0, 2.4384;            !- X,Y,Z Vertex 4 {m}

OS:Surface,
<<<<<<< HEAD
  {18c4f8e4-794a-4eb3-b52f-a831bf15bb73}, !- Handle
  Surface 5,                              !- Name
  Wall,                                   !- Surface Type
  ,                                       !- Construction Name
  {ec960ff6-4697-46d4-9a5b-7508935e4e6a}, !- Space Name
=======
  {95d45552-5cfe-4394-ba87-f3f0db139299}, !- Handle
  Surface 5,                              !- Name
  Wall,                                   !- Surface Type
  ,                                       !- Construction Name
  {cd078f73-9b71-4ad7-affc-da093eb14d02}, !- Space Name
>>>>>>> 78927444
  Outdoors,                               !- Outside Boundary Condition
  ,                                       !- Outside Boundary Condition Object
  SunExposed,                             !- Sun Exposure
  WindExposed,                            !- Wind Exposure
  ,                                       !- View Factor to Ground
  ,                                       !- Number of Vertices
  0, -12.9315688143396, 2.4384,           !- X,Y,Z Vertex 1 {m}
  0, -12.9315688143396, 0,                !- X,Y,Z Vertex 2 {m}
  6.46578440716979, -12.9315688143396, 0, !- X,Y,Z Vertex 3 {m}
  6.46578440716979, -12.9315688143396, 2.4384; !- X,Y,Z Vertex 4 {m}

OS:Surface,
<<<<<<< HEAD
  {2505bb53-ff7e-4bc3-a3f4-419ffabdf5d2}, !- Handle
  Surface 6,                              !- Name
  RoofCeiling,                            !- Surface Type
  ,                                       !- Construction Name
  {ec960ff6-4697-46d4-9a5b-7508935e4e6a}, !- Space Name
  Surface,                                !- Outside Boundary Condition
  {8992677c-6d5a-48d5-be0b-daae4dae1e37}, !- Outside Boundary Condition Object
=======
  {c26a1b98-e369-47ce-8935-56c2050d4b77}, !- Handle
  Surface 6,                              !- Name
  RoofCeiling,                            !- Surface Type
  ,                                       !- Construction Name
  {cd078f73-9b71-4ad7-affc-da093eb14d02}, !- Space Name
  Surface,                                !- Outside Boundary Condition
  {d6d55607-a8d6-4d94-95aa-e73895c7679e}, !- Outside Boundary Condition Object
>>>>>>> 78927444
  NoSun,                                  !- Sun Exposure
  NoWind,                                 !- Wind Exposure
  ,                                       !- View Factor to Ground
  ,                                       !- Number of Vertices
  6.46578440716979, -12.9315688143396, 2.4384, !- X,Y,Z Vertex 1 {m}
  6.46578440716979, 0, 2.4384,            !- X,Y,Z Vertex 2 {m}
  0, 0, 2.4384,                           !- X,Y,Z Vertex 3 {m}
  0, -12.9315688143396, 2.4384;           !- X,Y,Z Vertex 4 {m}

OS:SpaceType,
<<<<<<< HEAD
  {4527c832-8b89-4ab2-90fe-562387a1ff4b}, !- Handle
=======
  {fee66e1f-e6a8-4f4a-a39d-f36c2658362d}, !- Handle
>>>>>>> 78927444
  Space Type 1,                           !- Name
  ,                                       !- Default Construction Set Name
  ,                                       !- Default Schedule Set Name
  ,                                       !- Group Rendering Name
  ,                                       !- Design Specification Outdoor Air Object Name
  ,                                       !- Standards Template
  ,                                       !- Standards Building Type
  living;                                 !- Standards Space Type

OS:Surface,
<<<<<<< HEAD
  {8992677c-6d5a-48d5-be0b-daae4dae1e37}, !- Handle
  Surface 7,                              !- Name
  Floor,                                  !- Surface Type
  ,                                       !- Construction Name
  {58dd2253-8f57-4e5d-bb86-7d5e7186c8a7}, !- Space Name
  Surface,                                !- Outside Boundary Condition
  {2505bb53-ff7e-4bc3-a3f4-419ffabdf5d2}, !- Outside Boundary Condition Object
=======
  {d6d55607-a8d6-4d94-95aa-e73895c7679e}, !- Handle
  Surface 7,                              !- Name
  Floor,                                  !- Surface Type
  ,                                       !- Construction Name
  {7023447d-c67b-44b9-bcb0-085e7bd268c6}, !- Space Name
  Surface,                                !- Outside Boundary Condition
  {c26a1b98-e369-47ce-8935-56c2050d4b77}, !- Outside Boundary Condition Object
>>>>>>> 78927444
  NoSun,                                  !- Sun Exposure
  NoWind,                                 !- Wind Exposure
  ,                                       !- View Factor to Ground
  ,                                       !- Number of Vertices
  0, -12.9315688143396, 2.4384,           !- X,Y,Z Vertex 1 {m}
  0, 0, 2.4384,                           !- X,Y,Z Vertex 2 {m}
  6.46578440716979, 0, 2.4384,            !- X,Y,Z Vertex 3 {m}
  6.46578440716979, -12.9315688143396, 2.4384; !- X,Y,Z Vertex 4 {m}

OS:Surface,
<<<<<<< HEAD
  {9ece26de-43e2-40a5-81b1-2a3964228c1f}, !- Handle
  Surface 8,                              !- Name
  RoofCeiling,                            !- Surface Type
  ,                                       !- Construction Name
  {58dd2253-8f57-4e5d-bb86-7d5e7186c8a7}, !- Space Name
=======
  {23e18e6a-a081-40de-a8ab-3cbd6d7700c0}, !- Handle
  Surface 8,                              !- Name
  RoofCeiling,                            !- Surface Type
  ,                                       !- Construction Name
  {7023447d-c67b-44b9-bcb0-085e7bd268c6}, !- Space Name
>>>>>>> 78927444
  Outdoors,                               !- Outside Boundary Condition
  ,                                       !- Outside Boundary Condition Object
  SunExposed,                             !- Sun Exposure
  WindExposed,                            !- Wind Exposure
  ,                                       !- View Factor to Ground
  ,                                       !- Number of Vertices
  0, -6.46578440716979, 5.6712922035849,  !- X,Y,Z Vertex 1 {m}
  6.46578440716979, -6.46578440716979, 5.6712922035849, !- X,Y,Z Vertex 2 {m}
  6.46578440716979, 0, 2.4384,            !- X,Y,Z Vertex 3 {m}
  0, 0, 2.4384;                           !- X,Y,Z Vertex 4 {m}

OS:Surface,
<<<<<<< HEAD
  {d14c79c8-c06e-46c3-831a-2fbe5fbeffa5}, !- Handle
  Surface 9,                              !- Name
  RoofCeiling,                            !- Surface Type
  ,                                       !- Construction Name
  {58dd2253-8f57-4e5d-bb86-7d5e7186c8a7}, !- Space Name
=======
  {6dd423e9-21f4-425c-bee6-344c9a4b09c1}, !- Handle
  Surface 9,                              !- Name
  RoofCeiling,                            !- Surface Type
  ,                                       !- Construction Name
  {7023447d-c67b-44b9-bcb0-085e7bd268c6}, !- Space Name
>>>>>>> 78927444
  Outdoors,                               !- Outside Boundary Condition
  ,                                       !- Outside Boundary Condition Object
  SunExposed,                             !- Sun Exposure
  WindExposed,                            !- Wind Exposure
  ,                                       !- View Factor to Ground
  ,                                       !- Number of Vertices
  6.46578440716979, -6.46578440716979, 5.6712922035849, !- X,Y,Z Vertex 1 {m}
  0, -6.46578440716979, 5.6712922035849,  !- X,Y,Z Vertex 2 {m}
  0, -12.9315688143396, 2.4384,           !- X,Y,Z Vertex 3 {m}
  6.46578440716979, -12.9315688143396, 2.4384; !- X,Y,Z Vertex 4 {m}

OS:Surface,
<<<<<<< HEAD
  {90fed341-6451-434c-a2c1-d84331c1aa92}, !- Handle
  Surface 10,                             !- Name
  Wall,                                   !- Surface Type
  ,                                       !- Construction Name
  {58dd2253-8f57-4e5d-bb86-7d5e7186c8a7}, !- Space Name
=======
  {3e196fb3-5734-464b-82d1-65d20460f961}, !- Handle
  Surface 10,                             !- Name
  Wall,                                   !- Surface Type
  ,                                       !- Construction Name
  {7023447d-c67b-44b9-bcb0-085e7bd268c6}, !- Space Name
>>>>>>> 78927444
  Outdoors,                               !- Outside Boundary Condition
  ,                                       !- Outside Boundary Condition Object
  SunExposed,                             !- Sun Exposure
  WindExposed,                            !- Wind Exposure
  ,                                       !- View Factor to Ground
  ,                                       !- Number of Vertices
  0, -6.46578440716979, 5.6712922035849,  !- X,Y,Z Vertex 1 {m}
  0, 0, 2.4384,                           !- X,Y,Z Vertex 2 {m}
  0, -12.9315688143396, 2.4384;           !- X,Y,Z Vertex 3 {m}

OS:Surface,
<<<<<<< HEAD
  {498f4250-bbd2-4f7e-9c22-986f9dd00367}, !- Handle
  Surface 11,                             !- Name
  Wall,                                   !- Surface Type
  ,                                       !- Construction Name
  {58dd2253-8f57-4e5d-bb86-7d5e7186c8a7}, !- Space Name
=======
  {c80d66b2-508e-4145-9780-c996d8e77432}, !- Handle
  Surface 11,                             !- Name
  Wall,                                   !- Surface Type
  ,                                       !- Construction Name
  {7023447d-c67b-44b9-bcb0-085e7bd268c6}, !- Space Name
>>>>>>> 78927444
  Adiabatic,                              !- Outside Boundary Condition
  ,                                       !- Outside Boundary Condition Object
  NoSun,                                  !- Sun Exposure
  NoWind,                                 !- Wind Exposure
  ,                                       !- View Factor to Ground
  ,                                       !- Number of Vertices
  6.46578440716979, -6.46578440716979, 5.6712922035849, !- X,Y,Z Vertex 1 {m}
  6.46578440716979, -12.9315688143396, 2.4384, !- X,Y,Z Vertex 2 {m}
  6.46578440716979, 0, 2.4384;            !- X,Y,Z Vertex 3 {m}

OS:Space,
<<<<<<< HEAD
  {58dd2253-8f57-4e5d-bb86-7d5e7186c8a7}, !- Handle
  unfinished attic space,                 !- Name
  {d787cf4b-005a-4218-bbf3-91f6134feec0}, !- Space Type Name
=======
  {7023447d-c67b-44b9-bcb0-085e7bd268c6}, !- Handle
  unfinished attic space,                 !- Name
  {2ac6cc85-9558-4f67-9f49-c11e10c82b6e}, !- Space Type Name
>>>>>>> 78927444
  ,                                       !- Default Construction Set Name
  ,                                       !- Default Schedule Set Name
  ,                                       !- Direction of Relative North {deg}
  ,                                       !- X Origin {m}
  ,                                       !- Y Origin {m}
  ,                                       !- Z Origin {m}
  ,                                       !- Building Story Name
<<<<<<< HEAD
  {8e9d3868-78e0-4231-9f68-ed2f1ca47a3c}; !- Thermal Zone Name

OS:ThermalZone,
  {8e9d3868-78e0-4231-9f68-ed2f1ca47a3c}, !- Handle
=======
  {5c10dcc8-d45e-4a69-8464-c7bd309930b5}; !- Thermal Zone Name

OS:ThermalZone,
  {5c10dcc8-d45e-4a69-8464-c7bd309930b5}, !- Handle
>>>>>>> 78927444
  unfinished attic zone,                  !- Name
  ,                                       !- Multiplier
  ,                                       !- Ceiling Height {m}
  ,                                       !- Volume {m3}
  ,                                       !- Floor Area {m2}
  ,                                       !- Zone Inside Convection Algorithm
  ,                                       !- Zone Outside Convection Algorithm
  ,                                       !- Zone Conditioning Equipment List Name
<<<<<<< HEAD
  {4371edc4-1040-4796-a3af-da1d44ccf2f9}, !- Zone Air Inlet Port List
  {60c3574c-5b86-4a31-a1e8-5f970f6388f6}, !- Zone Air Exhaust Port List
  {e3d3684d-cc61-4bf1-9beb-cd4bcb3736ba}, !- Zone Air Node Name
  {cb8a89cd-4c19-4ded-aaca-2c093807be9c}, !- Zone Return Air Port List
=======
  {ff8724e9-6c5a-428e-adf7-1be1487df80c}, !- Zone Air Inlet Port List
  {7c4ffc5c-6ac4-481f-b1ac-07aa1ea803a8}, !- Zone Air Exhaust Port List
  {6d945b35-7e65-4be3-9fd4-409a48a99b01}, !- Zone Air Node Name
  {34f9093b-3eb2-46be-8a77-cc62f857ff01}, !- Zone Return Air Port List
>>>>>>> 78927444
  ,                                       !- Primary Daylighting Control Name
  ,                                       !- Fraction of Zone Controlled by Primary Daylighting Control
  ,                                       !- Secondary Daylighting Control Name
  ,                                       !- Fraction of Zone Controlled by Secondary Daylighting Control
  ,                                       !- Illuminance Map Name
  ,                                       !- Group Rendering Name
  ,                                       !- Thermostat Name
  No;                                     !- Use Ideal Air Loads

OS:Node,
<<<<<<< HEAD
  {e425a097-99d9-44cf-b07a-c7557b2198c4}, !- Handle
  Node 2,                                 !- Name
  {e3d3684d-cc61-4bf1-9beb-cd4bcb3736ba}, !- Inlet Port
  ;                                       !- Outlet Port

OS:Connection,
  {e3d3684d-cc61-4bf1-9beb-cd4bcb3736ba}, !- Handle
  {d3620eb7-71ff-4a2c-9095-9e02f17062db}, !- Name
  {8e9d3868-78e0-4231-9f68-ed2f1ca47a3c}, !- Source Object
  11,                                     !- Outlet Port
  {e425a097-99d9-44cf-b07a-c7557b2198c4}, !- Target Object
  2;                                      !- Inlet Port

OS:PortList,
  {4371edc4-1040-4796-a3af-da1d44ccf2f9}, !- Handle
  {552bc160-cbd8-48e6-bceb-1e4efc3796d5}, !- Name
  {8e9d3868-78e0-4231-9f68-ed2f1ca47a3c}; !- HVAC Component

OS:PortList,
  {60c3574c-5b86-4a31-a1e8-5f970f6388f6}, !- Handle
  {5fc2b700-f3c0-4855-a36b-2cdf7bb3754d}, !- Name
  {8e9d3868-78e0-4231-9f68-ed2f1ca47a3c}; !- HVAC Component

OS:PortList,
  {cb8a89cd-4c19-4ded-aaca-2c093807be9c}, !- Handle
  {280ea5ec-1d6c-411a-b3c3-8d33bf8563f1}, !- Name
  {8e9d3868-78e0-4231-9f68-ed2f1ca47a3c}; !- HVAC Component

OS:Sizing:Zone,
  {59372e68-0691-4391-9096-9dfb49e4dbb0}, !- Handle
  {8e9d3868-78e0-4231-9f68-ed2f1ca47a3c}, !- Zone or ZoneList Name
=======
  {5406ff2c-86e5-4e93-8652-652963c50b33}, !- Handle
  Node 2,                                 !- Name
  {6d945b35-7e65-4be3-9fd4-409a48a99b01}, !- Inlet Port
  ;                                       !- Outlet Port

OS:Connection,
  {6d945b35-7e65-4be3-9fd4-409a48a99b01}, !- Handle
  {2b43818e-fd89-4511-bec4-ca301861d9e6}, !- Name
  {5c10dcc8-d45e-4a69-8464-c7bd309930b5}, !- Source Object
  11,                                     !- Outlet Port
  {5406ff2c-86e5-4e93-8652-652963c50b33}, !- Target Object
  2;                                      !- Inlet Port

OS:PortList,
  {ff8724e9-6c5a-428e-adf7-1be1487df80c}, !- Handle
  {40e88798-ba66-4bf9-b4c3-3a1bd035ed67}, !- Name
  {5c10dcc8-d45e-4a69-8464-c7bd309930b5}; !- HVAC Component

OS:PortList,
  {7c4ffc5c-6ac4-481f-b1ac-07aa1ea803a8}, !- Handle
  {e53a29de-183b-4bbc-8a2a-5da08bea835d}, !- Name
  {5c10dcc8-d45e-4a69-8464-c7bd309930b5}; !- HVAC Component

OS:PortList,
  {34f9093b-3eb2-46be-8a77-cc62f857ff01}, !- Handle
  {26caa024-5cd5-4563-8e82-f1d1acd732d0}, !- Name
  {5c10dcc8-d45e-4a69-8464-c7bd309930b5}; !- HVAC Component

OS:Sizing:Zone,
  {99342a67-7eea-425f-8c1a-40ec70805671}, !- Handle
  {5c10dcc8-d45e-4a69-8464-c7bd309930b5}, !- Zone or ZoneList Name
>>>>>>> 78927444
  SupplyAirTemperature,                   !- Zone Cooling Design Supply Air Temperature Input Method
  14,                                     !- Zone Cooling Design Supply Air Temperature {C}
  11.11,                                  !- Zone Cooling Design Supply Air Temperature Difference {deltaC}
  SupplyAirTemperature,                   !- Zone Heating Design Supply Air Temperature Input Method
  40,                                     !- Zone Heating Design Supply Air Temperature {C}
  11.11,                                  !- Zone Heating Design Supply Air Temperature Difference {deltaC}
  0.0085,                                 !- Zone Cooling Design Supply Air Humidity Ratio {kg-H2O/kg-air}
  0.008,                                  !- Zone Heating Design Supply Air Humidity Ratio {kg-H2O/kg-air}
  ,                                       !- Zone Heating Sizing Factor
  ,                                       !- Zone Cooling Sizing Factor
  DesignDay,                              !- Cooling Design Air Flow Method
  ,                                       !- Cooling Design Air Flow Rate {m3/s}
  ,                                       !- Cooling Minimum Air Flow per Zone Floor Area {m3/s-m2}
  ,                                       !- Cooling Minimum Air Flow {m3/s}
  ,                                       !- Cooling Minimum Air Flow Fraction
  DesignDay,                              !- Heating Design Air Flow Method
  ,                                       !- Heating Design Air Flow Rate {m3/s}
  ,                                       !- Heating Maximum Air Flow per Zone Floor Area {m3/s-m2}
  ,                                       !- Heating Maximum Air Flow {m3/s}
  ,                                       !- Heating Maximum Air Flow Fraction
  ,                                       !- Design Zone Air Distribution Effectiveness in Cooling Mode
  ,                                       !- Design Zone Air Distribution Effectiveness in Heating Mode
  No,                                     !- Account for Dedicated Outdoor Air System
  NeutralSupplyAir,                       !- Dedicated Outdoor Air System Control Strategy
  autosize,                               !- Dedicated Outdoor Air Low Setpoint Temperature for Design {C}
  autosize;                               !- Dedicated Outdoor Air High Setpoint Temperature for Design {C}

OS:ZoneHVAC:EquipmentList,
<<<<<<< HEAD
  {9b16c835-2b02-4b7e-9338-0b32c34da4da}, !- Handle
  Zone HVAC Equipment List 2,             !- Name
  {8e9d3868-78e0-4231-9f68-ed2f1ca47a3c}; !- Thermal Zone

OS:SpaceType,
  {d787cf4b-005a-4218-bbf3-91f6134feec0}, !- Handle
=======
  {d3e19fe6-c7ef-41d7-b74a-dc82312b5121}, !- Handle
  Zone HVAC Equipment List 2,             !- Name
  {5c10dcc8-d45e-4a69-8464-c7bd309930b5}; !- Thermal Zone

OS:SpaceType,
  {2ac6cc85-9558-4f67-9f49-c11e10c82b6e}, !- Handle
>>>>>>> 78927444
  Space Type 2,                           !- Name
  ,                                       !- Default Construction Set Name
  ,                                       !- Default Schedule Set Name
  ,                                       !- Group Rendering Name
  ,                                       !- Design Specification Outdoor Air Object Name
  ,                                       !- Standards Template
  ,                                       !- Standards Building Type
  unfinished attic;                       !- Standards Space Type

OS:BuildingUnit,
<<<<<<< HEAD
  {7f3940fa-769e-4498-bb0f-ca3f7fca98dd}, !- Handle
=======
  {d81b19e8-abcc-4c2f-9bd1-cf77d6a30f6f}, !- Handle
>>>>>>> 78927444
  unit 1,                                 !- Name
  ,                                       !- Rendering Color
  Residential;                            !- Building Unit Type

OS:AdditionalProperties,
<<<<<<< HEAD
  {dc87fdfc-7a27-48de-a7d4-7cfc317b8d54}, !- Handle
  {7f3940fa-769e-4498-bb0f-ca3f7fca98dd}, !- Object Name
=======
  {26627084-9620-4a65-8047-86320197a75a}, !- Handle
  {d81b19e8-abcc-4c2f-9bd1-cf77d6a30f6f}, !- Object Name
>>>>>>> 78927444
  NumberOfBedrooms,                       !- Feature Name 1
  Integer,                                !- Feature Data Type 1
  3,                                      !- Feature Value 1
  NumberOfBathrooms,                      !- Feature Name 2
  Double,                                 !- Feature Data Type 2
  2,                                      !- Feature Value 2
  NumberOfOccupants,                      !- Feature Name 3
  Double,                                 !- Feature Data Type 3
  3.3900000000000001;                     !- Feature Value 3

OS:External:File,
<<<<<<< HEAD
  {336b3497-f5ab-4a67-96be-29088c93d479}, !- Handle
=======
  {3e04c1c7-c908-4b35-a1fd-563b13a13d99}, !- Handle
>>>>>>> 78927444
  8760.csv,                               !- Name
  8760.csv;                               !- File Name

OS:Schedule:Day,
<<<<<<< HEAD
  {1eef3662-db5c-4915-996f-37ce7a32809e}, !- Handle
=======
  {41bcef0c-6620-405a-af6b-799007585928}, !- Handle
>>>>>>> 78927444
  Schedule Day 1,                         !- Name
  ,                                       !- Schedule Type Limits Name
  ,                                       !- Interpolate to Timestep
  24,                                     !- Hour 1
  0,                                      !- Minute 1
  0;                                      !- Value Until Time 1

OS:Schedule:Day,
<<<<<<< HEAD
  {1b0f4282-069b-4a2f-82a2-be97c3df5998}, !- Handle
=======
  {08a29dd0-3a57-45d1-81ff-03db7fc927a7}, !- Handle
>>>>>>> 78927444
  Schedule Day 2,                         !- Name
  ,                                       !- Schedule Type Limits Name
  ,                                       !- Interpolate to Timestep
  24,                                     !- Hour 1
  0,                                      !- Minute 1
  1;                                      !- Value Until Time 1

OS:Schedule:File,
<<<<<<< HEAD
  {19265869-0f29-4830-9b19-a97b173d9ceb}, !- Handle
  occupants,                              !- Name
  {e24ef5df-cc32-4f7a-9041-083d802ec3d1}, !- Schedule Type Limits Name
  {336b3497-f5ab-4a67-96be-29088c93d479}, !- External File Name
=======
  {f582a2c2-afad-477f-928f-0433c3aef990}, !- Handle
  occupants,                              !- Name
  {857fdb1e-295d-4342-8559-7e3f17b328a8}, !- Schedule Type Limits Name
  {3e04c1c7-c908-4b35-a1fd-563b13a13d99}, !- External File Name
>>>>>>> 78927444
  1,                                      !- Column Number
  1,                                      !- Rows to Skip at Top
  8760,                                   !- Number of Hours of Data
  ,                                       !- Column Separator
  ,                                       !- Interpolate to Timestep
  60;                                     !- Minutes per Item

OS:Schedule:Ruleset,
<<<<<<< HEAD
  {5c473027-e520-4481-9dc5-3123faa58a22}, !- Handle
  Schedule Ruleset 1,                     !- Name
  {7791ba30-01c0-4965-a909-41869974143c}, !- Schedule Type Limits Name
  {8948b983-5039-42b2-875c-4a533b6afa23}; !- Default Day Schedule Name

OS:Schedule:Day,
  {8948b983-5039-42b2-875c-4a533b6afa23}, !- Handle
  Schedule Day 3,                         !- Name
  {7791ba30-01c0-4965-a909-41869974143c}, !- Schedule Type Limits Name
=======
  {49b25dd3-a8a7-4415-bac4-1e1dc622fb2f}, !- Handle
  Schedule Ruleset 1,                     !- Name
  {a3d6bc95-babe-4058-b13c-76c363c32e10}, !- Schedule Type Limits Name
  {81dc2335-374a-4876-8a96-d1208b0b43d7}; !- Default Day Schedule Name

OS:Schedule:Day,
  {81dc2335-374a-4876-8a96-d1208b0b43d7}, !- Handle
  Schedule Day 3,                         !- Name
  {a3d6bc95-babe-4058-b13c-76c363c32e10}, !- Schedule Type Limits Name
>>>>>>> 78927444
  ,                                       !- Interpolate to Timestep
  24,                                     !- Hour 1
  0,                                      !- Minute 1
  112.539290946133;                       !- Value Until Time 1

OS:People:Definition,
<<<<<<< HEAD
  {fb8de9a5-f983-4884-b7d8-123c0b9a1534}, !- Handle
=======
  {2305e168-fda4-40e7-b2d6-071fe78c978b}, !- Handle
>>>>>>> 78927444
  res occupants|living space,             !- Name
  People,                                 !- Number of People Calculation Method
  3.39,                                   !- Number of People {people}
  ,                                       !- People per Space Floor Area {person/m2}
  ,                                       !- Space Floor Area per Person {m2/person}
  0.319734,                               !- Fraction Radiant
  0.573,                                  !- Sensible Heat Fraction
  0,                                      !- Carbon Dioxide Generation Rate {m3/s-W}
  No,                                     !- Enable ASHRAE 55 Comfort Warnings
  ZoneAveraged;                           !- Mean Radiant Temperature Calculation Type

OS:People,
<<<<<<< HEAD
  {f80ea18c-e7a0-4e00-adfc-cc244489e9b7}, !- Handle
  res occupants|living space,             !- Name
  {fb8de9a5-f983-4884-b7d8-123c0b9a1534}, !- People Definition Name
  {ec960ff6-4697-46d4-9a5b-7508935e4e6a}, !- Space or SpaceType Name
  {19265869-0f29-4830-9b19-a97b173d9ceb}, !- Number of People Schedule Name
  {5c473027-e520-4481-9dc5-3123faa58a22}, !- Activity Level Schedule Name
=======
  {55792f9c-21f5-426b-ad45-d2f489225856}, !- Handle
  res occupants|living space,             !- Name
  {2305e168-fda4-40e7-b2d6-071fe78c978b}, !- People Definition Name
  {cd078f73-9b71-4ad7-affc-da093eb14d02}, !- Space or SpaceType Name
  {f582a2c2-afad-477f-928f-0433c3aef990}, !- Number of People Schedule Name
  {49b25dd3-a8a7-4415-bac4-1e1dc622fb2f}, !- Activity Level Schedule Name
>>>>>>> 78927444
  ,                                       !- Surface Name/Angle Factor List Name
  ,                                       !- Work Efficiency Schedule Name
  ,                                       !- Clothing Insulation Schedule Name
  ,                                       !- Air Velocity Schedule Name
  1;                                      !- Multiplier

OS:ScheduleTypeLimits,
<<<<<<< HEAD
  {7791ba30-01c0-4965-a909-41869974143c}, !- Handle
=======
  {a3d6bc95-babe-4058-b13c-76c363c32e10}, !- Handle
>>>>>>> 78927444
  ActivityLevel,                          !- Name
  0,                                      !- Lower Limit Value
  ,                                       !- Upper Limit Value
  Continuous,                             !- Numeric Type
  ActivityLevel;                          !- Unit Type

OS:ScheduleTypeLimits,
<<<<<<< HEAD
  {e24ef5df-cc32-4f7a-9041-083d802ec3d1}, !- Handle
=======
  {857fdb1e-295d-4342-8559-7e3f17b328a8}, !- Handle
>>>>>>> 78927444
  Fractional,                             !- Name
  0,                                      !- Lower Limit Value
  1,                                      !- Upper Limit Value
  Continuous;                             !- Numeric Type

OS:PlantLoop,
<<<<<<< HEAD
  {94a1cb9c-61e4-4bc7-a4d9-983149d296bc}, !- Handle
=======
  {f09bccc8-33db-45e6-b4d2-5b4c92541969}, !- Handle
>>>>>>> 78927444
  Hot Water Loop,                         !- Name
  Water,                                  !- Fluid Type
  0,                                      !- Glycol Concentration
  ,                                       !- User Defined Fluid Type
  ,                                       !- Plant Equipment Operation Heating Load
  ,                                       !- Plant Equipment Operation Cooling Load
  ,                                       !- Primary Plant Equipment Operation Scheme
<<<<<<< HEAD
  {cdb4e131-629f-49ed-85e3-2f68cd33dabe}, !- Loop Temperature Setpoint Node Name
=======
  {43be8dd7-58ac-494d-819c-86e0ecc64954}, !- Loop Temperature Setpoint Node Name
>>>>>>> 78927444
  ,                                       !- Maximum Loop Temperature {C}
  10,                                     !- Minimum Loop Temperature {C}
  ,                                       !- Maximum Loop Flow Rate {m3/s}
  ,                                       !- Minimum Loop Flow Rate {m3/s}
  Autocalculate,                          !- Plant Loop Volume {m3}
<<<<<<< HEAD
  {9e12b676-0099-4c91-815a-9c964179897d}, !- Plant Side Inlet Node Name
  {c3a23e1b-4079-4b27-baf4-4acef61d3c3a}, !- Plant Side Outlet Node Name
  ,                                       !- Plant Side Branch List Name
  {1bf7f1a9-5bef-455e-8db2-3c36680bb9eb}, !- Demand Side Inlet Node Name
  {7247366d-a0a1-424d-92c4-1981acb80c04}, !- Demand Side Outlet Node Name
  ,                                       !- Demand Side Branch List Name
  ,                                       !- Demand Side Connector List Name
  Optimal,                                !- Load Distribution Scheme
  {07cf818a-1915-4fa7-a76d-7112fb7881eb}, !- Availability Manager List Name
=======
  {1aa8e6c5-64c2-486a-bc90-dd3059a3eb12}, !- Plant Side Inlet Node Name
  {d2a1a305-b321-4e94-82aa-85f848869908}, !- Plant Side Outlet Node Name
  ,                                       !- Plant Side Branch List Name
  {d3b66ea9-8f2c-4f53-968a-0ea6f2b881c1}, !- Demand Side Inlet Node Name
  {48822f44-92df-41f6-a142-11282b1455fb}, !- Demand Side Outlet Node Name
  ,                                       !- Demand Side Branch List Name
  ,                                       !- Demand Side Connector List Name
  Optimal,                                !- Load Distribution Scheme
  {85a6a61f-4bdd-4182-a546-7132f801fecd}, !- Availability Manager List Name
>>>>>>> 78927444
  ,                                       !- Plant Loop Demand Calculation Scheme
  ,                                       !- Common Pipe Simulation
  ,                                       !- Pressure Simulation Type
  ,                                       !- Plant Equipment Operation Heating Load Schedule
  ,                                       !- Plant Equipment Operation Cooling Load Schedule
  ,                                       !- Primary Plant Equipment Operation Scheme Schedule
  ,                                       !- Component Setpoint Operation Scheme Schedule
<<<<<<< HEAD
  {9dbbdc78-7981-4653-813e-ee812d4fcf75}, !- Demand Mixer Name
  {08af406a-5d75-4c59-b16e-fb909b58e0d3}, !- Demand Splitter Name
  {267b735d-9313-4887-9c01-9fc15b95a97c}, !- Supply Mixer Name
  {776c476d-4e7b-4863-9b23-27db90e15f52}; !- Supply Splitter Name

OS:Node,
  {e4f18984-5156-411c-9f8c-c24afbed9446}, !- Handle
  Node 3,                                 !- Name
  {9e12b676-0099-4c91-815a-9c964179897d}, !- Inlet Port
  {f58aed17-b7e2-4654-8aaa-60ba2d4c6c0e}; !- Outlet Port

OS:Node,
  {cdb4e131-629f-49ed-85e3-2f68cd33dabe}, !- Handle
  Node 4,                                 !- Name
  {313f172f-2840-4311-92a5-5b818b3589e7}, !- Inlet Port
  {c3a23e1b-4079-4b27-baf4-4acef61d3c3a}; !- Outlet Port

OS:Node,
  {729286e1-b0f7-457d-88e6-ae925b54a542}, !- Handle
  Node 5,                                 !- Name
  {12968cb9-1444-4d68-98c7-f6776e23ecad}, !- Inlet Port
  {3ee86f13-ce3c-4378-9e76-29dc2969948b}; !- Outlet Port

OS:Connector:Mixer,
  {267b735d-9313-4887-9c01-9fc15b95a97c}, !- Handle
  Connector Mixer 1,                      !- Name
  {945c002f-46e3-490b-9b55-6a211a981a4c}, !- Outlet Branch Name
  {bb533b77-2c7b-4926-9d0c-d3b06b79be88}, !- Inlet Branch Name 1
  {397a00b8-8449-404d-856b-93636d1c658a}; !- Inlet Branch Name 2

OS:Connector:Splitter,
  {776c476d-4e7b-4863-9b23-27db90e15f52}, !- Handle
  Connector Splitter 1,                   !- Name
  {edde99a9-1b43-45be-ae8d-009fb8eb8308}, !- Inlet Branch Name
  {12968cb9-1444-4d68-98c7-f6776e23ecad}, !- Outlet Branch Name 1
  {85f831cb-dd5e-4b00-8f32-7bbe730c132d}; !- Outlet Branch Name 2

OS:Connection,
  {9e12b676-0099-4c91-815a-9c964179897d}, !- Handle
  {55401474-03a5-4e9e-9ea2-4b289f8b3c6b}, !- Name
  {94a1cb9c-61e4-4bc7-a4d9-983149d296bc}, !- Source Object
  14,                                     !- Outlet Port
  {e4f18984-5156-411c-9f8c-c24afbed9446}, !- Target Object
  2;                                      !- Inlet Port

OS:Connection,
  {12968cb9-1444-4d68-98c7-f6776e23ecad}, !- Handle
  {51a24587-9235-42ea-a579-75867558ec5b}, !- Name
  {776c476d-4e7b-4863-9b23-27db90e15f52}, !- Source Object
  3,                                      !- Outlet Port
  {729286e1-b0f7-457d-88e6-ae925b54a542}, !- Target Object
  2;                                      !- Inlet Port

OS:Connection,
  {c3a23e1b-4079-4b27-baf4-4acef61d3c3a}, !- Handle
  {61cb5523-b3dc-4e37-ab48-d9fb7871be08}, !- Name
  {cdb4e131-629f-49ed-85e3-2f68cd33dabe}, !- Source Object
  3,                                      !- Outlet Port
  {94a1cb9c-61e4-4bc7-a4d9-983149d296bc}, !- Target Object
  15;                                     !- Inlet Port

OS:Node,
  {ae890d43-99fd-4c69-b97f-14d3d7f1d9ce}, !- Handle
  Node 6,                                 !- Name
  {1bf7f1a9-5bef-455e-8db2-3c36680bb9eb}, !- Inlet Port
  {7341c777-7dd1-4b47-9f01-581c7afb682f}; !- Outlet Port

OS:Node,
  {84a143a4-3268-4423-b020-72dfaf2caf15}, !- Handle
  Node 7,                                 !- Name
  {2e0efb7f-ec4e-4e0f-b582-9e10c68cdde8}, !- Inlet Port
  {7247366d-a0a1-424d-92c4-1981acb80c04}; !- Outlet Port

OS:Node,
  {c5286c5f-569d-4633-a4e8-88f3b4026d87}, !- Handle
  Node 8,                                 !- Name
  {c35db311-4456-43d7-bc6b-4b153dfb7b6f}, !- Inlet Port
  {bbaf6c2e-c1a9-4e92-aa3a-4a24271fabf9}; !- Outlet Port

OS:Connector:Mixer,
  {9dbbdc78-7981-4653-813e-ee812d4fcf75}, !- Handle
  Connector Mixer 2,                      !- Name
  {18195c9c-4973-4361-8822-26c6ec06ae64}, !- Outlet Branch Name
  {4db9597c-08d0-4821-822a-646024f57e20}, !- Inlet Branch Name 1
  {b2a4620d-3a5a-45c2-87df-a66e94902639}; !- Inlet Branch Name 2

OS:Connector:Splitter,
  {08af406a-5d75-4c59-b16e-fb909b58e0d3}, !- Handle
  Connector Splitter 2,                   !- Name
  {bcf3ed0f-60f7-44ea-a9fb-393060f5f554}, !- Inlet Branch Name
  {c35db311-4456-43d7-bc6b-4b153dfb7b6f}, !- Outlet Branch Name 1
  {8bfda79c-7dfd-49eb-825a-c3a2387b11fa}; !- Outlet Branch Name 2

OS:Connection,
  {1bf7f1a9-5bef-455e-8db2-3c36680bb9eb}, !- Handle
  {ef9a447c-c0db-4089-851d-d4472de562bc}, !- Name
  {94a1cb9c-61e4-4bc7-a4d9-983149d296bc}, !- Source Object
  17,                                     !- Outlet Port
  {ae890d43-99fd-4c69-b97f-14d3d7f1d9ce}, !- Target Object
  2;                                      !- Inlet Port

OS:Connection,
  {c35db311-4456-43d7-bc6b-4b153dfb7b6f}, !- Handle
  {0cccdcc0-da2d-469a-afb9-d8c46e78d1ba}, !- Name
  {08af406a-5d75-4c59-b16e-fb909b58e0d3}, !- Source Object
  3,                                      !- Outlet Port
  {c5286c5f-569d-4633-a4e8-88f3b4026d87}, !- Target Object
  2;                                      !- Inlet Port

OS:Connection,
  {7247366d-a0a1-424d-92c4-1981acb80c04}, !- Handle
  {10f73a3d-65d3-46ed-8e1c-7eedc85fa963}, !- Name
  {84a143a4-3268-4423-b020-72dfaf2caf15}, !- Source Object
  3,                                      !- Outlet Port
  {94a1cb9c-61e4-4bc7-a4d9-983149d296bc}, !- Target Object
  18;                                     !- Inlet Port

OS:Sizing:Plant,
  {2fdd9455-625d-4a40-944f-a6bd939c426d}, !- Handle
  {94a1cb9c-61e4-4bc7-a4d9-983149d296bc}, !- Plant or Condenser Loop Name
=======
  {405a7f41-ee9c-44b3-8c8b-84553a308217}, !- Demand Mixer Name
  {baecc120-a55a-4134-90f2-066989b60d56}, !- Demand Splitter Name
  {c8dbc0f5-a556-447b-8489-ccc2230e65a5}, !- Supply Mixer Name
  {ec920f7b-4825-4e7e-aaad-fcedae74c347}; !- Supply Splitter Name

OS:Node,
  {594f04a9-18c2-4aec-bab0-fc8e016dc6e3}, !- Handle
  Node 3,                                 !- Name
  {1aa8e6c5-64c2-486a-bc90-dd3059a3eb12}, !- Inlet Port
  {3f80e36a-87a8-4109-8024-58848cc24582}; !- Outlet Port

OS:Node,
  {43be8dd7-58ac-494d-819c-86e0ecc64954}, !- Handle
  Node 4,                                 !- Name
  {3e1d6536-36dc-4636-abba-406203919c6d}, !- Inlet Port
  {d2a1a305-b321-4e94-82aa-85f848869908}; !- Outlet Port

OS:Node,
  {afb7b624-829c-473c-bb08-88f93af5015e}, !- Handle
  Node 5,                                 !- Name
  {a71cacdd-d415-4776-b7bb-4471e803d91c}, !- Inlet Port
  {b9adb33d-8d13-42b2-9134-8ba31577c945}; !- Outlet Port

OS:Connector:Mixer,
  {c8dbc0f5-a556-447b-8489-ccc2230e65a5}, !- Handle
  Connector Mixer 1,                      !- Name
  {af9ddcaa-964e-4c91-a9a9-adb2a8fb58f9}, !- Outlet Branch Name
  {e94736e5-00dc-4398-b314-96f642a9d4ff}, !- Inlet Branch Name 1
  {dba83d2a-eb7e-4aca-82b1-4fbac422c4ae}; !- Inlet Branch Name 2

OS:Connector:Splitter,
  {ec920f7b-4825-4e7e-aaad-fcedae74c347}, !- Handle
  Connector Splitter 1,                   !- Name
  {8afb1e07-ada0-4fda-a4a4-224eeb3d4ad3}, !- Inlet Branch Name
  {a71cacdd-d415-4776-b7bb-4471e803d91c}, !- Outlet Branch Name 1
  {f8acd4b1-7fb4-4057-9f48-6930457d04d3}; !- Outlet Branch Name 2

OS:Connection,
  {1aa8e6c5-64c2-486a-bc90-dd3059a3eb12}, !- Handle
  {1350b4e7-2d5d-4035-811f-a9f698c203bf}, !- Name
  {f09bccc8-33db-45e6-b4d2-5b4c92541969}, !- Source Object
  14,                                     !- Outlet Port
  {594f04a9-18c2-4aec-bab0-fc8e016dc6e3}, !- Target Object
  2;                                      !- Inlet Port

OS:Connection,
  {a71cacdd-d415-4776-b7bb-4471e803d91c}, !- Handle
  {d786e93a-14fc-4849-b0c3-bc4e687c0e95}, !- Name
  {ec920f7b-4825-4e7e-aaad-fcedae74c347}, !- Source Object
  3,                                      !- Outlet Port
  {afb7b624-829c-473c-bb08-88f93af5015e}, !- Target Object
  2;                                      !- Inlet Port

OS:Connection,
  {d2a1a305-b321-4e94-82aa-85f848869908}, !- Handle
  {4a3a3bb0-2242-4e76-892c-5d83c27240e5}, !- Name
  {43be8dd7-58ac-494d-819c-86e0ecc64954}, !- Source Object
  3,                                      !- Outlet Port
  {f09bccc8-33db-45e6-b4d2-5b4c92541969}, !- Target Object
  15;                                     !- Inlet Port

OS:Node,
  {c8ab6113-9769-4040-a6f6-f70cc9231f3e}, !- Handle
  Node 6,                                 !- Name
  {d3b66ea9-8f2c-4f53-968a-0ea6f2b881c1}, !- Inlet Port
  {58b062a6-88be-45da-90b7-cc942fd54287}; !- Outlet Port

OS:Node,
  {edc905e5-46d5-4a26-a658-3b01f658004d}, !- Handle
  Node 7,                                 !- Name
  {32977671-d16c-4176-b136-a060fe539e5a}, !- Inlet Port
  {48822f44-92df-41f6-a142-11282b1455fb}; !- Outlet Port

OS:Node,
  {cb1b239c-b728-49c5-9bac-e1ac4ae29d81}, !- Handle
  Node 8,                                 !- Name
  {c9cd06d2-e5b3-482b-97f7-92d14df6155f}, !- Inlet Port
  {930f021b-48a5-4fd6-9967-7112e4940425}; !- Outlet Port

OS:Connector:Mixer,
  {405a7f41-ee9c-44b3-8c8b-84553a308217}, !- Handle
  Connector Mixer 2,                      !- Name
  {b4c2173e-4905-4682-b9fb-1ed63915a936}, !- Outlet Branch Name
  {ba397ac3-7bcd-4583-ad2d-2bb258c02be9}, !- Inlet Branch Name 1
  {ad9ba7f4-8d85-4bd7-bac7-fe113dc2d926}; !- Inlet Branch Name 2

OS:Connector:Splitter,
  {baecc120-a55a-4134-90f2-066989b60d56}, !- Handle
  Connector Splitter 2,                   !- Name
  {09045e59-937e-4a3e-8dbc-a37c2b2c0cbc}, !- Inlet Branch Name
  {c9cd06d2-e5b3-482b-97f7-92d14df6155f}, !- Outlet Branch Name 1
  {a483e0ab-606b-48ad-8c66-90e9a3942713}; !- Outlet Branch Name 2

OS:Connection,
  {d3b66ea9-8f2c-4f53-968a-0ea6f2b881c1}, !- Handle
  {704aba1d-8323-4695-8cb3-e3a90cee0749}, !- Name
  {f09bccc8-33db-45e6-b4d2-5b4c92541969}, !- Source Object
  17,                                     !- Outlet Port
  {c8ab6113-9769-4040-a6f6-f70cc9231f3e}, !- Target Object
  2;                                      !- Inlet Port

OS:Connection,
  {c9cd06d2-e5b3-482b-97f7-92d14df6155f}, !- Handle
  {c3da654e-0d9f-4a24-a168-4357a042882a}, !- Name
  {baecc120-a55a-4134-90f2-066989b60d56}, !- Source Object
  3,                                      !- Outlet Port
  {cb1b239c-b728-49c5-9bac-e1ac4ae29d81}, !- Target Object
  2;                                      !- Inlet Port

OS:Connection,
  {48822f44-92df-41f6-a142-11282b1455fb}, !- Handle
  {ee8af3bd-ba40-4e46-a6ed-0a227a8af875}, !- Name
  {edc905e5-46d5-4a26-a658-3b01f658004d}, !- Source Object
  3,                                      !- Outlet Port
  {f09bccc8-33db-45e6-b4d2-5b4c92541969}, !- Target Object
  18;                                     !- Inlet Port

OS:Sizing:Plant,
  {f20b36bc-cb3e-4307-a8cd-e84aed5cac39}, !- Handle
  {f09bccc8-33db-45e6-b4d2-5b4c92541969}, !- Plant or Condenser Loop Name
>>>>>>> 78927444
  Heating,                                !- Loop Type
  82.2222222222223,                       !- Design Loop Exit Temperature {C}
  11.1111111111111,                       !- Loop Design Temperature Difference {deltaC}
  NonCoincident,                          !- Sizing Option
  1,                                      !- Zone Timesteps in Averaging Window
  None;                                   !- Coincident Sizing Factor Mode

OS:AvailabilityManagerAssignmentList,
<<<<<<< HEAD
  {07cf818a-1915-4fa7-a76d-7112fb7881eb}, !- Handle
  Plant Loop 1 AvailabilityManagerAssignmentList; !- Name

OS:Schedule:Ruleset,
  {1300347d-eabd-4c93-8e5f-be02159538f1}, !- Handle
  Hot Water Loop Temp - 180F,             !- Name
  {7350e78c-497a-4491-8659-78d6a4722c0b}, !- Schedule Type Limits Name
  {26bb4469-9fac-42f2-9748-8fa4f0e3e409}; !- Default Day Schedule Name

OS:Schedule:Day,
  {26bb4469-9fac-42f2-9748-8fa4f0e3e409}, !- Handle
  Hot Water Loop Temp - 180F Default,     !- Name
  {7350e78c-497a-4491-8659-78d6a4722c0b}, !- Schedule Type Limits Name
=======
  {85a6a61f-4bdd-4182-a546-7132f801fecd}, !- Handle
  Plant Loop 1 AvailabilityManagerAssignmentList; !- Name

OS:Schedule:Ruleset,
  {07ae01a7-43b5-4f45-b28d-f10d1c6a45c9}, !- Handle
  Hot Water Loop Temp - 180F,             !- Name
  {cac25618-dc71-4d86-b710-ab3b44a2be41}, !- Schedule Type Limits Name
  {c99b1a52-749e-47ec-9448-ee7b2e5ec900}; !- Default Day Schedule Name

OS:Schedule:Day,
  {c99b1a52-749e-47ec-9448-ee7b2e5ec900}, !- Handle
  Hot Water Loop Temp - 180F Default,     !- Name
  {cac25618-dc71-4d86-b710-ab3b44a2be41}, !- Schedule Type Limits Name
>>>>>>> 78927444
  ,                                       !- Interpolate to Timestep
  24,                                     !- Hour 1
  0,                                      !- Minute 1
  82.2222222222223;                       !- Value Until Time 1

OS:ScheduleTypeLimits,
<<<<<<< HEAD
  {7350e78c-497a-4491-8659-78d6a4722c0b}, !- Handle
=======
  {cac25618-dc71-4d86-b710-ab3b44a2be41}, !- Handle
>>>>>>> 78927444
  Temperature,                            !- Name
  0,                                      !- Lower Limit Value
  100,                                    !- Upper Limit Value
  Continuous,                             !- Numeric Type
  Temperature;                            !- Unit Type

OS:SetpointManager:Scheduled,
<<<<<<< HEAD
  {35c7384a-f959-48a7-945c-6faae48e72c5}, !- Handle
  Hot Water Loop Setpoint Manager,        !- Name
  Temperature,                            !- Control Variable
  {1300347d-eabd-4c93-8e5f-be02159538f1}, !- Schedule Name
  {cdb4e131-629f-49ed-85e3-2f68cd33dabe}; !- Setpoint Node or NodeList Name

OS:Pump:VariableSpeed,
  {592ccbdc-28bf-4efb-a3a9-52548cb9f5a9}, !- Handle
  Central pump,                           !- Name
  {f58aed17-b7e2-4654-8aaa-60ba2d4c6c0e}, !- Inlet Node Name
  {375c4285-48ea-4597-a43c-a600ac87d9ea}, !- Outlet Node Name
=======
  {2b0b6e4f-10b0-4206-8e1b-cccc2025e38c}, !- Handle
  Hot Water Loop Setpoint Manager,        !- Name
  Temperature,                            !- Control Variable
  {07ae01a7-43b5-4f45-b28d-f10d1c6a45c9}, !- Schedule Name
  {43be8dd7-58ac-494d-819c-86e0ecc64954}; !- Setpoint Node or NodeList Name

OS:Pump:VariableSpeed,
  {96936ff4-4d11-46f1-8fb8-387efbf48170}, !- Handle
  Central pump,                           !- Name
  {3f80e36a-87a8-4109-8024-58848cc24582}, !- Inlet Node Name
  {cb2bdd44-3242-4fe0-bdfa-f072c11eeef5}, !- Outlet Node Name
>>>>>>> 78927444
  ,                                       !- Rated Flow Rate {m3/s}
  179344.0152,                            !- Rated Pump Head {Pa}
  ,                                       !- Rated Power Consumption {W}
  0.9,                                    !- Motor Efficiency
  ,                                       !- Fraction of Motor Inefficiencies to Fluid Stream
  ,                                       !- Coefficient 1 of the Part Load Performance Curve
  ,                                       !- Coefficient 2 of the Part Load Performance Curve
  ,                                       !- Coefficient 3 of the Part Load Performance Curve
  ,                                       !- Coefficient 4 of the Part Load Performance Curve
  ,                                       !- Minimum Flow Rate {m3/s}
  Intermittent,                           !- Pump Control Type
  ,                                       !- Pump Flow Rate Schedule Name
  ,                                       !- Pump Curve Name
  ,                                       !- Impeller Diameter {m}
  ,                                       !- VFD Control Type
  ,                                       !- Pump RPM Schedule Name
  ,                                       !- Minimum Pressure Schedule {Pa}
  ,                                       !- Maximum Pressure Schedule {Pa}
  ,                                       !- Minimum RPM Schedule {rev/min}
  ,                                       !- Maximum RPM Schedule {rev/min}
  ,                                       !- Zone Name
  0.5,                                    !- Skin Loss Radiative Fraction
  PowerPerFlowPerPressure,                !- Design Power Sizing Method
  348701.1,                               !- Design Electric Power per Unit Flow Rate {W/(m3/s)}
  1.282051282,                            !- Design Shaft Power per Unit Flow Rate per Unit Head {W-s/m3-Pa}
  0,                                      !- Design Minimum Flow Rate Fraction
  General;                                !- End-Use Subcategory

OS:Node,
<<<<<<< HEAD
  {fbc78a99-bd18-44ff-9d7d-95d158d265e7}, !- Handle
  Node 9,                                 !- Name
  {375c4285-48ea-4597-a43c-a600ac87d9ea}, !- Inlet Port
  {edde99a9-1b43-45be-ae8d-009fb8eb8308}; !- Outlet Port

OS:Connection,
  {f58aed17-b7e2-4654-8aaa-60ba2d4c6c0e}, !- Handle
  {38322ab4-2070-4461-9ef5-adaeddd8fab1}, !- Name
  {e4f18984-5156-411c-9f8c-c24afbed9446}, !- Source Object
  3,                                      !- Outlet Port
  {592ccbdc-28bf-4efb-a3a9-52548cb9f5a9}, !- Target Object
  2;                                      !- Inlet Port

OS:Connection,
  {375c4285-48ea-4597-a43c-a600ac87d9ea}, !- Handle
  {a89febe2-089f-4f04-b1ea-58f6ef3adf39}, !- Name
  {592ccbdc-28bf-4efb-a3a9-52548cb9f5a9}, !- Source Object
  3,                                      !- Outlet Port
  {fbc78a99-bd18-44ff-9d7d-95d158d265e7}, !- Target Object
  2;                                      !- Inlet Port

OS:Connection,
  {edde99a9-1b43-45be-ae8d-009fb8eb8308}, !- Handle
  {2852ad50-90a2-40e5-8428-57084780b53f}, !- Name
  {fbc78a99-bd18-44ff-9d7d-95d158d265e7}, !- Source Object
  3,                                      !- Outlet Port
  {776c476d-4e7b-4863-9b23-27db90e15f52}, !- Target Object
  2;                                      !- Inlet Port

OS:Boiler:HotWater,
  {ab3c0acf-3f63-4513-9388-6655eaf13712}, !- Handle
=======
  {df4421f9-d1d1-4fec-94d3-f0aa9431fb7d}, !- Handle
  Node 9,                                 !- Name
  {cb2bdd44-3242-4fe0-bdfa-f072c11eeef5}, !- Inlet Port
  {8afb1e07-ada0-4fda-a4a4-224eeb3d4ad3}; !- Outlet Port

OS:Connection,
  {3f80e36a-87a8-4109-8024-58848cc24582}, !- Handle
  {b340e9c5-1047-49a2-bd92-651b01c56a71}, !- Name
  {594f04a9-18c2-4aec-bab0-fc8e016dc6e3}, !- Source Object
  3,                                      !- Outlet Port
  {96936ff4-4d11-46f1-8fb8-387efbf48170}, !- Target Object
  2;                                      !- Inlet Port

OS:Connection,
  {cb2bdd44-3242-4fe0-bdfa-f072c11eeef5}, !- Handle
  {28248606-280b-4ca4-ae95-bbae74f8c2a9}, !- Name
  {96936ff4-4d11-46f1-8fb8-387efbf48170}, !- Source Object
  3,                                      !- Outlet Port
  {df4421f9-d1d1-4fec-94d3-f0aa9431fb7d}, !- Target Object
  2;                                      !- Inlet Port

OS:Connection,
  {8afb1e07-ada0-4fda-a4a4-224eeb3d4ad3}, !- Handle
  {54f821ef-35ed-4937-8bcd-96696cf7cc63}, !- Name
  {df4421f9-d1d1-4fec-94d3-f0aa9431fb7d}, !- Source Object
  3,                                      !- Outlet Port
  {ec920f7b-4825-4e7e-aaad-fcedae74c347}, !- Target Object
  2;                                      !- Inlet Port

OS:Boiler:HotWater,
  {34b65bbf-3dac-497b-8f4a-9e80686b016d}, !- Handle
>>>>>>> 78927444
  Boiler,                                 !- Name
  NaturalGas,                             !- Fuel Type
  ,                                       !- Nominal Capacity {W}
  0.78,                                   !- Nominal Thermal Efficiency
  LeavingBoiler,                          !- Efficiency Curve Temperature Evaluation Variable
  ,                                       !- Normalized Boiler Efficiency Curve Name
  82.2222222222223,                       !- Design Water Outlet Temperature {C}
  ,                                       !- Design Water Flow Rate {m3/s}
  0,                                      !- Minimum Part Load Ratio
  1.2,                                    !- Maximum Part Load Ratio
  1,                                      !- Optimum Part Load Ratio
<<<<<<< HEAD
  {3ee86f13-ce3c-4378-9e76-29dc2969948b}, !- Boiler Water Inlet Node Name
  {d416c1ea-9c7b-4c01-9d6d-cdadc2989370}, !- Boiler Water Outlet Node Name
=======
  {b9adb33d-8d13-42b2-9134-8ba31577c945}, !- Boiler Water Inlet Node Name
  {7cd1bf17-43d3-4e1a-b358-8fc62214a0ac}, !- Boiler Water Outlet Node Name
>>>>>>> 78927444
  95.0000000000001,                       !- Water Outlet Upper Temperature Limit {C}
  LeavingSetpointModulated,               !- Boiler Flow Mode
  0,                                      !- Parasitic Electric Load {W}
  1,                                      !- Sizing Factor
  General;                                !- End-Use Subcategory

OS:Node,
<<<<<<< HEAD
  {e6848f30-3c83-4187-8143-556d801cb59a}, !- Handle
  Node 10,                                !- Name
  {d416c1ea-9c7b-4c01-9d6d-cdadc2989370}, !- Inlet Port
  {bb533b77-2c7b-4926-9d0c-d3b06b79be88}; !- Outlet Port

OS:Connection,
  {3ee86f13-ce3c-4378-9e76-29dc2969948b}, !- Handle
  {d45ff97f-fc26-4333-a6b9-206843cf471f}, !- Name
  {729286e1-b0f7-457d-88e6-ae925b54a542}, !- Source Object
  3,                                      !- Outlet Port
  {ab3c0acf-3f63-4513-9388-6655eaf13712}, !- Target Object
  12;                                     !- Inlet Port

OS:Connection,
  {d416c1ea-9c7b-4c01-9d6d-cdadc2989370}, !- Handle
  {d2aff61f-4bb2-45a3-aa5e-dcb0aec4c312}, !- Name
  {ab3c0acf-3f63-4513-9388-6655eaf13712}, !- Source Object
  13,                                     !- Outlet Port
  {e6848f30-3c83-4187-8143-556d801cb59a}, !- Target Object
  2;                                      !- Inlet Port

OS:Connection,
  {bb533b77-2c7b-4926-9d0c-d3b06b79be88}, !- Handle
  {0859c2d9-5615-4d6f-8906-da9a0ed60d68}, !- Name
  {e6848f30-3c83-4187-8143-556d801cb59a}, !- Source Object
  3,                                      !- Outlet Port
  {267b735d-9313-4887-9c01-9fc15b95a97c}, !- Target Object
  3;                                      !- Inlet Port

OS:Pipe:Adiabatic,
  {5d1c46a5-e10c-46a5-96f0-5705e8b6537f}, !- Handle
  Hot Water Loop Supply Equipment Bypass, !- Name
  {98055cd7-e577-43bf-8ad4-90d0a34a4c73}, !- Inlet Node Name
  {8457a337-31ed-4981-acb3-63cbe4a75e03}; !- Outlet Node Name

OS:Node,
  {53b5f3ff-a069-46ab-839c-1f7305cf85bf}, !- Handle
  Node 11,                                !- Name
  {85f831cb-dd5e-4b00-8f32-7bbe730c132d}, !- Inlet Port
  {98055cd7-e577-43bf-8ad4-90d0a34a4c73}; !- Outlet Port

OS:Connection,
  {85f831cb-dd5e-4b00-8f32-7bbe730c132d}, !- Handle
  {d50536e8-495d-4893-9fda-d50b251d6572}, !- Name
  {776c476d-4e7b-4863-9b23-27db90e15f52}, !- Source Object
  4,                                      !- Outlet Port
  {53b5f3ff-a069-46ab-839c-1f7305cf85bf}, !- Target Object
  2;                                      !- Inlet Port

OS:Node,
  {1ac28798-8076-467f-845d-12e8ad6643d1}, !- Handle
  Node 12,                                !- Name
  {8457a337-31ed-4981-acb3-63cbe4a75e03}, !- Inlet Port
  {397a00b8-8449-404d-856b-93636d1c658a}; !- Outlet Port

OS:Connection,
  {98055cd7-e577-43bf-8ad4-90d0a34a4c73}, !- Handle
  {91847df1-5879-4547-973d-f63ab75d7b17}, !- Name
  {53b5f3ff-a069-46ab-839c-1f7305cf85bf}, !- Source Object
  3,                                      !- Outlet Port
  {5d1c46a5-e10c-46a5-96f0-5705e8b6537f}, !- Target Object
  2;                                      !- Inlet Port

OS:Connection,
  {8457a337-31ed-4981-acb3-63cbe4a75e03}, !- Handle
  {053c5694-a52d-4403-a801-4e628677da7a}, !- Name
  {5d1c46a5-e10c-46a5-96f0-5705e8b6537f}, !- Source Object
  3,                                      !- Outlet Port
  {1ac28798-8076-467f-845d-12e8ad6643d1}, !- Target Object
  2;                                      !- Inlet Port

OS:Connection,
  {397a00b8-8449-404d-856b-93636d1c658a}, !- Handle
  {c0ae5f99-492c-4788-93a3-c5f721060d3b}, !- Name
  {1ac28798-8076-467f-845d-12e8ad6643d1}, !- Source Object
  3,                                      !- Outlet Port
  {267b735d-9313-4887-9c01-9fc15b95a97c}, !- Target Object
  4;                                      !- Inlet Port

OS:Pipe:Adiabatic,
  {43081c96-5f59-4e72-8aa2-d2c1ce98c9e6}, !- Handle
  Hot Water Loop Coil Bypass,             !- Name
  {bbaf6c2e-c1a9-4e92-aa3a-4a24271fabf9}, !- Inlet Node Name
  {738a924b-8ec9-43bf-81f3-0e4b6b405ece}; !- Outlet Node Name

OS:Node,
  {374a370d-e952-400e-97cd-0c0ff2e3be89}, !- Handle
  Node 13,                                !- Name
  {738a924b-8ec9-43bf-81f3-0e4b6b405ece}, !- Inlet Port
  {4db9597c-08d0-4821-822a-646024f57e20}; !- Outlet Port

OS:Connection,
  {bbaf6c2e-c1a9-4e92-aa3a-4a24271fabf9}, !- Handle
  {8c2d09ab-7f4a-4c68-beb5-e9fab30c1198}, !- Name
  {c5286c5f-569d-4633-a4e8-88f3b4026d87}, !- Source Object
  3,                                      !- Outlet Port
  {43081c96-5f59-4e72-8aa2-d2c1ce98c9e6}, !- Target Object
  2;                                      !- Inlet Port

OS:Connection,
  {738a924b-8ec9-43bf-81f3-0e4b6b405ece}, !- Handle
  {af949aa2-7303-456e-8a5d-f63fea9d0250}, !- Name
  {43081c96-5f59-4e72-8aa2-d2c1ce98c9e6}, !- Source Object
  3,                                      !- Outlet Port
  {374a370d-e952-400e-97cd-0c0ff2e3be89}, !- Target Object
  2;                                      !- Inlet Port

OS:Connection,
  {4db9597c-08d0-4821-822a-646024f57e20}, !- Handle
  {33238965-9c16-4315-8bc0-fbe19a119de6}, !- Name
  {374a370d-e952-400e-97cd-0c0ff2e3be89}, !- Source Object
  3,                                      !- Outlet Port
  {9dbbdc78-7981-4653-813e-ee812d4fcf75}, !- Target Object
  3;                                      !- Inlet Port

OS:Pipe:Adiabatic,
  {b4acfc82-2ac9-466e-b8ca-14e80088a6bc}, !- Handle
  Hot Water Loop Supply Outlet,           !- Name
  {47da5c40-eef5-4c20-a157-e3b174e60efa}, !- Inlet Node Name
  {313f172f-2840-4311-92a5-5b818b3589e7}; !- Outlet Node Name

OS:Node,
  {50a5ca9f-3caf-47f5-a5c6-a33a8fc7b161}, !- Handle
  Node 14,                                !- Name
  {945c002f-46e3-490b-9b55-6a211a981a4c}, !- Inlet Port
  {47da5c40-eef5-4c20-a157-e3b174e60efa}; !- Outlet Port

OS:Connection,
  {945c002f-46e3-490b-9b55-6a211a981a4c}, !- Handle
  {f23bdaf4-abcb-48b1-956a-e074a3be539e}, !- Name
  {267b735d-9313-4887-9c01-9fc15b95a97c}, !- Source Object
  2,                                      !- Outlet Port
  {50a5ca9f-3caf-47f5-a5c6-a33a8fc7b161}, !- Target Object
  2;                                      !- Inlet Port

OS:Connection,
  {47da5c40-eef5-4c20-a157-e3b174e60efa}, !- Handle
  {d61928c5-f355-4686-91a2-4bf8fc716ae4}, !- Name
  {50a5ca9f-3caf-47f5-a5c6-a33a8fc7b161}, !- Source Object
  3,                                      !- Outlet Port
  {b4acfc82-2ac9-466e-b8ca-14e80088a6bc}, !- Target Object
  2;                                      !- Inlet Port

OS:Connection,
  {313f172f-2840-4311-92a5-5b818b3589e7}, !- Handle
  {5ca534a3-12bc-4e09-aeb0-4966c7f78893}, !- Name
  {b4acfc82-2ac9-466e-b8ca-14e80088a6bc}, !- Source Object
  3,                                      !- Outlet Port
  {cdb4e131-629f-49ed-85e3-2f68cd33dabe}, !- Target Object
  2;                                      !- Inlet Port

OS:Pipe:Adiabatic,
  {fcd82969-862d-4f66-9aae-4fd3c997a0c2}, !- Handle
  Hot Water Loop Demand Inlet,            !- Name
  {7341c777-7dd1-4b47-9f01-581c7afb682f}, !- Inlet Node Name
  {a9f72fc9-4797-4e7f-8778-daf72209304e}; !- Outlet Node Name

OS:Node,
  {16267c65-cc9d-4f8a-80e9-37e106bea5ad}, !- Handle
  Node 15,                                !- Name
  {a9f72fc9-4797-4e7f-8778-daf72209304e}, !- Inlet Port
  {bcf3ed0f-60f7-44ea-a9fb-393060f5f554}; !- Outlet Port

OS:Connection,
  {7341c777-7dd1-4b47-9f01-581c7afb682f}, !- Handle
  {ee9055df-1b40-4985-b6e3-4102e9070fc4}, !- Name
  {ae890d43-99fd-4c69-b97f-14d3d7f1d9ce}, !- Source Object
  3,                                      !- Outlet Port
  {fcd82969-862d-4f66-9aae-4fd3c997a0c2}, !- Target Object
  2;                                      !- Inlet Port

OS:Connection,
  {a9f72fc9-4797-4e7f-8778-daf72209304e}, !- Handle
  {d6ce059b-0f6d-466b-857e-62f650da0749}, !- Name
  {fcd82969-862d-4f66-9aae-4fd3c997a0c2}, !- Source Object
  3,                                      !- Outlet Port
  {16267c65-cc9d-4f8a-80e9-37e106bea5ad}, !- Target Object
  2;                                      !- Inlet Port

OS:Connection,
  {bcf3ed0f-60f7-44ea-a9fb-393060f5f554}, !- Handle
  {d3ee3326-688d-4d52-859a-a1a55045ca1d}, !- Name
  {16267c65-cc9d-4f8a-80e9-37e106bea5ad}, !- Source Object
  3,                                      !- Outlet Port
  {08af406a-5d75-4c59-b16e-fb909b58e0d3}, !- Target Object
  2;                                      !- Inlet Port

OS:Pipe:Adiabatic,
  {3ab17a6e-22cb-40bf-af30-d42a31c8b6c0}, !- Handle
  Hot Water Loop Demand Outlet,           !- Name
  {0538ba89-c2c6-4e56-a83c-602fecf05e44}, !- Inlet Node Name
  {2e0efb7f-ec4e-4e0f-b582-9e10c68cdde8}; !- Outlet Node Name

OS:Node,
  {37af1aa0-f27d-419b-bdb1-b12111834c35}, !- Handle
  Node 16,                                !- Name
  {18195c9c-4973-4361-8822-26c6ec06ae64}, !- Inlet Port
  {0538ba89-c2c6-4e56-a83c-602fecf05e44}; !- Outlet Port

OS:Connection,
  {18195c9c-4973-4361-8822-26c6ec06ae64}, !- Handle
  {1af20cd0-5622-4bc8-a1a6-8f2e1d1e4b11}, !- Name
  {9dbbdc78-7981-4653-813e-ee812d4fcf75}, !- Source Object
  2,                                      !- Outlet Port
  {37af1aa0-f27d-419b-bdb1-b12111834c35}, !- Target Object
  2;                                      !- Inlet Port

OS:Connection,
  {0538ba89-c2c6-4e56-a83c-602fecf05e44}, !- Handle
  {ce190717-a562-4631-bb96-3ed96e77bde4}, !- Name
  {37af1aa0-f27d-419b-bdb1-b12111834c35}, !- Source Object
  3,                                      !- Outlet Port
  {3ab17a6e-22cb-40bf-af30-d42a31c8b6c0}, !- Target Object
  2;                                      !- Inlet Port

OS:Connection,
  {2e0efb7f-ec4e-4e0f-b582-9e10c68cdde8}, !- Handle
  {4b111b72-16f5-40fa-93c0-82370e3c13ac}, !- Name
  {3ab17a6e-22cb-40bf-af30-d42a31c8b6c0}, !- Source Object
  3,                                      !- Outlet Port
  {84a143a4-3268-4423-b020-72dfaf2caf15}, !- Target Object
  2;                                      !- Inlet Port

OS:Coil:Heating:Water:Baseboard,
  {020346c5-94df-4e62-bafe-455fa9a22a30}, !- Handle
=======
  {8e21fc18-8a1a-4568-9b9d-1ce1a92f38f4}, !- Handle
  Node 10,                                !- Name
  {7cd1bf17-43d3-4e1a-b358-8fc62214a0ac}, !- Inlet Port
  {e94736e5-00dc-4398-b314-96f642a9d4ff}; !- Outlet Port

OS:Connection,
  {b9adb33d-8d13-42b2-9134-8ba31577c945}, !- Handle
  {00e67404-38e3-4653-a1a8-b2561af6a3c2}, !- Name
  {afb7b624-829c-473c-bb08-88f93af5015e}, !- Source Object
  3,                                      !- Outlet Port
  {34b65bbf-3dac-497b-8f4a-9e80686b016d}, !- Target Object
  12;                                     !- Inlet Port

OS:Connection,
  {7cd1bf17-43d3-4e1a-b358-8fc62214a0ac}, !- Handle
  {05372333-aa05-4bac-9f0e-107d21a8e8e6}, !- Name
  {34b65bbf-3dac-497b-8f4a-9e80686b016d}, !- Source Object
  13,                                     !- Outlet Port
  {8e21fc18-8a1a-4568-9b9d-1ce1a92f38f4}, !- Target Object
  2;                                      !- Inlet Port

OS:Connection,
  {e94736e5-00dc-4398-b314-96f642a9d4ff}, !- Handle
  {4ec79257-d6aa-494d-8b27-5e6fb5a41ed8}, !- Name
  {8e21fc18-8a1a-4568-9b9d-1ce1a92f38f4}, !- Source Object
  3,                                      !- Outlet Port
  {c8dbc0f5-a556-447b-8489-ccc2230e65a5}, !- Target Object
  3;                                      !- Inlet Port

OS:Pipe:Adiabatic,
  {a0f0f9b3-3df7-4a5d-afaa-f79bbf1d0c8a}, !- Handle
  Hot Water Loop Supply Equipment Bypass, !- Name
  {c2fa1223-ed50-4df3-95b0-0853a18f4d17}, !- Inlet Node Name
  {8046440e-5c38-4974-b9f6-cb3276d9f380}; !- Outlet Node Name

OS:Node,
  {f17f2233-e677-456c-ac86-0fe0aa5a5192}, !- Handle
  Node 11,                                !- Name
  {f8acd4b1-7fb4-4057-9f48-6930457d04d3}, !- Inlet Port
  {c2fa1223-ed50-4df3-95b0-0853a18f4d17}; !- Outlet Port

OS:Connection,
  {f8acd4b1-7fb4-4057-9f48-6930457d04d3}, !- Handle
  {1c2622c2-1368-4889-a7f4-31f5b7a64d98}, !- Name
  {ec920f7b-4825-4e7e-aaad-fcedae74c347}, !- Source Object
  4,                                      !- Outlet Port
  {f17f2233-e677-456c-ac86-0fe0aa5a5192}, !- Target Object
  2;                                      !- Inlet Port

OS:Node,
  {f912690b-651b-475c-9549-f36393b66733}, !- Handle
  Node 12,                                !- Name
  {8046440e-5c38-4974-b9f6-cb3276d9f380}, !- Inlet Port
  {dba83d2a-eb7e-4aca-82b1-4fbac422c4ae}; !- Outlet Port

OS:Connection,
  {c2fa1223-ed50-4df3-95b0-0853a18f4d17}, !- Handle
  {4492030e-cb5d-4b07-bafd-fb9c7afa718c}, !- Name
  {f17f2233-e677-456c-ac86-0fe0aa5a5192}, !- Source Object
  3,                                      !- Outlet Port
  {a0f0f9b3-3df7-4a5d-afaa-f79bbf1d0c8a}, !- Target Object
  2;                                      !- Inlet Port

OS:Connection,
  {8046440e-5c38-4974-b9f6-cb3276d9f380}, !- Handle
  {2e1e2348-e710-4641-a32d-87fd6d8bb852}, !- Name
  {a0f0f9b3-3df7-4a5d-afaa-f79bbf1d0c8a}, !- Source Object
  3,                                      !- Outlet Port
  {f912690b-651b-475c-9549-f36393b66733}, !- Target Object
  2;                                      !- Inlet Port

OS:Connection,
  {dba83d2a-eb7e-4aca-82b1-4fbac422c4ae}, !- Handle
  {b8f778fb-89ed-4eaf-bda3-6d0e0dcb7341}, !- Name
  {f912690b-651b-475c-9549-f36393b66733}, !- Source Object
  3,                                      !- Outlet Port
  {c8dbc0f5-a556-447b-8489-ccc2230e65a5}, !- Target Object
  4;                                      !- Inlet Port

OS:Pipe:Adiabatic,
  {dbcb2128-5f0e-4463-ad1f-d3c8481dd514}, !- Handle
  Hot Water Loop Coil Bypass,             !- Name
  {930f021b-48a5-4fd6-9967-7112e4940425}, !- Inlet Node Name
  {b9f46ef5-6251-4bcc-829c-49636b96feb0}; !- Outlet Node Name

OS:Node,
  {78f6887a-46d5-4fa3-a0f3-d0d1d897948c}, !- Handle
  Node 13,                                !- Name
  {b9f46ef5-6251-4bcc-829c-49636b96feb0}, !- Inlet Port
  {ba397ac3-7bcd-4583-ad2d-2bb258c02be9}; !- Outlet Port

OS:Connection,
  {930f021b-48a5-4fd6-9967-7112e4940425}, !- Handle
  {1b4e7c36-16d3-464c-881a-c84414fe28fc}, !- Name
  {cb1b239c-b728-49c5-9bac-e1ac4ae29d81}, !- Source Object
  3,                                      !- Outlet Port
  {dbcb2128-5f0e-4463-ad1f-d3c8481dd514}, !- Target Object
  2;                                      !- Inlet Port

OS:Connection,
  {b9f46ef5-6251-4bcc-829c-49636b96feb0}, !- Handle
  {c37dbc72-b657-4696-8eae-8c495367ca0c}, !- Name
  {dbcb2128-5f0e-4463-ad1f-d3c8481dd514}, !- Source Object
  3,                                      !- Outlet Port
  {78f6887a-46d5-4fa3-a0f3-d0d1d897948c}, !- Target Object
  2;                                      !- Inlet Port

OS:Connection,
  {ba397ac3-7bcd-4583-ad2d-2bb258c02be9}, !- Handle
  {8eb67fb9-842d-479e-8141-65a1e5c570b8}, !- Name
  {78f6887a-46d5-4fa3-a0f3-d0d1d897948c}, !- Source Object
  3,                                      !- Outlet Port
  {405a7f41-ee9c-44b3-8c8b-84553a308217}, !- Target Object
  3;                                      !- Inlet Port

OS:Pipe:Adiabatic,
  {968f1cf6-8f1a-4f30-b8fc-6542a439f861}, !- Handle
  Hot Water Loop Supply Outlet,           !- Name
  {3b575709-c132-4ccb-9503-58a7ff91447c}, !- Inlet Node Name
  {3e1d6536-36dc-4636-abba-406203919c6d}; !- Outlet Node Name

OS:Node,
  {08c6bcd3-b586-428d-b14a-b9ceda34847f}, !- Handle
  Node 14,                                !- Name
  {af9ddcaa-964e-4c91-a9a9-adb2a8fb58f9}, !- Inlet Port
  {3b575709-c132-4ccb-9503-58a7ff91447c}; !- Outlet Port

OS:Connection,
  {af9ddcaa-964e-4c91-a9a9-adb2a8fb58f9}, !- Handle
  {4909313d-58c3-4b4c-be69-24c1f1f9db84}, !- Name
  {c8dbc0f5-a556-447b-8489-ccc2230e65a5}, !- Source Object
  2,                                      !- Outlet Port
  {08c6bcd3-b586-428d-b14a-b9ceda34847f}, !- Target Object
  2;                                      !- Inlet Port

OS:Connection,
  {3b575709-c132-4ccb-9503-58a7ff91447c}, !- Handle
  {f3738ede-340d-45c8-aecf-0733923aa31b}, !- Name
  {08c6bcd3-b586-428d-b14a-b9ceda34847f}, !- Source Object
  3,                                      !- Outlet Port
  {968f1cf6-8f1a-4f30-b8fc-6542a439f861}, !- Target Object
  2;                                      !- Inlet Port

OS:Connection,
  {3e1d6536-36dc-4636-abba-406203919c6d}, !- Handle
  {301ecfdd-a513-4fd6-9888-b71e99378d8a}, !- Name
  {968f1cf6-8f1a-4f30-b8fc-6542a439f861}, !- Source Object
  3,                                      !- Outlet Port
  {43be8dd7-58ac-494d-819c-86e0ecc64954}, !- Target Object
  2;                                      !- Inlet Port

OS:Pipe:Adiabatic,
  {c0c7cd01-62fa-430d-831b-c2a1b27e5487}, !- Handle
  Hot Water Loop Demand Inlet,            !- Name
  {58b062a6-88be-45da-90b7-cc942fd54287}, !- Inlet Node Name
  {64e2cb7e-6750-486d-a07a-a32ce06bf1fa}; !- Outlet Node Name

OS:Node,
  {dfce5a4c-ebfd-4b90-91a0-e78118af23a3}, !- Handle
  Node 15,                                !- Name
  {64e2cb7e-6750-486d-a07a-a32ce06bf1fa}, !- Inlet Port
  {09045e59-937e-4a3e-8dbc-a37c2b2c0cbc}; !- Outlet Port

OS:Connection,
  {58b062a6-88be-45da-90b7-cc942fd54287}, !- Handle
  {39494b53-ea70-4d05-b9ab-8742208c17d1}, !- Name
  {c8ab6113-9769-4040-a6f6-f70cc9231f3e}, !- Source Object
  3,                                      !- Outlet Port
  {c0c7cd01-62fa-430d-831b-c2a1b27e5487}, !- Target Object
  2;                                      !- Inlet Port

OS:Connection,
  {64e2cb7e-6750-486d-a07a-a32ce06bf1fa}, !- Handle
  {221b20a3-9b88-4822-a1e9-86c07c66e875}, !- Name
  {c0c7cd01-62fa-430d-831b-c2a1b27e5487}, !- Source Object
  3,                                      !- Outlet Port
  {dfce5a4c-ebfd-4b90-91a0-e78118af23a3}, !- Target Object
  2;                                      !- Inlet Port

OS:Connection,
  {09045e59-937e-4a3e-8dbc-a37c2b2c0cbc}, !- Handle
  {3d0e3302-08fb-43f1-bda6-6f0dd5469a43}, !- Name
  {dfce5a4c-ebfd-4b90-91a0-e78118af23a3}, !- Source Object
  3,                                      !- Outlet Port
  {baecc120-a55a-4134-90f2-066989b60d56}, !- Target Object
  2;                                      !- Inlet Port

OS:Pipe:Adiabatic,
  {d5211d7e-420c-4e4d-94db-08b1cd8a0934}, !- Handle
  Hot Water Loop Demand Outlet,           !- Name
  {eb4a83c1-b5d4-4f72-b9e3-dc021784379d}, !- Inlet Node Name
  {32977671-d16c-4176-b136-a060fe539e5a}; !- Outlet Node Name

OS:Node,
  {8f8f4e4c-eeb3-41a8-ac18-431d8833ffb9}, !- Handle
  Node 16,                                !- Name
  {b4c2173e-4905-4682-b9fb-1ed63915a936}, !- Inlet Port
  {eb4a83c1-b5d4-4f72-b9e3-dc021784379d}; !- Outlet Port

OS:Connection,
  {b4c2173e-4905-4682-b9fb-1ed63915a936}, !- Handle
  {d035c469-02b1-4306-bb2a-b457e354a830}, !- Name
  {405a7f41-ee9c-44b3-8c8b-84553a308217}, !- Source Object
  2,                                      !- Outlet Port
  {8f8f4e4c-eeb3-41a8-ac18-431d8833ffb9}, !- Target Object
  2;                                      !- Inlet Port

OS:Connection,
  {eb4a83c1-b5d4-4f72-b9e3-dc021784379d}, !- Handle
  {d5312ef8-1945-4eb6-8096-ac117b14c2d9}, !- Name
  {8f8f4e4c-eeb3-41a8-ac18-431d8833ffb9}, !- Source Object
  3,                                      !- Outlet Port
  {d5211d7e-420c-4e4d-94db-08b1cd8a0934}, !- Target Object
  2;                                      !- Inlet Port

OS:Connection,
  {32977671-d16c-4176-b136-a060fe539e5a}, !- Handle
  {5fbc2722-4dc5-437e-ad92-e6a91faafc8a}, !- Name
  {d5211d7e-420c-4e4d-94db-08b1cd8a0934}, !- Source Object
  3,                                      !- Outlet Port
  {edc905e5-46d5-4a26-a658-3b01f658004d}, !- Target Object
  2;                                      !- Inlet Port

OS:Coil:Heating:Water:Baseboard,
  {d390dde4-970c-47a3-8493-d9d39aafc8a2}, !- Handle
>>>>>>> 78927444
  living zone Hydronic Baseboard Coil,    !- Name
  HeatingDesignCapacity,                  !- Heating Design Capacity Method
  autosize,                               !- Heating Design Capacity {W}
  0,                                      !- Heating Design Capacity Per Floor Area {W/m2}
  0.8,                                    !- Fraction of Autosized Heating Design Capacity
  ,                                       !- U-Factor Times Area Value {W/K}
  ,                                       !- Maximum Water Flow Rate {m3/s}
  ,                                       !- Convergence Tolerance
<<<<<<< HEAD
  {7e41cd3f-99b4-4cfc-b294-94590e9eec9c}, !- Water Inlet Node Name
  {23d33787-9373-4ac3-90dc-129731f6a86b}; !- Water Outlet Node Name

OS:Node,
  {d03f9596-bf40-4fae-88c4-12e74a36e514}, !- Handle
  Node 17,                                !- Name
  {8bfda79c-7dfd-49eb-825a-c3a2387b11fa}, !- Inlet Port
  {7e41cd3f-99b4-4cfc-b294-94590e9eec9c}; !- Outlet Port

OS:Connection,
  {8bfda79c-7dfd-49eb-825a-c3a2387b11fa}, !- Handle
  {192e5b9e-f36b-4063-a239-c6032f91ae74}, !- Name
  {08af406a-5d75-4c59-b16e-fb909b58e0d3}, !- Source Object
  4,                                      !- Outlet Port
  {d03f9596-bf40-4fae-88c4-12e74a36e514}, !- Target Object
  2;                                      !- Inlet Port

OS:Node,
  {69310b8b-572d-46c5-b5c6-07dca7b52f8a}, !- Handle
  Node 18,                                !- Name
  {23d33787-9373-4ac3-90dc-129731f6a86b}, !- Inlet Port
  {b2a4620d-3a5a-45c2-87df-a66e94902639}; !- Outlet Port

OS:Connection,
  {7e41cd3f-99b4-4cfc-b294-94590e9eec9c}, !- Handle
  {1aaff720-375b-420a-b343-9588164b2761}, !- Name
  {d03f9596-bf40-4fae-88c4-12e74a36e514}, !- Source Object
  3,                                      !- Outlet Port
  {020346c5-94df-4e62-bafe-455fa9a22a30}, !- Target Object
  9;                                      !- Inlet Port

OS:Connection,
  {23d33787-9373-4ac3-90dc-129731f6a86b}, !- Handle
  {28424875-b432-4191-88b2-00e98c2446d4}, !- Name
  {020346c5-94df-4e62-bafe-455fa9a22a30}, !- Source Object
  10,                                     !- Outlet Port
  {69310b8b-572d-46c5-b5c6-07dca7b52f8a}, !- Target Object
  2;                                      !- Inlet Port

OS:Connection,
  {b2a4620d-3a5a-45c2-87df-a66e94902639}, !- Handle
  {448f78da-0300-4173-b12e-da77a69aa6e6}, !- Name
  {69310b8b-572d-46c5-b5c6-07dca7b52f8a}, !- Source Object
  3,                                      !- Outlet Port
  {9dbbdc78-7981-4653-813e-ee812d4fcf75}, !- Target Object
  4;                                      !- Inlet Port

OS:Schedule:Constant,
  {f929c9c3-56b2-41f6-ac85-e9965a460d0b}, !- Handle
  Always On Discrete,                     !- Name
  {712118e9-688c-449e-97d3-b7c60298dd8e}, !- Schedule Type Limits Name
  1;                                      !- Value

OS:ScheduleTypeLimits,
  {712118e9-688c-449e-97d3-b7c60298dd8e}, !- Handle
=======
  {428ce830-3fd9-490c-b8c7-7db16a11bcbc}, !- Water Inlet Node Name
  {3977a262-a778-4f6a-9f19-f2e346715ce7}; !- Water Outlet Node Name

OS:Node,
  {6e2ee154-cb37-4f6b-aaa4-58902b7908c9}, !- Handle
  Node 17,                                !- Name
  {a483e0ab-606b-48ad-8c66-90e9a3942713}, !- Inlet Port
  {428ce830-3fd9-490c-b8c7-7db16a11bcbc}; !- Outlet Port

OS:Connection,
  {a483e0ab-606b-48ad-8c66-90e9a3942713}, !- Handle
  {2a6e8d6d-737a-4acd-8ea6-214d12ddf9d3}, !- Name
  {baecc120-a55a-4134-90f2-066989b60d56}, !- Source Object
  4,                                      !- Outlet Port
  {6e2ee154-cb37-4f6b-aaa4-58902b7908c9}, !- Target Object
  2;                                      !- Inlet Port

OS:Node,
  {ce049b9d-1c52-46c2-9c48-35510a024c98}, !- Handle
  Node 18,                                !- Name
  {3977a262-a778-4f6a-9f19-f2e346715ce7}, !- Inlet Port
  {ad9ba7f4-8d85-4bd7-bac7-fe113dc2d926}; !- Outlet Port

OS:Connection,
  {428ce830-3fd9-490c-b8c7-7db16a11bcbc}, !- Handle
  {375d7224-85be-4250-b3d9-5af34ea3feaf}, !- Name
  {6e2ee154-cb37-4f6b-aaa4-58902b7908c9}, !- Source Object
  3,                                      !- Outlet Port
  {d390dde4-970c-47a3-8493-d9d39aafc8a2}, !- Target Object
  9;                                      !- Inlet Port

OS:Connection,
  {3977a262-a778-4f6a-9f19-f2e346715ce7}, !- Handle
  {7135d950-72ba-4f04-990c-5df1db0b7572}, !- Name
  {d390dde4-970c-47a3-8493-d9d39aafc8a2}, !- Source Object
  10,                                     !- Outlet Port
  {ce049b9d-1c52-46c2-9c48-35510a024c98}, !- Target Object
  2;                                      !- Inlet Port

OS:Connection,
  {ad9ba7f4-8d85-4bd7-bac7-fe113dc2d926}, !- Handle
  {6cba8843-ffa0-46a6-a2a7-52d2f55e159d}, !- Name
  {ce049b9d-1c52-46c2-9c48-35510a024c98}, !- Source Object
  3,                                      !- Outlet Port
  {405a7f41-ee9c-44b3-8c8b-84553a308217}, !- Target Object
  4;                                      !- Inlet Port

OS:Schedule:Constant,
  {c1698f34-f1a5-4d34-94d9-3834e8231077}, !- Handle
  Always On Discrete,                     !- Name
  {d3c0203a-23c6-4cd5-a440-faf9680c5857}, !- Schedule Type Limits Name
  1;                                      !- Value

OS:ScheduleTypeLimits,
  {d3c0203a-23c6-4cd5-a440-faf9680c5857}, !- Handle
>>>>>>> 78927444
  OnOff,                                  !- Name
  0,                                      !- Lower Limit Value
  1,                                      !- Upper Limit Value
  Discrete,                               !- Numeric Type
  Availability;                           !- Unit Type

OS:ZoneHVAC:Baseboard:Convective:Water,
<<<<<<< HEAD
  {25e6c6fc-35dc-4204-8d8f-4f70a691f67c}, !- Handle
  living zone Hydronic Baseboard,         !- Name
  {f929c9c3-56b2-41f6-ac85-e9965a460d0b}, !- Availability Schedule Name
  {020346c5-94df-4e62-bafe-455fa9a22a30}; !- Heating Coil Name

OS:AdditionalProperties,
  {75dd4da8-f73a-4559-bd65-801ea5c63824}, !- Handle
  {25e6c6fc-35dc-4204-8d8f-4f70a691f67c}, !- Object Name
=======
  {452ac69e-ed68-4d7b-8c9b-cdda12512a04}, !- Handle
  living zone Hydronic Baseboard,         !- Name
  {c1698f34-f1a5-4d34-94d9-3834e8231077}, !- Availability Schedule Name
  {d390dde4-970c-47a3-8493-d9d39aafc8a2}; !- Heating Coil Name

OS:AdditionalProperties,
  {a8e4ec8c-07bc-4d61-b8d3-782ed39e7532}, !- Handle
  {452ac69e-ed68-4d7b-8c9b-cdda12512a04}, !- Object Name
>>>>>>> 78927444
  CentralSystem,                          !- Feature Name 1
  Boolean,                                !- Feature Data Type 1
  true;                                   !- Feature Value 1

OS:EnergyManagementSystem:Sensor,
<<<<<<< HEAD
  {d6d9242e-02be-4d0b-a088-0980687bc519}, !- Handle
=======
  {e9cbc577-48eb-45ff-a4bf-14a0bb9bf3f1}, !- Handle
>>>>>>> 78927444
  Central_pump_s,                         !- Name
  Central pump,                           !- Output Variable or Output Meter Index Key Name
  Pump Electric Energy;                   !- Output Variable or Output Meter Name

OS:EnergyManagementSystem:Program,
<<<<<<< HEAD
  {fe45d9e9-1f18-42de-aa85-e50ff340ac7d}, !- Handle
=======
  {ba46a134-0eb4-4a94-9d6d-d10cfad1d65f}, !- Handle
>>>>>>> 78927444
  Central_pumps_program,                  !- Name
  Set central_pumps_h = Central_pump_s;   !- Program Line 1

OS:EnergyManagementSystem:OutputVariable,
<<<<<<< HEAD
  {391fc901-96b1-4d83-a820-a9a965ed9328}, !- Handle
=======
  {7f694938-8c66-4051-b251-aa9f473b5022}, !- Handle
>>>>>>> 78927444
  Central htg pump:Pumps:Electricity,     !- Name
  central_pumps_h,                        !- EMS Variable Name
  Summed,                                 !- Type of Data in Variable
  SystemTimestep,                         !- Update Frequency
<<<<<<< HEAD
  {fe45d9e9-1f18-42de-aa85-e50ff340ac7d}, !- EMS Program or Subroutine Name
  J;                                      !- Units

OS:EnergyManagementSystem:ProgramCallingManager,
  {c19bc528-5e77-45f2-9368-4ebb13fb7906}, !- Handle
  Central pump program calling manager,   !- Name
  EndOfSystemTimestepBeforeHVACReporting, !- EnergyPlus Model Calling Point
  {fe45d9e9-1f18-42de-aa85-e50ff340ac7d}; !- Program Name 1
=======
  {ba46a134-0eb4-4a94-9d6d-d10cfad1d65f}, !- EMS Program or Subroutine Name
  J;                                      !- Units

OS:EnergyManagementSystem:ProgramCallingManager,
  {7473780a-04cf-4c1c-bfac-6b0ba776b2f6}, !- Handle
  Central pump program calling manager,   !- Name
  EndOfSystemTimestepBeforeHVACReporting, !- EnergyPlus Model Calling Point
  {ba46a134-0eb4-4a94-9d6d-d10cfad1d65f}; !- Program Name 1
>>>>>>> 78927444
<|MERGE_RESOLUTION|>--- conflicted
+++ resolved
@@ -1,73 +1,41 @@
 !- NOTE: Auto-generated from /test/osw_files/SFA_4units_1story_SL_UA_3Beds_2Baths_Denver_Central_System_Boiler_Baseboards_NoSetpoints.osw
 
 OS:Version,
-<<<<<<< HEAD
-  {6f3ba015-9441-4ccf-a379-40de764f0f9e}, !- Handle
+  {d6a93087-8ac2-4820-9d12-13648b4e81ed}, !- Handle
   2.9.1;                                  !- Version Identifier
 
 OS:SimulationControl,
-  {36188ee1-7236-436b-8212-f0da5f448249}, !- Handle
-=======
-  {01fd1017-94b9-418c-b7b3-a2e1744dbd68}, !- Handle
-  2.9.0;                                  !- Version Identifier
-
-OS:SimulationControl,
-  {71d08968-1f94-4476-95eb-df384a9e3005}, !- Handle
->>>>>>> 78927444
+  {23eceb6f-f902-43dc-aec5-b840c2fce509}, !- Handle
   ,                                       !- Do Zone Sizing Calculation
   ,                                       !- Do System Sizing Calculation
   ,                                       !- Do Plant Sizing Calculation
   Yes;                                    !- Run Simulation for Sizing Periods
 
 OS:Timestep,
-<<<<<<< HEAD
-  {c882b4c5-f2bb-4c05-ad9a-d8175b81175a}, !- Handle
+  {7a0c2f1d-8b6d-42fb-9591-93fa2c6819c0}, !- Handle
   6;                                      !- Number of Timesteps per Hour
 
 OS:ShadowCalculation,
-  {b6323256-cf47-407b-a1ad-4340e38d772d}, !- Handle
-=======
-  {01c93806-fe54-48ec-861c-7c6bee4c2842}, !- Handle
-  6;                                      !- Number of Timesteps per Hour
-
-OS:ShadowCalculation,
-  {8f17b011-4d0c-4c1b-9161-93c98bd5e84a}, !- Handle
->>>>>>> 78927444
+  {2178d7ea-6bea-44bd-be83-348235c094be}, !- Handle
   20,                                     !- Calculation Frequency
   200;                                    !- Maximum Figures in Shadow Overlap Calculations
 
 OS:SurfaceConvectionAlgorithm:Outside,
-<<<<<<< HEAD
-  {e9c2dff3-621b-415e-b986-26dbe9b7e783}, !- Handle
+  {f7215846-beac-4440-90bb-6a133e1e083f}, !- Handle
   DOE-2;                                  !- Algorithm
 
 OS:SurfaceConvectionAlgorithm:Inside,
-  {61ced127-6d71-4e8e-87af-e9a2623e2690}, !- Handle
+  {c98d82b2-93bb-4d38-978a-6638bfb71651}, !- Handle
   TARP;                                   !- Algorithm
 
 OS:ZoneCapacitanceMultiplier:ResearchSpecial,
-  {ff3fc5e0-102b-4738-916c-843b276d4488}, !- Handle
-=======
-  {bdce9f19-b109-48f9-91c3-2a6f08b0cc05}, !- Handle
-  DOE-2;                                  !- Algorithm
-
-OS:SurfaceConvectionAlgorithm:Inside,
-  {362126cb-e7ce-45d9-a3fc-70db8530ac6a}, !- Handle
-  TARP;                                   !- Algorithm
-
-OS:ZoneCapacitanceMultiplier:ResearchSpecial,
-  {9055c696-acda-4938-ac59-9bd5fd6b8ed4}, !- Handle
->>>>>>> 78927444
+  {e91f64ca-7803-4813-a9ca-cf85f3829eb3}, !- Handle
   ,                                       !- Temperature Capacity Multiplier
   15,                                     !- Humidity Capacity Multiplier
   ;                                       !- Carbon Dioxide Capacity Multiplier
 
 OS:RunPeriod,
-<<<<<<< HEAD
-  {5766c99f-dece-41fc-a8b3-0eb4eab0a81f}, !- Handle
-=======
-  {58e62c24-f42e-41c2-ba86-81e9382bfac3}, !- Handle
->>>>>>> 78927444
+  {11d17fb8-a290-44d9-a483-76b45443bbec}, !- Handle
   Run Period 1,                           !- Name
   1,                                      !- Begin Month
   1,                                      !- Begin Day of Month
@@ -81,21 +49,13 @@
   ;                                       !- Number of Times Runperiod to be Repeated
 
 OS:YearDescription,
-<<<<<<< HEAD
-  {eac8c59d-c5c8-4b19-a546-7bcbc3c7539c}, !- Handle
-=======
-  {dabdcf99-e95f-4b4c-8e7c-685329d12482}, !- Handle
->>>>>>> 78927444
+  {261e0aa9-9907-4bb5-a413-ebf28d89ec59}, !- Handle
   2007,                                   !- Calendar Year
   ,                                       !- Day of Week for Start Day
   ;                                       !- Is Leap Year
 
 OS:WeatherFile,
-<<<<<<< HEAD
-  {bb9c62d5-f770-4fa3-a932-bcd0e1605c3e}, !- Handle
-=======
-  {319e201f-287b-43dc-9bed-c7249c03e41f}, !- Handle
->>>>>>> 78927444
+  {9104228f-208f-4878-aca5-b43a01d66b03}, !- Handle
   Denver Intl Ap,                         !- City
   CO,                                     !- State Province Region
   USA,                                    !- Country
@@ -109,13 +69,8 @@
   E23378AA;                               !- Checksum
 
 OS:AdditionalProperties,
-<<<<<<< HEAD
-  {36b32465-adc9-4a4b-91ba-3c0b409a6fe7}, !- Handle
-  {bb9c62d5-f770-4fa3-a932-bcd0e1605c3e}, !- Object Name
-=======
-  {cf55d006-42c1-47d6-bfcd-08639f05a336}, !- Handle
-  {319e201f-287b-43dc-9bed-c7249c03e41f}, !- Object Name
->>>>>>> 78927444
+  {5bb1f8fa-7ed5-4828-a170-b1d9d74828fd}, !- Handle
+  {9104228f-208f-4878-aca5-b43a01d66b03}, !- Object Name
   EPWHeaderCity,                          !- Feature Name 1
   String,                                 !- Feature Data Type 1
   Denver Intl Ap,                         !- Feature Value 1
@@ -223,11 +178,7 @@
   84;                                     !- Feature Value 35
 
 OS:Site,
-<<<<<<< HEAD
-  {c6662048-a022-4afd-8485-6c5d03788b0e}, !- Handle
-=======
-  {3fd6b026-581d-4fa2-9fa5-4f8232337c45}, !- Handle
->>>>>>> 78927444
+  {f8e6db79-f05e-40d7-9244-4d47900db4be}, !- Handle
   Denver Intl Ap_CO_USA,                  !- Name
   39.83,                                  !- Latitude {deg}
   -104.65,                                !- Longitude {deg}
@@ -236,11 +187,7 @@
   ;                                       !- Terrain
 
 OS:ClimateZones,
-<<<<<<< HEAD
-  {3b1eae6b-dd34-4089-812a-32ef437dd98a}, !- Handle
-=======
-  {3ba0eec6-1d7a-4a22-8630-06e933bf61ac}, !- Handle
->>>>>>> 78927444
+  {b801fb93-d158-41b4-b869-173b70427d50}, !- Handle
   ,                                       !- Active Institution
   ,                                       !- Active Year
   ,                                       !- Climate Zone Institution Name 1
@@ -253,31 +200,19 @@
   Cold;                                   !- Climate Zone Value 2
 
 OS:Site:WaterMainsTemperature,
-<<<<<<< HEAD
-  {7b38594d-c93d-4519-9d24-ab07d17d7124}, !- Handle
-=======
-  {55e7dc0b-1d22-49c8-b732-48dadb2bbe3e}, !- Handle
->>>>>>> 78927444
+  {d354e808-5020-4066-bc26-2c583fc92fdf}, !- Handle
   Correlation,                            !- Calculation Method
   ,                                       !- Temperature Schedule Name
   10.8753424657535,                       !- Annual Average Outdoor Air Temperature {C}
   23.1524007936508;                       !- Maximum Difference In Monthly Average Outdoor Air Temperatures {deltaC}
 
 OS:RunPeriodControl:DaylightSavingTime,
-<<<<<<< HEAD
-  {4c7625e3-9e50-4af9-b8df-4e0b89114937}, !- Handle
-=======
-  {4f2eef06-5103-400b-9abc-2ee2fb0c0af2}, !- Handle
->>>>>>> 78927444
+  {2a12e0b9-72d4-497f-bf9a-c41b7d9ed660}, !- Handle
   3/12,                                   !- Start Date
   11/5;                                   !- End Date
 
 OS:Site:GroundTemperature:Deep,
-<<<<<<< HEAD
-  {3c869e1c-aab5-481c-b83b-96ae7fa9272d}, !- Handle
-=======
-  {8011462a-cb78-45a9-81fc-4a3c5f839852}, !- Handle
->>>>>>> 78927444
+  {df32dc14-0ff1-4622-8fd7-82dbe7835418}, !- Handle
   10.8753424657535,                       !- January Deep Ground Temperature {C}
   10.8753424657535,                       !- February Deep Ground Temperature {C}
   10.8753424657535,                       !- March Deep Ground Temperature {C}
@@ -292,11 +227,7 @@
   10.8753424657535;                       !- December Deep Ground Temperature {C}
 
 OS:Building,
-<<<<<<< HEAD
-  {74929b8d-9c2b-43bd-800e-4a617494fb3b}, !- Handle
-=======
-  {0c6c6c8c-41f6-471c-9213-0aca5a83e2be}, !- Handle
->>>>>>> 78927444
+  {e8f91067-c2b2-462b-8d14-ba95ea1a9a64}, !- Handle
   Building 1,                             !- Name
   ,                                       !- Building Sector Type
   0,                                      !- North Axis {deg}
@@ -311,13 +242,8 @@
   4;                                      !- Standards Number of Living Units
 
 OS:AdditionalProperties,
-<<<<<<< HEAD
-  {bd0c645e-878a-418d-bb93-01df6bb0a999}, !- Handle
-  {74929b8d-9c2b-43bd-800e-4a617494fb3b}, !- Object Name
-=======
-  {860bd967-8d6f-45b3-99a4-07ea0d373d85}, !- Handle
-  {0c6c6c8c-41f6-471c-9213-0aca5a83e2be}, !- Object Name
->>>>>>> 78927444
+  {2fd07ab8-4b94-48ba-ba7f-68e61cab32e5}, !- Handle
+  {e8f91067-c2b2-462b-8d14-ba95ea1a9a64}, !- Object Name
   num_units,                              !- Feature Name 1
   Integer,                                !- Feature Data Type 1
   4,                                      !- Feature Value 1
@@ -335,11 +261,7 @@
   true;                                   !- Feature Value 5
 
 OS:ThermalZone,
-<<<<<<< HEAD
-  {f851e08d-9275-4545-abf9-cf7fbf7d1833}, !- Handle
-=======
-  {00b20b52-c33d-4d24-83f6-481068bc1470}, !- Handle
->>>>>>> 78927444
+  {e3b304d1-0878-4ce5-83fe-77064bd48906}, !- Handle
   living zone,                            !- Name
   ,                                       !- Multiplier
   ,                                       !- Ceiling Height {m}
@@ -348,17 +270,10 @@
   ,                                       !- Zone Inside Convection Algorithm
   ,                                       !- Zone Outside Convection Algorithm
   ,                                       !- Zone Conditioning Equipment List Name
-<<<<<<< HEAD
-  {afffa201-230b-4f10-a31c-156f333cdc1e}, !- Zone Air Inlet Port List
-  {f3cb1ca6-8775-4a5c-b040-1de8dd748987}, !- Zone Air Exhaust Port List
-  {7868ad21-26a8-4076-bb09-0f1de1728383}, !- Zone Air Node Name
-  {f82d84f0-7b1a-407e-9cea-311bf264c5f0}, !- Zone Return Air Port List
-=======
-  {b9154a35-29ff-4355-b732-8a9309e44fb8}, !- Zone Air Inlet Port List
-  {4b384a52-2ef3-4bc1-adf0-bda88b915f9f}, !- Zone Air Exhaust Port List
-  {03406ec6-50e2-4e50-aa5a-5e52e56f210e}, !- Zone Air Node Name
-  {701268be-b0bb-4557-931c-2c2df43e69a1}, !- Zone Return Air Port List
->>>>>>> 78927444
+  {c43281a7-dd9d-46b1-a263-2e74fe6469a4}, !- Zone Air Inlet Port List
+  {26d06ca0-a26d-4cba-afc7-8d2ee3eb1ee2}, !- Zone Air Exhaust Port List
+  {d6882632-b940-4afd-8e76-1438f98241e1}, !- Zone Air Node Name
+  {cc95645b-919b-4462-a336-e46e834cb9e7}, !- Zone Return Air Port List
   ,                                       !- Primary Daylighting Control Name
   ,                                       !- Fraction of Zone Controlled by Primary Daylighting Control
   ,                                       !- Secondary Daylighting Control Name
@@ -369,71 +284,37 @@
   No;                                     !- Use Ideal Air Loads
 
 OS:Node,
-<<<<<<< HEAD
-  {fb42f4bd-c28a-46c0-8753-20a8db835cec}, !- Handle
+  {ae000e3f-c8da-4930-831e-2a6cc2848f98}, !- Handle
   Node 1,                                 !- Name
-  {7868ad21-26a8-4076-bb09-0f1de1728383}, !- Inlet Port
+  {d6882632-b940-4afd-8e76-1438f98241e1}, !- Inlet Port
   ;                                       !- Outlet Port
 
 OS:Connection,
-  {7868ad21-26a8-4076-bb09-0f1de1728383}, !- Handle
-  {206bdabc-f25a-4d5c-9073-be348e3e416d}, !- Name
-  {f851e08d-9275-4545-abf9-cf7fbf7d1833}, !- Source Object
+  {d6882632-b940-4afd-8e76-1438f98241e1}, !- Handle
+  {73c44ad9-3b50-4f79-bca3-0d986da0d50b}, !- Name
+  {e3b304d1-0878-4ce5-83fe-77064bd48906}, !- Source Object
   11,                                     !- Outlet Port
-  {fb42f4bd-c28a-46c0-8753-20a8db835cec}, !- Target Object
+  {ae000e3f-c8da-4930-831e-2a6cc2848f98}, !- Target Object
   2;                                      !- Inlet Port
 
 OS:PortList,
-  {afffa201-230b-4f10-a31c-156f333cdc1e}, !- Handle
-  {c07ac422-9cee-46c9-8d18-d05ffd788d1c}, !- Name
-  {f851e08d-9275-4545-abf9-cf7fbf7d1833}; !- HVAC Component
+  {c43281a7-dd9d-46b1-a263-2e74fe6469a4}, !- Handle
+  {475837e8-274c-405f-b16f-c78fe3fa82de}, !- Name
+  {e3b304d1-0878-4ce5-83fe-77064bd48906}; !- HVAC Component
 
 OS:PortList,
-  {f3cb1ca6-8775-4a5c-b040-1de8dd748987}, !- Handle
-  {75ac5e92-d56c-4fa1-9af9-e54b430af075}, !- Name
-  {f851e08d-9275-4545-abf9-cf7fbf7d1833}; !- HVAC Component
+  {26d06ca0-a26d-4cba-afc7-8d2ee3eb1ee2}, !- Handle
+  {da709c5d-2424-49d0-8cbd-e69fa155358b}, !- Name
+  {e3b304d1-0878-4ce5-83fe-77064bd48906}; !- HVAC Component
 
 OS:PortList,
-  {f82d84f0-7b1a-407e-9cea-311bf264c5f0}, !- Handle
-  {3fd5943b-46d1-4dbb-8f16-2c9814e3f676}, !- Name
-  {f851e08d-9275-4545-abf9-cf7fbf7d1833}; !- HVAC Component
+  {cc95645b-919b-4462-a336-e46e834cb9e7}, !- Handle
+  {17706f65-d1d0-4527-89ee-99856ae23e77}, !- Name
+  {e3b304d1-0878-4ce5-83fe-77064bd48906}; !- HVAC Component
 
 OS:Sizing:Zone,
-  {35b55c7c-7473-4447-846b-1bd026a033b7}, !- Handle
-  {f851e08d-9275-4545-abf9-cf7fbf7d1833}, !- Zone or ZoneList Name
-=======
-  {344d1487-6221-40f7-bf09-87adce83c418}, !- Handle
-  Node 1,                                 !- Name
-  {03406ec6-50e2-4e50-aa5a-5e52e56f210e}, !- Inlet Port
-  ;                                       !- Outlet Port
-
-OS:Connection,
-  {03406ec6-50e2-4e50-aa5a-5e52e56f210e}, !- Handle
-  {59e02423-2112-4e2a-83b6-0d8d5faf8879}, !- Name
-  {00b20b52-c33d-4d24-83f6-481068bc1470}, !- Source Object
-  11,                                     !- Outlet Port
-  {344d1487-6221-40f7-bf09-87adce83c418}, !- Target Object
-  2;                                      !- Inlet Port
-
-OS:PortList,
-  {b9154a35-29ff-4355-b732-8a9309e44fb8}, !- Handle
-  {7082eadf-f2e4-409d-b2a2-97755d858ebf}, !- Name
-  {00b20b52-c33d-4d24-83f6-481068bc1470}; !- HVAC Component
-
-OS:PortList,
-  {4b384a52-2ef3-4bc1-adf0-bda88b915f9f}, !- Handle
-  {9de95dd5-0a4c-4291-9395-26d0726a4d63}, !- Name
-  {00b20b52-c33d-4d24-83f6-481068bc1470}; !- HVAC Component
-
-OS:PortList,
-  {701268be-b0bb-4557-931c-2c2df43e69a1}, !- Handle
-  {e2a75aaf-47f8-42a3-bbef-cb660bd61e73}, !- Name
-  {00b20b52-c33d-4d24-83f6-481068bc1470}; !- HVAC Component
-
-OS:Sizing:Zone,
-  {e05f4a32-c000-47ba-9b59-f2ac0132d2e5}, !- Handle
-  {00b20b52-c33d-4d24-83f6-481068bc1470}, !- Zone or ZoneList Name
->>>>>>> 78927444
+  {748e5d14-dbc7-4dd7-8124-ce6e321ff923}, !- Handle
+  {e3b304d1-0878-4ce5-83fe-77064bd48906}, !- Zone or ZoneList Name
   SupplyAirTemperature,                   !- Zone Cooling Design Supply Air Temperature Input Method
   14,                                     !- Zone Cooling Design Supply Air Temperature {C}
   11.11,                                  !- Zone Cooling Design Supply Air Temperature Difference {deltaC}
@@ -462,34 +343,20 @@
   autosize;                               !- Dedicated Outdoor Air High Setpoint Temperature for Design {C}
 
 OS:ZoneHVAC:EquipmentList,
-<<<<<<< HEAD
-  {ed4fa467-eb9a-4416-8554-11421faf67ae}, !- Handle
+  {e0f8d080-d722-429a-ac77-32225c8896c0}, !- Handle
   Zone HVAC Equipment List 1,             !- Name
-  {f851e08d-9275-4545-abf9-cf7fbf7d1833}, !- Thermal Zone
+  {e3b304d1-0878-4ce5-83fe-77064bd48906}, !- Thermal Zone
   ,                                       !- Load Distribution Scheme
-  {25e6c6fc-35dc-4204-8d8f-4f70a691f67c}, !- Zone Equipment 1
-=======
-  {ca3f087a-7f9d-455f-84f1-e0674180145b}, !- Handle
-  Zone HVAC Equipment List 1,             !- Name
-  {00b20b52-c33d-4d24-83f6-481068bc1470}, !- Thermal Zone
-  ,                                       !- Load Distribution Scheme
-  {452ac69e-ed68-4d7b-8c9b-cdda12512a04}, !- Zone Equipment 1
->>>>>>> 78927444
+  {3d6847e1-c43a-4773-9b53-d00868f5f77f}, !- Zone Equipment 1
   1,                                      !- Zone Equipment Cooling Sequence 1
   1,                                      !- Zone Equipment Heating or No-Load Sequence 1
   ,                                       !- Zone Equipment Sequential Cooling Fraction Schedule Name 1
   ;                                       !- Zone Equipment Sequential Heating Fraction Schedule Name 1
 
 OS:Space,
-<<<<<<< HEAD
-  {ec960ff6-4697-46d4-9a5b-7508935e4e6a}, !- Handle
+  {22dab7b0-6451-4e9c-9442-73fa9f771521}, !- Handle
   living space,                           !- Name
-  {4527c832-8b89-4ab2-90fe-562387a1ff4b}, !- Space Type Name
-=======
-  {cd078f73-9b71-4ad7-affc-da093eb14d02}, !- Handle
-  living space,                           !- Name
-  {fee66e1f-e6a8-4f4a-a39d-f36c2658362d}, !- Space Type Name
->>>>>>> 78927444
+  {f7d5698f-2959-4540-8b20-1e5cc683cab4}, !- Space Type Name
   ,                                       !- Default Construction Set Name
   ,                                       !- Default Schedule Set Name
   ,                                       !- Direction of Relative North {deg}
@@ -497,31 +364,17 @@
   ,                                       !- Y Origin {m}
   ,                                       !- Z Origin {m}
   ,                                       !- Building Story Name
-<<<<<<< HEAD
-  {f851e08d-9275-4545-abf9-cf7fbf7d1833}, !- Thermal Zone Name
+  {e3b304d1-0878-4ce5-83fe-77064bd48906}, !- Thermal Zone Name
   ,                                       !- Part of Total Floor Area
   ,                                       !- Design Specification Outdoor Air Object Name
-  {7f3940fa-769e-4498-bb0f-ca3f7fca98dd}; !- Building Unit Name
+  {57b5a1ad-4a3a-490d-8f8b-1722b3612354}; !- Building Unit Name
 
 OS:Surface,
-  {9d547038-c8f9-4cc3-a2fe-f881f3f877bc}, !- Handle
+  {d2cb0dc0-4035-4c93-998e-98689806607b}, !- Handle
   Surface 1,                              !- Name
   Floor,                                  !- Surface Type
   ,                                       !- Construction Name
-  {ec960ff6-4697-46d4-9a5b-7508935e4e6a}, !- Space Name
-=======
-  {00b20b52-c33d-4d24-83f6-481068bc1470}, !- Thermal Zone Name
-  ,                                       !- Part of Total Floor Area
-  ,                                       !- Design Specification Outdoor Air Object Name
-  {d81b19e8-abcc-4c2f-9bd1-cf77d6a30f6f}; !- Building Unit Name
-
-OS:Surface,
-  {c51b13b9-382f-4b2b-8136-b32bfd21afd6}, !- Handle
-  Surface 1,                              !- Name
-  Floor,                                  !- Surface Type
-  ,                                       !- Construction Name
-  {cd078f73-9b71-4ad7-affc-da093eb14d02}, !- Space Name
->>>>>>> 78927444
+  {22dab7b0-6451-4e9c-9442-73fa9f771521}, !- Space Name
   Foundation,                             !- Outside Boundary Condition
   ,                                       !- Outside Boundary Condition Object
   NoSun,                                  !- Sun Exposure
@@ -534,19 +387,11 @@
   6.46578440716979, -12.9315688143396, 0; !- X,Y,Z Vertex 4 {m}
 
 OS:Surface,
-<<<<<<< HEAD
-  {e1193498-95d1-4dac-a6b8-44a0698ae50a}, !- Handle
+  {6e5b4e0e-87b8-4b3f-92d7-99e19731ad5e}, !- Handle
   Surface 2,                              !- Name
   Wall,                                   !- Surface Type
   ,                                       !- Construction Name
-  {ec960ff6-4697-46d4-9a5b-7508935e4e6a}, !- Space Name
-=======
-  {b082f294-60e2-4964-99d8-5d820c6ced86}, !- Handle
-  Surface 2,                              !- Name
-  Wall,                                   !- Surface Type
-  ,                                       !- Construction Name
-  {cd078f73-9b71-4ad7-affc-da093eb14d02}, !- Space Name
->>>>>>> 78927444
+  {22dab7b0-6451-4e9c-9442-73fa9f771521}, !- Space Name
   Outdoors,                               !- Outside Boundary Condition
   ,                                       !- Outside Boundary Condition Object
   SunExposed,                             !- Sun Exposure
@@ -559,19 +404,11 @@
   0, -12.9315688143396, 2.4384;           !- X,Y,Z Vertex 4 {m}
 
 OS:Surface,
-<<<<<<< HEAD
-  {a9018a92-1888-4c53-b728-628405d23e21}, !- Handle
+  {620b94a5-9b2d-4ccb-8e50-da57fa44f34c}, !- Handle
   Surface 3,                              !- Name
   Wall,                                   !- Surface Type
   ,                                       !- Construction Name
-  {ec960ff6-4697-46d4-9a5b-7508935e4e6a}, !- Space Name
-=======
-  {4a1cee59-fe63-40db-9215-0b70471acc1b}, !- Handle
-  Surface 3,                              !- Name
-  Wall,                                   !- Surface Type
-  ,                                       !- Construction Name
-  {cd078f73-9b71-4ad7-affc-da093eb14d02}, !- Space Name
->>>>>>> 78927444
+  {22dab7b0-6451-4e9c-9442-73fa9f771521}, !- Space Name
   Outdoors,                               !- Outside Boundary Condition
   ,                                       !- Outside Boundary Condition Object
   SunExposed,                             !- Sun Exposure
@@ -584,19 +421,11 @@
   0, 0, 2.4384;                           !- X,Y,Z Vertex 4 {m}
 
 OS:Surface,
-<<<<<<< HEAD
-  {b37ce4a7-ca4f-434b-a9f9-6d589f3f15d3}, !- Handle
+  {57deb140-360a-402d-9897-b728a7ce04ef}, !- Handle
   Surface 4,                              !- Name
   Wall,                                   !- Surface Type
   ,                                       !- Construction Name
-  {ec960ff6-4697-46d4-9a5b-7508935e4e6a}, !- Space Name
-=======
-  {98dace2c-e270-4f05-a444-5b8d0b5d9b60}, !- Handle
-  Surface 4,                              !- Name
-  Wall,                                   !- Surface Type
-  ,                                       !- Construction Name
-  {cd078f73-9b71-4ad7-affc-da093eb14d02}, !- Space Name
->>>>>>> 78927444
+  {22dab7b0-6451-4e9c-9442-73fa9f771521}, !- Space Name
   Adiabatic,                              !- Outside Boundary Condition
   ,                                       !- Outside Boundary Condition Object
   NoSun,                                  !- Sun Exposure
@@ -609,19 +438,11 @@
   6.46578440716979, 0, 2.4384;            !- X,Y,Z Vertex 4 {m}
 
 OS:Surface,
-<<<<<<< HEAD
-  {18c4f8e4-794a-4eb3-b52f-a831bf15bb73}, !- Handle
+  {14a1f0ad-1468-4020-bd5c-7de4cc14be37}, !- Handle
   Surface 5,                              !- Name
   Wall,                                   !- Surface Type
   ,                                       !- Construction Name
-  {ec960ff6-4697-46d4-9a5b-7508935e4e6a}, !- Space Name
-=======
-  {95d45552-5cfe-4394-ba87-f3f0db139299}, !- Handle
-  Surface 5,                              !- Name
-  Wall,                                   !- Surface Type
-  ,                                       !- Construction Name
-  {cd078f73-9b71-4ad7-affc-da093eb14d02}, !- Space Name
->>>>>>> 78927444
+  {22dab7b0-6451-4e9c-9442-73fa9f771521}, !- Space Name
   Outdoors,                               !- Outside Boundary Condition
   ,                                       !- Outside Boundary Condition Object
   SunExposed,                             !- Sun Exposure
@@ -634,23 +455,13 @@
   6.46578440716979, -12.9315688143396, 2.4384; !- X,Y,Z Vertex 4 {m}
 
 OS:Surface,
-<<<<<<< HEAD
-  {2505bb53-ff7e-4bc3-a3f4-419ffabdf5d2}, !- Handle
+  {eee2e934-3fed-446e-b0b1-ac247cedb06f}, !- Handle
   Surface 6,                              !- Name
   RoofCeiling,                            !- Surface Type
   ,                                       !- Construction Name
-  {ec960ff6-4697-46d4-9a5b-7508935e4e6a}, !- Space Name
+  {22dab7b0-6451-4e9c-9442-73fa9f771521}, !- Space Name
   Surface,                                !- Outside Boundary Condition
-  {8992677c-6d5a-48d5-be0b-daae4dae1e37}, !- Outside Boundary Condition Object
-=======
-  {c26a1b98-e369-47ce-8935-56c2050d4b77}, !- Handle
-  Surface 6,                              !- Name
-  RoofCeiling,                            !- Surface Type
-  ,                                       !- Construction Name
-  {cd078f73-9b71-4ad7-affc-da093eb14d02}, !- Space Name
-  Surface,                                !- Outside Boundary Condition
-  {d6d55607-a8d6-4d94-95aa-e73895c7679e}, !- Outside Boundary Condition Object
->>>>>>> 78927444
+  {a9c6e9bf-c186-404c-bac2-2ece03a97970}, !- Outside Boundary Condition Object
   NoSun,                                  !- Sun Exposure
   NoWind,                                 !- Wind Exposure
   ,                                       !- View Factor to Ground
@@ -661,11 +472,7 @@
   0, -12.9315688143396, 2.4384;           !- X,Y,Z Vertex 4 {m}
 
 OS:SpaceType,
-<<<<<<< HEAD
-  {4527c832-8b89-4ab2-90fe-562387a1ff4b}, !- Handle
-=======
-  {fee66e1f-e6a8-4f4a-a39d-f36c2658362d}, !- Handle
->>>>>>> 78927444
+  {f7d5698f-2959-4540-8b20-1e5cc683cab4}, !- Handle
   Space Type 1,                           !- Name
   ,                                       !- Default Construction Set Name
   ,                                       !- Default Schedule Set Name
@@ -676,23 +483,13 @@
   living;                                 !- Standards Space Type
 
 OS:Surface,
-<<<<<<< HEAD
-  {8992677c-6d5a-48d5-be0b-daae4dae1e37}, !- Handle
+  {a9c6e9bf-c186-404c-bac2-2ece03a97970}, !- Handle
   Surface 7,                              !- Name
   Floor,                                  !- Surface Type
   ,                                       !- Construction Name
-  {58dd2253-8f57-4e5d-bb86-7d5e7186c8a7}, !- Space Name
+  {bba25220-63ab-4451-907b-5929aad0a1b3}, !- Space Name
   Surface,                                !- Outside Boundary Condition
-  {2505bb53-ff7e-4bc3-a3f4-419ffabdf5d2}, !- Outside Boundary Condition Object
-=======
-  {d6d55607-a8d6-4d94-95aa-e73895c7679e}, !- Handle
-  Surface 7,                              !- Name
-  Floor,                                  !- Surface Type
-  ,                                       !- Construction Name
-  {7023447d-c67b-44b9-bcb0-085e7bd268c6}, !- Space Name
-  Surface,                                !- Outside Boundary Condition
-  {c26a1b98-e369-47ce-8935-56c2050d4b77}, !- Outside Boundary Condition Object
->>>>>>> 78927444
+  {eee2e934-3fed-446e-b0b1-ac247cedb06f}, !- Outside Boundary Condition Object
   NoSun,                                  !- Sun Exposure
   NoWind,                                 !- Wind Exposure
   ,                                       !- View Factor to Ground
@@ -703,19 +500,11 @@
   6.46578440716979, -12.9315688143396, 2.4384; !- X,Y,Z Vertex 4 {m}
 
 OS:Surface,
-<<<<<<< HEAD
-  {9ece26de-43e2-40a5-81b1-2a3964228c1f}, !- Handle
+  {b1d44a73-a73e-4d3e-a2b5-589c6593324f}, !- Handle
   Surface 8,                              !- Name
   RoofCeiling,                            !- Surface Type
   ,                                       !- Construction Name
-  {58dd2253-8f57-4e5d-bb86-7d5e7186c8a7}, !- Space Name
-=======
-  {23e18e6a-a081-40de-a8ab-3cbd6d7700c0}, !- Handle
-  Surface 8,                              !- Name
-  RoofCeiling,                            !- Surface Type
-  ,                                       !- Construction Name
-  {7023447d-c67b-44b9-bcb0-085e7bd268c6}, !- Space Name
->>>>>>> 78927444
+  {bba25220-63ab-4451-907b-5929aad0a1b3}, !- Space Name
   Outdoors,                               !- Outside Boundary Condition
   ,                                       !- Outside Boundary Condition Object
   SunExposed,                             !- Sun Exposure
@@ -728,19 +517,11 @@
   0, 0, 2.4384;                           !- X,Y,Z Vertex 4 {m}
 
 OS:Surface,
-<<<<<<< HEAD
-  {d14c79c8-c06e-46c3-831a-2fbe5fbeffa5}, !- Handle
+  {d7987c8f-590e-47fe-9e19-e7296c2f0b26}, !- Handle
   Surface 9,                              !- Name
   RoofCeiling,                            !- Surface Type
   ,                                       !- Construction Name
-  {58dd2253-8f57-4e5d-bb86-7d5e7186c8a7}, !- Space Name
-=======
-  {6dd423e9-21f4-425c-bee6-344c9a4b09c1}, !- Handle
-  Surface 9,                              !- Name
-  RoofCeiling,                            !- Surface Type
-  ,                                       !- Construction Name
-  {7023447d-c67b-44b9-bcb0-085e7bd268c6}, !- Space Name
->>>>>>> 78927444
+  {bba25220-63ab-4451-907b-5929aad0a1b3}, !- Space Name
   Outdoors,                               !- Outside Boundary Condition
   ,                                       !- Outside Boundary Condition Object
   SunExposed,                             !- Sun Exposure
@@ -753,19 +534,11 @@
   6.46578440716979, -12.9315688143396, 2.4384; !- X,Y,Z Vertex 4 {m}
 
 OS:Surface,
-<<<<<<< HEAD
-  {90fed341-6451-434c-a2c1-d84331c1aa92}, !- Handle
+  {11ec77fa-9fac-4434-9d88-6a25aa2ddfc1}, !- Handle
   Surface 10,                             !- Name
   Wall,                                   !- Surface Type
   ,                                       !- Construction Name
-  {58dd2253-8f57-4e5d-bb86-7d5e7186c8a7}, !- Space Name
-=======
-  {3e196fb3-5734-464b-82d1-65d20460f961}, !- Handle
-  Surface 10,                             !- Name
-  Wall,                                   !- Surface Type
-  ,                                       !- Construction Name
-  {7023447d-c67b-44b9-bcb0-085e7bd268c6}, !- Space Name
->>>>>>> 78927444
+  {bba25220-63ab-4451-907b-5929aad0a1b3}, !- Space Name
   Outdoors,                               !- Outside Boundary Condition
   ,                                       !- Outside Boundary Condition Object
   SunExposed,                             !- Sun Exposure
@@ -777,19 +550,11 @@
   0, -12.9315688143396, 2.4384;           !- X,Y,Z Vertex 3 {m}
 
 OS:Surface,
-<<<<<<< HEAD
-  {498f4250-bbd2-4f7e-9c22-986f9dd00367}, !- Handle
+  {7411b137-ff97-45a9-a4a9-7a2d28d448a2}, !- Handle
   Surface 11,                             !- Name
   Wall,                                   !- Surface Type
   ,                                       !- Construction Name
-  {58dd2253-8f57-4e5d-bb86-7d5e7186c8a7}, !- Space Name
-=======
-  {c80d66b2-508e-4145-9780-c996d8e77432}, !- Handle
-  Surface 11,                             !- Name
-  Wall,                                   !- Surface Type
-  ,                                       !- Construction Name
-  {7023447d-c67b-44b9-bcb0-085e7bd268c6}, !- Space Name
->>>>>>> 78927444
+  {bba25220-63ab-4451-907b-5929aad0a1b3}, !- Space Name
   Adiabatic,                              !- Outside Boundary Condition
   ,                                       !- Outside Boundary Condition Object
   NoSun,                                  !- Sun Exposure
@@ -801,15 +566,9 @@
   6.46578440716979, 0, 2.4384;            !- X,Y,Z Vertex 3 {m}
 
 OS:Space,
-<<<<<<< HEAD
-  {58dd2253-8f57-4e5d-bb86-7d5e7186c8a7}, !- Handle
+  {bba25220-63ab-4451-907b-5929aad0a1b3}, !- Handle
   unfinished attic space,                 !- Name
-  {d787cf4b-005a-4218-bbf3-91f6134feec0}, !- Space Type Name
-=======
-  {7023447d-c67b-44b9-bcb0-085e7bd268c6}, !- Handle
-  unfinished attic space,                 !- Name
-  {2ac6cc85-9558-4f67-9f49-c11e10c82b6e}, !- Space Type Name
->>>>>>> 78927444
+  {85d91acf-3b7b-4050-89fa-3e789aba1531}, !- Space Type Name
   ,                                       !- Default Construction Set Name
   ,                                       !- Default Schedule Set Name
   ,                                       !- Direction of Relative North {deg}
@@ -817,17 +576,10 @@
   ,                                       !- Y Origin {m}
   ,                                       !- Z Origin {m}
   ,                                       !- Building Story Name
-<<<<<<< HEAD
-  {8e9d3868-78e0-4231-9f68-ed2f1ca47a3c}; !- Thermal Zone Name
+  {01bce70a-3c6c-4f96-aeb3-f4543f1ff714}; !- Thermal Zone Name
 
 OS:ThermalZone,
-  {8e9d3868-78e0-4231-9f68-ed2f1ca47a3c}, !- Handle
-=======
-  {5c10dcc8-d45e-4a69-8464-c7bd309930b5}; !- Thermal Zone Name
-
-OS:ThermalZone,
-  {5c10dcc8-d45e-4a69-8464-c7bd309930b5}, !- Handle
->>>>>>> 78927444
+  {01bce70a-3c6c-4f96-aeb3-f4543f1ff714}, !- Handle
   unfinished attic zone,                  !- Name
   ,                                       !- Multiplier
   ,                                       !- Ceiling Height {m}
@@ -836,17 +588,10 @@
   ,                                       !- Zone Inside Convection Algorithm
   ,                                       !- Zone Outside Convection Algorithm
   ,                                       !- Zone Conditioning Equipment List Name
-<<<<<<< HEAD
-  {4371edc4-1040-4796-a3af-da1d44ccf2f9}, !- Zone Air Inlet Port List
-  {60c3574c-5b86-4a31-a1e8-5f970f6388f6}, !- Zone Air Exhaust Port List
-  {e3d3684d-cc61-4bf1-9beb-cd4bcb3736ba}, !- Zone Air Node Name
-  {cb8a89cd-4c19-4ded-aaca-2c093807be9c}, !- Zone Return Air Port List
-=======
-  {ff8724e9-6c5a-428e-adf7-1be1487df80c}, !- Zone Air Inlet Port List
-  {7c4ffc5c-6ac4-481f-b1ac-07aa1ea803a8}, !- Zone Air Exhaust Port List
-  {6d945b35-7e65-4be3-9fd4-409a48a99b01}, !- Zone Air Node Name
-  {34f9093b-3eb2-46be-8a77-cc62f857ff01}, !- Zone Return Air Port List
->>>>>>> 78927444
+  {5bfb22e4-b540-4614-829e-6637290a545c}, !- Zone Air Inlet Port List
+  {2684ad47-829f-4346-93bb-65d4be265a43}, !- Zone Air Exhaust Port List
+  {e2415d47-65ac-47ba-a697-6c0e9896b847}, !- Zone Air Node Name
+  {466d950d-9a67-4f3d-bcc8-6926fda99bad}, !- Zone Return Air Port List
   ,                                       !- Primary Daylighting Control Name
   ,                                       !- Fraction of Zone Controlled by Primary Daylighting Control
   ,                                       !- Secondary Daylighting Control Name
@@ -857,71 +602,37 @@
   No;                                     !- Use Ideal Air Loads
 
 OS:Node,
-<<<<<<< HEAD
-  {e425a097-99d9-44cf-b07a-c7557b2198c4}, !- Handle
+  {d9e6e260-9896-42bc-898a-00402539a5f0}, !- Handle
   Node 2,                                 !- Name
-  {e3d3684d-cc61-4bf1-9beb-cd4bcb3736ba}, !- Inlet Port
+  {e2415d47-65ac-47ba-a697-6c0e9896b847}, !- Inlet Port
   ;                                       !- Outlet Port
 
 OS:Connection,
-  {e3d3684d-cc61-4bf1-9beb-cd4bcb3736ba}, !- Handle
-  {d3620eb7-71ff-4a2c-9095-9e02f17062db}, !- Name
-  {8e9d3868-78e0-4231-9f68-ed2f1ca47a3c}, !- Source Object
+  {e2415d47-65ac-47ba-a697-6c0e9896b847}, !- Handle
+  {090af4b2-0740-49b6-8cc0-3f364fcb7269}, !- Name
+  {01bce70a-3c6c-4f96-aeb3-f4543f1ff714}, !- Source Object
   11,                                     !- Outlet Port
-  {e425a097-99d9-44cf-b07a-c7557b2198c4}, !- Target Object
+  {d9e6e260-9896-42bc-898a-00402539a5f0}, !- Target Object
   2;                                      !- Inlet Port
 
 OS:PortList,
-  {4371edc4-1040-4796-a3af-da1d44ccf2f9}, !- Handle
-  {552bc160-cbd8-48e6-bceb-1e4efc3796d5}, !- Name
-  {8e9d3868-78e0-4231-9f68-ed2f1ca47a3c}; !- HVAC Component
+  {5bfb22e4-b540-4614-829e-6637290a545c}, !- Handle
+  {bb58f7e2-7604-4eb3-b95c-752e43a980d2}, !- Name
+  {01bce70a-3c6c-4f96-aeb3-f4543f1ff714}; !- HVAC Component
 
 OS:PortList,
-  {60c3574c-5b86-4a31-a1e8-5f970f6388f6}, !- Handle
-  {5fc2b700-f3c0-4855-a36b-2cdf7bb3754d}, !- Name
-  {8e9d3868-78e0-4231-9f68-ed2f1ca47a3c}; !- HVAC Component
+  {2684ad47-829f-4346-93bb-65d4be265a43}, !- Handle
+  {05263f68-28e4-455f-b7e2-12abe237c93e}, !- Name
+  {01bce70a-3c6c-4f96-aeb3-f4543f1ff714}; !- HVAC Component
 
 OS:PortList,
-  {cb8a89cd-4c19-4ded-aaca-2c093807be9c}, !- Handle
-  {280ea5ec-1d6c-411a-b3c3-8d33bf8563f1}, !- Name
-  {8e9d3868-78e0-4231-9f68-ed2f1ca47a3c}; !- HVAC Component
+  {466d950d-9a67-4f3d-bcc8-6926fda99bad}, !- Handle
+  {c1e72c1b-1559-473f-9835-51700190891c}, !- Name
+  {01bce70a-3c6c-4f96-aeb3-f4543f1ff714}; !- HVAC Component
 
 OS:Sizing:Zone,
-  {59372e68-0691-4391-9096-9dfb49e4dbb0}, !- Handle
-  {8e9d3868-78e0-4231-9f68-ed2f1ca47a3c}, !- Zone or ZoneList Name
-=======
-  {5406ff2c-86e5-4e93-8652-652963c50b33}, !- Handle
-  Node 2,                                 !- Name
-  {6d945b35-7e65-4be3-9fd4-409a48a99b01}, !- Inlet Port
-  ;                                       !- Outlet Port
-
-OS:Connection,
-  {6d945b35-7e65-4be3-9fd4-409a48a99b01}, !- Handle
-  {2b43818e-fd89-4511-bec4-ca301861d9e6}, !- Name
-  {5c10dcc8-d45e-4a69-8464-c7bd309930b5}, !- Source Object
-  11,                                     !- Outlet Port
-  {5406ff2c-86e5-4e93-8652-652963c50b33}, !- Target Object
-  2;                                      !- Inlet Port
-
-OS:PortList,
-  {ff8724e9-6c5a-428e-adf7-1be1487df80c}, !- Handle
-  {40e88798-ba66-4bf9-b4c3-3a1bd035ed67}, !- Name
-  {5c10dcc8-d45e-4a69-8464-c7bd309930b5}; !- HVAC Component
-
-OS:PortList,
-  {7c4ffc5c-6ac4-481f-b1ac-07aa1ea803a8}, !- Handle
-  {e53a29de-183b-4bbc-8a2a-5da08bea835d}, !- Name
-  {5c10dcc8-d45e-4a69-8464-c7bd309930b5}; !- HVAC Component
-
-OS:PortList,
-  {34f9093b-3eb2-46be-8a77-cc62f857ff01}, !- Handle
-  {26caa024-5cd5-4563-8e82-f1d1acd732d0}, !- Name
-  {5c10dcc8-d45e-4a69-8464-c7bd309930b5}; !- HVAC Component
-
-OS:Sizing:Zone,
-  {99342a67-7eea-425f-8c1a-40ec70805671}, !- Handle
-  {5c10dcc8-d45e-4a69-8464-c7bd309930b5}, !- Zone or ZoneList Name
->>>>>>> 78927444
+  {80da35e3-951c-4bc3-b74a-6d8be98abf91}, !- Handle
+  {01bce70a-3c6c-4f96-aeb3-f4543f1ff714}, !- Zone or ZoneList Name
   SupplyAirTemperature,                   !- Zone Cooling Design Supply Air Temperature Input Method
   14,                                     !- Zone Cooling Design Supply Air Temperature {C}
   11.11,                                  !- Zone Cooling Design Supply Air Temperature Difference {deltaC}
@@ -950,21 +661,12 @@
   autosize;                               !- Dedicated Outdoor Air High Setpoint Temperature for Design {C}
 
 OS:ZoneHVAC:EquipmentList,
-<<<<<<< HEAD
-  {9b16c835-2b02-4b7e-9338-0b32c34da4da}, !- Handle
+  {3de6f44c-fe50-40ba-b366-6bac58a8e711}, !- Handle
   Zone HVAC Equipment List 2,             !- Name
-  {8e9d3868-78e0-4231-9f68-ed2f1ca47a3c}; !- Thermal Zone
+  {01bce70a-3c6c-4f96-aeb3-f4543f1ff714}; !- Thermal Zone
 
 OS:SpaceType,
-  {d787cf4b-005a-4218-bbf3-91f6134feec0}, !- Handle
-=======
-  {d3e19fe6-c7ef-41d7-b74a-dc82312b5121}, !- Handle
-  Zone HVAC Equipment List 2,             !- Name
-  {5c10dcc8-d45e-4a69-8464-c7bd309930b5}; !- Thermal Zone
-
-OS:SpaceType,
-  {2ac6cc85-9558-4f67-9f49-c11e10c82b6e}, !- Handle
->>>>>>> 78927444
+  {85d91acf-3b7b-4050-89fa-3e789aba1531}, !- Handle
   Space Type 2,                           !- Name
   ,                                       !- Default Construction Set Name
   ,                                       !- Default Schedule Set Name
@@ -975,23 +677,14 @@
   unfinished attic;                       !- Standards Space Type
 
 OS:BuildingUnit,
-<<<<<<< HEAD
-  {7f3940fa-769e-4498-bb0f-ca3f7fca98dd}, !- Handle
-=======
-  {d81b19e8-abcc-4c2f-9bd1-cf77d6a30f6f}, !- Handle
->>>>>>> 78927444
+  {57b5a1ad-4a3a-490d-8f8b-1722b3612354}, !- Handle
   unit 1,                                 !- Name
   ,                                       !- Rendering Color
   Residential;                            !- Building Unit Type
 
 OS:AdditionalProperties,
-<<<<<<< HEAD
-  {dc87fdfc-7a27-48de-a7d4-7cfc317b8d54}, !- Handle
-  {7f3940fa-769e-4498-bb0f-ca3f7fca98dd}, !- Object Name
-=======
-  {26627084-9620-4a65-8047-86320197a75a}, !- Handle
-  {d81b19e8-abcc-4c2f-9bd1-cf77d6a30f6f}, !- Object Name
->>>>>>> 78927444
+  {af0a9eb3-5f28-43c3-80b8-0991a4129660}, !- Handle
+  {57b5a1ad-4a3a-490d-8f8b-1722b3612354}, !- Object Name
   NumberOfBedrooms,                       !- Feature Name 1
   Integer,                                !- Feature Data Type 1
   3,                                      !- Feature Value 1
@@ -1003,20 +696,12 @@
   3.3900000000000001;                     !- Feature Value 3
 
 OS:External:File,
-<<<<<<< HEAD
-  {336b3497-f5ab-4a67-96be-29088c93d479}, !- Handle
-=======
-  {3e04c1c7-c908-4b35-a1fd-563b13a13d99}, !- Handle
->>>>>>> 78927444
+  {dbeaa73b-1610-46c1-b428-e808e0d90131}, !- Handle
   8760.csv,                               !- Name
   8760.csv;                               !- File Name
 
 OS:Schedule:Day,
-<<<<<<< HEAD
-  {1eef3662-db5c-4915-996f-37ce7a32809e}, !- Handle
-=======
-  {41bcef0c-6620-405a-af6b-799007585928}, !- Handle
->>>>>>> 78927444
+  {f4b56d9f-8671-4236-8e6a-3dd01bc0240a}, !- Handle
   Schedule Day 1,                         !- Name
   ,                                       !- Schedule Type Limits Name
   ,                                       !- Interpolate to Timestep
@@ -1025,11 +710,7 @@
   0;                                      !- Value Until Time 1
 
 OS:Schedule:Day,
-<<<<<<< HEAD
-  {1b0f4282-069b-4a2f-82a2-be97c3df5998}, !- Handle
-=======
-  {08a29dd0-3a57-45d1-81ff-03db7fc927a7}, !- Handle
->>>>>>> 78927444
+  {8cdd2d0b-9893-4381-b626-9e929324eede}, !- Handle
   Schedule Day 2,                         !- Name
   ,                                       !- Schedule Type Limits Name
   ,                                       !- Interpolate to Timestep
@@ -1038,17 +719,10 @@
   1;                                      !- Value Until Time 1
 
 OS:Schedule:File,
-<<<<<<< HEAD
-  {19265869-0f29-4830-9b19-a97b173d9ceb}, !- Handle
+  {d12914e7-b0e4-4c00-a61c-c1bbcd27e9c6}, !- Handle
   occupants,                              !- Name
-  {e24ef5df-cc32-4f7a-9041-083d802ec3d1}, !- Schedule Type Limits Name
-  {336b3497-f5ab-4a67-96be-29088c93d479}, !- External File Name
-=======
-  {f582a2c2-afad-477f-928f-0433c3aef990}, !- Handle
-  occupants,                              !- Name
-  {857fdb1e-295d-4342-8559-7e3f17b328a8}, !- Schedule Type Limits Name
-  {3e04c1c7-c908-4b35-a1fd-563b13a13d99}, !- External File Name
->>>>>>> 78927444
+  {d1ba9e0c-d2ae-4db5-b193-ce504bc8f213}, !- Schedule Type Limits Name
+  {dbeaa73b-1610-46c1-b428-e808e0d90131}, !- External File Name
   1,                                      !- Column Number
   1,                                      !- Rows to Skip at Top
   8760,                                   !- Number of Hours of Data
@@ -1057,38 +731,22 @@
   60;                                     !- Minutes per Item
 
 OS:Schedule:Ruleset,
-<<<<<<< HEAD
-  {5c473027-e520-4481-9dc5-3123faa58a22}, !- Handle
+  {64364cd9-3796-4cf2-a7ae-ed1e92a66e7c}, !- Handle
   Schedule Ruleset 1,                     !- Name
-  {7791ba30-01c0-4965-a909-41869974143c}, !- Schedule Type Limits Name
-  {8948b983-5039-42b2-875c-4a533b6afa23}; !- Default Day Schedule Name
+  {32e0f931-60ac-4060-9080-ef70a811e245}, !- Schedule Type Limits Name
+  {089823d9-bf41-4bf0-a7f2-3127a81565ae}; !- Default Day Schedule Name
 
 OS:Schedule:Day,
-  {8948b983-5039-42b2-875c-4a533b6afa23}, !- Handle
+  {089823d9-bf41-4bf0-a7f2-3127a81565ae}, !- Handle
   Schedule Day 3,                         !- Name
-  {7791ba30-01c0-4965-a909-41869974143c}, !- Schedule Type Limits Name
-=======
-  {49b25dd3-a8a7-4415-bac4-1e1dc622fb2f}, !- Handle
-  Schedule Ruleset 1,                     !- Name
-  {a3d6bc95-babe-4058-b13c-76c363c32e10}, !- Schedule Type Limits Name
-  {81dc2335-374a-4876-8a96-d1208b0b43d7}; !- Default Day Schedule Name
-
-OS:Schedule:Day,
-  {81dc2335-374a-4876-8a96-d1208b0b43d7}, !- Handle
-  Schedule Day 3,                         !- Name
-  {a3d6bc95-babe-4058-b13c-76c363c32e10}, !- Schedule Type Limits Name
->>>>>>> 78927444
+  {32e0f931-60ac-4060-9080-ef70a811e245}, !- Schedule Type Limits Name
   ,                                       !- Interpolate to Timestep
   24,                                     !- Hour 1
   0,                                      !- Minute 1
   112.539290946133;                       !- Value Until Time 1
 
 OS:People:Definition,
-<<<<<<< HEAD
-  {fb8de9a5-f983-4884-b7d8-123c0b9a1534}, !- Handle
-=======
-  {2305e168-fda4-40e7-b2d6-071fe78c978b}, !- Handle
->>>>>>> 78927444
+  {50547ac2-bd16-4344-9530-48c151e14670}, !- Handle
   res occupants|living space,             !- Name
   People,                                 !- Number of People Calculation Method
   3.39,                                   !- Number of People {people}
@@ -1101,21 +759,12 @@
   ZoneAveraged;                           !- Mean Radiant Temperature Calculation Type
 
 OS:People,
-<<<<<<< HEAD
-  {f80ea18c-e7a0-4e00-adfc-cc244489e9b7}, !- Handle
+  {165862eb-7b7a-427a-a467-584c0da2e3f8}, !- Handle
   res occupants|living space,             !- Name
-  {fb8de9a5-f983-4884-b7d8-123c0b9a1534}, !- People Definition Name
-  {ec960ff6-4697-46d4-9a5b-7508935e4e6a}, !- Space or SpaceType Name
-  {19265869-0f29-4830-9b19-a97b173d9ceb}, !- Number of People Schedule Name
-  {5c473027-e520-4481-9dc5-3123faa58a22}, !- Activity Level Schedule Name
-=======
-  {55792f9c-21f5-426b-ad45-d2f489225856}, !- Handle
-  res occupants|living space,             !- Name
-  {2305e168-fda4-40e7-b2d6-071fe78c978b}, !- People Definition Name
-  {cd078f73-9b71-4ad7-affc-da093eb14d02}, !- Space or SpaceType Name
-  {f582a2c2-afad-477f-928f-0433c3aef990}, !- Number of People Schedule Name
-  {49b25dd3-a8a7-4415-bac4-1e1dc622fb2f}, !- Activity Level Schedule Name
->>>>>>> 78927444
+  {50547ac2-bd16-4344-9530-48c151e14670}, !- People Definition Name
+  {22dab7b0-6451-4e9c-9442-73fa9f771521}, !- Space or SpaceType Name
+  {d12914e7-b0e4-4c00-a61c-c1bbcd27e9c6}, !- Number of People Schedule Name
+  {64364cd9-3796-4cf2-a7ae-ed1e92a66e7c}, !- Activity Level Schedule Name
   ,                                       !- Surface Name/Angle Factor List Name
   ,                                       !- Work Efficiency Schedule Name
   ,                                       !- Clothing Insulation Schedule Name
@@ -1123,11 +772,7 @@
   1;                                      !- Multiplier
 
 OS:ScheduleTypeLimits,
-<<<<<<< HEAD
-  {7791ba30-01c0-4965-a909-41869974143c}, !- Handle
-=======
-  {a3d6bc95-babe-4058-b13c-76c363c32e10}, !- Handle
->>>>>>> 78927444
+  {32e0f931-60ac-4060-9080-ef70a811e245}, !- Handle
   ActivityLevel,                          !- Name
   0,                                      !- Lower Limit Value
   ,                                       !- Upper Limit Value
@@ -1135,22 +780,14 @@
   ActivityLevel;                          !- Unit Type
 
 OS:ScheduleTypeLimits,
-<<<<<<< HEAD
-  {e24ef5df-cc32-4f7a-9041-083d802ec3d1}, !- Handle
-=======
-  {857fdb1e-295d-4342-8559-7e3f17b328a8}, !- Handle
->>>>>>> 78927444
+  {d1ba9e0c-d2ae-4db5-b193-ce504bc8f213}, !- Handle
   Fractional,                             !- Name
   0,                                      !- Lower Limit Value
   1,                                      !- Upper Limit Value
   Continuous;                             !- Numeric Type
 
 OS:PlantLoop,
-<<<<<<< HEAD
-  {94a1cb9c-61e4-4bc7-a4d9-983149d296bc}, !- Handle
-=======
-  {f09bccc8-33db-45e6-b4d2-5b4c92541969}, !- Handle
->>>>>>> 78927444
+  {04d8c577-efa1-41bd-a097-e810f7cf6965}, !- Handle
   Hot Water Loop,                         !- Name
   Water,                                  !- Fluid Type
   0,                                      !- Glycol Concentration
@@ -1158,37 +795,21 @@
   ,                                       !- Plant Equipment Operation Heating Load
   ,                                       !- Plant Equipment Operation Cooling Load
   ,                                       !- Primary Plant Equipment Operation Scheme
-<<<<<<< HEAD
-  {cdb4e131-629f-49ed-85e3-2f68cd33dabe}, !- Loop Temperature Setpoint Node Name
-=======
-  {43be8dd7-58ac-494d-819c-86e0ecc64954}, !- Loop Temperature Setpoint Node Name
->>>>>>> 78927444
+  {85315bf7-62ff-4920-b996-05710d798ce3}, !- Loop Temperature Setpoint Node Name
   ,                                       !- Maximum Loop Temperature {C}
   10,                                     !- Minimum Loop Temperature {C}
   ,                                       !- Maximum Loop Flow Rate {m3/s}
   ,                                       !- Minimum Loop Flow Rate {m3/s}
   Autocalculate,                          !- Plant Loop Volume {m3}
-<<<<<<< HEAD
-  {9e12b676-0099-4c91-815a-9c964179897d}, !- Plant Side Inlet Node Name
-  {c3a23e1b-4079-4b27-baf4-4acef61d3c3a}, !- Plant Side Outlet Node Name
+  {b434ac62-e70e-45b9-9d8b-cfae2f9f70fd}, !- Plant Side Inlet Node Name
+  {0820dbe4-af64-42dc-865b-85ac8aca2807}, !- Plant Side Outlet Node Name
   ,                                       !- Plant Side Branch List Name
-  {1bf7f1a9-5bef-455e-8db2-3c36680bb9eb}, !- Demand Side Inlet Node Name
-  {7247366d-a0a1-424d-92c4-1981acb80c04}, !- Demand Side Outlet Node Name
+  {a733405b-3712-4fa8-9cd4-485a46f5f73b}, !- Demand Side Inlet Node Name
+  {35b4e8c7-7057-495a-aba8-6452a23e026e}, !- Demand Side Outlet Node Name
   ,                                       !- Demand Side Branch List Name
   ,                                       !- Demand Side Connector List Name
   Optimal,                                !- Load Distribution Scheme
-  {07cf818a-1915-4fa7-a76d-7112fb7881eb}, !- Availability Manager List Name
-=======
-  {1aa8e6c5-64c2-486a-bc90-dd3059a3eb12}, !- Plant Side Inlet Node Name
-  {d2a1a305-b321-4e94-82aa-85f848869908}, !- Plant Side Outlet Node Name
-  ,                                       !- Plant Side Branch List Name
-  {d3b66ea9-8f2c-4f53-968a-0ea6f2b881c1}, !- Demand Side Inlet Node Name
-  {48822f44-92df-41f6-a142-11282b1455fb}, !- Demand Side Outlet Node Name
-  ,                                       !- Demand Side Branch List Name
-  ,                                       !- Demand Side Connector List Name
-  Optimal,                                !- Load Distribution Scheme
-  {85a6a61f-4bdd-4182-a546-7132f801fecd}, !- Availability Manager List Name
->>>>>>> 78927444
+  {90af6ae9-f826-40ab-9354-926a2c20d485}, !- Availability Manager List Name
   ,                                       !- Plant Loop Demand Calculation Scheme
   ,                                       !- Common Pipe Simulation
   ,                                       !- Pressure Simulation Type
@@ -1196,249 +817,126 @@
   ,                                       !- Plant Equipment Operation Cooling Load Schedule
   ,                                       !- Primary Plant Equipment Operation Scheme Schedule
   ,                                       !- Component Setpoint Operation Scheme Schedule
-<<<<<<< HEAD
-  {9dbbdc78-7981-4653-813e-ee812d4fcf75}, !- Demand Mixer Name
-  {08af406a-5d75-4c59-b16e-fb909b58e0d3}, !- Demand Splitter Name
-  {267b735d-9313-4887-9c01-9fc15b95a97c}, !- Supply Mixer Name
-  {776c476d-4e7b-4863-9b23-27db90e15f52}; !- Supply Splitter Name
-
-OS:Node,
-  {e4f18984-5156-411c-9f8c-c24afbed9446}, !- Handle
+  {3164cd60-5f47-4447-b44a-5b7dff7214f1}, !- Demand Mixer Name
+  {8d463a72-9f22-4ab3-9902-431268cd85fd}, !- Demand Splitter Name
+  {4f82346e-b06a-4a50-bb62-8026553079ad}, !- Supply Mixer Name
+  {e5b738b6-482d-41a8-80ce-670f8ebfa41b}; !- Supply Splitter Name
+
+OS:Node,
+  {976eb3e3-f7d4-4b3e-968c-7c2fd5372220}, !- Handle
   Node 3,                                 !- Name
-  {9e12b676-0099-4c91-815a-9c964179897d}, !- Inlet Port
-  {f58aed17-b7e2-4654-8aaa-60ba2d4c6c0e}; !- Outlet Port
-
-OS:Node,
-  {cdb4e131-629f-49ed-85e3-2f68cd33dabe}, !- Handle
+  {b434ac62-e70e-45b9-9d8b-cfae2f9f70fd}, !- Inlet Port
+  {07511026-a116-4e13-a2bd-ed0fdc2b435c}; !- Outlet Port
+
+OS:Node,
+  {85315bf7-62ff-4920-b996-05710d798ce3}, !- Handle
   Node 4,                                 !- Name
-  {313f172f-2840-4311-92a5-5b818b3589e7}, !- Inlet Port
-  {c3a23e1b-4079-4b27-baf4-4acef61d3c3a}; !- Outlet Port
-
-OS:Node,
-  {729286e1-b0f7-457d-88e6-ae925b54a542}, !- Handle
+  {9fbdef88-e2ef-4753-bd5e-ecd867ed9484}, !- Inlet Port
+  {0820dbe4-af64-42dc-865b-85ac8aca2807}; !- Outlet Port
+
+OS:Node,
+  {b16d3265-0598-4527-b814-838806895920}, !- Handle
   Node 5,                                 !- Name
-  {12968cb9-1444-4d68-98c7-f6776e23ecad}, !- Inlet Port
-  {3ee86f13-ce3c-4378-9e76-29dc2969948b}; !- Outlet Port
+  {a41c810f-11b8-4981-8063-563fc7c9cfc5}, !- Inlet Port
+  {7a1a9490-a60a-4152-a919-662af63db3cd}; !- Outlet Port
 
 OS:Connector:Mixer,
-  {267b735d-9313-4887-9c01-9fc15b95a97c}, !- Handle
+  {4f82346e-b06a-4a50-bb62-8026553079ad}, !- Handle
   Connector Mixer 1,                      !- Name
-  {945c002f-46e3-490b-9b55-6a211a981a4c}, !- Outlet Branch Name
-  {bb533b77-2c7b-4926-9d0c-d3b06b79be88}, !- Inlet Branch Name 1
-  {397a00b8-8449-404d-856b-93636d1c658a}; !- Inlet Branch Name 2
+  {127a30bf-dfd8-4bcc-9034-a7829eb50ff1}, !- Outlet Branch Name
+  {f9e1e0f0-d093-46ca-999e-12e2a912ce38}, !- Inlet Branch Name 1
+  {08d74c0a-f687-4618-a670-f03f7cbc28dc}; !- Inlet Branch Name 2
 
 OS:Connector:Splitter,
-  {776c476d-4e7b-4863-9b23-27db90e15f52}, !- Handle
+  {e5b738b6-482d-41a8-80ce-670f8ebfa41b}, !- Handle
   Connector Splitter 1,                   !- Name
-  {edde99a9-1b43-45be-ae8d-009fb8eb8308}, !- Inlet Branch Name
-  {12968cb9-1444-4d68-98c7-f6776e23ecad}, !- Outlet Branch Name 1
-  {85f831cb-dd5e-4b00-8f32-7bbe730c132d}; !- Outlet Branch Name 2
-
-OS:Connection,
-  {9e12b676-0099-4c91-815a-9c964179897d}, !- Handle
-  {55401474-03a5-4e9e-9ea2-4b289f8b3c6b}, !- Name
-  {94a1cb9c-61e4-4bc7-a4d9-983149d296bc}, !- Source Object
+  {91d3450f-29a9-4c9a-bbb4-361778f7f311}, !- Inlet Branch Name
+  {a41c810f-11b8-4981-8063-563fc7c9cfc5}, !- Outlet Branch Name 1
+  {f3a18e66-971b-4a26-a906-3151ba0df892}; !- Outlet Branch Name 2
+
+OS:Connection,
+  {b434ac62-e70e-45b9-9d8b-cfae2f9f70fd}, !- Handle
+  {97b75d68-a6ed-4728-9e7a-c0df01f1b705}, !- Name
+  {04d8c577-efa1-41bd-a097-e810f7cf6965}, !- Source Object
   14,                                     !- Outlet Port
-  {e4f18984-5156-411c-9f8c-c24afbed9446}, !- Target Object
-  2;                                      !- Inlet Port
-
-OS:Connection,
-  {12968cb9-1444-4d68-98c7-f6776e23ecad}, !- Handle
-  {51a24587-9235-42ea-a579-75867558ec5b}, !- Name
-  {776c476d-4e7b-4863-9b23-27db90e15f52}, !- Source Object
-  3,                                      !- Outlet Port
-  {729286e1-b0f7-457d-88e6-ae925b54a542}, !- Target Object
-  2;                                      !- Inlet Port
-
-OS:Connection,
-  {c3a23e1b-4079-4b27-baf4-4acef61d3c3a}, !- Handle
-  {61cb5523-b3dc-4e37-ab48-d9fb7871be08}, !- Name
-  {cdb4e131-629f-49ed-85e3-2f68cd33dabe}, !- Source Object
-  3,                                      !- Outlet Port
-  {94a1cb9c-61e4-4bc7-a4d9-983149d296bc}, !- Target Object
+  {976eb3e3-f7d4-4b3e-968c-7c2fd5372220}, !- Target Object
+  2;                                      !- Inlet Port
+
+OS:Connection,
+  {a41c810f-11b8-4981-8063-563fc7c9cfc5}, !- Handle
+  {707a9030-bc45-4f81-b36d-4b6b37edf3c6}, !- Name
+  {e5b738b6-482d-41a8-80ce-670f8ebfa41b}, !- Source Object
+  3,                                      !- Outlet Port
+  {b16d3265-0598-4527-b814-838806895920}, !- Target Object
+  2;                                      !- Inlet Port
+
+OS:Connection,
+  {0820dbe4-af64-42dc-865b-85ac8aca2807}, !- Handle
+  {3b4fc69c-8a48-4491-9eed-c89774eab503}, !- Name
+  {85315bf7-62ff-4920-b996-05710d798ce3}, !- Source Object
+  3,                                      !- Outlet Port
+  {04d8c577-efa1-41bd-a097-e810f7cf6965}, !- Target Object
   15;                                     !- Inlet Port
 
 OS:Node,
-  {ae890d43-99fd-4c69-b97f-14d3d7f1d9ce}, !- Handle
+  {18238238-adc4-48d3-ae43-f65df885481d}, !- Handle
   Node 6,                                 !- Name
-  {1bf7f1a9-5bef-455e-8db2-3c36680bb9eb}, !- Inlet Port
-  {7341c777-7dd1-4b47-9f01-581c7afb682f}; !- Outlet Port
-
-OS:Node,
-  {84a143a4-3268-4423-b020-72dfaf2caf15}, !- Handle
+  {a733405b-3712-4fa8-9cd4-485a46f5f73b}, !- Inlet Port
+  {30e203e0-f773-402c-9cd3-b96bf4e8c903}; !- Outlet Port
+
+OS:Node,
+  {bcdb34bd-d142-4320-b7e2-e3e7079a9dfe}, !- Handle
   Node 7,                                 !- Name
-  {2e0efb7f-ec4e-4e0f-b582-9e10c68cdde8}, !- Inlet Port
-  {7247366d-a0a1-424d-92c4-1981acb80c04}; !- Outlet Port
-
-OS:Node,
-  {c5286c5f-569d-4633-a4e8-88f3b4026d87}, !- Handle
+  {d045e85f-f505-4822-90b5-b796f83bb296}, !- Inlet Port
+  {35b4e8c7-7057-495a-aba8-6452a23e026e}; !- Outlet Port
+
+OS:Node,
+  {bacad1f1-af79-48a1-ad00-038d8984429b}, !- Handle
   Node 8,                                 !- Name
-  {c35db311-4456-43d7-bc6b-4b153dfb7b6f}, !- Inlet Port
-  {bbaf6c2e-c1a9-4e92-aa3a-4a24271fabf9}; !- Outlet Port
+  {d6bd745e-ee58-4feb-b0ab-6e4902543cbc}, !- Inlet Port
+  {fe08bd4b-d5c3-4225-9f3e-f3950cf114be}; !- Outlet Port
 
 OS:Connector:Mixer,
-  {9dbbdc78-7981-4653-813e-ee812d4fcf75}, !- Handle
+  {3164cd60-5f47-4447-b44a-5b7dff7214f1}, !- Handle
   Connector Mixer 2,                      !- Name
-  {18195c9c-4973-4361-8822-26c6ec06ae64}, !- Outlet Branch Name
-  {4db9597c-08d0-4821-822a-646024f57e20}, !- Inlet Branch Name 1
-  {b2a4620d-3a5a-45c2-87df-a66e94902639}; !- Inlet Branch Name 2
+  {b63e5aac-2167-401e-82ff-b6f358a7aa46}, !- Outlet Branch Name
+  {545bc775-c7ea-48a5-8696-e5564ae895c1}, !- Inlet Branch Name 1
+  {73fc26ae-fb5e-4ab5-91c4-fd5d187ed385}; !- Inlet Branch Name 2
 
 OS:Connector:Splitter,
-  {08af406a-5d75-4c59-b16e-fb909b58e0d3}, !- Handle
+  {8d463a72-9f22-4ab3-9902-431268cd85fd}, !- Handle
   Connector Splitter 2,                   !- Name
-  {bcf3ed0f-60f7-44ea-a9fb-393060f5f554}, !- Inlet Branch Name
-  {c35db311-4456-43d7-bc6b-4b153dfb7b6f}, !- Outlet Branch Name 1
-  {8bfda79c-7dfd-49eb-825a-c3a2387b11fa}; !- Outlet Branch Name 2
-
-OS:Connection,
-  {1bf7f1a9-5bef-455e-8db2-3c36680bb9eb}, !- Handle
-  {ef9a447c-c0db-4089-851d-d4472de562bc}, !- Name
-  {94a1cb9c-61e4-4bc7-a4d9-983149d296bc}, !- Source Object
+  {2a874d13-8e32-4387-8278-befa43fad065}, !- Inlet Branch Name
+  {d6bd745e-ee58-4feb-b0ab-6e4902543cbc}, !- Outlet Branch Name 1
+  {a6a9457e-04d3-47ba-acaa-c51fb1c72b01}; !- Outlet Branch Name 2
+
+OS:Connection,
+  {a733405b-3712-4fa8-9cd4-485a46f5f73b}, !- Handle
+  {2a86cf7f-655d-41b7-909c-4aaa83820f8e}, !- Name
+  {04d8c577-efa1-41bd-a097-e810f7cf6965}, !- Source Object
   17,                                     !- Outlet Port
-  {ae890d43-99fd-4c69-b97f-14d3d7f1d9ce}, !- Target Object
-  2;                                      !- Inlet Port
-
-OS:Connection,
-  {c35db311-4456-43d7-bc6b-4b153dfb7b6f}, !- Handle
-  {0cccdcc0-da2d-469a-afb9-d8c46e78d1ba}, !- Name
-  {08af406a-5d75-4c59-b16e-fb909b58e0d3}, !- Source Object
-  3,                                      !- Outlet Port
-  {c5286c5f-569d-4633-a4e8-88f3b4026d87}, !- Target Object
-  2;                                      !- Inlet Port
-
-OS:Connection,
-  {7247366d-a0a1-424d-92c4-1981acb80c04}, !- Handle
-  {10f73a3d-65d3-46ed-8e1c-7eedc85fa963}, !- Name
-  {84a143a4-3268-4423-b020-72dfaf2caf15}, !- Source Object
-  3,                                      !- Outlet Port
-  {94a1cb9c-61e4-4bc7-a4d9-983149d296bc}, !- Target Object
+  {18238238-adc4-48d3-ae43-f65df885481d}, !- Target Object
+  2;                                      !- Inlet Port
+
+OS:Connection,
+  {d6bd745e-ee58-4feb-b0ab-6e4902543cbc}, !- Handle
+  {ef4ebb1e-cf4f-41de-a8e0-12a3f094c00a}, !- Name
+  {8d463a72-9f22-4ab3-9902-431268cd85fd}, !- Source Object
+  3,                                      !- Outlet Port
+  {bacad1f1-af79-48a1-ad00-038d8984429b}, !- Target Object
+  2;                                      !- Inlet Port
+
+OS:Connection,
+  {35b4e8c7-7057-495a-aba8-6452a23e026e}, !- Handle
+  {1fb4a5a2-b1b9-4cdd-8400-078fb9197696}, !- Name
+  {bcdb34bd-d142-4320-b7e2-e3e7079a9dfe}, !- Source Object
+  3,                                      !- Outlet Port
+  {04d8c577-efa1-41bd-a097-e810f7cf6965}, !- Target Object
   18;                                     !- Inlet Port
 
 OS:Sizing:Plant,
-  {2fdd9455-625d-4a40-944f-a6bd939c426d}, !- Handle
-  {94a1cb9c-61e4-4bc7-a4d9-983149d296bc}, !- Plant or Condenser Loop Name
-=======
-  {405a7f41-ee9c-44b3-8c8b-84553a308217}, !- Demand Mixer Name
-  {baecc120-a55a-4134-90f2-066989b60d56}, !- Demand Splitter Name
-  {c8dbc0f5-a556-447b-8489-ccc2230e65a5}, !- Supply Mixer Name
-  {ec920f7b-4825-4e7e-aaad-fcedae74c347}; !- Supply Splitter Name
-
-OS:Node,
-  {594f04a9-18c2-4aec-bab0-fc8e016dc6e3}, !- Handle
-  Node 3,                                 !- Name
-  {1aa8e6c5-64c2-486a-bc90-dd3059a3eb12}, !- Inlet Port
-  {3f80e36a-87a8-4109-8024-58848cc24582}; !- Outlet Port
-
-OS:Node,
-  {43be8dd7-58ac-494d-819c-86e0ecc64954}, !- Handle
-  Node 4,                                 !- Name
-  {3e1d6536-36dc-4636-abba-406203919c6d}, !- Inlet Port
-  {d2a1a305-b321-4e94-82aa-85f848869908}; !- Outlet Port
-
-OS:Node,
-  {afb7b624-829c-473c-bb08-88f93af5015e}, !- Handle
-  Node 5,                                 !- Name
-  {a71cacdd-d415-4776-b7bb-4471e803d91c}, !- Inlet Port
-  {b9adb33d-8d13-42b2-9134-8ba31577c945}; !- Outlet Port
-
-OS:Connector:Mixer,
-  {c8dbc0f5-a556-447b-8489-ccc2230e65a5}, !- Handle
-  Connector Mixer 1,                      !- Name
-  {af9ddcaa-964e-4c91-a9a9-adb2a8fb58f9}, !- Outlet Branch Name
-  {e94736e5-00dc-4398-b314-96f642a9d4ff}, !- Inlet Branch Name 1
-  {dba83d2a-eb7e-4aca-82b1-4fbac422c4ae}; !- Inlet Branch Name 2
-
-OS:Connector:Splitter,
-  {ec920f7b-4825-4e7e-aaad-fcedae74c347}, !- Handle
-  Connector Splitter 1,                   !- Name
-  {8afb1e07-ada0-4fda-a4a4-224eeb3d4ad3}, !- Inlet Branch Name
-  {a71cacdd-d415-4776-b7bb-4471e803d91c}, !- Outlet Branch Name 1
-  {f8acd4b1-7fb4-4057-9f48-6930457d04d3}; !- Outlet Branch Name 2
-
-OS:Connection,
-  {1aa8e6c5-64c2-486a-bc90-dd3059a3eb12}, !- Handle
-  {1350b4e7-2d5d-4035-811f-a9f698c203bf}, !- Name
-  {f09bccc8-33db-45e6-b4d2-5b4c92541969}, !- Source Object
-  14,                                     !- Outlet Port
-  {594f04a9-18c2-4aec-bab0-fc8e016dc6e3}, !- Target Object
-  2;                                      !- Inlet Port
-
-OS:Connection,
-  {a71cacdd-d415-4776-b7bb-4471e803d91c}, !- Handle
-  {d786e93a-14fc-4849-b0c3-bc4e687c0e95}, !- Name
-  {ec920f7b-4825-4e7e-aaad-fcedae74c347}, !- Source Object
-  3,                                      !- Outlet Port
-  {afb7b624-829c-473c-bb08-88f93af5015e}, !- Target Object
-  2;                                      !- Inlet Port
-
-OS:Connection,
-  {d2a1a305-b321-4e94-82aa-85f848869908}, !- Handle
-  {4a3a3bb0-2242-4e76-892c-5d83c27240e5}, !- Name
-  {43be8dd7-58ac-494d-819c-86e0ecc64954}, !- Source Object
-  3,                                      !- Outlet Port
-  {f09bccc8-33db-45e6-b4d2-5b4c92541969}, !- Target Object
-  15;                                     !- Inlet Port
-
-OS:Node,
-  {c8ab6113-9769-4040-a6f6-f70cc9231f3e}, !- Handle
-  Node 6,                                 !- Name
-  {d3b66ea9-8f2c-4f53-968a-0ea6f2b881c1}, !- Inlet Port
-  {58b062a6-88be-45da-90b7-cc942fd54287}; !- Outlet Port
-
-OS:Node,
-  {edc905e5-46d5-4a26-a658-3b01f658004d}, !- Handle
-  Node 7,                                 !- Name
-  {32977671-d16c-4176-b136-a060fe539e5a}, !- Inlet Port
-  {48822f44-92df-41f6-a142-11282b1455fb}; !- Outlet Port
-
-OS:Node,
-  {cb1b239c-b728-49c5-9bac-e1ac4ae29d81}, !- Handle
-  Node 8,                                 !- Name
-  {c9cd06d2-e5b3-482b-97f7-92d14df6155f}, !- Inlet Port
-  {930f021b-48a5-4fd6-9967-7112e4940425}; !- Outlet Port
-
-OS:Connector:Mixer,
-  {405a7f41-ee9c-44b3-8c8b-84553a308217}, !- Handle
-  Connector Mixer 2,                      !- Name
-  {b4c2173e-4905-4682-b9fb-1ed63915a936}, !- Outlet Branch Name
-  {ba397ac3-7bcd-4583-ad2d-2bb258c02be9}, !- Inlet Branch Name 1
-  {ad9ba7f4-8d85-4bd7-bac7-fe113dc2d926}; !- Inlet Branch Name 2
-
-OS:Connector:Splitter,
-  {baecc120-a55a-4134-90f2-066989b60d56}, !- Handle
-  Connector Splitter 2,                   !- Name
-  {09045e59-937e-4a3e-8dbc-a37c2b2c0cbc}, !- Inlet Branch Name
-  {c9cd06d2-e5b3-482b-97f7-92d14df6155f}, !- Outlet Branch Name 1
-  {a483e0ab-606b-48ad-8c66-90e9a3942713}; !- Outlet Branch Name 2
-
-OS:Connection,
-  {d3b66ea9-8f2c-4f53-968a-0ea6f2b881c1}, !- Handle
-  {704aba1d-8323-4695-8cb3-e3a90cee0749}, !- Name
-  {f09bccc8-33db-45e6-b4d2-5b4c92541969}, !- Source Object
-  17,                                     !- Outlet Port
-  {c8ab6113-9769-4040-a6f6-f70cc9231f3e}, !- Target Object
-  2;                                      !- Inlet Port
-
-OS:Connection,
-  {c9cd06d2-e5b3-482b-97f7-92d14df6155f}, !- Handle
-  {c3da654e-0d9f-4a24-a168-4357a042882a}, !- Name
-  {baecc120-a55a-4134-90f2-066989b60d56}, !- Source Object
-  3,                                      !- Outlet Port
-  {cb1b239c-b728-49c5-9bac-e1ac4ae29d81}, !- Target Object
-  2;                                      !- Inlet Port
-
-OS:Connection,
-  {48822f44-92df-41f6-a142-11282b1455fb}, !- Handle
-  {ee8af3bd-ba40-4e46-a6ed-0a227a8af875}, !- Name
-  {edc905e5-46d5-4a26-a658-3b01f658004d}, !- Source Object
-  3,                                      !- Outlet Port
-  {f09bccc8-33db-45e6-b4d2-5b4c92541969}, !- Target Object
-  18;                                     !- Inlet Port
-
-OS:Sizing:Plant,
-  {f20b36bc-cb3e-4307-a8cd-e84aed5cac39}, !- Handle
-  {f09bccc8-33db-45e6-b4d2-5b4c92541969}, !- Plant or Condenser Loop Name
->>>>>>> 78927444
+  {bf7d6e75-5f04-44a2-a5f5-de2f89cf461e}, !- Handle
+  {04d8c577-efa1-41bd-a097-e810f7cf6965}, !- Plant or Condenser Loop Name
   Heating,                                !- Loop Type
   82.2222222222223,                       !- Design Loop Exit Temperature {C}
   11.1111111111111,                       !- Loop Design Temperature Difference {deltaC}
@@ -1447,46 +945,26 @@
   None;                                   !- Coincident Sizing Factor Mode
 
 OS:AvailabilityManagerAssignmentList,
-<<<<<<< HEAD
-  {07cf818a-1915-4fa7-a76d-7112fb7881eb}, !- Handle
+  {90af6ae9-f826-40ab-9354-926a2c20d485}, !- Handle
   Plant Loop 1 AvailabilityManagerAssignmentList; !- Name
 
 OS:Schedule:Ruleset,
-  {1300347d-eabd-4c93-8e5f-be02159538f1}, !- Handle
+  {0b2ad556-6f28-4f4b-aa80-484b946fc9da}, !- Handle
   Hot Water Loop Temp - 180F,             !- Name
-  {7350e78c-497a-4491-8659-78d6a4722c0b}, !- Schedule Type Limits Name
-  {26bb4469-9fac-42f2-9748-8fa4f0e3e409}; !- Default Day Schedule Name
+  {9656bfad-2b49-4781-ada8-0609b7a8ecc4}, !- Schedule Type Limits Name
+  {d9b84f5d-b365-44a7-949f-e5f0cfb590f9}; !- Default Day Schedule Name
 
 OS:Schedule:Day,
-  {26bb4469-9fac-42f2-9748-8fa4f0e3e409}, !- Handle
+  {d9b84f5d-b365-44a7-949f-e5f0cfb590f9}, !- Handle
   Hot Water Loop Temp - 180F Default,     !- Name
-  {7350e78c-497a-4491-8659-78d6a4722c0b}, !- Schedule Type Limits Name
-=======
-  {85a6a61f-4bdd-4182-a546-7132f801fecd}, !- Handle
-  Plant Loop 1 AvailabilityManagerAssignmentList; !- Name
-
-OS:Schedule:Ruleset,
-  {07ae01a7-43b5-4f45-b28d-f10d1c6a45c9}, !- Handle
-  Hot Water Loop Temp - 180F,             !- Name
-  {cac25618-dc71-4d86-b710-ab3b44a2be41}, !- Schedule Type Limits Name
-  {c99b1a52-749e-47ec-9448-ee7b2e5ec900}; !- Default Day Schedule Name
-
-OS:Schedule:Day,
-  {c99b1a52-749e-47ec-9448-ee7b2e5ec900}, !- Handle
-  Hot Water Loop Temp - 180F Default,     !- Name
-  {cac25618-dc71-4d86-b710-ab3b44a2be41}, !- Schedule Type Limits Name
->>>>>>> 78927444
+  {9656bfad-2b49-4781-ada8-0609b7a8ecc4}, !- Schedule Type Limits Name
   ,                                       !- Interpolate to Timestep
   24,                                     !- Hour 1
   0,                                      !- Minute 1
   82.2222222222223;                       !- Value Until Time 1
 
 OS:ScheduleTypeLimits,
-<<<<<<< HEAD
-  {7350e78c-497a-4491-8659-78d6a4722c0b}, !- Handle
-=======
-  {cac25618-dc71-4d86-b710-ab3b44a2be41}, !- Handle
->>>>>>> 78927444
+  {9656bfad-2b49-4781-ada8-0609b7a8ecc4}, !- Handle
   Temperature,                            !- Name
   0,                                      !- Lower Limit Value
   100,                                    !- Upper Limit Value
@@ -1494,31 +972,17 @@
   Temperature;                            !- Unit Type
 
 OS:SetpointManager:Scheduled,
-<<<<<<< HEAD
-  {35c7384a-f959-48a7-945c-6faae48e72c5}, !- Handle
+  {9f019fa7-e436-4075-a194-58e6668e058c}, !- Handle
   Hot Water Loop Setpoint Manager,        !- Name
   Temperature,                            !- Control Variable
-  {1300347d-eabd-4c93-8e5f-be02159538f1}, !- Schedule Name
-  {cdb4e131-629f-49ed-85e3-2f68cd33dabe}; !- Setpoint Node or NodeList Name
+  {0b2ad556-6f28-4f4b-aa80-484b946fc9da}, !- Schedule Name
+  {85315bf7-62ff-4920-b996-05710d798ce3}; !- Setpoint Node or NodeList Name
 
 OS:Pump:VariableSpeed,
-  {592ccbdc-28bf-4efb-a3a9-52548cb9f5a9}, !- Handle
+  {4c10e835-f732-40d8-96d9-f351c2b62647}, !- Handle
   Central pump,                           !- Name
-  {f58aed17-b7e2-4654-8aaa-60ba2d4c6c0e}, !- Inlet Node Name
-  {375c4285-48ea-4597-a43c-a600ac87d9ea}, !- Outlet Node Name
-=======
-  {2b0b6e4f-10b0-4206-8e1b-cccc2025e38c}, !- Handle
-  Hot Water Loop Setpoint Manager,        !- Name
-  Temperature,                            !- Control Variable
-  {07ae01a7-43b5-4f45-b28d-f10d1c6a45c9}, !- Schedule Name
-  {43be8dd7-58ac-494d-819c-86e0ecc64954}; !- Setpoint Node or NodeList Name
-
-OS:Pump:VariableSpeed,
-  {96936ff4-4d11-46f1-8fb8-387efbf48170}, !- Handle
-  Central pump,                           !- Name
-  {3f80e36a-87a8-4109-8024-58848cc24582}, !- Inlet Node Name
-  {cb2bdd44-3242-4fe0-bdfa-f072c11eeef5}, !- Outlet Node Name
->>>>>>> 78927444
+  {07511026-a116-4e13-a2bd-ed0fdc2b435c}, !- Inlet Node Name
+  {67423d2b-6a74-4c05-a325-2157f3729c67}, !- Outlet Node Name
   ,                                       !- Rated Flow Rate {m3/s}
   179344.0152,                            !- Rated Pump Head {Pa}
   ,                                       !- Rated Power Consumption {W}
@@ -1548,71 +1012,37 @@
   General;                                !- End-Use Subcategory
 
 OS:Node,
-<<<<<<< HEAD
-  {fbc78a99-bd18-44ff-9d7d-95d158d265e7}, !- Handle
+  {4a24ae36-bde8-4a08-a8d8-ba0bda72b095}, !- Handle
   Node 9,                                 !- Name
-  {375c4285-48ea-4597-a43c-a600ac87d9ea}, !- Inlet Port
-  {edde99a9-1b43-45be-ae8d-009fb8eb8308}; !- Outlet Port
-
-OS:Connection,
-  {f58aed17-b7e2-4654-8aaa-60ba2d4c6c0e}, !- Handle
-  {38322ab4-2070-4461-9ef5-adaeddd8fab1}, !- Name
-  {e4f18984-5156-411c-9f8c-c24afbed9446}, !- Source Object
-  3,                                      !- Outlet Port
-  {592ccbdc-28bf-4efb-a3a9-52548cb9f5a9}, !- Target Object
-  2;                                      !- Inlet Port
-
-OS:Connection,
-  {375c4285-48ea-4597-a43c-a600ac87d9ea}, !- Handle
-  {a89febe2-089f-4f04-b1ea-58f6ef3adf39}, !- Name
-  {592ccbdc-28bf-4efb-a3a9-52548cb9f5a9}, !- Source Object
-  3,                                      !- Outlet Port
-  {fbc78a99-bd18-44ff-9d7d-95d158d265e7}, !- Target Object
-  2;                                      !- Inlet Port
-
-OS:Connection,
-  {edde99a9-1b43-45be-ae8d-009fb8eb8308}, !- Handle
-  {2852ad50-90a2-40e5-8428-57084780b53f}, !- Name
-  {fbc78a99-bd18-44ff-9d7d-95d158d265e7}, !- Source Object
-  3,                                      !- Outlet Port
-  {776c476d-4e7b-4863-9b23-27db90e15f52}, !- Target Object
+  {67423d2b-6a74-4c05-a325-2157f3729c67}, !- Inlet Port
+  {91d3450f-29a9-4c9a-bbb4-361778f7f311}; !- Outlet Port
+
+OS:Connection,
+  {07511026-a116-4e13-a2bd-ed0fdc2b435c}, !- Handle
+  {dc3beffe-51fc-4dea-baa3-2cca7ac49635}, !- Name
+  {976eb3e3-f7d4-4b3e-968c-7c2fd5372220}, !- Source Object
+  3,                                      !- Outlet Port
+  {4c10e835-f732-40d8-96d9-f351c2b62647}, !- Target Object
+  2;                                      !- Inlet Port
+
+OS:Connection,
+  {67423d2b-6a74-4c05-a325-2157f3729c67}, !- Handle
+  {ce0a3428-78cd-415d-a7b2-9f722e0cc51a}, !- Name
+  {4c10e835-f732-40d8-96d9-f351c2b62647}, !- Source Object
+  3,                                      !- Outlet Port
+  {4a24ae36-bde8-4a08-a8d8-ba0bda72b095}, !- Target Object
+  2;                                      !- Inlet Port
+
+OS:Connection,
+  {91d3450f-29a9-4c9a-bbb4-361778f7f311}, !- Handle
+  {a4e4f3b6-7cf1-4e1b-9008-86f24b72a6d4}, !- Name
+  {4a24ae36-bde8-4a08-a8d8-ba0bda72b095}, !- Source Object
+  3,                                      !- Outlet Port
+  {e5b738b6-482d-41a8-80ce-670f8ebfa41b}, !- Target Object
   2;                                      !- Inlet Port
 
 OS:Boiler:HotWater,
-  {ab3c0acf-3f63-4513-9388-6655eaf13712}, !- Handle
-=======
-  {df4421f9-d1d1-4fec-94d3-f0aa9431fb7d}, !- Handle
-  Node 9,                                 !- Name
-  {cb2bdd44-3242-4fe0-bdfa-f072c11eeef5}, !- Inlet Port
-  {8afb1e07-ada0-4fda-a4a4-224eeb3d4ad3}; !- Outlet Port
-
-OS:Connection,
-  {3f80e36a-87a8-4109-8024-58848cc24582}, !- Handle
-  {b340e9c5-1047-49a2-bd92-651b01c56a71}, !- Name
-  {594f04a9-18c2-4aec-bab0-fc8e016dc6e3}, !- Source Object
-  3,                                      !- Outlet Port
-  {96936ff4-4d11-46f1-8fb8-387efbf48170}, !- Target Object
-  2;                                      !- Inlet Port
-
-OS:Connection,
-  {cb2bdd44-3242-4fe0-bdfa-f072c11eeef5}, !- Handle
-  {28248606-280b-4ca4-ae95-bbae74f8c2a9}, !- Name
-  {96936ff4-4d11-46f1-8fb8-387efbf48170}, !- Source Object
-  3,                                      !- Outlet Port
-  {df4421f9-d1d1-4fec-94d3-f0aa9431fb7d}, !- Target Object
-  2;                                      !- Inlet Port
-
-OS:Connection,
-  {8afb1e07-ada0-4fda-a4a4-224eeb3d4ad3}, !- Handle
-  {54f821ef-35ed-4937-8bcd-96696cf7cc63}, !- Name
-  {df4421f9-d1d1-4fec-94d3-f0aa9431fb7d}, !- Source Object
-  3,                                      !- Outlet Port
-  {ec920f7b-4825-4e7e-aaad-fcedae74c347}, !- Target Object
-  2;                                      !- Inlet Port
-
-OS:Boiler:HotWater,
-  {34b65bbf-3dac-497b-8f4a-9e80686b016d}, !- Handle
->>>>>>> 78927444
+  {541ea6cd-c17a-4896-a0d1-a9f50b5dbe4b}, !- Handle
   Boiler,                                 !- Name
   NaturalGas,                             !- Fuel Type
   ,                                       !- Nominal Capacity {W}
@@ -1624,13 +1054,8 @@
   0,                                      !- Minimum Part Load Ratio
   1.2,                                    !- Maximum Part Load Ratio
   1,                                      !- Optimum Part Load Ratio
-<<<<<<< HEAD
-  {3ee86f13-ce3c-4378-9e76-29dc2969948b}, !- Boiler Water Inlet Node Name
-  {d416c1ea-9c7b-4c01-9d6d-cdadc2989370}, !- Boiler Water Outlet Node Name
-=======
-  {b9adb33d-8d13-42b2-9134-8ba31577c945}, !- Boiler Water Inlet Node Name
-  {7cd1bf17-43d3-4e1a-b358-8fc62214a0ac}, !- Boiler Water Outlet Node Name
->>>>>>> 78927444
+  {7a1a9490-a60a-4152-a919-662af63db3cd}, !- Boiler Water Inlet Node Name
+  {f9129ac4-d977-4012-9c14-c1ffed949eba}, !- Boiler Water Outlet Node Name
   95.0000000000001,                       !- Water Outlet Upper Temperature Limit {C}
   LeavingSetpointModulated,               !- Boiler Flow Mode
   0,                                      !- Parasitic Electric Load {W}
@@ -1638,459 +1063,231 @@
   General;                                !- End-Use Subcategory
 
 OS:Node,
-<<<<<<< HEAD
-  {e6848f30-3c83-4187-8143-556d801cb59a}, !- Handle
+  {03dfb4a8-4dbe-45e9-87eb-103520b5dbe3}, !- Handle
   Node 10,                                !- Name
-  {d416c1ea-9c7b-4c01-9d6d-cdadc2989370}, !- Inlet Port
-  {bb533b77-2c7b-4926-9d0c-d3b06b79be88}; !- Outlet Port
-
-OS:Connection,
-  {3ee86f13-ce3c-4378-9e76-29dc2969948b}, !- Handle
-  {d45ff97f-fc26-4333-a6b9-206843cf471f}, !- Name
-  {729286e1-b0f7-457d-88e6-ae925b54a542}, !- Source Object
-  3,                                      !- Outlet Port
-  {ab3c0acf-3f63-4513-9388-6655eaf13712}, !- Target Object
+  {f9129ac4-d977-4012-9c14-c1ffed949eba}, !- Inlet Port
+  {f9e1e0f0-d093-46ca-999e-12e2a912ce38}; !- Outlet Port
+
+OS:Connection,
+  {7a1a9490-a60a-4152-a919-662af63db3cd}, !- Handle
+  {8685637a-be17-450f-a2ad-1f260ed3cb26}, !- Name
+  {b16d3265-0598-4527-b814-838806895920}, !- Source Object
+  3,                                      !- Outlet Port
+  {541ea6cd-c17a-4896-a0d1-a9f50b5dbe4b}, !- Target Object
   12;                                     !- Inlet Port
 
 OS:Connection,
-  {d416c1ea-9c7b-4c01-9d6d-cdadc2989370}, !- Handle
-  {d2aff61f-4bb2-45a3-aa5e-dcb0aec4c312}, !- Name
-  {ab3c0acf-3f63-4513-9388-6655eaf13712}, !- Source Object
+  {f9129ac4-d977-4012-9c14-c1ffed949eba}, !- Handle
+  {a49b957e-f5a9-410a-909d-383ac33696ed}, !- Name
+  {541ea6cd-c17a-4896-a0d1-a9f50b5dbe4b}, !- Source Object
   13,                                     !- Outlet Port
-  {e6848f30-3c83-4187-8143-556d801cb59a}, !- Target Object
-  2;                                      !- Inlet Port
-
-OS:Connection,
-  {bb533b77-2c7b-4926-9d0c-d3b06b79be88}, !- Handle
-  {0859c2d9-5615-4d6f-8906-da9a0ed60d68}, !- Name
-  {e6848f30-3c83-4187-8143-556d801cb59a}, !- Source Object
-  3,                                      !- Outlet Port
-  {267b735d-9313-4887-9c01-9fc15b95a97c}, !- Target Object
+  {03dfb4a8-4dbe-45e9-87eb-103520b5dbe3}, !- Target Object
+  2;                                      !- Inlet Port
+
+OS:Connection,
+  {f9e1e0f0-d093-46ca-999e-12e2a912ce38}, !- Handle
+  {ed284761-6808-40c0-bed5-535cf6d438d8}, !- Name
+  {03dfb4a8-4dbe-45e9-87eb-103520b5dbe3}, !- Source Object
+  3,                                      !- Outlet Port
+  {4f82346e-b06a-4a50-bb62-8026553079ad}, !- Target Object
   3;                                      !- Inlet Port
 
 OS:Pipe:Adiabatic,
-  {5d1c46a5-e10c-46a5-96f0-5705e8b6537f}, !- Handle
+  {ad730b10-35f0-4456-8352-109317fc9c70}, !- Handle
   Hot Water Loop Supply Equipment Bypass, !- Name
-  {98055cd7-e577-43bf-8ad4-90d0a34a4c73}, !- Inlet Node Name
-  {8457a337-31ed-4981-acb3-63cbe4a75e03}; !- Outlet Node Name
-
-OS:Node,
-  {53b5f3ff-a069-46ab-839c-1f7305cf85bf}, !- Handle
+  {c3645a50-1d32-4a98-89e5-db8febf3c463}, !- Inlet Node Name
+  {6f562362-3f85-458d-afea-5380ce34e3a1}; !- Outlet Node Name
+
+OS:Node,
+  {cde18aa6-072b-40e7-90f4-6205ecf8539f}, !- Handle
   Node 11,                                !- Name
-  {85f831cb-dd5e-4b00-8f32-7bbe730c132d}, !- Inlet Port
-  {98055cd7-e577-43bf-8ad4-90d0a34a4c73}; !- Outlet Port
-
-OS:Connection,
-  {85f831cb-dd5e-4b00-8f32-7bbe730c132d}, !- Handle
-  {d50536e8-495d-4893-9fda-d50b251d6572}, !- Name
-  {776c476d-4e7b-4863-9b23-27db90e15f52}, !- Source Object
+  {f3a18e66-971b-4a26-a906-3151ba0df892}, !- Inlet Port
+  {c3645a50-1d32-4a98-89e5-db8febf3c463}; !- Outlet Port
+
+OS:Connection,
+  {f3a18e66-971b-4a26-a906-3151ba0df892}, !- Handle
+  {50eb25f8-4ce6-4837-af71-a7c9ee9007ff}, !- Name
+  {e5b738b6-482d-41a8-80ce-670f8ebfa41b}, !- Source Object
   4,                                      !- Outlet Port
-  {53b5f3ff-a069-46ab-839c-1f7305cf85bf}, !- Target Object
-  2;                                      !- Inlet Port
-
-OS:Node,
-  {1ac28798-8076-467f-845d-12e8ad6643d1}, !- Handle
+  {cde18aa6-072b-40e7-90f4-6205ecf8539f}, !- Target Object
+  2;                                      !- Inlet Port
+
+OS:Node,
+  {69e80d66-5bb5-455a-94e4-e10881ad8c5c}, !- Handle
   Node 12,                                !- Name
-  {8457a337-31ed-4981-acb3-63cbe4a75e03}, !- Inlet Port
-  {397a00b8-8449-404d-856b-93636d1c658a}; !- Outlet Port
-
-OS:Connection,
-  {98055cd7-e577-43bf-8ad4-90d0a34a4c73}, !- Handle
-  {91847df1-5879-4547-973d-f63ab75d7b17}, !- Name
-  {53b5f3ff-a069-46ab-839c-1f7305cf85bf}, !- Source Object
-  3,                                      !- Outlet Port
-  {5d1c46a5-e10c-46a5-96f0-5705e8b6537f}, !- Target Object
-  2;                                      !- Inlet Port
-
-OS:Connection,
-  {8457a337-31ed-4981-acb3-63cbe4a75e03}, !- Handle
-  {053c5694-a52d-4403-a801-4e628677da7a}, !- Name
-  {5d1c46a5-e10c-46a5-96f0-5705e8b6537f}, !- Source Object
-  3,                                      !- Outlet Port
-  {1ac28798-8076-467f-845d-12e8ad6643d1}, !- Target Object
-  2;                                      !- Inlet Port
-
-OS:Connection,
-  {397a00b8-8449-404d-856b-93636d1c658a}, !- Handle
-  {c0ae5f99-492c-4788-93a3-c5f721060d3b}, !- Name
-  {1ac28798-8076-467f-845d-12e8ad6643d1}, !- Source Object
-  3,                                      !- Outlet Port
-  {267b735d-9313-4887-9c01-9fc15b95a97c}, !- Target Object
+  {6f562362-3f85-458d-afea-5380ce34e3a1}, !- Inlet Port
+  {08d74c0a-f687-4618-a670-f03f7cbc28dc}; !- Outlet Port
+
+OS:Connection,
+  {c3645a50-1d32-4a98-89e5-db8febf3c463}, !- Handle
+  {ff0b27a5-4d73-4ced-89ea-7e26337281fd}, !- Name
+  {cde18aa6-072b-40e7-90f4-6205ecf8539f}, !- Source Object
+  3,                                      !- Outlet Port
+  {ad730b10-35f0-4456-8352-109317fc9c70}, !- Target Object
+  2;                                      !- Inlet Port
+
+OS:Connection,
+  {6f562362-3f85-458d-afea-5380ce34e3a1}, !- Handle
+  {5b5119b2-3fb5-4097-a758-8b827cb28c47}, !- Name
+  {ad730b10-35f0-4456-8352-109317fc9c70}, !- Source Object
+  3,                                      !- Outlet Port
+  {69e80d66-5bb5-455a-94e4-e10881ad8c5c}, !- Target Object
+  2;                                      !- Inlet Port
+
+OS:Connection,
+  {08d74c0a-f687-4618-a670-f03f7cbc28dc}, !- Handle
+  {aeadd836-1b03-4215-8341-008b4804fe31}, !- Name
+  {69e80d66-5bb5-455a-94e4-e10881ad8c5c}, !- Source Object
+  3,                                      !- Outlet Port
+  {4f82346e-b06a-4a50-bb62-8026553079ad}, !- Target Object
   4;                                      !- Inlet Port
 
 OS:Pipe:Adiabatic,
-  {43081c96-5f59-4e72-8aa2-d2c1ce98c9e6}, !- Handle
+  {bd451d72-eabd-45f2-9fea-2d87017966ea}, !- Handle
   Hot Water Loop Coil Bypass,             !- Name
-  {bbaf6c2e-c1a9-4e92-aa3a-4a24271fabf9}, !- Inlet Node Name
-  {738a924b-8ec9-43bf-81f3-0e4b6b405ece}; !- Outlet Node Name
-
-OS:Node,
-  {374a370d-e952-400e-97cd-0c0ff2e3be89}, !- Handle
+  {fe08bd4b-d5c3-4225-9f3e-f3950cf114be}, !- Inlet Node Name
+  {397ec20e-5e62-492e-9b68-b92117bfd5a4}; !- Outlet Node Name
+
+OS:Node,
+  {875921d1-d164-40fe-80e0-1b4186cadb5c}, !- Handle
   Node 13,                                !- Name
-  {738a924b-8ec9-43bf-81f3-0e4b6b405ece}, !- Inlet Port
-  {4db9597c-08d0-4821-822a-646024f57e20}; !- Outlet Port
-
-OS:Connection,
-  {bbaf6c2e-c1a9-4e92-aa3a-4a24271fabf9}, !- Handle
-  {8c2d09ab-7f4a-4c68-beb5-e9fab30c1198}, !- Name
-  {c5286c5f-569d-4633-a4e8-88f3b4026d87}, !- Source Object
-  3,                                      !- Outlet Port
-  {43081c96-5f59-4e72-8aa2-d2c1ce98c9e6}, !- Target Object
-  2;                                      !- Inlet Port
-
-OS:Connection,
-  {738a924b-8ec9-43bf-81f3-0e4b6b405ece}, !- Handle
-  {af949aa2-7303-456e-8a5d-f63fea9d0250}, !- Name
-  {43081c96-5f59-4e72-8aa2-d2c1ce98c9e6}, !- Source Object
-  3,                                      !- Outlet Port
-  {374a370d-e952-400e-97cd-0c0ff2e3be89}, !- Target Object
-  2;                                      !- Inlet Port
-
-OS:Connection,
-  {4db9597c-08d0-4821-822a-646024f57e20}, !- Handle
-  {33238965-9c16-4315-8bc0-fbe19a119de6}, !- Name
-  {374a370d-e952-400e-97cd-0c0ff2e3be89}, !- Source Object
-  3,                                      !- Outlet Port
-  {9dbbdc78-7981-4653-813e-ee812d4fcf75}, !- Target Object
+  {397ec20e-5e62-492e-9b68-b92117bfd5a4}, !- Inlet Port
+  {545bc775-c7ea-48a5-8696-e5564ae895c1}; !- Outlet Port
+
+OS:Connection,
+  {fe08bd4b-d5c3-4225-9f3e-f3950cf114be}, !- Handle
+  {92089baf-cb35-4a36-a36e-3166ab1a1f9d}, !- Name
+  {bacad1f1-af79-48a1-ad00-038d8984429b}, !- Source Object
+  3,                                      !- Outlet Port
+  {bd451d72-eabd-45f2-9fea-2d87017966ea}, !- Target Object
+  2;                                      !- Inlet Port
+
+OS:Connection,
+  {397ec20e-5e62-492e-9b68-b92117bfd5a4}, !- Handle
+  {dde8359a-8cd3-4b3d-a823-fb2ee570ad60}, !- Name
+  {bd451d72-eabd-45f2-9fea-2d87017966ea}, !- Source Object
+  3,                                      !- Outlet Port
+  {875921d1-d164-40fe-80e0-1b4186cadb5c}, !- Target Object
+  2;                                      !- Inlet Port
+
+OS:Connection,
+  {545bc775-c7ea-48a5-8696-e5564ae895c1}, !- Handle
+  {0dd9a3b3-220d-4517-a021-9a27e59e986a}, !- Name
+  {875921d1-d164-40fe-80e0-1b4186cadb5c}, !- Source Object
+  3,                                      !- Outlet Port
+  {3164cd60-5f47-4447-b44a-5b7dff7214f1}, !- Target Object
   3;                                      !- Inlet Port
 
 OS:Pipe:Adiabatic,
-  {b4acfc82-2ac9-466e-b8ca-14e80088a6bc}, !- Handle
+  {f953002f-afd4-4a78-8595-9d560067f349}, !- Handle
   Hot Water Loop Supply Outlet,           !- Name
-  {47da5c40-eef5-4c20-a157-e3b174e60efa}, !- Inlet Node Name
-  {313f172f-2840-4311-92a5-5b818b3589e7}; !- Outlet Node Name
-
-OS:Node,
-  {50a5ca9f-3caf-47f5-a5c6-a33a8fc7b161}, !- Handle
+  {a071deb1-9c66-4632-ad71-3eaa7e8c1e76}, !- Inlet Node Name
+  {9fbdef88-e2ef-4753-bd5e-ecd867ed9484}; !- Outlet Node Name
+
+OS:Node,
+  {6c1124bd-5994-4dbb-b5a0-54d97982e3eb}, !- Handle
   Node 14,                                !- Name
-  {945c002f-46e3-490b-9b55-6a211a981a4c}, !- Inlet Port
-  {47da5c40-eef5-4c20-a157-e3b174e60efa}; !- Outlet Port
-
-OS:Connection,
-  {945c002f-46e3-490b-9b55-6a211a981a4c}, !- Handle
-  {f23bdaf4-abcb-48b1-956a-e074a3be539e}, !- Name
-  {267b735d-9313-4887-9c01-9fc15b95a97c}, !- Source Object
+  {127a30bf-dfd8-4bcc-9034-a7829eb50ff1}, !- Inlet Port
+  {a071deb1-9c66-4632-ad71-3eaa7e8c1e76}; !- Outlet Port
+
+OS:Connection,
+  {127a30bf-dfd8-4bcc-9034-a7829eb50ff1}, !- Handle
+  {40c3cc08-7a1e-468d-ab4c-7e200165a9fa}, !- Name
+  {4f82346e-b06a-4a50-bb62-8026553079ad}, !- Source Object
   2,                                      !- Outlet Port
-  {50a5ca9f-3caf-47f5-a5c6-a33a8fc7b161}, !- Target Object
-  2;                                      !- Inlet Port
-
-OS:Connection,
-  {47da5c40-eef5-4c20-a157-e3b174e60efa}, !- Handle
-  {d61928c5-f355-4686-91a2-4bf8fc716ae4}, !- Name
-  {50a5ca9f-3caf-47f5-a5c6-a33a8fc7b161}, !- Source Object
-  3,                                      !- Outlet Port
-  {b4acfc82-2ac9-466e-b8ca-14e80088a6bc}, !- Target Object
-  2;                                      !- Inlet Port
-
-OS:Connection,
-  {313f172f-2840-4311-92a5-5b818b3589e7}, !- Handle
-  {5ca534a3-12bc-4e09-aeb0-4966c7f78893}, !- Name
-  {b4acfc82-2ac9-466e-b8ca-14e80088a6bc}, !- Source Object
-  3,                                      !- Outlet Port
-  {cdb4e131-629f-49ed-85e3-2f68cd33dabe}, !- Target Object
+  {6c1124bd-5994-4dbb-b5a0-54d97982e3eb}, !- Target Object
+  2;                                      !- Inlet Port
+
+OS:Connection,
+  {a071deb1-9c66-4632-ad71-3eaa7e8c1e76}, !- Handle
+  {1abce24d-577f-4c71-ae72-49494b68a5d6}, !- Name
+  {6c1124bd-5994-4dbb-b5a0-54d97982e3eb}, !- Source Object
+  3,                                      !- Outlet Port
+  {f953002f-afd4-4a78-8595-9d560067f349}, !- Target Object
+  2;                                      !- Inlet Port
+
+OS:Connection,
+  {9fbdef88-e2ef-4753-bd5e-ecd867ed9484}, !- Handle
+  {3c078686-d14f-4dc0-99d5-3d166a748dc9}, !- Name
+  {f953002f-afd4-4a78-8595-9d560067f349}, !- Source Object
+  3,                                      !- Outlet Port
+  {85315bf7-62ff-4920-b996-05710d798ce3}, !- Target Object
   2;                                      !- Inlet Port
 
 OS:Pipe:Adiabatic,
-  {fcd82969-862d-4f66-9aae-4fd3c997a0c2}, !- Handle
+  {032cc921-4209-4286-88ad-837803ffe183}, !- Handle
   Hot Water Loop Demand Inlet,            !- Name
-  {7341c777-7dd1-4b47-9f01-581c7afb682f}, !- Inlet Node Name
-  {a9f72fc9-4797-4e7f-8778-daf72209304e}; !- Outlet Node Name
-
-OS:Node,
-  {16267c65-cc9d-4f8a-80e9-37e106bea5ad}, !- Handle
+  {30e203e0-f773-402c-9cd3-b96bf4e8c903}, !- Inlet Node Name
+  {11effe6d-79d2-466a-a642-8b7399dfef2b}; !- Outlet Node Name
+
+OS:Node,
+  {9c66d26c-e0b2-4896-b1b1-6ca386b67615}, !- Handle
   Node 15,                                !- Name
-  {a9f72fc9-4797-4e7f-8778-daf72209304e}, !- Inlet Port
-  {bcf3ed0f-60f7-44ea-a9fb-393060f5f554}; !- Outlet Port
-
-OS:Connection,
-  {7341c777-7dd1-4b47-9f01-581c7afb682f}, !- Handle
-  {ee9055df-1b40-4985-b6e3-4102e9070fc4}, !- Name
-  {ae890d43-99fd-4c69-b97f-14d3d7f1d9ce}, !- Source Object
-  3,                                      !- Outlet Port
-  {fcd82969-862d-4f66-9aae-4fd3c997a0c2}, !- Target Object
-  2;                                      !- Inlet Port
-
-OS:Connection,
-  {a9f72fc9-4797-4e7f-8778-daf72209304e}, !- Handle
-  {d6ce059b-0f6d-466b-857e-62f650da0749}, !- Name
-  {fcd82969-862d-4f66-9aae-4fd3c997a0c2}, !- Source Object
-  3,                                      !- Outlet Port
-  {16267c65-cc9d-4f8a-80e9-37e106bea5ad}, !- Target Object
-  2;                                      !- Inlet Port
-
-OS:Connection,
-  {bcf3ed0f-60f7-44ea-a9fb-393060f5f554}, !- Handle
-  {d3ee3326-688d-4d52-859a-a1a55045ca1d}, !- Name
-  {16267c65-cc9d-4f8a-80e9-37e106bea5ad}, !- Source Object
-  3,                                      !- Outlet Port
-  {08af406a-5d75-4c59-b16e-fb909b58e0d3}, !- Target Object
+  {11effe6d-79d2-466a-a642-8b7399dfef2b}, !- Inlet Port
+  {2a874d13-8e32-4387-8278-befa43fad065}; !- Outlet Port
+
+OS:Connection,
+  {30e203e0-f773-402c-9cd3-b96bf4e8c903}, !- Handle
+  {7627d7fd-1cdd-4e87-841c-f3ae0748b570}, !- Name
+  {18238238-adc4-48d3-ae43-f65df885481d}, !- Source Object
+  3,                                      !- Outlet Port
+  {032cc921-4209-4286-88ad-837803ffe183}, !- Target Object
+  2;                                      !- Inlet Port
+
+OS:Connection,
+  {11effe6d-79d2-466a-a642-8b7399dfef2b}, !- Handle
+  {47512fa0-9b8f-4683-bc80-d44c51910a82}, !- Name
+  {032cc921-4209-4286-88ad-837803ffe183}, !- Source Object
+  3,                                      !- Outlet Port
+  {9c66d26c-e0b2-4896-b1b1-6ca386b67615}, !- Target Object
+  2;                                      !- Inlet Port
+
+OS:Connection,
+  {2a874d13-8e32-4387-8278-befa43fad065}, !- Handle
+  {f7edcdf7-184e-45c1-858a-81dc45201839}, !- Name
+  {9c66d26c-e0b2-4896-b1b1-6ca386b67615}, !- Source Object
+  3,                                      !- Outlet Port
+  {8d463a72-9f22-4ab3-9902-431268cd85fd}, !- Target Object
   2;                                      !- Inlet Port
 
 OS:Pipe:Adiabatic,
-  {3ab17a6e-22cb-40bf-af30-d42a31c8b6c0}, !- Handle
+  {310fa778-e2af-433d-87dd-d1f6b51ee62d}, !- Handle
   Hot Water Loop Demand Outlet,           !- Name
-  {0538ba89-c2c6-4e56-a83c-602fecf05e44}, !- Inlet Node Name
-  {2e0efb7f-ec4e-4e0f-b582-9e10c68cdde8}; !- Outlet Node Name
-
-OS:Node,
-  {37af1aa0-f27d-419b-bdb1-b12111834c35}, !- Handle
+  {89aea8cb-446d-466e-8e8a-3ccf0ed5817a}, !- Inlet Node Name
+  {d045e85f-f505-4822-90b5-b796f83bb296}; !- Outlet Node Name
+
+OS:Node,
+  {458b7102-6c2f-4738-9584-d9c80e7f6b74}, !- Handle
   Node 16,                                !- Name
-  {18195c9c-4973-4361-8822-26c6ec06ae64}, !- Inlet Port
-  {0538ba89-c2c6-4e56-a83c-602fecf05e44}; !- Outlet Port
-
-OS:Connection,
-  {18195c9c-4973-4361-8822-26c6ec06ae64}, !- Handle
-  {1af20cd0-5622-4bc8-a1a6-8f2e1d1e4b11}, !- Name
-  {9dbbdc78-7981-4653-813e-ee812d4fcf75}, !- Source Object
+  {b63e5aac-2167-401e-82ff-b6f358a7aa46}, !- Inlet Port
+  {89aea8cb-446d-466e-8e8a-3ccf0ed5817a}; !- Outlet Port
+
+OS:Connection,
+  {b63e5aac-2167-401e-82ff-b6f358a7aa46}, !- Handle
+  {f72bf57d-bd34-4d0c-913e-fdee6de7f721}, !- Name
+  {3164cd60-5f47-4447-b44a-5b7dff7214f1}, !- Source Object
   2,                                      !- Outlet Port
-  {37af1aa0-f27d-419b-bdb1-b12111834c35}, !- Target Object
-  2;                                      !- Inlet Port
-
-OS:Connection,
-  {0538ba89-c2c6-4e56-a83c-602fecf05e44}, !- Handle
-  {ce190717-a562-4631-bb96-3ed96e77bde4}, !- Name
-  {37af1aa0-f27d-419b-bdb1-b12111834c35}, !- Source Object
-  3,                                      !- Outlet Port
-  {3ab17a6e-22cb-40bf-af30-d42a31c8b6c0}, !- Target Object
-  2;                                      !- Inlet Port
-
-OS:Connection,
-  {2e0efb7f-ec4e-4e0f-b582-9e10c68cdde8}, !- Handle
-  {4b111b72-16f5-40fa-93c0-82370e3c13ac}, !- Name
-  {3ab17a6e-22cb-40bf-af30-d42a31c8b6c0}, !- Source Object
-  3,                                      !- Outlet Port
-  {84a143a4-3268-4423-b020-72dfaf2caf15}, !- Target Object
+  {458b7102-6c2f-4738-9584-d9c80e7f6b74}, !- Target Object
+  2;                                      !- Inlet Port
+
+OS:Connection,
+  {89aea8cb-446d-466e-8e8a-3ccf0ed5817a}, !- Handle
+  {ce212264-e182-441b-8507-f1ad39f8834f}, !- Name
+  {458b7102-6c2f-4738-9584-d9c80e7f6b74}, !- Source Object
+  3,                                      !- Outlet Port
+  {310fa778-e2af-433d-87dd-d1f6b51ee62d}, !- Target Object
+  2;                                      !- Inlet Port
+
+OS:Connection,
+  {d045e85f-f505-4822-90b5-b796f83bb296}, !- Handle
+  {7bd6d267-8c6a-4e3b-b0cd-650ee6d029f8}, !- Name
+  {310fa778-e2af-433d-87dd-d1f6b51ee62d}, !- Source Object
+  3,                                      !- Outlet Port
+  {bcdb34bd-d142-4320-b7e2-e3e7079a9dfe}, !- Target Object
   2;                                      !- Inlet Port
 
 OS:Coil:Heating:Water:Baseboard,
-  {020346c5-94df-4e62-bafe-455fa9a22a30}, !- Handle
-=======
-  {8e21fc18-8a1a-4568-9b9d-1ce1a92f38f4}, !- Handle
-  Node 10,                                !- Name
-  {7cd1bf17-43d3-4e1a-b358-8fc62214a0ac}, !- Inlet Port
-  {e94736e5-00dc-4398-b314-96f642a9d4ff}; !- Outlet Port
-
-OS:Connection,
-  {b9adb33d-8d13-42b2-9134-8ba31577c945}, !- Handle
-  {00e67404-38e3-4653-a1a8-b2561af6a3c2}, !- Name
-  {afb7b624-829c-473c-bb08-88f93af5015e}, !- Source Object
-  3,                                      !- Outlet Port
-  {34b65bbf-3dac-497b-8f4a-9e80686b016d}, !- Target Object
-  12;                                     !- Inlet Port
-
-OS:Connection,
-  {7cd1bf17-43d3-4e1a-b358-8fc62214a0ac}, !- Handle
-  {05372333-aa05-4bac-9f0e-107d21a8e8e6}, !- Name
-  {34b65bbf-3dac-497b-8f4a-9e80686b016d}, !- Source Object
-  13,                                     !- Outlet Port
-  {8e21fc18-8a1a-4568-9b9d-1ce1a92f38f4}, !- Target Object
-  2;                                      !- Inlet Port
-
-OS:Connection,
-  {e94736e5-00dc-4398-b314-96f642a9d4ff}, !- Handle
-  {4ec79257-d6aa-494d-8b27-5e6fb5a41ed8}, !- Name
-  {8e21fc18-8a1a-4568-9b9d-1ce1a92f38f4}, !- Source Object
-  3,                                      !- Outlet Port
-  {c8dbc0f5-a556-447b-8489-ccc2230e65a5}, !- Target Object
-  3;                                      !- Inlet Port
-
-OS:Pipe:Adiabatic,
-  {a0f0f9b3-3df7-4a5d-afaa-f79bbf1d0c8a}, !- Handle
-  Hot Water Loop Supply Equipment Bypass, !- Name
-  {c2fa1223-ed50-4df3-95b0-0853a18f4d17}, !- Inlet Node Name
-  {8046440e-5c38-4974-b9f6-cb3276d9f380}; !- Outlet Node Name
-
-OS:Node,
-  {f17f2233-e677-456c-ac86-0fe0aa5a5192}, !- Handle
-  Node 11,                                !- Name
-  {f8acd4b1-7fb4-4057-9f48-6930457d04d3}, !- Inlet Port
-  {c2fa1223-ed50-4df3-95b0-0853a18f4d17}; !- Outlet Port
-
-OS:Connection,
-  {f8acd4b1-7fb4-4057-9f48-6930457d04d3}, !- Handle
-  {1c2622c2-1368-4889-a7f4-31f5b7a64d98}, !- Name
-  {ec920f7b-4825-4e7e-aaad-fcedae74c347}, !- Source Object
-  4,                                      !- Outlet Port
-  {f17f2233-e677-456c-ac86-0fe0aa5a5192}, !- Target Object
-  2;                                      !- Inlet Port
-
-OS:Node,
-  {f912690b-651b-475c-9549-f36393b66733}, !- Handle
-  Node 12,                                !- Name
-  {8046440e-5c38-4974-b9f6-cb3276d9f380}, !- Inlet Port
-  {dba83d2a-eb7e-4aca-82b1-4fbac422c4ae}; !- Outlet Port
-
-OS:Connection,
-  {c2fa1223-ed50-4df3-95b0-0853a18f4d17}, !- Handle
-  {4492030e-cb5d-4b07-bafd-fb9c7afa718c}, !- Name
-  {f17f2233-e677-456c-ac86-0fe0aa5a5192}, !- Source Object
-  3,                                      !- Outlet Port
-  {a0f0f9b3-3df7-4a5d-afaa-f79bbf1d0c8a}, !- Target Object
-  2;                                      !- Inlet Port
-
-OS:Connection,
-  {8046440e-5c38-4974-b9f6-cb3276d9f380}, !- Handle
-  {2e1e2348-e710-4641-a32d-87fd6d8bb852}, !- Name
-  {a0f0f9b3-3df7-4a5d-afaa-f79bbf1d0c8a}, !- Source Object
-  3,                                      !- Outlet Port
-  {f912690b-651b-475c-9549-f36393b66733}, !- Target Object
-  2;                                      !- Inlet Port
-
-OS:Connection,
-  {dba83d2a-eb7e-4aca-82b1-4fbac422c4ae}, !- Handle
-  {b8f778fb-89ed-4eaf-bda3-6d0e0dcb7341}, !- Name
-  {f912690b-651b-475c-9549-f36393b66733}, !- Source Object
-  3,                                      !- Outlet Port
-  {c8dbc0f5-a556-447b-8489-ccc2230e65a5}, !- Target Object
-  4;                                      !- Inlet Port
-
-OS:Pipe:Adiabatic,
-  {dbcb2128-5f0e-4463-ad1f-d3c8481dd514}, !- Handle
-  Hot Water Loop Coil Bypass,             !- Name
-  {930f021b-48a5-4fd6-9967-7112e4940425}, !- Inlet Node Name
-  {b9f46ef5-6251-4bcc-829c-49636b96feb0}; !- Outlet Node Name
-
-OS:Node,
-  {78f6887a-46d5-4fa3-a0f3-d0d1d897948c}, !- Handle
-  Node 13,                                !- Name
-  {b9f46ef5-6251-4bcc-829c-49636b96feb0}, !- Inlet Port
-  {ba397ac3-7bcd-4583-ad2d-2bb258c02be9}; !- Outlet Port
-
-OS:Connection,
-  {930f021b-48a5-4fd6-9967-7112e4940425}, !- Handle
-  {1b4e7c36-16d3-464c-881a-c84414fe28fc}, !- Name
-  {cb1b239c-b728-49c5-9bac-e1ac4ae29d81}, !- Source Object
-  3,                                      !- Outlet Port
-  {dbcb2128-5f0e-4463-ad1f-d3c8481dd514}, !- Target Object
-  2;                                      !- Inlet Port
-
-OS:Connection,
-  {b9f46ef5-6251-4bcc-829c-49636b96feb0}, !- Handle
-  {c37dbc72-b657-4696-8eae-8c495367ca0c}, !- Name
-  {dbcb2128-5f0e-4463-ad1f-d3c8481dd514}, !- Source Object
-  3,                                      !- Outlet Port
-  {78f6887a-46d5-4fa3-a0f3-d0d1d897948c}, !- Target Object
-  2;                                      !- Inlet Port
-
-OS:Connection,
-  {ba397ac3-7bcd-4583-ad2d-2bb258c02be9}, !- Handle
-  {8eb67fb9-842d-479e-8141-65a1e5c570b8}, !- Name
-  {78f6887a-46d5-4fa3-a0f3-d0d1d897948c}, !- Source Object
-  3,                                      !- Outlet Port
-  {405a7f41-ee9c-44b3-8c8b-84553a308217}, !- Target Object
-  3;                                      !- Inlet Port
-
-OS:Pipe:Adiabatic,
-  {968f1cf6-8f1a-4f30-b8fc-6542a439f861}, !- Handle
-  Hot Water Loop Supply Outlet,           !- Name
-  {3b575709-c132-4ccb-9503-58a7ff91447c}, !- Inlet Node Name
-  {3e1d6536-36dc-4636-abba-406203919c6d}; !- Outlet Node Name
-
-OS:Node,
-  {08c6bcd3-b586-428d-b14a-b9ceda34847f}, !- Handle
-  Node 14,                                !- Name
-  {af9ddcaa-964e-4c91-a9a9-adb2a8fb58f9}, !- Inlet Port
-  {3b575709-c132-4ccb-9503-58a7ff91447c}; !- Outlet Port
-
-OS:Connection,
-  {af9ddcaa-964e-4c91-a9a9-adb2a8fb58f9}, !- Handle
-  {4909313d-58c3-4b4c-be69-24c1f1f9db84}, !- Name
-  {c8dbc0f5-a556-447b-8489-ccc2230e65a5}, !- Source Object
-  2,                                      !- Outlet Port
-  {08c6bcd3-b586-428d-b14a-b9ceda34847f}, !- Target Object
-  2;                                      !- Inlet Port
-
-OS:Connection,
-  {3b575709-c132-4ccb-9503-58a7ff91447c}, !- Handle
-  {f3738ede-340d-45c8-aecf-0733923aa31b}, !- Name
-  {08c6bcd3-b586-428d-b14a-b9ceda34847f}, !- Source Object
-  3,                                      !- Outlet Port
-  {968f1cf6-8f1a-4f30-b8fc-6542a439f861}, !- Target Object
-  2;                                      !- Inlet Port
-
-OS:Connection,
-  {3e1d6536-36dc-4636-abba-406203919c6d}, !- Handle
-  {301ecfdd-a513-4fd6-9888-b71e99378d8a}, !- Name
-  {968f1cf6-8f1a-4f30-b8fc-6542a439f861}, !- Source Object
-  3,                                      !- Outlet Port
-  {43be8dd7-58ac-494d-819c-86e0ecc64954}, !- Target Object
-  2;                                      !- Inlet Port
-
-OS:Pipe:Adiabatic,
-  {c0c7cd01-62fa-430d-831b-c2a1b27e5487}, !- Handle
-  Hot Water Loop Demand Inlet,            !- Name
-  {58b062a6-88be-45da-90b7-cc942fd54287}, !- Inlet Node Name
-  {64e2cb7e-6750-486d-a07a-a32ce06bf1fa}; !- Outlet Node Name
-
-OS:Node,
-  {dfce5a4c-ebfd-4b90-91a0-e78118af23a3}, !- Handle
-  Node 15,                                !- Name
-  {64e2cb7e-6750-486d-a07a-a32ce06bf1fa}, !- Inlet Port
-  {09045e59-937e-4a3e-8dbc-a37c2b2c0cbc}; !- Outlet Port
-
-OS:Connection,
-  {58b062a6-88be-45da-90b7-cc942fd54287}, !- Handle
-  {39494b53-ea70-4d05-b9ab-8742208c17d1}, !- Name
-  {c8ab6113-9769-4040-a6f6-f70cc9231f3e}, !- Source Object
-  3,                                      !- Outlet Port
-  {c0c7cd01-62fa-430d-831b-c2a1b27e5487}, !- Target Object
-  2;                                      !- Inlet Port
-
-OS:Connection,
-  {64e2cb7e-6750-486d-a07a-a32ce06bf1fa}, !- Handle
-  {221b20a3-9b88-4822-a1e9-86c07c66e875}, !- Name
-  {c0c7cd01-62fa-430d-831b-c2a1b27e5487}, !- Source Object
-  3,                                      !- Outlet Port
-  {dfce5a4c-ebfd-4b90-91a0-e78118af23a3}, !- Target Object
-  2;                                      !- Inlet Port
-
-OS:Connection,
-  {09045e59-937e-4a3e-8dbc-a37c2b2c0cbc}, !- Handle
-  {3d0e3302-08fb-43f1-bda6-6f0dd5469a43}, !- Name
-  {dfce5a4c-ebfd-4b90-91a0-e78118af23a3}, !- Source Object
-  3,                                      !- Outlet Port
-  {baecc120-a55a-4134-90f2-066989b60d56}, !- Target Object
-  2;                                      !- Inlet Port
-
-OS:Pipe:Adiabatic,
-  {d5211d7e-420c-4e4d-94db-08b1cd8a0934}, !- Handle
-  Hot Water Loop Demand Outlet,           !- Name
-  {eb4a83c1-b5d4-4f72-b9e3-dc021784379d}, !- Inlet Node Name
-  {32977671-d16c-4176-b136-a060fe539e5a}; !- Outlet Node Name
-
-OS:Node,
-  {8f8f4e4c-eeb3-41a8-ac18-431d8833ffb9}, !- Handle
-  Node 16,                                !- Name
-  {b4c2173e-4905-4682-b9fb-1ed63915a936}, !- Inlet Port
-  {eb4a83c1-b5d4-4f72-b9e3-dc021784379d}; !- Outlet Port
-
-OS:Connection,
-  {b4c2173e-4905-4682-b9fb-1ed63915a936}, !- Handle
-  {d035c469-02b1-4306-bb2a-b457e354a830}, !- Name
-  {405a7f41-ee9c-44b3-8c8b-84553a308217}, !- Source Object
-  2,                                      !- Outlet Port
-  {8f8f4e4c-eeb3-41a8-ac18-431d8833ffb9}, !- Target Object
-  2;                                      !- Inlet Port
-
-OS:Connection,
-  {eb4a83c1-b5d4-4f72-b9e3-dc021784379d}, !- Handle
-  {d5312ef8-1945-4eb6-8096-ac117b14c2d9}, !- Name
-  {8f8f4e4c-eeb3-41a8-ac18-431d8833ffb9}, !- Source Object
-  3,                                      !- Outlet Port
-  {d5211d7e-420c-4e4d-94db-08b1cd8a0934}, !- Target Object
-  2;                                      !- Inlet Port
-
-OS:Connection,
-  {32977671-d16c-4176-b136-a060fe539e5a}, !- Handle
-  {5fbc2722-4dc5-437e-ad92-e6a91faafc8a}, !- Name
-  {d5211d7e-420c-4e4d-94db-08b1cd8a0934}, !- Source Object
-  3,                                      !- Outlet Port
-  {edc905e5-46d5-4a26-a658-3b01f658004d}, !- Target Object
-  2;                                      !- Inlet Port
-
-OS:Coil:Heating:Water:Baseboard,
-  {d390dde4-970c-47a3-8493-d9d39aafc8a2}, !- Handle
->>>>>>> 78927444
+  {7cfea1f2-b737-4d53-8652-278b958d1556}, !- Handle
   living zone Hydronic Baseboard Coil,    !- Name
   HeatingDesignCapacity,                  !- Heating Design Capacity Method
   autosize,                               !- Heating Design Capacity {W}
@@ -2099,119 +1296,61 @@
   ,                                       !- U-Factor Times Area Value {W/K}
   ,                                       !- Maximum Water Flow Rate {m3/s}
   ,                                       !- Convergence Tolerance
-<<<<<<< HEAD
-  {7e41cd3f-99b4-4cfc-b294-94590e9eec9c}, !- Water Inlet Node Name
-  {23d33787-9373-4ac3-90dc-129731f6a86b}; !- Water Outlet Node Name
-
-OS:Node,
-  {d03f9596-bf40-4fae-88c4-12e74a36e514}, !- Handle
+  {826db7fe-542d-491e-8cc1-44ad644bd012}, !- Water Inlet Node Name
+  {8904771c-5879-45ec-93cd-e0f598320b29}; !- Water Outlet Node Name
+
+OS:Node,
+  {3693be9e-64b8-41a0-b4ea-a8e605d1e1ba}, !- Handle
   Node 17,                                !- Name
-  {8bfda79c-7dfd-49eb-825a-c3a2387b11fa}, !- Inlet Port
-  {7e41cd3f-99b4-4cfc-b294-94590e9eec9c}; !- Outlet Port
-
-OS:Connection,
-  {8bfda79c-7dfd-49eb-825a-c3a2387b11fa}, !- Handle
-  {192e5b9e-f36b-4063-a239-c6032f91ae74}, !- Name
-  {08af406a-5d75-4c59-b16e-fb909b58e0d3}, !- Source Object
+  {a6a9457e-04d3-47ba-acaa-c51fb1c72b01}, !- Inlet Port
+  {826db7fe-542d-491e-8cc1-44ad644bd012}; !- Outlet Port
+
+OS:Connection,
+  {a6a9457e-04d3-47ba-acaa-c51fb1c72b01}, !- Handle
+  {8ba34cb0-0554-43ce-9a2e-bbb18078403e}, !- Name
+  {8d463a72-9f22-4ab3-9902-431268cd85fd}, !- Source Object
   4,                                      !- Outlet Port
-  {d03f9596-bf40-4fae-88c4-12e74a36e514}, !- Target Object
-  2;                                      !- Inlet Port
-
-OS:Node,
-  {69310b8b-572d-46c5-b5c6-07dca7b52f8a}, !- Handle
+  {3693be9e-64b8-41a0-b4ea-a8e605d1e1ba}, !- Target Object
+  2;                                      !- Inlet Port
+
+OS:Node,
+  {c041d84c-3812-4ecb-be06-c92138bfafde}, !- Handle
   Node 18,                                !- Name
-  {23d33787-9373-4ac3-90dc-129731f6a86b}, !- Inlet Port
-  {b2a4620d-3a5a-45c2-87df-a66e94902639}; !- Outlet Port
-
-OS:Connection,
-  {7e41cd3f-99b4-4cfc-b294-94590e9eec9c}, !- Handle
-  {1aaff720-375b-420a-b343-9588164b2761}, !- Name
-  {d03f9596-bf40-4fae-88c4-12e74a36e514}, !- Source Object
-  3,                                      !- Outlet Port
-  {020346c5-94df-4e62-bafe-455fa9a22a30}, !- Target Object
+  {8904771c-5879-45ec-93cd-e0f598320b29}, !- Inlet Port
+  {73fc26ae-fb5e-4ab5-91c4-fd5d187ed385}; !- Outlet Port
+
+OS:Connection,
+  {826db7fe-542d-491e-8cc1-44ad644bd012}, !- Handle
+  {0662be79-6ac2-429c-90ad-d39650ac0a41}, !- Name
+  {3693be9e-64b8-41a0-b4ea-a8e605d1e1ba}, !- Source Object
+  3,                                      !- Outlet Port
+  {7cfea1f2-b737-4d53-8652-278b958d1556}, !- Target Object
   9;                                      !- Inlet Port
 
 OS:Connection,
-  {23d33787-9373-4ac3-90dc-129731f6a86b}, !- Handle
-  {28424875-b432-4191-88b2-00e98c2446d4}, !- Name
-  {020346c5-94df-4e62-bafe-455fa9a22a30}, !- Source Object
+  {8904771c-5879-45ec-93cd-e0f598320b29}, !- Handle
+  {0966851b-3fa7-49f8-827e-a168e40dc068}, !- Name
+  {7cfea1f2-b737-4d53-8652-278b958d1556}, !- Source Object
   10,                                     !- Outlet Port
-  {69310b8b-572d-46c5-b5c6-07dca7b52f8a}, !- Target Object
-  2;                                      !- Inlet Port
-
-OS:Connection,
-  {b2a4620d-3a5a-45c2-87df-a66e94902639}, !- Handle
-  {448f78da-0300-4173-b12e-da77a69aa6e6}, !- Name
-  {69310b8b-572d-46c5-b5c6-07dca7b52f8a}, !- Source Object
-  3,                                      !- Outlet Port
-  {9dbbdc78-7981-4653-813e-ee812d4fcf75}, !- Target Object
+  {c041d84c-3812-4ecb-be06-c92138bfafde}, !- Target Object
+  2;                                      !- Inlet Port
+
+OS:Connection,
+  {73fc26ae-fb5e-4ab5-91c4-fd5d187ed385}, !- Handle
+  {b57acd25-4507-4883-85b2-0892dbfc2105}, !- Name
+  {c041d84c-3812-4ecb-be06-c92138bfafde}, !- Source Object
+  3,                                      !- Outlet Port
+  {3164cd60-5f47-4447-b44a-5b7dff7214f1}, !- Target Object
   4;                                      !- Inlet Port
 
 OS:Schedule:Constant,
-  {f929c9c3-56b2-41f6-ac85-e9965a460d0b}, !- Handle
+  {e899ec75-1ff2-48c5-9076-792aeca4250b}, !- Handle
   Always On Discrete,                     !- Name
-  {712118e9-688c-449e-97d3-b7c60298dd8e}, !- Schedule Type Limits Name
+  {45047bd0-12f4-4a8a-b881-e30ce4fc23e3}, !- Schedule Type Limits Name
   1;                                      !- Value
 
 OS:ScheduleTypeLimits,
-  {712118e9-688c-449e-97d3-b7c60298dd8e}, !- Handle
-=======
-  {428ce830-3fd9-490c-b8c7-7db16a11bcbc}, !- Water Inlet Node Name
-  {3977a262-a778-4f6a-9f19-f2e346715ce7}; !- Water Outlet Node Name
-
-OS:Node,
-  {6e2ee154-cb37-4f6b-aaa4-58902b7908c9}, !- Handle
-  Node 17,                                !- Name
-  {a483e0ab-606b-48ad-8c66-90e9a3942713}, !- Inlet Port
-  {428ce830-3fd9-490c-b8c7-7db16a11bcbc}; !- Outlet Port
-
-OS:Connection,
-  {a483e0ab-606b-48ad-8c66-90e9a3942713}, !- Handle
-  {2a6e8d6d-737a-4acd-8ea6-214d12ddf9d3}, !- Name
-  {baecc120-a55a-4134-90f2-066989b60d56}, !- Source Object
-  4,                                      !- Outlet Port
-  {6e2ee154-cb37-4f6b-aaa4-58902b7908c9}, !- Target Object
-  2;                                      !- Inlet Port
-
-OS:Node,
-  {ce049b9d-1c52-46c2-9c48-35510a024c98}, !- Handle
-  Node 18,                                !- Name
-  {3977a262-a778-4f6a-9f19-f2e346715ce7}, !- Inlet Port
-  {ad9ba7f4-8d85-4bd7-bac7-fe113dc2d926}; !- Outlet Port
-
-OS:Connection,
-  {428ce830-3fd9-490c-b8c7-7db16a11bcbc}, !- Handle
-  {375d7224-85be-4250-b3d9-5af34ea3feaf}, !- Name
-  {6e2ee154-cb37-4f6b-aaa4-58902b7908c9}, !- Source Object
-  3,                                      !- Outlet Port
-  {d390dde4-970c-47a3-8493-d9d39aafc8a2}, !- Target Object
-  9;                                      !- Inlet Port
-
-OS:Connection,
-  {3977a262-a778-4f6a-9f19-f2e346715ce7}, !- Handle
-  {7135d950-72ba-4f04-990c-5df1db0b7572}, !- Name
-  {d390dde4-970c-47a3-8493-d9d39aafc8a2}, !- Source Object
-  10,                                     !- Outlet Port
-  {ce049b9d-1c52-46c2-9c48-35510a024c98}, !- Target Object
-  2;                                      !- Inlet Port
-
-OS:Connection,
-  {ad9ba7f4-8d85-4bd7-bac7-fe113dc2d926}, !- Handle
-  {6cba8843-ffa0-46a6-a2a7-52d2f55e159d}, !- Name
-  {ce049b9d-1c52-46c2-9c48-35510a024c98}, !- Source Object
-  3,                                      !- Outlet Port
-  {405a7f41-ee9c-44b3-8c8b-84553a308217}, !- Target Object
-  4;                                      !- Inlet Port
-
-OS:Schedule:Constant,
-  {c1698f34-f1a5-4d34-94d9-3834e8231077}, !- Handle
-  Always On Discrete,                     !- Name
-  {d3c0203a-23c6-4cd5-a440-faf9680c5857}, !- Schedule Type Limits Name
-  1;                                      !- Value
-
-OS:ScheduleTypeLimits,
-  {d3c0203a-23c6-4cd5-a440-faf9680c5857}, !- Handle
->>>>>>> 78927444
+  {45047bd0-12f4-4a8a-b881-e30ce4fc23e3}, !- Handle
   OnOff,                                  !- Name
   0,                                      !- Lower Limit Value
   1,                                      !- Upper Limit Value
@@ -2219,74 +1358,40 @@
   Availability;                           !- Unit Type
 
 OS:ZoneHVAC:Baseboard:Convective:Water,
-<<<<<<< HEAD
-  {25e6c6fc-35dc-4204-8d8f-4f70a691f67c}, !- Handle
+  {3d6847e1-c43a-4773-9b53-d00868f5f77f}, !- Handle
   living zone Hydronic Baseboard,         !- Name
-  {f929c9c3-56b2-41f6-ac85-e9965a460d0b}, !- Availability Schedule Name
-  {020346c5-94df-4e62-bafe-455fa9a22a30}; !- Heating Coil Name
+  {e899ec75-1ff2-48c5-9076-792aeca4250b}, !- Availability Schedule Name
+  {7cfea1f2-b737-4d53-8652-278b958d1556}; !- Heating Coil Name
 
 OS:AdditionalProperties,
-  {75dd4da8-f73a-4559-bd65-801ea5c63824}, !- Handle
-  {25e6c6fc-35dc-4204-8d8f-4f70a691f67c}, !- Object Name
-=======
-  {452ac69e-ed68-4d7b-8c9b-cdda12512a04}, !- Handle
-  living zone Hydronic Baseboard,         !- Name
-  {c1698f34-f1a5-4d34-94d9-3834e8231077}, !- Availability Schedule Name
-  {d390dde4-970c-47a3-8493-d9d39aafc8a2}; !- Heating Coil Name
-
-OS:AdditionalProperties,
-  {a8e4ec8c-07bc-4d61-b8d3-782ed39e7532}, !- Handle
-  {452ac69e-ed68-4d7b-8c9b-cdda12512a04}, !- Object Name
->>>>>>> 78927444
+  {4a577979-80d0-454e-a0ee-71453a5f735b}, !- Handle
+  {3d6847e1-c43a-4773-9b53-d00868f5f77f}, !- Object Name
   CentralSystem,                          !- Feature Name 1
   Boolean,                                !- Feature Data Type 1
   true;                                   !- Feature Value 1
 
 OS:EnergyManagementSystem:Sensor,
-<<<<<<< HEAD
-  {d6d9242e-02be-4d0b-a088-0980687bc519}, !- Handle
-=======
-  {e9cbc577-48eb-45ff-a4bf-14a0bb9bf3f1}, !- Handle
->>>>>>> 78927444
+  {092b6655-d92b-4232-951a-698786371494}, !- Handle
   Central_pump_s,                         !- Name
   Central pump,                           !- Output Variable or Output Meter Index Key Name
   Pump Electric Energy;                   !- Output Variable or Output Meter Name
 
 OS:EnergyManagementSystem:Program,
-<<<<<<< HEAD
-  {fe45d9e9-1f18-42de-aa85-e50ff340ac7d}, !- Handle
-=======
-  {ba46a134-0eb4-4a94-9d6d-d10cfad1d65f}, !- Handle
->>>>>>> 78927444
+  {a0e4585c-bcf8-429b-8c36-336f0d8df626}, !- Handle
   Central_pumps_program,                  !- Name
   Set central_pumps_h = Central_pump_s;   !- Program Line 1
 
 OS:EnergyManagementSystem:OutputVariable,
-<<<<<<< HEAD
-  {391fc901-96b1-4d83-a820-a9a965ed9328}, !- Handle
-=======
-  {7f694938-8c66-4051-b251-aa9f473b5022}, !- Handle
->>>>>>> 78927444
+  {5501aa6b-45cb-463c-9801-a9f0611667dc}, !- Handle
   Central htg pump:Pumps:Electricity,     !- Name
   central_pumps_h,                        !- EMS Variable Name
   Summed,                                 !- Type of Data in Variable
   SystemTimestep,                         !- Update Frequency
-<<<<<<< HEAD
-  {fe45d9e9-1f18-42de-aa85-e50ff340ac7d}, !- EMS Program or Subroutine Name
+  {a0e4585c-bcf8-429b-8c36-336f0d8df626}, !- EMS Program or Subroutine Name
   J;                                      !- Units
 
 OS:EnergyManagementSystem:ProgramCallingManager,
-  {c19bc528-5e77-45f2-9368-4ebb13fb7906}, !- Handle
+  {878b8083-e5f3-4e41-8602-823b828df5fb}, !- Handle
   Central pump program calling manager,   !- Name
   EndOfSystemTimestepBeforeHVACReporting, !- EnergyPlus Model Calling Point
-  {fe45d9e9-1f18-42de-aa85-e50ff340ac7d}; !- Program Name 1
-=======
-  {ba46a134-0eb4-4a94-9d6d-d10cfad1d65f}, !- EMS Program or Subroutine Name
-  J;                                      !- Units
-
-OS:EnergyManagementSystem:ProgramCallingManager,
-  {7473780a-04cf-4c1c-bfac-6b0ba776b2f6}, !- Handle
-  Central pump program calling manager,   !- Name
-  EndOfSystemTimestepBeforeHVACReporting, !- EnergyPlus Model Calling Point
-  {ba46a134-0eb4-4a94-9d6d-d10cfad1d65f}; !- Program Name 1
->>>>>>> 78927444
+  {a0e4585c-bcf8-429b-8c36-336f0d8df626}; !- Program Name 1
