!- NOTE: Auto-generated from /test/osw_files/SFA_4units_1story_SL_UA_3Beds_2Baths_Denver_Central_System_Boiler_Baseboards_NoSetpoints.osw

OS:Version,
<<<<<<< HEAD
  {5a554279-ca95-4fdf-aaac-6ca813ef2351}, !- Handle
  2.9.0;                                  !- Version Identifier

OS:SimulationControl,
  {0880093b-2032-4561-a128-d987e963398c}, !- Handle
=======
  {8ebf5399-e2b5-468a-95a7-ee232fe12d92}, !- Handle
  2.9.0;                                  !- Version Identifier

OS:SimulationControl,
  {1c522b5a-72b5-46be-9c04-8b21bca10826}, !- Handle
>>>>>>> 49f5e9b9
  ,                                       !- Do Zone Sizing Calculation
  ,                                       !- Do System Sizing Calculation
  ,                                       !- Do Plant Sizing Calculation
  Yes;                                    !- Run Simulation for Sizing Periods

OS:Timestep,
<<<<<<< HEAD
  {826fcdc4-a73f-441f-bbdb-7cbbfc81f21a}, !- Handle
  6;                                      !- Number of Timesteps per Hour

OS:ShadowCalculation,
  {86414916-e268-44fe-96ab-311dcda9c655}, !- Handle
=======
  {2fb12138-4a1a-4ef3-b1bd-9eaa61536f08}, !- Handle
  6;                                      !- Number of Timesteps per Hour

OS:ShadowCalculation,
  {b80e63b9-d8c7-4d20-90bc-c6b2d7fbdb3c}, !- Handle
>>>>>>> 49f5e9b9
  20,                                     !- Calculation Frequency
  200;                                    !- Maximum Figures in Shadow Overlap Calculations

OS:SurfaceConvectionAlgorithm:Outside,
<<<<<<< HEAD
  {889e9d7f-9282-4cd9-8aba-6a8a7b05282d}, !- Handle
  DOE-2;                                  !- Algorithm

OS:SurfaceConvectionAlgorithm:Inside,
  {411d5ddb-7a17-481d-9fbb-039942f0a643}, !- Handle
  TARP;                                   !- Algorithm

OS:ZoneCapacitanceMultiplier:ResearchSpecial,
  {091e7233-fa4a-4f3a-894e-28412ef4fa25}, !- Handle
=======
  {205d70f2-541b-4435-9fb4-992a5709f5eb}, !- Handle
  DOE-2;                                  !- Algorithm

OS:SurfaceConvectionAlgorithm:Inside,
  {296f7f64-7f9d-4f0e-a6b4-c8f43925f9ba}, !- Handle
  TARP;                                   !- Algorithm

OS:ZoneCapacitanceMultiplier:ResearchSpecial,
  {45d43ce8-a482-42b3-9731-14d7fe9c419e}, !- Handle
>>>>>>> 49f5e9b9
  ,                                       !- Temperature Capacity Multiplier
  15,                                     !- Humidity Capacity Multiplier
  ;                                       !- Carbon Dioxide Capacity Multiplier

OS:RunPeriod,
<<<<<<< HEAD
  {06f69ce9-512b-4ff8-b126-54d1afe84594}, !- Handle
=======
  {17b13cb9-ab3d-4304-b2ef-760e834ef45f}, !- Handle
>>>>>>> 49f5e9b9
  Run Period 1,                           !- Name
  1,                                      !- Begin Month
  1,                                      !- Begin Day of Month
  12,                                     !- End Month
  31,                                     !- End Day of Month
  ,                                       !- Use Weather File Holidays and Special Days
  ,                                       !- Use Weather File Daylight Saving Period
  ,                                       !- Apply Weekend Holiday Rule
  ,                                       !- Use Weather File Rain Indicators
  ,                                       !- Use Weather File Snow Indicators
  ;                                       !- Number of Times Runperiod to be Repeated

OS:YearDescription,
<<<<<<< HEAD
  {3ade53c2-ca24-4c31-ae3a-882cdc475412}, !- Handle
=======
  {34eda11e-1b29-421d-b53a-2c81cab46d0f}, !- Handle
>>>>>>> 49f5e9b9
  2007,                                   !- Calendar Year
  ,                                       !- Day of Week for Start Day
  ;                                       !- Is Leap Year

OS:WeatherFile,
  {f8a1ddfa-1e4c-43d5-abd3-26cd2dd7ad4f}, !- Handle
  Denver Intl Ap,                         !- City
  CO,                                     !- State Province Region
  USA,                                    !- Country
  TMY3,                                   !- Data Source
  725650,                                 !- WMO Number
  39.83,                                  !- Latitude {deg}
  -104.65,                                !- Longitude {deg}
  -7,                                     !- Time Zone {hr}
  1650,                                   !- Elevation {m}
  file:../weather/USA_CO_Denver.Intl.AP.725650_TMY3.epw, !- Url
  E23378AA;                               !- Checksum

OS:AdditionalProperties,
  {d8a6ff62-8ffa-4a33-9859-8109a4461cf0}, !- Handle
  {f8a1ddfa-1e4c-43d5-abd3-26cd2dd7ad4f}, !- Object Name
  EPWHeaderCity,                          !- Feature Name 1
  String,                                 !- Feature Data Type 1
  Denver Intl Ap,                         !- Feature Value 1
  EPWHeaderState,                         !- Feature Name 2
  String,                                 !- Feature Data Type 2
  CO,                                     !- Feature Value 2
  EPWHeaderCountry,                       !- Feature Name 3
  String,                                 !- Feature Data Type 3
  USA,                                    !- Feature Value 3
  EPWHeaderDataSource,                    !- Feature Name 4
  String,                                 !- Feature Data Type 4
  TMY3,                                   !- Feature Value 4
  EPWHeaderStation,                       !- Feature Name 5
  String,                                 !- Feature Data Type 5
  725650,                                 !- Feature Value 5
  EPWHeaderLatitude,                      !- Feature Name 6
  Double,                                 !- Feature Data Type 6
  39.829999999999998,                     !- Feature Value 6
  EPWHeaderLongitude,                     !- Feature Name 7
  Double,                                 !- Feature Data Type 7
  -104.65000000000001,                    !- Feature Value 7
  EPWHeaderTimezone,                      !- Feature Name 8
  Double,                                 !- Feature Data Type 8
  -7,                                     !- Feature Value 8
  EPWHeaderAltitude,                      !- Feature Name 9
  Double,                                 !- Feature Data Type 9
  5413.3858267716532,                     !- Feature Value 9
  EPWHeaderLocalPressure,                 !- Feature Name 10
  Double,                                 !- Feature Data Type 10
  0.81937567683596546,                    !- Feature Value 10
  EPWHeaderRecordsPerHour,                !- Feature Name 11
  Double,                                 !- Feature Data Type 11
  0,                                      !- Feature Value 11
  EPWDataAnnualAvgDrybulb,                !- Feature Name 12
  Double,                                 !- Feature Data Type 12
  51.575616438356228,                     !- Feature Value 12
  EPWDataAnnualMinDrybulb,                !- Feature Name 13
  Double,                                 !- Feature Data Type 13
  -2.9200000000000017,                    !- Feature Value 13
  EPWDataAnnualMaxDrybulb,                !- Feature Name 14
  Double,                                 !- Feature Data Type 14
  104,                                    !- Feature Value 14
  EPWDataCDD50F,                          !- Feature Name 15
  Double,                                 !- Feature Data Type 15
  3072.2925000000005,                     !- Feature Value 15
  EPWDataCDD65F,                          !- Feature Name 16
  Double,                                 !- Feature Data Type 16
  883.62000000000035,                     !- Feature Value 16
  EPWDataHDD50F,                          !- Feature Name 17
  Double,                                 !- Feature Data Type 17
  2497.1925000000001,                     !- Feature Value 17
  EPWDataHDD65F,                          !- Feature Name 18
  Double,                                 !- Feature Data Type 18
  5783.5200000000013,                     !- Feature Value 18
  EPWDataAnnualAvgWindspeed,              !- Feature Name 19
  Double,                                 !- Feature Data Type 19
  3.9165296803649667,                     !- Feature Value 19
  EPWDataMonthlyAvgDrybulbs,              !- Feature Name 20
  String,                                 !- Feature Data Type 20
  33.4191935483871&#4431.90142857142857&#4443.02620967741937&#4442.48624999999999&#4459.877741935483854&#4473.57574999999997&#4472.07975806451608&#4472.70008064516134&#4466.49200000000006&#4450.079112903225806&#4437.218250000000005&#4434.582177419354835, !- Feature Value 20
  EPWDataGroundMonthlyTemps,              !- Feature Name 21
  String,                                 !- Feature Data Type 21
  44.08306285945173&#4440.89570904991865&#4440.64045432632048&#4442.153016571250646&#4448.225111118704206&#4454.268919273837525&#4459.508577937551024&#4462.82777283423508&#4463.10975667174995&#4460.41014950381947&#4455.304105212311526&#4449.445696474514364, !- Feature Value 21
  EPWDataWSF,                             !- Feature Name 22
  Double,                                 !- Feature Data Type 22
  0.58999999999999997,                    !- Feature Value 22
  EPWDataMonthlyAvgDailyHighDrybulbs,     !- Feature Name 23
  String,                                 !- Feature Data Type 23
  47.41032258064516&#4446.58642857142857&#4455.15032258064517&#4453.708&#4472.80193548387098&#4488.67600000000002&#4486.1858064516129&#4485.87225806451613&#4482.082&#4463.18064516129033&#4448.73400000000001&#4448.87935483870968, !- Feature Value 23
  EPWDataMonthlyAvgDailyLowDrybulbs,      !- Feature Name 24
  String,                                 !- Feature Data Type 24
  19.347741935483874&#4419.856428571428573&#4430.316129032258065&#4431.112&#4447.41612903225806&#4457.901999999999994&#4459.063870967741934&#4460.956774193548384&#4452.352000000000004&#4438.41612903225806&#4427.002000000000002&#4423.02903225806451, !- Feature Value 24
  EPWDesignHeatingDrybulb,                !- Feature Name 25
  Double,                                 !- Feature Data Type 25
  12.02,                                  !- Feature Value 25
  EPWDesignHeatingWindspeed,              !- Feature Name 26
  Double,                                 !- Feature Data Type 26
  2.8062500000000004,                     !- Feature Value 26
  EPWDesignCoolingDrybulb,                !- Feature Name 27
  Double,                                 !- Feature Data Type 27
  91.939999999999998,                     !- Feature Value 27
  EPWDesignCoolingWetbulb,                !- Feature Name 28
  Double,                                 !- Feature Data Type 28
  59.95131430195849,                      !- Feature Value 28
  EPWDesignCoolingHumidityRatio,          !- Feature Name 29
  Double,                                 !- Feature Data Type 29
  0.0059161086834698092,                  !- Feature Value 29
  EPWDesignCoolingWindspeed,              !- Feature Name 30
  Double,                                 !- Feature Data Type 30
  3.7999999999999989,                     !- Feature Value 30
  EPWDesignDailyTemperatureRange,         !- Feature Name 31
  Double,                                 !- Feature Data Type 31
  24.915483870967748,                     !- Feature Value 31
  EPWDesignDehumidDrybulb,                !- Feature Name 32
  Double,                                 !- Feature Data Type 32
  67.996785714285721,                     !- Feature Value 32
  EPWDesignDehumidHumidityRatio,          !- Feature Name 33
  Double,                                 !- Feature Data Type 33
  0.012133744170488724,                   !- Feature Value 33
  EPWDesignCoolingDirectNormal,           !- Feature Name 34
  Double,                                 !- Feature Data Type 34
  985,                                    !- Feature Value 34
  EPWDesignCoolingDiffuseHorizontal,      !- Feature Name 35
  Double,                                 !- Feature Data Type 35
  84;                                     !- Feature Value 35

OS:Site,
  {cfcebca6-57fc-474a-a9db-a29debcf9099}, !- Handle
  Denver Intl Ap_CO_USA,                  !- Name
  39.83,                                  !- Latitude {deg}
  -104.65,                                !- Longitude {deg}
  -7,                                     !- Time Zone {hr}
  1650,                                   !- Elevation {m}
  ;                                       !- Terrain

OS:ClimateZones,
  {93f0c1e5-83cd-4c39-a2d6-3f074c0b339a}, !- Handle
  ,                                       !- Active Institution
  ,                                       !- Active Year
  ,                                       !- Climate Zone Institution Name 1
  ,                                       !- Climate Zone Document Name 1
  ,                                       !- Climate Zone Document Year 1
  ,                                       !- Climate Zone Value 1
  Building America,                       !- Climate Zone Institution Name 2
  ,                                       !- Climate Zone Document Name 2
  0,                                      !- Climate Zone Document Year 2
  Cold;                                   !- Climate Zone Value 2

OS:Site:WaterMainsTemperature,
  {dd35c1ba-f3b6-4189-a1d8-12505b912461}, !- Handle
  Correlation,                            !- Calculation Method
  ,                                       !- Temperature Schedule Name
  10.8753424657535,                       !- Annual Average Outdoor Air Temperature {C}
  23.1524007936508;                       !- Maximum Difference In Monthly Average Outdoor Air Temperatures {deltaC}

OS:RunPeriodControl:DaylightSavingTime,
  {30ed65ee-3767-484f-a67b-795006f57a80}, !- Handle
  4/7,                                    !- Start Date
  10/26;                                  !- End Date

OS:Site:GroundTemperature:Deep,
  {2d64f60d-c381-40eb-9c39-45acae6b1fee}, !- Handle
  10.8753424657535,                       !- January Deep Ground Temperature {C}
  10.8753424657535,                       !- February Deep Ground Temperature {C}
  10.8753424657535,                       !- March Deep Ground Temperature {C}
  10.8753424657535,                       !- April Deep Ground Temperature {C}
  10.8753424657535,                       !- May Deep Ground Temperature {C}
  10.8753424657535,                       !- June Deep Ground Temperature {C}
  10.8753424657535,                       !- July Deep Ground Temperature {C}
  10.8753424657535,                       !- August Deep Ground Temperature {C}
  10.8753424657535,                       !- September Deep Ground Temperature {C}
  10.8753424657535,                       !- October Deep Ground Temperature {C}
  10.8753424657535,                       !- November Deep Ground Temperature {C}
  10.8753424657535;                       !- December Deep Ground Temperature {C}

OS:Building,
  {e10589b1-2488-4cbe-bda7-dacff5bf7476}, !- Handle
  Building 1,                             !- Name
  ,                                       !- Building Sector Type
  0,                                      !- North Axis {deg}
  ,                                       !- Nominal Floor to Floor Height {m}
  ,                                       !- Space Type Name
  ,                                       !- Default Construction Set Name
  ,                                       !- Default Schedule Set Name
  1,                                      !- Standards Number of Stories
  1,                                      !- Standards Number of Above Ground Stories
  ,                                       !- Standards Template
  singlefamilyattached,                   !- Standards Building Type
  4;                                      !- Standards Number of Living Units

OS:AdditionalProperties,
  {559dedce-7338-4ac4-8911-7f24593677c3}, !- Handle
  {e10589b1-2488-4cbe-bda7-dacff5bf7476}, !- Object Name
  num_units,                              !- Feature Name 1
  Integer,                                !- Feature Data Type 1
  4,                                      !- Feature Value 1
  has_rear_units,                         !- Feature Name 2
  Boolean,                                !- Feature Data Type 2
  false,                                  !- Feature Value 2
  horz_location,                          !- Feature Name 3
  String,                                 !- Feature Data Type 3
  Left,                                   !- Feature Value 3
  num_floors,                             !- Feature Name 4
  Integer,                                !- Feature Data Type 4
  1,                                      !- Feature Value 4
  has_hvac_flue,                          !- Feature Name 5
  Boolean,                                !- Feature Data Type 5
  true;                                   !- Feature Value 5

OS:ThermalZone,
<<<<<<< HEAD
  {82742662-9153-46e8-8cef-660d1cba25bc}, !- Handle
=======
  {1987f97a-fedd-45c8-bbb2-cbbd93f30959}, !- Handle
>>>>>>> 49f5e9b9
  living zone,                            !- Name
  ,                                       !- Multiplier
  ,                                       !- Ceiling Height {m}
  ,                                       !- Volume {m3}
  ,                                       !- Floor Area {m2}
  ,                                       !- Zone Inside Convection Algorithm
  ,                                       !- Zone Outside Convection Algorithm
  ,                                       !- Zone Conditioning Equipment List Name
<<<<<<< HEAD
  {b728bd83-9602-4577-ba09-9b030d641037}, !- Zone Air Inlet Port List
  {661c7781-a3c0-4c70-823b-cbf0733cf923}, !- Zone Air Exhaust Port List
  {921e6fc5-c3d1-47e0-b5d7-be65b490ecb9}, !- Zone Air Node Name
  {426b5315-09db-47d8-add7-75edd59e697b}, !- Zone Return Air Port List
=======
  {de0712b1-ddca-42d0-8bbd-685697b619a2}, !- Zone Air Inlet Port List
  {caab4e0d-a274-4f42-9eb9-b5544f02eec8}, !- Zone Air Exhaust Port List
  {46f98dc2-54b5-40dd-b84e-2b576d97f998}, !- Zone Air Node Name
  {fd79f1fb-33f6-4a76-85fd-8a48150ac1f4}, !- Zone Return Air Port List
>>>>>>> 49f5e9b9
  ,                                       !- Primary Daylighting Control Name
  ,                                       !- Fraction of Zone Controlled by Primary Daylighting Control
  ,                                       !- Secondary Daylighting Control Name
  ,                                       !- Fraction of Zone Controlled by Secondary Daylighting Control
  ,                                       !- Illuminance Map Name
  ,                                       !- Group Rendering Name
  ,                                       !- Thermostat Name
  No;                                     !- Use Ideal Air Loads

OS:Node,
<<<<<<< HEAD
  {ca481026-bc21-40bf-9077-0cff9e028171}, !- Handle
  Node 1,                                 !- Name
  {921e6fc5-c3d1-47e0-b5d7-be65b490ecb9}, !- Inlet Port
  ;                                       !- Outlet Port

OS:Connection,
  {921e6fc5-c3d1-47e0-b5d7-be65b490ecb9}, !- Handle
  {1e899fb4-5259-4091-93ac-7a051551f058}, !- Name
  {82742662-9153-46e8-8cef-660d1cba25bc}, !- Source Object
  11,                                     !- Outlet Port
  {ca481026-bc21-40bf-9077-0cff9e028171}, !- Target Object
  2;                                      !- Inlet Port

OS:PortList,
  {b728bd83-9602-4577-ba09-9b030d641037}, !- Handle
  {38c39b82-61a5-48ba-bc32-58e96648f4a6}, !- Name
  {82742662-9153-46e8-8cef-660d1cba25bc}; !- HVAC Component

OS:PortList,
  {661c7781-a3c0-4c70-823b-cbf0733cf923}, !- Handle
  {b38ab759-fbfe-44fd-9ebe-177c3e2d3cb4}, !- Name
  {82742662-9153-46e8-8cef-660d1cba25bc}; !- HVAC Component

OS:PortList,
  {426b5315-09db-47d8-add7-75edd59e697b}, !- Handle
  {52c48865-ec71-4b42-8a8d-8f012140ca48}, !- Name
  {82742662-9153-46e8-8cef-660d1cba25bc}; !- HVAC Component

OS:Sizing:Zone,
  {90f76568-89a3-4adb-8d9b-0d01ef0e319d}, !- Handle
  {82742662-9153-46e8-8cef-660d1cba25bc}, !- Zone or ZoneList Name
=======
  {d7fc955d-3545-4c4e-9a17-840833b991b1}, !- Handle
  Node 1,                                 !- Name
  {46f98dc2-54b5-40dd-b84e-2b576d97f998}, !- Inlet Port
  ;                                       !- Outlet Port

OS:Connection,
  {46f98dc2-54b5-40dd-b84e-2b576d97f998}, !- Handle
  {1de5144a-a5e8-482b-9ebe-44df80c53969}, !- Name
  {1987f97a-fedd-45c8-bbb2-cbbd93f30959}, !- Source Object
  11,                                     !- Outlet Port
  {d7fc955d-3545-4c4e-9a17-840833b991b1}, !- Target Object
  2;                                      !- Inlet Port

OS:PortList,
  {de0712b1-ddca-42d0-8bbd-685697b619a2}, !- Handle
  {3e3953a6-61f7-4431-a1ed-41ff94ee20bf}, !- Name
  {1987f97a-fedd-45c8-bbb2-cbbd93f30959}; !- HVAC Component

OS:PortList,
  {caab4e0d-a274-4f42-9eb9-b5544f02eec8}, !- Handle
  {cf4e0736-7139-45db-9385-719dda730a5c}, !- Name
  {1987f97a-fedd-45c8-bbb2-cbbd93f30959}; !- HVAC Component

OS:PortList,
  {fd79f1fb-33f6-4a76-85fd-8a48150ac1f4}, !- Handle
  {89cc654a-d129-491e-b39a-ca4ac56f7b40}, !- Name
  {1987f97a-fedd-45c8-bbb2-cbbd93f30959}; !- HVAC Component

OS:Sizing:Zone,
  {6aec6495-ace6-4ec5-86ce-78a956780e98}, !- Handle
  {1987f97a-fedd-45c8-bbb2-cbbd93f30959}, !- Zone or ZoneList Name
>>>>>>> 49f5e9b9
  SupplyAirTemperature,                   !- Zone Cooling Design Supply Air Temperature Input Method
  14,                                     !- Zone Cooling Design Supply Air Temperature {C}
  11.11,                                  !- Zone Cooling Design Supply Air Temperature Difference {deltaC}
  SupplyAirTemperature,                   !- Zone Heating Design Supply Air Temperature Input Method
  40,                                     !- Zone Heating Design Supply Air Temperature {C}
  11.11,                                  !- Zone Heating Design Supply Air Temperature Difference {deltaC}
  0.0085,                                 !- Zone Cooling Design Supply Air Humidity Ratio {kg-H2O/kg-air}
  0.008,                                  !- Zone Heating Design Supply Air Humidity Ratio {kg-H2O/kg-air}
  ,                                       !- Zone Heating Sizing Factor
  ,                                       !- Zone Cooling Sizing Factor
  DesignDay,                              !- Cooling Design Air Flow Method
  ,                                       !- Cooling Design Air Flow Rate {m3/s}
  ,                                       !- Cooling Minimum Air Flow per Zone Floor Area {m3/s-m2}
  ,                                       !- Cooling Minimum Air Flow {m3/s}
  ,                                       !- Cooling Minimum Air Flow Fraction
  DesignDay,                              !- Heating Design Air Flow Method
  ,                                       !- Heating Design Air Flow Rate {m3/s}
  ,                                       !- Heating Maximum Air Flow per Zone Floor Area {m3/s-m2}
  ,                                       !- Heating Maximum Air Flow {m3/s}
  ,                                       !- Heating Maximum Air Flow Fraction
  ,                                       !- Design Zone Air Distribution Effectiveness in Cooling Mode
  ,                                       !- Design Zone Air Distribution Effectiveness in Heating Mode
  No,                                     !- Account for Dedicated Outdoor Air System
  NeutralSupplyAir,                       !- Dedicated Outdoor Air System Control Strategy
  autosize,                               !- Dedicated Outdoor Air Low Setpoint Temperature for Design {C}
  autosize;                               !- Dedicated Outdoor Air High Setpoint Temperature for Design {C}

OS:ZoneHVAC:EquipmentList,
<<<<<<< HEAD
  {2ad2a24a-d301-4f20-a04b-c071b5ccda43}, !- Handle
  Zone HVAC Equipment List 1,             !- Name
  {82742662-9153-46e8-8cef-660d1cba25bc}, !- Thermal Zone
  ,                                       !- Load Distribution Scheme
  {f7c9f6e6-cd1a-4eef-9bf3-2c73f55cee1e}, !- Zone Equipment 1
=======
  {74076a46-4d86-468c-853f-0c9160bd37e0}, !- Handle
  Zone HVAC Equipment List 1,             !- Name
  {1987f97a-fedd-45c8-bbb2-cbbd93f30959}, !- Thermal Zone
  ,                                       !- Load Distribution Scheme
  {7ad5359b-7cb9-4e1c-838c-f6c26759854b}, !- Zone Equipment 1
>>>>>>> 49f5e9b9
  1,                                      !- Zone Equipment Cooling Sequence 1
  1,                                      !- Zone Equipment Heating or No-Load Sequence 1
  ,                                       !- Zone Equipment Sequential Cooling Fraction Schedule Name 1
  ;                                       !- Zone Equipment Sequential Heating Fraction Schedule Name 1

OS:Space,
<<<<<<< HEAD
  {9378e640-5398-4ce4-a4da-ba23d2d13652}, !- Handle
  living space,                           !- Name
  {510fd76e-32d8-4822-93ea-10411c33453c}, !- Space Type Name
=======
  {9bc56182-807e-4339-add5-3b885f5535fe}, !- Handle
  living space,                           !- Name
  {b374c80a-e306-4d4e-8a6a-82da39d84145}, !- Space Type Name
>>>>>>> 49f5e9b9
  ,                                       !- Default Construction Set Name
  ,                                       !- Default Schedule Set Name
  ,                                       !- Direction of Relative North {deg}
  ,                                       !- X Origin {m}
  ,                                       !- Y Origin {m}
  ,                                       !- Z Origin {m}
  ,                                       !- Building Story Name
<<<<<<< HEAD
  {82742662-9153-46e8-8cef-660d1cba25bc}, !- Thermal Zone Name
  ,                                       !- Part of Total Floor Area
  ,                                       !- Design Specification Outdoor Air Object Name
  {692482bb-bb97-4a90-8ba5-e18963843217}; !- Building Unit Name

OS:Surface,
  {26172f2e-0788-4c4c-a521-4c70505519c7}, !- Handle
  Surface 1,                              !- Name
  Floor,                                  !- Surface Type
  ,                                       !- Construction Name
  {9378e640-5398-4ce4-a4da-ba23d2d13652}, !- Space Name
=======
  {1987f97a-fedd-45c8-bbb2-cbbd93f30959}, !- Thermal Zone Name
  ,                                       !- Part of Total Floor Area
  ,                                       !- Design Specification Outdoor Air Object Name
  {e1fb4016-86b8-4241-a1b1-43c161e0ad28}; !- Building Unit Name

OS:Surface,
  {1f14f490-209a-41f1-8a9a-ac1d7a876ecc}, !- Handle
  Surface 1,                              !- Name
  Floor,                                  !- Surface Type
  ,                                       !- Construction Name
  {9bc56182-807e-4339-add5-3b885f5535fe}, !- Space Name
>>>>>>> 49f5e9b9
  Foundation,                             !- Outside Boundary Condition
  ,                                       !- Outside Boundary Condition Object
  NoSun,                                  !- Sun Exposure
  NoWind,                                 !- Wind Exposure
  ,                                       !- View Factor to Ground
  ,                                       !- Number of Vertices
  0, -12.9315688143396, 0,                !- X,Y,Z Vertex 1 {m}
  0, 0, 0,                                !- X,Y,Z Vertex 2 {m}
  6.46578440716979, 0, 0,                 !- X,Y,Z Vertex 3 {m}
  6.46578440716979, -12.9315688143396, 0; !- X,Y,Z Vertex 4 {m}

OS:Surface,
<<<<<<< HEAD
  {7b2fd683-90f9-41a9-a90a-b2fcdef416ab}, !- Handle
  Surface 2,                              !- Name
  Wall,                                   !- Surface Type
  ,                                       !- Construction Name
  {9378e640-5398-4ce4-a4da-ba23d2d13652}, !- Space Name
=======
  {d20ad248-4752-4743-80d6-8bac72253bef}, !- Handle
  Surface 2,                              !- Name
  Wall,                                   !- Surface Type
  ,                                       !- Construction Name
  {9bc56182-807e-4339-add5-3b885f5535fe}, !- Space Name
>>>>>>> 49f5e9b9
  Outdoors,                               !- Outside Boundary Condition
  ,                                       !- Outside Boundary Condition Object
  SunExposed,                             !- Sun Exposure
  WindExposed,                            !- Wind Exposure
  ,                                       !- View Factor to Ground
  ,                                       !- Number of Vertices
  0, 0, 2.4384,                           !- X,Y,Z Vertex 1 {m}
  0, 0, 0,                                !- X,Y,Z Vertex 2 {m}
  0, -12.9315688143396, 0,                !- X,Y,Z Vertex 3 {m}
  0, -12.9315688143396, 2.4384;           !- X,Y,Z Vertex 4 {m}

OS:Surface,
<<<<<<< HEAD
  {aaee7fb9-34af-4d05-a682-fc684edbbd37}, !- Handle
  Surface 3,                              !- Name
  Wall,                                   !- Surface Type
  ,                                       !- Construction Name
  {9378e640-5398-4ce4-a4da-ba23d2d13652}, !- Space Name
=======
  {8b51f7d7-7628-415c-884d-f543d7f42423}, !- Handle
  Surface 3,                              !- Name
  Wall,                                   !- Surface Type
  ,                                       !- Construction Name
  {9bc56182-807e-4339-add5-3b885f5535fe}, !- Space Name
>>>>>>> 49f5e9b9
  Outdoors,                               !- Outside Boundary Condition
  ,                                       !- Outside Boundary Condition Object
  SunExposed,                             !- Sun Exposure
  WindExposed,                            !- Wind Exposure
  ,                                       !- View Factor to Ground
  ,                                       !- Number of Vertices
  6.46578440716979, 0, 2.4384,            !- X,Y,Z Vertex 1 {m}
  6.46578440716979, 0, 0,                 !- X,Y,Z Vertex 2 {m}
  0, 0, 0,                                !- X,Y,Z Vertex 3 {m}
  0, 0, 2.4384;                           !- X,Y,Z Vertex 4 {m}

OS:Surface,
<<<<<<< HEAD
  {343c7709-d6af-47ec-aef9-d877bfbbb2a5}, !- Handle
  Surface 4,                              !- Name
  Wall,                                   !- Surface Type
  ,                                       !- Construction Name
  {9378e640-5398-4ce4-a4da-ba23d2d13652}, !- Space Name
  Surface,                                !- Outside Boundary Condition
  {80dbee62-33ed-4be4-8cb5-0acfdad50e44}, !- Outside Boundary Condition Object
=======
  {f7e79da6-1abc-4847-9f35-9f6d13a2a366}, !- Handle
  Surface 4,                              !- Name
  Wall,                                   !- Surface Type
  ,                                       !- Construction Name
  {9bc56182-807e-4339-add5-3b885f5535fe}, !- Space Name
  Adiabatic,                              !- Outside Boundary Condition
  ,                                       !- Outside Boundary Condition Object
>>>>>>> 49f5e9b9
  NoSun,                                  !- Sun Exposure
  NoWind,                                 !- Wind Exposure
  ,                                       !- View Factor to Ground
  ,                                       !- Number of Vertices
  6.46578440716979, -12.9315688143396, 2.4384, !- X,Y,Z Vertex 1 {m}
  6.46578440716979, -12.9315688143396, 0, !- X,Y,Z Vertex 2 {m}
  6.46578440716979, 0, 0,                 !- X,Y,Z Vertex 3 {m}
  6.46578440716979, 0, 2.4384;            !- X,Y,Z Vertex 4 {m}

OS:Surface,
<<<<<<< HEAD
  {3ab253e6-3966-4183-8094-9f1708a8e694}, !- Handle
  Surface 5,                              !- Name
  Wall,                                   !- Surface Type
  ,                                       !- Construction Name
  {9378e640-5398-4ce4-a4da-ba23d2d13652}, !- Space Name
=======
  {3d1471bc-b20a-4063-970c-099113e6b4d5}, !- Handle
  Surface 5,                              !- Name
  Wall,                                   !- Surface Type
  ,                                       !- Construction Name
  {9bc56182-807e-4339-add5-3b885f5535fe}, !- Space Name
>>>>>>> 49f5e9b9
  Outdoors,                               !- Outside Boundary Condition
  ,                                       !- Outside Boundary Condition Object
  SunExposed,                             !- Sun Exposure
  WindExposed,                            !- Wind Exposure
  ,                                       !- View Factor to Ground
  ,                                       !- Number of Vertices
  0, -12.9315688143396, 2.4384,           !- X,Y,Z Vertex 1 {m}
  0, -12.9315688143396, 0,                !- X,Y,Z Vertex 2 {m}
  6.46578440716979, -12.9315688143396, 0, !- X,Y,Z Vertex 3 {m}
  6.46578440716979, -12.9315688143396, 2.4384; !- X,Y,Z Vertex 4 {m}

OS:Surface,
<<<<<<< HEAD
  {378ee09f-6a0f-469e-be6a-20e6ea5c925e}, !- Handle
  Surface 6,                              !- Name
  RoofCeiling,                            !- Surface Type
  ,                                       !- Construction Name
  {9378e640-5398-4ce4-a4da-ba23d2d13652}, !- Space Name
  Surface,                                !- Outside Boundary Condition
  {daebcbc8-4e58-4022-bb1e-50c918f549e0}, !- Outside Boundary Condition Object
=======
  {91b65415-2bc0-4ba1-980c-e2b5728abdb3}, !- Handle
  Surface 6,                              !- Name
  RoofCeiling,                            !- Surface Type
  ,                                       !- Construction Name
  {9bc56182-807e-4339-add5-3b885f5535fe}, !- Space Name
  Surface,                                !- Outside Boundary Condition
  {174d8d58-5020-439f-afc3-d8c564a0e339}, !- Outside Boundary Condition Object
>>>>>>> 49f5e9b9
  NoSun,                                  !- Sun Exposure
  NoWind,                                 !- Wind Exposure
  ,                                       !- View Factor to Ground
  ,                                       !- Number of Vertices
  6.46578440716979, -12.9315688143396, 2.4384, !- X,Y,Z Vertex 1 {m}
  6.46578440716979, 0, 2.4384,            !- X,Y,Z Vertex 2 {m}
  0, 0, 2.4384,                           !- X,Y,Z Vertex 3 {m}
  0, -12.9315688143396, 2.4384;           !- X,Y,Z Vertex 4 {m}

OS:SpaceType,
<<<<<<< HEAD
  {510fd76e-32d8-4822-93ea-10411c33453c}, !- Handle
=======
  {b374c80a-e306-4d4e-8a6a-82da39d84145}, !- Handle
>>>>>>> 49f5e9b9
  Space Type 1,                           !- Name
  ,                                       !- Default Construction Set Name
  ,                                       !- Default Schedule Set Name
  ,                                       !- Group Rendering Name
  ,                                       !- Design Specification Outdoor Air Object Name
  ,                                       !- Standards Template
  ,                                       !- Standards Building Type
  living;                                 !- Standards Space Type

<<<<<<< HEAD
OS:ThermalZone,
  {c5d028d5-0a3d-4b55-86eb-d61b0ceac566}, !- Handle
  living zone|unit 2,                     !- Name
  ,                                       !- Multiplier
  ,                                       !- Ceiling Height {m}
  ,                                       !- Volume {m3}
  ,                                       !- Floor Area {m2}
  ,                                       !- Zone Inside Convection Algorithm
  ,                                       !- Zone Outside Convection Algorithm
  ,                                       !- Zone Conditioning Equipment List Name
  {55c951a7-ab04-4a3e-b66c-f98ddc0350a2}, !- Zone Air Inlet Port List
  {c09e81b8-bb9b-4add-9bcf-181ab744a25c}, !- Zone Air Exhaust Port List
  {8aa8943c-aca7-47c7-a6f2-01848c531de2}, !- Zone Air Node Name
  {166d83b4-a4ea-4717-9830-5c6850df403f}, !- Zone Return Air Port List
  ,                                       !- Primary Daylighting Control Name
  ,                                       !- Fraction of Zone Controlled by Primary Daylighting Control
  ,                                       !- Secondary Daylighting Control Name
  ,                                       !- Fraction of Zone Controlled by Secondary Daylighting Control
  ,                                       !- Illuminance Map Name
  ,                                       !- Group Rendering Name
  ,                                       !- Thermostat Name
  No;                                     !- Use Ideal Air Loads

OS:Node,
  {c89c070f-7e34-4897-bd26-1b47324d994b}, !- Handle
  Node 2,                                 !- Name
  {8aa8943c-aca7-47c7-a6f2-01848c531de2}, !- Inlet Port
  ;                                       !- Outlet Port

OS:Connection,
  {8aa8943c-aca7-47c7-a6f2-01848c531de2}, !- Handle
  {3d1700ac-841e-4f12-a93d-aad8b37131a5}, !- Name
  {c5d028d5-0a3d-4b55-86eb-d61b0ceac566}, !- Source Object
  11,                                     !- Outlet Port
  {c89c070f-7e34-4897-bd26-1b47324d994b}, !- Target Object
  2;                                      !- Inlet Port

OS:PortList,
  {55c951a7-ab04-4a3e-b66c-f98ddc0350a2}, !- Handle
  {85fd22b7-fa2c-4c5c-bbad-15380781463a}, !- Name
  {c5d028d5-0a3d-4b55-86eb-d61b0ceac566}; !- HVAC Component

OS:PortList,
  {c09e81b8-bb9b-4add-9bcf-181ab744a25c}, !- Handle
  {9cfaf03a-5ac1-415e-a3d4-0cc35f8c34ca}, !- Name
  {c5d028d5-0a3d-4b55-86eb-d61b0ceac566}; !- HVAC Component

OS:PortList,
  {166d83b4-a4ea-4717-9830-5c6850df403f}, !- Handle
  {4fe379d1-fcc0-4ad5-a541-4151c505401a}, !- Name
  {c5d028d5-0a3d-4b55-86eb-d61b0ceac566}; !- HVAC Component

OS:Sizing:Zone,
  {1742ebc5-7844-4646-ab05-d3069fbe32c8}, !- Handle
  {c5d028d5-0a3d-4b55-86eb-d61b0ceac566}, !- Zone or ZoneList Name
  SupplyAirTemperature,                   !- Zone Cooling Design Supply Air Temperature Input Method
  14,                                     !- Zone Cooling Design Supply Air Temperature {C}
  11.11,                                  !- Zone Cooling Design Supply Air Temperature Difference {deltaC}
  SupplyAirTemperature,                   !- Zone Heating Design Supply Air Temperature Input Method
  40,                                     !- Zone Heating Design Supply Air Temperature {C}
  11.11,                                  !- Zone Heating Design Supply Air Temperature Difference {deltaC}
  0.0085,                                 !- Zone Cooling Design Supply Air Humidity Ratio {kg-H2O/kg-air}
  0.008,                                  !- Zone Heating Design Supply Air Humidity Ratio {kg-H2O/kg-air}
  ,                                       !- Zone Heating Sizing Factor
  ,                                       !- Zone Cooling Sizing Factor
  DesignDay,                              !- Cooling Design Air Flow Method
  ,                                       !- Cooling Design Air Flow Rate {m3/s}
  ,                                       !- Cooling Minimum Air Flow per Zone Floor Area {m3/s-m2}
  ,                                       !- Cooling Minimum Air Flow {m3/s}
  ,                                       !- Cooling Minimum Air Flow Fraction
  DesignDay,                              !- Heating Design Air Flow Method
  ,                                       !- Heating Design Air Flow Rate {m3/s}
  ,                                       !- Heating Maximum Air Flow per Zone Floor Area {m3/s-m2}
  ,                                       !- Heating Maximum Air Flow {m3/s}
  ,                                       !- Heating Maximum Air Flow Fraction
  ,                                       !- Design Zone Air Distribution Effectiveness in Cooling Mode
  ,                                       !- Design Zone Air Distribution Effectiveness in Heating Mode
  No,                                     !- Account for Dedicated Outdoor Air System
  NeutralSupplyAir,                       !- Dedicated Outdoor Air System Control Strategy
  autosize,                               !- Dedicated Outdoor Air Low Setpoint Temperature for Design {C}
  autosize;                               !- Dedicated Outdoor Air High Setpoint Temperature for Design {C}

OS:ZoneHVAC:EquipmentList,
  {afdec955-f9e0-4351-967f-0b8b76a3a59b}, !- Handle
  Zone HVAC Equipment List 2,             !- Name
  {c5d028d5-0a3d-4b55-86eb-d61b0ceac566}, !- Thermal Zone
  ,                                       !- Load Distribution Scheme
  {60dc0ed7-512d-4a33-9f48-f79776a2454e}, !- Zone Equipment 1
  1,                                      !- Zone Equipment Cooling Sequence 1
  1,                                      !- Zone Equipment Heating or No-Load Sequence 1
  ,                                       !- Zone Equipment Sequential Cooling Fraction Schedule Name 1
  ;                                       !- Zone Equipment Sequential Heating Fraction Schedule Name 1

OS:Space,
  {37287fcc-6120-48df-99b2-3915ed6a1da5}, !- Handle
  living space|unit 2|story 1,            !- Name
  {510fd76e-32d8-4822-93ea-10411c33453c}, !- Space Type Name
  ,                                       !- Default Construction Set Name
  ,                                       !- Default Schedule Set Name
  -0,                                     !- Direction of Relative North {deg}
  0,                                      !- X Origin {m}
  0,                                      !- Y Origin {m}
  0,                                      !- Z Origin {m}
  ,                                       !- Building Story Name
  {c5d028d5-0a3d-4b55-86eb-d61b0ceac566}, !- Thermal Zone Name
  ,                                       !- Part of Total Floor Area
  ,                                       !- Design Specification Outdoor Air Object Name
  {9aea013b-fd33-4441-8329-6ec82fce8410}; !- Building Unit Name

OS:Surface,
  {80dbee62-33ed-4be4-8cb5-0acfdad50e44}, !- Handle
  Surface 12,                             !- Name
  Wall,                                   !- Surface Type
  ,                                       !- Construction Name
  {37287fcc-6120-48df-99b2-3915ed6a1da5}, !- Space Name
  Surface,                                !- Outside Boundary Condition
  {343c7709-d6af-47ec-aef9-d877bfbbb2a5}, !- Outside Boundary Condition Object
  NoSun,                                  !- Sun Exposure
  NoWind,                                 !- Wind Exposure
  ,                                       !- View Factor to Ground
  ,                                       !- Number of Vertices
  6.46578440716979, 0, 2.4384,            !- X,Y,Z Vertex 1 {m}
  6.46578440716979, 0, 0,                 !- X,Y,Z Vertex 2 {m}
  6.46578440716979, -12.9315688143396, 0, !- X,Y,Z Vertex 3 {m}
  6.46578440716979, -12.9315688143396, 2.4384; !- X,Y,Z Vertex 4 {m}

OS:Surface,
  {c3ff1570-03ac-4f3b-8ed5-89b394d8542b}, !- Handle
  Surface 13,                             !- Name
  Floor,                                  !- Surface Type
  ,                                       !- Construction Name
  {37287fcc-6120-48df-99b2-3915ed6a1da5}, !- Space Name
  Foundation,                             !- Outside Boundary Condition
  ,                                       !- Outside Boundary Condition Object
  NoSun,                                  !- Sun Exposure
  NoWind,                                 !- Wind Exposure
  ,                                       !- View Factor to Ground
  ,                                       !- Number of Vertices
  6.46578440716979, -12.9315688143396, 0, !- X,Y,Z Vertex 1 {m}
  6.46578440716979, 0, 0,                 !- X,Y,Z Vertex 2 {m}
  12.9315688143396, 0, 0,                 !- X,Y,Z Vertex 3 {m}
  12.9315688143396, -12.9315688143396, 0; !- X,Y,Z Vertex 4 {m}

OS:Surface,
  {d0d0bbc1-dfa5-4a84-a7c7-6e5a630b4795}, !- Handle
  Surface 14,                             !- Name
  Wall,                                   !- Surface Type
  ,                                       !- Construction Name
  {37287fcc-6120-48df-99b2-3915ed6a1da5}, !- Space Name
  Surface,                                !- Outside Boundary Condition
  {911b6643-0052-48c2-b61d-bca041f6ad50}, !- Outside Boundary Condition Object
  NoSun,                                  !- Sun Exposure
  NoWind,                                 !- Wind Exposure
  ,                                       !- View Factor to Ground
  ,                                       !- Number of Vertices
  12.9315688143396, -12.9315688143396, 2.4384, !- X,Y,Z Vertex 1 {m}
  12.9315688143396, -12.9315688143396, 0, !- X,Y,Z Vertex 2 {m}
  12.9315688143396, 0, 0,                 !- X,Y,Z Vertex 3 {m}
  12.9315688143396, 0, 2.4384;            !- X,Y,Z Vertex 4 {m}

OS:Surface,
  {8db1a3e7-ef5f-488a-be55-161f8ebf676f}, !- Handle
  Surface 15,                             !- Name
  RoofCeiling,                            !- Surface Type
  ,                                       !- Construction Name
  {37287fcc-6120-48df-99b2-3915ed6a1da5}, !- Space Name
  Surface,                                !- Outside Boundary Condition
  {50ae0bfe-27a5-440b-ae5b-00a509a380d3}, !- Outside Boundary Condition Object
  NoSun,                                  !- Sun Exposure
  NoWind,                                 !- Wind Exposure
  ,                                       !- View Factor to Ground
  ,                                       !- Number of Vertices
  12.9315688143396, -12.9315688143396, 2.4384, !- X,Y,Z Vertex 1 {m}
  12.9315688143396, 0, 2.4384,            !- X,Y,Z Vertex 2 {m}
  6.46578440716979, 0, 2.4384,            !- X,Y,Z Vertex 3 {m}
  6.46578440716979, -12.9315688143396, 2.4384; !- X,Y,Z Vertex 4 {m}

OS:Surface,
  {cadb6b90-d9dd-404c-9d1c-779a2a3dec70}, !- Handle
  Surface 16,                             !- Name
  Wall,                                   !- Surface Type
  ,                                       !- Construction Name
  {37287fcc-6120-48df-99b2-3915ed6a1da5}, !- Space Name
  Outdoors,                               !- Outside Boundary Condition
  ,                                       !- Outside Boundary Condition Object
  SunExposed,                             !- Sun Exposure
  WindExposed,                            !- Wind Exposure
  ,                                       !- View Factor to Ground
  ,                                       !- Number of Vertices
  6.46578440716979, -12.9315688143396, 2.4384, !- X,Y,Z Vertex 1 {m}
  6.46578440716979, -12.9315688143396, 0, !- X,Y,Z Vertex 2 {m}
  12.9315688143396, -12.9315688143396, 0, !- X,Y,Z Vertex 3 {m}
  12.9315688143396, -12.9315688143396, 2.4384; !- X,Y,Z Vertex 4 {m}

OS:Surface,
  {63b8b06f-f43c-4393-baea-3f4ffd2890a4}, !- Handle
  Surface 17,                             !- Name
  Wall,                                   !- Surface Type
  ,                                       !- Construction Name
  {37287fcc-6120-48df-99b2-3915ed6a1da5}, !- Space Name
  Outdoors,                               !- Outside Boundary Condition
  ,                                       !- Outside Boundary Condition Object
  SunExposed,                             !- Sun Exposure
  WindExposed,                            !- Wind Exposure
  ,                                       !- View Factor to Ground
  ,                                       !- Number of Vertices
  12.9315688143396, 0, 2.4384,            !- X,Y,Z Vertex 1 {m}
  12.9315688143396, 0, 0,                 !- X,Y,Z Vertex 2 {m}
  6.46578440716979, 0, 0,                 !- X,Y,Z Vertex 3 {m}
  6.46578440716979, 0, 2.4384;            !- X,Y,Z Vertex 4 {m}

OS:ThermalZone,
  {b646bdd4-d3a8-4ab0-a02c-f19a20f58f93}, !- Handle
  living zone|unit 3,                     !- Name
  ,                                       !- Multiplier
  ,                                       !- Ceiling Height {m}
  ,                                       !- Volume {m3}
  ,                                       !- Floor Area {m2}
  ,                                       !- Zone Inside Convection Algorithm
  ,                                       !- Zone Outside Convection Algorithm
  ,                                       !- Zone Conditioning Equipment List Name
  {04f95bc6-f089-4805-b714-4aff84c0ee81}, !- Zone Air Inlet Port List
  {564e4dd5-63bd-4297-83b9-e32ace220264}, !- Zone Air Exhaust Port List
  {6627e0bd-2d4f-491d-b5e1-21e51a8297b7}, !- Zone Air Node Name
  {97a0bcb7-5be4-46c6-a327-e2a0ebc328ad}, !- Zone Return Air Port List
  ,                                       !- Primary Daylighting Control Name
  ,                                       !- Fraction of Zone Controlled by Primary Daylighting Control
  ,                                       !- Secondary Daylighting Control Name
  ,                                       !- Fraction of Zone Controlled by Secondary Daylighting Control
  ,                                       !- Illuminance Map Name
  ,                                       !- Group Rendering Name
  ,                                       !- Thermostat Name
  No;                                     !- Use Ideal Air Loads

OS:Node,
  {32ea6cf1-baf1-48e0-851d-4de973e124cf}, !- Handle
  Node 3,                                 !- Name
  {6627e0bd-2d4f-491d-b5e1-21e51a8297b7}, !- Inlet Port
  ;                                       !- Outlet Port

OS:Connection,
  {6627e0bd-2d4f-491d-b5e1-21e51a8297b7}, !- Handle
  {30c81007-22d2-407f-a880-1c81f068adef}, !- Name
  {b646bdd4-d3a8-4ab0-a02c-f19a20f58f93}, !- Source Object
  11,                                     !- Outlet Port
  {32ea6cf1-baf1-48e0-851d-4de973e124cf}, !- Target Object
  2;                                      !- Inlet Port

OS:PortList,
  {04f95bc6-f089-4805-b714-4aff84c0ee81}, !- Handle
  {982d5e33-1ae7-4364-acb4-cba9dce03c63}, !- Name
  {b646bdd4-d3a8-4ab0-a02c-f19a20f58f93}; !- HVAC Component

OS:PortList,
  {564e4dd5-63bd-4297-83b9-e32ace220264}, !- Handle
  {f3ff9122-8f52-46c6-8fce-525682f11b79}, !- Name
  {b646bdd4-d3a8-4ab0-a02c-f19a20f58f93}; !- HVAC Component

OS:PortList,
  {97a0bcb7-5be4-46c6-a327-e2a0ebc328ad}, !- Handle
  {439cf53f-2479-469d-8edb-43fe1a298965}, !- Name
  {b646bdd4-d3a8-4ab0-a02c-f19a20f58f93}; !- HVAC Component

OS:Sizing:Zone,
  {960c7153-9972-44fc-853a-248fd7ac4cc0}, !- Handle
  {b646bdd4-d3a8-4ab0-a02c-f19a20f58f93}, !- Zone or ZoneList Name
  SupplyAirTemperature,                   !- Zone Cooling Design Supply Air Temperature Input Method
  14,                                     !- Zone Cooling Design Supply Air Temperature {C}
  11.11,                                  !- Zone Cooling Design Supply Air Temperature Difference {deltaC}
  SupplyAirTemperature,                   !- Zone Heating Design Supply Air Temperature Input Method
  40,                                     !- Zone Heating Design Supply Air Temperature {C}
  11.11,                                  !- Zone Heating Design Supply Air Temperature Difference {deltaC}
  0.0085,                                 !- Zone Cooling Design Supply Air Humidity Ratio {kg-H2O/kg-air}
  0.008,                                  !- Zone Heating Design Supply Air Humidity Ratio {kg-H2O/kg-air}
  ,                                       !- Zone Heating Sizing Factor
  ,                                       !- Zone Cooling Sizing Factor
  DesignDay,                              !- Cooling Design Air Flow Method
  ,                                       !- Cooling Design Air Flow Rate {m3/s}
  ,                                       !- Cooling Minimum Air Flow per Zone Floor Area {m3/s-m2}
  ,                                       !- Cooling Minimum Air Flow {m3/s}
  ,                                       !- Cooling Minimum Air Flow Fraction
  DesignDay,                              !- Heating Design Air Flow Method
  ,                                       !- Heating Design Air Flow Rate {m3/s}
  ,                                       !- Heating Maximum Air Flow per Zone Floor Area {m3/s-m2}
  ,                                       !- Heating Maximum Air Flow {m3/s}
  ,                                       !- Heating Maximum Air Flow Fraction
  ,                                       !- Design Zone Air Distribution Effectiveness in Cooling Mode
  ,                                       !- Design Zone Air Distribution Effectiveness in Heating Mode
  No,                                     !- Account for Dedicated Outdoor Air System
  NeutralSupplyAir,                       !- Dedicated Outdoor Air System Control Strategy
  autosize,                               !- Dedicated Outdoor Air Low Setpoint Temperature for Design {C}
  autosize;                               !- Dedicated Outdoor Air High Setpoint Temperature for Design {C}

OS:ZoneHVAC:EquipmentList,
  {15812ebf-02e8-498e-ab21-439205504fd6}, !- Handle
  Zone HVAC Equipment List 3,             !- Name
  {b646bdd4-d3a8-4ab0-a02c-f19a20f58f93}, !- Thermal Zone
  ,                                       !- Load Distribution Scheme
  {63466d8e-d89d-4970-9d5b-4b49d37a56d0}, !- Zone Equipment 1
  1,                                      !- Zone Equipment Cooling Sequence 1
  1,                                      !- Zone Equipment Heating or No-Load Sequence 1
  ,                                       !- Zone Equipment Sequential Cooling Fraction Schedule Name 1
  ;                                       !- Zone Equipment Sequential Heating Fraction Schedule Name 1

OS:Space,
  {112b8353-d625-4563-82f8-7120e4b33052}, !- Handle
  living space|unit 3|story 1,            !- Name
  {510fd76e-32d8-4822-93ea-10411c33453c}, !- Space Type Name
=======
OS:Surface,
  {174d8d58-5020-439f-afc3-d8c564a0e339}, !- Handle
  Surface 7,                              !- Name
  Floor,                                  !- Surface Type
  ,                                       !- Construction Name
  {8c8bf93b-7198-4328-b531-c771098c4e96}, !- Space Name
  Surface,                                !- Outside Boundary Condition
  {91b65415-2bc0-4ba1-980c-e2b5728abdb3}, !- Outside Boundary Condition Object
  NoSun,                                  !- Sun Exposure
  NoWind,                                 !- Wind Exposure
  ,                                       !- View Factor to Ground
  ,                                       !- Number of Vertices
  0, -12.9315688143396, 2.4384,           !- X,Y,Z Vertex 1 {m}
  0, 0, 2.4384,                           !- X,Y,Z Vertex 2 {m}
  6.46578440716979, 0, 2.4384,            !- X,Y,Z Vertex 3 {m}
  6.46578440716979, -12.9315688143396, 2.4384; !- X,Y,Z Vertex 4 {m}

OS:Surface,
  {97d5ddd8-90a3-4377-a254-91c9930bc0cf}, !- Handle
  Surface 8,                              !- Name
  RoofCeiling,                            !- Surface Type
  ,                                       !- Construction Name
  {8c8bf93b-7198-4328-b531-c771098c4e96}, !- Space Name
  Outdoors,                               !- Outside Boundary Condition
  ,                                       !- Outside Boundary Condition Object
  SunExposed,                             !- Sun Exposure
  WindExposed,                            !- Wind Exposure
  ,                                       !- View Factor to Ground
  ,                                       !- Number of Vertices
  0, -6.46578440716979, 5.6712922035849,  !- X,Y,Z Vertex 1 {m}
  6.46578440716979, -6.46578440716979, 5.6712922035849, !- X,Y,Z Vertex 2 {m}
  6.46578440716979, 0, 2.4384,            !- X,Y,Z Vertex 3 {m}
  0, 0, 2.4384;                           !- X,Y,Z Vertex 4 {m}

OS:Surface,
  {c9ef981d-504e-461b-b6be-f3d375373645}, !- Handle
  Surface 9,                              !- Name
  RoofCeiling,                            !- Surface Type
  ,                                       !- Construction Name
  {8c8bf93b-7198-4328-b531-c771098c4e96}, !- Space Name
  Outdoors,                               !- Outside Boundary Condition
  ,                                       !- Outside Boundary Condition Object
  SunExposed,                             !- Sun Exposure
  WindExposed,                            !- Wind Exposure
  ,                                       !- View Factor to Ground
  ,                                       !- Number of Vertices
  6.46578440716979, -6.46578440716979, 5.6712922035849, !- X,Y,Z Vertex 1 {m}
  0, -6.46578440716979, 5.6712922035849,  !- X,Y,Z Vertex 2 {m}
  0, -12.9315688143396, 2.4384,           !- X,Y,Z Vertex 3 {m}
  6.46578440716979, -12.9315688143396, 2.4384; !- X,Y,Z Vertex 4 {m}

OS:Surface,
  {1d1cfba6-aca8-4389-9e57-0cc387e62249}, !- Handle
  Surface 10,                             !- Name
  Wall,                                   !- Surface Type
  ,                                       !- Construction Name
  {8c8bf93b-7198-4328-b531-c771098c4e96}, !- Space Name
  Outdoors,                               !- Outside Boundary Condition
  ,                                       !- Outside Boundary Condition Object
  SunExposed,                             !- Sun Exposure
  WindExposed,                            !- Wind Exposure
  ,                                       !- View Factor to Ground
  ,                                       !- Number of Vertices
  0, -6.46578440716979, 5.6712922035849,  !- X,Y,Z Vertex 1 {m}
  0, 0, 2.4384,                           !- X,Y,Z Vertex 2 {m}
  0, -12.9315688143396, 2.4384;           !- X,Y,Z Vertex 3 {m}

OS:Surface,
  {f50fbe3e-8814-44b8-bd26-40263ce9b844}, !- Handle
  Surface 11,                             !- Name
  Wall,                                   !- Surface Type
  ,                                       !- Construction Name
  {8c8bf93b-7198-4328-b531-c771098c4e96}, !- Space Name
  Adiabatic,                              !- Outside Boundary Condition
  ,                                       !- Outside Boundary Condition Object
  NoSun,                                  !- Sun Exposure
  NoWind,                                 !- Wind Exposure
  ,                                       !- View Factor to Ground
  ,                                       !- Number of Vertices
  6.46578440716979, -6.46578440716979, 5.6712922035849, !- X,Y,Z Vertex 1 {m}
  6.46578440716979, -12.9315688143396, 2.4384, !- X,Y,Z Vertex 2 {m}
  6.46578440716979, 0, 2.4384;            !- X,Y,Z Vertex 3 {m}

OS:Space,
  {8c8bf93b-7198-4328-b531-c771098c4e96}, !- Handle
  unfinished attic space,                 !- Name
  {f88fe947-a84a-40df-a22c-aada668e8715}, !- Space Type Name
>>>>>>> 49f5e9b9
  ,                                       !- Default Construction Set Name
  ,                                       !- Default Schedule Set Name
  ,                                       !- Direction of Relative North {deg}
  ,                                       !- X Origin {m}
  ,                                       !- Y Origin {m}
  ,                                       !- Z Origin {m}
  ,                                       !- Building Story Name
<<<<<<< HEAD
  {b646bdd4-d3a8-4ab0-a02c-f19a20f58f93}, !- Thermal Zone Name
  ,                                       !- Part of Total Floor Area
  ,                                       !- Design Specification Outdoor Air Object Name
  {82c94097-a635-4e1a-8f25-ead96568f4db}; !- Building Unit Name

OS:Surface,
  {911b6643-0052-48c2-b61d-bca041f6ad50}, !- Handle
  Surface 23,                             !- Name
  Wall,                                   !- Surface Type
  ,                                       !- Construction Name
  {112b8353-d625-4563-82f8-7120e4b33052}, !- Space Name
  Surface,                                !- Outside Boundary Condition
  {d0d0bbc1-dfa5-4a84-a7c7-6e5a630b4795}, !- Outside Boundary Condition Object
  NoSun,                                  !- Sun Exposure
  NoWind,                                 !- Wind Exposure
  ,                                       !- View Factor to Ground
  ,                                       !- Number of Vertices
  12.9315688143396, 0, 2.4384,            !- X,Y,Z Vertex 1 {m}
  12.9315688143396, 0, 0,                 !- X,Y,Z Vertex 2 {m}
  12.9315688143396, -12.9315688143396, 0, !- X,Y,Z Vertex 3 {m}
  12.9315688143396, -12.9315688143396, 2.4384; !- X,Y,Z Vertex 4 {m}

OS:Surface,
  {d721a24f-5f2a-4dca-923a-8bdf2330b9e9}, !- Handle
  Surface 24,                             !- Name
  Floor,                                  !- Surface Type
  ,                                       !- Construction Name
  {112b8353-d625-4563-82f8-7120e4b33052}, !- Space Name
  Foundation,                             !- Outside Boundary Condition
  ,                                       !- Outside Boundary Condition Object
  NoSun,                                  !- Sun Exposure
  NoWind,                                 !- Wind Exposure
  ,                                       !- View Factor to Ground
  ,                                       !- Number of Vertices
  12.9315688143396, -12.9315688143396, 0, !- X,Y,Z Vertex 1 {m}
  12.9315688143396, 0, 0,                 !- X,Y,Z Vertex 2 {m}
  19.3973532215094, 0, 0,                 !- X,Y,Z Vertex 3 {m}
  19.3973532215094, -12.9315688143396, 0; !- X,Y,Z Vertex 4 {m}

OS:Surface,
  {561a06d1-8342-4f2c-8c5b-a5569cb3b58c}, !- Handle
  Surface 25,                             !- Name
  Wall,                                   !- Surface Type
  ,                                       !- Construction Name
  {112b8353-d625-4563-82f8-7120e4b33052}, !- Space Name
  Surface,                                !- Outside Boundary Condition
  {f1aebfc3-3d40-47b2-a187-febcbf238f00}, !- Outside Boundary Condition Object
  NoSun,                                  !- Sun Exposure
  NoWind,                                 !- Wind Exposure
  ,                                       !- View Factor to Ground
  ,                                       !- Number of Vertices
  19.3973532215094, -12.9315688143396, 2.4384, !- X,Y,Z Vertex 1 {m}
  19.3973532215094, -12.9315688143396, 0, !- X,Y,Z Vertex 2 {m}
  19.3973532215094, 0, 0,                 !- X,Y,Z Vertex 3 {m}
  19.3973532215094, 0, 2.4384;            !- X,Y,Z Vertex 4 {m}

OS:Surface,
  {512e34d8-a8c6-4542-abbe-d2391ee46be6}, !- Handle
  Surface 26,                             !- Name
  RoofCeiling,                            !- Surface Type
  ,                                       !- Construction Name
  {112b8353-d625-4563-82f8-7120e4b33052}, !- Space Name
  Surface,                                !- Outside Boundary Condition
  {b75fe25d-3cfc-45c1-a01d-52a8108f232e}, !- Outside Boundary Condition Object
  NoSun,                                  !- Sun Exposure
  NoWind,                                 !- Wind Exposure
  ,                                       !- View Factor to Ground
  ,                                       !- Number of Vertices
  19.3973532215094, -12.9315688143396, 2.4384, !- X,Y,Z Vertex 1 {m}
  19.3973532215094, 0, 2.4384,            !- X,Y,Z Vertex 2 {m}
  12.9315688143396, 0, 2.4384,            !- X,Y,Z Vertex 3 {m}
  12.9315688143396, -12.9315688143396, 2.4384; !- X,Y,Z Vertex 4 {m}

OS:Surface,
  {eff8b4d4-e1e0-410e-a148-d2fa99e60c82}, !- Handle
  Surface 27,                             !- Name
  Wall,                                   !- Surface Type
  ,                                       !- Construction Name
  {112b8353-d625-4563-82f8-7120e4b33052}, !- Space Name
  Outdoors,                               !- Outside Boundary Condition
  ,                                       !- Outside Boundary Condition Object
  SunExposed,                             !- Sun Exposure
  WindExposed,                            !- Wind Exposure
  ,                                       !- View Factor to Ground
  ,                                       !- Number of Vertices
  12.9315688143396, -12.9315688143396, 2.4384, !- X,Y,Z Vertex 1 {m}
  12.9315688143396, -12.9315688143396, 0, !- X,Y,Z Vertex 2 {m}
  19.3973532215094, -12.9315688143396, 0, !- X,Y,Z Vertex 3 {m}
  19.3973532215094, -12.9315688143396, 2.4384; !- X,Y,Z Vertex 4 {m}

OS:Surface,
  {5b1f75fd-2663-46ca-8228-358abdf26ed2}, !- Handle
  Surface 28,                             !- Name
  Wall,                                   !- Surface Type
  ,                                       !- Construction Name
  {112b8353-d625-4563-82f8-7120e4b33052}, !- Space Name
  Outdoors,                               !- Outside Boundary Condition
  ,                                       !- Outside Boundary Condition Object
  SunExposed,                             !- Sun Exposure
  WindExposed,                            !- Wind Exposure
  ,                                       !- View Factor to Ground
  ,                                       !- Number of Vertices
  19.3973532215094, 0, 2.4384,            !- X,Y,Z Vertex 1 {m}
  19.3973532215094, 0, 0,                 !- X,Y,Z Vertex 2 {m}
  12.9315688143396, 0, 0,                 !- X,Y,Z Vertex 3 {m}
  12.9315688143396, 0, 2.4384;            !- X,Y,Z Vertex 4 {m}

OS:ThermalZone,
  {8dba49f9-97c5-4d48-abe7-7cbdb831753e}, !- Handle
  living zone|unit 4,                     !- Name
=======
  {bfbd3954-e32a-4a2b-8bae-f7aa3a8062ec}; !- Thermal Zone Name

OS:ThermalZone,
  {bfbd3954-e32a-4a2b-8bae-f7aa3a8062ec}, !- Handle
  unfinished attic zone,                  !- Name
>>>>>>> 49f5e9b9
  ,                                       !- Multiplier
  ,                                       !- Ceiling Height {m}
  ,                                       !- Volume {m3}
  ,                                       !- Floor Area {m2}
  ,                                       !- Zone Inside Convection Algorithm
  ,                                       !- Zone Outside Convection Algorithm
  ,                                       !- Zone Conditioning Equipment List Name
<<<<<<< HEAD
  {ac4eab2f-edd2-4e62-b0ca-63cdd2a62a00}, !- Zone Air Inlet Port List
  {e3d70d90-884e-4a4b-b47e-d0a12ba70913}, !- Zone Air Exhaust Port List
  {725ae054-0e63-4492-b72a-fd572baacff6}, !- Zone Air Node Name
  {7c071f4c-54a2-4b23-8abc-99f741c27f5a}, !- Zone Return Air Port List
=======
  {5c33ff26-fdb3-44a1-a2e0-360e255a86c1}, !- Zone Air Inlet Port List
  {40504fe9-2d4e-4b5d-bd1c-0ec91c66e818}, !- Zone Air Exhaust Port List
  {36801cae-0b0e-45fc-aaa7-df91e8f56a09}, !- Zone Air Node Name
  {548d82d3-9f39-4732-beed-191c79ba90bf}, !- Zone Return Air Port List
>>>>>>> 49f5e9b9
  ,                                       !- Primary Daylighting Control Name
  ,                                       !- Fraction of Zone Controlled by Primary Daylighting Control
  ,                                       !- Secondary Daylighting Control Name
  ,                                       !- Fraction of Zone Controlled by Secondary Daylighting Control
  ,                                       !- Illuminance Map Name
  ,                                       !- Group Rendering Name
  ,                                       !- Thermostat Name
  No;                                     !- Use Ideal Air Loads

OS:Node,
<<<<<<< HEAD
  {2b1647f6-ac27-4557-ac68-5299bdc630d7}, !- Handle
  Node 4,                                 !- Name
  {725ae054-0e63-4492-b72a-fd572baacff6}, !- Inlet Port
  ;                                       !- Outlet Port

OS:Connection,
  {725ae054-0e63-4492-b72a-fd572baacff6}, !- Handle
  {a3ecd2b3-bcfb-41f2-9fcb-51e8bfeb2d0a}, !- Name
  {8dba49f9-97c5-4d48-abe7-7cbdb831753e}, !- Source Object
  11,                                     !- Outlet Port
  {2b1647f6-ac27-4557-ac68-5299bdc630d7}, !- Target Object
  2;                                      !- Inlet Port

OS:PortList,
  {ac4eab2f-edd2-4e62-b0ca-63cdd2a62a00}, !- Handle
  {b804ad8a-73c5-41cf-9cb6-4d6a8b964b90}, !- Name
  {8dba49f9-97c5-4d48-abe7-7cbdb831753e}; !- HVAC Component

OS:PortList,
  {e3d70d90-884e-4a4b-b47e-d0a12ba70913}, !- Handle
  {ae659ec9-ef8b-4ab2-877f-f734d314dfc6}, !- Name
  {8dba49f9-97c5-4d48-abe7-7cbdb831753e}; !- HVAC Component

OS:PortList,
  {7c071f4c-54a2-4b23-8abc-99f741c27f5a}, !- Handle
  {fd25c9d4-beb7-402d-88b5-f3d2c32710d5}, !- Name
  {8dba49f9-97c5-4d48-abe7-7cbdb831753e}; !- HVAC Component

OS:Sizing:Zone,
  {17901205-85c2-452b-aefe-e75a61f56619}, !- Handle
  {8dba49f9-97c5-4d48-abe7-7cbdb831753e}, !- Zone or ZoneList Name
  SupplyAirTemperature,                   !- Zone Cooling Design Supply Air Temperature Input Method
  14,                                     !- Zone Cooling Design Supply Air Temperature {C}
  11.11,                                  !- Zone Cooling Design Supply Air Temperature Difference {deltaC}
  SupplyAirTemperature,                   !- Zone Heating Design Supply Air Temperature Input Method
  40,                                     !- Zone Heating Design Supply Air Temperature {C}
  11.11,                                  !- Zone Heating Design Supply Air Temperature Difference {deltaC}
  0.0085,                                 !- Zone Cooling Design Supply Air Humidity Ratio {kg-H2O/kg-air}
  0.008,                                  !- Zone Heating Design Supply Air Humidity Ratio {kg-H2O/kg-air}
  ,                                       !- Zone Heating Sizing Factor
  ,                                       !- Zone Cooling Sizing Factor
  DesignDay,                              !- Cooling Design Air Flow Method
  ,                                       !- Cooling Design Air Flow Rate {m3/s}
  ,                                       !- Cooling Minimum Air Flow per Zone Floor Area {m3/s-m2}
  ,                                       !- Cooling Minimum Air Flow {m3/s}
  ,                                       !- Cooling Minimum Air Flow Fraction
  DesignDay,                              !- Heating Design Air Flow Method
  ,                                       !- Heating Design Air Flow Rate {m3/s}
  ,                                       !- Heating Maximum Air Flow per Zone Floor Area {m3/s-m2}
  ,                                       !- Heating Maximum Air Flow {m3/s}
  ,                                       !- Heating Maximum Air Flow Fraction
  ,                                       !- Design Zone Air Distribution Effectiveness in Cooling Mode
  ,                                       !- Design Zone Air Distribution Effectiveness in Heating Mode
  No,                                     !- Account for Dedicated Outdoor Air System
  NeutralSupplyAir,                       !- Dedicated Outdoor Air System Control Strategy
  autosize,                               !- Dedicated Outdoor Air Low Setpoint Temperature for Design {C}
  autosize;                               !- Dedicated Outdoor Air High Setpoint Temperature for Design {C}

OS:ZoneHVAC:EquipmentList,
  {073f252b-c9af-43c0-80d6-4dbdd98024bd}, !- Handle
  Zone HVAC Equipment List 4,             !- Name
  {8dba49f9-97c5-4d48-abe7-7cbdb831753e}, !- Thermal Zone
  ,                                       !- Load Distribution Scheme
  {0c9c485a-961c-44a0-8ad1-cb3c56d838eb}, !- Zone Equipment 1
  1,                                      !- Zone Equipment Cooling Sequence 1
  1,                                      !- Zone Equipment Heating or No-Load Sequence 1
  ,                                       !- Zone Equipment Sequential Cooling Fraction Schedule Name 1
  ;                                       !- Zone Equipment Sequential Heating Fraction Schedule Name 1

OS:Space,
  {db228400-c6b6-44fb-a7a3-0bafd918a893}, !- Handle
  living space|unit 4|story 1,            !- Name
  {510fd76e-32d8-4822-93ea-10411c33453c}, !- Space Type Name
  ,                                       !- Default Construction Set Name
  ,                                       !- Default Schedule Set Name
  -0,                                     !- Direction of Relative North {deg}
  0,                                      !- X Origin {m}
  0,                                      !- Y Origin {m}
  0,                                      !- Z Origin {m}
  ,                                       !- Building Story Name
  {8dba49f9-97c5-4d48-abe7-7cbdb831753e}, !- Thermal Zone Name
  ,                                       !- Part of Total Floor Area
  ,                                       !- Design Specification Outdoor Air Object Name
  {b216f12a-af01-40d7-a886-d9bcd9d85ee2}; !- Building Unit Name

OS:Surface,
  {f1aebfc3-3d40-47b2-a187-febcbf238f00}, !- Handle
  Surface 34,                             !- Name
  Wall,                                   !- Surface Type
  ,                                       !- Construction Name
  {db228400-c6b6-44fb-a7a3-0bafd918a893}, !- Space Name
  Surface,                                !- Outside Boundary Condition
  {561a06d1-8342-4f2c-8c5b-a5569cb3b58c}, !- Outside Boundary Condition Object
  NoSun,                                  !- Sun Exposure
  NoWind,                                 !- Wind Exposure
  ,                                       !- View Factor to Ground
  ,                                       !- Number of Vertices
  19.3973532215094, 0, 2.4384,            !- X,Y,Z Vertex 1 {m}
  19.3973532215094, 0, 0,                 !- X,Y,Z Vertex 2 {m}
  19.3973532215094, -12.9315688143396, 0, !- X,Y,Z Vertex 3 {m}
  19.3973532215094, -12.9315688143396, 2.4384; !- X,Y,Z Vertex 4 {m}

OS:Surface,
  {b0e10a95-efc5-4553-88a1-fd44ed25204d}, !- Handle
  Surface 35,                             !- Name
  Floor,                                  !- Surface Type
  ,                                       !- Construction Name
  {db228400-c6b6-44fb-a7a3-0bafd918a893}, !- Space Name
  Foundation,                             !- Outside Boundary Condition
  ,                                       !- Outside Boundary Condition Object
  NoSun,                                  !- Sun Exposure
  NoWind,                                 !- Wind Exposure
  ,                                       !- View Factor to Ground
  ,                                       !- Number of Vertices
  19.3973532215094, -12.9315688143396, 0, !- X,Y,Z Vertex 1 {m}
  19.3973532215094, 0, 0,                 !- X,Y,Z Vertex 2 {m}
  25.8631376286792, 0, 0,                 !- X,Y,Z Vertex 3 {m}
  25.8631376286792, -12.9315688143396, 0; !- X,Y,Z Vertex 4 {m}

OS:Surface,
  {98a3918c-3284-4f56-a6cb-d95c873be3ac}, !- Handle
  Surface 36,                             !- Name
  Wall,                                   !- Surface Type
  ,                                       !- Construction Name
  {db228400-c6b6-44fb-a7a3-0bafd918a893}, !- Space Name
  Outdoors,                               !- Outside Boundary Condition
  ,                                       !- Outside Boundary Condition Object
  SunExposed,                             !- Sun Exposure
  WindExposed,                            !- Wind Exposure
  ,                                       !- View Factor to Ground
  ,                                       !- Number of Vertices
  25.8631376286792, -12.9315688143396, 2.4384, !- X,Y,Z Vertex 1 {m}
  25.8631376286792, -12.9315688143396, 0, !- X,Y,Z Vertex 2 {m}
  25.8631376286792, 0, 0,                 !- X,Y,Z Vertex 3 {m}
  25.8631376286792, 0, 2.4384;            !- X,Y,Z Vertex 4 {m}

OS:Surface,
  {3e90af9f-824f-42f7-9fe8-19d0fef511d1}, !- Handle
  Surface 37,                             !- Name
  RoofCeiling,                            !- Surface Type
  ,                                       !- Construction Name
  {db228400-c6b6-44fb-a7a3-0bafd918a893}, !- Space Name
  Surface,                                !- Outside Boundary Condition
  {f1b145de-dc33-4872-ab38-f9708ea014b0}, !- Outside Boundary Condition Object
  NoSun,                                  !- Sun Exposure
  NoWind,                                 !- Wind Exposure
  ,                                       !- View Factor to Ground
  ,                                       !- Number of Vertices
  25.8631376286792, -12.9315688143396, 2.4384, !- X,Y,Z Vertex 1 {m}
  25.8631376286792, 0, 2.4384,            !- X,Y,Z Vertex 2 {m}
  19.3973532215094, 0, 2.4384,            !- X,Y,Z Vertex 3 {m}
  19.3973532215094, -12.9315688143396, 2.4384; !- X,Y,Z Vertex 4 {m}

OS:Surface,
  {a49dfb21-ef56-44d5-940c-f68bcf507cea}, !- Handle
  Surface 38,                             !- Name
  Wall,                                   !- Surface Type
  ,                                       !- Construction Name
  {db228400-c6b6-44fb-a7a3-0bafd918a893}, !- Space Name
  Outdoors,                               !- Outside Boundary Condition
  ,                                       !- Outside Boundary Condition Object
  SunExposed,                             !- Sun Exposure
  WindExposed,                            !- Wind Exposure
  ,                                       !- View Factor to Ground
  ,                                       !- Number of Vertices
  19.3973532215094, -12.9315688143396, 2.4384, !- X,Y,Z Vertex 1 {m}
  19.3973532215094, -12.9315688143396, 0, !- X,Y,Z Vertex 2 {m}
  25.8631376286792, -12.9315688143396, 0, !- X,Y,Z Vertex 3 {m}
  25.8631376286792, -12.9315688143396, 2.4384; !- X,Y,Z Vertex 4 {m}

OS:Surface,
  {7415501c-476a-493c-ac44-27f367cf2193}, !- Handle
  Surface 39,                             !- Name
  Wall,                                   !- Surface Type
  ,                                       !- Construction Name
  {db228400-c6b6-44fb-a7a3-0bafd918a893}, !- Space Name
  Outdoors,                               !- Outside Boundary Condition
  ,                                       !- Outside Boundary Condition Object
  SunExposed,                             !- Sun Exposure
  WindExposed,                            !- Wind Exposure
  ,                                       !- View Factor to Ground
  ,                                       !- Number of Vertices
  25.8631376286792, 0, 2.4384,            !- X,Y,Z Vertex 1 {m}
  25.8631376286792, 0, 0,                 !- X,Y,Z Vertex 2 {m}
  19.3973532215094, 0, 0,                 !- X,Y,Z Vertex 3 {m}
  19.3973532215094, 0, 2.4384;            !- X,Y,Z Vertex 4 {m}

OS:Surface,
  {daebcbc8-4e58-4022-bb1e-50c918f549e0}, !- Handle
  Surface 7,                              !- Name
  Floor,                                  !- Surface Type
  ,                                       !- Construction Name
  {89cdb7da-a881-44d7-b9c8-56f5c3287d68}, !- Space Name
  Surface,                                !- Outside Boundary Condition
  {378ee09f-6a0f-469e-be6a-20e6ea5c925e}, !- Outside Boundary Condition Object
  NoSun,                                  !- Sun Exposure
  NoWind,                                 !- Wind Exposure
  ,                                       !- View Factor to Ground
  ,                                       !- Number of Vertices
  6.46578440716979, 0, 2.4384,            !- X,Y,Z Vertex 1 {m}
  6.46578440716979, -12.9315688143396, 2.4384, !- X,Y,Z Vertex 2 {m}
  0, -12.9315688143396, 2.4384,           !- X,Y,Z Vertex 3 {m}
  0, 0, 2.4384;                           !- X,Y,Z Vertex 4 {m}

OS:Surface,
  {3d6771d8-044a-4857-ab3a-03b4caf68065}, !- Handle
  Surface 8,                              !- Name
  RoofCeiling,                            !- Surface Type
  ,                                       !- Construction Name
  {89cdb7da-a881-44d7-b9c8-56f5c3287d68}, !- Space Name
  Outdoors,                               !- Outside Boundary Condition
  ,                                       !- Outside Boundary Condition Object
  SunExposed,                             !- Sun Exposure
  WindExposed,                            !- Wind Exposure
  ,                                       !- View Factor to Ground
  ,                                       !- Number of Vertices
  0, -6.46578440716979, 5.6712922035849,  !- X,Y,Z Vertex 1 {m}
  25.8631376286792, -6.46578440716979, 5.6712922035849, !- X,Y,Z Vertex 2 {m}
  25.8631376286792, 0, 2.4384,            !- X,Y,Z Vertex 3 {m}
  0, 0, 2.4384;                           !- X,Y,Z Vertex 4 {m}

OS:Surface,
  {3acc413a-192c-4215-89e8-c10ea7293703}, !- Handle
  Surface 9,                              !- Name
  RoofCeiling,                            !- Surface Type
  ,                                       !- Construction Name
  {89cdb7da-a881-44d7-b9c8-56f5c3287d68}, !- Space Name
  Outdoors,                               !- Outside Boundary Condition
  ,                                       !- Outside Boundary Condition Object
  SunExposed,                             !- Sun Exposure
  WindExposed,                            !- Wind Exposure
  ,                                       !- View Factor to Ground
  ,                                       !- Number of Vertices
  25.8631376286792, -6.46578440716979, 5.6712922035849, !- X,Y,Z Vertex 1 {m}
  0, -6.46578440716979, 5.6712922035849,  !- X,Y,Z Vertex 2 {m}
  0, -12.9315688143396, 2.4384,           !- X,Y,Z Vertex 3 {m}
  25.8631376286792, -12.9315688143396, 2.4384; !- X,Y,Z Vertex 4 {m}

OS:Surface,
  {5bf85539-edac-4b82-8653-037b5b48115c}, !- Handle
  Surface 10,                             !- Name
  Wall,                                   !- Surface Type
  ,                                       !- Construction Name
  {89cdb7da-a881-44d7-b9c8-56f5c3287d68}, !- Space Name
  Outdoors,                               !- Outside Boundary Condition
  ,                                       !- Outside Boundary Condition Object
  SunExposed,                             !- Sun Exposure
  WindExposed,                            !- Wind Exposure
  ,                                       !- View Factor to Ground
  ,                                       !- Number of Vertices
  0, -6.46578440716979, 5.6712922035849,  !- X,Y,Z Vertex 1 {m}
  0, 0, 2.4384,                           !- X,Y,Z Vertex 2 {m}
  0, -12.9315688143396, 2.4384;           !- X,Y,Z Vertex 3 {m}

OS:Surface,
  {945da06b-04c0-4fbc-a8d1-c059034a660c}, !- Handle
  Surface 11,                             !- Name
  Wall,                                   !- Surface Type
  ,                                       !- Construction Name
  {89cdb7da-a881-44d7-b9c8-56f5c3287d68}, !- Space Name
  Outdoors,                               !- Outside Boundary Condition
  ,                                       !- Outside Boundary Condition Object
  SunExposed,                             !- Sun Exposure
  WindExposed,                            !- Wind Exposure
  ,                                       !- View Factor to Ground
  ,                                       !- Number of Vertices
  25.8631376286792, -6.46578440716979, 5.6712922035849, !- X,Y,Z Vertex 1 {m}
  25.8631376286792, -12.9315688143396, 2.4384, !- X,Y,Z Vertex 2 {m}
  25.8631376286792, 0, 2.4384;            !- X,Y,Z Vertex 3 {m}

OS:Space,
  {89cdb7da-a881-44d7-b9c8-56f5c3287d68}, !- Handle
  unfinished attic space,                 !- Name
  {d8e27c13-b2bb-4c1c-8984-2c1117fa7f10}, !- Space Type Name
  ,                                       !- Default Construction Set Name
  ,                                       !- Default Schedule Set Name
  ,                                       !- Direction of Relative North {deg}
  ,                                       !- X Origin {m}
  ,                                       !- Y Origin {m}
  ,                                       !- Z Origin {m}
  ,                                       !- Building Story Name
  {12e7cdec-18b3-4258-8f6f-f880fdef3e80}; !- Thermal Zone Name

OS:ThermalZone,
  {12e7cdec-18b3-4258-8f6f-f880fdef3e80}, !- Handle
  unfinished attic zone,                  !- Name
  ,                                       !- Multiplier
  ,                                       !- Ceiling Height {m}
  ,                                       !- Volume {m3}
  ,                                       !- Floor Area {m2}
  ,                                       !- Zone Inside Convection Algorithm
  ,                                       !- Zone Outside Convection Algorithm
  ,                                       !- Zone Conditioning Equipment List Name
  {4550be93-7ddc-47df-8904-68be14147f01}, !- Zone Air Inlet Port List
  {c01c1a30-73df-4def-9259-eac5badcd921}, !- Zone Air Exhaust Port List
  {7a0ca349-286b-432f-81c3-45698553586b}, !- Zone Air Node Name
  {c686e869-b329-42b8-8557-97188bfcba82}, !- Zone Return Air Port List
  ,                                       !- Primary Daylighting Control Name
  ,                                       !- Fraction of Zone Controlled by Primary Daylighting Control
  ,                                       !- Secondary Daylighting Control Name
  ,                                       !- Fraction of Zone Controlled by Secondary Daylighting Control
  ,                                       !- Illuminance Map Name
  ,                                       !- Group Rendering Name
  ,                                       !- Thermostat Name
  No;                                     !- Use Ideal Air Loads

OS:Node,
  {65b5d41a-e775-4fe6-83b8-f767765adb1d}, !- Handle
  Node 5,                                 !- Name
  {7a0ca349-286b-432f-81c3-45698553586b}, !- Inlet Port
  ;                                       !- Outlet Port

OS:Connection,
  {7a0ca349-286b-432f-81c3-45698553586b}, !- Handle
  {ff79e7bb-5632-430a-ad52-9396eeaa66f3}, !- Name
  {12e7cdec-18b3-4258-8f6f-f880fdef3e80}, !- Source Object
  11,                                     !- Outlet Port
  {65b5d41a-e775-4fe6-83b8-f767765adb1d}, !- Target Object
  2;                                      !- Inlet Port

OS:PortList,
  {4550be93-7ddc-47df-8904-68be14147f01}, !- Handle
  {383c70b6-ef62-4faf-b19a-ebc12a09043b}, !- Name
  {12e7cdec-18b3-4258-8f6f-f880fdef3e80}; !- HVAC Component

OS:PortList,
  {c01c1a30-73df-4def-9259-eac5badcd921}, !- Handle
  {81664fc0-8c4d-4633-b842-6664590accab}, !- Name
  {12e7cdec-18b3-4258-8f6f-f880fdef3e80}; !- HVAC Component

OS:PortList,
  {c686e869-b329-42b8-8557-97188bfcba82}, !- Handle
  {363cf632-d329-4a11-bf6b-2eeb7435ea6a}, !- Name
  {12e7cdec-18b3-4258-8f6f-f880fdef3e80}; !- HVAC Component

OS:Sizing:Zone,
  {d532c30e-58f3-4304-909d-0c927acb67f4}, !- Handle
  {12e7cdec-18b3-4258-8f6f-f880fdef3e80}, !- Zone or ZoneList Name
  SupplyAirTemperature,                   !- Zone Cooling Design Supply Air Temperature Input Method
  14,                                     !- Zone Cooling Design Supply Air Temperature {C}
  11.11,                                  !- Zone Cooling Design Supply Air Temperature Difference {deltaC}
  SupplyAirTemperature,                   !- Zone Heating Design Supply Air Temperature Input Method
  40,                                     !- Zone Heating Design Supply Air Temperature {C}
  11.11,                                  !- Zone Heating Design Supply Air Temperature Difference {deltaC}
  0.0085,                                 !- Zone Cooling Design Supply Air Humidity Ratio {kg-H2O/kg-air}
  0.008,                                  !- Zone Heating Design Supply Air Humidity Ratio {kg-H2O/kg-air}
  ,                                       !- Zone Heating Sizing Factor
  ,                                       !- Zone Cooling Sizing Factor
  DesignDay,                              !- Cooling Design Air Flow Method
  ,                                       !- Cooling Design Air Flow Rate {m3/s}
  ,                                       !- Cooling Minimum Air Flow per Zone Floor Area {m3/s-m2}
  ,                                       !- Cooling Minimum Air Flow {m3/s}
  ,                                       !- Cooling Minimum Air Flow Fraction
  DesignDay,                              !- Heating Design Air Flow Method
  ,                                       !- Heating Design Air Flow Rate {m3/s}
  ,                                       !- Heating Maximum Air Flow per Zone Floor Area {m3/s-m2}
  ,                                       !- Heating Maximum Air Flow {m3/s}
  ,                                       !- Heating Maximum Air Flow Fraction
  ,                                       !- Design Zone Air Distribution Effectiveness in Cooling Mode
  ,                                       !- Design Zone Air Distribution Effectiveness in Heating Mode
  No,                                     !- Account for Dedicated Outdoor Air System
  NeutralSupplyAir,                       !- Dedicated Outdoor Air System Control Strategy
  autosize,                               !- Dedicated Outdoor Air Low Setpoint Temperature for Design {C}
  autosize;                               !- Dedicated Outdoor Air High Setpoint Temperature for Design {C}

OS:ZoneHVAC:EquipmentList,
  {f87a7e8d-d86b-4646-8b87-2a4b76ed2f3f}, !- Handle
  Zone HVAC Equipment List 5,             !- Name
  {12e7cdec-18b3-4258-8f6f-f880fdef3e80}; !- Thermal Zone

OS:SpaceType,
  {d8e27c13-b2bb-4c1c-8984-2c1117fa7f10}, !- Handle
  Space Type 2,                           !- Name
  ,                                       !- Default Construction Set Name
  ,                                       !- Default Schedule Set Name
  ,                                       !- Group Rendering Name
  ,                                       !- Design Specification Outdoor Air Object Name
  ,                                       !- Standards Template
  ,                                       !- Standards Building Type
  unfinished attic;                       !- Standards Space Type

OS:BuildingUnit,
  {692482bb-bb97-4a90-8ba5-e18963843217}, !- Handle
  unit 1,                                 !- Name
  ,                                       !- Rendering Color
  Residential;                            !- Building Unit Type

OS:AdditionalProperties,
  {3a80f13c-72a4-4af1-86db-9582af5c732e}, !- Handle
  {692482bb-bb97-4a90-8ba5-e18963843217}, !- Object Name
  Units Represented,                      !- Feature Name 1
  Integer,                                !- Feature Data Type 1
  1,                                      !- Feature Value 1
  NumberOfBedrooms,                       !- Feature Name 2
  Integer,                                !- Feature Data Type 2
  3,                                      !- Feature Value 2
  NumberOfBathrooms,                      !- Feature Name 3
  Double,                                 !- Feature Data Type 3
  2;                                      !- Feature Value 3

OS:BuildingUnit,
  {9aea013b-fd33-4441-8329-6ec82fce8410}, !- Handle
  unit 2,                                 !- Name
  ,                                       !- Rendering Color
  Residential;                            !- Building Unit Type

OS:AdditionalProperties,
  {30b7262a-7828-4b4a-a0e0-f9c978ffaaa0}, !- Handle
  {9aea013b-fd33-4441-8329-6ec82fce8410}, !- Object Name
  Units Represented,                      !- Feature Name 1
  Integer,                                !- Feature Data Type 1
  1,                                      !- Feature Value 1
  NumberOfBedrooms,                       !- Feature Name 2
  Integer,                                !- Feature Data Type 2
  3,                                      !- Feature Value 2
  NumberOfBathrooms,                      !- Feature Name 3
  Double,                                 !- Feature Data Type 3
  2;                                      !- Feature Value 3

OS:BuildingUnit,
  {82c94097-a635-4e1a-8f25-ead96568f4db}, !- Handle
  unit 3,                                 !- Name
  ,                                       !- Rendering Color
  Residential;                            !- Building Unit Type

OS:AdditionalProperties,
  {3748ebca-9ccc-487e-b4e5-25b0a4134829}, !- Handle
  {82c94097-a635-4e1a-8f25-ead96568f4db}, !- Object Name
  Units Represented,                      !- Feature Name 1
  Integer,                                !- Feature Data Type 1
  1,                                      !- Feature Value 1
  NumberOfBedrooms,                       !- Feature Name 2
  Integer,                                !- Feature Data Type 2
  3,                                      !- Feature Value 2
  NumberOfBathrooms,                      !- Feature Name 3
  Double,                                 !- Feature Data Type 3
  2;                                      !- Feature Value 3

OS:BuildingUnit,
  {b216f12a-af01-40d7-a886-d9bcd9d85ee2}, !- Handle
  unit 4,                                 !- Name
  ,                                       !- Rendering Color
  Residential;                            !- Building Unit Type

OS:AdditionalProperties,
  {f6942f1c-a10d-4394-abc2-f91e719685df}, !- Handle
  {b216f12a-af01-40d7-a886-d9bcd9d85ee2}, !- Object Name
  Units Represented,                      !- Feature Name 1
  Integer,                                !- Feature Data Type 1
  1,                                      !- Feature Value 1
  NumberOfBedrooms,                       !- Feature Name 2
  Integer,                                !- Feature Data Type 2
  3,                                      !- Feature Value 2
  NumberOfBathrooms,                      !- Feature Name 3
  Double,                                 !- Feature Data Type 3
  2;                                      !- Feature Value 3

OS:Building,
  {a2a82d2e-f0b9-4715-964e-963edf488899}, !- Handle
  Building 1,                             !- Name
  ,                                       !- Building Sector Type
  0,                                      !- North Axis {deg}
  ,                                       !- Nominal Floor to Floor Height {m}
  ,                                       !- Space Type Name
  ,                                       !- Default Construction Set Name
  ,                                       !- Default Schedule Set Name
  1,                                      !- Standards Number of Stories
  1,                                      !- Standards Number of Above Ground Stories
  ,                                       !- Standards Template
  singlefamilyattached,                   !- Standards Building Type
  4;                                      !- Standards Number of Living Units

OS:AdditionalProperties,
  {7ddafed6-799a-421f-8ff2-83fc15edfe4d}, !- Handle
  {a2a82d2e-f0b9-4715-964e-963edf488899}, !- Object Name
  Total Units Represented,                !- Feature Name 1
  Integer,                                !- Feature Data Type 1
  4,                                      !- Feature Value 1
  Total Units Modeled,                    !- Feature Name 2
  Integer,                                !- Feature Data Type 2
  4;                                      !- Feature Value 2

OS:Surface,
  {b75fe25d-3cfc-45c1-a01d-52a8108f232e}, !- Handle
  Surface 18,                             !- Name
  Floor,                                  !- Surface Type
  ,                                       !- Construction Name
  {89cdb7da-a881-44d7-b9c8-56f5c3287d68}, !- Space Name
  Surface,                                !- Outside Boundary Condition
  {512e34d8-a8c6-4542-abbe-d2391ee46be6}, !- Outside Boundary Condition Object
  NoSun,                                  !- Sun Exposure
  NoWind,                                 !- Wind Exposure
  ,                                       !- View Factor to Ground
  ,                                       !- Number of Vertices
  19.3973532215094, 0, 2.4384,            !- X,Y,Z Vertex 1 {m}
  19.3973532215094, -12.9315688143396, 2.4384, !- X,Y,Z Vertex 2 {m}
  12.9315688143396, -12.9315688143396, 2.4384, !- X,Y,Z Vertex 3 {m}
  12.9315688143396, 0, 2.4384;            !- X,Y,Z Vertex 4 {m}

OS:Surface,
  {f1b145de-dc33-4872-ab38-f9708ea014b0}, !- Handle
  Surface 19,                             !- Name
  Floor,                                  !- Surface Type
  ,                                       !- Construction Name
  {89cdb7da-a881-44d7-b9c8-56f5c3287d68}, !- Space Name
  Surface,                                !- Outside Boundary Condition
  {3e90af9f-824f-42f7-9fe8-19d0fef511d1}, !- Outside Boundary Condition Object
  NoSun,                                  !- Sun Exposure
  NoWind,                                 !- Wind Exposure
  ,                                       !- View Factor to Ground
  ,                                       !- Number of Vertices
  25.8631376286792, 0, 2.4384,            !- X,Y,Z Vertex 1 {m}
  25.8631376286792, -12.9315688143396, 2.4384, !- X,Y,Z Vertex 2 {m}
  19.3973532215094, -12.9315688143396, 2.4384, !- X,Y,Z Vertex 3 {m}
  19.3973532215094, 0, 2.4384;            !- X,Y,Z Vertex 4 {m}

OS:Surface,
  {50ae0bfe-27a5-440b-ae5b-00a509a380d3}, !- Handle
  Surface 20,                             !- Name
  Floor,                                  !- Surface Type
  ,                                       !- Construction Name
  {89cdb7da-a881-44d7-b9c8-56f5c3287d68}, !- Space Name
  Surface,                                !- Outside Boundary Condition
  {8db1a3e7-ef5f-488a-be55-161f8ebf676f}, !- Outside Boundary Condition Object
  NoSun,                                  !- Sun Exposure
  NoWind,                                 !- Wind Exposure
  ,                                       !- View Factor to Ground
  ,                                       !- Number of Vertices
  12.9315688143396, 0, 2.4384,            !- X,Y,Z Vertex 1 {m}
  12.9315688143396, -12.9315688143396, 2.4384, !- X,Y,Z Vertex 2 {m}
  6.46578440716979, -12.9315688143396, 2.4384, !- X,Y,Z Vertex 3 {m}
  6.46578440716979, 0, 2.4384;            !- X,Y,Z Vertex 4 {m}

OS:Schedule:Day,
  {0b020f4a-0611-4434-9dd0-7ba5909e7826}, !- Handle
  Schedule Day 1,                         !- Name
  ,                                       !- Schedule Type Limits Name
  ,                                       !- Interpolate to Timestep
  24,                                     !- Hour 1
  0,                                      !- Minute 1
  0;                                      !- Value Until Time 1

OS:Schedule:Day,
  {51f89c02-5683-4538-bd05-a20be4b7632d}, !- Handle
  Schedule Day 2,                         !- Name
  ,                                       !- Schedule Type Limits Name
  ,                                       !- Interpolate to Timestep
  24,                                     !- Hour 1
  0,                                      !- Minute 1
  1;                                      !- Value Until Time 1

OS:Schedule:Day,
  {f820c6fb-1747-494c-9491-485249223631}, !- Handle
  Schedule Day 3,                         !- Name
  ,                                       !- Schedule Type Limits Name
  ,                                       !- Interpolate to Timestep
  24,                                     !- Hour 1
  0,                                      !- Minute 1
  0;                                      !- Value Until Time 1

OS:Schedule:Day,
  {414f959c-f1f1-4a3b-b912-4ec3d7d6e37c}, !- Handle
  Schedule Day 4,                         !- Name
  ,                                       !- Schedule Type Limits Name
  ,                                       !- Interpolate to Timestep
  24,                                     !- Hour 1
  0,                                      !- Minute 1
  1;                                      !- Value Until Time 1

OS:Schedule:Day,
  {ce44405b-bd0d-4f77-b745-80c0ca1a9659}, !- Handle
  Schedule Day 5,                         !- Name
  ,                                       !- Schedule Type Limits Name
  ,                                       !- Interpolate to Timestep
  24,                                     !- Hour 1
  0,                                      !- Minute 1
  0;                                      !- Value Until Time 1

OS:Schedule:Day,
  {bf8b49a3-d923-4fb3-9980-7b15147432ff}, !- Handle
  Schedule Day 6,                         !- Name
  ,                                       !- Schedule Type Limits Name
  ,                                       !- Interpolate to Timestep
  24,                                     !- Hour 1
  0,                                      !- Minute 1
  1;                                      !- Value Until Time 1

OS:Schedule:Day,
  {0d07f3cf-913f-49d6-a259-f28e185fff79}, !- Handle
  Schedule Day 7,                         !- Name
  ,                                       !- Schedule Type Limits Name
  ,                                       !- Interpolate to Timestep
  24,                                     !- Hour 1
  0,                                      !- Minute 1
  0;                                      !- Value Until Time 1

OS:Schedule:Day,
  {0869831b-d028-4868-9fed-7f004045d8fa}, !- Handle
  Schedule Day 8,                         !- Name
  ,                                       !- Schedule Type Limits Name
  ,                                       !- Interpolate to Timestep
  24,                                     !- Hour 1
  0,                                      !- Minute 1
  1;                                      !- Value Until Time 1

OS:WeatherFile,
  {695a6601-950f-49b3-a316-d93312849234}, !- Handle
  Denver Intl Ap,                         !- City
  CO,                                     !- State Province Region
  USA,                                    !- Country
  TMY3,                                   !- Data Source
  725650,                                 !- WMO Number
  39.83,                                  !- Latitude {deg}
  -104.65,                                !- Longitude {deg}
  -7,                                     !- Time Zone {hr}
  1650,                                   !- Elevation {m}
  file:../weather/USA_CO_Denver.Intl.AP.725650_TMY3.epw, !- Url
  E23378AA;                               !- Checksum

OS:AdditionalProperties,
  {7cc79bb0-e6e0-4c4c-8dff-06c58cb77ec2}, !- Handle
  {695a6601-950f-49b3-a316-d93312849234}, !- Object Name
  EPWHeaderCity,                          !- Feature Name 1
  String,                                 !- Feature Data Type 1
  Denver Intl Ap,                         !- Feature Value 1
  EPWHeaderState,                         !- Feature Name 2
  String,                                 !- Feature Data Type 2
  CO,                                     !- Feature Value 2
  EPWHeaderCountry,                       !- Feature Name 3
  String,                                 !- Feature Data Type 3
  USA,                                    !- Feature Value 3
  EPWHeaderDataSource,                    !- Feature Name 4
  String,                                 !- Feature Data Type 4
  TMY3,                                   !- Feature Value 4
  EPWHeaderStation,                       !- Feature Name 5
  String,                                 !- Feature Data Type 5
  725650,                                 !- Feature Value 5
  EPWHeaderLatitude,                      !- Feature Name 6
  Double,                                 !- Feature Data Type 6
  39.829999999999998,                     !- Feature Value 6
  EPWHeaderLongitude,                     !- Feature Name 7
  Double,                                 !- Feature Data Type 7
  -104.65000000000001,                    !- Feature Value 7
  EPWHeaderTimezone,                      !- Feature Name 8
  Double,                                 !- Feature Data Type 8
  -7,                                     !- Feature Value 8
  EPWHeaderAltitude,                      !- Feature Name 9
  Double,                                 !- Feature Data Type 9
  5413.3858267716532,                     !- Feature Value 9
  EPWHeaderLocalPressure,                 !- Feature Name 10
  Double,                                 !- Feature Data Type 10
  0.81937567683596546,                    !- Feature Value 10
  EPWHeaderRecordsPerHour,                !- Feature Name 11
  Double,                                 !- Feature Data Type 11
  0,                                      !- Feature Value 11
  EPWDataAnnualAvgDrybulb,                !- Feature Name 12
  Double,                                 !- Feature Data Type 12
  51.575616438356228,                     !- Feature Value 12
  EPWDataAnnualMinDrybulb,                !- Feature Name 13
  Double,                                 !- Feature Data Type 13
  -2.9200000000000017,                    !- Feature Value 13
  EPWDataAnnualMaxDrybulb,                !- Feature Name 14
  Double,                                 !- Feature Data Type 14
  104,                                    !- Feature Value 14
  EPWDataCDD50F,                          !- Feature Name 15
  Double,                                 !- Feature Data Type 15
  3072.2925000000005,                     !- Feature Value 15
  EPWDataCDD65F,                          !- Feature Name 16
  Double,                                 !- Feature Data Type 16
  883.62000000000035,                     !- Feature Value 16
  EPWDataHDD50F,                          !- Feature Name 17
  Double,                                 !- Feature Data Type 17
  2497.1925000000001,                     !- Feature Value 17
  EPWDataHDD65F,                          !- Feature Name 18
  Double,                                 !- Feature Data Type 18
  5783.5200000000013,                     !- Feature Value 18
  EPWDataAnnualAvgWindspeed,              !- Feature Name 19
  Double,                                 !- Feature Data Type 19
  3.9165296803649667,                     !- Feature Value 19
  EPWDataMonthlyAvgDrybulbs,              !- Feature Name 20
  String,                                 !- Feature Data Type 20
  33.4191935483871&#4431.90142857142857&#4443.02620967741937&#4442.48624999999999&#4459.877741935483854&#4473.57574999999997&#4472.07975806451608&#4472.70008064516134&#4466.49200000000006&#4450.079112903225806&#4437.218250000000005&#4434.582177419354835, !- Feature Value 20
  EPWDataGroundMonthlyTemps,              !- Feature Name 21
  String,                                 !- Feature Data Type 21
  44.08306285945173&#4440.89570904991865&#4440.64045432632048&#4442.153016571250646&#4448.225111118704206&#4454.268919273837525&#4459.508577937551024&#4462.82777283423508&#4463.10975667174995&#4460.41014950381947&#4455.304105212311526&#4449.445696474514364, !- Feature Value 21
  EPWDataWSF,                             !- Feature Name 22
  Double,                                 !- Feature Data Type 22
  0.58999999999999997,                    !- Feature Value 22
  EPWDataMonthlyAvgDailyHighDrybulbs,     !- Feature Name 23
  String,                                 !- Feature Data Type 23
  47.41032258064516&#4446.58642857142857&#4455.15032258064517&#4453.708&#4472.80193548387098&#4488.67600000000002&#4486.1858064516129&#4485.87225806451613&#4482.082&#4463.18064516129033&#4448.73400000000001&#4448.87935483870968, !- Feature Value 23
  EPWDataMonthlyAvgDailyLowDrybulbs,      !- Feature Name 24
  String,                                 !- Feature Data Type 24
  19.347741935483874&#4419.856428571428573&#4430.316129032258065&#4431.112&#4447.41612903225806&#4457.901999999999994&#4459.063870967741934&#4460.956774193548384&#4452.352000000000004&#4438.41612903225806&#4427.002000000000002&#4423.02903225806451, !- Feature Value 24
  EPWDesignHeatingDrybulb,                !- Feature Name 25
  Double,                                 !- Feature Data Type 25
  12.02,                                  !- Feature Value 25
  EPWDesignHeatingWindspeed,              !- Feature Name 26
  Double,                                 !- Feature Data Type 26
  2.8062500000000004,                     !- Feature Value 26
  EPWDesignCoolingDrybulb,                !- Feature Name 27
  Double,                                 !- Feature Data Type 27
  91.939999999999998,                     !- Feature Value 27
  EPWDesignCoolingWetbulb,                !- Feature Name 28
  Double,                                 !- Feature Data Type 28
  59.95131430195849,                      !- Feature Value 28
  EPWDesignCoolingHumidityRatio,          !- Feature Name 29
  Double,                                 !- Feature Data Type 29
  0.0059161086834698092,                  !- Feature Value 29
  EPWDesignCoolingWindspeed,              !- Feature Name 30
  Double,                                 !- Feature Data Type 30
  3.7999999999999989,                     !- Feature Value 30
  EPWDesignDailyTemperatureRange,         !- Feature Name 31
  Double,                                 !- Feature Data Type 31
  24.915483870967748,                     !- Feature Value 31
  EPWDesignDehumidDrybulb,                !- Feature Name 32
  Double,                                 !- Feature Data Type 32
  67.996785714285721,                     !- Feature Value 32
  EPWDesignDehumidHumidityRatio,          !- Feature Name 33
  Double,                                 !- Feature Data Type 33
  0.012133744170488724,                   !- Feature Value 33
  EPWDesignCoolingDirectNormal,           !- Feature Name 34
  Double,                                 !- Feature Data Type 34
  985,                                    !- Feature Value 34
  EPWDesignCoolingDiffuseHorizontal,      !- Feature Name 35
  Double,                                 !- Feature Data Type 35
  84;                                     !- Feature Value 35

OS:Site,
  {c45cc564-e861-4d83-a9a8-78224ec21743}, !- Handle
  Denver Intl Ap_CO_USA,                  !- Name
  39.83,                                  !- Latitude {deg}
  -104.65,                                !- Longitude {deg}
  -7,                                     !- Time Zone {hr}
  1650,                                   !- Elevation {m}
  ;                                       !- Terrain

OS:ClimateZones,
  {38706bfa-3f67-4928-b0cd-f5fcfb83019f}, !- Handle
  ,                                       !- Active Institution
  ,                                       !- Active Year
  ,                                       !- Climate Zone Institution Name 1
  ,                                       !- Climate Zone Document Name 1
  ,                                       !- Climate Zone Document Year 1
  ,                                       !- Climate Zone Value 1
  Building America,                       !- Climate Zone Institution Name 2
  ,                                       !- Climate Zone Document Name 2
  0,                                      !- Climate Zone Document Year 2
  Cold;                                   !- Climate Zone Value 2

OS:Site:WaterMainsTemperature,
  {dedad111-a4dc-4699-a3c9-4b2630669494}, !- Handle
  Correlation,                            !- Calculation Method
  ,                                       !- Temperature Schedule Name
  10.8753424657535,                       !- Annual Average Outdoor Air Temperature {C}
  23.1524007936508;                       !- Maximum Difference In Monthly Average Outdoor Air Temperatures {deltaC}

OS:RunPeriodControl:DaylightSavingTime,
  {29970ca7-dadc-4585-bbd0-01aacb719991}, !- Handle
  4/7,                                    !- Start Date
  10/26;                                  !- End Date

OS:Site:GroundTemperature:Deep,
  {88c3cf8f-6d69-4d3a-a275-fb0dfe140113}, !- Handle
  10.8753424657535,                       !- January Deep Ground Temperature {C}
  10.8753424657535,                       !- February Deep Ground Temperature {C}
  10.8753424657535,                       !- March Deep Ground Temperature {C}
  10.8753424657535,                       !- April Deep Ground Temperature {C}
  10.8753424657535,                       !- May Deep Ground Temperature {C}
  10.8753424657535,                       !- June Deep Ground Temperature {C}
  10.8753424657535,                       !- July Deep Ground Temperature {C}
  10.8753424657535,                       !- August Deep Ground Temperature {C}
  10.8753424657535,                       !- September Deep Ground Temperature {C}
  10.8753424657535,                       !- October Deep Ground Temperature {C}
  10.8753424657535,                       !- November Deep Ground Temperature {C}
  10.8753424657535;                       !- December Deep Ground Temperature {C}

OS:PlantLoop,
  {2fdadf80-a92e-4c66-8a88-dad6766c98a5}, !- Handle
=======
  {37065566-bf62-45ef-bb57-4fa54a222db6}, !- Handle
  Node 2,                                 !- Name
  {36801cae-0b0e-45fc-aaa7-df91e8f56a09}, !- Inlet Port
  ;                                       !- Outlet Port

OS:Connection,
  {36801cae-0b0e-45fc-aaa7-df91e8f56a09}, !- Handle
  {b300ef8f-c01c-48cc-afee-9c80c5ecde8c}, !- Name
  {bfbd3954-e32a-4a2b-8bae-f7aa3a8062ec}, !- Source Object
  11,                                     !- Outlet Port
  {37065566-bf62-45ef-bb57-4fa54a222db6}, !- Target Object
  2;                                      !- Inlet Port

OS:PortList,
  {5c33ff26-fdb3-44a1-a2e0-360e255a86c1}, !- Handle
  {55fc867a-69b0-4876-a3e2-30461a5d750b}, !- Name
  {bfbd3954-e32a-4a2b-8bae-f7aa3a8062ec}; !- HVAC Component

OS:PortList,
  {40504fe9-2d4e-4b5d-bd1c-0ec91c66e818}, !- Handle
  {6d7529d7-abcf-4f42-80d5-6eb39c76cc09}, !- Name
  {bfbd3954-e32a-4a2b-8bae-f7aa3a8062ec}; !- HVAC Component

OS:PortList,
  {548d82d3-9f39-4732-beed-191c79ba90bf}, !- Handle
  {4431bb2b-b30c-4c25-aeb1-e43c79b4af24}, !- Name
  {bfbd3954-e32a-4a2b-8bae-f7aa3a8062ec}; !- HVAC Component

OS:Sizing:Zone,
  {2fb10886-f29b-4b3f-95ac-b3198d6736ea}, !- Handle
  {bfbd3954-e32a-4a2b-8bae-f7aa3a8062ec}, !- Zone or ZoneList Name
  SupplyAirTemperature,                   !- Zone Cooling Design Supply Air Temperature Input Method
  14,                                     !- Zone Cooling Design Supply Air Temperature {C}
  11.11,                                  !- Zone Cooling Design Supply Air Temperature Difference {deltaC}
  SupplyAirTemperature,                   !- Zone Heating Design Supply Air Temperature Input Method
  40,                                     !- Zone Heating Design Supply Air Temperature {C}
  11.11,                                  !- Zone Heating Design Supply Air Temperature Difference {deltaC}
  0.0085,                                 !- Zone Cooling Design Supply Air Humidity Ratio {kg-H2O/kg-air}
  0.008,                                  !- Zone Heating Design Supply Air Humidity Ratio {kg-H2O/kg-air}
  ,                                       !- Zone Heating Sizing Factor
  ,                                       !- Zone Cooling Sizing Factor
  DesignDay,                              !- Cooling Design Air Flow Method
  ,                                       !- Cooling Design Air Flow Rate {m3/s}
  ,                                       !- Cooling Minimum Air Flow per Zone Floor Area {m3/s-m2}
  ,                                       !- Cooling Minimum Air Flow {m3/s}
  ,                                       !- Cooling Minimum Air Flow Fraction
  DesignDay,                              !- Heating Design Air Flow Method
  ,                                       !- Heating Design Air Flow Rate {m3/s}
  ,                                       !- Heating Maximum Air Flow per Zone Floor Area {m3/s-m2}
  ,                                       !- Heating Maximum Air Flow {m3/s}
  ,                                       !- Heating Maximum Air Flow Fraction
  ,                                       !- Design Zone Air Distribution Effectiveness in Cooling Mode
  ,                                       !- Design Zone Air Distribution Effectiveness in Heating Mode
  No,                                     !- Account for Dedicated Outdoor Air System
  NeutralSupplyAir,                       !- Dedicated Outdoor Air System Control Strategy
  autosize,                               !- Dedicated Outdoor Air Low Setpoint Temperature for Design {C}
  autosize;                               !- Dedicated Outdoor Air High Setpoint Temperature for Design {C}

OS:ZoneHVAC:EquipmentList,
  {1787d242-71da-4a15-80de-84d630c6201f}, !- Handle
  Zone HVAC Equipment List 2,             !- Name
  {bfbd3954-e32a-4a2b-8bae-f7aa3a8062ec}; !- Thermal Zone

OS:SpaceType,
  {f88fe947-a84a-40df-a22c-aada668e8715}, !- Handle
  Space Type 2,                           !- Name
  ,                                       !- Default Construction Set Name
  ,                                       !- Default Schedule Set Name
  ,                                       !- Group Rendering Name
  ,                                       !- Design Specification Outdoor Air Object Name
  ,                                       !- Standards Template
  ,                                       !- Standards Building Type
  unfinished attic;                       !- Standards Space Type

OS:BuildingUnit,
  {e1fb4016-86b8-4241-a1b1-43c161e0ad28}, !- Handle
  unit 1,                                 !- Name
  ,                                       !- Rendering Color
  Residential;                            !- Building Unit Type

OS:AdditionalProperties,
  {d9d7f6c1-796e-4af5-ad63-f60b133e86f8}, !- Handle
  {e1fb4016-86b8-4241-a1b1-43c161e0ad28}, !- Object Name
  NumberOfBedrooms,                       !- Feature Name 1
  Integer,                                !- Feature Data Type 1
  3,                                      !- Feature Value 1
  NumberOfBathrooms,                      !- Feature Name 2
  Double,                                 !- Feature Data Type 2
  2,                                      !- Feature Value 2
  NumberOfOccupants,                      !- Feature Name 3
  Double,                                 !- Feature Data Type 3
  3.3900000000000001;                     !- Feature Value 3

OS:External:File,
  {d628f717-7c7b-460d-a946-74f08135bd8a}, !- Handle
  8760.csv,                               !- Name
  8760.csv;                               !- File Name

OS:Schedule:Day,
  {4e012d04-f65b-4372-8ef3-a60009346906}, !- Handle
  Schedule Day 1,                         !- Name
  ,                                       !- Schedule Type Limits Name
  ,                                       !- Interpolate to Timestep
  24,                                     !- Hour 1
  0,                                      !- Minute 1
  0;                                      !- Value Until Time 1

OS:Schedule:Day,
  {18733814-1ba9-4df2-8d70-b7ce755473ec}, !- Handle
  Schedule Day 2,                         !- Name
  ,                                       !- Schedule Type Limits Name
  ,                                       !- Interpolate to Timestep
  24,                                     !- Hour 1
  0,                                      !- Minute 1
  1;                                      !- Value Until Time 1

OS:Schedule:File,
  {a9ad66c5-9d8f-46e4-8d7d-5c356dd4370f}, !- Handle
  occupants,                              !- Name
  {360aa6eb-393b-4dc0-8732-d1145150e579}, !- Schedule Type Limits Name
  {d628f717-7c7b-460d-a946-74f08135bd8a}, !- External File Name
  1,                                      !- Column Number
  1,                                      !- Rows to Skip at Top
  8760,                                   !- Number of Hours of Data
  ,                                       !- Column Separator
  ,                                       !- Interpolate to Timestep
  60;                                     !- Minutes per Item

OS:Schedule:Ruleset,
  {2c074a93-c60d-403e-8871-3750ced2c82e}, !- Handle
  Schedule Ruleset 1,                     !- Name
  {963faabd-7f94-4e16-aa3a-28e3432f1f52}, !- Schedule Type Limits Name
  {3456622d-e1b7-44d4-8fdc-e35a3efc76bf}; !- Default Day Schedule Name

OS:Schedule:Day,
  {3456622d-e1b7-44d4-8fdc-e35a3efc76bf}, !- Handle
  Schedule Day 3,                         !- Name
  {963faabd-7f94-4e16-aa3a-28e3432f1f52}, !- Schedule Type Limits Name
  ,                                       !- Interpolate to Timestep
  24,                                     !- Hour 1
  0,                                      !- Minute 1
  112.539290946133;                       !- Value Until Time 1

OS:People:Definition,
  {a1f8fff7-8557-457c-8b21-37bbc87a2a84}, !- Handle
  res occupants|living space,             !- Name
  People,                                 !- Number of People Calculation Method
  3.39,                                   !- Number of People {people}
  ,                                       !- People per Space Floor Area {person/m2}
  ,                                       !- Space Floor Area per Person {m2/person}
  0.319734,                               !- Fraction Radiant
  0.573,                                  !- Sensible Heat Fraction
  0,                                      !- Carbon Dioxide Generation Rate {m3/s-W}
  No,                                     !- Enable ASHRAE 55 Comfort Warnings
  ZoneAveraged;                           !- Mean Radiant Temperature Calculation Type

OS:People,
  {2a6bf0e5-354d-4a23-9922-aeae404080ff}, !- Handle
  res occupants|living space,             !- Name
  {a1f8fff7-8557-457c-8b21-37bbc87a2a84}, !- People Definition Name
  {9bc56182-807e-4339-add5-3b885f5535fe}, !- Space or SpaceType Name
  {a9ad66c5-9d8f-46e4-8d7d-5c356dd4370f}, !- Number of People Schedule Name
  {2c074a93-c60d-403e-8871-3750ced2c82e}, !- Activity Level Schedule Name
  ,                                       !- Surface Name/Angle Factor List Name
  ,                                       !- Work Efficiency Schedule Name
  ,                                       !- Clothing Insulation Schedule Name
  ,                                       !- Air Velocity Schedule Name
  1;                                      !- Multiplier

OS:ScheduleTypeLimits,
  {963faabd-7f94-4e16-aa3a-28e3432f1f52}, !- Handle
  ActivityLevel,                          !- Name
  0,                                      !- Lower Limit Value
  ,                                       !- Upper Limit Value
  Continuous,                             !- Numeric Type
  ActivityLevel;                          !- Unit Type

OS:ScheduleTypeLimits,
  {360aa6eb-393b-4dc0-8732-d1145150e579}, !- Handle
  Fractional,                             !- Name
  0,                                      !- Lower Limit Value
  1,                                      !- Upper Limit Value
  Continuous;                             !- Numeric Type

OS:PlantLoop,
  {77d65879-b7b7-405a-97fd-a957864e384e}, !- Handle
>>>>>>> 49f5e9b9
  Hot Water Loop,                         !- Name
  Water,                                  !- Fluid Type
  0,                                      !- Glycol Concentration
  ,                                       !- User Defined Fluid Type
  ,                                       !- Plant Equipment Operation Heating Load
  ,                                       !- Plant Equipment Operation Cooling Load
  ,                                       !- Primary Plant Equipment Operation Scheme
<<<<<<< HEAD
  {061669fc-4491-4941-b15d-7e8e4ac09d4f}, !- Loop Temperature Setpoint Node Name
=======
  {b6f1a26c-c7b8-4024-ac82-7d51ee4cb14a}, !- Loop Temperature Setpoint Node Name
>>>>>>> 49f5e9b9
  ,                                       !- Maximum Loop Temperature {C}
  10,                                     !- Minimum Loop Temperature {C}
  ,                                       !- Maximum Loop Flow Rate {m3/s}
  ,                                       !- Minimum Loop Flow Rate {m3/s}
  Autocalculate,                          !- Plant Loop Volume {m3}
<<<<<<< HEAD
  {5fcd6ffc-0be3-4780-b9bb-797ed9eb5494}, !- Plant Side Inlet Node Name
  {5bd899a6-fc17-484e-9ad2-54f489be4114}, !- Plant Side Outlet Node Name
  ,                                       !- Plant Side Branch List Name
  {64501da2-1f70-4e0c-a657-ca39fb6c7920}, !- Demand Side Inlet Node Name
  {768c44e5-e4a2-4a20-a77c-443c6afd316a}, !- Demand Side Outlet Node Name
  ,                                       !- Demand Side Branch List Name
  ,                                       !- Demand Side Connector List Name
  Optimal,                                !- Load Distribution Scheme
  {facd3b74-ae4f-4299-b1e5-db30c72f0f8c}, !- Availability Manager List Name
=======
  {db5f5ab4-c976-4720-b4c9-7d39d3f0d5c2}, !- Plant Side Inlet Node Name
  {20bc4c9c-1484-434c-8547-005ec7d7b5a4}, !- Plant Side Outlet Node Name
  ,                                       !- Plant Side Branch List Name
  {559b6808-2802-479f-bd80-d72fb0288a1c}, !- Demand Side Inlet Node Name
  {df6340da-7e6c-4c79-8d71-fab9b8bfc84e}, !- Demand Side Outlet Node Name
  ,                                       !- Demand Side Branch List Name
  ,                                       !- Demand Side Connector List Name
  Optimal,                                !- Load Distribution Scheme
  {d357f393-73b3-4262-82c7-4d912b7210fe}, !- Availability Manager List Name
>>>>>>> 49f5e9b9
  ,                                       !- Plant Loop Demand Calculation Scheme
  ,                                       !- Common Pipe Simulation
  ,                                       !- Pressure Simulation Type
  ,                                       !- Plant Equipment Operation Heating Load Schedule
  ,                                       !- Plant Equipment Operation Cooling Load Schedule
  ,                                       !- Primary Plant Equipment Operation Scheme Schedule
  ,                                       !- Component Setpoint Operation Scheme Schedule
<<<<<<< HEAD
  {0079035e-5b17-4a71-85f3-1743320db746}, !- Demand Mixer Name
  {c90f2c7a-462c-42df-ab71-4773f0a066ec}, !- Demand Splitter Name
  {e71d0938-eab4-4a26-8dbf-0fa62781dd7a}, !- Supply Mixer Name
  {34c59e76-d393-4407-b2b9-02a4b7fe7e1a}; !- Supply Splitter Name

OS:Node,
  {a17b5246-957d-486d-86a6-6462850e915c}, !- Handle
  Node 6,                                 !- Name
  {5fcd6ffc-0be3-4780-b9bb-797ed9eb5494}, !- Inlet Port
  {f0b6b630-1069-41f5-9e5b-9f80515748f8}; !- Outlet Port

OS:Node,
  {061669fc-4491-4941-b15d-7e8e4ac09d4f}, !- Handle
  Node 7,                                 !- Name
  {4613a34f-880e-414a-b902-1808d84636d6}, !- Inlet Port
  {5bd899a6-fc17-484e-9ad2-54f489be4114}; !- Outlet Port

OS:Node,
  {e264ba07-202a-4e24-9868-3eff240191b1}, !- Handle
  Node 8,                                 !- Name
  {e08f8034-e1c5-4a82-8810-60ced590b640}, !- Inlet Port
  {8e14ea7f-f6c9-4941-a35e-f81b7ec1dbfb}; !- Outlet Port

OS:Connector:Mixer,
  {e71d0938-eab4-4a26-8dbf-0fa62781dd7a}, !- Handle
  Connector Mixer 1,                      !- Name
  {61939802-0e0a-4290-a7b6-6c0346134630}, !- Outlet Branch Name
  {62a69cb6-48fe-4af0-8e95-203fba871aee}, !- Inlet Branch Name 1
  {5ef6ad75-35fd-49ec-88db-062859daf4d9}; !- Inlet Branch Name 2

OS:Connector:Splitter,
  {34c59e76-d393-4407-b2b9-02a4b7fe7e1a}, !- Handle
  Connector Splitter 1,                   !- Name
  {c0081041-2761-4ffb-aac3-25bf65c666b2}, !- Inlet Branch Name
  {e08f8034-e1c5-4a82-8810-60ced590b640}, !- Outlet Branch Name 1
  {15bcaea9-3560-40f7-ad80-70217cd32043}; !- Outlet Branch Name 2

OS:Connection,
  {5fcd6ffc-0be3-4780-b9bb-797ed9eb5494}, !- Handle
  {ad242849-e524-4a05-ad76-cb37fe3f3aaa}, !- Name
  {2fdadf80-a92e-4c66-8a88-dad6766c98a5}, !- Source Object
  14,                                     !- Outlet Port
  {a17b5246-957d-486d-86a6-6462850e915c}, !- Target Object
  2;                                      !- Inlet Port

OS:Connection,
  {e08f8034-e1c5-4a82-8810-60ced590b640}, !- Handle
  {728cbdbd-d6b9-42d7-ae1d-acfb50a808c3}, !- Name
  {34c59e76-d393-4407-b2b9-02a4b7fe7e1a}, !- Source Object
  3,                                      !- Outlet Port
  {e264ba07-202a-4e24-9868-3eff240191b1}, !- Target Object
  2;                                      !- Inlet Port

OS:Connection,
  {5bd899a6-fc17-484e-9ad2-54f489be4114}, !- Handle
  {e1dd7b83-aa9d-4387-b221-6c492afd7113}, !- Name
  {061669fc-4491-4941-b15d-7e8e4ac09d4f}, !- Source Object
  3,                                      !- Outlet Port
  {2fdadf80-a92e-4c66-8a88-dad6766c98a5}, !- Target Object
  15;                                     !- Inlet Port

OS:Node,
  {a4084e8a-f04d-4960-b970-5189737bae00}, !- Handle
  Node 9,                                 !- Name
  {64501da2-1f70-4e0c-a657-ca39fb6c7920}, !- Inlet Port
  {d3d40da1-6c6e-4294-a5f2-fa0805a3f1a1}; !- Outlet Port

OS:Node,
  {6a976959-f12b-491c-9574-4306dcc58aac}, !- Handle
  Node 10,                                !- Name
  {6b6fa70a-a8c3-4100-a181-c4b14b764d4a}, !- Inlet Port
  {768c44e5-e4a2-4a20-a77c-443c6afd316a}; !- Outlet Port

OS:Node,
  {37ea11e1-7c6b-474a-9145-302e16f04efb}, !- Handle
  Node 11,                                !- Name
  {49ebca1f-22fc-478c-ba58-24e7e6a71410}, !- Inlet Port
  {38edb9de-c0fb-4b1f-9849-dff2e0ea051e}; !- Outlet Port

OS:Connector:Mixer,
  {0079035e-5b17-4a71-85f3-1743320db746}, !- Handle
  Connector Mixer 2,                      !- Name
  {07e4ebad-424e-4a66-839b-8df25f6d75e7}, !- Outlet Branch Name
  {3263e4ab-40e8-4f99-b1a9-eda19d7af95d}, !- Inlet Branch Name 1
  {76379aa2-d9cf-4f5f-8a19-332d4baecdb9}, !- Inlet Branch Name 2
  {5afb69bf-a91a-45ac-8e31-a0a296ad33f4}, !- Inlet Branch Name 3
  {4f942144-dd02-4d98-8722-4535d33eed55}, !- Inlet Branch Name 4
  {c15e9cb9-e682-45a2-a4c1-2d0f017eae95}; !- Inlet Branch Name 5

OS:Connector:Splitter,
  {c90f2c7a-462c-42df-ab71-4773f0a066ec}, !- Handle
  Connector Splitter 2,                   !- Name
  {bd1f102a-4c8e-462f-bd28-8970e79dbacd}, !- Inlet Branch Name
  {49ebca1f-22fc-478c-ba58-24e7e6a71410}, !- Outlet Branch Name 1
  {31d14121-673e-47ed-a2bd-6cae2daba3e5}, !- Outlet Branch Name 2
  {9cc9eb98-2cec-4ce0-afd6-c1c346413b1f}, !- Outlet Branch Name 3
  {1cfcae9f-397e-4516-8d57-cd48158c2957}, !- Outlet Branch Name 4
  {5207998e-eeef-4f55-aa05-abdc6a872d73}; !- Outlet Branch Name 5

OS:Connection,
  {64501da2-1f70-4e0c-a657-ca39fb6c7920}, !- Handle
  {4bda10da-9946-4d1d-819b-f2dcd4d73f2c}, !- Name
  {2fdadf80-a92e-4c66-8a88-dad6766c98a5}, !- Source Object
  17,                                     !- Outlet Port
  {a4084e8a-f04d-4960-b970-5189737bae00}, !- Target Object
  2;                                      !- Inlet Port

OS:Connection,
  {49ebca1f-22fc-478c-ba58-24e7e6a71410}, !- Handle
  {3684838d-56f7-40cf-9480-f4146b22acb7}, !- Name
  {c90f2c7a-462c-42df-ab71-4773f0a066ec}, !- Source Object
  3,                                      !- Outlet Port
  {37ea11e1-7c6b-474a-9145-302e16f04efb}, !- Target Object
  2;                                      !- Inlet Port

OS:Connection,
  {768c44e5-e4a2-4a20-a77c-443c6afd316a}, !- Handle
  {e0c202b0-111b-4388-9e4d-77a5e2b04a43}, !- Name
  {6a976959-f12b-491c-9574-4306dcc58aac}, !- Source Object
  3,                                      !- Outlet Port
  {2fdadf80-a92e-4c66-8a88-dad6766c98a5}, !- Target Object
  18;                                     !- Inlet Port

OS:Sizing:Plant,
  {8e69d0b4-5d74-4379-a2b0-1cdc87ccb5a9}, !- Handle
  {2fdadf80-a92e-4c66-8a88-dad6766c98a5}, !- Plant or Condenser Loop Name
=======
  {72872655-9473-42b7-9374-166b7726324b}, !- Demand Mixer Name
  {63a60334-4ec5-4f3b-81d1-4940944cb55b}, !- Demand Splitter Name
  {9ac85f31-2f84-41e5-8bb1-cff11d9a7708}, !- Supply Mixer Name
  {4544104c-cc0d-4410-b4c7-f74c638e9946}; !- Supply Splitter Name

OS:Node,
  {0db6eda6-6859-43e7-b1a2-fcc7cdabe8d7}, !- Handle
  Node 3,                                 !- Name
  {db5f5ab4-c976-4720-b4c9-7d39d3f0d5c2}, !- Inlet Port
  {441dde45-1ffe-46c6-9c56-b99aff2b327c}; !- Outlet Port

OS:Node,
  {b6f1a26c-c7b8-4024-ac82-7d51ee4cb14a}, !- Handle
  Node 4,                                 !- Name
  {713f79e7-8b94-4065-98b2-c18be94c6be7}, !- Inlet Port
  {20bc4c9c-1484-434c-8547-005ec7d7b5a4}; !- Outlet Port

OS:Node,
  {e46a8c2b-836e-4b66-a22c-7211ed05e9f8}, !- Handle
  Node 5,                                 !- Name
  {57094d17-2f01-41e7-9270-f1abd4e08c9e}, !- Inlet Port
  {47a4abe1-1a1e-4e54-9b25-9bb0cfa865dc}; !- Outlet Port

OS:Connector:Mixer,
  {9ac85f31-2f84-41e5-8bb1-cff11d9a7708}, !- Handle
  Connector Mixer 1,                      !- Name
  {d173ae3f-26fd-450a-a2f4-05c6a233b025}, !- Outlet Branch Name
  {c70bc63b-8ab9-471d-8f51-cfc15a82b5d3}, !- Inlet Branch Name 1
  {d6b8f158-b0e4-456e-8f60-440e6fc65534}; !- Inlet Branch Name 2

OS:Connector:Splitter,
  {4544104c-cc0d-4410-b4c7-f74c638e9946}, !- Handle
  Connector Splitter 1,                   !- Name
  {e632467b-80e9-430e-8bf7-6fc70a5a4f42}, !- Inlet Branch Name
  {57094d17-2f01-41e7-9270-f1abd4e08c9e}, !- Outlet Branch Name 1
  {4883fe8b-acf0-4e04-81df-03e8d19b96f1}; !- Outlet Branch Name 2

OS:Connection,
  {db5f5ab4-c976-4720-b4c9-7d39d3f0d5c2}, !- Handle
  {1cc22a89-1bb7-49e3-9264-0a355c341bdc}, !- Name
  {77d65879-b7b7-405a-97fd-a957864e384e}, !- Source Object
  14,                                     !- Outlet Port
  {0db6eda6-6859-43e7-b1a2-fcc7cdabe8d7}, !- Target Object
  2;                                      !- Inlet Port

OS:Connection,
  {57094d17-2f01-41e7-9270-f1abd4e08c9e}, !- Handle
  {591c928f-bfb0-4e97-8a79-e459fb3ac75d}, !- Name
  {4544104c-cc0d-4410-b4c7-f74c638e9946}, !- Source Object
  3,                                      !- Outlet Port
  {e46a8c2b-836e-4b66-a22c-7211ed05e9f8}, !- Target Object
  2;                                      !- Inlet Port

OS:Connection,
  {20bc4c9c-1484-434c-8547-005ec7d7b5a4}, !- Handle
  {d275d813-a817-42f0-a351-dc89105bad58}, !- Name
  {b6f1a26c-c7b8-4024-ac82-7d51ee4cb14a}, !- Source Object
  3,                                      !- Outlet Port
  {77d65879-b7b7-405a-97fd-a957864e384e}, !- Target Object
  15;                                     !- Inlet Port

OS:Node,
  {54f131c7-3306-4451-a5d5-b870b365f646}, !- Handle
  Node 6,                                 !- Name
  {559b6808-2802-479f-bd80-d72fb0288a1c}, !- Inlet Port
  {404c4bc3-3681-4cf6-bcd5-a09dbf686698}; !- Outlet Port

OS:Node,
  {1711fdd8-505e-4954-91b5-39f71726ad0b}, !- Handle
  Node 7,                                 !- Name
  {d750391f-2037-46c0-ac89-65ba9141483b}, !- Inlet Port
  {df6340da-7e6c-4c79-8d71-fab9b8bfc84e}; !- Outlet Port

OS:Node,
  {542fee7a-e0f9-46e0-bc8a-c7ef825b97e9}, !- Handle
  Node 8,                                 !- Name
  {d95c658b-11e3-4afa-8031-4a741801ecf3}, !- Inlet Port
  {bc0c2582-04ab-424e-8f6e-9c51136e2989}; !- Outlet Port

OS:Connector:Mixer,
  {72872655-9473-42b7-9374-166b7726324b}, !- Handle
  Connector Mixer 2,                      !- Name
  {f5e80e9f-e2a9-4786-9a27-5412a53baa22}, !- Outlet Branch Name
  {b21f5a83-de77-4846-905a-efc81ac32776}, !- Inlet Branch Name 1
  {60114b9a-53c4-4b69-a9cf-9415917a02ff}; !- Inlet Branch Name 2

OS:Connector:Splitter,
  {63a60334-4ec5-4f3b-81d1-4940944cb55b}, !- Handle
  Connector Splitter 2,                   !- Name
  {8c15c50e-09b0-425f-a613-96781af9ac0a}, !- Inlet Branch Name
  {d95c658b-11e3-4afa-8031-4a741801ecf3}, !- Outlet Branch Name 1
  {d6e68d43-c3c0-42b0-8ddc-aaabe0391af0}; !- Outlet Branch Name 2

OS:Connection,
  {559b6808-2802-479f-bd80-d72fb0288a1c}, !- Handle
  {74609798-78f5-42fa-b0bf-b412b9d7fff1}, !- Name
  {77d65879-b7b7-405a-97fd-a957864e384e}, !- Source Object
  17,                                     !- Outlet Port
  {54f131c7-3306-4451-a5d5-b870b365f646}, !- Target Object
  2;                                      !- Inlet Port

OS:Connection,
  {d95c658b-11e3-4afa-8031-4a741801ecf3}, !- Handle
  {0682e0d3-7efa-4d24-8313-d5754325a8bd}, !- Name
  {63a60334-4ec5-4f3b-81d1-4940944cb55b}, !- Source Object
  3,                                      !- Outlet Port
  {542fee7a-e0f9-46e0-bc8a-c7ef825b97e9}, !- Target Object
  2;                                      !- Inlet Port

OS:Connection,
  {df6340da-7e6c-4c79-8d71-fab9b8bfc84e}, !- Handle
  {4c2db9fd-700f-4ef5-9eb7-39179a100534}, !- Name
  {1711fdd8-505e-4954-91b5-39f71726ad0b}, !- Source Object
  3,                                      !- Outlet Port
  {77d65879-b7b7-405a-97fd-a957864e384e}, !- Target Object
  18;                                     !- Inlet Port

OS:Sizing:Plant,
  {5e439fef-0f98-4771-8b90-ad10949da4f2}, !- Handle
  {77d65879-b7b7-405a-97fd-a957864e384e}, !- Plant or Condenser Loop Name
>>>>>>> 49f5e9b9
  Heating,                                !- Loop Type
  82.2222222222223,                       !- Design Loop Exit Temperature {C}
  11.1111111111111,                       !- Loop Design Temperature Difference {deltaC}
  NonCoincident,                          !- Sizing Option
  1,                                      !- Zone Timesteps in Averaging Window
  None;                                   !- Coincident Sizing Factor Mode

OS:AvailabilityManagerAssignmentList,
<<<<<<< HEAD
  {facd3b74-ae4f-4299-b1e5-db30c72f0f8c}, !- Handle
  Plant Loop 1 AvailabilityManagerAssignmentList; !- Name

OS:Schedule:Ruleset,
  {7db4812e-1c84-4ed6-8126-4f2cc2f060ae}, !- Handle
  Hot Water Loop Temp - 180F,             !- Name
  {62492e28-563e-480e-9fe4-87fe7e25bf98}, !- Schedule Type Limits Name
  {8e7413aa-fda3-4259-84de-ff1462f851f1}; !- Default Day Schedule Name

OS:Schedule:Day,
  {8e7413aa-fda3-4259-84de-ff1462f851f1}, !- Handle
  Hot Water Loop Temp - 180F Default,     !- Name
  {62492e28-563e-480e-9fe4-87fe7e25bf98}, !- Schedule Type Limits Name
=======
  {d357f393-73b3-4262-82c7-4d912b7210fe}, !- Handle
  Plant Loop 1 AvailabilityManagerAssignmentList; !- Name

OS:Schedule:Ruleset,
  {1ef0ef2f-0df8-4fe6-b611-2a3c0f2cdc81}, !- Handle
  Hot Water Loop Temp - 180F,             !- Name
  {9cc9447a-eefa-4aea-bf01-819e460c85e5}, !- Schedule Type Limits Name
  {e65a6b7c-8251-4dc5-915b-91b1a4817dcb}; !- Default Day Schedule Name

OS:Schedule:Day,
  {e65a6b7c-8251-4dc5-915b-91b1a4817dcb}, !- Handle
  Hot Water Loop Temp - 180F Default,     !- Name
  {9cc9447a-eefa-4aea-bf01-819e460c85e5}, !- Schedule Type Limits Name
>>>>>>> 49f5e9b9
  ,                                       !- Interpolate to Timestep
  24,                                     !- Hour 1
  0,                                      !- Minute 1
  82.2222222222223;                       !- Value Until Time 1

OS:ScheduleTypeLimits,
<<<<<<< HEAD
  {62492e28-563e-480e-9fe4-87fe7e25bf98}, !- Handle
=======
  {9cc9447a-eefa-4aea-bf01-819e460c85e5}, !- Handle
>>>>>>> 49f5e9b9
  Temperature,                            !- Name
  0,                                      !- Lower Limit Value
  100,                                    !- Upper Limit Value
  Continuous,                             !- Numeric Type
  Temperature;                            !- Unit Type

OS:SetpointManager:Scheduled,
<<<<<<< HEAD
  {5bc790f3-a780-4da1-879d-f32adbd5c454}, !- Handle
  Hot Water Loop Setpoint Manager,        !- Name
  Temperature,                            !- Control Variable
  {7db4812e-1c84-4ed6-8126-4f2cc2f060ae}, !- Schedule Name
  {061669fc-4491-4941-b15d-7e8e4ac09d4f}; !- Setpoint Node or NodeList Name

OS:Pump:VariableSpeed,
  {81f5e3cc-4b6b-4d9f-93df-e1114b06184e}, !- Handle
  Central pump,                           !- Name
  {f0b6b630-1069-41f5-9e5b-9f80515748f8}, !- Inlet Node Name
  {bb908438-ffce-40ac-b12b-16277b878548}, !- Outlet Node Name
=======
  {789df691-5330-47f5-b212-0f1ff03a10cd}, !- Handle
  Hot Water Loop Setpoint Manager,        !- Name
  Temperature,                            !- Control Variable
  {1ef0ef2f-0df8-4fe6-b611-2a3c0f2cdc81}, !- Schedule Name
  {b6f1a26c-c7b8-4024-ac82-7d51ee4cb14a}; !- Setpoint Node or NodeList Name

OS:Pump:VariableSpeed,
  {55a7c61e-76fe-43bd-847a-441f2d29d858}, !- Handle
  Central pump,                           !- Name
  {441dde45-1ffe-46c6-9c56-b99aff2b327c}, !- Inlet Node Name
  {690fccc9-f0c7-48dd-9d75-8e246cd97033}, !- Outlet Node Name
>>>>>>> 49f5e9b9
  ,                                       !- Rated Flow Rate {m3/s}
  179344.0152,                            !- Rated Pump Head {Pa}
  ,                                       !- Rated Power Consumption {W}
  0.9,                                    !- Motor Efficiency
  ,                                       !- Fraction of Motor Inefficiencies to Fluid Stream
  ,                                       !- Coefficient 1 of the Part Load Performance Curve
  ,                                       !- Coefficient 2 of the Part Load Performance Curve
  ,                                       !- Coefficient 3 of the Part Load Performance Curve
  ,                                       !- Coefficient 4 of the Part Load Performance Curve
  ,                                       !- Minimum Flow Rate {m3/s}
  Intermittent,                           !- Pump Control Type
  ,                                       !- Pump Flow Rate Schedule Name
  ,                                       !- Pump Curve Name
  ,                                       !- Impeller Diameter {m}
  ,                                       !- VFD Control Type
  ,                                       !- Pump RPM Schedule Name
  ,                                       !- Minimum Pressure Schedule {Pa}
  ,                                       !- Maximum Pressure Schedule {Pa}
  ,                                       !- Minimum RPM Schedule {rev/min}
  ,                                       !- Maximum RPM Schedule {rev/min}
  ,                                       !- Zone Name
  0.5,                                    !- Skin Loss Radiative Fraction
  PowerPerFlowPerPressure,                !- Design Power Sizing Method
  348701.1,                               !- Design Electric Power per Unit Flow Rate {W/(m3/s)}
  1.282051282,                            !- Design Shaft Power per Unit Flow Rate per Unit Head {W-s/m3-Pa}
  0,                                      !- Design Minimum Flow Rate Fraction
  General;                                !- End-Use Subcategory

OS:Node,
<<<<<<< HEAD
  {c8233da5-f9c3-41c4-9591-cd705c958145}, !- Handle
  Node 12,                                !- Name
  {bb908438-ffce-40ac-b12b-16277b878548}, !- Inlet Port
  {c0081041-2761-4ffb-aac3-25bf65c666b2}; !- Outlet Port

OS:Connection,
  {f0b6b630-1069-41f5-9e5b-9f80515748f8}, !- Handle
  {a7e5310b-ee72-4549-b4b2-c88f9e26fca8}, !- Name
  {a17b5246-957d-486d-86a6-6462850e915c}, !- Source Object
  3,                                      !- Outlet Port
  {81f5e3cc-4b6b-4d9f-93df-e1114b06184e}, !- Target Object
  2;                                      !- Inlet Port

OS:Connection,
  {bb908438-ffce-40ac-b12b-16277b878548}, !- Handle
  {7c78826c-8e73-4171-9ca3-c778aa6e521b}, !- Name
  {81f5e3cc-4b6b-4d9f-93df-e1114b06184e}, !- Source Object
  3,                                      !- Outlet Port
  {c8233da5-f9c3-41c4-9591-cd705c958145}, !- Target Object
  2;                                      !- Inlet Port

OS:Connection,
  {c0081041-2761-4ffb-aac3-25bf65c666b2}, !- Handle
  {aab28cc4-9465-4c7a-a968-7d65f8bf7f40}, !- Name
  {c8233da5-f9c3-41c4-9591-cd705c958145}, !- Source Object
  3,                                      !- Outlet Port
  {34c59e76-d393-4407-b2b9-02a4b7fe7e1a}, !- Target Object
  2;                                      !- Inlet Port

OS:Boiler:HotWater,
  {3d218b0d-35f0-45eb-813c-0ca9e9a1be4e}, !- Handle
=======
  {e8d48ec2-6711-41f6-82c7-49d7ca343200}, !- Handle
  Node 9,                                 !- Name
  {690fccc9-f0c7-48dd-9d75-8e246cd97033}, !- Inlet Port
  {e632467b-80e9-430e-8bf7-6fc70a5a4f42}; !- Outlet Port

OS:Connection,
  {441dde45-1ffe-46c6-9c56-b99aff2b327c}, !- Handle
  {ea9bb2de-8fe0-4c40-8927-da658dd7b01f}, !- Name
  {0db6eda6-6859-43e7-b1a2-fcc7cdabe8d7}, !- Source Object
  3,                                      !- Outlet Port
  {55a7c61e-76fe-43bd-847a-441f2d29d858}, !- Target Object
  2;                                      !- Inlet Port

OS:Connection,
  {690fccc9-f0c7-48dd-9d75-8e246cd97033}, !- Handle
  {99b4fcd0-6b41-4a4c-a822-9231045610fe}, !- Name
  {55a7c61e-76fe-43bd-847a-441f2d29d858}, !- Source Object
  3,                                      !- Outlet Port
  {e8d48ec2-6711-41f6-82c7-49d7ca343200}, !- Target Object
  2;                                      !- Inlet Port

OS:Connection,
  {e632467b-80e9-430e-8bf7-6fc70a5a4f42}, !- Handle
  {00f66c7f-6e71-4d88-9b00-2c621680a985}, !- Name
  {e8d48ec2-6711-41f6-82c7-49d7ca343200}, !- Source Object
  3,                                      !- Outlet Port
  {4544104c-cc0d-4410-b4c7-f74c638e9946}, !- Target Object
  2;                                      !- Inlet Port

OS:Boiler:HotWater,
  {f013fa32-53b3-4e5a-9919-beb26bc7b535}, !- Handle
>>>>>>> 49f5e9b9
  Boiler,                                 !- Name
  NaturalGas,                             !- Fuel Type
  ,                                       !- Nominal Capacity {W}
  0.78,                                   !- Nominal Thermal Efficiency
  LeavingBoiler,                          !- Efficiency Curve Temperature Evaluation Variable
  ,                                       !- Normalized Boiler Efficiency Curve Name
  82.2222222222223,                       !- Design Water Outlet Temperature {C}
  ,                                       !- Design Water Flow Rate {m3/s}
  0,                                      !- Minimum Part Load Ratio
  1.2,                                    !- Maximum Part Load Ratio
  1,                                      !- Optimum Part Load Ratio
<<<<<<< HEAD
  {8e14ea7f-f6c9-4941-a35e-f81b7ec1dbfb}, !- Boiler Water Inlet Node Name
  {5a946aba-ce23-4a00-88eb-78d602fc4d8e}, !- Boiler Water Outlet Node Name
=======
  {47a4abe1-1a1e-4e54-9b25-9bb0cfa865dc}, !- Boiler Water Inlet Node Name
  {6a8d03d3-29f8-4a36-b0b4-76f6a05eb0e5}, !- Boiler Water Outlet Node Name
>>>>>>> 49f5e9b9
  95.0000000000001,                       !- Water Outlet Upper Temperature Limit {C}
  LeavingSetpointModulated,               !- Boiler Flow Mode
  0,                                      !- Parasitic Electric Load {W}
  1,                                      !- Sizing Factor
  General;                                !- End-Use Subcategory

OS:Node,
<<<<<<< HEAD
  {806eb8fa-bb81-4f96-83d0-f1eb030ffc79}, !- Handle
  Node 13,                                !- Name
  {5a946aba-ce23-4a00-88eb-78d602fc4d8e}, !- Inlet Port
  {62a69cb6-48fe-4af0-8e95-203fba871aee}; !- Outlet Port

OS:Connection,
  {8e14ea7f-f6c9-4941-a35e-f81b7ec1dbfb}, !- Handle
  {945516cf-eb06-4519-a25d-781c5441b8a8}, !- Name
  {e264ba07-202a-4e24-9868-3eff240191b1}, !- Source Object
  3,                                      !- Outlet Port
  {3d218b0d-35f0-45eb-813c-0ca9e9a1be4e}, !- Target Object
  12;                                     !- Inlet Port

OS:Connection,
  {5a946aba-ce23-4a00-88eb-78d602fc4d8e}, !- Handle
  {e3ab5bee-881f-47df-a301-b98a278863a0}, !- Name
  {3d218b0d-35f0-45eb-813c-0ca9e9a1be4e}, !- Source Object
  13,                                     !- Outlet Port
  {806eb8fa-bb81-4f96-83d0-f1eb030ffc79}, !- Target Object
  2;                                      !- Inlet Port

OS:Connection,
  {62a69cb6-48fe-4af0-8e95-203fba871aee}, !- Handle
  {6a67d088-0d58-4279-b5e8-75573e060524}, !- Name
  {806eb8fa-bb81-4f96-83d0-f1eb030ffc79}, !- Source Object
  3,                                      !- Outlet Port
  {e71d0938-eab4-4a26-8dbf-0fa62781dd7a}, !- Target Object
  3;                                      !- Inlet Port

OS:Pipe:Adiabatic,
  {09b0420f-a350-4e8f-8e8e-2a7a1c5cf5e3}, !- Handle
  Hot Water Loop Boiler Bypass,           !- Name
  {556a69a4-6978-443f-81e6-47902f004faa}, !- Inlet Node Name
  {78d79861-7eae-4f39-af64-a69d0c9741ca}; !- Outlet Node Name

OS:Node,
  {8b2304db-427b-4b18-9085-8c0b2834a15f}, !- Handle
  Node 14,                                !- Name
  {15bcaea9-3560-40f7-ad80-70217cd32043}, !- Inlet Port
  {556a69a4-6978-443f-81e6-47902f004faa}; !- Outlet Port

OS:Connection,
  {15bcaea9-3560-40f7-ad80-70217cd32043}, !- Handle
  {9ffe9592-0a2e-49e8-9e3f-414f85b21b9c}, !- Name
  {34c59e76-d393-4407-b2b9-02a4b7fe7e1a}, !- Source Object
  4,                                      !- Outlet Port
  {8b2304db-427b-4b18-9085-8c0b2834a15f}, !- Target Object
  2;                                      !- Inlet Port

OS:Node,
  {8efa701f-da1e-45a0-8962-8153c5917d42}, !- Handle
  Node 15,                                !- Name
  {78d79861-7eae-4f39-af64-a69d0c9741ca}, !- Inlet Port
  {5ef6ad75-35fd-49ec-88db-062859daf4d9}; !- Outlet Port

OS:Connection,
  {556a69a4-6978-443f-81e6-47902f004faa}, !- Handle
  {435e4374-3643-48c2-b235-ffaae511fe59}, !- Name
  {8b2304db-427b-4b18-9085-8c0b2834a15f}, !- Source Object
  3,                                      !- Outlet Port
  {09b0420f-a350-4e8f-8e8e-2a7a1c5cf5e3}, !- Target Object
  2;                                      !- Inlet Port

OS:Connection,
  {78d79861-7eae-4f39-af64-a69d0c9741ca}, !- Handle
  {4768b038-94c2-4f06-8498-0768c6032f44}, !- Name
  {09b0420f-a350-4e8f-8e8e-2a7a1c5cf5e3}, !- Source Object
  3,                                      !- Outlet Port
  {8efa701f-da1e-45a0-8962-8153c5917d42}, !- Target Object
  2;                                      !- Inlet Port

OS:Connection,
  {5ef6ad75-35fd-49ec-88db-062859daf4d9}, !- Handle
  {17200b22-bcc3-4fac-814f-631302d9b17b}, !- Name
  {8efa701f-da1e-45a0-8962-8153c5917d42}, !- Source Object
  3,                                      !- Outlet Port
  {e71d0938-eab4-4a26-8dbf-0fa62781dd7a}, !- Target Object
  4;                                      !- Inlet Port

OS:Pipe:Adiabatic,
  {3004b292-4d63-48b3-9a6f-58eb9ff9be1c}, !- Handle
  Hot Water Loop Coil Bypass,             !- Name
  {38edb9de-c0fb-4b1f-9849-dff2e0ea051e}, !- Inlet Node Name
  {d4d259b2-0f21-4b6c-95c2-1a87e3fac38a}; !- Outlet Node Name

OS:Node,
  {c09f5e7d-b0a9-4d6a-8015-29bcc23b367f}, !- Handle
  Node 16,                                !- Name
  {d4d259b2-0f21-4b6c-95c2-1a87e3fac38a}, !- Inlet Port
  {3263e4ab-40e8-4f99-b1a9-eda19d7af95d}; !- Outlet Port

OS:Connection,
  {38edb9de-c0fb-4b1f-9849-dff2e0ea051e}, !- Handle
  {3647a1ed-8776-4be5-a7f2-fd775e4fc37f}, !- Name
  {37ea11e1-7c6b-474a-9145-302e16f04efb}, !- Source Object
  3,                                      !- Outlet Port
  {3004b292-4d63-48b3-9a6f-58eb9ff9be1c}, !- Target Object
  2;                                      !- Inlet Port

OS:Connection,
  {d4d259b2-0f21-4b6c-95c2-1a87e3fac38a}, !- Handle
  {be278067-d78e-4ecb-9d55-8f5e14f53f42}, !- Name
  {3004b292-4d63-48b3-9a6f-58eb9ff9be1c}, !- Source Object
  3,                                      !- Outlet Port
  {c09f5e7d-b0a9-4d6a-8015-29bcc23b367f}, !- Target Object
  2;                                      !- Inlet Port

OS:Connection,
  {3263e4ab-40e8-4f99-b1a9-eda19d7af95d}, !- Handle
  {c855ea58-ca45-4e33-b8f1-dd39b049002e}, !- Name
  {c09f5e7d-b0a9-4d6a-8015-29bcc23b367f}, !- Source Object
  3,                                      !- Outlet Port
  {0079035e-5b17-4a71-85f3-1743320db746}, !- Target Object
  3;                                      !- Inlet Port

OS:Pipe:Adiabatic,
  {efe7bc0f-b3d5-4813-82d7-8ae667a32435}, !- Handle
  Hot Water Loop Supply Outlet,           !- Name
  {d1e06483-180d-46dc-98a5-8971552e60cc}, !- Inlet Node Name
  {4613a34f-880e-414a-b902-1808d84636d6}; !- Outlet Node Name

OS:Node,
  {5e87638e-358c-4913-9a36-53617661fde3}, !- Handle
  Node 17,                                !- Name
  {61939802-0e0a-4290-a7b6-6c0346134630}, !- Inlet Port
  {d1e06483-180d-46dc-98a5-8971552e60cc}; !- Outlet Port

OS:Connection,
  {61939802-0e0a-4290-a7b6-6c0346134630}, !- Handle
  {0277a4c6-e4fd-488f-be45-3fb41da9e9cb}, !- Name
  {e71d0938-eab4-4a26-8dbf-0fa62781dd7a}, !- Source Object
  2,                                      !- Outlet Port
  {5e87638e-358c-4913-9a36-53617661fde3}, !- Target Object
  2;                                      !- Inlet Port

OS:Connection,
  {d1e06483-180d-46dc-98a5-8971552e60cc}, !- Handle
  {c899ae9c-0540-4e11-8dd4-db3fc3d09da8}, !- Name
  {5e87638e-358c-4913-9a36-53617661fde3}, !- Source Object
  3,                                      !- Outlet Port
  {efe7bc0f-b3d5-4813-82d7-8ae667a32435}, !- Target Object
  2;                                      !- Inlet Port

OS:Connection,
  {4613a34f-880e-414a-b902-1808d84636d6}, !- Handle
  {28846f37-15ae-4d4c-9483-96a2e88e5127}, !- Name
  {efe7bc0f-b3d5-4813-82d7-8ae667a32435}, !- Source Object
  3,                                      !- Outlet Port
  {061669fc-4491-4941-b15d-7e8e4ac09d4f}, !- Target Object
  2;                                      !- Inlet Port

OS:Pipe:Adiabatic,
  {73250153-134d-4a8a-850d-561560883ac0}, !- Handle
  Hot Water Loop Demand Inlet,            !- Name
  {d3d40da1-6c6e-4294-a5f2-fa0805a3f1a1}, !- Inlet Node Name
  {cab68604-3c60-44c9-ba49-c7611af79d3f}; !- Outlet Node Name

OS:Node,
  {1b26c575-878b-48f4-a6f5-b8c8bb9d323d}, !- Handle
  Node 18,                                !- Name
  {cab68604-3c60-44c9-ba49-c7611af79d3f}, !- Inlet Port
  {bd1f102a-4c8e-462f-bd28-8970e79dbacd}; !- Outlet Port

OS:Connection,
  {d3d40da1-6c6e-4294-a5f2-fa0805a3f1a1}, !- Handle
  {a084bab0-5968-4ec6-b89a-b263b1472d8f}, !- Name
  {a4084e8a-f04d-4960-b970-5189737bae00}, !- Source Object
  3,                                      !- Outlet Port
  {73250153-134d-4a8a-850d-561560883ac0}, !- Target Object
  2;                                      !- Inlet Port

OS:Connection,
  {cab68604-3c60-44c9-ba49-c7611af79d3f}, !- Handle
  {e35ef1da-635e-48c1-bd6f-c48c1874f77f}, !- Name
  {73250153-134d-4a8a-850d-561560883ac0}, !- Source Object
  3,                                      !- Outlet Port
  {1b26c575-878b-48f4-a6f5-b8c8bb9d323d}, !- Target Object
  2;                                      !- Inlet Port

OS:Connection,
  {bd1f102a-4c8e-462f-bd28-8970e79dbacd}, !- Handle
  {a5564f9d-c2c0-4e4b-a050-1d005257317c}, !- Name
  {1b26c575-878b-48f4-a6f5-b8c8bb9d323d}, !- Source Object
  3,                                      !- Outlet Port
  {c90f2c7a-462c-42df-ab71-4773f0a066ec}, !- Target Object
  2;                                      !- Inlet Port

OS:Pipe:Adiabatic,
  {60cb1feb-9a54-47e5-8427-6beec14081e6}, !- Handle
  Hot Water Loop Demand Outlet,           !- Name
  {80b7c957-6c82-430f-8774-f0b7e2438cfe}, !- Inlet Node Name
  {6b6fa70a-a8c3-4100-a181-c4b14b764d4a}; !- Outlet Node Name

OS:Node,
  {e0522986-7fe5-45dd-98ea-d5e287f96eb7}, !- Handle
  Node 19,                                !- Name
  {07e4ebad-424e-4a66-839b-8df25f6d75e7}, !- Inlet Port
  {80b7c957-6c82-430f-8774-f0b7e2438cfe}; !- Outlet Port

OS:Connection,
  {07e4ebad-424e-4a66-839b-8df25f6d75e7}, !- Handle
  {4fd8d2b5-75e6-4dc5-8bb5-6cda853f1869}, !- Name
  {0079035e-5b17-4a71-85f3-1743320db746}, !- Source Object
  2,                                      !- Outlet Port
  {e0522986-7fe5-45dd-98ea-d5e287f96eb7}, !- Target Object
  2;                                      !- Inlet Port

OS:Connection,
  {80b7c957-6c82-430f-8774-f0b7e2438cfe}, !- Handle
  {ebc70133-e634-4a68-8013-87e1dcfb17ff}, !- Name
  {e0522986-7fe5-45dd-98ea-d5e287f96eb7}, !- Source Object
  3,                                      !- Outlet Port
  {60cb1feb-9a54-47e5-8427-6beec14081e6}, !- Target Object
  2;                                      !- Inlet Port

OS:Connection,
  {6b6fa70a-a8c3-4100-a181-c4b14b764d4a}, !- Handle
  {f6e74912-0149-45ea-9875-c2ac5989c58f}, !- Name
  {60cb1feb-9a54-47e5-8427-6beec14081e6}, !- Source Object
  3,                                      !- Outlet Port
  {6a976959-f12b-491c-9574-4306dcc58aac}, !- Target Object
  2;                                      !- Inlet Port

OS:Coil:Heating:Water:Baseboard,
  {e8c1c766-0d69-4490-8e2e-f7233b2baf24}, !- Handle
=======
  {e6738c17-3f5f-4e21-b7af-be91c4036a0d}, !- Handle
  Node 10,                                !- Name
  {6a8d03d3-29f8-4a36-b0b4-76f6a05eb0e5}, !- Inlet Port
  {c70bc63b-8ab9-471d-8f51-cfc15a82b5d3}; !- Outlet Port

OS:Connection,
  {47a4abe1-1a1e-4e54-9b25-9bb0cfa865dc}, !- Handle
  {65e2c9b2-3c2d-4846-8338-9cb2604d8bcd}, !- Name
  {e46a8c2b-836e-4b66-a22c-7211ed05e9f8}, !- Source Object
  3,                                      !- Outlet Port
  {f013fa32-53b3-4e5a-9919-beb26bc7b535}, !- Target Object
  12;                                     !- Inlet Port

OS:Connection,
  {6a8d03d3-29f8-4a36-b0b4-76f6a05eb0e5}, !- Handle
  {32e75085-f9f9-48c8-9c3a-4ea74e5611b3}, !- Name
  {f013fa32-53b3-4e5a-9919-beb26bc7b535}, !- Source Object
  13,                                     !- Outlet Port
  {e6738c17-3f5f-4e21-b7af-be91c4036a0d}, !- Target Object
  2;                                      !- Inlet Port

OS:Connection,
  {c70bc63b-8ab9-471d-8f51-cfc15a82b5d3}, !- Handle
  {4ed94fcd-7149-4b5b-a80c-b039f17e3c81}, !- Name
  {e6738c17-3f5f-4e21-b7af-be91c4036a0d}, !- Source Object
  3,                                      !- Outlet Port
  {9ac85f31-2f84-41e5-8bb1-cff11d9a7708}, !- Target Object
  3;                                      !- Inlet Port

OS:Pipe:Adiabatic,
  {0e671646-2974-4ccf-87c9-246c34f4aab0}, !- Handle
  Hot Water Loop Supply Equipment Bypass, !- Name
  {962b6634-8dec-458f-bb70-618d105f9f88}, !- Inlet Node Name
  {8a1e0104-1134-44f5-969b-7ceeb302556e}; !- Outlet Node Name

OS:Node,
  {9daa8974-5025-453b-af5a-451967bfb7e2}, !- Handle
  Node 11,                                !- Name
  {4883fe8b-acf0-4e04-81df-03e8d19b96f1}, !- Inlet Port
  {962b6634-8dec-458f-bb70-618d105f9f88}; !- Outlet Port

OS:Connection,
  {4883fe8b-acf0-4e04-81df-03e8d19b96f1}, !- Handle
  {e5fd28a4-2291-4642-8cc1-503a081cdd2f}, !- Name
  {4544104c-cc0d-4410-b4c7-f74c638e9946}, !- Source Object
  4,                                      !- Outlet Port
  {9daa8974-5025-453b-af5a-451967bfb7e2}, !- Target Object
  2;                                      !- Inlet Port

OS:Node,
  {baa420fc-52f9-432c-8224-cfdb83e9a19f}, !- Handle
  Node 12,                                !- Name
  {8a1e0104-1134-44f5-969b-7ceeb302556e}, !- Inlet Port
  {d6b8f158-b0e4-456e-8f60-440e6fc65534}; !- Outlet Port

OS:Connection,
  {962b6634-8dec-458f-bb70-618d105f9f88}, !- Handle
  {5505efeb-6242-423f-8696-dbf5fd323f78}, !- Name
  {9daa8974-5025-453b-af5a-451967bfb7e2}, !- Source Object
  3,                                      !- Outlet Port
  {0e671646-2974-4ccf-87c9-246c34f4aab0}, !- Target Object
  2;                                      !- Inlet Port

OS:Connection,
  {8a1e0104-1134-44f5-969b-7ceeb302556e}, !- Handle
  {2230286b-c29b-4659-a557-9eb06d442ede}, !- Name
  {0e671646-2974-4ccf-87c9-246c34f4aab0}, !- Source Object
  3,                                      !- Outlet Port
  {baa420fc-52f9-432c-8224-cfdb83e9a19f}, !- Target Object
  2;                                      !- Inlet Port

OS:Connection,
  {d6b8f158-b0e4-456e-8f60-440e6fc65534}, !- Handle
  {cc32b466-9c8e-4f5d-898e-ab85aabadd55}, !- Name
  {baa420fc-52f9-432c-8224-cfdb83e9a19f}, !- Source Object
  3,                                      !- Outlet Port
  {9ac85f31-2f84-41e5-8bb1-cff11d9a7708}, !- Target Object
  4;                                      !- Inlet Port

OS:Pipe:Adiabatic,
  {ac65b0fd-62e0-4727-998d-0e28e0d02c16}, !- Handle
  Hot Water Loop Coil Bypass,             !- Name
  {bc0c2582-04ab-424e-8f6e-9c51136e2989}, !- Inlet Node Name
  {d1ce9df0-cba2-4014-b978-dbc9ca5147d1}; !- Outlet Node Name

OS:Node,
  {96e07cdc-31ab-42c6-80ea-a8b2652bf6d4}, !- Handle
  Node 13,                                !- Name
  {d1ce9df0-cba2-4014-b978-dbc9ca5147d1}, !- Inlet Port
  {b21f5a83-de77-4846-905a-efc81ac32776}; !- Outlet Port

OS:Connection,
  {bc0c2582-04ab-424e-8f6e-9c51136e2989}, !- Handle
  {99660a9c-385d-4651-9ce9-4945610e5ec9}, !- Name
  {542fee7a-e0f9-46e0-bc8a-c7ef825b97e9}, !- Source Object
  3,                                      !- Outlet Port
  {ac65b0fd-62e0-4727-998d-0e28e0d02c16}, !- Target Object
  2;                                      !- Inlet Port

OS:Connection,
  {d1ce9df0-cba2-4014-b978-dbc9ca5147d1}, !- Handle
  {691cff87-983f-4857-b5f1-9441ab55f5f7}, !- Name
  {ac65b0fd-62e0-4727-998d-0e28e0d02c16}, !- Source Object
  3,                                      !- Outlet Port
  {96e07cdc-31ab-42c6-80ea-a8b2652bf6d4}, !- Target Object
  2;                                      !- Inlet Port

OS:Connection,
  {b21f5a83-de77-4846-905a-efc81ac32776}, !- Handle
  {766d1cdb-1d31-4d66-8fa4-af11ff28ac4a}, !- Name
  {96e07cdc-31ab-42c6-80ea-a8b2652bf6d4}, !- Source Object
  3,                                      !- Outlet Port
  {72872655-9473-42b7-9374-166b7726324b}, !- Target Object
  3;                                      !- Inlet Port

OS:Pipe:Adiabatic,
  {26b9bb40-1340-462c-9b98-1b22e8e545dd}, !- Handle
  Hot Water Loop Supply Outlet,           !- Name
  {c3ac7340-bcfc-48a8-8dce-21cdd624f15a}, !- Inlet Node Name
  {713f79e7-8b94-4065-98b2-c18be94c6be7}; !- Outlet Node Name

OS:Node,
  {dc357a8c-c929-4789-9cf4-fbc46090b93f}, !- Handle
  Node 14,                                !- Name
  {d173ae3f-26fd-450a-a2f4-05c6a233b025}, !- Inlet Port
  {c3ac7340-bcfc-48a8-8dce-21cdd624f15a}; !- Outlet Port

OS:Connection,
  {d173ae3f-26fd-450a-a2f4-05c6a233b025}, !- Handle
  {e37b8c4c-b6d2-42e7-ba29-d0765a6f65c6}, !- Name
  {9ac85f31-2f84-41e5-8bb1-cff11d9a7708}, !- Source Object
  2,                                      !- Outlet Port
  {dc357a8c-c929-4789-9cf4-fbc46090b93f}, !- Target Object
  2;                                      !- Inlet Port

OS:Connection,
  {c3ac7340-bcfc-48a8-8dce-21cdd624f15a}, !- Handle
  {702b3ef9-d794-475e-a7f0-c1be48312a70}, !- Name
  {dc357a8c-c929-4789-9cf4-fbc46090b93f}, !- Source Object
  3,                                      !- Outlet Port
  {26b9bb40-1340-462c-9b98-1b22e8e545dd}, !- Target Object
  2;                                      !- Inlet Port

OS:Connection,
  {713f79e7-8b94-4065-98b2-c18be94c6be7}, !- Handle
  {9b42d649-385a-4b3c-bfdd-4f1aacacaef9}, !- Name
  {26b9bb40-1340-462c-9b98-1b22e8e545dd}, !- Source Object
  3,                                      !- Outlet Port
  {b6f1a26c-c7b8-4024-ac82-7d51ee4cb14a}, !- Target Object
  2;                                      !- Inlet Port

OS:Pipe:Adiabatic,
  {f64c9ae4-5a4d-47f1-9e35-a6eaca840cc0}, !- Handle
  Hot Water Loop Demand Inlet,            !- Name
  {404c4bc3-3681-4cf6-bcd5-a09dbf686698}, !- Inlet Node Name
  {0458a193-88fc-4c62-b652-c301f54cde7b}; !- Outlet Node Name

OS:Node,
  {4f0fdec3-b614-4357-a4dd-909bf0fe048e}, !- Handle
  Node 15,                                !- Name
  {0458a193-88fc-4c62-b652-c301f54cde7b}, !- Inlet Port
  {8c15c50e-09b0-425f-a613-96781af9ac0a}; !- Outlet Port

OS:Connection,
  {404c4bc3-3681-4cf6-bcd5-a09dbf686698}, !- Handle
  {ed7c2fa2-d5c2-4a65-ab9c-b3b5bee84e76}, !- Name
  {54f131c7-3306-4451-a5d5-b870b365f646}, !- Source Object
  3,                                      !- Outlet Port
  {f64c9ae4-5a4d-47f1-9e35-a6eaca840cc0}, !- Target Object
  2;                                      !- Inlet Port

OS:Connection,
  {0458a193-88fc-4c62-b652-c301f54cde7b}, !- Handle
  {7feb9781-7eb2-4e28-9e8e-e77169a3b63e}, !- Name
  {f64c9ae4-5a4d-47f1-9e35-a6eaca840cc0}, !- Source Object
  3,                                      !- Outlet Port
  {4f0fdec3-b614-4357-a4dd-909bf0fe048e}, !- Target Object
  2;                                      !- Inlet Port

OS:Connection,
  {8c15c50e-09b0-425f-a613-96781af9ac0a}, !- Handle
  {4d09dd88-914d-4d8e-9081-87824064d388}, !- Name
  {4f0fdec3-b614-4357-a4dd-909bf0fe048e}, !- Source Object
  3,                                      !- Outlet Port
  {63a60334-4ec5-4f3b-81d1-4940944cb55b}, !- Target Object
  2;                                      !- Inlet Port

OS:Pipe:Adiabatic,
  {2fb796ee-fb64-42f8-bca4-680028fa8827}, !- Handle
  Hot Water Loop Demand Outlet,           !- Name
  {82c7a4af-a298-47be-a121-e3969cd0028b}, !- Inlet Node Name
  {d750391f-2037-46c0-ac89-65ba9141483b}; !- Outlet Node Name

OS:Node,
  {1e9df086-8d39-4b05-863c-82b111ec881f}, !- Handle
  Node 16,                                !- Name
  {f5e80e9f-e2a9-4786-9a27-5412a53baa22}, !- Inlet Port
  {82c7a4af-a298-47be-a121-e3969cd0028b}; !- Outlet Port

OS:Connection,
  {f5e80e9f-e2a9-4786-9a27-5412a53baa22}, !- Handle
  {ed621663-3704-4b29-9d21-bde62c6c481f}, !- Name
  {72872655-9473-42b7-9374-166b7726324b}, !- Source Object
  2,                                      !- Outlet Port
  {1e9df086-8d39-4b05-863c-82b111ec881f}, !- Target Object
  2;                                      !- Inlet Port

OS:Connection,
  {82c7a4af-a298-47be-a121-e3969cd0028b}, !- Handle
  {b0e8c65b-c28c-4134-8309-86f9c4ca5fad}, !- Name
  {1e9df086-8d39-4b05-863c-82b111ec881f}, !- Source Object
  3,                                      !- Outlet Port
  {2fb796ee-fb64-42f8-bca4-680028fa8827}, !- Target Object
  2;                                      !- Inlet Port

OS:Connection,
  {d750391f-2037-46c0-ac89-65ba9141483b}, !- Handle
  {0d461202-696d-4d07-8f1c-4fa8ae90421b}, !- Name
  {2fb796ee-fb64-42f8-bca4-680028fa8827}, !- Source Object
  3,                                      !- Outlet Port
  {1711fdd8-505e-4954-91b5-39f71726ad0b}, !- Target Object
  2;                                      !- Inlet Port

OS:Coil:Heating:Water:Baseboard,
  {ddaea5a3-743e-4256-aa1a-d9be60e45354}, !- Handle
>>>>>>> 49f5e9b9
  living zone Hydronic Baseboard Coil,    !- Name
  HeatingDesignCapacity,                  !- Heating Design Capacity Method
  autosize,                               !- Heating Design Capacity {W}
  0,                                      !- Heating Design Capacity Per Floor Area {W/m2}
  0.8,                                    !- Fraction of Autosized Heating Design Capacity
  ,                                       !- U-Factor Times Area Value {W/K}
  ,                                       !- Maximum Water Flow Rate {m3/s}
  ,                                       !- Convergence Tolerance
<<<<<<< HEAD
  {a69044f0-8bf6-4865-ac11-d144659a6e87}, !- Water Inlet Node Name
  {59a38136-ace4-46db-b4b4-2143247bfd9b}; !- Water Outlet Node Name

OS:Node,
  {6ebbe4f0-a719-42bd-893d-1ff06880202b}, !- Handle
  Node 20,                                !- Name
  {31d14121-673e-47ed-a2bd-6cae2daba3e5}, !- Inlet Port
  {a69044f0-8bf6-4865-ac11-d144659a6e87}; !- Outlet Port

OS:Connection,
  {31d14121-673e-47ed-a2bd-6cae2daba3e5}, !- Handle
  {825862c1-a6a0-4ba6-af05-d384a866ce9e}, !- Name
  {c90f2c7a-462c-42df-ab71-4773f0a066ec}, !- Source Object
  4,                                      !- Outlet Port
  {6ebbe4f0-a719-42bd-893d-1ff06880202b}, !- Target Object
  2;                                      !- Inlet Port

OS:Node,
  {81cc0fe6-db35-4864-823b-78c322a5afe3}, !- Handle
  Node 21,                                !- Name
  {59a38136-ace4-46db-b4b4-2143247bfd9b}, !- Inlet Port
  {76379aa2-d9cf-4f5f-8a19-332d4baecdb9}; !- Outlet Port

OS:Connection,
  {a69044f0-8bf6-4865-ac11-d144659a6e87}, !- Handle
  {9db1a93b-7ae5-4fa9-8f70-9fdb4c47a816}, !- Name
  {6ebbe4f0-a719-42bd-893d-1ff06880202b}, !- Source Object
  3,                                      !- Outlet Port
  {e8c1c766-0d69-4490-8e2e-f7233b2baf24}, !- Target Object
  9;                                      !- Inlet Port

OS:Connection,
  {59a38136-ace4-46db-b4b4-2143247bfd9b}, !- Handle
  {c8834c30-e3d7-4c7a-b5d9-2608f372ad0b}, !- Name
  {e8c1c766-0d69-4490-8e2e-f7233b2baf24}, !- Source Object
  10,                                     !- Outlet Port
  {81cc0fe6-db35-4864-823b-78c322a5afe3}, !- Target Object
  2;                                      !- Inlet Port

OS:Connection,
  {76379aa2-d9cf-4f5f-8a19-332d4baecdb9}, !- Handle
  {c1513c43-5bfe-4649-866c-3dc52e1eb376}, !- Name
  {81cc0fe6-db35-4864-823b-78c322a5afe3}, !- Source Object
  3,                                      !- Outlet Port
  {0079035e-5b17-4a71-85f3-1743320db746}, !- Target Object
  4;                                      !- Inlet Port

OS:Schedule:Constant,
  {d21bd34a-57ad-4471-b4a8-70f31ede12ea}, !- Handle
  Always On Discrete,                     !- Name
  {865da149-6900-471f-886f-65b815df2850}, !- Schedule Type Limits Name
  1;                                      !- Value

OS:ScheduleTypeLimits,
  {865da149-6900-471f-886f-65b815df2850}, !- Handle
=======
  {1f1e7f19-113d-41a2-afc0-2a7675a49b96}, !- Water Inlet Node Name
  {eacbf5a2-0f88-4827-aa6c-65b58c475e9d}; !- Water Outlet Node Name

OS:Node,
  {9eb72ded-4943-4e5d-a1ed-8d2445d16d6d}, !- Handle
  Node 17,                                !- Name
  {d6e68d43-c3c0-42b0-8ddc-aaabe0391af0}, !- Inlet Port
  {1f1e7f19-113d-41a2-afc0-2a7675a49b96}; !- Outlet Port

OS:Connection,
  {d6e68d43-c3c0-42b0-8ddc-aaabe0391af0}, !- Handle
  {e3e23f67-9f7c-44af-b347-1fb385d2493e}, !- Name
  {63a60334-4ec5-4f3b-81d1-4940944cb55b}, !- Source Object
  4,                                      !- Outlet Port
  {9eb72ded-4943-4e5d-a1ed-8d2445d16d6d}, !- Target Object
  2;                                      !- Inlet Port

OS:Node,
  {78484cd0-fd71-4150-ac1d-c4aae7bdde4d}, !- Handle
  Node 18,                                !- Name
  {eacbf5a2-0f88-4827-aa6c-65b58c475e9d}, !- Inlet Port
  {60114b9a-53c4-4b69-a9cf-9415917a02ff}; !- Outlet Port

OS:Connection,
  {1f1e7f19-113d-41a2-afc0-2a7675a49b96}, !- Handle
  {6d5c0850-9916-41ed-b383-24dfae178c9a}, !- Name
  {9eb72ded-4943-4e5d-a1ed-8d2445d16d6d}, !- Source Object
  3,                                      !- Outlet Port
  {ddaea5a3-743e-4256-aa1a-d9be60e45354}, !- Target Object
  9;                                      !- Inlet Port

OS:Connection,
  {eacbf5a2-0f88-4827-aa6c-65b58c475e9d}, !- Handle
  {7e8e39a1-a349-41d6-8eca-bcdd072cfc56}, !- Name
  {ddaea5a3-743e-4256-aa1a-d9be60e45354}, !- Source Object
  10,                                     !- Outlet Port
  {78484cd0-fd71-4150-ac1d-c4aae7bdde4d}, !- Target Object
  2;                                      !- Inlet Port

OS:Connection,
  {60114b9a-53c4-4b69-a9cf-9415917a02ff}, !- Handle
  {647da798-76a2-4434-9356-80d8095048a7}, !- Name
  {78484cd0-fd71-4150-ac1d-c4aae7bdde4d}, !- Source Object
  3,                                      !- Outlet Port
  {72872655-9473-42b7-9374-166b7726324b}, !- Target Object
  4;                                      !- Inlet Port

OS:Schedule:Constant,
  {cdd5d80e-d3b3-46d1-9db6-fbf893feccef}, !- Handle
  Always On Discrete,                     !- Name
  {48d7f75b-72f8-49bd-a20b-c59f68563ef7}, !- Schedule Type Limits Name
  1;                                      !- Value

OS:ScheduleTypeLimits,
  {48d7f75b-72f8-49bd-a20b-c59f68563ef7}, !- Handle
>>>>>>> 49f5e9b9
  OnOff,                                  !- Name
  0,                                      !- Lower Limit Value
  1,                                      !- Upper Limit Value
  Discrete,                               !- Numeric Type
  Availability;                           !- Unit Type

OS:ZoneHVAC:Baseboard:Convective:Water,
<<<<<<< HEAD
  {f7c9f6e6-cd1a-4eef-9bf3-2c73f55cee1e}, !- Handle
  living zone Hydronic Baseboard,         !- Name
  {d21bd34a-57ad-4471-b4a8-70f31ede12ea}, !- Availability Schedule Name
  {e8c1c766-0d69-4490-8e2e-f7233b2baf24}; !- Heating Coil Name

OS:AdditionalProperties,
  {2493f991-0dca-4f36-b52f-1bc1a8ff8c1e}, !- Handle
  {f7c9f6e6-cd1a-4eef-9bf3-2c73f55cee1e}, !- Object Name
  CentralSystem,                          !- Feature Name 1
  Boolean,                                !- Feature Data Type 1
  true;                                   !- Feature Value 1

OS:Coil:Heating:Water:Baseboard,
  {fa1d6c6e-2dae-402d-85cb-814ad50c66dc}, !- Handle
  living zone|unit 2 Hydronic Baseboard Coil, !- Name
  HeatingDesignCapacity,                  !- Heating Design Capacity Method
  autosize,                               !- Heating Design Capacity {W}
  0,                                      !- Heating Design Capacity Per Floor Area {W/m2}
  0.8,                                    !- Fraction of Autosized Heating Design Capacity
  ,                                       !- U-Factor Times Area Value {W/K}
  ,                                       !- Maximum Water Flow Rate {m3/s}
  ,                                       !- Convergence Tolerance
  {ceb78a6f-2261-4589-9124-240cdb724748}, !- Water Inlet Node Name
  {b4e56cd6-c883-4312-b571-92d18c73d73b}; !- Water Outlet Node Name

OS:Node,
  {0f5821ec-4265-4e78-844c-3770be1c0e1d}, !- Handle
  Node 22,                                !- Name
  {9cc9eb98-2cec-4ce0-afd6-c1c346413b1f}, !- Inlet Port
  {ceb78a6f-2261-4589-9124-240cdb724748}; !- Outlet Port

OS:Connection,
  {9cc9eb98-2cec-4ce0-afd6-c1c346413b1f}, !- Handle
  {1127b328-a0f0-4274-80f1-de10f863874a}, !- Name
  {c90f2c7a-462c-42df-ab71-4773f0a066ec}, !- Source Object
  5,                                      !- Outlet Port
  {0f5821ec-4265-4e78-844c-3770be1c0e1d}, !- Target Object
  2;                                      !- Inlet Port

OS:Node,
  {191dd05f-450a-4685-b7e0-0e98e60ba35d}, !- Handle
  Node 23,                                !- Name
  {b4e56cd6-c883-4312-b571-92d18c73d73b}, !- Inlet Port
  {5afb69bf-a91a-45ac-8e31-a0a296ad33f4}; !- Outlet Port

OS:Connection,
  {ceb78a6f-2261-4589-9124-240cdb724748}, !- Handle
  {ff0bab34-b3d7-4399-8696-38652f479b75}, !- Name
  {0f5821ec-4265-4e78-844c-3770be1c0e1d}, !- Source Object
  3,                                      !- Outlet Port
  {fa1d6c6e-2dae-402d-85cb-814ad50c66dc}, !- Target Object
  9;                                      !- Inlet Port

OS:Connection,
  {b4e56cd6-c883-4312-b571-92d18c73d73b}, !- Handle
  {9a81059d-d23f-4ebd-8167-e257fcc50929}, !- Name
  {fa1d6c6e-2dae-402d-85cb-814ad50c66dc}, !- Source Object
  10,                                     !- Outlet Port
  {191dd05f-450a-4685-b7e0-0e98e60ba35d}, !- Target Object
  2;                                      !- Inlet Port

OS:Connection,
  {5afb69bf-a91a-45ac-8e31-a0a296ad33f4}, !- Handle
  {e03d554e-6990-4fff-9442-3c4c03e7c607}, !- Name
  {191dd05f-450a-4685-b7e0-0e98e60ba35d}, !- Source Object
  3,                                      !- Outlet Port
  {0079035e-5b17-4a71-85f3-1743320db746}, !- Target Object
  5;                                      !- Inlet Port

OS:ZoneHVAC:Baseboard:Convective:Water,
  {60dc0ed7-512d-4a33-9f48-f79776a2454e}, !- Handle
  living zone|unit 2 Hydronic Baseboard,  !- Name
  {d21bd34a-57ad-4471-b4a8-70f31ede12ea}, !- Availability Schedule Name
  {fa1d6c6e-2dae-402d-85cb-814ad50c66dc}; !- Heating Coil Name

OS:AdditionalProperties,
  {a1035217-958b-453a-940e-26ab726183af}, !- Handle
  {60dc0ed7-512d-4a33-9f48-f79776a2454e}, !- Object Name
  CentralSystem,                          !- Feature Name 1
  Boolean,                                !- Feature Data Type 1
  true;                                   !- Feature Value 1

OS:Coil:Heating:Water:Baseboard,
  {02dafa3c-5298-4000-bba0-2fb67db0a7e3}, !- Handle
  living zone|unit 3 Hydronic Baseboard Coil, !- Name
  HeatingDesignCapacity,                  !- Heating Design Capacity Method
  autosize,                               !- Heating Design Capacity {W}
  0,                                      !- Heating Design Capacity Per Floor Area {W/m2}
  0.8,                                    !- Fraction of Autosized Heating Design Capacity
  ,                                       !- U-Factor Times Area Value {W/K}
  ,                                       !- Maximum Water Flow Rate {m3/s}
  ,                                       !- Convergence Tolerance
  {804550e0-6dcd-4b4c-ae0b-5363cd11f3fc}, !- Water Inlet Node Name
  {7fe3cf32-5ee2-4833-abeb-d861e5e2b1b9}; !- Water Outlet Node Name

OS:Node,
  {9255b5f5-1803-4dbe-8d40-80c0e1d8b5eb}, !- Handle
  Node 24,                                !- Name
  {1cfcae9f-397e-4516-8d57-cd48158c2957}, !- Inlet Port
  {804550e0-6dcd-4b4c-ae0b-5363cd11f3fc}; !- Outlet Port

OS:Connection,
  {1cfcae9f-397e-4516-8d57-cd48158c2957}, !- Handle
  {ab61d183-2069-484c-bf67-6bc53ef58e8e}, !- Name
  {c90f2c7a-462c-42df-ab71-4773f0a066ec}, !- Source Object
  6,                                      !- Outlet Port
  {9255b5f5-1803-4dbe-8d40-80c0e1d8b5eb}, !- Target Object
  2;                                      !- Inlet Port

OS:Node,
  {b5b74a2e-22d2-4030-9c03-b53401477db9}, !- Handle
  Node 25,                                !- Name
  {7fe3cf32-5ee2-4833-abeb-d861e5e2b1b9}, !- Inlet Port
  {4f942144-dd02-4d98-8722-4535d33eed55}; !- Outlet Port

OS:Connection,
  {804550e0-6dcd-4b4c-ae0b-5363cd11f3fc}, !- Handle
  {792493c0-bf6b-4d8a-b512-40d314c949f6}, !- Name
  {9255b5f5-1803-4dbe-8d40-80c0e1d8b5eb}, !- Source Object
  3,                                      !- Outlet Port
  {02dafa3c-5298-4000-bba0-2fb67db0a7e3}, !- Target Object
  9;                                      !- Inlet Port

OS:Connection,
  {7fe3cf32-5ee2-4833-abeb-d861e5e2b1b9}, !- Handle
  {7f93d9a2-03f3-407a-8210-0bff63dfcb09}, !- Name
  {02dafa3c-5298-4000-bba0-2fb67db0a7e3}, !- Source Object
  10,                                     !- Outlet Port
  {b5b74a2e-22d2-4030-9c03-b53401477db9}, !- Target Object
  2;                                      !- Inlet Port

OS:Connection,
  {4f942144-dd02-4d98-8722-4535d33eed55}, !- Handle
  {3adaec50-c3f7-46c7-9dfc-c931e12ba8ff}, !- Name
  {b5b74a2e-22d2-4030-9c03-b53401477db9}, !- Source Object
  3,                                      !- Outlet Port
  {0079035e-5b17-4a71-85f3-1743320db746}, !- Target Object
  6;                                      !- Inlet Port

OS:ZoneHVAC:Baseboard:Convective:Water,
  {63466d8e-d89d-4970-9d5b-4b49d37a56d0}, !- Handle
  living zone|unit 3 Hydronic Baseboard,  !- Name
  {d21bd34a-57ad-4471-b4a8-70f31ede12ea}, !- Availability Schedule Name
  {02dafa3c-5298-4000-bba0-2fb67db0a7e3}; !- Heating Coil Name

OS:AdditionalProperties,
  {4d2e82c8-6d94-40b8-9bb9-9d5f779ae3ac}, !- Handle
  {63466d8e-d89d-4970-9d5b-4b49d37a56d0}, !- Object Name
  CentralSystem,                          !- Feature Name 1
  Boolean,                                !- Feature Data Type 1
  true;                                   !- Feature Value 1

OS:Coil:Heating:Water:Baseboard,
  {33e189b0-1137-4365-ad5e-64e38acb0b98}, !- Handle
  living zone|unit 4 Hydronic Baseboard Coil, !- Name
  HeatingDesignCapacity,                  !- Heating Design Capacity Method
  autosize,                               !- Heating Design Capacity {W}
  0,                                      !- Heating Design Capacity Per Floor Area {W/m2}
  0.8,                                    !- Fraction of Autosized Heating Design Capacity
  ,                                       !- U-Factor Times Area Value {W/K}
  ,                                       !- Maximum Water Flow Rate {m3/s}
  ,                                       !- Convergence Tolerance
  {cbd9b892-0f7d-4cf5-8718-c24842ec1216}, !- Water Inlet Node Name
  {59caea73-001e-4688-8350-683c21e2ade2}; !- Water Outlet Node Name

OS:Node,
  {46a8073a-f20b-44a4-a643-cd8df3407ed4}, !- Handle
  Node 26,                                !- Name
  {5207998e-eeef-4f55-aa05-abdc6a872d73}, !- Inlet Port
  {cbd9b892-0f7d-4cf5-8718-c24842ec1216}; !- Outlet Port

OS:Connection,
  {5207998e-eeef-4f55-aa05-abdc6a872d73}, !- Handle
  {72da802c-52fc-4ff1-ab0e-f349e5af2771}, !- Name
  {c90f2c7a-462c-42df-ab71-4773f0a066ec}, !- Source Object
  7,                                      !- Outlet Port
  {46a8073a-f20b-44a4-a643-cd8df3407ed4}, !- Target Object
  2;                                      !- Inlet Port

OS:Node,
  {da7682d8-c2b0-4537-b4d6-f460e730a0bb}, !- Handle
  Node 27,                                !- Name
  {59caea73-001e-4688-8350-683c21e2ade2}, !- Inlet Port
  {c15e9cb9-e682-45a2-a4c1-2d0f017eae95}; !- Outlet Port

OS:Connection,
  {cbd9b892-0f7d-4cf5-8718-c24842ec1216}, !- Handle
  {bdaeb80a-fba3-44ac-ab18-aac99422d55e}, !- Name
  {46a8073a-f20b-44a4-a643-cd8df3407ed4}, !- Source Object
  3,                                      !- Outlet Port
  {33e189b0-1137-4365-ad5e-64e38acb0b98}, !- Target Object
  9;                                      !- Inlet Port

OS:Connection,
  {59caea73-001e-4688-8350-683c21e2ade2}, !- Handle
  {a0b9d39a-a441-4f87-9036-e7acee667b5b}, !- Name
  {33e189b0-1137-4365-ad5e-64e38acb0b98}, !- Source Object
  10,                                     !- Outlet Port
  {da7682d8-c2b0-4537-b4d6-f460e730a0bb}, !- Target Object
  2;                                      !- Inlet Port

OS:Connection,
  {c15e9cb9-e682-45a2-a4c1-2d0f017eae95}, !- Handle
  {9ccb9438-23a3-406a-9fea-f0e022d82c01}, !- Name
  {da7682d8-c2b0-4537-b4d6-f460e730a0bb}, !- Source Object
  3,                                      !- Outlet Port
  {0079035e-5b17-4a71-85f3-1743320db746}, !- Target Object
  7;                                      !- Inlet Port

OS:ZoneHVAC:Baseboard:Convective:Water,
  {0c9c485a-961c-44a0-8ad1-cb3c56d838eb}, !- Handle
  living zone|unit 4 Hydronic Baseboard,  !- Name
  {d21bd34a-57ad-4471-b4a8-70f31ede12ea}, !- Availability Schedule Name
  {33e189b0-1137-4365-ad5e-64e38acb0b98}; !- Heating Coil Name

OS:AdditionalProperties,
  {0a5ca666-17a9-4e85-ae14-16598bd08432}, !- Handle
  {0c9c485a-961c-44a0-8ad1-cb3c56d838eb}, !- Object Name
=======
  {7ad5359b-7cb9-4e1c-838c-f6c26759854b}, !- Handle
  living zone Hydronic Baseboard,         !- Name
  {cdd5d80e-d3b3-46d1-9db6-fbf893feccef}, !- Availability Schedule Name
  {ddaea5a3-743e-4256-aa1a-d9be60e45354}; !- Heating Coil Name

OS:AdditionalProperties,
  {e3eca2e3-dc74-44b2-85a1-fe1b03bb0e0f}, !- Handle
  {7ad5359b-7cb9-4e1c-838c-f6c26759854b}, !- Object Name
>>>>>>> 49f5e9b9
  CentralSystem,                          !- Feature Name 1
  Boolean,                                !- Feature Data Type 1
  true;                                   !- Feature Value 1

OS:EnergyManagementSystem:Sensor,
<<<<<<< HEAD
  {bf0a567d-7138-4188-ada5-1f41ad14495d}, !- Handle
=======
  {f3a9390b-82c1-49c8-bd04-577af598f656}, !- Handle
>>>>>>> 49f5e9b9
  Central_pump_s,                         !- Name
  Central pump,                           !- Output Variable or Output Meter Index Key Name
  Pump Electric Energy;                   !- Output Variable or Output Meter Name

OS:EnergyManagementSystem:Program,
<<<<<<< HEAD
  {d9ce7fdf-ddd5-4d56-ae93-95954f6c1366}, !- Handle
=======
  {5d4c0b8a-ae9c-4195-bb39-9e4b08297eca}, !- Handle
>>>>>>> 49f5e9b9
  Central_pumps_program,                  !- Name
  Set central_pumps_h = Central_pump_s;   !- Program Line 1

OS:EnergyManagementSystem:OutputVariable,
<<<<<<< HEAD
  {d66830d2-208a-4a89-b339-58566cd0497b}, !- Handle
=======
  {6e6296ce-d44c-4df5-97d4-ca90895630bd}, !- Handle
>>>>>>> 49f5e9b9
  Central htg pump:Pumps:Electricity,     !- Name
  central_pumps_h,                        !- EMS Variable Name
  Summed,                                 !- Type of Data in Variable
  SystemTimestep,                         !- Update Frequency
<<<<<<< HEAD
  {d9ce7fdf-ddd5-4d56-ae93-95954f6c1366}, !- EMS Program or Subroutine Name
  J;                                      !- Units

OS:EnergyManagementSystem:ProgramCallingManager,
  {718f5733-dd0c-467c-a658-1dfca206e231}, !- Handle
  Central pump program calling manager,   !- Name
  EndOfSystemTimestepBeforeHVACReporting, !- EnergyPlus Model Calling Point
  {d9ce7fdf-ddd5-4d56-ae93-95954f6c1366}; !- Program Name 1
=======
  {5d4c0b8a-ae9c-4195-bb39-9e4b08297eca}, !- EMS Program or Subroutine Name
  J;                                      !- Units

OS:EnergyManagementSystem:ProgramCallingManager,
  {2875af28-0a28-4a8c-b377-41f0a6b8eb26}, !- Handle
  Central pump program calling manager,   !- Name
  EndOfSystemTimestepBeforeHVACReporting, !- EnergyPlus Model Calling Point
  {5d4c0b8a-ae9c-4195-bb39-9e4b08297eca}; !- Program Name 1
>>>>>>> 49f5e9b9
<|MERGE_RESOLUTION|>--- conflicted
+++ resolved
@@ -1,53 +1,26 @@
 !- NOTE: Auto-generated from /test/osw_files/SFA_4units_1story_SL_UA_3Beds_2Baths_Denver_Central_System_Boiler_Baseboards_NoSetpoints.osw
 
 OS:Version,
-<<<<<<< HEAD
-  {5a554279-ca95-4fdf-aaac-6ca813ef2351}, !- Handle
-  2.9.0;                                  !- Version Identifier
-
-OS:SimulationControl,
-  {0880093b-2032-4561-a128-d987e963398c}, !- Handle
-=======
   {8ebf5399-e2b5-468a-95a7-ee232fe12d92}, !- Handle
   2.9.0;                                  !- Version Identifier
 
 OS:SimulationControl,
   {1c522b5a-72b5-46be-9c04-8b21bca10826}, !- Handle
->>>>>>> 49f5e9b9
   ,                                       !- Do Zone Sizing Calculation
   ,                                       !- Do System Sizing Calculation
   ,                                       !- Do Plant Sizing Calculation
   Yes;                                    !- Run Simulation for Sizing Periods
 
 OS:Timestep,
-<<<<<<< HEAD
-  {826fcdc4-a73f-441f-bbdb-7cbbfc81f21a}, !- Handle
-  6;                                      !- Number of Timesteps per Hour
-
-OS:ShadowCalculation,
-  {86414916-e268-44fe-96ab-311dcda9c655}, !- Handle
-=======
   {2fb12138-4a1a-4ef3-b1bd-9eaa61536f08}, !- Handle
   6;                                      !- Number of Timesteps per Hour
 
 OS:ShadowCalculation,
   {b80e63b9-d8c7-4d20-90bc-c6b2d7fbdb3c}, !- Handle
->>>>>>> 49f5e9b9
   20,                                     !- Calculation Frequency
   200;                                    !- Maximum Figures in Shadow Overlap Calculations
 
 OS:SurfaceConvectionAlgorithm:Outside,
-<<<<<<< HEAD
-  {889e9d7f-9282-4cd9-8aba-6a8a7b05282d}, !- Handle
-  DOE-2;                                  !- Algorithm
-
-OS:SurfaceConvectionAlgorithm:Inside,
-  {411d5ddb-7a17-481d-9fbb-039942f0a643}, !- Handle
-  TARP;                                   !- Algorithm
-
-OS:ZoneCapacitanceMultiplier:ResearchSpecial,
-  {091e7233-fa4a-4f3a-894e-28412ef4fa25}, !- Handle
-=======
   {205d70f2-541b-4435-9fb4-992a5709f5eb}, !- Handle
   DOE-2;                                  !- Algorithm
 
@@ -57,17 +30,12 @@
 
 OS:ZoneCapacitanceMultiplier:ResearchSpecial,
   {45d43ce8-a482-42b3-9731-14d7fe9c419e}, !- Handle
->>>>>>> 49f5e9b9
   ,                                       !- Temperature Capacity Multiplier
   15,                                     !- Humidity Capacity Multiplier
   ;                                       !- Carbon Dioxide Capacity Multiplier
 
 OS:RunPeriod,
-<<<<<<< HEAD
-  {06f69ce9-512b-4ff8-b126-54d1afe84594}, !- Handle
-=======
   {17b13cb9-ab3d-4304-b2ef-760e834ef45f}, !- Handle
->>>>>>> 49f5e9b9
   Run Period 1,                           !- Name
   1,                                      !- Begin Month
   1,                                      !- Begin Day of Month
@@ -81,11 +49,7 @@
   ;                                       !- Number of Times Runperiod to be Repeated
 
 OS:YearDescription,
-<<<<<<< HEAD
-  {3ade53c2-ca24-4c31-ae3a-882cdc475412}, !- Handle
-=======
   {34eda11e-1b29-421d-b53a-2c81cab46d0f}, !- Handle
->>>>>>> 49f5e9b9
   2007,                                   !- Calendar Year
   ,                                       !- Day of Week for Start Day
   ;                                       !- Is Leap Year
@@ -297,11 +261,7 @@
   true;                                   !- Feature Value 5
 
 OS:ThermalZone,
-<<<<<<< HEAD
-  {82742662-9153-46e8-8cef-660d1cba25bc}, !- Handle
-=======
   {1987f97a-fedd-45c8-bbb2-cbbd93f30959}, !- Handle
->>>>>>> 49f5e9b9
   living zone,                            !- Name
   ,                                       !- Multiplier
   ,                                       !- Ceiling Height {m}
@@ -310,17 +270,10 @@
   ,                                       !- Zone Inside Convection Algorithm
   ,                                       !- Zone Outside Convection Algorithm
   ,                                       !- Zone Conditioning Equipment List Name
-<<<<<<< HEAD
-  {b728bd83-9602-4577-ba09-9b030d641037}, !- Zone Air Inlet Port List
-  {661c7781-a3c0-4c70-823b-cbf0733cf923}, !- Zone Air Exhaust Port List
-  {921e6fc5-c3d1-47e0-b5d7-be65b490ecb9}, !- Zone Air Node Name
-  {426b5315-09db-47d8-add7-75edd59e697b}, !- Zone Return Air Port List
-=======
   {de0712b1-ddca-42d0-8bbd-685697b619a2}, !- Zone Air Inlet Port List
   {caab4e0d-a274-4f42-9eb9-b5544f02eec8}, !- Zone Air Exhaust Port List
   {46f98dc2-54b5-40dd-b84e-2b576d97f998}, !- Zone Air Node Name
   {fd79f1fb-33f6-4a76-85fd-8a48150ac1f4}, !- Zone Return Air Port List
->>>>>>> 49f5e9b9
   ,                                       !- Primary Daylighting Control Name
   ,                                       !- Fraction of Zone Controlled by Primary Daylighting Control
   ,                                       !- Secondary Daylighting Control Name
@@ -331,39 +284,6 @@
   No;                                     !- Use Ideal Air Loads
 
 OS:Node,
-<<<<<<< HEAD
-  {ca481026-bc21-40bf-9077-0cff9e028171}, !- Handle
-  Node 1,                                 !- Name
-  {921e6fc5-c3d1-47e0-b5d7-be65b490ecb9}, !- Inlet Port
-  ;                                       !- Outlet Port
-
-OS:Connection,
-  {921e6fc5-c3d1-47e0-b5d7-be65b490ecb9}, !- Handle
-  {1e899fb4-5259-4091-93ac-7a051551f058}, !- Name
-  {82742662-9153-46e8-8cef-660d1cba25bc}, !- Source Object
-  11,                                     !- Outlet Port
-  {ca481026-bc21-40bf-9077-0cff9e028171}, !- Target Object
-  2;                                      !- Inlet Port
-
-OS:PortList,
-  {b728bd83-9602-4577-ba09-9b030d641037}, !- Handle
-  {38c39b82-61a5-48ba-bc32-58e96648f4a6}, !- Name
-  {82742662-9153-46e8-8cef-660d1cba25bc}; !- HVAC Component
-
-OS:PortList,
-  {661c7781-a3c0-4c70-823b-cbf0733cf923}, !- Handle
-  {b38ab759-fbfe-44fd-9ebe-177c3e2d3cb4}, !- Name
-  {82742662-9153-46e8-8cef-660d1cba25bc}; !- HVAC Component
-
-OS:PortList,
-  {426b5315-09db-47d8-add7-75edd59e697b}, !- Handle
-  {52c48865-ec71-4b42-8a8d-8f012140ca48}, !- Name
-  {82742662-9153-46e8-8cef-660d1cba25bc}; !- HVAC Component
-
-OS:Sizing:Zone,
-  {90f76568-89a3-4adb-8d9b-0d01ef0e319d}, !- Handle
-  {82742662-9153-46e8-8cef-660d1cba25bc}, !- Zone or ZoneList Name
-=======
   {d7fc955d-3545-4c4e-9a17-840833b991b1}, !- Handle
   Node 1,                                 !- Name
   {46f98dc2-54b5-40dd-b84e-2b576d97f998}, !- Inlet Port
@@ -395,7 +315,6 @@
 OS:Sizing:Zone,
   {6aec6495-ace6-4ec5-86ce-78a956780e98}, !- Handle
   {1987f97a-fedd-45c8-bbb2-cbbd93f30959}, !- Zone or ZoneList Name
->>>>>>> 49f5e9b9
   SupplyAirTemperature,                   !- Zone Cooling Design Supply Air Temperature Input Method
   14,                                     !- Zone Cooling Design Supply Air Temperature {C}
   11.11,                                  !- Zone Cooling Design Supply Air Temperature Difference {deltaC}
@@ -424,34 +343,20 @@
   autosize;                               !- Dedicated Outdoor Air High Setpoint Temperature for Design {C}
 
 OS:ZoneHVAC:EquipmentList,
-<<<<<<< HEAD
-  {2ad2a24a-d301-4f20-a04b-c071b5ccda43}, !- Handle
-  Zone HVAC Equipment List 1,             !- Name
-  {82742662-9153-46e8-8cef-660d1cba25bc}, !- Thermal Zone
-  ,                                       !- Load Distribution Scheme
-  {f7c9f6e6-cd1a-4eef-9bf3-2c73f55cee1e}, !- Zone Equipment 1
-=======
   {74076a46-4d86-468c-853f-0c9160bd37e0}, !- Handle
   Zone HVAC Equipment List 1,             !- Name
   {1987f97a-fedd-45c8-bbb2-cbbd93f30959}, !- Thermal Zone
   ,                                       !- Load Distribution Scheme
   {7ad5359b-7cb9-4e1c-838c-f6c26759854b}, !- Zone Equipment 1
->>>>>>> 49f5e9b9
   1,                                      !- Zone Equipment Cooling Sequence 1
   1,                                      !- Zone Equipment Heating or No-Load Sequence 1
   ,                                       !- Zone Equipment Sequential Cooling Fraction Schedule Name 1
   ;                                       !- Zone Equipment Sequential Heating Fraction Schedule Name 1
 
 OS:Space,
-<<<<<<< HEAD
-  {9378e640-5398-4ce4-a4da-ba23d2d13652}, !- Handle
-  living space,                           !- Name
-  {510fd76e-32d8-4822-93ea-10411c33453c}, !- Space Type Name
-=======
   {9bc56182-807e-4339-add5-3b885f5535fe}, !- Handle
   living space,                           !- Name
   {b374c80a-e306-4d4e-8a6a-82da39d84145}, !- Space Type Name
->>>>>>> 49f5e9b9
   ,                                       !- Default Construction Set Name
   ,                                       !- Default Schedule Set Name
   ,                                       !- Direction of Relative North {deg}
@@ -459,19 +364,6 @@
   ,                                       !- Y Origin {m}
   ,                                       !- Z Origin {m}
   ,                                       !- Building Story Name
-<<<<<<< HEAD
-  {82742662-9153-46e8-8cef-660d1cba25bc}, !- Thermal Zone Name
-  ,                                       !- Part of Total Floor Area
-  ,                                       !- Design Specification Outdoor Air Object Name
-  {692482bb-bb97-4a90-8ba5-e18963843217}; !- Building Unit Name
-
-OS:Surface,
-  {26172f2e-0788-4c4c-a521-4c70505519c7}, !- Handle
-  Surface 1,                              !- Name
-  Floor,                                  !- Surface Type
-  ,                                       !- Construction Name
-  {9378e640-5398-4ce4-a4da-ba23d2d13652}, !- Space Name
-=======
   {1987f97a-fedd-45c8-bbb2-cbbd93f30959}, !- Thermal Zone Name
   ,                                       !- Part of Total Floor Area
   ,                                       !- Design Specification Outdoor Air Object Name
@@ -483,7 +375,6 @@
   Floor,                                  !- Surface Type
   ,                                       !- Construction Name
   {9bc56182-807e-4339-add5-3b885f5535fe}, !- Space Name
->>>>>>> 49f5e9b9
   Foundation,                             !- Outside Boundary Condition
   ,                                       !- Outside Boundary Condition Object
   NoSun,                                  !- Sun Exposure
@@ -496,19 +387,11 @@
   6.46578440716979, -12.9315688143396, 0; !- X,Y,Z Vertex 4 {m}
 
 OS:Surface,
-<<<<<<< HEAD
-  {7b2fd683-90f9-41a9-a90a-b2fcdef416ab}, !- Handle
-  Surface 2,                              !- Name
-  Wall,                                   !- Surface Type
-  ,                                       !- Construction Name
-  {9378e640-5398-4ce4-a4da-ba23d2d13652}, !- Space Name
-=======
   {d20ad248-4752-4743-80d6-8bac72253bef}, !- Handle
   Surface 2,                              !- Name
   Wall,                                   !- Surface Type
   ,                                       !- Construction Name
   {9bc56182-807e-4339-add5-3b885f5535fe}, !- Space Name
->>>>>>> 49f5e9b9
   Outdoors,                               !- Outside Boundary Condition
   ,                                       !- Outside Boundary Condition Object
   SunExposed,                             !- Sun Exposure
@@ -521,19 +404,11 @@
   0, -12.9315688143396, 2.4384;           !- X,Y,Z Vertex 4 {m}
 
 OS:Surface,
-<<<<<<< HEAD
-  {aaee7fb9-34af-4d05-a682-fc684edbbd37}, !- Handle
-  Surface 3,                              !- Name
-  Wall,                                   !- Surface Type
-  ,                                       !- Construction Name
-  {9378e640-5398-4ce4-a4da-ba23d2d13652}, !- Space Name
-=======
   {8b51f7d7-7628-415c-884d-f543d7f42423}, !- Handle
   Surface 3,                              !- Name
   Wall,                                   !- Surface Type
   ,                                       !- Construction Name
   {9bc56182-807e-4339-add5-3b885f5535fe}, !- Space Name
->>>>>>> 49f5e9b9
   Outdoors,                               !- Outside Boundary Condition
   ,                                       !- Outside Boundary Condition Object
   SunExposed,                             !- Sun Exposure
@@ -546,15 +421,6 @@
   0, 0, 2.4384;                           !- X,Y,Z Vertex 4 {m}
 
 OS:Surface,
-<<<<<<< HEAD
-  {343c7709-d6af-47ec-aef9-d877bfbbb2a5}, !- Handle
-  Surface 4,                              !- Name
-  Wall,                                   !- Surface Type
-  ,                                       !- Construction Name
-  {9378e640-5398-4ce4-a4da-ba23d2d13652}, !- Space Name
-  Surface,                                !- Outside Boundary Condition
-  {80dbee62-33ed-4be4-8cb5-0acfdad50e44}, !- Outside Boundary Condition Object
-=======
   {f7e79da6-1abc-4847-9f35-9f6d13a2a366}, !- Handle
   Surface 4,                              !- Name
   Wall,                                   !- Surface Type
@@ -562,7 +428,6 @@
   {9bc56182-807e-4339-add5-3b885f5535fe}, !- Space Name
   Adiabatic,                              !- Outside Boundary Condition
   ,                                       !- Outside Boundary Condition Object
->>>>>>> 49f5e9b9
   NoSun,                                  !- Sun Exposure
   NoWind,                                 !- Wind Exposure
   ,                                       !- View Factor to Ground
@@ -573,19 +438,11 @@
   6.46578440716979, 0, 2.4384;            !- X,Y,Z Vertex 4 {m}
 
 OS:Surface,
-<<<<<<< HEAD
-  {3ab253e6-3966-4183-8094-9f1708a8e694}, !- Handle
-  Surface 5,                              !- Name
-  Wall,                                   !- Surface Type
-  ,                                       !- Construction Name
-  {9378e640-5398-4ce4-a4da-ba23d2d13652}, !- Space Name
-=======
   {3d1471bc-b20a-4063-970c-099113e6b4d5}, !- Handle
   Surface 5,                              !- Name
   Wall,                                   !- Surface Type
   ,                                       !- Construction Name
   {9bc56182-807e-4339-add5-3b885f5535fe}, !- Space Name
->>>>>>> 49f5e9b9
   Outdoors,                               !- Outside Boundary Condition
   ,                                       !- Outside Boundary Condition Object
   SunExposed,                             !- Sun Exposure
@@ -598,15 +455,6 @@
   6.46578440716979, -12.9315688143396, 2.4384; !- X,Y,Z Vertex 4 {m}
 
 OS:Surface,
-<<<<<<< HEAD
-  {378ee09f-6a0f-469e-be6a-20e6ea5c925e}, !- Handle
-  Surface 6,                              !- Name
-  RoofCeiling,                            !- Surface Type
-  ,                                       !- Construction Name
-  {9378e640-5398-4ce4-a4da-ba23d2d13652}, !- Space Name
-  Surface,                                !- Outside Boundary Condition
-  {daebcbc8-4e58-4022-bb1e-50c918f549e0}, !- Outside Boundary Condition Object
-=======
   {91b65415-2bc0-4ba1-980c-e2b5728abdb3}, !- Handle
   Surface 6,                              !- Name
   RoofCeiling,                            !- Surface Type
@@ -614,7 +462,6 @@
   {9bc56182-807e-4339-add5-3b885f5535fe}, !- Space Name
   Surface,                                !- Outside Boundary Condition
   {174d8d58-5020-439f-afc3-d8c564a0e339}, !- Outside Boundary Condition Object
->>>>>>> 49f5e9b9
   NoSun,                                  !- Sun Exposure
   NoWind,                                 !- Wind Exposure
   ,                                       !- View Factor to Ground
@@ -625,11 +472,7 @@
   0, -12.9315688143396, 2.4384;           !- X,Y,Z Vertex 4 {m}
 
 OS:SpaceType,
-<<<<<<< HEAD
-  {510fd76e-32d8-4822-93ea-10411c33453c}, !- Handle
-=======
   {b374c80a-e306-4d4e-8a6a-82da39d84145}, !- Handle
->>>>>>> 49f5e9b9
   Space Type 1,                           !- Name
   ,                                       !- Default Construction Set Name
   ,                                       !- Default Schedule Set Name
@@ -639,316 +482,6 @@
   ,                                       !- Standards Building Type
   living;                                 !- Standards Space Type
 
-<<<<<<< HEAD
-OS:ThermalZone,
-  {c5d028d5-0a3d-4b55-86eb-d61b0ceac566}, !- Handle
-  living zone|unit 2,                     !- Name
-  ,                                       !- Multiplier
-  ,                                       !- Ceiling Height {m}
-  ,                                       !- Volume {m3}
-  ,                                       !- Floor Area {m2}
-  ,                                       !- Zone Inside Convection Algorithm
-  ,                                       !- Zone Outside Convection Algorithm
-  ,                                       !- Zone Conditioning Equipment List Name
-  {55c951a7-ab04-4a3e-b66c-f98ddc0350a2}, !- Zone Air Inlet Port List
-  {c09e81b8-bb9b-4add-9bcf-181ab744a25c}, !- Zone Air Exhaust Port List
-  {8aa8943c-aca7-47c7-a6f2-01848c531de2}, !- Zone Air Node Name
-  {166d83b4-a4ea-4717-9830-5c6850df403f}, !- Zone Return Air Port List
-  ,                                       !- Primary Daylighting Control Name
-  ,                                       !- Fraction of Zone Controlled by Primary Daylighting Control
-  ,                                       !- Secondary Daylighting Control Name
-  ,                                       !- Fraction of Zone Controlled by Secondary Daylighting Control
-  ,                                       !- Illuminance Map Name
-  ,                                       !- Group Rendering Name
-  ,                                       !- Thermostat Name
-  No;                                     !- Use Ideal Air Loads
-
-OS:Node,
-  {c89c070f-7e34-4897-bd26-1b47324d994b}, !- Handle
-  Node 2,                                 !- Name
-  {8aa8943c-aca7-47c7-a6f2-01848c531de2}, !- Inlet Port
-  ;                                       !- Outlet Port
-
-OS:Connection,
-  {8aa8943c-aca7-47c7-a6f2-01848c531de2}, !- Handle
-  {3d1700ac-841e-4f12-a93d-aad8b37131a5}, !- Name
-  {c5d028d5-0a3d-4b55-86eb-d61b0ceac566}, !- Source Object
-  11,                                     !- Outlet Port
-  {c89c070f-7e34-4897-bd26-1b47324d994b}, !- Target Object
-  2;                                      !- Inlet Port
-
-OS:PortList,
-  {55c951a7-ab04-4a3e-b66c-f98ddc0350a2}, !- Handle
-  {85fd22b7-fa2c-4c5c-bbad-15380781463a}, !- Name
-  {c5d028d5-0a3d-4b55-86eb-d61b0ceac566}; !- HVAC Component
-
-OS:PortList,
-  {c09e81b8-bb9b-4add-9bcf-181ab744a25c}, !- Handle
-  {9cfaf03a-5ac1-415e-a3d4-0cc35f8c34ca}, !- Name
-  {c5d028d5-0a3d-4b55-86eb-d61b0ceac566}; !- HVAC Component
-
-OS:PortList,
-  {166d83b4-a4ea-4717-9830-5c6850df403f}, !- Handle
-  {4fe379d1-fcc0-4ad5-a541-4151c505401a}, !- Name
-  {c5d028d5-0a3d-4b55-86eb-d61b0ceac566}; !- HVAC Component
-
-OS:Sizing:Zone,
-  {1742ebc5-7844-4646-ab05-d3069fbe32c8}, !- Handle
-  {c5d028d5-0a3d-4b55-86eb-d61b0ceac566}, !- Zone or ZoneList Name
-  SupplyAirTemperature,                   !- Zone Cooling Design Supply Air Temperature Input Method
-  14,                                     !- Zone Cooling Design Supply Air Temperature {C}
-  11.11,                                  !- Zone Cooling Design Supply Air Temperature Difference {deltaC}
-  SupplyAirTemperature,                   !- Zone Heating Design Supply Air Temperature Input Method
-  40,                                     !- Zone Heating Design Supply Air Temperature {C}
-  11.11,                                  !- Zone Heating Design Supply Air Temperature Difference {deltaC}
-  0.0085,                                 !- Zone Cooling Design Supply Air Humidity Ratio {kg-H2O/kg-air}
-  0.008,                                  !- Zone Heating Design Supply Air Humidity Ratio {kg-H2O/kg-air}
-  ,                                       !- Zone Heating Sizing Factor
-  ,                                       !- Zone Cooling Sizing Factor
-  DesignDay,                              !- Cooling Design Air Flow Method
-  ,                                       !- Cooling Design Air Flow Rate {m3/s}
-  ,                                       !- Cooling Minimum Air Flow per Zone Floor Area {m3/s-m2}
-  ,                                       !- Cooling Minimum Air Flow {m3/s}
-  ,                                       !- Cooling Minimum Air Flow Fraction
-  DesignDay,                              !- Heating Design Air Flow Method
-  ,                                       !- Heating Design Air Flow Rate {m3/s}
-  ,                                       !- Heating Maximum Air Flow per Zone Floor Area {m3/s-m2}
-  ,                                       !- Heating Maximum Air Flow {m3/s}
-  ,                                       !- Heating Maximum Air Flow Fraction
-  ,                                       !- Design Zone Air Distribution Effectiveness in Cooling Mode
-  ,                                       !- Design Zone Air Distribution Effectiveness in Heating Mode
-  No,                                     !- Account for Dedicated Outdoor Air System
-  NeutralSupplyAir,                       !- Dedicated Outdoor Air System Control Strategy
-  autosize,                               !- Dedicated Outdoor Air Low Setpoint Temperature for Design {C}
-  autosize;                               !- Dedicated Outdoor Air High Setpoint Temperature for Design {C}
-
-OS:ZoneHVAC:EquipmentList,
-  {afdec955-f9e0-4351-967f-0b8b76a3a59b}, !- Handle
-  Zone HVAC Equipment List 2,             !- Name
-  {c5d028d5-0a3d-4b55-86eb-d61b0ceac566}, !- Thermal Zone
-  ,                                       !- Load Distribution Scheme
-  {60dc0ed7-512d-4a33-9f48-f79776a2454e}, !- Zone Equipment 1
-  1,                                      !- Zone Equipment Cooling Sequence 1
-  1,                                      !- Zone Equipment Heating or No-Load Sequence 1
-  ,                                       !- Zone Equipment Sequential Cooling Fraction Schedule Name 1
-  ;                                       !- Zone Equipment Sequential Heating Fraction Schedule Name 1
-
-OS:Space,
-  {37287fcc-6120-48df-99b2-3915ed6a1da5}, !- Handle
-  living space|unit 2|story 1,            !- Name
-  {510fd76e-32d8-4822-93ea-10411c33453c}, !- Space Type Name
-  ,                                       !- Default Construction Set Name
-  ,                                       !- Default Schedule Set Name
-  -0,                                     !- Direction of Relative North {deg}
-  0,                                      !- X Origin {m}
-  0,                                      !- Y Origin {m}
-  0,                                      !- Z Origin {m}
-  ,                                       !- Building Story Name
-  {c5d028d5-0a3d-4b55-86eb-d61b0ceac566}, !- Thermal Zone Name
-  ,                                       !- Part of Total Floor Area
-  ,                                       !- Design Specification Outdoor Air Object Name
-  {9aea013b-fd33-4441-8329-6ec82fce8410}; !- Building Unit Name
-
-OS:Surface,
-  {80dbee62-33ed-4be4-8cb5-0acfdad50e44}, !- Handle
-  Surface 12,                             !- Name
-  Wall,                                   !- Surface Type
-  ,                                       !- Construction Name
-  {37287fcc-6120-48df-99b2-3915ed6a1da5}, !- Space Name
-  Surface,                                !- Outside Boundary Condition
-  {343c7709-d6af-47ec-aef9-d877bfbbb2a5}, !- Outside Boundary Condition Object
-  NoSun,                                  !- Sun Exposure
-  NoWind,                                 !- Wind Exposure
-  ,                                       !- View Factor to Ground
-  ,                                       !- Number of Vertices
-  6.46578440716979, 0, 2.4384,            !- X,Y,Z Vertex 1 {m}
-  6.46578440716979, 0, 0,                 !- X,Y,Z Vertex 2 {m}
-  6.46578440716979, -12.9315688143396, 0, !- X,Y,Z Vertex 3 {m}
-  6.46578440716979, -12.9315688143396, 2.4384; !- X,Y,Z Vertex 4 {m}
-
-OS:Surface,
-  {c3ff1570-03ac-4f3b-8ed5-89b394d8542b}, !- Handle
-  Surface 13,                             !- Name
-  Floor,                                  !- Surface Type
-  ,                                       !- Construction Name
-  {37287fcc-6120-48df-99b2-3915ed6a1da5}, !- Space Name
-  Foundation,                             !- Outside Boundary Condition
-  ,                                       !- Outside Boundary Condition Object
-  NoSun,                                  !- Sun Exposure
-  NoWind,                                 !- Wind Exposure
-  ,                                       !- View Factor to Ground
-  ,                                       !- Number of Vertices
-  6.46578440716979, -12.9315688143396, 0, !- X,Y,Z Vertex 1 {m}
-  6.46578440716979, 0, 0,                 !- X,Y,Z Vertex 2 {m}
-  12.9315688143396, 0, 0,                 !- X,Y,Z Vertex 3 {m}
-  12.9315688143396, -12.9315688143396, 0; !- X,Y,Z Vertex 4 {m}
-
-OS:Surface,
-  {d0d0bbc1-dfa5-4a84-a7c7-6e5a630b4795}, !- Handle
-  Surface 14,                             !- Name
-  Wall,                                   !- Surface Type
-  ,                                       !- Construction Name
-  {37287fcc-6120-48df-99b2-3915ed6a1da5}, !- Space Name
-  Surface,                                !- Outside Boundary Condition
-  {911b6643-0052-48c2-b61d-bca041f6ad50}, !- Outside Boundary Condition Object
-  NoSun,                                  !- Sun Exposure
-  NoWind,                                 !- Wind Exposure
-  ,                                       !- View Factor to Ground
-  ,                                       !- Number of Vertices
-  12.9315688143396, -12.9315688143396, 2.4384, !- X,Y,Z Vertex 1 {m}
-  12.9315688143396, -12.9315688143396, 0, !- X,Y,Z Vertex 2 {m}
-  12.9315688143396, 0, 0,                 !- X,Y,Z Vertex 3 {m}
-  12.9315688143396, 0, 2.4384;            !- X,Y,Z Vertex 4 {m}
-
-OS:Surface,
-  {8db1a3e7-ef5f-488a-be55-161f8ebf676f}, !- Handle
-  Surface 15,                             !- Name
-  RoofCeiling,                            !- Surface Type
-  ,                                       !- Construction Name
-  {37287fcc-6120-48df-99b2-3915ed6a1da5}, !- Space Name
-  Surface,                                !- Outside Boundary Condition
-  {50ae0bfe-27a5-440b-ae5b-00a509a380d3}, !- Outside Boundary Condition Object
-  NoSun,                                  !- Sun Exposure
-  NoWind,                                 !- Wind Exposure
-  ,                                       !- View Factor to Ground
-  ,                                       !- Number of Vertices
-  12.9315688143396, -12.9315688143396, 2.4384, !- X,Y,Z Vertex 1 {m}
-  12.9315688143396, 0, 2.4384,            !- X,Y,Z Vertex 2 {m}
-  6.46578440716979, 0, 2.4384,            !- X,Y,Z Vertex 3 {m}
-  6.46578440716979, -12.9315688143396, 2.4384; !- X,Y,Z Vertex 4 {m}
-
-OS:Surface,
-  {cadb6b90-d9dd-404c-9d1c-779a2a3dec70}, !- Handle
-  Surface 16,                             !- Name
-  Wall,                                   !- Surface Type
-  ,                                       !- Construction Name
-  {37287fcc-6120-48df-99b2-3915ed6a1da5}, !- Space Name
-  Outdoors,                               !- Outside Boundary Condition
-  ,                                       !- Outside Boundary Condition Object
-  SunExposed,                             !- Sun Exposure
-  WindExposed,                            !- Wind Exposure
-  ,                                       !- View Factor to Ground
-  ,                                       !- Number of Vertices
-  6.46578440716979, -12.9315688143396, 2.4384, !- X,Y,Z Vertex 1 {m}
-  6.46578440716979, -12.9315688143396, 0, !- X,Y,Z Vertex 2 {m}
-  12.9315688143396, -12.9315688143396, 0, !- X,Y,Z Vertex 3 {m}
-  12.9315688143396, -12.9315688143396, 2.4384; !- X,Y,Z Vertex 4 {m}
-
-OS:Surface,
-  {63b8b06f-f43c-4393-baea-3f4ffd2890a4}, !- Handle
-  Surface 17,                             !- Name
-  Wall,                                   !- Surface Type
-  ,                                       !- Construction Name
-  {37287fcc-6120-48df-99b2-3915ed6a1da5}, !- Space Name
-  Outdoors,                               !- Outside Boundary Condition
-  ,                                       !- Outside Boundary Condition Object
-  SunExposed,                             !- Sun Exposure
-  WindExposed,                            !- Wind Exposure
-  ,                                       !- View Factor to Ground
-  ,                                       !- Number of Vertices
-  12.9315688143396, 0, 2.4384,            !- X,Y,Z Vertex 1 {m}
-  12.9315688143396, 0, 0,                 !- X,Y,Z Vertex 2 {m}
-  6.46578440716979, 0, 0,                 !- X,Y,Z Vertex 3 {m}
-  6.46578440716979, 0, 2.4384;            !- X,Y,Z Vertex 4 {m}
-
-OS:ThermalZone,
-  {b646bdd4-d3a8-4ab0-a02c-f19a20f58f93}, !- Handle
-  living zone|unit 3,                     !- Name
-  ,                                       !- Multiplier
-  ,                                       !- Ceiling Height {m}
-  ,                                       !- Volume {m3}
-  ,                                       !- Floor Area {m2}
-  ,                                       !- Zone Inside Convection Algorithm
-  ,                                       !- Zone Outside Convection Algorithm
-  ,                                       !- Zone Conditioning Equipment List Name
-  {04f95bc6-f089-4805-b714-4aff84c0ee81}, !- Zone Air Inlet Port List
-  {564e4dd5-63bd-4297-83b9-e32ace220264}, !- Zone Air Exhaust Port List
-  {6627e0bd-2d4f-491d-b5e1-21e51a8297b7}, !- Zone Air Node Name
-  {97a0bcb7-5be4-46c6-a327-e2a0ebc328ad}, !- Zone Return Air Port List
-  ,                                       !- Primary Daylighting Control Name
-  ,                                       !- Fraction of Zone Controlled by Primary Daylighting Control
-  ,                                       !- Secondary Daylighting Control Name
-  ,                                       !- Fraction of Zone Controlled by Secondary Daylighting Control
-  ,                                       !- Illuminance Map Name
-  ,                                       !- Group Rendering Name
-  ,                                       !- Thermostat Name
-  No;                                     !- Use Ideal Air Loads
-
-OS:Node,
-  {32ea6cf1-baf1-48e0-851d-4de973e124cf}, !- Handle
-  Node 3,                                 !- Name
-  {6627e0bd-2d4f-491d-b5e1-21e51a8297b7}, !- Inlet Port
-  ;                                       !- Outlet Port
-
-OS:Connection,
-  {6627e0bd-2d4f-491d-b5e1-21e51a8297b7}, !- Handle
-  {30c81007-22d2-407f-a880-1c81f068adef}, !- Name
-  {b646bdd4-d3a8-4ab0-a02c-f19a20f58f93}, !- Source Object
-  11,                                     !- Outlet Port
-  {32ea6cf1-baf1-48e0-851d-4de973e124cf}, !- Target Object
-  2;                                      !- Inlet Port
-
-OS:PortList,
-  {04f95bc6-f089-4805-b714-4aff84c0ee81}, !- Handle
-  {982d5e33-1ae7-4364-acb4-cba9dce03c63}, !- Name
-  {b646bdd4-d3a8-4ab0-a02c-f19a20f58f93}; !- HVAC Component
-
-OS:PortList,
-  {564e4dd5-63bd-4297-83b9-e32ace220264}, !- Handle
-  {f3ff9122-8f52-46c6-8fce-525682f11b79}, !- Name
-  {b646bdd4-d3a8-4ab0-a02c-f19a20f58f93}; !- HVAC Component
-
-OS:PortList,
-  {97a0bcb7-5be4-46c6-a327-e2a0ebc328ad}, !- Handle
-  {439cf53f-2479-469d-8edb-43fe1a298965}, !- Name
-  {b646bdd4-d3a8-4ab0-a02c-f19a20f58f93}; !- HVAC Component
-
-OS:Sizing:Zone,
-  {960c7153-9972-44fc-853a-248fd7ac4cc0}, !- Handle
-  {b646bdd4-d3a8-4ab0-a02c-f19a20f58f93}, !- Zone or ZoneList Name
-  SupplyAirTemperature,                   !- Zone Cooling Design Supply Air Temperature Input Method
-  14,                                     !- Zone Cooling Design Supply Air Temperature {C}
-  11.11,                                  !- Zone Cooling Design Supply Air Temperature Difference {deltaC}
-  SupplyAirTemperature,                   !- Zone Heating Design Supply Air Temperature Input Method
-  40,                                     !- Zone Heating Design Supply Air Temperature {C}
-  11.11,                                  !- Zone Heating Design Supply Air Temperature Difference {deltaC}
-  0.0085,                                 !- Zone Cooling Design Supply Air Humidity Ratio {kg-H2O/kg-air}
-  0.008,                                  !- Zone Heating Design Supply Air Humidity Ratio {kg-H2O/kg-air}
-  ,                                       !- Zone Heating Sizing Factor
-  ,                                       !- Zone Cooling Sizing Factor
-  DesignDay,                              !- Cooling Design Air Flow Method
-  ,                                       !- Cooling Design Air Flow Rate {m3/s}
-  ,                                       !- Cooling Minimum Air Flow per Zone Floor Area {m3/s-m2}
-  ,                                       !- Cooling Minimum Air Flow {m3/s}
-  ,                                       !- Cooling Minimum Air Flow Fraction
-  DesignDay,                              !- Heating Design Air Flow Method
-  ,                                       !- Heating Design Air Flow Rate {m3/s}
-  ,                                       !- Heating Maximum Air Flow per Zone Floor Area {m3/s-m2}
-  ,                                       !- Heating Maximum Air Flow {m3/s}
-  ,                                       !- Heating Maximum Air Flow Fraction
-  ,                                       !- Design Zone Air Distribution Effectiveness in Cooling Mode
-  ,                                       !- Design Zone Air Distribution Effectiveness in Heating Mode
-  No,                                     !- Account for Dedicated Outdoor Air System
-  NeutralSupplyAir,                       !- Dedicated Outdoor Air System Control Strategy
-  autosize,                               !- Dedicated Outdoor Air Low Setpoint Temperature for Design {C}
-  autosize;                               !- Dedicated Outdoor Air High Setpoint Temperature for Design {C}
-
-OS:ZoneHVAC:EquipmentList,
-  {15812ebf-02e8-498e-ab21-439205504fd6}, !- Handle
-  Zone HVAC Equipment List 3,             !- Name
-  {b646bdd4-d3a8-4ab0-a02c-f19a20f58f93}, !- Thermal Zone
-  ,                                       !- Load Distribution Scheme
-  {63466d8e-d89d-4970-9d5b-4b49d37a56d0}, !- Zone Equipment 1
-  1,                                      !- Zone Equipment Cooling Sequence 1
-  1,                                      !- Zone Equipment Heating or No-Load Sequence 1
-  ,                                       !- Zone Equipment Sequential Cooling Fraction Schedule Name 1
-  ;                                       !- Zone Equipment Sequential Heating Fraction Schedule Name 1
-
-OS:Space,
-  {112b8353-d625-4563-82f8-7120e4b33052}, !- Handle
-  living space|unit 3|story 1,            !- Name
-  {510fd76e-32d8-4822-93ea-10411c33453c}, !- Space Type Name
-=======
 OS:Surface,
   {174d8d58-5020-439f-afc3-d8c564a0e339}, !- Handle
   Surface 7,                              !- Name
@@ -1036,7 +569,6 @@
   {8c8bf93b-7198-4328-b531-c771098c4e96}, !- Handle
   unfinished attic space,                 !- Name
   {f88fe947-a84a-40df-a22c-aada668e8715}, !- Space Type Name
->>>>>>> 49f5e9b9
   ,                                       !- Default Construction Set Name
   ,                                       !- Default Schedule Set Name
   ,                                       !- Direction of Relative North {deg}
@@ -1044,124 +576,11 @@
   ,                                       !- Y Origin {m}
   ,                                       !- Z Origin {m}
   ,                                       !- Building Story Name
-<<<<<<< HEAD
-  {b646bdd4-d3a8-4ab0-a02c-f19a20f58f93}, !- Thermal Zone Name
-  ,                                       !- Part of Total Floor Area
-  ,                                       !- Design Specification Outdoor Air Object Name
-  {82c94097-a635-4e1a-8f25-ead96568f4db}; !- Building Unit Name
-
-OS:Surface,
-  {911b6643-0052-48c2-b61d-bca041f6ad50}, !- Handle
-  Surface 23,                             !- Name
-  Wall,                                   !- Surface Type
-  ,                                       !- Construction Name
-  {112b8353-d625-4563-82f8-7120e4b33052}, !- Space Name
-  Surface,                                !- Outside Boundary Condition
-  {d0d0bbc1-dfa5-4a84-a7c7-6e5a630b4795}, !- Outside Boundary Condition Object
-  NoSun,                                  !- Sun Exposure
-  NoWind,                                 !- Wind Exposure
-  ,                                       !- View Factor to Ground
-  ,                                       !- Number of Vertices
-  12.9315688143396, 0, 2.4384,            !- X,Y,Z Vertex 1 {m}
-  12.9315688143396, 0, 0,                 !- X,Y,Z Vertex 2 {m}
-  12.9315688143396, -12.9315688143396, 0, !- X,Y,Z Vertex 3 {m}
-  12.9315688143396, -12.9315688143396, 2.4384; !- X,Y,Z Vertex 4 {m}
-
-OS:Surface,
-  {d721a24f-5f2a-4dca-923a-8bdf2330b9e9}, !- Handle
-  Surface 24,                             !- Name
-  Floor,                                  !- Surface Type
-  ,                                       !- Construction Name
-  {112b8353-d625-4563-82f8-7120e4b33052}, !- Space Name
-  Foundation,                             !- Outside Boundary Condition
-  ,                                       !- Outside Boundary Condition Object
-  NoSun,                                  !- Sun Exposure
-  NoWind,                                 !- Wind Exposure
-  ,                                       !- View Factor to Ground
-  ,                                       !- Number of Vertices
-  12.9315688143396, -12.9315688143396, 0, !- X,Y,Z Vertex 1 {m}
-  12.9315688143396, 0, 0,                 !- X,Y,Z Vertex 2 {m}
-  19.3973532215094, 0, 0,                 !- X,Y,Z Vertex 3 {m}
-  19.3973532215094, -12.9315688143396, 0; !- X,Y,Z Vertex 4 {m}
-
-OS:Surface,
-  {561a06d1-8342-4f2c-8c5b-a5569cb3b58c}, !- Handle
-  Surface 25,                             !- Name
-  Wall,                                   !- Surface Type
-  ,                                       !- Construction Name
-  {112b8353-d625-4563-82f8-7120e4b33052}, !- Space Name
-  Surface,                                !- Outside Boundary Condition
-  {f1aebfc3-3d40-47b2-a187-febcbf238f00}, !- Outside Boundary Condition Object
-  NoSun,                                  !- Sun Exposure
-  NoWind,                                 !- Wind Exposure
-  ,                                       !- View Factor to Ground
-  ,                                       !- Number of Vertices
-  19.3973532215094, -12.9315688143396, 2.4384, !- X,Y,Z Vertex 1 {m}
-  19.3973532215094, -12.9315688143396, 0, !- X,Y,Z Vertex 2 {m}
-  19.3973532215094, 0, 0,                 !- X,Y,Z Vertex 3 {m}
-  19.3973532215094, 0, 2.4384;            !- X,Y,Z Vertex 4 {m}
-
-OS:Surface,
-  {512e34d8-a8c6-4542-abbe-d2391ee46be6}, !- Handle
-  Surface 26,                             !- Name
-  RoofCeiling,                            !- Surface Type
-  ,                                       !- Construction Name
-  {112b8353-d625-4563-82f8-7120e4b33052}, !- Space Name
-  Surface,                                !- Outside Boundary Condition
-  {b75fe25d-3cfc-45c1-a01d-52a8108f232e}, !- Outside Boundary Condition Object
-  NoSun,                                  !- Sun Exposure
-  NoWind,                                 !- Wind Exposure
-  ,                                       !- View Factor to Ground
-  ,                                       !- Number of Vertices
-  19.3973532215094, -12.9315688143396, 2.4384, !- X,Y,Z Vertex 1 {m}
-  19.3973532215094, 0, 2.4384,            !- X,Y,Z Vertex 2 {m}
-  12.9315688143396, 0, 2.4384,            !- X,Y,Z Vertex 3 {m}
-  12.9315688143396, -12.9315688143396, 2.4384; !- X,Y,Z Vertex 4 {m}
-
-OS:Surface,
-  {eff8b4d4-e1e0-410e-a148-d2fa99e60c82}, !- Handle
-  Surface 27,                             !- Name
-  Wall,                                   !- Surface Type
-  ,                                       !- Construction Name
-  {112b8353-d625-4563-82f8-7120e4b33052}, !- Space Name
-  Outdoors,                               !- Outside Boundary Condition
-  ,                                       !- Outside Boundary Condition Object
-  SunExposed,                             !- Sun Exposure
-  WindExposed,                            !- Wind Exposure
-  ,                                       !- View Factor to Ground
-  ,                                       !- Number of Vertices
-  12.9315688143396, -12.9315688143396, 2.4384, !- X,Y,Z Vertex 1 {m}
-  12.9315688143396, -12.9315688143396, 0, !- X,Y,Z Vertex 2 {m}
-  19.3973532215094, -12.9315688143396, 0, !- X,Y,Z Vertex 3 {m}
-  19.3973532215094, -12.9315688143396, 2.4384; !- X,Y,Z Vertex 4 {m}
-
-OS:Surface,
-  {5b1f75fd-2663-46ca-8228-358abdf26ed2}, !- Handle
-  Surface 28,                             !- Name
-  Wall,                                   !- Surface Type
-  ,                                       !- Construction Name
-  {112b8353-d625-4563-82f8-7120e4b33052}, !- Space Name
-  Outdoors,                               !- Outside Boundary Condition
-  ,                                       !- Outside Boundary Condition Object
-  SunExposed,                             !- Sun Exposure
-  WindExposed,                            !- Wind Exposure
-  ,                                       !- View Factor to Ground
-  ,                                       !- Number of Vertices
-  19.3973532215094, 0, 2.4384,            !- X,Y,Z Vertex 1 {m}
-  19.3973532215094, 0, 0,                 !- X,Y,Z Vertex 2 {m}
-  12.9315688143396, 0, 0,                 !- X,Y,Z Vertex 3 {m}
-  12.9315688143396, 0, 2.4384;            !- X,Y,Z Vertex 4 {m}
-
-OS:ThermalZone,
-  {8dba49f9-97c5-4d48-abe7-7cbdb831753e}, !- Handle
-  living zone|unit 4,                     !- Name
-=======
   {bfbd3954-e32a-4a2b-8bae-f7aa3a8062ec}; !- Thermal Zone Name
 
 OS:ThermalZone,
   {bfbd3954-e32a-4a2b-8bae-f7aa3a8062ec}, !- Handle
   unfinished attic zone,                  !- Name
->>>>>>> 49f5e9b9
   ,                                       !- Multiplier
   ,                                       !- Ceiling Height {m}
   ,                                       !- Volume {m3}
@@ -1169,17 +588,10 @@
   ,                                       !- Zone Inside Convection Algorithm
   ,                                       !- Zone Outside Convection Algorithm
   ,                                       !- Zone Conditioning Equipment List Name
-<<<<<<< HEAD
-  {ac4eab2f-edd2-4e62-b0ca-63cdd2a62a00}, !- Zone Air Inlet Port List
-  {e3d70d90-884e-4a4b-b47e-d0a12ba70913}, !- Zone Air Exhaust Port List
-  {725ae054-0e63-4492-b72a-fd572baacff6}, !- Zone Air Node Name
-  {7c071f4c-54a2-4b23-8abc-99f741c27f5a}, !- Zone Return Air Port List
-=======
   {5c33ff26-fdb3-44a1-a2e0-360e255a86c1}, !- Zone Air Inlet Port List
   {40504fe9-2d4e-4b5d-bd1c-0ec91c66e818}, !- Zone Air Exhaust Port List
   {36801cae-0b0e-45fc-aaa7-df91e8f56a09}, !- Zone Air Node Name
   {548d82d3-9f39-4732-beed-191c79ba90bf}, !- Zone Return Air Port List
->>>>>>> 49f5e9b9
   ,                                       !- Primary Daylighting Control Name
   ,                                       !- Fraction of Zone Controlled by Primary Daylighting Control
   ,                                       !- Secondary Daylighting Control Name
@@ -1190,787 +602,6 @@
   No;                                     !- Use Ideal Air Loads
 
 OS:Node,
-<<<<<<< HEAD
-  {2b1647f6-ac27-4557-ac68-5299bdc630d7}, !- Handle
-  Node 4,                                 !- Name
-  {725ae054-0e63-4492-b72a-fd572baacff6}, !- Inlet Port
-  ;                                       !- Outlet Port
-
-OS:Connection,
-  {725ae054-0e63-4492-b72a-fd572baacff6}, !- Handle
-  {a3ecd2b3-bcfb-41f2-9fcb-51e8bfeb2d0a}, !- Name
-  {8dba49f9-97c5-4d48-abe7-7cbdb831753e}, !- Source Object
-  11,                                     !- Outlet Port
-  {2b1647f6-ac27-4557-ac68-5299bdc630d7}, !- Target Object
-  2;                                      !- Inlet Port
-
-OS:PortList,
-  {ac4eab2f-edd2-4e62-b0ca-63cdd2a62a00}, !- Handle
-  {b804ad8a-73c5-41cf-9cb6-4d6a8b964b90}, !- Name
-  {8dba49f9-97c5-4d48-abe7-7cbdb831753e}; !- HVAC Component
-
-OS:PortList,
-  {e3d70d90-884e-4a4b-b47e-d0a12ba70913}, !- Handle
-  {ae659ec9-ef8b-4ab2-877f-f734d314dfc6}, !- Name
-  {8dba49f9-97c5-4d48-abe7-7cbdb831753e}; !- HVAC Component
-
-OS:PortList,
-  {7c071f4c-54a2-4b23-8abc-99f741c27f5a}, !- Handle
-  {fd25c9d4-beb7-402d-88b5-f3d2c32710d5}, !- Name
-  {8dba49f9-97c5-4d48-abe7-7cbdb831753e}; !- HVAC Component
-
-OS:Sizing:Zone,
-  {17901205-85c2-452b-aefe-e75a61f56619}, !- Handle
-  {8dba49f9-97c5-4d48-abe7-7cbdb831753e}, !- Zone or ZoneList Name
-  SupplyAirTemperature,                   !- Zone Cooling Design Supply Air Temperature Input Method
-  14,                                     !- Zone Cooling Design Supply Air Temperature {C}
-  11.11,                                  !- Zone Cooling Design Supply Air Temperature Difference {deltaC}
-  SupplyAirTemperature,                   !- Zone Heating Design Supply Air Temperature Input Method
-  40,                                     !- Zone Heating Design Supply Air Temperature {C}
-  11.11,                                  !- Zone Heating Design Supply Air Temperature Difference {deltaC}
-  0.0085,                                 !- Zone Cooling Design Supply Air Humidity Ratio {kg-H2O/kg-air}
-  0.008,                                  !- Zone Heating Design Supply Air Humidity Ratio {kg-H2O/kg-air}
-  ,                                       !- Zone Heating Sizing Factor
-  ,                                       !- Zone Cooling Sizing Factor
-  DesignDay,                              !- Cooling Design Air Flow Method
-  ,                                       !- Cooling Design Air Flow Rate {m3/s}
-  ,                                       !- Cooling Minimum Air Flow per Zone Floor Area {m3/s-m2}
-  ,                                       !- Cooling Minimum Air Flow {m3/s}
-  ,                                       !- Cooling Minimum Air Flow Fraction
-  DesignDay,                              !- Heating Design Air Flow Method
-  ,                                       !- Heating Design Air Flow Rate {m3/s}
-  ,                                       !- Heating Maximum Air Flow per Zone Floor Area {m3/s-m2}
-  ,                                       !- Heating Maximum Air Flow {m3/s}
-  ,                                       !- Heating Maximum Air Flow Fraction
-  ,                                       !- Design Zone Air Distribution Effectiveness in Cooling Mode
-  ,                                       !- Design Zone Air Distribution Effectiveness in Heating Mode
-  No,                                     !- Account for Dedicated Outdoor Air System
-  NeutralSupplyAir,                       !- Dedicated Outdoor Air System Control Strategy
-  autosize,                               !- Dedicated Outdoor Air Low Setpoint Temperature for Design {C}
-  autosize;                               !- Dedicated Outdoor Air High Setpoint Temperature for Design {C}
-
-OS:ZoneHVAC:EquipmentList,
-  {073f252b-c9af-43c0-80d6-4dbdd98024bd}, !- Handle
-  Zone HVAC Equipment List 4,             !- Name
-  {8dba49f9-97c5-4d48-abe7-7cbdb831753e}, !- Thermal Zone
-  ,                                       !- Load Distribution Scheme
-  {0c9c485a-961c-44a0-8ad1-cb3c56d838eb}, !- Zone Equipment 1
-  1,                                      !- Zone Equipment Cooling Sequence 1
-  1,                                      !- Zone Equipment Heating or No-Load Sequence 1
-  ,                                       !- Zone Equipment Sequential Cooling Fraction Schedule Name 1
-  ;                                       !- Zone Equipment Sequential Heating Fraction Schedule Name 1
-
-OS:Space,
-  {db228400-c6b6-44fb-a7a3-0bafd918a893}, !- Handle
-  living space|unit 4|story 1,            !- Name
-  {510fd76e-32d8-4822-93ea-10411c33453c}, !- Space Type Name
-  ,                                       !- Default Construction Set Name
-  ,                                       !- Default Schedule Set Name
-  -0,                                     !- Direction of Relative North {deg}
-  0,                                      !- X Origin {m}
-  0,                                      !- Y Origin {m}
-  0,                                      !- Z Origin {m}
-  ,                                       !- Building Story Name
-  {8dba49f9-97c5-4d48-abe7-7cbdb831753e}, !- Thermal Zone Name
-  ,                                       !- Part of Total Floor Area
-  ,                                       !- Design Specification Outdoor Air Object Name
-  {b216f12a-af01-40d7-a886-d9bcd9d85ee2}; !- Building Unit Name
-
-OS:Surface,
-  {f1aebfc3-3d40-47b2-a187-febcbf238f00}, !- Handle
-  Surface 34,                             !- Name
-  Wall,                                   !- Surface Type
-  ,                                       !- Construction Name
-  {db228400-c6b6-44fb-a7a3-0bafd918a893}, !- Space Name
-  Surface,                                !- Outside Boundary Condition
-  {561a06d1-8342-4f2c-8c5b-a5569cb3b58c}, !- Outside Boundary Condition Object
-  NoSun,                                  !- Sun Exposure
-  NoWind,                                 !- Wind Exposure
-  ,                                       !- View Factor to Ground
-  ,                                       !- Number of Vertices
-  19.3973532215094, 0, 2.4384,            !- X,Y,Z Vertex 1 {m}
-  19.3973532215094, 0, 0,                 !- X,Y,Z Vertex 2 {m}
-  19.3973532215094, -12.9315688143396, 0, !- X,Y,Z Vertex 3 {m}
-  19.3973532215094, -12.9315688143396, 2.4384; !- X,Y,Z Vertex 4 {m}
-
-OS:Surface,
-  {b0e10a95-efc5-4553-88a1-fd44ed25204d}, !- Handle
-  Surface 35,                             !- Name
-  Floor,                                  !- Surface Type
-  ,                                       !- Construction Name
-  {db228400-c6b6-44fb-a7a3-0bafd918a893}, !- Space Name
-  Foundation,                             !- Outside Boundary Condition
-  ,                                       !- Outside Boundary Condition Object
-  NoSun,                                  !- Sun Exposure
-  NoWind,                                 !- Wind Exposure
-  ,                                       !- View Factor to Ground
-  ,                                       !- Number of Vertices
-  19.3973532215094, -12.9315688143396, 0, !- X,Y,Z Vertex 1 {m}
-  19.3973532215094, 0, 0,                 !- X,Y,Z Vertex 2 {m}
-  25.8631376286792, 0, 0,                 !- X,Y,Z Vertex 3 {m}
-  25.8631376286792, -12.9315688143396, 0; !- X,Y,Z Vertex 4 {m}
-
-OS:Surface,
-  {98a3918c-3284-4f56-a6cb-d95c873be3ac}, !- Handle
-  Surface 36,                             !- Name
-  Wall,                                   !- Surface Type
-  ,                                       !- Construction Name
-  {db228400-c6b6-44fb-a7a3-0bafd918a893}, !- Space Name
-  Outdoors,                               !- Outside Boundary Condition
-  ,                                       !- Outside Boundary Condition Object
-  SunExposed,                             !- Sun Exposure
-  WindExposed,                            !- Wind Exposure
-  ,                                       !- View Factor to Ground
-  ,                                       !- Number of Vertices
-  25.8631376286792, -12.9315688143396, 2.4384, !- X,Y,Z Vertex 1 {m}
-  25.8631376286792, -12.9315688143396, 0, !- X,Y,Z Vertex 2 {m}
-  25.8631376286792, 0, 0,                 !- X,Y,Z Vertex 3 {m}
-  25.8631376286792, 0, 2.4384;            !- X,Y,Z Vertex 4 {m}
-
-OS:Surface,
-  {3e90af9f-824f-42f7-9fe8-19d0fef511d1}, !- Handle
-  Surface 37,                             !- Name
-  RoofCeiling,                            !- Surface Type
-  ,                                       !- Construction Name
-  {db228400-c6b6-44fb-a7a3-0bafd918a893}, !- Space Name
-  Surface,                                !- Outside Boundary Condition
-  {f1b145de-dc33-4872-ab38-f9708ea014b0}, !- Outside Boundary Condition Object
-  NoSun,                                  !- Sun Exposure
-  NoWind,                                 !- Wind Exposure
-  ,                                       !- View Factor to Ground
-  ,                                       !- Number of Vertices
-  25.8631376286792, -12.9315688143396, 2.4384, !- X,Y,Z Vertex 1 {m}
-  25.8631376286792, 0, 2.4384,            !- X,Y,Z Vertex 2 {m}
-  19.3973532215094, 0, 2.4384,            !- X,Y,Z Vertex 3 {m}
-  19.3973532215094, -12.9315688143396, 2.4384; !- X,Y,Z Vertex 4 {m}
-
-OS:Surface,
-  {a49dfb21-ef56-44d5-940c-f68bcf507cea}, !- Handle
-  Surface 38,                             !- Name
-  Wall,                                   !- Surface Type
-  ,                                       !- Construction Name
-  {db228400-c6b6-44fb-a7a3-0bafd918a893}, !- Space Name
-  Outdoors,                               !- Outside Boundary Condition
-  ,                                       !- Outside Boundary Condition Object
-  SunExposed,                             !- Sun Exposure
-  WindExposed,                            !- Wind Exposure
-  ,                                       !- View Factor to Ground
-  ,                                       !- Number of Vertices
-  19.3973532215094, -12.9315688143396, 2.4384, !- X,Y,Z Vertex 1 {m}
-  19.3973532215094, -12.9315688143396, 0, !- X,Y,Z Vertex 2 {m}
-  25.8631376286792, -12.9315688143396, 0, !- X,Y,Z Vertex 3 {m}
-  25.8631376286792, -12.9315688143396, 2.4384; !- X,Y,Z Vertex 4 {m}
-
-OS:Surface,
-  {7415501c-476a-493c-ac44-27f367cf2193}, !- Handle
-  Surface 39,                             !- Name
-  Wall,                                   !- Surface Type
-  ,                                       !- Construction Name
-  {db228400-c6b6-44fb-a7a3-0bafd918a893}, !- Space Name
-  Outdoors,                               !- Outside Boundary Condition
-  ,                                       !- Outside Boundary Condition Object
-  SunExposed,                             !- Sun Exposure
-  WindExposed,                            !- Wind Exposure
-  ,                                       !- View Factor to Ground
-  ,                                       !- Number of Vertices
-  25.8631376286792, 0, 2.4384,            !- X,Y,Z Vertex 1 {m}
-  25.8631376286792, 0, 0,                 !- X,Y,Z Vertex 2 {m}
-  19.3973532215094, 0, 0,                 !- X,Y,Z Vertex 3 {m}
-  19.3973532215094, 0, 2.4384;            !- X,Y,Z Vertex 4 {m}
-
-OS:Surface,
-  {daebcbc8-4e58-4022-bb1e-50c918f549e0}, !- Handle
-  Surface 7,                              !- Name
-  Floor,                                  !- Surface Type
-  ,                                       !- Construction Name
-  {89cdb7da-a881-44d7-b9c8-56f5c3287d68}, !- Space Name
-  Surface,                                !- Outside Boundary Condition
-  {378ee09f-6a0f-469e-be6a-20e6ea5c925e}, !- Outside Boundary Condition Object
-  NoSun,                                  !- Sun Exposure
-  NoWind,                                 !- Wind Exposure
-  ,                                       !- View Factor to Ground
-  ,                                       !- Number of Vertices
-  6.46578440716979, 0, 2.4384,            !- X,Y,Z Vertex 1 {m}
-  6.46578440716979, -12.9315688143396, 2.4384, !- X,Y,Z Vertex 2 {m}
-  0, -12.9315688143396, 2.4384,           !- X,Y,Z Vertex 3 {m}
-  0, 0, 2.4384;                           !- X,Y,Z Vertex 4 {m}
-
-OS:Surface,
-  {3d6771d8-044a-4857-ab3a-03b4caf68065}, !- Handle
-  Surface 8,                              !- Name
-  RoofCeiling,                            !- Surface Type
-  ,                                       !- Construction Name
-  {89cdb7da-a881-44d7-b9c8-56f5c3287d68}, !- Space Name
-  Outdoors,                               !- Outside Boundary Condition
-  ,                                       !- Outside Boundary Condition Object
-  SunExposed,                             !- Sun Exposure
-  WindExposed,                            !- Wind Exposure
-  ,                                       !- View Factor to Ground
-  ,                                       !- Number of Vertices
-  0, -6.46578440716979, 5.6712922035849,  !- X,Y,Z Vertex 1 {m}
-  25.8631376286792, -6.46578440716979, 5.6712922035849, !- X,Y,Z Vertex 2 {m}
-  25.8631376286792, 0, 2.4384,            !- X,Y,Z Vertex 3 {m}
-  0, 0, 2.4384;                           !- X,Y,Z Vertex 4 {m}
-
-OS:Surface,
-  {3acc413a-192c-4215-89e8-c10ea7293703}, !- Handle
-  Surface 9,                              !- Name
-  RoofCeiling,                            !- Surface Type
-  ,                                       !- Construction Name
-  {89cdb7da-a881-44d7-b9c8-56f5c3287d68}, !- Space Name
-  Outdoors,                               !- Outside Boundary Condition
-  ,                                       !- Outside Boundary Condition Object
-  SunExposed,                             !- Sun Exposure
-  WindExposed,                            !- Wind Exposure
-  ,                                       !- View Factor to Ground
-  ,                                       !- Number of Vertices
-  25.8631376286792, -6.46578440716979, 5.6712922035849, !- X,Y,Z Vertex 1 {m}
-  0, -6.46578440716979, 5.6712922035849,  !- X,Y,Z Vertex 2 {m}
-  0, -12.9315688143396, 2.4384,           !- X,Y,Z Vertex 3 {m}
-  25.8631376286792, -12.9315688143396, 2.4384; !- X,Y,Z Vertex 4 {m}
-
-OS:Surface,
-  {5bf85539-edac-4b82-8653-037b5b48115c}, !- Handle
-  Surface 10,                             !- Name
-  Wall,                                   !- Surface Type
-  ,                                       !- Construction Name
-  {89cdb7da-a881-44d7-b9c8-56f5c3287d68}, !- Space Name
-  Outdoors,                               !- Outside Boundary Condition
-  ,                                       !- Outside Boundary Condition Object
-  SunExposed,                             !- Sun Exposure
-  WindExposed,                            !- Wind Exposure
-  ,                                       !- View Factor to Ground
-  ,                                       !- Number of Vertices
-  0, -6.46578440716979, 5.6712922035849,  !- X,Y,Z Vertex 1 {m}
-  0, 0, 2.4384,                           !- X,Y,Z Vertex 2 {m}
-  0, -12.9315688143396, 2.4384;           !- X,Y,Z Vertex 3 {m}
-
-OS:Surface,
-  {945da06b-04c0-4fbc-a8d1-c059034a660c}, !- Handle
-  Surface 11,                             !- Name
-  Wall,                                   !- Surface Type
-  ,                                       !- Construction Name
-  {89cdb7da-a881-44d7-b9c8-56f5c3287d68}, !- Space Name
-  Outdoors,                               !- Outside Boundary Condition
-  ,                                       !- Outside Boundary Condition Object
-  SunExposed,                             !- Sun Exposure
-  WindExposed,                            !- Wind Exposure
-  ,                                       !- View Factor to Ground
-  ,                                       !- Number of Vertices
-  25.8631376286792, -6.46578440716979, 5.6712922035849, !- X,Y,Z Vertex 1 {m}
-  25.8631376286792, -12.9315688143396, 2.4384, !- X,Y,Z Vertex 2 {m}
-  25.8631376286792, 0, 2.4384;            !- X,Y,Z Vertex 3 {m}
-
-OS:Space,
-  {89cdb7da-a881-44d7-b9c8-56f5c3287d68}, !- Handle
-  unfinished attic space,                 !- Name
-  {d8e27c13-b2bb-4c1c-8984-2c1117fa7f10}, !- Space Type Name
-  ,                                       !- Default Construction Set Name
-  ,                                       !- Default Schedule Set Name
-  ,                                       !- Direction of Relative North {deg}
-  ,                                       !- X Origin {m}
-  ,                                       !- Y Origin {m}
-  ,                                       !- Z Origin {m}
-  ,                                       !- Building Story Name
-  {12e7cdec-18b3-4258-8f6f-f880fdef3e80}; !- Thermal Zone Name
-
-OS:ThermalZone,
-  {12e7cdec-18b3-4258-8f6f-f880fdef3e80}, !- Handle
-  unfinished attic zone,                  !- Name
-  ,                                       !- Multiplier
-  ,                                       !- Ceiling Height {m}
-  ,                                       !- Volume {m3}
-  ,                                       !- Floor Area {m2}
-  ,                                       !- Zone Inside Convection Algorithm
-  ,                                       !- Zone Outside Convection Algorithm
-  ,                                       !- Zone Conditioning Equipment List Name
-  {4550be93-7ddc-47df-8904-68be14147f01}, !- Zone Air Inlet Port List
-  {c01c1a30-73df-4def-9259-eac5badcd921}, !- Zone Air Exhaust Port List
-  {7a0ca349-286b-432f-81c3-45698553586b}, !- Zone Air Node Name
-  {c686e869-b329-42b8-8557-97188bfcba82}, !- Zone Return Air Port List
-  ,                                       !- Primary Daylighting Control Name
-  ,                                       !- Fraction of Zone Controlled by Primary Daylighting Control
-  ,                                       !- Secondary Daylighting Control Name
-  ,                                       !- Fraction of Zone Controlled by Secondary Daylighting Control
-  ,                                       !- Illuminance Map Name
-  ,                                       !- Group Rendering Name
-  ,                                       !- Thermostat Name
-  No;                                     !- Use Ideal Air Loads
-
-OS:Node,
-  {65b5d41a-e775-4fe6-83b8-f767765adb1d}, !- Handle
-  Node 5,                                 !- Name
-  {7a0ca349-286b-432f-81c3-45698553586b}, !- Inlet Port
-  ;                                       !- Outlet Port
-
-OS:Connection,
-  {7a0ca349-286b-432f-81c3-45698553586b}, !- Handle
-  {ff79e7bb-5632-430a-ad52-9396eeaa66f3}, !- Name
-  {12e7cdec-18b3-4258-8f6f-f880fdef3e80}, !- Source Object
-  11,                                     !- Outlet Port
-  {65b5d41a-e775-4fe6-83b8-f767765adb1d}, !- Target Object
-  2;                                      !- Inlet Port
-
-OS:PortList,
-  {4550be93-7ddc-47df-8904-68be14147f01}, !- Handle
-  {383c70b6-ef62-4faf-b19a-ebc12a09043b}, !- Name
-  {12e7cdec-18b3-4258-8f6f-f880fdef3e80}; !- HVAC Component
-
-OS:PortList,
-  {c01c1a30-73df-4def-9259-eac5badcd921}, !- Handle
-  {81664fc0-8c4d-4633-b842-6664590accab}, !- Name
-  {12e7cdec-18b3-4258-8f6f-f880fdef3e80}; !- HVAC Component
-
-OS:PortList,
-  {c686e869-b329-42b8-8557-97188bfcba82}, !- Handle
-  {363cf632-d329-4a11-bf6b-2eeb7435ea6a}, !- Name
-  {12e7cdec-18b3-4258-8f6f-f880fdef3e80}; !- HVAC Component
-
-OS:Sizing:Zone,
-  {d532c30e-58f3-4304-909d-0c927acb67f4}, !- Handle
-  {12e7cdec-18b3-4258-8f6f-f880fdef3e80}, !- Zone or ZoneList Name
-  SupplyAirTemperature,                   !- Zone Cooling Design Supply Air Temperature Input Method
-  14,                                     !- Zone Cooling Design Supply Air Temperature {C}
-  11.11,                                  !- Zone Cooling Design Supply Air Temperature Difference {deltaC}
-  SupplyAirTemperature,                   !- Zone Heating Design Supply Air Temperature Input Method
-  40,                                     !- Zone Heating Design Supply Air Temperature {C}
-  11.11,                                  !- Zone Heating Design Supply Air Temperature Difference {deltaC}
-  0.0085,                                 !- Zone Cooling Design Supply Air Humidity Ratio {kg-H2O/kg-air}
-  0.008,                                  !- Zone Heating Design Supply Air Humidity Ratio {kg-H2O/kg-air}
-  ,                                       !- Zone Heating Sizing Factor
-  ,                                       !- Zone Cooling Sizing Factor
-  DesignDay,                              !- Cooling Design Air Flow Method
-  ,                                       !- Cooling Design Air Flow Rate {m3/s}
-  ,                                       !- Cooling Minimum Air Flow per Zone Floor Area {m3/s-m2}
-  ,                                       !- Cooling Minimum Air Flow {m3/s}
-  ,                                       !- Cooling Minimum Air Flow Fraction
-  DesignDay,                              !- Heating Design Air Flow Method
-  ,                                       !- Heating Design Air Flow Rate {m3/s}
-  ,                                       !- Heating Maximum Air Flow per Zone Floor Area {m3/s-m2}
-  ,                                       !- Heating Maximum Air Flow {m3/s}
-  ,                                       !- Heating Maximum Air Flow Fraction
-  ,                                       !- Design Zone Air Distribution Effectiveness in Cooling Mode
-  ,                                       !- Design Zone Air Distribution Effectiveness in Heating Mode
-  No,                                     !- Account for Dedicated Outdoor Air System
-  NeutralSupplyAir,                       !- Dedicated Outdoor Air System Control Strategy
-  autosize,                               !- Dedicated Outdoor Air Low Setpoint Temperature for Design {C}
-  autosize;                               !- Dedicated Outdoor Air High Setpoint Temperature for Design {C}
-
-OS:ZoneHVAC:EquipmentList,
-  {f87a7e8d-d86b-4646-8b87-2a4b76ed2f3f}, !- Handle
-  Zone HVAC Equipment List 5,             !- Name
-  {12e7cdec-18b3-4258-8f6f-f880fdef3e80}; !- Thermal Zone
-
-OS:SpaceType,
-  {d8e27c13-b2bb-4c1c-8984-2c1117fa7f10}, !- Handle
-  Space Type 2,                           !- Name
-  ,                                       !- Default Construction Set Name
-  ,                                       !- Default Schedule Set Name
-  ,                                       !- Group Rendering Name
-  ,                                       !- Design Specification Outdoor Air Object Name
-  ,                                       !- Standards Template
-  ,                                       !- Standards Building Type
-  unfinished attic;                       !- Standards Space Type
-
-OS:BuildingUnit,
-  {692482bb-bb97-4a90-8ba5-e18963843217}, !- Handle
-  unit 1,                                 !- Name
-  ,                                       !- Rendering Color
-  Residential;                            !- Building Unit Type
-
-OS:AdditionalProperties,
-  {3a80f13c-72a4-4af1-86db-9582af5c732e}, !- Handle
-  {692482bb-bb97-4a90-8ba5-e18963843217}, !- Object Name
-  Units Represented,                      !- Feature Name 1
-  Integer,                                !- Feature Data Type 1
-  1,                                      !- Feature Value 1
-  NumberOfBedrooms,                       !- Feature Name 2
-  Integer,                                !- Feature Data Type 2
-  3,                                      !- Feature Value 2
-  NumberOfBathrooms,                      !- Feature Name 3
-  Double,                                 !- Feature Data Type 3
-  2;                                      !- Feature Value 3
-
-OS:BuildingUnit,
-  {9aea013b-fd33-4441-8329-6ec82fce8410}, !- Handle
-  unit 2,                                 !- Name
-  ,                                       !- Rendering Color
-  Residential;                            !- Building Unit Type
-
-OS:AdditionalProperties,
-  {30b7262a-7828-4b4a-a0e0-f9c978ffaaa0}, !- Handle
-  {9aea013b-fd33-4441-8329-6ec82fce8410}, !- Object Name
-  Units Represented,                      !- Feature Name 1
-  Integer,                                !- Feature Data Type 1
-  1,                                      !- Feature Value 1
-  NumberOfBedrooms,                       !- Feature Name 2
-  Integer,                                !- Feature Data Type 2
-  3,                                      !- Feature Value 2
-  NumberOfBathrooms,                      !- Feature Name 3
-  Double,                                 !- Feature Data Type 3
-  2;                                      !- Feature Value 3
-
-OS:BuildingUnit,
-  {82c94097-a635-4e1a-8f25-ead96568f4db}, !- Handle
-  unit 3,                                 !- Name
-  ,                                       !- Rendering Color
-  Residential;                            !- Building Unit Type
-
-OS:AdditionalProperties,
-  {3748ebca-9ccc-487e-b4e5-25b0a4134829}, !- Handle
-  {82c94097-a635-4e1a-8f25-ead96568f4db}, !- Object Name
-  Units Represented,                      !- Feature Name 1
-  Integer,                                !- Feature Data Type 1
-  1,                                      !- Feature Value 1
-  NumberOfBedrooms,                       !- Feature Name 2
-  Integer,                                !- Feature Data Type 2
-  3,                                      !- Feature Value 2
-  NumberOfBathrooms,                      !- Feature Name 3
-  Double,                                 !- Feature Data Type 3
-  2;                                      !- Feature Value 3
-
-OS:BuildingUnit,
-  {b216f12a-af01-40d7-a886-d9bcd9d85ee2}, !- Handle
-  unit 4,                                 !- Name
-  ,                                       !- Rendering Color
-  Residential;                            !- Building Unit Type
-
-OS:AdditionalProperties,
-  {f6942f1c-a10d-4394-abc2-f91e719685df}, !- Handle
-  {b216f12a-af01-40d7-a886-d9bcd9d85ee2}, !- Object Name
-  Units Represented,                      !- Feature Name 1
-  Integer,                                !- Feature Data Type 1
-  1,                                      !- Feature Value 1
-  NumberOfBedrooms,                       !- Feature Name 2
-  Integer,                                !- Feature Data Type 2
-  3,                                      !- Feature Value 2
-  NumberOfBathrooms,                      !- Feature Name 3
-  Double,                                 !- Feature Data Type 3
-  2;                                      !- Feature Value 3
-
-OS:Building,
-  {a2a82d2e-f0b9-4715-964e-963edf488899}, !- Handle
-  Building 1,                             !- Name
-  ,                                       !- Building Sector Type
-  0,                                      !- North Axis {deg}
-  ,                                       !- Nominal Floor to Floor Height {m}
-  ,                                       !- Space Type Name
-  ,                                       !- Default Construction Set Name
-  ,                                       !- Default Schedule Set Name
-  1,                                      !- Standards Number of Stories
-  1,                                      !- Standards Number of Above Ground Stories
-  ,                                       !- Standards Template
-  singlefamilyattached,                   !- Standards Building Type
-  4;                                      !- Standards Number of Living Units
-
-OS:AdditionalProperties,
-  {7ddafed6-799a-421f-8ff2-83fc15edfe4d}, !- Handle
-  {a2a82d2e-f0b9-4715-964e-963edf488899}, !- Object Name
-  Total Units Represented,                !- Feature Name 1
-  Integer,                                !- Feature Data Type 1
-  4,                                      !- Feature Value 1
-  Total Units Modeled,                    !- Feature Name 2
-  Integer,                                !- Feature Data Type 2
-  4;                                      !- Feature Value 2
-
-OS:Surface,
-  {b75fe25d-3cfc-45c1-a01d-52a8108f232e}, !- Handle
-  Surface 18,                             !- Name
-  Floor,                                  !- Surface Type
-  ,                                       !- Construction Name
-  {89cdb7da-a881-44d7-b9c8-56f5c3287d68}, !- Space Name
-  Surface,                                !- Outside Boundary Condition
-  {512e34d8-a8c6-4542-abbe-d2391ee46be6}, !- Outside Boundary Condition Object
-  NoSun,                                  !- Sun Exposure
-  NoWind,                                 !- Wind Exposure
-  ,                                       !- View Factor to Ground
-  ,                                       !- Number of Vertices
-  19.3973532215094, 0, 2.4384,            !- X,Y,Z Vertex 1 {m}
-  19.3973532215094, -12.9315688143396, 2.4384, !- X,Y,Z Vertex 2 {m}
-  12.9315688143396, -12.9315688143396, 2.4384, !- X,Y,Z Vertex 3 {m}
-  12.9315688143396, 0, 2.4384;            !- X,Y,Z Vertex 4 {m}
-
-OS:Surface,
-  {f1b145de-dc33-4872-ab38-f9708ea014b0}, !- Handle
-  Surface 19,                             !- Name
-  Floor,                                  !- Surface Type
-  ,                                       !- Construction Name
-  {89cdb7da-a881-44d7-b9c8-56f5c3287d68}, !- Space Name
-  Surface,                                !- Outside Boundary Condition
-  {3e90af9f-824f-42f7-9fe8-19d0fef511d1}, !- Outside Boundary Condition Object
-  NoSun,                                  !- Sun Exposure
-  NoWind,                                 !- Wind Exposure
-  ,                                       !- View Factor to Ground
-  ,                                       !- Number of Vertices
-  25.8631376286792, 0, 2.4384,            !- X,Y,Z Vertex 1 {m}
-  25.8631376286792, -12.9315688143396, 2.4384, !- X,Y,Z Vertex 2 {m}
-  19.3973532215094, -12.9315688143396, 2.4384, !- X,Y,Z Vertex 3 {m}
-  19.3973532215094, 0, 2.4384;            !- X,Y,Z Vertex 4 {m}
-
-OS:Surface,
-  {50ae0bfe-27a5-440b-ae5b-00a509a380d3}, !- Handle
-  Surface 20,                             !- Name
-  Floor,                                  !- Surface Type
-  ,                                       !- Construction Name
-  {89cdb7da-a881-44d7-b9c8-56f5c3287d68}, !- Space Name
-  Surface,                                !- Outside Boundary Condition
-  {8db1a3e7-ef5f-488a-be55-161f8ebf676f}, !- Outside Boundary Condition Object
-  NoSun,                                  !- Sun Exposure
-  NoWind,                                 !- Wind Exposure
-  ,                                       !- View Factor to Ground
-  ,                                       !- Number of Vertices
-  12.9315688143396, 0, 2.4384,            !- X,Y,Z Vertex 1 {m}
-  12.9315688143396, -12.9315688143396, 2.4384, !- X,Y,Z Vertex 2 {m}
-  6.46578440716979, -12.9315688143396, 2.4384, !- X,Y,Z Vertex 3 {m}
-  6.46578440716979, 0, 2.4384;            !- X,Y,Z Vertex 4 {m}
-
-OS:Schedule:Day,
-  {0b020f4a-0611-4434-9dd0-7ba5909e7826}, !- Handle
-  Schedule Day 1,                         !- Name
-  ,                                       !- Schedule Type Limits Name
-  ,                                       !- Interpolate to Timestep
-  24,                                     !- Hour 1
-  0,                                      !- Minute 1
-  0;                                      !- Value Until Time 1
-
-OS:Schedule:Day,
-  {51f89c02-5683-4538-bd05-a20be4b7632d}, !- Handle
-  Schedule Day 2,                         !- Name
-  ,                                       !- Schedule Type Limits Name
-  ,                                       !- Interpolate to Timestep
-  24,                                     !- Hour 1
-  0,                                      !- Minute 1
-  1;                                      !- Value Until Time 1
-
-OS:Schedule:Day,
-  {f820c6fb-1747-494c-9491-485249223631}, !- Handle
-  Schedule Day 3,                         !- Name
-  ,                                       !- Schedule Type Limits Name
-  ,                                       !- Interpolate to Timestep
-  24,                                     !- Hour 1
-  0,                                      !- Minute 1
-  0;                                      !- Value Until Time 1
-
-OS:Schedule:Day,
-  {414f959c-f1f1-4a3b-b912-4ec3d7d6e37c}, !- Handle
-  Schedule Day 4,                         !- Name
-  ,                                       !- Schedule Type Limits Name
-  ,                                       !- Interpolate to Timestep
-  24,                                     !- Hour 1
-  0,                                      !- Minute 1
-  1;                                      !- Value Until Time 1
-
-OS:Schedule:Day,
-  {ce44405b-bd0d-4f77-b745-80c0ca1a9659}, !- Handle
-  Schedule Day 5,                         !- Name
-  ,                                       !- Schedule Type Limits Name
-  ,                                       !- Interpolate to Timestep
-  24,                                     !- Hour 1
-  0,                                      !- Minute 1
-  0;                                      !- Value Until Time 1
-
-OS:Schedule:Day,
-  {bf8b49a3-d923-4fb3-9980-7b15147432ff}, !- Handle
-  Schedule Day 6,                         !- Name
-  ,                                       !- Schedule Type Limits Name
-  ,                                       !- Interpolate to Timestep
-  24,                                     !- Hour 1
-  0,                                      !- Minute 1
-  1;                                      !- Value Until Time 1
-
-OS:Schedule:Day,
-  {0d07f3cf-913f-49d6-a259-f28e185fff79}, !- Handle
-  Schedule Day 7,                         !- Name
-  ,                                       !- Schedule Type Limits Name
-  ,                                       !- Interpolate to Timestep
-  24,                                     !- Hour 1
-  0,                                      !- Minute 1
-  0;                                      !- Value Until Time 1
-
-OS:Schedule:Day,
-  {0869831b-d028-4868-9fed-7f004045d8fa}, !- Handle
-  Schedule Day 8,                         !- Name
-  ,                                       !- Schedule Type Limits Name
-  ,                                       !- Interpolate to Timestep
-  24,                                     !- Hour 1
-  0,                                      !- Minute 1
-  1;                                      !- Value Until Time 1
-
-OS:WeatherFile,
-  {695a6601-950f-49b3-a316-d93312849234}, !- Handle
-  Denver Intl Ap,                         !- City
-  CO,                                     !- State Province Region
-  USA,                                    !- Country
-  TMY3,                                   !- Data Source
-  725650,                                 !- WMO Number
-  39.83,                                  !- Latitude {deg}
-  -104.65,                                !- Longitude {deg}
-  -7,                                     !- Time Zone {hr}
-  1650,                                   !- Elevation {m}
-  file:../weather/USA_CO_Denver.Intl.AP.725650_TMY3.epw, !- Url
-  E23378AA;                               !- Checksum
-
-OS:AdditionalProperties,
-  {7cc79bb0-e6e0-4c4c-8dff-06c58cb77ec2}, !- Handle
-  {695a6601-950f-49b3-a316-d93312849234}, !- Object Name
-  EPWHeaderCity,                          !- Feature Name 1
-  String,                                 !- Feature Data Type 1
-  Denver Intl Ap,                         !- Feature Value 1
-  EPWHeaderState,                         !- Feature Name 2
-  String,                                 !- Feature Data Type 2
-  CO,                                     !- Feature Value 2
-  EPWHeaderCountry,                       !- Feature Name 3
-  String,                                 !- Feature Data Type 3
-  USA,                                    !- Feature Value 3
-  EPWHeaderDataSource,                    !- Feature Name 4
-  String,                                 !- Feature Data Type 4
-  TMY3,                                   !- Feature Value 4
-  EPWHeaderStation,                       !- Feature Name 5
-  String,                                 !- Feature Data Type 5
-  725650,                                 !- Feature Value 5
-  EPWHeaderLatitude,                      !- Feature Name 6
-  Double,                                 !- Feature Data Type 6
-  39.829999999999998,                     !- Feature Value 6
-  EPWHeaderLongitude,                     !- Feature Name 7
-  Double,                                 !- Feature Data Type 7
-  -104.65000000000001,                    !- Feature Value 7
-  EPWHeaderTimezone,                      !- Feature Name 8
-  Double,                                 !- Feature Data Type 8
-  -7,                                     !- Feature Value 8
-  EPWHeaderAltitude,                      !- Feature Name 9
-  Double,                                 !- Feature Data Type 9
-  5413.3858267716532,                     !- Feature Value 9
-  EPWHeaderLocalPressure,                 !- Feature Name 10
-  Double,                                 !- Feature Data Type 10
-  0.81937567683596546,                    !- Feature Value 10
-  EPWHeaderRecordsPerHour,                !- Feature Name 11
-  Double,                                 !- Feature Data Type 11
-  0,                                      !- Feature Value 11
-  EPWDataAnnualAvgDrybulb,                !- Feature Name 12
-  Double,                                 !- Feature Data Type 12
-  51.575616438356228,                     !- Feature Value 12
-  EPWDataAnnualMinDrybulb,                !- Feature Name 13
-  Double,                                 !- Feature Data Type 13
-  -2.9200000000000017,                    !- Feature Value 13
-  EPWDataAnnualMaxDrybulb,                !- Feature Name 14
-  Double,                                 !- Feature Data Type 14
-  104,                                    !- Feature Value 14
-  EPWDataCDD50F,                          !- Feature Name 15
-  Double,                                 !- Feature Data Type 15
-  3072.2925000000005,                     !- Feature Value 15
-  EPWDataCDD65F,                          !- Feature Name 16
-  Double,                                 !- Feature Data Type 16
-  883.62000000000035,                     !- Feature Value 16
-  EPWDataHDD50F,                          !- Feature Name 17
-  Double,                                 !- Feature Data Type 17
-  2497.1925000000001,                     !- Feature Value 17
-  EPWDataHDD65F,                          !- Feature Name 18
-  Double,                                 !- Feature Data Type 18
-  5783.5200000000013,                     !- Feature Value 18
-  EPWDataAnnualAvgWindspeed,              !- Feature Name 19
-  Double,                                 !- Feature Data Type 19
-  3.9165296803649667,                     !- Feature Value 19
-  EPWDataMonthlyAvgDrybulbs,              !- Feature Name 20
-  String,                                 !- Feature Data Type 20
-  33.4191935483871&#4431.90142857142857&#4443.02620967741937&#4442.48624999999999&#4459.877741935483854&#4473.57574999999997&#4472.07975806451608&#4472.70008064516134&#4466.49200000000006&#4450.079112903225806&#4437.218250000000005&#4434.582177419354835, !- Feature Value 20
-  EPWDataGroundMonthlyTemps,              !- Feature Name 21
-  String,                                 !- Feature Data Type 21
-  44.08306285945173&#4440.89570904991865&#4440.64045432632048&#4442.153016571250646&#4448.225111118704206&#4454.268919273837525&#4459.508577937551024&#4462.82777283423508&#4463.10975667174995&#4460.41014950381947&#4455.304105212311526&#4449.445696474514364, !- Feature Value 21
-  EPWDataWSF,                             !- Feature Name 22
-  Double,                                 !- Feature Data Type 22
-  0.58999999999999997,                    !- Feature Value 22
-  EPWDataMonthlyAvgDailyHighDrybulbs,     !- Feature Name 23
-  String,                                 !- Feature Data Type 23
-  47.41032258064516&#4446.58642857142857&#4455.15032258064517&#4453.708&#4472.80193548387098&#4488.67600000000002&#4486.1858064516129&#4485.87225806451613&#4482.082&#4463.18064516129033&#4448.73400000000001&#4448.87935483870968, !- Feature Value 23
-  EPWDataMonthlyAvgDailyLowDrybulbs,      !- Feature Name 24
-  String,                                 !- Feature Data Type 24
-  19.347741935483874&#4419.856428571428573&#4430.316129032258065&#4431.112&#4447.41612903225806&#4457.901999999999994&#4459.063870967741934&#4460.956774193548384&#4452.352000000000004&#4438.41612903225806&#4427.002000000000002&#4423.02903225806451, !- Feature Value 24
-  EPWDesignHeatingDrybulb,                !- Feature Name 25
-  Double,                                 !- Feature Data Type 25
-  12.02,                                  !- Feature Value 25
-  EPWDesignHeatingWindspeed,              !- Feature Name 26
-  Double,                                 !- Feature Data Type 26
-  2.8062500000000004,                     !- Feature Value 26
-  EPWDesignCoolingDrybulb,                !- Feature Name 27
-  Double,                                 !- Feature Data Type 27
-  91.939999999999998,                     !- Feature Value 27
-  EPWDesignCoolingWetbulb,                !- Feature Name 28
-  Double,                                 !- Feature Data Type 28
-  59.95131430195849,                      !- Feature Value 28
-  EPWDesignCoolingHumidityRatio,          !- Feature Name 29
-  Double,                                 !- Feature Data Type 29
-  0.0059161086834698092,                  !- Feature Value 29
-  EPWDesignCoolingWindspeed,              !- Feature Name 30
-  Double,                                 !- Feature Data Type 30
-  3.7999999999999989,                     !- Feature Value 30
-  EPWDesignDailyTemperatureRange,         !- Feature Name 31
-  Double,                                 !- Feature Data Type 31
-  24.915483870967748,                     !- Feature Value 31
-  EPWDesignDehumidDrybulb,                !- Feature Name 32
-  Double,                                 !- Feature Data Type 32
-  67.996785714285721,                     !- Feature Value 32
-  EPWDesignDehumidHumidityRatio,          !- Feature Name 33
-  Double,                                 !- Feature Data Type 33
-  0.012133744170488724,                   !- Feature Value 33
-  EPWDesignCoolingDirectNormal,           !- Feature Name 34
-  Double,                                 !- Feature Data Type 34
-  985,                                    !- Feature Value 34
-  EPWDesignCoolingDiffuseHorizontal,      !- Feature Name 35
-  Double,                                 !- Feature Data Type 35
-  84;                                     !- Feature Value 35
-
-OS:Site,
-  {c45cc564-e861-4d83-a9a8-78224ec21743}, !- Handle
-  Denver Intl Ap_CO_USA,                  !- Name
-  39.83,                                  !- Latitude {deg}
-  -104.65,                                !- Longitude {deg}
-  -7,                                     !- Time Zone {hr}
-  1650,                                   !- Elevation {m}
-  ;                                       !- Terrain
-
-OS:ClimateZones,
-  {38706bfa-3f67-4928-b0cd-f5fcfb83019f}, !- Handle
-  ,                                       !- Active Institution
-  ,                                       !- Active Year
-  ,                                       !- Climate Zone Institution Name 1
-  ,                                       !- Climate Zone Document Name 1
-  ,                                       !- Climate Zone Document Year 1
-  ,                                       !- Climate Zone Value 1
-  Building America,                       !- Climate Zone Institution Name 2
-  ,                                       !- Climate Zone Document Name 2
-  0,                                      !- Climate Zone Document Year 2
-  Cold;                                   !- Climate Zone Value 2
-
-OS:Site:WaterMainsTemperature,
-  {dedad111-a4dc-4699-a3c9-4b2630669494}, !- Handle
-  Correlation,                            !- Calculation Method
-  ,                                       !- Temperature Schedule Name
-  10.8753424657535,                       !- Annual Average Outdoor Air Temperature {C}
-  23.1524007936508;                       !- Maximum Difference In Monthly Average Outdoor Air Temperatures {deltaC}
-
-OS:RunPeriodControl:DaylightSavingTime,
-  {29970ca7-dadc-4585-bbd0-01aacb719991}, !- Handle
-  4/7,                                    !- Start Date
-  10/26;                                  !- End Date
-
-OS:Site:GroundTemperature:Deep,
-  {88c3cf8f-6d69-4d3a-a275-fb0dfe140113}, !- Handle
-  10.8753424657535,                       !- January Deep Ground Temperature {C}
-  10.8753424657535,                       !- February Deep Ground Temperature {C}
-  10.8753424657535,                       !- March Deep Ground Temperature {C}
-  10.8753424657535,                       !- April Deep Ground Temperature {C}
-  10.8753424657535,                       !- May Deep Ground Temperature {C}
-  10.8753424657535,                       !- June Deep Ground Temperature {C}
-  10.8753424657535,                       !- July Deep Ground Temperature {C}
-  10.8753424657535,                       !- August Deep Ground Temperature {C}
-  10.8753424657535,                       !- September Deep Ground Temperature {C}
-  10.8753424657535,                       !- October Deep Ground Temperature {C}
-  10.8753424657535,                       !- November Deep Ground Temperature {C}
-  10.8753424657535;                       !- December Deep Ground Temperature {C}
-
-OS:PlantLoop,
-  {2fdadf80-a92e-4c66-8a88-dad6766c98a5}, !- Handle
-=======
   {37065566-bf62-45ef-bb57-4fa54a222db6}, !- Handle
   Node 2,                                 !- Name
   {36801cae-0b0e-45fc-aaa7-df91e8f56a09}, !- Inlet Port
@@ -2157,7 +788,6 @@
 
 OS:PlantLoop,
   {77d65879-b7b7-405a-97fd-a957864e384e}, !- Handle
->>>>>>> 49f5e9b9
   Hot Water Loop,                         !- Name
   Water,                                  !- Fluid Type
   0,                                      !- Glycol Concentration
@@ -2165,27 +795,12 @@
   ,                                       !- Plant Equipment Operation Heating Load
   ,                                       !- Plant Equipment Operation Cooling Load
   ,                                       !- Primary Plant Equipment Operation Scheme
-<<<<<<< HEAD
-  {061669fc-4491-4941-b15d-7e8e4ac09d4f}, !- Loop Temperature Setpoint Node Name
-=======
   {b6f1a26c-c7b8-4024-ac82-7d51ee4cb14a}, !- Loop Temperature Setpoint Node Name
->>>>>>> 49f5e9b9
   ,                                       !- Maximum Loop Temperature {C}
   10,                                     !- Minimum Loop Temperature {C}
   ,                                       !- Maximum Loop Flow Rate {m3/s}
   ,                                       !- Minimum Loop Flow Rate {m3/s}
   Autocalculate,                          !- Plant Loop Volume {m3}
-<<<<<<< HEAD
-  {5fcd6ffc-0be3-4780-b9bb-797ed9eb5494}, !- Plant Side Inlet Node Name
-  {5bd899a6-fc17-484e-9ad2-54f489be4114}, !- Plant Side Outlet Node Name
-  ,                                       !- Plant Side Branch List Name
-  {64501da2-1f70-4e0c-a657-ca39fb6c7920}, !- Demand Side Inlet Node Name
-  {768c44e5-e4a2-4a20-a77c-443c6afd316a}, !- Demand Side Outlet Node Name
-  ,                                       !- Demand Side Branch List Name
-  ,                                       !- Demand Side Connector List Name
-  Optimal,                                !- Load Distribution Scheme
-  {facd3b74-ae4f-4299-b1e5-db30c72f0f8c}, !- Availability Manager List Name
-=======
   {db5f5ab4-c976-4720-b4c9-7d39d3f0d5c2}, !- Plant Side Inlet Node Name
   {20bc4c9c-1484-434c-8547-005ec7d7b5a4}, !- Plant Side Outlet Node Name
   ,                                       !- Plant Side Branch List Name
@@ -2195,7 +810,6 @@
   ,                                       !- Demand Side Connector List Name
   Optimal,                                !- Load Distribution Scheme
   {d357f393-73b3-4262-82c7-4d912b7210fe}, !- Availability Manager List Name
->>>>>>> 49f5e9b9
   ,                                       !- Plant Loop Demand Calculation Scheme
   ,                                       !- Common Pipe Simulation
   ,                                       !- Pressure Simulation Type
@@ -2203,134 +817,6 @@
   ,                                       !- Plant Equipment Operation Cooling Load Schedule
   ,                                       !- Primary Plant Equipment Operation Scheme Schedule
   ,                                       !- Component Setpoint Operation Scheme Schedule
-<<<<<<< HEAD
-  {0079035e-5b17-4a71-85f3-1743320db746}, !- Demand Mixer Name
-  {c90f2c7a-462c-42df-ab71-4773f0a066ec}, !- Demand Splitter Name
-  {e71d0938-eab4-4a26-8dbf-0fa62781dd7a}, !- Supply Mixer Name
-  {34c59e76-d393-4407-b2b9-02a4b7fe7e1a}; !- Supply Splitter Name
-
-OS:Node,
-  {a17b5246-957d-486d-86a6-6462850e915c}, !- Handle
-  Node 6,                                 !- Name
-  {5fcd6ffc-0be3-4780-b9bb-797ed9eb5494}, !- Inlet Port
-  {f0b6b630-1069-41f5-9e5b-9f80515748f8}; !- Outlet Port
-
-OS:Node,
-  {061669fc-4491-4941-b15d-7e8e4ac09d4f}, !- Handle
-  Node 7,                                 !- Name
-  {4613a34f-880e-414a-b902-1808d84636d6}, !- Inlet Port
-  {5bd899a6-fc17-484e-9ad2-54f489be4114}; !- Outlet Port
-
-OS:Node,
-  {e264ba07-202a-4e24-9868-3eff240191b1}, !- Handle
-  Node 8,                                 !- Name
-  {e08f8034-e1c5-4a82-8810-60ced590b640}, !- Inlet Port
-  {8e14ea7f-f6c9-4941-a35e-f81b7ec1dbfb}; !- Outlet Port
-
-OS:Connector:Mixer,
-  {e71d0938-eab4-4a26-8dbf-0fa62781dd7a}, !- Handle
-  Connector Mixer 1,                      !- Name
-  {61939802-0e0a-4290-a7b6-6c0346134630}, !- Outlet Branch Name
-  {62a69cb6-48fe-4af0-8e95-203fba871aee}, !- Inlet Branch Name 1
-  {5ef6ad75-35fd-49ec-88db-062859daf4d9}; !- Inlet Branch Name 2
-
-OS:Connector:Splitter,
-  {34c59e76-d393-4407-b2b9-02a4b7fe7e1a}, !- Handle
-  Connector Splitter 1,                   !- Name
-  {c0081041-2761-4ffb-aac3-25bf65c666b2}, !- Inlet Branch Name
-  {e08f8034-e1c5-4a82-8810-60ced590b640}, !- Outlet Branch Name 1
-  {15bcaea9-3560-40f7-ad80-70217cd32043}; !- Outlet Branch Name 2
-
-OS:Connection,
-  {5fcd6ffc-0be3-4780-b9bb-797ed9eb5494}, !- Handle
-  {ad242849-e524-4a05-ad76-cb37fe3f3aaa}, !- Name
-  {2fdadf80-a92e-4c66-8a88-dad6766c98a5}, !- Source Object
-  14,                                     !- Outlet Port
-  {a17b5246-957d-486d-86a6-6462850e915c}, !- Target Object
-  2;                                      !- Inlet Port
-
-OS:Connection,
-  {e08f8034-e1c5-4a82-8810-60ced590b640}, !- Handle
-  {728cbdbd-d6b9-42d7-ae1d-acfb50a808c3}, !- Name
-  {34c59e76-d393-4407-b2b9-02a4b7fe7e1a}, !- Source Object
-  3,                                      !- Outlet Port
-  {e264ba07-202a-4e24-9868-3eff240191b1}, !- Target Object
-  2;                                      !- Inlet Port
-
-OS:Connection,
-  {5bd899a6-fc17-484e-9ad2-54f489be4114}, !- Handle
-  {e1dd7b83-aa9d-4387-b221-6c492afd7113}, !- Name
-  {061669fc-4491-4941-b15d-7e8e4ac09d4f}, !- Source Object
-  3,                                      !- Outlet Port
-  {2fdadf80-a92e-4c66-8a88-dad6766c98a5}, !- Target Object
-  15;                                     !- Inlet Port
-
-OS:Node,
-  {a4084e8a-f04d-4960-b970-5189737bae00}, !- Handle
-  Node 9,                                 !- Name
-  {64501da2-1f70-4e0c-a657-ca39fb6c7920}, !- Inlet Port
-  {d3d40da1-6c6e-4294-a5f2-fa0805a3f1a1}; !- Outlet Port
-
-OS:Node,
-  {6a976959-f12b-491c-9574-4306dcc58aac}, !- Handle
-  Node 10,                                !- Name
-  {6b6fa70a-a8c3-4100-a181-c4b14b764d4a}, !- Inlet Port
-  {768c44e5-e4a2-4a20-a77c-443c6afd316a}; !- Outlet Port
-
-OS:Node,
-  {37ea11e1-7c6b-474a-9145-302e16f04efb}, !- Handle
-  Node 11,                                !- Name
-  {49ebca1f-22fc-478c-ba58-24e7e6a71410}, !- Inlet Port
-  {38edb9de-c0fb-4b1f-9849-dff2e0ea051e}; !- Outlet Port
-
-OS:Connector:Mixer,
-  {0079035e-5b17-4a71-85f3-1743320db746}, !- Handle
-  Connector Mixer 2,                      !- Name
-  {07e4ebad-424e-4a66-839b-8df25f6d75e7}, !- Outlet Branch Name
-  {3263e4ab-40e8-4f99-b1a9-eda19d7af95d}, !- Inlet Branch Name 1
-  {76379aa2-d9cf-4f5f-8a19-332d4baecdb9}, !- Inlet Branch Name 2
-  {5afb69bf-a91a-45ac-8e31-a0a296ad33f4}, !- Inlet Branch Name 3
-  {4f942144-dd02-4d98-8722-4535d33eed55}, !- Inlet Branch Name 4
-  {c15e9cb9-e682-45a2-a4c1-2d0f017eae95}; !- Inlet Branch Name 5
-
-OS:Connector:Splitter,
-  {c90f2c7a-462c-42df-ab71-4773f0a066ec}, !- Handle
-  Connector Splitter 2,                   !- Name
-  {bd1f102a-4c8e-462f-bd28-8970e79dbacd}, !- Inlet Branch Name
-  {49ebca1f-22fc-478c-ba58-24e7e6a71410}, !- Outlet Branch Name 1
-  {31d14121-673e-47ed-a2bd-6cae2daba3e5}, !- Outlet Branch Name 2
-  {9cc9eb98-2cec-4ce0-afd6-c1c346413b1f}, !- Outlet Branch Name 3
-  {1cfcae9f-397e-4516-8d57-cd48158c2957}, !- Outlet Branch Name 4
-  {5207998e-eeef-4f55-aa05-abdc6a872d73}; !- Outlet Branch Name 5
-
-OS:Connection,
-  {64501da2-1f70-4e0c-a657-ca39fb6c7920}, !- Handle
-  {4bda10da-9946-4d1d-819b-f2dcd4d73f2c}, !- Name
-  {2fdadf80-a92e-4c66-8a88-dad6766c98a5}, !- Source Object
-  17,                                     !- Outlet Port
-  {a4084e8a-f04d-4960-b970-5189737bae00}, !- Target Object
-  2;                                      !- Inlet Port
-
-OS:Connection,
-  {49ebca1f-22fc-478c-ba58-24e7e6a71410}, !- Handle
-  {3684838d-56f7-40cf-9480-f4146b22acb7}, !- Name
-  {c90f2c7a-462c-42df-ab71-4773f0a066ec}, !- Source Object
-  3,                                      !- Outlet Port
-  {37ea11e1-7c6b-474a-9145-302e16f04efb}, !- Target Object
-  2;                                      !- Inlet Port
-
-OS:Connection,
-  {768c44e5-e4a2-4a20-a77c-443c6afd316a}, !- Handle
-  {e0c202b0-111b-4388-9e4d-77a5e2b04a43}, !- Name
-  {6a976959-f12b-491c-9574-4306dcc58aac}, !- Source Object
-  3,                                      !- Outlet Port
-  {2fdadf80-a92e-4c66-8a88-dad6766c98a5}, !- Target Object
-  18;                                     !- Inlet Port
-
-OS:Sizing:Plant,
-  {8e69d0b4-5d74-4379-a2b0-1cdc87ccb5a9}, !- Handle
-  {2fdadf80-a92e-4c66-8a88-dad6766c98a5}, !- Plant or Condenser Loop Name
-=======
   {72872655-9473-42b7-9374-166b7726324b}, !- Demand Mixer Name
   {63a60334-4ec5-4f3b-81d1-4940944cb55b}, !- Demand Splitter Name
   {9ac85f31-2f84-41e5-8bb1-cff11d9a7708}, !- Supply Mixer Name
@@ -2451,7 +937,6 @@
 OS:Sizing:Plant,
   {5e439fef-0f98-4771-8b90-ad10949da4f2}, !- Handle
   {77d65879-b7b7-405a-97fd-a957864e384e}, !- Plant or Condenser Loop Name
->>>>>>> 49f5e9b9
   Heating,                                !- Loop Type
   82.2222222222223,                       !- Design Loop Exit Temperature {C}
   11.1111111111111,                       !- Loop Design Temperature Difference {deltaC}
@@ -2460,21 +945,6 @@
   None;                                   !- Coincident Sizing Factor Mode
 
 OS:AvailabilityManagerAssignmentList,
-<<<<<<< HEAD
-  {facd3b74-ae4f-4299-b1e5-db30c72f0f8c}, !- Handle
-  Plant Loop 1 AvailabilityManagerAssignmentList; !- Name
-
-OS:Schedule:Ruleset,
-  {7db4812e-1c84-4ed6-8126-4f2cc2f060ae}, !- Handle
-  Hot Water Loop Temp - 180F,             !- Name
-  {62492e28-563e-480e-9fe4-87fe7e25bf98}, !- Schedule Type Limits Name
-  {8e7413aa-fda3-4259-84de-ff1462f851f1}; !- Default Day Schedule Name
-
-OS:Schedule:Day,
-  {8e7413aa-fda3-4259-84de-ff1462f851f1}, !- Handle
-  Hot Water Loop Temp - 180F Default,     !- Name
-  {62492e28-563e-480e-9fe4-87fe7e25bf98}, !- Schedule Type Limits Name
-=======
   {d357f393-73b3-4262-82c7-4d912b7210fe}, !- Handle
   Plant Loop 1 AvailabilityManagerAssignmentList; !- Name
 
@@ -2488,18 +958,13 @@
   {e65a6b7c-8251-4dc5-915b-91b1a4817dcb}, !- Handle
   Hot Water Loop Temp - 180F Default,     !- Name
   {9cc9447a-eefa-4aea-bf01-819e460c85e5}, !- Schedule Type Limits Name
->>>>>>> 49f5e9b9
   ,                                       !- Interpolate to Timestep
   24,                                     !- Hour 1
   0,                                      !- Minute 1
   82.2222222222223;                       !- Value Until Time 1
 
 OS:ScheduleTypeLimits,
-<<<<<<< HEAD
-  {62492e28-563e-480e-9fe4-87fe7e25bf98}, !- Handle
-=======
   {9cc9447a-eefa-4aea-bf01-819e460c85e5}, !- Handle
->>>>>>> 49f5e9b9
   Temperature,                            !- Name
   0,                                      !- Lower Limit Value
   100,                                    !- Upper Limit Value
@@ -2507,19 +972,6 @@
   Temperature;                            !- Unit Type
 
 OS:SetpointManager:Scheduled,
-<<<<<<< HEAD
-  {5bc790f3-a780-4da1-879d-f32adbd5c454}, !- Handle
-  Hot Water Loop Setpoint Manager,        !- Name
-  Temperature,                            !- Control Variable
-  {7db4812e-1c84-4ed6-8126-4f2cc2f060ae}, !- Schedule Name
-  {061669fc-4491-4941-b15d-7e8e4ac09d4f}; !- Setpoint Node or NodeList Name
-
-OS:Pump:VariableSpeed,
-  {81f5e3cc-4b6b-4d9f-93df-e1114b06184e}, !- Handle
-  Central pump,                           !- Name
-  {f0b6b630-1069-41f5-9e5b-9f80515748f8}, !- Inlet Node Name
-  {bb908438-ffce-40ac-b12b-16277b878548}, !- Outlet Node Name
-=======
   {789df691-5330-47f5-b212-0f1ff03a10cd}, !- Handle
   Hot Water Loop Setpoint Manager,        !- Name
   Temperature,                            !- Control Variable
@@ -2531,7 +983,6 @@
   Central pump,                           !- Name
   {441dde45-1ffe-46c6-9c56-b99aff2b327c}, !- Inlet Node Name
   {690fccc9-f0c7-48dd-9d75-8e246cd97033}, !- Outlet Node Name
->>>>>>> 49f5e9b9
   ,                                       !- Rated Flow Rate {m3/s}
   179344.0152,                            !- Rated Pump Head {Pa}
   ,                                       !- Rated Power Consumption {W}
@@ -2561,39 +1012,6 @@
   General;                                !- End-Use Subcategory
 
 OS:Node,
-<<<<<<< HEAD
-  {c8233da5-f9c3-41c4-9591-cd705c958145}, !- Handle
-  Node 12,                                !- Name
-  {bb908438-ffce-40ac-b12b-16277b878548}, !- Inlet Port
-  {c0081041-2761-4ffb-aac3-25bf65c666b2}; !- Outlet Port
-
-OS:Connection,
-  {f0b6b630-1069-41f5-9e5b-9f80515748f8}, !- Handle
-  {a7e5310b-ee72-4549-b4b2-c88f9e26fca8}, !- Name
-  {a17b5246-957d-486d-86a6-6462850e915c}, !- Source Object
-  3,                                      !- Outlet Port
-  {81f5e3cc-4b6b-4d9f-93df-e1114b06184e}, !- Target Object
-  2;                                      !- Inlet Port
-
-OS:Connection,
-  {bb908438-ffce-40ac-b12b-16277b878548}, !- Handle
-  {7c78826c-8e73-4171-9ca3-c778aa6e521b}, !- Name
-  {81f5e3cc-4b6b-4d9f-93df-e1114b06184e}, !- Source Object
-  3,                                      !- Outlet Port
-  {c8233da5-f9c3-41c4-9591-cd705c958145}, !- Target Object
-  2;                                      !- Inlet Port
-
-OS:Connection,
-  {c0081041-2761-4ffb-aac3-25bf65c666b2}, !- Handle
-  {aab28cc4-9465-4c7a-a968-7d65f8bf7f40}, !- Name
-  {c8233da5-f9c3-41c4-9591-cd705c958145}, !- Source Object
-  3,                                      !- Outlet Port
-  {34c59e76-d393-4407-b2b9-02a4b7fe7e1a}, !- Target Object
-  2;                                      !- Inlet Port
-
-OS:Boiler:HotWater,
-  {3d218b0d-35f0-45eb-813c-0ca9e9a1be4e}, !- Handle
-=======
   {e8d48ec2-6711-41f6-82c7-49d7ca343200}, !- Handle
   Node 9,                                 !- Name
   {690fccc9-f0c7-48dd-9d75-8e246cd97033}, !- Inlet Port
@@ -2625,7 +1043,6 @@
 
 OS:Boiler:HotWater,
   {f013fa32-53b3-4e5a-9919-beb26bc7b535}, !- Handle
->>>>>>> 49f5e9b9
   Boiler,                                 !- Name
   NaturalGas,                             !- Fuel Type
   ,                                       !- Nominal Capacity {W}
@@ -2637,13 +1054,8 @@
   0,                                      !- Minimum Part Load Ratio
   1.2,                                    !- Maximum Part Load Ratio
   1,                                      !- Optimum Part Load Ratio
-<<<<<<< HEAD
-  {8e14ea7f-f6c9-4941-a35e-f81b7ec1dbfb}, !- Boiler Water Inlet Node Name
-  {5a946aba-ce23-4a00-88eb-78d602fc4d8e}, !- Boiler Water Outlet Node Name
-=======
   {47a4abe1-1a1e-4e54-9b25-9bb0cfa865dc}, !- Boiler Water Inlet Node Name
   {6a8d03d3-29f8-4a36-b0b4-76f6a05eb0e5}, !- Boiler Water Outlet Node Name
->>>>>>> 49f5e9b9
   95.0000000000001,                       !- Water Outlet Upper Temperature Limit {C}
   LeavingSetpointModulated,               !- Boiler Flow Mode
   0,                                      !- Parasitic Electric Load {W}
@@ -2651,233 +1063,6 @@
   General;                                !- End-Use Subcategory
 
 OS:Node,
-<<<<<<< HEAD
-  {806eb8fa-bb81-4f96-83d0-f1eb030ffc79}, !- Handle
-  Node 13,                                !- Name
-  {5a946aba-ce23-4a00-88eb-78d602fc4d8e}, !- Inlet Port
-  {62a69cb6-48fe-4af0-8e95-203fba871aee}; !- Outlet Port
-
-OS:Connection,
-  {8e14ea7f-f6c9-4941-a35e-f81b7ec1dbfb}, !- Handle
-  {945516cf-eb06-4519-a25d-781c5441b8a8}, !- Name
-  {e264ba07-202a-4e24-9868-3eff240191b1}, !- Source Object
-  3,                                      !- Outlet Port
-  {3d218b0d-35f0-45eb-813c-0ca9e9a1be4e}, !- Target Object
-  12;                                     !- Inlet Port
-
-OS:Connection,
-  {5a946aba-ce23-4a00-88eb-78d602fc4d8e}, !- Handle
-  {e3ab5bee-881f-47df-a301-b98a278863a0}, !- Name
-  {3d218b0d-35f0-45eb-813c-0ca9e9a1be4e}, !- Source Object
-  13,                                     !- Outlet Port
-  {806eb8fa-bb81-4f96-83d0-f1eb030ffc79}, !- Target Object
-  2;                                      !- Inlet Port
-
-OS:Connection,
-  {62a69cb6-48fe-4af0-8e95-203fba871aee}, !- Handle
-  {6a67d088-0d58-4279-b5e8-75573e060524}, !- Name
-  {806eb8fa-bb81-4f96-83d0-f1eb030ffc79}, !- Source Object
-  3,                                      !- Outlet Port
-  {e71d0938-eab4-4a26-8dbf-0fa62781dd7a}, !- Target Object
-  3;                                      !- Inlet Port
-
-OS:Pipe:Adiabatic,
-  {09b0420f-a350-4e8f-8e8e-2a7a1c5cf5e3}, !- Handle
-  Hot Water Loop Boiler Bypass,           !- Name
-  {556a69a4-6978-443f-81e6-47902f004faa}, !- Inlet Node Name
-  {78d79861-7eae-4f39-af64-a69d0c9741ca}; !- Outlet Node Name
-
-OS:Node,
-  {8b2304db-427b-4b18-9085-8c0b2834a15f}, !- Handle
-  Node 14,                                !- Name
-  {15bcaea9-3560-40f7-ad80-70217cd32043}, !- Inlet Port
-  {556a69a4-6978-443f-81e6-47902f004faa}; !- Outlet Port
-
-OS:Connection,
-  {15bcaea9-3560-40f7-ad80-70217cd32043}, !- Handle
-  {9ffe9592-0a2e-49e8-9e3f-414f85b21b9c}, !- Name
-  {34c59e76-d393-4407-b2b9-02a4b7fe7e1a}, !- Source Object
-  4,                                      !- Outlet Port
-  {8b2304db-427b-4b18-9085-8c0b2834a15f}, !- Target Object
-  2;                                      !- Inlet Port
-
-OS:Node,
-  {8efa701f-da1e-45a0-8962-8153c5917d42}, !- Handle
-  Node 15,                                !- Name
-  {78d79861-7eae-4f39-af64-a69d0c9741ca}, !- Inlet Port
-  {5ef6ad75-35fd-49ec-88db-062859daf4d9}; !- Outlet Port
-
-OS:Connection,
-  {556a69a4-6978-443f-81e6-47902f004faa}, !- Handle
-  {435e4374-3643-48c2-b235-ffaae511fe59}, !- Name
-  {8b2304db-427b-4b18-9085-8c0b2834a15f}, !- Source Object
-  3,                                      !- Outlet Port
-  {09b0420f-a350-4e8f-8e8e-2a7a1c5cf5e3}, !- Target Object
-  2;                                      !- Inlet Port
-
-OS:Connection,
-  {78d79861-7eae-4f39-af64-a69d0c9741ca}, !- Handle
-  {4768b038-94c2-4f06-8498-0768c6032f44}, !- Name
-  {09b0420f-a350-4e8f-8e8e-2a7a1c5cf5e3}, !- Source Object
-  3,                                      !- Outlet Port
-  {8efa701f-da1e-45a0-8962-8153c5917d42}, !- Target Object
-  2;                                      !- Inlet Port
-
-OS:Connection,
-  {5ef6ad75-35fd-49ec-88db-062859daf4d9}, !- Handle
-  {17200b22-bcc3-4fac-814f-631302d9b17b}, !- Name
-  {8efa701f-da1e-45a0-8962-8153c5917d42}, !- Source Object
-  3,                                      !- Outlet Port
-  {e71d0938-eab4-4a26-8dbf-0fa62781dd7a}, !- Target Object
-  4;                                      !- Inlet Port
-
-OS:Pipe:Adiabatic,
-  {3004b292-4d63-48b3-9a6f-58eb9ff9be1c}, !- Handle
-  Hot Water Loop Coil Bypass,             !- Name
-  {38edb9de-c0fb-4b1f-9849-dff2e0ea051e}, !- Inlet Node Name
-  {d4d259b2-0f21-4b6c-95c2-1a87e3fac38a}; !- Outlet Node Name
-
-OS:Node,
-  {c09f5e7d-b0a9-4d6a-8015-29bcc23b367f}, !- Handle
-  Node 16,                                !- Name
-  {d4d259b2-0f21-4b6c-95c2-1a87e3fac38a}, !- Inlet Port
-  {3263e4ab-40e8-4f99-b1a9-eda19d7af95d}; !- Outlet Port
-
-OS:Connection,
-  {38edb9de-c0fb-4b1f-9849-dff2e0ea051e}, !- Handle
-  {3647a1ed-8776-4be5-a7f2-fd775e4fc37f}, !- Name
-  {37ea11e1-7c6b-474a-9145-302e16f04efb}, !- Source Object
-  3,                                      !- Outlet Port
-  {3004b292-4d63-48b3-9a6f-58eb9ff9be1c}, !- Target Object
-  2;                                      !- Inlet Port
-
-OS:Connection,
-  {d4d259b2-0f21-4b6c-95c2-1a87e3fac38a}, !- Handle
-  {be278067-d78e-4ecb-9d55-8f5e14f53f42}, !- Name
-  {3004b292-4d63-48b3-9a6f-58eb9ff9be1c}, !- Source Object
-  3,                                      !- Outlet Port
-  {c09f5e7d-b0a9-4d6a-8015-29bcc23b367f}, !- Target Object
-  2;                                      !- Inlet Port
-
-OS:Connection,
-  {3263e4ab-40e8-4f99-b1a9-eda19d7af95d}, !- Handle
-  {c855ea58-ca45-4e33-b8f1-dd39b049002e}, !- Name
-  {c09f5e7d-b0a9-4d6a-8015-29bcc23b367f}, !- Source Object
-  3,                                      !- Outlet Port
-  {0079035e-5b17-4a71-85f3-1743320db746}, !- Target Object
-  3;                                      !- Inlet Port
-
-OS:Pipe:Adiabatic,
-  {efe7bc0f-b3d5-4813-82d7-8ae667a32435}, !- Handle
-  Hot Water Loop Supply Outlet,           !- Name
-  {d1e06483-180d-46dc-98a5-8971552e60cc}, !- Inlet Node Name
-  {4613a34f-880e-414a-b902-1808d84636d6}; !- Outlet Node Name
-
-OS:Node,
-  {5e87638e-358c-4913-9a36-53617661fde3}, !- Handle
-  Node 17,                                !- Name
-  {61939802-0e0a-4290-a7b6-6c0346134630}, !- Inlet Port
-  {d1e06483-180d-46dc-98a5-8971552e60cc}; !- Outlet Port
-
-OS:Connection,
-  {61939802-0e0a-4290-a7b6-6c0346134630}, !- Handle
-  {0277a4c6-e4fd-488f-be45-3fb41da9e9cb}, !- Name
-  {e71d0938-eab4-4a26-8dbf-0fa62781dd7a}, !- Source Object
-  2,                                      !- Outlet Port
-  {5e87638e-358c-4913-9a36-53617661fde3}, !- Target Object
-  2;                                      !- Inlet Port
-
-OS:Connection,
-  {d1e06483-180d-46dc-98a5-8971552e60cc}, !- Handle
-  {c899ae9c-0540-4e11-8dd4-db3fc3d09da8}, !- Name
-  {5e87638e-358c-4913-9a36-53617661fde3}, !- Source Object
-  3,                                      !- Outlet Port
-  {efe7bc0f-b3d5-4813-82d7-8ae667a32435}, !- Target Object
-  2;                                      !- Inlet Port
-
-OS:Connection,
-  {4613a34f-880e-414a-b902-1808d84636d6}, !- Handle
-  {28846f37-15ae-4d4c-9483-96a2e88e5127}, !- Name
-  {efe7bc0f-b3d5-4813-82d7-8ae667a32435}, !- Source Object
-  3,                                      !- Outlet Port
-  {061669fc-4491-4941-b15d-7e8e4ac09d4f}, !- Target Object
-  2;                                      !- Inlet Port
-
-OS:Pipe:Adiabatic,
-  {73250153-134d-4a8a-850d-561560883ac0}, !- Handle
-  Hot Water Loop Demand Inlet,            !- Name
-  {d3d40da1-6c6e-4294-a5f2-fa0805a3f1a1}, !- Inlet Node Name
-  {cab68604-3c60-44c9-ba49-c7611af79d3f}; !- Outlet Node Name
-
-OS:Node,
-  {1b26c575-878b-48f4-a6f5-b8c8bb9d323d}, !- Handle
-  Node 18,                                !- Name
-  {cab68604-3c60-44c9-ba49-c7611af79d3f}, !- Inlet Port
-  {bd1f102a-4c8e-462f-bd28-8970e79dbacd}; !- Outlet Port
-
-OS:Connection,
-  {d3d40da1-6c6e-4294-a5f2-fa0805a3f1a1}, !- Handle
-  {a084bab0-5968-4ec6-b89a-b263b1472d8f}, !- Name
-  {a4084e8a-f04d-4960-b970-5189737bae00}, !- Source Object
-  3,                                      !- Outlet Port
-  {73250153-134d-4a8a-850d-561560883ac0}, !- Target Object
-  2;                                      !- Inlet Port
-
-OS:Connection,
-  {cab68604-3c60-44c9-ba49-c7611af79d3f}, !- Handle
-  {e35ef1da-635e-48c1-bd6f-c48c1874f77f}, !- Name
-  {73250153-134d-4a8a-850d-561560883ac0}, !- Source Object
-  3,                                      !- Outlet Port
-  {1b26c575-878b-48f4-a6f5-b8c8bb9d323d}, !- Target Object
-  2;                                      !- Inlet Port
-
-OS:Connection,
-  {bd1f102a-4c8e-462f-bd28-8970e79dbacd}, !- Handle
-  {a5564f9d-c2c0-4e4b-a050-1d005257317c}, !- Name
-  {1b26c575-878b-48f4-a6f5-b8c8bb9d323d}, !- Source Object
-  3,                                      !- Outlet Port
-  {c90f2c7a-462c-42df-ab71-4773f0a066ec}, !- Target Object
-  2;                                      !- Inlet Port
-
-OS:Pipe:Adiabatic,
-  {60cb1feb-9a54-47e5-8427-6beec14081e6}, !- Handle
-  Hot Water Loop Demand Outlet,           !- Name
-  {80b7c957-6c82-430f-8774-f0b7e2438cfe}, !- Inlet Node Name
-  {6b6fa70a-a8c3-4100-a181-c4b14b764d4a}; !- Outlet Node Name
-
-OS:Node,
-  {e0522986-7fe5-45dd-98ea-d5e287f96eb7}, !- Handle
-  Node 19,                                !- Name
-  {07e4ebad-424e-4a66-839b-8df25f6d75e7}, !- Inlet Port
-  {80b7c957-6c82-430f-8774-f0b7e2438cfe}; !- Outlet Port
-
-OS:Connection,
-  {07e4ebad-424e-4a66-839b-8df25f6d75e7}, !- Handle
-  {4fd8d2b5-75e6-4dc5-8bb5-6cda853f1869}, !- Name
-  {0079035e-5b17-4a71-85f3-1743320db746}, !- Source Object
-  2,                                      !- Outlet Port
-  {e0522986-7fe5-45dd-98ea-d5e287f96eb7}, !- Target Object
-  2;                                      !- Inlet Port
-
-OS:Connection,
-  {80b7c957-6c82-430f-8774-f0b7e2438cfe}, !- Handle
-  {ebc70133-e634-4a68-8013-87e1dcfb17ff}, !- Name
-  {e0522986-7fe5-45dd-98ea-d5e287f96eb7}, !- Source Object
-  3,                                      !- Outlet Port
-  {60cb1feb-9a54-47e5-8427-6beec14081e6}, !- Target Object
-  2;                                      !- Inlet Port
-
-OS:Connection,
-  {6b6fa70a-a8c3-4100-a181-c4b14b764d4a}, !- Handle
-  {f6e74912-0149-45ea-9875-c2ac5989c58f}, !- Name
-  {60cb1feb-9a54-47e5-8427-6beec14081e6}, !- Source Object
-  3,                                      !- Outlet Port
-  {6a976959-f12b-491c-9574-4306dcc58aac}, !- Target Object
-  2;                                      !- Inlet Port
-
-OS:Coil:Heating:Water:Baseboard,
-  {e8c1c766-0d69-4490-8e2e-f7233b2baf24}, !- Handle
-=======
   {e6738c17-3f5f-4e21-b7af-be91c4036a0d}, !- Handle
   Node 10,                                !- Name
   {6a8d03d3-29f8-4a36-b0b4-76f6a05eb0e5}, !- Inlet Port
@@ -3103,7 +1288,6 @@
 
 OS:Coil:Heating:Water:Baseboard,
   {ddaea5a3-743e-4256-aa1a-d9be60e45354}, !- Handle
->>>>>>> 49f5e9b9
   living zone Hydronic Baseboard Coil,    !- Name
   HeatingDesignCapacity,                  !- Heating Design Capacity Method
   autosize,                               !- Heating Design Capacity {W}
@@ -3112,63 +1296,6 @@
   ,                                       !- U-Factor Times Area Value {W/K}
   ,                                       !- Maximum Water Flow Rate {m3/s}
   ,                                       !- Convergence Tolerance
-<<<<<<< HEAD
-  {a69044f0-8bf6-4865-ac11-d144659a6e87}, !- Water Inlet Node Name
-  {59a38136-ace4-46db-b4b4-2143247bfd9b}; !- Water Outlet Node Name
-
-OS:Node,
-  {6ebbe4f0-a719-42bd-893d-1ff06880202b}, !- Handle
-  Node 20,                                !- Name
-  {31d14121-673e-47ed-a2bd-6cae2daba3e5}, !- Inlet Port
-  {a69044f0-8bf6-4865-ac11-d144659a6e87}; !- Outlet Port
-
-OS:Connection,
-  {31d14121-673e-47ed-a2bd-6cae2daba3e5}, !- Handle
-  {825862c1-a6a0-4ba6-af05-d384a866ce9e}, !- Name
-  {c90f2c7a-462c-42df-ab71-4773f0a066ec}, !- Source Object
-  4,                                      !- Outlet Port
-  {6ebbe4f0-a719-42bd-893d-1ff06880202b}, !- Target Object
-  2;                                      !- Inlet Port
-
-OS:Node,
-  {81cc0fe6-db35-4864-823b-78c322a5afe3}, !- Handle
-  Node 21,                                !- Name
-  {59a38136-ace4-46db-b4b4-2143247bfd9b}, !- Inlet Port
-  {76379aa2-d9cf-4f5f-8a19-332d4baecdb9}; !- Outlet Port
-
-OS:Connection,
-  {a69044f0-8bf6-4865-ac11-d144659a6e87}, !- Handle
-  {9db1a93b-7ae5-4fa9-8f70-9fdb4c47a816}, !- Name
-  {6ebbe4f0-a719-42bd-893d-1ff06880202b}, !- Source Object
-  3,                                      !- Outlet Port
-  {e8c1c766-0d69-4490-8e2e-f7233b2baf24}, !- Target Object
-  9;                                      !- Inlet Port
-
-OS:Connection,
-  {59a38136-ace4-46db-b4b4-2143247bfd9b}, !- Handle
-  {c8834c30-e3d7-4c7a-b5d9-2608f372ad0b}, !- Name
-  {e8c1c766-0d69-4490-8e2e-f7233b2baf24}, !- Source Object
-  10,                                     !- Outlet Port
-  {81cc0fe6-db35-4864-823b-78c322a5afe3}, !- Target Object
-  2;                                      !- Inlet Port
-
-OS:Connection,
-  {76379aa2-d9cf-4f5f-8a19-332d4baecdb9}, !- Handle
-  {c1513c43-5bfe-4649-866c-3dc52e1eb376}, !- Name
-  {81cc0fe6-db35-4864-823b-78c322a5afe3}, !- Source Object
-  3,                                      !- Outlet Port
-  {0079035e-5b17-4a71-85f3-1743320db746}, !- Target Object
-  4;                                      !- Inlet Port
-
-OS:Schedule:Constant,
-  {d21bd34a-57ad-4471-b4a8-70f31ede12ea}, !- Handle
-  Always On Discrete,                     !- Name
-  {865da149-6900-471f-886f-65b815df2850}, !- Schedule Type Limits Name
-  1;                                      !- Value
-
-OS:ScheduleTypeLimits,
-  {865da149-6900-471f-886f-65b815df2850}, !- Handle
-=======
   {1f1e7f19-113d-41a2-afc0-2a7675a49b96}, !- Water Inlet Node Name
   {eacbf5a2-0f88-4827-aa6c-65b58c475e9d}; !- Water Outlet Node Name
 
@@ -3224,7 +1351,6 @@
 
 OS:ScheduleTypeLimits,
   {48d7f75b-72f8-49bd-a20b-c59f68563ef7}, !- Handle
->>>>>>> 49f5e9b9
   OnOff,                                  !- Name
   0,                                      !- Lower Limit Value
   1,                                      !- Upper Limit Value
@@ -3232,226 +1358,6 @@
   Availability;                           !- Unit Type
 
 OS:ZoneHVAC:Baseboard:Convective:Water,
-<<<<<<< HEAD
-  {f7c9f6e6-cd1a-4eef-9bf3-2c73f55cee1e}, !- Handle
-  living zone Hydronic Baseboard,         !- Name
-  {d21bd34a-57ad-4471-b4a8-70f31ede12ea}, !- Availability Schedule Name
-  {e8c1c766-0d69-4490-8e2e-f7233b2baf24}; !- Heating Coil Name
-
-OS:AdditionalProperties,
-  {2493f991-0dca-4f36-b52f-1bc1a8ff8c1e}, !- Handle
-  {f7c9f6e6-cd1a-4eef-9bf3-2c73f55cee1e}, !- Object Name
-  CentralSystem,                          !- Feature Name 1
-  Boolean,                                !- Feature Data Type 1
-  true;                                   !- Feature Value 1
-
-OS:Coil:Heating:Water:Baseboard,
-  {fa1d6c6e-2dae-402d-85cb-814ad50c66dc}, !- Handle
-  living zone|unit 2 Hydronic Baseboard Coil, !- Name
-  HeatingDesignCapacity,                  !- Heating Design Capacity Method
-  autosize,                               !- Heating Design Capacity {W}
-  0,                                      !- Heating Design Capacity Per Floor Area {W/m2}
-  0.8,                                    !- Fraction of Autosized Heating Design Capacity
-  ,                                       !- U-Factor Times Area Value {W/K}
-  ,                                       !- Maximum Water Flow Rate {m3/s}
-  ,                                       !- Convergence Tolerance
-  {ceb78a6f-2261-4589-9124-240cdb724748}, !- Water Inlet Node Name
-  {b4e56cd6-c883-4312-b571-92d18c73d73b}; !- Water Outlet Node Name
-
-OS:Node,
-  {0f5821ec-4265-4e78-844c-3770be1c0e1d}, !- Handle
-  Node 22,                                !- Name
-  {9cc9eb98-2cec-4ce0-afd6-c1c346413b1f}, !- Inlet Port
-  {ceb78a6f-2261-4589-9124-240cdb724748}; !- Outlet Port
-
-OS:Connection,
-  {9cc9eb98-2cec-4ce0-afd6-c1c346413b1f}, !- Handle
-  {1127b328-a0f0-4274-80f1-de10f863874a}, !- Name
-  {c90f2c7a-462c-42df-ab71-4773f0a066ec}, !- Source Object
-  5,                                      !- Outlet Port
-  {0f5821ec-4265-4e78-844c-3770be1c0e1d}, !- Target Object
-  2;                                      !- Inlet Port
-
-OS:Node,
-  {191dd05f-450a-4685-b7e0-0e98e60ba35d}, !- Handle
-  Node 23,                                !- Name
-  {b4e56cd6-c883-4312-b571-92d18c73d73b}, !- Inlet Port
-  {5afb69bf-a91a-45ac-8e31-a0a296ad33f4}; !- Outlet Port
-
-OS:Connection,
-  {ceb78a6f-2261-4589-9124-240cdb724748}, !- Handle
-  {ff0bab34-b3d7-4399-8696-38652f479b75}, !- Name
-  {0f5821ec-4265-4e78-844c-3770be1c0e1d}, !- Source Object
-  3,                                      !- Outlet Port
-  {fa1d6c6e-2dae-402d-85cb-814ad50c66dc}, !- Target Object
-  9;                                      !- Inlet Port
-
-OS:Connection,
-  {b4e56cd6-c883-4312-b571-92d18c73d73b}, !- Handle
-  {9a81059d-d23f-4ebd-8167-e257fcc50929}, !- Name
-  {fa1d6c6e-2dae-402d-85cb-814ad50c66dc}, !- Source Object
-  10,                                     !- Outlet Port
-  {191dd05f-450a-4685-b7e0-0e98e60ba35d}, !- Target Object
-  2;                                      !- Inlet Port
-
-OS:Connection,
-  {5afb69bf-a91a-45ac-8e31-a0a296ad33f4}, !- Handle
-  {e03d554e-6990-4fff-9442-3c4c03e7c607}, !- Name
-  {191dd05f-450a-4685-b7e0-0e98e60ba35d}, !- Source Object
-  3,                                      !- Outlet Port
-  {0079035e-5b17-4a71-85f3-1743320db746}, !- Target Object
-  5;                                      !- Inlet Port
-
-OS:ZoneHVAC:Baseboard:Convective:Water,
-  {60dc0ed7-512d-4a33-9f48-f79776a2454e}, !- Handle
-  living zone|unit 2 Hydronic Baseboard,  !- Name
-  {d21bd34a-57ad-4471-b4a8-70f31ede12ea}, !- Availability Schedule Name
-  {fa1d6c6e-2dae-402d-85cb-814ad50c66dc}; !- Heating Coil Name
-
-OS:AdditionalProperties,
-  {a1035217-958b-453a-940e-26ab726183af}, !- Handle
-  {60dc0ed7-512d-4a33-9f48-f79776a2454e}, !- Object Name
-  CentralSystem,                          !- Feature Name 1
-  Boolean,                                !- Feature Data Type 1
-  true;                                   !- Feature Value 1
-
-OS:Coil:Heating:Water:Baseboard,
-  {02dafa3c-5298-4000-bba0-2fb67db0a7e3}, !- Handle
-  living zone|unit 3 Hydronic Baseboard Coil, !- Name
-  HeatingDesignCapacity,                  !- Heating Design Capacity Method
-  autosize,                               !- Heating Design Capacity {W}
-  0,                                      !- Heating Design Capacity Per Floor Area {W/m2}
-  0.8,                                    !- Fraction of Autosized Heating Design Capacity
-  ,                                       !- U-Factor Times Area Value {W/K}
-  ,                                       !- Maximum Water Flow Rate {m3/s}
-  ,                                       !- Convergence Tolerance
-  {804550e0-6dcd-4b4c-ae0b-5363cd11f3fc}, !- Water Inlet Node Name
-  {7fe3cf32-5ee2-4833-abeb-d861e5e2b1b9}; !- Water Outlet Node Name
-
-OS:Node,
-  {9255b5f5-1803-4dbe-8d40-80c0e1d8b5eb}, !- Handle
-  Node 24,                                !- Name
-  {1cfcae9f-397e-4516-8d57-cd48158c2957}, !- Inlet Port
-  {804550e0-6dcd-4b4c-ae0b-5363cd11f3fc}; !- Outlet Port
-
-OS:Connection,
-  {1cfcae9f-397e-4516-8d57-cd48158c2957}, !- Handle
-  {ab61d183-2069-484c-bf67-6bc53ef58e8e}, !- Name
-  {c90f2c7a-462c-42df-ab71-4773f0a066ec}, !- Source Object
-  6,                                      !- Outlet Port
-  {9255b5f5-1803-4dbe-8d40-80c0e1d8b5eb}, !- Target Object
-  2;                                      !- Inlet Port
-
-OS:Node,
-  {b5b74a2e-22d2-4030-9c03-b53401477db9}, !- Handle
-  Node 25,                                !- Name
-  {7fe3cf32-5ee2-4833-abeb-d861e5e2b1b9}, !- Inlet Port
-  {4f942144-dd02-4d98-8722-4535d33eed55}; !- Outlet Port
-
-OS:Connection,
-  {804550e0-6dcd-4b4c-ae0b-5363cd11f3fc}, !- Handle
-  {792493c0-bf6b-4d8a-b512-40d314c949f6}, !- Name
-  {9255b5f5-1803-4dbe-8d40-80c0e1d8b5eb}, !- Source Object
-  3,                                      !- Outlet Port
-  {02dafa3c-5298-4000-bba0-2fb67db0a7e3}, !- Target Object
-  9;                                      !- Inlet Port
-
-OS:Connection,
-  {7fe3cf32-5ee2-4833-abeb-d861e5e2b1b9}, !- Handle
-  {7f93d9a2-03f3-407a-8210-0bff63dfcb09}, !- Name
-  {02dafa3c-5298-4000-bba0-2fb67db0a7e3}, !- Source Object
-  10,                                     !- Outlet Port
-  {b5b74a2e-22d2-4030-9c03-b53401477db9}, !- Target Object
-  2;                                      !- Inlet Port
-
-OS:Connection,
-  {4f942144-dd02-4d98-8722-4535d33eed55}, !- Handle
-  {3adaec50-c3f7-46c7-9dfc-c931e12ba8ff}, !- Name
-  {b5b74a2e-22d2-4030-9c03-b53401477db9}, !- Source Object
-  3,                                      !- Outlet Port
-  {0079035e-5b17-4a71-85f3-1743320db746}, !- Target Object
-  6;                                      !- Inlet Port
-
-OS:ZoneHVAC:Baseboard:Convective:Water,
-  {63466d8e-d89d-4970-9d5b-4b49d37a56d0}, !- Handle
-  living zone|unit 3 Hydronic Baseboard,  !- Name
-  {d21bd34a-57ad-4471-b4a8-70f31ede12ea}, !- Availability Schedule Name
-  {02dafa3c-5298-4000-bba0-2fb67db0a7e3}; !- Heating Coil Name
-
-OS:AdditionalProperties,
-  {4d2e82c8-6d94-40b8-9bb9-9d5f779ae3ac}, !- Handle
-  {63466d8e-d89d-4970-9d5b-4b49d37a56d0}, !- Object Name
-  CentralSystem,                          !- Feature Name 1
-  Boolean,                                !- Feature Data Type 1
-  true;                                   !- Feature Value 1
-
-OS:Coil:Heating:Water:Baseboard,
-  {33e189b0-1137-4365-ad5e-64e38acb0b98}, !- Handle
-  living zone|unit 4 Hydronic Baseboard Coil, !- Name
-  HeatingDesignCapacity,                  !- Heating Design Capacity Method
-  autosize,                               !- Heating Design Capacity {W}
-  0,                                      !- Heating Design Capacity Per Floor Area {W/m2}
-  0.8,                                    !- Fraction of Autosized Heating Design Capacity
-  ,                                       !- U-Factor Times Area Value {W/K}
-  ,                                       !- Maximum Water Flow Rate {m3/s}
-  ,                                       !- Convergence Tolerance
-  {cbd9b892-0f7d-4cf5-8718-c24842ec1216}, !- Water Inlet Node Name
-  {59caea73-001e-4688-8350-683c21e2ade2}; !- Water Outlet Node Name
-
-OS:Node,
-  {46a8073a-f20b-44a4-a643-cd8df3407ed4}, !- Handle
-  Node 26,                                !- Name
-  {5207998e-eeef-4f55-aa05-abdc6a872d73}, !- Inlet Port
-  {cbd9b892-0f7d-4cf5-8718-c24842ec1216}; !- Outlet Port
-
-OS:Connection,
-  {5207998e-eeef-4f55-aa05-abdc6a872d73}, !- Handle
-  {72da802c-52fc-4ff1-ab0e-f349e5af2771}, !- Name
-  {c90f2c7a-462c-42df-ab71-4773f0a066ec}, !- Source Object
-  7,                                      !- Outlet Port
-  {46a8073a-f20b-44a4-a643-cd8df3407ed4}, !- Target Object
-  2;                                      !- Inlet Port
-
-OS:Node,
-  {da7682d8-c2b0-4537-b4d6-f460e730a0bb}, !- Handle
-  Node 27,                                !- Name
-  {59caea73-001e-4688-8350-683c21e2ade2}, !- Inlet Port
-  {c15e9cb9-e682-45a2-a4c1-2d0f017eae95}; !- Outlet Port
-
-OS:Connection,
-  {cbd9b892-0f7d-4cf5-8718-c24842ec1216}, !- Handle
-  {bdaeb80a-fba3-44ac-ab18-aac99422d55e}, !- Name
-  {46a8073a-f20b-44a4-a643-cd8df3407ed4}, !- Source Object
-  3,                                      !- Outlet Port
-  {33e189b0-1137-4365-ad5e-64e38acb0b98}, !- Target Object
-  9;                                      !- Inlet Port
-
-OS:Connection,
-  {59caea73-001e-4688-8350-683c21e2ade2}, !- Handle
-  {a0b9d39a-a441-4f87-9036-e7acee667b5b}, !- Name
-  {33e189b0-1137-4365-ad5e-64e38acb0b98}, !- Source Object
-  10,                                     !- Outlet Port
-  {da7682d8-c2b0-4537-b4d6-f460e730a0bb}, !- Target Object
-  2;                                      !- Inlet Port
-
-OS:Connection,
-  {c15e9cb9-e682-45a2-a4c1-2d0f017eae95}, !- Handle
-  {9ccb9438-23a3-406a-9fea-f0e022d82c01}, !- Name
-  {da7682d8-c2b0-4537-b4d6-f460e730a0bb}, !- Source Object
-  3,                                      !- Outlet Port
-  {0079035e-5b17-4a71-85f3-1743320db746}, !- Target Object
-  7;                                      !- Inlet Port
-
-OS:ZoneHVAC:Baseboard:Convective:Water,
-  {0c9c485a-961c-44a0-8ad1-cb3c56d838eb}, !- Handle
-  living zone|unit 4 Hydronic Baseboard,  !- Name
-  {d21bd34a-57ad-4471-b4a8-70f31ede12ea}, !- Availability Schedule Name
-  {33e189b0-1137-4365-ad5e-64e38acb0b98}; !- Heating Coil Name
-
-OS:AdditionalProperties,
-  {0a5ca666-17a9-4e85-ae14-16598bd08432}, !- Handle
-  {0c9c485a-961c-44a0-8ad1-cb3c56d838eb}, !- Object Name
-=======
   {7ad5359b-7cb9-4e1c-838c-f6c26759854b}, !- Handle
   living zone Hydronic Baseboard,         !- Name
   {cdd5d80e-d3b3-46d1-9db6-fbf893feccef}, !- Availability Schedule Name
@@ -3460,50 +1366,27 @@
 OS:AdditionalProperties,
   {e3eca2e3-dc74-44b2-85a1-fe1b03bb0e0f}, !- Handle
   {7ad5359b-7cb9-4e1c-838c-f6c26759854b}, !- Object Name
->>>>>>> 49f5e9b9
   CentralSystem,                          !- Feature Name 1
   Boolean,                                !- Feature Data Type 1
   true;                                   !- Feature Value 1
 
 OS:EnergyManagementSystem:Sensor,
-<<<<<<< HEAD
-  {bf0a567d-7138-4188-ada5-1f41ad14495d}, !- Handle
-=======
   {f3a9390b-82c1-49c8-bd04-577af598f656}, !- Handle
->>>>>>> 49f5e9b9
   Central_pump_s,                         !- Name
   Central pump,                           !- Output Variable or Output Meter Index Key Name
   Pump Electric Energy;                   !- Output Variable or Output Meter Name
 
 OS:EnergyManagementSystem:Program,
-<<<<<<< HEAD
-  {d9ce7fdf-ddd5-4d56-ae93-95954f6c1366}, !- Handle
-=======
   {5d4c0b8a-ae9c-4195-bb39-9e4b08297eca}, !- Handle
->>>>>>> 49f5e9b9
   Central_pumps_program,                  !- Name
   Set central_pumps_h = Central_pump_s;   !- Program Line 1
 
 OS:EnergyManagementSystem:OutputVariable,
-<<<<<<< HEAD
-  {d66830d2-208a-4a89-b339-58566cd0497b}, !- Handle
-=======
   {6e6296ce-d44c-4df5-97d4-ca90895630bd}, !- Handle
->>>>>>> 49f5e9b9
   Central htg pump:Pumps:Electricity,     !- Name
   central_pumps_h,                        !- EMS Variable Name
   Summed,                                 !- Type of Data in Variable
   SystemTimestep,                         !- Update Frequency
-<<<<<<< HEAD
-  {d9ce7fdf-ddd5-4d56-ae93-95954f6c1366}, !- EMS Program or Subroutine Name
-  J;                                      !- Units
-
-OS:EnergyManagementSystem:ProgramCallingManager,
-  {718f5733-dd0c-467c-a658-1dfca206e231}, !- Handle
-  Central pump program calling manager,   !- Name
-  EndOfSystemTimestepBeforeHVACReporting, !- EnergyPlus Model Calling Point
-  {d9ce7fdf-ddd5-4d56-ae93-95954f6c1366}; !- Program Name 1
-=======
   {5d4c0b8a-ae9c-4195-bb39-9e4b08297eca}, !- EMS Program or Subroutine Name
   J;                                      !- Units
 
@@ -3512,4 +1395,3 @@
   Central pump program calling manager,   !- Name
   EndOfSystemTimestepBeforeHVACReporting, !- EnergyPlus Model Calling Point
   {5d4c0b8a-ae9c-4195-bb39-9e4b08297eca}; !- Program Name 1
->>>>>>> 49f5e9b9
