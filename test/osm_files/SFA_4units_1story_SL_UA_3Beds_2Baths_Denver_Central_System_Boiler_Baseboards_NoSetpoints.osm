--- conflicted
+++ resolved
@@ -1,31 +1,22 @@
 !- NOTE: Auto-generated from /test/osw_files/SFA_4units_1story_SL_UA_3Beds_2Baths_Denver_Central_System_Boiler_Baseboards_NoSetpoints.osw
 
 OS:Version,
-<<<<<<< HEAD
-  {4fc1d2a8-24b6-4e2f-9713-98dc859fca71}, !- Handle
-  3.2.0;                                  !- Version Identifier
+  {b3d0335d-8976-48a9-84c9-894fabaf5fb9}, !- Handle
+  3.2.1;                                  !- Version Identifier
 
 OS:SimulationControl,
-  {e74e8ca9-6615-43d7-8263-04f1fc18919e}, !- Handle
-=======
-  {01fd1017-94b9-418c-b7b3-a2e1744dbd68}, !- Handle
-  2.9.0;                                  !- Version Identifier
-
-OS:SimulationControl,
-  {71d08968-1f94-4476-95eb-df384a9e3005}, !- Handle
->>>>>>> 78927444
+  {5102f821-7229-48ad-bf71-cee28170e878}, !- Handle
   ,                                       !- Do Zone Sizing Calculation
   ,                                       !- Do System Sizing Calculation
   ,                                       !- Do Plant Sizing Calculation
   Yes;                                    !- Run Simulation for Sizing Periods
 
 OS:Timestep,
-<<<<<<< HEAD
-  {6cba3158-082f-4de2-893b-9a061fbb27bb}, !- Handle
+  {1d5b0b97-a0db-4788-a8be-941f62e80353}, !- Handle
   6;                                      !- Number of Timesteps per Hour
 
 OS:ShadowCalculation,
-  {bc771e3f-05cb-4955-9ff3-6021fd59fe9e}, !- Handle
+  {1385d737-9d37-4c70-9e1f-16f291833f3a}, !- Handle
   PolygonClipping,                        !- Shading Calculation Method
   ,                                       !- Shading Calculation Update Frequency Method
   20,                                     !- Shading Calculation Update Frequency
@@ -38,45 +29,21 @@
   No;                                     !- Disable Self-Shading From Shading Zone Groups to Other Zones
 
 OS:SurfaceConvectionAlgorithm:Outside,
-  {40de99e4-7d56-4709-b1cc-485769cc8ffb}, !- Handle
+  {c44b05e7-c511-47d9-b8fe-d8006d1139e8}, !- Handle
   DOE-2;                                  !- Algorithm
 
 OS:SurfaceConvectionAlgorithm:Inside,
-  {e5544e84-53c8-44f7-8513-0cc08403aefd}, !- Handle
+  {71cd403a-bfe9-44f3-ab4b-eea14fb4ab97}, !- Handle
   TARP;                                   !- Algorithm
 
 OS:ZoneCapacitanceMultiplier:ResearchSpecial,
-  {457d5038-6557-4ebe-8bcc-da809bc45bc8}, !- Handle
-=======
-  {01c93806-fe54-48ec-861c-7c6bee4c2842}, !- Handle
-  6;                                      !- Number of Timesteps per Hour
-
-OS:ShadowCalculation,
-  {8f17b011-4d0c-4c1b-9161-93c98bd5e84a}, !- Handle
-  20,                                     !- Calculation Frequency
-  200;                                    !- Maximum Figures in Shadow Overlap Calculations
-
-OS:SurfaceConvectionAlgorithm:Outside,
-  {bdce9f19-b109-48f9-91c3-2a6f08b0cc05}, !- Handle
-  DOE-2;                                  !- Algorithm
-
-OS:SurfaceConvectionAlgorithm:Inside,
-  {362126cb-e7ce-45d9-a3fc-70db8530ac6a}, !- Handle
-  TARP;                                   !- Algorithm
-
-OS:ZoneCapacitanceMultiplier:ResearchSpecial,
-  {9055c696-acda-4938-ac59-9bd5fd6b8ed4}, !- Handle
->>>>>>> 78927444
+  {94a56694-5280-4e11-90b2-8aae521a376c}, !- Handle
   ,                                       !- Temperature Capacity Multiplier
   15,                                     !- Humidity Capacity Multiplier
   ;                                       !- Carbon Dioxide Capacity Multiplier
 
 OS:RunPeriod,
-<<<<<<< HEAD
-  {3705ef3b-bce9-4875-81f5-559e98408d8e}, !- Handle
-=======
-  {58e62c24-f42e-41c2-ba86-81e9382bfac3}, !- Handle
->>>>>>> 78927444
+  {a63dcf2e-b0ef-417a-a934-a43839be053d}, !- Handle
   Run Period 1,                           !- Name
   1,                                      !- Begin Month
   1,                                      !- Begin Day of Month
@@ -90,21 +57,13 @@
   ;                                       !- Number of Times Runperiod to be Repeated
 
 OS:YearDescription,
-<<<<<<< HEAD
-  {76443ef8-77f0-41f8-9039-8c151c5342c5}, !- Handle
-=======
-  {dabdcf99-e95f-4b4c-8e7c-685329d12482}, !- Handle
->>>>>>> 78927444
+  {bd478051-ca5c-4955-9fb9-43fca65a0f31}, !- Handle
   2007,                                   !- Calendar Year
   ,                                       !- Day of Week for Start Day
   ;                                       !- Is Leap Year
 
 OS:WeatherFile,
-<<<<<<< HEAD
-  {2a380c1b-0ef4-4c96-bbc4-203553a5178f}, !- Handle
-=======
-  {319e201f-287b-43dc-9bed-c7249c03e41f}, !- Handle
->>>>>>> 78927444
+  {c1c952dc-0feb-4980-825e-ecbbee370adf}, !- Handle
   Denver Intl Ap,                         !- City
   CO,                                     !- State Province Region
   USA,                                    !- Country
@@ -114,17 +73,12 @@
   -104.65,                                !- Longitude {deg}
   -7,                                     !- Time Zone {hr}
   1650,                                   !- Elevation {m}
-  C:/OpenStudio/resstock/resources/measures/HPXMLtoOpenStudio/weather/USA_CO_Denver.Intl.AP.725650_TMY3.epw, !- Url
+  /mnt/c/git/resstock/resources/measures/HPXMLtoOpenStudio/weather/USA_CO_Denver.Intl.AP.725650_TMY3.epw, !- Url
   E23378AA;                               !- Checksum
 
 OS:AdditionalProperties,
-<<<<<<< HEAD
-  {6ca1382d-69b3-4195-bae4-db7d256a49be}, !- Handle
-  {2a380c1b-0ef4-4c96-bbc4-203553a5178f}, !- Object Name
-=======
-  {cf55d006-42c1-47d6-bfcd-08639f05a336}, !- Handle
-  {319e201f-287b-43dc-9bed-c7249c03e41f}, !- Object Name
->>>>>>> 78927444
+  {08078aa9-7b0f-4ae3-a606-3fc084df576a}, !- Handle
+  {c1c952dc-0feb-4980-825e-ecbbee370adf}, !- Object Name
   EPWHeaderCity,                          !- Feature Name 1
   String,                                 !- Feature Data Type 1
   Denver Intl Ap,                         !- Feature Value 1
@@ -232,11 +186,7 @@
   84;                                     !- Feature Value 35
 
 OS:Site,
-<<<<<<< HEAD
-  {553532ee-5044-4592-9a8a-cbe5bcdefa58}, !- Handle
-=======
-  {3fd6b026-581d-4fa2-9fa5-4f8232337c45}, !- Handle
->>>>>>> 78927444
+  {2802a276-af9c-4823-8fa5-e47ba376ce4d}, !- Handle
   Denver Intl Ap_CO_USA,                  !- Name
   39.83,                                  !- Latitude {deg}
   -104.65,                                !- Longitude {deg}
@@ -245,45 +195,26 @@
   ;                                       !- Terrain
 
 OS:ClimateZones,
-<<<<<<< HEAD
-  {c3909583-6ed1-426b-8261-ab0eeaaddd5d}, !- Handle
+  {7faac3ca-55a5-4dd6-9774-07711ca8c3b4}, !- Handle
   Building America,                       !- Climate Zone Institution Name 1
-=======
-  {3ba0eec6-1d7a-4a22-8630-06e933bf61ac}, !- Handle
-  ,                                       !- Active Institution
-  ,                                       !- Active Year
-  ,                                       !- Climate Zone Institution Name 1
->>>>>>> 78927444
   ,                                       !- Climate Zone Document Name 1
   0,                                      !- Climate Zone Document Year 1
   Cold;                                   !- Climate Zone Value 1
 
 OS:Site:WaterMainsTemperature,
-<<<<<<< HEAD
-  {3e32c918-37ff-4c84-a199-202537cffb48}, !- Handle
-=======
-  {55e7dc0b-1d22-49c8-b732-48dadb2bbe3e}, !- Handle
->>>>>>> 78927444
+  {b67f9d27-c036-43e2-8da0-5aadb2dae395}, !- Handle
   Correlation,                            !- Calculation Method
   ,                                       !- Temperature Schedule Name
   10.8753424657535,                       !- Annual Average Outdoor Air Temperature {C}
   23.1524007936508;                       !- Maximum Difference In Monthly Average Outdoor Air Temperatures {deltaC}
 
 OS:RunPeriodControl:DaylightSavingTime,
-<<<<<<< HEAD
-  {4cfffedc-9ad9-429a-8792-854ec8fc15eb}, !- Handle
-=======
-  {4f2eef06-5103-400b-9abc-2ee2fb0c0af2}, !- Handle
->>>>>>> 78927444
+  {51dc9cf3-d2a6-4731-a802-8a823f618337}, !- Handle
   3/12,                                   !- Start Date
   11/5;                                   !- End Date
 
 OS:Site:GroundTemperature:Deep,
-<<<<<<< HEAD
-  {5a6d0b93-e407-4118-9d8b-8c8bb2076bea}, !- Handle
-=======
-  {8011462a-cb78-45a9-81fc-4a3c5f839852}, !- Handle
->>>>>>> 78927444
+  {8ecc04da-e2a8-4797-8422-72051cb2bf0a}, !- Handle
   10.8753424657535,                       !- January Deep Ground Temperature {C}
   10.8753424657535,                       !- February Deep Ground Temperature {C}
   10.8753424657535,                       !- March Deep Ground Temperature {C}
@@ -298,11 +229,7 @@
   10.8753424657535;                       !- December Deep Ground Temperature {C}
 
 OS:Building,
-<<<<<<< HEAD
-  {238d073a-e4b9-4637-8738-2d2971fcc795}, !- Handle
-=======
-  {0c6c6c8c-41f6-471c-9213-0aca5a83e2be}, !- Handle
->>>>>>> 78927444
+  {943aa392-bb10-4c65-8cc6-f076767420a8}, !- Handle
   Building 1,                             !- Name
   ,                                       !- Building Sector Type
   0,                                      !- North Axis {deg}
@@ -317,13 +244,8 @@
   4;                                      !- Standards Number of Living Units
 
 OS:AdditionalProperties,
-<<<<<<< HEAD
-  {49553c76-c827-41aa-83dd-b45439f8c508}, !- Handle
-  {238d073a-e4b9-4637-8738-2d2971fcc795}, !- Object Name
-=======
-  {860bd967-8d6f-45b3-99a4-07ea0d373d85}, !- Handle
-  {0c6c6c8c-41f6-471c-9213-0aca5a83e2be}, !- Object Name
->>>>>>> 78927444
+  {e89d8e17-416f-46ec-97a0-f55272792694}, !- Handle
+  {943aa392-bb10-4c65-8cc6-f076767420a8}, !- Object Name
   num_units,                              !- Feature Name 1
   Integer,                                !- Feature Data Type 1
   4,                                      !- Feature Value 1
@@ -341,11 +263,7 @@
   true;                                   !- Feature Value 5
 
 OS:ThermalZone,
-<<<<<<< HEAD
-  {5802b41a-c96b-449d-ae87-d5de4d1e8748}, !- Handle
-=======
-  {00b20b52-c33d-4d24-83f6-481068bc1470}, !- Handle
->>>>>>> 78927444
+  {bca84c60-1fcc-4e2f-be9d-11fd679d51f6}, !- Handle
   living zone,                            !- Name
   ,                                       !- Multiplier
   ,                                       !- Ceiling Height {m}
@@ -354,17 +272,10 @@
   ,                                       !- Zone Inside Convection Algorithm
   ,                                       !- Zone Outside Convection Algorithm
   ,                                       !- Zone Conditioning Equipment List Name
-<<<<<<< HEAD
-  {d0269f5a-ddb5-4c11-9038-03196450a3f0}, !- Zone Air Inlet Port List
-  {258ed9d9-6edf-4d8a-b777-63dc7658f7f9}, !- Zone Air Exhaust Port List
-  {9ca3d1dc-e72b-4347-8d8f-c6901cd38ec2}, !- Zone Air Node Name
-  {f670cb14-a927-460b-8d9a-55072035bd16}, !- Zone Return Air Port List
-=======
-  {b9154a35-29ff-4355-b732-8a9309e44fb8}, !- Zone Air Inlet Port List
-  {4b384a52-2ef3-4bc1-adf0-bda88b915f9f}, !- Zone Air Exhaust Port List
-  {03406ec6-50e2-4e50-aa5a-5e52e56f210e}, !- Zone Air Node Name
-  {701268be-b0bb-4557-931c-2c2df43e69a1}, !- Zone Return Air Port List
->>>>>>> 78927444
+  {345d8491-5122-4fe5-9b40-cafef3fb10bf}, !- Zone Air Inlet Port List
+  {f5730adb-0cd8-4e77-87e4-71aa3e889171}, !- Zone Air Exhaust Port List
+  {9f62cc6d-b550-4b0a-a9c6-507a9bfd5fb6}, !- Zone Air Node Name
+  {00e98f47-43aa-48e6-b46b-f32074d21ea3}, !- Zone Return Air Port List
   ,                                       !- Primary Daylighting Control Name
   ,                                       !- Fraction of Zone Controlled by Primary Daylighting Control
   ,                                       !- Secondary Daylighting Control Name
@@ -375,67 +286,33 @@
   No;                                     !- Use Ideal Air Loads
 
 OS:Node,
-<<<<<<< HEAD
-  {31509c7f-4465-4915-992a-33d144244d6d}, !- Handle
+  {35e0e4ff-5d52-4954-a4f4-571bf46238b1}, !- Handle
   Node 1,                                 !- Name
-  {9ca3d1dc-e72b-4347-8d8f-c6901cd38ec2}, !- Inlet Port
+  {9f62cc6d-b550-4b0a-a9c6-507a9bfd5fb6}, !- Inlet Port
   ;                                       !- Outlet Port
 
 OS:Connection,
-  {9ca3d1dc-e72b-4347-8d8f-c6901cd38ec2}, !- Handle
-  {5802b41a-c96b-449d-ae87-d5de4d1e8748}, !- Source Object
+  {9f62cc6d-b550-4b0a-a9c6-507a9bfd5fb6}, !- Handle
+  {bca84c60-1fcc-4e2f-be9d-11fd679d51f6}, !- Source Object
   11,                                     !- Outlet Port
-  {31509c7f-4465-4915-992a-33d144244d6d}, !- Target Object
+  {35e0e4ff-5d52-4954-a4f4-571bf46238b1}, !- Target Object
   2;                                      !- Inlet Port
 
 OS:PortList,
-  {d0269f5a-ddb5-4c11-9038-03196450a3f0}, !- Handle
-  {5802b41a-c96b-449d-ae87-d5de4d1e8748}; !- HVAC Component
+  {345d8491-5122-4fe5-9b40-cafef3fb10bf}, !- Handle
+  {bca84c60-1fcc-4e2f-be9d-11fd679d51f6}; !- HVAC Component
 
 OS:PortList,
-  {258ed9d9-6edf-4d8a-b777-63dc7658f7f9}, !- Handle
-  {5802b41a-c96b-449d-ae87-d5de4d1e8748}; !- HVAC Component
+  {f5730adb-0cd8-4e77-87e4-71aa3e889171}, !- Handle
+  {bca84c60-1fcc-4e2f-be9d-11fd679d51f6}; !- HVAC Component
 
 OS:PortList,
-  {f670cb14-a927-460b-8d9a-55072035bd16}, !- Handle
-  {5802b41a-c96b-449d-ae87-d5de4d1e8748}; !- HVAC Component
+  {00e98f47-43aa-48e6-b46b-f32074d21ea3}, !- Handle
+  {bca84c60-1fcc-4e2f-be9d-11fd679d51f6}; !- HVAC Component
 
 OS:Sizing:Zone,
-  {8711a67b-ad72-4e77-b0ed-e257f4e9091a}, !- Handle
-  {5802b41a-c96b-449d-ae87-d5de4d1e8748}, !- Zone or ZoneList Name
-=======
-  {344d1487-6221-40f7-bf09-87adce83c418}, !- Handle
-  Node 1,                                 !- Name
-  {03406ec6-50e2-4e50-aa5a-5e52e56f210e}, !- Inlet Port
-  ;                                       !- Outlet Port
-
-OS:Connection,
-  {03406ec6-50e2-4e50-aa5a-5e52e56f210e}, !- Handle
-  {59e02423-2112-4e2a-83b6-0d8d5faf8879}, !- Name
-  {00b20b52-c33d-4d24-83f6-481068bc1470}, !- Source Object
-  11,                                     !- Outlet Port
-  {344d1487-6221-40f7-bf09-87adce83c418}, !- Target Object
-  2;                                      !- Inlet Port
-
-OS:PortList,
-  {b9154a35-29ff-4355-b732-8a9309e44fb8}, !- Handle
-  {7082eadf-f2e4-409d-b2a2-97755d858ebf}, !- Name
-  {00b20b52-c33d-4d24-83f6-481068bc1470}; !- HVAC Component
-
-OS:PortList,
-  {4b384a52-2ef3-4bc1-adf0-bda88b915f9f}, !- Handle
-  {9de95dd5-0a4c-4291-9395-26d0726a4d63}, !- Name
-  {00b20b52-c33d-4d24-83f6-481068bc1470}; !- HVAC Component
-
-OS:PortList,
-  {701268be-b0bb-4557-931c-2c2df43e69a1}, !- Handle
-  {e2a75aaf-47f8-42a3-bbef-cb660bd61e73}, !- Name
-  {00b20b52-c33d-4d24-83f6-481068bc1470}; !- HVAC Component
-
-OS:Sizing:Zone,
-  {e05f4a32-c000-47ba-9b59-f2ac0132d2e5}, !- Handle
-  {00b20b52-c33d-4d24-83f6-481068bc1470}, !- Zone or ZoneList Name
->>>>>>> 78927444
+  {798ea033-1389-473d-952b-d0bf965ff6de}, !- Handle
+  {bca84c60-1fcc-4e2f-be9d-11fd679d51f6}, !- Zone or ZoneList Name
   SupplyAirTemperature,                   !- Zone Cooling Design Supply Air Temperature Input Method
   14,                                     !- Zone Cooling Design Supply Air Temperature {C}
   11.11,                                  !- Zone Cooling Design Supply Air Temperature Difference {deltaC}
@@ -462,34 +339,20 @@
   autosize;                               !- Dedicated Outdoor Air High Setpoint Temperature for Design {C}
 
 OS:ZoneHVAC:EquipmentList,
-<<<<<<< HEAD
-  {5efb38b6-d5e9-4c40-8572-9ff6bbe4e8bc}, !- Handle
+  {b96234ce-eef8-47ce-918f-d3cec70f00e5}, !- Handle
   Zone HVAC Equipment List 1,             !- Name
-  {5802b41a-c96b-449d-ae87-d5de4d1e8748}, !- Thermal Zone
+  {bca84c60-1fcc-4e2f-be9d-11fd679d51f6}, !- Thermal Zone
   ,                                       !- Load Distribution Scheme
-  {7dd4efbf-9a2c-4c4d-bcd7-84ad344b24f8}, !- Zone Equipment 1
-=======
-  {ca3f087a-7f9d-455f-84f1-e0674180145b}, !- Handle
-  Zone HVAC Equipment List 1,             !- Name
-  {00b20b52-c33d-4d24-83f6-481068bc1470}, !- Thermal Zone
-  ,                                       !- Load Distribution Scheme
-  {452ac69e-ed68-4d7b-8c9b-cdda12512a04}, !- Zone Equipment 1
->>>>>>> 78927444
+  {6f064132-4e27-4527-b982-4d7ed1d2f308}, !- Zone Equipment 1
   1,                                      !- Zone Equipment Cooling Sequence 1
   1,                                      !- Zone Equipment Heating or No-Load Sequence 1
   ,                                       !- Zone Equipment Sequential Cooling Fraction Schedule Name 1
   ;                                       !- Zone Equipment Sequential Heating Fraction Schedule Name 1
 
 OS:Space,
-<<<<<<< HEAD
-  {e371f762-dfd5-49e6-aaac-399ba56e870c}, !- Handle
+  {8e264aee-9da0-4071-aa0b-5687c9aa222b}, !- Handle
   living space,                           !- Name
-  {29169621-2f70-43f5-9925-9fa14534704e}, !- Space Type Name
-=======
-  {cd078f73-9b71-4ad7-affc-da093eb14d02}, !- Handle
-  living space,                           !- Name
-  {fee66e1f-e6a8-4f4a-a39d-f36c2658362d}, !- Space Type Name
->>>>>>> 78927444
+  {c610f168-0fa0-48b7-9367-eb0e05bdce1a}, !- Space Type Name
   ,                                       !- Default Construction Set Name
   ,                                       !- Default Schedule Set Name
   ,                                       !- Direction of Relative North {deg}
@@ -497,31 +360,17 @@
   ,                                       !- Y Origin {m}
   ,                                       !- Z Origin {m}
   ,                                       !- Building Story Name
-<<<<<<< HEAD
-  {5802b41a-c96b-449d-ae87-d5de4d1e8748}, !- Thermal Zone Name
+  {bca84c60-1fcc-4e2f-be9d-11fd679d51f6}, !- Thermal Zone Name
   ,                                       !- Part of Total Floor Area
   ,                                       !- Design Specification Outdoor Air Object Name
-  {3281f637-508c-4b4a-9095-56fae098b389}; !- Building Unit Name
+  {c625f676-bf3b-4bfd-9636-f28192a8d3a5}; !- Building Unit Name
 
 OS:Surface,
-  {9aad013d-a905-4b81-b0f4-54d19851668c}, !- Handle
+  {b61479f9-8b87-4367-86b3-e4fd459925a2}, !- Handle
   Surface 1,                              !- Name
   Floor,                                  !- Surface Type
   ,                                       !- Construction Name
-  {e371f762-dfd5-49e6-aaac-399ba56e870c}, !- Space Name
-=======
-  {00b20b52-c33d-4d24-83f6-481068bc1470}, !- Thermal Zone Name
-  ,                                       !- Part of Total Floor Area
-  ,                                       !- Design Specification Outdoor Air Object Name
-  {d81b19e8-abcc-4c2f-9bd1-cf77d6a30f6f}; !- Building Unit Name
-
-OS:Surface,
-  {c51b13b9-382f-4b2b-8136-b32bfd21afd6}, !- Handle
-  Surface 1,                              !- Name
-  Floor,                                  !- Surface Type
-  ,                                       !- Construction Name
-  {cd078f73-9b71-4ad7-affc-da093eb14d02}, !- Space Name
->>>>>>> 78927444
+  {8e264aee-9da0-4071-aa0b-5687c9aa222b}, !- Space Name
   Foundation,                             !- Outside Boundary Condition
   ,                                       !- Outside Boundary Condition Object
   NoSun,                                  !- Sun Exposure
@@ -534,19 +383,11 @@
   6.46578440716979, -12.9315688143396, 0; !- X,Y,Z Vertex 4 {m}
 
 OS:Surface,
-<<<<<<< HEAD
-  {a1178d49-7200-4383-a34d-e384f17ce039}, !- Handle
+  {35962269-9275-4069-8f9f-05adac3da86c}, !- Handle
   Surface 2,                              !- Name
   Wall,                                   !- Surface Type
   ,                                       !- Construction Name
-  {e371f762-dfd5-49e6-aaac-399ba56e870c}, !- Space Name
-=======
-  {b082f294-60e2-4964-99d8-5d820c6ced86}, !- Handle
-  Surface 2,                              !- Name
-  Wall,                                   !- Surface Type
-  ,                                       !- Construction Name
-  {cd078f73-9b71-4ad7-affc-da093eb14d02}, !- Space Name
->>>>>>> 78927444
+  {8e264aee-9da0-4071-aa0b-5687c9aa222b}, !- Space Name
   Outdoors,                               !- Outside Boundary Condition
   ,                                       !- Outside Boundary Condition Object
   SunExposed,                             !- Sun Exposure
@@ -559,19 +400,11 @@
   0, -12.9315688143396, 2.4384;           !- X,Y,Z Vertex 4 {m}
 
 OS:Surface,
-<<<<<<< HEAD
-  {94c4f81f-e73d-4147-ad14-c26c1420065c}, !- Handle
+  {81e59017-924f-4518-85e8-b24d051ab8f5}, !- Handle
   Surface 3,                              !- Name
   Wall,                                   !- Surface Type
   ,                                       !- Construction Name
-  {e371f762-dfd5-49e6-aaac-399ba56e870c}, !- Space Name
-=======
-  {4a1cee59-fe63-40db-9215-0b70471acc1b}, !- Handle
-  Surface 3,                              !- Name
-  Wall,                                   !- Surface Type
-  ,                                       !- Construction Name
-  {cd078f73-9b71-4ad7-affc-da093eb14d02}, !- Space Name
->>>>>>> 78927444
+  {8e264aee-9da0-4071-aa0b-5687c9aa222b}, !- Space Name
   Outdoors,                               !- Outside Boundary Condition
   ,                                       !- Outside Boundary Condition Object
   SunExposed,                             !- Sun Exposure
@@ -584,19 +417,11 @@
   0, 0, 2.4384;                           !- X,Y,Z Vertex 4 {m}
 
 OS:Surface,
-<<<<<<< HEAD
-  {04579988-2943-4d04-ba1c-d3d7c8581538}, !- Handle
+  {d94ac871-2631-4b49-b5c5-e3c939b985ea}, !- Handle
   Surface 4,                              !- Name
   Wall,                                   !- Surface Type
   ,                                       !- Construction Name
-  {e371f762-dfd5-49e6-aaac-399ba56e870c}, !- Space Name
-=======
-  {98dace2c-e270-4f05-a444-5b8d0b5d9b60}, !- Handle
-  Surface 4,                              !- Name
-  Wall,                                   !- Surface Type
-  ,                                       !- Construction Name
-  {cd078f73-9b71-4ad7-affc-da093eb14d02}, !- Space Name
->>>>>>> 78927444
+  {8e264aee-9da0-4071-aa0b-5687c9aa222b}, !- Space Name
   Adiabatic,                              !- Outside Boundary Condition
   ,                                       !- Outside Boundary Condition Object
   NoSun,                                  !- Sun Exposure
@@ -609,19 +434,11 @@
   6.46578440716979, 0, 2.4384;            !- X,Y,Z Vertex 4 {m}
 
 OS:Surface,
-<<<<<<< HEAD
-  {88fa3c20-20ae-4330-896a-c25b70317125}, !- Handle
+  {ca162914-820f-43e1-953e-3c733b5a7d40}, !- Handle
   Surface 5,                              !- Name
   Wall,                                   !- Surface Type
   ,                                       !- Construction Name
-  {e371f762-dfd5-49e6-aaac-399ba56e870c}, !- Space Name
-=======
-  {95d45552-5cfe-4394-ba87-f3f0db139299}, !- Handle
-  Surface 5,                              !- Name
-  Wall,                                   !- Surface Type
-  ,                                       !- Construction Name
-  {cd078f73-9b71-4ad7-affc-da093eb14d02}, !- Space Name
->>>>>>> 78927444
+  {8e264aee-9da0-4071-aa0b-5687c9aa222b}, !- Space Name
   Outdoors,                               !- Outside Boundary Condition
   ,                                       !- Outside Boundary Condition Object
   SunExposed,                             !- Sun Exposure
@@ -634,23 +451,13 @@
   6.46578440716979, -12.9315688143396, 2.4384; !- X,Y,Z Vertex 4 {m}
 
 OS:Surface,
-<<<<<<< HEAD
-  {0bee2a87-b5c6-4e01-8c48-b12cf5851895}, !- Handle
+  {d45f6b1e-59ee-4a1c-951a-919151420503}, !- Handle
   Surface 6,                              !- Name
   RoofCeiling,                            !- Surface Type
   ,                                       !- Construction Name
-  {e371f762-dfd5-49e6-aaac-399ba56e870c}, !- Space Name
+  {8e264aee-9da0-4071-aa0b-5687c9aa222b}, !- Space Name
   Surface,                                !- Outside Boundary Condition
-  {a7a6acc0-2744-4a58-a8a4-e3a0c3e386be}, !- Outside Boundary Condition Object
-=======
-  {c26a1b98-e369-47ce-8935-56c2050d4b77}, !- Handle
-  Surface 6,                              !- Name
-  RoofCeiling,                            !- Surface Type
-  ,                                       !- Construction Name
-  {cd078f73-9b71-4ad7-affc-da093eb14d02}, !- Space Name
-  Surface,                                !- Outside Boundary Condition
-  {d6d55607-a8d6-4d94-95aa-e73895c7679e}, !- Outside Boundary Condition Object
->>>>>>> 78927444
+  {e00a3855-da67-43bd-a725-430117dfd7a5}, !- Outside Boundary Condition Object
   NoSun,                                  !- Sun Exposure
   NoWind,                                 !- Wind Exposure
   ,                                       !- View Factor to Ground
@@ -661,11 +468,7 @@
   0, -12.9315688143396, 2.4384;           !- X,Y,Z Vertex 4 {m}
 
 OS:SpaceType,
-<<<<<<< HEAD
-  {29169621-2f70-43f5-9925-9fa14534704e}, !- Handle
-=======
-  {fee66e1f-e6a8-4f4a-a39d-f36c2658362d}, !- Handle
->>>>>>> 78927444
+  {c610f168-0fa0-48b7-9367-eb0e05bdce1a}, !- Handle
   Space Type 1,                           !- Name
   ,                                       !- Default Construction Set Name
   ,                                       !- Default Schedule Set Name
@@ -676,23 +479,13 @@
   living;                                 !- Standards Space Type
 
 OS:Surface,
-<<<<<<< HEAD
-  {a7a6acc0-2744-4a58-a8a4-e3a0c3e386be}, !- Handle
+  {e00a3855-da67-43bd-a725-430117dfd7a5}, !- Handle
   Surface 7,                              !- Name
   Floor,                                  !- Surface Type
   ,                                       !- Construction Name
-  {a3ecf56d-fba6-40ae-9822-299e93bf246c}, !- Space Name
+  {c665fe94-d82e-4405-a802-bcc15156dcf4}, !- Space Name
   Surface,                                !- Outside Boundary Condition
-  {0bee2a87-b5c6-4e01-8c48-b12cf5851895}, !- Outside Boundary Condition Object
-=======
-  {d6d55607-a8d6-4d94-95aa-e73895c7679e}, !- Handle
-  Surface 7,                              !- Name
-  Floor,                                  !- Surface Type
-  ,                                       !- Construction Name
-  {7023447d-c67b-44b9-bcb0-085e7bd268c6}, !- Space Name
-  Surface,                                !- Outside Boundary Condition
-  {c26a1b98-e369-47ce-8935-56c2050d4b77}, !- Outside Boundary Condition Object
->>>>>>> 78927444
+  {d45f6b1e-59ee-4a1c-951a-919151420503}, !- Outside Boundary Condition Object
   NoSun,                                  !- Sun Exposure
   NoWind,                                 !- Wind Exposure
   ,                                       !- View Factor to Ground
@@ -703,19 +496,11 @@
   6.46578440716979, -12.9315688143396, 2.4384; !- X,Y,Z Vertex 4 {m}
 
 OS:Surface,
-<<<<<<< HEAD
-  {66df2fed-ee7f-4811-a654-a446611158a4}, !- Handle
+  {2446022c-857a-4fda-a5da-b548e28cf7e6}, !- Handle
   Surface 8,                              !- Name
   RoofCeiling,                            !- Surface Type
   ,                                       !- Construction Name
-  {a3ecf56d-fba6-40ae-9822-299e93bf246c}, !- Space Name
-=======
-  {23e18e6a-a081-40de-a8ab-3cbd6d7700c0}, !- Handle
-  Surface 8,                              !- Name
-  RoofCeiling,                            !- Surface Type
-  ,                                       !- Construction Name
-  {7023447d-c67b-44b9-bcb0-085e7bd268c6}, !- Space Name
->>>>>>> 78927444
+  {c665fe94-d82e-4405-a802-bcc15156dcf4}, !- Space Name
   Outdoors,                               !- Outside Boundary Condition
   ,                                       !- Outside Boundary Condition Object
   SunExposed,                             !- Sun Exposure
@@ -728,19 +513,11 @@
   0, 0, 2.4384;                           !- X,Y,Z Vertex 4 {m}
 
 OS:Surface,
-<<<<<<< HEAD
-  {a725cc3d-fc6d-404b-b145-31397660060e}, !- Handle
+  {c6548633-cdf8-4a5d-9fea-010cdc014006}, !- Handle
   Surface 9,                              !- Name
   RoofCeiling,                            !- Surface Type
   ,                                       !- Construction Name
-  {a3ecf56d-fba6-40ae-9822-299e93bf246c}, !- Space Name
-=======
-  {6dd423e9-21f4-425c-bee6-344c9a4b09c1}, !- Handle
-  Surface 9,                              !- Name
-  RoofCeiling,                            !- Surface Type
-  ,                                       !- Construction Name
-  {7023447d-c67b-44b9-bcb0-085e7bd268c6}, !- Space Name
->>>>>>> 78927444
+  {c665fe94-d82e-4405-a802-bcc15156dcf4}, !- Space Name
   Outdoors,                               !- Outside Boundary Condition
   ,                                       !- Outside Boundary Condition Object
   SunExposed,                             !- Sun Exposure
@@ -753,19 +530,11 @@
   6.46578440716979, -12.9315688143396, 2.4384; !- X,Y,Z Vertex 4 {m}
 
 OS:Surface,
-<<<<<<< HEAD
-  {783088d1-04d2-4f02-8407-62f6eb4a68ab}, !- Handle
+  {5b5264e7-b0a6-4c01-96b0-d9b205e2c3a4}, !- Handle
   Surface 10,                             !- Name
   Wall,                                   !- Surface Type
   ,                                       !- Construction Name
-  {a3ecf56d-fba6-40ae-9822-299e93bf246c}, !- Space Name
-=======
-  {3e196fb3-5734-464b-82d1-65d20460f961}, !- Handle
-  Surface 10,                             !- Name
-  Wall,                                   !- Surface Type
-  ,                                       !- Construction Name
-  {7023447d-c67b-44b9-bcb0-085e7bd268c6}, !- Space Name
->>>>>>> 78927444
+  {c665fe94-d82e-4405-a802-bcc15156dcf4}, !- Space Name
   Outdoors,                               !- Outside Boundary Condition
   ,                                       !- Outside Boundary Condition Object
   SunExposed,                             !- Sun Exposure
@@ -777,19 +546,11 @@
   0, -12.9315688143396, 2.4384;           !- X,Y,Z Vertex 3 {m}
 
 OS:Surface,
-<<<<<<< HEAD
-  {215765ec-3cb6-48b7-bc09-61b1fab46fdd}, !- Handle
+  {f7a3c6dd-d223-4780-b7da-4a5850f4488d}, !- Handle
   Surface 11,                             !- Name
   Wall,                                   !- Surface Type
   ,                                       !- Construction Name
-  {a3ecf56d-fba6-40ae-9822-299e93bf246c}, !- Space Name
-=======
-  {c80d66b2-508e-4145-9780-c996d8e77432}, !- Handle
-  Surface 11,                             !- Name
-  Wall,                                   !- Surface Type
-  ,                                       !- Construction Name
-  {7023447d-c67b-44b9-bcb0-085e7bd268c6}, !- Space Name
->>>>>>> 78927444
+  {c665fe94-d82e-4405-a802-bcc15156dcf4}, !- Space Name
   Adiabatic,                              !- Outside Boundary Condition
   ,                                       !- Outside Boundary Condition Object
   NoSun,                                  !- Sun Exposure
@@ -801,15 +562,9 @@
   6.46578440716979, 0, 2.4384;            !- X,Y,Z Vertex 3 {m}
 
 OS:Space,
-<<<<<<< HEAD
-  {a3ecf56d-fba6-40ae-9822-299e93bf246c}, !- Handle
+  {c665fe94-d82e-4405-a802-bcc15156dcf4}, !- Handle
   unfinished attic space,                 !- Name
-  {ba751858-19bf-4089-9f9a-8060d2c389e7}, !- Space Type Name
-=======
-  {7023447d-c67b-44b9-bcb0-085e7bd268c6}, !- Handle
-  unfinished attic space,                 !- Name
-  {2ac6cc85-9558-4f67-9f49-c11e10c82b6e}, !- Space Type Name
->>>>>>> 78927444
+  {3e115e18-ac34-49f7-871c-cff44f71c360}, !- Space Type Name
   ,                                       !- Default Construction Set Name
   ,                                       !- Default Schedule Set Name
   ,                                       !- Direction of Relative North {deg}
@@ -817,17 +572,10 @@
   ,                                       !- Y Origin {m}
   ,                                       !- Z Origin {m}
   ,                                       !- Building Story Name
-<<<<<<< HEAD
-  {3625bb98-d34e-4f73-97a3-623f51a37262}; !- Thermal Zone Name
+  {7e768b5d-b2c6-4a4b-b5ee-fc354a84155c}; !- Thermal Zone Name
 
 OS:ThermalZone,
-  {3625bb98-d34e-4f73-97a3-623f51a37262}, !- Handle
-=======
-  {5c10dcc8-d45e-4a69-8464-c7bd309930b5}; !- Thermal Zone Name
-
-OS:ThermalZone,
-  {5c10dcc8-d45e-4a69-8464-c7bd309930b5}, !- Handle
->>>>>>> 78927444
+  {7e768b5d-b2c6-4a4b-b5ee-fc354a84155c}, !- Handle
   unfinished attic zone,                  !- Name
   ,                                       !- Multiplier
   ,                                       !- Ceiling Height {m}
@@ -836,17 +584,10 @@
   ,                                       !- Zone Inside Convection Algorithm
   ,                                       !- Zone Outside Convection Algorithm
   ,                                       !- Zone Conditioning Equipment List Name
-<<<<<<< HEAD
-  {229eca57-5616-4c80-ba53-e4d38903d379}, !- Zone Air Inlet Port List
-  {eca7ef4f-88be-4002-857b-21dd35734548}, !- Zone Air Exhaust Port List
-  {f375dfab-1009-4f22-a07e-96bf92c13e99}, !- Zone Air Node Name
-  {66510f6a-5175-4fa5-af89-3143b049013d}, !- Zone Return Air Port List
-=======
-  {ff8724e9-6c5a-428e-adf7-1be1487df80c}, !- Zone Air Inlet Port List
-  {7c4ffc5c-6ac4-481f-b1ac-07aa1ea803a8}, !- Zone Air Exhaust Port List
-  {6d945b35-7e65-4be3-9fd4-409a48a99b01}, !- Zone Air Node Name
-  {34f9093b-3eb2-46be-8a77-cc62f857ff01}, !- Zone Return Air Port List
->>>>>>> 78927444
+  {04d193a8-fa62-4d61-b71c-355bca7e6a38}, !- Zone Air Inlet Port List
+  {01cd03ac-f212-4219-9c1f-959c692bb4f2}, !- Zone Air Exhaust Port List
+  {73704624-86be-4040-a25e-5f58849293f5}, !- Zone Air Node Name
+  {8b15b319-5c6a-4e26-9f30-ed76c88dbaaa}, !- Zone Return Air Port List
   ,                                       !- Primary Daylighting Control Name
   ,                                       !- Fraction of Zone Controlled by Primary Daylighting Control
   ,                                       !- Secondary Daylighting Control Name
@@ -857,67 +598,33 @@
   No;                                     !- Use Ideal Air Loads
 
 OS:Node,
-<<<<<<< HEAD
-  {424a0641-f980-4753-9902-85962c50a666}, !- Handle
+  {d13998d3-722a-466c-8e1d-54034e23917f}, !- Handle
   Node 2,                                 !- Name
-  {f375dfab-1009-4f22-a07e-96bf92c13e99}, !- Inlet Port
+  {73704624-86be-4040-a25e-5f58849293f5}, !- Inlet Port
   ;                                       !- Outlet Port
 
 OS:Connection,
-  {f375dfab-1009-4f22-a07e-96bf92c13e99}, !- Handle
-  {3625bb98-d34e-4f73-97a3-623f51a37262}, !- Source Object
+  {73704624-86be-4040-a25e-5f58849293f5}, !- Handle
+  {7e768b5d-b2c6-4a4b-b5ee-fc354a84155c}, !- Source Object
   11,                                     !- Outlet Port
-  {424a0641-f980-4753-9902-85962c50a666}, !- Target Object
+  {d13998d3-722a-466c-8e1d-54034e23917f}, !- Target Object
   2;                                      !- Inlet Port
 
 OS:PortList,
-  {229eca57-5616-4c80-ba53-e4d38903d379}, !- Handle
-  {3625bb98-d34e-4f73-97a3-623f51a37262}; !- HVAC Component
+  {04d193a8-fa62-4d61-b71c-355bca7e6a38}, !- Handle
+  {7e768b5d-b2c6-4a4b-b5ee-fc354a84155c}; !- HVAC Component
 
 OS:PortList,
-  {eca7ef4f-88be-4002-857b-21dd35734548}, !- Handle
-  {3625bb98-d34e-4f73-97a3-623f51a37262}; !- HVAC Component
+  {01cd03ac-f212-4219-9c1f-959c692bb4f2}, !- Handle
+  {7e768b5d-b2c6-4a4b-b5ee-fc354a84155c}; !- HVAC Component
 
 OS:PortList,
-  {66510f6a-5175-4fa5-af89-3143b049013d}, !- Handle
-  {3625bb98-d34e-4f73-97a3-623f51a37262}; !- HVAC Component
+  {8b15b319-5c6a-4e26-9f30-ed76c88dbaaa}, !- Handle
+  {7e768b5d-b2c6-4a4b-b5ee-fc354a84155c}; !- HVAC Component
 
 OS:Sizing:Zone,
-  {5ca1cb3e-50e9-460e-b0fc-20ed0fb5fb4c}, !- Handle
-  {3625bb98-d34e-4f73-97a3-623f51a37262}, !- Zone or ZoneList Name
-=======
-  {5406ff2c-86e5-4e93-8652-652963c50b33}, !- Handle
-  Node 2,                                 !- Name
-  {6d945b35-7e65-4be3-9fd4-409a48a99b01}, !- Inlet Port
-  ;                                       !- Outlet Port
-
-OS:Connection,
-  {6d945b35-7e65-4be3-9fd4-409a48a99b01}, !- Handle
-  {2b43818e-fd89-4511-bec4-ca301861d9e6}, !- Name
-  {5c10dcc8-d45e-4a69-8464-c7bd309930b5}, !- Source Object
-  11,                                     !- Outlet Port
-  {5406ff2c-86e5-4e93-8652-652963c50b33}, !- Target Object
-  2;                                      !- Inlet Port
-
-OS:PortList,
-  {ff8724e9-6c5a-428e-adf7-1be1487df80c}, !- Handle
-  {40e88798-ba66-4bf9-b4c3-3a1bd035ed67}, !- Name
-  {5c10dcc8-d45e-4a69-8464-c7bd309930b5}; !- HVAC Component
-
-OS:PortList,
-  {7c4ffc5c-6ac4-481f-b1ac-07aa1ea803a8}, !- Handle
-  {e53a29de-183b-4bbc-8a2a-5da08bea835d}, !- Name
-  {5c10dcc8-d45e-4a69-8464-c7bd309930b5}; !- HVAC Component
-
-OS:PortList,
-  {34f9093b-3eb2-46be-8a77-cc62f857ff01}, !- Handle
-  {26caa024-5cd5-4563-8e82-f1d1acd732d0}, !- Name
-  {5c10dcc8-d45e-4a69-8464-c7bd309930b5}; !- HVAC Component
-
-OS:Sizing:Zone,
-  {99342a67-7eea-425f-8c1a-40ec70805671}, !- Handle
-  {5c10dcc8-d45e-4a69-8464-c7bd309930b5}, !- Zone or ZoneList Name
->>>>>>> 78927444
+  {b60c1b21-d280-49f8-8a20-c234da366f09}, !- Handle
+  {7e768b5d-b2c6-4a4b-b5ee-fc354a84155c}, !- Zone or ZoneList Name
   SupplyAirTemperature,                   !- Zone Cooling Design Supply Air Temperature Input Method
   14,                                     !- Zone Cooling Design Supply Air Temperature {C}
   11.11,                                  !- Zone Cooling Design Supply Air Temperature Difference {deltaC}
@@ -944,21 +651,12 @@
   autosize;                               !- Dedicated Outdoor Air High Setpoint Temperature for Design {C}
 
 OS:ZoneHVAC:EquipmentList,
-<<<<<<< HEAD
-  {28102e29-67f0-4ca9-a3a1-f183f315c3b1}, !- Handle
+  {6a89ac55-8806-43b7-beea-61d1563baf86}, !- Handle
   Zone HVAC Equipment List 2,             !- Name
-  {3625bb98-d34e-4f73-97a3-623f51a37262}; !- Thermal Zone
+  {7e768b5d-b2c6-4a4b-b5ee-fc354a84155c}; !- Thermal Zone
 
 OS:SpaceType,
-  {ba751858-19bf-4089-9f9a-8060d2c389e7}, !- Handle
-=======
-  {d3e19fe6-c7ef-41d7-b74a-dc82312b5121}, !- Handle
-  Zone HVAC Equipment List 2,             !- Name
-  {5c10dcc8-d45e-4a69-8464-c7bd309930b5}; !- Thermal Zone
-
-OS:SpaceType,
-  {2ac6cc85-9558-4f67-9f49-c11e10c82b6e}, !- Handle
->>>>>>> 78927444
+  {3e115e18-ac34-49f7-871c-cff44f71c360}, !- Handle
   Space Type 2,                           !- Name
   ,                                       !- Default Construction Set Name
   ,                                       !- Default Schedule Set Name
@@ -969,23 +667,14 @@
   unfinished attic;                       !- Standards Space Type
 
 OS:BuildingUnit,
-<<<<<<< HEAD
-  {3281f637-508c-4b4a-9095-56fae098b389}, !- Handle
-=======
-  {d81b19e8-abcc-4c2f-9bd1-cf77d6a30f6f}, !- Handle
->>>>>>> 78927444
+  {c625f676-bf3b-4bfd-9636-f28192a8d3a5}, !- Handle
   unit 1,                                 !- Name
   ,                                       !- Rendering Color
   Residential;                            !- Building Unit Type
 
 OS:AdditionalProperties,
-<<<<<<< HEAD
-  {8ab1b9cc-eb4f-4d61-982e-f109016b8afd}, !- Handle
-  {3281f637-508c-4b4a-9095-56fae098b389}, !- Object Name
-=======
-  {26627084-9620-4a65-8047-86320197a75a}, !- Handle
-  {d81b19e8-abcc-4c2f-9bd1-cf77d6a30f6f}, !- Object Name
->>>>>>> 78927444
+  {91d3f6bf-3306-4acb-b8dd-76a79e69569a}, !- Handle
+  {c625f676-bf3b-4bfd-9636-f28192a8d3a5}, !- Object Name
   NumberOfBedrooms,                       !- Feature Name 1
   Integer,                                !- Feature Data Type 1
   3,                                      !- Feature Value 1
@@ -997,20 +686,12 @@
   3.3900000000000001;                     !- Feature Value 3
 
 OS:External:File,
-<<<<<<< HEAD
-  {25388523-3dcc-4e1e-a1ea-8c9d86861f9b}, !- Handle
-=======
-  {3e04c1c7-c908-4b35-a1fd-563b13a13d99}, !- Handle
->>>>>>> 78927444
+  {d64dd78c-66b4-447d-a057-63f040edc264}, !- Handle
   8760.csv,                               !- Name
   8760.csv;                               !- File Name
 
 OS:Schedule:Day,
-<<<<<<< HEAD
-  {f88ff598-e1df-4e9a-928b-30773db0d425}, !- Handle
-=======
-  {41bcef0c-6620-405a-af6b-799007585928}, !- Handle
->>>>>>> 78927444
+  {08944457-142c-4bdd-9f04-c010fede10e2}, !- Handle
   Schedule Day 1,                         !- Name
   ,                                       !- Schedule Type Limits Name
   ,                                       !- Interpolate to Timestep
@@ -1019,11 +700,7 @@
   0;                                      !- Value Until Time 1
 
 OS:Schedule:Day,
-<<<<<<< HEAD
-  {a6cd8485-f7be-4f28-bcb6-cd587c2d1df0}, !- Handle
-=======
-  {08a29dd0-3a57-45d1-81ff-03db7fc927a7}, !- Handle
->>>>>>> 78927444
+  {ec595747-33f2-4c18-8d7e-b197de6ed4a2}, !- Handle
   Schedule Day 2,                         !- Name
   ,                                       !- Schedule Type Limits Name
   ,                                       !- Interpolate to Timestep
@@ -1032,17 +709,10 @@
   1;                                      !- Value Until Time 1
 
 OS:Schedule:File,
-<<<<<<< HEAD
-  {989eeb3e-1ae1-42d2-8ff6-9faedb05459d}, !- Handle
+  {8a9e688d-1414-4a26-b9ca-639db41476ca}, !- Handle
   occupants,                              !- Name
-  {a0f42f78-9ce3-4386-9880-7c9560aacf6a}, !- Schedule Type Limits Name
-  {25388523-3dcc-4e1e-a1ea-8c9d86861f9b}, !- External File Name
-=======
-  {f582a2c2-afad-477f-928f-0433c3aef990}, !- Handle
-  occupants,                              !- Name
-  {857fdb1e-295d-4342-8559-7e3f17b328a8}, !- Schedule Type Limits Name
-  {3e04c1c7-c908-4b35-a1fd-563b13a13d99}, !- External File Name
->>>>>>> 78927444
+  {6f5e8656-0d7a-4f13-92a5-c41058576aca}, !- Schedule Type Limits Name
+  {d64dd78c-66b4-447d-a057-63f040edc264}, !- External File Name
   1,                                      !- Column Number
   1,                                      !- Rows to Skip at Top
   8760,                                   !- Number of Hours of Data
@@ -1050,34 +720,14 @@
   ,                                       !- Interpolate to Timestep
   60;                                     !- Minutes per Item
 
-<<<<<<< HEAD
 OS:Schedule:Constant,
-  {6da32de4-1106-4d8a-a871-8580f2863948}, !- Handle
+  {09394780-4fca-445a-a4d4-e65c04e18d58}, !- Handle
   res occupants activity schedule,        !- Name
-  {483980e9-c58e-4927-8941-3649d5ba6676}, !- Schedule Type Limits Name
+  {1de03701-e9f6-4730-9e8d-68039d0738cd}, !- Schedule Type Limits Name
   112.539290946133;                       !- Value
 
 OS:People:Definition,
-  {860f23aa-7816-4288-83f7-28482f0b2b5c}, !- Handle
-=======
-OS:Schedule:Ruleset,
-  {49b25dd3-a8a7-4415-bac4-1e1dc622fb2f}, !- Handle
-  Schedule Ruleset 1,                     !- Name
-  {a3d6bc95-babe-4058-b13c-76c363c32e10}, !- Schedule Type Limits Name
-  {81dc2335-374a-4876-8a96-d1208b0b43d7}; !- Default Day Schedule Name
-
-OS:Schedule:Day,
-  {81dc2335-374a-4876-8a96-d1208b0b43d7}, !- Handle
-  Schedule Day 3,                         !- Name
-  {a3d6bc95-babe-4058-b13c-76c363c32e10}, !- Schedule Type Limits Name
-  ,                                       !- Interpolate to Timestep
-  24,                                     !- Hour 1
-  0,                                      !- Minute 1
-  112.539290946133;                       !- Value Until Time 1
-
-OS:People:Definition,
-  {2305e168-fda4-40e7-b2d6-071fe78c978b}, !- Handle
->>>>>>> 78927444
+  {1b474f04-7408-405f-b01e-17d075ac6355}, !- Handle
   res occupants|living space,             !- Name
   People,                                 !- Number of People Calculation Method
   3.39,                                   !- Number of People {people}
@@ -1090,21 +740,12 @@
   ZoneAveraged;                           !- Mean Radiant Temperature Calculation Type
 
 OS:People,
-<<<<<<< HEAD
-  {b75f40a6-3dcb-4df3-b565-58bb09b61ef1}, !- Handle
+  {ed8e4e72-076e-4897-88f5-00aae3564499}, !- Handle
   res occupants|living space,             !- Name
-  {860f23aa-7816-4288-83f7-28482f0b2b5c}, !- People Definition Name
-  {e371f762-dfd5-49e6-aaac-399ba56e870c}, !- Space or SpaceType Name
-  {989eeb3e-1ae1-42d2-8ff6-9faedb05459d}, !- Number of People Schedule Name
-  {6da32de4-1106-4d8a-a871-8580f2863948}, !- Activity Level Schedule Name
-=======
-  {55792f9c-21f5-426b-ad45-d2f489225856}, !- Handle
-  res occupants|living space,             !- Name
-  {2305e168-fda4-40e7-b2d6-071fe78c978b}, !- People Definition Name
-  {cd078f73-9b71-4ad7-affc-da093eb14d02}, !- Space or SpaceType Name
-  {f582a2c2-afad-477f-928f-0433c3aef990}, !- Number of People Schedule Name
-  {49b25dd3-a8a7-4415-bac4-1e1dc622fb2f}, !- Activity Level Schedule Name
->>>>>>> 78927444
+  {1b474f04-7408-405f-b01e-17d075ac6355}, !- People Definition Name
+  {8e264aee-9da0-4071-aa0b-5687c9aa222b}, !- Space or SpaceType Name
+  {8a9e688d-1414-4a26-b9ca-639db41476ca}, !- Number of People Schedule Name
+  {09394780-4fca-445a-a4d4-e65c04e18d58}, !- Activity Level Schedule Name
   ,                                       !- Surface Name/Angle Factor List Name
   ,                                       !- Work Efficiency Schedule Name
   ,                                       !- Clothing Insulation Schedule Name
@@ -1112,11 +753,7 @@
   1;                                      !- Multiplier
 
 OS:ScheduleTypeLimits,
-<<<<<<< HEAD
-  {483980e9-c58e-4927-8941-3649d5ba6676}, !- Handle
-=======
-  {a3d6bc95-babe-4058-b13c-76c363c32e10}, !- Handle
->>>>>>> 78927444
+  {1de03701-e9f6-4730-9e8d-68039d0738cd}, !- Handle
   ActivityLevel,                          !- Name
   0,                                      !- Lower Limit Value
   ,                                       !- Upper Limit Value
@@ -1124,22 +761,14 @@
   ActivityLevel;                          !- Unit Type
 
 OS:ScheduleTypeLimits,
-<<<<<<< HEAD
-  {a0f42f78-9ce3-4386-9880-7c9560aacf6a}, !- Handle
-=======
-  {857fdb1e-295d-4342-8559-7e3f17b328a8}, !- Handle
->>>>>>> 78927444
+  {6f5e8656-0d7a-4f13-92a5-c41058576aca}, !- Handle
   Fractional,                             !- Name
   0,                                      !- Lower Limit Value
   1,                                      !- Upper Limit Value
   Continuous;                             !- Numeric Type
 
 OS:PlantLoop,
-<<<<<<< HEAD
-  {5282cbc5-80df-41d3-995f-a58188cfa13e}, !- Handle
-=======
-  {f09bccc8-33db-45e6-b4d2-5b4c92541969}, !- Handle
->>>>>>> 78927444
+  {28a9605e-212f-422a-b6cd-d6996ff37b9b}, !- Handle
   Hot Water Loop,                         !- Name
   Water,                                  !- Fluid Type
   0,                                      !- Glycol Concentration
@@ -1147,37 +776,21 @@
   ,                                       !- Plant Equipment Operation Heating Load
   ,                                       !- Plant Equipment Operation Cooling Load
   ,                                       !- Primary Plant Equipment Operation Scheme
-<<<<<<< HEAD
-  {92a65089-242a-4573-b649-9fe1a7fd0058}, !- Loop Temperature Setpoint Node Name
-=======
-  {43be8dd7-58ac-494d-819c-86e0ecc64954}, !- Loop Temperature Setpoint Node Name
->>>>>>> 78927444
+  {3a1f7a3a-9bf3-4438-812e-893da81046c1}, !- Loop Temperature Setpoint Node Name
   ,                                       !- Maximum Loop Temperature {C}
   10,                                     !- Minimum Loop Temperature {C}
   ,                                       !- Maximum Loop Flow Rate {m3/s}
   ,                                       !- Minimum Loop Flow Rate {m3/s}
   Autocalculate,                          !- Plant Loop Volume {m3}
-<<<<<<< HEAD
-  {feb74b76-12c2-427d-9741-5b96017ef544}, !- Plant Side Inlet Node Name
-  {51c85ffc-bf17-4e00-845e-dede4ac44b2b}, !- Plant Side Outlet Node Name
+  {2c4ed450-e6d4-41ff-b537-8c939d47afd6}, !- Plant Side Inlet Node Name
+  {8f51e2ae-d1cc-4c49-b87d-5dc650cd1f36}, !- Plant Side Outlet Node Name
   ,                                       !- Plant Side Branch List Name
-  {df46d56d-0078-4442-be5f-27e7348e5e8b}, !- Demand Side Inlet Node Name
-  {e7d803bd-e048-49b9-aded-1ae8f04de898}, !- Demand Side Outlet Node Name
+  {5139d1e3-a77f-47fa-9ae4-4f70be9864bb}, !- Demand Side Inlet Node Name
+  {62efca80-bf14-4daf-88a3-9314779be8d7}, !- Demand Side Outlet Node Name
   ,                                       !- Demand Side Branch List Name
   ,                                       !- Demand Side Connector List Name
   Optimal,                                !- Load Distribution Scheme
-  {0bc297cb-1cf9-4027-be44-9925788fcd6d}, !- Availability Manager List Name
-=======
-  {1aa8e6c5-64c2-486a-bc90-dd3059a3eb12}, !- Plant Side Inlet Node Name
-  {d2a1a305-b321-4e94-82aa-85f848869908}, !- Plant Side Outlet Node Name
-  ,                                       !- Plant Side Branch List Name
-  {d3b66ea9-8f2c-4f53-968a-0ea6f2b881c1}, !- Demand Side Inlet Node Name
-  {48822f44-92df-41f6-a142-11282b1455fb}, !- Demand Side Outlet Node Name
-  ,                                       !- Demand Side Branch List Name
-  ,                                       !- Demand Side Connector List Name
-  Optimal,                                !- Load Distribution Scheme
-  {85a6a61f-4bdd-4182-a546-7132f801fecd}, !- Availability Manager List Name
->>>>>>> 78927444
+  {e426ceb9-d3e8-47c8-8b8a-6b0e1ca70ab8}, !- Availability Manager List Name
   ,                                       !- Plant Loop Demand Calculation Scheme
   ,                                       !- Common Pipe Simulation
   ,                                       !- Pressure Simulation Type
@@ -1185,243 +798,120 @@
   ,                                       !- Plant Equipment Operation Cooling Load Schedule
   ,                                       !- Primary Plant Equipment Operation Scheme Schedule
   ,                                       !- Component Setpoint Operation Scheme Schedule
-<<<<<<< HEAD
-  {eb406470-5944-4f8c-950a-ee42669342cb}, !- Demand Mixer Name
-  {5e737900-b65a-42f0-b897-078a833d478b}, !- Demand Splitter Name
-  {5602fcaf-d918-458f-ab61-47b2653e5c7e}, !- Supply Mixer Name
-  {e635e188-9fbf-4a48-9501-bb6b7a531cc5}; !- Supply Splitter Name
-
-OS:Node,
-  {98861343-03d3-483d-8939-92da7c15c251}, !- Handle
+  {bcb45f32-024d-45bb-a0a2-81f87513ccbc}, !- Demand Mixer Name
+  {2a7cff13-a4ec-422a-a0fa-98759d722c7d}, !- Demand Splitter Name
+  {39f58ef9-ca34-4b43-9d06-a7acdde1de6d}, !- Supply Mixer Name
+  {85678591-53e6-49ef-8d7c-1cba8567df0c}; !- Supply Splitter Name
+
+OS:Node,
+  {991dad2c-290c-4ea8-9f32-0980a68fe916}, !- Handle
   Node 3,                                 !- Name
-  {feb74b76-12c2-427d-9741-5b96017ef544}, !- Inlet Port
-  {c7cd155b-cd95-4030-a73b-b14b21542a81}; !- Outlet Port
-
-OS:Node,
-  {92a65089-242a-4573-b649-9fe1a7fd0058}, !- Handle
+  {2c4ed450-e6d4-41ff-b537-8c939d47afd6}, !- Inlet Port
+  {e9c93503-3cc9-4923-94aa-c7cc2837a874}; !- Outlet Port
+
+OS:Node,
+  {3a1f7a3a-9bf3-4438-812e-893da81046c1}, !- Handle
   Node 4,                                 !- Name
-  {7548b804-0aa6-4972-8ab8-d3c221b373d6}, !- Inlet Port
-  {51c85ffc-bf17-4e00-845e-dede4ac44b2b}; !- Outlet Port
-
-OS:Node,
-  {36bcdaed-9897-493c-8d58-70d51c8f63eb}, !- Handle
+  {20024e43-6afb-4083-aff3-c05b19015198}, !- Inlet Port
+  {8f51e2ae-d1cc-4c49-b87d-5dc650cd1f36}; !- Outlet Port
+
+OS:Node,
+  {deff66b5-d48a-41cf-b1ef-6bb19f76341e}, !- Handle
   Node 5,                                 !- Name
-  {d503cb8c-b2b7-4755-bcf9-abb47b668365}, !- Inlet Port
-  {d7f0e7c7-9ad9-4c2c-95ad-7db33e9ef59e}; !- Outlet Port
+  {23face25-b641-49f1-a871-a01871aea0df}, !- Inlet Port
+  {3be5fc35-16dc-49f6-a31d-478a83f774ea}; !- Outlet Port
 
 OS:Connector:Mixer,
-  {5602fcaf-d918-458f-ab61-47b2653e5c7e}, !- Handle
+  {39f58ef9-ca34-4b43-9d06-a7acdde1de6d}, !- Handle
   Connector Mixer 1,                      !- Name
-  {6f6e8121-709e-41d8-851b-277aed777e16}, !- Outlet Branch Name
-  {d1f2db1b-a9d7-4e26-aad1-0c7c99494938}, !- Inlet Branch Name 1
-  {3ac55527-40dd-4e9f-8a4a-5985299f4829}; !- Inlet Branch Name 2
+  {d8596d9d-849c-48af-9e89-18ce7101d65f}, !- Outlet Branch Name
+  {74f9b25a-1fac-42f6-87b7-be1e4138e8d5}, !- Inlet Branch Name 1
+  {1178caee-1c24-442d-94be-dec46127b787}; !- Inlet Branch Name 2
 
 OS:Connector:Splitter,
-  {e635e188-9fbf-4a48-9501-bb6b7a531cc5}, !- Handle
+  {85678591-53e6-49ef-8d7c-1cba8567df0c}, !- Handle
   Connector Splitter 1,                   !- Name
-  {9453dad3-672a-4eca-8fb0-0baabd707c85}, !- Inlet Branch Name
-  {d503cb8c-b2b7-4755-bcf9-abb47b668365}, !- Outlet Branch Name 1
-  {8957e614-85f8-4217-a88c-b4d2de00a415}; !- Outlet Branch Name 2
-
-OS:Connection,
-  {feb74b76-12c2-427d-9741-5b96017ef544}, !- Handle
-  {5282cbc5-80df-41d3-995f-a58188cfa13e}, !- Source Object
+  {55618066-50f8-45e5-902c-1db685cee952}, !- Inlet Branch Name
+  {23face25-b641-49f1-a871-a01871aea0df}, !- Outlet Branch Name 1
+  {9a1abab5-c846-4ffd-bec0-b296d92366dd}; !- Outlet Branch Name 2
+
+OS:Connection,
+  {2c4ed450-e6d4-41ff-b537-8c939d47afd6}, !- Handle
+  {28a9605e-212f-422a-b6cd-d6996ff37b9b}, !- Source Object
   14,                                     !- Outlet Port
-  {98861343-03d3-483d-8939-92da7c15c251}, !- Target Object
-  2;                                      !- Inlet Port
-
-OS:Connection,
-  {d503cb8c-b2b7-4755-bcf9-abb47b668365}, !- Handle
-  {e635e188-9fbf-4a48-9501-bb6b7a531cc5}, !- Source Object
-  3,                                      !- Outlet Port
-  {36bcdaed-9897-493c-8d58-70d51c8f63eb}, !- Target Object
-  2;                                      !- Inlet Port
-
-OS:Connection,
-  {51c85ffc-bf17-4e00-845e-dede4ac44b2b}, !- Handle
-  {92a65089-242a-4573-b649-9fe1a7fd0058}, !- Source Object
-  3,                                      !- Outlet Port
-  {5282cbc5-80df-41d3-995f-a58188cfa13e}, !- Target Object
+  {991dad2c-290c-4ea8-9f32-0980a68fe916}, !- Target Object
+  2;                                      !- Inlet Port
+
+OS:Connection,
+  {23face25-b641-49f1-a871-a01871aea0df}, !- Handle
+  {85678591-53e6-49ef-8d7c-1cba8567df0c}, !- Source Object
+  3,                                      !- Outlet Port
+  {deff66b5-d48a-41cf-b1ef-6bb19f76341e}, !- Target Object
+  2;                                      !- Inlet Port
+
+OS:Connection,
+  {8f51e2ae-d1cc-4c49-b87d-5dc650cd1f36}, !- Handle
+  {3a1f7a3a-9bf3-4438-812e-893da81046c1}, !- Source Object
+  3,                                      !- Outlet Port
+  {28a9605e-212f-422a-b6cd-d6996ff37b9b}, !- Target Object
   15;                                     !- Inlet Port
 
 OS:Node,
-  {150530d7-3f3e-4558-80cb-3a76ad87d3a4}, !- Handle
+  {ffe3b75e-0747-4a3b-b9f9-15dc22f79bda}, !- Handle
   Node 6,                                 !- Name
-  {df46d56d-0078-4442-be5f-27e7348e5e8b}, !- Inlet Port
-  {1cd67372-d862-462c-b1e3-ee8cda61a81e}; !- Outlet Port
-
-OS:Node,
-  {f84830d6-c53b-4471-84b1-d6d080a7f12e}, !- Handle
+  {5139d1e3-a77f-47fa-9ae4-4f70be9864bb}, !- Inlet Port
+  {0c70dd7d-c768-4ea3-990f-f8bcca4bcc64}; !- Outlet Port
+
+OS:Node,
+  {56cb715e-afd9-462c-9baa-5f072fc59b84}, !- Handle
   Node 7,                                 !- Name
-  {1d846112-11ee-410e-a07e-7c1204fcf20c}, !- Inlet Port
-  {e7d803bd-e048-49b9-aded-1ae8f04de898}; !- Outlet Port
-
-OS:Node,
-  {79710b78-c2d7-4ca7-a088-7cce3d2025e0}, !- Handle
+  {784eddea-967a-4951-a40b-e2d9c3ae95e3}, !- Inlet Port
+  {62efca80-bf14-4daf-88a3-9314779be8d7}; !- Outlet Port
+
+OS:Node,
+  {1d6f5c42-d5a9-4172-b087-fda1205e22cd}, !- Handle
   Node 8,                                 !- Name
-  {4badd55b-ba64-4c9a-90b5-0ae20b09626a}, !- Inlet Port
-  {ee8ad559-b943-4ce3-afce-d12d3a517cdc}; !- Outlet Port
+  {73b18750-d2a6-4f0a-b60b-522e5faf37a3}, !- Inlet Port
+  {710cf853-8067-4b1f-98f7-0c982c0d760d}; !- Outlet Port
 
 OS:Connector:Mixer,
-  {eb406470-5944-4f8c-950a-ee42669342cb}, !- Handle
+  {bcb45f32-024d-45bb-a0a2-81f87513ccbc}, !- Handle
   Connector Mixer 2,                      !- Name
-  {6221d70f-f55b-4e56-97b4-0e8e5e885508}, !- Outlet Branch Name
-  {18e27860-702a-47e4-9f69-263b1eb4463b}, !- Inlet Branch Name 1
-  {f67fbd00-c6c7-4067-8925-66de2f9d9b8a}; !- Inlet Branch Name 2
+  {3f029afc-ff77-44f8-af69-88239c872cb5}, !- Outlet Branch Name
+  {52bccaf1-3fcc-4595-b3a4-eff2368598c4}, !- Inlet Branch Name 1
+  {4595fa8b-f99e-4e7a-a317-f308411f6102}; !- Inlet Branch Name 2
 
 OS:Connector:Splitter,
-  {5e737900-b65a-42f0-b897-078a833d478b}, !- Handle
+  {2a7cff13-a4ec-422a-a0fa-98759d722c7d}, !- Handle
   Connector Splitter 2,                   !- Name
-  {10990abf-f29c-43eb-93d4-04a80a813bd1}, !- Inlet Branch Name
-  {4badd55b-ba64-4c9a-90b5-0ae20b09626a}, !- Outlet Branch Name 1
-  {1f48a547-00f3-46b5-8f85-db4e2f5a57f8}; !- Outlet Branch Name 2
-
-OS:Connection,
-  {df46d56d-0078-4442-be5f-27e7348e5e8b}, !- Handle
-  {5282cbc5-80df-41d3-995f-a58188cfa13e}, !- Source Object
+  {69457fab-7760-4c54-88ef-1e4b13a6bfd1}, !- Inlet Branch Name
+  {73b18750-d2a6-4f0a-b60b-522e5faf37a3}, !- Outlet Branch Name 1
+  {17c5e32f-5ebe-47f8-bde9-b8a7243db218}; !- Outlet Branch Name 2
+
+OS:Connection,
+  {5139d1e3-a77f-47fa-9ae4-4f70be9864bb}, !- Handle
+  {28a9605e-212f-422a-b6cd-d6996ff37b9b}, !- Source Object
   17,                                     !- Outlet Port
-  {150530d7-3f3e-4558-80cb-3a76ad87d3a4}, !- Target Object
-  2;                                      !- Inlet Port
-
-OS:Connection,
-  {4badd55b-ba64-4c9a-90b5-0ae20b09626a}, !- Handle
-  {5e737900-b65a-42f0-b897-078a833d478b}, !- Source Object
-  3,                                      !- Outlet Port
-  {79710b78-c2d7-4ca7-a088-7cce3d2025e0}, !- Target Object
-  2;                                      !- Inlet Port
-
-OS:Connection,
-  {e7d803bd-e048-49b9-aded-1ae8f04de898}, !- Handle
-  {f84830d6-c53b-4471-84b1-d6d080a7f12e}, !- Source Object
-  3,                                      !- Outlet Port
-  {5282cbc5-80df-41d3-995f-a58188cfa13e}, !- Target Object
+  {ffe3b75e-0747-4a3b-b9f9-15dc22f79bda}, !- Target Object
+  2;                                      !- Inlet Port
+
+OS:Connection,
+  {73b18750-d2a6-4f0a-b60b-522e5faf37a3}, !- Handle
+  {2a7cff13-a4ec-422a-a0fa-98759d722c7d}, !- Source Object
+  3,                                      !- Outlet Port
+  {1d6f5c42-d5a9-4172-b087-fda1205e22cd}, !- Target Object
+  2;                                      !- Inlet Port
+
+OS:Connection,
+  {62efca80-bf14-4daf-88a3-9314779be8d7}, !- Handle
+  {56cb715e-afd9-462c-9baa-5f072fc59b84}, !- Source Object
+  3,                                      !- Outlet Port
+  {28a9605e-212f-422a-b6cd-d6996ff37b9b}, !- Target Object
   18;                                     !- Inlet Port
 
 OS:Sizing:Plant,
-  {f88cd179-e727-4c29-ba4b-7530dd8ce705}, !- Handle
-  {5282cbc5-80df-41d3-995f-a58188cfa13e}, !- Plant or Condenser Loop Name
-=======
-  {405a7f41-ee9c-44b3-8c8b-84553a308217}, !- Demand Mixer Name
-  {baecc120-a55a-4134-90f2-066989b60d56}, !- Demand Splitter Name
-  {c8dbc0f5-a556-447b-8489-ccc2230e65a5}, !- Supply Mixer Name
-  {ec920f7b-4825-4e7e-aaad-fcedae74c347}; !- Supply Splitter Name
-
-OS:Node,
-  {594f04a9-18c2-4aec-bab0-fc8e016dc6e3}, !- Handle
-  Node 3,                                 !- Name
-  {1aa8e6c5-64c2-486a-bc90-dd3059a3eb12}, !- Inlet Port
-  {3f80e36a-87a8-4109-8024-58848cc24582}; !- Outlet Port
-
-OS:Node,
-  {43be8dd7-58ac-494d-819c-86e0ecc64954}, !- Handle
-  Node 4,                                 !- Name
-  {3e1d6536-36dc-4636-abba-406203919c6d}, !- Inlet Port
-  {d2a1a305-b321-4e94-82aa-85f848869908}; !- Outlet Port
-
-OS:Node,
-  {afb7b624-829c-473c-bb08-88f93af5015e}, !- Handle
-  Node 5,                                 !- Name
-  {a71cacdd-d415-4776-b7bb-4471e803d91c}, !- Inlet Port
-  {b9adb33d-8d13-42b2-9134-8ba31577c945}; !- Outlet Port
-
-OS:Connector:Mixer,
-  {c8dbc0f5-a556-447b-8489-ccc2230e65a5}, !- Handle
-  Connector Mixer 1,                      !- Name
-  {af9ddcaa-964e-4c91-a9a9-adb2a8fb58f9}, !- Outlet Branch Name
-  {e94736e5-00dc-4398-b314-96f642a9d4ff}, !- Inlet Branch Name 1
-  {dba83d2a-eb7e-4aca-82b1-4fbac422c4ae}; !- Inlet Branch Name 2
-
-OS:Connector:Splitter,
-  {ec920f7b-4825-4e7e-aaad-fcedae74c347}, !- Handle
-  Connector Splitter 1,                   !- Name
-  {8afb1e07-ada0-4fda-a4a4-224eeb3d4ad3}, !- Inlet Branch Name
-  {a71cacdd-d415-4776-b7bb-4471e803d91c}, !- Outlet Branch Name 1
-  {f8acd4b1-7fb4-4057-9f48-6930457d04d3}; !- Outlet Branch Name 2
-
-OS:Connection,
-  {1aa8e6c5-64c2-486a-bc90-dd3059a3eb12}, !- Handle
-  {1350b4e7-2d5d-4035-811f-a9f698c203bf}, !- Name
-  {f09bccc8-33db-45e6-b4d2-5b4c92541969}, !- Source Object
-  14,                                     !- Outlet Port
-  {594f04a9-18c2-4aec-bab0-fc8e016dc6e3}, !- Target Object
-  2;                                      !- Inlet Port
-
-OS:Connection,
-  {a71cacdd-d415-4776-b7bb-4471e803d91c}, !- Handle
-  {d786e93a-14fc-4849-b0c3-bc4e687c0e95}, !- Name
-  {ec920f7b-4825-4e7e-aaad-fcedae74c347}, !- Source Object
-  3,                                      !- Outlet Port
-  {afb7b624-829c-473c-bb08-88f93af5015e}, !- Target Object
-  2;                                      !- Inlet Port
-
-OS:Connection,
-  {d2a1a305-b321-4e94-82aa-85f848869908}, !- Handle
-  {4a3a3bb0-2242-4e76-892c-5d83c27240e5}, !- Name
-  {43be8dd7-58ac-494d-819c-86e0ecc64954}, !- Source Object
-  3,                                      !- Outlet Port
-  {f09bccc8-33db-45e6-b4d2-5b4c92541969}, !- Target Object
-  15;                                     !- Inlet Port
-
-OS:Node,
-  {c8ab6113-9769-4040-a6f6-f70cc9231f3e}, !- Handle
-  Node 6,                                 !- Name
-  {d3b66ea9-8f2c-4f53-968a-0ea6f2b881c1}, !- Inlet Port
-  {58b062a6-88be-45da-90b7-cc942fd54287}; !- Outlet Port
-
-OS:Node,
-  {edc905e5-46d5-4a26-a658-3b01f658004d}, !- Handle
-  Node 7,                                 !- Name
-  {32977671-d16c-4176-b136-a060fe539e5a}, !- Inlet Port
-  {48822f44-92df-41f6-a142-11282b1455fb}; !- Outlet Port
-
-OS:Node,
-  {cb1b239c-b728-49c5-9bac-e1ac4ae29d81}, !- Handle
-  Node 8,                                 !- Name
-  {c9cd06d2-e5b3-482b-97f7-92d14df6155f}, !- Inlet Port
-  {930f021b-48a5-4fd6-9967-7112e4940425}; !- Outlet Port
-
-OS:Connector:Mixer,
-  {405a7f41-ee9c-44b3-8c8b-84553a308217}, !- Handle
-  Connector Mixer 2,                      !- Name
-  {b4c2173e-4905-4682-b9fb-1ed63915a936}, !- Outlet Branch Name
-  {ba397ac3-7bcd-4583-ad2d-2bb258c02be9}, !- Inlet Branch Name 1
-  {ad9ba7f4-8d85-4bd7-bac7-fe113dc2d926}; !- Inlet Branch Name 2
-
-OS:Connector:Splitter,
-  {baecc120-a55a-4134-90f2-066989b60d56}, !- Handle
-  Connector Splitter 2,                   !- Name
-  {09045e59-937e-4a3e-8dbc-a37c2b2c0cbc}, !- Inlet Branch Name
-  {c9cd06d2-e5b3-482b-97f7-92d14df6155f}, !- Outlet Branch Name 1
-  {a483e0ab-606b-48ad-8c66-90e9a3942713}; !- Outlet Branch Name 2
-
-OS:Connection,
-  {d3b66ea9-8f2c-4f53-968a-0ea6f2b881c1}, !- Handle
-  {704aba1d-8323-4695-8cb3-e3a90cee0749}, !- Name
-  {f09bccc8-33db-45e6-b4d2-5b4c92541969}, !- Source Object
-  17,                                     !- Outlet Port
-  {c8ab6113-9769-4040-a6f6-f70cc9231f3e}, !- Target Object
-  2;                                      !- Inlet Port
-
-OS:Connection,
-  {c9cd06d2-e5b3-482b-97f7-92d14df6155f}, !- Handle
-  {c3da654e-0d9f-4a24-a168-4357a042882a}, !- Name
-  {baecc120-a55a-4134-90f2-066989b60d56}, !- Source Object
-  3,                                      !- Outlet Port
-  {cb1b239c-b728-49c5-9bac-e1ac4ae29d81}, !- Target Object
-  2;                                      !- Inlet Port
-
-OS:Connection,
-  {48822f44-92df-41f6-a142-11282b1455fb}, !- Handle
-  {ee8af3bd-ba40-4e46-a6ed-0a227a8af875}, !- Name
-  {edc905e5-46d5-4a26-a658-3b01f658004d}, !- Source Object
-  3,                                      !- Outlet Port
-  {f09bccc8-33db-45e6-b4d2-5b4c92541969}, !- Target Object
-  18;                                     !- Inlet Port
-
-OS:Sizing:Plant,
-  {f20b36bc-cb3e-4307-a8cd-e84aed5cac39}, !- Handle
-  {f09bccc8-33db-45e6-b4d2-5b4c92541969}, !- Plant or Condenser Loop Name
->>>>>>> 78927444
+  {f49bb626-093c-4f2c-9875-25ff522d7ebe}, !- Handle
+  {28a9605e-212f-422a-b6cd-d6996ff37b9b}, !- Plant or Condenser Loop Name
   Heating,                                !- Loop Type
   82.2222222222223,                       !- Design Loop Exit Temperature {C}
   11.1111111111111,                       !- Loop Design Temperature Difference {deltaC}
@@ -1430,46 +920,26 @@
   None;                                   !- Coincident Sizing Factor Mode
 
 OS:AvailabilityManagerAssignmentList,
-<<<<<<< HEAD
-  {0bc297cb-1cf9-4027-be44-9925788fcd6d}, !- Handle
+  {e426ceb9-d3e8-47c8-8b8a-6b0e1ca70ab8}, !- Handle
   Plant Loop 1 AvailabilityManagerAssignmentList; !- Name
 
 OS:Schedule:Ruleset,
-  {93466e6a-0760-45a3-9f06-9c6d03f81faa}, !- Handle
+  {5f5acfd4-7830-42f7-acc0-b1241e84741c}, !- Handle
   Hot Water Loop Temp - 180F,             !- Name
-  {a4ecfe81-2dc7-4fd6-ba53-f3b642665571}, !- Schedule Type Limits Name
-  {4af94d27-be08-4116-bd26-370c7842d682}; !- Default Day Schedule Name
+  {3a7e3537-a9e2-402e-9c93-6af8e831e2e1}, !- Schedule Type Limits Name
+  {5747454b-26af-4de9-b377-2d2dfaa2626d}; !- Default Day Schedule Name
 
 OS:Schedule:Day,
-  {4af94d27-be08-4116-bd26-370c7842d682}, !- Handle
+  {5747454b-26af-4de9-b377-2d2dfaa2626d}, !- Handle
   Hot Water Loop Temp - 180F Default,     !- Name
-  {a4ecfe81-2dc7-4fd6-ba53-f3b642665571}, !- Schedule Type Limits Name
-=======
-  {85a6a61f-4bdd-4182-a546-7132f801fecd}, !- Handle
-  Plant Loop 1 AvailabilityManagerAssignmentList; !- Name
-
-OS:Schedule:Ruleset,
-  {07ae01a7-43b5-4f45-b28d-f10d1c6a45c9}, !- Handle
-  Hot Water Loop Temp - 180F,             !- Name
-  {cac25618-dc71-4d86-b710-ab3b44a2be41}, !- Schedule Type Limits Name
-  {c99b1a52-749e-47ec-9448-ee7b2e5ec900}; !- Default Day Schedule Name
-
-OS:Schedule:Day,
-  {c99b1a52-749e-47ec-9448-ee7b2e5ec900}, !- Handle
-  Hot Water Loop Temp - 180F Default,     !- Name
-  {cac25618-dc71-4d86-b710-ab3b44a2be41}, !- Schedule Type Limits Name
->>>>>>> 78927444
+  {3a7e3537-a9e2-402e-9c93-6af8e831e2e1}, !- Schedule Type Limits Name
   ,                                       !- Interpolate to Timestep
   24,                                     !- Hour 1
   0,                                      !- Minute 1
   82.2222222222223;                       !- Value Until Time 1
 
 OS:ScheduleTypeLimits,
-<<<<<<< HEAD
-  {a4ecfe81-2dc7-4fd6-ba53-f3b642665571}, !- Handle
-=======
-  {cac25618-dc71-4d86-b710-ab3b44a2be41}, !- Handle
->>>>>>> 78927444
+  {3a7e3537-a9e2-402e-9c93-6af8e831e2e1}, !- Handle
   Temperature,                            !- Name
   0,                                      !- Lower Limit Value
   100,                                    !- Upper Limit Value
@@ -1477,31 +947,17 @@
   Temperature;                            !- Unit Type
 
 OS:SetpointManager:Scheduled,
-<<<<<<< HEAD
-  {6658201c-6cb0-461b-b89c-e24b016c1124}, !- Handle
+  {dc8f4001-d99d-45e8-b302-1c54dc803608}, !- Handle
   Hot Water Loop Setpoint Manager,        !- Name
   Temperature,                            !- Control Variable
-  {93466e6a-0760-45a3-9f06-9c6d03f81faa}, !- Schedule Name
-  {92a65089-242a-4573-b649-9fe1a7fd0058}; !- Setpoint Node or NodeList Name
+  {5f5acfd4-7830-42f7-acc0-b1241e84741c}, !- Schedule Name
+  {3a1f7a3a-9bf3-4438-812e-893da81046c1}; !- Setpoint Node or NodeList Name
 
 OS:Pump:VariableSpeed,
-  {fb787b63-8093-41a9-b3a3-fa337d5231b8}, !- Handle
+  {667971c3-e2f7-41a6-93ea-3c803ba8ff23}, !- Handle
   Central pump,                           !- Name
-  {c7cd155b-cd95-4030-a73b-b14b21542a81}, !- Inlet Node Name
-  {3efb174d-e9be-42b5-992a-9a1a9d83336a}, !- Outlet Node Name
-=======
-  {2b0b6e4f-10b0-4206-8e1b-cccc2025e38c}, !- Handle
-  Hot Water Loop Setpoint Manager,        !- Name
-  Temperature,                            !- Control Variable
-  {07ae01a7-43b5-4f45-b28d-f10d1c6a45c9}, !- Schedule Name
-  {43be8dd7-58ac-494d-819c-86e0ecc64954}; !- Setpoint Node or NodeList Name
-
-OS:Pump:VariableSpeed,
-  {96936ff4-4d11-46f1-8fb8-387efbf48170}, !- Handle
-  Central pump,                           !- Name
-  {3f80e36a-87a8-4109-8024-58848cc24582}, !- Inlet Node Name
-  {cb2bdd44-3242-4fe0-bdfa-f072c11eeef5}, !- Outlet Node Name
->>>>>>> 78927444
+  {e9c93503-3cc9-4923-94aa-c7cc2837a874}, !- Inlet Node Name
+  {00240d3e-878e-427c-a279-1e6e03f2eb25}, !- Outlet Node Name
   ,                                       !- Rated Flow Rate {m3/s}
   179344.0152,                            !- Rated Pump Head {Pa}
   ,                                       !- Rated Power Consumption {W}
@@ -1531,68 +987,34 @@
   General;                                !- End-Use Subcategory
 
 OS:Node,
-<<<<<<< HEAD
-  {06b17a78-b277-46ec-80a9-619aa6841bc8}, !- Handle
+  {da79ea6d-3bde-4857-b240-e363539e17c1}, !- Handle
   Node 9,                                 !- Name
-  {3efb174d-e9be-42b5-992a-9a1a9d83336a}, !- Inlet Port
-  {9453dad3-672a-4eca-8fb0-0baabd707c85}; !- Outlet Port
-
-OS:Connection,
-  {c7cd155b-cd95-4030-a73b-b14b21542a81}, !- Handle
-  {98861343-03d3-483d-8939-92da7c15c251}, !- Source Object
-  3,                                      !- Outlet Port
-  {fb787b63-8093-41a9-b3a3-fa337d5231b8}, !- Target Object
-  2;                                      !- Inlet Port
-
-OS:Connection,
-  {3efb174d-e9be-42b5-992a-9a1a9d83336a}, !- Handle
-  {fb787b63-8093-41a9-b3a3-fa337d5231b8}, !- Source Object
-  3,                                      !- Outlet Port
-  {06b17a78-b277-46ec-80a9-619aa6841bc8}, !- Target Object
-  2;                                      !- Inlet Port
-
-OS:Connection,
-  {9453dad3-672a-4eca-8fb0-0baabd707c85}, !- Handle
-  {06b17a78-b277-46ec-80a9-619aa6841bc8}, !- Source Object
-  3,                                      !- Outlet Port
-  {e635e188-9fbf-4a48-9501-bb6b7a531cc5}, !- Target Object
+  {00240d3e-878e-427c-a279-1e6e03f2eb25}, !- Inlet Port
+  {55618066-50f8-45e5-902c-1db685cee952}; !- Outlet Port
+
+OS:Connection,
+  {e9c93503-3cc9-4923-94aa-c7cc2837a874}, !- Handle
+  {991dad2c-290c-4ea8-9f32-0980a68fe916}, !- Source Object
+  3,                                      !- Outlet Port
+  {667971c3-e2f7-41a6-93ea-3c803ba8ff23}, !- Target Object
+  2;                                      !- Inlet Port
+
+OS:Connection,
+  {00240d3e-878e-427c-a279-1e6e03f2eb25}, !- Handle
+  {667971c3-e2f7-41a6-93ea-3c803ba8ff23}, !- Source Object
+  3,                                      !- Outlet Port
+  {da79ea6d-3bde-4857-b240-e363539e17c1}, !- Target Object
+  2;                                      !- Inlet Port
+
+OS:Connection,
+  {55618066-50f8-45e5-902c-1db685cee952}, !- Handle
+  {da79ea6d-3bde-4857-b240-e363539e17c1}, !- Source Object
+  3,                                      !- Outlet Port
+  {85678591-53e6-49ef-8d7c-1cba8567df0c}, !- Target Object
   2;                                      !- Inlet Port
 
 OS:Boiler:HotWater,
-  {e3415f01-ff09-4828-b347-3c3a14a60a98}, !- Handle
-=======
-  {df4421f9-d1d1-4fec-94d3-f0aa9431fb7d}, !- Handle
-  Node 9,                                 !- Name
-  {cb2bdd44-3242-4fe0-bdfa-f072c11eeef5}, !- Inlet Port
-  {8afb1e07-ada0-4fda-a4a4-224eeb3d4ad3}; !- Outlet Port
-
-OS:Connection,
-  {3f80e36a-87a8-4109-8024-58848cc24582}, !- Handle
-  {b340e9c5-1047-49a2-bd92-651b01c56a71}, !- Name
-  {594f04a9-18c2-4aec-bab0-fc8e016dc6e3}, !- Source Object
-  3,                                      !- Outlet Port
-  {96936ff4-4d11-46f1-8fb8-387efbf48170}, !- Target Object
-  2;                                      !- Inlet Port
-
-OS:Connection,
-  {cb2bdd44-3242-4fe0-bdfa-f072c11eeef5}, !- Handle
-  {28248606-280b-4ca4-ae95-bbae74f8c2a9}, !- Name
-  {96936ff4-4d11-46f1-8fb8-387efbf48170}, !- Source Object
-  3,                                      !- Outlet Port
-  {df4421f9-d1d1-4fec-94d3-f0aa9431fb7d}, !- Target Object
-  2;                                      !- Inlet Port
-
-OS:Connection,
-  {8afb1e07-ada0-4fda-a4a4-224eeb3d4ad3}, !- Handle
-  {54f821ef-35ed-4937-8bcd-96696cf7cc63}, !- Name
-  {df4421f9-d1d1-4fec-94d3-f0aa9431fb7d}, !- Source Object
-  3,                                      !- Outlet Port
-  {ec920f7b-4825-4e7e-aaad-fcedae74c347}, !- Target Object
-  2;                                      !- Inlet Port
-
-OS:Boiler:HotWater,
-  {34b65bbf-3dac-497b-8f4a-9e80686b016d}, !- Handle
->>>>>>> 78927444
+  {8e4ec793-32c3-4004-bb87-a5c073b645cf}, !- Handle
   Boiler,                                 !- Name
   NaturalGas,                             !- Fuel Type
   ,                                       !- Nominal Capacity {W}
@@ -1603,13 +1025,8 @@
   0,                                      !- Minimum Part Load Ratio
   1.2,                                    !- Maximum Part Load Ratio
   1,                                      !- Optimum Part Load Ratio
-<<<<<<< HEAD
-  {d7f0e7c7-9ad9-4c2c-95ad-7db33e9ef59e}, !- Boiler Water Inlet Node Name
-  {6f4bab4f-2705-4d67-8e62-37b47d6feef6}, !- Boiler Water Outlet Node Name
-=======
-  {b9adb33d-8d13-42b2-9134-8ba31577c945}, !- Boiler Water Inlet Node Name
-  {7cd1bf17-43d3-4e1a-b358-8fc62214a0ac}, !- Boiler Water Outlet Node Name
->>>>>>> 78927444
+  {3be5fc35-16dc-49f6-a31d-478a83f774ea}, !- Boiler Water Inlet Node Name
+  {ef37e4f9-305c-4fed-a6cf-89ab6dd05b1c}, !- Boiler Water Outlet Node Name
   95.0000000000001,                       !- Water Outlet Upper Temperature Limit {C}
   LeavingSetpointModulated,               !- Boiler Flow Mode
   0,                                      !- Parasitic Electric Load {W}
@@ -1617,440 +1034,212 @@
   General;                                !- End-Use Subcategory
 
 OS:Node,
-<<<<<<< HEAD
-  {d4f429c3-eac7-493b-985a-366924e631df}, !- Handle
+  {dd5e26f2-6368-45ea-809e-c42045df1340}, !- Handle
   Node 10,                                !- Name
-  {6f4bab4f-2705-4d67-8e62-37b47d6feef6}, !- Inlet Port
-  {d1f2db1b-a9d7-4e26-aad1-0c7c99494938}; !- Outlet Port
-
-OS:Connection,
-  {d7f0e7c7-9ad9-4c2c-95ad-7db33e9ef59e}, !- Handle
-  {36bcdaed-9897-493c-8d58-70d51c8f63eb}, !- Source Object
-  3,                                      !- Outlet Port
-  {e3415f01-ff09-4828-b347-3c3a14a60a98}, !- Target Object
+  {ef37e4f9-305c-4fed-a6cf-89ab6dd05b1c}, !- Inlet Port
+  {74f9b25a-1fac-42f6-87b7-be1e4138e8d5}; !- Outlet Port
+
+OS:Connection,
+  {3be5fc35-16dc-49f6-a31d-478a83f774ea}, !- Handle
+  {deff66b5-d48a-41cf-b1ef-6bb19f76341e}, !- Source Object
+  3,                                      !- Outlet Port
+  {8e4ec793-32c3-4004-bb87-a5c073b645cf}, !- Target Object
   11;                                     !- Inlet Port
 
 OS:Connection,
-  {6f4bab4f-2705-4d67-8e62-37b47d6feef6}, !- Handle
-  {e3415f01-ff09-4828-b347-3c3a14a60a98}, !- Source Object
+  {ef37e4f9-305c-4fed-a6cf-89ab6dd05b1c}, !- Handle
+  {8e4ec793-32c3-4004-bb87-a5c073b645cf}, !- Source Object
   12,                                     !- Outlet Port
-  {d4f429c3-eac7-493b-985a-366924e631df}, !- Target Object
-  2;                                      !- Inlet Port
-
-OS:Connection,
-  {d1f2db1b-a9d7-4e26-aad1-0c7c99494938}, !- Handle
-  {d4f429c3-eac7-493b-985a-366924e631df}, !- Source Object
-  3,                                      !- Outlet Port
-  {5602fcaf-d918-458f-ab61-47b2653e5c7e}, !- Target Object
+  {dd5e26f2-6368-45ea-809e-c42045df1340}, !- Target Object
+  2;                                      !- Inlet Port
+
+OS:Connection,
+  {74f9b25a-1fac-42f6-87b7-be1e4138e8d5}, !- Handle
+  {dd5e26f2-6368-45ea-809e-c42045df1340}, !- Source Object
+  3,                                      !- Outlet Port
+  {39f58ef9-ca34-4b43-9d06-a7acdde1de6d}, !- Target Object
   3;                                      !- Inlet Port
 
 OS:Pipe:Adiabatic,
-  {1c190153-054a-408d-8b39-f38b934d1d68}, !- Handle
+  {a880768d-a419-4a38-a199-1fedbbc0755a}, !- Handle
   Hot Water Loop Supply Equipment Bypass, !- Name
-  {70b37fa8-db47-4539-8dad-f12a83f542aa}, !- Inlet Node Name
-  {515d0a7a-867f-45b8-b2d4-de4f71926f6e}; !- Outlet Node Name
-
-OS:Node,
-  {48735527-bdab-4d79-b447-14bcdedcc684}, !- Handle
+  {2356e349-9e6e-4b56-81f7-8d616a5d2887}, !- Inlet Node Name
+  {ad6fa6b9-0616-477d-8f2c-a500175989b7}; !- Outlet Node Name
+
+OS:Node,
+  {5f2c7459-b1fa-4814-a7f3-9d11ad35207e}, !- Handle
   Node 11,                                !- Name
-  {8957e614-85f8-4217-a88c-b4d2de00a415}, !- Inlet Port
-  {70b37fa8-db47-4539-8dad-f12a83f542aa}; !- Outlet Port
-
-OS:Connection,
-  {8957e614-85f8-4217-a88c-b4d2de00a415}, !- Handle
-  {e635e188-9fbf-4a48-9501-bb6b7a531cc5}, !- Source Object
+  {9a1abab5-c846-4ffd-bec0-b296d92366dd}, !- Inlet Port
+  {2356e349-9e6e-4b56-81f7-8d616a5d2887}; !- Outlet Port
+
+OS:Connection,
+  {9a1abab5-c846-4ffd-bec0-b296d92366dd}, !- Handle
+  {85678591-53e6-49ef-8d7c-1cba8567df0c}, !- Source Object
   4,                                      !- Outlet Port
-  {48735527-bdab-4d79-b447-14bcdedcc684}, !- Target Object
-  2;                                      !- Inlet Port
-
-OS:Node,
-  {9d082405-ba88-402c-b333-823f5b04ebc3}, !- Handle
+  {5f2c7459-b1fa-4814-a7f3-9d11ad35207e}, !- Target Object
+  2;                                      !- Inlet Port
+
+OS:Node,
+  {8a3614bb-f616-4a36-b219-0c72e653fbc6}, !- Handle
   Node 12,                                !- Name
-  {515d0a7a-867f-45b8-b2d4-de4f71926f6e}, !- Inlet Port
-  {3ac55527-40dd-4e9f-8a4a-5985299f4829}; !- Outlet Port
-
-OS:Connection,
-  {70b37fa8-db47-4539-8dad-f12a83f542aa}, !- Handle
-  {48735527-bdab-4d79-b447-14bcdedcc684}, !- Source Object
-  3,                                      !- Outlet Port
-  {1c190153-054a-408d-8b39-f38b934d1d68}, !- Target Object
-  2;                                      !- Inlet Port
-
-OS:Connection,
-  {515d0a7a-867f-45b8-b2d4-de4f71926f6e}, !- Handle
-  {1c190153-054a-408d-8b39-f38b934d1d68}, !- Source Object
-  3,                                      !- Outlet Port
-  {9d082405-ba88-402c-b333-823f5b04ebc3}, !- Target Object
-  2;                                      !- Inlet Port
-
-OS:Connection,
-  {3ac55527-40dd-4e9f-8a4a-5985299f4829}, !- Handle
-  {9d082405-ba88-402c-b333-823f5b04ebc3}, !- Source Object
-  3,                                      !- Outlet Port
-  {5602fcaf-d918-458f-ab61-47b2653e5c7e}, !- Target Object
+  {ad6fa6b9-0616-477d-8f2c-a500175989b7}, !- Inlet Port
+  {1178caee-1c24-442d-94be-dec46127b787}; !- Outlet Port
+
+OS:Connection,
+  {2356e349-9e6e-4b56-81f7-8d616a5d2887}, !- Handle
+  {5f2c7459-b1fa-4814-a7f3-9d11ad35207e}, !- Source Object
+  3,                                      !- Outlet Port
+  {a880768d-a419-4a38-a199-1fedbbc0755a}, !- Target Object
+  2;                                      !- Inlet Port
+
+OS:Connection,
+  {ad6fa6b9-0616-477d-8f2c-a500175989b7}, !- Handle
+  {a880768d-a419-4a38-a199-1fedbbc0755a}, !- Source Object
+  3,                                      !- Outlet Port
+  {8a3614bb-f616-4a36-b219-0c72e653fbc6}, !- Target Object
+  2;                                      !- Inlet Port
+
+OS:Connection,
+  {1178caee-1c24-442d-94be-dec46127b787}, !- Handle
+  {8a3614bb-f616-4a36-b219-0c72e653fbc6}, !- Source Object
+  3,                                      !- Outlet Port
+  {39f58ef9-ca34-4b43-9d06-a7acdde1de6d}, !- Target Object
   4;                                      !- Inlet Port
 
 OS:Pipe:Adiabatic,
-  {cbd1dbc2-8b50-4eee-b7ec-fb5851697629}, !- Handle
+  {106aa713-c7c7-4126-86a1-971f58573cda}, !- Handle
   Hot Water Loop Coil Bypass,             !- Name
-  {ee8ad559-b943-4ce3-afce-d12d3a517cdc}, !- Inlet Node Name
-  {4c2171ba-69a7-4162-b903-3c946fc0564c}; !- Outlet Node Name
-
-OS:Node,
-  {336491e8-cf27-4933-89a8-83419dbac1db}, !- Handle
+  {710cf853-8067-4b1f-98f7-0c982c0d760d}, !- Inlet Node Name
+  {906dd71d-e8c9-4a05-b48b-c5d91ec004af}; !- Outlet Node Name
+
+OS:Node,
+  {869fc1e1-c371-4ab3-9f20-fde317ac373f}, !- Handle
   Node 13,                                !- Name
-  {4c2171ba-69a7-4162-b903-3c946fc0564c}, !- Inlet Port
-  {18e27860-702a-47e4-9f69-263b1eb4463b}; !- Outlet Port
-
-OS:Connection,
-  {ee8ad559-b943-4ce3-afce-d12d3a517cdc}, !- Handle
-  {79710b78-c2d7-4ca7-a088-7cce3d2025e0}, !- Source Object
-  3,                                      !- Outlet Port
-  {cbd1dbc2-8b50-4eee-b7ec-fb5851697629}, !- Target Object
-  2;                                      !- Inlet Port
-
-OS:Connection,
-  {4c2171ba-69a7-4162-b903-3c946fc0564c}, !- Handle
-  {cbd1dbc2-8b50-4eee-b7ec-fb5851697629}, !- Source Object
-  3,                                      !- Outlet Port
-  {336491e8-cf27-4933-89a8-83419dbac1db}, !- Target Object
-  2;                                      !- Inlet Port
-
-OS:Connection,
-  {18e27860-702a-47e4-9f69-263b1eb4463b}, !- Handle
-  {336491e8-cf27-4933-89a8-83419dbac1db}, !- Source Object
-  3,                                      !- Outlet Port
-  {eb406470-5944-4f8c-950a-ee42669342cb}, !- Target Object
+  {906dd71d-e8c9-4a05-b48b-c5d91ec004af}, !- Inlet Port
+  {52bccaf1-3fcc-4595-b3a4-eff2368598c4}; !- Outlet Port
+
+OS:Connection,
+  {710cf853-8067-4b1f-98f7-0c982c0d760d}, !- Handle
+  {1d6f5c42-d5a9-4172-b087-fda1205e22cd}, !- Source Object
+  3,                                      !- Outlet Port
+  {106aa713-c7c7-4126-86a1-971f58573cda}, !- Target Object
+  2;                                      !- Inlet Port
+
+OS:Connection,
+  {906dd71d-e8c9-4a05-b48b-c5d91ec004af}, !- Handle
+  {106aa713-c7c7-4126-86a1-971f58573cda}, !- Source Object
+  3,                                      !- Outlet Port
+  {869fc1e1-c371-4ab3-9f20-fde317ac373f}, !- Target Object
+  2;                                      !- Inlet Port
+
+OS:Connection,
+  {52bccaf1-3fcc-4595-b3a4-eff2368598c4}, !- Handle
+  {869fc1e1-c371-4ab3-9f20-fde317ac373f}, !- Source Object
+  3,                                      !- Outlet Port
+  {bcb45f32-024d-45bb-a0a2-81f87513ccbc}, !- Target Object
   3;                                      !- Inlet Port
 
 OS:Pipe:Adiabatic,
-  {e279d020-cdf5-4f0d-acf5-2ba4ca48aa2a}, !- Handle
+  {f1dcc4b9-9f3c-490e-8284-163d0f405f0b}, !- Handle
   Hot Water Loop Supply Outlet,           !- Name
-  {6797cb3f-e99f-4f38-a3d6-982009b47686}, !- Inlet Node Name
-  {7548b804-0aa6-4972-8ab8-d3c221b373d6}; !- Outlet Node Name
-
-OS:Node,
-  {25f944ae-497e-412d-9497-b864c375266f}, !- Handle
+  {4f1917ad-9243-444f-bd1c-347e8e090d94}, !- Inlet Node Name
+  {20024e43-6afb-4083-aff3-c05b19015198}; !- Outlet Node Name
+
+OS:Node,
+  {6b2c508b-9033-4400-9e18-fc70823d6c17}, !- Handle
   Node 14,                                !- Name
-  {6f6e8121-709e-41d8-851b-277aed777e16}, !- Inlet Port
-  {6797cb3f-e99f-4f38-a3d6-982009b47686}; !- Outlet Port
-
-OS:Connection,
-  {6f6e8121-709e-41d8-851b-277aed777e16}, !- Handle
-  {5602fcaf-d918-458f-ab61-47b2653e5c7e}, !- Source Object
+  {d8596d9d-849c-48af-9e89-18ce7101d65f}, !- Inlet Port
+  {4f1917ad-9243-444f-bd1c-347e8e090d94}; !- Outlet Port
+
+OS:Connection,
+  {d8596d9d-849c-48af-9e89-18ce7101d65f}, !- Handle
+  {39f58ef9-ca34-4b43-9d06-a7acdde1de6d}, !- Source Object
   2,                                      !- Outlet Port
-  {25f944ae-497e-412d-9497-b864c375266f}, !- Target Object
-  2;                                      !- Inlet Port
-
-OS:Connection,
-  {6797cb3f-e99f-4f38-a3d6-982009b47686}, !- Handle
-  {25f944ae-497e-412d-9497-b864c375266f}, !- Source Object
-  3,                                      !- Outlet Port
-  {e279d020-cdf5-4f0d-acf5-2ba4ca48aa2a}, !- Target Object
-  2;                                      !- Inlet Port
-
-OS:Connection,
-  {7548b804-0aa6-4972-8ab8-d3c221b373d6}, !- Handle
-  {e279d020-cdf5-4f0d-acf5-2ba4ca48aa2a}, !- Source Object
-  3,                                      !- Outlet Port
-  {92a65089-242a-4573-b649-9fe1a7fd0058}, !- Target Object
+  {6b2c508b-9033-4400-9e18-fc70823d6c17}, !- Target Object
+  2;                                      !- Inlet Port
+
+OS:Connection,
+  {4f1917ad-9243-444f-bd1c-347e8e090d94}, !- Handle
+  {6b2c508b-9033-4400-9e18-fc70823d6c17}, !- Source Object
+  3,                                      !- Outlet Port
+  {f1dcc4b9-9f3c-490e-8284-163d0f405f0b}, !- Target Object
+  2;                                      !- Inlet Port
+
+OS:Connection,
+  {20024e43-6afb-4083-aff3-c05b19015198}, !- Handle
+  {f1dcc4b9-9f3c-490e-8284-163d0f405f0b}, !- Source Object
+  3,                                      !- Outlet Port
+  {3a1f7a3a-9bf3-4438-812e-893da81046c1}, !- Target Object
   2;                                      !- Inlet Port
 
 OS:Pipe:Adiabatic,
-  {aee3ba3f-8ce0-499a-8f39-0a1edaf4d702}, !- Handle
+  {d5113f7a-98b6-4e1f-bf8e-aba783007930}, !- Handle
   Hot Water Loop Demand Inlet,            !- Name
-  {1cd67372-d862-462c-b1e3-ee8cda61a81e}, !- Inlet Node Name
-  {1505b6ef-df51-4154-b6c3-7572e2bbee3d}; !- Outlet Node Name
-
-OS:Node,
-  {5b38b3d1-9fc6-4ceb-aa3a-d28ed6cff31e}, !- Handle
+  {0c70dd7d-c768-4ea3-990f-f8bcca4bcc64}, !- Inlet Node Name
+  {6f60396a-8b6e-431f-8eac-c925ac8ec237}; !- Outlet Node Name
+
+OS:Node,
+  {2843d593-1a8f-4825-8060-9455571c7d5d}, !- Handle
   Node 15,                                !- Name
-  {1505b6ef-df51-4154-b6c3-7572e2bbee3d}, !- Inlet Port
-  {10990abf-f29c-43eb-93d4-04a80a813bd1}; !- Outlet Port
-
-OS:Connection,
-  {1cd67372-d862-462c-b1e3-ee8cda61a81e}, !- Handle
-  {150530d7-3f3e-4558-80cb-3a76ad87d3a4}, !- Source Object
-  3,                                      !- Outlet Port
-  {aee3ba3f-8ce0-499a-8f39-0a1edaf4d702}, !- Target Object
-  2;                                      !- Inlet Port
-
-OS:Connection,
-  {1505b6ef-df51-4154-b6c3-7572e2bbee3d}, !- Handle
-  {aee3ba3f-8ce0-499a-8f39-0a1edaf4d702}, !- Source Object
-  3,                                      !- Outlet Port
-  {5b38b3d1-9fc6-4ceb-aa3a-d28ed6cff31e}, !- Target Object
-  2;                                      !- Inlet Port
-
-OS:Connection,
-  {10990abf-f29c-43eb-93d4-04a80a813bd1}, !- Handle
-  {5b38b3d1-9fc6-4ceb-aa3a-d28ed6cff31e}, !- Source Object
-  3,                                      !- Outlet Port
-  {5e737900-b65a-42f0-b897-078a833d478b}, !- Target Object
+  {6f60396a-8b6e-431f-8eac-c925ac8ec237}, !- Inlet Port
+  {69457fab-7760-4c54-88ef-1e4b13a6bfd1}; !- Outlet Port
+
+OS:Connection,
+  {0c70dd7d-c768-4ea3-990f-f8bcca4bcc64}, !- Handle
+  {ffe3b75e-0747-4a3b-b9f9-15dc22f79bda}, !- Source Object
+  3,                                      !- Outlet Port
+  {d5113f7a-98b6-4e1f-bf8e-aba783007930}, !- Target Object
+  2;                                      !- Inlet Port
+
+OS:Connection,
+  {6f60396a-8b6e-431f-8eac-c925ac8ec237}, !- Handle
+  {d5113f7a-98b6-4e1f-bf8e-aba783007930}, !- Source Object
+  3,                                      !- Outlet Port
+  {2843d593-1a8f-4825-8060-9455571c7d5d}, !- Target Object
+  2;                                      !- Inlet Port
+
+OS:Connection,
+  {69457fab-7760-4c54-88ef-1e4b13a6bfd1}, !- Handle
+  {2843d593-1a8f-4825-8060-9455571c7d5d}, !- Source Object
+  3,                                      !- Outlet Port
+  {2a7cff13-a4ec-422a-a0fa-98759d722c7d}, !- Target Object
   2;                                      !- Inlet Port
 
 OS:Pipe:Adiabatic,
-  {7e62e5e3-f929-429c-9d48-d8585da2af7d}, !- Handle
+  {1b543c08-be42-4c66-b7a3-dd889930c415}, !- Handle
   Hot Water Loop Demand Outlet,           !- Name
-  {adea8e8d-35fc-40f8-a3cb-f301b54a8ff3}, !- Inlet Node Name
-  {1d846112-11ee-410e-a07e-7c1204fcf20c}; !- Outlet Node Name
-
-OS:Node,
-  {a4215c17-e757-41ae-84e7-8d05b55ad041}, !- Handle
+  {92a76b33-b54a-4785-8966-471590c05b94}, !- Inlet Node Name
+  {784eddea-967a-4951-a40b-e2d9c3ae95e3}; !- Outlet Node Name
+
+OS:Node,
+  {0abe1b26-eeb8-4069-bf22-90d673c9df9d}, !- Handle
   Node 16,                                !- Name
-  {6221d70f-f55b-4e56-97b4-0e8e5e885508}, !- Inlet Port
-  {adea8e8d-35fc-40f8-a3cb-f301b54a8ff3}; !- Outlet Port
-
-OS:Connection,
-  {6221d70f-f55b-4e56-97b4-0e8e5e885508}, !- Handle
-  {eb406470-5944-4f8c-950a-ee42669342cb}, !- Source Object
+  {3f029afc-ff77-44f8-af69-88239c872cb5}, !- Inlet Port
+  {92a76b33-b54a-4785-8966-471590c05b94}; !- Outlet Port
+
+OS:Connection,
+  {3f029afc-ff77-44f8-af69-88239c872cb5}, !- Handle
+  {bcb45f32-024d-45bb-a0a2-81f87513ccbc}, !- Source Object
   2,                                      !- Outlet Port
-  {a4215c17-e757-41ae-84e7-8d05b55ad041}, !- Target Object
-  2;                                      !- Inlet Port
-
-OS:Connection,
-  {adea8e8d-35fc-40f8-a3cb-f301b54a8ff3}, !- Handle
-  {a4215c17-e757-41ae-84e7-8d05b55ad041}, !- Source Object
-  3,                                      !- Outlet Port
-  {7e62e5e3-f929-429c-9d48-d8585da2af7d}, !- Target Object
-  2;                                      !- Inlet Port
-
-OS:Connection,
-  {1d846112-11ee-410e-a07e-7c1204fcf20c}, !- Handle
-  {7e62e5e3-f929-429c-9d48-d8585da2af7d}, !- Source Object
-  3,                                      !- Outlet Port
-  {f84830d6-c53b-4471-84b1-d6d080a7f12e}, !- Target Object
+  {0abe1b26-eeb8-4069-bf22-90d673c9df9d}, !- Target Object
+  2;                                      !- Inlet Port
+
+OS:Connection,
+  {92a76b33-b54a-4785-8966-471590c05b94}, !- Handle
+  {0abe1b26-eeb8-4069-bf22-90d673c9df9d}, !- Source Object
+  3,                                      !- Outlet Port
+  {1b543c08-be42-4c66-b7a3-dd889930c415}, !- Target Object
+  2;                                      !- Inlet Port
+
+OS:Connection,
+  {784eddea-967a-4951-a40b-e2d9c3ae95e3}, !- Handle
+  {1b543c08-be42-4c66-b7a3-dd889930c415}, !- Source Object
+  3,                                      !- Outlet Port
+  {56cb715e-afd9-462c-9baa-5f072fc59b84}, !- Target Object
   2;                                      !- Inlet Port
 
 OS:Coil:Heating:Water:Baseboard,
-  {5a6f5f5c-7b63-42f4-8f1e-0a915b407472}, !- Handle
-=======
-  {8e21fc18-8a1a-4568-9b9d-1ce1a92f38f4}, !- Handle
-  Node 10,                                !- Name
-  {7cd1bf17-43d3-4e1a-b358-8fc62214a0ac}, !- Inlet Port
-  {e94736e5-00dc-4398-b314-96f642a9d4ff}; !- Outlet Port
-
-OS:Connection,
-  {b9adb33d-8d13-42b2-9134-8ba31577c945}, !- Handle
-  {00e67404-38e3-4653-a1a8-b2561af6a3c2}, !- Name
-  {afb7b624-829c-473c-bb08-88f93af5015e}, !- Source Object
-  3,                                      !- Outlet Port
-  {34b65bbf-3dac-497b-8f4a-9e80686b016d}, !- Target Object
-  12;                                     !- Inlet Port
-
-OS:Connection,
-  {7cd1bf17-43d3-4e1a-b358-8fc62214a0ac}, !- Handle
-  {05372333-aa05-4bac-9f0e-107d21a8e8e6}, !- Name
-  {34b65bbf-3dac-497b-8f4a-9e80686b016d}, !- Source Object
-  13,                                     !- Outlet Port
-  {8e21fc18-8a1a-4568-9b9d-1ce1a92f38f4}, !- Target Object
-  2;                                      !- Inlet Port
-
-OS:Connection,
-  {e94736e5-00dc-4398-b314-96f642a9d4ff}, !- Handle
-  {4ec79257-d6aa-494d-8b27-5e6fb5a41ed8}, !- Name
-  {8e21fc18-8a1a-4568-9b9d-1ce1a92f38f4}, !- Source Object
-  3,                                      !- Outlet Port
-  {c8dbc0f5-a556-447b-8489-ccc2230e65a5}, !- Target Object
-  3;                                      !- Inlet Port
-
-OS:Pipe:Adiabatic,
-  {a0f0f9b3-3df7-4a5d-afaa-f79bbf1d0c8a}, !- Handle
-  Hot Water Loop Supply Equipment Bypass, !- Name
-  {c2fa1223-ed50-4df3-95b0-0853a18f4d17}, !- Inlet Node Name
-  {8046440e-5c38-4974-b9f6-cb3276d9f380}; !- Outlet Node Name
-
-OS:Node,
-  {f17f2233-e677-456c-ac86-0fe0aa5a5192}, !- Handle
-  Node 11,                                !- Name
-  {f8acd4b1-7fb4-4057-9f48-6930457d04d3}, !- Inlet Port
-  {c2fa1223-ed50-4df3-95b0-0853a18f4d17}; !- Outlet Port
-
-OS:Connection,
-  {f8acd4b1-7fb4-4057-9f48-6930457d04d3}, !- Handle
-  {1c2622c2-1368-4889-a7f4-31f5b7a64d98}, !- Name
-  {ec920f7b-4825-4e7e-aaad-fcedae74c347}, !- Source Object
-  4,                                      !- Outlet Port
-  {f17f2233-e677-456c-ac86-0fe0aa5a5192}, !- Target Object
-  2;                                      !- Inlet Port
-
-OS:Node,
-  {f912690b-651b-475c-9549-f36393b66733}, !- Handle
-  Node 12,                                !- Name
-  {8046440e-5c38-4974-b9f6-cb3276d9f380}, !- Inlet Port
-  {dba83d2a-eb7e-4aca-82b1-4fbac422c4ae}; !- Outlet Port
-
-OS:Connection,
-  {c2fa1223-ed50-4df3-95b0-0853a18f4d17}, !- Handle
-  {4492030e-cb5d-4b07-bafd-fb9c7afa718c}, !- Name
-  {f17f2233-e677-456c-ac86-0fe0aa5a5192}, !- Source Object
-  3,                                      !- Outlet Port
-  {a0f0f9b3-3df7-4a5d-afaa-f79bbf1d0c8a}, !- Target Object
-  2;                                      !- Inlet Port
-
-OS:Connection,
-  {8046440e-5c38-4974-b9f6-cb3276d9f380}, !- Handle
-  {2e1e2348-e710-4641-a32d-87fd6d8bb852}, !- Name
-  {a0f0f9b3-3df7-4a5d-afaa-f79bbf1d0c8a}, !- Source Object
-  3,                                      !- Outlet Port
-  {f912690b-651b-475c-9549-f36393b66733}, !- Target Object
-  2;                                      !- Inlet Port
-
-OS:Connection,
-  {dba83d2a-eb7e-4aca-82b1-4fbac422c4ae}, !- Handle
-  {b8f778fb-89ed-4eaf-bda3-6d0e0dcb7341}, !- Name
-  {f912690b-651b-475c-9549-f36393b66733}, !- Source Object
-  3,                                      !- Outlet Port
-  {c8dbc0f5-a556-447b-8489-ccc2230e65a5}, !- Target Object
-  4;                                      !- Inlet Port
-
-OS:Pipe:Adiabatic,
-  {dbcb2128-5f0e-4463-ad1f-d3c8481dd514}, !- Handle
-  Hot Water Loop Coil Bypass,             !- Name
-  {930f021b-48a5-4fd6-9967-7112e4940425}, !- Inlet Node Name
-  {b9f46ef5-6251-4bcc-829c-49636b96feb0}; !- Outlet Node Name
-
-OS:Node,
-  {78f6887a-46d5-4fa3-a0f3-d0d1d897948c}, !- Handle
-  Node 13,                                !- Name
-  {b9f46ef5-6251-4bcc-829c-49636b96feb0}, !- Inlet Port
-  {ba397ac3-7bcd-4583-ad2d-2bb258c02be9}; !- Outlet Port
-
-OS:Connection,
-  {930f021b-48a5-4fd6-9967-7112e4940425}, !- Handle
-  {1b4e7c36-16d3-464c-881a-c84414fe28fc}, !- Name
-  {cb1b239c-b728-49c5-9bac-e1ac4ae29d81}, !- Source Object
-  3,                                      !- Outlet Port
-  {dbcb2128-5f0e-4463-ad1f-d3c8481dd514}, !- Target Object
-  2;                                      !- Inlet Port
-
-OS:Connection,
-  {b9f46ef5-6251-4bcc-829c-49636b96feb0}, !- Handle
-  {c37dbc72-b657-4696-8eae-8c495367ca0c}, !- Name
-  {dbcb2128-5f0e-4463-ad1f-d3c8481dd514}, !- Source Object
-  3,                                      !- Outlet Port
-  {78f6887a-46d5-4fa3-a0f3-d0d1d897948c}, !- Target Object
-  2;                                      !- Inlet Port
-
-OS:Connection,
-  {ba397ac3-7bcd-4583-ad2d-2bb258c02be9}, !- Handle
-  {8eb67fb9-842d-479e-8141-65a1e5c570b8}, !- Name
-  {78f6887a-46d5-4fa3-a0f3-d0d1d897948c}, !- Source Object
-  3,                                      !- Outlet Port
-  {405a7f41-ee9c-44b3-8c8b-84553a308217}, !- Target Object
-  3;                                      !- Inlet Port
-
-OS:Pipe:Adiabatic,
-  {968f1cf6-8f1a-4f30-b8fc-6542a439f861}, !- Handle
-  Hot Water Loop Supply Outlet,           !- Name
-  {3b575709-c132-4ccb-9503-58a7ff91447c}, !- Inlet Node Name
-  {3e1d6536-36dc-4636-abba-406203919c6d}; !- Outlet Node Name
-
-OS:Node,
-  {08c6bcd3-b586-428d-b14a-b9ceda34847f}, !- Handle
-  Node 14,                                !- Name
-  {af9ddcaa-964e-4c91-a9a9-adb2a8fb58f9}, !- Inlet Port
-  {3b575709-c132-4ccb-9503-58a7ff91447c}; !- Outlet Port
-
-OS:Connection,
-  {af9ddcaa-964e-4c91-a9a9-adb2a8fb58f9}, !- Handle
-  {4909313d-58c3-4b4c-be69-24c1f1f9db84}, !- Name
-  {c8dbc0f5-a556-447b-8489-ccc2230e65a5}, !- Source Object
-  2,                                      !- Outlet Port
-  {08c6bcd3-b586-428d-b14a-b9ceda34847f}, !- Target Object
-  2;                                      !- Inlet Port
-
-OS:Connection,
-  {3b575709-c132-4ccb-9503-58a7ff91447c}, !- Handle
-  {f3738ede-340d-45c8-aecf-0733923aa31b}, !- Name
-  {08c6bcd3-b586-428d-b14a-b9ceda34847f}, !- Source Object
-  3,                                      !- Outlet Port
-  {968f1cf6-8f1a-4f30-b8fc-6542a439f861}, !- Target Object
-  2;                                      !- Inlet Port
-
-OS:Connection,
-  {3e1d6536-36dc-4636-abba-406203919c6d}, !- Handle
-  {301ecfdd-a513-4fd6-9888-b71e99378d8a}, !- Name
-  {968f1cf6-8f1a-4f30-b8fc-6542a439f861}, !- Source Object
-  3,                                      !- Outlet Port
-  {43be8dd7-58ac-494d-819c-86e0ecc64954}, !- Target Object
-  2;                                      !- Inlet Port
-
-OS:Pipe:Adiabatic,
-  {c0c7cd01-62fa-430d-831b-c2a1b27e5487}, !- Handle
-  Hot Water Loop Demand Inlet,            !- Name
-  {58b062a6-88be-45da-90b7-cc942fd54287}, !- Inlet Node Name
-  {64e2cb7e-6750-486d-a07a-a32ce06bf1fa}; !- Outlet Node Name
-
-OS:Node,
-  {dfce5a4c-ebfd-4b90-91a0-e78118af23a3}, !- Handle
-  Node 15,                                !- Name
-  {64e2cb7e-6750-486d-a07a-a32ce06bf1fa}, !- Inlet Port
-  {09045e59-937e-4a3e-8dbc-a37c2b2c0cbc}; !- Outlet Port
-
-OS:Connection,
-  {58b062a6-88be-45da-90b7-cc942fd54287}, !- Handle
-  {39494b53-ea70-4d05-b9ab-8742208c17d1}, !- Name
-  {c8ab6113-9769-4040-a6f6-f70cc9231f3e}, !- Source Object
-  3,                                      !- Outlet Port
-  {c0c7cd01-62fa-430d-831b-c2a1b27e5487}, !- Target Object
-  2;                                      !- Inlet Port
-
-OS:Connection,
-  {64e2cb7e-6750-486d-a07a-a32ce06bf1fa}, !- Handle
-  {221b20a3-9b88-4822-a1e9-86c07c66e875}, !- Name
-  {c0c7cd01-62fa-430d-831b-c2a1b27e5487}, !- Source Object
-  3,                                      !- Outlet Port
-  {dfce5a4c-ebfd-4b90-91a0-e78118af23a3}, !- Target Object
-  2;                                      !- Inlet Port
-
-OS:Connection,
-  {09045e59-937e-4a3e-8dbc-a37c2b2c0cbc}, !- Handle
-  {3d0e3302-08fb-43f1-bda6-6f0dd5469a43}, !- Name
-  {dfce5a4c-ebfd-4b90-91a0-e78118af23a3}, !- Source Object
-  3,                                      !- Outlet Port
-  {baecc120-a55a-4134-90f2-066989b60d56}, !- Target Object
-  2;                                      !- Inlet Port
-
-OS:Pipe:Adiabatic,
-  {d5211d7e-420c-4e4d-94db-08b1cd8a0934}, !- Handle
-  Hot Water Loop Demand Outlet,           !- Name
-  {eb4a83c1-b5d4-4f72-b9e3-dc021784379d}, !- Inlet Node Name
-  {32977671-d16c-4176-b136-a060fe539e5a}; !- Outlet Node Name
-
-OS:Node,
-  {8f8f4e4c-eeb3-41a8-ac18-431d8833ffb9}, !- Handle
-  Node 16,                                !- Name
-  {b4c2173e-4905-4682-b9fb-1ed63915a936}, !- Inlet Port
-  {eb4a83c1-b5d4-4f72-b9e3-dc021784379d}; !- Outlet Port
-
-OS:Connection,
-  {b4c2173e-4905-4682-b9fb-1ed63915a936}, !- Handle
-  {d035c469-02b1-4306-bb2a-b457e354a830}, !- Name
-  {405a7f41-ee9c-44b3-8c8b-84553a308217}, !- Source Object
-  2,                                      !- Outlet Port
-  {8f8f4e4c-eeb3-41a8-ac18-431d8833ffb9}, !- Target Object
-  2;                                      !- Inlet Port
-
-OS:Connection,
-  {eb4a83c1-b5d4-4f72-b9e3-dc021784379d}, !- Handle
-  {d5312ef8-1945-4eb6-8096-ac117b14c2d9}, !- Name
-  {8f8f4e4c-eeb3-41a8-ac18-431d8833ffb9}, !- Source Object
-  3,                                      !- Outlet Port
-  {d5211d7e-420c-4e4d-94db-08b1cd8a0934}, !- Target Object
-  2;                                      !- Inlet Port
-
-OS:Connection,
-  {32977671-d16c-4176-b136-a060fe539e5a}, !- Handle
-  {5fbc2722-4dc5-437e-ad92-e6a91faafc8a}, !- Name
-  {d5211d7e-420c-4e4d-94db-08b1cd8a0934}, !- Source Object
-  3,                                      !- Outlet Port
-  {edc905e5-46d5-4a26-a658-3b01f658004d}, !- Target Object
-  2;                                      !- Inlet Port
-
-OS:Coil:Heating:Water:Baseboard,
-  {d390dde4-970c-47a3-8493-d9d39aafc8a2}, !- Handle
->>>>>>> 78927444
+  {a20d69bc-8d1b-46cd-aa50-949af9a7fd83}, !- Handle
   living zone Hydronic Baseboard Coil,    !- Name
   HeatingDesignCapacity,                  !- Heating Design Capacity Method
   autosize,                               !- Heating Design Capacity {W}
@@ -2059,115 +1248,57 @@
   ,                                       !- U-Factor Times Area Value {W/K}
   ,                                       !- Maximum Water Flow Rate {m3/s}
   ,                                       !- Convergence Tolerance
-<<<<<<< HEAD
-  {98568a1a-8753-43d4-8490-8513528588b0}, !- Water Inlet Node Name
-  {5deff4e0-e2af-44d8-9e83-b216fca8bd67}; !- Water Outlet Node Name
-
-OS:Node,
-  {21bbf3ca-d381-487f-9fd3-fea5de26afc6}, !- Handle
+  {9a8af8cc-499f-4b35-8f76-58a45e7220e7}, !- Water Inlet Node Name
+  {79e05b7d-d9a1-4983-8e0d-c9942cd84646}; !- Water Outlet Node Name
+
+OS:Node,
+  {44ea9f2e-670a-4a15-8f01-86f5cb6dba8e}, !- Handle
   Node 17,                                !- Name
-  {1f48a547-00f3-46b5-8f85-db4e2f5a57f8}, !- Inlet Port
-  {98568a1a-8753-43d4-8490-8513528588b0}; !- Outlet Port
-
-OS:Connection,
-  {1f48a547-00f3-46b5-8f85-db4e2f5a57f8}, !- Handle
-  {5e737900-b65a-42f0-b897-078a833d478b}, !- Source Object
+  {17c5e32f-5ebe-47f8-bde9-b8a7243db218}, !- Inlet Port
+  {9a8af8cc-499f-4b35-8f76-58a45e7220e7}; !- Outlet Port
+
+OS:Connection,
+  {17c5e32f-5ebe-47f8-bde9-b8a7243db218}, !- Handle
+  {2a7cff13-a4ec-422a-a0fa-98759d722c7d}, !- Source Object
   4,                                      !- Outlet Port
-  {21bbf3ca-d381-487f-9fd3-fea5de26afc6}, !- Target Object
-  2;                                      !- Inlet Port
-
-OS:Node,
-  {380799fe-add5-494f-9e36-c970010b7d32}, !- Handle
+  {44ea9f2e-670a-4a15-8f01-86f5cb6dba8e}, !- Target Object
+  2;                                      !- Inlet Port
+
+OS:Node,
+  {e0ef2c96-531a-4cd0-b9f8-5ac2d876c77f}, !- Handle
   Node 18,                                !- Name
-  {5deff4e0-e2af-44d8-9e83-b216fca8bd67}, !- Inlet Port
-  {f67fbd00-c6c7-4067-8925-66de2f9d9b8a}; !- Outlet Port
-
-OS:Connection,
-  {98568a1a-8753-43d4-8490-8513528588b0}, !- Handle
-  {21bbf3ca-d381-487f-9fd3-fea5de26afc6}, !- Source Object
-  3,                                      !- Outlet Port
-  {5a6f5f5c-7b63-42f4-8f1e-0a915b407472}, !- Target Object
+  {79e05b7d-d9a1-4983-8e0d-c9942cd84646}, !- Inlet Port
+  {4595fa8b-f99e-4e7a-a317-f308411f6102}; !- Outlet Port
+
+OS:Connection,
+  {9a8af8cc-499f-4b35-8f76-58a45e7220e7}, !- Handle
+  {44ea9f2e-670a-4a15-8f01-86f5cb6dba8e}, !- Source Object
+  3,                                      !- Outlet Port
+  {a20d69bc-8d1b-46cd-aa50-949af9a7fd83}, !- Target Object
   9;                                      !- Inlet Port
 
 OS:Connection,
-  {5deff4e0-e2af-44d8-9e83-b216fca8bd67}, !- Handle
-  {5a6f5f5c-7b63-42f4-8f1e-0a915b407472}, !- Source Object
+  {79e05b7d-d9a1-4983-8e0d-c9942cd84646}, !- Handle
+  {a20d69bc-8d1b-46cd-aa50-949af9a7fd83}, !- Source Object
   10,                                     !- Outlet Port
-  {380799fe-add5-494f-9e36-c970010b7d32}, !- Target Object
-  2;                                      !- Inlet Port
-
-OS:Connection,
-  {f67fbd00-c6c7-4067-8925-66de2f9d9b8a}, !- Handle
-  {380799fe-add5-494f-9e36-c970010b7d32}, !- Source Object
-  3,                                      !- Outlet Port
-  {eb406470-5944-4f8c-950a-ee42669342cb}, !- Target Object
+  {e0ef2c96-531a-4cd0-b9f8-5ac2d876c77f}, !- Target Object
+  2;                                      !- Inlet Port
+
+OS:Connection,
+  {4595fa8b-f99e-4e7a-a317-f308411f6102}, !- Handle
+  {e0ef2c96-531a-4cd0-b9f8-5ac2d876c77f}, !- Source Object
+  3,                                      !- Outlet Port
+  {bcb45f32-024d-45bb-a0a2-81f87513ccbc}, !- Target Object
   4;                                      !- Inlet Port
 
 OS:Schedule:Constant,
-  {131cb375-3105-4151-9488-bde13792bcd1}, !- Handle
+  {b3c32340-a674-44b2-a7c0-57ecf33498fe}, !- Handle
   Always On Discrete,                     !- Name
-  {bc92f458-fe56-407c-9357-5e4837bae155}, !- Schedule Type Limits Name
+  {3f5e530d-6a6b-4283-9c0f-6c4f207fa947}, !- Schedule Type Limits Name
   1;                                      !- Value
 
 OS:ScheduleTypeLimits,
-  {bc92f458-fe56-407c-9357-5e4837bae155}, !- Handle
-=======
-  {428ce830-3fd9-490c-b8c7-7db16a11bcbc}, !- Water Inlet Node Name
-  {3977a262-a778-4f6a-9f19-f2e346715ce7}; !- Water Outlet Node Name
-
-OS:Node,
-  {6e2ee154-cb37-4f6b-aaa4-58902b7908c9}, !- Handle
-  Node 17,                                !- Name
-  {a483e0ab-606b-48ad-8c66-90e9a3942713}, !- Inlet Port
-  {428ce830-3fd9-490c-b8c7-7db16a11bcbc}; !- Outlet Port
-
-OS:Connection,
-  {a483e0ab-606b-48ad-8c66-90e9a3942713}, !- Handle
-  {2a6e8d6d-737a-4acd-8ea6-214d12ddf9d3}, !- Name
-  {baecc120-a55a-4134-90f2-066989b60d56}, !- Source Object
-  4,                                      !- Outlet Port
-  {6e2ee154-cb37-4f6b-aaa4-58902b7908c9}, !- Target Object
-  2;                                      !- Inlet Port
-
-OS:Node,
-  {ce049b9d-1c52-46c2-9c48-35510a024c98}, !- Handle
-  Node 18,                                !- Name
-  {3977a262-a778-4f6a-9f19-f2e346715ce7}, !- Inlet Port
-  {ad9ba7f4-8d85-4bd7-bac7-fe113dc2d926}; !- Outlet Port
-
-OS:Connection,
-  {428ce830-3fd9-490c-b8c7-7db16a11bcbc}, !- Handle
-  {375d7224-85be-4250-b3d9-5af34ea3feaf}, !- Name
-  {6e2ee154-cb37-4f6b-aaa4-58902b7908c9}, !- Source Object
-  3,                                      !- Outlet Port
-  {d390dde4-970c-47a3-8493-d9d39aafc8a2}, !- Target Object
-  9;                                      !- Inlet Port
-
-OS:Connection,
-  {3977a262-a778-4f6a-9f19-f2e346715ce7}, !- Handle
-  {7135d950-72ba-4f04-990c-5df1db0b7572}, !- Name
-  {d390dde4-970c-47a3-8493-d9d39aafc8a2}, !- Source Object
-  10,                                     !- Outlet Port
-  {ce049b9d-1c52-46c2-9c48-35510a024c98}, !- Target Object
-  2;                                      !- Inlet Port
-
-OS:Connection,
-  {ad9ba7f4-8d85-4bd7-bac7-fe113dc2d926}, !- Handle
-  {6cba8843-ffa0-46a6-a2a7-52d2f55e159d}, !- Name
-  {ce049b9d-1c52-46c2-9c48-35510a024c98}, !- Source Object
-  3,                                      !- Outlet Port
-  {405a7f41-ee9c-44b3-8c8b-84553a308217}, !- Target Object
-  4;                                      !- Inlet Port
-
-OS:Schedule:Constant,
-  {c1698f34-f1a5-4d34-94d9-3834e8231077}, !- Handle
-  Always On Discrete,                     !- Name
-  {d3c0203a-23c6-4cd5-a440-faf9680c5857}, !- Schedule Type Limits Name
-  1;                                      !- Value
-
-OS:ScheduleTypeLimits,
-  {d3c0203a-23c6-4cd5-a440-faf9680c5857}, !- Handle
->>>>>>> 78927444
+  {3f5e530d-6a6b-4283-9c0f-6c4f207fa947}, !- Handle
   OnOff,                                  !- Name
   0,                                      !- Lower Limit Value
   1,                                      !- Upper Limit Value
@@ -2175,74 +1306,40 @@
   Availability;                           !- Unit Type
 
 OS:ZoneHVAC:Baseboard:Convective:Water,
-<<<<<<< HEAD
-  {7dd4efbf-9a2c-4c4d-bcd7-84ad344b24f8}, !- Handle
+  {6f064132-4e27-4527-b982-4d7ed1d2f308}, !- Handle
   living zone Hydronic Baseboard,         !- Name
-  {131cb375-3105-4151-9488-bde13792bcd1}, !- Availability Schedule Name
-  {5a6f5f5c-7b63-42f4-8f1e-0a915b407472}; !- Heating Coil Name
+  {b3c32340-a674-44b2-a7c0-57ecf33498fe}, !- Availability Schedule Name
+  {a20d69bc-8d1b-46cd-aa50-949af9a7fd83}; !- Heating Coil Name
 
 OS:AdditionalProperties,
-  {b2fe2ff7-539e-4b5c-a37c-c7d3d16738c7}, !- Handle
-  {7dd4efbf-9a2c-4c4d-bcd7-84ad344b24f8}, !- Object Name
-=======
-  {452ac69e-ed68-4d7b-8c9b-cdda12512a04}, !- Handle
-  living zone Hydronic Baseboard,         !- Name
-  {c1698f34-f1a5-4d34-94d9-3834e8231077}, !- Availability Schedule Name
-  {d390dde4-970c-47a3-8493-d9d39aafc8a2}; !- Heating Coil Name
-
-OS:AdditionalProperties,
-  {a8e4ec8c-07bc-4d61-b8d3-782ed39e7532}, !- Handle
-  {452ac69e-ed68-4d7b-8c9b-cdda12512a04}, !- Object Name
->>>>>>> 78927444
+  {22bb53bc-000e-43bf-bf41-6779d983bce1}, !- Handle
+  {6f064132-4e27-4527-b982-4d7ed1d2f308}, !- Object Name
   CentralSystem,                          !- Feature Name 1
   Boolean,                                !- Feature Data Type 1
   true;                                   !- Feature Value 1
 
 OS:EnergyManagementSystem:Sensor,
-<<<<<<< HEAD
-  {209dcd6e-e7bf-4914-a6a5-9d47e6e703ed}, !- Handle
-=======
-  {e9cbc577-48eb-45ff-a4bf-14a0bb9bf3f1}, !- Handle
->>>>>>> 78927444
+  {0794e95d-8a3b-4c51-92ba-08bbe9e835b3}, !- Handle
   Central_pump_s,                         !- Name
   Central pump,                           !- Output Variable or Output Meter Index Key Name
   Pump Electricity Energy;                !- Output Variable or Output Meter Name
 
 OS:EnergyManagementSystem:Program,
-<<<<<<< HEAD
-  {0ab794db-0ddd-4da8-8dc9-e23b6d8e66cb}, !- Handle
-=======
-  {ba46a134-0eb4-4a94-9d6d-d10cfad1d65f}, !- Handle
->>>>>>> 78927444
+  {7dc11fc8-0612-46d6-8d66-02d8d406c262}, !- Handle
   Central_pumps_program,                  !- Name
   Set central_pumps_h = Central_pump_s;   !- Program Line 1
 
 OS:EnergyManagementSystem:OutputVariable,
-<<<<<<< HEAD
-  {091d097b-1a86-4443-a261-5eb6fa106110}, !- Handle
-=======
-  {7f694938-8c66-4051-b251-aa9f473b5022}, !- Handle
->>>>>>> 78927444
+  {1c5698cd-323e-4209-8169-428cbc73876e}, !- Handle
   Central htg pump:Pumps:Electricity,     !- Name
   central_pumps_h,                        !- EMS Variable Name
   Summed,                                 !- Type of Data in Variable
   SystemTimestep,                         !- Update Frequency
-<<<<<<< HEAD
-  {0ab794db-0ddd-4da8-8dc9-e23b6d8e66cb}, !- EMS Program or Subroutine Name
+  {7dc11fc8-0612-46d6-8d66-02d8d406c262}, !- EMS Program or Subroutine Name
   J;                                      !- Units
 
 OS:EnergyManagementSystem:ProgramCallingManager,
-  {b9b190b2-eebb-4bbf-aefc-aada7bfa486c}, !- Handle
+  {55807ad9-dcb3-4df9-95bc-5127b271d3fe}, !- Handle
   Central pump program calling manager,   !- Name
   EndOfSystemTimestepBeforeHVACReporting, !- EnergyPlus Model Calling Point
-  {0ab794db-0ddd-4da8-8dc9-e23b6d8e66cb}; !- Program Name 1
-=======
-  {ba46a134-0eb4-4a94-9d6d-d10cfad1d65f}, !- EMS Program or Subroutine Name
-  J;                                      !- Units
-
-OS:EnergyManagementSystem:ProgramCallingManager,
-  {7473780a-04cf-4c1c-bfac-6b0ba776b2f6}, !- Handle
-  Central pump program calling manager,   !- Name
-  EndOfSystemTimestepBeforeHVACReporting, !- EnergyPlus Model Calling Point
-  {ba46a134-0eb4-4a94-9d6d-d10cfad1d65f}; !- Program Name 1
->>>>>>> 78927444
+  {7dc11fc8-0612-46d6-8d66-02d8d406c262}; !- Program Name 1
