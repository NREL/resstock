!- NOTE: Auto-generated from /test/osw_files/SFA_4units_1story_SL_UA_3Beds_2Baths_Denver_Central_System_Boiler_Baseboards_NoSetpoints.osw

OS:Version,
<<<<<<< HEAD
  {16b70b07-db8c-4b2f-8077-ad4e113dfed8}, !- Handle
  2.9.1;                                  !- Version Identifier

OS:SimulationControl,
  {3ac900f5-0859-4667-ba48-676cdd51ab26}, !- Handle
=======
  {7e5d3af8-8f91-409b-ae87-219a086839c5}, !- Handle
  2.9.0;                                  !- Version Identifier

OS:SimulationControl,
  {12258f31-d193-43c5-9ce3-82b6631779e3}, !- Handle
>>>>>>> 93199ada
  ,                                       !- Do Zone Sizing Calculation
  ,                                       !- Do System Sizing Calculation
  ,                                       !- Do Plant Sizing Calculation
  Yes;                                    !- Run Simulation for Sizing Periods

OS:Timestep,
<<<<<<< HEAD
  {83c72bc4-c0ad-48ae-a9c1-ee2dbd331052}, !- Handle
  6;                                      !- Number of Timesteps per Hour

OS:ShadowCalculation,
  {44f69015-8992-449e-b452-7ba1155ed3f7}, !- Handle
=======
  {7caac61b-a435-421c-81ab-844ecf36b0f2}, !- Handle
  6;                                      !- Number of Timesteps per Hour

OS:ShadowCalculation,
  {5309fe41-4db8-47dc-bedd-6c576399b638}, !- Handle
>>>>>>> 93199ada
  20,                                     !- Calculation Frequency
  200;                                    !- Maximum Figures in Shadow Overlap Calculations

OS:SurfaceConvectionAlgorithm:Outside,
<<<<<<< HEAD
  {ebeba693-6ea2-4d41-bf37-834c7ca46157}, !- Handle
  DOE-2;                                  !- Algorithm

OS:SurfaceConvectionAlgorithm:Inside,
  {7330552e-80d2-4397-9b99-a0e19fffe40c}, !- Handle
  TARP;                                   !- Algorithm

OS:ZoneCapacitanceMultiplier:ResearchSpecial,
  {ed79ac83-1aae-4a33-a738-48d2dbfbd2a6}, !- Handle
=======
  {a24b90ba-d94c-4a8a-bc2d-02cde386d591}, !- Handle
  DOE-2;                                  !- Algorithm

OS:SurfaceConvectionAlgorithm:Inside,
  {fffe2bb4-6e40-4e2a-ac37-9f690473c5be}, !- Handle
  TARP;                                   !- Algorithm

OS:ZoneCapacitanceMultiplier:ResearchSpecial,
  {754a17aa-aba5-4d51-8f8e-7d6b68f11e7f}, !- Handle
>>>>>>> 93199ada
  ,                                       !- Temperature Capacity Multiplier
  15,                                     !- Humidity Capacity Multiplier
  ;                                       !- Carbon Dioxide Capacity Multiplier

OS:RunPeriod,
<<<<<<< HEAD
  {19c95d76-465b-4de3-bd6c-237a8a2370e8}, !- Handle
=======
  {8a0f856a-1638-47be-be85-37e8e7b50be7}, !- Handle
>>>>>>> 93199ada
  Run Period 1,                           !- Name
  1,                                      !- Begin Month
  1,                                      !- Begin Day of Month
  12,                                     !- End Month
  31,                                     !- End Day of Month
  ,                                       !- Use Weather File Holidays and Special Days
  ,                                       !- Use Weather File Daylight Saving Period
  ,                                       !- Apply Weekend Holiday Rule
  ,                                       !- Use Weather File Rain Indicators
  ,                                       !- Use Weather File Snow Indicators
  ;                                       !- Number of Times Runperiod to be Repeated

OS:YearDescription,
<<<<<<< HEAD
  {9f85e700-e29e-458f-8927-374a3a771022}, !- Handle
=======
  {16925939-70e2-4449-94e6-49152b549102}, !- Handle
>>>>>>> 93199ada
  2007,                                   !- Calendar Year
  ,                                       !- Day of Week for Start Day
  ;                                       !- Is Leap Year

OS:WeatherFile,
<<<<<<< HEAD
  {d7133de2-c185-48d7-bdfa-029e1e8c2394}, !- Handle
=======
  {244ee7dc-0fe7-4721-b8ca-40dddca56fb1}, !- Handle
>>>>>>> 93199ada
  Denver Intl Ap,                         !- City
  CO,                                     !- State Province Region
  USA,                                    !- Country
  TMY3,                                   !- Data Source
  725650,                                 !- WMO Number
  39.83,                                  !- Latitude {deg}
  -104.65,                                !- Longitude {deg}
  -7,                                     !- Time Zone {hr}
  1650,                                   !- Elevation {m}
  file:../weather/USA_CO_Denver.Intl.AP.725650_TMY3.epw, !- Url
  E23378AA;                               !- Checksum

OS:AdditionalProperties,
<<<<<<< HEAD
  {a7184edd-cf23-47bf-bb9b-0a0a0ad1788a}, !- Handle
  {d7133de2-c185-48d7-bdfa-029e1e8c2394}, !- Object Name
=======
  {5dd0cc25-ef65-4d37-b6a7-05125d2565f1}, !- Handle
  {244ee7dc-0fe7-4721-b8ca-40dddca56fb1}, !- Object Name
>>>>>>> 93199ada
  EPWHeaderCity,                          !- Feature Name 1
  String,                                 !- Feature Data Type 1
  Denver Intl Ap,                         !- Feature Value 1
  EPWHeaderState,                         !- Feature Name 2
  String,                                 !- Feature Data Type 2
  CO,                                     !- Feature Value 2
  EPWHeaderCountry,                       !- Feature Name 3
  String,                                 !- Feature Data Type 3
  USA,                                    !- Feature Value 3
  EPWHeaderDataSource,                    !- Feature Name 4
  String,                                 !- Feature Data Type 4
  TMY3,                                   !- Feature Value 4
  EPWHeaderStation,                       !- Feature Name 5
  String,                                 !- Feature Data Type 5
  725650,                                 !- Feature Value 5
  EPWHeaderLatitude,                      !- Feature Name 6
  Double,                                 !- Feature Data Type 6
  39.829999999999998,                     !- Feature Value 6
  EPWHeaderLongitude,                     !- Feature Name 7
  Double,                                 !- Feature Data Type 7
  -104.65000000000001,                    !- Feature Value 7
  EPWHeaderTimezone,                      !- Feature Name 8
  Double,                                 !- Feature Data Type 8
  -7,                                     !- Feature Value 8
  EPWHeaderAltitude,                      !- Feature Name 9
  Double,                                 !- Feature Data Type 9
  5413.3858267716532,                     !- Feature Value 9
  EPWHeaderLocalPressure,                 !- Feature Name 10
  Double,                                 !- Feature Data Type 10
  0.81937567683596546,                    !- Feature Value 10
  EPWHeaderRecordsPerHour,                !- Feature Name 11
  Double,                                 !- Feature Data Type 11
  0,                                      !- Feature Value 11
  EPWDataAnnualAvgDrybulb,                !- Feature Name 12
  Double,                                 !- Feature Data Type 12
  51.575616438356228,                     !- Feature Value 12
  EPWDataAnnualMinDrybulb,                !- Feature Name 13
  Double,                                 !- Feature Data Type 13
  -2.9200000000000017,                    !- Feature Value 13
  EPWDataAnnualMaxDrybulb,                !- Feature Name 14
  Double,                                 !- Feature Data Type 14
  104,                                    !- Feature Value 14
  EPWDataCDD50F,                          !- Feature Name 15
  Double,                                 !- Feature Data Type 15
  3072.2925000000005,                     !- Feature Value 15
  EPWDataCDD65F,                          !- Feature Name 16
  Double,                                 !- Feature Data Type 16
  883.62000000000035,                     !- Feature Value 16
  EPWDataHDD50F,                          !- Feature Name 17
  Double,                                 !- Feature Data Type 17
  2497.1925000000001,                     !- Feature Value 17
  EPWDataHDD65F,                          !- Feature Name 18
  Double,                                 !- Feature Data Type 18
  5783.5200000000013,                     !- Feature Value 18
  EPWDataAnnualAvgWindspeed,              !- Feature Name 19
  Double,                                 !- Feature Data Type 19
  3.9165296803649667,                     !- Feature Value 19
  EPWDataMonthlyAvgDrybulbs,              !- Feature Name 20
  String,                                 !- Feature Data Type 20
  33.4191935483871&#4431.90142857142857&#4443.02620967741937&#4442.48624999999999&#4459.877741935483854&#4473.57574999999997&#4472.07975806451608&#4472.70008064516134&#4466.49200000000006&#4450.079112903225806&#4437.218250000000005&#4434.582177419354835, !- Feature Value 20
  EPWDataGroundMonthlyTemps,              !- Feature Name 21
  String,                                 !- Feature Data Type 21
  44.08306285945173&#4440.89570904991865&#4440.64045432632048&#4442.153016571250646&#4448.225111118704206&#4454.268919273837525&#4459.508577937551024&#4462.82777283423508&#4463.10975667174995&#4460.41014950381947&#4455.304105212311526&#4449.445696474514364, !- Feature Value 21
  EPWDataWSF,                             !- Feature Name 22
  Double,                                 !- Feature Data Type 22
  0.58999999999999997,                    !- Feature Value 22
  EPWDataMonthlyAvgDailyHighDrybulbs,     !- Feature Name 23
  String,                                 !- Feature Data Type 23
  47.41032258064516&#4446.58642857142857&#4455.15032258064517&#4453.708&#4472.80193548387098&#4488.67600000000002&#4486.1858064516129&#4485.87225806451613&#4482.082&#4463.18064516129033&#4448.73400000000001&#4448.87935483870968, !- Feature Value 23
  EPWDataMonthlyAvgDailyLowDrybulbs,      !- Feature Name 24
  String,                                 !- Feature Data Type 24
  19.347741935483874&#4419.856428571428573&#4430.316129032258065&#4431.112&#4447.41612903225806&#4457.901999999999994&#4459.063870967741934&#4460.956774193548384&#4452.352000000000004&#4438.41612903225806&#4427.002000000000002&#4423.02903225806451, !- Feature Value 24
  EPWDesignHeatingDrybulb,                !- Feature Name 25
  Double,                                 !- Feature Data Type 25
  12.02,                                  !- Feature Value 25
  EPWDesignHeatingWindspeed,              !- Feature Name 26
  Double,                                 !- Feature Data Type 26
  2.8062500000000004,                     !- Feature Value 26
  EPWDesignCoolingDrybulb,                !- Feature Name 27
  Double,                                 !- Feature Data Type 27
  91.939999999999998,                     !- Feature Value 27
  EPWDesignCoolingWetbulb,                !- Feature Name 28
  Double,                                 !- Feature Data Type 28
  59.95131430195849,                      !- Feature Value 28
  EPWDesignCoolingHumidityRatio,          !- Feature Name 29
  Double,                                 !- Feature Data Type 29
  0.0059161086834698092,                  !- Feature Value 29
  EPWDesignCoolingWindspeed,              !- Feature Name 30
  Double,                                 !- Feature Data Type 30
  3.7999999999999989,                     !- Feature Value 30
  EPWDesignDailyTemperatureRange,         !- Feature Name 31
  Double,                                 !- Feature Data Type 31
  24.915483870967748,                     !- Feature Value 31
  EPWDesignDehumidDrybulb,                !- Feature Name 32
  Double,                                 !- Feature Data Type 32
  67.996785714285721,                     !- Feature Value 32
  EPWDesignDehumidHumidityRatio,          !- Feature Name 33
  Double,                                 !- Feature Data Type 33
  0.012133744170488724,                   !- Feature Value 33
  EPWDesignCoolingDirectNormal,           !- Feature Name 34
  Double,                                 !- Feature Data Type 34
  985,                                    !- Feature Value 34
  EPWDesignCoolingDiffuseHorizontal,      !- Feature Name 35
  Double,                                 !- Feature Data Type 35
  84;                                     !- Feature Value 35

OS:Site,
<<<<<<< HEAD
  {fba476d7-0869-4028-b532-2c70e020fa2c}, !- Handle
=======
  {9ffcd911-de13-4abf-96f3-6360a9906515}, !- Handle
>>>>>>> 93199ada
  Denver Intl Ap_CO_USA,                  !- Name
  39.83,                                  !- Latitude {deg}
  -104.65,                                !- Longitude {deg}
  -7,                                     !- Time Zone {hr}
  1650,                                   !- Elevation {m}
  ;                                       !- Terrain

OS:ClimateZones,
<<<<<<< HEAD
  {0cb35f04-556b-4917-b095-d40d9d5673f2}, !- Handle
=======
  {6732c002-eccd-428d-aa36-ef3b03e4cc08}, !- Handle
>>>>>>> 93199ada
  ,                                       !- Active Institution
  ,                                       !- Active Year
  ,                                       !- Climate Zone Institution Name 1
  ,                                       !- Climate Zone Document Name 1
  ,                                       !- Climate Zone Document Year 1
  ,                                       !- Climate Zone Value 1
  Building America,                       !- Climate Zone Institution Name 2
  ,                                       !- Climate Zone Document Name 2
  0,                                      !- Climate Zone Document Year 2
  Cold;                                   !- Climate Zone Value 2

OS:Site:WaterMainsTemperature,
<<<<<<< HEAD
  {38485b01-e481-418e-97db-f5b87a98cb99}, !- Handle
=======
  {35c010a2-583f-466e-83f0-2a6e9a2744eb}, !- Handle
>>>>>>> 93199ada
  Correlation,                            !- Calculation Method
  ,                                       !- Temperature Schedule Name
  10.8753424657535,                       !- Annual Average Outdoor Air Temperature {C}
  23.1524007936508;                       !- Maximum Difference In Monthly Average Outdoor Air Temperatures {deltaC}

OS:RunPeriodControl:DaylightSavingTime,
<<<<<<< HEAD
  {c42ba8d8-b778-4a96-9c22-db3def6d12f3}, !- Handle
=======
  {8c34babf-5db0-464f-9c41-7337f31b88d5}, !- Handle
>>>>>>> 93199ada
  3/12,                                   !- Start Date
  11/5;                                   !- End Date

OS:Site:GroundTemperature:Deep,
<<<<<<< HEAD
  {b99f4129-92fc-44f2-b5e3-eb5277707af6}, !- Handle
=======
  {27f1e867-091c-40e6-813c-e9a2bcb22daf}, !- Handle
>>>>>>> 93199ada
  10.8753424657535,                       !- January Deep Ground Temperature {C}
  10.8753424657535,                       !- February Deep Ground Temperature {C}
  10.8753424657535,                       !- March Deep Ground Temperature {C}
  10.8753424657535,                       !- April Deep Ground Temperature {C}
  10.8753424657535,                       !- May Deep Ground Temperature {C}
  10.8753424657535,                       !- June Deep Ground Temperature {C}
  10.8753424657535,                       !- July Deep Ground Temperature {C}
  10.8753424657535,                       !- August Deep Ground Temperature {C}
  10.8753424657535,                       !- September Deep Ground Temperature {C}
  10.8753424657535,                       !- October Deep Ground Temperature {C}
  10.8753424657535,                       !- November Deep Ground Temperature {C}
  10.8753424657535;                       !- December Deep Ground Temperature {C}

OS:Building,
<<<<<<< HEAD
  {64c826c1-73ba-4856-b8d2-235b0c25ef45}, !- Handle
=======
  {559ddea4-707f-484d-aa2e-e83c05777c58}, !- Handle
>>>>>>> 93199ada
  Building 1,                             !- Name
  ,                                       !- Building Sector Type
  0,                                      !- North Axis {deg}
  ,                                       !- Nominal Floor to Floor Height {m}
  ,                                       !- Space Type Name
  ,                                       !- Default Construction Set Name
  ,                                       !- Default Schedule Set Name
  1,                                      !- Standards Number of Stories
  1,                                      !- Standards Number of Above Ground Stories
  ,                                       !- Standards Template
  singlefamilyattached,                   !- Standards Building Type
  4;                                      !- Standards Number of Living Units

OS:AdditionalProperties,
<<<<<<< HEAD
  {a2336a97-2c73-4a51-b656-bb44d3a30b2c}, !- Handle
  {64c826c1-73ba-4856-b8d2-235b0c25ef45}, !- Object Name
=======
  {6aa3ce37-a66b-4f90-8e6a-4ff0146ac984}, !- Handle
  {559ddea4-707f-484d-aa2e-e83c05777c58}, !- Object Name
>>>>>>> 93199ada
  num_units,                              !- Feature Name 1
  Integer,                                !- Feature Data Type 1
  4,                                      !- Feature Value 1
  has_rear_units,                         !- Feature Name 2
  Boolean,                                !- Feature Data Type 2
  false,                                  !- Feature Value 2
  horz_location,                          !- Feature Name 3
  String,                                 !- Feature Data Type 3
  Left,                                   !- Feature Value 3
  num_floors,                             !- Feature Name 4
  Integer,                                !- Feature Data Type 4
  1,                                      !- Feature Value 4
  has_hvac_flue,                          !- Feature Name 5
  Boolean,                                !- Feature Data Type 5
  true;                                   !- Feature Value 5

OS:ThermalZone,
<<<<<<< HEAD
  {3320310e-af7e-4a46-809d-e1a02c514576}, !- Handle
=======
  {0caa1d6b-915a-4de3-b9ea-dbe865d90990}, !- Handle
>>>>>>> 93199ada
  living zone,                            !- Name
  ,                                       !- Multiplier
  ,                                       !- Ceiling Height {m}
  ,                                       !- Volume {m3}
  ,                                       !- Floor Area {m2}
  ,                                       !- Zone Inside Convection Algorithm
  ,                                       !- Zone Outside Convection Algorithm
  ,                                       !- Zone Conditioning Equipment List Name
<<<<<<< HEAD
  {a3d78753-24ab-447b-aa58-9ca1186937ec}, !- Zone Air Inlet Port List
  {f25837e6-ddc9-44af-a676-515e782e8f3a}, !- Zone Air Exhaust Port List
  {1afff056-b6f4-43db-b844-c0a87325c254}, !- Zone Air Node Name
  {a8476d25-0852-4c16-955d-b81e4e775741}, !- Zone Return Air Port List
=======
  {1524cd1b-a962-4e0b-9890-c9e92560a91e}, !- Zone Air Inlet Port List
  {3ce5b99d-70f0-49b2-a93c-ebcf64c6ef6e}, !- Zone Air Exhaust Port List
  {bc98fd2e-5073-493d-8453-059087b39784}, !- Zone Air Node Name
  {98cc519e-c661-4eb8-8f70-73c52ca2eeae}, !- Zone Return Air Port List
>>>>>>> 93199ada
  ,                                       !- Primary Daylighting Control Name
  ,                                       !- Fraction of Zone Controlled by Primary Daylighting Control
  ,                                       !- Secondary Daylighting Control Name
  ,                                       !- Fraction of Zone Controlled by Secondary Daylighting Control
  ,                                       !- Illuminance Map Name
  ,                                       !- Group Rendering Name
  ,                                       !- Thermostat Name
  No;                                     !- Use Ideal Air Loads

OS:Node,
<<<<<<< HEAD
  {937321b4-f4f6-485e-9ca6-8fddab55284a}, !- Handle
  Node 1,                                 !- Name
  {1afff056-b6f4-43db-b844-c0a87325c254}, !- Inlet Port
  ;                                       !- Outlet Port

OS:Connection,
  {1afff056-b6f4-43db-b844-c0a87325c254}, !- Handle
  {51ecc37a-9d0b-45e2-9b51-8e3abf33f354}, !- Name
  {3320310e-af7e-4a46-809d-e1a02c514576}, !- Source Object
  11,                                     !- Outlet Port
  {937321b4-f4f6-485e-9ca6-8fddab55284a}, !- Target Object
  2;                                      !- Inlet Port

OS:PortList,
  {a3d78753-24ab-447b-aa58-9ca1186937ec}, !- Handle
  {821f803b-930f-40fd-b07b-7245240fabad}, !- Name
  {3320310e-af7e-4a46-809d-e1a02c514576}; !- HVAC Component

OS:PortList,
  {f25837e6-ddc9-44af-a676-515e782e8f3a}, !- Handle
  {e3a6f197-48ac-464c-811f-16d257421f9a}, !- Name
  {3320310e-af7e-4a46-809d-e1a02c514576}; !- HVAC Component

OS:PortList,
  {a8476d25-0852-4c16-955d-b81e4e775741}, !- Handle
  {2d31c7fc-de29-4963-9370-880efd708caf}, !- Name
  {3320310e-af7e-4a46-809d-e1a02c514576}; !- HVAC Component

OS:Sizing:Zone,
  {9592947c-5f70-4014-8263-9b470d3f32fe}, !- Handle
  {3320310e-af7e-4a46-809d-e1a02c514576}, !- Zone or ZoneList Name
=======
  {3059fadc-a821-47bf-b038-2e137d191da5}, !- Handle
  Node 1,                                 !- Name
  {bc98fd2e-5073-493d-8453-059087b39784}, !- Inlet Port
  ;                                       !- Outlet Port

OS:Connection,
  {bc98fd2e-5073-493d-8453-059087b39784}, !- Handle
  {f838c85c-0932-44d1-ad82-ec2c6fdd4d6c}, !- Name
  {0caa1d6b-915a-4de3-b9ea-dbe865d90990}, !- Source Object
  11,                                     !- Outlet Port
  {3059fadc-a821-47bf-b038-2e137d191da5}, !- Target Object
  2;                                      !- Inlet Port

OS:PortList,
  {1524cd1b-a962-4e0b-9890-c9e92560a91e}, !- Handle
  {2a66cd97-49b7-4069-96e8-308115fcce26}, !- Name
  {0caa1d6b-915a-4de3-b9ea-dbe865d90990}; !- HVAC Component

OS:PortList,
  {3ce5b99d-70f0-49b2-a93c-ebcf64c6ef6e}, !- Handle
  {aa21dc8e-d1c2-4189-8198-58182768341d}, !- Name
  {0caa1d6b-915a-4de3-b9ea-dbe865d90990}; !- HVAC Component

OS:PortList,
  {98cc519e-c661-4eb8-8f70-73c52ca2eeae}, !- Handle
  {718b9009-a922-43c8-80ea-c77fcf1b9b12}, !- Name
  {0caa1d6b-915a-4de3-b9ea-dbe865d90990}; !- HVAC Component

OS:Sizing:Zone,
  {350abe34-165f-40a4-8b61-4a890ede15bb}, !- Handle
  {0caa1d6b-915a-4de3-b9ea-dbe865d90990}, !- Zone or ZoneList Name
>>>>>>> 93199ada
  SupplyAirTemperature,                   !- Zone Cooling Design Supply Air Temperature Input Method
  14,                                     !- Zone Cooling Design Supply Air Temperature {C}
  11.11,                                  !- Zone Cooling Design Supply Air Temperature Difference {deltaC}
  SupplyAirTemperature,                   !- Zone Heating Design Supply Air Temperature Input Method
  40,                                     !- Zone Heating Design Supply Air Temperature {C}
  11.11,                                  !- Zone Heating Design Supply Air Temperature Difference {deltaC}
  0.0085,                                 !- Zone Cooling Design Supply Air Humidity Ratio {kg-H2O/kg-air}
  0.008,                                  !- Zone Heating Design Supply Air Humidity Ratio {kg-H2O/kg-air}
  ,                                       !- Zone Heating Sizing Factor
  ,                                       !- Zone Cooling Sizing Factor
  DesignDay,                              !- Cooling Design Air Flow Method
  ,                                       !- Cooling Design Air Flow Rate {m3/s}
  ,                                       !- Cooling Minimum Air Flow per Zone Floor Area {m3/s-m2}
  ,                                       !- Cooling Minimum Air Flow {m3/s}
  ,                                       !- Cooling Minimum Air Flow Fraction
  DesignDay,                              !- Heating Design Air Flow Method
  ,                                       !- Heating Design Air Flow Rate {m3/s}
  ,                                       !- Heating Maximum Air Flow per Zone Floor Area {m3/s-m2}
  ,                                       !- Heating Maximum Air Flow {m3/s}
  ,                                       !- Heating Maximum Air Flow Fraction
  ,                                       !- Design Zone Air Distribution Effectiveness in Cooling Mode
  ,                                       !- Design Zone Air Distribution Effectiveness in Heating Mode
  No,                                     !- Account for Dedicated Outdoor Air System
  NeutralSupplyAir,                       !- Dedicated Outdoor Air System Control Strategy
  autosize,                               !- Dedicated Outdoor Air Low Setpoint Temperature for Design {C}
  autosize;                               !- Dedicated Outdoor Air High Setpoint Temperature for Design {C}

OS:ZoneHVAC:EquipmentList,
<<<<<<< HEAD
  {40e7e422-fd7e-4183-80d4-2ab413789a01}, !- Handle
  Zone HVAC Equipment List 1,             !- Name
  {3320310e-af7e-4a46-809d-e1a02c514576}, !- Thermal Zone
  ,                                       !- Load Distribution Scheme
  {3327c253-22cf-4468-836e-5176f5f12686}, !- Zone Equipment 1
=======
  {403d2e3f-de30-4225-b27b-03a57a6b7aba}, !- Handle
  Zone HVAC Equipment List 1,             !- Name
  {0caa1d6b-915a-4de3-b9ea-dbe865d90990}, !- Thermal Zone
  ,                                       !- Load Distribution Scheme
  {1787e0dc-f9b6-4886-b6e3-127ad10fc710}, !- Zone Equipment 1
>>>>>>> 93199ada
  1,                                      !- Zone Equipment Cooling Sequence 1
  1,                                      !- Zone Equipment Heating or No-Load Sequence 1
  ,                                       !- Zone Equipment Sequential Cooling Fraction Schedule Name 1
  ;                                       !- Zone Equipment Sequential Heating Fraction Schedule Name 1

OS:Space,
<<<<<<< HEAD
  {c7314a7c-3ed3-467e-8d03-58c4f8ed026b}, !- Handle
  living space,                           !- Name
  {1590695b-d8a1-40e7-b0a0-af5f7bbe9d28}, !- Space Type Name
=======
  {74c3391f-c678-461d-ae4d-6bcfd7319376}, !- Handle
  living space,                           !- Name
  {311d61e5-a4aa-4af3-b767-3e8584404f15}, !- Space Type Name
>>>>>>> 93199ada
  ,                                       !- Default Construction Set Name
  ,                                       !- Default Schedule Set Name
  ,                                       !- Direction of Relative North {deg}
  ,                                       !- X Origin {m}
  ,                                       !- Y Origin {m}
  ,                                       !- Z Origin {m}
  ,                                       !- Building Story Name
<<<<<<< HEAD
  {3320310e-af7e-4a46-809d-e1a02c514576}, !- Thermal Zone Name
  ,                                       !- Part of Total Floor Area
  ,                                       !- Design Specification Outdoor Air Object Name
  {5556bd35-bed6-40c8-bddf-6e6b778c7ff8}; !- Building Unit Name

OS:Surface,
  {1b5c9d1e-742e-4599-861e-c039693cece7}, !- Handle
  Surface 1,                              !- Name
  Floor,                                  !- Surface Type
  ,                                       !- Construction Name
  {c7314a7c-3ed3-467e-8d03-58c4f8ed026b}, !- Space Name
=======
  {0caa1d6b-915a-4de3-b9ea-dbe865d90990}, !- Thermal Zone Name
  ,                                       !- Part of Total Floor Area
  ,                                       !- Design Specification Outdoor Air Object Name
  {7e17f61d-9494-4999-9787-ed1916237637}; !- Building Unit Name

OS:Surface,
  {a64f614d-7b47-4a4a-ad96-dbf50b79ce8e}, !- Handle
  Surface 1,                              !- Name
  Floor,                                  !- Surface Type
  ,                                       !- Construction Name
  {74c3391f-c678-461d-ae4d-6bcfd7319376}, !- Space Name
>>>>>>> 93199ada
  Foundation,                             !- Outside Boundary Condition
  ,                                       !- Outside Boundary Condition Object
  NoSun,                                  !- Sun Exposure
  NoWind,                                 !- Wind Exposure
  ,                                       !- View Factor to Ground
  ,                                       !- Number of Vertices
  0, -12.9315688143396, 0,                !- X,Y,Z Vertex 1 {m}
  0, 0, 0,                                !- X,Y,Z Vertex 2 {m}
  6.46578440716979, 0, 0,                 !- X,Y,Z Vertex 3 {m}
  6.46578440716979, -12.9315688143396, 0; !- X,Y,Z Vertex 4 {m}

OS:Surface,
<<<<<<< HEAD
  {e9c33db8-878d-40ba-b079-8a36a304e8bb}, !- Handle
  Surface 2,                              !- Name
  Wall,                                   !- Surface Type
  ,                                       !- Construction Name
  {c7314a7c-3ed3-467e-8d03-58c4f8ed026b}, !- Space Name
=======
  {a67642f2-8c65-456a-aae6-78672224684e}, !- Handle
  Surface 2,                              !- Name
  Wall,                                   !- Surface Type
  ,                                       !- Construction Name
  {74c3391f-c678-461d-ae4d-6bcfd7319376}, !- Space Name
>>>>>>> 93199ada
  Outdoors,                               !- Outside Boundary Condition
  ,                                       !- Outside Boundary Condition Object
  SunExposed,                             !- Sun Exposure
  WindExposed,                            !- Wind Exposure
  ,                                       !- View Factor to Ground
  ,                                       !- Number of Vertices
  0, 0, 2.4384,                           !- X,Y,Z Vertex 1 {m}
  0, 0, 0,                                !- X,Y,Z Vertex 2 {m}
  0, -12.9315688143396, 0,                !- X,Y,Z Vertex 3 {m}
  0, -12.9315688143396, 2.4384;           !- X,Y,Z Vertex 4 {m}

OS:Surface,
<<<<<<< HEAD
  {709664b4-2c08-49df-a2e0-72141189cb3f}, !- Handle
  Surface 3,                              !- Name
  Wall,                                   !- Surface Type
  ,                                       !- Construction Name
  {c7314a7c-3ed3-467e-8d03-58c4f8ed026b}, !- Space Name
=======
  {1aee7c10-ff93-442b-a7b0-814758773968}, !- Handle
  Surface 3,                              !- Name
  Wall,                                   !- Surface Type
  ,                                       !- Construction Name
  {74c3391f-c678-461d-ae4d-6bcfd7319376}, !- Space Name
>>>>>>> 93199ada
  Outdoors,                               !- Outside Boundary Condition
  ,                                       !- Outside Boundary Condition Object
  SunExposed,                             !- Sun Exposure
  WindExposed,                            !- Wind Exposure
  ,                                       !- View Factor to Ground
  ,                                       !- Number of Vertices
  6.46578440716979, 0, 2.4384,            !- X,Y,Z Vertex 1 {m}
  6.46578440716979, 0, 0,                 !- X,Y,Z Vertex 2 {m}
  0, 0, 0,                                !- X,Y,Z Vertex 3 {m}
  0, 0, 2.4384;                           !- X,Y,Z Vertex 4 {m}

OS:Surface,
<<<<<<< HEAD
  {c5ab9016-5f52-452e-a718-a20efdde71ee}, !- Handle
  Surface 4,                              !- Name
  Wall,                                   !- Surface Type
  ,                                       !- Construction Name
  {c7314a7c-3ed3-467e-8d03-58c4f8ed026b}, !- Space Name
=======
  {97e329ba-095e-4966-b3ac-0ccab38a55c8}, !- Handle
  Surface 4,                              !- Name
  Wall,                                   !- Surface Type
  ,                                       !- Construction Name
  {74c3391f-c678-461d-ae4d-6bcfd7319376}, !- Space Name
>>>>>>> 93199ada
  Adiabatic,                              !- Outside Boundary Condition
  ,                                       !- Outside Boundary Condition Object
  NoSun,                                  !- Sun Exposure
  NoWind,                                 !- Wind Exposure
  ,                                       !- View Factor to Ground
  ,                                       !- Number of Vertices
  6.46578440716979, -12.9315688143396, 2.4384, !- X,Y,Z Vertex 1 {m}
  6.46578440716979, -12.9315688143396, 0, !- X,Y,Z Vertex 2 {m}
  6.46578440716979, 0, 0,                 !- X,Y,Z Vertex 3 {m}
  6.46578440716979, 0, 2.4384;            !- X,Y,Z Vertex 4 {m}

OS:Surface,
<<<<<<< HEAD
  {359e6422-e014-4724-986a-1cd10dbfcb2d}, !- Handle
  Surface 5,                              !- Name
  Wall,                                   !- Surface Type
  ,                                       !- Construction Name
  {c7314a7c-3ed3-467e-8d03-58c4f8ed026b}, !- Space Name
=======
  {6ded1ada-749a-4c55-9b18-5f2161b37a3e}, !- Handle
  Surface 5,                              !- Name
  Wall,                                   !- Surface Type
  ,                                       !- Construction Name
  {74c3391f-c678-461d-ae4d-6bcfd7319376}, !- Space Name
>>>>>>> 93199ada
  Outdoors,                               !- Outside Boundary Condition
  ,                                       !- Outside Boundary Condition Object
  SunExposed,                             !- Sun Exposure
  WindExposed,                            !- Wind Exposure
  ,                                       !- View Factor to Ground
  ,                                       !- Number of Vertices
  0, -12.9315688143396, 2.4384,           !- X,Y,Z Vertex 1 {m}
  0, -12.9315688143396, 0,                !- X,Y,Z Vertex 2 {m}
  6.46578440716979, -12.9315688143396, 0, !- X,Y,Z Vertex 3 {m}
  6.46578440716979, -12.9315688143396, 2.4384; !- X,Y,Z Vertex 4 {m}

OS:Surface,
<<<<<<< HEAD
  {7f70d128-6110-4560-afce-d9de24709f54}, !- Handle
  Surface 6,                              !- Name
  RoofCeiling,                            !- Surface Type
  ,                                       !- Construction Name
  {c7314a7c-3ed3-467e-8d03-58c4f8ed026b}, !- Space Name
  Surface,                                !- Outside Boundary Condition
  {8dc39977-71dd-44d5-844f-637cd48ecbb2}, !- Outside Boundary Condition Object
=======
  {001cfd5f-12a9-4595-a545-081afdae5ab7}, !- Handle
  Surface 6,                              !- Name
  RoofCeiling,                            !- Surface Type
  ,                                       !- Construction Name
  {74c3391f-c678-461d-ae4d-6bcfd7319376}, !- Space Name
  Surface,                                !- Outside Boundary Condition
  {da902568-3920-4993-af94-5bd664b67dad}, !- Outside Boundary Condition Object
>>>>>>> 93199ada
  NoSun,                                  !- Sun Exposure
  NoWind,                                 !- Wind Exposure
  ,                                       !- View Factor to Ground
  ,                                       !- Number of Vertices
  6.46578440716979, -12.9315688143396, 2.4384, !- X,Y,Z Vertex 1 {m}
  6.46578440716979, 0, 2.4384,            !- X,Y,Z Vertex 2 {m}
  0, 0, 2.4384,                           !- X,Y,Z Vertex 3 {m}
  0, -12.9315688143396, 2.4384;           !- X,Y,Z Vertex 4 {m}

OS:SpaceType,
<<<<<<< HEAD
  {1590695b-d8a1-40e7-b0a0-af5f7bbe9d28}, !- Handle
=======
  {311d61e5-a4aa-4af3-b767-3e8584404f15}, !- Handle
>>>>>>> 93199ada
  Space Type 1,                           !- Name
  ,                                       !- Default Construction Set Name
  ,                                       !- Default Schedule Set Name
  ,                                       !- Group Rendering Name
  ,                                       !- Design Specification Outdoor Air Object Name
  ,                                       !- Standards Template
  ,                                       !- Standards Building Type
  living;                                 !- Standards Space Type

OS:Surface,
<<<<<<< HEAD
  {8dc39977-71dd-44d5-844f-637cd48ecbb2}, !- Handle
  Surface 7,                              !- Name
  Floor,                                  !- Surface Type
  ,                                       !- Construction Name
  {faa19ca7-4077-41a3-8eae-8b90b98d4621}, !- Space Name
  Surface,                                !- Outside Boundary Condition
  {7f70d128-6110-4560-afce-d9de24709f54}, !- Outside Boundary Condition Object
=======
  {da902568-3920-4993-af94-5bd664b67dad}, !- Handle
  Surface 7,                              !- Name
  Floor,                                  !- Surface Type
  ,                                       !- Construction Name
  {6c3a1a5b-585f-442c-8653-fde8272baa90}, !- Space Name
  Surface,                                !- Outside Boundary Condition
  {001cfd5f-12a9-4595-a545-081afdae5ab7}, !- Outside Boundary Condition Object
>>>>>>> 93199ada
  NoSun,                                  !- Sun Exposure
  NoWind,                                 !- Wind Exposure
  ,                                       !- View Factor to Ground
  ,                                       !- Number of Vertices
  0, -12.9315688143396, 2.4384,           !- X,Y,Z Vertex 1 {m}
  0, 0, 2.4384,                           !- X,Y,Z Vertex 2 {m}
  6.46578440716979, 0, 2.4384,            !- X,Y,Z Vertex 3 {m}
  6.46578440716979, -12.9315688143396, 2.4384; !- X,Y,Z Vertex 4 {m}

OS:Surface,
<<<<<<< HEAD
  {0451003a-c7e6-407d-ac48-66565d45a669}, !- Handle
  Surface 8,                              !- Name
  RoofCeiling,                            !- Surface Type
  ,                                       !- Construction Name
  {faa19ca7-4077-41a3-8eae-8b90b98d4621}, !- Space Name
=======
  {ef385b6c-4b8b-40dc-acf0-af17105367d9}, !- Handle
  Surface 8,                              !- Name
  RoofCeiling,                            !- Surface Type
  ,                                       !- Construction Name
  {6c3a1a5b-585f-442c-8653-fde8272baa90}, !- Space Name
>>>>>>> 93199ada
  Outdoors,                               !- Outside Boundary Condition
  ,                                       !- Outside Boundary Condition Object
  SunExposed,                             !- Sun Exposure
  WindExposed,                            !- Wind Exposure
  ,                                       !- View Factor to Ground
  ,                                       !- Number of Vertices
  0, -6.46578440716979, 5.6712922035849,  !- X,Y,Z Vertex 1 {m}
  6.46578440716979, -6.46578440716979, 5.6712922035849, !- X,Y,Z Vertex 2 {m}
  6.46578440716979, 0, 2.4384,            !- X,Y,Z Vertex 3 {m}
  0, 0, 2.4384;                           !- X,Y,Z Vertex 4 {m}

OS:Surface,
<<<<<<< HEAD
  {42cdb932-0a7c-4a82-8a01-208f888695f5}, !- Handle
  Surface 9,                              !- Name
  RoofCeiling,                            !- Surface Type
  ,                                       !- Construction Name
  {faa19ca7-4077-41a3-8eae-8b90b98d4621}, !- Space Name
=======
  {a3efa4dd-6e76-4e6c-bdf8-59867a3a6efe}, !- Handle
  Surface 9,                              !- Name
  RoofCeiling,                            !- Surface Type
  ,                                       !- Construction Name
  {6c3a1a5b-585f-442c-8653-fde8272baa90}, !- Space Name
>>>>>>> 93199ada
  Outdoors,                               !- Outside Boundary Condition
  ,                                       !- Outside Boundary Condition Object
  SunExposed,                             !- Sun Exposure
  WindExposed,                            !- Wind Exposure
  ,                                       !- View Factor to Ground
  ,                                       !- Number of Vertices
  6.46578440716979, -6.46578440716979, 5.6712922035849, !- X,Y,Z Vertex 1 {m}
  0, -6.46578440716979, 5.6712922035849,  !- X,Y,Z Vertex 2 {m}
  0, -12.9315688143396, 2.4384,           !- X,Y,Z Vertex 3 {m}
  6.46578440716979, -12.9315688143396, 2.4384; !- X,Y,Z Vertex 4 {m}

OS:Surface,
<<<<<<< HEAD
  {16eadec7-e6a6-48ac-9369-0d9784b22b82}, !- Handle
  Surface 10,                             !- Name
  Wall,                                   !- Surface Type
  ,                                       !- Construction Name
  {faa19ca7-4077-41a3-8eae-8b90b98d4621}, !- Space Name
=======
  {1787c7a2-df0a-41ce-8d08-3b533ff87e63}, !- Handle
  Surface 10,                             !- Name
  Wall,                                   !- Surface Type
  ,                                       !- Construction Name
  {6c3a1a5b-585f-442c-8653-fde8272baa90}, !- Space Name
>>>>>>> 93199ada
  Outdoors,                               !- Outside Boundary Condition
  ,                                       !- Outside Boundary Condition Object
  SunExposed,                             !- Sun Exposure
  WindExposed,                            !- Wind Exposure
  ,                                       !- View Factor to Ground
  ,                                       !- Number of Vertices
  0, -6.46578440716979, 5.6712922035849,  !- X,Y,Z Vertex 1 {m}
  0, 0, 2.4384,                           !- X,Y,Z Vertex 2 {m}
  0, -12.9315688143396, 2.4384;           !- X,Y,Z Vertex 3 {m}

OS:Surface,
<<<<<<< HEAD
  {3675c46b-48a3-4c88-8c5f-8c3b0d7e7e47}, !- Handle
  Surface 11,                             !- Name
  Wall,                                   !- Surface Type
  ,                                       !- Construction Name
  {faa19ca7-4077-41a3-8eae-8b90b98d4621}, !- Space Name
=======
  {41ebdd3a-ac05-4863-a469-735ebf8a0859}, !- Handle
  Surface 11,                             !- Name
  Wall,                                   !- Surface Type
  ,                                       !- Construction Name
  {6c3a1a5b-585f-442c-8653-fde8272baa90}, !- Space Name
>>>>>>> 93199ada
  Adiabatic,                              !- Outside Boundary Condition
  ,                                       !- Outside Boundary Condition Object
  NoSun,                                  !- Sun Exposure
  NoWind,                                 !- Wind Exposure
  ,                                       !- View Factor to Ground
  ,                                       !- Number of Vertices
  6.46578440716979, -6.46578440716979, 5.6712922035849, !- X,Y,Z Vertex 1 {m}
  6.46578440716979, -12.9315688143396, 2.4384, !- X,Y,Z Vertex 2 {m}
  6.46578440716979, 0, 2.4384;            !- X,Y,Z Vertex 3 {m}

OS:Space,
<<<<<<< HEAD
  {faa19ca7-4077-41a3-8eae-8b90b98d4621}, !- Handle
  unfinished attic space,                 !- Name
  {01c56618-d7e3-48e1-91b6-10da7e03b4b7}, !- Space Type Name
=======
  {6c3a1a5b-585f-442c-8653-fde8272baa90}, !- Handle
  unfinished attic space,                 !- Name
  {652bbb93-7a99-4af5-b915-3e192352340b}, !- Space Type Name
>>>>>>> 93199ada
  ,                                       !- Default Construction Set Name
  ,                                       !- Default Schedule Set Name
  ,                                       !- Direction of Relative North {deg}
  ,                                       !- X Origin {m}
  ,                                       !- Y Origin {m}
  ,                                       !- Z Origin {m}
  ,                                       !- Building Story Name
<<<<<<< HEAD
  {f2491161-59e2-427b-b023-4486d696321f}; !- Thermal Zone Name

OS:ThermalZone,
  {f2491161-59e2-427b-b023-4486d696321f}, !- Handle
=======
  {6c7f72b0-879b-484e-b421-af054b932444}; !- Thermal Zone Name

OS:ThermalZone,
  {6c7f72b0-879b-484e-b421-af054b932444}, !- Handle
>>>>>>> 93199ada
  unfinished attic zone,                  !- Name
  ,                                       !- Multiplier
  ,                                       !- Ceiling Height {m}
  ,                                       !- Volume {m3}
  ,                                       !- Floor Area {m2}
  ,                                       !- Zone Inside Convection Algorithm
  ,                                       !- Zone Outside Convection Algorithm
  ,                                       !- Zone Conditioning Equipment List Name
<<<<<<< HEAD
  {cb5517a4-b749-404e-86a9-2eaca0170e54}, !- Zone Air Inlet Port List
  {cb0602d9-2e88-4147-8c25-31646d10d57c}, !- Zone Air Exhaust Port List
  {7e661f9d-c6d1-4199-88ba-d09839ffe698}, !- Zone Air Node Name
  {5686071d-fcd6-405a-a89a-fa88a39bd818}, !- Zone Return Air Port List
=======
  {ce1f6ab4-aa1a-4957-85d3-daec8640f535}, !- Zone Air Inlet Port List
  {ca0b74fd-34e6-4862-8cbf-525359b6cf5b}, !- Zone Air Exhaust Port List
  {184d27c3-3057-439e-a8f2-e625bcb6a576}, !- Zone Air Node Name
  {fa89b6ea-4118-4b7f-93dc-e135e051f4a2}, !- Zone Return Air Port List
>>>>>>> 93199ada
  ,                                       !- Primary Daylighting Control Name
  ,                                       !- Fraction of Zone Controlled by Primary Daylighting Control
  ,                                       !- Secondary Daylighting Control Name
  ,                                       !- Fraction of Zone Controlled by Secondary Daylighting Control
  ,                                       !- Illuminance Map Name
  ,                                       !- Group Rendering Name
  ,                                       !- Thermostat Name
  No;                                     !- Use Ideal Air Loads

OS:Node,
<<<<<<< HEAD
  {e5c7bb31-ab09-4c8e-802c-691e9480fb9a}, !- Handle
  Node 2,                                 !- Name
  {7e661f9d-c6d1-4199-88ba-d09839ffe698}, !- Inlet Port
  ;                                       !- Outlet Port

OS:Connection,
  {7e661f9d-c6d1-4199-88ba-d09839ffe698}, !- Handle
  {f462fb85-6669-48db-9e30-4eaa42682d17}, !- Name
  {f2491161-59e2-427b-b023-4486d696321f}, !- Source Object
  11,                                     !- Outlet Port
  {e5c7bb31-ab09-4c8e-802c-691e9480fb9a}, !- Target Object
  2;                                      !- Inlet Port

OS:PortList,
  {cb5517a4-b749-404e-86a9-2eaca0170e54}, !- Handle
  {9c7106fc-6643-4281-8c44-a1897a3a8681}, !- Name
  {f2491161-59e2-427b-b023-4486d696321f}; !- HVAC Component

OS:PortList,
  {cb0602d9-2e88-4147-8c25-31646d10d57c}, !- Handle
  {25c66adf-04c1-4cf5-9e60-4cd2c0f777f7}, !- Name
  {f2491161-59e2-427b-b023-4486d696321f}; !- HVAC Component

OS:PortList,
  {5686071d-fcd6-405a-a89a-fa88a39bd818}, !- Handle
  {bc2adc76-7e49-444a-a13a-288454488719}, !- Name
  {f2491161-59e2-427b-b023-4486d696321f}; !- HVAC Component

OS:Sizing:Zone,
  {fac36ce7-4cb3-4da2-90d4-ffff8603fef3}, !- Handle
  {f2491161-59e2-427b-b023-4486d696321f}, !- Zone or ZoneList Name
=======
  {1429576c-d8ac-4598-ac8a-6783c2d0c7b0}, !- Handle
  Node 2,                                 !- Name
  {184d27c3-3057-439e-a8f2-e625bcb6a576}, !- Inlet Port
  ;                                       !- Outlet Port

OS:Connection,
  {184d27c3-3057-439e-a8f2-e625bcb6a576}, !- Handle
  {44c21770-e692-4d64-80f5-b6952d8979f1}, !- Name
  {6c7f72b0-879b-484e-b421-af054b932444}, !- Source Object
  11,                                     !- Outlet Port
  {1429576c-d8ac-4598-ac8a-6783c2d0c7b0}, !- Target Object
  2;                                      !- Inlet Port

OS:PortList,
  {ce1f6ab4-aa1a-4957-85d3-daec8640f535}, !- Handle
  {8807ffe2-fab9-49ef-964c-b38ef03240b5}, !- Name
  {6c7f72b0-879b-484e-b421-af054b932444}; !- HVAC Component

OS:PortList,
  {ca0b74fd-34e6-4862-8cbf-525359b6cf5b}, !- Handle
  {47d0502c-9ec0-431d-9f3b-3c1c9268981a}, !- Name
  {6c7f72b0-879b-484e-b421-af054b932444}; !- HVAC Component

OS:PortList,
  {fa89b6ea-4118-4b7f-93dc-e135e051f4a2}, !- Handle
  {d7f0f82d-8df9-4280-a9ab-9855d7e15310}, !- Name
  {6c7f72b0-879b-484e-b421-af054b932444}; !- HVAC Component

OS:Sizing:Zone,
  {04846b38-5244-4efb-9bb7-b7022f4b3b9f}, !- Handle
  {6c7f72b0-879b-484e-b421-af054b932444}, !- Zone or ZoneList Name
>>>>>>> 93199ada
  SupplyAirTemperature,                   !- Zone Cooling Design Supply Air Temperature Input Method
  14,                                     !- Zone Cooling Design Supply Air Temperature {C}
  11.11,                                  !- Zone Cooling Design Supply Air Temperature Difference {deltaC}
  SupplyAirTemperature,                   !- Zone Heating Design Supply Air Temperature Input Method
  40,                                     !- Zone Heating Design Supply Air Temperature {C}
  11.11,                                  !- Zone Heating Design Supply Air Temperature Difference {deltaC}
  0.0085,                                 !- Zone Cooling Design Supply Air Humidity Ratio {kg-H2O/kg-air}
  0.008,                                  !- Zone Heating Design Supply Air Humidity Ratio {kg-H2O/kg-air}
  ,                                       !- Zone Heating Sizing Factor
  ,                                       !- Zone Cooling Sizing Factor
  DesignDay,                              !- Cooling Design Air Flow Method
  ,                                       !- Cooling Design Air Flow Rate {m3/s}
  ,                                       !- Cooling Minimum Air Flow per Zone Floor Area {m3/s-m2}
  ,                                       !- Cooling Minimum Air Flow {m3/s}
  ,                                       !- Cooling Minimum Air Flow Fraction
  DesignDay,                              !- Heating Design Air Flow Method
  ,                                       !- Heating Design Air Flow Rate {m3/s}
  ,                                       !- Heating Maximum Air Flow per Zone Floor Area {m3/s-m2}
  ,                                       !- Heating Maximum Air Flow {m3/s}
  ,                                       !- Heating Maximum Air Flow Fraction
  ,                                       !- Design Zone Air Distribution Effectiveness in Cooling Mode
  ,                                       !- Design Zone Air Distribution Effectiveness in Heating Mode
  No,                                     !- Account for Dedicated Outdoor Air System
  NeutralSupplyAir,                       !- Dedicated Outdoor Air System Control Strategy
  autosize,                               !- Dedicated Outdoor Air Low Setpoint Temperature for Design {C}
  autosize;                               !- Dedicated Outdoor Air High Setpoint Temperature for Design {C}

OS:ZoneHVAC:EquipmentList,
<<<<<<< HEAD
  {cd55e41b-2bb9-4275-ba03-28832a259f74}, !- Handle
  Zone HVAC Equipment List 2,             !- Name
  {f2491161-59e2-427b-b023-4486d696321f}; !- Thermal Zone

OS:SpaceType,
  {01c56618-d7e3-48e1-91b6-10da7e03b4b7}, !- Handle
=======
  {40a3d608-1c74-4e53-9f56-df6f7bb8a830}, !- Handle
  Zone HVAC Equipment List 2,             !- Name
  {6c7f72b0-879b-484e-b421-af054b932444}; !- Thermal Zone

OS:SpaceType,
  {652bbb93-7a99-4af5-b915-3e192352340b}, !- Handle
>>>>>>> 93199ada
  Space Type 2,                           !- Name
  ,                                       !- Default Construction Set Name
  ,                                       !- Default Schedule Set Name
  ,                                       !- Group Rendering Name
  ,                                       !- Design Specification Outdoor Air Object Name
  ,                                       !- Standards Template
  ,                                       !- Standards Building Type
  unfinished attic;                       !- Standards Space Type

OS:BuildingUnit,
<<<<<<< HEAD
  {5556bd35-bed6-40c8-bddf-6e6b778c7ff8}, !- Handle
=======
  {7e17f61d-9494-4999-9787-ed1916237637}, !- Handle
>>>>>>> 93199ada
  unit 1,                                 !- Name
  ,                                       !- Rendering Color
  Residential;                            !- Building Unit Type

OS:AdditionalProperties,
<<<<<<< HEAD
  {99376109-cf1c-4b62-80d7-c8fdc2a7aadb}, !- Handle
  {5556bd35-bed6-40c8-bddf-6e6b778c7ff8}, !- Object Name
=======
  {9c9f0fa1-cb98-41cf-a12a-954ee7563961}, !- Handle
  {7e17f61d-9494-4999-9787-ed1916237637}, !- Object Name
>>>>>>> 93199ada
  NumberOfBedrooms,                       !- Feature Name 1
  Integer,                                !- Feature Data Type 1
  3,                                      !- Feature Value 1
  NumberOfBathrooms,                      !- Feature Name 2
  Double,                                 !- Feature Data Type 2
  2,                                      !- Feature Value 2
  NumberOfOccupants,                      !- Feature Name 3
  Double,                                 !- Feature Data Type 3
  3.3900000000000001;                     !- Feature Value 3

OS:External:File,
<<<<<<< HEAD
  {7a7358d9-a096-4ce8-a1d6-01fb8cd6abe0}, !- Handle
=======
  {80e89a37-3832-4c75-b81e-d203dd4b5360}, !- Handle
>>>>>>> 93199ada
  8760.csv,                               !- Name
  8760.csv;                               !- File Name

OS:Schedule:Day,
<<<<<<< HEAD
  {6c3901cf-d6c5-47b1-9105-2f45f6217631}, !- Handle
=======
  {2d051d10-c65c-41de-bd52-46e0c88ca802}, !- Handle
>>>>>>> 93199ada
  Schedule Day 1,                         !- Name
  ,                                       !- Schedule Type Limits Name
  ,                                       !- Interpolate to Timestep
  24,                                     !- Hour 1
  0,                                      !- Minute 1
  0;                                      !- Value Until Time 1

OS:Schedule:Day,
<<<<<<< HEAD
  {bbcf6554-180d-4080-9d89-c6f009e1e2d2}, !- Handle
=======
  {f639c846-2afa-4417-83ad-efd73dae8bb7}, !- Handle
>>>>>>> 93199ada
  Schedule Day 2,                         !- Name
  ,                                       !- Schedule Type Limits Name
  ,                                       !- Interpolate to Timestep
  24,                                     !- Hour 1
  0,                                      !- Minute 1
  1;                                      !- Value Until Time 1

OS:Schedule:File,
<<<<<<< HEAD
  {915514c1-6a2f-4cdf-aff2-e37e4b2cfcdf}, !- Handle
  occupants,                              !- Name
  {13a4f4f5-fb1f-4f70-be67-4a0c252f96d9}, !- Schedule Type Limits Name
  {7a7358d9-a096-4ce8-a1d6-01fb8cd6abe0}, !- External File Name
=======
  {6a82877a-151c-4485-aad4-8e355e40a5b3}, !- Handle
  occupants,                              !- Name
  {636ed0ec-e562-47d2-abc3-ff381496cbd5}, !- Schedule Type Limits Name
  {80e89a37-3832-4c75-b81e-d203dd4b5360}, !- External File Name
>>>>>>> 93199ada
  1,                                      !- Column Number
  1,                                      !- Rows to Skip at Top
  8760,                                   !- Number of Hours of Data
  ,                                       !- Column Separator
  ,                                       !- Interpolate to Timestep
  60;                                     !- Minutes per Item

OS:Schedule:Ruleset,
<<<<<<< HEAD
  {af8a73e0-4aa4-4b7c-95d4-a572f7e041c2}, !- Handle
  Schedule Ruleset 1,                     !- Name
  {aa8be405-294f-4ea0-a0aa-613f17da4e13}, !- Schedule Type Limits Name
  {8934605e-34d8-407f-ba6d-244c33d59b75}; !- Default Day Schedule Name

OS:Schedule:Day,
  {8934605e-34d8-407f-ba6d-244c33d59b75}, !- Handle
  Schedule Day 3,                         !- Name
  {aa8be405-294f-4ea0-a0aa-613f17da4e13}, !- Schedule Type Limits Name
=======
  {98da6f74-24c2-4a97-a80f-e61778d73ae4}, !- Handle
  Schedule Ruleset 1,                     !- Name
  {522d53dd-9b58-4551-9d09-82cc33852a68}, !- Schedule Type Limits Name
  {a7875128-60e1-4d6d-99ca-4e5ad4b810fa}; !- Default Day Schedule Name

OS:Schedule:Day,
  {a7875128-60e1-4d6d-99ca-4e5ad4b810fa}, !- Handle
  Schedule Day 3,                         !- Name
  {522d53dd-9b58-4551-9d09-82cc33852a68}, !- Schedule Type Limits Name
>>>>>>> 93199ada
  ,                                       !- Interpolate to Timestep
  24,                                     !- Hour 1
  0,                                      !- Minute 1
  112.539290946133;                       !- Value Until Time 1

OS:People:Definition,
<<<<<<< HEAD
  {7c6d4083-e3fe-49f2-8dc0-43b66aa4e432}, !- Handle
=======
  {a976bc15-128f-4771-8ba8-54092ea19ad9}, !- Handle
>>>>>>> 93199ada
  res occupants|living space,             !- Name
  People,                                 !- Number of People Calculation Method
  3.39,                                   !- Number of People {people}
  ,                                       !- People per Space Floor Area {person/m2}
  ,                                       !- Space Floor Area per Person {m2/person}
  0.319734,                               !- Fraction Radiant
  0.573,                                  !- Sensible Heat Fraction
  0,                                      !- Carbon Dioxide Generation Rate {m3/s-W}
  No,                                     !- Enable ASHRAE 55 Comfort Warnings
  ZoneAveraged;                           !- Mean Radiant Temperature Calculation Type

OS:People,
<<<<<<< HEAD
  {ce797eaa-d18e-4512-b82a-7dd1f74d6113}, !- Handle
  res occupants|living space,             !- Name
  {7c6d4083-e3fe-49f2-8dc0-43b66aa4e432}, !- People Definition Name
  {c7314a7c-3ed3-467e-8d03-58c4f8ed026b}, !- Space or SpaceType Name
  {915514c1-6a2f-4cdf-aff2-e37e4b2cfcdf}, !- Number of People Schedule Name
  {af8a73e0-4aa4-4b7c-95d4-a572f7e041c2}, !- Activity Level Schedule Name
=======
  {2e48d09f-ea80-4ec7-94b7-6351b46e1687}, !- Handle
  res occupants|living space,             !- Name
  {a976bc15-128f-4771-8ba8-54092ea19ad9}, !- People Definition Name
  {74c3391f-c678-461d-ae4d-6bcfd7319376}, !- Space or SpaceType Name
  {6a82877a-151c-4485-aad4-8e355e40a5b3}, !- Number of People Schedule Name
  {98da6f74-24c2-4a97-a80f-e61778d73ae4}, !- Activity Level Schedule Name
>>>>>>> 93199ada
  ,                                       !- Surface Name/Angle Factor List Name
  ,                                       !- Work Efficiency Schedule Name
  ,                                       !- Clothing Insulation Schedule Name
  ,                                       !- Air Velocity Schedule Name
  1;                                      !- Multiplier

OS:ScheduleTypeLimits,
<<<<<<< HEAD
  {aa8be405-294f-4ea0-a0aa-613f17da4e13}, !- Handle
=======
  {522d53dd-9b58-4551-9d09-82cc33852a68}, !- Handle
>>>>>>> 93199ada
  ActivityLevel,                          !- Name
  0,                                      !- Lower Limit Value
  ,                                       !- Upper Limit Value
  Continuous,                             !- Numeric Type
  ActivityLevel;                          !- Unit Type

OS:ScheduleTypeLimits,
<<<<<<< HEAD
  {13a4f4f5-fb1f-4f70-be67-4a0c252f96d9}, !- Handle
=======
  {636ed0ec-e562-47d2-abc3-ff381496cbd5}, !- Handle
>>>>>>> 93199ada
  Fractional,                             !- Name
  0,                                      !- Lower Limit Value
  1,                                      !- Upper Limit Value
  Continuous;                             !- Numeric Type

OS:PlantLoop,
<<<<<<< HEAD
  {da63b320-69b6-4c60-9c95-eb421cf06a36}, !- Handle
=======
  {28414f06-d81d-4f05-be3b-638696576982}, !- Handle
>>>>>>> 93199ada
  Hot Water Loop,                         !- Name
  Water,                                  !- Fluid Type
  0,                                      !- Glycol Concentration
  ,                                       !- User Defined Fluid Type
  ,                                       !- Plant Equipment Operation Heating Load
  ,                                       !- Plant Equipment Operation Cooling Load
  ,                                       !- Primary Plant Equipment Operation Scheme
<<<<<<< HEAD
  {791939d2-5256-4d81-a3aa-b64f0f632804}, !- Loop Temperature Setpoint Node Name
=======
  {e075bb49-222c-40f9-8ca0-408cf2802496}, !- Loop Temperature Setpoint Node Name
>>>>>>> 93199ada
  ,                                       !- Maximum Loop Temperature {C}
  10,                                     !- Minimum Loop Temperature {C}
  ,                                       !- Maximum Loop Flow Rate {m3/s}
  ,                                       !- Minimum Loop Flow Rate {m3/s}
  Autocalculate,                          !- Plant Loop Volume {m3}
<<<<<<< HEAD
  {8cee37b6-309f-422f-8c64-b2a3fd409338}, !- Plant Side Inlet Node Name
  {b9d1cdeb-382c-4775-81c5-638a801527b3}, !- Plant Side Outlet Node Name
  ,                                       !- Plant Side Branch List Name
  {1059a158-367f-4b9a-8e77-0f6785df962f}, !- Demand Side Inlet Node Name
  {9ce6c269-c579-4e16-aac9-58e2e2d20855}, !- Demand Side Outlet Node Name
  ,                                       !- Demand Side Branch List Name
  ,                                       !- Demand Side Connector List Name
  Optimal,                                !- Load Distribution Scheme
  {7193ab7f-ea9b-408d-a649-c89096a4096f}, !- Availability Manager List Name
=======
  {eb6cf399-f702-4c42-a774-7f3aa5abb0eb}, !- Plant Side Inlet Node Name
  {7786362f-2e89-4da9-8a31-25f1e30dcd30}, !- Plant Side Outlet Node Name
  ,                                       !- Plant Side Branch List Name
  {dbab43e6-2f78-438b-8b26-ca19daaabd84}, !- Demand Side Inlet Node Name
  {0ae420e4-04ed-4ecd-aec2-606b2c93096e}, !- Demand Side Outlet Node Name
  ,                                       !- Demand Side Branch List Name
  ,                                       !- Demand Side Connector List Name
  Optimal,                                !- Load Distribution Scheme
  {e7c10e7b-981b-4ab9-b627-1e470978ad51}, !- Availability Manager List Name
>>>>>>> 93199ada
  ,                                       !- Plant Loop Demand Calculation Scheme
  ,                                       !- Common Pipe Simulation
  ,                                       !- Pressure Simulation Type
  ,                                       !- Plant Equipment Operation Heating Load Schedule
  ,                                       !- Plant Equipment Operation Cooling Load Schedule
  ,                                       !- Primary Plant Equipment Operation Scheme Schedule
  ,                                       !- Component Setpoint Operation Scheme Schedule
<<<<<<< HEAD
  {07a2d29b-dd4d-4c56-af6a-8bee64a53d43}, !- Demand Mixer Name
  {3933ffa5-b631-4ad0-a5ec-4873e7eab32d}, !- Demand Splitter Name
  {a8039f7f-cfb0-4369-a3fb-85fa34673a00}, !- Supply Mixer Name
  {3552615b-e8e2-4b4c-8006-1df128446dfa}; !- Supply Splitter Name

OS:Node,
  {9ca17634-115f-4dd9-be81-1a7c22a6c09e}, !- Handle
  Node 3,                                 !- Name
  {8cee37b6-309f-422f-8c64-b2a3fd409338}, !- Inlet Port
  {f695a138-fbdc-4afd-9a06-8fb685ec2e29}; !- Outlet Port

OS:Node,
  {791939d2-5256-4d81-a3aa-b64f0f632804}, !- Handle
  Node 4,                                 !- Name
  {49febab4-1de5-4709-bce8-ebfb552ff4ce}, !- Inlet Port
  {b9d1cdeb-382c-4775-81c5-638a801527b3}; !- Outlet Port

OS:Node,
  {c03e6b38-25c7-4e6a-803a-c90ad2129209}, !- Handle
  Node 5,                                 !- Name
  {d0a40074-d3e1-4fc8-acde-a871aadd5976}, !- Inlet Port
  {6e44769e-aabf-4268-9b2c-8d698596958d}; !- Outlet Port

OS:Connector:Mixer,
  {a8039f7f-cfb0-4369-a3fb-85fa34673a00}, !- Handle
  Connector Mixer 1,                      !- Name
  {ed631864-c834-447e-9db6-a517983f5a74}, !- Outlet Branch Name
  {6096e259-aa10-4035-a63a-799dc490ee3f}, !- Inlet Branch Name 1
  {c628f7b6-7c36-4337-88e6-922899153df6}; !- Inlet Branch Name 2

OS:Connector:Splitter,
  {3552615b-e8e2-4b4c-8006-1df128446dfa}, !- Handle
  Connector Splitter 1,                   !- Name
  {767d4cfb-b761-4e0d-a262-3c5b61e73d7f}, !- Inlet Branch Name
  {d0a40074-d3e1-4fc8-acde-a871aadd5976}, !- Outlet Branch Name 1
  {c96a7dfe-796c-467a-a335-a9349c93da63}; !- Outlet Branch Name 2

OS:Connection,
  {8cee37b6-309f-422f-8c64-b2a3fd409338}, !- Handle
  {ce48e2f3-6f65-4979-b6f4-327b336119b8}, !- Name
  {da63b320-69b6-4c60-9c95-eb421cf06a36}, !- Source Object
  14,                                     !- Outlet Port
  {9ca17634-115f-4dd9-be81-1a7c22a6c09e}, !- Target Object
  2;                                      !- Inlet Port

OS:Connection,
  {d0a40074-d3e1-4fc8-acde-a871aadd5976}, !- Handle
  {081c6677-8837-4c4f-9f80-758e9f28ecd6}, !- Name
  {3552615b-e8e2-4b4c-8006-1df128446dfa}, !- Source Object
  3,                                      !- Outlet Port
  {c03e6b38-25c7-4e6a-803a-c90ad2129209}, !- Target Object
  2;                                      !- Inlet Port

OS:Connection,
  {b9d1cdeb-382c-4775-81c5-638a801527b3}, !- Handle
  {4697a873-5f2f-4e04-8803-8b5a6949b7b8}, !- Name
  {791939d2-5256-4d81-a3aa-b64f0f632804}, !- Source Object
  3,                                      !- Outlet Port
  {da63b320-69b6-4c60-9c95-eb421cf06a36}, !- Target Object
  15;                                     !- Inlet Port

OS:Node,
  {c9f64afc-18ba-487e-96a1-521cd85ce82a}, !- Handle
  Node 6,                                 !- Name
  {1059a158-367f-4b9a-8e77-0f6785df962f}, !- Inlet Port
  {9157eab9-f947-4cdf-b42b-7684859b7d5f}; !- Outlet Port

OS:Node,
  {22481840-ccd1-4034-9f8a-79d2c5b1d72c}, !- Handle
  Node 7,                                 !- Name
  {bb3c172e-240a-4158-9dac-381621ccf517}, !- Inlet Port
  {9ce6c269-c579-4e16-aac9-58e2e2d20855}; !- Outlet Port

OS:Node,
  {abff648e-a4bf-47ff-b8e3-846d0cd7c81c}, !- Handle
  Node 8,                                 !- Name
  {e21d7e54-581b-4d23-8a3a-5d5b87244489}, !- Inlet Port
  {1030c083-b787-45be-af3f-43009c8e42b5}; !- Outlet Port

OS:Connector:Mixer,
  {07a2d29b-dd4d-4c56-af6a-8bee64a53d43}, !- Handle
  Connector Mixer 2,                      !- Name
  {da2e4195-fd31-4844-8f32-2948c0693ddc}, !- Outlet Branch Name
  {4dd00172-29a9-42ae-8e99-168f9cd717b1}, !- Inlet Branch Name 1
  {1d76ac85-a3f9-480d-91c7-9161d3230139}; !- Inlet Branch Name 2

OS:Connector:Splitter,
  {3933ffa5-b631-4ad0-a5ec-4873e7eab32d}, !- Handle
  Connector Splitter 2,                   !- Name
  {7c5f2286-5a62-4947-a9e3-e92026b723fe}, !- Inlet Branch Name
  {e21d7e54-581b-4d23-8a3a-5d5b87244489}, !- Outlet Branch Name 1
  {67d7fbeb-205b-4871-b0c7-6299f153c4b5}; !- Outlet Branch Name 2

OS:Connection,
  {1059a158-367f-4b9a-8e77-0f6785df962f}, !- Handle
  {181bffc9-9e3f-4a59-96c0-df7a92baf23e}, !- Name
  {da63b320-69b6-4c60-9c95-eb421cf06a36}, !- Source Object
  17,                                     !- Outlet Port
  {c9f64afc-18ba-487e-96a1-521cd85ce82a}, !- Target Object
  2;                                      !- Inlet Port

OS:Connection,
  {e21d7e54-581b-4d23-8a3a-5d5b87244489}, !- Handle
  {7c32b48b-ce41-430e-82e7-1192be1ceb67}, !- Name
  {3933ffa5-b631-4ad0-a5ec-4873e7eab32d}, !- Source Object
  3,                                      !- Outlet Port
  {abff648e-a4bf-47ff-b8e3-846d0cd7c81c}, !- Target Object
  2;                                      !- Inlet Port

OS:Connection,
  {9ce6c269-c579-4e16-aac9-58e2e2d20855}, !- Handle
  {e7db3986-c012-4075-96f1-39d675d48176}, !- Name
  {22481840-ccd1-4034-9f8a-79d2c5b1d72c}, !- Source Object
  3,                                      !- Outlet Port
  {da63b320-69b6-4c60-9c95-eb421cf06a36}, !- Target Object
  18;                                     !- Inlet Port

OS:Sizing:Plant,
  {31589310-6267-4d1b-8b1e-96023f8099f0}, !- Handle
  {da63b320-69b6-4c60-9c95-eb421cf06a36}, !- Plant or Condenser Loop Name
=======
  {9326f10b-54d9-4b33-bb9a-b278b2ec3364}, !- Demand Mixer Name
  {cbdac07f-87d5-4aaa-a861-f34e31c8f8d3}, !- Demand Splitter Name
  {4b4aa68f-b362-4f7e-ac6c-8b7715220e62}, !- Supply Mixer Name
  {121175a2-6625-4ab1-b931-1d6bd5975956}; !- Supply Splitter Name

OS:Node,
  {40747b08-999e-4c78-901d-ecbfc5dc912d}, !- Handle
  Node 3,                                 !- Name
  {eb6cf399-f702-4c42-a774-7f3aa5abb0eb}, !- Inlet Port
  {858d34a5-1df0-4552-8c56-0e70165a84c3}; !- Outlet Port

OS:Node,
  {e075bb49-222c-40f9-8ca0-408cf2802496}, !- Handle
  Node 4,                                 !- Name
  {3dc043ab-bf8b-4229-8928-d2cc59c557be}, !- Inlet Port
  {7786362f-2e89-4da9-8a31-25f1e30dcd30}; !- Outlet Port

OS:Node,
  {f7d2f2e2-a783-4274-9119-2f0a1a61d0af}, !- Handle
  Node 5,                                 !- Name
  {c10927f6-564d-49b4-824c-95b0abcc24ea}, !- Inlet Port
  {19e48baf-bc9b-4489-aee0-3c3fd909d7c5}; !- Outlet Port

OS:Connector:Mixer,
  {4b4aa68f-b362-4f7e-ac6c-8b7715220e62}, !- Handle
  Connector Mixer 1,                      !- Name
  {bbc29606-05d0-4e29-9dc6-a12236e1148b}, !- Outlet Branch Name
  {e222333b-e6f7-4d67-8974-ac594e334e76}, !- Inlet Branch Name 1
  {94344989-161b-4dd9-996b-4c6cac62845f}; !- Inlet Branch Name 2

OS:Connector:Splitter,
  {121175a2-6625-4ab1-b931-1d6bd5975956}, !- Handle
  Connector Splitter 1,                   !- Name
  {d235c09b-e10b-4ef5-90f0-bbb713b0b96b}, !- Inlet Branch Name
  {c10927f6-564d-49b4-824c-95b0abcc24ea}, !- Outlet Branch Name 1
  {e7734335-0cd1-4072-bfa8-22d1808d2764}; !- Outlet Branch Name 2

OS:Connection,
  {eb6cf399-f702-4c42-a774-7f3aa5abb0eb}, !- Handle
  {fe07f1e1-8f20-4612-965f-2049bd2de0ae}, !- Name
  {28414f06-d81d-4f05-be3b-638696576982}, !- Source Object
  14,                                     !- Outlet Port
  {40747b08-999e-4c78-901d-ecbfc5dc912d}, !- Target Object
  2;                                      !- Inlet Port

OS:Connection,
  {c10927f6-564d-49b4-824c-95b0abcc24ea}, !- Handle
  {e383e3e6-ccf5-437f-bff8-d2b3e9360a70}, !- Name
  {121175a2-6625-4ab1-b931-1d6bd5975956}, !- Source Object
  3,                                      !- Outlet Port
  {f7d2f2e2-a783-4274-9119-2f0a1a61d0af}, !- Target Object
  2;                                      !- Inlet Port

OS:Connection,
  {7786362f-2e89-4da9-8a31-25f1e30dcd30}, !- Handle
  {d92abf4d-0cb0-4a9d-9aef-610eb0da2499}, !- Name
  {e075bb49-222c-40f9-8ca0-408cf2802496}, !- Source Object
  3,                                      !- Outlet Port
  {28414f06-d81d-4f05-be3b-638696576982}, !- Target Object
  15;                                     !- Inlet Port

OS:Node,
  {84c834af-0f48-4df4-aa00-21f975529b2b}, !- Handle
  Node 6,                                 !- Name
  {dbab43e6-2f78-438b-8b26-ca19daaabd84}, !- Inlet Port
  {512cb241-62db-485e-a3cf-084370d1ef37}; !- Outlet Port

OS:Node,
  {de2c3629-9ecc-4e28-b509-c8589def9ae2}, !- Handle
  Node 7,                                 !- Name
  {108cf703-790e-47e7-acaf-538baa71fdc0}, !- Inlet Port
  {0ae420e4-04ed-4ecd-aec2-606b2c93096e}; !- Outlet Port

OS:Node,
  {6623cbc4-07a8-47de-a5f5-9ef4aa96189a}, !- Handle
  Node 8,                                 !- Name
  {3a2b1d1e-0075-4e24-b7bb-0cba6d075bc2}, !- Inlet Port
  {0651847d-e555-4bc7-9982-97ec027f9b08}; !- Outlet Port

OS:Connector:Mixer,
  {9326f10b-54d9-4b33-bb9a-b278b2ec3364}, !- Handle
  Connector Mixer 2,                      !- Name
  {2870d4a8-a6ca-4159-a97b-10781a22f20c}, !- Outlet Branch Name
  {ae503e60-3391-4d51-b51e-0896a02ee376}, !- Inlet Branch Name 1
  {b5f87b5a-3e86-44f8-80cb-c53561dbdc78}; !- Inlet Branch Name 2

OS:Connector:Splitter,
  {cbdac07f-87d5-4aaa-a861-f34e31c8f8d3}, !- Handle
  Connector Splitter 2,                   !- Name
  {efe0ec2a-d06f-4fb5-ad0b-458595e29537}, !- Inlet Branch Name
  {3a2b1d1e-0075-4e24-b7bb-0cba6d075bc2}, !- Outlet Branch Name 1
  {71d73029-a356-4048-b7be-a29ff3964408}; !- Outlet Branch Name 2

OS:Connection,
  {dbab43e6-2f78-438b-8b26-ca19daaabd84}, !- Handle
  {0b1f7603-a67e-4535-b1b0-ca7275a20010}, !- Name
  {28414f06-d81d-4f05-be3b-638696576982}, !- Source Object
  17,                                     !- Outlet Port
  {84c834af-0f48-4df4-aa00-21f975529b2b}, !- Target Object
  2;                                      !- Inlet Port

OS:Connection,
  {3a2b1d1e-0075-4e24-b7bb-0cba6d075bc2}, !- Handle
  {daede5c8-029f-4242-b4fc-ad336d73981e}, !- Name
  {cbdac07f-87d5-4aaa-a861-f34e31c8f8d3}, !- Source Object
  3,                                      !- Outlet Port
  {6623cbc4-07a8-47de-a5f5-9ef4aa96189a}, !- Target Object
  2;                                      !- Inlet Port

OS:Connection,
  {0ae420e4-04ed-4ecd-aec2-606b2c93096e}, !- Handle
  {fba91d53-e681-4c28-818c-88d61bf893f5}, !- Name
  {de2c3629-9ecc-4e28-b509-c8589def9ae2}, !- Source Object
  3,                                      !- Outlet Port
  {28414f06-d81d-4f05-be3b-638696576982}, !- Target Object
  18;                                     !- Inlet Port

OS:Sizing:Plant,
  {e97d3803-6d0f-45b3-b825-3e117b7c1c3c}, !- Handle
  {28414f06-d81d-4f05-be3b-638696576982}, !- Plant or Condenser Loop Name
>>>>>>> 93199ada
  Heating,                                !- Loop Type
  82.2222222222223,                       !- Design Loop Exit Temperature {C}
  11.1111111111111,                       !- Loop Design Temperature Difference {deltaC}
  NonCoincident,                          !- Sizing Option
  1,                                      !- Zone Timesteps in Averaging Window
  None;                                   !- Coincident Sizing Factor Mode

OS:AvailabilityManagerAssignmentList,
<<<<<<< HEAD
  {7193ab7f-ea9b-408d-a649-c89096a4096f}, !- Handle
  Plant Loop 1 AvailabilityManagerAssignmentList; !- Name

OS:Schedule:Ruleset,
  {0bdc0a04-8e5a-4d2e-9296-921b083e0938}, !- Handle
  Hot Water Loop Temp - 180F,             !- Name
  {16640248-7ed1-4f0c-9032-a45befca7552}, !- Schedule Type Limits Name
  {ca324d3b-b26e-49b5-a22c-30dc2b43b3aa}; !- Default Day Schedule Name

OS:Schedule:Day,
  {ca324d3b-b26e-49b5-a22c-30dc2b43b3aa}, !- Handle
  Hot Water Loop Temp - 180F Default,     !- Name
  {16640248-7ed1-4f0c-9032-a45befca7552}, !- Schedule Type Limits Name
=======
  {e7c10e7b-981b-4ab9-b627-1e470978ad51}, !- Handle
  Plant Loop 1 AvailabilityManagerAssignmentList; !- Name

OS:Schedule:Ruleset,
  {737bd14d-fe8c-4d45-881d-23ca61888a51}, !- Handle
  Hot Water Loop Temp - 180F,             !- Name
  {6770d684-9a46-44db-bb80-1983708955b7}, !- Schedule Type Limits Name
  {47d9e3cd-06b3-4c50-8b4a-08c30bfdc07a}; !- Default Day Schedule Name

OS:Schedule:Day,
  {47d9e3cd-06b3-4c50-8b4a-08c30bfdc07a}, !- Handle
  Hot Water Loop Temp - 180F Default,     !- Name
  {6770d684-9a46-44db-bb80-1983708955b7}, !- Schedule Type Limits Name
>>>>>>> 93199ada
  ,                                       !- Interpolate to Timestep
  24,                                     !- Hour 1
  0,                                      !- Minute 1
  82.2222222222223;                       !- Value Until Time 1

OS:ScheduleTypeLimits,
<<<<<<< HEAD
  {16640248-7ed1-4f0c-9032-a45befca7552}, !- Handle
=======
  {6770d684-9a46-44db-bb80-1983708955b7}, !- Handle
>>>>>>> 93199ada
  Temperature,                            !- Name
  0,                                      !- Lower Limit Value
  100,                                    !- Upper Limit Value
  Continuous,                             !- Numeric Type
  Temperature;                            !- Unit Type

OS:SetpointManager:Scheduled,
<<<<<<< HEAD
  {7df594f5-6b95-48cd-af8e-153d8a1b51c9}, !- Handle
  Hot Water Loop Setpoint Manager,        !- Name
  Temperature,                            !- Control Variable
  {0bdc0a04-8e5a-4d2e-9296-921b083e0938}, !- Schedule Name
  {791939d2-5256-4d81-a3aa-b64f0f632804}; !- Setpoint Node or NodeList Name

OS:Pump:VariableSpeed,
  {f4441aa9-c61f-41a6-82e0-cf4f64f36a00}, !- Handle
  Central pump,                           !- Name
  {f695a138-fbdc-4afd-9a06-8fb685ec2e29}, !- Inlet Node Name
  {213b8efc-6ea8-4565-816c-a1f047bccc4c}, !- Outlet Node Name
=======
  {db75ec6f-e4e4-49eb-9d41-a8751ca0e826}, !- Handle
  Hot Water Loop Setpoint Manager,        !- Name
  Temperature,                            !- Control Variable
  {737bd14d-fe8c-4d45-881d-23ca61888a51}, !- Schedule Name
  {e075bb49-222c-40f9-8ca0-408cf2802496}; !- Setpoint Node or NodeList Name

OS:Pump:VariableSpeed,
  {a2af9177-e7a9-4cdd-870d-32f09f88bd1a}, !- Handle
  Central pump,                           !- Name
  {858d34a5-1df0-4552-8c56-0e70165a84c3}, !- Inlet Node Name
  {30813e6b-3eaf-4ac0-9773-b8963d7abff8}, !- Outlet Node Name
>>>>>>> 93199ada
  ,                                       !- Rated Flow Rate {m3/s}
  179344.0152,                            !- Rated Pump Head {Pa}
  ,                                       !- Rated Power Consumption {W}
  0.9,                                    !- Motor Efficiency
  ,                                       !- Fraction of Motor Inefficiencies to Fluid Stream
  ,                                       !- Coefficient 1 of the Part Load Performance Curve
  ,                                       !- Coefficient 2 of the Part Load Performance Curve
  ,                                       !- Coefficient 3 of the Part Load Performance Curve
  ,                                       !- Coefficient 4 of the Part Load Performance Curve
  ,                                       !- Minimum Flow Rate {m3/s}
  Intermittent,                           !- Pump Control Type
  ,                                       !- Pump Flow Rate Schedule Name
  ,                                       !- Pump Curve Name
  ,                                       !- Impeller Diameter {m}
  ,                                       !- VFD Control Type
  ,                                       !- Pump RPM Schedule Name
  ,                                       !- Minimum Pressure Schedule {Pa}
  ,                                       !- Maximum Pressure Schedule {Pa}
  ,                                       !- Minimum RPM Schedule {rev/min}
  ,                                       !- Maximum RPM Schedule {rev/min}
  ,                                       !- Zone Name
  0.5,                                    !- Skin Loss Radiative Fraction
  PowerPerFlowPerPressure,                !- Design Power Sizing Method
  348701.1,                               !- Design Electric Power per Unit Flow Rate {W/(m3/s)}
  1.282051282,                            !- Design Shaft Power per Unit Flow Rate per Unit Head {W-s/m3-Pa}
  0,                                      !- Design Minimum Flow Rate Fraction
  General;                                !- End-Use Subcategory

OS:Node,
<<<<<<< HEAD
  {b20b2bcd-7236-4823-91b9-1789b24e2ae2}, !- Handle
  Node 9,                                 !- Name
  {213b8efc-6ea8-4565-816c-a1f047bccc4c}, !- Inlet Port
  {767d4cfb-b761-4e0d-a262-3c5b61e73d7f}; !- Outlet Port

OS:Connection,
  {f695a138-fbdc-4afd-9a06-8fb685ec2e29}, !- Handle
  {bd2bcc8e-4d60-4fe9-8b0d-862b8fd4c754}, !- Name
  {9ca17634-115f-4dd9-be81-1a7c22a6c09e}, !- Source Object
  3,                                      !- Outlet Port
  {f4441aa9-c61f-41a6-82e0-cf4f64f36a00}, !- Target Object
  2;                                      !- Inlet Port

OS:Connection,
  {213b8efc-6ea8-4565-816c-a1f047bccc4c}, !- Handle
  {b0ea930c-0ce0-453c-98c8-b4a43cdcc94c}, !- Name
  {f4441aa9-c61f-41a6-82e0-cf4f64f36a00}, !- Source Object
  3,                                      !- Outlet Port
  {b20b2bcd-7236-4823-91b9-1789b24e2ae2}, !- Target Object
  2;                                      !- Inlet Port

OS:Connection,
  {767d4cfb-b761-4e0d-a262-3c5b61e73d7f}, !- Handle
  {3bbf75d9-d7de-4310-b692-174c3e1fdf57}, !- Name
  {b20b2bcd-7236-4823-91b9-1789b24e2ae2}, !- Source Object
  3,                                      !- Outlet Port
  {3552615b-e8e2-4b4c-8006-1df128446dfa}, !- Target Object
  2;                                      !- Inlet Port

OS:Boiler:HotWater,
  {e1dc71a4-1114-42a0-a8ad-a7f52827f743}, !- Handle
=======
  {cfcde6b5-c329-452e-b7cb-3b07a90dc88b}, !- Handle
  Node 9,                                 !- Name
  {30813e6b-3eaf-4ac0-9773-b8963d7abff8}, !- Inlet Port
  {d235c09b-e10b-4ef5-90f0-bbb713b0b96b}; !- Outlet Port

OS:Connection,
  {858d34a5-1df0-4552-8c56-0e70165a84c3}, !- Handle
  {9aca9e3a-ef6a-4947-95fd-1fd340241e45}, !- Name
  {40747b08-999e-4c78-901d-ecbfc5dc912d}, !- Source Object
  3,                                      !- Outlet Port
  {a2af9177-e7a9-4cdd-870d-32f09f88bd1a}, !- Target Object
  2;                                      !- Inlet Port

OS:Connection,
  {30813e6b-3eaf-4ac0-9773-b8963d7abff8}, !- Handle
  {28c55e6d-2af5-4cd0-b1d6-08e198800d9c}, !- Name
  {a2af9177-e7a9-4cdd-870d-32f09f88bd1a}, !- Source Object
  3,                                      !- Outlet Port
  {cfcde6b5-c329-452e-b7cb-3b07a90dc88b}, !- Target Object
  2;                                      !- Inlet Port

OS:Connection,
  {d235c09b-e10b-4ef5-90f0-bbb713b0b96b}, !- Handle
  {1e20a50d-35a1-4ba4-b071-d7b64660e5b4}, !- Name
  {cfcde6b5-c329-452e-b7cb-3b07a90dc88b}, !- Source Object
  3,                                      !- Outlet Port
  {121175a2-6625-4ab1-b931-1d6bd5975956}, !- Target Object
  2;                                      !- Inlet Port

OS:Boiler:HotWater,
  {d08f47dd-762e-426a-9a67-da16b689fbbd}, !- Handle
>>>>>>> 93199ada
  Boiler,                                 !- Name
  NaturalGas,                             !- Fuel Type
  ,                                       !- Nominal Capacity {W}
  0.78,                                   !- Nominal Thermal Efficiency
  LeavingBoiler,                          !- Efficiency Curve Temperature Evaluation Variable
  ,                                       !- Normalized Boiler Efficiency Curve Name
  82.2222222222223,                       !- Design Water Outlet Temperature {C}
  ,                                       !- Design Water Flow Rate {m3/s}
  0,                                      !- Minimum Part Load Ratio
  1.2,                                    !- Maximum Part Load Ratio
  1,                                      !- Optimum Part Load Ratio
<<<<<<< HEAD
  {6e44769e-aabf-4268-9b2c-8d698596958d}, !- Boiler Water Inlet Node Name
  {ed2c37db-4138-47a3-a8df-c172948337bc}, !- Boiler Water Outlet Node Name
=======
  {19e48baf-bc9b-4489-aee0-3c3fd909d7c5}, !- Boiler Water Inlet Node Name
  {9a3d61df-ec15-4ee6-a5d5-070308f3f8f2}, !- Boiler Water Outlet Node Name
>>>>>>> 93199ada
  95.0000000000001,                       !- Water Outlet Upper Temperature Limit {C}
  LeavingSetpointModulated,               !- Boiler Flow Mode
  0,                                      !- Parasitic Electric Load {W}
  1,                                      !- Sizing Factor
  General;                                !- End-Use Subcategory

OS:Node,
<<<<<<< HEAD
  {90735312-a346-4e4e-83d0-6ba8d0bb753d}, !- Handle
  Node 10,                                !- Name
  {ed2c37db-4138-47a3-a8df-c172948337bc}, !- Inlet Port
  {6096e259-aa10-4035-a63a-799dc490ee3f}; !- Outlet Port

OS:Connection,
  {6e44769e-aabf-4268-9b2c-8d698596958d}, !- Handle
  {643c5aaf-086d-43da-a74d-8a5070bee8bb}, !- Name
  {c03e6b38-25c7-4e6a-803a-c90ad2129209}, !- Source Object
  3,                                      !- Outlet Port
  {e1dc71a4-1114-42a0-a8ad-a7f52827f743}, !- Target Object
  12;                                     !- Inlet Port

OS:Connection,
  {ed2c37db-4138-47a3-a8df-c172948337bc}, !- Handle
  {1d04bcf9-e2cb-41be-a369-bd9e737e5653}, !- Name
  {e1dc71a4-1114-42a0-a8ad-a7f52827f743}, !- Source Object
  13,                                     !- Outlet Port
  {90735312-a346-4e4e-83d0-6ba8d0bb753d}, !- Target Object
  2;                                      !- Inlet Port

OS:Connection,
  {6096e259-aa10-4035-a63a-799dc490ee3f}, !- Handle
  {df56cb23-7aa4-4b97-87a8-c09b37c9a42e}, !- Name
  {90735312-a346-4e4e-83d0-6ba8d0bb753d}, !- Source Object
  3,                                      !- Outlet Port
  {a8039f7f-cfb0-4369-a3fb-85fa34673a00}, !- Target Object
  3;                                      !- Inlet Port

OS:Pipe:Adiabatic,
  {3710ba0c-28cb-4904-a011-f8d1d0a4089e}, !- Handle
  Hot Water Loop Supply Equipment Bypass, !- Name
  {3cd7f711-8e2f-4976-8747-ce096cb81ccd}, !- Inlet Node Name
  {258fb997-fd32-4c66-bb67-572832613af9}; !- Outlet Node Name

OS:Node,
  {87a1ded4-f95e-4910-bae5-33565355c4b2}, !- Handle
  Node 11,                                !- Name
  {c96a7dfe-796c-467a-a335-a9349c93da63}, !- Inlet Port
  {3cd7f711-8e2f-4976-8747-ce096cb81ccd}; !- Outlet Port

OS:Connection,
  {c96a7dfe-796c-467a-a335-a9349c93da63}, !- Handle
  {06054480-e511-46ab-b02e-f04c0f3a1d8c}, !- Name
  {3552615b-e8e2-4b4c-8006-1df128446dfa}, !- Source Object
  4,                                      !- Outlet Port
  {87a1ded4-f95e-4910-bae5-33565355c4b2}, !- Target Object
  2;                                      !- Inlet Port

OS:Node,
  {e8fcec8c-8340-48b1-a35d-1c54ed16a758}, !- Handle
  Node 12,                                !- Name
  {258fb997-fd32-4c66-bb67-572832613af9}, !- Inlet Port
  {c628f7b6-7c36-4337-88e6-922899153df6}; !- Outlet Port

OS:Connection,
  {3cd7f711-8e2f-4976-8747-ce096cb81ccd}, !- Handle
  {51029a01-dc94-43a1-bbcf-87418ad0ff1f}, !- Name
  {87a1ded4-f95e-4910-bae5-33565355c4b2}, !- Source Object
  3,                                      !- Outlet Port
  {3710ba0c-28cb-4904-a011-f8d1d0a4089e}, !- Target Object
  2;                                      !- Inlet Port

OS:Connection,
  {258fb997-fd32-4c66-bb67-572832613af9}, !- Handle
  {9d1c4ede-b2c6-488b-b1c3-4194a2f97f31}, !- Name
  {3710ba0c-28cb-4904-a011-f8d1d0a4089e}, !- Source Object
  3,                                      !- Outlet Port
  {e8fcec8c-8340-48b1-a35d-1c54ed16a758}, !- Target Object
  2;                                      !- Inlet Port

OS:Connection,
  {c628f7b6-7c36-4337-88e6-922899153df6}, !- Handle
  {2035fd93-2e56-4d78-9c3f-7b34b09f3714}, !- Name
  {e8fcec8c-8340-48b1-a35d-1c54ed16a758}, !- Source Object
  3,                                      !- Outlet Port
  {a8039f7f-cfb0-4369-a3fb-85fa34673a00}, !- Target Object
  4;                                      !- Inlet Port

OS:Pipe:Adiabatic,
  {16f48fc7-76fd-49d8-b9c1-dadf7db61f40}, !- Handle
  Hot Water Loop Coil Bypass,             !- Name
  {1030c083-b787-45be-af3f-43009c8e42b5}, !- Inlet Node Name
  {c6083742-7f54-447d-a286-0f15df93f657}; !- Outlet Node Name

OS:Node,
  {84f43866-185f-4a7b-9ab0-78c648bc0229}, !- Handle
  Node 13,                                !- Name
  {c6083742-7f54-447d-a286-0f15df93f657}, !- Inlet Port
  {4dd00172-29a9-42ae-8e99-168f9cd717b1}; !- Outlet Port

OS:Connection,
  {1030c083-b787-45be-af3f-43009c8e42b5}, !- Handle
  {6e3697eb-90bd-487a-9704-dff4b1eb85e7}, !- Name
  {abff648e-a4bf-47ff-b8e3-846d0cd7c81c}, !- Source Object
  3,                                      !- Outlet Port
  {16f48fc7-76fd-49d8-b9c1-dadf7db61f40}, !- Target Object
  2;                                      !- Inlet Port

OS:Connection,
  {c6083742-7f54-447d-a286-0f15df93f657}, !- Handle
  {2f0267d5-2673-45e0-b73d-a9b9f88f176c}, !- Name
  {16f48fc7-76fd-49d8-b9c1-dadf7db61f40}, !- Source Object
  3,                                      !- Outlet Port
  {84f43866-185f-4a7b-9ab0-78c648bc0229}, !- Target Object
  2;                                      !- Inlet Port

OS:Connection,
  {4dd00172-29a9-42ae-8e99-168f9cd717b1}, !- Handle
  {46e0b544-cc40-4341-bb1a-b763f7a2ff51}, !- Name
  {84f43866-185f-4a7b-9ab0-78c648bc0229}, !- Source Object
  3,                                      !- Outlet Port
  {07a2d29b-dd4d-4c56-af6a-8bee64a53d43}, !- Target Object
  3;                                      !- Inlet Port

OS:Pipe:Adiabatic,
  {e93da97c-aa3a-4423-b4d3-e356e820cdbe}, !- Handle
  Hot Water Loop Supply Outlet,           !- Name
  {119a5fd3-3a40-4c41-8919-47274a4efb2e}, !- Inlet Node Name
  {49febab4-1de5-4709-bce8-ebfb552ff4ce}; !- Outlet Node Name

OS:Node,
  {ca1c5cf8-7c16-4f0d-85c7-326e4a479080}, !- Handle
  Node 14,                                !- Name
  {ed631864-c834-447e-9db6-a517983f5a74}, !- Inlet Port
  {119a5fd3-3a40-4c41-8919-47274a4efb2e}; !- Outlet Port

OS:Connection,
  {ed631864-c834-447e-9db6-a517983f5a74}, !- Handle
  {4f836c5b-4686-4d4e-8046-6dbbbdbc9922}, !- Name
  {a8039f7f-cfb0-4369-a3fb-85fa34673a00}, !- Source Object
  2,                                      !- Outlet Port
  {ca1c5cf8-7c16-4f0d-85c7-326e4a479080}, !- Target Object
  2;                                      !- Inlet Port

OS:Connection,
  {119a5fd3-3a40-4c41-8919-47274a4efb2e}, !- Handle
  {03d75d14-0667-4edc-a948-e2f704e0588d}, !- Name
  {ca1c5cf8-7c16-4f0d-85c7-326e4a479080}, !- Source Object
  3,                                      !- Outlet Port
  {e93da97c-aa3a-4423-b4d3-e356e820cdbe}, !- Target Object
  2;                                      !- Inlet Port

OS:Connection,
  {49febab4-1de5-4709-bce8-ebfb552ff4ce}, !- Handle
  {525f7521-5809-4e99-8164-236d0cfa7571}, !- Name
  {e93da97c-aa3a-4423-b4d3-e356e820cdbe}, !- Source Object
  3,                                      !- Outlet Port
  {791939d2-5256-4d81-a3aa-b64f0f632804}, !- Target Object
  2;                                      !- Inlet Port

OS:Pipe:Adiabatic,
  {c2ea945d-70fa-4d9e-9e52-b793ece8950d}, !- Handle
  Hot Water Loop Demand Inlet,            !- Name
  {9157eab9-f947-4cdf-b42b-7684859b7d5f}, !- Inlet Node Name
  {e94d129d-5f2b-48a3-aff6-1b9f5cad9f51}; !- Outlet Node Name

OS:Node,
  {c6acb0c7-e97a-4d18-b567-e164af4c5929}, !- Handle
  Node 15,                                !- Name
  {e94d129d-5f2b-48a3-aff6-1b9f5cad9f51}, !- Inlet Port
  {7c5f2286-5a62-4947-a9e3-e92026b723fe}; !- Outlet Port

OS:Connection,
  {9157eab9-f947-4cdf-b42b-7684859b7d5f}, !- Handle
  {62fe3c3a-b12e-4bae-8232-d5f328d48f96}, !- Name
  {c9f64afc-18ba-487e-96a1-521cd85ce82a}, !- Source Object
  3,                                      !- Outlet Port
  {c2ea945d-70fa-4d9e-9e52-b793ece8950d}, !- Target Object
  2;                                      !- Inlet Port

OS:Connection,
  {e94d129d-5f2b-48a3-aff6-1b9f5cad9f51}, !- Handle
  {b9c45cca-4640-49bb-90aa-04c0d11aae31}, !- Name
  {c2ea945d-70fa-4d9e-9e52-b793ece8950d}, !- Source Object
  3,                                      !- Outlet Port
  {c6acb0c7-e97a-4d18-b567-e164af4c5929}, !- Target Object
  2;                                      !- Inlet Port

OS:Connection,
  {7c5f2286-5a62-4947-a9e3-e92026b723fe}, !- Handle
  {9ec51ad4-dbc1-4c5c-9a43-346d32075079}, !- Name
  {c6acb0c7-e97a-4d18-b567-e164af4c5929}, !- Source Object
  3,                                      !- Outlet Port
  {3933ffa5-b631-4ad0-a5ec-4873e7eab32d}, !- Target Object
  2;                                      !- Inlet Port

OS:Pipe:Adiabatic,
  {6d621eca-4280-4e63-83a4-88a3510fe426}, !- Handle
  Hot Water Loop Demand Outlet,           !- Name
  {2a1c830f-38c4-4478-924e-648a7a43ae2d}, !- Inlet Node Name
  {bb3c172e-240a-4158-9dac-381621ccf517}; !- Outlet Node Name

OS:Node,
  {65a2ebf6-d980-45f8-9a9d-e6cab33a864f}, !- Handle
  Node 16,                                !- Name
  {da2e4195-fd31-4844-8f32-2948c0693ddc}, !- Inlet Port
  {2a1c830f-38c4-4478-924e-648a7a43ae2d}; !- Outlet Port

OS:Connection,
  {da2e4195-fd31-4844-8f32-2948c0693ddc}, !- Handle
  {6ddfd414-ec84-4e42-b87f-35c720bef993}, !- Name
  {07a2d29b-dd4d-4c56-af6a-8bee64a53d43}, !- Source Object
  2,                                      !- Outlet Port
  {65a2ebf6-d980-45f8-9a9d-e6cab33a864f}, !- Target Object
  2;                                      !- Inlet Port

OS:Connection,
  {2a1c830f-38c4-4478-924e-648a7a43ae2d}, !- Handle
  {19569c40-e133-42f7-acd4-9e9c9097e8a5}, !- Name
  {65a2ebf6-d980-45f8-9a9d-e6cab33a864f}, !- Source Object
  3,                                      !- Outlet Port
  {6d621eca-4280-4e63-83a4-88a3510fe426}, !- Target Object
  2;                                      !- Inlet Port

OS:Connection,
  {bb3c172e-240a-4158-9dac-381621ccf517}, !- Handle
  {4b8e48e0-5308-4413-a721-546c56a1bb66}, !- Name
  {6d621eca-4280-4e63-83a4-88a3510fe426}, !- Source Object
  3,                                      !- Outlet Port
  {22481840-ccd1-4034-9f8a-79d2c5b1d72c}, !- Target Object
  2;                                      !- Inlet Port

OS:Coil:Heating:Water:Baseboard,
  {c34fec7f-d54e-4cf6-8d3d-5211ab0e9cab}, !- Handle
=======
  {9440a539-04db-4877-b3b5-8a042511ba89}, !- Handle
  Node 10,                                !- Name
  {9a3d61df-ec15-4ee6-a5d5-070308f3f8f2}, !- Inlet Port
  {e222333b-e6f7-4d67-8974-ac594e334e76}; !- Outlet Port

OS:Connection,
  {19e48baf-bc9b-4489-aee0-3c3fd909d7c5}, !- Handle
  {c84884c6-0e9b-4ac3-87f9-239f5750319a}, !- Name
  {f7d2f2e2-a783-4274-9119-2f0a1a61d0af}, !- Source Object
  3,                                      !- Outlet Port
  {d08f47dd-762e-426a-9a67-da16b689fbbd}, !- Target Object
  12;                                     !- Inlet Port

OS:Connection,
  {9a3d61df-ec15-4ee6-a5d5-070308f3f8f2}, !- Handle
  {dc9b67b7-78d2-4929-b0ed-a4fff6478b4a}, !- Name
  {d08f47dd-762e-426a-9a67-da16b689fbbd}, !- Source Object
  13,                                     !- Outlet Port
  {9440a539-04db-4877-b3b5-8a042511ba89}, !- Target Object
  2;                                      !- Inlet Port

OS:Connection,
  {e222333b-e6f7-4d67-8974-ac594e334e76}, !- Handle
  {d8776f8f-f04e-4fcc-b4e1-8bd15339397b}, !- Name
  {9440a539-04db-4877-b3b5-8a042511ba89}, !- Source Object
  3,                                      !- Outlet Port
  {4b4aa68f-b362-4f7e-ac6c-8b7715220e62}, !- Target Object
  3;                                      !- Inlet Port

OS:Pipe:Adiabatic,
  {cebf64cb-bf78-4853-bf9e-0d0316228564}, !- Handle
  Hot Water Loop Supply Equipment Bypass, !- Name
  {8086af4b-772c-492f-8843-7d741a9d1d95}, !- Inlet Node Name
  {cbd71d13-52c3-44cf-a161-392f0eb2037f}; !- Outlet Node Name

OS:Node,
  {33500dd6-a0d6-44cf-8ef9-cf04e7302575}, !- Handle
  Node 11,                                !- Name
  {e7734335-0cd1-4072-bfa8-22d1808d2764}, !- Inlet Port
  {8086af4b-772c-492f-8843-7d741a9d1d95}; !- Outlet Port

OS:Connection,
  {e7734335-0cd1-4072-bfa8-22d1808d2764}, !- Handle
  {a333bdb2-bbd4-4691-9b11-7400a1d15740}, !- Name
  {121175a2-6625-4ab1-b931-1d6bd5975956}, !- Source Object
  4,                                      !- Outlet Port
  {33500dd6-a0d6-44cf-8ef9-cf04e7302575}, !- Target Object
  2;                                      !- Inlet Port

OS:Node,
  {a91ab72c-b9e3-46d4-a522-3f4af8cc5033}, !- Handle
  Node 12,                                !- Name
  {cbd71d13-52c3-44cf-a161-392f0eb2037f}, !- Inlet Port
  {94344989-161b-4dd9-996b-4c6cac62845f}; !- Outlet Port

OS:Connection,
  {8086af4b-772c-492f-8843-7d741a9d1d95}, !- Handle
  {ae8c0088-462f-4fd4-b284-1190118bc9cf}, !- Name
  {33500dd6-a0d6-44cf-8ef9-cf04e7302575}, !- Source Object
  3,                                      !- Outlet Port
  {cebf64cb-bf78-4853-bf9e-0d0316228564}, !- Target Object
  2;                                      !- Inlet Port

OS:Connection,
  {cbd71d13-52c3-44cf-a161-392f0eb2037f}, !- Handle
  {e543e0a1-1eca-4921-84c7-4c8038fc8233}, !- Name
  {cebf64cb-bf78-4853-bf9e-0d0316228564}, !- Source Object
  3,                                      !- Outlet Port
  {a91ab72c-b9e3-46d4-a522-3f4af8cc5033}, !- Target Object
  2;                                      !- Inlet Port

OS:Connection,
  {94344989-161b-4dd9-996b-4c6cac62845f}, !- Handle
  {57d01a7d-7b8d-480a-98ed-e6613d43d422}, !- Name
  {a91ab72c-b9e3-46d4-a522-3f4af8cc5033}, !- Source Object
  3,                                      !- Outlet Port
  {4b4aa68f-b362-4f7e-ac6c-8b7715220e62}, !- Target Object
  4;                                      !- Inlet Port

OS:Pipe:Adiabatic,
  {6ed64861-17f1-4535-8438-e99a1763d289}, !- Handle
  Hot Water Loop Coil Bypass,             !- Name
  {0651847d-e555-4bc7-9982-97ec027f9b08}, !- Inlet Node Name
  {c4ac9439-1e36-4954-a1f4-b9274c83df07}; !- Outlet Node Name

OS:Node,
  {7e102ac1-7109-4383-b16c-2836beb7a1df}, !- Handle
  Node 13,                                !- Name
  {c4ac9439-1e36-4954-a1f4-b9274c83df07}, !- Inlet Port
  {ae503e60-3391-4d51-b51e-0896a02ee376}; !- Outlet Port

OS:Connection,
  {0651847d-e555-4bc7-9982-97ec027f9b08}, !- Handle
  {6ccb70cb-f72e-446a-86c0-c81112e1bd92}, !- Name
  {6623cbc4-07a8-47de-a5f5-9ef4aa96189a}, !- Source Object
  3,                                      !- Outlet Port
  {6ed64861-17f1-4535-8438-e99a1763d289}, !- Target Object
  2;                                      !- Inlet Port

OS:Connection,
  {c4ac9439-1e36-4954-a1f4-b9274c83df07}, !- Handle
  {4f712618-8b78-4715-8063-c71630195785}, !- Name
  {6ed64861-17f1-4535-8438-e99a1763d289}, !- Source Object
  3,                                      !- Outlet Port
  {7e102ac1-7109-4383-b16c-2836beb7a1df}, !- Target Object
  2;                                      !- Inlet Port

OS:Connection,
  {ae503e60-3391-4d51-b51e-0896a02ee376}, !- Handle
  {f3608532-fd14-4f7f-94f3-2e265efde48b}, !- Name
  {7e102ac1-7109-4383-b16c-2836beb7a1df}, !- Source Object
  3,                                      !- Outlet Port
  {9326f10b-54d9-4b33-bb9a-b278b2ec3364}, !- Target Object
  3;                                      !- Inlet Port

OS:Pipe:Adiabatic,
  {16f32251-4cea-4e26-9581-c38e3fb9b87d}, !- Handle
  Hot Water Loop Supply Outlet,           !- Name
  {77de4981-000a-41e0-a0f7-ac0ca730b9b5}, !- Inlet Node Name
  {3dc043ab-bf8b-4229-8928-d2cc59c557be}; !- Outlet Node Name

OS:Node,
  {830d9ff6-0c8e-4e33-b417-31fa6c79d936}, !- Handle
  Node 14,                                !- Name
  {bbc29606-05d0-4e29-9dc6-a12236e1148b}, !- Inlet Port
  {77de4981-000a-41e0-a0f7-ac0ca730b9b5}; !- Outlet Port

OS:Connection,
  {bbc29606-05d0-4e29-9dc6-a12236e1148b}, !- Handle
  {93be9b10-e580-4aeb-b75c-05e55bd8110f}, !- Name
  {4b4aa68f-b362-4f7e-ac6c-8b7715220e62}, !- Source Object
  2,                                      !- Outlet Port
  {830d9ff6-0c8e-4e33-b417-31fa6c79d936}, !- Target Object
  2;                                      !- Inlet Port

OS:Connection,
  {77de4981-000a-41e0-a0f7-ac0ca730b9b5}, !- Handle
  {22bfa21d-d169-4559-8615-ac797aa3bdc7}, !- Name
  {830d9ff6-0c8e-4e33-b417-31fa6c79d936}, !- Source Object
  3,                                      !- Outlet Port
  {16f32251-4cea-4e26-9581-c38e3fb9b87d}, !- Target Object
  2;                                      !- Inlet Port

OS:Connection,
  {3dc043ab-bf8b-4229-8928-d2cc59c557be}, !- Handle
  {8efd644c-3f7a-49f9-8111-e0fd98182c41}, !- Name
  {16f32251-4cea-4e26-9581-c38e3fb9b87d}, !- Source Object
  3,                                      !- Outlet Port
  {e075bb49-222c-40f9-8ca0-408cf2802496}, !- Target Object
  2;                                      !- Inlet Port

OS:Pipe:Adiabatic,
  {b0b48e64-3590-47c9-9a6b-814983eede3a}, !- Handle
  Hot Water Loop Demand Inlet,            !- Name
  {512cb241-62db-485e-a3cf-084370d1ef37}, !- Inlet Node Name
  {49c72ef2-0e48-42fb-9fa0-9909b0b97440}; !- Outlet Node Name

OS:Node,
  {d86e44b1-48f7-47ca-b1d8-28cae8b47145}, !- Handle
  Node 15,                                !- Name
  {49c72ef2-0e48-42fb-9fa0-9909b0b97440}, !- Inlet Port
  {efe0ec2a-d06f-4fb5-ad0b-458595e29537}; !- Outlet Port

OS:Connection,
  {512cb241-62db-485e-a3cf-084370d1ef37}, !- Handle
  {3b874f41-9db1-4942-afd8-70443a268223}, !- Name
  {84c834af-0f48-4df4-aa00-21f975529b2b}, !- Source Object
  3,                                      !- Outlet Port
  {b0b48e64-3590-47c9-9a6b-814983eede3a}, !- Target Object
  2;                                      !- Inlet Port

OS:Connection,
  {49c72ef2-0e48-42fb-9fa0-9909b0b97440}, !- Handle
  {40b7af04-07ea-4b22-a7c0-5f4fd6baf396}, !- Name
  {b0b48e64-3590-47c9-9a6b-814983eede3a}, !- Source Object
  3,                                      !- Outlet Port
  {d86e44b1-48f7-47ca-b1d8-28cae8b47145}, !- Target Object
  2;                                      !- Inlet Port

OS:Connection,
  {efe0ec2a-d06f-4fb5-ad0b-458595e29537}, !- Handle
  {9aea5480-c48c-4f28-b870-bedd262adee4}, !- Name
  {d86e44b1-48f7-47ca-b1d8-28cae8b47145}, !- Source Object
  3,                                      !- Outlet Port
  {cbdac07f-87d5-4aaa-a861-f34e31c8f8d3}, !- Target Object
  2;                                      !- Inlet Port

OS:Pipe:Adiabatic,
  {a8745c51-ab69-47f6-bc23-c1aeed15392f}, !- Handle
  Hot Water Loop Demand Outlet,           !- Name
  {13555c02-9c28-4ca4-81ef-db20a290f156}, !- Inlet Node Name
  {108cf703-790e-47e7-acaf-538baa71fdc0}; !- Outlet Node Name

OS:Node,
  {fb7dd423-81a9-4c10-a602-ffd68b0f8398}, !- Handle
  Node 16,                                !- Name
  {2870d4a8-a6ca-4159-a97b-10781a22f20c}, !- Inlet Port
  {13555c02-9c28-4ca4-81ef-db20a290f156}; !- Outlet Port

OS:Connection,
  {2870d4a8-a6ca-4159-a97b-10781a22f20c}, !- Handle
  {1659c854-da6e-4642-b631-78390d1f9950}, !- Name
  {9326f10b-54d9-4b33-bb9a-b278b2ec3364}, !- Source Object
  2,                                      !- Outlet Port
  {fb7dd423-81a9-4c10-a602-ffd68b0f8398}, !- Target Object
  2;                                      !- Inlet Port

OS:Connection,
  {13555c02-9c28-4ca4-81ef-db20a290f156}, !- Handle
  {ce2c233f-4747-4577-8f2e-c219bff321a6}, !- Name
  {fb7dd423-81a9-4c10-a602-ffd68b0f8398}, !- Source Object
  3,                                      !- Outlet Port
  {a8745c51-ab69-47f6-bc23-c1aeed15392f}, !- Target Object
  2;                                      !- Inlet Port

OS:Connection,
  {108cf703-790e-47e7-acaf-538baa71fdc0}, !- Handle
  {655fe2c1-a9b8-447a-ac50-4164296bc2aa}, !- Name
  {a8745c51-ab69-47f6-bc23-c1aeed15392f}, !- Source Object
  3,                                      !- Outlet Port
  {de2c3629-9ecc-4e28-b509-c8589def9ae2}, !- Target Object
  2;                                      !- Inlet Port

OS:Coil:Heating:Water:Baseboard,
  {c53fd408-370b-4795-be56-745baf2d5269}, !- Handle
>>>>>>> 93199ada
  living zone Hydronic Baseboard Coil,    !- Name
  HeatingDesignCapacity,                  !- Heating Design Capacity Method
  autosize,                               !- Heating Design Capacity {W}
  0,                                      !- Heating Design Capacity Per Floor Area {W/m2}
  0.8,                                    !- Fraction of Autosized Heating Design Capacity
  ,                                       !- U-Factor Times Area Value {W/K}
  ,                                       !- Maximum Water Flow Rate {m3/s}
  ,                                       !- Convergence Tolerance
<<<<<<< HEAD
  {32827e26-b91f-489b-a046-e13096a9f10f}, !- Water Inlet Node Name
  {8dd45a97-977a-4130-9c4b-3278ab974fe4}; !- Water Outlet Node Name

OS:Node,
  {61756a64-a953-4ea4-8702-fde3a8107443}, !- Handle
  Node 17,                                !- Name
  {67d7fbeb-205b-4871-b0c7-6299f153c4b5}, !- Inlet Port
  {32827e26-b91f-489b-a046-e13096a9f10f}; !- Outlet Port

OS:Connection,
  {67d7fbeb-205b-4871-b0c7-6299f153c4b5}, !- Handle
  {99c4e4ec-a55e-411d-ba4b-d871574e0f29}, !- Name
  {3933ffa5-b631-4ad0-a5ec-4873e7eab32d}, !- Source Object
  4,                                      !- Outlet Port
  {61756a64-a953-4ea4-8702-fde3a8107443}, !- Target Object
  2;                                      !- Inlet Port

OS:Node,
  {c89ec4d8-c3de-4f26-987d-b675091de3ad}, !- Handle
  Node 18,                                !- Name
  {8dd45a97-977a-4130-9c4b-3278ab974fe4}, !- Inlet Port
  {1d76ac85-a3f9-480d-91c7-9161d3230139}; !- Outlet Port

OS:Connection,
  {32827e26-b91f-489b-a046-e13096a9f10f}, !- Handle
  {7f3ddc1d-1ae6-441a-8271-8ad36bbfb824}, !- Name
  {61756a64-a953-4ea4-8702-fde3a8107443}, !- Source Object
  3,                                      !- Outlet Port
  {c34fec7f-d54e-4cf6-8d3d-5211ab0e9cab}, !- Target Object
  9;                                      !- Inlet Port

OS:Connection,
  {8dd45a97-977a-4130-9c4b-3278ab974fe4}, !- Handle
  {59718361-52a7-42c9-9150-f62b444e6dad}, !- Name
  {c34fec7f-d54e-4cf6-8d3d-5211ab0e9cab}, !- Source Object
  10,                                     !- Outlet Port
  {c89ec4d8-c3de-4f26-987d-b675091de3ad}, !- Target Object
  2;                                      !- Inlet Port

OS:Connection,
  {1d76ac85-a3f9-480d-91c7-9161d3230139}, !- Handle
  {a4ee9716-3dba-411d-abfe-7abc5ffcc852}, !- Name
  {c89ec4d8-c3de-4f26-987d-b675091de3ad}, !- Source Object
  3,                                      !- Outlet Port
  {07a2d29b-dd4d-4c56-af6a-8bee64a53d43}, !- Target Object
  4;                                      !- Inlet Port

OS:Schedule:Constant,
  {081833e5-c7ac-4a02-a0bc-3934b9fba1b4}, !- Handle
  Always On Discrete,                     !- Name
  {dddbc375-66b6-4627-b8ba-8c2b29935fdf}, !- Schedule Type Limits Name
  1;                                      !- Value

OS:ScheduleTypeLimits,
  {dddbc375-66b6-4627-b8ba-8c2b29935fdf}, !- Handle
=======
  {366303ea-ab79-42af-9575-fbfc8305aae1}, !- Water Inlet Node Name
  {c2372dbe-ca0c-4f01-9761-5b59db82c9e8}; !- Water Outlet Node Name

OS:Node,
  {db983bd7-758f-4dd4-8af4-dd151b6b3072}, !- Handle
  Node 17,                                !- Name
  {71d73029-a356-4048-b7be-a29ff3964408}, !- Inlet Port
  {366303ea-ab79-42af-9575-fbfc8305aae1}; !- Outlet Port

OS:Connection,
  {71d73029-a356-4048-b7be-a29ff3964408}, !- Handle
  {d7deaae6-b2e3-4d2f-a4e3-e6878edc58b8}, !- Name
  {cbdac07f-87d5-4aaa-a861-f34e31c8f8d3}, !- Source Object
  4,                                      !- Outlet Port
  {db983bd7-758f-4dd4-8af4-dd151b6b3072}, !- Target Object
  2;                                      !- Inlet Port

OS:Node,
  {7fbb8747-df26-40ac-a5a2-ff6330f85356}, !- Handle
  Node 18,                                !- Name
  {c2372dbe-ca0c-4f01-9761-5b59db82c9e8}, !- Inlet Port
  {b5f87b5a-3e86-44f8-80cb-c53561dbdc78}; !- Outlet Port

OS:Connection,
  {366303ea-ab79-42af-9575-fbfc8305aae1}, !- Handle
  {fd5c2658-7ed2-433c-a39b-0ad116f4dc26}, !- Name
  {db983bd7-758f-4dd4-8af4-dd151b6b3072}, !- Source Object
  3,                                      !- Outlet Port
  {c53fd408-370b-4795-be56-745baf2d5269}, !- Target Object
  9;                                      !- Inlet Port

OS:Connection,
  {c2372dbe-ca0c-4f01-9761-5b59db82c9e8}, !- Handle
  {a5a15d1d-07ec-4114-a205-b6bafaa10841}, !- Name
  {c53fd408-370b-4795-be56-745baf2d5269}, !- Source Object
  10,                                     !- Outlet Port
  {7fbb8747-df26-40ac-a5a2-ff6330f85356}, !- Target Object
  2;                                      !- Inlet Port

OS:Connection,
  {b5f87b5a-3e86-44f8-80cb-c53561dbdc78}, !- Handle
  {04ff935d-4c88-4bc6-84d5-1a9e235b85a2}, !- Name
  {7fbb8747-df26-40ac-a5a2-ff6330f85356}, !- Source Object
  3,                                      !- Outlet Port
  {9326f10b-54d9-4b33-bb9a-b278b2ec3364}, !- Target Object
  4;                                      !- Inlet Port

OS:Schedule:Constant,
  {0087ab0e-2776-420f-a2b8-3a6e76cd7130}, !- Handle
  Always On Discrete,                     !- Name
  {329aa06d-13a9-45c0-b2aa-5fac55e44cbd}, !- Schedule Type Limits Name
  1;                                      !- Value

OS:ScheduleTypeLimits,
  {329aa06d-13a9-45c0-b2aa-5fac55e44cbd}, !- Handle
>>>>>>> 93199ada
  OnOff,                                  !- Name
  0,                                      !- Lower Limit Value
  1,                                      !- Upper Limit Value
  Discrete,                               !- Numeric Type
  Availability;                           !- Unit Type

OS:ZoneHVAC:Baseboard:Convective:Water,
<<<<<<< HEAD
  {3327c253-22cf-4468-836e-5176f5f12686}, !- Handle
  living zone Hydronic Baseboard,         !- Name
  {081833e5-c7ac-4a02-a0bc-3934b9fba1b4}, !- Availability Schedule Name
  {c34fec7f-d54e-4cf6-8d3d-5211ab0e9cab}; !- Heating Coil Name

OS:AdditionalProperties,
  {99e5e1f1-0f9f-4782-ab26-82c63368a407}, !- Handle
  {3327c253-22cf-4468-836e-5176f5f12686}, !- Object Name
=======
  {1787e0dc-f9b6-4886-b6e3-127ad10fc710}, !- Handle
  living zone Hydronic Baseboard,         !- Name
  {0087ab0e-2776-420f-a2b8-3a6e76cd7130}, !- Availability Schedule Name
  {c53fd408-370b-4795-be56-745baf2d5269}; !- Heating Coil Name

OS:AdditionalProperties,
  {e4d84a60-1f7e-4b09-9814-b2a75f1eb524}, !- Handle
  {1787e0dc-f9b6-4886-b6e3-127ad10fc710}, !- Object Name
>>>>>>> 93199ada
  CentralSystem,                          !- Feature Name 1
  Boolean,                                !- Feature Data Type 1
  true;                                   !- Feature Value 1

OS:EnergyManagementSystem:Sensor,
<<<<<<< HEAD
  {90d3e3a2-7478-4100-9418-600b8373e603}, !- Handle
=======
  {77366bde-15d3-4722-b13c-504f133e32d2}, !- Handle
>>>>>>> 93199ada
  Central_pump_s,                         !- Name
  Central pump,                           !- Output Variable or Output Meter Index Key Name
  Pump Electric Energy;                   !- Output Variable or Output Meter Name

OS:EnergyManagementSystem:Program,
<<<<<<< HEAD
  {7c657f3d-2502-4cf1-8b2b-f035404042a9}, !- Handle
=======
  {1c7256aa-0524-44bc-8dce-ab0f632d5903}, !- Handle
>>>>>>> 93199ada
  Central_pumps_program,                  !- Name
  Set central_pumps_h = Central_pump_s;   !- Program Line 1

OS:EnergyManagementSystem:OutputVariable,
<<<<<<< HEAD
  {3af44dc1-a8d9-481d-bc67-ba9e6f9200d3}, !- Handle
=======
  {7fe5ec1f-de30-4b9d-828c-4d0f77ce5061}, !- Handle
>>>>>>> 93199ada
  Central htg pump:Pumps:Electricity,     !- Name
  central_pumps_h,                        !- EMS Variable Name
  Summed,                                 !- Type of Data in Variable
  SystemTimestep,                         !- Update Frequency
<<<<<<< HEAD
  {7c657f3d-2502-4cf1-8b2b-f035404042a9}, !- EMS Program or Subroutine Name
  J;                                      !- Units

OS:EnergyManagementSystem:ProgramCallingManager,
  {f46e0c88-07fa-4db9-896e-2e753a5491cd}, !- Handle
  Central pump program calling manager,   !- Name
  EndOfSystemTimestepBeforeHVACReporting, !- EnergyPlus Model Calling Point
  {7c657f3d-2502-4cf1-8b2b-f035404042a9}; !- Program Name 1
=======
  {1c7256aa-0524-44bc-8dce-ab0f632d5903}, !- EMS Program or Subroutine Name
  J;                                      !- Units

OS:EnergyManagementSystem:ProgramCallingManager,
  {1e19dec3-c570-40d3-8b0e-bc70acc3eb70}, !- Handle
  Central pump program calling manager,   !- Name
  EndOfSystemTimestepBeforeHVACReporting, !- EnergyPlus Model Calling Point
  {1c7256aa-0524-44bc-8dce-ab0f632d5903}; !- Program Name 1
>>>>>>> 93199ada
<|MERGE_RESOLUTION|>--- conflicted
+++ resolved
@@ -1,73 +1,41 @@
 !- NOTE: Auto-generated from /test/osw_files/SFA_4units_1story_SL_UA_3Beds_2Baths_Denver_Central_System_Boiler_Baseboards_NoSetpoints.osw
 
 OS:Version,
-<<<<<<< HEAD
-  {16b70b07-db8c-4b2f-8077-ad4e113dfed8}, !- Handle
-  2.9.1;                                  !- Version Identifier
+  {48ef5d26-8995-4db1-b7d1-23b6286c8b7b}, !- Handle
+  2.9.0;                                  !- Version Identifier
 
 OS:SimulationControl,
-  {3ac900f5-0859-4667-ba48-676cdd51ab26}, !- Handle
-=======
-  {7e5d3af8-8f91-409b-ae87-219a086839c5}, !- Handle
-  2.9.0;                                  !- Version Identifier
-
-OS:SimulationControl,
-  {12258f31-d193-43c5-9ce3-82b6631779e3}, !- Handle
->>>>>>> 93199ada
+  {e3642d4b-0985-47ad-b37e-f5af5ff85fcc}, !- Handle
   ,                                       !- Do Zone Sizing Calculation
   ,                                       !- Do System Sizing Calculation
   ,                                       !- Do Plant Sizing Calculation
   Yes;                                    !- Run Simulation for Sizing Periods
 
 OS:Timestep,
-<<<<<<< HEAD
-  {83c72bc4-c0ad-48ae-a9c1-ee2dbd331052}, !- Handle
+  {71b3111a-0145-4953-a223-f7c0c6b4f90e}, !- Handle
   6;                                      !- Number of Timesteps per Hour
 
 OS:ShadowCalculation,
-  {44f69015-8992-449e-b452-7ba1155ed3f7}, !- Handle
-=======
-  {7caac61b-a435-421c-81ab-844ecf36b0f2}, !- Handle
-  6;                                      !- Number of Timesteps per Hour
-
-OS:ShadowCalculation,
-  {5309fe41-4db8-47dc-bedd-6c576399b638}, !- Handle
->>>>>>> 93199ada
+  {cf08d1d7-e5ec-4aaf-a9a4-7d6d01839cf8}, !- Handle
   20,                                     !- Calculation Frequency
   200;                                    !- Maximum Figures in Shadow Overlap Calculations
 
 OS:SurfaceConvectionAlgorithm:Outside,
-<<<<<<< HEAD
-  {ebeba693-6ea2-4d41-bf37-834c7ca46157}, !- Handle
+  {b69d59d7-6146-4d3e-9343-a5e0c8ffbe80}, !- Handle
   DOE-2;                                  !- Algorithm
 
 OS:SurfaceConvectionAlgorithm:Inside,
-  {7330552e-80d2-4397-9b99-a0e19fffe40c}, !- Handle
+  {88c106b2-9da4-41b3-9a6d-270b62a444f0}, !- Handle
   TARP;                                   !- Algorithm
 
 OS:ZoneCapacitanceMultiplier:ResearchSpecial,
-  {ed79ac83-1aae-4a33-a738-48d2dbfbd2a6}, !- Handle
-=======
-  {a24b90ba-d94c-4a8a-bc2d-02cde386d591}, !- Handle
-  DOE-2;                                  !- Algorithm
-
-OS:SurfaceConvectionAlgorithm:Inside,
-  {fffe2bb4-6e40-4e2a-ac37-9f690473c5be}, !- Handle
-  TARP;                                   !- Algorithm
-
-OS:ZoneCapacitanceMultiplier:ResearchSpecial,
-  {754a17aa-aba5-4d51-8f8e-7d6b68f11e7f}, !- Handle
->>>>>>> 93199ada
+  {9af9318b-e0ec-47e5-a9d6-1164e9c08236}, !- Handle
   ,                                       !- Temperature Capacity Multiplier
   15,                                     !- Humidity Capacity Multiplier
   ;                                       !- Carbon Dioxide Capacity Multiplier
 
 OS:RunPeriod,
-<<<<<<< HEAD
-  {19c95d76-465b-4de3-bd6c-237a8a2370e8}, !- Handle
-=======
-  {8a0f856a-1638-47be-be85-37e8e7b50be7}, !- Handle
->>>>>>> 93199ada
+  {7c16506c-5277-4750-90f6-d36f74cf9ddb}, !- Handle
   Run Period 1,                           !- Name
   1,                                      !- Begin Month
   1,                                      !- Begin Day of Month
@@ -81,21 +49,13 @@
   ;                                       !- Number of Times Runperiod to be Repeated
 
 OS:YearDescription,
-<<<<<<< HEAD
-  {9f85e700-e29e-458f-8927-374a3a771022}, !- Handle
-=======
-  {16925939-70e2-4449-94e6-49152b549102}, !- Handle
->>>>>>> 93199ada
+  {bc603cf2-f85b-4ae8-826d-3745398f7301}, !- Handle
   2007,                                   !- Calendar Year
   ,                                       !- Day of Week for Start Day
   ;                                       !- Is Leap Year
 
 OS:WeatherFile,
-<<<<<<< HEAD
-  {d7133de2-c185-48d7-bdfa-029e1e8c2394}, !- Handle
-=======
-  {244ee7dc-0fe7-4721-b8ca-40dddca56fb1}, !- Handle
->>>>>>> 93199ada
+  {0b42ec1e-c6be-42c2-8d3b-dfb959758873}, !- Handle
   Denver Intl Ap,                         !- City
   CO,                                     !- State Province Region
   USA,                                    !- Country
@@ -109,13 +69,8 @@
   E23378AA;                               !- Checksum
 
 OS:AdditionalProperties,
-<<<<<<< HEAD
-  {a7184edd-cf23-47bf-bb9b-0a0a0ad1788a}, !- Handle
-  {d7133de2-c185-48d7-bdfa-029e1e8c2394}, !- Object Name
-=======
-  {5dd0cc25-ef65-4d37-b6a7-05125d2565f1}, !- Handle
-  {244ee7dc-0fe7-4721-b8ca-40dddca56fb1}, !- Object Name
->>>>>>> 93199ada
+  {64d37f1d-c873-4524-a1f4-b5a5099b7154}, !- Handle
+  {0b42ec1e-c6be-42c2-8d3b-dfb959758873}, !- Object Name
   EPWHeaderCity,                          !- Feature Name 1
   String,                                 !- Feature Data Type 1
   Denver Intl Ap,                         !- Feature Value 1
@@ -223,11 +178,7 @@
   84;                                     !- Feature Value 35
 
 OS:Site,
-<<<<<<< HEAD
-  {fba476d7-0869-4028-b532-2c70e020fa2c}, !- Handle
-=======
-  {9ffcd911-de13-4abf-96f3-6360a9906515}, !- Handle
->>>>>>> 93199ada
+  {9bf6669b-40bc-446a-83eb-977b69643984}, !- Handle
   Denver Intl Ap_CO_USA,                  !- Name
   39.83,                                  !- Latitude {deg}
   -104.65,                                !- Longitude {deg}
@@ -236,11 +187,7 @@
   ;                                       !- Terrain
 
 OS:ClimateZones,
-<<<<<<< HEAD
-  {0cb35f04-556b-4917-b095-d40d9d5673f2}, !- Handle
-=======
-  {6732c002-eccd-428d-aa36-ef3b03e4cc08}, !- Handle
->>>>>>> 93199ada
+  {f646acb2-8b82-4d6a-a01d-db27fb5350bd}, !- Handle
   ,                                       !- Active Institution
   ,                                       !- Active Year
   ,                                       !- Climate Zone Institution Name 1
@@ -253,31 +200,19 @@
   Cold;                                   !- Climate Zone Value 2
 
 OS:Site:WaterMainsTemperature,
-<<<<<<< HEAD
-  {38485b01-e481-418e-97db-f5b87a98cb99}, !- Handle
-=======
-  {35c010a2-583f-466e-83f0-2a6e9a2744eb}, !- Handle
->>>>>>> 93199ada
+  {d88061de-accf-4935-8400-609a0d0b6550}, !- Handle
   Correlation,                            !- Calculation Method
   ,                                       !- Temperature Schedule Name
   10.8753424657535,                       !- Annual Average Outdoor Air Temperature {C}
   23.1524007936508;                       !- Maximum Difference In Monthly Average Outdoor Air Temperatures {deltaC}
 
 OS:RunPeriodControl:DaylightSavingTime,
-<<<<<<< HEAD
-  {c42ba8d8-b778-4a96-9c22-db3def6d12f3}, !- Handle
-=======
-  {8c34babf-5db0-464f-9c41-7337f31b88d5}, !- Handle
->>>>>>> 93199ada
+  {32d84d81-2947-4f63-a8bb-f8e1711d833b}, !- Handle
   3/12,                                   !- Start Date
   11/5;                                   !- End Date
 
 OS:Site:GroundTemperature:Deep,
-<<<<<<< HEAD
-  {b99f4129-92fc-44f2-b5e3-eb5277707af6}, !- Handle
-=======
-  {27f1e867-091c-40e6-813c-e9a2bcb22daf}, !- Handle
->>>>>>> 93199ada
+  {859e5dea-91fa-42c4-a8b1-1f475925f400}, !- Handle
   10.8753424657535,                       !- January Deep Ground Temperature {C}
   10.8753424657535,                       !- February Deep Ground Temperature {C}
   10.8753424657535,                       !- March Deep Ground Temperature {C}
@@ -292,11 +227,7 @@
   10.8753424657535;                       !- December Deep Ground Temperature {C}
 
 OS:Building,
-<<<<<<< HEAD
-  {64c826c1-73ba-4856-b8d2-235b0c25ef45}, !- Handle
-=======
-  {559ddea4-707f-484d-aa2e-e83c05777c58}, !- Handle
->>>>>>> 93199ada
+  {cf111280-88a8-43a5-aa55-12542cc30e37}, !- Handle
   Building 1,                             !- Name
   ,                                       !- Building Sector Type
   0,                                      !- North Axis {deg}
@@ -311,13 +242,8 @@
   4;                                      !- Standards Number of Living Units
 
 OS:AdditionalProperties,
-<<<<<<< HEAD
-  {a2336a97-2c73-4a51-b656-bb44d3a30b2c}, !- Handle
-  {64c826c1-73ba-4856-b8d2-235b0c25ef45}, !- Object Name
-=======
-  {6aa3ce37-a66b-4f90-8e6a-4ff0146ac984}, !- Handle
-  {559ddea4-707f-484d-aa2e-e83c05777c58}, !- Object Name
->>>>>>> 93199ada
+  {73aa4fb7-3a7c-458c-b0f5-3696ce85c9f2}, !- Handle
+  {cf111280-88a8-43a5-aa55-12542cc30e37}, !- Object Name
   num_units,                              !- Feature Name 1
   Integer,                                !- Feature Data Type 1
   4,                                      !- Feature Value 1
@@ -335,11 +261,7 @@
   true;                                   !- Feature Value 5
 
 OS:ThermalZone,
-<<<<<<< HEAD
-  {3320310e-af7e-4a46-809d-e1a02c514576}, !- Handle
-=======
-  {0caa1d6b-915a-4de3-b9ea-dbe865d90990}, !- Handle
->>>>>>> 93199ada
+  {61eb34ca-c22b-4b4b-aeef-a672d2dc47d6}, !- Handle
   living zone,                            !- Name
   ,                                       !- Multiplier
   ,                                       !- Ceiling Height {m}
@@ -348,17 +270,10 @@
   ,                                       !- Zone Inside Convection Algorithm
   ,                                       !- Zone Outside Convection Algorithm
   ,                                       !- Zone Conditioning Equipment List Name
-<<<<<<< HEAD
-  {a3d78753-24ab-447b-aa58-9ca1186937ec}, !- Zone Air Inlet Port List
-  {f25837e6-ddc9-44af-a676-515e782e8f3a}, !- Zone Air Exhaust Port List
-  {1afff056-b6f4-43db-b844-c0a87325c254}, !- Zone Air Node Name
-  {a8476d25-0852-4c16-955d-b81e4e775741}, !- Zone Return Air Port List
-=======
-  {1524cd1b-a962-4e0b-9890-c9e92560a91e}, !- Zone Air Inlet Port List
-  {3ce5b99d-70f0-49b2-a93c-ebcf64c6ef6e}, !- Zone Air Exhaust Port List
-  {bc98fd2e-5073-493d-8453-059087b39784}, !- Zone Air Node Name
-  {98cc519e-c661-4eb8-8f70-73c52ca2eeae}, !- Zone Return Air Port List
->>>>>>> 93199ada
+  {ce821e66-8c7a-4c0d-942b-ac765b6c7ad5}, !- Zone Air Inlet Port List
+  {e07c7b59-503a-4321-9670-9866fd68b9eb}, !- Zone Air Exhaust Port List
+  {34be07b6-1e32-4616-bf78-d76cfcd41228}, !- Zone Air Node Name
+  {e99871e9-2e11-486c-95e1-1ca9c5ec5292}, !- Zone Return Air Port List
   ,                                       !- Primary Daylighting Control Name
   ,                                       !- Fraction of Zone Controlled by Primary Daylighting Control
   ,                                       !- Secondary Daylighting Control Name
@@ -369,71 +284,37 @@
   No;                                     !- Use Ideal Air Loads
 
 OS:Node,
-<<<<<<< HEAD
-  {937321b4-f4f6-485e-9ca6-8fddab55284a}, !- Handle
+  {6e361e22-b6ef-4367-9d8a-b7ca1d474932}, !- Handle
   Node 1,                                 !- Name
-  {1afff056-b6f4-43db-b844-c0a87325c254}, !- Inlet Port
+  {34be07b6-1e32-4616-bf78-d76cfcd41228}, !- Inlet Port
   ;                                       !- Outlet Port
 
 OS:Connection,
-  {1afff056-b6f4-43db-b844-c0a87325c254}, !- Handle
-  {51ecc37a-9d0b-45e2-9b51-8e3abf33f354}, !- Name
-  {3320310e-af7e-4a46-809d-e1a02c514576}, !- Source Object
+  {34be07b6-1e32-4616-bf78-d76cfcd41228}, !- Handle
+  {02aa70d2-72bb-48ec-b735-d15bc11c7bb5}, !- Name
+  {61eb34ca-c22b-4b4b-aeef-a672d2dc47d6}, !- Source Object
   11,                                     !- Outlet Port
-  {937321b4-f4f6-485e-9ca6-8fddab55284a}, !- Target Object
+  {6e361e22-b6ef-4367-9d8a-b7ca1d474932}, !- Target Object
   2;                                      !- Inlet Port
 
 OS:PortList,
-  {a3d78753-24ab-447b-aa58-9ca1186937ec}, !- Handle
-  {821f803b-930f-40fd-b07b-7245240fabad}, !- Name
-  {3320310e-af7e-4a46-809d-e1a02c514576}; !- HVAC Component
+  {ce821e66-8c7a-4c0d-942b-ac765b6c7ad5}, !- Handle
+  {f5185de2-c483-4fa6-997b-b7725f151b74}, !- Name
+  {61eb34ca-c22b-4b4b-aeef-a672d2dc47d6}; !- HVAC Component
 
 OS:PortList,
-  {f25837e6-ddc9-44af-a676-515e782e8f3a}, !- Handle
-  {e3a6f197-48ac-464c-811f-16d257421f9a}, !- Name
-  {3320310e-af7e-4a46-809d-e1a02c514576}; !- HVAC Component
+  {e07c7b59-503a-4321-9670-9866fd68b9eb}, !- Handle
+  {fb0427bb-da2e-49de-8548-0f0d7ff764bb}, !- Name
+  {61eb34ca-c22b-4b4b-aeef-a672d2dc47d6}; !- HVAC Component
 
 OS:PortList,
-  {a8476d25-0852-4c16-955d-b81e4e775741}, !- Handle
-  {2d31c7fc-de29-4963-9370-880efd708caf}, !- Name
-  {3320310e-af7e-4a46-809d-e1a02c514576}; !- HVAC Component
+  {e99871e9-2e11-486c-95e1-1ca9c5ec5292}, !- Handle
+  {d27602f7-f252-4e1f-950f-79804a5b951e}, !- Name
+  {61eb34ca-c22b-4b4b-aeef-a672d2dc47d6}; !- HVAC Component
 
 OS:Sizing:Zone,
-  {9592947c-5f70-4014-8263-9b470d3f32fe}, !- Handle
-  {3320310e-af7e-4a46-809d-e1a02c514576}, !- Zone or ZoneList Name
-=======
-  {3059fadc-a821-47bf-b038-2e137d191da5}, !- Handle
-  Node 1,                                 !- Name
-  {bc98fd2e-5073-493d-8453-059087b39784}, !- Inlet Port
-  ;                                       !- Outlet Port
-
-OS:Connection,
-  {bc98fd2e-5073-493d-8453-059087b39784}, !- Handle
-  {f838c85c-0932-44d1-ad82-ec2c6fdd4d6c}, !- Name
-  {0caa1d6b-915a-4de3-b9ea-dbe865d90990}, !- Source Object
-  11,                                     !- Outlet Port
-  {3059fadc-a821-47bf-b038-2e137d191da5}, !- Target Object
-  2;                                      !- Inlet Port
-
-OS:PortList,
-  {1524cd1b-a962-4e0b-9890-c9e92560a91e}, !- Handle
-  {2a66cd97-49b7-4069-96e8-308115fcce26}, !- Name
-  {0caa1d6b-915a-4de3-b9ea-dbe865d90990}; !- HVAC Component
-
-OS:PortList,
-  {3ce5b99d-70f0-49b2-a93c-ebcf64c6ef6e}, !- Handle
-  {aa21dc8e-d1c2-4189-8198-58182768341d}, !- Name
-  {0caa1d6b-915a-4de3-b9ea-dbe865d90990}; !- HVAC Component
-
-OS:PortList,
-  {98cc519e-c661-4eb8-8f70-73c52ca2eeae}, !- Handle
-  {718b9009-a922-43c8-80ea-c77fcf1b9b12}, !- Name
-  {0caa1d6b-915a-4de3-b9ea-dbe865d90990}; !- HVAC Component
-
-OS:Sizing:Zone,
-  {350abe34-165f-40a4-8b61-4a890ede15bb}, !- Handle
-  {0caa1d6b-915a-4de3-b9ea-dbe865d90990}, !- Zone or ZoneList Name
->>>>>>> 93199ada
+  {4ac82c20-19bc-41cf-8987-bb58830afc64}, !- Handle
+  {61eb34ca-c22b-4b4b-aeef-a672d2dc47d6}, !- Zone or ZoneList Name
   SupplyAirTemperature,                   !- Zone Cooling Design Supply Air Temperature Input Method
   14,                                     !- Zone Cooling Design Supply Air Temperature {C}
   11.11,                                  !- Zone Cooling Design Supply Air Temperature Difference {deltaC}
@@ -462,34 +343,20 @@
   autosize;                               !- Dedicated Outdoor Air High Setpoint Temperature for Design {C}
 
 OS:ZoneHVAC:EquipmentList,
-<<<<<<< HEAD
-  {40e7e422-fd7e-4183-80d4-2ab413789a01}, !- Handle
+  {b0de017e-4962-416f-86f0-4baa024c3763}, !- Handle
   Zone HVAC Equipment List 1,             !- Name
-  {3320310e-af7e-4a46-809d-e1a02c514576}, !- Thermal Zone
+  {61eb34ca-c22b-4b4b-aeef-a672d2dc47d6}, !- Thermal Zone
   ,                                       !- Load Distribution Scheme
-  {3327c253-22cf-4468-836e-5176f5f12686}, !- Zone Equipment 1
-=======
-  {403d2e3f-de30-4225-b27b-03a57a6b7aba}, !- Handle
-  Zone HVAC Equipment List 1,             !- Name
-  {0caa1d6b-915a-4de3-b9ea-dbe865d90990}, !- Thermal Zone
-  ,                                       !- Load Distribution Scheme
-  {1787e0dc-f9b6-4886-b6e3-127ad10fc710}, !- Zone Equipment 1
->>>>>>> 93199ada
+  {58610aad-8160-4a7d-9dd3-ee83d49a271b}, !- Zone Equipment 1
   1,                                      !- Zone Equipment Cooling Sequence 1
   1,                                      !- Zone Equipment Heating or No-Load Sequence 1
   ,                                       !- Zone Equipment Sequential Cooling Fraction Schedule Name 1
   ;                                       !- Zone Equipment Sequential Heating Fraction Schedule Name 1
 
 OS:Space,
-<<<<<<< HEAD
-  {c7314a7c-3ed3-467e-8d03-58c4f8ed026b}, !- Handle
+  {1d554111-1155-42ba-92c4-c2a519ed2d27}, !- Handle
   living space,                           !- Name
-  {1590695b-d8a1-40e7-b0a0-af5f7bbe9d28}, !- Space Type Name
-=======
-  {74c3391f-c678-461d-ae4d-6bcfd7319376}, !- Handle
-  living space,                           !- Name
-  {311d61e5-a4aa-4af3-b767-3e8584404f15}, !- Space Type Name
->>>>>>> 93199ada
+  {19142061-c926-41ae-9f64-aaf5cda5672f}, !- Space Type Name
   ,                                       !- Default Construction Set Name
   ,                                       !- Default Schedule Set Name
   ,                                       !- Direction of Relative North {deg}
@@ -497,31 +364,17 @@
   ,                                       !- Y Origin {m}
   ,                                       !- Z Origin {m}
   ,                                       !- Building Story Name
-<<<<<<< HEAD
-  {3320310e-af7e-4a46-809d-e1a02c514576}, !- Thermal Zone Name
+  {61eb34ca-c22b-4b4b-aeef-a672d2dc47d6}, !- Thermal Zone Name
   ,                                       !- Part of Total Floor Area
   ,                                       !- Design Specification Outdoor Air Object Name
-  {5556bd35-bed6-40c8-bddf-6e6b778c7ff8}; !- Building Unit Name
+  {30584e0a-112e-48d5-b631-968fb7c01118}; !- Building Unit Name
 
 OS:Surface,
-  {1b5c9d1e-742e-4599-861e-c039693cece7}, !- Handle
+  {a19da3a2-142f-4181-9312-9021b2682d23}, !- Handle
   Surface 1,                              !- Name
   Floor,                                  !- Surface Type
   ,                                       !- Construction Name
-  {c7314a7c-3ed3-467e-8d03-58c4f8ed026b}, !- Space Name
-=======
-  {0caa1d6b-915a-4de3-b9ea-dbe865d90990}, !- Thermal Zone Name
-  ,                                       !- Part of Total Floor Area
-  ,                                       !- Design Specification Outdoor Air Object Name
-  {7e17f61d-9494-4999-9787-ed1916237637}; !- Building Unit Name
-
-OS:Surface,
-  {a64f614d-7b47-4a4a-ad96-dbf50b79ce8e}, !- Handle
-  Surface 1,                              !- Name
-  Floor,                                  !- Surface Type
-  ,                                       !- Construction Name
-  {74c3391f-c678-461d-ae4d-6bcfd7319376}, !- Space Name
->>>>>>> 93199ada
+  {1d554111-1155-42ba-92c4-c2a519ed2d27}, !- Space Name
   Foundation,                             !- Outside Boundary Condition
   ,                                       !- Outside Boundary Condition Object
   NoSun,                                  !- Sun Exposure
@@ -534,19 +387,11 @@
   6.46578440716979, -12.9315688143396, 0; !- X,Y,Z Vertex 4 {m}
 
 OS:Surface,
-<<<<<<< HEAD
-  {e9c33db8-878d-40ba-b079-8a36a304e8bb}, !- Handle
+  {bc7f1889-44d7-4b4c-9cdf-49a292b15e59}, !- Handle
   Surface 2,                              !- Name
   Wall,                                   !- Surface Type
   ,                                       !- Construction Name
-  {c7314a7c-3ed3-467e-8d03-58c4f8ed026b}, !- Space Name
-=======
-  {a67642f2-8c65-456a-aae6-78672224684e}, !- Handle
-  Surface 2,                              !- Name
-  Wall,                                   !- Surface Type
-  ,                                       !- Construction Name
-  {74c3391f-c678-461d-ae4d-6bcfd7319376}, !- Space Name
->>>>>>> 93199ada
+  {1d554111-1155-42ba-92c4-c2a519ed2d27}, !- Space Name
   Outdoors,                               !- Outside Boundary Condition
   ,                                       !- Outside Boundary Condition Object
   SunExposed,                             !- Sun Exposure
@@ -559,19 +404,11 @@
   0, -12.9315688143396, 2.4384;           !- X,Y,Z Vertex 4 {m}
 
 OS:Surface,
-<<<<<<< HEAD
-  {709664b4-2c08-49df-a2e0-72141189cb3f}, !- Handle
+  {44161a91-298d-41b7-b1f4-973c90ad5b13}, !- Handle
   Surface 3,                              !- Name
   Wall,                                   !- Surface Type
   ,                                       !- Construction Name
-  {c7314a7c-3ed3-467e-8d03-58c4f8ed026b}, !- Space Name
-=======
-  {1aee7c10-ff93-442b-a7b0-814758773968}, !- Handle
-  Surface 3,                              !- Name
-  Wall,                                   !- Surface Type
-  ,                                       !- Construction Name
-  {74c3391f-c678-461d-ae4d-6bcfd7319376}, !- Space Name
->>>>>>> 93199ada
+  {1d554111-1155-42ba-92c4-c2a519ed2d27}, !- Space Name
   Outdoors,                               !- Outside Boundary Condition
   ,                                       !- Outside Boundary Condition Object
   SunExposed,                             !- Sun Exposure
@@ -584,19 +421,11 @@
   0, 0, 2.4384;                           !- X,Y,Z Vertex 4 {m}
 
 OS:Surface,
-<<<<<<< HEAD
-  {c5ab9016-5f52-452e-a718-a20efdde71ee}, !- Handle
+  {97b05ab5-b8f8-4f60-b8e3-3424d1fe3871}, !- Handle
   Surface 4,                              !- Name
   Wall,                                   !- Surface Type
   ,                                       !- Construction Name
-  {c7314a7c-3ed3-467e-8d03-58c4f8ed026b}, !- Space Name
-=======
-  {97e329ba-095e-4966-b3ac-0ccab38a55c8}, !- Handle
-  Surface 4,                              !- Name
-  Wall,                                   !- Surface Type
-  ,                                       !- Construction Name
-  {74c3391f-c678-461d-ae4d-6bcfd7319376}, !- Space Name
->>>>>>> 93199ada
+  {1d554111-1155-42ba-92c4-c2a519ed2d27}, !- Space Name
   Adiabatic,                              !- Outside Boundary Condition
   ,                                       !- Outside Boundary Condition Object
   NoSun,                                  !- Sun Exposure
@@ -609,19 +438,11 @@
   6.46578440716979, 0, 2.4384;            !- X,Y,Z Vertex 4 {m}
 
 OS:Surface,
-<<<<<<< HEAD
-  {359e6422-e014-4724-986a-1cd10dbfcb2d}, !- Handle
+  {beb34c34-9da2-45ae-b1cd-a7779422725f}, !- Handle
   Surface 5,                              !- Name
   Wall,                                   !- Surface Type
   ,                                       !- Construction Name
-  {c7314a7c-3ed3-467e-8d03-58c4f8ed026b}, !- Space Name
-=======
-  {6ded1ada-749a-4c55-9b18-5f2161b37a3e}, !- Handle
-  Surface 5,                              !- Name
-  Wall,                                   !- Surface Type
-  ,                                       !- Construction Name
-  {74c3391f-c678-461d-ae4d-6bcfd7319376}, !- Space Name
->>>>>>> 93199ada
+  {1d554111-1155-42ba-92c4-c2a519ed2d27}, !- Space Name
   Outdoors,                               !- Outside Boundary Condition
   ,                                       !- Outside Boundary Condition Object
   SunExposed,                             !- Sun Exposure
@@ -634,23 +455,13 @@
   6.46578440716979, -12.9315688143396, 2.4384; !- X,Y,Z Vertex 4 {m}
 
 OS:Surface,
-<<<<<<< HEAD
-  {7f70d128-6110-4560-afce-d9de24709f54}, !- Handle
+  {8d212632-4b13-4253-a926-100ff8774a6a}, !- Handle
   Surface 6,                              !- Name
   RoofCeiling,                            !- Surface Type
   ,                                       !- Construction Name
-  {c7314a7c-3ed3-467e-8d03-58c4f8ed026b}, !- Space Name
+  {1d554111-1155-42ba-92c4-c2a519ed2d27}, !- Space Name
   Surface,                                !- Outside Boundary Condition
-  {8dc39977-71dd-44d5-844f-637cd48ecbb2}, !- Outside Boundary Condition Object
-=======
-  {001cfd5f-12a9-4595-a545-081afdae5ab7}, !- Handle
-  Surface 6,                              !- Name
-  RoofCeiling,                            !- Surface Type
-  ,                                       !- Construction Name
-  {74c3391f-c678-461d-ae4d-6bcfd7319376}, !- Space Name
-  Surface,                                !- Outside Boundary Condition
-  {da902568-3920-4993-af94-5bd664b67dad}, !- Outside Boundary Condition Object
->>>>>>> 93199ada
+  {81ae68e4-e4f3-43a1-bdd2-d03d68576d55}, !- Outside Boundary Condition Object
   NoSun,                                  !- Sun Exposure
   NoWind,                                 !- Wind Exposure
   ,                                       !- View Factor to Ground
@@ -661,11 +472,7 @@
   0, -12.9315688143396, 2.4384;           !- X,Y,Z Vertex 4 {m}
 
 OS:SpaceType,
-<<<<<<< HEAD
-  {1590695b-d8a1-40e7-b0a0-af5f7bbe9d28}, !- Handle
-=======
-  {311d61e5-a4aa-4af3-b767-3e8584404f15}, !- Handle
->>>>>>> 93199ada
+  {19142061-c926-41ae-9f64-aaf5cda5672f}, !- Handle
   Space Type 1,                           !- Name
   ,                                       !- Default Construction Set Name
   ,                                       !- Default Schedule Set Name
@@ -676,23 +483,13 @@
   living;                                 !- Standards Space Type
 
 OS:Surface,
-<<<<<<< HEAD
-  {8dc39977-71dd-44d5-844f-637cd48ecbb2}, !- Handle
+  {81ae68e4-e4f3-43a1-bdd2-d03d68576d55}, !- Handle
   Surface 7,                              !- Name
   Floor,                                  !- Surface Type
   ,                                       !- Construction Name
-  {faa19ca7-4077-41a3-8eae-8b90b98d4621}, !- Space Name
+  {fae0c8a2-0022-4c06-a839-ee8461af38e0}, !- Space Name
   Surface,                                !- Outside Boundary Condition
-  {7f70d128-6110-4560-afce-d9de24709f54}, !- Outside Boundary Condition Object
-=======
-  {da902568-3920-4993-af94-5bd664b67dad}, !- Handle
-  Surface 7,                              !- Name
-  Floor,                                  !- Surface Type
-  ,                                       !- Construction Name
-  {6c3a1a5b-585f-442c-8653-fde8272baa90}, !- Space Name
-  Surface,                                !- Outside Boundary Condition
-  {001cfd5f-12a9-4595-a545-081afdae5ab7}, !- Outside Boundary Condition Object
->>>>>>> 93199ada
+  {8d212632-4b13-4253-a926-100ff8774a6a}, !- Outside Boundary Condition Object
   NoSun,                                  !- Sun Exposure
   NoWind,                                 !- Wind Exposure
   ,                                       !- View Factor to Ground
@@ -703,19 +500,11 @@
   6.46578440716979, -12.9315688143396, 2.4384; !- X,Y,Z Vertex 4 {m}
 
 OS:Surface,
-<<<<<<< HEAD
-  {0451003a-c7e6-407d-ac48-66565d45a669}, !- Handle
+  {b9725184-1919-4656-bce7-4efdc3cdd222}, !- Handle
   Surface 8,                              !- Name
   RoofCeiling,                            !- Surface Type
   ,                                       !- Construction Name
-  {faa19ca7-4077-41a3-8eae-8b90b98d4621}, !- Space Name
-=======
-  {ef385b6c-4b8b-40dc-acf0-af17105367d9}, !- Handle
-  Surface 8,                              !- Name
-  RoofCeiling,                            !- Surface Type
-  ,                                       !- Construction Name
-  {6c3a1a5b-585f-442c-8653-fde8272baa90}, !- Space Name
->>>>>>> 93199ada
+  {fae0c8a2-0022-4c06-a839-ee8461af38e0}, !- Space Name
   Outdoors,                               !- Outside Boundary Condition
   ,                                       !- Outside Boundary Condition Object
   SunExposed,                             !- Sun Exposure
@@ -728,19 +517,11 @@
   0, 0, 2.4384;                           !- X,Y,Z Vertex 4 {m}
 
 OS:Surface,
-<<<<<<< HEAD
-  {42cdb932-0a7c-4a82-8a01-208f888695f5}, !- Handle
+  {bbb8ee72-446c-4b55-96cd-6f5c47e3b6b0}, !- Handle
   Surface 9,                              !- Name
   RoofCeiling,                            !- Surface Type
   ,                                       !- Construction Name
-  {faa19ca7-4077-41a3-8eae-8b90b98d4621}, !- Space Name
-=======
-  {a3efa4dd-6e76-4e6c-bdf8-59867a3a6efe}, !- Handle
-  Surface 9,                              !- Name
-  RoofCeiling,                            !- Surface Type
-  ,                                       !- Construction Name
-  {6c3a1a5b-585f-442c-8653-fde8272baa90}, !- Space Name
->>>>>>> 93199ada
+  {fae0c8a2-0022-4c06-a839-ee8461af38e0}, !- Space Name
   Outdoors,                               !- Outside Boundary Condition
   ,                                       !- Outside Boundary Condition Object
   SunExposed,                             !- Sun Exposure
@@ -753,19 +534,11 @@
   6.46578440716979, -12.9315688143396, 2.4384; !- X,Y,Z Vertex 4 {m}
 
 OS:Surface,
-<<<<<<< HEAD
-  {16eadec7-e6a6-48ac-9369-0d9784b22b82}, !- Handle
+  {3d060e85-1327-4868-aa3b-1dbdc9ed6c9b}, !- Handle
   Surface 10,                             !- Name
   Wall,                                   !- Surface Type
   ,                                       !- Construction Name
-  {faa19ca7-4077-41a3-8eae-8b90b98d4621}, !- Space Name
-=======
-  {1787c7a2-df0a-41ce-8d08-3b533ff87e63}, !- Handle
-  Surface 10,                             !- Name
-  Wall,                                   !- Surface Type
-  ,                                       !- Construction Name
-  {6c3a1a5b-585f-442c-8653-fde8272baa90}, !- Space Name
->>>>>>> 93199ada
+  {fae0c8a2-0022-4c06-a839-ee8461af38e0}, !- Space Name
   Outdoors,                               !- Outside Boundary Condition
   ,                                       !- Outside Boundary Condition Object
   SunExposed,                             !- Sun Exposure
@@ -777,19 +550,11 @@
   0, -12.9315688143396, 2.4384;           !- X,Y,Z Vertex 3 {m}
 
 OS:Surface,
-<<<<<<< HEAD
-  {3675c46b-48a3-4c88-8c5f-8c3b0d7e7e47}, !- Handle
+  {23ffbe21-ed49-492b-9a23-16aacd6fb086}, !- Handle
   Surface 11,                             !- Name
   Wall,                                   !- Surface Type
   ,                                       !- Construction Name
-  {faa19ca7-4077-41a3-8eae-8b90b98d4621}, !- Space Name
-=======
-  {41ebdd3a-ac05-4863-a469-735ebf8a0859}, !- Handle
-  Surface 11,                             !- Name
-  Wall,                                   !- Surface Type
-  ,                                       !- Construction Name
-  {6c3a1a5b-585f-442c-8653-fde8272baa90}, !- Space Name
->>>>>>> 93199ada
+  {fae0c8a2-0022-4c06-a839-ee8461af38e0}, !- Space Name
   Adiabatic,                              !- Outside Boundary Condition
   ,                                       !- Outside Boundary Condition Object
   NoSun,                                  !- Sun Exposure
@@ -801,15 +566,9 @@
   6.46578440716979, 0, 2.4384;            !- X,Y,Z Vertex 3 {m}
 
 OS:Space,
-<<<<<<< HEAD
-  {faa19ca7-4077-41a3-8eae-8b90b98d4621}, !- Handle
+  {fae0c8a2-0022-4c06-a839-ee8461af38e0}, !- Handle
   unfinished attic space,                 !- Name
-  {01c56618-d7e3-48e1-91b6-10da7e03b4b7}, !- Space Type Name
-=======
-  {6c3a1a5b-585f-442c-8653-fde8272baa90}, !- Handle
-  unfinished attic space,                 !- Name
-  {652bbb93-7a99-4af5-b915-3e192352340b}, !- Space Type Name
->>>>>>> 93199ada
+  {2b2a1f55-14ae-4bc6-8e85-cb54b4a370cb}, !- Space Type Name
   ,                                       !- Default Construction Set Name
   ,                                       !- Default Schedule Set Name
   ,                                       !- Direction of Relative North {deg}
@@ -817,17 +576,10 @@
   ,                                       !- Y Origin {m}
   ,                                       !- Z Origin {m}
   ,                                       !- Building Story Name
-<<<<<<< HEAD
-  {f2491161-59e2-427b-b023-4486d696321f}; !- Thermal Zone Name
+  {4417a3bc-03c8-4a83-ac21-2f78bc20b62e}; !- Thermal Zone Name
 
 OS:ThermalZone,
-  {f2491161-59e2-427b-b023-4486d696321f}, !- Handle
-=======
-  {6c7f72b0-879b-484e-b421-af054b932444}; !- Thermal Zone Name
-
-OS:ThermalZone,
-  {6c7f72b0-879b-484e-b421-af054b932444}, !- Handle
->>>>>>> 93199ada
+  {4417a3bc-03c8-4a83-ac21-2f78bc20b62e}, !- Handle
   unfinished attic zone,                  !- Name
   ,                                       !- Multiplier
   ,                                       !- Ceiling Height {m}
@@ -836,17 +588,10 @@
   ,                                       !- Zone Inside Convection Algorithm
   ,                                       !- Zone Outside Convection Algorithm
   ,                                       !- Zone Conditioning Equipment List Name
-<<<<<<< HEAD
-  {cb5517a4-b749-404e-86a9-2eaca0170e54}, !- Zone Air Inlet Port List
-  {cb0602d9-2e88-4147-8c25-31646d10d57c}, !- Zone Air Exhaust Port List
-  {7e661f9d-c6d1-4199-88ba-d09839ffe698}, !- Zone Air Node Name
-  {5686071d-fcd6-405a-a89a-fa88a39bd818}, !- Zone Return Air Port List
-=======
-  {ce1f6ab4-aa1a-4957-85d3-daec8640f535}, !- Zone Air Inlet Port List
-  {ca0b74fd-34e6-4862-8cbf-525359b6cf5b}, !- Zone Air Exhaust Port List
-  {184d27c3-3057-439e-a8f2-e625bcb6a576}, !- Zone Air Node Name
-  {fa89b6ea-4118-4b7f-93dc-e135e051f4a2}, !- Zone Return Air Port List
->>>>>>> 93199ada
+  {157649c8-97f4-425a-9e9e-14b7fccd8fc8}, !- Zone Air Inlet Port List
+  {39c6cf87-5019-4133-8132-6f05a18d5544}, !- Zone Air Exhaust Port List
+  {2d4aa57b-fc0d-45a5-aa3a-8c7da6b8b252}, !- Zone Air Node Name
+  {36759fe3-65d3-49c1-a3fd-79c0df5c4fe0}, !- Zone Return Air Port List
   ,                                       !- Primary Daylighting Control Name
   ,                                       !- Fraction of Zone Controlled by Primary Daylighting Control
   ,                                       !- Secondary Daylighting Control Name
@@ -857,71 +602,37 @@
   No;                                     !- Use Ideal Air Loads
 
 OS:Node,
-<<<<<<< HEAD
-  {e5c7bb31-ab09-4c8e-802c-691e9480fb9a}, !- Handle
+  {022847ad-b678-4ff0-bd76-de83a063a36b}, !- Handle
   Node 2,                                 !- Name
-  {7e661f9d-c6d1-4199-88ba-d09839ffe698}, !- Inlet Port
+  {2d4aa57b-fc0d-45a5-aa3a-8c7da6b8b252}, !- Inlet Port
   ;                                       !- Outlet Port
 
 OS:Connection,
-  {7e661f9d-c6d1-4199-88ba-d09839ffe698}, !- Handle
-  {f462fb85-6669-48db-9e30-4eaa42682d17}, !- Name
-  {f2491161-59e2-427b-b023-4486d696321f}, !- Source Object
+  {2d4aa57b-fc0d-45a5-aa3a-8c7da6b8b252}, !- Handle
+  {0b4fc5d4-1bd7-48e7-980e-85717d4bbec6}, !- Name
+  {4417a3bc-03c8-4a83-ac21-2f78bc20b62e}, !- Source Object
   11,                                     !- Outlet Port
-  {e5c7bb31-ab09-4c8e-802c-691e9480fb9a}, !- Target Object
+  {022847ad-b678-4ff0-bd76-de83a063a36b}, !- Target Object
   2;                                      !- Inlet Port
 
 OS:PortList,
-  {cb5517a4-b749-404e-86a9-2eaca0170e54}, !- Handle
-  {9c7106fc-6643-4281-8c44-a1897a3a8681}, !- Name
-  {f2491161-59e2-427b-b023-4486d696321f}; !- HVAC Component
+  {157649c8-97f4-425a-9e9e-14b7fccd8fc8}, !- Handle
+  {e0f811dd-81c8-468c-a02e-b2f4a3be1f8d}, !- Name
+  {4417a3bc-03c8-4a83-ac21-2f78bc20b62e}; !- HVAC Component
 
 OS:PortList,
-  {cb0602d9-2e88-4147-8c25-31646d10d57c}, !- Handle
-  {25c66adf-04c1-4cf5-9e60-4cd2c0f777f7}, !- Name
-  {f2491161-59e2-427b-b023-4486d696321f}; !- HVAC Component
+  {39c6cf87-5019-4133-8132-6f05a18d5544}, !- Handle
+  {b7c7cd0d-345a-446f-ba3c-1ab95585c775}, !- Name
+  {4417a3bc-03c8-4a83-ac21-2f78bc20b62e}; !- HVAC Component
 
 OS:PortList,
-  {5686071d-fcd6-405a-a89a-fa88a39bd818}, !- Handle
-  {bc2adc76-7e49-444a-a13a-288454488719}, !- Name
-  {f2491161-59e2-427b-b023-4486d696321f}; !- HVAC Component
+  {36759fe3-65d3-49c1-a3fd-79c0df5c4fe0}, !- Handle
+  {e952b189-506c-408d-9fff-d5b6bc0feec3}, !- Name
+  {4417a3bc-03c8-4a83-ac21-2f78bc20b62e}; !- HVAC Component
 
 OS:Sizing:Zone,
-  {fac36ce7-4cb3-4da2-90d4-ffff8603fef3}, !- Handle
-  {f2491161-59e2-427b-b023-4486d696321f}, !- Zone or ZoneList Name
-=======
-  {1429576c-d8ac-4598-ac8a-6783c2d0c7b0}, !- Handle
-  Node 2,                                 !- Name
-  {184d27c3-3057-439e-a8f2-e625bcb6a576}, !- Inlet Port
-  ;                                       !- Outlet Port
-
-OS:Connection,
-  {184d27c3-3057-439e-a8f2-e625bcb6a576}, !- Handle
-  {44c21770-e692-4d64-80f5-b6952d8979f1}, !- Name
-  {6c7f72b0-879b-484e-b421-af054b932444}, !- Source Object
-  11,                                     !- Outlet Port
-  {1429576c-d8ac-4598-ac8a-6783c2d0c7b0}, !- Target Object
-  2;                                      !- Inlet Port
-
-OS:PortList,
-  {ce1f6ab4-aa1a-4957-85d3-daec8640f535}, !- Handle
-  {8807ffe2-fab9-49ef-964c-b38ef03240b5}, !- Name
-  {6c7f72b0-879b-484e-b421-af054b932444}; !- HVAC Component
-
-OS:PortList,
-  {ca0b74fd-34e6-4862-8cbf-525359b6cf5b}, !- Handle
-  {47d0502c-9ec0-431d-9f3b-3c1c9268981a}, !- Name
-  {6c7f72b0-879b-484e-b421-af054b932444}; !- HVAC Component
-
-OS:PortList,
-  {fa89b6ea-4118-4b7f-93dc-e135e051f4a2}, !- Handle
-  {d7f0f82d-8df9-4280-a9ab-9855d7e15310}, !- Name
-  {6c7f72b0-879b-484e-b421-af054b932444}; !- HVAC Component
-
-OS:Sizing:Zone,
-  {04846b38-5244-4efb-9bb7-b7022f4b3b9f}, !- Handle
-  {6c7f72b0-879b-484e-b421-af054b932444}, !- Zone or ZoneList Name
->>>>>>> 93199ada
+  {248f89dd-aec3-4646-848e-3add29557093}, !- Handle
+  {4417a3bc-03c8-4a83-ac21-2f78bc20b62e}, !- Zone or ZoneList Name
   SupplyAirTemperature,                   !- Zone Cooling Design Supply Air Temperature Input Method
   14,                                     !- Zone Cooling Design Supply Air Temperature {C}
   11.11,                                  !- Zone Cooling Design Supply Air Temperature Difference {deltaC}
@@ -950,21 +661,12 @@
   autosize;                               !- Dedicated Outdoor Air High Setpoint Temperature for Design {C}
 
 OS:ZoneHVAC:EquipmentList,
-<<<<<<< HEAD
-  {cd55e41b-2bb9-4275-ba03-28832a259f74}, !- Handle
+  {bb062a49-8015-4ef4-b5fb-e865d48e79aa}, !- Handle
   Zone HVAC Equipment List 2,             !- Name
-  {f2491161-59e2-427b-b023-4486d696321f}; !- Thermal Zone
+  {4417a3bc-03c8-4a83-ac21-2f78bc20b62e}; !- Thermal Zone
 
 OS:SpaceType,
-  {01c56618-d7e3-48e1-91b6-10da7e03b4b7}, !- Handle
-=======
-  {40a3d608-1c74-4e53-9f56-df6f7bb8a830}, !- Handle
-  Zone HVAC Equipment List 2,             !- Name
-  {6c7f72b0-879b-484e-b421-af054b932444}; !- Thermal Zone
-
-OS:SpaceType,
-  {652bbb93-7a99-4af5-b915-3e192352340b}, !- Handle
->>>>>>> 93199ada
+  {2b2a1f55-14ae-4bc6-8e85-cb54b4a370cb}, !- Handle
   Space Type 2,                           !- Name
   ,                                       !- Default Construction Set Name
   ,                                       !- Default Schedule Set Name
@@ -975,23 +677,14 @@
   unfinished attic;                       !- Standards Space Type
 
 OS:BuildingUnit,
-<<<<<<< HEAD
-  {5556bd35-bed6-40c8-bddf-6e6b778c7ff8}, !- Handle
-=======
-  {7e17f61d-9494-4999-9787-ed1916237637}, !- Handle
->>>>>>> 93199ada
+  {30584e0a-112e-48d5-b631-968fb7c01118}, !- Handle
   unit 1,                                 !- Name
   ,                                       !- Rendering Color
   Residential;                            !- Building Unit Type
 
 OS:AdditionalProperties,
-<<<<<<< HEAD
-  {99376109-cf1c-4b62-80d7-c8fdc2a7aadb}, !- Handle
-  {5556bd35-bed6-40c8-bddf-6e6b778c7ff8}, !- Object Name
-=======
-  {9c9f0fa1-cb98-41cf-a12a-954ee7563961}, !- Handle
-  {7e17f61d-9494-4999-9787-ed1916237637}, !- Object Name
->>>>>>> 93199ada
+  {d84875f1-14d8-4e0b-9315-7fed5576f371}, !- Handle
+  {30584e0a-112e-48d5-b631-968fb7c01118}, !- Object Name
   NumberOfBedrooms,                       !- Feature Name 1
   Integer,                                !- Feature Data Type 1
   3,                                      !- Feature Value 1
@@ -1003,20 +696,12 @@
   3.3900000000000001;                     !- Feature Value 3
 
 OS:External:File,
-<<<<<<< HEAD
-  {7a7358d9-a096-4ce8-a1d6-01fb8cd6abe0}, !- Handle
-=======
-  {80e89a37-3832-4c75-b81e-d203dd4b5360}, !- Handle
->>>>>>> 93199ada
+  {f074754b-868c-4cdb-9271-a972b54b3225}, !- Handle
   8760.csv,                               !- Name
   8760.csv;                               !- File Name
 
 OS:Schedule:Day,
-<<<<<<< HEAD
-  {6c3901cf-d6c5-47b1-9105-2f45f6217631}, !- Handle
-=======
-  {2d051d10-c65c-41de-bd52-46e0c88ca802}, !- Handle
->>>>>>> 93199ada
+  {d1ced3e7-b948-41bc-a4eb-ae7ac305192a}, !- Handle
   Schedule Day 1,                         !- Name
   ,                                       !- Schedule Type Limits Name
   ,                                       !- Interpolate to Timestep
@@ -1025,11 +710,7 @@
   0;                                      !- Value Until Time 1
 
 OS:Schedule:Day,
-<<<<<<< HEAD
-  {bbcf6554-180d-4080-9d89-c6f009e1e2d2}, !- Handle
-=======
-  {f639c846-2afa-4417-83ad-efd73dae8bb7}, !- Handle
->>>>>>> 93199ada
+  {68048d82-5c2e-4e41-b672-bf4eb3011242}, !- Handle
   Schedule Day 2,                         !- Name
   ,                                       !- Schedule Type Limits Name
   ,                                       !- Interpolate to Timestep
@@ -1038,17 +719,10 @@
   1;                                      !- Value Until Time 1
 
 OS:Schedule:File,
-<<<<<<< HEAD
-  {915514c1-6a2f-4cdf-aff2-e37e4b2cfcdf}, !- Handle
+  {7c13b70b-1e83-400d-9aed-11ed6bd1d82d}, !- Handle
   occupants,                              !- Name
-  {13a4f4f5-fb1f-4f70-be67-4a0c252f96d9}, !- Schedule Type Limits Name
-  {7a7358d9-a096-4ce8-a1d6-01fb8cd6abe0}, !- External File Name
-=======
-  {6a82877a-151c-4485-aad4-8e355e40a5b3}, !- Handle
-  occupants,                              !- Name
-  {636ed0ec-e562-47d2-abc3-ff381496cbd5}, !- Schedule Type Limits Name
-  {80e89a37-3832-4c75-b81e-d203dd4b5360}, !- External File Name
->>>>>>> 93199ada
+  {ecc35e5c-6a28-4087-ad99-aba04e5d7bf4}, !- Schedule Type Limits Name
+  {f074754b-868c-4cdb-9271-a972b54b3225}, !- External File Name
   1,                                      !- Column Number
   1,                                      !- Rows to Skip at Top
   8760,                                   !- Number of Hours of Data
@@ -1057,38 +731,22 @@
   60;                                     !- Minutes per Item
 
 OS:Schedule:Ruleset,
-<<<<<<< HEAD
-  {af8a73e0-4aa4-4b7c-95d4-a572f7e041c2}, !- Handle
+  {0e43f574-693b-4874-afd5-0377f82d7c05}, !- Handle
   Schedule Ruleset 1,                     !- Name
-  {aa8be405-294f-4ea0-a0aa-613f17da4e13}, !- Schedule Type Limits Name
-  {8934605e-34d8-407f-ba6d-244c33d59b75}; !- Default Day Schedule Name
+  {4a597924-e8fc-4665-a6db-7c2f71b15e90}, !- Schedule Type Limits Name
+  {960897dd-bc8d-4f4c-8d18-36643ab892b7}; !- Default Day Schedule Name
 
 OS:Schedule:Day,
-  {8934605e-34d8-407f-ba6d-244c33d59b75}, !- Handle
+  {960897dd-bc8d-4f4c-8d18-36643ab892b7}, !- Handle
   Schedule Day 3,                         !- Name
-  {aa8be405-294f-4ea0-a0aa-613f17da4e13}, !- Schedule Type Limits Name
-=======
-  {98da6f74-24c2-4a97-a80f-e61778d73ae4}, !- Handle
-  Schedule Ruleset 1,                     !- Name
-  {522d53dd-9b58-4551-9d09-82cc33852a68}, !- Schedule Type Limits Name
-  {a7875128-60e1-4d6d-99ca-4e5ad4b810fa}; !- Default Day Schedule Name
-
-OS:Schedule:Day,
-  {a7875128-60e1-4d6d-99ca-4e5ad4b810fa}, !- Handle
-  Schedule Day 3,                         !- Name
-  {522d53dd-9b58-4551-9d09-82cc33852a68}, !- Schedule Type Limits Name
->>>>>>> 93199ada
+  {4a597924-e8fc-4665-a6db-7c2f71b15e90}, !- Schedule Type Limits Name
   ,                                       !- Interpolate to Timestep
   24,                                     !- Hour 1
   0,                                      !- Minute 1
   112.539290946133;                       !- Value Until Time 1
 
 OS:People:Definition,
-<<<<<<< HEAD
-  {7c6d4083-e3fe-49f2-8dc0-43b66aa4e432}, !- Handle
-=======
-  {a976bc15-128f-4771-8ba8-54092ea19ad9}, !- Handle
->>>>>>> 93199ada
+  {9e146ee7-53a6-434c-9086-07bb5ebd258b}, !- Handle
   res occupants|living space,             !- Name
   People,                                 !- Number of People Calculation Method
   3.39,                                   !- Number of People {people}
@@ -1101,21 +759,12 @@
   ZoneAveraged;                           !- Mean Radiant Temperature Calculation Type
 
 OS:People,
-<<<<<<< HEAD
-  {ce797eaa-d18e-4512-b82a-7dd1f74d6113}, !- Handle
+  {3222ca8f-729c-4f31-a874-7f626689d45d}, !- Handle
   res occupants|living space,             !- Name
-  {7c6d4083-e3fe-49f2-8dc0-43b66aa4e432}, !- People Definition Name
-  {c7314a7c-3ed3-467e-8d03-58c4f8ed026b}, !- Space or SpaceType Name
-  {915514c1-6a2f-4cdf-aff2-e37e4b2cfcdf}, !- Number of People Schedule Name
-  {af8a73e0-4aa4-4b7c-95d4-a572f7e041c2}, !- Activity Level Schedule Name
-=======
-  {2e48d09f-ea80-4ec7-94b7-6351b46e1687}, !- Handle
-  res occupants|living space,             !- Name
-  {a976bc15-128f-4771-8ba8-54092ea19ad9}, !- People Definition Name
-  {74c3391f-c678-461d-ae4d-6bcfd7319376}, !- Space or SpaceType Name
-  {6a82877a-151c-4485-aad4-8e355e40a5b3}, !- Number of People Schedule Name
-  {98da6f74-24c2-4a97-a80f-e61778d73ae4}, !- Activity Level Schedule Name
->>>>>>> 93199ada
+  {9e146ee7-53a6-434c-9086-07bb5ebd258b}, !- People Definition Name
+  {1d554111-1155-42ba-92c4-c2a519ed2d27}, !- Space or SpaceType Name
+  {7c13b70b-1e83-400d-9aed-11ed6bd1d82d}, !- Number of People Schedule Name
+  {0e43f574-693b-4874-afd5-0377f82d7c05}, !- Activity Level Schedule Name
   ,                                       !- Surface Name/Angle Factor List Name
   ,                                       !- Work Efficiency Schedule Name
   ,                                       !- Clothing Insulation Schedule Name
@@ -1123,11 +772,7 @@
   1;                                      !- Multiplier
 
 OS:ScheduleTypeLimits,
-<<<<<<< HEAD
-  {aa8be405-294f-4ea0-a0aa-613f17da4e13}, !- Handle
-=======
-  {522d53dd-9b58-4551-9d09-82cc33852a68}, !- Handle
->>>>>>> 93199ada
+  {4a597924-e8fc-4665-a6db-7c2f71b15e90}, !- Handle
   ActivityLevel,                          !- Name
   0,                                      !- Lower Limit Value
   ,                                       !- Upper Limit Value
@@ -1135,22 +780,14 @@
   ActivityLevel;                          !- Unit Type
 
 OS:ScheduleTypeLimits,
-<<<<<<< HEAD
-  {13a4f4f5-fb1f-4f70-be67-4a0c252f96d9}, !- Handle
-=======
-  {636ed0ec-e562-47d2-abc3-ff381496cbd5}, !- Handle
->>>>>>> 93199ada
+  {ecc35e5c-6a28-4087-ad99-aba04e5d7bf4}, !- Handle
   Fractional,                             !- Name
   0,                                      !- Lower Limit Value
   1,                                      !- Upper Limit Value
   Continuous;                             !- Numeric Type
 
 OS:PlantLoop,
-<<<<<<< HEAD
-  {da63b320-69b6-4c60-9c95-eb421cf06a36}, !- Handle
-=======
-  {28414f06-d81d-4f05-be3b-638696576982}, !- Handle
->>>>>>> 93199ada
+  {a076979a-d0c8-4f02-b122-e5ac7750648d}, !- Handle
   Hot Water Loop,                         !- Name
   Water,                                  !- Fluid Type
   0,                                      !- Glycol Concentration
@@ -1158,37 +795,21 @@
   ,                                       !- Plant Equipment Operation Heating Load
   ,                                       !- Plant Equipment Operation Cooling Load
   ,                                       !- Primary Plant Equipment Operation Scheme
-<<<<<<< HEAD
-  {791939d2-5256-4d81-a3aa-b64f0f632804}, !- Loop Temperature Setpoint Node Name
-=======
-  {e075bb49-222c-40f9-8ca0-408cf2802496}, !- Loop Temperature Setpoint Node Name
->>>>>>> 93199ada
+  {1ab11f39-7363-4a56-af25-84419e65f804}, !- Loop Temperature Setpoint Node Name
   ,                                       !- Maximum Loop Temperature {C}
   10,                                     !- Minimum Loop Temperature {C}
   ,                                       !- Maximum Loop Flow Rate {m3/s}
   ,                                       !- Minimum Loop Flow Rate {m3/s}
   Autocalculate,                          !- Plant Loop Volume {m3}
-<<<<<<< HEAD
-  {8cee37b6-309f-422f-8c64-b2a3fd409338}, !- Plant Side Inlet Node Name
-  {b9d1cdeb-382c-4775-81c5-638a801527b3}, !- Plant Side Outlet Node Name
+  {b44c982b-fa17-42d2-b8fd-0a958d305410}, !- Plant Side Inlet Node Name
+  {6f793ef2-e5b4-47de-b59a-1f5c14329f7e}, !- Plant Side Outlet Node Name
   ,                                       !- Plant Side Branch List Name
-  {1059a158-367f-4b9a-8e77-0f6785df962f}, !- Demand Side Inlet Node Name
-  {9ce6c269-c579-4e16-aac9-58e2e2d20855}, !- Demand Side Outlet Node Name
+  {2d099e1a-9b28-4330-a795-0cc2e49663b2}, !- Demand Side Inlet Node Name
+  {f6f0e1af-3215-4119-9831-84fca0e2df81}, !- Demand Side Outlet Node Name
   ,                                       !- Demand Side Branch List Name
   ,                                       !- Demand Side Connector List Name
   Optimal,                                !- Load Distribution Scheme
-  {7193ab7f-ea9b-408d-a649-c89096a4096f}, !- Availability Manager List Name
-=======
-  {eb6cf399-f702-4c42-a774-7f3aa5abb0eb}, !- Plant Side Inlet Node Name
-  {7786362f-2e89-4da9-8a31-25f1e30dcd30}, !- Plant Side Outlet Node Name
-  ,                                       !- Plant Side Branch List Name
-  {dbab43e6-2f78-438b-8b26-ca19daaabd84}, !- Demand Side Inlet Node Name
-  {0ae420e4-04ed-4ecd-aec2-606b2c93096e}, !- Demand Side Outlet Node Name
-  ,                                       !- Demand Side Branch List Name
-  ,                                       !- Demand Side Connector List Name
-  Optimal,                                !- Load Distribution Scheme
-  {e7c10e7b-981b-4ab9-b627-1e470978ad51}, !- Availability Manager List Name
->>>>>>> 93199ada
+  {c2ed808b-c19f-4389-9269-ea0e8f616849}, !- Availability Manager List Name
   ,                                       !- Plant Loop Demand Calculation Scheme
   ,                                       !- Common Pipe Simulation
   ,                                       !- Pressure Simulation Type
@@ -1196,249 +817,126 @@
   ,                                       !- Plant Equipment Operation Cooling Load Schedule
   ,                                       !- Primary Plant Equipment Operation Scheme Schedule
   ,                                       !- Component Setpoint Operation Scheme Schedule
-<<<<<<< HEAD
-  {07a2d29b-dd4d-4c56-af6a-8bee64a53d43}, !- Demand Mixer Name
-  {3933ffa5-b631-4ad0-a5ec-4873e7eab32d}, !- Demand Splitter Name
-  {a8039f7f-cfb0-4369-a3fb-85fa34673a00}, !- Supply Mixer Name
-  {3552615b-e8e2-4b4c-8006-1df128446dfa}; !- Supply Splitter Name
-
-OS:Node,
-  {9ca17634-115f-4dd9-be81-1a7c22a6c09e}, !- Handle
+  {f1247d1c-e076-43cd-9d2e-d6a699163963}, !- Demand Mixer Name
+  {e8a836f4-0097-4cea-8070-2a4e7afe8856}, !- Demand Splitter Name
+  {521314d7-bbe6-42d6-bb31-46e80f0dc490}, !- Supply Mixer Name
+  {f86f5881-5c2e-4c1f-9a31-5d5c0a11b048}; !- Supply Splitter Name
+
+OS:Node,
+  {cadfc8e0-bfe0-469e-82f7-962be56120b2}, !- Handle
   Node 3,                                 !- Name
-  {8cee37b6-309f-422f-8c64-b2a3fd409338}, !- Inlet Port
-  {f695a138-fbdc-4afd-9a06-8fb685ec2e29}; !- Outlet Port
-
-OS:Node,
-  {791939d2-5256-4d81-a3aa-b64f0f632804}, !- Handle
+  {b44c982b-fa17-42d2-b8fd-0a958d305410}, !- Inlet Port
+  {d0e9826d-1f3e-454b-9036-dd6f9c81b937}; !- Outlet Port
+
+OS:Node,
+  {1ab11f39-7363-4a56-af25-84419e65f804}, !- Handle
   Node 4,                                 !- Name
-  {49febab4-1de5-4709-bce8-ebfb552ff4ce}, !- Inlet Port
-  {b9d1cdeb-382c-4775-81c5-638a801527b3}; !- Outlet Port
-
-OS:Node,
-  {c03e6b38-25c7-4e6a-803a-c90ad2129209}, !- Handle
+  {18a96c33-7c25-4d65-929b-4d0f911f4902}, !- Inlet Port
+  {6f793ef2-e5b4-47de-b59a-1f5c14329f7e}; !- Outlet Port
+
+OS:Node,
+  {007aafa8-4a08-4ce2-8239-a865c48cedda}, !- Handle
   Node 5,                                 !- Name
-  {d0a40074-d3e1-4fc8-acde-a871aadd5976}, !- Inlet Port
-  {6e44769e-aabf-4268-9b2c-8d698596958d}; !- Outlet Port
+  {0caf5d14-ba45-4254-8336-06b02398dcd8}, !- Inlet Port
+  {43bf0a2b-f1d2-417a-9fa8-2d52f376c843}; !- Outlet Port
 
 OS:Connector:Mixer,
-  {a8039f7f-cfb0-4369-a3fb-85fa34673a00}, !- Handle
+  {521314d7-bbe6-42d6-bb31-46e80f0dc490}, !- Handle
   Connector Mixer 1,                      !- Name
-  {ed631864-c834-447e-9db6-a517983f5a74}, !- Outlet Branch Name
-  {6096e259-aa10-4035-a63a-799dc490ee3f}, !- Inlet Branch Name 1
-  {c628f7b6-7c36-4337-88e6-922899153df6}; !- Inlet Branch Name 2
+  {c7273327-81ed-4118-8a89-78cdc570dd54}, !- Outlet Branch Name
+  {f766a4be-51d1-4671-a7e7-bf3a459ce04c}, !- Inlet Branch Name 1
+  {ce2a99f9-8ddf-4bcf-aa87-0b6e30d5c574}; !- Inlet Branch Name 2
 
 OS:Connector:Splitter,
-  {3552615b-e8e2-4b4c-8006-1df128446dfa}, !- Handle
+  {f86f5881-5c2e-4c1f-9a31-5d5c0a11b048}, !- Handle
   Connector Splitter 1,                   !- Name
-  {767d4cfb-b761-4e0d-a262-3c5b61e73d7f}, !- Inlet Branch Name
-  {d0a40074-d3e1-4fc8-acde-a871aadd5976}, !- Outlet Branch Name 1
-  {c96a7dfe-796c-467a-a335-a9349c93da63}; !- Outlet Branch Name 2
-
-OS:Connection,
-  {8cee37b6-309f-422f-8c64-b2a3fd409338}, !- Handle
-  {ce48e2f3-6f65-4979-b6f4-327b336119b8}, !- Name
-  {da63b320-69b6-4c60-9c95-eb421cf06a36}, !- Source Object
+  {c0b07a9e-1538-40ef-9ff8-d7c0f96ef8d7}, !- Inlet Branch Name
+  {0caf5d14-ba45-4254-8336-06b02398dcd8}, !- Outlet Branch Name 1
+  {5f320c3e-5ea5-4408-a370-8f1fed63bea1}; !- Outlet Branch Name 2
+
+OS:Connection,
+  {b44c982b-fa17-42d2-b8fd-0a958d305410}, !- Handle
+  {7211f371-11e9-4f71-b5e7-e7194980248a}, !- Name
+  {a076979a-d0c8-4f02-b122-e5ac7750648d}, !- Source Object
   14,                                     !- Outlet Port
-  {9ca17634-115f-4dd9-be81-1a7c22a6c09e}, !- Target Object
-  2;                                      !- Inlet Port
-
-OS:Connection,
-  {d0a40074-d3e1-4fc8-acde-a871aadd5976}, !- Handle
-  {081c6677-8837-4c4f-9f80-758e9f28ecd6}, !- Name
-  {3552615b-e8e2-4b4c-8006-1df128446dfa}, !- Source Object
-  3,                                      !- Outlet Port
-  {c03e6b38-25c7-4e6a-803a-c90ad2129209}, !- Target Object
-  2;                                      !- Inlet Port
-
-OS:Connection,
-  {b9d1cdeb-382c-4775-81c5-638a801527b3}, !- Handle
-  {4697a873-5f2f-4e04-8803-8b5a6949b7b8}, !- Name
-  {791939d2-5256-4d81-a3aa-b64f0f632804}, !- Source Object
-  3,                                      !- Outlet Port
-  {da63b320-69b6-4c60-9c95-eb421cf06a36}, !- Target Object
+  {cadfc8e0-bfe0-469e-82f7-962be56120b2}, !- Target Object
+  2;                                      !- Inlet Port
+
+OS:Connection,
+  {0caf5d14-ba45-4254-8336-06b02398dcd8}, !- Handle
+  {c31a94f3-fc4a-4937-8954-31c403a0e91a}, !- Name
+  {f86f5881-5c2e-4c1f-9a31-5d5c0a11b048}, !- Source Object
+  3,                                      !- Outlet Port
+  {007aafa8-4a08-4ce2-8239-a865c48cedda}, !- Target Object
+  2;                                      !- Inlet Port
+
+OS:Connection,
+  {6f793ef2-e5b4-47de-b59a-1f5c14329f7e}, !- Handle
+  {16dd4a46-7018-4835-b34c-c16120bc111f}, !- Name
+  {1ab11f39-7363-4a56-af25-84419e65f804}, !- Source Object
+  3,                                      !- Outlet Port
+  {a076979a-d0c8-4f02-b122-e5ac7750648d}, !- Target Object
   15;                                     !- Inlet Port
 
 OS:Node,
-  {c9f64afc-18ba-487e-96a1-521cd85ce82a}, !- Handle
+  {798c12b1-8ae8-4957-afdd-2185a894e8dd}, !- Handle
   Node 6,                                 !- Name
-  {1059a158-367f-4b9a-8e77-0f6785df962f}, !- Inlet Port
-  {9157eab9-f947-4cdf-b42b-7684859b7d5f}; !- Outlet Port
-
-OS:Node,
-  {22481840-ccd1-4034-9f8a-79d2c5b1d72c}, !- Handle
+  {2d099e1a-9b28-4330-a795-0cc2e49663b2}, !- Inlet Port
+  {9af47b8b-4548-45e2-b764-79e110111a46}; !- Outlet Port
+
+OS:Node,
+  {012e4163-8d44-45e9-b9bb-67ad5c83441b}, !- Handle
   Node 7,                                 !- Name
-  {bb3c172e-240a-4158-9dac-381621ccf517}, !- Inlet Port
-  {9ce6c269-c579-4e16-aac9-58e2e2d20855}; !- Outlet Port
-
-OS:Node,
-  {abff648e-a4bf-47ff-b8e3-846d0cd7c81c}, !- Handle
+  {11e7d289-89ee-4195-a4f4-216b53249f54}, !- Inlet Port
+  {f6f0e1af-3215-4119-9831-84fca0e2df81}; !- Outlet Port
+
+OS:Node,
+  {ba24afce-e092-441c-909e-cc38238e21a5}, !- Handle
   Node 8,                                 !- Name
-  {e21d7e54-581b-4d23-8a3a-5d5b87244489}, !- Inlet Port
-  {1030c083-b787-45be-af3f-43009c8e42b5}; !- Outlet Port
+  {f8c17a31-69b9-4db3-9b8d-a49a22955f29}, !- Inlet Port
+  {c4e8cd94-f263-486d-8b75-5c6b68fe3332}; !- Outlet Port
 
 OS:Connector:Mixer,
-  {07a2d29b-dd4d-4c56-af6a-8bee64a53d43}, !- Handle
+  {f1247d1c-e076-43cd-9d2e-d6a699163963}, !- Handle
   Connector Mixer 2,                      !- Name
-  {da2e4195-fd31-4844-8f32-2948c0693ddc}, !- Outlet Branch Name
-  {4dd00172-29a9-42ae-8e99-168f9cd717b1}, !- Inlet Branch Name 1
-  {1d76ac85-a3f9-480d-91c7-9161d3230139}; !- Inlet Branch Name 2
+  {8f2215b5-b7a7-460f-8fff-02913897a83f}, !- Outlet Branch Name
+  {13062fcb-a12b-4466-9151-2045f9fe5b14}, !- Inlet Branch Name 1
+  {d7bbde13-3d3c-4d23-b8cf-19816cba2cb4}; !- Inlet Branch Name 2
 
 OS:Connector:Splitter,
-  {3933ffa5-b631-4ad0-a5ec-4873e7eab32d}, !- Handle
+  {e8a836f4-0097-4cea-8070-2a4e7afe8856}, !- Handle
   Connector Splitter 2,                   !- Name
-  {7c5f2286-5a62-4947-a9e3-e92026b723fe}, !- Inlet Branch Name
-  {e21d7e54-581b-4d23-8a3a-5d5b87244489}, !- Outlet Branch Name 1
-  {67d7fbeb-205b-4871-b0c7-6299f153c4b5}; !- Outlet Branch Name 2
-
-OS:Connection,
-  {1059a158-367f-4b9a-8e77-0f6785df962f}, !- Handle
-  {181bffc9-9e3f-4a59-96c0-df7a92baf23e}, !- Name
-  {da63b320-69b6-4c60-9c95-eb421cf06a36}, !- Source Object
+  {8cd2186e-fd9b-497b-96b1-5d43e151c10d}, !- Inlet Branch Name
+  {f8c17a31-69b9-4db3-9b8d-a49a22955f29}, !- Outlet Branch Name 1
+  {6d3f58c3-1fa3-4ab4-ac8c-f2e6ec340018}; !- Outlet Branch Name 2
+
+OS:Connection,
+  {2d099e1a-9b28-4330-a795-0cc2e49663b2}, !- Handle
+  {ecc4069c-6eee-433a-a228-35c7bf61ecfb}, !- Name
+  {a076979a-d0c8-4f02-b122-e5ac7750648d}, !- Source Object
   17,                                     !- Outlet Port
-  {c9f64afc-18ba-487e-96a1-521cd85ce82a}, !- Target Object
-  2;                                      !- Inlet Port
-
-OS:Connection,
-  {e21d7e54-581b-4d23-8a3a-5d5b87244489}, !- Handle
-  {7c32b48b-ce41-430e-82e7-1192be1ceb67}, !- Name
-  {3933ffa5-b631-4ad0-a5ec-4873e7eab32d}, !- Source Object
-  3,                                      !- Outlet Port
-  {abff648e-a4bf-47ff-b8e3-846d0cd7c81c}, !- Target Object
-  2;                                      !- Inlet Port
-
-OS:Connection,
-  {9ce6c269-c579-4e16-aac9-58e2e2d20855}, !- Handle
-  {e7db3986-c012-4075-96f1-39d675d48176}, !- Name
-  {22481840-ccd1-4034-9f8a-79d2c5b1d72c}, !- Source Object
-  3,                                      !- Outlet Port
-  {da63b320-69b6-4c60-9c95-eb421cf06a36}, !- Target Object
+  {798c12b1-8ae8-4957-afdd-2185a894e8dd}, !- Target Object
+  2;                                      !- Inlet Port
+
+OS:Connection,
+  {f8c17a31-69b9-4db3-9b8d-a49a22955f29}, !- Handle
+  {d7504228-af1a-4e54-9eca-f4d489e023d2}, !- Name
+  {e8a836f4-0097-4cea-8070-2a4e7afe8856}, !- Source Object
+  3,                                      !- Outlet Port
+  {ba24afce-e092-441c-909e-cc38238e21a5}, !- Target Object
+  2;                                      !- Inlet Port
+
+OS:Connection,
+  {f6f0e1af-3215-4119-9831-84fca0e2df81}, !- Handle
+  {e2d11cac-dafd-4ff9-8d5b-8e1c49e2e924}, !- Name
+  {012e4163-8d44-45e9-b9bb-67ad5c83441b}, !- Source Object
+  3,                                      !- Outlet Port
+  {a076979a-d0c8-4f02-b122-e5ac7750648d}, !- Target Object
   18;                                     !- Inlet Port
 
 OS:Sizing:Plant,
-  {31589310-6267-4d1b-8b1e-96023f8099f0}, !- Handle
-  {da63b320-69b6-4c60-9c95-eb421cf06a36}, !- Plant or Condenser Loop Name
-=======
-  {9326f10b-54d9-4b33-bb9a-b278b2ec3364}, !- Demand Mixer Name
-  {cbdac07f-87d5-4aaa-a861-f34e31c8f8d3}, !- Demand Splitter Name
-  {4b4aa68f-b362-4f7e-ac6c-8b7715220e62}, !- Supply Mixer Name
-  {121175a2-6625-4ab1-b931-1d6bd5975956}; !- Supply Splitter Name
-
-OS:Node,
-  {40747b08-999e-4c78-901d-ecbfc5dc912d}, !- Handle
-  Node 3,                                 !- Name
-  {eb6cf399-f702-4c42-a774-7f3aa5abb0eb}, !- Inlet Port
-  {858d34a5-1df0-4552-8c56-0e70165a84c3}; !- Outlet Port
-
-OS:Node,
-  {e075bb49-222c-40f9-8ca0-408cf2802496}, !- Handle
-  Node 4,                                 !- Name
-  {3dc043ab-bf8b-4229-8928-d2cc59c557be}, !- Inlet Port
-  {7786362f-2e89-4da9-8a31-25f1e30dcd30}; !- Outlet Port
-
-OS:Node,
-  {f7d2f2e2-a783-4274-9119-2f0a1a61d0af}, !- Handle
-  Node 5,                                 !- Name
-  {c10927f6-564d-49b4-824c-95b0abcc24ea}, !- Inlet Port
-  {19e48baf-bc9b-4489-aee0-3c3fd909d7c5}; !- Outlet Port
-
-OS:Connector:Mixer,
-  {4b4aa68f-b362-4f7e-ac6c-8b7715220e62}, !- Handle
-  Connector Mixer 1,                      !- Name
-  {bbc29606-05d0-4e29-9dc6-a12236e1148b}, !- Outlet Branch Name
-  {e222333b-e6f7-4d67-8974-ac594e334e76}, !- Inlet Branch Name 1
-  {94344989-161b-4dd9-996b-4c6cac62845f}; !- Inlet Branch Name 2
-
-OS:Connector:Splitter,
-  {121175a2-6625-4ab1-b931-1d6bd5975956}, !- Handle
-  Connector Splitter 1,                   !- Name
-  {d235c09b-e10b-4ef5-90f0-bbb713b0b96b}, !- Inlet Branch Name
-  {c10927f6-564d-49b4-824c-95b0abcc24ea}, !- Outlet Branch Name 1
-  {e7734335-0cd1-4072-bfa8-22d1808d2764}; !- Outlet Branch Name 2
-
-OS:Connection,
-  {eb6cf399-f702-4c42-a774-7f3aa5abb0eb}, !- Handle
-  {fe07f1e1-8f20-4612-965f-2049bd2de0ae}, !- Name
-  {28414f06-d81d-4f05-be3b-638696576982}, !- Source Object
-  14,                                     !- Outlet Port
-  {40747b08-999e-4c78-901d-ecbfc5dc912d}, !- Target Object
-  2;                                      !- Inlet Port
-
-OS:Connection,
-  {c10927f6-564d-49b4-824c-95b0abcc24ea}, !- Handle
-  {e383e3e6-ccf5-437f-bff8-d2b3e9360a70}, !- Name
-  {121175a2-6625-4ab1-b931-1d6bd5975956}, !- Source Object
-  3,                                      !- Outlet Port
-  {f7d2f2e2-a783-4274-9119-2f0a1a61d0af}, !- Target Object
-  2;                                      !- Inlet Port
-
-OS:Connection,
-  {7786362f-2e89-4da9-8a31-25f1e30dcd30}, !- Handle
-  {d92abf4d-0cb0-4a9d-9aef-610eb0da2499}, !- Name
-  {e075bb49-222c-40f9-8ca0-408cf2802496}, !- Source Object
-  3,                                      !- Outlet Port
-  {28414f06-d81d-4f05-be3b-638696576982}, !- Target Object
-  15;                                     !- Inlet Port
-
-OS:Node,
-  {84c834af-0f48-4df4-aa00-21f975529b2b}, !- Handle
-  Node 6,                                 !- Name
-  {dbab43e6-2f78-438b-8b26-ca19daaabd84}, !- Inlet Port
-  {512cb241-62db-485e-a3cf-084370d1ef37}; !- Outlet Port
-
-OS:Node,
-  {de2c3629-9ecc-4e28-b509-c8589def9ae2}, !- Handle
-  Node 7,                                 !- Name
-  {108cf703-790e-47e7-acaf-538baa71fdc0}, !- Inlet Port
-  {0ae420e4-04ed-4ecd-aec2-606b2c93096e}; !- Outlet Port
-
-OS:Node,
-  {6623cbc4-07a8-47de-a5f5-9ef4aa96189a}, !- Handle
-  Node 8,                                 !- Name
-  {3a2b1d1e-0075-4e24-b7bb-0cba6d075bc2}, !- Inlet Port
-  {0651847d-e555-4bc7-9982-97ec027f9b08}; !- Outlet Port
-
-OS:Connector:Mixer,
-  {9326f10b-54d9-4b33-bb9a-b278b2ec3364}, !- Handle
-  Connector Mixer 2,                      !- Name
-  {2870d4a8-a6ca-4159-a97b-10781a22f20c}, !- Outlet Branch Name
-  {ae503e60-3391-4d51-b51e-0896a02ee376}, !- Inlet Branch Name 1
-  {b5f87b5a-3e86-44f8-80cb-c53561dbdc78}; !- Inlet Branch Name 2
-
-OS:Connector:Splitter,
-  {cbdac07f-87d5-4aaa-a861-f34e31c8f8d3}, !- Handle
-  Connector Splitter 2,                   !- Name
-  {efe0ec2a-d06f-4fb5-ad0b-458595e29537}, !- Inlet Branch Name
-  {3a2b1d1e-0075-4e24-b7bb-0cba6d075bc2}, !- Outlet Branch Name 1
-  {71d73029-a356-4048-b7be-a29ff3964408}; !- Outlet Branch Name 2
-
-OS:Connection,
-  {dbab43e6-2f78-438b-8b26-ca19daaabd84}, !- Handle
-  {0b1f7603-a67e-4535-b1b0-ca7275a20010}, !- Name
-  {28414f06-d81d-4f05-be3b-638696576982}, !- Source Object
-  17,                                     !- Outlet Port
-  {84c834af-0f48-4df4-aa00-21f975529b2b}, !- Target Object
-  2;                                      !- Inlet Port
-
-OS:Connection,
-  {3a2b1d1e-0075-4e24-b7bb-0cba6d075bc2}, !- Handle
-  {daede5c8-029f-4242-b4fc-ad336d73981e}, !- Name
-  {cbdac07f-87d5-4aaa-a861-f34e31c8f8d3}, !- Source Object
-  3,                                      !- Outlet Port
-  {6623cbc4-07a8-47de-a5f5-9ef4aa96189a}, !- Target Object
-  2;                                      !- Inlet Port
-
-OS:Connection,
-  {0ae420e4-04ed-4ecd-aec2-606b2c93096e}, !- Handle
-  {fba91d53-e681-4c28-818c-88d61bf893f5}, !- Name
-  {de2c3629-9ecc-4e28-b509-c8589def9ae2}, !- Source Object
-  3,                                      !- Outlet Port
-  {28414f06-d81d-4f05-be3b-638696576982}, !- Target Object
-  18;                                     !- Inlet Port
-
-OS:Sizing:Plant,
-  {e97d3803-6d0f-45b3-b825-3e117b7c1c3c}, !- Handle
-  {28414f06-d81d-4f05-be3b-638696576982}, !- Plant or Condenser Loop Name
->>>>>>> 93199ada
+  {09d6948f-31d2-4c7d-92b7-ef88a449e6b3}, !- Handle
+  {a076979a-d0c8-4f02-b122-e5ac7750648d}, !- Plant or Condenser Loop Name
   Heating,                                !- Loop Type
   82.2222222222223,                       !- Design Loop Exit Temperature {C}
   11.1111111111111,                       !- Loop Design Temperature Difference {deltaC}
@@ -1447,46 +945,26 @@
   None;                                   !- Coincident Sizing Factor Mode
 
 OS:AvailabilityManagerAssignmentList,
-<<<<<<< HEAD
-  {7193ab7f-ea9b-408d-a649-c89096a4096f}, !- Handle
+  {c2ed808b-c19f-4389-9269-ea0e8f616849}, !- Handle
   Plant Loop 1 AvailabilityManagerAssignmentList; !- Name
 
 OS:Schedule:Ruleset,
-  {0bdc0a04-8e5a-4d2e-9296-921b083e0938}, !- Handle
+  {4265a190-d864-4921-8c4a-44d5383d0cee}, !- Handle
   Hot Water Loop Temp - 180F,             !- Name
-  {16640248-7ed1-4f0c-9032-a45befca7552}, !- Schedule Type Limits Name
-  {ca324d3b-b26e-49b5-a22c-30dc2b43b3aa}; !- Default Day Schedule Name
+  {4e462fb1-c881-457d-a7d5-250fbff3eb3a}, !- Schedule Type Limits Name
+  {6ef4f322-bd4d-408d-928a-79168c2dae75}; !- Default Day Schedule Name
 
 OS:Schedule:Day,
-  {ca324d3b-b26e-49b5-a22c-30dc2b43b3aa}, !- Handle
+  {6ef4f322-bd4d-408d-928a-79168c2dae75}, !- Handle
   Hot Water Loop Temp - 180F Default,     !- Name
-  {16640248-7ed1-4f0c-9032-a45befca7552}, !- Schedule Type Limits Name
-=======
-  {e7c10e7b-981b-4ab9-b627-1e470978ad51}, !- Handle
-  Plant Loop 1 AvailabilityManagerAssignmentList; !- Name
-
-OS:Schedule:Ruleset,
-  {737bd14d-fe8c-4d45-881d-23ca61888a51}, !- Handle
-  Hot Water Loop Temp - 180F,             !- Name
-  {6770d684-9a46-44db-bb80-1983708955b7}, !- Schedule Type Limits Name
-  {47d9e3cd-06b3-4c50-8b4a-08c30bfdc07a}; !- Default Day Schedule Name
-
-OS:Schedule:Day,
-  {47d9e3cd-06b3-4c50-8b4a-08c30bfdc07a}, !- Handle
-  Hot Water Loop Temp - 180F Default,     !- Name
-  {6770d684-9a46-44db-bb80-1983708955b7}, !- Schedule Type Limits Name
->>>>>>> 93199ada
+  {4e462fb1-c881-457d-a7d5-250fbff3eb3a}, !- Schedule Type Limits Name
   ,                                       !- Interpolate to Timestep
   24,                                     !- Hour 1
   0,                                      !- Minute 1
   82.2222222222223;                       !- Value Until Time 1
 
 OS:ScheduleTypeLimits,
-<<<<<<< HEAD
-  {16640248-7ed1-4f0c-9032-a45befca7552}, !- Handle
-=======
-  {6770d684-9a46-44db-bb80-1983708955b7}, !- Handle
->>>>>>> 93199ada
+  {4e462fb1-c881-457d-a7d5-250fbff3eb3a}, !- Handle
   Temperature,                            !- Name
   0,                                      !- Lower Limit Value
   100,                                    !- Upper Limit Value
@@ -1494,31 +972,17 @@
   Temperature;                            !- Unit Type
 
 OS:SetpointManager:Scheduled,
-<<<<<<< HEAD
-  {7df594f5-6b95-48cd-af8e-153d8a1b51c9}, !- Handle
+  {b1f39603-6e89-4ea4-9eb4-221fc77aa61c}, !- Handle
   Hot Water Loop Setpoint Manager,        !- Name
   Temperature,                            !- Control Variable
-  {0bdc0a04-8e5a-4d2e-9296-921b083e0938}, !- Schedule Name
-  {791939d2-5256-4d81-a3aa-b64f0f632804}; !- Setpoint Node or NodeList Name
+  {4265a190-d864-4921-8c4a-44d5383d0cee}, !- Schedule Name
+  {1ab11f39-7363-4a56-af25-84419e65f804}; !- Setpoint Node or NodeList Name
 
 OS:Pump:VariableSpeed,
-  {f4441aa9-c61f-41a6-82e0-cf4f64f36a00}, !- Handle
+  {f029c1d5-f265-45c1-a77b-8312e1ec7afe}, !- Handle
   Central pump,                           !- Name
-  {f695a138-fbdc-4afd-9a06-8fb685ec2e29}, !- Inlet Node Name
-  {213b8efc-6ea8-4565-816c-a1f047bccc4c}, !- Outlet Node Name
-=======
-  {db75ec6f-e4e4-49eb-9d41-a8751ca0e826}, !- Handle
-  Hot Water Loop Setpoint Manager,        !- Name
-  Temperature,                            !- Control Variable
-  {737bd14d-fe8c-4d45-881d-23ca61888a51}, !- Schedule Name
-  {e075bb49-222c-40f9-8ca0-408cf2802496}; !- Setpoint Node or NodeList Name
-
-OS:Pump:VariableSpeed,
-  {a2af9177-e7a9-4cdd-870d-32f09f88bd1a}, !- Handle
-  Central pump,                           !- Name
-  {858d34a5-1df0-4552-8c56-0e70165a84c3}, !- Inlet Node Name
-  {30813e6b-3eaf-4ac0-9773-b8963d7abff8}, !- Outlet Node Name
->>>>>>> 93199ada
+  {d0e9826d-1f3e-454b-9036-dd6f9c81b937}, !- Inlet Node Name
+  {5a552789-726a-463c-b915-7fc60a336a03}, !- Outlet Node Name
   ,                                       !- Rated Flow Rate {m3/s}
   179344.0152,                            !- Rated Pump Head {Pa}
   ,                                       !- Rated Power Consumption {W}
@@ -1548,71 +1012,37 @@
   General;                                !- End-Use Subcategory
 
 OS:Node,
-<<<<<<< HEAD
-  {b20b2bcd-7236-4823-91b9-1789b24e2ae2}, !- Handle
+  {6b91a6db-65bb-45d1-a4c8-fc6cef549b5a}, !- Handle
   Node 9,                                 !- Name
-  {213b8efc-6ea8-4565-816c-a1f047bccc4c}, !- Inlet Port
-  {767d4cfb-b761-4e0d-a262-3c5b61e73d7f}; !- Outlet Port
-
-OS:Connection,
-  {f695a138-fbdc-4afd-9a06-8fb685ec2e29}, !- Handle
-  {bd2bcc8e-4d60-4fe9-8b0d-862b8fd4c754}, !- Name
-  {9ca17634-115f-4dd9-be81-1a7c22a6c09e}, !- Source Object
-  3,                                      !- Outlet Port
-  {f4441aa9-c61f-41a6-82e0-cf4f64f36a00}, !- Target Object
-  2;                                      !- Inlet Port
-
-OS:Connection,
-  {213b8efc-6ea8-4565-816c-a1f047bccc4c}, !- Handle
-  {b0ea930c-0ce0-453c-98c8-b4a43cdcc94c}, !- Name
-  {f4441aa9-c61f-41a6-82e0-cf4f64f36a00}, !- Source Object
-  3,                                      !- Outlet Port
-  {b20b2bcd-7236-4823-91b9-1789b24e2ae2}, !- Target Object
-  2;                                      !- Inlet Port
-
-OS:Connection,
-  {767d4cfb-b761-4e0d-a262-3c5b61e73d7f}, !- Handle
-  {3bbf75d9-d7de-4310-b692-174c3e1fdf57}, !- Name
-  {b20b2bcd-7236-4823-91b9-1789b24e2ae2}, !- Source Object
-  3,                                      !- Outlet Port
-  {3552615b-e8e2-4b4c-8006-1df128446dfa}, !- Target Object
+  {5a552789-726a-463c-b915-7fc60a336a03}, !- Inlet Port
+  {c0b07a9e-1538-40ef-9ff8-d7c0f96ef8d7}; !- Outlet Port
+
+OS:Connection,
+  {d0e9826d-1f3e-454b-9036-dd6f9c81b937}, !- Handle
+  {535a6522-1eb3-463e-9ed8-321285d389b8}, !- Name
+  {cadfc8e0-bfe0-469e-82f7-962be56120b2}, !- Source Object
+  3,                                      !- Outlet Port
+  {f029c1d5-f265-45c1-a77b-8312e1ec7afe}, !- Target Object
+  2;                                      !- Inlet Port
+
+OS:Connection,
+  {5a552789-726a-463c-b915-7fc60a336a03}, !- Handle
+  {b41c24cc-26b3-4419-a998-74b3dfb564cd}, !- Name
+  {f029c1d5-f265-45c1-a77b-8312e1ec7afe}, !- Source Object
+  3,                                      !- Outlet Port
+  {6b91a6db-65bb-45d1-a4c8-fc6cef549b5a}, !- Target Object
+  2;                                      !- Inlet Port
+
+OS:Connection,
+  {c0b07a9e-1538-40ef-9ff8-d7c0f96ef8d7}, !- Handle
+  {6f90483a-9a46-45dd-9862-37cf438efaaa}, !- Name
+  {6b91a6db-65bb-45d1-a4c8-fc6cef549b5a}, !- Source Object
+  3,                                      !- Outlet Port
+  {f86f5881-5c2e-4c1f-9a31-5d5c0a11b048}, !- Target Object
   2;                                      !- Inlet Port
 
 OS:Boiler:HotWater,
-  {e1dc71a4-1114-42a0-a8ad-a7f52827f743}, !- Handle
-=======
-  {cfcde6b5-c329-452e-b7cb-3b07a90dc88b}, !- Handle
-  Node 9,                                 !- Name
-  {30813e6b-3eaf-4ac0-9773-b8963d7abff8}, !- Inlet Port
-  {d235c09b-e10b-4ef5-90f0-bbb713b0b96b}; !- Outlet Port
-
-OS:Connection,
-  {858d34a5-1df0-4552-8c56-0e70165a84c3}, !- Handle
-  {9aca9e3a-ef6a-4947-95fd-1fd340241e45}, !- Name
-  {40747b08-999e-4c78-901d-ecbfc5dc912d}, !- Source Object
-  3,                                      !- Outlet Port
-  {a2af9177-e7a9-4cdd-870d-32f09f88bd1a}, !- Target Object
-  2;                                      !- Inlet Port
-
-OS:Connection,
-  {30813e6b-3eaf-4ac0-9773-b8963d7abff8}, !- Handle
-  {28c55e6d-2af5-4cd0-b1d6-08e198800d9c}, !- Name
-  {a2af9177-e7a9-4cdd-870d-32f09f88bd1a}, !- Source Object
-  3,                                      !- Outlet Port
-  {cfcde6b5-c329-452e-b7cb-3b07a90dc88b}, !- Target Object
-  2;                                      !- Inlet Port
-
-OS:Connection,
-  {d235c09b-e10b-4ef5-90f0-bbb713b0b96b}, !- Handle
-  {1e20a50d-35a1-4ba4-b071-d7b64660e5b4}, !- Name
-  {cfcde6b5-c329-452e-b7cb-3b07a90dc88b}, !- Source Object
-  3,                                      !- Outlet Port
-  {121175a2-6625-4ab1-b931-1d6bd5975956}, !- Target Object
-  2;                                      !- Inlet Port
-
-OS:Boiler:HotWater,
-  {d08f47dd-762e-426a-9a67-da16b689fbbd}, !- Handle
->>>>>>> 93199ada
+  {2bce0675-171a-48b8-8d68-bfefdd7c861d}, !- Handle
   Boiler,                                 !- Name
   NaturalGas,                             !- Fuel Type
   ,                                       !- Nominal Capacity {W}
@@ -1624,13 +1054,8 @@
   0,                                      !- Minimum Part Load Ratio
   1.2,                                    !- Maximum Part Load Ratio
   1,                                      !- Optimum Part Load Ratio
-<<<<<<< HEAD
-  {6e44769e-aabf-4268-9b2c-8d698596958d}, !- Boiler Water Inlet Node Name
-  {ed2c37db-4138-47a3-a8df-c172948337bc}, !- Boiler Water Outlet Node Name
-=======
-  {19e48baf-bc9b-4489-aee0-3c3fd909d7c5}, !- Boiler Water Inlet Node Name
-  {9a3d61df-ec15-4ee6-a5d5-070308f3f8f2}, !- Boiler Water Outlet Node Name
->>>>>>> 93199ada
+  {43bf0a2b-f1d2-417a-9fa8-2d52f376c843}, !- Boiler Water Inlet Node Name
+  {7f3e38c5-c3cf-44be-a8c9-469d07b6588e}, !- Boiler Water Outlet Node Name
   95.0000000000001,                       !- Water Outlet Upper Temperature Limit {C}
   LeavingSetpointModulated,               !- Boiler Flow Mode
   0,                                      !- Parasitic Electric Load {W}
@@ -1638,459 +1063,231 @@
   General;                                !- End-Use Subcategory
 
 OS:Node,
-<<<<<<< HEAD
-  {90735312-a346-4e4e-83d0-6ba8d0bb753d}, !- Handle
+  {e12e3fe9-5cd1-4a73-a194-21ebb2af764a}, !- Handle
   Node 10,                                !- Name
-  {ed2c37db-4138-47a3-a8df-c172948337bc}, !- Inlet Port
-  {6096e259-aa10-4035-a63a-799dc490ee3f}; !- Outlet Port
-
-OS:Connection,
-  {6e44769e-aabf-4268-9b2c-8d698596958d}, !- Handle
-  {643c5aaf-086d-43da-a74d-8a5070bee8bb}, !- Name
-  {c03e6b38-25c7-4e6a-803a-c90ad2129209}, !- Source Object
-  3,                                      !- Outlet Port
-  {e1dc71a4-1114-42a0-a8ad-a7f52827f743}, !- Target Object
+  {7f3e38c5-c3cf-44be-a8c9-469d07b6588e}, !- Inlet Port
+  {f766a4be-51d1-4671-a7e7-bf3a459ce04c}; !- Outlet Port
+
+OS:Connection,
+  {43bf0a2b-f1d2-417a-9fa8-2d52f376c843}, !- Handle
+  {02c4b1db-6f65-4670-9720-c224b8a96826}, !- Name
+  {007aafa8-4a08-4ce2-8239-a865c48cedda}, !- Source Object
+  3,                                      !- Outlet Port
+  {2bce0675-171a-48b8-8d68-bfefdd7c861d}, !- Target Object
   12;                                     !- Inlet Port
 
 OS:Connection,
-  {ed2c37db-4138-47a3-a8df-c172948337bc}, !- Handle
-  {1d04bcf9-e2cb-41be-a369-bd9e737e5653}, !- Name
-  {e1dc71a4-1114-42a0-a8ad-a7f52827f743}, !- Source Object
+  {7f3e38c5-c3cf-44be-a8c9-469d07b6588e}, !- Handle
+  {2857c371-e527-4abb-8b5e-ff44314294f7}, !- Name
+  {2bce0675-171a-48b8-8d68-bfefdd7c861d}, !- Source Object
   13,                                     !- Outlet Port
-  {90735312-a346-4e4e-83d0-6ba8d0bb753d}, !- Target Object
-  2;                                      !- Inlet Port
-
-OS:Connection,
-  {6096e259-aa10-4035-a63a-799dc490ee3f}, !- Handle
-  {df56cb23-7aa4-4b97-87a8-c09b37c9a42e}, !- Name
-  {90735312-a346-4e4e-83d0-6ba8d0bb753d}, !- Source Object
-  3,                                      !- Outlet Port
-  {a8039f7f-cfb0-4369-a3fb-85fa34673a00}, !- Target Object
+  {e12e3fe9-5cd1-4a73-a194-21ebb2af764a}, !- Target Object
+  2;                                      !- Inlet Port
+
+OS:Connection,
+  {f766a4be-51d1-4671-a7e7-bf3a459ce04c}, !- Handle
+  {ceac127e-1728-4134-8ca8-d42bc25a316f}, !- Name
+  {e12e3fe9-5cd1-4a73-a194-21ebb2af764a}, !- Source Object
+  3,                                      !- Outlet Port
+  {521314d7-bbe6-42d6-bb31-46e80f0dc490}, !- Target Object
   3;                                      !- Inlet Port
 
 OS:Pipe:Adiabatic,
-  {3710ba0c-28cb-4904-a011-f8d1d0a4089e}, !- Handle
+  {2fd0d473-ed27-4ad2-8208-bdaccd0857cb}, !- Handle
   Hot Water Loop Supply Equipment Bypass, !- Name
-  {3cd7f711-8e2f-4976-8747-ce096cb81ccd}, !- Inlet Node Name
-  {258fb997-fd32-4c66-bb67-572832613af9}; !- Outlet Node Name
-
-OS:Node,
-  {87a1ded4-f95e-4910-bae5-33565355c4b2}, !- Handle
+  {e0f86872-1c84-4b01-b5a0-f78e467c0679}, !- Inlet Node Name
+  {d6b63fcd-1f90-4497-a69d-65a901572c30}; !- Outlet Node Name
+
+OS:Node,
+  {97568b10-a23d-4155-b55f-0addb7d9c7a9}, !- Handle
   Node 11,                                !- Name
-  {c96a7dfe-796c-467a-a335-a9349c93da63}, !- Inlet Port
-  {3cd7f711-8e2f-4976-8747-ce096cb81ccd}; !- Outlet Port
-
-OS:Connection,
-  {c96a7dfe-796c-467a-a335-a9349c93da63}, !- Handle
-  {06054480-e511-46ab-b02e-f04c0f3a1d8c}, !- Name
-  {3552615b-e8e2-4b4c-8006-1df128446dfa}, !- Source Object
+  {5f320c3e-5ea5-4408-a370-8f1fed63bea1}, !- Inlet Port
+  {e0f86872-1c84-4b01-b5a0-f78e467c0679}; !- Outlet Port
+
+OS:Connection,
+  {5f320c3e-5ea5-4408-a370-8f1fed63bea1}, !- Handle
+  {9e0de7b1-1bbc-4098-9f4b-0ec0cde951f7}, !- Name
+  {f86f5881-5c2e-4c1f-9a31-5d5c0a11b048}, !- Source Object
   4,                                      !- Outlet Port
-  {87a1ded4-f95e-4910-bae5-33565355c4b2}, !- Target Object
-  2;                                      !- Inlet Port
-
-OS:Node,
-  {e8fcec8c-8340-48b1-a35d-1c54ed16a758}, !- Handle
+  {97568b10-a23d-4155-b55f-0addb7d9c7a9}, !- Target Object
+  2;                                      !- Inlet Port
+
+OS:Node,
+  {e1a2c721-be10-48d0-aeb7-3c35a5167c7e}, !- Handle
   Node 12,                                !- Name
-  {258fb997-fd32-4c66-bb67-572832613af9}, !- Inlet Port
-  {c628f7b6-7c36-4337-88e6-922899153df6}; !- Outlet Port
-
-OS:Connection,
-  {3cd7f711-8e2f-4976-8747-ce096cb81ccd}, !- Handle
-  {51029a01-dc94-43a1-bbcf-87418ad0ff1f}, !- Name
-  {87a1ded4-f95e-4910-bae5-33565355c4b2}, !- Source Object
-  3,                                      !- Outlet Port
-  {3710ba0c-28cb-4904-a011-f8d1d0a4089e}, !- Target Object
-  2;                                      !- Inlet Port
-
-OS:Connection,
-  {258fb997-fd32-4c66-bb67-572832613af9}, !- Handle
-  {9d1c4ede-b2c6-488b-b1c3-4194a2f97f31}, !- Name
-  {3710ba0c-28cb-4904-a011-f8d1d0a4089e}, !- Source Object
-  3,                                      !- Outlet Port
-  {e8fcec8c-8340-48b1-a35d-1c54ed16a758}, !- Target Object
-  2;                                      !- Inlet Port
-
-OS:Connection,
-  {c628f7b6-7c36-4337-88e6-922899153df6}, !- Handle
-  {2035fd93-2e56-4d78-9c3f-7b34b09f3714}, !- Name
-  {e8fcec8c-8340-48b1-a35d-1c54ed16a758}, !- Source Object
-  3,                                      !- Outlet Port
-  {a8039f7f-cfb0-4369-a3fb-85fa34673a00}, !- Target Object
+  {d6b63fcd-1f90-4497-a69d-65a901572c30}, !- Inlet Port
+  {ce2a99f9-8ddf-4bcf-aa87-0b6e30d5c574}; !- Outlet Port
+
+OS:Connection,
+  {e0f86872-1c84-4b01-b5a0-f78e467c0679}, !- Handle
+  {97f6bdf1-30dd-48cc-b993-d5a818052d1c}, !- Name
+  {97568b10-a23d-4155-b55f-0addb7d9c7a9}, !- Source Object
+  3,                                      !- Outlet Port
+  {2fd0d473-ed27-4ad2-8208-bdaccd0857cb}, !- Target Object
+  2;                                      !- Inlet Port
+
+OS:Connection,
+  {d6b63fcd-1f90-4497-a69d-65a901572c30}, !- Handle
+  {58c0add8-6ce1-40aa-9120-7e301cc1d67a}, !- Name
+  {2fd0d473-ed27-4ad2-8208-bdaccd0857cb}, !- Source Object
+  3,                                      !- Outlet Port
+  {e1a2c721-be10-48d0-aeb7-3c35a5167c7e}, !- Target Object
+  2;                                      !- Inlet Port
+
+OS:Connection,
+  {ce2a99f9-8ddf-4bcf-aa87-0b6e30d5c574}, !- Handle
+  {3e19fed3-7c9e-4a47-8225-bc0360d73a20}, !- Name
+  {e1a2c721-be10-48d0-aeb7-3c35a5167c7e}, !- Source Object
+  3,                                      !- Outlet Port
+  {521314d7-bbe6-42d6-bb31-46e80f0dc490}, !- Target Object
   4;                                      !- Inlet Port
 
 OS:Pipe:Adiabatic,
-  {16f48fc7-76fd-49d8-b9c1-dadf7db61f40}, !- Handle
+  {56b46160-a929-4b41-b59c-6c50c0b8151e}, !- Handle
   Hot Water Loop Coil Bypass,             !- Name
-  {1030c083-b787-45be-af3f-43009c8e42b5}, !- Inlet Node Name
-  {c6083742-7f54-447d-a286-0f15df93f657}; !- Outlet Node Name
-
-OS:Node,
-  {84f43866-185f-4a7b-9ab0-78c648bc0229}, !- Handle
+  {c4e8cd94-f263-486d-8b75-5c6b68fe3332}, !- Inlet Node Name
+  {47dde141-29ec-48a0-bc46-a6a560e38745}; !- Outlet Node Name
+
+OS:Node,
+  {b916fc9e-e25a-4ab5-bb2f-7396a4b41d17}, !- Handle
   Node 13,                                !- Name
-  {c6083742-7f54-447d-a286-0f15df93f657}, !- Inlet Port
-  {4dd00172-29a9-42ae-8e99-168f9cd717b1}; !- Outlet Port
-
-OS:Connection,
-  {1030c083-b787-45be-af3f-43009c8e42b5}, !- Handle
-  {6e3697eb-90bd-487a-9704-dff4b1eb85e7}, !- Name
-  {abff648e-a4bf-47ff-b8e3-846d0cd7c81c}, !- Source Object
-  3,                                      !- Outlet Port
-  {16f48fc7-76fd-49d8-b9c1-dadf7db61f40}, !- Target Object
-  2;                                      !- Inlet Port
-
-OS:Connection,
-  {c6083742-7f54-447d-a286-0f15df93f657}, !- Handle
-  {2f0267d5-2673-45e0-b73d-a9b9f88f176c}, !- Name
-  {16f48fc7-76fd-49d8-b9c1-dadf7db61f40}, !- Source Object
-  3,                                      !- Outlet Port
-  {84f43866-185f-4a7b-9ab0-78c648bc0229}, !- Target Object
-  2;                                      !- Inlet Port
-
-OS:Connection,
-  {4dd00172-29a9-42ae-8e99-168f9cd717b1}, !- Handle
-  {46e0b544-cc40-4341-bb1a-b763f7a2ff51}, !- Name
-  {84f43866-185f-4a7b-9ab0-78c648bc0229}, !- Source Object
-  3,                                      !- Outlet Port
-  {07a2d29b-dd4d-4c56-af6a-8bee64a53d43}, !- Target Object
+  {47dde141-29ec-48a0-bc46-a6a560e38745}, !- Inlet Port
+  {13062fcb-a12b-4466-9151-2045f9fe5b14}; !- Outlet Port
+
+OS:Connection,
+  {c4e8cd94-f263-486d-8b75-5c6b68fe3332}, !- Handle
+  {649334c1-7acd-41b5-9599-04c983e24bb4}, !- Name
+  {ba24afce-e092-441c-909e-cc38238e21a5}, !- Source Object
+  3,                                      !- Outlet Port
+  {56b46160-a929-4b41-b59c-6c50c0b8151e}, !- Target Object
+  2;                                      !- Inlet Port
+
+OS:Connection,
+  {47dde141-29ec-48a0-bc46-a6a560e38745}, !- Handle
+  {8a704f2a-02d7-4fe6-8b4c-e93d8013c444}, !- Name
+  {56b46160-a929-4b41-b59c-6c50c0b8151e}, !- Source Object
+  3,                                      !- Outlet Port
+  {b916fc9e-e25a-4ab5-bb2f-7396a4b41d17}, !- Target Object
+  2;                                      !- Inlet Port
+
+OS:Connection,
+  {13062fcb-a12b-4466-9151-2045f9fe5b14}, !- Handle
+  {18972be5-5ce5-4e08-af25-e0b2e3dc3915}, !- Name
+  {b916fc9e-e25a-4ab5-bb2f-7396a4b41d17}, !- Source Object
+  3,                                      !- Outlet Port
+  {f1247d1c-e076-43cd-9d2e-d6a699163963}, !- Target Object
   3;                                      !- Inlet Port
 
 OS:Pipe:Adiabatic,
-  {e93da97c-aa3a-4423-b4d3-e356e820cdbe}, !- Handle
+  {43df29ae-1085-4b01-b434-a5348d8fa131}, !- Handle
   Hot Water Loop Supply Outlet,           !- Name
-  {119a5fd3-3a40-4c41-8919-47274a4efb2e}, !- Inlet Node Name
-  {49febab4-1de5-4709-bce8-ebfb552ff4ce}; !- Outlet Node Name
-
-OS:Node,
-  {ca1c5cf8-7c16-4f0d-85c7-326e4a479080}, !- Handle
+  {4dc52ec4-063a-424b-8951-14b5c63458e4}, !- Inlet Node Name
+  {18a96c33-7c25-4d65-929b-4d0f911f4902}; !- Outlet Node Name
+
+OS:Node,
+  {d3eb0b01-8c5e-4de4-a776-38ef09d75408}, !- Handle
   Node 14,                                !- Name
-  {ed631864-c834-447e-9db6-a517983f5a74}, !- Inlet Port
-  {119a5fd3-3a40-4c41-8919-47274a4efb2e}; !- Outlet Port
-
-OS:Connection,
-  {ed631864-c834-447e-9db6-a517983f5a74}, !- Handle
-  {4f836c5b-4686-4d4e-8046-6dbbbdbc9922}, !- Name
-  {a8039f7f-cfb0-4369-a3fb-85fa34673a00}, !- Source Object
+  {c7273327-81ed-4118-8a89-78cdc570dd54}, !- Inlet Port
+  {4dc52ec4-063a-424b-8951-14b5c63458e4}; !- Outlet Port
+
+OS:Connection,
+  {c7273327-81ed-4118-8a89-78cdc570dd54}, !- Handle
+  {0221a213-47b5-443c-a7cb-30226e266dd7}, !- Name
+  {521314d7-bbe6-42d6-bb31-46e80f0dc490}, !- Source Object
   2,                                      !- Outlet Port
-  {ca1c5cf8-7c16-4f0d-85c7-326e4a479080}, !- Target Object
-  2;                                      !- Inlet Port
-
-OS:Connection,
-  {119a5fd3-3a40-4c41-8919-47274a4efb2e}, !- Handle
-  {03d75d14-0667-4edc-a948-e2f704e0588d}, !- Name
-  {ca1c5cf8-7c16-4f0d-85c7-326e4a479080}, !- Source Object
-  3,                                      !- Outlet Port
-  {e93da97c-aa3a-4423-b4d3-e356e820cdbe}, !- Target Object
-  2;                                      !- Inlet Port
-
-OS:Connection,
-  {49febab4-1de5-4709-bce8-ebfb552ff4ce}, !- Handle
-  {525f7521-5809-4e99-8164-236d0cfa7571}, !- Name
-  {e93da97c-aa3a-4423-b4d3-e356e820cdbe}, !- Source Object
-  3,                                      !- Outlet Port
-  {791939d2-5256-4d81-a3aa-b64f0f632804}, !- Target Object
+  {d3eb0b01-8c5e-4de4-a776-38ef09d75408}, !- Target Object
+  2;                                      !- Inlet Port
+
+OS:Connection,
+  {4dc52ec4-063a-424b-8951-14b5c63458e4}, !- Handle
+  {e5e57cbc-e4a7-409e-9704-e769e1f1ac0c}, !- Name
+  {d3eb0b01-8c5e-4de4-a776-38ef09d75408}, !- Source Object
+  3,                                      !- Outlet Port
+  {43df29ae-1085-4b01-b434-a5348d8fa131}, !- Target Object
+  2;                                      !- Inlet Port
+
+OS:Connection,
+  {18a96c33-7c25-4d65-929b-4d0f911f4902}, !- Handle
+  {11787c4f-d00d-4883-96ba-3d250d1de7fe}, !- Name
+  {43df29ae-1085-4b01-b434-a5348d8fa131}, !- Source Object
+  3,                                      !- Outlet Port
+  {1ab11f39-7363-4a56-af25-84419e65f804}, !- Target Object
   2;                                      !- Inlet Port
 
 OS:Pipe:Adiabatic,
-  {c2ea945d-70fa-4d9e-9e52-b793ece8950d}, !- Handle
+  {28456de6-b077-4364-aa47-0d4ac007210f}, !- Handle
   Hot Water Loop Demand Inlet,            !- Name
-  {9157eab9-f947-4cdf-b42b-7684859b7d5f}, !- Inlet Node Name
-  {e94d129d-5f2b-48a3-aff6-1b9f5cad9f51}; !- Outlet Node Name
-
-OS:Node,
-  {c6acb0c7-e97a-4d18-b567-e164af4c5929}, !- Handle
+  {9af47b8b-4548-45e2-b764-79e110111a46}, !- Inlet Node Name
+  {988cec9b-c1ae-4118-a167-ea99e06f723f}; !- Outlet Node Name
+
+OS:Node,
+  {85b6b601-1548-4c76-a36c-300448892a29}, !- Handle
   Node 15,                                !- Name
-  {e94d129d-5f2b-48a3-aff6-1b9f5cad9f51}, !- Inlet Port
-  {7c5f2286-5a62-4947-a9e3-e92026b723fe}; !- Outlet Port
-
-OS:Connection,
-  {9157eab9-f947-4cdf-b42b-7684859b7d5f}, !- Handle
-  {62fe3c3a-b12e-4bae-8232-d5f328d48f96}, !- Name
-  {c9f64afc-18ba-487e-96a1-521cd85ce82a}, !- Source Object
-  3,                                      !- Outlet Port
-  {c2ea945d-70fa-4d9e-9e52-b793ece8950d}, !- Target Object
-  2;                                      !- Inlet Port
-
-OS:Connection,
-  {e94d129d-5f2b-48a3-aff6-1b9f5cad9f51}, !- Handle
-  {b9c45cca-4640-49bb-90aa-04c0d11aae31}, !- Name
-  {c2ea945d-70fa-4d9e-9e52-b793ece8950d}, !- Source Object
-  3,                                      !- Outlet Port
-  {c6acb0c7-e97a-4d18-b567-e164af4c5929}, !- Target Object
-  2;                                      !- Inlet Port
-
-OS:Connection,
-  {7c5f2286-5a62-4947-a9e3-e92026b723fe}, !- Handle
-  {9ec51ad4-dbc1-4c5c-9a43-346d32075079}, !- Name
-  {c6acb0c7-e97a-4d18-b567-e164af4c5929}, !- Source Object
-  3,                                      !- Outlet Port
-  {3933ffa5-b631-4ad0-a5ec-4873e7eab32d}, !- Target Object
+  {988cec9b-c1ae-4118-a167-ea99e06f723f}, !- Inlet Port
+  {8cd2186e-fd9b-497b-96b1-5d43e151c10d}; !- Outlet Port
+
+OS:Connection,
+  {9af47b8b-4548-45e2-b764-79e110111a46}, !- Handle
+  {f36633f0-2291-4396-9d2f-fc15d606d599}, !- Name
+  {798c12b1-8ae8-4957-afdd-2185a894e8dd}, !- Source Object
+  3,                                      !- Outlet Port
+  {28456de6-b077-4364-aa47-0d4ac007210f}, !- Target Object
+  2;                                      !- Inlet Port
+
+OS:Connection,
+  {988cec9b-c1ae-4118-a167-ea99e06f723f}, !- Handle
+  {9fb1bedc-2952-4f5f-ab51-cb725bbf0744}, !- Name
+  {28456de6-b077-4364-aa47-0d4ac007210f}, !- Source Object
+  3,                                      !- Outlet Port
+  {85b6b601-1548-4c76-a36c-300448892a29}, !- Target Object
+  2;                                      !- Inlet Port
+
+OS:Connection,
+  {8cd2186e-fd9b-497b-96b1-5d43e151c10d}, !- Handle
+  {71ac0e8c-d34d-4a01-bea3-b38a6cf419c5}, !- Name
+  {85b6b601-1548-4c76-a36c-300448892a29}, !- Source Object
+  3,                                      !- Outlet Port
+  {e8a836f4-0097-4cea-8070-2a4e7afe8856}, !- Target Object
   2;                                      !- Inlet Port
 
 OS:Pipe:Adiabatic,
-  {6d621eca-4280-4e63-83a4-88a3510fe426}, !- Handle
+  {6d4a6d74-983e-433d-817c-cc792d58748c}, !- Handle
   Hot Water Loop Demand Outlet,           !- Name
-  {2a1c830f-38c4-4478-924e-648a7a43ae2d}, !- Inlet Node Name
-  {bb3c172e-240a-4158-9dac-381621ccf517}; !- Outlet Node Name
-
-OS:Node,
-  {65a2ebf6-d980-45f8-9a9d-e6cab33a864f}, !- Handle
+  {999aa18a-05d4-49bf-8e70-a335b93eee39}, !- Inlet Node Name
+  {11e7d289-89ee-4195-a4f4-216b53249f54}; !- Outlet Node Name
+
+OS:Node,
+  {5346f05d-586f-4f7e-9d04-a542746074f1}, !- Handle
   Node 16,                                !- Name
-  {da2e4195-fd31-4844-8f32-2948c0693ddc}, !- Inlet Port
-  {2a1c830f-38c4-4478-924e-648a7a43ae2d}; !- Outlet Port
-
-OS:Connection,
-  {da2e4195-fd31-4844-8f32-2948c0693ddc}, !- Handle
-  {6ddfd414-ec84-4e42-b87f-35c720bef993}, !- Name
-  {07a2d29b-dd4d-4c56-af6a-8bee64a53d43}, !- Source Object
+  {8f2215b5-b7a7-460f-8fff-02913897a83f}, !- Inlet Port
+  {999aa18a-05d4-49bf-8e70-a335b93eee39}; !- Outlet Port
+
+OS:Connection,
+  {8f2215b5-b7a7-460f-8fff-02913897a83f}, !- Handle
+  {0661dd11-8372-4acd-88c9-a827a97c7ecf}, !- Name
+  {f1247d1c-e076-43cd-9d2e-d6a699163963}, !- Source Object
   2,                                      !- Outlet Port
-  {65a2ebf6-d980-45f8-9a9d-e6cab33a864f}, !- Target Object
-  2;                                      !- Inlet Port
-
-OS:Connection,
-  {2a1c830f-38c4-4478-924e-648a7a43ae2d}, !- Handle
-  {19569c40-e133-42f7-acd4-9e9c9097e8a5}, !- Name
-  {65a2ebf6-d980-45f8-9a9d-e6cab33a864f}, !- Source Object
-  3,                                      !- Outlet Port
-  {6d621eca-4280-4e63-83a4-88a3510fe426}, !- Target Object
-  2;                                      !- Inlet Port
-
-OS:Connection,
-  {bb3c172e-240a-4158-9dac-381621ccf517}, !- Handle
-  {4b8e48e0-5308-4413-a721-546c56a1bb66}, !- Name
-  {6d621eca-4280-4e63-83a4-88a3510fe426}, !- Source Object
-  3,                                      !- Outlet Port
-  {22481840-ccd1-4034-9f8a-79d2c5b1d72c}, !- Target Object
+  {5346f05d-586f-4f7e-9d04-a542746074f1}, !- Target Object
+  2;                                      !- Inlet Port
+
+OS:Connection,
+  {999aa18a-05d4-49bf-8e70-a335b93eee39}, !- Handle
+  {7c27c407-d456-4377-a3e0-01ea5c61e442}, !- Name
+  {5346f05d-586f-4f7e-9d04-a542746074f1}, !- Source Object
+  3,                                      !- Outlet Port
+  {6d4a6d74-983e-433d-817c-cc792d58748c}, !- Target Object
+  2;                                      !- Inlet Port
+
+OS:Connection,
+  {11e7d289-89ee-4195-a4f4-216b53249f54}, !- Handle
+  {68d8f624-bcd2-4f18-9105-17bf94079428}, !- Name
+  {6d4a6d74-983e-433d-817c-cc792d58748c}, !- Source Object
+  3,                                      !- Outlet Port
+  {012e4163-8d44-45e9-b9bb-67ad5c83441b}, !- Target Object
   2;                                      !- Inlet Port
 
 OS:Coil:Heating:Water:Baseboard,
-  {c34fec7f-d54e-4cf6-8d3d-5211ab0e9cab}, !- Handle
-=======
-  {9440a539-04db-4877-b3b5-8a042511ba89}, !- Handle
-  Node 10,                                !- Name
-  {9a3d61df-ec15-4ee6-a5d5-070308f3f8f2}, !- Inlet Port
-  {e222333b-e6f7-4d67-8974-ac594e334e76}; !- Outlet Port
-
-OS:Connection,
-  {19e48baf-bc9b-4489-aee0-3c3fd909d7c5}, !- Handle
-  {c84884c6-0e9b-4ac3-87f9-239f5750319a}, !- Name
-  {f7d2f2e2-a783-4274-9119-2f0a1a61d0af}, !- Source Object
-  3,                                      !- Outlet Port
-  {d08f47dd-762e-426a-9a67-da16b689fbbd}, !- Target Object
-  12;                                     !- Inlet Port
-
-OS:Connection,
-  {9a3d61df-ec15-4ee6-a5d5-070308f3f8f2}, !- Handle
-  {dc9b67b7-78d2-4929-b0ed-a4fff6478b4a}, !- Name
-  {d08f47dd-762e-426a-9a67-da16b689fbbd}, !- Source Object
-  13,                                     !- Outlet Port
-  {9440a539-04db-4877-b3b5-8a042511ba89}, !- Target Object
-  2;                                      !- Inlet Port
-
-OS:Connection,
-  {e222333b-e6f7-4d67-8974-ac594e334e76}, !- Handle
-  {d8776f8f-f04e-4fcc-b4e1-8bd15339397b}, !- Name
-  {9440a539-04db-4877-b3b5-8a042511ba89}, !- Source Object
-  3,                                      !- Outlet Port
-  {4b4aa68f-b362-4f7e-ac6c-8b7715220e62}, !- Target Object
-  3;                                      !- Inlet Port
-
-OS:Pipe:Adiabatic,
-  {cebf64cb-bf78-4853-bf9e-0d0316228564}, !- Handle
-  Hot Water Loop Supply Equipment Bypass, !- Name
-  {8086af4b-772c-492f-8843-7d741a9d1d95}, !- Inlet Node Name
-  {cbd71d13-52c3-44cf-a161-392f0eb2037f}; !- Outlet Node Name
-
-OS:Node,
-  {33500dd6-a0d6-44cf-8ef9-cf04e7302575}, !- Handle
-  Node 11,                                !- Name
-  {e7734335-0cd1-4072-bfa8-22d1808d2764}, !- Inlet Port
-  {8086af4b-772c-492f-8843-7d741a9d1d95}; !- Outlet Port
-
-OS:Connection,
-  {e7734335-0cd1-4072-bfa8-22d1808d2764}, !- Handle
-  {a333bdb2-bbd4-4691-9b11-7400a1d15740}, !- Name
-  {121175a2-6625-4ab1-b931-1d6bd5975956}, !- Source Object
-  4,                                      !- Outlet Port
-  {33500dd6-a0d6-44cf-8ef9-cf04e7302575}, !- Target Object
-  2;                                      !- Inlet Port
-
-OS:Node,
-  {a91ab72c-b9e3-46d4-a522-3f4af8cc5033}, !- Handle
-  Node 12,                                !- Name
-  {cbd71d13-52c3-44cf-a161-392f0eb2037f}, !- Inlet Port
-  {94344989-161b-4dd9-996b-4c6cac62845f}; !- Outlet Port
-
-OS:Connection,
-  {8086af4b-772c-492f-8843-7d741a9d1d95}, !- Handle
-  {ae8c0088-462f-4fd4-b284-1190118bc9cf}, !- Name
-  {33500dd6-a0d6-44cf-8ef9-cf04e7302575}, !- Source Object
-  3,                                      !- Outlet Port
-  {cebf64cb-bf78-4853-bf9e-0d0316228564}, !- Target Object
-  2;                                      !- Inlet Port
-
-OS:Connection,
-  {cbd71d13-52c3-44cf-a161-392f0eb2037f}, !- Handle
-  {e543e0a1-1eca-4921-84c7-4c8038fc8233}, !- Name
-  {cebf64cb-bf78-4853-bf9e-0d0316228564}, !- Source Object
-  3,                                      !- Outlet Port
-  {a91ab72c-b9e3-46d4-a522-3f4af8cc5033}, !- Target Object
-  2;                                      !- Inlet Port
-
-OS:Connection,
-  {94344989-161b-4dd9-996b-4c6cac62845f}, !- Handle
-  {57d01a7d-7b8d-480a-98ed-e6613d43d422}, !- Name
-  {a91ab72c-b9e3-46d4-a522-3f4af8cc5033}, !- Source Object
-  3,                                      !- Outlet Port
-  {4b4aa68f-b362-4f7e-ac6c-8b7715220e62}, !- Target Object
-  4;                                      !- Inlet Port
-
-OS:Pipe:Adiabatic,
-  {6ed64861-17f1-4535-8438-e99a1763d289}, !- Handle
-  Hot Water Loop Coil Bypass,             !- Name
-  {0651847d-e555-4bc7-9982-97ec027f9b08}, !- Inlet Node Name
-  {c4ac9439-1e36-4954-a1f4-b9274c83df07}; !- Outlet Node Name
-
-OS:Node,
-  {7e102ac1-7109-4383-b16c-2836beb7a1df}, !- Handle
-  Node 13,                                !- Name
-  {c4ac9439-1e36-4954-a1f4-b9274c83df07}, !- Inlet Port
-  {ae503e60-3391-4d51-b51e-0896a02ee376}; !- Outlet Port
-
-OS:Connection,
-  {0651847d-e555-4bc7-9982-97ec027f9b08}, !- Handle
-  {6ccb70cb-f72e-446a-86c0-c81112e1bd92}, !- Name
-  {6623cbc4-07a8-47de-a5f5-9ef4aa96189a}, !- Source Object
-  3,                                      !- Outlet Port
-  {6ed64861-17f1-4535-8438-e99a1763d289}, !- Target Object
-  2;                                      !- Inlet Port
-
-OS:Connection,
-  {c4ac9439-1e36-4954-a1f4-b9274c83df07}, !- Handle
-  {4f712618-8b78-4715-8063-c71630195785}, !- Name
-  {6ed64861-17f1-4535-8438-e99a1763d289}, !- Source Object
-  3,                                      !- Outlet Port
-  {7e102ac1-7109-4383-b16c-2836beb7a1df}, !- Target Object
-  2;                                      !- Inlet Port
-
-OS:Connection,
-  {ae503e60-3391-4d51-b51e-0896a02ee376}, !- Handle
-  {f3608532-fd14-4f7f-94f3-2e265efde48b}, !- Name
-  {7e102ac1-7109-4383-b16c-2836beb7a1df}, !- Source Object
-  3,                                      !- Outlet Port
-  {9326f10b-54d9-4b33-bb9a-b278b2ec3364}, !- Target Object
-  3;                                      !- Inlet Port
-
-OS:Pipe:Adiabatic,
-  {16f32251-4cea-4e26-9581-c38e3fb9b87d}, !- Handle
-  Hot Water Loop Supply Outlet,           !- Name
-  {77de4981-000a-41e0-a0f7-ac0ca730b9b5}, !- Inlet Node Name
-  {3dc043ab-bf8b-4229-8928-d2cc59c557be}; !- Outlet Node Name
-
-OS:Node,
-  {830d9ff6-0c8e-4e33-b417-31fa6c79d936}, !- Handle
-  Node 14,                                !- Name
-  {bbc29606-05d0-4e29-9dc6-a12236e1148b}, !- Inlet Port
-  {77de4981-000a-41e0-a0f7-ac0ca730b9b5}; !- Outlet Port
-
-OS:Connection,
-  {bbc29606-05d0-4e29-9dc6-a12236e1148b}, !- Handle
-  {93be9b10-e580-4aeb-b75c-05e55bd8110f}, !- Name
-  {4b4aa68f-b362-4f7e-ac6c-8b7715220e62}, !- Source Object
-  2,                                      !- Outlet Port
-  {830d9ff6-0c8e-4e33-b417-31fa6c79d936}, !- Target Object
-  2;                                      !- Inlet Port
-
-OS:Connection,
-  {77de4981-000a-41e0-a0f7-ac0ca730b9b5}, !- Handle
-  {22bfa21d-d169-4559-8615-ac797aa3bdc7}, !- Name
-  {830d9ff6-0c8e-4e33-b417-31fa6c79d936}, !- Source Object
-  3,                                      !- Outlet Port
-  {16f32251-4cea-4e26-9581-c38e3fb9b87d}, !- Target Object
-  2;                                      !- Inlet Port
-
-OS:Connection,
-  {3dc043ab-bf8b-4229-8928-d2cc59c557be}, !- Handle
-  {8efd644c-3f7a-49f9-8111-e0fd98182c41}, !- Name
-  {16f32251-4cea-4e26-9581-c38e3fb9b87d}, !- Source Object
-  3,                                      !- Outlet Port
-  {e075bb49-222c-40f9-8ca0-408cf2802496}, !- Target Object
-  2;                                      !- Inlet Port
-
-OS:Pipe:Adiabatic,
-  {b0b48e64-3590-47c9-9a6b-814983eede3a}, !- Handle
-  Hot Water Loop Demand Inlet,            !- Name
-  {512cb241-62db-485e-a3cf-084370d1ef37}, !- Inlet Node Name
-  {49c72ef2-0e48-42fb-9fa0-9909b0b97440}; !- Outlet Node Name
-
-OS:Node,
-  {d86e44b1-48f7-47ca-b1d8-28cae8b47145}, !- Handle
-  Node 15,                                !- Name
-  {49c72ef2-0e48-42fb-9fa0-9909b0b97440}, !- Inlet Port
-  {efe0ec2a-d06f-4fb5-ad0b-458595e29537}; !- Outlet Port
-
-OS:Connection,
-  {512cb241-62db-485e-a3cf-084370d1ef37}, !- Handle
-  {3b874f41-9db1-4942-afd8-70443a268223}, !- Name
-  {84c834af-0f48-4df4-aa00-21f975529b2b}, !- Source Object
-  3,                                      !- Outlet Port
-  {b0b48e64-3590-47c9-9a6b-814983eede3a}, !- Target Object
-  2;                                      !- Inlet Port
-
-OS:Connection,
-  {49c72ef2-0e48-42fb-9fa0-9909b0b97440}, !- Handle
-  {40b7af04-07ea-4b22-a7c0-5f4fd6baf396}, !- Name
-  {b0b48e64-3590-47c9-9a6b-814983eede3a}, !- Source Object
-  3,                                      !- Outlet Port
-  {d86e44b1-48f7-47ca-b1d8-28cae8b47145}, !- Target Object
-  2;                                      !- Inlet Port
-
-OS:Connection,
-  {efe0ec2a-d06f-4fb5-ad0b-458595e29537}, !- Handle
-  {9aea5480-c48c-4f28-b870-bedd262adee4}, !- Name
-  {d86e44b1-48f7-47ca-b1d8-28cae8b47145}, !- Source Object
-  3,                                      !- Outlet Port
-  {cbdac07f-87d5-4aaa-a861-f34e31c8f8d3}, !- Target Object
-  2;                                      !- Inlet Port
-
-OS:Pipe:Adiabatic,
-  {a8745c51-ab69-47f6-bc23-c1aeed15392f}, !- Handle
-  Hot Water Loop Demand Outlet,           !- Name
-  {13555c02-9c28-4ca4-81ef-db20a290f156}, !- Inlet Node Name
-  {108cf703-790e-47e7-acaf-538baa71fdc0}; !- Outlet Node Name
-
-OS:Node,
-  {fb7dd423-81a9-4c10-a602-ffd68b0f8398}, !- Handle
-  Node 16,                                !- Name
-  {2870d4a8-a6ca-4159-a97b-10781a22f20c}, !- Inlet Port
-  {13555c02-9c28-4ca4-81ef-db20a290f156}; !- Outlet Port
-
-OS:Connection,
-  {2870d4a8-a6ca-4159-a97b-10781a22f20c}, !- Handle
-  {1659c854-da6e-4642-b631-78390d1f9950}, !- Name
-  {9326f10b-54d9-4b33-bb9a-b278b2ec3364}, !- Source Object
-  2,                                      !- Outlet Port
-  {fb7dd423-81a9-4c10-a602-ffd68b0f8398}, !- Target Object
-  2;                                      !- Inlet Port
-
-OS:Connection,
-  {13555c02-9c28-4ca4-81ef-db20a290f156}, !- Handle
-  {ce2c233f-4747-4577-8f2e-c219bff321a6}, !- Name
-  {fb7dd423-81a9-4c10-a602-ffd68b0f8398}, !- Source Object
-  3,                                      !- Outlet Port
-  {a8745c51-ab69-47f6-bc23-c1aeed15392f}, !- Target Object
-  2;                                      !- Inlet Port
-
-OS:Connection,
-  {108cf703-790e-47e7-acaf-538baa71fdc0}, !- Handle
-  {655fe2c1-a9b8-447a-ac50-4164296bc2aa}, !- Name
-  {a8745c51-ab69-47f6-bc23-c1aeed15392f}, !- Source Object
-  3,                                      !- Outlet Port
-  {de2c3629-9ecc-4e28-b509-c8589def9ae2}, !- Target Object
-  2;                                      !- Inlet Port
-
-OS:Coil:Heating:Water:Baseboard,
-  {c53fd408-370b-4795-be56-745baf2d5269}, !- Handle
->>>>>>> 93199ada
+  {7e351273-6bee-4667-8a58-32f48872f997}, !- Handle
   living zone Hydronic Baseboard Coil,    !- Name
   HeatingDesignCapacity,                  !- Heating Design Capacity Method
   autosize,                               !- Heating Design Capacity {W}
@@ -2099,119 +1296,61 @@
   ,                                       !- U-Factor Times Area Value {W/K}
   ,                                       !- Maximum Water Flow Rate {m3/s}
   ,                                       !- Convergence Tolerance
-<<<<<<< HEAD
-  {32827e26-b91f-489b-a046-e13096a9f10f}, !- Water Inlet Node Name
-  {8dd45a97-977a-4130-9c4b-3278ab974fe4}; !- Water Outlet Node Name
-
-OS:Node,
-  {61756a64-a953-4ea4-8702-fde3a8107443}, !- Handle
+  {6894b618-8cd8-4517-9a10-aaeaf25d9899}, !- Water Inlet Node Name
+  {8c476f2d-b81b-4e65-96a5-efce3bdba7e6}; !- Water Outlet Node Name
+
+OS:Node,
+  {dcae6fc0-f451-499e-91f9-ecad4759e094}, !- Handle
   Node 17,                                !- Name
-  {67d7fbeb-205b-4871-b0c7-6299f153c4b5}, !- Inlet Port
-  {32827e26-b91f-489b-a046-e13096a9f10f}; !- Outlet Port
-
-OS:Connection,
-  {67d7fbeb-205b-4871-b0c7-6299f153c4b5}, !- Handle
-  {99c4e4ec-a55e-411d-ba4b-d871574e0f29}, !- Name
-  {3933ffa5-b631-4ad0-a5ec-4873e7eab32d}, !- Source Object
+  {6d3f58c3-1fa3-4ab4-ac8c-f2e6ec340018}, !- Inlet Port
+  {6894b618-8cd8-4517-9a10-aaeaf25d9899}; !- Outlet Port
+
+OS:Connection,
+  {6d3f58c3-1fa3-4ab4-ac8c-f2e6ec340018}, !- Handle
+  {782d32cc-9a3c-4231-a14a-4a6c6792ea92}, !- Name
+  {e8a836f4-0097-4cea-8070-2a4e7afe8856}, !- Source Object
   4,                                      !- Outlet Port
-  {61756a64-a953-4ea4-8702-fde3a8107443}, !- Target Object
-  2;                                      !- Inlet Port
-
-OS:Node,
-  {c89ec4d8-c3de-4f26-987d-b675091de3ad}, !- Handle
+  {dcae6fc0-f451-499e-91f9-ecad4759e094}, !- Target Object
+  2;                                      !- Inlet Port
+
+OS:Node,
+  {7e54f54d-36c7-4e36-b844-e3939b68c7c1}, !- Handle
   Node 18,                                !- Name
-  {8dd45a97-977a-4130-9c4b-3278ab974fe4}, !- Inlet Port
-  {1d76ac85-a3f9-480d-91c7-9161d3230139}; !- Outlet Port
-
-OS:Connection,
-  {32827e26-b91f-489b-a046-e13096a9f10f}, !- Handle
-  {7f3ddc1d-1ae6-441a-8271-8ad36bbfb824}, !- Name
-  {61756a64-a953-4ea4-8702-fde3a8107443}, !- Source Object
-  3,                                      !- Outlet Port
-  {c34fec7f-d54e-4cf6-8d3d-5211ab0e9cab}, !- Target Object
+  {8c476f2d-b81b-4e65-96a5-efce3bdba7e6}, !- Inlet Port
+  {d7bbde13-3d3c-4d23-b8cf-19816cba2cb4}; !- Outlet Port
+
+OS:Connection,
+  {6894b618-8cd8-4517-9a10-aaeaf25d9899}, !- Handle
+  {f048b969-6e69-4a11-8fda-261c32437445}, !- Name
+  {dcae6fc0-f451-499e-91f9-ecad4759e094}, !- Source Object
+  3,                                      !- Outlet Port
+  {7e351273-6bee-4667-8a58-32f48872f997}, !- Target Object
   9;                                      !- Inlet Port
 
 OS:Connection,
-  {8dd45a97-977a-4130-9c4b-3278ab974fe4}, !- Handle
-  {59718361-52a7-42c9-9150-f62b444e6dad}, !- Name
-  {c34fec7f-d54e-4cf6-8d3d-5211ab0e9cab}, !- Source Object
+  {8c476f2d-b81b-4e65-96a5-efce3bdba7e6}, !- Handle
+  {29af4726-c288-41ae-bedc-0f2a22592575}, !- Name
+  {7e351273-6bee-4667-8a58-32f48872f997}, !- Source Object
   10,                                     !- Outlet Port
-  {c89ec4d8-c3de-4f26-987d-b675091de3ad}, !- Target Object
-  2;                                      !- Inlet Port
-
-OS:Connection,
-  {1d76ac85-a3f9-480d-91c7-9161d3230139}, !- Handle
-  {a4ee9716-3dba-411d-abfe-7abc5ffcc852}, !- Name
-  {c89ec4d8-c3de-4f26-987d-b675091de3ad}, !- Source Object
-  3,                                      !- Outlet Port
-  {07a2d29b-dd4d-4c56-af6a-8bee64a53d43}, !- Target Object
+  {7e54f54d-36c7-4e36-b844-e3939b68c7c1}, !- Target Object
+  2;                                      !- Inlet Port
+
+OS:Connection,
+  {d7bbde13-3d3c-4d23-b8cf-19816cba2cb4}, !- Handle
+  {375cf04b-53a1-4050-b5c0-9f000a12b447}, !- Name
+  {7e54f54d-36c7-4e36-b844-e3939b68c7c1}, !- Source Object
+  3,                                      !- Outlet Port
+  {f1247d1c-e076-43cd-9d2e-d6a699163963}, !- Target Object
   4;                                      !- Inlet Port
 
 OS:Schedule:Constant,
-  {081833e5-c7ac-4a02-a0bc-3934b9fba1b4}, !- Handle
+  {70492dd1-a19d-45e7-a12c-72260a4e0a3c}, !- Handle
   Always On Discrete,                     !- Name
-  {dddbc375-66b6-4627-b8ba-8c2b29935fdf}, !- Schedule Type Limits Name
+  {f7cc6fe3-cadc-4b74-9eed-1ee891e7e66e}, !- Schedule Type Limits Name
   1;                                      !- Value
 
 OS:ScheduleTypeLimits,
-  {dddbc375-66b6-4627-b8ba-8c2b29935fdf}, !- Handle
-=======
-  {366303ea-ab79-42af-9575-fbfc8305aae1}, !- Water Inlet Node Name
-  {c2372dbe-ca0c-4f01-9761-5b59db82c9e8}; !- Water Outlet Node Name
-
-OS:Node,
-  {db983bd7-758f-4dd4-8af4-dd151b6b3072}, !- Handle
-  Node 17,                                !- Name
-  {71d73029-a356-4048-b7be-a29ff3964408}, !- Inlet Port
-  {366303ea-ab79-42af-9575-fbfc8305aae1}; !- Outlet Port
-
-OS:Connection,
-  {71d73029-a356-4048-b7be-a29ff3964408}, !- Handle
-  {d7deaae6-b2e3-4d2f-a4e3-e6878edc58b8}, !- Name
-  {cbdac07f-87d5-4aaa-a861-f34e31c8f8d3}, !- Source Object
-  4,                                      !- Outlet Port
-  {db983bd7-758f-4dd4-8af4-dd151b6b3072}, !- Target Object
-  2;                                      !- Inlet Port
-
-OS:Node,
-  {7fbb8747-df26-40ac-a5a2-ff6330f85356}, !- Handle
-  Node 18,                                !- Name
-  {c2372dbe-ca0c-4f01-9761-5b59db82c9e8}, !- Inlet Port
-  {b5f87b5a-3e86-44f8-80cb-c53561dbdc78}; !- Outlet Port
-
-OS:Connection,
-  {366303ea-ab79-42af-9575-fbfc8305aae1}, !- Handle
-  {fd5c2658-7ed2-433c-a39b-0ad116f4dc26}, !- Name
-  {db983bd7-758f-4dd4-8af4-dd151b6b3072}, !- Source Object
-  3,                                      !- Outlet Port
-  {c53fd408-370b-4795-be56-745baf2d5269}, !- Target Object
-  9;                                      !- Inlet Port
-
-OS:Connection,
-  {c2372dbe-ca0c-4f01-9761-5b59db82c9e8}, !- Handle
-  {a5a15d1d-07ec-4114-a205-b6bafaa10841}, !- Name
-  {c53fd408-370b-4795-be56-745baf2d5269}, !- Source Object
-  10,                                     !- Outlet Port
-  {7fbb8747-df26-40ac-a5a2-ff6330f85356}, !- Target Object
-  2;                                      !- Inlet Port
-
-OS:Connection,
-  {b5f87b5a-3e86-44f8-80cb-c53561dbdc78}, !- Handle
-  {04ff935d-4c88-4bc6-84d5-1a9e235b85a2}, !- Name
-  {7fbb8747-df26-40ac-a5a2-ff6330f85356}, !- Source Object
-  3,                                      !- Outlet Port
-  {9326f10b-54d9-4b33-bb9a-b278b2ec3364}, !- Target Object
-  4;                                      !- Inlet Port
-
-OS:Schedule:Constant,
-  {0087ab0e-2776-420f-a2b8-3a6e76cd7130}, !- Handle
-  Always On Discrete,                     !- Name
-  {329aa06d-13a9-45c0-b2aa-5fac55e44cbd}, !- Schedule Type Limits Name
-  1;                                      !- Value
-
-OS:ScheduleTypeLimits,
-  {329aa06d-13a9-45c0-b2aa-5fac55e44cbd}, !- Handle
->>>>>>> 93199ada
+  {f7cc6fe3-cadc-4b74-9eed-1ee891e7e66e}, !- Handle
   OnOff,                                  !- Name
   0,                                      !- Lower Limit Value
   1,                                      !- Upper Limit Value
@@ -2219,74 +1358,40 @@
   Availability;                           !- Unit Type
 
 OS:ZoneHVAC:Baseboard:Convective:Water,
-<<<<<<< HEAD
-  {3327c253-22cf-4468-836e-5176f5f12686}, !- Handle
+  {58610aad-8160-4a7d-9dd3-ee83d49a271b}, !- Handle
   living zone Hydronic Baseboard,         !- Name
-  {081833e5-c7ac-4a02-a0bc-3934b9fba1b4}, !- Availability Schedule Name
-  {c34fec7f-d54e-4cf6-8d3d-5211ab0e9cab}; !- Heating Coil Name
+  {70492dd1-a19d-45e7-a12c-72260a4e0a3c}, !- Availability Schedule Name
+  {7e351273-6bee-4667-8a58-32f48872f997}; !- Heating Coil Name
 
 OS:AdditionalProperties,
-  {99e5e1f1-0f9f-4782-ab26-82c63368a407}, !- Handle
-  {3327c253-22cf-4468-836e-5176f5f12686}, !- Object Name
-=======
-  {1787e0dc-f9b6-4886-b6e3-127ad10fc710}, !- Handle
-  living zone Hydronic Baseboard,         !- Name
-  {0087ab0e-2776-420f-a2b8-3a6e76cd7130}, !- Availability Schedule Name
-  {c53fd408-370b-4795-be56-745baf2d5269}; !- Heating Coil Name
-
-OS:AdditionalProperties,
-  {e4d84a60-1f7e-4b09-9814-b2a75f1eb524}, !- Handle
-  {1787e0dc-f9b6-4886-b6e3-127ad10fc710}, !- Object Name
->>>>>>> 93199ada
+  {e20db765-5279-421a-9596-b803fb30c1f1}, !- Handle
+  {58610aad-8160-4a7d-9dd3-ee83d49a271b}, !- Object Name
   CentralSystem,                          !- Feature Name 1
   Boolean,                                !- Feature Data Type 1
   true;                                   !- Feature Value 1
 
 OS:EnergyManagementSystem:Sensor,
-<<<<<<< HEAD
-  {90d3e3a2-7478-4100-9418-600b8373e603}, !- Handle
-=======
-  {77366bde-15d3-4722-b13c-504f133e32d2}, !- Handle
->>>>>>> 93199ada
+  {cd0beee0-bb08-4d38-abba-f3c18a332546}, !- Handle
   Central_pump_s,                         !- Name
   Central pump,                           !- Output Variable or Output Meter Index Key Name
   Pump Electric Energy;                   !- Output Variable or Output Meter Name
 
 OS:EnergyManagementSystem:Program,
-<<<<<<< HEAD
-  {7c657f3d-2502-4cf1-8b2b-f035404042a9}, !- Handle
-=======
-  {1c7256aa-0524-44bc-8dce-ab0f632d5903}, !- Handle
->>>>>>> 93199ada
+  {80aa1afb-36b5-48fe-8ef4-57c91acbbd74}, !- Handle
   Central_pumps_program,                  !- Name
   Set central_pumps_h = Central_pump_s;   !- Program Line 1
 
 OS:EnergyManagementSystem:OutputVariable,
-<<<<<<< HEAD
-  {3af44dc1-a8d9-481d-bc67-ba9e6f9200d3}, !- Handle
-=======
-  {7fe5ec1f-de30-4b9d-828c-4d0f77ce5061}, !- Handle
->>>>>>> 93199ada
+  {ec38492a-5ab0-477c-8a96-04286d49dffb}, !- Handle
   Central htg pump:Pumps:Electricity,     !- Name
   central_pumps_h,                        !- EMS Variable Name
   Summed,                                 !- Type of Data in Variable
   SystemTimestep,                         !- Update Frequency
-<<<<<<< HEAD
-  {7c657f3d-2502-4cf1-8b2b-f035404042a9}, !- EMS Program or Subroutine Name
+  {80aa1afb-36b5-48fe-8ef4-57c91acbbd74}, !- EMS Program or Subroutine Name
   J;                                      !- Units
 
 OS:EnergyManagementSystem:ProgramCallingManager,
-  {f46e0c88-07fa-4db9-896e-2e753a5491cd}, !- Handle
+  {bc29d583-c8eb-4d69-89da-1c07cc56e11c}, !- Handle
   Central pump program calling manager,   !- Name
   EndOfSystemTimestepBeforeHVACReporting, !- EnergyPlus Model Calling Point
-  {7c657f3d-2502-4cf1-8b2b-f035404042a9}; !- Program Name 1
-=======
-  {1c7256aa-0524-44bc-8dce-ab0f632d5903}, !- EMS Program or Subroutine Name
-  J;                                      !- Units
-
-OS:EnergyManagementSystem:ProgramCallingManager,
-  {1e19dec3-c570-40d3-8b0e-bc70acc3eb70}, !- Handle
-  Central pump program calling manager,   !- Name
-  EndOfSystemTimestepBeforeHVACReporting, !- EnergyPlus Model Calling Point
-  {1c7256aa-0524-44bc-8dce-ab0f632d5903}; !- Program Name 1
->>>>>>> 93199ada
+  {80aa1afb-36b5-48fe-8ef4-57c91acbbd74}; !- Program Name 1
