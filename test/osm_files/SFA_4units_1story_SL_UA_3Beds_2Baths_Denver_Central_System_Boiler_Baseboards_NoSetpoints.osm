--- conflicted
+++ resolved
@@ -1,54 +1,26 @@
 !- NOTE: Auto-generated from /test/osw_files/SFA_4units_1story_SL_UA_3Beds_2Baths_Denver_Central_System_Boiler_Baseboards_NoSetpoints.osw
 
 OS:Version,
-<<<<<<< HEAD
-  {2439fa17-1e8c-4d7e-a69e-ea944f92d194}, !- Handle
-  2.9.0;                                  !- Version Identifier
-
-OS:SimulationControl,
-  {4f3c446a-f85e-49b3-973d-a31dbac7edb0}, !- Handle
-=======
   {8c3b6c34-811c-4f6d-96d7-069b1fa22d71}, !- Handle
   2.9.0;                                  !- Version Identifier
 
 OS:SimulationControl,
   {e4d88d60-4cba-4efc-94d3-bf8c82a95495}, !- Handle
->>>>>>> f42044b5
   ,                                       !- Do Zone Sizing Calculation
   ,                                       !- Do System Sizing Calculation
   ,                                       !- Do Plant Sizing Calculation
   No;                                     !- Run Simulation for Sizing Periods
 
 OS:Timestep,
-<<<<<<< HEAD
-  {e5ac3931-a5fd-4d49-87aa-9592bab63daf}, !- Handle
-  6;                                      !- Number of Timesteps per Hour
-
-OS:ShadowCalculation,
-  {fc8d7223-881c-44ce-883a-6350de7fda44}, !- Handle
-=======
   {5ff62089-68c9-4d38-97c8-3efa2778a410}, !- Handle
   6;                                      !- Number of Timesteps per Hour
 
 OS:ShadowCalculation,
   {9592b511-9d0c-4c87-b6e8-fa17bfe2768d}, !- Handle
->>>>>>> f42044b5
   20,                                     !- Calculation Frequency
   200;                                    !- Maximum Figures in Shadow Overlap Calculations
 
 OS:SurfaceConvectionAlgorithm:Outside,
-<<<<<<< HEAD
-  {70275e64-dc06-44d0-a2f5-a6e0a2ec61a9}, !- Handle
-  DOE-2;                                  !- Algorithm
-
-OS:SurfaceConvectionAlgorithm:Inside,
-  {e1e104c5-be01-4a07-a88c-374f1c355bc5}, !- Handle
-  TARP;                                   !- Algorithm
-
-OS:ZoneCapacitanceMultiplier:ResearchSpecial,
-  {c2b549fd-e55f-4d71-b2f1-3e3fb4952e69}, !- Handle
-  ,                                       !- Temperature Capacity Multiplier
-=======
   {15d224b2-da50-42c8-bdf2-18efe6a909fc}, !- Handle
   DOE-2;                                  !- Algorithm
 
@@ -59,16 +31,11 @@
 OS:ZoneCapacitanceMultiplier:ResearchSpecial,
   {7311522c-93cc-4a7f-a39c-dc44426f2112}, !- Handle
   3.6,                                    !- Temperature Capacity Multiplier
->>>>>>> f42044b5
   15,                                     !- Humidity Capacity Multiplier
   ;                                       !- Carbon Dioxide Capacity Multiplier
 
 OS:RunPeriod,
-<<<<<<< HEAD
-  {683ab48e-f4d3-4046-9465-a8b8d6d5a30e}, !- Handle
-=======
   {56614afc-42ce-4628-bffa-bac48916d5cf}, !- Handle
->>>>>>> f42044b5
   Run Period 1,                           !- Name
   1,                                      !- Begin Month
   1,                                      !- Begin Day of Month
@@ -82,21 +49,13 @@
   ;                                       !- Number of Times Runperiod to be Repeated
 
 OS:YearDescription,
-<<<<<<< HEAD
-  {7f54d77b-0abc-4a80-b353-29c1bc79e066}, !- Handle
-=======
   {12651892-f8c0-43ef-9857-216f00fad0b6}, !- Handle
->>>>>>> f42044b5
   2007,                                   !- Calendar Year
   ,                                       !- Day of Week for Start Day
   ;                                       !- Is Leap Year
 
 OS:WeatherFile,
-<<<<<<< HEAD
-  {76e9ad13-e99f-4a83-b13c-9d7b48e5e9c7}, !- Handle
-=======
   {eb757db9-f312-4d94-b751-e943f709e4a3}, !- Handle
->>>>>>> f42044b5
   Denver Intl Ap,                         !- City
   CO,                                     !- State Province Region
   USA,                                    !- Country
@@ -110,13 +69,8 @@
   E23378AA;                               !- Checksum
 
 OS:AdditionalProperties,
-<<<<<<< HEAD
-  {1707843f-1f55-4fcd-b335-9499bce48e3a}, !- Handle
-  {76e9ad13-e99f-4a83-b13c-9d7b48e5e9c7}, !- Object Name
-=======
   {185dde7e-abb6-4fae-b794-97f27f8eadd5}, !- Handle
   {eb757db9-f312-4d94-b751-e943f709e4a3}, !- Object Name
->>>>>>> f42044b5
   EPWHeaderCity,                          !- Feature Name 1
   String,                                 !- Feature Data Type 1
   Denver Intl Ap,                         !- Feature Value 1
@@ -224,11 +178,7 @@
   84;                                     !- Feature Value 35
 
 OS:Site,
-<<<<<<< HEAD
-  {cf2a90b3-ebfa-4b46-a9db-52e635127518}, !- Handle
-=======
   {28900344-3b49-45f6-8321-5787aa25edee}, !- Handle
->>>>>>> f42044b5
   Denver Intl Ap_CO_USA,                  !- Name
   39.83,                                  !- Latitude {deg}
   -104.65,                                !- Longitude {deg}
@@ -237,11 +187,7 @@
   ;                                       !- Terrain
 
 OS:ClimateZones,
-<<<<<<< HEAD
-  {d15bf974-bdf8-4f09-be19-d85dba5c187f}, !- Handle
-=======
   {ff202ca2-891c-438e-92cf-9139c02f02f6}, !- Handle
->>>>>>> f42044b5
   ,                                       !- Active Institution
   ,                                       !- Active Year
   ,                                       !- Climate Zone Institution Name 1
@@ -254,31 +200,19 @@
   Cold;                                   !- Climate Zone Value 2
 
 OS:Site:WaterMainsTemperature,
-<<<<<<< HEAD
-  {ea3a6b61-7255-4123-9bdc-ead536681406}, !- Handle
-=======
   {12c6e953-35fa-423a-82b7-d57f61beae87}, !- Handle
->>>>>>> f42044b5
   Correlation,                            !- Calculation Method
   ,                                       !- Temperature Schedule Name
   10.8753424657535,                       !- Annual Average Outdoor Air Temperature {C}
   23.1524007936508;                       !- Maximum Difference In Monthly Average Outdoor Air Temperatures {deltaC}
 
 OS:RunPeriodControl:DaylightSavingTime,
-<<<<<<< HEAD
-  {914f3545-c138-4239-af30-8f58824bd356}, !- Handle
-=======
   {5edf73d5-f560-4b11-91bd-142df03f02aa}, !- Handle
->>>>>>> f42044b5
   4/7,                                    !- Start Date
   10/26;                                  !- End Date
 
 OS:Site:GroundTemperature:Deep,
-<<<<<<< HEAD
-  {2762c53c-6510-4d1f-8027-444954153b09}, !- Handle
-=======
   {ae6c5213-8d2e-44aa-9d44-4c3da971d1f8}, !- Handle
->>>>>>> f42044b5
   10.8753424657535,                       !- January Deep Ground Temperature {C}
   10.8753424657535,                       !- February Deep Ground Temperature {C}
   10.8753424657535,                       !- March Deep Ground Temperature {C}
@@ -293,11 +227,7 @@
   10.8753424657535;                       !- December Deep Ground Temperature {C}
 
 OS:Building,
-<<<<<<< HEAD
-  {ef109555-07e0-4c6b-8eea-575d39b0540b}, !- Handle
-=======
   {dc47caeb-bd9f-4312-990f-e5d6c554ebd1}, !- Handle
->>>>>>> f42044b5
   Building 1,                             !- Name
   ,                                       !- Building Sector Type
   ,                                       !- North Axis {deg}
@@ -312,28 +242,6 @@
   4;                                      !- Standards Number of Living Units
 
 OS:AdditionalProperties,
-<<<<<<< HEAD
-  {3ac96fa8-57f8-4740-a7c2-f312469c9209}, !- Handle
-  {ef109555-07e0-4c6b-8eea-575d39b0540b}, !- Object Name
-  num_units,                              !- Feature Name 1
-  Integer,                                !- Feature Data Type 1
-  4,                                      !- Feature Value 1
-  has_rear_units,                         !- Feature Name 2
-  Boolean,                                !- Feature Data Type 2
-  false,                                  !- Feature Value 2
-  horz_location,                          !- Feature Name 3
-  String,                                 !- Feature Data Type 3
-  Left,                                   !- Feature Value 3
-  num_floors,                             !- Feature Name 4
-  Integer,                                !- Feature Data Type 4
-  1,                                      !- Feature Value 4
-  has_hvac_flue,                          !- Feature Name 5
-  Boolean,                                !- Feature Data Type 5
-  true;                                   !- Feature Value 5
-
-OS:ThermalZone,
-  {edc7124e-afe8-40b2-b96f-b554141531b6}, !- Handle
-=======
   {45e110c6-5b95-432c-ad0b-5caf7d2a574a}, !- Handle
   {dc47caeb-bd9f-4312-990f-e5d6c554ebd1}, !- Object Name
   Total Units Represented,                !- Feature Name 1
@@ -345,7 +253,6 @@
 
 OS:ThermalZone,
   {cb3e9740-7a3c-4268-80d2-37b4de4d2e75}, !- Handle
->>>>>>> f42044b5
   living zone,                            !- Name
   ,                                       !- Multiplier
   ,                                       !- Ceiling Height {m}
@@ -354,17 +261,10 @@
   ,                                       !- Zone Inside Convection Algorithm
   ,                                       !- Zone Outside Convection Algorithm
   ,                                       !- Zone Conditioning Equipment List Name
-<<<<<<< HEAD
-  {e97f131d-f7fe-4035-8f67-fa5c9daee535}, !- Zone Air Inlet Port List
-  {8edf5137-f639-4c51-90db-24d39b5c2a60}, !- Zone Air Exhaust Port List
-  {5ad42dab-ca5e-49d0-b8ed-af4df4c16110}, !- Zone Air Node Name
-  {55ec73e0-01c6-484f-afb2-5bcb941d4a1d}, !- Zone Return Air Port List
-=======
   {d1d178c6-6319-4c5f-a0aa-091ad47e12fb}, !- Zone Air Inlet Port List
   {654045c1-bdac-4219-8987-f6ef3ed51ad9}, !- Zone Air Exhaust Port List
   {e9693944-9675-4d58-807a-816862ea6149}, !- Zone Air Node Name
   {a5797a3d-322b-46cf-8ced-93b58329df24}, !- Zone Return Air Port List
->>>>>>> f42044b5
   ,                                       !- Primary Daylighting Control Name
   ,                                       !- Fraction of Zone Controlled by Primary Daylighting Control
   ,                                       !- Secondary Daylighting Control Name
@@ -375,39 +275,6 @@
   No;                                     !- Use Ideal Air Loads
 
 OS:Node,
-<<<<<<< HEAD
-  {b81449c8-dfe9-479f-b990-92de83105055}, !- Handle
-  Node 1,                                 !- Name
-  {5ad42dab-ca5e-49d0-b8ed-af4df4c16110}, !- Inlet Port
-  ;                                       !- Outlet Port
-
-OS:Connection,
-  {5ad42dab-ca5e-49d0-b8ed-af4df4c16110}, !- Handle
-  {7a1d3f69-8a4e-4748-ad94-9db74863cd93}, !- Name
-  {edc7124e-afe8-40b2-b96f-b554141531b6}, !- Source Object
-  11,                                     !- Outlet Port
-  {b81449c8-dfe9-479f-b990-92de83105055}, !- Target Object
-  2;                                      !- Inlet Port
-
-OS:PortList,
-  {e97f131d-f7fe-4035-8f67-fa5c9daee535}, !- Handle
-  {bea73bb9-609a-4ed1-906c-358e954e121b}, !- Name
-  {edc7124e-afe8-40b2-b96f-b554141531b6}; !- HVAC Component
-
-OS:PortList,
-  {8edf5137-f639-4c51-90db-24d39b5c2a60}, !- Handle
-  {f3088bd4-cef6-4d7f-95cf-4c26cbceec3b}, !- Name
-  {edc7124e-afe8-40b2-b96f-b554141531b6}; !- HVAC Component
-
-OS:PortList,
-  {55ec73e0-01c6-484f-afb2-5bcb941d4a1d}, !- Handle
-  {25accea6-7e9c-485c-b377-99764878de0b}, !- Name
-  {edc7124e-afe8-40b2-b96f-b554141531b6}; !- HVAC Component
-
-OS:Sizing:Zone,
-  {654b0782-c0e1-4a90-a768-37661b882872}, !- Handle
-  {edc7124e-afe8-40b2-b96f-b554141531b6}, !- Zone or ZoneList Name
-=======
   {13999228-c541-493f-9b5d-28adda00640c}, !- Handle
   Node 1,                                 !- Name
   {e9693944-9675-4d58-807a-816862ea6149}, !- Inlet Port
@@ -439,7 +306,6 @@
 OS:Sizing:Zone,
   {f34f1bf9-83a5-4506-918b-39bb495d85e2}, !- Handle
   {cb3e9740-7a3c-4268-80d2-37b4de4d2e75}, !- Zone or ZoneList Name
->>>>>>> f42044b5
   SupplyAirTemperature,                   !- Zone Cooling Design Supply Air Temperature Input Method
   14,                                     !- Zone Cooling Design Supply Air Temperature {C}
   11.11,                                  !- Zone Cooling Design Supply Air Temperature Difference {deltaC}
@@ -468,22 +334,6 @@
   autosize;                               !- Dedicated Outdoor Air High Setpoint Temperature for Design {C}
 
 OS:ZoneHVAC:EquipmentList,
-<<<<<<< HEAD
-  {58a8066b-6266-4adf-a218-bd2d9557f120}, !- Handle
-  Zone HVAC Equipment List 1,             !- Name
-  {edc7124e-afe8-40b2-b96f-b554141531b6}, !- Thermal Zone
-  ,                                       !- Load Distribution Scheme
-  {87576e93-21b1-4bbf-b4aa-7b95fcafccf5}, !- Zone Equipment 1
-  1,                                      !- Zone Equipment Cooling Sequence 1
-  1,                                      !- Zone Equipment Heating or No-Load Sequence 1
-  ,                                       !- Zone Equipment Sequential Cooling Fraction Schedule Name 1
-  ;                                       !- Zone Equipment Sequential Heating Fraction Schedule Name 1
-
-OS:Space,
-  {95b03ddd-fc94-432f-8dff-3961f8386222}, !- Handle
-  living space,                           !- Name
-  {667daa9f-5aee-4266-ae98-b27195115005}, !- Space Type Name
-=======
   {5f7bc4a9-d1ca-4e47-88c6-4cd4bd11bda4}, !- Handle
   Zone HVAC Equipment List 1,             !- Name
   {cb3e9740-7a3c-4268-80d2-37b4de4d2e75}; !- Thermal Zone
@@ -492,7 +342,6 @@
   {836594ce-6a9b-4823-b243-1b4c2a301845}, !- Handle
   living space,                           !- Name
   {8d6078f1-d5f5-48c9-b63f-22fc59517ed2}, !- Space Type Name
->>>>>>> f42044b5
   ,                                       !- Default Construction Set Name
   ,                                       !- Default Schedule Set Name
   ,                                       !- Direction of Relative North {deg}
@@ -500,19 +349,6 @@
   ,                                       !- Y Origin {m}
   ,                                       !- Z Origin {m}
   ,                                       !- Building Story Name
-<<<<<<< HEAD
-  {edc7124e-afe8-40b2-b96f-b554141531b6}, !- Thermal Zone Name
-  ,                                       !- Part of Total Floor Area
-  ,                                       !- Design Specification Outdoor Air Object Name
-  {72b6f421-f786-4c84-9f67-95a1109b7fd1}; !- Building Unit Name
-
-OS:Surface,
-  {ab510052-4381-48bf-a98e-870392dd935c}, !- Handle
-  Surface 1,                              !- Name
-  Floor,                                  !- Surface Type
-  ,                                       !- Construction Name
-  {95b03ddd-fc94-432f-8dff-3961f8386222}, !- Space Name
-=======
   {cb3e9740-7a3c-4268-80d2-37b4de4d2e75}, !- Thermal Zone Name
   ,                                       !- Part of Total Floor Area
   ,                                       !- Design Specification Outdoor Air Object Name
@@ -524,7 +360,6 @@
   Floor,                                  !- Surface Type
   ,                                       !- Construction Name
   {836594ce-6a9b-4823-b243-1b4c2a301845}, !- Space Name
->>>>>>> f42044b5
   Foundation,                             !- Outside Boundary Condition
   ,                                       !- Outside Boundary Condition Object
   NoSun,                                  !- Sun Exposure
@@ -537,19 +372,11 @@
   6.46578440716979, -12.9315688143396, 0; !- X,Y,Z Vertex 4 {m}
 
 OS:Surface,
-<<<<<<< HEAD
-  {6a0cddff-67e9-4b44-8481-60a59d5a2288}, !- Handle
-  Surface 2,                              !- Name
-  Wall,                                   !- Surface Type
-  ,                                       !- Construction Name
-  {95b03ddd-fc94-432f-8dff-3961f8386222}, !- Space Name
-=======
   {7845aeef-c4a0-4a4e-a402-34e2cb409fc4}, !- Handle
   Surface 2,                              !- Name
   Wall,                                   !- Surface Type
   ,                                       !- Construction Name
   {836594ce-6a9b-4823-b243-1b4c2a301845}, !- Space Name
->>>>>>> f42044b5
   Outdoors,                               !- Outside Boundary Condition
   ,                                       !- Outside Boundary Condition Object
   SunExposed,                             !- Sun Exposure
@@ -562,19 +389,11 @@
   0, -12.9315688143396, 2.4384;           !- X,Y,Z Vertex 4 {m}
 
 OS:Surface,
-<<<<<<< HEAD
-  {af4d8887-abe7-40aa-9822-59fdcb2c3f08}, !- Handle
-  Surface 3,                              !- Name
-  Wall,                                   !- Surface Type
-  ,                                       !- Construction Name
-  {95b03ddd-fc94-432f-8dff-3961f8386222}, !- Space Name
-=======
   {5364aaf6-7b7a-4435-9fbe-7591a652c81c}, !- Handle
   Surface 3,                              !- Name
   Wall,                                   !- Surface Type
   ,                                       !- Construction Name
   {836594ce-6a9b-4823-b243-1b4c2a301845}, !- Space Name
->>>>>>> f42044b5
   Outdoors,                               !- Outside Boundary Condition
   ,                                       !- Outside Boundary Condition Object
   SunExposed,                             !- Sun Exposure
@@ -587,15 +406,6 @@
   0, 0, 2.4384;                           !- X,Y,Z Vertex 4 {m}
 
 OS:Surface,
-<<<<<<< HEAD
-  {8b83764e-963e-481e-819b-244ea4b34d48}, !- Handle
-  Surface 4,                              !- Name
-  Wall,                                   !- Surface Type
-  ,                                       !- Construction Name
-  {95b03ddd-fc94-432f-8dff-3961f8386222}, !- Space Name
-  Adiabatic,                              !- Outside Boundary Condition
-  ,                                       !- Outside Boundary Condition Object
-=======
   {ef06bf06-fd12-4fda-8e40-08e67f73574b}, !- Handle
   Surface 4,                              !- Name
   Wall,                                   !- Surface Type
@@ -603,7 +413,6 @@
   {836594ce-6a9b-4823-b243-1b4c2a301845}, !- Space Name
   Surface,                                !- Outside Boundary Condition
   {24697ddd-63a6-4977-8d40-9bc46c1860f6}, !- Outside Boundary Condition Object
->>>>>>> f42044b5
   NoSun,                                  !- Sun Exposure
   NoWind,                                 !- Wind Exposure
   ,                                       !- View Factor to Ground
@@ -614,19 +423,11 @@
   6.46578440716979, 0, 2.4384;            !- X,Y,Z Vertex 4 {m}
 
 OS:Surface,
-<<<<<<< HEAD
-  {e1f8d1f1-0e59-4864-b0d7-12c13c27332d}, !- Handle
-  Surface 5,                              !- Name
-  Wall,                                   !- Surface Type
-  ,                                       !- Construction Name
-  {95b03ddd-fc94-432f-8dff-3961f8386222}, !- Space Name
-=======
   {2bcb9830-c4a5-46ba-a6a1-f0d6f17e22e9}, !- Handle
   Surface 5,                              !- Name
   Wall,                                   !- Surface Type
   ,                                       !- Construction Name
   {836594ce-6a9b-4823-b243-1b4c2a301845}, !- Space Name
->>>>>>> f42044b5
   Outdoors,                               !- Outside Boundary Condition
   ,                                       !- Outside Boundary Condition Object
   SunExposed,                             !- Sun Exposure
@@ -639,15 +440,6 @@
   6.46578440716979, -12.9315688143396, 2.4384; !- X,Y,Z Vertex 4 {m}
 
 OS:Surface,
-<<<<<<< HEAD
-  {461a7d53-3adb-4a29-a899-573a8628e0c6}, !- Handle
-  Surface 6,                              !- Name
-  RoofCeiling,                            !- Surface Type
-  ,                                       !- Construction Name
-  {95b03ddd-fc94-432f-8dff-3961f8386222}, !- Space Name
-  Surface,                                !- Outside Boundary Condition
-  {b14c335d-bd2b-4741-83e4-a72fc976c3be}, !- Outside Boundary Condition Object
-=======
   {cdd267d0-2ac4-4d44-8023-d508caf9c648}, !- Handle
   Surface 6,                              !- Name
   RoofCeiling,                            !- Surface Type
@@ -655,7 +447,6 @@
   {836594ce-6a9b-4823-b243-1b4c2a301845}, !- Space Name
   Surface,                                !- Outside Boundary Condition
   {68e875e7-25f8-478d-8b34-b654efb67ff8}, !- Outside Boundary Condition Object
->>>>>>> f42044b5
   NoSun,                                  !- Sun Exposure
   NoWind,                                 !- Wind Exposure
   ,                                       !- View Factor to Ground
@@ -666,11 +457,7 @@
   0, -12.9315688143396, 2.4384;           !- X,Y,Z Vertex 4 {m}
 
 OS:SpaceType,
-<<<<<<< HEAD
-  {667daa9f-5aee-4266-ae98-b27195115005}, !- Handle
-=======
   {8d6078f1-d5f5-48c9-b63f-22fc59517ed2}, !- Handle
->>>>>>> f42044b5
   Space Type 1,                           !- Name
   ,                                       !- Default Construction Set Name
   ,                                       !- Default Schedule Set Name
@@ -680,16 +467,6 @@
   ,                                       !- Standards Building Type
   living;                                 !- Standards Space Type
 
-<<<<<<< HEAD
-OS:Surface,
-  {b14c335d-bd2b-4741-83e4-a72fc976c3be}, !- Handle
-  Surface 7,                              !- Name
-  Floor,                                  !- Surface Type
-  ,                                       !- Construction Name
-  {34d51325-1cab-4953-97e5-2daaf4260f1f}, !- Space Name
-  Surface,                                !- Outside Boundary Condition
-  {461a7d53-3adb-4a29-a899-573a8628e0c6}, !- Outside Boundary Condition Object
-=======
 OS:ThermalZone,
   {8a02a296-5e0c-42e5-9be9-a682ff4869db}, !- Handle
   living zone|unit 2,                     !- Name
@@ -886,24 +663,10 @@
   {07fe4dff-22be-4911-9f6a-13f7488a1405}, !- Space Name
   Foundation,                             !- Outside Boundary Condition
   ,                                       !- Outside Boundary Condition Object
->>>>>>> f42044b5
-  NoSun,                                  !- Sun Exposure
-  NoWind,                                 !- Wind Exposure
-  ,                                       !- View Factor to Ground
-  ,                                       !- Number of Vertices
-<<<<<<< HEAD
-  0, -12.9315688143396, 2.4384,           !- X,Y,Z Vertex 1 {m}
-  0, 0, 2.4384,                           !- X,Y,Z Vertex 2 {m}
-  6.46578440716979, 0, 2.4384,            !- X,Y,Z Vertex 3 {m}
-  6.46578440716979, -12.9315688143396, 2.4384; !- X,Y,Z Vertex 4 {m}
-
-OS:Surface,
-  {7ddbfcc8-a689-41bd-87a7-243d146438ba}, !- Handle
-  Surface 8,                              !- Name
-  RoofCeiling,                            !- Surface Type
-  ,                                       !- Construction Name
-  {34d51325-1cab-4953-97e5-2daaf4260f1f}, !- Space Name
-=======
+  NoSun,                                  !- Sun Exposure
+  NoWind,                                 !- Wind Exposure
+  ,                                       !- View Factor to Ground
+  ,                                       !- Number of Vertices
   6.46578440716979, -12.9315688143396, 0, !- X,Y,Z Vertex 1 {m}
   6.46578440716979, 0, 0,                 !- X,Y,Z Vertex 2 {m}
   12.9315688143396, 0, 0,                 !- X,Y,Z Vertex 3 {m}
@@ -1342,7 +1105,6 @@
   RoofCeiling,                            !- Surface Type
   ,                                       !- Construction Name
   {4967786f-18d5-4f41-a5a4-e0b8b8b1d546}, !- Space Name
->>>>>>> f42044b5
   Outdoors,                               !- Outside Boundary Condition
   ,                                       !- Outside Boundary Condition Object
   SunExposed,                             !- Sun Exposure
@@ -1350,49 +1112,33 @@
   ,                                       !- View Factor to Ground
   ,                                       !- Number of Vertices
   0, -6.46578440716979, 5.6712922035849,  !- X,Y,Z Vertex 1 {m}
-  6.46578440716979, -6.46578440716979, 5.6712922035849, !- X,Y,Z Vertex 2 {m}
-  6.46578440716979, 0, 2.4384,            !- X,Y,Z Vertex 3 {m}
+  25.8631376286792, -6.46578440716979, 5.6712922035849, !- X,Y,Z Vertex 2 {m}
+  25.8631376286792, 0, 2.4384,            !- X,Y,Z Vertex 3 {m}
   0, 0, 2.4384;                           !- X,Y,Z Vertex 4 {m}
 
 OS:Surface,
-<<<<<<< HEAD
-  {db8674e4-6122-419a-843d-6d473b4a9936}, !- Handle
-  Surface 9,                              !- Name
-  RoofCeiling,                            !- Surface Type
-  ,                                       !- Construction Name
-  {34d51325-1cab-4953-97e5-2daaf4260f1f}, !- Space Name
-=======
   {fe7b203d-dcf9-4ea9-9de2-5fc7d1b2ba7d}, !- Handle
   Surface 9,                              !- Name
   RoofCeiling,                            !- Surface Type
   ,                                       !- Construction Name
   {4967786f-18d5-4f41-a5a4-e0b8b8b1d546}, !- Space Name
->>>>>>> f42044b5
   Outdoors,                               !- Outside Boundary Condition
   ,                                       !- Outside Boundary Condition Object
   SunExposed,                             !- Sun Exposure
   WindExposed,                            !- Wind Exposure
   ,                                       !- View Factor to Ground
   ,                                       !- Number of Vertices
-  6.46578440716979, -6.46578440716979, 5.6712922035849, !- X,Y,Z Vertex 1 {m}
+  25.8631376286792, -6.46578440716979, 5.6712922035849, !- X,Y,Z Vertex 1 {m}
   0, -6.46578440716979, 5.6712922035849,  !- X,Y,Z Vertex 2 {m}
   0, -12.9315688143396, 2.4384,           !- X,Y,Z Vertex 3 {m}
-  6.46578440716979, -12.9315688143396, 2.4384; !- X,Y,Z Vertex 4 {m}
-
-OS:Surface,
-<<<<<<< HEAD
-  {27ffa9f6-cfdd-485c-b9f6-0f0077b48d33}, !- Handle
-  Surface 10,                             !- Name
-  Wall,                                   !- Surface Type
-  ,                                       !- Construction Name
-  {34d51325-1cab-4953-97e5-2daaf4260f1f}, !- Space Name
-=======
+  25.8631376286792, -12.9315688143396, 2.4384; !- X,Y,Z Vertex 4 {m}
+
+OS:Surface,
   {59021407-c153-4fab-9789-c933079f3066}, !- Handle
   Surface 10,                             !- Name
   Wall,                                   !- Surface Type
   ,                                       !- Construction Name
   {4967786f-18d5-4f41-a5a4-e0b8b8b1d546}, !- Space Name
->>>>>>> f42044b5
   Outdoors,                               !- Outside Boundary Condition
   ,                                       !- Outside Boundary Condition Object
   SunExposed,                             !- Sun Exposure
@@ -1404,40 +1150,25 @@
   0, -12.9315688143396, 2.4384;           !- X,Y,Z Vertex 3 {m}
 
 OS:Surface,
-<<<<<<< HEAD
-  {87615ced-3da9-4217-9d35-7d009ac08378}, !- Handle
-  Surface 11,                             !- Name
-  Wall,                                   !- Surface Type
-  ,                                       !- Construction Name
-  {34d51325-1cab-4953-97e5-2daaf4260f1f}, !- Space Name
-  Adiabatic,                              !- Outside Boundary Condition
-=======
   {ddf8a631-e969-4ff6-9411-623e4a6affdf}, !- Handle
   Surface 11,                             !- Name
   Wall,                                   !- Surface Type
   ,                                       !- Construction Name
   {4967786f-18d5-4f41-a5a4-e0b8b8b1d546}, !- Space Name
   Outdoors,                               !- Outside Boundary Condition
->>>>>>> f42044b5
-  ,                                       !- Outside Boundary Condition Object
-  NoSun,                                  !- Sun Exposure
-  NoWind,                                 !- Wind Exposure
-  ,                                       !- View Factor to Ground
-  ,                                       !- Number of Vertices
-  6.46578440716979, -6.46578440716979, 5.6712922035849, !- X,Y,Z Vertex 1 {m}
-  6.46578440716979, -12.9315688143396, 2.4384, !- X,Y,Z Vertex 2 {m}
-  6.46578440716979, 0, 2.4384;            !- X,Y,Z Vertex 3 {m}
+  ,                                       !- Outside Boundary Condition Object
+  SunExposed,                             !- Sun Exposure
+  WindExposed,                            !- Wind Exposure
+  ,                                       !- View Factor to Ground
+  ,                                       !- Number of Vertices
+  25.8631376286792, -6.46578440716979, 5.6712922035849, !- X,Y,Z Vertex 1 {m}
+  25.8631376286792, -12.9315688143396, 2.4384, !- X,Y,Z Vertex 2 {m}
+  25.8631376286792, 0, 2.4384;            !- X,Y,Z Vertex 3 {m}
 
 OS:Space,
-<<<<<<< HEAD
-  {34d51325-1cab-4953-97e5-2daaf4260f1f}, !- Handle
-  unfinished attic space,                 !- Name
-  {76865be5-cf44-49a7-ba42-81ee6d47582b}, !- Space Type Name
-=======
   {4967786f-18d5-4f41-a5a4-e0b8b8b1d546}, !- Handle
   unfinished attic space,                 !- Name
   {bdd6c867-86b5-45f1-be95-4abaff673f01}, !- Space Type Name
->>>>>>> f42044b5
   ,                                       !- Default Construction Set Name
   ,                                       !- Default Schedule Set Name
   ,                                       !- Direction of Relative North {deg}
@@ -1445,17 +1176,10 @@
   ,                                       !- Y Origin {m}
   ,                                       !- Z Origin {m}
   ,                                       !- Building Story Name
-<<<<<<< HEAD
-  {342aafa9-2181-4a90-8ea7-ac2116c936c7}; !- Thermal Zone Name
-
-OS:ThermalZone,
-  {342aafa9-2181-4a90-8ea7-ac2116c936c7}, !- Handle
-=======
   {6b3e1764-48fc-41bb-a6ef-272c39c4158b}; !- Thermal Zone Name
 
 OS:ThermalZone,
   {6b3e1764-48fc-41bb-a6ef-272c39c4158b}, !- Handle
->>>>>>> f42044b5
   unfinished attic zone,                  !- Name
   ,                                       !- Multiplier
   ,                                       !- Ceiling Height {m}
@@ -1464,17 +1188,10 @@
   ,                                       !- Zone Inside Convection Algorithm
   ,                                       !- Zone Outside Convection Algorithm
   ,                                       !- Zone Conditioning Equipment List Name
-<<<<<<< HEAD
-  {2cb3dcb3-1dd5-4c1f-acdc-b7f27e2adda6}, !- Zone Air Inlet Port List
-  {ab201881-5f0f-4f73-9ce3-ea7f1c2c1fa6}, !- Zone Air Exhaust Port List
-  {9693ee6e-4099-4d1a-ba7f-bd7d94fcb412}, !- Zone Air Node Name
-  {3d5435be-a5d1-4a3e-a4a3-0b32919d8f24}, !- Zone Return Air Port List
-=======
   {39420df6-728e-4357-aeb4-eae10c77859c}, !- Zone Air Inlet Port List
   {eb165be7-d091-4023-84db-e6b09051afae}, !- Zone Air Exhaust Port List
   {b0171f7d-b6a9-4889-be28-57f84128811e}, !- Zone Air Node Name
   {ce17c803-fa50-45df-a9b4-13213a78d854}, !- Zone Return Air Port List
->>>>>>> f42044b5
   ,                                       !- Primary Daylighting Control Name
   ,                                       !- Fraction of Zone Controlled by Primary Daylighting Control
   ,                                       !- Secondary Daylighting Control Name
@@ -1485,39 +1202,6 @@
   No;                                     !- Use Ideal Air Loads
 
 OS:Node,
-<<<<<<< HEAD
-  {3664d501-321d-46b6-8d56-ea8bc25a3114}, !- Handle
-  Node 2,                                 !- Name
-  {9693ee6e-4099-4d1a-ba7f-bd7d94fcb412}, !- Inlet Port
-  ;                                       !- Outlet Port
-
-OS:Connection,
-  {9693ee6e-4099-4d1a-ba7f-bd7d94fcb412}, !- Handle
-  {da34638e-7b6f-4a73-8d7b-0c39674dc416}, !- Name
-  {342aafa9-2181-4a90-8ea7-ac2116c936c7}, !- Source Object
-  11,                                     !- Outlet Port
-  {3664d501-321d-46b6-8d56-ea8bc25a3114}, !- Target Object
-  2;                                      !- Inlet Port
-
-OS:PortList,
-  {2cb3dcb3-1dd5-4c1f-acdc-b7f27e2adda6}, !- Handle
-  {cb9d4612-f327-4629-9ee5-72d1c657f590}, !- Name
-  {342aafa9-2181-4a90-8ea7-ac2116c936c7}; !- HVAC Component
-
-OS:PortList,
-  {ab201881-5f0f-4f73-9ce3-ea7f1c2c1fa6}, !- Handle
-  {ac148e33-e57f-425f-a934-b246b26ef5aa}, !- Name
-  {342aafa9-2181-4a90-8ea7-ac2116c936c7}; !- HVAC Component
-
-OS:PortList,
-  {3d5435be-a5d1-4a3e-a4a3-0b32919d8f24}, !- Handle
-  {9282d715-bca4-49ba-ae0c-18de23bb551a}, !- Name
-  {342aafa9-2181-4a90-8ea7-ac2116c936c7}; !- HVAC Component
-
-OS:Sizing:Zone,
-  {d576c24b-b2c2-48d4-9141-f8b09d6064d8}, !- Handle
-  {342aafa9-2181-4a90-8ea7-ac2116c936c7}, !- Zone or ZoneList Name
-=======
   {55c8839d-a3ac-40c0-9dc4-37e68c6390a4}, !- Handle
   Node 5,                                 !- Name
   {b0171f7d-b6a9-4889-be28-57f84128811e}, !- Inlet Port
@@ -1549,7 +1233,6 @@
 OS:Sizing:Zone,
   {9d5d99e1-e38f-4abd-9d56-ba3ed942cf72}, !- Handle
   {6b3e1764-48fc-41bb-a6ef-272c39c4158b}, !- Zone or ZoneList Name
->>>>>>> f42044b5
   SupplyAirTemperature,                   !- Zone Cooling Design Supply Air Temperature Input Method
   14,                                     !- Zone Cooling Design Supply Air Temperature {C}
   11.11,                                  !- Zone Cooling Design Supply Air Temperature Difference {deltaC}
@@ -1578,21 +1261,12 @@
   autosize;                               !- Dedicated Outdoor Air High Setpoint Temperature for Design {C}
 
 OS:ZoneHVAC:EquipmentList,
-<<<<<<< HEAD
-  {0e1a08f8-c786-457e-9087-d4d69473a855}, !- Handle
-  Zone HVAC Equipment List 2,             !- Name
-  {342aafa9-2181-4a90-8ea7-ac2116c936c7}; !- Thermal Zone
-
-OS:SpaceType,
-  {76865be5-cf44-49a7-ba42-81ee6d47582b}, !- Handle
-=======
   {0b74ffde-b177-439e-8e7f-0165e46663c7}, !- Handle
   Zone HVAC Equipment List 5,             !- Name
   {6b3e1764-48fc-41bb-a6ef-272c39c4158b}; !- Thermal Zone
 
 OS:SpaceType,
   {bdd6c867-86b5-45f1-be95-4abaff673f01}, !- Handle
->>>>>>> f42044b5
   Space Type 2,                           !- Name
   ,                                       !- Default Construction Set Name
   ,                                       !- Default Schedule Set Name
@@ -1603,10 +1277,6 @@
   unfinished attic;                       !- Standards Space Type
 
 OS:BuildingUnit,
-<<<<<<< HEAD
-  {72b6f421-f786-4c84-9f67-95a1109b7fd1}, !- Handle
-  unit 1,                                 !- Name
-=======
   {d936ec56-0766-4bbd-8fd6-9c808bca57ff}, !- Handle
   unit 1,                                 !- Name
   ,                                       !- Rendering Color
@@ -1669,38 +1339,20 @@
 OS:BuildingUnit,
   {79658d0c-7d19-46e2-b4c2-de61a4caf51f}, !- Handle
   unit 4,                                 !- Name
->>>>>>> f42044b5
   ,                                       !- Rendering Color
   Residential;                            !- Building Unit Type
 
 OS:AdditionalProperties,
-<<<<<<< HEAD
-  {22e0db99-78f2-4c0c-8866-284e9c8537e8}, !- Handle
-  {72b6f421-f786-4c84-9f67-95a1109b7fd1}, !- Object Name
-  NumberOfBedrooms,                       !- Feature Name 1
-=======
   {893b58d6-9429-4063-97bc-211baaa5447e}, !- Handle
   {79658d0c-7d19-46e2-b4c2-de61a4caf51f}, !- Object Name
   Units Represented,                      !- Feature Name 1
->>>>>>> f42044b5
   Integer,                                !- Feature Data Type 1
-  3,                                      !- Feature Value 1
-  NumberOfBathrooms,                      !- Feature Name 2
-  Double,                                 !- Feature Data Type 2
-  2,                                      !- Feature Value 2
-  NumberOfOccupants,                      !- Feature Name 3
+  1,                                      !- Feature Value 1
+  NumberOfBedrooms,                       !- Feature Name 2
+  Integer,                                !- Feature Data Type 2
+  3,                                      !- Feature Value 2
+  NumberOfBathrooms,                      !- Feature Name 3
   Double,                                 !- Feature Data Type 3
-<<<<<<< HEAD
-  3.3900000000000001;                     !- Feature Value 3
-
-OS:External:File,
-  {5c74c785-3f47-434c-83bb-1e5f7d49a4ab}, !- Handle
-  8760.csv,                               !- Name
-  8760.csv;                               !- File Name
-
-OS:Schedule:Day,
-  {d7c6c985-74c9-4935-9fb2-212326136fc9}, !- Handle
-=======
   2;                                      !- Feature Value 3
 
 OS:Surface,
@@ -1756,7 +1408,6 @@
 
 OS:Schedule:Day,
   {f1ccd7ed-797d-43e1-a97f-8241be4ccb50}, !- Handle
->>>>>>> f42044b5
   Schedule Day 1,                         !- Name
   ,                                       !- Schedule Type Limits Name
   ,                                       !- Interpolate to Timestep
@@ -1765,695 +1416,10 @@
   0;                                      !- Value Until Time 1
 
 OS:Schedule:Day,
-<<<<<<< HEAD
-  {e0625e43-459e-46b8-ac90-b1bc96694339}, !- Handle
-=======
   {3f47d4ab-72f5-4cf6-ba4a-009e98fbcf23}, !- Handle
->>>>>>> f42044b5
   Schedule Day 2,                         !- Name
   ,                                       !- Schedule Type Limits Name
   ,                                       !- Interpolate to Timestep
   24,                                     !- Hour 1
   0,                                      !- Minute 1
   1;                                      !- Value Until Time 1
-<<<<<<< HEAD
-
-OS:Schedule:File,
-  {3fd4659b-496c-40c9-99b7-0241e8fabcd8}, !- Handle
-  occupants,                              !- Name
-  {59e3611b-cdf8-48c6-b20e-11a88dc9a1d3}, !- Schedule Type Limits Name
-  {5c74c785-3f47-434c-83bb-1e5f7d49a4ab}, !- External File Name
-  1,                                      !- Column Number
-  1,                                      !- Rows to Skip at Top
-  8760,                                   !- Number of Hours of Data
-  ,                                       !- Column Separator
-  ,                                       !- Interpolate to Timestep
-  60;                                     !- Minutes per Item
-
-OS:Schedule:Ruleset,
-  {0548cdba-2237-4510-b990-a19689fd3506}, !- Handle
-  Schedule Ruleset 1,                     !- Name
-  {5918fc28-abdc-47c7-99af-e9a3d2c191d8}, !- Schedule Type Limits Name
-  {07612643-b20a-4963-9eab-088438b32eb8}; !- Default Day Schedule Name
-
-OS:Schedule:Day,
-  {07612643-b20a-4963-9eab-088438b32eb8}, !- Handle
-  Schedule Day 3,                         !- Name
-  {5918fc28-abdc-47c7-99af-e9a3d2c191d8}, !- Schedule Type Limits Name
-  ,                                       !- Interpolate to Timestep
-  24,                                     !- Hour 1
-  0,                                      !- Minute 1
-  112.539290946133;                       !- Value Until Time 1
-
-OS:People:Definition,
-  {fd60c6cc-74b5-471b-9916-57d8f026dbd4}, !- Handle
-  res occupants|living space,             !- Name
-  People,                                 !- Number of People Calculation Method
-  3.39,                                   !- Number of People {people}
-  ,                                       !- People per Space Floor Area {person/m2}
-  ,                                       !- Space Floor Area per Person {m2/person}
-  0.319734,                               !- Fraction Radiant
-  0.573,                                  !- Sensible Heat Fraction
-  0,                                      !- Carbon Dioxide Generation Rate {m3/s-W}
-  No,                                     !- Enable ASHRAE 55 Comfort Warnings
-  ZoneAveraged;                           !- Mean Radiant Temperature Calculation Type
-
-OS:People,
-  {f236e875-dbed-4b00-8821-cdc0c5a27f12}, !- Handle
-  res occupants|living space,             !- Name
-  {fd60c6cc-74b5-471b-9916-57d8f026dbd4}, !- People Definition Name
-  {95b03ddd-fc94-432f-8dff-3961f8386222}, !- Space or SpaceType Name
-  {3fd4659b-496c-40c9-99b7-0241e8fabcd8}, !- Number of People Schedule Name
-  {0548cdba-2237-4510-b990-a19689fd3506}, !- Activity Level Schedule Name
-  ,                                       !- Surface Name/Angle Factor List Name
-  ,                                       !- Work Efficiency Schedule Name
-  ,                                       !- Clothing Insulation Schedule Name
-  ,                                       !- Air Velocity Schedule Name
-  1;                                      !- Multiplier
-
-OS:ScheduleTypeLimits,
-  {5918fc28-abdc-47c7-99af-e9a3d2c191d8}, !- Handle
-  ActivityLevel,                          !- Name
-  0,                                      !- Lower Limit Value
-  ,                                       !- Upper Limit Value
-  Continuous,                             !- Numeric Type
-  ActivityLevel;                          !- Unit Type
-
-OS:ScheduleTypeLimits,
-  {59e3611b-cdf8-48c6-b20e-11a88dc9a1d3}, !- Handle
-  Fractional,                             !- Name
-  0,                                      !- Lower Limit Value
-  1,                                      !- Upper Limit Value
-  Continuous;                             !- Numeric Type
-
-OS:PlantLoop,
-  {a839245d-701f-4b51-8a48-65a21e42a400}, !- Handle
-  Hot Water Loop,                         !- Name
-  Water,                                  !- Fluid Type
-  0,                                      !- Glycol Concentration
-  ,                                       !- User Defined Fluid Type
-  ,                                       !- Plant Equipment Operation Heating Load
-  ,                                       !- Plant Equipment Operation Cooling Load
-  ,                                       !- Primary Plant Equipment Operation Scheme
-  {c407fbad-102a-4ceb-ac13-1814e373d799}, !- Loop Temperature Setpoint Node Name
-  ,                                       !- Maximum Loop Temperature {C}
-  10,                                     !- Minimum Loop Temperature {C}
-  ,                                       !- Maximum Loop Flow Rate {m3/s}
-  ,                                       !- Minimum Loop Flow Rate {m3/s}
-  Autocalculate,                          !- Plant Loop Volume {m3}
-  {7ed9bbdd-cbb4-4f14-acb2-6fcae9f9e287}, !- Plant Side Inlet Node Name
-  {75e5ba7d-7083-4c16-974f-72a02bb835ec}, !- Plant Side Outlet Node Name
-  ,                                       !- Plant Side Branch List Name
-  {d63bf76a-f1d9-4a49-8952-c27a77045241}, !- Demand Side Inlet Node Name
-  {69c8f99d-9fcb-4707-a840-29de69664e9d}, !- Demand Side Outlet Node Name
-  ,                                       !- Demand Side Branch List Name
-  ,                                       !- Demand Side Connector List Name
-  Optimal,                                !- Load Distribution Scheme
-  {8beceba6-3002-4cb0-99c7-88bb0bd008f1}, !- Availability Manager List Name
-  ,                                       !- Plant Loop Demand Calculation Scheme
-  ,                                       !- Common Pipe Simulation
-  ,                                       !- Pressure Simulation Type
-  ,                                       !- Plant Equipment Operation Heating Load Schedule
-  ,                                       !- Plant Equipment Operation Cooling Load Schedule
-  ,                                       !- Primary Plant Equipment Operation Scheme Schedule
-  ,                                       !- Component Setpoint Operation Scheme Schedule
-  {d3ea77ee-996c-40e9-99dc-a79fa04f20dd}, !- Demand Mixer Name
-  {1f121d69-c8e8-4e19-9286-1754c880f2a5}, !- Demand Splitter Name
-  {a7905fdc-60a0-4ee3-a17c-4655eb48612e}, !- Supply Mixer Name
-  {fc0c3a33-53ee-4dd9-bfef-cee0ff947201}; !- Supply Splitter Name
-
-OS:Node,
-  {cac21c30-8317-46d9-b98f-47709db6276f}, !- Handle
-  Node 3,                                 !- Name
-  {7ed9bbdd-cbb4-4f14-acb2-6fcae9f9e287}, !- Inlet Port
-  {1ba4a139-210e-4a2f-8785-0d601fff779f}; !- Outlet Port
-
-OS:Node,
-  {c407fbad-102a-4ceb-ac13-1814e373d799}, !- Handle
-  Node 4,                                 !- Name
-  {ebc4c8e1-be35-4aac-83c0-1bf2201c34f6}, !- Inlet Port
-  {75e5ba7d-7083-4c16-974f-72a02bb835ec}; !- Outlet Port
-
-OS:Node,
-  {fa067dd2-4f3f-421c-a304-a187e1484fee}, !- Handle
-  Node 5,                                 !- Name
-  {91cb9316-4717-4458-af24-9e78660e33b6}, !- Inlet Port
-  {f5b6add2-2ff5-4102-be6d-396faeb0414b}; !- Outlet Port
-
-OS:Connector:Mixer,
-  {a7905fdc-60a0-4ee3-a17c-4655eb48612e}, !- Handle
-  Connector Mixer 1,                      !- Name
-  {37e1e2ba-0998-4fbf-aab0-34bc70ef8947}, !- Outlet Branch Name
-  {c409e6f8-1047-45c5-b85a-182871eec53d}, !- Inlet Branch Name 1
-  {3c1a7a96-9479-4886-8b0f-ff578fa9b494}; !- Inlet Branch Name 2
-
-OS:Connector:Splitter,
-  {fc0c3a33-53ee-4dd9-bfef-cee0ff947201}, !- Handle
-  Connector Splitter 1,                   !- Name
-  {72088957-69a7-48dc-9b5a-cb9f4f458a34}, !- Inlet Branch Name
-  {91cb9316-4717-4458-af24-9e78660e33b6}, !- Outlet Branch Name 1
-  {ae23f9d1-830c-4768-ad55-af67dd3b11af}; !- Outlet Branch Name 2
-
-OS:Connection,
-  {7ed9bbdd-cbb4-4f14-acb2-6fcae9f9e287}, !- Handle
-  {2ac62b43-1236-439d-bedf-4082a02495cc}, !- Name
-  {a839245d-701f-4b51-8a48-65a21e42a400}, !- Source Object
-  14,                                     !- Outlet Port
-  {cac21c30-8317-46d9-b98f-47709db6276f}, !- Target Object
-  2;                                      !- Inlet Port
-
-OS:Connection,
-  {91cb9316-4717-4458-af24-9e78660e33b6}, !- Handle
-  {8188e982-a125-4f36-8a10-01405e136b68}, !- Name
-  {fc0c3a33-53ee-4dd9-bfef-cee0ff947201}, !- Source Object
-  3,                                      !- Outlet Port
-  {fa067dd2-4f3f-421c-a304-a187e1484fee}, !- Target Object
-  2;                                      !- Inlet Port
-
-OS:Connection,
-  {75e5ba7d-7083-4c16-974f-72a02bb835ec}, !- Handle
-  {7aaa538c-d13e-4e10-a32a-802e30f9f757}, !- Name
-  {c407fbad-102a-4ceb-ac13-1814e373d799}, !- Source Object
-  3,                                      !- Outlet Port
-  {a839245d-701f-4b51-8a48-65a21e42a400}, !- Target Object
-  15;                                     !- Inlet Port
-
-OS:Node,
-  {5dac1642-b5ac-492b-9d59-e18369ec55ae}, !- Handle
-  Node 6,                                 !- Name
-  {d63bf76a-f1d9-4a49-8952-c27a77045241}, !- Inlet Port
-  {b2e4313e-5851-436a-bf78-57680d588ae4}; !- Outlet Port
-
-OS:Node,
-  {8192d892-59b8-4c33-9ef6-9011077b4539}, !- Handle
-  Node 7,                                 !- Name
-  {da96b313-a5eb-4908-8839-283d0bcb6e9e}, !- Inlet Port
-  {69c8f99d-9fcb-4707-a840-29de69664e9d}; !- Outlet Port
-
-OS:Node,
-  {c413a55c-0657-4266-b419-94af209a7fc0}, !- Handle
-  Node 8,                                 !- Name
-  {2972e4f4-4d5f-478a-83b5-c818e7ee7904}, !- Inlet Port
-  {da950147-c627-4bdb-83d7-52e966ca4efa}; !- Outlet Port
-
-OS:Connector:Mixer,
-  {d3ea77ee-996c-40e9-99dc-a79fa04f20dd}, !- Handle
-  Connector Mixer 2,                      !- Name
-  {3ec77e23-1faf-4604-9f4b-30f9b675159c}, !- Outlet Branch Name
-  {ad167de2-e590-41e1-ae4d-30e2aac6b7e3}, !- Inlet Branch Name 1
-  {43262cee-49cc-4952-a38c-90e7edaa06a0}; !- Inlet Branch Name 2
-
-OS:Connector:Splitter,
-  {1f121d69-c8e8-4e19-9286-1754c880f2a5}, !- Handle
-  Connector Splitter 2,                   !- Name
-  {2cb317c6-4a80-41f7-8f3d-16d490627cd2}, !- Inlet Branch Name
-  {2972e4f4-4d5f-478a-83b5-c818e7ee7904}, !- Outlet Branch Name 1
-  {0000c943-edef-4d4d-8cd2-fb8b17f89a0d}; !- Outlet Branch Name 2
-
-OS:Connection,
-  {d63bf76a-f1d9-4a49-8952-c27a77045241}, !- Handle
-  {cc3376b2-546b-46c6-87dd-322db646cd8d}, !- Name
-  {a839245d-701f-4b51-8a48-65a21e42a400}, !- Source Object
-  17,                                     !- Outlet Port
-  {5dac1642-b5ac-492b-9d59-e18369ec55ae}, !- Target Object
-  2;                                      !- Inlet Port
-
-OS:Connection,
-  {2972e4f4-4d5f-478a-83b5-c818e7ee7904}, !- Handle
-  {d378fd55-c318-4fbd-87fe-60f46fc3541d}, !- Name
-  {1f121d69-c8e8-4e19-9286-1754c880f2a5}, !- Source Object
-  3,                                      !- Outlet Port
-  {c413a55c-0657-4266-b419-94af209a7fc0}, !- Target Object
-  2;                                      !- Inlet Port
-
-OS:Connection,
-  {69c8f99d-9fcb-4707-a840-29de69664e9d}, !- Handle
-  {6f244b66-4aeb-4689-a3f5-7e88b93ede66}, !- Name
-  {8192d892-59b8-4c33-9ef6-9011077b4539}, !- Source Object
-  3,                                      !- Outlet Port
-  {a839245d-701f-4b51-8a48-65a21e42a400}, !- Target Object
-  18;                                     !- Inlet Port
-
-OS:Sizing:Plant,
-  {94b9edb1-7fab-4a57-9d4e-e6b209fd7e9c}, !- Handle
-  {a839245d-701f-4b51-8a48-65a21e42a400}, !- Plant or Condenser Loop Name
-  Heating,                                !- Loop Type
-  82.2222222222223,                       !- Design Loop Exit Temperature {C}
-  11.1111111111111,                       !- Loop Design Temperature Difference {deltaC}
-  NonCoincident,                          !- Sizing Option
-  1,                                      !- Zone Timesteps in Averaging Window
-  None;                                   !- Coincident Sizing Factor Mode
-
-OS:AvailabilityManagerAssignmentList,
-  {8beceba6-3002-4cb0-99c7-88bb0bd008f1}, !- Handle
-  Plant Loop 1 AvailabilityManagerAssignmentList; !- Name
-
-OS:Schedule:Ruleset,
-  {0c3665b2-1e72-44a2-91fe-7162a3a87610}, !- Handle
-  Hot Water Loop Temp - 180F,             !- Name
-  {7a2f63cd-7ad6-4d81-811d-dd632842f06b}, !- Schedule Type Limits Name
-  {5d1e4973-6549-4ad7-ab5e-ed8ef012baa5}; !- Default Day Schedule Name
-
-OS:Schedule:Day,
-  {5d1e4973-6549-4ad7-ab5e-ed8ef012baa5}, !- Handle
-  Hot Water Loop Temp - 180F Default,     !- Name
-  {7a2f63cd-7ad6-4d81-811d-dd632842f06b}, !- Schedule Type Limits Name
-  ,                                       !- Interpolate to Timestep
-  24,                                     !- Hour 1
-  0,                                      !- Minute 1
-  82.2222222222223;                       !- Value Until Time 1
-
-OS:ScheduleTypeLimits,
-  {7a2f63cd-7ad6-4d81-811d-dd632842f06b}, !- Handle
-  Temperature,                            !- Name
-  0,                                      !- Lower Limit Value
-  100,                                    !- Upper Limit Value
-  Continuous,                             !- Numeric Type
-  Temperature;                            !- Unit Type
-
-OS:SetpointManager:Scheduled,
-  {4566dfc7-fac9-4d4d-ad88-346e334c7ae9}, !- Handle
-  Hot Water Loop Setpoint Manager,        !- Name
-  Temperature,                            !- Control Variable
-  {0c3665b2-1e72-44a2-91fe-7162a3a87610}, !- Schedule Name
-  {c407fbad-102a-4ceb-ac13-1814e373d799}; !- Setpoint Node or NodeList Name
-
-OS:Pump:VariableSpeed,
-  {e92dbf2e-a17e-4bec-92b5-e2f6fe0353ec}, !- Handle
-  Central pump,                           !- Name
-  {1ba4a139-210e-4a2f-8785-0d601fff779f}, !- Inlet Node Name
-  {d6b213a9-4242-43c4-9999-77f94c94247f}, !- Outlet Node Name
-  ,                                       !- Rated Flow Rate {m3/s}
-  179344.0152,                            !- Rated Pump Head {Pa}
-  ,                                       !- Rated Power Consumption {W}
-  0.9,                                    !- Motor Efficiency
-  ,                                       !- Fraction of Motor Inefficiencies to Fluid Stream
-  ,                                       !- Coefficient 1 of the Part Load Performance Curve
-  ,                                       !- Coefficient 2 of the Part Load Performance Curve
-  ,                                       !- Coefficient 3 of the Part Load Performance Curve
-  ,                                       !- Coefficient 4 of the Part Load Performance Curve
-  ,                                       !- Minimum Flow Rate {m3/s}
-  Intermittent,                           !- Pump Control Type
-  ,                                       !- Pump Flow Rate Schedule Name
-  ,                                       !- Pump Curve Name
-  ,                                       !- Impeller Diameter {m}
-  ,                                       !- VFD Control Type
-  ,                                       !- Pump RPM Schedule Name
-  ,                                       !- Minimum Pressure Schedule {Pa}
-  ,                                       !- Maximum Pressure Schedule {Pa}
-  ,                                       !- Minimum RPM Schedule {rev/min}
-  ,                                       !- Maximum RPM Schedule {rev/min}
-  ,                                       !- Zone Name
-  0.5,                                    !- Skin Loss Radiative Fraction
-  PowerPerFlowPerPressure,                !- Design Power Sizing Method
-  348701.1,                               !- Design Electric Power per Unit Flow Rate {W/(m3/s)}
-  1.282051282,                            !- Design Shaft Power per Unit Flow Rate per Unit Head {W-s/m3-Pa}
-  0,                                      !- Design Minimum Flow Rate Fraction
-  General;                                !- End-Use Subcategory
-
-OS:Node,
-  {71c688cb-c8b5-43c6-9cb1-76b4bdd8a42f}, !- Handle
-  Node 9,                                 !- Name
-  {d6b213a9-4242-43c4-9999-77f94c94247f}, !- Inlet Port
-  {72088957-69a7-48dc-9b5a-cb9f4f458a34}; !- Outlet Port
-
-OS:Connection,
-  {1ba4a139-210e-4a2f-8785-0d601fff779f}, !- Handle
-  {fd40597e-ab7a-4363-bd25-5f0fb598d26e}, !- Name
-  {cac21c30-8317-46d9-b98f-47709db6276f}, !- Source Object
-  3,                                      !- Outlet Port
-  {e92dbf2e-a17e-4bec-92b5-e2f6fe0353ec}, !- Target Object
-  2;                                      !- Inlet Port
-
-OS:Connection,
-  {d6b213a9-4242-43c4-9999-77f94c94247f}, !- Handle
-  {c9b5ed5e-8b09-48f8-83d2-af33c66d7939}, !- Name
-  {e92dbf2e-a17e-4bec-92b5-e2f6fe0353ec}, !- Source Object
-  3,                                      !- Outlet Port
-  {71c688cb-c8b5-43c6-9cb1-76b4bdd8a42f}, !- Target Object
-  2;                                      !- Inlet Port
-
-OS:Connection,
-  {72088957-69a7-48dc-9b5a-cb9f4f458a34}, !- Handle
-  {cba290f8-56c7-4cd7-937e-79177139ea86}, !- Name
-  {71c688cb-c8b5-43c6-9cb1-76b4bdd8a42f}, !- Source Object
-  3,                                      !- Outlet Port
-  {fc0c3a33-53ee-4dd9-bfef-cee0ff947201}, !- Target Object
-  2;                                      !- Inlet Port
-
-OS:Boiler:HotWater,
-  {c1799ccb-3ad0-4976-b555-85602096e14f}, !- Handle
-  Boiler,                                 !- Name
-  NaturalGas,                             !- Fuel Type
-  ,                                       !- Nominal Capacity {W}
-  0.78,                                   !- Nominal Thermal Efficiency
-  LeavingBoiler,                          !- Efficiency Curve Temperature Evaluation Variable
-  ,                                       !- Normalized Boiler Efficiency Curve Name
-  82.2222222222223,                       !- Design Water Outlet Temperature {C}
-  ,                                       !- Design Water Flow Rate {m3/s}
-  0,                                      !- Minimum Part Load Ratio
-  1.2,                                    !- Maximum Part Load Ratio
-  1,                                      !- Optimum Part Load Ratio
-  {f5b6add2-2ff5-4102-be6d-396faeb0414b}, !- Boiler Water Inlet Node Name
-  {c83ec6dd-a5f8-4cfa-b6e0-276bea595c5c}, !- Boiler Water Outlet Node Name
-  95.0000000000001,                       !- Water Outlet Upper Temperature Limit {C}
-  LeavingSetpointModulated,               !- Boiler Flow Mode
-  0,                                      !- Parasitic Electric Load {W}
-  1,                                      !- Sizing Factor
-  General;                                !- End-Use Subcategory
-
-OS:Node,
-  {dec201f5-71bb-48aa-a989-221200e07567}, !- Handle
-  Node 10,                                !- Name
-  {c83ec6dd-a5f8-4cfa-b6e0-276bea595c5c}, !- Inlet Port
-  {c409e6f8-1047-45c5-b85a-182871eec53d}; !- Outlet Port
-
-OS:Connection,
-  {f5b6add2-2ff5-4102-be6d-396faeb0414b}, !- Handle
-  {f9773656-6d2f-4f22-88a3-d46274a09eed}, !- Name
-  {fa067dd2-4f3f-421c-a304-a187e1484fee}, !- Source Object
-  3,                                      !- Outlet Port
-  {c1799ccb-3ad0-4976-b555-85602096e14f}, !- Target Object
-  12;                                     !- Inlet Port
-
-OS:Connection,
-  {c83ec6dd-a5f8-4cfa-b6e0-276bea595c5c}, !- Handle
-  {1d9045a1-0889-4989-8b5b-8ecde0e0f11e}, !- Name
-  {c1799ccb-3ad0-4976-b555-85602096e14f}, !- Source Object
-  13,                                     !- Outlet Port
-  {dec201f5-71bb-48aa-a989-221200e07567}, !- Target Object
-  2;                                      !- Inlet Port
-
-OS:Connection,
-  {c409e6f8-1047-45c5-b85a-182871eec53d}, !- Handle
-  {5fbc5783-71a5-49f0-8b16-b0a45c4d0036}, !- Name
-  {dec201f5-71bb-48aa-a989-221200e07567}, !- Source Object
-  3,                                      !- Outlet Port
-  {a7905fdc-60a0-4ee3-a17c-4655eb48612e}, !- Target Object
-  3;                                      !- Inlet Port
-
-OS:Pipe:Adiabatic,
-  {102d9f16-2bb3-4733-bedf-a5ac6a102117}, !- Handle
-  Hot Water Loop Boiler Bypass,           !- Name
-  {ad275cbe-c74b-44d6-8c73-0515b39284af}, !- Inlet Node Name
-  {bb062f2e-67dd-499c-a535-35aa26a1c0ae}; !- Outlet Node Name
-
-OS:Node,
-  {55248412-1f51-4b88-852a-ac022e6acfe6}, !- Handle
-  Node 11,                                !- Name
-  {ae23f9d1-830c-4768-ad55-af67dd3b11af}, !- Inlet Port
-  {ad275cbe-c74b-44d6-8c73-0515b39284af}; !- Outlet Port
-
-OS:Connection,
-  {ae23f9d1-830c-4768-ad55-af67dd3b11af}, !- Handle
-  {9d406569-79f2-45f8-95ae-fa592066cb08}, !- Name
-  {fc0c3a33-53ee-4dd9-bfef-cee0ff947201}, !- Source Object
-  4,                                      !- Outlet Port
-  {55248412-1f51-4b88-852a-ac022e6acfe6}, !- Target Object
-  2;                                      !- Inlet Port
-
-OS:Node,
-  {0004d1f3-e42d-44da-bb56-f4bcde88b34e}, !- Handle
-  Node 12,                                !- Name
-  {bb062f2e-67dd-499c-a535-35aa26a1c0ae}, !- Inlet Port
-  {3c1a7a96-9479-4886-8b0f-ff578fa9b494}; !- Outlet Port
-
-OS:Connection,
-  {ad275cbe-c74b-44d6-8c73-0515b39284af}, !- Handle
-  {9d3eef60-2359-4a11-adbc-bbf6158321be}, !- Name
-  {55248412-1f51-4b88-852a-ac022e6acfe6}, !- Source Object
-  3,                                      !- Outlet Port
-  {102d9f16-2bb3-4733-bedf-a5ac6a102117}, !- Target Object
-  2;                                      !- Inlet Port
-
-OS:Connection,
-  {bb062f2e-67dd-499c-a535-35aa26a1c0ae}, !- Handle
-  {50d8e4cb-3a1e-4cef-86a9-ec8e67f8fda6}, !- Name
-  {102d9f16-2bb3-4733-bedf-a5ac6a102117}, !- Source Object
-  3,                                      !- Outlet Port
-  {0004d1f3-e42d-44da-bb56-f4bcde88b34e}, !- Target Object
-  2;                                      !- Inlet Port
-
-OS:Connection,
-  {3c1a7a96-9479-4886-8b0f-ff578fa9b494}, !- Handle
-  {1c754661-5bb1-48f0-af18-4759f773229f}, !- Name
-  {0004d1f3-e42d-44da-bb56-f4bcde88b34e}, !- Source Object
-  3,                                      !- Outlet Port
-  {a7905fdc-60a0-4ee3-a17c-4655eb48612e}, !- Target Object
-  4;                                      !- Inlet Port
-
-OS:Pipe:Adiabatic,
-  {221b26a3-8c43-426e-98a9-5a8203044d84}, !- Handle
-  Hot Water Loop Coil Bypass,             !- Name
-  {da950147-c627-4bdb-83d7-52e966ca4efa}, !- Inlet Node Name
-  {95877178-360a-4d74-b921-9b2e47557307}; !- Outlet Node Name
-
-OS:Node,
-  {b06d44ae-5fa6-403d-90cd-de131048fa4d}, !- Handle
-  Node 13,                                !- Name
-  {95877178-360a-4d74-b921-9b2e47557307}, !- Inlet Port
-  {ad167de2-e590-41e1-ae4d-30e2aac6b7e3}; !- Outlet Port
-
-OS:Connection,
-  {da950147-c627-4bdb-83d7-52e966ca4efa}, !- Handle
-  {b4a0192b-1ab0-4de0-8e8d-65f219e0fc7b}, !- Name
-  {c413a55c-0657-4266-b419-94af209a7fc0}, !- Source Object
-  3,                                      !- Outlet Port
-  {221b26a3-8c43-426e-98a9-5a8203044d84}, !- Target Object
-  2;                                      !- Inlet Port
-
-OS:Connection,
-  {95877178-360a-4d74-b921-9b2e47557307}, !- Handle
-  {877d5048-4285-4786-9a3d-6c36ff4cdad0}, !- Name
-  {221b26a3-8c43-426e-98a9-5a8203044d84}, !- Source Object
-  3,                                      !- Outlet Port
-  {b06d44ae-5fa6-403d-90cd-de131048fa4d}, !- Target Object
-  2;                                      !- Inlet Port
-
-OS:Connection,
-  {ad167de2-e590-41e1-ae4d-30e2aac6b7e3}, !- Handle
-  {bbd818f5-4752-481a-8fd2-621b6d9d8ba0}, !- Name
-  {b06d44ae-5fa6-403d-90cd-de131048fa4d}, !- Source Object
-  3,                                      !- Outlet Port
-  {d3ea77ee-996c-40e9-99dc-a79fa04f20dd}, !- Target Object
-  3;                                      !- Inlet Port
-
-OS:Pipe:Adiabatic,
-  {67793221-ef72-425b-b607-b080bfebd385}, !- Handle
-  Hot Water Loop Supply Outlet,           !- Name
-  {6b530c2f-7f16-4db3-9fb5-c78b21b7501d}, !- Inlet Node Name
-  {ebc4c8e1-be35-4aac-83c0-1bf2201c34f6}; !- Outlet Node Name
-
-OS:Node,
-  {c445b53d-0983-4469-9796-1320a48d05cc}, !- Handle
-  Node 14,                                !- Name
-  {37e1e2ba-0998-4fbf-aab0-34bc70ef8947}, !- Inlet Port
-  {6b530c2f-7f16-4db3-9fb5-c78b21b7501d}; !- Outlet Port
-
-OS:Connection,
-  {37e1e2ba-0998-4fbf-aab0-34bc70ef8947}, !- Handle
-  {2b809379-4271-4a48-8569-815a64ed2648}, !- Name
-  {a7905fdc-60a0-4ee3-a17c-4655eb48612e}, !- Source Object
-  2,                                      !- Outlet Port
-  {c445b53d-0983-4469-9796-1320a48d05cc}, !- Target Object
-  2;                                      !- Inlet Port
-
-OS:Connection,
-  {6b530c2f-7f16-4db3-9fb5-c78b21b7501d}, !- Handle
-  {db4d8b14-7bca-4c6f-bb28-0da85b768a54}, !- Name
-  {c445b53d-0983-4469-9796-1320a48d05cc}, !- Source Object
-  3,                                      !- Outlet Port
-  {67793221-ef72-425b-b607-b080bfebd385}, !- Target Object
-  2;                                      !- Inlet Port
-
-OS:Connection,
-  {ebc4c8e1-be35-4aac-83c0-1bf2201c34f6}, !- Handle
-  {0bb0d08d-24e4-47ae-a5e6-c9d44c691587}, !- Name
-  {67793221-ef72-425b-b607-b080bfebd385}, !- Source Object
-  3,                                      !- Outlet Port
-  {c407fbad-102a-4ceb-ac13-1814e373d799}, !- Target Object
-  2;                                      !- Inlet Port
-
-OS:Pipe:Adiabatic,
-  {8ad33bca-bfd4-4a70-bd1e-a784d8774285}, !- Handle
-  Hot Water Loop Demand Inlet,            !- Name
-  {b2e4313e-5851-436a-bf78-57680d588ae4}, !- Inlet Node Name
-  {ed44002f-648a-4d8c-a38a-7cbc23aebb44}; !- Outlet Node Name
-
-OS:Node,
-  {f4caf982-0edc-4228-b29b-c2e377e248c3}, !- Handle
-  Node 15,                                !- Name
-  {ed44002f-648a-4d8c-a38a-7cbc23aebb44}, !- Inlet Port
-  {2cb317c6-4a80-41f7-8f3d-16d490627cd2}; !- Outlet Port
-
-OS:Connection,
-  {b2e4313e-5851-436a-bf78-57680d588ae4}, !- Handle
-  {9787bf29-c903-470c-954b-e1e12061bf6f}, !- Name
-  {5dac1642-b5ac-492b-9d59-e18369ec55ae}, !- Source Object
-  3,                                      !- Outlet Port
-  {8ad33bca-bfd4-4a70-bd1e-a784d8774285}, !- Target Object
-  2;                                      !- Inlet Port
-
-OS:Connection,
-  {ed44002f-648a-4d8c-a38a-7cbc23aebb44}, !- Handle
-  {7450bd88-1df5-4947-9feb-05a384367a0e}, !- Name
-  {8ad33bca-bfd4-4a70-bd1e-a784d8774285}, !- Source Object
-  3,                                      !- Outlet Port
-  {f4caf982-0edc-4228-b29b-c2e377e248c3}, !- Target Object
-  2;                                      !- Inlet Port
-
-OS:Connection,
-  {2cb317c6-4a80-41f7-8f3d-16d490627cd2}, !- Handle
-  {6d937f38-fe9f-4b6e-9c37-31f92f418a96}, !- Name
-  {f4caf982-0edc-4228-b29b-c2e377e248c3}, !- Source Object
-  3,                                      !- Outlet Port
-  {1f121d69-c8e8-4e19-9286-1754c880f2a5}, !- Target Object
-  2;                                      !- Inlet Port
-
-OS:Pipe:Adiabatic,
-  {612ace23-4133-434c-89ca-1dafd5e2471e}, !- Handle
-  Hot Water Loop Demand Outlet,           !- Name
-  {50897c6c-512a-425d-9061-c3855fc99923}, !- Inlet Node Name
-  {da96b313-a5eb-4908-8839-283d0bcb6e9e}; !- Outlet Node Name
-
-OS:Node,
-  {7d6a1166-d7c2-44bf-9656-b24063fa8538}, !- Handle
-  Node 16,                                !- Name
-  {3ec77e23-1faf-4604-9f4b-30f9b675159c}, !- Inlet Port
-  {50897c6c-512a-425d-9061-c3855fc99923}; !- Outlet Port
-
-OS:Connection,
-  {3ec77e23-1faf-4604-9f4b-30f9b675159c}, !- Handle
-  {8e92fdfb-3364-46c2-8685-cf4ecdf4fea2}, !- Name
-  {d3ea77ee-996c-40e9-99dc-a79fa04f20dd}, !- Source Object
-  2,                                      !- Outlet Port
-  {7d6a1166-d7c2-44bf-9656-b24063fa8538}, !- Target Object
-  2;                                      !- Inlet Port
-
-OS:Connection,
-  {50897c6c-512a-425d-9061-c3855fc99923}, !- Handle
-  {a53f7d8a-e51b-412e-9366-aa281227293b}, !- Name
-  {7d6a1166-d7c2-44bf-9656-b24063fa8538}, !- Source Object
-  3,                                      !- Outlet Port
-  {612ace23-4133-434c-89ca-1dafd5e2471e}, !- Target Object
-  2;                                      !- Inlet Port
-
-OS:Connection,
-  {da96b313-a5eb-4908-8839-283d0bcb6e9e}, !- Handle
-  {20b428b9-5186-4c3f-903b-6a55d05f5e8c}, !- Name
-  {612ace23-4133-434c-89ca-1dafd5e2471e}, !- Source Object
-  3,                                      !- Outlet Port
-  {8192d892-59b8-4c33-9ef6-9011077b4539}, !- Target Object
-  2;                                      !- Inlet Port
-
-OS:Coil:Heating:Water:Baseboard,
-  {67537a37-2e2a-40b6-9502-085649125ece}, !- Handle
-  living zone Hydronic Baseboard Coil,    !- Name
-  HeatingDesignCapacity,                  !- Heating Design Capacity Method
-  autosize,                               !- Heating Design Capacity {W}
-  0,                                      !- Heating Design Capacity Per Floor Area {W/m2}
-  0.8,                                    !- Fraction of Autosized Heating Design Capacity
-  ,                                       !- U-Factor Times Area Value {W/K}
-  ,                                       !- Maximum Water Flow Rate {m3/s}
-  ,                                       !- Convergence Tolerance
-  {dddb3c73-c31b-4fcf-92c5-f96201959939}, !- Water Inlet Node Name
-  {f1b23456-358e-46dd-bca4-48072d9da701}; !- Water Outlet Node Name
-
-OS:Node,
-  {1ac2affc-bade-4432-a6cf-15c540e6b21b}, !- Handle
-  Node 17,                                !- Name
-  {0000c943-edef-4d4d-8cd2-fb8b17f89a0d}, !- Inlet Port
-  {dddb3c73-c31b-4fcf-92c5-f96201959939}; !- Outlet Port
-
-OS:Connection,
-  {0000c943-edef-4d4d-8cd2-fb8b17f89a0d}, !- Handle
-  {8ea338e7-344d-4756-bf5f-3605d13ebb82}, !- Name
-  {1f121d69-c8e8-4e19-9286-1754c880f2a5}, !- Source Object
-  4,                                      !- Outlet Port
-  {1ac2affc-bade-4432-a6cf-15c540e6b21b}, !- Target Object
-  2;                                      !- Inlet Port
-
-OS:Node,
-  {c547970a-310e-49b1-bd7b-c9567a9844be}, !- Handle
-  Node 18,                                !- Name
-  {f1b23456-358e-46dd-bca4-48072d9da701}, !- Inlet Port
-  {43262cee-49cc-4952-a38c-90e7edaa06a0}; !- Outlet Port
-
-OS:Connection,
-  {dddb3c73-c31b-4fcf-92c5-f96201959939}, !- Handle
-  {60a4107c-6fc7-4177-b8cf-daa3497d3440}, !- Name
-  {1ac2affc-bade-4432-a6cf-15c540e6b21b}, !- Source Object
-  3,                                      !- Outlet Port
-  {67537a37-2e2a-40b6-9502-085649125ece}, !- Target Object
-  9;                                      !- Inlet Port
-
-OS:Connection,
-  {f1b23456-358e-46dd-bca4-48072d9da701}, !- Handle
-  {2e11aa49-b69f-4362-a230-f83532118a59}, !- Name
-  {67537a37-2e2a-40b6-9502-085649125ece}, !- Source Object
-  10,                                     !- Outlet Port
-  {c547970a-310e-49b1-bd7b-c9567a9844be}, !- Target Object
-  2;                                      !- Inlet Port
-
-OS:Connection,
-  {43262cee-49cc-4952-a38c-90e7edaa06a0}, !- Handle
-  {ed59ee6b-df07-4f69-8045-164613310405}, !- Name
-  {c547970a-310e-49b1-bd7b-c9567a9844be}, !- Source Object
-  3,                                      !- Outlet Port
-  {d3ea77ee-996c-40e9-99dc-a79fa04f20dd}, !- Target Object
-  4;                                      !- Inlet Port
-
-OS:Schedule:Constant,
-  {c32929e5-ccd0-4719-bb75-bc3336c3f41b}, !- Handle
-  Always On Discrete,                     !- Name
-  {48a9a282-e738-41d9-a8f0-3b290d0538f6}, !- Schedule Type Limits Name
-  1;                                      !- Value
-
-OS:ScheduleTypeLimits,
-  {48a9a282-e738-41d9-a8f0-3b290d0538f6}, !- Handle
-  OnOff,                                  !- Name
-  0,                                      !- Lower Limit Value
-  1,                                      !- Upper Limit Value
-  Discrete,                               !- Numeric Type
-  Availability;                           !- Unit Type
-
-OS:ZoneHVAC:Baseboard:Convective:Water,
-  {87576e93-21b1-4bbf-b4aa-7b95fcafccf5}, !- Handle
-  living zone Hydronic Baseboard,         !- Name
-  {c32929e5-ccd0-4719-bb75-bc3336c3f41b}, !- Availability Schedule Name
-  {67537a37-2e2a-40b6-9502-085649125ece}; !- Heating Coil Name
-
-OS:AdditionalProperties,
-  {c56f8d17-22c3-4186-9354-bde5964873ce}, !- Handle
-  {87576e93-21b1-4bbf-b4aa-7b95fcafccf5}, !- Object Name
-  CentralSystem,                          !- Feature Name 1
-  Boolean,                                !- Feature Data Type 1
-  true;                                   !- Feature Value 1
-
-OS:EnergyManagementSystem:Sensor,
-  {6379c253-1932-4ce6-ba21-045fc50817dd}, !- Handle
-  Central_pump_s,                         !- Name
-  Central pump,                           !- Output Variable or Output Meter Index Key Name
-  Pump Electric Energy;                   !- Output Variable or Output Meter Name
-
-OS:EnergyManagementSystem:Program,
-  {7a2d23fa-79b2-4b23-ae1c-cc9c10fce8fb}, !- Handle
-  Central_pumps_program,                  !- Name
-  Set central_pumps_h = Central_pump_s;   !- Program Line 1
-
-OS:EnergyManagementSystem:OutputVariable,
-  {afe46b74-2ab8-4f7e-b154-01f7da7037ae}, !- Handle
-  Central htg pump:Pumps:Electricity,     !- Name
-  central_pumps_h,                        !- EMS Variable Name
-  Summed,                                 !- Type of Data in Variable
-  SystemTimestep,                         !- Update Frequency
-  {7a2d23fa-79b2-4b23-ae1c-cc9c10fce8fb}, !- EMS Program or Subroutine Name
-  J;                                      !- Units
-
-OS:EnergyManagementSystem:ProgramCallingManager,
-  {5a00799a-8a87-4b82-a966-46546ab7a9f9}, !- Handle
-  Central pump program calling manager,   !- Name
-  EndOfSystemTimestepBeforeHVACReporting, !- EnergyPlus Model Calling Point
-  {7a2d23fa-79b2-4b23-ae1c-cc9c10fce8fb}; !- Program Name 1
-=======
->>>>>>> f42044b5
