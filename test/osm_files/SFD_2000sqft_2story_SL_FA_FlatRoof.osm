!- NOTE: Auto-generated from /test/osw_files/SFD_2000sqft_2story_SL_FA_FlatRoof.osw

OS:Version,
<<<<<<< HEAD
  {c74e75d4-35c5-4f77-bc75-d1cbe06cacf4}, !- Handle
  2.9.0;                                  !- Version Identifier

OS:SimulationControl,
  {765a73f9-6297-418f-a19a-1a88df28e9f1}, !- Handle
=======
  {aeada0c9-25da-4cff-a48a-fdf59af610e9}, !- Handle
  2.9.0;                                  !- Version Identifier

OS:SimulationControl,
  {24aab117-c368-438f-8e8c-288cc8384ec8}, !- Handle
>>>>>>> 7902c0f9
  ,                                       !- Do Zone Sizing Calculation
  ,                                       !- Do System Sizing Calculation
  ,                                       !- Do Plant Sizing Calculation
  No;                                     !- Run Simulation for Sizing Periods

OS:Timestep,
<<<<<<< HEAD
  {6285f357-91ed-4456-be37-497ae39605dd}, !- Handle
  6;                                      !- Number of Timesteps per Hour

OS:ShadowCalculation,
  {781a540c-8189-41ce-ade2-9b447c2b17c0}, !- Handle
=======
  {c3a4cfd6-3a0c-4491-a875-5bebcbb3fb9b}, !- Handle
  6;                                      !- Number of Timesteps per Hour

OS:ShadowCalculation,
  {ccd15888-d2ae-403a-8876-2db8f4afd395}, !- Handle
>>>>>>> 7902c0f9
  20,                                     !- Calculation Frequency
  200;                                    !- Maximum Figures in Shadow Overlap Calculations

OS:SurfaceConvectionAlgorithm:Outside,
<<<<<<< HEAD
  {db3202ba-1ef1-4dd7-bf99-ad281bda513f}, !- Handle
  DOE-2;                                  !- Algorithm

OS:SurfaceConvectionAlgorithm:Inside,
  {a662c7d7-3ac6-4d4e-a87e-68baff2623b6}, !- Handle
  TARP;                                   !- Algorithm

OS:ZoneCapacitanceMultiplier:ResearchSpecial,
  {c5901276-a86b-4ceb-ae42-f3db208cfb94}, !- Handle
=======
  {5a30448a-feed-4555-be01-a5f7e9dac058}, !- Handle
  DOE-2;                                  !- Algorithm

OS:SurfaceConvectionAlgorithm:Inside,
  {19a4cd59-985c-4cf4-8f76-9206a193aad7}, !- Handle
  TARP;                                   !- Algorithm

OS:ZoneCapacitanceMultiplier:ResearchSpecial,
  {8a0d71ee-a934-4215-be6e-89e80a9414f3}, !- Handle
>>>>>>> 7902c0f9
  ,                                       !- Temperature Capacity Multiplier
  15,                                     !- Humidity Capacity Multiplier
  ;                                       !- Carbon Dioxide Capacity Multiplier

OS:RunPeriod,
<<<<<<< HEAD
  {ade90ddb-2956-467d-ba2a-febdfc5e059d}, !- Handle
=======
  {ab5828b0-39f9-4a03-90c8-32264931ce5d}, !- Handle
>>>>>>> 7902c0f9
  Run Period 1,                           !- Name
  1,                                      !- Begin Month
  1,                                      !- Begin Day of Month
  12,                                     !- End Month
  31,                                     !- End Day of Month
  ,                                       !- Use Weather File Holidays and Special Days
  ,                                       !- Use Weather File Daylight Saving Period
  ,                                       !- Apply Weekend Holiday Rule
  ,                                       !- Use Weather File Rain Indicators
  ,                                       !- Use Weather File Snow Indicators
  ;                                       !- Number of Times Runperiod to be Repeated

OS:YearDescription,
<<<<<<< HEAD
  {1ceafff3-11d2-492f-a76a-b863b57d5dac}, !- Handle
=======
  {7a9dfef4-dc1e-4fc2-bb9b-c7a6cd9b60ea}, !- Handle
>>>>>>> 7902c0f9
  2007,                                   !- Calendar Year
  ,                                       !- Day of Week for Start Day
  ;                                       !- Is Leap Year

OS:WeatherFile,
<<<<<<< HEAD
  {938b6b03-35d9-47ff-a039-6a7a9263d75a}, !- Handle
=======
  {e45b25cc-66a4-4828-acb9-417a22a6d9c1}, !- Handle
>>>>>>> 7902c0f9
  Denver Intl Ap,                         !- City
  CO,                                     !- State Province Region
  USA,                                    !- Country
  TMY3,                                   !- Data Source
  725650,                                 !- WMO Number
  39.83,                                  !- Latitude {deg}
  -104.65,                                !- Longitude {deg}
  -7,                                     !- Time Zone {hr}
  1650,                                   !- Elevation {m}
  file:../weather/USA_CO_Denver.Intl.AP.725650_TMY3.epw, !- Url
  E23378AA;                               !- Checksum

OS:AdditionalProperties,
<<<<<<< HEAD
  {645e1e2a-593b-4ca8-a12e-d24796a774db}, !- Handle
  {938b6b03-35d9-47ff-a039-6a7a9263d75a}, !- Object Name
=======
  {eabb8fc8-3491-495d-94f2-b4fa2c345476}, !- Handle
  {e45b25cc-66a4-4828-acb9-417a22a6d9c1}, !- Object Name
>>>>>>> 7902c0f9
  EPWHeaderCity,                          !- Feature Name 1
  String,                                 !- Feature Data Type 1
  Denver Intl Ap,                         !- Feature Value 1
  EPWHeaderState,                         !- Feature Name 2
  String,                                 !- Feature Data Type 2
  CO,                                     !- Feature Value 2
  EPWHeaderCountry,                       !- Feature Name 3
  String,                                 !- Feature Data Type 3
  USA,                                    !- Feature Value 3
  EPWHeaderDataSource,                    !- Feature Name 4
  String,                                 !- Feature Data Type 4
  TMY3,                                   !- Feature Value 4
  EPWHeaderStation,                       !- Feature Name 5
  String,                                 !- Feature Data Type 5
  725650,                                 !- Feature Value 5
  EPWHeaderLatitude,                      !- Feature Name 6
  Double,                                 !- Feature Data Type 6
  39.829999999999998,                     !- Feature Value 6
  EPWHeaderLongitude,                     !- Feature Name 7
  Double,                                 !- Feature Data Type 7
  -104.65000000000001,                    !- Feature Value 7
  EPWHeaderTimezone,                      !- Feature Name 8
  Double,                                 !- Feature Data Type 8
  -7,                                     !- Feature Value 8
  EPWHeaderAltitude,                      !- Feature Name 9
  Double,                                 !- Feature Data Type 9
  5413.3858267716532,                     !- Feature Value 9
  EPWHeaderLocalPressure,                 !- Feature Name 10
  Double,                                 !- Feature Data Type 10
  0.81937567683596546,                    !- Feature Value 10
  EPWHeaderRecordsPerHour,                !- Feature Name 11
  Double,                                 !- Feature Data Type 11
  0,                                      !- Feature Value 11
  EPWDataAnnualAvgDrybulb,                !- Feature Name 12
  Double,                                 !- Feature Data Type 12
  51.575616438356228,                     !- Feature Value 12
  EPWDataAnnualMinDrybulb,                !- Feature Name 13
  Double,                                 !- Feature Data Type 13
  -2.9200000000000017,                    !- Feature Value 13
  EPWDataAnnualMaxDrybulb,                !- Feature Name 14
  Double,                                 !- Feature Data Type 14
  104,                                    !- Feature Value 14
  EPWDataCDD50F,                          !- Feature Name 15
  Double,                                 !- Feature Data Type 15
  3072.2925000000005,                     !- Feature Value 15
  EPWDataCDD65F,                          !- Feature Name 16
  Double,                                 !- Feature Data Type 16
  883.62000000000035,                     !- Feature Value 16
  EPWDataHDD50F,                          !- Feature Name 17
  Double,                                 !- Feature Data Type 17
  2497.1925000000001,                     !- Feature Value 17
  EPWDataHDD65F,                          !- Feature Name 18
  Double,                                 !- Feature Data Type 18
  5783.5200000000013,                     !- Feature Value 18
  EPWDataAnnualAvgWindspeed,              !- Feature Name 19
  Double,                                 !- Feature Data Type 19
  3.9165296803649667,                     !- Feature Value 19
  EPWDataMonthlyAvgDrybulbs,              !- Feature Name 20
  String,                                 !- Feature Data Type 20
  33.4191935483871&#4431.90142857142857&#4443.02620967741937&#4442.48624999999999&#4459.877741935483854&#4473.57574999999997&#4472.07975806451608&#4472.70008064516134&#4466.49200000000006&#4450.079112903225806&#4437.218250000000005&#4434.582177419354835, !- Feature Value 20
  EPWDataGroundMonthlyTemps,              !- Feature Name 21
  String,                                 !- Feature Data Type 21
  44.08306285945173&#4440.89570904991865&#4440.64045432632048&#4442.153016571250646&#4448.225111118704206&#4454.268919273837525&#4459.508577937551024&#4462.82777283423508&#4463.10975667174995&#4460.41014950381947&#4455.304105212311526&#4449.445696474514364, !- Feature Value 21
  EPWDataWSF,                             !- Feature Name 22
  Double,                                 !- Feature Data Type 22
  0.58999999999999997,                    !- Feature Value 22
  EPWDataMonthlyAvgDailyHighDrybulbs,     !- Feature Name 23
  String,                                 !- Feature Data Type 23
  47.41032258064516&#4446.58642857142857&#4455.15032258064517&#4453.708&#4472.80193548387098&#4488.67600000000002&#4486.1858064516129&#4485.87225806451613&#4482.082&#4463.18064516129033&#4448.73400000000001&#4448.87935483870968, !- Feature Value 23
  EPWDataMonthlyAvgDailyLowDrybulbs,      !- Feature Name 24
  String,                                 !- Feature Data Type 24
  19.347741935483874&#4419.856428571428573&#4430.316129032258065&#4431.112&#4447.41612903225806&#4457.901999999999994&#4459.063870967741934&#4460.956774193548384&#4452.352000000000004&#4438.41612903225806&#4427.002000000000002&#4423.02903225806451, !- Feature Value 24
  EPWDesignHeatingDrybulb,                !- Feature Name 25
  Double,                                 !- Feature Data Type 25
  12.02,                                  !- Feature Value 25
  EPWDesignHeatingWindspeed,              !- Feature Name 26
  Double,                                 !- Feature Data Type 26
  2.8062500000000004,                     !- Feature Value 26
  EPWDesignCoolingDrybulb,                !- Feature Name 27
  Double,                                 !- Feature Data Type 27
  91.939999999999998,                     !- Feature Value 27
  EPWDesignCoolingWetbulb,                !- Feature Name 28
  Double,                                 !- Feature Data Type 28
  59.95131430195849,                      !- Feature Value 28
  EPWDesignCoolingHumidityRatio,          !- Feature Name 29
  Double,                                 !- Feature Data Type 29
  0.0059161086834698092,                  !- Feature Value 29
  EPWDesignCoolingWindspeed,              !- Feature Name 30
  Double,                                 !- Feature Data Type 30
  3.7999999999999989,                     !- Feature Value 30
  EPWDesignDailyTemperatureRange,         !- Feature Name 31
  Double,                                 !- Feature Data Type 31
  24.915483870967748,                     !- Feature Value 31
  EPWDesignDehumidDrybulb,                !- Feature Name 32
  Double,                                 !- Feature Data Type 32
  67.996785714285721,                     !- Feature Value 32
  EPWDesignDehumidHumidityRatio,          !- Feature Name 33
  Double,                                 !- Feature Data Type 33
  0.012133744170488724,                   !- Feature Value 33
  EPWDesignCoolingDirectNormal,           !- Feature Name 34
  Double,                                 !- Feature Data Type 34
  985,                                    !- Feature Value 34
  EPWDesignCoolingDiffuseHorizontal,      !- Feature Name 35
  Double,                                 !- Feature Data Type 35
  84;                                     !- Feature Value 35

OS:Site,
<<<<<<< HEAD
  {317bd635-e07f-453f-9761-2d530bdf3428}, !- Handle
=======
  {0318f69c-be0c-4218-aeb7-7a1297df8e33}, !- Handle
>>>>>>> 7902c0f9
  Denver Intl Ap_CO_USA,                  !- Name
  39.83,                                  !- Latitude {deg}
  -104.65,                                !- Longitude {deg}
  -7,                                     !- Time Zone {hr}
  1650,                                   !- Elevation {m}
  ;                                       !- Terrain

OS:ClimateZones,
<<<<<<< HEAD
  {71e52cfb-8ffd-4743-ba2c-edd1e9cd0940}, !- Handle
=======
  {7219805b-bab9-4588-9dba-f2bfdbd4bf19}, !- Handle
>>>>>>> 7902c0f9
  ,                                       !- Active Institution
  ,                                       !- Active Year
  ,                                       !- Climate Zone Institution Name 1
  ,                                       !- Climate Zone Document Name 1
  ,                                       !- Climate Zone Document Year 1
  ,                                       !- Climate Zone Value 1
  Building America,                       !- Climate Zone Institution Name 2
  ,                                       !- Climate Zone Document Name 2
  0,                                      !- Climate Zone Document Year 2
  Cold;                                   !- Climate Zone Value 2

OS:Site:WaterMainsTemperature,
<<<<<<< HEAD
  {0dc6cb0c-ae88-4176-a859-bee8df4f6f7d}, !- Handle
=======
  {e8bff2bc-945c-4155-a66e-3eb40b013ed5}, !- Handle
>>>>>>> 7902c0f9
  Correlation,                            !- Calculation Method
  ,                                       !- Temperature Schedule Name
  10.8753424657535,                       !- Annual Average Outdoor Air Temperature {C}
  23.1524007936508;                       !- Maximum Difference In Monthly Average Outdoor Air Temperatures {deltaC}

OS:RunPeriodControl:DaylightSavingTime,
<<<<<<< HEAD
  {0c576117-e0df-460b-8c87-3a8bcb1bbc1a}, !- Handle
=======
  {7f64c16e-ba47-41d7-a171-eb80996c966a}, !- Handle
>>>>>>> 7902c0f9
  3/12,                                   !- Start Date
  11/5;                                   !- End Date

OS:Site:GroundTemperature:Deep,
<<<<<<< HEAD
  {219e889a-0348-4d35-b1b9-fdc1b7371307}, !- Handle
=======
  {bbfb6de2-1409-4e50-b36a-4dbe06ce9ba5}, !- Handle
>>>>>>> 7902c0f9
  10.8753424657535,                       !- January Deep Ground Temperature {C}
  10.8753424657535,                       !- February Deep Ground Temperature {C}
  10.8753424657535,                       !- March Deep Ground Temperature {C}
  10.8753424657535,                       !- April Deep Ground Temperature {C}
  10.8753424657535,                       !- May Deep Ground Temperature {C}
  10.8753424657535,                       !- June Deep Ground Temperature {C}
  10.8753424657535,                       !- July Deep Ground Temperature {C}
  10.8753424657535,                       !- August Deep Ground Temperature {C}
  10.8753424657535,                       !- September Deep Ground Temperature {C}
  10.8753424657535,                       !- October Deep Ground Temperature {C}
  10.8753424657535,                       !- November Deep Ground Temperature {C}
  10.8753424657535;                       !- December Deep Ground Temperature {C}

OS:Building,
<<<<<<< HEAD
  {d52daa15-e9d8-4045-ae25-26e24952a3a0}, !- Handle
=======
  {42dfc224-eea5-4521-8653-43df88f4ec00}, !- Handle
>>>>>>> 7902c0f9
  Building 1,                             !- Name
  ,                                       !- Building Sector Type
  0,                                      !- North Axis {deg}
  ,                                       !- Nominal Floor to Floor Height {m}
  ,                                       !- Space Type Name
  ,                                       !- Default Construction Set Name
  ,                                       !- Default Schedule Set Name
  3,                                      !- Standards Number of Stories
  3,                                      !- Standards Number of Above Ground Stories
  ,                                       !- Standards Template
  singlefamilydetached,                   !- Standards Building Type
  1;                                      !- Standards Number of Living Units

OS:AdditionalProperties,
<<<<<<< HEAD
  {e87995c7-b143-463a-a29a-018e164bce7d}, !- Handle
  {d52daa15-e9d8-4045-ae25-26e24952a3a0}, !- Object Name
=======
  {9e211bfc-f833-4fed-b58d-38949372b32c}, !- Handle
  {42dfc224-eea5-4521-8653-43df88f4ec00}, !- Object Name
>>>>>>> 7902c0f9
  Total Units Modeled,                    !- Feature Name 1
  Integer,                                !- Feature Data Type 1
  1;                                      !- Feature Value 1

OS:ThermalZone,
<<<<<<< HEAD
  {3a68a04b-0f4b-4e72-977b-0a5bcc91de2a}, !- Handle
=======
  {37ff6e9a-7161-433a-98be-169f2801fe09}, !- Handle
>>>>>>> 7902c0f9
  living zone,                            !- Name
  ,                                       !- Multiplier
  ,                                       !- Ceiling Height {m}
  ,                                       !- Volume {m3}
  ,                                       !- Floor Area {m2}
  ,                                       !- Zone Inside Convection Algorithm
  ,                                       !- Zone Outside Convection Algorithm
  ,                                       !- Zone Conditioning Equipment List Name
<<<<<<< HEAD
  {1be44c75-8c77-4d64-b615-613719f85d7c}, !- Zone Air Inlet Port List
  {82614994-6e7c-4b07-a905-1be7f874feeb}, !- Zone Air Exhaust Port List
  {fcd450b0-98da-4287-a214-e7ef04df2dd0}, !- Zone Air Node Name
  {60b1dca7-2c31-415f-a5c1-65b0d0f4d4a6}, !- Zone Return Air Port List
=======
  {60c6cdd0-2b2e-4b04-933e-60c0263b46e0}, !- Zone Air Inlet Port List
  {986ce29b-4295-4b1b-b66e-f31f6ea5ad7f}, !- Zone Air Exhaust Port List
  {e9028f1c-1257-4edf-8cd8-cc77a03eebc6}, !- Zone Air Node Name
  {9aadbfdd-c7f6-4961-925a-498cc799107b}, !- Zone Return Air Port List
>>>>>>> 7902c0f9
  ,                                       !- Primary Daylighting Control Name
  ,                                       !- Fraction of Zone Controlled by Primary Daylighting Control
  ,                                       !- Secondary Daylighting Control Name
  ,                                       !- Fraction of Zone Controlled by Secondary Daylighting Control
  ,                                       !- Illuminance Map Name
  ,                                       !- Group Rendering Name
  ,                                       !- Thermostat Name
  No;                                     !- Use Ideal Air Loads

OS:Node,
<<<<<<< HEAD
  {da076df6-431d-4fda-a0c9-12d57ea56138}, !- Handle
  Node 1,                                 !- Name
  {fcd450b0-98da-4287-a214-e7ef04df2dd0}, !- Inlet Port
  ;                                       !- Outlet Port

OS:Connection,
  {fcd450b0-98da-4287-a214-e7ef04df2dd0}, !- Handle
  {e566f714-02de-4666-9d91-ecb5f4f43c29}, !- Name
  {3a68a04b-0f4b-4e72-977b-0a5bcc91de2a}, !- Source Object
  11,                                     !- Outlet Port
  {da076df6-431d-4fda-a0c9-12d57ea56138}, !- Target Object
  2;                                      !- Inlet Port

OS:PortList,
  {1be44c75-8c77-4d64-b615-613719f85d7c}, !- Handle
  {fdeb35ce-1dd4-4ea4-aeab-30f06ab08496}, !- Name
  {3a68a04b-0f4b-4e72-977b-0a5bcc91de2a}; !- HVAC Component

OS:PortList,
  {82614994-6e7c-4b07-a905-1be7f874feeb}, !- Handle
  {1773d5de-a14c-4251-aca1-0c3c6ac92ad0}, !- Name
  {3a68a04b-0f4b-4e72-977b-0a5bcc91de2a}; !- HVAC Component

OS:PortList,
  {60b1dca7-2c31-415f-a5c1-65b0d0f4d4a6}, !- Handle
  {a36b313d-914a-4b71-860d-3ca966a2e4ba}, !- Name
  {3a68a04b-0f4b-4e72-977b-0a5bcc91de2a}; !- HVAC Component

OS:Sizing:Zone,
  {17bca4b1-49ae-4b8f-912a-bdb1e6fcda03}, !- Handle
  {3a68a04b-0f4b-4e72-977b-0a5bcc91de2a}, !- Zone or ZoneList Name
=======
  {f2f0523c-9042-45e9-87a1-a56674b0a54a}, !- Handle
  Node 1,                                 !- Name
  {e9028f1c-1257-4edf-8cd8-cc77a03eebc6}, !- Inlet Port
  ;                                       !- Outlet Port

OS:Connection,
  {e9028f1c-1257-4edf-8cd8-cc77a03eebc6}, !- Handle
  {0d90828a-a5c8-441e-87a2-49ff3ca4fa74}, !- Name
  {37ff6e9a-7161-433a-98be-169f2801fe09}, !- Source Object
  11,                                     !- Outlet Port
  {f2f0523c-9042-45e9-87a1-a56674b0a54a}, !- Target Object
  2;                                      !- Inlet Port

OS:PortList,
  {60c6cdd0-2b2e-4b04-933e-60c0263b46e0}, !- Handle
  {a76e245a-8df6-4c84-8d4c-74fd090106dd}, !- Name
  {37ff6e9a-7161-433a-98be-169f2801fe09}; !- HVAC Component

OS:PortList,
  {986ce29b-4295-4b1b-b66e-f31f6ea5ad7f}, !- Handle
  {72c54c62-5c7c-438c-a325-94b08aea746d}, !- Name
  {37ff6e9a-7161-433a-98be-169f2801fe09}; !- HVAC Component

OS:PortList,
  {9aadbfdd-c7f6-4961-925a-498cc799107b}, !- Handle
  {0bc91ad1-fdfb-4e6f-a183-bec72bb5d31b}, !- Name
  {37ff6e9a-7161-433a-98be-169f2801fe09}; !- HVAC Component

OS:Sizing:Zone,
  {d6d0ce63-ed8d-48fd-b016-503fd18b313d}, !- Handle
  {37ff6e9a-7161-433a-98be-169f2801fe09}, !- Zone or ZoneList Name
>>>>>>> 7902c0f9
  SupplyAirTemperature,                   !- Zone Cooling Design Supply Air Temperature Input Method
  14,                                     !- Zone Cooling Design Supply Air Temperature {C}
  11.11,                                  !- Zone Cooling Design Supply Air Temperature Difference {deltaC}
  SupplyAirTemperature,                   !- Zone Heating Design Supply Air Temperature Input Method
  40,                                     !- Zone Heating Design Supply Air Temperature {C}
  11.11,                                  !- Zone Heating Design Supply Air Temperature Difference {deltaC}
  0.0085,                                 !- Zone Cooling Design Supply Air Humidity Ratio {kg-H2O/kg-air}
  0.008,                                  !- Zone Heating Design Supply Air Humidity Ratio {kg-H2O/kg-air}
  ,                                       !- Zone Heating Sizing Factor
  ,                                       !- Zone Cooling Sizing Factor
  DesignDay,                              !- Cooling Design Air Flow Method
  ,                                       !- Cooling Design Air Flow Rate {m3/s}
  ,                                       !- Cooling Minimum Air Flow per Zone Floor Area {m3/s-m2}
  ,                                       !- Cooling Minimum Air Flow {m3/s}
  ,                                       !- Cooling Minimum Air Flow Fraction
  DesignDay,                              !- Heating Design Air Flow Method
  ,                                       !- Heating Design Air Flow Rate {m3/s}
  ,                                       !- Heating Maximum Air Flow per Zone Floor Area {m3/s-m2}
  ,                                       !- Heating Maximum Air Flow {m3/s}
  ,                                       !- Heating Maximum Air Flow Fraction
  ,                                       !- Design Zone Air Distribution Effectiveness in Cooling Mode
  ,                                       !- Design Zone Air Distribution Effectiveness in Heating Mode
  No,                                     !- Account for Dedicated Outdoor Air System
  NeutralSupplyAir,                       !- Dedicated Outdoor Air System Control Strategy
  autosize,                               !- Dedicated Outdoor Air Low Setpoint Temperature for Design {C}
  autosize;                               !- Dedicated Outdoor Air High Setpoint Temperature for Design {C}

OS:ZoneHVAC:EquipmentList,
<<<<<<< HEAD
  {84abad29-1b0a-4f22-8f20-3bc3cc23e1d1}, !- Handle
  Zone HVAC Equipment List 1,             !- Name
  {3a68a04b-0f4b-4e72-977b-0a5bcc91de2a}; !- Thermal Zone

OS:Space,
  {2d2b169a-206f-4e1b-bdb2-621d05a17f31}, !- Handle
  living space,                           !- Name
  {9fc40089-0079-41d2-8a5e-be23e7ff8ca7}, !- Space Type Name
=======
  {a2a259a6-4b16-420a-9c8e-f9be86e34589}, !- Handle
  Zone HVAC Equipment List 1,             !- Name
  {37ff6e9a-7161-433a-98be-169f2801fe09}; !- Thermal Zone

OS:Space,
  {54c60f02-117f-40c6-8424-e111dbb55227}, !- Handle
  living space,                           !- Name
  {3a035296-8579-4105-bf78-43f8f230a011}, !- Space Type Name
>>>>>>> 7902c0f9
  ,                                       !- Default Construction Set Name
  ,                                       !- Default Schedule Set Name
  -0,                                     !- Direction of Relative North {deg}
  0,                                      !- X Origin {m}
  0,                                      !- Y Origin {m}
  0,                                      !- Z Origin {m}
  ,                                       !- Building Story Name
<<<<<<< HEAD
  {3a68a04b-0f4b-4e72-977b-0a5bcc91de2a}, !- Thermal Zone Name
  ,                                       !- Part of Total Floor Area
  ,                                       !- Design Specification Outdoor Air Object Name
  {2d5c5175-1ca5-4bea-a68a-7f6d0c81d6a0}; !- Building Unit Name

OS:Surface,
  {9e2fc6a7-c176-4509-8f79-91270d10aeae}, !- Handle
  Surface 1,                              !- Name
  Floor,                                  !- Surface Type
  ,                                       !- Construction Name
  {2d2b169a-206f-4e1b-bdb2-621d05a17f31}, !- Space Name
=======
  {37ff6e9a-7161-433a-98be-169f2801fe09}, !- Thermal Zone Name
  ,                                       !- Part of Total Floor Area
  ,                                       !- Design Specification Outdoor Air Object Name
  {145fc92c-86d1-4c68-aded-1509da59d530}; !- Building Unit Name

OS:Surface,
  {056e1f0b-be35-4559-a3f0-eb096a1d7857}, !- Handle
  Surface 1,                              !- Name
  Floor,                                  !- Surface Type
  ,                                       !- Construction Name
  {54c60f02-117f-40c6-8424-e111dbb55227}, !- Space Name
>>>>>>> 7902c0f9
  Foundation,                             !- Outside Boundary Condition
  ,                                       !- Outside Boundary Condition Object
  NoSun,                                  !- Sun Exposure
  NoWind,                                 !- Wind Exposure
  ,                                       !- View Factor to Ground
  ,                                       !- Number of Vertices
  0, 0, 0,                                !- X,Y,Z Vertex 1 {m}
  0, 5.56486118425249, 0,                 !- X,Y,Z Vertex 2 {m}
  11.129722368505, 5.56486118425249, 0,   !- X,Y,Z Vertex 3 {m}
  11.129722368505, 0, 0;                  !- X,Y,Z Vertex 4 {m}

OS:Surface,
<<<<<<< HEAD
  {d05334cc-8d09-4b94-b75c-371f55767255}, !- Handle
  Surface 2,                              !- Name
  Wall,                                   !- Surface Type
  ,                                       !- Construction Name
  {2d2b169a-206f-4e1b-bdb2-621d05a17f31}, !- Space Name
=======
  {55e54783-eaca-410c-86d5-bf9f7a7ce670}, !- Handle
  Surface 2,                              !- Name
  Wall,                                   !- Surface Type
  ,                                       !- Construction Name
  {54c60f02-117f-40c6-8424-e111dbb55227}, !- Space Name
>>>>>>> 7902c0f9
  Outdoors,                               !- Outside Boundary Condition
  ,                                       !- Outside Boundary Condition Object
  SunExposed,                             !- Sun Exposure
  WindExposed,                            !- Wind Exposure
  ,                                       !- View Factor to Ground
  ,                                       !- Number of Vertices
  0, 5.56486118425249, 2.4384,            !- X,Y,Z Vertex 1 {m}
  0, 5.56486118425249, 0,                 !- X,Y,Z Vertex 2 {m}
  0, 0, 0,                                !- X,Y,Z Vertex 3 {m}
  0, 0, 2.4384;                           !- X,Y,Z Vertex 4 {m}

OS:Surface,
<<<<<<< HEAD
  {b17a6d30-4082-408a-bfc1-7599f0544b24}, !- Handle
  Surface 3,                              !- Name
  Wall,                                   !- Surface Type
  ,                                       !- Construction Name
  {2d2b169a-206f-4e1b-bdb2-621d05a17f31}, !- Space Name
=======
  {5439d64a-215b-4f57-ad1e-9ce012ca0fe7}, !- Handle
  Surface 3,                              !- Name
  Wall,                                   !- Surface Type
  ,                                       !- Construction Name
  {54c60f02-117f-40c6-8424-e111dbb55227}, !- Space Name
>>>>>>> 7902c0f9
  Outdoors,                               !- Outside Boundary Condition
  ,                                       !- Outside Boundary Condition Object
  SunExposed,                             !- Sun Exposure
  WindExposed,                            !- Wind Exposure
  ,                                       !- View Factor to Ground
  ,                                       !- Number of Vertices
  11.129722368505, 5.56486118425249, 2.4384, !- X,Y,Z Vertex 1 {m}
  11.129722368505, 5.56486118425249, 0,   !- X,Y,Z Vertex 2 {m}
  0, 5.56486118425249, 0,                 !- X,Y,Z Vertex 3 {m}
  0, 5.56486118425249, 2.4384;            !- X,Y,Z Vertex 4 {m}

OS:Surface,
<<<<<<< HEAD
  {8654f10e-74ff-4664-900d-8af16dfbfcfd}, !- Handle
  Surface 4,                              !- Name
  Wall,                                   !- Surface Type
  ,                                       !- Construction Name
  {2d2b169a-206f-4e1b-bdb2-621d05a17f31}, !- Space Name
=======
  {efa60856-89a2-4dc8-90e4-125cf9da0054}, !- Handle
  Surface 4,                              !- Name
  Wall,                                   !- Surface Type
  ,                                       !- Construction Name
  {54c60f02-117f-40c6-8424-e111dbb55227}, !- Space Name
>>>>>>> 7902c0f9
  Outdoors,                               !- Outside Boundary Condition
  ,                                       !- Outside Boundary Condition Object
  SunExposed,                             !- Sun Exposure
  WindExposed,                            !- Wind Exposure
  ,                                       !- View Factor to Ground
  ,                                       !- Number of Vertices
  11.129722368505, 0, 2.4384,             !- X,Y,Z Vertex 1 {m}
  11.129722368505, 0, 0,                  !- X,Y,Z Vertex 2 {m}
  11.129722368505, 5.56486118425249, 0,   !- X,Y,Z Vertex 3 {m}
  11.129722368505, 5.56486118425249, 2.4384; !- X,Y,Z Vertex 4 {m}

OS:Surface,
<<<<<<< HEAD
  {7b5723c9-71be-43f8-b4ec-33a0a644032c}, !- Handle
  Surface 5,                              !- Name
  Wall,                                   !- Surface Type
  ,                                       !- Construction Name
  {2d2b169a-206f-4e1b-bdb2-621d05a17f31}, !- Space Name
=======
  {b10dd77e-b616-411c-b402-2bc068bbd3a5}, !- Handle
  Surface 5,                              !- Name
  Wall,                                   !- Surface Type
  ,                                       !- Construction Name
  {54c60f02-117f-40c6-8424-e111dbb55227}, !- Space Name
>>>>>>> 7902c0f9
  Outdoors,                               !- Outside Boundary Condition
  ,                                       !- Outside Boundary Condition Object
  SunExposed,                             !- Sun Exposure
  WindExposed,                            !- Wind Exposure
  ,                                       !- View Factor to Ground
  ,                                       !- Number of Vertices
  0, 0, 2.4384,                           !- X,Y,Z Vertex 1 {m}
  0, 0, 0,                                !- X,Y,Z Vertex 2 {m}
  11.129722368505, 0, 0,                  !- X,Y,Z Vertex 3 {m}
  11.129722368505, 0, 2.4384;             !- X,Y,Z Vertex 4 {m}

OS:Surface,
<<<<<<< HEAD
  {5197ca74-38c3-48b0-94f0-89c3a1ae136b}, !- Handle
  Surface 6,                              !- Name
  RoofCeiling,                            !- Surface Type
  ,                                       !- Construction Name
  {2d2b169a-206f-4e1b-bdb2-621d05a17f31}, !- Space Name
  Surface,                                !- Outside Boundary Condition
  {246a392e-f2d1-4927-9058-d9c804b49cf5}, !- Outside Boundary Condition Object
=======
  {adc55d54-9232-41e4-b699-7a1fd2e04800}, !- Handle
  Surface 6,                              !- Name
  RoofCeiling,                            !- Surface Type
  ,                                       !- Construction Name
  {54c60f02-117f-40c6-8424-e111dbb55227}, !- Space Name
  Surface,                                !- Outside Boundary Condition
  {2ce95377-8644-4b5b-905f-1e9d5de7cbe2}, !- Outside Boundary Condition Object
>>>>>>> 7902c0f9
  NoSun,                                  !- Sun Exposure
  NoWind,                                 !- Wind Exposure
  ,                                       !- View Factor to Ground
  ,                                       !- Number of Vertices
  11.129722368505, 0, 2.4384,             !- X,Y,Z Vertex 1 {m}
  11.129722368505, 5.56486118425249, 2.4384, !- X,Y,Z Vertex 2 {m}
  0, 5.56486118425249, 2.4384,            !- X,Y,Z Vertex 3 {m}
  0, 0, 2.4384;                           !- X,Y,Z Vertex 4 {m}

OS:SpaceType,
<<<<<<< HEAD
  {9fc40089-0079-41d2-8a5e-be23e7ff8ca7}, !- Handle
=======
  {3a035296-8579-4105-bf78-43f8f230a011}, !- Handle
>>>>>>> 7902c0f9
  Space Type 1,                           !- Name
  ,                                       !- Default Construction Set Name
  ,                                       !- Default Schedule Set Name
  ,                                       !- Group Rendering Name
  ,                                       !- Design Specification Outdoor Air Object Name
  ,                                       !- Standards Template
  ,                                       !- Standards Building Type
  living;                                 !- Standards Space Type

OS:Space,
<<<<<<< HEAD
  {df0d5652-ba29-4eb7-801a-c562ae89fa85}, !- Handle
  living space|story 2,                   !- Name
  {9fc40089-0079-41d2-8a5e-be23e7ff8ca7}, !- Space Type Name
=======
  {06bbd438-303f-429b-9609-9e8498c2d9ad}, !- Handle
  living space|story 2,                   !- Name
  {3a035296-8579-4105-bf78-43f8f230a011}, !- Space Type Name
>>>>>>> 7902c0f9
  ,                                       !- Default Construction Set Name
  ,                                       !- Default Schedule Set Name
  -0,                                     !- Direction of Relative North {deg}
  0,                                      !- X Origin {m}
  0,                                      !- Y Origin {m}
  2.4384,                                 !- Z Origin {m}
  ,                                       !- Building Story Name
<<<<<<< HEAD
  {3a68a04b-0f4b-4e72-977b-0a5bcc91de2a}, !- Thermal Zone Name
  ,                                       !- Part of Total Floor Area
  ,                                       !- Design Specification Outdoor Air Object Name
  {2d5c5175-1ca5-4bea-a68a-7f6d0c81d6a0}; !- Building Unit Name

OS:Surface,
  {246a392e-f2d1-4927-9058-d9c804b49cf5}, !- Handle
  Surface 7,                              !- Name
  Floor,                                  !- Surface Type
  ,                                       !- Construction Name
  {df0d5652-ba29-4eb7-801a-c562ae89fa85}, !- Space Name
  Surface,                                !- Outside Boundary Condition
  {5197ca74-38c3-48b0-94f0-89c3a1ae136b}, !- Outside Boundary Condition Object
=======
  {37ff6e9a-7161-433a-98be-169f2801fe09}, !- Thermal Zone Name
  ,                                       !- Part of Total Floor Area
  ,                                       !- Design Specification Outdoor Air Object Name
  {145fc92c-86d1-4c68-aded-1509da59d530}; !- Building Unit Name

OS:Surface,
  {2ce95377-8644-4b5b-905f-1e9d5de7cbe2}, !- Handle
  Surface 7,                              !- Name
  Floor,                                  !- Surface Type
  ,                                       !- Construction Name
  {06bbd438-303f-429b-9609-9e8498c2d9ad}, !- Space Name
  Surface,                                !- Outside Boundary Condition
  {adc55d54-9232-41e4-b699-7a1fd2e04800}, !- Outside Boundary Condition Object
>>>>>>> 7902c0f9
  NoSun,                                  !- Sun Exposure
  NoWind,                                 !- Wind Exposure
  ,                                       !- View Factor to Ground
  ,                                       !- Number of Vertices
  0, 0, 0,                                !- X,Y,Z Vertex 1 {m}
  0, 5.56486118425249, 0,                 !- X,Y,Z Vertex 2 {m}
  11.129722368505, 5.56486118425249, 0,   !- X,Y,Z Vertex 3 {m}
  11.129722368505, 0, 0;                  !- X,Y,Z Vertex 4 {m}

OS:Surface,
<<<<<<< HEAD
  {dc2734ee-79d0-411d-bf32-d142e340005f}, !- Handle
  Surface 8,                              !- Name
  Wall,                                   !- Surface Type
  ,                                       !- Construction Name
  {df0d5652-ba29-4eb7-801a-c562ae89fa85}, !- Space Name
=======
  {430d577f-0a61-445c-9d0f-a14c39877207}, !- Handle
  Surface 8,                              !- Name
  Wall,                                   !- Surface Type
  ,                                       !- Construction Name
  {06bbd438-303f-429b-9609-9e8498c2d9ad}, !- Space Name
>>>>>>> 7902c0f9
  Outdoors,                               !- Outside Boundary Condition
  ,                                       !- Outside Boundary Condition Object
  SunExposed,                             !- Sun Exposure
  WindExposed,                            !- Wind Exposure
  ,                                       !- View Factor to Ground
  ,                                       !- Number of Vertices
  0, 5.56486118425249, 2.4384,            !- X,Y,Z Vertex 1 {m}
  0, 5.56486118425249, 0,                 !- X,Y,Z Vertex 2 {m}
  0, 0, 0,                                !- X,Y,Z Vertex 3 {m}
  0, 0, 2.4384;                           !- X,Y,Z Vertex 4 {m}

OS:Surface,
<<<<<<< HEAD
  {ac1c19d1-c396-4712-82ba-f3e29e4c36d2}, !- Handle
  Surface 9,                              !- Name
  Wall,                                   !- Surface Type
  ,                                       !- Construction Name
  {df0d5652-ba29-4eb7-801a-c562ae89fa85}, !- Space Name
=======
  {009673be-0f83-4ad9-8cc9-a9d034f5d20c}, !- Handle
  Surface 9,                              !- Name
  Wall,                                   !- Surface Type
  ,                                       !- Construction Name
  {06bbd438-303f-429b-9609-9e8498c2d9ad}, !- Space Name
>>>>>>> 7902c0f9
  Outdoors,                               !- Outside Boundary Condition
  ,                                       !- Outside Boundary Condition Object
  SunExposed,                             !- Sun Exposure
  WindExposed,                            !- Wind Exposure
  ,                                       !- View Factor to Ground
  ,                                       !- Number of Vertices
  11.129722368505, 5.56486118425249, 2.4384, !- X,Y,Z Vertex 1 {m}
  11.129722368505, 5.56486118425249, 0,   !- X,Y,Z Vertex 2 {m}
  0, 5.56486118425249, 0,                 !- X,Y,Z Vertex 3 {m}
  0, 5.56486118425249, 2.4384;            !- X,Y,Z Vertex 4 {m}

OS:Surface,
<<<<<<< HEAD
  {d8fa1afa-9931-46e1-9195-30071f7e43fa}, !- Handle
  Surface 10,                             !- Name
  Wall,                                   !- Surface Type
  ,                                       !- Construction Name
  {df0d5652-ba29-4eb7-801a-c562ae89fa85}, !- Space Name
=======
  {052160dc-0d37-4a4b-b579-f03554d79b51}, !- Handle
  Surface 10,                             !- Name
  Wall,                                   !- Surface Type
  ,                                       !- Construction Name
  {06bbd438-303f-429b-9609-9e8498c2d9ad}, !- Space Name
>>>>>>> 7902c0f9
  Outdoors,                               !- Outside Boundary Condition
  ,                                       !- Outside Boundary Condition Object
  SunExposed,                             !- Sun Exposure
  WindExposed,                            !- Wind Exposure
  ,                                       !- View Factor to Ground
  ,                                       !- Number of Vertices
  11.129722368505, 0, 2.4384,             !- X,Y,Z Vertex 1 {m}
  11.129722368505, 0, 0,                  !- X,Y,Z Vertex 2 {m}
  11.129722368505, 5.56486118425249, 0,   !- X,Y,Z Vertex 3 {m}
  11.129722368505, 5.56486118425249, 2.4384; !- X,Y,Z Vertex 4 {m}

OS:Surface,
<<<<<<< HEAD
  {199e8eb8-5c3b-44be-9b75-d94fdbff7641}, !- Handle
  Surface 11,                             !- Name
  Wall,                                   !- Surface Type
  ,                                       !- Construction Name
  {df0d5652-ba29-4eb7-801a-c562ae89fa85}, !- Space Name
=======
  {2a3815b2-fc1f-441d-b98b-f4079aca673d}, !- Handle
  Surface 11,                             !- Name
  Wall,                                   !- Surface Type
  ,                                       !- Construction Name
  {06bbd438-303f-429b-9609-9e8498c2d9ad}, !- Space Name
>>>>>>> 7902c0f9
  Outdoors,                               !- Outside Boundary Condition
  ,                                       !- Outside Boundary Condition Object
  SunExposed,                             !- Sun Exposure
  WindExposed,                            !- Wind Exposure
  ,                                       !- View Factor to Ground
  ,                                       !- Number of Vertices
  0, 0, 2.4384,                           !- X,Y,Z Vertex 1 {m}
  0, 0, 0,                                !- X,Y,Z Vertex 2 {m}
  11.129722368505, 0, 0,                  !- X,Y,Z Vertex 3 {m}
  11.129722368505, 0, 2.4384;             !- X,Y,Z Vertex 4 {m}

OS:Surface,
<<<<<<< HEAD
  {d052b6a2-7791-4862-a290-abd32f885178}, !- Handle
  Surface 12,                             !- Name
  RoofCeiling,                            !- Surface Type
  ,                                       !- Construction Name
  {df0d5652-ba29-4eb7-801a-c562ae89fa85}, !- Space Name
=======
  {9fe2a6b0-ad69-4bbb-afb9-82d4994d6d90}, !- Handle
  Surface 12,                             !- Name
  RoofCeiling,                            !- Surface Type
  ,                                       !- Construction Name
  {06bbd438-303f-429b-9609-9e8498c2d9ad}, !- Space Name
>>>>>>> 7902c0f9
  Outdoors,                               !- Outside Boundary Condition
  ,                                       !- Outside Boundary Condition Object
  SunExposed,                             !- Sun Exposure
  WindExposed,                            !- Wind Exposure
  ,                                       !- View Factor to Ground
  ,                                       !- Number of Vertices
  11.129722368505, 0, 2.4384,             !- X,Y,Z Vertex 1 {m}
  11.129722368505, 5.56486118425249, 2.4384, !- X,Y,Z Vertex 2 {m}
  0, 5.56486118425249, 2.4384,            !- X,Y,Z Vertex 3 {m}
  0, 0, 2.4384;                           !- X,Y,Z Vertex 4 {m}

OS:BuildingUnit,
<<<<<<< HEAD
  {2d5c5175-1ca5-4bea-a68a-7f6d0c81d6a0}, !- Handle
=======
  {145fc92c-86d1-4c68-aded-1509da59d530}, !- Handle
>>>>>>> 7902c0f9
  unit 1,                                 !- Name
  ,                                       !- Rendering Color
  Residential;                            !- Building Unit Type

OS:AdditionalProperties,
<<<<<<< HEAD
  {6ba694cb-03ca-4607-b57c-81ebd8954ffc}, !- Handle
  {2d5c5175-1ca5-4bea-a68a-7f6d0c81d6a0}, !- Object Name
=======
  {eb326c7a-9b15-4337-b08a-7e1493fbbe56}, !- Handle
  {145fc92c-86d1-4c68-aded-1509da59d530}, !- Object Name
>>>>>>> 7902c0f9
  NumberOfBedrooms,                       !- Feature Name 1
  Integer,                                !- Feature Data Type 1
  3,                                      !- Feature Value 1
  NumberOfBathrooms,                      !- Feature Name 2
  Double,                                 !- Feature Data Type 2
  2,                                      !- Feature Value 2
  NumberOfOccupants,                      !- Feature Name 3
  Double,                                 !- Feature Data Type 3
  2.6400000000000001;                     !- Feature Value 3

OS:External:File,
<<<<<<< HEAD
  {9f578ee5-4452-471b-b00e-82bb090f57ae}, !- Handle
=======
  {ccb93350-b0ab-400d-86b9-b27237016ff0}, !- Handle
>>>>>>> 7902c0f9
  8760.csv,                               !- Name
  8760.csv;                               !- File Name

OS:Schedule:Day,
<<<<<<< HEAD
  {570e13e2-1888-4727-9c94-f734ae0bed5c}, !- Handle
=======
  {ec9fd2a1-ee22-4ffb-b79a-607387a6bfd1}, !- Handle
>>>>>>> 7902c0f9
  Schedule Day 1,                         !- Name
  ,                                       !- Schedule Type Limits Name
  ,                                       !- Interpolate to Timestep
  24,                                     !- Hour 1
  0,                                      !- Minute 1
  0;                                      !- Value Until Time 1

OS:Schedule:Day,
<<<<<<< HEAD
  {795ea721-420c-4f38-b59f-fc67924ca23f}, !- Handle
=======
  {386478b9-9667-4bc1-8a08-38e7e640c5de}, !- Handle
>>>>>>> 7902c0f9
  Schedule Day 2,                         !- Name
  ,                                       !- Schedule Type Limits Name
  ,                                       !- Interpolate to Timestep
  24,                                     !- Hour 1
  0,                                      !- Minute 1
  1;                                      !- Value Until Time 1

OS:Schedule:File,
<<<<<<< HEAD
  {328a2211-c18f-4063-945e-d1e193d50ad5}, !- Handle
  occupants,                              !- Name
  {12be24ee-046b-463e-b8d9-a844dbdc82e0}, !- Schedule Type Limits Name
  {9f578ee5-4452-471b-b00e-82bb090f57ae}, !- External File Name
=======
  {c75a2b0a-1de7-4bdf-84c3-540eb3fe6615}, !- Handle
  occupants,                              !- Name
  {30a6c888-feeb-4ffc-af88-6c81e2977f90}, !- Schedule Type Limits Name
  {ccb93350-b0ab-400d-86b9-b27237016ff0}, !- External File Name
>>>>>>> 7902c0f9
  1,                                      !- Column Number
  1,                                      !- Rows to Skip at Top
  8760,                                   !- Number of Hours of Data
  ,                                       !- Column Separator
  ,                                       !- Interpolate to Timestep
  60;                                     !- Minutes per Item

OS:Schedule:Ruleset,
<<<<<<< HEAD
  {0ba3f459-95c6-4c00-a482-c13625f5c499}, !- Handle
  Schedule Ruleset 1,                     !- Name
  {78931e23-c161-4da2-9a2d-ca325642295f}, !- Schedule Type Limits Name
  {59f4ecd0-fd96-4b26-a990-c7fce82f6276}; !- Default Day Schedule Name

OS:Schedule:Day,
  {59f4ecd0-fd96-4b26-a990-c7fce82f6276}, !- Handle
  Schedule Day 3,                         !- Name
  {78931e23-c161-4da2-9a2d-ca325642295f}, !- Schedule Type Limits Name
=======
  {be947b52-d92f-4036-add7-c576e20c7f78}, !- Handle
  Schedule Ruleset 1,                     !- Name
  {03cf40cf-4398-4644-8864-90c50b7ed551}, !- Schedule Type Limits Name
  {f340199e-5d06-4215-b92a-6267efe24611}; !- Default Day Schedule Name

OS:Schedule:Day,
  {f340199e-5d06-4215-b92a-6267efe24611}, !- Handle
  Schedule Day 3,                         !- Name
  {03cf40cf-4398-4644-8864-90c50b7ed551}, !- Schedule Type Limits Name
>>>>>>> 7902c0f9
  ,                                       !- Interpolate to Timestep
  24,                                     !- Hour 1
  0,                                      !- Minute 1
  112.539290946133;                       !- Value Until Time 1

OS:People:Definition,
<<<<<<< HEAD
  {2baa55ab-24d3-4a3c-8127-722538d0a7d0}, !- Handle
=======
  {ff5a8ad7-2840-41af-9b4d-bbd2ea33bea9}, !- Handle
>>>>>>> 7902c0f9
  res occupants|living space,             !- Name
  People,                                 !- Number of People Calculation Method
  1.32,                                   !- Number of People {people}
  ,                                       !- People per Space Floor Area {person/m2}
  ,                                       !- Space Floor Area per Person {m2/person}
  0.319734,                               !- Fraction Radiant
  0.573,                                  !- Sensible Heat Fraction
  0,                                      !- Carbon Dioxide Generation Rate {m3/s-W}
  No,                                     !- Enable ASHRAE 55 Comfort Warnings
  ZoneAveraged;                           !- Mean Radiant Temperature Calculation Type

OS:People,
<<<<<<< HEAD
  {08c95431-636a-49ec-afbf-48d6a5afc254}, !- Handle
  res occupants|living space,             !- Name
  {2baa55ab-24d3-4a3c-8127-722538d0a7d0}, !- People Definition Name
  {2d2b169a-206f-4e1b-bdb2-621d05a17f31}, !- Space or SpaceType Name
  {328a2211-c18f-4063-945e-d1e193d50ad5}, !- Number of People Schedule Name
  {0ba3f459-95c6-4c00-a482-c13625f5c499}, !- Activity Level Schedule Name
=======
  {149f601d-0d3f-4fb3-af61-7668ebc66b14}, !- Handle
  res occupants|living space,             !- Name
  {ff5a8ad7-2840-41af-9b4d-bbd2ea33bea9}, !- People Definition Name
  {54c60f02-117f-40c6-8424-e111dbb55227}, !- Space or SpaceType Name
  {c75a2b0a-1de7-4bdf-84c3-540eb3fe6615}, !- Number of People Schedule Name
  {be947b52-d92f-4036-add7-c576e20c7f78}, !- Activity Level Schedule Name
>>>>>>> 7902c0f9
  ,                                       !- Surface Name/Angle Factor List Name
  ,                                       !- Work Efficiency Schedule Name
  ,                                       !- Clothing Insulation Schedule Name
  ,                                       !- Air Velocity Schedule Name
  1;                                      !- Multiplier

OS:ScheduleTypeLimits,
<<<<<<< HEAD
  {78931e23-c161-4da2-9a2d-ca325642295f}, !- Handle
=======
  {03cf40cf-4398-4644-8864-90c50b7ed551}, !- Handle
>>>>>>> 7902c0f9
  ActivityLevel,                          !- Name
  0,                                      !- Lower Limit Value
  ,                                       !- Upper Limit Value
  Continuous,                             !- Numeric Type
  ActivityLevel;                          !- Unit Type

OS:ScheduleTypeLimits,
<<<<<<< HEAD
  {12be24ee-046b-463e-b8d9-a844dbdc82e0}, !- Handle
=======
  {30a6c888-feeb-4ffc-af88-6c81e2977f90}, !- Handle
>>>>>>> 7902c0f9
  Fractional,                             !- Name
  0,                                      !- Lower Limit Value
  1,                                      !- Upper Limit Value
  Continuous;                             !- Numeric Type

OS:People:Definition,
<<<<<<< HEAD
  {e9fce80a-d527-4767-9c74-113695f8e509}, !- Handle
=======
  {b5260a31-4712-458a-9b60-6cfd819f3c1d}, !- Handle
>>>>>>> 7902c0f9
  res occupants|living space|story 2,     !- Name
  People,                                 !- Number of People Calculation Method
  1.32,                                   !- Number of People {people}
  ,                                       !- People per Space Floor Area {person/m2}
  ,                                       !- Space Floor Area per Person {m2/person}
  0.319734,                               !- Fraction Radiant
  0.573,                                  !- Sensible Heat Fraction
  0,                                      !- Carbon Dioxide Generation Rate {m3/s-W}
  No,                                     !- Enable ASHRAE 55 Comfort Warnings
  ZoneAveraged;                           !- Mean Radiant Temperature Calculation Type

OS:People,
<<<<<<< HEAD
  {1dd101b1-30f4-493c-aac0-0565b3e5c85b}, !- Handle
  res occupants|living space|story 2,     !- Name
  {e9fce80a-d527-4767-9c74-113695f8e509}, !- People Definition Name
  {df0d5652-ba29-4eb7-801a-c562ae89fa85}, !- Space or SpaceType Name
  {328a2211-c18f-4063-945e-d1e193d50ad5}, !- Number of People Schedule Name
  {0ba3f459-95c6-4c00-a482-c13625f5c499}, !- Activity Level Schedule Name
=======
  {9a1dcae6-28d9-400d-ad7e-f1f0b0916315}, !- Handle
  res occupants|living space|story 2,     !- Name
  {b5260a31-4712-458a-9b60-6cfd819f3c1d}, !- People Definition Name
  {06bbd438-303f-429b-9609-9e8498c2d9ad}, !- Space or SpaceType Name
  {c75a2b0a-1de7-4bdf-84c3-540eb3fe6615}, !- Number of People Schedule Name
  {be947b52-d92f-4036-add7-c576e20c7f78}, !- Activity Level Schedule Name
>>>>>>> 7902c0f9
  ,                                       !- Surface Name/Angle Factor List Name
  ,                                       !- Work Efficiency Schedule Name
  ,                                       !- Clothing Insulation Schedule Name
  ,                                       !- Air Velocity Schedule Name
  1;                                      !- Multiplier

OS:ShadingSurfaceGroup,
<<<<<<< HEAD
  {a3085b42-ac23-4d63-ad9f-95179b581528}, !- Handle
=======
  {ef08692f-0137-42ba-8476-e63487714d10}, !- Handle
>>>>>>> 7902c0f9
  res eaves,                              !- Name
  Building;                               !- Shading Surface Type

OS:ShadingSurface,
<<<<<<< HEAD
  {f105213f-b61c-4305-ad1c-65650e848894}, !- Handle
  Surface 12 - res eaves,                 !- Name
  ,                                       !- Construction Name
  {a3085b42-ac23-4d63-ad9f-95179b581528}, !- Shading Surface Group Name
=======
  {9f062308-ec28-4813-bd25-5430e9ef8bde}, !- Handle
  Surface 12 - res eaves,                 !- Name
  ,                                       !- Construction Name
  {ef08692f-0137-42ba-8476-e63487714d10}, !- Shading Surface Group Name
>>>>>>> 7902c0f9
  ,                                       !- Transmittance Schedule Name
  ,                                       !- Number of Vertices
  0, -0.6096, 4.8768,                     !- X,Y,Z Vertex 1 {m}
  11.129722368505, -0.6096, 4.8768,       !- X,Y,Z Vertex 2 {m}
  11.129722368505, 0, 4.8768,             !- X,Y,Z Vertex 3 {m}
  0, 0, 4.8768;                           !- X,Y,Z Vertex 4 {m}

OS:ShadingSurface,
<<<<<<< HEAD
  {da304c39-d25d-44a0-9074-5832f748cbca}, !- Handle
  Surface 12 - res eaves 1,               !- Name
  ,                                       !- Construction Name
  {a3085b42-ac23-4d63-ad9f-95179b581528}, !- Shading Surface Group Name
=======
  {4b7ad763-e82d-4c92-b55c-2fc1640f96ad}, !- Handle
  Surface 12 - res eaves 1,               !- Name
  ,                                       !- Construction Name
  {ef08692f-0137-42ba-8476-e63487714d10}, !- Shading Surface Group Name
>>>>>>> 7902c0f9
  ,                                       !- Transmittance Schedule Name
  ,                                       !- Number of Vertices
  11.739322368505, 0, 4.8768,             !- X,Y,Z Vertex 1 {m}
  11.739322368505, 5.56486118425249, 4.8768, !- X,Y,Z Vertex 2 {m}
  11.129722368505, 5.56486118425249, 4.8768, !- X,Y,Z Vertex 3 {m}
  11.129722368505, 0, 4.8768;             !- X,Y,Z Vertex 4 {m}

OS:ShadingSurface,
<<<<<<< HEAD
  {d2a63f26-83d3-4914-8787-59db0d9a1c44}, !- Handle
  Surface 12 - res eaves 2,               !- Name
  ,                                       !- Construction Name
  {a3085b42-ac23-4d63-ad9f-95179b581528}, !- Shading Surface Group Name
=======
  {7d32dae9-0757-45f3-a13b-458ac880961f}, !- Handle
  Surface 12 - res eaves 2,               !- Name
  ,                                       !- Construction Name
  {ef08692f-0137-42ba-8476-e63487714d10}, !- Shading Surface Group Name
>>>>>>> 7902c0f9
  ,                                       !- Transmittance Schedule Name
  ,                                       !- Number of Vertices
  11.129722368505, 6.17446118425249, 4.8768, !- X,Y,Z Vertex 1 {m}
  0, 6.17446118425249, 4.8768,            !- X,Y,Z Vertex 2 {m}
  0, 5.56486118425249, 4.8768,            !- X,Y,Z Vertex 3 {m}
  11.129722368505, 5.56486118425249, 4.8768; !- X,Y,Z Vertex 4 {m}

OS:ShadingSurface,
<<<<<<< HEAD
  {5795ca7f-6cc1-4107-a66e-157b785c3814}, !- Handle
  Surface 12 - res eaves 3,               !- Name
  ,                                       !- Construction Name
  {a3085b42-ac23-4d63-ad9f-95179b581528}, !- Shading Surface Group Name
=======
  {de575ffe-2f06-42b7-bc90-03db2cad556a}, !- Handle
  Surface 12 - res eaves 3,               !- Name
  ,                                       !- Construction Name
  {ef08692f-0137-42ba-8476-e63487714d10}, !- Shading Surface Group Name
>>>>>>> 7902c0f9
  ,                                       !- Transmittance Schedule Name
  ,                                       !- Number of Vertices
  -0.6096, 5.56486118425249, 4.8768,      !- X,Y,Z Vertex 1 {m}
  -0.6096, 0, 4.8768,                     !- X,Y,Z Vertex 2 {m}
  0, 0, 4.8768,                           !- X,Y,Z Vertex 3 {m}
  0, 5.56486118425249, 4.8768;            !- X,Y,Z Vertex 4 {m}
<|MERGE_RESOLUTION|>--- conflicted
+++ resolved
@@ -1,73 +1,41 @@
 !- NOTE: Auto-generated from /test/osw_files/SFD_2000sqft_2story_SL_FA_FlatRoof.osw
 
 OS:Version,
-<<<<<<< HEAD
-  {c74e75d4-35c5-4f77-bc75-d1cbe06cacf4}, !- Handle
+  {538abde4-ee9d-4795-9247-f3140e3cbb51}, !- Handle
   2.9.0;                                  !- Version Identifier
 
 OS:SimulationControl,
-  {765a73f9-6297-418f-a19a-1a88df28e9f1}, !- Handle
-=======
-  {aeada0c9-25da-4cff-a48a-fdf59af610e9}, !- Handle
-  2.9.0;                                  !- Version Identifier
-
-OS:SimulationControl,
-  {24aab117-c368-438f-8e8c-288cc8384ec8}, !- Handle
->>>>>>> 7902c0f9
+  {2a2380dc-5300-4cc4-aab7-5ad5020dc0e3}, !- Handle
   ,                                       !- Do Zone Sizing Calculation
   ,                                       !- Do System Sizing Calculation
   ,                                       !- Do Plant Sizing Calculation
   No;                                     !- Run Simulation for Sizing Periods
 
 OS:Timestep,
-<<<<<<< HEAD
-  {6285f357-91ed-4456-be37-497ae39605dd}, !- Handle
+  {dc068a3a-cf73-41de-9587-49af33fd31a8}, !- Handle
   6;                                      !- Number of Timesteps per Hour
 
 OS:ShadowCalculation,
-  {781a540c-8189-41ce-ade2-9b447c2b17c0}, !- Handle
-=======
-  {c3a4cfd6-3a0c-4491-a875-5bebcbb3fb9b}, !- Handle
-  6;                                      !- Number of Timesteps per Hour
-
-OS:ShadowCalculation,
-  {ccd15888-d2ae-403a-8876-2db8f4afd395}, !- Handle
->>>>>>> 7902c0f9
+  {d2258f60-679b-43af-85ef-6a14857ae810}, !- Handle
   20,                                     !- Calculation Frequency
   200;                                    !- Maximum Figures in Shadow Overlap Calculations
 
 OS:SurfaceConvectionAlgorithm:Outside,
-<<<<<<< HEAD
-  {db3202ba-1ef1-4dd7-bf99-ad281bda513f}, !- Handle
+  {87e64dd7-eb4c-4e24-9784-05705fcf06ba}, !- Handle
   DOE-2;                                  !- Algorithm
 
 OS:SurfaceConvectionAlgorithm:Inside,
-  {a662c7d7-3ac6-4d4e-a87e-68baff2623b6}, !- Handle
+  {ad79b60d-b92d-4981-9cbe-95b0711cbe00}, !- Handle
   TARP;                                   !- Algorithm
 
 OS:ZoneCapacitanceMultiplier:ResearchSpecial,
-  {c5901276-a86b-4ceb-ae42-f3db208cfb94}, !- Handle
-=======
-  {5a30448a-feed-4555-be01-a5f7e9dac058}, !- Handle
-  DOE-2;                                  !- Algorithm
-
-OS:SurfaceConvectionAlgorithm:Inside,
-  {19a4cd59-985c-4cf4-8f76-9206a193aad7}, !- Handle
-  TARP;                                   !- Algorithm
-
-OS:ZoneCapacitanceMultiplier:ResearchSpecial,
-  {8a0d71ee-a934-4215-be6e-89e80a9414f3}, !- Handle
->>>>>>> 7902c0f9
+  {4d1c7064-7719-422d-abd0-b61f1262924c}, !- Handle
   ,                                       !- Temperature Capacity Multiplier
   15,                                     !- Humidity Capacity Multiplier
   ;                                       !- Carbon Dioxide Capacity Multiplier
 
 OS:RunPeriod,
-<<<<<<< HEAD
-  {ade90ddb-2956-467d-ba2a-febdfc5e059d}, !- Handle
-=======
-  {ab5828b0-39f9-4a03-90c8-32264931ce5d}, !- Handle
->>>>>>> 7902c0f9
+  {0aa0694b-f811-4f0f-9b18-f6dcd1085254}, !- Handle
   Run Period 1,                           !- Name
   1,                                      !- Begin Month
   1,                                      !- Begin Day of Month
@@ -81,21 +49,13 @@
   ;                                       !- Number of Times Runperiod to be Repeated
 
 OS:YearDescription,
-<<<<<<< HEAD
-  {1ceafff3-11d2-492f-a76a-b863b57d5dac}, !- Handle
-=======
-  {7a9dfef4-dc1e-4fc2-bb9b-c7a6cd9b60ea}, !- Handle
->>>>>>> 7902c0f9
+  {7180c1f7-d449-4643-a79e-95e6ba0a66b7}, !- Handle
   2007,                                   !- Calendar Year
   ,                                       !- Day of Week for Start Day
   ;                                       !- Is Leap Year
 
 OS:WeatherFile,
-<<<<<<< HEAD
-  {938b6b03-35d9-47ff-a039-6a7a9263d75a}, !- Handle
-=======
-  {e45b25cc-66a4-4828-acb9-417a22a6d9c1}, !- Handle
->>>>>>> 7902c0f9
+  {4c1458f0-7534-4f77-8825-87af6de40354}, !- Handle
   Denver Intl Ap,                         !- City
   CO,                                     !- State Province Region
   USA,                                    !- Country
@@ -109,13 +69,8 @@
   E23378AA;                               !- Checksum
 
 OS:AdditionalProperties,
-<<<<<<< HEAD
-  {645e1e2a-593b-4ca8-a12e-d24796a774db}, !- Handle
-  {938b6b03-35d9-47ff-a039-6a7a9263d75a}, !- Object Name
-=======
-  {eabb8fc8-3491-495d-94f2-b4fa2c345476}, !- Handle
-  {e45b25cc-66a4-4828-acb9-417a22a6d9c1}, !- Object Name
->>>>>>> 7902c0f9
+  {02fb158b-d1d1-4563-8784-c55ace07d19f}, !- Handle
+  {4c1458f0-7534-4f77-8825-87af6de40354}, !- Object Name
   EPWHeaderCity,                          !- Feature Name 1
   String,                                 !- Feature Data Type 1
   Denver Intl Ap,                         !- Feature Value 1
@@ -223,11 +178,7 @@
   84;                                     !- Feature Value 35
 
 OS:Site,
-<<<<<<< HEAD
-  {317bd635-e07f-453f-9761-2d530bdf3428}, !- Handle
-=======
-  {0318f69c-be0c-4218-aeb7-7a1297df8e33}, !- Handle
->>>>>>> 7902c0f9
+  {b8aba3e5-20af-4629-b229-a632f0b9fafe}, !- Handle
   Denver Intl Ap_CO_USA,                  !- Name
   39.83,                                  !- Latitude {deg}
   -104.65,                                !- Longitude {deg}
@@ -236,11 +187,7 @@
   ;                                       !- Terrain
 
 OS:ClimateZones,
-<<<<<<< HEAD
-  {71e52cfb-8ffd-4743-ba2c-edd1e9cd0940}, !- Handle
-=======
-  {7219805b-bab9-4588-9dba-f2bfdbd4bf19}, !- Handle
->>>>>>> 7902c0f9
+  {879a303b-1660-48a9-8e94-a4a85d030c09}, !- Handle
   ,                                       !- Active Institution
   ,                                       !- Active Year
   ,                                       !- Climate Zone Institution Name 1
@@ -253,31 +200,19 @@
   Cold;                                   !- Climate Zone Value 2
 
 OS:Site:WaterMainsTemperature,
-<<<<<<< HEAD
-  {0dc6cb0c-ae88-4176-a859-bee8df4f6f7d}, !- Handle
-=======
-  {e8bff2bc-945c-4155-a66e-3eb40b013ed5}, !- Handle
->>>>>>> 7902c0f9
+  {b9d57459-f5b9-4bbc-8e16-0e56b980a072}, !- Handle
   Correlation,                            !- Calculation Method
   ,                                       !- Temperature Schedule Name
   10.8753424657535,                       !- Annual Average Outdoor Air Temperature {C}
   23.1524007936508;                       !- Maximum Difference In Monthly Average Outdoor Air Temperatures {deltaC}
 
 OS:RunPeriodControl:DaylightSavingTime,
-<<<<<<< HEAD
-  {0c576117-e0df-460b-8c87-3a8bcb1bbc1a}, !- Handle
-=======
-  {7f64c16e-ba47-41d7-a171-eb80996c966a}, !- Handle
->>>>>>> 7902c0f9
+  {f21e6654-1937-463c-8703-1615cfbe9c4e}, !- Handle
   3/12,                                   !- Start Date
   11/5;                                   !- End Date
 
 OS:Site:GroundTemperature:Deep,
-<<<<<<< HEAD
-  {219e889a-0348-4d35-b1b9-fdc1b7371307}, !- Handle
-=======
-  {bbfb6de2-1409-4e50-b36a-4dbe06ce9ba5}, !- Handle
->>>>>>> 7902c0f9
+  {88236563-7502-4fab-86e2-58f71130a5b9}, !- Handle
   10.8753424657535,                       !- January Deep Ground Temperature {C}
   10.8753424657535,                       !- February Deep Ground Temperature {C}
   10.8753424657535,                       !- March Deep Ground Temperature {C}
@@ -292,11 +227,7 @@
   10.8753424657535;                       !- December Deep Ground Temperature {C}
 
 OS:Building,
-<<<<<<< HEAD
-  {d52daa15-e9d8-4045-ae25-26e24952a3a0}, !- Handle
-=======
-  {42dfc224-eea5-4521-8653-43df88f4ec00}, !- Handle
->>>>>>> 7902c0f9
+  {165edf92-8e8b-41e8-ac42-83601d219dc4}, !- Handle
   Building 1,                             !- Name
   ,                                       !- Building Sector Type
   0,                                      !- North Axis {deg}
@@ -311,23 +242,14 @@
   1;                                      !- Standards Number of Living Units
 
 OS:AdditionalProperties,
-<<<<<<< HEAD
-  {e87995c7-b143-463a-a29a-018e164bce7d}, !- Handle
-  {d52daa15-e9d8-4045-ae25-26e24952a3a0}, !- Object Name
-=======
-  {9e211bfc-f833-4fed-b58d-38949372b32c}, !- Handle
-  {42dfc224-eea5-4521-8653-43df88f4ec00}, !- Object Name
->>>>>>> 7902c0f9
+  {56bc3ff6-950e-4c7c-a856-956114ad59b9}, !- Handle
+  {165edf92-8e8b-41e8-ac42-83601d219dc4}, !- Object Name
   Total Units Modeled,                    !- Feature Name 1
   Integer,                                !- Feature Data Type 1
   1;                                      !- Feature Value 1
 
 OS:ThermalZone,
-<<<<<<< HEAD
-  {3a68a04b-0f4b-4e72-977b-0a5bcc91de2a}, !- Handle
-=======
-  {37ff6e9a-7161-433a-98be-169f2801fe09}, !- Handle
->>>>>>> 7902c0f9
+  {0c6c5c4c-68b0-48b5-a35b-057d4dc13228}, !- Handle
   living zone,                            !- Name
   ,                                       !- Multiplier
   ,                                       !- Ceiling Height {m}
@@ -336,17 +258,10 @@
   ,                                       !- Zone Inside Convection Algorithm
   ,                                       !- Zone Outside Convection Algorithm
   ,                                       !- Zone Conditioning Equipment List Name
-<<<<<<< HEAD
-  {1be44c75-8c77-4d64-b615-613719f85d7c}, !- Zone Air Inlet Port List
-  {82614994-6e7c-4b07-a905-1be7f874feeb}, !- Zone Air Exhaust Port List
-  {fcd450b0-98da-4287-a214-e7ef04df2dd0}, !- Zone Air Node Name
-  {60b1dca7-2c31-415f-a5c1-65b0d0f4d4a6}, !- Zone Return Air Port List
-=======
-  {60c6cdd0-2b2e-4b04-933e-60c0263b46e0}, !- Zone Air Inlet Port List
-  {986ce29b-4295-4b1b-b66e-f31f6ea5ad7f}, !- Zone Air Exhaust Port List
-  {e9028f1c-1257-4edf-8cd8-cc77a03eebc6}, !- Zone Air Node Name
-  {9aadbfdd-c7f6-4961-925a-498cc799107b}, !- Zone Return Air Port List
->>>>>>> 7902c0f9
+  {ae46ccd1-b5b5-4ef4-8ae4-8b5d19d8db89}, !- Zone Air Inlet Port List
+  {547827c5-d488-42a6-9b5a-47218aacf18f}, !- Zone Air Exhaust Port List
+  {e3b338d1-9094-40e2-a4df-b509bf1009e8}, !- Zone Air Node Name
+  {72c4983d-65a2-4fed-a505-5c673b767413}, !- Zone Return Air Port List
   ,                                       !- Primary Daylighting Control Name
   ,                                       !- Fraction of Zone Controlled by Primary Daylighting Control
   ,                                       !- Secondary Daylighting Control Name
@@ -357,71 +272,37 @@
   No;                                     !- Use Ideal Air Loads
 
 OS:Node,
-<<<<<<< HEAD
-  {da076df6-431d-4fda-a0c9-12d57ea56138}, !- Handle
+  {f28d9ff9-14d4-4f69-8ef0-77d767b14f09}, !- Handle
   Node 1,                                 !- Name
-  {fcd450b0-98da-4287-a214-e7ef04df2dd0}, !- Inlet Port
+  {e3b338d1-9094-40e2-a4df-b509bf1009e8}, !- Inlet Port
   ;                                       !- Outlet Port
 
 OS:Connection,
-  {fcd450b0-98da-4287-a214-e7ef04df2dd0}, !- Handle
-  {e566f714-02de-4666-9d91-ecb5f4f43c29}, !- Name
-  {3a68a04b-0f4b-4e72-977b-0a5bcc91de2a}, !- Source Object
+  {e3b338d1-9094-40e2-a4df-b509bf1009e8}, !- Handle
+  {ba090c70-e5ef-445c-8497-c3afea202f52}, !- Name
+  {0c6c5c4c-68b0-48b5-a35b-057d4dc13228}, !- Source Object
   11,                                     !- Outlet Port
-  {da076df6-431d-4fda-a0c9-12d57ea56138}, !- Target Object
+  {f28d9ff9-14d4-4f69-8ef0-77d767b14f09}, !- Target Object
   2;                                      !- Inlet Port
 
 OS:PortList,
-  {1be44c75-8c77-4d64-b615-613719f85d7c}, !- Handle
-  {fdeb35ce-1dd4-4ea4-aeab-30f06ab08496}, !- Name
-  {3a68a04b-0f4b-4e72-977b-0a5bcc91de2a}; !- HVAC Component
+  {ae46ccd1-b5b5-4ef4-8ae4-8b5d19d8db89}, !- Handle
+  {6511e00b-c54a-426c-a131-c387b767732b}, !- Name
+  {0c6c5c4c-68b0-48b5-a35b-057d4dc13228}; !- HVAC Component
 
 OS:PortList,
-  {82614994-6e7c-4b07-a905-1be7f874feeb}, !- Handle
-  {1773d5de-a14c-4251-aca1-0c3c6ac92ad0}, !- Name
-  {3a68a04b-0f4b-4e72-977b-0a5bcc91de2a}; !- HVAC Component
+  {547827c5-d488-42a6-9b5a-47218aacf18f}, !- Handle
+  {9acf2aef-b8e8-452d-afd1-89b7815d823e}, !- Name
+  {0c6c5c4c-68b0-48b5-a35b-057d4dc13228}; !- HVAC Component
 
 OS:PortList,
-  {60b1dca7-2c31-415f-a5c1-65b0d0f4d4a6}, !- Handle
-  {a36b313d-914a-4b71-860d-3ca966a2e4ba}, !- Name
-  {3a68a04b-0f4b-4e72-977b-0a5bcc91de2a}; !- HVAC Component
+  {72c4983d-65a2-4fed-a505-5c673b767413}, !- Handle
+  {56ceec64-0977-4c64-b8a3-601fbbafb055}, !- Name
+  {0c6c5c4c-68b0-48b5-a35b-057d4dc13228}; !- HVAC Component
 
 OS:Sizing:Zone,
-  {17bca4b1-49ae-4b8f-912a-bdb1e6fcda03}, !- Handle
-  {3a68a04b-0f4b-4e72-977b-0a5bcc91de2a}, !- Zone or ZoneList Name
-=======
-  {f2f0523c-9042-45e9-87a1-a56674b0a54a}, !- Handle
-  Node 1,                                 !- Name
-  {e9028f1c-1257-4edf-8cd8-cc77a03eebc6}, !- Inlet Port
-  ;                                       !- Outlet Port
-
-OS:Connection,
-  {e9028f1c-1257-4edf-8cd8-cc77a03eebc6}, !- Handle
-  {0d90828a-a5c8-441e-87a2-49ff3ca4fa74}, !- Name
-  {37ff6e9a-7161-433a-98be-169f2801fe09}, !- Source Object
-  11,                                     !- Outlet Port
-  {f2f0523c-9042-45e9-87a1-a56674b0a54a}, !- Target Object
-  2;                                      !- Inlet Port
-
-OS:PortList,
-  {60c6cdd0-2b2e-4b04-933e-60c0263b46e0}, !- Handle
-  {a76e245a-8df6-4c84-8d4c-74fd090106dd}, !- Name
-  {37ff6e9a-7161-433a-98be-169f2801fe09}; !- HVAC Component
-
-OS:PortList,
-  {986ce29b-4295-4b1b-b66e-f31f6ea5ad7f}, !- Handle
-  {72c54c62-5c7c-438c-a325-94b08aea746d}, !- Name
-  {37ff6e9a-7161-433a-98be-169f2801fe09}; !- HVAC Component
-
-OS:PortList,
-  {9aadbfdd-c7f6-4961-925a-498cc799107b}, !- Handle
-  {0bc91ad1-fdfb-4e6f-a183-bec72bb5d31b}, !- Name
-  {37ff6e9a-7161-433a-98be-169f2801fe09}; !- HVAC Component
-
-OS:Sizing:Zone,
-  {d6d0ce63-ed8d-48fd-b016-503fd18b313d}, !- Handle
-  {37ff6e9a-7161-433a-98be-169f2801fe09}, !- Zone or ZoneList Name
->>>>>>> 7902c0f9
+  {e8ff3de6-d876-43de-b3f7-97093c095910}, !- Handle
+  {0c6c5c4c-68b0-48b5-a35b-057d4dc13228}, !- Zone or ZoneList Name
   SupplyAirTemperature,                   !- Zone Cooling Design Supply Air Temperature Input Method
   14,                                     !- Zone Cooling Design Supply Air Temperature {C}
   11.11,                                  !- Zone Cooling Design Supply Air Temperature Difference {deltaC}
@@ -450,25 +331,14 @@
   autosize;                               !- Dedicated Outdoor Air High Setpoint Temperature for Design {C}
 
 OS:ZoneHVAC:EquipmentList,
-<<<<<<< HEAD
-  {84abad29-1b0a-4f22-8f20-3bc3cc23e1d1}, !- Handle
+  {92363587-358e-49f2-a8af-6d384c529107}, !- Handle
   Zone HVAC Equipment List 1,             !- Name
-  {3a68a04b-0f4b-4e72-977b-0a5bcc91de2a}; !- Thermal Zone
+  {0c6c5c4c-68b0-48b5-a35b-057d4dc13228}; !- Thermal Zone
 
 OS:Space,
-  {2d2b169a-206f-4e1b-bdb2-621d05a17f31}, !- Handle
+  {945e97fc-f689-435f-8c56-e237e2505a77}, !- Handle
   living space,                           !- Name
-  {9fc40089-0079-41d2-8a5e-be23e7ff8ca7}, !- Space Type Name
-=======
-  {a2a259a6-4b16-420a-9c8e-f9be86e34589}, !- Handle
-  Zone HVAC Equipment List 1,             !- Name
-  {37ff6e9a-7161-433a-98be-169f2801fe09}; !- Thermal Zone
-
-OS:Space,
-  {54c60f02-117f-40c6-8424-e111dbb55227}, !- Handle
-  living space,                           !- Name
-  {3a035296-8579-4105-bf78-43f8f230a011}, !- Space Type Name
->>>>>>> 7902c0f9
+  {b9be686a-5cbc-4f62-8cfc-d92811340e75}, !- Space Type Name
   ,                                       !- Default Construction Set Name
   ,                                       !- Default Schedule Set Name
   -0,                                     !- Direction of Relative North {deg}
@@ -476,31 +346,17 @@
   0,                                      !- Y Origin {m}
   0,                                      !- Z Origin {m}
   ,                                       !- Building Story Name
-<<<<<<< HEAD
-  {3a68a04b-0f4b-4e72-977b-0a5bcc91de2a}, !- Thermal Zone Name
+  {0c6c5c4c-68b0-48b5-a35b-057d4dc13228}, !- Thermal Zone Name
   ,                                       !- Part of Total Floor Area
   ,                                       !- Design Specification Outdoor Air Object Name
-  {2d5c5175-1ca5-4bea-a68a-7f6d0c81d6a0}; !- Building Unit Name
-
-OS:Surface,
-  {9e2fc6a7-c176-4509-8f79-91270d10aeae}, !- Handle
+  {a06a0174-ea33-4822-8023-751445db3e56}; !- Building Unit Name
+
+OS:Surface,
+  {cf88c85d-c643-4c24-8877-5fa8c86eb165}, !- Handle
   Surface 1,                              !- Name
   Floor,                                  !- Surface Type
   ,                                       !- Construction Name
-  {2d2b169a-206f-4e1b-bdb2-621d05a17f31}, !- Space Name
-=======
-  {37ff6e9a-7161-433a-98be-169f2801fe09}, !- Thermal Zone Name
-  ,                                       !- Part of Total Floor Area
-  ,                                       !- Design Specification Outdoor Air Object Name
-  {145fc92c-86d1-4c68-aded-1509da59d530}; !- Building Unit Name
-
-OS:Surface,
-  {056e1f0b-be35-4559-a3f0-eb096a1d7857}, !- Handle
-  Surface 1,                              !- Name
-  Floor,                                  !- Surface Type
-  ,                                       !- Construction Name
-  {54c60f02-117f-40c6-8424-e111dbb55227}, !- Space Name
->>>>>>> 7902c0f9
+  {945e97fc-f689-435f-8c56-e237e2505a77}, !- Space Name
   Foundation,                             !- Outside Boundary Condition
   ,                                       !- Outside Boundary Condition Object
   NoSun,                                  !- Sun Exposure
@@ -513,19 +369,11 @@
   11.129722368505, 0, 0;                  !- X,Y,Z Vertex 4 {m}
 
 OS:Surface,
-<<<<<<< HEAD
-  {d05334cc-8d09-4b94-b75c-371f55767255}, !- Handle
+  {d807d3b5-862c-4886-a6f1-60a32efaef9a}, !- Handle
   Surface 2,                              !- Name
   Wall,                                   !- Surface Type
   ,                                       !- Construction Name
-  {2d2b169a-206f-4e1b-bdb2-621d05a17f31}, !- Space Name
-=======
-  {55e54783-eaca-410c-86d5-bf9f7a7ce670}, !- Handle
-  Surface 2,                              !- Name
-  Wall,                                   !- Surface Type
-  ,                                       !- Construction Name
-  {54c60f02-117f-40c6-8424-e111dbb55227}, !- Space Name
->>>>>>> 7902c0f9
+  {945e97fc-f689-435f-8c56-e237e2505a77}, !- Space Name
   Outdoors,                               !- Outside Boundary Condition
   ,                                       !- Outside Boundary Condition Object
   SunExposed,                             !- Sun Exposure
@@ -538,19 +386,11 @@
   0, 0, 2.4384;                           !- X,Y,Z Vertex 4 {m}
 
 OS:Surface,
-<<<<<<< HEAD
-  {b17a6d30-4082-408a-bfc1-7599f0544b24}, !- Handle
+  {71921122-afb9-438f-a6a7-ff77c3447184}, !- Handle
   Surface 3,                              !- Name
   Wall,                                   !- Surface Type
   ,                                       !- Construction Name
-  {2d2b169a-206f-4e1b-bdb2-621d05a17f31}, !- Space Name
-=======
-  {5439d64a-215b-4f57-ad1e-9ce012ca0fe7}, !- Handle
-  Surface 3,                              !- Name
-  Wall,                                   !- Surface Type
-  ,                                       !- Construction Name
-  {54c60f02-117f-40c6-8424-e111dbb55227}, !- Space Name
->>>>>>> 7902c0f9
+  {945e97fc-f689-435f-8c56-e237e2505a77}, !- Space Name
   Outdoors,                               !- Outside Boundary Condition
   ,                                       !- Outside Boundary Condition Object
   SunExposed,                             !- Sun Exposure
@@ -563,19 +403,11 @@
   0, 5.56486118425249, 2.4384;            !- X,Y,Z Vertex 4 {m}
 
 OS:Surface,
-<<<<<<< HEAD
-  {8654f10e-74ff-4664-900d-8af16dfbfcfd}, !- Handle
+  {8337ee5a-314f-4df5-ba9a-c8115be36ef8}, !- Handle
   Surface 4,                              !- Name
   Wall,                                   !- Surface Type
   ,                                       !- Construction Name
-  {2d2b169a-206f-4e1b-bdb2-621d05a17f31}, !- Space Name
-=======
-  {efa60856-89a2-4dc8-90e4-125cf9da0054}, !- Handle
-  Surface 4,                              !- Name
-  Wall,                                   !- Surface Type
-  ,                                       !- Construction Name
-  {54c60f02-117f-40c6-8424-e111dbb55227}, !- Space Name
->>>>>>> 7902c0f9
+  {945e97fc-f689-435f-8c56-e237e2505a77}, !- Space Name
   Outdoors,                               !- Outside Boundary Condition
   ,                                       !- Outside Boundary Condition Object
   SunExposed,                             !- Sun Exposure
@@ -588,19 +420,11 @@
   11.129722368505, 5.56486118425249, 2.4384; !- X,Y,Z Vertex 4 {m}
 
 OS:Surface,
-<<<<<<< HEAD
-  {7b5723c9-71be-43f8-b4ec-33a0a644032c}, !- Handle
+  {d85c92ae-e5b5-47a4-952f-b9b825f3e892}, !- Handle
   Surface 5,                              !- Name
   Wall,                                   !- Surface Type
   ,                                       !- Construction Name
-  {2d2b169a-206f-4e1b-bdb2-621d05a17f31}, !- Space Name
-=======
-  {b10dd77e-b616-411c-b402-2bc068bbd3a5}, !- Handle
-  Surface 5,                              !- Name
-  Wall,                                   !- Surface Type
-  ,                                       !- Construction Name
-  {54c60f02-117f-40c6-8424-e111dbb55227}, !- Space Name
->>>>>>> 7902c0f9
+  {945e97fc-f689-435f-8c56-e237e2505a77}, !- Space Name
   Outdoors,                               !- Outside Boundary Condition
   ,                                       !- Outside Boundary Condition Object
   SunExposed,                             !- Sun Exposure
@@ -613,23 +437,13 @@
   11.129722368505, 0, 2.4384;             !- X,Y,Z Vertex 4 {m}
 
 OS:Surface,
-<<<<<<< HEAD
-  {5197ca74-38c3-48b0-94f0-89c3a1ae136b}, !- Handle
+  {b68ac3ed-1784-4d5a-82f2-f0c1eff419ff}, !- Handle
   Surface 6,                              !- Name
   RoofCeiling,                            !- Surface Type
   ,                                       !- Construction Name
-  {2d2b169a-206f-4e1b-bdb2-621d05a17f31}, !- Space Name
+  {945e97fc-f689-435f-8c56-e237e2505a77}, !- Space Name
   Surface,                                !- Outside Boundary Condition
-  {246a392e-f2d1-4927-9058-d9c804b49cf5}, !- Outside Boundary Condition Object
-=======
-  {adc55d54-9232-41e4-b699-7a1fd2e04800}, !- Handle
-  Surface 6,                              !- Name
-  RoofCeiling,                            !- Surface Type
-  ,                                       !- Construction Name
-  {54c60f02-117f-40c6-8424-e111dbb55227}, !- Space Name
-  Surface,                                !- Outside Boundary Condition
-  {2ce95377-8644-4b5b-905f-1e9d5de7cbe2}, !- Outside Boundary Condition Object
->>>>>>> 7902c0f9
+  {f492d1d8-b45d-4031-9ec2-d91ad796cb8b}, !- Outside Boundary Condition Object
   NoSun,                                  !- Sun Exposure
   NoWind,                                 !- Wind Exposure
   ,                                       !- View Factor to Ground
@@ -640,11 +454,7 @@
   0, 0, 2.4384;                           !- X,Y,Z Vertex 4 {m}
 
 OS:SpaceType,
-<<<<<<< HEAD
-  {9fc40089-0079-41d2-8a5e-be23e7ff8ca7}, !- Handle
-=======
-  {3a035296-8579-4105-bf78-43f8f230a011}, !- Handle
->>>>>>> 7902c0f9
+  {b9be686a-5cbc-4f62-8cfc-d92811340e75}, !- Handle
   Space Type 1,                           !- Name
   ,                                       !- Default Construction Set Name
   ,                                       !- Default Schedule Set Name
@@ -655,15 +465,9 @@
   living;                                 !- Standards Space Type
 
 OS:Space,
-<<<<<<< HEAD
-  {df0d5652-ba29-4eb7-801a-c562ae89fa85}, !- Handle
+  {4920d37d-1035-4d40-a3a2-875768f20bbf}, !- Handle
   living space|story 2,                   !- Name
-  {9fc40089-0079-41d2-8a5e-be23e7ff8ca7}, !- Space Type Name
-=======
-  {06bbd438-303f-429b-9609-9e8498c2d9ad}, !- Handle
-  living space|story 2,                   !- Name
-  {3a035296-8579-4105-bf78-43f8f230a011}, !- Space Type Name
->>>>>>> 7902c0f9
+  {b9be686a-5cbc-4f62-8cfc-d92811340e75}, !- Space Type Name
   ,                                       !- Default Construction Set Name
   ,                                       !- Default Schedule Set Name
   -0,                                     !- Direction of Relative North {deg}
@@ -671,35 +475,19 @@
   0,                                      !- Y Origin {m}
   2.4384,                                 !- Z Origin {m}
   ,                                       !- Building Story Name
-<<<<<<< HEAD
-  {3a68a04b-0f4b-4e72-977b-0a5bcc91de2a}, !- Thermal Zone Name
+  {0c6c5c4c-68b0-48b5-a35b-057d4dc13228}, !- Thermal Zone Name
   ,                                       !- Part of Total Floor Area
   ,                                       !- Design Specification Outdoor Air Object Name
-  {2d5c5175-1ca5-4bea-a68a-7f6d0c81d6a0}; !- Building Unit Name
-
-OS:Surface,
-  {246a392e-f2d1-4927-9058-d9c804b49cf5}, !- Handle
+  {a06a0174-ea33-4822-8023-751445db3e56}; !- Building Unit Name
+
+OS:Surface,
+  {f492d1d8-b45d-4031-9ec2-d91ad796cb8b}, !- Handle
   Surface 7,                              !- Name
   Floor,                                  !- Surface Type
   ,                                       !- Construction Name
-  {df0d5652-ba29-4eb7-801a-c562ae89fa85}, !- Space Name
+  {4920d37d-1035-4d40-a3a2-875768f20bbf}, !- Space Name
   Surface,                                !- Outside Boundary Condition
-  {5197ca74-38c3-48b0-94f0-89c3a1ae136b}, !- Outside Boundary Condition Object
-=======
-  {37ff6e9a-7161-433a-98be-169f2801fe09}, !- Thermal Zone Name
-  ,                                       !- Part of Total Floor Area
-  ,                                       !- Design Specification Outdoor Air Object Name
-  {145fc92c-86d1-4c68-aded-1509da59d530}; !- Building Unit Name
-
-OS:Surface,
-  {2ce95377-8644-4b5b-905f-1e9d5de7cbe2}, !- Handle
-  Surface 7,                              !- Name
-  Floor,                                  !- Surface Type
-  ,                                       !- Construction Name
-  {06bbd438-303f-429b-9609-9e8498c2d9ad}, !- Space Name
-  Surface,                                !- Outside Boundary Condition
-  {adc55d54-9232-41e4-b699-7a1fd2e04800}, !- Outside Boundary Condition Object
->>>>>>> 7902c0f9
+  {b68ac3ed-1784-4d5a-82f2-f0c1eff419ff}, !- Outside Boundary Condition Object
   NoSun,                                  !- Sun Exposure
   NoWind,                                 !- Wind Exposure
   ,                                       !- View Factor to Ground
@@ -710,19 +498,11 @@
   11.129722368505, 0, 0;                  !- X,Y,Z Vertex 4 {m}
 
 OS:Surface,
-<<<<<<< HEAD
-  {dc2734ee-79d0-411d-bf32-d142e340005f}, !- Handle
+  {c6bc6ff5-5022-4467-a0d5-a4d66dbb5f9e}, !- Handle
   Surface 8,                              !- Name
   Wall,                                   !- Surface Type
   ,                                       !- Construction Name
-  {df0d5652-ba29-4eb7-801a-c562ae89fa85}, !- Space Name
-=======
-  {430d577f-0a61-445c-9d0f-a14c39877207}, !- Handle
-  Surface 8,                              !- Name
-  Wall,                                   !- Surface Type
-  ,                                       !- Construction Name
-  {06bbd438-303f-429b-9609-9e8498c2d9ad}, !- Space Name
->>>>>>> 7902c0f9
+  {4920d37d-1035-4d40-a3a2-875768f20bbf}, !- Space Name
   Outdoors,                               !- Outside Boundary Condition
   ,                                       !- Outside Boundary Condition Object
   SunExposed,                             !- Sun Exposure
@@ -735,19 +515,11 @@
   0, 0, 2.4384;                           !- X,Y,Z Vertex 4 {m}
 
 OS:Surface,
-<<<<<<< HEAD
-  {ac1c19d1-c396-4712-82ba-f3e29e4c36d2}, !- Handle
+  {fa5b747e-118d-40bc-88b6-dd56054c93af}, !- Handle
   Surface 9,                              !- Name
   Wall,                                   !- Surface Type
   ,                                       !- Construction Name
-  {df0d5652-ba29-4eb7-801a-c562ae89fa85}, !- Space Name
-=======
-  {009673be-0f83-4ad9-8cc9-a9d034f5d20c}, !- Handle
-  Surface 9,                              !- Name
-  Wall,                                   !- Surface Type
-  ,                                       !- Construction Name
-  {06bbd438-303f-429b-9609-9e8498c2d9ad}, !- Space Name
->>>>>>> 7902c0f9
+  {4920d37d-1035-4d40-a3a2-875768f20bbf}, !- Space Name
   Outdoors,                               !- Outside Boundary Condition
   ,                                       !- Outside Boundary Condition Object
   SunExposed,                             !- Sun Exposure
@@ -760,19 +532,11 @@
   0, 5.56486118425249, 2.4384;            !- X,Y,Z Vertex 4 {m}
 
 OS:Surface,
-<<<<<<< HEAD
-  {d8fa1afa-9931-46e1-9195-30071f7e43fa}, !- Handle
+  {bd4dda3e-8775-497f-af37-02b14a0a17d7}, !- Handle
   Surface 10,                             !- Name
   Wall,                                   !- Surface Type
   ,                                       !- Construction Name
-  {df0d5652-ba29-4eb7-801a-c562ae89fa85}, !- Space Name
-=======
-  {052160dc-0d37-4a4b-b579-f03554d79b51}, !- Handle
-  Surface 10,                             !- Name
-  Wall,                                   !- Surface Type
-  ,                                       !- Construction Name
-  {06bbd438-303f-429b-9609-9e8498c2d9ad}, !- Space Name
->>>>>>> 7902c0f9
+  {4920d37d-1035-4d40-a3a2-875768f20bbf}, !- Space Name
   Outdoors,                               !- Outside Boundary Condition
   ,                                       !- Outside Boundary Condition Object
   SunExposed,                             !- Sun Exposure
@@ -785,19 +549,11 @@
   11.129722368505, 5.56486118425249, 2.4384; !- X,Y,Z Vertex 4 {m}
 
 OS:Surface,
-<<<<<<< HEAD
-  {199e8eb8-5c3b-44be-9b75-d94fdbff7641}, !- Handle
+  {a435c11c-f828-48c5-83e5-72ce22bd6309}, !- Handle
   Surface 11,                             !- Name
   Wall,                                   !- Surface Type
   ,                                       !- Construction Name
-  {df0d5652-ba29-4eb7-801a-c562ae89fa85}, !- Space Name
-=======
-  {2a3815b2-fc1f-441d-b98b-f4079aca673d}, !- Handle
-  Surface 11,                             !- Name
-  Wall,                                   !- Surface Type
-  ,                                       !- Construction Name
-  {06bbd438-303f-429b-9609-9e8498c2d9ad}, !- Space Name
->>>>>>> 7902c0f9
+  {4920d37d-1035-4d40-a3a2-875768f20bbf}, !- Space Name
   Outdoors,                               !- Outside Boundary Condition
   ,                                       !- Outside Boundary Condition Object
   SunExposed,                             !- Sun Exposure
@@ -810,19 +566,11 @@
   11.129722368505, 0, 2.4384;             !- X,Y,Z Vertex 4 {m}
 
 OS:Surface,
-<<<<<<< HEAD
-  {d052b6a2-7791-4862-a290-abd32f885178}, !- Handle
+  {d62b9860-4781-4f58-8d26-ff27bd364c0f}, !- Handle
   Surface 12,                             !- Name
   RoofCeiling,                            !- Surface Type
   ,                                       !- Construction Name
-  {df0d5652-ba29-4eb7-801a-c562ae89fa85}, !- Space Name
-=======
-  {9fe2a6b0-ad69-4bbb-afb9-82d4994d6d90}, !- Handle
-  Surface 12,                             !- Name
-  RoofCeiling,                            !- Surface Type
-  ,                                       !- Construction Name
-  {06bbd438-303f-429b-9609-9e8498c2d9ad}, !- Space Name
->>>>>>> 7902c0f9
+  {4920d37d-1035-4d40-a3a2-875768f20bbf}, !- Space Name
   Outdoors,                               !- Outside Boundary Condition
   ,                                       !- Outside Boundary Condition Object
   SunExposed,                             !- Sun Exposure
@@ -835,23 +583,14 @@
   0, 0, 2.4384;                           !- X,Y,Z Vertex 4 {m}
 
 OS:BuildingUnit,
-<<<<<<< HEAD
-  {2d5c5175-1ca5-4bea-a68a-7f6d0c81d6a0}, !- Handle
-=======
-  {145fc92c-86d1-4c68-aded-1509da59d530}, !- Handle
->>>>>>> 7902c0f9
+  {a06a0174-ea33-4822-8023-751445db3e56}, !- Handle
   unit 1,                                 !- Name
   ,                                       !- Rendering Color
   Residential;                            !- Building Unit Type
 
 OS:AdditionalProperties,
-<<<<<<< HEAD
-  {6ba694cb-03ca-4607-b57c-81ebd8954ffc}, !- Handle
-  {2d5c5175-1ca5-4bea-a68a-7f6d0c81d6a0}, !- Object Name
-=======
-  {eb326c7a-9b15-4337-b08a-7e1493fbbe56}, !- Handle
-  {145fc92c-86d1-4c68-aded-1509da59d530}, !- Object Name
->>>>>>> 7902c0f9
+  {60a52875-64d9-4a9f-99a8-1cbdaca51af1}, !- Handle
+  {a06a0174-ea33-4822-8023-751445db3e56}, !- Object Name
   NumberOfBedrooms,                       !- Feature Name 1
   Integer,                                !- Feature Data Type 1
   3,                                      !- Feature Value 1
@@ -863,20 +602,12 @@
   2.6400000000000001;                     !- Feature Value 3
 
 OS:External:File,
-<<<<<<< HEAD
-  {9f578ee5-4452-471b-b00e-82bb090f57ae}, !- Handle
-=======
-  {ccb93350-b0ab-400d-86b9-b27237016ff0}, !- Handle
->>>>>>> 7902c0f9
+  {d92c2f62-5e69-4814-9020-d3580a4031a7}, !- Handle
   8760.csv,                               !- Name
   8760.csv;                               !- File Name
 
 OS:Schedule:Day,
-<<<<<<< HEAD
-  {570e13e2-1888-4727-9c94-f734ae0bed5c}, !- Handle
-=======
-  {ec9fd2a1-ee22-4ffb-b79a-607387a6bfd1}, !- Handle
->>>>>>> 7902c0f9
+  {c7875a75-cc32-4c0e-b9cd-7953a6c0a076}, !- Handle
   Schedule Day 1,                         !- Name
   ,                                       !- Schedule Type Limits Name
   ,                                       !- Interpolate to Timestep
@@ -885,11 +616,7 @@
   0;                                      !- Value Until Time 1
 
 OS:Schedule:Day,
-<<<<<<< HEAD
-  {795ea721-420c-4f38-b59f-fc67924ca23f}, !- Handle
-=======
-  {386478b9-9667-4bc1-8a08-38e7e640c5de}, !- Handle
->>>>>>> 7902c0f9
+  {5bdbe60d-6d63-4dae-bf20-09323edf6d7b}, !- Handle
   Schedule Day 2,                         !- Name
   ,                                       !- Schedule Type Limits Name
   ,                                       !- Interpolate to Timestep
@@ -898,17 +625,10 @@
   1;                                      !- Value Until Time 1
 
 OS:Schedule:File,
-<<<<<<< HEAD
-  {328a2211-c18f-4063-945e-d1e193d50ad5}, !- Handle
+  {0facc07e-20b8-4eba-9092-2b1b230f77b0}, !- Handle
   occupants,                              !- Name
-  {12be24ee-046b-463e-b8d9-a844dbdc82e0}, !- Schedule Type Limits Name
-  {9f578ee5-4452-471b-b00e-82bb090f57ae}, !- External File Name
-=======
-  {c75a2b0a-1de7-4bdf-84c3-540eb3fe6615}, !- Handle
-  occupants,                              !- Name
-  {30a6c888-feeb-4ffc-af88-6c81e2977f90}, !- Schedule Type Limits Name
-  {ccb93350-b0ab-400d-86b9-b27237016ff0}, !- External File Name
->>>>>>> 7902c0f9
+  {a9fb264f-69fa-4dfc-8cef-b4f853d9d0a4}, !- Schedule Type Limits Name
+  {d92c2f62-5e69-4814-9020-d3580a4031a7}, !- External File Name
   1,                                      !- Column Number
   1,                                      !- Rows to Skip at Top
   8760,                                   !- Number of Hours of Data
@@ -917,38 +637,63 @@
   60;                                     !- Minutes per Item
 
 OS:Schedule:Ruleset,
-<<<<<<< HEAD
-  {0ba3f459-95c6-4c00-a482-c13625f5c499}, !- Handle
+  {99b16fad-8189-4969-9dce-33c939c435c5}, !- Handle
   Schedule Ruleset 1,                     !- Name
-  {78931e23-c161-4da2-9a2d-ca325642295f}, !- Schedule Type Limits Name
-  {59f4ecd0-fd96-4b26-a990-c7fce82f6276}; !- Default Day Schedule Name
+  {adcb515a-3e64-4091-9b12-789563662c18}, !- Schedule Type Limits Name
+  {8d41355f-aa2f-46d9-9d65-641b400df722}; !- Default Day Schedule Name
 
 OS:Schedule:Day,
-  {59f4ecd0-fd96-4b26-a990-c7fce82f6276}, !- Handle
+  {8d41355f-aa2f-46d9-9d65-641b400df722}, !- Handle
   Schedule Day 3,                         !- Name
-  {78931e23-c161-4da2-9a2d-ca325642295f}, !- Schedule Type Limits Name
-=======
-  {be947b52-d92f-4036-add7-c576e20c7f78}, !- Handle
-  Schedule Ruleset 1,                     !- Name
-  {03cf40cf-4398-4644-8864-90c50b7ed551}, !- Schedule Type Limits Name
-  {f340199e-5d06-4215-b92a-6267efe24611}; !- Default Day Schedule Name
-
-OS:Schedule:Day,
-  {f340199e-5d06-4215-b92a-6267efe24611}, !- Handle
-  Schedule Day 3,                         !- Name
-  {03cf40cf-4398-4644-8864-90c50b7ed551}, !- Schedule Type Limits Name
->>>>>>> 7902c0f9
+  {adcb515a-3e64-4091-9b12-789563662c18}, !- Schedule Type Limits Name
   ,                                       !- Interpolate to Timestep
   24,                                     !- Hour 1
   0,                                      !- Minute 1
   112.539290946133;                       !- Value Until Time 1
 
 OS:People:Definition,
-<<<<<<< HEAD
-  {2baa55ab-24d3-4a3c-8127-722538d0a7d0}, !- Handle
-=======
-  {ff5a8ad7-2840-41af-9b4d-bbd2ea33bea9}, !- Handle
->>>>>>> 7902c0f9
+  {8c318096-46ea-420a-9f5e-a6b6a210f597}, !- Handle
+  res occupants|living space|story 2,     !- Name
+  People,                                 !- Number of People Calculation Method
+  1.32,                                   !- Number of People {people}
+  ,                                       !- People per Space Floor Area {person/m2}
+  ,                                       !- Space Floor Area per Person {m2/person}
+  0.319734,                               !- Fraction Radiant
+  0.573,                                  !- Sensible Heat Fraction
+  0,                                      !- Carbon Dioxide Generation Rate {m3/s-W}
+  No,                                     !- Enable ASHRAE 55 Comfort Warnings
+  ZoneAveraged;                           !- Mean Radiant Temperature Calculation Type
+
+OS:People,
+  {4d215a7f-7743-4b9d-a177-18156e244606}, !- Handle
+  res occupants|living space|story 2,     !- Name
+  {8c318096-46ea-420a-9f5e-a6b6a210f597}, !- People Definition Name
+  {4920d37d-1035-4d40-a3a2-875768f20bbf}, !- Space or SpaceType Name
+  {0facc07e-20b8-4eba-9092-2b1b230f77b0}, !- Number of People Schedule Name
+  {99b16fad-8189-4969-9dce-33c939c435c5}, !- Activity Level Schedule Name
+  ,                                       !- Surface Name/Angle Factor List Name
+  ,                                       !- Work Efficiency Schedule Name
+  ,                                       !- Clothing Insulation Schedule Name
+  ,                                       !- Air Velocity Schedule Name
+  1;                                      !- Multiplier
+
+OS:ScheduleTypeLimits,
+  {adcb515a-3e64-4091-9b12-789563662c18}, !- Handle
+  ActivityLevel,                          !- Name
+  0,                                      !- Lower Limit Value
+  ,                                       !- Upper Limit Value
+  Continuous,                             !- Numeric Type
+  ActivityLevel;                          !- Unit Type
+
+OS:ScheduleTypeLimits,
+  {a9fb264f-69fa-4dfc-8cef-b4f853d9d0a4}, !- Handle
+  Fractional,                             !- Name
+  0,                                      !- Lower Limit Value
+  1,                                      !- Upper Limit Value
+  Continuous;                             !- Numeric Type
+
+OS:People:Definition,
+  {17b56c81-d648-4db0-a2ae-fd19203ded4d}, !- Handle
   res occupants|living space,             !- Name
   People,                                 !- Number of People Calculation Method
   1.32,                                   !- Number of People {people}
@@ -961,110 +706,28 @@
   ZoneAveraged;                           !- Mean Radiant Temperature Calculation Type
 
 OS:People,
-<<<<<<< HEAD
-  {08c95431-636a-49ec-afbf-48d6a5afc254}, !- Handle
+  {64428a3b-8b3a-4cf4-a630-d2770cdbbda0}, !- Handle
   res occupants|living space,             !- Name
-  {2baa55ab-24d3-4a3c-8127-722538d0a7d0}, !- People Definition Name
-  {2d2b169a-206f-4e1b-bdb2-621d05a17f31}, !- Space or SpaceType Name
-  {328a2211-c18f-4063-945e-d1e193d50ad5}, !- Number of People Schedule Name
-  {0ba3f459-95c6-4c00-a482-c13625f5c499}, !- Activity Level Schedule Name
-=======
-  {149f601d-0d3f-4fb3-af61-7668ebc66b14}, !- Handle
-  res occupants|living space,             !- Name
-  {ff5a8ad7-2840-41af-9b4d-bbd2ea33bea9}, !- People Definition Name
-  {54c60f02-117f-40c6-8424-e111dbb55227}, !- Space or SpaceType Name
-  {c75a2b0a-1de7-4bdf-84c3-540eb3fe6615}, !- Number of People Schedule Name
-  {be947b52-d92f-4036-add7-c576e20c7f78}, !- Activity Level Schedule Name
->>>>>>> 7902c0f9
+  {17b56c81-d648-4db0-a2ae-fd19203ded4d}, !- People Definition Name
+  {945e97fc-f689-435f-8c56-e237e2505a77}, !- Space or SpaceType Name
+  {0facc07e-20b8-4eba-9092-2b1b230f77b0}, !- Number of People Schedule Name
+  {99b16fad-8189-4969-9dce-33c939c435c5}, !- Activity Level Schedule Name
   ,                                       !- Surface Name/Angle Factor List Name
   ,                                       !- Work Efficiency Schedule Name
   ,                                       !- Clothing Insulation Schedule Name
   ,                                       !- Air Velocity Schedule Name
   1;                                      !- Multiplier
 
-OS:ScheduleTypeLimits,
-<<<<<<< HEAD
-  {78931e23-c161-4da2-9a2d-ca325642295f}, !- Handle
-=======
-  {03cf40cf-4398-4644-8864-90c50b7ed551}, !- Handle
->>>>>>> 7902c0f9
-  ActivityLevel,                          !- Name
-  0,                                      !- Lower Limit Value
-  ,                                       !- Upper Limit Value
-  Continuous,                             !- Numeric Type
-  ActivityLevel;                          !- Unit Type
-
-OS:ScheduleTypeLimits,
-<<<<<<< HEAD
-  {12be24ee-046b-463e-b8d9-a844dbdc82e0}, !- Handle
-=======
-  {30a6c888-feeb-4ffc-af88-6c81e2977f90}, !- Handle
->>>>>>> 7902c0f9
-  Fractional,                             !- Name
-  0,                                      !- Lower Limit Value
-  1,                                      !- Upper Limit Value
-  Continuous;                             !- Numeric Type
-
-OS:People:Definition,
-<<<<<<< HEAD
-  {e9fce80a-d527-4767-9c74-113695f8e509}, !- Handle
-=======
-  {b5260a31-4712-458a-9b60-6cfd819f3c1d}, !- Handle
->>>>>>> 7902c0f9
-  res occupants|living space|story 2,     !- Name
-  People,                                 !- Number of People Calculation Method
-  1.32,                                   !- Number of People {people}
-  ,                                       !- People per Space Floor Area {person/m2}
-  ,                                       !- Space Floor Area per Person {m2/person}
-  0.319734,                               !- Fraction Radiant
-  0.573,                                  !- Sensible Heat Fraction
-  0,                                      !- Carbon Dioxide Generation Rate {m3/s-W}
-  No,                                     !- Enable ASHRAE 55 Comfort Warnings
-  ZoneAveraged;                           !- Mean Radiant Temperature Calculation Type
-
-OS:People,
-<<<<<<< HEAD
-  {1dd101b1-30f4-493c-aac0-0565b3e5c85b}, !- Handle
-  res occupants|living space|story 2,     !- Name
-  {e9fce80a-d527-4767-9c74-113695f8e509}, !- People Definition Name
-  {df0d5652-ba29-4eb7-801a-c562ae89fa85}, !- Space or SpaceType Name
-  {328a2211-c18f-4063-945e-d1e193d50ad5}, !- Number of People Schedule Name
-  {0ba3f459-95c6-4c00-a482-c13625f5c499}, !- Activity Level Schedule Name
-=======
-  {9a1dcae6-28d9-400d-ad7e-f1f0b0916315}, !- Handle
-  res occupants|living space|story 2,     !- Name
-  {b5260a31-4712-458a-9b60-6cfd819f3c1d}, !- People Definition Name
-  {06bbd438-303f-429b-9609-9e8498c2d9ad}, !- Space or SpaceType Name
-  {c75a2b0a-1de7-4bdf-84c3-540eb3fe6615}, !- Number of People Schedule Name
-  {be947b52-d92f-4036-add7-c576e20c7f78}, !- Activity Level Schedule Name
->>>>>>> 7902c0f9
-  ,                                       !- Surface Name/Angle Factor List Name
-  ,                                       !- Work Efficiency Schedule Name
-  ,                                       !- Clothing Insulation Schedule Name
-  ,                                       !- Air Velocity Schedule Name
-  1;                                      !- Multiplier
-
 OS:ShadingSurfaceGroup,
-<<<<<<< HEAD
-  {a3085b42-ac23-4d63-ad9f-95179b581528}, !- Handle
-=======
-  {ef08692f-0137-42ba-8476-e63487714d10}, !- Handle
->>>>>>> 7902c0f9
+  {525f8289-5062-4485-ba4f-cbe3356cc63a}, !- Handle
   res eaves,                              !- Name
   Building;                               !- Shading Surface Type
 
 OS:ShadingSurface,
-<<<<<<< HEAD
-  {f105213f-b61c-4305-ad1c-65650e848894}, !- Handle
+  {7ad4efa1-8d1f-49bf-adad-d83a63b8a30e}, !- Handle
   Surface 12 - res eaves,                 !- Name
   ,                                       !- Construction Name
-  {a3085b42-ac23-4d63-ad9f-95179b581528}, !- Shading Surface Group Name
-=======
-  {9f062308-ec28-4813-bd25-5430e9ef8bde}, !- Handle
-  Surface 12 - res eaves,                 !- Name
-  ,                                       !- Construction Name
-  {ef08692f-0137-42ba-8476-e63487714d10}, !- Shading Surface Group Name
->>>>>>> 7902c0f9
+  {525f8289-5062-4485-ba4f-cbe3356cc63a}, !- Shading Surface Group Name
   ,                                       !- Transmittance Schedule Name
   ,                                       !- Number of Vertices
   0, -0.6096, 4.8768,                     !- X,Y,Z Vertex 1 {m}
@@ -1073,17 +736,10 @@
   0, 0, 4.8768;                           !- X,Y,Z Vertex 4 {m}
 
 OS:ShadingSurface,
-<<<<<<< HEAD
-  {da304c39-d25d-44a0-9074-5832f748cbca}, !- Handle
+  {8ec11685-9e36-4e66-8ef7-6382b0e93512}, !- Handle
   Surface 12 - res eaves 1,               !- Name
   ,                                       !- Construction Name
-  {a3085b42-ac23-4d63-ad9f-95179b581528}, !- Shading Surface Group Name
-=======
-  {4b7ad763-e82d-4c92-b55c-2fc1640f96ad}, !- Handle
-  Surface 12 - res eaves 1,               !- Name
-  ,                                       !- Construction Name
-  {ef08692f-0137-42ba-8476-e63487714d10}, !- Shading Surface Group Name
->>>>>>> 7902c0f9
+  {525f8289-5062-4485-ba4f-cbe3356cc63a}, !- Shading Surface Group Name
   ,                                       !- Transmittance Schedule Name
   ,                                       !- Number of Vertices
   11.739322368505, 0, 4.8768,             !- X,Y,Z Vertex 1 {m}
@@ -1092,17 +748,10 @@
   11.129722368505, 0, 4.8768;             !- X,Y,Z Vertex 4 {m}
 
 OS:ShadingSurface,
-<<<<<<< HEAD
-  {d2a63f26-83d3-4914-8787-59db0d9a1c44}, !- Handle
+  {32d4850a-2f12-4be3-bd24-a1b2ba128b4a}, !- Handle
   Surface 12 - res eaves 2,               !- Name
   ,                                       !- Construction Name
-  {a3085b42-ac23-4d63-ad9f-95179b581528}, !- Shading Surface Group Name
-=======
-  {7d32dae9-0757-45f3-a13b-458ac880961f}, !- Handle
-  Surface 12 - res eaves 2,               !- Name
-  ,                                       !- Construction Name
-  {ef08692f-0137-42ba-8476-e63487714d10}, !- Shading Surface Group Name
->>>>>>> 7902c0f9
+  {525f8289-5062-4485-ba4f-cbe3356cc63a}, !- Shading Surface Group Name
   ,                                       !- Transmittance Schedule Name
   ,                                       !- Number of Vertices
   11.129722368505, 6.17446118425249, 4.8768, !- X,Y,Z Vertex 1 {m}
@@ -1111,17 +760,10 @@
   11.129722368505, 5.56486118425249, 4.8768; !- X,Y,Z Vertex 4 {m}
 
 OS:ShadingSurface,
-<<<<<<< HEAD
-  {5795ca7f-6cc1-4107-a66e-157b785c3814}, !- Handle
+  {ddb35870-8f47-43d2-91ee-3f69b1ab2c7b}, !- Handle
   Surface 12 - res eaves 3,               !- Name
   ,                                       !- Construction Name
-  {a3085b42-ac23-4d63-ad9f-95179b581528}, !- Shading Surface Group Name
-=======
-  {de575ffe-2f06-42b7-bc90-03db2cad556a}, !- Handle
-  Surface 12 - res eaves 3,               !- Name
-  ,                                       !- Construction Name
-  {ef08692f-0137-42ba-8476-e63487714d10}, !- Shading Surface Group Name
->>>>>>> 7902c0f9
+  {525f8289-5062-4485-ba4f-cbe3356cc63a}, !- Shading Surface Group Name
   ,                                       !- Transmittance Schedule Name
   ,                                       !- Number of Vertices
   -0.6096, 5.56486118425249, 4.8768,      !- X,Y,Z Vertex 1 {m}
