--- conflicted
+++ resolved
@@ -1,50 +1,22 @@
 !- NOTE: Auto-generated from /test/osw_files/SFD_2000sqft_2story_SL_FA_FlatRoof.osw
 
 OS:Version,
-<<<<<<< HEAD
-  {ef182139-5060-43b9-a20f-b821899bf57a}, !- Handle
-  2.9.0;                                  !- Version Identifier
+  {f1ef8c3b-2ef8-4fcb-b5c3-e7f4dd0450ee}, !- Handle
+  3.2.1;                                  !- Version Identifier
 
 OS:SimulationControl,
-  {4bf90cad-3d55-40e9-b798-b44e02bd608d}, !- Handle
-=======
-  {e1e9c57d-f2fe-415d-bfc8-ca5f1e274ed9}, !- Handle
-  3.2.1;                                  !- Version Identifier
-
-OS:SimulationControl,
-  {91c522cd-87d8-4309-9f3f-fd29455ef7c9}, !- Handle
->>>>>>> ecc00d0a
+  {18fd5b10-61b9-4680-86d7-d3bbcdfae3c2}, !- Handle
   ,                                       !- Do Zone Sizing Calculation
   ,                                       !- Do System Sizing Calculation
   ,                                       !- Do Plant Sizing Calculation
   No;                                     !- Run Simulation for Sizing Periods
 
 OS:Timestep,
-<<<<<<< HEAD
-  {71ac7b94-5f23-4c13-a5a7-1cb3b1f65b96}, !- Handle
+  {b3e7e272-b5b5-4935-920f-796af935cc18}, !- Handle
   6;                                      !- Number of Timesteps per Hour
 
 OS:ShadowCalculation,
-  {ec632c4e-89f1-4255-8e57-e7afc2eff6ff}, !- Handle
-  20,                                     !- Calculation Frequency
-  200;                                    !- Maximum Figures in Shadow Overlap Calculations
-
-OS:SurfaceConvectionAlgorithm:Outside,
-  {660064a5-22f5-4090-ba49-5861d4d14e6f}, !- Handle
-  DOE-2;                                  !- Algorithm
-
-OS:SurfaceConvectionAlgorithm:Inside,
-  {7dfcbe8f-3663-4bf9-aed6-5ce97948f3b0}, !- Handle
-  TARP;                                   !- Algorithm
-
-OS:ZoneCapacitanceMultiplier:ResearchSpecial,
-  {2c6160df-854e-49a1-842f-32bdd6aac297}, !- Handle
-=======
-  {73f88007-7a9b-4e95-afd0-5750fcf438e1}, !- Handle
-  6;                                      !- Number of Timesteps per Hour
-
-OS:ShadowCalculation,
-  {dde13078-a06b-4e63-a04f-b666446dec0e}, !- Handle
+  {2b91c6ab-daa9-40b9-9ad4-33eb068ba053}, !- Handle
   PolygonClipping,                        !- Shading Calculation Method
   ,                                       !- Shading Calculation Update Frequency Method
   20,                                     !- Shading Calculation Update Frequency
@@ -57,26 +29,21 @@
   No;                                     !- Disable Self-Shading From Shading Zone Groups to Other Zones
 
 OS:SurfaceConvectionAlgorithm:Outside,
-  {5c287794-806f-4601-965e-ba99022e1674}, !- Handle
+  {84fbe16f-fd8b-4a80-b00a-ce09621e1a41}, !- Handle
   DOE-2;                                  !- Algorithm
 
 OS:SurfaceConvectionAlgorithm:Inside,
-  {4bb162db-d425-4d92-8fa6-b5e1658e0de7}, !- Handle
+  {09b4cc10-baef-41f6-b104-526bc7e84afd}, !- Handle
   TARP;                                   !- Algorithm
 
 OS:ZoneCapacitanceMultiplier:ResearchSpecial,
-  {3763b081-d756-4250-a78a-01002f9fd818}, !- Handle
->>>>>>> ecc00d0a
+  {36972690-8879-4887-bad8-d6a5e0c45f5d}, !- Handle
   ,                                       !- Temperature Capacity Multiplier
   15,                                     !- Humidity Capacity Multiplier
   ;                                       !- Carbon Dioxide Capacity Multiplier
 
 OS:RunPeriod,
-<<<<<<< HEAD
-  {4657fdd9-268f-4f38-b1c8-de462b4a1420}, !- Handle
-=======
-  {e5b46e61-6ba1-4b2e-859c-d3d8fc22cd91}, !- Handle
->>>>>>> ecc00d0a
+  {07acb83a-c074-4007-bb39-019ff6229477}, !- Handle
   Run Period 1,                           !- Name
   1,                                      !- Begin Month
   1,                                      !- Begin Day of Month
@@ -90,21 +57,13 @@
   ;                                       !- Number of Times Runperiod to be Repeated
 
 OS:YearDescription,
-<<<<<<< HEAD
-  {3ee8aeda-4f38-4ec1-abdf-48742570dba1}, !- Handle
-=======
-  {9339adf7-f34b-488d-afeb-5e8d14467b16}, !- Handle
->>>>>>> ecc00d0a
+  {08daf90b-73b9-4b38-88cb-ec2dd7db060b}, !- Handle
   2007,                                   !- Calendar Year
   ,                                       !- Day of Week for Start Day
   ;                                       !- Is Leap Year
 
 OS:WeatherFile,
-<<<<<<< HEAD
-  {1778c75e-1f8e-4f55-9568-b9103d533531}, !- Handle
-=======
-  {76af9198-ee62-4641-aac7-3ef9e52170ea}, !- Handle
->>>>>>> ecc00d0a
+  {493913a0-8516-4fe4-af25-71ed64059c91}, !- Handle
   Denver Intl Ap,                         !- City
   CO,                                     !- State Province Region
   USA,                                    !- Country
@@ -114,17 +73,12 @@
   -104.65,                                !- Longitude {deg}
   -7,                                     !- Time Zone {hr}
   1650,                                   !- Elevation {m}
-  /mnt/c/git/resstock/resources/measures/HPXMLtoOpenStudio/weather/USA_CO_Denver.Intl.AP.725650_TMY3.epw, !- Url
+  C:/OpenStudio/resstock/resources/measures/HPXMLtoOpenStudio/weather/USA_CO_Denver.Intl.AP.725650_TMY3.epw, !- Url
   E23378AA;                               !- Checksum
 
 OS:AdditionalProperties,
-<<<<<<< HEAD
-  {7a431db9-0e5b-424e-a23a-5c2b4f1f3ea9}, !- Handle
-  {1778c75e-1f8e-4f55-9568-b9103d533531}, !- Object Name
-=======
-  {1c68acc7-ff19-47af-aad6-0c2aa778da69}, !- Handle
-  {76af9198-ee62-4641-aac7-3ef9e52170ea}, !- Object Name
->>>>>>> ecc00d0a
+  {a7cca452-9af8-4340-8872-58564d9980a6}, !- Handle
+  {493913a0-8516-4fe4-af25-71ed64059c91}, !- Object Name
   EPWHeaderCity,                          !- Feature Name 1
   String,                                 !- Feature Data Type 1
   Denver Intl Ap,                         !- Feature Value 1
@@ -232,11 +186,7 @@
   84;                                     !- Feature Value 35
 
 OS:Site,
-<<<<<<< HEAD
-  {5a775e39-9949-4bb1-a187-d80f8c103c6d}, !- Handle
-=======
-  {de2b6828-3b57-48f0-ae30-b862d6b155b1}, !- Handle
->>>>>>> ecc00d0a
+  {5ad2a37e-153a-47d8-bf02-7b3876348f17}, !- Handle
   Denver Intl Ap_CO_USA,                  !- Name
   39.83,                                  !- Latitude {deg}
   -104.65,                                !- Longitude {deg}
@@ -245,45 +195,26 @@
   ;                                       !- Terrain
 
 OS:ClimateZones,
-<<<<<<< HEAD
-  {730354d6-87cc-48ac-acb2-ce5fa6f74057}, !- Handle
-  ,                                       !- Active Institution
-  ,                                       !- Active Year
-  ,                                       !- Climate Zone Institution Name 1
-=======
-  {7dc643dc-1136-42e6-83d1-b52c7ae3129a}, !- Handle
+  {c9d06a8c-c31a-4c8e-aff6-affd73a26e84}, !- Handle
   Building America,                       !- Climate Zone Institution Name 1
->>>>>>> ecc00d0a
   ,                                       !- Climate Zone Document Name 1
   0,                                      !- Climate Zone Document Year 1
   Cold;                                   !- Climate Zone Value 1
 
 OS:Site:WaterMainsTemperature,
-<<<<<<< HEAD
-  {7a2af451-65c2-4096-8773-dcb5f09f39e9}, !- Handle
-=======
-  {6bfb99c7-6162-49c9-b42b-ae60a3ab60fc}, !- Handle
->>>>>>> ecc00d0a
+  {5d7fef47-9f14-4052-806b-795885c1c97d}, !- Handle
   Correlation,                            !- Calculation Method
   ,                                       !- Temperature Schedule Name
   10.8753424657535,                       !- Annual Average Outdoor Air Temperature {C}
   23.1524007936508;                       !- Maximum Difference In Monthly Average Outdoor Air Temperatures {deltaC}
 
 OS:RunPeriodControl:DaylightSavingTime,
-<<<<<<< HEAD
-  {a0cce632-39a4-4ed6-a078-b34f7df1b867}, !- Handle
-=======
-  {ec7dcb63-851c-453e-afb7-bf863e324470}, !- Handle
->>>>>>> ecc00d0a
+  {2b58d871-7b57-4558-a70b-49e26920dd1d}, !- Handle
   3/12,                                   !- Start Date
   11/5;                                   !- End Date
 
 OS:Site:GroundTemperature:Deep,
-<<<<<<< HEAD
-  {127ee068-f6d3-4f7a-8942-2d5ed4b14fc0}, !- Handle
-=======
-  {1ec77373-b2ef-4db5-a499-0494832867f8}, !- Handle
->>>>>>> ecc00d0a
+  {ae52bc48-4381-4b89-a8ba-0eb86072ca5e}, !- Handle
   10.8753424657535,                       !- January Deep Ground Temperature {C}
   10.8753424657535,                       !- February Deep Ground Temperature {C}
   10.8753424657535,                       !- March Deep Ground Temperature {C}
@@ -298,11 +229,7 @@
   10.8753424657535;                       !- December Deep Ground Temperature {C}
 
 OS:Building,
-<<<<<<< HEAD
-  {a0cea1e9-6ef9-4e21-89dc-343c7e2996b9}, !- Handle
-=======
-  {c59348cd-f22a-4b5f-9470-23c56031c710}, !- Handle
->>>>>>> ecc00d0a
+  {8abd2fdc-12e2-44b8-a12e-c0280e4dc903}, !- Handle
   Building 1,                             !- Name
   ,                                       !- Building Sector Type
   0,                                      !- North Axis {deg}
@@ -317,23 +244,14 @@
   1;                                      !- Standards Number of Living Units
 
 OS:AdditionalProperties,
-<<<<<<< HEAD
-  {10958893-d0c4-4fa8-be19-ca956b437336}, !- Handle
-  {a0cea1e9-6ef9-4e21-89dc-343c7e2996b9}, !- Object Name
-=======
-  {8a75b818-089d-4b6e-9094-aaa5e474453f}, !- Handle
-  {c59348cd-f22a-4b5f-9470-23c56031c710}, !- Object Name
->>>>>>> ecc00d0a
+  {411e87ff-77cb-4eb2-94bd-cde98ae81448}, !- Handle
+  {8abd2fdc-12e2-44b8-a12e-c0280e4dc903}, !- Object Name
   Total Units Modeled,                    !- Feature Name 1
   Integer,                                !- Feature Data Type 1
   1;                                      !- Feature Value 1
 
 OS:ThermalZone,
-<<<<<<< HEAD
-  {19e19bc0-bc8f-4152-8d0b-373c11cad4e4}, !- Handle
-=======
-  {17e15cef-0f24-486b-98bc-8d4888023138}, !- Handle
->>>>>>> ecc00d0a
+  {0573d710-a87e-4a60-8610-7c764af535c0}, !- Handle
   living zone,                            !- Name
   ,                                       !- Multiplier
   ,                                       !- Ceiling Height {m}
@@ -342,17 +260,10 @@
   ,                                       !- Zone Inside Convection Algorithm
   ,                                       !- Zone Outside Convection Algorithm
   ,                                       !- Zone Conditioning Equipment List Name
-<<<<<<< HEAD
-  {130cafe6-2f80-424a-8e26-79e44a99336f}, !- Zone Air Inlet Port List
-  {8d108f47-3385-4648-a1d9-9423b1ec2e09}, !- Zone Air Exhaust Port List
-  {8563e346-3f64-405f-ba5d-5a3b816652b2}, !- Zone Air Node Name
-  {1bbaf45a-9c1b-4219-add0-0eb2f5edc4e7}, !- Zone Return Air Port List
-=======
-  {76fdf949-bcd0-47a4-9ca9-26c3d4d6cd41}, !- Zone Air Inlet Port List
-  {556117e3-cfcd-45ea-b5a7-1e167d2caa64}, !- Zone Air Exhaust Port List
-  {d286f4ed-1937-45b0-8ef5-d0a23b75b0e7}, !- Zone Air Node Name
-  {e0523f2a-f68a-4c61-bcd8-902b0c7d60d2}, !- Zone Return Air Port List
->>>>>>> ecc00d0a
+  {19f4654d-7eb1-4639-8c7d-22a624c369d2}, !- Zone Air Inlet Port List
+  {7dc0f54c-6e6a-4dda-a05a-23ea514dc8c7}, !- Zone Air Exhaust Port List
+  {36cf05aa-fa0e-475a-a15a-d7da333f487d}, !- Zone Air Node Name
+  {a9edf5c0-cc3d-499a-a6c1-2402e926be32}, !- Zone Return Air Port List
   ,                                       !- Primary Daylighting Control Name
   ,                                       !- Fraction of Zone Controlled by Primary Daylighting Control
   ,                                       !- Secondary Daylighting Control Name
@@ -363,67 +274,33 @@
   No;                                     !- Use Ideal Air Loads
 
 OS:Node,
-<<<<<<< HEAD
-  {1e14dbfe-a841-4f65-ba34-ba1c1294150a}, !- Handle
+  {59decaab-ab53-4d78-8da4-e0484bab8ecd}, !- Handle
   Node 1,                                 !- Name
-  {8563e346-3f64-405f-ba5d-5a3b816652b2}, !- Inlet Port
+  {36cf05aa-fa0e-475a-a15a-d7da333f487d}, !- Inlet Port
   ;                                       !- Outlet Port
 
 OS:Connection,
-  {8563e346-3f64-405f-ba5d-5a3b816652b2}, !- Handle
-  {d94c8408-0d11-464a-9a54-314fd99334ab}, !- Name
-  {19e19bc0-bc8f-4152-8d0b-373c11cad4e4}, !- Source Object
+  {36cf05aa-fa0e-475a-a15a-d7da333f487d}, !- Handle
+  {0573d710-a87e-4a60-8610-7c764af535c0}, !- Source Object
   11,                                     !- Outlet Port
-  {1e14dbfe-a841-4f65-ba34-ba1c1294150a}, !- Target Object
+  {59decaab-ab53-4d78-8da4-e0484bab8ecd}, !- Target Object
   2;                                      !- Inlet Port
 
 OS:PortList,
-  {130cafe6-2f80-424a-8e26-79e44a99336f}, !- Handle
-  {c3ff12c9-54e8-4da2-9d93-b6e6a5116d2f}, !- Name
-  {19e19bc0-bc8f-4152-8d0b-373c11cad4e4}; !- HVAC Component
+  {19f4654d-7eb1-4639-8c7d-22a624c369d2}, !- Handle
+  {0573d710-a87e-4a60-8610-7c764af535c0}; !- HVAC Component
 
 OS:PortList,
-  {8d108f47-3385-4648-a1d9-9423b1ec2e09}, !- Handle
-  {3adba6fc-ad2c-4070-b96f-9fc800949e5a}, !- Name
-  {19e19bc0-bc8f-4152-8d0b-373c11cad4e4}; !- HVAC Component
+  {7dc0f54c-6e6a-4dda-a05a-23ea514dc8c7}, !- Handle
+  {0573d710-a87e-4a60-8610-7c764af535c0}; !- HVAC Component
 
 OS:PortList,
-  {1bbaf45a-9c1b-4219-add0-0eb2f5edc4e7}, !- Handle
-  {9a49625f-a756-4a6c-a1ce-aa58db061b07}, !- Name
-  {19e19bc0-bc8f-4152-8d0b-373c11cad4e4}; !- HVAC Component
+  {a9edf5c0-cc3d-499a-a6c1-2402e926be32}, !- Handle
+  {0573d710-a87e-4a60-8610-7c764af535c0}; !- HVAC Component
 
 OS:Sizing:Zone,
-  {1ec91f71-0b70-4adf-b032-b383c946271c}, !- Handle
-  {19e19bc0-bc8f-4152-8d0b-373c11cad4e4}, !- Zone or ZoneList Name
-=======
-  {1b8de652-20ec-4c62-ad33-a8c021a8750c}, !- Handle
-  Node 1,                                 !- Name
-  {d286f4ed-1937-45b0-8ef5-d0a23b75b0e7}, !- Inlet Port
-  ;                                       !- Outlet Port
-
-OS:Connection,
-  {d286f4ed-1937-45b0-8ef5-d0a23b75b0e7}, !- Handle
-  {17e15cef-0f24-486b-98bc-8d4888023138}, !- Source Object
-  11,                                     !- Outlet Port
-  {1b8de652-20ec-4c62-ad33-a8c021a8750c}, !- Target Object
-  2;                                      !- Inlet Port
-
-OS:PortList,
-  {76fdf949-bcd0-47a4-9ca9-26c3d4d6cd41}, !- Handle
-  {17e15cef-0f24-486b-98bc-8d4888023138}; !- HVAC Component
-
-OS:PortList,
-  {556117e3-cfcd-45ea-b5a7-1e167d2caa64}, !- Handle
-  {17e15cef-0f24-486b-98bc-8d4888023138}; !- HVAC Component
-
-OS:PortList,
-  {e0523f2a-f68a-4c61-bcd8-902b0c7d60d2}, !- Handle
-  {17e15cef-0f24-486b-98bc-8d4888023138}; !- HVAC Component
-
-OS:Sizing:Zone,
-  {b514ca59-2b0f-4acc-907c-74f087c0134d}, !- Handle
-  {17e15cef-0f24-486b-98bc-8d4888023138}, !- Zone or ZoneList Name
->>>>>>> ecc00d0a
+  {ded3a28b-4605-4f0f-a1ec-ce73cee22feb}, !- Handle
+  {0573d710-a87e-4a60-8610-7c764af535c0}, !- Zone or ZoneList Name
   SupplyAirTemperature,                   !- Zone Cooling Design Supply Air Temperature Input Method
   14,                                     !- Zone Cooling Design Supply Air Temperature {C}
   11.11,                                  !- Zone Cooling Design Supply Air Temperature Difference {deltaC}
@@ -450,25 +327,14 @@
   autosize;                               !- Dedicated Outdoor Air High Setpoint Temperature for Design {C}
 
 OS:ZoneHVAC:EquipmentList,
-<<<<<<< HEAD
-  {be14abad-8606-4a86-9282-c5eedda8b1b7}, !- Handle
+  {77dce267-54dc-467d-9a13-a956989c08e3}, !- Handle
   Zone HVAC Equipment List 1,             !- Name
-  {19e19bc0-bc8f-4152-8d0b-373c11cad4e4}; !- Thermal Zone
+  {0573d710-a87e-4a60-8610-7c764af535c0}; !- Thermal Zone
 
 OS:Space,
-  {6e328c41-5866-4574-8c2c-c2b94c29de62}, !- Handle
+  {7919e81d-e4c2-4354-baeb-06b98a5ef0cb}, !- Handle
   living space,                           !- Name
-  {e524cbaa-a123-4eb7-8616-b0d4e97b88ad}, !- Space Type Name
-=======
-  {924bf01f-80a9-4ef4-92a2-28ba3d867bce}, !- Handle
-  Zone HVAC Equipment List 1,             !- Name
-  {17e15cef-0f24-486b-98bc-8d4888023138}; !- Thermal Zone
-
-OS:Space,
-  {b3af8f8b-3a12-4179-b0ad-1929b94c23f7}, !- Handle
-  living space,                           !- Name
-  {c38fac1c-7e30-4d34-ab09-38062169fc19}, !- Space Type Name
->>>>>>> ecc00d0a
+  {0befb584-42b6-4eee-b5b1-a759e7847320}, !- Space Type Name
   ,                                       !- Default Construction Set Name
   ,                                       !- Default Schedule Set Name
   -0,                                     !- Direction of Relative North {deg}
@@ -476,31 +342,17 @@
   0,                                      !- Y Origin {m}
   0,                                      !- Z Origin {m}
   ,                                       !- Building Story Name
-<<<<<<< HEAD
-  {19e19bc0-bc8f-4152-8d0b-373c11cad4e4}, !- Thermal Zone Name
+  {0573d710-a87e-4a60-8610-7c764af535c0}, !- Thermal Zone Name
   ,                                       !- Part of Total Floor Area
   ,                                       !- Design Specification Outdoor Air Object Name
-  {8d2725de-1290-4925-9eb5-ceee463eab11}; !- Building Unit Name
-
-OS:Surface,
-  {9d695350-3ea1-477c-ac36-6c8df1148106}, !- Handle
+  {6741922c-6b1f-472f-b240-85aa236bdec4}; !- Building Unit Name
+
+OS:Surface,
+  {e23eb939-c19a-4c2c-8ffd-bdd30ddb6f29}, !- Handle
   Surface 1,                              !- Name
   Floor,                                  !- Surface Type
   ,                                       !- Construction Name
-  {6e328c41-5866-4574-8c2c-c2b94c29de62}, !- Space Name
-=======
-  {17e15cef-0f24-486b-98bc-8d4888023138}, !- Thermal Zone Name
-  ,                                       !- Part of Total Floor Area
-  ,                                       !- Design Specification Outdoor Air Object Name
-  {7b293a55-0d55-4123-a36e-35d6407146ab}; !- Building Unit Name
-
-OS:Surface,
-  {f35006d5-e72f-4713-99df-c7dd078a1dfc}, !- Handle
-  Surface 1,                              !- Name
-  Floor,                                  !- Surface Type
-  ,                                       !- Construction Name
-  {b3af8f8b-3a12-4179-b0ad-1929b94c23f7}, !- Space Name
->>>>>>> ecc00d0a
+  {7919e81d-e4c2-4354-baeb-06b98a5ef0cb}, !- Space Name
   Foundation,                             !- Outside Boundary Condition
   ,                                       !- Outside Boundary Condition Object
   NoSun,                                  !- Sun Exposure
@@ -513,19 +365,11 @@
   11.129722368505, 0, 0;                  !- X,Y,Z Vertex 4 {m}
 
 OS:Surface,
-<<<<<<< HEAD
-  {704587e7-6b20-4073-8ea8-729542d4242a}, !- Handle
+  {201adc7d-f602-4458-8dc2-1ccd852340c9}, !- Handle
   Surface 2,                              !- Name
   Wall,                                   !- Surface Type
   ,                                       !- Construction Name
-  {6e328c41-5866-4574-8c2c-c2b94c29de62}, !- Space Name
-=======
-  {90f9a7cd-2c6a-4e9f-997b-d6225e5b15df}, !- Handle
-  Surface 2,                              !- Name
-  Wall,                                   !- Surface Type
-  ,                                       !- Construction Name
-  {b3af8f8b-3a12-4179-b0ad-1929b94c23f7}, !- Space Name
->>>>>>> ecc00d0a
+  {7919e81d-e4c2-4354-baeb-06b98a5ef0cb}, !- Space Name
   Outdoors,                               !- Outside Boundary Condition
   ,                                       !- Outside Boundary Condition Object
   SunExposed,                             !- Sun Exposure
@@ -538,19 +382,11 @@
   0, 0, 2.4384;                           !- X,Y,Z Vertex 4 {m}
 
 OS:Surface,
-<<<<<<< HEAD
-  {a12201cc-ee19-4ec7-a366-b89561286655}, !- Handle
+  {e48e28ef-ae28-4567-ae41-4da06351e216}, !- Handle
   Surface 3,                              !- Name
   Wall,                                   !- Surface Type
   ,                                       !- Construction Name
-  {6e328c41-5866-4574-8c2c-c2b94c29de62}, !- Space Name
-=======
-  {92070b0d-4314-4118-9824-7fc9ab234890}, !- Handle
-  Surface 3,                              !- Name
-  Wall,                                   !- Surface Type
-  ,                                       !- Construction Name
-  {b3af8f8b-3a12-4179-b0ad-1929b94c23f7}, !- Space Name
->>>>>>> ecc00d0a
+  {7919e81d-e4c2-4354-baeb-06b98a5ef0cb}, !- Space Name
   Outdoors,                               !- Outside Boundary Condition
   ,                                       !- Outside Boundary Condition Object
   SunExposed,                             !- Sun Exposure
@@ -563,19 +399,11 @@
   0, 5.56486118425249, 2.4384;            !- X,Y,Z Vertex 4 {m}
 
 OS:Surface,
-<<<<<<< HEAD
-  {aafc0cfe-486c-472f-a680-484095da29c1}, !- Handle
+  {f93f3420-9e23-4e43-a093-45a2b0b4727c}, !- Handle
   Surface 4,                              !- Name
   Wall,                                   !- Surface Type
   ,                                       !- Construction Name
-  {6e328c41-5866-4574-8c2c-c2b94c29de62}, !- Space Name
-=======
-  {edbc5483-0d85-4edc-b9a8-241e489a2824}, !- Handle
-  Surface 4,                              !- Name
-  Wall,                                   !- Surface Type
-  ,                                       !- Construction Name
-  {b3af8f8b-3a12-4179-b0ad-1929b94c23f7}, !- Space Name
->>>>>>> ecc00d0a
+  {7919e81d-e4c2-4354-baeb-06b98a5ef0cb}, !- Space Name
   Outdoors,                               !- Outside Boundary Condition
   ,                                       !- Outside Boundary Condition Object
   SunExposed,                             !- Sun Exposure
@@ -588,19 +416,11 @@
   11.129722368505, 5.56486118425249, 2.4384; !- X,Y,Z Vertex 4 {m}
 
 OS:Surface,
-<<<<<<< HEAD
-  {02faff4e-8acc-4712-89b8-e9b909048c73}, !- Handle
+  {52da5d8c-45c7-40a5-81ab-36dbd57f2826}, !- Handle
   Surface 5,                              !- Name
   Wall,                                   !- Surface Type
   ,                                       !- Construction Name
-  {6e328c41-5866-4574-8c2c-c2b94c29de62}, !- Space Name
-=======
-  {c1ce0225-9ef7-44b8-a215-66748041c1c7}, !- Handle
-  Surface 5,                              !- Name
-  Wall,                                   !- Surface Type
-  ,                                       !- Construction Name
-  {b3af8f8b-3a12-4179-b0ad-1929b94c23f7}, !- Space Name
->>>>>>> ecc00d0a
+  {7919e81d-e4c2-4354-baeb-06b98a5ef0cb}, !- Space Name
   Outdoors,                               !- Outside Boundary Condition
   ,                                       !- Outside Boundary Condition Object
   SunExposed,                             !- Sun Exposure
@@ -613,23 +433,13 @@
   11.129722368505, 0, 2.4384;             !- X,Y,Z Vertex 4 {m}
 
 OS:Surface,
-<<<<<<< HEAD
-  {2c5b5097-793b-4f17-ad50-3e9ffc0c6dde}, !- Handle
+  {48c7913a-4e97-411e-ac9e-2bbd339cd00c}, !- Handle
   Surface 6,                              !- Name
   RoofCeiling,                            !- Surface Type
   ,                                       !- Construction Name
-  {6e328c41-5866-4574-8c2c-c2b94c29de62}, !- Space Name
+  {7919e81d-e4c2-4354-baeb-06b98a5ef0cb}, !- Space Name
   Surface,                                !- Outside Boundary Condition
-  {5df7cb2a-f3b5-4405-91b3-762c9ee9012b}, !- Outside Boundary Condition Object
-=======
-  {e0d2c29f-e87c-4a55-84ca-1b7758eb73eb}, !- Handle
-  Surface 6,                              !- Name
-  RoofCeiling,                            !- Surface Type
-  ,                                       !- Construction Name
-  {b3af8f8b-3a12-4179-b0ad-1929b94c23f7}, !- Space Name
-  Surface,                                !- Outside Boundary Condition
-  {655de299-7c41-4651-8ba4-42bb74956394}, !- Outside Boundary Condition Object
->>>>>>> ecc00d0a
+  {cfc6378d-9c74-46c1-b44c-08b66384a167}, !- Outside Boundary Condition Object
   NoSun,                                  !- Sun Exposure
   NoWind,                                 !- Wind Exposure
   ,                                       !- View Factor to Ground
@@ -640,11 +450,7 @@
   0, 0, 2.4384;                           !- X,Y,Z Vertex 4 {m}
 
 OS:SpaceType,
-<<<<<<< HEAD
-  {e524cbaa-a123-4eb7-8616-b0d4e97b88ad}, !- Handle
-=======
-  {c38fac1c-7e30-4d34-ab09-38062169fc19}, !- Handle
->>>>>>> ecc00d0a
+  {0befb584-42b6-4eee-b5b1-a759e7847320}, !- Handle
   Space Type 1,                           !- Name
   ,                                       !- Default Construction Set Name
   ,                                       !- Default Schedule Set Name
@@ -655,15 +461,9 @@
   living;                                 !- Standards Space Type
 
 OS:Space,
-<<<<<<< HEAD
-  {374832f6-7b9d-476d-a0b3-610cc64ef6fc}, !- Handle
+  {cdfc4545-12e0-45c3-abc8-d97fd2cae931}, !- Handle
   living space|story 2,                   !- Name
-  {e524cbaa-a123-4eb7-8616-b0d4e97b88ad}, !- Space Type Name
-=======
-  {17ab1666-2ff0-4b31-916a-9babe56452e1}, !- Handle
-  living space|story 2,                   !- Name
-  {c38fac1c-7e30-4d34-ab09-38062169fc19}, !- Space Type Name
->>>>>>> ecc00d0a
+  {0befb584-42b6-4eee-b5b1-a759e7847320}, !- Space Type Name
   ,                                       !- Default Construction Set Name
   ,                                       !- Default Schedule Set Name
   -0,                                     !- Direction of Relative North {deg}
@@ -671,35 +471,19 @@
   0,                                      !- Y Origin {m}
   2.4384,                                 !- Z Origin {m}
   ,                                       !- Building Story Name
-<<<<<<< HEAD
-  {19e19bc0-bc8f-4152-8d0b-373c11cad4e4}, !- Thermal Zone Name
+  {0573d710-a87e-4a60-8610-7c764af535c0}, !- Thermal Zone Name
   ,                                       !- Part of Total Floor Area
   ,                                       !- Design Specification Outdoor Air Object Name
-  {8d2725de-1290-4925-9eb5-ceee463eab11}; !- Building Unit Name
-
-OS:Surface,
-  {5df7cb2a-f3b5-4405-91b3-762c9ee9012b}, !- Handle
+  {6741922c-6b1f-472f-b240-85aa236bdec4}; !- Building Unit Name
+
+OS:Surface,
+  {cfc6378d-9c74-46c1-b44c-08b66384a167}, !- Handle
   Surface 7,                              !- Name
   Floor,                                  !- Surface Type
   ,                                       !- Construction Name
-  {374832f6-7b9d-476d-a0b3-610cc64ef6fc}, !- Space Name
+  {cdfc4545-12e0-45c3-abc8-d97fd2cae931}, !- Space Name
   Surface,                                !- Outside Boundary Condition
-  {2c5b5097-793b-4f17-ad50-3e9ffc0c6dde}, !- Outside Boundary Condition Object
-=======
-  {17e15cef-0f24-486b-98bc-8d4888023138}, !- Thermal Zone Name
-  ,                                       !- Part of Total Floor Area
-  ,                                       !- Design Specification Outdoor Air Object Name
-  {7b293a55-0d55-4123-a36e-35d6407146ab}; !- Building Unit Name
-
-OS:Surface,
-  {655de299-7c41-4651-8ba4-42bb74956394}, !- Handle
-  Surface 7,                              !- Name
-  Floor,                                  !- Surface Type
-  ,                                       !- Construction Name
-  {17ab1666-2ff0-4b31-916a-9babe56452e1}, !- Space Name
-  Surface,                                !- Outside Boundary Condition
-  {e0d2c29f-e87c-4a55-84ca-1b7758eb73eb}, !- Outside Boundary Condition Object
->>>>>>> ecc00d0a
+  {48c7913a-4e97-411e-ac9e-2bbd339cd00c}, !- Outside Boundary Condition Object
   NoSun,                                  !- Sun Exposure
   NoWind,                                 !- Wind Exposure
   ,                                       !- View Factor to Ground
@@ -710,19 +494,11 @@
   11.129722368505, 0, 0;                  !- X,Y,Z Vertex 4 {m}
 
 OS:Surface,
-<<<<<<< HEAD
-  {3c7e5eb6-325b-49f4-a37f-34838f41b708}, !- Handle
+  {811c90f7-632a-4703-b71b-9162cce43276}, !- Handle
   Surface 8,                              !- Name
   Wall,                                   !- Surface Type
   ,                                       !- Construction Name
-  {374832f6-7b9d-476d-a0b3-610cc64ef6fc}, !- Space Name
-=======
-  {16920197-a5eb-467e-a94e-a6f159bdf5f9}, !- Handle
-  Surface 8,                              !- Name
-  Wall,                                   !- Surface Type
-  ,                                       !- Construction Name
-  {17ab1666-2ff0-4b31-916a-9babe56452e1}, !- Space Name
->>>>>>> ecc00d0a
+  {cdfc4545-12e0-45c3-abc8-d97fd2cae931}, !- Space Name
   Outdoors,                               !- Outside Boundary Condition
   ,                                       !- Outside Boundary Condition Object
   SunExposed,                             !- Sun Exposure
@@ -735,19 +511,11 @@
   0, 0, 2.4384;                           !- X,Y,Z Vertex 4 {m}
 
 OS:Surface,
-<<<<<<< HEAD
-  {140c5230-a10f-47f7-94b0-3073ef546c8b}, !- Handle
+  {134b1db1-b5f5-468c-a4d7-ff7da8a48a2f}, !- Handle
   Surface 9,                              !- Name
   Wall,                                   !- Surface Type
   ,                                       !- Construction Name
-  {374832f6-7b9d-476d-a0b3-610cc64ef6fc}, !- Space Name
-=======
-  {4c582d5d-51d4-436f-a5ea-df2a7b06db79}, !- Handle
-  Surface 9,                              !- Name
-  Wall,                                   !- Surface Type
-  ,                                       !- Construction Name
-  {17ab1666-2ff0-4b31-916a-9babe56452e1}, !- Space Name
->>>>>>> ecc00d0a
+  {cdfc4545-12e0-45c3-abc8-d97fd2cae931}, !- Space Name
   Outdoors,                               !- Outside Boundary Condition
   ,                                       !- Outside Boundary Condition Object
   SunExposed,                             !- Sun Exposure
@@ -760,19 +528,11 @@
   0, 5.56486118425249, 2.4384;            !- X,Y,Z Vertex 4 {m}
 
 OS:Surface,
-<<<<<<< HEAD
-  {02da99ac-3a56-411d-a006-9c9914fb739b}, !- Handle
+  {fff9a330-a888-4a82-a5e4-8ef693d304fb}, !- Handle
   Surface 10,                             !- Name
   Wall,                                   !- Surface Type
   ,                                       !- Construction Name
-  {374832f6-7b9d-476d-a0b3-610cc64ef6fc}, !- Space Name
-=======
-  {bbb6d85f-de46-4028-814c-33e600de24b8}, !- Handle
-  Surface 10,                             !- Name
-  Wall,                                   !- Surface Type
-  ,                                       !- Construction Name
-  {17ab1666-2ff0-4b31-916a-9babe56452e1}, !- Space Name
->>>>>>> ecc00d0a
+  {cdfc4545-12e0-45c3-abc8-d97fd2cae931}, !- Space Name
   Outdoors,                               !- Outside Boundary Condition
   ,                                       !- Outside Boundary Condition Object
   SunExposed,                             !- Sun Exposure
@@ -785,19 +545,11 @@
   11.129722368505, 5.56486118425249, 2.4384; !- X,Y,Z Vertex 4 {m}
 
 OS:Surface,
-<<<<<<< HEAD
-  {4fb04bb8-80d9-475f-b370-68b6e432f184}, !- Handle
+  {a9dc7a43-b8fd-47da-ba3a-ad5a5f01e863}, !- Handle
   Surface 11,                             !- Name
   Wall,                                   !- Surface Type
   ,                                       !- Construction Name
-  {374832f6-7b9d-476d-a0b3-610cc64ef6fc}, !- Space Name
-=======
-  {3aeac792-3aea-46d4-9632-9d1cf9382399}, !- Handle
-  Surface 11,                             !- Name
-  Wall,                                   !- Surface Type
-  ,                                       !- Construction Name
-  {17ab1666-2ff0-4b31-916a-9babe56452e1}, !- Space Name
->>>>>>> ecc00d0a
+  {cdfc4545-12e0-45c3-abc8-d97fd2cae931}, !- Space Name
   Outdoors,                               !- Outside Boundary Condition
   ,                                       !- Outside Boundary Condition Object
   SunExposed,                             !- Sun Exposure
@@ -810,19 +562,11 @@
   11.129722368505, 0, 2.4384;             !- X,Y,Z Vertex 4 {m}
 
 OS:Surface,
-<<<<<<< HEAD
-  {9d195cdf-4eb1-463a-8f73-858a5a504282}, !- Handle
+  {ee8f27a2-6411-4a0a-aef9-8ee41db32efd}, !- Handle
   Surface 12,                             !- Name
   RoofCeiling,                            !- Surface Type
   ,                                       !- Construction Name
-  {374832f6-7b9d-476d-a0b3-610cc64ef6fc}, !- Space Name
-=======
-  {63bb1544-c9ba-4474-a7b1-366bb44579d7}, !- Handle
-  Surface 12,                             !- Name
-  RoofCeiling,                            !- Surface Type
-  ,                                       !- Construction Name
-  {17ab1666-2ff0-4b31-916a-9babe56452e1}, !- Space Name
->>>>>>> ecc00d0a
+  {cdfc4545-12e0-45c3-abc8-d97fd2cae931}, !- Space Name
   Outdoors,                               !- Outside Boundary Condition
   ,                                       !- Outside Boundary Condition Object
   SunExposed,                             !- Sun Exposure
@@ -835,23 +579,14 @@
   0, 0, 2.4384;                           !- X,Y,Z Vertex 4 {m}
 
 OS:BuildingUnit,
-<<<<<<< HEAD
-  {8d2725de-1290-4925-9eb5-ceee463eab11}, !- Handle
-=======
-  {7b293a55-0d55-4123-a36e-35d6407146ab}, !- Handle
->>>>>>> ecc00d0a
+  {6741922c-6b1f-472f-b240-85aa236bdec4}, !- Handle
   unit 1,                                 !- Name
   ,                                       !- Rendering Color
   Residential;                            !- Building Unit Type
 
 OS:AdditionalProperties,
-<<<<<<< HEAD
-  {e17e827f-3f3b-41ab-97b2-19bb85a15d6d}, !- Handle
-  {8d2725de-1290-4925-9eb5-ceee463eab11}, !- Object Name
-=======
-  {2a55e019-d770-49fb-abb1-66b03ae46f90}, !- Handle
-  {7b293a55-0d55-4123-a36e-35d6407146ab}, !- Object Name
->>>>>>> ecc00d0a
+  {e078c2be-140e-4674-a33e-deca8c34c425}, !- Handle
+  {6741922c-6b1f-472f-b240-85aa236bdec4}, !- Object Name
   NumberOfBedrooms,                       !- Feature Name 1
   Integer,                                !- Feature Data Type 1
   3,                                      !- Feature Value 1
@@ -863,20 +598,12 @@
   2.6400000000000001;                     !- Feature Value 3
 
 OS:External:File,
-<<<<<<< HEAD
-  {31be5e6a-d3c4-4147-a92b-c6758d780b2e}, !- Handle
-=======
-  {c588baec-850a-410c-9a46-9cc19efdfd55}, !- Handle
->>>>>>> ecc00d0a
+  {156c2b03-9319-4c1e-859f-5422fcb61258}, !- Handle
   8760.csv,                               !- Name
   8760.csv;                               !- File Name
 
 OS:Schedule:Day,
-<<<<<<< HEAD
-  {e056c4c6-ba39-4948-9692-0cf262f34a0e}, !- Handle
-=======
-  {83fe280e-305c-41b8-ac4c-1acf5bf4ecb5}, !- Handle
->>>>>>> ecc00d0a
+  {687ed514-fbf8-4c36-86ac-833f1f5e7f54}, !- Handle
   Schedule Day 1,                         !- Name
   ,                                       !- Schedule Type Limits Name
   ,                                       !- Interpolate to Timestep
@@ -885,11 +612,7 @@
   0;                                      !- Value Until Time 1
 
 OS:Schedule:Day,
-<<<<<<< HEAD
-  {3848e084-d3bf-4330-90f5-ab1bb33c1f3b}, !- Handle
-=======
-  {c7e01312-a603-4389-aa63-caf542d71e6f}, !- Handle
->>>>>>> ecc00d0a
+  {085871af-a22c-4d23-8088-aa5851fed92f}, !- Handle
   Schedule Day 2,                         !- Name
   ,                                       !- Schedule Type Limits Name
   ,                                       !- Interpolate to Timestep
@@ -898,17 +621,10 @@
   1;                                      !- Value Until Time 1
 
 OS:Schedule:File,
-<<<<<<< HEAD
-  {5c5a755d-c5da-42bd-8032-25904f41164e}, !- Handle
+  {13f1a966-b181-444b-a503-e44c9b2a531f}, !- Handle
   occupants,                              !- Name
-  {db6d2b9d-8dbb-4a5d-8e3a-14e8253968e6}, !- Schedule Type Limits Name
-  {31be5e6a-d3c4-4147-a92b-c6758d780b2e}, !- External File Name
-=======
-  {b9b326f5-8e43-4626-81d7-80f19ca93c73}, !- Handle
-  occupants,                              !- Name
-  {bc325f71-63ce-4dcc-aa2c-3cc6ed0ba8f2}, !- Schedule Type Limits Name
-  {c588baec-850a-410c-9a46-9cc19efdfd55}, !- External File Name
->>>>>>> ecc00d0a
+  {b2592344-1267-4387-b704-f4b7d588d281}, !- Schedule Type Limits Name
+  {156c2b03-9319-4c1e-859f-5422fcb61258}, !- External File Name
   1,                                      !- Column Number
   1,                                      !- Rows to Skip at Top
   8760,                                   !- Number of Hours of Data
@@ -916,34 +632,55 @@
   ,                                       !- Interpolate to Timestep
   60;                                     !- Minutes per Item
 
-<<<<<<< HEAD
-OS:Schedule:Ruleset,
-  {2be062de-9c22-419f-99d8-d7469cca377e}, !- Handle
-  Schedule Ruleset 1,                     !- Name
-  {17e34c2d-3e09-443c-a5f8-c0ab1e889dcd}, !- Schedule Type Limits Name
-  {aa5edbf6-66ee-4b01-8bce-6b97824cfbb8}; !- Default Day Schedule Name
-
-OS:Schedule:Day,
-  {aa5edbf6-66ee-4b01-8bce-6b97824cfbb8}, !- Handle
-  Schedule Day 3,                         !- Name
-  {17e34c2d-3e09-443c-a5f8-c0ab1e889dcd}, !- Schedule Type Limits Name
-  ,                                       !- Interpolate to Timestep
-  24,                                     !- Hour 1
-  0,                                      !- Minute 1
-  112.539290946133;                       !- Value Until Time 1
+OS:Schedule:Constant,
+  {a74dc320-ff9a-48ed-aa71-c2efc626ba5e}, !- Handle
+  res occupants activity schedule,        !- Name
+  {b7b85712-f345-45fc-a819-f0362d89e968}, !- Schedule Type Limits Name
+  112.539290946133;                       !- Value
 
 OS:People:Definition,
-  {265f6c31-38e0-44d2-874a-c1fed17d5bbc}, !- Handle
-=======
-OS:Schedule:Constant,
-  {3683dc59-fc2b-4b51-9254-743a82f4131b}, !- Handle
-  res occupants activity schedule,        !- Name
-  {e121ac63-a223-43e9-832c-a07108d9fe98}, !- Schedule Type Limits Name
-  112.539290946133;                       !- Value
+  {ad7f592d-a7fa-4e18-be9e-347621b586b2}, !- Handle
+  res occupants|living space|story 2,     !- Name
+  People,                                 !- Number of People Calculation Method
+  1.32,                                   !- Number of People {people}
+  ,                                       !- People per Space Floor Area {person/m2}
+  ,                                       !- Space Floor Area per Person {m2/person}
+  0.319734,                               !- Fraction Radiant
+  0.573,                                  !- Sensible Heat Fraction
+  0,                                      !- Carbon Dioxide Generation Rate {m3/s-W}
+  No,                                     !- Enable ASHRAE 55 Comfort Warnings
+  ZoneAveraged;                           !- Mean Radiant Temperature Calculation Type
+
+OS:People,
+  {053655f2-1110-452b-bc69-417abdc83bbd}, !- Handle
+  res occupants|living space|story 2,     !- Name
+  {ad7f592d-a7fa-4e18-be9e-347621b586b2}, !- People Definition Name
+  {cdfc4545-12e0-45c3-abc8-d97fd2cae931}, !- Space or SpaceType Name
+  {13f1a966-b181-444b-a503-e44c9b2a531f}, !- Number of People Schedule Name
+  {a74dc320-ff9a-48ed-aa71-c2efc626ba5e}, !- Activity Level Schedule Name
+  ,                                       !- Surface Name/Angle Factor List Name
+  ,                                       !- Work Efficiency Schedule Name
+  ,                                       !- Clothing Insulation Schedule Name
+  ,                                       !- Air Velocity Schedule Name
+  1;                                      !- Multiplier
+
+OS:ScheduleTypeLimits,
+  {b7b85712-f345-45fc-a819-f0362d89e968}, !- Handle
+  ActivityLevel,                          !- Name
+  0,                                      !- Lower Limit Value
+  ,                                       !- Upper Limit Value
+  Continuous,                             !- Numeric Type
+  ActivityLevel;                          !- Unit Type
+
+OS:ScheduleTypeLimits,
+  {b2592344-1267-4387-b704-f4b7d588d281}, !- Handle
+  Fractional,                             !- Name
+  0,                                      !- Lower Limit Value
+  1,                                      !- Upper Limit Value
+  Continuous;                             !- Numeric Type
 
 OS:People:Definition,
-  {9bd19792-36a5-4e29-8abb-e551d9ab18db}, !- Handle
->>>>>>> ecc00d0a
+  {5470bf57-52ac-4351-b4db-6104dd6893e0}, !- Handle
   res occupants|living space,             !- Name
   People,                                 !- Number of People Calculation Method
   1.32,                                   !- Number of People {people}
@@ -956,110 +693,28 @@
   ZoneAveraged;                           !- Mean Radiant Temperature Calculation Type
 
 OS:People,
-<<<<<<< HEAD
-  {b19d7bf4-f9dc-463e-931e-0d6fb735c9ca}, !- Handle
+  {3e2954cf-322d-440d-b7ef-618d8876af0f}, !- Handle
   res occupants|living space,             !- Name
-  {265f6c31-38e0-44d2-874a-c1fed17d5bbc}, !- People Definition Name
-  {6e328c41-5866-4574-8c2c-c2b94c29de62}, !- Space or SpaceType Name
-  {5c5a755d-c5da-42bd-8032-25904f41164e}, !- Number of People Schedule Name
-  {2be062de-9c22-419f-99d8-d7469cca377e}, !- Activity Level Schedule Name
-=======
-  {92f437d0-12bf-46ad-b2eb-fde9ff6932ab}, !- Handle
-  res occupants|living space,             !- Name
-  {9bd19792-36a5-4e29-8abb-e551d9ab18db}, !- People Definition Name
-  {b3af8f8b-3a12-4179-b0ad-1929b94c23f7}, !- Space or SpaceType Name
-  {b9b326f5-8e43-4626-81d7-80f19ca93c73}, !- Number of People Schedule Name
-  {3683dc59-fc2b-4b51-9254-743a82f4131b}, !- Activity Level Schedule Name
->>>>>>> ecc00d0a
+  {5470bf57-52ac-4351-b4db-6104dd6893e0}, !- People Definition Name
+  {7919e81d-e4c2-4354-baeb-06b98a5ef0cb}, !- Space or SpaceType Name
+  {13f1a966-b181-444b-a503-e44c9b2a531f}, !- Number of People Schedule Name
+  {a74dc320-ff9a-48ed-aa71-c2efc626ba5e}, !- Activity Level Schedule Name
   ,                                       !- Surface Name/Angle Factor List Name
   ,                                       !- Work Efficiency Schedule Name
   ,                                       !- Clothing Insulation Schedule Name
   ,                                       !- Air Velocity Schedule Name
   1;                                      !- Multiplier
 
-OS:ScheduleTypeLimits,
-<<<<<<< HEAD
-  {17e34c2d-3e09-443c-a5f8-c0ab1e889dcd}, !- Handle
-=======
-  {e121ac63-a223-43e9-832c-a07108d9fe98}, !- Handle
->>>>>>> ecc00d0a
-  ActivityLevel,                          !- Name
-  0,                                      !- Lower Limit Value
-  ,                                       !- Upper Limit Value
-  Continuous,                             !- Numeric Type
-  ActivityLevel;                          !- Unit Type
-
-OS:ScheduleTypeLimits,
-<<<<<<< HEAD
-  {db6d2b9d-8dbb-4a5d-8e3a-14e8253968e6}, !- Handle
-=======
-  {bc325f71-63ce-4dcc-aa2c-3cc6ed0ba8f2}, !- Handle
->>>>>>> ecc00d0a
-  Fractional,                             !- Name
-  0,                                      !- Lower Limit Value
-  1,                                      !- Upper Limit Value
-  Continuous;                             !- Numeric Type
-
-OS:People:Definition,
-<<<<<<< HEAD
-  {3d92af44-c486-4a10-8c58-4c5a7ed03639}, !- Handle
-=======
-  {df969e75-66b4-4463-a090-2156c38b8570}, !- Handle
->>>>>>> ecc00d0a
-  res occupants|living space|story 2,     !- Name
-  People,                                 !- Number of People Calculation Method
-  1.32,                                   !- Number of People {people}
-  ,                                       !- People per Space Floor Area {person/m2}
-  ,                                       !- Space Floor Area per Person {m2/person}
-  0.319734,                               !- Fraction Radiant
-  0.573,                                  !- Sensible Heat Fraction
-  0,                                      !- Carbon Dioxide Generation Rate {m3/s-W}
-  No,                                     !- Enable ASHRAE 55 Comfort Warnings
-  ZoneAveraged;                           !- Mean Radiant Temperature Calculation Type
-
-OS:People,
-<<<<<<< HEAD
-  {0859fd4b-b221-4007-8d3d-75b9eff23ca2}, !- Handle
-  res occupants|living space|story 2,     !- Name
-  {3d92af44-c486-4a10-8c58-4c5a7ed03639}, !- People Definition Name
-  {374832f6-7b9d-476d-a0b3-610cc64ef6fc}, !- Space or SpaceType Name
-  {5c5a755d-c5da-42bd-8032-25904f41164e}, !- Number of People Schedule Name
-  {2be062de-9c22-419f-99d8-d7469cca377e}, !- Activity Level Schedule Name
-=======
-  {6454cece-5504-4eac-923d-ebdf77a930e7}, !- Handle
-  res occupants|living space|story 2,     !- Name
-  {df969e75-66b4-4463-a090-2156c38b8570}, !- People Definition Name
-  {17ab1666-2ff0-4b31-916a-9babe56452e1}, !- Space or SpaceType Name
-  {b9b326f5-8e43-4626-81d7-80f19ca93c73}, !- Number of People Schedule Name
-  {3683dc59-fc2b-4b51-9254-743a82f4131b}, !- Activity Level Schedule Name
->>>>>>> ecc00d0a
-  ,                                       !- Surface Name/Angle Factor List Name
-  ,                                       !- Work Efficiency Schedule Name
-  ,                                       !- Clothing Insulation Schedule Name
-  ,                                       !- Air Velocity Schedule Name
-  1;                                      !- Multiplier
-
 OS:ShadingSurfaceGroup,
-<<<<<<< HEAD
-  {516680ac-8fb5-40a3-b634-ef8f5396efdf}, !- Handle
-=======
-  {dc6947c8-e787-4c1c-b5f0-e215076f63c8}, !- Handle
->>>>>>> ecc00d0a
+  {11a0e96f-f992-46c0-9e79-5c553fc8dcb3}, !- Handle
   res eaves,                              !- Name
   Building;                               !- Shading Surface Type
 
 OS:ShadingSurface,
-<<<<<<< HEAD
-  {9048969a-87bb-4e54-8a04-13dd77389769}, !- Handle
+  {cbca167c-8aa8-49d5-9a5a-fbfee9c84f3d}, !- Handle
   Surface 12 - res eaves,                 !- Name
   ,                                       !- Construction Name
-  {516680ac-8fb5-40a3-b634-ef8f5396efdf}, !- Shading Surface Group Name
-=======
-  {5304ffb4-1c7c-42ce-bfd1-904e222f838e}, !- Handle
-  Surface 12 - res eaves,                 !- Name
-  ,                                       !- Construction Name
-  {dc6947c8-e787-4c1c-b5f0-e215076f63c8}, !- Shading Surface Group Name
->>>>>>> ecc00d0a
+  {11a0e96f-f992-46c0-9e79-5c553fc8dcb3}, !- Shading Surface Group Name
   ,                                       !- Transmittance Schedule Name
   ,                                       !- Number of Vertices
   0, -0.6096, 4.8768,                     !- X,Y,Z Vertex 1 {m}
@@ -1068,17 +723,10 @@
   0, 0, 4.8768;                           !- X,Y,Z Vertex 4 {m}
 
 OS:ShadingSurface,
-<<<<<<< HEAD
-  {ac29c999-b9bf-4216-8b79-d8c442b8b8c6}, !- Handle
+  {dfc886dc-03a1-4f6e-b39e-1ee8693fa4c8}, !- Handle
   Surface 12 - res eaves 1,               !- Name
   ,                                       !- Construction Name
-  {516680ac-8fb5-40a3-b634-ef8f5396efdf}, !- Shading Surface Group Name
-=======
-  {d89885bd-e519-4173-af1a-3df07acb4ae9}, !- Handle
-  Surface 12 - res eaves 1,               !- Name
-  ,                                       !- Construction Name
-  {dc6947c8-e787-4c1c-b5f0-e215076f63c8}, !- Shading Surface Group Name
->>>>>>> ecc00d0a
+  {11a0e96f-f992-46c0-9e79-5c553fc8dcb3}, !- Shading Surface Group Name
   ,                                       !- Transmittance Schedule Name
   ,                                       !- Number of Vertices
   11.739322368505, 0, 4.8768,             !- X,Y,Z Vertex 1 {m}
@@ -1087,17 +735,10 @@
   11.129722368505, 0, 4.8768;             !- X,Y,Z Vertex 4 {m}
 
 OS:ShadingSurface,
-<<<<<<< HEAD
-  {e827c9ab-8620-4270-80a5-e04a9c47912d}, !- Handle
+  {137a2ac2-5534-4850-bdc9-720a73253892}, !- Handle
   Surface 12 - res eaves 2,               !- Name
   ,                                       !- Construction Name
-  {516680ac-8fb5-40a3-b634-ef8f5396efdf}, !- Shading Surface Group Name
-=======
-  {007285f4-c3c6-4a42-972a-00a212a8adbd}, !- Handle
-  Surface 12 - res eaves 2,               !- Name
-  ,                                       !- Construction Name
-  {dc6947c8-e787-4c1c-b5f0-e215076f63c8}, !- Shading Surface Group Name
->>>>>>> ecc00d0a
+  {11a0e96f-f992-46c0-9e79-5c553fc8dcb3}, !- Shading Surface Group Name
   ,                                       !- Transmittance Schedule Name
   ,                                       !- Number of Vertices
   11.129722368505, 6.17446118425249, 4.8768, !- X,Y,Z Vertex 1 {m}
@@ -1106,17 +747,10 @@
   11.129722368505, 5.56486118425249, 4.8768; !- X,Y,Z Vertex 4 {m}
 
 OS:ShadingSurface,
-<<<<<<< HEAD
-  {2ad0707a-87a3-494e-a921-4a9f715d15dc}, !- Handle
+  {35f786bf-9c53-4e1d-af26-b3fefe0d37d3}, !- Handle
   Surface 12 - res eaves 3,               !- Name
   ,                                       !- Construction Name
-  {516680ac-8fb5-40a3-b634-ef8f5396efdf}, !- Shading Surface Group Name
-=======
-  {7659cfc9-396c-4ec2-91af-51d3546a6ed0}, !- Handle
-  Surface 12 - res eaves 3,               !- Name
-  ,                                       !- Construction Name
-  {dc6947c8-e787-4c1c-b5f0-e215076f63c8}, !- Shading Surface Group Name
->>>>>>> ecc00d0a
+  {11a0e96f-f992-46c0-9e79-5c553fc8dcb3}, !- Shading Surface Group Name
   ,                                       !- Transmittance Schedule Name
   ,                                       !- Number of Vertices
   -0.6096, 5.56486118425249, 4.8768,      !- X,Y,Z Vertex 1 {m}
