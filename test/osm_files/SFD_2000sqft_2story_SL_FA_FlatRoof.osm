!- NOTE: Auto-generated from /test/osw_files/SFD_2000sqft_2story_SL_FA_FlatRoof.osw

OS:Version,
<<<<<<< HEAD
  {90ebeb14-5c11-43af-880e-34f55bcc8cd4}, !- Handle
  3.2.1;                                  !- Version Identifier

OS:SimulationControl,
  {d31e998f-8fde-4997-aeb6-ba5a6446d52c}, !- Handle
=======
  {9bd66b49-158b-4da7-8682-9d5e8b9bbbc2}, !- Handle
  3.2.1;                                  !- Version Identifier

OS:SimulationControl,
  {702c0b8d-1684-4b72-8b45-d9136cc4a19b}, !- Handle
>>>>>>> 055af606
  ,                                       !- Do Zone Sizing Calculation
  ,                                       !- Do System Sizing Calculation
  ,                                       !- Do Plant Sizing Calculation
  No;                                     !- Run Simulation for Sizing Periods

OS:Timestep,
<<<<<<< HEAD
  {31894d86-93c1-4bee-97ac-fcfef1584014}, !- Handle
  6;                                      !- Number of Timesteps per Hour

OS:ShadowCalculation,
  {f16fb9e8-e447-469c-8745-d7524fe3930b}, !- Handle
=======
  {ca9974a5-a947-407d-a806-d8266bae724a}, !- Handle
  6;                                      !- Number of Timesteps per Hour

OS:ShadowCalculation,
  {15d3adb3-ce11-45b4-9234-27a3161095a0}, !- Handle
>>>>>>> 055af606
  PolygonClipping,                        !- Shading Calculation Method
  ,                                       !- Shading Calculation Update Frequency Method
  20,                                     !- Shading Calculation Update Frequency
  200,                                    !- Maximum Figures in Shadow Overlap Calculations
  ,                                       !- Polygon Clipping Algorithm
  512,                                    !- Pixel Counting Resolution
  DetailedSkyDiffuseModeling,             !- Sky Diffuse Modeling Algorithm
  No,                                     !- Output External Shading Calculation Results
  No,                                     !- Disable Self-Shading Within Shading Zone Groups
  No;                                     !- Disable Self-Shading From Shading Zone Groups to Other Zones

OS:SurfaceConvectionAlgorithm:Outside,
<<<<<<< HEAD
  {a965d35d-6b6d-4b39-8a3b-ebca6d9ecc9c}, !- Handle
  DOE-2;                                  !- Algorithm

OS:SurfaceConvectionAlgorithm:Inside,
  {86e7023e-26f3-4d9f-905f-971315dfee76}, !- Handle
  TARP;                                   !- Algorithm

OS:ZoneCapacitanceMultiplier:ResearchSpecial,
  {a51ea8e5-ce37-4aa3-bc6f-7e2ff3e4b459}, !- Handle
=======
  {d17dafcb-b9a6-4c73-9f9e-4299abbeb745}, !- Handle
  DOE-2;                                  !- Algorithm

OS:SurfaceConvectionAlgorithm:Inside,
  {3c9b5be3-89a3-4697-9088-c1bb42100f26}, !- Handle
  TARP;                                   !- Algorithm

OS:ZoneCapacitanceMultiplier:ResearchSpecial,
  {11980820-852f-4c9c-8b5f-a71bc36104c1}, !- Handle
>>>>>>> 055af606
  ,                                       !- Temperature Capacity Multiplier
  15,                                     !- Humidity Capacity Multiplier
  ;                                       !- Carbon Dioxide Capacity Multiplier

OS:RunPeriod,
<<<<<<< HEAD
  {d0ef74ce-efba-40a4-b52e-e584b0fa3b01}, !- Handle
=======
  {4322c054-873a-41d1-ad1f-e51548215abc}, !- Handle
>>>>>>> 055af606
  Run Period 1,                           !- Name
  1,                                      !- Begin Month
  1,                                      !- Begin Day of Month
  12,                                     !- End Month
  31,                                     !- End Day of Month
  ,                                       !- Use Weather File Holidays and Special Days
  ,                                       !- Use Weather File Daylight Saving Period
  ,                                       !- Apply Weekend Holiday Rule
  ,                                       !- Use Weather File Rain Indicators
  ,                                       !- Use Weather File Snow Indicators
  ;                                       !- Number of Times Runperiod to be Repeated

OS:YearDescription,
<<<<<<< HEAD
  {298405f2-1f70-49d5-8815-b16bacc7dffd}, !- Handle
=======
  {584586ae-53ae-46fe-a237-6f0916703400}, !- Handle
>>>>>>> 055af606
  2007,                                   !- Calendar Year
  ,                                       !- Day of Week for Start Day
  ;                                       !- Is Leap Year

OS:WeatherFile,
<<<<<<< HEAD
  {0df1e130-5b67-4d33-a0a7-4958a06b4a6d}, !- Handle
=======
  {8b623686-cfa5-47ca-830b-be25bef36ae9}, !- Handle
>>>>>>> 055af606
  Denver Intl Ap,                         !- City
  CO,                                     !- State Province Region
  USA,                                    !- Country
  TMY3,                                   !- Data Source
  725650,                                 !- WMO Number
  39.83,                                  !- Latitude {deg}
  -104.65,                                !- Longitude {deg}
  -7,                                     !- Time Zone {hr}
  1650,                                   !- Elevation {m}
  C:/OpenStudio/resstock/resources/measures/HPXMLtoOpenStudio/weather/USA_CO_Denver.Intl.AP.725650_TMY3.epw, !- Url
  E23378AA;                               !- Checksum

OS:AdditionalProperties,
<<<<<<< HEAD
  {83e090cc-73fc-4460-b313-12f8372930c8}, !- Handle
  {0df1e130-5b67-4d33-a0a7-4958a06b4a6d}, !- Object Name
=======
  {1858d164-8f0e-4a7e-b0e9-d0ae6a253333}, !- Handle
  {8b623686-cfa5-47ca-830b-be25bef36ae9}, !- Object Name
>>>>>>> 055af606
  EPWHeaderCity,                          !- Feature Name 1
  String,                                 !- Feature Data Type 1
  Denver Intl Ap,                         !- Feature Value 1
  EPWHeaderState,                         !- Feature Name 2
  String,                                 !- Feature Data Type 2
  CO,                                     !- Feature Value 2
  EPWHeaderCountry,                       !- Feature Name 3
  String,                                 !- Feature Data Type 3
  USA,                                    !- Feature Value 3
  EPWHeaderDataSource,                    !- Feature Name 4
  String,                                 !- Feature Data Type 4
  TMY3,                                   !- Feature Value 4
  EPWHeaderStation,                       !- Feature Name 5
  String,                                 !- Feature Data Type 5
  725650,                                 !- Feature Value 5
  EPWHeaderLatitude,                      !- Feature Name 6
  Double,                                 !- Feature Data Type 6
  39.829999999999998,                     !- Feature Value 6
  EPWHeaderLongitude,                     !- Feature Name 7
  Double,                                 !- Feature Data Type 7
  -104.65000000000001,                    !- Feature Value 7
  EPWHeaderTimezone,                      !- Feature Name 8
  Double,                                 !- Feature Data Type 8
  -7,                                     !- Feature Value 8
  EPWHeaderAltitude,                      !- Feature Name 9
  Double,                                 !- Feature Data Type 9
  5413.3858267716532,                     !- Feature Value 9
  EPWHeaderLocalPressure,                 !- Feature Name 10
  Double,                                 !- Feature Data Type 10
  0.81937567683596546,                    !- Feature Value 10
  EPWHeaderRecordsPerHour,                !- Feature Name 11
  Double,                                 !- Feature Data Type 11
  0,                                      !- Feature Value 11
  EPWDataAnnualAvgDrybulb,                !- Feature Name 12
  Double,                                 !- Feature Data Type 12
  51.575616438356228,                     !- Feature Value 12
  EPWDataAnnualMinDrybulb,                !- Feature Name 13
  Double,                                 !- Feature Data Type 13
  -2.9200000000000017,                    !- Feature Value 13
  EPWDataAnnualMaxDrybulb,                !- Feature Name 14
  Double,                                 !- Feature Data Type 14
  104,                                    !- Feature Value 14
  EPWDataCDD50F,                          !- Feature Name 15
  Double,                                 !- Feature Data Type 15
  3072.2925000000005,                     !- Feature Value 15
  EPWDataCDD65F,                          !- Feature Name 16
  Double,                                 !- Feature Data Type 16
  883.62000000000035,                     !- Feature Value 16
  EPWDataHDD50F,                          !- Feature Name 17
  Double,                                 !- Feature Data Type 17
  2497.1925000000001,                     !- Feature Value 17
  EPWDataHDD65F,                          !- Feature Name 18
  Double,                                 !- Feature Data Type 18
  5783.5200000000013,                     !- Feature Value 18
  EPWDataAnnualAvgWindspeed,              !- Feature Name 19
  Double,                                 !- Feature Data Type 19
  3.9165296803649667,                     !- Feature Value 19
  EPWDataMonthlyAvgDrybulbs,              !- Feature Name 20
  String,                                 !- Feature Data Type 20
  33.4191935483871&#4431.90142857142857&#4443.02620967741937&#4442.48624999999999&#4459.877741935483854&#4473.57574999999997&#4472.07975806451608&#4472.70008064516134&#4466.49200000000006&#4450.079112903225806&#4437.218250000000005&#4434.582177419354835, !- Feature Value 20
  EPWDataGroundMonthlyTemps,              !- Feature Name 21
  String,                                 !- Feature Data Type 21
  44.08306285945173&#4440.89570904991865&#4440.64045432632048&#4442.153016571250646&#4448.225111118704206&#4454.268919273837525&#4459.508577937551024&#4462.82777283423508&#4463.10975667174995&#4460.41014950381947&#4455.304105212311526&#4449.445696474514364, !- Feature Value 21
  EPWDataWSF,                             !- Feature Name 22
  Double,                                 !- Feature Data Type 22
  0.58999999999999997,                    !- Feature Value 22
  EPWDataMonthlyAvgDailyHighDrybulbs,     !- Feature Name 23
  String,                                 !- Feature Data Type 23
  47.41032258064516&#4446.58642857142857&#4455.15032258064517&#4453.708&#4472.80193548387098&#4488.67600000000002&#4486.1858064516129&#4485.87225806451613&#4482.082&#4463.18064516129033&#4448.73400000000001&#4448.87935483870968, !- Feature Value 23
  EPWDataMonthlyAvgDailyLowDrybulbs,      !- Feature Name 24
  String,                                 !- Feature Data Type 24
  19.347741935483874&#4419.856428571428573&#4430.316129032258065&#4431.112&#4447.41612903225806&#4457.901999999999994&#4459.063870967741934&#4460.956774193548384&#4452.352000000000004&#4438.41612903225806&#4427.002000000000002&#4423.02903225806451, !- Feature Value 24
  EPWDesignHeatingDrybulb,                !- Feature Name 25
  Double,                                 !- Feature Data Type 25
  12.02,                                  !- Feature Value 25
  EPWDesignHeatingWindspeed,              !- Feature Name 26
  Double,                                 !- Feature Data Type 26
  2.8062500000000004,                     !- Feature Value 26
  EPWDesignCoolingDrybulb,                !- Feature Name 27
  Double,                                 !- Feature Data Type 27
  91.939999999999998,                     !- Feature Value 27
  EPWDesignCoolingWetbulb,                !- Feature Name 28
  Double,                                 !- Feature Data Type 28
  59.95131430195849,                      !- Feature Value 28
  EPWDesignCoolingHumidityRatio,          !- Feature Name 29
  Double,                                 !- Feature Data Type 29
  0.0059161086834698092,                  !- Feature Value 29
  EPWDesignCoolingWindspeed,              !- Feature Name 30
  Double,                                 !- Feature Data Type 30
  3.7999999999999989,                     !- Feature Value 30
  EPWDesignDailyTemperatureRange,         !- Feature Name 31
  Double,                                 !- Feature Data Type 31
  24.915483870967748,                     !- Feature Value 31
  EPWDesignDehumidDrybulb,                !- Feature Name 32
  Double,                                 !- Feature Data Type 32
  67.996785714285721,                     !- Feature Value 32
  EPWDesignDehumidHumidityRatio,          !- Feature Name 33
  Double,                                 !- Feature Data Type 33
  0.012133744170488724,                   !- Feature Value 33
  EPWDesignCoolingDirectNormal,           !- Feature Name 34
  Double,                                 !- Feature Data Type 34
  985,                                    !- Feature Value 34
  EPWDesignCoolingDiffuseHorizontal,      !- Feature Name 35
  Double,                                 !- Feature Data Type 35
  84;                                     !- Feature Value 35

OS:Site,
<<<<<<< HEAD
  {e6affe79-e93b-44d6-acd0-83efdfcb3b31}, !- Handle
=======
  {f5eea2be-c3d4-47bb-9275-8ac16430eb99}, !- Handle
>>>>>>> 055af606
  Denver Intl Ap_CO_USA,                  !- Name
  39.83,                                  !- Latitude {deg}
  -104.65,                                !- Longitude {deg}
  -7,                                     !- Time Zone {hr}
  1650,                                   !- Elevation {m}
  ;                                       !- Terrain

OS:ClimateZones,
<<<<<<< HEAD
  {26835e21-5928-4251-a01e-351c24ac7194}, !- Handle
=======
  {52154139-5717-4cbe-9b94-c18602354ad0}, !- Handle
>>>>>>> 055af606
  Building America,                       !- Climate Zone Institution Name 1
  ,                                       !- Climate Zone Document Name 1
  0,                                      !- Climate Zone Document Year 1
  Cold;                                   !- Climate Zone Value 1

OS:Site:WaterMainsTemperature,
<<<<<<< HEAD
  {0a15ad15-09a0-4815-888b-e4cc064e96c3}, !- Handle
=======
  {1c62b2a0-a32c-4784-b3b7-f8968d57442a}, !- Handle
>>>>>>> 055af606
  Correlation,                            !- Calculation Method
  ,                                       !- Temperature Schedule Name
  10.8753424657535,                       !- Annual Average Outdoor Air Temperature {C}
  23.1524007936508;                       !- Maximum Difference In Monthly Average Outdoor Air Temperatures {deltaC}

OS:RunPeriodControl:DaylightSavingTime,
<<<<<<< HEAD
  {b0ca1b39-c8aa-4098-80d8-6ae12b097424}, !- Handle
=======
  {fb735658-1952-43ce-9e55-0b6878d167ef}, !- Handle
>>>>>>> 055af606
  3/12,                                   !- Start Date
  11/5;                                   !- End Date

OS:Site:GroundTemperature:Deep,
<<<<<<< HEAD
  {4fcb4cb1-606a-4169-9b12-1ff7ab2e9dac}, !- Handle
=======
  {3ef4f143-fa21-4387-a88a-4f435a47bc80}, !- Handle
>>>>>>> 055af606
  10.8753424657535,                       !- January Deep Ground Temperature {C}
  10.8753424657535,                       !- February Deep Ground Temperature {C}
  10.8753424657535,                       !- March Deep Ground Temperature {C}
  10.8753424657535,                       !- April Deep Ground Temperature {C}
  10.8753424657535,                       !- May Deep Ground Temperature {C}
  10.8753424657535,                       !- June Deep Ground Temperature {C}
  10.8753424657535,                       !- July Deep Ground Temperature {C}
  10.8753424657535,                       !- August Deep Ground Temperature {C}
  10.8753424657535,                       !- September Deep Ground Temperature {C}
  10.8753424657535,                       !- October Deep Ground Temperature {C}
  10.8753424657535,                       !- November Deep Ground Temperature {C}
  10.8753424657535;                       !- December Deep Ground Temperature {C}

OS:Building,
<<<<<<< HEAD
  {9300f75a-bf92-4619-80bc-cfe79120eefe}, !- Handle
=======
  {acbe7f85-92a2-44d5-80cd-a88238de2a32}, !- Handle
>>>>>>> 055af606
  Building 1,                             !- Name
  ,                                       !- Building Sector Type
  0,                                      !- North Axis {deg}
  ,                                       !- Nominal Floor to Floor Height {m}
  ,                                       !- Space Type Name
  ,                                       !- Default Construction Set Name
  ,                                       !- Default Schedule Set Name
  3,                                      !- Standards Number of Stories
  3,                                      !- Standards Number of Above Ground Stories
  ,                                       !- Standards Template
  singlefamilydetached,                   !- Standards Building Type
  1;                                      !- Standards Number of Living Units

OS:AdditionalProperties,
<<<<<<< HEAD
  {b39e0bf9-c4de-49b8-b610-98a4c83bdaba}, !- Handle
  {9300f75a-bf92-4619-80bc-cfe79120eefe}, !- Object Name
=======
  {fac147a1-6c98-49b7-b69f-a59666640896}, !- Handle
  {acbe7f85-92a2-44d5-80cd-a88238de2a32}, !- Object Name
>>>>>>> 055af606
  Total Units Modeled,                    !- Feature Name 1
  Integer,                                !- Feature Data Type 1
  1;                                      !- Feature Value 1

OS:ThermalZone,
<<<<<<< HEAD
  {085b73f7-4ba2-4bfb-bc05-926b3e8580ce}, !- Handle
=======
  {4b546b77-193e-4d33-b3d2-106f6247c061}, !- Handle
>>>>>>> 055af606
  living zone,                            !- Name
  ,                                       !- Multiplier
  ,                                       !- Ceiling Height {m}
  ,                                       !- Volume {m3}
  ,                                       !- Floor Area {m2}
  ,                                       !- Zone Inside Convection Algorithm
  ,                                       !- Zone Outside Convection Algorithm
  ,                                       !- Zone Conditioning Equipment List Name
<<<<<<< HEAD
  {76f7e499-dfe0-496a-83e7-f14891f6d8fc}, !- Zone Air Inlet Port List
  {8e858914-3cfb-4c40-96e8-92b8ed94a21d}, !- Zone Air Exhaust Port List
  {b106f365-74de-4864-a308-7ea685bae672}, !- Zone Air Node Name
  {20a69123-f63d-426f-abaf-6be0968666a5}, !- Zone Return Air Port List
=======
  {82193af0-065e-46bf-9b81-d033fa2ddba4}, !- Zone Air Inlet Port List
  {5900731d-d920-4b91-aea0-b914218c76c9}, !- Zone Air Exhaust Port List
  {dbfd6180-9df4-4fdf-9cdf-08fcc6964968}, !- Zone Air Node Name
  {e4e74e69-2a6f-4119-9c2a-46a2ef4c267a}, !- Zone Return Air Port List
>>>>>>> 055af606
  ,                                       !- Primary Daylighting Control Name
  ,                                       !- Fraction of Zone Controlled by Primary Daylighting Control
  ,                                       !- Secondary Daylighting Control Name
  ,                                       !- Fraction of Zone Controlled by Secondary Daylighting Control
  ,                                       !- Illuminance Map Name
  ,                                       !- Group Rendering Name
  ,                                       !- Thermostat Name
  No;                                     !- Use Ideal Air Loads

OS:Node,
<<<<<<< HEAD
  {cb2a1d88-8405-45ea-aaee-6ac03fff99b3}, !- Handle
  Node 1,                                 !- Name
  {b106f365-74de-4864-a308-7ea685bae672}, !- Inlet Port
  ;                                       !- Outlet Port

OS:Connection,
  {b106f365-74de-4864-a308-7ea685bae672}, !- Handle
  {085b73f7-4ba2-4bfb-bc05-926b3e8580ce}, !- Source Object
  11,                                     !- Outlet Port
  {cb2a1d88-8405-45ea-aaee-6ac03fff99b3}, !- Target Object
  2;                                      !- Inlet Port

OS:PortList,
  {76f7e499-dfe0-496a-83e7-f14891f6d8fc}, !- Handle
  {085b73f7-4ba2-4bfb-bc05-926b3e8580ce}; !- HVAC Component

OS:PortList,
  {8e858914-3cfb-4c40-96e8-92b8ed94a21d}, !- Handle
  {085b73f7-4ba2-4bfb-bc05-926b3e8580ce}; !- HVAC Component

OS:PortList,
  {20a69123-f63d-426f-abaf-6be0968666a5}, !- Handle
  {085b73f7-4ba2-4bfb-bc05-926b3e8580ce}; !- HVAC Component

OS:Sizing:Zone,
  {fea099d4-cca8-4cd3-b9e6-a6c47834ef36}, !- Handle
  {085b73f7-4ba2-4bfb-bc05-926b3e8580ce}, !- Zone or ZoneList Name
=======
  {5a233b86-1c02-4f41-8a71-de4a9b234218}, !- Handle
  Node 1,                                 !- Name
  {dbfd6180-9df4-4fdf-9cdf-08fcc6964968}, !- Inlet Port
  ;                                       !- Outlet Port

OS:Connection,
  {dbfd6180-9df4-4fdf-9cdf-08fcc6964968}, !- Handle
  {4b546b77-193e-4d33-b3d2-106f6247c061}, !- Source Object
  11,                                     !- Outlet Port
  {5a233b86-1c02-4f41-8a71-de4a9b234218}, !- Target Object
  2;                                      !- Inlet Port

OS:PortList,
  {82193af0-065e-46bf-9b81-d033fa2ddba4}, !- Handle
  {4b546b77-193e-4d33-b3d2-106f6247c061}; !- HVAC Component

OS:PortList,
  {5900731d-d920-4b91-aea0-b914218c76c9}, !- Handle
  {4b546b77-193e-4d33-b3d2-106f6247c061}; !- HVAC Component

OS:PortList,
  {e4e74e69-2a6f-4119-9c2a-46a2ef4c267a}, !- Handle
  {4b546b77-193e-4d33-b3d2-106f6247c061}; !- HVAC Component

OS:Sizing:Zone,
  {b14ac0ca-be6c-41b8-9f2b-c4d0cb698569}, !- Handle
  {4b546b77-193e-4d33-b3d2-106f6247c061}, !- Zone or ZoneList Name
>>>>>>> 055af606
  SupplyAirTemperature,                   !- Zone Cooling Design Supply Air Temperature Input Method
  14,                                     !- Zone Cooling Design Supply Air Temperature {C}
  11.11,                                  !- Zone Cooling Design Supply Air Temperature Difference {deltaC}
  SupplyAirTemperature,                   !- Zone Heating Design Supply Air Temperature Input Method
  40,                                     !- Zone Heating Design Supply Air Temperature {C}
  11.11,                                  !- Zone Heating Design Supply Air Temperature Difference {deltaC}
  0.0085,                                 !- Zone Cooling Design Supply Air Humidity Ratio {kg-H2O/kg-air}
  0.008,                                  !- Zone Heating Design Supply Air Humidity Ratio {kg-H2O/kg-air}
  ,                                       !- Zone Heating Sizing Factor
  ,                                       !- Zone Cooling Sizing Factor
  DesignDay,                              !- Cooling Design Air Flow Method
  ,                                       !- Cooling Design Air Flow Rate {m3/s}
  ,                                       !- Cooling Minimum Air Flow per Zone Floor Area {m3/s-m2}
  ,                                       !- Cooling Minimum Air Flow {m3/s}
  ,                                       !- Cooling Minimum Air Flow Fraction
  DesignDay,                              !- Heating Design Air Flow Method
  ,                                       !- Heating Design Air Flow Rate {m3/s}
  ,                                       !- Heating Maximum Air Flow per Zone Floor Area {m3/s-m2}
  ,                                       !- Heating Maximum Air Flow {m3/s}
  ,                                       !- Heating Maximum Air Flow Fraction
  No,                                     !- Account for Dedicated Outdoor Air System
  NeutralSupplyAir,                       !- Dedicated Outdoor Air System Control Strategy
  autosize,                               !- Dedicated Outdoor Air Low Setpoint Temperature for Design {C}
  autosize;                               !- Dedicated Outdoor Air High Setpoint Temperature for Design {C}

OS:ZoneHVAC:EquipmentList,
<<<<<<< HEAD
  {982fcc88-d991-4545-ae2a-e0dfd1056528}, !- Handle
  Zone HVAC Equipment List 1,             !- Name
  {085b73f7-4ba2-4bfb-bc05-926b3e8580ce}; !- Thermal Zone

OS:Space,
  {243943df-e855-4317-bf46-740b6647490c}, !- Handle
  living space,                           !- Name
  {053eb291-abb8-409a-8139-0a4c6833ceaa}, !- Space Type Name
=======
  {db06b93e-f0c8-4aab-b269-173fead85936}, !- Handle
  Zone HVAC Equipment List 1,             !- Name
  {4b546b77-193e-4d33-b3d2-106f6247c061}; !- Thermal Zone

OS:Space,
  {05049f9f-f741-499c-93ac-09591fc7753d}, !- Handle
  living space,                           !- Name
  {b3f77ff2-5d85-49ce-bd65-71413f25b913}, !- Space Type Name
>>>>>>> 055af606
  ,                                       !- Default Construction Set Name
  ,                                       !- Default Schedule Set Name
  -0,                                     !- Direction of Relative North {deg}
  0,                                      !- X Origin {m}
  0,                                      !- Y Origin {m}
  0,                                      !- Z Origin {m}
  ,                                       !- Building Story Name
<<<<<<< HEAD
  {085b73f7-4ba2-4bfb-bc05-926b3e8580ce}, !- Thermal Zone Name
  ,                                       !- Part of Total Floor Area
  ,                                       !- Design Specification Outdoor Air Object Name
  {a8c4815f-b45b-48ac-9110-63dd915f510c}; !- Building Unit Name

OS:Surface,
  {0cd39a93-977b-4956-9129-16003488227d}, !- Handle
  Surface 1,                              !- Name
  Floor,                                  !- Surface Type
  ,                                       !- Construction Name
  {243943df-e855-4317-bf46-740b6647490c}, !- Space Name
=======
  {4b546b77-193e-4d33-b3d2-106f6247c061}, !- Thermal Zone Name
  ,                                       !- Part of Total Floor Area
  ,                                       !- Design Specification Outdoor Air Object Name
  {a89e117c-3285-4bc4-8f17-aebeb6e4f43b}; !- Building Unit Name

OS:Surface,
  {9c413bb2-ce73-4c3b-832d-05c52a8f292d}, !- Handle
  Surface 1,                              !- Name
  Floor,                                  !- Surface Type
  ,                                       !- Construction Name
  {05049f9f-f741-499c-93ac-09591fc7753d}, !- Space Name
>>>>>>> 055af606
  Foundation,                             !- Outside Boundary Condition
  ,                                       !- Outside Boundary Condition Object
  NoSun,                                  !- Sun Exposure
  NoWind,                                 !- Wind Exposure
  ,                                       !- View Factor to Ground
  ,                                       !- Number of Vertices
  0, 0, 0,                                !- X,Y,Z Vertex 1 {m}
  0, 5.56486118425249, 0,                 !- X,Y,Z Vertex 2 {m}
  11.129722368505, 5.56486118425249, 0,   !- X,Y,Z Vertex 3 {m}
  11.129722368505, 0, 0;                  !- X,Y,Z Vertex 4 {m}

OS:Surface,
<<<<<<< HEAD
  {9f3fc296-bfd5-428f-af51-aa2c1130266e}, !- Handle
  Surface 2,                              !- Name
  Wall,                                   !- Surface Type
  ,                                       !- Construction Name
  {243943df-e855-4317-bf46-740b6647490c}, !- Space Name
=======
  {42cdc45a-9357-4215-a552-797a4c32665e}, !- Handle
  Surface 2,                              !- Name
  Wall,                                   !- Surface Type
  ,                                       !- Construction Name
  {05049f9f-f741-499c-93ac-09591fc7753d}, !- Space Name
>>>>>>> 055af606
  Outdoors,                               !- Outside Boundary Condition
  ,                                       !- Outside Boundary Condition Object
  SunExposed,                             !- Sun Exposure
  WindExposed,                            !- Wind Exposure
  ,                                       !- View Factor to Ground
  ,                                       !- Number of Vertices
  0, 5.56486118425249, 2.4384,            !- X,Y,Z Vertex 1 {m}
  0, 5.56486118425249, 0,                 !- X,Y,Z Vertex 2 {m}
  0, 0, 0,                                !- X,Y,Z Vertex 3 {m}
  0, 0, 2.4384;                           !- X,Y,Z Vertex 4 {m}

OS:Surface,
<<<<<<< HEAD
  {2358ad76-319c-43a6-ab8c-76b4eb4c1f81}, !- Handle
  Surface 3,                              !- Name
  Wall,                                   !- Surface Type
  ,                                       !- Construction Name
  {243943df-e855-4317-bf46-740b6647490c}, !- Space Name
=======
  {deb98cff-4877-4b33-8778-9772a3715e73}, !- Handle
  Surface 3,                              !- Name
  Wall,                                   !- Surface Type
  ,                                       !- Construction Name
  {05049f9f-f741-499c-93ac-09591fc7753d}, !- Space Name
>>>>>>> 055af606
  Outdoors,                               !- Outside Boundary Condition
  ,                                       !- Outside Boundary Condition Object
  SunExposed,                             !- Sun Exposure
  WindExposed,                            !- Wind Exposure
  ,                                       !- View Factor to Ground
  ,                                       !- Number of Vertices
  11.129722368505, 5.56486118425249, 2.4384, !- X,Y,Z Vertex 1 {m}
  11.129722368505, 5.56486118425249, 0,   !- X,Y,Z Vertex 2 {m}
  0, 5.56486118425249, 0,                 !- X,Y,Z Vertex 3 {m}
  0, 5.56486118425249, 2.4384;            !- X,Y,Z Vertex 4 {m}

OS:Surface,
<<<<<<< HEAD
  {f123d953-b4ee-4d91-abc3-2083be69c078}, !- Handle
  Surface 4,                              !- Name
  Wall,                                   !- Surface Type
  ,                                       !- Construction Name
  {243943df-e855-4317-bf46-740b6647490c}, !- Space Name
=======
  {90ecd2b4-c95d-45a7-94e1-8f1af3f8830c}, !- Handle
  Surface 4,                              !- Name
  Wall,                                   !- Surface Type
  ,                                       !- Construction Name
  {05049f9f-f741-499c-93ac-09591fc7753d}, !- Space Name
>>>>>>> 055af606
  Outdoors,                               !- Outside Boundary Condition
  ,                                       !- Outside Boundary Condition Object
  SunExposed,                             !- Sun Exposure
  WindExposed,                            !- Wind Exposure
  ,                                       !- View Factor to Ground
  ,                                       !- Number of Vertices
  11.129722368505, 0, 2.4384,             !- X,Y,Z Vertex 1 {m}
  11.129722368505, 0, 0,                  !- X,Y,Z Vertex 2 {m}
  11.129722368505, 5.56486118425249, 0,   !- X,Y,Z Vertex 3 {m}
  11.129722368505, 5.56486118425249, 2.4384; !- X,Y,Z Vertex 4 {m}

OS:Surface,
<<<<<<< HEAD
  {ec189db7-d272-4ae0-85a5-ab721bb4f37b}, !- Handle
  Surface 5,                              !- Name
  Wall,                                   !- Surface Type
  ,                                       !- Construction Name
  {243943df-e855-4317-bf46-740b6647490c}, !- Space Name
=======
  {0c53aa55-7859-44c0-a034-0fad8c8cfcf0}, !- Handle
  Surface 5,                              !- Name
  Wall,                                   !- Surface Type
  ,                                       !- Construction Name
  {05049f9f-f741-499c-93ac-09591fc7753d}, !- Space Name
>>>>>>> 055af606
  Outdoors,                               !- Outside Boundary Condition
  ,                                       !- Outside Boundary Condition Object
  SunExposed,                             !- Sun Exposure
  WindExposed,                            !- Wind Exposure
  ,                                       !- View Factor to Ground
  ,                                       !- Number of Vertices
  0, 0, 2.4384,                           !- X,Y,Z Vertex 1 {m}
  0, 0, 0,                                !- X,Y,Z Vertex 2 {m}
  11.129722368505, 0, 0,                  !- X,Y,Z Vertex 3 {m}
  11.129722368505, 0, 2.4384;             !- X,Y,Z Vertex 4 {m}

OS:Surface,
<<<<<<< HEAD
  {1945485a-e480-482c-8ee9-b0856c48de78}, !- Handle
  Surface 6,                              !- Name
  RoofCeiling,                            !- Surface Type
  ,                                       !- Construction Name
  {243943df-e855-4317-bf46-740b6647490c}, !- Space Name
  Surface,                                !- Outside Boundary Condition
  {e8d91e3d-cb25-4134-85f9-2f1316058f15}, !- Outside Boundary Condition Object
=======
  {a10f763e-36f9-4463-8c4e-8c9078efc8c3}, !- Handle
  Surface 6,                              !- Name
  RoofCeiling,                            !- Surface Type
  ,                                       !- Construction Name
  {05049f9f-f741-499c-93ac-09591fc7753d}, !- Space Name
  Surface,                                !- Outside Boundary Condition
  {8e6c0b80-d6e6-452e-b6e2-e11a3cba7e74}, !- Outside Boundary Condition Object
>>>>>>> 055af606
  NoSun,                                  !- Sun Exposure
  NoWind,                                 !- Wind Exposure
  ,                                       !- View Factor to Ground
  ,                                       !- Number of Vertices
  11.129722368505, 0, 2.4384,             !- X,Y,Z Vertex 1 {m}
  11.129722368505, 5.56486118425249, 2.4384, !- X,Y,Z Vertex 2 {m}
  0, 5.56486118425249, 2.4384,            !- X,Y,Z Vertex 3 {m}
  0, 0, 2.4384;                           !- X,Y,Z Vertex 4 {m}

OS:SpaceType,
<<<<<<< HEAD
  {053eb291-abb8-409a-8139-0a4c6833ceaa}, !- Handle
=======
  {b3f77ff2-5d85-49ce-bd65-71413f25b913}, !- Handle
>>>>>>> 055af606
  Space Type 1,                           !- Name
  ,                                       !- Default Construction Set Name
  ,                                       !- Default Schedule Set Name
  ,                                       !- Group Rendering Name
  ,                                       !- Design Specification Outdoor Air Object Name
  ,                                       !- Standards Template
  ,                                       !- Standards Building Type
  living;                                 !- Standards Space Type

OS:Space,
<<<<<<< HEAD
  {caeb096e-884a-4647-a8ed-760ea70438c0}, !- Handle
  living space|story 2,                   !- Name
  {053eb291-abb8-409a-8139-0a4c6833ceaa}, !- Space Type Name
=======
  {a9714add-37a6-4052-b63b-09457b1d21df}, !- Handle
  living space|story 2,                   !- Name
  {b3f77ff2-5d85-49ce-bd65-71413f25b913}, !- Space Type Name
>>>>>>> 055af606
  ,                                       !- Default Construction Set Name
  ,                                       !- Default Schedule Set Name
  -0,                                     !- Direction of Relative North {deg}
  0,                                      !- X Origin {m}
  0,                                      !- Y Origin {m}
  2.4384,                                 !- Z Origin {m}
  ,                                       !- Building Story Name
<<<<<<< HEAD
  {085b73f7-4ba2-4bfb-bc05-926b3e8580ce}, !- Thermal Zone Name
  ,                                       !- Part of Total Floor Area
  ,                                       !- Design Specification Outdoor Air Object Name
  {a8c4815f-b45b-48ac-9110-63dd915f510c}; !- Building Unit Name

OS:Surface,
  {e8d91e3d-cb25-4134-85f9-2f1316058f15}, !- Handle
  Surface 7,                              !- Name
  Floor,                                  !- Surface Type
  ,                                       !- Construction Name
  {caeb096e-884a-4647-a8ed-760ea70438c0}, !- Space Name
  Surface,                                !- Outside Boundary Condition
  {1945485a-e480-482c-8ee9-b0856c48de78}, !- Outside Boundary Condition Object
=======
  {4b546b77-193e-4d33-b3d2-106f6247c061}, !- Thermal Zone Name
  ,                                       !- Part of Total Floor Area
  ,                                       !- Design Specification Outdoor Air Object Name
  {a89e117c-3285-4bc4-8f17-aebeb6e4f43b}; !- Building Unit Name

OS:Surface,
  {8e6c0b80-d6e6-452e-b6e2-e11a3cba7e74}, !- Handle
  Surface 7,                              !- Name
  Floor,                                  !- Surface Type
  ,                                       !- Construction Name
  {a9714add-37a6-4052-b63b-09457b1d21df}, !- Space Name
  Surface,                                !- Outside Boundary Condition
  {a10f763e-36f9-4463-8c4e-8c9078efc8c3}, !- Outside Boundary Condition Object
>>>>>>> 055af606
  NoSun,                                  !- Sun Exposure
  NoWind,                                 !- Wind Exposure
  ,                                       !- View Factor to Ground
  ,                                       !- Number of Vertices
  0, 0, 0,                                !- X,Y,Z Vertex 1 {m}
  0, 5.56486118425249, 0,                 !- X,Y,Z Vertex 2 {m}
  11.129722368505, 5.56486118425249, 0,   !- X,Y,Z Vertex 3 {m}
  11.129722368505, 0, 0;                  !- X,Y,Z Vertex 4 {m}

OS:Surface,
<<<<<<< HEAD
  {f695c6fd-8f98-4220-a396-8141c231b631}, !- Handle
  Surface 8,                              !- Name
  Wall,                                   !- Surface Type
  ,                                       !- Construction Name
  {caeb096e-884a-4647-a8ed-760ea70438c0}, !- Space Name
=======
  {d5166ff4-a1c2-4436-9eeb-46674d1bc658}, !- Handle
  Surface 8,                              !- Name
  Wall,                                   !- Surface Type
  ,                                       !- Construction Name
  {a9714add-37a6-4052-b63b-09457b1d21df}, !- Space Name
>>>>>>> 055af606
  Outdoors,                               !- Outside Boundary Condition
  ,                                       !- Outside Boundary Condition Object
  SunExposed,                             !- Sun Exposure
  WindExposed,                            !- Wind Exposure
  ,                                       !- View Factor to Ground
  ,                                       !- Number of Vertices
  0, 5.56486118425249, 2.4384,            !- X,Y,Z Vertex 1 {m}
  0, 5.56486118425249, 0,                 !- X,Y,Z Vertex 2 {m}
  0, 0, 0,                                !- X,Y,Z Vertex 3 {m}
  0, 0, 2.4384;                           !- X,Y,Z Vertex 4 {m}

OS:Surface,
<<<<<<< HEAD
  {ea68d043-8de9-4ff9-a24b-326351f784a9}, !- Handle
  Surface 9,                              !- Name
  Wall,                                   !- Surface Type
  ,                                       !- Construction Name
  {caeb096e-884a-4647-a8ed-760ea70438c0}, !- Space Name
=======
  {c1c2e484-d545-4a97-9384-388b7f61e38c}, !- Handle
  Surface 9,                              !- Name
  Wall,                                   !- Surface Type
  ,                                       !- Construction Name
  {a9714add-37a6-4052-b63b-09457b1d21df}, !- Space Name
>>>>>>> 055af606
  Outdoors,                               !- Outside Boundary Condition
  ,                                       !- Outside Boundary Condition Object
  SunExposed,                             !- Sun Exposure
  WindExposed,                            !- Wind Exposure
  ,                                       !- View Factor to Ground
  ,                                       !- Number of Vertices
  11.129722368505, 5.56486118425249, 2.4384, !- X,Y,Z Vertex 1 {m}
  11.129722368505, 5.56486118425249, 0,   !- X,Y,Z Vertex 2 {m}
  0, 5.56486118425249, 0,                 !- X,Y,Z Vertex 3 {m}
  0, 5.56486118425249, 2.4384;            !- X,Y,Z Vertex 4 {m}

OS:Surface,
<<<<<<< HEAD
  {1586a11c-92aa-49fb-a3a6-b1b14fa86292}, !- Handle
  Surface 10,                             !- Name
  Wall,                                   !- Surface Type
  ,                                       !- Construction Name
  {caeb096e-884a-4647-a8ed-760ea70438c0}, !- Space Name
=======
  {873c811a-a3e6-4abb-9b9a-922efd845157}, !- Handle
  Surface 10,                             !- Name
  Wall,                                   !- Surface Type
  ,                                       !- Construction Name
  {a9714add-37a6-4052-b63b-09457b1d21df}, !- Space Name
>>>>>>> 055af606
  Outdoors,                               !- Outside Boundary Condition
  ,                                       !- Outside Boundary Condition Object
  SunExposed,                             !- Sun Exposure
  WindExposed,                            !- Wind Exposure
  ,                                       !- View Factor to Ground
  ,                                       !- Number of Vertices
  11.129722368505, 0, 2.4384,             !- X,Y,Z Vertex 1 {m}
  11.129722368505, 0, 0,                  !- X,Y,Z Vertex 2 {m}
  11.129722368505, 5.56486118425249, 0,   !- X,Y,Z Vertex 3 {m}
  11.129722368505, 5.56486118425249, 2.4384; !- X,Y,Z Vertex 4 {m}

OS:Surface,
<<<<<<< HEAD
  {52dc3bb4-5c66-4398-976e-cc3b6b43db3b}, !- Handle
  Surface 11,                             !- Name
  Wall,                                   !- Surface Type
  ,                                       !- Construction Name
  {caeb096e-884a-4647-a8ed-760ea70438c0}, !- Space Name
=======
  {6c49e0e2-135d-417c-acfa-494c63b4f51b}, !- Handle
  Surface 11,                             !- Name
  Wall,                                   !- Surface Type
  ,                                       !- Construction Name
  {a9714add-37a6-4052-b63b-09457b1d21df}, !- Space Name
>>>>>>> 055af606
  Outdoors,                               !- Outside Boundary Condition
  ,                                       !- Outside Boundary Condition Object
  SunExposed,                             !- Sun Exposure
  WindExposed,                            !- Wind Exposure
  ,                                       !- View Factor to Ground
  ,                                       !- Number of Vertices
  0, 0, 2.4384,                           !- X,Y,Z Vertex 1 {m}
  0, 0, 0,                                !- X,Y,Z Vertex 2 {m}
  11.129722368505, 0, 0,                  !- X,Y,Z Vertex 3 {m}
  11.129722368505, 0, 2.4384;             !- X,Y,Z Vertex 4 {m}

OS:Surface,
<<<<<<< HEAD
  {f05d3db4-5f53-4244-b7cc-03ad419cce48}, !- Handle
  Surface 12,                             !- Name
  RoofCeiling,                            !- Surface Type
  ,                                       !- Construction Name
  {caeb096e-884a-4647-a8ed-760ea70438c0}, !- Space Name
=======
  {455df457-d6c6-4726-a627-57f9aed870c8}, !- Handle
  Surface 12,                             !- Name
  RoofCeiling,                            !- Surface Type
  ,                                       !- Construction Name
  {a9714add-37a6-4052-b63b-09457b1d21df}, !- Space Name
>>>>>>> 055af606
  Outdoors,                               !- Outside Boundary Condition
  ,                                       !- Outside Boundary Condition Object
  SunExposed,                             !- Sun Exposure
  WindExposed,                            !- Wind Exposure
  ,                                       !- View Factor to Ground
  ,                                       !- Number of Vertices
  11.129722368505, 0, 2.4384,             !- X,Y,Z Vertex 1 {m}
  11.129722368505, 5.56486118425249, 2.4384, !- X,Y,Z Vertex 2 {m}
  0, 5.56486118425249, 2.4384,            !- X,Y,Z Vertex 3 {m}
  0, 0, 2.4384;                           !- X,Y,Z Vertex 4 {m}

OS:BuildingUnit,
<<<<<<< HEAD
  {a8c4815f-b45b-48ac-9110-63dd915f510c}, !- Handle
=======
  {a89e117c-3285-4bc4-8f17-aebeb6e4f43b}, !- Handle
>>>>>>> 055af606
  unit 1,                                 !- Name
  ,                                       !- Rendering Color
  Residential;                            !- Building Unit Type

OS:AdditionalProperties,
<<<<<<< HEAD
  {99703835-4245-478c-b1d9-2eba928363c3}, !- Handle
  {a8c4815f-b45b-48ac-9110-63dd915f510c}, !- Object Name
=======
  {0b2bad40-f17b-4ff2-8f50-d5d18b956f2a}, !- Handle
  {a89e117c-3285-4bc4-8f17-aebeb6e4f43b}, !- Object Name
>>>>>>> 055af606
  NumberOfBedrooms,                       !- Feature Name 1
  Integer,                                !- Feature Data Type 1
  3,                                      !- Feature Value 1
  NumberOfBathrooms,                      !- Feature Name 2
  Double,                                 !- Feature Data Type 2
  2,                                      !- Feature Value 2
  NumberOfOccupants,                      !- Feature Name 3
  Double,                                 !- Feature Data Type 3
  2.6400000000000001;                     !- Feature Value 3

OS:External:File,
<<<<<<< HEAD
  {81a76f11-4832-47c6-b956-4c6fd8dc9114}, !- Handle
=======
  {18290429-0f63-4068-978d-9c9d6801b1f9}, !- Handle
>>>>>>> 055af606
  8760.csv,                               !- Name
  8760.csv;                               !- File Name

OS:Schedule:Day,
<<<<<<< HEAD
  {53bd41c3-496b-4d65-a404-a710deca0b3a}, !- Handle
=======
  {8182258e-b098-498f-af1f-8893df01452e}, !- Handle
>>>>>>> 055af606
  Schedule Day 1,                         !- Name
  ,                                       !- Schedule Type Limits Name
  ,                                       !- Interpolate to Timestep
  24,                                     !- Hour 1
  0,                                      !- Minute 1
  0;                                      !- Value Until Time 1

OS:Schedule:Day,
<<<<<<< HEAD
  {adf22ecb-65fd-46b3-b008-5b3cd6fe6e48}, !- Handle
=======
  {dcc46582-408a-494b-a513-9a3fb2399c01}, !- Handle
>>>>>>> 055af606
  Schedule Day 2,                         !- Name
  ,                                       !- Schedule Type Limits Name
  ,                                       !- Interpolate to Timestep
  24,                                     !- Hour 1
  0,                                      !- Minute 1
  1;                                      !- Value Until Time 1

OS:Schedule:File,
<<<<<<< HEAD
  {25b36c65-a175-4dbd-bd03-222850795d77}, !- Handle
  occupants,                              !- Name
  {b83c2f07-8cc5-4616-876c-5e4d9be11e94}, !- Schedule Type Limits Name
  {81a76f11-4832-47c6-b956-4c6fd8dc9114}, !- External File Name
=======
  {5fab7b7e-13f5-4561-94f2-9d0b574ad333}, !- Handle
  occupants,                              !- Name
  {f1a38668-3826-4a9f-93e6-f2b495e39f59}, !- Schedule Type Limits Name
  {18290429-0f63-4068-978d-9c9d6801b1f9}, !- External File Name
>>>>>>> 055af606
  1,                                      !- Column Number
  1,                                      !- Rows to Skip at Top
  8760,                                   !- Number of Hours of Data
  ,                                       !- Column Separator
  ,                                       !- Interpolate to Timestep
  60;                                     !- Minutes per Item

OS:Schedule:Constant,
<<<<<<< HEAD
  {5eb972ac-579a-40c9-a593-88a101ff889f}, !- Handle
  res occupants activity schedule,        !- Name
  {41c9787d-5861-47eb-93c6-24a1dec12af4}, !- Schedule Type Limits Name
  112.539290946133;                       !- Value

OS:People:Definition,
  {35d3b0d6-6a9e-4eac-a725-78e936e77a90}, !- Handle
=======
  {5192553e-1688-404a-a498-128d9155842a}, !- Handle
  res occupants activity schedule,        !- Name
  {7c560bb2-e1b1-49c2-86b7-5b0d6fbcabc0}, !- Schedule Type Limits Name
  112.539290946133;                       !- Value

OS:People:Definition,
  {6b380eb0-a78a-47a1-908c-e9786e94886e}, !- Handle
>>>>>>> 055af606
  res occupants|living space|story 2,     !- Name
  People,                                 !- Number of People Calculation Method
  1.32,                                   !- Number of People {people}
  ,                                       !- People per Space Floor Area {person/m2}
  ,                                       !- Space Floor Area per Person {m2/person}
  0.319734,                               !- Fraction Radiant
  0.573,                                  !- Sensible Heat Fraction
  0,                                      !- Carbon Dioxide Generation Rate {m3/s-W}
  No,                                     !- Enable ASHRAE 55 Comfort Warnings
  ZoneAveraged;                           !- Mean Radiant Temperature Calculation Type

OS:People,
<<<<<<< HEAD
  {949263e2-f802-4bee-9fe8-48c22fb3bb64}, !- Handle
  res occupants|living space|story 2,     !- Name
  {35d3b0d6-6a9e-4eac-a725-78e936e77a90}, !- People Definition Name
  {caeb096e-884a-4647-a8ed-760ea70438c0}, !- Space or SpaceType Name
  {25b36c65-a175-4dbd-bd03-222850795d77}, !- Number of People Schedule Name
  {5eb972ac-579a-40c9-a593-88a101ff889f}, !- Activity Level Schedule Name
=======
  {1eef49e3-b77a-492e-91e0-a00bab0ada74}, !- Handle
  res occupants|living space|story 2,     !- Name
  {6b380eb0-a78a-47a1-908c-e9786e94886e}, !- People Definition Name
  {a9714add-37a6-4052-b63b-09457b1d21df}, !- Space or SpaceType Name
  {5fab7b7e-13f5-4561-94f2-9d0b574ad333}, !- Number of People Schedule Name
  {5192553e-1688-404a-a498-128d9155842a}, !- Activity Level Schedule Name
>>>>>>> 055af606
  ,                                       !- Surface Name/Angle Factor List Name
  ,                                       !- Work Efficiency Schedule Name
  ,                                       !- Clothing Insulation Schedule Name
  ,                                       !- Air Velocity Schedule Name
  1;                                      !- Multiplier

OS:ScheduleTypeLimits,
<<<<<<< HEAD
  {41c9787d-5861-47eb-93c6-24a1dec12af4}, !- Handle
=======
  {7c560bb2-e1b1-49c2-86b7-5b0d6fbcabc0}, !- Handle
>>>>>>> 055af606
  ActivityLevel,                          !- Name
  0,                                      !- Lower Limit Value
  ,                                       !- Upper Limit Value
  Continuous,                             !- Numeric Type
  ActivityLevel;                          !- Unit Type

OS:ScheduleTypeLimits,
<<<<<<< HEAD
  {b83c2f07-8cc5-4616-876c-5e4d9be11e94}, !- Handle
=======
  {f1a38668-3826-4a9f-93e6-f2b495e39f59}, !- Handle
>>>>>>> 055af606
  Fractional,                             !- Name
  0,                                      !- Lower Limit Value
  1,                                      !- Upper Limit Value
  Continuous;                             !- Numeric Type

OS:People:Definition,
<<<<<<< HEAD
  {7b4fe9ed-6983-4bc3-b727-24c3a911eab7}, !- Handle
=======
  {0cc27d91-bc33-4a20-887f-0b2a3be2d10f}, !- Handle
>>>>>>> 055af606
  res occupants|living space,             !- Name
  People,                                 !- Number of People Calculation Method
  1.32,                                   !- Number of People {people}
  ,                                       !- People per Space Floor Area {person/m2}
  ,                                       !- Space Floor Area per Person {m2/person}
  0.319734,                               !- Fraction Radiant
  0.573,                                  !- Sensible Heat Fraction
  0,                                      !- Carbon Dioxide Generation Rate {m3/s-W}
  No,                                     !- Enable ASHRAE 55 Comfort Warnings
  ZoneAveraged;                           !- Mean Radiant Temperature Calculation Type

OS:People,
<<<<<<< HEAD
  {2faca533-36ec-4da1-a892-82ed57823568}, !- Handle
  res occupants|living space,             !- Name
  {7b4fe9ed-6983-4bc3-b727-24c3a911eab7}, !- People Definition Name
  {243943df-e855-4317-bf46-740b6647490c}, !- Space or SpaceType Name
  {25b36c65-a175-4dbd-bd03-222850795d77}, !- Number of People Schedule Name
  {5eb972ac-579a-40c9-a593-88a101ff889f}, !- Activity Level Schedule Name
=======
  {1f90b1f8-4266-411e-8a36-5e3d0c0f4491}, !- Handle
  res occupants|living space,             !- Name
  {0cc27d91-bc33-4a20-887f-0b2a3be2d10f}, !- People Definition Name
  {05049f9f-f741-499c-93ac-09591fc7753d}, !- Space or SpaceType Name
  {5fab7b7e-13f5-4561-94f2-9d0b574ad333}, !- Number of People Schedule Name
  {5192553e-1688-404a-a498-128d9155842a}, !- Activity Level Schedule Name
>>>>>>> 055af606
  ,                                       !- Surface Name/Angle Factor List Name
  ,                                       !- Work Efficiency Schedule Name
  ,                                       !- Clothing Insulation Schedule Name
  ,                                       !- Air Velocity Schedule Name
  1;                                      !- Multiplier

OS:ShadingSurfaceGroup,
<<<<<<< HEAD
  {30705f07-f8eb-4f11-9158-85e6172b4d9c}, !- Handle
=======
  {075d4c15-8375-4137-af50-e7082ff0a134}, !- Handle
>>>>>>> 055af606
  res eaves,                              !- Name
  Building;                               !- Shading Surface Type

OS:ShadingSurface,
<<<<<<< HEAD
  {8226dc76-9511-4dc7-8853-37e7ca0aa917}, !- Handle
  Surface 12 - res eaves,                 !- Name
  ,                                       !- Construction Name
  {30705f07-f8eb-4f11-9158-85e6172b4d9c}, !- Shading Surface Group Name
=======
  {eee75eae-8cad-4f9a-b23c-b182d3490273}, !- Handle
  Surface 12 - res eaves,                 !- Name
  ,                                       !- Construction Name
  {075d4c15-8375-4137-af50-e7082ff0a134}, !- Shading Surface Group Name
>>>>>>> 055af606
  ,                                       !- Transmittance Schedule Name
  ,                                       !- Number of Vertices
  0, -0.6096, 4.8768,                     !- X,Y,Z Vertex 1 {m}
  11.129722368505, -0.6096, 4.8768,       !- X,Y,Z Vertex 2 {m}
  11.129722368505, 0, 4.8768,             !- X,Y,Z Vertex 3 {m}
  0, 0, 4.8768;                           !- X,Y,Z Vertex 4 {m}

OS:ShadingSurface,
<<<<<<< HEAD
  {7573037f-7dff-45d8-b19a-4dfc942b24ef}, !- Handle
  Surface 12 - res eaves 1,               !- Name
  ,                                       !- Construction Name
  {30705f07-f8eb-4f11-9158-85e6172b4d9c}, !- Shading Surface Group Name
=======
  {fdb67e8b-bd3f-4a29-a3ab-4a26e84f2d2c}, !- Handle
  Surface 12 - res eaves 1,               !- Name
  ,                                       !- Construction Name
  {075d4c15-8375-4137-af50-e7082ff0a134}, !- Shading Surface Group Name
>>>>>>> 055af606
  ,                                       !- Transmittance Schedule Name
  ,                                       !- Number of Vertices
  11.739322368505, 0, 4.8768,             !- X,Y,Z Vertex 1 {m}
  11.739322368505, 5.56486118425249, 4.8768, !- X,Y,Z Vertex 2 {m}
  11.129722368505, 5.56486118425249, 4.8768, !- X,Y,Z Vertex 3 {m}
  11.129722368505, 0, 4.8768;             !- X,Y,Z Vertex 4 {m}

OS:ShadingSurface,
<<<<<<< HEAD
  {ea0e8b08-b7f6-4d5a-9937-dbcafa27e99a}, !- Handle
  Surface 12 - res eaves 2,               !- Name
  ,                                       !- Construction Name
  {30705f07-f8eb-4f11-9158-85e6172b4d9c}, !- Shading Surface Group Name
=======
  {051bb40c-0779-471c-bacb-b40adf91f70d}, !- Handle
  Surface 12 - res eaves 2,               !- Name
  ,                                       !- Construction Name
  {075d4c15-8375-4137-af50-e7082ff0a134}, !- Shading Surface Group Name
>>>>>>> 055af606
  ,                                       !- Transmittance Schedule Name
  ,                                       !- Number of Vertices
  11.129722368505, 6.17446118425249, 4.8768, !- X,Y,Z Vertex 1 {m}
  0, 6.17446118425249, 4.8768,            !- X,Y,Z Vertex 2 {m}
  0, 5.56486118425249, 4.8768,            !- X,Y,Z Vertex 3 {m}
  11.129722368505, 5.56486118425249, 4.8768; !- X,Y,Z Vertex 4 {m}

OS:ShadingSurface,
<<<<<<< HEAD
  {e3819b8a-a58d-491b-8e33-679d69471de0}, !- Handle
  Surface 12 - res eaves 3,               !- Name
  ,                                       !- Construction Name
  {30705f07-f8eb-4f11-9158-85e6172b4d9c}, !- Shading Surface Group Name
=======
  {a4e42c93-004a-449b-8d55-de5dd13c5e93}, !- Handle
  Surface 12 - res eaves 3,               !- Name
  ,                                       !- Construction Name
  {075d4c15-8375-4137-af50-e7082ff0a134}, !- Shading Surface Group Name
>>>>>>> 055af606
  ,                                       !- Transmittance Schedule Name
  ,                                       !- Number of Vertices
  -0.6096, 5.56486118425249, 4.8768,      !- X,Y,Z Vertex 1 {m}
  -0.6096, 0, 4.8768,                     !- X,Y,Z Vertex 2 {m}
  0, 0, 4.8768,                           !- X,Y,Z Vertex 3 {m}
  0, 5.56486118425249, 4.8768;            !- X,Y,Z Vertex 4 {m}
<|MERGE_RESOLUTION|>--- conflicted
+++ resolved
@@ -1,38 +1,22 @@
 !- NOTE: Auto-generated from /test/osw_files/SFD_2000sqft_2story_SL_FA_FlatRoof.osw
 
 OS:Version,
-<<<<<<< HEAD
-  {90ebeb14-5c11-43af-880e-34f55bcc8cd4}, !- Handle
+  {8fd3586a-c956-41de-bcac-9401942d6241}, !- Handle
   3.2.1;                                  !- Version Identifier
 
 OS:SimulationControl,
-  {d31e998f-8fde-4997-aeb6-ba5a6446d52c}, !- Handle
-=======
-  {9bd66b49-158b-4da7-8682-9d5e8b9bbbc2}, !- Handle
-  3.2.1;                                  !- Version Identifier
-
-OS:SimulationControl,
-  {702c0b8d-1684-4b72-8b45-d9136cc4a19b}, !- Handle
->>>>>>> 055af606
+  {d08ed1cd-5d98-4a86-93a3-34b3f4bc70ba}, !- Handle
   ,                                       !- Do Zone Sizing Calculation
   ,                                       !- Do System Sizing Calculation
   ,                                       !- Do Plant Sizing Calculation
   No;                                     !- Run Simulation for Sizing Periods
 
 OS:Timestep,
-<<<<<<< HEAD
-  {31894d86-93c1-4bee-97ac-fcfef1584014}, !- Handle
+  {e97c7994-4cd3-4eaa-a559-040b34ad2e70}, !- Handle
   6;                                      !- Number of Timesteps per Hour
 
 OS:ShadowCalculation,
-  {f16fb9e8-e447-469c-8745-d7524fe3930b}, !- Handle
-=======
-  {ca9974a5-a947-407d-a806-d8266bae724a}, !- Handle
-  6;                                      !- Number of Timesteps per Hour
-
-OS:ShadowCalculation,
-  {15d3adb3-ce11-45b4-9234-27a3161095a0}, !- Handle
->>>>>>> 055af606
+  {f2178d46-bce8-4dfc-985b-974583ab3ac2}, !- Handle
   PolygonClipping,                        !- Shading Calculation Method
   ,                                       !- Shading Calculation Update Frequency Method
   20,                                     !- Shading Calculation Update Frequency
@@ -45,37 +29,21 @@
   No;                                     !- Disable Self-Shading From Shading Zone Groups to Other Zones
 
 OS:SurfaceConvectionAlgorithm:Outside,
-<<<<<<< HEAD
-  {a965d35d-6b6d-4b39-8a3b-ebca6d9ecc9c}, !- Handle
+  {fdcedcea-ba4d-4173-b85e-dbd704fa8d11}, !- Handle
   DOE-2;                                  !- Algorithm
 
 OS:SurfaceConvectionAlgorithm:Inside,
-  {86e7023e-26f3-4d9f-905f-971315dfee76}, !- Handle
+  {cc42bf4d-b2e5-4aa4-919b-0a96b711524b}, !- Handle
   TARP;                                   !- Algorithm
 
 OS:ZoneCapacitanceMultiplier:ResearchSpecial,
-  {a51ea8e5-ce37-4aa3-bc6f-7e2ff3e4b459}, !- Handle
-=======
-  {d17dafcb-b9a6-4c73-9f9e-4299abbeb745}, !- Handle
-  DOE-2;                                  !- Algorithm
-
-OS:SurfaceConvectionAlgorithm:Inside,
-  {3c9b5be3-89a3-4697-9088-c1bb42100f26}, !- Handle
-  TARP;                                   !- Algorithm
-
-OS:ZoneCapacitanceMultiplier:ResearchSpecial,
-  {11980820-852f-4c9c-8b5f-a71bc36104c1}, !- Handle
->>>>>>> 055af606
+  {31554dd0-856d-429e-9f87-aaf95c59ad52}, !- Handle
   ,                                       !- Temperature Capacity Multiplier
   15,                                     !- Humidity Capacity Multiplier
   ;                                       !- Carbon Dioxide Capacity Multiplier
 
 OS:RunPeriod,
-<<<<<<< HEAD
-  {d0ef74ce-efba-40a4-b52e-e584b0fa3b01}, !- Handle
-=======
-  {4322c054-873a-41d1-ad1f-e51548215abc}, !- Handle
->>>>>>> 055af606
+  {05be44a8-5e50-479f-8e3a-fd79409bcce0}, !- Handle
   Run Period 1,                           !- Name
   1,                                      !- Begin Month
   1,                                      !- Begin Day of Month
@@ -89,21 +57,13 @@
   ;                                       !- Number of Times Runperiod to be Repeated
 
 OS:YearDescription,
-<<<<<<< HEAD
-  {298405f2-1f70-49d5-8815-b16bacc7dffd}, !- Handle
-=======
-  {584586ae-53ae-46fe-a237-6f0916703400}, !- Handle
->>>>>>> 055af606
+  {8ae875e6-84ac-4e3f-b026-8ef1143e9922}, !- Handle
   2007,                                   !- Calendar Year
   ,                                       !- Day of Week for Start Day
   ;                                       !- Is Leap Year
 
 OS:WeatherFile,
-<<<<<<< HEAD
-  {0df1e130-5b67-4d33-a0a7-4958a06b4a6d}, !- Handle
-=======
-  {8b623686-cfa5-47ca-830b-be25bef36ae9}, !- Handle
->>>>>>> 055af606
+  {a3090efb-c1e7-4ac9-a997-8bc4a9d84502}, !- Handle
   Denver Intl Ap,                         !- City
   CO,                                     !- State Province Region
   USA,                                    !- Country
@@ -117,13 +77,8 @@
   E23378AA;                               !- Checksum
 
 OS:AdditionalProperties,
-<<<<<<< HEAD
-  {83e090cc-73fc-4460-b313-12f8372930c8}, !- Handle
-  {0df1e130-5b67-4d33-a0a7-4958a06b4a6d}, !- Object Name
-=======
-  {1858d164-8f0e-4a7e-b0e9-d0ae6a253333}, !- Handle
-  {8b623686-cfa5-47ca-830b-be25bef36ae9}, !- Object Name
->>>>>>> 055af606
+  {e1bd1894-a76e-455f-b3c8-a38babf3952f}, !- Handle
+  {a3090efb-c1e7-4ac9-a997-8bc4a9d84502}, !- Object Name
   EPWHeaderCity,                          !- Feature Name 1
   String,                                 !- Feature Data Type 1
   Denver Intl Ap,                         !- Feature Value 1
@@ -231,11 +186,7 @@
   84;                                     !- Feature Value 35
 
 OS:Site,
-<<<<<<< HEAD
-  {e6affe79-e93b-44d6-acd0-83efdfcb3b31}, !- Handle
-=======
-  {f5eea2be-c3d4-47bb-9275-8ac16430eb99}, !- Handle
->>>>>>> 055af606
+  {81a97d60-aa93-4667-bc7c-bcc6e1993b1d}, !- Handle
   Denver Intl Ap_CO_USA,                  !- Name
   39.83,                                  !- Latitude {deg}
   -104.65,                                !- Longitude {deg}
@@ -244,42 +195,26 @@
   ;                                       !- Terrain
 
 OS:ClimateZones,
-<<<<<<< HEAD
-  {26835e21-5928-4251-a01e-351c24ac7194}, !- Handle
-=======
-  {52154139-5717-4cbe-9b94-c18602354ad0}, !- Handle
->>>>>>> 055af606
+  {08412ee5-72f9-4cf0-8ea2-96c684879415}, !- Handle
   Building America,                       !- Climate Zone Institution Name 1
   ,                                       !- Climate Zone Document Name 1
   0,                                      !- Climate Zone Document Year 1
   Cold;                                   !- Climate Zone Value 1
 
 OS:Site:WaterMainsTemperature,
-<<<<<<< HEAD
-  {0a15ad15-09a0-4815-888b-e4cc064e96c3}, !- Handle
-=======
-  {1c62b2a0-a32c-4784-b3b7-f8968d57442a}, !- Handle
->>>>>>> 055af606
+  {7a82133d-2180-46d8-be74-3728755fc18d}, !- Handle
   Correlation,                            !- Calculation Method
   ,                                       !- Temperature Schedule Name
   10.8753424657535,                       !- Annual Average Outdoor Air Temperature {C}
   23.1524007936508;                       !- Maximum Difference In Monthly Average Outdoor Air Temperatures {deltaC}
 
 OS:RunPeriodControl:DaylightSavingTime,
-<<<<<<< HEAD
-  {b0ca1b39-c8aa-4098-80d8-6ae12b097424}, !- Handle
-=======
-  {fb735658-1952-43ce-9e55-0b6878d167ef}, !- Handle
->>>>>>> 055af606
+  {f4f51cd2-6953-48b8-986a-5601bd240564}, !- Handle
   3/12,                                   !- Start Date
   11/5;                                   !- End Date
 
 OS:Site:GroundTemperature:Deep,
-<<<<<<< HEAD
-  {4fcb4cb1-606a-4169-9b12-1ff7ab2e9dac}, !- Handle
-=======
-  {3ef4f143-fa21-4387-a88a-4f435a47bc80}, !- Handle
->>>>>>> 055af606
+  {961138ff-cde9-44cf-9f99-29a255a453b5}, !- Handle
   10.8753424657535,                       !- January Deep Ground Temperature {C}
   10.8753424657535,                       !- February Deep Ground Temperature {C}
   10.8753424657535,                       !- March Deep Ground Temperature {C}
@@ -294,11 +229,7 @@
   10.8753424657535;                       !- December Deep Ground Temperature {C}
 
 OS:Building,
-<<<<<<< HEAD
-  {9300f75a-bf92-4619-80bc-cfe79120eefe}, !- Handle
-=======
-  {acbe7f85-92a2-44d5-80cd-a88238de2a32}, !- Handle
->>>>>>> 055af606
+  {0b29124d-f7cf-4775-a19c-a97d175dfe1e}, !- Handle
   Building 1,                             !- Name
   ,                                       !- Building Sector Type
   0,                                      !- North Axis {deg}
@@ -313,23 +244,14 @@
   1;                                      !- Standards Number of Living Units
 
 OS:AdditionalProperties,
-<<<<<<< HEAD
-  {b39e0bf9-c4de-49b8-b610-98a4c83bdaba}, !- Handle
-  {9300f75a-bf92-4619-80bc-cfe79120eefe}, !- Object Name
-=======
-  {fac147a1-6c98-49b7-b69f-a59666640896}, !- Handle
-  {acbe7f85-92a2-44d5-80cd-a88238de2a32}, !- Object Name
->>>>>>> 055af606
+  {25b104a6-b863-48ad-95db-7e04ca3a2453}, !- Handle
+  {0b29124d-f7cf-4775-a19c-a97d175dfe1e}, !- Object Name
   Total Units Modeled,                    !- Feature Name 1
   Integer,                                !- Feature Data Type 1
   1;                                      !- Feature Value 1
 
 OS:ThermalZone,
-<<<<<<< HEAD
-  {085b73f7-4ba2-4bfb-bc05-926b3e8580ce}, !- Handle
-=======
-  {4b546b77-193e-4d33-b3d2-106f6247c061}, !- Handle
->>>>>>> 055af606
+  {82d2b93b-2901-43d1-b487-e9b714ebc05f}, !- Handle
   living zone,                            !- Name
   ,                                       !- Multiplier
   ,                                       !- Ceiling Height {m}
@@ -338,17 +260,10 @@
   ,                                       !- Zone Inside Convection Algorithm
   ,                                       !- Zone Outside Convection Algorithm
   ,                                       !- Zone Conditioning Equipment List Name
-<<<<<<< HEAD
-  {76f7e499-dfe0-496a-83e7-f14891f6d8fc}, !- Zone Air Inlet Port List
-  {8e858914-3cfb-4c40-96e8-92b8ed94a21d}, !- Zone Air Exhaust Port List
-  {b106f365-74de-4864-a308-7ea685bae672}, !- Zone Air Node Name
-  {20a69123-f63d-426f-abaf-6be0968666a5}, !- Zone Return Air Port List
-=======
-  {82193af0-065e-46bf-9b81-d033fa2ddba4}, !- Zone Air Inlet Port List
-  {5900731d-d920-4b91-aea0-b914218c76c9}, !- Zone Air Exhaust Port List
-  {dbfd6180-9df4-4fdf-9cdf-08fcc6964968}, !- Zone Air Node Name
-  {e4e74e69-2a6f-4119-9c2a-46a2ef4c267a}, !- Zone Return Air Port List
->>>>>>> 055af606
+  {5e6e6b40-a9f4-4f9c-bf4a-9db2e4d01150}, !- Zone Air Inlet Port List
+  {939750fa-e59a-42ec-aabf-ad5412399049}, !- Zone Air Exhaust Port List
+  {54017a4e-b2a1-42e6-80e9-a6b587c2716b}, !- Zone Air Node Name
+  {e292e522-0943-4746-8e23-18c5a3e072bc}, !- Zone Return Air Port List
   ,                                       !- Primary Daylighting Control Name
   ,                                       !- Fraction of Zone Controlled by Primary Daylighting Control
   ,                                       !- Secondary Daylighting Control Name
@@ -359,63 +274,33 @@
   No;                                     !- Use Ideal Air Loads
 
 OS:Node,
-<<<<<<< HEAD
-  {cb2a1d88-8405-45ea-aaee-6ac03fff99b3}, !- Handle
+  {c4cc26af-7089-448a-84b6-c35d3e383801}, !- Handle
   Node 1,                                 !- Name
-  {b106f365-74de-4864-a308-7ea685bae672}, !- Inlet Port
+  {54017a4e-b2a1-42e6-80e9-a6b587c2716b}, !- Inlet Port
   ;                                       !- Outlet Port
 
 OS:Connection,
-  {b106f365-74de-4864-a308-7ea685bae672}, !- Handle
-  {085b73f7-4ba2-4bfb-bc05-926b3e8580ce}, !- Source Object
+  {54017a4e-b2a1-42e6-80e9-a6b587c2716b}, !- Handle
+  {82d2b93b-2901-43d1-b487-e9b714ebc05f}, !- Source Object
   11,                                     !- Outlet Port
-  {cb2a1d88-8405-45ea-aaee-6ac03fff99b3}, !- Target Object
+  {c4cc26af-7089-448a-84b6-c35d3e383801}, !- Target Object
   2;                                      !- Inlet Port
 
 OS:PortList,
-  {76f7e499-dfe0-496a-83e7-f14891f6d8fc}, !- Handle
-  {085b73f7-4ba2-4bfb-bc05-926b3e8580ce}; !- HVAC Component
+  {5e6e6b40-a9f4-4f9c-bf4a-9db2e4d01150}, !- Handle
+  {82d2b93b-2901-43d1-b487-e9b714ebc05f}; !- HVAC Component
 
 OS:PortList,
-  {8e858914-3cfb-4c40-96e8-92b8ed94a21d}, !- Handle
-  {085b73f7-4ba2-4bfb-bc05-926b3e8580ce}; !- HVAC Component
+  {939750fa-e59a-42ec-aabf-ad5412399049}, !- Handle
+  {82d2b93b-2901-43d1-b487-e9b714ebc05f}; !- HVAC Component
 
 OS:PortList,
-  {20a69123-f63d-426f-abaf-6be0968666a5}, !- Handle
-  {085b73f7-4ba2-4bfb-bc05-926b3e8580ce}; !- HVAC Component
+  {e292e522-0943-4746-8e23-18c5a3e072bc}, !- Handle
+  {82d2b93b-2901-43d1-b487-e9b714ebc05f}; !- HVAC Component
 
 OS:Sizing:Zone,
-  {fea099d4-cca8-4cd3-b9e6-a6c47834ef36}, !- Handle
-  {085b73f7-4ba2-4bfb-bc05-926b3e8580ce}, !- Zone or ZoneList Name
-=======
-  {5a233b86-1c02-4f41-8a71-de4a9b234218}, !- Handle
-  Node 1,                                 !- Name
-  {dbfd6180-9df4-4fdf-9cdf-08fcc6964968}, !- Inlet Port
-  ;                                       !- Outlet Port
-
-OS:Connection,
-  {dbfd6180-9df4-4fdf-9cdf-08fcc6964968}, !- Handle
-  {4b546b77-193e-4d33-b3d2-106f6247c061}, !- Source Object
-  11,                                     !- Outlet Port
-  {5a233b86-1c02-4f41-8a71-de4a9b234218}, !- Target Object
-  2;                                      !- Inlet Port
-
-OS:PortList,
-  {82193af0-065e-46bf-9b81-d033fa2ddba4}, !- Handle
-  {4b546b77-193e-4d33-b3d2-106f6247c061}; !- HVAC Component
-
-OS:PortList,
-  {5900731d-d920-4b91-aea0-b914218c76c9}, !- Handle
-  {4b546b77-193e-4d33-b3d2-106f6247c061}; !- HVAC Component
-
-OS:PortList,
-  {e4e74e69-2a6f-4119-9c2a-46a2ef4c267a}, !- Handle
-  {4b546b77-193e-4d33-b3d2-106f6247c061}; !- HVAC Component
-
-OS:Sizing:Zone,
-  {b14ac0ca-be6c-41b8-9f2b-c4d0cb698569}, !- Handle
-  {4b546b77-193e-4d33-b3d2-106f6247c061}, !- Zone or ZoneList Name
->>>>>>> 055af606
+  {e9e0279c-9fa7-4575-b610-caa7b185f6e0}, !- Handle
+  {82d2b93b-2901-43d1-b487-e9b714ebc05f}, !- Zone or ZoneList Name
   SupplyAirTemperature,                   !- Zone Cooling Design Supply Air Temperature Input Method
   14,                                     !- Zone Cooling Design Supply Air Temperature {C}
   11.11,                                  !- Zone Cooling Design Supply Air Temperature Difference {deltaC}
@@ -442,25 +327,14 @@
   autosize;                               !- Dedicated Outdoor Air High Setpoint Temperature for Design {C}
 
 OS:ZoneHVAC:EquipmentList,
-<<<<<<< HEAD
-  {982fcc88-d991-4545-ae2a-e0dfd1056528}, !- Handle
+  {9bb87a1c-6c6f-4d19-99ef-bfa9ff470190}, !- Handle
   Zone HVAC Equipment List 1,             !- Name
-  {085b73f7-4ba2-4bfb-bc05-926b3e8580ce}; !- Thermal Zone
+  {82d2b93b-2901-43d1-b487-e9b714ebc05f}; !- Thermal Zone
 
 OS:Space,
-  {243943df-e855-4317-bf46-740b6647490c}, !- Handle
+  {d8333b69-9b84-47ea-8cf1-37d69630e3c5}, !- Handle
   living space,                           !- Name
-  {053eb291-abb8-409a-8139-0a4c6833ceaa}, !- Space Type Name
-=======
-  {db06b93e-f0c8-4aab-b269-173fead85936}, !- Handle
-  Zone HVAC Equipment List 1,             !- Name
-  {4b546b77-193e-4d33-b3d2-106f6247c061}; !- Thermal Zone
-
-OS:Space,
-  {05049f9f-f741-499c-93ac-09591fc7753d}, !- Handle
-  living space,                           !- Name
-  {b3f77ff2-5d85-49ce-bd65-71413f25b913}, !- Space Type Name
->>>>>>> 055af606
+  {7a704b7a-5b0a-401f-8077-3cd57c484a30}, !- Space Type Name
   ,                                       !- Default Construction Set Name
   ,                                       !- Default Schedule Set Name
   -0,                                     !- Direction of Relative North {deg}
@@ -468,31 +342,17 @@
   0,                                      !- Y Origin {m}
   0,                                      !- Z Origin {m}
   ,                                       !- Building Story Name
-<<<<<<< HEAD
-  {085b73f7-4ba2-4bfb-bc05-926b3e8580ce}, !- Thermal Zone Name
+  {82d2b93b-2901-43d1-b487-e9b714ebc05f}, !- Thermal Zone Name
   ,                                       !- Part of Total Floor Area
   ,                                       !- Design Specification Outdoor Air Object Name
-  {a8c4815f-b45b-48ac-9110-63dd915f510c}; !- Building Unit Name
-
-OS:Surface,
-  {0cd39a93-977b-4956-9129-16003488227d}, !- Handle
+  {f66f7119-ca39-4820-994c-59037bfdad12}; !- Building Unit Name
+
+OS:Surface,
+  {a7c6e8c9-81b8-4d36-ad36-843bcaf63148}, !- Handle
   Surface 1,                              !- Name
   Floor,                                  !- Surface Type
   ,                                       !- Construction Name
-  {243943df-e855-4317-bf46-740b6647490c}, !- Space Name
-=======
-  {4b546b77-193e-4d33-b3d2-106f6247c061}, !- Thermal Zone Name
-  ,                                       !- Part of Total Floor Area
-  ,                                       !- Design Specification Outdoor Air Object Name
-  {a89e117c-3285-4bc4-8f17-aebeb6e4f43b}; !- Building Unit Name
-
-OS:Surface,
-  {9c413bb2-ce73-4c3b-832d-05c52a8f292d}, !- Handle
-  Surface 1,                              !- Name
-  Floor,                                  !- Surface Type
-  ,                                       !- Construction Name
-  {05049f9f-f741-499c-93ac-09591fc7753d}, !- Space Name
->>>>>>> 055af606
+  {d8333b69-9b84-47ea-8cf1-37d69630e3c5}, !- Space Name
   Foundation,                             !- Outside Boundary Condition
   ,                                       !- Outside Boundary Condition Object
   NoSun,                                  !- Sun Exposure
@@ -505,19 +365,11 @@
   11.129722368505, 0, 0;                  !- X,Y,Z Vertex 4 {m}
 
 OS:Surface,
-<<<<<<< HEAD
-  {9f3fc296-bfd5-428f-af51-aa2c1130266e}, !- Handle
+  {ddb9a947-bdf2-402c-9f3d-04e1198c5c0e}, !- Handle
   Surface 2,                              !- Name
   Wall,                                   !- Surface Type
   ,                                       !- Construction Name
-  {243943df-e855-4317-bf46-740b6647490c}, !- Space Name
-=======
-  {42cdc45a-9357-4215-a552-797a4c32665e}, !- Handle
-  Surface 2,                              !- Name
-  Wall,                                   !- Surface Type
-  ,                                       !- Construction Name
-  {05049f9f-f741-499c-93ac-09591fc7753d}, !- Space Name
->>>>>>> 055af606
+  {d8333b69-9b84-47ea-8cf1-37d69630e3c5}, !- Space Name
   Outdoors,                               !- Outside Boundary Condition
   ,                                       !- Outside Boundary Condition Object
   SunExposed,                             !- Sun Exposure
@@ -530,19 +382,11 @@
   0, 0, 2.4384;                           !- X,Y,Z Vertex 4 {m}
 
 OS:Surface,
-<<<<<<< HEAD
-  {2358ad76-319c-43a6-ab8c-76b4eb4c1f81}, !- Handle
+  {0d20e110-2c14-480d-b407-19019b63177a}, !- Handle
   Surface 3,                              !- Name
   Wall,                                   !- Surface Type
   ,                                       !- Construction Name
-  {243943df-e855-4317-bf46-740b6647490c}, !- Space Name
-=======
-  {deb98cff-4877-4b33-8778-9772a3715e73}, !- Handle
-  Surface 3,                              !- Name
-  Wall,                                   !- Surface Type
-  ,                                       !- Construction Name
-  {05049f9f-f741-499c-93ac-09591fc7753d}, !- Space Name
->>>>>>> 055af606
+  {d8333b69-9b84-47ea-8cf1-37d69630e3c5}, !- Space Name
   Outdoors,                               !- Outside Boundary Condition
   ,                                       !- Outside Boundary Condition Object
   SunExposed,                             !- Sun Exposure
@@ -555,19 +399,11 @@
   0, 5.56486118425249, 2.4384;            !- X,Y,Z Vertex 4 {m}
 
 OS:Surface,
-<<<<<<< HEAD
-  {f123d953-b4ee-4d91-abc3-2083be69c078}, !- Handle
+  {94a8d8f7-db6a-4edd-b538-896698f3949d}, !- Handle
   Surface 4,                              !- Name
   Wall,                                   !- Surface Type
   ,                                       !- Construction Name
-  {243943df-e855-4317-bf46-740b6647490c}, !- Space Name
-=======
-  {90ecd2b4-c95d-45a7-94e1-8f1af3f8830c}, !- Handle
-  Surface 4,                              !- Name
-  Wall,                                   !- Surface Type
-  ,                                       !- Construction Name
-  {05049f9f-f741-499c-93ac-09591fc7753d}, !- Space Name
->>>>>>> 055af606
+  {d8333b69-9b84-47ea-8cf1-37d69630e3c5}, !- Space Name
   Outdoors,                               !- Outside Boundary Condition
   ,                                       !- Outside Boundary Condition Object
   SunExposed,                             !- Sun Exposure
@@ -580,19 +416,11 @@
   11.129722368505, 5.56486118425249, 2.4384; !- X,Y,Z Vertex 4 {m}
 
 OS:Surface,
-<<<<<<< HEAD
-  {ec189db7-d272-4ae0-85a5-ab721bb4f37b}, !- Handle
+  {46ff849e-8cc4-44d4-b77c-085cbf30b458}, !- Handle
   Surface 5,                              !- Name
   Wall,                                   !- Surface Type
   ,                                       !- Construction Name
-  {243943df-e855-4317-bf46-740b6647490c}, !- Space Name
-=======
-  {0c53aa55-7859-44c0-a034-0fad8c8cfcf0}, !- Handle
-  Surface 5,                              !- Name
-  Wall,                                   !- Surface Type
-  ,                                       !- Construction Name
-  {05049f9f-f741-499c-93ac-09591fc7753d}, !- Space Name
->>>>>>> 055af606
+  {d8333b69-9b84-47ea-8cf1-37d69630e3c5}, !- Space Name
   Outdoors,                               !- Outside Boundary Condition
   ,                                       !- Outside Boundary Condition Object
   SunExposed,                             !- Sun Exposure
@@ -605,23 +433,13 @@
   11.129722368505, 0, 2.4384;             !- X,Y,Z Vertex 4 {m}
 
 OS:Surface,
-<<<<<<< HEAD
-  {1945485a-e480-482c-8ee9-b0856c48de78}, !- Handle
+  {9131b2df-60ef-4504-a077-84d3881c74be}, !- Handle
   Surface 6,                              !- Name
   RoofCeiling,                            !- Surface Type
   ,                                       !- Construction Name
-  {243943df-e855-4317-bf46-740b6647490c}, !- Space Name
+  {d8333b69-9b84-47ea-8cf1-37d69630e3c5}, !- Space Name
   Surface,                                !- Outside Boundary Condition
-  {e8d91e3d-cb25-4134-85f9-2f1316058f15}, !- Outside Boundary Condition Object
-=======
-  {a10f763e-36f9-4463-8c4e-8c9078efc8c3}, !- Handle
-  Surface 6,                              !- Name
-  RoofCeiling,                            !- Surface Type
-  ,                                       !- Construction Name
-  {05049f9f-f741-499c-93ac-09591fc7753d}, !- Space Name
-  Surface,                                !- Outside Boundary Condition
-  {8e6c0b80-d6e6-452e-b6e2-e11a3cba7e74}, !- Outside Boundary Condition Object
->>>>>>> 055af606
+  {5671aa7f-e952-48c0-bb7d-a68c0347c102}, !- Outside Boundary Condition Object
   NoSun,                                  !- Sun Exposure
   NoWind,                                 !- Wind Exposure
   ,                                       !- View Factor to Ground
@@ -632,11 +450,7 @@
   0, 0, 2.4384;                           !- X,Y,Z Vertex 4 {m}
 
 OS:SpaceType,
-<<<<<<< HEAD
-  {053eb291-abb8-409a-8139-0a4c6833ceaa}, !- Handle
-=======
-  {b3f77ff2-5d85-49ce-bd65-71413f25b913}, !- Handle
->>>>>>> 055af606
+  {7a704b7a-5b0a-401f-8077-3cd57c484a30}, !- Handle
   Space Type 1,                           !- Name
   ,                                       !- Default Construction Set Name
   ,                                       !- Default Schedule Set Name
@@ -647,15 +461,9 @@
   living;                                 !- Standards Space Type
 
 OS:Space,
-<<<<<<< HEAD
-  {caeb096e-884a-4647-a8ed-760ea70438c0}, !- Handle
+  {b8d1ddb2-0836-47cf-ad4a-23e0b3e5a80c}, !- Handle
   living space|story 2,                   !- Name
-  {053eb291-abb8-409a-8139-0a4c6833ceaa}, !- Space Type Name
-=======
-  {a9714add-37a6-4052-b63b-09457b1d21df}, !- Handle
-  living space|story 2,                   !- Name
-  {b3f77ff2-5d85-49ce-bd65-71413f25b913}, !- Space Type Name
->>>>>>> 055af606
+  {7a704b7a-5b0a-401f-8077-3cd57c484a30}, !- Space Type Name
   ,                                       !- Default Construction Set Name
   ,                                       !- Default Schedule Set Name
   -0,                                     !- Direction of Relative North {deg}
@@ -663,35 +471,19 @@
   0,                                      !- Y Origin {m}
   2.4384,                                 !- Z Origin {m}
   ,                                       !- Building Story Name
-<<<<<<< HEAD
-  {085b73f7-4ba2-4bfb-bc05-926b3e8580ce}, !- Thermal Zone Name
+  {82d2b93b-2901-43d1-b487-e9b714ebc05f}, !- Thermal Zone Name
   ,                                       !- Part of Total Floor Area
   ,                                       !- Design Specification Outdoor Air Object Name
-  {a8c4815f-b45b-48ac-9110-63dd915f510c}; !- Building Unit Name
-
-OS:Surface,
-  {e8d91e3d-cb25-4134-85f9-2f1316058f15}, !- Handle
+  {f66f7119-ca39-4820-994c-59037bfdad12}; !- Building Unit Name
+
+OS:Surface,
+  {5671aa7f-e952-48c0-bb7d-a68c0347c102}, !- Handle
   Surface 7,                              !- Name
   Floor,                                  !- Surface Type
   ,                                       !- Construction Name
-  {caeb096e-884a-4647-a8ed-760ea70438c0}, !- Space Name
+  {b8d1ddb2-0836-47cf-ad4a-23e0b3e5a80c}, !- Space Name
   Surface,                                !- Outside Boundary Condition
-  {1945485a-e480-482c-8ee9-b0856c48de78}, !- Outside Boundary Condition Object
-=======
-  {4b546b77-193e-4d33-b3d2-106f6247c061}, !- Thermal Zone Name
-  ,                                       !- Part of Total Floor Area
-  ,                                       !- Design Specification Outdoor Air Object Name
-  {a89e117c-3285-4bc4-8f17-aebeb6e4f43b}; !- Building Unit Name
-
-OS:Surface,
-  {8e6c0b80-d6e6-452e-b6e2-e11a3cba7e74}, !- Handle
-  Surface 7,                              !- Name
-  Floor,                                  !- Surface Type
-  ,                                       !- Construction Name
-  {a9714add-37a6-4052-b63b-09457b1d21df}, !- Space Name
-  Surface,                                !- Outside Boundary Condition
-  {a10f763e-36f9-4463-8c4e-8c9078efc8c3}, !- Outside Boundary Condition Object
->>>>>>> 055af606
+  {9131b2df-60ef-4504-a077-84d3881c74be}, !- Outside Boundary Condition Object
   NoSun,                                  !- Sun Exposure
   NoWind,                                 !- Wind Exposure
   ,                                       !- View Factor to Ground
@@ -702,19 +494,11 @@
   11.129722368505, 0, 0;                  !- X,Y,Z Vertex 4 {m}
 
 OS:Surface,
-<<<<<<< HEAD
-  {f695c6fd-8f98-4220-a396-8141c231b631}, !- Handle
+  {d587496a-90d3-40bc-b6be-de353b831877}, !- Handle
   Surface 8,                              !- Name
   Wall,                                   !- Surface Type
   ,                                       !- Construction Name
-  {caeb096e-884a-4647-a8ed-760ea70438c0}, !- Space Name
-=======
-  {d5166ff4-a1c2-4436-9eeb-46674d1bc658}, !- Handle
-  Surface 8,                              !- Name
-  Wall,                                   !- Surface Type
-  ,                                       !- Construction Name
-  {a9714add-37a6-4052-b63b-09457b1d21df}, !- Space Name
->>>>>>> 055af606
+  {b8d1ddb2-0836-47cf-ad4a-23e0b3e5a80c}, !- Space Name
   Outdoors,                               !- Outside Boundary Condition
   ,                                       !- Outside Boundary Condition Object
   SunExposed,                             !- Sun Exposure
@@ -727,19 +511,11 @@
   0, 0, 2.4384;                           !- X,Y,Z Vertex 4 {m}
 
 OS:Surface,
-<<<<<<< HEAD
-  {ea68d043-8de9-4ff9-a24b-326351f784a9}, !- Handle
+  {189ad541-b819-4100-8c6e-d4117ff937d0}, !- Handle
   Surface 9,                              !- Name
   Wall,                                   !- Surface Type
   ,                                       !- Construction Name
-  {caeb096e-884a-4647-a8ed-760ea70438c0}, !- Space Name
-=======
-  {c1c2e484-d545-4a97-9384-388b7f61e38c}, !- Handle
-  Surface 9,                              !- Name
-  Wall,                                   !- Surface Type
-  ,                                       !- Construction Name
-  {a9714add-37a6-4052-b63b-09457b1d21df}, !- Space Name
->>>>>>> 055af606
+  {b8d1ddb2-0836-47cf-ad4a-23e0b3e5a80c}, !- Space Name
   Outdoors,                               !- Outside Boundary Condition
   ,                                       !- Outside Boundary Condition Object
   SunExposed,                             !- Sun Exposure
@@ -752,19 +528,11 @@
   0, 5.56486118425249, 2.4384;            !- X,Y,Z Vertex 4 {m}
 
 OS:Surface,
-<<<<<<< HEAD
-  {1586a11c-92aa-49fb-a3a6-b1b14fa86292}, !- Handle
+  {cc34c01b-41e7-4c70-a879-dafd709289ad}, !- Handle
   Surface 10,                             !- Name
   Wall,                                   !- Surface Type
   ,                                       !- Construction Name
-  {caeb096e-884a-4647-a8ed-760ea70438c0}, !- Space Name
-=======
-  {873c811a-a3e6-4abb-9b9a-922efd845157}, !- Handle
-  Surface 10,                             !- Name
-  Wall,                                   !- Surface Type
-  ,                                       !- Construction Name
-  {a9714add-37a6-4052-b63b-09457b1d21df}, !- Space Name
->>>>>>> 055af606
+  {b8d1ddb2-0836-47cf-ad4a-23e0b3e5a80c}, !- Space Name
   Outdoors,                               !- Outside Boundary Condition
   ,                                       !- Outside Boundary Condition Object
   SunExposed,                             !- Sun Exposure
@@ -777,19 +545,11 @@
   11.129722368505, 5.56486118425249, 2.4384; !- X,Y,Z Vertex 4 {m}
 
 OS:Surface,
-<<<<<<< HEAD
-  {52dc3bb4-5c66-4398-976e-cc3b6b43db3b}, !- Handle
+  {a37d266a-471f-4dd8-a302-0238aea02b70}, !- Handle
   Surface 11,                             !- Name
   Wall,                                   !- Surface Type
   ,                                       !- Construction Name
-  {caeb096e-884a-4647-a8ed-760ea70438c0}, !- Space Name
-=======
-  {6c49e0e2-135d-417c-acfa-494c63b4f51b}, !- Handle
-  Surface 11,                             !- Name
-  Wall,                                   !- Surface Type
-  ,                                       !- Construction Name
-  {a9714add-37a6-4052-b63b-09457b1d21df}, !- Space Name
->>>>>>> 055af606
+  {b8d1ddb2-0836-47cf-ad4a-23e0b3e5a80c}, !- Space Name
   Outdoors,                               !- Outside Boundary Condition
   ,                                       !- Outside Boundary Condition Object
   SunExposed,                             !- Sun Exposure
@@ -802,19 +562,11 @@
   11.129722368505, 0, 2.4384;             !- X,Y,Z Vertex 4 {m}
 
 OS:Surface,
-<<<<<<< HEAD
-  {f05d3db4-5f53-4244-b7cc-03ad419cce48}, !- Handle
+  {60905a8c-93e8-4314-9a1d-3198951cb5af}, !- Handle
   Surface 12,                             !- Name
   RoofCeiling,                            !- Surface Type
   ,                                       !- Construction Name
-  {caeb096e-884a-4647-a8ed-760ea70438c0}, !- Space Name
-=======
-  {455df457-d6c6-4726-a627-57f9aed870c8}, !- Handle
-  Surface 12,                             !- Name
-  RoofCeiling,                            !- Surface Type
-  ,                                       !- Construction Name
-  {a9714add-37a6-4052-b63b-09457b1d21df}, !- Space Name
->>>>>>> 055af606
+  {b8d1ddb2-0836-47cf-ad4a-23e0b3e5a80c}, !- Space Name
   Outdoors,                               !- Outside Boundary Condition
   ,                                       !- Outside Boundary Condition Object
   SunExposed,                             !- Sun Exposure
@@ -827,23 +579,14 @@
   0, 0, 2.4384;                           !- X,Y,Z Vertex 4 {m}
 
 OS:BuildingUnit,
-<<<<<<< HEAD
-  {a8c4815f-b45b-48ac-9110-63dd915f510c}, !- Handle
-=======
-  {a89e117c-3285-4bc4-8f17-aebeb6e4f43b}, !- Handle
->>>>>>> 055af606
+  {f66f7119-ca39-4820-994c-59037bfdad12}, !- Handle
   unit 1,                                 !- Name
   ,                                       !- Rendering Color
   Residential;                            !- Building Unit Type
 
 OS:AdditionalProperties,
-<<<<<<< HEAD
-  {99703835-4245-478c-b1d9-2eba928363c3}, !- Handle
-  {a8c4815f-b45b-48ac-9110-63dd915f510c}, !- Object Name
-=======
-  {0b2bad40-f17b-4ff2-8f50-d5d18b956f2a}, !- Handle
-  {a89e117c-3285-4bc4-8f17-aebeb6e4f43b}, !- Object Name
->>>>>>> 055af606
+  {07b1267c-6f20-4ab7-9c7c-f94a9c6db8ba}, !- Handle
+  {f66f7119-ca39-4820-994c-59037bfdad12}, !- Object Name
   NumberOfBedrooms,                       !- Feature Name 1
   Integer,                                !- Feature Data Type 1
   3,                                      !- Feature Value 1
@@ -855,20 +598,12 @@
   2.6400000000000001;                     !- Feature Value 3
 
 OS:External:File,
-<<<<<<< HEAD
-  {81a76f11-4832-47c6-b956-4c6fd8dc9114}, !- Handle
-=======
-  {18290429-0f63-4068-978d-9c9d6801b1f9}, !- Handle
->>>>>>> 055af606
+  {833b0923-e41b-46ec-b98e-4010023f663e}, !- Handle
   8760.csv,                               !- Name
   8760.csv;                               !- File Name
 
 OS:Schedule:Day,
-<<<<<<< HEAD
-  {53bd41c3-496b-4d65-a404-a710deca0b3a}, !- Handle
-=======
-  {8182258e-b098-498f-af1f-8893df01452e}, !- Handle
->>>>>>> 055af606
+  {1f85f362-1e7e-4b8b-90af-f60ae72fec17}, !- Handle
   Schedule Day 1,                         !- Name
   ,                                       !- Schedule Type Limits Name
   ,                                       !- Interpolate to Timestep
@@ -877,11 +612,7 @@
   0;                                      !- Value Until Time 1
 
 OS:Schedule:Day,
-<<<<<<< HEAD
-  {adf22ecb-65fd-46b3-b008-5b3cd6fe6e48}, !- Handle
-=======
-  {dcc46582-408a-494b-a513-9a3fb2399c01}, !- Handle
->>>>>>> 055af606
+  {f9d3e351-9507-4222-802c-bb52126d3e27}, !- Handle
   Schedule Day 2,                         !- Name
   ,                                       !- Schedule Type Limits Name
   ,                                       !- Interpolate to Timestep
@@ -890,17 +621,10 @@
   1;                                      !- Value Until Time 1
 
 OS:Schedule:File,
-<<<<<<< HEAD
-  {25b36c65-a175-4dbd-bd03-222850795d77}, !- Handle
+  {bd112ba3-cff6-456d-aee9-c14d56cea1e6}, !- Handle
   occupants,                              !- Name
-  {b83c2f07-8cc5-4616-876c-5e4d9be11e94}, !- Schedule Type Limits Name
-  {81a76f11-4832-47c6-b956-4c6fd8dc9114}, !- External File Name
-=======
-  {5fab7b7e-13f5-4561-94f2-9d0b574ad333}, !- Handle
-  occupants,                              !- Name
-  {f1a38668-3826-4a9f-93e6-f2b495e39f59}, !- Schedule Type Limits Name
-  {18290429-0f63-4068-978d-9c9d6801b1f9}, !- External File Name
->>>>>>> 055af606
+  {222507bb-c639-4fb5-9922-8ec17ea000e5}, !- Schedule Type Limits Name
+  {833b0923-e41b-46ec-b98e-4010023f663e}, !- External File Name
   1,                                      !- Column Number
   1,                                      !- Rows to Skip at Top
   8760,                                   !- Number of Hours of Data
@@ -909,23 +633,54 @@
   60;                                     !- Minutes per Item
 
 OS:Schedule:Constant,
-<<<<<<< HEAD
-  {5eb972ac-579a-40c9-a593-88a101ff889f}, !- Handle
+  {b7e986b6-9524-4947-a3e3-c804047a2540}, !- Handle
   res occupants activity schedule,        !- Name
-  {41c9787d-5861-47eb-93c6-24a1dec12af4}, !- Schedule Type Limits Name
+  {34fad12f-ad21-4292-8da5-58ea624bc25e}, !- Schedule Type Limits Name
   112.539290946133;                       !- Value
 
 OS:People:Definition,
-  {35d3b0d6-6a9e-4eac-a725-78e936e77a90}, !- Handle
-=======
-  {5192553e-1688-404a-a498-128d9155842a}, !- Handle
-  res occupants activity schedule,        !- Name
-  {7c560bb2-e1b1-49c2-86b7-5b0d6fbcabc0}, !- Schedule Type Limits Name
-  112.539290946133;                       !- Value
+  {58261632-a113-4e92-81ec-ca03cdba5a40}, !- Handle
+  res occupants|living space,             !- Name
+  People,                                 !- Number of People Calculation Method
+  1.32,                                   !- Number of People {people}
+  ,                                       !- People per Space Floor Area {person/m2}
+  ,                                       !- Space Floor Area per Person {m2/person}
+  0.319734,                               !- Fraction Radiant
+  0.573,                                  !- Sensible Heat Fraction
+  0,                                      !- Carbon Dioxide Generation Rate {m3/s-W}
+  No,                                     !- Enable ASHRAE 55 Comfort Warnings
+  ZoneAveraged;                           !- Mean Radiant Temperature Calculation Type
+
+OS:People,
+  {59ce87a5-3dff-4d07-a4e2-92c622b30f25}, !- Handle
+  res occupants|living space,             !- Name
+  {58261632-a113-4e92-81ec-ca03cdba5a40}, !- People Definition Name
+  {d8333b69-9b84-47ea-8cf1-37d69630e3c5}, !- Space or SpaceType Name
+  {bd112ba3-cff6-456d-aee9-c14d56cea1e6}, !- Number of People Schedule Name
+  {b7e986b6-9524-4947-a3e3-c804047a2540}, !- Activity Level Schedule Name
+  ,                                       !- Surface Name/Angle Factor List Name
+  ,                                       !- Work Efficiency Schedule Name
+  ,                                       !- Clothing Insulation Schedule Name
+  ,                                       !- Air Velocity Schedule Name
+  1;                                      !- Multiplier
+
+OS:ScheduleTypeLimits,
+  {34fad12f-ad21-4292-8da5-58ea624bc25e}, !- Handle
+  ActivityLevel,                          !- Name
+  0,                                      !- Lower Limit Value
+  ,                                       !- Upper Limit Value
+  Continuous,                             !- Numeric Type
+  ActivityLevel;                          !- Unit Type
+
+OS:ScheduleTypeLimits,
+  {222507bb-c639-4fb5-9922-8ec17ea000e5}, !- Handle
+  Fractional,                             !- Name
+  0,                                      !- Lower Limit Value
+  1,                                      !- Upper Limit Value
+  Continuous;                             !- Numeric Type
 
 OS:People:Definition,
-  {6b380eb0-a78a-47a1-908c-e9786e94886e}, !- Handle
->>>>>>> 055af606
+  {c2692b26-4139-479e-af1b-a5124bd68d3b}, !- Handle
   res occupants|living space|story 2,     !- Name
   People,                                 !- Number of People Calculation Method
   1.32,                                   !- Number of People {people}
@@ -938,110 +693,28 @@
   ZoneAveraged;                           !- Mean Radiant Temperature Calculation Type
 
 OS:People,
-<<<<<<< HEAD
-  {949263e2-f802-4bee-9fe8-48c22fb3bb64}, !- Handle
+  {7ceb91c1-b1d8-4107-b38a-cd725f144be7}, !- Handle
   res occupants|living space|story 2,     !- Name
-  {35d3b0d6-6a9e-4eac-a725-78e936e77a90}, !- People Definition Name
-  {caeb096e-884a-4647-a8ed-760ea70438c0}, !- Space or SpaceType Name
-  {25b36c65-a175-4dbd-bd03-222850795d77}, !- Number of People Schedule Name
-  {5eb972ac-579a-40c9-a593-88a101ff889f}, !- Activity Level Schedule Name
-=======
-  {1eef49e3-b77a-492e-91e0-a00bab0ada74}, !- Handle
-  res occupants|living space|story 2,     !- Name
-  {6b380eb0-a78a-47a1-908c-e9786e94886e}, !- People Definition Name
-  {a9714add-37a6-4052-b63b-09457b1d21df}, !- Space or SpaceType Name
-  {5fab7b7e-13f5-4561-94f2-9d0b574ad333}, !- Number of People Schedule Name
-  {5192553e-1688-404a-a498-128d9155842a}, !- Activity Level Schedule Name
->>>>>>> 055af606
+  {c2692b26-4139-479e-af1b-a5124bd68d3b}, !- People Definition Name
+  {b8d1ddb2-0836-47cf-ad4a-23e0b3e5a80c}, !- Space or SpaceType Name
+  {bd112ba3-cff6-456d-aee9-c14d56cea1e6}, !- Number of People Schedule Name
+  {b7e986b6-9524-4947-a3e3-c804047a2540}, !- Activity Level Schedule Name
   ,                                       !- Surface Name/Angle Factor List Name
   ,                                       !- Work Efficiency Schedule Name
   ,                                       !- Clothing Insulation Schedule Name
   ,                                       !- Air Velocity Schedule Name
   1;                                      !- Multiplier
 
-OS:ScheduleTypeLimits,
-<<<<<<< HEAD
-  {41c9787d-5861-47eb-93c6-24a1dec12af4}, !- Handle
-=======
-  {7c560bb2-e1b1-49c2-86b7-5b0d6fbcabc0}, !- Handle
->>>>>>> 055af606
-  ActivityLevel,                          !- Name
-  0,                                      !- Lower Limit Value
-  ,                                       !- Upper Limit Value
-  Continuous,                             !- Numeric Type
-  ActivityLevel;                          !- Unit Type
-
-OS:ScheduleTypeLimits,
-<<<<<<< HEAD
-  {b83c2f07-8cc5-4616-876c-5e4d9be11e94}, !- Handle
-=======
-  {f1a38668-3826-4a9f-93e6-f2b495e39f59}, !- Handle
->>>>>>> 055af606
-  Fractional,                             !- Name
-  0,                                      !- Lower Limit Value
-  1,                                      !- Upper Limit Value
-  Continuous;                             !- Numeric Type
-
-OS:People:Definition,
-<<<<<<< HEAD
-  {7b4fe9ed-6983-4bc3-b727-24c3a911eab7}, !- Handle
-=======
-  {0cc27d91-bc33-4a20-887f-0b2a3be2d10f}, !- Handle
->>>>>>> 055af606
-  res occupants|living space,             !- Name
-  People,                                 !- Number of People Calculation Method
-  1.32,                                   !- Number of People {people}
-  ,                                       !- People per Space Floor Area {person/m2}
-  ,                                       !- Space Floor Area per Person {m2/person}
-  0.319734,                               !- Fraction Radiant
-  0.573,                                  !- Sensible Heat Fraction
-  0,                                      !- Carbon Dioxide Generation Rate {m3/s-W}
-  No,                                     !- Enable ASHRAE 55 Comfort Warnings
-  ZoneAveraged;                           !- Mean Radiant Temperature Calculation Type
-
-OS:People,
-<<<<<<< HEAD
-  {2faca533-36ec-4da1-a892-82ed57823568}, !- Handle
-  res occupants|living space,             !- Name
-  {7b4fe9ed-6983-4bc3-b727-24c3a911eab7}, !- People Definition Name
-  {243943df-e855-4317-bf46-740b6647490c}, !- Space or SpaceType Name
-  {25b36c65-a175-4dbd-bd03-222850795d77}, !- Number of People Schedule Name
-  {5eb972ac-579a-40c9-a593-88a101ff889f}, !- Activity Level Schedule Name
-=======
-  {1f90b1f8-4266-411e-8a36-5e3d0c0f4491}, !- Handle
-  res occupants|living space,             !- Name
-  {0cc27d91-bc33-4a20-887f-0b2a3be2d10f}, !- People Definition Name
-  {05049f9f-f741-499c-93ac-09591fc7753d}, !- Space or SpaceType Name
-  {5fab7b7e-13f5-4561-94f2-9d0b574ad333}, !- Number of People Schedule Name
-  {5192553e-1688-404a-a498-128d9155842a}, !- Activity Level Schedule Name
->>>>>>> 055af606
-  ,                                       !- Surface Name/Angle Factor List Name
-  ,                                       !- Work Efficiency Schedule Name
-  ,                                       !- Clothing Insulation Schedule Name
-  ,                                       !- Air Velocity Schedule Name
-  1;                                      !- Multiplier
-
 OS:ShadingSurfaceGroup,
-<<<<<<< HEAD
-  {30705f07-f8eb-4f11-9158-85e6172b4d9c}, !- Handle
-=======
-  {075d4c15-8375-4137-af50-e7082ff0a134}, !- Handle
->>>>>>> 055af606
+  {8407e45d-7654-461f-8145-94f568923e16}, !- Handle
   res eaves,                              !- Name
   Building;                               !- Shading Surface Type
 
 OS:ShadingSurface,
-<<<<<<< HEAD
-  {8226dc76-9511-4dc7-8853-37e7ca0aa917}, !- Handle
+  {ee8e0090-52b9-40f7-b4de-a05514b03f67}, !- Handle
   Surface 12 - res eaves,                 !- Name
   ,                                       !- Construction Name
-  {30705f07-f8eb-4f11-9158-85e6172b4d9c}, !- Shading Surface Group Name
-=======
-  {eee75eae-8cad-4f9a-b23c-b182d3490273}, !- Handle
-  Surface 12 - res eaves,                 !- Name
-  ,                                       !- Construction Name
-  {075d4c15-8375-4137-af50-e7082ff0a134}, !- Shading Surface Group Name
->>>>>>> 055af606
+  {8407e45d-7654-461f-8145-94f568923e16}, !- Shading Surface Group Name
   ,                                       !- Transmittance Schedule Name
   ,                                       !- Number of Vertices
   0, -0.6096, 4.8768,                     !- X,Y,Z Vertex 1 {m}
@@ -1050,17 +723,10 @@
   0, 0, 4.8768;                           !- X,Y,Z Vertex 4 {m}
 
 OS:ShadingSurface,
-<<<<<<< HEAD
-  {7573037f-7dff-45d8-b19a-4dfc942b24ef}, !- Handle
+  {950c89c8-62b7-4ec9-bfee-3f1b85d97af5}, !- Handle
   Surface 12 - res eaves 1,               !- Name
   ,                                       !- Construction Name
-  {30705f07-f8eb-4f11-9158-85e6172b4d9c}, !- Shading Surface Group Name
-=======
-  {fdb67e8b-bd3f-4a29-a3ab-4a26e84f2d2c}, !- Handle
-  Surface 12 - res eaves 1,               !- Name
-  ,                                       !- Construction Name
-  {075d4c15-8375-4137-af50-e7082ff0a134}, !- Shading Surface Group Name
->>>>>>> 055af606
+  {8407e45d-7654-461f-8145-94f568923e16}, !- Shading Surface Group Name
   ,                                       !- Transmittance Schedule Name
   ,                                       !- Number of Vertices
   11.739322368505, 0, 4.8768,             !- X,Y,Z Vertex 1 {m}
@@ -1069,17 +735,10 @@
   11.129722368505, 0, 4.8768;             !- X,Y,Z Vertex 4 {m}
 
 OS:ShadingSurface,
-<<<<<<< HEAD
-  {ea0e8b08-b7f6-4d5a-9937-dbcafa27e99a}, !- Handle
+  {b1662b04-8cbf-4189-a5c4-97178157faea}, !- Handle
   Surface 12 - res eaves 2,               !- Name
   ,                                       !- Construction Name
-  {30705f07-f8eb-4f11-9158-85e6172b4d9c}, !- Shading Surface Group Name
-=======
-  {051bb40c-0779-471c-bacb-b40adf91f70d}, !- Handle
-  Surface 12 - res eaves 2,               !- Name
-  ,                                       !- Construction Name
-  {075d4c15-8375-4137-af50-e7082ff0a134}, !- Shading Surface Group Name
->>>>>>> 055af606
+  {8407e45d-7654-461f-8145-94f568923e16}, !- Shading Surface Group Name
   ,                                       !- Transmittance Schedule Name
   ,                                       !- Number of Vertices
   11.129722368505, 6.17446118425249, 4.8768, !- X,Y,Z Vertex 1 {m}
@@ -1088,17 +747,10 @@
   11.129722368505, 5.56486118425249, 4.8768; !- X,Y,Z Vertex 4 {m}
 
 OS:ShadingSurface,
-<<<<<<< HEAD
-  {e3819b8a-a58d-491b-8e33-679d69471de0}, !- Handle
+  {545cbc98-fbd5-465f-9c3c-f7eb88c92cb3}, !- Handle
   Surface 12 - res eaves 3,               !- Name
   ,                                       !- Construction Name
-  {30705f07-f8eb-4f11-9158-85e6172b4d9c}, !- Shading Surface Group Name
-=======
-  {a4e42c93-004a-449b-8d55-de5dd13c5e93}, !- Handle
-  Surface 12 - res eaves 3,               !- Name
-  ,                                       !- Construction Name
-  {075d4c15-8375-4137-af50-e7082ff0a134}, !- Shading Surface Group Name
->>>>>>> 055af606
+  {8407e45d-7654-461f-8145-94f568923e16}, !- Shading Surface Group Name
   ,                                       !- Transmittance Schedule Name
   ,                                       !- Number of Vertices
   -0.6096, 5.56486118425249, 4.8768,      !- X,Y,Z Vertex 1 {m}
