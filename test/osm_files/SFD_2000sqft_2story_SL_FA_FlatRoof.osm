--- conflicted
+++ resolved
@@ -1,38 +1,22 @@
 !- NOTE: Auto-generated from /test/osw_files/SFD_2000sqft_2story_SL_FA_FlatRoof.osw
 
 OS:Version,
-<<<<<<< HEAD
-  {ff23c93f-13fb-4dce-8547-dcf3fad798fd}, !- Handle
+  {fe8e1086-6adf-4bc2-a638-77024d87ff27}, !- Handle
   3.2.1;                                  !- Version Identifier
 
 OS:SimulationControl,
-  {6c69ce6e-674e-4fa0-acd8-d78165a47346}, !- Handle
-=======
-  {c6a78c94-22ec-4538-974d-b787b1b5b5f8}, !- Handle
-  3.2.1;                                  !- Version Identifier
-
-OS:SimulationControl,
-  {04e94559-f607-4a86-9470-e7bef9f15ae0}, !- Handle
->>>>>>> ad15e0a5
+  {33812f29-0695-4699-837d-29fdc50b1c41}, !- Handle
   ,                                       !- Do Zone Sizing Calculation
   ,                                       !- Do System Sizing Calculation
   ,                                       !- Do Plant Sizing Calculation
   No;                                     !- Run Simulation for Sizing Periods
 
 OS:Timestep,
-<<<<<<< HEAD
-  {39f807c0-e25b-41d0-a2b6-46f0edfa50a0}, !- Handle
+  {6c5aaaa8-45b2-42e1-b643-b7140175336d}, !- Handle
   6;                                      !- Number of Timesteps per Hour
 
 OS:ShadowCalculation,
-  {070e8ddc-f559-4288-babe-0ee5a7a43868}, !- Handle
-=======
-  {f0e0879e-fe96-40ba-8508-04f864c01fb3}, !- Handle
-  6;                                      !- Number of Timesteps per Hour
-
-OS:ShadowCalculation,
-  {50c495db-ed3c-46c5-b927-ca87337e3fb6}, !- Handle
->>>>>>> ad15e0a5
+  {1a601052-acde-4e1c-b46c-e79157b38aef}, !- Handle
   PolygonClipping,                        !- Shading Calculation Method
   ,                                       !- Shading Calculation Update Frequency Method
   20,                                     !- Shading Calculation Update Frequency
@@ -45,37 +29,21 @@
   No;                                     !- Disable Self-Shading From Shading Zone Groups to Other Zones
 
 OS:SurfaceConvectionAlgorithm:Outside,
-<<<<<<< HEAD
-  {c262a2c9-44c0-487b-9d92-691883e51531}, !- Handle
+  {aefa0339-6e3c-4159-8f46-e22b05ab7b44}, !- Handle
   DOE-2;                                  !- Algorithm
 
 OS:SurfaceConvectionAlgorithm:Inside,
-  {b6e52ad7-b7bc-4538-b02e-b91b6d58da22}, !- Handle
+  {936ee128-19a7-458d-a240-6ac543e96c18}, !- Handle
   TARP;                                   !- Algorithm
 
 OS:ZoneCapacitanceMultiplier:ResearchSpecial,
-  {3320ad21-a62b-4ca0-8421-8072a6868677}, !- Handle
-=======
-  {5635db03-56a5-4e40-bf65-41e0f01e58db}, !- Handle
-  DOE-2;                                  !- Algorithm
-
-OS:SurfaceConvectionAlgorithm:Inside,
-  {e6bcc238-5628-498e-b38f-e7ea367764d9}, !- Handle
-  TARP;                                   !- Algorithm
-
-OS:ZoneCapacitanceMultiplier:ResearchSpecial,
-  {788b8aa2-aa7a-479a-a9d3-3bb21bf6f847}, !- Handle
->>>>>>> ad15e0a5
+  {a3e1c37f-6f33-4798-94a3-f2701834cef3}, !- Handle
   ,                                       !- Temperature Capacity Multiplier
   15,                                     !- Humidity Capacity Multiplier
   ;                                       !- Carbon Dioxide Capacity Multiplier
 
 OS:RunPeriod,
-<<<<<<< HEAD
-  {d8ac02c3-efbf-4cb0-ac7f-6c200bdaed15}, !- Handle
-=======
-  {9a033ef9-6266-43b5-9140-89e420e2d994}, !- Handle
->>>>>>> ad15e0a5
+  {eae8b969-0180-4417-bf1a-9fbec97f300f}, !- Handle
   Run Period 1,                           !- Name
   1,                                      !- Begin Month
   1,                                      !- Begin Day of Month
@@ -89,21 +57,13 @@
   ;                                       !- Number of Times Runperiod to be Repeated
 
 OS:YearDescription,
-<<<<<<< HEAD
-  {a5ce65e4-a152-47a8-ad82-5f657f2211c6}, !- Handle
-=======
-  {d2ea6d15-c388-4238-9bab-473f3ecbffda}, !- Handle
->>>>>>> ad15e0a5
+  {16eeb0d3-5e7b-4753-b2a8-ae732f251eef}, !- Handle
   2007,                                   !- Calendar Year
   ,                                       !- Day of Week for Start Day
   ;                                       !- Is Leap Year
 
 OS:WeatherFile,
-<<<<<<< HEAD
-  {511f8a11-b081-44ad-a8f7-3e9b84a1eb96}, !- Handle
-=======
-  {aaad965c-64f3-4e3e-8764-5b194901127e}, !- Handle
->>>>>>> ad15e0a5
+  {494d6bba-7779-4a14-a6bd-d6677e0e85ec}, !- Handle
   Denver Intl Ap,                         !- City
   CO,                                     !- State Province Region
   USA,                                    !- Country
@@ -113,17 +73,12 @@
   -104.65,                                !- Longitude {deg}
   -7,                                     !- Time Zone {hr}
   1650,                                   !- Elevation {m}
-  C:/Users/aspeake/Documents/resstock/resources/measures/HPXMLtoOpenStudio/weather/USA_CO_Denver.Intl.AP.725650_TMY3.epw, !- Url
+  /mnt/c/git/resstock/resources/measures/HPXMLtoOpenStudio/weather/USA_CO_Denver.Intl.AP.725650_TMY3.epw, !- Url
   E23378AA;                               !- Checksum
 
 OS:AdditionalProperties,
-<<<<<<< HEAD
-  {575688c3-cdba-40be-a296-0b4ce0965670}, !- Handle
-  {511f8a11-b081-44ad-a8f7-3e9b84a1eb96}, !- Object Name
-=======
-  {9f1ce4cd-f358-46da-a235-bcfea4094f9d}, !- Handle
-  {aaad965c-64f3-4e3e-8764-5b194901127e}, !- Object Name
->>>>>>> ad15e0a5
+  {cb3e6f94-4d37-4859-b016-42aa5309fd5b}, !- Handle
+  {494d6bba-7779-4a14-a6bd-d6677e0e85ec}, !- Object Name
   EPWHeaderCity,                          !- Feature Name 1
   String,                                 !- Feature Data Type 1
   Denver Intl Ap,                         !- Feature Value 1
@@ -231,11 +186,7 @@
   84;                                     !- Feature Value 35
 
 OS:Site,
-<<<<<<< HEAD
-  {a38bfa53-352a-4a72-859e-0085e3960c01}, !- Handle
-=======
-  {08c6d4ca-d072-4e50-a362-ec9bbe431265}, !- Handle
->>>>>>> ad15e0a5
+  {71bf584e-5708-4e8e-aea3-ff04320731b3}, !- Handle
   Denver Intl Ap_CO_USA,                  !- Name
   39.83,                                  !- Latitude {deg}
   -104.65,                                !- Longitude {deg}
@@ -244,42 +195,26 @@
   ;                                       !- Terrain
 
 OS:ClimateZones,
-<<<<<<< HEAD
-  {97f8ca3a-e2c4-4f20-b96c-aa2bb1ebd92f}, !- Handle
-=======
-  {a022edce-1de3-436a-9715-1f3b52d9c394}, !- Handle
->>>>>>> ad15e0a5
+  {79108d88-80ca-41b7-897d-46b4f80acd8f}, !- Handle
   Building America,                       !- Climate Zone Institution Name 1
   ,                                       !- Climate Zone Document Name 1
   0,                                      !- Climate Zone Document Year 1
   Cold;                                   !- Climate Zone Value 1
 
 OS:Site:WaterMainsTemperature,
-<<<<<<< HEAD
-  {f6743f95-fcdd-4393-8159-ac5216f109eb}, !- Handle
-=======
-  {d84a42c5-8201-4ee6-bcdf-f872f9e6563f}, !- Handle
->>>>>>> ad15e0a5
+  {e7a4fbcc-eb38-44b1-940a-e920ace5da8a}, !- Handle
   Correlation,                            !- Calculation Method
   ,                                       !- Temperature Schedule Name
   10.8753424657535,                       !- Annual Average Outdoor Air Temperature {C}
   23.1524007936508;                       !- Maximum Difference In Monthly Average Outdoor Air Temperatures {deltaC}
 
 OS:RunPeriodControl:DaylightSavingTime,
-<<<<<<< HEAD
-  {9e8ab977-894e-4495-ac62-36bd8f338741}, !- Handle
-=======
-  {f2a33076-79bd-435b-a2c4-5951ac3e0702}, !- Handle
->>>>>>> ad15e0a5
+  {8c84ec81-8dbb-4d43-9d55-4c5f5bf67159}, !- Handle
   3/12,                                   !- Start Date
   11/5;                                   !- End Date
 
 OS:Site:GroundTemperature:Deep,
-<<<<<<< HEAD
-  {671316ab-f1d6-4f4f-8bff-62793fadfc2e}, !- Handle
-=======
-  {b71fb1a3-e08c-462c-a32d-fd95692df851}, !- Handle
->>>>>>> ad15e0a5
+  {66bd3c8e-bb4e-449e-b632-13cb83e1437b}, !- Handle
   10.8753424657535,                       !- January Deep Ground Temperature {C}
   10.8753424657535,                       !- February Deep Ground Temperature {C}
   10.8753424657535,                       !- March Deep Ground Temperature {C}
@@ -294,11 +229,7 @@
   10.8753424657535;                       !- December Deep Ground Temperature {C}
 
 OS:Building,
-<<<<<<< HEAD
-  {ddc0ee4c-682a-4462-998b-bc9239d8c72a}, !- Handle
-=======
-  {d5a1383e-cf83-4551-a907-f875a4fc4cfa}, !- Handle
->>>>>>> ad15e0a5
+  {3b0a52b1-95c7-4b3f-a136-e22f64b735fc}, !- Handle
   Building 1,                             !- Name
   ,                                       !- Building Sector Type
   0,                                      !- North Axis {deg}
@@ -313,23 +244,14 @@
   1;                                      !- Standards Number of Living Units
 
 OS:AdditionalProperties,
-<<<<<<< HEAD
-  {95b02784-dc48-48bc-b2e3-f74760ce69f9}, !- Handle
-  {ddc0ee4c-682a-4462-998b-bc9239d8c72a}, !- Object Name
-=======
-  {b152c152-e653-4f64-bd84-808b5973b7e0}, !- Handle
-  {d5a1383e-cf83-4551-a907-f875a4fc4cfa}, !- Object Name
->>>>>>> ad15e0a5
+  {405ca3e9-9ec8-4ab8-aa7a-8f181f31e5b5}, !- Handle
+  {3b0a52b1-95c7-4b3f-a136-e22f64b735fc}, !- Object Name
   Total Units Modeled,                    !- Feature Name 1
   Integer,                                !- Feature Data Type 1
   1;                                      !- Feature Value 1
 
 OS:ThermalZone,
-<<<<<<< HEAD
-  {04496d7c-d9f2-44f6-85fe-42ca877766b5}, !- Handle
-=======
-  {63807ff8-f57d-46ab-be11-0464436ce6ce}, !- Handle
->>>>>>> ad15e0a5
+  {05fdf9b8-c541-4982-b581-96954aca64f3}, !- Handle
   living zone,                            !- Name
   ,                                       !- Multiplier
   ,                                       !- Ceiling Height {m}
@@ -338,17 +260,10 @@
   ,                                       !- Zone Inside Convection Algorithm
   ,                                       !- Zone Outside Convection Algorithm
   ,                                       !- Zone Conditioning Equipment List Name
-<<<<<<< HEAD
-  {312331d3-ff3e-48ab-ac3f-2369a68ba3e7}, !- Zone Air Inlet Port List
-  {74e0c9a0-6c70-4664-bf9d-4fb9f4ca40b1}, !- Zone Air Exhaust Port List
-  {0f0f182b-a810-4167-8a26-3c99aa95eb4f}, !- Zone Air Node Name
-  {c96708b4-e3ba-44f5-a7db-bb58077b9806}, !- Zone Return Air Port List
-=======
-  {6c049537-a9fe-475e-84a5-23b17f850f7e}, !- Zone Air Inlet Port List
-  {4399bcf6-4968-4d93-a131-0246d42d07a3}, !- Zone Air Exhaust Port List
-  {f40bc44b-8726-42e3-8271-789916e9f8d1}, !- Zone Air Node Name
-  {31c23823-2782-46ed-8bc1-dcfe07e4beda}, !- Zone Return Air Port List
->>>>>>> ad15e0a5
+  {d3af621a-1d90-4fe4-b981-fa44eccb81bc}, !- Zone Air Inlet Port List
+  {13e57adf-4113-4197-9d7b-98219d9598d4}, !- Zone Air Exhaust Port List
+  {2caced1b-8b07-4fd7-87a2-d1f124aa785d}, !- Zone Air Node Name
+  {31071ccf-fe35-4762-bb5a-9f8483db72e0}, !- Zone Return Air Port List
   ,                                       !- Primary Daylighting Control Name
   ,                                       !- Fraction of Zone Controlled by Primary Daylighting Control
   ,                                       !- Secondary Daylighting Control Name
@@ -359,63 +274,33 @@
   No;                                     !- Use Ideal Air Loads
 
 OS:Node,
-<<<<<<< HEAD
-  {2e9ab1c9-ee25-43e7-8ea4-09db455f577b}, !- Handle
+  {219c1f82-857c-42a6-aec2-49f2ef400931}, !- Handle
   Node 1,                                 !- Name
-  {0f0f182b-a810-4167-8a26-3c99aa95eb4f}, !- Inlet Port
+  {2caced1b-8b07-4fd7-87a2-d1f124aa785d}, !- Inlet Port
   ;                                       !- Outlet Port
 
 OS:Connection,
-  {0f0f182b-a810-4167-8a26-3c99aa95eb4f}, !- Handle
-  {04496d7c-d9f2-44f6-85fe-42ca877766b5}, !- Source Object
+  {2caced1b-8b07-4fd7-87a2-d1f124aa785d}, !- Handle
+  {05fdf9b8-c541-4982-b581-96954aca64f3}, !- Source Object
   11,                                     !- Outlet Port
-  {2e9ab1c9-ee25-43e7-8ea4-09db455f577b}, !- Target Object
+  {219c1f82-857c-42a6-aec2-49f2ef400931}, !- Target Object
   2;                                      !- Inlet Port
 
 OS:PortList,
-  {312331d3-ff3e-48ab-ac3f-2369a68ba3e7}, !- Handle
-  {04496d7c-d9f2-44f6-85fe-42ca877766b5}; !- HVAC Component
+  {d3af621a-1d90-4fe4-b981-fa44eccb81bc}, !- Handle
+  {05fdf9b8-c541-4982-b581-96954aca64f3}; !- HVAC Component
 
 OS:PortList,
-  {74e0c9a0-6c70-4664-bf9d-4fb9f4ca40b1}, !- Handle
-  {04496d7c-d9f2-44f6-85fe-42ca877766b5}; !- HVAC Component
+  {13e57adf-4113-4197-9d7b-98219d9598d4}, !- Handle
+  {05fdf9b8-c541-4982-b581-96954aca64f3}; !- HVAC Component
 
 OS:PortList,
-  {c96708b4-e3ba-44f5-a7db-bb58077b9806}, !- Handle
-  {04496d7c-d9f2-44f6-85fe-42ca877766b5}; !- HVAC Component
+  {31071ccf-fe35-4762-bb5a-9f8483db72e0}, !- Handle
+  {05fdf9b8-c541-4982-b581-96954aca64f3}; !- HVAC Component
 
 OS:Sizing:Zone,
-  {d3b5db02-8c96-4f98-91af-b821e626222d}, !- Handle
-  {04496d7c-d9f2-44f6-85fe-42ca877766b5}, !- Zone or ZoneList Name
-=======
-  {d93fa85a-4b7f-40da-b4c7-55cf198e52ac}, !- Handle
-  Node 1,                                 !- Name
-  {f40bc44b-8726-42e3-8271-789916e9f8d1}, !- Inlet Port
-  ;                                       !- Outlet Port
-
-OS:Connection,
-  {f40bc44b-8726-42e3-8271-789916e9f8d1}, !- Handle
-  {63807ff8-f57d-46ab-be11-0464436ce6ce}, !- Source Object
-  11,                                     !- Outlet Port
-  {d93fa85a-4b7f-40da-b4c7-55cf198e52ac}, !- Target Object
-  2;                                      !- Inlet Port
-
-OS:PortList,
-  {6c049537-a9fe-475e-84a5-23b17f850f7e}, !- Handle
-  {63807ff8-f57d-46ab-be11-0464436ce6ce}; !- HVAC Component
-
-OS:PortList,
-  {4399bcf6-4968-4d93-a131-0246d42d07a3}, !- Handle
-  {63807ff8-f57d-46ab-be11-0464436ce6ce}; !- HVAC Component
-
-OS:PortList,
-  {31c23823-2782-46ed-8bc1-dcfe07e4beda}, !- Handle
-  {63807ff8-f57d-46ab-be11-0464436ce6ce}; !- HVAC Component
-
-OS:Sizing:Zone,
-  {138c7d14-1491-4302-83db-52c49fddc2fa}, !- Handle
-  {63807ff8-f57d-46ab-be11-0464436ce6ce}, !- Zone or ZoneList Name
->>>>>>> ad15e0a5
+  {2200382f-86b1-487c-aaff-fac59ca9270a}, !- Handle
+  {05fdf9b8-c541-4982-b581-96954aca64f3}, !- Zone or ZoneList Name
   SupplyAirTemperature,                   !- Zone Cooling Design Supply Air Temperature Input Method
   14,                                     !- Zone Cooling Design Supply Air Temperature {C}
   11.11,                                  !- Zone Cooling Design Supply Air Temperature Difference {deltaC}
@@ -442,25 +327,14 @@
   autosize;                               !- Dedicated Outdoor Air High Setpoint Temperature for Design {C}
 
 OS:ZoneHVAC:EquipmentList,
-<<<<<<< HEAD
-  {ab80a795-8c59-4579-8745-ec793bc72f2d}, !- Handle
+  {19c6936f-2165-4ce2-a5cc-8198fa5b72a8}, !- Handle
   Zone HVAC Equipment List 1,             !- Name
-  {04496d7c-d9f2-44f6-85fe-42ca877766b5}; !- Thermal Zone
+  {05fdf9b8-c541-4982-b581-96954aca64f3}; !- Thermal Zone
 
 OS:Space,
-  {ae9990f2-ca92-4614-84fd-c7879a5451cf}, !- Handle
+  {18314c2d-be47-42bb-a92c-03249de0d986}, !- Handle
   living space,                           !- Name
-  {02b87055-731b-4c02-b918-61ed626fa7ba}, !- Space Type Name
-=======
-  {45b9abf0-caad-4772-aa17-383cd9a65587}, !- Handle
-  Zone HVAC Equipment List 1,             !- Name
-  {63807ff8-f57d-46ab-be11-0464436ce6ce}; !- Thermal Zone
-
-OS:Space,
-  {2a0fe802-cd8c-49c4-88a9-5415a63c64cb}, !- Handle
-  living space,                           !- Name
-  {bf381a19-8f40-4350-881f-ac338f91190e}, !- Space Type Name
->>>>>>> ad15e0a5
+  {84496f6f-e4b8-4c27-9bfa-54ed8975b98b}, !- Space Type Name
   ,                                       !- Default Construction Set Name
   ,                                       !- Default Schedule Set Name
   -0,                                     !- Direction of Relative North {deg}
@@ -468,31 +342,17 @@
   0,                                      !- Y Origin {m}
   0,                                      !- Z Origin {m}
   ,                                       !- Building Story Name
-<<<<<<< HEAD
-  {04496d7c-d9f2-44f6-85fe-42ca877766b5}, !- Thermal Zone Name
+  {05fdf9b8-c541-4982-b581-96954aca64f3}, !- Thermal Zone Name
   ,                                       !- Part of Total Floor Area
   ,                                       !- Design Specification Outdoor Air Object Name
-  {e0f64b4f-c378-41b8-9df8-2f427d83fd95}; !- Building Unit Name
-
-OS:Surface,
-  {4b8fbe5c-70f8-4f96-880a-198f128e9938}, !- Handle
+  {cfc9ab64-56c0-42de-bcc6-26d7be09e970}; !- Building Unit Name
+
+OS:Surface,
+  {3fec859a-da81-49e9-bf20-000908e89d57}, !- Handle
   Surface 1,                              !- Name
   Floor,                                  !- Surface Type
   ,                                       !- Construction Name
-  {ae9990f2-ca92-4614-84fd-c7879a5451cf}, !- Space Name
-=======
-  {63807ff8-f57d-46ab-be11-0464436ce6ce}, !- Thermal Zone Name
-  ,                                       !- Part of Total Floor Area
-  ,                                       !- Design Specification Outdoor Air Object Name
-  {81cf3f26-4f66-47b0-8b5a-a0b2ef376b2a}; !- Building Unit Name
-
-OS:Surface,
-  {53a6ca87-c9de-4615-b2b8-b82188b16051}, !- Handle
-  Surface 1,                              !- Name
-  Floor,                                  !- Surface Type
-  ,                                       !- Construction Name
-  {2a0fe802-cd8c-49c4-88a9-5415a63c64cb}, !- Space Name
->>>>>>> ad15e0a5
+  {18314c2d-be47-42bb-a92c-03249de0d986}, !- Space Name
   Foundation,                             !- Outside Boundary Condition
   ,                                       !- Outside Boundary Condition Object
   NoSun,                                  !- Sun Exposure
@@ -505,19 +365,11 @@
   11.129722368505, 0, 0;                  !- X,Y,Z Vertex 4 {m}
 
 OS:Surface,
-<<<<<<< HEAD
-  {c17d45e1-c90d-418d-9280-e525c954ee1e}, !- Handle
+  {d3e93962-9c6c-4c8c-859c-08f8a0db0c2b}, !- Handle
   Surface 2,                              !- Name
   Wall,                                   !- Surface Type
   ,                                       !- Construction Name
-  {ae9990f2-ca92-4614-84fd-c7879a5451cf}, !- Space Name
-=======
-  {f6cbb05c-3a28-4b12-a5fa-be26df9191b2}, !- Handle
-  Surface 2,                              !- Name
-  Wall,                                   !- Surface Type
-  ,                                       !- Construction Name
-  {2a0fe802-cd8c-49c4-88a9-5415a63c64cb}, !- Space Name
->>>>>>> ad15e0a5
+  {18314c2d-be47-42bb-a92c-03249de0d986}, !- Space Name
   Outdoors,                               !- Outside Boundary Condition
   ,                                       !- Outside Boundary Condition Object
   SunExposed,                             !- Sun Exposure
@@ -530,19 +382,11 @@
   0, 0, 2.4384;                           !- X,Y,Z Vertex 4 {m}
 
 OS:Surface,
-<<<<<<< HEAD
-  {b4ea6612-acfc-4712-a930-2a337e3ee892}, !- Handle
+  {cdf99e88-405e-4598-94db-b298eb339e93}, !- Handle
   Surface 3,                              !- Name
   Wall,                                   !- Surface Type
   ,                                       !- Construction Name
-  {ae9990f2-ca92-4614-84fd-c7879a5451cf}, !- Space Name
-=======
-  {1c1941b2-fbb4-4b3f-a9e0-66073f48116e}, !- Handle
-  Surface 3,                              !- Name
-  Wall,                                   !- Surface Type
-  ,                                       !- Construction Name
-  {2a0fe802-cd8c-49c4-88a9-5415a63c64cb}, !- Space Name
->>>>>>> ad15e0a5
+  {18314c2d-be47-42bb-a92c-03249de0d986}, !- Space Name
   Outdoors,                               !- Outside Boundary Condition
   ,                                       !- Outside Boundary Condition Object
   SunExposed,                             !- Sun Exposure
@@ -555,19 +399,11 @@
   0, 5.56486118425249, 2.4384;            !- X,Y,Z Vertex 4 {m}
 
 OS:Surface,
-<<<<<<< HEAD
-  {4950e525-8dbe-4baf-afa0-55554989a633}, !- Handle
+  {45176863-667d-4fd5-9368-a8f6fd72dc85}, !- Handle
   Surface 4,                              !- Name
   Wall,                                   !- Surface Type
   ,                                       !- Construction Name
-  {ae9990f2-ca92-4614-84fd-c7879a5451cf}, !- Space Name
-=======
-  {76e1cf24-155d-4d16-a90a-36961a45c5a8}, !- Handle
-  Surface 4,                              !- Name
-  Wall,                                   !- Surface Type
-  ,                                       !- Construction Name
-  {2a0fe802-cd8c-49c4-88a9-5415a63c64cb}, !- Space Name
->>>>>>> ad15e0a5
+  {18314c2d-be47-42bb-a92c-03249de0d986}, !- Space Name
   Outdoors,                               !- Outside Boundary Condition
   ,                                       !- Outside Boundary Condition Object
   SunExposed,                             !- Sun Exposure
@@ -580,19 +416,11 @@
   11.129722368505, 5.56486118425249, 2.4384; !- X,Y,Z Vertex 4 {m}
 
 OS:Surface,
-<<<<<<< HEAD
-  {c91c9e20-4c52-42f7-9faf-9223a9815b63}, !- Handle
+  {c1b0707b-d6fe-42b5-a175-9d93f532e4c2}, !- Handle
   Surface 5,                              !- Name
   Wall,                                   !- Surface Type
   ,                                       !- Construction Name
-  {ae9990f2-ca92-4614-84fd-c7879a5451cf}, !- Space Name
-=======
-  {fb76bd8f-6c62-4ce6-ab63-9b32bf24926d}, !- Handle
-  Surface 5,                              !- Name
-  Wall,                                   !- Surface Type
-  ,                                       !- Construction Name
-  {2a0fe802-cd8c-49c4-88a9-5415a63c64cb}, !- Space Name
->>>>>>> ad15e0a5
+  {18314c2d-be47-42bb-a92c-03249de0d986}, !- Space Name
   Outdoors,                               !- Outside Boundary Condition
   ,                                       !- Outside Boundary Condition Object
   SunExposed,                             !- Sun Exposure
@@ -605,23 +433,13 @@
   11.129722368505, 0, 2.4384;             !- X,Y,Z Vertex 4 {m}
 
 OS:Surface,
-<<<<<<< HEAD
-  {00ac539c-3a7b-444b-a48b-c8a1de0cb0d5}, !- Handle
+  {51a6021d-9043-48e2-812e-9e6fc63beb21}, !- Handle
   Surface 6,                              !- Name
   RoofCeiling,                            !- Surface Type
   ,                                       !- Construction Name
-  {ae9990f2-ca92-4614-84fd-c7879a5451cf}, !- Space Name
+  {18314c2d-be47-42bb-a92c-03249de0d986}, !- Space Name
   Surface,                                !- Outside Boundary Condition
-  {47a2fec5-47ec-42c2-82c4-cdf57fa373f2}, !- Outside Boundary Condition Object
-=======
-  {1e06c86e-328c-4d04-90a6-1b934461d442}, !- Handle
-  Surface 6,                              !- Name
-  RoofCeiling,                            !- Surface Type
-  ,                                       !- Construction Name
-  {2a0fe802-cd8c-49c4-88a9-5415a63c64cb}, !- Space Name
-  Surface,                                !- Outside Boundary Condition
-  {a60770e1-50a7-429a-86af-cc741decff43}, !- Outside Boundary Condition Object
->>>>>>> ad15e0a5
+  {40177fdc-27d4-439a-b7b8-17a70027d9f7}, !- Outside Boundary Condition Object
   NoSun,                                  !- Sun Exposure
   NoWind,                                 !- Wind Exposure
   ,                                       !- View Factor to Ground
@@ -632,11 +450,7 @@
   0, 0, 2.4384;                           !- X,Y,Z Vertex 4 {m}
 
 OS:SpaceType,
-<<<<<<< HEAD
-  {02b87055-731b-4c02-b918-61ed626fa7ba}, !- Handle
-=======
-  {bf381a19-8f40-4350-881f-ac338f91190e}, !- Handle
->>>>>>> ad15e0a5
+  {84496f6f-e4b8-4c27-9bfa-54ed8975b98b}, !- Handle
   Space Type 1,                           !- Name
   ,                                       !- Default Construction Set Name
   ,                                       !- Default Schedule Set Name
@@ -647,15 +461,9 @@
   living;                                 !- Standards Space Type
 
 OS:Space,
-<<<<<<< HEAD
-  {437aabda-220a-4491-a657-078558346531}, !- Handle
+  {d84ebfaf-1269-442a-8741-1d78eda79fec}, !- Handle
   living space|story 2,                   !- Name
-  {02b87055-731b-4c02-b918-61ed626fa7ba}, !- Space Type Name
-=======
-  {eab42262-5ad1-4f8c-9dc6-0e12ea665c7e}, !- Handle
-  living space|story 2,                   !- Name
-  {bf381a19-8f40-4350-881f-ac338f91190e}, !- Space Type Name
->>>>>>> ad15e0a5
+  {84496f6f-e4b8-4c27-9bfa-54ed8975b98b}, !- Space Type Name
   ,                                       !- Default Construction Set Name
   ,                                       !- Default Schedule Set Name
   -0,                                     !- Direction of Relative North {deg}
@@ -663,35 +471,19 @@
   0,                                      !- Y Origin {m}
   2.4384,                                 !- Z Origin {m}
   ,                                       !- Building Story Name
-<<<<<<< HEAD
-  {04496d7c-d9f2-44f6-85fe-42ca877766b5}, !- Thermal Zone Name
+  {05fdf9b8-c541-4982-b581-96954aca64f3}, !- Thermal Zone Name
   ,                                       !- Part of Total Floor Area
   ,                                       !- Design Specification Outdoor Air Object Name
-  {e0f64b4f-c378-41b8-9df8-2f427d83fd95}; !- Building Unit Name
-
-OS:Surface,
-  {47a2fec5-47ec-42c2-82c4-cdf57fa373f2}, !- Handle
+  {cfc9ab64-56c0-42de-bcc6-26d7be09e970}; !- Building Unit Name
+
+OS:Surface,
+  {40177fdc-27d4-439a-b7b8-17a70027d9f7}, !- Handle
   Surface 7,                              !- Name
   Floor,                                  !- Surface Type
   ,                                       !- Construction Name
-  {437aabda-220a-4491-a657-078558346531}, !- Space Name
+  {d84ebfaf-1269-442a-8741-1d78eda79fec}, !- Space Name
   Surface,                                !- Outside Boundary Condition
-  {00ac539c-3a7b-444b-a48b-c8a1de0cb0d5}, !- Outside Boundary Condition Object
-=======
-  {63807ff8-f57d-46ab-be11-0464436ce6ce}, !- Thermal Zone Name
-  ,                                       !- Part of Total Floor Area
-  ,                                       !- Design Specification Outdoor Air Object Name
-  {81cf3f26-4f66-47b0-8b5a-a0b2ef376b2a}; !- Building Unit Name
-
-OS:Surface,
-  {a60770e1-50a7-429a-86af-cc741decff43}, !- Handle
-  Surface 7,                              !- Name
-  Floor,                                  !- Surface Type
-  ,                                       !- Construction Name
-  {eab42262-5ad1-4f8c-9dc6-0e12ea665c7e}, !- Space Name
-  Surface,                                !- Outside Boundary Condition
-  {1e06c86e-328c-4d04-90a6-1b934461d442}, !- Outside Boundary Condition Object
->>>>>>> ad15e0a5
+  {51a6021d-9043-48e2-812e-9e6fc63beb21}, !- Outside Boundary Condition Object
   NoSun,                                  !- Sun Exposure
   NoWind,                                 !- Wind Exposure
   ,                                       !- View Factor to Ground
@@ -702,19 +494,11 @@
   11.129722368505, 0, 0;                  !- X,Y,Z Vertex 4 {m}
 
 OS:Surface,
-<<<<<<< HEAD
-  {f1ba075e-ab54-40a0-b8a4-c9259fdb5608}, !- Handle
+  {fa36c402-e596-4802-9178-5844b9578742}, !- Handle
   Surface 8,                              !- Name
   Wall,                                   !- Surface Type
   ,                                       !- Construction Name
-  {437aabda-220a-4491-a657-078558346531}, !- Space Name
-=======
-  {26fbdeee-4d98-4e66-ba8d-87fb9b3715c0}, !- Handle
-  Surface 8,                              !- Name
-  Wall,                                   !- Surface Type
-  ,                                       !- Construction Name
-  {eab42262-5ad1-4f8c-9dc6-0e12ea665c7e}, !- Space Name
->>>>>>> ad15e0a5
+  {d84ebfaf-1269-442a-8741-1d78eda79fec}, !- Space Name
   Outdoors,                               !- Outside Boundary Condition
   ,                                       !- Outside Boundary Condition Object
   SunExposed,                             !- Sun Exposure
@@ -727,19 +511,11 @@
   0, 0, 2.4384;                           !- X,Y,Z Vertex 4 {m}
 
 OS:Surface,
-<<<<<<< HEAD
-  {d787f07f-ae7d-4f8e-bd27-3eaf77c76872}, !- Handle
+  {942d9642-96b8-432f-b504-8a2019884a8d}, !- Handle
   Surface 9,                              !- Name
   Wall,                                   !- Surface Type
   ,                                       !- Construction Name
-  {437aabda-220a-4491-a657-078558346531}, !- Space Name
-=======
-  {30943e08-1f18-4a89-bc61-c852293d40d5}, !- Handle
-  Surface 9,                              !- Name
-  Wall,                                   !- Surface Type
-  ,                                       !- Construction Name
-  {eab42262-5ad1-4f8c-9dc6-0e12ea665c7e}, !- Space Name
->>>>>>> ad15e0a5
+  {d84ebfaf-1269-442a-8741-1d78eda79fec}, !- Space Name
   Outdoors,                               !- Outside Boundary Condition
   ,                                       !- Outside Boundary Condition Object
   SunExposed,                             !- Sun Exposure
@@ -752,19 +528,11 @@
   0, 5.56486118425249, 2.4384;            !- X,Y,Z Vertex 4 {m}
 
 OS:Surface,
-<<<<<<< HEAD
-  {ea3fb69a-2808-4972-8d40-86b2f72bf1d7}, !- Handle
+  {ab6e0bbc-397c-4fb6-a00d-f2b4d1533027}, !- Handle
   Surface 10,                             !- Name
   Wall,                                   !- Surface Type
   ,                                       !- Construction Name
-  {437aabda-220a-4491-a657-078558346531}, !- Space Name
-=======
-  {bab4fd0c-05e9-48ad-b154-2607908719f6}, !- Handle
-  Surface 10,                             !- Name
-  Wall,                                   !- Surface Type
-  ,                                       !- Construction Name
-  {eab42262-5ad1-4f8c-9dc6-0e12ea665c7e}, !- Space Name
->>>>>>> ad15e0a5
+  {d84ebfaf-1269-442a-8741-1d78eda79fec}, !- Space Name
   Outdoors,                               !- Outside Boundary Condition
   ,                                       !- Outside Boundary Condition Object
   SunExposed,                             !- Sun Exposure
@@ -777,19 +545,11 @@
   11.129722368505, 5.56486118425249, 2.4384; !- X,Y,Z Vertex 4 {m}
 
 OS:Surface,
-<<<<<<< HEAD
-  {e0ec38ea-07c8-442d-bc93-83d7ba97b628}, !- Handle
+  {49887803-d7e5-493a-9945-5ad76788d95b}, !- Handle
   Surface 11,                             !- Name
   Wall,                                   !- Surface Type
   ,                                       !- Construction Name
-  {437aabda-220a-4491-a657-078558346531}, !- Space Name
-=======
-  {377c581b-500d-4eed-ad19-9e3fe3b054b0}, !- Handle
-  Surface 11,                             !- Name
-  Wall,                                   !- Surface Type
-  ,                                       !- Construction Name
-  {eab42262-5ad1-4f8c-9dc6-0e12ea665c7e}, !- Space Name
->>>>>>> ad15e0a5
+  {d84ebfaf-1269-442a-8741-1d78eda79fec}, !- Space Name
   Outdoors,                               !- Outside Boundary Condition
   ,                                       !- Outside Boundary Condition Object
   SunExposed,                             !- Sun Exposure
@@ -802,19 +562,11 @@
   11.129722368505, 0, 2.4384;             !- X,Y,Z Vertex 4 {m}
 
 OS:Surface,
-<<<<<<< HEAD
-  {7bad6072-2bd1-4437-9eac-c554a7f3ac44}, !- Handle
+  {c8d4c415-2e8e-4825-9731-5c2c1e5d8f4b}, !- Handle
   Surface 12,                             !- Name
   RoofCeiling,                            !- Surface Type
   ,                                       !- Construction Name
-  {437aabda-220a-4491-a657-078558346531}, !- Space Name
-=======
-  {0b78d531-5741-4aae-9c2d-3140b9c8b968}, !- Handle
-  Surface 12,                             !- Name
-  RoofCeiling,                            !- Surface Type
-  ,                                       !- Construction Name
-  {eab42262-5ad1-4f8c-9dc6-0e12ea665c7e}, !- Space Name
->>>>>>> ad15e0a5
+  {d84ebfaf-1269-442a-8741-1d78eda79fec}, !- Space Name
   Outdoors,                               !- Outside Boundary Condition
   ,                                       !- Outside Boundary Condition Object
   SunExposed,                             !- Sun Exposure
@@ -827,23 +579,14 @@
   0, 0, 2.4384;                           !- X,Y,Z Vertex 4 {m}
 
 OS:BuildingUnit,
-<<<<<<< HEAD
-  {e0f64b4f-c378-41b8-9df8-2f427d83fd95}, !- Handle
-=======
-  {81cf3f26-4f66-47b0-8b5a-a0b2ef376b2a}, !- Handle
->>>>>>> ad15e0a5
+  {cfc9ab64-56c0-42de-bcc6-26d7be09e970}, !- Handle
   unit 1,                                 !- Name
   ,                                       !- Rendering Color
   Residential;                            !- Building Unit Type
 
 OS:AdditionalProperties,
-<<<<<<< HEAD
-  {83ea96b1-2d33-4af6-a1be-55bf4132b80e}, !- Handle
-  {e0f64b4f-c378-41b8-9df8-2f427d83fd95}, !- Object Name
-=======
-  {3bb41f8b-a8dd-4257-8cb3-c2da4ec471e7}, !- Handle
-  {81cf3f26-4f66-47b0-8b5a-a0b2ef376b2a}, !- Object Name
->>>>>>> ad15e0a5
+  {887d2a0d-3159-4754-8ffd-f700e88b3158}, !- Handle
+  {cfc9ab64-56c0-42de-bcc6-26d7be09e970}, !- Object Name
   NumberOfBedrooms,                       !- Feature Name 1
   Integer,                                !- Feature Data Type 1
   3,                                      !- Feature Value 1
@@ -855,20 +598,12 @@
   2.6400000000000001;                     !- Feature Value 3
 
 OS:External:File,
-<<<<<<< HEAD
-  {5bd7c866-b7c4-4e07-a847-a2c729a69d4d}, !- Handle
-=======
-  {27b79f1f-2b0e-4a62-8caa-83eddae0af87}, !- Handle
->>>>>>> ad15e0a5
+  {a8b27e51-0658-42ae-99c3-dfccb4442635}, !- Handle
   8760.csv,                               !- Name
   8760.csv;                               !- File Name
 
 OS:Schedule:Day,
-<<<<<<< HEAD
-  {f8c956dd-943b-482c-b76c-337ec787e649}, !- Handle
-=======
-  {75d4d420-b5aa-4236-b421-3b8345872b13}, !- Handle
->>>>>>> ad15e0a5
+  {ae644a22-bcfa-4507-a8b7-de6d40ff133a}, !- Handle
   Schedule Day 1,                         !- Name
   ,                                       !- Schedule Type Limits Name
   ,                                       !- Interpolate to Timestep
@@ -877,11 +612,7 @@
   0;                                      !- Value Until Time 1
 
 OS:Schedule:Day,
-<<<<<<< HEAD
-  {87b1547b-60be-4b1d-bacc-0ebcf00af89c}, !- Handle
-=======
-  {1d7db5fe-f9f5-42ec-9486-4e255b630359}, !- Handle
->>>>>>> ad15e0a5
+  {1060b9ef-6eb8-461d-a33b-e338585563f5}, !- Handle
   Schedule Day 2,                         !- Name
   ,                                       !- Schedule Type Limits Name
   ,                                       !- Interpolate to Timestep
@@ -890,17 +621,10 @@
   1;                                      !- Value Until Time 1
 
 OS:Schedule:File,
-<<<<<<< HEAD
-  {0ee6bab1-f640-4391-b5e2-2278efd58627}, !- Handle
+  {2bbf1c51-f51c-436b-a698-77649b364d16}, !- Handle
   occupants,                              !- Name
-  {bba6d8ae-34d5-4d31-8c4e-b4dfd2f4ff9f}, !- Schedule Type Limits Name
-  {5bd7c866-b7c4-4e07-a847-a2c729a69d4d}, !- External File Name
-=======
-  {6d1406fb-03e6-4476-a461-83773e23f006}, !- Handle
-  occupants,                              !- Name
-  {6f241cf1-8a6b-4747-955f-4a842be2473c}, !- Schedule Type Limits Name
-  {27b79f1f-2b0e-4a62-8caa-83eddae0af87}, !- External File Name
->>>>>>> ad15e0a5
+  {061ec342-53a0-4b53-9471-bc968e3251f1}, !- Schedule Type Limits Name
+  {a8b27e51-0658-42ae-99c3-dfccb4442635}, !- External File Name
   1,                                      !- Column Number
   1,                                      !- Rows to Skip at Top
   8760,                                   !- Number of Hours of Data
@@ -909,23 +633,54 @@
   60;                                     !- Minutes per Item
 
 OS:Schedule:Constant,
-<<<<<<< HEAD
-  {762a6e73-4d70-4160-95c2-895da449c7f3}, !- Handle
+  {282643c6-70dd-49e3-a367-6135513c7336}, !- Handle
   res occupants activity schedule,        !- Name
-  {d607cb32-97a4-4999-93cc-adb7265a2a77}, !- Schedule Type Limits Name
+  {18adf1d1-aaa9-4cc4-ba38-360ff855702a}, !- Schedule Type Limits Name
   112.539290946133;                       !- Value
 
 OS:People:Definition,
-  {dd4ca292-1b37-4db7-a11c-4516a54194d6}, !- Handle
-=======
-  {8d88d727-e49d-42cc-9bbb-48eef75d364c}, !- Handle
-  res occupants activity schedule,        !- Name
-  {ee4cc67c-b4a5-4b22-acf0-b00f6cbbc382}, !- Schedule Type Limits Name
-  112.539290946133;                       !- Value
+  {449426a0-1773-4abd-b306-1b32f1906d65}, !- Handle
+  res occupants|living space|story 2,     !- Name
+  People,                                 !- Number of People Calculation Method
+  1.32,                                   !- Number of People {people}
+  ,                                       !- People per Space Floor Area {person/m2}
+  ,                                       !- Space Floor Area per Person {m2/person}
+  0.319734,                               !- Fraction Radiant
+  0.573,                                  !- Sensible Heat Fraction
+  0,                                      !- Carbon Dioxide Generation Rate {m3/s-W}
+  No,                                     !- Enable ASHRAE 55 Comfort Warnings
+  ZoneAveraged;                           !- Mean Radiant Temperature Calculation Type
+
+OS:People,
+  {f9f62c88-90c9-4526-8c33-38003fbc51da}, !- Handle
+  res occupants|living space|story 2,     !- Name
+  {449426a0-1773-4abd-b306-1b32f1906d65}, !- People Definition Name
+  {d84ebfaf-1269-442a-8741-1d78eda79fec}, !- Space or SpaceType Name
+  {2bbf1c51-f51c-436b-a698-77649b364d16}, !- Number of People Schedule Name
+  {282643c6-70dd-49e3-a367-6135513c7336}, !- Activity Level Schedule Name
+  ,                                       !- Surface Name/Angle Factor List Name
+  ,                                       !- Work Efficiency Schedule Name
+  ,                                       !- Clothing Insulation Schedule Name
+  ,                                       !- Air Velocity Schedule Name
+  1;                                      !- Multiplier
+
+OS:ScheduleTypeLimits,
+  {18adf1d1-aaa9-4cc4-ba38-360ff855702a}, !- Handle
+  ActivityLevel,                          !- Name
+  0,                                      !- Lower Limit Value
+  ,                                       !- Upper Limit Value
+  Continuous,                             !- Numeric Type
+  ActivityLevel;                          !- Unit Type
+
+OS:ScheduleTypeLimits,
+  {061ec342-53a0-4b53-9471-bc968e3251f1}, !- Handle
+  Fractional,                             !- Name
+  0,                                      !- Lower Limit Value
+  1,                                      !- Upper Limit Value
+  Continuous;                             !- Numeric Type
 
 OS:People:Definition,
-  {aa25b750-dbec-4e44-b64d-38b28abc7f70}, !- Handle
->>>>>>> ad15e0a5
+  {b43c050c-57a4-436d-8c79-b82c27adb974}, !- Handle
   res occupants|living space,             !- Name
   People,                                 !- Number of People Calculation Method
   1.32,                                   !- Number of People {people}
@@ -938,110 +693,28 @@
   ZoneAveraged;                           !- Mean Radiant Temperature Calculation Type
 
 OS:People,
-<<<<<<< HEAD
-  {43e0665e-2a0a-4300-b302-c4c5f168a5c6}, !- Handle
+  {b9f316aa-53b0-432a-8a3a-6c58d285f471}, !- Handle
   res occupants|living space,             !- Name
-  {dd4ca292-1b37-4db7-a11c-4516a54194d6}, !- People Definition Name
-  {ae9990f2-ca92-4614-84fd-c7879a5451cf}, !- Space or SpaceType Name
-  {0ee6bab1-f640-4391-b5e2-2278efd58627}, !- Number of People Schedule Name
-  {762a6e73-4d70-4160-95c2-895da449c7f3}, !- Activity Level Schedule Name
-=======
-  {5b8df9e5-e255-4f65-be08-cd209d980ec3}, !- Handle
-  res occupants|living space,             !- Name
-  {aa25b750-dbec-4e44-b64d-38b28abc7f70}, !- People Definition Name
-  {2a0fe802-cd8c-49c4-88a9-5415a63c64cb}, !- Space or SpaceType Name
-  {6d1406fb-03e6-4476-a461-83773e23f006}, !- Number of People Schedule Name
-  {8d88d727-e49d-42cc-9bbb-48eef75d364c}, !- Activity Level Schedule Name
->>>>>>> ad15e0a5
+  {b43c050c-57a4-436d-8c79-b82c27adb974}, !- People Definition Name
+  {18314c2d-be47-42bb-a92c-03249de0d986}, !- Space or SpaceType Name
+  {2bbf1c51-f51c-436b-a698-77649b364d16}, !- Number of People Schedule Name
+  {282643c6-70dd-49e3-a367-6135513c7336}, !- Activity Level Schedule Name
   ,                                       !- Surface Name/Angle Factor List Name
   ,                                       !- Work Efficiency Schedule Name
   ,                                       !- Clothing Insulation Schedule Name
   ,                                       !- Air Velocity Schedule Name
   1;                                      !- Multiplier
 
-OS:ScheduleTypeLimits,
-<<<<<<< HEAD
-  {d607cb32-97a4-4999-93cc-adb7265a2a77}, !- Handle
-=======
-  {ee4cc67c-b4a5-4b22-acf0-b00f6cbbc382}, !- Handle
->>>>>>> ad15e0a5
-  ActivityLevel,                          !- Name
-  0,                                      !- Lower Limit Value
-  ,                                       !- Upper Limit Value
-  Continuous,                             !- Numeric Type
-  ActivityLevel;                          !- Unit Type
-
-OS:ScheduleTypeLimits,
-<<<<<<< HEAD
-  {bba6d8ae-34d5-4d31-8c4e-b4dfd2f4ff9f}, !- Handle
-=======
-  {6f241cf1-8a6b-4747-955f-4a842be2473c}, !- Handle
->>>>>>> ad15e0a5
-  Fractional,                             !- Name
-  0,                                      !- Lower Limit Value
-  1,                                      !- Upper Limit Value
-  Continuous;                             !- Numeric Type
-
-OS:People:Definition,
-<<<<<<< HEAD
-  {237ab77c-0163-41a1-9ab4-9ddd6160597e}, !- Handle
-=======
-  {1281bb5f-a7a3-415e-a97f-1579099c071d}, !- Handle
->>>>>>> ad15e0a5
-  res occupants|living space|story 2,     !- Name
-  People,                                 !- Number of People Calculation Method
-  1.32,                                   !- Number of People {people}
-  ,                                       !- People per Space Floor Area {person/m2}
-  ,                                       !- Space Floor Area per Person {m2/person}
-  0.319734,                               !- Fraction Radiant
-  0.573,                                  !- Sensible Heat Fraction
-  0,                                      !- Carbon Dioxide Generation Rate {m3/s-W}
-  No,                                     !- Enable ASHRAE 55 Comfort Warnings
-  ZoneAveraged;                           !- Mean Radiant Temperature Calculation Type
-
-OS:People,
-<<<<<<< HEAD
-  {0c1aa27f-5415-4ffb-a7f3-0548607bc398}, !- Handle
-  res occupants|living space|story 2,     !- Name
-  {237ab77c-0163-41a1-9ab4-9ddd6160597e}, !- People Definition Name
-  {437aabda-220a-4491-a657-078558346531}, !- Space or SpaceType Name
-  {0ee6bab1-f640-4391-b5e2-2278efd58627}, !- Number of People Schedule Name
-  {762a6e73-4d70-4160-95c2-895da449c7f3}, !- Activity Level Schedule Name
-=======
-  {b585aca4-6075-4522-a7c0-f2b5abc96ef4}, !- Handle
-  res occupants|living space|story 2,     !- Name
-  {1281bb5f-a7a3-415e-a97f-1579099c071d}, !- People Definition Name
-  {eab42262-5ad1-4f8c-9dc6-0e12ea665c7e}, !- Space or SpaceType Name
-  {6d1406fb-03e6-4476-a461-83773e23f006}, !- Number of People Schedule Name
-  {8d88d727-e49d-42cc-9bbb-48eef75d364c}, !- Activity Level Schedule Name
->>>>>>> ad15e0a5
-  ,                                       !- Surface Name/Angle Factor List Name
-  ,                                       !- Work Efficiency Schedule Name
-  ,                                       !- Clothing Insulation Schedule Name
-  ,                                       !- Air Velocity Schedule Name
-  1;                                      !- Multiplier
-
 OS:ShadingSurfaceGroup,
-<<<<<<< HEAD
-  {11b32277-53bf-48e3-8408-330f135c1c0e}, !- Handle
-=======
-  {7c2f9f9e-1015-4afa-8e60-961dbbeac4a9}, !- Handle
->>>>>>> ad15e0a5
+  {0a6d41f9-fd4b-407c-94a7-0237de04245e}, !- Handle
   res eaves,                              !- Name
   Building;                               !- Shading Surface Type
 
 OS:ShadingSurface,
-<<<<<<< HEAD
-  {288c85a7-7e3f-4549-b104-0c89e4bd64ba}, !- Handle
+  {269a32a1-d4aa-465b-91e3-1349054dad8b}, !- Handle
   Surface 12 - res eaves,                 !- Name
   ,                                       !- Construction Name
-  {11b32277-53bf-48e3-8408-330f135c1c0e}, !- Shading Surface Group Name
-=======
-  {5c173b17-a54f-4e8a-9bc1-ede013df3f0e}, !- Handle
-  Surface 12 - res eaves,                 !- Name
-  ,                                       !- Construction Name
-  {7c2f9f9e-1015-4afa-8e60-961dbbeac4a9}, !- Shading Surface Group Name
->>>>>>> ad15e0a5
+  {0a6d41f9-fd4b-407c-94a7-0237de04245e}, !- Shading Surface Group Name
   ,                                       !- Transmittance Schedule Name
   ,                                       !- Number of Vertices
   0, -0.6096, 4.8768,                     !- X,Y,Z Vertex 1 {m}
@@ -1050,17 +723,10 @@
   0, 0, 4.8768;                           !- X,Y,Z Vertex 4 {m}
 
 OS:ShadingSurface,
-<<<<<<< HEAD
-  {e4ac09c1-1b6e-4cc3-ba8c-5e2f53cf955c}, !- Handle
+  {0c1f0c76-8b35-4226-b639-69ad16230925}, !- Handle
   Surface 12 - res eaves 1,               !- Name
   ,                                       !- Construction Name
-  {11b32277-53bf-48e3-8408-330f135c1c0e}, !- Shading Surface Group Name
-=======
-  {0f089899-cfd5-4671-8124-8c730e403489}, !- Handle
-  Surface 12 - res eaves 1,               !- Name
-  ,                                       !- Construction Name
-  {7c2f9f9e-1015-4afa-8e60-961dbbeac4a9}, !- Shading Surface Group Name
->>>>>>> ad15e0a5
+  {0a6d41f9-fd4b-407c-94a7-0237de04245e}, !- Shading Surface Group Name
   ,                                       !- Transmittance Schedule Name
   ,                                       !- Number of Vertices
   11.739322368505, 0, 4.8768,             !- X,Y,Z Vertex 1 {m}
@@ -1069,17 +735,10 @@
   11.129722368505, 0, 4.8768;             !- X,Y,Z Vertex 4 {m}
 
 OS:ShadingSurface,
-<<<<<<< HEAD
-  {8d679597-f9f1-4ca9-87c0-003cca295ff1}, !- Handle
+  {b0d26b24-cfd2-4639-b4fa-a195deb25726}, !- Handle
   Surface 12 - res eaves 2,               !- Name
   ,                                       !- Construction Name
-  {11b32277-53bf-48e3-8408-330f135c1c0e}, !- Shading Surface Group Name
-=======
-  {c3828b3c-2b6f-49da-a793-c995857b0b10}, !- Handle
-  Surface 12 - res eaves 2,               !- Name
-  ,                                       !- Construction Name
-  {7c2f9f9e-1015-4afa-8e60-961dbbeac4a9}, !- Shading Surface Group Name
->>>>>>> ad15e0a5
+  {0a6d41f9-fd4b-407c-94a7-0237de04245e}, !- Shading Surface Group Name
   ,                                       !- Transmittance Schedule Name
   ,                                       !- Number of Vertices
   11.129722368505, 6.17446118425249, 4.8768, !- X,Y,Z Vertex 1 {m}
@@ -1088,17 +747,10 @@
   11.129722368505, 5.56486118425249, 4.8768; !- X,Y,Z Vertex 4 {m}
 
 OS:ShadingSurface,
-<<<<<<< HEAD
-  {6063b5cb-8fea-4284-9793-20828d1e534c}, !- Handle
+  {4089244f-e867-4234-aea6-d22302983437}, !- Handle
   Surface 12 - res eaves 3,               !- Name
   ,                                       !- Construction Name
-  {11b32277-53bf-48e3-8408-330f135c1c0e}, !- Shading Surface Group Name
-=======
-  {9883e8a0-89a4-4dba-9bf2-039b33132df2}, !- Handle
-  Surface 12 - res eaves 3,               !- Name
-  ,                                       !- Construction Name
-  {7c2f9f9e-1015-4afa-8e60-961dbbeac4a9}, !- Shading Surface Group Name
->>>>>>> ad15e0a5
+  {0a6d41f9-fd4b-407c-94a7-0237de04245e}, !- Shading Surface Group Name
   ,                                       !- Transmittance Schedule Name
   ,                                       !- Number of Vertices
   -0.6096, 5.56486118425249, 4.8768,      !- X,Y,Z Vertex 1 {m}
