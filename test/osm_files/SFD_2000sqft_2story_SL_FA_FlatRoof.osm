--- conflicted
+++ resolved
@@ -1,73 +1,41 @@
 !- NOTE: Auto-generated from /test/osw_files/SFD_2000sqft_2story_SL_FA_FlatRoof.osw
 
 OS:Version,
-<<<<<<< HEAD
-  {0d67484f-4a16-4798-8b7a-416f5878fc1d}, !- Handle
+  {c8776004-3e31-4a19-bb27-d1bceff94b77}, !- Handle
   2.9.1;                                  !- Version Identifier
 
 OS:SimulationControl,
-  {fef6472a-538a-4cb4-886e-6f2d2630f086}, !- Handle
-=======
-  {5ebc5a58-373a-483f-97a0-3f12bfff2709}, !- Handle
-  2.9.1;                                  !- Version Identifier
-
-OS:SimulationControl,
-  {6f8715c1-8196-4906-90bf-1e2e80612676}, !- Handle
->>>>>>> 182a152f
+  {8909532c-cc86-4b60-a947-70ff705f59c8}, !- Handle
   ,                                       !- Do Zone Sizing Calculation
   ,                                       !- Do System Sizing Calculation
   ,                                       !- Do Plant Sizing Calculation
   No;                                     !- Run Simulation for Sizing Periods
 
 OS:Timestep,
-<<<<<<< HEAD
-  {878f1a44-31c5-4e2d-acae-4f5b16d6c3f2}, !- Handle
+  {d4595ede-d304-4b92-bb00-69362391c0c0}, !- Handle
   6;                                      !- Number of Timesteps per Hour
 
 OS:ShadowCalculation,
-  {8984c7e1-a928-4e14-8c37-d0427d9fb5f8}, !- Handle
-=======
-  {3d037be6-c534-4458-aa5b-125717576a2f}, !- Handle
-  6;                                      !- Number of Timesteps per Hour
-
-OS:ShadowCalculation,
-  {e38d9c93-9dc1-4d88-88ee-b6cbecfa2227}, !- Handle
->>>>>>> 182a152f
+  {6378f06a-15bc-4413-8b80-d0e4581d9a4b}, !- Handle
   20,                                     !- Calculation Frequency
   200;                                    !- Maximum Figures in Shadow Overlap Calculations
 
 OS:SurfaceConvectionAlgorithm:Outside,
-<<<<<<< HEAD
-  {1da5bcdc-1f45-4c95-b8ad-ca81837ef3c9}, !- Handle
+  {bbda2a04-afb6-4899-a4a1-641e795ad920}, !- Handle
   DOE-2;                                  !- Algorithm
 
 OS:SurfaceConvectionAlgorithm:Inside,
-  {18571e05-f0bc-4ed0-9c9a-dc9ce5c21551}, !- Handle
+  {ca71a9ec-c105-496f-8b36-2b88063da8ff}, !- Handle
   TARP;                                   !- Algorithm
 
 OS:ZoneCapacitanceMultiplier:ResearchSpecial,
-  {d91381cd-d5a3-432f-a59d-0abcf8563d0c}, !- Handle
-=======
-  {e36f38c3-e915-4f3d-8dfa-8202483caf12}, !- Handle
-  DOE-2;                                  !- Algorithm
-
-OS:SurfaceConvectionAlgorithm:Inside,
-  {26093042-b44e-483f-adac-83b30e7b6751}, !- Handle
-  TARP;                                   !- Algorithm
-
-OS:ZoneCapacitanceMultiplier:ResearchSpecial,
-  {fc5824a9-ca40-4243-be42-aa797a24c994}, !- Handle
->>>>>>> 182a152f
+  {41c76ee8-fb2d-45eb-8dc2-7d400ff51857}, !- Handle
   ,                                       !- Temperature Capacity Multiplier
   15,                                     !- Humidity Capacity Multiplier
   ;                                       !- Carbon Dioxide Capacity Multiplier
 
 OS:RunPeriod,
-<<<<<<< HEAD
-  {de8c725b-5c1f-494e-a000-1726f4d0ff29}, !- Handle
-=======
-  {bf757f40-e581-4c00-996c-a0c932ce6c6c}, !- Handle
->>>>>>> 182a152f
+  {19c38714-4655-4aab-9e6e-9b58fbf925ef}, !- Handle
   Run Period 1,                           !- Name
   1,                                      !- Begin Month
   1,                                      !- Begin Day of Month
@@ -81,17 +49,13 @@
   ;                                       !- Number of Times Runperiod to be Repeated
 
 OS:YearDescription,
-<<<<<<< HEAD
-  {a67f32b4-b3f8-46cb-b5ea-a3f2e52e2c66}, !- Handle
-=======
-  {4bbeece7-88b5-41ba-bf9a-5bc77a7c46d4}, !- Handle
->>>>>>> 182a152f
+  {77279fc2-8178-446d-a72f-02005e895065}, !- Handle
   2007,                                   !- Calendar Year
   ,                                       !- Day of Week for Start Day
   ;                                       !- Is Leap Year
 
 OS:WeatherFile,
-  {2eadcc85-c4df-4069-b512-9b24dd0387c9}, !- Handle
+  {cfa975b6-a274-4aff-94d3-c22ea9dde906}, !- Handle
   Denver Intl Ap,                         !- City
   CO,                                     !- State Province Region
   USA,                                    !- Country
@@ -105,8 +69,8 @@
   E23378AA;                               !- Checksum
 
 OS:AdditionalProperties,
-  {898c2043-39f8-4d5f-b8ca-4704e5c3f6b9}, !- Handle
-  {2eadcc85-c4df-4069-b512-9b24dd0387c9}, !- Object Name
+  {e6b14551-21ac-4647-84d8-4b98f738883e}, !- Handle
+  {cfa975b6-a274-4aff-94d3-c22ea9dde906}, !- Object Name
   EPWHeaderCity,                          !- Feature Name 1
   String,                                 !- Feature Data Type 1
   Denver Intl Ap,                         !- Feature Value 1
@@ -214,7 +178,7 @@
   84;                                     !- Feature Value 35
 
 OS:Site,
-  {3ebc0025-18db-47c0-8c14-71169bcc0d08}, !- Handle
+  {cf629ad0-8917-479a-b813-9d8b9e47bdc4}, !- Handle
   Denver Intl Ap_CO_USA,                  !- Name
   39.83,                                  !- Latitude {deg}
   -104.65,                                !- Longitude {deg}
@@ -223,7 +187,7 @@
   ;                                       !- Terrain
 
 OS:ClimateZones,
-  {f1fa854f-b806-4d42-81ea-f5e616e826ef}, !- Handle
+  {97c4d588-da5d-4df5-8288-7a95e02473b7}, !- Handle
   ,                                       !- Active Institution
   ,                                       !- Active Year
   ,                                       !- Climate Zone Institution Name 1
@@ -236,19 +200,19 @@
   Cold;                                   !- Climate Zone Value 2
 
 OS:Site:WaterMainsTemperature,
-  {c7ea3d10-2e2f-4b53-af84-cc21d87aa176}, !- Handle
+  {ca1be8c4-97e1-41fc-a02a-5a9e95d24956}, !- Handle
   Correlation,                            !- Calculation Method
   ,                                       !- Temperature Schedule Name
   10.8753424657535,                       !- Annual Average Outdoor Air Temperature {C}
   23.1524007936508;                       !- Maximum Difference In Monthly Average Outdoor Air Temperatures {deltaC}
 
 OS:RunPeriodControl:DaylightSavingTime,
-  {dffe2163-5530-41bc-9e4d-5f2d37153999}, !- Handle
+  {fa4f3973-0ef2-41a1-a638-a6ffc7895226}, !- Handle
   4/7,                                    !- Start Date
   10/26;                                  !- End Date
 
 OS:Site:GroundTemperature:Deep,
-  {61a38cf6-d83d-42de-8f86-5e7682816453}, !- Handle
+  {6bb6c04a-4f94-4375-bddc-292d729bbe10}, !- Handle
   10.8753424657535,                       !- January Deep Ground Temperature {C}
   10.8753424657535,                       !- February Deep Ground Temperature {C}
   10.8753424657535,                       !- March Deep Ground Temperature {C}
@@ -262,12 +226,33 @@
   10.8753424657535,                       !- November Deep Ground Temperature {C}
   10.8753424657535;                       !- December Deep Ground Temperature {C}
 
+OS:Building,
+  {22171043-bc86-466c-bd14-a229d6d12404}, !- Handle
+  Building 1,                             !- Name
+  ,                                       !- Building Sector Type
+  0,                                      !- North Axis {deg}
+  ,                                       !- Nominal Floor to Floor Height {m}
+  ,                                       !- Space Type Name
+  ,                                       !- Default Construction Set Name
+  ,                                       !- Default Schedule Set Name
+  3,                                      !- Standards Number of Stories
+  3,                                      !- Standards Number of Above Ground Stories
+  ,                                       !- Standards Template
+  singlefamilydetached,                   !- Standards Building Type
+  1;                                      !- Standards Number of Living Units
+
+OS:AdditionalProperties,
+  {340ea357-d57d-449a-bdb9-90a0e66dec5e}, !- Handle
+  {22171043-bc86-466c-bd14-a229d6d12404}, !- Object Name
+  Total Units Represented,                !- Feature Name 1
+  Integer,                                !- Feature Data Type 1
+  1,                                      !- Feature Value 1
+  Total Units Modeled,                    !- Feature Name 2
+  Integer,                                !- Feature Data Type 2
+  1;                                      !- Feature Value 2
+
 OS:ThermalZone,
-<<<<<<< HEAD
-  {9adc0f3d-f933-4d4a-8e1f-57fef5a1c61c}, !- Handle
-=======
-  {3b79cb49-7d97-4e29-a43a-4e654f46285f}, !- Handle
->>>>>>> 182a152f
+  {dca4e5bc-947f-4fdb-b004-eed1a13cd164}, !- Handle
   living zone,                            !- Name
   ,                                       !- Multiplier
   ,                                       !- Ceiling Height {m}
@@ -276,17 +261,10 @@
   ,                                       !- Zone Inside Convection Algorithm
   ,                                       !- Zone Outside Convection Algorithm
   ,                                       !- Zone Conditioning Equipment List Name
-<<<<<<< HEAD
-  {16448fe8-ccec-47a4-865c-f6f7e81693cf}, !- Zone Air Inlet Port List
-  {72281778-3d02-4b9e-866c-243d2527e2a6}, !- Zone Air Exhaust Port List
-  {f39b488f-c268-42a4-98a0-0c57e504d7b4}, !- Zone Air Node Name
-  {2bc9da00-eda3-43d7-b12a-1e65e67f0c38}, !- Zone Return Air Port List
-=======
-  {8258b851-0d8b-43f5-9c90-f6ccf795ca97}, !- Zone Air Inlet Port List
-  {4229c822-7a03-4b7f-b59d-3161393706b7}, !- Zone Air Exhaust Port List
-  {cea16051-713b-4e6e-a392-8b9fb784c58c}, !- Zone Air Node Name
-  {e38eac00-5103-483e-8849-bd3fa50083cd}, !- Zone Return Air Port List
->>>>>>> 182a152f
+  {6597114a-5d9e-421d-9086-7074281239ea}, !- Zone Air Inlet Port List
+  {e6f4f70c-0920-406c-8d23-11d85d5fea73}, !- Zone Air Exhaust Port List
+  {d29453ff-f76b-488d-b22d-b9cec9636b8d}, !- Zone Air Node Name
+  {50bd0b93-0115-4728-9559-614c8898f250}, !- Zone Return Air Port List
   ,                                       !- Primary Daylighting Control Name
   ,                                       !- Fraction of Zone Controlled by Primary Daylighting Control
   ,                                       !- Secondary Daylighting Control Name
@@ -297,71 +275,37 @@
   No;                                     !- Use Ideal Air Loads
 
 OS:Node,
-<<<<<<< HEAD
-  {dc7ecd75-4fdf-4556-a847-41d2b4c8933a}, !- Handle
+  {620f3280-d72e-460c-812b-df5587c431de}, !- Handle
   Node 1,                                 !- Name
-  {f39b488f-c268-42a4-98a0-0c57e504d7b4}, !- Inlet Port
+  {d29453ff-f76b-488d-b22d-b9cec9636b8d}, !- Inlet Port
   ;                                       !- Outlet Port
 
 OS:Connection,
-  {f39b488f-c268-42a4-98a0-0c57e504d7b4}, !- Handle
-  {aba14280-317f-4af7-aad7-f5824279f6dd}, !- Name
-  {9adc0f3d-f933-4d4a-8e1f-57fef5a1c61c}, !- Source Object
+  {d29453ff-f76b-488d-b22d-b9cec9636b8d}, !- Handle
+  {185d5db7-45ed-4838-84be-4cd4b82249ce}, !- Name
+  {dca4e5bc-947f-4fdb-b004-eed1a13cd164}, !- Source Object
   11,                                     !- Outlet Port
-  {dc7ecd75-4fdf-4556-a847-41d2b4c8933a}, !- Target Object
+  {620f3280-d72e-460c-812b-df5587c431de}, !- Target Object
   2;                                      !- Inlet Port
 
 OS:PortList,
-  {16448fe8-ccec-47a4-865c-f6f7e81693cf}, !- Handle
-  {cf9ac3d3-fe1f-495f-b63b-637b763acb43}, !- Name
-  {9adc0f3d-f933-4d4a-8e1f-57fef5a1c61c}; !- HVAC Component
+  {6597114a-5d9e-421d-9086-7074281239ea}, !- Handle
+  {52d61b2b-74ee-495f-a778-9ffda5b64a37}, !- Name
+  {dca4e5bc-947f-4fdb-b004-eed1a13cd164}; !- HVAC Component
 
 OS:PortList,
-  {72281778-3d02-4b9e-866c-243d2527e2a6}, !- Handle
-  {c2829827-47dd-4b58-96f5-8cc152c8d765}, !- Name
-  {9adc0f3d-f933-4d4a-8e1f-57fef5a1c61c}; !- HVAC Component
+  {e6f4f70c-0920-406c-8d23-11d85d5fea73}, !- Handle
+  {2b03c242-ba7d-4c9d-afad-898e912ad5f9}, !- Name
+  {dca4e5bc-947f-4fdb-b004-eed1a13cd164}; !- HVAC Component
 
 OS:PortList,
-  {2bc9da00-eda3-43d7-b12a-1e65e67f0c38}, !- Handle
-  {e0ff8b37-de75-483e-a2f6-fb0a34baf78b}, !- Name
-  {9adc0f3d-f933-4d4a-8e1f-57fef5a1c61c}; !- HVAC Component
+  {50bd0b93-0115-4728-9559-614c8898f250}, !- Handle
+  {c2f98df0-4f13-4786-8a6f-a388fdf69647}, !- Name
+  {dca4e5bc-947f-4fdb-b004-eed1a13cd164}; !- HVAC Component
 
 OS:Sizing:Zone,
-  {84227eba-d185-41b4-8c2e-d69a3c47049c}, !- Handle
-  {9adc0f3d-f933-4d4a-8e1f-57fef5a1c61c}, !- Zone or ZoneList Name
-=======
-  {bb663d3e-a313-460f-84a1-521b91fce043}, !- Handle
-  Node 1,                                 !- Name
-  {cea16051-713b-4e6e-a392-8b9fb784c58c}, !- Inlet Port
-  ;                                       !- Outlet Port
-
-OS:Connection,
-  {cea16051-713b-4e6e-a392-8b9fb784c58c}, !- Handle
-  {bf69530b-ee9c-42bf-ba3d-0b0f5114f631}, !- Name
-  {3b79cb49-7d97-4e29-a43a-4e654f46285f}, !- Source Object
-  11,                                     !- Outlet Port
-  {bb663d3e-a313-460f-84a1-521b91fce043}, !- Target Object
-  2;                                      !- Inlet Port
-
-OS:PortList,
-  {8258b851-0d8b-43f5-9c90-f6ccf795ca97}, !- Handle
-  {44e5feb0-d19c-4e90-8773-ce7b15eb4221}, !- Name
-  {3b79cb49-7d97-4e29-a43a-4e654f46285f}; !- HVAC Component
-
-OS:PortList,
-  {4229c822-7a03-4b7f-b59d-3161393706b7}, !- Handle
-  {93756699-bc95-41cf-af28-1be3636c2178}, !- Name
-  {3b79cb49-7d97-4e29-a43a-4e654f46285f}; !- HVAC Component
-
-OS:PortList,
-  {e38eac00-5103-483e-8849-bd3fa50083cd}, !- Handle
-  {144b553c-1fbd-4e7a-b908-dd217ffb3fb9}, !- Name
-  {3b79cb49-7d97-4e29-a43a-4e654f46285f}; !- HVAC Component
-
-OS:Sizing:Zone,
-  {ead65d68-3c93-4eaf-bcbe-a1bd5383f830}, !- Handle
-  {3b79cb49-7d97-4e29-a43a-4e654f46285f}, !- Zone or ZoneList Name
->>>>>>> 182a152f
+  {7e0103ba-2207-4d54-bcf0-65851c063cce}, !- Handle
+  {dca4e5bc-947f-4fdb-b004-eed1a13cd164}, !- Zone or ZoneList Name
   SupplyAirTemperature,                   !- Zone Cooling Design Supply Air Temperature Input Method
   14,                                     !- Zone Cooling Design Supply Air Temperature {C}
   11.11,                                  !- Zone Cooling Design Supply Air Temperature Difference {deltaC}
@@ -390,25 +334,14 @@
   autosize;                               !- Dedicated Outdoor Air High Setpoint Temperature for Design {C}
 
 OS:ZoneHVAC:EquipmentList,
-<<<<<<< HEAD
-  {23fdde56-e6c4-4d5f-bce9-1eb38b1bb18a}, !- Handle
+  {8cb55540-cd2c-4367-8535-55fb31761272}, !- Handle
   Zone HVAC Equipment List 1,             !- Name
-  {9adc0f3d-f933-4d4a-8e1f-57fef5a1c61c}; !- Thermal Zone
+  {dca4e5bc-947f-4fdb-b004-eed1a13cd164}; !- Thermal Zone
 
 OS:Space,
-  {aa0bea4b-114a-4af6-a9c6-05ff9333a4b0}, !- Handle
+  {99da8209-b354-4468-ab09-b07d2bd1d7e6}, !- Handle
   living space,                           !- Name
-  {d7309ea6-cb24-4d43-99dc-300801a22888}, !- Space Type Name
-=======
-  {cbb018e4-dcbc-4b4a-9d69-9a0509e07dbf}, !- Handle
-  Zone HVAC Equipment List 1,             !- Name
-  {3b79cb49-7d97-4e29-a43a-4e654f46285f}; !- Thermal Zone
-
-OS:Space,
-  {02333952-8676-4eb0-a2b7-7aa7342c835c}, !- Handle
-  living space,                           !- Name
-  {c427db55-ae32-4f37-b6c5-97b68a51fb79}, !- Space Type Name
->>>>>>> 182a152f
+  {44e805bd-579c-4fdc-a267-e08a79593347}, !- Space Type Name
   ,                                       !- Default Construction Set Name
   ,                                       !- Default Schedule Set Name
   -0,                                     !- Direction of Relative North {deg}
@@ -416,31 +349,17 @@
   0,                                      !- Y Origin {m}
   0,                                      !- Z Origin {m}
   ,                                       !- Building Story Name
-<<<<<<< HEAD
-  {9adc0f3d-f933-4d4a-8e1f-57fef5a1c61c}, !- Thermal Zone Name
+  {dca4e5bc-947f-4fdb-b004-eed1a13cd164}, !- Thermal Zone Name
   ,                                       !- Part of Total Floor Area
   ,                                       !- Design Specification Outdoor Air Object Name
-  {7f171e44-ef8d-4080-bfca-46242f053af6}; !- Building Unit Name
-
-OS:Surface,
-  {fbd663d7-f19d-4f29-a03f-743cd696f84c}, !- Handle
+  {d5546589-017c-42b8-b7f1-ae7ca944b185}; !- Building Unit Name
+
+OS:Surface,
+  {974fa5f4-9a63-4281-99bf-9678cd9cbd09}, !- Handle
   Surface 1,                              !- Name
   Floor,                                  !- Surface Type
   ,                                       !- Construction Name
-  {aa0bea4b-114a-4af6-a9c6-05ff9333a4b0}, !- Space Name
-=======
-  {3b79cb49-7d97-4e29-a43a-4e654f46285f}, !- Thermal Zone Name
-  ,                                       !- Part of Total Floor Area
-  ,                                       !- Design Specification Outdoor Air Object Name
-  {b2245502-a76e-4915-beca-10c236168769}; !- Building Unit Name
-
-OS:Surface,
-  {11ec7f85-e39a-468d-929d-7f9ffcbd070c}, !- Handle
-  Surface 1,                              !- Name
-  Floor,                                  !- Surface Type
-  ,                                       !- Construction Name
-  {02333952-8676-4eb0-a2b7-7aa7342c835c}, !- Space Name
->>>>>>> 182a152f
+  {99da8209-b354-4468-ab09-b07d2bd1d7e6}, !- Space Name
   Foundation,                             !- Outside Boundary Condition
   ,                                       !- Outside Boundary Condition Object
   NoSun,                                  !- Sun Exposure
@@ -453,19 +372,11 @@
   11.129722368505, 0, 0;                  !- X,Y,Z Vertex 4 {m}
 
 OS:Surface,
-<<<<<<< HEAD
-  {250aeaa9-425f-4a00-8322-a1ac00fb165e}, !- Handle
+  {54c25cd2-fea4-461a-ba25-a00093ef75bc}, !- Handle
   Surface 2,                              !- Name
   Wall,                                   !- Surface Type
   ,                                       !- Construction Name
-  {aa0bea4b-114a-4af6-a9c6-05ff9333a4b0}, !- Space Name
-=======
-  {6fe0daa5-18a5-42e7-81b8-2f3819bd4187}, !- Handle
-  Surface 2,                              !- Name
-  Wall,                                   !- Surface Type
-  ,                                       !- Construction Name
-  {02333952-8676-4eb0-a2b7-7aa7342c835c}, !- Space Name
->>>>>>> 182a152f
+  {99da8209-b354-4468-ab09-b07d2bd1d7e6}, !- Space Name
   Outdoors,                               !- Outside Boundary Condition
   ,                                       !- Outside Boundary Condition Object
   SunExposed,                             !- Sun Exposure
@@ -478,19 +389,11 @@
   0, 0, 2.4384;                           !- X,Y,Z Vertex 4 {m}
 
 OS:Surface,
-<<<<<<< HEAD
-  {8a9410cf-b4a5-4ecf-b5ad-b9bde7767234}, !- Handle
+  {b55165e6-5578-4caa-9197-005610e3b9a9}, !- Handle
   Surface 3,                              !- Name
   Wall,                                   !- Surface Type
   ,                                       !- Construction Name
-  {aa0bea4b-114a-4af6-a9c6-05ff9333a4b0}, !- Space Name
-=======
-  {7a71abc7-34f3-4609-9bb3-6e5f7cd4b0f2}, !- Handle
-  Surface 3,                              !- Name
-  Wall,                                   !- Surface Type
-  ,                                       !- Construction Name
-  {02333952-8676-4eb0-a2b7-7aa7342c835c}, !- Space Name
->>>>>>> 182a152f
+  {99da8209-b354-4468-ab09-b07d2bd1d7e6}, !- Space Name
   Outdoors,                               !- Outside Boundary Condition
   ,                                       !- Outside Boundary Condition Object
   SunExposed,                             !- Sun Exposure
@@ -503,19 +406,11 @@
   0, 5.56486118425249, 2.4384;            !- X,Y,Z Vertex 4 {m}
 
 OS:Surface,
-<<<<<<< HEAD
-  {5e5f928e-c87b-45ca-b68d-c4370255401c}, !- Handle
+  {0b1db341-50cb-4523-adfb-d9f689bd32b6}, !- Handle
   Surface 4,                              !- Name
   Wall,                                   !- Surface Type
   ,                                       !- Construction Name
-  {aa0bea4b-114a-4af6-a9c6-05ff9333a4b0}, !- Space Name
-=======
-  {32d62a24-a098-43d1-85cf-6bd2d7148e59}, !- Handle
-  Surface 4,                              !- Name
-  Wall,                                   !- Surface Type
-  ,                                       !- Construction Name
-  {02333952-8676-4eb0-a2b7-7aa7342c835c}, !- Space Name
->>>>>>> 182a152f
+  {99da8209-b354-4468-ab09-b07d2bd1d7e6}, !- Space Name
   Outdoors,                               !- Outside Boundary Condition
   ,                                       !- Outside Boundary Condition Object
   SunExposed,                             !- Sun Exposure
@@ -528,19 +423,11 @@
   11.129722368505, 5.56486118425249, 2.4384; !- X,Y,Z Vertex 4 {m}
 
 OS:Surface,
-<<<<<<< HEAD
-  {476c7b90-7df7-410e-aaec-7c43a63900c5}, !- Handle
+  {66b90f25-eada-4eae-b9f0-7bf1bb5bc219}, !- Handle
   Surface 5,                              !- Name
   Wall,                                   !- Surface Type
   ,                                       !- Construction Name
-  {aa0bea4b-114a-4af6-a9c6-05ff9333a4b0}, !- Space Name
-=======
-  {f6ef6522-ab11-48ae-a54a-c3bcefe7b260}, !- Handle
-  Surface 5,                              !- Name
-  Wall,                                   !- Surface Type
-  ,                                       !- Construction Name
-  {02333952-8676-4eb0-a2b7-7aa7342c835c}, !- Space Name
->>>>>>> 182a152f
+  {99da8209-b354-4468-ab09-b07d2bd1d7e6}, !- Space Name
   Outdoors,                               !- Outside Boundary Condition
   ,                                       !- Outside Boundary Condition Object
   SunExposed,                             !- Sun Exposure
@@ -553,23 +440,13 @@
   11.129722368505, 0, 2.4384;             !- X,Y,Z Vertex 4 {m}
 
 OS:Surface,
-<<<<<<< HEAD
-  {0becb884-4312-46af-87e3-f931e903bf8d}, !- Handle
+  {33b39859-84c3-400f-bdac-09b83ce9c7e9}, !- Handle
   Surface 6,                              !- Name
   RoofCeiling,                            !- Surface Type
   ,                                       !- Construction Name
-  {aa0bea4b-114a-4af6-a9c6-05ff9333a4b0}, !- Space Name
+  {99da8209-b354-4468-ab09-b07d2bd1d7e6}, !- Space Name
   Surface,                                !- Outside Boundary Condition
-  {1528a355-fed8-458e-806f-4cfab767cd8b}, !- Outside Boundary Condition Object
-=======
-  {63d92ebe-db44-4d62-83ce-79e651380c0a}, !- Handle
-  Surface 6,                              !- Name
-  RoofCeiling,                            !- Surface Type
-  ,                                       !- Construction Name
-  {02333952-8676-4eb0-a2b7-7aa7342c835c}, !- Space Name
-  Surface,                                !- Outside Boundary Condition
-  {bc9c3f67-621d-49f3-85ec-bcc44f64a009}, !- Outside Boundary Condition Object
->>>>>>> 182a152f
+  {7f433d69-4dc1-43f1-bfab-504ec38108a3}, !- Outside Boundary Condition Object
   NoSun,                                  !- Sun Exposure
   NoWind,                                 !- Wind Exposure
   ,                                       !- View Factor to Ground
@@ -580,11 +457,7 @@
   0, 0, 2.4384;                           !- X,Y,Z Vertex 4 {m}
 
 OS:SpaceType,
-<<<<<<< HEAD
-  {d7309ea6-cb24-4d43-99dc-300801a22888}, !- Handle
-=======
-  {c427db55-ae32-4f37-b6c5-97b68a51fb79}, !- Handle
->>>>>>> 182a152f
+  {44e805bd-579c-4fdc-a267-e08a79593347}, !- Handle
   Space Type 1,                           !- Name
   ,                                       !- Default Construction Set Name
   ,                                       !- Default Schedule Set Name
@@ -595,15 +468,9 @@
   living;                                 !- Standards Space Type
 
 OS:Space,
-<<<<<<< HEAD
-  {29d4d43e-d157-4c3f-ac58-026701c79faa}, !- Handle
+  {431cab25-bcd7-41a8-8e22-58044be987c6}, !- Handle
   living space|story 2,                   !- Name
-  {d7309ea6-cb24-4d43-99dc-300801a22888}, !- Space Type Name
-=======
-  {b3131944-2ab0-410a-b7fa-82733e10a987}, !- Handle
-  living space|story 2,                   !- Name
-  {c427db55-ae32-4f37-b6c5-97b68a51fb79}, !- Space Type Name
->>>>>>> 182a152f
+  {44e805bd-579c-4fdc-a267-e08a79593347}, !- Space Type Name
   ,                                       !- Default Construction Set Name
   ,                                       !- Default Schedule Set Name
   -0,                                     !- Direction of Relative North {deg}
@@ -611,35 +478,19 @@
   0,                                      !- Y Origin {m}
   2.4384,                                 !- Z Origin {m}
   ,                                       !- Building Story Name
-<<<<<<< HEAD
-  {9adc0f3d-f933-4d4a-8e1f-57fef5a1c61c}, !- Thermal Zone Name
+  {dca4e5bc-947f-4fdb-b004-eed1a13cd164}, !- Thermal Zone Name
   ,                                       !- Part of Total Floor Area
   ,                                       !- Design Specification Outdoor Air Object Name
-  {7f171e44-ef8d-4080-bfca-46242f053af6}; !- Building Unit Name
-
-OS:Surface,
-  {1528a355-fed8-458e-806f-4cfab767cd8b}, !- Handle
+  {d5546589-017c-42b8-b7f1-ae7ca944b185}; !- Building Unit Name
+
+OS:Surface,
+  {7f433d69-4dc1-43f1-bfab-504ec38108a3}, !- Handle
   Surface 7,                              !- Name
   Floor,                                  !- Surface Type
   ,                                       !- Construction Name
-  {29d4d43e-d157-4c3f-ac58-026701c79faa}, !- Space Name
+  {431cab25-bcd7-41a8-8e22-58044be987c6}, !- Space Name
   Surface,                                !- Outside Boundary Condition
-  {0becb884-4312-46af-87e3-f931e903bf8d}, !- Outside Boundary Condition Object
-=======
-  {3b79cb49-7d97-4e29-a43a-4e654f46285f}, !- Thermal Zone Name
-  ,                                       !- Part of Total Floor Area
-  ,                                       !- Design Specification Outdoor Air Object Name
-  {b2245502-a76e-4915-beca-10c236168769}; !- Building Unit Name
-
-OS:Surface,
-  {bc9c3f67-621d-49f3-85ec-bcc44f64a009}, !- Handle
-  Surface 7,                              !- Name
-  Floor,                                  !- Surface Type
-  ,                                       !- Construction Name
-  {b3131944-2ab0-410a-b7fa-82733e10a987}, !- Space Name
-  Surface,                                !- Outside Boundary Condition
-  {63d92ebe-db44-4d62-83ce-79e651380c0a}, !- Outside Boundary Condition Object
->>>>>>> 182a152f
+  {33b39859-84c3-400f-bdac-09b83ce9c7e9}, !- Outside Boundary Condition Object
   NoSun,                                  !- Sun Exposure
   NoWind,                                 !- Wind Exposure
   ,                                       !- View Factor to Ground
@@ -650,19 +501,11 @@
   11.129722368505, 0, 0;                  !- X,Y,Z Vertex 4 {m}
 
 OS:Surface,
-<<<<<<< HEAD
-  {40de02c1-e410-401a-addb-ddf206999966}, !- Handle
+  {1f49f535-8a7e-411d-8d09-0d24d4aaf219}, !- Handle
   Surface 8,                              !- Name
   Wall,                                   !- Surface Type
   ,                                       !- Construction Name
-  {29d4d43e-d157-4c3f-ac58-026701c79faa}, !- Space Name
-=======
-  {894352c2-5fe6-49af-8515-f675bdba016a}, !- Handle
-  Surface 8,                              !- Name
-  Wall,                                   !- Surface Type
-  ,                                       !- Construction Name
-  {b3131944-2ab0-410a-b7fa-82733e10a987}, !- Space Name
->>>>>>> 182a152f
+  {431cab25-bcd7-41a8-8e22-58044be987c6}, !- Space Name
   Outdoors,                               !- Outside Boundary Condition
   ,                                       !- Outside Boundary Condition Object
   SunExposed,                             !- Sun Exposure
@@ -675,19 +518,11 @@
   0, 0, 2.4384;                           !- X,Y,Z Vertex 4 {m}
 
 OS:Surface,
-<<<<<<< HEAD
-  {48a3b9de-6ede-463d-ae4c-fe3cd5eb127b}, !- Handle
+  {62f27d61-8226-46ea-b412-8e650600885b}, !- Handle
   Surface 9,                              !- Name
   Wall,                                   !- Surface Type
   ,                                       !- Construction Name
-  {29d4d43e-d157-4c3f-ac58-026701c79faa}, !- Space Name
-=======
-  {0ece838f-f3f4-4acf-adbd-50b45d8433da}, !- Handle
-  Surface 9,                              !- Name
-  Wall,                                   !- Surface Type
-  ,                                       !- Construction Name
-  {b3131944-2ab0-410a-b7fa-82733e10a987}, !- Space Name
->>>>>>> 182a152f
+  {431cab25-bcd7-41a8-8e22-58044be987c6}, !- Space Name
   Outdoors,                               !- Outside Boundary Condition
   ,                                       !- Outside Boundary Condition Object
   SunExposed,                             !- Sun Exposure
@@ -700,19 +535,11 @@
   0, 5.56486118425249, 2.4384;            !- X,Y,Z Vertex 4 {m}
 
 OS:Surface,
-<<<<<<< HEAD
-  {6bc82205-0b6c-4d7b-93fc-088b23f0c2ca}, !- Handle
+  {3ece6275-f4f7-4d4d-8154-bfe90d14bd30}, !- Handle
   Surface 10,                             !- Name
   Wall,                                   !- Surface Type
   ,                                       !- Construction Name
-  {29d4d43e-d157-4c3f-ac58-026701c79faa}, !- Space Name
-=======
-  {4eed72b7-2038-4d29-b67a-3a74637c045d}, !- Handle
-  Surface 10,                             !- Name
-  Wall,                                   !- Surface Type
-  ,                                       !- Construction Name
-  {b3131944-2ab0-410a-b7fa-82733e10a987}, !- Space Name
->>>>>>> 182a152f
+  {431cab25-bcd7-41a8-8e22-58044be987c6}, !- Space Name
   Outdoors,                               !- Outside Boundary Condition
   ,                                       !- Outside Boundary Condition Object
   SunExposed,                             !- Sun Exposure
@@ -725,19 +552,11 @@
   11.129722368505, 5.56486118425249, 2.4384; !- X,Y,Z Vertex 4 {m}
 
 OS:Surface,
-<<<<<<< HEAD
-  {ded1e8c4-468e-413c-b2b0-e3dd45b85b6c}, !- Handle
+  {27d1a8f0-9699-40a6-a4c0-2726ff8f304b}, !- Handle
   Surface 11,                             !- Name
   Wall,                                   !- Surface Type
   ,                                       !- Construction Name
-  {29d4d43e-d157-4c3f-ac58-026701c79faa}, !- Space Name
-=======
-  {3e7f0c27-8bb5-4209-9267-408618a59d6c}, !- Handle
-  Surface 11,                             !- Name
-  Wall,                                   !- Surface Type
-  ,                                       !- Construction Name
-  {b3131944-2ab0-410a-b7fa-82733e10a987}, !- Space Name
->>>>>>> 182a152f
+  {431cab25-bcd7-41a8-8e22-58044be987c6}, !- Space Name
   Outdoors,                               !- Outside Boundary Condition
   ,                                       !- Outside Boundary Condition Object
   SunExposed,                             !- Sun Exposure
@@ -750,19 +569,11 @@
   11.129722368505, 0, 2.4384;             !- X,Y,Z Vertex 4 {m}
 
 OS:Surface,
-<<<<<<< HEAD
-  {e59df35a-561b-4374-b03b-744b83cab10b}, !- Handle
+  {7182232d-1970-49c3-972d-7b69885d1922}, !- Handle
   Surface 12,                             !- Name
   RoofCeiling,                            !- Surface Type
   ,                                       !- Construction Name
-  {29d4d43e-d157-4c3f-ac58-026701c79faa}, !- Space Name
-=======
-  {cf9b1648-e717-448f-84cf-503a9fba5789}, !- Handle
-  Surface 12,                             !- Name
-  RoofCeiling,                            !- Surface Type
-  ,                                       !- Construction Name
-  {b3131944-2ab0-410a-b7fa-82733e10a987}, !- Space Name
->>>>>>> 182a152f
+  {431cab25-bcd7-41a8-8e22-58044be987c6}, !- Space Name
   Outdoors,                               !- Outside Boundary Condition
   ,                                       !- Outside Boundary Condition Object
   SunExposed,                             !- Sun Exposure
@@ -775,57 +586,14 @@
   0, 0, 2.4384;                           !- X,Y,Z Vertex 4 {m}
 
 OS:BuildingUnit,
-<<<<<<< HEAD
-  {7f171e44-ef8d-4080-bfca-46242f053af6}, !- Handle
-=======
-  {b2245502-a76e-4915-beca-10c236168769}, !- Handle
->>>>>>> 182a152f
+  {d5546589-017c-42b8-b7f1-ae7ca944b185}, !- Handle
   unit 1,                                 !- Name
   ,                                       !- Rendering Color
   Residential;                            !- Building Unit Type
 
-OS:Building,
-<<<<<<< HEAD
-  {3c97cdbb-47f8-49af-8747-d714cb7a8dfc}, !- Handle
-=======
-  {709b90b2-305f-480d-848c-8958110d618c}, !- Handle
->>>>>>> 182a152f
-  Building 1,                             !- Name
-  ,                                       !- Building Sector Type
-  0,                                      !- North Axis {deg}
-  ,                                       !- Nominal Floor to Floor Height {m}
-  ,                                       !- Space Type Name
-  ,                                       !- Default Construction Set Name
-  ,                                       !- Default Schedule Set Name
-  3,                                      !- Standards Number of Stories
-  3,                                      !- Standards Number of Above Ground Stories
-  ,                                       !- Standards Template
-  singlefamilydetached,                   !- Standards Building Type
-  1;                                      !- Standards Number of Living Units
-
 OS:AdditionalProperties,
-<<<<<<< HEAD
-  {3154b268-b2d1-4e61-b030-ab19ec881f34}, !- Handle
-  {3c97cdbb-47f8-49af-8747-d714cb7a8dfc}, !- Object Name
-=======
-  {3f221269-8b9b-4003-b055-cedecf356e23}, !- Handle
-  {709b90b2-305f-480d-848c-8958110d618c}, !- Object Name
->>>>>>> 182a152f
-  Total Units Represented,                !- Feature Name 1
-  Integer,                                !- Feature Data Type 1
-  1,                                      !- Feature Value 1
-  Total Units Modeled,                    !- Feature Name 2
-  Integer,                                !- Feature Data Type 2
-  1;                                      !- Feature Value 2
-
-OS:AdditionalProperties,
-<<<<<<< HEAD
-  {d93817c2-ce16-452d-a597-3323183441b4}, !- Handle
-  {7f171e44-ef8d-4080-bfca-46242f053af6}, !- Object Name
-=======
-  {57980760-a785-4e2c-9977-5df0caeb44e6}, !- Handle
-  {b2245502-a76e-4915-beca-10c236168769}, !- Object Name
->>>>>>> 182a152f
+  {e2e893ee-e292-4bb8-95ca-0970dd99de32}, !- Handle
+  {d5546589-017c-42b8-b7f1-ae7ca944b185}, !- Object Name
   NumberOfBedrooms,                       !- Feature Name 1
   Integer,                                !- Feature Data Type 1
   3,                                      !- Feature Value 1
@@ -837,16 +605,12 @@
   2.6400000000000001;                     !- Feature Value 3
 
 OS:External:File,
-  {4c2f945a-7b14-4c98-8914-2669b103fcb9}, !- Handle
+  {5a97bce2-bc32-46f3-b0eb-034b20032feb}, !- Handle
   8760.csv,                               !- Name
   8760.csv;                               !- File Name
 
 OS:Schedule:Day,
-<<<<<<< HEAD
-  {8f1b49ae-483c-4403-bf7b-ba25d7b9b742}, !- Handle
-=======
-  {fb2b57c1-3905-4d69-82a8-5094762e5657}, !- Handle
->>>>>>> 182a152f
+  {1614ef87-4f55-401e-83f6-ad6dc73f99ca}, !- Handle
   Schedule Day 1,                         !- Name
   ,                                       !- Schedule Type Limits Name
   ,                                       !- Interpolate to Timestep
@@ -855,11 +619,7 @@
   0;                                      !- Value Until Time 1
 
 OS:Schedule:Day,
-<<<<<<< HEAD
-  {d1d4ff3e-c9ec-4d53-8390-3f442413ba83}, !- Handle
-=======
-  {9d9b6ae4-ad14-48e7-a117-238e20b3865d}, !- Handle
->>>>>>> 182a152f
+  {81996be2-7ba5-46c2-b01a-ab8225f59a54}, !- Handle
   Schedule Day 2,                         !- Name
   ,                                       !- Schedule Type Limits Name
   ,                                       !- Interpolate to Timestep
@@ -867,12 +627,11 @@
   0,                                      !- Minute 1
   1;                                      !- Value Until Time 1
 
-<<<<<<< HEAD
 OS:Schedule:File,
-  {3c68ffdd-5bfa-4d5f-9c73-92c9591c77ee}, !- Handle
+  {5683a8a3-7cbc-46c7-9ee5-60793babf075}, !- Handle
   occupants,                              !- Name
-  {2f2c2036-4669-4aee-a864-b77c45de8505}, !- Schedule Type Limits Name
-  {4c2f945a-7b14-4c98-8914-2669b103fcb9}, !- External File Name
+  {7136f74d-f729-4a9b-86eb-a98dfa5c54c4}, !- Schedule Type Limits Name
+  {5a97bce2-bc32-46f3-b0eb-034b20032feb}, !- External File Name
   1,                                      !- Column Number
   1,                                      !- Rows to Skip at Top
   8760,                                   !- Number of Hours of Data
@@ -881,680 +640,22 @@
   60;                                     !- Minutes per Item
 
 OS:Schedule:Ruleset,
-  {79165280-8879-4aaa-a9e6-3db1b9ad9078}, !- Handle
+  {b81e464a-fdc9-4ee8-99bc-b1da0b3de2fc}, !- Handle
   Schedule Ruleset 1,                     !- Name
-  {bd54e3d5-7eeb-44ef-bd43-8b7139706119}, !- Schedule Type Limits Name
-  {ada3906d-7b17-46d5-856b-ba648827aca4}; !- Default Day Schedule Name
+  {3c3bd3b6-9f05-4e44-a407-17996e017fbe}, !- Schedule Type Limits Name
+  {5f1b2e19-b0c0-4e06-bd77-de9750d835a7}; !- Default Day Schedule Name
 
 OS:Schedule:Day,
-  {ada3906d-7b17-46d5-856b-ba648827aca4}, !- Handle
+  {5f1b2e19-b0c0-4e06-bd77-de9750d835a7}, !- Handle
   Schedule Day 3,                         !- Name
-  {bd54e3d5-7eeb-44ef-bd43-8b7139706119}, !- Schedule Type Limits Name
-=======
-OS:Schedule:Ruleset,
-  {0528e7ee-2bfd-4900-b618-980849943ae5}, !- Handle
-  res occupants schedule,                 !- Name
-  {ea570f36-2625-4969-9cb1-2a40c93948f2}, !- Schedule Type Limits Name
-  {709cff29-a45d-4a9d-b70b-6c591ded986c}, !- Default Day Schedule Name
-  {df4373c9-d7cb-4344-b922-d2426f8bdedb}, !- Summer Design Day Schedule Name
-  {9fe53099-16b8-4074-811f-e78b4ace6f81}; !- Winter Design Day Schedule Name
-
-OS:Schedule:Day,
-  {709cff29-a45d-4a9d-b70b-6c591ded986c}, !- Handle
-  Schedule Day 3,                         !- Name
-  {ea570f36-2625-4969-9cb1-2a40c93948f2}, !- Schedule Type Limits Name
-  ,                                       !- Interpolate to Timestep
-  24,                                     !- Hour 1
-  0,                                      !- Minute 1
-  0;                                      !- Value Until Time 1
-
-OS:Schedule:Rule,
-  {16a57aa6-0d4f-4f1d-a8a8-5d498317d5cb}, !- Handle
-  res occupants schedule allday rule1,    !- Name
-  {0528e7ee-2bfd-4900-b618-980849943ae5}, !- Schedule Ruleset Name
-  11,                                     !- Rule Order
-  {1341745c-6a34-417e-a3dc-d5e648597fa9}, !- Day Schedule Name
-  Yes,                                    !- Apply Sunday
-  Yes,                                    !- Apply Monday
-  Yes,                                    !- Apply Tuesday
-  Yes,                                    !- Apply Wednesday
-  Yes,                                    !- Apply Thursday
-  Yes,                                    !- Apply Friday
-  Yes,                                    !- Apply Saturday
-  ,                                       !- Apply Holiday
-  DateRange,                              !- Date Specification Type
-  1,                                      !- Start Month
-  1,                                      !- Start Day
-  1,                                      !- End Month
-  31;                                     !- End Day
-
-OS:Schedule:Day,
-  {1341745c-6a34-417e-a3dc-d5e648597fa9}, !- Handle
-  res occupants schedule allday1,         !- Name
-  {ea570f36-2625-4969-9cb1-2a40c93948f2}, !- Schedule Type Limits Name
-  ,                                       !- Interpolate to Timestep
-  7,                                      !- Hour 1
-  0,                                      !- Minute 1
-  1,                                      !- Value Until Time 1
-  8,                                      !- Hour 2
-  0,                                      !- Minute 2
-  0.88,                                   !- Value Until Time 2
-  9,                                      !- Hour 3
-  0,                                      !- Minute 3
-  0.41,                                   !- Value Until Time 3
-  16,                                     !- Hour 4
-  0,                                      !- Minute 4
-  0.24,                                   !- Value Until Time 4
-  17,                                     !- Hour 5
-  0,                                      !- Minute 5
-  0.29,                                   !- Value Until Time 5
-  18,                                     !- Hour 6
-  0,                                      !- Minute 6
-  0.55,                                   !- Value Until Time 6
-  21,                                     !- Hour 7
-  0,                                      !- Minute 7
-  0.9,                                    !- Value Until Time 7
-  24,                                     !- Hour 8
-  0,                                      !- Minute 8
-  1;                                      !- Value Until Time 8
-
-OS:Schedule:Rule,
-  {53519606-13ab-4edd-ab6d-932f099d916e}, !- Handle
-  res occupants schedule allday rule2,    !- Name
-  {0528e7ee-2bfd-4900-b618-980849943ae5}, !- Schedule Ruleset Name
-  10,                                     !- Rule Order
-  {badd5cf5-a6cd-4878-bcba-243f587f3cb6}, !- Day Schedule Name
-  Yes,                                    !- Apply Sunday
-  Yes,                                    !- Apply Monday
-  Yes,                                    !- Apply Tuesday
-  Yes,                                    !- Apply Wednesday
-  Yes,                                    !- Apply Thursday
-  Yes,                                    !- Apply Friday
-  Yes,                                    !- Apply Saturday
-  ,                                       !- Apply Holiday
-  DateRange,                              !- Date Specification Type
-  2,                                      !- Start Month
-  1,                                      !- Start Day
-  2,                                      !- End Month
-  28;                                     !- End Day
-
-OS:Schedule:Day,
-  {badd5cf5-a6cd-4878-bcba-243f587f3cb6}, !- Handle
-  res occupants schedule allday2,         !- Name
-  {ea570f36-2625-4969-9cb1-2a40c93948f2}, !- Schedule Type Limits Name
-  ,                                       !- Interpolate to Timestep
-  7,                                      !- Hour 1
-  0,                                      !- Minute 1
-  1,                                      !- Value Until Time 1
-  8,                                      !- Hour 2
-  0,                                      !- Minute 2
-  0.88,                                   !- Value Until Time 2
-  9,                                      !- Hour 3
-  0,                                      !- Minute 3
-  0.41,                                   !- Value Until Time 3
-  16,                                     !- Hour 4
-  0,                                      !- Minute 4
-  0.24,                                   !- Value Until Time 4
-  17,                                     !- Hour 5
-  0,                                      !- Minute 5
-  0.29,                                   !- Value Until Time 5
-  18,                                     !- Hour 6
-  0,                                      !- Minute 6
-  0.55,                                   !- Value Until Time 6
-  21,                                     !- Hour 7
-  0,                                      !- Minute 7
-  0.9,                                    !- Value Until Time 7
-  24,                                     !- Hour 8
-  0,                                      !- Minute 8
-  1;                                      !- Value Until Time 8
-
-OS:Schedule:Rule,
-  {0406703a-01f3-4c61-b875-1ea89b0b7f4b}, !- Handle
-  res occupants schedule allday rule3,    !- Name
-  {0528e7ee-2bfd-4900-b618-980849943ae5}, !- Schedule Ruleset Name
-  9,                                      !- Rule Order
-  {7a18e1c9-d58b-49ee-9a80-5196c6b7359f}, !- Day Schedule Name
-  Yes,                                    !- Apply Sunday
-  Yes,                                    !- Apply Monday
-  Yes,                                    !- Apply Tuesday
-  Yes,                                    !- Apply Wednesday
-  Yes,                                    !- Apply Thursday
-  Yes,                                    !- Apply Friday
-  Yes,                                    !- Apply Saturday
-  ,                                       !- Apply Holiday
-  DateRange,                              !- Date Specification Type
-  3,                                      !- Start Month
-  1,                                      !- Start Day
-  3,                                      !- End Month
-  31;                                     !- End Day
-
-OS:Schedule:Day,
-  {7a18e1c9-d58b-49ee-9a80-5196c6b7359f}, !- Handle
-  res occupants schedule allday3,         !- Name
-  {ea570f36-2625-4969-9cb1-2a40c93948f2}, !- Schedule Type Limits Name
-  ,                                       !- Interpolate to Timestep
-  7,                                      !- Hour 1
-  0,                                      !- Minute 1
-  1,                                      !- Value Until Time 1
-  8,                                      !- Hour 2
-  0,                                      !- Minute 2
-  0.88,                                   !- Value Until Time 2
-  9,                                      !- Hour 3
-  0,                                      !- Minute 3
-  0.41,                                   !- Value Until Time 3
-  16,                                     !- Hour 4
-  0,                                      !- Minute 4
-  0.24,                                   !- Value Until Time 4
-  17,                                     !- Hour 5
-  0,                                      !- Minute 5
-  0.29,                                   !- Value Until Time 5
-  18,                                     !- Hour 6
-  0,                                      !- Minute 6
-  0.55,                                   !- Value Until Time 6
-  21,                                     !- Hour 7
-  0,                                      !- Minute 7
-  0.9,                                    !- Value Until Time 7
-  24,                                     !- Hour 8
-  0,                                      !- Minute 8
-  1;                                      !- Value Until Time 8
-
-OS:Schedule:Rule,
-  {32515d47-7b15-4544-8231-1a51c9750904}, !- Handle
-  res occupants schedule allday rule4,    !- Name
-  {0528e7ee-2bfd-4900-b618-980849943ae5}, !- Schedule Ruleset Name
-  8,                                      !- Rule Order
-  {803d9fb2-c315-4f52-9696-bb088c810263}, !- Day Schedule Name
-  Yes,                                    !- Apply Sunday
-  Yes,                                    !- Apply Monday
-  Yes,                                    !- Apply Tuesday
-  Yes,                                    !- Apply Wednesday
-  Yes,                                    !- Apply Thursday
-  Yes,                                    !- Apply Friday
-  Yes,                                    !- Apply Saturday
-  ,                                       !- Apply Holiday
-  DateRange,                              !- Date Specification Type
-  4,                                      !- Start Month
-  1,                                      !- Start Day
-  4,                                      !- End Month
-  30;                                     !- End Day
-
-OS:Schedule:Day,
-  {803d9fb2-c315-4f52-9696-bb088c810263}, !- Handle
-  res occupants schedule allday4,         !- Name
-  {ea570f36-2625-4969-9cb1-2a40c93948f2}, !- Schedule Type Limits Name
-  ,                                       !- Interpolate to Timestep
-  7,                                      !- Hour 1
-  0,                                      !- Minute 1
-  1,                                      !- Value Until Time 1
-  8,                                      !- Hour 2
-  0,                                      !- Minute 2
-  0.88,                                   !- Value Until Time 2
-  9,                                      !- Hour 3
-  0,                                      !- Minute 3
-  0.41,                                   !- Value Until Time 3
-  16,                                     !- Hour 4
-  0,                                      !- Minute 4
-  0.24,                                   !- Value Until Time 4
-  17,                                     !- Hour 5
-  0,                                      !- Minute 5
-  0.29,                                   !- Value Until Time 5
-  18,                                     !- Hour 6
-  0,                                      !- Minute 6
-  0.55,                                   !- Value Until Time 6
-  21,                                     !- Hour 7
-  0,                                      !- Minute 7
-  0.9,                                    !- Value Until Time 7
-  24,                                     !- Hour 8
-  0,                                      !- Minute 8
-  1;                                      !- Value Until Time 8
-
-OS:Schedule:Rule,
-  {da609ef4-f827-4624-be73-2479a103d9f7}, !- Handle
-  res occupants schedule allday rule5,    !- Name
-  {0528e7ee-2bfd-4900-b618-980849943ae5}, !- Schedule Ruleset Name
-  7,                                      !- Rule Order
-  {79cbe26e-bc28-47c9-b1c5-576109a28997}, !- Day Schedule Name
-  Yes,                                    !- Apply Sunday
-  Yes,                                    !- Apply Monday
-  Yes,                                    !- Apply Tuesday
-  Yes,                                    !- Apply Wednesday
-  Yes,                                    !- Apply Thursday
-  Yes,                                    !- Apply Friday
-  Yes,                                    !- Apply Saturday
-  ,                                       !- Apply Holiday
-  DateRange,                              !- Date Specification Type
-  5,                                      !- Start Month
-  1,                                      !- Start Day
-  5,                                      !- End Month
-  31;                                     !- End Day
-
-OS:Schedule:Day,
-  {79cbe26e-bc28-47c9-b1c5-576109a28997}, !- Handle
-  res occupants schedule allday5,         !- Name
-  {ea570f36-2625-4969-9cb1-2a40c93948f2}, !- Schedule Type Limits Name
-  ,                                       !- Interpolate to Timestep
-  7,                                      !- Hour 1
-  0,                                      !- Minute 1
-  1,                                      !- Value Until Time 1
-  8,                                      !- Hour 2
-  0,                                      !- Minute 2
-  0.88,                                   !- Value Until Time 2
-  9,                                      !- Hour 3
-  0,                                      !- Minute 3
-  0.41,                                   !- Value Until Time 3
-  16,                                     !- Hour 4
-  0,                                      !- Minute 4
-  0.24,                                   !- Value Until Time 4
-  17,                                     !- Hour 5
-  0,                                      !- Minute 5
-  0.29,                                   !- Value Until Time 5
-  18,                                     !- Hour 6
-  0,                                      !- Minute 6
-  0.55,                                   !- Value Until Time 6
-  21,                                     !- Hour 7
-  0,                                      !- Minute 7
-  0.9,                                    !- Value Until Time 7
-  24,                                     !- Hour 8
-  0,                                      !- Minute 8
-  1;                                      !- Value Until Time 8
-
-OS:Schedule:Rule,
-  {3ea8c03b-d01e-4bab-8204-bbf94840a2a1}, !- Handle
-  res occupants schedule allday rule6,    !- Name
-  {0528e7ee-2bfd-4900-b618-980849943ae5}, !- Schedule Ruleset Name
-  6,                                      !- Rule Order
-  {d958b09f-cb93-4b74-95c4-5932390f1e96}, !- Day Schedule Name
-  Yes,                                    !- Apply Sunday
-  Yes,                                    !- Apply Monday
-  Yes,                                    !- Apply Tuesday
-  Yes,                                    !- Apply Wednesday
-  Yes,                                    !- Apply Thursday
-  Yes,                                    !- Apply Friday
-  Yes,                                    !- Apply Saturday
-  ,                                       !- Apply Holiday
-  DateRange,                              !- Date Specification Type
-  6,                                      !- Start Month
-  1,                                      !- Start Day
-  6,                                      !- End Month
-  30;                                     !- End Day
-
-OS:Schedule:Day,
-  {d958b09f-cb93-4b74-95c4-5932390f1e96}, !- Handle
-  res occupants schedule allday6,         !- Name
-  {ea570f36-2625-4969-9cb1-2a40c93948f2}, !- Schedule Type Limits Name
-  ,                                       !- Interpolate to Timestep
-  7,                                      !- Hour 1
-  0,                                      !- Minute 1
-  1,                                      !- Value Until Time 1
-  8,                                      !- Hour 2
-  0,                                      !- Minute 2
-  0.88,                                   !- Value Until Time 2
-  9,                                      !- Hour 3
-  0,                                      !- Minute 3
-  0.41,                                   !- Value Until Time 3
-  16,                                     !- Hour 4
-  0,                                      !- Minute 4
-  0.24,                                   !- Value Until Time 4
-  17,                                     !- Hour 5
-  0,                                      !- Minute 5
-  0.29,                                   !- Value Until Time 5
-  18,                                     !- Hour 6
-  0,                                      !- Minute 6
-  0.55,                                   !- Value Until Time 6
-  21,                                     !- Hour 7
-  0,                                      !- Minute 7
-  0.9,                                    !- Value Until Time 7
-  24,                                     !- Hour 8
-  0,                                      !- Minute 8
-  1;                                      !- Value Until Time 8
-
-OS:Schedule:Rule,
-  {d86fda0e-e0b8-4536-b010-33b8287780a5}, !- Handle
-  res occupants schedule allday rule7,    !- Name
-  {0528e7ee-2bfd-4900-b618-980849943ae5}, !- Schedule Ruleset Name
-  5,                                      !- Rule Order
-  {4170b8f1-4f27-4473-a654-8e865cab1c2e}, !- Day Schedule Name
-  Yes,                                    !- Apply Sunday
-  Yes,                                    !- Apply Monday
-  Yes,                                    !- Apply Tuesday
-  Yes,                                    !- Apply Wednesday
-  Yes,                                    !- Apply Thursday
-  Yes,                                    !- Apply Friday
-  Yes,                                    !- Apply Saturday
-  ,                                       !- Apply Holiday
-  DateRange,                              !- Date Specification Type
-  7,                                      !- Start Month
-  1,                                      !- Start Day
-  7,                                      !- End Month
-  31;                                     !- End Day
-
-OS:Schedule:Day,
-  {4170b8f1-4f27-4473-a654-8e865cab1c2e}, !- Handle
-  res occupants schedule allday7,         !- Name
-  {ea570f36-2625-4969-9cb1-2a40c93948f2}, !- Schedule Type Limits Name
-  ,                                       !- Interpolate to Timestep
-  7,                                      !- Hour 1
-  0,                                      !- Minute 1
-  1,                                      !- Value Until Time 1
-  8,                                      !- Hour 2
-  0,                                      !- Minute 2
-  0.88,                                   !- Value Until Time 2
-  9,                                      !- Hour 3
-  0,                                      !- Minute 3
-  0.41,                                   !- Value Until Time 3
-  16,                                     !- Hour 4
-  0,                                      !- Minute 4
-  0.24,                                   !- Value Until Time 4
-  17,                                     !- Hour 5
-  0,                                      !- Minute 5
-  0.29,                                   !- Value Until Time 5
-  18,                                     !- Hour 6
-  0,                                      !- Minute 6
-  0.55,                                   !- Value Until Time 6
-  21,                                     !- Hour 7
-  0,                                      !- Minute 7
-  0.9,                                    !- Value Until Time 7
-  24,                                     !- Hour 8
-  0,                                      !- Minute 8
-  1;                                      !- Value Until Time 8
-
-OS:Schedule:Rule,
-  {afff5952-389a-46c5-b368-01e4d8e736cf}, !- Handle
-  res occupants schedule allday rule8,    !- Name
-  {0528e7ee-2bfd-4900-b618-980849943ae5}, !- Schedule Ruleset Name
-  4,                                      !- Rule Order
-  {615cc789-6d52-446f-9758-720474fc2601}, !- Day Schedule Name
-  Yes,                                    !- Apply Sunday
-  Yes,                                    !- Apply Monday
-  Yes,                                    !- Apply Tuesday
-  Yes,                                    !- Apply Wednesday
-  Yes,                                    !- Apply Thursday
-  Yes,                                    !- Apply Friday
-  Yes,                                    !- Apply Saturday
-  ,                                       !- Apply Holiday
-  DateRange,                              !- Date Specification Type
-  8,                                      !- Start Month
-  1,                                      !- Start Day
-  8,                                      !- End Month
-  31;                                     !- End Day
-
-OS:Schedule:Day,
-  {615cc789-6d52-446f-9758-720474fc2601}, !- Handle
-  res occupants schedule allday8,         !- Name
-  {ea570f36-2625-4969-9cb1-2a40c93948f2}, !- Schedule Type Limits Name
-  ,                                       !- Interpolate to Timestep
-  7,                                      !- Hour 1
-  0,                                      !- Minute 1
-  1,                                      !- Value Until Time 1
-  8,                                      !- Hour 2
-  0,                                      !- Minute 2
-  0.88,                                   !- Value Until Time 2
-  9,                                      !- Hour 3
-  0,                                      !- Minute 3
-  0.41,                                   !- Value Until Time 3
-  16,                                     !- Hour 4
-  0,                                      !- Minute 4
-  0.24,                                   !- Value Until Time 4
-  17,                                     !- Hour 5
-  0,                                      !- Minute 5
-  0.29,                                   !- Value Until Time 5
-  18,                                     !- Hour 6
-  0,                                      !- Minute 6
-  0.55,                                   !- Value Until Time 6
-  21,                                     !- Hour 7
-  0,                                      !- Minute 7
-  0.9,                                    !- Value Until Time 7
-  24,                                     !- Hour 8
-  0,                                      !- Minute 8
-  1;                                      !- Value Until Time 8
-
-OS:Schedule:Rule,
-  {b1d53efb-b481-4f8c-827d-6a941f107035}, !- Handle
-  res occupants schedule allday rule9,    !- Name
-  {0528e7ee-2bfd-4900-b618-980849943ae5}, !- Schedule Ruleset Name
-  3,                                      !- Rule Order
-  {1f88b168-1621-4c6c-abf7-d1bc7013c533}, !- Day Schedule Name
-  Yes,                                    !- Apply Sunday
-  Yes,                                    !- Apply Monday
-  Yes,                                    !- Apply Tuesday
-  Yes,                                    !- Apply Wednesday
-  Yes,                                    !- Apply Thursday
-  Yes,                                    !- Apply Friday
-  Yes,                                    !- Apply Saturday
-  ,                                       !- Apply Holiday
-  DateRange,                              !- Date Specification Type
-  9,                                      !- Start Month
-  1,                                      !- Start Day
-  9,                                      !- End Month
-  30;                                     !- End Day
-
-OS:Schedule:Day,
-  {1f88b168-1621-4c6c-abf7-d1bc7013c533}, !- Handle
-  res occupants schedule allday9,         !- Name
-  {ea570f36-2625-4969-9cb1-2a40c93948f2}, !- Schedule Type Limits Name
-  ,                                       !- Interpolate to Timestep
-  7,                                      !- Hour 1
-  0,                                      !- Minute 1
-  1,                                      !- Value Until Time 1
-  8,                                      !- Hour 2
-  0,                                      !- Minute 2
-  0.88,                                   !- Value Until Time 2
-  9,                                      !- Hour 3
-  0,                                      !- Minute 3
-  0.41,                                   !- Value Until Time 3
-  16,                                     !- Hour 4
-  0,                                      !- Minute 4
-  0.24,                                   !- Value Until Time 4
-  17,                                     !- Hour 5
-  0,                                      !- Minute 5
-  0.29,                                   !- Value Until Time 5
-  18,                                     !- Hour 6
-  0,                                      !- Minute 6
-  0.55,                                   !- Value Until Time 6
-  21,                                     !- Hour 7
-  0,                                      !- Minute 7
-  0.9,                                    !- Value Until Time 7
-  24,                                     !- Hour 8
-  0,                                      !- Minute 8
-  1;                                      !- Value Until Time 8
-
-OS:Schedule:Rule,
-  {f58b458c-dc05-47cd-9c69-ad7297297e6d}, !- Handle
-  res occupants schedule allday rule10,   !- Name
-  {0528e7ee-2bfd-4900-b618-980849943ae5}, !- Schedule Ruleset Name
-  2,                                      !- Rule Order
-  {704d1390-00b2-4924-8801-1b3defeb725b}, !- Day Schedule Name
-  Yes,                                    !- Apply Sunday
-  Yes,                                    !- Apply Monday
-  Yes,                                    !- Apply Tuesday
-  Yes,                                    !- Apply Wednesday
-  Yes,                                    !- Apply Thursday
-  Yes,                                    !- Apply Friday
-  Yes,                                    !- Apply Saturday
-  ,                                       !- Apply Holiday
-  DateRange,                              !- Date Specification Type
-  10,                                     !- Start Month
-  1,                                      !- Start Day
-  10,                                     !- End Month
-  31;                                     !- End Day
-
-OS:Schedule:Day,
-  {704d1390-00b2-4924-8801-1b3defeb725b}, !- Handle
-  res occupants schedule allday10,        !- Name
-  {ea570f36-2625-4969-9cb1-2a40c93948f2}, !- Schedule Type Limits Name
-  ,                                       !- Interpolate to Timestep
-  7,                                      !- Hour 1
-  0,                                      !- Minute 1
-  1,                                      !- Value Until Time 1
-  8,                                      !- Hour 2
-  0,                                      !- Minute 2
-  0.88,                                   !- Value Until Time 2
-  9,                                      !- Hour 3
-  0,                                      !- Minute 3
-  0.41,                                   !- Value Until Time 3
-  16,                                     !- Hour 4
-  0,                                      !- Minute 4
-  0.24,                                   !- Value Until Time 4
-  17,                                     !- Hour 5
-  0,                                      !- Minute 5
-  0.29,                                   !- Value Until Time 5
-  18,                                     !- Hour 6
-  0,                                      !- Minute 6
-  0.55,                                   !- Value Until Time 6
-  21,                                     !- Hour 7
-  0,                                      !- Minute 7
-  0.9,                                    !- Value Until Time 7
-  24,                                     !- Hour 8
-  0,                                      !- Minute 8
-  1;                                      !- Value Until Time 8
-
-OS:Schedule:Rule,
-  {1e483eb6-a328-4530-ac31-9fb9bcdae116}, !- Handle
-  res occupants schedule allday rule11,   !- Name
-  {0528e7ee-2bfd-4900-b618-980849943ae5}, !- Schedule Ruleset Name
-  1,                                      !- Rule Order
-  {c69cb4bf-00f5-4eac-a393-a4b1dc10b9cb}, !- Day Schedule Name
-  Yes,                                    !- Apply Sunday
-  Yes,                                    !- Apply Monday
-  Yes,                                    !- Apply Tuesday
-  Yes,                                    !- Apply Wednesday
-  Yes,                                    !- Apply Thursday
-  Yes,                                    !- Apply Friday
-  Yes,                                    !- Apply Saturday
-  ,                                       !- Apply Holiday
-  DateRange,                              !- Date Specification Type
-  11,                                     !- Start Month
-  1,                                      !- Start Day
-  11,                                     !- End Month
-  30;                                     !- End Day
-
-OS:Schedule:Day,
-  {c69cb4bf-00f5-4eac-a393-a4b1dc10b9cb}, !- Handle
-  res occupants schedule allday11,        !- Name
-  {ea570f36-2625-4969-9cb1-2a40c93948f2}, !- Schedule Type Limits Name
-  ,                                       !- Interpolate to Timestep
-  7,                                      !- Hour 1
-  0,                                      !- Minute 1
-  1,                                      !- Value Until Time 1
-  8,                                      !- Hour 2
-  0,                                      !- Minute 2
-  0.88,                                   !- Value Until Time 2
-  9,                                      !- Hour 3
-  0,                                      !- Minute 3
-  0.41,                                   !- Value Until Time 3
-  16,                                     !- Hour 4
-  0,                                      !- Minute 4
-  0.24,                                   !- Value Until Time 4
-  17,                                     !- Hour 5
-  0,                                      !- Minute 5
-  0.29,                                   !- Value Until Time 5
-  18,                                     !- Hour 6
-  0,                                      !- Minute 6
-  0.55,                                   !- Value Until Time 6
-  21,                                     !- Hour 7
-  0,                                      !- Minute 7
-  0.9,                                    !- Value Until Time 7
-  24,                                     !- Hour 8
-  0,                                      !- Minute 8
-  1;                                      !- Value Until Time 8
-
-OS:Schedule:Rule,
-  {09ba659d-4e11-4453-8bc5-f652820e954a}, !- Handle
-  res occupants schedule allday rule12,   !- Name
-  {0528e7ee-2bfd-4900-b618-980849943ae5}, !- Schedule Ruleset Name
-  0,                                      !- Rule Order
-  {336146c1-24ad-46f7-a6a2-805cb97bc0e8}, !- Day Schedule Name
-  Yes,                                    !- Apply Sunday
-  Yes,                                    !- Apply Monday
-  Yes,                                    !- Apply Tuesday
-  Yes,                                    !- Apply Wednesday
-  Yes,                                    !- Apply Thursday
-  Yes,                                    !- Apply Friday
-  Yes,                                    !- Apply Saturday
-  ,                                       !- Apply Holiday
-  DateRange,                              !- Date Specification Type
-  12,                                     !- Start Month
-  1,                                      !- Start Day
-  12,                                     !- End Month
-  31;                                     !- End Day
-
-OS:Schedule:Day,
-  {336146c1-24ad-46f7-a6a2-805cb97bc0e8}, !- Handle
-  res occupants schedule allday12,        !- Name
-  {ea570f36-2625-4969-9cb1-2a40c93948f2}, !- Schedule Type Limits Name
-  ,                                       !- Interpolate to Timestep
-  7,                                      !- Hour 1
-  0,                                      !- Minute 1
-  1,                                      !- Value Until Time 1
-  8,                                      !- Hour 2
-  0,                                      !- Minute 2
-  0.88,                                   !- Value Until Time 2
-  9,                                      !- Hour 3
-  0,                                      !- Minute 3
-  0.41,                                   !- Value Until Time 3
-  16,                                     !- Hour 4
-  0,                                      !- Minute 4
-  0.24,                                   !- Value Until Time 4
-  17,                                     !- Hour 5
-  0,                                      !- Minute 5
-  0.29,                                   !- Value Until Time 5
-  18,                                     !- Hour 6
-  0,                                      !- Minute 6
-  0.55,                                   !- Value Until Time 6
-  21,                                     !- Hour 7
-  0,                                      !- Minute 7
-  0.9,                                    !- Value Until Time 7
-  24,                                     !- Hour 8
-  0,                                      !- Minute 8
-  1;                                      !- Value Until Time 8
-
-OS:Schedule:Day,
-  {9fe53099-16b8-4074-811f-e78b4ace6f81}, !- Handle
-  res occupants schedule winter design,   !- Name
-  {ea570f36-2625-4969-9cb1-2a40c93948f2}, !- Schedule Type Limits Name
-  ,                                       !- Interpolate to Timestep
-  24,                                     !- Hour 1
-  0,                                      !- Minute 1
-  0;                                      !- Value Until Time 1
-
-OS:Schedule:Day,
-  {df4373c9-d7cb-4344-b922-d2426f8bdedb}, !- Handle
-  res occupants schedule summer design,   !- Name
-  {ea570f36-2625-4969-9cb1-2a40c93948f2}, !- Schedule Type Limits Name
-  ,                                       !- Interpolate to Timestep
-  24,                                     !- Hour 1
-  0,                                      !- Minute 1
-  1;                                      !- Value Until Time 1
-
-OS:ScheduleTypeLimits,
-  {ea570f36-2625-4969-9cb1-2a40c93948f2}, !- Handle
-  Fractional,                             !- Name
-  0,                                      !- Lower Limit Value
-  1,                                      !- Upper Limit Value
-  Continuous;                             !- Numeric Type
-
-OS:Schedule:Ruleset,
-  {b5f46610-2747-4256-b90d-e525283d0ab3}, !- Handle
-  Schedule Ruleset 1,                     !- Name
-  {05220260-7f18-49b9-b541-fb3fd596f70f}, !- Schedule Type Limits Name
-  {e5a345c4-f9e2-45a5-8a79-be7d66052726}; !- Default Day Schedule Name
-
-OS:Schedule:Day,
-  {e5a345c4-f9e2-45a5-8a79-be7d66052726}, !- Handle
-  Schedule Day 4,                         !- Name
-  {05220260-7f18-49b9-b541-fb3fd596f70f}, !- Schedule Type Limits Name
->>>>>>> 182a152f
+  {3c3bd3b6-9f05-4e44-a407-17996e017fbe}, !- Schedule Type Limits Name
   ,                                       !- Interpolate to Timestep
   24,                                     !- Hour 1
   0,                                      !- Minute 1
   112.539290946133;                       !- Value Until Time 1
 
 OS:People:Definition,
-<<<<<<< HEAD
-  {5e1cbda0-765f-4146-903f-204ce7f64edc}, !- Handle
-=======
-  {3df2ae91-d447-4f25-aa33-b3175b3f8ee6}, !- Handle
->>>>>>> 182a152f
+  {705b2b7c-e1a3-4d0d-8327-7f6e79159e72}, !- Handle
   res occupants|living space,             !- Name
   People,                                 !- Number of People Calculation Method
   1.32,                                   !- Number of People {people}
@@ -1567,21 +668,12 @@
   ZoneAveraged;                           !- Mean Radiant Temperature Calculation Type
 
 OS:People,
-<<<<<<< HEAD
-  {efbef3de-b88c-4e59-bef6-9c9abad9b60a}, !- Handle
+  {4e3148e9-ba9f-4478-b4a2-58cc5e9e8a81}, !- Handle
   res occupants|living space,             !- Name
-  {5e1cbda0-765f-4146-903f-204ce7f64edc}, !- People Definition Name
-  {aa0bea4b-114a-4af6-a9c6-05ff9333a4b0}, !- Space or SpaceType Name
-  {3c68ffdd-5bfa-4d5f-9c73-92c9591c77ee}, !- Number of People Schedule Name
-  {79165280-8879-4aaa-a9e6-3db1b9ad9078}, !- Activity Level Schedule Name
-=======
-  {8ba63c3a-0354-4d6f-95e8-7e186d0b86c8}, !- Handle
-  res occupants|living space,             !- Name
-  {3df2ae91-d447-4f25-aa33-b3175b3f8ee6}, !- People Definition Name
-  {02333952-8676-4eb0-a2b7-7aa7342c835c}, !- Space or SpaceType Name
-  {0528e7ee-2bfd-4900-b618-980849943ae5}, !- Number of People Schedule Name
-  {b5f46610-2747-4256-b90d-e525283d0ab3}, !- Activity Level Schedule Name
->>>>>>> 182a152f
+  {705b2b7c-e1a3-4d0d-8327-7f6e79159e72}, !- People Definition Name
+  {99da8209-b354-4468-ab09-b07d2bd1d7e6}, !- Space or SpaceType Name
+  {5683a8a3-7cbc-46c7-9ee5-60793babf075}, !- Number of People Schedule Name
+  {b81e464a-fdc9-4ee8-99bc-b1da0b3de2fc}, !- Activity Level Schedule Name
   ,                                       !- Surface Name/Angle Factor List Name
   ,                                       !- Work Efficiency Schedule Name
   ,                                       !- Clothing Insulation Schedule Name
@@ -1589,11 +681,7 @@
   1;                                      !- Multiplier
 
 OS:ScheduleTypeLimits,
-<<<<<<< HEAD
-  {bd54e3d5-7eeb-44ef-bd43-8b7139706119}, !- Handle
-=======
-  {05220260-7f18-49b9-b541-fb3fd596f70f}, !- Handle
->>>>>>> 182a152f
+  {3c3bd3b6-9f05-4e44-a407-17996e017fbe}, !- Handle
   ActivityLevel,                          !- Name
   0,                                      !- Lower Limit Value
   ,                                       !- Upper Limit Value
@@ -1601,18 +689,14 @@
   ActivityLevel;                          !- Unit Type
 
 OS:ScheduleTypeLimits,
-  {2f2c2036-4669-4aee-a864-b77c45de8505}, !- Handle
+  {7136f74d-f729-4a9b-86eb-a98dfa5c54c4}, !- Handle
   Fractional,                             !- Name
   0,                                      !- Lower Limit Value
   1,                                      !- Upper Limit Value
   Continuous;                             !- Numeric Type
 
 OS:People:Definition,
-<<<<<<< HEAD
-  {a3531222-cfe8-4db2-99df-867136ba2553}, !- Handle
-=======
-  {21a58f3d-6076-4df1-99a6-02010305b92a}, !- Handle
->>>>>>> 182a152f
+  {9d810512-a40b-4df2-aa34-79080ed8cd03}, !- Handle
   res occupants|living space|story 2,     !- Name
   People,                                 !- Number of People Calculation Method
   1.32,                                   !- Number of People {people}
@@ -1625,21 +709,12 @@
   ZoneAveraged;                           !- Mean Radiant Temperature Calculation Type
 
 OS:People,
-<<<<<<< HEAD
-  {b1fb632e-797d-43d7-827b-bf3e5a9a49e7}, !- Handle
+  {e8d160f6-ee61-420a-bbb5-0c8e90a0d107}, !- Handle
   res occupants|living space|story 2,     !- Name
-  {a3531222-cfe8-4db2-99df-867136ba2553}, !- People Definition Name
-  {29d4d43e-d157-4c3f-ac58-026701c79faa}, !- Space or SpaceType Name
-  {3c68ffdd-5bfa-4d5f-9c73-92c9591c77ee}, !- Number of People Schedule Name
-  {79165280-8879-4aaa-a9e6-3db1b9ad9078}, !- Activity Level Schedule Name
-=======
-  {751658d1-b645-48c7-9ec8-24c931780f9f}, !- Handle
-  res occupants|living space|story 2,     !- Name
-  {21a58f3d-6076-4df1-99a6-02010305b92a}, !- People Definition Name
-  {b3131944-2ab0-410a-b7fa-82733e10a987}, !- Space or SpaceType Name
-  {0528e7ee-2bfd-4900-b618-980849943ae5}, !- Number of People Schedule Name
-  {b5f46610-2747-4256-b90d-e525283d0ab3}, !- Activity Level Schedule Name
->>>>>>> 182a152f
+  {9d810512-a40b-4df2-aa34-79080ed8cd03}, !- People Definition Name
+  {431cab25-bcd7-41a8-8e22-58044be987c6}, !- Space or SpaceType Name
+  {5683a8a3-7cbc-46c7-9ee5-60793babf075}, !- Number of People Schedule Name
+  {b81e464a-fdc9-4ee8-99bc-b1da0b3de2fc}, !- Activity Level Schedule Name
   ,                                       !- Surface Name/Angle Factor List Name
   ,                                       !- Work Efficiency Schedule Name
   ,                                       !- Clothing Insulation Schedule Name
@@ -1647,26 +722,15 @@
   1;                                      !- Multiplier
 
 OS:ShadingSurfaceGroup,
-<<<<<<< HEAD
-  {c589bb2f-bda3-4907-acc2-1d60d1acd449}, !- Handle
-=======
-  {eb109a40-4540-4eb9-9047-ca0fcc74dc0d}, !- Handle
->>>>>>> 182a152f
+  {7cb85302-45ad-4e86-9c98-960f8e035710}, !- Handle
   res eaves,                              !- Name
   Building;                               !- Shading Surface Type
 
 OS:ShadingSurface,
-<<<<<<< HEAD
-  {9143d4b4-9f74-452b-94d0-8e29806f405a}, !- Handle
+  {c12482d5-2be1-45e8-80f3-4ec2d816e125}, !- Handle
   Surface 12 - res eaves,                 !- Name
   ,                                       !- Construction Name
-  {c589bb2f-bda3-4907-acc2-1d60d1acd449}, !- Shading Surface Group Name
-=======
-  {6ae643e3-4a13-4518-80e3-36d042d9c691}, !- Handle
-  Surface 12 - res eaves,                 !- Name
-  ,                                       !- Construction Name
-  {eb109a40-4540-4eb9-9047-ca0fcc74dc0d}, !- Shading Surface Group Name
->>>>>>> 182a152f
+  {7cb85302-45ad-4e86-9c98-960f8e035710}, !- Shading Surface Group Name
   ,                                       !- Transmittance Schedule Name
   ,                                       !- Number of Vertices
   0, -0.6096, 4.8768,                     !- X,Y,Z Vertex 1 {m}
@@ -1675,17 +739,10 @@
   0, 0, 4.8768;                           !- X,Y,Z Vertex 4 {m}
 
 OS:ShadingSurface,
-<<<<<<< HEAD
-  {099f367c-d226-43e8-9b6c-a9dcbb9239da}, !- Handle
+  {5fa755df-001f-4c0e-ac90-24e504a26954}, !- Handle
   Surface 12 - res eaves 1,               !- Name
   ,                                       !- Construction Name
-  {c589bb2f-bda3-4907-acc2-1d60d1acd449}, !- Shading Surface Group Name
-=======
-  {cadf62eb-cb63-4ca5-8d9e-12a5ae066b85}, !- Handle
-  Surface 12 - res eaves 1,               !- Name
-  ,                                       !- Construction Name
-  {eb109a40-4540-4eb9-9047-ca0fcc74dc0d}, !- Shading Surface Group Name
->>>>>>> 182a152f
+  {7cb85302-45ad-4e86-9c98-960f8e035710}, !- Shading Surface Group Name
   ,                                       !- Transmittance Schedule Name
   ,                                       !- Number of Vertices
   11.739322368505, 0, 4.8768,             !- X,Y,Z Vertex 1 {m}
@@ -1694,17 +751,10 @@
   11.129722368505, 0, 4.8768;             !- X,Y,Z Vertex 4 {m}
 
 OS:ShadingSurface,
-<<<<<<< HEAD
-  {4362e749-5bf5-4f1f-9843-aa13c5bd9290}, !- Handle
+  {18dc2c8b-4e7a-4f55-a6a7-1420735c59a7}, !- Handle
   Surface 12 - res eaves 2,               !- Name
   ,                                       !- Construction Name
-  {c589bb2f-bda3-4907-acc2-1d60d1acd449}, !- Shading Surface Group Name
-=======
-  {82620559-c6bd-466b-9dd0-4d1ba6ae39aa}, !- Handle
-  Surface 12 - res eaves 2,               !- Name
-  ,                                       !- Construction Name
-  {eb109a40-4540-4eb9-9047-ca0fcc74dc0d}, !- Shading Surface Group Name
->>>>>>> 182a152f
+  {7cb85302-45ad-4e86-9c98-960f8e035710}, !- Shading Surface Group Name
   ,                                       !- Transmittance Schedule Name
   ,                                       !- Number of Vertices
   11.129722368505, 6.17446118425249, 4.8768, !- X,Y,Z Vertex 1 {m}
@@ -1713,17 +763,10 @@
   11.129722368505, 5.56486118425249, 4.8768; !- X,Y,Z Vertex 4 {m}
 
 OS:ShadingSurface,
-<<<<<<< HEAD
-  {797e4a1c-9639-48f8-bfd0-8c8838465cd0}, !- Handle
+  {84d4c542-28fa-45c3-9189-28c292fa1c5d}, !- Handle
   Surface 12 - res eaves 3,               !- Name
   ,                                       !- Construction Name
-  {c589bb2f-bda3-4907-acc2-1d60d1acd449}, !- Shading Surface Group Name
-=======
-  {1106ee56-1138-46d6-a66b-555544604f18}, !- Handle
-  Surface 12 - res eaves 3,               !- Name
-  ,                                       !- Construction Name
-  {eb109a40-4540-4eb9-9047-ca0fcc74dc0d}, !- Shading Surface Group Name
->>>>>>> 182a152f
+  {7cb85302-45ad-4e86-9c98-960f8e035710}, !- Shading Surface Group Name
   ,                                       !- Transmittance Schedule Name
   ,                                       !- Number of Vertices
   -0.6096, 5.56486118425249, 4.8768,      !- X,Y,Z Vertex 1 {m}
