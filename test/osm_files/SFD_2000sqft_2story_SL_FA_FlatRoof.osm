--- conflicted
+++ resolved
@@ -1,73 +1,41 @@
 !- NOTE: Auto-generated from /test/osw_files/SFD_2000sqft_2story_SL_FA_FlatRoof.osw
 
 OS:Version,
-<<<<<<< HEAD
-  {de34c3cc-3ad4-446c-814f-a0af9000027d}, !- Handle
+  {095b36a9-027e-433c-81e1-25b3c934e58a}, !- Handle
   2.9.0;                                  !- Version Identifier
 
 OS:SimulationControl,
-  {6bc375ad-fcb6-4d8f-8f63-c4a657aaa303}, !- Handle
-=======
-  {4f0665cc-7f3a-4f6e-8ac8-faa336c01dda}, !- Handle
-  2.9.0;                                  !- Version Identifier
-
-OS:SimulationControl,
-  {133beb79-ae75-4ab4-b9d3-5840cd3026de}, !- Handle
->>>>>>> 2c92e5b7
+  {13b9d565-4a5c-4c82-9f69-f0ee701e034e}, !- Handle
   ,                                       !- Do Zone Sizing Calculation
   ,                                       !- Do System Sizing Calculation
   ,                                       !- Do Plant Sizing Calculation
   No;                                     !- Run Simulation for Sizing Periods
 
 OS:Timestep,
-<<<<<<< HEAD
-  {439c3fea-d474-4721-93b4-c433b22c3b91}, !- Handle
+  {26679539-81bf-4ba6-ba3e-b8542ee86ce4}, !- Handle
   6;                                      !- Number of Timesteps per Hour
 
 OS:ShadowCalculation,
-  {43620cca-60b2-4a7f-9e19-c5a96a58abda}, !- Handle
-=======
-  {eef92919-4376-49b2-87b6-e177252966af}, !- Handle
-  6;                                      !- Number of Timesteps per Hour
-
-OS:ShadowCalculation,
-  {b1c0a3b5-0c13-49a2-8cf9-7a77c7bc0500}, !- Handle
->>>>>>> 2c92e5b7
+  {23bfafcd-82bf-44e3-a883-82e487517fb1}, !- Handle
   20,                                     !- Calculation Frequency
   200;                                    !- Maximum Figures in Shadow Overlap Calculations
 
 OS:SurfaceConvectionAlgorithm:Outside,
-<<<<<<< HEAD
-  {41dff2d9-2c3a-4767-aa63-a8ae2c6ebd1b}, !- Handle
+  {bdc1c41d-a9a6-4236-a58e-887e34281660}, !- Handle
   DOE-2;                                  !- Algorithm
 
 OS:SurfaceConvectionAlgorithm:Inside,
-  {374e0a69-6ac6-4467-9097-211f0451e8fb}, !- Handle
+  {931781b3-922a-419a-89fb-dca6ad192cca}, !- Handle
   TARP;                                   !- Algorithm
 
 OS:ZoneCapacitanceMultiplier:ResearchSpecial,
-  {99ccd5ba-6296-423e-b575-a456471cbf73}, !- Handle
-=======
-  {a3b88e50-cd8b-458a-b039-86d1b34e4888}, !- Handle
-  DOE-2;                                  !- Algorithm
-
-OS:SurfaceConvectionAlgorithm:Inside,
-  {a95d889b-e1c8-4ba1-af6b-e059ccb386df}, !- Handle
-  TARP;                                   !- Algorithm
-
-OS:ZoneCapacitanceMultiplier:ResearchSpecial,
-  {86328771-e18c-4f8f-80fe-1f558f384832}, !- Handle
->>>>>>> 2c92e5b7
+  {cb1403ed-fb3c-4bc9-91a7-349a30a56acb}, !- Handle
   ,                                       !- Temperature Capacity Multiplier
   15,                                     !- Humidity Capacity Multiplier
   ;                                       !- Carbon Dioxide Capacity Multiplier
 
 OS:RunPeriod,
-<<<<<<< HEAD
-  {4550b90b-3e32-4681-bc87-2d8ca7faf89c}, !- Handle
-=======
-  {50730681-c269-483b-986d-317ffde49a19}, !- Handle
->>>>>>> 2c92e5b7
+  {6273c6ec-6683-472d-98eb-31013a6aecee}, !- Handle
   Run Period 1,                           !- Name
   1,                                      !- Begin Month
   1,                                      !- Begin Day of Month
@@ -81,21 +49,13 @@
   ;                                       !- Number of Times Runperiod to be Repeated
 
 OS:YearDescription,
-<<<<<<< HEAD
-  {3fb8a80d-33a2-4c44-b5f5-bc1f5db54f44}, !- Handle
-=======
-  {2ce35f58-3793-4345-bc1b-b9542e1233f6}, !- Handle
->>>>>>> 2c92e5b7
+  {e4dd19af-8700-4022-b599-c52475f40c55}, !- Handle
   2007,                                   !- Calendar Year
   ,                                       !- Day of Week for Start Day
   ;                                       !- Is Leap Year
 
 OS:WeatherFile,
-<<<<<<< HEAD
-  {7a4bf109-ba8e-4f44-b1c9-ec569fdb3ad0}, !- Handle
-=======
-  {b06af708-3ce6-40a5-ac53-f225b2fc84d2}, !- Handle
->>>>>>> 2c92e5b7
+  {dc21fdb5-17d8-4f59-ba49-fa3500ea991e}, !- Handle
   Denver Intl Ap,                         !- City
   CO,                                     !- State Province Region
   USA,                                    !- Country
@@ -109,13 +69,8 @@
   E23378AA;                               !- Checksum
 
 OS:AdditionalProperties,
-<<<<<<< HEAD
-  {c6ee33ef-6ef5-47b4-a157-9792a126dfdf}, !- Handle
-  {7a4bf109-ba8e-4f44-b1c9-ec569fdb3ad0}, !- Object Name
-=======
-  {04b679f8-c802-4d9f-a343-36c955ae940f}, !- Handle
-  {b06af708-3ce6-40a5-ac53-f225b2fc84d2}, !- Object Name
->>>>>>> 2c92e5b7
+  {8bd54cc9-834f-4841-849e-dc8d1e5799aa}, !- Handle
+  {dc21fdb5-17d8-4f59-ba49-fa3500ea991e}, !- Object Name
   EPWHeaderCity,                          !- Feature Name 1
   String,                                 !- Feature Data Type 1
   Denver Intl Ap,                         !- Feature Value 1
@@ -223,11 +178,7 @@
   84;                                     !- Feature Value 35
 
 OS:Site,
-<<<<<<< HEAD
-  {49838fbd-e198-4d65-9b84-a89fa88a1ce1}, !- Handle
-=======
-  {29cb7818-d4b8-4641-aa2e-4887d12d9320}, !- Handle
->>>>>>> 2c92e5b7
+  {420120e7-6187-40ba-aa41-73ff2c6d663a}, !- Handle
   Denver Intl Ap_CO_USA,                  !- Name
   39.83,                                  !- Latitude {deg}
   -104.65,                                !- Longitude {deg}
@@ -236,11 +187,7 @@
   ;                                       !- Terrain
 
 OS:ClimateZones,
-<<<<<<< HEAD
-  {1dbdc356-39e7-458d-a55b-9b404c641cd7}, !- Handle
-=======
-  {240c5680-22c4-4e2b-a715-c2ef80b1774d}, !- Handle
->>>>>>> 2c92e5b7
+  {e5549cc2-8148-4f24-9cc6-e68688ce8fa5}, !- Handle
   ,                                       !- Active Institution
   ,                                       !- Active Year
   ,                                       !- Climate Zone Institution Name 1
@@ -253,31 +200,19 @@
   Cold;                                   !- Climate Zone Value 2
 
 OS:Site:WaterMainsTemperature,
-<<<<<<< HEAD
-  {48e7d681-182a-485b-8b54-03e86ebc1cca}, !- Handle
-=======
-  {b4926bea-eca8-4d2b-bd2c-eaa956e0275a}, !- Handle
->>>>>>> 2c92e5b7
+  {5bf5d1af-e1fa-4f63-a86e-04a1581aabde}, !- Handle
   Correlation,                            !- Calculation Method
   ,                                       !- Temperature Schedule Name
   10.8753424657535,                       !- Annual Average Outdoor Air Temperature {C}
   23.1524007936508;                       !- Maximum Difference In Monthly Average Outdoor Air Temperatures {deltaC}
 
 OS:RunPeriodControl:DaylightSavingTime,
-<<<<<<< HEAD
-  {bb1e7dda-ccae-4c70-a8bb-a9175571db85}, !- Handle
-=======
-  {1574f149-6825-4f79-a85d-b27597de824f}, !- Handle
->>>>>>> 2c92e5b7
+  {75313667-abb4-4bba-a1dc-c9d21b58e8e0}, !- Handle
   4/7,                                    !- Start Date
   10/26;                                  !- End Date
 
 OS:Site:GroundTemperature:Deep,
-<<<<<<< HEAD
-  {59097d83-9310-4edd-b2e3-f158c76c933c}, !- Handle
-=======
-  {6ce79bc3-73c0-41ae-b43f-8628bb4bce37}, !- Handle
->>>>>>> 2c92e5b7
+  {9b697005-6e90-4f5a-86ae-51e5c3064840}, !- Handle
   10.8753424657535,                       !- January Deep Ground Temperature {C}
   10.8753424657535,                       !- February Deep Ground Temperature {C}
   10.8753424657535,                       !- March Deep Ground Temperature {C}
@@ -292,11 +227,7 @@
   10.8753424657535;                       !- December Deep Ground Temperature {C}
 
 OS:Building,
-<<<<<<< HEAD
-  {b8f3663b-5261-46cd-b396-36b3d24bcd1d}, !- Handle
-=======
-  {54abd9fa-1121-41bf-a223-eba529592cf2}, !- Handle
->>>>>>> 2c92e5b7
+  {442153df-994d-4f21-baa8-c28c3015ed30}, !- Handle
   Building 1,                             !- Name
   ,                                       !- Building Sector Type
   0,                                      !- North Axis {deg}
@@ -311,24 +242,14 @@
   1;                                      !- Standards Number of Living Units
 
 OS:AdditionalProperties,
-<<<<<<< HEAD
-  {d3721fce-cbf4-406e-b2d7-161ab454944f}, !- Handle
-  {b8f3663b-5261-46cd-b396-36b3d24bcd1d}, !- Object Name
+  {0b6a0afa-42e3-4d35-929b-c044e33309f4}, !- Handle
+  {442153df-994d-4f21-baa8-c28c3015ed30}, !- Object Name
   Total Units Modeled,                    !- Feature Name 1
-=======
-  {70bb1a75-9208-4799-bd82-7777b42da1ca}, !- Handle
-  {54abd9fa-1121-41bf-a223-eba529592cf2}, !- Object Name
-  Total Units Represented,                !- Feature Name 1
->>>>>>> 2c92e5b7
   Integer,                                !- Feature Data Type 1
   1;                                      !- Feature Value 1
 
 OS:ThermalZone,
-<<<<<<< HEAD
-  {ed6209c8-d36e-4853-883e-44547947d109}, !- Handle
-=======
-  {176ed206-9b8c-485e-b74f-aab2a9f8fcf7}, !- Handle
->>>>>>> 2c92e5b7
+  {a9f94385-b415-45de-b169-605c6be29e7c}, !- Handle
   living zone,                            !- Name
   ,                                       !- Multiplier
   ,                                       !- Ceiling Height {m}
@@ -337,17 +258,10 @@
   ,                                       !- Zone Inside Convection Algorithm
   ,                                       !- Zone Outside Convection Algorithm
   ,                                       !- Zone Conditioning Equipment List Name
-<<<<<<< HEAD
-  {454fe6e2-959d-44a5-9101-0db8310d2390}, !- Zone Air Inlet Port List
-  {a4807554-7dc8-4f6f-ba97-5f5bc902f6c4}, !- Zone Air Exhaust Port List
-  {052474d6-6260-4a52-9e32-fc147da6be51}, !- Zone Air Node Name
-  {5bbda26c-5db9-4fd5-bdad-26d82289bfe4}, !- Zone Return Air Port List
-=======
-  {b474895e-55e9-44f8-8b3b-bd0032fd6418}, !- Zone Air Inlet Port List
-  {e48a8fde-d8d7-480f-967a-035175994540}, !- Zone Air Exhaust Port List
-  {6d492482-36b9-4f31-b3e2-5750e3278409}, !- Zone Air Node Name
-  {6ee87af8-fddf-4af6-beab-a706f6f6a09f}, !- Zone Return Air Port List
->>>>>>> 2c92e5b7
+  {664c2ad5-314d-4e97-bd71-be88071e90b1}, !- Zone Air Inlet Port List
+  {538acb3e-602e-48e0-bbc2-e41068da70b4}, !- Zone Air Exhaust Port List
+  {46258f8b-6cfc-423f-bbec-a93a25c5f641}, !- Zone Air Node Name
+  {e4d8db15-d946-436c-8179-c2ec32ebdd4a}, !- Zone Return Air Port List
   ,                                       !- Primary Daylighting Control Name
   ,                                       !- Fraction of Zone Controlled by Primary Daylighting Control
   ,                                       !- Secondary Daylighting Control Name
@@ -358,71 +272,37 @@
   No;                                     !- Use Ideal Air Loads
 
 OS:Node,
-<<<<<<< HEAD
-  {8e86babf-8c2d-4d81-81be-ffd1ea7fd2c0}, !- Handle
+  {c1d17f2d-7a66-4590-950a-91dd4d6cf654}, !- Handle
   Node 1,                                 !- Name
-  {052474d6-6260-4a52-9e32-fc147da6be51}, !- Inlet Port
+  {46258f8b-6cfc-423f-bbec-a93a25c5f641}, !- Inlet Port
   ;                                       !- Outlet Port
 
 OS:Connection,
-  {052474d6-6260-4a52-9e32-fc147da6be51}, !- Handle
-  {967643f8-afb4-44d7-9a2a-8d6ef7f85b43}, !- Name
-  {ed6209c8-d36e-4853-883e-44547947d109}, !- Source Object
+  {46258f8b-6cfc-423f-bbec-a93a25c5f641}, !- Handle
+  {26e28d0c-bf23-4c69-a235-acddf21a3e45}, !- Name
+  {a9f94385-b415-45de-b169-605c6be29e7c}, !- Source Object
   11,                                     !- Outlet Port
-  {8e86babf-8c2d-4d81-81be-ffd1ea7fd2c0}, !- Target Object
+  {c1d17f2d-7a66-4590-950a-91dd4d6cf654}, !- Target Object
   2;                                      !- Inlet Port
 
 OS:PortList,
-  {454fe6e2-959d-44a5-9101-0db8310d2390}, !- Handle
-  {eba0e74d-5dda-4bf6-a547-b601422efdeb}, !- Name
-  {ed6209c8-d36e-4853-883e-44547947d109}; !- HVAC Component
+  {664c2ad5-314d-4e97-bd71-be88071e90b1}, !- Handle
+  {5a877b9d-3e01-47aa-abeb-80754ff80ffa}, !- Name
+  {a9f94385-b415-45de-b169-605c6be29e7c}; !- HVAC Component
 
 OS:PortList,
-  {a4807554-7dc8-4f6f-ba97-5f5bc902f6c4}, !- Handle
-  {97802edd-58c2-4e5c-bf61-bbd0afe4fae1}, !- Name
-  {ed6209c8-d36e-4853-883e-44547947d109}; !- HVAC Component
+  {538acb3e-602e-48e0-bbc2-e41068da70b4}, !- Handle
+  {85674353-0a5f-468c-89b4-7c42b861e061}, !- Name
+  {a9f94385-b415-45de-b169-605c6be29e7c}; !- HVAC Component
 
 OS:PortList,
-  {5bbda26c-5db9-4fd5-bdad-26d82289bfe4}, !- Handle
-  {aa3bbcee-7df9-40b6-bc17-002aad74d798}, !- Name
-  {ed6209c8-d36e-4853-883e-44547947d109}; !- HVAC Component
+  {e4d8db15-d946-436c-8179-c2ec32ebdd4a}, !- Handle
+  {4970dcf0-3492-44e8-90e6-4a168111c87a}, !- Name
+  {a9f94385-b415-45de-b169-605c6be29e7c}; !- HVAC Component
 
 OS:Sizing:Zone,
-  {27618e76-214b-4818-a424-e292073588b8}, !- Handle
-  {ed6209c8-d36e-4853-883e-44547947d109}, !- Zone or ZoneList Name
-=======
-  {65b4f1f7-deb9-41d9-b168-d64e2ba6be6e}, !- Handle
-  Node 1,                                 !- Name
-  {6d492482-36b9-4f31-b3e2-5750e3278409}, !- Inlet Port
-  ;                                       !- Outlet Port
-
-OS:Connection,
-  {6d492482-36b9-4f31-b3e2-5750e3278409}, !- Handle
-  {ca830193-01fd-4d2e-a8f9-bc0ac719e31e}, !- Name
-  {176ed206-9b8c-485e-b74f-aab2a9f8fcf7}, !- Source Object
-  11,                                     !- Outlet Port
-  {65b4f1f7-deb9-41d9-b168-d64e2ba6be6e}, !- Target Object
-  2;                                      !- Inlet Port
-
-OS:PortList,
-  {b474895e-55e9-44f8-8b3b-bd0032fd6418}, !- Handle
-  {783a0562-b816-4d46-9b64-b973bbe561c3}, !- Name
-  {176ed206-9b8c-485e-b74f-aab2a9f8fcf7}; !- HVAC Component
-
-OS:PortList,
-  {e48a8fde-d8d7-480f-967a-035175994540}, !- Handle
-  {75edf495-ec51-42f3-8086-90050a2e2184}, !- Name
-  {176ed206-9b8c-485e-b74f-aab2a9f8fcf7}; !- HVAC Component
-
-OS:PortList,
-  {6ee87af8-fddf-4af6-beab-a706f6f6a09f}, !- Handle
-  {527df9a3-8ed6-484d-b59b-12d1c67defe8}, !- Name
-  {176ed206-9b8c-485e-b74f-aab2a9f8fcf7}; !- HVAC Component
-
-OS:Sizing:Zone,
-  {7a55399a-62f0-48c2-9b93-5a2e9e9b88c9}, !- Handle
-  {176ed206-9b8c-485e-b74f-aab2a9f8fcf7}, !- Zone or ZoneList Name
->>>>>>> 2c92e5b7
+  {aa15b6d8-904e-43d7-acd4-ad6d644abda5}, !- Handle
+  {a9f94385-b415-45de-b169-605c6be29e7c}, !- Zone or ZoneList Name
   SupplyAirTemperature,                   !- Zone Cooling Design Supply Air Temperature Input Method
   14,                                     !- Zone Cooling Design Supply Air Temperature {C}
   11.11,                                  !- Zone Cooling Design Supply Air Temperature Difference {deltaC}
@@ -451,25 +331,14 @@
   autosize;                               !- Dedicated Outdoor Air High Setpoint Temperature for Design {C}
 
 OS:ZoneHVAC:EquipmentList,
-<<<<<<< HEAD
-  {dda1abf5-ebe3-42c8-a890-c010e0cef11c}, !- Handle
+  {f5ce8452-b053-433e-b9d1-1f5e31127702}, !- Handle
   Zone HVAC Equipment List 1,             !- Name
-  {ed6209c8-d36e-4853-883e-44547947d109}; !- Thermal Zone
+  {a9f94385-b415-45de-b169-605c6be29e7c}; !- Thermal Zone
 
 OS:Space,
-  {b40273cc-2aa5-43b2-b149-68cb0940987e}, !- Handle
+  {07e24825-4cd8-4bc8-86c7-54694966a3d1}, !- Handle
   living space,                           !- Name
-  {40fa3c7b-f2de-4e21-9a28-8b52399cc4fd}, !- Space Type Name
-=======
-  {3eed84c3-4928-4c93-8e92-1af2e1ce41a2}, !- Handle
-  Zone HVAC Equipment List 1,             !- Name
-  {176ed206-9b8c-485e-b74f-aab2a9f8fcf7}; !- Thermal Zone
-
-OS:Space,
-  {aeb8647f-5d43-4fc6-ac12-573941df6f0f}, !- Handle
-  living space,                           !- Name
-  {b49b9041-ff9d-4782-ab0e-c1d97cb2a99f}, !- Space Type Name
->>>>>>> 2c92e5b7
+  {59cdc51b-4bbc-4634-8a7f-2827545b308e}, !- Space Type Name
   ,                                       !- Default Construction Set Name
   ,                                       !- Default Schedule Set Name
   -0,                                     !- Direction of Relative North {deg}
@@ -477,31 +346,17 @@
   0,                                      !- Y Origin {m}
   0,                                      !- Z Origin {m}
   ,                                       !- Building Story Name
-<<<<<<< HEAD
-  {ed6209c8-d36e-4853-883e-44547947d109}, !- Thermal Zone Name
+  {a9f94385-b415-45de-b169-605c6be29e7c}, !- Thermal Zone Name
   ,                                       !- Part of Total Floor Area
   ,                                       !- Design Specification Outdoor Air Object Name
-  {4e83175b-2e83-46ac-956f-c7cd5945be69}; !- Building Unit Name
-
-OS:Surface,
-  {462bd48a-4e47-46d4-9169-674690874b51}, !- Handle
+  {1a0d157b-5291-44c0-bb5f-284530c7f920}; !- Building Unit Name
+
+OS:Surface,
+  {0fbb6afa-266a-481d-919a-f794bbca77aa}, !- Handle
   Surface 1,                              !- Name
   Floor,                                  !- Surface Type
   ,                                       !- Construction Name
-  {b40273cc-2aa5-43b2-b149-68cb0940987e}, !- Space Name
-=======
-  {176ed206-9b8c-485e-b74f-aab2a9f8fcf7}, !- Thermal Zone Name
-  ,                                       !- Part of Total Floor Area
-  ,                                       !- Design Specification Outdoor Air Object Name
-  {f99deae4-e0da-4b74-9825-396e0ada1aa0}; !- Building Unit Name
-
-OS:Surface,
-  {d9632af0-9979-4c27-a8e2-2fe9c9775b1c}, !- Handle
-  Surface 1,                              !- Name
-  Floor,                                  !- Surface Type
-  ,                                       !- Construction Name
-  {aeb8647f-5d43-4fc6-ac12-573941df6f0f}, !- Space Name
->>>>>>> 2c92e5b7
+  {07e24825-4cd8-4bc8-86c7-54694966a3d1}, !- Space Name
   Foundation,                             !- Outside Boundary Condition
   ,                                       !- Outside Boundary Condition Object
   NoSun,                                  !- Sun Exposure
@@ -514,19 +369,11 @@
   11.129722368505, 0, 0;                  !- X,Y,Z Vertex 4 {m}
 
 OS:Surface,
-<<<<<<< HEAD
-  {1683f44d-2818-4e3e-933c-b22330c9fa32}, !- Handle
+  {0fc9f37b-d815-48e3-8a98-81969db13409}, !- Handle
   Surface 2,                              !- Name
   Wall,                                   !- Surface Type
   ,                                       !- Construction Name
-  {b40273cc-2aa5-43b2-b149-68cb0940987e}, !- Space Name
-=======
-  {7cba1f2b-f67f-4418-9750-c021e16d141b}, !- Handle
-  Surface 2,                              !- Name
-  Wall,                                   !- Surface Type
-  ,                                       !- Construction Name
-  {aeb8647f-5d43-4fc6-ac12-573941df6f0f}, !- Space Name
->>>>>>> 2c92e5b7
+  {07e24825-4cd8-4bc8-86c7-54694966a3d1}, !- Space Name
   Outdoors,                               !- Outside Boundary Condition
   ,                                       !- Outside Boundary Condition Object
   SunExposed,                             !- Sun Exposure
@@ -539,19 +386,11 @@
   0, 0, 2.4384;                           !- X,Y,Z Vertex 4 {m}
 
 OS:Surface,
-<<<<<<< HEAD
-  {d130a025-0848-499c-910d-bdc47c485f64}, !- Handle
+  {8fab56bd-49b5-48f2-a12c-f08ab634eab3}, !- Handle
   Surface 3,                              !- Name
   Wall,                                   !- Surface Type
   ,                                       !- Construction Name
-  {b40273cc-2aa5-43b2-b149-68cb0940987e}, !- Space Name
-=======
-  {3133bcd5-2a2f-473e-9552-d5ac5860e8fb}, !- Handle
-  Surface 3,                              !- Name
-  Wall,                                   !- Surface Type
-  ,                                       !- Construction Name
-  {aeb8647f-5d43-4fc6-ac12-573941df6f0f}, !- Space Name
->>>>>>> 2c92e5b7
+  {07e24825-4cd8-4bc8-86c7-54694966a3d1}, !- Space Name
   Outdoors,                               !- Outside Boundary Condition
   ,                                       !- Outside Boundary Condition Object
   SunExposed,                             !- Sun Exposure
@@ -564,19 +403,11 @@
   0, 5.56486118425249, 2.4384;            !- X,Y,Z Vertex 4 {m}
 
 OS:Surface,
-<<<<<<< HEAD
-  {ea47c261-0a85-4680-9328-e895b2f701fa}, !- Handle
+  {be706747-535e-4ffa-927b-7cc2498d4962}, !- Handle
   Surface 4,                              !- Name
   Wall,                                   !- Surface Type
   ,                                       !- Construction Name
-  {b40273cc-2aa5-43b2-b149-68cb0940987e}, !- Space Name
-=======
-  {69ae1ed8-e333-474e-b1fe-292d3b6af8ef}, !- Handle
-  Surface 4,                              !- Name
-  Wall,                                   !- Surface Type
-  ,                                       !- Construction Name
-  {aeb8647f-5d43-4fc6-ac12-573941df6f0f}, !- Space Name
->>>>>>> 2c92e5b7
+  {07e24825-4cd8-4bc8-86c7-54694966a3d1}, !- Space Name
   Outdoors,                               !- Outside Boundary Condition
   ,                                       !- Outside Boundary Condition Object
   SunExposed,                             !- Sun Exposure
@@ -589,19 +420,11 @@
   11.129722368505, 5.56486118425249, 2.4384; !- X,Y,Z Vertex 4 {m}
 
 OS:Surface,
-<<<<<<< HEAD
-  {b630ee0f-7e2d-4a27-8752-39af4fb8e6ce}, !- Handle
+  {2fb305ec-4154-4e94-9c6f-39d1ca31c32e}, !- Handle
   Surface 5,                              !- Name
   Wall,                                   !- Surface Type
   ,                                       !- Construction Name
-  {b40273cc-2aa5-43b2-b149-68cb0940987e}, !- Space Name
-=======
-  {65542784-ae76-4f95-871d-1a81079827ed}, !- Handle
-  Surface 5,                              !- Name
-  Wall,                                   !- Surface Type
-  ,                                       !- Construction Name
-  {aeb8647f-5d43-4fc6-ac12-573941df6f0f}, !- Space Name
->>>>>>> 2c92e5b7
+  {07e24825-4cd8-4bc8-86c7-54694966a3d1}, !- Space Name
   Outdoors,                               !- Outside Boundary Condition
   ,                                       !- Outside Boundary Condition Object
   SunExposed,                             !- Sun Exposure
@@ -614,23 +437,13 @@
   11.129722368505, 0, 2.4384;             !- X,Y,Z Vertex 4 {m}
 
 OS:Surface,
-<<<<<<< HEAD
-  {ba55c31f-506f-477d-a2ce-7ca7fc25a7eb}, !- Handle
+  {f206699b-b5ea-4ecf-81e1-a4f55f29ae47}, !- Handle
   Surface 6,                              !- Name
   RoofCeiling,                            !- Surface Type
   ,                                       !- Construction Name
-  {b40273cc-2aa5-43b2-b149-68cb0940987e}, !- Space Name
+  {07e24825-4cd8-4bc8-86c7-54694966a3d1}, !- Space Name
   Surface,                                !- Outside Boundary Condition
-  {15f1aae1-d459-4207-900e-68f392fdd2f9}, !- Outside Boundary Condition Object
-=======
-  {baea6dc4-ebc1-4067-bb5c-14ebc394c6b9}, !- Handle
-  Surface 6,                              !- Name
-  RoofCeiling,                            !- Surface Type
-  ,                                       !- Construction Name
-  {aeb8647f-5d43-4fc6-ac12-573941df6f0f}, !- Space Name
-  Surface,                                !- Outside Boundary Condition
-  {19bac261-520e-484d-9593-ccef68772fef}, !- Outside Boundary Condition Object
->>>>>>> 2c92e5b7
+  {b07b6ca9-57cb-4786-b525-e86b40deb03e}, !- Outside Boundary Condition Object
   NoSun,                                  !- Sun Exposure
   NoWind,                                 !- Wind Exposure
   ,                                       !- View Factor to Ground
@@ -641,11 +454,7 @@
   0, 0, 2.4384;                           !- X,Y,Z Vertex 4 {m}
 
 OS:SpaceType,
-<<<<<<< HEAD
-  {40fa3c7b-f2de-4e21-9a28-8b52399cc4fd}, !- Handle
-=======
-  {b49b9041-ff9d-4782-ab0e-c1d97cb2a99f}, !- Handle
->>>>>>> 2c92e5b7
+  {59cdc51b-4bbc-4634-8a7f-2827545b308e}, !- Handle
   Space Type 1,                           !- Name
   ,                                       !- Default Construction Set Name
   ,                                       !- Default Schedule Set Name
@@ -656,15 +465,9 @@
   living;                                 !- Standards Space Type
 
 OS:Space,
-<<<<<<< HEAD
-  {62122122-2487-4bbd-9d6b-4cd6cedbbfe4}, !- Handle
+  {c03ff65a-9db7-41d6-a5e5-cf5f4de1a370}, !- Handle
   living space|story 2,                   !- Name
-  {40fa3c7b-f2de-4e21-9a28-8b52399cc4fd}, !- Space Type Name
-=======
-  {8a1a199c-5294-41d5-b40c-720a09192cfb}, !- Handle
-  living space|story 2,                   !- Name
-  {b49b9041-ff9d-4782-ab0e-c1d97cb2a99f}, !- Space Type Name
->>>>>>> 2c92e5b7
+  {59cdc51b-4bbc-4634-8a7f-2827545b308e}, !- Space Type Name
   ,                                       !- Default Construction Set Name
   ,                                       !- Default Schedule Set Name
   -0,                                     !- Direction of Relative North {deg}
@@ -672,35 +475,19 @@
   0,                                      !- Y Origin {m}
   2.4384,                                 !- Z Origin {m}
   ,                                       !- Building Story Name
-<<<<<<< HEAD
-  {ed6209c8-d36e-4853-883e-44547947d109}, !- Thermal Zone Name
+  {a9f94385-b415-45de-b169-605c6be29e7c}, !- Thermal Zone Name
   ,                                       !- Part of Total Floor Area
   ,                                       !- Design Specification Outdoor Air Object Name
-  {4e83175b-2e83-46ac-956f-c7cd5945be69}; !- Building Unit Name
-
-OS:Surface,
-  {15f1aae1-d459-4207-900e-68f392fdd2f9}, !- Handle
+  {1a0d157b-5291-44c0-bb5f-284530c7f920}; !- Building Unit Name
+
+OS:Surface,
+  {b07b6ca9-57cb-4786-b525-e86b40deb03e}, !- Handle
   Surface 7,                              !- Name
   Floor,                                  !- Surface Type
   ,                                       !- Construction Name
-  {62122122-2487-4bbd-9d6b-4cd6cedbbfe4}, !- Space Name
+  {c03ff65a-9db7-41d6-a5e5-cf5f4de1a370}, !- Space Name
   Surface,                                !- Outside Boundary Condition
-  {ba55c31f-506f-477d-a2ce-7ca7fc25a7eb}, !- Outside Boundary Condition Object
-=======
-  {176ed206-9b8c-485e-b74f-aab2a9f8fcf7}, !- Thermal Zone Name
-  ,                                       !- Part of Total Floor Area
-  ,                                       !- Design Specification Outdoor Air Object Name
-  {f99deae4-e0da-4b74-9825-396e0ada1aa0}; !- Building Unit Name
-
-OS:Surface,
-  {19bac261-520e-484d-9593-ccef68772fef}, !- Handle
-  Surface 7,                              !- Name
-  Floor,                                  !- Surface Type
-  ,                                       !- Construction Name
-  {8a1a199c-5294-41d5-b40c-720a09192cfb}, !- Space Name
-  Surface,                                !- Outside Boundary Condition
-  {baea6dc4-ebc1-4067-bb5c-14ebc394c6b9}, !- Outside Boundary Condition Object
->>>>>>> 2c92e5b7
+  {f206699b-b5ea-4ecf-81e1-a4f55f29ae47}, !- Outside Boundary Condition Object
   NoSun,                                  !- Sun Exposure
   NoWind,                                 !- Wind Exposure
   ,                                       !- View Factor to Ground
@@ -711,19 +498,11 @@
   11.129722368505, 0, 0;                  !- X,Y,Z Vertex 4 {m}
 
 OS:Surface,
-<<<<<<< HEAD
-  {ea969352-02b2-4d80-beb7-603ce1cb2a8e}, !- Handle
+  {af84b041-cd79-4375-9113-cc3c2a208ac7}, !- Handle
   Surface 8,                              !- Name
   Wall,                                   !- Surface Type
   ,                                       !- Construction Name
-  {62122122-2487-4bbd-9d6b-4cd6cedbbfe4}, !- Space Name
-=======
-  {bab58da6-cac5-4899-b780-02cee71afb54}, !- Handle
-  Surface 8,                              !- Name
-  Wall,                                   !- Surface Type
-  ,                                       !- Construction Name
-  {8a1a199c-5294-41d5-b40c-720a09192cfb}, !- Space Name
->>>>>>> 2c92e5b7
+  {c03ff65a-9db7-41d6-a5e5-cf5f4de1a370}, !- Space Name
   Outdoors,                               !- Outside Boundary Condition
   ,                                       !- Outside Boundary Condition Object
   SunExposed,                             !- Sun Exposure
@@ -736,19 +515,11 @@
   0, 0, 2.4384;                           !- X,Y,Z Vertex 4 {m}
 
 OS:Surface,
-<<<<<<< HEAD
-  {c3dd8f48-5ffb-4c8f-8a01-3da189395d92}, !- Handle
+  {1e2833f2-1cba-4ff2-bbf8-49bec5f6a3c7}, !- Handle
   Surface 9,                              !- Name
   Wall,                                   !- Surface Type
   ,                                       !- Construction Name
-  {62122122-2487-4bbd-9d6b-4cd6cedbbfe4}, !- Space Name
-=======
-  {291b906b-49a2-48a0-9746-ae3bd907d0c7}, !- Handle
-  Surface 9,                              !- Name
-  Wall,                                   !- Surface Type
-  ,                                       !- Construction Name
-  {8a1a199c-5294-41d5-b40c-720a09192cfb}, !- Space Name
->>>>>>> 2c92e5b7
+  {c03ff65a-9db7-41d6-a5e5-cf5f4de1a370}, !- Space Name
   Outdoors,                               !- Outside Boundary Condition
   ,                                       !- Outside Boundary Condition Object
   SunExposed,                             !- Sun Exposure
@@ -761,19 +532,11 @@
   0, 5.56486118425249, 2.4384;            !- X,Y,Z Vertex 4 {m}
 
 OS:Surface,
-<<<<<<< HEAD
-  {666bde51-2a4b-46e8-9a11-44a7421c4a14}, !- Handle
+  {f934e94c-f31e-4a40-80c0-31400a546584}, !- Handle
   Surface 10,                             !- Name
   Wall,                                   !- Surface Type
   ,                                       !- Construction Name
-  {62122122-2487-4bbd-9d6b-4cd6cedbbfe4}, !- Space Name
-=======
-  {6a129d7d-cba1-4f74-ba72-c286a843b075}, !- Handle
-  Surface 10,                             !- Name
-  Wall,                                   !- Surface Type
-  ,                                       !- Construction Name
-  {8a1a199c-5294-41d5-b40c-720a09192cfb}, !- Space Name
->>>>>>> 2c92e5b7
+  {c03ff65a-9db7-41d6-a5e5-cf5f4de1a370}, !- Space Name
   Outdoors,                               !- Outside Boundary Condition
   ,                                       !- Outside Boundary Condition Object
   SunExposed,                             !- Sun Exposure
@@ -786,19 +549,11 @@
   11.129722368505, 5.56486118425249, 2.4384; !- X,Y,Z Vertex 4 {m}
 
 OS:Surface,
-<<<<<<< HEAD
-  {efcea0ba-f2e7-4181-b507-c4e2c49e118a}, !- Handle
+  {bebc0ffe-c7ea-4cbf-ab84-ed1a8ef43209}, !- Handle
   Surface 11,                             !- Name
   Wall,                                   !- Surface Type
   ,                                       !- Construction Name
-  {62122122-2487-4bbd-9d6b-4cd6cedbbfe4}, !- Space Name
-=======
-  {751cab3f-1402-4081-ae5c-0167e684c8af}, !- Handle
-  Surface 11,                             !- Name
-  Wall,                                   !- Surface Type
-  ,                                       !- Construction Name
-  {8a1a199c-5294-41d5-b40c-720a09192cfb}, !- Space Name
->>>>>>> 2c92e5b7
+  {c03ff65a-9db7-41d6-a5e5-cf5f4de1a370}, !- Space Name
   Outdoors,                               !- Outside Boundary Condition
   ,                                       !- Outside Boundary Condition Object
   SunExposed,                             !- Sun Exposure
@@ -811,19 +566,11 @@
   11.129722368505, 0, 2.4384;             !- X,Y,Z Vertex 4 {m}
 
 OS:Surface,
-<<<<<<< HEAD
-  {9848337c-76a5-46e2-9772-c330a031ad3e}, !- Handle
+  {a9f3f97c-c570-44cd-b3e0-f4bce361d4d0}, !- Handle
   Surface 12,                             !- Name
   RoofCeiling,                            !- Surface Type
   ,                                       !- Construction Name
-  {62122122-2487-4bbd-9d6b-4cd6cedbbfe4}, !- Space Name
-=======
-  {420306e9-c6d0-459b-98e2-357e96b29d11}, !- Handle
-  Surface 12,                             !- Name
-  RoofCeiling,                            !- Surface Type
-  ,                                       !- Construction Name
-  {8a1a199c-5294-41d5-b40c-720a09192cfb}, !- Space Name
->>>>>>> 2c92e5b7
+  {c03ff65a-9db7-41d6-a5e5-cf5f4de1a370}, !- Space Name
   Outdoors,                               !- Outside Boundary Condition
   ,                                       !- Outside Boundary Condition Object
   SunExposed,                             !- Sun Exposure
@@ -836,23 +583,14 @@
   0, 0, 2.4384;                           !- X,Y,Z Vertex 4 {m}
 
 OS:BuildingUnit,
-<<<<<<< HEAD
-  {4e83175b-2e83-46ac-956f-c7cd5945be69}, !- Handle
-=======
-  {f99deae4-e0da-4b74-9825-396e0ada1aa0}, !- Handle
->>>>>>> 2c92e5b7
+  {1a0d157b-5291-44c0-bb5f-284530c7f920}, !- Handle
   unit 1,                                 !- Name
   ,                                       !- Rendering Color
   Residential;                            !- Building Unit Type
 
 OS:AdditionalProperties,
-<<<<<<< HEAD
-  {2679b0cd-54ac-4858-be1e-69ce0b4e7e4c}, !- Handle
-  {4e83175b-2e83-46ac-956f-c7cd5945be69}, !- Object Name
-=======
-  {ff6b9814-4a9a-49b1-86aa-09f0a304a072}, !- Handle
-  {f99deae4-e0da-4b74-9825-396e0ada1aa0}, !- Object Name
->>>>>>> 2c92e5b7
+  {82a943dd-5f5b-4c47-8cff-283560cb6483}, !- Handle
+  {1a0d157b-5291-44c0-bb5f-284530c7f920}, !- Object Name
   NumberOfBedrooms,                       !- Feature Name 1
   Integer,                                !- Feature Data Type 1
   3,                                      !- Feature Value 1
@@ -864,20 +602,12 @@
   2.6400000000000001;                     !- Feature Value 3
 
 OS:External:File,
-<<<<<<< HEAD
-  {957933e0-cb2b-4dc0-bd3d-99fec30f7dea}, !- Handle
-=======
-  {8c8d6178-2845-4923-91b2-f1eefdbdc263}, !- Handle
->>>>>>> 2c92e5b7
+  {6deaa3b2-9ee8-442e-879e-9ce3dc7235ba}, !- Handle
   8760.csv,                               !- Name
   8760.csv;                               !- File Name
 
 OS:Schedule:Day,
-<<<<<<< HEAD
-  {2ce94252-37d1-4223-bd5a-24d5f7f7e87e}, !- Handle
-=======
-  {f3098e86-d242-4025-a34f-dcc47770dc6d}, !- Handle
->>>>>>> 2c92e5b7
+  {195e76c6-c135-428c-8264-92d28eadd0a6}, !- Handle
   Schedule Day 1,                         !- Name
   ,                                       !- Schedule Type Limits Name
   ,                                       !- Interpolate to Timestep
@@ -886,11 +616,7 @@
   0;                                      !- Value Until Time 1
 
 OS:Schedule:Day,
-<<<<<<< HEAD
-  {c7ef8f62-e9ac-4b9b-8423-6a658c5a0d3c}, !- Handle
-=======
-  {403e1106-9db6-4814-9ce1-fbcbedecf818}, !- Handle
->>>>>>> 2c92e5b7
+  {1175ecf1-e549-427b-91f5-41cb4abd3b42}, !- Handle
   Schedule Day 2,                         !- Name
   ,                                       !- Schedule Type Limits Name
   ,                                       !- Interpolate to Timestep
@@ -899,17 +625,10 @@
   1;                                      !- Value Until Time 1
 
 OS:Schedule:File,
-<<<<<<< HEAD
-  {4d114664-b219-480d-8ac6-7cb59dd76b2b}, !- Handle
+  {2e48e985-604b-454f-b12e-916714bfe4d6}, !- Handle
   occupants,                              !- Name
-  {bb7c2a3b-e283-44d8-b992-f502680fede5}, !- Schedule Type Limits Name
-  {957933e0-cb2b-4dc0-bd3d-99fec30f7dea}, !- External File Name
-=======
-  {0a246a4b-7976-4ecd-92b5-1c92b7b1e1c4}, !- Handle
-  occupants,                              !- Name
-  {631785ac-0296-4583-a400-824484c892ce}, !- Schedule Type Limits Name
-  {8c8d6178-2845-4923-91b2-f1eefdbdc263}, !- External File Name
->>>>>>> 2c92e5b7
+  {00470ffa-c833-42de-9855-df88fa7aa5a0}, !- Schedule Type Limits Name
+  {6deaa3b2-9ee8-442e-879e-9ce3dc7235ba}, !- External File Name
   1,                                      !- Column Number
   1,                                      !- Rows to Skip at Top
   8760,                                   !- Number of Hours of Data
@@ -918,38 +637,22 @@
   60;                                     !- Minutes per Item
 
 OS:Schedule:Ruleset,
-<<<<<<< HEAD
-  {40658023-f6c3-46b1-b3ba-1bc141536e9e}, !- Handle
+  {c9fe1497-0c90-40aa-801f-f54045f1f168}, !- Handle
   Schedule Ruleset 1,                     !- Name
-  {218f92f6-1664-47ef-914b-2300268fd1dd}, !- Schedule Type Limits Name
-  {f4caacae-ccc2-4d56-a028-71165006166e}; !- Default Day Schedule Name
+  {063efa79-2a28-42cb-aace-43ae3325eaf4}, !- Schedule Type Limits Name
+  {71ba443d-6f3b-47e0-b546-ec9ce6ea7b64}; !- Default Day Schedule Name
 
 OS:Schedule:Day,
-  {f4caacae-ccc2-4d56-a028-71165006166e}, !- Handle
+  {71ba443d-6f3b-47e0-b546-ec9ce6ea7b64}, !- Handle
   Schedule Day 3,                         !- Name
-  {218f92f6-1664-47ef-914b-2300268fd1dd}, !- Schedule Type Limits Name
-=======
-  {0482bef4-19aa-4fb1-bbfd-727d522da76e}, !- Handle
-  Schedule Ruleset 1,                     !- Name
-  {bb0abe50-8955-45c1-9dd2-a72742b3100a}, !- Schedule Type Limits Name
-  {cfb0546a-10dd-4301-90f2-bb194bc95ad4}; !- Default Day Schedule Name
-
-OS:Schedule:Day,
-  {cfb0546a-10dd-4301-90f2-bb194bc95ad4}, !- Handle
-  Schedule Day 3,                         !- Name
-  {bb0abe50-8955-45c1-9dd2-a72742b3100a}, !- Schedule Type Limits Name
->>>>>>> 2c92e5b7
+  {063efa79-2a28-42cb-aace-43ae3325eaf4}, !- Schedule Type Limits Name
   ,                                       !- Interpolate to Timestep
   24,                                     !- Hour 1
   0,                                      !- Minute 1
   112.539290946133;                       !- Value Until Time 1
 
 OS:People:Definition,
-<<<<<<< HEAD
-  {b3082139-4390-4dbb-9b95-744ae526de0d}, !- Handle
-=======
-  {e33d18d3-5507-4d27-a210-5b038bf08bce}, !- Handle
->>>>>>> 2c92e5b7
+  {be7e2d19-b503-4063-ad40-9d7277ac7b39}, !- Handle
   res occupants|living space,             !- Name
   People,                                 !- Number of People Calculation Method
   1.32,                                   !- Number of People {people}
@@ -962,21 +665,12 @@
   ZoneAveraged;                           !- Mean Radiant Temperature Calculation Type
 
 OS:People,
-<<<<<<< HEAD
-  {3f672579-b3d5-443d-9f8d-7b4a39ac3d95}, !- Handle
+  {fa76b635-0de4-4e9e-9c2b-9615033d70d4}, !- Handle
   res occupants|living space,             !- Name
-  {b3082139-4390-4dbb-9b95-744ae526de0d}, !- People Definition Name
-  {b40273cc-2aa5-43b2-b149-68cb0940987e}, !- Space or SpaceType Name
-  {4d114664-b219-480d-8ac6-7cb59dd76b2b}, !- Number of People Schedule Name
-  {40658023-f6c3-46b1-b3ba-1bc141536e9e}, !- Activity Level Schedule Name
-=======
-  {21f15e12-8bc5-49e4-91d9-574258c3bdf2}, !- Handle
-  res occupants|living space,             !- Name
-  {e33d18d3-5507-4d27-a210-5b038bf08bce}, !- People Definition Name
-  {aeb8647f-5d43-4fc6-ac12-573941df6f0f}, !- Space or SpaceType Name
-  {0a246a4b-7976-4ecd-92b5-1c92b7b1e1c4}, !- Number of People Schedule Name
-  {0482bef4-19aa-4fb1-bbfd-727d522da76e}, !- Activity Level Schedule Name
->>>>>>> 2c92e5b7
+  {be7e2d19-b503-4063-ad40-9d7277ac7b39}, !- People Definition Name
+  {07e24825-4cd8-4bc8-86c7-54694966a3d1}, !- Space or SpaceType Name
+  {2e48e985-604b-454f-b12e-916714bfe4d6}, !- Number of People Schedule Name
+  {c9fe1497-0c90-40aa-801f-f54045f1f168}, !- Activity Level Schedule Name
   ,                                       !- Surface Name/Angle Factor List Name
   ,                                       !- Work Efficiency Schedule Name
   ,                                       !- Clothing Insulation Schedule Name
@@ -984,11 +678,7 @@
   1;                                      !- Multiplier
 
 OS:ScheduleTypeLimits,
-<<<<<<< HEAD
-  {218f92f6-1664-47ef-914b-2300268fd1dd}, !- Handle
-=======
-  {bb0abe50-8955-45c1-9dd2-a72742b3100a}, !- Handle
->>>>>>> 2c92e5b7
+  {063efa79-2a28-42cb-aace-43ae3325eaf4}, !- Handle
   ActivityLevel,                          !- Name
   0,                                      !- Lower Limit Value
   ,                                       !- Upper Limit Value
@@ -996,22 +686,14 @@
   ActivityLevel;                          !- Unit Type
 
 OS:ScheduleTypeLimits,
-<<<<<<< HEAD
-  {bb7c2a3b-e283-44d8-b992-f502680fede5}, !- Handle
-=======
-  {631785ac-0296-4583-a400-824484c892ce}, !- Handle
->>>>>>> 2c92e5b7
+  {00470ffa-c833-42de-9855-df88fa7aa5a0}, !- Handle
   Fractional,                             !- Name
   0,                                      !- Lower Limit Value
   1,                                      !- Upper Limit Value
   Continuous;                             !- Numeric Type
 
 OS:People:Definition,
-<<<<<<< HEAD
-  {4972835e-99da-4884-b647-1595dc2c44f5}, !- Handle
-=======
-  {9136866e-f1b7-4a8d-b31e-01684b834e29}, !- Handle
->>>>>>> 2c92e5b7
+  {17d06460-4b1e-44eb-a82f-e85bda8aee94}, !- Handle
   res occupants|living space|story 2,     !- Name
   People,                                 !- Number of People Calculation Method
   1.32,                                   !- Number of People {people}
@@ -1024,21 +706,12 @@
   ZoneAveraged;                           !- Mean Radiant Temperature Calculation Type
 
 OS:People,
-<<<<<<< HEAD
-  {88ac8103-136a-42f9-993e-a48e6d94b15c}, !- Handle
+  {99807110-d056-4354-a372-07f041350188}, !- Handle
   res occupants|living space|story 2,     !- Name
-  {4972835e-99da-4884-b647-1595dc2c44f5}, !- People Definition Name
-  {62122122-2487-4bbd-9d6b-4cd6cedbbfe4}, !- Space or SpaceType Name
-  {4d114664-b219-480d-8ac6-7cb59dd76b2b}, !- Number of People Schedule Name
-  {40658023-f6c3-46b1-b3ba-1bc141536e9e}, !- Activity Level Schedule Name
-=======
-  {cbbb0c43-bf04-4bab-90a8-b60177cf3f0d}, !- Handle
-  res occupants|living space|story 2,     !- Name
-  {9136866e-f1b7-4a8d-b31e-01684b834e29}, !- People Definition Name
-  {8a1a199c-5294-41d5-b40c-720a09192cfb}, !- Space or SpaceType Name
-  {0a246a4b-7976-4ecd-92b5-1c92b7b1e1c4}, !- Number of People Schedule Name
-  {0482bef4-19aa-4fb1-bbfd-727d522da76e}, !- Activity Level Schedule Name
->>>>>>> 2c92e5b7
+  {17d06460-4b1e-44eb-a82f-e85bda8aee94}, !- People Definition Name
+  {c03ff65a-9db7-41d6-a5e5-cf5f4de1a370}, !- Space or SpaceType Name
+  {2e48e985-604b-454f-b12e-916714bfe4d6}, !- Number of People Schedule Name
+  {c9fe1497-0c90-40aa-801f-f54045f1f168}, !- Activity Level Schedule Name
   ,                                       !- Surface Name/Angle Factor List Name
   ,                                       !- Work Efficiency Schedule Name
   ,                                       !- Clothing Insulation Schedule Name
@@ -1046,26 +719,15 @@
   1;                                      !- Multiplier
 
 OS:ShadingSurfaceGroup,
-<<<<<<< HEAD
-  {ee29f261-adb7-462f-85f9-10f17f8de25c}, !- Handle
-=======
-  {7e70833d-daca-46ea-8af5-abc7ed44bc5c}, !- Handle
->>>>>>> 2c92e5b7
+  {73b558cd-405d-4a2b-a2b3-ff8d38575de9}, !- Handle
   res eaves,                              !- Name
   Building;                               !- Shading Surface Type
 
 OS:ShadingSurface,
-<<<<<<< HEAD
-  {79da5e6a-5f22-4df6-a962-fb01bd61dfa5}, !- Handle
+  {7c5f0be6-8bad-4690-9edd-9c6202ede407}, !- Handle
   Surface 12 - res eaves,                 !- Name
   ,                                       !- Construction Name
-  {ee29f261-adb7-462f-85f9-10f17f8de25c}, !- Shading Surface Group Name
-=======
-  {8c9d98ca-82c0-4ae6-8f84-8f88a382ce01}, !- Handle
-  Surface 12 - res eaves,                 !- Name
-  ,                                       !- Construction Name
-  {7e70833d-daca-46ea-8af5-abc7ed44bc5c}, !- Shading Surface Group Name
->>>>>>> 2c92e5b7
+  {73b558cd-405d-4a2b-a2b3-ff8d38575de9}, !- Shading Surface Group Name
   ,                                       !- Transmittance Schedule Name
   ,                                       !- Number of Vertices
   0, -0.6096, 4.8768,                     !- X,Y,Z Vertex 1 {m}
@@ -1074,17 +736,10 @@
   0, 0, 4.8768;                           !- X,Y,Z Vertex 4 {m}
 
 OS:ShadingSurface,
-<<<<<<< HEAD
-  {ec18d6fc-a60e-481c-befd-98be1ce7a963}, !- Handle
+  {84981761-c94a-47db-8e6a-fd1c44a7c308}, !- Handle
   Surface 12 - res eaves 1,               !- Name
   ,                                       !- Construction Name
-  {ee29f261-adb7-462f-85f9-10f17f8de25c}, !- Shading Surface Group Name
-=======
-  {7a6765a3-0e0d-42f0-ba50-13e5a12c13ab}, !- Handle
-  Surface 12 - res eaves 1,               !- Name
-  ,                                       !- Construction Name
-  {7e70833d-daca-46ea-8af5-abc7ed44bc5c}, !- Shading Surface Group Name
->>>>>>> 2c92e5b7
+  {73b558cd-405d-4a2b-a2b3-ff8d38575de9}, !- Shading Surface Group Name
   ,                                       !- Transmittance Schedule Name
   ,                                       !- Number of Vertices
   11.739322368505, 0, 4.8768,             !- X,Y,Z Vertex 1 {m}
@@ -1093,17 +748,10 @@
   11.129722368505, 0, 4.8768;             !- X,Y,Z Vertex 4 {m}
 
 OS:ShadingSurface,
-<<<<<<< HEAD
-  {6cae7847-d8f4-4829-82a8-655a4fde271a}, !- Handle
+  {1f69e14e-d927-4325-8831-20f566e6cfd9}, !- Handle
   Surface 12 - res eaves 2,               !- Name
   ,                                       !- Construction Name
-  {ee29f261-adb7-462f-85f9-10f17f8de25c}, !- Shading Surface Group Name
-=======
-  {7adb79e6-9c57-4ba7-a4bc-2f115c79c2a4}, !- Handle
-  Surface 12 - res eaves 2,               !- Name
-  ,                                       !- Construction Name
-  {7e70833d-daca-46ea-8af5-abc7ed44bc5c}, !- Shading Surface Group Name
->>>>>>> 2c92e5b7
+  {73b558cd-405d-4a2b-a2b3-ff8d38575de9}, !- Shading Surface Group Name
   ,                                       !- Transmittance Schedule Name
   ,                                       !- Number of Vertices
   11.129722368505, 6.17446118425249, 4.8768, !- X,Y,Z Vertex 1 {m}
@@ -1112,17 +760,10 @@
   11.129722368505, 5.56486118425249, 4.8768; !- X,Y,Z Vertex 4 {m}
 
 OS:ShadingSurface,
-<<<<<<< HEAD
-  {d25a48db-39a3-4e00-b0f4-ca673dcc72b3}, !- Handle
+  {3f5d74d6-06c1-448f-a4f9-df86d891213a}, !- Handle
   Surface 12 - res eaves 3,               !- Name
   ,                                       !- Construction Name
-  {ee29f261-adb7-462f-85f9-10f17f8de25c}, !- Shading Surface Group Name
-=======
-  {12faf58f-5cc7-46b6-b253-7de265241f72}, !- Handle
-  Surface 12 - res eaves 3,               !- Name
-  ,                                       !- Construction Name
-  {7e70833d-daca-46ea-8af5-abc7ed44bc5c}, !- Shading Surface Group Name
->>>>>>> 2c92e5b7
+  {73b558cd-405d-4a2b-a2b3-ff8d38575de9}, !- Shading Surface Group Name
   ,                                       !- Transmittance Schedule Name
   ,                                       !- Number of Vertices
   -0.6096, 5.56486118425249, 4.8768,      !- X,Y,Z Vertex 1 {m}
