--- conflicted
+++ resolved
@@ -1,53 +1,26 @@
 !- NOTE: Auto-generated from /test/osw_files/SFD_2000sqft_2story_SL_FA_FlatRoof.osw
 
 OS:Version,
-<<<<<<< HEAD
-  {7703911e-0041-4dd4-bb2b-4d21df28ddcf}, !- Handle
-  2.8.1;                                  !- Version Identifier
-
-OS:SimulationControl,
-  {a895c513-00f6-4933-b503-6895ada8d6bb}, !- Handle
-=======
   {385ea420-cf54-49b4-842d-ea8fb15e5113}, !- Handle
   2.9.0;                                  !- Version Identifier
 
 OS:SimulationControl,
   {a345412e-4f27-434b-857c-6b9156da914c}, !- Handle
->>>>>>> d6ffb22f
   ,                                       !- Do Zone Sizing Calculation
   ,                                       !- Do System Sizing Calculation
   ,                                       !- Do Plant Sizing Calculation
   No;                                     !- Run Simulation for Sizing Periods
 
 OS:Timestep,
-<<<<<<< HEAD
-  {53ff7015-b160-42cc-aab3-f38336a30d8b}, !- Handle
-  6;                                      !- Number of Timesteps per Hour
-
-OS:ShadowCalculation,
-  {3c1ca48e-1897-4daa-ab85-6e573cfb47f2}, !- Handle
-=======
   {dad65e5a-0980-4509-88bf-2bc5990f2800}, !- Handle
   6;                                      !- Number of Timesteps per Hour
 
 OS:ShadowCalculation,
   {f658f61d-0878-44ee-a261-83e4f6770b0f}, !- Handle
->>>>>>> d6ffb22f
   20,                                     !- Calculation Frequency
   200;                                    !- Maximum Figures in Shadow Overlap Calculations
 
 OS:SurfaceConvectionAlgorithm:Outside,
-<<<<<<< HEAD
-  {3e8993e9-50d6-4875-863c-83eb87d38c85}, !- Handle
-  DOE-2;                                  !- Algorithm
-
-OS:SurfaceConvectionAlgorithm:Inside,
-  {b2e86dcf-64c3-47d8-ac27-58714b8002df}, !- Handle
-  TARP;                                   !- Algorithm
-
-OS:ZoneCapacitanceMultiplier:ResearchSpecial,
-  {d2397759-6fe4-41ae-b274-78b72beba92a}, !- Handle
-=======
   {0581261d-25ad-4e81-a9c7-9a2509b41995}, !- Handle
   DOE-2;                                  !- Algorithm
 
@@ -57,17 +30,12 @@
 
 OS:ZoneCapacitanceMultiplier:ResearchSpecial,
   {68d08ffc-ec6c-4001-ab47-30216fa1e411}, !- Handle
->>>>>>> d6ffb22f
   ,                                       !- Temperature Capacity Multiplier
   15,                                     !- Humidity Capacity Multiplier
   ;                                       !- Carbon Dioxide Capacity Multiplier
 
 OS:RunPeriod,
-<<<<<<< HEAD
-  {77c4e033-ffab-4842-ac1a-9ee41568d22f}, !- Handle
-=======
   {138c6ede-91a8-4f32-a253-ebfe147f8ccf}, !- Handle
->>>>>>> d6ffb22f
   Run Period 1,                           !- Name
   1,                                      !- Begin Month
   1,                                      !- Begin Day of Month
@@ -81,21 +49,13 @@
   ;                                       !- Number of Times Runperiod to be Repeated
 
 OS:YearDescription,
-<<<<<<< HEAD
-  {6a7705ec-e208-4975-a215-a1060a1b1da8}, !- Handle
-=======
   {64deed39-b4e4-4d3e-884c-32d3d95e96ca}, !- Handle
->>>>>>> d6ffb22f
   2007,                                   !- Calendar Year
   ,                                       !- Day of Week for Start Day
   ;                                       !- Is Leap Year
 
 OS:ThermalZone,
-<<<<<<< HEAD
-  {05887395-79ed-44f5-b215-cb779d4064af}, !- Handle
-=======
   {4c756de9-52cf-479c-8af7-a0573914f834}, !- Handle
->>>>>>> d6ffb22f
   living zone,                            !- Name
   ,                                       !- Multiplier
   ,                                       !- Ceiling Height {m}
@@ -104,17 +64,10 @@
   ,                                       !- Zone Inside Convection Algorithm
   ,                                       !- Zone Outside Convection Algorithm
   ,                                       !- Zone Conditioning Equipment List Name
-<<<<<<< HEAD
-  {79c3932e-bf6d-464f-88de-304addfab65d}, !- Zone Air Inlet Port List
-  {377115c4-fc27-4082-b698-03acd12ad705}, !- Zone Air Exhaust Port List
-  {84899dbd-0b69-401e-a43c-9bb72f9543a3}, !- Zone Air Node Name
-  {b0fc1fb3-94f3-42bf-86bc-7d160a4749cf}, !- Zone Return Air Port List
-=======
   {df60b6e4-75b8-46d7-acd7-7a35029e1565}, !- Zone Air Inlet Port List
   {35606779-009e-4074-b656-e0584ccfd8e8}, !- Zone Air Exhaust Port List
   {31aa3556-7204-44b5-9445-c85fa2b5875b}, !- Zone Air Node Name
   {4986d80c-dd41-4045-a66a-e3991a7464f4}, !- Zone Return Air Port List
->>>>>>> d6ffb22f
   ,                                       !- Primary Daylighting Control Name
   ,                                       !- Fraction of Zone Controlled by Primary Daylighting Control
   ,                                       !- Secondary Daylighting Control Name
@@ -125,39 +78,6 @@
   No;                                     !- Use Ideal Air Loads
 
 OS:Node,
-<<<<<<< HEAD
-  {afff5ef4-185f-4998-a952-297ade0427fd}, !- Handle
-  Node 1,                                 !- Name
-  {84899dbd-0b69-401e-a43c-9bb72f9543a3}, !- Inlet Port
-  ;                                       !- Outlet Port
-
-OS:Connection,
-  {84899dbd-0b69-401e-a43c-9bb72f9543a3}, !- Handle
-  {1c57bd9e-058c-4a4e-b771-bd47a662441c}, !- Name
-  {05887395-79ed-44f5-b215-cb779d4064af}, !- Source Object
-  11,                                     !- Outlet Port
-  {afff5ef4-185f-4998-a952-297ade0427fd}, !- Target Object
-  2;                                      !- Inlet Port
-
-OS:PortList,
-  {79c3932e-bf6d-464f-88de-304addfab65d}, !- Handle
-  {d8e783c3-3531-4c3b-b6e2-479744586bb7}, !- Name
-  {05887395-79ed-44f5-b215-cb779d4064af}; !- HVAC Component
-
-OS:PortList,
-  {377115c4-fc27-4082-b698-03acd12ad705}, !- Handle
-  {8f133358-2f39-471b-beb0-1c7febb59b83}, !- Name
-  {05887395-79ed-44f5-b215-cb779d4064af}; !- HVAC Component
-
-OS:PortList,
-  {b0fc1fb3-94f3-42bf-86bc-7d160a4749cf}, !- Handle
-  {541e8f75-3436-4795-859f-752a166eafc2}, !- Name
-  {05887395-79ed-44f5-b215-cb779d4064af}; !- HVAC Component
-
-OS:Sizing:Zone,
-  {0147892c-ed8d-401c-ba16-d748e27e269f}, !- Handle
-  {05887395-79ed-44f5-b215-cb779d4064af}, !- Zone or ZoneList Name
-=======
   {7c05be13-41d0-436d-9f62-bba3fd7fdb8b}, !- Handle
   Node 1,                                 !- Name
   {31aa3556-7204-44b5-9445-c85fa2b5875b}, !- Inlet Port
@@ -189,7 +109,6 @@
 OS:Sizing:Zone,
   {6dbc12d8-5655-4fe4-a9c8-2a0cdb6d3657}, !- Handle
   {4c756de9-52cf-479c-8af7-a0573914f834}, !- Zone or ZoneList Name
->>>>>>> d6ffb22f
   SupplyAirTemperature,                   !- Zone Cooling Design Supply Air Temperature Input Method
   14,                                     !- Zone Cooling Design Supply Air Temperature {C}
   11.11,                                  !- Zone Cooling Design Supply Air Temperature Difference {deltaC}
@@ -218,16 +137,6 @@
   autosize;                               !- Dedicated Outdoor Air High Setpoint Temperature for Design {C}
 
 OS:ZoneHVAC:EquipmentList,
-<<<<<<< HEAD
-  {0bd29961-a105-42a7-a743-ffda97db3a9c}, !- Handle
-  Zone HVAC Equipment List 1,             !- Name
-  {05887395-79ed-44f5-b215-cb779d4064af}; !- Thermal Zone
-
-OS:Space,
-  {83a445c0-3dd4-40de-8974-f652b2c262e5}, !- Handle
-  living space,                           !- Name
-  {677527d3-24b3-4df5-8d79-899f67a31fe0}, !- Space Type Name
-=======
   {10f1756d-804f-4622-b7f1-0156d24f8b59}, !- Handle
   Zone HVAC Equipment List 1,             !- Name
   {4c756de9-52cf-479c-8af7-a0573914f834}; !- Thermal Zone
@@ -236,7 +145,6 @@
   {c978c3d7-cf3b-45e2-b14e-a2a65d65acb6}, !- Handle
   living space,                           !- Name
   {1915d382-9452-40a7-944a-ad9a708ecefe}, !- Space Type Name
->>>>>>> d6ffb22f
   ,                                       !- Default Construction Set Name
   ,                                       !- Default Schedule Set Name
   -0,                                     !- Direction of Relative North {deg}
@@ -244,19 +152,6 @@
   0,                                      !- Y Origin {m}
   0,                                      !- Z Origin {m}
   ,                                       !- Building Story Name
-<<<<<<< HEAD
-  {05887395-79ed-44f5-b215-cb779d4064af}, !- Thermal Zone Name
-  ,                                       !- Part of Total Floor Area
-  ,                                       !- Design Specification Outdoor Air Object Name
-  {0818d987-4c12-49ec-9e75-1f1ac3c39aac}; !- Building Unit Name
-
-OS:Surface,
-  {405fbea6-852f-4a9f-9552-4549a6fec645}, !- Handle
-  Surface 1,                              !- Name
-  Floor,                                  !- Surface Type
-  ,                                       !- Construction Name
-  {83a445c0-3dd4-40de-8974-f652b2c262e5}, !- Space Name
-=======
   {4c756de9-52cf-479c-8af7-a0573914f834}, !- Thermal Zone Name
   ,                                       !- Part of Total Floor Area
   ,                                       !- Design Specification Outdoor Air Object Name
@@ -268,7 +163,6 @@
   Floor,                                  !- Surface Type
   ,                                       !- Construction Name
   {c978c3d7-cf3b-45e2-b14e-a2a65d65acb6}, !- Space Name
->>>>>>> d6ffb22f
   Foundation,                             !- Outside Boundary Condition
   ,                                       !- Outside Boundary Condition Object
   NoSun,                                  !- Sun Exposure
@@ -281,19 +175,11 @@
   11.129722368505, 0, 0;                  !- X,Y,Z Vertex 4 {m}
 
 OS:Surface,
-<<<<<<< HEAD
-  {c3d713dc-72c2-4e3c-bfd1-6bc39710f06d}, !- Handle
-  Surface 2,                              !- Name
-  Wall,                                   !- Surface Type
-  ,                                       !- Construction Name
-  {83a445c0-3dd4-40de-8974-f652b2c262e5}, !- Space Name
-=======
   {a73b5c46-a2f4-4efe-aeae-45af8c2cfe69}, !- Handle
   Surface 2,                              !- Name
   Wall,                                   !- Surface Type
   ,                                       !- Construction Name
   {c978c3d7-cf3b-45e2-b14e-a2a65d65acb6}, !- Space Name
->>>>>>> d6ffb22f
   Outdoors,                               !- Outside Boundary Condition
   ,                                       !- Outside Boundary Condition Object
   SunExposed,                             !- Sun Exposure
@@ -306,19 +192,11 @@
   0, 0, 2.4384;                           !- X,Y,Z Vertex 4 {m}
 
 OS:Surface,
-<<<<<<< HEAD
-  {443a05ca-b1e5-414d-8f2f-99f497844223}, !- Handle
-  Surface 3,                              !- Name
-  Wall,                                   !- Surface Type
-  ,                                       !- Construction Name
-  {83a445c0-3dd4-40de-8974-f652b2c262e5}, !- Space Name
-=======
   {0b9b02b0-6491-407c-8134-fb76f474bc71}, !- Handle
   Surface 3,                              !- Name
   Wall,                                   !- Surface Type
   ,                                       !- Construction Name
   {c978c3d7-cf3b-45e2-b14e-a2a65d65acb6}, !- Space Name
->>>>>>> d6ffb22f
   Outdoors,                               !- Outside Boundary Condition
   ,                                       !- Outside Boundary Condition Object
   SunExposed,                             !- Sun Exposure
@@ -331,19 +209,11 @@
   0, 5.56486118425249, 2.4384;            !- X,Y,Z Vertex 4 {m}
 
 OS:Surface,
-<<<<<<< HEAD
-  {283b011d-7191-4398-b622-765499718931}, !- Handle
-  Surface 4,                              !- Name
-  Wall,                                   !- Surface Type
-  ,                                       !- Construction Name
-  {83a445c0-3dd4-40de-8974-f652b2c262e5}, !- Space Name
-=======
   {379fc4f1-370d-4fe5-ba27-f0a26feac25a}, !- Handle
   Surface 4,                              !- Name
   Wall,                                   !- Surface Type
   ,                                       !- Construction Name
   {c978c3d7-cf3b-45e2-b14e-a2a65d65acb6}, !- Space Name
->>>>>>> d6ffb22f
   Outdoors,                               !- Outside Boundary Condition
   ,                                       !- Outside Boundary Condition Object
   SunExposed,                             !- Sun Exposure
@@ -356,19 +226,11 @@
   11.129722368505, 5.56486118425249, 2.4384; !- X,Y,Z Vertex 4 {m}
 
 OS:Surface,
-<<<<<<< HEAD
-  {212f1302-5a2d-4041-ae1a-0e553775dc2a}, !- Handle
-  Surface 5,                              !- Name
-  Wall,                                   !- Surface Type
-  ,                                       !- Construction Name
-  {83a445c0-3dd4-40de-8974-f652b2c262e5}, !- Space Name
-=======
   {50b47737-b6cc-404c-9cee-da87ae392e1f}, !- Handle
   Surface 5,                              !- Name
   Wall,                                   !- Surface Type
   ,                                       !- Construction Name
   {c978c3d7-cf3b-45e2-b14e-a2a65d65acb6}, !- Space Name
->>>>>>> d6ffb22f
   Outdoors,                               !- Outside Boundary Condition
   ,                                       !- Outside Boundary Condition Object
   SunExposed,                             !- Sun Exposure
@@ -381,15 +243,6 @@
   11.129722368505, 0, 2.4384;             !- X,Y,Z Vertex 4 {m}
 
 OS:Surface,
-<<<<<<< HEAD
-  {4f62ad66-8834-48c6-9030-bdcb3361dae9}, !- Handle
-  Surface 6,                              !- Name
-  RoofCeiling,                            !- Surface Type
-  ,                                       !- Construction Name
-  {83a445c0-3dd4-40de-8974-f652b2c262e5}, !- Space Name
-  Surface,                                !- Outside Boundary Condition
-  {5560d69d-9856-4ace-a128-72bac42569bc}, !- Outside Boundary Condition Object
-=======
   {2383c141-ccd4-4232-9f1a-487691a339c0}, !- Handle
   Surface 6,                              !- Name
   RoofCeiling,                            !- Surface Type
@@ -397,7 +250,6 @@
   {c978c3d7-cf3b-45e2-b14e-a2a65d65acb6}, !- Space Name
   Surface,                                !- Outside Boundary Condition
   {aba563c6-35a5-4a15-842b-794f29423606}, !- Outside Boundary Condition Object
->>>>>>> d6ffb22f
   NoSun,                                  !- Sun Exposure
   NoWind,                                 !- Wind Exposure
   ,                                       !- View Factor to Ground
@@ -408,11 +260,7 @@
   0, 0, 2.4384;                           !- X,Y,Z Vertex 4 {m}
 
 OS:SpaceType,
-<<<<<<< HEAD
-  {677527d3-24b3-4df5-8d79-899f67a31fe0}, !- Handle
-=======
   {1915d382-9452-40a7-944a-ad9a708ecefe}, !- Handle
->>>>>>> d6ffb22f
   Space Type 1,                           !- Name
   ,                                       !- Default Construction Set Name
   ,                                       !- Default Schedule Set Name
@@ -423,15 +271,9 @@
   living;                                 !- Standards Space Type
 
 OS:Space,
-<<<<<<< HEAD
-  {2b4b850e-129b-4e07-af2c-e44370146591}, !- Handle
-  living space|story 2,                   !- Name
-  {677527d3-24b3-4df5-8d79-899f67a31fe0}, !- Space Type Name
-=======
   {e1886116-b92e-40a8-ab75-1d6617a3f7cd}, !- Handle
   living space|story 2,                   !- Name
   {1915d382-9452-40a7-944a-ad9a708ecefe}, !- Space Type Name
->>>>>>> d6ffb22f
   ,                                       !- Default Construction Set Name
   ,                                       !- Default Schedule Set Name
   -0,                                     !- Direction of Relative North {deg}
@@ -439,21 +281,6 @@
   0,                                      !- Y Origin {m}
   2.4384,                                 !- Z Origin {m}
   ,                                       !- Building Story Name
-<<<<<<< HEAD
-  {05887395-79ed-44f5-b215-cb779d4064af}, !- Thermal Zone Name
-  ,                                       !- Part of Total Floor Area
-  ,                                       !- Design Specification Outdoor Air Object Name
-  {0818d987-4c12-49ec-9e75-1f1ac3c39aac}; !- Building Unit Name
-
-OS:Surface,
-  {5560d69d-9856-4ace-a128-72bac42569bc}, !- Handle
-  Surface 7,                              !- Name
-  Floor,                                  !- Surface Type
-  ,                                       !- Construction Name
-  {2b4b850e-129b-4e07-af2c-e44370146591}, !- Space Name
-  Surface,                                !- Outside Boundary Condition
-  {4f62ad66-8834-48c6-9030-bdcb3361dae9}, !- Outside Boundary Condition Object
-=======
   {4c756de9-52cf-479c-8af7-a0573914f834}, !- Thermal Zone Name
   ,                                       !- Part of Total Floor Area
   ,                                       !- Design Specification Outdoor Air Object Name
@@ -467,7 +294,6 @@
   {e1886116-b92e-40a8-ab75-1d6617a3f7cd}, !- Space Name
   Surface,                                !- Outside Boundary Condition
   {2383c141-ccd4-4232-9f1a-487691a339c0}, !- Outside Boundary Condition Object
->>>>>>> d6ffb22f
   NoSun,                                  !- Sun Exposure
   NoWind,                                 !- Wind Exposure
   ,                                       !- View Factor to Ground
@@ -478,19 +304,11 @@
   11.129722368505, 0, 0;                  !- X,Y,Z Vertex 4 {m}
 
 OS:Surface,
-<<<<<<< HEAD
-  {ab9dcd13-b84e-45f5-8a2c-7fb9a3764cad}, !- Handle
-  Surface 8,                              !- Name
-  Wall,                                   !- Surface Type
-  ,                                       !- Construction Name
-  {2b4b850e-129b-4e07-af2c-e44370146591}, !- Space Name
-=======
   {8b0d2132-9de6-4d43-bcb3-14f45edc92e0}, !- Handle
   Surface 8,                              !- Name
   Wall,                                   !- Surface Type
   ,                                       !- Construction Name
   {e1886116-b92e-40a8-ab75-1d6617a3f7cd}, !- Space Name
->>>>>>> d6ffb22f
   Outdoors,                               !- Outside Boundary Condition
   ,                                       !- Outside Boundary Condition Object
   SunExposed,                             !- Sun Exposure
@@ -503,19 +321,11 @@
   0, 0, 2.4384;                           !- X,Y,Z Vertex 4 {m}
 
 OS:Surface,
-<<<<<<< HEAD
-  {5070ebfe-84c6-41bd-900a-be736252a243}, !- Handle
-  Surface 9,                              !- Name
-  Wall,                                   !- Surface Type
-  ,                                       !- Construction Name
-  {2b4b850e-129b-4e07-af2c-e44370146591}, !- Space Name
-=======
   {50c7519a-9593-4725-a9d2-ec774370b9fe}, !- Handle
   Surface 9,                              !- Name
   Wall,                                   !- Surface Type
   ,                                       !- Construction Name
   {e1886116-b92e-40a8-ab75-1d6617a3f7cd}, !- Space Name
->>>>>>> d6ffb22f
   Outdoors,                               !- Outside Boundary Condition
   ,                                       !- Outside Boundary Condition Object
   SunExposed,                             !- Sun Exposure
@@ -528,19 +338,11 @@
   0, 5.56486118425249, 2.4384;            !- X,Y,Z Vertex 4 {m}
 
 OS:Surface,
-<<<<<<< HEAD
-  {8e3bfcf4-d224-4140-95a2-f22bd7d24278}, !- Handle
-  Surface 10,                             !- Name
-  Wall,                                   !- Surface Type
-  ,                                       !- Construction Name
-  {2b4b850e-129b-4e07-af2c-e44370146591}, !- Space Name
-=======
   {acb0bac8-0874-4884-acf8-78f3a1ffc55c}, !- Handle
   Surface 10,                             !- Name
   Wall,                                   !- Surface Type
   ,                                       !- Construction Name
   {e1886116-b92e-40a8-ab75-1d6617a3f7cd}, !- Space Name
->>>>>>> d6ffb22f
   Outdoors,                               !- Outside Boundary Condition
   ,                                       !- Outside Boundary Condition Object
   SunExposed,                             !- Sun Exposure
@@ -553,19 +355,11 @@
   11.129722368505, 5.56486118425249, 2.4384; !- X,Y,Z Vertex 4 {m}
 
 OS:Surface,
-<<<<<<< HEAD
-  {803ff647-8a22-461c-9acc-31065e2ef528}, !- Handle
-  Surface 11,                             !- Name
-  Wall,                                   !- Surface Type
-  ,                                       !- Construction Name
-  {2b4b850e-129b-4e07-af2c-e44370146591}, !- Space Name
-=======
   {aadbf9eb-9595-4b7a-a285-c59882c4552f}, !- Handle
   Surface 11,                             !- Name
   Wall,                                   !- Surface Type
   ,                                       !- Construction Name
   {e1886116-b92e-40a8-ab75-1d6617a3f7cd}, !- Space Name
->>>>>>> d6ffb22f
   Outdoors,                               !- Outside Boundary Condition
   ,                                       !- Outside Boundary Condition Object
   SunExposed,                             !- Sun Exposure
@@ -578,19 +372,11 @@
   11.129722368505, 0, 2.4384;             !- X,Y,Z Vertex 4 {m}
 
 OS:Surface,
-<<<<<<< HEAD
-  {d251e3ec-0af1-4ee9-a056-833036233225}, !- Handle
-  Surface 12,                             !- Name
-  RoofCeiling,                            !- Surface Type
-  ,                                       !- Construction Name
-  {2b4b850e-129b-4e07-af2c-e44370146591}, !- Space Name
-=======
   {085d073a-647c-4da8-a6f7-5e340131e03e}, !- Handle
   Surface 12,                             !- Name
   RoofCeiling,                            !- Surface Type
   ,                                       !- Construction Name
   {e1886116-b92e-40a8-ab75-1d6617a3f7cd}, !- Space Name
->>>>>>> d6ffb22f
   Outdoors,                               !- Outside Boundary Condition
   ,                                       !- Outside Boundary Condition Object
   SunExposed,                             !- Sun Exposure
@@ -603,21 +389,13 @@
   0, 0, 2.4384;                           !- X,Y,Z Vertex 4 {m}
 
 OS:BuildingUnit,
-<<<<<<< HEAD
-  {0818d987-4c12-49ec-9e75-1f1ac3c39aac}, !- Handle
-=======
   {946fdd29-d2e8-40f4-8740-5a1c3a19c950}, !- Handle
->>>>>>> d6ffb22f
   unit 1,                                 !- Name
   ,                                       !- Rendering Color
   Residential;                            !- Building Unit Type
 
 OS:Building,
-<<<<<<< HEAD
-  {a71e35d4-93ee-433a-b082-7a3170d71fdc}, !- Handle
-=======
   {ee346dac-d918-4ff6-b641-26947defacba}, !- Handle
->>>>>>> d6ffb22f
   Building 1,                             !- Name
   ,                                       !- Building Sector Type
   0,                                      !- North Axis {deg}
@@ -632,13 +410,8 @@
   1;                                      !- Standards Number of Living Units
 
 OS:AdditionalProperties,
-<<<<<<< HEAD
-  {c07e08c9-4c9a-47d1-83d5-642075c189b4}, !- Handle
-  {a71e35d4-93ee-433a-b082-7a3170d71fdc}, !- Object Name
-=======
   {9cfcd79a-ca5e-4bcf-a657-49435cc89a62}, !- Handle
   {ee346dac-d918-4ff6-b641-26947defacba}, !- Object Name
->>>>>>> d6ffb22f
   Total Units Represented,                !- Feature Name 1
   Integer,                                !- Feature Data Type 1
   1,                                      !- Feature Value 1
@@ -647,13 +420,8 @@
   1;                                      !- Feature Value 2
 
 OS:AdditionalProperties,
-<<<<<<< HEAD
-  {471c644c-178e-49a9-8df8-01f2f3b8d404}, !- Handle
-  {0818d987-4c12-49ec-9e75-1f1ac3c39aac}, !- Object Name
-=======
   {091f3262-21ca-4571-9974-404c42bc76ba}, !- Handle
   {946fdd29-d2e8-40f4-8740-5a1c3a19c950}, !- Object Name
->>>>>>> d6ffb22f
   NumberOfBedrooms,                       !- Feature Name 1
   Integer,                                !- Feature Data Type 1
   3,                                      !- Feature Value 1
@@ -662,11 +430,7 @@
   2;                                      !- Feature Value 2
 
 OS:Schedule:Day,
-<<<<<<< HEAD
-  {0c054874-5bf9-4076-a160-2820ab241b74}, !- Handle
-=======
   {0d67fd12-124d-4746-a72a-6e754d367d19}, !- Handle
->>>>>>> d6ffb22f
   Schedule Day 1,                         !- Name
   ,                                       !- Schedule Type Limits Name
   ,                                       !- Interpolate to Timestep
@@ -675,11 +439,7 @@
   0;                                      !- Value Until Time 1
 
 OS:Schedule:Day,
-<<<<<<< HEAD
-  {93b049ee-6f39-43db-a502-725c6ba48929}, !- Handle
-=======
   {9372b5a8-71f3-4b0f-aa6f-f9fd27b66842}, !- Handle
->>>>>>> d6ffb22f
   Schedule Day 2,                         !- Name
   ,                                       !- Schedule Type Limits Name
   ,                                       !- Interpolate to Timestep
@@ -688,26 +448,15 @@
   1;                                      !- Value Until Time 1
 
 OS:ShadingSurfaceGroup,
-<<<<<<< HEAD
-  {a4968631-52e1-4e0f-aaab-717d768d01b3}, !- Handle
-=======
   {a6290d9a-d3a0-45fe-8121-a6bcd825cc30}, !- Handle
->>>>>>> d6ffb22f
   res eaves,                              !- Name
   Building;                               !- Shading Surface Type
 
 OS:ShadingSurface,
-<<<<<<< HEAD
-  {900785ad-ebfe-4d2a-b9da-7012a4b50a3e}, !- Handle
-  Surface 12 - res eaves,                 !- Name
-  ,                                       !- Construction Name
-  {a4968631-52e1-4e0f-aaab-717d768d01b3}, !- Shading Surface Group Name
-=======
   {1733e586-3543-409f-9045-82d5b57b63db}, !- Handle
   Surface 12 - res eaves,                 !- Name
   ,                                       !- Construction Name
   {a6290d9a-d3a0-45fe-8121-a6bcd825cc30}, !- Shading Surface Group Name
->>>>>>> d6ffb22f
   ,                                       !- Transmittance Schedule Name
   ,                                       !- Number of Vertices
   0, -0.6096, 4.8768,                     !- X,Y,Z Vertex 1 {m}
@@ -716,17 +465,10 @@
   0, 0, 4.8768;                           !- X,Y,Z Vertex 4 {m}
 
 OS:ShadingSurface,
-<<<<<<< HEAD
-  {902a53f6-1cdc-4032-9344-4cc64dcb3802}, !- Handle
-  Surface 12 - res eaves 1,               !- Name
-  ,                                       !- Construction Name
-  {a4968631-52e1-4e0f-aaab-717d768d01b3}, !- Shading Surface Group Name
-=======
   {410b7354-b513-4a25-95b6-c1a515f16454}, !- Handle
   Surface 12 - res eaves 1,               !- Name
   ,                                       !- Construction Name
   {a6290d9a-d3a0-45fe-8121-a6bcd825cc30}, !- Shading Surface Group Name
->>>>>>> d6ffb22f
   ,                                       !- Transmittance Schedule Name
   ,                                       !- Number of Vertices
   11.739322368505, 0, 4.8768,             !- X,Y,Z Vertex 1 {m}
@@ -735,17 +477,10 @@
   11.129722368505, 0, 4.8768;             !- X,Y,Z Vertex 4 {m}
 
 OS:ShadingSurface,
-<<<<<<< HEAD
-  {ef1d73af-6128-40bc-9bbc-152e37034ac6}, !- Handle
-  Surface 12 - res eaves 2,               !- Name
-  ,                                       !- Construction Name
-  {a4968631-52e1-4e0f-aaab-717d768d01b3}, !- Shading Surface Group Name
-=======
   {da416b2a-dfe4-4468-89ac-4250d1c6fef8}, !- Handle
   Surface 12 - res eaves 2,               !- Name
   ,                                       !- Construction Name
   {a6290d9a-d3a0-45fe-8121-a6bcd825cc30}, !- Shading Surface Group Name
->>>>>>> d6ffb22f
   ,                                       !- Transmittance Schedule Name
   ,                                       !- Number of Vertices
   11.129722368505, 6.17446118425249, 4.8768, !- X,Y,Z Vertex 1 {m}
@@ -754,17 +489,10 @@
   11.129722368505, 5.56486118425249, 4.8768; !- X,Y,Z Vertex 4 {m}
 
 OS:ShadingSurface,
-<<<<<<< HEAD
-  {e8913085-9458-4cb6-9698-ddad79b821af}, !- Handle
-  Surface 12 - res eaves 3,               !- Name
-  ,                                       !- Construction Name
-  {a4968631-52e1-4e0f-aaab-717d768d01b3}, !- Shading Surface Group Name
-=======
   {f940824e-ef84-4a75-9230-70c7d4c73ec5}, !- Handle
   Surface 12 - res eaves 3,               !- Name
   ,                                       !- Construction Name
   {a6290d9a-d3a0-45fe-8121-a6bcd825cc30}, !- Shading Surface Group Name
->>>>>>> d6ffb22f
   ,                                       !- Transmittance Schedule Name
   ,                                       !- Number of Vertices
   -0.6096, 5.56486118425249, 4.8768,      !- X,Y,Z Vertex 1 {m}
