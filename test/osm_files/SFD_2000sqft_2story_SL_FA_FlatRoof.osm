--- conflicted
+++ resolved
@@ -1,19 +1,11 @@
 !- NOTE: Auto-generated from /test/osw_files/SFD_2000sqft_2story_SL_FA_FlatRoof.osw
 
 OS:Version,
-<<<<<<< HEAD
-  {6799b1ef-b804-4e5f-8ac7-9752cc1b466e}, !- Handle
-  2.8.0;                                  !- Version Identifier
-
-OS:Building,
-  {ddf1672c-d0e0-4722-b141-bb126e37f7ce}, !- Handle
-=======
   {279de2dd-e117-47e2-9f40-31fb12eac575}, !- Handle
   2.8.0;                                  !- Version Identifier
 
 OS:Building,
   {ced98013-680a-4a59-839b-9c26ead71f1a}, !- Handle
->>>>>>> d03a9457
   Building 1,                             !- Name
   ,                                       !- Building Sector Type
   0,                                      !- North Axis {deg}
@@ -28,17 +20,10 @@
   1;                                      !- Standards Number of Living Units
 
 OS:Facility,
-<<<<<<< HEAD
-  {7907a878-3791-4f35-8a78-250622353610}; !- Handle
-
-OS:Site,
-  {56ac01fb-ed03-44cd-bf90-30e7c7e33660}, !- Handle
-=======
   {7cba2cb9-ddc1-47b7-82a1-f9c28e4772fb}; !- Handle
 
 OS:Site,
   {6cb27062-c9db-4b7f-97e6-20d84f18485d}, !- Handle
->>>>>>> d03a9457
   Site 1,                                 !- Name
   ,                                       !- Latitude {deg}
   ,                                       !- Longitude {deg}
@@ -47,57 +32,33 @@
   ;                                       !- Terrain
 
 OS:SimulationControl,
-<<<<<<< HEAD
-  {47a8392d-a417-4d14-814f-c748a5424701}, !- Handle
-=======
   {a7aeb5e0-9b4e-4985-adfc-78b31cb94080}, !- Handle
->>>>>>> d03a9457
   ,                                       !- Do Zone Sizing Calculation
   ,                                       !- Do System Sizing Calculation
   ,                                       !- Do Plant Sizing Calculation
   No;                                     !- Run Simulation for Sizing Periods
 
 OS:Sizing:Parameters,
-<<<<<<< HEAD
-  {ef0bf769-3ec1-4bf5-b66c-978648cc748c}, !- Handle
-=======
   {b230d975-8708-4d48-bf97-409a4d367255}, !- Handle
->>>>>>> d03a9457
   1.25,                                   !- Heating Sizing Factor
   1.15;                                   !- Cooling Sizing Factor
 
 OS:Timestep,
-<<<<<<< HEAD
-  {500abcb1-1c95-47c9-9d98-edcd9d8c8e85}, !- Handle
-  6;                                      !- Number of Timesteps per Hour
-
-OS:ShadowCalculation,
-  {ba7d8377-5a13-4c71-a2c4-842500f127cb}, !- Handle
-=======
   {8b8a16d7-297e-4d34-8e2a-a54e85436634}, !- Handle
   6;                                      !- Number of Timesteps per Hour
 
 OS:ShadowCalculation,
   {772813fb-3f3a-4a97-b9c5-1f1109c27397}, !- Handle
->>>>>>> d03a9457
   20,                                     !- Calculation Frequency
   200;                                    !- Maximum Figures in Shadow Overlap Calculations
 
 OS:HeatBalanceAlgorithm,
-<<<<<<< HEAD
-  {505cabe0-603c-4295-b91b-9b320cee7c4f}, !- Handle
-=======
   {7ff6b56a-28ee-497e-8eaf-63bdb754e8b6}, !- Handle
->>>>>>> d03a9457
   ConductionTransferFunction,             !- Algorithm
   200;                                    !- Surface Temperature Upper Limit {C}
 
 OS:RunPeriod,
-<<<<<<< HEAD
-  {de44752c-3892-4a01-bb8a-915513e851c1}, !- Handle
-=======
   {b2af7922-d12a-4113-b5fb-598f1e9af36a}, !- Handle
->>>>>>> d03a9457
   Run Period 1,                           !- Name
   1,                                      !- Begin Month
   1,                                      !- Begin Day of Month
@@ -111,11 +72,7 @@
   ;                                       !- Number of Times Runperiod to be Repeated
 
 OS:LifeCycleCost:Parameters,
-<<<<<<< HEAD
-  {2f5acb06-489f-426a-9d51-c03ceadac541}, !- Handle
-=======
   {f36dc1bc-54bf-4f44-9e12-9301fc2d694e}, !- Handle
->>>>>>> d03a9457
   ,                                       !- Analysis Type
   ,                                       !- Discounting Convention
   ,                                       !- Inflation Approach
@@ -129,17 +86,6 @@
   ;                                       !- Length of Study Period in Years
 
 OS:SurfaceConvectionAlgorithm:Outside,
-<<<<<<< HEAD
-  {9b1a7396-9823-48b0-9b74-88fde5bd19c0}, !- Handle
-  DOE-2;                                  !- Algorithm
-
-OS:SurfaceConvectionAlgorithm:Inside,
-  {c203d171-2e8c-49cf-af48-46926d3ea597}, !- Handle
-  TARP;                                   !- Algorithm
-
-OS:ZoneCapacitanceMultiplier:ResearchSpecial,
-  {87d7fa06-5778-427b-ba1e-a276d997537f}, !- Handle
-=======
   {8affda2c-4ebf-4b29-afad-5dd7c16021b2}, !- Handle
   DOE-2;                                  !- Algorithm
 
@@ -149,17 +95,12 @@
 
 OS:ZoneCapacitanceMultiplier:ResearchSpecial,
   {94e5b996-ce0f-4aed-ab43-99ae56a0a10b}, !- Handle
->>>>>>> d03a9457
   ,                                       !- Temperature Capacity Multiplier
   15,                                     !- Humidity Capacity Multiplier
   ;                                       !- Carbon Dioxide Capacity Multiplier
 
 OS:ThermalZone,
-<<<<<<< HEAD
-  {3e3a897a-00ca-4f9d-9c97-e42709a126dd}, !- Handle
-=======
   {b02fd780-c9c2-4222-a486-0de689e05b12}, !- Handle
->>>>>>> d03a9457
   living zone,                            !- Name
   ,                                       !- Multiplier
   ,                                       !- Ceiling Height {m}
@@ -168,17 +109,10 @@
   ,                                       !- Zone Inside Convection Algorithm
   ,                                       !- Zone Outside Convection Algorithm
   ,                                       !- Zone Conditioning Equipment List Name
-<<<<<<< HEAD
-  {75492c3b-8a60-4fa4-b0c2-aae7e318f54a}, !- Zone Air Inlet Port List
-  {4757e58b-a7ad-4ab4-87d7-ba131c455dfa}, !- Zone Air Exhaust Port List
-  {7255d7b9-8984-414b-a180-6c88b76b017b}, !- Zone Air Node Name
-  {1e1694ea-d6d9-491d-a0de-5ff7ea8e472f}, !- Zone Return Air Port List
-=======
   {48d91da1-7303-489a-83fa-ecfd7b211f70}, !- Zone Air Inlet Port List
   {80dbbac2-d0a2-4105-98ed-6872e9aa2e88}, !- Zone Air Exhaust Port List
   {46cd22db-226c-4442-9854-a1d6e0ba8a83}, !- Zone Air Node Name
   {a0e048a5-7a80-44ea-961f-2ead6421a3dc}, !- Zone Return Air Port List
->>>>>>> d03a9457
   ,                                       !- Primary Daylighting Control Name
   ,                                       !- Fraction of Zone Controlled by Primary Daylighting Control
   ,                                       !- Secondary Daylighting Control Name
@@ -189,39 +123,6 @@
   No;                                     !- Use Ideal Air Loads
 
 OS:Node,
-<<<<<<< HEAD
-  {241ce139-a7ce-4a84-814a-c9a2aba8d69c}, !- Handle
-  Node 1,                                 !- Name
-  {7255d7b9-8984-414b-a180-6c88b76b017b}, !- Inlet Port
-  ;                                       !- Outlet Port
-
-OS:Connection,
-  {7255d7b9-8984-414b-a180-6c88b76b017b}, !- Handle
-  {2b739059-d7c5-4712-bde7-e73724cf9a8e}, !- Name
-  {3e3a897a-00ca-4f9d-9c97-e42709a126dd}, !- Source Object
-  11,                                     !- Outlet Port
-  {241ce139-a7ce-4a84-814a-c9a2aba8d69c}, !- Target Object
-  2;                                      !- Inlet Port
-
-OS:PortList,
-  {75492c3b-8a60-4fa4-b0c2-aae7e318f54a}, !- Handle
-  {a55ab5c8-a997-496c-9d1d-f276f91bdc71}, !- Name
-  {3e3a897a-00ca-4f9d-9c97-e42709a126dd}; !- HVAC Component
-
-OS:PortList,
-  {4757e58b-a7ad-4ab4-87d7-ba131c455dfa}, !- Handle
-  {8247e8c6-655f-40c1-9024-28a22099475c}, !- Name
-  {3e3a897a-00ca-4f9d-9c97-e42709a126dd}; !- HVAC Component
-
-OS:PortList,
-  {1e1694ea-d6d9-491d-a0de-5ff7ea8e472f}, !- Handle
-  {7ff42722-4b68-426d-a790-12c0f1b39698}, !- Name
-  {3e3a897a-00ca-4f9d-9c97-e42709a126dd}; !- HVAC Component
-
-OS:Sizing:Zone,
-  {2a8dddd7-c07b-4f6a-a5ac-0954243e2f4e}, !- Handle
-  {3e3a897a-00ca-4f9d-9c97-e42709a126dd}, !- Zone or ZoneList Name
-=======
   {1bef6010-1553-4a47-a782-7b1a0650891a}, !- Handle
   Node 1,                                 !- Name
   {46cd22db-226c-4442-9854-a1d6e0ba8a83}, !- Inlet Port
@@ -253,7 +154,6 @@
 OS:Sizing:Zone,
   {2608aca7-d528-4525-a50e-dc4b0b8086c3}, !- Handle
   {b02fd780-c9c2-4222-a486-0de689e05b12}, !- Zone or ZoneList Name
->>>>>>> d03a9457
   SupplyAirTemperature,                   !- Zone Cooling Design Supply Air Temperature Input Method
   14,                                     !- Zone Cooling Design Supply Air Temperature {C}
   11.11,                                  !- Zone Cooling Design Supply Air Temperature Difference {deltaC}
@@ -282,16 +182,6 @@
   autosize;                               !- Dedicated Outdoor Air High Setpoint Temperature for Design {C}
 
 OS:ZoneHVAC:EquipmentList,
-<<<<<<< HEAD
-  {fe0af918-3a54-43fd-a824-589a9df5f8b9}, !- Handle
-  Zone HVAC Equipment List 1,             !- Name
-  {3e3a897a-00ca-4f9d-9c97-e42709a126dd}; !- Thermal Zone
-
-OS:Space,
-  {23beb7ec-faf3-49e5-8891-69c12d54046e}, !- Handle
-  living space,                           !- Name
-  {1b2c16bd-a561-4458-9679-40ab9c2196db}, !- Space Type Name
-=======
   {2bca7157-240c-4582-bae0-c54f5d598367}, !- Handle
   Zone HVAC Equipment List 1,             !- Name
   {b02fd780-c9c2-4222-a486-0de689e05b12}; !- Thermal Zone
@@ -300,7 +190,6 @@
   {385a2650-cea1-4e9a-b356-713674d8c5fe}, !- Handle
   living space,                           !- Name
   {d1a183f5-68af-423b-890e-18e34746a55a}, !- Space Type Name
->>>>>>> d03a9457
   ,                                       !- Default Construction Set Name
   ,                                       !- Default Schedule Set Name
   -0,                                     !- Direction of Relative North {deg}
@@ -308,19 +197,6 @@
   0,                                      !- Y Origin {m}
   0,                                      !- Z Origin {m}
   ,                                       !- Building Story Name
-<<<<<<< HEAD
-  {3e3a897a-00ca-4f9d-9c97-e42709a126dd}, !- Thermal Zone Name
-  ,                                       !- Part of Total Floor Area
-  ,                                       !- Design Specification Outdoor Air Object Name
-  {fe825de8-373b-4938-aaf6-265d12f58552}; !- Building Unit Name
-
-OS:Surface,
-  {5404d37d-0c72-46a8-9ac3-2a7dbc4bedbb}, !- Handle
-  Surface 1,                              !- Name
-  Floor,                                  !- Surface Type
-  ,                                       !- Construction Name
-  {23beb7ec-faf3-49e5-8891-69c12d54046e}, !- Space Name
-=======
   {b02fd780-c9c2-4222-a486-0de689e05b12}, !- Thermal Zone Name
   ,                                       !- Part of Total Floor Area
   ,                                       !- Design Specification Outdoor Air Object Name
@@ -332,7 +208,6 @@
   Floor,                                  !- Surface Type
   ,                                       !- Construction Name
   {385a2650-cea1-4e9a-b356-713674d8c5fe}, !- Space Name
->>>>>>> d03a9457
   Foundation,                             !- Outside Boundary Condition
   ,                                       !- Outside Boundary Condition Object
   NoSun,                                  !- Sun Exposure
@@ -345,19 +220,11 @@
   11.129722368505, 0, 0;                  !- X,Y,Z Vertex 4 {m}
 
 OS:Surface,
-<<<<<<< HEAD
-  {4a35f61f-c963-4bdc-87bd-41ab452701c5}, !- Handle
-  Surface 2,                              !- Name
-  Wall,                                   !- Surface Type
-  ,                                       !- Construction Name
-  {23beb7ec-faf3-49e5-8891-69c12d54046e}, !- Space Name
-=======
   {4ac4fadb-441c-4dfe-88fe-c0f71538958e}, !- Handle
   Surface 2,                              !- Name
   Wall,                                   !- Surface Type
   ,                                       !- Construction Name
   {385a2650-cea1-4e9a-b356-713674d8c5fe}, !- Space Name
->>>>>>> d03a9457
   Outdoors,                               !- Outside Boundary Condition
   ,                                       !- Outside Boundary Condition Object
   SunExposed,                             !- Sun Exposure
@@ -370,19 +237,11 @@
   0, 0, 2.4384;                           !- X,Y,Z Vertex 4 {m}
 
 OS:Surface,
-<<<<<<< HEAD
-  {e426f14d-a6d6-4284-b34b-39e4d49d8e31}, !- Handle
-  Surface 3,                              !- Name
-  Wall,                                   !- Surface Type
-  ,                                       !- Construction Name
-  {23beb7ec-faf3-49e5-8891-69c12d54046e}, !- Space Name
-=======
   {f00b8c64-1d2d-4679-b085-b381824dbe78}, !- Handle
   Surface 3,                              !- Name
   Wall,                                   !- Surface Type
   ,                                       !- Construction Name
   {385a2650-cea1-4e9a-b356-713674d8c5fe}, !- Space Name
->>>>>>> d03a9457
   Outdoors,                               !- Outside Boundary Condition
   ,                                       !- Outside Boundary Condition Object
   SunExposed,                             !- Sun Exposure
@@ -395,19 +254,11 @@
   0, 5.56486118425249, 2.4384;            !- X,Y,Z Vertex 4 {m}
 
 OS:Surface,
-<<<<<<< HEAD
-  {907b91d7-affd-4578-922d-3fef20729979}, !- Handle
-  Surface 4,                              !- Name
-  Wall,                                   !- Surface Type
-  ,                                       !- Construction Name
-  {23beb7ec-faf3-49e5-8891-69c12d54046e}, !- Space Name
-=======
   {46a32fdd-d236-4925-8ac9-7d900ee1e349}, !- Handle
   Surface 4,                              !- Name
   Wall,                                   !- Surface Type
   ,                                       !- Construction Name
   {385a2650-cea1-4e9a-b356-713674d8c5fe}, !- Space Name
->>>>>>> d03a9457
   Outdoors,                               !- Outside Boundary Condition
   ,                                       !- Outside Boundary Condition Object
   SunExposed,                             !- Sun Exposure
@@ -420,19 +271,11 @@
   11.129722368505, 5.56486118425249, 2.4384; !- X,Y,Z Vertex 4 {m}
 
 OS:Surface,
-<<<<<<< HEAD
-  {e17cedf9-b2b7-414a-b91f-2f9e397767d9}, !- Handle
-  Surface 5,                              !- Name
-  Wall,                                   !- Surface Type
-  ,                                       !- Construction Name
-  {23beb7ec-faf3-49e5-8891-69c12d54046e}, !- Space Name
-=======
   {cd42559d-4b88-4f8d-bcea-3205578f7bd5}, !- Handle
   Surface 5,                              !- Name
   Wall,                                   !- Surface Type
   ,                                       !- Construction Name
   {385a2650-cea1-4e9a-b356-713674d8c5fe}, !- Space Name
->>>>>>> d03a9457
   Outdoors,                               !- Outside Boundary Condition
   ,                                       !- Outside Boundary Condition Object
   SunExposed,                             !- Sun Exposure
@@ -445,15 +288,6 @@
   11.129722368505, 0, 2.4384;             !- X,Y,Z Vertex 4 {m}
 
 OS:Surface,
-<<<<<<< HEAD
-  {fb2dff34-7f35-4496-b68d-fc20d59a6948}, !- Handle
-  Surface 6,                              !- Name
-  RoofCeiling,                            !- Surface Type
-  ,                                       !- Construction Name
-  {23beb7ec-faf3-49e5-8891-69c12d54046e}, !- Space Name
-  Surface,                                !- Outside Boundary Condition
-  {3b0b0da2-8c6d-46b1-ad44-ec3762237515}, !- Outside Boundary Condition Object
-=======
   {7e056e56-7dd9-4b1b-9a3d-6fba93d5fe50}, !- Handle
   Surface 6,                              !- Name
   RoofCeiling,                            !- Surface Type
@@ -461,7 +295,6 @@
   {385a2650-cea1-4e9a-b356-713674d8c5fe}, !- Space Name
   Surface,                                !- Outside Boundary Condition
   {55ed6263-9280-40d8-820a-82d8f3df253a}, !- Outside Boundary Condition Object
->>>>>>> d03a9457
   NoSun,                                  !- Sun Exposure
   NoWind,                                 !- Wind Exposure
   ,                                       !- View Factor to Ground
@@ -472,11 +305,7 @@
   0, 0, 2.4384;                           !- X,Y,Z Vertex 4 {m}
 
 OS:SpaceType,
-<<<<<<< HEAD
-  {1b2c16bd-a561-4458-9679-40ab9c2196db}, !- Handle
-=======
   {d1a183f5-68af-423b-890e-18e34746a55a}, !- Handle
->>>>>>> d03a9457
   Space Type 1,                           !- Name
   ,                                       !- Default Construction Set Name
   ,                                       !- Default Schedule Set Name
@@ -487,15 +316,9 @@
   living;                                 !- Standards Space Type
 
 OS:Space,
-<<<<<<< HEAD
-  {7559f34d-9708-4737-a90a-a852f679772f}, !- Handle
-  living space|story 2,                   !- Name
-  {1b2c16bd-a561-4458-9679-40ab9c2196db}, !- Space Type Name
-=======
   {9db8d057-9825-4fb5-b992-0609fb2b25fa}, !- Handle
   living space|story 2,                   !- Name
   {d1a183f5-68af-423b-890e-18e34746a55a}, !- Space Type Name
->>>>>>> d03a9457
   ,                                       !- Default Construction Set Name
   ,                                       !- Default Schedule Set Name
   -0,                                     !- Direction of Relative North {deg}
@@ -503,21 +326,6 @@
   0,                                      !- Y Origin {m}
   2.4384,                                 !- Z Origin {m}
   ,                                       !- Building Story Name
-<<<<<<< HEAD
-  {3e3a897a-00ca-4f9d-9c97-e42709a126dd}, !- Thermal Zone Name
-  ,                                       !- Part of Total Floor Area
-  ,                                       !- Design Specification Outdoor Air Object Name
-  {fe825de8-373b-4938-aaf6-265d12f58552}; !- Building Unit Name
-
-OS:Surface,
-  {3b0b0da2-8c6d-46b1-ad44-ec3762237515}, !- Handle
-  Surface 7,                              !- Name
-  Floor,                                  !- Surface Type
-  ,                                       !- Construction Name
-  {7559f34d-9708-4737-a90a-a852f679772f}, !- Space Name
-  Surface,                                !- Outside Boundary Condition
-  {fb2dff34-7f35-4496-b68d-fc20d59a6948}, !- Outside Boundary Condition Object
-=======
   {b02fd780-c9c2-4222-a486-0de689e05b12}, !- Thermal Zone Name
   ,                                       !- Part of Total Floor Area
   ,                                       !- Design Specification Outdoor Air Object Name
@@ -531,7 +339,6 @@
   {9db8d057-9825-4fb5-b992-0609fb2b25fa}, !- Space Name
   Surface,                                !- Outside Boundary Condition
   {7e056e56-7dd9-4b1b-9a3d-6fba93d5fe50}, !- Outside Boundary Condition Object
->>>>>>> d03a9457
   NoSun,                                  !- Sun Exposure
   NoWind,                                 !- Wind Exposure
   ,                                       !- View Factor to Ground
@@ -542,19 +349,11 @@
   11.129722368505, 0, 0;                  !- X,Y,Z Vertex 4 {m}
 
 OS:Surface,
-<<<<<<< HEAD
-  {a5e566ea-9158-48d6-8a91-867d99882bc1}, !- Handle
-  Surface 8,                              !- Name
-  Wall,                                   !- Surface Type
-  ,                                       !- Construction Name
-  {7559f34d-9708-4737-a90a-a852f679772f}, !- Space Name
-=======
   {3a832c35-9f42-40ee-9a4c-a19a8ddfe33a}, !- Handle
   Surface 8,                              !- Name
   Wall,                                   !- Surface Type
   ,                                       !- Construction Name
   {9db8d057-9825-4fb5-b992-0609fb2b25fa}, !- Space Name
->>>>>>> d03a9457
   Outdoors,                               !- Outside Boundary Condition
   ,                                       !- Outside Boundary Condition Object
   SunExposed,                             !- Sun Exposure
@@ -567,19 +366,11 @@
   0, 0, 2.4384;                           !- X,Y,Z Vertex 4 {m}
 
 OS:Surface,
-<<<<<<< HEAD
-  {3295bf86-a85d-474a-9bda-edc0062b2ce0}, !- Handle
-  Surface 9,                              !- Name
-  Wall,                                   !- Surface Type
-  ,                                       !- Construction Name
-  {7559f34d-9708-4737-a90a-a852f679772f}, !- Space Name
-=======
   {68ea17c1-fd76-435f-a275-a3106486ba8b}, !- Handle
   Surface 9,                              !- Name
   Wall,                                   !- Surface Type
   ,                                       !- Construction Name
   {9db8d057-9825-4fb5-b992-0609fb2b25fa}, !- Space Name
->>>>>>> d03a9457
   Outdoors,                               !- Outside Boundary Condition
   ,                                       !- Outside Boundary Condition Object
   SunExposed,                             !- Sun Exposure
@@ -592,19 +383,11 @@
   0, 5.56486118425249, 2.4384;            !- X,Y,Z Vertex 4 {m}
 
 OS:Surface,
-<<<<<<< HEAD
-  {c9bd4d2f-b985-4a60-a6f4-fdcac225f1c6}, !- Handle
-  Surface 10,                             !- Name
-  Wall,                                   !- Surface Type
-  ,                                       !- Construction Name
-  {7559f34d-9708-4737-a90a-a852f679772f}, !- Space Name
-=======
   {53f5c15b-5fe2-4e44-b4c1-b01aca4c4c23}, !- Handle
   Surface 10,                             !- Name
   Wall,                                   !- Surface Type
   ,                                       !- Construction Name
   {9db8d057-9825-4fb5-b992-0609fb2b25fa}, !- Space Name
->>>>>>> d03a9457
   Outdoors,                               !- Outside Boundary Condition
   ,                                       !- Outside Boundary Condition Object
   SunExposed,                             !- Sun Exposure
@@ -617,19 +400,11 @@
   11.129722368505, 5.56486118425249, 2.4384; !- X,Y,Z Vertex 4 {m}
 
 OS:Surface,
-<<<<<<< HEAD
-  {91c75b1f-3b27-4a97-8425-d2ed1ea610bf}, !- Handle
-  Surface 11,                             !- Name
-  Wall,                                   !- Surface Type
-  ,                                       !- Construction Name
-  {7559f34d-9708-4737-a90a-a852f679772f}, !- Space Name
-=======
   {26774df7-b1d7-49ab-8cbd-3ee16d2ac8fd}, !- Handle
   Surface 11,                             !- Name
   Wall,                                   !- Surface Type
   ,                                       !- Construction Name
   {9db8d057-9825-4fb5-b992-0609fb2b25fa}, !- Space Name
->>>>>>> d03a9457
   Outdoors,                               !- Outside Boundary Condition
   ,                                       !- Outside Boundary Condition Object
   SunExposed,                             !- Sun Exposure
@@ -642,19 +417,11 @@
   11.129722368505, 0, 2.4384;             !- X,Y,Z Vertex 4 {m}
 
 OS:Surface,
-<<<<<<< HEAD
-  {e21568c5-b6d9-4a3b-a93c-76213ab56761}, !- Handle
-  Surface 12,                             !- Name
-  RoofCeiling,                            !- Surface Type
-  ,                                       !- Construction Name
-  {7559f34d-9708-4737-a90a-a852f679772f}, !- Space Name
-=======
   {2a6ff9e6-d64d-4290-9a87-b82851852e58}, !- Handle
   Surface 12,                             !- Name
   RoofCeiling,                            !- Surface Type
   ,                                       !- Construction Name
   {9db8d057-9825-4fb5-b992-0609fb2b25fa}, !- Space Name
->>>>>>> d03a9457
   Outdoors,                               !- Outside Boundary Condition
   ,                                       !- Outside Boundary Condition Object
   SunExposed,                             !- Sun Exposure
@@ -667,23 +434,14 @@
   0, 0, 2.4384;                           !- X,Y,Z Vertex 4 {m}
 
 OS:BuildingUnit,
-<<<<<<< HEAD
-  {fe825de8-373b-4938-aaf6-265d12f58552}, !- Handle
-=======
   {204d4b7d-b1cf-4b4d-aa55-8af6208a33d1}, !- Handle
->>>>>>> d03a9457
   unit 1,                                 !- Name
   ,                                       !- Rendering Color
   Residential;                            !- Building Unit Type
 
 OS:AdditionalProperties,
-<<<<<<< HEAD
-  {d3c4b587-202d-45c3-bbec-71713ffb3fd6}, !- Handle
-  {ddf1672c-d0e0-4722-b141-bb126e37f7ce}, !- Object Name
-=======
   {a7d39ad7-9dae-4042-ae43-ee6605dd8cdc}, !- Handle
   {ced98013-680a-4a59-839b-9c26ead71f1a}, !- Object Name
->>>>>>> d03a9457
   Total Units Represented,                !- Feature Name 1
   Integer,                                !- Feature Data Type 1
   1,                                      !- Feature Value 1
@@ -692,13 +450,8 @@
   1;                                      !- Feature Value 2
 
 OS:AdditionalProperties,
-<<<<<<< HEAD
-  {ac15b76f-fbc0-4457-8cda-51385401d4f2}, !- Handle
-  {fe825de8-373b-4938-aaf6-265d12f58552}, !- Object Name
-=======
   {85bdfeea-2eed-481d-a91c-2b313aef9713}, !- Handle
   {204d4b7d-b1cf-4b4d-aa55-8af6208a33d1}, !- Object Name
->>>>>>> d03a9457
   NumberOfBedrooms,                       !- Feature Name 1
   Integer,                                !- Feature Data Type 1
   3,                                      !- Feature Value 1
@@ -707,11 +460,7 @@
   2;                                      !- Feature Value 2
 
 OS:Schedule:Day,
-<<<<<<< HEAD
-  {40712984-5722-47ca-8720-5ec80766d741}, !- Handle
-=======
   {b85f8f2c-0ecf-4889-bf2f-ec2dc449a6f4}, !- Handle
->>>>>>> d03a9457
   Schedule Day 1,                         !- Name
   ,                                       !- Schedule Type Limits Name
   ,                                       !- Interpolate to Timestep
@@ -720,11 +469,7 @@
   0;                                      !- Value Until Time 1
 
 OS:Schedule:Day,
-<<<<<<< HEAD
-  {f9617345-8354-4c4b-afb0-9651eeaaeebc}, !- Handle
-=======
   {e4e5d0c2-3582-4a23-babd-05ff6f465ca4}, !- Handle
->>>>>>> d03a9457
   Schedule Day 2,                         !- Name
   ,                                       !- Schedule Type Limits Name
   ,                                       !- Interpolate to Timestep
