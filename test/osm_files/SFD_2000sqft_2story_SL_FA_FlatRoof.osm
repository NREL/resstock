--- conflicted
+++ resolved
@@ -1,73 +1,41 @@
 !- NOTE: Auto-generated from /test/osw_files/SFD_2000sqft_2story_SL_FA_FlatRoof.osw
 
 OS:Version,
-<<<<<<< HEAD
-  {da075b56-9326-46fb-9b12-db21e2bc9d84}, !- Handle
+  {4a4f8bb4-250d-4e7f-9756-184e018aa4be}, !- Handle
   2.9.0;                                  !- Version Identifier
 
 OS:SimulationControl,
-  {b875d9fc-247d-4d87-b946-80ae4f516813}, !- Handle
-=======
-  {14c80862-e72f-4d68-9d32-6671d2614109}, !- Handle
-  2.9.0;                                  !- Version Identifier
-
-OS:SimulationControl,
-  {08139621-78aa-41b3-8805-4ce65cbf642c}, !- Handle
->>>>>>> aeaf96d4
+  {c6211663-effc-4ab1-acb4-bd749cdb6029}, !- Handle
   ,                                       !- Do Zone Sizing Calculation
   ,                                       !- Do System Sizing Calculation
   ,                                       !- Do Plant Sizing Calculation
   No;                                     !- Run Simulation for Sizing Periods
 
 OS:Timestep,
-<<<<<<< HEAD
-  {4207cba1-0869-4a28-91b5-1128bb83a3f0}, !- Handle
+  {f58932d9-6f12-4ba4-a852-54575df74b14}, !- Handle
   6;                                      !- Number of Timesteps per Hour
 
 OS:ShadowCalculation,
-  {0487dcec-2cf2-4770-a71e-2662656f147c}, !- Handle
-=======
-  {351d5c7b-3996-452b-94fd-d1cd395414dc}, !- Handle
-  6;                                      !- Number of Timesteps per Hour
-
-OS:ShadowCalculation,
-  {dc55cb57-3457-44c2-8198-0e932077f18a}, !- Handle
->>>>>>> aeaf96d4
+  {dba64172-5a07-4bfc-9220-a33b2df5d7bf}, !- Handle
   20,                                     !- Calculation Frequency
   200;                                    !- Maximum Figures in Shadow Overlap Calculations
 
 OS:SurfaceConvectionAlgorithm:Outside,
-<<<<<<< HEAD
-  {ceaef3f9-7365-442d-8f40-501d1a3d54eb}, !- Handle
+  {4b0e6833-e736-41a5-b352-93cd6cd0e29d}, !- Handle
   DOE-2;                                  !- Algorithm
 
 OS:SurfaceConvectionAlgorithm:Inside,
-  {df341125-9908-44fd-8bd3-96a3f052248a}, !- Handle
+  {5da1be88-ad35-4cf8-8363-499f48a6cf37}, !- Handle
   TARP;                                   !- Algorithm
 
 OS:ZoneCapacitanceMultiplier:ResearchSpecial,
-  {3d9786b4-8a0e-4402-9754-7ef49759fc32}, !- Handle
-=======
-  {ceab2c71-eff7-4b1d-a114-b5c4293810c7}, !- Handle
-  DOE-2;                                  !- Algorithm
-
-OS:SurfaceConvectionAlgorithm:Inside,
-  {5b796eca-cd82-4d50-b7f5-b081d7f66cf5}, !- Handle
-  TARP;                                   !- Algorithm
-
-OS:ZoneCapacitanceMultiplier:ResearchSpecial,
-  {f7036505-0124-454f-98b5-bf9e5cab9727}, !- Handle
->>>>>>> aeaf96d4
+  {1456feaa-a946-43fe-8bce-b21004724149}, !- Handle
   ,                                       !- Temperature Capacity Multiplier
   15,                                     !- Humidity Capacity Multiplier
   ;                                       !- Carbon Dioxide Capacity Multiplier
 
 OS:RunPeriod,
-<<<<<<< HEAD
-  {1227045c-f3c0-4212-ad6c-c348d10d5309}, !- Handle
-=======
-  {5eef6758-5cd4-4da8-a266-97063ee74bc8}, !- Handle
->>>>>>> aeaf96d4
+  {10731d95-4ed3-4c34-abb3-c4330e2d8633}, !- Handle
   Run Period 1,                           !- Name
   1,                                      !- Begin Month
   1,                                      !- Begin Day of Month
@@ -81,21 +49,13 @@
   ;                                       !- Number of Times Runperiod to be Repeated
 
 OS:YearDescription,
-<<<<<<< HEAD
-  {c86e5c7c-9f29-42f9-96b0-30be210143f8}, !- Handle
-=======
-  {6d60dd97-fefc-43db-8acf-bdc750245a93}, !- Handle
->>>>>>> aeaf96d4
+  {3e91d35e-84c8-4b69-8c5b-dc5fe8c80d8b}, !- Handle
   2007,                                   !- Calendar Year
   ,                                       !- Day of Week for Start Day
   ;                                       !- Is Leap Year
 
 OS:WeatherFile,
-<<<<<<< HEAD
-  {e755670d-b1d3-46e4-a662-7b6812e6b89b}, !- Handle
-=======
-  {3d9d899a-a0f0-43e0-8e3c-aee59f8d4c3e}, !- Handle
->>>>>>> aeaf96d4
+  {dbc5599f-f63f-4df9-81f7-28622ce5d580}, !- Handle
   Denver Intl Ap,                         !- City
   CO,                                     !- State Province Region
   USA,                                    !- Country
@@ -109,13 +69,8 @@
   E23378AA;                               !- Checksum
 
 OS:AdditionalProperties,
-<<<<<<< HEAD
-  {d2be791c-d7ce-4748-8e70-c29d4f0f89e6}, !- Handle
-  {e755670d-b1d3-46e4-a662-7b6812e6b89b}, !- Object Name
-=======
-  {25d724d6-0233-4bc2-86a7-832c0c51255a}, !- Handle
-  {3d9d899a-a0f0-43e0-8e3c-aee59f8d4c3e}, !- Object Name
->>>>>>> aeaf96d4
+  {fc9408b3-e4a3-4c8f-b8b2-5cd30483a6af}, !- Handle
+  {dbc5599f-f63f-4df9-81f7-28622ce5d580}, !- Object Name
   EPWHeaderCity,                          !- Feature Name 1
   String,                                 !- Feature Data Type 1
   Denver Intl Ap,                         !- Feature Value 1
@@ -223,11 +178,7 @@
   84;                                     !- Feature Value 35
 
 OS:Site,
-<<<<<<< HEAD
-  {b558c39d-ab75-4a80-8e67-fe91f35bf4a9}, !- Handle
-=======
-  {25b97cd5-bfdf-4ad3-bd16-df195f28c610}, !- Handle
->>>>>>> aeaf96d4
+  {19ace4a4-0dd8-4824-be8d-fe5bbd796a4a}, !- Handle
   Denver Intl Ap_CO_USA,                  !- Name
   39.83,                                  !- Latitude {deg}
   -104.65,                                !- Longitude {deg}
@@ -236,11 +187,7 @@
   ;                                       !- Terrain
 
 OS:ClimateZones,
-<<<<<<< HEAD
-  {95a885fc-a4c6-47b5-ade0-e9326f645e56}, !- Handle
-=======
-  {aba5db67-f45c-4be6-a505-d88ee4f90908}, !- Handle
->>>>>>> aeaf96d4
+  {cecaa462-5107-421e-8ae2-4230e5afbb07}, !- Handle
   ,                                       !- Active Institution
   ,                                       !- Active Year
   ,                                       !- Climate Zone Institution Name 1
@@ -253,31 +200,19 @@
   Cold;                                   !- Climate Zone Value 2
 
 OS:Site:WaterMainsTemperature,
-<<<<<<< HEAD
-  {78136095-7aa1-4ac4-90c0-f48772d69cbe}, !- Handle
-=======
-  {c83ec5bc-f9ca-4a0c-b94e-10374a399e3e}, !- Handle
->>>>>>> aeaf96d4
+  {5eb53d63-9616-4d01-98dd-0df3361a4e48}, !- Handle
   Correlation,                            !- Calculation Method
   ,                                       !- Temperature Schedule Name
   10.8753424657535,                       !- Annual Average Outdoor Air Temperature {C}
   23.1524007936508;                       !- Maximum Difference In Monthly Average Outdoor Air Temperatures {deltaC}
 
 OS:RunPeriodControl:DaylightSavingTime,
-<<<<<<< HEAD
-  {22cc3420-9955-4f8e-93e6-18949c49125b}, !- Handle
-=======
-  {3f023ce2-988c-4b54-a4f2-3c3ef5199bf1}, !- Handle
->>>>>>> aeaf96d4
+  {56abb163-9b18-4465-978e-532dff302f60}, !- Handle
   4/7,                                    !- Start Date
   10/26;                                  !- End Date
 
 OS:Site:GroundTemperature:Deep,
-<<<<<<< HEAD
-  {46176bc8-7462-4c9d-8830-de6a0696c88c}, !- Handle
-=======
-  {d430bdf8-b5d6-46db-95fb-93085e23d2c7}, !- Handle
->>>>>>> aeaf96d4
+  {edcf1554-e060-4d7a-b847-9b2ba28da0c7}, !- Handle
   10.8753424657535,                       !- January Deep Ground Temperature {C}
   10.8753424657535,                       !- February Deep Ground Temperature {C}
   10.8753424657535,                       !- March Deep Ground Temperature {C}
@@ -292,11 +227,7 @@
   10.8753424657535;                       !- December Deep Ground Temperature {C}
 
 OS:Building,
-<<<<<<< HEAD
-  {f16a1a2f-7973-4131-957c-58f06dc654fd}, !- Handle
-=======
-  {be76b82b-381e-4190-b097-843250a57201}, !- Handle
->>>>>>> aeaf96d4
+  {f1166de7-f05e-41f8-88b3-b5b3b310c768}, !- Handle
   Building 1,                             !- Name
   ,                                       !- Building Sector Type
   0,                                      !- North Axis {deg}
@@ -311,13 +242,8 @@
   1;                                      !- Standards Number of Living Units
 
 OS:AdditionalProperties,
-<<<<<<< HEAD
-  {1990a583-464b-4005-b431-58af2b7f254f}, !- Handle
-  {f16a1a2f-7973-4131-957c-58f06dc654fd}, !- Object Name
-=======
-  {13b716e5-1eef-4d24-b2e6-5d92e8dea328}, !- Handle
-  {be76b82b-381e-4190-b097-843250a57201}, !- Object Name
->>>>>>> aeaf96d4
+  {99d6a009-be3e-4c00-80dd-b30dc10b254a}, !- Handle
+  {f1166de7-f05e-41f8-88b3-b5b3b310c768}, !- Object Name
   Total Units Represented,                !- Feature Name 1
   Integer,                                !- Feature Data Type 1
   1,                                      !- Feature Value 1
@@ -326,11 +252,7 @@
   1;                                      !- Feature Value 2
 
 OS:ThermalZone,
-<<<<<<< HEAD
-  {6787531a-15ac-46da-9f7f-9b4384ba91c1}, !- Handle
-=======
-  {859ffb61-1c42-46ad-a781-bc745d007af3}, !- Handle
->>>>>>> aeaf96d4
+  {6727ca24-1107-47c6-b12c-68d08e4d58e8}, !- Handle
   living zone,                            !- Name
   ,                                       !- Multiplier
   ,                                       !- Ceiling Height {m}
@@ -339,17 +261,10 @@
   ,                                       !- Zone Inside Convection Algorithm
   ,                                       !- Zone Outside Convection Algorithm
   ,                                       !- Zone Conditioning Equipment List Name
-<<<<<<< HEAD
-  {5f2c7643-45fe-46e4-909d-02ff1f6912d9}, !- Zone Air Inlet Port List
-  {01c881fa-dafc-4e76-9db9-39f374e0999c}, !- Zone Air Exhaust Port List
-  {ae3d1bf6-1368-4932-9825-ae06ea9174c4}, !- Zone Air Node Name
-  {23928098-b1e9-4402-9305-3123ab8edca6}, !- Zone Return Air Port List
-=======
-  {182e0cf8-d2e9-40d7-a15d-b14561f1b95e}, !- Zone Air Inlet Port List
-  {fff6023b-5275-4b39-a3fc-421e899462ef}, !- Zone Air Exhaust Port List
-  {1795ae49-6c4d-4ea8-874b-60ca0d273384}, !- Zone Air Node Name
-  {c82b45ba-7a77-4106-ad3e-c1fe334d0b83}, !- Zone Return Air Port List
->>>>>>> aeaf96d4
+  {a39730e6-d38f-469b-9846-9cc9a3583b46}, !- Zone Air Inlet Port List
+  {b3a4f3e2-cdf7-48da-bb51-f16cbca21ff8}, !- Zone Air Exhaust Port List
+  {a3d9a465-6a78-426f-809f-772df718f2c2}, !- Zone Air Node Name
+  {9251171a-0d77-4691-bac1-b6271b39d2aa}, !- Zone Return Air Port List
   ,                                       !- Primary Daylighting Control Name
   ,                                       !- Fraction of Zone Controlled by Primary Daylighting Control
   ,                                       !- Secondary Daylighting Control Name
@@ -360,71 +275,37 @@
   No;                                     !- Use Ideal Air Loads
 
 OS:Node,
-<<<<<<< HEAD
-  {31f0256a-6de3-4895-96c8-2b00e382af1a}, !- Handle
+  {9c53aaca-cbb5-4678-b0bf-221cea016674}, !- Handle
   Node 1,                                 !- Name
-  {ae3d1bf6-1368-4932-9825-ae06ea9174c4}, !- Inlet Port
+  {a3d9a465-6a78-426f-809f-772df718f2c2}, !- Inlet Port
   ;                                       !- Outlet Port
 
 OS:Connection,
-  {ae3d1bf6-1368-4932-9825-ae06ea9174c4}, !- Handle
-  {2a5b8dbf-b317-4c0a-901c-877b90afcff4}, !- Name
-  {6787531a-15ac-46da-9f7f-9b4384ba91c1}, !- Source Object
+  {a3d9a465-6a78-426f-809f-772df718f2c2}, !- Handle
+  {429273fd-aff7-4ca8-9ecc-7439335d179f}, !- Name
+  {6727ca24-1107-47c6-b12c-68d08e4d58e8}, !- Source Object
   11,                                     !- Outlet Port
-  {31f0256a-6de3-4895-96c8-2b00e382af1a}, !- Target Object
+  {9c53aaca-cbb5-4678-b0bf-221cea016674}, !- Target Object
   2;                                      !- Inlet Port
 
 OS:PortList,
-  {5f2c7643-45fe-46e4-909d-02ff1f6912d9}, !- Handle
-  {08cc75bd-14f0-4b6c-85e8-8226b0ef8dd3}, !- Name
-  {6787531a-15ac-46da-9f7f-9b4384ba91c1}; !- HVAC Component
+  {a39730e6-d38f-469b-9846-9cc9a3583b46}, !- Handle
+  {365284f9-def2-4bbb-bb9d-629fb1e43d16}, !- Name
+  {6727ca24-1107-47c6-b12c-68d08e4d58e8}; !- HVAC Component
 
 OS:PortList,
-  {01c881fa-dafc-4e76-9db9-39f374e0999c}, !- Handle
-  {8de7de80-bb62-4d1f-87bf-d7a5b65b10e7}, !- Name
-  {6787531a-15ac-46da-9f7f-9b4384ba91c1}; !- HVAC Component
+  {b3a4f3e2-cdf7-48da-bb51-f16cbca21ff8}, !- Handle
+  {3517bce4-92c9-4730-813a-4d4cf78abb13}, !- Name
+  {6727ca24-1107-47c6-b12c-68d08e4d58e8}; !- HVAC Component
 
 OS:PortList,
-  {23928098-b1e9-4402-9305-3123ab8edca6}, !- Handle
-  {3533e075-f492-4dd6-84be-fe915d09d113}, !- Name
-  {6787531a-15ac-46da-9f7f-9b4384ba91c1}; !- HVAC Component
+  {9251171a-0d77-4691-bac1-b6271b39d2aa}, !- Handle
+  {5372fe5d-a88d-40a8-8aba-fe8e8d95e001}, !- Name
+  {6727ca24-1107-47c6-b12c-68d08e4d58e8}; !- HVAC Component
 
 OS:Sizing:Zone,
-  {ec361630-9e75-43fa-b9cc-ea49d070ae74}, !- Handle
-  {6787531a-15ac-46da-9f7f-9b4384ba91c1}, !- Zone or ZoneList Name
-=======
-  {cedf26e2-8263-4137-8d9d-5478aea2eb9f}, !- Handle
-  Node 1,                                 !- Name
-  {1795ae49-6c4d-4ea8-874b-60ca0d273384}, !- Inlet Port
-  ;                                       !- Outlet Port
-
-OS:Connection,
-  {1795ae49-6c4d-4ea8-874b-60ca0d273384}, !- Handle
-  {1fa9fe9f-508d-44fc-8d80-90f4dd2202da}, !- Name
-  {859ffb61-1c42-46ad-a781-bc745d007af3}, !- Source Object
-  11,                                     !- Outlet Port
-  {cedf26e2-8263-4137-8d9d-5478aea2eb9f}, !- Target Object
-  2;                                      !- Inlet Port
-
-OS:PortList,
-  {182e0cf8-d2e9-40d7-a15d-b14561f1b95e}, !- Handle
-  {d09de7a9-ec82-43c0-ad95-c1e794a349fd}, !- Name
-  {859ffb61-1c42-46ad-a781-bc745d007af3}; !- HVAC Component
-
-OS:PortList,
-  {fff6023b-5275-4b39-a3fc-421e899462ef}, !- Handle
-  {0267513f-a0d8-4f6f-897b-8869b86ae5d1}, !- Name
-  {859ffb61-1c42-46ad-a781-bc745d007af3}; !- HVAC Component
-
-OS:PortList,
-  {c82b45ba-7a77-4106-ad3e-c1fe334d0b83}, !- Handle
-  {bd34951f-fbcc-44de-824e-56ba35411186}, !- Name
-  {859ffb61-1c42-46ad-a781-bc745d007af3}; !- HVAC Component
-
-OS:Sizing:Zone,
-  {1a51b775-52f3-4393-9c6d-f45bb1686ffc}, !- Handle
-  {859ffb61-1c42-46ad-a781-bc745d007af3}, !- Zone or ZoneList Name
->>>>>>> aeaf96d4
+  {c6ed4bdd-fa5a-47de-82eb-44108a69d14e}, !- Handle
+  {6727ca24-1107-47c6-b12c-68d08e4d58e8}, !- Zone or ZoneList Name
   SupplyAirTemperature,                   !- Zone Cooling Design Supply Air Temperature Input Method
   14,                                     !- Zone Cooling Design Supply Air Temperature {C}
   11.11,                                  !- Zone Cooling Design Supply Air Temperature Difference {deltaC}
@@ -453,25 +334,14 @@
   autosize;                               !- Dedicated Outdoor Air High Setpoint Temperature for Design {C}
 
 OS:ZoneHVAC:EquipmentList,
-<<<<<<< HEAD
-  {3277cccc-5bd7-490b-8cdb-22d208172bc8}, !- Handle
+  {36eaf821-8282-451c-8d9b-a294b5dfc4d2}, !- Handle
   Zone HVAC Equipment List 1,             !- Name
-  {6787531a-15ac-46da-9f7f-9b4384ba91c1}; !- Thermal Zone
+  {6727ca24-1107-47c6-b12c-68d08e4d58e8}; !- Thermal Zone
 
 OS:Space,
-  {809d3d12-3c39-4a8b-879a-0ccffe8da1e1}, !- Handle
+  {45c42ab9-833b-4a0a-bb31-17fcca78f292}, !- Handle
   living space,                           !- Name
-  {1ab66e56-f088-4063-a0bc-e71163a3b804}, !- Space Type Name
-=======
-  {8716f63c-473d-4bce-8b19-27ad73e40216}, !- Handle
-  Zone HVAC Equipment List 1,             !- Name
-  {859ffb61-1c42-46ad-a781-bc745d007af3}; !- Thermal Zone
-
-OS:Space,
-  {5eed8f2b-ac58-4ee0-bac2-751dc3a5b37e}, !- Handle
-  living space,                           !- Name
-  {b6ba772b-8903-4c6f-93eb-11ba633b094d}, !- Space Type Name
->>>>>>> aeaf96d4
+  {224ffed2-b63f-4e56-bf3b-9d2fbf57b58a}, !- Space Type Name
   ,                                       !- Default Construction Set Name
   ,                                       !- Default Schedule Set Name
   -0,                                     !- Direction of Relative North {deg}
@@ -479,31 +349,17 @@
   0,                                      !- Y Origin {m}
   0,                                      !- Z Origin {m}
   ,                                       !- Building Story Name
-<<<<<<< HEAD
-  {6787531a-15ac-46da-9f7f-9b4384ba91c1}, !- Thermal Zone Name
+  {6727ca24-1107-47c6-b12c-68d08e4d58e8}, !- Thermal Zone Name
   ,                                       !- Part of Total Floor Area
   ,                                       !- Design Specification Outdoor Air Object Name
-  {093f3326-5856-4d00-890d-7d30bdac036a}; !- Building Unit Name
-
-OS:Surface,
-  {2ace8978-f6fd-4f15-8ef9-64cffc603ef9}, !- Handle
+  {727af6b1-7e7c-4ff9-8b3a-d7597fd44306}; !- Building Unit Name
+
+OS:Surface,
+  {d09a4d2a-6f60-4f24-b9ff-d69073b4ac8b}, !- Handle
   Surface 1,                              !- Name
   Floor,                                  !- Surface Type
   ,                                       !- Construction Name
-  {809d3d12-3c39-4a8b-879a-0ccffe8da1e1}, !- Space Name
-=======
-  {859ffb61-1c42-46ad-a781-bc745d007af3}, !- Thermal Zone Name
-  ,                                       !- Part of Total Floor Area
-  ,                                       !- Design Specification Outdoor Air Object Name
-  {819feecb-3e42-4393-894f-d582f89850f2}; !- Building Unit Name
-
-OS:Surface,
-  {668f81c0-d00a-451d-be36-97ab84c91fef}, !- Handle
-  Surface 1,                              !- Name
-  Floor,                                  !- Surface Type
-  ,                                       !- Construction Name
-  {5eed8f2b-ac58-4ee0-bac2-751dc3a5b37e}, !- Space Name
->>>>>>> aeaf96d4
+  {45c42ab9-833b-4a0a-bb31-17fcca78f292}, !- Space Name
   Foundation,                             !- Outside Boundary Condition
   ,                                       !- Outside Boundary Condition Object
   NoSun,                                  !- Sun Exposure
@@ -516,19 +372,11 @@
   11.129722368505, 0, 0;                  !- X,Y,Z Vertex 4 {m}
 
 OS:Surface,
-<<<<<<< HEAD
-  {f533345b-0c29-40a1-9e13-3889c5e6f84b}, !- Handle
+  {6949390d-302b-43ea-8f04-7fd43ae44d7a}, !- Handle
   Surface 2,                              !- Name
   Wall,                                   !- Surface Type
   ,                                       !- Construction Name
-  {809d3d12-3c39-4a8b-879a-0ccffe8da1e1}, !- Space Name
-=======
-  {fd22fa26-331e-4c50-9fe0-18e2ff99921b}, !- Handle
-  Surface 2,                              !- Name
-  Wall,                                   !- Surface Type
-  ,                                       !- Construction Name
-  {5eed8f2b-ac58-4ee0-bac2-751dc3a5b37e}, !- Space Name
->>>>>>> aeaf96d4
+  {45c42ab9-833b-4a0a-bb31-17fcca78f292}, !- Space Name
   Outdoors,                               !- Outside Boundary Condition
   ,                                       !- Outside Boundary Condition Object
   SunExposed,                             !- Sun Exposure
@@ -541,19 +389,11 @@
   0, 0, 2.4384;                           !- X,Y,Z Vertex 4 {m}
 
 OS:Surface,
-<<<<<<< HEAD
-  {02e2b5a4-3699-423d-b60b-524a85b0c383}, !- Handle
+  {59f53f4a-9a33-4da4-af4b-b6d434cfe277}, !- Handle
   Surface 3,                              !- Name
   Wall,                                   !- Surface Type
   ,                                       !- Construction Name
-  {809d3d12-3c39-4a8b-879a-0ccffe8da1e1}, !- Space Name
-=======
-  {30f65592-cbf2-407a-be59-59b69163ca35}, !- Handle
-  Surface 3,                              !- Name
-  Wall,                                   !- Surface Type
-  ,                                       !- Construction Name
-  {5eed8f2b-ac58-4ee0-bac2-751dc3a5b37e}, !- Space Name
->>>>>>> aeaf96d4
+  {45c42ab9-833b-4a0a-bb31-17fcca78f292}, !- Space Name
   Outdoors,                               !- Outside Boundary Condition
   ,                                       !- Outside Boundary Condition Object
   SunExposed,                             !- Sun Exposure
@@ -566,19 +406,11 @@
   0, 5.56486118425249, 2.4384;            !- X,Y,Z Vertex 4 {m}
 
 OS:Surface,
-<<<<<<< HEAD
-  {67ea97f9-bb90-40fe-a12b-7cf2e02f8a0d}, !- Handle
+  {08fe9bc6-db08-41be-ad83-a903defd3c26}, !- Handle
   Surface 4,                              !- Name
   Wall,                                   !- Surface Type
   ,                                       !- Construction Name
-  {809d3d12-3c39-4a8b-879a-0ccffe8da1e1}, !- Space Name
-=======
-  {3e74ef1b-7ac8-4455-b44a-99a738e4bc55}, !- Handle
-  Surface 4,                              !- Name
-  Wall,                                   !- Surface Type
-  ,                                       !- Construction Name
-  {5eed8f2b-ac58-4ee0-bac2-751dc3a5b37e}, !- Space Name
->>>>>>> aeaf96d4
+  {45c42ab9-833b-4a0a-bb31-17fcca78f292}, !- Space Name
   Outdoors,                               !- Outside Boundary Condition
   ,                                       !- Outside Boundary Condition Object
   SunExposed,                             !- Sun Exposure
@@ -591,19 +423,11 @@
   11.129722368505, 5.56486118425249, 2.4384; !- X,Y,Z Vertex 4 {m}
 
 OS:Surface,
-<<<<<<< HEAD
-  {7aca31d3-157d-43d7-9d4b-cc407bb5d8b1}, !- Handle
+  {542b67cb-cc2e-4e3b-9f2a-cc9365104871}, !- Handle
   Surface 5,                              !- Name
   Wall,                                   !- Surface Type
   ,                                       !- Construction Name
-  {809d3d12-3c39-4a8b-879a-0ccffe8da1e1}, !- Space Name
-=======
-  {54b76a08-4158-4dc0-9a71-6b243b0c3835}, !- Handle
-  Surface 5,                              !- Name
-  Wall,                                   !- Surface Type
-  ,                                       !- Construction Name
-  {5eed8f2b-ac58-4ee0-bac2-751dc3a5b37e}, !- Space Name
->>>>>>> aeaf96d4
+  {45c42ab9-833b-4a0a-bb31-17fcca78f292}, !- Space Name
   Outdoors,                               !- Outside Boundary Condition
   ,                                       !- Outside Boundary Condition Object
   SunExposed,                             !- Sun Exposure
@@ -616,23 +440,13 @@
   11.129722368505, 0, 2.4384;             !- X,Y,Z Vertex 4 {m}
 
 OS:Surface,
-<<<<<<< HEAD
-  {f6eda100-2401-4c04-88c4-5ec12ea579a9}, !- Handle
+  {73c9b184-7836-4566-867b-361dac3f1771}, !- Handle
   Surface 6,                              !- Name
   RoofCeiling,                            !- Surface Type
   ,                                       !- Construction Name
-  {809d3d12-3c39-4a8b-879a-0ccffe8da1e1}, !- Space Name
+  {45c42ab9-833b-4a0a-bb31-17fcca78f292}, !- Space Name
   Surface,                                !- Outside Boundary Condition
-  {1f5e24cd-38be-4e2f-90f4-93d64516c25e}, !- Outside Boundary Condition Object
-=======
-  {fa95210d-aa28-4efd-931f-21178e36772e}, !- Handle
-  Surface 6,                              !- Name
-  RoofCeiling,                            !- Surface Type
-  ,                                       !- Construction Name
-  {5eed8f2b-ac58-4ee0-bac2-751dc3a5b37e}, !- Space Name
-  Surface,                                !- Outside Boundary Condition
-  {43abff44-4308-451e-9358-fd6349763ab4}, !- Outside Boundary Condition Object
->>>>>>> aeaf96d4
+  {16f98d29-b506-4850-98e2-b46a1cd7a6e1}, !- Outside Boundary Condition Object
   NoSun,                                  !- Sun Exposure
   NoWind,                                 !- Wind Exposure
   ,                                       !- View Factor to Ground
@@ -643,11 +457,7 @@
   0, 0, 2.4384;                           !- X,Y,Z Vertex 4 {m}
 
 OS:SpaceType,
-<<<<<<< HEAD
-  {1ab66e56-f088-4063-a0bc-e71163a3b804}, !- Handle
-=======
-  {b6ba772b-8903-4c6f-93eb-11ba633b094d}, !- Handle
->>>>>>> aeaf96d4
+  {224ffed2-b63f-4e56-bf3b-9d2fbf57b58a}, !- Handle
   Space Type 1,                           !- Name
   ,                                       !- Default Construction Set Name
   ,                                       !- Default Schedule Set Name
@@ -658,15 +468,9 @@
   living;                                 !- Standards Space Type
 
 OS:Space,
-<<<<<<< HEAD
-  {4096be42-a00c-4805-9d91-92b32367f8ce}, !- Handle
+  {14f00b02-6013-458d-81e9-d0a650894d18}, !- Handle
   living space|story 2,                   !- Name
-  {1ab66e56-f088-4063-a0bc-e71163a3b804}, !- Space Type Name
-=======
-  {ece8bb28-06c4-4213-ac11-08909b5108d3}, !- Handle
-  living space|story 2,                   !- Name
-  {b6ba772b-8903-4c6f-93eb-11ba633b094d}, !- Space Type Name
->>>>>>> aeaf96d4
+  {224ffed2-b63f-4e56-bf3b-9d2fbf57b58a}, !- Space Type Name
   ,                                       !- Default Construction Set Name
   ,                                       !- Default Schedule Set Name
   -0,                                     !- Direction of Relative North {deg}
@@ -674,35 +478,19 @@
   0,                                      !- Y Origin {m}
   2.4384,                                 !- Z Origin {m}
   ,                                       !- Building Story Name
-<<<<<<< HEAD
-  {6787531a-15ac-46da-9f7f-9b4384ba91c1}, !- Thermal Zone Name
+  {6727ca24-1107-47c6-b12c-68d08e4d58e8}, !- Thermal Zone Name
   ,                                       !- Part of Total Floor Area
   ,                                       !- Design Specification Outdoor Air Object Name
-  {093f3326-5856-4d00-890d-7d30bdac036a}; !- Building Unit Name
-
-OS:Surface,
-  {1f5e24cd-38be-4e2f-90f4-93d64516c25e}, !- Handle
+  {727af6b1-7e7c-4ff9-8b3a-d7597fd44306}; !- Building Unit Name
+
+OS:Surface,
+  {16f98d29-b506-4850-98e2-b46a1cd7a6e1}, !- Handle
   Surface 7,                              !- Name
   Floor,                                  !- Surface Type
   ,                                       !- Construction Name
-  {4096be42-a00c-4805-9d91-92b32367f8ce}, !- Space Name
+  {14f00b02-6013-458d-81e9-d0a650894d18}, !- Space Name
   Surface,                                !- Outside Boundary Condition
-  {f6eda100-2401-4c04-88c4-5ec12ea579a9}, !- Outside Boundary Condition Object
-=======
-  {859ffb61-1c42-46ad-a781-bc745d007af3}, !- Thermal Zone Name
-  ,                                       !- Part of Total Floor Area
-  ,                                       !- Design Specification Outdoor Air Object Name
-  {819feecb-3e42-4393-894f-d582f89850f2}; !- Building Unit Name
-
-OS:Surface,
-  {43abff44-4308-451e-9358-fd6349763ab4}, !- Handle
-  Surface 7,                              !- Name
-  Floor,                                  !- Surface Type
-  ,                                       !- Construction Name
-  {ece8bb28-06c4-4213-ac11-08909b5108d3}, !- Space Name
-  Surface,                                !- Outside Boundary Condition
-  {fa95210d-aa28-4efd-931f-21178e36772e}, !- Outside Boundary Condition Object
->>>>>>> aeaf96d4
+  {73c9b184-7836-4566-867b-361dac3f1771}, !- Outside Boundary Condition Object
   NoSun,                                  !- Sun Exposure
   NoWind,                                 !- Wind Exposure
   ,                                       !- View Factor to Ground
@@ -713,19 +501,11 @@
   11.129722368505, 0, 0;                  !- X,Y,Z Vertex 4 {m}
 
 OS:Surface,
-<<<<<<< HEAD
-  {6c93edc1-8aae-4fd8-b2b3-3ed676afa9ef}, !- Handle
+  {4ce6c423-29a9-4c80-8ce2-fa51e533d313}, !- Handle
   Surface 8,                              !- Name
   Wall,                                   !- Surface Type
   ,                                       !- Construction Name
-  {4096be42-a00c-4805-9d91-92b32367f8ce}, !- Space Name
-=======
-  {aeddfec0-2958-4ac0-a201-74ccf8bc8b03}, !- Handle
-  Surface 8,                              !- Name
-  Wall,                                   !- Surface Type
-  ,                                       !- Construction Name
-  {ece8bb28-06c4-4213-ac11-08909b5108d3}, !- Space Name
->>>>>>> aeaf96d4
+  {14f00b02-6013-458d-81e9-d0a650894d18}, !- Space Name
   Outdoors,                               !- Outside Boundary Condition
   ,                                       !- Outside Boundary Condition Object
   SunExposed,                             !- Sun Exposure
@@ -738,19 +518,11 @@
   0, 0, 2.4384;                           !- X,Y,Z Vertex 4 {m}
 
 OS:Surface,
-<<<<<<< HEAD
-  {ce464198-9e55-41f0-b693-c329acaae51c}, !- Handle
+  {8d5477f7-ed72-4813-95e3-f7d203f1dd1b}, !- Handle
   Surface 9,                              !- Name
   Wall,                                   !- Surface Type
   ,                                       !- Construction Name
-  {4096be42-a00c-4805-9d91-92b32367f8ce}, !- Space Name
-=======
-  {f89b61c9-68dc-4e39-935c-fef1dd01e937}, !- Handle
-  Surface 9,                              !- Name
-  Wall,                                   !- Surface Type
-  ,                                       !- Construction Name
-  {ece8bb28-06c4-4213-ac11-08909b5108d3}, !- Space Name
->>>>>>> aeaf96d4
+  {14f00b02-6013-458d-81e9-d0a650894d18}, !- Space Name
   Outdoors,                               !- Outside Boundary Condition
   ,                                       !- Outside Boundary Condition Object
   SunExposed,                             !- Sun Exposure
@@ -763,19 +535,11 @@
   0, 5.56486118425249, 2.4384;            !- X,Y,Z Vertex 4 {m}
 
 OS:Surface,
-<<<<<<< HEAD
-  {54094a14-4569-4873-8da4-e91a98e90b44}, !- Handle
+  {71de81f9-974c-40ca-b4a3-c879db0bc72b}, !- Handle
   Surface 10,                             !- Name
   Wall,                                   !- Surface Type
   ,                                       !- Construction Name
-  {4096be42-a00c-4805-9d91-92b32367f8ce}, !- Space Name
-=======
-  {78a23924-ce0d-4f46-98ba-143234f4d7f6}, !- Handle
-  Surface 10,                             !- Name
-  Wall,                                   !- Surface Type
-  ,                                       !- Construction Name
-  {ece8bb28-06c4-4213-ac11-08909b5108d3}, !- Space Name
->>>>>>> aeaf96d4
+  {14f00b02-6013-458d-81e9-d0a650894d18}, !- Space Name
   Outdoors,                               !- Outside Boundary Condition
   ,                                       !- Outside Boundary Condition Object
   SunExposed,                             !- Sun Exposure
@@ -788,19 +552,11 @@
   11.129722368505, 5.56486118425249, 2.4384; !- X,Y,Z Vertex 4 {m}
 
 OS:Surface,
-<<<<<<< HEAD
-  {4069a846-99e7-4266-8911-482b5809e7d4}, !- Handle
+  {c5c53d31-c410-4725-a674-158d33fc473b}, !- Handle
   Surface 11,                             !- Name
   Wall,                                   !- Surface Type
   ,                                       !- Construction Name
-  {4096be42-a00c-4805-9d91-92b32367f8ce}, !- Space Name
-=======
-  {bcfafb94-ac04-469b-ac89-705ce4b48f81}, !- Handle
-  Surface 11,                             !- Name
-  Wall,                                   !- Surface Type
-  ,                                       !- Construction Name
-  {ece8bb28-06c4-4213-ac11-08909b5108d3}, !- Space Name
->>>>>>> aeaf96d4
+  {14f00b02-6013-458d-81e9-d0a650894d18}, !- Space Name
   Outdoors,                               !- Outside Boundary Condition
   ,                                       !- Outside Boundary Condition Object
   SunExposed,                             !- Sun Exposure
@@ -813,19 +569,11 @@
   11.129722368505, 0, 2.4384;             !- X,Y,Z Vertex 4 {m}
 
 OS:Surface,
-<<<<<<< HEAD
-  {dda21552-4d60-47e5-bf85-e32d51e99dbc}, !- Handle
+  {1d34a285-b1a3-45d9-aa6a-f91994224275}, !- Handle
   Surface 12,                             !- Name
   RoofCeiling,                            !- Surface Type
   ,                                       !- Construction Name
-  {4096be42-a00c-4805-9d91-92b32367f8ce}, !- Space Name
-=======
-  {2a5acd8f-7263-4c8b-b960-c7ca00b2b3d9}, !- Handle
-  Surface 12,                             !- Name
-  RoofCeiling,                            !- Surface Type
-  ,                                       !- Construction Name
-  {ece8bb28-06c4-4213-ac11-08909b5108d3}, !- Space Name
->>>>>>> aeaf96d4
+  {14f00b02-6013-458d-81e9-d0a650894d18}, !- Space Name
   Outdoors,                               !- Outside Boundary Condition
   ,                                       !- Outside Boundary Condition Object
   SunExposed,                             !- Sun Exposure
@@ -838,23 +586,14 @@
   0, 0, 2.4384;                           !- X,Y,Z Vertex 4 {m}
 
 OS:BuildingUnit,
-<<<<<<< HEAD
-  {093f3326-5856-4d00-890d-7d30bdac036a}, !- Handle
-=======
-  {819feecb-3e42-4393-894f-d582f89850f2}, !- Handle
->>>>>>> aeaf96d4
+  {727af6b1-7e7c-4ff9-8b3a-d7597fd44306}, !- Handle
   unit 1,                                 !- Name
   ,                                       !- Rendering Color
   Residential;                            !- Building Unit Type
 
 OS:AdditionalProperties,
-<<<<<<< HEAD
-  {94e251fd-4634-487c-b61c-f38ddb8dedad}, !- Handle
-  {093f3326-5856-4d00-890d-7d30bdac036a}, !- Object Name
-=======
-  {c5aea1af-3770-4910-bac4-3f59a8597aec}, !- Handle
-  {819feecb-3e42-4393-894f-d582f89850f2}, !- Object Name
->>>>>>> aeaf96d4
+  {ac3e4846-d0a9-413f-bda9-5a21f668fa65}, !- Handle
+  {727af6b1-7e7c-4ff9-8b3a-d7597fd44306}, !- Object Name
   NumberOfBedrooms,                       !- Feature Name 1
   Integer,                                !- Feature Data Type 1
   3,                                      !- Feature Value 1
@@ -866,20 +605,12 @@
   2.6400000000000001;                     !- Feature Value 3
 
 OS:External:File,
-<<<<<<< HEAD
-  {e7f9c14c-839c-4771-8bdc-24bd2ffe2b37}, !- Handle
-=======
-  {f2600430-7d3a-4a12-b9ec-b6b98407ff38}, !- Handle
->>>>>>> aeaf96d4
+  {4607684d-d4c6-485a-a6b8-31d8396db7c6}, !- Handle
   8760.csv,                               !- Name
   8760.csv;                               !- File Name
 
 OS:Schedule:Day,
-<<<<<<< HEAD
-  {68e1f2ec-24a2-4f49-a694-3812510abddb}, !- Handle
-=======
-  {beecbfc2-0628-431b-92b0-543e3277955e}, !- Handle
->>>>>>> aeaf96d4
+  {7cfb640c-45ce-4b75-a3eb-0d54f5f0add9}, !- Handle
   Schedule Day 1,                         !- Name
   ,                                       !- Schedule Type Limits Name
   ,                                       !- Interpolate to Timestep
@@ -888,11 +619,7 @@
   0;                                      !- Value Until Time 1
 
 OS:Schedule:Day,
-<<<<<<< HEAD
-  {85211ce1-0f16-4c61-acaf-af88a47f1378}, !- Handle
-=======
-  {1582be5d-0bb5-4ea9-ab6a-1d392c32ac8b}, !- Handle
->>>>>>> aeaf96d4
+  {1667e844-889a-46da-b741-1d7a939d1e3e}, !- Handle
   Schedule Day 2,                         !- Name
   ,                                       !- Schedule Type Limits Name
   ,                                       !- Interpolate to Timestep
@@ -901,17 +628,10 @@
   1;                                      !- Value Until Time 1
 
 OS:Schedule:File,
-<<<<<<< HEAD
-  {d7be4b37-3a4d-428b-94a8-938f65c28609}, !- Handle
+  {902e78c7-e864-4ca4-96ad-b46cb7213404}, !- Handle
   occupants,                              !- Name
-  {ff34112e-47cf-470d-a574-9f7a3eb4c12c}, !- Schedule Type Limits Name
-  {e7f9c14c-839c-4771-8bdc-24bd2ffe2b37}, !- External File Name
-=======
-  {18c09539-af34-4518-a0e6-80eccf06cdfd}, !- Handle
-  occupants,                              !- Name
-  {26b767a7-b32f-4ff4-8e8e-456c083cf413}, !- Schedule Type Limits Name
-  {f2600430-7d3a-4a12-b9ec-b6b98407ff38}, !- External File Name
->>>>>>> aeaf96d4
+  {3522c141-e94a-4ac3-927e-1e4a76900989}, !- Schedule Type Limits Name
+  {4607684d-d4c6-485a-a6b8-31d8396db7c6}, !- External File Name
   1,                                      !- Column Number
   1,                                      !- Rows to Skip at Top
   8760,                                   !- Number of Hours of Data
@@ -920,38 +640,22 @@
   60;                                     !- Minutes per Item
 
 OS:Schedule:Ruleset,
-<<<<<<< HEAD
-  {a1f30fab-066c-4ee5-8ebc-b731c482dd4e}, !- Handle
+  {bd7fa658-6070-4b8d-a8ef-eb9e902d9bd7}, !- Handle
   Schedule Ruleset 1,                     !- Name
-  {fbbfb3c9-1dbe-4c5a-ae82-7308517352ac}, !- Schedule Type Limits Name
-  {4ab0e2ed-8b59-4ab9-baab-2e18d00daeb0}; !- Default Day Schedule Name
+  {f38eda7c-63d9-468f-86bb-c1146312a198}, !- Schedule Type Limits Name
+  {e2734669-9242-40c8-801b-ee5faabeedbb}; !- Default Day Schedule Name
 
 OS:Schedule:Day,
-  {4ab0e2ed-8b59-4ab9-baab-2e18d00daeb0}, !- Handle
+  {e2734669-9242-40c8-801b-ee5faabeedbb}, !- Handle
   Schedule Day 3,                         !- Name
-  {fbbfb3c9-1dbe-4c5a-ae82-7308517352ac}, !- Schedule Type Limits Name
-=======
-  {87644dae-cb97-49d8-aa55-c23552ae9f4f}, !- Handle
-  Schedule Ruleset 1,                     !- Name
-  {68d60998-a54c-4176-822c-70c30bdfcce6}, !- Schedule Type Limits Name
-  {50ef2169-08cb-43d4-bf85-5b69b078b65a}; !- Default Day Schedule Name
-
-OS:Schedule:Day,
-  {50ef2169-08cb-43d4-bf85-5b69b078b65a}, !- Handle
-  Schedule Day 3,                         !- Name
-  {68d60998-a54c-4176-822c-70c30bdfcce6}, !- Schedule Type Limits Name
->>>>>>> aeaf96d4
+  {f38eda7c-63d9-468f-86bb-c1146312a198}, !- Schedule Type Limits Name
   ,                                       !- Interpolate to Timestep
   24,                                     !- Hour 1
   0,                                      !- Minute 1
   112.539290946133;                       !- Value Until Time 1
 
 OS:People:Definition,
-<<<<<<< HEAD
-  {1b8224df-b5c7-4a37-bc74-02e3a80c28f1}, !- Handle
-=======
-  {b57f3f52-9fbc-49fe-a7a9-23bfb785eeb3}, !- Handle
->>>>>>> aeaf96d4
+  {a3a88c5c-b58c-4e55-bf73-abe7f7ebbedd}, !- Handle
   res occupants|living space,             !- Name
   People,                                 !- Number of People Calculation Method
   1.32,                                   !- Number of People {people}
@@ -964,21 +668,12 @@
   ZoneAveraged;                           !- Mean Radiant Temperature Calculation Type
 
 OS:People,
-<<<<<<< HEAD
-  {b2797213-52b9-412e-8927-89a34de76ae4}, !- Handle
+  {195505f9-a5eb-419b-9030-b499d499be29}, !- Handle
   res occupants|living space,             !- Name
-  {1b8224df-b5c7-4a37-bc74-02e3a80c28f1}, !- People Definition Name
-  {809d3d12-3c39-4a8b-879a-0ccffe8da1e1}, !- Space or SpaceType Name
-  {d7be4b37-3a4d-428b-94a8-938f65c28609}, !- Number of People Schedule Name
-  {a1f30fab-066c-4ee5-8ebc-b731c482dd4e}, !- Activity Level Schedule Name
-=======
-  {fc3d022c-15ca-4157-9c52-da27c9ba49eb}, !- Handle
-  res occupants|living space,             !- Name
-  {b57f3f52-9fbc-49fe-a7a9-23bfb785eeb3}, !- People Definition Name
-  {5eed8f2b-ac58-4ee0-bac2-751dc3a5b37e}, !- Space or SpaceType Name
-  {18c09539-af34-4518-a0e6-80eccf06cdfd}, !- Number of People Schedule Name
-  {87644dae-cb97-49d8-aa55-c23552ae9f4f}, !- Activity Level Schedule Name
->>>>>>> aeaf96d4
+  {a3a88c5c-b58c-4e55-bf73-abe7f7ebbedd}, !- People Definition Name
+  {45c42ab9-833b-4a0a-bb31-17fcca78f292}, !- Space or SpaceType Name
+  {902e78c7-e864-4ca4-96ad-b46cb7213404}, !- Number of People Schedule Name
+  {bd7fa658-6070-4b8d-a8ef-eb9e902d9bd7}, !- Activity Level Schedule Name
   ,                                       !- Surface Name/Angle Factor List Name
   ,                                       !- Work Efficiency Schedule Name
   ,                                       !- Clothing Insulation Schedule Name
@@ -986,11 +681,7 @@
   1;                                      !- Multiplier
 
 OS:ScheduleTypeLimits,
-<<<<<<< HEAD
-  {fbbfb3c9-1dbe-4c5a-ae82-7308517352ac}, !- Handle
-=======
-  {68d60998-a54c-4176-822c-70c30bdfcce6}, !- Handle
->>>>>>> aeaf96d4
+  {f38eda7c-63d9-468f-86bb-c1146312a198}, !- Handle
   ActivityLevel,                          !- Name
   0,                                      !- Lower Limit Value
   ,                                       !- Upper Limit Value
@@ -998,22 +689,14 @@
   ActivityLevel;                          !- Unit Type
 
 OS:ScheduleTypeLimits,
-<<<<<<< HEAD
-  {ff34112e-47cf-470d-a574-9f7a3eb4c12c}, !- Handle
-=======
-  {26b767a7-b32f-4ff4-8e8e-456c083cf413}, !- Handle
->>>>>>> aeaf96d4
+  {3522c141-e94a-4ac3-927e-1e4a76900989}, !- Handle
   Fractional,                             !- Name
   0,                                      !- Lower Limit Value
   1,                                      !- Upper Limit Value
   Continuous;                             !- Numeric Type
 
 OS:People:Definition,
-<<<<<<< HEAD
-  {a53eed7b-af10-461a-99ac-e15f5d42f550}, !- Handle
-=======
-  {55f78235-d816-4d79-ae6d-fd991e931fad}, !- Handle
->>>>>>> aeaf96d4
+  {5159e6ec-eaf7-4a87-bad3-21b77939a787}, !- Handle
   res occupants|living space|story 2,     !- Name
   People,                                 !- Number of People Calculation Method
   1.32,                                   !- Number of People {people}
@@ -1026,21 +709,12 @@
   ZoneAveraged;                           !- Mean Radiant Temperature Calculation Type
 
 OS:People,
-<<<<<<< HEAD
-  {e230f4e6-af3b-4e47-bb4c-472ca4496672}, !- Handle
+  {cabf0ebf-f481-4723-bfff-2d6b5274c526}, !- Handle
   res occupants|living space|story 2,     !- Name
-  {a53eed7b-af10-461a-99ac-e15f5d42f550}, !- People Definition Name
-  {4096be42-a00c-4805-9d91-92b32367f8ce}, !- Space or SpaceType Name
-  {d7be4b37-3a4d-428b-94a8-938f65c28609}, !- Number of People Schedule Name
-  {a1f30fab-066c-4ee5-8ebc-b731c482dd4e}, !- Activity Level Schedule Name
-=======
-  {0c18e4c8-bb75-4a9d-8855-86e17f1625e0}, !- Handle
-  res occupants|living space|story 2,     !- Name
-  {55f78235-d816-4d79-ae6d-fd991e931fad}, !- People Definition Name
-  {ece8bb28-06c4-4213-ac11-08909b5108d3}, !- Space or SpaceType Name
-  {18c09539-af34-4518-a0e6-80eccf06cdfd}, !- Number of People Schedule Name
-  {87644dae-cb97-49d8-aa55-c23552ae9f4f}, !- Activity Level Schedule Name
->>>>>>> aeaf96d4
+  {5159e6ec-eaf7-4a87-bad3-21b77939a787}, !- People Definition Name
+  {14f00b02-6013-458d-81e9-d0a650894d18}, !- Space or SpaceType Name
+  {902e78c7-e864-4ca4-96ad-b46cb7213404}, !- Number of People Schedule Name
+  {bd7fa658-6070-4b8d-a8ef-eb9e902d9bd7}, !- Activity Level Schedule Name
   ,                                       !- Surface Name/Angle Factor List Name
   ,                                       !- Work Efficiency Schedule Name
   ,                                       !- Clothing Insulation Schedule Name
@@ -1048,26 +722,15 @@
   1;                                      !- Multiplier
 
 OS:ShadingSurfaceGroup,
-<<<<<<< HEAD
-  {04745f13-f24a-44d2-9484-21e802ef6965}, !- Handle
-=======
-  {e2d4d9cf-32ae-4ff4-a0b0-4b04e9dec5e6}, !- Handle
->>>>>>> aeaf96d4
+  {489690d3-78bb-4ef5-8d4f-0de05050e796}, !- Handle
   res eaves,                              !- Name
   Building;                               !- Shading Surface Type
 
 OS:ShadingSurface,
-<<<<<<< HEAD
-  {50bcf930-ec0d-4c16-b47d-4d847f06a041}, !- Handle
+  {74dbf0f3-192a-4705-a276-7c8a3eb240c2}, !- Handle
   Surface 12 - res eaves,                 !- Name
   ,                                       !- Construction Name
-  {04745f13-f24a-44d2-9484-21e802ef6965}, !- Shading Surface Group Name
-=======
-  {d2d3986d-f6c4-446b-9562-98336f62f8d3}, !- Handle
-  Surface 12 - res eaves,                 !- Name
-  ,                                       !- Construction Name
-  {e2d4d9cf-32ae-4ff4-a0b0-4b04e9dec5e6}, !- Shading Surface Group Name
->>>>>>> aeaf96d4
+  {489690d3-78bb-4ef5-8d4f-0de05050e796}, !- Shading Surface Group Name
   ,                                       !- Transmittance Schedule Name
   ,                                       !- Number of Vertices
   0, -0.6096, 4.8768,                     !- X,Y,Z Vertex 1 {m}
@@ -1076,17 +739,10 @@
   0, 0, 4.8768;                           !- X,Y,Z Vertex 4 {m}
 
 OS:ShadingSurface,
-<<<<<<< HEAD
-  {96367be8-d486-4e8d-a66c-d87fba337d24}, !- Handle
+  {39ca343a-c4df-465b-94e7-90dced94cb85}, !- Handle
   Surface 12 - res eaves 1,               !- Name
   ,                                       !- Construction Name
-  {04745f13-f24a-44d2-9484-21e802ef6965}, !- Shading Surface Group Name
-=======
-  {1bb1aa3f-dbf1-4800-9709-d3f68aca8466}, !- Handle
-  Surface 12 - res eaves 1,               !- Name
-  ,                                       !- Construction Name
-  {e2d4d9cf-32ae-4ff4-a0b0-4b04e9dec5e6}, !- Shading Surface Group Name
->>>>>>> aeaf96d4
+  {489690d3-78bb-4ef5-8d4f-0de05050e796}, !- Shading Surface Group Name
   ,                                       !- Transmittance Schedule Name
   ,                                       !- Number of Vertices
   11.739322368505, 0, 4.8768,             !- X,Y,Z Vertex 1 {m}
@@ -1095,17 +751,10 @@
   11.129722368505, 0, 4.8768;             !- X,Y,Z Vertex 4 {m}
 
 OS:ShadingSurface,
-<<<<<<< HEAD
-  {c486a26c-6632-4494-9f1a-e7d7c3e16dc6}, !- Handle
+  {9cc9bbff-1ddb-4acb-a6cb-94fab9ca039b}, !- Handle
   Surface 12 - res eaves 2,               !- Name
   ,                                       !- Construction Name
-  {04745f13-f24a-44d2-9484-21e802ef6965}, !- Shading Surface Group Name
-=======
-  {d346bfdc-090d-4065-9859-557a9d21af5b}, !- Handle
-  Surface 12 - res eaves 2,               !- Name
-  ,                                       !- Construction Name
-  {e2d4d9cf-32ae-4ff4-a0b0-4b04e9dec5e6}, !- Shading Surface Group Name
->>>>>>> aeaf96d4
+  {489690d3-78bb-4ef5-8d4f-0de05050e796}, !- Shading Surface Group Name
   ,                                       !- Transmittance Schedule Name
   ,                                       !- Number of Vertices
   11.129722368505, 6.17446118425249, 4.8768, !- X,Y,Z Vertex 1 {m}
@@ -1114,17 +763,10 @@
   11.129722368505, 5.56486118425249, 4.8768; !- X,Y,Z Vertex 4 {m}
 
 OS:ShadingSurface,
-<<<<<<< HEAD
-  {fb9506d3-59b9-4671-947c-597db7d9a0cf}, !- Handle
+  {34afbcc3-aee1-486d-bb93-ef76a90ac254}, !- Handle
   Surface 12 - res eaves 3,               !- Name
   ,                                       !- Construction Name
-  {04745f13-f24a-44d2-9484-21e802ef6965}, !- Shading Surface Group Name
-=======
-  {f1756902-0fa8-41da-93f0-854f5824034d}, !- Handle
-  Surface 12 - res eaves 3,               !- Name
-  ,                                       !- Construction Name
-  {e2d4d9cf-32ae-4ff4-a0b0-4b04e9dec5e6}, !- Shading Surface Group Name
->>>>>>> aeaf96d4
+  {489690d3-78bb-4ef5-8d4f-0de05050e796}, !- Shading Surface Group Name
   ,                                       !- Transmittance Schedule Name
   ,                                       !- Number of Vertices
   -0.6096, 5.56486118425249, 4.8768,      !- X,Y,Z Vertex 1 {m}
