--- conflicted
+++ resolved
@@ -1,31 +1,22 @@
 !- NOTE: Auto-generated from /test/osw_files/SFD_2000sqft_2story_SL_FA_FlatRoof.osw
 
 OS:Version,
-<<<<<<< HEAD
-  {4a7787b8-398e-4463-8ef4-77b8cf1e4f38}, !- Handle
+  {4d109ec4-10d6-4128-9505-3bb7087709c3}, !- Handle
   3.2.1;                                  !- Version Identifier
 
 OS:SimulationControl,
-  {75424d1c-87cd-4ee9-a5ee-cd698356a8a8}, !- Handle
-=======
-  {21198d20-d354-420f-a665-7044074559eb}, !- Handle
-  2.9.1;                                  !- Version Identifier
-
-OS:SimulationControl,
-  {dc1aefe1-323a-4db2-a564-5eedbd5b41a2}, !- Handle
->>>>>>> 4ec27a5f
+  {b7432f38-777c-4c49-9c4c-f23d0a4d2304}, !- Handle
   ,                                       !- Do Zone Sizing Calculation
   ,                                       !- Do System Sizing Calculation
   ,                                       !- Do Plant Sizing Calculation
   No;                                     !- Run Simulation for Sizing Periods
 
 OS:Timestep,
-<<<<<<< HEAD
-  {ed56387a-8381-412d-8672-3528833533cb}, !- Handle
+  {4b97ca2f-3d6e-445c-a68c-6c7809d20a42}, !- Handle
   6;                                      !- Number of Timesteps per Hour
 
 OS:ShadowCalculation,
-  {474a3fdc-ef3e-4ee7-82b5-a2c2c9c65ba1}, !- Handle
+  {669386d1-b410-4843-a7fc-51a23b2cbfac}, !- Handle
   PolygonClipping,                        !- Shading Calculation Method
   ,                                       !- Shading Calculation Update Frequency Method
   20,                                     !- Shading Calculation Update Frequency
@@ -38,45 +29,21 @@
   No;                                     !- Disable Self-Shading From Shading Zone Groups to Other Zones
 
 OS:SurfaceConvectionAlgorithm:Outside,
-  {e1f0b654-01d2-4bf1-8692-78579d2d20c2}, !- Handle
+  {7c2a0bc8-1093-46f1-b35d-1dbe74be0ff9}, !- Handle
   DOE-2;                                  !- Algorithm
 
 OS:SurfaceConvectionAlgorithm:Inside,
-  {32957fce-b4a2-4928-85a3-fab904b85fa8}, !- Handle
+  {d4bd767d-d8fb-4575-9635-c3f191d907d5}, !- Handle
   TARP;                                   !- Algorithm
 
 OS:ZoneCapacitanceMultiplier:ResearchSpecial,
-  {458a8f0a-18cb-4765-8257-181b778f740d}, !- Handle
-=======
-  {6e7eeb3d-13fb-4b94-84aa-be1ac9de15d7}, !- Handle
-  6;                                      !- Number of Timesteps per Hour
-
-OS:ShadowCalculation,
-  {8ce75c14-ffc0-44ad-a5ef-a3ca5d5323b6}, !- Handle
-  20,                                     !- Calculation Frequency
-  200;                                    !- Maximum Figures in Shadow Overlap Calculations
-
-OS:SurfaceConvectionAlgorithm:Outside,
-  {90406841-7246-4121-9dbe-993c014789ad}, !- Handle
-  DOE-2;                                  !- Algorithm
-
-OS:SurfaceConvectionAlgorithm:Inside,
-  {107c7978-e2a8-49f2-9297-f1c1ae743976}, !- Handle
-  TARP;                                   !- Algorithm
-
-OS:ZoneCapacitanceMultiplier:ResearchSpecial,
-  {e082e072-c68e-4dd7-9168-943e7ec04c48}, !- Handle
->>>>>>> 4ec27a5f
+  {5c4b1558-00ba-423c-81fc-6f1875cfcc4a}, !- Handle
   ,                                       !- Temperature Capacity Multiplier
   15,                                     !- Humidity Capacity Multiplier
   ;                                       !- Carbon Dioxide Capacity Multiplier
 
 OS:RunPeriod,
-<<<<<<< HEAD
-  {9163a84b-7ae0-47db-bffe-29616730ffd9}, !- Handle
-=======
-  {3f4cd368-6a9c-4c48-b2d9-3f1d9663fac6}, !- Handle
->>>>>>> 4ec27a5f
+  {f17cab70-643e-489d-a442-eedc096750c4}, !- Handle
   Run Period 1,                           !- Name
   1,                                      !- Begin Month
   1,                                      !- Begin Day of Month
@@ -90,21 +57,13 @@
   ;                                       !- Number of Times Runperiod to be Repeated
 
 OS:YearDescription,
-<<<<<<< HEAD
-  {5e23e6a8-4f96-45ca-b039-2a439fc0859c}, !- Handle
-=======
-  {23b8bd7c-119c-4844-8725-0a6fa3c30b8e}, !- Handle
->>>>>>> 4ec27a5f
+  {1201c3b5-3b8b-44d3-aaf7-45869db14656}, !- Handle
   2007,                                   !- Calendar Year
   ,                                       !- Day of Week for Start Day
   ;                                       !- Is Leap Year
 
 OS:WeatherFile,
-<<<<<<< HEAD
-  {6c88fbbb-97d6-44df-96e0-f188895d357c}, !- Handle
-=======
-  {3fb2860d-cb80-41c9-ab5a-992cdc24d034}, !- Handle
->>>>>>> 4ec27a5f
+  {72ea42f2-b951-4c34-8ca9-eb4ee203be1c}, !- Handle
   Denver Intl Ap,                         !- City
   CO,                                     !- State Province Region
   USA,                                    !- Country
@@ -118,13 +77,8 @@
   E23378AA;                               !- Checksum
 
 OS:AdditionalProperties,
-<<<<<<< HEAD
-  {e9f530d6-d540-4a87-b292-d8aafc476160}, !- Handle
-  {6c88fbbb-97d6-44df-96e0-f188895d357c}, !- Object Name
-=======
-  {8c940161-2b6d-4f71-a47a-39343d7dcc5b}, !- Handle
-  {3fb2860d-cb80-41c9-ab5a-992cdc24d034}, !- Object Name
->>>>>>> 4ec27a5f
+  {116ea869-1338-48d5-8d09-6773ff550b72}, !- Handle
+  {72ea42f2-b951-4c34-8ca9-eb4ee203be1c}, !- Object Name
   EPWHeaderCity,                          !- Feature Name 1
   String,                                 !- Feature Data Type 1
   Denver Intl Ap,                         !- Feature Value 1
@@ -232,11 +186,7 @@
   84;                                     !- Feature Value 35
 
 OS:Site,
-<<<<<<< HEAD
-  {83f69d1e-9e60-4cb7-bb36-a62387fe0468}, !- Handle
-=======
-  {48b58b63-48c0-427e-b95f-2f5f98609588}, !- Handle
->>>>>>> 4ec27a5f
+  {1f53070e-eb18-48d8-8305-d0c9ad77768c}, !- Handle
   Denver Intl Ap_CO_USA,                  !- Name
   39.83,                                  !- Latitude {deg}
   -104.65,                                !- Longitude {deg}
@@ -245,45 +195,26 @@
   ;                                       !- Terrain
 
 OS:ClimateZones,
-<<<<<<< HEAD
-  {4b0dc066-2224-42e2-b507-2b83515bcc60}, !- Handle
+  {0b26f615-3dee-45c5-ac7d-0236994f01cf}, !- Handle
   Building America,                       !- Climate Zone Institution Name 1
-=======
-  {cd727e19-89d9-413f-b81a-f250a4142d5f}, !- Handle
-  ,                                       !- Active Institution
-  ,                                       !- Active Year
-  ,                                       !- Climate Zone Institution Name 1
->>>>>>> 4ec27a5f
   ,                                       !- Climate Zone Document Name 1
   0,                                      !- Climate Zone Document Year 1
   Cold;                                   !- Climate Zone Value 1
 
 OS:Site:WaterMainsTemperature,
-<<<<<<< HEAD
-  {08566610-2fa2-491f-8407-74fa1c32cb34}, !- Handle
-=======
-  {d4610c1b-b48a-4e14-a4a7-3a7be27e2652}, !- Handle
->>>>>>> 4ec27a5f
+  {5bc66732-1532-4ab4-a2ac-6330358240f5}, !- Handle
   Correlation,                            !- Calculation Method
   ,                                       !- Temperature Schedule Name
   10.8753424657535,                       !- Annual Average Outdoor Air Temperature {C}
   23.1524007936508;                       !- Maximum Difference In Monthly Average Outdoor Air Temperatures {deltaC}
 
 OS:RunPeriodControl:DaylightSavingTime,
-<<<<<<< HEAD
-  {647ad5eb-de3d-4ce2-95be-93bf02eda1ea}, !- Handle
-=======
-  {95b7a840-0f21-44af-897a-a5f999db8b4b}, !- Handle
->>>>>>> 4ec27a5f
+  {2caa30d2-9ee2-4096-a41d-74a3d0022ec3}, !- Handle
   3/12,                                   !- Start Date
   11/5;                                   !- End Date
 
 OS:Site:GroundTemperature:Deep,
-<<<<<<< HEAD
-  {af6a79ab-aaf7-47b6-af04-f1216a08d424}, !- Handle
-=======
-  {d6c0018a-873b-4e05-8e39-a8efbfa456e1}, !- Handle
->>>>>>> 4ec27a5f
+  {bec109ec-8f83-4ecc-a455-0ca0a6951efe}, !- Handle
   10.8753424657535,                       !- January Deep Ground Temperature {C}
   10.8753424657535,                       !- February Deep Ground Temperature {C}
   10.8753424657535,                       !- March Deep Ground Temperature {C}
@@ -298,11 +229,7 @@
   10.8753424657535;                       !- December Deep Ground Temperature {C}
 
 OS:Building,
-<<<<<<< HEAD
-  {524dfe10-c76f-418a-9f3d-e42ed8cc0157}, !- Handle
-=======
-  {9a10b1e8-4206-48fd-a0f5-89cab9267fd9}, !- Handle
->>>>>>> 4ec27a5f
+  {b44b6227-b2ca-4598-a61f-be30f13a94ce}, !- Handle
   Building 1,                             !- Name
   ,                                       !- Building Sector Type
   0,                                      !- North Axis {deg}
@@ -317,23 +244,14 @@
   1;                                      !- Standards Number of Living Units
 
 OS:AdditionalProperties,
-<<<<<<< HEAD
-  {81294012-12e7-4504-a47a-121871b11881}, !- Handle
-  {524dfe10-c76f-418a-9f3d-e42ed8cc0157}, !- Object Name
-=======
-  {82f5571a-6e5a-4ceb-85e5-ffc0e31c430a}, !- Handle
-  {9a10b1e8-4206-48fd-a0f5-89cab9267fd9}, !- Object Name
->>>>>>> 4ec27a5f
+  {e0fffdbe-de54-4deb-83ac-64ffbacf48dd}, !- Handle
+  {b44b6227-b2ca-4598-a61f-be30f13a94ce}, !- Object Name
   Total Units Modeled,                    !- Feature Name 1
   Integer,                                !- Feature Data Type 1
   1;                                      !- Feature Value 1
 
 OS:ThermalZone,
-<<<<<<< HEAD
-  {b4196749-87c9-426d-b660-307225838d39}, !- Handle
-=======
-  {2e60d3f6-1afe-4734-babe-b528fb14edb6}, !- Handle
->>>>>>> 4ec27a5f
+  {33e30950-0ab6-43cb-9923-734e5c82ea04}, !- Handle
   living zone,                            !- Name
   ,                                       !- Multiplier
   ,                                       !- Ceiling Height {m}
@@ -342,17 +260,10 @@
   ,                                       !- Zone Inside Convection Algorithm
   ,                                       !- Zone Outside Convection Algorithm
   ,                                       !- Zone Conditioning Equipment List Name
-<<<<<<< HEAD
-  {80b53ff9-7151-4455-8639-04a1e1734926}, !- Zone Air Inlet Port List
-  {e23a54da-981b-44cf-94ff-960f317aee78}, !- Zone Air Exhaust Port List
-  {08476147-b6ae-4e2c-8450-205477fdab57}, !- Zone Air Node Name
-  {ea64bb37-65a1-4734-bf67-c5749283b0a1}, !- Zone Return Air Port List
-=======
-  {1e9fe9f6-3fdf-4521-b2c0-5c202b3f53ed}, !- Zone Air Inlet Port List
-  {4ab7a84b-32c7-4c7c-916c-5eb115055c7f}, !- Zone Air Exhaust Port List
-  {625c887d-4592-4914-bd72-2fc8a9dd93a6}, !- Zone Air Node Name
-  {da4db441-ce31-4897-8cea-7fb90c941576}, !- Zone Return Air Port List
->>>>>>> 4ec27a5f
+  {df255885-721f-434a-87cf-52f86ce10cd6}, !- Zone Air Inlet Port List
+  {dbf2d99f-7971-4e77-afc0-e6a50f510e3a}, !- Zone Air Exhaust Port List
+  {29f41dcf-68ca-42ff-a71b-2c020e44d0bc}, !- Zone Air Node Name
+  {07872999-a23c-44f9-ac5c-02419f619686}, !- Zone Return Air Port List
   ,                                       !- Primary Daylighting Control Name
   ,                                       !- Fraction of Zone Controlled by Primary Daylighting Control
   ,                                       !- Secondary Daylighting Control Name
@@ -363,67 +274,33 @@
   No;                                     !- Use Ideal Air Loads
 
 OS:Node,
-<<<<<<< HEAD
-  {80a664b3-e07b-40dc-9b46-e46ae82c5ef1}, !- Handle
+  {1e87fdea-17a9-4da3-b6bf-a8fd58fa52eb}, !- Handle
   Node 1,                                 !- Name
-  {08476147-b6ae-4e2c-8450-205477fdab57}, !- Inlet Port
+  {29f41dcf-68ca-42ff-a71b-2c020e44d0bc}, !- Inlet Port
   ;                                       !- Outlet Port
 
 OS:Connection,
-  {08476147-b6ae-4e2c-8450-205477fdab57}, !- Handle
-  {b4196749-87c9-426d-b660-307225838d39}, !- Source Object
+  {29f41dcf-68ca-42ff-a71b-2c020e44d0bc}, !- Handle
+  {33e30950-0ab6-43cb-9923-734e5c82ea04}, !- Source Object
   11,                                     !- Outlet Port
-  {80a664b3-e07b-40dc-9b46-e46ae82c5ef1}, !- Target Object
+  {1e87fdea-17a9-4da3-b6bf-a8fd58fa52eb}, !- Target Object
   2;                                      !- Inlet Port
 
 OS:PortList,
-  {80b53ff9-7151-4455-8639-04a1e1734926}, !- Handle
-  {b4196749-87c9-426d-b660-307225838d39}; !- HVAC Component
+  {df255885-721f-434a-87cf-52f86ce10cd6}, !- Handle
+  {33e30950-0ab6-43cb-9923-734e5c82ea04}; !- HVAC Component
 
 OS:PortList,
-  {e23a54da-981b-44cf-94ff-960f317aee78}, !- Handle
-  {b4196749-87c9-426d-b660-307225838d39}; !- HVAC Component
+  {dbf2d99f-7971-4e77-afc0-e6a50f510e3a}, !- Handle
+  {33e30950-0ab6-43cb-9923-734e5c82ea04}; !- HVAC Component
 
 OS:PortList,
-  {ea64bb37-65a1-4734-bf67-c5749283b0a1}, !- Handle
-  {b4196749-87c9-426d-b660-307225838d39}; !- HVAC Component
+  {07872999-a23c-44f9-ac5c-02419f619686}, !- Handle
+  {33e30950-0ab6-43cb-9923-734e5c82ea04}; !- HVAC Component
 
 OS:Sizing:Zone,
-  {1fcf0577-394b-45d5-aa31-b6a80619720c}, !- Handle
-  {b4196749-87c9-426d-b660-307225838d39}, !- Zone or ZoneList Name
-=======
-  {ce317b8e-3d60-422f-bf2f-5121b2c5be85}, !- Handle
-  Node 1,                                 !- Name
-  {625c887d-4592-4914-bd72-2fc8a9dd93a6}, !- Inlet Port
-  ;                                       !- Outlet Port
-
-OS:Connection,
-  {625c887d-4592-4914-bd72-2fc8a9dd93a6}, !- Handle
-  {579375d2-b255-483b-8270-7ab3f58234aa}, !- Name
-  {2e60d3f6-1afe-4734-babe-b528fb14edb6}, !- Source Object
-  11,                                     !- Outlet Port
-  {ce317b8e-3d60-422f-bf2f-5121b2c5be85}, !- Target Object
-  2;                                      !- Inlet Port
-
-OS:PortList,
-  {1e9fe9f6-3fdf-4521-b2c0-5c202b3f53ed}, !- Handle
-  {7f4a413a-7e4f-4e07-9335-a36525b5c795}, !- Name
-  {2e60d3f6-1afe-4734-babe-b528fb14edb6}; !- HVAC Component
-
-OS:PortList,
-  {4ab7a84b-32c7-4c7c-916c-5eb115055c7f}, !- Handle
-  {0dbcf0ed-b2a8-4bbc-8c46-e3ad6b9acc1b}, !- Name
-  {2e60d3f6-1afe-4734-babe-b528fb14edb6}; !- HVAC Component
-
-OS:PortList,
-  {da4db441-ce31-4897-8cea-7fb90c941576}, !- Handle
-  {c47fac4b-02ae-42d2-b605-ab499e1dedfc}, !- Name
-  {2e60d3f6-1afe-4734-babe-b528fb14edb6}; !- HVAC Component
-
-OS:Sizing:Zone,
-  {a93eed82-a5a2-449e-b645-ad06b29407ea}, !- Handle
-  {2e60d3f6-1afe-4734-babe-b528fb14edb6}, !- Zone or ZoneList Name
->>>>>>> 4ec27a5f
+  {7f5390b5-0324-4e74-891a-6c858cead423}, !- Handle
+  {33e30950-0ab6-43cb-9923-734e5c82ea04}, !- Zone or ZoneList Name
   SupplyAirTemperature,                   !- Zone Cooling Design Supply Air Temperature Input Method
   14,                                     !- Zone Cooling Design Supply Air Temperature {C}
   11.11,                                  !- Zone Cooling Design Supply Air Temperature Difference {deltaC}
@@ -450,25 +327,14 @@
   autosize;                               !- Dedicated Outdoor Air High Setpoint Temperature for Design {C}
 
 OS:ZoneHVAC:EquipmentList,
-<<<<<<< HEAD
-  {b11e659d-1784-4577-80a4-9d2114b60ebf}, !- Handle
+  {ba62bd87-73a1-4ef9-9255-64217fd7de9b}, !- Handle
   Zone HVAC Equipment List 1,             !- Name
-  {b4196749-87c9-426d-b660-307225838d39}; !- Thermal Zone
+  {33e30950-0ab6-43cb-9923-734e5c82ea04}; !- Thermal Zone
 
 OS:Space,
-  {a24ea249-d2dd-4247-ab03-0f1ab82497a4}, !- Handle
+  {9ec38978-26b1-46bd-bbbe-669e2da9a726}, !- Handle
   living space,                           !- Name
-  {6620967f-7353-4f42-b2d3-058ec0cedb30}, !- Space Type Name
-=======
-  {39bb953c-07cc-43eb-bfa1-87f8ff35125c}, !- Handle
-  Zone HVAC Equipment List 1,             !- Name
-  {2e60d3f6-1afe-4734-babe-b528fb14edb6}; !- Thermal Zone
-
-OS:Space,
-  {5c196de5-6d73-42ae-8314-212620a089da}, !- Handle
-  living space,                           !- Name
-  {4f43bee3-f601-467c-ba4f-207b8c44a412}, !- Space Type Name
->>>>>>> 4ec27a5f
+  {8dbfec90-cbad-4b76-b57c-c92dd704f529}, !- Space Type Name
   ,                                       !- Default Construction Set Name
   ,                                       !- Default Schedule Set Name
   -0,                                     !- Direction of Relative North {deg}
@@ -476,31 +342,17 @@
   0,                                      !- Y Origin {m}
   0,                                      !- Z Origin {m}
   ,                                       !- Building Story Name
-<<<<<<< HEAD
-  {b4196749-87c9-426d-b660-307225838d39}, !- Thermal Zone Name
+  {33e30950-0ab6-43cb-9923-734e5c82ea04}, !- Thermal Zone Name
   ,                                       !- Part of Total Floor Area
   ,                                       !- Design Specification Outdoor Air Object Name
-  {12bfa8b7-d6ef-4b4a-ac3e-106d584e3273}; !- Building Unit Name
-
-OS:Surface,
-  {51af7187-fa8d-4c35-8bd3-8b7e21cb95da}, !- Handle
+  {de9027e1-b894-47a8-aef3-924f9e04a061}; !- Building Unit Name
+
+OS:Surface,
+  {d9d7f170-6697-4fc8-bd03-ba3d87493795}, !- Handle
   Surface 1,                              !- Name
   Floor,                                  !- Surface Type
   ,                                       !- Construction Name
-  {a24ea249-d2dd-4247-ab03-0f1ab82497a4}, !- Space Name
-=======
-  {2e60d3f6-1afe-4734-babe-b528fb14edb6}, !- Thermal Zone Name
-  ,                                       !- Part of Total Floor Area
-  ,                                       !- Design Specification Outdoor Air Object Name
-  {a334f3c5-cded-44b4-a918-20d1c8acb71a}; !- Building Unit Name
-
-OS:Surface,
-  {6f216f24-2320-4636-823b-11adfc9f064f}, !- Handle
-  Surface 1,                              !- Name
-  Floor,                                  !- Surface Type
-  ,                                       !- Construction Name
-  {5c196de5-6d73-42ae-8314-212620a089da}, !- Space Name
->>>>>>> 4ec27a5f
+  {9ec38978-26b1-46bd-bbbe-669e2da9a726}, !- Space Name
   Foundation,                             !- Outside Boundary Condition
   ,                                       !- Outside Boundary Condition Object
   NoSun,                                  !- Sun Exposure
@@ -513,19 +365,11 @@
   11.129722368505, 0, 0;                  !- X,Y,Z Vertex 4 {m}
 
 OS:Surface,
-<<<<<<< HEAD
-  {1e25c611-a84e-4462-a4b1-b74e606bcc39}, !- Handle
+  {7744ac03-dfe1-4458-b3d9-fe22acf28665}, !- Handle
   Surface 2,                              !- Name
   Wall,                                   !- Surface Type
   ,                                       !- Construction Name
-  {a24ea249-d2dd-4247-ab03-0f1ab82497a4}, !- Space Name
-=======
-  {e6dbb1b6-e1fe-42f7-96e7-1c9927a25c07}, !- Handle
-  Surface 2,                              !- Name
-  Wall,                                   !- Surface Type
-  ,                                       !- Construction Name
-  {5c196de5-6d73-42ae-8314-212620a089da}, !- Space Name
->>>>>>> 4ec27a5f
+  {9ec38978-26b1-46bd-bbbe-669e2da9a726}, !- Space Name
   Outdoors,                               !- Outside Boundary Condition
   ,                                       !- Outside Boundary Condition Object
   SunExposed,                             !- Sun Exposure
@@ -538,19 +382,11 @@
   0, 0, 2.4384;                           !- X,Y,Z Vertex 4 {m}
 
 OS:Surface,
-<<<<<<< HEAD
-  {8f7e6da9-366d-44b7-ac70-2d51535be62f}, !- Handle
+  {40823f7c-dc00-43f4-a5cd-173412c20549}, !- Handle
   Surface 3,                              !- Name
   Wall,                                   !- Surface Type
   ,                                       !- Construction Name
-  {a24ea249-d2dd-4247-ab03-0f1ab82497a4}, !- Space Name
-=======
-  {4cddf4f8-e967-4603-be9c-a44580ccdb41}, !- Handle
-  Surface 3,                              !- Name
-  Wall,                                   !- Surface Type
-  ,                                       !- Construction Name
-  {5c196de5-6d73-42ae-8314-212620a089da}, !- Space Name
->>>>>>> 4ec27a5f
+  {9ec38978-26b1-46bd-bbbe-669e2da9a726}, !- Space Name
   Outdoors,                               !- Outside Boundary Condition
   ,                                       !- Outside Boundary Condition Object
   SunExposed,                             !- Sun Exposure
@@ -563,19 +399,11 @@
   0, 5.56486118425249, 2.4384;            !- X,Y,Z Vertex 4 {m}
 
 OS:Surface,
-<<<<<<< HEAD
-  {f4d84944-710a-4b32-af66-3be727856244}, !- Handle
+  {9d37e604-2ed8-4650-888b-92004d8df710}, !- Handle
   Surface 4,                              !- Name
   Wall,                                   !- Surface Type
   ,                                       !- Construction Name
-  {a24ea249-d2dd-4247-ab03-0f1ab82497a4}, !- Space Name
-=======
-  {953bd312-ce47-4c73-a9bc-4f2f3dc0b2cc}, !- Handle
-  Surface 4,                              !- Name
-  Wall,                                   !- Surface Type
-  ,                                       !- Construction Name
-  {5c196de5-6d73-42ae-8314-212620a089da}, !- Space Name
->>>>>>> 4ec27a5f
+  {9ec38978-26b1-46bd-bbbe-669e2da9a726}, !- Space Name
   Outdoors,                               !- Outside Boundary Condition
   ,                                       !- Outside Boundary Condition Object
   SunExposed,                             !- Sun Exposure
@@ -588,19 +416,11 @@
   11.129722368505, 5.56486118425249, 2.4384; !- X,Y,Z Vertex 4 {m}
 
 OS:Surface,
-<<<<<<< HEAD
-  {6997f840-88ed-4212-92a2-e0c152cea776}, !- Handle
+  {270d77d1-d119-4d40-82a7-15d7dd23c9dc}, !- Handle
   Surface 5,                              !- Name
   Wall,                                   !- Surface Type
   ,                                       !- Construction Name
-  {a24ea249-d2dd-4247-ab03-0f1ab82497a4}, !- Space Name
-=======
-  {5fed35ee-d0d3-4330-a49b-ab7bc804519c}, !- Handle
-  Surface 5,                              !- Name
-  Wall,                                   !- Surface Type
-  ,                                       !- Construction Name
-  {5c196de5-6d73-42ae-8314-212620a089da}, !- Space Name
->>>>>>> 4ec27a5f
+  {9ec38978-26b1-46bd-bbbe-669e2da9a726}, !- Space Name
   Outdoors,                               !- Outside Boundary Condition
   ,                                       !- Outside Boundary Condition Object
   SunExposed,                             !- Sun Exposure
@@ -613,23 +433,13 @@
   11.129722368505, 0, 2.4384;             !- X,Y,Z Vertex 4 {m}
 
 OS:Surface,
-<<<<<<< HEAD
-  {0502fb56-ace7-4079-8983-25ffc26166f5}, !- Handle
+  {dbe6fbb0-e827-4e2f-a04d-62aa598e201b}, !- Handle
   Surface 6,                              !- Name
   RoofCeiling,                            !- Surface Type
   ,                                       !- Construction Name
-  {a24ea249-d2dd-4247-ab03-0f1ab82497a4}, !- Space Name
+  {9ec38978-26b1-46bd-bbbe-669e2da9a726}, !- Space Name
   Surface,                                !- Outside Boundary Condition
-  {1ff24b80-2eb4-4c8b-a91d-c57aebc47656}, !- Outside Boundary Condition Object
-=======
-  {dc6ad05e-4ca7-4946-bfe4-c56cd4786d06}, !- Handle
-  Surface 6,                              !- Name
-  RoofCeiling,                            !- Surface Type
-  ,                                       !- Construction Name
-  {5c196de5-6d73-42ae-8314-212620a089da}, !- Space Name
-  Surface,                                !- Outside Boundary Condition
-  {f28931c9-e428-49a3-af14-85da08c4653a}, !- Outside Boundary Condition Object
->>>>>>> 4ec27a5f
+  {3affaf2a-455e-436e-afc0-3799354dbaa2}, !- Outside Boundary Condition Object
   NoSun,                                  !- Sun Exposure
   NoWind,                                 !- Wind Exposure
   ,                                       !- View Factor to Ground
@@ -640,11 +450,7 @@
   0, 0, 2.4384;                           !- X,Y,Z Vertex 4 {m}
 
 OS:SpaceType,
-<<<<<<< HEAD
-  {6620967f-7353-4f42-b2d3-058ec0cedb30}, !- Handle
-=======
-  {4f43bee3-f601-467c-ba4f-207b8c44a412}, !- Handle
->>>>>>> 4ec27a5f
+  {8dbfec90-cbad-4b76-b57c-c92dd704f529}, !- Handle
   Space Type 1,                           !- Name
   ,                                       !- Default Construction Set Name
   ,                                       !- Default Schedule Set Name
@@ -655,15 +461,9 @@
   living;                                 !- Standards Space Type
 
 OS:Space,
-<<<<<<< HEAD
-  {7a2da935-a179-4a33-981d-95aeb121d069}, !- Handle
+  {3de463ec-dd77-485f-a69b-227168047343}, !- Handle
   living space|story 2,                   !- Name
-  {6620967f-7353-4f42-b2d3-058ec0cedb30}, !- Space Type Name
-=======
-  {e16fbd0b-17ac-4710-abe7-bbcc68b91e52}, !- Handle
-  living space|story 2,                   !- Name
-  {4f43bee3-f601-467c-ba4f-207b8c44a412}, !- Space Type Name
->>>>>>> 4ec27a5f
+  {8dbfec90-cbad-4b76-b57c-c92dd704f529}, !- Space Type Name
   ,                                       !- Default Construction Set Name
   ,                                       !- Default Schedule Set Name
   -0,                                     !- Direction of Relative North {deg}
@@ -671,35 +471,19 @@
   0,                                      !- Y Origin {m}
   2.4384,                                 !- Z Origin {m}
   ,                                       !- Building Story Name
-<<<<<<< HEAD
-  {b4196749-87c9-426d-b660-307225838d39}, !- Thermal Zone Name
+  {33e30950-0ab6-43cb-9923-734e5c82ea04}, !- Thermal Zone Name
   ,                                       !- Part of Total Floor Area
   ,                                       !- Design Specification Outdoor Air Object Name
-  {12bfa8b7-d6ef-4b4a-ac3e-106d584e3273}; !- Building Unit Name
-
-OS:Surface,
-  {1ff24b80-2eb4-4c8b-a91d-c57aebc47656}, !- Handle
+  {de9027e1-b894-47a8-aef3-924f9e04a061}; !- Building Unit Name
+
+OS:Surface,
+  {3affaf2a-455e-436e-afc0-3799354dbaa2}, !- Handle
   Surface 7,                              !- Name
   Floor,                                  !- Surface Type
   ,                                       !- Construction Name
-  {7a2da935-a179-4a33-981d-95aeb121d069}, !- Space Name
+  {3de463ec-dd77-485f-a69b-227168047343}, !- Space Name
   Surface,                                !- Outside Boundary Condition
-  {0502fb56-ace7-4079-8983-25ffc26166f5}, !- Outside Boundary Condition Object
-=======
-  {2e60d3f6-1afe-4734-babe-b528fb14edb6}, !- Thermal Zone Name
-  ,                                       !- Part of Total Floor Area
-  ,                                       !- Design Specification Outdoor Air Object Name
-  {a334f3c5-cded-44b4-a918-20d1c8acb71a}; !- Building Unit Name
-
-OS:Surface,
-  {f28931c9-e428-49a3-af14-85da08c4653a}, !- Handle
-  Surface 7,                              !- Name
-  Floor,                                  !- Surface Type
-  ,                                       !- Construction Name
-  {e16fbd0b-17ac-4710-abe7-bbcc68b91e52}, !- Space Name
-  Surface,                                !- Outside Boundary Condition
-  {dc6ad05e-4ca7-4946-bfe4-c56cd4786d06}, !- Outside Boundary Condition Object
->>>>>>> 4ec27a5f
+  {dbe6fbb0-e827-4e2f-a04d-62aa598e201b}, !- Outside Boundary Condition Object
   NoSun,                                  !- Sun Exposure
   NoWind,                                 !- Wind Exposure
   ,                                       !- View Factor to Ground
@@ -710,19 +494,11 @@
   11.129722368505, 0, 0;                  !- X,Y,Z Vertex 4 {m}
 
 OS:Surface,
-<<<<<<< HEAD
-  {773dc59e-522b-4845-8119-94f9f034419d}, !- Handle
+  {090e5b74-754b-4acf-b796-25edde18703e}, !- Handle
   Surface 8,                              !- Name
   Wall,                                   !- Surface Type
   ,                                       !- Construction Name
-  {7a2da935-a179-4a33-981d-95aeb121d069}, !- Space Name
-=======
-  {e3f3bf26-e744-43f0-b8ba-33bb582fc07f}, !- Handle
-  Surface 8,                              !- Name
-  Wall,                                   !- Surface Type
-  ,                                       !- Construction Name
-  {e16fbd0b-17ac-4710-abe7-bbcc68b91e52}, !- Space Name
->>>>>>> 4ec27a5f
+  {3de463ec-dd77-485f-a69b-227168047343}, !- Space Name
   Outdoors,                               !- Outside Boundary Condition
   ,                                       !- Outside Boundary Condition Object
   SunExposed,                             !- Sun Exposure
@@ -735,19 +511,11 @@
   0, 0, 2.4384;                           !- X,Y,Z Vertex 4 {m}
 
 OS:Surface,
-<<<<<<< HEAD
-  {f6acde7c-f38d-4428-99f9-86fc019ee82e}, !- Handle
+  {d0aabdf5-02a6-4d61-bd18-11363be6d7cd}, !- Handle
   Surface 9,                              !- Name
   Wall,                                   !- Surface Type
   ,                                       !- Construction Name
-  {7a2da935-a179-4a33-981d-95aeb121d069}, !- Space Name
-=======
-  {89d25e4c-3727-43c2-aa90-b18ea3d957c6}, !- Handle
-  Surface 9,                              !- Name
-  Wall,                                   !- Surface Type
-  ,                                       !- Construction Name
-  {e16fbd0b-17ac-4710-abe7-bbcc68b91e52}, !- Space Name
->>>>>>> 4ec27a5f
+  {3de463ec-dd77-485f-a69b-227168047343}, !- Space Name
   Outdoors,                               !- Outside Boundary Condition
   ,                                       !- Outside Boundary Condition Object
   SunExposed,                             !- Sun Exposure
@@ -760,19 +528,11 @@
   0, 5.56486118425249, 2.4384;            !- X,Y,Z Vertex 4 {m}
 
 OS:Surface,
-<<<<<<< HEAD
-  {5e9fb6c6-2347-4135-83d8-83b5d49c3b40}, !- Handle
+  {ab1eb813-d069-4b18-bc43-c8d40d4d849d}, !- Handle
   Surface 10,                             !- Name
   Wall,                                   !- Surface Type
   ,                                       !- Construction Name
-  {7a2da935-a179-4a33-981d-95aeb121d069}, !- Space Name
-=======
-  {cac1aa0c-7844-4d69-a527-eb698b722084}, !- Handle
-  Surface 10,                             !- Name
-  Wall,                                   !- Surface Type
-  ,                                       !- Construction Name
-  {e16fbd0b-17ac-4710-abe7-bbcc68b91e52}, !- Space Name
->>>>>>> 4ec27a5f
+  {3de463ec-dd77-485f-a69b-227168047343}, !- Space Name
   Outdoors,                               !- Outside Boundary Condition
   ,                                       !- Outside Boundary Condition Object
   SunExposed,                             !- Sun Exposure
@@ -785,19 +545,11 @@
   11.129722368505, 5.56486118425249, 2.4384; !- X,Y,Z Vertex 4 {m}
 
 OS:Surface,
-<<<<<<< HEAD
-  {db7e5625-da14-4c96-83bb-fd6c232efd03}, !- Handle
+  {03f4c432-8f26-4742-a163-c498299c08a2}, !- Handle
   Surface 11,                             !- Name
   Wall,                                   !- Surface Type
   ,                                       !- Construction Name
-  {7a2da935-a179-4a33-981d-95aeb121d069}, !- Space Name
-=======
-  {b19f66df-84b5-4375-8427-afb8da23cc93}, !- Handle
-  Surface 11,                             !- Name
-  Wall,                                   !- Surface Type
-  ,                                       !- Construction Name
-  {e16fbd0b-17ac-4710-abe7-bbcc68b91e52}, !- Space Name
->>>>>>> 4ec27a5f
+  {3de463ec-dd77-485f-a69b-227168047343}, !- Space Name
   Outdoors,                               !- Outside Boundary Condition
   ,                                       !- Outside Boundary Condition Object
   SunExposed,                             !- Sun Exposure
@@ -810,19 +562,11 @@
   11.129722368505, 0, 2.4384;             !- X,Y,Z Vertex 4 {m}
 
 OS:Surface,
-<<<<<<< HEAD
-  {bcabab4e-1948-4854-9612-e7c232affae2}, !- Handle
+  {e9d3037e-61ab-4761-aaf2-99bf0bccaef9}, !- Handle
   Surface 12,                             !- Name
   RoofCeiling,                            !- Surface Type
   ,                                       !- Construction Name
-  {7a2da935-a179-4a33-981d-95aeb121d069}, !- Space Name
-=======
-  {3bdac438-ace3-44e4-81bc-d393425ced6d}, !- Handle
-  Surface 12,                             !- Name
-  RoofCeiling,                            !- Surface Type
-  ,                                       !- Construction Name
-  {e16fbd0b-17ac-4710-abe7-bbcc68b91e52}, !- Space Name
->>>>>>> 4ec27a5f
+  {3de463ec-dd77-485f-a69b-227168047343}, !- Space Name
   Outdoors,                               !- Outside Boundary Condition
   ,                                       !- Outside Boundary Condition Object
   SunExposed,                             !- Sun Exposure
@@ -835,23 +579,14 @@
   0, 0, 2.4384;                           !- X,Y,Z Vertex 4 {m}
 
 OS:BuildingUnit,
-<<<<<<< HEAD
-  {12bfa8b7-d6ef-4b4a-ac3e-106d584e3273}, !- Handle
-=======
-  {a334f3c5-cded-44b4-a918-20d1c8acb71a}, !- Handle
->>>>>>> 4ec27a5f
+  {de9027e1-b894-47a8-aef3-924f9e04a061}, !- Handle
   unit 1,                                 !- Name
   ,                                       !- Rendering Color
   Residential;                            !- Building Unit Type
 
 OS:AdditionalProperties,
-<<<<<<< HEAD
-  {cc01e1ef-f57e-4e94-ac6b-3db0f33db84f}, !- Handle
-  {12bfa8b7-d6ef-4b4a-ac3e-106d584e3273}, !- Object Name
-=======
-  {1e363c70-dd6b-45f8-9712-bca58742f92c}, !- Handle
-  {a334f3c5-cded-44b4-a918-20d1c8acb71a}, !- Object Name
->>>>>>> 4ec27a5f
+  {1f665ce2-68a8-4105-a772-dfe498cdb874}, !- Handle
+  {de9027e1-b894-47a8-aef3-924f9e04a061}, !- Object Name
   NumberOfBedrooms,                       !- Feature Name 1
   Integer,                                !- Feature Data Type 1
   3,                                      !- Feature Value 1
@@ -863,20 +598,12 @@
   2.6400000000000001;                     !- Feature Value 3
 
 OS:External:File,
-<<<<<<< HEAD
-  {7a942e5f-dea0-49b3-9e70-51c62929dab6}, !- Handle
-=======
-  {3a46f67e-16fc-41f3-a6aa-e53507320b72}, !- Handle
->>>>>>> 4ec27a5f
+  {594b2a82-2943-48af-bcfe-fec721855aa3}, !- Handle
   8760.csv,                               !- Name
   8760.csv;                               !- File Name
 
 OS:Schedule:Day,
-<<<<<<< HEAD
-  {3b0a5b2c-51f0-43d9-88a1-c2c0d6884d1a}, !- Handle
-=======
-  {b815f5bf-3714-4aab-81f9-c6a140364be8}, !- Handle
->>>>>>> 4ec27a5f
+  {eab0184a-676a-4d71-a1ee-685454ef56c4}, !- Handle
   Schedule Day 1,                         !- Name
   ,                                       !- Schedule Type Limits Name
   ,                                       !- Interpolate to Timestep
@@ -885,11 +612,7 @@
   0;                                      !- Value Until Time 1
 
 OS:Schedule:Day,
-<<<<<<< HEAD
-  {f4235016-013d-436b-83a0-997d738d83b9}, !- Handle
-=======
-  {cbd6e8fa-4d1c-45e0-8e7c-f237b7d125d4}, !- Handle
->>>>>>> 4ec27a5f
+  {15f3810a-060c-440c-b5fd-c2c5a68f683e}, !- Handle
   Schedule Day 2,                         !- Name
   ,                                       !- Schedule Type Limits Name
   ,                                       !- Interpolate to Timestep
@@ -898,17 +621,10 @@
   1;                                      !- Value Until Time 1
 
 OS:Schedule:File,
-<<<<<<< HEAD
-  {06abd47d-0889-4bcd-ac10-55f45a7f309f}, !- Handle
+  {383cf6f1-e14a-4213-a174-145a70997a81}, !- Handle
   occupants,                              !- Name
-  {3cd9d01b-9f9a-48fc-b641-f550a70530b3}, !- Schedule Type Limits Name
-  {7a942e5f-dea0-49b3-9e70-51c62929dab6}, !- External File Name
-=======
-  {d4d3c393-4659-464f-8a80-e2b40ffda891}, !- Handle
-  occupants,                              !- Name
-  {7b9d1975-188b-4053-b8db-baa2e17f58fc}, !- Schedule Type Limits Name
-  {3a46f67e-16fc-41f3-a6aa-e53507320b72}, !- External File Name
->>>>>>> 4ec27a5f
+  {b1cfc353-ca22-4416-8b59-0922f1816e24}, !- Schedule Type Limits Name
+  {594b2a82-2943-48af-bcfe-fec721855aa3}, !- External File Name
   1,                                      !- Column Number
   1,                                      !- Rows to Skip at Top
   8760,                                   !- Number of Hours of Data
@@ -916,36 +632,15 @@
   ,                                       !- Interpolate to Timestep
   60;                                     !- Minutes per Item
 
-<<<<<<< HEAD
 OS:Schedule:Constant,
-  {8932ee37-610c-4dfd-9acd-5bb2ee1f1088}, !- Handle
+  {5740ee2a-c5bf-4c57-8f9a-8c8af4df9f4f}, !- Handle
   res occupants activity schedule,        !- Name
-  {c62029e5-56a2-419d-815e-05c0d8717ece}, !- Schedule Type Limits Name
+  {3288fb26-106f-4619-b519-caa6ae370a9c}, !- Schedule Type Limits Name
   112.539290946133;                       !- Value
 
 OS:People:Definition,
-  {e3591a16-1e8f-4cf4-b26a-4632ec5736da}, !- Handle
-  res occupants|living space|story 2,     !- Name
-=======
-OS:Schedule:Ruleset,
-  {64383e13-441d-4543-b5ce-b7b000b28b40}, !- Handle
-  Schedule Ruleset 1,                     !- Name
-  {1551497e-54e1-4fc5-9399-0d7c63411d82}, !- Schedule Type Limits Name
-  {c78af086-c2a1-4f7c-aa82-d4d238f90fe1}; !- Default Day Schedule Name
-
-OS:Schedule:Day,
-  {c78af086-c2a1-4f7c-aa82-d4d238f90fe1}, !- Handle
-  Schedule Day 3,                         !- Name
-  {1551497e-54e1-4fc5-9399-0d7c63411d82}, !- Schedule Type Limits Name
-  ,                                       !- Interpolate to Timestep
-  24,                                     !- Hour 1
-  0,                                      !- Minute 1
-  112.539290946133;                       !- Value Until Time 1
-
-OS:People:Definition,
-  {20ddde5b-9dbb-4951-abeb-1156710aef5f}, !- Handle
+  {3c7d7bb3-b0af-42f6-9672-27cc286faac3}, !- Handle
   res occupants|living space,             !- Name
->>>>>>> 4ec27a5f
   People,                                 !- Number of People Calculation Method
   1.32,                                   !- Number of People {people}
   ,                                       !- People per Space Floor Area {person/m2}
@@ -957,21 +652,12 @@
   ZoneAveraged;                           !- Mean Radiant Temperature Calculation Type
 
 OS:People,
-<<<<<<< HEAD
-  {4d39cd0b-f436-434e-b963-8179504d3472}, !- Handle
-  res occupants|living space|story 2,     !- Name
-  {e3591a16-1e8f-4cf4-b26a-4632ec5736da}, !- People Definition Name
-  {7a2da935-a179-4a33-981d-95aeb121d069}, !- Space or SpaceType Name
-  {06abd47d-0889-4bcd-ac10-55f45a7f309f}, !- Number of People Schedule Name
-  {8932ee37-610c-4dfd-9acd-5bb2ee1f1088}, !- Activity Level Schedule Name
-=======
-  {3b75b135-aeab-40db-b29b-8519d8ffeeeb}, !- Handle
+  {e24b86d2-a9b0-484b-8ecb-35a60dc6aad5}, !- Handle
   res occupants|living space,             !- Name
-  {20ddde5b-9dbb-4951-abeb-1156710aef5f}, !- People Definition Name
-  {5c196de5-6d73-42ae-8314-212620a089da}, !- Space or SpaceType Name
-  {d4d3c393-4659-464f-8a80-e2b40ffda891}, !- Number of People Schedule Name
-  {64383e13-441d-4543-b5ce-b7b000b28b40}, !- Activity Level Schedule Name
->>>>>>> 4ec27a5f
+  {3c7d7bb3-b0af-42f6-9672-27cc286faac3}, !- People Definition Name
+  {9ec38978-26b1-46bd-bbbe-669e2da9a726}, !- Space or SpaceType Name
+  {383cf6f1-e14a-4213-a174-145a70997a81}, !- Number of People Schedule Name
+  {5740ee2a-c5bf-4c57-8f9a-8c8af4df9f4f}, !- Activity Level Schedule Name
   ,                                       !- Surface Name/Angle Factor List Name
   ,                                       !- Work Efficiency Schedule Name
   ,                                       !- Clothing Insulation Schedule Name
@@ -979,11 +665,7 @@
   1;                                      !- Multiplier
 
 OS:ScheduleTypeLimits,
-<<<<<<< HEAD
-  {c62029e5-56a2-419d-815e-05c0d8717ece}, !- Handle
-=======
-  {1551497e-54e1-4fc5-9399-0d7c63411d82}, !- Handle
->>>>>>> 4ec27a5f
+  {3288fb26-106f-4619-b519-caa6ae370a9c}, !- Handle
   ActivityLevel,                          !- Name
   0,                                      !- Lower Limit Value
   ,                                       !- Upper Limit Value
@@ -991,24 +673,15 @@
   ActivityLevel;                          !- Unit Type
 
 OS:ScheduleTypeLimits,
-<<<<<<< HEAD
-  {3cd9d01b-9f9a-48fc-b641-f550a70530b3}, !- Handle
-=======
-  {7b9d1975-188b-4053-b8db-baa2e17f58fc}, !- Handle
->>>>>>> 4ec27a5f
+  {b1cfc353-ca22-4416-8b59-0922f1816e24}, !- Handle
   Fractional,                             !- Name
   0,                                      !- Lower Limit Value
   1,                                      !- Upper Limit Value
   Continuous;                             !- Numeric Type
 
 OS:People:Definition,
-<<<<<<< HEAD
-  {b3f63059-f6d0-4460-8d39-61d479cab0a0}, !- Handle
-  res occupants|living space,             !- Name
-=======
-  {5e0f9be8-d2eb-4a0b-8daa-bf4d2e1456ce}, !- Handle
+  {59e89dbd-dadb-40a6-bfd9-1f6344757fed}, !- Handle
   res occupants|living space|story 2,     !- Name
->>>>>>> 4ec27a5f
   People,                                 !- Number of People Calculation Method
   1.32,                                   !- Number of People {people}
   ,                                       !- People per Space Floor Area {person/m2}
@@ -1020,21 +693,12 @@
   ZoneAveraged;                           !- Mean Radiant Temperature Calculation Type
 
 OS:People,
-<<<<<<< HEAD
-  {48d21517-eb2c-44a9-92a9-51825e97b387}, !- Handle
-  res occupants|living space,             !- Name
-  {b3f63059-f6d0-4460-8d39-61d479cab0a0}, !- People Definition Name
-  {a24ea249-d2dd-4247-ab03-0f1ab82497a4}, !- Space or SpaceType Name
-  {06abd47d-0889-4bcd-ac10-55f45a7f309f}, !- Number of People Schedule Name
-  {8932ee37-610c-4dfd-9acd-5bb2ee1f1088}, !- Activity Level Schedule Name
-=======
-  {d46b723f-424b-444a-b652-6afbb3060e59}, !- Handle
+  {c5796b84-57ef-4ef6-9ecc-50d1a9ecf37d}, !- Handle
   res occupants|living space|story 2,     !- Name
-  {5e0f9be8-d2eb-4a0b-8daa-bf4d2e1456ce}, !- People Definition Name
-  {e16fbd0b-17ac-4710-abe7-bbcc68b91e52}, !- Space or SpaceType Name
-  {d4d3c393-4659-464f-8a80-e2b40ffda891}, !- Number of People Schedule Name
-  {64383e13-441d-4543-b5ce-b7b000b28b40}, !- Activity Level Schedule Name
->>>>>>> 4ec27a5f
+  {59e89dbd-dadb-40a6-bfd9-1f6344757fed}, !- People Definition Name
+  {3de463ec-dd77-485f-a69b-227168047343}, !- Space or SpaceType Name
+  {383cf6f1-e14a-4213-a174-145a70997a81}, !- Number of People Schedule Name
+  {5740ee2a-c5bf-4c57-8f9a-8c8af4df9f4f}, !- Activity Level Schedule Name
   ,                                       !- Surface Name/Angle Factor List Name
   ,                                       !- Work Efficiency Schedule Name
   ,                                       !- Clothing Insulation Schedule Name
@@ -1042,26 +706,15 @@
   1;                                      !- Multiplier
 
 OS:ShadingSurfaceGroup,
-<<<<<<< HEAD
-  {9e9bf9f4-84d4-4807-abd2-f9a38b164343}, !- Handle
-=======
-  {dfd57e13-dae0-4d9d-ae53-e0c57af531e0}, !- Handle
->>>>>>> 4ec27a5f
+  {2a36fb88-5984-4fc5-87d7-4634c5a0c9a2}, !- Handle
   res eaves,                              !- Name
   Building;                               !- Shading Surface Type
 
 OS:ShadingSurface,
-<<<<<<< HEAD
-  {e079f74b-08fb-4232-a3f1-939ed95578d6}, !- Handle
+  {b68c0aba-6c03-4098-a661-c2a32a594558}, !- Handle
   Surface 12 - res eaves,                 !- Name
   ,                                       !- Construction Name
-  {9e9bf9f4-84d4-4807-abd2-f9a38b164343}, !- Shading Surface Group Name
-=======
-  {6cb69454-5c44-4be3-93a7-49c58ab575b4}, !- Handle
-  Surface 12 - res eaves,                 !- Name
-  ,                                       !- Construction Name
-  {dfd57e13-dae0-4d9d-ae53-e0c57af531e0}, !- Shading Surface Group Name
->>>>>>> 4ec27a5f
+  {2a36fb88-5984-4fc5-87d7-4634c5a0c9a2}, !- Shading Surface Group Name
   ,                                       !- Transmittance Schedule Name
   ,                                       !- Number of Vertices
   0, -0.6096, 4.8768,                     !- X,Y,Z Vertex 1 {m}
@@ -1070,17 +723,10 @@
   0, 0, 4.8768;                           !- X,Y,Z Vertex 4 {m}
 
 OS:ShadingSurface,
-<<<<<<< HEAD
-  {4ef443b7-9e11-4f55-bf57-3c8aabc56010}, !- Handle
+  {8a7d1ac7-385b-4546-a055-4fcb6f4c41eb}, !- Handle
   Surface 12 - res eaves 1,               !- Name
   ,                                       !- Construction Name
-  {9e9bf9f4-84d4-4807-abd2-f9a38b164343}, !- Shading Surface Group Name
-=======
-  {1d723f8d-828c-4e8d-a149-90701b8ae8b1}, !- Handle
-  Surface 12 - res eaves 1,               !- Name
-  ,                                       !- Construction Name
-  {dfd57e13-dae0-4d9d-ae53-e0c57af531e0}, !- Shading Surface Group Name
->>>>>>> 4ec27a5f
+  {2a36fb88-5984-4fc5-87d7-4634c5a0c9a2}, !- Shading Surface Group Name
   ,                                       !- Transmittance Schedule Name
   ,                                       !- Number of Vertices
   11.739322368505, 0, 4.8768,             !- X,Y,Z Vertex 1 {m}
@@ -1089,17 +735,10 @@
   11.129722368505, 0, 4.8768;             !- X,Y,Z Vertex 4 {m}
 
 OS:ShadingSurface,
-<<<<<<< HEAD
-  {0282e70b-6e31-4467-9be9-5c9e118e399d}, !- Handle
+  {859ea1d7-b22d-4166-a3b3-7e2445eb3041}, !- Handle
   Surface 12 - res eaves 2,               !- Name
   ,                                       !- Construction Name
-  {9e9bf9f4-84d4-4807-abd2-f9a38b164343}, !- Shading Surface Group Name
-=======
-  {25f8961f-8c21-4e39-ae86-57a074bc027e}, !- Handle
-  Surface 12 - res eaves 2,               !- Name
-  ,                                       !- Construction Name
-  {dfd57e13-dae0-4d9d-ae53-e0c57af531e0}, !- Shading Surface Group Name
->>>>>>> 4ec27a5f
+  {2a36fb88-5984-4fc5-87d7-4634c5a0c9a2}, !- Shading Surface Group Name
   ,                                       !- Transmittance Schedule Name
   ,                                       !- Number of Vertices
   11.129722368505, 6.17446118425249, 4.8768, !- X,Y,Z Vertex 1 {m}
@@ -1108,17 +747,10 @@
   11.129722368505, 5.56486118425249, 4.8768; !- X,Y,Z Vertex 4 {m}
 
 OS:ShadingSurface,
-<<<<<<< HEAD
-  {9aa67a7f-b215-4b46-b05d-ebbca45789e0}, !- Handle
+  {d028c47e-deba-4667-908e-1e66541a01e2}, !- Handle
   Surface 12 - res eaves 3,               !- Name
   ,                                       !- Construction Name
-  {9e9bf9f4-84d4-4807-abd2-f9a38b164343}, !- Shading Surface Group Name
-=======
-  {b3f49e49-be29-40a4-ad23-878dd05eb2aa}, !- Handle
-  Surface 12 - res eaves 3,               !- Name
-  ,                                       !- Construction Name
-  {dfd57e13-dae0-4d9d-ae53-e0c57af531e0}, !- Shading Surface Group Name
->>>>>>> 4ec27a5f
+  {2a36fb88-5984-4fc5-87d7-4634c5a0c9a2}, !- Shading Surface Group Name
   ,                                       !- Transmittance Schedule Name
   ,                                       !- Number of Vertices
   -0.6096, 5.56486118425249, 4.8768,      !- X,Y,Z Vertex 1 {m}
