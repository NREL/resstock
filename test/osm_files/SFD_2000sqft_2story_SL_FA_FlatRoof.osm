--- conflicted
+++ resolved
@@ -1,53 +1,26 @@
 !- NOTE: Auto-generated from /test/osw_files/SFD_2000sqft_2story_SL_FA_FlatRoof.osw
 
 OS:Version,
-<<<<<<< HEAD
-  {a304e269-e4c0-4917-8ee5-307a08c9aa36}, !- Handle
-  2.9.0;                                  !- Version Identifier
-
-OS:SimulationControl,
-  {46f67eee-0e1f-45ad-9a22-4379ae64b334}, !- Handle
-=======
   {36701ddf-0452-4b8d-889c-dad18c78c642}, !- Handle
   2.9.0;                                  !- Version Identifier
 
 OS:SimulationControl,
   {f1b29431-f6ae-4271-9fb7-c1a1bb8391ca}, !- Handle
->>>>>>> 78d739aa
   ,                                       !- Do Zone Sizing Calculation
   ,                                       !- Do System Sizing Calculation
   ,                                       !- Do Plant Sizing Calculation
   No;                                     !- Run Simulation for Sizing Periods
 
 OS:Timestep,
-<<<<<<< HEAD
-  {d70e137b-a5f8-4a35-ad3d-bf7b202654e1}, !- Handle
-  6;                                      !- Number of Timesteps per Hour
-
-OS:ShadowCalculation,
-  {d0084d39-8d42-4279-9661-6e29ca5dc567}, !- Handle
-=======
   {785afcd2-2663-42bf-b0be-ee657e1f8a8f}, !- Handle
   6;                                      !- Number of Timesteps per Hour
 
 OS:ShadowCalculation,
   {905bcf5d-f260-41a2-80a3-b7079514c18f}, !- Handle
->>>>>>> 78d739aa
   20,                                     !- Calculation Frequency
   200;                                    !- Maximum Figures in Shadow Overlap Calculations
 
 OS:SurfaceConvectionAlgorithm:Outside,
-<<<<<<< HEAD
-  {cb887a9b-4187-465a-b011-dc2cc7538d48}, !- Handle
-  DOE-2;                                  !- Algorithm
-
-OS:SurfaceConvectionAlgorithm:Inside,
-  {a6425653-900a-4490-9090-8f04f92d6f64}, !- Handle
-  TARP;                                   !- Algorithm
-
-OS:ZoneCapacitanceMultiplier:ResearchSpecial,
-  {c36ff975-b9aa-459d-83aa-c8754aceb1fc}, !- Handle
-=======
   {2f34a985-6cf9-47d9-8154-4baadbfe9a44}, !- Handle
   DOE-2;                                  !- Algorithm
 
@@ -57,17 +30,12 @@
 
 OS:ZoneCapacitanceMultiplier:ResearchSpecial,
   {2ebebc18-8f46-4064-86d2-b688733fd057}, !- Handle
->>>>>>> 78d739aa
   ,                                       !- Temperature Capacity Multiplier
   15,                                     !- Humidity Capacity Multiplier
   ;                                       !- Carbon Dioxide Capacity Multiplier
 
 OS:RunPeriod,
-<<<<<<< HEAD
-  {337c0276-3609-40b2-ab43-5fd70f3b4216}, !- Handle
-=======
   {786937bf-830c-47bb-a691-be999d7ab11e}, !- Handle
->>>>>>> 78d739aa
   Run Period 1,                           !- Name
   1,                                      !- Begin Month
   1,                                      !- Begin Day of Month
@@ -81,21 +49,13 @@
   ;                                       !- Number of Times Runperiod to be Repeated
 
 OS:YearDescription,
-<<<<<<< HEAD
-  {ebbb4c34-5e82-4a56-9883-0477c5a745ad}, !- Handle
-=======
   {d0d7a60e-515d-468a-98da-bf47165f084e}, !- Handle
->>>>>>> 78d739aa
   2007,                                   !- Calendar Year
   ,                                       !- Day of Week for Start Day
   ;                                       !- Is Leap Year
 
 OS:WeatherFile,
-<<<<<<< HEAD
-  {22330090-f2f6-4dc1-bb48-92013bbc1313}, !- Handle
-=======
   {c92f08f6-b3b1-4b98-9645-700c89fa4baa}, !- Handle
->>>>>>> 78d739aa
   Denver Intl Ap,                         !- City
   CO,                                     !- State Province Region
   USA,                                    !- Country
@@ -109,13 +69,8 @@
   E23378AA;                               !- Checksum
 
 OS:AdditionalProperties,
-<<<<<<< HEAD
-  {4e1e769a-41b3-49e5-a047-10e1f207d23a}, !- Handle
-  {22330090-f2f6-4dc1-bb48-92013bbc1313}, !- Object Name
-=======
   {8eb37104-ed48-45f4-b32b-3b669de534de}, !- Handle
   {c92f08f6-b3b1-4b98-9645-700c89fa4baa}, !- Object Name
->>>>>>> 78d739aa
   EPWHeaderCity,                          !- Feature Name 1
   String,                                 !- Feature Data Type 1
   Denver Intl Ap,                         !- Feature Value 1
@@ -223,11 +178,7 @@
   84;                                     !- Feature Value 35
 
 OS:Site,
-<<<<<<< HEAD
-  {2a2b7616-0bf5-41cb-9de3-1aea5e028095}, !- Handle
-=======
   {0ecb0000-605b-4ac7-935a-16db98aea993}, !- Handle
->>>>>>> 78d739aa
   Denver Intl Ap_CO_USA,                  !- Name
   39.83,                                  !- Latitude {deg}
   -104.65,                                !- Longitude {deg}
@@ -236,11 +187,7 @@
   ;                                       !- Terrain
 
 OS:ClimateZones,
-<<<<<<< HEAD
-  {8ff519f6-fa9b-4025-a174-41f8ad562157}, !- Handle
-=======
   {c020f0db-6979-4fa2-b48f-5d2d061dfb32}, !- Handle
->>>>>>> 78d739aa
   ,                                       !- Active Institution
   ,                                       !- Active Year
   ,                                       !- Climate Zone Institution Name 1
@@ -253,31 +200,19 @@
   Cold;                                   !- Climate Zone Value 2
 
 OS:Site:WaterMainsTemperature,
-<<<<<<< HEAD
-  {7ebc5745-646a-4e85-8892-faf1e5293423}, !- Handle
-=======
   {e58b1865-6b77-4f2f-8c84-ff5ee4c678c2}, !- Handle
->>>>>>> 78d739aa
   Correlation,                            !- Calculation Method
   ,                                       !- Temperature Schedule Name
   10.8753424657535,                       !- Annual Average Outdoor Air Temperature {C}
   23.1524007936508;                       !- Maximum Difference In Monthly Average Outdoor Air Temperatures {deltaC}
 
 OS:RunPeriodControl:DaylightSavingTime,
-<<<<<<< HEAD
-  {7ce38969-97f9-4538-be4e-915a7c8092df}, !- Handle
-=======
   {102a7ad9-07d8-4577-b9cd-29bc8562d897}, !- Handle
->>>>>>> 78d739aa
   4/7,                                    !- Start Date
   10/26;                                  !- End Date
 
 OS:Site:GroundTemperature:Deep,
-<<<<<<< HEAD
-  {7d48dcd0-c600-46fd-b8f3-5d2dcbb91030}, !- Handle
-=======
   {13fc7aaa-1ecd-48c7-8125-00346f30bc61}, !- Handle
->>>>>>> 78d739aa
   10.8753424657535,                       !- January Deep Ground Temperature {C}
   10.8753424657535,                       !- February Deep Ground Temperature {C}
   10.8753424657535,                       !- March Deep Ground Temperature {C}
@@ -292,11 +227,7 @@
   10.8753424657535;                       !- December Deep Ground Temperature {C}
 
 OS:Building,
-<<<<<<< HEAD
-  {38b55550-3534-4de3-adf1-ef2cfbe6265a}, !- Handle
-=======
   {47f4e2cd-1fbb-4548-a69b-774acf2e9614}, !- Handle
->>>>>>> 78d739aa
   Building 1,                             !- Name
   ,                                       !- Building Sector Type
   0,                                      !- North Axis {deg}
@@ -311,23 +242,14 @@
   1;                                      !- Standards Number of Living Units
 
 OS:AdditionalProperties,
-<<<<<<< HEAD
-  {2b904daa-5bd8-41fe-a9e7-7c174f3d4f68}, !- Handle
-  {38b55550-3534-4de3-adf1-ef2cfbe6265a}, !- Object Name
-=======
   {e9500269-a165-4adb-8ad9-50a657df65e4}, !- Handle
   {47f4e2cd-1fbb-4548-a69b-774acf2e9614}, !- Object Name
->>>>>>> 78d739aa
   Total Units Modeled,                    !- Feature Name 1
   Integer,                                !- Feature Data Type 1
   1;                                      !- Feature Value 1
 
 OS:ThermalZone,
-<<<<<<< HEAD
-  {c41388ee-30af-456d-b1c0-3b13ce76fd32}, !- Handle
-=======
   {c30c0e53-5320-45cf-a489-80acef4c6203}, !- Handle
->>>>>>> 78d739aa
   living zone,                            !- Name
   ,                                       !- Multiplier
   ,                                       !- Ceiling Height {m}
@@ -336,17 +258,10 @@
   ,                                       !- Zone Inside Convection Algorithm
   ,                                       !- Zone Outside Convection Algorithm
   ,                                       !- Zone Conditioning Equipment List Name
-<<<<<<< HEAD
-  {100c5ff2-f9b7-4bc8-906a-7d8a65dfb37b}, !- Zone Air Inlet Port List
-  {6abc610c-54bf-49b9-8934-243627b00909}, !- Zone Air Exhaust Port List
-  {289b316b-5eab-4b29-bbc4-8101ff47b1c2}, !- Zone Air Node Name
-  {fbf7a6f3-9328-4264-a548-38be710245c4}, !- Zone Return Air Port List
-=======
   {1a3ba27a-c7ff-4f2d-b5f1-b538c4536785}, !- Zone Air Inlet Port List
   {8d7286ea-a2a6-4ffc-80ed-dc37c9d75398}, !- Zone Air Exhaust Port List
   {eb5f8141-8d24-41bb-b3d9-2206cd524d3a}, !- Zone Air Node Name
   {4cbfa898-94ae-43a4-aa4a-98408d4ab489}, !- Zone Return Air Port List
->>>>>>> 78d739aa
   ,                                       !- Primary Daylighting Control Name
   ,                                       !- Fraction of Zone Controlled by Primary Daylighting Control
   ,                                       !- Secondary Daylighting Control Name
@@ -357,39 +272,6 @@
   No;                                     !- Use Ideal Air Loads
 
 OS:Node,
-<<<<<<< HEAD
-  {f624a5e8-1f95-4dc0-9350-f6509b71e21d}, !- Handle
-  Node 1,                                 !- Name
-  {289b316b-5eab-4b29-bbc4-8101ff47b1c2}, !- Inlet Port
-  ;                                       !- Outlet Port
-
-OS:Connection,
-  {289b316b-5eab-4b29-bbc4-8101ff47b1c2}, !- Handle
-  {46171f30-4835-4a37-a8ac-563f381a41e3}, !- Name
-  {c41388ee-30af-456d-b1c0-3b13ce76fd32}, !- Source Object
-  11,                                     !- Outlet Port
-  {f624a5e8-1f95-4dc0-9350-f6509b71e21d}, !- Target Object
-  2;                                      !- Inlet Port
-
-OS:PortList,
-  {100c5ff2-f9b7-4bc8-906a-7d8a65dfb37b}, !- Handle
-  {fa0a1ac5-02c2-48ea-9149-e3b3c4fa6c21}, !- Name
-  {c41388ee-30af-456d-b1c0-3b13ce76fd32}; !- HVAC Component
-
-OS:PortList,
-  {6abc610c-54bf-49b9-8934-243627b00909}, !- Handle
-  {23dc31c3-c2c7-4c38-b732-9fb053c7b120}, !- Name
-  {c41388ee-30af-456d-b1c0-3b13ce76fd32}; !- HVAC Component
-
-OS:PortList,
-  {fbf7a6f3-9328-4264-a548-38be710245c4}, !- Handle
-  {e1774aac-59e8-432e-9159-13d1f2fbd484}, !- Name
-  {c41388ee-30af-456d-b1c0-3b13ce76fd32}; !- HVAC Component
-
-OS:Sizing:Zone,
-  {f9efd69a-9734-4f3a-aa32-0b918515c3c3}, !- Handle
-  {c41388ee-30af-456d-b1c0-3b13ce76fd32}, !- Zone or ZoneList Name
-=======
   {02100287-798f-421c-a6f0-c73a91e81f51}, !- Handle
   Node 1,                                 !- Name
   {eb5f8141-8d24-41bb-b3d9-2206cd524d3a}, !- Inlet Port
@@ -421,7 +303,6 @@
 OS:Sizing:Zone,
   {6a26f2d3-2a7a-4d16-a034-bc684acddc73}, !- Handle
   {c30c0e53-5320-45cf-a489-80acef4c6203}, !- Zone or ZoneList Name
->>>>>>> 78d739aa
   SupplyAirTemperature,                   !- Zone Cooling Design Supply Air Temperature Input Method
   14,                                     !- Zone Cooling Design Supply Air Temperature {C}
   11.11,                                  !- Zone Cooling Design Supply Air Temperature Difference {deltaC}
@@ -450,16 +331,6 @@
   autosize;                               !- Dedicated Outdoor Air High Setpoint Temperature for Design {C}
 
 OS:ZoneHVAC:EquipmentList,
-<<<<<<< HEAD
-  {9e960c94-8f5c-470f-8119-f76f66029eb0}, !- Handle
-  Zone HVAC Equipment List 1,             !- Name
-  {c41388ee-30af-456d-b1c0-3b13ce76fd32}; !- Thermal Zone
-
-OS:Space,
-  {536f3328-b339-4a10-a49f-97dc49f2f49b}, !- Handle
-  living space,                           !- Name
-  {8e485670-7e33-4e19-a0df-2afd00678702}, !- Space Type Name
-=======
   {4f875d3b-88e8-4c32-b9a9-3898822eb424}, !- Handle
   Zone HVAC Equipment List 1,             !- Name
   {c30c0e53-5320-45cf-a489-80acef4c6203}; !- Thermal Zone
@@ -468,7 +339,6 @@
   {e9a42050-f047-4d9b-bf0b-201da93947b3}, !- Handle
   living space,                           !- Name
   {956c3ca3-df12-420c-8c6d-705226f3f9bb}, !- Space Type Name
->>>>>>> 78d739aa
   ,                                       !- Default Construction Set Name
   ,                                       !- Default Schedule Set Name
   -0,                                     !- Direction of Relative North {deg}
@@ -476,19 +346,6 @@
   0,                                      !- Y Origin {m}
   0,                                      !- Z Origin {m}
   ,                                       !- Building Story Name
-<<<<<<< HEAD
-  {c41388ee-30af-456d-b1c0-3b13ce76fd32}, !- Thermal Zone Name
-  ,                                       !- Part of Total Floor Area
-  ,                                       !- Design Specification Outdoor Air Object Name
-  {6c999c07-f12c-4a60-8ab5-8ffd4346b9d4}; !- Building Unit Name
-
-OS:Surface,
-  {8afd6643-dc83-43f1-895d-535a5a458c58}, !- Handle
-  Surface 1,                              !- Name
-  Floor,                                  !- Surface Type
-  ,                                       !- Construction Name
-  {536f3328-b339-4a10-a49f-97dc49f2f49b}, !- Space Name
-=======
   {c30c0e53-5320-45cf-a489-80acef4c6203}, !- Thermal Zone Name
   ,                                       !- Part of Total Floor Area
   ,                                       !- Design Specification Outdoor Air Object Name
@@ -500,7 +357,6 @@
   Floor,                                  !- Surface Type
   ,                                       !- Construction Name
   {e9a42050-f047-4d9b-bf0b-201da93947b3}, !- Space Name
->>>>>>> 78d739aa
   Foundation,                             !- Outside Boundary Condition
   ,                                       !- Outside Boundary Condition Object
   NoSun,                                  !- Sun Exposure
@@ -513,19 +369,11 @@
   11.129722368505, 0, 0;                  !- X,Y,Z Vertex 4 {m}
 
 OS:Surface,
-<<<<<<< HEAD
-  {d4f3b1f6-d9e7-4b5f-addf-450dbeeffaeb}, !- Handle
-  Surface 2,                              !- Name
-  Wall,                                   !- Surface Type
-  ,                                       !- Construction Name
-  {536f3328-b339-4a10-a49f-97dc49f2f49b}, !- Space Name
-=======
   {559aa404-87b3-44db-b654-675686c1412b}, !- Handle
   Surface 2,                              !- Name
   Wall,                                   !- Surface Type
   ,                                       !- Construction Name
   {e9a42050-f047-4d9b-bf0b-201da93947b3}, !- Space Name
->>>>>>> 78d739aa
   Outdoors,                               !- Outside Boundary Condition
   ,                                       !- Outside Boundary Condition Object
   SunExposed,                             !- Sun Exposure
@@ -538,19 +386,11 @@
   0, 0, 2.4384;                           !- X,Y,Z Vertex 4 {m}
 
 OS:Surface,
-<<<<<<< HEAD
-  {68bee2e9-294f-4706-98a1-af0223d86981}, !- Handle
-  Surface 3,                              !- Name
-  Wall,                                   !- Surface Type
-  ,                                       !- Construction Name
-  {536f3328-b339-4a10-a49f-97dc49f2f49b}, !- Space Name
-=======
   {62bc08b3-cc9c-4d2e-a2ec-369bbab8ce18}, !- Handle
   Surface 3,                              !- Name
   Wall,                                   !- Surface Type
   ,                                       !- Construction Name
   {e9a42050-f047-4d9b-bf0b-201da93947b3}, !- Space Name
->>>>>>> 78d739aa
   Outdoors,                               !- Outside Boundary Condition
   ,                                       !- Outside Boundary Condition Object
   SunExposed,                             !- Sun Exposure
@@ -563,19 +403,11 @@
   0, 5.56486118425249, 2.4384;            !- X,Y,Z Vertex 4 {m}
 
 OS:Surface,
-<<<<<<< HEAD
-  {e20fc9f0-f710-4b48-9700-78b078519ef2}, !- Handle
-  Surface 4,                              !- Name
-  Wall,                                   !- Surface Type
-  ,                                       !- Construction Name
-  {536f3328-b339-4a10-a49f-97dc49f2f49b}, !- Space Name
-=======
   {370afe17-4bd8-42ea-a36e-190638dbbfbf}, !- Handle
   Surface 4,                              !- Name
   Wall,                                   !- Surface Type
   ,                                       !- Construction Name
   {e9a42050-f047-4d9b-bf0b-201da93947b3}, !- Space Name
->>>>>>> 78d739aa
   Outdoors,                               !- Outside Boundary Condition
   ,                                       !- Outside Boundary Condition Object
   SunExposed,                             !- Sun Exposure
@@ -588,19 +420,11 @@
   11.129722368505, 5.56486118425249, 2.4384; !- X,Y,Z Vertex 4 {m}
 
 OS:Surface,
-<<<<<<< HEAD
-  {0b9d5ceb-5ec7-4c21-84e5-a1f28e2fca90}, !- Handle
-  Surface 5,                              !- Name
-  Wall,                                   !- Surface Type
-  ,                                       !- Construction Name
-  {536f3328-b339-4a10-a49f-97dc49f2f49b}, !- Space Name
-=======
   {6069c504-bf19-433e-90cd-3bc0a86cf025}, !- Handle
   Surface 5,                              !- Name
   Wall,                                   !- Surface Type
   ,                                       !- Construction Name
   {e9a42050-f047-4d9b-bf0b-201da93947b3}, !- Space Name
->>>>>>> 78d739aa
   Outdoors,                               !- Outside Boundary Condition
   ,                                       !- Outside Boundary Condition Object
   SunExposed,                             !- Sun Exposure
@@ -613,15 +437,6 @@
   11.129722368505, 0, 2.4384;             !- X,Y,Z Vertex 4 {m}
 
 OS:Surface,
-<<<<<<< HEAD
-  {f5d9f350-104c-4b39-a385-99daa33bd5af}, !- Handle
-  Surface 6,                              !- Name
-  RoofCeiling,                            !- Surface Type
-  ,                                       !- Construction Name
-  {536f3328-b339-4a10-a49f-97dc49f2f49b}, !- Space Name
-  Surface,                                !- Outside Boundary Condition
-  {4be39f68-7b56-4664-abb9-eb5278b24a8d}, !- Outside Boundary Condition Object
-=======
   {db48abe3-01e6-4da3-abea-fe81a0f48be4}, !- Handle
   Surface 6,                              !- Name
   RoofCeiling,                            !- Surface Type
@@ -629,7 +444,6 @@
   {e9a42050-f047-4d9b-bf0b-201da93947b3}, !- Space Name
   Surface,                                !- Outside Boundary Condition
   {a01502d6-0a85-44d9-9e55-1c74c883ec9c}, !- Outside Boundary Condition Object
->>>>>>> 78d739aa
   NoSun,                                  !- Sun Exposure
   NoWind,                                 !- Wind Exposure
   ,                                       !- View Factor to Ground
@@ -640,11 +454,7 @@
   0, 0, 2.4384;                           !- X,Y,Z Vertex 4 {m}
 
 OS:SpaceType,
-<<<<<<< HEAD
-  {8e485670-7e33-4e19-a0df-2afd00678702}, !- Handle
-=======
   {956c3ca3-df12-420c-8c6d-705226f3f9bb}, !- Handle
->>>>>>> 78d739aa
   Space Type 1,                           !- Name
   ,                                       !- Default Construction Set Name
   ,                                       !- Default Schedule Set Name
@@ -655,15 +465,9 @@
   living;                                 !- Standards Space Type
 
 OS:Space,
-<<<<<<< HEAD
-  {dfc3921d-da25-4594-a8d8-7fed981eefda}, !- Handle
-  living space|story 2,                   !- Name
-  {8e485670-7e33-4e19-a0df-2afd00678702}, !- Space Type Name
-=======
   {98279e00-c7a1-42dd-ba58-53b0fa9ec26c}, !- Handle
   living space|story 2,                   !- Name
   {956c3ca3-df12-420c-8c6d-705226f3f9bb}, !- Space Type Name
->>>>>>> 78d739aa
   ,                                       !- Default Construction Set Name
   ,                                       !- Default Schedule Set Name
   -0,                                     !- Direction of Relative North {deg}
@@ -671,21 +475,6 @@
   0,                                      !- Y Origin {m}
   2.4384,                                 !- Z Origin {m}
   ,                                       !- Building Story Name
-<<<<<<< HEAD
-  {c41388ee-30af-456d-b1c0-3b13ce76fd32}, !- Thermal Zone Name
-  ,                                       !- Part of Total Floor Area
-  ,                                       !- Design Specification Outdoor Air Object Name
-  {6c999c07-f12c-4a60-8ab5-8ffd4346b9d4}; !- Building Unit Name
-
-OS:Surface,
-  {4be39f68-7b56-4664-abb9-eb5278b24a8d}, !- Handle
-  Surface 7,                              !- Name
-  Floor,                                  !- Surface Type
-  ,                                       !- Construction Name
-  {dfc3921d-da25-4594-a8d8-7fed981eefda}, !- Space Name
-  Surface,                                !- Outside Boundary Condition
-  {f5d9f350-104c-4b39-a385-99daa33bd5af}, !- Outside Boundary Condition Object
-=======
   {c30c0e53-5320-45cf-a489-80acef4c6203}, !- Thermal Zone Name
   ,                                       !- Part of Total Floor Area
   ,                                       !- Design Specification Outdoor Air Object Name
@@ -699,7 +488,6 @@
   {98279e00-c7a1-42dd-ba58-53b0fa9ec26c}, !- Space Name
   Surface,                                !- Outside Boundary Condition
   {db48abe3-01e6-4da3-abea-fe81a0f48be4}, !- Outside Boundary Condition Object
->>>>>>> 78d739aa
   NoSun,                                  !- Sun Exposure
   NoWind,                                 !- Wind Exposure
   ,                                       !- View Factor to Ground
@@ -710,19 +498,11 @@
   11.129722368505, 0, 0;                  !- X,Y,Z Vertex 4 {m}
 
 OS:Surface,
-<<<<<<< HEAD
-  {0a7126ee-a9ab-4f95-9efe-12868616cbae}, !- Handle
-  Surface 8,                              !- Name
-  Wall,                                   !- Surface Type
-  ,                                       !- Construction Name
-  {dfc3921d-da25-4594-a8d8-7fed981eefda}, !- Space Name
-=======
   {c2c0cbc8-774d-4651-b287-9ca25bc1cc62}, !- Handle
   Surface 8,                              !- Name
   Wall,                                   !- Surface Type
   ,                                       !- Construction Name
   {98279e00-c7a1-42dd-ba58-53b0fa9ec26c}, !- Space Name
->>>>>>> 78d739aa
   Outdoors,                               !- Outside Boundary Condition
   ,                                       !- Outside Boundary Condition Object
   SunExposed,                             !- Sun Exposure
@@ -735,19 +515,11 @@
   0, 0, 2.4384;                           !- X,Y,Z Vertex 4 {m}
 
 OS:Surface,
-<<<<<<< HEAD
-  {e2890cd1-8e8f-472b-b9b3-df2e627e3c45}, !- Handle
-  Surface 9,                              !- Name
-  Wall,                                   !- Surface Type
-  ,                                       !- Construction Name
-  {dfc3921d-da25-4594-a8d8-7fed981eefda}, !- Space Name
-=======
   {1b70d14a-7d77-4336-8000-be8d3ce34b31}, !- Handle
   Surface 9,                              !- Name
   Wall,                                   !- Surface Type
   ,                                       !- Construction Name
   {98279e00-c7a1-42dd-ba58-53b0fa9ec26c}, !- Space Name
->>>>>>> 78d739aa
   Outdoors,                               !- Outside Boundary Condition
   ,                                       !- Outside Boundary Condition Object
   SunExposed,                             !- Sun Exposure
@@ -760,19 +532,11 @@
   0, 5.56486118425249, 2.4384;            !- X,Y,Z Vertex 4 {m}
 
 OS:Surface,
-<<<<<<< HEAD
-  {71a5399a-b6f8-41cf-9d2a-69965c9f2697}, !- Handle
-  Surface 10,                             !- Name
-  Wall,                                   !- Surface Type
-  ,                                       !- Construction Name
-  {dfc3921d-da25-4594-a8d8-7fed981eefda}, !- Space Name
-=======
   {d8081bd9-2edc-40b9-b83c-d9bd1598ca7f}, !- Handle
   Surface 10,                             !- Name
   Wall,                                   !- Surface Type
   ,                                       !- Construction Name
   {98279e00-c7a1-42dd-ba58-53b0fa9ec26c}, !- Space Name
->>>>>>> 78d739aa
   Outdoors,                               !- Outside Boundary Condition
   ,                                       !- Outside Boundary Condition Object
   SunExposed,                             !- Sun Exposure
@@ -785,19 +549,11 @@
   11.129722368505, 5.56486118425249, 2.4384; !- X,Y,Z Vertex 4 {m}
 
 OS:Surface,
-<<<<<<< HEAD
-  {e8478ec6-8dbe-4193-b50e-cc2c06ec3ae3}, !- Handle
-  Surface 11,                             !- Name
-  Wall,                                   !- Surface Type
-  ,                                       !- Construction Name
-  {dfc3921d-da25-4594-a8d8-7fed981eefda}, !- Space Name
-=======
   {04bd734f-4142-4bfb-92c4-115f23ff16b2}, !- Handle
   Surface 11,                             !- Name
   Wall,                                   !- Surface Type
   ,                                       !- Construction Name
   {98279e00-c7a1-42dd-ba58-53b0fa9ec26c}, !- Space Name
->>>>>>> 78d739aa
   Outdoors,                               !- Outside Boundary Condition
   ,                                       !- Outside Boundary Condition Object
   SunExposed,                             !- Sun Exposure
@@ -810,19 +566,11 @@
   11.129722368505, 0, 2.4384;             !- X,Y,Z Vertex 4 {m}
 
 OS:Surface,
-<<<<<<< HEAD
-  {5d5f8735-29c8-481b-9984-fde116228fb7}, !- Handle
-  Surface 12,                             !- Name
-  RoofCeiling,                            !- Surface Type
-  ,                                       !- Construction Name
-  {dfc3921d-da25-4594-a8d8-7fed981eefda}, !- Space Name
-=======
   {f49c044a-ea4d-4fe0-9261-46bec975c6b1}, !- Handle
   Surface 12,                             !- Name
   RoofCeiling,                            !- Surface Type
   ,                                       !- Construction Name
   {98279e00-c7a1-42dd-ba58-53b0fa9ec26c}, !- Space Name
->>>>>>> 78d739aa
   Outdoors,                               !- Outside Boundary Condition
   ,                                       !- Outside Boundary Condition Object
   SunExposed,                             !- Sun Exposure
@@ -835,23 +583,14 @@
   0, 0, 2.4384;                           !- X,Y,Z Vertex 4 {m}
 
 OS:BuildingUnit,
-<<<<<<< HEAD
-  {6c999c07-f12c-4a60-8ab5-8ffd4346b9d4}, !- Handle
-=======
   {3c35351e-509f-4b7d-99ee-08cb67d88902}, !- Handle
->>>>>>> 78d739aa
   unit 1,                                 !- Name
   ,                                       !- Rendering Color
   Residential;                            !- Building Unit Type
 
 OS:AdditionalProperties,
-<<<<<<< HEAD
-  {a7b5566a-3f53-46d2-85bb-ed14c6d56f1f}, !- Handle
-  {6c999c07-f12c-4a60-8ab5-8ffd4346b9d4}, !- Object Name
-=======
   {4167fee9-67c0-429a-b784-fb95a429bc61}, !- Handle
   {3c35351e-509f-4b7d-99ee-08cb67d88902}, !- Object Name
->>>>>>> 78d739aa
   NumberOfBedrooms,                       !- Feature Name 1
   Integer,                                !- Feature Data Type 1
   3,                                      !- Feature Value 1
@@ -863,20 +602,12 @@
   2.6400000000000001;                     !- Feature Value 3
 
 OS:External:File,
-<<<<<<< HEAD
-  {6a1e8d86-edcf-42b0-8b4f-7084ad31dd4c}, !- Handle
-=======
   {91e54c12-e8fd-4651-bb5a-ce8904260188}, !- Handle
->>>>>>> 78d739aa
   8760.csv,                               !- Name
   8760.csv;                               !- File Name
 
 OS:Schedule:Day,
-<<<<<<< HEAD
-  {48923c3a-4c01-44b4-a630-63fd1c90ab6e}, !- Handle
-=======
   {57035a1e-22fc-4b6f-a901-d24de7cfe6d2}, !- Handle
->>>>>>> 78d739aa
   Schedule Day 1,                         !- Name
   ,                                       !- Schedule Type Limits Name
   ,                                       !- Interpolate to Timestep
@@ -885,11 +616,7 @@
   0;                                      !- Value Until Time 1
 
 OS:Schedule:Day,
-<<<<<<< HEAD
-  {f44c8643-a204-4569-b9b8-74543b32672f}, !- Handle
-=======
   {d6419e46-dcdc-48ef-882a-818277ef27c7}, !- Handle
->>>>>>> 78d739aa
   Schedule Day 2,                         !- Name
   ,                                       !- Schedule Type Limits Name
   ,                                       !- Interpolate to Timestep
@@ -898,17 +625,10 @@
   1;                                      !- Value Until Time 1
 
 OS:Schedule:File,
-<<<<<<< HEAD
-  {14db5614-c41a-48df-b71a-7faf4288e7d2}, !- Handle
-  occupants,                              !- Name
-  {90354b31-63ba-4f95-8554-6d96e4103c52}, !- Schedule Type Limits Name
-  {6a1e8d86-edcf-42b0-8b4f-7084ad31dd4c}, !- External File Name
-=======
   {0d482fd2-e8a3-4e42-b58c-3b1f47b92705}, !- Handle
   occupants,                              !- Name
   {ba7e9eea-d0ac-4862-af63-590291ed846f}, !- Schedule Type Limits Name
   {91e54c12-e8fd-4651-bb5a-ce8904260188}, !- External File Name
->>>>>>> 78d739aa
   1,                                      !- Column Number
   1,                                      !- Rows to Skip at Top
   8760,                                   !- Number of Hours of Data
@@ -917,17 +637,6 @@
   60;                                     !- Minutes per Item
 
 OS:Schedule:Ruleset,
-<<<<<<< HEAD
-  {9e148d83-a87e-4ba7-8a57-20f02b6dcd6a}, !- Handle
-  Schedule Ruleset 1,                     !- Name
-  {4911e835-ed95-4186-a31b-5bc226efc2d7}, !- Schedule Type Limits Name
-  {8d664ec2-eb16-4e76-8b26-b5db103f8cf1}; !- Default Day Schedule Name
-
-OS:Schedule:Day,
-  {8d664ec2-eb16-4e76-8b26-b5db103f8cf1}, !- Handle
-  Schedule Day 3,                         !- Name
-  {4911e835-ed95-4186-a31b-5bc226efc2d7}, !- Schedule Type Limits Name
-=======
   {caa238c7-1e65-4b88-b97a-63f8530e4629}, !- Handle
   Schedule Ruleset 1,                     !- Name
   {7cdc5c20-7c85-4cd2-a7f0-6e5e6f33890b}, !- Schedule Type Limits Name
@@ -937,20 +646,14 @@
   {110d4c27-5946-40cc-980e-3726a1a65b24}, !- Handle
   Schedule Day 3,                         !- Name
   {7cdc5c20-7c85-4cd2-a7f0-6e5e6f33890b}, !- Schedule Type Limits Name
->>>>>>> 78d739aa
   ,                                       !- Interpolate to Timestep
   24,                                     !- Hour 1
   0,                                      !- Minute 1
   112.539290946133;                       !- Value Until Time 1
 
 OS:People:Definition,
-<<<<<<< HEAD
-  {86b90196-20b9-49f7-bf7c-e90203f857da}, !- Handle
-  res occupants|living space,             !- Name
-=======
   {6d2f8957-26a1-482c-a69d-3d3fa2cfe679}, !- Handle
   res occupants|living space|story 2,     !- Name
->>>>>>> 78d739aa
   People,                                 !- Number of People Calculation Method
   1.32,                                   !- Number of People {people}
   ,                                       !- People per Space Floor Area {person/m2}
@@ -962,21 +665,12 @@
   ZoneAveraged;                           !- Mean Radiant Temperature Calculation Type
 
 OS:People,
-<<<<<<< HEAD
-  {07798e40-ad26-4e82-a409-327211cb9613}, !- Handle
-  res occupants|living space,             !- Name
-  {86b90196-20b9-49f7-bf7c-e90203f857da}, !- People Definition Name
-  {536f3328-b339-4a10-a49f-97dc49f2f49b}, !- Space or SpaceType Name
-  {14db5614-c41a-48df-b71a-7faf4288e7d2}, !- Number of People Schedule Name
-  {9e148d83-a87e-4ba7-8a57-20f02b6dcd6a}, !- Activity Level Schedule Name
-=======
   {ac759e23-9edc-4dd9-8e93-50e7f5b4ad5a}, !- Handle
   res occupants|living space|story 2,     !- Name
   {6d2f8957-26a1-482c-a69d-3d3fa2cfe679}, !- People Definition Name
   {98279e00-c7a1-42dd-ba58-53b0fa9ec26c}, !- Space or SpaceType Name
   {0d482fd2-e8a3-4e42-b58c-3b1f47b92705}, !- Number of People Schedule Name
   {caa238c7-1e65-4b88-b97a-63f8530e4629}, !- Activity Level Schedule Name
->>>>>>> 78d739aa
   ,                                       !- Surface Name/Angle Factor List Name
   ,                                       !- Work Efficiency Schedule Name
   ,                                       !- Clothing Insulation Schedule Name
@@ -984,11 +678,7 @@
   1;                                      !- Multiplier
 
 OS:ScheduleTypeLimits,
-<<<<<<< HEAD
-  {4911e835-ed95-4186-a31b-5bc226efc2d7}, !- Handle
-=======
   {7cdc5c20-7c85-4cd2-a7f0-6e5e6f33890b}, !- Handle
->>>>>>> 78d739aa
   ActivityLevel,                          !- Name
   0,                                      !- Lower Limit Value
   ,                                       !- Upper Limit Value
@@ -996,24 +686,15 @@
   ActivityLevel;                          !- Unit Type
 
 OS:ScheduleTypeLimits,
-<<<<<<< HEAD
-  {90354b31-63ba-4f95-8554-6d96e4103c52}, !- Handle
-=======
   {ba7e9eea-d0ac-4862-af63-590291ed846f}, !- Handle
->>>>>>> 78d739aa
   Fractional,                             !- Name
   0,                                      !- Lower Limit Value
   1,                                      !- Upper Limit Value
   Continuous;                             !- Numeric Type
 
 OS:People:Definition,
-<<<<<<< HEAD
-  {b2b47216-54e0-45fa-a281-770a56bd282f}, !- Handle
-  res occupants|living space|story 2,     !- Name
-=======
   {9d237051-389c-4b0b-a879-64da17233a33}, !- Handle
   res occupants|living space,             !- Name
->>>>>>> 78d739aa
   People,                                 !- Number of People Calculation Method
   1.32,                                   !- Number of People {people}
   ,                                       !- People per Space Floor Area {person/m2}
@@ -1025,21 +706,12 @@
   ZoneAveraged;                           !- Mean Radiant Temperature Calculation Type
 
 OS:People,
-<<<<<<< HEAD
-  {2931b06c-db0a-45e4-8e44-1a28301eafbf}, !- Handle
-  res occupants|living space|story 2,     !- Name
-  {b2b47216-54e0-45fa-a281-770a56bd282f}, !- People Definition Name
-  {dfc3921d-da25-4594-a8d8-7fed981eefda}, !- Space or SpaceType Name
-  {14db5614-c41a-48df-b71a-7faf4288e7d2}, !- Number of People Schedule Name
-  {9e148d83-a87e-4ba7-8a57-20f02b6dcd6a}, !- Activity Level Schedule Name
-=======
   {efec9240-76a3-4097-89f4-3ba850967559}, !- Handle
   res occupants|living space,             !- Name
   {9d237051-389c-4b0b-a879-64da17233a33}, !- People Definition Name
   {e9a42050-f047-4d9b-bf0b-201da93947b3}, !- Space or SpaceType Name
   {0d482fd2-e8a3-4e42-b58c-3b1f47b92705}, !- Number of People Schedule Name
   {caa238c7-1e65-4b88-b97a-63f8530e4629}, !- Activity Level Schedule Name
->>>>>>> 78d739aa
   ,                                       !- Surface Name/Angle Factor List Name
   ,                                       !- Work Efficiency Schedule Name
   ,                                       !- Clothing Insulation Schedule Name
@@ -1047,26 +719,15 @@
   1;                                      !- Multiplier
 
 OS:ShadingSurfaceGroup,
-<<<<<<< HEAD
-  {259fb410-8896-46aa-a7b1-22778e8e260a}, !- Handle
-=======
   {85944e14-194b-422c-a1f7-ceaab69e92f3}, !- Handle
->>>>>>> 78d739aa
   res eaves,                              !- Name
   Building;                               !- Shading Surface Type
 
 OS:ShadingSurface,
-<<<<<<< HEAD
-  {7796c128-7201-4fe1-a52b-8105e1302b72}, !- Handle
-  Surface 12 - res eaves,                 !- Name
-  ,                                       !- Construction Name
-  {259fb410-8896-46aa-a7b1-22778e8e260a}, !- Shading Surface Group Name
-=======
   {d626efa4-ce42-46ab-830a-16d6618ace5b}, !- Handle
   Surface 12 - res eaves,                 !- Name
   ,                                       !- Construction Name
   {85944e14-194b-422c-a1f7-ceaab69e92f3}, !- Shading Surface Group Name
->>>>>>> 78d739aa
   ,                                       !- Transmittance Schedule Name
   ,                                       !- Number of Vertices
   0, -0.6096, 4.8768,                     !- X,Y,Z Vertex 1 {m}
@@ -1075,17 +736,10 @@
   0, 0, 4.8768;                           !- X,Y,Z Vertex 4 {m}
 
 OS:ShadingSurface,
-<<<<<<< HEAD
-  {2168a36a-8a7e-465b-8f12-95e809effe57}, !- Handle
-  Surface 12 - res eaves 1,               !- Name
-  ,                                       !- Construction Name
-  {259fb410-8896-46aa-a7b1-22778e8e260a}, !- Shading Surface Group Name
-=======
   {204f7698-95e8-4124-ac84-450723fa230e}, !- Handle
   Surface 12 - res eaves 1,               !- Name
   ,                                       !- Construction Name
   {85944e14-194b-422c-a1f7-ceaab69e92f3}, !- Shading Surface Group Name
->>>>>>> 78d739aa
   ,                                       !- Transmittance Schedule Name
   ,                                       !- Number of Vertices
   11.739322368505, 0, 4.8768,             !- X,Y,Z Vertex 1 {m}
@@ -1094,17 +748,10 @@
   11.129722368505, 0, 4.8768;             !- X,Y,Z Vertex 4 {m}
 
 OS:ShadingSurface,
-<<<<<<< HEAD
-  {5facdaff-01c6-4762-b7a0-23c77b3f78c8}, !- Handle
-  Surface 12 - res eaves 2,               !- Name
-  ,                                       !- Construction Name
-  {259fb410-8896-46aa-a7b1-22778e8e260a}, !- Shading Surface Group Name
-=======
   {2b5f27cd-7101-4be8-b2a0-02316d37d18b}, !- Handle
   Surface 12 - res eaves 2,               !- Name
   ,                                       !- Construction Name
   {85944e14-194b-422c-a1f7-ceaab69e92f3}, !- Shading Surface Group Name
->>>>>>> 78d739aa
   ,                                       !- Transmittance Schedule Name
   ,                                       !- Number of Vertices
   11.129722368505, 6.17446118425249, 4.8768, !- X,Y,Z Vertex 1 {m}
@@ -1113,17 +760,10 @@
   11.129722368505, 5.56486118425249, 4.8768; !- X,Y,Z Vertex 4 {m}
 
 OS:ShadingSurface,
-<<<<<<< HEAD
-  {19365c01-60f5-4d50-9948-1a820d9a3840}, !- Handle
-  Surface 12 - res eaves 3,               !- Name
-  ,                                       !- Construction Name
-  {259fb410-8896-46aa-a7b1-22778e8e260a}, !- Shading Surface Group Name
-=======
   {33b60ee4-46cf-4de4-8a50-f8e6af3a8925}, !- Handle
   Surface 12 - res eaves 3,               !- Name
   ,                                       !- Construction Name
   {85944e14-194b-422c-a1f7-ceaab69e92f3}, !- Shading Surface Group Name
->>>>>>> 78d739aa
   ,                                       !- Transmittance Schedule Name
   ,                                       !- Number of Vertices
   -0.6096, 5.56486118425249, 4.8768,      !- X,Y,Z Vertex 1 {m}
