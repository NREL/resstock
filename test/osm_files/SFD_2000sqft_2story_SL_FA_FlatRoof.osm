--- conflicted
+++ resolved
@@ -1,53 +1,26 @@
 !- NOTE: Auto-generated from /test/osw_files/SFD_2000sqft_2story_SL_FA_FlatRoof.osw
 
 OS:Version,
-<<<<<<< HEAD
-  {508806da-cca2-4b13-9e82-6e163489d535}, !- Handle
-  2.9.0;                                  !- Version Identifier
-
-OS:SimulationControl,
-  {7072da0c-6693-4650-b466-269e9e256c3d}, !- Handle
-=======
   {662716fd-51f3-4c4b-a74f-bc7e813a31ba}, !- Handle
   2.9.1;                                  !- Version Identifier
 
 OS:SimulationControl,
   {54dff038-adbb-457e-8f0b-814a75979b41}, !- Handle
->>>>>>> 9886e9d2
   ,                                       !- Do Zone Sizing Calculation
   ,                                       !- Do System Sizing Calculation
   ,                                       !- Do Plant Sizing Calculation
   No;                                     !- Run Simulation for Sizing Periods
 
 OS:Timestep,
-<<<<<<< HEAD
-  {500a755c-6d6f-4d07-9d5b-8a0722a96d55}, !- Handle
-  6;                                      !- Number of Timesteps per Hour
-
-OS:ShadowCalculation,
-  {5f839455-fbea-49ff-ba70-5e5f34fc6e1f}, !- Handle
-=======
   {1afe0306-2e8c-47ce-9660-87b3276c15d7}, !- Handle
   6;                                      !- Number of Timesteps per Hour
 
 OS:ShadowCalculation,
   {90128a18-a16b-43b0-9a00-261a91fa697f}, !- Handle
->>>>>>> 9886e9d2
   20,                                     !- Calculation Frequency
   200;                                    !- Maximum Figures in Shadow Overlap Calculations
 
 OS:SurfaceConvectionAlgorithm:Outside,
-<<<<<<< HEAD
-  {63245da5-31b3-4eab-a01f-d2dd7c235380}, !- Handle
-  DOE-2;                                  !- Algorithm
-
-OS:SurfaceConvectionAlgorithm:Inside,
-  {ea44dbe4-cd8f-4063-abce-5551213f6739}, !- Handle
-  TARP;                                   !- Algorithm
-
-OS:ZoneCapacitanceMultiplier:ResearchSpecial,
-  {740a4e9c-690d-4a3d-841d-d61449d0a1b7}, !- Handle
-=======
   {79be4677-6dba-4045-a6ec-8c21c42ed10e}, !- Handle
   DOE-2;                                  !- Algorithm
 
@@ -57,17 +30,12 @@
 
 OS:ZoneCapacitanceMultiplier:ResearchSpecial,
   {724c0330-7a88-4f16-8d9d-5a707e345cc5}, !- Handle
->>>>>>> 9886e9d2
   ,                                       !- Temperature Capacity Multiplier
   15,                                     !- Humidity Capacity Multiplier
   ;                                       !- Carbon Dioxide Capacity Multiplier
 
 OS:RunPeriod,
-<<<<<<< HEAD
-  {27155e8d-c500-4f47-99e7-f048cee0c4b9}, !- Handle
-=======
   {eaa20d69-cc8f-4794-bca0-2a8429756c5d}, !- Handle
->>>>>>> 9886e9d2
   Run Period 1,                           !- Name
   1,                                      !- Begin Month
   1,                                      !- Begin Day of Month
@@ -81,21 +49,13 @@
   ;                                       !- Number of Times Runperiod to be Repeated
 
 OS:YearDescription,
-<<<<<<< HEAD
-  {e5508798-1ca3-406f-839c-b66b53deb2c6}, !- Handle
-=======
   {8a9c8d7d-39ea-451b-a52a-ca1e5e20da41}, !- Handle
->>>>>>> 9886e9d2
   2007,                                   !- Calendar Year
   ,                                       !- Day of Week for Start Day
   ;                                       !- Is Leap Year
 
 OS:ThermalZone,
-<<<<<<< HEAD
-  {248fe39d-0777-4bd4-9c9a-50fafc60743c}, !- Handle
-=======
   {bd3152f8-9ca9-4590-9d58-f4c44d474126}, !- Handle
->>>>>>> 9886e9d2
   living zone,                            !- Name
   ,                                       !- Multiplier
   ,                                       !- Ceiling Height {m}
@@ -104,17 +64,10 @@
   ,                                       !- Zone Inside Convection Algorithm
   ,                                       !- Zone Outside Convection Algorithm
   ,                                       !- Zone Conditioning Equipment List Name
-<<<<<<< HEAD
-  {4eff1125-69c1-49b4-96d5-377080f0dff1}, !- Zone Air Inlet Port List
-  {8fb4ba6c-0210-4e4a-bf65-025cd3861c8c}, !- Zone Air Exhaust Port List
-  {d5a3efa4-5db7-414e-ac65-0dc2283aaed2}, !- Zone Air Node Name
-  {213dfc7d-2ac9-42e9-84b7-041f6d7456de}, !- Zone Return Air Port List
-=======
   {0d77c122-8fbc-472c-85c2-c0ad33f2b116}, !- Zone Air Inlet Port List
   {6762507f-6102-43e6-b944-c6efd11853a3}, !- Zone Air Exhaust Port List
   {4b565343-7197-4429-8e8b-a44e2ad917dc}, !- Zone Air Node Name
   {095a7af4-1703-41c4-adaf-6794f4a19b65}, !- Zone Return Air Port List
->>>>>>> 9886e9d2
   ,                                       !- Primary Daylighting Control Name
   ,                                       !- Fraction of Zone Controlled by Primary Daylighting Control
   ,                                       !- Secondary Daylighting Control Name
@@ -125,39 +78,6 @@
   No;                                     !- Use Ideal Air Loads
 
 OS:Node,
-<<<<<<< HEAD
-  {3dffa917-4d6b-46c5-b8a1-60b3149fd7fa}, !- Handle
-  Node 1,                                 !- Name
-  {d5a3efa4-5db7-414e-ac65-0dc2283aaed2}, !- Inlet Port
-  ;                                       !- Outlet Port
-
-OS:Connection,
-  {d5a3efa4-5db7-414e-ac65-0dc2283aaed2}, !- Handle
-  {aeb1cc17-f7cc-4d17-ae97-9701e405fdbf}, !- Name
-  {248fe39d-0777-4bd4-9c9a-50fafc60743c}, !- Source Object
-  11,                                     !- Outlet Port
-  {3dffa917-4d6b-46c5-b8a1-60b3149fd7fa}, !- Target Object
-  2;                                      !- Inlet Port
-
-OS:PortList,
-  {4eff1125-69c1-49b4-96d5-377080f0dff1}, !- Handle
-  {21e42f75-11e3-4c0b-affa-734b065cb555}, !- Name
-  {248fe39d-0777-4bd4-9c9a-50fafc60743c}; !- HVAC Component
-
-OS:PortList,
-  {8fb4ba6c-0210-4e4a-bf65-025cd3861c8c}, !- Handle
-  {175d869f-ab86-41f2-98ad-bbdd4c4ea752}, !- Name
-  {248fe39d-0777-4bd4-9c9a-50fafc60743c}; !- HVAC Component
-
-OS:PortList,
-  {213dfc7d-2ac9-42e9-84b7-041f6d7456de}, !- Handle
-  {478da243-3bac-4e47-8412-17dd81ec90d2}, !- Name
-  {248fe39d-0777-4bd4-9c9a-50fafc60743c}; !- HVAC Component
-
-OS:Sizing:Zone,
-  {94819828-4e53-42a0-8ca3-f9fe2e792b10}, !- Handle
-  {248fe39d-0777-4bd4-9c9a-50fafc60743c}, !- Zone or ZoneList Name
-=======
   {0dd74125-b357-48d2-9ec2-c3498341b019}, !- Handle
   Node 1,                                 !- Name
   {4b565343-7197-4429-8e8b-a44e2ad917dc}, !- Inlet Port
@@ -189,7 +109,6 @@
 OS:Sizing:Zone,
   {e77e1b90-8ca2-4f6b-9a43-9b0c70bded7a}, !- Handle
   {bd3152f8-9ca9-4590-9d58-f4c44d474126}, !- Zone or ZoneList Name
->>>>>>> 9886e9d2
   SupplyAirTemperature,                   !- Zone Cooling Design Supply Air Temperature Input Method
   14,                                     !- Zone Cooling Design Supply Air Temperature {C}
   11.11,                                  !- Zone Cooling Design Supply Air Temperature Difference {deltaC}
@@ -218,16 +137,6 @@
   autosize;                               !- Dedicated Outdoor Air High Setpoint Temperature for Design {C}
 
 OS:ZoneHVAC:EquipmentList,
-<<<<<<< HEAD
-  {3a4837ac-d71e-4a1f-af75-ac132fbd37e1}, !- Handle
-  Zone HVAC Equipment List 1,             !- Name
-  {248fe39d-0777-4bd4-9c9a-50fafc60743c}; !- Thermal Zone
-
-OS:Space,
-  {b329d391-02e4-4f43-9d83-a382ae8c0fd5}, !- Handle
-  living space,                           !- Name
-  {9f723b8b-6c58-4e10-872a-ff35f1ef479c}, !- Space Type Name
-=======
   {0ae11751-aacd-4239-a4c6-4ade7de7db71}, !- Handle
   Zone HVAC Equipment List 1,             !- Name
   {bd3152f8-9ca9-4590-9d58-f4c44d474126}; !- Thermal Zone
@@ -236,7 +145,6 @@
   {66ceadf1-c18e-48de-8705-d0478d18c1b2}, !- Handle
   living space,                           !- Name
   {517f251d-3fe7-498e-9d0e-9d9939546058}, !- Space Type Name
->>>>>>> 9886e9d2
   ,                                       !- Default Construction Set Name
   ,                                       !- Default Schedule Set Name
   -0,                                     !- Direction of Relative North {deg}
@@ -244,19 +152,6 @@
   0,                                      !- Y Origin {m}
   0,                                      !- Z Origin {m}
   ,                                       !- Building Story Name
-<<<<<<< HEAD
-  {248fe39d-0777-4bd4-9c9a-50fafc60743c}, !- Thermal Zone Name
-  ,                                       !- Part of Total Floor Area
-  ,                                       !- Design Specification Outdoor Air Object Name
-  {b8918fbf-a102-426f-b007-3a3aa1291242}; !- Building Unit Name
-
-OS:Surface,
-  {638566cd-0a39-4c5d-88a4-5a6bdcefd961}, !- Handle
-  Surface 1,                              !- Name
-  Floor,                                  !- Surface Type
-  ,                                       !- Construction Name
-  {b329d391-02e4-4f43-9d83-a382ae8c0fd5}, !- Space Name
-=======
   {bd3152f8-9ca9-4590-9d58-f4c44d474126}, !- Thermal Zone Name
   ,                                       !- Part of Total Floor Area
   ,                                       !- Design Specification Outdoor Air Object Name
@@ -268,7 +163,6 @@
   Floor,                                  !- Surface Type
   ,                                       !- Construction Name
   {66ceadf1-c18e-48de-8705-d0478d18c1b2}, !- Space Name
->>>>>>> 9886e9d2
   Foundation,                             !- Outside Boundary Condition
   ,                                       !- Outside Boundary Condition Object
   NoSun,                                  !- Sun Exposure
@@ -281,19 +175,11 @@
   11.129722368505, 0, 0;                  !- X,Y,Z Vertex 4 {m}
 
 OS:Surface,
-<<<<<<< HEAD
-  {61e216c7-f04d-474c-9586-6aee61d7c832}, !- Handle
-  Surface 2,                              !- Name
-  Wall,                                   !- Surface Type
-  ,                                       !- Construction Name
-  {b329d391-02e4-4f43-9d83-a382ae8c0fd5}, !- Space Name
-=======
   {da8b79b2-8d55-47b9-821c-291237250cb1}, !- Handle
   Surface 2,                              !- Name
   Wall,                                   !- Surface Type
   ,                                       !- Construction Name
   {66ceadf1-c18e-48de-8705-d0478d18c1b2}, !- Space Name
->>>>>>> 9886e9d2
   Outdoors,                               !- Outside Boundary Condition
   ,                                       !- Outside Boundary Condition Object
   SunExposed,                             !- Sun Exposure
@@ -306,19 +192,11 @@
   0, 0, 2.4384;                           !- X,Y,Z Vertex 4 {m}
 
 OS:Surface,
-<<<<<<< HEAD
-  {00a623ce-152a-4702-b59b-add12c48f4d1}, !- Handle
-  Surface 3,                              !- Name
-  Wall,                                   !- Surface Type
-  ,                                       !- Construction Name
-  {b329d391-02e4-4f43-9d83-a382ae8c0fd5}, !- Space Name
-=======
   {4b7ab92e-8073-4171-a9d2-260b672c6c77}, !- Handle
   Surface 3,                              !- Name
   Wall,                                   !- Surface Type
   ,                                       !- Construction Name
   {66ceadf1-c18e-48de-8705-d0478d18c1b2}, !- Space Name
->>>>>>> 9886e9d2
   Outdoors,                               !- Outside Boundary Condition
   ,                                       !- Outside Boundary Condition Object
   SunExposed,                             !- Sun Exposure
@@ -331,19 +209,11 @@
   0, 5.56486118425249, 2.4384;            !- X,Y,Z Vertex 4 {m}
 
 OS:Surface,
-<<<<<<< HEAD
-  {5e354a54-7709-4cbc-b8bb-572f8175f62d}, !- Handle
-  Surface 4,                              !- Name
-  Wall,                                   !- Surface Type
-  ,                                       !- Construction Name
-  {b329d391-02e4-4f43-9d83-a382ae8c0fd5}, !- Space Name
-=======
   {a5346b39-8479-40d0-b3b1-267dcb4b87d0}, !- Handle
   Surface 4,                              !- Name
   Wall,                                   !- Surface Type
   ,                                       !- Construction Name
   {66ceadf1-c18e-48de-8705-d0478d18c1b2}, !- Space Name
->>>>>>> 9886e9d2
   Outdoors,                               !- Outside Boundary Condition
   ,                                       !- Outside Boundary Condition Object
   SunExposed,                             !- Sun Exposure
@@ -356,19 +226,11 @@
   11.129722368505, 5.56486118425249, 2.4384; !- X,Y,Z Vertex 4 {m}
 
 OS:Surface,
-<<<<<<< HEAD
-  {c3b34409-5f0c-491e-9203-a724bc015ae7}, !- Handle
-  Surface 5,                              !- Name
-  Wall,                                   !- Surface Type
-  ,                                       !- Construction Name
-  {b329d391-02e4-4f43-9d83-a382ae8c0fd5}, !- Space Name
-=======
   {93b39ca4-b7c0-4d8a-929f-5206ac948258}, !- Handle
   Surface 5,                              !- Name
   Wall,                                   !- Surface Type
   ,                                       !- Construction Name
   {66ceadf1-c18e-48de-8705-d0478d18c1b2}, !- Space Name
->>>>>>> 9886e9d2
   Outdoors,                               !- Outside Boundary Condition
   ,                                       !- Outside Boundary Condition Object
   SunExposed,                             !- Sun Exposure
@@ -381,15 +243,6 @@
   11.129722368505, 0, 2.4384;             !- X,Y,Z Vertex 4 {m}
 
 OS:Surface,
-<<<<<<< HEAD
-  {ebf8323d-6260-489f-abc5-0654b6fb02e8}, !- Handle
-  Surface 6,                              !- Name
-  RoofCeiling,                            !- Surface Type
-  ,                                       !- Construction Name
-  {b329d391-02e4-4f43-9d83-a382ae8c0fd5}, !- Space Name
-  Surface,                                !- Outside Boundary Condition
-  {526336d3-12ec-42eb-959f-e81909c774df}, !- Outside Boundary Condition Object
-=======
   {7a152b7a-c04b-4d9c-af34-1d62333f9aca}, !- Handle
   Surface 6,                              !- Name
   RoofCeiling,                            !- Surface Type
@@ -397,7 +250,6 @@
   {66ceadf1-c18e-48de-8705-d0478d18c1b2}, !- Space Name
   Surface,                                !- Outside Boundary Condition
   {e7a3bc59-11dc-4442-9b72-7653462b0ff8}, !- Outside Boundary Condition Object
->>>>>>> 9886e9d2
   NoSun,                                  !- Sun Exposure
   NoWind,                                 !- Wind Exposure
   ,                                       !- View Factor to Ground
@@ -408,11 +260,7 @@
   0, 0, 2.4384;                           !- X,Y,Z Vertex 4 {m}
 
 OS:SpaceType,
-<<<<<<< HEAD
-  {9f723b8b-6c58-4e10-872a-ff35f1ef479c}, !- Handle
-=======
   {517f251d-3fe7-498e-9d0e-9d9939546058}, !- Handle
->>>>>>> 9886e9d2
   Space Type 1,                           !- Name
   ,                                       !- Default Construction Set Name
   ,                                       !- Default Schedule Set Name
@@ -423,15 +271,9 @@
   living;                                 !- Standards Space Type
 
 OS:Space,
-<<<<<<< HEAD
-  {ea023c38-d61d-4680-86d3-b8f978040aae}, !- Handle
-  living space|story 2,                   !- Name
-  {9f723b8b-6c58-4e10-872a-ff35f1ef479c}, !- Space Type Name
-=======
   {081514f9-58a7-43ba-a46b-4860c140c7e6}, !- Handle
   living space|story 2,                   !- Name
   {517f251d-3fe7-498e-9d0e-9d9939546058}, !- Space Type Name
->>>>>>> 9886e9d2
   ,                                       !- Default Construction Set Name
   ,                                       !- Default Schedule Set Name
   -0,                                     !- Direction of Relative North {deg}
@@ -439,21 +281,6 @@
   0,                                      !- Y Origin {m}
   2.4384,                                 !- Z Origin {m}
   ,                                       !- Building Story Name
-<<<<<<< HEAD
-  {248fe39d-0777-4bd4-9c9a-50fafc60743c}, !- Thermal Zone Name
-  ,                                       !- Part of Total Floor Area
-  ,                                       !- Design Specification Outdoor Air Object Name
-  {b8918fbf-a102-426f-b007-3a3aa1291242}; !- Building Unit Name
-
-OS:Surface,
-  {526336d3-12ec-42eb-959f-e81909c774df}, !- Handle
-  Surface 7,                              !- Name
-  Floor,                                  !- Surface Type
-  ,                                       !- Construction Name
-  {ea023c38-d61d-4680-86d3-b8f978040aae}, !- Space Name
-  Surface,                                !- Outside Boundary Condition
-  {ebf8323d-6260-489f-abc5-0654b6fb02e8}, !- Outside Boundary Condition Object
-=======
   {bd3152f8-9ca9-4590-9d58-f4c44d474126}, !- Thermal Zone Name
   ,                                       !- Part of Total Floor Area
   ,                                       !- Design Specification Outdoor Air Object Name
@@ -467,7 +294,6 @@
   {081514f9-58a7-43ba-a46b-4860c140c7e6}, !- Space Name
   Surface,                                !- Outside Boundary Condition
   {7a152b7a-c04b-4d9c-af34-1d62333f9aca}, !- Outside Boundary Condition Object
->>>>>>> 9886e9d2
   NoSun,                                  !- Sun Exposure
   NoWind,                                 !- Wind Exposure
   ,                                       !- View Factor to Ground
@@ -478,19 +304,11 @@
   11.129722368505, 0, 0;                  !- X,Y,Z Vertex 4 {m}
 
 OS:Surface,
-<<<<<<< HEAD
-  {bfdc3116-f7d9-47f2-88ea-a91bbf44061e}, !- Handle
-  Surface 8,                              !- Name
-  Wall,                                   !- Surface Type
-  ,                                       !- Construction Name
-  {ea023c38-d61d-4680-86d3-b8f978040aae}, !- Space Name
-=======
   {0fc15ea6-4992-4774-b423-a0b7e17faa83}, !- Handle
   Surface 8,                              !- Name
   Wall,                                   !- Surface Type
   ,                                       !- Construction Name
   {081514f9-58a7-43ba-a46b-4860c140c7e6}, !- Space Name
->>>>>>> 9886e9d2
   Outdoors,                               !- Outside Boundary Condition
   ,                                       !- Outside Boundary Condition Object
   SunExposed,                             !- Sun Exposure
@@ -503,19 +321,11 @@
   0, 0, 2.4384;                           !- X,Y,Z Vertex 4 {m}
 
 OS:Surface,
-<<<<<<< HEAD
-  {2ff28cef-02d2-4e6b-affa-f2f3f3d96f43}, !- Handle
-  Surface 9,                              !- Name
-  Wall,                                   !- Surface Type
-  ,                                       !- Construction Name
-  {ea023c38-d61d-4680-86d3-b8f978040aae}, !- Space Name
-=======
   {ff2063eb-941a-4696-bce2-387cef0751df}, !- Handle
   Surface 9,                              !- Name
   Wall,                                   !- Surface Type
   ,                                       !- Construction Name
   {081514f9-58a7-43ba-a46b-4860c140c7e6}, !- Space Name
->>>>>>> 9886e9d2
   Outdoors,                               !- Outside Boundary Condition
   ,                                       !- Outside Boundary Condition Object
   SunExposed,                             !- Sun Exposure
@@ -528,19 +338,11 @@
   0, 5.56486118425249, 2.4384;            !- X,Y,Z Vertex 4 {m}
 
 OS:Surface,
-<<<<<<< HEAD
-  {4cafcb82-e771-45e3-9750-41d3848bbc0d}, !- Handle
-  Surface 10,                             !- Name
-  Wall,                                   !- Surface Type
-  ,                                       !- Construction Name
-  {ea023c38-d61d-4680-86d3-b8f978040aae}, !- Space Name
-=======
   {06fc1b16-7c03-49b1-b5d5-103ab7e4a311}, !- Handle
   Surface 10,                             !- Name
   Wall,                                   !- Surface Type
   ,                                       !- Construction Name
   {081514f9-58a7-43ba-a46b-4860c140c7e6}, !- Space Name
->>>>>>> 9886e9d2
   Outdoors,                               !- Outside Boundary Condition
   ,                                       !- Outside Boundary Condition Object
   SunExposed,                             !- Sun Exposure
@@ -553,19 +355,11 @@
   11.129722368505, 5.56486118425249, 2.4384; !- X,Y,Z Vertex 4 {m}
 
 OS:Surface,
-<<<<<<< HEAD
-  {45e6ba41-d7f4-4078-a143-c16b4b2fbeaa}, !- Handle
-  Surface 11,                             !- Name
-  Wall,                                   !- Surface Type
-  ,                                       !- Construction Name
-  {ea023c38-d61d-4680-86d3-b8f978040aae}, !- Space Name
-=======
   {3cacacfa-10b6-4db0-82a9-6a694038cc6c}, !- Handle
   Surface 11,                             !- Name
   Wall,                                   !- Surface Type
   ,                                       !- Construction Name
   {081514f9-58a7-43ba-a46b-4860c140c7e6}, !- Space Name
->>>>>>> 9886e9d2
   Outdoors,                               !- Outside Boundary Condition
   ,                                       !- Outside Boundary Condition Object
   SunExposed,                             !- Sun Exposure
@@ -578,19 +372,11 @@
   11.129722368505, 0, 2.4384;             !- X,Y,Z Vertex 4 {m}
 
 OS:Surface,
-<<<<<<< HEAD
-  {00f5727c-27b0-492a-9ae7-8541faee97b0}, !- Handle
-  Surface 12,                             !- Name
-  RoofCeiling,                            !- Surface Type
-  ,                                       !- Construction Name
-  {ea023c38-d61d-4680-86d3-b8f978040aae}, !- Space Name
-=======
   {2a8a2f36-728e-4c5c-a1bc-38a63227532f}, !- Handle
   Surface 12,                             !- Name
   RoofCeiling,                            !- Surface Type
   ,                                       !- Construction Name
   {081514f9-58a7-43ba-a46b-4860c140c7e6}, !- Space Name
->>>>>>> 9886e9d2
   Outdoors,                               !- Outside Boundary Condition
   ,                                       !- Outside Boundary Condition Object
   SunExposed,                             !- Sun Exposure
@@ -603,21 +389,13 @@
   0, 0, 2.4384;                           !- X,Y,Z Vertex 4 {m}
 
 OS:BuildingUnit,
-<<<<<<< HEAD
-  {b8918fbf-a102-426f-b007-3a3aa1291242}, !- Handle
-=======
   {926c705f-b187-480e-b57a-eb769ef63e5a}, !- Handle
->>>>>>> 9886e9d2
   unit 1,                                 !- Name
   ,                                       !- Rendering Color
   Residential;                            !- Building Unit Type
 
 OS:Building,
-<<<<<<< HEAD
-  {f803fdca-8bbc-49c8-8b6f-d399c19800bd}, !- Handle
-=======
   {86d63b34-b140-44d3-bceb-290da60456c6}, !- Handle
->>>>>>> 9886e9d2
   Building 1,                             !- Name
   ,                                       !- Building Sector Type
   0,                                      !- North Axis {deg}
@@ -632,13 +410,8 @@
   1;                                      !- Standards Number of Living Units
 
 OS:AdditionalProperties,
-<<<<<<< HEAD
-  {546e5097-5290-4b09-b184-9f39a0df5158}, !- Handle
-  {f803fdca-8bbc-49c8-8b6f-d399c19800bd}, !- Object Name
-=======
   {12240c8a-b614-4b75-9313-96d1a2c36bb2}, !- Handle
   {86d63b34-b140-44d3-bceb-290da60456c6}, !- Object Name
->>>>>>> 9886e9d2
   Total Units Represented,                !- Feature Name 1
   Integer,                                !- Feature Data Type 1
   1,                                      !- Feature Value 1
@@ -647,13 +420,8 @@
   1;                                      !- Feature Value 2
 
 OS:AdditionalProperties,
-<<<<<<< HEAD
-  {d1c16c28-359d-4e2d-a210-1cca63da8e88}, !- Handle
-  {b8918fbf-a102-426f-b007-3a3aa1291242}, !- Object Name
-=======
   {7c9d2e13-5aa8-49d8-a50e-f554371d9b2a}, !- Handle
   {926c705f-b187-480e-b57a-eb769ef63e5a}, !- Object Name
->>>>>>> 9886e9d2
   NumberOfBedrooms,                       !- Feature Name 1
   Integer,                                !- Feature Data Type 1
   3,                                      !- Feature Value 1
@@ -662,11 +430,7 @@
   2;                                      !- Feature Value 2
 
 OS:Schedule:Day,
-<<<<<<< HEAD
-  {5596058b-3d18-4d73-8c2f-4d259bad4259}, !- Handle
-=======
   {4e9c483a-51a0-4cd5-8b63-75ed1013f79b}, !- Handle
->>>>>>> 9886e9d2
   Schedule Day 1,                         !- Name
   ,                                       !- Schedule Type Limits Name
   ,                                       !- Interpolate to Timestep
@@ -675,11 +439,7 @@
   0;                                      !- Value Until Time 1
 
 OS:Schedule:Day,
-<<<<<<< HEAD
-  {66132669-0751-49db-a4ba-4dac2437cd83}, !- Handle
-=======
   {b3833255-d6ca-40be-9e3e-f926d504944f}, !- Handle
->>>>>>> 9886e9d2
   Schedule Day 2,                         !- Name
   ,                                       !- Schedule Type Limits Name
   ,                                       !- Interpolate to Timestep
@@ -688,26 +448,15 @@
   1;                                      !- Value Until Time 1
 
 OS:ShadingSurfaceGroup,
-<<<<<<< HEAD
-  {9b70b391-a605-4547-aeec-e8540a7aeeae}, !- Handle
-=======
   {43de0a83-73fb-40a4-8a53-316c794e0247}, !- Handle
->>>>>>> 9886e9d2
   res eaves,                              !- Name
   Building;                               !- Shading Surface Type
 
 OS:ShadingSurface,
-<<<<<<< HEAD
-  {466f7971-9459-45c2-86b4-6c612c4284af}, !- Handle
-  Surface 12 - res eaves,                 !- Name
-  ,                                       !- Construction Name
-  {9b70b391-a605-4547-aeec-e8540a7aeeae}, !- Shading Surface Group Name
-=======
   {7f2abc05-7f21-4f03-9941-8c5e64a92d34}, !- Handle
   Surface 12 - res eaves,                 !- Name
   ,                                       !- Construction Name
   {43de0a83-73fb-40a4-8a53-316c794e0247}, !- Shading Surface Group Name
->>>>>>> 9886e9d2
   ,                                       !- Transmittance Schedule Name
   ,                                       !- Number of Vertices
   0, -0.6096, 4.8768,                     !- X,Y,Z Vertex 1 {m}
@@ -716,17 +465,10 @@
   0, 0, 4.8768;                           !- X,Y,Z Vertex 4 {m}
 
 OS:ShadingSurface,
-<<<<<<< HEAD
-  {a818991f-b446-4cc5-a184-3ec0aa0abaa1}, !- Handle
-  Surface 12 - res eaves 1,               !- Name
-  ,                                       !- Construction Name
-  {9b70b391-a605-4547-aeec-e8540a7aeeae}, !- Shading Surface Group Name
-=======
   {c21f576a-c254-4d54-bc14-9e5f2ae8b555}, !- Handle
   Surface 12 - res eaves 1,               !- Name
   ,                                       !- Construction Name
   {43de0a83-73fb-40a4-8a53-316c794e0247}, !- Shading Surface Group Name
->>>>>>> 9886e9d2
   ,                                       !- Transmittance Schedule Name
   ,                                       !- Number of Vertices
   11.739322368505, 0, 4.8768,             !- X,Y,Z Vertex 1 {m}
@@ -735,17 +477,10 @@
   11.129722368505, 0, 4.8768;             !- X,Y,Z Vertex 4 {m}
 
 OS:ShadingSurface,
-<<<<<<< HEAD
-  {c71473ee-23f0-44e4-98e7-ff4f2ff1e7a8}, !- Handle
-  Surface 12 - res eaves 2,               !- Name
-  ,                                       !- Construction Name
-  {9b70b391-a605-4547-aeec-e8540a7aeeae}, !- Shading Surface Group Name
-=======
   {f18aba21-6b0d-4e0a-a9a2-be6e0e167c77}, !- Handle
   Surface 12 - res eaves 2,               !- Name
   ,                                       !- Construction Name
   {43de0a83-73fb-40a4-8a53-316c794e0247}, !- Shading Surface Group Name
->>>>>>> 9886e9d2
   ,                                       !- Transmittance Schedule Name
   ,                                       !- Number of Vertices
   11.129722368505, 6.17446118425249, 4.8768, !- X,Y,Z Vertex 1 {m}
@@ -754,17 +489,10 @@
   11.129722368505, 5.56486118425249, 4.8768; !- X,Y,Z Vertex 4 {m}
 
 OS:ShadingSurface,
-<<<<<<< HEAD
-  {310b8674-c65f-4a66-bb89-90b5d30a40be}, !- Handle
-  Surface 12 - res eaves 3,               !- Name
-  ,                                       !- Construction Name
-  {9b70b391-a605-4547-aeec-e8540a7aeeae}, !- Shading Surface Group Name
-=======
   {2580c2b0-2c4b-4748-a4ce-c69341846531}, !- Handle
   Surface 12 - res eaves 3,               !- Name
   ,                                       !- Construction Name
   {43de0a83-73fb-40a4-8a53-316c794e0247}, !- Shading Surface Group Name
->>>>>>> 9886e9d2
   ,                                       !- Transmittance Schedule Name
   ,                                       !- Number of Vertices
   -0.6096, 5.56486118425249, 4.8768,      !- X,Y,Z Vertex 1 {m}
