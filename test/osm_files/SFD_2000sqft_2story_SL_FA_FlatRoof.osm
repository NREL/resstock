--- conflicted
+++ resolved
@@ -1,32 +1,22 @@
 !- NOTE: Auto-generated from /test/osw_files/SFD_2000sqft_2story_SL_FA_FlatRoof.osw
 
 OS:Version,
-<<<<<<< HEAD
-  {b7504586-5390-4075-8813-358bb301fff4}, !- Handle
-  3.2.1,                                  !- Version Identifier
-  rc1;                                    !- Prerelease Identifier
+  {38b837da-88c0-42d8-ba2e-44dee84af5ea}, !- Handle
+  3.2.0;                                  !- Version Identifier
 
 OS:SimulationControl,
-  {b97ceeda-8ea4-4478-86fa-545aeba5dd86}, !- Handle
-=======
-  {3ec0ebc7-df10-4428-8628-024717f1820c}, !- Handle
-  2.9.0;                                  !- Version Identifier
-
-OS:SimulationControl,
-  {09431bee-a18b-4496-bd72-98e10f3eb43a}, !- Handle
->>>>>>> 3c1d7324
+  {5fda770b-6b3e-4f73-b858-9050ffb1e44d}, !- Handle
   ,                                       !- Do Zone Sizing Calculation
   ,                                       !- Do System Sizing Calculation
   ,                                       !- Do Plant Sizing Calculation
   No;                                     !- Run Simulation for Sizing Periods
 
 OS:Timestep,
-<<<<<<< HEAD
-  {2a6191ed-7603-44ad-b560-66a87ae227a7}, !- Handle
+  {4d3c2cb8-1ca2-4cf9-8fef-c2724890f82b}, !- Handle
   6;                                      !- Number of Timesteps per Hour
 
 OS:ShadowCalculation,
-  {51cfd195-98d6-4b0f-b3ef-626b3ed6052a}, !- Handle
+  {d6ca24a4-055c-4271-bbc8-273741284546}, !- Handle
   PolygonClipping,                        !- Shading Calculation Method
   ,                                       !- Shading Calculation Update Frequency Method
   20,                                     !- Shading Calculation Update Frequency
@@ -39,45 +29,21 @@
   No;                                     !- Disable Self-Shading From Shading Zone Groups to Other Zones
 
 OS:SurfaceConvectionAlgorithm:Outside,
-  {11534bbc-b6f6-49ae-9b85-7faff21b36f9}, !- Handle
+  {6eafe100-5905-43bf-8860-1162bbe2db5d}, !- Handle
   DOE-2;                                  !- Algorithm
 
 OS:SurfaceConvectionAlgorithm:Inside,
-  {e5d8f859-1f71-464d-9444-2b99d03f470e}, !- Handle
+  {abfd404c-4031-4a45-ab8f-61271ed79f8c}, !- Handle
   TARP;                                   !- Algorithm
 
 OS:ZoneCapacitanceMultiplier:ResearchSpecial,
-  {19a02cd5-cd7d-467a-bfe8-e5c0337fff8a}, !- Handle
-=======
-  {c5ef6552-b521-45f9-8d18-768e7bca2e2f}, !- Handle
-  6;                                      !- Number of Timesteps per Hour
-
-OS:ShadowCalculation,
-  {0dd0012e-1904-4167-a68c-eb316c636752}, !- Handle
-  20,                                     !- Calculation Frequency
-  200;                                    !- Maximum Figures in Shadow Overlap Calculations
-
-OS:SurfaceConvectionAlgorithm:Outside,
-  {53314aff-58da-42e0-a00f-fb6e0f23b05f}, !- Handle
-  DOE-2;                                  !- Algorithm
-
-OS:SurfaceConvectionAlgorithm:Inside,
-  {298a213b-ba11-4721-8000-232be84574dc}, !- Handle
-  TARP;                                   !- Algorithm
-
-OS:ZoneCapacitanceMultiplier:ResearchSpecial,
-  {d80b93b0-a1e2-4638-8c65-72fc29163665}, !- Handle
->>>>>>> 3c1d7324
+  {08456834-096a-45f1-a7fd-e7563e809571}, !- Handle
   ,                                       !- Temperature Capacity Multiplier
   15,                                     !- Humidity Capacity Multiplier
   ;                                       !- Carbon Dioxide Capacity Multiplier
 
 OS:RunPeriod,
-<<<<<<< HEAD
-  {6f215e12-50a6-4d27-bd41-26a9460af86d}, !- Handle
-=======
-  {05abfec4-e8fd-431e-b0c9-854e68984990}, !- Handle
->>>>>>> 3c1d7324
+  {2fb5d860-de51-4cbf-81c1-18801911f571}, !- Handle
   Run Period 1,                           !- Name
   1,                                      !- Begin Month
   1,                                      !- Begin Day of Month
@@ -91,21 +57,13 @@
   ;                                       !- Number of Times Runperiod to be Repeated
 
 OS:YearDescription,
-<<<<<<< HEAD
-  {254bbb49-e86a-435c-bc95-8a9f0b625c1a}, !- Handle
-=======
-  {76a78192-97ee-4a96-8ff0-e3b662225d73}, !- Handle
->>>>>>> 3c1d7324
+  {28f3ee8d-fb7d-4e37-b3e2-012289ed7b30}, !- Handle
   2007,                                   !- Calendar Year
   ,                                       !- Day of Week for Start Day
   ;                                       !- Is Leap Year
 
 OS:WeatherFile,
-<<<<<<< HEAD
-  {f8d904af-ac14-444c-8628-0c195d1bf80e}, !- Handle
-=======
-  {3df5f19b-0cd6-4a1e-8df6-adc8343fdbdc}, !- Handle
->>>>>>> 3c1d7324
+  {b5676c61-c3b5-4651-b047-4ed4c928c141}, !- Handle
   Denver Intl Ap,                         !- City
   CO,                                     !- State Province Region
   USA,                                    !- Country
@@ -115,17 +73,12 @@
   -104.65,                                !- Longitude {deg}
   -7,                                     !- Time Zone {hr}
   1650,                                   !- Elevation {m}
-  /mnt/c/git/resstock-develop/resources/measures/HPXMLtoOpenStudio/weather/USA_CO_Denver.Intl.AP.725650_TMY3.epw, !- Url
+  C:/OpenStudio/resstock/resources/measures/HPXMLtoOpenStudio/weather/USA_CO_Denver.Intl.AP.725650_TMY3.epw, !- Url
   E23378AA;                               !- Checksum
 
 OS:AdditionalProperties,
-<<<<<<< HEAD
-  {788b672e-bbe6-4cc6-9b9e-636e97d81bb1}, !- Handle
-  {f8d904af-ac14-444c-8628-0c195d1bf80e}, !- Object Name
-=======
-  {b05e0abf-2ea7-46c2-9063-93dbe4a5575c}, !- Handle
-  {3df5f19b-0cd6-4a1e-8df6-adc8343fdbdc}, !- Object Name
->>>>>>> 3c1d7324
+  {0a0d0bce-3268-414a-95a6-9c41c90b3d9c}, !- Handle
+  {b5676c61-c3b5-4651-b047-4ed4c928c141}, !- Object Name
   EPWHeaderCity,                          !- Feature Name 1
   String,                                 !- Feature Data Type 1
   Denver Intl Ap,                         !- Feature Value 1
@@ -233,11 +186,7 @@
   84;                                     !- Feature Value 35
 
 OS:Site,
-<<<<<<< HEAD
-  {4c116e8d-e486-4c18-9e45-58bb0c3f72c5}, !- Handle
-=======
-  {241e4cbc-78a6-4287-a253-e106027e4c9c}, !- Handle
->>>>>>> 3c1d7324
+  {2d1f6328-88f1-4531-a457-64fc8fd259b8}, !- Handle
   Denver Intl Ap_CO_USA,                  !- Name
   39.83,                                  !- Latitude {deg}
   -104.65,                                !- Longitude {deg}
@@ -246,45 +195,26 @@
   ;                                       !- Terrain
 
 OS:ClimateZones,
-<<<<<<< HEAD
-  {71070432-8bbc-487d-80e7-ed42b3bf479b}, !- Handle
+  {dec05286-a9d7-4c8a-a905-5bc2cfc292b9}, !- Handle
   Building America,                       !- Climate Zone Institution Name 1
-=======
-  {a6b11670-902b-4545-a549-f77b0e88c855}, !- Handle
-  ,                                       !- Active Institution
-  ,                                       !- Active Year
-  ,                                       !- Climate Zone Institution Name 1
->>>>>>> 3c1d7324
   ,                                       !- Climate Zone Document Name 1
   0,                                      !- Climate Zone Document Year 1
   Cold;                                   !- Climate Zone Value 1
 
 OS:Site:WaterMainsTemperature,
-<<<<<<< HEAD
-  {5f3738fd-b82f-4800-8474-30347430308a}, !- Handle
-=======
-  {6163956e-d806-4a6d-b242-6773a533f639}, !- Handle
->>>>>>> 3c1d7324
+  {f76a3bee-0980-4b47-b678-8cbdc05de1a8}, !- Handle
   Correlation,                            !- Calculation Method
   ,                                       !- Temperature Schedule Name
   10.8753424657535,                       !- Annual Average Outdoor Air Temperature {C}
   23.1524007936508;                       !- Maximum Difference In Monthly Average Outdoor Air Temperatures {deltaC}
 
 OS:RunPeriodControl:DaylightSavingTime,
-<<<<<<< HEAD
-  {ba48fac0-f09f-4783-a802-ffeab59379de}, !- Handle
-=======
-  {98b967ff-8d7f-4110-bb26-6c036ef093ce}, !- Handle
->>>>>>> 3c1d7324
+  {51ad483a-de1a-449b-936e-a46409a17819}, !- Handle
   3/12,                                   !- Start Date
   11/5;                                   !- End Date
 
 OS:Site:GroundTemperature:Deep,
-<<<<<<< HEAD
-  {db488650-8d36-4cfe-a510-2a0c0b6f2f5b}, !- Handle
-=======
-  {6f46cd6e-64c2-4729-8c02-780b0f3ca6a3}, !- Handle
->>>>>>> 3c1d7324
+  {8e97d52a-9759-46f9-8081-be7dc7384ba1}, !- Handle
   10.8753424657535,                       !- January Deep Ground Temperature {C}
   10.8753424657535,                       !- February Deep Ground Temperature {C}
   10.8753424657535,                       !- March Deep Ground Temperature {C}
@@ -299,11 +229,7 @@
   10.8753424657535;                       !- December Deep Ground Temperature {C}
 
 OS:Building,
-<<<<<<< HEAD
-  {1fe3ee62-dcfb-430d-bf4b-c9ce80782607}, !- Handle
-=======
-  {a1711e89-5075-48e7-b2f1-c5ca2276bf93}, !- Handle
->>>>>>> 3c1d7324
+  {323f06da-5001-4a1e-afb1-2e1f063ed169}, !- Handle
   Building 1,                             !- Name
   ,                                       !- Building Sector Type
   0,                                      !- North Axis {deg}
@@ -318,23 +244,14 @@
   1;                                      !- Standards Number of Living Units
 
 OS:AdditionalProperties,
-<<<<<<< HEAD
-  {b245c23c-f52d-41ed-bbb9-69425b261113}, !- Handle
-  {1fe3ee62-dcfb-430d-bf4b-c9ce80782607}, !- Object Name
-=======
-  {bf4d87b2-26dd-4a31-bac0-ce06538f988a}, !- Handle
-  {a1711e89-5075-48e7-b2f1-c5ca2276bf93}, !- Object Name
->>>>>>> 3c1d7324
+  {95fabff3-85fc-4848-8ce1-de3ca708ba06}, !- Handle
+  {323f06da-5001-4a1e-afb1-2e1f063ed169}, !- Object Name
   Total Units Modeled,                    !- Feature Name 1
   Integer,                                !- Feature Data Type 1
   1;                                      !- Feature Value 1
 
 OS:ThermalZone,
-<<<<<<< HEAD
-  {0f4c9832-6524-42d4-843d-3b1a2aa1cc71}, !- Handle
-=======
-  {37212ab6-e5c7-4395-9b6f-08935df06be9}, !- Handle
->>>>>>> 3c1d7324
+  {3c3a3516-f6c4-4fe0-a1c2-d0f52a2f7a81}, !- Handle
   living zone,                            !- Name
   ,                                       !- Multiplier
   ,                                       !- Ceiling Height {m}
@@ -343,17 +260,10 @@
   ,                                       !- Zone Inside Convection Algorithm
   ,                                       !- Zone Outside Convection Algorithm
   ,                                       !- Zone Conditioning Equipment List Name
-<<<<<<< HEAD
-  {9991612f-6495-410a-b4c7-78a46d6696f4}, !- Zone Air Inlet Port List
-  {f6afd2d8-6ee4-46d0-8f07-d27adfb7e747}, !- Zone Air Exhaust Port List
-  {7943d47b-db71-4d09-aee9-732a9c6c9364}, !- Zone Air Node Name
-  {1f7e5c71-940a-4727-997b-8b6630e698b9}, !- Zone Return Air Port List
-=======
-  {c682c3f1-500e-4b58-8c6b-388548fda35c}, !- Zone Air Inlet Port List
-  {9565789c-05ab-41e1-a279-c101983ba58f}, !- Zone Air Exhaust Port List
-  {965cedfd-0908-42b4-a04d-0cd4f9abcc37}, !- Zone Air Node Name
-  {2ba86dfb-6ee9-4c79-b804-75eaae16ce76}, !- Zone Return Air Port List
->>>>>>> 3c1d7324
+  {e62e5f5c-5799-4f2c-b629-4bb557b3005e}, !- Zone Air Inlet Port List
+  {73e4fe51-b950-4191-bd3b-95245f480a1c}, !- Zone Air Exhaust Port List
+  {ab665610-51ad-4dde-9b28-947130504caf}, !- Zone Air Node Name
+  {52ef29f8-d985-4ece-be28-4a7ce59fad79}, !- Zone Return Air Port List
   ,                                       !- Primary Daylighting Control Name
   ,                                       !- Fraction of Zone Controlled by Primary Daylighting Control
   ,                                       !- Secondary Daylighting Control Name
@@ -364,67 +274,33 @@
   No;                                     !- Use Ideal Air Loads
 
 OS:Node,
-<<<<<<< HEAD
-  {ca84b9ec-1854-4ea1-b37f-03180f831be4}, !- Handle
+  {a9264d9d-33a5-4abb-83c4-078deca2caf5}, !- Handle
   Node 1,                                 !- Name
-  {7943d47b-db71-4d09-aee9-732a9c6c9364}, !- Inlet Port
+  {ab665610-51ad-4dde-9b28-947130504caf}, !- Inlet Port
   ;                                       !- Outlet Port
 
 OS:Connection,
-  {7943d47b-db71-4d09-aee9-732a9c6c9364}, !- Handle
-  {0f4c9832-6524-42d4-843d-3b1a2aa1cc71}, !- Source Object
+  {ab665610-51ad-4dde-9b28-947130504caf}, !- Handle
+  {3c3a3516-f6c4-4fe0-a1c2-d0f52a2f7a81}, !- Source Object
   11,                                     !- Outlet Port
-  {ca84b9ec-1854-4ea1-b37f-03180f831be4}, !- Target Object
+  {a9264d9d-33a5-4abb-83c4-078deca2caf5}, !- Target Object
   2;                                      !- Inlet Port
 
 OS:PortList,
-  {9991612f-6495-410a-b4c7-78a46d6696f4}, !- Handle
-  {0f4c9832-6524-42d4-843d-3b1a2aa1cc71}; !- HVAC Component
+  {e62e5f5c-5799-4f2c-b629-4bb557b3005e}, !- Handle
+  {3c3a3516-f6c4-4fe0-a1c2-d0f52a2f7a81}; !- HVAC Component
 
 OS:PortList,
-  {f6afd2d8-6ee4-46d0-8f07-d27adfb7e747}, !- Handle
-  {0f4c9832-6524-42d4-843d-3b1a2aa1cc71}; !- HVAC Component
+  {73e4fe51-b950-4191-bd3b-95245f480a1c}, !- Handle
+  {3c3a3516-f6c4-4fe0-a1c2-d0f52a2f7a81}; !- HVAC Component
 
 OS:PortList,
-  {1f7e5c71-940a-4727-997b-8b6630e698b9}, !- Handle
-  {0f4c9832-6524-42d4-843d-3b1a2aa1cc71}; !- HVAC Component
+  {52ef29f8-d985-4ece-be28-4a7ce59fad79}, !- Handle
+  {3c3a3516-f6c4-4fe0-a1c2-d0f52a2f7a81}; !- HVAC Component
 
 OS:Sizing:Zone,
-  {5cc1c0d1-0531-46d4-b63e-62db964ece47}, !- Handle
-  {0f4c9832-6524-42d4-843d-3b1a2aa1cc71}, !- Zone or ZoneList Name
-=======
-  {dc9ec76f-64c3-46e3-bf4a-50595758c530}, !- Handle
-  Node 1,                                 !- Name
-  {965cedfd-0908-42b4-a04d-0cd4f9abcc37}, !- Inlet Port
-  ;                                       !- Outlet Port
-
-OS:Connection,
-  {965cedfd-0908-42b4-a04d-0cd4f9abcc37}, !- Handle
-  {dbb42eb8-fb5e-4d4a-bda3-e3ef282cebf2}, !- Name
-  {37212ab6-e5c7-4395-9b6f-08935df06be9}, !- Source Object
-  11,                                     !- Outlet Port
-  {dc9ec76f-64c3-46e3-bf4a-50595758c530}, !- Target Object
-  2;                                      !- Inlet Port
-
-OS:PortList,
-  {c682c3f1-500e-4b58-8c6b-388548fda35c}, !- Handle
-  {a2bc4373-3237-4329-b77a-626358f71a43}, !- Name
-  {37212ab6-e5c7-4395-9b6f-08935df06be9}; !- HVAC Component
-
-OS:PortList,
-  {9565789c-05ab-41e1-a279-c101983ba58f}, !- Handle
-  {74837b82-a9bd-479e-a3b5-b9a1a01a6134}, !- Name
-  {37212ab6-e5c7-4395-9b6f-08935df06be9}; !- HVAC Component
-
-OS:PortList,
-  {2ba86dfb-6ee9-4c79-b804-75eaae16ce76}, !- Handle
-  {7e131c44-7c80-4a95-8655-77e6f8e573a2}, !- Name
-  {37212ab6-e5c7-4395-9b6f-08935df06be9}; !- HVAC Component
-
-OS:Sizing:Zone,
-  {157cf3e9-73d5-465c-89ce-71c0a6ac1fb6}, !- Handle
-  {37212ab6-e5c7-4395-9b6f-08935df06be9}, !- Zone or ZoneList Name
->>>>>>> 3c1d7324
+  {3e9cacec-3083-47b4-a0f0-ab41fa102b50}, !- Handle
+  {3c3a3516-f6c4-4fe0-a1c2-d0f52a2f7a81}, !- Zone or ZoneList Name
   SupplyAirTemperature,                   !- Zone Cooling Design Supply Air Temperature Input Method
   14,                                     !- Zone Cooling Design Supply Air Temperature {C}
   11.11,                                  !- Zone Cooling Design Supply Air Temperature Difference {deltaC}
@@ -451,25 +327,14 @@
   autosize;                               !- Dedicated Outdoor Air High Setpoint Temperature for Design {C}
 
 OS:ZoneHVAC:EquipmentList,
-<<<<<<< HEAD
-  {b4ce9674-dd5b-42f7-8290-4ca63255bb72}, !- Handle
+  {d5663307-8d20-4b54-95d0-048be43d2baa}, !- Handle
   Zone HVAC Equipment List 1,             !- Name
-  {0f4c9832-6524-42d4-843d-3b1a2aa1cc71}; !- Thermal Zone
+  {3c3a3516-f6c4-4fe0-a1c2-d0f52a2f7a81}; !- Thermal Zone
 
 OS:Space,
-  {db43d491-55ac-4836-a02b-81bc8da6d5ef}, !- Handle
+  {60b4a4f6-1a60-4725-9491-e2f514cd196e}, !- Handle
   living space,                           !- Name
-  {a2e49c1d-88c8-4331-a742-da429bf9dc3e}, !- Space Type Name
-=======
-  {42ea8ae9-83b7-4e58-87fb-3686b7b62c1f}, !- Handle
-  Zone HVAC Equipment List 1,             !- Name
-  {37212ab6-e5c7-4395-9b6f-08935df06be9}; !- Thermal Zone
-
-OS:Space,
-  {2e52781e-1358-4932-a409-0afb9677a7b8}, !- Handle
-  living space,                           !- Name
-  {26767e90-2ffa-4bbe-8a98-e2729e75417f}, !- Space Type Name
->>>>>>> 3c1d7324
+  {d319dee1-cbff-449f-a2d7-dc86e61a2e4d}, !- Space Type Name
   ,                                       !- Default Construction Set Name
   ,                                       !- Default Schedule Set Name
   -0,                                     !- Direction of Relative North {deg}
@@ -477,31 +342,17 @@
   0,                                      !- Y Origin {m}
   0,                                      !- Z Origin {m}
   ,                                       !- Building Story Name
-<<<<<<< HEAD
-  {0f4c9832-6524-42d4-843d-3b1a2aa1cc71}, !- Thermal Zone Name
+  {3c3a3516-f6c4-4fe0-a1c2-d0f52a2f7a81}, !- Thermal Zone Name
   ,                                       !- Part of Total Floor Area
   ,                                       !- Design Specification Outdoor Air Object Name
-  {6f0acc65-e1ca-4ddd-ab39-bc3d3b40bb34}; !- Building Unit Name
-
-OS:Surface,
-  {eb76a680-4902-46bd-90dd-74dfaf4c955f}, !- Handle
+  {427723d4-7984-4d89-ab49-d586bb273bce}; !- Building Unit Name
+
+OS:Surface,
+  {d4f2f182-e72f-46e6-94f8-bcc56a66f67d}, !- Handle
   Surface 1,                              !- Name
   Floor,                                  !- Surface Type
   ,                                       !- Construction Name
-  {db43d491-55ac-4836-a02b-81bc8da6d5ef}, !- Space Name
-=======
-  {37212ab6-e5c7-4395-9b6f-08935df06be9}, !- Thermal Zone Name
-  ,                                       !- Part of Total Floor Area
-  ,                                       !- Design Specification Outdoor Air Object Name
-  {e0dce687-03a8-448d-9006-134e504a8438}; !- Building Unit Name
-
-OS:Surface,
-  {96bbb939-9400-4440-b127-9e45befc7f9d}, !- Handle
-  Surface 1,                              !- Name
-  Floor,                                  !- Surface Type
-  ,                                       !- Construction Name
-  {2e52781e-1358-4932-a409-0afb9677a7b8}, !- Space Name
->>>>>>> 3c1d7324
+  {60b4a4f6-1a60-4725-9491-e2f514cd196e}, !- Space Name
   Foundation,                             !- Outside Boundary Condition
   ,                                       !- Outside Boundary Condition Object
   NoSun,                                  !- Sun Exposure
@@ -514,19 +365,11 @@
   11.129722368505, 0, 0;                  !- X,Y,Z Vertex 4 {m}
 
 OS:Surface,
-<<<<<<< HEAD
-  {4ae887d5-d58f-48cd-847b-39845444c79c}, !- Handle
+  {9d3d1827-03a1-40ae-bb83-854fa9b50b93}, !- Handle
   Surface 2,                              !- Name
   Wall,                                   !- Surface Type
   ,                                       !- Construction Name
-  {db43d491-55ac-4836-a02b-81bc8da6d5ef}, !- Space Name
-=======
-  {7a911a46-6c43-410e-88a9-22c6f1b765ba}, !- Handle
-  Surface 2,                              !- Name
-  Wall,                                   !- Surface Type
-  ,                                       !- Construction Name
-  {2e52781e-1358-4932-a409-0afb9677a7b8}, !- Space Name
->>>>>>> 3c1d7324
+  {60b4a4f6-1a60-4725-9491-e2f514cd196e}, !- Space Name
   Outdoors,                               !- Outside Boundary Condition
   ,                                       !- Outside Boundary Condition Object
   SunExposed,                             !- Sun Exposure
@@ -539,19 +382,11 @@
   0, 0, 2.4384;                           !- X,Y,Z Vertex 4 {m}
 
 OS:Surface,
-<<<<<<< HEAD
-  {fe14ef1c-3d7b-4b5c-8ba8-ba129d41a324}, !- Handle
+  {09c3bc7a-d40c-46e9-be1c-00a16932d548}, !- Handle
   Surface 3,                              !- Name
   Wall,                                   !- Surface Type
   ,                                       !- Construction Name
-  {db43d491-55ac-4836-a02b-81bc8da6d5ef}, !- Space Name
-=======
-  {9640187d-cd77-4222-91d7-624ea6cd3e76}, !- Handle
-  Surface 3,                              !- Name
-  Wall,                                   !- Surface Type
-  ,                                       !- Construction Name
-  {2e52781e-1358-4932-a409-0afb9677a7b8}, !- Space Name
->>>>>>> 3c1d7324
+  {60b4a4f6-1a60-4725-9491-e2f514cd196e}, !- Space Name
   Outdoors,                               !- Outside Boundary Condition
   ,                                       !- Outside Boundary Condition Object
   SunExposed,                             !- Sun Exposure
@@ -564,19 +399,11 @@
   0, 5.56486118425249, 2.4384;            !- X,Y,Z Vertex 4 {m}
 
 OS:Surface,
-<<<<<<< HEAD
-  {ebaf3064-7386-4c83-b177-f918b956b7eb}, !- Handle
+  {b8633e10-17b1-4a78-ad23-ce724609497c}, !- Handle
   Surface 4,                              !- Name
   Wall,                                   !- Surface Type
   ,                                       !- Construction Name
-  {db43d491-55ac-4836-a02b-81bc8da6d5ef}, !- Space Name
-=======
-  {8ecd6b68-0487-4529-88ca-fc6ede5885a1}, !- Handle
-  Surface 4,                              !- Name
-  Wall,                                   !- Surface Type
-  ,                                       !- Construction Name
-  {2e52781e-1358-4932-a409-0afb9677a7b8}, !- Space Name
->>>>>>> 3c1d7324
+  {60b4a4f6-1a60-4725-9491-e2f514cd196e}, !- Space Name
   Outdoors,                               !- Outside Boundary Condition
   ,                                       !- Outside Boundary Condition Object
   SunExposed,                             !- Sun Exposure
@@ -589,19 +416,11 @@
   11.129722368505, 5.56486118425249, 2.4384; !- X,Y,Z Vertex 4 {m}
 
 OS:Surface,
-<<<<<<< HEAD
-  {892da092-f613-44cb-93db-d2ffcfd97af4}, !- Handle
+  {53c65747-5d47-4c65-8f1e-68f101eb148a}, !- Handle
   Surface 5,                              !- Name
   Wall,                                   !- Surface Type
   ,                                       !- Construction Name
-  {db43d491-55ac-4836-a02b-81bc8da6d5ef}, !- Space Name
-=======
-  {d5f03b67-ee12-40a2-8881-c0e1dc498cdb}, !- Handle
-  Surface 5,                              !- Name
-  Wall,                                   !- Surface Type
-  ,                                       !- Construction Name
-  {2e52781e-1358-4932-a409-0afb9677a7b8}, !- Space Name
->>>>>>> 3c1d7324
+  {60b4a4f6-1a60-4725-9491-e2f514cd196e}, !- Space Name
   Outdoors,                               !- Outside Boundary Condition
   ,                                       !- Outside Boundary Condition Object
   SunExposed,                             !- Sun Exposure
@@ -614,23 +433,13 @@
   11.129722368505, 0, 2.4384;             !- X,Y,Z Vertex 4 {m}
 
 OS:Surface,
-<<<<<<< HEAD
-  {17741337-1e65-42e0-a8e5-886ac400bf13}, !- Handle
+  {30382c4d-1177-4c56-88cf-297a6f494783}, !- Handle
   Surface 6,                              !- Name
   RoofCeiling,                            !- Surface Type
   ,                                       !- Construction Name
-  {db43d491-55ac-4836-a02b-81bc8da6d5ef}, !- Space Name
+  {60b4a4f6-1a60-4725-9491-e2f514cd196e}, !- Space Name
   Surface,                                !- Outside Boundary Condition
-  {03cfbbb8-0dc1-4a2b-83e6-324af5618e7e}, !- Outside Boundary Condition Object
-=======
-  {c646cddc-a549-4c81-b0a8-5c28762f5ff7}, !- Handle
-  Surface 6,                              !- Name
-  RoofCeiling,                            !- Surface Type
-  ,                                       !- Construction Name
-  {2e52781e-1358-4932-a409-0afb9677a7b8}, !- Space Name
-  Surface,                                !- Outside Boundary Condition
-  {1f75e347-2eff-4185-af48-92a92a285d80}, !- Outside Boundary Condition Object
->>>>>>> 3c1d7324
+  {899c6ebd-4482-45b7-8b63-5fcec461b873}, !- Outside Boundary Condition Object
   NoSun,                                  !- Sun Exposure
   NoWind,                                 !- Wind Exposure
   ,                                       !- View Factor to Ground
@@ -641,11 +450,7 @@
   0, 0, 2.4384;                           !- X,Y,Z Vertex 4 {m}
 
 OS:SpaceType,
-<<<<<<< HEAD
-  {a2e49c1d-88c8-4331-a742-da429bf9dc3e}, !- Handle
-=======
-  {26767e90-2ffa-4bbe-8a98-e2729e75417f}, !- Handle
->>>>>>> 3c1d7324
+  {d319dee1-cbff-449f-a2d7-dc86e61a2e4d}, !- Handle
   Space Type 1,                           !- Name
   ,                                       !- Default Construction Set Name
   ,                                       !- Default Schedule Set Name
@@ -656,15 +461,9 @@
   living;                                 !- Standards Space Type
 
 OS:Space,
-<<<<<<< HEAD
-  {4113b987-4b4b-48aa-b92e-85f9b48cbf1b}, !- Handle
+  {172736fd-d550-4d0e-859c-9a2ef553ec6a}, !- Handle
   living space|story 2,                   !- Name
-  {a2e49c1d-88c8-4331-a742-da429bf9dc3e}, !- Space Type Name
-=======
-  {522de583-3566-4d42-9d1d-d4749ffddb67}, !- Handle
-  living space|story 2,                   !- Name
-  {26767e90-2ffa-4bbe-8a98-e2729e75417f}, !- Space Type Name
->>>>>>> 3c1d7324
+  {d319dee1-cbff-449f-a2d7-dc86e61a2e4d}, !- Space Type Name
   ,                                       !- Default Construction Set Name
   ,                                       !- Default Schedule Set Name
   -0,                                     !- Direction of Relative North {deg}
@@ -672,35 +471,19 @@
   0,                                      !- Y Origin {m}
   2.4384,                                 !- Z Origin {m}
   ,                                       !- Building Story Name
-<<<<<<< HEAD
-  {0f4c9832-6524-42d4-843d-3b1a2aa1cc71}, !- Thermal Zone Name
+  {3c3a3516-f6c4-4fe0-a1c2-d0f52a2f7a81}, !- Thermal Zone Name
   ,                                       !- Part of Total Floor Area
   ,                                       !- Design Specification Outdoor Air Object Name
-  {6f0acc65-e1ca-4ddd-ab39-bc3d3b40bb34}; !- Building Unit Name
-
-OS:Surface,
-  {03cfbbb8-0dc1-4a2b-83e6-324af5618e7e}, !- Handle
+  {427723d4-7984-4d89-ab49-d586bb273bce}; !- Building Unit Name
+
+OS:Surface,
+  {899c6ebd-4482-45b7-8b63-5fcec461b873}, !- Handle
   Surface 7,                              !- Name
   Floor,                                  !- Surface Type
   ,                                       !- Construction Name
-  {4113b987-4b4b-48aa-b92e-85f9b48cbf1b}, !- Space Name
+  {172736fd-d550-4d0e-859c-9a2ef553ec6a}, !- Space Name
   Surface,                                !- Outside Boundary Condition
-  {17741337-1e65-42e0-a8e5-886ac400bf13}, !- Outside Boundary Condition Object
-=======
-  {37212ab6-e5c7-4395-9b6f-08935df06be9}, !- Thermal Zone Name
-  ,                                       !- Part of Total Floor Area
-  ,                                       !- Design Specification Outdoor Air Object Name
-  {e0dce687-03a8-448d-9006-134e504a8438}; !- Building Unit Name
-
-OS:Surface,
-  {1f75e347-2eff-4185-af48-92a92a285d80}, !- Handle
-  Surface 7,                              !- Name
-  Floor,                                  !- Surface Type
-  ,                                       !- Construction Name
-  {522de583-3566-4d42-9d1d-d4749ffddb67}, !- Space Name
-  Surface,                                !- Outside Boundary Condition
-  {c646cddc-a549-4c81-b0a8-5c28762f5ff7}, !- Outside Boundary Condition Object
->>>>>>> 3c1d7324
+  {30382c4d-1177-4c56-88cf-297a6f494783}, !- Outside Boundary Condition Object
   NoSun,                                  !- Sun Exposure
   NoWind,                                 !- Wind Exposure
   ,                                       !- View Factor to Ground
@@ -711,19 +494,11 @@
   11.129722368505, 0, 0;                  !- X,Y,Z Vertex 4 {m}
 
 OS:Surface,
-<<<<<<< HEAD
-  {8e5f0186-b9da-4ab3-88ff-2bae9b1126d0}, !- Handle
+  {19b43c1e-ccdb-4dad-8846-27cd557a6127}, !- Handle
   Surface 8,                              !- Name
   Wall,                                   !- Surface Type
   ,                                       !- Construction Name
-  {4113b987-4b4b-48aa-b92e-85f9b48cbf1b}, !- Space Name
-=======
-  {95a30fe6-8a75-4d7e-bd39-9e2124ae2882}, !- Handle
-  Surface 8,                              !- Name
-  Wall,                                   !- Surface Type
-  ,                                       !- Construction Name
-  {522de583-3566-4d42-9d1d-d4749ffddb67}, !- Space Name
->>>>>>> 3c1d7324
+  {172736fd-d550-4d0e-859c-9a2ef553ec6a}, !- Space Name
   Outdoors,                               !- Outside Boundary Condition
   ,                                       !- Outside Boundary Condition Object
   SunExposed,                             !- Sun Exposure
@@ -736,19 +511,11 @@
   0, 0, 2.4384;                           !- X,Y,Z Vertex 4 {m}
 
 OS:Surface,
-<<<<<<< HEAD
-  {ba450b16-b762-42ce-be0e-b5d6f8ea649a}, !- Handle
+  {1035d1d3-9339-4469-8d1b-e5b78a0c376e}, !- Handle
   Surface 9,                              !- Name
   Wall,                                   !- Surface Type
   ,                                       !- Construction Name
-  {4113b987-4b4b-48aa-b92e-85f9b48cbf1b}, !- Space Name
-=======
-  {2d75845c-9a27-462b-aa5a-c8d35dfebb47}, !- Handle
-  Surface 9,                              !- Name
-  Wall,                                   !- Surface Type
-  ,                                       !- Construction Name
-  {522de583-3566-4d42-9d1d-d4749ffddb67}, !- Space Name
->>>>>>> 3c1d7324
+  {172736fd-d550-4d0e-859c-9a2ef553ec6a}, !- Space Name
   Outdoors,                               !- Outside Boundary Condition
   ,                                       !- Outside Boundary Condition Object
   SunExposed,                             !- Sun Exposure
@@ -761,19 +528,11 @@
   0, 5.56486118425249, 2.4384;            !- X,Y,Z Vertex 4 {m}
 
 OS:Surface,
-<<<<<<< HEAD
-  {10088532-ae27-4493-81b8-20a948ae6554}, !- Handle
+  {708908ab-7b1d-4bf2-a9f2-18d85da4004a}, !- Handle
   Surface 10,                             !- Name
   Wall,                                   !- Surface Type
   ,                                       !- Construction Name
-  {4113b987-4b4b-48aa-b92e-85f9b48cbf1b}, !- Space Name
-=======
-  {a1134b31-769e-4fd3-8544-8b6ecdc6e279}, !- Handle
-  Surface 10,                             !- Name
-  Wall,                                   !- Surface Type
-  ,                                       !- Construction Name
-  {522de583-3566-4d42-9d1d-d4749ffddb67}, !- Space Name
->>>>>>> 3c1d7324
+  {172736fd-d550-4d0e-859c-9a2ef553ec6a}, !- Space Name
   Outdoors,                               !- Outside Boundary Condition
   ,                                       !- Outside Boundary Condition Object
   SunExposed,                             !- Sun Exposure
@@ -786,19 +545,11 @@
   11.129722368505, 5.56486118425249, 2.4384; !- X,Y,Z Vertex 4 {m}
 
 OS:Surface,
-<<<<<<< HEAD
-  {f0f90428-e7cc-4b9f-a4cf-942a58f729eb}, !- Handle
+  {290fc7dc-46d0-4dce-867e-f1f783bc7723}, !- Handle
   Surface 11,                             !- Name
   Wall,                                   !- Surface Type
   ,                                       !- Construction Name
-  {4113b987-4b4b-48aa-b92e-85f9b48cbf1b}, !- Space Name
-=======
-  {f11a40e8-9f42-4f9a-8216-67d6d2c22653}, !- Handle
-  Surface 11,                             !- Name
-  Wall,                                   !- Surface Type
-  ,                                       !- Construction Name
-  {522de583-3566-4d42-9d1d-d4749ffddb67}, !- Space Name
->>>>>>> 3c1d7324
+  {172736fd-d550-4d0e-859c-9a2ef553ec6a}, !- Space Name
   Outdoors,                               !- Outside Boundary Condition
   ,                                       !- Outside Boundary Condition Object
   SunExposed,                             !- Sun Exposure
@@ -811,19 +562,11 @@
   11.129722368505, 0, 2.4384;             !- X,Y,Z Vertex 4 {m}
 
 OS:Surface,
-<<<<<<< HEAD
-  {cbaa3e4c-38eb-410b-96d7-60e599aae00a}, !- Handle
+  {c4a4e69e-557c-4adc-b11e-a1a3d8f16a58}, !- Handle
   Surface 12,                             !- Name
   RoofCeiling,                            !- Surface Type
   ,                                       !- Construction Name
-  {4113b987-4b4b-48aa-b92e-85f9b48cbf1b}, !- Space Name
-=======
-  {5a4bb5e2-08d1-4bc6-b3a6-2cee6cf75e9a}, !- Handle
-  Surface 12,                             !- Name
-  RoofCeiling,                            !- Surface Type
-  ,                                       !- Construction Name
-  {522de583-3566-4d42-9d1d-d4749ffddb67}, !- Space Name
->>>>>>> 3c1d7324
+  {172736fd-d550-4d0e-859c-9a2ef553ec6a}, !- Space Name
   Outdoors,                               !- Outside Boundary Condition
   ,                                       !- Outside Boundary Condition Object
   SunExposed,                             !- Sun Exposure
@@ -836,23 +579,14 @@
   0, 0, 2.4384;                           !- X,Y,Z Vertex 4 {m}
 
 OS:BuildingUnit,
-<<<<<<< HEAD
-  {6f0acc65-e1ca-4ddd-ab39-bc3d3b40bb34}, !- Handle
-=======
-  {e0dce687-03a8-448d-9006-134e504a8438}, !- Handle
->>>>>>> 3c1d7324
+  {427723d4-7984-4d89-ab49-d586bb273bce}, !- Handle
   unit 1,                                 !- Name
   ,                                       !- Rendering Color
   Residential;                            !- Building Unit Type
 
 OS:AdditionalProperties,
-<<<<<<< HEAD
-  {e8e249af-b243-4fbc-bd61-42e3141f95d9}, !- Handle
-  {6f0acc65-e1ca-4ddd-ab39-bc3d3b40bb34}, !- Object Name
-=======
-  {2ba5af94-6c45-420b-9058-c6907ce9cea8}, !- Handle
-  {e0dce687-03a8-448d-9006-134e504a8438}, !- Object Name
->>>>>>> 3c1d7324
+  {c025d962-f3cc-4138-a135-7c306378d582}, !- Handle
+  {427723d4-7984-4d89-ab49-d586bb273bce}, !- Object Name
   NumberOfBedrooms,                       !- Feature Name 1
   Integer,                                !- Feature Data Type 1
   3,                                      !- Feature Value 1
@@ -864,20 +598,12 @@
   2.6400000000000001;                     !- Feature Value 3
 
 OS:External:File,
-<<<<<<< HEAD
-  {f3c2b2c5-5f03-4da4-947d-aff49b3a8886}, !- Handle
-=======
-  {2769acd6-19b7-415b-a5ab-64d1a80badc6}, !- Handle
->>>>>>> 3c1d7324
+  {502e1253-ec70-4044-a44b-2a915a9402bd}, !- Handle
   8760.csv,                               !- Name
   8760.csv;                               !- File Name
 
 OS:Schedule:Day,
-<<<<<<< HEAD
-  {d5e89aaf-ca3a-4b5b-ba33-92ecd1ed5b2f}, !- Handle
-=======
-  {165e2067-dc18-4586-b4da-b5d8c5732d07}, !- Handle
->>>>>>> 3c1d7324
+  {c1f1f76a-60d7-4172-a405-872c4a40b2af}, !- Handle
   Schedule Day 1,                         !- Name
   ,                                       !- Schedule Type Limits Name
   ,                                       !- Interpolate to Timestep
@@ -886,11 +612,7 @@
   0;                                      !- Value Until Time 1
 
 OS:Schedule:Day,
-<<<<<<< HEAD
-  {fbd746ec-8806-4869-ae8f-935f06b11875}, !- Handle
-=======
-  {54c095be-6eab-4234-bb27-bea271da8790}, !- Handle
->>>>>>> 3c1d7324
+  {c2482c36-b2e0-4021-a08a-15598ae294c6}, !- Handle
   Schedule Day 2,                         !- Name
   ,                                       !- Schedule Type Limits Name
   ,                                       !- Interpolate to Timestep
@@ -899,17 +621,10 @@
   1;                                      !- Value Until Time 1
 
 OS:Schedule:File,
-<<<<<<< HEAD
-  {6b24618d-3484-4252-bb69-f95f9008121e}, !- Handle
+  {54ecf3b1-d026-4b3e-988f-58f17706e6d3}, !- Handle
   occupants,                              !- Name
-  {87385d01-d10f-47bc-9184-cdb143cb3c7c}, !- Schedule Type Limits Name
-  {f3c2b2c5-5f03-4da4-947d-aff49b3a8886}, !- External File Name
-=======
-  {c309c541-8c28-46e3-879a-e021e2f5f509}, !- Handle
-  occupants,                              !- Name
-  {3ce4a7a3-3a57-44c9-833f-24ed9696bcc9}, !- Schedule Type Limits Name
-  {2769acd6-19b7-415b-a5ab-64d1a80badc6}, !- External File Name
->>>>>>> 3c1d7324
+  {b4bac996-d973-4c90-9bf4-b92d9377c336}, !- Schedule Type Limits Name
+  {502e1253-ec70-4044-a44b-2a915a9402bd}, !- External File Name
   1,                                      !- Column Number
   1,                                      !- Rows to Skip at Top
   8760,                                   !- Number of Hours of Data
@@ -917,36 +632,15 @@
   ,                                       !- Interpolate to Timestep
   60;                                     !- Minutes per Item
 
-<<<<<<< HEAD
 OS:Schedule:Constant,
-  {5d6c249b-eb17-47c5-b9b8-f317b3c9753b}, !- Handle
+  {bc6163af-6a71-4a43-b060-cf11b002ddad}, !- Handle
   res occupants activity schedule,        !- Name
-  {f0bc6bfd-2e2f-4c97-8947-1547f0f5f784}, !- Schedule Type Limits Name
+  {5fb7c02f-9bd0-438e-955d-aa3d5878f7f9}, !- Schedule Type Limits Name
   112.539290946133;                       !- Value
 
 OS:People:Definition,
-  {3a43cc36-d9f6-49a4-a34b-1a75bf280bdd}, !- Handle
+  {e8064aa0-c5ed-4288-acdc-d0640795db3d}, !- Handle
   res occupants|living space,             !- Name
-=======
-OS:Schedule:Ruleset,
-  {585ba0a8-f277-420c-85c9-6ee340b2b735}, !- Handle
-  Schedule Ruleset 1,                     !- Name
-  {eebdec78-b615-48af-a117-26c41d263e10}, !- Schedule Type Limits Name
-  {59752c98-e179-4f81-8a86-76b4fd2d5637}; !- Default Day Schedule Name
-
-OS:Schedule:Day,
-  {59752c98-e179-4f81-8a86-76b4fd2d5637}, !- Handle
-  Schedule Day 3,                         !- Name
-  {eebdec78-b615-48af-a117-26c41d263e10}, !- Schedule Type Limits Name
-  ,                                       !- Interpolate to Timestep
-  24,                                     !- Hour 1
-  0,                                      !- Minute 1
-  112.539290946133;                       !- Value Until Time 1
-
-OS:People:Definition,
-  {badb22ff-e453-4bf3-aba2-789d6761dabc}, !- Handle
-  res occupants|living space|story 2,     !- Name
->>>>>>> 3c1d7324
   People,                                 !- Number of People Calculation Method
   1.32,                                   !- Number of People {people}
   ,                                       !- People per Space Floor Area {person/m2}
@@ -958,21 +652,12 @@
   ZoneAveraged;                           !- Mean Radiant Temperature Calculation Type
 
 OS:People,
-<<<<<<< HEAD
-  {c8612db5-f11e-43d2-b4c2-82e1b534ae65}, !- Handle
+  {c49b7812-74a1-4e55-a0c8-48aa03cfd7dd}, !- Handle
   res occupants|living space,             !- Name
-  {3a43cc36-d9f6-49a4-a34b-1a75bf280bdd}, !- People Definition Name
-  {db43d491-55ac-4836-a02b-81bc8da6d5ef}, !- Space or SpaceType Name
-  {6b24618d-3484-4252-bb69-f95f9008121e}, !- Number of People Schedule Name
-  {5d6c249b-eb17-47c5-b9b8-f317b3c9753b}, !- Activity Level Schedule Name
-=======
-  {b3313bc9-a9d8-4e2f-9be2-3f6d134b67e0}, !- Handle
-  res occupants|living space|story 2,     !- Name
-  {badb22ff-e453-4bf3-aba2-789d6761dabc}, !- People Definition Name
-  {522de583-3566-4d42-9d1d-d4749ffddb67}, !- Space or SpaceType Name
-  {c309c541-8c28-46e3-879a-e021e2f5f509}, !- Number of People Schedule Name
-  {585ba0a8-f277-420c-85c9-6ee340b2b735}, !- Activity Level Schedule Name
->>>>>>> 3c1d7324
+  {e8064aa0-c5ed-4288-acdc-d0640795db3d}, !- People Definition Name
+  {60b4a4f6-1a60-4725-9491-e2f514cd196e}, !- Space or SpaceType Name
+  {54ecf3b1-d026-4b3e-988f-58f17706e6d3}, !- Number of People Schedule Name
+  {bc6163af-6a71-4a43-b060-cf11b002ddad}, !- Activity Level Schedule Name
   ,                                       !- Surface Name/Angle Factor List Name
   ,                                       !- Work Efficiency Schedule Name
   ,                                       !- Clothing Insulation Schedule Name
@@ -980,11 +665,7 @@
   1;                                      !- Multiplier
 
 OS:ScheduleTypeLimits,
-<<<<<<< HEAD
-  {f0bc6bfd-2e2f-4c97-8947-1547f0f5f784}, !- Handle
-=======
-  {eebdec78-b615-48af-a117-26c41d263e10}, !- Handle
->>>>>>> 3c1d7324
+  {5fb7c02f-9bd0-438e-955d-aa3d5878f7f9}, !- Handle
   ActivityLevel,                          !- Name
   0,                                      !- Lower Limit Value
   ,                                       !- Upper Limit Value
@@ -992,24 +673,15 @@
   ActivityLevel;                          !- Unit Type
 
 OS:ScheduleTypeLimits,
-<<<<<<< HEAD
-  {87385d01-d10f-47bc-9184-cdb143cb3c7c}, !- Handle
-=======
-  {3ce4a7a3-3a57-44c9-833f-24ed9696bcc9}, !- Handle
->>>>>>> 3c1d7324
+  {b4bac996-d973-4c90-9bf4-b92d9377c336}, !- Handle
   Fractional,                             !- Name
   0,                                      !- Lower Limit Value
   1,                                      !- Upper Limit Value
   Continuous;                             !- Numeric Type
 
 OS:People:Definition,
-<<<<<<< HEAD
-  {65b590ec-d672-4b2a-bde1-8b022afa3cea}, !- Handle
+  {ccf9e5ab-d6e3-488f-849d-8b56d471f75d}, !- Handle
   res occupants|living space|story 2,     !- Name
-=======
-  {606b5a2d-21fa-41b4-a927-f9d3776c42c4}, !- Handle
-  res occupants|living space,             !- Name
->>>>>>> 3c1d7324
   People,                                 !- Number of People Calculation Method
   1.32,                                   !- Number of People {people}
   ,                                       !- People per Space Floor Area {person/m2}
@@ -1021,21 +693,12 @@
   ZoneAveraged;                           !- Mean Radiant Temperature Calculation Type
 
 OS:People,
-<<<<<<< HEAD
-  {b30d6e4b-23be-48ac-94f4-345ec2518d3c}, !- Handle
+  {d82789fb-37e0-4e34-aa18-7653cc7cfea0}, !- Handle
   res occupants|living space|story 2,     !- Name
-  {65b590ec-d672-4b2a-bde1-8b022afa3cea}, !- People Definition Name
-  {4113b987-4b4b-48aa-b92e-85f9b48cbf1b}, !- Space or SpaceType Name
-  {6b24618d-3484-4252-bb69-f95f9008121e}, !- Number of People Schedule Name
-  {5d6c249b-eb17-47c5-b9b8-f317b3c9753b}, !- Activity Level Schedule Name
-=======
-  {8faa8a8c-71dc-4d9e-ab2e-e99319432a20}, !- Handle
-  res occupants|living space,             !- Name
-  {606b5a2d-21fa-41b4-a927-f9d3776c42c4}, !- People Definition Name
-  {2e52781e-1358-4932-a409-0afb9677a7b8}, !- Space or SpaceType Name
-  {c309c541-8c28-46e3-879a-e021e2f5f509}, !- Number of People Schedule Name
-  {585ba0a8-f277-420c-85c9-6ee340b2b735}, !- Activity Level Schedule Name
->>>>>>> 3c1d7324
+  {ccf9e5ab-d6e3-488f-849d-8b56d471f75d}, !- People Definition Name
+  {172736fd-d550-4d0e-859c-9a2ef553ec6a}, !- Space or SpaceType Name
+  {54ecf3b1-d026-4b3e-988f-58f17706e6d3}, !- Number of People Schedule Name
+  {bc6163af-6a71-4a43-b060-cf11b002ddad}, !- Activity Level Schedule Name
   ,                                       !- Surface Name/Angle Factor List Name
   ,                                       !- Work Efficiency Schedule Name
   ,                                       !- Clothing Insulation Schedule Name
@@ -1043,26 +706,15 @@
   1;                                      !- Multiplier
 
 OS:ShadingSurfaceGroup,
-<<<<<<< HEAD
-  {ab11815a-51e9-4eea-b444-a9c1897159a7}, !- Handle
-=======
-  {7ac61fa8-6d60-4248-b23a-285ea8587663}, !- Handle
->>>>>>> 3c1d7324
+  {2d06d4ca-6b4b-4553-b95d-bc6ac8c0f7d8}, !- Handle
   res eaves,                              !- Name
   Building;                               !- Shading Surface Type
 
 OS:ShadingSurface,
-<<<<<<< HEAD
-  {e0ddf0e6-1780-4747-b2fe-e692ff4354c0}, !- Handle
+  {78f972b9-cce6-409a-b0cb-6abc35ed01b9}, !- Handle
   Surface 12 - res eaves,                 !- Name
   ,                                       !- Construction Name
-  {ab11815a-51e9-4eea-b444-a9c1897159a7}, !- Shading Surface Group Name
-=======
-  {0965dc38-2d6f-48a6-b0b7-74f807300bc9}, !- Handle
-  Surface 12 - res eaves,                 !- Name
-  ,                                       !- Construction Name
-  {7ac61fa8-6d60-4248-b23a-285ea8587663}, !- Shading Surface Group Name
->>>>>>> 3c1d7324
+  {2d06d4ca-6b4b-4553-b95d-bc6ac8c0f7d8}, !- Shading Surface Group Name
   ,                                       !- Transmittance Schedule Name
   ,                                       !- Number of Vertices
   0, -0.6096, 4.8768,                     !- X,Y,Z Vertex 1 {m}
@@ -1071,17 +723,10 @@
   0, 0, 4.8768;                           !- X,Y,Z Vertex 4 {m}
 
 OS:ShadingSurface,
-<<<<<<< HEAD
-  {49402d8b-6b3c-43cb-9084-88c17c8c128e}, !- Handle
+  {6c004ff2-fec4-4139-8694-a270e12800fc}, !- Handle
   Surface 12 - res eaves 1,               !- Name
   ,                                       !- Construction Name
-  {ab11815a-51e9-4eea-b444-a9c1897159a7}, !- Shading Surface Group Name
-=======
-  {4ed7f007-ad59-483d-9ed5-77d89ff46ee8}, !- Handle
-  Surface 12 - res eaves 1,               !- Name
-  ,                                       !- Construction Name
-  {7ac61fa8-6d60-4248-b23a-285ea8587663}, !- Shading Surface Group Name
->>>>>>> 3c1d7324
+  {2d06d4ca-6b4b-4553-b95d-bc6ac8c0f7d8}, !- Shading Surface Group Name
   ,                                       !- Transmittance Schedule Name
   ,                                       !- Number of Vertices
   11.739322368505, 0, 4.8768,             !- X,Y,Z Vertex 1 {m}
@@ -1090,17 +735,10 @@
   11.129722368505, 0, 4.8768;             !- X,Y,Z Vertex 4 {m}
 
 OS:ShadingSurface,
-<<<<<<< HEAD
-  {1ac674a6-0b73-4176-a82d-6fb33c5e1c5c}, !- Handle
+  {f1c4a1a6-0f5b-44b2-8002-cbe55827d179}, !- Handle
   Surface 12 - res eaves 2,               !- Name
   ,                                       !- Construction Name
-  {ab11815a-51e9-4eea-b444-a9c1897159a7}, !- Shading Surface Group Name
-=======
-  {e4608f2b-8e11-4505-a03f-efbe4b8cc606}, !- Handle
-  Surface 12 - res eaves 2,               !- Name
-  ,                                       !- Construction Name
-  {7ac61fa8-6d60-4248-b23a-285ea8587663}, !- Shading Surface Group Name
->>>>>>> 3c1d7324
+  {2d06d4ca-6b4b-4553-b95d-bc6ac8c0f7d8}, !- Shading Surface Group Name
   ,                                       !- Transmittance Schedule Name
   ,                                       !- Number of Vertices
   11.129722368505, 6.17446118425249, 4.8768, !- X,Y,Z Vertex 1 {m}
@@ -1109,17 +747,10 @@
   11.129722368505, 5.56486118425249, 4.8768; !- X,Y,Z Vertex 4 {m}
 
 OS:ShadingSurface,
-<<<<<<< HEAD
-  {ee6203cd-4821-405a-8452-8fa491a2b76e}, !- Handle
+  {bf0167a7-d1a3-4a2a-ad57-59a5f87d152d}, !- Handle
   Surface 12 - res eaves 3,               !- Name
   ,                                       !- Construction Name
-  {ab11815a-51e9-4eea-b444-a9c1897159a7}, !- Shading Surface Group Name
-=======
-  {de119767-d05d-4f91-ad57-88d74bfde871}, !- Handle
-  Surface 12 - res eaves 3,               !- Name
-  ,                                       !- Construction Name
-  {7ac61fa8-6d60-4248-b23a-285ea8587663}, !- Shading Surface Group Name
->>>>>>> 3c1d7324
+  {2d06d4ca-6b4b-4553-b95d-bc6ac8c0f7d8}, !- Shading Surface Group Name
   ,                                       !- Transmittance Schedule Name
   ,                                       !- Number of Vertices
   -0.6096, 5.56486118425249, 4.8768,      !- X,Y,Z Vertex 1 {m}
