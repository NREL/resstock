!- NOTE: Auto-generated from /test/osw_files/SFD_2000sqft_2story_SL_FA_FlatRoof.osw

OS:Version,
<<<<<<< HEAD
  {f1f20085-7963-49f2-b25a-d63f1824b5a9}, !- Handle
  2.9.0;                                  !- Version Identifier

OS:SimulationControl,
  {f055e71d-00db-4b61-ac97-70ff896953d1}, !- Handle
=======
  {aeada0c9-25da-4cff-a48a-fdf59af610e9}, !- Handle
  2.9.0;                                  !- Version Identifier

OS:SimulationControl,
  {24aab117-c368-438f-8e8c-288cc8384ec8}, !- Handle
>>>>>>> f57ca257
  ,                                       !- Do Zone Sizing Calculation
  ,                                       !- Do System Sizing Calculation
  ,                                       !- Do Plant Sizing Calculation
  No;                                     !- Run Simulation for Sizing Periods

OS:Timestep,
<<<<<<< HEAD
  {c5ba4abf-f291-4718-901c-ee2e62970cb0}, !- Handle
  6;                                      !- Number of Timesteps per Hour

OS:ShadowCalculation,
  {bdd6acef-4a8e-48f0-931d-9cb6cc374241}, !- Handle
=======
  {c3a4cfd6-3a0c-4491-a875-5bebcbb3fb9b}, !- Handle
  6;                                      !- Number of Timesteps per Hour

OS:ShadowCalculation,
  {ccd15888-d2ae-403a-8876-2db8f4afd395}, !- Handle
>>>>>>> f57ca257
  20,                                     !- Calculation Frequency
  200;                                    !- Maximum Figures in Shadow Overlap Calculations

OS:SurfaceConvectionAlgorithm:Outside,
<<<<<<< HEAD
  {7e43c7db-7ba7-4ceb-adb0-87c402ac7d2b}, !- Handle
  DOE-2;                                  !- Algorithm

OS:SurfaceConvectionAlgorithm:Inside,
  {992a0910-e027-4315-bd5f-1f48387666f7}, !- Handle
  TARP;                                   !- Algorithm

OS:ZoneCapacitanceMultiplier:ResearchSpecial,
  {f30fa596-d248-47d2-97e5-c50d01f0c8d6}, !- Handle
=======
  {5a30448a-feed-4555-be01-a5f7e9dac058}, !- Handle
  DOE-2;                                  !- Algorithm

OS:SurfaceConvectionAlgorithm:Inside,
  {19a4cd59-985c-4cf4-8f76-9206a193aad7}, !- Handle
  TARP;                                   !- Algorithm

OS:ZoneCapacitanceMultiplier:ResearchSpecial,
  {8a0d71ee-a934-4215-be6e-89e80a9414f3}, !- Handle
>>>>>>> f57ca257
  ,                                       !- Temperature Capacity Multiplier
  15,                                     !- Humidity Capacity Multiplier
  ;                                       !- Carbon Dioxide Capacity Multiplier

OS:RunPeriod,
<<<<<<< HEAD
  {07a597cd-a368-4149-9dee-72f97624253f}, !- Handle
=======
  {ab5828b0-39f9-4a03-90c8-32264931ce5d}, !- Handle
>>>>>>> f57ca257
  Run Period 1,                           !- Name
  1,                                      !- Begin Month
  1,                                      !- Begin Day of Month
  12,                                     !- End Month
  31,                                     !- End Day of Month
  ,                                       !- Use Weather File Holidays and Special Days
  ,                                       !- Use Weather File Daylight Saving Period
  ,                                       !- Apply Weekend Holiday Rule
  ,                                       !- Use Weather File Rain Indicators
  ,                                       !- Use Weather File Snow Indicators
  ;                                       !- Number of Times Runperiod to be Repeated

OS:YearDescription,
<<<<<<< HEAD
  {6982fb7e-f621-4845-a708-7c0bf61ec464}, !- Handle
=======
  {7a9dfef4-dc1e-4fc2-bb9b-c7a6cd9b60ea}, !- Handle
>>>>>>> f57ca257
  2007,                                   !- Calendar Year
  ,                                       !- Day of Week for Start Day
  ;                                       !- Is Leap Year

OS:WeatherFile,
<<<<<<< HEAD
  {8d095530-c948-4146-8337-42d627952bee}, !- Handle
=======
  {e45b25cc-66a4-4828-acb9-417a22a6d9c1}, !- Handle
>>>>>>> f57ca257
  Denver Intl Ap,                         !- City
  CO,                                     !- State Province Region
  USA,                                    !- Country
  TMY3,                                   !- Data Source
  725650,                                 !- WMO Number
  39.83,                                  !- Latitude {deg}
  -104.65,                                !- Longitude {deg}
  -7,                                     !- Time Zone {hr}
  1650,                                   !- Elevation {m}
  file:../weather/USA_CO_Denver.Intl.AP.725650_TMY3.epw, !- Url
  E23378AA;                               !- Checksum

OS:AdditionalProperties,
<<<<<<< HEAD
  {00010cc3-49e8-493d-a487-27991db9680f}, !- Handle
  {8d095530-c948-4146-8337-42d627952bee}, !- Object Name
=======
  {eabb8fc8-3491-495d-94f2-b4fa2c345476}, !- Handle
  {e45b25cc-66a4-4828-acb9-417a22a6d9c1}, !- Object Name
>>>>>>> f57ca257
  EPWHeaderCity,                          !- Feature Name 1
  String,                                 !- Feature Data Type 1
  Denver Intl Ap,                         !- Feature Value 1
  EPWHeaderState,                         !- Feature Name 2
  String,                                 !- Feature Data Type 2
  CO,                                     !- Feature Value 2
  EPWHeaderCountry,                       !- Feature Name 3
  String,                                 !- Feature Data Type 3
  USA,                                    !- Feature Value 3
  EPWHeaderDataSource,                    !- Feature Name 4
  String,                                 !- Feature Data Type 4
  TMY3,                                   !- Feature Value 4
  EPWHeaderStation,                       !- Feature Name 5
  String,                                 !- Feature Data Type 5
  725650,                                 !- Feature Value 5
  EPWHeaderLatitude,                      !- Feature Name 6
  Double,                                 !- Feature Data Type 6
  39.829999999999998,                     !- Feature Value 6
  EPWHeaderLongitude,                     !- Feature Name 7
  Double,                                 !- Feature Data Type 7
  -104.65000000000001,                    !- Feature Value 7
  EPWHeaderTimezone,                      !- Feature Name 8
  Double,                                 !- Feature Data Type 8
  -7,                                     !- Feature Value 8
  EPWHeaderAltitude,                      !- Feature Name 9
  Double,                                 !- Feature Data Type 9
  5413.3858267716532,                     !- Feature Value 9
  EPWHeaderLocalPressure,                 !- Feature Name 10
  Double,                                 !- Feature Data Type 10
  0.81937567683596546,                    !- Feature Value 10
  EPWHeaderRecordsPerHour,                !- Feature Name 11
  Double,                                 !- Feature Data Type 11
  0,                                      !- Feature Value 11
  EPWDataAnnualAvgDrybulb,                !- Feature Name 12
  Double,                                 !- Feature Data Type 12
  51.575616438356228,                     !- Feature Value 12
  EPWDataAnnualMinDrybulb,                !- Feature Name 13
  Double,                                 !- Feature Data Type 13
  -2.9200000000000017,                    !- Feature Value 13
  EPWDataAnnualMaxDrybulb,                !- Feature Name 14
  Double,                                 !- Feature Data Type 14
  104,                                    !- Feature Value 14
  EPWDataCDD50F,                          !- Feature Name 15
  Double,                                 !- Feature Data Type 15
  3072.2925000000005,                     !- Feature Value 15
  EPWDataCDD65F,                          !- Feature Name 16
  Double,                                 !- Feature Data Type 16
  883.62000000000035,                     !- Feature Value 16
  EPWDataHDD50F,                          !- Feature Name 17
  Double,                                 !- Feature Data Type 17
  2497.1925000000001,                     !- Feature Value 17
  EPWDataHDD65F,                          !- Feature Name 18
  Double,                                 !- Feature Data Type 18
  5783.5200000000013,                     !- Feature Value 18
  EPWDataAnnualAvgWindspeed,              !- Feature Name 19
  Double,                                 !- Feature Data Type 19
  3.9165296803649667,                     !- Feature Value 19
  EPWDataMonthlyAvgDrybulbs,              !- Feature Name 20
  String,                                 !- Feature Data Type 20
  33.4191935483871&#4431.90142857142857&#4443.02620967741937&#4442.48624999999999&#4459.877741935483854&#4473.57574999999997&#4472.07975806451608&#4472.70008064516134&#4466.49200000000006&#4450.079112903225806&#4437.218250000000005&#4434.582177419354835, !- Feature Value 20
  EPWDataGroundMonthlyTemps,              !- Feature Name 21
  String,                                 !- Feature Data Type 21
  44.08306285945173&#4440.89570904991865&#4440.64045432632048&#4442.153016571250646&#4448.225111118704206&#4454.268919273837525&#4459.508577937551024&#4462.82777283423508&#4463.10975667174995&#4460.41014950381947&#4455.304105212311526&#4449.445696474514364, !- Feature Value 21
  EPWDataWSF,                             !- Feature Name 22
  Double,                                 !- Feature Data Type 22
  0.58999999999999997,                    !- Feature Value 22
  EPWDataMonthlyAvgDailyHighDrybulbs,     !- Feature Name 23
  String,                                 !- Feature Data Type 23
  47.41032258064516&#4446.58642857142857&#4455.15032258064517&#4453.708&#4472.80193548387098&#4488.67600000000002&#4486.1858064516129&#4485.87225806451613&#4482.082&#4463.18064516129033&#4448.73400000000001&#4448.87935483870968, !- Feature Value 23
  EPWDataMonthlyAvgDailyLowDrybulbs,      !- Feature Name 24
  String,                                 !- Feature Data Type 24
  19.347741935483874&#4419.856428571428573&#4430.316129032258065&#4431.112&#4447.41612903225806&#4457.901999999999994&#4459.063870967741934&#4460.956774193548384&#4452.352000000000004&#4438.41612903225806&#4427.002000000000002&#4423.02903225806451, !- Feature Value 24
  EPWDesignHeatingDrybulb,                !- Feature Name 25
  Double,                                 !- Feature Data Type 25
  12.02,                                  !- Feature Value 25
  EPWDesignHeatingWindspeed,              !- Feature Name 26
  Double,                                 !- Feature Data Type 26
  2.8062500000000004,                     !- Feature Value 26
  EPWDesignCoolingDrybulb,                !- Feature Name 27
  Double,                                 !- Feature Data Type 27
  91.939999999999998,                     !- Feature Value 27
  EPWDesignCoolingWetbulb,                !- Feature Name 28
  Double,                                 !- Feature Data Type 28
  59.95131430195849,                      !- Feature Value 28
  EPWDesignCoolingHumidityRatio,          !- Feature Name 29
  Double,                                 !- Feature Data Type 29
  0.0059161086834698092,                  !- Feature Value 29
  EPWDesignCoolingWindspeed,              !- Feature Name 30
  Double,                                 !- Feature Data Type 30
  3.7999999999999989,                     !- Feature Value 30
  EPWDesignDailyTemperatureRange,         !- Feature Name 31
  Double,                                 !- Feature Data Type 31
  24.915483870967748,                     !- Feature Value 31
  EPWDesignDehumidDrybulb,                !- Feature Name 32
  Double,                                 !- Feature Data Type 32
  67.996785714285721,                     !- Feature Value 32
  EPWDesignDehumidHumidityRatio,          !- Feature Name 33
  Double,                                 !- Feature Data Type 33
  0.012133744170488724,                   !- Feature Value 33
  EPWDesignCoolingDirectNormal,           !- Feature Name 34
  Double,                                 !- Feature Data Type 34
  985,                                    !- Feature Value 34
  EPWDesignCoolingDiffuseHorizontal,      !- Feature Name 35
  Double,                                 !- Feature Data Type 35
  84;                                     !- Feature Value 35

OS:Site,
<<<<<<< HEAD
  {7b74e666-07e2-4b26-9df1-c37cf4b54821}, !- Handle
=======
  {0318f69c-be0c-4218-aeb7-7a1297df8e33}, !- Handle
>>>>>>> f57ca257
  Denver Intl Ap_CO_USA,                  !- Name
  39.83,                                  !- Latitude {deg}
  -104.65,                                !- Longitude {deg}
  -7,                                     !- Time Zone {hr}
  1650,                                   !- Elevation {m}
  ;                                       !- Terrain

OS:ClimateZones,
<<<<<<< HEAD
  {b4091b24-cbbd-46b8-9f2e-f61fedf8939e}, !- Handle
=======
  {7219805b-bab9-4588-9dba-f2bfdbd4bf19}, !- Handle
>>>>>>> f57ca257
  ,                                       !- Active Institution
  ,                                       !- Active Year
  ,                                       !- Climate Zone Institution Name 1
  ,                                       !- Climate Zone Document Name 1
  ,                                       !- Climate Zone Document Year 1
  ,                                       !- Climate Zone Value 1
  Building America,                       !- Climate Zone Institution Name 2
  ,                                       !- Climate Zone Document Name 2
  0,                                      !- Climate Zone Document Year 2
  Cold;                                   !- Climate Zone Value 2

OS:Site:WaterMainsTemperature,
<<<<<<< HEAD
  {0fdc2956-ede8-4f29-817c-88e3c32134b9}, !- Handle
=======
  {e8bff2bc-945c-4155-a66e-3eb40b013ed5}, !- Handle
>>>>>>> f57ca257
  Correlation,                            !- Calculation Method
  ,                                       !- Temperature Schedule Name
  10.8753424657535,                       !- Annual Average Outdoor Air Temperature {C}
  23.1524007936508;                       !- Maximum Difference In Monthly Average Outdoor Air Temperatures {deltaC}

OS:RunPeriodControl:DaylightSavingTime,
<<<<<<< HEAD
  {580cb645-01f2-4b46-b6c1-fef5a5dd8d59}, !- Handle
=======
  {7f64c16e-ba47-41d7-a171-eb80996c966a}, !- Handle
>>>>>>> f57ca257
  3/12,                                   !- Start Date
  11/5;                                   !- End Date

OS:Site:GroundTemperature:Deep,
<<<<<<< HEAD
  {575f9fbf-d3cd-4ad2-8e35-d26435708d71}, !- Handle
=======
  {bbfb6de2-1409-4e50-b36a-4dbe06ce9ba5}, !- Handle
>>>>>>> f57ca257
  10.8753424657535,                       !- January Deep Ground Temperature {C}
  10.8753424657535,                       !- February Deep Ground Temperature {C}
  10.8753424657535,                       !- March Deep Ground Temperature {C}
  10.8753424657535,                       !- April Deep Ground Temperature {C}
  10.8753424657535,                       !- May Deep Ground Temperature {C}
  10.8753424657535,                       !- June Deep Ground Temperature {C}
  10.8753424657535,                       !- July Deep Ground Temperature {C}
  10.8753424657535,                       !- August Deep Ground Temperature {C}
  10.8753424657535,                       !- September Deep Ground Temperature {C}
  10.8753424657535,                       !- October Deep Ground Temperature {C}
  10.8753424657535,                       !- November Deep Ground Temperature {C}
  10.8753424657535;                       !- December Deep Ground Temperature {C}

OS:Building,
<<<<<<< HEAD
  {faafc36a-1629-4f17-a345-7fd0798f0c44}, !- Handle
=======
  {42dfc224-eea5-4521-8653-43df88f4ec00}, !- Handle
>>>>>>> f57ca257
  Building 1,                             !- Name
  ,                                       !- Building Sector Type
  0,                                      !- North Axis {deg}
  ,                                       !- Nominal Floor to Floor Height {m}
  ,                                       !- Space Type Name
  ,                                       !- Default Construction Set Name
  ,                                       !- Default Schedule Set Name
  3,                                      !- Standards Number of Stories
  3,                                      !- Standards Number of Above Ground Stories
  ,                                       !- Standards Template
  singlefamilydetached,                   !- Standards Building Type
  1;                                      !- Standards Number of Living Units

OS:AdditionalProperties,
<<<<<<< HEAD
  {ad7d6ba6-7294-48ed-bd86-e92a358f03b5}, !- Handle
  {faafc36a-1629-4f17-a345-7fd0798f0c44}, !- Object Name
=======
  {9e211bfc-f833-4fed-b58d-38949372b32c}, !- Handle
  {42dfc224-eea5-4521-8653-43df88f4ec00}, !- Object Name
>>>>>>> f57ca257
  Total Units Modeled,                    !- Feature Name 1
  Integer,                                !- Feature Data Type 1
  1;                                      !- Feature Value 1

OS:ThermalZone,
<<<<<<< HEAD
  {c45494df-2b83-48f3-b456-d297ea3a2bcf}, !- Handle
=======
  {37ff6e9a-7161-433a-98be-169f2801fe09}, !- Handle
>>>>>>> f57ca257
  living zone,                            !- Name
  ,                                       !- Multiplier
  ,                                       !- Ceiling Height {m}
  ,                                       !- Volume {m3}
  ,                                       !- Floor Area {m2}
  ,                                       !- Zone Inside Convection Algorithm
  ,                                       !- Zone Outside Convection Algorithm
  ,                                       !- Zone Conditioning Equipment List Name
<<<<<<< HEAD
  {91f6c92d-78b1-4b88-b7d9-4c8ba8e73b2c}, !- Zone Air Inlet Port List
  {73c25033-4221-4352-80f4-9a39c20dc749}, !- Zone Air Exhaust Port List
  {e397f08f-9227-4765-b9c3-e009adc5e1ff}, !- Zone Air Node Name
  {7785eb81-9868-4f63-92c3-a609b08e8a50}, !- Zone Return Air Port List
=======
  {60c6cdd0-2b2e-4b04-933e-60c0263b46e0}, !- Zone Air Inlet Port List
  {986ce29b-4295-4b1b-b66e-f31f6ea5ad7f}, !- Zone Air Exhaust Port List
  {e9028f1c-1257-4edf-8cd8-cc77a03eebc6}, !- Zone Air Node Name
  {9aadbfdd-c7f6-4961-925a-498cc799107b}, !- Zone Return Air Port List
>>>>>>> f57ca257
  ,                                       !- Primary Daylighting Control Name
  ,                                       !- Fraction of Zone Controlled by Primary Daylighting Control
  ,                                       !- Secondary Daylighting Control Name
  ,                                       !- Fraction of Zone Controlled by Secondary Daylighting Control
  ,                                       !- Illuminance Map Name
  ,                                       !- Group Rendering Name
  ,                                       !- Thermostat Name
  No;                                     !- Use Ideal Air Loads

OS:Node,
<<<<<<< HEAD
  {29dd1ad1-2887-433a-8712-dc014d3f66d2}, !- Handle
  Node 1,                                 !- Name
  {e397f08f-9227-4765-b9c3-e009adc5e1ff}, !- Inlet Port
  ;                                       !- Outlet Port

OS:Connection,
  {e397f08f-9227-4765-b9c3-e009adc5e1ff}, !- Handle
  {ef7efe73-e6a0-4bf3-92c6-0820deb231c8}, !- Name
  {c45494df-2b83-48f3-b456-d297ea3a2bcf}, !- Source Object
  11,                                     !- Outlet Port
  {29dd1ad1-2887-433a-8712-dc014d3f66d2}, !- Target Object
  2;                                      !- Inlet Port

OS:PortList,
  {91f6c92d-78b1-4b88-b7d9-4c8ba8e73b2c}, !- Handle
  {a1ed67a1-10fc-4691-a5a3-db7e54d33283}, !- Name
  {c45494df-2b83-48f3-b456-d297ea3a2bcf}; !- HVAC Component

OS:PortList,
  {73c25033-4221-4352-80f4-9a39c20dc749}, !- Handle
  {5651eca7-4594-4b45-85eb-99d3d9d415c5}, !- Name
  {c45494df-2b83-48f3-b456-d297ea3a2bcf}; !- HVAC Component

OS:PortList,
  {7785eb81-9868-4f63-92c3-a609b08e8a50}, !- Handle
  {fe421209-3e2c-4977-866b-f64538f8b2a9}, !- Name
  {c45494df-2b83-48f3-b456-d297ea3a2bcf}; !- HVAC Component

OS:Sizing:Zone,
  {f11e04e4-e438-4f73-9344-723fdeaccbc8}, !- Handle
  {c45494df-2b83-48f3-b456-d297ea3a2bcf}, !- Zone or ZoneList Name
=======
  {f2f0523c-9042-45e9-87a1-a56674b0a54a}, !- Handle
  Node 1,                                 !- Name
  {e9028f1c-1257-4edf-8cd8-cc77a03eebc6}, !- Inlet Port
  ;                                       !- Outlet Port

OS:Connection,
  {e9028f1c-1257-4edf-8cd8-cc77a03eebc6}, !- Handle
  {0d90828a-a5c8-441e-87a2-49ff3ca4fa74}, !- Name
  {37ff6e9a-7161-433a-98be-169f2801fe09}, !- Source Object
  11,                                     !- Outlet Port
  {f2f0523c-9042-45e9-87a1-a56674b0a54a}, !- Target Object
  2;                                      !- Inlet Port

OS:PortList,
  {60c6cdd0-2b2e-4b04-933e-60c0263b46e0}, !- Handle
  {a76e245a-8df6-4c84-8d4c-74fd090106dd}, !- Name
  {37ff6e9a-7161-433a-98be-169f2801fe09}; !- HVAC Component

OS:PortList,
  {986ce29b-4295-4b1b-b66e-f31f6ea5ad7f}, !- Handle
  {72c54c62-5c7c-438c-a325-94b08aea746d}, !- Name
  {37ff6e9a-7161-433a-98be-169f2801fe09}; !- HVAC Component

OS:PortList,
  {9aadbfdd-c7f6-4961-925a-498cc799107b}, !- Handle
  {0bc91ad1-fdfb-4e6f-a183-bec72bb5d31b}, !- Name
  {37ff6e9a-7161-433a-98be-169f2801fe09}; !- HVAC Component

OS:Sizing:Zone,
  {d6d0ce63-ed8d-48fd-b016-503fd18b313d}, !- Handle
  {37ff6e9a-7161-433a-98be-169f2801fe09}, !- Zone or ZoneList Name
>>>>>>> f57ca257
  SupplyAirTemperature,                   !- Zone Cooling Design Supply Air Temperature Input Method
  14,                                     !- Zone Cooling Design Supply Air Temperature {C}
  11.11,                                  !- Zone Cooling Design Supply Air Temperature Difference {deltaC}
  SupplyAirTemperature,                   !- Zone Heating Design Supply Air Temperature Input Method
  40,                                     !- Zone Heating Design Supply Air Temperature {C}
  11.11,                                  !- Zone Heating Design Supply Air Temperature Difference {deltaC}
  0.0085,                                 !- Zone Cooling Design Supply Air Humidity Ratio {kg-H2O/kg-air}
  0.008,                                  !- Zone Heating Design Supply Air Humidity Ratio {kg-H2O/kg-air}
  ,                                       !- Zone Heating Sizing Factor
  ,                                       !- Zone Cooling Sizing Factor
  DesignDay,                              !- Cooling Design Air Flow Method
  ,                                       !- Cooling Design Air Flow Rate {m3/s}
  ,                                       !- Cooling Minimum Air Flow per Zone Floor Area {m3/s-m2}
  ,                                       !- Cooling Minimum Air Flow {m3/s}
  ,                                       !- Cooling Minimum Air Flow Fraction
  DesignDay,                              !- Heating Design Air Flow Method
  ,                                       !- Heating Design Air Flow Rate {m3/s}
  ,                                       !- Heating Maximum Air Flow per Zone Floor Area {m3/s-m2}
  ,                                       !- Heating Maximum Air Flow {m3/s}
  ,                                       !- Heating Maximum Air Flow Fraction
  ,                                       !- Design Zone Air Distribution Effectiveness in Cooling Mode
  ,                                       !- Design Zone Air Distribution Effectiveness in Heating Mode
  No,                                     !- Account for Dedicated Outdoor Air System
  NeutralSupplyAir,                       !- Dedicated Outdoor Air System Control Strategy
  autosize,                               !- Dedicated Outdoor Air Low Setpoint Temperature for Design {C}
  autosize;                               !- Dedicated Outdoor Air High Setpoint Temperature for Design {C}

OS:ZoneHVAC:EquipmentList,
<<<<<<< HEAD
  {bcc75c23-2f3a-451a-8ab4-4f677a7ce798}, !- Handle
  Zone HVAC Equipment List 1,             !- Name
  {c45494df-2b83-48f3-b456-d297ea3a2bcf}; !- Thermal Zone

OS:Space,
  {40915262-8898-4122-9d20-545983483321}, !- Handle
  living space,                           !- Name
  {44270fa8-0d07-4d13-8eb6-1ea75085a7f2}, !- Space Type Name
=======
  {a2a259a6-4b16-420a-9c8e-f9be86e34589}, !- Handle
  Zone HVAC Equipment List 1,             !- Name
  {37ff6e9a-7161-433a-98be-169f2801fe09}; !- Thermal Zone

OS:Space,
  {54c60f02-117f-40c6-8424-e111dbb55227}, !- Handle
  living space,                           !- Name
  {3a035296-8579-4105-bf78-43f8f230a011}, !- Space Type Name
>>>>>>> f57ca257
  ,                                       !- Default Construction Set Name
  ,                                       !- Default Schedule Set Name
  -0,                                     !- Direction of Relative North {deg}
  0,                                      !- X Origin {m}
  0,                                      !- Y Origin {m}
  0,                                      !- Z Origin {m}
  ,                                       !- Building Story Name
<<<<<<< HEAD
  {c45494df-2b83-48f3-b456-d297ea3a2bcf}, !- Thermal Zone Name
  ,                                       !- Part of Total Floor Area
  ,                                       !- Design Specification Outdoor Air Object Name
  {35125de0-9142-4cd0-96ad-584d1510d0bd}; !- Building Unit Name

OS:Surface,
  {65f0d397-532b-4770-b416-96fd08cf03c5}, !- Handle
  Surface 1,                              !- Name
  Floor,                                  !- Surface Type
  ,                                       !- Construction Name
  {40915262-8898-4122-9d20-545983483321}, !- Space Name
=======
  {37ff6e9a-7161-433a-98be-169f2801fe09}, !- Thermal Zone Name
  ,                                       !- Part of Total Floor Area
  ,                                       !- Design Specification Outdoor Air Object Name
  {145fc92c-86d1-4c68-aded-1509da59d530}; !- Building Unit Name

OS:Surface,
  {056e1f0b-be35-4559-a3f0-eb096a1d7857}, !- Handle
  Surface 1,                              !- Name
  Floor,                                  !- Surface Type
  ,                                       !- Construction Name
  {54c60f02-117f-40c6-8424-e111dbb55227}, !- Space Name
>>>>>>> f57ca257
  Foundation,                             !- Outside Boundary Condition
  ,                                       !- Outside Boundary Condition Object
  NoSun,                                  !- Sun Exposure
  NoWind,                                 !- Wind Exposure
  ,                                       !- View Factor to Ground
  ,                                       !- Number of Vertices
  0, 0, 0,                                !- X,Y,Z Vertex 1 {m}
  0, 5.56486118425249, 0,                 !- X,Y,Z Vertex 2 {m}
  11.129722368505, 5.56486118425249, 0,   !- X,Y,Z Vertex 3 {m}
  11.129722368505, 0, 0;                  !- X,Y,Z Vertex 4 {m}

OS:Surface,
<<<<<<< HEAD
  {8f1b4cf9-ecfc-410c-857e-5677eb9bb0fe}, !- Handle
  Surface 2,                              !- Name
  Wall,                                   !- Surface Type
  ,                                       !- Construction Name
  {40915262-8898-4122-9d20-545983483321}, !- Space Name
=======
  {55e54783-eaca-410c-86d5-bf9f7a7ce670}, !- Handle
  Surface 2,                              !- Name
  Wall,                                   !- Surface Type
  ,                                       !- Construction Name
  {54c60f02-117f-40c6-8424-e111dbb55227}, !- Space Name
>>>>>>> f57ca257
  Outdoors,                               !- Outside Boundary Condition
  ,                                       !- Outside Boundary Condition Object
  SunExposed,                             !- Sun Exposure
  WindExposed,                            !- Wind Exposure
  ,                                       !- View Factor to Ground
  ,                                       !- Number of Vertices
  0, 5.56486118425249, 2.4384,            !- X,Y,Z Vertex 1 {m}
  0, 5.56486118425249, 0,                 !- X,Y,Z Vertex 2 {m}
  0, 0, 0,                                !- X,Y,Z Vertex 3 {m}
  0, 0, 2.4384;                           !- X,Y,Z Vertex 4 {m}

OS:Surface,
<<<<<<< HEAD
  {1be327ee-7cd2-491b-a00d-f605c67a34d4}, !- Handle
  Surface 3,                              !- Name
  Wall,                                   !- Surface Type
  ,                                       !- Construction Name
  {40915262-8898-4122-9d20-545983483321}, !- Space Name
=======
  {5439d64a-215b-4f57-ad1e-9ce012ca0fe7}, !- Handle
  Surface 3,                              !- Name
  Wall,                                   !- Surface Type
  ,                                       !- Construction Name
  {54c60f02-117f-40c6-8424-e111dbb55227}, !- Space Name
>>>>>>> f57ca257
  Outdoors,                               !- Outside Boundary Condition
  ,                                       !- Outside Boundary Condition Object
  SunExposed,                             !- Sun Exposure
  WindExposed,                            !- Wind Exposure
  ,                                       !- View Factor to Ground
  ,                                       !- Number of Vertices
  11.129722368505, 5.56486118425249, 2.4384, !- X,Y,Z Vertex 1 {m}
  11.129722368505, 5.56486118425249, 0,   !- X,Y,Z Vertex 2 {m}
  0, 5.56486118425249, 0,                 !- X,Y,Z Vertex 3 {m}
  0, 5.56486118425249, 2.4384;            !- X,Y,Z Vertex 4 {m}

OS:Surface,
<<<<<<< HEAD
  {a10e3e5b-5c70-401d-81d9-6680ccd6eedb}, !- Handle
  Surface 4,                              !- Name
  Wall,                                   !- Surface Type
  ,                                       !- Construction Name
  {40915262-8898-4122-9d20-545983483321}, !- Space Name
=======
  {efa60856-89a2-4dc8-90e4-125cf9da0054}, !- Handle
  Surface 4,                              !- Name
  Wall,                                   !- Surface Type
  ,                                       !- Construction Name
  {54c60f02-117f-40c6-8424-e111dbb55227}, !- Space Name
>>>>>>> f57ca257
  Outdoors,                               !- Outside Boundary Condition
  ,                                       !- Outside Boundary Condition Object
  SunExposed,                             !- Sun Exposure
  WindExposed,                            !- Wind Exposure
  ,                                       !- View Factor to Ground
  ,                                       !- Number of Vertices
  11.129722368505, 0, 2.4384,             !- X,Y,Z Vertex 1 {m}
  11.129722368505, 0, 0,                  !- X,Y,Z Vertex 2 {m}
  11.129722368505, 5.56486118425249, 0,   !- X,Y,Z Vertex 3 {m}
  11.129722368505, 5.56486118425249, 2.4384; !- X,Y,Z Vertex 4 {m}

OS:Surface,
<<<<<<< HEAD
  {c63a4108-4d7e-4f99-9de1-63414b721096}, !- Handle
  Surface 5,                              !- Name
  Wall,                                   !- Surface Type
  ,                                       !- Construction Name
  {40915262-8898-4122-9d20-545983483321}, !- Space Name
=======
  {b10dd77e-b616-411c-b402-2bc068bbd3a5}, !- Handle
  Surface 5,                              !- Name
  Wall,                                   !- Surface Type
  ,                                       !- Construction Name
  {54c60f02-117f-40c6-8424-e111dbb55227}, !- Space Name
>>>>>>> f57ca257
  Outdoors,                               !- Outside Boundary Condition
  ,                                       !- Outside Boundary Condition Object
  SunExposed,                             !- Sun Exposure
  WindExposed,                            !- Wind Exposure
  ,                                       !- View Factor to Ground
  ,                                       !- Number of Vertices
  0, 0, 2.4384,                           !- X,Y,Z Vertex 1 {m}
  0, 0, 0,                                !- X,Y,Z Vertex 2 {m}
  11.129722368505, 0, 0,                  !- X,Y,Z Vertex 3 {m}
  11.129722368505, 0, 2.4384;             !- X,Y,Z Vertex 4 {m}

OS:Surface,
<<<<<<< HEAD
  {cb4a94f4-efe1-4f80-b182-069bb2404e7e}, !- Handle
  Surface 6,                              !- Name
  RoofCeiling,                            !- Surface Type
  ,                                       !- Construction Name
  {40915262-8898-4122-9d20-545983483321}, !- Space Name
  Surface,                                !- Outside Boundary Condition
  {bc17dff9-6937-4a42-890f-3e9a0e214808}, !- Outside Boundary Condition Object
=======
  {adc55d54-9232-41e4-b699-7a1fd2e04800}, !- Handle
  Surface 6,                              !- Name
  RoofCeiling,                            !- Surface Type
  ,                                       !- Construction Name
  {54c60f02-117f-40c6-8424-e111dbb55227}, !- Space Name
  Surface,                                !- Outside Boundary Condition
  {2ce95377-8644-4b5b-905f-1e9d5de7cbe2}, !- Outside Boundary Condition Object
>>>>>>> f57ca257
  NoSun,                                  !- Sun Exposure
  NoWind,                                 !- Wind Exposure
  ,                                       !- View Factor to Ground
  ,                                       !- Number of Vertices
  11.129722368505, 0, 2.4384,             !- X,Y,Z Vertex 1 {m}
  11.129722368505, 5.56486118425249, 2.4384, !- X,Y,Z Vertex 2 {m}
  0, 5.56486118425249, 2.4384,            !- X,Y,Z Vertex 3 {m}
  0, 0, 2.4384;                           !- X,Y,Z Vertex 4 {m}

OS:SpaceType,
<<<<<<< HEAD
  {44270fa8-0d07-4d13-8eb6-1ea75085a7f2}, !- Handle
=======
  {3a035296-8579-4105-bf78-43f8f230a011}, !- Handle
>>>>>>> f57ca257
  Space Type 1,                           !- Name
  ,                                       !- Default Construction Set Name
  ,                                       !- Default Schedule Set Name
  ,                                       !- Group Rendering Name
  ,                                       !- Design Specification Outdoor Air Object Name
  ,                                       !- Standards Template
  ,                                       !- Standards Building Type
  living;                                 !- Standards Space Type

OS:Space,
<<<<<<< HEAD
  {41551077-63fd-46be-afc5-27dd6c0921ad}, !- Handle
  living space|story 2,                   !- Name
  {44270fa8-0d07-4d13-8eb6-1ea75085a7f2}, !- Space Type Name
=======
  {06bbd438-303f-429b-9609-9e8498c2d9ad}, !- Handle
  living space|story 2,                   !- Name
  {3a035296-8579-4105-bf78-43f8f230a011}, !- Space Type Name
>>>>>>> f57ca257
  ,                                       !- Default Construction Set Name
  ,                                       !- Default Schedule Set Name
  -0,                                     !- Direction of Relative North {deg}
  0,                                      !- X Origin {m}
  0,                                      !- Y Origin {m}
  2.4384,                                 !- Z Origin {m}
  ,                                       !- Building Story Name
<<<<<<< HEAD
  {c45494df-2b83-48f3-b456-d297ea3a2bcf}, !- Thermal Zone Name
  ,                                       !- Part of Total Floor Area
  ,                                       !- Design Specification Outdoor Air Object Name
  {35125de0-9142-4cd0-96ad-584d1510d0bd}; !- Building Unit Name

OS:Surface,
  {bc17dff9-6937-4a42-890f-3e9a0e214808}, !- Handle
  Surface 7,                              !- Name
  Floor,                                  !- Surface Type
  ,                                       !- Construction Name
  {41551077-63fd-46be-afc5-27dd6c0921ad}, !- Space Name
  Surface,                                !- Outside Boundary Condition
  {cb4a94f4-efe1-4f80-b182-069bb2404e7e}, !- Outside Boundary Condition Object
=======
  {37ff6e9a-7161-433a-98be-169f2801fe09}, !- Thermal Zone Name
  ,                                       !- Part of Total Floor Area
  ,                                       !- Design Specification Outdoor Air Object Name
  {145fc92c-86d1-4c68-aded-1509da59d530}; !- Building Unit Name

OS:Surface,
  {2ce95377-8644-4b5b-905f-1e9d5de7cbe2}, !- Handle
  Surface 7,                              !- Name
  Floor,                                  !- Surface Type
  ,                                       !- Construction Name
  {06bbd438-303f-429b-9609-9e8498c2d9ad}, !- Space Name
  Surface,                                !- Outside Boundary Condition
  {adc55d54-9232-41e4-b699-7a1fd2e04800}, !- Outside Boundary Condition Object
>>>>>>> f57ca257
  NoSun,                                  !- Sun Exposure
  NoWind,                                 !- Wind Exposure
  ,                                       !- View Factor to Ground
  ,                                       !- Number of Vertices
  0, 0, 0,                                !- X,Y,Z Vertex 1 {m}
  0, 5.56486118425249, 0,                 !- X,Y,Z Vertex 2 {m}
  11.129722368505, 5.56486118425249, 0,   !- X,Y,Z Vertex 3 {m}
  11.129722368505, 0, 0;                  !- X,Y,Z Vertex 4 {m}

OS:Surface,
<<<<<<< HEAD
  {42764e7c-10d1-4b49-afb6-a818868459c4}, !- Handle
  Surface 8,                              !- Name
  Wall,                                   !- Surface Type
  ,                                       !- Construction Name
  {41551077-63fd-46be-afc5-27dd6c0921ad}, !- Space Name
=======
  {430d577f-0a61-445c-9d0f-a14c39877207}, !- Handle
  Surface 8,                              !- Name
  Wall,                                   !- Surface Type
  ,                                       !- Construction Name
  {06bbd438-303f-429b-9609-9e8498c2d9ad}, !- Space Name
>>>>>>> f57ca257
  Outdoors,                               !- Outside Boundary Condition
  ,                                       !- Outside Boundary Condition Object
  SunExposed,                             !- Sun Exposure
  WindExposed,                            !- Wind Exposure
  ,                                       !- View Factor to Ground
  ,                                       !- Number of Vertices
  0, 5.56486118425249, 2.4384,            !- X,Y,Z Vertex 1 {m}
  0, 5.56486118425249, 0,                 !- X,Y,Z Vertex 2 {m}
  0, 0, 0,                                !- X,Y,Z Vertex 3 {m}
  0, 0, 2.4384;                           !- X,Y,Z Vertex 4 {m}

OS:Surface,
<<<<<<< HEAD
  {715cf145-d934-4b7a-8ddb-4c6be927699e}, !- Handle
  Surface 9,                              !- Name
  Wall,                                   !- Surface Type
  ,                                       !- Construction Name
  {41551077-63fd-46be-afc5-27dd6c0921ad}, !- Space Name
=======
  {009673be-0f83-4ad9-8cc9-a9d034f5d20c}, !- Handle
  Surface 9,                              !- Name
  Wall,                                   !- Surface Type
  ,                                       !- Construction Name
  {06bbd438-303f-429b-9609-9e8498c2d9ad}, !- Space Name
>>>>>>> f57ca257
  Outdoors,                               !- Outside Boundary Condition
  ,                                       !- Outside Boundary Condition Object
  SunExposed,                             !- Sun Exposure
  WindExposed,                            !- Wind Exposure
  ,                                       !- View Factor to Ground
  ,                                       !- Number of Vertices
  11.129722368505, 5.56486118425249, 2.4384, !- X,Y,Z Vertex 1 {m}
  11.129722368505, 5.56486118425249, 0,   !- X,Y,Z Vertex 2 {m}
  0, 5.56486118425249, 0,                 !- X,Y,Z Vertex 3 {m}
  0, 5.56486118425249, 2.4384;            !- X,Y,Z Vertex 4 {m}

OS:Surface,
<<<<<<< HEAD
  {c1f3d38b-d2dd-4b7b-bf3a-ebdfc2a367aa}, !- Handle
  Surface 10,                             !- Name
  Wall,                                   !- Surface Type
  ,                                       !- Construction Name
  {41551077-63fd-46be-afc5-27dd6c0921ad}, !- Space Name
=======
  {052160dc-0d37-4a4b-b579-f03554d79b51}, !- Handle
  Surface 10,                             !- Name
  Wall,                                   !- Surface Type
  ,                                       !- Construction Name
  {06bbd438-303f-429b-9609-9e8498c2d9ad}, !- Space Name
>>>>>>> f57ca257
  Outdoors,                               !- Outside Boundary Condition
  ,                                       !- Outside Boundary Condition Object
  SunExposed,                             !- Sun Exposure
  WindExposed,                            !- Wind Exposure
  ,                                       !- View Factor to Ground
  ,                                       !- Number of Vertices
  11.129722368505, 0, 2.4384,             !- X,Y,Z Vertex 1 {m}
  11.129722368505, 0, 0,                  !- X,Y,Z Vertex 2 {m}
  11.129722368505, 5.56486118425249, 0,   !- X,Y,Z Vertex 3 {m}
  11.129722368505, 5.56486118425249, 2.4384; !- X,Y,Z Vertex 4 {m}

OS:Surface,
<<<<<<< HEAD
  {58dca334-68d6-4f42-8cc4-5e7d28d09bb7}, !- Handle
  Surface 11,                             !- Name
  Wall,                                   !- Surface Type
  ,                                       !- Construction Name
  {41551077-63fd-46be-afc5-27dd6c0921ad}, !- Space Name
=======
  {2a3815b2-fc1f-441d-b98b-f4079aca673d}, !- Handle
  Surface 11,                             !- Name
  Wall,                                   !- Surface Type
  ,                                       !- Construction Name
  {06bbd438-303f-429b-9609-9e8498c2d9ad}, !- Space Name
>>>>>>> f57ca257
  Outdoors,                               !- Outside Boundary Condition
  ,                                       !- Outside Boundary Condition Object
  SunExposed,                             !- Sun Exposure
  WindExposed,                            !- Wind Exposure
  ,                                       !- View Factor to Ground
  ,                                       !- Number of Vertices
  0, 0, 2.4384,                           !- X,Y,Z Vertex 1 {m}
  0, 0, 0,                                !- X,Y,Z Vertex 2 {m}
  11.129722368505, 0, 0,                  !- X,Y,Z Vertex 3 {m}
  11.129722368505, 0, 2.4384;             !- X,Y,Z Vertex 4 {m}

OS:Surface,
<<<<<<< HEAD
  {92493087-286a-49da-b0e2-e7369b9d7775}, !- Handle
  Surface 12,                             !- Name
  RoofCeiling,                            !- Surface Type
  ,                                       !- Construction Name
  {41551077-63fd-46be-afc5-27dd6c0921ad}, !- Space Name
=======
  {9fe2a6b0-ad69-4bbb-afb9-82d4994d6d90}, !- Handle
  Surface 12,                             !- Name
  RoofCeiling,                            !- Surface Type
  ,                                       !- Construction Name
  {06bbd438-303f-429b-9609-9e8498c2d9ad}, !- Space Name
>>>>>>> f57ca257
  Outdoors,                               !- Outside Boundary Condition
  ,                                       !- Outside Boundary Condition Object
  SunExposed,                             !- Sun Exposure
  WindExposed,                            !- Wind Exposure
  ,                                       !- View Factor to Ground
  ,                                       !- Number of Vertices
  11.129722368505, 0, 2.4384,             !- X,Y,Z Vertex 1 {m}
  11.129722368505, 5.56486118425249, 2.4384, !- X,Y,Z Vertex 2 {m}
  0, 5.56486118425249, 2.4384,            !- X,Y,Z Vertex 3 {m}
  0, 0, 2.4384;                           !- X,Y,Z Vertex 4 {m}

OS:BuildingUnit,
<<<<<<< HEAD
  {35125de0-9142-4cd0-96ad-584d1510d0bd}, !- Handle
=======
  {145fc92c-86d1-4c68-aded-1509da59d530}, !- Handle
>>>>>>> f57ca257
  unit 1,                                 !- Name
  ,                                       !- Rendering Color
  Residential;                            !- Building Unit Type

OS:AdditionalProperties,
<<<<<<< HEAD
  {6a66fc59-d5bd-447c-a448-19d24716f619}, !- Handle
  {35125de0-9142-4cd0-96ad-584d1510d0bd}, !- Object Name
=======
  {eb326c7a-9b15-4337-b08a-7e1493fbbe56}, !- Handle
  {145fc92c-86d1-4c68-aded-1509da59d530}, !- Object Name
>>>>>>> f57ca257
  NumberOfBedrooms,                       !- Feature Name 1
  Integer,                                !- Feature Data Type 1
  3,                                      !- Feature Value 1
  NumberOfBathrooms,                      !- Feature Name 2
  Double,                                 !- Feature Data Type 2
  2,                                      !- Feature Value 2
  NumberOfOccupants,                      !- Feature Name 3
  Double,                                 !- Feature Data Type 3
  2.6400000000000001;                     !- Feature Value 3

OS:External:File,
<<<<<<< HEAD
  {3434cfe4-f6d4-42e0-bf1e-4b1e0c8185c8}, !- Handle
=======
  {ccb93350-b0ab-400d-86b9-b27237016ff0}, !- Handle
>>>>>>> f57ca257
  8760.csv,                               !- Name
  8760.csv;                               !- File Name

OS:Schedule:Day,
<<<<<<< HEAD
  {60d1c1cb-56b9-4713-bc54-a95a9bab961c}, !- Handle
=======
  {ec9fd2a1-ee22-4ffb-b79a-607387a6bfd1}, !- Handle
>>>>>>> f57ca257
  Schedule Day 1,                         !- Name
  ,                                       !- Schedule Type Limits Name
  ,                                       !- Interpolate to Timestep
  24,                                     !- Hour 1
  0,                                      !- Minute 1
  0;                                      !- Value Until Time 1

OS:Schedule:Day,
<<<<<<< HEAD
  {491f614f-70ad-4e4c-a1e3-e87b414489a9}, !- Handle
=======
  {386478b9-9667-4bc1-8a08-38e7e640c5de}, !- Handle
>>>>>>> f57ca257
  Schedule Day 2,                         !- Name
  ,                                       !- Schedule Type Limits Name
  ,                                       !- Interpolate to Timestep
  24,                                     !- Hour 1
  0,                                      !- Minute 1
  1;                                      !- Value Until Time 1

OS:Schedule:File,
<<<<<<< HEAD
  {31dd0207-0a27-4077-91d1-c5d2ee0e26ee}, !- Handle
  occupants,                              !- Name
  {3968a833-9925-4836-b8a6-68012acafefc}, !- Schedule Type Limits Name
  {3434cfe4-f6d4-42e0-bf1e-4b1e0c8185c8}, !- External File Name
=======
  {c75a2b0a-1de7-4bdf-84c3-540eb3fe6615}, !- Handle
  occupants,                              !- Name
  {30a6c888-feeb-4ffc-af88-6c81e2977f90}, !- Schedule Type Limits Name
  {ccb93350-b0ab-400d-86b9-b27237016ff0}, !- External File Name
>>>>>>> f57ca257
  1,                                      !- Column Number
  1,                                      !- Rows to Skip at Top
  8760,                                   !- Number of Hours of Data
  ,                                       !- Column Separator
  ,                                       !- Interpolate to Timestep
  60;                                     !- Minutes per Item

OS:Schedule:Ruleset,
<<<<<<< HEAD
  {266724aa-5624-46ea-8ff6-2e7764c90345}, !- Handle
  Schedule Ruleset 1,                     !- Name
  {85d39d50-9828-41cb-a28e-91b3fe1a427f}, !- Schedule Type Limits Name
  {3e779aa9-fa4d-47a5-bf68-1bb578fb23d5}; !- Default Day Schedule Name

OS:Schedule:Day,
  {3e779aa9-fa4d-47a5-bf68-1bb578fb23d5}, !- Handle
  Schedule Day 3,                         !- Name
  {85d39d50-9828-41cb-a28e-91b3fe1a427f}, !- Schedule Type Limits Name
=======
  {be947b52-d92f-4036-add7-c576e20c7f78}, !- Handle
  Schedule Ruleset 1,                     !- Name
  {03cf40cf-4398-4644-8864-90c50b7ed551}, !- Schedule Type Limits Name
  {f340199e-5d06-4215-b92a-6267efe24611}; !- Default Day Schedule Name

OS:Schedule:Day,
  {f340199e-5d06-4215-b92a-6267efe24611}, !- Handle
  Schedule Day 3,                         !- Name
  {03cf40cf-4398-4644-8864-90c50b7ed551}, !- Schedule Type Limits Name
>>>>>>> f57ca257
  ,                                       !- Interpolate to Timestep
  24,                                     !- Hour 1
  0,                                      !- Minute 1
  112.539290946133;                       !- Value Until Time 1

OS:People:Definition,
<<<<<<< HEAD
  {2953e05b-9653-4d8e-8553-5a5b682578a1}, !- Handle
  res occupants|living space|story 2,     !- Name
=======
  {ff5a8ad7-2840-41af-9b4d-bbd2ea33bea9}, !- Handle
  res occupants|living space,             !- Name
>>>>>>> f57ca257
  People,                                 !- Number of People Calculation Method
  1.32,                                   !- Number of People {people}
  ,                                       !- People per Space Floor Area {person/m2}
  ,                                       !- Space Floor Area per Person {m2/person}
  0.319734,                               !- Fraction Radiant
  0.573,                                  !- Sensible Heat Fraction
  0,                                      !- Carbon Dioxide Generation Rate {m3/s-W}
  No,                                     !- Enable ASHRAE 55 Comfort Warnings
  ZoneAveraged;                           !- Mean Radiant Temperature Calculation Type

OS:People,
<<<<<<< HEAD
  {13a1db4b-2986-4118-9753-6e1a79962ff4}, !- Handle
  res occupants|living space|story 2,     !- Name
  {2953e05b-9653-4d8e-8553-5a5b682578a1}, !- People Definition Name
  {41551077-63fd-46be-afc5-27dd6c0921ad}, !- Space or SpaceType Name
  {31dd0207-0a27-4077-91d1-c5d2ee0e26ee}, !- Number of People Schedule Name
  {266724aa-5624-46ea-8ff6-2e7764c90345}, !- Activity Level Schedule Name
=======
  {149f601d-0d3f-4fb3-af61-7668ebc66b14}, !- Handle
  res occupants|living space,             !- Name
  {ff5a8ad7-2840-41af-9b4d-bbd2ea33bea9}, !- People Definition Name
  {54c60f02-117f-40c6-8424-e111dbb55227}, !- Space or SpaceType Name
  {c75a2b0a-1de7-4bdf-84c3-540eb3fe6615}, !- Number of People Schedule Name
  {be947b52-d92f-4036-add7-c576e20c7f78}, !- Activity Level Schedule Name
>>>>>>> f57ca257
  ,                                       !- Surface Name/Angle Factor List Name
  ,                                       !- Work Efficiency Schedule Name
  ,                                       !- Clothing Insulation Schedule Name
  ,                                       !- Air Velocity Schedule Name
  1;                                      !- Multiplier

OS:ScheduleTypeLimits,
<<<<<<< HEAD
  {85d39d50-9828-41cb-a28e-91b3fe1a427f}, !- Handle
=======
  {03cf40cf-4398-4644-8864-90c50b7ed551}, !- Handle
>>>>>>> f57ca257
  ActivityLevel,                          !- Name
  0,                                      !- Lower Limit Value
  ,                                       !- Upper Limit Value
  Continuous,                             !- Numeric Type
  ActivityLevel;                          !- Unit Type

OS:ScheduleTypeLimits,
<<<<<<< HEAD
  {3968a833-9925-4836-b8a6-68012acafefc}, !- Handle
=======
  {30a6c888-feeb-4ffc-af88-6c81e2977f90}, !- Handle
>>>>>>> f57ca257
  Fractional,                             !- Name
  0,                                      !- Lower Limit Value
  1,                                      !- Upper Limit Value
  Continuous;                             !- Numeric Type

OS:People:Definition,
<<<<<<< HEAD
  {77536a9b-10ec-4a99-9124-78f320db4a3c}, !- Handle
  res occupants|living space,             !- Name
=======
  {b5260a31-4712-458a-9b60-6cfd819f3c1d}, !- Handle
  res occupants|living space|story 2,     !- Name
>>>>>>> f57ca257
  People,                                 !- Number of People Calculation Method
  1.32,                                   !- Number of People {people}
  ,                                       !- People per Space Floor Area {person/m2}
  ,                                       !- Space Floor Area per Person {m2/person}
  0.319734,                               !- Fraction Radiant
  0.573,                                  !- Sensible Heat Fraction
  0,                                      !- Carbon Dioxide Generation Rate {m3/s-W}
  No,                                     !- Enable ASHRAE 55 Comfort Warnings
  ZoneAveraged;                           !- Mean Radiant Temperature Calculation Type

OS:People,
<<<<<<< HEAD
  {f1b0bb13-fbb2-43aa-bf8c-0533fbe473d0}, !- Handle
  res occupants|living space,             !- Name
  {77536a9b-10ec-4a99-9124-78f320db4a3c}, !- People Definition Name
  {40915262-8898-4122-9d20-545983483321}, !- Space or SpaceType Name
  {31dd0207-0a27-4077-91d1-c5d2ee0e26ee}, !- Number of People Schedule Name
  {266724aa-5624-46ea-8ff6-2e7764c90345}, !- Activity Level Schedule Name
=======
  {9a1dcae6-28d9-400d-ad7e-f1f0b0916315}, !- Handle
  res occupants|living space|story 2,     !- Name
  {b5260a31-4712-458a-9b60-6cfd819f3c1d}, !- People Definition Name
  {06bbd438-303f-429b-9609-9e8498c2d9ad}, !- Space or SpaceType Name
  {c75a2b0a-1de7-4bdf-84c3-540eb3fe6615}, !- Number of People Schedule Name
  {be947b52-d92f-4036-add7-c576e20c7f78}, !- Activity Level Schedule Name
>>>>>>> f57ca257
  ,                                       !- Surface Name/Angle Factor List Name
  ,                                       !- Work Efficiency Schedule Name
  ,                                       !- Clothing Insulation Schedule Name
  ,                                       !- Air Velocity Schedule Name
  1;                                      !- Multiplier

OS:ShadingSurfaceGroup,
<<<<<<< HEAD
  {a73ca961-48ea-4e9d-9bd2-661dde8538df}, !- Handle
=======
  {ef08692f-0137-42ba-8476-e63487714d10}, !- Handle
>>>>>>> f57ca257
  res eaves,                              !- Name
  Building;                               !- Shading Surface Type

OS:ShadingSurface,
<<<<<<< HEAD
  {61e31ecd-57f8-46f7-9878-6eb05b28ba91}, !- Handle
  Surface 12 - res eaves,                 !- Name
  ,                                       !- Construction Name
  {a73ca961-48ea-4e9d-9bd2-661dde8538df}, !- Shading Surface Group Name
=======
  {9f062308-ec28-4813-bd25-5430e9ef8bde}, !- Handle
  Surface 12 - res eaves,                 !- Name
  ,                                       !- Construction Name
  {ef08692f-0137-42ba-8476-e63487714d10}, !- Shading Surface Group Name
>>>>>>> f57ca257
  ,                                       !- Transmittance Schedule Name
  ,                                       !- Number of Vertices
  0, -0.6096, 4.8768,                     !- X,Y,Z Vertex 1 {m}
  11.129722368505, -0.6096, 4.8768,       !- X,Y,Z Vertex 2 {m}
  11.129722368505, 0, 4.8768,             !- X,Y,Z Vertex 3 {m}
  0, 0, 4.8768;                           !- X,Y,Z Vertex 4 {m}

OS:ShadingSurface,
<<<<<<< HEAD
  {f99d39f6-1b27-46da-adbc-18aafb1a495c}, !- Handle
  Surface 12 - res eaves 1,               !- Name
  ,                                       !- Construction Name
  {a73ca961-48ea-4e9d-9bd2-661dde8538df}, !- Shading Surface Group Name
=======
  {4b7ad763-e82d-4c92-b55c-2fc1640f96ad}, !- Handle
  Surface 12 - res eaves 1,               !- Name
  ,                                       !- Construction Name
  {ef08692f-0137-42ba-8476-e63487714d10}, !- Shading Surface Group Name
>>>>>>> f57ca257
  ,                                       !- Transmittance Schedule Name
  ,                                       !- Number of Vertices
  11.739322368505, 0, 4.8768,             !- X,Y,Z Vertex 1 {m}
  11.739322368505, 5.56486118425249, 4.8768, !- X,Y,Z Vertex 2 {m}
  11.129722368505, 5.56486118425249, 4.8768, !- X,Y,Z Vertex 3 {m}
  11.129722368505, 0, 4.8768;             !- X,Y,Z Vertex 4 {m}

OS:ShadingSurface,
<<<<<<< HEAD
  {b33e7aae-575c-45e8-82fb-3cba0be4f2d9}, !- Handle
  Surface 12 - res eaves 2,               !- Name
  ,                                       !- Construction Name
  {a73ca961-48ea-4e9d-9bd2-661dde8538df}, !- Shading Surface Group Name
=======
  {7d32dae9-0757-45f3-a13b-458ac880961f}, !- Handle
  Surface 12 - res eaves 2,               !- Name
  ,                                       !- Construction Name
  {ef08692f-0137-42ba-8476-e63487714d10}, !- Shading Surface Group Name
>>>>>>> f57ca257
  ,                                       !- Transmittance Schedule Name
  ,                                       !- Number of Vertices
  11.129722368505, 6.17446118425249, 4.8768, !- X,Y,Z Vertex 1 {m}
  0, 6.17446118425249, 4.8768,            !- X,Y,Z Vertex 2 {m}
  0, 5.56486118425249, 4.8768,            !- X,Y,Z Vertex 3 {m}
  11.129722368505, 5.56486118425249, 4.8768; !- X,Y,Z Vertex 4 {m}

OS:ShadingSurface,
<<<<<<< HEAD
  {c9ab1908-d3e3-48f1-a733-0bf13c3cfde4}, !- Handle
  Surface 12 - res eaves 3,               !- Name
  ,                                       !- Construction Name
  {a73ca961-48ea-4e9d-9bd2-661dde8538df}, !- Shading Surface Group Name
=======
  {de575ffe-2f06-42b7-bc90-03db2cad556a}, !- Handle
  Surface 12 - res eaves 3,               !- Name
  ,                                       !- Construction Name
  {ef08692f-0137-42ba-8476-e63487714d10}, !- Shading Surface Group Name
>>>>>>> f57ca257
  ,                                       !- Transmittance Schedule Name
  ,                                       !- Number of Vertices
  -0.6096, 5.56486118425249, 4.8768,      !- X,Y,Z Vertex 1 {m}
  -0.6096, 0, 4.8768,                     !- X,Y,Z Vertex 2 {m}
  0, 0, 4.8768,                           !- X,Y,Z Vertex 3 {m}
  0, 5.56486118425249, 4.8768;            !- X,Y,Z Vertex 4 {m}
<|MERGE_RESOLUTION|>--- conflicted
+++ resolved
@@ -1,53 +1,26 @@
 !- NOTE: Auto-generated from /test/osw_files/SFD_2000sqft_2story_SL_FA_FlatRoof.osw
 
 OS:Version,
-<<<<<<< HEAD
-  {f1f20085-7963-49f2-b25a-d63f1824b5a9}, !- Handle
-  2.9.0;                                  !- Version Identifier
-
-OS:SimulationControl,
-  {f055e71d-00db-4b61-ac97-70ff896953d1}, !- Handle
-=======
   {aeada0c9-25da-4cff-a48a-fdf59af610e9}, !- Handle
   2.9.0;                                  !- Version Identifier
 
 OS:SimulationControl,
   {24aab117-c368-438f-8e8c-288cc8384ec8}, !- Handle
->>>>>>> f57ca257
   ,                                       !- Do Zone Sizing Calculation
   ,                                       !- Do System Sizing Calculation
   ,                                       !- Do Plant Sizing Calculation
   No;                                     !- Run Simulation for Sizing Periods
 
 OS:Timestep,
-<<<<<<< HEAD
-  {c5ba4abf-f291-4718-901c-ee2e62970cb0}, !- Handle
-  6;                                      !- Number of Timesteps per Hour
-
-OS:ShadowCalculation,
-  {bdd6acef-4a8e-48f0-931d-9cb6cc374241}, !- Handle
-=======
   {c3a4cfd6-3a0c-4491-a875-5bebcbb3fb9b}, !- Handle
   6;                                      !- Number of Timesteps per Hour
 
 OS:ShadowCalculation,
   {ccd15888-d2ae-403a-8876-2db8f4afd395}, !- Handle
->>>>>>> f57ca257
   20,                                     !- Calculation Frequency
   200;                                    !- Maximum Figures in Shadow Overlap Calculations
 
 OS:SurfaceConvectionAlgorithm:Outside,
-<<<<<<< HEAD
-  {7e43c7db-7ba7-4ceb-adb0-87c402ac7d2b}, !- Handle
-  DOE-2;                                  !- Algorithm
-
-OS:SurfaceConvectionAlgorithm:Inside,
-  {992a0910-e027-4315-bd5f-1f48387666f7}, !- Handle
-  TARP;                                   !- Algorithm
-
-OS:ZoneCapacitanceMultiplier:ResearchSpecial,
-  {f30fa596-d248-47d2-97e5-c50d01f0c8d6}, !- Handle
-=======
   {5a30448a-feed-4555-be01-a5f7e9dac058}, !- Handle
   DOE-2;                                  !- Algorithm
 
@@ -57,17 +30,12 @@
 
 OS:ZoneCapacitanceMultiplier:ResearchSpecial,
   {8a0d71ee-a934-4215-be6e-89e80a9414f3}, !- Handle
->>>>>>> f57ca257
   ,                                       !- Temperature Capacity Multiplier
   15,                                     !- Humidity Capacity Multiplier
   ;                                       !- Carbon Dioxide Capacity Multiplier
 
 OS:RunPeriod,
-<<<<<<< HEAD
-  {07a597cd-a368-4149-9dee-72f97624253f}, !- Handle
-=======
   {ab5828b0-39f9-4a03-90c8-32264931ce5d}, !- Handle
->>>>>>> f57ca257
   Run Period 1,                           !- Name
   1,                                      !- Begin Month
   1,                                      !- Begin Day of Month
@@ -81,21 +49,13 @@
   ;                                       !- Number of Times Runperiod to be Repeated
 
 OS:YearDescription,
-<<<<<<< HEAD
-  {6982fb7e-f621-4845-a708-7c0bf61ec464}, !- Handle
-=======
   {7a9dfef4-dc1e-4fc2-bb9b-c7a6cd9b60ea}, !- Handle
->>>>>>> f57ca257
   2007,                                   !- Calendar Year
   ,                                       !- Day of Week for Start Day
   ;                                       !- Is Leap Year
 
 OS:WeatherFile,
-<<<<<<< HEAD
-  {8d095530-c948-4146-8337-42d627952bee}, !- Handle
-=======
   {e45b25cc-66a4-4828-acb9-417a22a6d9c1}, !- Handle
->>>>>>> f57ca257
   Denver Intl Ap,                         !- City
   CO,                                     !- State Province Region
   USA,                                    !- Country
@@ -109,13 +69,8 @@
   E23378AA;                               !- Checksum
 
 OS:AdditionalProperties,
-<<<<<<< HEAD
-  {00010cc3-49e8-493d-a487-27991db9680f}, !- Handle
-  {8d095530-c948-4146-8337-42d627952bee}, !- Object Name
-=======
   {eabb8fc8-3491-495d-94f2-b4fa2c345476}, !- Handle
   {e45b25cc-66a4-4828-acb9-417a22a6d9c1}, !- Object Name
->>>>>>> f57ca257
   EPWHeaderCity,                          !- Feature Name 1
   String,                                 !- Feature Data Type 1
   Denver Intl Ap,                         !- Feature Value 1
@@ -223,11 +178,7 @@
   84;                                     !- Feature Value 35
 
 OS:Site,
-<<<<<<< HEAD
-  {7b74e666-07e2-4b26-9df1-c37cf4b54821}, !- Handle
-=======
   {0318f69c-be0c-4218-aeb7-7a1297df8e33}, !- Handle
->>>>>>> f57ca257
   Denver Intl Ap_CO_USA,                  !- Name
   39.83,                                  !- Latitude {deg}
   -104.65,                                !- Longitude {deg}
@@ -236,11 +187,7 @@
   ;                                       !- Terrain
 
 OS:ClimateZones,
-<<<<<<< HEAD
-  {b4091b24-cbbd-46b8-9f2e-f61fedf8939e}, !- Handle
-=======
   {7219805b-bab9-4588-9dba-f2bfdbd4bf19}, !- Handle
->>>>>>> f57ca257
   ,                                       !- Active Institution
   ,                                       !- Active Year
   ,                                       !- Climate Zone Institution Name 1
@@ -253,31 +200,19 @@
   Cold;                                   !- Climate Zone Value 2
 
 OS:Site:WaterMainsTemperature,
-<<<<<<< HEAD
-  {0fdc2956-ede8-4f29-817c-88e3c32134b9}, !- Handle
-=======
   {e8bff2bc-945c-4155-a66e-3eb40b013ed5}, !- Handle
->>>>>>> f57ca257
   Correlation,                            !- Calculation Method
   ,                                       !- Temperature Schedule Name
   10.8753424657535,                       !- Annual Average Outdoor Air Temperature {C}
   23.1524007936508;                       !- Maximum Difference In Monthly Average Outdoor Air Temperatures {deltaC}
 
 OS:RunPeriodControl:DaylightSavingTime,
-<<<<<<< HEAD
-  {580cb645-01f2-4b46-b6c1-fef5a5dd8d59}, !- Handle
-=======
   {7f64c16e-ba47-41d7-a171-eb80996c966a}, !- Handle
->>>>>>> f57ca257
   3/12,                                   !- Start Date
   11/5;                                   !- End Date
 
 OS:Site:GroundTemperature:Deep,
-<<<<<<< HEAD
-  {575f9fbf-d3cd-4ad2-8e35-d26435708d71}, !- Handle
-=======
   {bbfb6de2-1409-4e50-b36a-4dbe06ce9ba5}, !- Handle
->>>>>>> f57ca257
   10.8753424657535,                       !- January Deep Ground Temperature {C}
   10.8753424657535,                       !- February Deep Ground Temperature {C}
   10.8753424657535,                       !- March Deep Ground Temperature {C}
@@ -292,11 +227,7 @@
   10.8753424657535;                       !- December Deep Ground Temperature {C}
 
 OS:Building,
-<<<<<<< HEAD
-  {faafc36a-1629-4f17-a345-7fd0798f0c44}, !- Handle
-=======
   {42dfc224-eea5-4521-8653-43df88f4ec00}, !- Handle
->>>>>>> f57ca257
   Building 1,                             !- Name
   ,                                       !- Building Sector Type
   0,                                      !- North Axis {deg}
@@ -311,23 +242,14 @@
   1;                                      !- Standards Number of Living Units
 
 OS:AdditionalProperties,
-<<<<<<< HEAD
-  {ad7d6ba6-7294-48ed-bd86-e92a358f03b5}, !- Handle
-  {faafc36a-1629-4f17-a345-7fd0798f0c44}, !- Object Name
-=======
   {9e211bfc-f833-4fed-b58d-38949372b32c}, !- Handle
   {42dfc224-eea5-4521-8653-43df88f4ec00}, !- Object Name
->>>>>>> f57ca257
   Total Units Modeled,                    !- Feature Name 1
   Integer,                                !- Feature Data Type 1
   1;                                      !- Feature Value 1
 
 OS:ThermalZone,
-<<<<<<< HEAD
-  {c45494df-2b83-48f3-b456-d297ea3a2bcf}, !- Handle
-=======
   {37ff6e9a-7161-433a-98be-169f2801fe09}, !- Handle
->>>>>>> f57ca257
   living zone,                            !- Name
   ,                                       !- Multiplier
   ,                                       !- Ceiling Height {m}
@@ -336,17 +258,10 @@
   ,                                       !- Zone Inside Convection Algorithm
   ,                                       !- Zone Outside Convection Algorithm
   ,                                       !- Zone Conditioning Equipment List Name
-<<<<<<< HEAD
-  {91f6c92d-78b1-4b88-b7d9-4c8ba8e73b2c}, !- Zone Air Inlet Port List
-  {73c25033-4221-4352-80f4-9a39c20dc749}, !- Zone Air Exhaust Port List
-  {e397f08f-9227-4765-b9c3-e009adc5e1ff}, !- Zone Air Node Name
-  {7785eb81-9868-4f63-92c3-a609b08e8a50}, !- Zone Return Air Port List
-=======
   {60c6cdd0-2b2e-4b04-933e-60c0263b46e0}, !- Zone Air Inlet Port List
   {986ce29b-4295-4b1b-b66e-f31f6ea5ad7f}, !- Zone Air Exhaust Port List
   {e9028f1c-1257-4edf-8cd8-cc77a03eebc6}, !- Zone Air Node Name
   {9aadbfdd-c7f6-4961-925a-498cc799107b}, !- Zone Return Air Port List
->>>>>>> f57ca257
   ,                                       !- Primary Daylighting Control Name
   ,                                       !- Fraction of Zone Controlled by Primary Daylighting Control
   ,                                       !- Secondary Daylighting Control Name
@@ -357,39 +272,6 @@
   No;                                     !- Use Ideal Air Loads
 
 OS:Node,
-<<<<<<< HEAD
-  {29dd1ad1-2887-433a-8712-dc014d3f66d2}, !- Handle
-  Node 1,                                 !- Name
-  {e397f08f-9227-4765-b9c3-e009adc5e1ff}, !- Inlet Port
-  ;                                       !- Outlet Port
-
-OS:Connection,
-  {e397f08f-9227-4765-b9c3-e009adc5e1ff}, !- Handle
-  {ef7efe73-e6a0-4bf3-92c6-0820deb231c8}, !- Name
-  {c45494df-2b83-48f3-b456-d297ea3a2bcf}, !- Source Object
-  11,                                     !- Outlet Port
-  {29dd1ad1-2887-433a-8712-dc014d3f66d2}, !- Target Object
-  2;                                      !- Inlet Port
-
-OS:PortList,
-  {91f6c92d-78b1-4b88-b7d9-4c8ba8e73b2c}, !- Handle
-  {a1ed67a1-10fc-4691-a5a3-db7e54d33283}, !- Name
-  {c45494df-2b83-48f3-b456-d297ea3a2bcf}; !- HVAC Component
-
-OS:PortList,
-  {73c25033-4221-4352-80f4-9a39c20dc749}, !- Handle
-  {5651eca7-4594-4b45-85eb-99d3d9d415c5}, !- Name
-  {c45494df-2b83-48f3-b456-d297ea3a2bcf}; !- HVAC Component
-
-OS:PortList,
-  {7785eb81-9868-4f63-92c3-a609b08e8a50}, !- Handle
-  {fe421209-3e2c-4977-866b-f64538f8b2a9}, !- Name
-  {c45494df-2b83-48f3-b456-d297ea3a2bcf}; !- HVAC Component
-
-OS:Sizing:Zone,
-  {f11e04e4-e438-4f73-9344-723fdeaccbc8}, !- Handle
-  {c45494df-2b83-48f3-b456-d297ea3a2bcf}, !- Zone or ZoneList Name
-=======
   {f2f0523c-9042-45e9-87a1-a56674b0a54a}, !- Handle
   Node 1,                                 !- Name
   {e9028f1c-1257-4edf-8cd8-cc77a03eebc6}, !- Inlet Port
@@ -421,7 +303,6 @@
 OS:Sizing:Zone,
   {d6d0ce63-ed8d-48fd-b016-503fd18b313d}, !- Handle
   {37ff6e9a-7161-433a-98be-169f2801fe09}, !- Zone or ZoneList Name
->>>>>>> f57ca257
   SupplyAirTemperature,                   !- Zone Cooling Design Supply Air Temperature Input Method
   14,                                     !- Zone Cooling Design Supply Air Temperature {C}
   11.11,                                  !- Zone Cooling Design Supply Air Temperature Difference {deltaC}
@@ -450,16 +331,6 @@
   autosize;                               !- Dedicated Outdoor Air High Setpoint Temperature for Design {C}
 
 OS:ZoneHVAC:EquipmentList,
-<<<<<<< HEAD
-  {bcc75c23-2f3a-451a-8ab4-4f677a7ce798}, !- Handle
-  Zone HVAC Equipment List 1,             !- Name
-  {c45494df-2b83-48f3-b456-d297ea3a2bcf}; !- Thermal Zone
-
-OS:Space,
-  {40915262-8898-4122-9d20-545983483321}, !- Handle
-  living space,                           !- Name
-  {44270fa8-0d07-4d13-8eb6-1ea75085a7f2}, !- Space Type Name
-=======
   {a2a259a6-4b16-420a-9c8e-f9be86e34589}, !- Handle
   Zone HVAC Equipment List 1,             !- Name
   {37ff6e9a-7161-433a-98be-169f2801fe09}; !- Thermal Zone
@@ -468,7 +339,6 @@
   {54c60f02-117f-40c6-8424-e111dbb55227}, !- Handle
   living space,                           !- Name
   {3a035296-8579-4105-bf78-43f8f230a011}, !- Space Type Name
->>>>>>> f57ca257
   ,                                       !- Default Construction Set Name
   ,                                       !- Default Schedule Set Name
   -0,                                     !- Direction of Relative North {deg}
@@ -476,19 +346,6 @@
   0,                                      !- Y Origin {m}
   0,                                      !- Z Origin {m}
   ,                                       !- Building Story Name
-<<<<<<< HEAD
-  {c45494df-2b83-48f3-b456-d297ea3a2bcf}, !- Thermal Zone Name
-  ,                                       !- Part of Total Floor Area
-  ,                                       !- Design Specification Outdoor Air Object Name
-  {35125de0-9142-4cd0-96ad-584d1510d0bd}; !- Building Unit Name
-
-OS:Surface,
-  {65f0d397-532b-4770-b416-96fd08cf03c5}, !- Handle
-  Surface 1,                              !- Name
-  Floor,                                  !- Surface Type
-  ,                                       !- Construction Name
-  {40915262-8898-4122-9d20-545983483321}, !- Space Name
-=======
   {37ff6e9a-7161-433a-98be-169f2801fe09}, !- Thermal Zone Name
   ,                                       !- Part of Total Floor Area
   ,                                       !- Design Specification Outdoor Air Object Name
@@ -500,7 +357,6 @@
   Floor,                                  !- Surface Type
   ,                                       !- Construction Name
   {54c60f02-117f-40c6-8424-e111dbb55227}, !- Space Name
->>>>>>> f57ca257
   Foundation,                             !- Outside Boundary Condition
   ,                                       !- Outside Boundary Condition Object
   NoSun,                                  !- Sun Exposure
@@ -513,19 +369,11 @@
   11.129722368505, 0, 0;                  !- X,Y,Z Vertex 4 {m}
 
 OS:Surface,
-<<<<<<< HEAD
-  {8f1b4cf9-ecfc-410c-857e-5677eb9bb0fe}, !- Handle
-  Surface 2,                              !- Name
-  Wall,                                   !- Surface Type
-  ,                                       !- Construction Name
-  {40915262-8898-4122-9d20-545983483321}, !- Space Name
-=======
   {55e54783-eaca-410c-86d5-bf9f7a7ce670}, !- Handle
   Surface 2,                              !- Name
   Wall,                                   !- Surface Type
   ,                                       !- Construction Name
   {54c60f02-117f-40c6-8424-e111dbb55227}, !- Space Name
->>>>>>> f57ca257
   Outdoors,                               !- Outside Boundary Condition
   ,                                       !- Outside Boundary Condition Object
   SunExposed,                             !- Sun Exposure
@@ -538,19 +386,11 @@
   0, 0, 2.4384;                           !- X,Y,Z Vertex 4 {m}
 
 OS:Surface,
-<<<<<<< HEAD
-  {1be327ee-7cd2-491b-a00d-f605c67a34d4}, !- Handle
-  Surface 3,                              !- Name
-  Wall,                                   !- Surface Type
-  ,                                       !- Construction Name
-  {40915262-8898-4122-9d20-545983483321}, !- Space Name
-=======
   {5439d64a-215b-4f57-ad1e-9ce012ca0fe7}, !- Handle
   Surface 3,                              !- Name
   Wall,                                   !- Surface Type
   ,                                       !- Construction Name
   {54c60f02-117f-40c6-8424-e111dbb55227}, !- Space Name
->>>>>>> f57ca257
   Outdoors,                               !- Outside Boundary Condition
   ,                                       !- Outside Boundary Condition Object
   SunExposed,                             !- Sun Exposure
@@ -563,19 +403,11 @@
   0, 5.56486118425249, 2.4384;            !- X,Y,Z Vertex 4 {m}
 
 OS:Surface,
-<<<<<<< HEAD
-  {a10e3e5b-5c70-401d-81d9-6680ccd6eedb}, !- Handle
-  Surface 4,                              !- Name
-  Wall,                                   !- Surface Type
-  ,                                       !- Construction Name
-  {40915262-8898-4122-9d20-545983483321}, !- Space Name
-=======
   {efa60856-89a2-4dc8-90e4-125cf9da0054}, !- Handle
   Surface 4,                              !- Name
   Wall,                                   !- Surface Type
   ,                                       !- Construction Name
   {54c60f02-117f-40c6-8424-e111dbb55227}, !- Space Name
->>>>>>> f57ca257
   Outdoors,                               !- Outside Boundary Condition
   ,                                       !- Outside Boundary Condition Object
   SunExposed,                             !- Sun Exposure
@@ -588,19 +420,11 @@
   11.129722368505, 5.56486118425249, 2.4384; !- X,Y,Z Vertex 4 {m}
 
 OS:Surface,
-<<<<<<< HEAD
-  {c63a4108-4d7e-4f99-9de1-63414b721096}, !- Handle
-  Surface 5,                              !- Name
-  Wall,                                   !- Surface Type
-  ,                                       !- Construction Name
-  {40915262-8898-4122-9d20-545983483321}, !- Space Name
-=======
   {b10dd77e-b616-411c-b402-2bc068bbd3a5}, !- Handle
   Surface 5,                              !- Name
   Wall,                                   !- Surface Type
   ,                                       !- Construction Name
   {54c60f02-117f-40c6-8424-e111dbb55227}, !- Space Name
->>>>>>> f57ca257
   Outdoors,                               !- Outside Boundary Condition
   ,                                       !- Outside Boundary Condition Object
   SunExposed,                             !- Sun Exposure
@@ -613,15 +437,6 @@
   11.129722368505, 0, 2.4384;             !- X,Y,Z Vertex 4 {m}
 
 OS:Surface,
-<<<<<<< HEAD
-  {cb4a94f4-efe1-4f80-b182-069bb2404e7e}, !- Handle
-  Surface 6,                              !- Name
-  RoofCeiling,                            !- Surface Type
-  ,                                       !- Construction Name
-  {40915262-8898-4122-9d20-545983483321}, !- Space Name
-  Surface,                                !- Outside Boundary Condition
-  {bc17dff9-6937-4a42-890f-3e9a0e214808}, !- Outside Boundary Condition Object
-=======
   {adc55d54-9232-41e4-b699-7a1fd2e04800}, !- Handle
   Surface 6,                              !- Name
   RoofCeiling,                            !- Surface Type
@@ -629,7 +444,6 @@
   {54c60f02-117f-40c6-8424-e111dbb55227}, !- Space Name
   Surface,                                !- Outside Boundary Condition
   {2ce95377-8644-4b5b-905f-1e9d5de7cbe2}, !- Outside Boundary Condition Object
->>>>>>> f57ca257
   NoSun,                                  !- Sun Exposure
   NoWind,                                 !- Wind Exposure
   ,                                       !- View Factor to Ground
@@ -640,11 +454,7 @@
   0, 0, 2.4384;                           !- X,Y,Z Vertex 4 {m}
 
 OS:SpaceType,
-<<<<<<< HEAD
-  {44270fa8-0d07-4d13-8eb6-1ea75085a7f2}, !- Handle
-=======
   {3a035296-8579-4105-bf78-43f8f230a011}, !- Handle
->>>>>>> f57ca257
   Space Type 1,                           !- Name
   ,                                       !- Default Construction Set Name
   ,                                       !- Default Schedule Set Name
@@ -655,15 +465,9 @@
   living;                                 !- Standards Space Type
 
 OS:Space,
-<<<<<<< HEAD
-  {41551077-63fd-46be-afc5-27dd6c0921ad}, !- Handle
-  living space|story 2,                   !- Name
-  {44270fa8-0d07-4d13-8eb6-1ea75085a7f2}, !- Space Type Name
-=======
   {06bbd438-303f-429b-9609-9e8498c2d9ad}, !- Handle
   living space|story 2,                   !- Name
   {3a035296-8579-4105-bf78-43f8f230a011}, !- Space Type Name
->>>>>>> f57ca257
   ,                                       !- Default Construction Set Name
   ,                                       !- Default Schedule Set Name
   -0,                                     !- Direction of Relative North {deg}
@@ -671,21 +475,6 @@
   0,                                      !- Y Origin {m}
   2.4384,                                 !- Z Origin {m}
   ,                                       !- Building Story Name
-<<<<<<< HEAD
-  {c45494df-2b83-48f3-b456-d297ea3a2bcf}, !- Thermal Zone Name
-  ,                                       !- Part of Total Floor Area
-  ,                                       !- Design Specification Outdoor Air Object Name
-  {35125de0-9142-4cd0-96ad-584d1510d0bd}; !- Building Unit Name
-
-OS:Surface,
-  {bc17dff9-6937-4a42-890f-3e9a0e214808}, !- Handle
-  Surface 7,                              !- Name
-  Floor,                                  !- Surface Type
-  ,                                       !- Construction Name
-  {41551077-63fd-46be-afc5-27dd6c0921ad}, !- Space Name
-  Surface,                                !- Outside Boundary Condition
-  {cb4a94f4-efe1-4f80-b182-069bb2404e7e}, !- Outside Boundary Condition Object
-=======
   {37ff6e9a-7161-433a-98be-169f2801fe09}, !- Thermal Zone Name
   ,                                       !- Part of Total Floor Area
   ,                                       !- Design Specification Outdoor Air Object Name
@@ -699,7 +488,6 @@
   {06bbd438-303f-429b-9609-9e8498c2d9ad}, !- Space Name
   Surface,                                !- Outside Boundary Condition
   {adc55d54-9232-41e4-b699-7a1fd2e04800}, !- Outside Boundary Condition Object
->>>>>>> f57ca257
   NoSun,                                  !- Sun Exposure
   NoWind,                                 !- Wind Exposure
   ,                                       !- View Factor to Ground
@@ -710,19 +498,11 @@
   11.129722368505, 0, 0;                  !- X,Y,Z Vertex 4 {m}
 
 OS:Surface,
-<<<<<<< HEAD
-  {42764e7c-10d1-4b49-afb6-a818868459c4}, !- Handle
-  Surface 8,                              !- Name
-  Wall,                                   !- Surface Type
-  ,                                       !- Construction Name
-  {41551077-63fd-46be-afc5-27dd6c0921ad}, !- Space Name
-=======
   {430d577f-0a61-445c-9d0f-a14c39877207}, !- Handle
   Surface 8,                              !- Name
   Wall,                                   !- Surface Type
   ,                                       !- Construction Name
   {06bbd438-303f-429b-9609-9e8498c2d9ad}, !- Space Name
->>>>>>> f57ca257
   Outdoors,                               !- Outside Boundary Condition
   ,                                       !- Outside Boundary Condition Object
   SunExposed,                             !- Sun Exposure
@@ -735,19 +515,11 @@
   0, 0, 2.4384;                           !- X,Y,Z Vertex 4 {m}
 
 OS:Surface,
-<<<<<<< HEAD
-  {715cf145-d934-4b7a-8ddb-4c6be927699e}, !- Handle
-  Surface 9,                              !- Name
-  Wall,                                   !- Surface Type
-  ,                                       !- Construction Name
-  {41551077-63fd-46be-afc5-27dd6c0921ad}, !- Space Name
-=======
   {009673be-0f83-4ad9-8cc9-a9d034f5d20c}, !- Handle
   Surface 9,                              !- Name
   Wall,                                   !- Surface Type
   ,                                       !- Construction Name
   {06bbd438-303f-429b-9609-9e8498c2d9ad}, !- Space Name
->>>>>>> f57ca257
   Outdoors,                               !- Outside Boundary Condition
   ,                                       !- Outside Boundary Condition Object
   SunExposed,                             !- Sun Exposure
@@ -760,19 +532,11 @@
   0, 5.56486118425249, 2.4384;            !- X,Y,Z Vertex 4 {m}
 
 OS:Surface,
-<<<<<<< HEAD
-  {c1f3d38b-d2dd-4b7b-bf3a-ebdfc2a367aa}, !- Handle
-  Surface 10,                             !- Name
-  Wall,                                   !- Surface Type
-  ,                                       !- Construction Name
-  {41551077-63fd-46be-afc5-27dd6c0921ad}, !- Space Name
-=======
   {052160dc-0d37-4a4b-b579-f03554d79b51}, !- Handle
   Surface 10,                             !- Name
   Wall,                                   !- Surface Type
   ,                                       !- Construction Name
   {06bbd438-303f-429b-9609-9e8498c2d9ad}, !- Space Name
->>>>>>> f57ca257
   Outdoors,                               !- Outside Boundary Condition
   ,                                       !- Outside Boundary Condition Object
   SunExposed,                             !- Sun Exposure
@@ -785,19 +549,11 @@
   11.129722368505, 5.56486118425249, 2.4384; !- X,Y,Z Vertex 4 {m}
 
 OS:Surface,
-<<<<<<< HEAD
-  {58dca334-68d6-4f42-8cc4-5e7d28d09bb7}, !- Handle
-  Surface 11,                             !- Name
-  Wall,                                   !- Surface Type
-  ,                                       !- Construction Name
-  {41551077-63fd-46be-afc5-27dd6c0921ad}, !- Space Name
-=======
   {2a3815b2-fc1f-441d-b98b-f4079aca673d}, !- Handle
   Surface 11,                             !- Name
   Wall,                                   !- Surface Type
   ,                                       !- Construction Name
   {06bbd438-303f-429b-9609-9e8498c2d9ad}, !- Space Name
->>>>>>> f57ca257
   Outdoors,                               !- Outside Boundary Condition
   ,                                       !- Outside Boundary Condition Object
   SunExposed,                             !- Sun Exposure
@@ -810,19 +566,11 @@
   11.129722368505, 0, 2.4384;             !- X,Y,Z Vertex 4 {m}
 
 OS:Surface,
-<<<<<<< HEAD
-  {92493087-286a-49da-b0e2-e7369b9d7775}, !- Handle
-  Surface 12,                             !- Name
-  RoofCeiling,                            !- Surface Type
-  ,                                       !- Construction Name
-  {41551077-63fd-46be-afc5-27dd6c0921ad}, !- Space Name
-=======
   {9fe2a6b0-ad69-4bbb-afb9-82d4994d6d90}, !- Handle
   Surface 12,                             !- Name
   RoofCeiling,                            !- Surface Type
   ,                                       !- Construction Name
   {06bbd438-303f-429b-9609-9e8498c2d9ad}, !- Space Name
->>>>>>> f57ca257
   Outdoors,                               !- Outside Boundary Condition
   ,                                       !- Outside Boundary Condition Object
   SunExposed,                             !- Sun Exposure
@@ -835,23 +583,14 @@
   0, 0, 2.4384;                           !- X,Y,Z Vertex 4 {m}
 
 OS:BuildingUnit,
-<<<<<<< HEAD
-  {35125de0-9142-4cd0-96ad-584d1510d0bd}, !- Handle
-=======
   {145fc92c-86d1-4c68-aded-1509da59d530}, !- Handle
->>>>>>> f57ca257
   unit 1,                                 !- Name
   ,                                       !- Rendering Color
   Residential;                            !- Building Unit Type
 
 OS:AdditionalProperties,
-<<<<<<< HEAD
-  {6a66fc59-d5bd-447c-a448-19d24716f619}, !- Handle
-  {35125de0-9142-4cd0-96ad-584d1510d0bd}, !- Object Name
-=======
   {eb326c7a-9b15-4337-b08a-7e1493fbbe56}, !- Handle
   {145fc92c-86d1-4c68-aded-1509da59d530}, !- Object Name
->>>>>>> f57ca257
   NumberOfBedrooms,                       !- Feature Name 1
   Integer,                                !- Feature Data Type 1
   3,                                      !- Feature Value 1
@@ -863,20 +602,12 @@
   2.6400000000000001;                     !- Feature Value 3
 
 OS:External:File,
-<<<<<<< HEAD
-  {3434cfe4-f6d4-42e0-bf1e-4b1e0c8185c8}, !- Handle
-=======
   {ccb93350-b0ab-400d-86b9-b27237016ff0}, !- Handle
->>>>>>> f57ca257
   8760.csv,                               !- Name
   8760.csv;                               !- File Name
 
 OS:Schedule:Day,
-<<<<<<< HEAD
-  {60d1c1cb-56b9-4713-bc54-a95a9bab961c}, !- Handle
-=======
   {ec9fd2a1-ee22-4ffb-b79a-607387a6bfd1}, !- Handle
->>>>>>> f57ca257
   Schedule Day 1,                         !- Name
   ,                                       !- Schedule Type Limits Name
   ,                                       !- Interpolate to Timestep
@@ -885,11 +616,7 @@
   0;                                      !- Value Until Time 1
 
 OS:Schedule:Day,
-<<<<<<< HEAD
-  {491f614f-70ad-4e4c-a1e3-e87b414489a9}, !- Handle
-=======
   {386478b9-9667-4bc1-8a08-38e7e640c5de}, !- Handle
->>>>>>> f57ca257
   Schedule Day 2,                         !- Name
   ,                                       !- Schedule Type Limits Name
   ,                                       !- Interpolate to Timestep
@@ -898,17 +625,10 @@
   1;                                      !- Value Until Time 1
 
 OS:Schedule:File,
-<<<<<<< HEAD
-  {31dd0207-0a27-4077-91d1-c5d2ee0e26ee}, !- Handle
-  occupants,                              !- Name
-  {3968a833-9925-4836-b8a6-68012acafefc}, !- Schedule Type Limits Name
-  {3434cfe4-f6d4-42e0-bf1e-4b1e0c8185c8}, !- External File Name
-=======
   {c75a2b0a-1de7-4bdf-84c3-540eb3fe6615}, !- Handle
   occupants,                              !- Name
   {30a6c888-feeb-4ffc-af88-6c81e2977f90}, !- Schedule Type Limits Name
   {ccb93350-b0ab-400d-86b9-b27237016ff0}, !- External File Name
->>>>>>> f57ca257
   1,                                      !- Column Number
   1,                                      !- Rows to Skip at Top
   8760,                                   !- Number of Hours of Data
@@ -917,17 +637,6 @@
   60;                                     !- Minutes per Item
 
 OS:Schedule:Ruleset,
-<<<<<<< HEAD
-  {266724aa-5624-46ea-8ff6-2e7764c90345}, !- Handle
-  Schedule Ruleset 1,                     !- Name
-  {85d39d50-9828-41cb-a28e-91b3fe1a427f}, !- Schedule Type Limits Name
-  {3e779aa9-fa4d-47a5-bf68-1bb578fb23d5}; !- Default Day Schedule Name
-
-OS:Schedule:Day,
-  {3e779aa9-fa4d-47a5-bf68-1bb578fb23d5}, !- Handle
-  Schedule Day 3,                         !- Name
-  {85d39d50-9828-41cb-a28e-91b3fe1a427f}, !- Schedule Type Limits Name
-=======
   {be947b52-d92f-4036-add7-c576e20c7f78}, !- Handle
   Schedule Ruleset 1,                     !- Name
   {03cf40cf-4398-4644-8864-90c50b7ed551}, !- Schedule Type Limits Name
@@ -937,20 +646,14 @@
   {f340199e-5d06-4215-b92a-6267efe24611}, !- Handle
   Schedule Day 3,                         !- Name
   {03cf40cf-4398-4644-8864-90c50b7ed551}, !- Schedule Type Limits Name
->>>>>>> f57ca257
   ,                                       !- Interpolate to Timestep
   24,                                     !- Hour 1
   0,                                      !- Minute 1
   112.539290946133;                       !- Value Until Time 1
 
 OS:People:Definition,
-<<<<<<< HEAD
-  {2953e05b-9653-4d8e-8553-5a5b682578a1}, !- Handle
-  res occupants|living space|story 2,     !- Name
-=======
   {ff5a8ad7-2840-41af-9b4d-bbd2ea33bea9}, !- Handle
   res occupants|living space,             !- Name
->>>>>>> f57ca257
   People,                                 !- Number of People Calculation Method
   1.32,                                   !- Number of People {people}
   ,                                       !- People per Space Floor Area {person/m2}
@@ -962,21 +665,12 @@
   ZoneAveraged;                           !- Mean Radiant Temperature Calculation Type
 
 OS:People,
-<<<<<<< HEAD
-  {13a1db4b-2986-4118-9753-6e1a79962ff4}, !- Handle
-  res occupants|living space|story 2,     !- Name
-  {2953e05b-9653-4d8e-8553-5a5b682578a1}, !- People Definition Name
-  {41551077-63fd-46be-afc5-27dd6c0921ad}, !- Space or SpaceType Name
-  {31dd0207-0a27-4077-91d1-c5d2ee0e26ee}, !- Number of People Schedule Name
-  {266724aa-5624-46ea-8ff6-2e7764c90345}, !- Activity Level Schedule Name
-=======
   {149f601d-0d3f-4fb3-af61-7668ebc66b14}, !- Handle
   res occupants|living space,             !- Name
   {ff5a8ad7-2840-41af-9b4d-bbd2ea33bea9}, !- People Definition Name
   {54c60f02-117f-40c6-8424-e111dbb55227}, !- Space or SpaceType Name
   {c75a2b0a-1de7-4bdf-84c3-540eb3fe6615}, !- Number of People Schedule Name
   {be947b52-d92f-4036-add7-c576e20c7f78}, !- Activity Level Schedule Name
->>>>>>> f57ca257
   ,                                       !- Surface Name/Angle Factor List Name
   ,                                       !- Work Efficiency Schedule Name
   ,                                       !- Clothing Insulation Schedule Name
@@ -984,11 +678,7 @@
   1;                                      !- Multiplier
 
 OS:ScheduleTypeLimits,
-<<<<<<< HEAD
-  {85d39d50-9828-41cb-a28e-91b3fe1a427f}, !- Handle
-=======
   {03cf40cf-4398-4644-8864-90c50b7ed551}, !- Handle
->>>>>>> f57ca257
   ActivityLevel,                          !- Name
   0,                                      !- Lower Limit Value
   ,                                       !- Upper Limit Value
@@ -996,24 +686,15 @@
   ActivityLevel;                          !- Unit Type
 
 OS:ScheduleTypeLimits,
-<<<<<<< HEAD
-  {3968a833-9925-4836-b8a6-68012acafefc}, !- Handle
-=======
   {30a6c888-feeb-4ffc-af88-6c81e2977f90}, !- Handle
->>>>>>> f57ca257
   Fractional,                             !- Name
   0,                                      !- Lower Limit Value
   1,                                      !- Upper Limit Value
   Continuous;                             !- Numeric Type
 
 OS:People:Definition,
-<<<<<<< HEAD
-  {77536a9b-10ec-4a99-9124-78f320db4a3c}, !- Handle
-  res occupants|living space,             !- Name
-=======
   {b5260a31-4712-458a-9b60-6cfd819f3c1d}, !- Handle
   res occupants|living space|story 2,     !- Name
->>>>>>> f57ca257
   People,                                 !- Number of People Calculation Method
   1.32,                                   !- Number of People {people}
   ,                                       !- People per Space Floor Area {person/m2}
@@ -1025,21 +706,12 @@
   ZoneAveraged;                           !- Mean Radiant Temperature Calculation Type
 
 OS:People,
-<<<<<<< HEAD
-  {f1b0bb13-fbb2-43aa-bf8c-0533fbe473d0}, !- Handle
-  res occupants|living space,             !- Name
-  {77536a9b-10ec-4a99-9124-78f320db4a3c}, !- People Definition Name
-  {40915262-8898-4122-9d20-545983483321}, !- Space or SpaceType Name
-  {31dd0207-0a27-4077-91d1-c5d2ee0e26ee}, !- Number of People Schedule Name
-  {266724aa-5624-46ea-8ff6-2e7764c90345}, !- Activity Level Schedule Name
-=======
   {9a1dcae6-28d9-400d-ad7e-f1f0b0916315}, !- Handle
   res occupants|living space|story 2,     !- Name
   {b5260a31-4712-458a-9b60-6cfd819f3c1d}, !- People Definition Name
   {06bbd438-303f-429b-9609-9e8498c2d9ad}, !- Space or SpaceType Name
   {c75a2b0a-1de7-4bdf-84c3-540eb3fe6615}, !- Number of People Schedule Name
   {be947b52-d92f-4036-add7-c576e20c7f78}, !- Activity Level Schedule Name
->>>>>>> f57ca257
   ,                                       !- Surface Name/Angle Factor List Name
   ,                                       !- Work Efficiency Schedule Name
   ,                                       !- Clothing Insulation Schedule Name
@@ -1047,26 +719,15 @@
   1;                                      !- Multiplier
 
 OS:ShadingSurfaceGroup,
-<<<<<<< HEAD
-  {a73ca961-48ea-4e9d-9bd2-661dde8538df}, !- Handle
-=======
   {ef08692f-0137-42ba-8476-e63487714d10}, !- Handle
->>>>>>> f57ca257
   res eaves,                              !- Name
   Building;                               !- Shading Surface Type
 
 OS:ShadingSurface,
-<<<<<<< HEAD
-  {61e31ecd-57f8-46f7-9878-6eb05b28ba91}, !- Handle
-  Surface 12 - res eaves,                 !- Name
-  ,                                       !- Construction Name
-  {a73ca961-48ea-4e9d-9bd2-661dde8538df}, !- Shading Surface Group Name
-=======
   {9f062308-ec28-4813-bd25-5430e9ef8bde}, !- Handle
   Surface 12 - res eaves,                 !- Name
   ,                                       !- Construction Name
   {ef08692f-0137-42ba-8476-e63487714d10}, !- Shading Surface Group Name
->>>>>>> f57ca257
   ,                                       !- Transmittance Schedule Name
   ,                                       !- Number of Vertices
   0, -0.6096, 4.8768,                     !- X,Y,Z Vertex 1 {m}
@@ -1075,17 +736,10 @@
   0, 0, 4.8768;                           !- X,Y,Z Vertex 4 {m}
 
 OS:ShadingSurface,
-<<<<<<< HEAD
-  {f99d39f6-1b27-46da-adbc-18aafb1a495c}, !- Handle
-  Surface 12 - res eaves 1,               !- Name
-  ,                                       !- Construction Name
-  {a73ca961-48ea-4e9d-9bd2-661dde8538df}, !- Shading Surface Group Name
-=======
   {4b7ad763-e82d-4c92-b55c-2fc1640f96ad}, !- Handle
   Surface 12 - res eaves 1,               !- Name
   ,                                       !- Construction Name
   {ef08692f-0137-42ba-8476-e63487714d10}, !- Shading Surface Group Name
->>>>>>> f57ca257
   ,                                       !- Transmittance Schedule Name
   ,                                       !- Number of Vertices
   11.739322368505, 0, 4.8768,             !- X,Y,Z Vertex 1 {m}
@@ -1094,17 +748,10 @@
   11.129722368505, 0, 4.8768;             !- X,Y,Z Vertex 4 {m}
 
 OS:ShadingSurface,
-<<<<<<< HEAD
-  {b33e7aae-575c-45e8-82fb-3cba0be4f2d9}, !- Handle
-  Surface 12 - res eaves 2,               !- Name
-  ,                                       !- Construction Name
-  {a73ca961-48ea-4e9d-9bd2-661dde8538df}, !- Shading Surface Group Name
-=======
   {7d32dae9-0757-45f3-a13b-458ac880961f}, !- Handle
   Surface 12 - res eaves 2,               !- Name
   ,                                       !- Construction Name
   {ef08692f-0137-42ba-8476-e63487714d10}, !- Shading Surface Group Name
->>>>>>> f57ca257
   ,                                       !- Transmittance Schedule Name
   ,                                       !- Number of Vertices
   11.129722368505, 6.17446118425249, 4.8768, !- X,Y,Z Vertex 1 {m}
@@ -1113,17 +760,10 @@
   11.129722368505, 5.56486118425249, 4.8768; !- X,Y,Z Vertex 4 {m}
 
 OS:ShadingSurface,
-<<<<<<< HEAD
-  {c9ab1908-d3e3-48f1-a733-0bf13c3cfde4}, !- Handle
-  Surface 12 - res eaves 3,               !- Name
-  ,                                       !- Construction Name
-  {a73ca961-48ea-4e9d-9bd2-661dde8538df}, !- Shading Surface Group Name
-=======
   {de575ffe-2f06-42b7-bc90-03db2cad556a}, !- Handle
   Surface 12 - res eaves 3,               !- Name
   ,                                       !- Construction Name
   {ef08692f-0137-42ba-8476-e63487714d10}, !- Shading Surface Group Name
->>>>>>> f57ca257
   ,                                       !- Transmittance Schedule Name
   ,                                       !- Number of Vertices
   -0.6096, 5.56486118425249, 4.8768,      !- X,Y,Z Vertex 1 {m}
