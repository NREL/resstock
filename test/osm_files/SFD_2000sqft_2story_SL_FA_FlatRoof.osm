!- NOTE: Auto-generated from /test/osw_files/SFD_2000sqft_2story_SL_FA_FlatRoof.osw

OS:Version,
<<<<<<< HEAD
  {2ec6795c-b7f1-42c3-aea7-ddbda1d5a030}, !- Handle
  2.9.0;                                  !- Version Identifier

OS:SimulationControl,
  {af3748a3-166d-4244-9efd-239d38294d85}, !- Handle
=======
  {ff868f8a-fea3-466b-be81-16e466838491}, !- Handle
  2.9.0;                                  !- Version Identifier

OS:SimulationControl,
  {8e2c371d-eab7-44b1-a293-d0789dc9288e}, !- Handle
>>>>>>> fe5e5cb8
  ,                                       !- Do Zone Sizing Calculation
  ,                                       !- Do System Sizing Calculation
  ,                                       !- Do Plant Sizing Calculation
  No;                                     !- Run Simulation for Sizing Periods

OS:Timestep,
<<<<<<< HEAD
  {c34e05cb-138e-4a5c-aee2-559ce7937b53}, !- Handle
  6;                                      !- Number of Timesteps per Hour

OS:ShadowCalculation,
  {cccf6bdf-c700-43a7-8c33-ce1a97e78398}, !- Handle
=======
  {69515bf1-8828-48c3-896b-785f0d7bd392}, !- Handle
  6;                                      !- Number of Timesteps per Hour

OS:ShadowCalculation,
  {10dc8650-e158-490d-950e-6b6786b2cdff}, !- Handle
>>>>>>> fe5e5cb8
  20,                                     !- Calculation Frequency
  200;                                    !- Maximum Figures in Shadow Overlap Calculations

OS:SurfaceConvectionAlgorithm:Outside,
<<<<<<< HEAD
  {a062c283-6635-4d12-aff6-0c4869cb6fc6}, !- Handle
  DOE-2;                                  !- Algorithm

OS:SurfaceConvectionAlgorithm:Inside,
  {f6a821a8-ced9-45a4-9509-f2f957fc0be3}, !- Handle
  TARP;                                   !- Algorithm

OS:ZoneCapacitanceMultiplier:ResearchSpecial,
  {5d6c5c49-b5ff-4fc2-889c-db8663711872}, !- Handle
=======
  {2c57cfd4-1d80-4568-ab4c-515e8e520961}, !- Handle
  DOE-2;                                  !- Algorithm

OS:SurfaceConvectionAlgorithm:Inside,
  {51ff409a-335f-4980-a81e-08b22fecb084}, !- Handle
  TARP;                                   !- Algorithm

OS:ZoneCapacitanceMultiplier:ResearchSpecial,
  {7aac588f-88b4-498e-ada2-7511440bc59d}, !- Handle
>>>>>>> fe5e5cb8
  ,                                       !- Temperature Capacity Multiplier
  15,                                     !- Humidity Capacity Multiplier
  ;                                       !- Carbon Dioxide Capacity Multiplier

OS:RunPeriod,
<<<<<<< HEAD
  {7e42fe26-5714-41a3-985a-9dd8b9e96fe7}, !- Handle
=======
  {6c68d37f-52b2-4b90-8233-baa428e59975}, !- Handle
>>>>>>> fe5e5cb8
  Run Period 1,                           !- Name
  1,                                      !- Begin Month
  1,                                      !- Begin Day of Month
  12,                                     !- End Month
  31,                                     !- End Day of Month
  ,                                       !- Use Weather File Holidays and Special Days
  ,                                       !- Use Weather File Daylight Saving Period
  ,                                       !- Apply Weekend Holiday Rule
  ,                                       !- Use Weather File Rain Indicators
  ,                                       !- Use Weather File Snow Indicators
  ;                                       !- Number of Times Runperiod to be Repeated

OS:YearDescription,
<<<<<<< HEAD
  {7e58a223-a68d-4f3d-ab5d-5d5ac4e16596}, !- Handle
=======
  {1b69887e-d947-4d43-80a4-45c75f11a78c}, !- Handle
>>>>>>> fe5e5cb8
  2007,                                   !- Calendar Year
  ,                                       !- Day of Week for Start Day
  ;                                       !- Is Leap Year

OS:WeatherFile,
<<<<<<< HEAD
  {5261b1ad-9b79-4f63-8247-e39de5ce090e}, !- Handle
=======
  {306b2d51-58a1-4eea-9b49-13cd214bab93}, !- Handle
>>>>>>> fe5e5cb8
  Denver Intl Ap,                         !- City
  CO,                                     !- State Province Region
  USA,                                    !- Country
  TMY3,                                   !- Data Source
  725650,                                 !- WMO Number
  39.83,                                  !- Latitude {deg}
  -104.65,                                !- Longitude {deg}
  -7,                                     !- Time Zone {hr}
  1650,                                   !- Elevation {m}
  file:../weather/USA_CO_Denver.Intl.AP.725650_TMY3.epw, !- Url
  E23378AA;                               !- Checksum

OS:AdditionalProperties,
<<<<<<< HEAD
  {915de429-5b0a-4794-ba02-3d271d445f45}, !- Handle
  {5261b1ad-9b79-4f63-8247-e39de5ce090e}, !- Object Name
=======
  {b5fc99da-c1c1-494d-b7db-a7b9b675c765}, !- Handle
  {306b2d51-58a1-4eea-9b49-13cd214bab93}, !- Object Name
>>>>>>> fe5e5cb8
  EPWHeaderCity,                          !- Feature Name 1
  String,                                 !- Feature Data Type 1
  Denver Intl Ap,                         !- Feature Value 1
  EPWHeaderState,                         !- Feature Name 2
  String,                                 !- Feature Data Type 2
  CO,                                     !- Feature Value 2
  EPWHeaderCountry,                       !- Feature Name 3
  String,                                 !- Feature Data Type 3
  USA,                                    !- Feature Value 3
  EPWHeaderDataSource,                    !- Feature Name 4
  String,                                 !- Feature Data Type 4
  TMY3,                                   !- Feature Value 4
  EPWHeaderStation,                       !- Feature Name 5
  String,                                 !- Feature Data Type 5
  725650,                                 !- Feature Value 5
  EPWHeaderLatitude,                      !- Feature Name 6
  Double,                                 !- Feature Data Type 6
  39.829999999999998,                     !- Feature Value 6
  EPWHeaderLongitude,                     !- Feature Name 7
  Double,                                 !- Feature Data Type 7
  -104.65000000000001,                    !- Feature Value 7
  EPWHeaderTimezone,                      !- Feature Name 8
  Double,                                 !- Feature Data Type 8
  -7,                                     !- Feature Value 8
  EPWHeaderAltitude,                      !- Feature Name 9
  Double,                                 !- Feature Data Type 9
  5413.3858267716532,                     !- Feature Value 9
  EPWHeaderLocalPressure,                 !- Feature Name 10
  Double,                                 !- Feature Data Type 10
  0.81937567683596546,                    !- Feature Value 10
  EPWHeaderRecordsPerHour,                !- Feature Name 11
  Double,                                 !- Feature Data Type 11
  0,                                      !- Feature Value 11
  EPWDataAnnualAvgDrybulb,                !- Feature Name 12
  Double,                                 !- Feature Data Type 12
  51.575616438356228,                     !- Feature Value 12
  EPWDataAnnualMinDrybulb,                !- Feature Name 13
  Double,                                 !- Feature Data Type 13
  -2.9200000000000017,                    !- Feature Value 13
  EPWDataAnnualMaxDrybulb,                !- Feature Name 14
  Double,                                 !- Feature Data Type 14
  104,                                    !- Feature Value 14
  EPWDataCDD50F,                          !- Feature Name 15
  Double,                                 !- Feature Data Type 15
  3072.2925000000005,                     !- Feature Value 15
  EPWDataCDD65F,                          !- Feature Name 16
  Double,                                 !- Feature Data Type 16
  883.62000000000035,                     !- Feature Value 16
  EPWDataHDD50F,                          !- Feature Name 17
  Double,                                 !- Feature Data Type 17
  2497.1925000000001,                     !- Feature Value 17
  EPWDataHDD65F,                          !- Feature Name 18
  Double,                                 !- Feature Data Type 18
  5783.5200000000013,                     !- Feature Value 18
  EPWDataAnnualAvgWindspeed,              !- Feature Name 19
  Double,                                 !- Feature Data Type 19
  3.9165296803649667,                     !- Feature Value 19
  EPWDataMonthlyAvgDrybulbs,              !- Feature Name 20
  String,                                 !- Feature Data Type 20
  33.4191935483871&#4431.90142857142857&#4443.02620967741937&#4442.48624999999999&#4459.877741935483854&#4473.57574999999997&#4472.07975806451608&#4472.70008064516134&#4466.49200000000006&#4450.079112903225806&#4437.218250000000005&#4434.582177419354835, !- Feature Value 20
  EPWDataGroundMonthlyTemps,              !- Feature Name 21
  String,                                 !- Feature Data Type 21
  44.08306285945173&#4440.89570904991865&#4440.64045432632048&#4442.153016571250646&#4448.225111118704206&#4454.268919273837525&#4459.508577937551024&#4462.82777283423508&#4463.10975667174995&#4460.41014950381947&#4455.304105212311526&#4449.445696474514364, !- Feature Value 21
  EPWDataWSF,                             !- Feature Name 22
  Double,                                 !- Feature Data Type 22
  0.58999999999999997,                    !- Feature Value 22
  EPWDataMonthlyAvgDailyHighDrybulbs,     !- Feature Name 23
  String,                                 !- Feature Data Type 23
  47.41032258064516&#4446.58642857142857&#4455.15032258064517&#4453.708&#4472.80193548387098&#4488.67600000000002&#4486.1858064516129&#4485.87225806451613&#4482.082&#4463.18064516129033&#4448.73400000000001&#4448.87935483870968, !- Feature Value 23
  EPWDataMonthlyAvgDailyLowDrybulbs,      !- Feature Name 24
  String,                                 !- Feature Data Type 24
  19.347741935483874&#4419.856428571428573&#4430.316129032258065&#4431.112&#4447.41612903225806&#4457.901999999999994&#4459.063870967741934&#4460.956774193548384&#4452.352000000000004&#4438.41612903225806&#4427.002000000000002&#4423.02903225806451, !- Feature Value 24
  EPWDesignHeatingDrybulb,                !- Feature Name 25
  Double,                                 !- Feature Data Type 25
  12.02,                                  !- Feature Value 25
  EPWDesignHeatingWindspeed,              !- Feature Name 26
  Double,                                 !- Feature Data Type 26
  2.8062500000000004,                     !- Feature Value 26
  EPWDesignCoolingDrybulb,                !- Feature Name 27
  Double,                                 !- Feature Data Type 27
  91.939999999999998,                     !- Feature Value 27
  EPWDesignCoolingWetbulb,                !- Feature Name 28
  Double,                                 !- Feature Data Type 28
  59.95131430195849,                      !- Feature Value 28
  EPWDesignCoolingHumidityRatio,          !- Feature Name 29
  Double,                                 !- Feature Data Type 29
  0.0059161086834698092,                  !- Feature Value 29
  EPWDesignCoolingWindspeed,              !- Feature Name 30
  Double,                                 !- Feature Data Type 30
  3.7999999999999989,                     !- Feature Value 30
  EPWDesignDailyTemperatureRange,         !- Feature Name 31
  Double,                                 !- Feature Data Type 31
  24.915483870967748,                     !- Feature Value 31
  EPWDesignDehumidDrybulb,                !- Feature Name 32
  Double,                                 !- Feature Data Type 32
  67.996785714285721,                     !- Feature Value 32
  EPWDesignDehumidHumidityRatio,          !- Feature Name 33
  Double,                                 !- Feature Data Type 33
  0.012133744170488724,                   !- Feature Value 33
  EPWDesignCoolingDirectNormal,           !- Feature Name 34
  Double,                                 !- Feature Data Type 34
  985,                                    !- Feature Value 34
  EPWDesignCoolingDiffuseHorizontal,      !- Feature Name 35
  Double,                                 !- Feature Data Type 35
  84;                                     !- Feature Value 35

OS:Site,
<<<<<<< HEAD
  {5f79cd71-69b1-47f5-ba3c-a1336ac026e0}, !- Handle
=======
  {fec44ccf-7294-43ae-9292-a7866140b9cc}, !- Handle
>>>>>>> fe5e5cb8
  Denver Intl Ap_CO_USA,                  !- Name
  39.83,                                  !- Latitude {deg}
  -104.65,                                !- Longitude {deg}
  -7,                                     !- Time Zone {hr}
  1650,                                   !- Elevation {m}
  ;                                       !- Terrain

OS:ClimateZones,
<<<<<<< HEAD
  {6d066d0b-a661-4964-8171-5086dd361072}, !- Handle
=======
  {83936bd9-3308-4a01-bb2c-c65e21eeebf5}, !- Handle
>>>>>>> fe5e5cb8
  ,                                       !- Active Institution
  ,                                       !- Active Year
  ,                                       !- Climate Zone Institution Name 1
  ,                                       !- Climate Zone Document Name 1
  ,                                       !- Climate Zone Document Year 1
  ,                                       !- Climate Zone Value 1
  Building America,                       !- Climate Zone Institution Name 2
  ,                                       !- Climate Zone Document Name 2
  0,                                      !- Climate Zone Document Year 2
  Cold;                                   !- Climate Zone Value 2

OS:Site:WaterMainsTemperature,
<<<<<<< HEAD
  {16d4bd30-2fa8-487f-9469-6bdb0262785e}, !- Handle
=======
  {e5bd3592-ed3d-4517-b4fc-129d95a75188}, !- Handle
>>>>>>> fe5e5cb8
  Correlation,                            !- Calculation Method
  ,                                       !- Temperature Schedule Name
  10.8753424657535,                       !- Annual Average Outdoor Air Temperature {C}
  23.1524007936508;                       !- Maximum Difference In Monthly Average Outdoor Air Temperatures {deltaC}

OS:RunPeriodControl:DaylightSavingTime,
<<<<<<< HEAD
  {787ff8d6-3067-4149-b636-077b9790fec2}, !- Handle
=======
  {fc72467e-97b5-4af4-bc2a-9d91858bb96c}, !- Handle
>>>>>>> fe5e5cb8
  4/7,                                    !- Start Date
  10/26;                                  !- End Date

OS:Site:GroundTemperature:Deep,
<<<<<<< HEAD
  {9b2ff5a7-b4c3-440a-a333-c9e57c60c919}, !- Handle
=======
  {27cfe5af-afd2-4d5b-8cd8-9d7d603c602c}, !- Handle
>>>>>>> fe5e5cb8
  10.8753424657535,                       !- January Deep Ground Temperature {C}
  10.8753424657535,                       !- February Deep Ground Temperature {C}
  10.8753424657535,                       !- March Deep Ground Temperature {C}
  10.8753424657535,                       !- April Deep Ground Temperature {C}
  10.8753424657535,                       !- May Deep Ground Temperature {C}
  10.8753424657535,                       !- June Deep Ground Temperature {C}
  10.8753424657535,                       !- July Deep Ground Temperature {C}
  10.8753424657535,                       !- August Deep Ground Temperature {C}
  10.8753424657535,                       !- September Deep Ground Temperature {C}
  10.8753424657535,                       !- October Deep Ground Temperature {C}
  10.8753424657535,                       !- November Deep Ground Temperature {C}
  10.8753424657535;                       !- December Deep Ground Temperature {C}

OS:Building,
<<<<<<< HEAD
  {cbc9242c-2e0e-4ba0-b5c4-ca595d6a8e46}, !- Handle
=======
  {f0031b64-ff50-485c-8e8e-45ceefb9458e}, !- Handle
>>>>>>> fe5e5cb8
  Building 1,                             !- Name
  ,                                       !- Building Sector Type
  0,                                      !- North Axis {deg}
  ,                                       !- Nominal Floor to Floor Height {m}
  ,                                       !- Space Type Name
  ,                                       !- Default Construction Set Name
  ,                                       !- Default Schedule Set Name
  3,                                      !- Standards Number of Stories
  3,                                      !- Standards Number of Above Ground Stories
  ,                                       !- Standards Template
  singlefamilydetached,                   !- Standards Building Type
  1;                                      !- Standards Number of Living Units

OS:AdditionalProperties,
<<<<<<< HEAD
  {3996a4bd-1d5f-424e-a634-cd8aa0f0eeb3}, !- Handle
  {cbc9242c-2e0e-4ba0-b5c4-ca595d6a8e46}, !- Object Name
=======
  {0949cfab-b307-4fce-9cc0-ec41b1bc579b}, !- Handle
  {f0031b64-ff50-485c-8e8e-45ceefb9458e}, !- Object Name
>>>>>>> fe5e5cb8
  Total Units Represented,                !- Feature Name 1
  Integer,                                !- Feature Data Type 1
  1,                                      !- Feature Value 1
  Total Units Modeled,                    !- Feature Name 2
  Integer,                                !- Feature Data Type 2
  1;                                      !- Feature Value 2

OS:ThermalZone,
<<<<<<< HEAD
  {077d9f45-8fbc-4829-a5ed-1ac715b70c60}, !- Handle
=======
  {ee0f69e8-73f5-48b5-94ed-201723241ee6}, !- Handle
>>>>>>> fe5e5cb8
  living zone,                            !- Name
  ,                                       !- Multiplier
  ,                                       !- Ceiling Height {m}
  ,                                       !- Volume {m3}
  ,                                       !- Floor Area {m2}
  ,                                       !- Zone Inside Convection Algorithm
  ,                                       !- Zone Outside Convection Algorithm
  ,                                       !- Zone Conditioning Equipment List Name
<<<<<<< HEAD
  {3e8593bc-ba45-4b5e-bf08-724a854e6ba1}, !- Zone Air Inlet Port List
  {e101c1cb-09df-4b8d-99fc-8251c983ec19}, !- Zone Air Exhaust Port List
  {0a31c8d2-30a2-4a98-bf63-145d6521d311}, !- Zone Air Node Name
  {8f0ca95e-7225-48e6-841f-4f4bac8084b8}, !- Zone Return Air Port List
=======
  {6ba1e716-e5f0-49ae-bdfa-13a992c3d939}, !- Zone Air Inlet Port List
  {ceb644b1-4069-43f6-9ce6-87fb5f2cb2b0}, !- Zone Air Exhaust Port List
  {a405c954-3a75-41f8-896d-f2300c3c9642}, !- Zone Air Node Name
  {89501f58-9055-4ec9-90ed-af8be6aeea58}, !- Zone Return Air Port List
>>>>>>> fe5e5cb8
  ,                                       !- Primary Daylighting Control Name
  ,                                       !- Fraction of Zone Controlled by Primary Daylighting Control
  ,                                       !- Secondary Daylighting Control Name
  ,                                       !- Fraction of Zone Controlled by Secondary Daylighting Control
  ,                                       !- Illuminance Map Name
  ,                                       !- Group Rendering Name
  ,                                       !- Thermostat Name
  No;                                     !- Use Ideal Air Loads

OS:Node,
<<<<<<< HEAD
  {af4190c1-fcc4-4f34-a18b-29f03497ab2a}, !- Handle
  Node 1,                                 !- Name
  {0a31c8d2-30a2-4a98-bf63-145d6521d311}, !- Inlet Port
  ;                                       !- Outlet Port

OS:Connection,
  {0a31c8d2-30a2-4a98-bf63-145d6521d311}, !- Handle
  {019958ad-fabd-4993-ac70-8d19361a2b29}, !- Name
  {077d9f45-8fbc-4829-a5ed-1ac715b70c60}, !- Source Object
  11,                                     !- Outlet Port
  {af4190c1-fcc4-4f34-a18b-29f03497ab2a}, !- Target Object
  2;                                      !- Inlet Port

OS:PortList,
  {3e8593bc-ba45-4b5e-bf08-724a854e6ba1}, !- Handle
  {1f2dd0fe-185a-443a-a7aa-897a07f981c9}, !- Name
  {077d9f45-8fbc-4829-a5ed-1ac715b70c60}; !- HVAC Component

OS:PortList,
  {e101c1cb-09df-4b8d-99fc-8251c983ec19}, !- Handle
  {fbe7437b-1b66-4acd-ba8d-ce1e3049aee6}, !- Name
  {077d9f45-8fbc-4829-a5ed-1ac715b70c60}; !- HVAC Component

OS:PortList,
  {8f0ca95e-7225-48e6-841f-4f4bac8084b8}, !- Handle
  {5cc94c69-80d2-482a-8711-6f2e7f31f20f}, !- Name
  {077d9f45-8fbc-4829-a5ed-1ac715b70c60}; !- HVAC Component

OS:Sizing:Zone,
  {4a5846a4-3b22-45af-acfd-723dbdfce04b}, !- Handle
  {077d9f45-8fbc-4829-a5ed-1ac715b70c60}, !- Zone or ZoneList Name
=======
  {94d2f8e5-927c-4e75-98e8-4e99f5345e51}, !- Handle
  Node 1,                                 !- Name
  {a405c954-3a75-41f8-896d-f2300c3c9642}, !- Inlet Port
  ;                                       !- Outlet Port

OS:Connection,
  {a405c954-3a75-41f8-896d-f2300c3c9642}, !- Handle
  {4597faf3-b983-4ab4-80f0-f60ce63a91d8}, !- Name
  {ee0f69e8-73f5-48b5-94ed-201723241ee6}, !- Source Object
  11,                                     !- Outlet Port
  {94d2f8e5-927c-4e75-98e8-4e99f5345e51}, !- Target Object
  2;                                      !- Inlet Port

OS:PortList,
  {6ba1e716-e5f0-49ae-bdfa-13a992c3d939}, !- Handle
  {2fa0a129-1387-4b40-8c60-3d97e7e99415}, !- Name
  {ee0f69e8-73f5-48b5-94ed-201723241ee6}; !- HVAC Component

OS:PortList,
  {ceb644b1-4069-43f6-9ce6-87fb5f2cb2b0}, !- Handle
  {8bd72b91-ddf7-4b6f-94ac-ddfb07f514bf}, !- Name
  {ee0f69e8-73f5-48b5-94ed-201723241ee6}; !- HVAC Component

OS:PortList,
  {89501f58-9055-4ec9-90ed-af8be6aeea58}, !- Handle
  {979d2125-8565-43a7-bfc6-ea2704dbd5c0}, !- Name
  {ee0f69e8-73f5-48b5-94ed-201723241ee6}; !- HVAC Component

OS:Sizing:Zone,
  {5a79642a-3e04-46e6-9dd8-acb0c7a9d229}, !- Handle
  {ee0f69e8-73f5-48b5-94ed-201723241ee6}, !- Zone or ZoneList Name
>>>>>>> fe5e5cb8
  SupplyAirTemperature,                   !- Zone Cooling Design Supply Air Temperature Input Method
  14,                                     !- Zone Cooling Design Supply Air Temperature {C}
  11.11,                                  !- Zone Cooling Design Supply Air Temperature Difference {deltaC}
  SupplyAirTemperature,                   !- Zone Heating Design Supply Air Temperature Input Method
  40,                                     !- Zone Heating Design Supply Air Temperature {C}
  11.11,                                  !- Zone Heating Design Supply Air Temperature Difference {deltaC}
  0.0085,                                 !- Zone Cooling Design Supply Air Humidity Ratio {kg-H2O/kg-air}
  0.008,                                  !- Zone Heating Design Supply Air Humidity Ratio {kg-H2O/kg-air}
  ,                                       !- Zone Heating Sizing Factor
  ,                                       !- Zone Cooling Sizing Factor
  DesignDay,                              !- Cooling Design Air Flow Method
  ,                                       !- Cooling Design Air Flow Rate {m3/s}
  ,                                       !- Cooling Minimum Air Flow per Zone Floor Area {m3/s-m2}
  ,                                       !- Cooling Minimum Air Flow {m3/s}
  ,                                       !- Cooling Minimum Air Flow Fraction
  DesignDay,                              !- Heating Design Air Flow Method
  ,                                       !- Heating Design Air Flow Rate {m3/s}
  ,                                       !- Heating Maximum Air Flow per Zone Floor Area {m3/s-m2}
  ,                                       !- Heating Maximum Air Flow {m3/s}
  ,                                       !- Heating Maximum Air Flow Fraction
  ,                                       !- Design Zone Air Distribution Effectiveness in Cooling Mode
  ,                                       !- Design Zone Air Distribution Effectiveness in Heating Mode
  No,                                     !- Account for Dedicated Outdoor Air System
  NeutralSupplyAir,                       !- Dedicated Outdoor Air System Control Strategy
  autosize,                               !- Dedicated Outdoor Air Low Setpoint Temperature for Design {C}
  autosize;                               !- Dedicated Outdoor Air High Setpoint Temperature for Design {C}

OS:ZoneHVAC:EquipmentList,
<<<<<<< HEAD
  {fb472f0d-9a5d-4f15-9172-5fcfbd59f476}, !- Handle
  Zone HVAC Equipment List 1,             !- Name
  {077d9f45-8fbc-4829-a5ed-1ac715b70c60}; !- Thermal Zone

OS:Space,
  {5fa7a5cd-3188-4c71-93c3-4386584f30b5}, !- Handle
  living space,                           !- Name
  {9d40d78c-4948-4682-b918-6abcdc13d231}, !- Space Type Name
=======
  {942464bc-3199-4008-b1db-fe511bf630cb}, !- Handle
  Zone HVAC Equipment List 1,             !- Name
  {ee0f69e8-73f5-48b5-94ed-201723241ee6}; !- Thermal Zone

OS:Space,
  {58fc892d-f62e-4239-8d3f-f4893aba2114}, !- Handle
  living space,                           !- Name
  {021b79b9-ecd4-403d-9cf2-f1981f7550a4}, !- Space Type Name
>>>>>>> fe5e5cb8
  ,                                       !- Default Construction Set Name
  ,                                       !- Default Schedule Set Name
  -0,                                     !- Direction of Relative North {deg}
  0,                                      !- X Origin {m}
  0,                                      !- Y Origin {m}
  0,                                      !- Z Origin {m}
  ,                                       !- Building Story Name
<<<<<<< HEAD
  {077d9f45-8fbc-4829-a5ed-1ac715b70c60}, !- Thermal Zone Name
  ,                                       !- Part of Total Floor Area
  ,                                       !- Design Specification Outdoor Air Object Name
  {70c782c4-7577-4f5c-b04c-55d523496a09}; !- Building Unit Name

OS:Surface,
  {67992cc7-26bd-417c-9363-84c114994f40}, !- Handle
  Surface 1,                              !- Name
  Floor,                                  !- Surface Type
  ,                                       !- Construction Name
  {5fa7a5cd-3188-4c71-93c3-4386584f30b5}, !- Space Name
=======
  {ee0f69e8-73f5-48b5-94ed-201723241ee6}, !- Thermal Zone Name
  ,                                       !- Part of Total Floor Area
  ,                                       !- Design Specification Outdoor Air Object Name
  {e0218438-0723-4991-9e1a-23aa4dc6d3b8}; !- Building Unit Name

OS:Surface,
  {1e2c62b2-80ba-4a50-b9a6-85e18b82c496}, !- Handle
  Surface 1,                              !- Name
  Floor,                                  !- Surface Type
  ,                                       !- Construction Name
  {58fc892d-f62e-4239-8d3f-f4893aba2114}, !- Space Name
>>>>>>> fe5e5cb8
  Foundation,                             !- Outside Boundary Condition
  ,                                       !- Outside Boundary Condition Object
  NoSun,                                  !- Sun Exposure
  NoWind,                                 !- Wind Exposure
  ,                                       !- View Factor to Ground
  ,                                       !- Number of Vertices
  0, 0, 0,                                !- X,Y,Z Vertex 1 {m}
  0, 5.56486118425249, 0,                 !- X,Y,Z Vertex 2 {m}
  11.129722368505, 5.56486118425249, 0,   !- X,Y,Z Vertex 3 {m}
  11.129722368505, 0, 0;                  !- X,Y,Z Vertex 4 {m}

OS:Surface,
<<<<<<< HEAD
  {108b9182-0d83-455e-85d7-3c4cb96c6b92}, !- Handle
  Surface 2,                              !- Name
  Wall,                                   !- Surface Type
  ,                                       !- Construction Name
  {5fa7a5cd-3188-4c71-93c3-4386584f30b5}, !- Space Name
=======
  {1a900429-b821-4138-9271-68f225a133fa}, !- Handle
  Surface 2,                              !- Name
  Wall,                                   !- Surface Type
  ,                                       !- Construction Name
  {58fc892d-f62e-4239-8d3f-f4893aba2114}, !- Space Name
>>>>>>> fe5e5cb8
  Outdoors,                               !- Outside Boundary Condition
  ,                                       !- Outside Boundary Condition Object
  SunExposed,                             !- Sun Exposure
  WindExposed,                            !- Wind Exposure
  ,                                       !- View Factor to Ground
  ,                                       !- Number of Vertices
  0, 5.56486118425249, 2.4384,            !- X,Y,Z Vertex 1 {m}
  0, 5.56486118425249, 0,                 !- X,Y,Z Vertex 2 {m}
  0, 0, 0,                                !- X,Y,Z Vertex 3 {m}
  0, 0, 2.4384;                           !- X,Y,Z Vertex 4 {m}

OS:Surface,
<<<<<<< HEAD
  {f39341d3-e53c-4e5e-b40e-c409d5f1fc0f}, !- Handle
  Surface 3,                              !- Name
  Wall,                                   !- Surface Type
  ,                                       !- Construction Name
  {5fa7a5cd-3188-4c71-93c3-4386584f30b5}, !- Space Name
=======
  {1231ba30-e7bd-4b5f-9e91-60537d2c28f9}, !- Handle
  Surface 3,                              !- Name
  Wall,                                   !- Surface Type
  ,                                       !- Construction Name
  {58fc892d-f62e-4239-8d3f-f4893aba2114}, !- Space Name
>>>>>>> fe5e5cb8
  Outdoors,                               !- Outside Boundary Condition
  ,                                       !- Outside Boundary Condition Object
  SunExposed,                             !- Sun Exposure
  WindExposed,                            !- Wind Exposure
  ,                                       !- View Factor to Ground
  ,                                       !- Number of Vertices
  11.129722368505, 5.56486118425249, 2.4384, !- X,Y,Z Vertex 1 {m}
  11.129722368505, 5.56486118425249, 0,   !- X,Y,Z Vertex 2 {m}
  0, 5.56486118425249, 0,                 !- X,Y,Z Vertex 3 {m}
  0, 5.56486118425249, 2.4384;            !- X,Y,Z Vertex 4 {m}

OS:Surface,
<<<<<<< HEAD
  {f4d496a7-2a24-42fb-9549-a9d664652236}, !- Handle
  Surface 4,                              !- Name
  Wall,                                   !- Surface Type
  ,                                       !- Construction Name
  {5fa7a5cd-3188-4c71-93c3-4386584f30b5}, !- Space Name
=======
  {c21139ac-a384-4f22-8f66-1d54c1a9a1ec}, !- Handle
  Surface 4,                              !- Name
  Wall,                                   !- Surface Type
  ,                                       !- Construction Name
  {58fc892d-f62e-4239-8d3f-f4893aba2114}, !- Space Name
>>>>>>> fe5e5cb8
  Outdoors,                               !- Outside Boundary Condition
  ,                                       !- Outside Boundary Condition Object
  SunExposed,                             !- Sun Exposure
  WindExposed,                            !- Wind Exposure
  ,                                       !- View Factor to Ground
  ,                                       !- Number of Vertices
  11.129722368505, 0, 2.4384,             !- X,Y,Z Vertex 1 {m}
  11.129722368505, 0, 0,                  !- X,Y,Z Vertex 2 {m}
  11.129722368505, 5.56486118425249, 0,   !- X,Y,Z Vertex 3 {m}
  11.129722368505, 5.56486118425249, 2.4384; !- X,Y,Z Vertex 4 {m}

OS:Surface,
<<<<<<< HEAD
  {1c1e2a5e-7531-4e0d-8f90-08b41fd62532}, !- Handle
  Surface 5,                              !- Name
  Wall,                                   !- Surface Type
  ,                                       !- Construction Name
  {5fa7a5cd-3188-4c71-93c3-4386584f30b5}, !- Space Name
=======
  {002c8fe9-1a68-417b-aa8e-5b368ef448dc}, !- Handle
  Surface 5,                              !- Name
  Wall,                                   !- Surface Type
  ,                                       !- Construction Name
  {58fc892d-f62e-4239-8d3f-f4893aba2114}, !- Space Name
>>>>>>> fe5e5cb8
  Outdoors,                               !- Outside Boundary Condition
  ,                                       !- Outside Boundary Condition Object
  SunExposed,                             !- Sun Exposure
  WindExposed,                            !- Wind Exposure
  ,                                       !- View Factor to Ground
  ,                                       !- Number of Vertices
  0, 0, 2.4384,                           !- X,Y,Z Vertex 1 {m}
  0, 0, 0,                                !- X,Y,Z Vertex 2 {m}
  11.129722368505, 0, 0,                  !- X,Y,Z Vertex 3 {m}
  11.129722368505, 0, 2.4384;             !- X,Y,Z Vertex 4 {m}

OS:Surface,
<<<<<<< HEAD
  {9c3d0eea-6785-4ebd-a8f5-e8919d0f3a6a}, !- Handle
  Surface 6,                              !- Name
  RoofCeiling,                            !- Surface Type
  ,                                       !- Construction Name
  {5fa7a5cd-3188-4c71-93c3-4386584f30b5}, !- Space Name
  Surface,                                !- Outside Boundary Condition
  {708aaf16-c8b0-40c5-a403-4eb56f61f45f}, !- Outside Boundary Condition Object
=======
  {aa3c3e25-0323-4309-8fea-7e2320559c2b}, !- Handle
  Surface 6,                              !- Name
  RoofCeiling,                            !- Surface Type
  ,                                       !- Construction Name
  {58fc892d-f62e-4239-8d3f-f4893aba2114}, !- Space Name
  Surface,                                !- Outside Boundary Condition
  {1c0fac8e-e200-46be-8305-87a4631d92cb}, !- Outside Boundary Condition Object
>>>>>>> fe5e5cb8
  NoSun,                                  !- Sun Exposure
  NoWind,                                 !- Wind Exposure
  ,                                       !- View Factor to Ground
  ,                                       !- Number of Vertices
  11.129722368505, 0, 2.4384,             !- X,Y,Z Vertex 1 {m}
  11.129722368505, 5.56486118425249, 2.4384, !- X,Y,Z Vertex 2 {m}
  0, 5.56486118425249, 2.4384,            !- X,Y,Z Vertex 3 {m}
  0, 0, 2.4384;                           !- X,Y,Z Vertex 4 {m}

OS:SpaceType,
<<<<<<< HEAD
  {9d40d78c-4948-4682-b918-6abcdc13d231}, !- Handle
=======
  {021b79b9-ecd4-403d-9cf2-f1981f7550a4}, !- Handle
>>>>>>> fe5e5cb8
  Space Type 1,                           !- Name
  ,                                       !- Default Construction Set Name
  ,                                       !- Default Schedule Set Name
  ,                                       !- Group Rendering Name
  ,                                       !- Design Specification Outdoor Air Object Name
  ,                                       !- Standards Template
  ,                                       !- Standards Building Type
  living;                                 !- Standards Space Type

OS:Space,
<<<<<<< HEAD
  {1892aea1-41f5-4754-8d99-1fc21cf8ba80}, !- Handle
  living space|story 2,                   !- Name
  {9d40d78c-4948-4682-b918-6abcdc13d231}, !- Space Type Name
=======
  {0c8061de-ec28-4b78-925d-da109ac4603a}, !- Handle
  living space|story 2,                   !- Name
  {021b79b9-ecd4-403d-9cf2-f1981f7550a4}, !- Space Type Name
>>>>>>> fe5e5cb8
  ,                                       !- Default Construction Set Name
  ,                                       !- Default Schedule Set Name
  -0,                                     !- Direction of Relative North {deg}
  0,                                      !- X Origin {m}
  0,                                      !- Y Origin {m}
  2.4384,                                 !- Z Origin {m}
  ,                                       !- Building Story Name
<<<<<<< HEAD
  {077d9f45-8fbc-4829-a5ed-1ac715b70c60}, !- Thermal Zone Name
  ,                                       !- Part of Total Floor Area
  ,                                       !- Design Specification Outdoor Air Object Name
  {70c782c4-7577-4f5c-b04c-55d523496a09}; !- Building Unit Name

OS:Surface,
  {708aaf16-c8b0-40c5-a403-4eb56f61f45f}, !- Handle
  Surface 7,                              !- Name
  Floor,                                  !- Surface Type
  ,                                       !- Construction Name
  {1892aea1-41f5-4754-8d99-1fc21cf8ba80}, !- Space Name
  Surface,                                !- Outside Boundary Condition
  {9c3d0eea-6785-4ebd-a8f5-e8919d0f3a6a}, !- Outside Boundary Condition Object
=======
  {ee0f69e8-73f5-48b5-94ed-201723241ee6}, !- Thermal Zone Name
  ,                                       !- Part of Total Floor Area
  ,                                       !- Design Specification Outdoor Air Object Name
  {e0218438-0723-4991-9e1a-23aa4dc6d3b8}; !- Building Unit Name

OS:Surface,
  {1c0fac8e-e200-46be-8305-87a4631d92cb}, !- Handle
  Surface 7,                              !- Name
  Floor,                                  !- Surface Type
  ,                                       !- Construction Name
  {0c8061de-ec28-4b78-925d-da109ac4603a}, !- Space Name
  Surface,                                !- Outside Boundary Condition
  {aa3c3e25-0323-4309-8fea-7e2320559c2b}, !- Outside Boundary Condition Object
>>>>>>> fe5e5cb8
  NoSun,                                  !- Sun Exposure
  NoWind,                                 !- Wind Exposure
  ,                                       !- View Factor to Ground
  ,                                       !- Number of Vertices
  0, 0, 0,                                !- X,Y,Z Vertex 1 {m}
  0, 5.56486118425249, 0,                 !- X,Y,Z Vertex 2 {m}
  11.129722368505, 5.56486118425249, 0,   !- X,Y,Z Vertex 3 {m}
  11.129722368505, 0, 0;                  !- X,Y,Z Vertex 4 {m}

OS:Surface,
<<<<<<< HEAD
  {01302a59-3348-44ae-a6fc-f85450055193}, !- Handle
  Surface 8,                              !- Name
  Wall,                                   !- Surface Type
  ,                                       !- Construction Name
  {1892aea1-41f5-4754-8d99-1fc21cf8ba80}, !- Space Name
=======
  {5cc048b8-f010-40b2-b903-f45ff0f76817}, !- Handle
  Surface 8,                              !- Name
  Wall,                                   !- Surface Type
  ,                                       !- Construction Name
  {0c8061de-ec28-4b78-925d-da109ac4603a}, !- Space Name
>>>>>>> fe5e5cb8
  Outdoors,                               !- Outside Boundary Condition
  ,                                       !- Outside Boundary Condition Object
  SunExposed,                             !- Sun Exposure
  WindExposed,                            !- Wind Exposure
  ,                                       !- View Factor to Ground
  ,                                       !- Number of Vertices
  0, 5.56486118425249, 2.4384,            !- X,Y,Z Vertex 1 {m}
  0, 5.56486118425249, 0,                 !- X,Y,Z Vertex 2 {m}
  0, 0, 0,                                !- X,Y,Z Vertex 3 {m}
  0, 0, 2.4384;                           !- X,Y,Z Vertex 4 {m}

OS:Surface,
<<<<<<< HEAD
  {a1aaf1a8-9cbc-4d00-aff6-e7972d63ffbc}, !- Handle
  Surface 9,                              !- Name
  Wall,                                   !- Surface Type
  ,                                       !- Construction Name
  {1892aea1-41f5-4754-8d99-1fc21cf8ba80}, !- Space Name
=======
  {90273057-fca0-4620-acc2-5408d973e4ce}, !- Handle
  Surface 9,                              !- Name
  Wall,                                   !- Surface Type
  ,                                       !- Construction Name
  {0c8061de-ec28-4b78-925d-da109ac4603a}, !- Space Name
>>>>>>> fe5e5cb8
  Outdoors,                               !- Outside Boundary Condition
  ,                                       !- Outside Boundary Condition Object
  SunExposed,                             !- Sun Exposure
  WindExposed,                            !- Wind Exposure
  ,                                       !- View Factor to Ground
  ,                                       !- Number of Vertices
  11.129722368505, 5.56486118425249, 2.4384, !- X,Y,Z Vertex 1 {m}
  11.129722368505, 5.56486118425249, 0,   !- X,Y,Z Vertex 2 {m}
  0, 5.56486118425249, 0,                 !- X,Y,Z Vertex 3 {m}
  0, 5.56486118425249, 2.4384;            !- X,Y,Z Vertex 4 {m}

OS:Surface,
<<<<<<< HEAD
  {48f62796-a62d-480f-9b2c-bdf57dab9c59}, !- Handle
  Surface 10,                             !- Name
  Wall,                                   !- Surface Type
  ,                                       !- Construction Name
  {1892aea1-41f5-4754-8d99-1fc21cf8ba80}, !- Space Name
=======
  {d02571e6-1ac1-4f8b-b69f-1098f63790b7}, !- Handle
  Surface 10,                             !- Name
  Wall,                                   !- Surface Type
  ,                                       !- Construction Name
  {0c8061de-ec28-4b78-925d-da109ac4603a}, !- Space Name
>>>>>>> fe5e5cb8
  Outdoors,                               !- Outside Boundary Condition
  ,                                       !- Outside Boundary Condition Object
  SunExposed,                             !- Sun Exposure
  WindExposed,                            !- Wind Exposure
  ,                                       !- View Factor to Ground
  ,                                       !- Number of Vertices
  11.129722368505, 0, 2.4384,             !- X,Y,Z Vertex 1 {m}
  11.129722368505, 0, 0,                  !- X,Y,Z Vertex 2 {m}
  11.129722368505, 5.56486118425249, 0,   !- X,Y,Z Vertex 3 {m}
  11.129722368505, 5.56486118425249, 2.4384; !- X,Y,Z Vertex 4 {m}

OS:Surface,
<<<<<<< HEAD
  {526c71a1-5d06-4ada-8c67-a5b896250df6}, !- Handle
  Surface 11,                             !- Name
  Wall,                                   !- Surface Type
  ,                                       !- Construction Name
  {1892aea1-41f5-4754-8d99-1fc21cf8ba80}, !- Space Name
=======
  {d6f4ef48-f088-4ad1-827a-40beec0e0e1f}, !- Handle
  Surface 11,                             !- Name
  Wall,                                   !- Surface Type
  ,                                       !- Construction Name
  {0c8061de-ec28-4b78-925d-da109ac4603a}, !- Space Name
>>>>>>> fe5e5cb8
  Outdoors,                               !- Outside Boundary Condition
  ,                                       !- Outside Boundary Condition Object
  SunExposed,                             !- Sun Exposure
  WindExposed,                            !- Wind Exposure
  ,                                       !- View Factor to Ground
  ,                                       !- Number of Vertices
  0, 0, 2.4384,                           !- X,Y,Z Vertex 1 {m}
  0, 0, 0,                                !- X,Y,Z Vertex 2 {m}
  11.129722368505, 0, 0,                  !- X,Y,Z Vertex 3 {m}
  11.129722368505, 0, 2.4384;             !- X,Y,Z Vertex 4 {m}

OS:Surface,
<<<<<<< HEAD
  {08d92b68-208f-4d56-8005-45e8bed557cb}, !- Handle
  Surface 12,                             !- Name
  RoofCeiling,                            !- Surface Type
  ,                                       !- Construction Name
  {1892aea1-41f5-4754-8d99-1fc21cf8ba80}, !- Space Name
=======
  {ece06023-360e-4923-bf60-8c3ad719ad73}, !- Handle
  Surface 12,                             !- Name
  RoofCeiling,                            !- Surface Type
  ,                                       !- Construction Name
  {0c8061de-ec28-4b78-925d-da109ac4603a}, !- Space Name
>>>>>>> fe5e5cb8
  Outdoors,                               !- Outside Boundary Condition
  ,                                       !- Outside Boundary Condition Object
  SunExposed,                             !- Sun Exposure
  WindExposed,                            !- Wind Exposure
  ,                                       !- View Factor to Ground
  ,                                       !- Number of Vertices
  11.129722368505, 0, 2.4384,             !- X,Y,Z Vertex 1 {m}
  11.129722368505, 5.56486118425249, 2.4384, !- X,Y,Z Vertex 2 {m}
  0, 5.56486118425249, 2.4384,            !- X,Y,Z Vertex 3 {m}
  0, 0, 2.4384;                           !- X,Y,Z Vertex 4 {m}

OS:BuildingUnit,
<<<<<<< HEAD
  {70c782c4-7577-4f5c-b04c-55d523496a09}, !- Handle
=======
  {e0218438-0723-4991-9e1a-23aa4dc6d3b8}, !- Handle
>>>>>>> fe5e5cb8
  unit 1,                                 !- Name
  ,                                       !- Rendering Color
  Residential;                            !- Building Unit Type

OS:AdditionalProperties,
<<<<<<< HEAD
  {9bb6968d-2edd-4f9d-99ce-72d20d45a106}, !- Handle
  {70c782c4-7577-4f5c-b04c-55d523496a09}, !- Object Name
=======
  {6013bdd7-018d-47e9-9480-3db89dc9b5b3}, !- Handle
  {e0218438-0723-4991-9e1a-23aa4dc6d3b8}, !- Object Name
>>>>>>> fe5e5cb8
  NumberOfBedrooms,                       !- Feature Name 1
  Integer,                                !- Feature Data Type 1
  3,                                      !- Feature Value 1
  NumberOfBathrooms,                      !- Feature Name 2
  Double,                                 !- Feature Data Type 2
  2,                                      !- Feature Value 2
  NumberOfOccupants,                      !- Feature Name 3
  Double,                                 !- Feature Data Type 3
  2.6400000000000001;                     !- Feature Value 3

OS:External:File,
<<<<<<< HEAD
  {c70eb6d2-0daa-42fc-adfd-c23a9795a53e}, !- Handle
=======
  {24ac93e4-68c5-45ed-8d85-c0a4e04a33a9}, !- Handle
>>>>>>> fe5e5cb8
  8760.csv,                               !- Name
  8760.csv;                               !- File Name

OS:Schedule:Day,
<<<<<<< HEAD
  {46a0a23d-a1b9-4bef-a09d-34ce4474807d}, !- Handle
=======
  {6744b086-fd4c-4a33-b85d-e5fb4259d3d3}, !- Handle
>>>>>>> fe5e5cb8
  Schedule Day 1,                         !- Name
  ,                                       !- Schedule Type Limits Name
  ,                                       !- Interpolate to Timestep
  24,                                     !- Hour 1
  0,                                      !- Minute 1
  0;                                      !- Value Until Time 1

OS:Schedule:Day,
<<<<<<< HEAD
  {f7bbd925-1384-41c1-b25d-840740bff027}, !- Handle
=======
  {3e86ff3f-562e-4b7d-9de2-20a1a02a9c45}, !- Handle
>>>>>>> fe5e5cb8
  Schedule Day 2,                         !- Name
  ,                                       !- Schedule Type Limits Name
  ,                                       !- Interpolate to Timestep
  24,                                     !- Hour 1
  0,                                      !- Minute 1
  1;                                      !- Value Until Time 1

OS:Schedule:File,
<<<<<<< HEAD
  {024ce6fd-c6d1-470c-a33b-3d1e970c8021}, !- Handle
  occupants,                              !- Name
  {57041137-6091-43be-bf3c-8854d535a198}, !- Schedule Type Limits Name
  {c70eb6d2-0daa-42fc-adfd-c23a9795a53e}, !- External File Name
=======
  {0a941dc8-866e-40b7-b87d-7e59fac50b14}, !- Handle
  occupants,                              !- Name
  {5151c101-3614-4b84-bc0f-eef33ccaa07c}, !- Schedule Type Limits Name
  {24ac93e4-68c5-45ed-8d85-c0a4e04a33a9}, !- External File Name
>>>>>>> fe5e5cb8
  1,                                      !- Column Number
  1,                                      !- Rows to Skip at Top
  8760,                                   !- Number of Hours of Data
  ,                                       !- Column Separator
  ,                                       !- Interpolate to Timestep
  60;                                     !- Minutes per Item

OS:Schedule:Ruleset,
<<<<<<< HEAD
  {2ddb8f8e-feb2-4c32-9d0e-b9e993b3e737}, !- Handle
  Schedule Ruleset 1,                     !- Name
  {6333b9b6-880d-4953-9158-270689a43424}, !- Schedule Type Limits Name
  {86baaddd-d4c3-4fb5-8845-89b5f29c85c8}; !- Default Day Schedule Name

OS:Schedule:Day,
  {86baaddd-d4c3-4fb5-8845-89b5f29c85c8}, !- Handle
  Schedule Day 3,                         !- Name
  {6333b9b6-880d-4953-9158-270689a43424}, !- Schedule Type Limits Name
=======
  {8eba15fd-c179-402c-a3d4-904a3161d49e}, !- Handle
  Schedule Ruleset 1,                     !- Name
  {b5cf864e-1df3-4ebc-86c5-14bd021c59b8}, !- Schedule Type Limits Name
  {ea0ea757-e124-4baa-85e3-3e5c70bec573}; !- Default Day Schedule Name

OS:Schedule:Day,
  {ea0ea757-e124-4baa-85e3-3e5c70bec573}, !- Handle
  Schedule Day 3,                         !- Name
  {b5cf864e-1df3-4ebc-86c5-14bd021c59b8}, !- Schedule Type Limits Name
>>>>>>> fe5e5cb8
  ,                                       !- Interpolate to Timestep
  24,                                     !- Hour 1
  0,                                      !- Minute 1
  112.539290946133;                       !- Value Until Time 1

OS:People:Definition,
<<<<<<< HEAD
  {b3ca578b-84f6-46fe-8a42-5f5b8905484c}, !- Handle
=======
  {e21ef81c-cc90-4da6-8767-56b39c110eb8}, !- Handle
>>>>>>> fe5e5cb8
  res occupants|living space,             !- Name
  People,                                 !- Number of People Calculation Method
  1.32,                                   !- Number of People {people}
  ,                                       !- People per Space Floor Area {person/m2}
  ,                                       !- Space Floor Area per Person {m2/person}
  0.319734,                               !- Fraction Radiant
  0.573,                                  !- Sensible Heat Fraction
  0,                                      !- Carbon Dioxide Generation Rate {m3/s-W}
  No,                                     !- Enable ASHRAE 55 Comfort Warnings
  ZoneAveraged;                           !- Mean Radiant Temperature Calculation Type

OS:People,
<<<<<<< HEAD
  {d3931d4c-0607-4410-8c4b-4be272e5f602}, !- Handle
  res occupants|living space,             !- Name
  {b3ca578b-84f6-46fe-8a42-5f5b8905484c}, !- People Definition Name
  {5fa7a5cd-3188-4c71-93c3-4386584f30b5}, !- Space or SpaceType Name
  {024ce6fd-c6d1-470c-a33b-3d1e970c8021}, !- Number of People Schedule Name
  {2ddb8f8e-feb2-4c32-9d0e-b9e993b3e737}, !- Activity Level Schedule Name
=======
  {e782bf6b-31dd-46df-84d9-da50cae172a1}, !- Handle
  res occupants|living space,             !- Name
  {e21ef81c-cc90-4da6-8767-56b39c110eb8}, !- People Definition Name
  {58fc892d-f62e-4239-8d3f-f4893aba2114}, !- Space or SpaceType Name
  {0a941dc8-866e-40b7-b87d-7e59fac50b14}, !- Number of People Schedule Name
  {8eba15fd-c179-402c-a3d4-904a3161d49e}, !- Activity Level Schedule Name
>>>>>>> fe5e5cb8
  ,                                       !- Surface Name/Angle Factor List Name
  ,                                       !- Work Efficiency Schedule Name
  ,                                       !- Clothing Insulation Schedule Name
  ,                                       !- Air Velocity Schedule Name
  1;                                      !- Multiplier

OS:ScheduleTypeLimits,
<<<<<<< HEAD
  {6333b9b6-880d-4953-9158-270689a43424}, !- Handle
=======
  {b5cf864e-1df3-4ebc-86c5-14bd021c59b8}, !- Handle
>>>>>>> fe5e5cb8
  ActivityLevel,                          !- Name
  0,                                      !- Lower Limit Value
  ,                                       !- Upper Limit Value
  Continuous,                             !- Numeric Type
  ActivityLevel;                          !- Unit Type

OS:ScheduleTypeLimits,
<<<<<<< HEAD
  {57041137-6091-43be-bf3c-8854d535a198}, !- Handle
=======
  {5151c101-3614-4b84-bc0f-eef33ccaa07c}, !- Handle
>>>>>>> fe5e5cb8
  Fractional,                             !- Name
  0,                                      !- Lower Limit Value
  1,                                      !- Upper Limit Value
  Continuous;                             !- Numeric Type

OS:People:Definition,
<<<<<<< HEAD
  {a54abccc-10da-47dd-ab4f-e31de2da219c}, !- Handle
=======
  {7338e90b-2376-48e9-bfb1-41524260b679}, !- Handle
>>>>>>> fe5e5cb8
  res occupants|living space|story 2,     !- Name
  People,                                 !- Number of People Calculation Method
  1.32,                                   !- Number of People {people}
  ,                                       !- People per Space Floor Area {person/m2}
  ,                                       !- Space Floor Area per Person {m2/person}
  0.319734,                               !- Fraction Radiant
  0.573,                                  !- Sensible Heat Fraction
  0,                                      !- Carbon Dioxide Generation Rate {m3/s-W}
  No,                                     !- Enable ASHRAE 55 Comfort Warnings
  ZoneAveraged;                           !- Mean Radiant Temperature Calculation Type

OS:People,
<<<<<<< HEAD
  {1fdbac0c-394e-42c4-9ce6-a78d1c78f200}, !- Handle
  res occupants|living space|story 2,     !- Name
  {a54abccc-10da-47dd-ab4f-e31de2da219c}, !- People Definition Name
  {1892aea1-41f5-4754-8d99-1fc21cf8ba80}, !- Space or SpaceType Name
  {024ce6fd-c6d1-470c-a33b-3d1e970c8021}, !- Number of People Schedule Name
  {2ddb8f8e-feb2-4c32-9d0e-b9e993b3e737}, !- Activity Level Schedule Name
=======
  {70063c43-b2ca-4d1e-8ef6-001700e3a21c}, !- Handle
  res occupants|living space|story 2,     !- Name
  {7338e90b-2376-48e9-bfb1-41524260b679}, !- People Definition Name
  {0c8061de-ec28-4b78-925d-da109ac4603a}, !- Space or SpaceType Name
  {0a941dc8-866e-40b7-b87d-7e59fac50b14}, !- Number of People Schedule Name
  {8eba15fd-c179-402c-a3d4-904a3161d49e}, !- Activity Level Schedule Name
>>>>>>> fe5e5cb8
  ,                                       !- Surface Name/Angle Factor List Name
  ,                                       !- Work Efficiency Schedule Name
  ,                                       !- Clothing Insulation Schedule Name
  ,                                       !- Air Velocity Schedule Name
  1;                                      !- Multiplier

OS:ShadingSurfaceGroup,
<<<<<<< HEAD
  {baea3454-8eb7-496b-99cc-29f573e82c90}, !- Handle
=======
  {e3a0ff93-640b-4f09-a869-7eb1f08fed15}, !- Handle
>>>>>>> fe5e5cb8
  res eaves,                              !- Name
  Building;                               !- Shading Surface Type

OS:ShadingSurface,
<<<<<<< HEAD
  {a5e46d17-6d23-4616-b3a8-cb5fc224dd4d}, !- Handle
  Surface 12 - res eaves,                 !- Name
  ,                                       !- Construction Name
  {baea3454-8eb7-496b-99cc-29f573e82c90}, !- Shading Surface Group Name
=======
  {2df34b9e-aa74-4a10-acfd-93552a86ba0f}, !- Handle
  Surface 12 - res eaves,                 !- Name
  ,                                       !- Construction Name
  {e3a0ff93-640b-4f09-a869-7eb1f08fed15}, !- Shading Surface Group Name
>>>>>>> fe5e5cb8
  ,                                       !- Transmittance Schedule Name
  ,                                       !- Number of Vertices
  0, -0.6096, 4.8768,                     !- X,Y,Z Vertex 1 {m}
  11.129722368505, -0.6096, 4.8768,       !- X,Y,Z Vertex 2 {m}
  11.129722368505, 0, 4.8768,             !- X,Y,Z Vertex 3 {m}
  0, 0, 4.8768;                           !- X,Y,Z Vertex 4 {m}

OS:ShadingSurface,
<<<<<<< HEAD
  {c1be2f47-3e5b-4e9a-9c8c-6107c88011ea}, !- Handle
  Surface 12 - res eaves 1,               !- Name
  ,                                       !- Construction Name
  {baea3454-8eb7-496b-99cc-29f573e82c90}, !- Shading Surface Group Name
=======
  {c6ab87f2-c6b6-4afb-b6f6-777d05c95a9f}, !- Handle
  Surface 12 - res eaves 1,               !- Name
  ,                                       !- Construction Name
  {e3a0ff93-640b-4f09-a869-7eb1f08fed15}, !- Shading Surface Group Name
>>>>>>> fe5e5cb8
  ,                                       !- Transmittance Schedule Name
  ,                                       !- Number of Vertices
  11.739322368505, 0, 4.8768,             !- X,Y,Z Vertex 1 {m}
  11.739322368505, 5.56486118425249, 4.8768, !- X,Y,Z Vertex 2 {m}
  11.129722368505, 5.56486118425249, 4.8768, !- X,Y,Z Vertex 3 {m}
  11.129722368505, 0, 4.8768;             !- X,Y,Z Vertex 4 {m}

OS:ShadingSurface,
<<<<<<< HEAD
  {383b0d80-ce88-49ab-9d1b-cb7da2052675}, !- Handle
  Surface 12 - res eaves 2,               !- Name
  ,                                       !- Construction Name
  {baea3454-8eb7-496b-99cc-29f573e82c90}, !- Shading Surface Group Name
=======
  {9b14702c-5cf3-40e4-b2a4-a2187056c849}, !- Handle
  Surface 12 - res eaves 2,               !- Name
  ,                                       !- Construction Name
  {e3a0ff93-640b-4f09-a869-7eb1f08fed15}, !- Shading Surface Group Name
>>>>>>> fe5e5cb8
  ,                                       !- Transmittance Schedule Name
  ,                                       !- Number of Vertices
  11.129722368505, 6.17446118425249, 4.8768, !- X,Y,Z Vertex 1 {m}
  0, 6.17446118425249, 4.8768,            !- X,Y,Z Vertex 2 {m}
  0, 5.56486118425249, 4.8768,            !- X,Y,Z Vertex 3 {m}
  11.129722368505, 5.56486118425249, 4.8768; !- X,Y,Z Vertex 4 {m}

OS:ShadingSurface,
<<<<<<< HEAD
  {badf5c19-a13f-42e3-86ba-8edee0dda53c}, !- Handle
  Surface 12 - res eaves 3,               !- Name
  ,                                       !- Construction Name
  {baea3454-8eb7-496b-99cc-29f573e82c90}, !- Shading Surface Group Name
=======
  {793e5f44-a8d2-4bd2-81a1-fb6473960821}, !- Handle
  Surface 12 - res eaves 3,               !- Name
  ,                                       !- Construction Name
  {e3a0ff93-640b-4f09-a869-7eb1f08fed15}, !- Shading Surface Group Name
>>>>>>> fe5e5cb8
  ,                                       !- Transmittance Schedule Name
  ,                                       !- Number of Vertices
  -0.6096, 5.56486118425249, 4.8768,      !- X,Y,Z Vertex 1 {m}
  -0.6096, 0, 4.8768,                     !- X,Y,Z Vertex 2 {m}
  0, 0, 4.8768,                           !- X,Y,Z Vertex 3 {m}
  0, 5.56486118425249, 4.8768;            !- X,Y,Z Vertex 4 {m}
<|MERGE_RESOLUTION|>--- conflicted
+++ resolved
@@ -1,53 +1,26 @@
 !- NOTE: Auto-generated from /test/osw_files/SFD_2000sqft_2story_SL_FA_FlatRoof.osw
 
 OS:Version,
-<<<<<<< HEAD
-  {2ec6795c-b7f1-42c3-aea7-ddbda1d5a030}, !- Handle
-  2.9.0;                                  !- Version Identifier
-
-OS:SimulationControl,
-  {af3748a3-166d-4244-9efd-239d38294d85}, !- Handle
-=======
   {ff868f8a-fea3-466b-be81-16e466838491}, !- Handle
   2.9.0;                                  !- Version Identifier
 
 OS:SimulationControl,
   {8e2c371d-eab7-44b1-a293-d0789dc9288e}, !- Handle
->>>>>>> fe5e5cb8
   ,                                       !- Do Zone Sizing Calculation
   ,                                       !- Do System Sizing Calculation
   ,                                       !- Do Plant Sizing Calculation
   No;                                     !- Run Simulation for Sizing Periods
 
 OS:Timestep,
-<<<<<<< HEAD
-  {c34e05cb-138e-4a5c-aee2-559ce7937b53}, !- Handle
-  6;                                      !- Number of Timesteps per Hour
-
-OS:ShadowCalculation,
-  {cccf6bdf-c700-43a7-8c33-ce1a97e78398}, !- Handle
-=======
   {69515bf1-8828-48c3-896b-785f0d7bd392}, !- Handle
   6;                                      !- Number of Timesteps per Hour
 
 OS:ShadowCalculation,
   {10dc8650-e158-490d-950e-6b6786b2cdff}, !- Handle
->>>>>>> fe5e5cb8
   20,                                     !- Calculation Frequency
   200;                                    !- Maximum Figures in Shadow Overlap Calculations
 
 OS:SurfaceConvectionAlgorithm:Outside,
-<<<<<<< HEAD
-  {a062c283-6635-4d12-aff6-0c4869cb6fc6}, !- Handle
-  DOE-2;                                  !- Algorithm
-
-OS:SurfaceConvectionAlgorithm:Inside,
-  {f6a821a8-ced9-45a4-9509-f2f957fc0be3}, !- Handle
-  TARP;                                   !- Algorithm
-
-OS:ZoneCapacitanceMultiplier:ResearchSpecial,
-  {5d6c5c49-b5ff-4fc2-889c-db8663711872}, !- Handle
-=======
   {2c57cfd4-1d80-4568-ab4c-515e8e520961}, !- Handle
   DOE-2;                                  !- Algorithm
 
@@ -57,17 +30,12 @@
 
 OS:ZoneCapacitanceMultiplier:ResearchSpecial,
   {7aac588f-88b4-498e-ada2-7511440bc59d}, !- Handle
->>>>>>> fe5e5cb8
   ,                                       !- Temperature Capacity Multiplier
   15,                                     !- Humidity Capacity Multiplier
   ;                                       !- Carbon Dioxide Capacity Multiplier
 
 OS:RunPeriod,
-<<<<<<< HEAD
-  {7e42fe26-5714-41a3-985a-9dd8b9e96fe7}, !- Handle
-=======
   {6c68d37f-52b2-4b90-8233-baa428e59975}, !- Handle
->>>>>>> fe5e5cb8
   Run Period 1,                           !- Name
   1,                                      !- Begin Month
   1,                                      !- Begin Day of Month
@@ -81,21 +49,13 @@
   ;                                       !- Number of Times Runperiod to be Repeated
 
 OS:YearDescription,
-<<<<<<< HEAD
-  {7e58a223-a68d-4f3d-ab5d-5d5ac4e16596}, !- Handle
-=======
   {1b69887e-d947-4d43-80a4-45c75f11a78c}, !- Handle
->>>>>>> fe5e5cb8
   2007,                                   !- Calendar Year
   ,                                       !- Day of Week for Start Day
   ;                                       !- Is Leap Year
 
 OS:WeatherFile,
-<<<<<<< HEAD
-  {5261b1ad-9b79-4f63-8247-e39de5ce090e}, !- Handle
-=======
   {306b2d51-58a1-4eea-9b49-13cd214bab93}, !- Handle
->>>>>>> fe5e5cb8
   Denver Intl Ap,                         !- City
   CO,                                     !- State Province Region
   USA,                                    !- Country
@@ -109,13 +69,8 @@
   E23378AA;                               !- Checksum
 
 OS:AdditionalProperties,
-<<<<<<< HEAD
-  {915de429-5b0a-4794-ba02-3d271d445f45}, !- Handle
-  {5261b1ad-9b79-4f63-8247-e39de5ce090e}, !- Object Name
-=======
   {b5fc99da-c1c1-494d-b7db-a7b9b675c765}, !- Handle
   {306b2d51-58a1-4eea-9b49-13cd214bab93}, !- Object Name
->>>>>>> fe5e5cb8
   EPWHeaderCity,                          !- Feature Name 1
   String,                                 !- Feature Data Type 1
   Denver Intl Ap,                         !- Feature Value 1
@@ -223,11 +178,7 @@
   84;                                     !- Feature Value 35
 
 OS:Site,
-<<<<<<< HEAD
-  {5f79cd71-69b1-47f5-ba3c-a1336ac026e0}, !- Handle
-=======
   {fec44ccf-7294-43ae-9292-a7866140b9cc}, !- Handle
->>>>>>> fe5e5cb8
   Denver Intl Ap_CO_USA,                  !- Name
   39.83,                                  !- Latitude {deg}
   -104.65,                                !- Longitude {deg}
@@ -236,11 +187,7 @@
   ;                                       !- Terrain
 
 OS:ClimateZones,
-<<<<<<< HEAD
-  {6d066d0b-a661-4964-8171-5086dd361072}, !- Handle
-=======
   {83936bd9-3308-4a01-bb2c-c65e21eeebf5}, !- Handle
->>>>>>> fe5e5cb8
   ,                                       !- Active Institution
   ,                                       !- Active Year
   ,                                       !- Climate Zone Institution Name 1
@@ -253,31 +200,19 @@
   Cold;                                   !- Climate Zone Value 2
 
 OS:Site:WaterMainsTemperature,
-<<<<<<< HEAD
-  {16d4bd30-2fa8-487f-9469-6bdb0262785e}, !- Handle
-=======
   {e5bd3592-ed3d-4517-b4fc-129d95a75188}, !- Handle
->>>>>>> fe5e5cb8
   Correlation,                            !- Calculation Method
   ,                                       !- Temperature Schedule Name
   10.8753424657535,                       !- Annual Average Outdoor Air Temperature {C}
   23.1524007936508;                       !- Maximum Difference In Monthly Average Outdoor Air Temperatures {deltaC}
 
 OS:RunPeriodControl:DaylightSavingTime,
-<<<<<<< HEAD
-  {787ff8d6-3067-4149-b636-077b9790fec2}, !- Handle
-=======
   {fc72467e-97b5-4af4-bc2a-9d91858bb96c}, !- Handle
->>>>>>> fe5e5cb8
   4/7,                                    !- Start Date
   10/26;                                  !- End Date
 
 OS:Site:GroundTemperature:Deep,
-<<<<<<< HEAD
-  {9b2ff5a7-b4c3-440a-a333-c9e57c60c919}, !- Handle
-=======
   {27cfe5af-afd2-4d5b-8cd8-9d7d603c602c}, !- Handle
->>>>>>> fe5e5cb8
   10.8753424657535,                       !- January Deep Ground Temperature {C}
   10.8753424657535,                       !- February Deep Ground Temperature {C}
   10.8753424657535,                       !- March Deep Ground Temperature {C}
@@ -292,11 +227,7 @@
   10.8753424657535;                       !- December Deep Ground Temperature {C}
 
 OS:Building,
-<<<<<<< HEAD
-  {cbc9242c-2e0e-4ba0-b5c4-ca595d6a8e46}, !- Handle
-=======
   {f0031b64-ff50-485c-8e8e-45ceefb9458e}, !- Handle
->>>>>>> fe5e5cb8
   Building 1,                             !- Name
   ,                                       !- Building Sector Type
   0,                                      !- North Axis {deg}
@@ -311,13 +242,8 @@
   1;                                      !- Standards Number of Living Units
 
 OS:AdditionalProperties,
-<<<<<<< HEAD
-  {3996a4bd-1d5f-424e-a634-cd8aa0f0eeb3}, !- Handle
-  {cbc9242c-2e0e-4ba0-b5c4-ca595d6a8e46}, !- Object Name
-=======
   {0949cfab-b307-4fce-9cc0-ec41b1bc579b}, !- Handle
   {f0031b64-ff50-485c-8e8e-45ceefb9458e}, !- Object Name
->>>>>>> fe5e5cb8
   Total Units Represented,                !- Feature Name 1
   Integer,                                !- Feature Data Type 1
   1,                                      !- Feature Value 1
@@ -326,11 +252,7 @@
   1;                                      !- Feature Value 2
 
 OS:ThermalZone,
-<<<<<<< HEAD
-  {077d9f45-8fbc-4829-a5ed-1ac715b70c60}, !- Handle
-=======
   {ee0f69e8-73f5-48b5-94ed-201723241ee6}, !- Handle
->>>>>>> fe5e5cb8
   living zone,                            !- Name
   ,                                       !- Multiplier
   ,                                       !- Ceiling Height {m}
@@ -339,17 +261,10 @@
   ,                                       !- Zone Inside Convection Algorithm
   ,                                       !- Zone Outside Convection Algorithm
   ,                                       !- Zone Conditioning Equipment List Name
-<<<<<<< HEAD
-  {3e8593bc-ba45-4b5e-bf08-724a854e6ba1}, !- Zone Air Inlet Port List
-  {e101c1cb-09df-4b8d-99fc-8251c983ec19}, !- Zone Air Exhaust Port List
-  {0a31c8d2-30a2-4a98-bf63-145d6521d311}, !- Zone Air Node Name
-  {8f0ca95e-7225-48e6-841f-4f4bac8084b8}, !- Zone Return Air Port List
-=======
   {6ba1e716-e5f0-49ae-bdfa-13a992c3d939}, !- Zone Air Inlet Port List
   {ceb644b1-4069-43f6-9ce6-87fb5f2cb2b0}, !- Zone Air Exhaust Port List
   {a405c954-3a75-41f8-896d-f2300c3c9642}, !- Zone Air Node Name
   {89501f58-9055-4ec9-90ed-af8be6aeea58}, !- Zone Return Air Port List
->>>>>>> fe5e5cb8
   ,                                       !- Primary Daylighting Control Name
   ,                                       !- Fraction of Zone Controlled by Primary Daylighting Control
   ,                                       !- Secondary Daylighting Control Name
@@ -360,39 +275,6 @@
   No;                                     !- Use Ideal Air Loads
 
 OS:Node,
-<<<<<<< HEAD
-  {af4190c1-fcc4-4f34-a18b-29f03497ab2a}, !- Handle
-  Node 1,                                 !- Name
-  {0a31c8d2-30a2-4a98-bf63-145d6521d311}, !- Inlet Port
-  ;                                       !- Outlet Port
-
-OS:Connection,
-  {0a31c8d2-30a2-4a98-bf63-145d6521d311}, !- Handle
-  {019958ad-fabd-4993-ac70-8d19361a2b29}, !- Name
-  {077d9f45-8fbc-4829-a5ed-1ac715b70c60}, !- Source Object
-  11,                                     !- Outlet Port
-  {af4190c1-fcc4-4f34-a18b-29f03497ab2a}, !- Target Object
-  2;                                      !- Inlet Port
-
-OS:PortList,
-  {3e8593bc-ba45-4b5e-bf08-724a854e6ba1}, !- Handle
-  {1f2dd0fe-185a-443a-a7aa-897a07f981c9}, !- Name
-  {077d9f45-8fbc-4829-a5ed-1ac715b70c60}; !- HVAC Component
-
-OS:PortList,
-  {e101c1cb-09df-4b8d-99fc-8251c983ec19}, !- Handle
-  {fbe7437b-1b66-4acd-ba8d-ce1e3049aee6}, !- Name
-  {077d9f45-8fbc-4829-a5ed-1ac715b70c60}; !- HVAC Component
-
-OS:PortList,
-  {8f0ca95e-7225-48e6-841f-4f4bac8084b8}, !- Handle
-  {5cc94c69-80d2-482a-8711-6f2e7f31f20f}, !- Name
-  {077d9f45-8fbc-4829-a5ed-1ac715b70c60}; !- HVAC Component
-
-OS:Sizing:Zone,
-  {4a5846a4-3b22-45af-acfd-723dbdfce04b}, !- Handle
-  {077d9f45-8fbc-4829-a5ed-1ac715b70c60}, !- Zone or ZoneList Name
-=======
   {94d2f8e5-927c-4e75-98e8-4e99f5345e51}, !- Handle
   Node 1,                                 !- Name
   {a405c954-3a75-41f8-896d-f2300c3c9642}, !- Inlet Port
@@ -424,7 +306,6 @@
 OS:Sizing:Zone,
   {5a79642a-3e04-46e6-9dd8-acb0c7a9d229}, !- Handle
   {ee0f69e8-73f5-48b5-94ed-201723241ee6}, !- Zone or ZoneList Name
->>>>>>> fe5e5cb8
   SupplyAirTemperature,                   !- Zone Cooling Design Supply Air Temperature Input Method
   14,                                     !- Zone Cooling Design Supply Air Temperature {C}
   11.11,                                  !- Zone Cooling Design Supply Air Temperature Difference {deltaC}
@@ -453,16 +334,6 @@
   autosize;                               !- Dedicated Outdoor Air High Setpoint Temperature for Design {C}
 
 OS:ZoneHVAC:EquipmentList,
-<<<<<<< HEAD
-  {fb472f0d-9a5d-4f15-9172-5fcfbd59f476}, !- Handle
-  Zone HVAC Equipment List 1,             !- Name
-  {077d9f45-8fbc-4829-a5ed-1ac715b70c60}; !- Thermal Zone
-
-OS:Space,
-  {5fa7a5cd-3188-4c71-93c3-4386584f30b5}, !- Handle
-  living space,                           !- Name
-  {9d40d78c-4948-4682-b918-6abcdc13d231}, !- Space Type Name
-=======
   {942464bc-3199-4008-b1db-fe511bf630cb}, !- Handle
   Zone HVAC Equipment List 1,             !- Name
   {ee0f69e8-73f5-48b5-94ed-201723241ee6}; !- Thermal Zone
@@ -471,7 +342,6 @@
   {58fc892d-f62e-4239-8d3f-f4893aba2114}, !- Handle
   living space,                           !- Name
   {021b79b9-ecd4-403d-9cf2-f1981f7550a4}, !- Space Type Name
->>>>>>> fe5e5cb8
   ,                                       !- Default Construction Set Name
   ,                                       !- Default Schedule Set Name
   -0,                                     !- Direction of Relative North {deg}
@@ -479,19 +349,6 @@
   0,                                      !- Y Origin {m}
   0,                                      !- Z Origin {m}
   ,                                       !- Building Story Name
-<<<<<<< HEAD
-  {077d9f45-8fbc-4829-a5ed-1ac715b70c60}, !- Thermal Zone Name
-  ,                                       !- Part of Total Floor Area
-  ,                                       !- Design Specification Outdoor Air Object Name
-  {70c782c4-7577-4f5c-b04c-55d523496a09}; !- Building Unit Name
-
-OS:Surface,
-  {67992cc7-26bd-417c-9363-84c114994f40}, !- Handle
-  Surface 1,                              !- Name
-  Floor,                                  !- Surface Type
-  ,                                       !- Construction Name
-  {5fa7a5cd-3188-4c71-93c3-4386584f30b5}, !- Space Name
-=======
   {ee0f69e8-73f5-48b5-94ed-201723241ee6}, !- Thermal Zone Name
   ,                                       !- Part of Total Floor Area
   ,                                       !- Design Specification Outdoor Air Object Name
@@ -503,7 +360,6 @@
   Floor,                                  !- Surface Type
   ,                                       !- Construction Name
   {58fc892d-f62e-4239-8d3f-f4893aba2114}, !- Space Name
->>>>>>> fe5e5cb8
   Foundation,                             !- Outside Boundary Condition
   ,                                       !- Outside Boundary Condition Object
   NoSun,                                  !- Sun Exposure
@@ -516,19 +372,11 @@
   11.129722368505, 0, 0;                  !- X,Y,Z Vertex 4 {m}
 
 OS:Surface,
-<<<<<<< HEAD
-  {108b9182-0d83-455e-85d7-3c4cb96c6b92}, !- Handle
-  Surface 2,                              !- Name
-  Wall,                                   !- Surface Type
-  ,                                       !- Construction Name
-  {5fa7a5cd-3188-4c71-93c3-4386584f30b5}, !- Space Name
-=======
   {1a900429-b821-4138-9271-68f225a133fa}, !- Handle
   Surface 2,                              !- Name
   Wall,                                   !- Surface Type
   ,                                       !- Construction Name
   {58fc892d-f62e-4239-8d3f-f4893aba2114}, !- Space Name
->>>>>>> fe5e5cb8
   Outdoors,                               !- Outside Boundary Condition
   ,                                       !- Outside Boundary Condition Object
   SunExposed,                             !- Sun Exposure
@@ -541,19 +389,11 @@
   0, 0, 2.4384;                           !- X,Y,Z Vertex 4 {m}
 
 OS:Surface,
-<<<<<<< HEAD
-  {f39341d3-e53c-4e5e-b40e-c409d5f1fc0f}, !- Handle
-  Surface 3,                              !- Name
-  Wall,                                   !- Surface Type
-  ,                                       !- Construction Name
-  {5fa7a5cd-3188-4c71-93c3-4386584f30b5}, !- Space Name
-=======
   {1231ba30-e7bd-4b5f-9e91-60537d2c28f9}, !- Handle
   Surface 3,                              !- Name
   Wall,                                   !- Surface Type
   ,                                       !- Construction Name
   {58fc892d-f62e-4239-8d3f-f4893aba2114}, !- Space Name
->>>>>>> fe5e5cb8
   Outdoors,                               !- Outside Boundary Condition
   ,                                       !- Outside Boundary Condition Object
   SunExposed,                             !- Sun Exposure
@@ -566,19 +406,11 @@
   0, 5.56486118425249, 2.4384;            !- X,Y,Z Vertex 4 {m}
 
 OS:Surface,
-<<<<<<< HEAD
-  {f4d496a7-2a24-42fb-9549-a9d664652236}, !- Handle
-  Surface 4,                              !- Name
-  Wall,                                   !- Surface Type
-  ,                                       !- Construction Name
-  {5fa7a5cd-3188-4c71-93c3-4386584f30b5}, !- Space Name
-=======
   {c21139ac-a384-4f22-8f66-1d54c1a9a1ec}, !- Handle
   Surface 4,                              !- Name
   Wall,                                   !- Surface Type
   ,                                       !- Construction Name
   {58fc892d-f62e-4239-8d3f-f4893aba2114}, !- Space Name
->>>>>>> fe5e5cb8
   Outdoors,                               !- Outside Boundary Condition
   ,                                       !- Outside Boundary Condition Object
   SunExposed,                             !- Sun Exposure
@@ -591,19 +423,11 @@
   11.129722368505, 5.56486118425249, 2.4384; !- X,Y,Z Vertex 4 {m}
 
 OS:Surface,
-<<<<<<< HEAD
-  {1c1e2a5e-7531-4e0d-8f90-08b41fd62532}, !- Handle
-  Surface 5,                              !- Name
-  Wall,                                   !- Surface Type
-  ,                                       !- Construction Name
-  {5fa7a5cd-3188-4c71-93c3-4386584f30b5}, !- Space Name
-=======
   {002c8fe9-1a68-417b-aa8e-5b368ef448dc}, !- Handle
   Surface 5,                              !- Name
   Wall,                                   !- Surface Type
   ,                                       !- Construction Name
   {58fc892d-f62e-4239-8d3f-f4893aba2114}, !- Space Name
->>>>>>> fe5e5cb8
   Outdoors,                               !- Outside Boundary Condition
   ,                                       !- Outside Boundary Condition Object
   SunExposed,                             !- Sun Exposure
@@ -616,15 +440,6 @@
   11.129722368505, 0, 2.4384;             !- X,Y,Z Vertex 4 {m}
 
 OS:Surface,
-<<<<<<< HEAD
-  {9c3d0eea-6785-4ebd-a8f5-e8919d0f3a6a}, !- Handle
-  Surface 6,                              !- Name
-  RoofCeiling,                            !- Surface Type
-  ,                                       !- Construction Name
-  {5fa7a5cd-3188-4c71-93c3-4386584f30b5}, !- Space Name
-  Surface,                                !- Outside Boundary Condition
-  {708aaf16-c8b0-40c5-a403-4eb56f61f45f}, !- Outside Boundary Condition Object
-=======
   {aa3c3e25-0323-4309-8fea-7e2320559c2b}, !- Handle
   Surface 6,                              !- Name
   RoofCeiling,                            !- Surface Type
@@ -632,7 +447,6 @@
   {58fc892d-f62e-4239-8d3f-f4893aba2114}, !- Space Name
   Surface,                                !- Outside Boundary Condition
   {1c0fac8e-e200-46be-8305-87a4631d92cb}, !- Outside Boundary Condition Object
->>>>>>> fe5e5cb8
   NoSun,                                  !- Sun Exposure
   NoWind,                                 !- Wind Exposure
   ,                                       !- View Factor to Ground
@@ -643,11 +457,7 @@
   0, 0, 2.4384;                           !- X,Y,Z Vertex 4 {m}
 
 OS:SpaceType,
-<<<<<<< HEAD
-  {9d40d78c-4948-4682-b918-6abcdc13d231}, !- Handle
-=======
   {021b79b9-ecd4-403d-9cf2-f1981f7550a4}, !- Handle
->>>>>>> fe5e5cb8
   Space Type 1,                           !- Name
   ,                                       !- Default Construction Set Name
   ,                                       !- Default Schedule Set Name
@@ -658,15 +468,9 @@
   living;                                 !- Standards Space Type
 
 OS:Space,
-<<<<<<< HEAD
-  {1892aea1-41f5-4754-8d99-1fc21cf8ba80}, !- Handle
-  living space|story 2,                   !- Name
-  {9d40d78c-4948-4682-b918-6abcdc13d231}, !- Space Type Name
-=======
   {0c8061de-ec28-4b78-925d-da109ac4603a}, !- Handle
   living space|story 2,                   !- Name
   {021b79b9-ecd4-403d-9cf2-f1981f7550a4}, !- Space Type Name
->>>>>>> fe5e5cb8
   ,                                       !- Default Construction Set Name
   ,                                       !- Default Schedule Set Name
   -0,                                     !- Direction of Relative North {deg}
@@ -674,21 +478,6 @@
   0,                                      !- Y Origin {m}
   2.4384,                                 !- Z Origin {m}
   ,                                       !- Building Story Name
-<<<<<<< HEAD
-  {077d9f45-8fbc-4829-a5ed-1ac715b70c60}, !- Thermal Zone Name
-  ,                                       !- Part of Total Floor Area
-  ,                                       !- Design Specification Outdoor Air Object Name
-  {70c782c4-7577-4f5c-b04c-55d523496a09}; !- Building Unit Name
-
-OS:Surface,
-  {708aaf16-c8b0-40c5-a403-4eb56f61f45f}, !- Handle
-  Surface 7,                              !- Name
-  Floor,                                  !- Surface Type
-  ,                                       !- Construction Name
-  {1892aea1-41f5-4754-8d99-1fc21cf8ba80}, !- Space Name
-  Surface,                                !- Outside Boundary Condition
-  {9c3d0eea-6785-4ebd-a8f5-e8919d0f3a6a}, !- Outside Boundary Condition Object
-=======
   {ee0f69e8-73f5-48b5-94ed-201723241ee6}, !- Thermal Zone Name
   ,                                       !- Part of Total Floor Area
   ,                                       !- Design Specification Outdoor Air Object Name
@@ -702,7 +491,6 @@
   {0c8061de-ec28-4b78-925d-da109ac4603a}, !- Space Name
   Surface,                                !- Outside Boundary Condition
   {aa3c3e25-0323-4309-8fea-7e2320559c2b}, !- Outside Boundary Condition Object
->>>>>>> fe5e5cb8
   NoSun,                                  !- Sun Exposure
   NoWind,                                 !- Wind Exposure
   ,                                       !- View Factor to Ground
@@ -713,19 +501,11 @@
   11.129722368505, 0, 0;                  !- X,Y,Z Vertex 4 {m}
 
 OS:Surface,
-<<<<<<< HEAD
-  {01302a59-3348-44ae-a6fc-f85450055193}, !- Handle
-  Surface 8,                              !- Name
-  Wall,                                   !- Surface Type
-  ,                                       !- Construction Name
-  {1892aea1-41f5-4754-8d99-1fc21cf8ba80}, !- Space Name
-=======
   {5cc048b8-f010-40b2-b903-f45ff0f76817}, !- Handle
   Surface 8,                              !- Name
   Wall,                                   !- Surface Type
   ,                                       !- Construction Name
   {0c8061de-ec28-4b78-925d-da109ac4603a}, !- Space Name
->>>>>>> fe5e5cb8
   Outdoors,                               !- Outside Boundary Condition
   ,                                       !- Outside Boundary Condition Object
   SunExposed,                             !- Sun Exposure
@@ -738,19 +518,11 @@
   0, 0, 2.4384;                           !- X,Y,Z Vertex 4 {m}
 
 OS:Surface,
-<<<<<<< HEAD
-  {a1aaf1a8-9cbc-4d00-aff6-e7972d63ffbc}, !- Handle
-  Surface 9,                              !- Name
-  Wall,                                   !- Surface Type
-  ,                                       !- Construction Name
-  {1892aea1-41f5-4754-8d99-1fc21cf8ba80}, !- Space Name
-=======
   {90273057-fca0-4620-acc2-5408d973e4ce}, !- Handle
   Surface 9,                              !- Name
   Wall,                                   !- Surface Type
   ,                                       !- Construction Name
   {0c8061de-ec28-4b78-925d-da109ac4603a}, !- Space Name
->>>>>>> fe5e5cb8
   Outdoors,                               !- Outside Boundary Condition
   ,                                       !- Outside Boundary Condition Object
   SunExposed,                             !- Sun Exposure
@@ -763,19 +535,11 @@
   0, 5.56486118425249, 2.4384;            !- X,Y,Z Vertex 4 {m}
 
 OS:Surface,
-<<<<<<< HEAD
-  {48f62796-a62d-480f-9b2c-bdf57dab9c59}, !- Handle
-  Surface 10,                             !- Name
-  Wall,                                   !- Surface Type
-  ,                                       !- Construction Name
-  {1892aea1-41f5-4754-8d99-1fc21cf8ba80}, !- Space Name
-=======
   {d02571e6-1ac1-4f8b-b69f-1098f63790b7}, !- Handle
   Surface 10,                             !- Name
   Wall,                                   !- Surface Type
   ,                                       !- Construction Name
   {0c8061de-ec28-4b78-925d-da109ac4603a}, !- Space Name
->>>>>>> fe5e5cb8
   Outdoors,                               !- Outside Boundary Condition
   ,                                       !- Outside Boundary Condition Object
   SunExposed,                             !- Sun Exposure
@@ -788,19 +552,11 @@
   11.129722368505, 5.56486118425249, 2.4384; !- X,Y,Z Vertex 4 {m}
 
 OS:Surface,
-<<<<<<< HEAD
-  {526c71a1-5d06-4ada-8c67-a5b896250df6}, !- Handle
-  Surface 11,                             !- Name
-  Wall,                                   !- Surface Type
-  ,                                       !- Construction Name
-  {1892aea1-41f5-4754-8d99-1fc21cf8ba80}, !- Space Name
-=======
   {d6f4ef48-f088-4ad1-827a-40beec0e0e1f}, !- Handle
   Surface 11,                             !- Name
   Wall,                                   !- Surface Type
   ,                                       !- Construction Name
   {0c8061de-ec28-4b78-925d-da109ac4603a}, !- Space Name
->>>>>>> fe5e5cb8
   Outdoors,                               !- Outside Boundary Condition
   ,                                       !- Outside Boundary Condition Object
   SunExposed,                             !- Sun Exposure
@@ -813,19 +569,11 @@
   11.129722368505, 0, 2.4384;             !- X,Y,Z Vertex 4 {m}
 
 OS:Surface,
-<<<<<<< HEAD
-  {08d92b68-208f-4d56-8005-45e8bed557cb}, !- Handle
-  Surface 12,                             !- Name
-  RoofCeiling,                            !- Surface Type
-  ,                                       !- Construction Name
-  {1892aea1-41f5-4754-8d99-1fc21cf8ba80}, !- Space Name
-=======
   {ece06023-360e-4923-bf60-8c3ad719ad73}, !- Handle
   Surface 12,                             !- Name
   RoofCeiling,                            !- Surface Type
   ,                                       !- Construction Name
   {0c8061de-ec28-4b78-925d-da109ac4603a}, !- Space Name
->>>>>>> fe5e5cb8
   Outdoors,                               !- Outside Boundary Condition
   ,                                       !- Outside Boundary Condition Object
   SunExposed,                             !- Sun Exposure
@@ -838,23 +586,14 @@
   0, 0, 2.4384;                           !- X,Y,Z Vertex 4 {m}
 
 OS:BuildingUnit,
-<<<<<<< HEAD
-  {70c782c4-7577-4f5c-b04c-55d523496a09}, !- Handle
-=======
   {e0218438-0723-4991-9e1a-23aa4dc6d3b8}, !- Handle
->>>>>>> fe5e5cb8
   unit 1,                                 !- Name
   ,                                       !- Rendering Color
   Residential;                            !- Building Unit Type
 
 OS:AdditionalProperties,
-<<<<<<< HEAD
-  {9bb6968d-2edd-4f9d-99ce-72d20d45a106}, !- Handle
-  {70c782c4-7577-4f5c-b04c-55d523496a09}, !- Object Name
-=======
   {6013bdd7-018d-47e9-9480-3db89dc9b5b3}, !- Handle
   {e0218438-0723-4991-9e1a-23aa4dc6d3b8}, !- Object Name
->>>>>>> fe5e5cb8
   NumberOfBedrooms,                       !- Feature Name 1
   Integer,                                !- Feature Data Type 1
   3,                                      !- Feature Value 1
@@ -866,20 +605,12 @@
   2.6400000000000001;                     !- Feature Value 3
 
 OS:External:File,
-<<<<<<< HEAD
-  {c70eb6d2-0daa-42fc-adfd-c23a9795a53e}, !- Handle
-=======
   {24ac93e4-68c5-45ed-8d85-c0a4e04a33a9}, !- Handle
->>>>>>> fe5e5cb8
   8760.csv,                               !- Name
   8760.csv;                               !- File Name
 
 OS:Schedule:Day,
-<<<<<<< HEAD
-  {46a0a23d-a1b9-4bef-a09d-34ce4474807d}, !- Handle
-=======
   {6744b086-fd4c-4a33-b85d-e5fb4259d3d3}, !- Handle
->>>>>>> fe5e5cb8
   Schedule Day 1,                         !- Name
   ,                                       !- Schedule Type Limits Name
   ,                                       !- Interpolate to Timestep
@@ -888,11 +619,7 @@
   0;                                      !- Value Until Time 1
 
 OS:Schedule:Day,
-<<<<<<< HEAD
-  {f7bbd925-1384-41c1-b25d-840740bff027}, !- Handle
-=======
   {3e86ff3f-562e-4b7d-9de2-20a1a02a9c45}, !- Handle
->>>>>>> fe5e5cb8
   Schedule Day 2,                         !- Name
   ,                                       !- Schedule Type Limits Name
   ,                                       !- Interpolate to Timestep
@@ -901,17 +628,10 @@
   1;                                      !- Value Until Time 1
 
 OS:Schedule:File,
-<<<<<<< HEAD
-  {024ce6fd-c6d1-470c-a33b-3d1e970c8021}, !- Handle
-  occupants,                              !- Name
-  {57041137-6091-43be-bf3c-8854d535a198}, !- Schedule Type Limits Name
-  {c70eb6d2-0daa-42fc-adfd-c23a9795a53e}, !- External File Name
-=======
   {0a941dc8-866e-40b7-b87d-7e59fac50b14}, !- Handle
   occupants,                              !- Name
   {5151c101-3614-4b84-bc0f-eef33ccaa07c}, !- Schedule Type Limits Name
   {24ac93e4-68c5-45ed-8d85-c0a4e04a33a9}, !- External File Name
->>>>>>> fe5e5cb8
   1,                                      !- Column Number
   1,                                      !- Rows to Skip at Top
   8760,                                   !- Number of Hours of Data
@@ -920,17 +640,6 @@
   60;                                     !- Minutes per Item
 
 OS:Schedule:Ruleset,
-<<<<<<< HEAD
-  {2ddb8f8e-feb2-4c32-9d0e-b9e993b3e737}, !- Handle
-  Schedule Ruleset 1,                     !- Name
-  {6333b9b6-880d-4953-9158-270689a43424}, !- Schedule Type Limits Name
-  {86baaddd-d4c3-4fb5-8845-89b5f29c85c8}; !- Default Day Schedule Name
-
-OS:Schedule:Day,
-  {86baaddd-d4c3-4fb5-8845-89b5f29c85c8}, !- Handle
-  Schedule Day 3,                         !- Name
-  {6333b9b6-880d-4953-9158-270689a43424}, !- Schedule Type Limits Name
-=======
   {8eba15fd-c179-402c-a3d4-904a3161d49e}, !- Handle
   Schedule Ruleset 1,                     !- Name
   {b5cf864e-1df3-4ebc-86c5-14bd021c59b8}, !- Schedule Type Limits Name
@@ -940,18 +649,13 @@
   {ea0ea757-e124-4baa-85e3-3e5c70bec573}, !- Handle
   Schedule Day 3,                         !- Name
   {b5cf864e-1df3-4ebc-86c5-14bd021c59b8}, !- Schedule Type Limits Name
->>>>>>> fe5e5cb8
   ,                                       !- Interpolate to Timestep
   24,                                     !- Hour 1
   0,                                      !- Minute 1
   112.539290946133;                       !- Value Until Time 1
 
 OS:People:Definition,
-<<<<<<< HEAD
-  {b3ca578b-84f6-46fe-8a42-5f5b8905484c}, !- Handle
-=======
   {e21ef81c-cc90-4da6-8767-56b39c110eb8}, !- Handle
->>>>>>> fe5e5cb8
   res occupants|living space,             !- Name
   People,                                 !- Number of People Calculation Method
   1.32,                                   !- Number of People {people}
@@ -964,21 +668,12 @@
   ZoneAveraged;                           !- Mean Radiant Temperature Calculation Type
 
 OS:People,
-<<<<<<< HEAD
-  {d3931d4c-0607-4410-8c4b-4be272e5f602}, !- Handle
-  res occupants|living space,             !- Name
-  {b3ca578b-84f6-46fe-8a42-5f5b8905484c}, !- People Definition Name
-  {5fa7a5cd-3188-4c71-93c3-4386584f30b5}, !- Space or SpaceType Name
-  {024ce6fd-c6d1-470c-a33b-3d1e970c8021}, !- Number of People Schedule Name
-  {2ddb8f8e-feb2-4c32-9d0e-b9e993b3e737}, !- Activity Level Schedule Name
-=======
   {e782bf6b-31dd-46df-84d9-da50cae172a1}, !- Handle
   res occupants|living space,             !- Name
   {e21ef81c-cc90-4da6-8767-56b39c110eb8}, !- People Definition Name
   {58fc892d-f62e-4239-8d3f-f4893aba2114}, !- Space or SpaceType Name
   {0a941dc8-866e-40b7-b87d-7e59fac50b14}, !- Number of People Schedule Name
   {8eba15fd-c179-402c-a3d4-904a3161d49e}, !- Activity Level Schedule Name
->>>>>>> fe5e5cb8
   ,                                       !- Surface Name/Angle Factor List Name
   ,                                       !- Work Efficiency Schedule Name
   ,                                       !- Clothing Insulation Schedule Name
@@ -986,11 +681,7 @@
   1;                                      !- Multiplier
 
 OS:ScheduleTypeLimits,
-<<<<<<< HEAD
-  {6333b9b6-880d-4953-9158-270689a43424}, !- Handle
-=======
   {b5cf864e-1df3-4ebc-86c5-14bd021c59b8}, !- Handle
->>>>>>> fe5e5cb8
   ActivityLevel,                          !- Name
   0,                                      !- Lower Limit Value
   ,                                       !- Upper Limit Value
@@ -998,22 +689,14 @@
   ActivityLevel;                          !- Unit Type
 
 OS:ScheduleTypeLimits,
-<<<<<<< HEAD
-  {57041137-6091-43be-bf3c-8854d535a198}, !- Handle
-=======
   {5151c101-3614-4b84-bc0f-eef33ccaa07c}, !- Handle
->>>>>>> fe5e5cb8
   Fractional,                             !- Name
   0,                                      !- Lower Limit Value
   1,                                      !- Upper Limit Value
   Continuous;                             !- Numeric Type
 
 OS:People:Definition,
-<<<<<<< HEAD
-  {a54abccc-10da-47dd-ab4f-e31de2da219c}, !- Handle
-=======
   {7338e90b-2376-48e9-bfb1-41524260b679}, !- Handle
->>>>>>> fe5e5cb8
   res occupants|living space|story 2,     !- Name
   People,                                 !- Number of People Calculation Method
   1.32,                                   !- Number of People {people}
@@ -1026,21 +709,12 @@
   ZoneAveraged;                           !- Mean Radiant Temperature Calculation Type
 
 OS:People,
-<<<<<<< HEAD
-  {1fdbac0c-394e-42c4-9ce6-a78d1c78f200}, !- Handle
-  res occupants|living space|story 2,     !- Name
-  {a54abccc-10da-47dd-ab4f-e31de2da219c}, !- People Definition Name
-  {1892aea1-41f5-4754-8d99-1fc21cf8ba80}, !- Space or SpaceType Name
-  {024ce6fd-c6d1-470c-a33b-3d1e970c8021}, !- Number of People Schedule Name
-  {2ddb8f8e-feb2-4c32-9d0e-b9e993b3e737}, !- Activity Level Schedule Name
-=======
   {70063c43-b2ca-4d1e-8ef6-001700e3a21c}, !- Handle
   res occupants|living space|story 2,     !- Name
   {7338e90b-2376-48e9-bfb1-41524260b679}, !- People Definition Name
   {0c8061de-ec28-4b78-925d-da109ac4603a}, !- Space or SpaceType Name
   {0a941dc8-866e-40b7-b87d-7e59fac50b14}, !- Number of People Schedule Name
   {8eba15fd-c179-402c-a3d4-904a3161d49e}, !- Activity Level Schedule Name
->>>>>>> fe5e5cb8
   ,                                       !- Surface Name/Angle Factor List Name
   ,                                       !- Work Efficiency Schedule Name
   ,                                       !- Clothing Insulation Schedule Name
@@ -1048,26 +722,15 @@
   1;                                      !- Multiplier
 
 OS:ShadingSurfaceGroup,
-<<<<<<< HEAD
-  {baea3454-8eb7-496b-99cc-29f573e82c90}, !- Handle
-=======
   {e3a0ff93-640b-4f09-a869-7eb1f08fed15}, !- Handle
->>>>>>> fe5e5cb8
   res eaves,                              !- Name
   Building;                               !- Shading Surface Type
 
 OS:ShadingSurface,
-<<<<<<< HEAD
-  {a5e46d17-6d23-4616-b3a8-cb5fc224dd4d}, !- Handle
-  Surface 12 - res eaves,                 !- Name
-  ,                                       !- Construction Name
-  {baea3454-8eb7-496b-99cc-29f573e82c90}, !- Shading Surface Group Name
-=======
   {2df34b9e-aa74-4a10-acfd-93552a86ba0f}, !- Handle
   Surface 12 - res eaves,                 !- Name
   ,                                       !- Construction Name
   {e3a0ff93-640b-4f09-a869-7eb1f08fed15}, !- Shading Surface Group Name
->>>>>>> fe5e5cb8
   ,                                       !- Transmittance Schedule Name
   ,                                       !- Number of Vertices
   0, -0.6096, 4.8768,                     !- X,Y,Z Vertex 1 {m}
@@ -1076,17 +739,10 @@
   0, 0, 4.8768;                           !- X,Y,Z Vertex 4 {m}
 
 OS:ShadingSurface,
-<<<<<<< HEAD
-  {c1be2f47-3e5b-4e9a-9c8c-6107c88011ea}, !- Handle
-  Surface 12 - res eaves 1,               !- Name
-  ,                                       !- Construction Name
-  {baea3454-8eb7-496b-99cc-29f573e82c90}, !- Shading Surface Group Name
-=======
   {c6ab87f2-c6b6-4afb-b6f6-777d05c95a9f}, !- Handle
   Surface 12 - res eaves 1,               !- Name
   ,                                       !- Construction Name
   {e3a0ff93-640b-4f09-a869-7eb1f08fed15}, !- Shading Surface Group Name
->>>>>>> fe5e5cb8
   ,                                       !- Transmittance Schedule Name
   ,                                       !- Number of Vertices
   11.739322368505, 0, 4.8768,             !- X,Y,Z Vertex 1 {m}
@@ -1095,17 +751,10 @@
   11.129722368505, 0, 4.8768;             !- X,Y,Z Vertex 4 {m}
 
 OS:ShadingSurface,
-<<<<<<< HEAD
-  {383b0d80-ce88-49ab-9d1b-cb7da2052675}, !- Handle
-  Surface 12 - res eaves 2,               !- Name
-  ,                                       !- Construction Name
-  {baea3454-8eb7-496b-99cc-29f573e82c90}, !- Shading Surface Group Name
-=======
   {9b14702c-5cf3-40e4-b2a4-a2187056c849}, !- Handle
   Surface 12 - res eaves 2,               !- Name
   ,                                       !- Construction Name
   {e3a0ff93-640b-4f09-a869-7eb1f08fed15}, !- Shading Surface Group Name
->>>>>>> fe5e5cb8
   ,                                       !- Transmittance Schedule Name
   ,                                       !- Number of Vertices
   11.129722368505, 6.17446118425249, 4.8768, !- X,Y,Z Vertex 1 {m}
@@ -1114,17 +763,10 @@
   11.129722368505, 5.56486118425249, 4.8768; !- X,Y,Z Vertex 4 {m}
 
 OS:ShadingSurface,
-<<<<<<< HEAD
-  {badf5c19-a13f-42e3-86ba-8edee0dda53c}, !- Handle
-  Surface 12 - res eaves 3,               !- Name
-  ,                                       !- Construction Name
-  {baea3454-8eb7-496b-99cc-29f573e82c90}, !- Shading Surface Group Name
-=======
   {793e5f44-a8d2-4bd2-81a1-fb6473960821}, !- Handle
   Surface 12 - res eaves 3,               !- Name
   ,                                       !- Construction Name
   {e3a0ff93-640b-4f09-a869-7eb1f08fed15}, !- Shading Surface Group Name
->>>>>>> fe5e5cb8
   ,                                       !- Transmittance Schedule Name
   ,                                       !- Number of Vertices
   -0.6096, 5.56486118425249, 4.8768,      !- X,Y,Z Vertex 1 {m}
