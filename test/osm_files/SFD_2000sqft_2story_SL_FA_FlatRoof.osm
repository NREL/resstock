!- NOTE: Auto-generated from /test/osw_files/SFD_2000sqft_2story_SL_FA_FlatRoof.osw

OS:Version,
<<<<<<< HEAD
  {662716fd-51f3-4c4b-a74f-bc7e813a31ba}, !- Handle
  2.9.1;                                  !- Version Identifier

OS:SimulationControl,
  {54dff038-adbb-457e-8f0b-814a75979b41}, !- Handle
=======
  {dfe71705-d5b5-4f8a-9101-88d7735c659c}, !- Handle
  2.9.1;                                  !- Version Identifier

OS:SimulationControl,
  {d3eea452-80c2-48e6-aef2-cf5cd425d628}, !- Handle
>>>>>>> 5d223722
  ,                                       !- Do Zone Sizing Calculation
  ,                                       !- Do System Sizing Calculation
  ,                                       !- Do Plant Sizing Calculation
  No;                                     !- Run Simulation for Sizing Periods

OS:Timestep,
<<<<<<< HEAD
  {1afe0306-2e8c-47ce-9660-87b3276c15d7}, !- Handle
  6;                                      !- Number of Timesteps per Hour

OS:ShadowCalculation,
  {90128a18-a16b-43b0-9a00-261a91fa697f}, !- Handle
=======
  {150262bf-f89b-4cf8-b1eb-4cd7ea73d765}, !- Handle
  6;                                      !- Number of Timesteps per Hour

OS:ShadowCalculation,
  {6c7c046b-a159-4508-b2e3-4a3a58672960}, !- Handle
>>>>>>> 5d223722
  20,                                     !- Calculation Frequency
  200;                                    !- Maximum Figures in Shadow Overlap Calculations

OS:SurfaceConvectionAlgorithm:Outside,
<<<<<<< HEAD
  {79be4677-6dba-4045-a6ec-8c21c42ed10e}, !- Handle
  DOE-2;                                  !- Algorithm

OS:SurfaceConvectionAlgorithm:Inside,
  {f4c13a7d-72e7-4565-95c1-d17f5bcf2d37}, !- Handle
  TARP;                                   !- Algorithm

OS:ZoneCapacitanceMultiplier:ResearchSpecial,
  {724c0330-7a88-4f16-8d9d-5a707e345cc5}, !- Handle
=======
  {e6613a6c-e5cb-42e6-8cf2-7df241a7fc6f}, !- Handle
  DOE-2;                                  !- Algorithm

OS:SurfaceConvectionAlgorithm:Inside,
  {f778b9f8-d44c-4816-a2ab-031d0037f4b5}, !- Handle
  TARP;                                   !- Algorithm

OS:ZoneCapacitanceMultiplier:ResearchSpecial,
  {75d923a7-aace-4242-8a6d-383f99d73755}, !- Handle
>>>>>>> 5d223722
  ,                                       !- Temperature Capacity Multiplier
  15,                                     !- Humidity Capacity Multiplier
  ;                                       !- Carbon Dioxide Capacity Multiplier

OS:RunPeriod,
<<<<<<< HEAD
  {eaa20d69-cc8f-4794-bca0-2a8429756c5d}, !- Handle
=======
  {e1671cc3-1428-40ad-9710-61d3abec76c9}, !- Handle
>>>>>>> 5d223722
  Run Period 1,                           !- Name
  1,                                      !- Begin Month
  1,                                      !- Begin Day of Month
  12,                                     !- End Month
  31,                                     !- End Day of Month
  ,                                       !- Use Weather File Holidays and Special Days
  ,                                       !- Use Weather File Daylight Saving Period
  ,                                       !- Apply Weekend Holiday Rule
  ,                                       !- Use Weather File Rain Indicators
  ,                                       !- Use Weather File Snow Indicators
  ;                                       !- Number of Times Runperiod to be Repeated

OS:YearDescription,
<<<<<<< HEAD
  {8a9c8d7d-39ea-451b-a52a-ca1e5e20da41}, !- Handle
=======
  {f0db0c36-e5e9-403d-a132-1cb1258123f6}, !- Handle
>>>>>>> 5d223722
  2007,                                   !- Calendar Year
  ,                                       !- Day of Week for Start Day
  ;                                       !- Is Leap Year

OS:ThermalZone,
<<<<<<< HEAD
  {bd3152f8-9ca9-4590-9d58-f4c44d474126}, !- Handle
=======
  {ce6f2f48-98ff-42bb-8fad-c9d55951677d}, !- Handle
>>>>>>> 5d223722
  living zone,                            !- Name
  ,                                       !- Multiplier
  ,                                       !- Ceiling Height {m}
  ,                                       !- Volume {m3}
  ,                                       !- Floor Area {m2}
  ,                                       !- Zone Inside Convection Algorithm
  ,                                       !- Zone Outside Convection Algorithm
  ,                                       !- Zone Conditioning Equipment List Name
<<<<<<< HEAD
  {0d77c122-8fbc-472c-85c2-c0ad33f2b116}, !- Zone Air Inlet Port List
  {6762507f-6102-43e6-b944-c6efd11853a3}, !- Zone Air Exhaust Port List
  {4b565343-7197-4429-8e8b-a44e2ad917dc}, !- Zone Air Node Name
  {095a7af4-1703-41c4-adaf-6794f4a19b65}, !- Zone Return Air Port List
=======
  {2af92429-41eb-4c87-b072-da03309de55a}, !- Zone Air Inlet Port List
  {70da1379-8297-49cb-93cb-2b05b6a6faee}, !- Zone Air Exhaust Port List
  {aff13429-04f8-47f5-927c-22eeebddcd28}, !- Zone Air Node Name
  {e89fd125-f57e-4f1a-abb2-e82abbc867a9}, !- Zone Return Air Port List
>>>>>>> 5d223722
  ,                                       !- Primary Daylighting Control Name
  ,                                       !- Fraction of Zone Controlled by Primary Daylighting Control
  ,                                       !- Secondary Daylighting Control Name
  ,                                       !- Fraction of Zone Controlled by Secondary Daylighting Control
  ,                                       !- Illuminance Map Name
  ,                                       !- Group Rendering Name
  ,                                       !- Thermostat Name
  No;                                     !- Use Ideal Air Loads

OS:Node,
<<<<<<< HEAD
  {0dd74125-b357-48d2-9ec2-c3498341b019}, !- Handle
  Node 1,                                 !- Name
  {4b565343-7197-4429-8e8b-a44e2ad917dc}, !- Inlet Port
  ;                                       !- Outlet Port

OS:Connection,
  {4b565343-7197-4429-8e8b-a44e2ad917dc}, !- Handle
  {559c6ff4-c9ae-4fbe-97a5-7ac8205cd9d8}, !- Name
  {bd3152f8-9ca9-4590-9d58-f4c44d474126}, !- Source Object
  11,                                     !- Outlet Port
  {0dd74125-b357-48d2-9ec2-c3498341b019}, !- Target Object
  2;                                      !- Inlet Port

OS:PortList,
  {0d77c122-8fbc-472c-85c2-c0ad33f2b116}, !- Handle
  {f4cf5421-461f-47ab-8ebf-e6b6faf77ff5}, !- Name
  {bd3152f8-9ca9-4590-9d58-f4c44d474126}; !- HVAC Component

OS:PortList,
  {6762507f-6102-43e6-b944-c6efd11853a3}, !- Handle
  {005d06b1-f680-4411-9588-97ecc2bd6073}, !- Name
  {bd3152f8-9ca9-4590-9d58-f4c44d474126}; !- HVAC Component

OS:PortList,
  {095a7af4-1703-41c4-adaf-6794f4a19b65}, !- Handle
  {40efff6c-a889-4672-a98e-3fba94630cd7}, !- Name
  {bd3152f8-9ca9-4590-9d58-f4c44d474126}; !- HVAC Component

OS:Sizing:Zone,
  {e77e1b90-8ca2-4f6b-9a43-9b0c70bded7a}, !- Handle
  {bd3152f8-9ca9-4590-9d58-f4c44d474126}, !- Zone or ZoneList Name
=======
  {b6ba1ab5-2f89-47c7-931e-5d4cd06fe9d5}, !- Handle
  Node 1,                                 !- Name
  {aff13429-04f8-47f5-927c-22eeebddcd28}, !- Inlet Port
  ;                                       !- Outlet Port

OS:Connection,
  {aff13429-04f8-47f5-927c-22eeebddcd28}, !- Handle
  {84c7f0a3-a86d-4bd0-b2f3-4cec9bb24077}, !- Name
  {ce6f2f48-98ff-42bb-8fad-c9d55951677d}, !- Source Object
  11,                                     !- Outlet Port
  {b6ba1ab5-2f89-47c7-931e-5d4cd06fe9d5}, !- Target Object
  2;                                      !- Inlet Port

OS:PortList,
  {2af92429-41eb-4c87-b072-da03309de55a}, !- Handle
  {14f18f9a-954a-4fcc-888a-4eb02d6d9e83}, !- Name
  {ce6f2f48-98ff-42bb-8fad-c9d55951677d}; !- HVAC Component

OS:PortList,
  {70da1379-8297-49cb-93cb-2b05b6a6faee}, !- Handle
  {151a85f2-6952-4d07-883b-a650d7d5f634}, !- Name
  {ce6f2f48-98ff-42bb-8fad-c9d55951677d}; !- HVAC Component

OS:PortList,
  {e89fd125-f57e-4f1a-abb2-e82abbc867a9}, !- Handle
  {2daf4ea7-b8ce-4af5-9ded-f4772d6a3c41}, !- Name
  {ce6f2f48-98ff-42bb-8fad-c9d55951677d}; !- HVAC Component

OS:Sizing:Zone,
  {8341e8fd-e779-4f17-a819-fc58d6f8c994}, !- Handle
  {ce6f2f48-98ff-42bb-8fad-c9d55951677d}, !- Zone or ZoneList Name
>>>>>>> 5d223722
  SupplyAirTemperature,                   !- Zone Cooling Design Supply Air Temperature Input Method
  14,                                     !- Zone Cooling Design Supply Air Temperature {C}
  11.11,                                  !- Zone Cooling Design Supply Air Temperature Difference {deltaC}
  SupplyAirTemperature,                   !- Zone Heating Design Supply Air Temperature Input Method
  40,                                     !- Zone Heating Design Supply Air Temperature {C}
  11.11,                                  !- Zone Heating Design Supply Air Temperature Difference {deltaC}
  0.0085,                                 !- Zone Cooling Design Supply Air Humidity Ratio {kg-H2O/kg-air}
  0.008,                                  !- Zone Heating Design Supply Air Humidity Ratio {kg-H2O/kg-air}
  ,                                       !- Zone Heating Sizing Factor
  ,                                       !- Zone Cooling Sizing Factor
  DesignDay,                              !- Cooling Design Air Flow Method
  ,                                       !- Cooling Design Air Flow Rate {m3/s}
  ,                                       !- Cooling Minimum Air Flow per Zone Floor Area {m3/s-m2}
  ,                                       !- Cooling Minimum Air Flow {m3/s}
  ,                                       !- Cooling Minimum Air Flow Fraction
  DesignDay,                              !- Heating Design Air Flow Method
  ,                                       !- Heating Design Air Flow Rate {m3/s}
  ,                                       !- Heating Maximum Air Flow per Zone Floor Area {m3/s-m2}
  ,                                       !- Heating Maximum Air Flow {m3/s}
  ,                                       !- Heating Maximum Air Flow Fraction
  ,                                       !- Design Zone Air Distribution Effectiveness in Cooling Mode
  ,                                       !- Design Zone Air Distribution Effectiveness in Heating Mode
  No,                                     !- Account for Dedicated Outdoor Air System
  NeutralSupplyAir,                       !- Dedicated Outdoor Air System Control Strategy
  autosize,                               !- Dedicated Outdoor Air Low Setpoint Temperature for Design {C}
  autosize;                               !- Dedicated Outdoor Air High Setpoint Temperature for Design {C}

OS:ZoneHVAC:EquipmentList,
<<<<<<< HEAD
  {0ae11751-aacd-4239-a4c6-4ade7de7db71}, !- Handle
  Zone HVAC Equipment List 1,             !- Name
  {bd3152f8-9ca9-4590-9d58-f4c44d474126}; !- Thermal Zone

OS:Space,
  {66ceadf1-c18e-48de-8705-d0478d18c1b2}, !- Handle
  living space,                           !- Name
  {517f251d-3fe7-498e-9d0e-9d9939546058}, !- Space Type Name
=======
  {4736b312-4dc4-4230-a617-6fde85cc8aaa}, !- Handle
  Zone HVAC Equipment List 1,             !- Name
  {ce6f2f48-98ff-42bb-8fad-c9d55951677d}; !- Thermal Zone

OS:Space,
  {8893ab1b-46bd-4ee0-ab6a-455236b36604}, !- Handle
  living space,                           !- Name
  {5f34b85e-f044-450a-930c-1c307963e1b7}, !- Space Type Name
>>>>>>> 5d223722
  ,                                       !- Default Construction Set Name
  ,                                       !- Default Schedule Set Name
  -0,                                     !- Direction of Relative North {deg}
  0,                                      !- X Origin {m}
  0,                                      !- Y Origin {m}
  0,                                      !- Z Origin {m}
  ,                                       !- Building Story Name
<<<<<<< HEAD
  {bd3152f8-9ca9-4590-9d58-f4c44d474126}, !- Thermal Zone Name
  ,                                       !- Part of Total Floor Area
  ,                                       !- Design Specification Outdoor Air Object Name
  {926c705f-b187-480e-b57a-eb769ef63e5a}; !- Building Unit Name

OS:Surface,
  {9cd237a2-4ffd-4cdc-bf05-cfab0860598d}, !- Handle
  Surface 1,                              !- Name
  Floor,                                  !- Surface Type
  ,                                       !- Construction Name
  {66ceadf1-c18e-48de-8705-d0478d18c1b2}, !- Space Name
=======
  {ce6f2f48-98ff-42bb-8fad-c9d55951677d}, !- Thermal Zone Name
  ,                                       !- Part of Total Floor Area
  ,                                       !- Design Specification Outdoor Air Object Name
  {2d52756e-3a35-4a5b-8bd8-a30e80672243}; !- Building Unit Name

OS:Surface,
  {e3ffdba1-08f9-40e8-99e2-b389c185c489}, !- Handle
  Surface 1,                              !- Name
  Floor,                                  !- Surface Type
  ,                                       !- Construction Name
  {8893ab1b-46bd-4ee0-ab6a-455236b36604}, !- Space Name
>>>>>>> 5d223722
  Foundation,                             !- Outside Boundary Condition
  ,                                       !- Outside Boundary Condition Object
  NoSun,                                  !- Sun Exposure
  NoWind,                                 !- Wind Exposure
  ,                                       !- View Factor to Ground
  ,                                       !- Number of Vertices
  0, 0, 0,                                !- X,Y,Z Vertex 1 {m}
  0, 5.56486118425249, 0,                 !- X,Y,Z Vertex 2 {m}
  11.129722368505, 5.56486118425249, 0,   !- X,Y,Z Vertex 3 {m}
  11.129722368505, 0, 0;                  !- X,Y,Z Vertex 4 {m}

OS:Surface,
<<<<<<< HEAD
  {da8b79b2-8d55-47b9-821c-291237250cb1}, !- Handle
  Surface 2,                              !- Name
  Wall,                                   !- Surface Type
  ,                                       !- Construction Name
  {66ceadf1-c18e-48de-8705-d0478d18c1b2}, !- Space Name
=======
  {eb88923e-ab4a-4212-ac72-edc257b31d2e}, !- Handle
  Surface 2,                              !- Name
  Wall,                                   !- Surface Type
  ,                                       !- Construction Name
  {8893ab1b-46bd-4ee0-ab6a-455236b36604}, !- Space Name
>>>>>>> 5d223722
  Outdoors,                               !- Outside Boundary Condition
  ,                                       !- Outside Boundary Condition Object
  SunExposed,                             !- Sun Exposure
  WindExposed,                            !- Wind Exposure
  ,                                       !- View Factor to Ground
  ,                                       !- Number of Vertices
  0, 5.56486118425249, 2.4384,            !- X,Y,Z Vertex 1 {m}
  0, 5.56486118425249, 0,                 !- X,Y,Z Vertex 2 {m}
  0, 0, 0,                                !- X,Y,Z Vertex 3 {m}
  0, 0, 2.4384;                           !- X,Y,Z Vertex 4 {m}

OS:Surface,
<<<<<<< HEAD
  {4b7ab92e-8073-4171-a9d2-260b672c6c77}, !- Handle
  Surface 3,                              !- Name
  Wall,                                   !- Surface Type
  ,                                       !- Construction Name
  {66ceadf1-c18e-48de-8705-d0478d18c1b2}, !- Space Name
=======
  {eed803a8-a93b-4f94-bfe5-6fce54c579ba}, !- Handle
  Surface 3,                              !- Name
  Wall,                                   !- Surface Type
  ,                                       !- Construction Name
  {8893ab1b-46bd-4ee0-ab6a-455236b36604}, !- Space Name
>>>>>>> 5d223722
  Outdoors,                               !- Outside Boundary Condition
  ,                                       !- Outside Boundary Condition Object
  SunExposed,                             !- Sun Exposure
  WindExposed,                            !- Wind Exposure
  ,                                       !- View Factor to Ground
  ,                                       !- Number of Vertices
  11.129722368505, 5.56486118425249, 2.4384, !- X,Y,Z Vertex 1 {m}
  11.129722368505, 5.56486118425249, 0,   !- X,Y,Z Vertex 2 {m}
  0, 5.56486118425249, 0,                 !- X,Y,Z Vertex 3 {m}
  0, 5.56486118425249, 2.4384;            !- X,Y,Z Vertex 4 {m}

OS:Surface,
<<<<<<< HEAD
  {a5346b39-8479-40d0-b3b1-267dcb4b87d0}, !- Handle
  Surface 4,                              !- Name
  Wall,                                   !- Surface Type
  ,                                       !- Construction Name
  {66ceadf1-c18e-48de-8705-d0478d18c1b2}, !- Space Name
=======
  {d6022750-3006-4d2e-bebc-559e1608b304}, !- Handle
  Surface 4,                              !- Name
  Wall,                                   !- Surface Type
  ,                                       !- Construction Name
  {8893ab1b-46bd-4ee0-ab6a-455236b36604}, !- Space Name
>>>>>>> 5d223722
  Outdoors,                               !- Outside Boundary Condition
  ,                                       !- Outside Boundary Condition Object
  SunExposed,                             !- Sun Exposure
  WindExposed,                            !- Wind Exposure
  ,                                       !- View Factor to Ground
  ,                                       !- Number of Vertices
  11.129722368505, 0, 2.4384,             !- X,Y,Z Vertex 1 {m}
  11.129722368505, 0, 0,                  !- X,Y,Z Vertex 2 {m}
  11.129722368505, 5.56486118425249, 0,   !- X,Y,Z Vertex 3 {m}
  11.129722368505, 5.56486118425249, 2.4384; !- X,Y,Z Vertex 4 {m}

OS:Surface,
<<<<<<< HEAD
  {93b39ca4-b7c0-4d8a-929f-5206ac948258}, !- Handle
  Surface 5,                              !- Name
  Wall,                                   !- Surface Type
  ,                                       !- Construction Name
  {66ceadf1-c18e-48de-8705-d0478d18c1b2}, !- Space Name
=======
  {0a500a81-479a-4d49-b27a-e5fab1013a01}, !- Handle
  Surface 5,                              !- Name
  Wall,                                   !- Surface Type
  ,                                       !- Construction Name
  {8893ab1b-46bd-4ee0-ab6a-455236b36604}, !- Space Name
>>>>>>> 5d223722
  Outdoors,                               !- Outside Boundary Condition
  ,                                       !- Outside Boundary Condition Object
  SunExposed,                             !- Sun Exposure
  WindExposed,                            !- Wind Exposure
  ,                                       !- View Factor to Ground
  ,                                       !- Number of Vertices
  0, 0, 2.4384,                           !- X,Y,Z Vertex 1 {m}
  0, 0, 0,                                !- X,Y,Z Vertex 2 {m}
  11.129722368505, 0, 0,                  !- X,Y,Z Vertex 3 {m}
  11.129722368505, 0, 2.4384;             !- X,Y,Z Vertex 4 {m}

OS:Surface,
<<<<<<< HEAD
  {7a152b7a-c04b-4d9c-af34-1d62333f9aca}, !- Handle
  Surface 6,                              !- Name
  RoofCeiling,                            !- Surface Type
  ,                                       !- Construction Name
  {66ceadf1-c18e-48de-8705-d0478d18c1b2}, !- Space Name
  Surface,                                !- Outside Boundary Condition
  {e7a3bc59-11dc-4442-9b72-7653462b0ff8}, !- Outside Boundary Condition Object
=======
  {7e4de6ef-8ac7-4dcd-b007-92debffd4360}, !- Handle
  Surface 6,                              !- Name
  RoofCeiling,                            !- Surface Type
  ,                                       !- Construction Name
  {8893ab1b-46bd-4ee0-ab6a-455236b36604}, !- Space Name
  Surface,                                !- Outside Boundary Condition
  {2d2e48e2-03a9-46de-9f52-92f77ffdaba8}, !- Outside Boundary Condition Object
>>>>>>> 5d223722
  NoSun,                                  !- Sun Exposure
  NoWind,                                 !- Wind Exposure
  ,                                       !- View Factor to Ground
  ,                                       !- Number of Vertices
  11.129722368505, 0, 2.4384,             !- X,Y,Z Vertex 1 {m}
  11.129722368505, 5.56486118425249, 2.4384, !- X,Y,Z Vertex 2 {m}
  0, 5.56486118425249, 2.4384,            !- X,Y,Z Vertex 3 {m}
  0, 0, 2.4384;                           !- X,Y,Z Vertex 4 {m}

OS:SpaceType,
<<<<<<< HEAD
  {517f251d-3fe7-498e-9d0e-9d9939546058}, !- Handle
=======
  {5f34b85e-f044-450a-930c-1c307963e1b7}, !- Handle
>>>>>>> 5d223722
  Space Type 1,                           !- Name
  ,                                       !- Default Construction Set Name
  ,                                       !- Default Schedule Set Name
  ,                                       !- Group Rendering Name
  ,                                       !- Design Specification Outdoor Air Object Name
  ,                                       !- Standards Template
  ,                                       !- Standards Building Type
  living;                                 !- Standards Space Type

OS:Space,
<<<<<<< HEAD
  {081514f9-58a7-43ba-a46b-4860c140c7e6}, !- Handle
  living space|story 2,                   !- Name
  {517f251d-3fe7-498e-9d0e-9d9939546058}, !- Space Type Name
=======
  {8fc1359d-1373-4743-a3ac-a2f1e0196474}, !- Handle
  living space|story 2,                   !- Name
  {5f34b85e-f044-450a-930c-1c307963e1b7}, !- Space Type Name
>>>>>>> 5d223722
  ,                                       !- Default Construction Set Name
  ,                                       !- Default Schedule Set Name
  -0,                                     !- Direction of Relative North {deg}
  0,                                      !- X Origin {m}
  0,                                      !- Y Origin {m}
  2.4384,                                 !- Z Origin {m}
  ,                                       !- Building Story Name
<<<<<<< HEAD
  {bd3152f8-9ca9-4590-9d58-f4c44d474126}, !- Thermal Zone Name
  ,                                       !- Part of Total Floor Area
  ,                                       !- Design Specification Outdoor Air Object Name
  {926c705f-b187-480e-b57a-eb769ef63e5a}; !- Building Unit Name

OS:Surface,
  {e7a3bc59-11dc-4442-9b72-7653462b0ff8}, !- Handle
  Surface 7,                              !- Name
  Floor,                                  !- Surface Type
  ,                                       !- Construction Name
  {081514f9-58a7-43ba-a46b-4860c140c7e6}, !- Space Name
  Surface,                                !- Outside Boundary Condition
  {7a152b7a-c04b-4d9c-af34-1d62333f9aca}, !- Outside Boundary Condition Object
=======
  {ce6f2f48-98ff-42bb-8fad-c9d55951677d}, !- Thermal Zone Name
  ,                                       !- Part of Total Floor Area
  ,                                       !- Design Specification Outdoor Air Object Name
  {2d52756e-3a35-4a5b-8bd8-a30e80672243}; !- Building Unit Name

OS:Surface,
  {2d2e48e2-03a9-46de-9f52-92f77ffdaba8}, !- Handle
  Surface 7,                              !- Name
  Floor,                                  !- Surface Type
  ,                                       !- Construction Name
  {8fc1359d-1373-4743-a3ac-a2f1e0196474}, !- Space Name
  Surface,                                !- Outside Boundary Condition
  {7e4de6ef-8ac7-4dcd-b007-92debffd4360}, !- Outside Boundary Condition Object
>>>>>>> 5d223722
  NoSun,                                  !- Sun Exposure
  NoWind,                                 !- Wind Exposure
  ,                                       !- View Factor to Ground
  ,                                       !- Number of Vertices
  0, 0, 0,                                !- X,Y,Z Vertex 1 {m}
  0, 5.56486118425249, 0,                 !- X,Y,Z Vertex 2 {m}
  11.129722368505, 5.56486118425249, 0,   !- X,Y,Z Vertex 3 {m}
  11.129722368505, 0, 0;                  !- X,Y,Z Vertex 4 {m}

OS:Surface,
<<<<<<< HEAD
  {0fc15ea6-4992-4774-b423-a0b7e17faa83}, !- Handle
  Surface 8,                              !- Name
  Wall,                                   !- Surface Type
  ,                                       !- Construction Name
  {081514f9-58a7-43ba-a46b-4860c140c7e6}, !- Space Name
=======
  {ac8dca08-bd54-4b1c-8d2e-ecda3549e9bf}, !- Handle
  Surface 8,                              !- Name
  Wall,                                   !- Surface Type
  ,                                       !- Construction Name
  {8fc1359d-1373-4743-a3ac-a2f1e0196474}, !- Space Name
>>>>>>> 5d223722
  Outdoors,                               !- Outside Boundary Condition
  ,                                       !- Outside Boundary Condition Object
  SunExposed,                             !- Sun Exposure
  WindExposed,                            !- Wind Exposure
  ,                                       !- View Factor to Ground
  ,                                       !- Number of Vertices
  0, 5.56486118425249, 2.4384,            !- X,Y,Z Vertex 1 {m}
  0, 5.56486118425249, 0,                 !- X,Y,Z Vertex 2 {m}
  0, 0, 0,                                !- X,Y,Z Vertex 3 {m}
  0, 0, 2.4384;                           !- X,Y,Z Vertex 4 {m}

OS:Surface,
<<<<<<< HEAD
  {ff2063eb-941a-4696-bce2-387cef0751df}, !- Handle
  Surface 9,                              !- Name
  Wall,                                   !- Surface Type
  ,                                       !- Construction Name
  {081514f9-58a7-43ba-a46b-4860c140c7e6}, !- Space Name
=======
  {4ed816fa-918b-47ba-b898-f97491b22a66}, !- Handle
  Surface 9,                              !- Name
  Wall,                                   !- Surface Type
  ,                                       !- Construction Name
  {8fc1359d-1373-4743-a3ac-a2f1e0196474}, !- Space Name
>>>>>>> 5d223722
  Outdoors,                               !- Outside Boundary Condition
  ,                                       !- Outside Boundary Condition Object
  SunExposed,                             !- Sun Exposure
  WindExposed,                            !- Wind Exposure
  ,                                       !- View Factor to Ground
  ,                                       !- Number of Vertices
  11.129722368505, 5.56486118425249, 2.4384, !- X,Y,Z Vertex 1 {m}
  11.129722368505, 5.56486118425249, 0,   !- X,Y,Z Vertex 2 {m}
  0, 5.56486118425249, 0,                 !- X,Y,Z Vertex 3 {m}
  0, 5.56486118425249, 2.4384;            !- X,Y,Z Vertex 4 {m}

OS:Surface,
<<<<<<< HEAD
  {06fc1b16-7c03-49b1-b5d5-103ab7e4a311}, !- Handle
  Surface 10,                             !- Name
  Wall,                                   !- Surface Type
  ,                                       !- Construction Name
  {081514f9-58a7-43ba-a46b-4860c140c7e6}, !- Space Name
=======
  {7bc7042a-1184-47ee-979a-a78908e1b3ad}, !- Handle
  Surface 10,                             !- Name
  Wall,                                   !- Surface Type
  ,                                       !- Construction Name
  {8fc1359d-1373-4743-a3ac-a2f1e0196474}, !- Space Name
>>>>>>> 5d223722
  Outdoors,                               !- Outside Boundary Condition
  ,                                       !- Outside Boundary Condition Object
  SunExposed,                             !- Sun Exposure
  WindExposed,                            !- Wind Exposure
  ,                                       !- View Factor to Ground
  ,                                       !- Number of Vertices
  11.129722368505, 0, 2.4384,             !- X,Y,Z Vertex 1 {m}
  11.129722368505, 0, 0,                  !- X,Y,Z Vertex 2 {m}
  11.129722368505, 5.56486118425249, 0,   !- X,Y,Z Vertex 3 {m}
  11.129722368505, 5.56486118425249, 2.4384; !- X,Y,Z Vertex 4 {m}

OS:Surface,
<<<<<<< HEAD
  {3cacacfa-10b6-4db0-82a9-6a694038cc6c}, !- Handle
  Surface 11,                             !- Name
  Wall,                                   !- Surface Type
  ,                                       !- Construction Name
  {081514f9-58a7-43ba-a46b-4860c140c7e6}, !- Space Name
=======
  {22e6ee53-ed91-4d39-8cbc-4db4d6292c0b}, !- Handle
  Surface 11,                             !- Name
  Wall,                                   !- Surface Type
  ,                                       !- Construction Name
  {8fc1359d-1373-4743-a3ac-a2f1e0196474}, !- Space Name
>>>>>>> 5d223722
  Outdoors,                               !- Outside Boundary Condition
  ,                                       !- Outside Boundary Condition Object
  SunExposed,                             !- Sun Exposure
  WindExposed,                            !- Wind Exposure
  ,                                       !- View Factor to Ground
  ,                                       !- Number of Vertices
  0, 0, 2.4384,                           !- X,Y,Z Vertex 1 {m}
  0, 0, 0,                                !- X,Y,Z Vertex 2 {m}
  11.129722368505, 0, 0,                  !- X,Y,Z Vertex 3 {m}
  11.129722368505, 0, 2.4384;             !- X,Y,Z Vertex 4 {m}

OS:Surface,
<<<<<<< HEAD
  {2a8a2f36-728e-4c5c-a1bc-38a63227532f}, !- Handle
  Surface 12,                             !- Name
  RoofCeiling,                            !- Surface Type
  ,                                       !- Construction Name
  {081514f9-58a7-43ba-a46b-4860c140c7e6}, !- Space Name
=======
  {d2253ff7-8f83-4adf-b097-18c04685ef6e}, !- Handle
  Surface 12,                             !- Name
  RoofCeiling,                            !- Surface Type
  ,                                       !- Construction Name
  {8fc1359d-1373-4743-a3ac-a2f1e0196474}, !- Space Name
>>>>>>> 5d223722
  Outdoors,                               !- Outside Boundary Condition
  ,                                       !- Outside Boundary Condition Object
  SunExposed,                             !- Sun Exposure
  WindExposed,                            !- Wind Exposure
  ,                                       !- View Factor to Ground
  ,                                       !- Number of Vertices
  11.129722368505, 0, 2.4384,             !- X,Y,Z Vertex 1 {m}
  11.129722368505, 5.56486118425249, 2.4384, !- X,Y,Z Vertex 2 {m}
  0, 5.56486118425249, 2.4384,            !- X,Y,Z Vertex 3 {m}
  0, 0, 2.4384;                           !- X,Y,Z Vertex 4 {m}

OS:BuildingUnit,
<<<<<<< HEAD
  {926c705f-b187-480e-b57a-eb769ef63e5a}, !- Handle
=======
  {2d52756e-3a35-4a5b-8bd8-a30e80672243}, !- Handle
>>>>>>> 5d223722
  unit 1,                                 !- Name
  ,                                       !- Rendering Color
  Residential;                            !- Building Unit Type

OS:Building,
<<<<<<< HEAD
  {86d63b34-b140-44d3-bceb-290da60456c6}, !- Handle
=======
  {a831d550-4715-4a70-873a-8ca19ded74db}, !- Handle
>>>>>>> 5d223722
  Building 1,                             !- Name
  ,                                       !- Building Sector Type
  0,                                      !- North Axis {deg}
  ,                                       !- Nominal Floor to Floor Height {m}
  ,                                       !- Space Type Name
  ,                                       !- Default Construction Set Name
  ,                                       !- Default Schedule Set Name
  3,                                      !- Standards Number of Stories
  3,                                      !- Standards Number of Above Ground Stories
  ,                                       !- Standards Template
  singlefamilydetached,                   !- Standards Building Type
  1;                                      !- Standards Number of Living Units

OS:AdditionalProperties,
<<<<<<< HEAD
  {12240c8a-b614-4b75-9313-96d1a2c36bb2}, !- Handle
  {86d63b34-b140-44d3-bceb-290da60456c6}, !- Object Name
=======
  {19acbd0b-1b9d-4288-a603-ec6e41a2aa8f}, !- Handle
  {a831d550-4715-4a70-873a-8ca19ded74db}, !- Object Name
>>>>>>> 5d223722
  Total Units Represented,                !- Feature Name 1
  Integer,                                !- Feature Data Type 1
  1,                                      !- Feature Value 1
  Total Units Modeled,                    !- Feature Name 2
  Integer,                                !- Feature Data Type 2
  1;                                      !- Feature Value 2

OS:AdditionalProperties,
<<<<<<< HEAD
  {7c9d2e13-5aa8-49d8-a50e-f554371d9b2a}, !- Handle
  {926c705f-b187-480e-b57a-eb769ef63e5a}, !- Object Name
=======
  {b1568b4b-b68f-4f3a-9452-ca9eaebdfef8}, !- Handle
  {2d52756e-3a35-4a5b-8bd8-a30e80672243}, !- Object Name
>>>>>>> 5d223722
  NumberOfBedrooms,                       !- Feature Name 1
  Integer,                                !- Feature Data Type 1
  3,                                      !- Feature Value 1
  NumberOfBathrooms,                      !- Feature Name 2
  Double,                                 !- Feature Data Type 2
  2;                                      !- Feature Value 2

OS:Schedule:Day,
<<<<<<< HEAD
  {4e9c483a-51a0-4cd5-8b63-75ed1013f79b}, !- Handle
=======
  {cde9beb7-e0e2-47e6-a813-8098a6b16af3}, !- Handle
>>>>>>> 5d223722
  Schedule Day 1,                         !- Name
  ,                                       !- Schedule Type Limits Name
  ,                                       !- Interpolate to Timestep
  24,                                     !- Hour 1
  0,                                      !- Minute 1
  0;                                      !- Value Until Time 1

OS:Schedule:Day,
<<<<<<< HEAD
  {b3833255-d6ca-40be-9e3e-f926d504944f}, !- Handle
=======
  {654dc23c-207d-49ba-9bb7-58e4a03e219f}, !- Handle
>>>>>>> 5d223722
  Schedule Day 2,                         !- Name
  ,                                       !- Schedule Type Limits Name
  ,                                       !- Interpolate to Timestep
  24,                                     !- Hour 1
  0,                                      !- Minute 1
  1;                                      !- Value Until Time 1

OS:ShadingSurfaceGroup,
<<<<<<< HEAD
  {43de0a83-73fb-40a4-8a53-316c794e0247}, !- Handle
=======
  {bb74e438-3350-4120-af7f-4edd9f13c3c6}, !- Handle
>>>>>>> 5d223722
  res eaves,                              !- Name
  Building;                               !- Shading Surface Type

OS:ShadingSurface,
<<<<<<< HEAD
  {7f2abc05-7f21-4f03-9941-8c5e64a92d34}, !- Handle
  Surface 12 - res eaves,                 !- Name
  ,                                       !- Construction Name
  {43de0a83-73fb-40a4-8a53-316c794e0247}, !- Shading Surface Group Name
=======
  {9e8182d0-d4d6-4cbe-9cff-2e2ca8d0a73e}, !- Handle
  Surface 12 - res eaves,                 !- Name
  ,                                       !- Construction Name
  {bb74e438-3350-4120-af7f-4edd9f13c3c6}, !- Shading Surface Group Name
>>>>>>> 5d223722
  ,                                       !- Transmittance Schedule Name
  ,                                       !- Number of Vertices
  0, -0.6096, 4.8768,                     !- X,Y,Z Vertex 1 {m}
  11.129722368505, -0.6096, 4.8768,       !- X,Y,Z Vertex 2 {m}
  11.129722368505, 0, 4.8768,             !- X,Y,Z Vertex 3 {m}
  0, 0, 4.8768;                           !- X,Y,Z Vertex 4 {m}

OS:ShadingSurface,
<<<<<<< HEAD
  {c21f576a-c254-4d54-bc14-9e5f2ae8b555}, !- Handle
  Surface 12 - res eaves 1,               !- Name
  ,                                       !- Construction Name
  {43de0a83-73fb-40a4-8a53-316c794e0247}, !- Shading Surface Group Name
=======
  {bc8c943a-c1ff-435b-a249-9a90a0b22858}, !- Handle
  Surface 12 - res eaves 1,               !- Name
  ,                                       !- Construction Name
  {bb74e438-3350-4120-af7f-4edd9f13c3c6}, !- Shading Surface Group Name
>>>>>>> 5d223722
  ,                                       !- Transmittance Schedule Name
  ,                                       !- Number of Vertices
  11.739322368505, 0, 4.8768,             !- X,Y,Z Vertex 1 {m}
  11.739322368505, 5.56486118425249, 4.8768, !- X,Y,Z Vertex 2 {m}
  11.129722368505, 5.56486118425249, 4.8768, !- X,Y,Z Vertex 3 {m}
  11.129722368505, 0, 4.8768;             !- X,Y,Z Vertex 4 {m}

OS:ShadingSurface,
<<<<<<< HEAD
  {f18aba21-6b0d-4e0a-a9a2-be6e0e167c77}, !- Handle
  Surface 12 - res eaves 2,               !- Name
  ,                                       !- Construction Name
  {43de0a83-73fb-40a4-8a53-316c794e0247}, !- Shading Surface Group Name
=======
  {468b7f58-32cb-4d8a-9423-c000230ecbf3}, !- Handle
  Surface 12 - res eaves 2,               !- Name
  ,                                       !- Construction Name
  {bb74e438-3350-4120-af7f-4edd9f13c3c6}, !- Shading Surface Group Name
>>>>>>> 5d223722
  ,                                       !- Transmittance Schedule Name
  ,                                       !- Number of Vertices
  11.129722368505, 6.17446118425249, 4.8768, !- X,Y,Z Vertex 1 {m}
  0, 6.17446118425249, 4.8768,            !- X,Y,Z Vertex 2 {m}
  0, 5.56486118425249, 4.8768,            !- X,Y,Z Vertex 3 {m}
  11.129722368505, 5.56486118425249, 4.8768; !- X,Y,Z Vertex 4 {m}

OS:ShadingSurface,
<<<<<<< HEAD
  {2580c2b0-2c4b-4748-a4ce-c69341846531}, !- Handle
  Surface 12 - res eaves 3,               !- Name
  ,                                       !- Construction Name
  {43de0a83-73fb-40a4-8a53-316c794e0247}, !- Shading Surface Group Name
=======
  {3413074d-41f2-487f-b685-59811f6280c6}, !- Handle
  Surface 12 - res eaves 3,               !- Name
  ,                                       !- Construction Name
  {bb74e438-3350-4120-af7f-4edd9f13c3c6}, !- Shading Surface Group Name
>>>>>>> 5d223722
  ,                                       !- Transmittance Schedule Name
  ,                                       !- Number of Vertices
  -0.6096, 5.56486118425249, 4.8768,      !- X,Y,Z Vertex 1 {m}
  -0.6096, 0, 4.8768,                     !- X,Y,Z Vertex 2 {m}
  0, 0, 4.8768,                           !- X,Y,Z Vertex 3 {m}
  0, 5.56486118425249, 4.8768;            !- X,Y,Z Vertex 4 {m}
<|MERGE_RESOLUTION|>--- conflicted
+++ resolved
@@ -1,73 +1,41 @@
 !- NOTE: Auto-generated from /test/osw_files/SFD_2000sqft_2story_SL_FA_FlatRoof.osw
 
 OS:Version,
-<<<<<<< HEAD
-  {662716fd-51f3-4c4b-a74f-bc7e813a31ba}, !- Handle
+  {1ca5f163-db3a-4557-a4df-714d269554db}, !- Handle
   2.9.1;                                  !- Version Identifier
 
 OS:SimulationControl,
-  {54dff038-adbb-457e-8f0b-814a75979b41}, !- Handle
-=======
-  {dfe71705-d5b5-4f8a-9101-88d7735c659c}, !- Handle
-  2.9.1;                                  !- Version Identifier
-
-OS:SimulationControl,
-  {d3eea452-80c2-48e6-aef2-cf5cd425d628}, !- Handle
->>>>>>> 5d223722
+  {ff3526f5-14d7-4ca3-8bdb-a7d0a1a50a74}, !- Handle
   ,                                       !- Do Zone Sizing Calculation
   ,                                       !- Do System Sizing Calculation
   ,                                       !- Do Plant Sizing Calculation
   No;                                     !- Run Simulation for Sizing Periods
 
 OS:Timestep,
-<<<<<<< HEAD
-  {1afe0306-2e8c-47ce-9660-87b3276c15d7}, !- Handle
+  {bcf01e3c-fa2f-49c0-b2fc-5089f38a057d}, !- Handle
   6;                                      !- Number of Timesteps per Hour
 
 OS:ShadowCalculation,
-  {90128a18-a16b-43b0-9a00-261a91fa697f}, !- Handle
-=======
-  {150262bf-f89b-4cf8-b1eb-4cd7ea73d765}, !- Handle
-  6;                                      !- Number of Timesteps per Hour
-
-OS:ShadowCalculation,
-  {6c7c046b-a159-4508-b2e3-4a3a58672960}, !- Handle
->>>>>>> 5d223722
+  {eff0a9a8-f404-480e-89b5-a9a61114a1dd}, !- Handle
   20,                                     !- Calculation Frequency
   200;                                    !- Maximum Figures in Shadow Overlap Calculations
 
 OS:SurfaceConvectionAlgorithm:Outside,
-<<<<<<< HEAD
-  {79be4677-6dba-4045-a6ec-8c21c42ed10e}, !- Handle
+  {0ff48f6f-f668-47bd-9b08-b9165865bf75}, !- Handle
   DOE-2;                                  !- Algorithm
 
 OS:SurfaceConvectionAlgorithm:Inside,
-  {f4c13a7d-72e7-4565-95c1-d17f5bcf2d37}, !- Handle
+  {c54d7be3-8009-4727-b03a-b1a86bd0c181}, !- Handle
   TARP;                                   !- Algorithm
 
 OS:ZoneCapacitanceMultiplier:ResearchSpecial,
-  {724c0330-7a88-4f16-8d9d-5a707e345cc5}, !- Handle
-=======
-  {e6613a6c-e5cb-42e6-8cf2-7df241a7fc6f}, !- Handle
-  DOE-2;                                  !- Algorithm
-
-OS:SurfaceConvectionAlgorithm:Inside,
-  {f778b9f8-d44c-4816-a2ab-031d0037f4b5}, !- Handle
-  TARP;                                   !- Algorithm
-
-OS:ZoneCapacitanceMultiplier:ResearchSpecial,
-  {75d923a7-aace-4242-8a6d-383f99d73755}, !- Handle
->>>>>>> 5d223722
+  {3c1eefa3-7485-45ec-b979-93186e241d92}, !- Handle
   ,                                       !- Temperature Capacity Multiplier
   15,                                     !- Humidity Capacity Multiplier
   ;                                       !- Carbon Dioxide Capacity Multiplier
 
 OS:RunPeriod,
-<<<<<<< HEAD
-  {eaa20d69-cc8f-4794-bca0-2a8429756c5d}, !- Handle
-=======
-  {e1671cc3-1428-40ad-9710-61d3abec76c9}, !- Handle
->>>>>>> 5d223722
+  {8559bead-da08-470a-b9ee-8b38c9fa7728}, !- Handle
   Run Period 1,                           !- Name
   1,                                      !- Begin Month
   1,                                      !- Begin Day of Month
@@ -81,21 +49,13 @@
   ;                                       !- Number of Times Runperiod to be Repeated
 
 OS:YearDescription,
-<<<<<<< HEAD
-  {8a9c8d7d-39ea-451b-a52a-ca1e5e20da41}, !- Handle
-=======
-  {f0db0c36-e5e9-403d-a132-1cb1258123f6}, !- Handle
->>>>>>> 5d223722
+  {66074a5c-20eb-4a15-bedb-1ad7714df344}, !- Handle
   2007,                                   !- Calendar Year
   ,                                       !- Day of Week for Start Day
   ;                                       !- Is Leap Year
 
 OS:ThermalZone,
-<<<<<<< HEAD
-  {bd3152f8-9ca9-4590-9d58-f4c44d474126}, !- Handle
-=======
-  {ce6f2f48-98ff-42bb-8fad-c9d55951677d}, !- Handle
->>>>>>> 5d223722
+  {81cbf527-14cf-480c-8d9c-72f8e60571b4}, !- Handle
   living zone,                            !- Name
   ,                                       !- Multiplier
   ,                                       !- Ceiling Height {m}
@@ -104,17 +64,10 @@
   ,                                       !- Zone Inside Convection Algorithm
   ,                                       !- Zone Outside Convection Algorithm
   ,                                       !- Zone Conditioning Equipment List Name
-<<<<<<< HEAD
-  {0d77c122-8fbc-472c-85c2-c0ad33f2b116}, !- Zone Air Inlet Port List
-  {6762507f-6102-43e6-b944-c6efd11853a3}, !- Zone Air Exhaust Port List
-  {4b565343-7197-4429-8e8b-a44e2ad917dc}, !- Zone Air Node Name
-  {095a7af4-1703-41c4-adaf-6794f4a19b65}, !- Zone Return Air Port List
-=======
-  {2af92429-41eb-4c87-b072-da03309de55a}, !- Zone Air Inlet Port List
-  {70da1379-8297-49cb-93cb-2b05b6a6faee}, !- Zone Air Exhaust Port List
-  {aff13429-04f8-47f5-927c-22eeebddcd28}, !- Zone Air Node Name
-  {e89fd125-f57e-4f1a-abb2-e82abbc867a9}, !- Zone Return Air Port List
->>>>>>> 5d223722
+  {4c88653c-8c9a-47ed-abdd-637fe62a4fe7}, !- Zone Air Inlet Port List
+  {526f7b33-66f3-467a-a0cf-31f3a40953fd}, !- Zone Air Exhaust Port List
+  {34946271-904a-40fc-9627-5fa04f083aa9}, !- Zone Air Node Name
+  {04c7cf7b-cf3b-4e8d-90dd-25b8944587cd}, !- Zone Return Air Port List
   ,                                       !- Primary Daylighting Control Name
   ,                                       !- Fraction of Zone Controlled by Primary Daylighting Control
   ,                                       !- Secondary Daylighting Control Name
@@ -125,71 +78,37 @@
   No;                                     !- Use Ideal Air Loads
 
 OS:Node,
-<<<<<<< HEAD
-  {0dd74125-b357-48d2-9ec2-c3498341b019}, !- Handle
+  {a7b50b04-77ef-4c2d-9553-688a195ed750}, !- Handle
   Node 1,                                 !- Name
-  {4b565343-7197-4429-8e8b-a44e2ad917dc}, !- Inlet Port
+  {34946271-904a-40fc-9627-5fa04f083aa9}, !- Inlet Port
   ;                                       !- Outlet Port
 
 OS:Connection,
-  {4b565343-7197-4429-8e8b-a44e2ad917dc}, !- Handle
-  {559c6ff4-c9ae-4fbe-97a5-7ac8205cd9d8}, !- Name
-  {bd3152f8-9ca9-4590-9d58-f4c44d474126}, !- Source Object
+  {34946271-904a-40fc-9627-5fa04f083aa9}, !- Handle
+  {952a20d4-e508-45d8-9d1e-e67b2de8f1d7}, !- Name
+  {81cbf527-14cf-480c-8d9c-72f8e60571b4}, !- Source Object
   11,                                     !- Outlet Port
-  {0dd74125-b357-48d2-9ec2-c3498341b019}, !- Target Object
+  {a7b50b04-77ef-4c2d-9553-688a195ed750}, !- Target Object
   2;                                      !- Inlet Port
 
 OS:PortList,
-  {0d77c122-8fbc-472c-85c2-c0ad33f2b116}, !- Handle
-  {f4cf5421-461f-47ab-8ebf-e6b6faf77ff5}, !- Name
-  {bd3152f8-9ca9-4590-9d58-f4c44d474126}; !- HVAC Component
+  {4c88653c-8c9a-47ed-abdd-637fe62a4fe7}, !- Handle
+  {29d2cbf9-7e6e-4bd4-824f-46baede7c2ac}, !- Name
+  {81cbf527-14cf-480c-8d9c-72f8e60571b4}; !- HVAC Component
 
 OS:PortList,
-  {6762507f-6102-43e6-b944-c6efd11853a3}, !- Handle
-  {005d06b1-f680-4411-9588-97ecc2bd6073}, !- Name
-  {bd3152f8-9ca9-4590-9d58-f4c44d474126}; !- HVAC Component
+  {526f7b33-66f3-467a-a0cf-31f3a40953fd}, !- Handle
+  {07ebacf7-c3b7-424c-95b6-a2691012eaab}, !- Name
+  {81cbf527-14cf-480c-8d9c-72f8e60571b4}; !- HVAC Component
 
 OS:PortList,
-  {095a7af4-1703-41c4-adaf-6794f4a19b65}, !- Handle
-  {40efff6c-a889-4672-a98e-3fba94630cd7}, !- Name
-  {bd3152f8-9ca9-4590-9d58-f4c44d474126}; !- HVAC Component
+  {04c7cf7b-cf3b-4e8d-90dd-25b8944587cd}, !- Handle
+  {d2d230f6-3dc5-4d6e-970f-82c84d07a777}, !- Name
+  {81cbf527-14cf-480c-8d9c-72f8e60571b4}; !- HVAC Component
 
 OS:Sizing:Zone,
-  {e77e1b90-8ca2-4f6b-9a43-9b0c70bded7a}, !- Handle
-  {bd3152f8-9ca9-4590-9d58-f4c44d474126}, !- Zone or ZoneList Name
-=======
-  {b6ba1ab5-2f89-47c7-931e-5d4cd06fe9d5}, !- Handle
-  Node 1,                                 !- Name
-  {aff13429-04f8-47f5-927c-22eeebddcd28}, !- Inlet Port
-  ;                                       !- Outlet Port
-
-OS:Connection,
-  {aff13429-04f8-47f5-927c-22eeebddcd28}, !- Handle
-  {84c7f0a3-a86d-4bd0-b2f3-4cec9bb24077}, !- Name
-  {ce6f2f48-98ff-42bb-8fad-c9d55951677d}, !- Source Object
-  11,                                     !- Outlet Port
-  {b6ba1ab5-2f89-47c7-931e-5d4cd06fe9d5}, !- Target Object
-  2;                                      !- Inlet Port
-
-OS:PortList,
-  {2af92429-41eb-4c87-b072-da03309de55a}, !- Handle
-  {14f18f9a-954a-4fcc-888a-4eb02d6d9e83}, !- Name
-  {ce6f2f48-98ff-42bb-8fad-c9d55951677d}; !- HVAC Component
-
-OS:PortList,
-  {70da1379-8297-49cb-93cb-2b05b6a6faee}, !- Handle
-  {151a85f2-6952-4d07-883b-a650d7d5f634}, !- Name
-  {ce6f2f48-98ff-42bb-8fad-c9d55951677d}; !- HVAC Component
-
-OS:PortList,
-  {e89fd125-f57e-4f1a-abb2-e82abbc867a9}, !- Handle
-  {2daf4ea7-b8ce-4af5-9ded-f4772d6a3c41}, !- Name
-  {ce6f2f48-98ff-42bb-8fad-c9d55951677d}; !- HVAC Component
-
-OS:Sizing:Zone,
-  {8341e8fd-e779-4f17-a819-fc58d6f8c994}, !- Handle
-  {ce6f2f48-98ff-42bb-8fad-c9d55951677d}, !- Zone or ZoneList Name
->>>>>>> 5d223722
+  {cd6233b4-36f8-491a-b503-1aff19e34067}, !- Handle
+  {81cbf527-14cf-480c-8d9c-72f8e60571b4}, !- Zone or ZoneList Name
   SupplyAirTemperature,                   !- Zone Cooling Design Supply Air Temperature Input Method
   14,                                     !- Zone Cooling Design Supply Air Temperature {C}
   11.11,                                  !- Zone Cooling Design Supply Air Temperature Difference {deltaC}
@@ -218,25 +137,14 @@
   autosize;                               !- Dedicated Outdoor Air High Setpoint Temperature for Design {C}
 
 OS:ZoneHVAC:EquipmentList,
-<<<<<<< HEAD
-  {0ae11751-aacd-4239-a4c6-4ade7de7db71}, !- Handle
+  {67e70dee-7c9a-4145-901e-d0d095c7ed82}, !- Handle
   Zone HVAC Equipment List 1,             !- Name
-  {bd3152f8-9ca9-4590-9d58-f4c44d474126}; !- Thermal Zone
+  {81cbf527-14cf-480c-8d9c-72f8e60571b4}; !- Thermal Zone
 
 OS:Space,
-  {66ceadf1-c18e-48de-8705-d0478d18c1b2}, !- Handle
+  {002ee509-af40-4c04-ba2c-594631202222}, !- Handle
   living space,                           !- Name
-  {517f251d-3fe7-498e-9d0e-9d9939546058}, !- Space Type Name
-=======
-  {4736b312-4dc4-4230-a617-6fde85cc8aaa}, !- Handle
-  Zone HVAC Equipment List 1,             !- Name
-  {ce6f2f48-98ff-42bb-8fad-c9d55951677d}; !- Thermal Zone
-
-OS:Space,
-  {8893ab1b-46bd-4ee0-ab6a-455236b36604}, !- Handle
-  living space,                           !- Name
-  {5f34b85e-f044-450a-930c-1c307963e1b7}, !- Space Type Name
->>>>>>> 5d223722
+  {482fa0c6-944e-4eeb-8676-e5882049286c}, !- Space Type Name
   ,                                       !- Default Construction Set Name
   ,                                       !- Default Schedule Set Name
   -0,                                     !- Direction of Relative North {deg}
@@ -244,31 +152,17 @@
   0,                                      !- Y Origin {m}
   0,                                      !- Z Origin {m}
   ,                                       !- Building Story Name
-<<<<<<< HEAD
-  {bd3152f8-9ca9-4590-9d58-f4c44d474126}, !- Thermal Zone Name
+  {81cbf527-14cf-480c-8d9c-72f8e60571b4}, !- Thermal Zone Name
   ,                                       !- Part of Total Floor Area
   ,                                       !- Design Specification Outdoor Air Object Name
-  {926c705f-b187-480e-b57a-eb769ef63e5a}; !- Building Unit Name
-
-OS:Surface,
-  {9cd237a2-4ffd-4cdc-bf05-cfab0860598d}, !- Handle
+  {a8cb035d-8545-4fae-a233-3a4595284bb1}; !- Building Unit Name
+
+OS:Surface,
+  {afcbec4a-7b42-4ada-85c1-986ae5e405b7}, !- Handle
   Surface 1,                              !- Name
   Floor,                                  !- Surface Type
   ,                                       !- Construction Name
-  {66ceadf1-c18e-48de-8705-d0478d18c1b2}, !- Space Name
-=======
-  {ce6f2f48-98ff-42bb-8fad-c9d55951677d}, !- Thermal Zone Name
-  ,                                       !- Part of Total Floor Area
-  ,                                       !- Design Specification Outdoor Air Object Name
-  {2d52756e-3a35-4a5b-8bd8-a30e80672243}; !- Building Unit Name
-
-OS:Surface,
-  {e3ffdba1-08f9-40e8-99e2-b389c185c489}, !- Handle
-  Surface 1,                              !- Name
-  Floor,                                  !- Surface Type
-  ,                                       !- Construction Name
-  {8893ab1b-46bd-4ee0-ab6a-455236b36604}, !- Space Name
->>>>>>> 5d223722
+  {002ee509-af40-4c04-ba2c-594631202222}, !- Space Name
   Foundation,                             !- Outside Boundary Condition
   ,                                       !- Outside Boundary Condition Object
   NoSun,                                  !- Sun Exposure
@@ -281,19 +175,11 @@
   11.129722368505, 0, 0;                  !- X,Y,Z Vertex 4 {m}
 
 OS:Surface,
-<<<<<<< HEAD
-  {da8b79b2-8d55-47b9-821c-291237250cb1}, !- Handle
+  {25f6bb3f-f52b-4cba-b974-0fd258dfe86b}, !- Handle
   Surface 2,                              !- Name
   Wall,                                   !- Surface Type
   ,                                       !- Construction Name
-  {66ceadf1-c18e-48de-8705-d0478d18c1b2}, !- Space Name
-=======
-  {eb88923e-ab4a-4212-ac72-edc257b31d2e}, !- Handle
-  Surface 2,                              !- Name
-  Wall,                                   !- Surface Type
-  ,                                       !- Construction Name
-  {8893ab1b-46bd-4ee0-ab6a-455236b36604}, !- Space Name
->>>>>>> 5d223722
+  {002ee509-af40-4c04-ba2c-594631202222}, !- Space Name
   Outdoors,                               !- Outside Boundary Condition
   ,                                       !- Outside Boundary Condition Object
   SunExposed,                             !- Sun Exposure
@@ -306,19 +192,11 @@
   0, 0, 2.4384;                           !- X,Y,Z Vertex 4 {m}
 
 OS:Surface,
-<<<<<<< HEAD
-  {4b7ab92e-8073-4171-a9d2-260b672c6c77}, !- Handle
+  {b0ae68d6-f6fa-4441-abd4-2d6448234d57}, !- Handle
   Surface 3,                              !- Name
   Wall,                                   !- Surface Type
   ,                                       !- Construction Name
-  {66ceadf1-c18e-48de-8705-d0478d18c1b2}, !- Space Name
-=======
-  {eed803a8-a93b-4f94-bfe5-6fce54c579ba}, !- Handle
-  Surface 3,                              !- Name
-  Wall,                                   !- Surface Type
-  ,                                       !- Construction Name
-  {8893ab1b-46bd-4ee0-ab6a-455236b36604}, !- Space Name
->>>>>>> 5d223722
+  {002ee509-af40-4c04-ba2c-594631202222}, !- Space Name
   Outdoors,                               !- Outside Boundary Condition
   ,                                       !- Outside Boundary Condition Object
   SunExposed,                             !- Sun Exposure
@@ -331,19 +209,11 @@
   0, 5.56486118425249, 2.4384;            !- X,Y,Z Vertex 4 {m}
 
 OS:Surface,
-<<<<<<< HEAD
-  {a5346b39-8479-40d0-b3b1-267dcb4b87d0}, !- Handle
+  {5819a6f8-a6d1-4e3d-90e4-539284c11349}, !- Handle
   Surface 4,                              !- Name
   Wall,                                   !- Surface Type
   ,                                       !- Construction Name
-  {66ceadf1-c18e-48de-8705-d0478d18c1b2}, !- Space Name
-=======
-  {d6022750-3006-4d2e-bebc-559e1608b304}, !- Handle
-  Surface 4,                              !- Name
-  Wall,                                   !- Surface Type
-  ,                                       !- Construction Name
-  {8893ab1b-46bd-4ee0-ab6a-455236b36604}, !- Space Name
->>>>>>> 5d223722
+  {002ee509-af40-4c04-ba2c-594631202222}, !- Space Name
   Outdoors,                               !- Outside Boundary Condition
   ,                                       !- Outside Boundary Condition Object
   SunExposed,                             !- Sun Exposure
@@ -356,19 +226,11 @@
   11.129722368505, 5.56486118425249, 2.4384; !- X,Y,Z Vertex 4 {m}
 
 OS:Surface,
-<<<<<<< HEAD
-  {93b39ca4-b7c0-4d8a-929f-5206ac948258}, !- Handle
+  {54cfbdff-411e-4ec6-84f2-e0fcc8b10bf2}, !- Handle
   Surface 5,                              !- Name
   Wall,                                   !- Surface Type
   ,                                       !- Construction Name
-  {66ceadf1-c18e-48de-8705-d0478d18c1b2}, !- Space Name
-=======
-  {0a500a81-479a-4d49-b27a-e5fab1013a01}, !- Handle
-  Surface 5,                              !- Name
-  Wall,                                   !- Surface Type
-  ,                                       !- Construction Name
-  {8893ab1b-46bd-4ee0-ab6a-455236b36604}, !- Space Name
->>>>>>> 5d223722
+  {002ee509-af40-4c04-ba2c-594631202222}, !- Space Name
   Outdoors,                               !- Outside Boundary Condition
   ,                                       !- Outside Boundary Condition Object
   SunExposed,                             !- Sun Exposure
@@ -381,23 +243,13 @@
   11.129722368505, 0, 2.4384;             !- X,Y,Z Vertex 4 {m}
 
 OS:Surface,
-<<<<<<< HEAD
-  {7a152b7a-c04b-4d9c-af34-1d62333f9aca}, !- Handle
+  {54886d43-ec3f-45dc-acb1-22baa517b2ef}, !- Handle
   Surface 6,                              !- Name
   RoofCeiling,                            !- Surface Type
   ,                                       !- Construction Name
-  {66ceadf1-c18e-48de-8705-d0478d18c1b2}, !- Space Name
+  {002ee509-af40-4c04-ba2c-594631202222}, !- Space Name
   Surface,                                !- Outside Boundary Condition
-  {e7a3bc59-11dc-4442-9b72-7653462b0ff8}, !- Outside Boundary Condition Object
-=======
-  {7e4de6ef-8ac7-4dcd-b007-92debffd4360}, !- Handle
-  Surface 6,                              !- Name
-  RoofCeiling,                            !- Surface Type
-  ,                                       !- Construction Name
-  {8893ab1b-46bd-4ee0-ab6a-455236b36604}, !- Space Name
-  Surface,                                !- Outside Boundary Condition
-  {2d2e48e2-03a9-46de-9f52-92f77ffdaba8}, !- Outside Boundary Condition Object
->>>>>>> 5d223722
+  {610af03a-6955-409b-a393-ac340d75b5b9}, !- Outside Boundary Condition Object
   NoSun,                                  !- Sun Exposure
   NoWind,                                 !- Wind Exposure
   ,                                       !- View Factor to Ground
@@ -408,11 +260,7 @@
   0, 0, 2.4384;                           !- X,Y,Z Vertex 4 {m}
 
 OS:SpaceType,
-<<<<<<< HEAD
-  {517f251d-3fe7-498e-9d0e-9d9939546058}, !- Handle
-=======
-  {5f34b85e-f044-450a-930c-1c307963e1b7}, !- Handle
->>>>>>> 5d223722
+  {482fa0c6-944e-4eeb-8676-e5882049286c}, !- Handle
   Space Type 1,                           !- Name
   ,                                       !- Default Construction Set Name
   ,                                       !- Default Schedule Set Name
@@ -423,15 +271,9 @@
   living;                                 !- Standards Space Type
 
 OS:Space,
-<<<<<<< HEAD
-  {081514f9-58a7-43ba-a46b-4860c140c7e6}, !- Handle
+  {81b816d1-4a41-4690-bedb-49d9a4e25f40}, !- Handle
   living space|story 2,                   !- Name
-  {517f251d-3fe7-498e-9d0e-9d9939546058}, !- Space Type Name
-=======
-  {8fc1359d-1373-4743-a3ac-a2f1e0196474}, !- Handle
-  living space|story 2,                   !- Name
-  {5f34b85e-f044-450a-930c-1c307963e1b7}, !- Space Type Name
->>>>>>> 5d223722
+  {482fa0c6-944e-4eeb-8676-e5882049286c}, !- Space Type Name
   ,                                       !- Default Construction Set Name
   ,                                       !- Default Schedule Set Name
   -0,                                     !- Direction of Relative North {deg}
@@ -439,35 +281,19 @@
   0,                                      !- Y Origin {m}
   2.4384,                                 !- Z Origin {m}
   ,                                       !- Building Story Name
-<<<<<<< HEAD
-  {bd3152f8-9ca9-4590-9d58-f4c44d474126}, !- Thermal Zone Name
+  {81cbf527-14cf-480c-8d9c-72f8e60571b4}, !- Thermal Zone Name
   ,                                       !- Part of Total Floor Area
   ,                                       !- Design Specification Outdoor Air Object Name
-  {926c705f-b187-480e-b57a-eb769ef63e5a}; !- Building Unit Name
-
-OS:Surface,
-  {e7a3bc59-11dc-4442-9b72-7653462b0ff8}, !- Handle
+  {a8cb035d-8545-4fae-a233-3a4595284bb1}; !- Building Unit Name
+
+OS:Surface,
+  {610af03a-6955-409b-a393-ac340d75b5b9}, !- Handle
   Surface 7,                              !- Name
   Floor,                                  !- Surface Type
   ,                                       !- Construction Name
-  {081514f9-58a7-43ba-a46b-4860c140c7e6}, !- Space Name
+  {81b816d1-4a41-4690-bedb-49d9a4e25f40}, !- Space Name
   Surface,                                !- Outside Boundary Condition
-  {7a152b7a-c04b-4d9c-af34-1d62333f9aca}, !- Outside Boundary Condition Object
-=======
-  {ce6f2f48-98ff-42bb-8fad-c9d55951677d}, !- Thermal Zone Name
-  ,                                       !- Part of Total Floor Area
-  ,                                       !- Design Specification Outdoor Air Object Name
-  {2d52756e-3a35-4a5b-8bd8-a30e80672243}; !- Building Unit Name
-
-OS:Surface,
-  {2d2e48e2-03a9-46de-9f52-92f77ffdaba8}, !- Handle
-  Surface 7,                              !- Name
-  Floor,                                  !- Surface Type
-  ,                                       !- Construction Name
-  {8fc1359d-1373-4743-a3ac-a2f1e0196474}, !- Space Name
-  Surface,                                !- Outside Boundary Condition
-  {7e4de6ef-8ac7-4dcd-b007-92debffd4360}, !- Outside Boundary Condition Object
->>>>>>> 5d223722
+  {54886d43-ec3f-45dc-acb1-22baa517b2ef}, !- Outside Boundary Condition Object
   NoSun,                                  !- Sun Exposure
   NoWind,                                 !- Wind Exposure
   ,                                       !- View Factor to Ground
@@ -478,19 +304,11 @@
   11.129722368505, 0, 0;                  !- X,Y,Z Vertex 4 {m}
 
 OS:Surface,
-<<<<<<< HEAD
-  {0fc15ea6-4992-4774-b423-a0b7e17faa83}, !- Handle
+  {c88c39b1-033f-4d3e-b56e-22cfc0514d65}, !- Handle
   Surface 8,                              !- Name
   Wall,                                   !- Surface Type
   ,                                       !- Construction Name
-  {081514f9-58a7-43ba-a46b-4860c140c7e6}, !- Space Name
-=======
-  {ac8dca08-bd54-4b1c-8d2e-ecda3549e9bf}, !- Handle
-  Surface 8,                              !- Name
-  Wall,                                   !- Surface Type
-  ,                                       !- Construction Name
-  {8fc1359d-1373-4743-a3ac-a2f1e0196474}, !- Space Name
->>>>>>> 5d223722
+  {81b816d1-4a41-4690-bedb-49d9a4e25f40}, !- Space Name
   Outdoors,                               !- Outside Boundary Condition
   ,                                       !- Outside Boundary Condition Object
   SunExposed,                             !- Sun Exposure
@@ -503,19 +321,11 @@
   0, 0, 2.4384;                           !- X,Y,Z Vertex 4 {m}
 
 OS:Surface,
-<<<<<<< HEAD
-  {ff2063eb-941a-4696-bce2-387cef0751df}, !- Handle
+  {53306559-5015-46b0-9e11-12877a877554}, !- Handle
   Surface 9,                              !- Name
   Wall,                                   !- Surface Type
   ,                                       !- Construction Name
-  {081514f9-58a7-43ba-a46b-4860c140c7e6}, !- Space Name
-=======
-  {4ed816fa-918b-47ba-b898-f97491b22a66}, !- Handle
-  Surface 9,                              !- Name
-  Wall,                                   !- Surface Type
-  ,                                       !- Construction Name
-  {8fc1359d-1373-4743-a3ac-a2f1e0196474}, !- Space Name
->>>>>>> 5d223722
+  {81b816d1-4a41-4690-bedb-49d9a4e25f40}, !- Space Name
   Outdoors,                               !- Outside Boundary Condition
   ,                                       !- Outside Boundary Condition Object
   SunExposed,                             !- Sun Exposure
@@ -528,19 +338,11 @@
   0, 5.56486118425249, 2.4384;            !- X,Y,Z Vertex 4 {m}
 
 OS:Surface,
-<<<<<<< HEAD
-  {06fc1b16-7c03-49b1-b5d5-103ab7e4a311}, !- Handle
+  {52a8f723-bb4d-4aef-8dbb-41ebd914e893}, !- Handle
   Surface 10,                             !- Name
   Wall,                                   !- Surface Type
   ,                                       !- Construction Name
-  {081514f9-58a7-43ba-a46b-4860c140c7e6}, !- Space Name
-=======
-  {7bc7042a-1184-47ee-979a-a78908e1b3ad}, !- Handle
-  Surface 10,                             !- Name
-  Wall,                                   !- Surface Type
-  ,                                       !- Construction Name
-  {8fc1359d-1373-4743-a3ac-a2f1e0196474}, !- Space Name
->>>>>>> 5d223722
+  {81b816d1-4a41-4690-bedb-49d9a4e25f40}, !- Space Name
   Outdoors,                               !- Outside Boundary Condition
   ,                                       !- Outside Boundary Condition Object
   SunExposed,                             !- Sun Exposure
@@ -553,19 +355,11 @@
   11.129722368505, 5.56486118425249, 2.4384; !- X,Y,Z Vertex 4 {m}
 
 OS:Surface,
-<<<<<<< HEAD
-  {3cacacfa-10b6-4db0-82a9-6a694038cc6c}, !- Handle
+  {a792e6af-008c-4392-add4-2a11628c6b9b}, !- Handle
   Surface 11,                             !- Name
   Wall,                                   !- Surface Type
   ,                                       !- Construction Name
-  {081514f9-58a7-43ba-a46b-4860c140c7e6}, !- Space Name
-=======
-  {22e6ee53-ed91-4d39-8cbc-4db4d6292c0b}, !- Handle
-  Surface 11,                             !- Name
-  Wall,                                   !- Surface Type
-  ,                                       !- Construction Name
-  {8fc1359d-1373-4743-a3ac-a2f1e0196474}, !- Space Name
->>>>>>> 5d223722
+  {81b816d1-4a41-4690-bedb-49d9a4e25f40}, !- Space Name
   Outdoors,                               !- Outside Boundary Condition
   ,                                       !- Outside Boundary Condition Object
   SunExposed,                             !- Sun Exposure
@@ -578,19 +372,11 @@
   11.129722368505, 0, 2.4384;             !- X,Y,Z Vertex 4 {m}
 
 OS:Surface,
-<<<<<<< HEAD
-  {2a8a2f36-728e-4c5c-a1bc-38a63227532f}, !- Handle
+  {f89d7d83-fcd4-4446-be7a-e81ae549540c}, !- Handle
   Surface 12,                             !- Name
   RoofCeiling,                            !- Surface Type
   ,                                       !- Construction Name
-  {081514f9-58a7-43ba-a46b-4860c140c7e6}, !- Space Name
-=======
-  {d2253ff7-8f83-4adf-b097-18c04685ef6e}, !- Handle
-  Surface 12,                             !- Name
-  RoofCeiling,                            !- Surface Type
-  ,                                       !- Construction Name
-  {8fc1359d-1373-4743-a3ac-a2f1e0196474}, !- Space Name
->>>>>>> 5d223722
+  {81b816d1-4a41-4690-bedb-49d9a4e25f40}, !- Space Name
   Outdoors,                               !- Outside Boundary Condition
   ,                                       !- Outside Boundary Condition Object
   SunExposed,                             !- Sun Exposure
@@ -603,21 +389,13 @@
   0, 0, 2.4384;                           !- X,Y,Z Vertex 4 {m}
 
 OS:BuildingUnit,
-<<<<<<< HEAD
-  {926c705f-b187-480e-b57a-eb769ef63e5a}, !- Handle
-=======
-  {2d52756e-3a35-4a5b-8bd8-a30e80672243}, !- Handle
->>>>>>> 5d223722
+  {a8cb035d-8545-4fae-a233-3a4595284bb1}, !- Handle
   unit 1,                                 !- Name
   ,                                       !- Rendering Color
   Residential;                            !- Building Unit Type
 
 OS:Building,
-<<<<<<< HEAD
-  {86d63b34-b140-44d3-bceb-290da60456c6}, !- Handle
-=======
-  {a831d550-4715-4a70-873a-8ca19ded74db}, !- Handle
->>>>>>> 5d223722
+  {22f066ca-4436-47ba-ba3e-e8cddf238506}, !- Handle
   Building 1,                             !- Name
   ,                                       !- Building Sector Type
   0,                                      !- North Axis {deg}
@@ -632,13 +410,8 @@
   1;                                      !- Standards Number of Living Units
 
 OS:AdditionalProperties,
-<<<<<<< HEAD
-  {12240c8a-b614-4b75-9313-96d1a2c36bb2}, !- Handle
-  {86d63b34-b140-44d3-bceb-290da60456c6}, !- Object Name
-=======
-  {19acbd0b-1b9d-4288-a603-ec6e41a2aa8f}, !- Handle
-  {a831d550-4715-4a70-873a-8ca19ded74db}, !- Object Name
->>>>>>> 5d223722
+  {6a5920fe-8540-4d86-adf3-822c1fcc35f6}, !- Handle
+  {22f066ca-4436-47ba-ba3e-e8cddf238506}, !- Object Name
   Total Units Represented,                !- Feature Name 1
   Integer,                                !- Feature Data Type 1
   1,                                      !- Feature Value 1
@@ -647,13 +420,8 @@
   1;                                      !- Feature Value 2
 
 OS:AdditionalProperties,
-<<<<<<< HEAD
-  {7c9d2e13-5aa8-49d8-a50e-f554371d9b2a}, !- Handle
-  {926c705f-b187-480e-b57a-eb769ef63e5a}, !- Object Name
-=======
-  {b1568b4b-b68f-4f3a-9452-ca9eaebdfef8}, !- Handle
-  {2d52756e-3a35-4a5b-8bd8-a30e80672243}, !- Object Name
->>>>>>> 5d223722
+  {1578b8e0-e58e-441b-92ad-7370bf883a43}, !- Handle
+  {a8cb035d-8545-4fae-a233-3a4595284bb1}, !- Object Name
   NumberOfBedrooms,                       !- Feature Name 1
   Integer,                                !- Feature Data Type 1
   3,                                      !- Feature Value 1
@@ -662,11 +430,7 @@
   2;                                      !- Feature Value 2
 
 OS:Schedule:Day,
-<<<<<<< HEAD
-  {4e9c483a-51a0-4cd5-8b63-75ed1013f79b}, !- Handle
-=======
-  {cde9beb7-e0e2-47e6-a813-8098a6b16af3}, !- Handle
->>>>>>> 5d223722
+  {a7ddac42-8fea-4bfd-8649-a530a3ac5465}, !- Handle
   Schedule Day 1,                         !- Name
   ,                                       !- Schedule Type Limits Name
   ,                                       !- Interpolate to Timestep
@@ -675,11 +439,7 @@
   0;                                      !- Value Until Time 1
 
 OS:Schedule:Day,
-<<<<<<< HEAD
-  {b3833255-d6ca-40be-9e3e-f926d504944f}, !- Handle
-=======
-  {654dc23c-207d-49ba-9bb7-58e4a03e219f}, !- Handle
->>>>>>> 5d223722
+  {bc45c223-0aa4-4837-926e-14cbcc123005}, !- Handle
   Schedule Day 2,                         !- Name
   ,                                       !- Schedule Type Limits Name
   ,                                       !- Interpolate to Timestep
@@ -688,26 +448,15 @@
   1;                                      !- Value Until Time 1
 
 OS:ShadingSurfaceGroup,
-<<<<<<< HEAD
-  {43de0a83-73fb-40a4-8a53-316c794e0247}, !- Handle
-=======
-  {bb74e438-3350-4120-af7f-4edd9f13c3c6}, !- Handle
->>>>>>> 5d223722
+  {9e929c38-d751-46f7-bcab-143d9fb731c4}, !- Handle
   res eaves,                              !- Name
   Building;                               !- Shading Surface Type
 
 OS:ShadingSurface,
-<<<<<<< HEAD
-  {7f2abc05-7f21-4f03-9941-8c5e64a92d34}, !- Handle
+  {06d120b3-f930-4ee6-9486-f942253a91cd}, !- Handle
   Surface 12 - res eaves,                 !- Name
   ,                                       !- Construction Name
-  {43de0a83-73fb-40a4-8a53-316c794e0247}, !- Shading Surface Group Name
-=======
-  {9e8182d0-d4d6-4cbe-9cff-2e2ca8d0a73e}, !- Handle
-  Surface 12 - res eaves,                 !- Name
-  ,                                       !- Construction Name
-  {bb74e438-3350-4120-af7f-4edd9f13c3c6}, !- Shading Surface Group Name
->>>>>>> 5d223722
+  {9e929c38-d751-46f7-bcab-143d9fb731c4}, !- Shading Surface Group Name
   ,                                       !- Transmittance Schedule Name
   ,                                       !- Number of Vertices
   0, -0.6096, 4.8768,                     !- X,Y,Z Vertex 1 {m}
@@ -716,17 +465,10 @@
   0, 0, 4.8768;                           !- X,Y,Z Vertex 4 {m}
 
 OS:ShadingSurface,
-<<<<<<< HEAD
-  {c21f576a-c254-4d54-bc14-9e5f2ae8b555}, !- Handle
+  {52c6fee3-1591-4337-8941-adc302079602}, !- Handle
   Surface 12 - res eaves 1,               !- Name
   ,                                       !- Construction Name
-  {43de0a83-73fb-40a4-8a53-316c794e0247}, !- Shading Surface Group Name
-=======
-  {bc8c943a-c1ff-435b-a249-9a90a0b22858}, !- Handle
-  Surface 12 - res eaves 1,               !- Name
-  ,                                       !- Construction Name
-  {bb74e438-3350-4120-af7f-4edd9f13c3c6}, !- Shading Surface Group Name
->>>>>>> 5d223722
+  {9e929c38-d751-46f7-bcab-143d9fb731c4}, !- Shading Surface Group Name
   ,                                       !- Transmittance Schedule Name
   ,                                       !- Number of Vertices
   11.739322368505, 0, 4.8768,             !- X,Y,Z Vertex 1 {m}
@@ -735,17 +477,10 @@
   11.129722368505, 0, 4.8768;             !- X,Y,Z Vertex 4 {m}
 
 OS:ShadingSurface,
-<<<<<<< HEAD
-  {f18aba21-6b0d-4e0a-a9a2-be6e0e167c77}, !- Handle
+  {4bb90495-db80-416b-baef-cbf34dbf47fa}, !- Handle
   Surface 12 - res eaves 2,               !- Name
   ,                                       !- Construction Name
-  {43de0a83-73fb-40a4-8a53-316c794e0247}, !- Shading Surface Group Name
-=======
-  {468b7f58-32cb-4d8a-9423-c000230ecbf3}, !- Handle
-  Surface 12 - res eaves 2,               !- Name
-  ,                                       !- Construction Name
-  {bb74e438-3350-4120-af7f-4edd9f13c3c6}, !- Shading Surface Group Name
->>>>>>> 5d223722
+  {9e929c38-d751-46f7-bcab-143d9fb731c4}, !- Shading Surface Group Name
   ,                                       !- Transmittance Schedule Name
   ,                                       !- Number of Vertices
   11.129722368505, 6.17446118425249, 4.8768, !- X,Y,Z Vertex 1 {m}
@@ -754,17 +489,10 @@
   11.129722368505, 5.56486118425249, 4.8768; !- X,Y,Z Vertex 4 {m}
 
 OS:ShadingSurface,
-<<<<<<< HEAD
-  {2580c2b0-2c4b-4748-a4ce-c69341846531}, !- Handle
+  {565f97b2-6ead-4aae-99ee-990e13e3ae22}, !- Handle
   Surface 12 - res eaves 3,               !- Name
   ,                                       !- Construction Name
-  {43de0a83-73fb-40a4-8a53-316c794e0247}, !- Shading Surface Group Name
-=======
-  {3413074d-41f2-487f-b685-59811f6280c6}, !- Handle
-  Surface 12 - res eaves 3,               !- Name
-  ,                                       !- Construction Name
-  {bb74e438-3350-4120-af7f-4edd9f13c3c6}, !- Shading Surface Group Name
->>>>>>> 5d223722
+  {9e929c38-d751-46f7-bcab-143d9fb731c4}, !- Shading Surface Group Name
   ,                                       !- Transmittance Schedule Name
   ,                                       !- Number of Vertices
   -0.6096, 5.56486118425249, 4.8768,      !- X,Y,Z Vertex 1 {m}
