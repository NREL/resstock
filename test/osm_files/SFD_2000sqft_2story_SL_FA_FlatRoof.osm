--- conflicted
+++ resolved
@@ -1,73 +1,41 @@
 !- NOTE: Auto-generated from /test/osw_files/SFD_2000sqft_2story_SL_FA_FlatRoof.osw
 
 OS:Version,
-<<<<<<< HEAD
-  {30b1dbc9-f7fe-4b6c-9ac6-4e5a2110d46d}, !- Handle
-  2.8.0;                                  !- Version Identifier
+  {63369705-6646-4fd2-ab59-14da893e599e}, !- Handle
+  2.9.0;                                  !- Version Identifier
 
 OS:SimulationControl,
-  {ce8758a2-5006-4c50-b9ec-7dd7a832197c}, !- Handle
-=======
-  {385ea420-cf54-49b4-842d-ea8fb15e5113}, !- Handle
-  2.9.0;                                  !- Version Identifier
-
-OS:SimulationControl,
-  {a345412e-4f27-434b-857c-6b9156da914c}, !- Handle
->>>>>>> 4b9d0e0d
+  {a8310882-227f-4278-b67e-5b037b49506c}, !- Handle
   ,                                       !- Do Zone Sizing Calculation
   ,                                       !- Do System Sizing Calculation
   ,                                       !- Do Plant Sizing Calculation
   No;                                     !- Run Simulation for Sizing Periods
 
 OS:Timestep,
-<<<<<<< HEAD
-  {42de6dc7-fd40-4070-b094-a0f6eabb6d07}, !- Handle
+  {321df393-dcf3-41f2-8fc7-1a446204cc5a}, !- Handle
   6;                                      !- Number of Timesteps per Hour
 
 OS:ShadowCalculation,
-  {6e9a1015-7f87-423f-89a6-5de10baaffa4}, !- Handle
-=======
-  {dad65e5a-0980-4509-88bf-2bc5990f2800}, !- Handle
-  6;                                      !- Number of Timesteps per Hour
-
-OS:ShadowCalculation,
-  {f658f61d-0878-44ee-a261-83e4f6770b0f}, !- Handle
->>>>>>> 4b9d0e0d
+  {a75cc702-2a9f-430c-8354-ba4493dfc2f3}, !- Handle
   20,                                     !- Calculation Frequency
   200;                                    !- Maximum Figures in Shadow Overlap Calculations
 
 OS:SurfaceConvectionAlgorithm:Outside,
-<<<<<<< HEAD
-  {f86c0652-adff-4970-9d6b-9ea70adfde72}, !- Handle
+  {765c120a-05e1-4aa5-b56d-c72cce274959}, !- Handle
   DOE-2;                                  !- Algorithm
 
 OS:SurfaceConvectionAlgorithm:Inside,
-  {9fe6fd6c-2a18-4822-9eb8-bcabf7d8d746}, !- Handle
+  {36f833fb-8351-466e-95a1-96af9d70dccd}, !- Handle
   TARP;                                   !- Algorithm
 
 OS:ZoneCapacitanceMultiplier:ResearchSpecial,
-  {290e2b78-74e2-4eb3-a075-bafc8f0b3f23}, !- Handle
-=======
-  {0581261d-25ad-4e81-a9c7-9a2509b41995}, !- Handle
-  DOE-2;                                  !- Algorithm
-
-OS:SurfaceConvectionAlgorithm:Inside,
-  {4b3f1cba-a086-4699-a91f-8ed9c8b9cc6c}, !- Handle
-  TARP;                                   !- Algorithm
-
-OS:ZoneCapacitanceMultiplier:ResearchSpecial,
-  {68d08ffc-ec6c-4001-ab47-30216fa1e411}, !- Handle
->>>>>>> 4b9d0e0d
+  {46e9d509-3654-4dc6-a045-e4c01f93fe81}, !- Handle
   ,                                       !- Temperature Capacity Multiplier
   15,                                     !- Humidity Capacity Multiplier
   ;                                       !- Carbon Dioxide Capacity Multiplier
 
 OS:RunPeriod,
-<<<<<<< HEAD
-  {d4f88e46-5540-4115-8db7-3efa5f9c1677}, !- Handle
-=======
-  {138c6ede-91a8-4f32-a253-ebfe147f8ccf}, !- Handle
->>>>>>> 4b9d0e0d
+  {497275b3-6915-434e-b92e-75e38ae3e124}, !- Handle
   Run Period 1,                           !- Name
   1,                                      !- Begin Month
   1,                                      !- Begin Day of Month
@@ -81,17 +49,13 @@
   ;                                       !- Number of Times Runperiod to be Repeated
 
 OS:YearDescription,
-  {64deed39-b4e4-4d3e-884c-32d3d95e96ca}, !- Handle
+  {687f8722-af1b-462b-a5f2-0ba15dcb87ad}, !- Handle
   2007,                                   !- Calendar Year
   ,                                       !- Day of Week for Start Day
   ;                                       !- Is Leap Year
 
 OS:ThermalZone,
-<<<<<<< HEAD
-  {a7d80a25-6691-4aa3-9306-0ce695fb7582}, !- Handle
-=======
-  {4c756de9-52cf-479c-8af7-a0573914f834}, !- Handle
->>>>>>> 4b9d0e0d
+  {0e7c1007-c7ad-4280-b522-d2965e3447f5}, !- Handle
   living zone,                            !- Name
   ,                                       !- Multiplier
   ,                                       !- Ceiling Height {m}
@@ -100,17 +64,10 @@
   ,                                       !- Zone Inside Convection Algorithm
   ,                                       !- Zone Outside Convection Algorithm
   ,                                       !- Zone Conditioning Equipment List Name
-<<<<<<< HEAD
-  {8137588a-3eab-4533-98e6-743573c52dba}, !- Zone Air Inlet Port List
-  {687e91f5-528d-416a-968e-4976ae8e972e}, !- Zone Air Exhaust Port List
-  {f961de53-164d-4c82-aceb-4511473188a8}, !- Zone Air Node Name
-  {40f49904-16b2-44c5-b536-13926f2eab21}, !- Zone Return Air Port List
-=======
-  {df60b6e4-75b8-46d7-acd7-7a35029e1565}, !- Zone Air Inlet Port List
-  {35606779-009e-4074-b656-e0584ccfd8e8}, !- Zone Air Exhaust Port List
-  {31aa3556-7204-44b5-9445-c85fa2b5875b}, !- Zone Air Node Name
-  {4986d80c-dd41-4045-a66a-e3991a7464f4}, !- Zone Return Air Port List
->>>>>>> 4b9d0e0d
+  {de97644b-43bd-46fd-86a6-7e9718274ac3}, !- Zone Air Inlet Port List
+  {374f8c3c-0f5b-4e8e-a053-b50d8cca91b4}, !- Zone Air Exhaust Port List
+  {93cb4a5b-2a8f-4e2d-8ec4-964251ff417b}, !- Zone Air Node Name
+  {75ba35da-46cd-401d-8437-9cc53922eb71}, !- Zone Return Air Port List
   ,                                       !- Primary Daylighting Control Name
   ,                                       !- Fraction of Zone Controlled by Primary Daylighting Control
   ,                                       !- Secondary Daylighting Control Name
@@ -121,71 +78,37 @@
   No;                                     !- Use Ideal Air Loads
 
 OS:Node,
-<<<<<<< HEAD
-  {e2ecd110-73c7-4e19-87af-9e9b55fc9c9c}, !- Handle
+  {21cb72fc-dd38-4c3c-8afb-6bb07777f4e9}, !- Handle
   Node 1,                                 !- Name
-  {f961de53-164d-4c82-aceb-4511473188a8}, !- Inlet Port
+  {93cb4a5b-2a8f-4e2d-8ec4-964251ff417b}, !- Inlet Port
   ;                                       !- Outlet Port
 
 OS:Connection,
-  {f961de53-164d-4c82-aceb-4511473188a8}, !- Handle
-  {fca388f5-ad06-4084-8859-e99d8788bc5c}, !- Name
-  {a7d80a25-6691-4aa3-9306-0ce695fb7582}, !- Source Object
+  {93cb4a5b-2a8f-4e2d-8ec4-964251ff417b}, !- Handle
+  {108aa962-0608-4562-84ea-52cba017a102}, !- Name
+  {0e7c1007-c7ad-4280-b522-d2965e3447f5}, !- Source Object
   11,                                     !- Outlet Port
-  {e2ecd110-73c7-4e19-87af-9e9b55fc9c9c}, !- Target Object
+  {21cb72fc-dd38-4c3c-8afb-6bb07777f4e9}, !- Target Object
   2;                                      !- Inlet Port
 
 OS:PortList,
-  {8137588a-3eab-4533-98e6-743573c52dba}, !- Handle
-  {5a59e088-b188-4eb2-9549-812884985d58}, !- Name
-  {a7d80a25-6691-4aa3-9306-0ce695fb7582}; !- HVAC Component
+  {de97644b-43bd-46fd-86a6-7e9718274ac3}, !- Handle
+  {63c62580-32b7-4a61-b431-85374c3b90d0}, !- Name
+  {0e7c1007-c7ad-4280-b522-d2965e3447f5}; !- HVAC Component
 
 OS:PortList,
-  {687e91f5-528d-416a-968e-4976ae8e972e}, !- Handle
-  {22f2e2ee-17fc-45e6-909c-e5c85898c79c}, !- Name
-  {a7d80a25-6691-4aa3-9306-0ce695fb7582}; !- HVAC Component
+  {374f8c3c-0f5b-4e8e-a053-b50d8cca91b4}, !- Handle
+  {aa5f7e63-7a90-4ffd-90d4-6424a6372b7e}, !- Name
+  {0e7c1007-c7ad-4280-b522-d2965e3447f5}; !- HVAC Component
 
 OS:PortList,
-  {40f49904-16b2-44c5-b536-13926f2eab21}, !- Handle
-  {50424142-1593-4961-ac08-00dc21dcc20c}, !- Name
-  {a7d80a25-6691-4aa3-9306-0ce695fb7582}; !- HVAC Component
+  {75ba35da-46cd-401d-8437-9cc53922eb71}, !- Handle
+  {a92b64e1-3f29-451b-8ab1-480642f817af}, !- Name
+  {0e7c1007-c7ad-4280-b522-d2965e3447f5}; !- HVAC Component
 
 OS:Sizing:Zone,
-  {1fc4e126-8928-4094-aed7-0de9de2abe2a}, !- Handle
-  {a7d80a25-6691-4aa3-9306-0ce695fb7582}, !- Zone or ZoneList Name
-=======
-  {7c05be13-41d0-436d-9f62-bba3fd7fdb8b}, !- Handle
-  Node 1,                                 !- Name
-  {31aa3556-7204-44b5-9445-c85fa2b5875b}, !- Inlet Port
-  ;                                       !- Outlet Port
-
-OS:Connection,
-  {31aa3556-7204-44b5-9445-c85fa2b5875b}, !- Handle
-  {5be92d52-ec34-4b6d-b9df-2be7f419d705}, !- Name
-  {4c756de9-52cf-479c-8af7-a0573914f834}, !- Source Object
-  11,                                     !- Outlet Port
-  {7c05be13-41d0-436d-9f62-bba3fd7fdb8b}, !- Target Object
-  2;                                      !- Inlet Port
-
-OS:PortList,
-  {df60b6e4-75b8-46d7-acd7-7a35029e1565}, !- Handle
-  {584e73b4-4a59-448f-a2c5-2f5242c0838c}, !- Name
-  {4c756de9-52cf-479c-8af7-a0573914f834}; !- HVAC Component
-
-OS:PortList,
-  {35606779-009e-4074-b656-e0584ccfd8e8}, !- Handle
-  {bea1bf03-27c9-422a-ad2b-d0d0bd8aee00}, !- Name
-  {4c756de9-52cf-479c-8af7-a0573914f834}; !- HVAC Component
-
-OS:PortList,
-  {4986d80c-dd41-4045-a66a-e3991a7464f4}, !- Handle
-  {f5fde9ae-bf14-49da-bfb8-8817600418b3}, !- Name
-  {4c756de9-52cf-479c-8af7-a0573914f834}; !- HVAC Component
-
-OS:Sizing:Zone,
-  {6dbc12d8-5655-4fe4-a9c8-2a0cdb6d3657}, !- Handle
-  {4c756de9-52cf-479c-8af7-a0573914f834}, !- Zone or ZoneList Name
->>>>>>> 4b9d0e0d
+  {d38e455c-dbde-4ba8-9842-513f57c50798}, !- Handle
+  {0e7c1007-c7ad-4280-b522-d2965e3447f5}, !- Zone or ZoneList Name
   SupplyAirTemperature,                   !- Zone Cooling Design Supply Air Temperature Input Method
   14,                                     !- Zone Cooling Design Supply Air Temperature {C}
   11.11,                                  !- Zone Cooling Design Supply Air Temperature Difference {deltaC}
@@ -214,25 +137,14 @@
   autosize;                               !- Dedicated Outdoor Air High Setpoint Temperature for Design {C}
 
 OS:ZoneHVAC:EquipmentList,
-<<<<<<< HEAD
-  {cf96faed-52bd-4056-9901-78e2295b0f02}, !- Handle
+  {21c85730-1b0b-4c18-93f3-b28f49046ee7}, !- Handle
   Zone HVAC Equipment List 1,             !- Name
-  {a7d80a25-6691-4aa3-9306-0ce695fb7582}; !- Thermal Zone
+  {0e7c1007-c7ad-4280-b522-d2965e3447f5}; !- Thermal Zone
 
 OS:Space,
-  {1fa3f3da-1816-44c1-a527-a38e8145b741}, !- Handle
+  {ee55d676-3eb6-4ad5-976b-a1f3ebc46ced}, !- Handle
   living space,                           !- Name
-  {b1e853c7-be6f-4a84-b626-e4e791dd7538}, !- Space Type Name
-=======
-  {10f1756d-804f-4622-b7f1-0156d24f8b59}, !- Handle
-  Zone HVAC Equipment List 1,             !- Name
-  {4c756de9-52cf-479c-8af7-a0573914f834}; !- Thermal Zone
-
-OS:Space,
-  {c978c3d7-cf3b-45e2-b14e-a2a65d65acb6}, !- Handle
-  living space,                           !- Name
-  {1915d382-9452-40a7-944a-ad9a708ecefe}, !- Space Type Name
->>>>>>> 4b9d0e0d
+  {484e0bce-e7d2-4c7c-ad06-fbda283499da}, !- Space Type Name
   ,                                       !- Default Construction Set Name
   ,                                       !- Default Schedule Set Name
   -0,                                     !- Direction of Relative North {deg}
@@ -240,31 +152,17 @@
   0,                                      !- Y Origin {m}
   0,                                      !- Z Origin {m}
   ,                                       !- Building Story Name
-<<<<<<< HEAD
-  {a7d80a25-6691-4aa3-9306-0ce695fb7582}, !- Thermal Zone Name
+  {0e7c1007-c7ad-4280-b522-d2965e3447f5}, !- Thermal Zone Name
   ,                                       !- Part of Total Floor Area
   ,                                       !- Design Specification Outdoor Air Object Name
-  {467575d8-0d1e-4ac1-b270-793cd54dca90}; !- Building Unit Name
-
-OS:Surface,
-  {31a3ef6c-0748-4c25-b157-46d0dc101659}, !- Handle
+  {406e30be-6657-4b49-ab3f-45230bb8f5af}; !- Building Unit Name
+
+OS:Surface,
+  {3508eca5-cf13-4b73-b1c9-36656b5272c6}, !- Handle
   Surface 1,                              !- Name
   Floor,                                  !- Surface Type
   ,                                       !- Construction Name
-  {1fa3f3da-1816-44c1-a527-a38e8145b741}, !- Space Name
-=======
-  {4c756de9-52cf-479c-8af7-a0573914f834}, !- Thermal Zone Name
-  ,                                       !- Part of Total Floor Area
-  ,                                       !- Design Specification Outdoor Air Object Name
-  {946fdd29-d2e8-40f4-8740-5a1c3a19c950}; !- Building Unit Name
-
-OS:Surface,
-  {0b5b0eeb-de40-41d1-ab72-ea2231e241f2}, !- Handle
-  Surface 1,                              !- Name
-  Floor,                                  !- Surface Type
-  ,                                       !- Construction Name
-  {c978c3d7-cf3b-45e2-b14e-a2a65d65acb6}, !- Space Name
->>>>>>> 4b9d0e0d
+  {ee55d676-3eb6-4ad5-976b-a1f3ebc46ced}, !- Space Name
   Foundation,                             !- Outside Boundary Condition
   ,                                       !- Outside Boundary Condition Object
   NoSun,                                  !- Sun Exposure
@@ -277,19 +175,11 @@
   11.129722368505, 0, 0;                  !- X,Y,Z Vertex 4 {m}
 
 OS:Surface,
-<<<<<<< HEAD
-  {bf6f8498-1055-425a-ae86-f5e3a036e54e}, !- Handle
+  {18808de6-a3e2-419f-b938-d52e84955a50}, !- Handle
   Surface 2,                              !- Name
   Wall,                                   !- Surface Type
   ,                                       !- Construction Name
-  {1fa3f3da-1816-44c1-a527-a38e8145b741}, !- Space Name
-=======
-  {a73b5c46-a2f4-4efe-aeae-45af8c2cfe69}, !- Handle
-  Surface 2,                              !- Name
-  Wall,                                   !- Surface Type
-  ,                                       !- Construction Name
-  {c978c3d7-cf3b-45e2-b14e-a2a65d65acb6}, !- Space Name
->>>>>>> 4b9d0e0d
+  {ee55d676-3eb6-4ad5-976b-a1f3ebc46ced}, !- Space Name
   Outdoors,                               !- Outside Boundary Condition
   ,                                       !- Outside Boundary Condition Object
   SunExposed,                             !- Sun Exposure
@@ -302,19 +192,11 @@
   0, 0, 2.4384;                           !- X,Y,Z Vertex 4 {m}
 
 OS:Surface,
-<<<<<<< HEAD
-  {c71dc744-92ac-4659-9dc3-895e770fd112}, !- Handle
+  {2a79c7fe-0517-4a85-ab7a-aaac313ec0e8}, !- Handle
   Surface 3,                              !- Name
   Wall,                                   !- Surface Type
   ,                                       !- Construction Name
-  {1fa3f3da-1816-44c1-a527-a38e8145b741}, !- Space Name
-=======
-  {0b9b02b0-6491-407c-8134-fb76f474bc71}, !- Handle
-  Surface 3,                              !- Name
-  Wall,                                   !- Surface Type
-  ,                                       !- Construction Name
-  {c978c3d7-cf3b-45e2-b14e-a2a65d65acb6}, !- Space Name
->>>>>>> 4b9d0e0d
+  {ee55d676-3eb6-4ad5-976b-a1f3ebc46ced}, !- Space Name
   Outdoors,                               !- Outside Boundary Condition
   ,                                       !- Outside Boundary Condition Object
   SunExposed,                             !- Sun Exposure
@@ -327,19 +209,11 @@
   0, 5.56486118425249, 2.4384;            !- X,Y,Z Vertex 4 {m}
 
 OS:Surface,
-<<<<<<< HEAD
-  {3b5ff56c-a2f0-4193-868c-18c0f0b8fda1}, !- Handle
+  {82b37b2b-af1b-4142-9831-b50a59a3d80c}, !- Handle
   Surface 4,                              !- Name
   Wall,                                   !- Surface Type
   ,                                       !- Construction Name
-  {1fa3f3da-1816-44c1-a527-a38e8145b741}, !- Space Name
-=======
-  {379fc4f1-370d-4fe5-ba27-f0a26feac25a}, !- Handle
-  Surface 4,                              !- Name
-  Wall,                                   !- Surface Type
-  ,                                       !- Construction Name
-  {c978c3d7-cf3b-45e2-b14e-a2a65d65acb6}, !- Space Name
->>>>>>> 4b9d0e0d
+  {ee55d676-3eb6-4ad5-976b-a1f3ebc46ced}, !- Space Name
   Outdoors,                               !- Outside Boundary Condition
   ,                                       !- Outside Boundary Condition Object
   SunExposed,                             !- Sun Exposure
@@ -352,19 +226,11 @@
   11.129722368505, 5.56486118425249, 2.4384; !- X,Y,Z Vertex 4 {m}
 
 OS:Surface,
-<<<<<<< HEAD
-  {b4dab24f-747c-466f-9d26-d18a5576f5a3}, !- Handle
+  {d1a1f79b-289f-4292-9416-c1729fe4bb68}, !- Handle
   Surface 5,                              !- Name
   Wall,                                   !- Surface Type
   ,                                       !- Construction Name
-  {1fa3f3da-1816-44c1-a527-a38e8145b741}, !- Space Name
-=======
-  {50b47737-b6cc-404c-9cee-da87ae392e1f}, !- Handle
-  Surface 5,                              !- Name
-  Wall,                                   !- Surface Type
-  ,                                       !- Construction Name
-  {c978c3d7-cf3b-45e2-b14e-a2a65d65acb6}, !- Space Name
->>>>>>> 4b9d0e0d
+  {ee55d676-3eb6-4ad5-976b-a1f3ebc46ced}, !- Space Name
   Outdoors,                               !- Outside Boundary Condition
   ,                                       !- Outside Boundary Condition Object
   SunExposed,                             !- Sun Exposure
@@ -377,23 +243,13 @@
   11.129722368505, 0, 2.4384;             !- X,Y,Z Vertex 4 {m}
 
 OS:Surface,
-<<<<<<< HEAD
-  {0da3f074-7c50-4c7a-b595-e33dd0863123}, !- Handle
+  {9af6d546-b330-4815-9236-75fc3bccb3d8}, !- Handle
   Surface 6,                              !- Name
   RoofCeiling,                            !- Surface Type
   ,                                       !- Construction Name
-  {1fa3f3da-1816-44c1-a527-a38e8145b741}, !- Space Name
+  {ee55d676-3eb6-4ad5-976b-a1f3ebc46ced}, !- Space Name
   Surface,                                !- Outside Boundary Condition
-  {08acfc9d-1dff-4a1c-8d24-c59199b289a0}, !- Outside Boundary Condition Object
-=======
-  {2383c141-ccd4-4232-9f1a-487691a339c0}, !- Handle
-  Surface 6,                              !- Name
-  RoofCeiling,                            !- Surface Type
-  ,                                       !- Construction Name
-  {c978c3d7-cf3b-45e2-b14e-a2a65d65acb6}, !- Space Name
-  Surface,                                !- Outside Boundary Condition
-  {aba563c6-35a5-4a15-842b-794f29423606}, !- Outside Boundary Condition Object
->>>>>>> 4b9d0e0d
+  {b21c8471-8ccd-410e-a459-c1b9acb26a35}, !- Outside Boundary Condition Object
   NoSun,                                  !- Sun Exposure
   NoWind,                                 !- Wind Exposure
   ,                                       !- View Factor to Ground
@@ -404,11 +260,7 @@
   0, 0, 2.4384;                           !- X,Y,Z Vertex 4 {m}
 
 OS:SpaceType,
-<<<<<<< HEAD
-  {b1e853c7-be6f-4a84-b626-e4e791dd7538}, !- Handle
-=======
-  {1915d382-9452-40a7-944a-ad9a708ecefe}, !- Handle
->>>>>>> 4b9d0e0d
+  {484e0bce-e7d2-4c7c-ad06-fbda283499da}, !- Handle
   Space Type 1,                           !- Name
   ,                                       !- Default Construction Set Name
   ,                                       !- Default Schedule Set Name
@@ -419,15 +271,9 @@
   living;                                 !- Standards Space Type
 
 OS:Space,
-<<<<<<< HEAD
-  {cd62ade0-dd9c-4082-b24b-dfcad5ef4a85}, !- Handle
+  {6d26ab95-4b28-41a0-8027-456ab30e9e53}, !- Handle
   living space|story 2,                   !- Name
-  {b1e853c7-be6f-4a84-b626-e4e791dd7538}, !- Space Type Name
-=======
-  {e1886116-b92e-40a8-ab75-1d6617a3f7cd}, !- Handle
-  living space|story 2,                   !- Name
-  {1915d382-9452-40a7-944a-ad9a708ecefe}, !- Space Type Name
->>>>>>> 4b9d0e0d
+  {484e0bce-e7d2-4c7c-ad06-fbda283499da}, !- Space Type Name
   ,                                       !- Default Construction Set Name
   ,                                       !- Default Schedule Set Name
   -0,                                     !- Direction of Relative North {deg}
@@ -435,35 +281,19 @@
   0,                                      !- Y Origin {m}
   2.4384,                                 !- Z Origin {m}
   ,                                       !- Building Story Name
-<<<<<<< HEAD
-  {a7d80a25-6691-4aa3-9306-0ce695fb7582}, !- Thermal Zone Name
+  {0e7c1007-c7ad-4280-b522-d2965e3447f5}, !- Thermal Zone Name
   ,                                       !- Part of Total Floor Area
   ,                                       !- Design Specification Outdoor Air Object Name
-  {467575d8-0d1e-4ac1-b270-793cd54dca90}; !- Building Unit Name
-
-OS:Surface,
-  {08acfc9d-1dff-4a1c-8d24-c59199b289a0}, !- Handle
+  {406e30be-6657-4b49-ab3f-45230bb8f5af}; !- Building Unit Name
+
+OS:Surface,
+  {b21c8471-8ccd-410e-a459-c1b9acb26a35}, !- Handle
   Surface 7,                              !- Name
   Floor,                                  !- Surface Type
   ,                                       !- Construction Name
-  {cd62ade0-dd9c-4082-b24b-dfcad5ef4a85}, !- Space Name
+  {6d26ab95-4b28-41a0-8027-456ab30e9e53}, !- Space Name
   Surface,                                !- Outside Boundary Condition
-  {0da3f074-7c50-4c7a-b595-e33dd0863123}, !- Outside Boundary Condition Object
-=======
-  {4c756de9-52cf-479c-8af7-a0573914f834}, !- Thermal Zone Name
-  ,                                       !- Part of Total Floor Area
-  ,                                       !- Design Specification Outdoor Air Object Name
-  {946fdd29-d2e8-40f4-8740-5a1c3a19c950}; !- Building Unit Name
-
-OS:Surface,
-  {aba563c6-35a5-4a15-842b-794f29423606}, !- Handle
-  Surface 7,                              !- Name
-  Floor,                                  !- Surface Type
-  ,                                       !- Construction Name
-  {e1886116-b92e-40a8-ab75-1d6617a3f7cd}, !- Space Name
-  Surface,                                !- Outside Boundary Condition
-  {2383c141-ccd4-4232-9f1a-487691a339c0}, !- Outside Boundary Condition Object
->>>>>>> 4b9d0e0d
+  {9af6d546-b330-4815-9236-75fc3bccb3d8}, !- Outside Boundary Condition Object
   NoSun,                                  !- Sun Exposure
   NoWind,                                 !- Wind Exposure
   ,                                       !- View Factor to Ground
@@ -474,19 +304,11 @@
   11.129722368505, 0, 0;                  !- X,Y,Z Vertex 4 {m}
 
 OS:Surface,
-<<<<<<< HEAD
-  {0d1f225a-7077-4761-b1c9-8e4b43035797}, !- Handle
+  {8cf90233-cfdc-4b5f-a345-658b596fa7d2}, !- Handle
   Surface 8,                              !- Name
   Wall,                                   !- Surface Type
   ,                                       !- Construction Name
-  {cd62ade0-dd9c-4082-b24b-dfcad5ef4a85}, !- Space Name
-=======
-  {8b0d2132-9de6-4d43-bcb3-14f45edc92e0}, !- Handle
-  Surface 8,                              !- Name
-  Wall,                                   !- Surface Type
-  ,                                       !- Construction Name
-  {e1886116-b92e-40a8-ab75-1d6617a3f7cd}, !- Space Name
->>>>>>> 4b9d0e0d
+  {6d26ab95-4b28-41a0-8027-456ab30e9e53}, !- Space Name
   Outdoors,                               !- Outside Boundary Condition
   ,                                       !- Outside Boundary Condition Object
   SunExposed,                             !- Sun Exposure
@@ -499,19 +321,11 @@
   0, 0, 2.4384;                           !- X,Y,Z Vertex 4 {m}
 
 OS:Surface,
-<<<<<<< HEAD
-  {0353c9a3-3ec1-4be2-8479-f640e0586fe6}, !- Handle
+  {e0827ea3-5f84-443b-8072-715512c1f7f5}, !- Handle
   Surface 9,                              !- Name
   Wall,                                   !- Surface Type
   ,                                       !- Construction Name
-  {cd62ade0-dd9c-4082-b24b-dfcad5ef4a85}, !- Space Name
-=======
-  {50c7519a-9593-4725-a9d2-ec774370b9fe}, !- Handle
-  Surface 9,                              !- Name
-  Wall,                                   !- Surface Type
-  ,                                       !- Construction Name
-  {e1886116-b92e-40a8-ab75-1d6617a3f7cd}, !- Space Name
->>>>>>> 4b9d0e0d
+  {6d26ab95-4b28-41a0-8027-456ab30e9e53}, !- Space Name
   Outdoors,                               !- Outside Boundary Condition
   ,                                       !- Outside Boundary Condition Object
   SunExposed,                             !- Sun Exposure
@@ -524,19 +338,11 @@
   0, 5.56486118425249, 2.4384;            !- X,Y,Z Vertex 4 {m}
 
 OS:Surface,
-<<<<<<< HEAD
-  {d816bc8e-511d-4114-9e56-118e94240213}, !- Handle
+  {98eb46fd-84bf-460a-8595-4bb066d3a315}, !- Handle
   Surface 10,                             !- Name
   Wall,                                   !- Surface Type
   ,                                       !- Construction Name
-  {cd62ade0-dd9c-4082-b24b-dfcad5ef4a85}, !- Space Name
-=======
-  {acb0bac8-0874-4884-acf8-78f3a1ffc55c}, !- Handle
-  Surface 10,                             !- Name
-  Wall,                                   !- Surface Type
-  ,                                       !- Construction Name
-  {e1886116-b92e-40a8-ab75-1d6617a3f7cd}, !- Space Name
->>>>>>> 4b9d0e0d
+  {6d26ab95-4b28-41a0-8027-456ab30e9e53}, !- Space Name
   Outdoors,                               !- Outside Boundary Condition
   ,                                       !- Outside Boundary Condition Object
   SunExposed,                             !- Sun Exposure
@@ -549,19 +355,11 @@
   11.129722368505, 5.56486118425249, 2.4384; !- X,Y,Z Vertex 4 {m}
 
 OS:Surface,
-<<<<<<< HEAD
-  {b387877c-7ee1-42e6-a7d2-000be1037c68}, !- Handle
+  {bde2bce0-0363-4103-910f-f26127ce3bba}, !- Handle
   Surface 11,                             !- Name
   Wall,                                   !- Surface Type
   ,                                       !- Construction Name
-  {cd62ade0-dd9c-4082-b24b-dfcad5ef4a85}, !- Space Name
-=======
-  {aadbf9eb-9595-4b7a-a285-c59882c4552f}, !- Handle
-  Surface 11,                             !- Name
-  Wall,                                   !- Surface Type
-  ,                                       !- Construction Name
-  {e1886116-b92e-40a8-ab75-1d6617a3f7cd}, !- Space Name
->>>>>>> 4b9d0e0d
+  {6d26ab95-4b28-41a0-8027-456ab30e9e53}, !- Space Name
   Outdoors,                               !- Outside Boundary Condition
   ,                                       !- Outside Boundary Condition Object
   SunExposed,                             !- Sun Exposure
@@ -574,19 +372,11 @@
   11.129722368505, 0, 2.4384;             !- X,Y,Z Vertex 4 {m}
 
 OS:Surface,
-<<<<<<< HEAD
-  {cafe7fd5-66d0-44ac-a5ba-120af09e2d28}, !- Handle
+  {48888fbc-4ab4-4caa-af83-ea1cd1ca9098}, !- Handle
   Surface 12,                             !- Name
   RoofCeiling,                            !- Surface Type
   ,                                       !- Construction Name
-  {cd62ade0-dd9c-4082-b24b-dfcad5ef4a85}, !- Space Name
-=======
-  {085d073a-647c-4da8-a6f7-5e340131e03e}, !- Handle
-  Surface 12,                             !- Name
-  RoofCeiling,                            !- Surface Type
-  ,                                       !- Construction Name
-  {e1886116-b92e-40a8-ab75-1d6617a3f7cd}, !- Space Name
->>>>>>> 4b9d0e0d
+  {6d26ab95-4b28-41a0-8027-456ab30e9e53}, !- Space Name
   Outdoors,                               !- Outside Boundary Condition
   ,                                       !- Outside Boundary Condition Object
   SunExposed,                             !- Sun Exposure
@@ -599,21 +389,13 @@
   0, 0, 2.4384;                           !- X,Y,Z Vertex 4 {m}
 
 OS:BuildingUnit,
-<<<<<<< HEAD
-  {467575d8-0d1e-4ac1-b270-793cd54dca90}, !- Handle
-=======
-  {946fdd29-d2e8-40f4-8740-5a1c3a19c950}, !- Handle
->>>>>>> 4b9d0e0d
+  {406e30be-6657-4b49-ab3f-45230bb8f5af}, !- Handle
   unit 1,                                 !- Name
   ,                                       !- Rendering Color
   Residential;                            !- Building Unit Type
 
 OS:Building,
-<<<<<<< HEAD
-  {6e20bc99-c66e-4f3d-86a4-2c8a672ba2d5}, !- Handle
-=======
-  {ee346dac-d918-4ff6-b641-26947defacba}, !- Handle
->>>>>>> 4b9d0e0d
+  {86716085-af20-4094-9a1f-e7b6f924a2d9}, !- Handle
   Building 1,                             !- Name
   ,                                       !- Building Sector Type
   0,                                      !- North Axis {deg}
@@ -628,13 +410,8 @@
   1;                                      !- Standards Number of Living Units
 
 OS:AdditionalProperties,
-<<<<<<< HEAD
-  {ecb8987e-9703-4935-9f89-435b5f95c79c}, !- Handle
-  {6e20bc99-c66e-4f3d-86a4-2c8a672ba2d5}, !- Object Name
-=======
-  {9cfcd79a-ca5e-4bcf-a657-49435cc89a62}, !- Handle
-  {ee346dac-d918-4ff6-b641-26947defacba}, !- Object Name
->>>>>>> 4b9d0e0d
+  {66ec92b7-9ea0-4ce8-848f-cd3af2f8c67e}, !- Handle
+  {86716085-af20-4094-9a1f-e7b6f924a2d9}, !- Object Name
   Total Units Represented,                !- Feature Name 1
   Integer,                                !- Feature Data Type 1
   1,                                      !- Feature Value 1
@@ -643,13 +420,8 @@
   1;                                      !- Feature Value 2
 
 OS:AdditionalProperties,
-<<<<<<< HEAD
-  {be6946b9-5184-4a88-bced-53932d81476b}, !- Handle
-  {467575d8-0d1e-4ac1-b270-793cd54dca90}, !- Object Name
-=======
-  {091f3262-21ca-4571-9974-404c42bc76ba}, !- Handle
-  {946fdd29-d2e8-40f4-8740-5a1c3a19c950}, !- Object Name
->>>>>>> 4b9d0e0d
+  {08a42764-02fa-4f36-b4d4-523290f77dc3}, !- Handle
+  {406e30be-6657-4b49-ab3f-45230bb8f5af}, !- Object Name
   NumberOfBedrooms,                       !- Feature Name 1
   Integer,                                !- Feature Data Type 1
   3,                                      !- Feature Value 1
@@ -658,11 +430,7 @@
   2;                                      !- Feature Value 2
 
 OS:Schedule:Day,
-<<<<<<< HEAD
-  {67842ff7-93ef-451b-8561-7f7bd1cd8470}, !- Handle
-=======
-  {0d67fd12-124d-4746-a72a-6e754d367d19}, !- Handle
->>>>>>> 4b9d0e0d
+  {2a7de85a-b2bf-41ea-a9f7-c867b2d7dd5f}, !- Handle
   Schedule Day 1,                         !- Name
   ,                                       !- Schedule Type Limits Name
   ,                                       !- Interpolate to Timestep
@@ -671,11 +439,7 @@
   0;                                      !- Value Until Time 1
 
 OS:Schedule:Day,
-<<<<<<< HEAD
-  {3bf82348-5a3a-4c96-bd41-fb6eb1b9522c}, !- Handle
-=======
-  {9372b5a8-71f3-4b0f-aa6f-f9fd27b66842}, !- Handle
->>>>>>> 4b9d0e0d
+  {e6877dbd-ebea-489a-833a-f2cc394e3b8b}, !- Handle
   Schedule Day 2,                         !- Name
   ,                                       !- Schedule Type Limits Name
   ,                                       !- Interpolate to Timestep
@@ -684,26 +448,15 @@
   1;                                      !- Value Until Time 1
 
 OS:ShadingSurfaceGroup,
-<<<<<<< HEAD
-  {a71329ce-ac07-4537-b161-f18bd3aa6152}, !- Handle
-=======
-  {a6290d9a-d3a0-45fe-8121-a6bcd825cc30}, !- Handle
->>>>>>> 4b9d0e0d
+  {69aca5d5-47d0-4612-9c06-04de7da7603e}, !- Handle
   res eaves,                              !- Name
   Building;                               !- Shading Surface Type
 
 OS:ShadingSurface,
-<<<<<<< HEAD
-  {d77eb74c-abba-4d0b-a0e9-09c3e6564f2e}, !- Handle
+  {d528af18-1e88-414b-93b6-fb98d447699f}, !- Handle
   Surface 12 - res eaves,                 !- Name
   ,                                       !- Construction Name
-  {a71329ce-ac07-4537-b161-f18bd3aa6152}, !- Shading Surface Group Name
-=======
-  {1733e586-3543-409f-9045-82d5b57b63db}, !- Handle
-  Surface 12 - res eaves,                 !- Name
-  ,                                       !- Construction Name
-  {a6290d9a-d3a0-45fe-8121-a6bcd825cc30}, !- Shading Surface Group Name
->>>>>>> 4b9d0e0d
+  {69aca5d5-47d0-4612-9c06-04de7da7603e}, !- Shading Surface Group Name
   ,                                       !- Transmittance Schedule Name
   ,                                       !- Number of Vertices
   0, -0.6096, 4.8768,                     !- X,Y,Z Vertex 1 {m}
@@ -712,17 +465,10 @@
   0, 0, 4.8768;                           !- X,Y,Z Vertex 4 {m}
 
 OS:ShadingSurface,
-<<<<<<< HEAD
-  {19e26dbb-55e5-481c-837f-e4c2197b3a7f}, !- Handle
+  {007572c1-7fba-4ea2-864e-3b34c83ed7c0}, !- Handle
   Surface 12 - res eaves 1,               !- Name
   ,                                       !- Construction Name
-  {a71329ce-ac07-4537-b161-f18bd3aa6152}, !- Shading Surface Group Name
-=======
-  {410b7354-b513-4a25-95b6-c1a515f16454}, !- Handle
-  Surface 12 - res eaves 1,               !- Name
-  ,                                       !- Construction Name
-  {a6290d9a-d3a0-45fe-8121-a6bcd825cc30}, !- Shading Surface Group Name
->>>>>>> 4b9d0e0d
+  {69aca5d5-47d0-4612-9c06-04de7da7603e}, !- Shading Surface Group Name
   ,                                       !- Transmittance Schedule Name
   ,                                       !- Number of Vertices
   11.739322368505, 0, 4.8768,             !- X,Y,Z Vertex 1 {m}
@@ -731,17 +477,10 @@
   11.129722368505, 0, 4.8768;             !- X,Y,Z Vertex 4 {m}
 
 OS:ShadingSurface,
-<<<<<<< HEAD
-  {337457bb-bbd1-4211-b4f9-20f8e887bffd}, !- Handle
+  {a7cf5c25-235f-4826-bd1e-95aa2a69e0a3}, !- Handle
   Surface 12 - res eaves 2,               !- Name
   ,                                       !- Construction Name
-  {a71329ce-ac07-4537-b161-f18bd3aa6152}, !- Shading Surface Group Name
-=======
-  {da416b2a-dfe4-4468-89ac-4250d1c6fef8}, !- Handle
-  Surface 12 - res eaves 2,               !- Name
-  ,                                       !- Construction Name
-  {a6290d9a-d3a0-45fe-8121-a6bcd825cc30}, !- Shading Surface Group Name
->>>>>>> 4b9d0e0d
+  {69aca5d5-47d0-4612-9c06-04de7da7603e}, !- Shading Surface Group Name
   ,                                       !- Transmittance Schedule Name
   ,                                       !- Number of Vertices
   11.129722368505, 6.17446118425249, 4.8768, !- X,Y,Z Vertex 1 {m}
@@ -750,17 +489,10 @@
   11.129722368505, 5.56486118425249, 4.8768; !- X,Y,Z Vertex 4 {m}
 
 OS:ShadingSurface,
-<<<<<<< HEAD
-  {299d1e10-94a4-4538-884f-962d22232941}, !- Handle
+  {51deb814-d08e-4e24-b526-e1f7d010a776}, !- Handle
   Surface 12 - res eaves 3,               !- Name
   ,                                       !- Construction Name
-  {a71329ce-ac07-4537-b161-f18bd3aa6152}, !- Shading Surface Group Name
-=======
-  {f940824e-ef84-4a75-9230-70c7d4c73ec5}, !- Handle
-  Surface 12 - res eaves 3,               !- Name
-  ,                                       !- Construction Name
-  {a6290d9a-d3a0-45fe-8121-a6bcd825cc30}, !- Shading Surface Group Name
->>>>>>> 4b9d0e0d
+  {69aca5d5-47d0-4612-9c06-04de7da7603e}, !- Shading Surface Group Name
   ,                                       !- Transmittance Schedule Name
   ,                                       !- Number of Vertices
   -0.6096, 5.56486118425249, 4.8768,      !- X,Y,Z Vertex 1 {m}
