!- NOTE: Auto-generated from /test/osw_files/SFD_2000sqft_2story_SL_FA_FlatRoof.osw

OS:Version,
<<<<<<< HEAD
  {f1ef8c3b-2ef8-4fcb-b5c3-e7f4dd0450ee}, !- Handle
  3.2.1;                                  !- Version Identifier

OS:SimulationControl,
  {18fd5b10-61b9-4680-86d7-d3bbcdfae3c2}, !- Handle
=======
  {af090735-95bf-4d25-8410-169b86354a0a}, !- Handle
  3.2.1;                                  !- Version Identifier

OS:SimulationControl,
  {44e7bd48-693a-47aa-a283-73903598c6ef}, !- Handle
>>>>>>> a49bb51b
  ,                                       !- Do Zone Sizing Calculation
  ,                                       !- Do System Sizing Calculation
  ,                                       !- Do Plant Sizing Calculation
  No;                                     !- Run Simulation for Sizing Periods

OS:Timestep,
<<<<<<< HEAD
  {b3e7e272-b5b5-4935-920f-796af935cc18}, !- Handle
  6;                                      !- Number of Timesteps per Hour

OS:ShadowCalculation,
  {2b91c6ab-daa9-40b9-9ad4-33eb068ba053}, !- Handle
=======
  {cdddace9-c54f-4e55-b793-a1736133c6fe}, !- Handle
  6;                                      !- Number of Timesteps per Hour

OS:ShadowCalculation,
  {65d80069-39ac-4a00-adc0-a50457f89a63}, !- Handle
>>>>>>> a49bb51b
  PolygonClipping,                        !- Shading Calculation Method
  ,                                       !- Shading Calculation Update Frequency Method
  20,                                     !- Shading Calculation Update Frequency
  200,                                    !- Maximum Figures in Shadow Overlap Calculations
  ,                                       !- Polygon Clipping Algorithm
  512,                                    !- Pixel Counting Resolution
  DetailedSkyDiffuseModeling,             !- Sky Diffuse Modeling Algorithm
  No,                                     !- Output External Shading Calculation Results
  No,                                     !- Disable Self-Shading Within Shading Zone Groups
  No;                                     !- Disable Self-Shading From Shading Zone Groups to Other Zones

OS:SurfaceConvectionAlgorithm:Outside,
<<<<<<< HEAD
  {84fbe16f-fd8b-4a80-b00a-ce09621e1a41}, !- Handle
  DOE-2;                                  !- Algorithm

OS:SurfaceConvectionAlgorithm:Inside,
  {09b4cc10-baef-41f6-b104-526bc7e84afd}, !- Handle
  TARP;                                   !- Algorithm

OS:ZoneCapacitanceMultiplier:ResearchSpecial,
  {36972690-8879-4887-bad8-d6a5e0c45f5d}, !- Handle
=======
  {8e778248-a262-4f72-b0d4-df8674790579}, !- Handle
  DOE-2;                                  !- Algorithm

OS:SurfaceConvectionAlgorithm:Inside,
  {6c83de36-a32a-4670-a592-e3b58cfa5dab}, !- Handle
  TARP;                                   !- Algorithm

OS:ZoneCapacitanceMultiplier:ResearchSpecial,
  {80e56620-3f4f-4f8d-bfe8-da83f4e2e515}, !- Handle
>>>>>>> a49bb51b
  ,                                       !- Temperature Capacity Multiplier
  15,                                     !- Humidity Capacity Multiplier
  ;                                       !- Carbon Dioxide Capacity Multiplier

OS:RunPeriod,
<<<<<<< HEAD
  {07acb83a-c074-4007-bb39-019ff6229477}, !- Handle
=======
  {627958ca-ef32-40aa-8911-b23ef6744640}, !- Handle
>>>>>>> a49bb51b
  Run Period 1,                           !- Name
  1,                                      !- Begin Month
  1,                                      !- Begin Day of Month
  12,                                     !- End Month
  31,                                     !- End Day of Month
  ,                                       !- Use Weather File Holidays and Special Days
  ,                                       !- Use Weather File Daylight Saving Period
  ,                                       !- Apply Weekend Holiday Rule
  ,                                       !- Use Weather File Rain Indicators
  ,                                       !- Use Weather File Snow Indicators
  ;                                       !- Number of Times Runperiod to be Repeated

OS:YearDescription,
<<<<<<< HEAD
  {08daf90b-73b9-4b38-88cb-ec2dd7db060b}, !- Handle
=======
  {8ae4b318-4d9d-4313-90ac-a0a274b74dc8}, !- Handle
>>>>>>> a49bb51b
  2007,                                   !- Calendar Year
  ,                                       !- Day of Week for Start Day
  ;                                       !- Is Leap Year

OS:WeatherFile,
<<<<<<< HEAD
  {493913a0-8516-4fe4-af25-71ed64059c91}, !- Handle
=======
  {0f9882c2-0ef4-48fa-9d20-47d3e317e203}, !- Handle
>>>>>>> a49bb51b
  Denver Intl Ap,                         !- City
  CO,                                     !- State Province Region
  USA,                                    !- Country
  TMY3,                                   !- Data Source
  725650,                                 !- WMO Number
  39.83,                                  !- Latitude {deg}
  -104.65,                                !- Longitude {deg}
  -7,                                     !- Time Zone {hr}
  1650,                                   !- Elevation {m}
  C:/OpenStudio/resstock/resources/measures/HPXMLtoOpenStudio/weather/USA_CO_Denver.Intl.AP.725650_TMY3.epw, !- Url
  E23378AA;                               !- Checksum

OS:AdditionalProperties,
<<<<<<< HEAD
  {a7cca452-9af8-4340-8872-58564d9980a6}, !- Handle
  {493913a0-8516-4fe4-af25-71ed64059c91}, !- Object Name
=======
  {757f7f15-4d43-4b04-adbc-3233d53ff253}, !- Handle
  {0f9882c2-0ef4-48fa-9d20-47d3e317e203}, !- Object Name
>>>>>>> a49bb51b
  EPWHeaderCity,                          !- Feature Name 1
  String,                                 !- Feature Data Type 1
  Denver Intl Ap,                         !- Feature Value 1
  EPWHeaderState,                         !- Feature Name 2
  String,                                 !- Feature Data Type 2
  CO,                                     !- Feature Value 2
  EPWHeaderCountry,                       !- Feature Name 3
  String,                                 !- Feature Data Type 3
  USA,                                    !- Feature Value 3
  EPWHeaderDataSource,                    !- Feature Name 4
  String,                                 !- Feature Data Type 4
  TMY3,                                   !- Feature Value 4
  EPWHeaderStation,                       !- Feature Name 5
  String,                                 !- Feature Data Type 5
  725650,                                 !- Feature Value 5
  EPWHeaderLatitude,                      !- Feature Name 6
  Double,                                 !- Feature Data Type 6
  39.829999999999998,                     !- Feature Value 6
  EPWHeaderLongitude,                     !- Feature Name 7
  Double,                                 !- Feature Data Type 7
  -104.65000000000001,                    !- Feature Value 7
  EPWHeaderTimezone,                      !- Feature Name 8
  Double,                                 !- Feature Data Type 8
  -7,                                     !- Feature Value 8
  EPWHeaderAltitude,                      !- Feature Name 9
  Double,                                 !- Feature Data Type 9
  5413.3858267716532,                     !- Feature Value 9
  EPWHeaderLocalPressure,                 !- Feature Name 10
  Double,                                 !- Feature Data Type 10
  0.81937567683596546,                    !- Feature Value 10
  EPWHeaderRecordsPerHour,                !- Feature Name 11
  Double,                                 !- Feature Data Type 11
  0,                                      !- Feature Value 11
  EPWDataAnnualAvgDrybulb,                !- Feature Name 12
  Double,                                 !- Feature Data Type 12
  51.575616438356228,                     !- Feature Value 12
  EPWDataAnnualMinDrybulb,                !- Feature Name 13
  Double,                                 !- Feature Data Type 13
  -2.9200000000000017,                    !- Feature Value 13
  EPWDataAnnualMaxDrybulb,                !- Feature Name 14
  Double,                                 !- Feature Data Type 14
  104,                                    !- Feature Value 14
  EPWDataCDD50F,                          !- Feature Name 15
  Double,                                 !- Feature Data Type 15
  3072.2925000000005,                     !- Feature Value 15
  EPWDataCDD65F,                          !- Feature Name 16
  Double,                                 !- Feature Data Type 16
  883.62000000000035,                     !- Feature Value 16
  EPWDataHDD50F,                          !- Feature Name 17
  Double,                                 !- Feature Data Type 17
  2497.1925000000001,                     !- Feature Value 17
  EPWDataHDD65F,                          !- Feature Name 18
  Double,                                 !- Feature Data Type 18
  5783.5200000000013,                     !- Feature Value 18
  EPWDataAnnualAvgWindspeed,              !- Feature Name 19
  Double,                                 !- Feature Data Type 19
  3.9165296803649667,                     !- Feature Value 19
  EPWDataMonthlyAvgDrybulbs,              !- Feature Name 20
  String,                                 !- Feature Data Type 20
  33.4191935483871&#4431.90142857142857&#4443.02620967741937&#4442.48624999999999&#4459.877741935483854&#4473.57574999999997&#4472.07975806451608&#4472.70008064516134&#4466.49200000000006&#4450.079112903225806&#4437.218250000000005&#4434.582177419354835, !- Feature Value 20
  EPWDataGroundMonthlyTemps,              !- Feature Name 21
  String,                                 !- Feature Data Type 21
  44.08306285945173&#4440.89570904991865&#4440.64045432632048&#4442.153016571250646&#4448.225111118704206&#4454.268919273837525&#4459.508577937551024&#4462.82777283423508&#4463.10975667174995&#4460.41014950381947&#4455.304105212311526&#4449.445696474514364, !- Feature Value 21
  EPWDataWSF,                             !- Feature Name 22
  Double,                                 !- Feature Data Type 22
  0.58999999999999997,                    !- Feature Value 22
  EPWDataMonthlyAvgDailyHighDrybulbs,     !- Feature Name 23
  String,                                 !- Feature Data Type 23
  47.41032258064516&#4446.58642857142857&#4455.15032258064517&#4453.708&#4472.80193548387098&#4488.67600000000002&#4486.1858064516129&#4485.87225806451613&#4482.082&#4463.18064516129033&#4448.73400000000001&#4448.87935483870968, !- Feature Value 23
  EPWDataMonthlyAvgDailyLowDrybulbs,      !- Feature Name 24
  String,                                 !- Feature Data Type 24
  19.347741935483874&#4419.856428571428573&#4430.316129032258065&#4431.112&#4447.41612903225806&#4457.901999999999994&#4459.063870967741934&#4460.956774193548384&#4452.352000000000004&#4438.41612903225806&#4427.002000000000002&#4423.02903225806451, !- Feature Value 24
  EPWDesignHeatingDrybulb,                !- Feature Name 25
  Double,                                 !- Feature Data Type 25
  12.02,                                  !- Feature Value 25
  EPWDesignHeatingWindspeed,              !- Feature Name 26
  Double,                                 !- Feature Data Type 26
  2.8062500000000004,                     !- Feature Value 26
  EPWDesignCoolingDrybulb,                !- Feature Name 27
  Double,                                 !- Feature Data Type 27
  91.939999999999998,                     !- Feature Value 27
  EPWDesignCoolingWetbulb,                !- Feature Name 28
  Double,                                 !- Feature Data Type 28
  59.95131430195849,                      !- Feature Value 28
  EPWDesignCoolingHumidityRatio,          !- Feature Name 29
  Double,                                 !- Feature Data Type 29
  0.0059161086834698092,                  !- Feature Value 29
  EPWDesignCoolingWindspeed,              !- Feature Name 30
  Double,                                 !- Feature Data Type 30
  3.7999999999999989,                     !- Feature Value 30
  EPWDesignDailyTemperatureRange,         !- Feature Name 31
  Double,                                 !- Feature Data Type 31
  24.915483870967748,                     !- Feature Value 31
  EPWDesignDehumidDrybulb,                !- Feature Name 32
  Double,                                 !- Feature Data Type 32
  67.996785714285721,                     !- Feature Value 32
  EPWDesignDehumidHumidityRatio,          !- Feature Name 33
  Double,                                 !- Feature Data Type 33
  0.012133744170488724,                   !- Feature Value 33
  EPWDesignCoolingDirectNormal,           !- Feature Name 34
  Double,                                 !- Feature Data Type 34
  985,                                    !- Feature Value 34
  EPWDesignCoolingDiffuseHorizontal,      !- Feature Name 35
  Double,                                 !- Feature Data Type 35
  84;                                     !- Feature Value 35

OS:Site,
<<<<<<< HEAD
  {5ad2a37e-153a-47d8-bf02-7b3876348f17}, !- Handle
=======
  {a0ffc039-022e-4cfe-a928-7928bb27a915}, !- Handle
>>>>>>> a49bb51b
  Denver Intl Ap_CO_USA,                  !- Name
  39.83,                                  !- Latitude {deg}
  -104.65,                                !- Longitude {deg}
  -7,                                     !- Time Zone {hr}
  1650,                                   !- Elevation {m}
  ;                                       !- Terrain

OS:ClimateZones,
<<<<<<< HEAD
  {c9d06a8c-c31a-4c8e-aff6-affd73a26e84}, !- Handle
=======
  {ed69defd-b81c-40b0-bd9b-6e52a38de8f5}, !- Handle
>>>>>>> a49bb51b
  Building America,                       !- Climate Zone Institution Name 1
  ,                                       !- Climate Zone Document Name 1
  0,                                      !- Climate Zone Document Year 1
  Cold;                                   !- Climate Zone Value 1

OS:Site:WaterMainsTemperature,
<<<<<<< HEAD
  {5d7fef47-9f14-4052-806b-795885c1c97d}, !- Handle
=======
  {691669c7-72c1-40e5-a1f6-27742a76e3e4}, !- Handle
>>>>>>> a49bb51b
  Correlation,                            !- Calculation Method
  ,                                       !- Temperature Schedule Name
  10.8753424657535,                       !- Annual Average Outdoor Air Temperature {C}
  23.1524007936508;                       !- Maximum Difference In Monthly Average Outdoor Air Temperatures {deltaC}

OS:RunPeriodControl:DaylightSavingTime,
<<<<<<< HEAD
  {2b58d871-7b57-4558-a70b-49e26920dd1d}, !- Handle
=======
  {767a5a02-24c8-4102-a5e1-eefd1af92071}, !- Handle
>>>>>>> a49bb51b
  3/12,                                   !- Start Date
  11/5;                                   !- End Date

OS:Site:GroundTemperature:Deep,
<<<<<<< HEAD
  {ae52bc48-4381-4b89-a8ba-0eb86072ca5e}, !- Handle
=======
  {1f67b645-6d37-4778-a499-a60448dde5e4}, !- Handle
>>>>>>> a49bb51b
  10.8753424657535,                       !- January Deep Ground Temperature {C}
  10.8753424657535,                       !- February Deep Ground Temperature {C}
  10.8753424657535,                       !- March Deep Ground Temperature {C}
  10.8753424657535,                       !- April Deep Ground Temperature {C}
  10.8753424657535,                       !- May Deep Ground Temperature {C}
  10.8753424657535,                       !- June Deep Ground Temperature {C}
  10.8753424657535,                       !- July Deep Ground Temperature {C}
  10.8753424657535,                       !- August Deep Ground Temperature {C}
  10.8753424657535,                       !- September Deep Ground Temperature {C}
  10.8753424657535,                       !- October Deep Ground Temperature {C}
  10.8753424657535,                       !- November Deep Ground Temperature {C}
  10.8753424657535;                       !- December Deep Ground Temperature {C}

OS:Building,
<<<<<<< HEAD
  {8abd2fdc-12e2-44b8-a12e-c0280e4dc903}, !- Handle
=======
  {59d973d8-0497-4f5c-a635-d70c7de4b8b6}, !- Handle
>>>>>>> a49bb51b
  Building 1,                             !- Name
  ,                                       !- Building Sector Type
  0,                                      !- North Axis {deg}
  ,                                       !- Nominal Floor to Floor Height {m}
  ,                                       !- Space Type Name
  ,                                       !- Default Construction Set Name
  ,                                       !- Default Schedule Set Name
  3,                                      !- Standards Number of Stories
  3,                                      !- Standards Number of Above Ground Stories
  ,                                       !- Standards Template
  singlefamilydetached,                   !- Standards Building Type
  1;                                      !- Standards Number of Living Units

OS:AdditionalProperties,
<<<<<<< HEAD
  {411e87ff-77cb-4eb2-94bd-cde98ae81448}, !- Handle
  {8abd2fdc-12e2-44b8-a12e-c0280e4dc903}, !- Object Name
=======
  {e367d13d-f24f-435c-b297-1a69b12b7ea7}, !- Handle
  {59d973d8-0497-4f5c-a635-d70c7de4b8b6}, !- Object Name
>>>>>>> a49bb51b
  Total Units Modeled,                    !- Feature Name 1
  Integer,                                !- Feature Data Type 1
  1;                                      !- Feature Value 1

OS:ThermalZone,
<<<<<<< HEAD
  {0573d710-a87e-4a60-8610-7c764af535c0}, !- Handle
=======
  {742f4f0b-cdc9-464d-9d91-8161b3e080fa}, !- Handle
>>>>>>> a49bb51b
  living zone,                            !- Name
  ,                                       !- Multiplier
  ,                                       !- Ceiling Height {m}
  ,                                       !- Volume {m3}
  ,                                       !- Floor Area {m2}
  ,                                       !- Zone Inside Convection Algorithm
  ,                                       !- Zone Outside Convection Algorithm
  ,                                       !- Zone Conditioning Equipment List Name
<<<<<<< HEAD
  {19f4654d-7eb1-4639-8c7d-22a624c369d2}, !- Zone Air Inlet Port List
  {7dc0f54c-6e6a-4dda-a05a-23ea514dc8c7}, !- Zone Air Exhaust Port List
  {36cf05aa-fa0e-475a-a15a-d7da333f487d}, !- Zone Air Node Name
  {a9edf5c0-cc3d-499a-a6c1-2402e926be32}, !- Zone Return Air Port List
=======
  {10d57ca1-6f67-40b8-8ff1-b8c4b89a494e}, !- Zone Air Inlet Port List
  {e2bebff8-6043-43da-8c8c-46e13cbb2255}, !- Zone Air Exhaust Port List
  {a80c729d-c0a3-40a5-ac74-cfef6090fe8a}, !- Zone Air Node Name
  {2fa14015-cf77-4b5c-850c-848f69d3d42f}, !- Zone Return Air Port List
>>>>>>> a49bb51b
  ,                                       !- Primary Daylighting Control Name
  ,                                       !- Fraction of Zone Controlled by Primary Daylighting Control
  ,                                       !- Secondary Daylighting Control Name
  ,                                       !- Fraction of Zone Controlled by Secondary Daylighting Control
  ,                                       !- Illuminance Map Name
  ,                                       !- Group Rendering Name
  ,                                       !- Thermostat Name
  No;                                     !- Use Ideal Air Loads

OS:Node,
<<<<<<< HEAD
  {59decaab-ab53-4d78-8da4-e0484bab8ecd}, !- Handle
  Node 1,                                 !- Name
  {36cf05aa-fa0e-475a-a15a-d7da333f487d}, !- Inlet Port
  ;                                       !- Outlet Port

OS:Connection,
  {36cf05aa-fa0e-475a-a15a-d7da333f487d}, !- Handle
  {0573d710-a87e-4a60-8610-7c764af535c0}, !- Source Object
  11,                                     !- Outlet Port
  {59decaab-ab53-4d78-8da4-e0484bab8ecd}, !- Target Object
  2;                                      !- Inlet Port

OS:PortList,
  {19f4654d-7eb1-4639-8c7d-22a624c369d2}, !- Handle
  {0573d710-a87e-4a60-8610-7c764af535c0}; !- HVAC Component

OS:PortList,
  {7dc0f54c-6e6a-4dda-a05a-23ea514dc8c7}, !- Handle
  {0573d710-a87e-4a60-8610-7c764af535c0}; !- HVAC Component

OS:PortList,
  {a9edf5c0-cc3d-499a-a6c1-2402e926be32}, !- Handle
  {0573d710-a87e-4a60-8610-7c764af535c0}; !- HVAC Component

OS:Sizing:Zone,
  {ded3a28b-4605-4f0f-a1ec-ce73cee22feb}, !- Handle
  {0573d710-a87e-4a60-8610-7c764af535c0}, !- Zone or ZoneList Name
=======
  {a5299868-2811-4ff2-aab7-77095dd98fa8}, !- Handle
  Node 1,                                 !- Name
  {a80c729d-c0a3-40a5-ac74-cfef6090fe8a}, !- Inlet Port
  ;                                       !- Outlet Port

OS:Connection,
  {a80c729d-c0a3-40a5-ac74-cfef6090fe8a}, !- Handle
  {742f4f0b-cdc9-464d-9d91-8161b3e080fa}, !- Source Object
  11,                                     !- Outlet Port
  {a5299868-2811-4ff2-aab7-77095dd98fa8}, !- Target Object
  2;                                      !- Inlet Port

OS:PortList,
  {10d57ca1-6f67-40b8-8ff1-b8c4b89a494e}, !- Handle
  {742f4f0b-cdc9-464d-9d91-8161b3e080fa}; !- HVAC Component

OS:PortList,
  {e2bebff8-6043-43da-8c8c-46e13cbb2255}, !- Handle
  {742f4f0b-cdc9-464d-9d91-8161b3e080fa}; !- HVAC Component

OS:PortList,
  {2fa14015-cf77-4b5c-850c-848f69d3d42f}, !- Handle
  {742f4f0b-cdc9-464d-9d91-8161b3e080fa}; !- HVAC Component

OS:Sizing:Zone,
  {72f17751-5fce-4656-a055-b437b29f3969}, !- Handle
  {742f4f0b-cdc9-464d-9d91-8161b3e080fa}, !- Zone or ZoneList Name
>>>>>>> a49bb51b
  SupplyAirTemperature,                   !- Zone Cooling Design Supply Air Temperature Input Method
  14,                                     !- Zone Cooling Design Supply Air Temperature {C}
  11.11,                                  !- Zone Cooling Design Supply Air Temperature Difference {deltaC}
  SupplyAirTemperature,                   !- Zone Heating Design Supply Air Temperature Input Method
  40,                                     !- Zone Heating Design Supply Air Temperature {C}
  11.11,                                  !- Zone Heating Design Supply Air Temperature Difference {deltaC}
  0.0085,                                 !- Zone Cooling Design Supply Air Humidity Ratio {kg-H2O/kg-air}
  0.008,                                  !- Zone Heating Design Supply Air Humidity Ratio {kg-H2O/kg-air}
  ,                                       !- Zone Heating Sizing Factor
  ,                                       !- Zone Cooling Sizing Factor
  DesignDay,                              !- Cooling Design Air Flow Method
  ,                                       !- Cooling Design Air Flow Rate {m3/s}
  ,                                       !- Cooling Minimum Air Flow per Zone Floor Area {m3/s-m2}
  ,                                       !- Cooling Minimum Air Flow {m3/s}
  ,                                       !- Cooling Minimum Air Flow Fraction
  DesignDay,                              !- Heating Design Air Flow Method
  ,                                       !- Heating Design Air Flow Rate {m3/s}
  ,                                       !- Heating Maximum Air Flow per Zone Floor Area {m3/s-m2}
  ,                                       !- Heating Maximum Air Flow {m3/s}
  ,                                       !- Heating Maximum Air Flow Fraction
  No,                                     !- Account for Dedicated Outdoor Air System
  NeutralSupplyAir,                       !- Dedicated Outdoor Air System Control Strategy
  autosize,                               !- Dedicated Outdoor Air Low Setpoint Temperature for Design {C}
  autosize;                               !- Dedicated Outdoor Air High Setpoint Temperature for Design {C}

OS:ZoneHVAC:EquipmentList,
<<<<<<< HEAD
  {77dce267-54dc-467d-9a13-a956989c08e3}, !- Handle
  Zone HVAC Equipment List 1,             !- Name
  {0573d710-a87e-4a60-8610-7c764af535c0}; !- Thermal Zone

OS:Space,
  {7919e81d-e4c2-4354-baeb-06b98a5ef0cb}, !- Handle
  living space,                           !- Name
  {0befb584-42b6-4eee-b5b1-a759e7847320}, !- Space Type Name
=======
  {5473bd74-5ce3-48c4-b1c6-8cac70cce10c}, !- Handle
  Zone HVAC Equipment List 1,             !- Name
  {742f4f0b-cdc9-464d-9d91-8161b3e080fa}; !- Thermal Zone

OS:Space,
  {3ce58c76-0f40-453b-bd1d-bcf0aa3b50b2}, !- Handle
  living space,                           !- Name
  {52da896b-a501-4b54-82e7-e07be650fc00}, !- Space Type Name
>>>>>>> a49bb51b
  ,                                       !- Default Construction Set Name
  ,                                       !- Default Schedule Set Name
  -0,                                     !- Direction of Relative North {deg}
  0,                                      !- X Origin {m}
  0,                                      !- Y Origin {m}
  0,                                      !- Z Origin {m}
  ,                                       !- Building Story Name
<<<<<<< HEAD
  {0573d710-a87e-4a60-8610-7c764af535c0}, !- Thermal Zone Name
  ,                                       !- Part of Total Floor Area
  ,                                       !- Design Specification Outdoor Air Object Name
  {6741922c-6b1f-472f-b240-85aa236bdec4}; !- Building Unit Name

OS:Surface,
  {e23eb939-c19a-4c2c-8ffd-bdd30ddb6f29}, !- Handle
  Surface 1,                              !- Name
  Floor,                                  !- Surface Type
  ,                                       !- Construction Name
  {7919e81d-e4c2-4354-baeb-06b98a5ef0cb}, !- Space Name
=======
  {742f4f0b-cdc9-464d-9d91-8161b3e080fa}, !- Thermal Zone Name
  ,                                       !- Part of Total Floor Area
  ,                                       !- Design Specification Outdoor Air Object Name
  {4f77cb32-c3b1-4599-9d79-4a846f436bd9}; !- Building Unit Name

OS:Surface,
  {6ebcd458-ba6d-4be3-9734-d462392f63cd}, !- Handle
  Surface 1,                              !- Name
  Floor,                                  !- Surface Type
  ,                                       !- Construction Name
  {3ce58c76-0f40-453b-bd1d-bcf0aa3b50b2}, !- Space Name
>>>>>>> a49bb51b
  Foundation,                             !- Outside Boundary Condition
  ,                                       !- Outside Boundary Condition Object
  NoSun,                                  !- Sun Exposure
  NoWind,                                 !- Wind Exposure
  ,                                       !- View Factor to Ground
  ,                                       !- Number of Vertices
  0, 0, 0,                                !- X,Y,Z Vertex 1 {m}
  0, 5.56486118425249, 0,                 !- X,Y,Z Vertex 2 {m}
  11.129722368505, 5.56486118425249, 0,   !- X,Y,Z Vertex 3 {m}
  11.129722368505, 0, 0;                  !- X,Y,Z Vertex 4 {m}

OS:Surface,
<<<<<<< HEAD
  {201adc7d-f602-4458-8dc2-1ccd852340c9}, !- Handle
  Surface 2,                              !- Name
  Wall,                                   !- Surface Type
  ,                                       !- Construction Name
  {7919e81d-e4c2-4354-baeb-06b98a5ef0cb}, !- Space Name
=======
  {574eaf85-1e5e-41c4-bbb6-d31dcdaf54d3}, !- Handle
  Surface 2,                              !- Name
  Wall,                                   !- Surface Type
  ,                                       !- Construction Name
  {3ce58c76-0f40-453b-bd1d-bcf0aa3b50b2}, !- Space Name
>>>>>>> a49bb51b
  Outdoors,                               !- Outside Boundary Condition
  ,                                       !- Outside Boundary Condition Object
  SunExposed,                             !- Sun Exposure
  WindExposed,                            !- Wind Exposure
  ,                                       !- View Factor to Ground
  ,                                       !- Number of Vertices
  0, 5.56486118425249, 2.4384,            !- X,Y,Z Vertex 1 {m}
  0, 5.56486118425249, 0,                 !- X,Y,Z Vertex 2 {m}
  0, 0, 0,                                !- X,Y,Z Vertex 3 {m}
  0, 0, 2.4384;                           !- X,Y,Z Vertex 4 {m}

OS:Surface,
<<<<<<< HEAD
  {e48e28ef-ae28-4567-ae41-4da06351e216}, !- Handle
  Surface 3,                              !- Name
  Wall,                                   !- Surface Type
  ,                                       !- Construction Name
  {7919e81d-e4c2-4354-baeb-06b98a5ef0cb}, !- Space Name
=======
  {8cc36f50-76c0-4cbc-8584-6a3d338f1d7f}, !- Handle
  Surface 3,                              !- Name
  Wall,                                   !- Surface Type
  ,                                       !- Construction Name
  {3ce58c76-0f40-453b-bd1d-bcf0aa3b50b2}, !- Space Name
>>>>>>> a49bb51b
  Outdoors,                               !- Outside Boundary Condition
  ,                                       !- Outside Boundary Condition Object
  SunExposed,                             !- Sun Exposure
  WindExposed,                            !- Wind Exposure
  ,                                       !- View Factor to Ground
  ,                                       !- Number of Vertices
  11.129722368505, 5.56486118425249, 2.4384, !- X,Y,Z Vertex 1 {m}
  11.129722368505, 5.56486118425249, 0,   !- X,Y,Z Vertex 2 {m}
  0, 5.56486118425249, 0,                 !- X,Y,Z Vertex 3 {m}
  0, 5.56486118425249, 2.4384;            !- X,Y,Z Vertex 4 {m}

OS:Surface,
<<<<<<< HEAD
  {f93f3420-9e23-4e43-a093-45a2b0b4727c}, !- Handle
  Surface 4,                              !- Name
  Wall,                                   !- Surface Type
  ,                                       !- Construction Name
  {7919e81d-e4c2-4354-baeb-06b98a5ef0cb}, !- Space Name
=======
  {c1582015-6212-40d9-a450-d26630d88b27}, !- Handle
  Surface 4,                              !- Name
  Wall,                                   !- Surface Type
  ,                                       !- Construction Name
  {3ce58c76-0f40-453b-bd1d-bcf0aa3b50b2}, !- Space Name
>>>>>>> a49bb51b
  Outdoors,                               !- Outside Boundary Condition
  ,                                       !- Outside Boundary Condition Object
  SunExposed,                             !- Sun Exposure
  WindExposed,                            !- Wind Exposure
  ,                                       !- View Factor to Ground
  ,                                       !- Number of Vertices
  11.129722368505, 0, 2.4384,             !- X,Y,Z Vertex 1 {m}
  11.129722368505, 0, 0,                  !- X,Y,Z Vertex 2 {m}
  11.129722368505, 5.56486118425249, 0,   !- X,Y,Z Vertex 3 {m}
  11.129722368505, 5.56486118425249, 2.4384; !- X,Y,Z Vertex 4 {m}

OS:Surface,
<<<<<<< HEAD
  {52da5d8c-45c7-40a5-81ab-36dbd57f2826}, !- Handle
  Surface 5,                              !- Name
  Wall,                                   !- Surface Type
  ,                                       !- Construction Name
  {7919e81d-e4c2-4354-baeb-06b98a5ef0cb}, !- Space Name
=======
  {cecbf795-c27d-4190-86d7-8f7c740e12db}, !- Handle
  Surface 5,                              !- Name
  Wall,                                   !- Surface Type
  ,                                       !- Construction Name
  {3ce58c76-0f40-453b-bd1d-bcf0aa3b50b2}, !- Space Name
>>>>>>> a49bb51b
  Outdoors,                               !- Outside Boundary Condition
  ,                                       !- Outside Boundary Condition Object
  SunExposed,                             !- Sun Exposure
  WindExposed,                            !- Wind Exposure
  ,                                       !- View Factor to Ground
  ,                                       !- Number of Vertices
  0, 0, 2.4384,                           !- X,Y,Z Vertex 1 {m}
  0, 0, 0,                                !- X,Y,Z Vertex 2 {m}
  11.129722368505, 0, 0,                  !- X,Y,Z Vertex 3 {m}
  11.129722368505, 0, 2.4384;             !- X,Y,Z Vertex 4 {m}

OS:Surface,
<<<<<<< HEAD
  {48c7913a-4e97-411e-ac9e-2bbd339cd00c}, !- Handle
  Surface 6,                              !- Name
  RoofCeiling,                            !- Surface Type
  ,                                       !- Construction Name
  {7919e81d-e4c2-4354-baeb-06b98a5ef0cb}, !- Space Name
  Surface,                                !- Outside Boundary Condition
  {cfc6378d-9c74-46c1-b44c-08b66384a167}, !- Outside Boundary Condition Object
=======
  {dff23e00-0d83-4a32-a902-2fb6a0e175e7}, !- Handle
  Surface 6,                              !- Name
  RoofCeiling,                            !- Surface Type
  ,                                       !- Construction Name
  {3ce58c76-0f40-453b-bd1d-bcf0aa3b50b2}, !- Space Name
  Surface,                                !- Outside Boundary Condition
  {a4102a1f-a9d3-4f0c-ab87-518b0b86c844}, !- Outside Boundary Condition Object
>>>>>>> a49bb51b
  NoSun,                                  !- Sun Exposure
  NoWind,                                 !- Wind Exposure
  ,                                       !- View Factor to Ground
  ,                                       !- Number of Vertices
  11.129722368505, 0, 2.4384,             !- X,Y,Z Vertex 1 {m}
  11.129722368505, 5.56486118425249, 2.4384, !- X,Y,Z Vertex 2 {m}
  0, 5.56486118425249, 2.4384,            !- X,Y,Z Vertex 3 {m}
  0, 0, 2.4384;                           !- X,Y,Z Vertex 4 {m}

OS:SpaceType,
<<<<<<< HEAD
  {0befb584-42b6-4eee-b5b1-a759e7847320}, !- Handle
=======
  {52da896b-a501-4b54-82e7-e07be650fc00}, !- Handle
>>>>>>> a49bb51b
  Space Type 1,                           !- Name
  ,                                       !- Default Construction Set Name
  ,                                       !- Default Schedule Set Name
  ,                                       !- Group Rendering Name
  ,                                       !- Design Specification Outdoor Air Object Name
  ,                                       !- Standards Template
  ,                                       !- Standards Building Type
  living;                                 !- Standards Space Type

OS:Space,
<<<<<<< HEAD
  {cdfc4545-12e0-45c3-abc8-d97fd2cae931}, !- Handle
  living space|story 2,                   !- Name
  {0befb584-42b6-4eee-b5b1-a759e7847320}, !- Space Type Name
=======
  {7333d6c9-957c-40e6-b3ad-ea7fa60c6070}, !- Handle
  living space|story 2,                   !- Name
  {52da896b-a501-4b54-82e7-e07be650fc00}, !- Space Type Name
>>>>>>> a49bb51b
  ,                                       !- Default Construction Set Name
  ,                                       !- Default Schedule Set Name
  -0,                                     !- Direction of Relative North {deg}
  0,                                      !- X Origin {m}
  0,                                      !- Y Origin {m}
  2.4384,                                 !- Z Origin {m}
  ,                                       !- Building Story Name
<<<<<<< HEAD
  {0573d710-a87e-4a60-8610-7c764af535c0}, !- Thermal Zone Name
  ,                                       !- Part of Total Floor Area
  ,                                       !- Design Specification Outdoor Air Object Name
  {6741922c-6b1f-472f-b240-85aa236bdec4}; !- Building Unit Name

OS:Surface,
  {cfc6378d-9c74-46c1-b44c-08b66384a167}, !- Handle
  Surface 7,                              !- Name
  Floor,                                  !- Surface Type
  ,                                       !- Construction Name
  {cdfc4545-12e0-45c3-abc8-d97fd2cae931}, !- Space Name
  Surface,                                !- Outside Boundary Condition
  {48c7913a-4e97-411e-ac9e-2bbd339cd00c}, !- Outside Boundary Condition Object
=======
  {742f4f0b-cdc9-464d-9d91-8161b3e080fa}, !- Thermal Zone Name
  ,                                       !- Part of Total Floor Area
  ,                                       !- Design Specification Outdoor Air Object Name
  {4f77cb32-c3b1-4599-9d79-4a846f436bd9}; !- Building Unit Name

OS:Surface,
  {a4102a1f-a9d3-4f0c-ab87-518b0b86c844}, !- Handle
  Surface 7,                              !- Name
  Floor,                                  !- Surface Type
  ,                                       !- Construction Name
  {7333d6c9-957c-40e6-b3ad-ea7fa60c6070}, !- Space Name
  Surface,                                !- Outside Boundary Condition
  {dff23e00-0d83-4a32-a902-2fb6a0e175e7}, !- Outside Boundary Condition Object
>>>>>>> a49bb51b
  NoSun,                                  !- Sun Exposure
  NoWind,                                 !- Wind Exposure
  ,                                       !- View Factor to Ground
  ,                                       !- Number of Vertices
  0, 0, 0,                                !- X,Y,Z Vertex 1 {m}
  0, 5.56486118425249, 0,                 !- X,Y,Z Vertex 2 {m}
  11.129722368505, 5.56486118425249, 0,   !- X,Y,Z Vertex 3 {m}
  11.129722368505, 0, 0;                  !- X,Y,Z Vertex 4 {m}

OS:Surface,
<<<<<<< HEAD
  {811c90f7-632a-4703-b71b-9162cce43276}, !- Handle
  Surface 8,                              !- Name
  Wall,                                   !- Surface Type
  ,                                       !- Construction Name
  {cdfc4545-12e0-45c3-abc8-d97fd2cae931}, !- Space Name
=======
  {000e70e0-58d0-4709-b224-a68a4f70e307}, !- Handle
  Surface 8,                              !- Name
  Wall,                                   !- Surface Type
  ,                                       !- Construction Name
  {7333d6c9-957c-40e6-b3ad-ea7fa60c6070}, !- Space Name
>>>>>>> a49bb51b
  Outdoors,                               !- Outside Boundary Condition
  ,                                       !- Outside Boundary Condition Object
  SunExposed,                             !- Sun Exposure
  WindExposed,                            !- Wind Exposure
  ,                                       !- View Factor to Ground
  ,                                       !- Number of Vertices
  0, 5.56486118425249, 2.4384,            !- X,Y,Z Vertex 1 {m}
  0, 5.56486118425249, 0,                 !- X,Y,Z Vertex 2 {m}
  0, 0, 0,                                !- X,Y,Z Vertex 3 {m}
  0, 0, 2.4384;                           !- X,Y,Z Vertex 4 {m}

OS:Surface,
<<<<<<< HEAD
  {134b1db1-b5f5-468c-a4d7-ff7da8a48a2f}, !- Handle
  Surface 9,                              !- Name
  Wall,                                   !- Surface Type
  ,                                       !- Construction Name
  {cdfc4545-12e0-45c3-abc8-d97fd2cae931}, !- Space Name
=======
  {c3ee1921-adae-4ec3-86bb-7b87430a42da}, !- Handle
  Surface 9,                              !- Name
  Wall,                                   !- Surface Type
  ,                                       !- Construction Name
  {7333d6c9-957c-40e6-b3ad-ea7fa60c6070}, !- Space Name
>>>>>>> a49bb51b
  Outdoors,                               !- Outside Boundary Condition
  ,                                       !- Outside Boundary Condition Object
  SunExposed,                             !- Sun Exposure
  WindExposed,                            !- Wind Exposure
  ,                                       !- View Factor to Ground
  ,                                       !- Number of Vertices
  11.129722368505, 5.56486118425249, 2.4384, !- X,Y,Z Vertex 1 {m}
  11.129722368505, 5.56486118425249, 0,   !- X,Y,Z Vertex 2 {m}
  0, 5.56486118425249, 0,                 !- X,Y,Z Vertex 3 {m}
  0, 5.56486118425249, 2.4384;            !- X,Y,Z Vertex 4 {m}

OS:Surface,
<<<<<<< HEAD
  {fff9a330-a888-4a82-a5e4-8ef693d304fb}, !- Handle
  Surface 10,                             !- Name
  Wall,                                   !- Surface Type
  ,                                       !- Construction Name
  {cdfc4545-12e0-45c3-abc8-d97fd2cae931}, !- Space Name
=======
  {3ebc1161-7df3-48d6-9ede-6ebbb05a225c}, !- Handle
  Surface 10,                             !- Name
  Wall,                                   !- Surface Type
  ,                                       !- Construction Name
  {7333d6c9-957c-40e6-b3ad-ea7fa60c6070}, !- Space Name
>>>>>>> a49bb51b
  Outdoors,                               !- Outside Boundary Condition
  ,                                       !- Outside Boundary Condition Object
  SunExposed,                             !- Sun Exposure
  WindExposed,                            !- Wind Exposure
  ,                                       !- View Factor to Ground
  ,                                       !- Number of Vertices
  11.129722368505, 0, 2.4384,             !- X,Y,Z Vertex 1 {m}
  11.129722368505, 0, 0,                  !- X,Y,Z Vertex 2 {m}
  11.129722368505, 5.56486118425249, 0,   !- X,Y,Z Vertex 3 {m}
  11.129722368505, 5.56486118425249, 2.4384; !- X,Y,Z Vertex 4 {m}

OS:Surface,
<<<<<<< HEAD
  {a9dc7a43-b8fd-47da-ba3a-ad5a5f01e863}, !- Handle
  Surface 11,                             !- Name
  Wall,                                   !- Surface Type
  ,                                       !- Construction Name
  {cdfc4545-12e0-45c3-abc8-d97fd2cae931}, !- Space Name
=======
  {9d87ffa1-4ee1-4a18-8983-8df2f479b6ce}, !- Handle
  Surface 11,                             !- Name
  Wall,                                   !- Surface Type
  ,                                       !- Construction Name
  {7333d6c9-957c-40e6-b3ad-ea7fa60c6070}, !- Space Name
>>>>>>> a49bb51b
  Outdoors,                               !- Outside Boundary Condition
  ,                                       !- Outside Boundary Condition Object
  SunExposed,                             !- Sun Exposure
  WindExposed,                            !- Wind Exposure
  ,                                       !- View Factor to Ground
  ,                                       !- Number of Vertices
  0, 0, 2.4384,                           !- X,Y,Z Vertex 1 {m}
  0, 0, 0,                                !- X,Y,Z Vertex 2 {m}
  11.129722368505, 0, 0,                  !- X,Y,Z Vertex 3 {m}
  11.129722368505, 0, 2.4384;             !- X,Y,Z Vertex 4 {m}

OS:Surface,
<<<<<<< HEAD
  {ee8f27a2-6411-4a0a-aef9-8ee41db32efd}, !- Handle
  Surface 12,                             !- Name
  RoofCeiling,                            !- Surface Type
  ,                                       !- Construction Name
  {cdfc4545-12e0-45c3-abc8-d97fd2cae931}, !- Space Name
=======
  {af4a167c-267b-4b06-8f49-d1a80056d5c4}, !- Handle
  Surface 12,                             !- Name
  RoofCeiling,                            !- Surface Type
  ,                                       !- Construction Name
  {7333d6c9-957c-40e6-b3ad-ea7fa60c6070}, !- Space Name
>>>>>>> a49bb51b
  Outdoors,                               !- Outside Boundary Condition
  ,                                       !- Outside Boundary Condition Object
  SunExposed,                             !- Sun Exposure
  WindExposed,                            !- Wind Exposure
  ,                                       !- View Factor to Ground
  ,                                       !- Number of Vertices
  11.129722368505, 0, 2.4384,             !- X,Y,Z Vertex 1 {m}
  11.129722368505, 5.56486118425249, 2.4384, !- X,Y,Z Vertex 2 {m}
  0, 5.56486118425249, 2.4384,            !- X,Y,Z Vertex 3 {m}
  0, 0, 2.4384;                           !- X,Y,Z Vertex 4 {m}

OS:BuildingUnit,
<<<<<<< HEAD
  {6741922c-6b1f-472f-b240-85aa236bdec4}, !- Handle
=======
  {4f77cb32-c3b1-4599-9d79-4a846f436bd9}, !- Handle
>>>>>>> a49bb51b
  unit 1,                                 !- Name
  ,                                       !- Rendering Color
  Residential;                            !- Building Unit Type

OS:AdditionalProperties,
<<<<<<< HEAD
  {e078c2be-140e-4674-a33e-deca8c34c425}, !- Handle
  {6741922c-6b1f-472f-b240-85aa236bdec4}, !- Object Name
=======
  {2e7a29d0-1546-4579-a153-35e7b5bab0f6}, !- Handle
  {4f77cb32-c3b1-4599-9d79-4a846f436bd9}, !- Object Name
>>>>>>> a49bb51b
  NumberOfBedrooms,                       !- Feature Name 1
  Integer,                                !- Feature Data Type 1
  3,                                      !- Feature Value 1
  NumberOfBathrooms,                      !- Feature Name 2
  Double,                                 !- Feature Data Type 2
  2,                                      !- Feature Value 2
  NumberOfOccupants,                      !- Feature Name 3
  Double,                                 !- Feature Data Type 3
  2.6400000000000001;                     !- Feature Value 3

OS:External:File,
<<<<<<< HEAD
  {156c2b03-9319-4c1e-859f-5422fcb61258}, !- Handle
=======
  {c1908cd8-1b98-4818-8bd4-38fe11bb427d}, !- Handle
>>>>>>> a49bb51b
  8760.csv,                               !- Name
  8760.csv;                               !- File Name

OS:Schedule:Day,
<<<<<<< HEAD
  {687ed514-fbf8-4c36-86ac-833f1f5e7f54}, !- Handle
=======
  {3864da7c-593f-4e0b-83ca-6c18002bc517}, !- Handle
>>>>>>> a49bb51b
  Schedule Day 1,                         !- Name
  ,                                       !- Schedule Type Limits Name
  ,                                       !- Interpolate to Timestep
  24,                                     !- Hour 1
  0,                                      !- Minute 1
  0;                                      !- Value Until Time 1

OS:Schedule:Day,
<<<<<<< HEAD
  {085871af-a22c-4d23-8088-aa5851fed92f}, !- Handle
=======
  {858e86dc-5a65-4ae3-b6fc-68c2ce816e6b}, !- Handle
>>>>>>> a49bb51b
  Schedule Day 2,                         !- Name
  ,                                       !- Schedule Type Limits Name
  ,                                       !- Interpolate to Timestep
  24,                                     !- Hour 1
  0,                                      !- Minute 1
  1;                                      !- Value Until Time 1

OS:Schedule:File,
<<<<<<< HEAD
  {13f1a966-b181-444b-a503-e44c9b2a531f}, !- Handle
  occupants,                              !- Name
  {b2592344-1267-4387-b704-f4b7d588d281}, !- Schedule Type Limits Name
  {156c2b03-9319-4c1e-859f-5422fcb61258}, !- External File Name
=======
  {87142c7f-9bb5-4e91-a15c-f5b6d3a93a7e}, !- Handle
  occupants,                              !- Name
  {ab87eb2e-c1c6-43b4-bc95-f31af3bf0d43}, !- Schedule Type Limits Name
  {c1908cd8-1b98-4818-8bd4-38fe11bb427d}, !- External File Name
>>>>>>> a49bb51b
  1,                                      !- Column Number
  1,                                      !- Rows to Skip at Top
  8760,                                   !- Number of Hours of Data
  ,                                       !- Column Separator
  ,                                       !- Interpolate to Timestep
  60;                                     !- Minutes per Item

OS:Schedule:Constant,
<<<<<<< HEAD
  {a74dc320-ff9a-48ed-aa71-c2efc626ba5e}, !- Handle
  res occupants activity schedule,        !- Name
  {b7b85712-f345-45fc-a819-f0362d89e968}, !- Schedule Type Limits Name
  112.539290946133;                       !- Value

OS:People:Definition,
  {ad7f592d-a7fa-4e18-be9e-347621b586b2}, !- Handle
=======
  {10c6b0ea-f1b0-43d1-9724-72d6f7347ab4}, !- Handle
  res occupants activity schedule,        !- Name
  {b5127afe-2d0f-4085-aea0-35529127825d}, !- Schedule Type Limits Name
  112.539290946133;                       !- Value

OS:People:Definition,
  {d49570cc-b857-4a5a-af06-69a2cb41e239}, !- Handle
>>>>>>> a49bb51b
  res occupants|living space|story 2,     !- Name
  People,                                 !- Number of People Calculation Method
  1.32,                                   !- Number of People {people}
  ,                                       !- People per Space Floor Area {person/m2}
  ,                                       !- Space Floor Area per Person {m2/person}
  0.319734,                               !- Fraction Radiant
  0.573,                                  !- Sensible Heat Fraction
  0,                                      !- Carbon Dioxide Generation Rate {m3/s-W}
  No,                                     !- Enable ASHRAE 55 Comfort Warnings
  ZoneAveraged;                           !- Mean Radiant Temperature Calculation Type

OS:People,
<<<<<<< HEAD
  {053655f2-1110-452b-bc69-417abdc83bbd}, !- Handle
  res occupants|living space|story 2,     !- Name
  {ad7f592d-a7fa-4e18-be9e-347621b586b2}, !- People Definition Name
  {cdfc4545-12e0-45c3-abc8-d97fd2cae931}, !- Space or SpaceType Name
  {13f1a966-b181-444b-a503-e44c9b2a531f}, !- Number of People Schedule Name
  {a74dc320-ff9a-48ed-aa71-c2efc626ba5e}, !- Activity Level Schedule Name
=======
  {a749b615-5011-414f-b1dc-57546c5c96e5}, !- Handle
  res occupants|living space|story 2,     !- Name
  {d49570cc-b857-4a5a-af06-69a2cb41e239}, !- People Definition Name
  {7333d6c9-957c-40e6-b3ad-ea7fa60c6070}, !- Space or SpaceType Name
  {87142c7f-9bb5-4e91-a15c-f5b6d3a93a7e}, !- Number of People Schedule Name
  {10c6b0ea-f1b0-43d1-9724-72d6f7347ab4}, !- Activity Level Schedule Name
>>>>>>> a49bb51b
  ,                                       !- Surface Name/Angle Factor List Name
  ,                                       !- Work Efficiency Schedule Name
  ,                                       !- Clothing Insulation Schedule Name
  ,                                       !- Air Velocity Schedule Name
  1;                                      !- Multiplier

OS:ScheduleTypeLimits,
<<<<<<< HEAD
  {b7b85712-f345-45fc-a819-f0362d89e968}, !- Handle
=======
  {b5127afe-2d0f-4085-aea0-35529127825d}, !- Handle
>>>>>>> a49bb51b
  ActivityLevel,                          !- Name
  0,                                      !- Lower Limit Value
  ,                                       !- Upper Limit Value
  Continuous,                             !- Numeric Type
  ActivityLevel;                          !- Unit Type

OS:ScheduleTypeLimits,
<<<<<<< HEAD
  {b2592344-1267-4387-b704-f4b7d588d281}, !- Handle
=======
  {ab87eb2e-c1c6-43b4-bc95-f31af3bf0d43}, !- Handle
>>>>>>> a49bb51b
  Fractional,                             !- Name
  0,                                      !- Lower Limit Value
  1,                                      !- Upper Limit Value
  Continuous;                             !- Numeric Type

OS:People:Definition,
<<<<<<< HEAD
  {5470bf57-52ac-4351-b4db-6104dd6893e0}, !- Handle
=======
  {baff6395-c967-4d4e-a990-055c5e905335}, !- Handle
>>>>>>> a49bb51b
  res occupants|living space,             !- Name
  People,                                 !- Number of People Calculation Method
  1.32,                                   !- Number of People {people}
  ,                                       !- People per Space Floor Area {person/m2}
  ,                                       !- Space Floor Area per Person {m2/person}
  0.319734,                               !- Fraction Radiant
  0.573,                                  !- Sensible Heat Fraction
  0,                                      !- Carbon Dioxide Generation Rate {m3/s-W}
  No,                                     !- Enable ASHRAE 55 Comfort Warnings
  ZoneAveraged;                           !- Mean Radiant Temperature Calculation Type

OS:People,
<<<<<<< HEAD
  {3e2954cf-322d-440d-b7ef-618d8876af0f}, !- Handle
  res occupants|living space,             !- Name
  {5470bf57-52ac-4351-b4db-6104dd6893e0}, !- People Definition Name
  {7919e81d-e4c2-4354-baeb-06b98a5ef0cb}, !- Space or SpaceType Name
  {13f1a966-b181-444b-a503-e44c9b2a531f}, !- Number of People Schedule Name
  {a74dc320-ff9a-48ed-aa71-c2efc626ba5e}, !- Activity Level Schedule Name
=======
  {b3ba9721-9333-4506-866d-1d53d74a8fff}, !- Handle
  res occupants|living space,             !- Name
  {baff6395-c967-4d4e-a990-055c5e905335}, !- People Definition Name
  {3ce58c76-0f40-453b-bd1d-bcf0aa3b50b2}, !- Space or SpaceType Name
  {87142c7f-9bb5-4e91-a15c-f5b6d3a93a7e}, !- Number of People Schedule Name
  {10c6b0ea-f1b0-43d1-9724-72d6f7347ab4}, !- Activity Level Schedule Name
>>>>>>> a49bb51b
  ,                                       !- Surface Name/Angle Factor List Name
  ,                                       !- Work Efficiency Schedule Name
  ,                                       !- Clothing Insulation Schedule Name
  ,                                       !- Air Velocity Schedule Name
  1;                                      !- Multiplier

OS:ShadingSurfaceGroup,
<<<<<<< HEAD
  {11a0e96f-f992-46c0-9e79-5c553fc8dcb3}, !- Handle
=======
  {f3988fce-ea02-4955-a0f7-6304dfaa4fe5}, !- Handle
>>>>>>> a49bb51b
  res eaves,                              !- Name
  Building;                               !- Shading Surface Type

OS:ShadingSurface,
<<<<<<< HEAD
  {cbca167c-8aa8-49d5-9a5a-fbfee9c84f3d}, !- Handle
  Surface 12 - res eaves,                 !- Name
  ,                                       !- Construction Name
  {11a0e96f-f992-46c0-9e79-5c553fc8dcb3}, !- Shading Surface Group Name
=======
  {e685ca4d-e338-44a0-aba7-08a61dcc0ae8}, !- Handle
  Surface 12 - res eaves,                 !- Name
  ,                                       !- Construction Name
  {f3988fce-ea02-4955-a0f7-6304dfaa4fe5}, !- Shading Surface Group Name
>>>>>>> a49bb51b
  ,                                       !- Transmittance Schedule Name
  ,                                       !- Number of Vertices
  0, -0.6096, 4.8768,                     !- X,Y,Z Vertex 1 {m}
  11.129722368505, -0.6096, 4.8768,       !- X,Y,Z Vertex 2 {m}
  11.129722368505, 0, 4.8768,             !- X,Y,Z Vertex 3 {m}
  0, 0, 4.8768;                           !- X,Y,Z Vertex 4 {m}

OS:ShadingSurface,
<<<<<<< HEAD
  {dfc886dc-03a1-4f6e-b39e-1ee8693fa4c8}, !- Handle
  Surface 12 - res eaves 1,               !- Name
  ,                                       !- Construction Name
  {11a0e96f-f992-46c0-9e79-5c553fc8dcb3}, !- Shading Surface Group Name
=======
  {713827ce-36fe-4718-8595-1878d51e48f0}, !- Handle
  Surface 12 - res eaves 1,               !- Name
  ,                                       !- Construction Name
  {f3988fce-ea02-4955-a0f7-6304dfaa4fe5}, !- Shading Surface Group Name
>>>>>>> a49bb51b
  ,                                       !- Transmittance Schedule Name
  ,                                       !- Number of Vertices
  11.739322368505, 0, 4.8768,             !- X,Y,Z Vertex 1 {m}
  11.739322368505, 5.56486118425249, 4.8768, !- X,Y,Z Vertex 2 {m}
  11.129722368505, 5.56486118425249, 4.8768, !- X,Y,Z Vertex 3 {m}
  11.129722368505, 0, 4.8768;             !- X,Y,Z Vertex 4 {m}

OS:ShadingSurface,
<<<<<<< HEAD
  {137a2ac2-5534-4850-bdc9-720a73253892}, !- Handle
  Surface 12 - res eaves 2,               !- Name
  ,                                       !- Construction Name
  {11a0e96f-f992-46c0-9e79-5c553fc8dcb3}, !- Shading Surface Group Name
=======
  {50efd588-ebcd-4b55-ad8d-7cccbe2cd15b}, !- Handle
  Surface 12 - res eaves 2,               !- Name
  ,                                       !- Construction Name
  {f3988fce-ea02-4955-a0f7-6304dfaa4fe5}, !- Shading Surface Group Name
>>>>>>> a49bb51b
  ,                                       !- Transmittance Schedule Name
  ,                                       !- Number of Vertices
  11.129722368505, 6.17446118425249, 4.8768, !- X,Y,Z Vertex 1 {m}
  0, 6.17446118425249, 4.8768,            !- X,Y,Z Vertex 2 {m}
  0, 5.56486118425249, 4.8768,            !- X,Y,Z Vertex 3 {m}
  11.129722368505, 5.56486118425249, 4.8768; !- X,Y,Z Vertex 4 {m}

OS:ShadingSurface,
<<<<<<< HEAD
  {35f786bf-9c53-4e1d-af26-b3fefe0d37d3}, !- Handle
  Surface 12 - res eaves 3,               !- Name
  ,                                       !- Construction Name
  {11a0e96f-f992-46c0-9e79-5c553fc8dcb3}, !- Shading Surface Group Name
=======
  {6b5c2d31-e82b-4b7e-9067-e70eec32f3c1}, !- Handle
  Surface 12 - res eaves 3,               !- Name
  ,                                       !- Construction Name
  {f3988fce-ea02-4955-a0f7-6304dfaa4fe5}, !- Shading Surface Group Name
>>>>>>> a49bb51b
  ,                                       !- Transmittance Schedule Name
  ,                                       !- Number of Vertices
  -0.6096, 5.56486118425249, 4.8768,      !- X,Y,Z Vertex 1 {m}
  -0.6096, 0, 4.8768,                     !- X,Y,Z Vertex 2 {m}
  0, 0, 4.8768,                           !- X,Y,Z Vertex 3 {m}
  0, 5.56486118425249, 4.8768;            !- X,Y,Z Vertex 4 {m}
<|MERGE_RESOLUTION|>--- conflicted
+++ resolved
@@ -1,38 +1,22 @@
 !- NOTE: Auto-generated from /test/osw_files/SFD_2000sqft_2story_SL_FA_FlatRoof.osw
 
 OS:Version,
-<<<<<<< HEAD
-  {f1ef8c3b-2ef8-4fcb-b5c3-e7f4dd0450ee}, !- Handle
+  {90ebeb14-5c11-43af-880e-34f55bcc8cd4}, !- Handle
   3.2.1;                                  !- Version Identifier
 
 OS:SimulationControl,
-  {18fd5b10-61b9-4680-86d7-d3bbcdfae3c2}, !- Handle
-=======
-  {af090735-95bf-4d25-8410-169b86354a0a}, !- Handle
-  3.2.1;                                  !- Version Identifier
-
-OS:SimulationControl,
-  {44e7bd48-693a-47aa-a283-73903598c6ef}, !- Handle
->>>>>>> a49bb51b
+  {d31e998f-8fde-4997-aeb6-ba5a6446d52c}, !- Handle
   ,                                       !- Do Zone Sizing Calculation
   ,                                       !- Do System Sizing Calculation
   ,                                       !- Do Plant Sizing Calculation
   No;                                     !- Run Simulation for Sizing Periods
 
 OS:Timestep,
-<<<<<<< HEAD
-  {b3e7e272-b5b5-4935-920f-796af935cc18}, !- Handle
+  {31894d86-93c1-4bee-97ac-fcfef1584014}, !- Handle
   6;                                      !- Number of Timesteps per Hour
 
 OS:ShadowCalculation,
-  {2b91c6ab-daa9-40b9-9ad4-33eb068ba053}, !- Handle
-=======
-  {cdddace9-c54f-4e55-b793-a1736133c6fe}, !- Handle
-  6;                                      !- Number of Timesteps per Hour
-
-OS:ShadowCalculation,
-  {65d80069-39ac-4a00-adc0-a50457f89a63}, !- Handle
->>>>>>> a49bb51b
+  {f16fb9e8-e447-469c-8745-d7524fe3930b}, !- Handle
   PolygonClipping,                        !- Shading Calculation Method
   ,                                       !- Shading Calculation Update Frequency Method
   20,                                     !- Shading Calculation Update Frequency
@@ -45,37 +29,21 @@
   No;                                     !- Disable Self-Shading From Shading Zone Groups to Other Zones
 
 OS:SurfaceConvectionAlgorithm:Outside,
-<<<<<<< HEAD
-  {84fbe16f-fd8b-4a80-b00a-ce09621e1a41}, !- Handle
+  {a965d35d-6b6d-4b39-8a3b-ebca6d9ecc9c}, !- Handle
   DOE-2;                                  !- Algorithm
 
 OS:SurfaceConvectionAlgorithm:Inside,
-  {09b4cc10-baef-41f6-b104-526bc7e84afd}, !- Handle
+  {86e7023e-26f3-4d9f-905f-971315dfee76}, !- Handle
   TARP;                                   !- Algorithm
 
 OS:ZoneCapacitanceMultiplier:ResearchSpecial,
-  {36972690-8879-4887-bad8-d6a5e0c45f5d}, !- Handle
-=======
-  {8e778248-a262-4f72-b0d4-df8674790579}, !- Handle
-  DOE-2;                                  !- Algorithm
-
-OS:SurfaceConvectionAlgorithm:Inside,
-  {6c83de36-a32a-4670-a592-e3b58cfa5dab}, !- Handle
-  TARP;                                   !- Algorithm
-
-OS:ZoneCapacitanceMultiplier:ResearchSpecial,
-  {80e56620-3f4f-4f8d-bfe8-da83f4e2e515}, !- Handle
->>>>>>> a49bb51b
+  {a51ea8e5-ce37-4aa3-bc6f-7e2ff3e4b459}, !- Handle
   ,                                       !- Temperature Capacity Multiplier
   15,                                     !- Humidity Capacity Multiplier
   ;                                       !- Carbon Dioxide Capacity Multiplier
 
 OS:RunPeriod,
-<<<<<<< HEAD
-  {07acb83a-c074-4007-bb39-019ff6229477}, !- Handle
-=======
-  {627958ca-ef32-40aa-8911-b23ef6744640}, !- Handle
->>>>>>> a49bb51b
+  {d0ef74ce-efba-40a4-b52e-e584b0fa3b01}, !- Handle
   Run Period 1,                           !- Name
   1,                                      !- Begin Month
   1,                                      !- Begin Day of Month
@@ -89,21 +57,13 @@
   ;                                       !- Number of Times Runperiod to be Repeated
 
 OS:YearDescription,
-<<<<<<< HEAD
-  {08daf90b-73b9-4b38-88cb-ec2dd7db060b}, !- Handle
-=======
-  {8ae4b318-4d9d-4313-90ac-a0a274b74dc8}, !- Handle
->>>>>>> a49bb51b
+  {298405f2-1f70-49d5-8815-b16bacc7dffd}, !- Handle
   2007,                                   !- Calendar Year
   ,                                       !- Day of Week for Start Day
   ;                                       !- Is Leap Year
 
 OS:WeatherFile,
-<<<<<<< HEAD
-  {493913a0-8516-4fe4-af25-71ed64059c91}, !- Handle
-=======
-  {0f9882c2-0ef4-48fa-9d20-47d3e317e203}, !- Handle
->>>>>>> a49bb51b
+  {0df1e130-5b67-4d33-a0a7-4958a06b4a6d}, !- Handle
   Denver Intl Ap,                         !- City
   CO,                                     !- State Province Region
   USA,                                    !- Country
@@ -113,17 +73,12 @@
   -104.65,                                !- Longitude {deg}
   -7,                                     !- Time Zone {hr}
   1650,                                   !- Elevation {m}
-  C:/OpenStudio/resstock/resources/measures/HPXMLtoOpenStudio/weather/USA_CO_Denver.Intl.AP.725650_TMY3.epw, !- Url
+  /mnt/c/git/resstock/resources/measures/HPXMLtoOpenStudio/weather/USA_CO_Denver.Intl.AP.725650_TMY3.epw, !- Url
   E23378AA;                               !- Checksum
 
 OS:AdditionalProperties,
-<<<<<<< HEAD
-  {a7cca452-9af8-4340-8872-58564d9980a6}, !- Handle
-  {493913a0-8516-4fe4-af25-71ed64059c91}, !- Object Name
-=======
-  {757f7f15-4d43-4b04-adbc-3233d53ff253}, !- Handle
-  {0f9882c2-0ef4-48fa-9d20-47d3e317e203}, !- Object Name
->>>>>>> a49bb51b
+  {83e090cc-73fc-4460-b313-12f8372930c8}, !- Handle
+  {0df1e130-5b67-4d33-a0a7-4958a06b4a6d}, !- Object Name
   EPWHeaderCity,                          !- Feature Name 1
   String,                                 !- Feature Data Type 1
   Denver Intl Ap,                         !- Feature Value 1
@@ -231,11 +186,7 @@
   84;                                     !- Feature Value 35
 
 OS:Site,
-<<<<<<< HEAD
-  {5ad2a37e-153a-47d8-bf02-7b3876348f17}, !- Handle
-=======
-  {a0ffc039-022e-4cfe-a928-7928bb27a915}, !- Handle
->>>>>>> a49bb51b
+  {e6affe79-e93b-44d6-acd0-83efdfcb3b31}, !- Handle
   Denver Intl Ap_CO_USA,                  !- Name
   39.83,                                  !- Latitude {deg}
   -104.65,                                !- Longitude {deg}
@@ -244,42 +195,26 @@
   ;                                       !- Terrain
 
 OS:ClimateZones,
-<<<<<<< HEAD
-  {c9d06a8c-c31a-4c8e-aff6-affd73a26e84}, !- Handle
-=======
-  {ed69defd-b81c-40b0-bd9b-6e52a38de8f5}, !- Handle
->>>>>>> a49bb51b
+  {26835e21-5928-4251-a01e-351c24ac7194}, !- Handle
   Building America,                       !- Climate Zone Institution Name 1
   ,                                       !- Climate Zone Document Name 1
   0,                                      !- Climate Zone Document Year 1
   Cold;                                   !- Climate Zone Value 1
 
 OS:Site:WaterMainsTemperature,
-<<<<<<< HEAD
-  {5d7fef47-9f14-4052-806b-795885c1c97d}, !- Handle
-=======
-  {691669c7-72c1-40e5-a1f6-27742a76e3e4}, !- Handle
->>>>>>> a49bb51b
+  {0a15ad15-09a0-4815-888b-e4cc064e96c3}, !- Handle
   Correlation,                            !- Calculation Method
   ,                                       !- Temperature Schedule Name
   10.8753424657535,                       !- Annual Average Outdoor Air Temperature {C}
   23.1524007936508;                       !- Maximum Difference In Monthly Average Outdoor Air Temperatures {deltaC}
 
 OS:RunPeriodControl:DaylightSavingTime,
-<<<<<<< HEAD
-  {2b58d871-7b57-4558-a70b-49e26920dd1d}, !- Handle
-=======
-  {767a5a02-24c8-4102-a5e1-eefd1af92071}, !- Handle
->>>>>>> a49bb51b
+  {b0ca1b39-c8aa-4098-80d8-6ae12b097424}, !- Handle
   3/12,                                   !- Start Date
   11/5;                                   !- End Date
 
 OS:Site:GroundTemperature:Deep,
-<<<<<<< HEAD
-  {ae52bc48-4381-4b89-a8ba-0eb86072ca5e}, !- Handle
-=======
-  {1f67b645-6d37-4778-a499-a60448dde5e4}, !- Handle
->>>>>>> a49bb51b
+  {4fcb4cb1-606a-4169-9b12-1ff7ab2e9dac}, !- Handle
   10.8753424657535,                       !- January Deep Ground Temperature {C}
   10.8753424657535,                       !- February Deep Ground Temperature {C}
   10.8753424657535,                       !- March Deep Ground Temperature {C}
@@ -294,11 +229,7 @@
   10.8753424657535;                       !- December Deep Ground Temperature {C}
 
 OS:Building,
-<<<<<<< HEAD
-  {8abd2fdc-12e2-44b8-a12e-c0280e4dc903}, !- Handle
-=======
-  {59d973d8-0497-4f5c-a635-d70c7de4b8b6}, !- Handle
->>>>>>> a49bb51b
+  {9300f75a-bf92-4619-80bc-cfe79120eefe}, !- Handle
   Building 1,                             !- Name
   ,                                       !- Building Sector Type
   0,                                      !- North Axis {deg}
@@ -313,23 +244,14 @@
   1;                                      !- Standards Number of Living Units
 
 OS:AdditionalProperties,
-<<<<<<< HEAD
-  {411e87ff-77cb-4eb2-94bd-cde98ae81448}, !- Handle
-  {8abd2fdc-12e2-44b8-a12e-c0280e4dc903}, !- Object Name
-=======
-  {e367d13d-f24f-435c-b297-1a69b12b7ea7}, !- Handle
-  {59d973d8-0497-4f5c-a635-d70c7de4b8b6}, !- Object Name
->>>>>>> a49bb51b
+  {b39e0bf9-c4de-49b8-b610-98a4c83bdaba}, !- Handle
+  {9300f75a-bf92-4619-80bc-cfe79120eefe}, !- Object Name
   Total Units Modeled,                    !- Feature Name 1
   Integer,                                !- Feature Data Type 1
   1;                                      !- Feature Value 1
 
 OS:ThermalZone,
-<<<<<<< HEAD
-  {0573d710-a87e-4a60-8610-7c764af535c0}, !- Handle
-=======
-  {742f4f0b-cdc9-464d-9d91-8161b3e080fa}, !- Handle
->>>>>>> a49bb51b
+  {085b73f7-4ba2-4bfb-bc05-926b3e8580ce}, !- Handle
   living zone,                            !- Name
   ,                                       !- Multiplier
   ,                                       !- Ceiling Height {m}
@@ -338,17 +260,10 @@
   ,                                       !- Zone Inside Convection Algorithm
   ,                                       !- Zone Outside Convection Algorithm
   ,                                       !- Zone Conditioning Equipment List Name
-<<<<<<< HEAD
-  {19f4654d-7eb1-4639-8c7d-22a624c369d2}, !- Zone Air Inlet Port List
-  {7dc0f54c-6e6a-4dda-a05a-23ea514dc8c7}, !- Zone Air Exhaust Port List
-  {36cf05aa-fa0e-475a-a15a-d7da333f487d}, !- Zone Air Node Name
-  {a9edf5c0-cc3d-499a-a6c1-2402e926be32}, !- Zone Return Air Port List
-=======
-  {10d57ca1-6f67-40b8-8ff1-b8c4b89a494e}, !- Zone Air Inlet Port List
-  {e2bebff8-6043-43da-8c8c-46e13cbb2255}, !- Zone Air Exhaust Port List
-  {a80c729d-c0a3-40a5-ac74-cfef6090fe8a}, !- Zone Air Node Name
-  {2fa14015-cf77-4b5c-850c-848f69d3d42f}, !- Zone Return Air Port List
->>>>>>> a49bb51b
+  {76f7e499-dfe0-496a-83e7-f14891f6d8fc}, !- Zone Air Inlet Port List
+  {8e858914-3cfb-4c40-96e8-92b8ed94a21d}, !- Zone Air Exhaust Port List
+  {b106f365-74de-4864-a308-7ea685bae672}, !- Zone Air Node Name
+  {20a69123-f63d-426f-abaf-6be0968666a5}, !- Zone Return Air Port List
   ,                                       !- Primary Daylighting Control Name
   ,                                       !- Fraction of Zone Controlled by Primary Daylighting Control
   ,                                       !- Secondary Daylighting Control Name
@@ -359,63 +274,33 @@
   No;                                     !- Use Ideal Air Loads
 
 OS:Node,
-<<<<<<< HEAD
-  {59decaab-ab53-4d78-8da4-e0484bab8ecd}, !- Handle
+  {cb2a1d88-8405-45ea-aaee-6ac03fff99b3}, !- Handle
   Node 1,                                 !- Name
-  {36cf05aa-fa0e-475a-a15a-d7da333f487d}, !- Inlet Port
+  {b106f365-74de-4864-a308-7ea685bae672}, !- Inlet Port
   ;                                       !- Outlet Port
 
 OS:Connection,
-  {36cf05aa-fa0e-475a-a15a-d7da333f487d}, !- Handle
-  {0573d710-a87e-4a60-8610-7c764af535c0}, !- Source Object
+  {b106f365-74de-4864-a308-7ea685bae672}, !- Handle
+  {085b73f7-4ba2-4bfb-bc05-926b3e8580ce}, !- Source Object
   11,                                     !- Outlet Port
-  {59decaab-ab53-4d78-8da4-e0484bab8ecd}, !- Target Object
+  {cb2a1d88-8405-45ea-aaee-6ac03fff99b3}, !- Target Object
   2;                                      !- Inlet Port
 
 OS:PortList,
-  {19f4654d-7eb1-4639-8c7d-22a624c369d2}, !- Handle
-  {0573d710-a87e-4a60-8610-7c764af535c0}; !- HVAC Component
+  {76f7e499-dfe0-496a-83e7-f14891f6d8fc}, !- Handle
+  {085b73f7-4ba2-4bfb-bc05-926b3e8580ce}; !- HVAC Component
 
 OS:PortList,
-  {7dc0f54c-6e6a-4dda-a05a-23ea514dc8c7}, !- Handle
-  {0573d710-a87e-4a60-8610-7c764af535c0}; !- HVAC Component
+  {8e858914-3cfb-4c40-96e8-92b8ed94a21d}, !- Handle
+  {085b73f7-4ba2-4bfb-bc05-926b3e8580ce}; !- HVAC Component
 
 OS:PortList,
-  {a9edf5c0-cc3d-499a-a6c1-2402e926be32}, !- Handle
-  {0573d710-a87e-4a60-8610-7c764af535c0}; !- HVAC Component
+  {20a69123-f63d-426f-abaf-6be0968666a5}, !- Handle
+  {085b73f7-4ba2-4bfb-bc05-926b3e8580ce}; !- HVAC Component
 
 OS:Sizing:Zone,
-  {ded3a28b-4605-4f0f-a1ec-ce73cee22feb}, !- Handle
-  {0573d710-a87e-4a60-8610-7c764af535c0}, !- Zone or ZoneList Name
-=======
-  {a5299868-2811-4ff2-aab7-77095dd98fa8}, !- Handle
-  Node 1,                                 !- Name
-  {a80c729d-c0a3-40a5-ac74-cfef6090fe8a}, !- Inlet Port
-  ;                                       !- Outlet Port
-
-OS:Connection,
-  {a80c729d-c0a3-40a5-ac74-cfef6090fe8a}, !- Handle
-  {742f4f0b-cdc9-464d-9d91-8161b3e080fa}, !- Source Object
-  11,                                     !- Outlet Port
-  {a5299868-2811-4ff2-aab7-77095dd98fa8}, !- Target Object
-  2;                                      !- Inlet Port
-
-OS:PortList,
-  {10d57ca1-6f67-40b8-8ff1-b8c4b89a494e}, !- Handle
-  {742f4f0b-cdc9-464d-9d91-8161b3e080fa}; !- HVAC Component
-
-OS:PortList,
-  {e2bebff8-6043-43da-8c8c-46e13cbb2255}, !- Handle
-  {742f4f0b-cdc9-464d-9d91-8161b3e080fa}; !- HVAC Component
-
-OS:PortList,
-  {2fa14015-cf77-4b5c-850c-848f69d3d42f}, !- Handle
-  {742f4f0b-cdc9-464d-9d91-8161b3e080fa}; !- HVAC Component
-
-OS:Sizing:Zone,
-  {72f17751-5fce-4656-a055-b437b29f3969}, !- Handle
-  {742f4f0b-cdc9-464d-9d91-8161b3e080fa}, !- Zone or ZoneList Name
->>>>>>> a49bb51b
+  {fea099d4-cca8-4cd3-b9e6-a6c47834ef36}, !- Handle
+  {085b73f7-4ba2-4bfb-bc05-926b3e8580ce}, !- Zone or ZoneList Name
   SupplyAirTemperature,                   !- Zone Cooling Design Supply Air Temperature Input Method
   14,                                     !- Zone Cooling Design Supply Air Temperature {C}
   11.11,                                  !- Zone Cooling Design Supply Air Temperature Difference {deltaC}
@@ -442,25 +327,14 @@
   autosize;                               !- Dedicated Outdoor Air High Setpoint Temperature for Design {C}
 
 OS:ZoneHVAC:EquipmentList,
-<<<<<<< HEAD
-  {77dce267-54dc-467d-9a13-a956989c08e3}, !- Handle
+  {982fcc88-d991-4545-ae2a-e0dfd1056528}, !- Handle
   Zone HVAC Equipment List 1,             !- Name
-  {0573d710-a87e-4a60-8610-7c764af535c0}; !- Thermal Zone
+  {085b73f7-4ba2-4bfb-bc05-926b3e8580ce}; !- Thermal Zone
 
 OS:Space,
-  {7919e81d-e4c2-4354-baeb-06b98a5ef0cb}, !- Handle
+  {243943df-e855-4317-bf46-740b6647490c}, !- Handle
   living space,                           !- Name
-  {0befb584-42b6-4eee-b5b1-a759e7847320}, !- Space Type Name
-=======
-  {5473bd74-5ce3-48c4-b1c6-8cac70cce10c}, !- Handle
-  Zone HVAC Equipment List 1,             !- Name
-  {742f4f0b-cdc9-464d-9d91-8161b3e080fa}; !- Thermal Zone
-
-OS:Space,
-  {3ce58c76-0f40-453b-bd1d-bcf0aa3b50b2}, !- Handle
-  living space,                           !- Name
-  {52da896b-a501-4b54-82e7-e07be650fc00}, !- Space Type Name
->>>>>>> a49bb51b
+  {053eb291-abb8-409a-8139-0a4c6833ceaa}, !- Space Type Name
   ,                                       !- Default Construction Set Name
   ,                                       !- Default Schedule Set Name
   -0,                                     !- Direction of Relative North {deg}
@@ -468,31 +342,17 @@
   0,                                      !- Y Origin {m}
   0,                                      !- Z Origin {m}
   ,                                       !- Building Story Name
-<<<<<<< HEAD
-  {0573d710-a87e-4a60-8610-7c764af535c0}, !- Thermal Zone Name
+  {085b73f7-4ba2-4bfb-bc05-926b3e8580ce}, !- Thermal Zone Name
   ,                                       !- Part of Total Floor Area
   ,                                       !- Design Specification Outdoor Air Object Name
-  {6741922c-6b1f-472f-b240-85aa236bdec4}; !- Building Unit Name
-
-OS:Surface,
-  {e23eb939-c19a-4c2c-8ffd-bdd30ddb6f29}, !- Handle
+  {a8c4815f-b45b-48ac-9110-63dd915f510c}; !- Building Unit Name
+
+OS:Surface,
+  {0cd39a93-977b-4956-9129-16003488227d}, !- Handle
   Surface 1,                              !- Name
   Floor,                                  !- Surface Type
   ,                                       !- Construction Name
-  {7919e81d-e4c2-4354-baeb-06b98a5ef0cb}, !- Space Name
-=======
-  {742f4f0b-cdc9-464d-9d91-8161b3e080fa}, !- Thermal Zone Name
-  ,                                       !- Part of Total Floor Area
-  ,                                       !- Design Specification Outdoor Air Object Name
-  {4f77cb32-c3b1-4599-9d79-4a846f436bd9}; !- Building Unit Name
-
-OS:Surface,
-  {6ebcd458-ba6d-4be3-9734-d462392f63cd}, !- Handle
-  Surface 1,                              !- Name
-  Floor,                                  !- Surface Type
-  ,                                       !- Construction Name
-  {3ce58c76-0f40-453b-bd1d-bcf0aa3b50b2}, !- Space Name
->>>>>>> a49bb51b
+  {243943df-e855-4317-bf46-740b6647490c}, !- Space Name
   Foundation,                             !- Outside Boundary Condition
   ,                                       !- Outside Boundary Condition Object
   NoSun,                                  !- Sun Exposure
@@ -505,19 +365,11 @@
   11.129722368505, 0, 0;                  !- X,Y,Z Vertex 4 {m}
 
 OS:Surface,
-<<<<<<< HEAD
-  {201adc7d-f602-4458-8dc2-1ccd852340c9}, !- Handle
+  {9f3fc296-bfd5-428f-af51-aa2c1130266e}, !- Handle
   Surface 2,                              !- Name
   Wall,                                   !- Surface Type
   ,                                       !- Construction Name
-  {7919e81d-e4c2-4354-baeb-06b98a5ef0cb}, !- Space Name
-=======
-  {574eaf85-1e5e-41c4-bbb6-d31dcdaf54d3}, !- Handle
-  Surface 2,                              !- Name
-  Wall,                                   !- Surface Type
-  ,                                       !- Construction Name
-  {3ce58c76-0f40-453b-bd1d-bcf0aa3b50b2}, !- Space Name
->>>>>>> a49bb51b
+  {243943df-e855-4317-bf46-740b6647490c}, !- Space Name
   Outdoors,                               !- Outside Boundary Condition
   ,                                       !- Outside Boundary Condition Object
   SunExposed,                             !- Sun Exposure
@@ -530,19 +382,11 @@
   0, 0, 2.4384;                           !- X,Y,Z Vertex 4 {m}
 
 OS:Surface,
-<<<<<<< HEAD
-  {e48e28ef-ae28-4567-ae41-4da06351e216}, !- Handle
+  {2358ad76-319c-43a6-ab8c-76b4eb4c1f81}, !- Handle
   Surface 3,                              !- Name
   Wall,                                   !- Surface Type
   ,                                       !- Construction Name
-  {7919e81d-e4c2-4354-baeb-06b98a5ef0cb}, !- Space Name
-=======
-  {8cc36f50-76c0-4cbc-8584-6a3d338f1d7f}, !- Handle
-  Surface 3,                              !- Name
-  Wall,                                   !- Surface Type
-  ,                                       !- Construction Name
-  {3ce58c76-0f40-453b-bd1d-bcf0aa3b50b2}, !- Space Name
->>>>>>> a49bb51b
+  {243943df-e855-4317-bf46-740b6647490c}, !- Space Name
   Outdoors,                               !- Outside Boundary Condition
   ,                                       !- Outside Boundary Condition Object
   SunExposed,                             !- Sun Exposure
@@ -555,19 +399,11 @@
   0, 5.56486118425249, 2.4384;            !- X,Y,Z Vertex 4 {m}
 
 OS:Surface,
-<<<<<<< HEAD
-  {f93f3420-9e23-4e43-a093-45a2b0b4727c}, !- Handle
+  {f123d953-b4ee-4d91-abc3-2083be69c078}, !- Handle
   Surface 4,                              !- Name
   Wall,                                   !- Surface Type
   ,                                       !- Construction Name
-  {7919e81d-e4c2-4354-baeb-06b98a5ef0cb}, !- Space Name
-=======
-  {c1582015-6212-40d9-a450-d26630d88b27}, !- Handle
-  Surface 4,                              !- Name
-  Wall,                                   !- Surface Type
-  ,                                       !- Construction Name
-  {3ce58c76-0f40-453b-bd1d-bcf0aa3b50b2}, !- Space Name
->>>>>>> a49bb51b
+  {243943df-e855-4317-bf46-740b6647490c}, !- Space Name
   Outdoors,                               !- Outside Boundary Condition
   ,                                       !- Outside Boundary Condition Object
   SunExposed,                             !- Sun Exposure
@@ -580,19 +416,11 @@
   11.129722368505, 5.56486118425249, 2.4384; !- X,Y,Z Vertex 4 {m}
 
 OS:Surface,
-<<<<<<< HEAD
-  {52da5d8c-45c7-40a5-81ab-36dbd57f2826}, !- Handle
+  {ec189db7-d272-4ae0-85a5-ab721bb4f37b}, !- Handle
   Surface 5,                              !- Name
   Wall,                                   !- Surface Type
   ,                                       !- Construction Name
-  {7919e81d-e4c2-4354-baeb-06b98a5ef0cb}, !- Space Name
-=======
-  {cecbf795-c27d-4190-86d7-8f7c740e12db}, !- Handle
-  Surface 5,                              !- Name
-  Wall,                                   !- Surface Type
-  ,                                       !- Construction Name
-  {3ce58c76-0f40-453b-bd1d-bcf0aa3b50b2}, !- Space Name
->>>>>>> a49bb51b
+  {243943df-e855-4317-bf46-740b6647490c}, !- Space Name
   Outdoors,                               !- Outside Boundary Condition
   ,                                       !- Outside Boundary Condition Object
   SunExposed,                             !- Sun Exposure
@@ -605,23 +433,13 @@
   11.129722368505, 0, 2.4384;             !- X,Y,Z Vertex 4 {m}
 
 OS:Surface,
-<<<<<<< HEAD
-  {48c7913a-4e97-411e-ac9e-2bbd339cd00c}, !- Handle
+  {1945485a-e480-482c-8ee9-b0856c48de78}, !- Handle
   Surface 6,                              !- Name
   RoofCeiling,                            !- Surface Type
   ,                                       !- Construction Name
-  {7919e81d-e4c2-4354-baeb-06b98a5ef0cb}, !- Space Name
+  {243943df-e855-4317-bf46-740b6647490c}, !- Space Name
   Surface,                                !- Outside Boundary Condition
-  {cfc6378d-9c74-46c1-b44c-08b66384a167}, !- Outside Boundary Condition Object
-=======
-  {dff23e00-0d83-4a32-a902-2fb6a0e175e7}, !- Handle
-  Surface 6,                              !- Name
-  RoofCeiling,                            !- Surface Type
-  ,                                       !- Construction Name
-  {3ce58c76-0f40-453b-bd1d-bcf0aa3b50b2}, !- Space Name
-  Surface,                                !- Outside Boundary Condition
-  {a4102a1f-a9d3-4f0c-ab87-518b0b86c844}, !- Outside Boundary Condition Object
->>>>>>> a49bb51b
+  {e8d91e3d-cb25-4134-85f9-2f1316058f15}, !- Outside Boundary Condition Object
   NoSun,                                  !- Sun Exposure
   NoWind,                                 !- Wind Exposure
   ,                                       !- View Factor to Ground
@@ -632,11 +450,7 @@
   0, 0, 2.4384;                           !- X,Y,Z Vertex 4 {m}
 
 OS:SpaceType,
-<<<<<<< HEAD
-  {0befb584-42b6-4eee-b5b1-a759e7847320}, !- Handle
-=======
-  {52da896b-a501-4b54-82e7-e07be650fc00}, !- Handle
->>>>>>> a49bb51b
+  {053eb291-abb8-409a-8139-0a4c6833ceaa}, !- Handle
   Space Type 1,                           !- Name
   ,                                       !- Default Construction Set Name
   ,                                       !- Default Schedule Set Name
@@ -647,15 +461,9 @@
   living;                                 !- Standards Space Type
 
 OS:Space,
-<<<<<<< HEAD
-  {cdfc4545-12e0-45c3-abc8-d97fd2cae931}, !- Handle
+  {caeb096e-884a-4647-a8ed-760ea70438c0}, !- Handle
   living space|story 2,                   !- Name
-  {0befb584-42b6-4eee-b5b1-a759e7847320}, !- Space Type Name
-=======
-  {7333d6c9-957c-40e6-b3ad-ea7fa60c6070}, !- Handle
-  living space|story 2,                   !- Name
-  {52da896b-a501-4b54-82e7-e07be650fc00}, !- Space Type Name
->>>>>>> a49bb51b
+  {053eb291-abb8-409a-8139-0a4c6833ceaa}, !- Space Type Name
   ,                                       !- Default Construction Set Name
   ,                                       !- Default Schedule Set Name
   -0,                                     !- Direction of Relative North {deg}
@@ -663,35 +471,19 @@
   0,                                      !- Y Origin {m}
   2.4384,                                 !- Z Origin {m}
   ,                                       !- Building Story Name
-<<<<<<< HEAD
-  {0573d710-a87e-4a60-8610-7c764af535c0}, !- Thermal Zone Name
+  {085b73f7-4ba2-4bfb-bc05-926b3e8580ce}, !- Thermal Zone Name
   ,                                       !- Part of Total Floor Area
   ,                                       !- Design Specification Outdoor Air Object Name
-  {6741922c-6b1f-472f-b240-85aa236bdec4}; !- Building Unit Name
-
-OS:Surface,
-  {cfc6378d-9c74-46c1-b44c-08b66384a167}, !- Handle
+  {a8c4815f-b45b-48ac-9110-63dd915f510c}; !- Building Unit Name
+
+OS:Surface,
+  {e8d91e3d-cb25-4134-85f9-2f1316058f15}, !- Handle
   Surface 7,                              !- Name
   Floor,                                  !- Surface Type
   ,                                       !- Construction Name
-  {cdfc4545-12e0-45c3-abc8-d97fd2cae931}, !- Space Name
+  {caeb096e-884a-4647-a8ed-760ea70438c0}, !- Space Name
   Surface,                                !- Outside Boundary Condition
-  {48c7913a-4e97-411e-ac9e-2bbd339cd00c}, !- Outside Boundary Condition Object
-=======
-  {742f4f0b-cdc9-464d-9d91-8161b3e080fa}, !- Thermal Zone Name
-  ,                                       !- Part of Total Floor Area
-  ,                                       !- Design Specification Outdoor Air Object Name
-  {4f77cb32-c3b1-4599-9d79-4a846f436bd9}; !- Building Unit Name
-
-OS:Surface,
-  {a4102a1f-a9d3-4f0c-ab87-518b0b86c844}, !- Handle
-  Surface 7,                              !- Name
-  Floor,                                  !- Surface Type
-  ,                                       !- Construction Name
-  {7333d6c9-957c-40e6-b3ad-ea7fa60c6070}, !- Space Name
-  Surface,                                !- Outside Boundary Condition
-  {dff23e00-0d83-4a32-a902-2fb6a0e175e7}, !- Outside Boundary Condition Object
->>>>>>> a49bb51b
+  {1945485a-e480-482c-8ee9-b0856c48de78}, !- Outside Boundary Condition Object
   NoSun,                                  !- Sun Exposure
   NoWind,                                 !- Wind Exposure
   ,                                       !- View Factor to Ground
@@ -702,19 +494,11 @@
   11.129722368505, 0, 0;                  !- X,Y,Z Vertex 4 {m}
 
 OS:Surface,
-<<<<<<< HEAD
-  {811c90f7-632a-4703-b71b-9162cce43276}, !- Handle
+  {f695c6fd-8f98-4220-a396-8141c231b631}, !- Handle
   Surface 8,                              !- Name
   Wall,                                   !- Surface Type
   ,                                       !- Construction Name
-  {cdfc4545-12e0-45c3-abc8-d97fd2cae931}, !- Space Name
-=======
-  {000e70e0-58d0-4709-b224-a68a4f70e307}, !- Handle
-  Surface 8,                              !- Name
-  Wall,                                   !- Surface Type
-  ,                                       !- Construction Name
-  {7333d6c9-957c-40e6-b3ad-ea7fa60c6070}, !- Space Name
->>>>>>> a49bb51b
+  {caeb096e-884a-4647-a8ed-760ea70438c0}, !- Space Name
   Outdoors,                               !- Outside Boundary Condition
   ,                                       !- Outside Boundary Condition Object
   SunExposed,                             !- Sun Exposure
@@ -727,19 +511,11 @@
   0, 0, 2.4384;                           !- X,Y,Z Vertex 4 {m}
 
 OS:Surface,
-<<<<<<< HEAD
-  {134b1db1-b5f5-468c-a4d7-ff7da8a48a2f}, !- Handle
+  {ea68d043-8de9-4ff9-a24b-326351f784a9}, !- Handle
   Surface 9,                              !- Name
   Wall,                                   !- Surface Type
   ,                                       !- Construction Name
-  {cdfc4545-12e0-45c3-abc8-d97fd2cae931}, !- Space Name
-=======
-  {c3ee1921-adae-4ec3-86bb-7b87430a42da}, !- Handle
-  Surface 9,                              !- Name
-  Wall,                                   !- Surface Type
-  ,                                       !- Construction Name
-  {7333d6c9-957c-40e6-b3ad-ea7fa60c6070}, !- Space Name
->>>>>>> a49bb51b
+  {caeb096e-884a-4647-a8ed-760ea70438c0}, !- Space Name
   Outdoors,                               !- Outside Boundary Condition
   ,                                       !- Outside Boundary Condition Object
   SunExposed,                             !- Sun Exposure
@@ -752,19 +528,11 @@
   0, 5.56486118425249, 2.4384;            !- X,Y,Z Vertex 4 {m}
 
 OS:Surface,
-<<<<<<< HEAD
-  {fff9a330-a888-4a82-a5e4-8ef693d304fb}, !- Handle
+  {1586a11c-92aa-49fb-a3a6-b1b14fa86292}, !- Handle
   Surface 10,                             !- Name
   Wall,                                   !- Surface Type
   ,                                       !- Construction Name
-  {cdfc4545-12e0-45c3-abc8-d97fd2cae931}, !- Space Name
-=======
-  {3ebc1161-7df3-48d6-9ede-6ebbb05a225c}, !- Handle
-  Surface 10,                             !- Name
-  Wall,                                   !- Surface Type
-  ,                                       !- Construction Name
-  {7333d6c9-957c-40e6-b3ad-ea7fa60c6070}, !- Space Name
->>>>>>> a49bb51b
+  {caeb096e-884a-4647-a8ed-760ea70438c0}, !- Space Name
   Outdoors,                               !- Outside Boundary Condition
   ,                                       !- Outside Boundary Condition Object
   SunExposed,                             !- Sun Exposure
@@ -777,19 +545,11 @@
   11.129722368505, 5.56486118425249, 2.4384; !- X,Y,Z Vertex 4 {m}
 
 OS:Surface,
-<<<<<<< HEAD
-  {a9dc7a43-b8fd-47da-ba3a-ad5a5f01e863}, !- Handle
+  {52dc3bb4-5c66-4398-976e-cc3b6b43db3b}, !- Handle
   Surface 11,                             !- Name
   Wall,                                   !- Surface Type
   ,                                       !- Construction Name
-  {cdfc4545-12e0-45c3-abc8-d97fd2cae931}, !- Space Name
-=======
-  {9d87ffa1-4ee1-4a18-8983-8df2f479b6ce}, !- Handle
-  Surface 11,                             !- Name
-  Wall,                                   !- Surface Type
-  ,                                       !- Construction Name
-  {7333d6c9-957c-40e6-b3ad-ea7fa60c6070}, !- Space Name
->>>>>>> a49bb51b
+  {caeb096e-884a-4647-a8ed-760ea70438c0}, !- Space Name
   Outdoors,                               !- Outside Boundary Condition
   ,                                       !- Outside Boundary Condition Object
   SunExposed,                             !- Sun Exposure
@@ -802,19 +562,11 @@
   11.129722368505, 0, 2.4384;             !- X,Y,Z Vertex 4 {m}
 
 OS:Surface,
-<<<<<<< HEAD
-  {ee8f27a2-6411-4a0a-aef9-8ee41db32efd}, !- Handle
+  {f05d3db4-5f53-4244-b7cc-03ad419cce48}, !- Handle
   Surface 12,                             !- Name
   RoofCeiling,                            !- Surface Type
   ,                                       !- Construction Name
-  {cdfc4545-12e0-45c3-abc8-d97fd2cae931}, !- Space Name
-=======
-  {af4a167c-267b-4b06-8f49-d1a80056d5c4}, !- Handle
-  Surface 12,                             !- Name
-  RoofCeiling,                            !- Surface Type
-  ,                                       !- Construction Name
-  {7333d6c9-957c-40e6-b3ad-ea7fa60c6070}, !- Space Name
->>>>>>> a49bb51b
+  {caeb096e-884a-4647-a8ed-760ea70438c0}, !- Space Name
   Outdoors,                               !- Outside Boundary Condition
   ,                                       !- Outside Boundary Condition Object
   SunExposed,                             !- Sun Exposure
@@ -827,23 +579,14 @@
   0, 0, 2.4384;                           !- X,Y,Z Vertex 4 {m}
 
 OS:BuildingUnit,
-<<<<<<< HEAD
-  {6741922c-6b1f-472f-b240-85aa236bdec4}, !- Handle
-=======
-  {4f77cb32-c3b1-4599-9d79-4a846f436bd9}, !- Handle
->>>>>>> a49bb51b
+  {a8c4815f-b45b-48ac-9110-63dd915f510c}, !- Handle
   unit 1,                                 !- Name
   ,                                       !- Rendering Color
   Residential;                            !- Building Unit Type
 
 OS:AdditionalProperties,
-<<<<<<< HEAD
-  {e078c2be-140e-4674-a33e-deca8c34c425}, !- Handle
-  {6741922c-6b1f-472f-b240-85aa236bdec4}, !- Object Name
-=======
-  {2e7a29d0-1546-4579-a153-35e7b5bab0f6}, !- Handle
-  {4f77cb32-c3b1-4599-9d79-4a846f436bd9}, !- Object Name
->>>>>>> a49bb51b
+  {99703835-4245-478c-b1d9-2eba928363c3}, !- Handle
+  {a8c4815f-b45b-48ac-9110-63dd915f510c}, !- Object Name
   NumberOfBedrooms,                       !- Feature Name 1
   Integer,                                !- Feature Data Type 1
   3,                                      !- Feature Value 1
@@ -855,20 +598,12 @@
   2.6400000000000001;                     !- Feature Value 3
 
 OS:External:File,
-<<<<<<< HEAD
-  {156c2b03-9319-4c1e-859f-5422fcb61258}, !- Handle
-=======
-  {c1908cd8-1b98-4818-8bd4-38fe11bb427d}, !- Handle
->>>>>>> a49bb51b
+  {81a76f11-4832-47c6-b956-4c6fd8dc9114}, !- Handle
   8760.csv,                               !- Name
   8760.csv;                               !- File Name
 
 OS:Schedule:Day,
-<<<<<<< HEAD
-  {687ed514-fbf8-4c36-86ac-833f1f5e7f54}, !- Handle
-=======
-  {3864da7c-593f-4e0b-83ca-6c18002bc517}, !- Handle
->>>>>>> a49bb51b
+  {53bd41c3-496b-4d65-a404-a710deca0b3a}, !- Handle
   Schedule Day 1,                         !- Name
   ,                                       !- Schedule Type Limits Name
   ,                                       !- Interpolate to Timestep
@@ -877,11 +612,7 @@
   0;                                      !- Value Until Time 1
 
 OS:Schedule:Day,
-<<<<<<< HEAD
-  {085871af-a22c-4d23-8088-aa5851fed92f}, !- Handle
-=======
-  {858e86dc-5a65-4ae3-b6fc-68c2ce816e6b}, !- Handle
->>>>>>> a49bb51b
+  {adf22ecb-65fd-46b3-b008-5b3cd6fe6e48}, !- Handle
   Schedule Day 2,                         !- Name
   ,                                       !- Schedule Type Limits Name
   ,                                       !- Interpolate to Timestep
@@ -890,17 +621,10 @@
   1;                                      !- Value Until Time 1
 
 OS:Schedule:File,
-<<<<<<< HEAD
-  {13f1a966-b181-444b-a503-e44c9b2a531f}, !- Handle
+  {25b36c65-a175-4dbd-bd03-222850795d77}, !- Handle
   occupants,                              !- Name
-  {b2592344-1267-4387-b704-f4b7d588d281}, !- Schedule Type Limits Name
-  {156c2b03-9319-4c1e-859f-5422fcb61258}, !- External File Name
-=======
-  {87142c7f-9bb5-4e91-a15c-f5b6d3a93a7e}, !- Handle
-  occupants,                              !- Name
-  {ab87eb2e-c1c6-43b4-bc95-f31af3bf0d43}, !- Schedule Type Limits Name
-  {c1908cd8-1b98-4818-8bd4-38fe11bb427d}, !- External File Name
->>>>>>> a49bb51b
+  {b83c2f07-8cc5-4616-876c-5e4d9be11e94}, !- Schedule Type Limits Name
+  {81a76f11-4832-47c6-b956-4c6fd8dc9114}, !- External File Name
   1,                                      !- Column Number
   1,                                      !- Rows to Skip at Top
   8760,                                   !- Number of Hours of Data
@@ -909,23 +633,13 @@
   60;                                     !- Minutes per Item
 
 OS:Schedule:Constant,
-<<<<<<< HEAD
-  {a74dc320-ff9a-48ed-aa71-c2efc626ba5e}, !- Handle
+  {5eb972ac-579a-40c9-a593-88a101ff889f}, !- Handle
   res occupants activity schedule,        !- Name
-  {b7b85712-f345-45fc-a819-f0362d89e968}, !- Schedule Type Limits Name
+  {41c9787d-5861-47eb-93c6-24a1dec12af4}, !- Schedule Type Limits Name
   112.539290946133;                       !- Value
 
 OS:People:Definition,
-  {ad7f592d-a7fa-4e18-be9e-347621b586b2}, !- Handle
-=======
-  {10c6b0ea-f1b0-43d1-9724-72d6f7347ab4}, !- Handle
-  res occupants activity schedule,        !- Name
-  {b5127afe-2d0f-4085-aea0-35529127825d}, !- Schedule Type Limits Name
-  112.539290946133;                       !- Value
-
-OS:People:Definition,
-  {d49570cc-b857-4a5a-af06-69a2cb41e239}, !- Handle
->>>>>>> a49bb51b
+  {35d3b0d6-6a9e-4eac-a725-78e936e77a90}, !- Handle
   res occupants|living space|story 2,     !- Name
   People,                                 !- Number of People Calculation Method
   1.32,                                   !- Number of People {people}
@@ -938,21 +652,12 @@
   ZoneAveraged;                           !- Mean Radiant Temperature Calculation Type
 
 OS:People,
-<<<<<<< HEAD
-  {053655f2-1110-452b-bc69-417abdc83bbd}, !- Handle
+  {949263e2-f802-4bee-9fe8-48c22fb3bb64}, !- Handle
   res occupants|living space|story 2,     !- Name
-  {ad7f592d-a7fa-4e18-be9e-347621b586b2}, !- People Definition Name
-  {cdfc4545-12e0-45c3-abc8-d97fd2cae931}, !- Space or SpaceType Name
-  {13f1a966-b181-444b-a503-e44c9b2a531f}, !- Number of People Schedule Name
-  {a74dc320-ff9a-48ed-aa71-c2efc626ba5e}, !- Activity Level Schedule Name
-=======
-  {a749b615-5011-414f-b1dc-57546c5c96e5}, !- Handle
-  res occupants|living space|story 2,     !- Name
-  {d49570cc-b857-4a5a-af06-69a2cb41e239}, !- People Definition Name
-  {7333d6c9-957c-40e6-b3ad-ea7fa60c6070}, !- Space or SpaceType Name
-  {87142c7f-9bb5-4e91-a15c-f5b6d3a93a7e}, !- Number of People Schedule Name
-  {10c6b0ea-f1b0-43d1-9724-72d6f7347ab4}, !- Activity Level Schedule Name
->>>>>>> a49bb51b
+  {35d3b0d6-6a9e-4eac-a725-78e936e77a90}, !- People Definition Name
+  {caeb096e-884a-4647-a8ed-760ea70438c0}, !- Space or SpaceType Name
+  {25b36c65-a175-4dbd-bd03-222850795d77}, !- Number of People Schedule Name
+  {5eb972ac-579a-40c9-a593-88a101ff889f}, !- Activity Level Schedule Name
   ,                                       !- Surface Name/Angle Factor List Name
   ,                                       !- Work Efficiency Schedule Name
   ,                                       !- Clothing Insulation Schedule Name
@@ -960,11 +665,7 @@
   1;                                      !- Multiplier
 
 OS:ScheduleTypeLimits,
-<<<<<<< HEAD
-  {b7b85712-f345-45fc-a819-f0362d89e968}, !- Handle
-=======
-  {b5127afe-2d0f-4085-aea0-35529127825d}, !- Handle
->>>>>>> a49bb51b
+  {41c9787d-5861-47eb-93c6-24a1dec12af4}, !- Handle
   ActivityLevel,                          !- Name
   0,                                      !- Lower Limit Value
   ,                                       !- Upper Limit Value
@@ -972,22 +673,14 @@
   ActivityLevel;                          !- Unit Type
 
 OS:ScheduleTypeLimits,
-<<<<<<< HEAD
-  {b2592344-1267-4387-b704-f4b7d588d281}, !- Handle
-=======
-  {ab87eb2e-c1c6-43b4-bc95-f31af3bf0d43}, !- Handle
->>>>>>> a49bb51b
+  {b83c2f07-8cc5-4616-876c-5e4d9be11e94}, !- Handle
   Fractional,                             !- Name
   0,                                      !- Lower Limit Value
   1,                                      !- Upper Limit Value
   Continuous;                             !- Numeric Type
 
 OS:People:Definition,
-<<<<<<< HEAD
-  {5470bf57-52ac-4351-b4db-6104dd6893e0}, !- Handle
-=======
-  {baff6395-c967-4d4e-a990-055c5e905335}, !- Handle
->>>>>>> a49bb51b
+  {7b4fe9ed-6983-4bc3-b727-24c3a911eab7}, !- Handle
   res occupants|living space,             !- Name
   People,                                 !- Number of People Calculation Method
   1.32,                                   !- Number of People {people}
@@ -1000,21 +693,12 @@
   ZoneAveraged;                           !- Mean Radiant Temperature Calculation Type
 
 OS:People,
-<<<<<<< HEAD
-  {3e2954cf-322d-440d-b7ef-618d8876af0f}, !- Handle
+  {2faca533-36ec-4da1-a892-82ed57823568}, !- Handle
   res occupants|living space,             !- Name
-  {5470bf57-52ac-4351-b4db-6104dd6893e0}, !- People Definition Name
-  {7919e81d-e4c2-4354-baeb-06b98a5ef0cb}, !- Space or SpaceType Name
-  {13f1a966-b181-444b-a503-e44c9b2a531f}, !- Number of People Schedule Name
-  {a74dc320-ff9a-48ed-aa71-c2efc626ba5e}, !- Activity Level Schedule Name
-=======
-  {b3ba9721-9333-4506-866d-1d53d74a8fff}, !- Handle
-  res occupants|living space,             !- Name
-  {baff6395-c967-4d4e-a990-055c5e905335}, !- People Definition Name
-  {3ce58c76-0f40-453b-bd1d-bcf0aa3b50b2}, !- Space or SpaceType Name
-  {87142c7f-9bb5-4e91-a15c-f5b6d3a93a7e}, !- Number of People Schedule Name
-  {10c6b0ea-f1b0-43d1-9724-72d6f7347ab4}, !- Activity Level Schedule Name
->>>>>>> a49bb51b
+  {7b4fe9ed-6983-4bc3-b727-24c3a911eab7}, !- People Definition Name
+  {243943df-e855-4317-bf46-740b6647490c}, !- Space or SpaceType Name
+  {25b36c65-a175-4dbd-bd03-222850795d77}, !- Number of People Schedule Name
+  {5eb972ac-579a-40c9-a593-88a101ff889f}, !- Activity Level Schedule Name
   ,                                       !- Surface Name/Angle Factor List Name
   ,                                       !- Work Efficiency Schedule Name
   ,                                       !- Clothing Insulation Schedule Name
@@ -1022,26 +706,15 @@
   1;                                      !- Multiplier
 
 OS:ShadingSurfaceGroup,
-<<<<<<< HEAD
-  {11a0e96f-f992-46c0-9e79-5c553fc8dcb3}, !- Handle
-=======
-  {f3988fce-ea02-4955-a0f7-6304dfaa4fe5}, !- Handle
->>>>>>> a49bb51b
+  {30705f07-f8eb-4f11-9158-85e6172b4d9c}, !- Handle
   res eaves,                              !- Name
   Building;                               !- Shading Surface Type
 
 OS:ShadingSurface,
-<<<<<<< HEAD
-  {cbca167c-8aa8-49d5-9a5a-fbfee9c84f3d}, !- Handle
+  {8226dc76-9511-4dc7-8853-37e7ca0aa917}, !- Handle
   Surface 12 - res eaves,                 !- Name
   ,                                       !- Construction Name
-  {11a0e96f-f992-46c0-9e79-5c553fc8dcb3}, !- Shading Surface Group Name
-=======
-  {e685ca4d-e338-44a0-aba7-08a61dcc0ae8}, !- Handle
-  Surface 12 - res eaves,                 !- Name
-  ,                                       !- Construction Name
-  {f3988fce-ea02-4955-a0f7-6304dfaa4fe5}, !- Shading Surface Group Name
->>>>>>> a49bb51b
+  {30705f07-f8eb-4f11-9158-85e6172b4d9c}, !- Shading Surface Group Name
   ,                                       !- Transmittance Schedule Name
   ,                                       !- Number of Vertices
   0, -0.6096, 4.8768,                     !- X,Y,Z Vertex 1 {m}
@@ -1050,17 +723,10 @@
   0, 0, 4.8768;                           !- X,Y,Z Vertex 4 {m}
 
 OS:ShadingSurface,
-<<<<<<< HEAD
-  {dfc886dc-03a1-4f6e-b39e-1ee8693fa4c8}, !- Handle
+  {7573037f-7dff-45d8-b19a-4dfc942b24ef}, !- Handle
   Surface 12 - res eaves 1,               !- Name
   ,                                       !- Construction Name
-  {11a0e96f-f992-46c0-9e79-5c553fc8dcb3}, !- Shading Surface Group Name
-=======
-  {713827ce-36fe-4718-8595-1878d51e48f0}, !- Handle
-  Surface 12 - res eaves 1,               !- Name
-  ,                                       !- Construction Name
-  {f3988fce-ea02-4955-a0f7-6304dfaa4fe5}, !- Shading Surface Group Name
->>>>>>> a49bb51b
+  {30705f07-f8eb-4f11-9158-85e6172b4d9c}, !- Shading Surface Group Name
   ,                                       !- Transmittance Schedule Name
   ,                                       !- Number of Vertices
   11.739322368505, 0, 4.8768,             !- X,Y,Z Vertex 1 {m}
@@ -1069,17 +735,10 @@
   11.129722368505, 0, 4.8768;             !- X,Y,Z Vertex 4 {m}
 
 OS:ShadingSurface,
-<<<<<<< HEAD
-  {137a2ac2-5534-4850-bdc9-720a73253892}, !- Handle
+  {ea0e8b08-b7f6-4d5a-9937-dbcafa27e99a}, !- Handle
   Surface 12 - res eaves 2,               !- Name
   ,                                       !- Construction Name
-  {11a0e96f-f992-46c0-9e79-5c553fc8dcb3}, !- Shading Surface Group Name
-=======
-  {50efd588-ebcd-4b55-ad8d-7cccbe2cd15b}, !- Handle
-  Surface 12 - res eaves 2,               !- Name
-  ,                                       !- Construction Name
-  {f3988fce-ea02-4955-a0f7-6304dfaa4fe5}, !- Shading Surface Group Name
->>>>>>> a49bb51b
+  {30705f07-f8eb-4f11-9158-85e6172b4d9c}, !- Shading Surface Group Name
   ,                                       !- Transmittance Schedule Name
   ,                                       !- Number of Vertices
   11.129722368505, 6.17446118425249, 4.8768, !- X,Y,Z Vertex 1 {m}
@@ -1088,17 +747,10 @@
   11.129722368505, 5.56486118425249, 4.8768; !- X,Y,Z Vertex 4 {m}
 
 OS:ShadingSurface,
-<<<<<<< HEAD
-  {35f786bf-9c53-4e1d-af26-b3fefe0d37d3}, !- Handle
+  {e3819b8a-a58d-491b-8e33-679d69471de0}, !- Handle
   Surface 12 - res eaves 3,               !- Name
   ,                                       !- Construction Name
-  {11a0e96f-f992-46c0-9e79-5c553fc8dcb3}, !- Shading Surface Group Name
-=======
-  {6b5c2d31-e82b-4b7e-9067-e70eec32f3c1}, !- Handle
-  Surface 12 - res eaves 3,               !- Name
-  ,                                       !- Construction Name
-  {f3988fce-ea02-4955-a0f7-6304dfaa4fe5}, !- Shading Surface Group Name
->>>>>>> a49bb51b
+  {30705f07-f8eb-4f11-9158-85e6172b4d9c}, !- Shading Surface Group Name
   ,                                       !- Transmittance Schedule Name
   ,                                       !- Number of Vertices
   -0.6096, 5.56486118425249, 4.8768,      !- X,Y,Z Vertex 1 {m}
