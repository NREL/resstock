--- conflicted
+++ resolved
@@ -1,53 +1,26 @@
 !- NOTE: Auto-generated from /test/osw_files/SFD_2000sqft_2story_SL_FA_FlatRoof.osw
 
 OS:Version,
-<<<<<<< HEAD
-  {77206920-9327-43f8-9603-db5cbfc2efee}, !- Handle
-  2.8.0;                                  !- Version Identifier
-
-OS:SimulationControl,
-  {39d047fa-5ac9-450c-91c4-6df3f30559bc}, !- Handle
-=======
   {dfbd7218-3d8e-436e-9f58-343555f240aa}, !- Handle
   2.8.1;                                  !- Version Identifier
 
 OS:SimulationControl,
   {eaef36a0-c840-4877-85f4-b98c07815708}, !- Handle
->>>>>>> 39a3a78a
   ,                                       !- Do Zone Sizing Calculation
   ,                                       !- Do System Sizing Calculation
   ,                                       !- Do Plant Sizing Calculation
   No;                                     !- Run Simulation for Sizing Periods
 
 OS:Timestep,
-<<<<<<< HEAD
-  {1bcf61e9-83bb-4182-9e51-b1c33ff3026f}, !- Handle
-  6;                                      !- Number of Timesteps per Hour
-
-OS:ShadowCalculation,
-  {664ca4e5-e24c-4196-96d9-7c1f768ea7cb}, !- Handle
-=======
   {c9f99956-289d-4c98-bae8-4d20fb4b927d}, !- Handle
   6;                                      !- Number of Timesteps per Hour
 
 OS:ShadowCalculation,
   {f65c1bed-5e05-4e06-99e8-1aefa29443ce}, !- Handle
->>>>>>> 39a3a78a
   20,                                     !- Calculation Frequency
   200;                                    !- Maximum Figures in Shadow Overlap Calculations
 
 OS:SurfaceConvectionAlgorithm:Outside,
-<<<<<<< HEAD
-  {509c91fe-6751-47b0-9760-c155c0b42947}, !- Handle
-  DOE-2;                                  !- Algorithm
-
-OS:SurfaceConvectionAlgorithm:Inside,
-  {f052439f-6f32-4cec-9565-66141ea6deaa}, !- Handle
-  TARP;                                   !- Algorithm
-
-OS:ZoneCapacitanceMultiplier:ResearchSpecial,
-  {1ffbb752-6e7c-490f-9d79-830dbe086595}, !- Handle
-=======
   {26d8df6e-bc8f-4180-ae2a-baf9883d43c0}, !- Handle
   DOE-2;                                  !- Algorithm
 
@@ -57,17 +30,12 @@
 
 OS:ZoneCapacitanceMultiplier:ResearchSpecial,
   {e81e0dbc-98ef-462f-9728-524830b8151a}, !- Handle
->>>>>>> 39a3a78a
   ,                                       !- Temperature Capacity Multiplier
   15,                                     !- Humidity Capacity Multiplier
   ;                                       !- Carbon Dioxide Capacity Multiplier
 
 OS:RunPeriod,
-<<<<<<< HEAD
-  {477048a9-9c4f-45ce-88e5-88dcc5680e09}, !- Handle
-=======
   {d2c09af4-e617-4f66-89d5-0a797d8a1156}, !- Handle
->>>>>>> 39a3a78a
   Run Period 1,                           !- Name
   1,                                      !- Begin Month
   1,                                      !- Begin Day of Month
@@ -81,11 +49,7 @@
   ;                                       !- Number of Times Runperiod to be Repeated
 
 OS:ThermalZone,
-<<<<<<< HEAD
-  {57ff5e0a-55ba-4363-92ce-b6612d5c91bd}, !- Handle
-=======
   {8d0e75a9-3cae-472f-841c-e0f4962bc338}, !- Handle
->>>>>>> 39a3a78a
   living zone,                            !- Name
   ,                                       !- Multiplier
   ,                                       !- Ceiling Height {m}
@@ -94,17 +58,10 @@
   ,                                       !- Zone Inside Convection Algorithm
   ,                                       !- Zone Outside Convection Algorithm
   ,                                       !- Zone Conditioning Equipment List Name
-<<<<<<< HEAD
-  {0019d9b9-a468-4ad3-9338-9d1c3c375978}, !- Zone Air Inlet Port List
-  {47e04892-df8c-41b5-b767-18c39375844a}, !- Zone Air Exhaust Port List
-  {4c1dcc9c-60ed-4344-bc59-40def2244df1}, !- Zone Air Node Name
-  {c83e5a01-3745-4cfe-83a0-3f62f9625fa0}, !- Zone Return Air Port List
-=======
   {976cd9e2-2654-47cb-b7f6-77ee06d0f758}, !- Zone Air Inlet Port List
   {198e9fc5-a76c-46f6-b954-6218af0a20d1}, !- Zone Air Exhaust Port List
   {fa43f4f8-0023-4f42-addc-d5510ca81cd3}, !- Zone Air Node Name
   {81ac14fe-02b5-4f24-8418-6622066c7d7c}, !- Zone Return Air Port List
->>>>>>> 39a3a78a
   ,                                       !- Primary Daylighting Control Name
   ,                                       !- Fraction of Zone Controlled by Primary Daylighting Control
   ,                                       !- Secondary Daylighting Control Name
@@ -115,39 +72,6 @@
   No;                                     !- Use Ideal Air Loads
 
 OS:Node,
-<<<<<<< HEAD
-  {3edecb0a-cd8d-49c6-81ca-07488d5beddb}, !- Handle
-  Node 1,                                 !- Name
-  {4c1dcc9c-60ed-4344-bc59-40def2244df1}, !- Inlet Port
-  ;                                       !- Outlet Port
-
-OS:Connection,
-  {4c1dcc9c-60ed-4344-bc59-40def2244df1}, !- Handle
-  {23a12278-a508-4763-93cd-a9e2b353fd1e}, !- Name
-  {57ff5e0a-55ba-4363-92ce-b6612d5c91bd}, !- Source Object
-  11,                                     !- Outlet Port
-  {3edecb0a-cd8d-49c6-81ca-07488d5beddb}, !- Target Object
-  2;                                      !- Inlet Port
-
-OS:PortList,
-  {0019d9b9-a468-4ad3-9338-9d1c3c375978}, !- Handle
-  {006f44fa-3064-4374-be69-2285d89eaf6d}, !- Name
-  {57ff5e0a-55ba-4363-92ce-b6612d5c91bd}; !- HVAC Component
-
-OS:PortList,
-  {47e04892-df8c-41b5-b767-18c39375844a}, !- Handle
-  {16ee4912-6259-466f-9095-aa1e1626be66}, !- Name
-  {57ff5e0a-55ba-4363-92ce-b6612d5c91bd}; !- HVAC Component
-
-OS:PortList,
-  {c83e5a01-3745-4cfe-83a0-3f62f9625fa0}, !- Handle
-  {8f6b0816-2442-4afe-b0ec-1516461baa6f}, !- Name
-  {57ff5e0a-55ba-4363-92ce-b6612d5c91bd}; !- HVAC Component
-
-OS:Sizing:Zone,
-  {15bc2069-0ce3-412d-af7d-604e1528c1fa}, !- Handle
-  {57ff5e0a-55ba-4363-92ce-b6612d5c91bd}, !- Zone or ZoneList Name
-=======
   {baba7d85-34bb-4c4c-a6d4-e642d4f3abcb}, !- Handle
   Node 1,                                 !- Name
   {fa43f4f8-0023-4f42-addc-d5510ca81cd3}, !- Inlet Port
@@ -179,7 +103,6 @@
 OS:Sizing:Zone,
   {568e66fa-99f5-4a0c-b193-02e593375cca}, !- Handle
   {8d0e75a9-3cae-472f-841c-e0f4962bc338}, !- Zone or ZoneList Name
->>>>>>> 39a3a78a
   SupplyAirTemperature,                   !- Zone Cooling Design Supply Air Temperature Input Method
   14,                                     !- Zone Cooling Design Supply Air Temperature {C}
   11.11,                                  !- Zone Cooling Design Supply Air Temperature Difference {deltaC}
@@ -208,16 +131,6 @@
   autosize;                               !- Dedicated Outdoor Air High Setpoint Temperature for Design {C}
 
 OS:ZoneHVAC:EquipmentList,
-<<<<<<< HEAD
-  {92dc3ca1-c3e3-4ec9-8d93-c25089b239f8}, !- Handle
-  Zone HVAC Equipment List 1,             !- Name
-  {57ff5e0a-55ba-4363-92ce-b6612d5c91bd}; !- Thermal Zone
-
-OS:Space,
-  {de547a86-768a-4460-9cb4-380f80ca204d}, !- Handle
-  living space,                           !- Name
-  {628ea708-0526-401e-a876-363bb03c89cb}, !- Space Type Name
-=======
   {1097d0ff-b76c-40cb-9b25-74b7e65ee70d}, !- Handle
   Zone HVAC Equipment List 1,             !- Name
   {8d0e75a9-3cae-472f-841c-e0f4962bc338}; !- Thermal Zone
@@ -226,7 +139,6 @@
   {8c10eddf-8afb-448d-8882-1bb5ea71e945}, !- Handle
   living space,                           !- Name
   {42a1ae90-9816-4663-a8fc-37dd15c10c5e}, !- Space Type Name
->>>>>>> 39a3a78a
   ,                                       !- Default Construction Set Name
   ,                                       !- Default Schedule Set Name
   -0,                                     !- Direction of Relative North {deg}
@@ -234,19 +146,6 @@
   0,                                      !- Y Origin {m}
   0,                                      !- Z Origin {m}
   ,                                       !- Building Story Name
-<<<<<<< HEAD
-  {57ff5e0a-55ba-4363-92ce-b6612d5c91bd}, !- Thermal Zone Name
-  ,                                       !- Part of Total Floor Area
-  ,                                       !- Design Specification Outdoor Air Object Name
-  {e2a28b1c-e831-40ad-b05a-ed878d595930}; !- Building Unit Name
-
-OS:Surface,
-  {85708e3a-25a8-4010-ac35-724d9e6c0894}, !- Handle
-  Surface 1,                              !- Name
-  Floor,                                  !- Surface Type
-  ,                                       !- Construction Name
-  {de547a86-768a-4460-9cb4-380f80ca204d}, !- Space Name
-=======
   {8d0e75a9-3cae-472f-841c-e0f4962bc338}, !- Thermal Zone Name
   ,                                       !- Part of Total Floor Area
   ,                                       !- Design Specification Outdoor Air Object Name
@@ -258,7 +157,6 @@
   Floor,                                  !- Surface Type
   ,                                       !- Construction Name
   {8c10eddf-8afb-448d-8882-1bb5ea71e945}, !- Space Name
->>>>>>> 39a3a78a
   Foundation,                             !- Outside Boundary Condition
   ,                                       !- Outside Boundary Condition Object
   NoSun,                                  !- Sun Exposure
@@ -271,19 +169,11 @@
   11.129722368505, 0, 0;                  !- X,Y,Z Vertex 4 {m}
 
 OS:Surface,
-<<<<<<< HEAD
-  {038a7751-1162-4a85-b138-de23dbc4b376}, !- Handle
-  Surface 2,                              !- Name
-  Wall,                                   !- Surface Type
-  ,                                       !- Construction Name
-  {de547a86-768a-4460-9cb4-380f80ca204d}, !- Space Name
-=======
   {06e1ef3b-8aaf-4675-8e13-c56b2aab0cb3}, !- Handle
   Surface 2,                              !- Name
   Wall,                                   !- Surface Type
   ,                                       !- Construction Name
   {8c10eddf-8afb-448d-8882-1bb5ea71e945}, !- Space Name
->>>>>>> 39a3a78a
   Outdoors,                               !- Outside Boundary Condition
   ,                                       !- Outside Boundary Condition Object
   SunExposed,                             !- Sun Exposure
@@ -296,19 +186,11 @@
   0, 0, 2.4384;                           !- X,Y,Z Vertex 4 {m}
 
 OS:Surface,
-<<<<<<< HEAD
-  {72f5834a-c700-4b1f-8e49-fe4bdbde78e3}, !- Handle
-  Surface 3,                              !- Name
-  Wall,                                   !- Surface Type
-  ,                                       !- Construction Name
-  {de547a86-768a-4460-9cb4-380f80ca204d}, !- Space Name
-=======
   {61f6a877-1fb5-4602-88d5-0d25454796e7}, !- Handle
   Surface 3,                              !- Name
   Wall,                                   !- Surface Type
   ,                                       !- Construction Name
   {8c10eddf-8afb-448d-8882-1bb5ea71e945}, !- Space Name
->>>>>>> 39a3a78a
   Outdoors,                               !- Outside Boundary Condition
   ,                                       !- Outside Boundary Condition Object
   SunExposed,                             !- Sun Exposure
@@ -321,19 +203,11 @@
   0, 5.56486118425249, 2.4384;            !- X,Y,Z Vertex 4 {m}
 
 OS:Surface,
-<<<<<<< HEAD
-  {4723d664-6c7e-42de-a10b-08262df2b03f}, !- Handle
-  Surface 4,                              !- Name
-  Wall,                                   !- Surface Type
-  ,                                       !- Construction Name
-  {de547a86-768a-4460-9cb4-380f80ca204d}, !- Space Name
-=======
   {bf7fb860-b33e-4739-bd14-eabde6a50028}, !- Handle
   Surface 4,                              !- Name
   Wall,                                   !- Surface Type
   ,                                       !- Construction Name
   {8c10eddf-8afb-448d-8882-1bb5ea71e945}, !- Space Name
->>>>>>> 39a3a78a
   Outdoors,                               !- Outside Boundary Condition
   ,                                       !- Outside Boundary Condition Object
   SunExposed,                             !- Sun Exposure
@@ -346,19 +220,11 @@
   11.129722368505, 5.56486118425249, 2.4384; !- X,Y,Z Vertex 4 {m}
 
 OS:Surface,
-<<<<<<< HEAD
-  {f611b4a6-e2cd-47a0-83d2-c1249c6f29e8}, !- Handle
-  Surface 5,                              !- Name
-  Wall,                                   !- Surface Type
-  ,                                       !- Construction Name
-  {de547a86-768a-4460-9cb4-380f80ca204d}, !- Space Name
-=======
   {f470468a-5cc9-4bcc-bd81-0cf58d732dc6}, !- Handle
   Surface 5,                              !- Name
   Wall,                                   !- Surface Type
   ,                                       !- Construction Name
   {8c10eddf-8afb-448d-8882-1bb5ea71e945}, !- Space Name
->>>>>>> 39a3a78a
   Outdoors,                               !- Outside Boundary Condition
   ,                                       !- Outside Boundary Condition Object
   SunExposed,                             !- Sun Exposure
@@ -371,15 +237,6 @@
   11.129722368505, 0, 2.4384;             !- X,Y,Z Vertex 4 {m}
 
 OS:Surface,
-<<<<<<< HEAD
-  {d75fd9a8-dd87-4fa6-a47e-4a5eb9c59d8b}, !- Handle
-  Surface 6,                              !- Name
-  RoofCeiling,                            !- Surface Type
-  ,                                       !- Construction Name
-  {de547a86-768a-4460-9cb4-380f80ca204d}, !- Space Name
-  Surface,                                !- Outside Boundary Condition
-  {5c76c48f-0a43-4f09-81e8-390bde7e64d5}, !- Outside Boundary Condition Object
-=======
   {c463df4e-1f75-4b82-91fc-e8be21300b40}, !- Handle
   Surface 6,                              !- Name
   RoofCeiling,                            !- Surface Type
@@ -387,7 +244,6 @@
   {8c10eddf-8afb-448d-8882-1bb5ea71e945}, !- Space Name
   Surface,                                !- Outside Boundary Condition
   {52c76ba7-cc08-44f8-8388-d0f651474fdf}, !- Outside Boundary Condition Object
->>>>>>> 39a3a78a
   NoSun,                                  !- Sun Exposure
   NoWind,                                 !- Wind Exposure
   ,                                       !- View Factor to Ground
@@ -398,11 +254,7 @@
   0, 0, 2.4384;                           !- X,Y,Z Vertex 4 {m}
 
 OS:SpaceType,
-<<<<<<< HEAD
-  {628ea708-0526-401e-a876-363bb03c89cb}, !- Handle
-=======
   {42a1ae90-9816-4663-a8fc-37dd15c10c5e}, !- Handle
->>>>>>> 39a3a78a
   Space Type 1,                           !- Name
   ,                                       !- Default Construction Set Name
   ,                                       !- Default Schedule Set Name
@@ -413,15 +265,9 @@
   living;                                 !- Standards Space Type
 
 OS:Space,
-<<<<<<< HEAD
-  {4b7791e7-a795-4d0e-b555-476f26fe33eb}, !- Handle
-  living space|story 2,                   !- Name
-  {628ea708-0526-401e-a876-363bb03c89cb}, !- Space Type Name
-=======
   {0d57c077-90f7-4432-bd0b-9b4de1ed6819}, !- Handle
   living space|story 2,                   !- Name
   {42a1ae90-9816-4663-a8fc-37dd15c10c5e}, !- Space Type Name
->>>>>>> 39a3a78a
   ,                                       !- Default Construction Set Name
   ,                                       !- Default Schedule Set Name
   -0,                                     !- Direction of Relative North {deg}
@@ -429,21 +275,6 @@
   0,                                      !- Y Origin {m}
   2.4384,                                 !- Z Origin {m}
   ,                                       !- Building Story Name
-<<<<<<< HEAD
-  {57ff5e0a-55ba-4363-92ce-b6612d5c91bd}, !- Thermal Zone Name
-  ,                                       !- Part of Total Floor Area
-  ,                                       !- Design Specification Outdoor Air Object Name
-  {e2a28b1c-e831-40ad-b05a-ed878d595930}; !- Building Unit Name
-
-OS:Surface,
-  {5c76c48f-0a43-4f09-81e8-390bde7e64d5}, !- Handle
-  Surface 7,                              !- Name
-  Floor,                                  !- Surface Type
-  ,                                       !- Construction Name
-  {4b7791e7-a795-4d0e-b555-476f26fe33eb}, !- Space Name
-  Surface,                                !- Outside Boundary Condition
-  {d75fd9a8-dd87-4fa6-a47e-4a5eb9c59d8b}, !- Outside Boundary Condition Object
-=======
   {8d0e75a9-3cae-472f-841c-e0f4962bc338}, !- Thermal Zone Name
   ,                                       !- Part of Total Floor Area
   ,                                       !- Design Specification Outdoor Air Object Name
@@ -457,7 +288,6 @@
   {0d57c077-90f7-4432-bd0b-9b4de1ed6819}, !- Space Name
   Surface,                                !- Outside Boundary Condition
   {c463df4e-1f75-4b82-91fc-e8be21300b40}, !- Outside Boundary Condition Object
->>>>>>> 39a3a78a
   NoSun,                                  !- Sun Exposure
   NoWind,                                 !- Wind Exposure
   ,                                       !- View Factor to Ground
@@ -468,19 +298,11 @@
   11.129722368505, 0, 0;                  !- X,Y,Z Vertex 4 {m}
 
 OS:Surface,
-<<<<<<< HEAD
-  {5c893b55-4f5b-4e5d-8640-c2fee8649d8c}, !- Handle
-  Surface 8,                              !- Name
-  Wall,                                   !- Surface Type
-  ,                                       !- Construction Name
-  {4b7791e7-a795-4d0e-b555-476f26fe33eb}, !- Space Name
-=======
   {6f5b0d8e-1049-472e-80ed-22f4194cb972}, !- Handle
   Surface 8,                              !- Name
   Wall,                                   !- Surface Type
   ,                                       !- Construction Name
   {0d57c077-90f7-4432-bd0b-9b4de1ed6819}, !- Space Name
->>>>>>> 39a3a78a
   Outdoors,                               !- Outside Boundary Condition
   ,                                       !- Outside Boundary Condition Object
   SunExposed,                             !- Sun Exposure
@@ -493,19 +315,11 @@
   0, 0, 2.4384;                           !- X,Y,Z Vertex 4 {m}
 
 OS:Surface,
-<<<<<<< HEAD
-  {6e5ab5d5-aa09-4713-989a-f958ca1bc165}, !- Handle
-  Surface 9,                              !- Name
-  Wall,                                   !- Surface Type
-  ,                                       !- Construction Name
-  {4b7791e7-a795-4d0e-b555-476f26fe33eb}, !- Space Name
-=======
   {ea5b55fa-78e8-4e61-b19f-f45f8318eafd}, !- Handle
   Surface 9,                              !- Name
   Wall,                                   !- Surface Type
   ,                                       !- Construction Name
   {0d57c077-90f7-4432-bd0b-9b4de1ed6819}, !- Space Name
->>>>>>> 39a3a78a
   Outdoors,                               !- Outside Boundary Condition
   ,                                       !- Outside Boundary Condition Object
   SunExposed,                             !- Sun Exposure
@@ -518,19 +332,11 @@
   0, 5.56486118425249, 2.4384;            !- X,Y,Z Vertex 4 {m}
 
 OS:Surface,
-<<<<<<< HEAD
-  {04d4d414-ec95-47c1-a4ee-a3121e5adb8a}, !- Handle
-  Surface 10,                             !- Name
-  Wall,                                   !- Surface Type
-  ,                                       !- Construction Name
-  {4b7791e7-a795-4d0e-b555-476f26fe33eb}, !- Space Name
-=======
   {4d6cb60a-7d5a-4978-a210-bbb7f85c5041}, !- Handle
   Surface 10,                             !- Name
   Wall,                                   !- Surface Type
   ,                                       !- Construction Name
   {0d57c077-90f7-4432-bd0b-9b4de1ed6819}, !- Space Name
->>>>>>> 39a3a78a
   Outdoors,                               !- Outside Boundary Condition
   ,                                       !- Outside Boundary Condition Object
   SunExposed,                             !- Sun Exposure
@@ -543,19 +349,11 @@
   11.129722368505, 5.56486118425249, 2.4384; !- X,Y,Z Vertex 4 {m}
 
 OS:Surface,
-<<<<<<< HEAD
-  {a1b155de-4eaa-409d-8a65-3a2a7fd04771}, !- Handle
-  Surface 11,                             !- Name
-  Wall,                                   !- Surface Type
-  ,                                       !- Construction Name
-  {4b7791e7-a795-4d0e-b555-476f26fe33eb}, !- Space Name
-=======
   {3967d2ff-0ce0-456b-b929-0641904436ac}, !- Handle
   Surface 11,                             !- Name
   Wall,                                   !- Surface Type
   ,                                       !- Construction Name
   {0d57c077-90f7-4432-bd0b-9b4de1ed6819}, !- Space Name
->>>>>>> 39a3a78a
   Outdoors,                               !- Outside Boundary Condition
   ,                                       !- Outside Boundary Condition Object
   SunExposed,                             !- Sun Exposure
@@ -568,19 +366,11 @@
   11.129722368505, 0, 2.4384;             !- X,Y,Z Vertex 4 {m}
 
 OS:Surface,
-<<<<<<< HEAD
-  {1ab5af9b-e879-4543-a238-4a37dec4d4bd}, !- Handle
-  Surface 12,                             !- Name
-  RoofCeiling,                            !- Surface Type
-  ,                                       !- Construction Name
-  {4b7791e7-a795-4d0e-b555-476f26fe33eb}, !- Space Name
-=======
   {2134417a-9140-4477-915c-1774b01f9bf1}, !- Handle
   Surface 12,                             !- Name
   RoofCeiling,                            !- Surface Type
   ,                                       !- Construction Name
   {0d57c077-90f7-4432-bd0b-9b4de1ed6819}, !- Space Name
->>>>>>> 39a3a78a
   Outdoors,                               !- Outside Boundary Condition
   ,                                       !- Outside Boundary Condition Object
   SunExposed,                             !- Sun Exposure
@@ -593,21 +383,13 @@
   0, 0, 2.4384;                           !- X,Y,Z Vertex 4 {m}
 
 OS:BuildingUnit,
-<<<<<<< HEAD
-  {e2a28b1c-e831-40ad-b05a-ed878d595930}, !- Handle
-=======
   {98e2d893-2cec-42b0-b2e8-e2f7a8872efa}, !- Handle
->>>>>>> 39a3a78a
   unit 1,                                 !- Name
   ,                                       !- Rendering Color
   Residential;                            !- Building Unit Type
 
 OS:Building,
-<<<<<<< HEAD
-  {f1aac203-399a-480b-8c43-a5f8e6ff71ae}, !- Handle
-=======
   {8c2844bb-f37c-44cb-9969-065edd216879}, !- Handle
->>>>>>> 39a3a78a
   Building 1,                             !- Name
   ,                                       !- Building Sector Type
   0,                                      !- North Axis {deg}
@@ -622,13 +404,8 @@
   1;                                      !- Standards Number of Living Units
 
 OS:AdditionalProperties,
-<<<<<<< HEAD
-  {6fddff33-82e5-45f4-8fc7-476b0393017f}, !- Handle
-  {f1aac203-399a-480b-8c43-a5f8e6ff71ae}, !- Object Name
-=======
   {66e478dc-0264-44e9-964a-f188ce63214d}, !- Handle
   {8c2844bb-f37c-44cb-9969-065edd216879}, !- Object Name
->>>>>>> 39a3a78a
   Total Units Represented,                !- Feature Name 1
   Integer,                                !- Feature Data Type 1
   1,                                      !- Feature Value 1
@@ -637,13 +414,8 @@
   1;                                      !- Feature Value 2
 
 OS:AdditionalProperties,
-<<<<<<< HEAD
-  {6772ac23-2f53-4d69-8717-ddad35d92d3e}, !- Handle
-  {e2a28b1c-e831-40ad-b05a-ed878d595930}, !- Object Name
-=======
   {e2be7ad1-972e-4cdd-944f-238f7e0b53f4}, !- Handle
   {98e2d893-2cec-42b0-b2e8-e2f7a8872efa}, !- Object Name
->>>>>>> 39a3a78a
   NumberOfBedrooms,                       !- Feature Name 1
   Integer,                                !- Feature Data Type 1
   3,                                      !- Feature Value 1
@@ -652,11 +424,7 @@
   2;                                      !- Feature Value 2
 
 OS:Schedule:Day,
-<<<<<<< HEAD
-  {46c6f6de-526c-4c27-b053-9014df7b6d15}, !- Handle
-=======
   {beeca87b-b1d3-4d98-a312-36d9419504bb}, !- Handle
->>>>>>> 39a3a78a
   Schedule Day 1,                         !- Name
   ,                                       !- Schedule Type Limits Name
   ,                                       !- Interpolate to Timestep
@@ -665,11 +433,7 @@
   0;                                      !- Value Until Time 1
 
 OS:Schedule:Day,
-<<<<<<< HEAD
-  {68109eb8-c495-4d21-a6c5-f3c8e1e9e4b8}, !- Handle
-=======
   {49c9835e-abd9-4b45-9ea2-edcbd1e60891}, !- Handle
->>>>>>> 39a3a78a
   Schedule Day 2,                         !- Name
   ,                                       !- Schedule Type Limits Name
   ,                                       !- Interpolate to Timestep
@@ -678,26 +442,15 @@
   1;                                      !- Value Until Time 1
 
 OS:ShadingSurfaceGroup,
-<<<<<<< HEAD
-  {342f56cc-076e-4cda-9a1c-45da62348c90}, !- Handle
-=======
   {069fcdf1-3e43-4a11-bf4b-855bf22e9c17}, !- Handle
->>>>>>> 39a3a78a
   res eaves,                              !- Name
   Building;                               !- Shading Surface Type
 
 OS:ShadingSurface,
-<<<<<<< HEAD
-  {332c2d46-4f40-4176-b02b-ddb4677eff25}, !- Handle
-  Surface 12 - res eaves,                 !- Name
-  ,                                       !- Construction Name
-  {342f56cc-076e-4cda-9a1c-45da62348c90}, !- Shading Surface Group Name
-=======
   {4dcafae1-87a4-40d4-8146-4f7990b74ace}, !- Handle
   Surface 12 - res eaves,                 !- Name
   ,                                       !- Construction Name
   {069fcdf1-3e43-4a11-bf4b-855bf22e9c17}, !- Shading Surface Group Name
->>>>>>> 39a3a78a
   ,                                       !- Transmittance Schedule Name
   ,                                       !- Number of Vertices
   0, -0.6096, 4.8768,                     !- X,Y,Z Vertex 1 {m}
@@ -706,17 +459,10 @@
   0, 0, 4.8768;                           !- X,Y,Z Vertex 4 {m}
 
 OS:ShadingSurface,
-<<<<<<< HEAD
-  {641994b8-8251-475c-bdaf-bd951b7aff8e}, !- Handle
-  Surface 12 - res eaves 1,               !- Name
-  ,                                       !- Construction Name
-  {342f56cc-076e-4cda-9a1c-45da62348c90}, !- Shading Surface Group Name
-=======
   {52abe831-58b7-489a-a0b0-c0ed6cac635b}, !- Handle
   Surface 12 - res eaves 1,               !- Name
   ,                                       !- Construction Name
   {069fcdf1-3e43-4a11-bf4b-855bf22e9c17}, !- Shading Surface Group Name
->>>>>>> 39a3a78a
   ,                                       !- Transmittance Schedule Name
   ,                                       !- Number of Vertices
   11.739322368505, 0, 4.8768,             !- X,Y,Z Vertex 1 {m}
@@ -725,17 +471,10 @@
   11.129722368505, 0, 4.8768;             !- X,Y,Z Vertex 4 {m}
 
 OS:ShadingSurface,
-<<<<<<< HEAD
-  {5d13487d-dd8e-483c-b5ce-c8b8ede8a61a}, !- Handle
-  Surface 12 - res eaves 2,               !- Name
-  ,                                       !- Construction Name
-  {342f56cc-076e-4cda-9a1c-45da62348c90}, !- Shading Surface Group Name
-=======
   {3df34016-583e-4f76-af88-61f47d88fe5d}, !- Handle
   Surface 12 - res eaves 2,               !- Name
   ,                                       !- Construction Name
   {069fcdf1-3e43-4a11-bf4b-855bf22e9c17}, !- Shading Surface Group Name
->>>>>>> 39a3a78a
   ,                                       !- Transmittance Schedule Name
   ,                                       !- Number of Vertices
   11.129722368505, 6.17446118425249, 4.8768, !- X,Y,Z Vertex 1 {m}
@@ -744,17 +483,10 @@
   11.129722368505, 5.56486118425249, 4.8768; !- X,Y,Z Vertex 4 {m}
 
 OS:ShadingSurface,
-<<<<<<< HEAD
-  {dac39cda-76ec-4e47-ae4d-1311f7f7ee1c}, !- Handle
-  Surface 12 - res eaves 3,               !- Name
-  ,                                       !- Construction Name
-  {342f56cc-076e-4cda-9a1c-45da62348c90}, !- Shading Surface Group Name
-=======
   {09beea4d-a4bf-44fd-b472-b016a9c35741}, !- Handle
   Surface 12 - res eaves 3,               !- Name
   ,                                       !- Construction Name
   {069fcdf1-3e43-4a11-bf4b-855bf22e9c17}, !- Shading Surface Group Name
->>>>>>> 39a3a78a
   ,                                       !- Transmittance Schedule Name
   ,                                       !- Number of Vertices
   -0.6096, 5.56486118425249, 4.8768,      !- X,Y,Z Vertex 1 {m}
