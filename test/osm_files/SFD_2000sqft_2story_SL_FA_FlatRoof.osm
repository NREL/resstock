!- NOTE: Auto-generated from /test/osw_files/SFD_2000sqft_2story_SL_FA_FlatRoof.osw

OS:Version,
<<<<<<< HEAD
  {bf670218-49f9-4ae3-bab9-f402bedc2c42}, !- Handle
  2.9.0;                                  !- Version Identifier

OS:SimulationControl,
  {186b8a8d-8d0a-4113-92e7-87fc27474d5a}, !- Handle
=======
  {a304e269-e4c0-4917-8ee5-307a08c9aa36}, !- Handle
  2.9.0;                                  !- Version Identifier

OS:SimulationControl,
  {46f67eee-0e1f-45ad-9a22-4379ae64b334}, !- Handle
>>>>>>> 49f5e9b9
  ,                                       !- Do Zone Sizing Calculation
  ,                                       !- Do System Sizing Calculation
  ,                                       !- Do Plant Sizing Calculation
  No;                                     !- Run Simulation for Sizing Periods

OS:Timestep,
<<<<<<< HEAD
  {cc1bc46d-c80d-4794-84b0-985dcaefa211}, !- Handle
  6;                                      !- Number of Timesteps per Hour

OS:ShadowCalculation,
  {9de50e02-0dbe-436c-a52a-520adac90a59}, !- Handle
=======
  {d70e137b-a5f8-4a35-ad3d-bf7b202654e1}, !- Handle
  6;                                      !- Number of Timesteps per Hour

OS:ShadowCalculation,
  {d0084d39-8d42-4279-9661-6e29ca5dc567}, !- Handle
>>>>>>> 49f5e9b9
  20,                                     !- Calculation Frequency
  200;                                    !- Maximum Figures in Shadow Overlap Calculations

OS:SurfaceConvectionAlgorithm:Outside,
<<<<<<< HEAD
  {2c82e372-2019-45bc-ada3-9ebb209cb58e}, !- Handle
  DOE-2;                                  !- Algorithm

OS:SurfaceConvectionAlgorithm:Inside,
  {a77f5f35-1748-42fe-a0aa-3976930161fa}, !- Handle
  TARP;                                   !- Algorithm

OS:ZoneCapacitanceMultiplier:ResearchSpecial,
  {940f0584-1717-4a25-a872-dd98354df59c}, !- Handle
=======
  {cb887a9b-4187-465a-b011-dc2cc7538d48}, !- Handle
  DOE-2;                                  !- Algorithm

OS:SurfaceConvectionAlgorithm:Inside,
  {a6425653-900a-4490-9090-8f04f92d6f64}, !- Handle
  TARP;                                   !- Algorithm

OS:ZoneCapacitanceMultiplier:ResearchSpecial,
  {c36ff975-b9aa-459d-83aa-c8754aceb1fc}, !- Handle
>>>>>>> 49f5e9b9
  ,                                       !- Temperature Capacity Multiplier
  15,                                     !- Humidity Capacity Multiplier
  ;                                       !- Carbon Dioxide Capacity Multiplier

OS:RunPeriod,
<<<<<<< HEAD
  {dac53a47-3030-487e-9eef-f69160e025ad}, !- Handle
=======
  {337c0276-3609-40b2-ab43-5fd70f3b4216}, !- Handle
>>>>>>> 49f5e9b9
  Run Period 1,                           !- Name
  1,                                      !- Begin Month
  1,                                      !- Begin Day of Month
  12,                                     !- End Month
  31,                                     !- End Day of Month
  ,                                       !- Use Weather File Holidays and Special Days
  ,                                       !- Use Weather File Daylight Saving Period
  ,                                       !- Apply Weekend Holiday Rule
  ,                                       !- Use Weather File Rain Indicators
  ,                                       !- Use Weather File Snow Indicators
  ;                                       !- Number of Times Runperiod to be Repeated

OS:YearDescription,
<<<<<<< HEAD
  {1473acf3-4599-4642-88a8-e26080845b30}, !- Handle
=======
  {ebbb4c34-5e82-4a56-9883-0477c5a745ad}, !- Handle
>>>>>>> 49f5e9b9
  2007,                                   !- Calendar Year
  ,                                       !- Day of Week for Start Day
  ;                                       !- Is Leap Year

OS:WeatherFile,
  {22330090-f2f6-4dc1-bb48-92013bbc1313}, !- Handle
  Denver Intl Ap,                         !- City
  CO,                                     !- State Province Region
  USA,                                    !- Country
  TMY3,                                   !- Data Source
  725650,                                 !- WMO Number
  39.83,                                  !- Latitude {deg}
  -104.65,                                !- Longitude {deg}
  -7,                                     !- Time Zone {hr}
  1650,                                   !- Elevation {m}
  file:../weather/USA_CO_Denver.Intl.AP.725650_TMY3.epw, !- Url
  E23378AA;                               !- Checksum

OS:AdditionalProperties,
  {4e1e769a-41b3-49e5-a047-10e1f207d23a}, !- Handle
  {22330090-f2f6-4dc1-bb48-92013bbc1313}, !- Object Name
  EPWHeaderCity,                          !- Feature Name 1
  String,                                 !- Feature Data Type 1
  Denver Intl Ap,                         !- Feature Value 1
  EPWHeaderState,                         !- Feature Name 2
  String,                                 !- Feature Data Type 2
  CO,                                     !- Feature Value 2
  EPWHeaderCountry,                       !- Feature Name 3
  String,                                 !- Feature Data Type 3
  USA,                                    !- Feature Value 3
  EPWHeaderDataSource,                    !- Feature Name 4
  String,                                 !- Feature Data Type 4
  TMY3,                                   !- Feature Value 4
  EPWHeaderStation,                       !- Feature Name 5
  String,                                 !- Feature Data Type 5
  725650,                                 !- Feature Value 5
  EPWHeaderLatitude,                      !- Feature Name 6
  Double,                                 !- Feature Data Type 6
  39.829999999999998,                     !- Feature Value 6
  EPWHeaderLongitude,                     !- Feature Name 7
  Double,                                 !- Feature Data Type 7
  -104.65000000000001,                    !- Feature Value 7
  EPWHeaderTimezone,                      !- Feature Name 8
  Double,                                 !- Feature Data Type 8
  -7,                                     !- Feature Value 8
  EPWHeaderAltitude,                      !- Feature Name 9
  Double,                                 !- Feature Data Type 9
  5413.3858267716532,                     !- Feature Value 9
  EPWHeaderLocalPressure,                 !- Feature Name 10
  Double,                                 !- Feature Data Type 10
  0.81937567683596546,                    !- Feature Value 10
  EPWHeaderRecordsPerHour,                !- Feature Name 11
  Double,                                 !- Feature Data Type 11
  0,                                      !- Feature Value 11
  EPWDataAnnualAvgDrybulb,                !- Feature Name 12
  Double,                                 !- Feature Data Type 12
  51.575616438356228,                     !- Feature Value 12
  EPWDataAnnualMinDrybulb,                !- Feature Name 13
  Double,                                 !- Feature Data Type 13
  -2.9200000000000017,                    !- Feature Value 13
  EPWDataAnnualMaxDrybulb,                !- Feature Name 14
  Double,                                 !- Feature Data Type 14
  104,                                    !- Feature Value 14
  EPWDataCDD50F,                          !- Feature Name 15
  Double,                                 !- Feature Data Type 15
  3072.2925000000005,                     !- Feature Value 15
  EPWDataCDD65F,                          !- Feature Name 16
  Double,                                 !- Feature Data Type 16
  883.62000000000035,                     !- Feature Value 16
  EPWDataHDD50F,                          !- Feature Name 17
  Double,                                 !- Feature Data Type 17
  2497.1925000000001,                     !- Feature Value 17
  EPWDataHDD65F,                          !- Feature Name 18
  Double,                                 !- Feature Data Type 18
  5783.5200000000013,                     !- Feature Value 18
  EPWDataAnnualAvgWindspeed,              !- Feature Name 19
  Double,                                 !- Feature Data Type 19
  3.9165296803649667,                     !- Feature Value 19
  EPWDataMonthlyAvgDrybulbs,              !- Feature Name 20
  String,                                 !- Feature Data Type 20
  33.4191935483871&#4431.90142857142857&#4443.02620967741937&#4442.48624999999999&#4459.877741935483854&#4473.57574999999997&#4472.07975806451608&#4472.70008064516134&#4466.49200000000006&#4450.079112903225806&#4437.218250000000005&#4434.582177419354835, !- Feature Value 20
  EPWDataGroundMonthlyTemps,              !- Feature Name 21
  String,                                 !- Feature Data Type 21
  44.08306285945173&#4440.89570904991865&#4440.64045432632048&#4442.153016571250646&#4448.225111118704206&#4454.268919273837525&#4459.508577937551024&#4462.82777283423508&#4463.10975667174995&#4460.41014950381947&#4455.304105212311526&#4449.445696474514364, !- Feature Value 21
  EPWDataWSF,                             !- Feature Name 22
  Double,                                 !- Feature Data Type 22
  0.58999999999999997,                    !- Feature Value 22
  EPWDataMonthlyAvgDailyHighDrybulbs,     !- Feature Name 23
  String,                                 !- Feature Data Type 23
  47.41032258064516&#4446.58642857142857&#4455.15032258064517&#4453.708&#4472.80193548387098&#4488.67600000000002&#4486.1858064516129&#4485.87225806451613&#4482.082&#4463.18064516129033&#4448.73400000000001&#4448.87935483870968, !- Feature Value 23
  EPWDataMonthlyAvgDailyLowDrybulbs,      !- Feature Name 24
  String,                                 !- Feature Data Type 24
  19.347741935483874&#4419.856428571428573&#4430.316129032258065&#4431.112&#4447.41612903225806&#4457.901999999999994&#4459.063870967741934&#4460.956774193548384&#4452.352000000000004&#4438.41612903225806&#4427.002000000000002&#4423.02903225806451, !- Feature Value 24
  EPWDesignHeatingDrybulb,                !- Feature Name 25
  Double,                                 !- Feature Data Type 25
  12.02,                                  !- Feature Value 25
  EPWDesignHeatingWindspeed,              !- Feature Name 26
  Double,                                 !- Feature Data Type 26
  2.8062500000000004,                     !- Feature Value 26
  EPWDesignCoolingDrybulb,                !- Feature Name 27
  Double,                                 !- Feature Data Type 27
  91.939999999999998,                     !- Feature Value 27
  EPWDesignCoolingWetbulb,                !- Feature Name 28
  Double,                                 !- Feature Data Type 28
  59.95131430195849,                      !- Feature Value 28
  EPWDesignCoolingHumidityRatio,          !- Feature Name 29
  Double,                                 !- Feature Data Type 29
  0.0059161086834698092,                  !- Feature Value 29
  EPWDesignCoolingWindspeed,              !- Feature Name 30
  Double,                                 !- Feature Data Type 30
  3.7999999999999989,                     !- Feature Value 30
  EPWDesignDailyTemperatureRange,         !- Feature Name 31
  Double,                                 !- Feature Data Type 31
  24.915483870967748,                     !- Feature Value 31
  EPWDesignDehumidDrybulb,                !- Feature Name 32
  Double,                                 !- Feature Data Type 32
  67.996785714285721,                     !- Feature Value 32
  EPWDesignDehumidHumidityRatio,          !- Feature Name 33
  Double,                                 !- Feature Data Type 33
  0.012133744170488724,                   !- Feature Value 33
  EPWDesignCoolingDirectNormal,           !- Feature Name 34
  Double,                                 !- Feature Data Type 34
  985,                                    !- Feature Value 34
  EPWDesignCoolingDiffuseHorizontal,      !- Feature Name 35
  Double,                                 !- Feature Data Type 35
  84;                                     !- Feature Value 35

OS:Site,
  {2a2b7616-0bf5-41cb-9de3-1aea5e028095}, !- Handle
  Denver Intl Ap_CO_USA,                  !- Name
  39.83,                                  !- Latitude {deg}
  -104.65,                                !- Longitude {deg}
  -7,                                     !- Time Zone {hr}
  1650,                                   !- Elevation {m}
  ;                                       !- Terrain

OS:ClimateZones,
  {8ff519f6-fa9b-4025-a174-41f8ad562157}, !- Handle
  ,                                       !- Active Institution
  ,                                       !- Active Year
  ,                                       !- Climate Zone Institution Name 1
  ,                                       !- Climate Zone Document Name 1
  ,                                       !- Climate Zone Document Year 1
  ,                                       !- Climate Zone Value 1
  Building America,                       !- Climate Zone Institution Name 2
  ,                                       !- Climate Zone Document Name 2
  0,                                      !- Climate Zone Document Year 2
  Cold;                                   !- Climate Zone Value 2

OS:Site:WaterMainsTemperature,
  {7ebc5745-646a-4e85-8892-faf1e5293423}, !- Handle
  Correlation,                            !- Calculation Method
  ,                                       !- Temperature Schedule Name
  10.8753424657535,                       !- Annual Average Outdoor Air Temperature {C}
  23.1524007936508;                       !- Maximum Difference In Monthly Average Outdoor Air Temperatures {deltaC}

OS:RunPeriodControl:DaylightSavingTime,
  {7ce38969-97f9-4538-be4e-915a7c8092df}, !- Handle
  4/7,                                    !- Start Date
  10/26;                                  !- End Date

OS:Site:GroundTemperature:Deep,
  {7d48dcd0-c600-46fd-b8f3-5d2dcbb91030}, !- Handle
  10.8753424657535,                       !- January Deep Ground Temperature {C}
  10.8753424657535,                       !- February Deep Ground Temperature {C}
  10.8753424657535,                       !- March Deep Ground Temperature {C}
  10.8753424657535,                       !- April Deep Ground Temperature {C}
  10.8753424657535,                       !- May Deep Ground Temperature {C}
  10.8753424657535,                       !- June Deep Ground Temperature {C}
  10.8753424657535,                       !- July Deep Ground Temperature {C}
  10.8753424657535,                       !- August Deep Ground Temperature {C}
  10.8753424657535,                       !- September Deep Ground Temperature {C}
  10.8753424657535,                       !- October Deep Ground Temperature {C}
  10.8753424657535,                       !- November Deep Ground Temperature {C}
  10.8753424657535;                       !- December Deep Ground Temperature {C}

OS:Building,
  {38b55550-3534-4de3-adf1-ef2cfbe6265a}, !- Handle
  Building 1,                             !- Name
  ,                                       !- Building Sector Type
  0,                                      !- North Axis {deg}
  ,                                       !- Nominal Floor to Floor Height {m}
  ,                                       !- Space Type Name
  ,                                       !- Default Construction Set Name
  ,                                       !- Default Schedule Set Name
  3,                                      !- Standards Number of Stories
  3,                                      !- Standards Number of Above Ground Stories
  ,                                       !- Standards Template
  singlefamilydetached,                   !- Standards Building Type
  1;                                      !- Standards Number of Living Units

OS:AdditionalProperties,
  {2b904daa-5bd8-41fe-a9e7-7c174f3d4f68}, !- Handle
  {38b55550-3534-4de3-adf1-ef2cfbe6265a}, !- Object Name
  Total Units Modeled,                    !- Feature Name 1
  Integer,                                !- Feature Data Type 1
  1;                                      !- Feature Value 1

OS:ThermalZone,
<<<<<<< HEAD
  {ac1ab5f1-653a-49f3-b07d-561507725e01}, !- Handle
=======
  {c41388ee-30af-456d-b1c0-3b13ce76fd32}, !- Handle
>>>>>>> 49f5e9b9
  living zone,                            !- Name
  ,                                       !- Multiplier
  ,                                       !- Ceiling Height {m}
  ,                                       !- Volume {m3}
  ,                                       !- Floor Area {m2}
  ,                                       !- Zone Inside Convection Algorithm
  ,                                       !- Zone Outside Convection Algorithm
  ,                                       !- Zone Conditioning Equipment List Name
<<<<<<< HEAD
  {af567a60-954b-495e-ae34-1332bcbaa7d4}, !- Zone Air Inlet Port List
  {ba57ddcb-988f-4519-a0c3-393f23c17e1a}, !- Zone Air Exhaust Port List
  {682a5e3f-e429-4e7f-ab7e-4ba5002b590c}, !- Zone Air Node Name
  {fffb3352-8e78-4151-99b8-4c6cea42d842}, !- Zone Return Air Port List
=======
  {100c5ff2-f9b7-4bc8-906a-7d8a65dfb37b}, !- Zone Air Inlet Port List
  {6abc610c-54bf-49b9-8934-243627b00909}, !- Zone Air Exhaust Port List
  {289b316b-5eab-4b29-bbc4-8101ff47b1c2}, !- Zone Air Node Name
  {fbf7a6f3-9328-4264-a548-38be710245c4}, !- Zone Return Air Port List
>>>>>>> 49f5e9b9
  ,                                       !- Primary Daylighting Control Name
  ,                                       !- Fraction of Zone Controlled by Primary Daylighting Control
  ,                                       !- Secondary Daylighting Control Name
  ,                                       !- Fraction of Zone Controlled by Secondary Daylighting Control
  ,                                       !- Illuminance Map Name
  ,                                       !- Group Rendering Name
  ,                                       !- Thermostat Name
  No;                                     !- Use Ideal Air Loads

OS:Node,
<<<<<<< HEAD
  {0c8e4f5d-65b4-469f-8269-41479cc16e56}, !- Handle
  Node 1,                                 !- Name
  {682a5e3f-e429-4e7f-ab7e-4ba5002b590c}, !- Inlet Port
  ;                                       !- Outlet Port

OS:Connection,
  {682a5e3f-e429-4e7f-ab7e-4ba5002b590c}, !- Handle
  {b9a65698-10a8-4538-9f79-615bffd1b097}, !- Name
  {ac1ab5f1-653a-49f3-b07d-561507725e01}, !- Source Object
  11,                                     !- Outlet Port
  {0c8e4f5d-65b4-469f-8269-41479cc16e56}, !- Target Object
  2;                                      !- Inlet Port

OS:PortList,
  {af567a60-954b-495e-ae34-1332bcbaa7d4}, !- Handle
  {13f40de9-5e48-450e-9262-bc436acd1533}, !- Name
  {ac1ab5f1-653a-49f3-b07d-561507725e01}; !- HVAC Component

OS:PortList,
  {ba57ddcb-988f-4519-a0c3-393f23c17e1a}, !- Handle
  {5f5748b0-bcf2-413d-af6a-ba3c5e0eccdb}, !- Name
  {ac1ab5f1-653a-49f3-b07d-561507725e01}; !- HVAC Component

OS:PortList,
  {fffb3352-8e78-4151-99b8-4c6cea42d842}, !- Handle
  {d89802d0-33c6-4d3b-adf9-a4dea1afe775}, !- Name
  {ac1ab5f1-653a-49f3-b07d-561507725e01}; !- HVAC Component

OS:Sizing:Zone,
  {54f06c15-7ae8-460d-a84d-7eb9fab3eacc}, !- Handle
  {ac1ab5f1-653a-49f3-b07d-561507725e01}, !- Zone or ZoneList Name
=======
  {f624a5e8-1f95-4dc0-9350-f6509b71e21d}, !- Handle
  Node 1,                                 !- Name
  {289b316b-5eab-4b29-bbc4-8101ff47b1c2}, !- Inlet Port
  ;                                       !- Outlet Port

OS:Connection,
  {289b316b-5eab-4b29-bbc4-8101ff47b1c2}, !- Handle
  {46171f30-4835-4a37-a8ac-563f381a41e3}, !- Name
  {c41388ee-30af-456d-b1c0-3b13ce76fd32}, !- Source Object
  11,                                     !- Outlet Port
  {f624a5e8-1f95-4dc0-9350-f6509b71e21d}, !- Target Object
  2;                                      !- Inlet Port

OS:PortList,
  {100c5ff2-f9b7-4bc8-906a-7d8a65dfb37b}, !- Handle
  {fa0a1ac5-02c2-48ea-9149-e3b3c4fa6c21}, !- Name
  {c41388ee-30af-456d-b1c0-3b13ce76fd32}; !- HVAC Component

OS:PortList,
  {6abc610c-54bf-49b9-8934-243627b00909}, !- Handle
  {23dc31c3-c2c7-4c38-b732-9fb053c7b120}, !- Name
  {c41388ee-30af-456d-b1c0-3b13ce76fd32}; !- HVAC Component

OS:PortList,
  {fbf7a6f3-9328-4264-a548-38be710245c4}, !- Handle
  {e1774aac-59e8-432e-9159-13d1f2fbd484}, !- Name
  {c41388ee-30af-456d-b1c0-3b13ce76fd32}; !- HVAC Component

OS:Sizing:Zone,
  {f9efd69a-9734-4f3a-aa32-0b918515c3c3}, !- Handle
  {c41388ee-30af-456d-b1c0-3b13ce76fd32}, !- Zone or ZoneList Name
>>>>>>> 49f5e9b9
  SupplyAirTemperature,                   !- Zone Cooling Design Supply Air Temperature Input Method
  14,                                     !- Zone Cooling Design Supply Air Temperature {C}
  11.11,                                  !- Zone Cooling Design Supply Air Temperature Difference {deltaC}
  SupplyAirTemperature,                   !- Zone Heating Design Supply Air Temperature Input Method
  40,                                     !- Zone Heating Design Supply Air Temperature {C}
  11.11,                                  !- Zone Heating Design Supply Air Temperature Difference {deltaC}
  0.0085,                                 !- Zone Cooling Design Supply Air Humidity Ratio {kg-H2O/kg-air}
  0.008,                                  !- Zone Heating Design Supply Air Humidity Ratio {kg-H2O/kg-air}
  ,                                       !- Zone Heating Sizing Factor
  ,                                       !- Zone Cooling Sizing Factor
  DesignDay,                              !- Cooling Design Air Flow Method
  ,                                       !- Cooling Design Air Flow Rate {m3/s}
  ,                                       !- Cooling Minimum Air Flow per Zone Floor Area {m3/s-m2}
  ,                                       !- Cooling Minimum Air Flow {m3/s}
  ,                                       !- Cooling Minimum Air Flow Fraction
  DesignDay,                              !- Heating Design Air Flow Method
  ,                                       !- Heating Design Air Flow Rate {m3/s}
  ,                                       !- Heating Maximum Air Flow per Zone Floor Area {m3/s-m2}
  ,                                       !- Heating Maximum Air Flow {m3/s}
  ,                                       !- Heating Maximum Air Flow Fraction
  ,                                       !- Design Zone Air Distribution Effectiveness in Cooling Mode
  ,                                       !- Design Zone Air Distribution Effectiveness in Heating Mode
  No,                                     !- Account for Dedicated Outdoor Air System
  NeutralSupplyAir,                       !- Dedicated Outdoor Air System Control Strategy
  autosize,                               !- Dedicated Outdoor Air Low Setpoint Temperature for Design {C}
  autosize;                               !- Dedicated Outdoor Air High Setpoint Temperature for Design {C}

OS:ZoneHVAC:EquipmentList,
<<<<<<< HEAD
  {0d57dd34-e8e4-4509-a535-68b5f090f0e1}, !- Handle
  Zone HVAC Equipment List 1,             !- Name
  {ac1ab5f1-653a-49f3-b07d-561507725e01}; !- Thermal Zone

OS:Space,
  {c9cdd348-4c03-464a-b33e-b659a329dc39}, !- Handle
  living space,                           !- Name
  {345d3e4f-aee2-4da5-997c-0af1e535df0d}, !- Space Type Name
=======
  {9e960c94-8f5c-470f-8119-f76f66029eb0}, !- Handle
  Zone HVAC Equipment List 1,             !- Name
  {c41388ee-30af-456d-b1c0-3b13ce76fd32}; !- Thermal Zone

OS:Space,
  {536f3328-b339-4a10-a49f-97dc49f2f49b}, !- Handle
  living space,                           !- Name
  {8e485670-7e33-4e19-a0df-2afd00678702}, !- Space Type Name
>>>>>>> 49f5e9b9
  ,                                       !- Default Construction Set Name
  ,                                       !- Default Schedule Set Name
  -0,                                     !- Direction of Relative North {deg}
  0,                                      !- X Origin {m}
  0,                                      !- Y Origin {m}
  0,                                      !- Z Origin {m}
  ,                                       !- Building Story Name
<<<<<<< HEAD
  {ac1ab5f1-653a-49f3-b07d-561507725e01}, !- Thermal Zone Name
  ,                                       !- Part of Total Floor Area
  ,                                       !- Design Specification Outdoor Air Object Name
  {60b1bb82-ea9e-4ac4-9d3f-689acd22c978}; !- Building Unit Name

OS:Surface,
  {afee3ddb-e575-4fb4-9c35-8345428a6cda}, !- Handle
  Surface 1,                              !- Name
  Floor,                                  !- Surface Type
  ,                                       !- Construction Name
  {c9cdd348-4c03-464a-b33e-b659a329dc39}, !- Space Name
=======
  {c41388ee-30af-456d-b1c0-3b13ce76fd32}, !- Thermal Zone Name
  ,                                       !- Part of Total Floor Area
  ,                                       !- Design Specification Outdoor Air Object Name
  {6c999c07-f12c-4a60-8ab5-8ffd4346b9d4}; !- Building Unit Name

OS:Surface,
  {8afd6643-dc83-43f1-895d-535a5a458c58}, !- Handle
  Surface 1,                              !- Name
  Floor,                                  !- Surface Type
  ,                                       !- Construction Name
  {536f3328-b339-4a10-a49f-97dc49f2f49b}, !- Space Name
>>>>>>> 49f5e9b9
  Foundation,                             !- Outside Boundary Condition
  ,                                       !- Outside Boundary Condition Object
  NoSun,                                  !- Sun Exposure
  NoWind,                                 !- Wind Exposure
  ,                                       !- View Factor to Ground
  ,                                       !- Number of Vertices
  0, 0, 0,                                !- X,Y,Z Vertex 1 {m}
  0, 5.56486118425249, 0,                 !- X,Y,Z Vertex 2 {m}
  11.129722368505, 5.56486118425249, 0,   !- X,Y,Z Vertex 3 {m}
  11.129722368505, 0, 0;                  !- X,Y,Z Vertex 4 {m}

OS:Surface,
<<<<<<< HEAD
  {415ee346-2804-42ea-8d90-df5e966fc76c}, !- Handle
  Surface 2,                              !- Name
  Wall,                                   !- Surface Type
  ,                                       !- Construction Name
  {c9cdd348-4c03-464a-b33e-b659a329dc39}, !- Space Name
=======
  {d4f3b1f6-d9e7-4b5f-addf-450dbeeffaeb}, !- Handle
  Surface 2,                              !- Name
  Wall,                                   !- Surface Type
  ,                                       !- Construction Name
  {536f3328-b339-4a10-a49f-97dc49f2f49b}, !- Space Name
>>>>>>> 49f5e9b9
  Outdoors,                               !- Outside Boundary Condition
  ,                                       !- Outside Boundary Condition Object
  SunExposed,                             !- Sun Exposure
  WindExposed,                            !- Wind Exposure
  ,                                       !- View Factor to Ground
  ,                                       !- Number of Vertices
  0, 5.56486118425249, 2.4384,            !- X,Y,Z Vertex 1 {m}
  0, 5.56486118425249, 0,                 !- X,Y,Z Vertex 2 {m}
  0, 0, 0,                                !- X,Y,Z Vertex 3 {m}
  0, 0, 2.4384;                           !- X,Y,Z Vertex 4 {m}

OS:Surface,
<<<<<<< HEAD
  {a7736493-a08e-45db-8f73-33a443cc2165}, !- Handle
  Surface 3,                              !- Name
  Wall,                                   !- Surface Type
  ,                                       !- Construction Name
  {c9cdd348-4c03-464a-b33e-b659a329dc39}, !- Space Name
=======
  {68bee2e9-294f-4706-98a1-af0223d86981}, !- Handle
  Surface 3,                              !- Name
  Wall,                                   !- Surface Type
  ,                                       !- Construction Name
  {536f3328-b339-4a10-a49f-97dc49f2f49b}, !- Space Name
>>>>>>> 49f5e9b9
  Outdoors,                               !- Outside Boundary Condition
  ,                                       !- Outside Boundary Condition Object
  SunExposed,                             !- Sun Exposure
  WindExposed,                            !- Wind Exposure
  ,                                       !- View Factor to Ground
  ,                                       !- Number of Vertices
  11.129722368505, 5.56486118425249, 2.4384, !- X,Y,Z Vertex 1 {m}
  11.129722368505, 5.56486118425249, 0,   !- X,Y,Z Vertex 2 {m}
  0, 5.56486118425249, 0,                 !- X,Y,Z Vertex 3 {m}
  0, 5.56486118425249, 2.4384;            !- X,Y,Z Vertex 4 {m}

OS:Surface,
<<<<<<< HEAD
  {3f75e509-9961-4a5c-bf99-d0c5962366d7}, !- Handle
  Surface 4,                              !- Name
  Wall,                                   !- Surface Type
  ,                                       !- Construction Name
  {c9cdd348-4c03-464a-b33e-b659a329dc39}, !- Space Name
=======
  {e20fc9f0-f710-4b48-9700-78b078519ef2}, !- Handle
  Surface 4,                              !- Name
  Wall,                                   !- Surface Type
  ,                                       !- Construction Name
  {536f3328-b339-4a10-a49f-97dc49f2f49b}, !- Space Name
>>>>>>> 49f5e9b9
  Outdoors,                               !- Outside Boundary Condition
  ,                                       !- Outside Boundary Condition Object
  SunExposed,                             !- Sun Exposure
  WindExposed,                            !- Wind Exposure
  ,                                       !- View Factor to Ground
  ,                                       !- Number of Vertices
  11.129722368505, 0, 2.4384,             !- X,Y,Z Vertex 1 {m}
  11.129722368505, 0, 0,                  !- X,Y,Z Vertex 2 {m}
  11.129722368505, 5.56486118425249, 0,   !- X,Y,Z Vertex 3 {m}
  11.129722368505, 5.56486118425249, 2.4384; !- X,Y,Z Vertex 4 {m}

OS:Surface,
<<<<<<< HEAD
  {a9f5e606-598e-4a60-bb3b-e916e2cb4bd2}, !- Handle
  Surface 5,                              !- Name
  Wall,                                   !- Surface Type
  ,                                       !- Construction Name
  {c9cdd348-4c03-464a-b33e-b659a329dc39}, !- Space Name
=======
  {0b9d5ceb-5ec7-4c21-84e5-a1f28e2fca90}, !- Handle
  Surface 5,                              !- Name
  Wall,                                   !- Surface Type
  ,                                       !- Construction Name
  {536f3328-b339-4a10-a49f-97dc49f2f49b}, !- Space Name
>>>>>>> 49f5e9b9
  Outdoors,                               !- Outside Boundary Condition
  ,                                       !- Outside Boundary Condition Object
  SunExposed,                             !- Sun Exposure
  WindExposed,                            !- Wind Exposure
  ,                                       !- View Factor to Ground
  ,                                       !- Number of Vertices
  0, 0, 2.4384,                           !- X,Y,Z Vertex 1 {m}
  0, 0, 0,                                !- X,Y,Z Vertex 2 {m}
  11.129722368505, 0, 0,                  !- X,Y,Z Vertex 3 {m}
  11.129722368505, 0, 2.4384;             !- X,Y,Z Vertex 4 {m}

OS:Surface,
<<<<<<< HEAD
  {5d1ef67a-d7ca-4e14-99c3-1eb5eed5ba5f}, !- Handle
  Surface 6,                              !- Name
  RoofCeiling,                            !- Surface Type
  ,                                       !- Construction Name
  {c9cdd348-4c03-464a-b33e-b659a329dc39}, !- Space Name
  Surface,                                !- Outside Boundary Condition
  {d2adc3ae-e389-489f-8722-b3d61f588c57}, !- Outside Boundary Condition Object
=======
  {f5d9f350-104c-4b39-a385-99daa33bd5af}, !- Handle
  Surface 6,                              !- Name
  RoofCeiling,                            !- Surface Type
  ,                                       !- Construction Name
  {536f3328-b339-4a10-a49f-97dc49f2f49b}, !- Space Name
  Surface,                                !- Outside Boundary Condition
  {4be39f68-7b56-4664-abb9-eb5278b24a8d}, !- Outside Boundary Condition Object
>>>>>>> 49f5e9b9
  NoSun,                                  !- Sun Exposure
  NoWind,                                 !- Wind Exposure
  ,                                       !- View Factor to Ground
  ,                                       !- Number of Vertices
  11.129722368505, 0, 2.4384,             !- X,Y,Z Vertex 1 {m}
  11.129722368505, 5.56486118425249, 2.4384, !- X,Y,Z Vertex 2 {m}
  0, 5.56486118425249, 2.4384,            !- X,Y,Z Vertex 3 {m}
  0, 0, 2.4384;                           !- X,Y,Z Vertex 4 {m}

OS:SpaceType,
<<<<<<< HEAD
  {345d3e4f-aee2-4da5-997c-0af1e535df0d}, !- Handle
=======
  {8e485670-7e33-4e19-a0df-2afd00678702}, !- Handle
>>>>>>> 49f5e9b9
  Space Type 1,                           !- Name
  ,                                       !- Default Construction Set Name
  ,                                       !- Default Schedule Set Name
  ,                                       !- Group Rendering Name
  ,                                       !- Design Specification Outdoor Air Object Name
  ,                                       !- Standards Template
  ,                                       !- Standards Building Type
  living;                                 !- Standards Space Type

OS:Space,
<<<<<<< HEAD
  {975a0518-5d4a-4863-a198-9bca4f7dba6c}, !- Handle
  living space|story 2,                   !- Name
  {345d3e4f-aee2-4da5-997c-0af1e535df0d}, !- Space Type Name
=======
  {dfc3921d-da25-4594-a8d8-7fed981eefda}, !- Handle
  living space|story 2,                   !- Name
  {8e485670-7e33-4e19-a0df-2afd00678702}, !- Space Type Name
>>>>>>> 49f5e9b9
  ,                                       !- Default Construction Set Name
  ,                                       !- Default Schedule Set Name
  -0,                                     !- Direction of Relative North {deg}
  0,                                      !- X Origin {m}
  0,                                      !- Y Origin {m}
  2.4384,                                 !- Z Origin {m}
  ,                                       !- Building Story Name
<<<<<<< HEAD
  {ac1ab5f1-653a-49f3-b07d-561507725e01}, !- Thermal Zone Name
  ,                                       !- Part of Total Floor Area
  ,                                       !- Design Specification Outdoor Air Object Name
  {60b1bb82-ea9e-4ac4-9d3f-689acd22c978}; !- Building Unit Name

OS:Surface,
  {d2adc3ae-e389-489f-8722-b3d61f588c57}, !- Handle
  Surface 7,                              !- Name
  Floor,                                  !- Surface Type
  ,                                       !- Construction Name
  {975a0518-5d4a-4863-a198-9bca4f7dba6c}, !- Space Name
  Surface,                                !- Outside Boundary Condition
  {5d1ef67a-d7ca-4e14-99c3-1eb5eed5ba5f}, !- Outside Boundary Condition Object
=======
  {c41388ee-30af-456d-b1c0-3b13ce76fd32}, !- Thermal Zone Name
  ,                                       !- Part of Total Floor Area
  ,                                       !- Design Specification Outdoor Air Object Name
  {6c999c07-f12c-4a60-8ab5-8ffd4346b9d4}; !- Building Unit Name

OS:Surface,
  {4be39f68-7b56-4664-abb9-eb5278b24a8d}, !- Handle
  Surface 7,                              !- Name
  Floor,                                  !- Surface Type
  ,                                       !- Construction Name
  {dfc3921d-da25-4594-a8d8-7fed981eefda}, !- Space Name
  Surface,                                !- Outside Boundary Condition
  {f5d9f350-104c-4b39-a385-99daa33bd5af}, !- Outside Boundary Condition Object
>>>>>>> 49f5e9b9
  NoSun,                                  !- Sun Exposure
  NoWind,                                 !- Wind Exposure
  ,                                       !- View Factor to Ground
  ,                                       !- Number of Vertices
  0, 0, 0,                                !- X,Y,Z Vertex 1 {m}
  0, 5.56486118425249, 0,                 !- X,Y,Z Vertex 2 {m}
  11.129722368505, 5.56486118425249, 0,   !- X,Y,Z Vertex 3 {m}
  11.129722368505, 0, 0;                  !- X,Y,Z Vertex 4 {m}

OS:Surface,
<<<<<<< HEAD
  {e0d181fc-c895-42c7-9b2d-c442a3b5437e}, !- Handle
  Surface 8,                              !- Name
  Wall,                                   !- Surface Type
  ,                                       !- Construction Name
  {975a0518-5d4a-4863-a198-9bca4f7dba6c}, !- Space Name
=======
  {0a7126ee-a9ab-4f95-9efe-12868616cbae}, !- Handle
  Surface 8,                              !- Name
  Wall,                                   !- Surface Type
  ,                                       !- Construction Name
  {dfc3921d-da25-4594-a8d8-7fed981eefda}, !- Space Name
>>>>>>> 49f5e9b9
  Outdoors,                               !- Outside Boundary Condition
  ,                                       !- Outside Boundary Condition Object
  SunExposed,                             !- Sun Exposure
  WindExposed,                            !- Wind Exposure
  ,                                       !- View Factor to Ground
  ,                                       !- Number of Vertices
  0, 5.56486118425249, 2.4384,            !- X,Y,Z Vertex 1 {m}
  0, 5.56486118425249, 0,                 !- X,Y,Z Vertex 2 {m}
  0, 0, 0,                                !- X,Y,Z Vertex 3 {m}
  0, 0, 2.4384;                           !- X,Y,Z Vertex 4 {m}

OS:Surface,
<<<<<<< HEAD
  {51fe7b59-b570-415a-8111-264f7862c083}, !- Handle
  Surface 9,                              !- Name
  Wall,                                   !- Surface Type
  ,                                       !- Construction Name
  {975a0518-5d4a-4863-a198-9bca4f7dba6c}, !- Space Name
=======
  {e2890cd1-8e8f-472b-b9b3-df2e627e3c45}, !- Handle
  Surface 9,                              !- Name
  Wall,                                   !- Surface Type
  ,                                       !- Construction Name
  {dfc3921d-da25-4594-a8d8-7fed981eefda}, !- Space Name
>>>>>>> 49f5e9b9
  Outdoors,                               !- Outside Boundary Condition
  ,                                       !- Outside Boundary Condition Object
  SunExposed,                             !- Sun Exposure
  WindExposed,                            !- Wind Exposure
  ,                                       !- View Factor to Ground
  ,                                       !- Number of Vertices
  11.129722368505, 5.56486118425249, 2.4384, !- X,Y,Z Vertex 1 {m}
  11.129722368505, 5.56486118425249, 0,   !- X,Y,Z Vertex 2 {m}
  0, 5.56486118425249, 0,                 !- X,Y,Z Vertex 3 {m}
  0, 5.56486118425249, 2.4384;            !- X,Y,Z Vertex 4 {m}

OS:Surface,
<<<<<<< HEAD
  {e7da1808-3401-4fdc-87a8-16ef55f45f16}, !- Handle
  Surface 10,                             !- Name
  Wall,                                   !- Surface Type
  ,                                       !- Construction Name
  {975a0518-5d4a-4863-a198-9bca4f7dba6c}, !- Space Name
=======
  {71a5399a-b6f8-41cf-9d2a-69965c9f2697}, !- Handle
  Surface 10,                             !- Name
  Wall,                                   !- Surface Type
  ,                                       !- Construction Name
  {dfc3921d-da25-4594-a8d8-7fed981eefda}, !- Space Name
>>>>>>> 49f5e9b9
  Outdoors,                               !- Outside Boundary Condition
  ,                                       !- Outside Boundary Condition Object
  SunExposed,                             !- Sun Exposure
  WindExposed,                            !- Wind Exposure
  ,                                       !- View Factor to Ground
  ,                                       !- Number of Vertices
  11.129722368505, 0, 2.4384,             !- X,Y,Z Vertex 1 {m}
  11.129722368505, 0, 0,                  !- X,Y,Z Vertex 2 {m}
  11.129722368505, 5.56486118425249, 0,   !- X,Y,Z Vertex 3 {m}
  11.129722368505, 5.56486118425249, 2.4384; !- X,Y,Z Vertex 4 {m}

OS:Surface,
<<<<<<< HEAD
  {ef83303e-8526-43ce-9c0c-b49c922a032d}, !- Handle
  Surface 11,                             !- Name
  Wall,                                   !- Surface Type
  ,                                       !- Construction Name
  {975a0518-5d4a-4863-a198-9bca4f7dba6c}, !- Space Name
=======
  {e8478ec6-8dbe-4193-b50e-cc2c06ec3ae3}, !- Handle
  Surface 11,                             !- Name
  Wall,                                   !- Surface Type
  ,                                       !- Construction Name
  {dfc3921d-da25-4594-a8d8-7fed981eefda}, !- Space Name
>>>>>>> 49f5e9b9
  Outdoors,                               !- Outside Boundary Condition
  ,                                       !- Outside Boundary Condition Object
  SunExposed,                             !- Sun Exposure
  WindExposed,                            !- Wind Exposure
  ,                                       !- View Factor to Ground
  ,                                       !- Number of Vertices
  0, 0, 2.4384,                           !- X,Y,Z Vertex 1 {m}
  0, 0, 0,                                !- X,Y,Z Vertex 2 {m}
  11.129722368505, 0, 0,                  !- X,Y,Z Vertex 3 {m}
  11.129722368505, 0, 2.4384;             !- X,Y,Z Vertex 4 {m}

OS:Surface,
<<<<<<< HEAD
  {8e14cff3-d515-4129-920a-14e73999060c}, !- Handle
  Surface 12,                             !- Name
  RoofCeiling,                            !- Surface Type
  ,                                       !- Construction Name
  {975a0518-5d4a-4863-a198-9bca4f7dba6c}, !- Space Name
=======
  {5d5f8735-29c8-481b-9984-fde116228fb7}, !- Handle
  Surface 12,                             !- Name
  RoofCeiling,                            !- Surface Type
  ,                                       !- Construction Name
  {dfc3921d-da25-4594-a8d8-7fed981eefda}, !- Space Name
>>>>>>> 49f5e9b9
  Outdoors,                               !- Outside Boundary Condition
  ,                                       !- Outside Boundary Condition Object
  SunExposed,                             !- Sun Exposure
  WindExposed,                            !- Wind Exposure
  ,                                       !- View Factor to Ground
  ,                                       !- Number of Vertices
  11.129722368505, 0, 2.4384,             !- X,Y,Z Vertex 1 {m}
  11.129722368505, 5.56486118425249, 2.4384, !- X,Y,Z Vertex 2 {m}
  0, 5.56486118425249, 2.4384,            !- X,Y,Z Vertex 3 {m}
  0, 0, 2.4384;                           !- X,Y,Z Vertex 4 {m}

OS:BuildingUnit,
<<<<<<< HEAD
  {60b1bb82-ea9e-4ac4-9d3f-689acd22c978}, !- Handle
=======
  {6c999c07-f12c-4a60-8ab5-8ffd4346b9d4}, !- Handle
>>>>>>> 49f5e9b9
  unit 1,                                 !- Name
  ,                                       !- Rendering Color
  Residential;                            !- Building Unit Type

<<<<<<< HEAD
OS:Building,
  {9bc28ffe-f2fb-413c-8e19-583c33236fda}, !- Handle
  Building 1,                             !- Name
  ,                                       !- Building Sector Type
  0,                                      !- North Axis {deg}
  ,                                       !- Nominal Floor to Floor Height {m}
  ,                                       !- Space Type Name
  ,                                       !- Default Construction Set Name
  ,                                       !- Default Schedule Set Name
  3,                                      !- Standards Number of Stories
  3,                                      !- Standards Number of Above Ground Stories
  ,                                       !- Standards Template
  singlefamilydetached,                   !- Standards Building Type
  1;                                      !- Standards Number of Living Units

OS:AdditionalProperties,
  {e1dfbd9c-182a-44e0-abab-b000e13a4291}, !- Handle
  {9bc28ffe-f2fb-413c-8e19-583c33236fda}, !- Object Name
  Total Units Represented,                !- Feature Name 1
  Integer,                                !- Feature Data Type 1
  1,                                      !- Feature Value 1
  Total Units Modeled,                    !- Feature Name 2
  Integer,                                !- Feature Data Type 2
  1;                                      !- Feature Value 2

OS:AdditionalProperties,
  {3c935c4c-1465-4de6-83a7-af7886027dc5}, !- Handle
  {60b1bb82-ea9e-4ac4-9d3f-689acd22c978}, !- Object Name
=======
OS:AdditionalProperties,
  {a7b5566a-3f53-46d2-85bb-ed14c6d56f1f}, !- Handle
  {6c999c07-f12c-4a60-8ab5-8ffd4346b9d4}, !- Object Name
>>>>>>> 49f5e9b9
  NumberOfBedrooms,                       !- Feature Name 1
  Integer,                                !- Feature Data Type 1
  3,                                      !- Feature Value 1
  NumberOfBathrooms,                      !- Feature Name 2
  Double,                                 !- Feature Data Type 2
  2,                                      !- Feature Value 2
  NumberOfOccupants,                      !- Feature Name 3
  Double,                                 !- Feature Data Type 3
  2.6400000000000001;                     !- Feature Value 3

OS:External:File,
  {6a1e8d86-edcf-42b0-8b4f-7084ad31dd4c}, !- Handle
  8760.csv,                               !- Name
  8760.csv;                               !- File Name

OS:Schedule:Day,
<<<<<<< HEAD
  {1febbaf3-6d7f-4287-9825-9a87ee589bf9}, !- Handle
=======
  {48923c3a-4c01-44b4-a630-63fd1c90ab6e}, !- Handle
>>>>>>> 49f5e9b9
  Schedule Day 1,                         !- Name
  ,                                       !- Schedule Type Limits Name
  ,                                       !- Interpolate to Timestep
  24,                                     !- Hour 1
  0,                                      !- Minute 1
  0;                                      !- Value Until Time 1

OS:Schedule:Day,
<<<<<<< HEAD
  {7a35b5a6-05b8-4cd6-a7ee-941c3ac4f3cd}, !- Handle
=======
  {f44c8643-a204-4569-b9b8-74543b32672f}, !- Handle
>>>>>>> 49f5e9b9
  Schedule Day 2,                         !- Name
  ,                                       !- Schedule Type Limits Name
  ,                                       !- Interpolate to Timestep
  24,                                     !- Hour 1
  0,                                      !- Minute 1
  1;                                      !- Value Until Time 1

OS:Schedule:File,
  {14db5614-c41a-48df-b71a-7faf4288e7d2}, !- Handle
  occupants,                              !- Name
  {90354b31-63ba-4f95-8554-6d96e4103c52}, !- Schedule Type Limits Name
  {6a1e8d86-edcf-42b0-8b4f-7084ad31dd4c}, !- External File Name
  1,                                      !- Column Number
  1,                                      !- Rows to Skip at Top
  8760,                                   !- Number of Hours of Data
  ,                                       !- Column Separator
  ,                                       !- Interpolate to Timestep
  60;                                     !- Minutes per Item

OS:Schedule:Ruleset,
  {9e148d83-a87e-4ba7-8a57-20f02b6dcd6a}, !- Handle
  Schedule Ruleset 1,                     !- Name
  {4911e835-ed95-4186-a31b-5bc226efc2d7}, !- Schedule Type Limits Name
  {8d664ec2-eb16-4e76-8b26-b5db103f8cf1}; !- Default Day Schedule Name

OS:Schedule:Day,
  {8d664ec2-eb16-4e76-8b26-b5db103f8cf1}, !- Handle
  Schedule Day 3,                         !- Name
  {4911e835-ed95-4186-a31b-5bc226efc2d7}, !- Schedule Type Limits Name
  ,                                       !- Interpolate to Timestep
  24,                                     !- Hour 1
  0,                                      !- Minute 1
  112.539290946133;                       !- Value Until Time 1

OS:People:Definition,
  {86b90196-20b9-49f7-bf7c-e90203f857da}, !- Handle
  res occupants|living space,             !- Name
  People,                                 !- Number of People Calculation Method
  1.32,                                   !- Number of People {people}
  ,                                       !- People per Space Floor Area {person/m2}
  ,                                       !- Space Floor Area per Person {m2/person}
  0.319734,                               !- Fraction Radiant
  0.573,                                  !- Sensible Heat Fraction
  0,                                      !- Carbon Dioxide Generation Rate {m3/s-W}
  No,                                     !- Enable ASHRAE 55 Comfort Warnings
  ZoneAveraged;                           !- Mean Radiant Temperature Calculation Type

OS:People,
  {07798e40-ad26-4e82-a409-327211cb9613}, !- Handle
  res occupants|living space,             !- Name
  {86b90196-20b9-49f7-bf7c-e90203f857da}, !- People Definition Name
  {536f3328-b339-4a10-a49f-97dc49f2f49b}, !- Space or SpaceType Name
  {14db5614-c41a-48df-b71a-7faf4288e7d2}, !- Number of People Schedule Name
  {9e148d83-a87e-4ba7-8a57-20f02b6dcd6a}, !- Activity Level Schedule Name
  ,                                       !- Surface Name/Angle Factor List Name
  ,                                       !- Work Efficiency Schedule Name
  ,                                       !- Clothing Insulation Schedule Name
  ,                                       !- Air Velocity Schedule Name
  1;                                      !- Multiplier

OS:ScheduleTypeLimits,
  {4911e835-ed95-4186-a31b-5bc226efc2d7}, !- Handle
  ActivityLevel,                          !- Name
  0,                                      !- Lower Limit Value
  ,                                       !- Upper Limit Value
  Continuous,                             !- Numeric Type
  ActivityLevel;                          !- Unit Type

OS:ScheduleTypeLimits,
  {90354b31-63ba-4f95-8554-6d96e4103c52}, !- Handle
  Fractional,                             !- Name
  0,                                      !- Lower Limit Value
  1,                                      !- Upper Limit Value
  Continuous;                             !- Numeric Type

OS:People:Definition,
  {b2b47216-54e0-45fa-a281-770a56bd282f}, !- Handle
  res occupants|living space|story 2,     !- Name
  People,                                 !- Number of People Calculation Method
  1.32,                                   !- Number of People {people}
  ,                                       !- People per Space Floor Area {person/m2}
  ,                                       !- Space Floor Area per Person {m2/person}
  0.319734,                               !- Fraction Radiant
  0.573,                                  !- Sensible Heat Fraction
  0,                                      !- Carbon Dioxide Generation Rate {m3/s-W}
  No,                                     !- Enable ASHRAE 55 Comfort Warnings
  ZoneAveraged;                           !- Mean Radiant Temperature Calculation Type

OS:People,
  {2931b06c-db0a-45e4-8e44-1a28301eafbf}, !- Handle
  res occupants|living space|story 2,     !- Name
  {b2b47216-54e0-45fa-a281-770a56bd282f}, !- People Definition Name
  {dfc3921d-da25-4594-a8d8-7fed981eefda}, !- Space or SpaceType Name
  {14db5614-c41a-48df-b71a-7faf4288e7d2}, !- Number of People Schedule Name
  {9e148d83-a87e-4ba7-8a57-20f02b6dcd6a}, !- Activity Level Schedule Name
  ,                                       !- Surface Name/Angle Factor List Name
  ,                                       !- Work Efficiency Schedule Name
  ,                                       !- Clothing Insulation Schedule Name
  ,                                       !- Air Velocity Schedule Name
  1;                                      !- Multiplier

OS:ShadingSurfaceGroup,
<<<<<<< HEAD
  {125d4247-7c9c-4ee6-b27d-11f698897a80}, !- Handle
=======
  {259fb410-8896-46aa-a7b1-22778e8e260a}, !- Handle
>>>>>>> 49f5e9b9
  res eaves,                              !- Name
  Building;                               !- Shading Surface Type

OS:ShadingSurface,
<<<<<<< HEAD
  {7b3a24f4-74fb-4d5a-b604-c9c855e313a4}, !- Handle
  Surface 12 - res eaves,                 !- Name
  ,                                       !- Construction Name
  {125d4247-7c9c-4ee6-b27d-11f698897a80}, !- Shading Surface Group Name
=======
  {7796c128-7201-4fe1-a52b-8105e1302b72}, !- Handle
  Surface 12 - res eaves,                 !- Name
  ,                                       !- Construction Name
  {259fb410-8896-46aa-a7b1-22778e8e260a}, !- Shading Surface Group Name
>>>>>>> 49f5e9b9
  ,                                       !- Transmittance Schedule Name
  ,                                       !- Number of Vertices
  0, -0.6096, 4.8768,                     !- X,Y,Z Vertex 1 {m}
  11.129722368505, -0.6096, 4.8768,       !- X,Y,Z Vertex 2 {m}
  11.129722368505, 0, 4.8768,             !- X,Y,Z Vertex 3 {m}
  0, 0, 4.8768;                           !- X,Y,Z Vertex 4 {m}

OS:ShadingSurface,
<<<<<<< HEAD
  {97fcff65-4d96-4178-8c05-c59b66316bb2}, !- Handle
  Surface 12 - res eaves 1,               !- Name
  ,                                       !- Construction Name
  {125d4247-7c9c-4ee6-b27d-11f698897a80}, !- Shading Surface Group Name
=======
  {2168a36a-8a7e-465b-8f12-95e809effe57}, !- Handle
  Surface 12 - res eaves 1,               !- Name
  ,                                       !- Construction Name
  {259fb410-8896-46aa-a7b1-22778e8e260a}, !- Shading Surface Group Name
>>>>>>> 49f5e9b9
  ,                                       !- Transmittance Schedule Name
  ,                                       !- Number of Vertices
  11.739322368505, 0, 4.8768,             !- X,Y,Z Vertex 1 {m}
  11.739322368505, 5.56486118425249, 4.8768, !- X,Y,Z Vertex 2 {m}
  11.129722368505, 5.56486118425249, 4.8768, !- X,Y,Z Vertex 3 {m}
  11.129722368505, 0, 4.8768;             !- X,Y,Z Vertex 4 {m}

OS:ShadingSurface,
<<<<<<< HEAD
  {d9f3cb82-e0d6-41ca-b6ac-892718eeeb76}, !- Handle
  Surface 12 - res eaves 2,               !- Name
  ,                                       !- Construction Name
  {125d4247-7c9c-4ee6-b27d-11f698897a80}, !- Shading Surface Group Name
=======
  {5facdaff-01c6-4762-b7a0-23c77b3f78c8}, !- Handle
  Surface 12 - res eaves 2,               !- Name
  ,                                       !- Construction Name
  {259fb410-8896-46aa-a7b1-22778e8e260a}, !- Shading Surface Group Name
>>>>>>> 49f5e9b9
  ,                                       !- Transmittance Schedule Name
  ,                                       !- Number of Vertices
  11.129722368505, 6.17446118425249, 4.8768, !- X,Y,Z Vertex 1 {m}
  0, 6.17446118425249, 4.8768,            !- X,Y,Z Vertex 2 {m}
  0, 5.56486118425249, 4.8768,            !- X,Y,Z Vertex 3 {m}
  11.129722368505, 5.56486118425249, 4.8768; !- X,Y,Z Vertex 4 {m}

OS:ShadingSurface,
<<<<<<< HEAD
  {5ba9d659-6726-4ef4-92cc-be7206e89449}, !- Handle
  Surface 12 - res eaves 3,               !- Name
  ,                                       !- Construction Name
  {125d4247-7c9c-4ee6-b27d-11f698897a80}, !- Shading Surface Group Name
=======
  {19365c01-60f5-4d50-9948-1a820d9a3840}, !- Handle
  Surface 12 - res eaves 3,               !- Name
  ,                                       !- Construction Name
  {259fb410-8896-46aa-a7b1-22778e8e260a}, !- Shading Surface Group Name
>>>>>>> 49f5e9b9
  ,                                       !- Transmittance Schedule Name
  ,                                       !- Number of Vertices
  -0.6096, 5.56486118425249, 4.8768,      !- X,Y,Z Vertex 1 {m}
  -0.6096, 0, 4.8768,                     !- X,Y,Z Vertex 2 {m}
  0, 0, 4.8768,                           !- X,Y,Z Vertex 3 {m}
  0, 5.56486118425249, 4.8768;            !- X,Y,Z Vertex 4 {m}
<|MERGE_RESOLUTION|>--- conflicted
+++ resolved
@@ -1,53 +1,26 @@
 !- NOTE: Auto-generated from /test/osw_files/SFD_2000sqft_2story_SL_FA_FlatRoof.osw
 
 OS:Version,
-<<<<<<< HEAD
-  {bf670218-49f9-4ae3-bab9-f402bedc2c42}, !- Handle
-  2.9.0;                                  !- Version Identifier
-
-OS:SimulationControl,
-  {186b8a8d-8d0a-4113-92e7-87fc27474d5a}, !- Handle
-=======
   {a304e269-e4c0-4917-8ee5-307a08c9aa36}, !- Handle
   2.9.0;                                  !- Version Identifier
 
 OS:SimulationControl,
   {46f67eee-0e1f-45ad-9a22-4379ae64b334}, !- Handle
->>>>>>> 49f5e9b9
   ,                                       !- Do Zone Sizing Calculation
   ,                                       !- Do System Sizing Calculation
   ,                                       !- Do Plant Sizing Calculation
   No;                                     !- Run Simulation for Sizing Periods
 
 OS:Timestep,
-<<<<<<< HEAD
-  {cc1bc46d-c80d-4794-84b0-985dcaefa211}, !- Handle
-  6;                                      !- Number of Timesteps per Hour
-
-OS:ShadowCalculation,
-  {9de50e02-0dbe-436c-a52a-520adac90a59}, !- Handle
-=======
   {d70e137b-a5f8-4a35-ad3d-bf7b202654e1}, !- Handle
   6;                                      !- Number of Timesteps per Hour
 
 OS:ShadowCalculation,
   {d0084d39-8d42-4279-9661-6e29ca5dc567}, !- Handle
->>>>>>> 49f5e9b9
   20,                                     !- Calculation Frequency
   200;                                    !- Maximum Figures in Shadow Overlap Calculations
 
 OS:SurfaceConvectionAlgorithm:Outside,
-<<<<<<< HEAD
-  {2c82e372-2019-45bc-ada3-9ebb209cb58e}, !- Handle
-  DOE-2;                                  !- Algorithm
-
-OS:SurfaceConvectionAlgorithm:Inside,
-  {a77f5f35-1748-42fe-a0aa-3976930161fa}, !- Handle
-  TARP;                                   !- Algorithm
-
-OS:ZoneCapacitanceMultiplier:ResearchSpecial,
-  {940f0584-1717-4a25-a872-dd98354df59c}, !- Handle
-=======
   {cb887a9b-4187-465a-b011-dc2cc7538d48}, !- Handle
   DOE-2;                                  !- Algorithm
 
@@ -57,17 +30,12 @@
 
 OS:ZoneCapacitanceMultiplier:ResearchSpecial,
   {c36ff975-b9aa-459d-83aa-c8754aceb1fc}, !- Handle
->>>>>>> 49f5e9b9
   ,                                       !- Temperature Capacity Multiplier
   15,                                     !- Humidity Capacity Multiplier
   ;                                       !- Carbon Dioxide Capacity Multiplier
 
 OS:RunPeriod,
-<<<<<<< HEAD
-  {dac53a47-3030-487e-9eef-f69160e025ad}, !- Handle
-=======
   {337c0276-3609-40b2-ab43-5fd70f3b4216}, !- Handle
->>>>>>> 49f5e9b9
   Run Period 1,                           !- Name
   1,                                      !- Begin Month
   1,                                      !- Begin Day of Month
@@ -81,11 +49,7 @@
   ;                                       !- Number of Times Runperiod to be Repeated
 
 OS:YearDescription,
-<<<<<<< HEAD
-  {1473acf3-4599-4642-88a8-e26080845b30}, !- Handle
-=======
   {ebbb4c34-5e82-4a56-9883-0477c5a745ad}, !- Handle
->>>>>>> 49f5e9b9
   2007,                                   !- Calendar Year
   ,                                       !- Day of Week for Start Day
   ;                                       !- Is Leap Year
@@ -285,11 +249,7 @@
   1;                                      !- Feature Value 1
 
 OS:ThermalZone,
-<<<<<<< HEAD
-  {ac1ab5f1-653a-49f3-b07d-561507725e01}, !- Handle
-=======
   {c41388ee-30af-456d-b1c0-3b13ce76fd32}, !- Handle
->>>>>>> 49f5e9b9
   living zone,                            !- Name
   ,                                       !- Multiplier
   ,                                       !- Ceiling Height {m}
@@ -298,17 +258,10 @@
   ,                                       !- Zone Inside Convection Algorithm
   ,                                       !- Zone Outside Convection Algorithm
   ,                                       !- Zone Conditioning Equipment List Name
-<<<<<<< HEAD
-  {af567a60-954b-495e-ae34-1332bcbaa7d4}, !- Zone Air Inlet Port List
-  {ba57ddcb-988f-4519-a0c3-393f23c17e1a}, !- Zone Air Exhaust Port List
-  {682a5e3f-e429-4e7f-ab7e-4ba5002b590c}, !- Zone Air Node Name
-  {fffb3352-8e78-4151-99b8-4c6cea42d842}, !- Zone Return Air Port List
-=======
   {100c5ff2-f9b7-4bc8-906a-7d8a65dfb37b}, !- Zone Air Inlet Port List
   {6abc610c-54bf-49b9-8934-243627b00909}, !- Zone Air Exhaust Port List
   {289b316b-5eab-4b29-bbc4-8101ff47b1c2}, !- Zone Air Node Name
   {fbf7a6f3-9328-4264-a548-38be710245c4}, !- Zone Return Air Port List
->>>>>>> 49f5e9b9
   ,                                       !- Primary Daylighting Control Name
   ,                                       !- Fraction of Zone Controlled by Primary Daylighting Control
   ,                                       !- Secondary Daylighting Control Name
@@ -319,39 +272,6 @@
   No;                                     !- Use Ideal Air Loads
 
 OS:Node,
-<<<<<<< HEAD
-  {0c8e4f5d-65b4-469f-8269-41479cc16e56}, !- Handle
-  Node 1,                                 !- Name
-  {682a5e3f-e429-4e7f-ab7e-4ba5002b590c}, !- Inlet Port
-  ;                                       !- Outlet Port
-
-OS:Connection,
-  {682a5e3f-e429-4e7f-ab7e-4ba5002b590c}, !- Handle
-  {b9a65698-10a8-4538-9f79-615bffd1b097}, !- Name
-  {ac1ab5f1-653a-49f3-b07d-561507725e01}, !- Source Object
-  11,                                     !- Outlet Port
-  {0c8e4f5d-65b4-469f-8269-41479cc16e56}, !- Target Object
-  2;                                      !- Inlet Port
-
-OS:PortList,
-  {af567a60-954b-495e-ae34-1332bcbaa7d4}, !- Handle
-  {13f40de9-5e48-450e-9262-bc436acd1533}, !- Name
-  {ac1ab5f1-653a-49f3-b07d-561507725e01}; !- HVAC Component
-
-OS:PortList,
-  {ba57ddcb-988f-4519-a0c3-393f23c17e1a}, !- Handle
-  {5f5748b0-bcf2-413d-af6a-ba3c5e0eccdb}, !- Name
-  {ac1ab5f1-653a-49f3-b07d-561507725e01}; !- HVAC Component
-
-OS:PortList,
-  {fffb3352-8e78-4151-99b8-4c6cea42d842}, !- Handle
-  {d89802d0-33c6-4d3b-adf9-a4dea1afe775}, !- Name
-  {ac1ab5f1-653a-49f3-b07d-561507725e01}; !- HVAC Component
-
-OS:Sizing:Zone,
-  {54f06c15-7ae8-460d-a84d-7eb9fab3eacc}, !- Handle
-  {ac1ab5f1-653a-49f3-b07d-561507725e01}, !- Zone or ZoneList Name
-=======
   {f624a5e8-1f95-4dc0-9350-f6509b71e21d}, !- Handle
   Node 1,                                 !- Name
   {289b316b-5eab-4b29-bbc4-8101ff47b1c2}, !- Inlet Port
@@ -383,7 +303,6 @@
 OS:Sizing:Zone,
   {f9efd69a-9734-4f3a-aa32-0b918515c3c3}, !- Handle
   {c41388ee-30af-456d-b1c0-3b13ce76fd32}, !- Zone or ZoneList Name
->>>>>>> 49f5e9b9
   SupplyAirTemperature,                   !- Zone Cooling Design Supply Air Temperature Input Method
   14,                                     !- Zone Cooling Design Supply Air Temperature {C}
   11.11,                                  !- Zone Cooling Design Supply Air Temperature Difference {deltaC}
@@ -412,16 +331,6 @@
   autosize;                               !- Dedicated Outdoor Air High Setpoint Temperature for Design {C}
 
 OS:ZoneHVAC:EquipmentList,
-<<<<<<< HEAD
-  {0d57dd34-e8e4-4509-a535-68b5f090f0e1}, !- Handle
-  Zone HVAC Equipment List 1,             !- Name
-  {ac1ab5f1-653a-49f3-b07d-561507725e01}; !- Thermal Zone
-
-OS:Space,
-  {c9cdd348-4c03-464a-b33e-b659a329dc39}, !- Handle
-  living space,                           !- Name
-  {345d3e4f-aee2-4da5-997c-0af1e535df0d}, !- Space Type Name
-=======
   {9e960c94-8f5c-470f-8119-f76f66029eb0}, !- Handle
   Zone HVAC Equipment List 1,             !- Name
   {c41388ee-30af-456d-b1c0-3b13ce76fd32}; !- Thermal Zone
@@ -430,7 +339,6 @@
   {536f3328-b339-4a10-a49f-97dc49f2f49b}, !- Handle
   living space,                           !- Name
   {8e485670-7e33-4e19-a0df-2afd00678702}, !- Space Type Name
->>>>>>> 49f5e9b9
   ,                                       !- Default Construction Set Name
   ,                                       !- Default Schedule Set Name
   -0,                                     !- Direction of Relative North {deg}
@@ -438,19 +346,6 @@
   0,                                      !- Y Origin {m}
   0,                                      !- Z Origin {m}
   ,                                       !- Building Story Name
-<<<<<<< HEAD
-  {ac1ab5f1-653a-49f3-b07d-561507725e01}, !- Thermal Zone Name
-  ,                                       !- Part of Total Floor Area
-  ,                                       !- Design Specification Outdoor Air Object Name
-  {60b1bb82-ea9e-4ac4-9d3f-689acd22c978}; !- Building Unit Name
-
-OS:Surface,
-  {afee3ddb-e575-4fb4-9c35-8345428a6cda}, !- Handle
-  Surface 1,                              !- Name
-  Floor,                                  !- Surface Type
-  ,                                       !- Construction Name
-  {c9cdd348-4c03-464a-b33e-b659a329dc39}, !- Space Name
-=======
   {c41388ee-30af-456d-b1c0-3b13ce76fd32}, !- Thermal Zone Name
   ,                                       !- Part of Total Floor Area
   ,                                       !- Design Specification Outdoor Air Object Name
@@ -462,7 +357,6 @@
   Floor,                                  !- Surface Type
   ,                                       !- Construction Name
   {536f3328-b339-4a10-a49f-97dc49f2f49b}, !- Space Name
->>>>>>> 49f5e9b9
   Foundation,                             !- Outside Boundary Condition
   ,                                       !- Outside Boundary Condition Object
   NoSun,                                  !- Sun Exposure
@@ -475,19 +369,11 @@
   11.129722368505, 0, 0;                  !- X,Y,Z Vertex 4 {m}
 
 OS:Surface,
-<<<<<<< HEAD
-  {415ee346-2804-42ea-8d90-df5e966fc76c}, !- Handle
-  Surface 2,                              !- Name
-  Wall,                                   !- Surface Type
-  ,                                       !- Construction Name
-  {c9cdd348-4c03-464a-b33e-b659a329dc39}, !- Space Name
-=======
   {d4f3b1f6-d9e7-4b5f-addf-450dbeeffaeb}, !- Handle
   Surface 2,                              !- Name
   Wall,                                   !- Surface Type
   ,                                       !- Construction Name
   {536f3328-b339-4a10-a49f-97dc49f2f49b}, !- Space Name
->>>>>>> 49f5e9b9
   Outdoors,                               !- Outside Boundary Condition
   ,                                       !- Outside Boundary Condition Object
   SunExposed,                             !- Sun Exposure
@@ -500,19 +386,11 @@
   0, 0, 2.4384;                           !- X,Y,Z Vertex 4 {m}
 
 OS:Surface,
-<<<<<<< HEAD
-  {a7736493-a08e-45db-8f73-33a443cc2165}, !- Handle
-  Surface 3,                              !- Name
-  Wall,                                   !- Surface Type
-  ,                                       !- Construction Name
-  {c9cdd348-4c03-464a-b33e-b659a329dc39}, !- Space Name
-=======
   {68bee2e9-294f-4706-98a1-af0223d86981}, !- Handle
   Surface 3,                              !- Name
   Wall,                                   !- Surface Type
   ,                                       !- Construction Name
   {536f3328-b339-4a10-a49f-97dc49f2f49b}, !- Space Name
->>>>>>> 49f5e9b9
   Outdoors,                               !- Outside Boundary Condition
   ,                                       !- Outside Boundary Condition Object
   SunExposed,                             !- Sun Exposure
@@ -525,19 +403,11 @@
   0, 5.56486118425249, 2.4384;            !- X,Y,Z Vertex 4 {m}
 
 OS:Surface,
-<<<<<<< HEAD
-  {3f75e509-9961-4a5c-bf99-d0c5962366d7}, !- Handle
-  Surface 4,                              !- Name
-  Wall,                                   !- Surface Type
-  ,                                       !- Construction Name
-  {c9cdd348-4c03-464a-b33e-b659a329dc39}, !- Space Name
-=======
   {e20fc9f0-f710-4b48-9700-78b078519ef2}, !- Handle
   Surface 4,                              !- Name
   Wall,                                   !- Surface Type
   ,                                       !- Construction Name
   {536f3328-b339-4a10-a49f-97dc49f2f49b}, !- Space Name
->>>>>>> 49f5e9b9
   Outdoors,                               !- Outside Boundary Condition
   ,                                       !- Outside Boundary Condition Object
   SunExposed,                             !- Sun Exposure
@@ -550,19 +420,11 @@
   11.129722368505, 5.56486118425249, 2.4384; !- X,Y,Z Vertex 4 {m}
 
 OS:Surface,
-<<<<<<< HEAD
-  {a9f5e606-598e-4a60-bb3b-e916e2cb4bd2}, !- Handle
-  Surface 5,                              !- Name
-  Wall,                                   !- Surface Type
-  ,                                       !- Construction Name
-  {c9cdd348-4c03-464a-b33e-b659a329dc39}, !- Space Name
-=======
   {0b9d5ceb-5ec7-4c21-84e5-a1f28e2fca90}, !- Handle
   Surface 5,                              !- Name
   Wall,                                   !- Surface Type
   ,                                       !- Construction Name
   {536f3328-b339-4a10-a49f-97dc49f2f49b}, !- Space Name
->>>>>>> 49f5e9b9
   Outdoors,                               !- Outside Boundary Condition
   ,                                       !- Outside Boundary Condition Object
   SunExposed,                             !- Sun Exposure
@@ -575,15 +437,6 @@
   11.129722368505, 0, 2.4384;             !- X,Y,Z Vertex 4 {m}
 
 OS:Surface,
-<<<<<<< HEAD
-  {5d1ef67a-d7ca-4e14-99c3-1eb5eed5ba5f}, !- Handle
-  Surface 6,                              !- Name
-  RoofCeiling,                            !- Surface Type
-  ,                                       !- Construction Name
-  {c9cdd348-4c03-464a-b33e-b659a329dc39}, !- Space Name
-  Surface,                                !- Outside Boundary Condition
-  {d2adc3ae-e389-489f-8722-b3d61f588c57}, !- Outside Boundary Condition Object
-=======
   {f5d9f350-104c-4b39-a385-99daa33bd5af}, !- Handle
   Surface 6,                              !- Name
   RoofCeiling,                            !- Surface Type
@@ -591,7 +444,6 @@
   {536f3328-b339-4a10-a49f-97dc49f2f49b}, !- Space Name
   Surface,                                !- Outside Boundary Condition
   {4be39f68-7b56-4664-abb9-eb5278b24a8d}, !- Outside Boundary Condition Object
->>>>>>> 49f5e9b9
   NoSun,                                  !- Sun Exposure
   NoWind,                                 !- Wind Exposure
   ,                                       !- View Factor to Ground
@@ -602,11 +454,7 @@
   0, 0, 2.4384;                           !- X,Y,Z Vertex 4 {m}
 
 OS:SpaceType,
-<<<<<<< HEAD
-  {345d3e4f-aee2-4da5-997c-0af1e535df0d}, !- Handle
-=======
   {8e485670-7e33-4e19-a0df-2afd00678702}, !- Handle
->>>>>>> 49f5e9b9
   Space Type 1,                           !- Name
   ,                                       !- Default Construction Set Name
   ,                                       !- Default Schedule Set Name
@@ -617,15 +465,9 @@
   living;                                 !- Standards Space Type
 
 OS:Space,
-<<<<<<< HEAD
-  {975a0518-5d4a-4863-a198-9bca4f7dba6c}, !- Handle
-  living space|story 2,                   !- Name
-  {345d3e4f-aee2-4da5-997c-0af1e535df0d}, !- Space Type Name
-=======
   {dfc3921d-da25-4594-a8d8-7fed981eefda}, !- Handle
   living space|story 2,                   !- Name
   {8e485670-7e33-4e19-a0df-2afd00678702}, !- Space Type Name
->>>>>>> 49f5e9b9
   ,                                       !- Default Construction Set Name
   ,                                       !- Default Schedule Set Name
   -0,                                     !- Direction of Relative North {deg}
@@ -633,21 +475,6 @@
   0,                                      !- Y Origin {m}
   2.4384,                                 !- Z Origin {m}
   ,                                       !- Building Story Name
-<<<<<<< HEAD
-  {ac1ab5f1-653a-49f3-b07d-561507725e01}, !- Thermal Zone Name
-  ,                                       !- Part of Total Floor Area
-  ,                                       !- Design Specification Outdoor Air Object Name
-  {60b1bb82-ea9e-4ac4-9d3f-689acd22c978}; !- Building Unit Name
-
-OS:Surface,
-  {d2adc3ae-e389-489f-8722-b3d61f588c57}, !- Handle
-  Surface 7,                              !- Name
-  Floor,                                  !- Surface Type
-  ,                                       !- Construction Name
-  {975a0518-5d4a-4863-a198-9bca4f7dba6c}, !- Space Name
-  Surface,                                !- Outside Boundary Condition
-  {5d1ef67a-d7ca-4e14-99c3-1eb5eed5ba5f}, !- Outside Boundary Condition Object
-=======
   {c41388ee-30af-456d-b1c0-3b13ce76fd32}, !- Thermal Zone Name
   ,                                       !- Part of Total Floor Area
   ,                                       !- Design Specification Outdoor Air Object Name
@@ -661,7 +488,6 @@
   {dfc3921d-da25-4594-a8d8-7fed981eefda}, !- Space Name
   Surface,                                !- Outside Boundary Condition
   {f5d9f350-104c-4b39-a385-99daa33bd5af}, !- Outside Boundary Condition Object
->>>>>>> 49f5e9b9
   NoSun,                                  !- Sun Exposure
   NoWind,                                 !- Wind Exposure
   ,                                       !- View Factor to Ground
@@ -672,19 +498,11 @@
   11.129722368505, 0, 0;                  !- X,Y,Z Vertex 4 {m}
 
 OS:Surface,
-<<<<<<< HEAD
-  {e0d181fc-c895-42c7-9b2d-c442a3b5437e}, !- Handle
-  Surface 8,                              !- Name
-  Wall,                                   !- Surface Type
-  ,                                       !- Construction Name
-  {975a0518-5d4a-4863-a198-9bca4f7dba6c}, !- Space Name
-=======
   {0a7126ee-a9ab-4f95-9efe-12868616cbae}, !- Handle
   Surface 8,                              !- Name
   Wall,                                   !- Surface Type
   ,                                       !- Construction Name
   {dfc3921d-da25-4594-a8d8-7fed981eefda}, !- Space Name
->>>>>>> 49f5e9b9
   Outdoors,                               !- Outside Boundary Condition
   ,                                       !- Outside Boundary Condition Object
   SunExposed,                             !- Sun Exposure
@@ -697,19 +515,11 @@
   0, 0, 2.4384;                           !- X,Y,Z Vertex 4 {m}
 
 OS:Surface,
-<<<<<<< HEAD
-  {51fe7b59-b570-415a-8111-264f7862c083}, !- Handle
-  Surface 9,                              !- Name
-  Wall,                                   !- Surface Type
-  ,                                       !- Construction Name
-  {975a0518-5d4a-4863-a198-9bca4f7dba6c}, !- Space Name
-=======
   {e2890cd1-8e8f-472b-b9b3-df2e627e3c45}, !- Handle
   Surface 9,                              !- Name
   Wall,                                   !- Surface Type
   ,                                       !- Construction Name
   {dfc3921d-da25-4594-a8d8-7fed981eefda}, !- Space Name
->>>>>>> 49f5e9b9
   Outdoors,                               !- Outside Boundary Condition
   ,                                       !- Outside Boundary Condition Object
   SunExposed,                             !- Sun Exposure
@@ -722,19 +532,11 @@
   0, 5.56486118425249, 2.4384;            !- X,Y,Z Vertex 4 {m}
 
 OS:Surface,
-<<<<<<< HEAD
-  {e7da1808-3401-4fdc-87a8-16ef55f45f16}, !- Handle
-  Surface 10,                             !- Name
-  Wall,                                   !- Surface Type
-  ,                                       !- Construction Name
-  {975a0518-5d4a-4863-a198-9bca4f7dba6c}, !- Space Name
-=======
   {71a5399a-b6f8-41cf-9d2a-69965c9f2697}, !- Handle
   Surface 10,                             !- Name
   Wall,                                   !- Surface Type
   ,                                       !- Construction Name
   {dfc3921d-da25-4594-a8d8-7fed981eefda}, !- Space Name
->>>>>>> 49f5e9b9
   Outdoors,                               !- Outside Boundary Condition
   ,                                       !- Outside Boundary Condition Object
   SunExposed,                             !- Sun Exposure
@@ -747,19 +549,11 @@
   11.129722368505, 5.56486118425249, 2.4384; !- X,Y,Z Vertex 4 {m}
 
 OS:Surface,
-<<<<<<< HEAD
-  {ef83303e-8526-43ce-9c0c-b49c922a032d}, !- Handle
-  Surface 11,                             !- Name
-  Wall,                                   !- Surface Type
-  ,                                       !- Construction Name
-  {975a0518-5d4a-4863-a198-9bca4f7dba6c}, !- Space Name
-=======
   {e8478ec6-8dbe-4193-b50e-cc2c06ec3ae3}, !- Handle
   Surface 11,                             !- Name
   Wall,                                   !- Surface Type
   ,                                       !- Construction Name
   {dfc3921d-da25-4594-a8d8-7fed981eefda}, !- Space Name
->>>>>>> 49f5e9b9
   Outdoors,                               !- Outside Boundary Condition
   ,                                       !- Outside Boundary Condition Object
   SunExposed,                             !- Sun Exposure
@@ -772,19 +566,11 @@
   11.129722368505, 0, 2.4384;             !- X,Y,Z Vertex 4 {m}
 
 OS:Surface,
-<<<<<<< HEAD
-  {8e14cff3-d515-4129-920a-14e73999060c}, !- Handle
-  Surface 12,                             !- Name
-  RoofCeiling,                            !- Surface Type
-  ,                                       !- Construction Name
-  {975a0518-5d4a-4863-a198-9bca4f7dba6c}, !- Space Name
-=======
   {5d5f8735-29c8-481b-9984-fde116228fb7}, !- Handle
   Surface 12,                             !- Name
   RoofCeiling,                            !- Surface Type
   ,                                       !- Construction Name
   {dfc3921d-da25-4594-a8d8-7fed981eefda}, !- Space Name
->>>>>>> 49f5e9b9
   Outdoors,                               !- Outside Boundary Condition
   ,                                       !- Outside Boundary Condition Object
   SunExposed,                             !- Sun Exposure
@@ -797,49 +583,14 @@
   0, 0, 2.4384;                           !- X,Y,Z Vertex 4 {m}
 
 OS:BuildingUnit,
-<<<<<<< HEAD
-  {60b1bb82-ea9e-4ac4-9d3f-689acd22c978}, !- Handle
-=======
   {6c999c07-f12c-4a60-8ab5-8ffd4346b9d4}, !- Handle
->>>>>>> 49f5e9b9
   unit 1,                                 !- Name
   ,                                       !- Rendering Color
   Residential;                            !- Building Unit Type
 
-<<<<<<< HEAD
-OS:Building,
-  {9bc28ffe-f2fb-413c-8e19-583c33236fda}, !- Handle
-  Building 1,                             !- Name
-  ,                                       !- Building Sector Type
-  0,                                      !- North Axis {deg}
-  ,                                       !- Nominal Floor to Floor Height {m}
-  ,                                       !- Space Type Name
-  ,                                       !- Default Construction Set Name
-  ,                                       !- Default Schedule Set Name
-  3,                                      !- Standards Number of Stories
-  3,                                      !- Standards Number of Above Ground Stories
-  ,                                       !- Standards Template
-  singlefamilydetached,                   !- Standards Building Type
-  1;                                      !- Standards Number of Living Units
-
-OS:AdditionalProperties,
-  {e1dfbd9c-182a-44e0-abab-b000e13a4291}, !- Handle
-  {9bc28ffe-f2fb-413c-8e19-583c33236fda}, !- Object Name
-  Total Units Represented,                !- Feature Name 1
-  Integer,                                !- Feature Data Type 1
-  1,                                      !- Feature Value 1
-  Total Units Modeled,                    !- Feature Name 2
-  Integer,                                !- Feature Data Type 2
-  1;                                      !- Feature Value 2
-
-OS:AdditionalProperties,
-  {3c935c4c-1465-4de6-83a7-af7886027dc5}, !- Handle
-  {60b1bb82-ea9e-4ac4-9d3f-689acd22c978}, !- Object Name
-=======
 OS:AdditionalProperties,
   {a7b5566a-3f53-46d2-85bb-ed14c6d56f1f}, !- Handle
   {6c999c07-f12c-4a60-8ab5-8ffd4346b9d4}, !- Object Name
->>>>>>> 49f5e9b9
   NumberOfBedrooms,                       !- Feature Name 1
   Integer,                                !- Feature Data Type 1
   3,                                      !- Feature Value 1
@@ -856,11 +607,7 @@
   8760.csv;                               !- File Name
 
 OS:Schedule:Day,
-<<<<<<< HEAD
-  {1febbaf3-6d7f-4287-9825-9a87ee589bf9}, !- Handle
-=======
   {48923c3a-4c01-44b4-a630-63fd1c90ab6e}, !- Handle
->>>>>>> 49f5e9b9
   Schedule Day 1,                         !- Name
   ,                                       !- Schedule Type Limits Name
   ,                                       !- Interpolate to Timestep
@@ -869,11 +616,7 @@
   0;                                      !- Value Until Time 1
 
 OS:Schedule:Day,
-<<<<<<< HEAD
-  {7a35b5a6-05b8-4cd6-a7ee-941c3ac4f3cd}, !- Handle
-=======
   {f44c8643-a204-4569-b9b8-74543b32672f}, !- Handle
->>>>>>> 49f5e9b9
   Schedule Day 2,                         !- Name
   ,                                       !- Schedule Type Limits Name
   ,                                       !- Interpolate to Timestep
@@ -976,26 +719,15 @@
   1;                                      !- Multiplier
 
 OS:ShadingSurfaceGroup,
-<<<<<<< HEAD
-  {125d4247-7c9c-4ee6-b27d-11f698897a80}, !- Handle
-=======
   {259fb410-8896-46aa-a7b1-22778e8e260a}, !- Handle
->>>>>>> 49f5e9b9
   res eaves,                              !- Name
   Building;                               !- Shading Surface Type
 
 OS:ShadingSurface,
-<<<<<<< HEAD
-  {7b3a24f4-74fb-4d5a-b604-c9c855e313a4}, !- Handle
-  Surface 12 - res eaves,                 !- Name
-  ,                                       !- Construction Name
-  {125d4247-7c9c-4ee6-b27d-11f698897a80}, !- Shading Surface Group Name
-=======
   {7796c128-7201-4fe1-a52b-8105e1302b72}, !- Handle
   Surface 12 - res eaves,                 !- Name
   ,                                       !- Construction Name
   {259fb410-8896-46aa-a7b1-22778e8e260a}, !- Shading Surface Group Name
->>>>>>> 49f5e9b9
   ,                                       !- Transmittance Schedule Name
   ,                                       !- Number of Vertices
   0, -0.6096, 4.8768,                     !- X,Y,Z Vertex 1 {m}
@@ -1004,17 +736,10 @@
   0, 0, 4.8768;                           !- X,Y,Z Vertex 4 {m}
 
 OS:ShadingSurface,
-<<<<<<< HEAD
-  {97fcff65-4d96-4178-8c05-c59b66316bb2}, !- Handle
-  Surface 12 - res eaves 1,               !- Name
-  ,                                       !- Construction Name
-  {125d4247-7c9c-4ee6-b27d-11f698897a80}, !- Shading Surface Group Name
-=======
   {2168a36a-8a7e-465b-8f12-95e809effe57}, !- Handle
   Surface 12 - res eaves 1,               !- Name
   ,                                       !- Construction Name
   {259fb410-8896-46aa-a7b1-22778e8e260a}, !- Shading Surface Group Name
->>>>>>> 49f5e9b9
   ,                                       !- Transmittance Schedule Name
   ,                                       !- Number of Vertices
   11.739322368505, 0, 4.8768,             !- X,Y,Z Vertex 1 {m}
@@ -1023,17 +748,10 @@
   11.129722368505, 0, 4.8768;             !- X,Y,Z Vertex 4 {m}
 
 OS:ShadingSurface,
-<<<<<<< HEAD
-  {d9f3cb82-e0d6-41ca-b6ac-892718eeeb76}, !- Handle
-  Surface 12 - res eaves 2,               !- Name
-  ,                                       !- Construction Name
-  {125d4247-7c9c-4ee6-b27d-11f698897a80}, !- Shading Surface Group Name
-=======
   {5facdaff-01c6-4762-b7a0-23c77b3f78c8}, !- Handle
   Surface 12 - res eaves 2,               !- Name
   ,                                       !- Construction Name
   {259fb410-8896-46aa-a7b1-22778e8e260a}, !- Shading Surface Group Name
->>>>>>> 49f5e9b9
   ,                                       !- Transmittance Schedule Name
   ,                                       !- Number of Vertices
   11.129722368505, 6.17446118425249, 4.8768, !- X,Y,Z Vertex 1 {m}
@@ -1042,17 +760,10 @@
   11.129722368505, 5.56486118425249, 4.8768; !- X,Y,Z Vertex 4 {m}
 
 OS:ShadingSurface,
-<<<<<<< HEAD
-  {5ba9d659-6726-4ef4-92cc-be7206e89449}, !- Handle
-  Surface 12 - res eaves 3,               !- Name
-  ,                                       !- Construction Name
-  {125d4247-7c9c-4ee6-b27d-11f698897a80}, !- Shading Surface Group Name
-=======
   {19365c01-60f5-4d50-9948-1a820d9a3840}, !- Handle
   Surface 12 - res eaves 3,               !- Name
   ,                                       !- Construction Name
   {259fb410-8896-46aa-a7b1-22778e8e260a}, !- Shading Surface Group Name
->>>>>>> 49f5e9b9
   ,                                       !- Transmittance Schedule Name
   ,                                       !- Number of Vertices
   -0.6096, 5.56486118425249, 4.8768,      !- X,Y,Z Vertex 1 {m}
