!- NOTE: Auto-generated from /test/osw_files/SFD_2000sqft_2story_SL_FA_FlatRoof.osw

OS:Version,
<<<<<<< HEAD
  {c82d5b3e-4ec3-453e-aebc-b25a9698b1d8}, !- Handle
  2.8.0;                                  !- Version Identifier

OS:Building,
  {66064e38-f8ba-44a2-b7e9-d1109599b147}, !- Handle
  Building 1,                             !- Name
  ,                                       !- Building Sector Type
  0,                                      !- North Axis {deg}
  ,                                       !- Nominal Floor to Floor Height {m}
  ,                                       !- Space Type Name
  ,                                       !- Default Construction Set Name
  ,                                       !- Default Schedule Set Name
  3,                                      !- Standards Number of Stories
  3,                                      !- Standards Number of Above Ground Stories
  ,                                       !- Standards Template
  singlefamilydetached,                   !- Standards Building Type
  1;                                      !- Standards Number of Living Units

OS:Facility,
  {0f280dec-5fbe-4adb-8568-9d7e10435cbe}; !- Handle

OS:Site,
  {fb451522-0ce9-43f6-a3a7-a2815e670205}, !- Handle
  Site 1,                                 !- Name
  ,                                       !- Latitude {deg}
  ,                                       !- Longitude {deg}
  ,                                       !- Time Zone {hr}
  ,                                       !- Elevation {m}
  ;                                       !- Terrain

OS:SimulationControl,
  {f23c5030-109f-44d7-94b4-b1496cc0c9db}, !- Handle
=======
  {2c372e5b-0ed5-417b-9148-86ec983df2db}, !- Handle
  2.8.0;                                  !- Version Identifier

OS:SimulationControl,
  {6c5dfaa4-0f79-40d4-8c74-9dd4fbb0f1ed}, !- Handle
>>>>>>> 569256db
  ,                                       !- Do Zone Sizing Calculation
  ,                                       !- Do System Sizing Calculation
  ,                                       !- Do Plant Sizing Calculation
  No;                                     !- Run Simulation for Sizing Periods

<<<<<<< HEAD
OS:Sizing:Parameters,
  {bee3ba10-25b5-409e-94a6-25972a7f2fcd}, !- Handle
  1.25,                                   !- Heating Sizing Factor
  1.15;                                   !- Cooling Sizing Factor

OS:Timestep,
  {ed76182b-793d-43a0-9082-3812da8f8eb0}, !- Handle
  6;                                      !- Number of Timesteps per Hour

OS:ShadowCalculation,
  {2e2956f1-fcd4-4320-ba35-8195021f364a}, !- Handle
  20,                                     !- Calculation Frequency
  200;                                    !- Maximum Figures in Shadow Overlap Calculations

OS:HeatBalanceAlgorithm,
  {5766a919-2099-4f90-b28f-8df9333f98f7}, !- Handle
  ConductionTransferFunction,             !- Algorithm
  200;                                    !- Surface Temperature Upper Limit {C}

OS:RunPeriod,
  {7ad68210-0f5c-4465-8a40-695e9e58b260}, !- Handle
=======
OS:Timestep,
  {ad234115-3f33-4bf2-9918-34ad48c77bf9}, !- Handle
  6;                                      !- Number of Timesteps per Hour

OS:ShadowCalculation,
  {bb5c4078-a75c-4a13-8276-8c5909e48371}, !- Handle
  20,                                     !- Calculation Frequency
  200;                                    !- Maximum Figures in Shadow Overlap Calculations

OS:SurfaceConvectionAlgorithm:Outside,
  {9a8e13dd-29d5-48b9-8049-51ada369b80a}, !- Handle
  DOE-2;                                  !- Algorithm

OS:SurfaceConvectionAlgorithm:Inside,
  {5d14bc3d-b53b-4975-9aa9-9d7eaf5b3f6f}, !- Handle
  TARP;                                   !- Algorithm

OS:ZoneCapacitanceMultiplier:ResearchSpecial,
  {2d7a6818-abc6-4210-80d2-776189f95d2f}, !- Handle
  ,                                       !- Temperature Capacity Multiplier
  15,                                     !- Humidity Capacity Multiplier
  ;                                       !- Carbon Dioxide Capacity Multiplier

OS:RunPeriod,
  {541b3b7d-f5db-47e8-a3f4-474f94f7f3ae}, !- Handle
>>>>>>> 569256db
  Run Period 1,                           !- Name
  1,                                      !- Begin Month
  1,                                      !- Begin Day of Month
  12,                                     !- End Month
  31,                                     !- End Day of Month
  ,                                       !- Use Weather File Holidays and Special Days
  ,                                       !- Use Weather File Daylight Saving Period
  ,                                       !- Apply Weekend Holiday Rule
  ,                                       !- Use Weather File Rain Indicators
  ,                                       !- Use Weather File Snow Indicators
  ;                                       !- Number of Times Runperiod to be Repeated

<<<<<<< HEAD
OS:LifeCycleCost:Parameters,
  {5a458b9a-e280-4e36-bdbc-cf7f60abafb2}, !- Handle
  ,                                       !- Analysis Type
  ,                                       !- Discounting Convention
  ,                                       !- Inflation Approach
  ,                                       !- Real Discount Rate
  ,                                       !- Nominal Discount Rate
  ,                                       !- Inflation
  ,                                       !- Base Date Month
  ,                                       !- Base Date Year
  ,                                       !- Service Date Month
  ,                                       !- Service Date Year
  ;                                       !- Length of Study Period in Years

OS:SurfaceConvectionAlgorithm:Outside,
  {dcfc1278-9cc0-44a2-9034-b24b6de00c60}, !- Handle
  DOE-2;                                  !- Algorithm

OS:SurfaceConvectionAlgorithm:Inside,
  {11077c98-e231-468b-98ab-a8674afcf87d}, !- Handle
  TARP;                                   !- Algorithm

OS:ZoneCapacitanceMultiplier:ResearchSpecial,
  {21992977-9f66-4667-8832-063dff0c6b30}, !- Handle
  ,                                       !- Temperature Capacity Multiplier
  15,                                     !- Humidity Capacity Multiplier
  ;                                       !- Carbon Dioxide Capacity Multiplier

OS:ThermalZone,
  {d6ebf5b1-a09a-4d93-88e0-a056daa59d90}, !- Handle
=======
OS:ThermalZone,
  {da1d684e-856e-486f-ac81-307283d3f7b6}, !- Handle
>>>>>>> 569256db
  living zone,                            !- Name
  ,                                       !- Multiplier
  ,                                       !- Ceiling Height {m}
  ,                                       !- Volume {m3}
  ,                                       !- Floor Area {m2}
  ,                                       !- Zone Inside Convection Algorithm
  ,                                       !- Zone Outside Convection Algorithm
  ,                                       !- Zone Conditioning Equipment List Name
<<<<<<< HEAD
  {cf26cc16-14e2-4756-9f71-07f1584e65ed}, !- Zone Air Inlet Port List
  {bb9712cb-8dbf-44cd-b9fe-2ad30f03b0b3}, !- Zone Air Exhaust Port List
  {597eb6fe-d534-49e6-a7f0-7683166f2ddd}, !- Zone Air Node Name
  {3474fb4b-aa4e-4d1f-8000-d8ad007e255d}, !- Zone Return Air Port List
=======
  {614e6e09-7f7d-41ed-a6da-175c2e02a4c6}, !- Zone Air Inlet Port List
  {ae0193ce-af1f-4033-ae33-1abf818195a4}, !- Zone Air Exhaust Port List
  {f51089dc-6a96-4a8f-9c06-0de7aebb9ddd}, !- Zone Air Node Name
  {089eba3e-2e73-4899-a5ba-d25501def968}, !- Zone Return Air Port List
>>>>>>> 569256db
  ,                                       !- Primary Daylighting Control Name
  ,                                       !- Fraction of Zone Controlled by Primary Daylighting Control
  ,                                       !- Secondary Daylighting Control Name
  ,                                       !- Fraction of Zone Controlled by Secondary Daylighting Control
  ,                                       !- Illuminance Map Name
  ,                                       !- Group Rendering Name
  ,                                       !- Thermostat Name
  No;                                     !- Use Ideal Air Loads

OS:Node,
<<<<<<< HEAD
  {96ba8465-72c7-48b9-8923-fa6eceec2346}, !- Handle
  Node 1,                                 !- Name
  {597eb6fe-d534-49e6-a7f0-7683166f2ddd}, !- Inlet Port
  ;                                       !- Outlet Port

OS:Connection,
  {597eb6fe-d534-49e6-a7f0-7683166f2ddd}, !- Handle
  {e4730422-5a47-47d7-886a-65f0191a4281}, !- Name
  {d6ebf5b1-a09a-4d93-88e0-a056daa59d90}, !- Source Object
  11,                                     !- Outlet Port
  {96ba8465-72c7-48b9-8923-fa6eceec2346}, !- Target Object
  2;                                      !- Inlet Port

OS:PortList,
  {cf26cc16-14e2-4756-9f71-07f1584e65ed}, !- Handle
  {5a7845da-c4c6-42c9-bf81-b4a14d259e36}, !- Name
  {d6ebf5b1-a09a-4d93-88e0-a056daa59d90}; !- HVAC Component

OS:PortList,
  {bb9712cb-8dbf-44cd-b9fe-2ad30f03b0b3}, !- Handle
  {f9398c22-a4ea-4029-a281-6cac1ff396b1}, !- Name
  {d6ebf5b1-a09a-4d93-88e0-a056daa59d90}; !- HVAC Component

OS:PortList,
  {3474fb4b-aa4e-4d1f-8000-d8ad007e255d}, !- Handle
  {65f24d8b-2a1e-451a-81cc-887919b8991c}, !- Name
  {d6ebf5b1-a09a-4d93-88e0-a056daa59d90}; !- HVAC Component

OS:Sizing:Zone,
  {b2ec7a18-bcd0-480d-b24b-32f936a92dd5}, !- Handle
  {d6ebf5b1-a09a-4d93-88e0-a056daa59d90}, !- Zone or ZoneList Name
=======
  {c073c7ae-1218-4e94-821a-7d061b71d65f}, !- Handle
  Node 1,                                 !- Name
  {f51089dc-6a96-4a8f-9c06-0de7aebb9ddd}, !- Inlet Port
  ;                                       !- Outlet Port

OS:Connection,
  {f51089dc-6a96-4a8f-9c06-0de7aebb9ddd}, !- Handle
  {89f8fd4c-2f01-42cb-ba7d-4e53ed621b29}, !- Name
  {da1d684e-856e-486f-ac81-307283d3f7b6}, !- Source Object
  11,                                     !- Outlet Port
  {c073c7ae-1218-4e94-821a-7d061b71d65f}, !- Target Object
  2;                                      !- Inlet Port

OS:PortList,
  {614e6e09-7f7d-41ed-a6da-175c2e02a4c6}, !- Handle
  {bbfda702-ec53-4084-ae4c-6d5c7dfca5a3}, !- Name
  {da1d684e-856e-486f-ac81-307283d3f7b6}; !- HVAC Component

OS:PortList,
  {ae0193ce-af1f-4033-ae33-1abf818195a4}, !- Handle
  {19f46957-e87f-43ff-827c-ad773c107f88}, !- Name
  {da1d684e-856e-486f-ac81-307283d3f7b6}; !- HVAC Component

OS:PortList,
  {089eba3e-2e73-4899-a5ba-d25501def968}, !- Handle
  {b98c4843-4edc-44e4-bb73-7d67ff1b5208}, !- Name
  {da1d684e-856e-486f-ac81-307283d3f7b6}; !- HVAC Component

OS:Sizing:Zone,
  {f6aa8bba-715e-458a-8e00-f8007bc47be6}, !- Handle
  {da1d684e-856e-486f-ac81-307283d3f7b6}, !- Zone or ZoneList Name
>>>>>>> 569256db
  SupplyAirTemperature,                   !- Zone Cooling Design Supply Air Temperature Input Method
  14,                                     !- Zone Cooling Design Supply Air Temperature {C}
  11.11,                                  !- Zone Cooling Design Supply Air Temperature Difference {deltaC}
  SupplyAirTemperature,                   !- Zone Heating Design Supply Air Temperature Input Method
  40,                                     !- Zone Heating Design Supply Air Temperature {C}
  11.11,                                  !- Zone Heating Design Supply Air Temperature Difference {deltaC}
  0.0085,                                 !- Zone Cooling Design Supply Air Humidity Ratio {kg-H2O/kg-air}
  0.008,                                  !- Zone Heating Design Supply Air Humidity Ratio {kg-H2O/kg-air}
  ,                                       !- Zone Heating Sizing Factor
  ,                                       !- Zone Cooling Sizing Factor
  DesignDay,                              !- Cooling Design Air Flow Method
  ,                                       !- Cooling Design Air Flow Rate {m3/s}
  ,                                       !- Cooling Minimum Air Flow per Zone Floor Area {m3/s-m2}
  ,                                       !- Cooling Minimum Air Flow {m3/s}
  ,                                       !- Cooling Minimum Air Flow Fraction
  DesignDay,                              !- Heating Design Air Flow Method
  ,                                       !- Heating Design Air Flow Rate {m3/s}
  ,                                       !- Heating Maximum Air Flow per Zone Floor Area {m3/s-m2}
  ,                                       !- Heating Maximum Air Flow {m3/s}
  ,                                       !- Heating Maximum Air Flow Fraction
  ,                                       !- Design Zone Air Distribution Effectiveness in Cooling Mode
  ,                                       !- Design Zone Air Distribution Effectiveness in Heating Mode
  No,                                     !- Account for Dedicated Outdoor Air System
  NeutralSupplyAir,                       !- Dedicated Outdoor Air System Control Strategy
  autosize,                               !- Dedicated Outdoor Air Low Setpoint Temperature for Design {C}
  autosize;                               !- Dedicated Outdoor Air High Setpoint Temperature for Design {C}

OS:ZoneHVAC:EquipmentList,
<<<<<<< HEAD
  {f2b54fc5-3a19-4c44-ad96-86676f1996bf}, !- Handle
  Zone HVAC Equipment List 1,             !- Name
  {d6ebf5b1-a09a-4d93-88e0-a056daa59d90}; !- Thermal Zone

OS:Space,
  {466735a6-617a-4f7c-96b5-8f03f70faf3f}, !- Handle
  living space,                           !- Name
  {5f2f992f-4c45-4b93-aa40-92a80a6b29fd}, !- Space Type Name
=======
  {03117c71-747a-4ebf-a435-3dc168ee0392}, !- Handle
  Zone HVAC Equipment List 1,             !- Name
  {da1d684e-856e-486f-ac81-307283d3f7b6}; !- Thermal Zone

OS:Space,
  {98dc03e8-6939-49f4-a341-af9e71f5c963}, !- Handle
  living space,                           !- Name
  {35d438cf-d92f-4a35-9982-99beca1013e2}, !- Space Type Name
>>>>>>> 569256db
  ,                                       !- Default Construction Set Name
  ,                                       !- Default Schedule Set Name
  -0,                                     !- Direction of Relative North {deg}
  0,                                      !- X Origin {m}
  0,                                      !- Y Origin {m}
  0,                                      !- Z Origin {m}
  ,                                       !- Building Story Name
<<<<<<< HEAD
  {d6ebf5b1-a09a-4d93-88e0-a056daa59d90}, !- Thermal Zone Name
  ,                                       !- Part of Total Floor Area
  ,                                       !- Design Specification Outdoor Air Object Name
  {c80bc00a-5fa7-430e-81bc-5f73d359ba15}; !- Building Unit Name

OS:Surface,
  {937a9ed7-d5ce-4649-97cf-c3264cce2d13}, !- Handle
  Surface 1,                              !- Name
  Floor,                                  !- Surface Type
  ,                                       !- Construction Name
  {466735a6-617a-4f7c-96b5-8f03f70faf3f}, !- Space Name
=======
  {da1d684e-856e-486f-ac81-307283d3f7b6}, !- Thermal Zone Name
  ,                                       !- Part of Total Floor Area
  ,                                       !- Design Specification Outdoor Air Object Name
  {31af5819-3f14-4eda-8a2f-b93593fefd7c}; !- Building Unit Name

OS:Surface,
  {63adee62-fbf4-4f8e-a73b-10349508884c}, !- Handle
  Surface 1,                              !- Name
  Floor,                                  !- Surface Type
  ,                                       !- Construction Name
  {98dc03e8-6939-49f4-a341-af9e71f5c963}, !- Space Name
>>>>>>> 569256db
  Foundation,                             !- Outside Boundary Condition
  ,                                       !- Outside Boundary Condition Object
  NoSun,                                  !- Sun Exposure
  NoWind,                                 !- Wind Exposure
  ,                                       !- View Factor to Ground
  ,                                       !- Number of Vertices
  0, 0, 0,                                !- X,Y,Z Vertex 1 {m}
  0, 5.56486118425249, 0,                 !- X,Y,Z Vertex 2 {m}
  11.129722368505, 5.56486118425249, 0,   !- X,Y,Z Vertex 3 {m}
  11.129722368505, 0, 0;                  !- X,Y,Z Vertex 4 {m}

OS:Surface,
<<<<<<< HEAD
  {ce02ba14-ab7e-43b7-a05a-4589fbfb73a8}, !- Handle
  Surface 2,                              !- Name
  Wall,                                   !- Surface Type
  ,                                       !- Construction Name
  {466735a6-617a-4f7c-96b5-8f03f70faf3f}, !- Space Name
=======
  {a1d22ae8-e1a4-4306-8ef0-a13e97da0d7d}, !- Handle
  Surface 2,                              !- Name
  Wall,                                   !- Surface Type
  ,                                       !- Construction Name
  {98dc03e8-6939-49f4-a341-af9e71f5c963}, !- Space Name
>>>>>>> 569256db
  Outdoors,                               !- Outside Boundary Condition
  ,                                       !- Outside Boundary Condition Object
  SunExposed,                             !- Sun Exposure
  WindExposed,                            !- Wind Exposure
  ,                                       !- View Factor to Ground
  ,                                       !- Number of Vertices
  0, 5.56486118425249, 2.4384,            !- X,Y,Z Vertex 1 {m}
  0, 5.56486118425249, 0,                 !- X,Y,Z Vertex 2 {m}
  0, 0, 0,                                !- X,Y,Z Vertex 3 {m}
  0, 0, 2.4384;                           !- X,Y,Z Vertex 4 {m}

OS:Surface,
<<<<<<< HEAD
  {02cf7375-78e0-4261-b0e3-2db57ae9219e}, !- Handle
  Surface 3,                              !- Name
  Wall,                                   !- Surface Type
  ,                                       !- Construction Name
  {466735a6-617a-4f7c-96b5-8f03f70faf3f}, !- Space Name
=======
  {f1d7f88a-f4b8-4b88-b49a-99d7a73ef1a2}, !- Handle
  Surface 3,                              !- Name
  Wall,                                   !- Surface Type
  ,                                       !- Construction Name
  {98dc03e8-6939-49f4-a341-af9e71f5c963}, !- Space Name
>>>>>>> 569256db
  Outdoors,                               !- Outside Boundary Condition
  ,                                       !- Outside Boundary Condition Object
  SunExposed,                             !- Sun Exposure
  WindExposed,                            !- Wind Exposure
  ,                                       !- View Factor to Ground
  ,                                       !- Number of Vertices
  11.129722368505, 5.56486118425249, 2.4384, !- X,Y,Z Vertex 1 {m}
  11.129722368505, 5.56486118425249, 0,   !- X,Y,Z Vertex 2 {m}
  0, 5.56486118425249, 0,                 !- X,Y,Z Vertex 3 {m}
  0, 5.56486118425249, 2.4384;            !- X,Y,Z Vertex 4 {m}

OS:Surface,
<<<<<<< HEAD
  {07b48787-6f82-4f86-b583-a8c43f3059cf}, !- Handle
  Surface 4,                              !- Name
  Wall,                                   !- Surface Type
  ,                                       !- Construction Name
  {466735a6-617a-4f7c-96b5-8f03f70faf3f}, !- Space Name
=======
  {ead58469-a867-412d-8653-ef5a63c9f88e}, !- Handle
  Surface 4,                              !- Name
  Wall,                                   !- Surface Type
  ,                                       !- Construction Name
  {98dc03e8-6939-49f4-a341-af9e71f5c963}, !- Space Name
>>>>>>> 569256db
  Outdoors,                               !- Outside Boundary Condition
  ,                                       !- Outside Boundary Condition Object
  SunExposed,                             !- Sun Exposure
  WindExposed,                            !- Wind Exposure
  ,                                       !- View Factor to Ground
  ,                                       !- Number of Vertices
  11.129722368505, 0, 2.4384,             !- X,Y,Z Vertex 1 {m}
  11.129722368505, 0, 0,                  !- X,Y,Z Vertex 2 {m}
  11.129722368505, 5.56486118425249, 0,   !- X,Y,Z Vertex 3 {m}
  11.129722368505, 5.56486118425249, 2.4384; !- X,Y,Z Vertex 4 {m}

OS:Surface,
<<<<<<< HEAD
  {7ac4b5f1-43d5-472d-9db5-c25d0b3107c7}, !- Handle
  Surface 5,                              !- Name
  Wall,                                   !- Surface Type
  ,                                       !- Construction Name
  {466735a6-617a-4f7c-96b5-8f03f70faf3f}, !- Space Name
=======
  {ee9c08c0-e8ad-4fa7-9445-8a98422701c2}, !- Handle
  Surface 5,                              !- Name
  Wall,                                   !- Surface Type
  ,                                       !- Construction Name
  {98dc03e8-6939-49f4-a341-af9e71f5c963}, !- Space Name
>>>>>>> 569256db
  Outdoors,                               !- Outside Boundary Condition
  ,                                       !- Outside Boundary Condition Object
  SunExposed,                             !- Sun Exposure
  WindExposed,                            !- Wind Exposure
  ,                                       !- View Factor to Ground
  ,                                       !- Number of Vertices
  0, 0, 2.4384,                           !- X,Y,Z Vertex 1 {m}
  0, 0, 0,                                !- X,Y,Z Vertex 2 {m}
  11.129722368505, 0, 0,                  !- X,Y,Z Vertex 3 {m}
  11.129722368505, 0, 2.4384;             !- X,Y,Z Vertex 4 {m}

OS:Surface,
<<<<<<< HEAD
  {c89ab3dc-cfa7-4741-984d-c6d13c4463b3}, !- Handle
  Surface 6,                              !- Name
  RoofCeiling,                            !- Surface Type
  ,                                       !- Construction Name
  {466735a6-617a-4f7c-96b5-8f03f70faf3f}, !- Space Name
  Surface,                                !- Outside Boundary Condition
  {0ca93d8e-37a5-43ed-bdb4-30b3ecce644d}, !- Outside Boundary Condition Object
=======
  {dc180c5f-d3e8-48a5-b493-17dfedd23cfb}, !- Handle
  Surface 6,                              !- Name
  RoofCeiling,                            !- Surface Type
  ,                                       !- Construction Name
  {98dc03e8-6939-49f4-a341-af9e71f5c963}, !- Space Name
  Surface,                                !- Outside Boundary Condition
  {e558425a-d53b-4839-8ee2-2ac7acef5d0d}, !- Outside Boundary Condition Object
>>>>>>> 569256db
  NoSun,                                  !- Sun Exposure
  NoWind,                                 !- Wind Exposure
  ,                                       !- View Factor to Ground
  ,                                       !- Number of Vertices
  11.129722368505, 0, 2.4384,             !- X,Y,Z Vertex 1 {m}
  11.129722368505, 5.56486118425249, 2.4384, !- X,Y,Z Vertex 2 {m}
  0, 5.56486118425249, 2.4384,            !- X,Y,Z Vertex 3 {m}
  0, 0, 2.4384;                           !- X,Y,Z Vertex 4 {m}

OS:SpaceType,
<<<<<<< HEAD
  {5f2f992f-4c45-4b93-aa40-92a80a6b29fd}, !- Handle
=======
  {35d438cf-d92f-4a35-9982-99beca1013e2}, !- Handle
>>>>>>> 569256db
  Space Type 1,                           !- Name
  ,                                       !- Default Construction Set Name
  ,                                       !- Default Schedule Set Name
  ,                                       !- Group Rendering Name
  ,                                       !- Design Specification Outdoor Air Object Name
  ,                                       !- Standards Template
  ,                                       !- Standards Building Type
  living;                                 !- Standards Space Type

OS:Space,
<<<<<<< HEAD
  {147e57e7-eae2-4fdf-9112-54faac189440}, !- Handle
  living space|story 2,                   !- Name
  {5f2f992f-4c45-4b93-aa40-92a80a6b29fd}, !- Space Type Name
=======
  {9f0e37dd-5851-4508-9d94-ef1e9de8b6d2}, !- Handle
  living space|story 2,                   !- Name
  {35d438cf-d92f-4a35-9982-99beca1013e2}, !- Space Type Name
>>>>>>> 569256db
  ,                                       !- Default Construction Set Name
  ,                                       !- Default Schedule Set Name
  -0,                                     !- Direction of Relative North {deg}
  0,                                      !- X Origin {m}
  0,                                      !- Y Origin {m}
  2.4384,                                 !- Z Origin {m}
  ,                                       !- Building Story Name
<<<<<<< HEAD
  {d6ebf5b1-a09a-4d93-88e0-a056daa59d90}, !- Thermal Zone Name
  ,                                       !- Part of Total Floor Area
  ,                                       !- Design Specification Outdoor Air Object Name
  {c80bc00a-5fa7-430e-81bc-5f73d359ba15}; !- Building Unit Name

OS:Surface,
  {0ca93d8e-37a5-43ed-bdb4-30b3ecce644d}, !- Handle
  Surface 7,                              !- Name
  Floor,                                  !- Surface Type
  ,                                       !- Construction Name
  {147e57e7-eae2-4fdf-9112-54faac189440}, !- Space Name
  Surface,                                !- Outside Boundary Condition
  {c89ab3dc-cfa7-4741-984d-c6d13c4463b3}, !- Outside Boundary Condition Object
=======
  {da1d684e-856e-486f-ac81-307283d3f7b6}, !- Thermal Zone Name
  ,                                       !- Part of Total Floor Area
  ,                                       !- Design Specification Outdoor Air Object Name
  {31af5819-3f14-4eda-8a2f-b93593fefd7c}; !- Building Unit Name

OS:Surface,
  {e558425a-d53b-4839-8ee2-2ac7acef5d0d}, !- Handle
  Surface 7,                              !- Name
  Floor,                                  !- Surface Type
  ,                                       !- Construction Name
  {9f0e37dd-5851-4508-9d94-ef1e9de8b6d2}, !- Space Name
  Surface,                                !- Outside Boundary Condition
  {dc180c5f-d3e8-48a5-b493-17dfedd23cfb}, !- Outside Boundary Condition Object
>>>>>>> 569256db
  NoSun,                                  !- Sun Exposure
  NoWind,                                 !- Wind Exposure
  ,                                       !- View Factor to Ground
  ,                                       !- Number of Vertices
  0, 0, 0,                                !- X,Y,Z Vertex 1 {m}
  0, 5.56486118425249, 0,                 !- X,Y,Z Vertex 2 {m}
  11.129722368505, 5.56486118425249, 0,   !- X,Y,Z Vertex 3 {m}
  11.129722368505, 0, 0;                  !- X,Y,Z Vertex 4 {m}

OS:Surface,
<<<<<<< HEAD
  {bb879340-dcd4-41f7-b89b-d0764cb5fa0a}, !- Handle
  Surface 8,                              !- Name
  Wall,                                   !- Surface Type
  ,                                       !- Construction Name
  {147e57e7-eae2-4fdf-9112-54faac189440}, !- Space Name
=======
  {c73d1130-3c38-4189-a0f0-01df01d138c7}, !- Handle
  Surface 8,                              !- Name
  Wall,                                   !- Surface Type
  ,                                       !- Construction Name
  {9f0e37dd-5851-4508-9d94-ef1e9de8b6d2}, !- Space Name
>>>>>>> 569256db
  Outdoors,                               !- Outside Boundary Condition
  ,                                       !- Outside Boundary Condition Object
  SunExposed,                             !- Sun Exposure
  WindExposed,                            !- Wind Exposure
  ,                                       !- View Factor to Ground
  ,                                       !- Number of Vertices
  0, 5.56486118425249, 2.4384,            !- X,Y,Z Vertex 1 {m}
  0, 5.56486118425249, 0,                 !- X,Y,Z Vertex 2 {m}
  0, 0, 0,                                !- X,Y,Z Vertex 3 {m}
  0, 0, 2.4384;                           !- X,Y,Z Vertex 4 {m}

OS:Surface,
<<<<<<< HEAD
  {e591c3fe-3e1b-47ff-b13e-f96999d9c897}, !- Handle
  Surface 9,                              !- Name
  Wall,                                   !- Surface Type
  ,                                       !- Construction Name
  {147e57e7-eae2-4fdf-9112-54faac189440}, !- Space Name
=======
  {49b35947-6fcc-43cc-9015-7e4dad3b47c8}, !- Handle
  Surface 9,                              !- Name
  Wall,                                   !- Surface Type
  ,                                       !- Construction Name
  {9f0e37dd-5851-4508-9d94-ef1e9de8b6d2}, !- Space Name
>>>>>>> 569256db
  Outdoors,                               !- Outside Boundary Condition
  ,                                       !- Outside Boundary Condition Object
  SunExposed,                             !- Sun Exposure
  WindExposed,                            !- Wind Exposure
  ,                                       !- View Factor to Ground
  ,                                       !- Number of Vertices
  11.129722368505, 5.56486118425249, 2.4384, !- X,Y,Z Vertex 1 {m}
  11.129722368505, 5.56486118425249, 0,   !- X,Y,Z Vertex 2 {m}
  0, 5.56486118425249, 0,                 !- X,Y,Z Vertex 3 {m}
  0, 5.56486118425249, 2.4384;            !- X,Y,Z Vertex 4 {m}

OS:Surface,
<<<<<<< HEAD
  {7a82279b-0f4a-4a62-be8b-b8ddc69b310f}, !- Handle
  Surface 10,                             !- Name
  Wall,                                   !- Surface Type
  ,                                       !- Construction Name
  {147e57e7-eae2-4fdf-9112-54faac189440}, !- Space Name
=======
  {f211c609-8c0f-49df-a808-acc2771a09c5}, !- Handle
  Surface 10,                             !- Name
  Wall,                                   !- Surface Type
  ,                                       !- Construction Name
  {9f0e37dd-5851-4508-9d94-ef1e9de8b6d2}, !- Space Name
>>>>>>> 569256db
  Outdoors,                               !- Outside Boundary Condition
  ,                                       !- Outside Boundary Condition Object
  SunExposed,                             !- Sun Exposure
  WindExposed,                            !- Wind Exposure
  ,                                       !- View Factor to Ground
  ,                                       !- Number of Vertices
  11.129722368505, 0, 2.4384,             !- X,Y,Z Vertex 1 {m}
  11.129722368505, 0, 0,                  !- X,Y,Z Vertex 2 {m}
  11.129722368505, 5.56486118425249, 0,   !- X,Y,Z Vertex 3 {m}
  11.129722368505, 5.56486118425249, 2.4384; !- X,Y,Z Vertex 4 {m}

OS:Surface,
<<<<<<< HEAD
  {fb3d020a-0ced-46bf-b071-f753bca6b322}, !- Handle
  Surface 11,                             !- Name
  Wall,                                   !- Surface Type
  ,                                       !- Construction Name
  {147e57e7-eae2-4fdf-9112-54faac189440}, !- Space Name
=======
  {c0dc0df9-72f3-4ddd-a2a1-d54a59a8915c}, !- Handle
  Surface 11,                             !- Name
  Wall,                                   !- Surface Type
  ,                                       !- Construction Name
  {9f0e37dd-5851-4508-9d94-ef1e9de8b6d2}, !- Space Name
>>>>>>> 569256db
  Outdoors,                               !- Outside Boundary Condition
  ,                                       !- Outside Boundary Condition Object
  SunExposed,                             !- Sun Exposure
  WindExposed,                            !- Wind Exposure
  ,                                       !- View Factor to Ground
  ,                                       !- Number of Vertices
  0, 0, 2.4384,                           !- X,Y,Z Vertex 1 {m}
  0, 0, 0,                                !- X,Y,Z Vertex 2 {m}
  11.129722368505, 0, 0,                  !- X,Y,Z Vertex 3 {m}
  11.129722368505, 0, 2.4384;             !- X,Y,Z Vertex 4 {m}

OS:Surface,
<<<<<<< HEAD
  {76629e79-0368-45b8-8650-3d9de1f2567a}, !- Handle
  Surface 12,                             !- Name
  RoofCeiling,                            !- Surface Type
  ,                                       !- Construction Name
  {147e57e7-eae2-4fdf-9112-54faac189440}, !- Space Name
=======
  {9727e108-18db-4992-8e15-1cf9e4172f98}, !- Handle
  Surface 12,                             !- Name
  RoofCeiling,                            !- Surface Type
  ,                                       !- Construction Name
  {9f0e37dd-5851-4508-9d94-ef1e9de8b6d2}, !- Space Name
>>>>>>> 569256db
  Outdoors,                               !- Outside Boundary Condition
  ,                                       !- Outside Boundary Condition Object
  SunExposed,                             !- Sun Exposure
  WindExposed,                            !- Wind Exposure
  ,                                       !- View Factor to Ground
  ,                                       !- Number of Vertices
  11.129722368505, 0, 2.4384,             !- X,Y,Z Vertex 1 {m}
  11.129722368505, 5.56486118425249, 2.4384, !- X,Y,Z Vertex 2 {m}
  0, 5.56486118425249, 2.4384,            !- X,Y,Z Vertex 3 {m}
  0, 0, 2.4384;                           !- X,Y,Z Vertex 4 {m}

OS:BuildingUnit,
<<<<<<< HEAD
  {c80bc00a-5fa7-430e-81bc-5f73d359ba15}, !- Handle
=======
  {31af5819-3f14-4eda-8a2f-b93593fefd7c}, !- Handle
>>>>>>> 569256db
  unit 1,                                 !- Name
  ,                                       !- Rendering Color
  Residential;                            !- Building Unit Type

OS:Building,
  {68b0a4ba-d294-4d13-bc4a-9b1fbcc67c2f}, !- Handle
  Building 1,                             !- Name
  ,                                       !- Building Sector Type
  0,                                      !- North Axis {deg}
  ,                                       !- Nominal Floor to Floor Height {m}
  ,                                       !- Space Type Name
  ,                                       !- Default Construction Set Name
  ,                                       !- Default Schedule Set Name
  3,                                      !- Standards Number of Stories
  3,                                      !- Standards Number of Above Ground Stories
  ,                                       !- Standards Template
  singlefamilydetached,                   !- Standards Building Type
  1;                                      !- Standards Number of Living Units

OS:AdditionalProperties,
<<<<<<< HEAD
  {6e6267e2-49cd-4514-b0c4-6cc34a24d451}, !- Handle
  {66064e38-f8ba-44a2-b7e9-d1109599b147}, !- Object Name
=======
  {732663d0-27d5-45d4-b38c-10f16b7fcaf9}, !- Handle
  {68b0a4ba-d294-4d13-bc4a-9b1fbcc67c2f}, !- Object Name
>>>>>>> 569256db
  Total Units Represented,                !- Feature Name 1
  Integer,                                !- Feature Data Type 1
  1,                                      !- Feature Value 1
  Total Units Modeled,                    !- Feature Name 2
  Integer,                                !- Feature Data Type 2
  1;                                      !- Feature Value 2

OS:AdditionalProperties,
<<<<<<< HEAD
  {39f03488-bbfc-419d-8743-41dcd2ae9dc8}, !- Handle
  {c80bc00a-5fa7-430e-81bc-5f73d359ba15}, !- Object Name
=======
  {1886a4d7-50b0-4c45-a6ba-bb19a36322e1}, !- Handle
  {31af5819-3f14-4eda-8a2f-b93593fefd7c}, !- Object Name
>>>>>>> 569256db
  NumberOfBedrooms,                       !- Feature Name 1
  Integer,                                !- Feature Data Type 1
  3,                                      !- Feature Value 1
  NumberOfBathrooms,                      !- Feature Name 2
  Double,                                 !- Feature Data Type 2
  2;                                      !- Feature Value 2

OS:Schedule:Day,
<<<<<<< HEAD
  {f205099a-f550-467f-a2bc-898c09f45138}, !- Handle
=======
  {36511d95-fe1e-4248-bdb7-288522180160}, !- Handle
>>>>>>> 569256db
  Schedule Day 1,                         !- Name
  ,                                       !- Schedule Type Limits Name
  ,                                       !- Interpolate to Timestep
  24,                                     !- Hour 1
  0,                                      !- Minute 1
  0;                                      !- Value Until Time 1

OS:Schedule:Day,
<<<<<<< HEAD
  {660792c4-8150-430e-b2d0-70ae5773059b}, !- Handle
=======
  {135f0fea-b3a5-4d84-ac2b-2269f72f56f4}, !- Handle
>>>>>>> 569256db
  Schedule Day 2,                         !- Name
  ,                                       !- Schedule Type Limits Name
  ,                                       !- Interpolate to Timestep
  24,                                     !- Hour 1
  0,                                      !- Minute 1
  1;                                      !- Value Until Time 1

OS:ShadingSurfaceGroup,
  {6245e764-fbf4-41b9-ab2c-e319ad73d14a}, !- Handle
  res eaves,                              !- Name
  Building;                               !- Shading Surface Type

OS:ShadingSurface,
  {3c26fd69-d751-4bcf-9f90-73f505d516a2}, !- Handle
  Surface 12 - res eaves,                 !- Name
  ,                                       !- Construction Name
  {6245e764-fbf4-41b9-ab2c-e319ad73d14a}, !- Shading Surface Group Name
  ,                                       !- Transmittance Schedule Name
  ,                                       !- Number of Vertices
  0, -0.6096, 4.8768,                     !- X,Y,Z Vertex 1 {m}
  11.129722368505, -0.6096, 4.8768,       !- X,Y,Z Vertex 2 {m}
  11.129722368505, 0, 4.8768,             !- X,Y,Z Vertex 3 {m}
  0, 0, 4.8768;                           !- X,Y,Z Vertex 4 {m}

OS:ShadingSurface,
  {100aa7fa-e977-43cb-992b-53d101489859}, !- Handle
  Surface 12 - res eaves 1,               !- Name
  ,                                       !- Construction Name
  {6245e764-fbf4-41b9-ab2c-e319ad73d14a}, !- Shading Surface Group Name
  ,                                       !- Transmittance Schedule Name
  ,                                       !- Number of Vertices
  11.739322368505, 0, 4.8768,             !- X,Y,Z Vertex 1 {m}
  11.739322368505, 5.56486118425249, 4.8768, !- X,Y,Z Vertex 2 {m}
  11.129722368505, 5.56486118425249, 4.8768, !- X,Y,Z Vertex 3 {m}
  11.129722368505, 0, 4.8768;             !- X,Y,Z Vertex 4 {m}

OS:ShadingSurface,
  {e227ebcb-e292-4ce2-8f67-deb61c567751}, !- Handle
  Surface 12 - res eaves 2,               !- Name
  ,                                       !- Construction Name
  {6245e764-fbf4-41b9-ab2c-e319ad73d14a}, !- Shading Surface Group Name
  ,                                       !- Transmittance Schedule Name
  ,                                       !- Number of Vertices
  11.129722368505, 6.17446118425249, 4.8768, !- X,Y,Z Vertex 1 {m}
  0, 6.17446118425249, 4.8768,            !- X,Y,Z Vertex 2 {m}
  0, 5.56486118425249, 4.8768,            !- X,Y,Z Vertex 3 {m}
  11.129722368505, 5.56486118425249, 4.8768; !- X,Y,Z Vertex 4 {m}

OS:ShadingSurface,
  {3b08484b-f79e-409e-b1bf-651a20e465c5}, !- Handle
  Surface 12 - res eaves 3,               !- Name
  ,                                       !- Construction Name
  {6245e764-fbf4-41b9-ab2c-e319ad73d14a}, !- Shading Surface Group Name
  ,                                       !- Transmittance Schedule Name
  ,                                       !- Number of Vertices
  -0.6096, 5.56486118425249, 4.8768,      !- X,Y,Z Vertex 1 {m}
  -0.6096, 0, 4.8768,                     !- X,Y,Z Vertex 2 {m}
  0, 0, 4.8768,                           !- X,Y,Z Vertex 3 {m}
  0, 5.56486118425249, 4.8768;            !- X,Y,Z Vertex 4 {m}
<|MERGE_RESOLUTION|>--- conflicted
+++ resolved
@@ -1,74 +1,16 @@
 !- NOTE: Auto-generated from /test/osw_files/SFD_2000sqft_2story_SL_FA_FlatRoof.osw
 
 OS:Version,
-<<<<<<< HEAD
-  {c82d5b3e-4ec3-453e-aebc-b25a9698b1d8}, !- Handle
-  2.8.0;                                  !- Version Identifier
-
-OS:Building,
-  {66064e38-f8ba-44a2-b7e9-d1109599b147}, !- Handle
-  Building 1,                             !- Name
-  ,                                       !- Building Sector Type
-  0,                                      !- North Axis {deg}
-  ,                                       !- Nominal Floor to Floor Height {m}
-  ,                                       !- Space Type Name
-  ,                                       !- Default Construction Set Name
-  ,                                       !- Default Schedule Set Name
-  3,                                      !- Standards Number of Stories
-  3,                                      !- Standards Number of Above Ground Stories
-  ,                                       !- Standards Template
-  singlefamilydetached,                   !- Standards Building Type
-  1;                                      !- Standards Number of Living Units
-
-OS:Facility,
-  {0f280dec-5fbe-4adb-8568-9d7e10435cbe}; !- Handle
-
-OS:Site,
-  {fb451522-0ce9-43f6-a3a7-a2815e670205}, !- Handle
-  Site 1,                                 !- Name
-  ,                                       !- Latitude {deg}
-  ,                                       !- Longitude {deg}
-  ,                                       !- Time Zone {hr}
-  ,                                       !- Elevation {m}
-  ;                                       !- Terrain
-
-OS:SimulationControl,
-  {f23c5030-109f-44d7-94b4-b1496cc0c9db}, !- Handle
-=======
   {2c372e5b-0ed5-417b-9148-86ec983df2db}, !- Handle
   2.8.0;                                  !- Version Identifier
 
 OS:SimulationControl,
   {6c5dfaa4-0f79-40d4-8c74-9dd4fbb0f1ed}, !- Handle
->>>>>>> 569256db
   ,                                       !- Do Zone Sizing Calculation
   ,                                       !- Do System Sizing Calculation
   ,                                       !- Do Plant Sizing Calculation
   No;                                     !- Run Simulation for Sizing Periods
 
-<<<<<<< HEAD
-OS:Sizing:Parameters,
-  {bee3ba10-25b5-409e-94a6-25972a7f2fcd}, !- Handle
-  1.25,                                   !- Heating Sizing Factor
-  1.15;                                   !- Cooling Sizing Factor
-
-OS:Timestep,
-  {ed76182b-793d-43a0-9082-3812da8f8eb0}, !- Handle
-  6;                                      !- Number of Timesteps per Hour
-
-OS:ShadowCalculation,
-  {2e2956f1-fcd4-4320-ba35-8195021f364a}, !- Handle
-  20,                                     !- Calculation Frequency
-  200;                                    !- Maximum Figures in Shadow Overlap Calculations
-
-OS:HeatBalanceAlgorithm,
-  {5766a919-2099-4f90-b28f-8df9333f98f7}, !- Handle
-  ConductionTransferFunction,             !- Algorithm
-  200;                                    !- Surface Temperature Upper Limit {C}
-
-OS:RunPeriod,
-  {7ad68210-0f5c-4465-8a40-695e9e58b260}, !- Handle
-=======
 OS:Timestep,
   {ad234115-3f33-4bf2-9918-34ad48c77bf9}, !- Handle
   6;                                      !- Number of Timesteps per Hour
@@ -94,7 +36,6 @@
 
 OS:RunPeriod,
   {541b3b7d-f5db-47e8-a3f4-474f94f7f3ae}, !- Handle
->>>>>>> 569256db
   Run Period 1,                           !- Name
   1,                                      !- Begin Month
   1,                                      !- Begin Day of Month
@@ -107,41 +48,8 @@
   ,                                       !- Use Weather File Snow Indicators
   ;                                       !- Number of Times Runperiod to be Repeated
 
-<<<<<<< HEAD
-OS:LifeCycleCost:Parameters,
-  {5a458b9a-e280-4e36-bdbc-cf7f60abafb2}, !- Handle
-  ,                                       !- Analysis Type
-  ,                                       !- Discounting Convention
-  ,                                       !- Inflation Approach
-  ,                                       !- Real Discount Rate
-  ,                                       !- Nominal Discount Rate
-  ,                                       !- Inflation
-  ,                                       !- Base Date Month
-  ,                                       !- Base Date Year
-  ,                                       !- Service Date Month
-  ,                                       !- Service Date Year
-  ;                                       !- Length of Study Period in Years
-
-OS:SurfaceConvectionAlgorithm:Outside,
-  {dcfc1278-9cc0-44a2-9034-b24b6de00c60}, !- Handle
-  DOE-2;                                  !- Algorithm
-
-OS:SurfaceConvectionAlgorithm:Inside,
-  {11077c98-e231-468b-98ab-a8674afcf87d}, !- Handle
-  TARP;                                   !- Algorithm
-
-OS:ZoneCapacitanceMultiplier:ResearchSpecial,
-  {21992977-9f66-4667-8832-063dff0c6b30}, !- Handle
-  ,                                       !- Temperature Capacity Multiplier
-  15,                                     !- Humidity Capacity Multiplier
-  ;                                       !- Carbon Dioxide Capacity Multiplier
-
-OS:ThermalZone,
-  {d6ebf5b1-a09a-4d93-88e0-a056daa59d90}, !- Handle
-=======
 OS:ThermalZone,
   {da1d684e-856e-486f-ac81-307283d3f7b6}, !- Handle
->>>>>>> 569256db
   living zone,                            !- Name
   ,                                       !- Multiplier
   ,                                       !- Ceiling Height {m}
@@ -150,17 +58,10 @@
   ,                                       !- Zone Inside Convection Algorithm
   ,                                       !- Zone Outside Convection Algorithm
   ,                                       !- Zone Conditioning Equipment List Name
-<<<<<<< HEAD
-  {cf26cc16-14e2-4756-9f71-07f1584e65ed}, !- Zone Air Inlet Port List
-  {bb9712cb-8dbf-44cd-b9fe-2ad30f03b0b3}, !- Zone Air Exhaust Port List
-  {597eb6fe-d534-49e6-a7f0-7683166f2ddd}, !- Zone Air Node Name
-  {3474fb4b-aa4e-4d1f-8000-d8ad007e255d}, !- Zone Return Air Port List
-=======
   {614e6e09-7f7d-41ed-a6da-175c2e02a4c6}, !- Zone Air Inlet Port List
   {ae0193ce-af1f-4033-ae33-1abf818195a4}, !- Zone Air Exhaust Port List
   {f51089dc-6a96-4a8f-9c06-0de7aebb9ddd}, !- Zone Air Node Name
   {089eba3e-2e73-4899-a5ba-d25501def968}, !- Zone Return Air Port List
->>>>>>> 569256db
   ,                                       !- Primary Daylighting Control Name
   ,                                       !- Fraction of Zone Controlled by Primary Daylighting Control
   ,                                       !- Secondary Daylighting Control Name
@@ -171,39 +72,6 @@
   No;                                     !- Use Ideal Air Loads
 
 OS:Node,
-<<<<<<< HEAD
-  {96ba8465-72c7-48b9-8923-fa6eceec2346}, !- Handle
-  Node 1,                                 !- Name
-  {597eb6fe-d534-49e6-a7f0-7683166f2ddd}, !- Inlet Port
-  ;                                       !- Outlet Port
-
-OS:Connection,
-  {597eb6fe-d534-49e6-a7f0-7683166f2ddd}, !- Handle
-  {e4730422-5a47-47d7-886a-65f0191a4281}, !- Name
-  {d6ebf5b1-a09a-4d93-88e0-a056daa59d90}, !- Source Object
-  11,                                     !- Outlet Port
-  {96ba8465-72c7-48b9-8923-fa6eceec2346}, !- Target Object
-  2;                                      !- Inlet Port
-
-OS:PortList,
-  {cf26cc16-14e2-4756-9f71-07f1584e65ed}, !- Handle
-  {5a7845da-c4c6-42c9-bf81-b4a14d259e36}, !- Name
-  {d6ebf5b1-a09a-4d93-88e0-a056daa59d90}; !- HVAC Component
-
-OS:PortList,
-  {bb9712cb-8dbf-44cd-b9fe-2ad30f03b0b3}, !- Handle
-  {f9398c22-a4ea-4029-a281-6cac1ff396b1}, !- Name
-  {d6ebf5b1-a09a-4d93-88e0-a056daa59d90}; !- HVAC Component
-
-OS:PortList,
-  {3474fb4b-aa4e-4d1f-8000-d8ad007e255d}, !- Handle
-  {65f24d8b-2a1e-451a-81cc-887919b8991c}, !- Name
-  {d6ebf5b1-a09a-4d93-88e0-a056daa59d90}; !- HVAC Component
-
-OS:Sizing:Zone,
-  {b2ec7a18-bcd0-480d-b24b-32f936a92dd5}, !- Handle
-  {d6ebf5b1-a09a-4d93-88e0-a056daa59d90}, !- Zone or ZoneList Name
-=======
   {c073c7ae-1218-4e94-821a-7d061b71d65f}, !- Handle
   Node 1,                                 !- Name
   {f51089dc-6a96-4a8f-9c06-0de7aebb9ddd}, !- Inlet Port
@@ -235,7 +103,6 @@
 OS:Sizing:Zone,
   {f6aa8bba-715e-458a-8e00-f8007bc47be6}, !- Handle
   {da1d684e-856e-486f-ac81-307283d3f7b6}, !- Zone or ZoneList Name
->>>>>>> 569256db
   SupplyAirTemperature,                   !- Zone Cooling Design Supply Air Temperature Input Method
   14,                                     !- Zone Cooling Design Supply Air Temperature {C}
   11.11,                                  !- Zone Cooling Design Supply Air Temperature Difference {deltaC}
@@ -264,16 +131,6 @@
   autosize;                               !- Dedicated Outdoor Air High Setpoint Temperature for Design {C}
 
 OS:ZoneHVAC:EquipmentList,
-<<<<<<< HEAD
-  {f2b54fc5-3a19-4c44-ad96-86676f1996bf}, !- Handle
-  Zone HVAC Equipment List 1,             !- Name
-  {d6ebf5b1-a09a-4d93-88e0-a056daa59d90}; !- Thermal Zone
-
-OS:Space,
-  {466735a6-617a-4f7c-96b5-8f03f70faf3f}, !- Handle
-  living space,                           !- Name
-  {5f2f992f-4c45-4b93-aa40-92a80a6b29fd}, !- Space Type Name
-=======
   {03117c71-747a-4ebf-a435-3dc168ee0392}, !- Handle
   Zone HVAC Equipment List 1,             !- Name
   {da1d684e-856e-486f-ac81-307283d3f7b6}; !- Thermal Zone
@@ -282,7 +139,6 @@
   {98dc03e8-6939-49f4-a341-af9e71f5c963}, !- Handle
   living space,                           !- Name
   {35d438cf-d92f-4a35-9982-99beca1013e2}, !- Space Type Name
->>>>>>> 569256db
   ,                                       !- Default Construction Set Name
   ,                                       !- Default Schedule Set Name
   -0,                                     !- Direction of Relative North {deg}
@@ -290,19 +146,6 @@
   0,                                      !- Y Origin {m}
   0,                                      !- Z Origin {m}
   ,                                       !- Building Story Name
-<<<<<<< HEAD
-  {d6ebf5b1-a09a-4d93-88e0-a056daa59d90}, !- Thermal Zone Name
-  ,                                       !- Part of Total Floor Area
-  ,                                       !- Design Specification Outdoor Air Object Name
-  {c80bc00a-5fa7-430e-81bc-5f73d359ba15}; !- Building Unit Name
-
-OS:Surface,
-  {937a9ed7-d5ce-4649-97cf-c3264cce2d13}, !- Handle
-  Surface 1,                              !- Name
-  Floor,                                  !- Surface Type
-  ,                                       !- Construction Name
-  {466735a6-617a-4f7c-96b5-8f03f70faf3f}, !- Space Name
-=======
   {da1d684e-856e-486f-ac81-307283d3f7b6}, !- Thermal Zone Name
   ,                                       !- Part of Total Floor Area
   ,                                       !- Design Specification Outdoor Air Object Name
@@ -314,7 +157,6 @@
   Floor,                                  !- Surface Type
   ,                                       !- Construction Name
   {98dc03e8-6939-49f4-a341-af9e71f5c963}, !- Space Name
->>>>>>> 569256db
   Foundation,                             !- Outside Boundary Condition
   ,                                       !- Outside Boundary Condition Object
   NoSun,                                  !- Sun Exposure
@@ -327,19 +169,11 @@
   11.129722368505, 0, 0;                  !- X,Y,Z Vertex 4 {m}
 
 OS:Surface,
-<<<<<<< HEAD
-  {ce02ba14-ab7e-43b7-a05a-4589fbfb73a8}, !- Handle
-  Surface 2,                              !- Name
-  Wall,                                   !- Surface Type
-  ,                                       !- Construction Name
-  {466735a6-617a-4f7c-96b5-8f03f70faf3f}, !- Space Name
-=======
   {a1d22ae8-e1a4-4306-8ef0-a13e97da0d7d}, !- Handle
   Surface 2,                              !- Name
   Wall,                                   !- Surface Type
   ,                                       !- Construction Name
   {98dc03e8-6939-49f4-a341-af9e71f5c963}, !- Space Name
->>>>>>> 569256db
   Outdoors,                               !- Outside Boundary Condition
   ,                                       !- Outside Boundary Condition Object
   SunExposed,                             !- Sun Exposure
@@ -352,19 +186,11 @@
   0, 0, 2.4384;                           !- X,Y,Z Vertex 4 {m}
 
 OS:Surface,
-<<<<<<< HEAD
-  {02cf7375-78e0-4261-b0e3-2db57ae9219e}, !- Handle
-  Surface 3,                              !- Name
-  Wall,                                   !- Surface Type
-  ,                                       !- Construction Name
-  {466735a6-617a-4f7c-96b5-8f03f70faf3f}, !- Space Name
-=======
   {f1d7f88a-f4b8-4b88-b49a-99d7a73ef1a2}, !- Handle
   Surface 3,                              !- Name
   Wall,                                   !- Surface Type
   ,                                       !- Construction Name
   {98dc03e8-6939-49f4-a341-af9e71f5c963}, !- Space Name
->>>>>>> 569256db
   Outdoors,                               !- Outside Boundary Condition
   ,                                       !- Outside Boundary Condition Object
   SunExposed,                             !- Sun Exposure
@@ -377,19 +203,11 @@
   0, 5.56486118425249, 2.4384;            !- X,Y,Z Vertex 4 {m}
 
 OS:Surface,
-<<<<<<< HEAD
-  {07b48787-6f82-4f86-b583-a8c43f3059cf}, !- Handle
-  Surface 4,                              !- Name
-  Wall,                                   !- Surface Type
-  ,                                       !- Construction Name
-  {466735a6-617a-4f7c-96b5-8f03f70faf3f}, !- Space Name
-=======
   {ead58469-a867-412d-8653-ef5a63c9f88e}, !- Handle
   Surface 4,                              !- Name
   Wall,                                   !- Surface Type
   ,                                       !- Construction Name
   {98dc03e8-6939-49f4-a341-af9e71f5c963}, !- Space Name
->>>>>>> 569256db
   Outdoors,                               !- Outside Boundary Condition
   ,                                       !- Outside Boundary Condition Object
   SunExposed,                             !- Sun Exposure
@@ -402,19 +220,11 @@
   11.129722368505, 5.56486118425249, 2.4384; !- X,Y,Z Vertex 4 {m}
 
 OS:Surface,
-<<<<<<< HEAD
-  {7ac4b5f1-43d5-472d-9db5-c25d0b3107c7}, !- Handle
-  Surface 5,                              !- Name
-  Wall,                                   !- Surface Type
-  ,                                       !- Construction Name
-  {466735a6-617a-4f7c-96b5-8f03f70faf3f}, !- Space Name
-=======
   {ee9c08c0-e8ad-4fa7-9445-8a98422701c2}, !- Handle
   Surface 5,                              !- Name
   Wall,                                   !- Surface Type
   ,                                       !- Construction Name
   {98dc03e8-6939-49f4-a341-af9e71f5c963}, !- Space Name
->>>>>>> 569256db
   Outdoors,                               !- Outside Boundary Condition
   ,                                       !- Outside Boundary Condition Object
   SunExposed,                             !- Sun Exposure
@@ -427,15 +237,6 @@
   11.129722368505, 0, 2.4384;             !- X,Y,Z Vertex 4 {m}
 
 OS:Surface,
-<<<<<<< HEAD
-  {c89ab3dc-cfa7-4741-984d-c6d13c4463b3}, !- Handle
-  Surface 6,                              !- Name
-  RoofCeiling,                            !- Surface Type
-  ,                                       !- Construction Name
-  {466735a6-617a-4f7c-96b5-8f03f70faf3f}, !- Space Name
-  Surface,                                !- Outside Boundary Condition
-  {0ca93d8e-37a5-43ed-bdb4-30b3ecce644d}, !- Outside Boundary Condition Object
-=======
   {dc180c5f-d3e8-48a5-b493-17dfedd23cfb}, !- Handle
   Surface 6,                              !- Name
   RoofCeiling,                            !- Surface Type
@@ -443,7 +244,6 @@
   {98dc03e8-6939-49f4-a341-af9e71f5c963}, !- Space Name
   Surface,                                !- Outside Boundary Condition
   {e558425a-d53b-4839-8ee2-2ac7acef5d0d}, !- Outside Boundary Condition Object
->>>>>>> 569256db
   NoSun,                                  !- Sun Exposure
   NoWind,                                 !- Wind Exposure
   ,                                       !- View Factor to Ground
@@ -454,11 +254,7 @@
   0, 0, 2.4384;                           !- X,Y,Z Vertex 4 {m}
 
 OS:SpaceType,
-<<<<<<< HEAD
-  {5f2f992f-4c45-4b93-aa40-92a80a6b29fd}, !- Handle
-=======
   {35d438cf-d92f-4a35-9982-99beca1013e2}, !- Handle
->>>>>>> 569256db
   Space Type 1,                           !- Name
   ,                                       !- Default Construction Set Name
   ,                                       !- Default Schedule Set Name
@@ -469,15 +265,9 @@
   living;                                 !- Standards Space Type
 
 OS:Space,
-<<<<<<< HEAD
-  {147e57e7-eae2-4fdf-9112-54faac189440}, !- Handle
-  living space|story 2,                   !- Name
-  {5f2f992f-4c45-4b93-aa40-92a80a6b29fd}, !- Space Type Name
-=======
   {9f0e37dd-5851-4508-9d94-ef1e9de8b6d2}, !- Handle
   living space|story 2,                   !- Name
   {35d438cf-d92f-4a35-9982-99beca1013e2}, !- Space Type Name
->>>>>>> 569256db
   ,                                       !- Default Construction Set Name
   ,                                       !- Default Schedule Set Name
   -0,                                     !- Direction of Relative North {deg}
@@ -485,21 +275,6 @@
   0,                                      !- Y Origin {m}
   2.4384,                                 !- Z Origin {m}
   ,                                       !- Building Story Name
-<<<<<<< HEAD
-  {d6ebf5b1-a09a-4d93-88e0-a056daa59d90}, !- Thermal Zone Name
-  ,                                       !- Part of Total Floor Area
-  ,                                       !- Design Specification Outdoor Air Object Name
-  {c80bc00a-5fa7-430e-81bc-5f73d359ba15}; !- Building Unit Name
-
-OS:Surface,
-  {0ca93d8e-37a5-43ed-bdb4-30b3ecce644d}, !- Handle
-  Surface 7,                              !- Name
-  Floor,                                  !- Surface Type
-  ,                                       !- Construction Name
-  {147e57e7-eae2-4fdf-9112-54faac189440}, !- Space Name
-  Surface,                                !- Outside Boundary Condition
-  {c89ab3dc-cfa7-4741-984d-c6d13c4463b3}, !- Outside Boundary Condition Object
-=======
   {da1d684e-856e-486f-ac81-307283d3f7b6}, !- Thermal Zone Name
   ,                                       !- Part of Total Floor Area
   ,                                       !- Design Specification Outdoor Air Object Name
@@ -513,7 +288,6 @@
   {9f0e37dd-5851-4508-9d94-ef1e9de8b6d2}, !- Space Name
   Surface,                                !- Outside Boundary Condition
   {dc180c5f-d3e8-48a5-b493-17dfedd23cfb}, !- Outside Boundary Condition Object
->>>>>>> 569256db
   NoSun,                                  !- Sun Exposure
   NoWind,                                 !- Wind Exposure
   ,                                       !- View Factor to Ground
@@ -524,19 +298,11 @@
   11.129722368505, 0, 0;                  !- X,Y,Z Vertex 4 {m}
 
 OS:Surface,
-<<<<<<< HEAD
-  {bb879340-dcd4-41f7-b89b-d0764cb5fa0a}, !- Handle
-  Surface 8,                              !- Name
-  Wall,                                   !- Surface Type
-  ,                                       !- Construction Name
-  {147e57e7-eae2-4fdf-9112-54faac189440}, !- Space Name
-=======
   {c73d1130-3c38-4189-a0f0-01df01d138c7}, !- Handle
   Surface 8,                              !- Name
   Wall,                                   !- Surface Type
   ,                                       !- Construction Name
   {9f0e37dd-5851-4508-9d94-ef1e9de8b6d2}, !- Space Name
->>>>>>> 569256db
   Outdoors,                               !- Outside Boundary Condition
   ,                                       !- Outside Boundary Condition Object
   SunExposed,                             !- Sun Exposure
@@ -549,19 +315,11 @@
   0, 0, 2.4384;                           !- X,Y,Z Vertex 4 {m}
 
 OS:Surface,
-<<<<<<< HEAD
-  {e591c3fe-3e1b-47ff-b13e-f96999d9c897}, !- Handle
-  Surface 9,                              !- Name
-  Wall,                                   !- Surface Type
-  ,                                       !- Construction Name
-  {147e57e7-eae2-4fdf-9112-54faac189440}, !- Space Name
-=======
   {49b35947-6fcc-43cc-9015-7e4dad3b47c8}, !- Handle
   Surface 9,                              !- Name
   Wall,                                   !- Surface Type
   ,                                       !- Construction Name
   {9f0e37dd-5851-4508-9d94-ef1e9de8b6d2}, !- Space Name
->>>>>>> 569256db
   Outdoors,                               !- Outside Boundary Condition
   ,                                       !- Outside Boundary Condition Object
   SunExposed,                             !- Sun Exposure
@@ -574,19 +332,11 @@
   0, 5.56486118425249, 2.4384;            !- X,Y,Z Vertex 4 {m}
 
 OS:Surface,
-<<<<<<< HEAD
-  {7a82279b-0f4a-4a62-be8b-b8ddc69b310f}, !- Handle
-  Surface 10,                             !- Name
-  Wall,                                   !- Surface Type
-  ,                                       !- Construction Name
-  {147e57e7-eae2-4fdf-9112-54faac189440}, !- Space Name
-=======
   {f211c609-8c0f-49df-a808-acc2771a09c5}, !- Handle
   Surface 10,                             !- Name
   Wall,                                   !- Surface Type
   ,                                       !- Construction Name
   {9f0e37dd-5851-4508-9d94-ef1e9de8b6d2}, !- Space Name
->>>>>>> 569256db
   Outdoors,                               !- Outside Boundary Condition
   ,                                       !- Outside Boundary Condition Object
   SunExposed,                             !- Sun Exposure
@@ -599,19 +349,11 @@
   11.129722368505, 5.56486118425249, 2.4384; !- X,Y,Z Vertex 4 {m}
 
 OS:Surface,
-<<<<<<< HEAD
-  {fb3d020a-0ced-46bf-b071-f753bca6b322}, !- Handle
-  Surface 11,                             !- Name
-  Wall,                                   !- Surface Type
-  ,                                       !- Construction Name
-  {147e57e7-eae2-4fdf-9112-54faac189440}, !- Space Name
-=======
   {c0dc0df9-72f3-4ddd-a2a1-d54a59a8915c}, !- Handle
   Surface 11,                             !- Name
   Wall,                                   !- Surface Type
   ,                                       !- Construction Name
   {9f0e37dd-5851-4508-9d94-ef1e9de8b6d2}, !- Space Name
->>>>>>> 569256db
   Outdoors,                               !- Outside Boundary Condition
   ,                                       !- Outside Boundary Condition Object
   SunExposed,                             !- Sun Exposure
@@ -624,19 +366,11 @@
   11.129722368505, 0, 2.4384;             !- X,Y,Z Vertex 4 {m}
 
 OS:Surface,
-<<<<<<< HEAD
-  {76629e79-0368-45b8-8650-3d9de1f2567a}, !- Handle
-  Surface 12,                             !- Name
-  RoofCeiling,                            !- Surface Type
-  ,                                       !- Construction Name
-  {147e57e7-eae2-4fdf-9112-54faac189440}, !- Space Name
-=======
   {9727e108-18db-4992-8e15-1cf9e4172f98}, !- Handle
   Surface 12,                             !- Name
   RoofCeiling,                            !- Surface Type
   ,                                       !- Construction Name
   {9f0e37dd-5851-4508-9d94-ef1e9de8b6d2}, !- Space Name
->>>>>>> 569256db
   Outdoors,                               !- Outside Boundary Condition
   ,                                       !- Outside Boundary Condition Object
   SunExposed,                             !- Sun Exposure
@@ -649,11 +383,7 @@
   0, 0, 2.4384;                           !- X,Y,Z Vertex 4 {m}
 
 OS:BuildingUnit,
-<<<<<<< HEAD
-  {c80bc00a-5fa7-430e-81bc-5f73d359ba15}, !- Handle
-=======
   {31af5819-3f14-4eda-8a2f-b93593fefd7c}, !- Handle
->>>>>>> 569256db
   unit 1,                                 !- Name
   ,                                       !- Rendering Color
   Residential;                            !- Building Unit Type
@@ -674,13 +404,8 @@
   1;                                      !- Standards Number of Living Units
 
 OS:AdditionalProperties,
-<<<<<<< HEAD
-  {6e6267e2-49cd-4514-b0c4-6cc34a24d451}, !- Handle
-  {66064e38-f8ba-44a2-b7e9-d1109599b147}, !- Object Name
-=======
   {732663d0-27d5-45d4-b38c-10f16b7fcaf9}, !- Handle
   {68b0a4ba-d294-4d13-bc4a-9b1fbcc67c2f}, !- Object Name
->>>>>>> 569256db
   Total Units Represented,                !- Feature Name 1
   Integer,                                !- Feature Data Type 1
   1,                                      !- Feature Value 1
@@ -689,13 +414,8 @@
   1;                                      !- Feature Value 2
 
 OS:AdditionalProperties,
-<<<<<<< HEAD
-  {39f03488-bbfc-419d-8743-41dcd2ae9dc8}, !- Handle
-  {c80bc00a-5fa7-430e-81bc-5f73d359ba15}, !- Object Name
-=======
   {1886a4d7-50b0-4c45-a6ba-bb19a36322e1}, !- Handle
   {31af5819-3f14-4eda-8a2f-b93593fefd7c}, !- Object Name
->>>>>>> 569256db
   NumberOfBedrooms,                       !- Feature Name 1
   Integer,                                !- Feature Data Type 1
   3,                                      !- Feature Value 1
@@ -704,11 +424,7 @@
   2;                                      !- Feature Value 2
 
 OS:Schedule:Day,
-<<<<<<< HEAD
-  {f205099a-f550-467f-a2bc-898c09f45138}, !- Handle
-=======
   {36511d95-fe1e-4248-bdb7-288522180160}, !- Handle
->>>>>>> 569256db
   Schedule Day 1,                         !- Name
   ,                                       !- Schedule Type Limits Name
   ,                                       !- Interpolate to Timestep
@@ -717,11 +433,7 @@
   0;                                      !- Value Until Time 1
 
 OS:Schedule:Day,
-<<<<<<< HEAD
-  {660792c4-8150-430e-b2d0-70ae5773059b}, !- Handle
-=======
   {135f0fea-b3a5-4d84-ac2b-2269f72f56f4}, !- Handle
->>>>>>> 569256db
   Schedule Day 2,                         !- Name
   ,                                       !- Schedule Type Limits Name
   ,                                       !- Interpolate to Timestep
