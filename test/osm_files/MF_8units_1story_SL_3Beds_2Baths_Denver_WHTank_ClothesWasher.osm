--- conflicted
+++ resolved
@@ -1,53 +1,26 @@
 !- NOTE: Auto-generated from /test/osw_files/MF_8units_1story_SL_3Beds_2Baths_Denver_WHTank_ClothesWasher.osw
 
 OS:Version,
-<<<<<<< HEAD
-  {56d09ca8-85e1-4bd7-9c06-4e144d4d1783}, !- Handle
-  2.9.0;                                  !- Version Identifier
-
-OS:SimulationControl,
-  {c402ca98-48f3-46a2-8ef6-0d6b60638858}, !- Handle
-=======
   {bf72bc44-4d81-42ea-9b85-fba212d72973}, !- Handle
   2.9.0;                                  !- Version Identifier
 
 OS:SimulationControl,
   {d9f7a87f-51be-4437-b50c-d05f23a48e9c}, !- Handle
->>>>>>> 0d6078c2
   ,                                       !- Do Zone Sizing Calculation
   ,                                       !- Do System Sizing Calculation
   ,                                       !- Do Plant Sizing Calculation
   No;                                     !- Run Simulation for Sizing Periods
 
 OS:Timestep,
-<<<<<<< HEAD
-  {ca34dd5f-ed6d-4bad-af3c-8bfefae942dd}, !- Handle
-  6;                                      !- Number of Timesteps per Hour
-
-OS:ShadowCalculation,
-  {2d939e58-f511-442c-b255-2cd88c2a9555}, !- Handle
-=======
   {b21b8d9c-66b8-4149-a19e-4b957da145e9}, !- Handle
   6;                                      !- Number of Timesteps per Hour
 
 OS:ShadowCalculation,
   {31e1daa0-2afe-434d-bde9-99ac32c5494c}, !- Handle
->>>>>>> 0d6078c2
   20,                                     !- Calculation Frequency
   200;                                    !- Maximum Figures in Shadow Overlap Calculations
 
 OS:SurfaceConvectionAlgorithm:Outside,
-<<<<<<< HEAD
-  {c384f760-f032-452f-bdcf-4fb556504a12}, !- Handle
-  DOE-2;                                  !- Algorithm
-
-OS:SurfaceConvectionAlgorithm:Inside,
-  {2bf3322d-6226-4a4b-98ae-af1b2a120cb7}, !- Handle
-  TARP;                                   !- Algorithm
-
-OS:ZoneCapacitanceMultiplier:ResearchSpecial,
-  {6b994404-8391-46a4-bf0a-031ad27daa90}, !- Handle
-=======
   {35e3a1a3-667c-4d1e-a26e-7e132741ec45}, !- Handle
   DOE-2;                                  !- Algorithm
 
@@ -57,17 +30,12 @@
 
 OS:ZoneCapacitanceMultiplier:ResearchSpecial,
   {d39913a6-af6d-4d07-8b53-e5c8d5d84823}, !- Handle
->>>>>>> 0d6078c2
   ,                                       !- Temperature Capacity Multiplier
   15,                                     !- Humidity Capacity Multiplier
   ;                                       !- Carbon Dioxide Capacity Multiplier
 
 OS:RunPeriod,
-<<<<<<< HEAD
-  {b37a737b-1d25-4d8c-9f36-c2f1ef686ade}, !- Handle
-=======
   {076a2941-7124-44b3-9de0-6230eb4849f3}, !- Handle
->>>>>>> 0d6078c2
   Run Period 1,                           !- Name
   1,                                      !- Begin Month
   1,                                      !- Begin Day of Month
@@ -81,21 +49,13 @@
   ;                                       !- Number of Times Runperiod to be Repeated
 
 OS:YearDescription,
-<<<<<<< HEAD
-  {c028fcf8-e5ec-4edd-976f-2fbf8133f21d}, !- Handle
-=======
   {2b9f9475-0a35-4ff3-b7ee-5c66c4f0ec50}, !- Handle
->>>>>>> 0d6078c2
   2007,                                   !- Calendar Year
   ,                                       !- Day of Week for Start Day
   ;                                       !- Is Leap Year
 
 OS:WeatherFile,
-<<<<<<< HEAD
-  {bea8328d-ae0e-43ce-95a9-20b2b13127bc}, !- Handle
-=======
   {eb2c1e47-d172-4afd-af25-4a6a42170ec8}, !- Handle
->>>>>>> 0d6078c2
   Denver Intl Ap,                         !- City
   CO,                                     !- State Province Region
   USA,                                    !- Country
@@ -109,13 +69,8 @@
   E23378AA;                               !- Checksum
 
 OS:AdditionalProperties,
-<<<<<<< HEAD
-  {b47008f9-d6d4-467a-97da-36acfa3aa7b3}, !- Handle
-  {bea8328d-ae0e-43ce-95a9-20b2b13127bc}, !- Object Name
-=======
   {5981cd55-4e7f-4f26-9b8f-de593f3c48cd}, !- Handle
   {eb2c1e47-d172-4afd-af25-4a6a42170ec8}, !- Object Name
->>>>>>> 0d6078c2
   EPWHeaderCity,                          !- Feature Name 1
   String,                                 !- Feature Data Type 1
   Denver Intl Ap,                         !- Feature Value 1
@@ -223,11 +178,7 @@
   84;                                     !- Feature Value 35
 
 OS:Site,
-<<<<<<< HEAD
-  {54d73407-4167-49bb-ad4c-52e3fe92ab9e}, !- Handle
-=======
   {89632fc1-5fc1-4477-8367-fd1fc6037b29}, !- Handle
->>>>>>> 0d6078c2
   Denver Intl Ap_CO_USA,                  !- Name
   39.83,                                  !- Latitude {deg}
   -104.65,                                !- Longitude {deg}
@@ -236,11 +187,7 @@
   ;                                       !- Terrain
 
 OS:ClimateZones,
-<<<<<<< HEAD
-  {58a311fa-d1f5-4d25-8dc8-10127ed93982}, !- Handle
-=======
   {abc8c49b-0aa9-430f-93f7-3ff990d342f9}, !- Handle
->>>>>>> 0d6078c2
   ,                                       !- Active Institution
   ,                                       !- Active Year
   ,                                       !- Climate Zone Institution Name 1
@@ -253,31 +200,19 @@
   Cold;                                   !- Climate Zone Value 2
 
 OS:Site:WaterMainsTemperature,
-<<<<<<< HEAD
-  {6050f4ae-adec-48e7-9091-34c24e567d11}, !- Handle
-=======
   {693e3f3c-4211-414e-8f0c-a0326121cf7f}, !- Handle
->>>>>>> 0d6078c2
   Correlation,                            !- Calculation Method
   ,                                       !- Temperature Schedule Name
   10.8753424657535,                       !- Annual Average Outdoor Air Temperature {C}
   23.1524007936508;                       !- Maximum Difference In Monthly Average Outdoor Air Temperatures {deltaC}
 
 OS:RunPeriodControl:DaylightSavingTime,
-<<<<<<< HEAD
-  {993c5e27-1059-40bb-b2f8-ffb8cdc029e2}, !- Handle
-=======
   {99179fce-10c7-4d2a-a0b4-7b057ae8a2c5}, !- Handle
->>>>>>> 0d6078c2
   4/7,                                    !- Start Date
   10/26;                                  !- End Date
 
 OS:Site:GroundTemperature:Deep,
-<<<<<<< HEAD
-  {f0403329-37f0-4a79-9552-7313c855d094}, !- Handle
-=======
   {d5afb98d-08db-4aa8-81f2-b6020fd87494}, !- Handle
->>>>>>> 0d6078c2
   10.8753424657535,                       !- January Deep Ground Temperature {C}
   10.8753424657535,                       !- February Deep Ground Temperature {C}
   10.8753424657535,                       !- March Deep Ground Temperature {C}
@@ -292,11 +227,7 @@
   10.8753424657535;                       !- December Deep Ground Temperature {C}
 
 OS:Building,
-<<<<<<< HEAD
-  {bbaec051-7ce2-4426-a3fd-4b0b3b33cb76}, !- Handle
-=======
   {234733f4-9b52-4492-aeb0-b026aa329d55}, !- Handle
->>>>>>> 0d6078c2
   Building 1,                             !- Name
   ,                                       !- Building Sector Type
   0,                                      !- North Axis {deg}
@@ -311,46 +242,16 @@
   8;                                      !- Standards Number of Living Units
 
 OS:AdditionalProperties,
-<<<<<<< HEAD
-  {a0238842-d34d-4996-aeea-ca5a0e9d34f8}, !- Handle
-  {bbaec051-7ce2-4426-a3fd-4b0b3b33cb76}, !- Object Name
-  num_units,                              !- Feature Name 1
-=======
   {ca83f9c5-5550-417f-9566-9e4537678ed7}, !- Handle
   {234733f4-9b52-4492-aeb0-b026aa329d55}, !- Object Name
   Total Units Represented,                !- Feature Name 1
->>>>>>> 0d6078c2
   Integer,                                !- Feature Data Type 1
   8,                                      !- Feature Value 1
-  has_rear_units,                         !- Feature Name 2
-  Boolean,                                !- Feature Data Type 2
-  true,                                   !- Feature Value 2
-  num_floors,                             !- Feature Name 3
+  Total Floors Represented,               !- Feature Name 2
+  Integer,                                !- Feature Data Type 2
+  1,                                      !- Feature Value 2
+  Total Units Modeled,                    !- Feature Name 3
   Integer,                                !- Feature Data Type 3
-<<<<<<< HEAD
-  1,                                      !- Feature Value 3
-  horz_location,                          !- Feature Name 4
-  String,                                 !- Feature Data Type 4
-  Left,                                   !- Feature Value 4
-  level,                                  !- Feature Name 5
-  String,                                 !- Feature Data Type 5
-  Bottom,                                 !- Feature Value 5
-  found_type,                             !- Feature Name 6
-  String,                                 !- Feature Data Type 6
-  slab,                                   !- Feature Value 6
-  corridor_width,                         !- Feature Name 7
-  Double,                                 !- Feature Data Type 7
-  3.048,                                  !- Feature Value 7
-  corridor_position,                      !- Feature Name 8
-  String,                                 !- Feature Data Type 8
-  Double-Loaded Interior,                 !- Feature Value 8
-  has_water_heater_flue,                  !- Feature Name 9
-  Boolean,                                !- Feature Data Type 9
-  true;                                   !- Feature Value 9
-
-OS:ThermalZone,
-  {7f11e9ad-6ca7-4bf9-a8ff-8aaf0f999d9d}, !- Handle
-=======
   8,                                      !- Feature Value 3
   Total Floors Modeled,                   !- Feature Name 4
   Integer,                                !- Feature Data Type 4
@@ -361,7 +262,6 @@
 
 OS:ThermalZone,
   {8f1e7837-14b0-4b72-b775-d25cb4d6dd3a}, !- Handle
->>>>>>> 0d6078c2
   living zone,                            !- Name
   ,                                       !- Multiplier
   ,                                       !- Ceiling Height {m}
@@ -370,17 +270,10 @@
   ,                                       !- Zone Inside Convection Algorithm
   ,                                       !- Zone Outside Convection Algorithm
   ,                                       !- Zone Conditioning Equipment List Name
-<<<<<<< HEAD
-  {e3650256-9db0-4384-8b28-93bd3415904c}, !- Zone Air Inlet Port List
-  {0f1e3593-51fd-45ae-9731-3ef76979cfe9}, !- Zone Air Exhaust Port List
-  {0dabd514-e72e-4801-bae7-501207493c65}, !- Zone Air Node Name
-  {64620f26-8e72-449e-ac90-f32f2c806b56}, !- Zone Return Air Port List
-=======
   {b3be16ec-3f93-485d-bed7-72f23d35c127}, !- Zone Air Inlet Port List
   {a03576de-b773-4168-a8d7-665fa8035b4b}, !- Zone Air Exhaust Port List
   {308056ef-1336-4687-9519-05aaf91c2b9b}, !- Zone Air Node Name
   {a8dcc263-e416-494c-9414-d87a642c8284}, !- Zone Return Air Port List
->>>>>>> 0d6078c2
   ,                                       !- Primary Daylighting Control Name
   ,                                       !- Fraction of Zone Controlled by Primary Daylighting Control
   ,                                       !- Secondary Daylighting Control Name
@@ -391,39 +284,6 @@
   No;                                     !- Use Ideal Air Loads
 
 OS:Node,
-<<<<<<< HEAD
-  {d2b09904-2bac-4fb1-bf9c-52db4055c5d9}, !- Handle
-  Node 1,                                 !- Name
-  {0dabd514-e72e-4801-bae7-501207493c65}, !- Inlet Port
-  ;                                       !- Outlet Port
-
-OS:Connection,
-  {0dabd514-e72e-4801-bae7-501207493c65}, !- Handle
-  {876bad15-fe7e-4fc9-aa61-16ef87da2993}, !- Name
-  {7f11e9ad-6ca7-4bf9-a8ff-8aaf0f999d9d}, !- Source Object
-  11,                                     !- Outlet Port
-  {d2b09904-2bac-4fb1-bf9c-52db4055c5d9}, !- Target Object
-  2;                                      !- Inlet Port
-
-OS:PortList,
-  {e3650256-9db0-4384-8b28-93bd3415904c}, !- Handle
-  {2aa8bed9-185a-4f5f-8046-c31f5365cfe2}, !- Name
-  {7f11e9ad-6ca7-4bf9-a8ff-8aaf0f999d9d}; !- HVAC Component
-
-OS:PortList,
-  {0f1e3593-51fd-45ae-9731-3ef76979cfe9}, !- Handle
-  {cf9708be-d5db-4d93-8b64-85a5620e36c9}, !- Name
-  {7f11e9ad-6ca7-4bf9-a8ff-8aaf0f999d9d}; !- HVAC Component
-
-OS:PortList,
-  {64620f26-8e72-449e-ac90-f32f2c806b56}, !- Handle
-  {98a21c8e-d942-4ada-b358-764a87a45bd6}, !- Name
-  {7f11e9ad-6ca7-4bf9-a8ff-8aaf0f999d9d}; !- HVAC Component
-
-OS:Sizing:Zone,
-  {df7f33f8-2d6b-4266-a7c7-5dff547079ad}, !- Handle
-  {7f11e9ad-6ca7-4bf9-a8ff-8aaf0f999d9d}, !- Zone or ZoneList Name
-=======
   {4d88f7e5-83ff-4886-b8ee-132fa74d2f0a}, !- Handle
   Node 1,                                 !- Name
   {308056ef-1336-4687-9519-05aaf91c2b9b}, !- Inlet Port
@@ -455,7 +315,6 @@
 OS:Sizing:Zone,
   {43cef0cf-9436-4a1b-99a5-21c307fc7d0f}, !- Handle
   {8f1e7837-14b0-4b72-b775-d25cb4d6dd3a}, !- Zone or ZoneList Name
->>>>>>> 0d6078c2
   SupplyAirTemperature,                   !- Zone Cooling Design Supply Air Temperature Input Method
   14,                                     !- Zone Cooling Design Supply Air Temperature {C}
   11.11,                                  !- Zone Cooling Design Supply Air Temperature Difference {deltaC}
@@ -484,16 +343,6 @@
   autosize;                               !- Dedicated Outdoor Air High Setpoint Temperature for Design {C}
 
 OS:ZoneHVAC:EquipmentList,
-<<<<<<< HEAD
-  {e8d81a83-3c29-4f79-ace6-567ab42ca699}, !- Handle
-  Zone HVAC Equipment List 1,             !- Name
-  {7f11e9ad-6ca7-4bf9-a8ff-8aaf0f999d9d}; !- Thermal Zone
-
-OS:Space,
-  {7422ea3e-8f50-49a4-9a66-56de8d22ee08}, !- Handle
-  living space,                           !- Name
-  {972e02fa-5819-4a48-9c64-27e89ef2298f}, !- Space Type Name
-=======
   {ca795ff8-091f-4eee-843d-5265a8384df2}, !- Handle
   Zone HVAC Equipment List 1,             !- Name
   {8f1e7837-14b0-4b72-b775-d25cb4d6dd3a}; !- Thermal Zone
@@ -502,7 +351,6 @@
   {071e4389-f4a5-4fff-a22a-8809c270f698}, !- Handle
   living space,                           !- Name
   {f4117793-b54e-455c-8f56-62a92e9dd860}, !- Space Type Name
->>>>>>> 0d6078c2
   ,                                       !- Default Construction Set Name
   ,                                       !- Default Schedule Set Name
   ,                                       !- Direction of Relative North {deg}
@@ -510,19 +358,6 @@
   ,                                       !- Y Origin {m}
   ,                                       !- Z Origin {m}
   ,                                       !- Building Story Name
-<<<<<<< HEAD
-  {7f11e9ad-6ca7-4bf9-a8ff-8aaf0f999d9d}, !- Thermal Zone Name
-  ,                                       !- Part of Total Floor Area
-  ,                                       !- Design Specification Outdoor Air Object Name
-  {917468b7-26ca-446e-840a-ca97cd21a963}; !- Building Unit Name
-
-OS:Surface,
-  {85ae26cd-f96d-48ff-bbb8-9bd00587a231}, !- Handle
-  Surface 1,                              !- Name
-  Floor,                                  !- Surface Type
-  ,                                       !- Construction Name
-  {7422ea3e-8f50-49a4-9a66-56de8d22ee08}, !- Space Name
-=======
   {8f1e7837-14b0-4b72-b775-d25cb4d6dd3a}, !- Thermal Zone Name
   ,                                       !- Part of Total Floor Area
   ,                                       !- Design Specification Outdoor Air Object Name
@@ -534,7 +369,6 @@
   Floor,                                  !- Surface Type
   ,                                       !- Construction Name
   {071e4389-f4a5-4fff-a22a-8809c270f698}, !- Space Name
->>>>>>> 0d6078c2
   Foundation,                             !- Outside Boundary Condition
   ,                                       !- Outside Boundary Condition Object
   NoSun,                                  !- Sun Exposure
@@ -547,19 +381,11 @@
   6.46578440716979, -12.9315688143396, 0; !- X,Y,Z Vertex 4 {m}
 
 OS:Surface,
-<<<<<<< HEAD
-  {38626180-0fdb-4425-895c-7ec067614eb5}, !- Handle
-  Surface 2,                              !- Name
-  Wall,                                   !- Surface Type
-  ,                                       !- Construction Name
-  {7422ea3e-8f50-49a4-9a66-56de8d22ee08}, !- Space Name
-=======
   {8789adf7-626b-45e0-8581-0b7b8d96261a}, !- Handle
   Surface 2,                              !- Name
   Wall,                                   !- Surface Type
   ,                                       !- Construction Name
   {071e4389-f4a5-4fff-a22a-8809c270f698}, !- Space Name
->>>>>>> 0d6078c2
   Outdoors,                               !- Outside Boundary Condition
   ,                                       !- Outside Boundary Condition Object
   SunExposed,                             !- Sun Exposure
@@ -572,19 +398,11 @@
   0, -12.9315688143396, 2.4384;           !- X,Y,Z Vertex 4 {m}
 
 OS:Surface,
-<<<<<<< HEAD
-  {a191e4bc-ff7e-48b7-91a3-4b80aab6b95c}, !- Handle
-  Surface 3,                              !- Name
-  Wall,                                   !- Surface Type
-  ,                                       !- Construction Name
-  {7422ea3e-8f50-49a4-9a66-56de8d22ee08}, !- Space Name
-=======
   {1a5ec311-967b-40e9-92bc-d6ffbf218043}, !- Handle
   Surface 3,                              !- Name
   Wall,                                   !- Surface Type
   ,                                       !- Construction Name
   {071e4389-f4a5-4fff-a22a-8809c270f698}, !- Space Name
->>>>>>> 0d6078c2
   Adiabatic,                              !- Outside Boundary Condition
   ,                                       !- Outside Boundary Condition Object
   NoSun,                                  !- Sun Exposure
@@ -597,15 +415,6 @@
   0, 0, 2.4384;                           !- X,Y,Z Vertex 4 {m}
 
 OS:Surface,
-<<<<<<< HEAD
-  {defda658-b770-40ba-b942-3e685b8d514d}, !- Handle
-  Surface 4,                              !- Name
-  Wall,                                   !- Surface Type
-  ,                                       !- Construction Name
-  {7422ea3e-8f50-49a4-9a66-56de8d22ee08}, !- Space Name
-  Adiabatic,                              !- Outside Boundary Condition
-  ,                                       !- Outside Boundary Condition Object
-=======
   {00f6c7eb-80f0-4858-bc4f-e5e41370a307}, !- Handle
   Surface 4,                              !- Name
   Wall,                                   !- Surface Type
@@ -613,7 +422,6 @@
   {071e4389-f4a5-4fff-a22a-8809c270f698}, !- Space Name
   Surface,                                !- Outside Boundary Condition
   {a454e1de-34d4-455b-bf9f-da6545ef5811}, !- Outside Boundary Condition Object
->>>>>>> 0d6078c2
   NoSun,                                  !- Sun Exposure
   NoWind,                                 !- Wind Exposure
   ,                                       !- View Factor to Ground
@@ -624,19 +432,11 @@
   6.46578440716979, 0, 2.4384;            !- X,Y,Z Vertex 4 {m}
 
 OS:Surface,
-<<<<<<< HEAD
-  {163a2579-9082-4c33-b4f0-b6c5842a2313}, !- Handle
-  Surface 5,                              !- Name
-  Wall,                                   !- Surface Type
-  ,                                       !- Construction Name
-  {7422ea3e-8f50-49a4-9a66-56de8d22ee08}, !- Space Name
-=======
   {6804763b-83d2-4e88-a44b-e3108e76f964}, !- Handle
   Surface 5,                              !- Name
   Wall,                                   !- Surface Type
   ,                                       !- Construction Name
   {071e4389-f4a5-4fff-a22a-8809c270f698}, !- Space Name
->>>>>>> 0d6078c2
   Outdoors,                               !- Outside Boundary Condition
   ,                                       !- Outside Boundary Condition Object
   SunExposed,                             !- Sun Exposure
@@ -649,19 +449,11 @@
   6.46578440716979, -12.9315688143396, 2.4384; !- X,Y,Z Vertex 4 {m}
 
 OS:Surface,
-<<<<<<< HEAD
-  {c4d6095f-3137-48fe-9fa6-37909aca8219}, !- Handle
-  Surface 6,                              !- Name
-  RoofCeiling,                            !- Surface Type
-  ,                                       !- Construction Name
-  {7422ea3e-8f50-49a4-9a66-56de8d22ee08}, !- Space Name
-=======
   {e2441f81-721c-4a3d-bf57-8b7483680370}, !- Handle
   Surface 6,                              !- Name
   RoofCeiling,                            !- Surface Type
   ,                                       !- Construction Name
   {071e4389-f4a5-4fff-a22a-8809c270f698}, !- Space Name
->>>>>>> 0d6078c2
   Outdoors,                               !- Outside Boundary Condition
   ,                                       !- Outside Boundary Condition Object
   SunExposed,                             !- Sun Exposure
@@ -674,11 +466,7 @@
   0, -12.9315688143396, 2.4384;           !- X,Y,Z Vertex 4 {m}
 
 OS:SpaceType,
-<<<<<<< HEAD
-  {972e02fa-5819-4a48-9c64-27e89ef2298f}, !- Handle
-=======
   {f4117793-b54e-455c-8f56-62a92e9dd860}, !- Handle
->>>>>>> 0d6078c2
   Space Type 1,                           !- Name
   ,                                       !- Default Construction Set Name
   ,                                       !- Default Schedule Set Name
@@ -689,13 +477,8 @@
   living;                                 !- Standards Space Type
 
 OS:ThermalZone,
-<<<<<<< HEAD
-  {ff1ceefb-fb64-4445-8d68-71709a76f77d}, !- Handle
-  corridor zone,                          !- Name
-=======
   {cac7060a-7dd7-4466-a0c0-716060682141}, !- Handle
   living zone|unit 2,                     !- Name
->>>>>>> 0d6078c2
   ,                                       !- Multiplier
   ,                                       !- Ceiling Height {m}
   ,                                       !- Volume {m3}
@@ -703,17 +486,10 @@
   ,                                       !- Zone Inside Convection Algorithm
   ,                                       !- Zone Outside Convection Algorithm
   ,                                       !- Zone Conditioning Equipment List Name
-<<<<<<< HEAD
-  {0b3cc98d-e9c8-4aff-8cde-3482923eeaae}, !- Zone Air Inlet Port List
-  {a0c5924d-1341-4107-931c-d5d2ff5fe87e}, !- Zone Air Exhaust Port List
-  {b2ec10d6-b50c-44e6-8457-de17dfcec9cf}, !- Zone Air Node Name
-  {3dc1548f-c8e5-4412-8f1b-44a5e5a6e41a}, !- Zone Return Air Port List
-=======
   {67c64f9d-3366-4aac-9229-e3f5ab3e1705}, !- Zone Air Inlet Port List
   {c4184ba6-9577-4805-9267-a12745538085}, !- Zone Air Exhaust Port List
   {4a6c4e96-2d40-4dde-a6f5-452ff88199de}, !- Zone Air Node Name
   {f13ce3d7-e275-464f-a207-abff37dd5646}, !- Zone Return Air Port List
->>>>>>> 0d6078c2
   ,                                       !- Primary Daylighting Control Name
   ,                                       !- Fraction of Zone Controlled by Primary Daylighting Control
   ,                                       !- Secondary Daylighting Control Name
@@ -724,39 +500,6 @@
   No;                                     !- Use Ideal Air Loads
 
 OS:Node,
-<<<<<<< HEAD
-  {36abf9ec-da57-463e-b89d-c0a28878c8ea}, !- Handle
-  Node 2,                                 !- Name
-  {b2ec10d6-b50c-44e6-8457-de17dfcec9cf}, !- Inlet Port
-  ;                                       !- Outlet Port
-
-OS:Connection,
-  {b2ec10d6-b50c-44e6-8457-de17dfcec9cf}, !- Handle
-  {42e374f1-de40-4482-a8c7-68019dca4492}, !- Name
-  {ff1ceefb-fb64-4445-8d68-71709a76f77d}, !- Source Object
-  11,                                     !- Outlet Port
-  {36abf9ec-da57-463e-b89d-c0a28878c8ea}, !- Target Object
-  2;                                      !- Inlet Port
-
-OS:PortList,
-  {0b3cc98d-e9c8-4aff-8cde-3482923eeaae}, !- Handle
-  {d21fd7f4-614c-41a2-b1cf-be19ce574d20}, !- Name
-  {ff1ceefb-fb64-4445-8d68-71709a76f77d}; !- HVAC Component
-
-OS:PortList,
-  {a0c5924d-1341-4107-931c-d5d2ff5fe87e}, !- Handle
-  {e07c7852-808d-48c5-bb29-b521f1974b93}, !- Name
-  {ff1ceefb-fb64-4445-8d68-71709a76f77d}; !- HVAC Component
-
-OS:PortList,
-  {3dc1548f-c8e5-4412-8f1b-44a5e5a6e41a}, !- Handle
-  {51a248e4-d5c2-46d3-b5b0-883afa1a8cfb}, !- Name
-  {ff1ceefb-fb64-4445-8d68-71709a76f77d}; !- HVAC Component
-
-OS:Sizing:Zone,
-  {c6f21034-2af7-4c2e-8670-176befed8e17}, !- Handle
-  {ff1ceefb-fb64-4445-8d68-71709a76f77d}, !- Zone or ZoneList Name
-=======
   {6131855d-5f46-4c9b-a8ea-36ed50a2e40a}, !- Handle
   Node 2,                                 !- Name
   {4a6c4e96-2d40-4dde-a6f5-452ff88199de}, !- Inlet Port
@@ -788,7 +531,6 @@
 OS:Sizing:Zone,
   {2ab0339e-f28d-496f-8285-258137f80638}, !- Handle
   {cac7060a-7dd7-4466-a0c0-716060682141}, !- Zone or ZoneList Name
->>>>>>> 0d6078c2
   SupplyAirTemperature,                   !- Zone Cooling Design Supply Air Temperature Input Method
   14,                                     !- Zone Cooling Design Supply Air Temperature {C}
   11.11,                                  !- Zone Cooling Design Supply Air Temperature Difference {deltaC}
@@ -817,16 +559,6 @@
   autosize;                               !- Dedicated Outdoor Air High Setpoint Temperature for Design {C}
 
 OS:ZoneHVAC:EquipmentList,
-<<<<<<< HEAD
-  {51b487d6-664d-458f-ab26-80af213fd740}, !- Handle
-  Zone HVAC Equipment List 2,             !- Name
-  {ff1ceefb-fb64-4445-8d68-71709a76f77d}; !- Thermal Zone
-
-OS:Space,
-  {3cea8096-e2cf-42f7-a00f-31b1eb9ae8d5}, !- Handle
-  corridor space,                         !- Name
-  {925a419c-82ed-4329-9551-6d8f2a5ab133}, !- Space Type Name
-=======
   {dffbdad0-1283-4066-accd-326c945012e3}, !- Handle
   Zone HVAC Equipment List 2,             !- Name
   {cac7060a-7dd7-4466-a0c0-716060682141}; !- Thermal Zone
@@ -835,7 +567,6 @@
   {d6d2e04d-34b5-4137-bd96-122521b0cf09}, !- Handle
   living space|unit 2,                    !- Name
   {f4117793-b54e-455c-8f56-62a92e9dd860}, !- Space Type Name
->>>>>>> 0d6078c2
   ,                                       !- Default Construction Set Name
   ,                                       !- Default Schedule Set Name
   ,                                       !- Direction of Relative North {deg}
@@ -843,17 +574,6 @@
   ,                                       !- Y Origin {m}
   ,                                       !- Z Origin {m}
   ,                                       !- Building Story Name
-<<<<<<< HEAD
-  {ff1ceefb-fb64-4445-8d68-71709a76f77d}; !- Thermal Zone Name
-
-OS:Surface,
-  {22aa24ef-6c54-4ac3-9020-6b92ab048a68}, !- Handle
-  Surface 7,                              !- Name
-  Floor,                                  !- Surface Type
-  ,                                       !- Construction Name
-  {3cea8096-e2cf-42f7-a00f-31b1eb9ae8d5}, !- Space Name
-  Adiabatic,                              !- Outside Boundary Condition
-=======
   {cac7060a-7dd7-4466-a0c0-716060682141}, !- Thermal Zone Name
   ,                                       !- Part of Total Floor Area
   ,                                       !- Design Specification Outdoor Air Object Name
@@ -866,79 +586,51 @@
   ,                                       !- Construction Name
   {d6d2e04d-34b5-4137-bd96-122521b0cf09}, !- Space Name
   Foundation,                             !- Outside Boundary Condition
->>>>>>> 0d6078c2
   ,                                       !- Outside Boundary Condition Object
   NoSun,                                  !- Sun Exposure
   NoWind,                                 !- Wind Exposure
   ,                                       !- View Factor to Ground
   ,                                       !- Number of Vertices
-  0, 0, 0,                                !- X,Y,Z Vertex 1 {m}
-  0, 1.524, 0,                            !- X,Y,Z Vertex 2 {m}
-  6.46578440716979, 1.524, 0,             !- X,Y,Z Vertex 3 {m}
-  6.46578440716979, 0, 0;                 !- X,Y,Z Vertex 4 {m}
+  0, 3.048, 0,                            !- X,Y,Z Vertex 1 {m}
+  0, 15.9795688143396, 0,                 !- X,Y,Z Vertex 2 {m}
+  6.46578440716979, 15.9795688143396, 0,  !- X,Y,Z Vertex 3 {m}
+  6.46578440716979, 3.048, 0;             !- X,Y,Z Vertex 4 {m}
 
 OS:Surface,
-<<<<<<< HEAD
-  {854005f1-a2e3-4dcb-af0d-86c870fef58e}, !- Handle
-  Surface 8,                              !- Name
-  Wall,                                   !- Surface Type
-  ,                                       !- Construction Name
-  {3cea8096-e2cf-42f7-a00f-31b1eb9ae8d5}, !- Space Name
-  Adiabatic,                              !- Outside Boundary Condition
-=======
   {a19752ac-05c0-4d2f-a488-e850f0a0af0b}, !- Handle
   Surface 8,                              !- Name
   Wall,                                   !- Surface Type
   ,                                       !- Construction Name
   {d6d2e04d-34b5-4137-bd96-122521b0cf09}, !- Space Name
   Outdoors,                               !- Outside Boundary Condition
->>>>>>> 0d6078c2
   ,                                       !- Outside Boundary Condition Object
-  NoSun,                                  !- Sun Exposure
-  NoWind,                                 !- Wind Exposure
+  SunExposed,                             !- Sun Exposure
+  WindExposed,                            !- Wind Exposure
   ,                                       !- View Factor to Ground
   ,                                       !- Number of Vertices
-  0, 1.524, 2.4384,                       !- X,Y,Z Vertex 1 {m}
-  0, 1.524, 0,                            !- X,Y,Z Vertex 2 {m}
-  0, 0, 0,                                !- X,Y,Z Vertex 3 {m}
-  0, 0, 2.4384;                           !- X,Y,Z Vertex 4 {m}
+  0, 15.9795688143396, 2.4384,            !- X,Y,Z Vertex 1 {m}
+  0, 15.9795688143396, 0,                 !- X,Y,Z Vertex 2 {m}
+  0, 3.048, 0,                            !- X,Y,Z Vertex 3 {m}
+  0, 3.048, 2.4384;                       !- X,Y,Z Vertex 4 {m}
 
 OS:Surface,
-<<<<<<< HEAD
-  {0da8af4d-b1c1-4fb7-9e6e-f590a420d870}, !- Handle
-  Surface 9,                              !- Name
-  Wall,                                   !- Surface Type
-  ,                                       !- Construction Name
-  {3cea8096-e2cf-42f7-a00f-31b1eb9ae8d5}, !- Space Name
-  Adiabatic,                              !- Outside Boundary Condition
-=======
   {151d1de5-7eea-4c05-ba2e-940ec24f401f}, !- Handle
   Surface 9,                              !- Name
   Wall,                                   !- Surface Type
   ,                                       !- Construction Name
   {d6d2e04d-34b5-4137-bd96-122521b0cf09}, !- Space Name
   Outdoors,                               !- Outside Boundary Condition
->>>>>>> 0d6078c2
   ,                                       !- Outside Boundary Condition Object
-  NoSun,                                  !- Sun Exposure
-  NoWind,                                 !- Wind Exposure
+  SunExposed,                             !- Sun Exposure
+  WindExposed,                            !- Wind Exposure
   ,                                       !- View Factor to Ground
   ,                                       !- Number of Vertices
-  6.46578440716979, 1.524, 2.4384,        !- X,Y,Z Vertex 1 {m}
-  6.46578440716979, 1.524, 0,             !- X,Y,Z Vertex 2 {m}
-  0, 1.524, 0,                            !- X,Y,Z Vertex 3 {m}
-  0, 1.524, 2.4384;                       !- X,Y,Z Vertex 4 {m}
+  6.46578440716979, 15.9795688143396, 2.4384, !- X,Y,Z Vertex 1 {m}
+  6.46578440716979, 15.9795688143396, 0,  !- X,Y,Z Vertex 2 {m}
+  0, 15.9795688143396, 0,                 !- X,Y,Z Vertex 3 {m}
+  0, 15.9795688143396, 2.4384;            !- X,Y,Z Vertex 4 {m}
 
 OS:Surface,
-<<<<<<< HEAD
-  {c6b20a9e-042f-4961-a5d5-cb10786fa27d}, !- Handle
-  Surface 10,                             !- Name
-  Wall,                                   !- Surface Type
-  ,                                       !- Construction Name
-  {3cea8096-e2cf-42f7-a00f-31b1eb9ae8d5}, !- Space Name
-  Adiabatic,                              !- Outside Boundary Condition
-  ,                                       !- Outside Boundary Condition Object
-=======
   {1d1dbfcd-66d5-48e3-8000-319b00fcf55f}, !- Handle
   Surface 10,                             !- Name
   Wall,                                   !- Surface Type
@@ -946,74 +638,49 @@
   {d6d2e04d-34b5-4137-bd96-122521b0cf09}, !- Space Name
   Surface,                                !- Outside Boundary Condition
   {19049ca6-d9a2-4480-84f1-e17abe3185a1}, !- Outside Boundary Condition Object
->>>>>>> 0d6078c2
   NoSun,                                  !- Sun Exposure
   NoWind,                                 !- Wind Exposure
   ,                                       !- View Factor to Ground
   ,                                       !- Number of Vertices
-  6.46578440716979, 0, 2.4384,            !- X,Y,Z Vertex 1 {m}
-  6.46578440716979, 0, 0,                 !- X,Y,Z Vertex 2 {m}
-  6.46578440716979, 1.524, 0,             !- X,Y,Z Vertex 3 {m}
-  6.46578440716979, 1.524, 2.4384;        !- X,Y,Z Vertex 4 {m}
+  6.46578440716979, 3.048, 2.4384,        !- X,Y,Z Vertex 1 {m}
+  6.46578440716979, 3.048, 0,             !- X,Y,Z Vertex 2 {m}
+  6.46578440716979, 15.9795688143396, 0,  !- X,Y,Z Vertex 3 {m}
+  6.46578440716979, 15.9795688143396, 2.4384; !- X,Y,Z Vertex 4 {m}
 
 OS:Surface,
-<<<<<<< HEAD
-  {3d7e4c42-30ca-4afe-9c5f-6955b93d3268}, !- Handle
-  Surface 11,                             !- Name
-  Wall,                                   !- Surface Type
-  ,                                       !- Construction Name
-  {3cea8096-e2cf-42f7-a00f-31b1eb9ae8d5}, !- Space Name
-=======
   {51710f12-4c77-4ec0-84ae-9442e21205a3}, !- Handle
   Surface 11,                             !- Name
   Wall,                                   !- Surface Type
   ,                                       !- Construction Name
   {d6d2e04d-34b5-4137-bd96-122521b0cf09}, !- Space Name
->>>>>>> 0d6078c2
   Adiabatic,                              !- Outside Boundary Condition
   ,                                       !- Outside Boundary Condition Object
   NoSun,                                  !- Sun Exposure
   NoWind,                                 !- Wind Exposure
   ,                                       !- View Factor to Ground
   ,                                       !- Number of Vertices
-  0, 0, 2.4384,                           !- X,Y,Z Vertex 1 {m}
-  0, 0, 0,                                !- X,Y,Z Vertex 2 {m}
-  6.46578440716979, 0, 0,                 !- X,Y,Z Vertex 3 {m}
-  6.46578440716979, 0, 2.4384;            !- X,Y,Z Vertex 4 {m}
+  0, 3.048, 2.4384,                       !- X,Y,Z Vertex 1 {m}
+  0, 3.048, 0,                            !- X,Y,Z Vertex 2 {m}
+  6.46578440716979, 3.048, 0,             !- X,Y,Z Vertex 3 {m}
+  6.46578440716979, 3.048, 2.4384;        !- X,Y,Z Vertex 4 {m}
 
 OS:Surface,
-<<<<<<< HEAD
-  {129032ea-28c5-4015-aecf-f6090ae6b951}, !- Handle
-  Surface 12,                             !- Name
-  RoofCeiling,                            !- Surface Type
-  ,                                       !- Construction Name
-  {3cea8096-e2cf-42f7-a00f-31b1eb9ae8d5}, !- Space Name
-  Adiabatic,                              !- Outside Boundary Condition
-=======
   {6c856562-fd60-4d15-ab52-8d50ec3b157c}, !- Handle
   Surface 12,                             !- Name
   RoofCeiling,                            !- Surface Type
   ,                                       !- Construction Name
   {d6d2e04d-34b5-4137-bd96-122521b0cf09}, !- Space Name
   Outdoors,                               !- Outside Boundary Condition
->>>>>>> 0d6078c2
   ,                                       !- Outside Boundary Condition Object
-  NoSun,                                  !- Sun Exposure
-  NoWind,                                 !- Wind Exposure
+  SunExposed,                             !- Sun Exposure
+  WindExposed,                            !- Wind Exposure
   ,                                       !- View Factor to Ground
   ,                                       !- Number of Vertices
-  6.46578440716979, 0, 2.4384,            !- X,Y,Z Vertex 1 {m}
-  6.46578440716979, 1.524, 2.4384,        !- X,Y,Z Vertex 2 {m}
-  0, 1.524, 2.4384,                       !- X,Y,Z Vertex 3 {m}
-  0, 0, 2.4384;                           !- X,Y,Z Vertex 4 {m}
-
-<<<<<<< HEAD
-OS:SpaceType,
-  {925a419c-82ed-4329-9551-6d8f2a5ab133}, !- Handle
-  Space Type 2,                           !- Name
-  ,                                       !- Default Construction Set Name
-  ,                                       !- Default Schedule Set Name
-=======
+  6.46578440716979, 3.048, 2.4384,        !- X,Y,Z Vertex 1 {m}
+  6.46578440716979, 15.9795688143396, 2.4384, !- X,Y,Z Vertex 2 {m}
+  0, 15.9795688143396, 2.4384,            !- X,Y,Z Vertex 3 {m}
+  0, 3.048, 2.4384;                       !- X,Y,Z Vertex 4 {m}
+
 OS:ThermalZone,
   {f7ff55ed-70f3-4870-85d3-9ffbe35a546b}, !- Handle
   living zone|unit 3,                     !- Name
@@ -1033,685 +700,11 @@
   ,                                       !- Secondary Daylighting Control Name
   ,                                       !- Fraction of Zone Controlled by Secondary Daylighting Control
   ,                                       !- Illuminance Map Name
->>>>>>> 0d6078c2
   ,                                       !- Group Rendering Name
-  ,                                       !- Design Specification Outdoor Air Object Name
-  ,                                       !- Standards Template
-  ,                                       !- Standards Building Type
-  corridor;                               !- Standards Space Type
-
-OS:BuildingUnit,
-  {917468b7-26ca-446e-840a-ca97cd21a963}, !- Handle
-  unit 1,                                 !- Name
-  ,                                       !- Rendering Color
-  Residential;                            !- Building Unit Type
-
-OS:AdditionalProperties,
-  {f19c52dd-8dba-4f85-b4c4-7ea4227b44a8}, !- Handle
-  {917468b7-26ca-446e-840a-ca97cd21a963}, !- Object Name
-  NumberOfBedrooms,                       !- Feature Name 1
-  Integer,                                !- Feature Data Type 1
-  3,                                      !- Feature Value 1
-  NumberOfBathrooms,                      !- Feature Name 2
-  Double,                                 !- Feature Data Type 2
-  2,                                      !- Feature Value 2
-  NumberOfOccupants,                      !- Feature Name 3
-  Double,                                 !- Feature Data Type 3
-  3.3900000000000001;                     !- Feature Value 3
-
-OS:External:File,
-  {a386d6e8-f055-428f-8f78-9f09f3a75870}, !- Handle
-  8760.csv,                               !- Name
-  8760.csv;                               !- File Name
-
-OS:Schedule:Day,
-  {936335fa-3241-4b2f-bc78-b3f48296c818}, !- Handle
-  Schedule Day 1,                         !- Name
-  ,                                       !- Schedule Type Limits Name
-  ,                                       !- Interpolate to Timestep
-  24,                                     !- Hour 1
-  0,                                      !- Minute 1
-  0;                                      !- Value Until Time 1
-
-OS:Schedule:Day,
-  {05a0ee92-1cf8-4775-a602-4365a1cc220b}, !- Handle
-  Schedule Day 2,                         !- Name
-  ,                                       !- Schedule Type Limits Name
-  ,                                       !- Interpolate to Timestep
-  24,                                     !- Hour 1
-  0,                                      !- Minute 1
-  1;                                      !- Value Until Time 1
-
-OS:Schedule:File,
-  {b481699f-4482-471d-b22a-1b215b3ba8ab}, !- Handle
-  occupants,                              !- Name
-  {cbebb055-891e-4306-a91f-b7f0330a11f0}, !- Schedule Type Limits Name
-  {a386d6e8-f055-428f-8f78-9f09f3a75870}, !- External File Name
-  1,                                      !- Column Number
-  1,                                      !- Rows to Skip at Top
-  8760,                                   !- Number of Hours of Data
-  ,                                       !- Column Separator
-  ,                                       !- Interpolate to Timestep
-  60;                                     !- Minutes per Item
-
-OS:Schedule:Ruleset,
-  {83019c79-ee42-4b0d-aef8-05ea38210e5b}, !- Handle
-  Schedule Ruleset 1,                     !- Name
-  {adb565e4-6de9-42b7-9a3d-94fbaff47daa}, !- Schedule Type Limits Name
-  {d44c5992-b93a-4131-a011-97fb0fb83b98}; !- Default Day Schedule Name
-
-OS:Schedule:Day,
-  {d44c5992-b93a-4131-a011-97fb0fb83b98}, !- Handle
-  Schedule Day 3,                         !- Name
-  {adb565e4-6de9-42b7-9a3d-94fbaff47daa}, !- Schedule Type Limits Name
-  ,                                       !- Interpolate to Timestep
-  24,                                     !- Hour 1
-  0,                                      !- Minute 1
-  112.539290946133;                       !- Value Until Time 1
-
-OS:People:Definition,
-  {de1dd861-f638-46c2-a7bc-77553ec5b226}, !- Handle
-  res occupants|living space,             !- Name
-  People,                                 !- Number of People Calculation Method
-  3.39,                                   !- Number of People {people}
-  ,                                       !- People per Space Floor Area {person/m2}
-  ,                                       !- Space Floor Area per Person {m2/person}
-  0.319734,                               !- Fraction Radiant
-  0.573,                                  !- Sensible Heat Fraction
-  0,                                      !- Carbon Dioxide Generation Rate {m3/s-W}
-  No,                                     !- Enable ASHRAE 55 Comfort Warnings
-  ZoneAveraged;                           !- Mean Radiant Temperature Calculation Type
-
-OS:People,
-  {2e8a5d3b-a255-4b60-be7a-5cebf4f6e479}, !- Handle
-  res occupants|living space,             !- Name
-  {de1dd861-f638-46c2-a7bc-77553ec5b226}, !- People Definition Name
-  {7422ea3e-8f50-49a4-9a66-56de8d22ee08}, !- Space or SpaceType Name
-  {b481699f-4482-471d-b22a-1b215b3ba8ab}, !- Number of People Schedule Name
-  {83019c79-ee42-4b0d-aef8-05ea38210e5b}, !- Activity Level Schedule Name
-  ,                                       !- Surface Name/Angle Factor List Name
-  ,                                       !- Work Efficiency Schedule Name
-  ,                                       !- Clothing Insulation Schedule Name
-  ,                                       !- Air Velocity Schedule Name
-  1;                                      !- Multiplier
-
-OS:ScheduleTypeLimits,
-  {adb565e4-6de9-42b7-9a3d-94fbaff47daa}, !- Handle
-  ActivityLevel,                          !- Name
-  0,                                      !- Lower Limit Value
-  ,                                       !- Upper Limit Value
-  Continuous,                             !- Numeric Type
-  ActivityLevel;                          !- Unit Type
-
-OS:ScheduleTypeLimits,
-  {cbebb055-891e-4306-a91f-b7f0330a11f0}, !- Handle
-  Fractional,                             !- Name
-  0,                                      !- Lower Limit Value
-  1,                                      !- Upper Limit Value
-  Continuous;                             !- Numeric Type
-
-OS:PlantLoop,
-  {27608294-c517-4d6a-8c7d-8475c7cd0582}, !- Handle
-  Domestic Hot Water Loop,                !- Name
-  ,                                       !- Fluid Type
-  0,                                      !- Glycol Concentration
-  ,                                       !- User Defined Fluid Type
-  ,                                       !- Plant Equipment Operation Heating Load
-  ,                                       !- Plant Equipment Operation Cooling Load
-  ,                                       !- Primary Plant Equipment Operation Scheme
-  {e28b9918-6f9b-4873-8de4-a27436343c08}, !- Loop Temperature Setpoint Node Name
-  ,                                       !- Maximum Loop Temperature {C}
-  ,                                       !- Minimum Loop Temperature {C}
-  0.01,                                   !- Maximum Loop Flow Rate {m3/s}
-  ,                                       !- Minimum Loop Flow Rate {m3/s}
-  0.003,                                  !- Plant Loop Volume {m3}
-  {7569d875-b6b4-4dc1-9698-ba5546ec4707}, !- Plant Side Inlet Node Name
-  {60f864f4-2f1c-48d3-96fb-91202c4d130c}, !- Plant Side Outlet Node Name
-  ,                                       !- Plant Side Branch List Name
-  {2bc360ae-6a1d-4590-a636-384b789719b1}, !- Demand Side Inlet Node Name
-  {aedae556-3c4f-41ff-b76b-dd32be264cd2}, !- Demand Side Outlet Node Name
-  ,                                       !- Demand Side Branch List Name
-  ,                                       !- Demand Side Connector List Name
-  Optimal,                                !- Load Distribution Scheme
-  {84c0040a-4025-497d-b460-c155bcc3b2c2}, !- Availability Manager List Name
-  ,                                       !- Plant Loop Demand Calculation Scheme
-  ,                                       !- Common Pipe Simulation
-  ,                                       !- Pressure Simulation Type
-  ,                                       !- Plant Equipment Operation Heating Load Schedule
-  ,                                       !- Plant Equipment Operation Cooling Load Schedule
-  ,                                       !- Primary Plant Equipment Operation Scheme Schedule
-  ,                                       !- Component Setpoint Operation Scheme Schedule
-  {c75b353c-c8c0-4fb4-9fe6-8eddf02c80cf}, !- Demand Mixer Name
-  {5b16a1b8-5776-421b-902c-6f428d7e8926}, !- Demand Splitter Name
-  {490b5cb8-1ab9-43ca-affb-6852319fa8b4}, !- Supply Mixer Name
-  {6bc9396c-dd09-46a2-81cd-1ae192910c5d}; !- Supply Splitter Name
-
-OS:Node,
-<<<<<<< HEAD
-  {5c999dc3-c010-4d52-8c9c-03c9f5e9564c}, !- Handle
-  Node 3,                                 !- Name
-  {7569d875-b6b4-4dc1-9698-ba5546ec4707}, !- Inlet Port
-  {23745ea7-1688-4841-998d-e73b67a9a87a}; !- Outlet Port
-
-OS:Node,
-  {e28b9918-6f9b-4873-8de4-a27436343c08}, !- Handle
-  Node 4,                                 !- Name
-  {759d6397-f5c8-42e5-b497-6fb57e65336f}, !- Inlet Port
-  {60f864f4-2f1c-48d3-96fb-91202c4d130c}; !- Outlet Port
-
-OS:Node,
-  {ff8a7ebb-0295-4fef-bc16-1280c9f8c8d1}, !- Handle
-  Node 5,                                 !- Name
-  {cb98f5ec-9924-4a2a-9ba6-dea8109c20bd}, !- Inlet Port
-  {d2a3fc45-5d0d-4eaa-a335-7942cc6b8ccd}; !- Outlet Port
-
-OS:Connector:Mixer,
-  {490b5cb8-1ab9-43ca-affb-6852319fa8b4}, !- Handle
-  Connector Mixer 1,                      !- Name
-  {a9000c41-2d4b-4696-8bf2-9e1485974fdc}, !- Outlet Branch Name
-  {eb9e080a-bf0f-4d68-9230-a9fbc4409117}, !- Inlet Branch Name 1
-  {73260c0c-835f-4057-8abd-0ce663372ae6}; !- Inlet Branch Name 2
-
-OS:Connector:Splitter,
-  {6bc9396c-dd09-46a2-81cd-1ae192910c5d}, !- Handle
-  Connector Splitter 1,                   !- Name
-  {10a39ece-3b35-4774-8e14-25e910571a78}, !- Inlet Branch Name
-  {cb98f5ec-9924-4a2a-9ba6-dea8109c20bd}, !- Outlet Branch Name 1
-  {7e70cf08-40f5-46d0-a0ce-a29fb9ace705}; !- Outlet Branch Name 2
-
-OS:Connection,
-  {7569d875-b6b4-4dc1-9698-ba5546ec4707}, !- Handle
-  {9bea19b9-ee74-438c-a0fb-7c56ecdb9436}, !- Name
-  {27608294-c517-4d6a-8c7d-8475c7cd0582}, !- Source Object
-  14,                                     !- Outlet Port
-  {5c999dc3-c010-4d52-8c9c-03c9f5e9564c}, !- Target Object
-  2;                                      !- Inlet Port
-
-OS:Connection,
-  {cb98f5ec-9924-4a2a-9ba6-dea8109c20bd}, !- Handle
-  {ac66ad6d-2bbd-4bbe-b3d2-280e7eb66857}, !- Name
-  {6bc9396c-dd09-46a2-81cd-1ae192910c5d}, !- Source Object
-  3,                                      !- Outlet Port
-  {ff8a7ebb-0295-4fef-bc16-1280c9f8c8d1}, !- Target Object
-  2;                                      !- Inlet Port
-
-OS:Connection,
-  {60f864f4-2f1c-48d3-96fb-91202c4d130c}, !- Handle
-  {ba1f774e-2302-4b8b-ac6f-b04651c94447}, !- Name
-  {e28b9918-6f9b-4873-8de4-a27436343c08}, !- Source Object
-  3,                                      !- Outlet Port
-  {27608294-c517-4d6a-8c7d-8475c7cd0582}, !- Target Object
-  15;                                     !- Inlet Port
-
-OS:Node,
-  {030c35a0-ae7b-40ce-b795-c7eb1e9baa8c}, !- Handle
-  Node 6,                                 !- Name
-  {2bc360ae-6a1d-4590-a636-384b789719b1}, !- Inlet Port
-  {5c014296-41bb-4d6b-85f9-3a77e5851e69}; !- Outlet Port
-
-OS:Node,
-  {e0658ba0-abfd-4188-b822-85d4660961ea}, !- Handle
-  Node 7,                                 !- Name
-  {02eb06bf-4e26-4254-b377-1897d91ae787}, !- Inlet Port
-  {aedae556-3c4f-41ff-b76b-dd32be264cd2}; !- Outlet Port
-
-OS:Node,
-  {dc3e0580-b857-45b2-9437-b991cbdeda22}, !- Handle
-  Node 8,                                 !- Name
-  {e5e5eac9-93aa-4603-a10a-d85bf2e1a133}, !- Inlet Port
-  {5a9ef95a-fce2-48fe-b6cd-3179726a5dd6}; !- Outlet Port
-
-OS:Connector:Mixer,
-  {c75b353c-c8c0-4fb4-9fe6-8eddf02c80cf}, !- Handle
-  Connector Mixer 2,                      !- Name
-  {02eb06bf-4e26-4254-b377-1897d91ae787}, !- Outlet Branch Name
-  {52cb51e8-118b-4539-bea4-e32a80b78d9d}; !- Inlet Branch Name 1
-
-OS:Connector:Splitter,
-  {5b16a1b8-5776-421b-902c-6f428d7e8926}, !- Handle
-  Connector Splitter 2,                   !- Name
-  {5c014296-41bb-4d6b-85f9-3a77e5851e69}, !- Inlet Branch Name
-  {e5e5eac9-93aa-4603-a10a-d85bf2e1a133}; !- Outlet Branch Name 1
-
-OS:Connection,
-  {2bc360ae-6a1d-4590-a636-384b789719b1}, !- Handle
-  {a41f1ea9-5ab7-47e9-a1b2-66f8fb5bf24f}, !- Name
-  {27608294-c517-4d6a-8c7d-8475c7cd0582}, !- Source Object
-  17,                                     !- Outlet Port
-  {030c35a0-ae7b-40ce-b795-c7eb1e9baa8c}, !- Target Object
-  2;                                      !- Inlet Port
-
-OS:Connection,
-  {5c014296-41bb-4d6b-85f9-3a77e5851e69}, !- Handle
-  {c3232635-325a-44f5-b267-cb0a6d12cc5f}, !- Name
-  {030c35a0-ae7b-40ce-b795-c7eb1e9baa8c}, !- Source Object
-  3,                                      !- Outlet Port
-  {5b16a1b8-5776-421b-902c-6f428d7e8926}, !- Target Object
-  2;                                      !- Inlet Port
-
-OS:Connection,
-  {e5e5eac9-93aa-4603-a10a-d85bf2e1a133}, !- Handle
-  {5feaa2a0-751b-4edc-9e6e-90fae679929b}, !- Name
-  {5b16a1b8-5776-421b-902c-6f428d7e8926}, !- Source Object
-  3,                                      !- Outlet Port
-  {dc3e0580-b857-45b2-9437-b991cbdeda22}, !- Target Object
-  2;                                      !- Inlet Port
-
-OS:Connection,
-  {02eb06bf-4e26-4254-b377-1897d91ae787}, !- Handle
-  {ae5e5d0d-230e-4c3f-9450-df55b63d6dcc}, !- Name
-  {c75b353c-c8c0-4fb4-9fe6-8eddf02c80cf}, !- Source Object
-  2,                                      !- Outlet Port
-  {e0658ba0-abfd-4188-b822-85d4660961ea}, !- Target Object
-  2;                                      !- Inlet Port
-
-OS:Connection,
-  {aedae556-3c4f-41ff-b76b-dd32be264cd2}, !- Handle
-  {72726de2-750a-4d60-99bb-cc8db8f54698}, !- Name
-  {e0658ba0-abfd-4188-b822-85d4660961ea}, !- Source Object
-  3,                                      !- Outlet Port
-  {27608294-c517-4d6a-8c7d-8475c7cd0582}, !- Target Object
-  18;                                     !- Inlet Port
-
-OS:Sizing:Plant,
-  {c7bcb141-e8f7-4cdc-8725-6b6a1970683f}, !- Handle
-  {27608294-c517-4d6a-8c7d-8475c7cd0582}, !- Plant or Condenser Loop Name
-  Heating,                                !- Loop Type
-  52.6666666666667,                       !- Design Loop Exit Temperature {C}
-  5.55555555555556,                       !- Loop Design Temperature Difference {deltaC}
-  NonCoincident,                          !- Sizing Option
-  1,                                      !- Zone Timesteps in Averaging Window
-  None;                                   !- Coincident Sizing Factor Mode
-
-OS:AvailabilityManagerAssignmentList,
-  {84c0040a-4025-497d-b460-c155bcc3b2c2}, !- Handle
-  Plant Loop 1 AvailabilityManagerAssignmentList; !- Name
-
-OS:Pipe:Adiabatic,
-  {d46f8d44-3e5a-4d8b-a8fe-4fcb7408bbb8}, !- Handle
-  Pipe Adiabatic 1,                       !- Name
-  {d2a3fc45-5d0d-4eaa-a335-7942cc6b8ccd}, !- Inlet Node Name
-  {6a665531-d60d-4280-afd0-397527aa0de6}; !- Outlet Node Name
-
-OS:Pipe:Adiabatic,
-  {ed679204-5bf7-4397-a597-090c75142b9a}, !- Handle
-  Pipe Adiabatic 2,                       !- Name
-  {d75c43dd-6142-4950-8a2d-a21ada4f0d9c}, !- Inlet Node Name
-  {759d6397-f5c8-42e5-b497-6fb57e65336f}; !- Outlet Node Name
-
-OS:Node,
-  {b388a509-783f-426f-8da7-b4a978e68862}, !- Handle
-  Node 9,                                 !- Name
-  {6a665531-d60d-4280-afd0-397527aa0de6}, !- Inlet Port
-  {eb9e080a-bf0f-4d68-9230-a9fbc4409117}; !- Outlet Port
-
-OS:Connection,
-  {d2a3fc45-5d0d-4eaa-a335-7942cc6b8ccd}, !- Handle
-  {b70429f3-6ee6-4e81-a67a-1a2105337ef4}, !- Name
-  {ff8a7ebb-0295-4fef-bc16-1280c9f8c8d1}, !- Source Object
-  3,                                      !- Outlet Port
-  {d46f8d44-3e5a-4d8b-a8fe-4fcb7408bbb8}, !- Target Object
-  2;                                      !- Inlet Port
-
-OS:Connection,
-  {6a665531-d60d-4280-afd0-397527aa0de6}, !- Handle
-  {d78cc180-c8d1-4244-a430-77d2f1134349}, !- Name
-  {d46f8d44-3e5a-4d8b-a8fe-4fcb7408bbb8}, !- Source Object
-  3,                                      !- Outlet Port
-  {b388a509-783f-426f-8da7-b4a978e68862}, !- Target Object
-  2;                                      !- Inlet Port
-
-OS:Connection,
-  {eb9e080a-bf0f-4d68-9230-a9fbc4409117}, !- Handle
-  {e1a6c911-4fb5-42e3-9f82-0eb6e8545c10}, !- Name
-  {b388a509-783f-426f-8da7-b4a978e68862}, !- Source Object
-  3,                                      !- Outlet Port
-  {490b5cb8-1ab9-43ca-affb-6852319fa8b4}, !- Target Object
-  3;                                      !- Inlet Port
-
-OS:Node,
-  {524ab86a-e05c-4370-932c-262b9f011689}, !- Handle
-  Node 10,                                !- Name
-  {a9000c41-2d4b-4696-8bf2-9e1485974fdc}, !- Inlet Port
-  {d75c43dd-6142-4950-8a2d-a21ada4f0d9c}; !- Outlet Port
-
-OS:Connection,
-  {a9000c41-2d4b-4696-8bf2-9e1485974fdc}, !- Handle
-  {1473822a-1fd8-462b-8b73-fa06eacf88c6}, !- Name
-  {490b5cb8-1ab9-43ca-affb-6852319fa8b4}, !- Source Object
-  2,                                      !- Outlet Port
-  {524ab86a-e05c-4370-932c-262b9f011689}, !- Target Object
-  2;                                      !- Inlet Port
-
-OS:Connection,
-  {d75c43dd-6142-4950-8a2d-a21ada4f0d9c}, !- Handle
-  {c854684c-83d3-4c09-90d6-8d515ff862f4}, !- Name
-  {524ab86a-e05c-4370-932c-262b9f011689}, !- Source Object
-  3,                                      !- Outlet Port
-  {ed679204-5bf7-4397-a597-090c75142b9a}, !- Target Object
-  2;                                      !- Inlet Port
-
-OS:Connection,
-  {759d6397-f5c8-42e5-b497-6fb57e65336f}, !- Handle
-  {7a5eb19d-a79a-435f-83d4-d8586d9c7489}, !- Name
-  {ed679204-5bf7-4397-a597-090c75142b9a}, !- Source Object
-  3,                                      !- Outlet Port
-  {e28b9918-6f9b-4873-8de4-a27436343c08}, !- Target Object
-  2;                                      !- Inlet Port
-
-OS:Pump:VariableSpeed,
-  {af889649-6129-45a1-9f12-67aaf9d0c74d}, !- Handle
-  Pump Variable Speed 1,                  !- Name
-  {23745ea7-1688-4841-998d-e73b67a9a87a}, !- Inlet Node Name
-  {cf834651-7368-497f-838a-bfc1865738dd}, !- Outlet Node Name
-  0.01,                                   !- Rated Flow Rate {m3/s}
-  1,                                      !- Rated Pump Head {Pa}
-  0,                                      !- Rated Power Consumption {W}
-  1,                                      !- Motor Efficiency
-  0,                                      !- Fraction of Motor Inefficiencies to Fluid Stream
-  0,                                      !- Coefficient 1 of the Part Load Performance Curve
-  1,                                      !- Coefficient 2 of the Part Load Performance Curve
-  0,                                      !- Coefficient 3 of the Part Load Performance Curve
-  0,                                      !- Coefficient 4 of the Part Load Performance Curve
-  ,                                       !- Minimum Flow Rate {m3/s}
-  Intermittent,                           !- Pump Control Type
-  ,                                       !- Pump Flow Rate Schedule Name
-  ,                                       !- Pump Curve Name
-  ,                                       !- Impeller Diameter {m}
-  ,                                       !- VFD Control Type
-  ,                                       !- Pump RPM Schedule Name
-  ,                                       !- Minimum Pressure Schedule {Pa}
-  ,                                       !- Maximum Pressure Schedule {Pa}
-  ,                                       !- Minimum RPM Schedule {rev/min}
-  ,                                       !- Maximum RPM Schedule {rev/min}
-  ,                                       !- Zone Name
-  0.5,                                    !- Skin Loss Radiative Fraction
-  PowerPerFlowPerPressure,                !- Design Power Sizing Method
-  348701.1,                               !- Design Electric Power per Unit Flow Rate {W/(m3/s)}
-  1.282051282,                            !- Design Shaft Power per Unit Flow Rate per Unit Head {W-s/m3-Pa}
-  0,                                      !- Design Minimum Flow Rate Fraction
-  General;                                !- End-Use Subcategory
-
-OS:Node,
-  {ad88385a-8d11-457b-8c1a-89d58683dcbd}, !- Handle
-  Node 11,                                !- Name
-  {cf834651-7368-497f-838a-bfc1865738dd}, !- Inlet Port
-  {10a39ece-3b35-4774-8e14-25e910571a78}; !- Outlet Port
-
-OS:Connection,
-  {23745ea7-1688-4841-998d-e73b67a9a87a}, !- Handle
-  {0432d618-bb86-4227-bfce-9465a12f8f0e}, !- Name
-  {5c999dc3-c010-4d52-8c9c-03c9f5e9564c}, !- Source Object
-  3,                                      !- Outlet Port
-  {af889649-6129-45a1-9f12-67aaf9d0c74d}, !- Target Object
-  2;                                      !- Inlet Port
-
-OS:Connection,
-  {cf834651-7368-497f-838a-bfc1865738dd}, !- Handle
-  {d11f27fe-9ec5-418d-83bb-39cec68a7fe9}, !- Name
-  {af889649-6129-45a1-9f12-67aaf9d0c74d}, !- Source Object
-  3,                                      !- Outlet Port
-  {ad88385a-8d11-457b-8c1a-89d58683dcbd}, !- Target Object
-  2;                                      !- Inlet Port
-
-OS:Connection,
-  {10a39ece-3b35-4774-8e14-25e910571a78}, !- Handle
-  {d9f775c1-8d35-48d8-a707-bbe7aab78cf9}, !- Name
-  {ad88385a-8d11-457b-8c1a-89d58683dcbd}, !- Source Object
-  3,                                      !- Outlet Port
-  {6bc9396c-dd09-46a2-81cd-1ae192910c5d}, !- Target Object
-  2;                                      !- Inlet Port
-
-OS:Schedule:Constant,
-  {4f651840-54b2-4abe-bdc4-0e64f23ca33b}, !- Handle
-  dhw temp,                               !- Name
-  {5be7445a-8475-4508-8716-754a8bd0c6fd}, !- Schedule Type Limits Name
-  52.6666666666667;                       !- Value
-
-OS:SetpointManager:Scheduled,
-  {418af517-d66a-44c4-906c-93c934a8647b}, !- Handle
-  Setpoint Manager Scheduled 1,           !- Name
-  Temperature,                            !- Control Variable
-  {4f651840-54b2-4abe-bdc4-0e64f23ca33b}, !- Schedule Name
-  {e28b9918-6f9b-4873-8de4-a27436343c08}; !- Setpoint Node or NodeList Name
-
-OS:ScheduleTypeLimits,
-  {5be7445a-8475-4508-8716-754a8bd0c6fd}, !- Handle
-  Temperature,                            !- Name
-  ,                                       !- Lower Limit Value
-  ,                                       !- Upper Limit Value
-  Continuous,                             !- Numeric Type
-  Temperature;                            !- Unit Type
-
-OS:WaterHeater:Mixed,
-  {7e59b9d3-6e3d-457a-9498-eaca4b0e5e48}, !- Handle
-  res wh,                                 !- Name
-  0.143845647790854,                      !- Tank Volume {m3}
-  {40bd3021-ac04-4217-b194-1e8c33921db2}, !- Setpoint Temperature Schedule Name
-  2,                                      !- Deadband Temperature Difference {deltaC}
-  99,                                     !- Maximum Temperature Limit {C}
-  Cycle,                                  !- Heater Control Type
-  11722.8428068889,                       !- Heater Maximum Capacity {W}
-  0,                                      !- Heater Minimum Capacity {W}
-  ,                                       !- Heater Ignition Minimum Flow Rate {m3/s}
-  ,                                       !- Heater Ignition Delay {s}
-  NaturalGas,                             !- Heater Fuel Type
-  0.773298241318794,                      !- Heater Thermal Efficiency
-  ,                                       !- Part Load Factor Curve Name
-  0,                                      !- Off Cycle Parasitic Fuel Consumption Rate {W}
-  Electricity,                            !- Off Cycle Parasitic Fuel Type
-  0,                                      !- Off Cycle Parasitic Heat Fraction to Tank
-  0,                                      !- On Cycle Parasitic Fuel Consumption Rate {W}
-  Electricity,                            !- On Cycle Parasitic Fuel Type
-  0,                                      !- On Cycle Parasitic Heat Fraction to Tank
-  ThermalZone,                            !- Ambient Temperature Indicator
-  ,                                       !- Ambient Temperature Schedule Name
-  {7f11e9ad-6ca7-4bf9-a8ff-8aaf0f999d9d}, !- Ambient Temperature Thermal Zone Name
-  ,                                       !- Ambient Temperature Outdoor Air Node Name
-  4.15693173076374,                       !- Off Cycle Loss Coefficient to Ambient Temperature {W/K}
-  0.64,                                   !- Off Cycle Loss Fraction to Thermal Zone
-  4.15693173076374,                       !- On Cycle Loss Coefficient to Ambient Temperature {W/K}
-  1,                                      !- On Cycle Loss Fraction to Thermal Zone
-  ,                                       !- Peak Use Flow Rate {m3/s}
-  ,                                       !- Use Flow Rate Fraction Schedule Name
-  ,                                       !- Cold Water Supply Temperature Schedule Name
-  {365ebba3-84a6-46c6-9000-586e0eb18a6a}, !- Use Side Inlet Node Name
-  {9c4569dd-b8e8-4c28-9d0c-79e72ebd34f3}, !- Use Side Outlet Node Name
-  1,                                      !- Use Side Effectiveness
-  ,                                       !- Source Side Inlet Node Name
-  ,                                       !- Source Side Outlet Node Name
-  1,                                      !- Source Side Effectiveness
-  autosize,                               !- Use Side Design Flow Rate {m3/s}
-  autosize,                               !- Source Side Design Flow Rate {m3/s}
-  1.5,                                    !- Indirect Water Heating Recovery Time {hr}
-  IndirectHeatPrimarySetpoint,            !- Source Side Flow Control Mode
-  ,                                       !- Indirect Alternate Setpoint Temperature Schedule Name
-  res wh;                                 !- End-Use Subcategory
-
-OS:Schedule:Constant,
-  {40bd3021-ac04-4217-b194-1e8c33921db2}, !- Handle
-  WH Setpoint Temp,                       !- Name
-  {5be7445a-8475-4508-8716-754a8bd0c6fd}, !- Schedule Type Limits Name
-  52.6666666666667;                       !- Value
-
-OS:Node,
-  {407f9f60-fdde-4324-9b5e-6b7fabeb9803}, !- Handle
-  Node 12,                                !- Name
-  {7e70cf08-40f5-46d0-a0ce-a29fb9ace705}, !- Inlet Port
-  {365ebba3-84a6-46c6-9000-586e0eb18a6a}; !- Outlet Port
-
-OS:Connection,
-  {7e70cf08-40f5-46d0-a0ce-a29fb9ace705}, !- Handle
-  {7cb33fb0-70f5-4681-89e7-d3c8b7e255e9}, !- Name
-  {6bc9396c-dd09-46a2-81cd-1ae192910c5d}, !- Source Object
-  4,                                      !- Outlet Port
-  {407f9f60-fdde-4324-9b5e-6b7fabeb9803}, !- Target Object
-  2;                                      !- Inlet Port
-
-OS:Node,
-  {18adfda9-f629-40c6-a50b-7a67faccf879}, !- Handle
-  Node 13,                                !- Name
-  {9c4569dd-b8e8-4c28-9d0c-79e72ebd34f3}, !- Inlet Port
-  {73260c0c-835f-4057-8abd-0ce663372ae6}; !- Outlet Port
-
-OS:Connection,
-  {365ebba3-84a6-46c6-9000-586e0eb18a6a}, !- Handle
-  {f02c9d6d-a5fc-40ed-a2c7-09cc29f6829f}, !- Name
-  {407f9f60-fdde-4324-9b5e-6b7fabeb9803}, !- Source Object
-  3,                                      !- Outlet Port
-  {7e59b9d3-6e3d-457a-9498-eaca4b0e5e48}, !- Target Object
-  31;                                     !- Inlet Port
-
-OS:Connection,
-  {9c4569dd-b8e8-4c28-9d0c-79e72ebd34f3}, !- Handle
-  {c1da65b2-9b0c-4c34-ac2e-104956e00757}, !- Name
-  {7e59b9d3-6e3d-457a-9498-eaca4b0e5e48}, !- Source Object
-  32,                                     !- Outlet Port
-  {18adfda9-f629-40c6-a50b-7a67faccf879}, !- Target Object
-  2;                                      !- Inlet Port
-
-OS:Connection,
-  {73260c0c-835f-4057-8abd-0ce663372ae6}, !- Handle
-  {0f2dfb30-384e-4c44-9fab-86acd798a5d0}, !- Name
-  {18adfda9-f629-40c6-a50b-7a67faccf879}, !- Source Object
-  3,                                      !- Outlet Port
-  {490b5cb8-1ab9-43ca-affb-6852319fa8b4}, !- Target Object
-  4;                                      !- Inlet Port
-
-OS:Schedule:File,
-  {6c8efd8b-238c-49b1-9dc0-6f2c860850ee}, !- Handle
-  clothes_washer,                         !- Name
-  {cbebb055-891e-4306-a91f-b7f0330a11f0}, !- Schedule Type Limits Name
-  {a386d6e8-f055-428f-8f78-9f09f3a75870}, !- External File Name
-  8,                                      !- Column Number
-  1,                                      !- Rows to Skip at Top
-  8760,                                   !- Number of Hours of Data
-  ,                                       !- Column Separator
-  ,                                       !- Interpolate to Timestep
-  60;                                     !- Minutes per Item
-
-OS:Schedule:File,
-  {f5f64ee3-9f00-4b98-b9e0-bc252f7e07a0}, !- Handle
-  clothes_washer_power,                   !- Name
-  {cbebb055-891e-4306-a91f-b7f0330a11f0}, !- Schedule Type Limits Name
-  {a386d6e8-f055-428f-8f78-9f09f3a75870}, !- External File Name
-  16,                                     !- Column Number
-  1,                                      !- Rows to Skip at Top
-  8760,                                   !- Number of Hours of Data
-  ,                                       !- Column Separator
-  ,                                       !- Interpolate to Timestep
-  60;                                     !- Minutes per Item
-
-OS:WaterUse:Connections,
-  {6e5a3c61-d36b-48bb-8de5-b09fc9442fc8}, !- Handle
-  Water Use Connections 1,                !- Name
-  {5a9ef95a-fce2-48fe-b6cd-3179726a5dd6}, !- Inlet Node Name
-  {62880a0f-fc32-4e4a-950c-b77f202c09f5}, !- Outlet Node Name
-  ,                                       !- Supply Water Storage Tank Name
-  ,                                       !- Reclamation Water Storage Tank Name
-  ,                                       !- Hot Water Supply Temperature Schedule Name
-  ,                                       !- Cold Water Supply Temperature Schedule Name
-  ,                                       !- Drain Water Heat Exchanger Type
-  ,                                       !- Drain Water Heat Exchanger Destination
-  ,                                       !- Drain Water Heat Exchanger U-Factor Times Area {W/K}
-  {78cf8968-51d6-473a-8a2c-dd957fc42a71}; !- Water Use Equipment Name 1
-
-OS:Node,
-  {d907e3ec-8cb3-4995-99a1-cc11b7a9e65a}, !- Handle
-  Node 14,                                !- Name
-  {62880a0f-fc32-4e4a-950c-b77f202c09f5}, !- Inlet Port
-  {52cb51e8-118b-4539-bea4-e32a80b78d9d}; !- Outlet Port
-
-OS:Connection,
-  {5a9ef95a-fce2-48fe-b6cd-3179726a5dd6}, !- Handle
-  {cb6cbd34-19e9-499d-91f1-356be89711de}, !- Name
-  {dc3e0580-b857-45b2-9437-b991cbdeda22}, !- Source Object
-  3,                                      !- Outlet Port
-  {6e5a3c61-d36b-48bb-8de5-b09fc9442fc8}, !- Target Object
-  2;                                      !- Inlet Port
-
-OS:Connection,
-  {62880a0f-fc32-4e4a-950c-b77f202c09f5}, !- Handle
-  {262a4da2-a989-45aa-9b77-acdbe7d5ce6b}, !- Name
-  {6e5a3c61-d36b-48bb-8de5-b09fc9442fc8}, !- Source Object
-  3,                                      !- Outlet Port
-  {d907e3ec-8cb3-4995-99a1-cc11b7a9e65a}, !- Target Object
-  2;                                      !- Inlet Port
-
-OS:Connection,
-  {52cb51e8-118b-4539-bea4-e32a80b78d9d}, !- Handle
-  {934d63f4-0cf4-4539-851d-28cebbefd85e}, !- Name
-  {d907e3ec-8cb3-4995-99a1-cc11b7a9e65a}, !- Source Object
-  3,                                      !- Outlet Port
-  {c75b353c-c8c0-4fb4-9fe6-8eddf02c80cf}, !- Target Object
-  3;                                      !- Inlet Port
-
-OS:Schedule:Constant,
-  {76ef41a1-d24b-4efa-9212-f7d009f8abe7}, !- Handle
-  res cw temperature schedule,            !- Name
-  {5be7445a-8475-4508-8716-754a8bd0c6fd}, !- Schedule Type Limits Name
-  52.666;                                 !- Value
-
-OS:ElectricEquipment:Definition,
-  {94c8fdfc-5e26-4990-91b0-1f1d9a1ce569}, !- Handle
-  res cw,                                 !- Name
-  EquipmentLevel,                         !- Design Level Calculation Method
-  70768.01502853,                         !- Design Level {W}
-  ,                                       !- Watts per Space Floor Area {W/m2}
-  ,                                       !- Watts per Person {W/person}
-  0,                                      !- Fraction Latent
-  0.48,                                   !- Fraction Radiant
-  0.2;                                    !- Fraction Lost
-
-OS:ElectricEquipment,
-  {7977918f-06f8-4e4a-b3ef-2520ca63e9ac}, !- Handle
-  res cw,                                 !- Name
-  {94c8fdfc-5e26-4990-91b0-1f1d9a1ce569}, !- Electric Equipment Definition Name
-  {7422ea3e-8f50-49a4-9a66-56de8d22ee08}, !- Space or SpaceType Name
-  {f5f64ee3-9f00-4b98-b9e0-bc252f7e07a0}, !- Schedule Name
-  ,                                       !- Multiplier
-  res cw;                                 !- End-Use Subcategory
-
-OS:WaterUse:Equipment:Definition,
-  {f89945de-6b94-40c2-b520-4b9a80df72a5}, !- Handle
-  res cw,                                 !- Name
-  res cw,                                 !- End-Use Subcategory
-  0.0063240973354577,                     !- Peak Flow Rate {m3/s}
-  {76ef41a1-d24b-4efa-9212-f7d009f8abe7}; !- Target Temperature Schedule Name
-
-OS:WaterUse:Equipment,
-  {78cf8968-51d6-473a-8a2c-dd957fc42a71}, !- Handle
-  res cw,                                 !- Name
-  {f89945de-6b94-40c2-b520-4b9a80df72a5}, !- Water Use Equipment Definition Name
-  {7422ea3e-8f50-49a4-9a66-56de8d22ee08}, !- Space Name
-  {6c8efd8b-238c-49b1-9dc0-6f2c860850ee}; !- Flow Rate Fraction Schedule Name
-
-OS:Schedule:Constant,
-  {6d1d248d-e631-4f80-9594-cc751c8ab50a}, !- Handle
-  Always On Discrete,                     !- Name
-  {4f7d58e7-7d22-4dbd-8d5f-0b859d0f6642}, !- Schedule Type Limits Name
-  1;                                      !- Value
-
-OS:ScheduleTypeLimits,
-  {4f7d58e7-7d22-4dbd-8d5f-0b859d0f6642}, !- Handle
-  OnOff,                                  !- Name
-  0,                                      !- Lower Limit Value
-  1,                                      !- Upper Limit Value
-  Discrete,                               !- Numeric Type
-  Availability;                           !- Unit Type
-
-OS:AdditionalProperties,
-  {94b13237-6340-417e-95d6-72256b65e010}, !- Handle
-  {7977918f-06f8-4e4a-b3ef-2520ca63e9ac}, !- Object Name
-  ClothesWasherIMEF,                      !- Feature Name 1
-  Double,                                 !- Feature Data Type 1
-  0.94999999999999996,                    !- Feature Value 1
-  ClothesWasherRatedAnnualEnergy,         !- Feature Name 2
-  Double,                                 !- Feature Data Type 2
-  387,                                    !- Feature Value 2
-  ClothesWasherDrumVolume,                !- Feature Name 3
-  Double,                                 !- Feature Data Type 3
-=======
+  ,                                       !- Thermostat Name
+  No;                                     !- Use Ideal Air Loads
+
+OS:Node,
   {b6ccd929-707e-4973-8a9f-edaa33cce7ae}, !- Handle
   Node 3,                                 !- Name
   {0a254d35-db89-40ef-bbc8-c994fe42cb8a}, !- Inlet Port
@@ -7980,5 +6973,4 @@
   387,                                    !- Feature Value 2
   ClothesWasherDrumVolume,                !- Feature Name 3
   Double,                                 !- Feature Data Type 3
->>>>>>> 0d6078c2
   3.5;                                    !- Feature Value 3
