--- conflicted
+++ resolved
@@ -1,73 +1,41 @@
 !- NOTE: Auto-generated from /test/osw_files/MF_8units_1story_SL_Denver.osw
 
 OS:Version,
-<<<<<<< HEAD
-  {34238d8f-319b-461b-9756-f588172d07a9}, !- Handle
+  {1bee120b-e2f3-4b94-8615-0017cbdd4739}, !- Handle
   2.9.0;                                  !- Version Identifier
 
 OS:SimulationControl,
-  {0561a671-a38d-4d93-aeae-76f87c804375}, !- Handle
-=======
-  {452515e8-41c5-470f-81cd-205132fedb35}, !- Handle
-  2.9.0;                                  !- Version Identifier
-
-OS:SimulationControl,
-  {fee5463d-8276-464d-92b2-543c4149068e}, !- Handle
->>>>>>> 2c92e5b7
+  {369ddfa0-1cab-4ada-9853-f053ff5f24b1}, !- Handle
   ,                                       !- Do Zone Sizing Calculation
   ,                                       !- Do System Sizing Calculation
   ,                                       !- Do Plant Sizing Calculation
   No;                                     !- Run Simulation for Sizing Periods
 
 OS:Timestep,
-<<<<<<< HEAD
-  {e00a3916-599d-44e4-af24-e7ea2811289e}, !- Handle
+  {ac85d254-4175-4c60-ac56-9f67c9e8b00b}, !- Handle
   6;                                      !- Number of Timesteps per Hour
 
 OS:ShadowCalculation,
-  {537bbe0c-9eb0-48af-8763-b3c7a01d13a0}, !- Handle
-=======
-  {5c7bbbc2-05e8-445b-bc61-eea5c51f3a1b}, !- Handle
-  6;                                      !- Number of Timesteps per Hour
-
-OS:ShadowCalculation,
-  {0b0e1356-a3ec-4eec-8f51-dd622425757b}, !- Handle
->>>>>>> 2c92e5b7
+  {1848e279-f404-47a7-a444-a8d20b58ff3b}, !- Handle
   20,                                     !- Calculation Frequency
   200;                                    !- Maximum Figures in Shadow Overlap Calculations
 
 OS:SurfaceConvectionAlgorithm:Outside,
-<<<<<<< HEAD
-  {d30e991e-58fe-4aa5-ad74-b3096d5d8eb1}, !- Handle
+  {3461b955-e93e-43da-98f6-23550651a1c7}, !- Handle
   DOE-2;                                  !- Algorithm
 
 OS:SurfaceConvectionAlgorithm:Inside,
-  {18b2de75-9f97-4946-aab0-a676d7c2db07}, !- Handle
+  {a0c48609-fa4d-4151-80c1-3f26f05ade1c}, !- Handle
   TARP;                                   !- Algorithm
 
 OS:ZoneCapacitanceMultiplier:ResearchSpecial,
-  {53f59c0d-dc0b-4ec2-8c58-ed45761eaeaa}, !- Handle
-=======
-  {398e9c6a-1bca-4a77-bf4f-85a0c09f54a4}, !- Handle
-  DOE-2;                                  !- Algorithm
-
-OS:SurfaceConvectionAlgorithm:Inside,
-  {291a4c66-4473-4818-adf7-6cf5eb58ed20}, !- Handle
-  TARP;                                   !- Algorithm
-
-OS:ZoneCapacitanceMultiplier:ResearchSpecial,
-  {ae81efb2-7238-4121-94ff-96913fb25e20}, !- Handle
->>>>>>> 2c92e5b7
+  {8418cc73-3839-4c81-944e-c3da306aa284}, !- Handle
   ,                                       !- Temperature Capacity Multiplier
   15,                                     !- Humidity Capacity Multiplier
   ;                                       !- Carbon Dioxide Capacity Multiplier
 
 OS:RunPeriod,
-<<<<<<< HEAD
-  {14cb281a-28d6-4a4d-be45-bca49ab72283}, !- Handle
-=======
-  {13275beb-eaa5-4181-b3af-1801232f066c}, !- Handle
->>>>>>> 2c92e5b7
+  {692afc1b-8620-4d17-9935-d171cc01731e}, !- Handle
   Run Period 1,                           !- Name
   1,                                      !- Begin Month
   1,                                      !- Begin Day of Month
@@ -81,21 +49,13 @@
   ;                                       !- Number of Times Runperiod to be Repeated
 
 OS:YearDescription,
-<<<<<<< HEAD
-  {b8ba5bbf-a2f2-48ac-975a-d23ad84d3df9}, !- Handle
-=======
-  {c3a16c31-3604-4797-898d-35c4589d6206}, !- Handle
->>>>>>> 2c92e5b7
+  {8ecd28c5-f565-471d-829c-ae5b1fbfd25c}, !- Handle
   2007,                                   !- Calendar Year
   ,                                       !- Day of Week for Start Day
   ;                                       !- Is Leap Year
 
 OS:WeatherFile,
-<<<<<<< HEAD
-  {70cf2b53-187d-447d-9716-82f025a3e6a2}, !- Handle
-=======
-  {c893a2cc-dce1-472d-a1db-344bd228ef26}, !- Handle
->>>>>>> 2c92e5b7
+  {2aa1d0eb-741c-4503-9076-30888beab188}, !- Handle
   Denver Intl Ap,                         !- City
   CO,                                     !- State Province Region
   USA,                                    !- Country
@@ -109,13 +69,8 @@
   E23378AA;                               !- Checksum
 
 OS:AdditionalProperties,
-<<<<<<< HEAD
-  {2b201aa2-8d95-4ca3-bd87-94ac889870c4}, !- Handle
-  {70cf2b53-187d-447d-9716-82f025a3e6a2}, !- Object Name
-=======
-  {60491882-9a08-47eb-b3f2-82d39967607d}, !- Handle
-  {c893a2cc-dce1-472d-a1db-344bd228ef26}, !- Object Name
->>>>>>> 2c92e5b7
+  {7f10439d-69fe-46c9-8411-bc1da7f5632d}, !- Handle
+  {2aa1d0eb-741c-4503-9076-30888beab188}, !- Object Name
   EPWHeaderCity,                          !- Feature Name 1
   String,                                 !- Feature Data Type 1
   Denver Intl Ap,                         !- Feature Value 1
@@ -223,11 +178,7 @@
   84;                                     !- Feature Value 35
 
 OS:Site,
-<<<<<<< HEAD
-  {a95b76db-35ad-4519-b2aa-56964673442c}, !- Handle
-=======
-  {7549757c-c897-44ce-b3c0-da13304a23c6}, !- Handle
->>>>>>> 2c92e5b7
+  {39cb0d51-39ea-4571-aaca-8cf4de7d1918}, !- Handle
   Denver Intl Ap_CO_USA,                  !- Name
   39.83,                                  !- Latitude {deg}
   -104.65,                                !- Longitude {deg}
@@ -236,11 +187,7 @@
   ;                                       !- Terrain
 
 OS:ClimateZones,
-<<<<<<< HEAD
-  {eac0a258-b31b-4ee1-9d9a-0ed432ed29b8}, !- Handle
-=======
-  {2d4f55ff-d45d-4803-a4e5-75aa305b9e44}, !- Handle
->>>>>>> 2c92e5b7
+  {371a790e-6f17-40ee-a172-d4cf3e3690f2}, !- Handle
   ,                                       !- Active Institution
   ,                                       !- Active Year
   ,                                       !- Climate Zone Institution Name 1
@@ -253,31 +200,19 @@
   Cold;                                   !- Climate Zone Value 2
 
 OS:Site:WaterMainsTemperature,
-<<<<<<< HEAD
-  {d47c35c7-3d1b-4170-8a56-ee9920ada916}, !- Handle
-=======
-  {2b67295e-1468-4619-8ea8-198f61158637}, !- Handle
->>>>>>> 2c92e5b7
+  {2a4c2358-5f79-4203-926e-000e462c8d6a}, !- Handle
   Correlation,                            !- Calculation Method
   ,                                       !- Temperature Schedule Name
   10.8753424657535,                       !- Annual Average Outdoor Air Temperature {C}
   23.1524007936508;                       !- Maximum Difference In Monthly Average Outdoor Air Temperatures {deltaC}
 
 OS:RunPeriodControl:DaylightSavingTime,
-<<<<<<< HEAD
-  {006ac123-391b-45ab-9b00-731256983797}, !- Handle
-=======
-  {afba4756-0643-4411-80d7-c20831e8bb76}, !- Handle
->>>>>>> 2c92e5b7
+  {c33c7d63-c7e9-4a77-9b46-b45b5a4efd6d}, !- Handle
   4/7,                                    !- Start Date
   10/26;                                  !- End Date
 
 OS:Site:GroundTemperature:Deep,
-<<<<<<< HEAD
-  {f5bf3156-36c9-435e-b2d6-830e1278103a}, !- Handle
-=======
-  {009ce5ad-bd90-4cb1-b19c-83740e7b479b}, !- Handle
->>>>>>> 2c92e5b7
+  {0da55402-5664-4d7c-ac25-a421fab37df1}, !- Handle
   10.8753424657535,                       !- January Deep Ground Temperature {C}
   10.8753424657535,                       !- February Deep Ground Temperature {C}
   10.8753424657535,                       !- March Deep Ground Temperature {C}
@@ -292,11 +227,7 @@
   10.8753424657535;                       !- December Deep Ground Temperature {C}
 
 OS:Building,
-<<<<<<< HEAD
-  {1eb2d2e5-9ff1-4198-9a41-c56d2c85c22c}, !- Handle
-=======
-  {09571b3d-e70f-4941-8b10-0c158fbd10db}, !- Handle
->>>>>>> 2c92e5b7
+  {842d71cd-c2d2-4d37-85e2-7e5dbaa42f5b}, !- Handle
   Building 1,                             !- Name
   ,                                       !- Building Sector Type
   0,                                      !- North Axis {deg}
@@ -311,15 +242,9 @@
   8;                                      !- Standards Number of Living Units
 
 OS:AdditionalProperties,
-<<<<<<< HEAD
-  {47378155-c623-455f-bc73-23d49a4ee568}, !- Handle
-  {1eb2d2e5-9ff1-4198-9a41-c56d2c85c22c}, !- Object Name
+  {1fad5991-067c-4e9a-ab16-64dbe4a957ee}, !- Handle
+  {842d71cd-c2d2-4d37-85e2-7e5dbaa42f5b}, !- Object Name
   num_units,                              !- Feature Name 1
-=======
-  {4e3df1e5-dc26-45a1-8269-7b1b4e618948}, !- Handle
-  {09571b3d-e70f-4941-8b10-0c158fbd10db}, !- Object Name
-  Total Units Represented,                !- Feature Name 1
->>>>>>> 2c92e5b7
   Integer,                                !- Feature Data Type 1
   8,                                      !- Feature Value 1
   has_rear_units,                         !- Feature Name 2
@@ -345,11 +270,7 @@
   Double-Loaded Interior;                 !- Feature Value 8
 
 OS:ThermalZone,
-<<<<<<< HEAD
-  {bb1bb6a8-9bce-4c64-bc9b-a3ca2b53686b}, !- Handle
-=======
-  {6ecb6436-6cff-4b7d-bf58-5754a0fc6156}, !- Handle
->>>>>>> 2c92e5b7
+  {bac53c96-8c84-4780-a961-458ca726bbf1}, !- Handle
   living zone,                            !- Name
   ,                                       !- Multiplier
   ,                                       !- Ceiling Height {m}
@@ -358,17 +279,10 @@
   ,                                       !- Zone Inside Convection Algorithm
   ,                                       !- Zone Outside Convection Algorithm
   ,                                       !- Zone Conditioning Equipment List Name
-<<<<<<< HEAD
-  {586e4633-f897-496b-add3-78800b13d23a}, !- Zone Air Inlet Port List
-  {62af128d-e6bc-4cf8-8afa-51eaa9695a79}, !- Zone Air Exhaust Port List
-  {4c8d78a4-259e-4c60-ac62-1d51e116d0ed}, !- Zone Air Node Name
-  {1b75db93-65c2-493d-a243-9da256b5af34}, !- Zone Return Air Port List
-=======
-  {e954d3ff-1f84-4e60-a02c-6d8bfa381d48}, !- Zone Air Inlet Port List
-  {b9e5e1f2-c409-4866-9f2d-f1b886cad5fa}, !- Zone Air Exhaust Port List
-  {1124535c-8517-4fa9-b237-e4c98bb855fa}, !- Zone Air Node Name
-  {a8006dfd-6e97-43fb-9539-cd4536eb219a}, !- Zone Return Air Port List
->>>>>>> 2c92e5b7
+  {a0b894ed-7d17-4e89-9085-511eb3d8a8e7}, !- Zone Air Inlet Port List
+  {51d6edfe-1a88-48f7-96b7-db4717445115}, !- Zone Air Exhaust Port List
+  {c9c85bce-1745-42f2-9053-8842aa0997f7}, !- Zone Air Node Name
+  {4eb02c1c-3522-4d2a-9358-7113ead2c302}, !- Zone Return Air Port List
   ,                                       !- Primary Daylighting Control Name
   ,                                       !- Fraction of Zone Controlled by Primary Daylighting Control
   ,                                       !- Secondary Daylighting Control Name
@@ -379,71 +293,37 @@
   No;                                     !- Use Ideal Air Loads
 
 OS:Node,
-<<<<<<< HEAD
-  {f4c84dcb-a163-4bbb-8eda-24d234042c14}, !- Handle
+  {0ec84a3f-d8fb-4e3b-bb9a-e079b38c894e}, !- Handle
   Node 1,                                 !- Name
-  {4c8d78a4-259e-4c60-ac62-1d51e116d0ed}, !- Inlet Port
+  {c9c85bce-1745-42f2-9053-8842aa0997f7}, !- Inlet Port
   ;                                       !- Outlet Port
 
 OS:Connection,
-  {4c8d78a4-259e-4c60-ac62-1d51e116d0ed}, !- Handle
-  {0850b2a5-9e49-437f-8927-f54e01852e79}, !- Name
-  {bb1bb6a8-9bce-4c64-bc9b-a3ca2b53686b}, !- Source Object
+  {c9c85bce-1745-42f2-9053-8842aa0997f7}, !- Handle
+  {0d2165cd-305c-4c5b-a433-72bb43ef7593}, !- Name
+  {bac53c96-8c84-4780-a961-458ca726bbf1}, !- Source Object
   11,                                     !- Outlet Port
-  {f4c84dcb-a163-4bbb-8eda-24d234042c14}, !- Target Object
+  {0ec84a3f-d8fb-4e3b-bb9a-e079b38c894e}, !- Target Object
   2;                                      !- Inlet Port
 
 OS:PortList,
-  {586e4633-f897-496b-add3-78800b13d23a}, !- Handle
-  {3bccfcc3-b963-4066-8fdd-207fbdb701ec}, !- Name
-  {bb1bb6a8-9bce-4c64-bc9b-a3ca2b53686b}; !- HVAC Component
+  {a0b894ed-7d17-4e89-9085-511eb3d8a8e7}, !- Handle
+  {7df09c9e-a545-40cf-a4fc-5a5794cdb143}, !- Name
+  {bac53c96-8c84-4780-a961-458ca726bbf1}; !- HVAC Component
 
 OS:PortList,
-  {62af128d-e6bc-4cf8-8afa-51eaa9695a79}, !- Handle
-  {cc5013bd-245d-4ef9-b152-5574c1f1cb0a}, !- Name
-  {bb1bb6a8-9bce-4c64-bc9b-a3ca2b53686b}; !- HVAC Component
+  {51d6edfe-1a88-48f7-96b7-db4717445115}, !- Handle
+  {0a476a86-fb82-4798-8450-f42137c37d19}, !- Name
+  {bac53c96-8c84-4780-a961-458ca726bbf1}; !- HVAC Component
 
 OS:PortList,
-  {1b75db93-65c2-493d-a243-9da256b5af34}, !- Handle
-  {7b6c88b4-afc8-4e47-aa63-70334ef8f275}, !- Name
-  {bb1bb6a8-9bce-4c64-bc9b-a3ca2b53686b}; !- HVAC Component
+  {4eb02c1c-3522-4d2a-9358-7113ead2c302}, !- Handle
+  {6c64c671-b277-406c-8d5c-294ba14e8155}, !- Name
+  {bac53c96-8c84-4780-a961-458ca726bbf1}; !- HVAC Component
 
 OS:Sizing:Zone,
-  {93e8d53a-80e7-4ee6-9ff7-47963fa69261}, !- Handle
-  {bb1bb6a8-9bce-4c64-bc9b-a3ca2b53686b}, !- Zone or ZoneList Name
-=======
-  {d6080b84-0d6d-428b-b537-c8c6b21e1904}, !- Handle
-  Node 1,                                 !- Name
-  {1124535c-8517-4fa9-b237-e4c98bb855fa}, !- Inlet Port
-  ;                                       !- Outlet Port
-
-OS:Connection,
-  {1124535c-8517-4fa9-b237-e4c98bb855fa}, !- Handle
-  {e5af555d-5abe-4304-a0fd-948c62939271}, !- Name
-  {6ecb6436-6cff-4b7d-bf58-5754a0fc6156}, !- Source Object
-  11,                                     !- Outlet Port
-  {d6080b84-0d6d-428b-b537-c8c6b21e1904}, !- Target Object
-  2;                                      !- Inlet Port
-
-OS:PortList,
-  {e954d3ff-1f84-4e60-a02c-6d8bfa381d48}, !- Handle
-  {278bfa0b-52cc-4e19-a1ce-996ceba01585}, !- Name
-  {6ecb6436-6cff-4b7d-bf58-5754a0fc6156}; !- HVAC Component
-
-OS:PortList,
-  {b9e5e1f2-c409-4866-9f2d-f1b886cad5fa}, !- Handle
-  {5520afe9-996c-4920-b5a3-13a33941fb24}, !- Name
-  {6ecb6436-6cff-4b7d-bf58-5754a0fc6156}; !- HVAC Component
-
-OS:PortList,
-  {a8006dfd-6e97-43fb-9539-cd4536eb219a}, !- Handle
-  {3f806945-ac4f-4a81-b9c5-79b41a8fca2a}, !- Name
-  {6ecb6436-6cff-4b7d-bf58-5754a0fc6156}; !- HVAC Component
-
-OS:Sizing:Zone,
-  {a27d8fc5-870b-4d84-9a35-9d78e6991b71}, !- Handle
-  {6ecb6436-6cff-4b7d-bf58-5754a0fc6156}, !- Zone or ZoneList Name
->>>>>>> 2c92e5b7
+  {6ed499e1-374f-431b-a842-fe0a14ce04a6}, !- Handle
+  {bac53c96-8c84-4780-a961-458ca726bbf1}, !- Zone or ZoneList Name
   SupplyAirTemperature,                   !- Zone Cooling Design Supply Air Temperature Input Method
   14,                                     !- Zone Cooling Design Supply Air Temperature {C}
   11.11,                                  !- Zone Cooling Design Supply Air Temperature Difference {deltaC}
@@ -472,25 +352,14 @@
   autosize;                               !- Dedicated Outdoor Air High Setpoint Temperature for Design {C}
 
 OS:ZoneHVAC:EquipmentList,
-<<<<<<< HEAD
-  {dfd374ec-d8d3-49c5-8225-4c6ace0186ed}, !- Handle
+  {3fcb5e9d-4848-4839-aa9d-6be638e46349}, !- Handle
   Zone HVAC Equipment List 1,             !- Name
-  {bb1bb6a8-9bce-4c64-bc9b-a3ca2b53686b}; !- Thermal Zone
+  {bac53c96-8c84-4780-a961-458ca726bbf1}; !- Thermal Zone
 
 OS:Space,
-  {52f16dfb-3527-41fd-9372-bc736ae58dd3}, !- Handle
+  {c9b73aee-d4a4-4e18-afa0-052929e73f13}, !- Handle
   living space,                           !- Name
-  {3a038345-6abd-4261-8c1c-50c4742c6f9f}, !- Space Type Name
-=======
-  {dff02ba9-a67a-4556-9d4c-ee56923ff73a}, !- Handle
-  Zone HVAC Equipment List 1,             !- Name
-  {6ecb6436-6cff-4b7d-bf58-5754a0fc6156}; !- Thermal Zone
-
-OS:Space,
-  {3f86fd5d-8c80-408e-8a8e-264067e23e42}, !- Handle
-  living space,                           !- Name
-  {8fa2e4a0-21ac-40f4-bb28-ce627d2e9713}, !- Space Type Name
->>>>>>> 2c92e5b7
+  {054c1f58-00a1-43e7-a8c1-e4868de10140}, !- Space Type Name
   ,                                       !- Default Construction Set Name
   ,                                       !- Default Schedule Set Name
   ,                                       !- Direction of Relative North {deg}
@@ -498,31 +367,17 @@
   ,                                       !- Y Origin {m}
   ,                                       !- Z Origin {m}
   ,                                       !- Building Story Name
-<<<<<<< HEAD
-  {bb1bb6a8-9bce-4c64-bc9b-a3ca2b53686b}, !- Thermal Zone Name
+  {bac53c96-8c84-4780-a961-458ca726bbf1}, !- Thermal Zone Name
   ,                                       !- Part of Total Floor Area
   ,                                       !- Design Specification Outdoor Air Object Name
-  {8bcc37e4-27f0-4224-ae26-f528b1ff4435}; !- Building Unit Name
-
-OS:Surface,
-  {de524cf7-a41b-4ce5-96c9-1ced4803843c}, !- Handle
+  {2eddf533-8b76-4c26-bde2-d6c2d15ee8ef}; !- Building Unit Name
+
+OS:Surface,
+  {c10bfc81-b99d-42bf-b01a-ff5c4597484f}, !- Handle
   Surface 1,                              !- Name
   Floor,                                  !- Surface Type
   ,                                       !- Construction Name
-  {52f16dfb-3527-41fd-9372-bc736ae58dd3}, !- Space Name
-=======
-  {6ecb6436-6cff-4b7d-bf58-5754a0fc6156}, !- Thermal Zone Name
-  ,                                       !- Part of Total Floor Area
-  ,                                       !- Design Specification Outdoor Air Object Name
-  {330bb217-5f9d-446d-ab11-f7d528e2c38a}; !- Building Unit Name
-
-OS:Surface,
-  {21716f50-a0f9-4dd9-905f-43e0c93e18b9}, !- Handle
-  Surface 1,                              !- Name
-  Floor,                                  !- Surface Type
-  ,                                       !- Construction Name
-  {3f86fd5d-8c80-408e-8a8e-264067e23e42}, !- Space Name
->>>>>>> 2c92e5b7
+  {c9b73aee-d4a4-4e18-afa0-052929e73f13}, !- Space Name
   Foundation,                             !- Outside Boundary Condition
   ,                                       !- Outside Boundary Condition Object
   NoSun,                                  !- Sun Exposure
@@ -535,19 +390,11 @@
   6.46578440716979, -12.9315688143396, 0; !- X,Y,Z Vertex 4 {m}
 
 OS:Surface,
-<<<<<<< HEAD
-  {ba25b73c-73d4-49c3-8bf5-93736682c4eb}, !- Handle
+  {ac7736d4-f1be-4017-b7f5-9aaa19236558}, !- Handle
   Surface 2,                              !- Name
   Wall,                                   !- Surface Type
   ,                                       !- Construction Name
-  {52f16dfb-3527-41fd-9372-bc736ae58dd3}, !- Space Name
-=======
-  {e409e5ba-5c71-4f69-8899-08dd56f32bd7}, !- Handle
-  Surface 2,                              !- Name
-  Wall,                                   !- Surface Type
-  ,                                       !- Construction Name
-  {3f86fd5d-8c80-408e-8a8e-264067e23e42}, !- Space Name
->>>>>>> 2c92e5b7
+  {c9b73aee-d4a4-4e18-afa0-052929e73f13}, !- Space Name
   Outdoors,                               !- Outside Boundary Condition
   ,                                       !- Outside Boundary Condition Object
   SunExposed,                             !- Sun Exposure
@@ -560,19 +407,11 @@
   0, -12.9315688143396, 2.4384;           !- X,Y,Z Vertex 4 {m}
 
 OS:Surface,
-<<<<<<< HEAD
-  {01c7fe3d-aab7-4fdb-ac8f-378650b384be}, !- Handle
+  {28f82612-850f-4656-ac5b-93715a385007}, !- Handle
   Surface 3,                              !- Name
   Wall,                                   !- Surface Type
   ,                                       !- Construction Name
-  {52f16dfb-3527-41fd-9372-bc736ae58dd3}, !- Space Name
-=======
-  {62998f2f-8021-4f14-a21c-1e49f56f8e48}, !- Handle
-  Surface 3,                              !- Name
-  Wall,                                   !- Surface Type
-  ,                                       !- Construction Name
-  {3f86fd5d-8c80-408e-8a8e-264067e23e42}, !- Space Name
->>>>>>> 2c92e5b7
+  {c9b73aee-d4a4-4e18-afa0-052929e73f13}, !- Space Name
   Adiabatic,                              !- Outside Boundary Condition
   ,                                       !- Outside Boundary Condition Object
   NoSun,                                  !- Sun Exposure
@@ -585,23 +424,13 @@
   0, 0, 2.4384;                           !- X,Y,Z Vertex 4 {m}
 
 OS:Surface,
-<<<<<<< HEAD
-  {6646ffff-5599-4bae-91c3-d29f06b16ac8}, !- Handle
+  {ab275723-006e-43aa-afa4-3e9c655cdcb3}, !- Handle
   Surface 4,                              !- Name
   Wall,                                   !- Surface Type
   ,                                       !- Construction Name
-  {52f16dfb-3527-41fd-9372-bc736ae58dd3}, !- Space Name
+  {c9b73aee-d4a4-4e18-afa0-052929e73f13}, !- Space Name
   Adiabatic,                              !- Outside Boundary Condition
   ,                                       !- Outside Boundary Condition Object
-=======
-  {78e9ef8d-a08d-4512-ba9b-54793f1a017a}, !- Handle
-  Surface 4,                              !- Name
-  Wall,                                   !- Surface Type
-  ,                                       !- Construction Name
-  {3f86fd5d-8c80-408e-8a8e-264067e23e42}, !- Space Name
-  Surface,                                !- Outside Boundary Condition
-  {b17a086d-09bc-454c-9380-bdba61c59de3}, !- Outside Boundary Condition Object
->>>>>>> 2c92e5b7
   NoSun,                                  !- Sun Exposure
   NoWind,                                 !- Wind Exposure
   ,                                       !- View Factor to Ground
@@ -612,19 +441,11 @@
   6.46578440716979, 0, 2.4384;            !- X,Y,Z Vertex 4 {m}
 
 OS:Surface,
-<<<<<<< HEAD
-  {de19c775-816b-43b3-9371-891c88805aef}, !- Handle
+  {bf1ceaeb-031e-45b4-95ba-a7d2e315b6bc}, !- Handle
   Surface 5,                              !- Name
   Wall,                                   !- Surface Type
   ,                                       !- Construction Name
-  {52f16dfb-3527-41fd-9372-bc736ae58dd3}, !- Space Name
-=======
-  {9f2233b5-a99c-46dc-82d8-fbf9d49c68ee}, !- Handle
-  Surface 5,                              !- Name
-  Wall,                                   !- Surface Type
-  ,                                       !- Construction Name
-  {3f86fd5d-8c80-408e-8a8e-264067e23e42}, !- Space Name
->>>>>>> 2c92e5b7
+  {c9b73aee-d4a4-4e18-afa0-052929e73f13}, !- Space Name
   Outdoors,                               !- Outside Boundary Condition
   ,                                       !- Outside Boundary Condition Object
   SunExposed,                             !- Sun Exposure
@@ -637,19 +458,11 @@
   6.46578440716979, -12.9315688143396, 2.4384; !- X,Y,Z Vertex 4 {m}
 
 OS:Surface,
-<<<<<<< HEAD
-  {b1f855c3-cf92-4786-8bdd-c9960449df57}, !- Handle
+  {1b9317ad-5860-4225-ba5a-d5eeda65583f}, !- Handle
   Surface 6,                              !- Name
   RoofCeiling,                            !- Surface Type
   ,                                       !- Construction Name
-  {52f16dfb-3527-41fd-9372-bc736ae58dd3}, !- Space Name
-=======
-  {c9f6bf73-9295-4a27-a8e9-4e915d144ae5}, !- Handle
-  Surface 6,                              !- Name
-  RoofCeiling,                            !- Surface Type
-  ,                                       !- Construction Name
-  {3f86fd5d-8c80-408e-8a8e-264067e23e42}, !- Space Name
->>>>>>> 2c92e5b7
+  {c9b73aee-d4a4-4e18-afa0-052929e73f13}, !- Space Name
   Outdoors,                               !- Outside Boundary Condition
   ,                                       !- Outside Boundary Condition Object
   SunExposed,                             !- Sun Exposure
@@ -662,11 +475,7 @@
   0, -12.9315688143396, 2.4384;           !- X,Y,Z Vertex 4 {m}
 
 OS:SpaceType,
-<<<<<<< HEAD
-  {3a038345-6abd-4261-8c1c-50c4742c6f9f}, !- Handle
-=======
-  {8fa2e4a0-21ac-40f4-bb28-ce627d2e9713}, !- Handle
->>>>>>> 2c92e5b7
+  {054c1f58-00a1-43e7-a8c1-e4868de10140}, !- Handle
   Space Type 1,                           !- Name
   ,                                       !- Default Construction Set Name
   ,                                       !- Default Schedule Set Name
@@ -677,13 +486,8 @@
   living;                                 !- Standards Space Type
 
 OS:ThermalZone,
-<<<<<<< HEAD
-  {1a4b8096-5352-44e4-9791-aabe08c39f36}, !- Handle
+  {9e20a4c5-7e49-40ba-910b-8a92b8fd9fc3}, !- Handle
   corridor zone,                          !- Name
-=======
-  {59456a54-42c3-4208-b123-4acb44337b59}, !- Handle
-  living zone|unit 2,                     !- Name
->>>>>>> 2c92e5b7
   ,                                       !- Multiplier
   ,                                       !- Ceiling Height {m}
   ,                                       !- Volume {m3}
@@ -691,17 +495,10 @@
   ,                                       !- Zone Inside Convection Algorithm
   ,                                       !- Zone Outside Convection Algorithm
   ,                                       !- Zone Conditioning Equipment List Name
-<<<<<<< HEAD
-  {89fc2464-c952-485b-b2c0-8cc49990e2c8}, !- Zone Air Inlet Port List
-  {2d0b00dd-5151-4db3-b884-76f359ebfc50}, !- Zone Air Exhaust Port List
-  {3d6fb092-d1ba-4794-b9f2-059fd1686582}, !- Zone Air Node Name
-  {4e5ab7aa-0eb4-4533-b816-30e7e352bf2e}, !- Zone Return Air Port List
-=======
-  {7fde1237-8a9f-4255-b7c1-36804a0e0ca2}, !- Zone Air Inlet Port List
-  {0aaa4c85-498b-4b1b-8507-e463d36d9ddf}, !- Zone Air Exhaust Port List
-  {538a3876-4cca-4f8e-9696-809bc6e4a2c8}, !- Zone Air Node Name
-  {cfd04131-f322-4c4e-aee8-571a52710300}, !- Zone Return Air Port List
->>>>>>> 2c92e5b7
+  {f9a81d4e-f462-46b1-9df4-c0361296f068}, !- Zone Air Inlet Port List
+  {bded31b7-251f-48d3-908d-37a8f0400010}, !- Zone Air Exhaust Port List
+  {30520122-01cc-4513-9c8b-b5802c11c493}, !- Zone Air Node Name
+  {18971d23-6be1-4bca-8615-7dd2da0a3801}, !- Zone Return Air Port List
   ,                                       !- Primary Daylighting Control Name
   ,                                       !- Fraction of Zone Controlled by Primary Daylighting Control
   ,                                       !- Secondary Daylighting Control Name
@@ -712,71 +509,37 @@
   No;                                     !- Use Ideal Air Loads
 
 OS:Node,
-<<<<<<< HEAD
-  {fe8a711d-0a86-444e-bec9-32ed92dc9c74}, !- Handle
+  {0a719af6-9f66-444e-9aa9-354366f12bd5}, !- Handle
   Node 2,                                 !- Name
-  {3d6fb092-d1ba-4794-b9f2-059fd1686582}, !- Inlet Port
+  {30520122-01cc-4513-9c8b-b5802c11c493}, !- Inlet Port
   ;                                       !- Outlet Port
 
 OS:Connection,
-  {3d6fb092-d1ba-4794-b9f2-059fd1686582}, !- Handle
-  {eae5df3d-b644-4ad0-a372-9fe860c0274d}, !- Name
-  {1a4b8096-5352-44e4-9791-aabe08c39f36}, !- Source Object
+  {30520122-01cc-4513-9c8b-b5802c11c493}, !- Handle
+  {025d3b4e-c57f-45fb-bb61-859990bb736e}, !- Name
+  {9e20a4c5-7e49-40ba-910b-8a92b8fd9fc3}, !- Source Object
   11,                                     !- Outlet Port
-  {fe8a711d-0a86-444e-bec9-32ed92dc9c74}, !- Target Object
+  {0a719af6-9f66-444e-9aa9-354366f12bd5}, !- Target Object
   2;                                      !- Inlet Port
 
 OS:PortList,
-  {89fc2464-c952-485b-b2c0-8cc49990e2c8}, !- Handle
-  {75a828be-b70f-459f-b44e-f1b1b01ef2fe}, !- Name
-  {1a4b8096-5352-44e4-9791-aabe08c39f36}; !- HVAC Component
+  {f9a81d4e-f462-46b1-9df4-c0361296f068}, !- Handle
+  {e30d14c3-6eff-4f3b-a6eb-e9dc350acd40}, !- Name
+  {9e20a4c5-7e49-40ba-910b-8a92b8fd9fc3}; !- HVAC Component
 
 OS:PortList,
-  {2d0b00dd-5151-4db3-b884-76f359ebfc50}, !- Handle
-  {f8ae06f7-77e6-4d1a-bc34-a56a2e074439}, !- Name
-  {1a4b8096-5352-44e4-9791-aabe08c39f36}; !- HVAC Component
+  {bded31b7-251f-48d3-908d-37a8f0400010}, !- Handle
+  {3f1a0a28-ae40-4ca1-8b53-4596d4ed77c5}, !- Name
+  {9e20a4c5-7e49-40ba-910b-8a92b8fd9fc3}; !- HVAC Component
 
 OS:PortList,
-  {4e5ab7aa-0eb4-4533-b816-30e7e352bf2e}, !- Handle
-  {2ea85354-04ac-44bb-9e63-4cbbf0696fc6}, !- Name
-  {1a4b8096-5352-44e4-9791-aabe08c39f36}; !- HVAC Component
+  {18971d23-6be1-4bca-8615-7dd2da0a3801}, !- Handle
+  {0f6aa01e-c4e7-4664-9c77-abaeed4d3cfd}, !- Name
+  {9e20a4c5-7e49-40ba-910b-8a92b8fd9fc3}; !- HVAC Component
 
 OS:Sizing:Zone,
-  {b6dbb17a-1613-4096-b41a-fc33e241f02d}, !- Handle
-  {1a4b8096-5352-44e4-9791-aabe08c39f36}, !- Zone or ZoneList Name
-=======
-  {874406ec-f7f8-44d1-a61c-e6cc2cd37e19}, !- Handle
-  Node 2,                                 !- Name
-  {538a3876-4cca-4f8e-9696-809bc6e4a2c8}, !- Inlet Port
-  ;                                       !- Outlet Port
-
-OS:Connection,
-  {538a3876-4cca-4f8e-9696-809bc6e4a2c8}, !- Handle
-  {040ed9f9-3390-4bae-8255-870ae9b5bc13}, !- Name
-  {59456a54-42c3-4208-b123-4acb44337b59}, !- Source Object
-  11,                                     !- Outlet Port
-  {874406ec-f7f8-44d1-a61c-e6cc2cd37e19}, !- Target Object
-  2;                                      !- Inlet Port
-
-OS:PortList,
-  {7fde1237-8a9f-4255-b7c1-36804a0e0ca2}, !- Handle
-  {bd97ae60-29f4-4902-aaed-77764de8f8a1}, !- Name
-  {59456a54-42c3-4208-b123-4acb44337b59}; !- HVAC Component
-
-OS:PortList,
-  {0aaa4c85-498b-4b1b-8507-e463d36d9ddf}, !- Handle
-  {b52de986-c1d6-4e79-aba0-1101079c0331}, !- Name
-  {59456a54-42c3-4208-b123-4acb44337b59}; !- HVAC Component
-
-OS:PortList,
-  {cfd04131-f322-4c4e-aee8-571a52710300}, !- Handle
-  {1b85ad10-f905-4b7f-83cc-156a974aa952}, !- Name
-  {59456a54-42c3-4208-b123-4acb44337b59}; !- HVAC Component
-
-OS:Sizing:Zone,
-  {87bcc4a9-b241-4eb8-b531-b058fbe3f988}, !- Handle
-  {59456a54-42c3-4208-b123-4acb44337b59}, !- Zone or ZoneList Name
->>>>>>> 2c92e5b7
+  {bd45e8af-0590-49d9-9699-8a939b7d7b70}, !- Handle
+  {9e20a4c5-7e49-40ba-910b-8a92b8fd9fc3}, !- Zone or ZoneList Name
   SupplyAirTemperature,                   !- Zone Cooling Design Supply Air Temperature Input Method
   14,                                     !- Zone Cooling Design Supply Air Temperature {C}
   11.11,                                  !- Zone Cooling Design Supply Air Temperature Difference {deltaC}
@@ -805,25 +568,14 @@
   autosize;                               !- Dedicated Outdoor Air High Setpoint Temperature for Design {C}
 
 OS:ZoneHVAC:EquipmentList,
-<<<<<<< HEAD
-  {92f2f38a-0fb3-4f14-aa22-d60a88fca214}, !- Handle
+  {ff822af5-657f-4535-99c0-fa4d3abe3f30}, !- Handle
   Zone HVAC Equipment List 2,             !- Name
-  {1a4b8096-5352-44e4-9791-aabe08c39f36}; !- Thermal Zone
+  {9e20a4c5-7e49-40ba-910b-8a92b8fd9fc3}; !- Thermal Zone
 
 OS:Space,
-  {d36fb405-193c-4bfc-bf19-0581887a324e}, !- Handle
+  {844d22c0-48fb-4b8c-8550-e6ff8d5c4fc6}, !- Handle
   corridor space,                         !- Name
-  {c52e3d15-bad3-4703-b173-17449ed5607e}, !- Space Type Name
-=======
-  {b3431ef6-bf3f-408f-8ee1-4e2e5aadcb57}, !- Handle
-  Zone HVAC Equipment List 2,             !- Name
-  {59456a54-42c3-4208-b123-4acb44337b59}; !- Thermal Zone
-
-OS:Space,
-  {0f4a53bb-4753-42d6-9782-9f216dbe5659}, !- Handle
-  living space|unit 2,                    !- Name
-  {8fa2e4a0-21ac-40f4-bb28-ce627d2e9713}, !- Space Type Name
->>>>>>> 2c92e5b7
+  {153b8ea0-43bc-4887-8a63-5d4f78a7e379}, !- Space Type Name
   ,                                       !- Default Construction Set Name
   ,                                       !- Default Schedule Set Name
   ,                                       !- Direction of Relative North {deg}
@@ -831,28 +583,14 @@
   ,                                       !- Y Origin {m}
   ,                                       !- Z Origin {m}
   ,                                       !- Building Story Name
-<<<<<<< HEAD
-  {1a4b8096-5352-44e4-9791-aabe08c39f36}; !- Thermal Zone Name
-
-OS:Surface,
-  {a449f77a-8053-486b-8d02-68bda80a03ed}, !- Handle
+  {9e20a4c5-7e49-40ba-910b-8a92b8fd9fc3}; !- Thermal Zone Name
+
+OS:Surface,
+  {f33f388b-3e74-4eed-a4be-3c352b155b62}, !- Handle
   Surface 7,                              !- Name
   Floor,                                  !- Surface Type
   ,                                       !- Construction Name
-  {d36fb405-193c-4bfc-bf19-0581887a324e}, !- Space Name
-=======
-  {59456a54-42c3-4208-b123-4acb44337b59}, !- Thermal Zone Name
-  ,                                       !- Part of Total Floor Area
-  ,                                       !- Design Specification Outdoor Air Object Name
-  {ffe0adbb-d9db-44ac-bdf9-0571fdc07ef3}; !- Building Unit Name
-
-OS:Surface,
-  {d5fa5a2f-9b3a-476b-8e1f-c6a58f175baa}, !- Handle
-  Surface 7,                              !- Name
-  Floor,                                  !- Surface Type
-  ,                                       !- Construction Name
-  {0f4a53bb-4753-42d6-9782-9f216dbe5659}, !- Space Name
->>>>>>> 2c92e5b7
+  {844d22c0-48fb-4b8c-8550-e6ff8d5c4fc6}, !- Space Name
   Foundation,                             !- Outside Boundary Condition
   ,                                       !- Outside Boundary Condition Object
   NoSun,                                  !- Sun Exposure
@@ -865,19 +603,11 @@
   6.46578440716979, 0, 0;                 !- X,Y,Z Vertex 4 {m}
 
 OS:Surface,
-<<<<<<< HEAD
-  {bc5a9460-9c39-404c-a5d2-97000de0ef9b}, !- Handle
+  {ac0e8c7b-8912-4a74-89a3-890ba8d5e79a}, !- Handle
   Surface 8,                              !- Name
   Wall,                                   !- Surface Type
   ,                                       !- Construction Name
-  {d36fb405-193c-4bfc-bf19-0581887a324e}, !- Space Name
-=======
-  {4e86751f-74f5-4705-b5bc-29765d3e2eed}, !- Handle
-  Surface 8,                              !- Name
-  Wall,                                   !- Surface Type
-  ,                                       !- Construction Name
-  {0f4a53bb-4753-42d6-9782-9f216dbe5659}, !- Space Name
->>>>>>> 2c92e5b7
+  {844d22c0-48fb-4b8c-8550-e6ff8d5c4fc6}, !- Space Name
   Outdoors,                               !- Outside Boundary Condition
   ,                                       !- Outside Boundary Condition Object
   SunExposed,                             !- Sun Exposure
@@ -890,21 +620,12 @@
   0, 0, 2.4384;                           !- X,Y,Z Vertex 4 {m}
 
 OS:Surface,
-<<<<<<< HEAD
-  {447174fc-29a0-48cd-aaca-ce2f03f5405c}, !- Handle
+  {d15eaee8-726a-4662-9222-e47d59d8431f}, !- Handle
   Surface 9,                              !- Name
   Wall,                                   !- Surface Type
   ,                                       !- Construction Name
-  {d36fb405-193c-4bfc-bf19-0581887a324e}, !- Space Name
+  {844d22c0-48fb-4b8c-8550-e6ff8d5c4fc6}, !- Space Name
   Adiabatic,                              !- Outside Boundary Condition
-=======
-  {42781468-18e0-41f2-ba6b-37dae51944a8}, !- Handle
-  Surface 9,                              !- Name
-  Wall,                                   !- Surface Type
-  ,                                       !- Construction Name
-  {0f4a53bb-4753-42d6-9782-9f216dbe5659}, !- Space Name
-  Outdoors,                               !- Outside Boundary Condition
->>>>>>> 2c92e5b7
   ,                                       !- Outside Boundary Condition Object
   NoSun,                                  !- Sun Exposure
   NoWind,                                 !- Wind Exposure
@@ -916,23 +637,13 @@
   0, 1.524, 2.4384;                       !- X,Y,Z Vertex 4 {m}
 
 OS:Surface,
-<<<<<<< HEAD
-  {ee213fcc-f783-40e7-a936-1a01f813bb7c}, !- Handle
+  {c3f57714-c9b7-4698-9445-5e0fbe587d50}, !- Handle
   Surface 10,                             !- Name
   Wall,                                   !- Surface Type
   ,                                       !- Construction Name
-  {d36fb405-193c-4bfc-bf19-0581887a324e}, !- Space Name
+  {844d22c0-48fb-4b8c-8550-e6ff8d5c4fc6}, !- Space Name
   Adiabatic,                              !- Outside Boundary Condition
   ,                                       !- Outside Boundary Condition Object
-=======
-  {d5305fc7-676c-4201-9613-17f91db52b84}, !- Handle
-  Surface 10,                             !- Name
-  Wall,                                   !- Surface Type
-  ,                                       !- Construction Name
-  {0f4a53bb-4753-42d6-9782-9f216dbe5659}, !- Space Name
-  Surface,                                !- Outside Boundary Condition
-  {5f5ec96a-a63e-4edb-bf41-6c239a82ae46}, !- Outside Boundary Condition Object
->>>>>>> 2c92e5b7
   NoSun,                                  !- Sun Exposure
   NoWind,                                 !- Wind Exposure
   ,                                       !- View Factor to Ground
@@ -943,19 +654,11 @@
   6.46578440716979, 1.524, 2.4384;        !- X,Y,Z Vertex 4 {m}
 
 OS:Surface,
-<<<<<<< HEAD
-  {8e8cb5fd-8952-4049-8853-484b6216d182}, !- Handle
+  {1e931bf9-9d4d-477e-8ac5-50bb07624342}, !- Handle
   Surface 11,                             !- Name
   Wall,                                   !- Surface Type
   ,                                       !- Construction Name
-  {d36fb405-193c-4bfc-bf19-0581887a324e}, !- Space Name
-=======
-  {edb4801b-43a7-4aa9-88e0-e03c9f5171f2}, !- Handle
-  Surface 11,                             !- Name
-  Wall,                                   !- Surface Type
-  ,                                       !- Construction Name
-  {0f4a53bb-4753-42d6-9782-9f216dbe5659}, !- Space Name
->>>>>>> 2c92e5b7
+  {844d22c0-48fb-4b8c-8550-e6ff8d5c4fc6}, !- Space Name
   Adiabatic,                              !- Outside Boundary Condition
   ,                                       !- Outside Boundary Condition Object
   NoSun,                                  !- Sun Exposure
@@ -968,33 +671,24 @@
   6.46578440716979, 0, 2.4384;            !- X,Y,Z Vertex 4 {m}
 
 OS:Surface,
-<<<<<<< HEAD
-  {d582ec4c-3692-40ef-a452-7bee963fba07}, !- Handle
+  {702cd6b8-c4df-40c8-9a28-54c811863483}, !- Handle
   Surface 12,                             !- Name
   RoofCeiling,                            !- Surface Type
   ,                                       !- Construction Name
-  {d36fb405-193c-4bfc-bf19-0581887a324e}, !- Space Name
-=======
-  {02d243e5-93e1-4ca4-8ea2-5d777fd4a3e6}, !- Handle
-  Surface 12,                             !- Name
-  RoofCeiling,                            !- Surface Type
-  ,                                       !- Construction Name
-  {0f4a53bb-4753-42d6-9782-9f216dbe5659}, !- Space Name
->>>>>>> 2c92e5b7
+  {844d22c0-48fb-4b8c-8550-e6ff8d5c4fc6}, !- Space Name
   Outdoors,                               !- Outside Boundary Condition
   ,                                       !- Outside Boundary Condition Object
   SunExposed,                             !- Sun Exposure
   WindExposed,                            !- Wind Exposure
   ,                                       !- View Factor to Ground
   ,                                       !- Number of Vertices
-<<<<<<< HEAD
   6.46578440716979, 0, 2.4384,            !- X,Y,Z Vertex 1 {m}
   6.46578440716979, 1.524, 2.4384,        !- X,Y,Z Vertex 2 {m}
   0, 1.524, 2.4384,                       !- X,Y,Z Vertex 3 {m}
   0, 0, 2.4384;                           !- X,Y,Z Vertex 4 {m}
 
 OS:SpaceType,
-  {c52e3d15-bad3-4703-b173-17449ed5607e}, !- Handle
+  {153b8ea0-43bc-4887-8a63-5d4f78a7e379}, !- Handle
   Space Type 2,                           !- Name
   ,                                       !- Default Construction Set Name
   ,                                       !- Default Schedule Set Name
@@ -1005,14 +699,14 @@
   corridor;                               !- Standards Space Type
 
 OS:BuildingUnit,
-  {8bcc37e4-27f0-4224-ae26-f528b1ff4435}, !- Handle
+  {2eddf533-8b76-4c26-bde2-d6c2d15ee8ef}, !- Handle
   unit 1,                                 !- Name
   ,                                       !- Rendering Color
   Residential;                            !- Building Unit Type
 
 OS:AdditionalProperties,
-  {6189ebb8-c419-4bb4-af64-b54360ec524b}, !- Handle
-  {8bcc37e4-27f0-4224-ae26-f528b1ff4435}, !- Object Name
+  {d0e83321-2ef9-4db5-a2c0-378f52d19e25}, !- Handle
+  {2eddf533-8b76-4c26-bde2-d6c2d15ee8ef}, !- Object Name
   NumberOfBedrooms,                       !- Feature Name 1
   Integer,                                !- Feature Data Type 1
   3,                                      !- Feature Value 1
@@ -1024,12 +718,12 @@
   3.3900000000000001;                     !- Feature Value 3
 
 OS:External:File,
-  {47bbc813-0917-422b-95b9-348a7ed6302a}, !- Handle
+  {1b8260ab-ee43-41df-abe0-16f2e9b1c312}, !- Handle
   8760.csv,                               !- Name
   8760.csv;                               !- File Name
 
 OS:Schedule:Day,
-  {565d4f2a-b7b0-4d05-b32b-e4c527225829}, !- Handle
+  {2402c691-0350-42a4-9bdb-3e8285b7c79a}, !- Handle
   Schedule Day 1,                         !- Name
   ,                                       !- Schedule Type Limits Name
   ,                                       !- Interpolate to Timestep
@@ -1038,7 +732,7 @@
   0;                                      !- Value Until Time 1
 
 OS:Schedule:Day,
-  {18632957-94ee-4895-aeb3-cb06a4bcff0e}, !- Handle
+  {13e571e6-9a89-4de5-a591-579ee2ccefca}, !- Handle
   Schedule Day 2,                         !- Name
   ,                                       !- Schedule Type Limits Name
   ,                                       !- Interpolate to Timestep
@@ -1047,10 +741,10 @@
   1;                                      !- Value Until Time 1
 
 OS:Schedule:File,
-  {f3a58f31-ddd2-4362-acfe-c1d6262eda36}, !- Handle
+  {d91bbbfe-6829-4007-a886-4580d693d5c8}, !- Handle
   occupants,                              !- Name
-  {13d42dff-27a6-42bd-b7f1-599f518118bd}, !- Schedule Type Limits Name
-  {47bbc813-0917-422b-95b9-348a7ed6302a}, !- External File Name
+  {6a812895-564e-4852-84e3-aece583fa6a3}, !- Schedule Type Limits Name
+  {1b8260ab-ee43-41df-abe0-16f2e9b1c312}, !- External File Name
   1,                                      !- Column Number
   1,                                      !- Rows to Skip at Top
   8760,                                   !- Number of Hours of Data
@@ -1059,22 +753,22 @@
   60;                                     !- Minutes per Item
 
 OS:Schedule:Ruleset,
-  {722ed636-35cc-452a-8721-873f663b734d}, !- Handle
+  {76f26704-bf23-4f00-bced-e6369de30219}, !- Handle
   Schedule Ruleset 1,                     !- Name
-  {7cfc527e-a300-411f-889a-be5b75bd67f2}, !- Schedule Type Limits Name
-  {7a781784-5b95-4192-9911-ea817afde2fc}; !- Default Day Schedule Name
+  {a0fa1aaa-c128-47bb-85ca-069c7b4886d1}, !- Schedule Type Limits Name
+  {9c0677f3-e11d-439e-af9f-ab239a535488}; !- Default Day Schedule Name
 
 OS:Schedule:Day,
-  {7a781784-5b95-4192-9911-ea817afde2fc}, !- Handle
+  {9c0677f3-e11d-439e-af9f-ab239a535488}, !- Handle
   Schedule Day 3,                         !- Name
-  {7cfc527e-a300-411f-889a-be5b75bd67f2}, !- Schedule Type Limits Name
+  {a0fa1aaa-c128-47bb-85ca-069c7b4886d1}, !- Schedule Type Limits Name
   ,                                       !- Interpolate to Timestep
   24,                                     !- Hour 1
   0,                                      !- Minute 1
   112.539290946133;                       !- Value Until Time 1
 
 OS:People:Definition,
-  {717e3987-af37-4f74-a06d-ebdb85247b03}, !- Handle
+  {de18ac46-bf40-413b-8833-f48365685787}, !- Handle
   res occupants|living space,             !- Name
   People,                                 !- Number of People Calculation Method
   3.39,                                   !- Number of People {people}
@@ -1087,12 +781,12 @@
   ZoneAveraged;                           !- Mean Radiant Temperature Calculation Type
 
 OS:People,
-  {08f80d30-2628-43c6-837f-2404493c0751}, !- Handle
+  {cad9027b-6b06-4283-ba15-6cee3ee54183}, !- Handle
   res occupants|living space,             !- Name
-  {717e3987-af37-4f74-a06d-ebdb85247b03}, !- People Definition Name
-  {52f16dfb-3527-41fd-9372-bc736ae58dd3}, !- Space or SpaceType Name
-  {f3a58f31-ddd2-4362-acfe-c1d6262eda36}, !- Number of People Schedule Name
-  {722ed636-35cc-452a-8721-873f663b734d}, !- Activity Level Schedule Name
+  {de18ac46-bf40-413b-8833-f48365685787}, !- People Definition Name
+  {c9b73aee-d4a4-4e18-afa0-052929e73f13}, !- Space or SpaceType Name
+  {d91bbbfe-6829-4007-a886-4580d693d5c8}, !- Number of People Schedule Name
+  {76f26704-bf23-4f00-bced-e6369de30219}, !- Activity Level Schedule Name
   ,                                       !- Surface Name/Angle Factor List Name
   ,                                       !- Work Efficiency Schedule Name
   ,                                       !- Clothing Insulation Schedule Name
@@ -1100,1813 +794,7 @@
   1;                                      !- Multiplier
 
 OS:ScheduleTypeLimits,
-  {7cfc527e-a300-411f-889a-be5b75bd67f2}, !- Handle
-=======
-  6.46578440716979, 3.048, 2.4384,        !- X,Y,Z Vertex 1 {m}
-  6.46578440716979, 15.9795688143396, 2.4384, !- X,Y,Z Vertex 2 {m}
-  0, 15.9795688143396, 2.4384,            !- X,Y,Z Vertex 3 {m}
-  0, 3.048, 2.4384;                       !- X,Y,Z Vertex 4 {m}
-
-OS:ThermalZone,
-  {827944f4-550d-4eb7-b413-00c202a776c6}, !- Handle
-  living zone|unit 3,                     !- Name
-  ,                                       !- Multiplier
-  ,                                       !- Ceiling Height {m}
-  ,                                       !- Volume {m3}
-  ,                                       !- Floor Area {m2}
-  ,                                       !- Zone Inside Convection Algorithm
-  ,                                       !- Zone Outside Convection Algorithm
-  ,                                       !- Zone Conditioning Equipment List Name
-  {2bc619e4-94b2-48e2-b15f-f8d7f0c31817}, !- Zone Air Inlet Port List
-  {de2a5471-d6cb-48c3-8fb8-b60c5eb52a9b}, !- Zone Air Exhaust Port List
-  {20b801a2-c72f-4805-8476-0e9cfe40a57d}, !- Zone Air Node Name
-  {1bb78f1d-0304-4caf-a4e5-36e40da8c203}, !- Zone Return Air Port List
-  ,                                       !- Primary Daylighting Control Name
-  ,                                       !- Fraction of Zone Controlled by Primary Daylighting Control
-  ,                                       !- Secondary Daylighting Control Name
-  ,                                       !- Fraction of Zone Controlled by Secondary Daylighting Control
-  ,                                       !- Illuminance Map Name
-  ,                                       !- Group Rendering Name
-  ,                                       !- Thermostat Name
-  No;                                     !- Use Ideal Air Loads
-
-OS:Node,
-  {4a191677-db70-4b26-8aa4-b26ab3debbfd}, !- Handle
-  Node 3,                                 !- Name
-  {20b801a2-c72f-4805-8476-0e9cfe40a57d}, !- Inlet Port
-  ;                                       !- Outlet Port
-
-OS:Connection,
-  {20b801a2-c72f-4805-8476-0e9cfe40a57d}, !- Handle
-  {6d197cf3-98c9-4373-9f9b-cff3970e5afc}, !- Name
-  {827944f4-550d-4eb7-b413-00c202a776c6}, !- Source Object
-  11,                                     !- Outlet Port
-  {4a191677-db70-4b26-8aa4-b26ab3debbfd}, !- Target Object
-  2;                                      !- Inlet Port
-
-OS:PortList,
-  {2bc619e4-94b2-48e2-b15f-f8d7f0c31817}, !- Handle
-  {3fb022e8-bc83-412e-acb7-6f78de4fbd21}, !- Name
-  {827944f4-550d-4eb7-b413-00c202a776c6}; !- HVAC Component
-
-OS:PortList,
-  {de2a5471-d6cb-48c3-8fb8-b60c5eb52a9b}, !- Handle
-  {e5433e51-8a91-4be0-9af9-1fe2dfc5db1b}, !- Name
-  {827944f4-550d-4eb7-b413-00c202a776c6}; !- HVAC Component
-
-OS:PortList,
-  {1bb78f1d-0304-4caf-a4e5-36e40da8c203}, !- Handle
-  {fdadc14d-b98f-4396-a7a2-2be010cb15ec}, !- Name
-  {827944f4-550d-4eb7-b413-00c202a776c6}; !- HVAC Component
-
-OS:Sizing:Zone,
-  {f963a90a-8f09-44cc-8912-bb0a86a3face}, !- Handle
-  {827944f4-550d-4eb7-b413-00c202a776c6}, !- Zone or ZoneList Name
-  SupplyAirTemperature,                   !- Zone Cooling Design Supply Air Temperature Input Method
-  14,                                     !- Zone Cooling Design Supply Air Temperature {C}
-  11.11,                                  !- Zone Cooling Design Supply Air Temperature Difference {deltaC}
-  SupplyAirTemperature,                   !- Zone Heating Design Supply Air Temperature Input Method
-  40,                                     !- Zone Heating Design Supply Air Temperature {C}
-  11.11,                                  !- Zone Heating Design Supply Air Temperature Difference {deltaC}
-  0.0085,                                 !- Zone Cooling Design Supply Air Humidity Ratio {kg-H2O/kg-air}
-  0.008,                                  !- Zone Heating Design Supply Air Humidity Ratio {kg-H2O/kg-air}
-  ,                                       !- Zone Heating Sizing Factor
-  ,                                       !- Zone Cooling Sizing Factor
-  DesignDay,                              !- Cooling Design Air Flow Method
-  ,                                       !- Cooling Design Air Flow Rate {m3/s}
-  ,                                       !- Cooling Minimum Air Flow per Zone Floor Area {m3/s-m2}
-  ,                                       !- Cooling Minimum Air Flow {m3/s}
-  ,                                       !- Cooling Minimum Air Flow Fraction
-  DesignDay,                              !- Heating Design Air Flow Method
-  ,                                       !- Heating Design Air Flow Rate {m3/s}
-  ,                                       !- Heating Maximum Air Flow per Zone Floor Area {m3/s-m2}
-  ,                                       !- Heating Maximum Air Flow {m3/s}
-  ,                                       !- Heating Maximum Air Flow Fraction
-  ,                                       !- Design Zone Air Distribution Effectiveness in Cooling Mode
-  ,                                       !- Design Zone Air Distribution Effectiveness in Heating Mode
-  No,                                     !- Account for Dedicated Outdoor Air System
-  NeutralSupplyAir,                       !- Dedicated Outdoor Air System Control Strategy
-  autosize,                               !- Dedicated Outdoor Air Low Setpoint Temperature for Design {C}
-  autosize;                               !- Dedicated Outdoor Air High Setpoint Temperature for Design {C}
-
-OS:ZoneHVAC:EquipmentList,
-  {313b134c-c0b8-4a58-9200-fe8d74680414}, !- Handle
-  Zone HVAC Equipment List 3,             !- Name
-  {827944f4-550d-4eb7-b413-00c202a776c6}; !- Thermal Zone
-
-OS:Space,
-  {77c3ef2d-3f28-4770-ba71-7cfcfe466489}, !- Handle
-  living space|unit 3|story 1,            !- Name
-  {8fa2e4a0-21ac-40f4-bb28-ce627d2e9713}, !- Space Type Name
-  ,                                       !- Default Construction Set Name
-  ,                                       !- Default Schedule Set Name
-  -0,                                     !- Direction of Relative North {deg}
-  0,                                      !- X Origin {m}
-  0,                                      !- Y Origin {m}
-  0,                                      !- Z Origin {m}
-  ,                                       !- Building Story Name
-  {827944f4-550d-4eb7-b413-00c202a776c6}, !- Thermal Zone Name
-  ,                                       !- Part of Total Floor Area
-  ,                                       !- Design Specification Outdoor Air Object Name
-  {d27d015c-b1b3-4dcc-bfec-e10775e566e0}; !- Building Unit Name
-
-OS:Surface,
-  {7088f055-7a8f-4744-8077-4ee3d9b7a374}, !- Handle
-  Surface 13,                             !- Name
-  Wall,                                   !- Surface Type
-  ,                                       !- Construction Name
-  {77c3ef2d-3f28-4770-ba71-7cfcfe466489}, !- Space Name
-  Surface,                                !- Outside Boundary Condition
-  {0c1e2347-e843-42a3-bd2d-5be884e33250}, !- Outside Boundary Condition Object
-  NoSun,                                  !- Sun Exposure
-  NoWind,                                 !- Wind Exposure
-  ,                                       !- View Factor to Ground
-  ,                                       !- Number of Vertices
-  12.9315688143396, -12.9315688143396, 2.4384, !- X,Y,Z Vertex 1 {m}
-  12.9315688143396, -12.9315688143396, 0, !- X,Y,Z Vertex 2 {m}
-  12.9315688143396, 0, 0,                 !- X,Y,Z Vertex 3 {m}
-  12.9315688143396, 0, 2.4384;            !- X,Y,Z Vertex 4 {m}
-
-OS:Surface,
-  {b17a086d-09bc-454c-9380-bdba61c59de3}, !- Handle
-  Surface 14,                             !- Name
-  Wall,                                   !- Surface Type
-  ,                                       !- Construction Name
-  {77c3ef2d-3f28-4770-ba71-7cfcfe466489}, !- Space Name
-  Surface,                                !- Outside Boundary Condition
-  {78e9ef8d-a08d-4512-ba9b-54793f1a017a}, !- Outside Boundary Condition Object
-  NoSun,                                  !- Sun Exposure
-  NoWind,                                 !- Wind Exposure
-  ,                                       !- View Factor to Ground
-  ,                                       !- Number of Vertices
-  6.46578440716979, 0, 2.4384,            !- X,Y,Z Vertex 1 {m}
-  6.46578440716979, 0, 0,                 !- X,Y,Z Vertex 2 {m}
-  6.46578440716979, -12.9315688143396, 0, !- X,Y,Z Vertex 3 {m}
-  6.46578440716979, -12.9315688143396, 2.4384; !- X,Y,Z Vertex 4 {m}
-
-OS:Surface,
-  {9445d693-ca6e-4080-bdd3-e29db993159a}, !- Handle
-  Surface 15,                             !- Name
-  Wall,                                   !- Surface Type
-  ,                                       !- Construction Name
-  {77c3ef2d-3f28-4770-ba71-7cfcfe466489}, !- Space Name
-  Outdoors,                               !- Outside Boundary Condition
-  ,                                       !- Outside Boundary Condition Object
-  SunExposed,                             !- Sun Exposure
-  WindExposed,                            !- Wind Exposure
-  ,                                       !- View Factor to Ground
-  ,                                       !- Number of Vertices
-  6.46578440716979, -12.9315688143396, 2.4384, !- X,Y,Z Vertex 1 {m}
-  6.46578440716979, -12.9315688143396, 0, !- X,Y,Z Vertex 2 {m}
-  12.9315688143396, -12.9315688143396, 0, !- X,Y,Z Vertex 3 {m}
-  12.9315688143396, -12.9315688143396, 2.4384; !- X,Y,Z Vertex 4 {m}
-
-OS:Surface,
-  {ac720b07-6cf7-4633-b873-35db0cffde5a}, !- Handle
-  Surface 16,                             !- Name
-  Floor,                                  !- Surface Type
-  ,                                       !- Construction Name
-  {77c3ef2d-3f28-4770-ba71-7cfcfe466489}, !- Space Name
-  Foundation,                             !- Outside Boundary Condition
-  ,                                       !- Outside Boundary Condition Object
-  NoSun,                                  !- Sun Exposure
-  NoWind,                                 !- Wind Exposure
-  ,                                       !- View Factor to Ground
-  ,                                       !- Number of Vertices
-  6.46578440716979, -12.9315688143396, 0, !- X,Y,Z Vertex 1 {m}
-  6.46578440716979, 0, 0,                 !- X,Y,Z Vertex 2 {m}
-  12.9315688143396, 0, 0,                 !- X,Y,Z Vertex 3 {m}
-  12.9315688143396, -12.9315688143396, 0; !- X,Y,Z Vertex 4 {m}
-
-OS:Surface,
-  {2a66ec98-11df-4652-bef3-8b341ce1c406}, !- Handle
-  Surface 17,                             !- Name
-  Wall,                                   !- Surface Type
-  ,                                       !- Construction Name
-  {77c3ef2d-3f28-4770-ba71-7cfcfe466489}, !- Space Name
-  Adiabatic,                              !- Outside Boundary Condition
-  ,                                       !- Outside Boundary Condition Object
-  NoSun,                                  !- Sun Exposure
-  NoWind,                                 !- Wind Exposure
-  ,                                       !- View Factor to Ground
-  ,                                       !- Number of Vertices
-  12.9315688143396, 0, 2.4384,            !- X,Y,Z Vertex 1 {m}
-  12.9315688143396, 0, 0,                 !- X,Y,Z Vertex 2 {m}
-  6.46578440716979, 0, 0,                 !- X,Y,Z Vertex 3 {m}
-  6.46578440716979, 0, 2.4384;            !- X,Y,Z Vertex 4 {m}
-
-OS:Surface,
-  {5dd0e5db-4a1c-4d7c-abb5-1406a83bbc30}, !- Handle
-  Surface 18,                             !- Name
-  RoofCeiling,                            !- Surface Type
-  ,                                       !- Construction Name
-  {77c3ef2d-3f28-4770-ba71-7cfcfe466489}, !- Space Name
-  Outdoors,                               !- Outside Boundary Condition
-  ,                                       !- Outside Boundary Condition Object
-  SunExposed,                             !- Sun Exposure
-  WindExposed,                            !- Wind Exposure
-  ,                                       !- View Factor to Ground
-  ,                                       !- Number of Vertices
-  12.9315688143396, -12.9315688143396, 2.4384, !- X,Y,Z Vertex 1 {m}
-  12.9315688143396, 0, 2.4384,            !- X,Y,Z Vertex 2 {m}
-  6.46578440716979, 0, 2.4384,            !- X,Y,Z Vertex 3 {m}
-  6.46578440716979, -12.9315688143396, 2.4384; !- X,Y,Z Vertex 4 {m}
-
-OS:ThermalZone,
-  {b83299c1-698a-40f8-9f85-be482b40d3df}, !- Handle
-  living zone|unit 4,                     !- Name
-  ,                                       !- Multiplier
-  ,                                       !- Ceiling Height {m}
-  ,                                       !- Volume {m3}
-  ,                                       !- Floor Area {m2}
-  ,                                       !- Zone Inside Convection Algorithm
-  ,                                       !- Zone Outside Convection Algorithm
-  ,                                       !- Zone Conditioning Equipment List Name
-  {81788762-20cd-47db-8f1c-48b56820785a}, !- Zone Air Inlet Port List
-  {776bdfe9-ea57-4ed7-b158-cb7ec5e43a6a}, !- Zone Air Exhaust Port List
-  {20f70b12-85b8-4d6e-8cb8-7214b4061cde}, !- Zone Air Node Name
-  {5a298dac-2219-4b24-abb1-d2bdcc6bb0f8}, !- Zone Return Air Port List
-  ,                                       !- Primary Daylighting Control Name
-  ,                                       !- Fraction of Zone Controlled by Primary Daylighting Control
-  ,                                       !- Secondary Daylighting Control Name
-  ,                                       !- Fraction of Zone Controlled by Secondary Daylighting Control
-  ,                                       !- Illuminance Map Name
-  ,                                       !- Group Rendering Name
-  ,                                       !- Thermostat Name
-  No;                                     !- Use Ideal Air Loads
-
-OS:Node,
-  {d6767a98-b029-44ce-9f43-8263288fbd69}, !- Handle
-  Node 4,                                 !- Name
-  {20f70b12-85b8-4d6e-8cb8-7214b4061cde}, !- Inlet Port
-  ;                                       !- Outlet Port
-
-OS:Connection,
-  {20f70b12-85b8-4d6e-8cb8-7214b4061cde}, !- Handle
-  {71ea04d0-239f-44f3-959c-25dbbe93cefa}, !- Name
-  {b83299c1-698a-40f8-9f85-be482b40d3df}, !- Source Object
-  11,                                     !- Outlet Port
-  {d6767a98-b029-44ce-9f43-8263288fbd69}, !- Target Object
-  2;                                      !- Inlet Port
-
-OS:PortList,
-  {81788762-20cd-47db-8f1c-48b56820785a}, !- Handle
-  {3f0948ac-406f-4c1e-81a3-a55fbd15770e}, !- Name
-  {b83299c1-698a-40f8-9f85-be482b40d3df}; !- HVAC Component
-
-OS:PortList,
-  {776bdfe9-ea57-4ed7-b158-cb7ec5e43a6a}, !- Handle
-  {77ce9299-10f8-4d0c-a988-adcfaa4ac936}, !- Name
-  {b83299c1-698a-40f8-9f85-be482b40d3df}; !- HVAC Component
-
-OS:PortList,
-  {5a298dac-2219-4b24-abb1-d2bdcc6bb0f8}, !- Handle
-  {c9c27e4d-9952-4e7e-9f46-164fbc47f36e}, !- Name
-  {b83299c1-698a-40f8-9f85-be482b40d3df}; !- HVAC Component
-
-OS:Sizing:Zone,
-  {6878dae7-d934-495c-b89a-e09a98eb0220}, !- Handle
-  {b83299c1-698a-40f8-9f85-be482b40d3df}, !- Zone or ZoneList Name
-  SupplyAirTemperature,                   !- Zone Cooling Design Supply Air Temperature Input Method
-  14,                                     !- Zone Cooling Design Supply Air Temperature {C}
-  11.11,                                  !- Zone Cooling Design Supply Air Temperature Difference {deltaC}
-  SupplyAirTemperature,                   !- Zone Heating Design Supply Air Temperature Input Method
-  40,                                     !- Zone Heating Design Supply Air Temperature {C}
-  11.11,                                  !- Zone Heating Design Supply Air Temperature Difference {deltaC}
-  0.0085,                                 !- Zone Cooling Design Supply Air Humidity Ratio {kg-H2O/kg-air}
-  0.008,                                  !- Zone Heating Design Supply Air Humidity Ratio {kg-H2O/kg-air}
-  ,                                       !- Zone Heating Sizing Factor
-  ,                                       !- Zone Cooling Sizing Factor
-  DesignDay,                              !- Cooling Design Air Flow Method
-  ,                                       !- Cooling Design Air Flow Rate {m3/s}
-  ,                                       !- Cooling Minimum Air Flow per Zone Floor Area {m3/s-m2}
-  ,                                       !- Cooling Minimum Air Flow {m3/s}
-  ,                                       !- Cooling Minimum Air Flow Fraction
-  DesignDay,                              !- Heating Design Air Flow Method
-  ,                                       !- Heating Design Air Flow Rate {m3/s}
-  ,                                       !- Heating Maximum Air Flow per Zone Floor Area {m3/s-m2}
-  ,                                       !- Heating Maximum Air Flow {m3/s}
-  ,                                       !- Heating Maximum Air Flow Fraction
-  ,                                       !- Design Zone Air Distribution Effectiveness in Cooling Mode
-  ,                                       !- Design Zone Air Distribution Effectiveness in Heating Mode
-  No,                                     !- Account for Dedicated Outdoor Air System
-  NeutralSupplyAir,                       !- Dedicated Outdoor Air System Control Strategy
-  autosize,                               !- Dedicated Outdoor Air Low Setpoint Temperature for Design {C}
-  autosize;                               !- Dedicated Outdoor Air High Setpoint Temperature for Design {C}
-
-OS:ZoneHVAC:EquipmentList,
-  {2d407d20-8efe-4174-8d33-6de560955817}, !- Handle
-  Zone HVAC Equipment List 4,             !- Name
-  {b83299c1-698a-40f8-9f85-be482b40d3df}; !- Thermal Zone
-
-OS:Space,
-  {b2095b8b-cf06-41c0-b5b0-8c952d2ac5a1}, !- Handle
-  living space|unit 4|story 1,            !- Name
-  {8fa2e4a0-21ac-40f4-bb28-ce627d2e9713}, !- Space Type Name
-  ,                                       !- Default Construction Set Name
-  ,                                       !- Default Schedule Set Name
-  -0,                                     !- Direction of Relative North {deg}
-  0,                                      !- X Origin {m}
-  0,                                      !- Y Origin {m}
-  0,                                      !- Z Origin {m}
-  ,                                       !- Building Story Name
-  {b83299c1-698a-40f8-9f85-be482b40d3df}, !- Thermal Zone Name
-  ,                                       !- Part of Total Floor Area
-  ,                                       !- Design Specification Outdoor Air Object Name
-  {8a59791b-2b5e-4fe2-bc72-43505e7b75e1}; !- Building Unit Name
-
-OS:Surface,
-  {92523d2a-97d0-41e0-a58f-5cf6d0b91711}, !- Handle
-  Surface 19,                             !- Name
-  Floor,                                  !- Surface Type
-  ,                                       !- Construction Name
-  {b2095b8b-cf06-41c0-b5b0-8c952d2ac5a1}, !- Space Name
-  Foundation,                             !- Outside Boundary Condition
-  ,                                       !- Outside Boundary Condition Object
-  NoSun,                                  !- Sun Exposure
-  NoWind,                                 !- Wind Exposure
-  ,                                       !- View Factor to Ground
-  ,                                       !- Number of Vertices
-  6.46578440716979, 3.048, 0,             !- X,Y,Z Vertex 1 {m}
-  6.46578440716979, 15.9795688143396, 0,  !- X,Y,Z Vertex 2 {m}
-  12.9315688143396, 15.9795688143396, 0,  !- X,Y,Z Vertex 3 {m}
-  12.9315688143396, 3.048, 0;             !- X,Y,Z Vertex 4 {m}
-
-OS:Surface,
-  {0e5a605d-1ac0-421d-89d4-ee15f5387df3}, !- Handle
-  Surface 20,                             !- Name
-  Wall,                                   !- Surface Type
-  ,                                       !- Construction Name
-  {b2095b8b-cf06-41c0-b5b0-8c952d2ac5a1}, !- Space Name
-  Adiabatic,                              !- Outside Boundary Condition
-  ,                                       !- Outside Boundary Condition Object
-  NoSun,                                  !- Sun Exposure
-  NoWind,                                 !- Wind Exposure
-  ,                                       !- View Factor to Ground
-  ,                                       !- Number of Vertices
-  6.46578440716979, 3.048, 2.4384,        !- X,Y,Z Vertex 1 {m}
-  6.46578440716979, 3.048, 0,             !- X,Y,Z Vertex 2 {m}
-  12.9315688143396, 3.048, 0,             !- X,Y,Z Vertex 3 {m}
-  12.9315688143396, 3.048, 2.4384;        !- X,Y,Z Vertex 4 {m}
-
-OS:Surface,
-  {369b51db-f0f4-4992-b2db-9f4a9ef7404a}, !- Handle
-  Surface 21,                             !- Name
-  RoofCeiling,                            !- Surface Type
-  ,                                       !- Construction Name
-  {b2095b8b-cf06-41c0-b5b0-8c952d2ac5a1}, !- Space Name
-  Outdoors,                               !- Outside Boundary Condition
-  ,                                       !- Outside Boundary Condition Object
-  SunExposed,                             !- Sun Exposure
-  WindExposed,                            !- Wind Exposure
-  ,                                       !- View Factor to Ground
-  ,                                       !- Number of Vertices
-  12.9315688143396, 3.048, 2.4384,        !- X,Y,Z Vertex 1 {m}
-  12.9315688143396, 15.9795688143396, 2.4384, !- X,Y,Z Vertex 2 {m}
-  6.46578440716979, 15.9795688143396, 2.4384, !- X,Y,Z Vertex 3 {m}
-  6.46578440716979, 3.048, 2.4384;        !- X,Y,Z Vertex 4 {m}
-
-OS:Surface,
-  {4e9a0e78-95cd-482a-93bc-a4c7a345c447}, !- Handle
-  Surface 22,                             !- Name
-  Wall,                                   !- Surface Type
-  ,                                       !- Construction Name
-  {b2095b8b-cf06-41c0-b5b0-8c952d2ac5a1}, !- Space Name
-  Outdoors,                               !- Outside Boundary Condition
-  ,                                       !- Outside Boundary Condition Object
-  SunExposed,                             !- Sun Exposure
-  WindExposed,                            !- Wind Exposure
-  ,                                       !- View Factor to Ground
-  ,                                       !- Number of Vertices
-  12.9315688143396, 15.9795688143396, 2.4384, !- X,Y,Z Vertex 1 {m}
-  12.9315688143396, 15.9795688143396, 0,  !- X,Y,Z Vertex 2 {m}
-  6.46578440716979, 15.9795688143396, 0,  !- X,Y,Z Vertex 3 {m}
-  6.46578440716979, 15.9795688143396, 2.4384; !- X,Y,Z Vertex 4 {m}
-
-OS:Surface,
-  {5f5ec96a-a63e-4edb-bf41-6c239a82ae46}, !- Handle
-  Surface 23,                             !- Name
-  Wall,                                   !- Surface Type
-  ,                                       !- Construction Name
-  {b2095b8b-cf06-41c0-b5b0-8c952d2ac5a1}, !- Space Name
-  Surface,                                !- Outside Boundary Condition
-  {d5305fc7-676c-4201-9613-17f91db52b84}, !- Outside Boundary Condition Object
-  NoSun,                                  !- Sun Exposure
-  NoWind,                                 !- Wind Exposure
-  ,                                       !- View Factor to Ground
-  ,                                       !- Number of Vertices
-  6.46578440716979, 15.9795688143396, 2.4384, !- X,Y,Z Vertex 1 {m}
-  6.46578440716979, 15.9795688143396, 0,  !- X,Y,Z Vertex 2 {m}
-  6.46578440716979, 3.048, 0,             !- X,Y,Z Vertex 3 {m}
-  6.46578440716979, 3.048, 2.4384;        !- X,Y,Z Vertex 4 {m}
-
-OS:Surface,
-  {4275a582-a5db-4fef-82b3-59b126617fd4}, !- Handle
-  Surface 24,                             !- Name
-  Wall,                                   !- Surface Type
-  ,                                       !- Construction Name
-  {b2095b8b-cf06-41c0-b5b0-8c952d2ac5a1}, !- Space Name
-  Surface,                                !- Outside Boundary Condition
-  {a11d42bb-652a-4fc5-9764-f2960b7c1707}, !- Outside Boundary Condition Object
-  NoSun,                                  !- Sun Exposure
-  NoWind,                                 !- Wind Exposure
-  ,                                       !- View Factor to Ground
-  ,                                       !- Number of Vertices
-  12.9315688143396, 3.048, 2.4384,        !- X,Y,Z Vertex 1 {m}
-  12.9315688143396, 3.048, 0,             !- X,Y,Z Vertex 2 {m}
-  12.9315688143396, 15.9795688143396, 0,  !- X,Y,Z Vertex 3 {m}
-  12.9315688143396, 15.9795688143396, 2.4384; !- X,Y,Z Vertex 4 {m}
-
-OS:ThermalZone,
-  {fc751af0-a9f9-4e68-a733-2d875a251b19}, !- Handle
-  living zone|unit 5,                     !- Name
-  ,                                       !- Multiplier
-  ,                                       !- Ceiling Height {m}
-  ,                                       !- Volume {m3}
-  ,                                       !- Floor Area {m2}
-  ,                                       !- Zone Inside Convection Algorithm
-  ,                                       !- Zone Outside Convection Algorithm
-  ,                                       !- Zone Conditioning Equipment List Name
-  {c890409a-f204-445a-9129-9537fc454878}, !- Zone Air Inlet Port List
-  {d380274a-83d7-41e1-8e9c-a6e381a175a2}, !- Zone Air Exhaust Port List
-  {3c23ff9f-ac76-4dca-87bb-9c5729634e79}, !- Zone Air Node Name
-  {40b096ae-4d8a-444e-90c1-32246ba41c5d}, !- Zone Return Air Port List
-  ,                                       !- Primary Daylighting Control Name
-  ,                                       !- Fraction of Zone Controlled by Primary Daylighting Control
-  ,                                       !- Secondary Daylighting Control Name
-  ,                                       !- Fraction of Zone Controlled by Secondary Daylighting Control
-  ,                                       !- Illuminance Map Name
-  ,                                       !- Group Rendering Name
-  ,                                       !- Thermostat Name
-  No;                                     !- Use Ideal Air Loads
-
-OS:Node,
-  {0f1fad27-9af0-42b3-a659-9b785855b4de}, !- Handle
-  Node 5,                                 !- Name
-  {3c23ff9f-ac76-4dca-87bb-9c5729634e79}, !- Inlet Port
-  ;                                       !- Outlet Port
-
-OS:Connection,
-  {3c23ff9f-ac76-4dca-87bb-9c5729634e79}, !- Handle
-  {a1324f3f-f1dc-4f28-ad7c-2ead1fc43f02}, !- Name
-  {fc751af0-a9f9-4e68-a733-2d875a251b19}, !- Source Object
-  11,                                     !- Outlet Port
-  {0f1fad27-9af0-42b3-a659-9b785855b4de}, !- Target Object
-  2;                                      !- Inlet Port
-
-OS:PortList,
-  {c890409a-f204-445a-9129-9537fc454878}, !- Handle
-  {90099351-b5fa-40a1-bce8-064b8c143da5}, !- Name
-  {fc751af0-a9f9-4e68-a733-2d875a251b19}; !- HVAC Component
-
-OS:PortList,
-  {d380274a-83d7-41e1-8e9c-a6e381a175a2}, !- Handle
-  {f491d371-15a5-44d4-84be-7a0f875e247d}, !- Name
-  {fc751af0-a9f9-4e68-a733-2d875a251b19}; !- HVAC Component
-
-OS:PortList,
-  {40b096ae-4d8a-444e-90c1-32246ba41c5d}, !- Handle
-  {57e093af-b056-4c2c-b2e0-b20690841ea3}, !- Name
-  {fc751af0-a9f9-4e68-a733-2d875a251b19}; !- HVAC Component
-
-OS:Sizing:Zone,
-  {375710ac-32dd-4beb-a25a-310ebe14727e}, !- Handle
-  {fc751af0-a9f9-4e68-a733-2d875a251b19}, !- Zone or ZoneList Name
-  SupplyAirTemperature,                   !- Zone Cooling Design Supply Air Temperature Input Method
-  14,                                     !- Zone Cooling Design Supply Air Temperature {C}
-  11.11,                                  !- Zone Cooling Design Supply Air Temperature Difference {deltaC}
-  SupplyAirTemperature,                   !- Zone Heating Design Supply Air Temperature Input Method
-  40,                                     !- Zone Heating Design Supply Air Temperature {C}
-  11.11,                                  !- Zone Heating Design Supply Air Temperature Difference {deltaC}
-  0.0085,                                 !- Zone Cooling Design Supply Air Humidity Ratio {kg-H2O/kg-air}
-  0.008,                                  !- Zone Heating Design Supply Air Humidity Ratio {kg-H2O/kg-air}
-  ,                                       !- Zone Heating Sizing Factor
-  ,                                       !- Zone Cooling Sizing Factor
-  DesignDay,                              !- Cooling Design Air Flow Method
-  ,                                       !- Cooling Design Air Flow Rate {m3/s}
-  ,                                       !- Cooling Minimum Air Flow per Zone Floor Area {m3/s-m2}
-  ,                                       !- Cooling Minimum Air Flow {m3/s}
-  ,                                       !- Cooling Minimum Air Flow Fraction
-  DesignDay,                              !- Heating Design Air Flow Method
-  ,                                       !- Heating Design Air Flow Rate {m3/s}
-  ,                                       !- Heating Maximum Air Flow per Zone Floor Area {m3/s-m2}
-  ,                                       !- Heating Maximum Air Flow {m3/s}
-  ,                                       !- Heating Maximum Air Flow Fraction
-  ,                                       !- Design Zone Air Distribution Effectiveness in Cooling Mode
-  ,                                       !- Design Zone Air Distribution Effectiveness in Heating Mode
-  No,                                     !- Account for Dedicated Outdoor Air System
-  NeutralSupplyAir,                       !- Dedicated Outdoor Air System Control Strategy
-  autosize,                               !- Dedicated Outdoor Air Low Setpoint Temperature for Design {C}
-  autosize;                               !- Dedicated Outdoor Air High Setpoint Temperature for Design {C}
-
-OS:ZoneHVAC:EquipmentList,
-  {1d1bee3d-8162-4e0e-9fa0-5fbad06a0573}, !- Handle
-  Zone HVAC Equipment List 5,             !- Name
-  {fc751af0-a9f9-4e68-a733-2d875a251b19}; !- Thermal Zone
-
-OS:Space,
-  {e1b63f5b-d80a-4393-80b7-77d7b5a61821}, !- Handle
-  living space|unit 5|story 1,            !- Name
-  {8fa2e4a0-21ac-40f4-bb28-ce627d2e9713}, !- Space Type Name
-  ,                                       !- Default Construction Set Name
-  ,                                       !- Default Schedule Set Name
-  -0,                                     !- Direction of Relative North {deg}
-  0,                                      !- X Origin {m}
-  0,                                      !- Y Origin {m}
-  0,                                      !- Z Origin {m}
-  ,                                       !- Building Story Name
-  {fc751af0-a9f9-4e68-a733-2d875a251b19}, !- Thermal Zone Name
-  ,                                       !- Part of Total Floor Area
-  ,                                       !- Design Specification Outdoor Air Object Name
-  {c0c13527-75d5-4b9e-b618-3efd134e20ca}; !- Building Unit Name
-
-OS:Surface,
-  {75ba56cb-89d3-43f7-9bf1-945140a7b842}, !- Handle
-  Surface 25,                             !- Name
-  Wall,                                   !- Surface Type
-  ,                                       !- Construction Name
-  {e1b63f5b-d80a-4393-80b7-77d7b5a61821}, !- Space Name
-  Surface,                                !- Outside Boundary Condition
-  {7b8bf028-487c-419e-91f8-5a9d693a38ad}, !- Outside Boundary Condition Object
-  NoSun,                                  !- Sun Exposure
-  NoWind,                                 !- Wind Exposure
-  ,                                       !- View Factor to Ground
-  ,                                       !- Number of Vertices
-  19.3973532215094, -12.9315688143396, 2.4384, !- X,Y,Z Vertex 1 {m}
-  19.3973532215094, -12.9315688143396, 0, !- X,Y,Z Vertex 2 {m}
-  19.3973532215094, 0, 0,                 !- X,Y,Z Vertex 3 {m}
-  19.3973532215094, 0, 2.4384;            !- X,Y,Z Vertex 4 {m}
-
-OS:Surface,
-  {0c1e2347-e843-42a3-bd2d-5be884e33250}, !- Handle
-  Surface 26,                             !- Name
-  Wall,                                   !- Surface Type
-  ,                                       !- Construction Name
-  {e1b63f5b-d80a-4393-80b7-77d7b5a61821}, !- Space Name
-  Surface,                                !- Outside Boundary Condition
-  {7088f055-7a8f-4744-8077-4ee3d9b7a374}, !- Outside Boundary Condition Object
-  NoSun,                                  !- Sun Exposure
-  NoWind,                                 !- Wind Exposure
-  ,                                       !- View Factor to Ground
-  ,                                       !- Number of Vertices
-  12.9315688143396, 0, 2.4384,            !- X,Y,Z Vertex 1 {m}
-  12.9315688143396, 0, 0,                 !- X,Y,Z Vertex 2 {m}
-  12.9315688143396, -12.9315688143396, 0, !- X,Y,Z Vertex 3 {m}
-  12.9315688143396, -12.9315688143396, 2.4384; !- X,Y,Z Vertex 4 {m}
-
-OS:Surface,
-  {46f1d1a5-d24c-4053-a66e-144173ded91d}, !- Handle
-  Surface 27,                             !- Name
-  Wall,                                   !- Surface Type
-  ,                                       !- Construction Name
-  {e1b63f5b-d80a-4393-80b7-77d7b5a61821}, !- Space Name
-  Outdoors,                               !- Outside Boundary Condition
-  ,                                       !- Outside Boundary Condition Object
-  SunExposed,                             !- Sun Exposure
-  WindExposed,                            !- Wind Exposure
-  ,                                       !- View Factor to Ground
-  ,                                       !- Number of Vertices
-  12.9315688143396, -12.9315688143396, 2.4384, !- X,Y,Z Vertex 1 {m}
-  12.9315688143396, -12.9315688143396, 0, !- X,Y,Z Vertex 2 {m}
-  19.3973532215094, -12.9315688143396, 0, !- X,Y,Z Vertex 3 {m}
-  19.3973532215094, -12.9315688143396, 2.4384; !- X,Y,Z Vertex 4 {m}
-
-OS:Surface,
-  {fbb4b1e9-15d5-4939-92fe-7e4105c50ddd}, !- Handle
-  Surface 28,                             !- Name
-  Floor,                                  !- Surface Type
-  ,                                       !- Construction Name
-  {e1b63f5b-d80a-4393-80b7-77d7b5a61821}, !- Space Name
-  Foundation,                             !- Outside Boundary Condition
-  ,                                       !- Outside Boundary Condition Object
-  NoSun,                                  !- Sun Exposure
-  NoWind,                                 !- Wind Exposure
-  ,                                       !- View Factor to Ground
-  ,                                       !- Number of Vertices
-  12.9315688143396, -12.9315688143396, 0, !- X,Y,Z Vertex 1 {m}
-  12.9315688143396, 0, 0,                 !- X,Y,Z Vertex 2 {m}
-  19.3973532215094, 0, 0,                 !- X,Y,Z Vertex 3 {m}
-  19.3973532215094, -12.9315688143396, 0; !- X,Y,Z Vertex 4 {m}
-
-OS:Surface,
-  {1058fcda-6a57-4616-b916-15f9a7b29cab}, !- Handle
-  Surface 29,                             !- Name
-  Wall,                                   !- Surface Type
-  ,                                       !- Construction Name
-  {e1b63f5b-d80a-4393-80b7-77d7b5a61821}, !- Space Name
-  Adiabatic,                              !- Outside Boundary Condition
-  ,                                       !- Outside Boundary Condition Object
-  NoSun,                                  !- Sun Exposure
-  NoWind,                                 !- Wind Exposure
-  ,                                       !- View Factor to Ground
-  ,                                       !- Number of Vertices
-  19.3973532215094, 0, 2.4384,            !- X,Y,Z Vertex 1 {m}
-  19.3973532215094, 0, 0,                 !- X,Y,Z Vertex 2 {m}
-  12.9315688143396, 0, 0,                 !- X,Y,Z Vertex 3 {m}
-  12.9315688143396, 0, 2.4384;            !- X,Y,Z Vertex 4 {m}
-
-OS:Surface,
-  {7f91ccc8-6ffd-4837-bfa7-4c30ea0e2cc7}, !- Handle
-  Surface 30,                             !- Name
-  RoofCeiling,                            !- Surface Type
-  ,                                       !- Construction Name
-  {e1b63f5b-d80a-4393-80b7-77d7b5a61821}, !- Space Name
-  Outdoors,                               !- Outside Boundary Condition
-  ,                                       !- Outside Boundary Condition Object
-  SunExposed,                             !- Sun Exposure
-  WindExposed,                            !- Wind Exposure
-  ,                                       !- View Factor to Ground
-  ,                                       !- Number of Vertices
-  19.3973532215094, -12.9315688143396, 2.4384, !- X,Y,Z Vertex 1 {m}
-  19.3973532215094, 0, 2.4384,            !- X,Y,Z Vertex 2 {m}
-  12.9315688143396, 0, 2.4384,            !- X,Y,Z Vertex 3 {m}
-  12.9315688143396, -12.9315688143396, 2.4384; !- X,Y,Z Vertex 4 {m}
-
-OS:ThermalZone,
-  {7a4732aa-4f12-431a-a150-8a8da66479dd}, !- Handle
-  living zone|unit 6,                     !- Name
-  ,                                       !- Multiplier
-  ,                                       !- Ceiling Height {m}
-  ,                                       !- Volume {m3}
-  ,                                       !- Floor Area {m2}
-  ,                                       !- Zone Inside Convection Algorithm
-  ,                                       !- Zone Outside Convection Algorithm
-  ,                                       !- Zone Conditioning Equipment List Name
-  {a9970d33-00c1-4253-877c-168de89c6226}, !- Zone Air Inlet Port List
-  {74459661-b95d-4802-9ddb-3f8a3800c112}, !- Zone Air Exhaust Port List
-  {cb0de20a-717d-4c9e-bb99-6549d7ec5023}, !- Zone Air Node Name
-  {b85d0832-a7fd-46fd-afa7-97175f79cc98}, !- Zone Return Air Port List
-  ,                                       !- Primary Daylighting Control Name
-  ,                                       !- Fraction of Zone Controlled by Primary Daylighting Control
-  ,                                       !- Secondary Daylighting Control Name
-  ,                                       !- Fraction of Zone Controlled by Secondary Daylighting Control
-  ,                                       !- Illuminance Map Name
-  ,                                       !- Group Rendering Name
-  ,                                       !- Thermostat Name
-  No;                                     !- Use Ideal Air Loads
-
-OS:Node,
-  {a7c033b1-bcbc-4010-a474-97c3dbfd6608}, !- Handle
-  Node 6,                                 !- Name
-  {cb0de20a-717d-4c9e-bb99-6549d7ec5023}, !- Inlet Port
-  ;                                       !- Outlet Port
-
-OS:Connection,
-  {cb0de20a-717d-4c9e-bb99-6549d7ec5023}, !- Handle
-  {01b45a66-b4cb-40ba-b1f4-6e49f3561dec}, !- Name
-  {7a4732aa-4f12-431a-a150-8a8da66479dd}, !- Source Object
-  11,                                     !- Outlet Port
-  {a7c033b1-bcbc-4010-a474-97c3dbfd6608}, !- Target Object
-  2;                                      !- Inlet Port
-
-OS:PortList,
-  {a9970d33-00c1-4253-877c-168de89c6226}, !- Handle
-  {efae79ee-32de-4945-a301-8a822b936ee7}, !- Name
-  {7a4732aa-4f12-431a-a150-8a8da66479dd}; !- HVAC Component
-
-OS:PortList,
-  {74459661-b95d-4802-9ddb-3f8a3800c112}, !- Handle
-  {b181de74-1f9e-49b3-8643-7bf21be4db92}, !- Name
-  {7a4732aa-4f12-431a-a150-8a8da66479dd}; !- HVAC Component
-
-OS:PortList,
-  {b85d0832-a7fd-46fd-afa7-97175f79cc98}, !- Handle
-  {a97d29e5-597e-4a2b-85d1-adf3ddbb65f8}, !- Name
-  {7a4732aa-4f12-431a-a150-8a8da66479dd}; !- HVAC Component
-
-OS:Sizing:Zone,
-  {f1786843-f52d-4791-824b-3e75f54d13b3}, !- Handle
-  {7a4732aa-4f12-431a-a150-8a8da66479dd}, !- Zone or ZoneList Name
-  SupplyAirTemperature,                   !- Zone Cooling Design Supply Air Temperature Input Method
-  14,                                     !- Zone Cooling Design Supply Air Temperature {C}
-  11.11,                                  !- Zone Cooling Design Supply Air Temperature Difference {deltaC}
-  SupplyAirTemperature,                   !- Zone Heating Design Supply Air Temperature Input Method
-  40,                                     !- Zone Heating Design Supply Air Temperature {C}
-  11.11,                                  !- Zone Heating Design Supply Air Temperature Difference {deltaC}
-  0.0085,                                 !- Zone Cooling Design Supply Air Humidity Ratio {kg-H2O/kg-air}
-  0.008,                                  !- Zone Heating Design Supply Air Humidity Ratio {kg-H2O/kg-air}
-  ,                                       !- Zone Heating Sizing Factor
-  ,                                       !- Zone Cooling Sizing Factor
-  DesignDay,                              !- Cooling Design Air Flow Method
-  ,                                       !- Cooling Design Air Flow Rate {m3/s}
-  ,                                       !- Cooling Minimum Air Flow per Zone Floor Area {m3/s-m2}
-  ,                                       !- Cooling Minimum Air Flow {m3/s}
-  ,                                       !- Cooling Minimum Air Flow Fraction
-  DesignDay,                              !- Heating Design Air Flow Method
-  ,                                       !- Heating Design Air Flow Rate {m3/s}
-  ,                                       !- Heating Maximum Air Flow per Zone Floor Area {m3/s-m2}
-  ,                                       !- Heating Maximum Air Flow {m3/s}
-  ,                                       !- Heating Maximum Air Flow Fraction
-  ,                                       !- Design Zone Air Distribution Effectiveness in Cooling Mode
-  ,                                       !- Design Zone Air Distribution Effectiveness in Heating Mode
-  No,                                     !- Account for Dedicated Outdoor Air System
-  NeutralSupplyAir,                       !- Dedicated Outdoor Air System Control Strategy
-  autosize,                               !- Dedicated Outdoor Air Low Setpoint Temperature for Design {C}
-  autosize;                               !- Dedicated Outdoor Air High Setpoint Temperature for Design {C}
-
-OS:ZoneHVAC:EquipmentList,
-  {e8117de5-4ea2-47e8-9c83-48b190bd9fa8}, !- Handle
-  Zone HVAC Equipment List 6,             !- Name
-  {7a4732aa-4f12-431a-a150-8a8da66479dd}; !- Thermal Zone
-
-OS:Space,
-  {d7e484b0-b2e2-45ba-b35d-2a1204bdf1d8}, !- Handle
-  living space|unit 6|story 1,            !- Name
-  {8fa2e4a0-21ac-40f4-bb28-ce627d2e9713}, !- Space Type Name
-  ,                                       !- Default Construction Set Name
-  ,                                       !- Default Schedule Set Name
-  -0,                                     !- Direction of Relative North {deg}
-  0,                                      !- X Origin {m}
-  0,                                      !- Y Origin {m}
-  0,                                      !- Z Origin {m}
-  ,                                       !- Building Story Name
-  {7a4732aa-4f12-431a-a150-8a8da66479dd}, !- Thermal Zone Name
-  ,                                       !- Part of Total Floor Area
-  ,                                       !- Design Specification Outdoor Air Object Name
-  {4495feb3-5557-47f1-be96-fe51b6162b5e}; !- Building Unit Name
-
-OS:Surface,
-  {f59e174a-e06c-40e7-a3a6-e436c70349f2}, !- Handle
-  Surface 31,                             !- Name
-  Floor,                                  !- Surface Type
-  ,                                       !- Construction Name
-  {d7e484b0-b2e2-45ba-b35d-2a1204bdf1d8}, !- Space Name
-  Foundation,                             !- Outside Boundary Condition
-  ,                                       !- Outside Boundary Condition Object
-  NoSun,                                  !- Sun Exposure
-  NoWind,                                 !- Wind Exposure
-  ,                                       !- View Factor to Ground
-  ,                                       !- Number of Vertices
-  12.9315688143396, 3.048, 0,             !- X,Y,Z Vertex 1 {m}
-  12.9315688143396, 15.9795688143396, 0,  !- X,Y,Z Vertex 2 {m}
-  19.3973532215094, 15.9795688143396, 0,  !- X,Y,Z Vertex 3 {m}
-  19.3973532215094, 3.048, 0;             !- X,Y,Z Vertex 4 {m}
-
-OS:Surface,
-  {55e89f93-567f-4216-b6c8-0f498043fcfa}, !- Handle
-  Surface 32,                             !- Name
-  Wall,                                   !- Surface Type
-  ,                                       !- Construction Name
-  {d7e484b0-b2e2-45ba-b35d-2a1204bdf1d8}, !- Space Name
-  Adiabatic,                              !- Outside Boundary Condition
-  ,                                       !- Outside Boundary Condition Object
-  NoSun,                                  !- Sun Exposure
-  NoWind,                                 !- Wind Exposure
-  ,                                       !- View Factor to Ground
-  ,                                       !- Number of Vertices
-  12.9315688143396, 3.048, 2.4384,        !- X,Y,Z Vertex 1 {m}
-  12.9315688143396, 3.048, 0,             !- X,Y,Z Vertex 2 {m}
-  19.3973532215094, 3.048, 0,             !- X,Y,Z Vertex 3 {m}
-  19.3973532215094, 3.048, 2.4384;        !- X,Y,Z Vertex 4 {m}
-
-OS:Surface,
-  {ca343ab0-f532-4fc5-8586-377a127c5120}, !- Handle
-  Surface 33,                             !- Name
-  RoofCeiling,                            !- Surface Type
-  ,                                       !- Construction Name
-  {d7e484b0-b2e2-45ba-b35d-2a1204bdf1d8}, !- Space Name
-  Outdoors,                               !- Outside Boundary Condition
-  ,                                       !- Outside Boundary Condition Object
-  SunExposed,                             !- Sun Exposure
-  WindExposed,                            !- Wind Exposure
-  ,                                       !- View Factor to Ground
-  ,                                       !- Number of Vertices
-  19.3973532215094, 3.048, 2.4384,        !- X,Y,Z Vertex 1 {m}
-  19.3973532215094, 15.9795688143396, 2.4384, !- X,Y,Z Vertex 2 {m}
-  12.9315688143396, 15.9795688143396, 2.4384, !- X,Y,Z Vertex 3 {m}
-  12.9315688143396, 3.048, 2.4384;        !- X,Y,Z Vertex 4 {m}
-
-OS:Surface,
-  {85a30ae3-f6d1-4fff-8b77-8cd3be602b83}, !- Handle
-  Surface 34,                             !- Name
-  Wall,                                   !- Surface Type
-  ,                                       !- Construction Name
-  {d7e484b0-b2e2-45ba-b35d-2a1204bdf1d8}, !- Space Name
-  Outdoors,                               !- Outside Boundary Condition
-  ,                                       !- Outside Boundary Condition Object
-  SunExposed,                             !- Sun Exposure
-  WindExposed,                            !- Wind Exposure
-  ,                                       !- View Factor to Ground
-  ,                                       !- Number of Vertices
-  19.3973532215094, 15.9795688143396, 2.4384, !- X,Y,Z Vertex 1 {m}
-  19.3973532215094, 15.9795688143396, 0,  !- X,Y,Z Vertex 2 {m}
-  12.9315688143396, 15.9795688143396, 0,  !- X,Y,Z Vertex 3 {m}
-  12.9315688143396, 15.9795688143396, 2.4384; !- X,Y,Z Vertex 4 {m}
-
-OS:Surface,
-  {a11d42bb-652a-4fc5-9764-f2960b7c1707}, !- Handle
-  Surface 35,                             !- Name
-  Wall,                                   !- Surface Type
-  ,                                       !- Construction Name
-  {d7e484b0-b2e2-45ba-b35d-2a1204bdf1d8}, !- Space Name
-  Surface,                                !- Outside Boundary Condition
-  {4275a582-a5db-4fef-82b3-59b126617fd4}, !- Outside Boundary Condition Object
-  NoSun,                                  !- Sun Exposure
-  NoWind,                                 !- Wind Exposure
-  ,                                       !- View Factor to Ground
-  ,                                       !- Number of Vertices
-  12.9315688143396, 15.9795688143396, 2.4384, !- X,Y,Z Vertex 1 {m}
-  12.9315688143396, 15.9795688143396, 0,  !- X,Y,Z Vertex 2 {m}
-  12.9315688143396, 3.048, 0,             !- X,Y,Z Vertex 3 {m}
-  12.9315688143396, 3.048, 2.4384;        !- X,Y,Z Vertex 4 {m}
-
-OS:Surface,
-  {6a4c3c7b-b1ad-4122-8734-f52a6c485bd3}, !- Handle
-  Surface 36,                             !- Name
-  Wall,                                   !- Surface Type
-  ,                                       !- Construction Name
-  {d7e484b0-b2e2-45ba-b35d-2a1204bdf1d8}, !- Space Name
-  Surface,                                !- Outside Boundary Condition
-  {cfafa151-6fd3-4307-8d8a-f8e33d9760e5}, !- Outside Boundary Condition Object
-  NoSun,                                  !- Sun Exposure
-  NoWind,                                 !- Wind Exposure
-  ,                                       !- View Factor to Ground
-  ,                                       !- Number of Vertices
-  19.3973532215094, 3.048, 2.4384,        !- X,Y,Z Vertex 1 {m}
-  19.3973532215094, 3.048, 0,             !- X,Y,Z Vertex 2 {m}
-  19.3973532215094, 15.9795688143396, 0,  !- X,Y,Z Vertex 3 {m}
-  19.3973532215094, 15.9795688143396, 2.4384; !- X,Y,Z Vertex 4 {m}
-
-OS:ThermalZone,
-  {23c3750a-2f68-4bcf-ab53-0d7d30dbc82b}, !- Handle
-  living zone|unit 7,                     !- Name
-  ,                                       !- Multiplier
-  ,                                       !- Ceiling Height {m}
-  ,                                       !- Volume {m3}
-  ,                                       !- Floor Area {m2}
-  ,                                       !- Zone Inside Convection Algorithm
-  ,                                       !- Zone Outside Convection Algorithm
-  ,                                       !- Zone Conditioning Equipment List Name
-  {a5c72479-3a42-4219-bfda-6ac29d2916a8}, !- Zone Air Inlet Port List
-  {8cf4f5fe-1b9c-4e17-914a-07da7f6a15d6}, !- Zone Air Exhaust Port List
-  {ce27e548-e9cd-4811-a9fa-d11fa9b2e940}, !- Zone Air Node Name
-  {a3e8743a-35f7-45f0-9310-6c3145d3e498}, !- Zone Return Air Port List
-  ,                                       !- Primary Daylighting Control Name
-  ,                                       !- Fraction of Zone Controlled by Primary Daylighting Control
-  ,                                       !- Secondary Daylighting Control Name
-  ,                                       !- Fraction of Zone Controlled by Secondary Daylighting Control
-  ,                                       !- Illuminance Map Name
-  ,                                       !- Group Rendering Name
-  ,                                       !- Thermostat Name
-  No;                                     !- Use Ideal Air Loads
-
-OS:Node,
-  {c2ec5c1d-8350-46eb-bc0e-261cc8ee8912}, !- Handle
-  Node 7,                                 !- Name
-  {ce27e548-e9cd-4811-a9fa-d11fa9b2e940}, !- Inlet Port
-  ;                                       !- Outlet Port
-
-OS:Connection,
-  {ce27e548-e9cd-4811-a9fa-d11fa9b2e940}, !- Handle
-  {cb46f9a8-1acb-48d2-b76d-9f95b843f1aa}, !- Name
-  {23c3750a-2f68-4bcf-ab53-0d7d30dbc82b}, !- Source Object
-  11,                                     !- Outlet Port
-  {c2ec5c1d-8350-46eb-bc0e-261cc8ee8912}, !- Target Object
-  2;                                      !- Inlet Port
-
-OS:PortList,
-  {a5c72479-3a42-4219-bfda-6ac29d2916a8}, !- Handle
-  {fec1e978-2dbb-445d-b2ae-5888dec1bf4b}, !- Name
-  {23c3750a-2f68-4bcf-ab53-0d7d30dbc82b}; !- HVAC Component
-
-OS:PortList,
-  {8cf4f5fe-1b9c-4e17-914a-07da7f6a15d6}, !- Handle
-  {69160309-a822-4893-aa75-c00e31dad387}, !- Name
-  {23c3750a-2f68-4bcf-ab53-0d7d30dbc82b}; !- HVAC Component
-
-OS:PortList,
-  {a3e8743a-35f7-45f0-9310-6c3145d3e498}, !- Handle
-  {c2de9737-82f6-4db9-8b17-6cd2ecc1b485}, !- Name
-  {23c3750a-2f68-4bcf-ab53-0d7d30dbc82b}; !- HVAC Component
-
-OS:Sizing:Zone,
-  {5bdfec66-e6bf-44cc-aca8-b48cd2b70511}, !- Handle
-  {23c3750a-2f68-4bcf-ab53-0d7d30dbc82b}, !- Zone or ZoneList Name
-  SupplyAirTemperature,                   !- Zone Cooling Design Supply Air Temperature Input Method
-  14,                                     !- Zone Cooling Design Supply Air Temperature {C}
-  11.11,                                  !- Zone Cooling Design Supply Air Temperature Difference {deltaC}
-  SupplyAirTemperature,                   !- Zone Heating Design Supply Air Temperature Input Method
-  40,                                     !- Zone Heating Design Supply Air Temperature {C}
-  11.11,                                  !- Zone Heating Design Supply Air Temperature Difference {deltaC}
-  0.0085,                                 !- Zone Cooling Design Supply Air Humidity Ratio {kg-H2O/kg-air}
-  0.008,                                  !- Zone Heating Design Supply Air Humidity Ratio {kg-H2O/kg-air}
-  ,                                       !- Zone Heating Sizing Factor
-  ,                                       !- Zone Cooling Sizing Factor
-  DesignDay,                              !- Cooling Design Air Flow Method
-  ,                                       !- Cooling Design Air Flow Rate {m3/s}
-  ,                                       !- Cooling Minimum Air Flow per Zone Floor Area {m3/s-m2}
-  ,                                       !- Cooling Minimum Air Flow {m3/s}
-  ,                                       !- Cooling Minimum Air Flow Fraction
-  DesignDay,                              !- Heating Design Air Flow Method
-  ,                                       !- Heating Design Air Flow Rate {m3/s}
-  ,                                       !- Heating Maximum Air Flow per Zone Floor Area {m3/s-m2}
-  ,                                       !- Heating Maximum Air Flow {m3/s}
-  ,                                       !- Heating Maximum Air Flow Fraction
-  ,                                       !- Design Zone Air Distribution Effectiveness in Cooling Mode
-  ,                                       !- Design Zone Air Distribution Effectiveness in Heating Mode
-  No,                                     !- Account for Dedicated Outdoor Air System
-  NeutralSupplyAir,                       !- Dedicated Outdoor Air System Control Strategy
-  autosize,                               !- Dedicated Outdoor Air Low Setpoint Temperature for Design {C}
-  autosize;                               !- Dedicated Outdoor Air High Setpoint Temperature for Design {C}
-
-OS:ZoneHVAC:EquipmentList,
-  {72ab5a1c-a672-44c4-8d38-ef986bf6314c}, !- Handle
-  Zone HVAC Equipment List 7,             !- Name
-  {23c3750a-2f68-4bcf-ab53-0d7d30dbc82b}; !- Thermal Zone
-
-OS:Space,
-  {8c358e4c-12dc-454a-98ae-d7f1bf9793fb}, !- Handle
-  living space|unit 7|story 1,            !- Name
-  {8fa2e4a0-21ac-40f4-bb28-ce627d2e9713}, !- Space Type Name
-  ,                                       !- Default Construction Set Name
-  ,                                       !- Default Schedule Set Name
-  -0,                                     !- Direction of Relative North {deg}
-  0,                                      !- X Origin {m}
-  0,                                      !- Y Origin {m}
-  0,                                      !- Z Origin {m}
-  ,                                       !- Building Story Name
-  {23c3750a-2f68-4bcf-ab53-0d7d30dbc82b}, !- Thermal Zone Name
-  ,                                       !- Part of Total Floor Area
-  ,                                       !- Design Specification Outdoor Air Object Name
-  {938c9543-c7f0-4557-ad23-e602e9041bc3}; !- Building Unit Name
-
-OS:Surface,
-  {36ac1578-f8bc-4966-bd71-3f75dbcef969}, !- Handle
-  Surface 37,                             !- Name
-  Wall,                                   !- Surface Type
-  ,                                       !- Construction Name
-  {8c358e4c-12dc-454a-98ae-d7f1bf9793fb}, !- Space Name
-  Outdoors,                               !- Outside Boundary Condition
-  ,                                       !- Outside Boundary Condition Object
-  SunExposed,                             !- Sun Exposure
-  WindExposed,                            !- Wind Exposure
-  ,                                       !- View Factor to Ground
-  ,                                       !- Number of Vertices
-  25.8631376286792, -12.9315688143396, 2.4384, !- X,Y,Z Vertex 1 {m}
-  25.8631376286792, -12.9315688143396, 0, !- X,Y,Z Vertex 2 {m}
-  25.8631376286792, 0, 0,                 !- X,Y,Z Vertex 3 {m}
-  25.8631376286792, 0, 2.4384;            !- X,Y,Z Vertex 4 {m}
-
-OS:Surface,
-  {7b8bf028-487c-419e-91f8-5a9d693a38ad}, !- Handle
-  Surface 38,                             !- Name
-  Wall,                                   !- Surface Type
-  ,                                       !- Construction Name
-  {8c358e4c-12dc-454a-98ae-d7f1bf9793fb}, !- Space Name
-  Surface,                                !- Outside Boundary Condition
-  {75ba56cb-89d3-43f7-9bf1-945140a7b842}, !- Outside Boundary Condition Object
-  NoSun,                                  !- Sun Exposure
-  NoWind,                                 !- Wind Exposure
-  ,                                       !- View Factor to Ground
-  ,                                       !- Number of Vertices
-  19.3973532215094, 0, 2.4384,            !- X,Y,Z Vertex 1 {m}
-  19.3973532215094, 0, 0,                 !- X,Y,Z Vertex 2 {m}
-  19.3973532215094, -12.9315688143396, 0, !- X,Y,Z Vertex 3 {m}
-  19.3973532215094, -12.9315688143396, 2.4384; !- X,Y,Z Vertex 4 {m}
-
-OS:Surface,
-  {df152fc6-b470-43ad-8a0e-0cebb8f63855}, !- Handle
-  Surface 39,                             !- Name
-  Wall,                                   !- Surface Type
-  ,                                       !- Construction Name
-  {8c358e4c-12dc-454a-98ae-d7f1bf9793fb}, !- Space Name
-  Outdoors,                               !- Outside Boundary Condition
-  ,                                       !- Outside Boundary Condition Object
-  SunExposed,                             !- Sun Exposure
-  WindExposed,                            !- Wind Exposure
-  ,                                       !- View Factor to Ground
-  ,                                       !- Number of Vertices
-  19.3973532215094, -12.9315688143396, 2.4384, !- X,Y,Z Vertex 1 {m}
-  19.3973532215094, -12.9315688143396, 0, !- X,Y,Z Vertex 2 {m}
-  25.8631376286792, -12.9315688143396, 0, !- X,Y,Z Vertex 3 {m}
-  25.8631376286792, -12.9315688143396, 2.4384; !- X,Y,Z Vertex 4 {m}
-
-OS:Surface,
-  {0538d417-3d92-4d2f-bbba-dd35df078e37}, !- Handle
-  Surface 40,                             !- Name
-  Floor,                                  !- Surface Type
-  ,                                       !- Construction Name
-  {8c358e4c-12dc-454a-98ae-d7f1bf9793fb}, !- Space Name
-  Foundation,                             !- Outside Boundary Condition
-  ,                                       !- Outside Boundary Condition Object
-  NoSun,                                  !- Sun Exposure
-  NoWind,                                 !- Wind Exposure
-  ,                                       !- View Factor to Ground
-  ,                                       !- Number of Vertices
-  19.3973532215094, -12.9315688143396, 0, !- X,Y,Z Vertex 1 {m}
-  19.3973532215094, 0, 0,                 !- X,Y,Z Vertex 2 {m}
-  25.8631376286792, 0, 0,                 !- X,Y,Z Vertex 3 {m}
-  25.8631376286792, -12.9315688143396, 0; !- X,Y,Z Vertex 4 {m}
-
-OS:Surface,
-  {0ddd74e2-db5a-4fd3-94e1-d5f0ed52a3fc}, !- Handle
-  Surface 41,                             !- Name
-  Wall,                                   !- Surface Type
-  ,                                       !- Construction Name
-  {8c358e4c-12dc-454a-98ae-d7f1bf9793fb}, !- Space Name
-  Adiabatic,                              !- Outside Boundary Condition
-  ,                                       !- Outside Boundary Condition Object
-  NoSun,                                  !- Sun Exposure
-  NoWind,                                 !- Wind Exposure
-  ,                                       !- View Factor to Ground
-  ,                                       !- Number of Vertices
-  25.8631376286792, 0, 2.4384,            !- X,Y,Z Vertex 1 {m}
-  25.8631376286792, 0, 0,                 !- X,Y,Z Vertex 2 {m}
-  19.3973532215094, 0, 0,                 !- X,Y,Z Vertex 3 {m}
-  19.3973532215094, 0, 2.4384;            !- X,Y,Z Vertex 4 {m}
-
-OS:Surface,
-  {73d2b15c-a3f3-4743-bb10-ae767ff2df3e}, !- Handle
-  Surface 42,                             !- Name
-  RoofCeiling,                            !- Surface Type
-  ,                                       !- Construction Name
-  {8c358e4c-12dc-454a-98ae-d7f1bf9793fb}, !- Space Name
-  Outdoors,                               !- Outside Boundary Condition
-  ,                                       !- Outside Boundary Condition Object
-  SunExposed,                             !- Sun Exposure
-  WindExposed,                            !- Wind Exposure
-  ,                                       !- View Factor to Ground
-  ,                                       !- Number of Vertices
-  25.8631376286792, -12.9315688143396, 2.4384, !- X,Y,Z Vertex 1 {m}
-  25.8631376286792, 0, 2.4384,            !- X,Y,Z Vertex 2 {m}
-  19.3973532215094, 0, 2.4384,            !- X,Y,Z Vertex 3 {m}
-  19.3973532215094, -12.9315688143396, 2.4384; !- X,Y,Z Vertex 4 {m}
-
-OS:ThermalZone,
-  {b6ce9d44-8771-4a11-94e5-8e3142e1ed82}, !- Handle
-  living zone|unit 8,                     !- Name
-  ,                                       !- Multiplier
-  ,                                       !- Ceiling Height {m}
-  ,                                       !- Volume {m3}
-  ,                                       !- Floor Area {m2}
-  ,                                       !- Zone Inside Convection Algorithm
-  ,                                       !- Zone Outside Convection Algorithm
-  ,                                       !- Zone Conditioning Equipment List Name
-  {86a19ea5-495a-4dbb-a65a-d872c24540d0}, !- Zone Air Inlet Port List
-  {e8f41399-5d74-4b5c-b353-09c8eb5b94a9}, !- Zone Air Exhaust Port List
-  {827de378-8071-49fd-ad90-c79e0fb90193}, !- Zone Air Node Name
-  {4cc2c2a6-4742-429d-ba78-dd4fc9740a93}, !- Zone Return Air Port List
-  ,                                       !- Primary Daylighting Control Name
-  ,                                       !- Fraction of Zone Controlled by Primary Daylighting Control
-  ,                                       !- Secondary Daylighting Control Name
-  ,                                       !- Fraction of Zone Controlled by Secondary Daylighting Control
-  ,                                       !- Illuminance Map Name
-  ,                                       !- Group Rendering Name
-  ,                                       !- Thermostat Name
-  No;                                     !- Use Ideal Air Loads
-
-OS:Node,
-  {66ee4942-6201-42ad-b787-102424824825}, !- Handle
-  Node 8,                                 !- Name
-  {827de378-8071-49fd-ad90-c79e0fb90193}, !- Inlet Port
-  ;                                       !- Outlet Port
-
-OS:Connection,
-  {827de378-8071-49fd-ad90-c79e0fb90193}, !- Handle
-  {40c0461f-53cd-4d2c-93bc-43215f8d64ca}, !- Name
-  {b6ce9d44-8771-4a11-94e5-8e3142e1ed82}, !- Source Object
-  11,                                     !- Outlet Port
-  {66ee4942-6201-42ad-b787-102424824825}, !- Target Object
-  2;                                      !- Inlet Port
-
-OS:PortList,
-  {86a19ea5-495a-4dbb-a65a-d872c24540d0}, !- Handle
-  {dcf48dcb-f915-4dd1-bedd-2e6c5ebb3d2c}, !- Name
-  {b6ce9d44-8771-4a11-94e5-8e3142e1ed82}; !- HVAC Component
-
-OS:PortList,
-  {e8f41399-5d74-4b5c-b353-09c8eb5b94a9}, !- Handle
-  {b55f055d-16ae-4e55-b020-6773c9c69953}, !- Name
-  {b6ce9d44-8771-4a11-94e5-8e3142e1ed82}; !- HVAC Component
-
-OS:PortList,
-  {4cc2c2a6-4742-429d-ba78-dd4fc9740a93}, !- Handle
-  {03896123-c07d-4fd8-8b05-c8dd6a815cfe}, !- Name
-  {b6ce9d44-8771-4a11-94e5-8e3142e1ed82}; !- HVAC Component
-
-OS:Sizing:Zone,
-  {f02a670f-7cc5-49fa-985d-82b9ab889259}, !- Handle
-  {b6ce9d44-8771-4a11-94e5-8e3142e1ed82}, !- Zone or ZoneList Name
-  SupplyAirTemperature,                   !- Zone Cooling Design Supply Air Temperature Input Method
-  14,                                     !- Zone Cooling Design Supply Air Temperature {C}
-  11.11,                                  !- Zone Cooling Design Supply Air Temperature Difference {deltaC}
-  SupplyAirTemperature,                   !- Zone Heating Design Supply Air Temperature Input Method
-  40,                                     !- Zone Heating Design Supply Air Temperature {C}
-  11.11,                                  !- Zone Heating Design Supply Air Temperature Difference {deltaC}
-  0.0085,                                 !- Zone Cooling Design Supply Air Humidity Ratio {kg-H2O/kg-air}
-  0.008,                                  !- Zone Heating Design Supply Air Humidity Ratio {kg-H2O/kg-air}
-  ,                                       !- Zone Heating Sizing Factor
-  ,                                       !- Zone Cooling Sizing Factor
-  DesignDay,                              !- Cooling Design Air Flow Method
-  ,                                       !- Cooling Design Air Flow Rate {m3/s}
-  ,                                       !- Cooling Minimum Air Flow per Zone Floor Area {m3/s-m2}
-  ,                                       !- Cooling Minimum Air Flow {m3/s}
-  ,                                       !- Cooling Minimum Air Flow Fraction
-  DesignDay,                              !- Heating Design Air Flow Method
-  ,                                       !- Heating Design Air Flow Rate {m3/s}
-  ,                                       !- Heating Maximum Air Flow per Zone Floor Area {m3/s-m2}
-  ,                                       !- Heating Maximum Air Flow {m3/s}
-  ,                                       !- Heating Maximum Air Flow Fraction
-  ,                                       !- Design Zone Air Distribution Effectiveness in Cooling Mode
-  ,                                       !- Design Zone Air Distribution Effectiveness in Heating Mode
-  No,                                     !- Account for Dedicated Outdoor Air System
-  NeutralSupplyAir,                       !- Dedicated Outdoor Air System Control Strategy
-  autosize,                               !- Dedicated Outdoor Air Low Setpoint Temperature for Design {C}
-  autosize;                               !- Dedicated Outdoor Air High Setpoint Temperature for Design {C}
-
-OS:ZoneHVAC:EquipmentList,
-  {080847f6-3ecf-47ce-8e8f-4d12e8119418}, !- Handle
-  Zone HVAC Equipment List 8,             !- Name
-  {b6ce9d44-8771-4a11-94e5-8e3142e1ed82}; !- Thermal Zone
-
-OS:Space,
-  {1057c385-2c82-44d2-b41e-969b8abe55b5}, !- Handle
-  living space|unit 8|story 1,            !- Name
-  {8fa2e4a0-21ac-40f4-bb28-ce627d2e9713}, !- Space Type Name
-  ,                                       !- Default Construction Set Name
-  ,                                       !- Default Schedule Set Name
-  -0,                                     !- Direction of Relative North {deg}
-  0,                                      !- X Origin {m}
-  0,                                      !- Y Origin {m}
-  0,                                      !- Z Origin {m}
-  ,                                       !- Building Story Name
-  {b6ce9d44-8771-4a11-94e5-8e3142e1ed82}, !- Thermal Zone Name
-  ,                                       !- Part of Total Floor Area
-  ,                                       !- Design Specification Outdoor Air Object Name
-  {662322a7-b7f9-4ac1-a3b0-33c7be238a1d}; !- Building Unit Name
-
-OS:Surface,
-  {b0fdae5b-f316-4d77-bd14-a77fb8cd6e53}, !- Handle
-  Surface 43,                             !- Name
-  Floor,                                  !- Surface Type
-  ,                                       !- Construction Name
-  {1057c385-2c82-44d2-b41e-969b8abe55b5}, !- Space Name
-  Foundation,                             !- Outside Boundary Condition
-  ,                                       !- Outside Boundary Condition Object
-  NoSun,                                  !- Sun Exposure
-  NoWind,                                 !- Wind Exposure
-  ,                                       !- View Factor to Ground
-  ,                                       !- Number of Vertices
-  19.3973532215094, 3.048, 0,             !- X,Y,Z Vertex 1 {m}
-  19.3973532215094, 15.9795688143396, 0,  !- X,Y,Z Vertex 2 {m}
-  25.8631376286792, 15.9795688143396, 0,  !- X,Y,Z Vertex 3 {m}
-  25.8631376286792, 3.048, 0;             !- X,Y,Z Vertex 4 {m}
-
-OS:Surface,
-  {81ccc8b2-0359-4017-9e4c-0fab5525a78a}, !- Handle
-  Surface 44,                             !- Name
-  Wall,                                   !- Surface Type
-  ,                                       !- Construction Name
-  {1057c385-2c82-44d2-b41e-969b8abe55b5}, !- Space Name
-  Adiabatic,                              !- Outside Boundary Condition
-  ,                                       !- Outside Boundary Condition Object
-  NoSun,                                  !- Sun Exposure
-  NoWind,                                 !- Wind Exposure
-  ,                                       !- View Factor to Ground
-  ,                                       !- Number of Vertices
-  19.3973532215094, 3.048, 2.4384,        !- X,Y,Z Vertex 1 {m}
-  19.3973532215094, 3.048, 0,             !- X,Y,Z Vertex 2 {m}
-  25.8631376286792, 3.048, 0,             !- X,Y,Z Vertex 3 {m}
-  25.8631376286792, 3.048, 2.4384;        !- X,Y,Z Vertex 4 {m}
-
-OS:Surface,
-  {bab6f6fc-7a76-45a8-b80c-8e72cd0bf01b}, !- Handle
-  Surface 45,                             !- Name
-  RoofCeiling,                            !- Surface Type
-  ,                                       !- Construction Name
-  {1057c385-2c82-44d2-b41e-969b8abe55b5}, !- Space Name
-  Outdoors,                               !- Outside Boundary Condition
-  ,                                       !- Outside Boundary Condition Object
-  SunExposed,                             !- Sun Exposure
-  WindExposed,                            !- Wind Exposure
-  ,                                       !- View Factor to Ground
-  ,                                       !- Number of Vertices
-  25.8631376286792, 3.048, 2.4384,        !- X,Y,Z Vertex 1 {m}
-  25.8631376286792, 15.9795688143396, 2.4384, !- X,Y,Z Vertex 2 {m}
-  19.3973532215094, 15.9795688143396, 2.4384, !- X,Y,Z Vertex 3 {m}
-  19.3973532215094, 3.048, 2.4384;        !- X,Y,Z Vertex 4 {m}
-
-OS:Surface,
-  {ad679800-666f-4b48-a905-2026f4f052a5}, !- Handle
-  Surface 46,                             !- Name
-  Wall,                                   !- Surface Type
-  ,                                       !- Construction Name
-  {1057c385-2c82-44d2-b41e-969b8abe55b5}, !- Space Name
-  Outdoors,                               !- Outside Boundary Condition
-  ,                                       !- Outside Boundary Condition Object
-  SunExposed,                             !- Sun Exposure
-  WindExposed,                            !- Wind Exposure
-  ,                                       !- View Factor to Ground
-  ,                                       !- Number of Vertices
-  25.8631376286792, 15.9795688143396, 2.4384, !- X,Y,Z Vertex 1 {m}
-  25.8631376286792, 15.9795688143396, 0,  !- X,Y,Z Vertex 2 {m}
-  19.3973532215094, 15.9795688143396, 0,  !- X,Y,Z Vertex 3 {m}
-  19.3973532215094, 15.9795688143396, 2.4384; !- X,Y,Z Vertex 4 {m}
-
-OS:Surface,
-  {cfafa151-6fd3-4307-8d8a-f8e33d9760e5}, !- Handle
-  Surface 47,                             !- Name
-  Wall,                                   !- Surface Type
-  ,                                       !- Construction Name
-  {1057c385-2c82-44d2-b41e-969b8abe55b5}, !- Space Name
-  Surface,                                !- Outside Boundary Condition
-  {6a4c3c7b-b1ad-4122-8734-f52a6c485bd3}, !- Outside Boundary Condition Object
-  NoSun,                                  !- Sun Exposure
-  NoWind,                                 !- Wind Exposure
-  ,                                       !- View Factor to Ground
-  ,                                       !- Number of Vertices
-  19.3973532215094, 15.9795688143396, 2.4384, !- X,Y,Z Vertex 1 {m}
-  19.3973532215094, 15.9795688143396, 0,  !- X,Y,Z Vertex 2 {m}
-  19.3973532215094, 3.048, 0,             !- X,Y,Z Vertex 3 {m}
-  19.3973532215094, 3.048, 2.4384;        !- X,Y,Z Vertex 4 {m}
-
-OS:Surface,
-  {960974e6-6689-436a-ac50-9d01a56a4d83}, !- Handle
-  Surface 48,                             !- Name
-  Wall,                                   !- Surface Type
-  ,                                       !- Construction Name
-  {1057c385-2c82-44d2-b41e-969b8abe55b5}, !- Space Name
-  Outdoors,                               !- Outside Boundary Condition
-  ,                                       !- Outside Boundary Condition Object
-  SunExposed,                             !- Sun Exposure
-  WindExposed,                            !- Wind Exposure
-  ,                                       !- View Factor to Ground
-  ,                                       !- Number of Vertices
-  25.8631376286792, 3.048, 2.4384,        !- X,Y,Z Vertex 1 {m}
-  25.8631376286792, 3.048, 0,             !- X,Y,Z Vertex 2 {m}
-  25.8631376286792, 15.9795688143396, 0,  !- X,Y,Z Vertex 3 {m}
-  25.8631376286792, 15.9795688143396, 2.4384; !- X,Y,Z Vertex 4 {m}
-
-OS:ThermalZone,
-  {99a8a18f-99db-42ca-b891-7de40bd570a0}, !- Handle
-  corridor zone,                          !- Name
-  ,                                       !- Multiplier
-  ,                                       !- Ceiling Height {m}
-  ,                                       !- Volume {m3}
-  ,                                       !- Floor Area {m2}
-  ,                                       !- Zone Inside Convection Algorithm
-  ,                                       !- Zone Outside Convection Algorithm
-  ,                                       !- Zone Conditioning Equipment List Name
-  {359a118d-eee7-44a3-a082-b3d7397dd019}, !- Zone Air Inlet Port List
-  {1dad6ccf-be76-4965-be61-30a7c6468d94}, !- Zone Air Exhaust Port List
-  {da17ee6e-3e1d-48ea-a052-8ccd30df4005}, !- Zone Air Node Name
-  {993ad93d-d4bb-4a37-a8db-898b5c5201a8}, !- Zone Return Air Port List
-  ,                                       !- Primary Daylighting Control Name
-  ,                                       !- Fraction of Zone Controlled by Primary Daylighting Control
-  ,                                       !- Secondary Daylighting Control Name
-  ,                                       !- Fraction of Zone Controlled by Secondary Daylighting Control
-  ,                                       !- Illuminance Map Name
-  ,                                       !- Group Rendering Name
-  ,                                       !- Thermostat Name
-  No;                                     !- Use Ideal Air Loads
-
-OS:Node,
-  {e3c54325-ae9e-4643-bf47-90d2659dca14}, !- Handle
-  Node 9,                                 !- Name
-  {da17ee6e-3e1d-48ea-a052-8ccd30df4005}, !- Inlet Port
-  ;                                       !- Outlet Port
-
-OS:Connection,
-  {da17ee6e-3e1d-48ea-a052-8ccd30df4005}, !- Handle
-  {e238bdc6-a10c-4822-97b9-c35dcf621cc0}, !- Name
-  {99a8a18f-99db-42ca-b891-7de40bd570a0}, !- Source Object
-  11,                                     !- Outlet Port
-  {e3c54325-ae9e-4643-bf47-90d2659dca14}, !- Target Object
-  2;                                      !- Inlet Port
-
-OS:PortList,
-  {359a118d-eee7-44a3-a082-b3d7397dd019}, !- Handle
-  {f6dc460a-9913-4168-94b6-4458592a3358}, !- Name
-  {99a8a18f-99db-42ca-b891-7de40bd570a0}; !- HVAC Component
-
-OS:PortList,
-  {1dad6ccf-be76-4965-be61-30a7c6468d94}, !- Handle
-  {57f10c01-5b2a-434d-88d2-f6855bf78401}, !- Name
-  {99a8a18f-99db-42ca-b891-7de40bd570a0}; !- HVAC Component
-
-OS:PortList,
-  {993ad93d-d4bb-4a37-a8db-898b5c5201a8}, !- Handle
-  {a0fd0f03-abf5-46c8-a51f-4d56f0050f9d}, !- Name
-  {99a8a18f-99db-42ca-b891-7de40bd570a0}; !- HVAC Component
-
-OS:Sizing:Zone,
-  {301cd443-3031-4a45-acee-5d541a77acb2}, !- Handle
-  {99a8a18f-99db-42ca-b891-7de40bd570a0}, !- Zone or ZoneList Name
-  SupplyAirTemperature,                   !- Zone Cooling Design Supply Air Temperature Input Method
-  14,                                     !- Zone Cooling Design Supply Air Temperature {C}
-  11.11,                                  !- Zone Cooling Design Supply Air Temperature Difference {deltaC}
-  SupplyAirTemperature,                   !- Zone Heating Design Supply Air Temperature Input Method
-  40,                                     !- Zone Heating Design Supply Air Temperature {C}
-  11.11,                                  !- Zone Heating Design Supply Air Temperature Difference {deltaC}
-  0.0085,                                 !- Zone Cooling Design Supply Air Humidity Ratio {kg-H2O/kg-air}
-  0.008,                                  !- Zone Heating Design Supply Air Humidity Ratio {kg-H2O/kg-air}
-  ,                                       !- Zone Heating Sizing Factor
-  ,                                       !- Zone Cooling Sizing Factor
-  DesignDay,                              !- Cooling Design Air Flow Method
-  ,                                       !- Cooling Design Air Flow Rate {m3/s}
-  ,                                       !- Cooling Minimum Air Flow per Zone Floor Area {m3/s-m2}
-  ,                                       !- Cooling Minimum Air Flow {m3/s}
-  ,                                       !- Cooling Minimum Air Flow Fraction
-  DesignDay,                              !- Heating Design Air Flow Method
-  ,                                       !- Heating Design Air Flow Rate {m3/s}
-  ,                                       !- Heating Maximum Air Flow per Zone Floor Area {m3/s-m2}
-  ,                                       !- Heating Maximum Air Flow {m3/s}
-  ,                                       !- Heating Maximum Air Flow Fraction
-  ,                                       !- Design Zone Air Distribution Effectiveness in Cooling Mode
-  ,                                       !- Design Zone Air Distribution Effectiveness in Heating Mode
-  No,                                     !- Account for Dedicated Outdoor Air System
-  NeutralSupplyAir,                       !- Dedicated Outdoor Air System Control Strategy
-  autosize,                               !- Dedicated Outdoor Air Low Setpoint Temperature for Design {C}
-  autosize;                               !- Dedicated Outdoor Air High Setpoint Temperature for Design {C}
-
-OS:ZoneHVAC:EquipmentList,
-  {ff3acee0-fc6d-4cfd-a212-b33bbc34d04e}, !- Handle
-  Zone HVAC Equipment List 9,             !- Name
-  {99a8a18f-99db-42ca-b891-7de40bd570a0}; !- Thermal Zone
-
-OS:Space,
-  {2d60d7e5-ab82-4e5b-962e-c67a9395b244}, !- Handle
-  corridor space,                         !- Name
-  {7f05e08c-2f22-470e-88bf-d5152ff63998}, !- Space Type Name
-  ,                                       !- Default Construction Set Name
-  ,                                       !- Default Schedule Set Name
-  ,                                       !- Direction of Relative North {deg}
-  ,                                       !- X Origin {m}
-  ,                                       !- Y Origin {m}
-  ,                                       !- Z Origin {m}
-  ,                                       !- Building Story Name
-  {99a8a18f-99db-42ca-b891-7de40bd570a0}; !- Thermal Zone Name
-
-OS:Surface,
-  {476fd41b-d35a-457d-806d-cad7c4706a29}, !- Handle
-  Surface 49,                             !- Name
-  Floor,                                  !- Surface Type
-  ,                                       !- Construction Name
-  {2d60d7e5-ab82-4e5b-962e-c67a9395b244}, !- Space Name
-  Foundation,                             !- Outside Boundary Condition
-  ,                                       !- Outside Boundary Condition Object
-  NoSun,                                  !- Sun Exposure
-  NoWind,                                 !- Wind Exposure
-  ,                                       !- View Factor to Ground
-  ,                                       !- Number of Vertices
-  0, 0, 0,                                !- X,Y,Z Vertex 1 {m}
-  0, 3.048, 0,                            !- X,Y,Z Vertex 2 {m}
-  25.8631376286792, 3.048, 0,             !- X,Y,Z Vertex 3 {m}
-  25.8631376286792, 0, 0;                 !- X,Y,Z Vertex 4 {m}
-
-OS:Surface,
-  {32784226-ccaf-49ef-a2b7-4dff214c08e9}, !- Handle
-  Surface 50,                             !- Name
-  Wall,                                   !- Surface Type
-  ,                                       !- Construction Name
-  {2d60d7e5-ab82-4e5b-962e-c67a9395b244}, !- Space Name
-  Outdoors,                               !- Outside Boundary Condition
-  ,                                       !- Outside Boundary Condition Object
-  SunExposed,                             !- Sun Exposure
-  WindExposed,                            !- Wind Exposure
-  ,                                       !- View Factor to Ground
-  ,                                       !- Number of Vertices
-  0, 3.048, 2.4384,                       !- X,Y,Z Vertex 1 {m}
-  0, 3.048, 0,                            !- X,Y,Z Vertex 2 {m}
-  0, 0, 0,                                !- X,Y,Z Vertex 3 {m}
-  0, 0, 2.4384;                           !- X,Y,Z Vertex 4 {m}
-
-OS:Surface,
-  {044181a9-5138-4739-b5ee-5768fce840c0}, !- Handle
-  Surface 51,                             !- Name
-  Wall,                                   !- Surface Type
-  ,                                       !- Construction Name
-  {2d60d7e5-ab82-4e5b-962e-c67a9395b244}, !- Space Name
-  Adiabatic,                              !- Outside Boundary Condition
-  ,                                       !- Outside Boundary Condition Object
-  NoSun,                                  !- Sun Exposure
-  NoWind,                                 !- Wind Exposure
-  ,                                       !- View Factor to Ground
-  ,                                       !- Number of Vertices
-  6.46578440716979, 3.048, 2.4384,        !- X,Y,Z Vertex 1 {m}
-  6.46578440716979, 3.048, 0,             !- X,Y,Z Vertex 2 {m}
-  0, 3.048, 0,                            !- X,Y,Z Vertex 3 {m}
-  0, 3.048, 2.4384;                       !- X,Y,Z Vertex 4 {m}
-
-OS:Surface,
-  {1efbe962-5eec-429e-9bf4-d8f7091cba0c}, !- Handle
-  Surface 52,                             !- Name
-  Wall,                                   !- Surface Type
-  ,                                       !- Construction Name
-  {2d60d7e5-ab82-4e5b-962e-c67a9395b244}, !- Space Name
-  Outdoors,                               !- Outside Boundary Condition
-  ,                                       !- Outside Boundary Condition Object
-  SunExposed,                             !- Sun Exposure
-  WindExposed,                            !- Wind Exposure
-  ,                                       !- View Factor to Ground
-  ,                                       !- Number of Vertices
-  25.8631376286792, 0, 2.4384,            !- X,Y,Z Vertex 1 {m}
-  25.8631376286792, 0, 0,                 !- X,Y,Z Vertex 2 {m}
-  25.8631376286792, 3.048, 0,             !- X,Y,Z Vertex 3 {m}
-  25.8631376286792, 3.048, 2.4384;        !- X,Y,Z Vertex 4 {m}
-
-OS:Surface,
-  {26540b5e-d012-4dbd-9138-c336f525f02e}, !- Handle
-  Surface 53,                             !- Name
-  Wall,                                   !- Surface Type
-  ,                                       !- Construction Name
-  {2d60d7e5-ab82-4e5b-962e-c67a9395b244}, !- Space Name
-  Adiabatic,                              !- Outside Boundary Condition
-  ,                                       !- Outside Boundary Condition Object
-  NoSun,                                  !- Sun Exposure
-  NoWind,                                 !- Wind Exposure
-  ,                                       !- View Factor to Ground
-  ,                                       !- Number of Vertices
-  0, 0, 2.4384,                           !- X,Y,Z Vertex 1 {m}
-  0, 0, 0,                                !- X,Y,Z Vertex 2 {m}
-  6.46578440716979, 0, 0,                 !- X,Y,Z Vertex 3 {m}
-  6.46578440716979, 0, 2.4384;            !- X,Y,Z Vertex 4 {m}
-
-OS:Surface,
-  {6ac68b57-8177-4bab-b4d9-c769d9b97eb9}, !- Handle
-  Surface 54,                             !- Name
-  RoofCeiling,                            !- Surface Type
-  ,                                       !- Construction Name
-  {2d60d7e5-ab82-4e5b-962e-c67a9395b244}, !- Space Name
-  Outdoors,                               !- Outside Boundary Condition
-  ,                                       !- Outside Boundary Condition Object
-  SunExposed,                             !- Sun Exposure
-  WindExposed,                            !- Wind Exposure
-  ,                                       !- View Factor to Ground
-  ,                                       !- Number of Vertices
-  25.8631376286792, 0, 2.4384,            !- X,Y,Z Vertex 1 {m}
-  25.8631376286792, 3.048, 2.4384,        !- X,Y,Z Vertex 2 {m}
-  0, 3.048, 2.4384,                       !- X,Y,Z Vertex 3 {m}
-  0, 0, 2.4384;                           !- X,Y,Z Vertex 4 {m}
-
-OS:SpaceType,
-  {7f05e08c-2f22-470e-88bf-d5152ff63998}, !- Handle
-  Space Type 2,                           !- Name
-  ,                                       !- Default Construction Set Name
-  ,                                       !- Default Schedule Set Name
-  ,                                       !- Group Rendering Name
-  ,                                       !- Design Specification Outdoor Air Object Name
-  ,                                       !- Standards Template
-  ,                                       !- Standards Building Type
-  corridor;                               !- Standards Space Type
-
-OS:BuildingUnit,
-  {330bb217-5f9d-446d-ab11-f7d528e2c38a}, !- Handle
-  unit 1,                                 !- Name
-  ,                                       !- Rendering Color
-  Residential;                            !- Building Unit Type
-
-OS:AdditionalProperties,
-  {10416d15-46d8-47dd-bd88-36df71c663c6}, !- Handle
-  {330bb217-5f9d-446d-ab11-f7d528e2c38a}, !- Object Name
-  Units Represented,                      !- Feature Name 1
-  Integer,                                !- Feature Data Type 1
-  1,                                      !- Feature Value 1
-  NumberOfBedrooms,                       !- Feature Name 2
-  Integer,                                !- Feature Data Type 2
-  3,                                      !- Feature Value 2
-  NumberOfBathrooms,                      !- Feature Name 3
-  Double,                                 !- Feature Data Type 3
-  2,                                      !- Feature Value 3
-  NumberOfOccupants,                      !- Feature Name 4
-  Double,                                 !- Feature Data Type 4
-  3.3900000000000001;                     !- Feature Value 4
-
-OS:BuildingUnit,
-  {ffe0adbb-d9db-44ac-bdf9-0571fdc07ef3}, !- Handle
-  unit 2,                                 !- Name
-  ,                                       !- Rendering Color
-  Residential;                            !- Building Unit Type
-
-OS:AdditionalProperties,
-  {6de97036-f554-4d1f-9409-4eae8b482448}, !- Handle
-  {ffe0adbb-d9db-44ac-bdf9-0571fdc07ef3}, !- Object Name
-  Units Represented,                      !- Feature Name 1
-  Integer,                                !- Feature Data Type 1
-  1,                                      !- Feature Value 1
-  NumberOfBedrooms,                       !- Feature Name 2
-  Integer,                                !- Feature Data Type 2
-  3,                                      !- Feature Value 2
-  NumberOfBathrooms,                      !- Feature Name 3
-  Double,                                 !- Feature Data Type 3
-  2,                                      !- Feature Value 3
-  NumberOfOccupants,                      !- Feature Name 4
-  Double,                                 !- Feature Data Type 4
-  3.3900000000000001;                     !- Feature Value 4
-
-OS:BuildingUnit,
-  {d27d015c-b1b3-4dcc-bfec-e10775e566e0}, !- Handle
-  unit 3,                                 !- Name
-  ,                                       !- Rendering Color
-  Residential;                            !- Building Unit Type
-
-OS:AdditionalProperties,
-  {c07ac278-57d7-4f62-b824-628069c4cb7a}, !- Handle
-  {d27d015c-b1b3-4dcc-bfec-e10775e566e0}, !- Object Name
-  Units Represented,                      !- Feature Name 1
-  Integer,                                !- Feature Data Type 1
-  1,                                      !- Feature Value 1
-  NumberOfBedrooms,                       !- Feature Name 2
-  Integer,                                !- Feature Data Type 2
-  3,                                      !- Feature Value 2
-  NumberOfBathrooms,                      !- Feature Name 3
-  Double,                                 !- Feature Data Type 3
-  2,                                      !- Feature Value 3
-  NumberOfOccupants,                      !- Feature Name 4
-  Double,                                 !- Feature Data Type 4
-  3.3900000000000001;                     !- Feature Value 4
-
-OS:BuildingUnit,
-  {8a59791b-2b5e-4fe2-bc72-43505e7b75e1}, !- Handle
-  unit 4,                                 !- Name
-  ,                                       !- Rendering Color
-  Residential;                            !- Building Unit Type
-
-OS:AdditionalProperties,
-  {3e1060ed-c7c4-4431-8abd-f5c074133cff}, !- Handle
-  {8a59791b-2b5e-4fe2-bc72-43505e7b75e1}, !- Object Name
-  Units Represented,                      !- Feature Name 1
-  Integer,                                !- Feature Data Type 1
-  1,                                      !- Feature Value 1
-  NumberOfBedrooms,                       !- Feature Name 2
-  Integer,                                !- Feature Data Type 2
-  3,                                      !- Feature Value 2
-  NumberOfBathrooms,                      !- Feature Name 3
-  Double,                                 !- Feature Data Type 3
-  2,                                      !- Feature Value 3
-  NumberOfOccupants,                      !- Feature Name 4
-  Double,                                 !- Feature Data Type 4
-  3.3900000000000001;                     !- Feature Value 4
-
-OS:BuildingUnit,
-  {c0c13527-75d5-4b9e-b618-3efd134e20ca}, !- Handle
-  unit 5,                                 !- Name
-  ,                                       !- Rendering Color
-  Residential;                            !- Building Unit Type
-
-OS:AdditionalProperties,
-  {dfb14804-fad5-4296-8713-96e329034ef1}, !- Handle
-  {c0c13527-75d5-4b9e-b618-3efd134e20ca}, !- Object Name
-  Units Represented,                      !- Feature Name 1
-  Integer,                                !- Feature Data Type 1
-  1,                                      !- Feature Value 1
-  NumberOfBedrooms,                       !- Feature Name 2
-  Integer,                                !- Feature Data Type 2
-  3,                                      !- Feature Value 2
-  NumberOfBathrooms,                      !- Feature Name 3
-  Double,                                 !- Feature Data Type 3
-  2,                                      !- Feature Value 3
-  NumberOfOccupants,                      !- Feature Name 4
-  Double,                                 !- Feature Data Type 4
-  3.3900000000000001;                     !- Feature Value 4
-
-OS:BuildingUnit,
-  {4495feb3-5557-47f1-be96-fe51b6162b5e}, !- Handle
-  unit 6,                                 !- Name
-  ,                                       !- Rendering Color
-  Residential;                            !- Building Unit Type
-
-OS:AdditionalProperties,
-  {c5eb1163-8e80-40c8-889f-f9d7c068ed7c}, !- Handle
-  {4495feb3-5557-47f1-be96-fe51b6162b5e}, !- Object Name
-  Units Represented,                      !- Feature Name 1
-  Integer,                                !- Feature Data Type 1
-  1,                                      !- Feature Value 1
-  NumberOfBedrooms,                       !- Feature Name 2
-  Integer,                                !- Feature Data Type 2
-  3,                                      !- Feature Value 2
-  NumberOfBathrooms,                      !- Feature Name 3
-  Double,                                 !- Feature Data Type 3
-  2,                                      !- Feature Value 3
-  NumberOfOccupants,                      !- Feature Name 4
-  Double,                                 !- Feature Data Type 4
-  3.3900000000000001;                     !- Feature Value 4
-
-OS:BuildingUnit,
-  {938c9543-c7f0-4557-ad23-e602e9041bc3}, !- Handle
-  unit 7,                                 !- Name
-  ,                                       !- Rendering Color
-  Residential;                            !- Building Unit Type
-
-OS:AdditionalProperties,
-  {8a595c2f-267d-40db-a0c0-7aefcf8f5698}, !- Handle
-  {938c9543-c7f0-4557-ad23-e602e9041bc3}, !- Object Name
-  Units Represented,                      !- Feature Name 1
-  Integer,                                !- Feature Data Type 1
-  1,                                      !- Feature Value 1
-  NumberOfBedrooms,                       !- Feature Name 2
-  Integer,                                !- Feature Data Type 2
-  3,                                      !- Feature Value 2
-  NumberOfBathrooms,                      !- Feature Name 3
-  Double,                                 !- Feature Data Type 3
-  2,                                      !- Feature Value 3
-  NumberOfOccupants,                      !- Feature Name 4
-  Double,                                 !- Feature Data Type 4
-  3.3900000000000001;                     !- Feature Value 4
-
-OS:BuildingUnit,
-  {662322a7-b7f9-4ac1-a3b0-33c7be238a1d}, !- Handle
-  unit 8,                                 !- Name
-  ,                                       !- Rendering Color
-  Residential;                            !- Building Unit Type
-
-OS:AdditionalProperties,
-  {21e0855a-c418-4259-a2d7-7d49609e312a}, !- Handle
-  {662322a7-b7f9-4ac1-a3b0-33c7be238a1d}, !- Object Name
-  Units Represented,                      !- Feature Name 1
-  Integer,                                !- Feature Data Type 1
-  1,                                      !- Feature Value 1
-  NumberOfBedrooms,                       !- Feature Name 2
-  Integer,                                !- Feature Data Type 2
-  3,                                      !- Feature Value 2
-  NumberOfBathrooms,                      !- Feature Name 3
-  Double,                                 !- Feature Data Type 3
-  2,                                      !- Feature Value 3
-  NumberOfOccupants,                      !- Feature Name 4
-  Double,                                 !- Feature Data Type 4
-  3.3900000000000001;                     !- Feature Value 4
-
-OS:Surface,
-  {c0c38e5a-5e2e-4d14-9b90-72abd1f66d00}, !- Handle
-  Surface 55,                             !- Name
-  Wall,                                   !- Surface Type
-  ,                                       !- Construction Name
-  {2d60d7e5-ab82-4e5b-962e-c67a9395b244}, !- Space Name
-  Adiabatic,                              !- Outside Boundary Condition
-  ,                                       !- Outside Boundary Condition Object
-  NoSun,                                  !- Sun Exposure
-  NoWind,                                 !- Wind Exposure
-  ,                                       !- View Factor to Ground
-  ,                                       !- Number of Vertices
-  12.9315688143396, 0, 2.4384,            !- X,Y,Z Vertex 1 {m}
-  12.9315688143396, 0, 0,                 !- X,Y,Z Vertex 2 {m}
-  19.3973532215094, 0, 0,                 !- X,Y,Z Vertex 3 {m}
-  19.3973532215094, 0, 2.4384;            !- X,Y,Z Vertex 4 {m}
-
-OS:Surface,
-  {10a74d0c-778f-4158-9140-db96457c678d}, !- Handle
-  Surface 56,                             !- Name
-  Wall,                                   !- Surface Type
-  ,                                       !- Construction Name
-  {2d60d7e5-ab82-4e5b-962e-c67a9395b244}, !- Space Name
-  Adiabatic,                              !- Outside Boundary Condition
-  ,                                       !- Outside Boundary Condition Object
-  NoSun,                                  !- Sun Exposure
-  NoWind,                                 !- Wind Exposure
-  ,                                       !- View Factor to Ground
-  ,                                       !- Number of Vertices
-  19.3973532215094, 3.048, 2.4384,        !- X,Y,Z Vertex 1 {m}
-  19.3973532215094, 3.048, 0,             !- X,Y,Z Vertex 2 {m}
-  12.9315688143396, 3.048, 0,             !- X,Y,Z Vertex 3 {m}
-  12.9315688143396, 3.048, 2.4384;        !- X,Y,Z Vertex 4 {m}
-
-OS:Surface,
-  {ed2c5aea-8cec-4a2b-8ccc-78fc473ee79a}, !- Handle
-  Surface 57,                             !- Name
-  Wall,                                   !- Surface Type
-  ,                                       !- Construction Name
-  {2d60d7e5-ab82-4e5b-962e-c67a9395b244}, !- Space Name
-  Adiabatic,                              !- Outside Boundary Condition
-  ,                                       !- Outside Boundary Condition Object
-  NoSun,                                  !- Sun Exposure
-  NoWind,                                 !- Wind Exposure
-  ,                                       !- View Factor to Ground
-  ,                                       !- Number of Vertices
-  6.46578440716979, 0, 2.4384,            !- X,Y,Z Vertex 1 {m}
-  6.46578440716979, 0, 0,                 !- X,Y,Z Vertex 2 {m}
-  12.9315688143396, 0, 0,                 !- X,Y,Z Vertex 3 {m}
-  12.9315688143396, 0, 2.4384;            !- X,Y,Z Vertex 4 {m}
-
-OS:Surface,
-  {ea49b9f8-60f3-4444-b65a-4495c48a573b}, !- Handle
-  Surface 58,                             !- Name
-  Wall,                                   !- Surface Type
-  ,                                       !- Construction Name
-  {2d60d7e5-ab82-4e5b-962e-c67a9395b244}, !- Space Name
-  Adiabatic,                              !- Outside Boundary Condition
-  ,                                       !- Outside Boundary Condition Object
-  NoSun,                                  !- Sun Exposure
-  NoWind,                                 !- Wind Exposure
-  ,                                       !- View Factor to Ground
-  ,                                       !- Number of Vertices
-  19.3973532215094, 0, 2.4384,            !- X,Y,Z Vertex 1 {m}
-  19.3973532215094, 0, 0,                 !- X,Y,Z Vertex 2 {m}
-  25.8631376286792, 0, 0,                 !- X,Y,Z Vertex 3 {m}
-  25.8631376286792, 0, 2.4384;            !- X,Y,Z Vertex 4 {m}
-
-OS:Surface,
-  {fc96d999-d2be-4af3-8d2f-951c3f4c571c}, !- Handle
-  Surface 59,                             !- Name
-  Wall,                                   !- Surface Type
-  ,                                       !- Construction Name
-  {2d60d7e5-ab82-4e5b-962e-c67a9395b244}, !- Space Name
-  Adiabatic,                              !- Outside Boundary Condition
-  ,                                       !- Outside Boundary Condition Object
-  NoSun,                                  !- Sun Exposure
-  NoWind,                                 !- Wind Exposure
-  ,                                       !- View Factor to Ground
-  ,                                       !- Number of Vertices
-  25.8631376286792, 3.048, 2.4384,        !- X,Y,Z Vertex 1 {m}
-  25.8631376286792, 3.048, 0,             !- X,Y,Z Vertex 2 {m}
-  19.3973532215094, 3.048, 0,             !- X,Y,Z Vertex 3 {m}
-  19.3973532215094, 3.048, 2.4384;        !- X,Y,Z Vertex 4 {m}
-
-OS:Surface,
-  {6290158d-a749-429e-8137-fa81141a34e0}, !- Handle
-  Surface 60,                             !- Name
-  Wall,                                   !- Surface Type
-  ,                                       !- Construction Name
-  {2d60d7e5-ab82-4e5b-962e-c67a9395b244}, !- Space Name
-  Adiabatic,                              !- Outside Boundary Condition
-  ,                                       !- Outside Boundary Condition Object
-  NoSun,                                  !- Sun Exposure
-  NoWind,                                 !- Wind Exposure
-  ,                                       !- View Factor to Ground
-  ,                                       !- Number of Vertices
-  12.9315688143396, 3.048, 2.4384,        !- X,Y,Z Vertex 1 {m}
-  12.9315688143396, 3.048, 0,             !- X,Y,Z Vertex 2 {m}
-  6.46578440716979, 3.048, 0,             !- X,Y,Z Vertex 3 {m}
-  6.46578440716979, 3.048, 2.4384;        !- X,Y,Z Vertex 4 {m}
-
-OS:External:File,
-  {fe7eed86-5672-46a0-9740-80873d589443}, !- Handle
-  8760.csv,                               !- Name
-  8760.csv;                               !- File Name
-
-OS:Schedule:Day,
-  {4557b0b4-324e-462a-98cd-1cf0e5154288}, !- Handle
-  Schedule Day 1,                         !- Name
-  ,                                       !- Schedule Type Limits Name
-  ,                                       !- Interpolate to Timestep
-  24,                                     !- Hour 1
-  0,                                      !- Minute 1
-  0;                                      !- Value Until Time 1
-
-OS:Schedule:Day,
-  {a93fd7a1-31ca-417c-88a7-64562bba5432}, !- Handle
-  Schedule Day 2,                         !- Name
-  ,                                       !- Schedule Type Limits Name
-  ,                                       !- Interpolate to Timestep
-  24,                                     !- Hour 1
-  0,                                      !- Minute 1
-  1;                                      !- Value Until Time 1
-
-OS:Schedule:File,
-  {8c6e183a-f205-42bb-8a09-fa680de7bd91}, !- Handle
-  occupants,                              !- Name
-  {4fb5f05d-07f3-4cf1-a300-195f805929df}, !- Schedule Type Limits Name
-  {fe7eed86-5672-46a0-9740-80873d589443}, !- External File Name
-  1,                                      !- Column Number
-  1,                                      !- Rows to Skip at Top
-  8760,                                   !- Number of Hours of Data
-  ,                                       !- Column Separator
-  ,                                       !- Interpolate to Timestep
-  60;                                     !- Minutes per Item
-
-OS:Schedule:Ruleset,
-  {36feb1ab-6417-4adb-b66d-2b3a270b8ee1}, !- Handle
-  Schedule Ruleset 1,                     !- Name
-  {5497ab51-b1b6-4512-b702-04ba17e34c36}, !- Schedule Type Limits Name
-  {fa806f5f-1f1e-4e5e-a091-671b5fda5a66}; !- Default Day Schedule Name
-
-OS:Schedule:Day,
-  {fa806f5f-1f1e-4e5e-a091-671b5fda5a66}, !- Handle
-  Schedule Day 3,                         !- Name
-  {5497ab51-b1b6-4512-b702-04ba17e34c36}, !- Schedule Type Limits Name
-  ,                                       !- Interpolate to Timestep
-  24,                                     !- Hour 1
-  0,                                      !- Minute 1
-  112.539290946133;                       !- Value Until Time 1
-
-OS:People:Definition,
-  {beb82aa5-8616-4b83-962b-4f5760495072}, !- Handle
-  res occupants|living space,             !- Name
-  People,                                 !- Number of People Calculation Method
-  3.39,                                   !- Number of People {people}
-  ,                                       !- People per Space Floor Area {person/m2}
-  ,                                       !- Space Floor Area per Person {m2/person}
-  0.319734,                               !- Fraction Radiant
-  0.573,                                  !- Sensible Heat Fraction
-  0,                                      !- Carbon Dioxide Generation Rate {m3/s-W}
-  No,                                     !- Enable ASHRAE 55 Comfort Warnings
-  ZoneAveraged;                           !- Mean Radiant Temperature Calculation Type
-
-OS:People,
-  {1d8f0792-9417-46f4-8793-4ed4220e8314}, !- Handle
-  res occupants|living space,             !- Name
-  {beb82aa5-8616-4b83-962b-4f5760495072}, !- People Definition Name
-  {3f86fd5d-8c80-408e-8a8e-264067e23e42}, !- Space or SpaceType Name
-  {8c6e183a-f205-42bb-8a09-fa680de7bd91}, !- Number of People Schedule Name
-  {36feb1ab-6417-4adb-b66d-2b3a270b8ee1}, !- Activity Level Schedule Name
-  ,                                       !- Surface Name/Angle Factor List Name
-  ,                                       !- Work Efficiency Schedule Name
-  ,                                       !- Clothing Insulation Schedule Name
-  ,                                       !- Air Velocity Schedule Name
-  1;                                      !- Multiplier
-
-OS:ScheduleTypeLimits,
-  {5497ab51-b1b6-4512-b702-04ba17e34c36}, !- Handle
->>>>>>> 2c92e5b7
+  {a0fa1aaa-c128-47bb-85ca-069c7b4886d1}, !- Handle
   ActivityLevel,                          !- Name
   0,                                      !- Lower Limit Value
   ,                                       !- Upper Limit Value
@@ -2914,323 +802,8 @@
   ActivityLevel;                          !- Unit Type
 
 OS:ScheduleTypeLimits,
-<<<<<<< HEAD
-  {13d42dff-27a6-42bd-b7f1-599f518118bd}, !- Handle
-=======
-  {4fb5f05d-07f3-4cf1-a300-195f805929df}, !- Handle
->>>>>>> 2c92e5b7
+  {6a812895-564e-4852-84e3-aece583fa6a3}, !- Handle
   Fractional,                             !- Name
   0,                                      !- Lower Limit Value
   1,                                      !- Upper Limit Value
   Continuous;                             !- Numeric Type
-<<<<<<< HEAD
-=======
-
-OS:Schedule:Day,
-  {6d35bc95-0181-422c-a8fa-db62259acc5e}, !- Handle
-  Schedule Day 4,                         !- Name
-  ,                                       !- Schedule Type Limits Name
-  ,                                       !- Interpolate to Timestep
-  24,                                     !- Hour 1
-  0,                                      !- Minute 1
-  0;                                      !- Value Until Time 1
-
-OS:Schedule:Day,
-  {4945fbef-11ad-446d-ac80-943f4ce5581a}, !- Handle
-  Schedule Day 5,                         !- Name
-  ,                                       !- Schedule Type Limits Name
-  ,                                       !- Interpolate to Timestep
-  24,                                     !- Hour 1
-  0,                                      !- Minute 1
-  1;                                      !- Value Until Time 1
-
-OS:People:Definition,
-  {f9e460a7-549b-42b8-bcc8-2197e82de03c}, !- Handle
-  res occupants|unit 2|living space|unit 2, !- Name
-  People,                                 !- Number of People Calculation Method
-  3.39,                                   !- Number of People {people}
-  ,                                       !- People per Space Floor Area {person/m2}
-  ,                                       !- Space Floor Area per Person {m2/person}
-  0.319734,                               !- Fraction Radiant
-  0.573,                                  !- Sensible Heat Fraction
-  0,                                      !- Carbon Dioxide Generation Rate {m3/s-W}
-  No,                                     !- Enable ASHRAE 55 Comfort Warnings
-  ZoneAveraged;                           !- Mean Radiant Temperature Calculation Type
-
-OS:People,
-  {42e71309-62fa-4118-a406-6b2e8e2750d1}, !- Handle
-  res occupants|unit 2|living space|unit 2, !- Name
-  {f9e460a7-549b-42b8-bcc8-2197e82de03c}, !- People Definition Name
-  {0f4a53bb-4753-42d6-9782-9f216dbe5659}, !- Space or SpaceType Name
-  {8c6e183a-f205-42bb-8a09-fa680de7bd91}, !- Number of People Schedule Name
-  {36feb1ab-6417-4adb-b66d-2b3a270b8ee1}, !- Activity Level Schedule Name
-  ,                                       !- Surface Name/Angle Factor List Name
-  ,                                       !- Work Efficiency Schedule Name
-  ,                                       !- Clothing Insulation Schedule Name
-  ,                                       !- Air Velocity Schedule Name
-  1;                                      !- Multiplier
-
-OS:Schedule:Day,
-  {11239d23-be9b-4b9f-bec4-ef8c87d40b29}, !- Handle
-  Schedule Day 6,                         !- Name
-  ,                                       !- Schedule Type Limits Name
-  ,                                       !- Interpolate to Timestep
-  24,                                     !- Hour 1
-  0,                                      !- Minute 1
-  0;                                      !- Value Until Time 1
-
-OS:Schedule:Day,
-  {c559e54d-1d7a-42b7-bbe3-4d2345be05f7}, !- Handle
-  Schedule Day 7,                         !- Name
-  ,                                       !- Schedule Type Limits Name
-  ,                                       !- Interpolate to Timestep
-  24,                                     !- Hour 1
-  0,                                      !- Minute 1
-  1;                                      !- Value Until Time 1
-
-OS:People:Definition,
-  {a6370119-1d08-407c-91b2-705845ddcf0a}, !- Handle
-  res occupants|unit 3|living space|unit 3|story 1, !- Name
-  People,                                 !- Number of People Calculation Method
-  3.39,                                   !- Number of People {people}
-  ,                                       !- People per Space Floor Area {person/m2}
-  ,                                       !- Space Floor Area per Person {m2/person}
-  0.319734,                               !- Fraction Radiant
-  0.573,                                  !- Sensible Heat Fraction
-  0,                                      !- Carbon Dioxide Generation Rate {m3/s-W}
-  No,                                     !- Enable ASHRAE 55 Comfort Warnings
-  ZoneAveraged;                           !- Mean Radiant Temperature Calculation Type
-
-OS:People,
-  {a011d387-fada-4c7c-b279-63ddba924cec}, !- Handle
-  res occupants|unit 3|living space|unit 3|story 1, !- Name
-  {a6370119-1d08-407c-91b2-705845ddcf0a}, !- People Definition Name
-  {77c3ef2d-3f28-4770-ba71-7cfcfe466489}, !- Space or SpaceType Name
-  {8c6e183a-f205-42bb-8a09-fa680de7bd91}, !- Number of People Schedule Name
-  {36feb1ab-6417-4adb-b66d-2b3a270b8ee1}, !- Activity Level Schedule Name
-  ,                                       !- Surface Name/Angle Factor List Name
-  ,                                       !- Work Efficiency Schedule Name
-  ,                                       !- Clothing Insulation Schedule Name
-  ,                                       !- Air Velocity Schedule Name
-  1;                                      !- Multiplier
-
-OS:Schedule:Day,
-  {f8e88397-69d4-4e5b-b622-9b4440dcdaa1}, !- Handle
-  Schedule Day 8,                         !- Name
-  ,                                       !- Schedule Type Limits Name
-  ,                                       !- Interpolate to Timestep
-  24,                                     !- Hour 1
-  0,                                      !- Minute 1
-  0;                                      !- Value Until Time 1
-
-OS:Schedule:Day,
-  {38bc7cf7-c902-4cc4-bf03-bab7b0a4c1ae}, !- Handle
-  Schedule Day 9,                         !- Name
-  ,                                       !- Schedule Type Limits Name
-  ,                                       !- Interpolate to Timestep
-  24,                                     !- Hour 1
-  0,                                      !- Minute 1
-  1;                                      !- Value Until Time 1
-
-OS:People:Definition,
-  {ad6d08d8-129d-4431-bc0e-22f9bf3a1eae}, !- Handle
-  res occupants|unit 4|living space|unit 4|story 1, !- Name
-  People,                                 !- Number of People Calculation Method
-  3.39,                                   !- Number of People {people}
-  ,                                       !- People per Space Floor Area {person/m2}
-  ,                                       !- Space Floor Area per Person {m2/person}
-  0.319734,                               !- Fraction Radiant
-  0.573,                                  !- Sensible Heat Fraction
-  0,                                      !- Carbon Dioxide Generation Rate {m3/s-W}
-  No,                                     !- Enable ASHRAE 55 Comfort Warnings
-  ZoneAveraged;                           !- Mean Radiant Temperature Calculation Type
-
-OS:People,
-  {d03adfe8-75f6-450d-b585-8de5f5a9f010}, !- Handle
-  res occupants|unit 4|living space|unit 4|story 1, !- Name
-  {ad6d08d8-129d-4431-bc0e-22f9bf3a1eae}, !- People Definition Name
-  {b2095b8b-cf06-41c0-b5b0-8c952d2ac5a1}, !- Space or SpaceType Name
-  {8c6e183a-f205-42bb-8a09-fa680de7bd91}, !- Number of People Schedule Name
-  {36feb1ab-6417-4adb-b66d-2b3a270b8ee1}, !- Activity Level Schedule Name
-  ,                                       !- Surface Name/Angle Factor List Name
-  ,                                       !- Work Efficiency Schedule Name
-  ,                                       !- Clothing Insulation Schedule Name
-  ,                                       !- Air Velocity Schedule Name
-  1;                                      !- Multiplier
-
-OS:Schedule:Day,
-  {5a7b9d82-369b-4dd5-9172-ed5938fb11ed}, !- Handle
-  Schedule Day 10,                        !- Name
-  ,                                       !- Schedule Type Limits Name
-  ,                                       !- Interpolate to Timestep
-  24,                                     !- Hour 1
-  0,                                      !- Minute 1
-  0;                                      !- Value Until Time 1
-
-OS:Schedule:Day,
-  {63cbdbf9-3439-464c-b198-f3946ef6264c}, !- Handle
-  Schedule Day 11,                        !- Name
-  ,                                       !- Schedule Type Limits Name
-  ,                                       !- Interpolate to Timestep
-  24,                                     !- Hour 1
-  0,                                      !- Minute 1
-  1;                                      !- Value Until Time 1
-
-OS:People:Definition,
-  {b470103f-635b-4d92-a1a7-0e4d236212b5}, !- Handle
-  res occupants|unit 5|living space|unit 5|story 1, !- Name
-  People,                                 !- Number of People Calculation Method
-  3.39,                                   !- Number of People {people}
-  ,                                       !- People per Space Floor Area {person/m2}
-  ,                                       !- Space Floor Area per Person {m2/person}
-  0.319734,                               !- Fraction Radiant
-  0.573,                                  !- Sensible Heat Fraction
-  0,                                      !- Carbon Dioxide Generation Rate {m3/s-W}
-  No,                                     !- Enable ASHRAE 55 Comfort Warnings
-  ZoneAveraged;                           !- Mean Radiant Temperature Calculation Type
-
-OS:People,
-  {ae8fc35e-ff7a-44bb-ab19-a19c4fff3da8}, !- Handle
-  res occupants|unit 5|living space|unit 5|story 1, !- Name
-  {b470103f-635b-4d92-a1a7-0e4d236212b5}, !- People Definition Name
-  {e1b63f5b-d80a-4393-80b7-77d7b5a61821}, !- Space or SpaceType Name
-  {8c6e183a-f205-42bb-8a09-fa680de7bd91}, !- Number of People Schedule Name
-  {36feb1ab-6417-4adb-b66d-2b3a270b8ee1}, !- Activity Level Schedule Name
-  ,                                       !- Surface Name/Angle Factor List Name
-  ,                                       !- Work Efficiency Schedule Name
-  ,                                       !- Clothing Insulation Schedule Name
-  ,                                       !- Air Velocity Schedule Name
-  1;                                      !- Multiplier
-
-OS:Schedule:Day,
-  {c03840e2-645d-4bbf-b82e-f7f59a7dd2c0}, !- Handle
-  Schedule Day 12,                        !- Name
-  ,                                       !- Schedule Type Limits Name
-  ,                                       !- Interpolate to Timestep
-  24,                                     !- Hour 1
-  0,                                      !- Minute 1
-  0;                                      !- Value Until Time 1
-
-OS:Schedule:Day,
-  {8384ab74-5440-41b8-bf84-16e74cfebc94}, !- Handle
-  Schedule Day 13,                        !- Name
-  ,                                       !- Schedule Type Limits Name
-  ,                                       !- Interpolate to Timestep
-  24,                                     !- Hour 1
-  0,                                      !- Minute 1
-  1;                                      !- Value Until Time 1
-
-OS:People:Definition,
-  {6a569bbb-71ef-4c60-b789-203690827a2b}, !- Handle
-  res occupants|unit 6|living space|unit 6|story 1, !- Name
-  People,                                 !- Number of People Calculation Method
-  3.39,                                   !- Number of People {people}
-  ,                                       !- People per Space Floor Area {person/m2}
-  ,                                       !- Space Floor Area per Person {m2/person}
-  0.319734,                               !- Fraction Radiant
-  0.573,                                  !- Sensible Heat Fraction
-  0,                                      !- Carbon Dioxide Generation Rate {m3/s-W}
-  No,                                     !- Enable ASHRAE 55 Comfort Warnings
-  ZoneAveraged;                           !- Mean Radiant Temperature Calculation Type
-
-OS:People,
-  {34b70e9c-c581-49b5-8b8f-932e245081ac}, !- Handle
-  res occupants|unit 6|living space|unit 6|story 1, !- Name
-  {6a569bbb-71ef-4c60-b789-203690827a2b}, !- People Definition Name
-  {d7e484b0-b2e2-45ba-b35d-2a1204bdf1d8}, !- Space or SpaceType Name
-  {8c6e183a-f205-42bb-8a09-fa680de7bd91}, !- Number of People Schedule Name
-  {36feb1ab-6417-4adb-b66d-2b3a270b8ee1}, !- Activity Level Schedule Name
-  ,                                       !- Surface Name/Angle Factor List Name
-  ,                                       !- Work Efficiency Schedule Name
-  ,                                       !- Clothing Insulation Schedule Name
-  ,                                       !- Air Velocity Schedule Name
-  1;                                      !- Multiplier
-
-OS:Schedule:Day,
-  {53ec5411-d89c-452d-beba-da1363b2bd06}, !- Handle
-  Schedule Day 14,                        !- Name
-  ,                                       !- Schedule Type Limits Name
-  ,                                       !- Interpolate to Timestep
-  24,                                     !- Hour 1
-  0,                                      !- Minute 1
-  0;                                      !- Value Until Time 1
-
-OS:Schedule:Day,
-  {8d53a3c3-9bcc-4a16-b66e-68151c09cfc5}, !- Handle
-  Schedule Day 15,                        !- Name
-  ,                                       !- Schedule Type Limits Name
-  ,                                       !- Interpolate to Timestep
-  24,                                     !- Hour 1
-  0,                                      !- Minute 1
-  1;                                      !- Value Until Time 1
-
-OS:People:Definition,
-  {85af8940-ac91-4e85-8337-95df9bec09f5}, !- Handle
-  res occupants|unit 7|living space|unit 7|story 1, !- Name
-  People,                                 !- Number of People Calculation Method
-  3.39,                                   !- Number of People {people}
-  ,                                       !- People per Space Floor Area {person/m2}
-  ,                                       !- Space Floor Area per Person {m2/person}
-  0.319734,                               !- Fraction Radiant
-  0.573,                                  !- Sensible Heat Fraction
-  0,                                      !- Carbon Dioxide Generation Rate {m3/s-W}
-  No,                                     !- Enable ASHRAE 55 Comfort Warnings
-  ZoneAveraged;                           !- Mean Radiant Temperature Calculation Type
-
-OS:People,
-  {eb24cde6-7908-4b15-8321-f990910d1044}, !- Handle
-  res occupants|unit 7|living space|unit 7|story 1, !- Name
-  {85af8940-ac91-4e85-8337-95df9bec09f5}, !- People Definition Name
-  {8c358e4c-12dc-454a-98ae-d7f1bf9793fb}, !- Space or SpaceType Name
-  {8c6e183a-f205-42bb-8a09-fa680de7bd91}, !- Number of People Schedule Name
-  {36feb1ab-6417-4adb-b66d-2b3a270b8ee1}, !- Activity Level Schedule Name
-  ,                                       !- Surface Name/Angle Factor List Name
-  ,                                       !- Work Efficiency Schedule Name
-  ,                                       !- Clothing Insulation Schedule Name
-  ,                                       !- Air Velocity Schedule Name
-  1;                                      !- Multiplier
-
-OS:Schedule:Day,
-  {5fcedab9-8742-4cb8-af8b-e6e66e789e28}, !- Handle
-  Schedule Day 16,                        !- Name
-  ,                                       !- Schedule Type Limits Name
-  ,                                       !- Interpolate to Timestep
-  24,                                     !- Hour 1
-  0,                                      !- Minute 1
-  0;                                      !- Value Until Time 1
-
-OS:Schedule:Day,
-  {c850ab24-b359-44be-9925-3ca286d503fd}, !- Handle
-  Schedule Day 17,                        !- Name
-  ,                                       !- Schedule Type Limits Name
-  ,                                       !- Interpolate to Timestep
-  24,                                     !- Hour 1
-  0,                                      !- Minute 1
-  1;                                      !- Value Until Time 1
-
-OS:People:Definition,
-  {0224bf41-420a-4597-ae12-820449d0d311}, !- Handle
-  res occupants|unit 8|living space|unit 8|story 1, !- Name
-  People,                                 !- Number of People Calculation Method
-  3.39,                                   !- Number of People {people}
-  ,                                       !- People per Space Floor Area {person/m2}
-  ,                                       !- Space Floor Area per Person {m2/person}
-  0.319734,                               !- Fraction Radiant
-  0.573,                                  !- Sensible Heat Fraction
-  0,                                      !- Carbon Dioxide Generation Rate {m3/s-W}
-  No,                                     !- Enable ASHRAE 55 Comfort Warnings
-  ZoneAveraged;                           !- Mean Radiant Temperature Calculation Type
-
-OS:People,
-  {9ef7c090-1279-4a6f-b30b-c24544062a70}, !- Handle
-  res occupants|unit 8|living space|unit 8|story 1, !- Name
-  {0224bf41-420a-4597-ae12-820449d0d311}, !- People Definition Name
-  {1057c385-2c82-44d2-b41e-969b8abe55b5}, !- Space or SpaceType Name
-  {8c6e183a-f205-42bb-8a09-fa680de7bd91}, !- Number of People Schedule Name
-  {36feb1ab-6417-4adb-b66d-2b3a270b8ee1}, !- Activity Level Schedule Name
-  ,                                       !- Surface Name/Angle Factor List Name
-  ,                                       !- Work Efficiency Schedule Name
-  ,                                       !- Clothing Insulation Schedule Name
-  ,                                       !- Air Velocity Schedule Name
-  1;                                      !- Multiplier
->>>>>>> 2c92e5b7
