--- conflicted
+++ resolved
@@ -1,73 +1,41 @@
 !- NOTE: Auto-generated from /test/osw_files/MF_8units_1story_SL_Denver.osw
 
 OS:Version,
-<<<<<<< HEAD
-  {821b99a7-5c01-4295-b022-a1686a7f86bd}, !- Handle
+  {d38d9202-e4ae-4632-99e7-8b582c86dec9}, !- Handle
   2.9.0;                                  !- Version Identifier
 
 OS:SimulationControl,
-  {6caf8c04-7f7b-4363-ba07-e9a9b0d18a4e}, !- Handle
-=======
-  {001090f6-217a-4e98-85fa-bee3236d9cd4}, !- Handle
-  2.9.0;                                  !- Version Identifier
-
-OS:SimulationControl,
-  {e247f5fe-26d1-4953-952b-1e479ebb7651}, !- Handle
->>>>>>> 3c1d7324
+  {ad69966d-bc45-4d01-b9ed-1e271d45eb62}, !- Handle
   ,                                       !- Do Zone Sizing Calculation
   ,                                       !- Do System Sizing Calculation
   ,                                       !- Do Plant Sizing Calculation
   No;                                     !- Run Simulation for Sizing Periods
 
 OS:Timestep,
-<<<<<<< HEAD
-  {67d5489b-60f0-4235-9534-bb4a51b8e63b}, !- Handle
+  {40142d21-e54c-4719-aada-19aa81d93cd5}, !- Handle
   6;                                      !- Number of Timesteps per Hour
 
 OS:ShadowCalculation,
-  {5e5068ec-2a32-4923-b08c-ca43e9f0e92f}, !- Handle
-=======
-  {12230c45-591f-464b-a01e-e5df7a8a1200}, !- Handle
-  6;                                      !- Number of Timesteps per Hour
-
-OS:ShadowCalculation,
-  {932982e5-ab43-429d-ad65-def4c27d9e07}, !- Handle
->>>>>>> 3c1d7324
+  {cb405999-f99f-4d84-aacf-149e51102c75}, !- Handle
   20,                                     !- Calculation Frequency
   200;                                    !- Maximum Figures in Shadow Overlap Calculations
 
 OS:SurfaceConvectionAlgorithm:Outside,
-<<<<<<< HEAD
-  {78b4ea5b-c8f9-4f3c-bc5c-fb5dd68a26a3}, !- Handle
+  {83dade09-e080-4a63-ae41-74855aedd488}, !- Handle
   DOE-2;                                  !- Algorithm
 
 OS:SurfaceConvectionAlgorithm:Inside,
-  {4af64963-c560-435d-a62c-0bc9de2703d1}, !- Handle
+  {e7e38dc2-8c7c-4ddc-81b8-6e17c8a2647b}, !- Handle
   TARP;                                   !- Algorithm
 
 OS:ZoneCapacitanceMultiplier:ResearchSpecial,
-  {447463cc-e55b-47d8-a75f-6f03d434df46}, !- Handle
-=======
-  {edcc0e4a-757d-472e-8de4-8016caefbcf2}, !- Handle
-  DOE-2;                                  !- Algorithm
-
-OS:SurfaceConvectionAlgorithm:Inside,
-  {f9a4432b-7109-4d1d-ba66-fe468ef5fa5a}, !- Handle
-  TARP;                                   !- Algorithm
-
-OS:ZoneCapacitanceMultiplier:ResearchSpecial,
-  {d385b685-e3c0-4777-a5ef-b875ac3719c4}, !- Handle
->>>>>>> 3c1d7324
+  {390dd64c-49a1-4935-baff-d98ff1924ce1}, !- Handle
   ,                                       !- Temperature Capacity Multiplier
   15,                                     !- Humidity Capacity Multiplier
   ;                                       !- Carbon Dioxide Capacity Multiplier
 
 OS:RunPeriod,
-<<<<<<< HEAD
-  {c13c96bc-93da-416f-8073-ce4ae91c82ec}, !- Handle
-=======
-  {ab91754d-5d55-4779-91e2-70049f614297}, !- Handle
->>>>>>> 3c1d7324
+  {56463760-861a-426e-9f37-c98f8d8146c2}, !- Handle
   Run Period 1,                           !- Name
   1,                                      !- Begin Month
   1,                                      !- Begin Day of Month
@@ -81,21 +49,13 @@
   ;                                       !- Number of Times Runperiod to be Repeated
 
 OS:YearDescription,
-<<<<<<< HEAD
-  {3270fe6c-3431-4b24-8343-1c4fca36bc76}, !- Handle
-=======
-  {7e6f8bba-40ba-4ebe-9f54-1b950debb13f}, !- Handle
->>>>>>> 3c1d7324
+  {fbe4a833-7541-4474-b5ca-2e65f6b77148}, !- Handle
   2007,                                   !- Calendar Year
   ,                                       !- Day of Week for Start Day
   ;                                       !- Is Leap Year
 
 OS:WeatherFile,
-<<<<<<< HEAD
-  {a577a3ec-316e-4ad5-81df-135233dfb541}, !- Handle
-=======
-  {bce37893-24d4-4d03-8a82-567aec92d1fb}, !- Handle
->>>>>>> 3c1d7324
+  {a1120ec5-eaeb-4b58-8324-647b3bedb65d}, !- Handle
   Denver Intl Ap,                         !- City
   CO,                                     !- State Province Region
   USA,                                    !- Country
@@ -109,13 +69,8 @@
   E23378AA;                               !- Checksum
 
 OS:AdditionalProperties,
-<<<<<<< HEAD
-  {b119c4bc-ced3-4b81-a452-a5fedbdf98a2}, !- Handle
-  {a577a3ec-316e-4ad5-81df-135233dfb541}, !- Object Name
-=======
-  {6fc019cb-2614-482c-8c20-b17647846e50}, !- Handle
-  {bce37893-24d4-4d03-8a82-567aec92d1fb}, !- Object Name
->>>>>>> 3c1d7324
+  {45d01b82-f4ae-4e85-bb80-370fead1e476}, !- Handle
+  {a1120ec5-eaeb-4b58-8324-647b3bedb65d}, !- Object Name
   EPWHeaderCity,                          !- Feature Name 1
   String,                                 !- Feature Data Type 1
   Denver Intl Ap,                         !- Feature Value 1
@@ -223,11 +178,7 @@
   84;                                     !- Feature Value 35
 
 OS:Site,
-<<<<<<< HEAD
-  {e7a10f57-066b-408a-bc52-f1b635a7f84d}, !- Handle
-=======
-  {2f9ec8a2-920d-43aa-9173-c4209e47ed66}, !- Handle
->>>>>>> 3c1d7324
+  {3ab8499f-253a-4579-b011-c453d597300d}, !- Handle
   Denver Intl Ap_CO_USA,                  !- Name
   39.83,                                  !- Latitude {deg}
   -104.65,                                !- Longitude {deg}
@@ -236,11 +187,7 @@
   ;                                       !- Terrain
 
 OS:ClimateZones,
-<<<<<<< HEAD
-  {b7259f70-3133-413b-a0d1-981c116eda8a}, !- Handle
-=======
-  {1438a802-c61f-454d-aed7-834924927fe1}, !- Handle
->>>>>>> 3c1d7324
+  {9c78eb7a-e8d2-4dce-a0bf-9c4559d6d98f}, !- Handle
   ,                                       !- Active Institution
   ,                                       !- Active Year
   ,                                       !- Climate Zone Institution Name 1
@@ -253,31 +200,19 @@
   Cold;                                   !- Climate Zone Value 2
 
 OS:Site:WaterMainsTemperature,
-<<<<<<< HEAD
-  {5b801b3d-6aad-43b8-8bed-9542b2daafc6}, !- Handle
-=======
-  {937b1219-d04e-48f3-b604-ed08f8ddbb6d}, !- Handle
->>>>>>> 3c1d7324
+  {ff60adf3-a450-44aa-b664-98aae94777e2}, !- Handle
   Correlation,                            !- Calculation Method
   ,                                       !- Temperature Schedule Name
   10.8753424657535,                       !- Annual Average Outdoor Air Temperature {C}
   23.1524007936508;                       !- Maximum Difference In Monthly Average Outdoor Air Temperatures {deltaC}
 
 OS:RunPeriodControl:DaylightSavingTime,
-<<<<<<< HEAD
-  {d942c0bf-7111-492e-8665-f5b5055dc611}, !- Handle
-=======
-  {7cff5962-5008-4c35-8eba-0efe59823d05}, !- Handle
->>>>>>> 3c1d7324
+  {b7902aeb-5c69-43df-b327-a473098e893d}, !- Handle
   3/12,                                   !- Start Date
   11/5;                                   !- End Date
 
 OS:Site:GroundTemperature:Deep,
-<<<<<<< HEAD
-  {92e1a22c-a5d9-49c0-89ed-6b19ac763c78}, !- Handle
-=======
-  {fb6cce1b-8da5-4b29-9e7d-62eda045f6f4}, !- Handle
->>>>>>> 3c1d7324
+  {d4617b30-8143-4cd8-b21b-69fa74582e7f}, !- Handle
   10.8753424657535,                       !- January Deep Ground Temperature {C}
   10.8753424657535,                       !- February Deep Ground Temperature {C}
   10.8753424657535,                       !- March Deep Ground Temperature {C}
@@ -292,11 +227,7 @@
   10.8753424657535;                       !- December Deep Ground Temperature {C}
 
 OS:Building,
-<<<<<<< HEAD
-  {3912a9e0-ab7e-4caf-a976-77d00a1dcbc3}, !- Handle
-=======
-  {9b4f4838-187f-4253-84eb-80008f5af86f}, !- Handle
->>>>>>> 3c1d7324
+  {0f0bc85f-2864-4890-9f97-01afe04323a8}, !- Handle
   Building 1,                             !- Name
   ,                                       !- Building Sector Type
   0,                                      !- North Axis {deg}
@@ -311,13 +242,8 @@
   8;                                      !- Standards Number of Living Units
 
 OS:AdditionalProperties,
-<<<<<<< HEAD
-  {112b26a3-12c4-4580-853e-1436cdb9bd79}, !- Handle
-  {3912a9e0-ab7e-4caf-a976-77d00a1dcbc3}, !- Object Name
-=======
-  {ff33c52a-3751-4850-b334-92bbbbef9ddd}, !- Handle
-  {9b4f4838-187f-4253-84eb-80008f5af86f}, !- Object Name
->>>>>>> 3c1d7324
+  {2f87b412-dba3-4353-ac8f-290c4ee1cc9b}, !- Handle
+  {0f0bc85f-2864-4890-9f97-01afe04323a8}, !- Object Name
   num_units,                              !- Feature Name 1
   Integer,                                !- Feature Data Type 1
   8,                                      !- Feature Value 1
@@ -344,11 +270,7 @@
   Double-Loaded Interior;                 !- Feature Value 8
 
 OS:ThermalZone,
-<<<<<<< HEAD
-  {0427bdc2-4a5a-4a81-b9ab-4c521acef339}, !- Handle
-=======
-  {405471db-60ab-4c1f-9de0-40276d861aab}, !- Handle
->>>>>>> 3c1d7324
+  {01872542-e90a-42eb-966b-1e48af56cff0}, !- Handle
   living zone,                            !- Name
   ,                                       !- Multiplier
   ,                                       !- Ceiling Height {m}
@@ -357,17 +279,10 @@
   ,                                       !- Zone Inside Convection Algorithm
   ,                                       !- Zone Outside Convection Algorithm
   ,                                       !- Zone Conditioning Equipment List Name
-<<<<<<< HEAD
-  {8782517d-ff4b-4e57-bb93-2f02f7e6ded1}, !- Zone Air Inlet Port List
-  {a61ad0ef-a7f3-430c-aea6-43a08dcc48ba}, !- Zone Air Exhaust Port List
-  {08517a51-f967-4aee-aa61-39b3908e0bd2}, !- Zone Air Node Name
-  {9ffdb3ab-b192-4f23-bc44-edc38ce150f9}, !- Zone Return Air Port List
-=======
-  {ea269b7e-dc43-4633-ada2-fa7cff917c0c}, !- Zone Air Inlet Port List
-  {6b242e68-4ec3-44cc-b720-796c4b9bc9c4}, !- Zone Air Exhaust Port List
-  {20106c78-fe83-4bb0-82d3-94225d481bed}, !- Zone Air Node Name
-  {9df93862-d843-40dc-a050-50197dd6cc95}, !- Zone Return Air Port List
->>>>>>> 3c1d7324
+  {9d8b5c23-ec97-4460-b2c3-dd7c6e029c82}, !- Zone Air Inlet Port List
+  {c01229d4-3207-44d4-9399-5c2d25821eef}, !- Zone Air Exhaust Port List
+  {6f0673e0-0927-46c8-a77b-b5464e49ed01}, !- Zone Air Node Name
+  {5b0c3d80-30c9-4491-a518-f867fd048d05}, !- Zone Return Air Port List
   ,                                       !- Primary Daylighting Control Name
   ,                                       !- Fraction of Zone Controlled by Primary Daylighting Control
   ,                                       !- Secondary Daylighting Control Name
@@ -378,71 +293,37 @@
   No;                                     !- Use Ideal Air Loads
 
 OS:Node,
-<<<<<<< HEAD
-  {a5635d55-4d12-4202-871c-0ef6cebe76f4}, !- Handle
+  {18258fc0-9d3c-4ebb-b1e6-de90aa553549}, !- Handle
   Node 1,                                 !- Name
-  {08517a51-f967-4aee-aa61-39b3908e0bd2}, !- Inlet Port
+  {6f0673e0-0927-46c8-a77b-b5464e49ed01}, !- Inlet Port
   ;                                       !- Outlet Port
 
 OS:Connection,
-  {08517a51-f967-4aee-aa61-39b3908e0bd2}, !- Handle
-  {22b58d50-c50e-4e2f-95eb-c4411f686602}, !- Name
-  {0427bdc2-4a5a-4a81-b9ab-4c521acef339}, !- Source Object
+  {6f0673e0-0927-46c8-a77b-b5464e49ed01}, !- Handle
+  {db4da555-bc93-410e-a7de-ff4580b47213}, !- Name
+  {01872542-e90a-42eb-966b-1e48af56cff0}, !- Source Object
   11,                                     !- Outlet Port
-  {a5635d55-4d12-4202-871c-0ef6cebe76f4}, !- Target Object
+  {18258fc0-9d3c-4ebb-b1e6-de90aa553549}, !- Target Object
   2;                                      !- Inlet Port
 
 OS:PortList,
-  {8782517d-ff4b-4e57-bb93-2f02f7e6ded1}, !- Handle
-  {10569e29-fa37-4699-897a-5b43c7dea1d1}, !- Name
-  {0427bdc2-4a5a-4a81-b9ab-4c521acef339}; !- HVAC Component
+  {9d8b5c23-ec97-4460-b2c3-dd7c6e029c82}, !- Handle
+  {185e094a-dbf8-4644-aeb6-6d6ba8720cea}, !- Name
+  {01872542-e90a-42eb-966b-1e48af56cff0}; !- HVAC Component
 
 OS:PortList,
-  {a61ad0ef-a7f3-430c-aea6-43a08dcc48ba}, !- Handle
-  {ab26333e-a12d-4859-a1a3-24404602049e}, !- Name
-  {0427bdc2-4a5a-4a81-b9ab-4c521acef339}; !- HVAC Component
+  {c01229d4-3207-44d4-9399-5c2d25821eef}, !- Handle
+  {f80b7753-9a1c-4c08-b0b4-4b57c91f2bef}, !- Name
+  {01872542-e90a-42eb-966b-1e48af56cff0}; !- HVAC Component
 
 OS:PortList,
-  {9ffdb3ab-b192-4f23-bc44-edc38ce150f9}, !- Handle
-  {255bd9e3-3e81-40e6-9bbb-f436d39b142f}, !- Name
-  {0427bdc2-4a5a-4a81-b9ab-4c521acef339}; !- HVAC Component
+  {5b0c3d80-30c9-4491-a518-f867fd048d05}, !- Handle
+  {491eda5b-4bfb-45b5-a01d-f427084c2622}, !- Name
+  {01872542-e90a-42eb-966b-1e48af56cff0}; !- HVAC Component
 
 OS:Sizing:Zone,
-  {091ca30e-9475-41be-b4bb-8aa1d645613f}, !- Handle
-  {0427bdc2-4a5a-4a81-b9ab-4c521acef339}, !- Zone or ZoneList Name
-=======
-  {00ed7f9c-2527-440f-838b-92dcddd3f136}, !- Handle
-  Node 1,                                 !- Name
-  {20106c78-fe83-4bb0-82d3-94225d481bed}, !- Inlet Port
-  ;                                       !- Outlet Port
-
-OS:Connection,
-  {20106c78-fe83-4bb0-82d3-94225d481bed}, !- Handle
-  {3f66b8bf-bcc8-4b0d-bb9d-0c70f9d73b40}, !- Name
-  {405471db-60ab-4c1f-9de0-40276d861aab}, !- Source Object
-  11,                                     !- Outlet Port
-  {00ed7f9c-2527-440f-838b-92dcddd3f136}, !- Target Object
-  2;                                      !- Inlet Port
-
-OS:PortList,
-  {ea269b7e-dc43-4633-ada2-fa7cff917c0c}, !- Handle
-  {78c08648-bb04-46df-8d39-065e3910b510}, !- Name
-  {405471db-60ab-4c1f-9de0-40276d861aab}; !- HVAC Component
-
-OS:PortList,
-  {6b242e68-4ec3-44cc-b720-796c4b9bc9c4}, !- Handle
-  {d33d34a3-e36d-45da-a5f0-1599b1531ae6}, !- Name
-  {405471db-60ab-4c1f-9de0-40276d861aab}; !- HVAC Component
-
-OS:PortList,
-  {9df93862-d843-40dc-a050-50197dd6cc95}, !- Handle
-  {d0d40047-1ee7-4383-99ad-a2428c750d84}, !- Name
-  {405471db-60ab-4c1f-9de0-40276d861aab}; !- HVAC Component
-
-OS:Sizing:Zone,
-  {2a214595-6ebe-4d32-b8e4-0558a098d93e}, !- Handle
-  {405471db-60ab-4c1f-9de0-40276d861aab}, !- Zone or ZoneList Name
->>>>>>> 3c1d7324
+  {1cd25426-ed73-49c1-b9e9-2ce206735ce9}, !- Handle
+  {01872542-e90a-42eb-966b-1e48af56cff0}, !- Zone or ZoneList Name
   SupplyAirTemperature,                   !- Zone Cooling Design Supply Air Temperature Input Method
   14,                                     !- Zone Cooling Design Supply Air Temperature {C}
   11.11,                                  !- Zone Cooling Design Supply Air Temperature Difference {deltaC}
@@ -471,25 +352,14 @@
   autosize;                               !- Dedicated Outdoor Air High Setpoint Temperature for Design {C}
 
 OS:ZoneHVAC:EquipmentList,
-<<<<<<< HEAD
-  {929b480e-b706-49d0-b9cb-fc2dd1c95086}, !- Handle
+  {ee84adad-5c0a-418b-99d8-7ad5496caa0a}, !- Handle
   Zone HVAC Equipment List 1,             !- Name
-  {0427bdc2-4a5a-4a81-b9ab-4c521acef339}; !- Thermal Zone
+  {01872542-e90a-42eb-966b-1e48af56cff0}; !- Thermal Zone
 
 OS:Space,
-  {d83a7f89-71d3-4abb-a6c3-3eee00ca00e5}, !- Handle
+  {8339982d-9e43-46e3-8a15-3264055f1683}, !- Handle
   living space,                           !- Name
-  {00db7b44-2825-4e4a-a708-775287272624}, !- Space Type Name
-=======
-  {c1dbaced-81d3-4443-86aa-bce419f7cdde}, !- Handle
-  Zone HVAC Equipment List 1,             !- Name
-  {405471db-60ab-4c1f-9de0-40276d861aab}; !- Thermal Zone
-
-OS:Space,
-  {4aa197da-013d-4f62-bdef-0975034a53c1}, !- Handle
-  living space,                           !- Name
-  {117cf6c8-6a6e-449c-8965-7c65109625b4}, !- Space Type Name
->>>>>>> 3c1d7324
+  {bff6563e-5f04-4a47-8d1c-b60e066f884a}, !- Space Type Name
   ,                                       !- Default Construction Set Name
   ,                                       !- Default Schedule Set Name
   ,                                       !- Direction of Relative North {deg}
@@ -497,31 +367,17 @@
   ,                                       !- Y Origin {m}
   ,                                       !- Z Origin {m}
   ,                                       !- Building Story Name
-<<<<<<< HEAD
-  {0427bdc2-4a5a-4a81-b9ab-4c521acef339}, !- Thermal Zone Name
+  {01872542-e90a-42eb-966b-1e48af56cff0}, !- Thermal Zone Name
   ,                                       !- Part of Total Floor Area
   ,                                       !- Design Specification Outdoor Air Object Name
-  {4e8810d1-3640-4373-bff6-8c4ab876ef33}; !- Building Unit Name
-
-OS:Surface,
-  {e2c8c19f-351d-4c07-8e8d-94a401d1deb2}, !- Handle
+  {bfa8e9fc-050a-4cb3-a0d0-3f1290d1a0d0}; !- Building Unit Name
+
+OS:Surface,
+  {6dfb60ba-d8eb-490f-83e3-ea99965ccfb8}, !- Handle
   Surface 1,                              !- Name
   Floor,                                  !- Surface Type
   ,                                       !- Construction Name
-  {d83a7f89-71d3-4abb-a6c3-3eee00ca00e5}, !- Space Name
-=======
-  {405471db-60ab-4c1f-9de0-40276d861aab}, !- Thermal Zone Name
-  ,                                       !- Part of Total Floor Area
-  ,                                       !- Design Specification Outdoor Air Object Name
-  {39a30a4e-82a4-4b8a-9fe2-06d8df2405f8}; !- Building Unit Name
-
-OS:Surface,
-  {68baeec2-319e-4370-8c64-cb6eb97cc7ae}, !- Handle
-  Surface 1,                              !- Name
-  Floor,                                  !- Surface Type
-  ,                                       !- Construction Name
-  {4aa197da-013d-4f62-bdef-0975034a53c1}, !- Space Name
->>>>>>> 3c1d7324
+  {8339982d-9e43-46e3-8a15-3264055f1683}, !- Space Name
   Foundation,                             !- Outside Boundary Condition
   ,                                       !- Outside Boundary Condition Object
   NoSun,                                  !- Sun Exposure
@@ -534,19 +390,11 @@
   6.46578440716979, -12.9315688143396, 0; !- X,Y,Z Vertex 4 {m}
 
 OS:Surface,
-<<<<<<< HEAD
-  {35a93877-96a0-4cf2-a24b-a504b4a42090}, !- Handle
+  {ebf49a45-4601-465d-8d15-09b41a7d61fc}, !- Handle
   Surface 2,                              !- Name
   Wall,                                   !- Surface Type
   ,                                       !- Construction Name
-  {d83a7f89-71d3-4abb-a6c3-3eee00ca00e5}, !- Space Name
-=======
-  {e6fdbd10-6b11-4af9-9f6f-617e5ce4ce16}, !- Handle
-  Surface 2,                              !- Name
-  Wall,                                   !- Surface Type
-  ,                                       !- Construction Name
-  {4aa197da-013d-4f62-bdef-0975034a53c1}, !- Space Name
->>>>>>> 3c1d7324
+  {8339982d-9e43-46e3-8a15-3264055f1683}, !- Space Name
   Outdoors,                               !- Outside Boundary Condition
   ,                                       !- Outside Boundary Condition Object
   SunExposed,                             !- Sun Exposure
@@ -559,19 +407,11 @@
   0, -12.9315688143396, 2.4384;           !- X,Y,Z Vertex 4 {m}
 
 OS:Surface,
-<<<<<<< HEAD
-  {418cd0c5-fb30-4002-ba1f-2f6e1a9126a6}, !- Handle
+  {53cc430b-50e6-4e49-881e-a9f11e5f7a8c}, !- Handle
   Surface 3,                              !- Name
   Wall,                                   !- Surface Type
   ,                                       !- Construction Name
-  {d83a7f89-71d3-4abb-a6c3-3eee00ca00e5}, !- Space Name
-=======
-  {32e89b12-a278-46e3-8fc2-076d06095098}, !- Handle
-  Surface 3,                              !- Name
-  Wall,                                   !- Surface Type
-  ,                                       !- Construction Name
-  {4aa197da-013d-4f62-bdef-0975034a53c1}, !- Space Name
->>>>>>> 3c1d7324
+  {8339982d-9e43-46e3-8a15-3264055f1683}, !- Space Name
   Adiabatic,                              !- Outside Boundary Condition
   ,                                       !- Outside Boundary Condition Object
   NoSun,                                  !- Sun Exposure
@@ -584,19 +424,11 @@
   0, 0, 2.4384;                           !- X,Y,Z Vertex 4 {m}
 
 OS:Surface,
-<<<<<<< HEAD
-  {d2172ea3-dc43-4647-8336-78b9c0ad4a47}, !- Handle
+  {3dc96a8f-bdd6-4595-aacf-13c6fc84ff23}, !- Handle
   Surface 4,                              !- Name
   Wall,                                   !- Surface Type
   ,                                       !- Construction Name
-  {d83a7f89-71d3-4abb-a6c3-3eee00ca00e5}, !- Space Name
-=======
-  {0ce68240-67b1-4453-b3a6-d816b8a75d10}, !- Handle
-  Surface 4,                              !- Name
-  Wall,                                   !- Surface Type
-  ,                                       !- Construction Name
-  {4aa197da-013d-4f62-bdef-0975034a53c1}, !- Space Name
->>>>>>> 3c1d7324
+  {8339982d-9e43-46e3-8a15-3264055f1683}, !- Space Name
   Adiabatic,                              !- Outside Boundary Condition
   ,                                       !- Outside Boundary Condition Object
   NoSun,                                  !- Sun Exposure
@@ -609,19 +441,11 @@
   6.46578440716979, 0, 2.4384;            !- X,Y,Z Vertex 4 {m}
 
 OS:Surface,
-<<<<<<< HEAD
-  {88bdbed9-322d-4207-9745-f83ebcef0e5e}, !- Handle
+  {375f331c-beb8-48e0-8c61-3689fce06a9f}, !- Handle
   Surface 5,                              !- Name
   Wall,                                   !- Surface Type
   ,                                       !- Construction Name
-  {d83a7f89-71d3-4abb-a6c3-3eee00ca00e5}, !- Space Name
-=======
-  {41f9077e-2ab6-4811-a6cb-56d1aad6f367}, !- Handle
-  Surface 5,                              !- Name
-  Wall,                                   !- Surface Type
-  ,                                       !- Construction Name
-  {4aa197da-013d-4f62-bdef-0975034a53c1}, !- Space Name
->>>>>>> 3c1d7324
+  {8339982d-9e43-46e3-8a15-3264055f1683}, !- Space Name
   Outdoors,                               !- Outside Boundary Condition
   ,                                       !- Outside Boundary Condition Object
   SunExposed,                             !- Sun Exposure
@@ -634,19 +458,11 @@
   6.46578440716979, -12.9315688143396, 2.4384; !- X,Y,Z Vertex 4 {m}
 
 OS:Surface,
-<<<<<<< HEAD
-  {ac3c478b-1a1f-427e-95b0-c0f64f1d1092}, !- Handle
+  {3944b42f-9be6-482e-8b1b-56cade91e013}, !- Handle
   Surface 6,                              !- Name
   RoofCeiling,                            !- Surface Type
   ,                                       !- Construction Name
-  {d83a7f89-71d3-4abb-a6c3-3eee00ca00e5}, !- Space Name
-=======
-  {c9390273-3791-4426-8242-a93f8bee6f83}, !- Handle
-  Surface 6,                              !- Name
-  RoofCeiling,                            !- Surface Type
-  ,                                       !- Construction Name
-  {4aa197da-013d-4f62-bdef-0975034a53c1}, !- Space Name
->>>>>>> 3c1d7324
+  {8339982d-9e43-46e3-8a15-3264055f1683}, !- Space Name
   Outdoors,                               !- Outside Boundary Condition
   ,                                       !- Outside Boundary Condition Object
   SunExposed,                             !- Sun Exposure
@@ -659,11 +475,7 @@
   0, -12.9315688143396, 2.4384;           !- X,Y,Z Vertex 4 {m}
 
 OS:SpaceType,
-<<<<<<< HEAD
-  {00db7b44-2825-4e4a-a708-775287272624}, !- Handle
-=======
-  {117cf6c8-6a6e-449c-8965-7c65109625b4}, !- Handle
->>>>>>> 3c1d7324
+  {bff6563e-5f04-4a47-8d1c-b60e066f884a}, !- Handle
   Space Type 1,                           !- Name
   ,                                       !- Default Construction Set Name
   ,                                       !- Default Schedule Set Name
@@ -674,11 +486,7 @@
   living;                                 !- Standards Space Type
 
 OS:ThermalZone,
-<<<<<<< HEAD
-  {9c6e18d6-a5b3-46ea-90c6-12ca3d202ccd}, !- Handle
-=======
-  {9c1539cc-e736-46f8-b8df-eec21b112807}, !- Handle
->>>>>>> 3c1d7324
+  {e4ef6b30-ad48-4bd7-9af0-2cb4fd9d33dd}, !- Handle
   corridor zone,                          !- Name
   ,                                       !- Multiplier
   ,                                       !- Ceiling Height {m}
@@ -687,17 +495,10 @@
   ,                                       !- Zone Inside Convection Algorithm
   ,                                       !- Zone Outside Convection Algorithm
   ,                                       !- Zone Conditioning Equipment List Name
-<<<<<<< HEAD
-  {48d132c7-c069-44a0-a1e3-8fec76b8e79d}, !- Zone Air Inlet Port List
-  {bf95190d-2f0c-4a56-ac5a-9cf239e243fb}, !- Zone Air Exhaust Port List
-  {89d167fd-d529-4672-9a18-c4ccf3645e94}, !- Zone Air Node Name
-  {f9ebbf0d-4045-4447-bef2-5fef3d86c8aa}, !- Zone Return Air Port List
-=======
-  {fefff8db-ef31-46bf-abd8-1dc6ec2a454e}, !- Zone Air Inlet Port List
-  {8b784acb-0cdd-430f-959b-6e8dd733ba65}, !- Zone Air Exhaust Port List
-  {c72e04bb-c6ee-46b3-9ab8-a178edc58b38}, !- Zone Air Node Name
-  {ec22b5e3-bb1a-4075-8fc4-e1a46da532b6}, !- Zone Return Air Port List
->>>>>>> 3c1d7324
+  {7f39dd2f-45e4-4e40-bacd-5f2c2f4bfba4}, !- Zone Air Inlet Port List
+  {25312570-4a2c-48d5-b8e3-ba8173fa0792}, !- Zone Air Exhaust Port List
+  {8f17b9b1-9fa7-474a-a975-90296affc8ca}, !- Zone Air Node Name
+  {340506c3-325d-4002-b2a1-7f5612894123}, !- Zone Return Air Port List
   ,                                       !- Primary Daylighting Control Name
   ,                                       !- Fraction of Zone Controlled by Primary Daylighting Control
   ,                                       !- Secondary Daylighting Control Name
@@ -708,71 +509,37 @@
   No;                                     !- Use Ideal Air Loads
 
 OS:Node,
-<<<<<<< HEAD
-  {d59e44c7-f7bc-4648-afca-e27c90abcb6b}, !- Handle
+  {51f258e4-6a70-4ff9-bcaf-7394fd59cd19}, !- Handle
   Node 2,                                 !- Name
-  {89d167fd-d529-4672-9a18-c4ccf3645e94}, !- Inlet Port
+  {8f17b9b1-9fa7-474a-a975-90296affc8ca}, !- Inlet Port
   ;                                       !- Outlet Port
 
 OS:Connection,
-  {89d167fd-d529-4672-9a18-c4ccf3645e94}, !- Handle
-  {23e9c97c-4f7a-4f7e-900a-9882eb7ef1e0}, !- Name
-  {9c6e18d6-a5b3-46ea-90c6-12ca3d202ccd}, !- Source Object
+  {8f17b9b1-9fa7-474a-a975-90296affc8ca}, !- Handle
+  {039c868c-c2ba-4e20-bc69-1971a85218d4}, !- Name
+  {e4ef6b30-ad48-4bd7-9af0-2cb4fd9d33dd}, !- Source Object
   11,                                     !- Outlet Port
-  {d59e44c7-f7bc-4648-afca-e27c90abcb6b}, !- Target Object
+  {51f258e4-6a70-4ff9-bcaf-7394fd59cd19}, !- Target Object
   2;                                      !- Inlet Port
 
 OS:PortList,
-  {48d132c7-c069-44a0-a1e3-8fec76b8e79d}, !- Handle
-  {581e94d2-abec-40fd-9870-a9962a4188e2}, !- Name
-  {9c6e18d6-a5b3-46ea-90c6-12ca3d202ccd}; !- HVAC Component
+  {7f39dd2f-45e4-4e40-bacd-5f2c2f4bfba4}, !- Handle
+  {5fc83210-d996-484b-9235-8dd5dccbad6f}, !- Name
+  {e4ef6b30-ad48-4bd7-9af0-2cb4fd9d33dd}; !- HVAC Component
 
 OS:PortList,
-  {bf95190d-2f0c-4a56-ac5a-9cf239e243fb}, !- Handle
-  {da967024-929b-4822-93d5-59d990d3edd0}, !- Name
-  {9c6e18d6-a5b3-46ea-90c6-12ca3d202ccd}; !- HVAC Component
+  {25312570-4a2c-48d5-b8e3-ba8173fa0792}, !- Handle
+  {9788a8af-b0d5-46a6-a440-638796a0e5fa}, !- Name
+  {e4ef6b30-ad48-4bd7-9af0-2cb4fd9d33dd}; !- HVAC Component
 
 OS:PortList,
-  {f9ebbf0d-4045-4447-bef2-5fef3d86c8aa}, !- Handle
-  {dfb23e34-66a4-4c46-b9b4-baf4e702513c}, !- Name
-  {9c6e18d6-a5b3-46ea-90c6-12ca3d202ccd}; !- HVAC Component
+  {340506c3-325d-4002-b2a1-7f5612894123}, !- Handle
+  {5a2aa6d9-209b-4829-ace1-c8620f7cd519}, !- Name
+  {e4ef6b30-ad48-4bd7-9af0-2cb4fd9d33dd}; !- HVAC Component
 
 OS:Sizing:Zone,
-  {3ba0cb86-16a3-49c1-9e96-530291deae16}, !- Handle
-  {9c6e18d6-a5b3-46ea-90c6-12ca3d202ccd}, !- Zone or ZoneList Name
-=======
-  {f99082ed-d3ec-49fa-8351-83934f5367be}, !- Handle
-  Node 2,                                 !- Name
-  {c72e04bb-c6ee-46b3-9ab8-a178edc58b38}, !- Inlet Port
-  ;                                       !- Outlet Port
-
-OS:Connection,
-  {c72e04bb-c6ee-46b3-9ab8-a178edc58b38}, !- Handle
-  {50b04b3e-299f-4bcb-b927-8bfcd2fc018d}, !- Name
-  {9c1539cc-e736-46f8-b8df-eec21b112807}, !- Source Object
-  11,                                     !- Outlet Port
-  {f99082ed-d3ec-49fa-8351-83934f5367be}, !- Target Object
-  2;                                      !- Inlet Port
-
-OS:PortList,
-  {fefff8db-ef31-46bf-abd8-1dc6ec2a454e}, !- Handle
-  {34007122-7ea2-47f3-a1e9-ceae74ede91a}, !- Name
-  {9c1539cc-e736-46f8-b8df-eec21b112807}; !- HVAC Component
-
-OS:PortList,
-  {8b784acb-0cdd-430f-959b-6e8dd733ba65}, !- Handle
-  {65450417-e4d3-4b5c-9e09-d604d7963eb6}, !- Name
-  {9c1539cc-e736-46f8-b8df-eec21b112807}; !- HVAC Component
-
-OS:PortList,
-  {ec22b5e3-bb1a-4075-8fc4-e1a46da532b6}, !- Handle
-  {7a25bb2d-1109-45cf-bb0e-daf4ecf11187}, !- Name
-  {9c1539cc-e736-46f8-b8df-eec21b112807}; !- HVAC Component
-
-OS:Sizing:Zone,
-  {234a9faf-7789-4a62-8073-d6a8d6b686cb}, !- Handle
-  {9c1539cc-e736-46f8-b8df-eec21b112807}, !- Zone or ZoneList Name
->>>>>>> 3c1d7324
+  {0cb02a6d-ed0f-4149-92f5-19e3633d7e54}, !- Handle
+  {e4ef6b30-ad48-4bd7-9af0-2cb4fd9d33dd}, !- Zone or ZoneList Name
   SupplyAirTemperature,                   !- Zone Cooling Design Supply Air Temperature Input Method
   14,                                     !- Zone Cooling Design Supply Air Temperature {C}
   11.11,                                  !- Zone Cooling Design Supply Air Temperature Difference {deltaC}
@@ -801,25 +568,14 @@
   autosize;                               !- Dedicated Outdoor Air High Setpoint Temperature for Design {C}
 
 OS:ZoneHVAC:EquipmentList,
-<<<<<<< HEAD
-  {c05872ef-cbd5-400b-a089-8b3bff71704d}, !- Handle
+  {4ceb7f39-2016-4446-9fa7-8fdf47185621}, !- Handle
   Zone HVAC Equipment List 2,             !- Name
-  {9c6e18d6-a5b3-46ea-90c6-12ca3d202ccd}; !- Thermal Zone
+  {e4ef6b30-ad48-4bd7-9af0-2cb4fd9d33dd}; !- Thermal Zone
 
 OS:Space,
-  {aa37ad82-92fa-4b65-a3a6-cbcb0de70b7a}, !- Handle
+  {ff08d8dd-9a0b-47fc-8685-03e5debd2495}, !- Handle
   corridor space,                         !- Name
-  {0b33275a-10cb-4d55-977f-dddaa1c5fd80}, !- Space Type Name
-=======
-  {df220da8-0e94-41f0-a08d-6fb0f7278c61}, !- Handle
-  Zone HVAC Equipment List 2,             !- Name
-  {9c1539cc-e736-46f8-b8df-eec21b112807}; !- Thermal Zone
-
-OS:Space,
-  {a7627022-2ac3-4fe7-98ff-38fe4e8e74a6}, !- Handle
-  corridor space,                         !- Name
-  {ca3eb9eb-bef1-4f68-8beb-e32a646aa854}, !- Space Type Name
->>>>>>> 3c1d7324
+  {4d1d3bac-434a-4e17-996f-ca2b40240a24}, !- Space Type Name
   ,                                       !- Default Construction Set Name
   ,                                       !- Default Schedule Set Name
   ,                                       !- Direction of Relative North {deg}
@@ -827,25 +583,14 @@
   ,                                       !- Y Origin {m}
   ,                                       !- Z Origin {m}
   ,                                       !- Building Story Name
-<<<<<<< HEAD
-  {9c6e18d6-a5b3-46ea-90c6-12ca3d202ccd}; !- Thermal Zone Name
-
-OS:Surface,
-  {4fe8e524-2bfe-4928-8c6c-a229373bcf2b}, !- Handle
+  {e4ef6b30-ad48-4bd7-9af0-2cb4fd9d33dd}; !- Thermal Zone Name
+
+OS:Surface,
+  {7dfa1bf0-8819-44b1-8ebc-b5d1dccb0483}, !- Handle
   Surface 7,                              !- Name
   Floor,                                  !- Surface Type
   ,                                       !- Construction Name
-  {aa37ad82-92fa-4b65-a3a6-cbcb0de70b7a}, !- Space Name
-=======
-  {9c1539cc-e736-46f8-b8df-eec21b112807}; !- Thermal Zone Name
-
-OS:Surface,
-  {3f6be638-2cd3-4e7c-bf54-5099e7fb1c57}, !- Handle
-  Surface 7,                              !- Name
-  Floor,                                  !- Surface Type
-  ,                                       !- Construction Name
-  {a7627022-2ac3-4fe7-98ff-38fe4e8e74a6}, !- Space Name
->>>>>>> 3c1d7324
+  {ff08d8dd-9a0b-47fc-8685-03e5debd2495}, !- Space Name
   Foundation,                             !- Outside Boundary Condition
   ,                                       !- Outside Boundary Condition Object
   NoSun,                                  !- Sun Exposure
@@ -858,19 +603,11 @@
   6.46578440716979, 0, 0;                 !- X,Y,Z Vertex 4 {m}
 
 OS:Surface,
-<<<<<<< HEAD
-  {fd0e8dc9-508f-4898-a2cb-2556bee1ce96}, !- Handle
+  {73ef382c-2014-4958-9384-372c2c7c6107}, !- Handle
   Surface 8,                              !- Name
   Wall,                                   !- Surface Type
   ,                                       !- Construction Name
-  {aa37ad82-92fa-4b65-a3a6-cbcb0de70b7a}, !- Space Name
-=======
-  {dddb3c61-1d1e-4f42-a6ec-bdc543b5c0f2}, !- Handle
-  Surface 8,                              !- Name
-  Wall,                                   !- Surface Type
-  ,                                       !- Construction Name
-  {a7627022-2ac3-4fe7-98ff-38fe4e8e74a6}, !- Space Name
->>>>>>> 3c1d7324
+  {ff08d8dd-9a0b-47fc-8685-03e5debd2495}, !- Space Name
   Outdoors,                               !- Outside Boundary Condition
   ,                                       !- Outside Boundary Condition Object
   SunExposed,                             !- Sun Exposure
@@ -883,19 +620,11 @@
   0, 0, 2.4384;                           !- X,Y,Z Vertex 4 {m}
 
 OS:Surface,
-<<<<<<< HEAD
-  {8d407237-3ca4-4efe-bbae-f4b2113676b8}, !- Handle
+  {c34b1aa6-6dd5-4674-850c-ba41cbd3b3e5}, !- Handle
   Surface 9,                              !- Name
   Wall,                                   !- Surface Type
   ,                                       !- Construction Name
-  {aa37ad82-92fa-4b65-a3a6-cbcb0de70b7a}, !- Space Name
-=======
-  {5951266a-1c41-4e0d-bbfc-b6ed1574eaf3}, !- Handle
-  Surface 9,                              !- Name
-  Wall,                                   !- Surface Type
-  ,                                       !- Construction Name
-  {a7627022-2ac3-4fe7-98ff-38fe4e8e74a6}, !- Space Name
->>>>>>> 3c1d7324
+  {ff08d8dd-9a0b-47fc-8685-03e5debd2495}, !- Space Name
   Adiabatic,                              !- Outside Boundary Condition
   ,                                       !- Outside Boundary Condition Object
   NoSun,                                  !- Sun Exposure
@@ -908,19 +637,11 @@
   0, 1.524, 2.4384;                       !- X,Y,Z Vertex 4 {m}
 
 OS:Surface,
-<<<<<<< HEAD
-  {e732df2c-1609-4d24-9a31-3b391551c9fc}, !- Handle
+  {1b9d723a-082f-4b5e-ba41-17a0efac0f9f}, !- Handle
   Surface 10,                             !- Name
   Wall,                                   !- Surface Type
   ,                                       !- Construction Name
-  {aa37ad82-92fa-4b65-a3a6-cbcb0de70b7a}, !- Space Name
-=======
-  {5e23de5b-864a-49d5-b524-4ae7778d32fa}, !- Handle
-  Surface 10,                             !- Name
-  Wall,                                   !- Surface Type
-  ,                                       !- Construction Name
-  {a7627022-2ac3-4fe7-98ff-38fe4e8e74a6}, !- Space Name
->>>>>>> 3c1d7324
+  {ff08d8dd-9a0b-47fc-8685-03e5debd2495}, !- Space Name
   Adiabatic,                              !- Outside Boundary Condition
   ,                                       !- Outside Boundary Condition Object
   NoSun,                                  !- Sun Exposure
@@ -933,19 +654,11 @@
   6.46578440716979, 1.524, 2.4384;        !- X,Y,Z Vertex 4 {m}
 
 OS:Surface,
-<<<<<<< HEAD
-  {c781f6c7-0c5f-4a1b-b9b8-b62e5d74b7fd}, !- Handle
+  {022eed7f-adb8-4166-8988-349e48b83ad2}, !- Handle
   Surface 11,                             !- Name
   Wall,                                   !- Surface Type
   ,                                       !- Construction Name
-  {aa37ad82-92fa-4b65-a3a6-cbcb0de70b7a}, !- Space Name
-=======
-  {541dc9af-8d23-4e71-996b-80d981eab04d}, !- Handle
-  Surface 11,                             !- Name
-  Wall,                                   !- Surface Type
-  ,                                       !- Construction Name
-  {a7627022-2ac3-4fe7-98ff-38fe4e8e74a6}, !- Space Name
->>>>>>> 3c1d7324
+  {ff08d8dd-9a0b-47fc-8685-03e5debd2495}, !- Space Name
   Adiabatic,                              !- Outside Boundary Condition
   ,                                       !- Outside Boundary Condition Object
   NoSun,                                  !- Sun Exposure
@@ -958,19 +671,11 @@
   6.46578440716979, 0, 2.4384;            !- X,Y,Z Vertex 4 {m}
 
 OS:Surface,
-<<<<<<< HEAD
-  {127c97ac-cc67-498a-aea8-964ab6cda493}, !- Handle
+  {2b2e3266-78de-479b-ae64-1a8563c70855}, !- Handle
   Surface 12,                             !- Name
   RoofCeiling,                            !- Surface Type
   ,                                       !- Construction Name
-  {aa37ad82-92fa-4b65-a3a6-cbcb0de70b7a}, !- Space Name
-=======
-  {d6c1b7c4-d276-4723-9398-d0e71a46bbea}, !- Handle
-  Surface 12,                             !- Name
-  RoofCeiling,                            !- Surface Type
-  ,                                       !- Construction Name
-  {a7627022-2ac3-4fe7-98ff-38fe4e8e74a6}, !- Space Name
->>>>>>> 3c1d7324
+  {ff08d8dd-9a0b-47fc-8685-03e5debd2495}, !- Space Name
   Outdoors,                               !- Outside Boundary Condition
   ,                                       !- Outside Boundary Condition Object
   SunExposed,                             !- Sun Exposure
@@ -983,11 +688,7 @@
   0, 0, 2.4384;                           !- X,Y,Z Vertex 4 {m}
 
 OS:SpaceType,
-<<<<<<< HEAD
-  {0b33275a-10cb-4d55-977f-dddaa1c5fd80}, !- Handle
-=======
-  {ca3eb9eb-bef1-4f68-8beb-e32a646aa854}, !- Handle
->>>>>>> 3c1d7324
+  {4d1d3bac-434a-4e17-996f-ca2b40240a24}, !- Handle
   Space Type 2,                           !- Name
   ,                                       !- Default Construction Set Name
   ,                                       !- Default Schedule Set Name
@@ -998,23 +699,14 @@
   corridor;                               !- Standards Space Type
 
 OS:BuildingUnit,
-<<<<<<< HEAD
-  {4e8810d1-3640-4373-bff6-8c4ab876ef33}, !- Handle
-=======
-  {39a30a4e-82a4-4b8a-9fe2-06d8df2405f8}, !- Handle
->>>>>>> 3c1d7324
+  {bfa8e9fc-050a-4cb3-a0d0-3f1290d1a0d0}, !- Handle
   unit 1,                                 !- Name
   ,                                       !- Rendering Color
   Residential;                            !- Building Unit Type
 
 OS:AdditionalProperties,
-<<<<<<< HEAD
-  {2d57421a-5da6-4c9a-88e3-824167e0d957}, !- Handle
-  {4e8810d1-3640-4373-bff6-8c4ab876ef33}, !- Object Name
-=======
-  {8f2fbe00-e496-4b9e-8b0f-90c0d9ccc2e1}, !- Handle
-  {39a30a4e-82a4-4b8a-9fe2-06d8df2405f8}, !- Object Name
->>>>>>> 3c1d7324
+  {c07ddd9c-4e84-4e06-8d1c-4af13618f846}, !- Handle
+  {bfa8e9fc-050a-4cb3-a0d0-3f1290d1a0d0}, !- Object Name
   NumberOfBedrooms,                       !- Feature Name 1
   Integer,                                !- Feature Data Type 1
   3,                                      !- Feature Value 1
@@ -1026,20 +718,12 @@
   3.3900000000000001;                     !- Feature Value 3
 
 OS:External:File,
-<<<<<<< HEAD
-  {076ee160-8be3-445f-91c3-5aee7a47e536}, !- Handle
-=======
-  {5bdf697c-d8c2-406a-940b-030c8b8a6368}, !- Handle
->>>>>>> 3c1d7324
+  {a8d32ddf-cdbb-437e-94b7-9531656d65af}, !- Handle
   8760.csv,                               !- Name
   8760.csv;                               !- File Name
 
 OS:Schedule:Day,
-<<<<<<< HEAD
-  {4e7247ef-2149-4535-943c-abaae899e10f}, !- Handle
-=======
-  {3de0aa82-6f31-424b-a60c-d60eee115c24}, !- Handle
->>>>>>> 3c1d7324
+  {bdea066b-4f95-4876-b4f9-3ae5a172b3bd}, !- Handle
   Schedule Day 1,                         !- Name
   ,                                       !- Schedule Type Limits Name
   ,                                       !- Interpolate to Timestep
@@ -1048,11 +732,7 @@
   0;                                      !- Value Until Time 1
 
 OS:Schedule:Day,
-<<<<<<< HEAD
-  {ffd87284-1b7e-4df5-a2bc-ae667c0fa320}, !- Handle
-=======
-  {a952d02a-b24c-410e-a039-94b4deca7807}, !- Handle
->>>>>>> 3c1d7324
+  {55b5427b-ef48-44c7-97bd-03c95cb53e0f}, !- Handle
   Schedule Day 2,                         !- Name
   ,                                       !- Schedule Type Limits Name
   ,                                       !- Interpolate to Timestep
@@ -1061,17 +741,10 @@
   1;                                      !- Value Until Time 1
 
 OS:Schedule:File,
-<<<<<<< HEAD
-  {dc5c5ed8-0b5b-4e56-b745-b62995e37cad}, !- Handle
+  {68ea5a0e-43f4-4a3d-acad-60c0fc5dce40}, !- Handle
   occupants,                              !- Name
-  {d06dd32e-61d6-4117-a30b-dff2c7e49186}, !- Schedule Type Limits Name
-  {076ee160-8be3-445f-91c3-5aee7a47e536}, !- External File Name
-=======
-  {7b351929-ccb7-4d5c-96bb-e1f9cd799a53}, !- Handle
-  occupants,                              !- Name
-  {25968ef0-067e-4aa2-b9a2-c7855d64b8c8}, !- Schedule Type Limits Name
-  {5bdf697c-d8c2-406a-940b-030c8b8a6368}, !- External File Name
->>>>>>> 3c1d7324
+  {c2d09798-5ba7-401e-b90f-c37e2ce72b20}, !- Schedule Type Limits Name
+  {a8d32ddf-cdbb-437e-94b7-9531656d65af}, !- External File Name
   1,                                      !- Column Number
   1,                                      !- Rows to Skip at Top
   8760,                                   !- Number of Hours of Data
@@ -1080,38 +753,22 @@
   60;                                     !- Minutes per Item
 
 OS:Schedule:Ruleset,
-<<<<<<< HEAD
-  {465974de-9412-4537-bf8e-a7057df3bf36}, !- Handle
+  {3a8eb059-f397-482c-802d-e84f96cf1166}, !- Handle
   Schedule Ruleset 1,                     !- Name
-  {ca2398fe-9cd5-43d2-bc7e-17692a1c994f}, !- Schedule Type Limits Name
-  {3419c07c-60f1-4d57-907c-63031c99982c}; !- Default Day Schedule Name
+  {528954b1-1492-4303-9bff-dd7b747d3d40}, !- Schedule Type Limits Name
+  {b9352373-c338-4012-976b-8ccdb6cb8f7d}; !- Default Day Schedule Name
 
 OS:Schedule:Day,
-  {3419c07c-60f1-4d57-907c-63031c99982c}, !- Handle
+  {b9352373-c338-4012-976b-8ccdb6cb8f7d}, !- Handle
   Schedule Day 3,                         !- Name
-  {ca2398fe-9cd5-43d2-bc7e-17692a1c994f}, !- Schedule Type Limits Name
-=======
-  {d87b264a-5f64-4f7f-a694-561392e2c1cf}, !- Handle
-  Schedule Ruleset 1,                     !- Name
-  {c0ec1518-5244-4df0-8706-1f3cdae5c79a}, !- Schedule Type Limits Name
-  {273919e6-5d28-4f0f-955b-ba7d97cc3852}; !- Default Day Schedule Name
-
-OS:Schedule:Day,
-  {273919e6-5d28-4f0f-955b-ba7d97cc3852}, !- Handle
-  Schedule Day 3,                         !- Name
-  {c0ec1518-5244-4df0-8706-1f3cdae5c79a}, !- Schedule Type Limits Name
->>>>>>> 3c1d7324
+  {528954b1-1492-4303-9bff-dd7b747d3d40}, !- Schedule Type Limits Name
   ,                                       !- Interpolate to Timestep
   24,                                     !- Hour 1
   0,                                      !- Minute 1
   112.539290946133;                       !- Value Until Time 1
 
 OS:People:Definition,
-<<<<<<< HEAD
-  {4bd09a61-4af4-478f-8ec9-587a5cc9fdf8}, !- Handle
-=======
-  {de1505ac-08fd-46d3-8c5f-4aada1198d2b}, !- Handle
->>>>>>> 3c1d7324
+  {33001f70-75ee-43dc-a818-1a0ccdb67ba9}, !- Handle
   res occupants|living space,             !- Name
   People,                                 !- Number of People Calculation Method
   3.39,                                   !- Number of People {people}
@@ -1124,21 +781,12 @@
   ZoneAveraged;                           !- Mean Radiant Temperature Calculation Type
 
 OS:People,
-<<<<<<< HEAD
-  {65efadcd-6092-43a1-9bd9-65062f0eb5c0}, !- Handle
+  {56a07aa0-c034-4081-94d8-1a20fdc7dccf}, !- Handle
   res occupants|living space,             !- Name
-  {4bd09a61-4af4-478f-8ec9-587a5cc9fdf8}, !- People Definition Name
-  {d83a7f89-71d3-4abb-a6c3-3eee00ca00e5}, !- Space or SpaceType Name
-  {dc5c5ed8-0b5b-4e56-b745-b62995e37cad}, !- Number of People Schedule Name
-  {465974de-9412-4537-bf8e-a7057df3bf36}, !- Activity Level Schedule Name
-=======
-  {60c7bc5a-80a8-4e19-9a56-72a963ddbe49}, !- Handle
-  res occupants|living space,             !- Name
-  {de1505ac-08fd-46d3-8c5f-4aada1198d2b}, !- People Definition Name
-  {4aa197da-013d-4f62-bdef-0975034a53c1}, !- Space or SpaceType Name
-  {7b351929-ccb7-4d5c-96bb-e1f9cd799a53}, !- Number of People Schedule Name
-  {d87b264a-5f64-4f7f-a694-561392e2c1cf}, !- Activity Level Schedule Name
->>>>>>> 3c1d7324
+  {33001f70-75ee-43dc-a818-1a0ccdb67ba9}, !- People Definition Name
+  {8339982d-9e43-46e3-8a15-3264055f1683}, !- Space or SpaceType Name
+  {68ea5a0e-43f4-4a3d-acad-60c0fc5dce40}, !- Number of People Schedule Name
+  {3a8eb059-f397-482c-802d-e84f96cf1166}, !- Activity Level Schedule Name
   ,                                       !- Surface Name/Angle Factor List Name
   ,                                       !- Work Efficiency Schedule Name
   ,                                       !- Clothing Insulation Schedule Name
@@ -1146,11 +794,7 @@
   1;                                      !- Multiplier
 
 OS:ScheduleTypeLimits,
-<<<<<<< HEAD
-  {ca2398fe-9cd5-43d2-bc7e-17692a1c994f}, !- Handle
-=======
-  {c0ec1518-5244-4df0-8706-1f3cdae5c79a}, !- Handle
->>>>>>> 3c1d7324
+  {528954b1-1492-4303-9bff-dd7b747d3d40}, !- Handle
   ActivityLevel,                          !- Name
   0,                                      !- Lower Limit Value
   ,                                       !- Upper Limit Value
@@ -1158,11 +802,7 @@
   ActivityLevel;                          !- Unit Type
 
 OS:ScheduleTypeLimits,
-<<<<<<< HEAD
-  {d06dd32e-61d6-4117-a30b-dff2c7e49186}, !- Handle
-=======
-  {25968ef0-067e-4aa2-b9a2-c7855d64b8c8}, !- Handle
->>>>>>> 3c1d7324
+  {c2d09798-5ba7-401e-b90f-c37e2ce72b20}, !- Handle
   Fractional,                             !- Name
   0,                                      !- Lower Limit Value
   1,                                      !- Upper Limit Value
