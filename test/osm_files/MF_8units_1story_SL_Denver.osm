--- conflicted
+++ resolved
@@ -1,73 +1,41 @@
 !- NOTE: Auto-generated from /test/osw_files/MF_8units_1story_SL_Denver.osw
 
 OS:Version,
-<<<<<<< HEAD
-  {44a59216-6d56-4857-80cf-edba9d192486}, !- Handle
+  {dbefac7d-0f06-4c95-ab6b-ee45735175b5}, !- Handle
   2.9.0;                                  !- Version Identifier
 
 OS:SimulationControl,
-  {1965f1a7-155a-4139-8e53-943e47868988}, !- Handle
-=======
-  {0cb259fd-923c-4db5-b89c-0a5d3593e6b4}, !- Handle
-  2.9.0;                                  !- Version Identifier
-
-OS:SimulationControl,
-  {b670db1a-f771-4055-a712-e6c67b473601}, !- Handle
->>>>>>> 67460ca1
+  {db662ad0-2499-4cdd-bbd4-a74931bd25cc}, !- Handle
   ,                                       !- Do Zone Sizing Calculation
   ,                                       !- Do System Sizing Calculation
   ,                                       !- Do Plant Sizing Calculation
   No;                                     !- Run Simulation for Sizing Periods
 
 OS:Timestep,
-<<<<<<< HEAD
-  {d398e163-d896-4916-81dc-22d756323d80}, !- Handle
+  {f6fc1cfb-0809-4c87-ad24-7ca0e41ab031}, !- Handle
   6;                                      !- Number of Timesteps per Hour
 
 OS:ShadowCalculation,
-  {9ded2a1e-7bb8-4763-9c87-8f109a98c1b8}, !- Handle
-=======
-  {2b5eb617-1406-4394-914c-6412c04358b8}, !- Handle
-  6;                                      !- Number of Timesteps per Hour
-
-OS:ShadowCalculation,
-  {b06a12e4-3c50-4939-82c2-953fa102a019}, !- Handle
->>>>>>> 67460ca1
+  {de4079c9-3915-4ddf-af1a-aa0c915d0954}, !- Handle
   20,                                     !- Calculation Frequency
   200;                                    !- Maximum Figures in Shadow Overlap Calculations
 
 OS:SurfaceConvectionAlgorithm:Outside,
-<<<<<<< HEAD
-  {244655fc-f974-457f-929d-84283af20666}, !- Handle
+  {23a85a9f-2dab-464c-965d-ade23d21e1ec}, !- Handle
   DOE-2;                                  !- Algorithm
 
 OS:SurfaceConvectionAlgorithm:Inside,
-  {718137f7-824e-44e6-9a20-18494d86bb4a}, !- Handle
+  {b2f36fbd-ef06-4d1d-937e-334a90a263fc}, !- Handle
   TARP;                                   !- Algorithm
 
 OS:ZoneCapacitanceMultiplier:ResearchSpecial,
-  {27938d7b-fdeb-4d4e-81d4-2322b0697903}, !- Handle
-=======
-  {3ca87c38-384f-4879-8549-00e621791bea}, !- Handle
-  DOE-2;                                  !- Algorithm
-
-OS:SurfaceConvectionAlgorithm:Inside,
-  {cb1467d7-6fe0-42e6-881a-6317d65cbf86}, !- Handle
-  TARP;                                   !- Algorithm
-
-OS:ZoneCapacitanceMultiplier:ResearchSpecial,
-  {50d940fd-b6d7-4b63-aa4d-f034618aa95c}, !- Handle
->>>>>>> 67460ca1
+  {670e3f0a-692a-4ba8-9316-40eeca99bf6e}, !- Handle
   ,                                       !- Temperature Capacity Multiplier
   15,                                     !- Humidity Capacity Multiplier
   ;                                       !- Carbon Dioxide Capacity Multiplier
 
 OS:RunPeriod,
-<<<<<<< HEAD
-  {06d46e1f-381f-4b9a-8747-5722cf768aba}, !- Handle
-=======
-  {44dbdb06-cb17-4601-9645-cf6cdd8b61e0}, !- Handle
->>>>>>> 67460ca1
+  {c9e3a443-6c42-4579-a39a-382753ba0db6}, !- Handle
   Run Period 1,                           !- Name
   1,                                      !- Begin Month
   1,                                      !- Begin Day of Month
@@ -81,21 +49,13 @@
   ;                                       !- Number of Times Runperiod to be Repeated
 
 OS:YearDescription,
-<<<<<<< HEAD
-  {e3b3de77-7531-4334-bdf3-763af4d8ed74}, !- Handle
-=======
-  {f157db4a-c904-4d0a-bfd5-28535d552b61}, !- Handle
->>>>>>> 67460ca1
+  {c47ae593-a20d-45b7-a285-7189dae46bea}, !- Handle
   2007,                                   !- Calendar Year
   ,                                       !- Day of Week for Start Day
   ;                                       !- Is Leap Year
 
 OS:WeatherFile,
-<<<<<<< HEAD
-  {bc324b03-804e-4ef7-9deb-bf4a2be364e6}, !- Handle
-=======
-  {05f84c2f-944c-4b91-be15-8cec5a34d35d}, !- Handle
->>>>>>> 67460ca1
+  {dd0c80f3-4c00-4232-8c1f-f207c8330a61}, !- Handle
   Denver Intl Ap,                         !- City
   CO,                                     !- State Province Region
   USA,                                    !- Country
@@ -109,13 +69,8 @@
   E23378AA;                               !- Checksum
 
 OS:AdditionalProperties,
-<<<<<<< HEAD
-  {38a10db2-7208-459d-8f35-3f090cef9c20}, !- Handle
-  {bc324b03-804e-4ef7-9deb-bf4a2be364e6}, !- Object Name
-=======
-  {3842fb5f-d353-4c6c-914e-ef879cf3fd46}, !- Handle
-  {05f84c2f-944c-4b91-be15-8cec5a34d35d}, !- Object Name
->>>>>>> 67460ca1
+  {19197a3b-7463-408d-9acd-005c86fe83a0}, !- Handle
+  {dd0c80f3-4c00-4232-8c1f-f207c8330a61}, !- Object Name
   EPWHeaderCity,                          !- Feature Name 1
   String,                                 !- Feature Data Type 1
   Denver Intl Ap,                         !- Feature Value 1
@@ -223,11 +178,7 @@
   84;                                     !- Feature Value 35
 
 OS:Site,
-<<<<<<< HEAD
-  {45a6505a-518f-4e42-80cb-b42ba4bc87cd}, !- Handle
-=======
-  {8a8b1cf7-425c-443d-9874-a3d9a92ebcb9}, !- Handle
->>>>>>> 67460ca1
+  {8bdd4cb2-f861-4032-88b0-f75656bdb9a0}, !- Handle
   Denver Intl Ap_CO_USA,                  !- Name
   39.83,                                  !- Latitude {deg}
   -104.65,                                !- Longitude {deg}
@@ -236,11 +187,7 @@
   ;                                       !- Terrain
 
 OS:ClimateZones,
-<<<<<<< HEAD
-  {1d64e771-8f0f-4ce3-9e46-979b5d2d6681}, !- Handle
-=======
-  {75008928-81dc-4bce-ad72-96b5047fe91a}, !- Handle
->>>>>>> 67460ca1
+  {b0ceb784-7ddf-4842-912d-8bd3524eeace}, !- Handle
   ,                                       !- Active Institution
   ,                                       !- Active Year
   ,                                       !- Climate Zone Institution Name 1
@@ -253,31 +200,19 @@
   Cold;                                   !- Climate Zone Value 2
 
 OS:Site:WaterMainsTemperature,
-<<<<<<< HEAD
-  {e667bf6c-6fba-4389-9131-1b3c07379576}, !- Handle
-=======
-  {0dd8049d-8efb-466b-9caf-d484f30e553d}, !- Handle
->>>>>>> 67460ca1
+  {d26425e0-0b7a-4413-a99c-202838ae9178}, !- Handle
   Correlation,                            !- Calculation Method
   ,                                       !- Temperature Schedule Name
   10.8753424657535,                       !- Annual Average Outdoor Air Temperature {C}
   23.1524007936508;                       !- Maximum Difference In Monthly Average Outdoor Air Temperatures {deltaC}
 
 OS:RunPeriodControl:DaylightSavingTime,
-<<<<<<< HEAD
-  {81e1dd31-e896-495f-960f-12d262ce4bd5}, !- Handle
-=======
-  {92ea5d8f-a7f3-4458-91bd-dba386c0af19}, !- Handle
->>>>>>> 67460ca1
+  {db9158e7-7f5a-40d3-ab65-b27e8ce627fb}, !- Handle
   3/12,                                   !- Start Date
   11/5;                                   !- End Date
 
 OS:Site:GroundTemperature:Deep,
-<<<<<<< HEAD
-  {0d143773-dced-4959-9ae9-23ef938276a5}, !- Handle
-=======
-  {1308dc5d-10a2-40fb-81b0-8d8f37d48046}, !- Handle
->>>>>>> 67460ca1
+  {8a1032ca-f866-4555-a889-13f5d051bf50}, !- Handle
   10.8753424657535,                       !- January Deep Ground Temperature {C}
   10.8753424657535,                       !- February Deep Ground Temperature {C}
   10.8753424657535,                       !- March Deep Ground Temperature {C}
@@ -292,11 +227,7 @@
   10.8753424657535;                       !- December Deep Ground Temperature {C}
 
 OS:Building,
-<<<<<<< HEAD
-  {6d77ec04-4a1e-41f6-bf2d-bff5999e9a06}, !- Handle
-=======
-  {0bfb19fd-b706-4269-b164-883f91ba56ec}, !- Handle
->>>>>>> 67460ca1
+  {dacffcc5-7e6f-43cf-9b58-78560f3df7d6}, !- Handle
   Building 1,                             !- Name
   ,                                       !- Building Sector Type
   0,                                      !- North Axis {deg}
@@ -311,13 +242,8 @@
   8;                                      !- Standards Number of Living Units
 
 OS:AdditionalProperties,
-<<<<<<< HEAD
-  {7d1b44d0-1679-4381-b8a7-b2c68de8b9cd}, !- Handle
-  {6d77ec04-4a1e-41f6-bf2d-bff5999e9a06}, !- Object Name
-=======
-  {2ffe2de4-0a9b-47d8-b0cb-5eb5af33d74b}, !- Handle
-  {0bfb19fd-b706-4269-b164-883f91ba56ec}, !- Object Name
->>>>>>> 67460ca1
+  {08affe7f-41cf-4b5c-9d62-87ab525ddcfd}, !- Handle
+  {dacffcc5-7e6f-43cf-9b58-78560f3df7d6}, !- Object Name
   num_units,                              !- Feature Name 1
   Integer,                                !- Feature Data Type 1
   8,                                      !- Feature Value 1
@@ -344,11 +270,7 @@
   Double-Loaded Interior;                 !- Feature Value 8
 
 OS:ThermalZone,
-<<<<<<< HEAD
-  {d1175263-f905-4ccd-8acb-666e0d520f75}, !- Handle
-=======
-  {66905cc5-3f86-4fd8-9c6d-e52de345cfee}, !- Handle
->>>>>>> 67460ca1
+  {01c3efb7-daf2-4a4c-b653-4bf88d818dea}, !- Handle
   living zone,                            !- Name
   ,                                       !- Multiplier
   ,                                       !- Ceiling Height {m}
@@ -357,17 +279,10 @@
   ,                                       !- Zone Inside Convection Algorithm
   ,                                       !- Zone Outside Convection Algorithm
   ,                                       !- Zone Conditioning Equipment List Name
-<<<<<<< HEAD
-  {da2e10a6-5f93-403a-a813-f6737304f91f}, !- Zone Air Inlet Port List
-  {7b2acded-a387-4639-92a5-9668103d32b9}, !- Zone Air Exhaust Port List
-  {6f61e1a9-5c99-438e-b6a3-29adbaa6b362}, !- Zone Air Node Name
-  {a18ca089-cc0d-40ee-adfa-42db165b2659}, !- Zone Return Air Port List
-=======
-  {ea59ee43-4811-4a9a-9325-3590968b2e27}, !- Zone Air Inlet Port List
-  {c9411119-599e-4d7b-a3db-bada97e1b323}, !- Zone Air Exhaust Port List
-  {a56a1350-093a-44f3-9564-9a446bf4864c}, !- Zone Air Node Name
-  {f916e05b-3e22-4099-a33a-5d2373fc4dae}, !- Zone Return Air Port List
->>>>>>> 67460ca1
+  {6e475b9a-9d54-4753-a172-369f36329815}, !- Zone Air Inlet Port List
+  {13991031-34aa-4d96-9a5d-ee0fa48c7b8d}, !- Zone Air Exhaust Port List
+  {46a6c17a-ace6-4a7b-8f16-b8b5cc43069f}, !- Zone Air Node Name
+  {d57ae499-02fc-408a-903e-f858db721a99}, !- Zone Return Air Port List
   ,                                       !- Primary Daylighting Control Name
   ,                                       !- Fraction of Zone Controlled by Primary Daylighting Control
   ,                                       !- Secondary Daylighting Control Name
@@ -378,71 +293,37 @@
   No;                                     !- Use Ideal Air Loads
 
 OS:Node,
-<<<<<<< HEAD
-  {2f28bdc5-cb78-478e-ad5f-e646cd5e36db}, !- Handle
+  {7e4b8891-9195-4202-9126-b74ffa8107f8}, !- Handle
   Node 1,                                 !- Name
-  {6f61e1a9-5c99-438e-b6a3-29adbaa6b362}, !- Inlet Port
+  {46a6c17a-ace6-4a7b-8f16-b8b5cc43069f}, !- Inlet Port
   ;                                       !- Outlet Port
 
 OS:Connection,
-  {6f61e1a9-5c99-438e-b6a3-29adbaa6b362}, !- Handle
-  {644fdefa-4556-4457-b3f2-6b19b750823c}, !- Name
-  {d1175263-f905-4ccd-8acb-666e0d520f75}, !- Source Object
+  {46a6c17a-ace6-4a7b-8f16-b8b5cc43069f}, !- Handle
+  {b5d44bad-c6c9-4057-b7ce-1a28d4612a46}, !- Name
+  {01c3efb7-daf2-4a4c-b653-4bf88d818dea}, !- Source Object
   11,                                     !- Outlet Port
-  {2f28bdc5-cb78-478e-ad5f-e646cd5e36db}, !- Target Object
+  {7e4b8891-9195-4202-9126-b74ffa8107f8}, !- Target Object
   2;                                      !- Inlet Port
 
 OS:PortList,
-  {da2e10a6-5f93-403a-a813-f6737304f91f}, !- Handle
-  {854e8de7-644a-465b-b335-433f416bdd08}, !- Name
-  {d1175263-f905-4ccd-8acb-666e0d520f75}; !- HVAC Component
+  {6e475b9a-9d54-4753-a172-369f36329815}, !- Handle
+  {d151e5fa-e2f0-49ac-a155-ad3df2dd529b}, !- Name
+  {01c3efb7-daf2-4a4c-b653-4bf88d818dea}; !- HVAC Component
 
 OS:PortList,
-  {7b2acded-a387-4639-92a5-9668103d32b9}, !- Handle
-  {a3fb5652-7852-4fbf-b774-8fdca6a1c057}, !- Name
-  {d1175263-f905-4ccd-8acb-666e0d520f75}; !- HVAC Component
+  {13991031-34aa-4d96-9a5d-ee0fa48c7b8d}, !- Handle
+  {59104f64-27a2-4bf5-b888-c27bd51d6089}, !- Name
+  {01c3efb7-daf2-4a4c-b653-4bf88d818dea}; !- HVAC Component
 
 OS:PortList,
-  {a18ca089-cc0d-40ee-adfa-42db165b2659}, !- Handle
-  {fc2adac9-f395-4cb6-ad9b-35f8e0fbc009}, !- Name
-  {d1175263-f905-4ccd-8acb-666e0d520f75}; !- HVAC Component
+  {d57ae499-02fc-408a-903e-f858db721a99}, !- Handle
+  {2824e0e7-b475-4b94-a870-216f2e5bd004}, !- Name
+  {01c3efb7-daf2-4a4c-b653-4bf88d818dea}; !- HVAC Component
 
 OS:Sizing:Zone,
-  {4436021b-d0fe-4768-8810-ac3ce6c63b9a}, !- Handle
-  {d1175263-f905-4ccd-8acb-666e0d520f75}, !- Zone or ZoneList Name
-=======
-  {0548d888-6a21-4ace-b76d-df716cd0713f}, !- Handle
-  Node 1,                                 !- Name
-  {a56a1350-093a-44f3-9564-9a446bf4864c}, !- Inlet Port
-  ;                                       !- Outlet Port
-
-OS:Connection,
-  {a56a1350-093a-44f3-9564-9a446bf4864c}, !- Handle
-  {31602a00-ab61-4068-9288-b55e106324c1}, !- Name
-  {66905cc5-3f86-4fd8-9c6d-e52de345cfee}, !- Source Object
-  11,                                     !- Outlet Port
-  {0548d888-6a21-4ace-b76d-df716cd0713f}, !- Target Object
-  2;                                      !- Inlet Port
-
-OS:PortList,
-  {ea59ee43-4811-4a9a-9325-3590968b2e27}, !- Handle
-  {00723ade-9c35-40cc-a6cd-0bb21bc68469}, !- Name
-  {66905cc5-3f86-4fd8-9c6d-e52de345cfee}; !- HVAC Component
-
-OS:PortList,
-  {c9411119-599e-4d7b-a3db-bada97e1b323}, !- Handle
-  {bdfd02da-ee43-4a62-bfaa-51eeb21dfa98}, !- Name
-  {66905cc5-3f86-4fd8-9c6d-e52de345cfee}; !- HVAC Component
-
-OS:PortList,
-  {f916e05b-3e22-4099-a33a-5d2373fc4dae}, !- Handle
-  {217fdd3d-0917-4a0e-9110-3bfb0924ae78}, !- Name
-  {66905cc5-3f86-4fd8-9c6d-e52de345cfee}; !- HVAC Component
-
-OS:Sizing:Zone,
-  {076fadef-d538-4c53-beeb-304b4dd08fe5}, !- Handle
-  {66905cc5-3f86-4fd8-9c6d-e52de345cfee}, !- Zone or ZoneList Name
->>>>>>> 67460ca1
+  {699904ec-6178-4d5c-9e48-cdb9b8c98bcb}, !- Handle
+  {01c3efb7-daf2-4a4c-b653-4bf88d818dea}, !- Zone or ZoneList Name
   SupplyAirTemperature,                   !- Zone Cooling Design Supply Air Temperature Input Method
   14,                                     !- Zone Cooling Design Supply Air Temperature {C}
   11.11,                                  !- Zone Cooling Design Supply Air Temperature Difference {deltaC}
@@ -471,25 +352,14 @@
   autosize;                               !- Dedicated Outdoor Air High Setpoint Temperature for Design {C}
 
 OS:ZoneHVAC:EquipmentList,
-<<<<<<< HEAD
-  {c6996e66-4c7c-45da-b820-9eb1d50084b5}, !- Handle
+  {c86fe1c0-eabf-4550-965e-0ba28e4de7cd}, !- Handle
   Zone HVAC Equipment List 1,             !- Name
-  {d1175263-f905-4ccd-8acb-666e0d520f75}; !- Thermal Zone
+  {01c3efb7-daf2-4a4c-b653-4bf88d818dea}; !- Thermal Zone
 
 OS:Space,
-  {0b78a465-09c2-44f9-ab32-f76eeb0aabed}, !- Handle
+  {bca4a635-00a7-4754-8478-fdedd21705e3}, !- Handle
   living space,                           !- Name
-  {eead70ff-36c4-411f-8172-e16c3aec5747}, !- Space Type Name
-=======
-  {e7340963-841f-4dbb-bd03-109482b62582}, !- Handle
-  Zone HVAC Equipment List 1,             !- Name
-  {66905cc5-3f86-4fd8-9c6d-e52de345cfee}; !- Thermal Zone
-
-OS:Space,
-  {bc60f01e-bb87-46dd-8f36-eac5532a88fc}, !- Handle
-  living space,                           !- Name
-  {d4e51b9f-f3b1-4c13-9acc-50bc17939f6f}, !- Space Type Name
->>>>>>> 67460ca1
+  {78c8cfa8-de7e-46d1-a8f5-810ec2a42953}, !- Space Type Name
   ,                                       !- Default Construction Set Name
   ,                                       !- Default Schedule Set Name
   ,                                       !- Direction of Relative North {deg}
@@ -497,31 +367,17 @@
   ,                                       !- Y Origin {m}
   ,                                       !- Z Origin {m}
   ,                                       !- Building Story Name
-<<<<<<< HEAD
-  {d1175263-f905-4ccd-8acb-666e0d520f75}, !- Thermal Zone Name
+  {01c3efb7-daf2-4a4c-b653-4bf88d818dea}, !- Thermal Zone Name
   ,                                       !- Part of Total Floor Area
   ,                                       !- Design Specification Outdoor Air Object Name
-  {4fdbe6c8-8d43-4131-8a63-04667c6688e5}; !- Building Unit Name
-
-OS:Surface,
-  {b2ad1639-a9db-4891-8aa8-71eb899e2c3d}, !- Handle
+  {8492e9c1-d56b-4036-b500-5c1e974808b4}; !- Building Unit Name
+
+OS:Surface,
+  {e3619ac2-3708-48b2-a0bd-ea689702c713}, !- Handle
   Surface 1,                              !- Name
   Floor,                                  !- Surface Type
   ,                                       !- Construction Name
-  {0b78a465-09c2-44f9-ab32-f76eeb0aabed}, !- Space Name
-=======
-  {66905cc5-3f86-4fd8-9c6d-e52de345cfee}, !- Thermal Zone Name
-  ,                                       !- Part of Total Floor Area
-  ,                                       !- Design Specification Outdoor Air Object Name
-  {c7dd308c-92c7-46d3-ad41-906592f67cf8}; !- Building Unit Name
-
-OS:Surface,
-  {3fb324a9-ea77-4e78-9300-47939a0720e5}, !- Handle
-  Surface 1,                              !- Name
-  Floor,                                  !- Surface Type
-  ,                                       !- Construction Name
-  {bc60f01e-bb87-46dd-8f36-eac5532a88fc}, !- Space Name
->>>>>>> 67460ca1
+  {bca4a635-00a7-4754-8478-fdedd21705e3}, !- Space Name
   Foundation,                             !- Outside Boundary Condition
   ,                                       !- Outside Boundary Condition Object
   NoSun,                                  !- Sun Exposure
@@ -534,19 +390,11 @@
   6.46578440716979, -12.9315688143396, 0; !- X,Y,Z Vertex 4 {m}
 
 OS:Surface,
-<<<<<<< HEAD
-  {0ffe005f-a4cb-460a-844b-c11b808bafea}, !- Handle
+  {a1ac5b35-f8f3-443a-a6ad-4c7ad3c491fd}, !- Handle
   Surface 2,                              !- Name
   Wall,                                   !- Surface Type
   ,                                       !- Construction Name
-  {0b78a465-09c2-44f9-ab32-f76eeb0aabed}, !- Space Name
-=======
-  {7133e171-9a82-4ab5-ac3a-0ede703e8b98}, !- Handle
-  Surface 2,                              !- Name
-  Wall,                                   !- Surface Type
-  ,                                       !- Construction Name
-  {bc60f01e-bb87-46dd-8f36-eac5532a88fc}, !- Space Name
->>>>>>> 67460ca1
+  {bca4a635-00a7-4754-8478-fdedd21705e3}, !- Space Name
   Outdoors,                               !- Outside Boundary Condition
   ,                                       !- Outside Boundary Condition Object
   SunExposed,                             !- Sun Exposure
@@ -559,19 +407,11 @@
   0, -12.9315688143396, 2.4384;           !- X,Y,Z Vertex 4 {m}
 
 OS:Surface,
-<<<<<<< HEAD
-  {e46aa4b1-c574-4e09-ac68-62e9f0b1dec9}, !- Handle
+  {00cea619-3ad0-4b80-8931-a44377940165}, !- Handle
   Surface 3,                              !- Name
   Wall,                                   !- Surface Type
   ,                                       !- Construction Name
-  {0b78a465-09c2-44f9-ab32-f76eeb0aabed}, !- Space Name
-=======
-  {cbc1d8ac-ed46-4cae-bce9-d043348e8406}, !- Handle
-  Surface 3,                              !- Name
-  Wall,                                   !- Surface Type
-  ,                                       !- Construction Name
-  {bc60f01e-bb87-46dd-8f36-eac5532a88fc}, !- Space Name
->>>>>>> 67460ca1
+  {bca4a635-00a7-4754-8478-fdedd21705e3}, !- Space Name
   Adiabatic,                              !- Outside Boundary Condition
   ,                                       !- Outside Boundary Condition Object
   NoSun,                                  !- Sun Exposure
@@ -584,19 +424,11 @@
   0, 0, 2.4384;                           !- X,Y,Z Vertex 4 {m}
 
 OS:Surface,
-<<<<<<< HEAD
-  {b353e447-836e-4311-97bd-998cf7475624}, !- Handle
+  {00989187-37d1-4e90-abd8-d4f2073aefb5}, !- Handle
   Surface 4,                              !- Name
   Wall,                                   !- Surface Type
   ,                                       !- Construction Name
-  {0b78a465-09c2-44f9-ab32-f76eeb0aabed}, !- Space Name
-=======
-  {eb2e6b8e-2909-42fd-9332-75cecf249890}, !- Handle
-  Surface 4,                              !- Name
-  Wall,                                   !- Surface Type
-  ,                                       !- Construction Name
-  {bc60f01e-bb87-46dd-8f36-eac5532a88fc}, !- Space Name
->>>>>>> 67460ca1
+  {bca4a635-00a7-4754-8478-fdedd21705e3}, !- Space Name
   Adiabatic,                              !- Outside Boundary Condition
   ,                                       !- Outside Boundary Condition Object
   NoSun,                                  !- Sun Exposure
@@ -609,19 +441,11 @@
   6.46578440716979, 0, 2.4384;            !- X,Y,Z Vertex 4 {m}
 
 OS:Surface,
-<<<<<<< HEAD
-  {bd8d20d1-71c3-4d5e-abed-810ce02f0bd1}, !- Handle
+  {d74d4953-dc65-45c5-a1c7-4654d63af2e1}, !- Handle
   Surface 5,                              !- Name
   Wall,                                   !- Surface Type
   ,                                       !- Construction Name
-  {0b78a465-09c2-44f9-ab32-f76eeb0aabed}, !- Space Name
-=======
-  {d3619696-561d-4576-8d3f-e23e28f0f68e}, !- Handle
-  Surface 5,                              !- Name
-  Wall,                                   !- Surface Type
-  ,                                       !- Construction Name
-  {bc60f01e-bb87-46dd-8f36-eac5532a88fc}, !- Space Name
->>>>>>> 67460ca1
+  {bca4a635-00a7-4754-8478-fdedd21705e3}, !- Space Name
   Outdoors,                               !- Outside Boundary Condition
   ,                                       !- Outside Boundary Condition Object
   SunExposed,                             !- Sun Exposure
@@ -634,19 +458,11 @@
   6.46578440716979, -12.9315688143396, 2.4384; !- X,Y,Z Vertex 4 {m}
 
 OS:Surface,
-<<<<<<< HEAD
-  {bb121759-f26f-4126-b362-92caf419d41b}, !- Handle
+  {7cb96519-3cad-430c-8d07-cbba24112955}, !- Handle
   Surface 6,                              !- Name
   RoofCeiling,                            !- Surface Type
   ,                                       !- Construction Name
-  {0b78a465-09c2-44f9-ab32-f76eeb0aabed}, !- Space Name
-=======
-  {7d2ded65-899e-445e-b0e3-afa97a195af7}, !- Handle
-  Surface 6,                              !- Name
-  RoofCeiling,                            !- Surface Type
-  ,                                       !- Construction Name
-  {bc60f01e-bb87-46dd-8f36-eac5532a88fc}, !- Space Name
->>>>>>> 67460ca1
+  {bca4a635-00a7-4754-8478-fdedd21705e3}, !- Space Name
   Outdoors,                               !- Outside Boundary Condition
   ,                                       !- Outside Boundary Condition Object
   SunExposed,                             !- Sun Exposure
@@ -659,11 +475,7 @@
   0, -12.9315688143396, 2.4384;           !- X,Y,Z Vertex 4 {m}
 
 OS:SpaceType,
-<<<<<<< HEAD
-  {eead70ff-36c4-411f-8172-e16c3aec5747}, !- Handle
-=======
-  {d4e51b9f-f3b1-4c13-9acc-50bc17939f6f}, !- Handle
->>>>>>> 67460ca1
+  {78c8cfa8-de7e-46d1-a8f5-810ec2a42953}, !- Handle
   Space Type 1,                           !- Name
   ,                                       !- Default Construction Set Name
   ,                                       !- Default Schedule Set Name
@@ -674,11 +486,7 @@
   living;                                 !- Standards Space Type
 
 OS:ThermalZone,
-<<<<<<< HEAD
-  {3f69b6ee-526d-4c0b-83a8-470258a9897a}, !- Handle
-=======
-  {bbbcda90-cf0f-4acf-b52f-a7c91f14f932}, !- Handle
->>>>>>> 67460ca1
+  {99ae9d2c-0a3c-4466-b036-a24a7f4076f4}, !- Handle
   corridor zone,                          !- Name
   ,                                       !- Multiplier
   ,                                       !- Ceiling Height {m}
@@ -687,17 +495,10 @@
   ,                                       !- Zone Inside Convection Algorithm
   ,                                       !- Zone Outside Convection Algorithm
   ,                                       !- Zone Conditioning Equipment List Name
-<<<<<<< HEAD
-  {b8621427-fa66-4336-84ad-cdac33260fa8}, !- Zone Air Inlet Port List
-  {5771688d-e4f0-4fbc-931d-51cd6befef83}, !- Zone Air Exhaust Port List
-  {eff09e9b-ad36-4935-ac3f-8ac86c1cc09e}, !- Zone Air Node Name
-  {6270b04e-1115-417d-9897-f750c32254b1}, !- Zone Return Air Port List
-=======
-  {26a0fac9-ac53-411a-83b9-fe5bc4ff7768}, !- Zone Air Inlet Port List
-  {18d0c4dd-763d-4c0b-bcc5-a2962b2063c5}, !- Zone Air Exhaust Port List
-  {3b4f4ba1-b988-49db-ae1c-aac8772941e8}, !- Zone Air Node Name
-  {8092fa99-e0b5-4260-bd7c-a4954e389397}, !- Zone Return Air Port List
->>>>>>> 67460ca1
+  {f1524164-92a0-415b-bb14-b80ba9abcdb9}, !- Zone Air Inlet Port List
+  {3c2688c7-1f85-44f2-b51a-c9d501975796}, !- Zone Air Exhaust Port List
+  {e53c3a94-b610-4af9-a38e-667906ad72bb}, !- Zone Air Node Name
+  {2e50196d-bbac-44b9-9246-ea465e7943e5}, !- Zone Return Air Port List
   ,                                       !- Primary Daylighting Control Name
   ,                                       !- Fraction of Zone Controlled by Primary Daylighting Control
   ,                                       !- Secondary Daylighting Control Name
@@ -708,71 +509,37 @@
   No;                                     !- Use Ideal Air Loads
 
 OS:Node,
-<<<<<<< HEAD
-  {f1a94edb-a1f4-45ce-96a6-9ad7ba9b97ba}, !- Handle
+  {fa903f62-3ef0-47c1-a539-370e25133b11}, !- Handle
   Node 2,                                 !- Name
-  {eff09e9b-ad36-4935-ac3f-8ac86c1cc09e}, !- Inlet Port
+  {e53c3a94-b610-4af9-a38e-667906ad72bb}, !- Inlet Port
   ;                                       !- Outlet Port
 
 OS:Connection,
-  {eff09e9b-ad36-4935-ac3f-8ac86c1cc09e}, !- Handle
-  {3c31a59b-8f42-4aaa-93c3-82ce372d0ee5}, !- Name
-  {3f69b6ee-526d-4c0b-83a8-470258a9897a}, !- Source Object
+  {e53c3a94-b610-4af9-a38e-667906ad72bb}, !- Handle
+  {31d5cc7a-1f35-4ccf-bbcc-61a5b681a674}, !- Name
+  {99ae9d2c-0a3c-4466-b036-a24a7f4076f4}, !- Source Object
   11,                                     !- Outlet Port
-  {f1a94edb-a1f4-45ce-96a6-9ad7ba9b97ba}, !- Target Object
+  {fa903f62-3ef0-47c1-a539-370e25133b11}, !- Target Object
   2;                                      !- Inlet Port
 
 OS:PortList,
-  {b8621427-fa66-4336-84ad-cdac33260fa8}, !- Handle
-  {a6d4bd8a-a236-488e-8b37-3394baea4943}, !- Name
-  {3f69b6ee-526d-4c0b-83a8-470258a9897a}; !- HVAC Component
+  {f1524164-92a0-415b-bb14-b80ba9abcdb9}, !- Handle
+  {e106eec3-b6bc-49c7-be47-7ae14483bb34}, !- Name
+  {99ae9d2c-0a3c-4466-b036-a24a7f4076f4}; !- HVAC Component
 
 OS:PortList,
-  {5771688d-e4f0-4fbc-931d-51cd6befef83}, !- Handle
-  {3e755d74-139a-4a76-8e3d-7ed1cf6c6b16}, !- Name
-  {3f69b6ee-526d-4c0b-83a8-470258a9897a}; !- HVAC Component
+  {3c2688c7-1f85-44f2-b51a-c9d501975796}, !- Handle
+  {31b9c938-4d49-44aa-ab07-164083b6f406}, !- Name
+  {99ae9d2c-0a3c-4466-b036-a24a7f4076f4}; !- HVAC Component
 
 OS:PortList,
-  {6270b04e-1115-417d-9897-f750c32254b1}, !- Handle
-  {d5fdf6a5-2be8-4edd-b94f-bb738b97580f}, !- Name
-  {3f69b6ee-526d-4c0b-83a8-470258a9897a}; !- HVAC Component
+  {2e50196d-bbac-44b9-9246-ea465e7943e5}, !- Handle
+  {49f4736d-94eb-4bf6-95a0-a128d4b48bc8}, !- Name
+  {99ae9d2c-0a3c-4466-b036-a24a7f4076f4}; !- HVAC Component
 
 OS:Sizing:Zone,
-  {f3627946-3f60-4718-9193-2587114d51f3}, !- Handle
-  {3f69b6ee-526d-4c0b-83a8-470258a9897a}, !- Zone or ZoneList Name
-=======
-  {96247ad4-93ab-4c30-b0f0-7c4d8a233ca5}, !- Handle
-  Node 2,                                 !- Name
-  {3b4f4ba1-b988-49db-ae1c-aac8772941e8}, !- Inlet Port
-  ;                                       !- Outlet Port
-
-OS:Connection,
-  {3b4f4ba1-b988-49db-ae1c-aac8772941e8}, !- Handle
-  {c1a376a8-167f-489e-9ae7-2d8da23da002}, !- Name
-  {bbbcda90-cf0f-4acf-b52f-a7c91f14f932}, !- Source Object
-  11,                                     !- Outlet Port
-  {96247ad4-93ab-4c30-b0f0-7c4d8a233ca5}, !- Target Object
-  2;                                      !- Inlet Port
-
-OS:PortList,
-  {26a0fac9-ac53-411a-83b9-fe5bc4ff7768}, !- Handle
-  {99b9ec51-e843-4886-ae32-6cb0ac15db79}, !- Name
-  {bbbcda90-cf0f-4acf-b52f-a7c91f14f932}; !- HVAC Component
-
-OS:PortList,
-  {18d0c4dd-763d-4c0b-bcc5-a2962b2063c5}, !- Handle
-  {1d0bca3d-edd9-4b1e-a560-f4b64e50b873}, !- Name
-  {bbbcda90-cf0f-4acf-b52f-a7c91f14f932}; !- HVAC Component
-
-OS:PortList,
-  {8092fa99-e0b5-4260-bd7c-a4954e389397}, !- Handle
-  {a062efe3-7b3b-454d-8c99-7398710609bb}, !- Name
-  {bbbcda90-cf0f-4acf-b52f-a7c91f14f932}; !- HVAC Component
-
-OS:Sizing:Zone,
-  {329ce692-a60b-4efc-af12-9aea0b3e3d38}, !- Handle
-  {bbbcda90-cf0f-4acf-b52f-a7c91f14f932}, !- Zone or ZoneList Name
->>>>>>> 67460ca1
+  {94489af1-b241-402e-b837-6f24bf0a9c57}, !- Handle
+  {99ae9d2c-0a3c-4466-b036-a24a7f4076f4}, !- Zone or ZoneList Name
   SupplyAirTemperature,                   !- Zone Cooling Design Supply Air Temperature Input Method
   14,                                     !- Zone Cooling Design Supply Air Temperature {C}
   11.11,                                  !- Zone Cooling Design Supply Air Temperature Difference {deltaC}
@@ -801,25 +568,14 @@
   autosize;                               !- Dedicated Outdoor Air High Setpoint Temperature for Design {C}
 
 OS:ZoneHVAC:EquipmentList,
-<<<<<<< HEAD
-  {0bf78a27-6560-49f0-8275-d7e0bf6b30d4}, !- Handle
+  {5542fd6b-ce2b-41fb-844d-90f04eac73cb}, !- Handle
   Zone HVAC Equipment List 2,             !- Name
-  {3f69b6ee-526d-4c0b-83a8-470258a9897a}; !- Thermal Zone
+  {99ae9d2c-0a3c-4466-b036-a24a7f4076f4}; !- Thermal Zone
 
 OS:Space,
-  {c7f32c5d-e2a7-48e5-bd45-ddcfd4fc13b7}, !- Handle
+  {e293c848-4724-4590-a251-8e0215bf9b2f}, !- Handle
   corridor space,                         !- Name
-  {fdbdc9b4-e2c3-45a5-9c0a-820068606d53}, !- Space Type Name
-=======
-  {8afa3abc-6445-4b13-826a-22bfd66befce}, !- Handle
-  Zone HVAC Equipment List 2,             !- Name
-  {bbbcda90-cf0f-4acf-b52f-a7c91f14f932}; !- Thermal Zone
-
-OS:Space,
-  {9057fe08-1a73-4756-b501-658e15dcc30a}, !- Handle
-  corridor space,                         !- Name
-  {159dd25b-8fcb-405b-9118-fcce32b0b20d}, !- Space Type Name
->>>>>>> 67460ca1
+  {efc43153-9307-4f22-88e9-cc329430952f}, !- Space Type Name
   ,                                       !- Default Construction Set Name
   ,                                       !- Default Schedule Set Name
   ,                                       !- Direction of Relative North {deg}
@@ -827,25 +583,14 @@
   ,                                       !- Y Origin {m}
   ,                                       !- Z Origin {m}
   ,                                       !- Building Story Name
-<<<<<<< HEAD
-  {3f69b6ee-526d-4c0b-83a8-470258a9897a}; !- Thermal Zone Name
-
-OS:Surface,
-  {086cf599-a9bb-48ae-88df-1240af2915fc}, !- Handle
+  {99ae9d2c-0a3c-4466-b036-a24a7f4076f4}; !- Thermal Zone Name
+
+OS:Surface,
+  {c6b07605-ba24-4cb9-8188-9913d49e5297}, !- Handle
   Surface 7,                              !- Name
   Floor,                                  !- Surface Type
   ,                                       !- Construction Name
-  {c7f32c5d-e2a7-48e5-bd45-ddcfd4fc13b7}, !- Space Name
-=======
-  {bbbcda90-cf0f-4acf-b52f-a7c91f14f932}; !- Thermal Zone Name
-
-OS:Surface,
-  {18a7c780-45f0-4534-bcbf-cf0a5c44caf9}, !- Handle
-  Surface 7,                              !- Name
-  Floor,                                  !- Surface Type
-  ,                                       !- Construction Name
-  {9057fe08-1a73-4756-b501-658e15dcc30a}, !- Space Name
->>>>>>> 67460ca1
+  {e293c848-4724-4590-a251-8e0215bf9b2f}, !- Space Name
   Foundation,                             !- Outside Boundary Condition
   ,                                       !- Outside Boundary Condition Object
   NoSun,                                  !- Sun Exposure
@@ -858,19 +603,11 @@
   6.46578440716979, 0, 0;                 !- X,Y,Z Vertex 4 {m}
 
 OS:Surface,
-<<<<<<< HEAD
-  {92991166-145d-4824-b1ca-1e0c4df15b4d}, !- Handle
+  {92e71d90-eb9a-4fd1-bd8f-a06a8943cd29}, !- Handle
   Surface 8,                              !- Name
   Wall,                                   !- Surface Type
   ,                                       !- Construction Name
-  {c7f32c5d-e2a7-48e5-bd45-ddcfd4fc13b7}, !- Space Name
-=======
-  {6f5d18a0-80d7-47d5-8d03-61eb18f08699}, !- Handle
-  Surface 8,                              !- Name
-  Wall,                                   !- Surface Type
-  ,                                       !- Construction Name
-  {9057fe08-1a73-4756-b501-658e15dcc30a}, !- Space Name
->>>>>>> 67460ca1
+  {e293c848-4724-4590-a251-8e0215bf9b2f}, !- Space Name
   Outdoors,                               !- Outside Boundary Condition
   ,                                       !- Outside Boundary Condition Object
   SunExposed,                             !- Sun Exposure
@@ -883,19 +620,11 @@
   0, 0, 2.4384;                           !- X,Y,Z Vertex 4 {m}
 
 OS:Surface,
-<<<<<<< HEAD
-  {573ecad3-c3eb-449b-96eb-68e47399ca43}, !- Handle
+  {d70b12f5-7f1e-4a42-9623-0ce667e9a991}, !- Handle
   Surface 9,                              !- Name
   Wall,                                   !- Surface Type
   ,                                       !- Construction Name
-  {c7f32c5d-e2a7-48e5-bd45-ddcfd4fc13b7}, !- Space Name
-=======
-  {c99a7be6-f1ab-429f-9773-5cc860ff8fec}, !- Handle
-  Surface 9,                              !- Name
-  Wall,                                   !- Surface Type
-  ,                                       !- Construction Name
-  {9057fe08-1a73-4756-b501-658e15dcc30a}, !- Space Name
->>>>>>> 67460ca1
+  {e293c848-4724-4590-a251-8e0215bf9b2f}, !- Space Name
   Adiabatic,                              !- Outside Boundary Condition
   ,                                       !- Outside Boundary Condition Object
   NoSun,                                  !- Sun Exposure
@@ -908,19 +637,11 @@
   0, 1.524, 2.4384;                       !- X,Y,Z Vertex 4 {m}
 
 OS:Surface,
-<<<<<<< HEAD
-  {9fc131e7-9163-4b3a-ada4-2780af94ddae}, !- Handle
+  {aeccd56a-20bf-4640-9319-532303cc9f67}, !- Handle
   Surface 10,                             !- Name
   Wall,                                   !- Surface Type
   ,                                       !- Construction Name
-  {c7f32c5d-e2a7-48e5-bd45-ddcfd4fc13b7}, !- Space Name
-=======
-  {cc82080a-7a3b-4e80-b476-2ea5deda3f98}, !- Handle
-  Surface 10,                             !- Name
-  Wall,                                   !- Surface Type
-  ,                                       !- Construction Name
-  {9057fe08-1a73-4756-b501-658e15dcc30a}, !- Space Name
->>>>>>> 67460ca1
+  {e293c848-4724-4590-a251-8e0215bf9b2f}, !- Space Name
   Adiabatic,                              !- Outside Boundary Condition
   ,                                       !- Outside Boundary Condition Object
   NoSun,                                  !- Sun Exposure
@@ -933,19 +654,11 @@
   6.46578440716979, 1.524, 2.4384;        !- X,Y,Z Vertex 4 {m}
 
 OS:Surface,
-<<<<<<< HEAD
-  {fc7cf89e-326e-46da-b3c9-624b525c62e9}, !- Handle
+  {4df05ded-dbdd-4505-ad2b-20e484355500}, !- Handle
   Surface 11,                             !- Name
   Wall,                                   !- Surface Type
   ,                                       !- Construction Name
-  {c7f32c5d-e2a7-48e5-bd45-ddcfd4fc13b7}, !- Space Name
-=======
-  {ae514711-3fa4-42ac-b262-96e376becd46}, !- Handle
-  Surface 11,                             !- Name
-  Wall,                                   !- Surface Type
-  ,                                       !- Construction Name
-  {9057fe08-1a73-4756-b501-658e15dcc30a}, !- Space Name
->>>>>>> 67460ca1
+  {e293c848-4724-4590-a251-8e0215bf9b2f}, !- Space Name
   Adiabatic,                              !- Outside Boundary Condition
   ,                                       !- Outside Boundary Condition Object
   NoSun,                                  !- Sun Exposure
@@ -958,19 +671,11 @@
   6.46578440716979, 0, 2.4384;            !- X,Y,Z Vertex 4 {m}
 
 OS:Surface,
-<<<<<<< HEAD
-  {ab373992-19fe-4fba-925b-1c53666b0426}, !- Handle
+  {d85b0023-040a-4fb6-9fee-68891228ef9c}, !- Handle
   Surface 12,                             !- Name
   RoofCeiling,                            !- Surface Type
   ,                                       !- Construction Name
-  {c7f32c5d-e2a7-48e5-bd45-ddcfd4fc13b7}, !- Space Name
-=======
-  {9e0d9963-bf72-459b-9bf7-d744175e19b9}, !- Handle
-  Surface 12,                             !- Name
-  RoofCeiling,                            !- Surface Type
-  ,                                       !- Construction Name
-  {9057fe08-1a73-4756-b501-658e15dcc30a}, !- Space Name
->>>>>>> 67460ca1
+  {e293c848-4724-4590-a251-8e0215bf9b2f}, !- Space Name
   Outdoors,                               !- Outside Boundary Condition
   ,                                       !- Outside Boundary Condition Object
   SunExposed,                             !- Sun Exposure
@@ -983,11 +688,7 @@
   0, 0, 2.4384;                           !- X,Y,Z Vertex 4 {m}
 
 OS:SpaceType,
-<<<<<<< HEAD
-  {fdbdc9b4-e2c3-45a5-9c0a-820068606d53}, !- Handle
-=======
-  {159dd25b-8fcb-405b-9118-fcce32b0b20d}, !- Handle
->>>>>>> 67460ca1
+  {efc43153-9307-4f22-88e9-cc329430952f}, !- Handle
   Space Type 2,                           !- Name
   ,                                       !- Default Construction Set Name
   ,                                       !- Default Schedule Set Name
@@ -998,23 +699,14 @@
   corridor;                               !- Standards Space Type
 
 OS:BuildingUnit,
-<<<<<<< HEAD
-  {4fdbe6c8-8d43-4131-8a63-04667c6688e5}, !- Handle
-=======
-  {c7dd308c-92c7-46d3-ad41-906592f67cf8}, !- Handle
->>>>>>> 67460ca1
+  {8492e9c1-d56b-4036-b500-5c1e974808b4}, !- Handle
   unit 1,                                 !- Name
   ,                                       !- Rendering Color
   Residential;                            !- Building Unit Type
 
 OS:AdditionalProperties,
-<<<<<<< HEAD
-  {a381b4e8-7210-48e9-9f05-b8ea18e0d9e9}, !- Handle
-  {4fdbe6c8-8d43-4131-8a63-04667c6688e5}, !- Object Name
-=======
-  {f623130c-b512-49d4-acdc-18535646acb9}, !- Handle
-  {c7dd308c-92c7-46d3-ad41-906592f67cf8}, !- Object Name
->>>>>>> 67460ca1
+  {6d47a8f7-036b-4e34-ac80-054ff7df245c}, !- Handle
+  {8492e9c1-d56b-4036-b500-5c1e974808b4}, !- Object Name
   NumberOfBedrooms,                       !- Feature Name 1
   Integer,                                !- Feature Data Type 1
   3,                                      !- Feature Value 1
@@ -1026,20 +718,12 @@
   3.3900000000000001;                     !- Feature Value 3
 
 OS:External:File,
-<<<<<<< HEAD
-  {130fe80b-8eb8-45b4-a42c-004aa20907cb}, !- Handle
-=======
-  {0a7848f5-fa43-4cee-bbe2-e79f33020525}, !- Handle
->>>>>>> 67460ca1
+  {af6a365f-ac37-4a60-b0dd-9c9e0ca42510}, !- Handle
   8760.csv,                               !- Name
   8760.csv;                               !- File Name
 
 OS:Schedule:Day,
-<<<<<<< HEAD
-  {84a686c2-9911-4f21-be6a-d951a6e57349}, !- Handle
-=======
-  {e8f97558-ad56-43b4-aa8d-2a3c44b80a06}, !- Handle
->>>>>>> 67460ca1
+  {bb5ba418-c04a-4d27-9a77-11ac5c5cc34f}, !- Handle
   Schedule Day 1,                         !- Name
   ,                                       !- Schedule Type Limits Name
   ,                                       !- Interpolate to Timestep
@@ -1048,11 +732,7 @@
   0;                                      !- Value Until Time 1
 
 OS:Schedule:Day,
-<<<<<<< HEAD
-  {3de950eb-1b4a-4210-aac5-c60a6e2b6f02}, !- Handle
-=======
-  {f81169e5-064a-40f9-91d4-d69ab11d79d2}, !- Handle
->>>>>>> 67460ca1
+  {18cc4789-fc5a-425d-a9ed-4e8827203b76}, !- Handle
   Schedule Day 2,                         !- Name
   ,                                       !- Schedule Type Limits Name
   ,                                       !- Interpolate to Timestep
@@ -1061,17 +741,10 @@
   1;                                      !- Value Until Time 1
 
 OS:Schedule:File,
-<<<<<<< HEAD
-  {4ee5ef8e-fc14-499f-822a-ca5c4a92fb7f}, !- Handle
+  {9247a2ce-8091-4d6a-83bf-3ee7e0af7e28}, !- Handle
   occupants,                              !- Name
-  {bdafd255-9310-46e3-9329-25ad03da142e}, !- Schedule Type Limits Name
-  {130fe80b-8eb8-45b4-a42c-004aa20907cb}, !- External File Name
-=======
-  {92ecea47-b297-4aad-adf6-24765b4c1673}, !- Handle
-  occupants,                              !- Name
-  {b365edae-2610-4392-b758-3ab030ff48e0}, !- Schedule Type Limits Name
-  {0a7848f5-fa43-4cee-bbe2-e79f33020525}, !- External File Name
->>>>>>> 67460ca1
+  {512bff76-e63c-4c30-bd76-64e694f7f14e}, !- Schedule Type Limits Name
+  {af6a365f-ac37-4a60-b0dd-9c9e0ca42510}, !- External File Name
   1,                                      !- Column Number
   1,                                      !- Rows to Skip at Top
   8760,                                   !- Number of Hours of Data
@@ -1080,38 +753,22 @@
   60;                                     !- Minutes per Item
 
 OS:Schedule:Ruleset,
-<<<<<<< HEAD
-  {7d49d96a-a61f-43e6-83fa-f84d0bb6f4bf}, !- Handle
+  {9c43fe4d-ada1-4dc7-a359-fc7e7e694ff8}, !- Handle
   Schedule Ruleset 1,                     !- Name
-  {da8f5943-f8c1-405a-a40b-6fd43ac22856}, !- Schedule Type Limits Name
-  {4f8fba6d-eab5-441e-8a75-d80ebe12d48b}; !- Default Day Schedule Name
+  {bc4ff2bb-e107-4073-9e03-0f93325e52c1}, !- Schedule Type Limits Name
+  {ae4ce079-74f0-4dfd-a889-9dab47574412}; !- Default Day Schedule Name
 
 OS:Schedule:Day,
-  {4f8fba6d-eab5-441e-8a75-d80ebe12d48b}, !- Handle
+  {ae4ce079-74f0-4dfd-a889-9dab47574412}, !- Handle
   Schedule Day 3,                         !- Name
-  {da8f5943-f8c1-405a-a40b-6fd43ac22856}, !- Schedule Type Limits Name
-=======
-  {8c5f191e-a113-459f-9b55-5145629d80d4}, !- Handle
-  Schedule Ruleset 1,                     !- Name
-  {b1a8156c-e368-4f64-beca-4792a8aee9b2}, !- Schedule Type Limits Name
-  {3918866f-60bd-4d99-9380-3907b93de095}; !- Default Day Schedule Name
-
-OS:Schedule:Day,
-  {3918866f-60bd-4d99-9380-3907b93de095}, !- Handle
-  Schedule Day 3,                         !- Name
-  {b1a8156c-e368-4f64-beca-4792a8aee9b2}, !- Schedule Type Limits Name
->>>>>>> 67460ca1
+  {bc4ff2bb-e107-4073-9e03-0f93325e52c1}, !- Schedule Type Limits Name
   ,                                       !- Interpolate to Timestep
   24,                                     !- Hour 1
   0,                                      !- Minute 1
   112.539290946133;                       !- Value Until Time 1
 
 OS:People:Definition,
-<<<<<<< HEAD
-  {3c68c22b-bf45-45cf-ae14-a0a7a501d31f}, !- Handle
-=======
-  {bd705b09-f022-41ff-9111-71dedb55d5fa}, !- Handle
->>>>>>> 67460ca1
+  {723bbd76-ef3f-4823-aa4b-4aeffe6e8995}, !- Handle
   res occupants|living space,             !- Name
   People,                                 !- Number of People Calculation Method
   3.39,                                   !- Number of People {people}
@@ -1124,21 +781,12 @@
   ZoneAveraged;                           !- Mean Radiant Temperature Calculation Type
 
 OS:People,
-<<<<<<< HEAD
-  {a13b66d8-0a39-4d10-839a-a188c9896b6f}, !- Handle
+  {b5da217f-d5d0-45de-8d43-9f2d73181061}, !- Handle
   res occupants|living space,             !- Name
-  {3c68c22b-bf45-45cf-ae14-a0a7a501d31f}, !- People Definition Name
-  {0b78a465-09c2-44f9-ab32-f76eeb0aabed}, !- Space or SpaceType Name
-  {4ee5ef8e-fc14-499f-822a-ca5c4a92fb7f}, !- Number of People Schedule Name
-  {7d49d96a-a61f-43e6-83fa-f84d0bb6f4bf}, !- Activity Level Schedule Name
-=======
-  {8f447885-7bc5-4216-82fb-10c3caac6c2d}, !- Handle
-  res occupants|living space,             !- Name
-  {bd705b09-f022-41ff-9111-71dedb55d5fa}, !- People Definition Name
-  {bc60f01e-bb87-46dd-8f36-eac5532a88fc}, !- Space or SpaceType Name
-  {92ecea47-b297-4aad-adf6-24765b4c1673}, !- Number of People Schedule Name
-  {8c5f191e-a113-459f-9b55-5145629d80d4}, !- Activity Level Schedule Name
->>>>>>> 67460ca1
+  {723bbd76-ef3f-4823-aa4b-4aeffe6e8995}, !- People Definition Name
+  {bca4a635-00a7-4754-8478-fdedd21705e3}, !- Space or SpaceType Name
+  {9247a2ce-8091-4d6a-83bf-3ee7e0af7e28}, !- Number of People Schedule Name
+  {9c43fe4d-ada1-4dc7-a359-fc7e7e694ff8}, !- Activity Level Schedule Name
   ,                                       !- Surface Name/Angle Factor List Name
   ,                                       !- Work Efficiency Schedule Name
   ,                                       !- Clothing Insulation Schedule Name
@@ -1146,11 +794,7 @@
   1;                                      !- Multiplier
 
 OS:ScheduleTypeLimits,
-<<<<<<< HEAD
-  {da8f5943-f8c1-405a-a40b-6fd43ac22856}, !- Handle
-=======
-  {b1a8156c-e368-4f64-beca-4792a8aee9b2}, !- Handle
->>>>>>> 67460ca1
+  {bc4ff2bb-e107-4073-9e03-0f93325e52c1}, !- Handle
   ActivityLevel,                          !- Name
   0,                                      !- Lower Limit Value
   ,                                       !- Upper Limit Value
@@ -1158,11 +802,7 @@
   ActivityLevel;                          !- Unit Type
 
 OS:ScheduleTypeLimits,
-<<<<<<< HEAD
-  {bdafd255-9310-46e3-9329-25ad03da142e}, !- Handle
-=======
-  {b365edae-2610-4392-b758-3ab030ff48e0}, !- Handle
->>>>>>> 67460ca1
+  {512bff76-e63c-4c30-bd76-64e694f7f14e}, !- Handle
   Fractional,                             !- Name
   0,                                      !- Lower Limit Value
   1,                                      !- Upper Limit Value
