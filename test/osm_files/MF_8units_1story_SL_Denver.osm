--- conflicted
+++ resolved
@@ -1,31 +1,22 @@
 !- NOTE: Auto-generated from /test/osw_files/MF_8units_1story_SL_Denver.osw
 
 OS:Version,
-<<<<<<< HEAD
-  {68928341-fbd2-415f-9837-c5e5ae0f4b8a}, !- Handle
-  3.2.0;                                  !- Version Identifier
+  {dfeaccf4-1fac-48d2-a81a-b06bdc0cf508}, !- Handle
+  3.2.1;                                  !- Version Identifier
 
 OS:SimulationControl,
-  {ef85e2b9-3314-40a0-9fa2-7fcda9ee745e}, !- Handle
-=======
-  {280789ae-9c15-4ec4-9c1b-81998012657c}, !- Handle
-  2.9.0;                                  !- Version Identifier
-
-OS:SimulationControl,
-  {17f63f3d-68a5-46f3-b9e2-46ab977abb45}, !- Handle
->>>>>>> 78927444
+  {a312b731-5d82-4d75-8755-bc1ec5aa66c0}, !- Handle
   ,                                       !- Do Zone Sizing Calculation
   ,                                       !- Do System Sizing Calculation
   ,                                       !- Do Plant Sizing Calculation
   No;                                     !- Run Simulation for Sizing Periods
 
 OS:Timestep,
-<<<<<<< HEAD
-  {c4971673-1612-48cb-82c9-de92c3566529}, !- Handle
+  {90ab0acd-85ca-48b2-ad37-cad2d9e8675a}, !- Handle
   6;                                      !- Number of Timesteps per Hour
 
 OS:ShadowCalculation,
-  {b77ce33e-9fde-4ad0-a0a0-c5b3841fb3a9}, !- Handle
+  {745e7145-b8cd-4d9d-9fac-8fb261a7c8b2}, !- Handle
   PolygonClipping,                        !- Shading Calculation Method
   ,                                       !- Shading Calculation Update Frequency Method
   20,                                     !- Shading Calculation Update Frequency
@@ -38,45 +29,21 @@
   No;                                     !- Disable Self-Shading From Shading Zone Groups to Other Zones
 
 OS:SurfaceConvectionAlgorithm:Outside,
-  {91d927ce-2fe1-4c08-9f7a-6ef99a208371}, !- Handle
+  {0175add3-3fb9-4c33-8246-d01ea339d61f}, !- Handle
   DOE-2;                                  !- Algorithm
 
 OS:SurfaceConvectionAlgorithm:Inside,
-  {28dbf614-c850-4682-9c8f-6303995daed9}, !- Handle
+  {efc52f43-6235-4dfc-9734-549febca8c05}, !- Handle
   TARP;                                   !- Algorithm
 
 OS:ZoneCapacitanceMultiplier:ResearchSpecial,
-  {f3c5cca6-8869-41b7-b47d-6751f7f56104}, !- Handle
-=======
-  {39e78310-a795-40da-9b3b-d8f7fd3d2444}, !- Handle
-  6;                                      !- Number of Timesteps per Hour
-
-OS:ShadowCalculation,
-  {67c1068e-f0c0-4960-bb67-99a3fc97b1c7}, !- Handle
-  20,                                     !- Calculation Frequency
-  200;                                    !- Maximum Figures in Shadow Overlap Calculations
-
-OS:SurfaceConvectionAlgorithm:Outside,
-  {a07ff34b-d7f8-44c5-8cff-bec752f2e8df}, !- Handle
-  DOE-2;                                  !- Algorithm
-
-OS:SurfaceConvectionAlgorithm:Inside,
-  {17787f69-acc3-4484-9584-a1b5c6ed8326}, !- Handle
-  TARP;                                   !- Algorithm
-
-OS:ZoneCapacitanceMultiplier:ResearchSpecial,
-  {7d31e513-e94f-470b-9bad-b110baac7b09}, !- Handle
->>>>>>> 78927444
+  {3782d8b6-6229-43e8-a6af-4b6118b86c35}, !- Handle
   ,                                       !- Temperature Capacity Multiplier
   15,                                     !- Humidity Capacity Multiplier
   ;                                       !- Carbon Dioxide Capacity Multiplier
 
 OS:RunPeriod,
-<<<<<<< HEAD
-  {56436511-a520-4f23-8ad9-71f151e51728}, !- Handle
-=======
-  {d78aa09b-bbb7-446a-b7cf-16bd3a504e17}, !- Handle
->>>>>>> 78927444
+  {6966945a-7b8f-4733-a3c3-46432faa27dd}, !- Handle
   Run Period 1,                           !- Name
   1,                                      !- Begin Month
   1,                                      !- Begin Day of Month
@@ -90,21 +57,13 @@
   ;                                       !- Number of Times Runperiod to be Repeated
 
 OS:YearDescription,
-<<<<<<< HEAD
-  {095034d4-870e-46ba-b018-d5c22ae2eeb7}, !- Handle
-=======
-  {cff79c9c-f420-42af-adb5-55f82660dad0}, !- Handle
->>>>>>> 78927444
+  {d12d3f77-5821-4e1a-bcd5-569aed449481}, !- Handle
   2007,                                   !- Calendar Year
   ,                                       !- Day of Week for Start Day
   ;                                       !- Is Leap Year
 
 OS:WeatherFile,
-<<<<<<< HEAD
-  {fec6b415-0a0e-425e-bbb8-a35e800ce38d}, !- Handle
-=======
-  {8f2e0889-dd01-42fb-94a2-32c25690e0f9}, !- Handle
->>>>>>> 78927444
+  {d121cf45-a13f-46f0-bae7-c797e19f200a}, !- Handle
   Denver Intl Ap,                         !- City
   CO,                                     !- State Province Region
   USA,                                    !- Country
@@ -114,17 +73,12 @@
   -104.65,                                !- Longitude {deg}
   -7,                                     !- Time Zone {hr}
   1650,                                   !- Elevation {m}
-  C:/OpenStudio/resstock/resources/measures/HPXMLtoOpenStudio/weather/USA_CO_Denver.Intl.AP.725650_TMY3.epw, !- Url
+  /mnt/c/git/resstock/resources/measures/HPXMLtoOpenStudio/weather/USA_CO_Denver.Intl.AP.725650_TMY3.epw, !- Url
   E23378AA;                               !- Checksum
 
 OS:AdditionalProperties,
-<<<<<<< HEAD
-  {6ea1f9b3-cfc7-4b77-b1ce-6aa6302327ff}, !- Handle
-  {fec6b415-0a0e-425e-bbb8-a35e800ce38d}, !- Object Name
-=======
-  {0105c911-2040-4c06-9306-6ef65564f11c}, !- Handle
-  {8f2e0889-dd01-42fb-94a2-32c25690e0f9}, !- Object Name
->>>>>>> 78927444
+  {b7e30b8e-2b93-4a0a-9323-51ac8dacdbc9}, !- Handle
+  {d121cf45-a13f-46f0-bae7-c797e19f200a}, !- Object Name
   EPWHeaderCity,                          !- Feature Name 1
   String,                                 !- Feature Data Type 1
   Denver Intl Ap,                         !- Feature Value 1
@@ -232,11 +186,7 @@
   84;                                     !- Feature Value 35
 
 OS:Site,
-<<<<<<< HEAD
-  {2d514067-e62e-4723-acd2-bd936c30b4f4}, !- Handle
-=======
-  {cb450ad0-fd61-44b3-8e50-bcdfbdfa85d9}, !- Handle
->>>>>>> 78927444
+  {1836caa2-e462-4846-af62-67d02dc651ad}, !- Handle
   Denver Intl Ap_CO_USA,                  !- Name
   39.83,                                  !- Latitude {deg}
   -104.65,                                !- Longitude {deg}
@@ -245,45 +195,26 @@
   ;                                       !- Terrain
 
 OS:ClimateZones,
-<<<<<<< HEAD
-  {b4d01e4b-8fd3-4e98-8331-6eb7491c5f5e}, !- Handle
+  {bb42fe36-9a4c-4353-b0c2-19b126d77db2}, !- Handle
   Building America,                       !- Climate Zone Institution Name 1
-=======
-  {7035d0e3-2f3a-4586-9b61-d756d3e7964d}, !- Handle
-  ,                                       !- Active Institution
-  ,                                       !- Active Year
-  ,                                       !- Climate Zone Institution Name 1
->>>>>>> 78927444
   ,                                       !- Climate Zone Document Name 1
   0,                                      !- Climate Zone Document Year 1
   Cold;                                   !- Climate Zone Value 1
 
 OS:Site:WaterMainsTemperature,
-<<<<<<< HEAD
-  {a04bea94-779e-4741-8cb4-df1177eeb4ef}, !- Handle
-=======
-  {611761c4-1776-434a-b680-3f3a046baa3a}, !- Handle
->>>>>>> 78927444
+  {9ac237e7-3cb8-4e0f-b7c2-82ad3248feee}, !- Handle
   Correlation,                            !- Calculation Method
   ,                                       !- Temperature Schedule Name
   10.8753424657535,                       !- Annual Average Outdoor Air Temperature {C}
   23.1524007936508;                       !- Maximum Difference In Monthly Average Outdoor Air Temperatures {deltaC}
 
 OS:RunPeriodControl:DaylightSavingTime,
-<<<<<<< HEAD
-  {37bff029-9f07-4014-98ed-c804c8c8e6d1}, !- Handle
-=======
-  {f8c3b26c-1e2f-4176-be40-70e0535b09e8}, !- Handle
->>>>>>> 78927444
+  {ccb4fd1c-de85-4062-9b00-69c1c39efbe5}, !- Handle
   3/12,                                   !- Start Date
   11/5;                                   !- End Date
 
 OS:Site:GroundTemperature:Deep,
-<<<<<<< HEAD
-  {1223a97c-875f-4b53-9c98-9bdcc6c67fd8}, !- Handle
-=======
-  {22aaa7a4-2d8e-40d6-aae8-d1277a47b5fe}, !- Handle
->>>>>>> 78927444
+  {54fb010f-5b34-4f1b-a9f5-d77823355f66}, !- Handle
   10.8753424657535,                       !- January Deep Ground Temperature {C}
   10.8753424657535,                       !- February Deep Ground Temperature {C}
   10.8753424657535,                       !- March Deep Ground Temperature {C}
@@ -298,11 +229,7 @@
   10.8753424657535;                       !- December Deep Ground Temperature {C}
 
 OS:Building,
-<<<<<<< HEAD
-  {f053f09d-9ffc-430c-a047-8c734c42b4b1}, !- Handle
-=======
-  {734de1c7-e893-4f5e-9e99-f634e5224d57}, !- Handle
->>>>>>> 78927444
+  {18ef6ad7-7359-4e5e-9f4b-b447b0de2190}, !- Handle
   Building 1,                             !- Name
   ,                                       !- Building Sector Type
   0,                                      !- North Axis {deg}
@@ -317,13 +244,8 @@
   8;                                      !- Standards Number of Living Units
 
 OS:AdditionalProperties,
-<<<<<<< HEAD
-  {87430cb4-c014-4f22-b660-484911fdedf9}, !- Handle
-  {f053f09d-9ffc-430c-a047-8c734c42b4b1}, !- Object Name
-=======
-  {aca24554-d2c0-4836-a0cb-7c48da602c7c}, !- Handle
-  {734de1c7-e893-4f5e-9e99-f634e5224d57}, !- Object Name
->>>>>>> 78927444
+  {b7e02a12-b7c2-443c-84ae-5a23a033c6d3}, !- Handle
+  {18ef6ad7-7359-4e5e-9f4b-b447b0de2190}, !- Object Name
   num_units,                              !- Feature Name 1
   Integer,                                !- Feature Data Type 1
   8,                                      !- Feature Value 1
@@ -350,11 +272,7 @@
   Double-Loaded Interior;                 !- Feature Value 8
 
 OS:ThermalZone,
-<<<<<<< HEAD
-  {a8567b3c-8549-40a5-aa3f-76a76728f8be}, !- Handle
-=======
-  {aa5a3510-9f67-4f46-b95e-b5e05ec09142}, !- Handle
->>>>>>> 78927444
+  {e9f18fbb-55ec-40ee-bbcb-8b142a759bf7}, !- Handle
   living zone,                            !- Name
   ,                                       !- Multiplier
   ,                                       !- Ceiling Height {m}
@@ -363,17 +281,10 @@
   ,                                       !- Zone Inside Convection Algorithm
   ,                                       !- Zone Outside Convection Algorithm
   ,                                       !- Zone Conditioning Equipment List Name
-<<<<<<< HEAD
-  {9dfad8ce-a67e-4220-8ad8-83fedf74a659}, !- Zone Air Inlet Port List
-  {66bcecb6-7671-4d9d-b773-342df3c43a13}, !- Zone Air Exhaust Port List
-  {b8422d21-064f-4ef8-9ce3-322ee0175a27}, !- Zone Air Node Name
-  {a93e0619-88a9-411e-831d-50f777f376eb}, !- Zone Return Air Port List
-=======
-  {2c384029-478e-42b9-a9c4-5f3a599ced2e}, !- Zone Air Inlet Port List
-  {71be54b5-6c0d-4dba-b521-71642e182772}, !- Zone Air Exhaust Port List
-  {774c1ada-f821-4c6c-8627-c12cc86d1ace}, !- Zone Air Node Name
-  {6391cd3c-186c-48d8-b2cf-c2d2f86653c1}, !- Zone Return Air Port List
->>>>>>> 78927444
+  {36596b82-306e-4414-88b7-f017e1bfccc2}, !- Zone Air Inlet Port List
+  {2f648221-0546-43d7-81d3-673a19b5361d}, !- Zone Air Exhaust Port List
+  {2255f712-1018-48a9-8411-51332202391e}, !- Zone Air Node Name
+  {6f16f2e2-f20a-4c1c-a1c8-0da3793466b3}, !- Zone Return Air Port List
   ,                                       !- Primary Daylighting Control Name
   ,                                       !- Fraction of Zone Controlled by Primary Daylighting Control
   ,                                       !- Secondary Daylighting Control Name
@@ -384,67 +295,33 @@
   No;                                     !- Use Ideal Air Loads
 
 OS:Node,
-<<<<<<< HEAD
-  {d2a9893b-dcdc-4d35-a948-1b740551e87e}, !- Handle
+  {27ef3da1-b7db-463a-acfa-75a6e8180334}, !- Handle
   Node 1,                                 !- Name
-  {b8422d21-064f-4ef8-9ce3-322ee0175a27}, !- Inlet Port
+  {2255f712-1018-48a9-8411-51332202391e}, !- Inlet Port
   ;                                       !- Outlet Port
 
 OS:Connection,
-  {b8422d21-064f-4ef8-9ce3-322ee0175a27}, !- Handle
-  {a8567b3c-8549-40a5-aa3f-76a76728f8be}, !- Source Object
+  {2255f712-1018-48a9-8411-51332202391e}, !- Handle
+  {e9f18fbb-55ec-40ee-bbcb-8b142a759bf7}, !- Source Object
   11,                                     !- Outlet Port
-  {d2a9893b-dcdc-4d35-a948-1b740551e87e}, !- Target Object
+  {27ef3da1-b7db-463a-acfa-75a6e8180334}, !- Target Object
   2;                                      !- Inlet Port
 
 OS:PortList,
-  {9dfad8ce-a67e-4220-8ad8-83fedf74a659}, !- Handle
-  {a8567b3c-8549-40a5-aa3f-76a76728f8be}; !- HVAC Component
+  {36596b82-306e-4414-88b7-f017e1bfccc2}, !- Handle
+  {e9f18fbb-55ec-40ee-bbcb-8b142a759bf7}; !- HVAC Component
 
 OS:PortList,
-  {66bcecb6-7671-4d9d-b773-342df3c43a13}, !- Handle
-  {a8567b3c-8549-40a5-aa3f-76a76728f8be}; !- HVAC Component
+  {2f648221-0546-43d7-81d3-673a19b5361d}, !- Handle
+  {e9f18fbb-55ec-40ee-bbcb-8b142a759bf7}; !- HVAC Component
 
 OS:PortList,
-  {a93e0619-88a9-411e-831d-50f777f376eb}, !- Handle
-  {a8567b3c-8549-40a5-aa3f-76a76728f8be}; !- HVAC Component
+  {6f16f2e2-f20a-4c1c-a1c8-0da3793466b3}, !- Handle
+  {e9f18fbb-55ec-40ee-bbcb-8b142a759bf7}; !- HVAC Component
 
 OS:Sizing:Zone,
-  {3ebe0426-f960-47b2-b410-30ec13d40375}, !- Handle
-  {a8567b3c-8549-40a5-aa3f-76a76728f8be}, !- Zone or ZoneList Name
-=======
-  {c888ade4-65e1-407c-b503-7d16591f2189}, !- Handle
-  Node 1,                                 !- Name
-  {774c1ada-f821-4c6c-8627-c12cc86d1ace}, !- Inlet Port
-  ;                                       !- Outlet Port
-
-OS:Connection,
-  {774c1ada-f821-4c6c-8627-c12cc86d1ace}, !- Handle
-  {e28ae3b9-182f-4db7-a14c-efe85db50c27}, !- Name
-  {aa5a3510-9f67-4f46-b95e-b5e05ec09142}, !- Source Object
-  11,                                     !- Outlet Port
-  {c888ade4-65e1-407c-b503-7d16591f2189}, !- Target Object
-  2;                                      !- Inlet Port
-
-OS:PortList,
-  {2c384029-478e-42b9-a9c4-5f3a599ced2e}, !- Handle
-  {bc9422f7-eff8-4834-a8bb-50f619d341fb}, !- Name
-  {aa5a3510-9f67-4f46-b95e-b5e05ec09142}; !- HVAC Component
-
-OS:PortList,
-  {71be54b5-6c0d-4dba-b521-71642e182772}, !- Handle
-  {0a66ab43-cfc0-44df-bd2f-6656eeed6e0e}, !- Name
-  {aa5a3510-9f67-4f46-b95e-b5e05ec09142}; !- HVAC Component
-
-OS:PortList,
-  {6391cd3c-186c-48d8-b2cf-c2d2f86653c1}, !- Handle
-  {5ba1b19d-e1f3-42bb-8a24-eba790fba1ae}, !- Name
-  {aa5a3510-9f67-4f46-b95e-b5e05ec09142}; !- HVAC Component
-
-OS:Sizing:Zone,
-  {17295c58-0547-4ec8-9d66-ed06305bbfa4}, !- Handle
-  {aa5a3510-9f67-4f46-b95e-b5e05ec09142}, !- Zone or ZoneList Name
->>>>>>> 78927444
+  {3e51cec1-e034-414f-9d16-772a20d367ac}, !- Handle
+  {e9f18fbb-55ec-40ee-bbcb-8b142a759bf7}, !- Zone or ZoneList Name
   SupplyAirTemperature,                   !- Zone Cooling Design Supply Air Temperature Input Method
   14,                                     !- Zone Cooling Design Supply Air Temperature {C}
   11.11,                                  !- Zone Cooling Design Supply Air Temperature Difference {deltaC}
@@ -471,25 +348,14 @@
   autosize;                               !- Dedicated Outdoor Air High Setpoint Temperature for Design {C}
 
 OS:ZoneHVAC:EquipmentList,
-<<<<<<< HEAD
-  {9182e858-d46f-4109-bea9-3ad703a523c5}, !- Handle
+  {cff083ae-9d14-42d6-8d1f-a2a20a966f80}, !- Handle
   Zone HVAC Equipment List 1,             !- Name
-  {a8567b3c-8549-40a5-aa3f-76a76728f8be}; !- Thermal Zone
+  {e9f18fbb-55ec-40ee-bbcb-8b142a759bf7}; !- Thermal Zone
 
 OS:Space,
-  {8e733564-410c-4bfc-b1ab-86191f98c3f0}, !- Handle
+  {ccc26615-519a-4c15-b6d8-0b58c737d2b4}, !- Handle
   living space,                           !- Name
-  {36eb87bd-07c3-4aca-9f0a-abc2cb095bf6}, !- Space Type Name
-=======
-  {ce3070b7-9fe2-434d-a928-90247befdc42}, !- Handle
-  Zone HVAC Equipment List 1,             !- Name
-  {aa5a3510-9f67-4f46-b95e-b5e05ec09142}; !- Thermal Zone
-
-OS:Space,
-  {16d27241-19a9-4621-a9b0-773124b25ae6}, !- Handle
-  living space,                           !- Name
-  {c87c1679-1eb6-4f93-9247-aa6ce943a210}, !- Space Type Name
->>>>>>> 78927444
+  {300c109f-143e-479a-a984-070a30733a92}, !- Space Type Name
   ,                                       !- Default Construction Set Name
   ,                                       !- Default Schedule Set Name
   ,                                       !- Direction of Relative North {deg}
@@ -497,31 +363,17 @@
   ,                                       !- Y Origin {m}
   ,                                       !- Z Origin {m}
   ,                                       !- Building Story Name
-<<<<<<< HEAD
-  {a8567b3c-8549-40a5-aa3f-76a76728f8be}, !- Thermal Zone Name
+  {e9f18fbb-55ec-40ee-bbcb-8b142a759bf7}, !- Thermal Zone Name
   ,                                       !- Part of Total Floor Area
   ,                                       !- Design Specification Outdoor Air Object Name
-  {66b3c36e-93dc-4805-b213-ab6a6c7578f0}; !- Building Unit Name
-
-OS:Surface,
-  {15119a09-ceae-4293-a521-b7a5a70b5bfa}, !- Handle
+  {0ae41e87-f59d-4da3-ad62-8279cbae473d}; !- Building Unit Name
+
+OS:Surface,
+  {c8fe0bf6-4552-477e-86a6-455325e24e16}, !- Handle
   Surface 1,                              !- Name
   Floor,                                  !- Surface Type
   ,                                       !- Construction Name
-  {8e733564-410c-4bfc-b1ab-86191f98c3f0}, !- Space Name
-=======
-  {aa5a3510-9f67-4f46-b95e-b5e05ec09142}, !- Thermal Zone Name
-  ,                                       !- Part of Total Floor Area
-  ,                                       !- Design Specification Outdoor Air Object Name
-  {4e4cd60f-1086-4c63-9e33-e2a13eeb235a}; !- Building Unit Name
-
-OS:Surface,
-  {bc0533f4-2886-4b3e-b6ff-6bb13f021a52}, !- Handle
-  Surface 1,                              !- Name
-  Floor,                                  !- Surface Type
-  ,                                       !- Construction Name
-  {16d27241-19a9-4621-a9b0-773124b25ae6}, !- Space Name
->>>>>>> 78927444
+  {ccc26615-519a-4c15-b6d8-0b58c737d2b4}, !- Space Name
   Foundation,                             !- Outside Boundary Condition
   ,                                       !- Outside Boundary Condition Object
   NoSun,                                  !- Sun Exposure
@@ -534,19 +386,11 @@
   6.46578440716979, -12.9315688143396, 0; !- X,Y,Z Vertex 4 {m}
 
 OS:Surface,
-<<<<<<< HEAD
-  {2cd0eaa3-6291-4674-b099-b9408056a264}, !- Handle
+  {04c40076-8174-4056-bb5a-a0412278ff44}, !- Handle
   Surface 2,                              !- Name
   Wall,                                   !- Surface Type
   ,                                       !- Construction Name
-  {8e733564-410c-4bfc-b1ab-86191f98c3f0}, !- Space Name
-=======
-  {268a7a05-4fbe-410d-bc93-d5d888d171eb}, !- Handle
-  Surface 2,                              !- Name
-  Wall,                                   !- Surface Type
-  ,                                       !- Construction Name
-  {16d27241-19a9-4621-a9b0-773124b25ae6}, !- Space Name
->>>>>>> 78927444
+  {ccc26615-519a-4c15-b6d8-0b58c737d2b4}, !- Space Name
   Outdoors,                               !- Outside Boundary Condition
   ,                                       !- Outside Boundary Condition Object
   SunExposed,                             !- Sun Exposure
@@ -559,19 +403,11 @@
   0, -12.9315688143396, 2.4384;           !- X,Y,Z Vertex 4 {m}
 
 OS:Surface,
-<<<<<<< HEAD
-  {c419ff2f-ac28-4b26-9c50-f6546156c962}, !- Handle
+  {29f24780-9e2e-48e0-b776-f9ef6425cd3d}, !- Handle
   Surface 3,                              !- Name
   Wall,                                   !- Surface Type
   ,                                       !- Construction Name
-  {8e733564-410c-4bfc-b1ab-86191f98c3f0}, !- Space Name
-=======
-  {6827a2b3-23c1-4841-967b-f19b57dd3afc}, !- Handle
-  Surface 3,                              !- Name
-  Wall,                                   !- Surface Type
-  ,                                       !- Construction Name
-  {16d27241-19a9-4621-a9b0-773124b25ae6}, !- Space Name
->>>>>>> 78927444
+  {ccc26615-519a-4c15-b6d8-0b58c737d2b4}, !- Space Name
   Adiabatic,                              !- Outside Boundary Condition
   ,                                       !- Outside Boundary Condition Object
   NoSun,                                  !- Sun Exposure
@@ -584,19 +420,11 @@
   0, 0, 2.4384;                           !- X,Y,Z Vertex 4 {m}
 
 OS:Surface,
-<<<<<<< HEAD
-  {447224d7-e56b-403a-9395-5886e72c6bfe}, !- Handle
+  {d3ec39d4-84e4-4d41-ad68-3bc6a15f5b88}, !- Handle
   Surface 4,                              !- Name
   Wall,                                   !- Surface Type
   ,                                       !- Construction Name
-  {8e733564-410c-4bfc-b1ab-86191f98c3f0}, !- Space Name
-=======
-  {4f17d07b-5389-44f4-aa16-4392bd862451}, !- Handle
-  Surface 4,                              !- Name
-  Wall,                                   !- Surface Type
-  ,                                       !- Construction Name
-  {16d27241-19a9-4621-a9b0-773124b25ae6}, !- Space Name
->>>>>>> 78927444
+  {ccc26615-519a-4c15-b6d8-0b58c737d2b4}, !- Space Name
   Adiabatic,                              !- Outside Boundary Condition
   ,                                       !- Outside Boundary Condition Object
   NoSun,                                  !- Sun Exposure
@@ -609,19 +437,11 @@
   6.46578440716979, 0, 2.4384;            !- X,Y,Z Vertex 4 {m}
 
 OS:Surface,
-<<<<<<< HEAD
-  {e9a134bb-ca89-423f-81c7-388f8788496d}, !- Handle
+  {b8d25e93-d3ec-43bb-839c-0107b73e95fb}, !- Handle
   Surface 5,                              !- Name
   Wall,                                   !- Surface Type
   ,                                       !- Construction Name
-  {8e733564-410c-4bfc-b1ab-86191f98c3f0}, !- Space Name
-=======
-  {d5a17904-6a14-4e37-9357-5d54cd920058}, !- Handle
-  Surface 5,                              !- Name
-  Wall,                                   !- Surface Type
-  ,                                       !- Construction Name
-  {16d27241-19a9-4621-a9b0-773124b25ae6}, !- Space Name
->>>>>>> 78927444
+  {ccc26615-519a-4c15-b6d8-0b58c737d2b4}, !- Space Name
   Outdoors,                               !- Outside Boundary Condition
   ,                                       !- Outside Boundary Condition Object
   SunExposed,                             !- Sun Exposure
@@ -634,19 +454,11 @@
   6.46578440716979, -12.9315688143396, 2.4384; !- X,Y,Z Vertex 4 {m}
 
 OS:Surface,
-<<<<<<< HEAD
-  {6051de29-b241-491c-a124-58e9ec9c6a4a}, !- Handle
+  {f5d4508e-5476-4727-b9fa-32ed308f250a}, !- Handle
   Surface 6,                              !- Name
   RoofCeiling,                            !- Surface Type
   ,                                       !- Construction Name
-  {8e733564-410c-4bfc-b1ab-86191f98c3f0}, !- Space Name
-=======
-  {494e6a4e-6006-4af1-bab6-7bc0101f8ba1}, !- Handle
-  Surface 6,                              !- Name
-  RoofCeiling,                            !- Surface Type
-  ,                                       !- Construction Name
-  {16d27241-19a9-4621-a9b0-773124b25ae6}, !- Space Name
->>>>>>> 78927444
+  {ccc26615-519a-4c15-b6d8-0b58c737d2b4}, !- Space Name
   Outdoors,                               !- Outside Boundary Condition
   ,                                       !- Outside Boundary Condition Object
   SunExposed,                             !- Sun Exposure
@@ -659,11 +471,7 @@
   0, -12.9315688143396, 2.4384;           !- X,Y,Z Vertex 4 {m}
 
 OS:SpaceType,
-<<<<<<< HEAD
-  {36eb87bd-07c3-4aca-9f0a-abc2cb095bf6}, !- Handle
-=======
-  {c87c1679-1eb6-4f93-9247-aa6ce943a210}, !- Handle
->>>>>>> 78927444
+  {300c109f-143e-479a-a984-070a30733a92}, !- Handle
   Space Type 1,                           !- Name
   ,                                       !- Default Construction Set Name
   ,                                       !- Default Schedule Set Name
@@ -674,11 +482,7 @@
   living;                                 !- Standards Space Type
 
 OS:ThermalZone,
-<<<<<<< HEAD
-  {01d52d3e-1c8d-4d8b-87ff-b0b528761a4d}, !- Handle
-=======
-  {ae759da7-ffa4-49da-b4ea-123d14acd25e}, !- Handle
->>>>>>> 78927444
+  {8a46d72d-579f-4a5a-af87-80c27e20d53a}, !- Handle
   corridor zone,                          !- Name
   ,                                       !- Multiplier
   ,                                       !- Ceiling Height {m}
@@ -687,17 +491,10 @@
   ,                                       !- Zone Inside Convection Algorithm
   ,                                       !- Zone Outside Convection Algorithm
   ,                                       !- Zone Conditioning Equipment List Name
-<<<<<<< HEAD
-  {1c126ce3-031d-4101-abfd-6f6e449405c7}, !- Zone Air Inlet Port List
-  {69a20fee-0dca-4406-9e3d-ff88bd35f552}, !- Zone Air Exhaust Port List
-  {715957e8-4b71-4bca-afcd-fd95d6db4029}, !- Zone Air Node Name
-  {79a13719-414f-4e98-b840-286acd996c12}, !- Zone Return Air Port List
-=======
-  {de551085-cdb4-48fd-aa5c-31b02916433b}, !- Zone Air Inlet Port List
-  {ef74927a-3074-4771-8dbc-184d6b6144dd}, !- Zone Air Exhaust Port List
-  {52e7547a-7c00-4811-94f5-a597cc3b7844}, !- Zone Air Node Name
-  {d94abc6e-b54f-4cf5-8d5f-65f4e96d8816}, !- Zone Return Air Port List
->>>>>>> 78927444
+  {adad7f24-262a-4e0d-80af-9fccf561a288}, !- Zone Air Inlet Port List
+  {6f0161d2-c500-4617-ad78-7484ce6e30e4}, !- Zone Air Exhaust Port List
+  {7a679f30-fdac-4f4f-844a-4e1bcd282a8a}, !- Zone Air Node Name
+  {363e906d-7984-42a5-b570-bb65a5f1af44}, !- Zone Return Air Port List
   ,                                       !- Primary Daylighting Control Name
   ,                                       !- Fraction of Zone Controlled by Primary Daylighting Control
   ,                                       !- Secondary Daylighting Control Name
@@ -708,67 +505,33 @@
   No;                                     !- Use Ideal Air Loads
 
 OS:Node,
-<<<<<<< HEAD
-  {80a8343f-eb59-4d3f-afbb-22363edc757b}, !- Handle
+  {40ce4cb5-c7ae-49fc-b430-8343d16db7f5}, !- Handle
   Node 2,                                 !- Name
-  {715957e8-4b71-4bca-afcd-fd95d6db4029}, !- Inlet Port
+  {7a679f30-fdac-4f4f-844a-4e1bcd282a8a}, !- Inlet Port
   ;                                       !- Outlet Port
 
 OS:Connection,
-  {715957e8-4b71-4bca-afcd-fd95d6db4029}, !- Handle
-  {01d52d3e-1c8d-4d8b-87ff-b0b528761a4d}, !- Source Object
+  {7a679f30-fdac-4f4f-844a-4e1bcd282a8a}, !- Handle
+  {8a46d72d-579f-4a5a-af87-80c27e20d53a}, !- Source Object
   11,                                     !- Outlet Port
-  {80a8343f-eb59-4d3f-afbb-22363edc757b}, !- Target Object
+  {40ce4cb5-c7ae-49fc-b430-8343d16db7f5}, !- Target Object
   2;                                      !- Inlet Port
 
 OS:PortList,
-  {1c126ce3-031d-4101-abfd-6f6e449405c7}, !- Handle
-  {01d52d3e-1c8d-4d8b-87ff-b0b528761a4d}; !- HVAC Component
+  {adad7f24-262a-4e0d-80af-9fccf561a288}, !- Handle
+  {8a46d72d-579f-4a5a-af87-80c27e20d53a}; !- HVAC Component
 
 OS:PortList,
-  {69a20fee-0dca-4406-9e3d-ff88bd35f552}, !- Handle
-  {01d52d3e-1c8d-4d8b-87ff-b0b528761a4d}; !- HVAC Component
+  {6f0161d2-c500-4617-ad78-7484ce6e30e4}, !- Handle
+  {8a46d72d-579f-4a5a-af87-80c27e20d53a}; !- HVAC Component
 
 OS:PortList,
-  {79a13719-414f-4e98-b840-286acd996c12}, !- Handle
-  {01d52d3e-1c8d-4d8b-87ff-b0b528761a4d}; !- HVAC Component
+  {363e906d-7984-42a5-b570-bb65a5f1af44}, !- Handle
+  {8a46d72d-579f-4a5a-af87-80c27e20d53a}; !- HVAC Component
 
 OS:Sizing:Zone,
-  {54a815e7-157d-4311-ab15-4ccdb896f35f}, !- Handle
-  {01d52d3e-1c8d-4d8b-87ff-b0b528761a4d}, !- Zone or ZoneList Name
-=======
-  {a85f63a7-676d-4426-8c77-21951f735fd1}, !- Handle
-  Node 2,                                 !- Name
-  {52e7547a-7c00-4811-94f5-a597cc3b7844}, !- Inlet Port
-  ;                                       !- Outlet Port
-
-OS:Connection,
-  {52e7547a-7c00-4811-94f5-a597cc3b7844}, !- Handle
-  {dca7f5e6-b220-422b-8de2-3f3ff9857bcc}, !- Name
-  {ae759da7-ffa4-49da-b4ea-123d14acd25e}, !- Source Object
-  11,                                     !- Outlet Port
-  {a85f63a7-676d-4426-8c77-21951f735fd1}, !- Target Object
-  2;                                      !- Inlet Port
-
-OS:PortList,
-  {de551085-cdb4-48fd-aa5c-31b02916433b}, !- Handle
-  {1ca35b4c-9d89-43ad-8732-26d54da5a766}, !- Name
-  {ae759da7-ffa4-49da-b4ea-123d14acd25e}; !- HVAC Component
-
-OS:PortList,
-  {ef74927a-3074-4771-8dbc-184d6b6144dd}, !- Handle
-  {9fedad1b-4991-48e0-8a49-f5f8b03abb85}, !- Name
-  {ae759da7-ffa4-49da-b4ea-123d14acd25e}; !- HVAC Component
-
-OS:PortList,
-  {d94abc6e-b54f-4cf5-8d5f-65f4e96d8816}, !- Handle
-  {a6eab95a-57a4-409f-85d7-11729492aaed}, !- Name
-  {ae759da7-ffa4-49da-b4ea-123d14acd25e}; !- HVAC Component
-
-OS:Sizing:Zone,
-  {46b63595-fea0-40f7-8426-a3b65de650d8}, !- Handle
-  {ae759da7-ffa4-49da-b4ea-123d14acd25e}, !- Zone or ZoneList Name
->>>>>>> 78927444
+  {341b789c-4b00-4679-930b-43ddba0c1d7c}, !- Handle
+  {8a46d72d-579f-4a5a-af87-80c27e20d53a}, !- Zone or ZoneList Name
   SupplyAirTemperature,                   !- Zone Cooling Design Supply Air Temperature Input Method
   14,                                     !- Zone Cooling Design Supply Air Temperature {C}
   11.11,                                  !- Zone Cooling Design Supply Air Temperature Difference {deltaC}
@@ -795,25 +558,14 @@
   autosize;                               !- Dedicated Outdoor Air High Setpoint Temperature for Design {C}
 
 OS:ZoneHVAC:EquipmentList,
-<<<<<<< HEAD
-  {9fa1d896-7b71-4cda-adb8-287ccea12ad0}, !- Handle
+  {0f35aa2e-c789-4609-bdac-be9a08a81785}, !- Handle
   Zone HVAC Equipment List 2,             !- Name
-  {01d52d3e-1c8d-4d8b-87ff-b0b528761a4d}; !- Thermal Zone
+  {8a46d72d-579f-4a5a-af87-80c27e20d53a}; !- Thermal Zone
 
 OS:Space,
-  {64a54ca1-0280-47e3-a971-07fe02a23219}, !- Handle
+  {f6388f29-c4c2-435e-b1cd-d8d2a252f656}, !- Handle
   corridor space,                         !- Name
-  {6b77a21e-6cbd-48b0-87ca-d38e446632f5}, !- Space Type Name
-=======
-  {dfb5444f-a862-4c1d-bcc3-0287a52d3aa8}, !- Handle
-  Zone HVAC Equipment List 2,             !- Name
-  {ae759da7-ffa4-49da-b4ea-123d14acd25e}; !- Thermal Zone
-
-OS:Space,
-  {6e74a507-0ebf-4644-8cd9-28dcaa8a0650}, !- Handle
-  corridor space,                         !- Name
-  {70d544c6-18d2-42f2-903e-085d0cfb09b2}, !- Space Type Name
->>>>>>> 78927444
+  {d5a976d2-f362-4ecd-be84-97d618425d82}, !- Space Type Name
   ,                                       !- Default Construction Set Name
   ,                                       !- Default Schedule Set Name
   ,                                       !- Direction of Relative North {deg}
@@ -821,25 +573,14 @@
   ,                                       !- Y Origin {m}
   ,                                       !- Z Origin {m}
   ,                                       !- Building Story Name
-<<<<<<< HEAD
-  {01d52d3e-1c8d-4d8b-87ff-b0b528761a4d}; !- Thermal Zone Name
-
-OS:Surface,
-  {1fb74d8d-1e74-466e-b84d-51e5629e361d}, !- Handle
+  {8a46d72d-579f-4a5a-af87-80c27e20d53a}; !- Thermal Zone Name
+
+OS:Surface,
+  {48d86d7e-803a-486a-9648-038cc3a7b131}, !- Handle
   Surface 7,                              !- Name
   Floor,                                  !- Surface Type
   ,                                       !- Construction Name
-  {64a54ca1-0280-47e3-a971-07fe02a23219}, !- Space Name
-=======
-  {ae759da7-ffa4-49da-b4ea-123d14acd25e}; !- Thermal Zone Name
-
-OS:Surface,
-  {02fcc219-6baf-42fa-bb5b-9685ed146d6d}, !- Handle
-  Surface 7,                              !- Name
-  Floor,                                  !- Surface Type
-  ,                                       !- Construction Name
-  {6e74a507-0ebf-4644-8cd9-28dcaa8a0650}, !- Space Name
->>>>>>> 78927444
+  {f6388f29-c4c2-435e-b1cd-d8d2a252f656}, !- Space Name
   Foundation,                             !- Outside Boundary Condition
   ,                                       !- Outside Boundary Condition Object
   NoSun,                                  !- Sun Exposure
@@ -852,19 +593,11 @@
   6.46578440716979, 0, 0;                 !- X,Y,Z Vertex 4 {m}
 
 OS:Surface,
-<<<<<<< HEAD
-  {77ccf5c5-c5bd-4b31-8297-d19eef98eb5b}, !- Handle
+  {1f0990d0-64d9-494a-8194-1d2718c87ed1}, !- Handle
   Surface 8,                              !- Name
   Wall,                                   !- Surface Type
   ,                                       !- Construction Name
-  {64a54ca1-0280-47e3-a971-07fe02a23219}, !- Space Name
-=======
-  {9ad64670-cf94-4c95-961c-de3ab052a71b}, !- Handle
-  Surface 8,                              !- Name
-  Wall,                                   !- Surface Type
-  ,                                       !- Construction Name
-  {6e74a507-0ebf-4644-8cd9-28dcaa8a0650}, !- Space Name
->>>>>>> 78927444
+  {f6388f29-c4c2-435e-b1cd-d8d2a252f656}, !- Space Name
   Outdoors,                               !- Outside Boundary Condition
   ,                                       !- Outside Boundary Condition Object
   SunExposed,                             !- Sun Exposure
@@ -877,19 +610,11 @@
   0, 0, 2.4384;                           !- X,Y,Z Vertex 4 {m}
 
 OS:Surface,
-<<<<<<< HEAD
-  {cbd1b0bd-c51a-48b4-9a16-71e280f13f8b}, !- Handle
+  {d4e3d321-7646-4ee4-8bce-0bba978c8616}, !- Handle
   Surface 9,                              !- Name
   Wall,                                   !- Surface Type
   ,                                       !- Construction Name
-  {64a54ca1-0280-47e3-a971-07fe02a23219}, !- Space Name
-=======
-  {1ca92387-cc84-4124-b32e-6ebe21d755b6}, !- Handle
-  Surface 9,                              !- Name
-  Wall,                                   !- Surface Type
-  ,                                       !- Construction Name
-  {6e74a507-0ebf-4644-8cd9-28dcaa8a0650}, !- Space Name
->>>>>>> 78927444
+  {f6388f29-c4c2-435e-b1cd-d8d2a252f656}, !- Space Name
   Adiabatic,                              !- Outside Boundary Condition
   ,                                       !- Outside Boundary Condition Object
   NoSun,                                  !- Sun Exposure
@@ -902,19 +627,11 @@
   0, 1.524, 2.4384;                       !- X,Y,Z Vertex 4 {m}
 
 OS:Surface,
-<<<<<<< HEAD
-  {f0c397bd-002c-4f74-8afd-71a1d17a663a}, !- Handle
+  {f3bb88f8-1c6f-4c40-9344-f1509f235c76}, !- Handle
   Surface 10,                             !- Name
   Wall,                                   !- Surface Type
   ,                                       !- Construction Name
-  {64a54ca1-0280-47e3-a971-07fe02a23219}, !- Space Name
-=======
-  {a47f93b8-7f93-497d-a10a-8ab28e165da4}, !- Handle
-  Surface 10,                             !- Name
-  Wall,                                   !- Surface Type
-  ,                                       !- Construction Name
-  {6e74a507-0ebf-4644-8cd9-28dcaa8a0650}, !- Space Name
->>>>>>> 78927444
+  {f6388f29-c4c2-435e-b1cd-d8d2a252f656}, !- Space Name
   Adiabatic,                              !- Outside Boundary Condition
   ,                                       !- Outside Boundary Condition Object
   NoSun,                                  !- Sun Exposure
@@ -927,19 +644,11 @@
   6.46578440716979, 1.524, 2.4384;        !- X,Y,Z Vertex 4 {m}
 
 OS:Surface,
-<<<<<<< HEAD
-  {ef9d22df-77b1-48b7-aa9f-4eb99c599c9d}, !- Handle
+  {b827ff95-3e0a-4c7b-a23b-9576f9055962}, !- Handle
   Surface 11,                             !- Name
   Wall,                                   !- Surface Type
   ,                                       !- Construction Name
-  {64a54ca1-0280-47e3-a971-07fe02a23219}, !- Space Name
-=======
-  {54a71871-ce86-4afe-a593-20ac279b2e35}, !- Handle
-  Surface 11,                             !- Name
-  Wall,                                   !- Surface Type
-  ,                                       !- Construction Name
-  {6e74a507-0ebf-4644-8cd9-28dcaa8a0650}, !- Space Name
->>>>>>> 78927444
+  {f6388f29-c4c2-435e-b1cd-d8d2a252f656}, !- Space Name
   Adiabatic,                              !- Outside Boundary Condition
   ,                                       !- Outside Boundary Condition Object
   NoSun,                                  !- Sun Exposure
@@ -952,19 +661,11 @@
   6.46578440716979, 0, 2.4384;            !- X,Y,Z Vertex 4 {m}
 
 OS:Surface,
-<<<<<<< HEAD
-  {d13f13ad-9b5e-44ab-863d-f5dd83ed9e12}, !- Handle
+  {9d20210a-771c-4bda-be76-513440d7eb3f}, !- Handle
   Surface 12,                             !- Name
   RoofCeiling,                            !- Surface Type
   ,                                       !- Construction Name
-  {64a54ca1-0280-47e3-a971-07fe02a23219}, !- Space Name
-=======
-  {5f62ba03-1ff2-4025-a532-2b79948d6842}, !- Handle
-  Surface 12,                             !- Name
-  RoofCeiling,                            !- Surface Type
-  ,                                       !- Construction Name
-  {6e74a507-0ebf-4644-8cd9-28dcaa8a0650}, !- Space Name
->>>>>>> 78927444
+  {f6388f29-c4c2-435e-b1cd-d8d2a252f656}, !- Space Name
   Outdoors,                               !- Outside Boundary Condition
   ,                                       !- Outside Boundary Condition Object
   SunExposed,                             !- Sun Exposure
@@ -977,11 +678,7 @@
   0, 0, 2.4384;                           !- X,Y,Z Vertex 4 {m}
 
 OS:SpaceType,
-<<<<<<< HEAD
-  {6b77a21e-6cbd-48b0-87ca-d38e446632f5}, !- Handle
-=======
-  {70d544c6-18d2-42f2-903e-085d0cfb09b2}, !- Handle
->>>>>>> 78927444
+  {d5a976d2-f362-4ecd-be84-97d618425d82}, !- Handle
   Space Type 2,                           !- Name
   ,                                       !- Default Construction Set Name
   ,                                       !- Default Schedule Set Name
@@ -992,23 +689,14 @@
   corridor;                               !- Standards Space Type
 
 OS:BuildingUnit,
-<<<<<<< HEAD
-  {66b3c36e-93dc-4805-b213-ab6a6c7578f0}, !- Handle
-=======
-  {4e4cd60f-1086-4c63-9e33-e2a13eeb235a}, !- Handle
->>>>>>> 78927444
+  {0ae41e87-f59d-4da3-ad62-8279cbae473d}, !- Handle
   unit 1,                                 !- Name
   ,                                       !- Rendering Color
   Residential;                            !- Building Unit Type
 
 OS:AdditionalProperties,
-<<<<<<< HEAD
-  {e366fa9a-8702-4d43-baba-8135aa4c9b8e}, !- Handle
-  {66b3c36e-93dc-4805-b213-ab6a6c7578f0}, !- Object Name
-=======
-  {caa0de3a-0eff-4490-acd6-fd576fb6b543}, !- Handle
-  {4e4cd60f-1086-4c63-9e33-e2a13eeb235a}, !- Object Name
->>>>>>> 78927444
+  {05ad5720-e294-4c6e-ad28-7c6db8d2c541}, !- Handle
+  {0ae41e87-f59d-4da3-ad62-8279cbae473d}, !- Object Name
   NumberOfBedrooms,                       !- Feature Name 1
   Integer,                                !- Feature Data Type 1
   3,                                      !- Feature Value 1
@@ -1020,20 +708,12 @@
   3.3900000000000001;                     !- Feature Value 3
 
 OS:External:File,
-<<<<<<< HEAD
-  {efef7555-ac81-4eba-9a42-61fed9d84b90}, !- Handle
-=======
-  {9119c04a-2ee8-429d-a7a4-d2a570178bbd}, !- Handle
->>>>>>> 78927444
+  {aeaae85a-303c-4141-a218-8694c7b9a36e}, !- Handle
   8760.csv,                               !- Name
   8760.csv;                               !- File Name
 
 OS:Schedule:Day,
-<<<<<<< HEAD
-  {ad911406-61e0-49e0-9500-5db52900369c}, !- Handle
-=======
-  {d108f3e4-cbd9-4b2e-9446-df69be54f5ab}, !- Handle
->>>>>>> 78927444
+  {4f8672d2-3e61-4d09-9aad-d8950d27e647}, !- Handle
   Schedule Day 1,                         !- Name
   ,                                       !- Schedule Type Limits Name
   ,                                       !- Interpolate to Timestep
@@ -1042,11 +722,7 @@
   0;                                      !- Value Until Time 1
 
 OS:Schedule:Day,
-<<<<<<< HEAD
-  {c7e0c85e-8a09-42bf-8b3f-eddabe5a8808}, !- Handle
-=======
-  {13960ea9-7267-429c-b546-670ac4d37bc3}, !- Handle
->>>>>>> 78927444
+  {1feda6ec-06f0-48d8-88a8-085d307eab57}, !- Handle
   Schedule Day 2,                         !- Name
   ,                                       !- Schedule Type Limits Name
   ,                                       !- Interpolate to Timestep
@@ -1055,17 +731,10 @@
   1;                                      !- Value Until Time 1
 
 OS:Schedule:File,
-<<<<<<< HEAD
-  {6e2ee4ad-55a5-490a-b251-985d82fb71da}, !- Handle
+  {5a6443db-9248-4361-a8d8-706f5a4a94f2}, !- Handle
   occupants,                              !- Name
-  {39afec14-21f3-4c0a-b3ec-52cf48306893}, !- Schedule Type Limits Name
-  {efef7555-ac81-4eba-9a42-61fed9d84b90}, !- External File Name
-=======
-  {5ae2535e-95f8-4de9-8215-9c74b73524e5}, !- Handle
-  occupants,                              !- Name
-  {66014e05-91c7-4f75-980f-2ce759895d02}, !- Schedule Type Limits Name
-  {9119c04a-2ee8-429d-a7a4-d2a570178bbd}, !- External File Name
->>>>>>> 78927444
+  {556a2b6b-6083-4d86-ae73-ed7409c5eff9}, !- Schedule Type Limits Name
+  {aeaae85a-303c-4141-a218-8694c7b9a36e}, !- External File Name
   1,                                      !- Column Number
   1,                                      !- Rows to Skip at Top
   8760,                                   !- Number of Hours of Data
@@ -1073,34 +742,14 @@
   ,                                       !- Interpolate to Timestep
   60;                                     !- Minutes per Item
 
-<<<<<<< HEAD
 OS:Schedule:Constant,
-  {cd605b5b-561d-4bf1-bbed-34b379173499}, !- Handle
+  {992380bc-f710-4f58-8335-de4936d7e787}, !- Handle
   res occupants activity schedule,        !- Name
-  {7b280fda-cbc7-4eda-bb33-e8a757606ec5}, !- Schedule Type Limits Name
+  {dde752c5-271f-4189-98aa-9375cda49c19}, !- Schedule Type Limits Name
   112.539290946133;                       !- Value
 
 OS:People:Definition,
-  {15f2b367-c51e-4ea4-9c52-30ddea0e5c31}, !- Handle
-=======
-OS:Schedule:Ruleset,
-  {343cf232-4596-4c7c-a965-3a46c20109ff}, !- Handle
-  Schedule Ruleset 1,                     !- Name
-  {05cb8c9c-4d99-499c-870e-98ee646b2d4d}, !- Schedule Type Limits Name
-  {3aa550ab-6f12-420b-bacc-f1850874ab37}; !- Default Day Schedule Name
-
-OS:Schedule:Day,
-  {3aa550ab-6f12-420b-bacc-f1850874ab37}, !- Handle
-  Schedule Day 3,                         !- Name
-  {05cb8c9c-4d99-499c-870e-98ee646b2d4d}, !- Schedule Type Limits Name
-  ,                                       !- Interpolate to Timestep
-  24,                                     !- Hour 1
-  0,                                      !- Minute 1
-  112.539290946133;                       !- Value Until Time 1
-
-OS:People:Definition,
-  {38c22148-91b4-4f56-9ba2-d35171f85dc9}, !- Handle
->>>>>>> 78927444
+  {ad1c2186-e3e3-48de-8855-8cb22614879b}, !- Handle
   res occupants|living space,             !- Name
   People,                                 !- Number of People Calculation Method
   3.39,                                   !- Number of People {people}
@@ -1113,21 +762,12 @@
   ZoneAveraged;                           !- Mean Radiant Temperature Calculation Type
 
 OS:People,
-<<<<<<< HEAD
-  {66e79035-4f9e-49d3-be7a-3f531df2ee9a}, !- Handle
+  {7dcadec9-bb85-486b-859f-c0c406ef3603}, !- Handle
   res occupants|living space,             !- Name
-  {15f2b367-c51e-4ea4-9c52-30ddea0e5c31}, !- People Definition Name
-  {8e733564-410c-4bfc-b1ab-86191f98c3f0}, !- Space or SpaceType Name
-  {6e2ee4ad-55a5-490a-b251-985d82fb71da}, !- Number of People Schedule Name
-  {cd605b5b-561d-4bf1-bbed-34b379173499}, !- Activity Level Schedule Name
-=======
-  {f790f8a7-bb5d-486a-ace2-dafca13905f3}, !- Handle
-  res occupants|living space,             !- Name
-  {38c22148-91b4-4f56-9ba2-d35171f85dc9}, !- People Definition Name
-  {16d27241-19a9-4621-a9b0-773124b25ae6}, !- Space or SpaceType Name
-  {5ae2535e-95f8-4de9-8215-9c74b73524e5}, !- Number of People Schedule Name
-  {343cf232-4596-4c7c-a965-3a46c20109ff}, !- Activity Level Schedule Name
->>>>>>> 78927444
+  {ad1c2186-e3e3-48de-8855-8cb22614879b}, !- People Definition Name
+  {ccc26615-519a-4c15-b6d8-0b58c737d2b4}, !- Space or SpaceType Name
+  {5a6443db-9248-4361-a8d8-706f5a4a94f2}, !- Number of People Schedule Name
+  {992380bc-f710-4f58-8335-de4936d7e787}, !- Activity Level Schedule Name
   ,                                       !- Surface Name/Angle Factor List Name
   ,                                       !- Work Efficiency Schedule Name
   ,                                       !- Clothing Insulation Schedule Name
@@ -1135,11 +775,7 @@
   1;                                      !- Multiplier
 
 OS:ScheduleTypeLimits,
-<<<<<<< HEAD
-  {7b280fda-cbc7-4eda-bb33-e8a757606ec5}, !- Handle
-=======
-  {05cb8c9c-4d99-499c-870e-98ee646b2d4d}, !- Handle
->>>>>>> 78927444
+  {dde752c5-271f-4189-98aa-9375cda49c19}, !- Handle
   ActivityLevel,                          !- Name
   0,                                      !- Lower Limit Value
   ,                                       !- Upper Limit Value
@@ -1147,11 +783,7 @@
   ActivityLevel;                          !- Unit Type
 
 OS:ScheduleTypeLimits,
-<<<<<<< HEAD
-  {39afec14-21f3-4c0a-b3ec-52cf48306893}, !- Handle
-=======
-  {66014e05-91c7-4f75-980f-2ce759895d02}, !- Handle
->>>>>>> 78927444
+  {556a2b6b-6083-4d86-ae73-ed7409c5eff9}, !- Handle
   Fractional,                             !- Name
   0,                                      !- Lower Limit Value
   1,                                      !- Upper Limit Value
