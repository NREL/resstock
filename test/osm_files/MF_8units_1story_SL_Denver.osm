--- conflicted
+++ resolved
@@ -1,38 +1,22 @@
 !- NOTE: Auto-generated from /test/osw_files/MF_8units_1story_SL_Denver.osw
 
 OS:Version,
-<<<<<<< HEAD
-  {33217558-b144-4f0b-9538-cfe9eebcbd5e}, !- Handle
-  3.2.1;                                  !- Version Identifier
-
-OS:SimulationControl,
-  {d01f451a-41f1-4f09-9b53-932741280b27}, !- Handle
-=======
   {646dce9c-a028-48a5-938b-307c112c23ea}, !- Handle
   3.3.0;                                  !- Version Identifier
 
 OS:SimulationControl,
   {7ef20ef9-88d8-4025-a8d8-5f4eef3c2b91}, !- Handle
->>>>>>> 9aa8a28a
   ,                                       !- Do Zone Sizing Calculation
   ,                                       !- Do System Sizing Calculation
   ,                                       !- Do Plant Sizing Calculation
   No;                                     !- Run Simulation for Sizing Periods
 
 OS:Timestep,
-<<<<<<< HEAD
-  {4f8ffbff-4a3a-4ee9-9914-daa9bc474beb}, !- Handle
-  6;                                      !- Number of Timesteps per Hour
-
-OS:ShadowCalculation,
-  {15e2293d-b08d-4dfe-89a7-ff05531098da}, !- Handle
-=======
   {c1f16405-ef97-4819-a6cc-0a1eec99f27c}, !- Handle
   6;                                      !- Number of Timesteps per Hour
 
 OS:ShadowCalculation,
   {1c585591-d32e-4e8a-8444-c14e2a1e126b}, !- Handle
->>>>>>> 9aa8a28a
   PolygonClipping,                        !- Shading Calculation Method
   ,                                       !- Shading Calculation Update Frequency Method
   20,                                     !- Shading Calculation Update Frequency
@@ -45,17 +29,6 @@
   No;                                     !- Disable Self-Shading From Shading Zone Groups to Other Zones
 
 OS:SurfaceConvectionAlgorithm:Outside,
-<<<<<<< HEAD
-  {c6e2fe1d-b4c4-4653-947e-139b53517d6b}, !- Handle
-  DOE-2;                                  !- Algorithm
-
-OS:SurfaceConvectionAlgorithm:Inside,
-  {6c1ac61e-d66e-48b7-b13e-63a4b2b4daa1}, !- Handle
-  TARP;                                   !- Algorithm
-
-OS:ZoneCapacitanceMultiplier:ResearchSpecial,
-  {89b1b7f1-5cbb-483a-85c9-a2239b623401}, !- Handle
-=======
   {ef4e383b-6caf-4890-8294-7fe98041cc6d}, !- Handle
   DOE-2;                                  !- Algorithm
 
@@ -65,17 +38,12 @@
 
 OS:ZoneCapacitanceMultiplier:ResearchSpecial,
   {be870989-7c6b-469c-b9ad-8a52db142f32}, !- Handle
->>>>>>> 9aa8a28a
   ,                                       !- Temperature Capacity Multiplier
   15,                                     !- Humidity Capacity Multiplier
   ;                                       !- Carbon Dioxide Capacity Multiplier
 
 OS:RunPeriod,
-<<<<<<< HEAD
-  {b4f5fd68-718e-4217-aa50-8ba443351676}, !- Handle
-=======
   {cb17d04a-c0fc-4f4d-99c3-7ff131bd9bdb}, !- Handle
->>>>>>> 9aa8a28a
   Run Period 1,                           !- Name
   1,                                      !- Begin Month
   1,                                      !- Begin Day of Month
@@ -89,21 +57,13 @@
   ;                                       !- Number of Times Runperiod to be Repeated
 
 OS:YearDescription,
-<<<<<<< HEAD
-  {23467378-b3dd-424f-bf56-a36459190c70}, !- Handle
-=======
   {c3dfe810-43fb-4290-83b9-e13f9c009179}, !- Handle
->>>>>>> 9aa8a28a
   2007,                                   !- Calendar Year
   ,                                       !- Day of Week for Start Day
   ;                                       !- Is Leap Year
 
 OS:WeatherFile,
-<<<<<<< HEAD
-  {ac45e395-8a2f-4850-aca2-8a41e0c7af79}, !- Handle
-=======
   {26525d26-5a38-4047-858e-eb27493219c9}, !- Handle
->>>>>>> 9aa8a28a
   Denver Intl Ap,                         !- City
   CO,                                     !- State Province Region
   USA,                                    !- Country
@@ -119,13 +79,8 @@
   Sunday;                                 !- Start Day of Week
 
 OS:AdditionalProperties,
-<<<<<<< HEAD
-  {9981c275-f065-4a3e-a3ba-2555f726e5cf}, !- Handle
-  {ac45e395-8a2f-4850-aca2-8a41e0c7af79}, !- Object Name
-=======
   {ea2370f1-bf87-48fe-a63c-077717a155dc}, !- Handle
   {26525d26-5a38-4047-858e-eb27493219c9}, !- Object Name
->>>>>>> 9aa8a28a
   EPWHeaderCity,                          !- Feature Name 1
   String,                                 !- Feature Data Type 1
   Denver Intl Ap,                         !- Feature Value 1
@@ -233,11 +188,7 @@
   84;                                     !- Feature Value 35
 
 OS:Site,
-<<<<<<< HEAD
-  {dbbb1075-67c9-4a20-8197-a268ec19c432}, !- Handle
-=======
   {6e389133-6d41-4b04-8703-2c4e116ae94b}, !- Handle
->>>>>>> 9aa8a28a
   Denver Intl Ap_CO_USA,                  !- Name
   39.83,                                  !- Latitude {deg}
   -104.65,                                !- Longitude {deg}
@@ -246,44 +197,26 @@
   ;                                       !- Terrain
 
 OS:ClimateZones,
-<<<<<<< HEAD
-  {e01004c7-68d1-4ef7-bf6c-aee2c35aa88e}, !- Handle
-  Building America,                       !- Climate Zone Institution Name 1
-=======
   {7e0790b0-19e2-4f0c-beaa-63bc8e3ccb1b}, !- Handle
   IECC,                                   !- Climate Zone Institution Name 1
->>>>>>> 9aa8a28a
   ,                                       !- Climate Zone Document Name 1
   0,                                      !- Climate Zone Document Year 1
   5B;                                     !- Climate Zone Value 1
 
 OS:Site:WaterMainsTemperature,
-<<<<<<< HEAD
-  {42715764-5f4b-4533-a568-2ecccc77fc9e}, !- Handle
-=======
   {62d00e70-d5bf-41a9-8d4a-e44b3478ef38}, !- Handle
->>>>>>> 9aa8a28a
   Correlation,                            !- Calculation Method
   ,                                       !- Temperature Schedule Name
   10.8753424657535,                       !- Annual Average Outdoor Air Temperature {C}
   23.1524007936508;                       !- Maximum Difference In Monthly Average Outdoor Air Temperatures {deltaC}
 
 OS:RunPeriodControl:DaylightSavingTime,
-<<<<<<< HEAD
-  {957366d4-08dc-416f-a3a3-8d18c1de9b5d}, !- Handle
-  3/12,                                   !- Start Date
-  11/5;                                   !- End Date
-
-OS:Site:GroundTemperature:Deep,
-  {09bd76de-0383-45f9-89dc-16b9f6209802}, !- Handle
-=======
   {91dd6da3-1b01-430e-ae54-8ae9eb524e24}, !- Handle
   Mar 12,                                 !- Start Date
   Nov 5;                                  !- End Date
 
 OS:Site:GroundTemperature:Deep,
   {0c11ce9b-9c42-46d6-b091-04b08ad9f710}, !- Handle
->>>>>>> 9aa8a28a
   10.8753424657535,                       !- January Deep Ground Temperature {C}
   10.8753424657535,                       !- February Deep Ground Temperature {C}
   10.8753424657535,                       !- March Deep Ground Temperature {C}
@@ -298,11 +231,7 @@
   10.8753424657535;                       !- December Deep Ground Temperature {C}
 
 OS:Building,
-<<<<<<< HEAD
-  {a2756f4b-ffc7-426b-8515-b9a67846a733}, !- Handle
-=======
   {3fc38909-df21-416a-a607-49ce8d63b132}, !- Handle
->>>>>>> 9aa8a28a
   Building 1,                             !- Name
   ,                                       !- Building Sector Type
   0,                                      !- North Axis {deg}
@@ -317,13 +246,8 @@
   8;                                      !- Standards Number of Living Units
 
 OS:AdditionalProperties,
-<<<<<<< HEAD
-  {401199ec-0666-4e1d-a27f-800289846262}, !- Handle
-  {a2756f4b-ffc7-426b-8515-b9a67846a733}, !- Object Name
-=======
   {582ce344-8f2b-4b97-baa2-a56e08fc23fd}, !- Handle
   {3fc38909-df21-416a-a607-49ce8d63b132}, !- Object Name
->>>>>>> 9aa8a28a
   num_units,                              !- Feature Name 1
   Integer,                                !- Feature Data Type 1
   8,                                      !- Feature Value 1
@@ -350,11 +274,7 @@
   Double-Loaded Interior;                 !- Feature Value 8
 
 OS:ThermalZone,
-<<<<<<< HEAD
-  {282d19e5-65bc-4b4e-9e3d-a2180ed94095}, !- Handle
-=======
   {19184e6c-ccec-4fc6-b595-992ac1a42496}, !- Handle
->>>>>>> 9aa8a28a
   living zone,                            !- Name
   ,                                       !- Multiplier
   ,                                       !- Ceiling Height {m}
@@ -363,17 +283,10 @@
   ,                                       !- Zone Inside Convection Algorithm
   ,                                       !- Zone Outside Convection Algorithm
   ,                                       !- Zone Conditioning Equipment List Name
-<<<<<<< HEAD
-  {207c51e6-db4e-4c6b-b664-f1a78a9a9903}, !- Zone Air Inlet Port List
-  {f3e64f85-a243-4775-9873-e37a003a924b}, !- Zone Air Exhaust Port List
-  {1971c79c-66ba-40fa-ad0e-192cc05eb5cc}, !- Zone Air Node Name
-  {ed04600e-8479-4922-93ee-cf39aeb0174e}, !- Zone Return Air Port List
-=======
   {141a9883-fb61-4267-a623-281505d1e513}, !- Zone Air Inlet Port List
   {a176c0a4-3486-4b25-85a2-1055ea48c061}, !- Zone Air Exhaust Port List
   {4053f72e-7cd7-42b3-ac5e-7de08cc868d2}, !- Zone Air Node Name
   {e9a141c0-940f-4285-9fee-01fb62c73d58}, !- Zone Return Air Port List
->>>>>>> 9aa8a28a
   ,                                       !- Primary Daylighting Control Name
   ,                                       !- Fraction of Zone Controlled by Primary Daylighting Control
   ,                                       !- Secondary Daylighting Control Name
@@ -384,35 +297,6 @@
   No;                                     !- Use Ideal Air Loads
 
 OS:Node,
-<<<<<<< HEAD
-  {5bd764f6-a8c9-486b-94bd-a7c6c4ed87dc}, !- Handle
-  Node 1,                                 !- Name
-  {1971c79c-66ba-40fa-ad0e-192cc05eb5cc}, !- Inlet Port
-  ;                                       !- Outlet Port
-
-OS:Connection,
-  {1971c79c-66ba-40fa-ad0e-192cc05eb5cc}, !- Handle
-  {282d19e5-65bc-4b4e-9e3d-a2180ed94095}, !- Source Object
-  11,                                     !- Outlet Port
-  {5bd764f6-a8c9-486b-94bd-a7c6c4ed87dc}, !- Target Object
-  2;                                      !- Inlet Port
-
-OS:PortList,
-  {207c51e6-db4e-4c6b-b664-f1a78a9a9903}, !- Handle
-  {282d19e5-65bc-4b4e-9e3d-a2180ed94095}; !- HVAC Component
-
-OS:PortList,
-  {f3e64f85-a243-4775-9873-e37a003a924b}, !- Handle
-  {282d19e5-65bc-4b4e-9e3d-a2180ed94095}; !- HVAC Component
-
-OS:PortList,
-  {ed04600e-8479-4922-93ee-cf39aeb0174e}, !- Handle
-  {282d19e5-65bc-4b4e-9e3d-a2180ed94095}; !- HVAC Component
-
-OS:Sizing:Zone,
-  {eb70d389-c90f-47e3-8cd3-ad056b5560bd}, !- Handle
-  {282d19e5-65bc-4b4e-9e3d-a2180ed94095}, !- Zone or ZoneList Name
-=======
   {df5675e6-e772-43bc-929f-bb3f74946a13}, !- Handle
   Node 1,                                 !- Name
   {4053f72e-7cd7-42b3-ac5e-7de08cc868d2}, !- Inlet Port
@@ -440,7 +324,6 @@
 OS:Sizing:Zone,
   {d87dc422-4bec-490f-8282-623f9cd1bcc1}, !- Handle
   {19184e6c-ccec-4fc6-b595-992ac1a42496}, !- Zone or ZoneList Name
->>>>>>> 9aa8a28a
   SupplyAirTemperature,                   !- Zone Cooling Design Supply Air Temperature Input Method
   14,                                     !- Zone Cooling Design Supply Air Temperature {C}
   11.11,                                  !- Zone Cooling Design Supply Air Temperature Difference {deltaC}
@@ -467,16 +350,6 @@
   autosize;                               !- Dedicated Outdoor Air High Setpoint Temperature for Design {C}
 
 OS:ZoneHVAC:EquipmentList,
-<<<<<<< HEAD
-  {d060d939-fd76-42c7-a13f-ded4b32e0f2f}, !- Handle
-  Zone HVAC Equipment List 1,             !- Name
-  {282d19e5-65bc-4b4e-9e3d-a2180ed94095}; !- Thermal Zone
-
-OS:Space,
-  {f441cf41-778d-4294-8bcb-85d8c6cd22f4}, !- Handle
-  living space,                           !- Name
-  {05c62296-e5b4-475d-b998-6f7e3da1813c}, !- Space Type Name
-=======
   {285c1b67-338e-417e-9a99-52dbbae97824}, !- Handle
   Zone HVAC Equipment List 1,             !- Name
   {19184e6c-ccec-4fc6-b595-992ac1a42496}; !- Thermal Zone
@@ -485,7 +358,6 @@
   {29dfcdde-8451-4823-adb8-719377b4d1dd}, !- Handle
   living space,                           !- Name
   {79aca750-c039-43cf-a112-2e268c578e24}, !- Space Type Name
->>>>>>> 9aa8a28a
   ,                                       !- Default Construction Set Name
   ,                                       !- Default Schedule Set Name
   ,                                       !- Direction of Relative North {deg}
@@ -493,19 +365,6 @@
   ,                                       !- Y Origin {m}
   ,                                       !- Z Origin {m}
   ,                                       !- Building Story Name
-<<<<<<< HEAD
-  {282d19e5-65bc-4b4e-9e3d-a2180ed94095}, !- Thermal Zone Name
-  ,                                       !- Part of Total Floor Area
-  ,                                       !- Design Specification Outdoor Air Object Name
-  {da853545-6818-484e-87ec-df10fe160121}; !- Building Unit Name
-
-OS:Surface,
-  {dcc2c2aa-a6a0-47d2-aa26-ec191a43d0ee}, !- Handle
-  Surface 1,                              !- Name
-  Floor,                                  !- Surface Type
-  ,                                       !- Construction Name
-  {f441cf41-778d-4294-8bcb-85d8c6cd22f4}, !- Space Name
-=======
   {19184e6c-ccec-4fc6-b595-992ac1a42496}, !- Thermal Zone Name
   ,                                       !- Part of Total Floor Area
   ,                                       !- Design Specification Outdoor Air Object Name
@@ -517,7 +376,6 @@
   Floor,                                  !- Surface Type
   ,                                       !- Construction Name
   {29dfcdde-8451-4823-adb8-719377b4d1dd}, !- Space Name
->>>>>>> 9aa8a28a
   Foundation,                             !- Outside Boundary Condition
   ,                                       !- Outside Boundary Condition Object
   NoSun,                                  !- Sun Exposure
@@ -530,19 +388,11 @@
   6.46578440716979, -12.9315688143396, 0; !- X,Y,Z Vertex 4 {m}
 
 OS:Surface,
-<<<<<<< HEAD
-  {477b0bee-d644-4092-97f3-a189e8183e31}, !- Handle
-  Surface 2,                              !- Name
-  Wall,                                   !- Surface Type
-  ,                                       !- Construction Name
-  {f441cf41-778d-4294-8bcb-85d8c6cd22f4}, !- Space Name
-=======
   {f6e0f30f-08e5-4b2d-adcc-54e712218919}, !- Handle
   Surface 2,                              !- Name
   Wall,                                   !- Surface Type
   ,                                       !- Construction Name
   {29dfcdde-8451-4823-adb8-719377b4d1dd}, !- Space Name
->>>>>>> 9aa8a28a
   Outdoors,                               !- Outside Boundary Condition
   ,                                       !- Outside Boundary Condition Object
   SunExposed,                             !- Sun Exposure
@@ -555,19 +405,11 @@
   0, -12.9315688143396, 2.4384;           !- X,Y,Z Vertex 4 {m}
 
 OS:Surface,
-<<<<<<< HEAD
-  {d8a952b5-0588-48d4-99c1-6388feda20bb}, !- Handle
-  Surface 3,                              !- Name
-  Wall,                                   !- Surface Type
-  ,                                       !- Construction Name
-  {f441cf41-778d-4294-8bcb-85d8c6cd22f4}, !- Space Name
-=======
   {3e78c2fc-2537-49fb-a735-af4720f60b12}, !- Handle
   Surface 3,                              !- Name
   Wall,                                   !- Surface Type
   ,                                       !- Construction Name
   {29dfcdde-8451-4823-adb8-719377b4d1dd}, !- Space Name
->>>>>>> 9aa8a28a
   Adiabatic,                              !- Outside Boundary Condition
   ,                                       !- Outside Boundary Condition Object
   NoSun,                                  !- Sun Exposure
@@ -580,19 +422,11 @@
   0, 0, 2.4384;                           !- X,Y,Z Vertex 4 {m}
 
 OS:Surface,
-<<<<<<< HEAD
-  {c1a3c26d-4a6d-4943-a8eb-73df48e05bba}, !- Handle
-  Surface 4,                              !- Name
-  Wall,                                   !- Surface Type
-  ,                                       !- Construction Name
-  {f441cf41-778d-4294-8bcb-85d8c6cd22f4}, !- Space Name
-=======
   {7303610a-523b-4fdb-9b4a-2c1c8a4cb29a}, !- Handle
   Surface 4,                              !- Name
   Wall,                                   !- Surface Type
   ,                                       !- Construction Name
   {29dfcdde-8451-4823-adb8-719377b4d1dd}, !- Space Name
->>>>>>> 9aa8a28a
   Adiabatic,                              !- Outside Boundary Condition
   ,                                       !- Outside Boundary Condition Object
   NoSun,                                  !- Sun Exposure
@@ -605,19 +439,11 @@
   6.46578440716979, 0, 2.4384;            !- X,Y,Z Vertex 4 {m}
 
 OS:Surface,
-<<<<<<< HEAD
-  {a009dad1-a3dc-400d-b435-f73d93e72647}, !- Handle
-  Surface 5,                              !- Name
-  Wall,                                   !- Surface Type
-  ,                                       !- Construction Name
-  {f441cf41-778d-4294-8bcb-85d8c6cd22f4}, !- Space Name
-=======
   {99e9b509-22b0-4abf-8b10-b23885885893}, !- Handle
   Surface 5,                              !- Name
   Wall,                                   !- Surface Type
   ,                                       !- Construction Name
   {29dfcdde-8451-4823-adb8-719377b4d1dd}, !- Space Name
->>>>>>> 9aa8a28a
   Outdoors,                               !- Outside Boundary Condition
   ,                                       !- Outside Boundary Condition Object
   SunExposed,                             !- Sun Exposure
@@ -630,19 +456,11 @@
   6.46578440716979, -12.9315688143396, 2.4384; !- X,Y,Z Vertex 4 {m}
 
 OS:Surface,
-<<<<<<< HEAD
-  {bbad66d3-139c-4bf7-b103-749bea77ca15}, !- Handle
-  Surface 6,                              !- Name
-  RoofCeiling,                            !- Surface Type
-  ,                                       !- Construction Name
-  {f441cf41-778d-4294-8bcb-85d8c6cd22f4}, !- Space Name
-=======
   {f93d50e4-5b84-42b8-91cb-92463b0e6f6b}, !- Handle
   Surface 6,                              !- Name
   RoofCeiling,                            !- Surface Type
   ,                                       !- Construction Name
   {29dfcdde-8451-4823-adb8-719377b4d1dd}, !- Space Name
->>>>>>> 9aa8a28a
   Outdoors,                               !- Outside Boundary Condition
   ,                                       !- Outside Boundary Condition Object
   SunExposed,                             !- Sun Exposure
@@ -655,11 +473,7 @@
   0, -12.9315688143396, 2.4384;           !- X,Y,Z Vertex 4 {m}
 
 OS:SpaceType,
-<<<<<<< HEAD
-  {05c62296-e5b4-475d-b998-6f7e3da1813c}, !- Handle
-=======
   {79aca750-c039-43cf-a112-2e268c578e24}, !- Handle
->>>>>>> 9aa8a28a
   Space Type 1,                           !- Name
   ,                                       !- Default Construction Set Name
   ,                                       !- Default Schedule Set Name
@@ -670,11 +484,7 @@
   living;                                 !- Standards Space Type
 
 OS:ThermalZone,
-<<<<<<< HEAD
-  {661e4f67-ad89-43c1-88e0-d747a2351c86}, !- Handle
-=======
   {f297e020-c847-4285-aaba-76de40da0bbe}, !- Handle
->>>>>>> 9aa8a28a
   corridor zone,                          !- Name
   ,                                       !- Multiplier
   ,                                       !- Ceiling Height {m}
@@ -683,17 +493,10 @@
   ,                                       !- Zone Inside Convection Algorithm
   ,                                       !- Zone Outside Convection Algorithm
   ,                                       !- Zone Conditioning Equipment List Name
-<<<<<<< HEAD
-  {c6b99192-9bd4-435c-94d5-c749d793b265}, !- Zone Air Inlet Port List
-  {eaae78ca-e69d-45e0-ba50-c64e1443113b}, !- Zone Air Exhaust Port List
-  {93ee580f-4dba-4952-bff9-427456dba345}, !- Zone Air Node Name
-  {5a555ea1-39fb-42a3-a39b-cfe4b0257da5}, !- Zone Return Air Port List
-=======
   {4b29891d-9d66-442b-acc3-70f48080e603}, !- Zone Air Inlet Port List
   {3f23be9f-8817-4990-a0a5-33e6171ce0ea}, !- Zone Air Exhaust Port List
   {6a443585-7cae-4305-ad2f-9a645285c3e8}, !- Zone Air Node Name
   {c1c072be-f906-4916-846e-03ee7cc2d7bd}, !- Zone Return Air Port List
->>>>>>> 9aa8a28a
   ,                                       !- Primary Daylighting Control Name
   ,                                       !- Fraction of Zone Controlled by Primary Daylighting Control
   ,                                       !- Secondary Daylighting Control Name
@@ -704,35 +507,6 @@
   No;                                     !- Use Ideal Air Loads
 
 OS:Node,
-<<<<<<< HEAD
-  {f1cf4bc3-da44-4f6c-b8a5-5df836a4edc1}, !- Handle
-  Node 2,                                 !- Name
-  {93ee580f-4dba-4952-bff9-427456dba345}, !- Inlet Port
-  ;                                       !- Outlet Port
-
-OS:Connection,
-  {93ee580f-4dba-4952-bff9-427456dba345}, !- Handle
-  {661e4f67-ad89-43c1-88e0-d747a2351c86}, !- Source Object
-  11,                                     !- Outlet Port
-  {f1cf4bc3-da44-4f6c-b8a5-5df836a4edc1}, !- Target Object
-  2;                                      !- Inlet Port
-
-OS:PortList,
-  {c6b99192-9bd4-435c-94d5-c749d793b265}, !- Handle
-  {661e4f67-ad89-43c1-88e0-d747a2351c86}; !- HVAC Component
-
-OS:PortList,
-  {eaae78ca-e69d-45e0-ba50-c64e1443113b}, !- Handle
-  {661e4f67-ad89-43c1-88e0-d747a2351c86}; !- HVAC Component
-
-OS:PortList,
-  {5a555ea1-39fb-42a3-a39b-cfe4b0257da5}, !- Handle
-  {661e4f67-ad89-43c1-88e0-d747a2351c86}; !- HVAC Component
-
-OS:Sizing:Zone,
-  {44f2e438-a357-4973-9449-1aa599d174d7}, !- Handle
-  {661e4f67-ad89-43c1-88e0-d747a2351c86}, !- Zone or ZoneList Name
-=======
   {e90bd010-0495-4d8e-be1f-33b739bc4b48}, !- Handle
   Node 2,                                 !- Name
   {6a443585-7cae-4305-ad2f-9a645285c3e8}, !- Inlet Port
@@ -760,7 +534,6 @@
 OS:Sizing:Zone,
   {6cd517d4-4020-4dd8-bdfb-e9eed892b6c5}, !- Handle
   {f297e020-c847-4285-aaba-76de40da0bbe}, !- Zone or ZoneList Name
->>>>>>> 9aa8a28a
   SupplyAirTemperature,                   !- Zone Cooling Design Supply Air Temperature Input Method
   14,                                     !- Zone Cooling Design Supply Air Temperature {C}
   11.11,                                  !- Zone Cooling Design Supply Air Temperature Difference {deltaC}
@@ -787,16 +560,6 @@
   autosize;                               !- Dedicated Outdoor Air High Setpoint Temperature for Design {C}
 
 OS:ZoneHVAC:EquipmentList,
-<<<<<<< HEAD
-  {ca1f8da1-feb9-4b01-84b0-bf22c9d95d69}, !- Handle
-  Zone HVAC Equipment List 2,             !- Name
-  {661e4f67-ad89-43c1-88e0-d747a2351c86}; !- Thermal Zone
-
-OS:Space,
-  {207c8f4a-9416-4770-a06f-579360f80b5c}, !- Handle
-  corridor space,                         !- Name
-  {c28b0316-f795-463d-8a29-9ca5fb7a6a2d}, !- Space Type Name
-=======
   {7dc0edc2-8de6-4bfb-9f66-90975571c518}, !- Handle
   Zone HVAC Equipment List 2,             !- Name
   {f297e020-c847-4285-aaba-76de40da0bbe}; !- Thermal Zone
@@ -805,7 +568,6 @@
   {00368c9d-8efd-4954-a2a9-6a3a88fbe3ae}, !- Handle
   corridor space,                         !- Name
   {20e3d5e8-334d-4d98-81df-3ec4f56bb78b}, !- Space Type Name
->>>>>>> 9aa8a28a
   ,                                       !- Default Construction Set Name
   ,                                       !- Default Schedule Set Name
   ,                                       !- Direction of Relative North {deg}
@@ -813,16 +575,6 @@
   ,                                       !- Y Origin {m}
   ,                                       !- Z Origin {m}
   ,                                       !- Building Story Name
-<<<<<<< HEAD
-  {661e4f67-ad89-43c1-88e0-d747a2351c86}; !- Thermal Zone Name
-
-OS:Surface,
-  {2b789389-138a-4aec-abc7-f6f0ca515e4a}, !- Handle
-  Surface 7,                              !- Name
-  Floor,                                  !- Surface Type
-  ,                                       !- Construction Name
-  {207c8f4a-9416-4770-a06f-579360f80b5c}, !- Space Name
-=======
   {f297e020-c847-4285-aaba-76de40da0bbe}; !- Thermal Zone Name
 
 OS:Surface,
@@ -831,7 +583,6 @@
   Floor,                                  !- Surface Type
   ,                                       !- Construction Name
   {00368c9d-8efd-4954-a2a9-6a3a88fbe3ae}, !- Space Name
->>>>>>> 9aa8a28a
   Foundation,                             !- Outside Boundary Condition
   ,                                       !- Outside Boundary Condition Object
   NoSun,                                  !- Sun Exposure
@@ -844,19 +595,11 @@
   6.46578440716979, 0, 0;                 !- X,Y,Z Vertex 4 {m}
 
 OS:Surface,
-<<<<<<< HEAD
-  {687334a7-4f42-4b79-9d98-f2a051bf35e6}, !- Handle
-  Surface 8,                              !- Name
-  Wall,                                   !- Surface Type
-  ,                                       !- Construction Name
-  {207c8f4a-9416-4770-a06f-579360f80b5c}, !- Space Name
-=======
   {f36c2ba5-da3c-431d-9620-86082ed0d0b6}, !- Handle
   Surface 8,                              !- Name
   Wall,                                   !- Surface Type
   ,                                       !- Construction Name
   {00368c9d-8efd-4954-a2a9-6a3a88fbe3ae}, !- Space Name
->>>>>>> 9aa8a28a
   Outdoors,                               !- Outside Boundary Condition
   ,                                       !- Outside Boundary Condition Object
   SunExposed,                             !- Sun Exposure
@@ -869,19 +612,11 @@
   0, 0, 2.4384;                           !- X,Y,Z Vertex 4 {m}
 
 OS:Surface,
-<<<<<<< HEAD
-  {a3868470-b073-4439-b9ee-f0b5cd1395a4}, !- Handle
-  Surface 9,                              !- Name
-  Wall,                                   !- Surface Type
-  ,                                       !- Construction Name
-  {207c8f4a-9416-4770-a06f-579360f80b5c}, !- Space Name
-=======
   {504f8efd-9214-4c93-8800-31410f9918c0}, !- Handle
   Surface 9,                              !- Name
   Wall,                                   !- Surface Type
   ,                                       !- Construction Name
   {00368c9d-8efd-4954-a2a9-6a3a88fbe3ae}, !- Space Name
->>>>>>> 9aa8a28a
   Adiabatic,                              !- Outside Boundary Condition
   ,                                       !- Outside Boundary Condition Object
   NoSun,                                  !- Sun Exposure
@@ -894,19 +629,11 @@
   0, 1.524, 2.4384;                       !- X,Y,Z Vertex 4 {m}
 
 OS:Surface,
-<<<<<<< HEAD
-  {1536d2af-edf6-4abf-a14d-8f9a7eff309d}, !- Handle
-  Surface 10,                             !- Name
-  Wall,                                   !- Surface Type
-  ,                                       !- Construction Name
-  {207c8f4a-9416-4770-a06f-579360f80b5c}, !- Space Name
-=======
   {50847061-ddd4-434a-8dbe-f3be93e6a9f4}, !- Handle
   Surface 10,                             !- Name
   Wall,                                   !- Surface Type
   ,                                       !- Construction Name
   {00368c9d-8efd-4954-a2a9-6a3a88fbe3ae}, !- Space Name
->>>>>>> 9aa8a28a
   Adiabatic,                              !- Outside Boundary Condition
   ,                                       !- Outside Boundary Condition Object
   NoSun,                                  !- Sun Exposure
@@ -919,19 +646,11 @@
   6.46578440716979, 1.524, 2.4384;        !- X,Y,Z Vertex 4 {m}
 
 OS:Surface,
-<<<<<<< HEAD
-  {c223e686-a9b3-4e11-8a6c-6901386eccc6}, !- Handle
-  Surface 11,                             !- Name
-  Wall,                                   !- Surface Type
-  ,                                       !- Construction Name
-  {207c8f4a-9416-4770-a06f-579360f80b5c}, !- Space Name
-=======
   {7d154cce-d836-4876-891f-8a065645e5d3}, !- Handle
   Surface 11,                             !- Name
   Wall,                                   !- Surface Type
   ,                                       !- Construction Name
   {00368c9d-8efd-4954-a2a9-6a3a88fbe3ae}, !- Space Name
->>>>>>> 9aa8a28a
   Adiabatic,                              !- Outside Boundary Condition
   ,                                       !- Outside Boundary Condition Object
   NoSun,                                  !- Sun Exposure
@@ -944,19 +663,11 @@
   6.46578440716979, 0, 2.4384;            !- X,Y,Z Vertex 4 {m}
 
 OS:Surface,
-<<<<<<< HEAD
-  {813522cb-44e9-470a-a4b6-f7377af7bfa0}, !- Handle
-  Surface 12,                             !- Name
-  RoofCeiling,                            !- Surface Type
-  ,                                       !- Construction Name
-  {207c8f4a-9416-4770-a06f-579360f80b5c}, !- Space Name
-=======
   {a5a69154-1b1c-42ba-986f-8b58bdc49726}, !- Handle
   Surface 12,                             !- Name
   RoofCeiling,                            !- Surface Type
   ,                                       !- Construction Name
   {00368c9d-8efd-4954-a2a9-6a3a88fbe3ae}, !- Space Name
->>>>>>> 9aa8a28a
   Outdoors,                               !- Outside Boundary Condition
   ,                                       !- Outside Boundary Condition Object
   SunExposed,                             !- Sun Exposure
@@ -969,11 +680,7 @@
   0, 0, 2.4384;                           !- X,Y,Z Vertex 4 {m}
 
 OS:SpaceType,
-<<<<<<< HEAD
-  {c28b0316-f795-463d-8a29-9ca5fb7a6a2d}, !- Handle
-=======
   {20e3d5e8-334d-4d98-81df-3ec4f56bb78b}, !- Handle
->>>>>>> 9aa8a28a
   Space Type 2,                           !- Name
   ,                                       !- Default Construction Set Name
   ,                                       !- Default Schedule Set Name
@@ -984,23 +691,14 @@
   corridor;                               !- Standards Space Type
 
 OS:BuildingUnit,
-<<<<<<< HEAD
-  {da853545-6818-484e-87ec-df10fe160121}, !- Handle
-=======
   {7bef9ccf-f44e-40a7-b6b1-bc54f8daea62}, !- Handle
->>>>>>> 9aa8a28a
   unit 1,                                 !- Name
   ,                                       !- Rendering Color
   Residential;                            !- Building Unit Type
 
 OS:AdditionalProperties,
-<<<<<<< HEAD
-  {38812bba-0e7a-481b-992f-7425b832a682}, !- Handle
-  {da853545-6818-484e-87ec-df10fe160121}, !- Object Name
-=======
   {d4628925-28ad-4a85-a950-94900ab78143}, !- Handle
   {7bef9ccf-f44e-40a7-b6b1-bc54f8daea62}, !- Object Name
->>>>>>> 9aa8a28a
   NumberOfBedrooms,                       !- Feature Name 1
   Integer,                                !- Feature Data Type 1
   3,                                      !- Feature Value 1
@@ -1012,20 +710,12 @@
   3.3900000000000001;                     !- Feature Value 3
 
 OS:External:File,
-<<<<<<< HEAD
-  {617c683f-ff9b-41fa-91a1-37c352b8e133}, !- Handle
-=======
   {03696f6a-d706-4da2-a319-19de5eca1a68}, !- Handle
->>>>>>> 9aa8a28a
   8760.csv,                               !- Name
   8760.csv;                               !- File Name
 
 OS:Schedule:Day,
-<<<<<<< HEAD
-  {7e8c199c-62f6-475a-be6b-8199bcb6594c}, !- Handle
-=======
   {c7b61cff-de49-4856-96ee-c3ebc8b40ad4}, !- Handle
->>>>>>> 9aa8a28a
   Schedule Day 1,                         !- Name
   ,                                       !- Schedule Type Limits Name
   ,                                       !- Interpolate to Timestep
@@ -1034,11 +724,7 @@
   0;                                      !- Value Until Time 1
 
 OS:Schedule:Day,
-<<<<<<< HEAD
-  {3d6d9f4b-38d5-4f38-b8c9-8f2fd795a0c4}, !- Handle
-=======
   {5782e729-77ba-45a6-8b2a-81dc9dce70df}, !- Handle
->>>>>>> 9aa8a28a
   Schedule Day 2,                         !- Name
   ,                                       !- Schedule Type Limits Name
   ,                                       !- Interpolate to Timestep
@@ -1047,17 +733,10 @@
   1;                                      !- Value Until Time 1
 
 OS:Schedule:File,
-<<<<<<< HEAD
-  {0d6f9db6-5390-43c7-9f12-3e7321b9be64}, !- Handle
-  occupants,                              !- Name
-  {b4cb5781-ec12-4955-8531-75db55c50bce}, !- Schedule Type Limits Name
-  {617c683f-ff9b-41fa-91a1-37c352b8e133}, !- External File Name
-=======
   {7b03ae7d-83d3-4b30-b6a4-6dc902e3225a}, !- Handle
   occupants,                              !- Name
   {699c1f81-e2ef-4fbb-864c-731a5fd8f757}, !- Schedule Type Limits Name
   {03696f6a-d706-4da2-a319-19de5eca1a68}, !- External File Name
->>>>>>> 9aa8a28a
   1,                                      !- Column Number
   1,                                      !- Rows to Skip at Top
   8760,                                   !- Number of Hours of Data
@@ -1066,15 +745,6 @@
   60;                                     !- Minutes per Item
 
 OS:Schedule:Constant,
-<<<<<<< HEAD
-  {dfbddcfd-339b-4730-b0ad-69588e21c581}, !- Handle
-  res occupants activity schedule,        !- Name
-  {f28a9245-6b34-48ce-b704-dac7c6f646cf}, !- Schedule Type Limits Name
-  112.539290946133;                       !- Value
-
-OS:People:Definition,
-  {0753151b-6bba-4f50-b3c7-c9b115d43a70}, !- Handle
-=======
   {0b2f52d4-52a7-465c-b462-f0102c3c5cb1}, !- Handle
   res occupants activity schedule,        !- Name
   {1d655840-741d-43e4-b5ca-24fdfab1643b}, !- Schedule Type Limits Name
@@ -1082,7 +752,6 @@
 
 OS:People:Definition,
   {b654420e-5429-4438-a37c-02cfd7529f16}, !- Handle
->>>>>>> 9aa8a28a
   res occupants|living space,             !- Name
   People,                                 !- Number of People Calculation Method
   3.39,                                   !- Number of People {people}
@@ -1095,21 +764,12 @@
   ZoneAveraged;                           !- Mean Radiant Temperature Calculation Type
 
 OS:People,
-<<<<<<< HEAD
-  {51f72c17-5bdd-482d-a6b0-dc644689b560}, !- Handle
-  res occupants|living space,             !- Name
-  {0753151b-6bba-4f50-b3c7-c9b115d43a70}, !- People Definition Name
-  {f441cf41-778d-4294-8bcb-85d8c6cd22f4}, !- Space or SpaceType Name
-  {0d6f9db6-5390-43c7-9f12-3e7321b9be64}, !- Number of People Schedule Name
-  {dfbddcfd-339b-4730-b0ad-69588e21c581}, !- Activity Level Schedule Name
-=======
   {0175343c-3150-4464-aef1-86d30882421e}, !- Handle
   res occupants|living space,             !- Name
   {b654420e-5429-4438-a37c-02cfd7529f16}, !- People Definition Name
   {29dfcdde-8451-4823-adb8-719377b4d1dd}, !- Space or SpaceType Name
   {7b03ae7d-83d3-4b30-b6a4-6dc902e3225a}, !- Number of People Schedule Name
   {0b2f52d4-52a7-465c-b462-f0102c3c5cb1}, !- Activity Level Schedule Name
->>>>>>> 9aa8a28a
   ,                                       !- Surface Name/Angle Factor List Name
   ,                                       !- Work Efficiency Schedule Name
   ,                                       !- Clothing Insulation Schedule Name
@@ -1117,11 +777,7 @@
   1;                                      !- Multiplier
 
 OS:ScheduleTypeLimits,
-<<<<<<< HEAD
-  {f28a9245-6b34-48ce-b704-dac7c6f646cf}, !- Handle
-=======
   {1d655840-741d-43e4-b5ca-24fdfab1643b}, !- Handle
->>>>>>> 9aa8a28a
   ActivityLevel,                          !- Name
   0,                                      !- Lower Limit Value
   ,                                       !- Upper Limit Value
@@ -1129,11 +785,7 @@
   ActivityLevel;                          !- Unit Type
 
 OS:ScheduleTypeLimits,
-<<<<<<< HEAD
-  {b4cb5781-ec12-4955-8531-75db55c50bce}, !- Handle
-=======
   {699c1f81-e2ef-4fbb-864c-731a5fd8f757}, !- Handle
->>>>>>> 9aa8a28a
   Fractional,                             !- Name
   0,                                      !- Lower Limit Value
   1,                                      !- Upper Limit Value
