--- conflicted
+++ resolved
@@ -1,38 +1,22 @@
 !- NOTE: Auto-generated from /test/osw_files/MF_8units_1story_SL_Denver.osw
 
 OS:Version,
-<<<<<<< HEAD
-  {0e8ea0a9-239d-4da4-ba08-44c63ee54a88}, !- Handle
+  {2855975c-d3f8-4d3e-8bea-2d88e86b2d91}, !- Handle
   3.2.1;                                  !- Version Identifier
 
 OS:SimulationControl,
-  {af9c5297-38a2-48cc-8b94-f6eb556f72b7}, !- Handle
-=======
-  {7bebd5a5-c29a-4d9a-822c-5e971eaccec4}, !- Handle
-  3.2.1;                                  !- Version Identifier
-
-OS:SimulationControl,
-  {6df300d8-6f42-4a6f-b3c0-5893c9aa0e06}, !- Handle
->>>>>>> 055af606
+  {4411212c-9098-4e99-9896-c189db612164}, !- Handle
   ,                                       !- Do Zone Sizing Calculation
   ,                                       !- Do System Sizing Calculation
   ,                                       !- Do Plant Sizing Calculation
   No;                                     !- Run Simulation for Sizing Periods
 
 OS:Timestep,
-<<<<<<< HEAD
-  {7b3ae9bb-e812-4ca0-9476-0b98bdcc7848}, !- Handle
+  {00e9dd1e-b344-478d-89dd-c15e7196e52c}, !- Handle
   6;                                      !- Number of Timesteps per Hour
 
 OS:ShadowCalculation,
-  {e7459df2-de25-471d-a0a1-368a9b9bbbd7}, !- Handle
-=======
-  {5c4ff897-06b8-4d75-be15-5c1438db48e0}, !- Handle
-  6;                                      !- Number of Timesteps per Hour
-
-OS:ShadowCalculation,
-  {770a76b0-8778-4741-a44a-8abab8d7568d}, !- Handle
->>>>>>> 055af606
+  {87538267-553c-47b9-89e4-668f3a469fdc}, !- Handle
   PolygonClipping,                        !- Shading Calculation Method
   ,                                       !- Shading Calculation Update Frequency Method
   20,                                     !- Shading Calculation Update Frequency
@@ -45,37 +29,21 @@
   No;                                     !- Disable Self-Shading From Shading Zone Groups to Other Zones
 
 OS:SurfaceConvectionAlgorithm:Outside,
-<<<<<<< HEAD
-  {9b891ee0-4d12-42e5-853b-91bfc36e74b0}, !- Handle
+  {4ecb38ca-8972-4054-9ffa-6e0724a53873}, !- Handle
   DOE-2;                                  !- Algorithm
 
 OS:SurfaceConvectionAlgorithm:Inside,
-  {64cfd30c-3ada-479c-9551-541098f8b28a}, !- Handle
+  {7380dd78-111e-4b0b-8788-b60120a6e961}, !- Handle
   TARP;                                   !- Algorithm
 
 OS:ZoneCapacitanceMultiplier:ResearchSpecial,
-  {bdd269cd-c265-42f7-aa76-5a998ac24a6d}, !- Handle
-=======
-  {a9063122-5b07-4d68-afde-d8e87ee941ae}, !- Handle
-  DOE-2;                                  !- Algorithm
-
-OS:SurfaceConvectionAlgorithm:Inside,
-  {43038547-55a3-4d1c-a35e-49540f7c6971}, !- Handle
-  TARP;                                   !- Algorithm
-
-OS:ZoneCapacitanceMultiplier:ResearchSpecial,
-  {9bda0d15-59fe-4b47-a1eb-6bbd0f0a340d}, !- Handle
->>>>>>> 055af606
+  {28031dac-be1e-415a-a041-96c35bf5fcb6}, !- Handle
   ,                                       !- Temperature Capacity Multiplier
   15,                                     !- Humidity Capacity Multiplier
   ;                                       !- Carbon Dioxide Capacity Multiplier
 
 OS:RunPeriod,
-<<<<<<< HEAD
-  {c42ec0dc-cd51-41b2-bb32-9e3c8d4bf8f9}, !- Handle
-=======
-  {1161411b-2419-4e83-a38d-744d90ffd2a8}, !- Handle
->>>>>>> 055af606
+  {b98c8bef-aece-4e1c-b8cc-978f04e99541}, !- Handle
   Run Period 1,                           !- Name
   1,                                      !- Begin Month
   1,                                      !- Begin Day of Month
@@ -89,21 +57,13 @@
   ;                                       !- Number of Times Runperiod to be Repeated
 
 OS:YearDescription,
-<<<<<<< HEAD
-  {5d966533-8ee7-47a7-a940-97b127e02459}, !- Handle
-=======
-  {fa3abd6c-dede-4228-a129-33c8cdb866ee}, !- Handle
->>>>>>> 055af606
+  {2c2bdb56-952d-4300-8898-11d6ec4d8305}, !- Handle
   2007,                                   !- Calendar Year
   ,                                       !- Day of Week for Start Day
   ;                                       !- Is Leap Year
 
 OS:WeatherFile,
-<<<<<<< HEAD
-  {461c75da-4256-4f9a-8143-9f98c07af8ec}, !- Handle
-=======
-  {c6d69423-e59b-4449-b792-922dba60d1d5}, !- Handle
->>>>>>> 055af606
+  {6badf929-7f1b-4aca-b690-6b5b1265f41c}, !- Handle
   Denver Intl Ap,                         !- City
   CO,                                     !- State Province Region
   USA,                                    !- Country
@@ -117,13 +77,8 @@
   E23378AA;                               !- Checksum
 
 OS:AdditionalProperties,
-<<<<<<< HEAD
-  {159af29d-b6c7-428b-85d5-8fe41f203665}, !- Handle
-  {461c75da-4256-4f9a-8143-9f98c07af8ec}, !- Object Name
-=======
-  {8c48bb62-cf07-4eb6-b21e-e104587287b6}, !- Handle
-  {c6d69423-e59b-4449-b792-922dba60d1d5}, !- Object Name
->>>>>>> 055af606
+  {f8d6206a-3a75-435f-bd54-21d69ed72c53}, !- Handle
+  {6badf929-7f1b-4aca-b690-6b5b1265f41c}, !- Object Name
   EPWHeaderCity,                          !- Feature Name 1
   String,                                 !- Feature Data Type 1
   Denver Intl Ap,                         !- Feature Value 1
@@ -231,11 +186,7 @@
   84;                                     !- Feature Value 35
 
 OS:Site,
-<<<<<<< HEAD
-  {4977189f-c166-4284-b345-34c1533f17fc}, !- Handle
-=======
-  {ea324de9-c861-4932-be38-f380fbe19ea5}, !- Handle
->>>>>>> 055af606
+  {173c7f61-cfbd-4f33-92ec-c169285aba20}, !- Handle
   Denver Intl Ap_CO_USA,                  !- Name
   39.83,                                  !- Latitude {deg}
   -104.65,                                !- Longitude {deg}
@@ -244,42 +195,26 @@
   ;                                       !- Terrain
 
 OS:ClimateZones,
-<<<<<<< HEAD
-  {173e0cd5-c83f-44fc-919a-3e23e1a81d38}, !- Handle
-=======
-  {7a0aedd4-2dbb-4dfc-a804-9e0b1a7b3130}, !- Handle
->>>>>>> 055af606
+  {e0fc0438-f1f1-4719-a14a-7bfb270f199e}, !- Handle
   Building America,                       !- Climate Zone Institution Name 1
   ,                                       !- Climate Zone Document Name 1
   0,                                      !- Climate Zone Document Year 1
   Cold;                                   !- Climate Zone Value 1
 
 OS:Site:WaterMainsTemperature,
-<<<<<<< HEAD
-  {849f68f5-92f7-492d-93e7-56928b4d655e}, !- Handle
-=======
-  {bd9d87a5-6baf-40e9-88ec-08db0a6f5297}, !- Handle
->>>>>>> 055af606
+  {173573d3-a76f-498a-bd54-da5c554890f9}, !- Handle
   Correlation,                            !- Calculation Method
   ,                                       !- Temperature Schedule Name
   10.8753424657535,                       !- Annual Average Outdoor Air Temperature {C}
   23.1524007936508;                       !- Maximum Difference In Monthly Average Outdoor Air Temperatures {deltaC}
 
 OS:RunPeriodControl:DaylightSavingTime,
-<<<<<<< HEAD
-  {9e772e5f-194c-4e51-8375-53655280bb9f}, !- Handle
-=======
-  {990da069-84f6-47a4-b467-0d82642b9ff3}, !- Handle
->>>>>>> 055af606
+  {d625f62a-ab32-4647-91fb-0ac9a5b99ab5}, !- Handle
   3/12,                                   !- Start Date
   11/5;                                   !- End Date
 
 OS:Site:GroundTemperature:Deep,
-<<<<<<< HEAD
-  {b91e0794-29c4-4afe-b29e-4efeb30a1cf9}, !- Handle
-=======
-  {00d6ba7c-b1cb-4bce-b167-ae47ffbf7486}, !- Handle
->>>>>>> 055af606
+  {b623ee4b-734f-4c37-b24e-7089dcd39b08}, !- Handle
   10.8753424657535,                       !- January Deep Ground Temperature {C}
   10.8753424657535,                       !- February Deep Ground Temperature {C}
   10.8753424657535,                       !- March Deep Ground Temperature {C}
@@ -294,11 +229,7 @@
   10.8753424657535;                       !- December Deep Ground Temperature {C}
 
 OS:Building,
-<<<<<<< HEAD
-  {ef145b3c-b465-4c62-a0b2-962271f4c9b4}, !- Handle
-=======
-  {b2affc8f-380c-4d70-999c-70918c5a6265}, !- Handle
->>>>>>> 055af606
+  {c195e9ec-344f-4a72-ab4d-49d7cce48fbf}, !- Handle
   Building 1,                             !- Name
   ,                                       !- Building Sector Type
   0,                                      !- North Axis {deg}
@@ -313,13 +244,8 @@
   8;                                      !- Standards Number of Living Units
 
 OS:AdditionalProperties,
-<<<<<<< HEAD
-  {4d1648df-82d0-4f8f-82b4-83f5ae6b4177}, !- Handle
-  {ef145b3c-b465-4c62-a0b2-962271f4c9b4}, !- Object Name
-=======
-  {c65dc8b7-6dbb-462a-a789-4329444ec89b}, !- Handle
-  {b2affc8f-380c-4d70-999c-70918c5a6265}, !- Object Name
->>>>>>> 055af606
+  {fffafe7a-1b6f-45a6-98db-98b442e4a395}, !- Handle
+  {c195e9ec-344f-4a72-ab4d-49d7cce48fbf}, !- Object Name
   num_units,                              !- Feature Name 1
   Integer,                                !- Feature Data Type 1
   8,                                      !- Feature Value 1
@@ -346,11 +272,7 @@
   Double-Loaded Interior;                 !- Feature Value 8
 
 OS:ThermalZone,
-<<<<<<< HEAD
-  {31229b3d-c4e4-46ce-a9d8-24994a0a98d8}, !- Handle
-=======
-  {1dc48501-42c1-4b8e-b2c5-9fe394dba5cc}, !- Handle
->>>>>>> 055af606
+  {2c271d52-03bb-4648-8df7-49a334bba389}, !- Handle
   living zone,                            !- Name
   ,                                       !- Multiplier
   ,                                       !- Ceiling Height {m}
@@ -359,17 +281,10 @@
   ,                                       !- Zone Inside Convection Algorithm
   ,                                       !- Zone Outside Convection Algorithm
   ,                                       !- Zone Conditioning Equipment List Name
-<<<<<<< HEAD
-  {ecc97795-a454-4cca-b535-2fe14e62d43a}, !- Zone Air Inlet Port List
-  {811ac449-30c9-4deb-886c-de1f2637992e}, !- Zone Air Exhaust Port List
-  {1cd14454-efae-449c-b18a-727b7a57d8fe}, !- Zone Air Node Name
-  {0bbca70e-be5b-4986-ad0a-17a68ab3522e}, !- Zone Return Air Port List
-=======
-  {8d0c62c4-9407-40e8-9edf-0a6a53cc15e9}, !- Zone Air Inlet Port List
-  {97bc9ef3-69d9-42b7-9c3e-d796cd7e05fe}, !- Zone Air Exhaust Port List
-  {81d3222c-32c1-4821-84b2-18f92afb8d66}, !- Zone Air Node Name
-  {0e066cdf-bc9a-464b-85fc-b30e3455df98}, !- Zone Return Air Port List
->>>>>>> 055af606
+  {04e0ea4d-b7d3-4d01-8022-f4a7f67d058a}, !- Zone Air Inlet Port List
+  {84ffe226-7412-4b05-85b1-0f882c8f37e2}, !- Zone Air Exhaust Port List
+  {d29af5d3-ceef-4816-98ed-7b45743e4f86}, !- Zone Air Node Name
+  {c9054b2c-133d-49be-8a75-bacaa753fc70}, !- Zone Return Air Port List
   ,                                       !- Primary Daylighting Control Name
   ,                                       !- Fraction of Zone Controlled by Primary Daylighting Control
   ,                                       !- Secondary Daylighting Control Name
@@ -380,63 +295,33 @@
   No;                                     !- Use Ideal Air Loads
 
 OS:Node,
-<<<<<<< HEAD
-  {e4b28574-4d4b-401f-b892-ab39bc80346c}, !- Handle
+  {7c2aaa39-dcd7-4a5e-b845-86b7265c993d}, !- Handle
   Node 1,                                 !- Name
-  {1cd14454-efae-449c-b18a-727b7a57d8fe}, !- Inlet Port
+  {d29af5d3-ceef-4816-98ed-7b45743e4f86}, !- Inlet Port
   ;                                       !- Outlet Port
 
 OS:Connection,
-  {1cd14454-efae-449c-b18a-727b7a57d8fe}, !- Handle
-  {31229b3d-c4e4-46ce-a9d8-24994a0a98d8}, !- Source Object
+  {d29af5d3-ceef-4816-98ed-7b45743e4f86}, !- Handle
+  {2c271d52-03bb-4648-8df7-49a334bba389}, !- Source Object
   11,                                     !- Outlet Port
-  {e4b28574-4d4b-401f-b892-ab39bc80346c}, !- Target Object
+  {7c2aaa39-dcd7-4a5e-b845-86b7265c993d}, !- Target Object
   2;                                      !- Inlet Port
 
 OS:PortList,
-  {ecc97795-a454-4cca-b535-2fe14e62d43a}, !- Handle
-  {31229b3d-c4e4-46ce-a9d8-24994a0a98d8}; !- HVAC Component
+  {04e0ea4d-b7d3-4d01-8022-f4a7f67d058a}, !- Handle
+  {2c271d52-03bb-4648-8df7-49a334bba389}; !- HVAC Component
 
 OS:PortList,
-  {811ac449-30c9-4deb-886c-de1f2637992e}, !- Handle
-  {31229b3d-c4e4-46ce-a9d8-24994a0a98d8}; !- HVAC Component
+  {84ffe226-7412-4b05-85b1-0f882c8f37e2}, !- Handle
+  {2c271d52-03bb-4648-8df7-49a334bba389}; !- HVAC Component
 
 OS:PortList,
-  {0bbca70e-be5b-4986-ad0a-17a68ab3522e}, !- Handle
-  {31229b3d-c4e4-46ce-a9d8-24994a0a98d8}; !- HVAC Component
+  {c9054b2c-133d-49be-8a75-bacaa753fc70}, !- Handle
+  {2c271d52-03bb-4648-8df7-49a334bba389}; !- HVAC Component
 
 OS:Sizing:Zone,
-  {1d6571b5-e056-4cad-aff0-dd84376c077c}, !- Handle
-  {31229b3d-c4e4-46ce-a9d8-24994a0a98d8}, !- Zone or ZoneList Name
-=======
-  {21bafb9a-1e1d-4f4b-93bd-e6b2003ee837}, !- Handle
-  Node 1,                                 !- Name
-  {81d3222c-32c1-4821-84b2-18f92afb8d66}, !- Inlet Port
-  ;                                       !- Outlet Port
-
-OS:Connection,
-  {81d3222c-32c1-4821-84b2-18f92afb8d66}, !- Handle
-  {1dc48501-42c1-4b8e-b2c5-9fe394dba5cc}, !- Source Object
-  11,                                     !- Outlet Port
-  {21bafb9a-1e1d-4f4b-93bd-e6b2003ee837}, !- Target Object
-  2;                                      !- Inlet Port
-
-OS:PortList,
-  {8d0c62c4-9407-40e8-9edf-0a6a53cc15e9}, !- Handle
-  {1dc48501-42c1-4b8e-b2c5-9fe394dba5cc}; !- HVAC Component
-
-OS:PortList,
-  {97bc9ef3-69d9-42b7-9c3e-d796cd7e05fe}, !- Handle
-  {1dc48501-42c1-4b8e-b2c5-9fe394dba5cc}; !- HVAC Component
-
-OS:PortList,
-  {0e066cdf-bc9a-464b-85fc-b30e3455df98}, !- Handle
-  {1dc48501-42c1-4b8e-b2c5-9fe394dba5cc}; !- HVAC Component
-
-OS:Sizing:Zone,
-  {b0f5f2d6-13d5-4d71-ad30-dc944a2fae95}, !- Handle
-  {1dc48501-42c1-4b8e-b2c5-9fe394dba5cc}, !- Zone or ZoneList Name
->>>>>>> 055af606
+  {7d7b02d3-a423-4511-be02-1d6ca6b59298}, !- Handle
+  {2c271d52-03bb-4648-8df7-49a334bba389}, !- Zone or ZoneList Name
   SupplyAirTemperature,                   !- Zone Cooling Design Supply Air Temperature Input Method
   14,                                     !- Zone Cooling Design Supply Air Temperature {C}
   11.11,                                  !- Zone Cooling Design Supply Air Temperature Difference {deltaC}
@@ -463,25 +348,14 @@
   autosize;                               !- Dedicated Outdoor Air High Setpoint Temperature for Design {C}
 
 OS:ZoneHVAC:EquipmentList,
-<<<<<<< HEAD
-  {e9a3e96e-6da0-40b2-a701-479bd630342b}, !- Handle
+  {58cb353c-afde-4295-b198-3a2ced6884b5}, !- Handle
   Zone HVAC Equipment List 1,             !- Name
-  {31229b3d-c4e4-46ce-a9d8-24994a0a98d8}; !- Thermal Zone
+  {2c271d52-03bb-4648-8df7-49a334bba389}; !- Thermal Zone
 
 OS:Space,
-  {6749d685-e72c-4fa1-ae3f-bcdec2dd4e98}, !- Handle
+  {9bc12b11-6f2e-42b7-b313-2749a37e46c6}, !- Handle
   living space,                           !- Name
-  {dff549b2-2868-4805-9ea2-c5b76b3e1b0b}, !- Space Type Name
-=======
-  {82270e1f-2be3-47dd-b101-8f3bffb2973d}, !- Handle
-  Zone HVAC Equipment List 1,             !- Name
-  {1dc48501-42c1-4b8e-b2c5-9fe394dba5cc}; !- Thermal Zone
-
-OS:Space,
-  {6b066eb0-8155-4562-a6f4-9c70674d9c74}, !- Handle
-  living space,                           !- Name
-  {4c94802b-a0a3-4ef4-ad4c-25a96ad96a10}, !- Space Type Name
->>>>>>> 055af606
+  {dd0da683-1d80-42be-ae43-33cf1fb25ec2}, !- Space Type Name
   ,                                       !- Default Construction Set Name
   ,                                       !- Default Schedule Set Name
   ,                                       !- Direction of Relative North {deg}
@@ -489,31 +363,17 @@
   ,                                       !- Y Origin {m}
   ,                                       !- Z Origin {m}
   ,                                       !- Building Story Name
-<<<<<<< HEAD
-  {31229b3d-c4e4-46ce-a9d8-24994a0a98d8}, !- Thermal Zone Name
+  {2c271d52-03bb-4648-8df7-49a334bba389}, !- Thermal Zone Name
   ,                                       !- Part of Total Floor Area
   ,                                       !- Design Specification Outdoor Air Object Name
-  {068ed21b-0beb-452b-b2f1-4f0847aa5215}; !- Building Unit Name
-
-OS:Surface,
-  {5f3e4099-9f49-43b3-864f-c6a6291f9128}, !- Handle
+  {7aa4f3bd-4669-495d-ad2a-b369c9d5df21}; !- Building Unit Name
+
+OS:Surface,
+  {63585575-c099-4ae8-a636-0a6878f9ceca}, !- Handle
   Surface 1,                              !- Name
   Floor,                                  !- Surface Type
   ,                                       !- Construction Name
-  {6749d685-e72c-4fa1-ae3f-bcdec2dd4e98}, !- Space Name
-=======
-  {1dc48501-42c1-4b8e-b2c5-9fe394dba5cc}, !- Thermal Zone Name
-  ,                                       !- Part of Total Floor Area
-  ,                                       !- Design Specification Outdoor Air Object Name
-  {3de90ba9-7c8b-4421-9bc0-d73d1108a319}; !- Building Unit Name
-
-OS:Surface,
-  {e09745df-f349-4c69-bfa8-807240d53a6b}, !- Handle
-  Surface 1,                              !- Name
-  Floor,                                  !- Surface Type
-  ,                                       !- Construction Name
-  {6b066eb0-8155-4562-a6f4-9c70674d9c74}, !- Space Name
->>>>>>> 055af606
+  {9bc12b11-6f2e-42b7-b313-2749a37e46c6}, !- Space Name
   Foundation,                             !- Outside Boundary Condition
   ,                                       !- Outside Boundary Condition Object
   NoSun,                                  !- Sun Exposure
@@ -526,19 +386,11 @@
   6.46578440716979, -12.9315688143396, 0; !- X,Y,Z Vertex 4 {m}
 
 OS:Surface,
-<<<<<<< HEAD
-  {f4ce628d-1147-40d3-b982-7c89355b0139}, !- Handle
+  {d547bd7e-3cac-4d67-b01f-ba5fe796df81}, !- Handle
   Surface 2,                              !- Name
   Wall,                                   !- Surface Type
   ,                                       !- Construction Name
-  {6749d685-e72c-4fa1-ae3f-bcdec2dd4e98}, !- Space Name
-=======
-  {ec764cf0-b011-41f2-b528-318422d45aed}, !- Handle
-  Surface 2,                              !- Name
-  Wall,                                   !- Surface Type
-  ,                                       !- Construction Name
-  {6b066eb0-8155-4562-a6f4-9c70674d9c74}, !- Space Name
->>>>>>> 055af606
+  {9bc12b11-6f2e-42b7-b313-2749a37e46c6}, !- Space Name
   Outdoors,                               !- Outside Boundary Condition
   ,                                       !- Outside Boundary Condition Object
   SunExposed,                             !- Sun Exposure
@@ -551,19 +403,11 @@
   0, -12.9315688143396, 2.4384;           !- X,Y,Z Vertex 4 {m}
 
 OS:Surface,
-<<<<<<< HEAD
-  {e8440298-a2d5-4217-ae84-4a9b3c05e0d4}, !- Handle
+  {59285810-d1fe-4989-81ef-977ac7001a47}, !- Handle
   Surface 3,                              !- Name
   Wall,                                   !- Surface Type
   ,                                       !- Construction Name
-  {6749d685-e72c-4fa1-ae3f-bcdec2dd4e98}, !- Space Name
-=======
-  {f800d24d-c81a-438e-831d-7fce0b051185}, !- Handle
-  Surface 3,                              !- Name
-  Wall,                                   !- Surface Type
-  ,                                       !- Construction Name
-  {6b066eb0-8155-4562-a6f4-9c70674d9c74}, !- Space Name
->>>>>>> 055af606
+  {9bc12b11-6f2e-42b7-b313-2749a37e46c6}, !- Space Name
   Adiabatic,                              !- Outside Boundary Condition
   ,                                       !- Outside Boundary Condition Object
   NoSun,                                  !- Sun Exposure
@@ -576,19 +420,11 @@
   0, 0, 2.4384;                           !- X,Y,Z Vertex 4 {m}
 
 OS:Surface,
-<<<<<<< HEAD
-  {6e15b5ab-38c6-4d05-9f48-4216ab8f85e4}, !- Handle
+  {b00c6291-55a1-4729-bb31-79fe7c48764e}, !- Handle
   Surface 4,                              !- Name
   Wall,                                   !- Surface Type
   ,                                       !- Construction Name
-  {6749d685-e72c-4fa1-ae3f-bcdec2dd4e98}, !- Space Name
-=======
-  {5adb8f62-c428-48e7-ba14-adaa6138cd7a}, !- Handle
-  Surface 4,                              !- Name
-  Wall,                                   !- Surface Type
-  ,                                       !- Construction Name
-  {6b066eb0-8155-4562-a6f4-9c70674d9c74}, !- Space Name
->>>>>>> 055af606
+  {9bc12b11-6f2e-42b7-b313-2749a37e46c6}, !- Space Name
   Adiabatic,                              !- Outside Boundary Condition
   ,                                       !- Outside Boundary Condition Object
   NoSun,                                  !- Sun Exposure
@@ -601,19 +437,11 @@
   6.46578440716979, 0, 2.4384;            !- X,Y,Z Vertex 4 {m}
 
 OS:Surface,
-<<<<<<< HEAD
-  {048abd0f-236a-45d4-a2f7-5d3c682bd9bd}, !- Handle
+  {302519dd-82be-41ef-b246-30ced6da4ad1}, !- Handle
   Surface 5,                              !- Name
   Wall,                                   !- Surface Type
   ,                                       !- Construction Name
-  {6749d685-e72c-4fa1-ae3f-bcdec2dd4e98}, !- Space Name
-=======
-  {6a7d5a53-5b43-43d2-a4ba-71d4ea2350ee}, !- Handle
-  Surface 5,                              !- Name
-  Wall,                                   !- Surface Type
-  ,                                       !- Construction Name
-  {6b066eb0-8155-4562-a6f4-9c70674d9c74}, !- Space Name
->>>>>>> 055af606
+  {9bc12b11-6f2e-42b7-b313-2749a37e46c6}, !- Space Name
   Outdoors,                               !- Outside Boundary Condition
   ,                                       !- Outside Boundary Condition Object
   SunExposed,                             !- Sun Exposure
@@ -626,19 +454,11 @@
   6.46578440716979, -12.9315688143396, 2.4384; !- X,Y,Z Vertex 4 {m}
 
 OS:Surface,
-<<<<<<< HEAD
-  {c65ca82c-466d-4a0b-a751-bdb9c671b412}, !- Handle
+  {2f58616e-8748-4d18-9073-82f6ea432379}, !- Handle
   Surface 6,                              !- Name
   RoofCeiling,                            !- Surface Type
   ,                                       !- Construction Name
-  {6749d685-e72c-4fa1-ae3f-bcdec2dd4e98}, !- Space Name
-=======
-  {1970fddf-157b-4d81-8f07-77563f5a037f}, !- Handle
-  Surface 6,                              !- Name
-  RoofCeiling,                            !- Surface Type
-  ,                                       !- Construction Name
-  {6b066eb0-8155-4562-a6f4-9c70674d9c74}, !- Space Name
->>>>>>> 055af606
+  {9bc12b11-6f2e-42b7-b313-2749a37e46c6}, !- Space Name
   Outdoors,                               !- Outside Boundary Condition
   ,                                       !- Outside Boundary Condition Object
   SunExposed,                             !- Sun Exposure
@@ -651,11 +471,7 @@
   0, -12.9315688143396, 2.4384;           !- X,Y,Z Vertex 4 {m}
 
 OS:SpaceType,
-<<<<<<< HEAD
-  {dff549b2-2868-4805-9ea2-c5b76b3e1b0b}, !- Handle
-=======
-  {4c94802b-a0a3-4ef4-ad4c-25a96ad96a10}, !- Handle
->>>>>>> 055af606
+  {dd0da683-1d80-42be-ae43-33cf1fb25ec2}, !- Handle
   Space Type 1,                           !- Name
   ,                                       !- Default Construction Set Name
   ,                                       !- Default Schedule Set Name
@@ -666,11 +482,7 @@
   living;                                 !- Standards Space Type
 
 OS:ThermalZone,
-<<<<<<< HEAD
-  {e2bdb717-9b9e-4557-802f-95632cc5d77d}, !- Handle
-=======
-  {484007b6-4f42-456a-bfa0-ec12b098c071}, !- Handle
->>>>>>> 055af606
+  {eb210cb1-c3a6-4277-b995-0c8e1227ad2e}, !- Handle
   corridor zone,                          !- Name
   ,                                       !- Multiplier
   ,                                       !- Ceiling Height {m}
@@ -679,17 +491,10 @@
   ,                                       !- Zone Inside Convection Algorithm
   ,                                       !- Zone Outside Convection Algorithm
   ,                                       !- Zone Conditioning Equipment List Name
-<<<<<<< HEAD
-  {96169751-1489-4dcf-9334-1fa75bd069f5}, !- Zone Air Inlet Port List
-  {501739da-64f5-4a77-8911-9cb652970d7f}, !- Zone Air Exhaust Port List
-  {578ea223-ce42-4b58-8f27-8b0e1d04308a}, !- Zone Air Node Name
-  {af708efd-1b28-4510-aa7e-fdfd9b8ecb78}, !- Zone Return Air Port List
-=======
-  {584f6687-2261-4f87-8f81-903dc89cc5a8}, !- Zone Air Inlet Port List
-  {e141f8eb-1131-49d1-85f4-9449b69d0c60}, !- Zone Air Exhaust Port List
-  {22f62f30-a5e9-4058-bd94-6e2b3b6a50b5}, !- Zone Air Node Name
-  {fe15a7b1-9e18-4d12-ac53-a59f0cfe23d3}, !- Zone Return Air Port List
->>>>>>> 055af606
+  {3e1f4ce3-83f4-48ae-aad9-f9c6af4a27da}, !- Zone Air Inlet Port List
+  {7252ecf9-9eef-4671-bbcc-9c9d5e197c0f}, !- Zone Air Exhaust Port List
+  {09d8657e-0c43-406b-a86f-6af362b1e1bb}, !- Zone Air Node Name
+  {1fb48a65-4aca-469a-9f02-34e17316a1f2}, !- Zone Return Air Port List
   ,                                       !- Primary Daylighting Control Name
   ,                                       !- Fraction of Zone Controlled by Primary Daylighting Control
   ,                                       !- Secondary Daylighting Control Name
@@ -700,63 +505,33 @@
   No;                                     !- Use Ideal Air Loads
 
 OS:Node,
-<<<<<<< HEAD
-  {4991011e-fa6a-474b-a846-06a599fe4704}, !- Handle
+  {ca433a9e-eac1-4565-a2e4-d24ad241f058}, !- Handle
   Node 2,                                 !- Name
-  {578ea223-ce42-4b58-8f27-8b0e1d04308a}, !- Inlet Port
+  {09d8657e-0c43-406b-a86f-6af362b1e1bb}, !- Inlet Port
   ;                                       !- Outlet Port
 
 OS:Connection,
-  {578ea223-ce42-4b58-8f27-8b0e1d04308a}, !- Handle
-  {e2bdb717-9b9e-4557-802f-95632cc5d77d}, !- Source Object
+  {09d8657e-0c43-406b-a86f-6af362b1e1bb}, !- Handle
+  {eb210cb1-c3a6-4277-b995-0c8e1227ad2e}, !- Source Object
   11,                                     !- Outlet Port
-  {4991011e-fa6a-474b-a846-06a599fe4704}, !- Target Object
+  {ca433a9e-eac1-4565-a2e4-d24ad241f058}, !- Target Object
   2;                                      !- Inlet Port
 
 OS:PortList,
-  {96169751-1489-4dcf-9334-1fa75bd069f5}, !- Handle
-  {e2bdb717-9b9e-4557-802f-95632cc5d77d}; !- HVAC Component
+  {3e1f4ce3-83f4-48ae-aad9-f9c6af4a27da}, !- Handle
+  {eb210cb1-c3a6-4277-b995-0c8e1227ad2e}; !- HVAC Component
 
 OS:PortList,
-  {501739da-64f5-4a77-8911-9cb652970d7f}, !- Handle
-  {e2bdb717-9b9e-4557-802f-95632cc5d77d}; !- HVAC Component
+  {7252ecf9-9eef-4671-bbcc-9c9d5e197c0f}, !- Handle
+  {eb210cb1-c3a6-4277-b995-0c8e1227ad2e}; !- HVAC Component
 
 OS:PortList,
-  {af708efd-1b28-4510-aa7e-fdfd9b8ecb78}, !- Handle
-  {e2bdb717-9b9e-4557-802f-95632cc5d77d}; !- HVAC Component
+  {1fb48a65-4aca-469a-9f02-34e17316a1f2}, !- Handle
+  {eb210cb1-c3a6-4277-b995-0c8e1227ad2e}; !- HVAC Component
 
 OS:Sizing:Zone,
-  {d87e1fae-2014-41f3-8e7c-cb33a3500dc4}, !- Handle
-  {e2bdb717-9b9e-4557-802f-95632cc5d77d}, !- Zone or ZoneList Name
-=======
-  {175dfbbe-5de9-4d18-bc43-12babc4e67f5}, !- Handle
-  Node 2,                                 !- Name
-  {22f62f30-a5e9-4058-bd94-6e2b3b6a50b5}, !- Inlet Port
-  ;                                       !- Outlet Port
-
-OS:Connection,
-  {22f62f30-a5e9-4058-bd94-6e2b3b6a50b5}, !- Handle
-  {484007b6-4f42-456a-bfa0-ec12b098c071}, !- Source Object
-  11,                                     !- Outlet Port
-  {175dfbbe-5de9-4d18-bc43-12babc4e67f5}, !- Target Object
-  2;                                      !- Inlet Port
-
-OS:PortList,
-  {584f6687-2261-4f87-8f81-903dc89cc5a8}, !- Handle
-  {484007b6-4f42-456a-bfa0-ec12b098c071}; !- HVAC Component
-
-OS:PortList,
-  {e141f8eb-1131-49d1-85f4-9449b69d0c60}, !- Handle
-  {484007b6-4f42-456a-bfa0-ec12b098c071}; !- HVAC Component
-
-OS:PortList,
-  {fe15a7b1-9e18-4d12-ac53-a59f0cfe23d3}, !- Handle
-  {484007b6-4f42-456a-bfa0-ec12b098c071}; !- HVAC Component
-
-OS:Sizing:Zone,
-  {e8718079-6154-4c34-a7fd-ddd78ea80e60}, !- Handle
-  {484007b6-4f42-456a-bfa0-ec12b098c071}, !- Zone or ZoneList Name
->>>>>>> 055af606
+  {1f998e45-c999-40ec-a0e0-e5e66ffa6b70}, !- Handle
+  {eb210cb1-c3a6-4277-b995-0c8e1227ad2e}, !- Zone or ZoneList Name
   SupplyAirTemperature,                   !- Zone Cooling Design Supply Air Temperature Input Method
   14,                                     !- Zone Cooling Design Supply Air Temperature {C}
   11.11,                                  !- Zone Cooling Design Supply Air Temperature Difference {deltaC}
@@ -783,25 +558,14 @@
   autosize;                               !- Dedicated Outdoor Air High Setpoint Temperature for Design {C}
 
 OS:ZoneHVAC:EquipmentList,
-<<<<<<< HEAD
-  {5174e136-ee72-4d18-ae35-fc72c8120e52}, !- Handle
+  {b3c1ae3f-f921-4e21-901d-87acccab4b82}, !- Handle
   Zone HVAC Equipment List 2,             !- Name
-  {e2bdb717-9b9e-4557-802f-95632cc5d77d}; !- Thermal Zone
+  {eb210cb1-c3a6-4277-b995-0c8e1227ad2e}; !- Thermal Zone
 
 OS:Space,
-  {9619d817-23bf-4eaf-b13b-c97894fb7526}, !- Handle
+  {9206437c-3085-4537-b8b2-fe5da8310864}, !- Handle
   corridor space,                         !- Name
-  {0c9c5ab0-433d-4666-9c1b-7c013f4c8456}, !- Space Type Name
-=======
-  {01724393-11ab-430b-929d-c6a8c97b1f2b}, !- Handle
-  Zone HVAC Equipment List 2,             !- Name
-  {484007b6-4f42-456a-bfa0-ec12b098c071}; !- Thermal Zone
-
-OS:Space,
-  {65f03f8f-edc8-4d56-8775-a99fde5ba941}, !- Handle
-  corridor space,                         !- Name
-  {8d6175e4-3d35-4c43-958c-d5e69c459b51}, !- Space Type Name
->>>>>>> 055af606
+  {7bf96da7-1f23-4178-b54f-551eb0e21bbb}, !- Space Type Name
   ,                                       !- Default Construction Set Name
   ,                                       !- Default Schedule Set Name
   ,                                       !- Direction of Relative North {deg}
@@ -809,25 +573,14 @@
   ,                                       !- Y Origin {m}
   ,                                       !- Z Origin {m}
   ,                                       !- Building Story Name
-<<<<<<< HEAD
-  {e2bdb717-9b9e-4557-802f-95632cc5d77d}; !- Thermal Zone Name
-
-OS:Surface,
-  {1d5db4d5-b693-48c6-a978-133ea7993a4e}, !- Handle
+  {eb210cb1-c3a6-4277-b995-0c8e1227ad2e}; !- Thermal Zone Name
+
+OS:Surface,
+  {b082fab7-c86f-4621-bf81-86efa842b4a7}, !- Handle
   Surface 7,                              !- Name
   Floor,                                  !- Surface Type
   ,                                       !- Construction Name
-  {9619d817-23bf-4eaf-b13b-c97894fb7526}, !- Space Name
-=======
-  {484007b6-4f42-456a-bfa0-ec12b098c071}; !- Thermal Zone Name
-
-OS:Surface,
-  {d7c21514-3eb8-425d-8be6-effab46f1074}, !- Handle
-  Surface 7,                              !- Name
-  Floor,                                  !- Surface Type
-  ,                                       !- Construction Name
-  {65f03f8f-edc8-4d56-8775-a99fde5ba941}, !- Space Name
->>>>>>> 055af606
+  {9206437c-3085-4537-b8b2-fe5da8310864}, !- Space Name
   Foundation,                             !- Outside Boundary Condition
   ,                                       !- Outside Boundary Condition Object
   NoSun,                                  !- Sun Exposure
@@ -840,19 +593,11 @@
   6.46578440716979, 0, 0;                 !- X,Y,Z Vertex 4 {m}
 
 OS:Surface,
-<<<<<<< HEAD
-  {785d006b-21b8-4484-9657-5f319898e110}, !- Handle
+  {4ea39c82-cc56-402f-b89a-f5a96b4213f8}, !- Handle
   Surface 8,                              !- Name
   Wall,                                   !- Surface Type
   ,                                       !- Construction Name
-  {9619d817-23bf-4eaf-b13b-c97894fb7526}, !- Space Name
-=======
-  {f1c1c474-78a4-40e9-9ba9-a14995260960}, !- Handle
-  Surface 8,                              !- Name
-  Wall,                                   !- Surface Type
-  ,                                       !- Construction Name
-  {65f03f8f-edc8-4d56-8775-a99fde5ba941}, !- Space Name
->>>>>>> 055af606
+  {9206437c-3085-4537-b8b2-fe5da8310864}, !- Space Name
   Outdoors,                               !- Outside Boundary Condition
   ,                                       !- Outside Boundary Condition Object
   SunExposed,                             !- Sun Exposure
@@ -865,19 +610,11 @@
   0, 0, 2.4384;                           !- X,Y,Z Vertex 4 {m}
 
 OS:Surface,
-<<<<<<< HEAD
-  {12a0acf6-3e9b-4212-80d9-7a8d53bff6cd}, !- Handle
+  {3f542f77-135f-4e71-9cc1-7fbc2b7204c5}, !- Handle
   Surface 9,                              !- Name
   Wall,                                   !- Surface Type
   ,                                       !- Construction Name
-  {9619d817-23bf-4eaf-b13b-c97894fb7526}, !- Space Name
-=======
-  {5a565e36-03e0-40f9-b6d3-30ba61feeffa}, !- Handle
-  Surface 9,                              !- Name
-  Wall,                                   !- Surface Type
-  ,                                       !- Construction Name
-  {65f03f8f-edc8-4d56-8775-a99fde5ba941}, !- Space Name
->>>>>>> 055af606
+  {9206437c-3085-4537-b8b2-fe5da8310864}, !- Space Name
   Adiabatic,                              !- Outside Boundary Condition
   ,                                       !- Outside Boundary Condition Object
   NoSun,                                  !- Sun Exposure
@@ -890,19 +627,11 @@
   0, 1.524, 2.4384;                       !- X,Y,Z Vertex 4 {m}
 
 OS:Surface,
-<<<<<<< HEAD
-  {ce5b7bfe-e0fe-48cb-b997-6cfe6343cc9d}, !- Handle
+  {684025ce-b504-43a8-85b7-37c7b7a77c55}, !- Handle
   Surface 10,                             !- Name
   Wall,                                   !- Surface Type
   ,                                       !- Construction Name
-  {9619d817-23bf-4eaf-b13b-c97894fb7526}, !- Space Name
-=======
-  {9ba5fc20-38f5-4cac-a32d-74bf935a32b4}, !- Handle
-  Surface 10,                             !- Name
-  Wall,                                   !- Surface Type
-  ,                                       !- Construction Name
-  {65f03f8f-edc8-4d56-8775-a99fde5ba941}, !- Space Name
->>>>>>> 055af606
+  {9206437c-3085-4537-b8b2-fe5da8310864}, !- Space Name
   Adiabatic,                              !- Outside Boundary Condition
   ,                                       !- Outside Boundary Condition Object
   NoSun,                                  !- Sun Exposure
@@ -915,19 +644,11 @@
   6.46578440716979, 1.524, 2.4384;        !- X,Y,Z Vertex 4 {m}
 
 OS:Surface,
-<<<<<<< HEAD
-  {27775f24-98eb-46a6-957d-b73d168fc2d2}, !- Handle
+  {fb01b4ec-ec4c-4453-af1c-c6edfacb44ab}, !- Handle
   Surface 11,                             !- Name
   Wall,                                   !- Surface Type
   ,                                       !- Construction Name
-  {9619d817-23bf-4eaf-b13b-c97894fb7526}, !- Space Name
-=======
-  {0a7af227-a7ae-4f13-8e63-2af4a6675167}, !- Handle
-  Surface 11,                             !- Name
-  Wall,                                   !- Surface Type
-  ,                                       !- Construction Name
-  {65f03f8f-edc8-4d56-8775-a99fde5ba941}, !- Space Name
->>>>>>> 055af606
+  {9206437c-3085-4537-b8b2-fe5da8310864}, !- Space Name
   Adiabatic,                              !- Outside Boundary Condition
   ,                                       !- Outside Boundary Condition Object
   NoSun,                                  !- Sun Exposure
@@ -940,19 +661,11 @@
   6.46578440716979, 0, 2.4384;            !- X,Y,Z Vertex 4 {m}
 
 OS:Surface,
-<<<<<<< HEAD
-  {86bf55cf-c4f3-478d-a118-4872d8fc6358}, !- Handle
+  {db3167e9-778a-4cf0-a949-e82bbca19e71}, !- Handle
   Surface 12,                             !- Name
   RoofCeiling,                            !- Surface Type
   ,                                       !- Construction Name
-  {9619d817-23bf-4eaf-b13b-c97894fb7526}, !- Space Name
-=======
-  {ed2f34c1-4d83-48b9-877c-809ae456e4fb}, !- Handle
-  Surface 12,                             !- Name
-  RoofCeiling,                            !- Surface Type
-  ,                                       !- Construction Name
-  {65f03f8f-edc8-4d56-8775-a99fde5ba941}, !- Space Name
->>>>>>> 055af606
+  {9206437c-3085-4537-b8b2-fe5da8310864}, !- Space Name
   Outdoors,                               !- Outside Boundary Condition
   ,                                       !- Outside Boundary Condition Object
   SunExposed,                             !- Sun Exposure
@@ -965,11 +678,7 @@
   0, 0, 2.4384;                           !- X,Y,Z Vertex 4 {m}
 
 OS:SpaceType,
-<<<<<<< HEAD
-  {0c9c5ab0-433d-4666-9c1b-7c013f4c8456}, !- Handle
-=======
-  {8d6175e4-3d35-4c43-958c-d5e69c459b51}, !- Handle
->>>>>>> 055af606
+  {7bf96da7-1f23-4178-b54f-551eb0e21bbb}, !- Handle
   Space Type 2,                           !- Name
   ,                                       !- Default Construction Set Name
   ,                                       !- Default Schedule Set Name
@@ -980,23 +689,14 @@
   corridor;                               !- Standards Space Type
 
 OS:BuildingUnit,
-<<<<<<< HEAD
-  {068ed21b-0beb-452b-b2f1-4f0847aa5215}, !- Handle
-=======
-  {3de90ba9-7c8b-4421-9bc0-d73d1108a319}, !- Handle
->>>>>>> 055af606
+  {7aa4f3bd-4669-495d-ad2a-b369c9d5df21}, !- Handle
   unit 1,                                 !- Name
   ,                                       !- Rendering Color
   Residential;                            !- Building Unit Type
 
 OS:AdditionalProperties,
-<<<<<<< HEAD
-  {f4d2c9d6-9981-4526-a348-b28cf79395b7}, !- Handle
-  {068ed21b-0beb-452b-b2f1-4f0847aa5215}, !- Object Name
-=======
-  {5a0feb59-fdd1-4c9e-88c1-702b32295c72}, !- Handle
-  {3de90ba9-7c8b-4421-9bc0-d73d1108a319}, !- Object Name
->>>>>>> 055af606
+  {92225e72-58b8-42c6-816b-acc121fe81b2}, !- Handle
+  {7aa4f3bd-4669-495d-ad2a-b369c9d5df21}, !- Object Name
   NumberOfBedrooms,                       !- Feature Name 1
   Integer,                                !- Feature Data Type 1
   3,                                      !- Feature Value 1
@@ -1008,20 +708,12 @@
   3.3900000000000001;                     !- Feature Value 3
 
 OS:External:File,
-<<<<<<< HEAD
-  {19f54a40-4024-439a-bb08-cb2ffc77f46f}, !- Handle
-=======
-  {15b9f973-7755-4059-8758-f93c4e06d0fd}, !- Handle
->>>>>>> 055af606
+  {f42252e7-ed46-45a2-a575-8b368d9d8de7}, !- Handle
   8760.csv,                               !- Name
   8760.csv;                               !- File Name
 
 OS:Schedule:Day,
-<<<<<<< HEAD
-  {045bce6c-12a2-4bfe-9e76-89bdc0958ffd}, !- Handle
-=======
-  {d96f7519-c478-4b41-a75a-fdc114c8ca3d}, !- Handle
->>>>>>> 055af606
+  {6e29f3e6-5a10-4550-ba86-6976290c6b66}, !- Handle
   Schedule Day 1,                         !- Name
   ,                                       !- Schedule Type Limits Name
   ,                                       !- Interpolate to Timestep
@@ -1030,11 +722,7 @@
   0;                                      !- Value Until Time 1
 
 OS:Schedule:Day,
-<<<<<<< HEAD
-  {d7fb8ff6-eed9-4e76-bc1b-3bb743c02a1c}, !- Handle
-=======
-  {44cd7961-d262-4c96-b4aa-617e1c4652ef}, !- Handle
->>>>>>> 055af606
+  {5d573ab5-9d8a-4ca7-bf53-d1c501d8968d}, !- Handle
   Schedule Day 2,                         !- Name
   ,                                       !- Schedule Type Limits Name
   ,                                       !- Interpolate to Timestep
@@ -1043,17 +731,10 @@
   1;                                      !- Value Until Time 1
 
 OS:Schedule:File,
-<<<<<<< HEAD
-  {a67a6ac4-eeb3-4ac3-ae77-76b4054a42ad}, !- Handle
+  {18da49c6-000a-41a4-84db-c47a47d5c3e5}, !- Handle
   occupants,                              !- Name
-  {3c525a7e-4973-4df0-977e-26aa033e2cb7}, !- Schedule Type Limits Name
-  {19f54a40-4024-439a-bb08-cb2ffc77f46f}, !- External File Name
-=======
-  {8c5ebccf-5fca-4446-a1fa-e532943b2276}, !- Handle
-  occupants,                              !- Name
-  {d85631eb-10d7-4a4e-99cd-cabaafb1ab83}, !- Schedule Type Limits Name
-  {15b9f973-7755-4059-8758-f93c4e06d0fd}, !- External File Name
->>>>>>> 055af606
+  {bac9b5c9-b505-4a61-b17d-8ca62ad3cf93}, !- Schedule Type Limits Name
+  {f42252e7-ed46-45a2-a575-8b368d9d8de7}, !- External File Name
   1,                                      !- Column Number
   1,                                      !- Rows to Skip at Top
   8760,                                   !- Number of Hours of Data
@@ -1062,23 +743,13 @@
   60;                                     !- Minutes per Item
 
 OS:Schedule:Constant,
-<<<<<<< HEAD
-  {364d6a49-d171-40e8-a5ca-44fe191eb7e2}, !- Handle
+  {3a14b75c-e398-44d8-a964-47d2b07bdae0}, !- Handle
   res occupants activity schedule,        !- Name
-  {c90a2de1-bb1c-435c-bcf5-6448e6e294fd}, !- Schedule Type Limits Name
+  {797596a0-2031-4131-9c91-ddcb1dced580}, !- Schedule Type Limits Name
   112.539290946133;                       !- Value
 
 OS:People:Definition,
-  {8d59c773-b7e0-461c-a1a2-0d9a8b59d8c8}, !- Handle
-=======
-  {6ed51d94-334c-4e06-aa3a-9af167968e7a}, !- Handle
-  res occupants activity schedule,        !- Name
-  {1ee0e113-ef7b-4321-aaf7-1670c53c360c}, !- Schedule Type Limits Name
-  112.539290946133;                       !- Value
-
-OS:People:Definition,
-  {86dffbf8-3476-44bf-a5fd-e419daa9e142}, !- Handle
->>>>>>> 055af606
+  {b77344d8-0d52-43dc-83ee-0994ad53130a}, !- Handle
   res occupants|living space,             !- Name
   People,                                 !- Number of People Calculation Method
   3.39,                                   !- Number of People {people}
@@ -1091,21 +762,12 @@
   ZoneAveraged;                           !- Mean Radiant Temperature Calculation Type
 
 OS:People,
-<<<<<<< HEAD
-  {48f99231-3484-4230-8f1c-1d188e02ad38}, !- Handle
+  {619eba73-74f3-41d6-ac2c-42fb67cfced7}, !- Handle
   res occupants|living space,             !- Name
-  {8d59c773-b7e0-461c-a1a2-0d9a8b59d8c8}, !- People Definition Name
-  {6749d685-e72c-4fa1-ae3f-bcdec2dd4e98}, !- Space or SpaceType Name
-  {a67a6ac4-eeb3-4ac3-ae77-76b4054a42ad}, !- Number of People Schedule Name
-  {364d6a49-d171-40e8-a5ca-44fe191eb7e2}, !- Activity Level Schedule Name
-=======
-  {b03a7d2a-4136-4601-a06e-4afb4a655402}, !- Handle
-  res occupants|living space,             !- Name
-  {86dffbf8-3476-44bf-a5fd-e419daa9e142}, !- People Definition Name
-  {6b066eb0-8155-4562-a6f4-9c70674d9c74}, !- Space or SpaceType Name
-  {8c5ebccf-5fca-4446-a1fa-e532943b2276}, !- Number of People Schedule Name
-  {6ed51d94-334c-4e06-aa3a-9af167968e7a}, !- Activity Level Schedule Name
->>>>>>> 055af606
+  {b77344d8-0d52-43dc-83ee-0994ad53130a}, !- People Definition Name
+  {9bc12b11-6f2e-42b7-b313-2749a37e46c6}, !- Space or SpaceType Name
+  {18da49c6-000a-41a4-84db-c47a47d5c3e5}, !- Number of People Schedule Name
+  {3a14b75c-e398-44d8-a964-47d2b07bdae0}, !- Activity Level Schedule Name
   ,                                       !- Surface Name/Angle Factor List Name
   ,                                       !- Work Efficiency Schedule Name
   ,                                       !- Clothing Insulation Schedule Name
@@ -1113,11 +775,7 @@
   1;                                      !- Multiplier
 
 OS:ScheduleTypeLimits,
-<<<<<<< HEAD
-  {c90a2de1-bb1c-435c-bcf5-6448e6e294fd}, !- Handle
-=======
-  {1ee0e113-ef7b-4321-aaf7-1670c53c360c}, !- Handle
->>>>>>> 055af606
+  {797596a0-2031-4131-9c91-ddcb1dced580}, !- Handle
   ActivityLevel,                          !- Name
   0,                                      !- Lower Limit Value
   ,                                       !- Upper Limit Value
@@ -1125,11 +783,7 @@
   ActivityLevel;                          !- Unit Type
 
 OS:ScheduleTypeLimits,
-<<<<<<< HEAD
-  {3c525a7e-4973-4df0-977e-26aa033e2cb7}, !- Handle
-=======
-  {d85631eb-10d7-4a4e-99cd-cabaafb1ab83}, !- Handle
->>>>>>> 055af606
+  {bac9b5c9-b505-4a61-b17d-8ca62ad3cf93}, !- Handle
   Fractional,                             !- Name
   0,                                      !- Lower Limit Value
   1,                                      !- Upper Limit Value
