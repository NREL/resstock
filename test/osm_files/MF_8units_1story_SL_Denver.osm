--- conflicted
+++ resolved
@@ -1,38 +1,22 @@
 !- NOTE: Auto-generated from /test/osw_files/MF_8units_1story_SL_Denver.osw
 
 OS:Version,
-<<<<<<< HEAD
-  {2c2db84a-9cad-45ac-b1d3-0e4b494df2f3}, !- Handle
+  {694bfb88-3504-4376-a882-d6aa52b98fe6}, !- Handle
   3.2.1;                                  !- Version Identifier
 
 OS:SimulationControl,
-  {974cc2e3-2c5d-404b-ab1f-da1cf1226077}, !- Handle
-=======
-  {83c5cde4-fe91-42c5-9fdd-e46be597dc57}, !- Handle
-  3.2.1;                                  !- Version Identifier
-
-OS:SimulationControl,
-  {d9b07210-57ee-4fe9-9307-b3254930ce7b}, !- Handle
->>>>>>> ad15e0a5
+  {fb753717-e787-481c-8286-527f5e7b9f18}, !- Handle
   ,                                       !- Do Zone Sizing Calculation
   ,                                       !- Do System Sizing Calculation
   ,                                       !- Do Plant Sizing Calculation
   No;                                     !- Run Simulation for Sizing Periods
 
 OS:Timestep,
-<<<<<<< HEAD
-  {1f271c75-fa81-4245-840b-f833d03e7dd1}, !- Handle
+  {b47bd211-1689-4db0-8139-d4cd7d7b14d9}, !- Handle
   6;                                      !- Number of Timesteps per Hour
 
 OS:ShadowCalculation,
-  {e8194582-8127-45c5-9e7b-839f78cb17b3}, !- Handle
-=======
-  {fe4239ee-1cc5-4ad2-8bed-1db301bcc206}, !- Handle
-  6;                                      !- Number of Timesteps per Hour
-
-OS:ShadowCalculation,
-  {56d63b93-2803-45ff-abf5-be7acad53c85}, !- Handle
->>>>>>> ad15e0a5
+  {61128b5f-7df3-4542-8ac9-f49af6e49598}, !- Handle
   PolygonClipping,                        !- Shading Calculation Method
   ,                                       !- Shading Calculation Update Frequency Method
   20,                                     !- Shading Calculation Update Frequency
@@ -45,37 +29,21 @@
   No;                                     !- Disable Self-Shading From Shading Zone Groups to Other Zones
 
 OS:SurfaceConvectionAlgorithm:Outside,
-<<<<<<< HEAD
-  {bf109a5e-dcb7-42ba-bbee-abfa9d57c962}, !- Handle
+  {579b34e0-185a-4946-9c23-dfd2793a63fb}, !- Handle
   DOE-2;                                  !- Algorithm
 
 OS:SurfaceConvectionAlgorithm:Inside,
-  {d4a926a3-78ed-426f-a1dc-b300ffa8db10}, !- Handle
+  {d1b5ca35-7cc6-4a3c-a689-2b80b1006d2a}, !- Handle
   TARP;                                   !- Algorithm
 
 OS:ZoneCapacitanceMultiplier:ResearchSpecial,
-  {6a19fec2-6783-479c-8704-df6801ddb36a}, !- Handle
-=======
-  {62c1ef97-5b06-4ef7-a993-0bf6943bc4d4}, !- Handle
-  DOE-2;                                  !- Algorithm
-
-OS:SurfaceConvectionAlgorithm:Inside,
-  {94e40652-99f8-4373-b514-b23487af866a}, !- Handle
-  TARP;                                   !- Algorithm
-
-OS:ZoneCapacitanceMultiplier:ResearchSpecial,
-  {1dbc813e-06f7-4ad8-b6d3-845c693aa710}, !- Handle
->>>>>>> ad15e0a5
+  {d0c7820e-23a8-4ca7-9fb0-8e449daca2d4}, !- Handle
   ,                                       !- Temperature Capacity Multiplier
   15,                                     !- Humidity Capacity Multiplier
   ;                                       !- Carbon Dioxide Capacity Multiplier
 
 OS:RunPeriod,
-<<<<<<< HEAD
-  {535ae315-43a6-4339-af67-46052851cb04}, !- Handle
-=======
-  {26cdc9bb-a91a-4d14-961f-60791d1ace27}, !- Handle
->>>>>>> ad15e0a5
+  {ede00dc8-1fe3-4ccc-95d5-12e7d007dc9d}, !- Handle
   Run Period 1,                           !- Name
   1,                                      !- Begin Month
   1,                                      !- Begin Day of Month
@@ -89,21 +57,13 @@
   ;                                       !- Number of Times Runperiod to be Repeated
 
 OS:YearDescription,
-<<<<<<< HEAD
-  {b178d6e4-9e16-4dd9-b9ba-a4710d3aeffb}, !- Handle
-=======
-  {7acf55fc-18d5-4cf5-a13a-f8760b53f964}, !- Handle
->>>>>>> ad15e0a5
+  {14c4425e-30dc-4746-a680-d0de08dce6ca}, !- Handle
   2007,                                   !- Calendar Year
   ,                                       !- Day of Week for Start Day
   ;                                       !- Is Leap Year
 
 OS:WeatherFile,
-<<<<<<< HEAD
-  {2f2e8a48-b70a-4178-85c0-5b33a4756734}, !- Handle
-=======
-  {69d0207a-7a0e-403a-b9d5-90dd3ee8a2e0}, !- Handle
->>>>>>> ad15e0a5
+  {c9762210-cb6f-4b5a-8ca8-57ed8322112a}, !- Handle
   Denver Intl Ap,                         !- City
   CO,                                     !- State Province Region
   USA,                                    !- Country
@@ -113,17 +73,12 @@
   -104.65,                                !- Longitude {deg}
   -7,                                     !- Time Zone {hr}
   1650,                                   !- Elevation {m}
-  C:/Users/aspeake/Documents/resstock/resources/measures/HPXMLtoOpenStudio/weather/USA_CO_Denver.Intl.AP.725650_TMY3.epw, !- Url
+  /mnt/c/git/resstock/resources/measures/HPXMLtoOpenStudio/weather/USA_CO_Denver.Intl.AP.725650_TMY3.epw, !- Url
   E23378AA;                               !- Checksum
 
 OS:AdditionalProperties,
-<<<<<<< HEAD
-  {3fae209e-9e90-459c-8ef3-ae1726ea005b}, !- Handle
-  {2f2e8a48-b70a-4178-85c0-5b33a4756734}, !- Object Name
-=======
-  {6d52c2d4-2dd0-4057-8c9a-8b85fcfb4c61}, !- Handle
-  {69d0207a-7a0e-403a-b9d5-90dd3ee8a2e0}, !- Object Name
->>>>>>> ad15e0a5
+  {2ee2947b-a83b-4cef-81cd-9854e0d38f45}, !- Handle
+  {c9762210-cb6f-4b5a-8ca8-57ed8322112a}, !- Object Name
   EPWHeaderCity,                          !- Feature Name 1
   String,                                 !- Feature Data Type 1
   Denver Intl Ap,                         !- Feature Value 1
@@ -231,11 +186,7 @@
   84;                                     !- Feature Value 35
 
 OS:Site,
-<<<<<<< HEAD
-  {4d3a7906-4a06-488d-a360-96109df54c50}, !- Handle
-=======
-  {f23d2aaa-cf0d-4bae-b388-4250d26cb994}, !- Handle
->>>>>>> ad15e0a5
+  {0e132dac-e084-42e9-aeb8-e65679c6cd7b}, !- Handle
   Denver Intl Ap_CO_USA,                  !- Name
   39.83,                                  !- Latitude {deg}
   -104.65,                                !- Longitude {deg}
@@ -244,42 +195,26 @@
   ;                                       !- Terrain
 
 OS:ClimateZones,
-<<<<<<< HEAD
-  {69c4795e-9e6a-419c-a653-6558871ef73a}, !- Handle
-=======
-  {b2b91f05-3d71-459b-9093-30927d94a216}, !- Handle
->>>>>>> ad15e0a5
+  {98ba1ba2-72e7-400f-a7b2-d02378f68a3e}, !- Handle
   Building America,                       !- Climate Zone Institution Name 1
   ,                                       !- Climate Zone Document Name 1
   0,                                      !- Climate Zone Document Year 1
   Cold;                                   !- Climate Zone Value 1
 
 OS:Site:WaterMainsTemperature,
-<<<<<<< HEAD
-  {26a33b03-131a-4a40-8f7f-7921823b98dc}, !- Handle
-=======
-  {bf30d515-cae3-4553-9e53-6f5d706c0db0}, !- Handle
->>>>>>> ad15e0a5
+  {43d1643a-7ccf-4ad1-9fee-88dfe6c0a12c}, !- Handle
   Correlation,                            !- Calculation Method
   ,                                       !- Temperature Schedule Name
   10.8753424657535,                       !- Annual Average Outdoor Air Temperature {C}
   23.1524007936508;                       !- Maximum Difference In Monthly Average Outdoor Air Temperatures {deltaC}
 
 OS:RunPeriodControl:DaylightSavingTime,
-<<<<<<< HEAD
-  {93260157-b743-4ddb-a6fa-09a55cd3acc1}, !- Handle
-=======
-  {b49d8556-3b69-4b54-b768-eb0f9daa008b}, !- Handle
->>>>>>> ad15e0a5
+  {f4f8079a-a977-4514-86a4-ca92c7e16b1d}, !- Handle
   3/12,                                   !- Start Date
   11/5;                                   !- End Date
 
 OS:Site:GroundTemperature:Deep,
-<<<<<<< HEAD
-  {d4ddf360-1b2d-44ba-b79c-2825b50f4fdc}, !- Handle
-=======
-  {148cae37-f4fb-4d28-ac7b-f384b9c6eb8b}, !- Handle
->>>>>>> ad15e0a5
+  {defcd15f-ca6e-4eb6-995a-638ce4d5fc3c}, !- Handle
   10.8753424657535,                       !- January Deep Ground Temperature {C}
   10.8753424657535,                       !- February Deep Ground Temperature {C}
   10.8753424657535,                       !- March Deep Ground Temperature {C}
@@ -294,11 +229,7 @@
   10.8753424657535;                       !- December Deep Ground Temperature {C}
 
 OS:Building,
-<<<<<<< HEAD
-  {512521b9-7d46-4925-8c40-1a4d8e100262}, !- Handle
-=======
-  {2baa5373-ce3d-4e84-9a50-4fe16aa80286}, !- Handle
->>>>>>> ad15e0a5
+  {a92d5037-e209-491f-861e-4772bb7db1a9}, !- Handle
   Building 1,                             !- Name
   ,                                       !- Building Sector Type
   0,                                      !- North Axis {deg}
@@ -313,13 +244,8 @@
   8;                                      !- Standards Number of Living Units
 
 OS:AdditionalProperties,
-<<<<<<< HEAD
-  {1afc9b4b-abe5-4c61-b1d9-d18e98b02c8b}, !- Handle
-  {512521b9-7d46-4925-8c40-1a4d8e100262}, !- Object Name
-=======
-  {818a1aaa-6556-486a-b4f4-ca84da920984}, !- Handle
-  {2baa5373-ce3d-4e84-9a50-4fe16aa80286}, !- Object Name
->>>>>>> ad15e0a5
+  {3726f6cf-bebc-4d3b-bb55-9a869c4e97ab}, !- Handle
+  {a92d5037-e209-491f-861e-4772bb7db1a9}, !- Object Name
   num_units,                              !- Feature Name 1
   Integer,                                !- Feature Data Type 1
   8,                                      !- Feature Value 1
@@ -346,11 +272,7 @@
   Double-Loaded Interior;                 !- Feature Value 8
 
 OS:ThermalZone,
-<<<<<<< HEAD
-  {3089761e-a68e-40c0-b186-44fc8d57f8de}, !- Handle
-=======
-  {542a52fb-b8d6-4b2f-93f3-1af754c14fb9}, !- Handle
->>>>>>> ad15e0a5
+  {dbacd14a-640a-4628-9d2c-8a38ad5d3b57}, !- Handle
   living zone,                            !- Name
   ,                                       !- Multiplier
   ,                                       !- Ceiling Height {m}
@@ -359,17 +281,10 @@
   ,                                       !- Zone Inside Convection Algorithm
   ,                                       !- Zone Outside Convection Algorithm
   ,                                       !- Zone Conditioning Equipment List Name
-<<<<<<< HEAD
-  {6d4f7b5e-9d2d-4bd4-9502-bb5f0bf9a892}, !- Zone Air Inlet Port List
-  {7b417fd4-8c61-4837-b135-81b1b37ebbb8}, !- Zone Air Exhaust Port List
-  {3fdb8885-5175-4078-a697-05de2325901e}, !- Zone Air Node Name
-  {1948e975-a204-444a-bfdc-075a59519e1d}, !- Zone Return Air Port List
-=======
-  {97c331fc-8d9a-4281-9476-8d3ce7bac06e}, !- Zone Air Inlet Port List
-  {6da9a576-bd13-40f0-8d70-01b767f7165b}, !- Zone Air Exhaust Port List
-  {506fde64-a097-4d10-b160-ad0a72e00d78}, !- Zone Air Node Name
-  {5ad9e833-c6c3-4666-aa76-e4a44c49329a}, !- Zone Return Air Port List
->>>>>>> ad15e0a5
+  {4775a033-81e4-4c65-8b59-6017eb146357}, !- Zone Air Inlet Port List
+  {20301db9-5d48-4b4e-8493-66318e1f65ac}, !- Zone Air Exhaust Port List
+  {309c30dc-2ec8-47ed-8947-9823842edd8f}, !- Zone Air Node Name
+  {9122269b-aaea-454d-8fd7-af0089235449}, !- Zone Return Air Port List
   ,                                       !- Primary Daylighting Control Name
   ,                                       !- Fraction of Zone Controlled by Primary Daylighting Control
   ,                                       !- Secondary Daylighting Control Name
@@ -380,63 +295,33 @@
   No;                                     !- Use Ideal Air Loads
 
 OS:Node,
-<<<<<<< HEAD
-  {fed7dc97-e891-47e1-9c71-2c5879a98e16}, !- Handle
+  {9ba4311a-6413-497c-95d0-65e877c0b19c}, !- Handle
   Node 1,                                 !- Name
-  {3fdb8885-5175-4078-a697-05de2325901e}, !- Inlet Port
+  {309c30dc-2ec8-47ed-8947-9823842edd8f}, !- Inlet Port
   ;                                       !- Outlet Port
 
 OS:Connection,
-  {3fdb8885-5175-4078-a697-05de2325901e}, !- Handle
-  {3089761e-a68e-40c0-b186-44fc8d57f8de}, !- Source Object
+  {309c30dc-2ec8-47ed-8947-9823842edd8f}, !- Handle
+  {dbacd14a-640a-4628-9d2c-8a38ad5d3b57}, !- Source Object
   11,                                     !- Outlet Port
-  {fed7dc97-e891-47e1-9c71-2c5879a98e16}, !- Target Object
+  {9ba4311a-6413-497c-95d0-65e877c0b19c}, !- Target Object
   2;                                      !- Inlet Port
 
 OS:PortList,
-  {6d4f7b5e-9d2d-4bd4-9502-bb5f0bf9a892}, !- Handle
-  {3089761e-a68e-40c0-b186-44fc8d57f8de}; !- HVAC Component
+  {4775a033-81e4-4c65-8b59-6017eb146357}, !- Handle
+  {dbacd14a-640a-4628-9d2c-8a38ad5d3b57}; !- HVAC Component
 
 OS:PortList,
-  {7b417fd4-8c61-4837-b135-81b1b37ebbb8}, !- Handle
-  {3089761e-a68e-40c0-b186-44fc8d57f8de}; !- HVAC Component
+  {20301db9-5d48-4b4e-8493-66318e1f65ac}, !- Handle
+  {dbacd14a-640a-4628-9d2c-8a38ad5d3b57}; !- HVAC Component
 
 OS:PortList,
-  {1948e975-a204-444a-bfdc-075a59519e1d}, !- Handle
-  {3089761e-a68e-40c0-b186-44fc8d57f8de}; !- HVAC Component
+  {9122269b-aaea-454d-8fd7-af0089235449}, !- Handle
+  {dbacd14a-640a-4628-9d2c-8a38ad5d3b57}; !- HVAC Component
 
 OS:Sizing:Zone,
-  {a84163f4-0d16-4110-a257-e6b1b91970c2}, !- Handle
-  {3089761e-a68e-40c0-b186-44fc8d57f8de}, !- Zone or ZoneList Name
-=======
-  {389dc812-69c2-4c8c-85ea-f3d720c59e31}, !- Handle
-  Node 1,                                 !- Name
-  {506fde64-a097-4d10-b160-ad0a72e00d78}, !- Inlet Port
-  ;                                       !- Outlet Port
-
-OS:Connection,
-  {506fde64-a097-4d10-b160-ad0a72e00d78}, !- Handle
-  {542a52fb-b8d6-4b2f-93f3-1af754c14fb9}, !- Source Object
-  11,                                     !- Outlet Port
-  {389dc812-69c2-4c8c-85ea-f3d720c59e31}, !- Target Object
-  2;                                      !- Inlet Port
-
-OS:PortList,
-  {97c331fc-8d9a-4281-9476-8d3ce7bac06e}, !- Handle
-  {542a52fb-b8d6-4b2f-93f3-1af754c14fb9}; !- HVAC Component
-
-OS:PortList,
-  {6da9a576-bd13-40f0-8d70-01b767f7165b}, !- Handle
-  {542a52fb-b8d6-4b2f-93f3-1af754c14fb9}; !- HVAC Component
-
-OS:PortList,
-  {5ad9e833-c6c3-4666-aa76-e4a44c49329a}, !- Handle
-  {542a52fb-b8d6-4b2f-93f3-1af754c14fb9}; !- HVAC Component
-
-OS:Sizing:Zone,
-  {fd9f8797-465c-4ecf-998b-2b295225c0c8}, !- Handle
-  {542a52fb-b8d6-4b2f-93f3-1af754c14fb9}, !- Zone or ZoneList Name
->>>>>>> ad15e0a5
+  {a696a68d-99e8-435a-853b-796fa1b9d1c8}, !- Handle
+  {dbacd14a-640a-4628-9d2c-8a38ad5d3b57}, !- Zone or ZoneList Name
   SupplyAirTemperature,                   !- Zone Cooling Design Supply Air Temperature Input Method
   14,                                     !- Zone Cooling Design Supply Air Temperature {C}
   11.11,                                  !- Zone Cooling Design Supply Air Temperature Difference {deltaC}
@@ -463,25 +348,14 @@
   autosize;                               !- Dedicated Outdoor Air High Setpoint Temperature for Design {C}
 
 OS:ZoneHVAC:EquipmentList,
-<<<<<<< HEAD
-  {78b5e795-f258-4351-9765-5e92cc443d62}, !- Handle
+  {838f7932-fd5e-4e03-bf62-917ae083224b}, !- Handle
   Zone HVAC Equipment List 1,             !- Name
-  {3089761e-a68e-40c0-b186-44fc8d57f8de}; !- Thermal Zone
+  {dbacd14a-640a-4628-9d2c-8a38ad5d3b57}; !- Thermal Zone
 
 OS:Space,
-  {8770180c-5e60-4a96-b003-e537382dc315}, !- Handle
+  {630101eb-c499-414f-8c2c-09ef3416cda5}, !- Handle
   living space,                           !- Name
-  {8cfbd45a-d31e-4179-bd47-743883b59abb}, !- Space Type Name
-=======
-  {eb7502e4-17d3-4612-9a95-3f9a057e4edb}, !- Handle
-  Zone HVAC Equipment List 1,             !- Name
-  {542a52fb-b8d6-4b2f-93f3-1af754c14fb9}; !- Thermal Zone
-
-OS:Space,
-  {b22ddd69-0340-4330-8761-f610c462ac21}, !- Handle
-  living space,                           !- Name
-  {2033564e-7dbd-4ba8-b758-e64c03bc4ef9}, !- Space Type Name
->>>>>>> ad15e0a5
+  {3898bdc0-dbb1-4b32-8fd7-297596d83dde}, !- Space Type Name
   ,                                       !- Default Construction Set Name
   ,                                       !- Default Schedule Set Name
   ,                                       !- Direction of Relative North {deg}
@@ -489,31 +363,17 @@
   ,                                       !- Y Origin {m}
   ,                                       !- Z Origin {m}
   ,                                       !- Building Story Name
-<<<<<<< HEAD
-  {3089761e-a68e-40c0-b186-44fc8d57f8de}, !- Thermal Zone Name
+  {dbacd14a-640a-4628-9d2c-8a38ad5d3b57}, !- Thermal Zone Name
   ,                                       !- Part of Total Floor Area
   ,                                       !- Design Specification Outdoor Air Object Name
-  {ec25164d-7206-438f-9452-44e9cc8e16fb}; !- Building Unit Name
-
-OS:Surface,
-  {a1ebf77a-774a-4f13-a573-f7b050a00ec0}, !- Handle
+  {91fe24ff-6d45-4ad7-97c5-beef0501ca53}; !- Building Unit Name
+
+OS:Surface,
+  {a24ccf55-3986-4481-a72c-34e3b6ed68e1}, !- Handle
   Surface 1,                              !- Name
   Floor,                                  !- Surface Type
   ,                                       !- Construction Name
-  {8770180c-5e60-4a96-b003-e537382dc315}, !- Space Name
-=======
-  {542a52fb-b8d6-4b2f-93f3-1af754c14fb9}, !- Thermal Zone Name
-  ,                                       !- Part of Total Floor Area
-  ,                                       !- Design Specification Outdoor Air Object Name
-  {71e11113-4c53-44ee-a97a-e2c2a6c10810}; !- Building Unit Name
-
-OS:Surface,
-  {db714ed4-e330-47ca-96fe-b32e050c847e}, !- Handle
-  Surface 1,                              !- Name
-  Floor,                                  !- Surface Type
-  ,                                       !- Construction Name
-  {b22ddd69-0340-4330-8761-f610c462ac21}, !- Space Name
->>>>>>> ad15e0a5
+  {630101eb-c499-414f-8c2c-09ef3416cda5}, !- Space Name
   Foundation,                             !- Outside Boundary Condition
   ,                                       !- Outside Boundary Condition Object
   NoSun,                                  !- Sun Exposure
@@ -526,19 +386,11 @@
   6.46578440716979, -12.9315688143396, 0; !- X,Y,Z Vertex 4 {m}
 
 OS:Surface,
-<<<<<<< HEAD
-  {0c80a78a-fdb2-43da-a524-618db9c80d7f}, !- Handle
+  {b5ff9b4d-1607-4726-b8d8-6877c2cdc178}, !- Handle
   Surface 2,                              !- Name
   Wall,                                   !- Surface Type
   ,                                       !- Construction Name
-  {8770180c-5e60-4a96-b003-e537382dc315}, !- Space Name
-=======
-  {7006b72f-b76d-454c-b0d0-93f2837a0927}, !- Handle
-  Surface 2,                              !- Name
-  Wall,                                   !- Surface Type
-  ,                                       !- Construction Name
-  {b22ddd69-0340-4330-8761-f610c462ac21}, !- Space Name
->>>>>>> ad15e0a5
+  {630101eb-c499-414f-8c2c-09ef3416cda5}, !- Space Name
   Outdoors,                               !- Outside Boundary Condition
   ,                                       !- Outside Boundary Condition Object
   SunExposed,                             !- Sun Exposure
@@ -551,19 +403,11 @@
   0, -12.9315688143396, 2.4384;           !- X,Y,Z Vertex 4 {m}
 
 OS:Surface,
-<<<<<<< HEAD
-  {708e5fd4-8a8d-4b6f-821a-2f81b409b83e}, !- Handle
+  {54984574-3951-4381-8a62-a10fd24854e0}, !- Handle
   Surface 3,                              !- Name
   Wall,                                   !- Surface Type
   ,                                       !- Construction Name
-  {8770180c-5e60-4a96-b003-e537382dc315}, !- Space Name
-=======
-  {a147f346-92bd-42aa-993a-0db51b4e9f79}, !- Handle
-  Surface 3,                              !- Name
-  Wall,                                   !- Surface Type
-  ,                                       !- Construction Name
-  {b22ddd69-0340-4330-8761-f610c462ac21}, !- Space Name
->>>>>>> ad15e0a5
+  {630101eb-c499-414f-8c2c-09ef3416cda5}, !- Space Name
   Adiabatic,                              !- Outside Boundary Condition
   ,                                       !- Outside Boundary Condition Object
   NoSun,                                  !- Sun Exposure
@@ -576,19 +420,11 @@
   0, 0, 2.4384;                           !- X,Y,Z Vertex 4 {m}
 
 OS:Surface,
-<<<<<<< HEAD
-  {58bb89f7-f6f9-4d80-96ef-33651c45eb93}, !- Handle
+  {43bc286a-1971-4359-a80d-3edb30bbe2e9}, !- Handle
   Surface 4,                              !- Name
   Wall,                                   !- Surface Type
   ,                                       !- Construction Name
-  {8770180c-5e60-4a96-b003-e537382dc315}, !- Space Name
-=======
-  {e38bdf0f-654a-4e9b-920b-21967cae38b5}, !- Handle
-  Surface 4,                              !- Name
-  Wall,                                   !- Surface Type
-  ,                                       !- Construction Name
-  {b22ddd69-0340-4330-8761-f610c462ac21}, !- Space Name
->>>>>>> ad15e0a5
+  {630101eb-c499-414f-8c2c-09ef3416cda5}, !- Space Name
   Adiabatic,                              !- Outside Boundary Condition
   ,                                       !- Outside Boundary Condition Object
   NoSun,                                  !- Sun Exposure
@@ -601,19 +437,11 @@
   6.46578440716979, 0, 2.4384;            !- X,Y,Z Vertex 4 {m}
 
 OS:Surface,
-<<<<<<< HEAD
-  {a1299498-c391-4060-ad69-19e26c846175}, !- Handle
+  {21341b4c-f7fa-4ecb-9fed-32a03358acbe}, !- Handle
   Surface 5,                              !- Name
   Wall,                                   !- Surface Type
   ,                                       !- Construction Name
-  {8770180c-5e60-4a96-b003-e537382dc315}, !- Space Name
-=======
-  {6d2e4ef4-4983-4625-ae85-3f79a41c4abf}, !- Handle
-  Surface 5,                              !- Name
-  Wall,                                   !- Surface Type
-  ,                                       !- Construction Name
-  {b22ddd69-0340-4330-8761-f610c462ac21}, !- Space Name
->>>>>>> ad15e0a5
+  {630101eb-c499-414f-8c2c-09ef3416cda5}, !- Space Name
   Outdoors,                               !- Outside Boundary Condition
   ,                                       !- Outside Boundary Condition Object
   SunExposed,                             !- Sun Exposure
@@ -626,19 +454,11 @@
   6.46578440716979, -12.9315688143396, 2.4384; !- X,Y,Z Vertex 4 {m}
 
 OS:Surface,
-<<<<<<< HEAD
-  {6786ac01-07fa-46c8-a8e2-8901f5cda587}, !- Handle
+  {eccb0ff2-3136-4098-9301-c2289d30cc84}, !- Handle
   Surface 6,                              !- Name
   RoofCeiling,                            !- Surface Type
   ,                                       !- Construction Name
-  {8770180c-5e60-4a96-b003-e537382dc315}, !- Space Name
-=======
-  {1268e10e-d4a6-4f9d-95a8-b825bee8c3bf}, !- Handle
-  Surface 6,                              !- Name
-  RoofCeiling,                            !- Surface Type
-  ,                                       !- Construction Name
-  {b22ddd69-0340-4330-8761-f610c462ac21}, !- Space Name
->>>>>>> ad15e0a5
+  {630101eb-c499-414f-8c2c-09ef3416cda5}, !- Space Name
   Outdoors,                               !- Outside Boundary Condition
   ,                                       !- Outside Boundary Condition Object
   SunExposed,                             !- Sun Exposure
@@ -651,11 +471,7 @@
   0, -12.9315688143396, 2.4384;           !- X,Y,Z Vertex 4 {m}
 
 OS:SpaceType,
-<<<<<<< HEAD
-  {8cfbd45a-d31e-4179-bd47-743883b59abb}, !- Handle
-=======
-  {2033564e-7dbd-4ba8-b758-e64c03bc4ef9}, !- Handle
->>>>>>> ad15e0a5
+  {3898bdc0-dbb1-4b32-8fd7-297596d83dde}, !- Handle
   Space Type 1,                           !- Name
   ,                                       !- Default Construction Set Name
   ,                                       !- Default Schedule Set Name
@@ -666,11 +482,7 @@
   living;                                 !- Standards Space Type
 
 OS:ThermalZone,
-<<<<<<< HEAD
-  {3b7f2def-222c-46d6-a5d0-ba97744d2e1e}, !- Handle
-=======
-  {cc4af641-e534-4033-9f6a-58dbe5d82bcd}, !- Handle
->>>>>>> ad15e0a5
+  {0777782e-fe1a-426d-b692-e928a438fd30}, !- Handle
   corridor zone,                          !- Name
   ,                                       !- Multiplier
   ,                                       !- Ceiling Height {m}
@@ -679,17 +491,10 @@
   ,                                       !- Zone Inside Convection Algorithm
   ,                                       !- Zone Outside Convection Algorithm
   ,                                       !- Zone Conditioning Equipment List Name
-<<<<<<< HEAD
-  {4332d7b4-4b24-4507-bdc1-5716bd00fe92}, !- Zone Air Inlet Port List
-  {2f533ed0-1f8a-42f9-94de-65a759f68079}, !- Zone Air Exhaust Port List
-  {c5a687ca-1a1a-4696-b3f9-e188e0370c71}, !- Zone Air Node Name
-  {da026b89-c007-49ae-afb3-998d7c88ca57}, !- Zone Return Air Port List
-=======
-  {ced2e056-a874-4618-a0aa-495a5ff21018}, !- Zone Air Inlet Port List
-  {c402f988-6eb2-4774-bb6a-7ecfc939a539}, !- Zone Air Exhaust Port List
-  {92d287f0-34c6-43b9-9c9e-f819c42d0016}, !- Zone Air Node Name
-  {ebd2f52a-bbca-4700-bade-fe336442857b}, !- Zone Return Air Port List
->>>>>>> ad15e0a5
+  {acb35a1a-cbc3-485e-ba82-ce201221ee2c}, !- Zone Air Inlet Port List
+  {a877ef97-d979-49c9-abfb-b2a8cbd1da1f}, !- Zone Air Exhaust Port List
+  {d21cbee9-168b-4ebf-bc59-51185f78b834}, !- Zone Air Node Name
+  {0e147076-4b61-4ea9-b54c-4d06e65f9795}, !- Zone Return Air Port List
   ,                                       !- Primary Daylighting Control Name
   ,                                       !- Fraction of Zone Controlled by Primary Daylighting Control
   ,                                       !- Secondary Daylighting Control Name
@@ -700,63 +505,33 @@
   No;                                     !- Use Ideal Air Loads
 
 OS:Node,
-<<<<<<< HEAD
-  {312f7778-75b0-463c-9df1-5dde70178b5d}, !- Handle
+  {209c0f19-8207-418b-8b3c-c0a6b022af5a}, !- Handle
   Node 2,                                 !- Name
-  {c5a687ca-1a1a-4696-b3f9-e188e0370c71}, !- Inlet Port
+  {d21cbee9-168b-4ebf-bc59-51185f78b834}, !- Inlet Port
   ;                                       !- Outlet Port
 
 OS:Connection,
-  {c5a687ca-1a1a-4696-b3f9-e188e0370c71}, !- Handle
-  {3b7f2def-222c-46d6-a5d0-ba97744d2e1e}, !- Source Object
+  {d21cbee9-168b-4ebf-bc59-51185f78b834}, !- Handle
+  {0777782e-fe1a-426d-b692-e928a438fd30}, !- Source Object
   11,                                     !- Outlet Port
-  {312f7778-75b0-463c-9df1-5dde70178b5d}, !- Target Object
+  {209c0f19-8207-418b-8b3c-c0a6b022af5a}, !- Target Object
   2;                                      !- Inlet Port
 
 OS:PortList,
-  {4332d7b4-4b24-4507-bdc1-5716bd00fe92}, !- Handle
-  {3b7f2def-222c-46d6-a5d0-ba97744d2e1e}; !- HVAC Component
+  {acb35a1a-cbc3-485e-ba82-ce201221ee2c}, !- Handle
+  {0777782e-fe1a-426d-b692-e928a438fd30}; !- HVAC Component
 
 OS:PortList,
-  {2f533ed0-1f8a-42f9-94de-65a759f68079}, !- Handle
-  {3b7f2def-222c-46d6-a5d0-ba97744d2e1e}; !- HVAC Component
+  {a877ef97-d979-49c9-abfb-b2a8cbd1da1f}, !- Handle
+  {0777782e-fe1a-426d-b692-e928a438fd30}; !- HVAC Component
 
 OS:PortList,
-  {da026b89-c007-49ae-afb3-998d7c88ca57}, !- Handle
-  {3b7f2def-222c-46d6-a5d0-ba97744d2e1e}; !- HVAC Component
+  {0e147076-4b61-4ea9-b54c-4d06e65f9795}, !- Handle
+  {0777782e-fe1a-426d-b692-e928a438fd30}; !- HVAC Component
 
 OS:Sizing:Zone,
-  {0d9987cd-10bb-4c0b-9980-d0271e5d3dc9}, !- Handle
-  {3b7f2def-222c-46d6-a5d0-ba97744d2e1e}, !- Zone or ZoneList Name
-=======
-  {8da60133-349c-4eee-ad4f-45599335c471}, !- Handle
-  Node 2,                                 !- Name
-  {92d287f0-34c6-43b9-9c9e-f819c42d0016}, !- Inlet Port
-  ;                                       !- Outlet Port
-
-OS:Connection,
-  {92d287f0-34c6-43b9-9c9e-f819c42d0016}, !- Handle
-  {cc4af641-e534-4033-9f6a-58dbe5d82bcd}, !- Source Object
-  11,                                     !- Outlet Port
-  {8da60133-349c-4eee-ad4f-45599335c471}, !- Target Object
-  2;                                      !- Inlet Port
-
-OS:PortList,
-  {ced2e056-a874-4618-a0aa-495a5ff21018}, !- Handle
-  {cc4af641-e534-4033-9f6a-58dbe5d82bcd}; !- HVAC Component
-
-OS:PortList,
-  {c402f988-6eb2-4774-bb6a-7ecfc939a539}, !- Handle
-  {cc4af641-e534-4033-9f6a-58dbe5d82bcd}; !- HVAC Component
-
-OS:PortList,
-  {ebd2f52a-bbca-4700-bade-fe336442857b}, !- Handle
-  {cc4af641-e534-4033-9f6a-58dbe5d82bcd}; !- HVAC Component
-
-OS:Sizing:Zone,
-  {a0309686-1267-4197-a2cb-ae77542da4a0}, !- Handle
-  {cc4af641-e534-4033-9f6a-58dbe5d82bcd}, !- Zone or ZoneList Name
->>>>>>> ad15e0a5
+  {cef27506-41fa-40f3-af2a-973e0e3c5683}, !- Handle
+  {0777782e-fe1a-426d-b692-e928a438fd30}, !- Zone or ZoneList Name
   SupplyAirTemperature,                   !- Zone Cooling Design Supply Air Temperature Input Method
   14,                                     !- Zone Cooling Design Supply Air Temperature {C}
   11.11,                                  !- Zone Cooling Design Supply Air Temperature Difference {deltaC}
@@ -783,25 +558,14 @@
   autosize;                               !- Dedicated Outdoor Air High Setpoint Temperature for Design {C}
 
 OS:ZoneHVAC:EquipmentList,
-<<<<<<< HEAD
-  {9e7626dc-0e95-4799-9fea-9488e149cb0d}, !- Handle
+  {a69ebaaa-ce4c-4966-8d16-980f0a4d716a}, !- Handle
   Zone HVAC Equipment List 2,             !- Name
-  {3b7f2def-222c-46d6-a5d0-ba97744d2e1e}; !- Thermal Zone
+  {0777782e-fe1a-426d-b692-e928a438fd30}; !- Thermal Zone
 
 OS:Space,
-  {2c43449a-ae6c-4c12-aaa0-75081e43f422}, !- Handle
+  {5e88420c-8622-4f80-82f9-fae47ba4d508}, !- Handle
   corridor space,                         !- Name
-  {63ee78c8-94a0-4184-bad7-2d0217da6825}, !- Space Type Name
-=======
-  {b06941a6-9265-48f3-9931-91bd2529d487}, !- Handle
-  Zone HVAC Equipment List 2,             !- Name
-  {cc4af641-e534-4033-9f6a-58dbe5d82bcd}; !- Thermal Zone
-
-OS:Space,
-  {bedae8d6-9c09-49d2-9029-6b6c3cc09b41}, !- Handle
-  corridor space,                         !- Name
-  {61021d81-8c89-46b6-9a5d-c4adfdbcf2d9}, !- Space Type Name
->>>>>>> ad15e0a5
+  {b24b9eeb-9095-40c1-bbaa-a7b5096f0628}, !- Space Type Name
   ,                                       !- Default Construction Set Name
   ,                                       !- Default Schedule Set Name
   ,                                       !- Direction of Relative North {deg}
@@ -809,25 +573,14 @@
   ,                                       !- Y Origin {m}
   ,                                       !- Z Origin {m}
   ,                                       !- Building Story Name
-<<<<<<< HEAD
-  {3b7f2def-222c-46d6-a5d0-ba97744d2e1e}; !- Thermal Zone Name
-
-OS:Surface,
-  {2574b83d-b306-4df7-a2b9-fbf5212278e6}, !- Handle
+  {0777782e-fe1a-426d-b692-e928a438fd30}; !- Thermal Zone Name
+
+OS:Surface,
+  {a4e0e60f-58b2-4ac7-836e-c638aad68b10}, !- Handle
   Surface 7,                              !- Name
   Floor,                                  !- Surface Type
   ,                                       !- Construction Name
-  {2c43449a-ae6c-4c12-aaa0-75081e43f422}, !- Space Name
-=======
-  {cc4af641-e534-4033-9f6a-58dbe5d82bcd}; !- Thermal Zone Name
-
-OS:Surface,
-  {499e4656-b1f0-47bf-9b9c-de76266b8b49}, !- Handle
-  Surface 7,                              !- Name
-  Floor,                                  !- Surface Type
-  ,                                       !- Construction Name
-  {bedae8d6-9c09-49d2-9029-6b6c3cc09b41}, !- Space Name
->>>>>>> ad15e0a5
+  {5e88420c-8622-4f80-82f9-fae47ba4d508}, !- Space Name
   Foundation,                             !- Outside Boundary Condition
   ,                                       !- Outside Boundary Condition Object
   NoSun,                                  !- Sun Exposure
@@ -840,19 +593,11 @@
   6.46578440716979, 0, 0;                 !- X,Y,Z Vertex 4 {m}
 
 OS:Surface,
-<<<<<<< HEAD
-  {6dae5eb0-41d3-4ed5-b43f-d06d9f0dd78e}, !- Handle
+  {1c98c166-10a8-4f20-8734-04ad4432b267}, !- Handle
   Surface 8,                              !- Name
   Wall,                                   !- Surface Type
   ,                                       !- Construction Name
-  {2c43449a-ae6c-4c12-aaa0-75081e43f422}, !- Space Name
-=======
-  {79f2a060-cc6e-4ff0-9b4f-dae03a7dee95}, !- Handle
-  Surface 8,                              !- Name
-  Wall,                                   !- Surface Type
-  ,                                       !- Construction Name
-  {bedae8d6-9c09-49d2-9029-6b6c3cc09b41}, !- Space Name
->>>>>>> ad15e0a5
+  {5e88420c-8622-4f80-82f9-fae47ba4d508}, !- Space Name
   Outdoors,                               !- Outside Boundary Condition
   ,                                       !- Outside Boundary Condition Object
   SunExposed,                             !- Sun Exposure
@@ -865,19 +610,11 @@
   0, 0, 2.4384;                           !- X,Y,Z Vertex 4 {m}
 
 OS:Surface,
-<<<<<<< HEAD
-  {84346316-060f-46e2-8dc1-ba803361e392}, !- Handle
+  {85ff83dc-65ce-43b7-9090-5a0ad7b3c656}, !- Handle
   Surface 9,                              !- Name
   Wall,                                   !- Surface Type
   ,                                       !- Construction Name
-  {2c43449a-ae6c-4c12-aaa0-75081e43f422}, !- Space Name
-=======
-  {fb8d6485-e0b0-4a3e-9a86-5ed78a202c35}, !- Handle
-  Surface 9,                              !- Name
-  Wall,                                   !- Surface Type
-  ,                                       !- Construction Name
-  {bedae8d6-9c09-49d2-9029-6b6c3cc09b41}, !- Space Name
->>>>>>> ad15e0a5
+  {5e88420c-8622-4f80-82f9-fae47ba4d508}, !- Space Name
   Adiabatic,                              !- Outside Boundary Condition
   ,                                       !- Outside Boundary Condition Object
   NoSun,                                  !- Sun Exposure
@@ -890,19 +627,11 @@
   0, 1.524, 2.4384;                       !- X,Y,Z Vertex 4 {m}
 
 OS:Surface,
-<<<<<<< HEAD
-  {ce2dcb12-3289-4abd-a25e-68181621cabe}, !- Handle
+  {993ea0e2-6947-4886-af4e-6ab9ba59a41f}, !- Handle
   Surface 10,                             !- Name
   Wall,                                   !- Surface Type
   ,                                       !- Construction Name
-  {2c43449a-ae6c-4c12-aaa0-75081e43f422}, !- Space Name
-=======
-  {5eae810d-bcf3-4990-b497-4f2a8980f0a8}, !- Handle
-  Surface 10,                             !- Name
-  Wall,                                   !- Surface Type
-  ,                                       !- Construction Name
-  {bedae8d6-9c09-49d2-9029-6b6c3cc09b41}, !- Space Name
->>>>>>> ad15e0a5
+  {5e88420c-8622-4f80-82f9-fae47ba4d508}, !- Space Name
   Adiabatic,                              !- Outside Boundary Condition
   ,                                       !- Outside Boundary Condition Object
   NoSun,                                  !- Sun Exposure
@@ -915,19 +644,11 @@
   6.46578440716979, 1.524, 2.4384;        !- X,Y,Z Vertex 4 {m}
 
 OS:Surface,
-<<<<<<< HEAD
-  {dfd20422-289f-4956-be46-85c8cacdbd2a}, !- Handle
+  {026bf529-c35e-4e1c-b284-12c430b5e8d5}, !- Handle
   Surface 11,                             !- Name
   Wall,                                   !- Surface Type
   ,                                       !- Construction Name
-  {2c43449a-ae6c-4c12-aaa0-75081e43f422}, !- Space Name
-=======
-  {355c9848-b96a-4be7-8d24-63f49d173291}, !- Handle
-  Surface 11,                             !- Name
-  Wall,                                   !- Surface Type
-  ,                                       !- Construction Name
-  {bedae8d6-9c09-49d2-9029-6b6c3cc09b41}, !- Space Name
->>>>>>> ad15e0a5
+  {5e88420c-8622-4f80-82f9-fae47ba4d508}, !- Space Name
   Adiabatic,                              !- Outside Boundary Condition
   ,                                       !- Outside Boundary Condition Object
   NoSun,                                  !- Sun Exposure
@@ -940,19 +661,11 @@
   6.46578440716979, 0, 2.4384;            !- X,Y,Z Vertex 4 {m}
 
 OS:Surface,
-<<<<<<< HEAD
-  {d82bd610-25f6-4e5e-8181-d019c74cbc0c}, !- Handle
+  {d0d5ded0-ae7f-4864-928b-82bf50315721}, !- Handle
   Surface 12,                             !- Name
   RoofCeiling,                            !- Surface Type
   ,                                       !- Construction Name
-  {2c43449a-ae6c-4c12-aaa0-75081e43f422}, !- Space Name
-=======
-  {98ec4db6-beea-4267-a5c8-e1714b33c3db}, !- Handle
-  Surface 12,                             !- Name
-  RoofCeiling,                            !- Surface Type
-  ,                                       !- Construction Name
-  {bedae8d6-9c09-49d2-9029-6b6c3cc09b41}, !- Space Name
->>>>>>> ad15e0a5
+  {5e88420c-8622-4f80-82f9-fae47ba4d508}, !- Space Name
   Outdoors,                               !- Outside Boundary Condition
   ,                                       !- Outside Boundary Condition Object
   SunExposed,                             !- Sun Exposure
@@ -965,11 +678,7 @@
   0, 0, 2.4384;                           !- X,Y,Z Vertex 4 {m}
 
 OS:SpaceType,
-<<<<<<< HEAD
-  {63ee78c8-94a0-4184-bad7-2d0217da6825}, !- Handle
-=======
-  {61021d81-8c89-46b6-9a5d-c4adfdbcf2d9}, !- Handle
->>>>>>> ad15e0a5
+  {b24b9eeb-9095-40c1-bbaa-a7b5096f0628}, !- Handle
   Space Type 2,                           !- Name
   ,                                       !- Default Construction Set Name
   ,                                       !- Default Schedule Set Name
@@ -980,23 +689,14 @@
   corridor;                               !- Standards Space Type
 
 OS:BuildingUnit,
-<<<<<<< HEAD
-  {ec25164d-7206-438f-9452-44e9cc8e16fb}, !- Handle
-=======
-  {71e11113-4c53-44ee-a97a-e2c2a6c10810}, !- Handle
->>>>>>> ad15e0a5
+  {91fe24ff-6d45-4ad7-97c5-beef0501ca53}, !- Handle
   unit 1,                                 !- Name
   ,                                       !- Rendering Color
   Residential;                            !- Building Unit Type
 
 OS:AdditionalProperties,
-<<<<<<< HEAD
-  {580a9b68-ebdc-4ba0-bc1e-1699574ef096}, !- Handle
-  {ec25164d-7206-438f-9452-44e9cc8e16fb}, !- Object Name
-=======
-  {7ed1f6b9-7bd2-4275-a8ac-35dcd33af7f2}, !- Handle
-  {71e11113-4c53-44ee-a97a-e2c2a6c10810}, !- Object Name
->>>>>>> ad15e0a5
+  {0e860cd4-0d0f-46a9-9876-8272c07f7974}, !- Handle
+  {91fe24ff-6d45-4ad7-97c5-beef0501ca53}, !- Object Name
   NumberOfBedrooms,                       !- Feature Name 1
   Integer,                                !- Feature Data Type 1
   3,                                      !- Feature Value 1
@@ -1008,20 +708,12 @@
   3.3900000000000001;                     !- Feature Value 3
 
 OS:External:File,
-<<<<<<< HEAD
-  {373a115b-e715-4a68-9c56-a62f8828d1c0}, !- Handle
-=======
-  {d4d06b80-6aa2-40b7-8b60-03a648a5d278}, !- Handle
->>>>>>> ad15e0a5
+  {4bc25000-d771-4add-8561-e810b63c256c}, !- Handle
   8760.csv,                               !- Name
   8760.csv;                               !- File Name
 
 OS:Schedule:Day,
-<<<<<<< HEAD
-  {34e4afb4-cda8-4fe3-81c5-101f633346ef}, !- Handle
-=======
-  {d4834ec1-b9a8-4038-8a15-3844be6eda9c}, !- Handle
->>>>>>> ad15e0a5
+  {33e87c9f-3fdd-4c34-9172-1ae7edbea4cb}, !- Handle
   Schedule Day 1,                         !- Name
   ,                                       !- Schedule Type Limits Name
   ,                                       !- Interpolate to Timestep
@@ -1030,11 +722,7 @@
   0;                                      !- Value Until Time 1
 
 OS:Schedule:Day,
-<<<<<<< HEAD
-  {5e1e3723-e615-4151-879f-4ef2a18805df}, !- Handle
-=======
-  {7a00ca40-e261-494e-939d-4c58afb2cfaa}, !- Handle
->>>>>>> ad15e0a5
+  {07e68fb5-3a90-4d68-b343-b0db3aa264ed}, !- Handle
   Schedule Day 2,                         !- Name
   ,                                       !- Schedule Type Limits Name
   ,                                       !- Interpolate to Timestep
@@ -1043,17 +731,10 @@
   1;                                      !- Value Until Time 1
 
 OS:Schedule:File,
-<<<<<<< HEAD
-  {01ded2bf-827d-4ee9-aeed-508f5dcffcd7}, !- Handle
+  {e9254ae3-c418-4d44-9201-3f4fb5a3681d}, !- Handle
   occupants,                              !- Name
-  {3c002fee-a47c-4340-a551-2a7d26127f1c}, !- Schedule Type Limits Name
-  {373a115b-e715-4a68-9c56-a62f8828d1c0}, !- External File Name
-=======
-  {042815ea-8acc-4285-8a41-c78031ded510}, !- Handle
-  occupants,                              !- Name
-  {1ba8dfcd-5a06-4e4a-8de4-924282a5d732}, !- Schedule Type Limits Name
-  {d4d06b80-6aa2-40b7-8b60-03a648a5d278}, !- External File Name
->>>>>>> ad15e0a5
+  {2ee1c70e-ab84-4376-b72b-92be36edab84}, !- Schedule Type Limits Name
+  {4bc25000-d771-4add-8561-e810b63c256c}, !- External File Name
   1,                                      !- Column Number
   1,                                      !- Rows to Skip at Top
   8760,                                   !- Number of Hours of Data
@@ -1062,23 +743,13 @@
   60;                                     !- Minutes per Item
 
 OS:Schedule:Constant,
-<<<<<<< HEAD
-  {96aebb42-345d-40f8-9169-99353d8b78ce}, !- Handle
+  {203f8530-82b6-48cf-a8e4-9d363ddc4be1}, !- Handle
   res occupants activity schedule,        !- Name
-  {8642ed31-4bfc-41e0-a03a-e3be7ef1552d}, !- Schedule Type Limits Name
+  {b66b2d45-f97c-49bf-aa21-56e4f143e0b3}, !- Schedule Type Limits Name
   112.539290946133;                       !- Value
 
 OS:People:Definition,
-  {39667902-9348-40f0-a8a2-9732107d481f}, !- Handle
-=======
-  {f646b3b7-e884-4c56-af54-3cc24574bd76}, !- Handle
-  res occupants activity schedule,        !- Name
-  {3a8334e6-9478-4b26-b320-8023053987d5}, !- Schedule Type Limits Name
-  112.539290946133;                       !- Value
-
-OS:People:Definition,
-  {f6a64135-4263-4b65-a0b7-7cfe777adca1}, !- Handle
->>>>>>> ad15e0a5
+  {b6cacd77-b18d-406f-ab7c-9e8ce126c733}, !- Handle
   res occupants|living space,             !- Name
   People,                                 !- Number of People Calculation Method
   3.39,                                   !- Number of People {people}
@@ -1091,21 +762,12 @@
   ZoneAveraged;                           !- Mean Radiant Temperature Calculation Type
 
 OS:People,
-<<<<<<< HEAD
-  {670362a7-a3bf-4f89-a9cf-9dabfc4796c5}, !- Handle
+  {3d60dbac-541d-4ce4-862d-95bf2088b090}, !- Handle
   res occupants|living space,             !- Name
-  {39667902-9348-40f0-a8a2-9732107d481f}, !- People Definition Name
-  {8770180c-5e60-4a96-b003-e537382dc315}, !- Space or SpaceType Name
-  {01ded2bf-827d-4ee9-aeed-508f5dcffcd7}, !- Number of People Schedule Name
-  {96aebb42-345d-40f8-9169-99353d8b78ce}, !- Activity Level Schedule Name
-=======
-  {f44e5e0d-5a8c-4d03-bc46-0c8ad3358d71}, !- Handle
-  res occupants|living space,             !- Name
-  {f6a64135-4263-4b65-a0b7-7cfe777adca1}, !- People Definition Name
-  {b22ddd69-0340-4330-8761-f610c462ac21}, !- Space or SpaceType Name
-  {042815ea-8acc-4285-8a41-c78031ded510}, !- Number of People Schedule Name
-  {f646b3b7-e884-4c56-af54-3cc24574bd76}, !- Activity Level Schedule Name
->>>>>>> ad15e0a5
+  {b6cacd77-b18d-406f-ab7c-9e8ce126c733}, !- People Definition Name
+  {630101eb-c499-414f-8c2c-09ef3416cda5}, !- Space or SpaceType Name
+  {e9254ae3-c418-4d44-9201-3f4fb5a3681d}, !- Number of People Schedule Name
+  {203f8530-82b6-48cf-a8e4-9d363ddc4be1}, !- Activity Level Schedule Name
   ,                                       !- Surface Name/Angle Factor List Name
   ,                                       !- Work Efficiency Schedule Name
   ,                                       !- Clothing Insulation Schedule Name
@@ -1113,11 +775,7 @@
   1;                                      !- Multiplier
 
 OS:ScheduleTypeLimits,
-<<<<<<< HEAD
-  {8642ed31-4bfc-41e0-a03a-e3be7ef1552d}, !- Handle
-=======
-  {3a8334e6-9478-4b26-b320-8023053987d5}, !- Handle
->>>>>>> ad15e0a5
+  {b66b2d45-f97c-49bf-aa21-56e4f143e0b3}, !- Handle
   ActivityLevel,                          !- Name
   0,                                      !- Lower Limit Value
   ,                                       !- Upper Limit Value
@@ -1125,11 +783,7 @@
   ActivityLevel;                          !- Unit Type
 
 OS:ScheduleTypeLimits,
-<<<<<<< HEAD
-  {3c002fee-a47c-4340-a551-2a7d26127f1c}, !- Handle
-=======
-  {1ba8dfcd-5a06-4e4a-8de4-924282a5d732}, !- Handle
->>>>>>> ad15e0a5
+  {2ee1c70e-ab84-4376-b72b-92be36edab84}, !- Handle
   Fractional,                             !- Name
   0,                                      !- Lower Limit Value
   1,                                      !- Upper Limit Value
