!- NOTE: Auto-generated from /test/osw_files/MF_8units_1story_SL_Denver.osw

OS:Version,
<<<<<<< HEAD
  {7366eb36-899a-41e8-ab19-dee531c35ef8}, !- Handle
  2.9.0;                                  !- Version Identifier

OS:SimulationControl,
  {a12f31e9-467d-48a8-9aaa-5a1087d321bd}, !- Handle
=======
  {0cb259fd-923c-4db5-b89c-0a5d3593e6b4}, !- Handle
  2.9.0;                                  !- Version Identifier

OS:SimulationControl,
  {b670db1a-f771-4055-a712-e6c67b473601}, !- Handle
>>>>>>> 53a99c71
  ,                                       !- Do Zone Sizing Calculation
  ,                                       !- Do System Sizing Calculation
  ,                                       !- Do Plant Sizing Calculation
  No;                                     !- Run Simulation for Sizing Periods

OS:Timestep,
<<<<<<< HEAD
  {b9a3cc2f-0767-4914-a654-c950b82b3a1e}, !- Handle
  6;                                      !- Number of Timesteps per Hour

OS:ShadowCalculation,
  {aae6ae1a-918b-4658-94ff-4cb0d0fa6b2e}, !- Handle
=======
  {2b5eb617-1406-4394-914c-6412c04358b8}, !- Handle
  6;                                      !- Number of Timesteps per Hour

OS:ShadowCalculation,
  {b06a12e4-3c50-4939-82c2-953fa102a019}, !- Handle
>>>>>>> 53a99c71
  20,                                     !- Calculation Frequency
  200;                                    !- Maximum Figures in Shadow Overlap Calculations

OS:SurfaceConvectionAlgorithm:Outside,
<<<<<<< HEAD
  {aea6cca1-b7af-475b-a939-a5ac4fdb6146}, !- Handle
  DOE-2;                                  !- Algorithm

OS:SurfaceConvectionAlgorithm:Inside,
  {e586ac13-b4ff-4b58-a01e-ee46a20a53cc}, !- Handle
  TARP;                                   !- Algorithm

OS:ZoneCapacitanceMultiplier:ResearchSpecial,
  {296be4c6-cd60-4fdc-b136-fcc110b9e7c1}, !- Handle
=======
  {3ca87c38-384f-4879-8549-00e621791bea}, !- Handle
  DOE-2;                                  !- Algorithm

OS:SurfaceConvectionAlgorithm:Inside,
  {cb1467d7-6fe0-42e6-881a-6317d65cbf86}, !- Handle
  TARP;                                   !- Algorithm

OS:ZoneCapacitanceMultiplier:ResearchSpecial,
  {50d940fd-b6d7-4b63-aa4d-f034618aa95c}, !- Handle
>>>>>>> 53a99c71
  ,                                       !- Temperature Capacity Multiplier
  15,                                     !- Humidity Capacity Multiplier
  ;                                       !- Carbon Dioxide Capacity Multiplier

OS:RunPeriod,
<<<<<<< HEAD
  {548dbb7a-30fe-4c6b-a8c8-6e32195ca156}, !- Handle
=======
  {44dbdb06-cb17-4601-9645-cf6cdd8b61e0}, !- Handle
>>>>>>> 53a99c71
  Run Period 1,                           !- Name
  1,                                      !- Begin Month
  1,                                      !- Begin Day of Month
  12,                                     !- End Month
  31,                                     !- End Day of Month
  ,                                       !- Use Weather File Holidays and Special Days
  ,                                       !- Use Weather File Daylight Saving Period
  ,                                       !- Apply Weekend Holiday Rule
  ,                                       !- Use Weather File Rain Indicators
  ,                                       !- Use Weather File Snow Indicators
  ;                                       !- Number of Times Runperiod to be Repeated

OS:YearDescription,
<<<<<<< HEAD
  {f688fc0d-2e31-4661-b137-2648d271c70d}, !- Handle
=======
  {f157db4a-c904-4d0a-bfd5-28535d552b61}, !- Handle
>>>>>>> 53a99c71
  2007,                                   !- Calendar Year
  ,                                       !- Day of Week for Start Day
  ;                                       !- Is Leap Year

OS:WeatherFile,
<<<<<<< HEAD
  {08eeb30b-f448-4a0f-9766-03564d2c0edf}, !- Handle
=======
  {05f84c2f-944c-4b91-be15-8cec5a34d35d}, !- Handle
>>>>>>> 53a99c71
  Denver Intl Ap,                         !- City
  CO,                                     !- State Province Region
  USA,                                    !- Country
  TMY3,                                   !- Data Source
  725650,                                 !- WMO Number
  39.83,                                  !- Latitude {deg}
  -104.65,                                !- Longitude {deg}
  -7,                                     !- Time Zone {hr}
  1650,                                   !- Elevation {m}
  file:../weather/USA_CO_Denver.Intl.AP.725650_TMY3.epw, !- Url
  E23378AA;                               !- Checksum

OS:AdditionalProperties,
<<<<<<< HEAD
  {b83c5aa9-d9c2-4887-9b17-d53aa4d42379}, !- Handle
  {08eeb30b-f448-4a0f-9766-03564d2c0edf}, !- Object Name
=======
  {3842fb5f-d353-4c6c-914e-ef879cf3fd46}, !- Handle
  {05f84c2f-944c-4b91-be15-8cec5a34d35d}, !- Object Name
>>>>>>> 53a99c71
  EPWHeaderCity,                          !- Feature Name 1
  String,                                 !- Feature Data Type 1
  Denver Intl Ap,                         !- Feature Value 1
  EPWHeaderState,                         !- Feature Name 2
  String,                                 !- Feature Data Type 2
  CO,                                     !- Feature Value 2
  EPWHeaderCountry,                       !- Feature Name 3
  String,                                 !- Feature Data Type 3
  USA,                                    !- Feature Value 3
  EPWHeaderDataSource,                    !- Feature Name 4
  String,                                 !- Feature Data Type 4
  TMY3,                                   !- Feature Value 4
  EPWHeaderStation,                       !- Feature Name 5
  String,                                 !- Feature Data Type 5
  725650,                                 !- Feature Value 5
  EPWHeaderLatitude,                      !- Feature Name 6
  Double,                                 !- Feature Data Type 6
  39.829999999999998,                     !- Feature Value 6
  EPWHeaderLongitude,                     !- Feature Name 7
  Double,                                 !- Feature Data Type 7
  -104.65000000000001,                    !- Feature Value 7
  EPWHeaderTimezone,                      !- Feature Name 8
  Double,                                 !- Feature Data Type 8
  -7,                                     !- Feature Value 8
  EPWHeaderAltitude,                      !- Feature Name 9
  Double,                                 !- Feature Data Type 9
  5413.3858267716532,                     !- Feature Value 9
  EPWHeaderLocalPressure,                 !- Feature Name 10
  Double,                                 !- Feature Data Type 10
  0.81937567683596546,                    !- Feature Value 10
  EPWHeaderRecordsPerHour,                !- Feature Name 11
  Double,                                 !- Feature Data Type 11
  0,                                      !- Feature Value 11
  EPWDataAnnualAvgDrybulb,                !- Feature Name 12
  Double,                                 !- Feature Data Type 12
  51.575616438356228,                     !- Feature Value 12
  EPWDataAnnualMinDrybulb,                !- Feature Name 13
  Double,                                 !- Feature Data Type 13
  -2.9200000000000017,                    !- Feature Value 13
  EPWDataAnnualMaxDrybulb,                !- Feature Name 14
  Double,                                 !- Feature Data Type 14
  104,                                    !- Feature Value 14
  EPWDataCDD50F,                          !- Feature Name 15
  Double,                                 !- Feature Data Type 15
  3072.2925000000005,                     !- Feature Value 15
  EPWDataCDD65F,                          !- Feature Name 16
  Double,                                 !- Feature Data Type 16
  883.62000000000035,                     !- Feature Value 16
  EPWDataHDD50F,                          !- Feature Name 17
  Double,                                 !- Feature Data Type 17
  2497.1925000000001,                     !- Feature Value 17
  EPWDataHDD65F,                          !- Feature Name 18
  Double,                                 !- Feature Data Type 18
  5783.5200000000013,                     !- Feature Value 18
  EPWDataAnnualAvgWindspeed,              !- Feature Name 19
  Double,                                 !- Feature Data Type 19
  3.9165296803649667,                     !- Feature Value 19
  EPWDataMonthlyAvgDrybulbs,              !- Feature Name 20
  String,                                 !- Feature Data Type 20
  33.4191935483871&#4431.90142857142857&#4443.02620967741937&#4442.48624999999999&#4459.877741935483854&#4473.57574999999997&#4472.07975806451608&#4472.70008064516134&#4466.49200000000006&#4450.079112903225806&#4437.218250000000005&#4434.582177419354835, !- Feature Value 20
  EPWDataGroundMonthlyTemps,              !- Feature Name 21
  String,                                 !- Feature Data Type 21
  44.08306285945173&#4440.89570904991865&#4440.64045432632048&#4442.153016571250646&#4448.225111118704206&#4454.268919273837525&#4459.508577937551024&#4462.82777283423508&#4463.10975667174995&#4460.41014950381947&#4455.304105212311526&#4449.445696474514364, !- Feature Value 21
  EPWDataWSF,                             !- Feature Name 22
  Double,                                 !- Feature Data Type 22
  0.58999999999999997,                    !- Feature Value 22
  EPWDataMonthlyAvgDailyHighDrybulbs,     !- Feature Name 23
  String,                                 !- Feature Data Type 23
  47.41032258064516&#4446.58642857142857&#4455.15032258064517&#4453.708&#4472.80193548387098&#4488.67600000000002&#4486.1858064516129&#4485.87225806451613&#4482.082&#4463.18064516129033&#4448.73400000000001&#4448.87935483870968, !- Feature Value 23
  EPWDataMonthlyAvgDailyLowDrybulbs,      !- Feature Name 24
  String,                                 !- Feature Data Type 24
  19.347741935483874&#4419.856428571428573&#4430.316129032258065&#4431.112&#4447.41612903225806&#4457.901999999999994&#4459.063870967741934&#4460.956774193548384&#4452.352000000000004&#4438.41612903225806&#4427.002000000000002&#4423.02903225806451, !- Feature Value 24
  EPWDesignHeatingDrybulb,                !- Feature Name 25
  Double,                                 !- Feature Data Type 25
  12.02,                                  !- Feature Value 25
  EPWDesignHeatingWindspeed,              !- Feature Name 26
  Double,                                 !- Feature Data Type 26
  2.8062500000000004,                     !- Feature Value 26
  EPWDesignCoolingDrybulb,                !- Feature Name 27
  Double,                                 !- Feature Data Type 27
  91.939999999999998,                     !- Feature Value 27
  EPWDesignCoolingWetbulb,                !- Feature Name 28
  Double,                                 !- Feature Data Type 28
  59.95131430195849,                      !- Feature Value 28
  EPWDesignCoolingHumidityRatio,          !- Feature Name 29
  Double,                                 !- Feature Data Type 29
  0.0059161086834698092,                  !- Feature Value 29
  EPWDesignCoolingWindspeed,              !- Feature Name 30
  Double,                                 !- Feature Data Type 30
  3.7999999999999989,                     !- Feature Value 30
  EPWDesignDailyTemperatureRange,         !- Feature Name 31
  Double,                                 !- Feature Data Type 31
  24.915483870967748,                     !- Feature Value 31
  EPWDesignDehumidDrybulb,                !- Feature Name 32
  Double,                                 !- Feature Data Type 32
  67.996785714285721,                     !- Feature Value 32
  EPWDesignDehumidHumidityRatio,          !- Feature Name 33
  Double,                                 !- Feature Data Type 33
  0.012133744170488724,                   !- Feature Value 33
  EPWDesignCoolingDirectNormal,           !- Feature Name 34
  Double,                                 !- Feature Data Type 34
  985,                                    !- Feature Value 34
  EPWDesignCoolingDiffuseHorizontal,      !- Feature Name 35
  Double,                                 !- Feature Data Type 35
  84;                                     !- Feature Value 35

OS:Site,
<<<<<<< HEAD
  {1b504f13-88c8-408d-82cc-65432d734109}, !- Handle
=======
  {8a8b1cf7-425c-443d-9874-a3d9a92ebcb9}, !- Handle
>>>>>>> 53a99c71
  Denver Intl Ap_CO_USA,                  !- Name
  39.83,                                  !- Latitude {deg}
  -104.65,                                !- Longitude {deg}
  -7,                                     !- Time Zone {hr}
  1650,                                   !- Elevation {m}
  ;                                       !- Terrain

OS:ClimateZones,
<<<<<<< HEAD
  {671388c4-b8c5-420e-babc-025b901967f2}, !- Handle
=======
  {75008928-81dc-4bce-ad72-96b5047fe91a}, !- Handle
>>>>>>> 53a99c71
  ,                                       !- Active Institution
  ,                                       !- Active Year
  ,                                       !- Climate Zone Institution Name 1
  ,                                       !- Climate Zone Document Name 1
  ,                                       !- Climate Zone Document Year 1
  ,                                       !- Climate Zone Value 1
  Building America,                       !- Climate Zone Institution Name 2
  ,                                       !- Climate Zone Document Name 2
  0,                                      !- Climate Zone Document Year 2
  Cold;                                   !- Climate Zone Value 2

OS:Site:WaterMainsTemperature,
<<<<<<< HEAD
  {1b6b68c1-5d4c-4ae0-b777-1f59088e3f6c}, !- Handle
=======
  {0dd8049d-8efb-466b-9caf-d484f30e553d}, !- Handle
>>>>>>> 53a99c71
  Correlation,                            !- Calculation Method
  ,                                       !- Temperature Schedule Name
  10.8753424657535,                       !- Annual Average Outdoor Air Temperature {C}
  23.1524007936508;                       !- Maximum Difference In Monthly Average Outdoor Air Temperatures {deltaC}

OS:RunPeriodControl:DaylightSavingTime,
<<<<<<< HEAD
  {edd3bd3d-2ed6-4f35-a78e-2e22fce60c5a}, !- Handle
=======
  {92ea5d8f-a7f3-4458-91bd-dba386c0af19}, !- Handle
>>>>>>> 53a99c71
  3/12,                                   !- Start Date
  11/5;                                   !- End Date

OS:Site:GroundTemperature:Deep,
<<<<<<< HEAD
  {a582de0f-af87-452a-a4f5-e9a33c789677}, !- Handle
=======
  {1308dc5d-10a2-40fb-81b0-8d8f37d48046}, !- Handle
>>>>>>> 53a99c71
  10.8753424657535,                       !- January Deep Ground Temperature {C}
  10.8753424657535,                       !- February Deep Ground Temperature {C}
  10.8753424657535,                       !- March Deep Ground Temperature {C}
  10.8753424657535,                       !- April Deep Ground Temperature {C}
  10.8753424657535,                       !- May Deep Ground Temperature {C}
  10.8753424657535,                       !- June Deep Ground Temperature {C}
  10.8753424657535,                       !- July Deep Ground Temperature {C}
  10.8753424657535,                       !- August Deep Ground Temperature {C}
  10.8753424657535,                       !- September Deep Ground Temperature {C}
  10.8753424657535,                       !- October Deep Ground Temperature {C}
  10.8753424657535,                       !- November Deep Ground Temperature {C}
  10.8753424657535;                       !- December Deep Ground Temperature {C}

OS:Building,
<<<<<<< HEAD
  {39dcf955-10f9-4a1a-a7f6-fdb4f21a15f7}, !- Handle
=======
  {0bfb19fd-b706-4269-b164-883f91ba56ec}, !- Handle
>>>>>>> 53a99c71
  Building 1,                             !- Name
  ,                                       !- Building Sector Type
  0,                                      !- North Axis {deg}
  ,                                       !- Nominal Floor to Floor Height {m}
  ,                                       !- Space Type Name
  ,                                       !- Default Construction Set Name
  ,                                       !- Default Schedule Set Name
  1,                                      !- Standards Number of Stories
  1,                                      !- Standards Number of Above Ground Stories
  ,                                       !- Standards Template
  multifamily,                            !- Standards Building Type
  8;                                      !- Standards Number of Living Units

OS:AdditionalProperties,
<<<<<<< HEAD
  {1e56105b-1ff8-4c00-99b1-52f2b3102018}, !- Handle
  {39dcf955-10f9-4a1a-a7f6-fdb4f21a15f7}, !- Object Name
=======
  {2ffe2de4-0a9b-47d8-b0cb-5eb5af33d74b}, !- Handle
  {0bfb19fd-b706-4269-b164-883f91ba56ec}, !- Object Name
>>>>>>> 53a99c71
  num_units,                              !- Feature Name 1
  Integer,                                !- Feature Data Type 1
  8,                                      !- Feature Value 1
  has_rear_units,                         !- Feature Name 2
  Boolean,                                !- Feature Data Type 2
  true,                                   !- Feature Value 2
  num_floors,                             !- Feature Name 3
  Integer,                                !- Feature Data Type 3
  1,                                      !- Feature Value 3
  horz_location,                          !- Feature Name 4
  String,                                 !- Feature Data Type 4
  Left,                                   !- Feature Value 4
  level,                                  !- Feature Name 5
  String,                                 !- Feature Data Type 5
  Bottom,                                 !- Feature Value 5
  found_type,                             !- Feature Name 6
  String,                                 !- Feature Data Type 6
  slab,                                   !- Feature Value 6
  corridor_width,                         !- Feature Name 7
  Double,                                 !- Feature Data Type 7
  3.048,                                  !- Feature Value 7
  corridor_position,                      !- Feature Name 8
  String,                                 !- Feature Data Type 8
  Double-Loaded Interior;                 !- Feature Value 8

OS:ThermalZone,
<<<<<<< HEAD
  {2ec804aa-5c5f-4982-96e7-6d9c0ffe585d}, !- Handle
=======
  {66905cc5-3f86-4fd8-9c6d-e52de345cfee}, !- Handle
>>>>>>> 53a99c71
  living zone,                            !- Name
  ,                                       !- Multiplier
  ,                                       !- Ceiling Height {m}
  ,                                       !- Volume {m3}
  ,                                       !- Floor Area {m2}
  ,                                       !- Zone Inside Convection Algorithm
  ,                                       !- Zone Outside Convection Algorithm
  ,                                       !- Zone Conditioning Equipment List Name
<<<<<<< HEAD
  {66492ddf-055f-4407-9975-faa0d21d9ba9}, !- Zone Air Inlet Port List
  {c779a4d3-cbe2-42da-9809-9aa96611d6a2}, !- Zone Air Exhaust Port List
  {02c0a242-7023-42bf-9fef-d81fe3550607}, !- Zone Air Node Name
  {7972bdff-eca8-4195-a435-543b4705b03e}, !- Zone Return Air Port List
=======
  {ea59ee43-4811-4a9a-9325-3590968b2e27}, !- Zone Air Inlet Port List
  {c9411119-599e-4d7b-a3db-bada97e1b323}, !- Zone Air Exhaust Port List
  {a56a1350-093a-44f3-9564-9a446bf4864c}, !- Zone Air Node Name
  {f916e05b-3e22-4099-a33a-5d2373fc4dae}, !- Zone Return Air Port List
>>>>>>> 53a99c71
  ,                                       !- Primary Daylighting Control Name
  ,                                       !- Fraction of Zone Controlled by Primary Daylighting Control
  ,                                       !- Secondary Daylighting Control Name
  ,                                       !- Fraction of Zone Controlled by Secondary Daylighting Control
  ,                                       !- Illuminance Map Name
  ,                                       !- Group Rendering Name
  ,                                       !- Thermostat Name
  No;                                     !- Use Ideal Air Loads

OS:Node,
<<<<<<< HEAD
  {88dd7e71-3b95-4993-89b2-a56516d2d1a8}, !- Handle
  Node 1,                                 !- Name
  {02c0a242-7023-42bf-9fef-d81fe3550607}, !- Inlet Port
  ;                                       !- Outlet Port

OS:Connection,
  {02c0a242-7023-42bf-9fef-d81fe3550607}, !- Handle
  {70fb65cc-103c-4b41-9e99-ac0245671b42}, !- Name
  {2ec804aa-5c5f-4982-96e7-6d9c0ffe585d}, !- Source Object
  11,                                     !- Outlet Port
  {88dd7e71-3b95-4993-89b2-a56516d2d1a8}, !- Target Object
  2;                                      !- Inlet Port

OS:PortList,
  {66492ddf-055f-4407-9975-faa0d21d9ba9}, !- Handle
  {960bb5e4-2740-4eb3-908f-80cff8079fab}, !- Name
  {2ec804aa-5c5f-4982-96e7-6d9c0ffe585d}; !- HVAC Component

OS:PortList,
  {c779a4d3-cbe2-42da-9809-9aa96611d6a2}, !- Handle
  {49918c76-9c2f-40a9-9fd4-a47420122e74}, !- Name
  {2ec804aa-5c5f-4982-96e7-6d9c0ffe585d}; !- HVAC Component

OS:PortList,
  {7972bdff-eca8-4195-a435-543b4705b03e}, !- Handle
  {7453b52d-7fce-417c-944d-fa300d652c53}, !- Name
  {2ec804aa-5c5f-4982-96e7-6d9c0ffe585d}; !- HVAC Component

OS:Sizing:Zone,
  {fb568922-5df0-4205-9863-74ed39487bb9}, !- Handle
  {2ec804aa-5c5f-4982-96e7-6d9c0ffe585d}, !- Zone or ZoneList Name
=======
  {0548d888-6a21-4ace-b76d-df716cd0713f}, !- Handle
  Node 1,                                 !- Name
  {a56a1350-093a-44f3-9564-9a446bf4864c}, !- Inlet Port
  ;                                       !- Outlet Port

OS:Connection,
  {a56a1350-093a-44f3-9564-9a446bf4864c}, !- Handle
  {31602a00-ab61-4068-9288-b55e106324c1}, !- Name
  {66905cc5-3f86-4fd8-9c6d-e52de345cfee}, !- Source Object
  11,                                     !- Outlet Port
  {0548d888-6a21-4ace-b76d-df716cd0713f}, !- Target Object
  2;                                      !- Inlet Port

OS:PortList,
  {ea59ee43-4811-4a9a-9325-3590968b2e27}, !- Handle
  {00723ade-9c35-40cc-a6cd-0bb21bc68469}, !- Name
  {66905cc5-3f86-4fd8-9c6d-e52de345cfee}; !- HVAC Component

OS:PortList,
  {c9411119-599e-4d7b-a3db-bada97e1b323}, !- Handle
  {bdfd02da-ee43-4a62-bfaa-51eeb21dfa98}, !- Name
  {66905cc5-3f86-4fd8-9c6d-e52de345cfee}; !- HVAC Component

OS:PortList,
  {f916e05b-3e22-4099-a33a-5d2373fc4dae}, !- Handle
  {217fdd3d-0917-4a0e-9110-3bfb0924ae78}, !- Name
  {66905cc5-3f86-4fd8-9c6d-e52de345cfee}; !- HVAC Component

OS:Sizing:Zone,
  {076fadef-d538-4c53-beeb-304b4dd08fe5}, !- Handle
  {66905cc5-3f86-4fd8-9c6d-e52de345cfee}, !- Zone or ZoneList Name
>>>>>>> 53a99c71
  SupplyAirTemperature,                   !- Zone Cooling Design Supply Air Temperature Input Method
  14,                                     !- Zone Cooling Design Supply Air Temperature {C}
  11.11,                                  !- Zone Cooling Design Supply Air Temperature Difference {deltaC}
  SupplyAirTemperature,                   !- Zone Heating Design Supply Air Temperature Input Method
  40,                                     !- Zone Heating Design Supply Air Temperature {C}
  11.11,                                  !- Zone Heating Design Supply Air Temperature Difference {deltaC}
  0.0085,                                 !- Zone Cooling Design Supply Air Humidity Ratio {kg-H2O/kg-air}
  0.008,                                  !- Zone Heating Design Supply Air Humidity Ratio {kg-H2O/kg-air}
  ,                                       !- Zone Heating Sizing Factor
  ,                                       !- Zone Cooling Sizing Factor
  DesignDay,                              !- Cooling Design Air Flow Method
  ,                                       !- Cooling Design Air Flow Rate {m3/s}
  ,                                       !- Cooling Minimum Air Flow per Zone Floor Area {m3/s-m2}
  ,                                       !- Cooling Minimum Air Flow {m3/s}
  ,                                       !- Cooling Minimum Air Flow Fraction
  DesignDay,                              !- Heating Design Air Flow Method
  ,                                       !- Heating Design Air Flow Rate {m3/s}
  ,                                       !- Heating Maximum Air Flow per Zone Floor Area {m3/s-m2}
  ,                                       !- Heating Maximum Air Flow {m3/s}
  ,                                       !- Heating Maximum Air Flow Fraction
  ,                                       !- Design Zone Air Distribution Effectiveness in Cooling Mode
  ,                                       !- Design Zone Air Distribution Effectiveness in Heating Mode
  No,                                     !- Account for Dedicated Outdoor Air System
  NeutralSupplyAir,                       !- Dedicated Outdoor Air System Control Strategy
  autosize,                               !- Dedicated Outdoor Air Low Setpoint Temperature for Design {C}
  autosize;                               !- Dedicated Outdoor Air High Setpoint Temperature for Design {C}

OS:ZoneHVAC:EquipmentList,
<<<<<<< HEAD
  {3a5437d4-a8ae-403f-b6f7-2771653b870d}, !- Handle
  Zone HVAC Equipment List 1,             !- Name
  {2ec804aa-5c5f-4982-96e7-6d9c0ffe585d}; !- Thermal Zone

OS:Space,
  {f7899580-8d77-4c0c-8e3f-07adab374b89}, !- Handle
  living space,                           !- Name
  {28524919-8015-4ec4-beef-9c7d3409ba0e}, !- Space Type Name
=======
  {e7340963-841f-4dbb-bd03-109482b62582}, !- Handle
  Zone HVAC Equipment List 1,             !- Name
  {66905cc5-3f86-4fd8-9c6d-e52de345cfee}; !- Thermal Zone

OS:Space,
  {bc60f01e-bb87-46dd-8f36-eac5532a88fc}, !- Handle
  living space,                           !- Name
  {d4e51b9f-f3b1-4c13-9acc-50bc17939f6f}, !- Space Type Name
>>>>>>> 53a99c71
  ,                                       !- Default Construction Set Name
  ,                                       !- Default Schedule Set Name
  ,                                       !- Direction of Relative North {deg}
  ,                                       !- X Origin {m}
  ,                                       !- Y Origin {m}
  ,                                       !- Z Origin {m}
  ,                                       !- Building Story Name
<<<<<<< HEAD
  {2ec804aa-5c5f-4982-96e7-6d9c0ffe585d}, !- Thermal Zone Name
  ,                                       !- Part of Total Floor Area
  ,                                       !- Design Specification Outdoor Air Object Name
  {6adf249e-12b2-456e-82b2-d1d272f60ee5}; !- Building Unit Name

OS:Surface,
  {9981909e-0936-4c56-9b34-2aac482a827d}, !- Handle
  Surface 1,                              !- Name
  Floor,                                  !- Surface Type
  ,                                       !- Construction Name
  {f7899580-8d77-4c0c-8e3f-07adab374b89}, !- Space Name
=======
  {66905cc5-3f86-4fd8-9c6d-e52de345cfee}, !- Thermal Zone Name
  ,                                       !- Part of Total Floor Area
  ,                                       !- Design Specification Outdoor Air Object Name
  {c7dd308c-92c7-46d3-ad41-906592f67cf8}; !- Building Unit Name

OS:Surface,
  {3fb324a9-ea77-4e78-9300-47939a0720e5}, !- Handle
  Surface 1,                              !- Name
  Floor,                                  !- Surface Type
  ,                                       !- Construction Name
  {bc60f01e-bb87-46dd-8f36-eac5532a88fc}, !- Space Name
>>>>>>> 53a99c71
  Foundation,                             !- Outside Boundary Condition
  ,                                       !- Outside Boundary Condition Object
  NoSun,                                  !- Sun Exposure
  NoWind,                                 !- Wind Exposure
  ,                                       !- View Factor to Ground
  ,                                       !- Number of Vertices
  0, -12.9315688143396, 0,                !- X,Y,Z Vertex 1 {m}
  0, 0, 0,                                !- X,Y,Z Vertex 2 {m}
  6.46578440716979, 0, 0,                 !- X,Y,Z Vertex 3 {m}
  6.46578440716979, -12.9315688143396, 0; !- X,Y,Z Vertex 4 {m}

OS:Surface,
<<<<<<< HEAD
  {70b12a1b-4cad-4836-b851-f835c48719de}, !- Handle
  Surface 2,                              !- Name
  Wall,                                   !- Surface Type
  ,                                       !- Construction Name
  {f7899580-8d77-4c0c-8e3f-07adab374b89}, !- Space Name
=======
  {7133e171-9a82-4ab5-ac3a-0ede703e8b98}, !- Handle
  Surface 2,                              !- Name
  Wall,                                   !- Surface Type
  ,                                       !- Construction Name
  {bc60f01e-bb87-46dd-8f36-eac5532a88fc}, !- Space Name
>>>>>>> 53a99c71
  Outdoors,                               !- Outside Boundary Condition
  ,                                       !- Outside Boundary Condition Object
  SunExposed,                             !- Sun Exposure
  WindExposed,                            !- Wind Exposure
  ,                                       !- View Factor to Ground
  ,                                       !- Number of Vertices
  0, 0, 2.4384,                           !- X,Y,Z Vertex 1 {m}
  0, 0, 0,                                !- X,Y,Z Vertex 2 {m}
  0, -12.9315688143396, 0,                !- X,Y,Z Vertex 3 {m}
  0, -12.9315688143396, 2.4384;           !- X,Y,Z Vertex 4 {m}

OS:Surface,
<<<<<<< HEAD
  {5d6178d4-b078-4db0-ae72-7d222a5cee9d}, !- Handle
  Surface 3,                              !- Name
  Wall,                                   !- Surface Type
  ,                                       !- Construction Name
  {f7899580-8d77-4c0c-8e3f-07adab374b89}, !- Space Name
=======
  {cbc1d8ac-ed46-4cae-bce9-d043348e8406}, !- Handle
  Surface 3,                              !- Name
  Wall,                                   !- Surface Type
  ,                                       !- Construction Name
  {bc60f01e-bb87-46dd-8f36-eac5532a88fc}, !- Space Name
>>>>>>> 53a99c71
  Adiabatic,                              !- Outside Boundary Condition
  ,                                       !- Outside Boundary Condition Object
  NoSun,                                  !- Sun Exposure
  NoWind,                                 !- Wind Exposure
  ,                                       !- View Factor to Ground
  ,                                       !- Number of Vertices
  6.46578440716979, 0, 2.4384,            !- X,Y,Z Vertex 1 {m}
  6.46578440716979, 0, 0,                 !- X,Y,Z Vertex 2 {m}
  0, 0, 0,                                !- X,Y,Z Vertex 3 {m}
  0, 0, 2.4384;                           !- X,Y,Z Vertex 4 {m}

OS:Surface,
<<<<<<< HEAD
  {19d32e87-563a-4471-995d-6c8ac446d47f}, !- Handle
  Surface 4,                              !- Name
  Wall,                                   !- Surface Type
  ,                                       !- Construction Name
  {f7899580-8d77-4c0c-8e3f-07adab374b89}, !- Space Name
=======
  {eb2e6b8e-2909-42fd-9332-75cecf249890}, !- Handle
  Surface 4,                              !- Name
  Wall,                                   !- Surface Type
  ,                                       !- Construction Name
  {bc60f01e-bb87-46dd-8f36-eac5532a88fc}, !- Space Name
>>>>>>> 53a99c71
  Adiabatic,                              !- Outside Boundary Condition
  ,                                       !- Outside Boundary Condition Object
  NoSun,                                  !- Sun Exposure
  NoWind,                                 !- Wind Exposure
  ,                                       !- View Factor to Ground
  ,                                       !- Number of Vertices
  6.46578440716979, -12.9315688143396, 2.4384, !- X,Y,Z Vertex 1 {m}
  6.46578440716979, -12.9315688143396, 0, !- X,Y,Z Vertex 2 {m}
  6.46578440716979, 0, 0,                 !- X,Y,Z Vertex 3 {m}
  6.46578440716979, 0, 2.4384;            !- X,Y,Z Vertex 4 {m}

OS:Surface,
<<<<<<< HEAD
  {c96adcc9-5cc0-4b72-9c9d-f518ff038852}, !- Handle
  Surface 5,                              !- Name
  Wall,                                   !- Surface Type
  ,                                       !- Construction Name
  {f7899580-8d77-4c0c-8e3f-07adab374b89}, !- Space Name
=======
  {d3619696-561d-4576-8d3f-e23e28f0f68e}, !- Handle
  Surface 5,                              !- Name
  Wall,                                   !- Surface Type
  ,                                       !- Construction Name
  {bc60f01e-bb87-46dd-8f36-eac5532a88fc}, !- Space Name
>>>>>>> 53a99c71
  Outdoors,                               !- Outside Boundary Condition
  ,                                       !- Outside Boundary Condition Object
  SunExposed,                             !- Sun Exposure
  WindExposed,                            !- Wind Exposure
  ,                                       !- View Factor to Ground
  ,                                       !- Number of Vertices
  0, -12.9315688143396, 2.4384,           !- X,Y,Z Vertex 1 {m}
  0, -12.9315688143396, 0,                !- X,Y,Z Vertex 2 {m}
  6.46578440716979, -12.9315688143396, 0, !- X,Y,Z Vertex 3 {m}
  6.46578440716979, -12.9315688143396, 2.4384; !- X,Y,Z Vertex 4 {m}

OS:Surface,
<<<<<<< HEAD
  {dac1c11f-346d-466e-ba93-024a657d10ea}, !- Handle
  Surface 6,                              !- Name
  RoofCeiling,                            !- Surface Type
  ,                                       !- Construction Name
  {f7899580-8d77-4c0c-8e3f-07adab374b89}, !- Space Name
=======
  {7d2ded65-899e-445e-b0e3-afa97a195af7}, !- Handle
  Surface 6,                              !- Name
  RoofCeiling,                            !- Surface Type
  ,                                       !- Construction Name
  {bc60f01e-bb87-46dd-8f36-eac5532a88fc}, !- Space Name
>>>>>>> 53a99c71
  Outdoors,                               !- Outside Boundary Condition
  ,                                       !- Outside Boundary Condition Object
  SunExposed,                             !- Sun Exposure
  WindExposed,                            !- Wind Exposure
  ,                                       !- View Factor to Ground
  ,                                       !- Number of Vertices
  6.46578440716979, -12.9315688143396, 2.4384, !- X,Y,Z Vertex 1 {m}
  6.46578440716979, 0, 2.4384,            !- X,Y,Z Vertex 2 {m}
  0, 0, 2.4384,                           !- X,Y,Z Vertex 3 {m}
  0, -12.9315688143396, 2.4384;           !- X,Y,Z Vertex 4 {m}

OS:SpaceType,
<<<<<<< HEAD
  {28524919-8015-4ec4-beef-9c7d3409ba0e}, !- Handle
=======
  {d4e51b9f-f3b1-4c13-9acc-50bc17939f6f}, !- Handle
>>>>>>> 53a99c71
  Space Type 1,                           !- Name
  ,                                       !- Default Construction Set Name
  ,                                       !- Default Schedule Set Name
  ,                                       !- Group Rendering Name
  ,                                       !- Design Specification Outdoor Air Object Name
  ,                                       !- Standards Template
  ,                                       !- Standards Building Type
  living;                                 !- Standards Space Type

OS:ThermalZone,
<<<<<<< HEAD
  {7ca0a8a9-c02e-4f80-a81b-1842627376d1}, !- Handle
=======
  {bbbcda90-cf0f-4acf-b52f-a7c91f14f932}, !- Handle
>>>>>>> 53a99c71
  corridor zone,                          !- Name
  ,                                       !- Multiplier
  ,                                       !- Ceiling Height {m}
  ,                                       !- Volume {m3}
  ,                                       !- Floor Area {m2}
  ,                                       !- Zone Inside Convection Algorithm
  ,                                       !- Zone Outside Convection Algorithm
  ,                                       !- Zone Conditioning Equipment List Name
<<<<<<< HEAD
  {4c4afcfb-5867-4b1f-81ef-dffc1912e4a7}, !- Zone Air Inlet Port List
  {0e10a54c-65bb-44c4-8ef5-b615180f4a7a}, !- Zone Air Exhaust Port List
  {7c3601f0-8174-4d65-b2de-90a78cb4c048}, !- Zone Air Node Name
  {e6ca7b1d-f945-43b2-bb14-04af4f80f0db}, !- Zone Return Air Port List
=======
  {26a0fac9-ac53-411a-83b9-fe5bc4ff7768}, !- Zone Air Inlet Port List
  {18d0c4dd-763d-4c0b-bcc5-a2962b2063c5}, !- Zone Air Exhaust Port List
  {3b4f4ba1-b988-49db-ae1c-aac8772941e8}, !- Zone Air Node Name
  {8092fa99-e0b5-4260-bd7c-a4954e389397}, !- Zone Return Air Port List
>>>>>>> 53a99c71
  ,                                       !- Primary Daylighting Control Name
  ,                                       !- Fraction of Zone Controlled by Primary Daylighting Control
  ,                                       !- Secondary Daylighting Control Name
  ,                                       !- Fraction of Zone Controlled by Secondary Daylighting Control
  ,                                       !- Illuminance Map Name
  ,                                       !- Group Rendering Name
  ,                                       !- Thermostat Name
  No;                                     !- Use Ideal Air Loads

OS:Node,
<<<<<<< HEAD
  {3d76fba7-e8ad-4639-8115-4c384c7484ed}, !- Handle
  Node 2,                                 !- Name
  {7c3601f0-8174-4d65-b2de-90a78cb4c048}, !- Inlet Port
  ;                                       !- Outlet Port

OS:Connection,
  {7c3601f0-8174-4d65-b2de-90a78cb4c048}, !- Handle
  {2f36911a-6604-4a33-93df-a83c8a0cda95}, !- Name
  {7ca0a8a9-c02e-4f80-a81b-1842627376d1}, !- Source Object
  11,                                     !- Outlet Port
  {3d76fba7-e8ad-4639-8115-4c384c7484ed}, !- Target Object
  2;                                      !- Inlet Port

OS:PortList,
  {4c4afcfb-5867-4b1f-81ef-dffc1912e4a7}, !- Handle
  {8dd7782e-26f5-43e6-846e-af2b5016aa1d}, !- Name
  {7ca0a8a9-c02e-4f80-a81b-1842627376d1}; !- HVAC Component

OS:PortList,
  {0e10a54c-65bb-44c4-8ef5-b615180f4a7a}, !- Handle
  {a61696f9-654e-4683-b0af-b08d7b08dd4c}, !- Name
  {7ca0a8a9-c02e-4f80-a81b-1842627376d1}; !- HVAC Component

OS:PortList,
  {e6ca7b1d-f945-43b2-bb14-04af4f80f0db}, !- Handle
  {989541b3-53b6-4c15-a737-4712ebaf0c52}, !- Name
  {7ca0a8a9-c02e-4f80-a81b-1842627376d1}; !- HVAC Component

OS:Sizing:Zone,
  {c766fb78-d030-4915-b451-f78a1e3be756}, !- Handle
  {7ca0a8a9-c02e-4f80-a81b-1842627376d1}, !- Zone or ZoneList Name
=======
  {96247ad4-93ab-4c30-b0f0-7c4d8a233ca5}, !- Handle
  Node 2,                                 !- Name
  {3b4f4ba1-b988-49db-ae1c-aac8772941e8}, !- Inlet Port
  ;                                       !- Outlet Port

OS:Connection,
  {3b4f4ba1-b988-49db-ae1c-aac8772941e8}, !- Handle
  {c1a376a8-167f-489e-9ae7-2d8da23da002}, !- Name
  {bbbcda90-cf0f-4acf-b52f-a7c91f14f932}, !- Source Object
  11,                                     !- Outlet Port
  {96247ad4-93ab-4c30-b0f0-7c4d8a233ca5}, !- Target Object
  2;                                      !- Inlet Port

OS:PortList,
  {26a0fac9-ac53-411a-83b9-fe5bc4ff7768}, !- Handle
  {99b9ec51-e843-4886-ae32-6cb0ac15db79}, !- Name
  {bbbcda90-cf0f-4acf-b52f-a7c91f14f932}; !- HVAC Component

OS:PortList,
  {18d0c4dd-763d-4c0b-bcc5-a2962b2063c5}, !- Handle
  {1d0bca3d-edd9-4b1e-a560-f4b64e50b873}, !- Name
  {bbbcda90-cf0f-4acf-b52f-a7c91f14f932}; !- HVAC Component

OS:PortList,
  {8092fa99-e0b5-4260-bd7c-a4954e389397}, !- Handle
  {a062efe3-7b3b-454d-8c99-7398710609bb}, !- Name
  {bbbcda90-cf0f-4acf-b52f-a7c91f14f932}; !- HVAC Component

OS:Sizing:Zone,
  {329ce692-a60b-4efc-af12-9aea0b3e3d38}, !- Handle
  {bbbcda90-cf0f-4acf-b52f-a7c91f14f932}, !- Zone or ZoneList Name
>>>>>>> 53a99c71
  SupplyAirTemperature,                   !- Zone Cooling Design Supply Air Temperature Input Method
  14,                                     !- Zone Cooling Design Supply Air Temperature {C}
  11.11,                                  !- Zone Cooling Design Supply Air Temperature Difference {deltaC}
  SupplyAirTemperature,                   !- Zone Heating Design Supply Air Temperature Input Method
  40,                                     !- Zone Heating Design Supply Air Temperature {C}
  11.11,                                  !- Zone Heating Design Supply Air Temperature Difference {deltaC}
  0.0085,                                 !- Zone Cooling Design Supply Air Humidity Ratio {kg-H2O/kg-air}
  0.008,                                  !- Zone Heating Design Supply Air Humidity Ratio {kg-H2O/kg-air}
  ,                                       !- Zone Heating Sizing Factor
  ,                                       !- Zone Cooling Sizing Factor
  DesignDay,                              !- Cooling Design Air Flow Method
  ,                                       !- Cooling Design Air Flow Rate {m3/s}
  ,                                       !- Cooling Minimum Air Flow per Zone Floor Area {m3/s-m2}
  ,                                       !- Cooling Minimum Air Flow {m3/s}
  ,                                       !- Cooling Minimum Air Flow Fraction
  DesignDay,                              !- Heating Design Air Flow Method
  ,                                       !- Heating Design Air Flow Rate {m3/s}
  ,                                       !- Heating Maximum Air Flow per Zone Floor Area {m3/s-m2}
  ,                                       !- Heating Maximum Air Flow {m3/s}
  ,                                       !- Heating Maximum Air Flow Fraction
  ,                                       !- Design Zone Air Distribution Effectiveness in Cooling Mode
  ,                                       !- Design Zone Air Distribution Effectiveness in Heating Mode
  No,                                     !- Account for Dedicated Outdoor Air System
  NeutralSupplyAir,                       !- Dedicated Outdoor Air System Control Strategy
  autosize,                               !- Dedicated Outdoor Air Low Setpoint Temperature for Design {C}
  autosize;                               !- Dedicated Outdoor Air High Setpoint Temperature for Design {C}

OS:ZoneHVAC:EquipmentList,
<<<<<<< HEAD
  {e5fa0eca-2fb0-4c47-997e-5b9d39b037ec}, !- Handle
  Zone HVAC Equipment List 2,             !- Name
  {7ca0a8a9-c02e-4f80-a81b-1842627376d1}; !- Thermal Zone

OS:Space,
  {e255f63b-7b43-4f2f-a4c9-6396cc33433c}, !- Handle
  corridor space,                         !- Name
  {d988bf94-7b4f-411b-9e5a-58717ef7e921}, !- Space Type Name
=======
  {8afa3abc-6445-4b13-826a-22bfd66befce}, !- Handle
  Zone HVAC Equipment List 2,             !- Name
  {bbbcda90-cf0f-4acf-b52f-a7c91f14f932}; !- Thermal Zone

OS:Space,
  {9057fe08-1a73-4756-b501-658e15dcc30a}, !- Handle
  corridor space,                         !- Name
  {159dd25b-8fcb-405b-9118-fcce32b0b20d}, !- Space Type Name
>>>>>>> 53a99c71
  ,                                       !- Default Construction Set Name
  ,                                       !- Default Schedule Set Name
  ,                                       !- Direction of Relative North {deg}
  ,                                       !- X Origin {m}
  ,                                       !- Y Origin {m}
  ,                                       !- Z Origin {m}
  ,                                       !- Building Story Name
<<<<<<< HEAD
  {7ca0a8a9-c02e-4f80-a81b-1842627376d1}; !- Thermal Zone Name

OS:Surface,
  {0e3b9aac-600c-4d64-96bc-78e0d4c7e7d2}, !- Handle
  Surface 7,                              !- Name
  Floor,                                  !- Surface Type
  ,                                       !- Construction Name
  {e255f63b-7b43-4f2f-a4c9-6396cc33433c}, !- Space Name
=======
  {bbbcda90-cf0f-4acf-b52f-a7c91f14f932}; !- Thermal Zone Name

OS:Surface,
  {18a7c780-45f0-4534-bcbf-cf0a5c44caf9}, !- Handle
  Surface 7,                              !- Name
  Floor,                                  !- Surface Type
  ,                                       !- Construction Name
  {9057fe08-1a73-4756-b501-658e15dcc30a}, !- Space Name
>>>>>>> 53a99c71
  Foundation,                             !- Outside Boundary Condition
  ,                                       !- Outside Boundary Condition Object
  NoSun,                                  !- Sun Exposure
  NoWind,                                 !- Wind Exposure
  ,                                       !- View Factor to Ground
  ,                                       !- Number of Vertices
  0, 0, 0,                                !- X,Y,Z Vertex 1 {m}
  0, 1.524, 0,                            !- X,Y,Z Vertex 2 {m}
  6.46578440716979, 1.524, 0,             !- X,Y,Z Vertex 3 {m}
  6.46578440716979, 0, 0;                 !- X,Y,Z Vertex 4 {m}

OS:Surface,
<<<<<<< HEAD
  {d5d25afc-6492-40b6-9036-202d804e069b}, !- Handle
  Surface 8,                              !- Name
  Wall,                                   !- Surface Type
  ,                                       !- Construction Name
  {e255f63b-7b43-4f2f-a4c9-6396cc33433c}, !- Space Name
=======
  {6f5d18a0-80d7-47d5-8d03-61eb18f08699}, !- Handle
  Surface 8,                              !- Name
  Wall,                                   !- Surface Type
  ,                                       !- Construction Name
  {9057fe08-1a73-4756-b501-658e15dcc30a}, !- Space Name
>>>>>>> 53a99c71
  Outdoors,                               !- Outside Boundary Condition
  ,                                       !- Outside Boundary Condition Object
  SunExposed,                             !- Sun Exposure
  WindExposed,                            !- Wind Exposure
  ,                                       !- View Factor to Ground
  ,                                       !- Number of Vertices
  0, 1.524, 2.4384,                       !- X,Y,Z Vertex 1 {m}
  0, 1.524, 0,                            !- X,Y,Z Vertex 2 {m}
  0, 0, 0,                                !- X,Y,Z Vertex 3 {m}
  0, 0, 2.4384;                           !- X,Y,Z Vertex 4 {m}

OS:Surface,
<<<<<<< HEAD
  {8f67f376-9328-424a-9a51-20cce645816b}, !- Handle
  Surface 9,                              !- Name
  Wall,                                   !- Surface Type
  ,                                       !- Construction Name
  {e255f63b-7b43-4f2f-a4c9-6396cc33433c}, !- Space Name
=======
  {c99a7be6-f1ab-429f-9773-5cc860ff8fec}, !- Handle
  Surface 9,                              !- Name
  Wall,                                   !- Surface Type
  ,                                       !- Construction Name
  {9057fe08-1a73-4756-b501-658e15dcc30a}, !- Space Name
>>>>>>> 53a99c71
  Adiabatic,                              !- Outside Boundary Condition
  ,                                       !- Outside Boundary Condition Object
  NoSun,                                  !- Sun Exposure
  NoWind,                                 !- Wind Exposure
  ,                                       !- View Factor to Ground
  ,                                       !- Number of Vertices
  6.46578440716979, 1.524, 2.4384,        !- X,Y,Z Vertex 1 {m}
  6.46578440716979, 1.524, 0,             !- X,Y,Z Vertex 2 {m}
  0, 1.524, 0,                            !- X,Y,Z Vertex 3 {m}
  0, 1.524, 2.4384;                       !- X,Y,Z Vertex 4 {m}

OS:Surface,
<<<<<<< HEAD
  {8c46b501-4480-44f5-8270-8c6d621a6cc0}, !- Handle
  Surface 10,                             !- Name
  Wall,                                   !- Surface Type
  ,                                       !- Construction Name
  {e255f63b-7b43-4f2f-a4c9-6396cc33433c}, !- Space Name
=======
  {cc82080a-7a3b-4e80-b476-2ea5deda3f98}, !- Handle
  Surface 10,                             !- Name
  Wall,                                   !- Surface Type
  ,                                       !- Construction Name
  {9057fe08-1a73-4756-b501-658e15dcc30a}, !- Space Name
>>>>>>> 53a99c71
  Adiabatic,                              !- Outside Boundary Condition
  ,                                       !- Outside Boundary Condition Object
  NoSun,                                  !- Sun Exposure
  NoWind,                                 !- Wind Exposure
  ,                                       !- View Factor to Ground
  ,                                       !- Number of Vertices
  6.46578440716979, 0, 2.4384,            !- X,Y,Z Vertex 1 {m}
  6.46578440716979, 0, 0,                 !- X,Y,Z Vertex 2 {m}
  6.46578440716979, 1.524, 0,             !- X,Y,Z Vertex 3 {m}
  6.46578440716979, 1.524, 2.4384;        !- X,Y,Z Vertex 4 {m}

OS:Surface,
<<<<<<< HEAD
  {76e7d949-19e5-4a5f-b946-e18882ddd0dc}, !- Handle
  Surface 11,                             !- Name
  Wall,                                   !- Surface Type
  ,                                       !- Construction Name
  {e255f63b-7b43-4f2f-a4c9-6396cc33433c}, !- Space Name
=======
  {ae514711-3fa4-42ac-b262-96e376becd46}, !- Handle
  Surface 11,                             !- Name
  Wall,                                   !- Surface Type
  ,                                       !- Construction Name
  {9057fe08-1a73-4756-b501-658e15dcc30a}, !- Space Name
>>>>>>> 53a99c71
  Adiabatic,                              !- Outside Boundary Condition
  ,                                       !- Outside Boundary Condition Object
  NoSun,                                  !- Sun Exposure
  NoWind,                                 !- Wind Exposure
  ,                                       !- View Factor to Ground
  ,                                       !- Number of Vertices
  0, 0, 2.4384,                           !- X,Y,Z Vertex 1 {m}
  0, 0, 0,                                !- X,Y,Z Vertex 2 {m}
  6.46578440716979, 0, 0,                 !- X,Y,Z Vertex 3 {m}
  6.46578440716979, 0, 2.4384;            !- X,Y,Z Vertex 4 {m}

OS:Surface,
<<<<<<< HEAD
  {bc248f95-58b1-430c-b74a-669d7595f561}, !- Handle
  Surface 12,                             !- Name
  RoofCeiling,                            !- Surface Type
  ,                                       !- Construction Name
  {e255f63b-7b43-4f2f-a4c9-6396cc33433c}, !- Space Name
=======
  {9e0d9963-bf72-459b-9bf7-d744175e19b9}, !- Handle
  Surface 12,                             !- Name
  RoofCeiling,                            !- Surface Type
  ,                                       !- Construction Name
  {9057fe08-1a73-4756-b501-658e15dcc30a}, !- Space Name
>>>>>>> 53a99c71
  Outdoors,                               !- Outside Boundary Condition
  ,                                       !- Outside Boundary Condition Object
  SunExposed,                             !- Sun Exposure
  WindExposed,                            !- Wind Exposure
  ,                                       !- View Factor to Ground
  ,                                       !- Number of Vertices
  6.46578440716979, 0, 2.4384,            !- X,Y,Z Vertex 1 {m}
  6.46578440716979, 1.524, 2.4384,        !- X,Y,Z Vertex 2 {m}
  0, 1.524, 2.4384,                       !- X,Y,Z Vertex 3 {m}
  0, 0, 2.4384;                           !- X,Y,Z Vertex 4 {m}

OS:SpaceType,
<<<<<<< HEAD
  {d988bf94-7b4f-411b-9e5a-58717ef7e921}, !- Handle
=======
  {159dd25b-8fcb-405b-9118-fcce32b0b20d}, !- Handle
>>>>>>> 53a99c71
  Space Type 2,                           !- Name
  ,                                       !- Default Construction Set Name
  ,                                       !- Default Schedule Set Name
  ,                                       !- Group Rendering Name
  ,                                       !- Design Specification Outdoor Air Object Name
  ,                                       !- Standards Template
  ,                                       !- Standards Building Type
  corridor;                               !- Standards Space Type

OS:BuildingUnit,
<<<<<<< HEAD
  {6adf249e-12b2-456e-82b2-d1d272f60ee5}, !- Handle
=======
  {c7dd308c-92c7-46d3-ad41-906592f67cf8}, !- Handle
>>>>>>> 53a99c71
  unit 1,                                 !- Name
  ,                                       !- Rendering Color
  Residential;                            !- Building Unit Type

OS:AdditionalProperties,
<<<<<<< HEAD
  {9a6e630d-5aaa-44cf-8e67-5d9935f81232}, !- Handle
  {6adf249e-12b2-456e-82b2-d1d272f60ee5}, !- Object Name
=======
  {f623130c-b512-49d4-acdc-18535646acb9}, !- Handle
  {c7dd308c-92c7-46d3-ad41-906592f67cf8}, !- Object Name
>>>>>>> 53a99c71
  NumberOfBedrooms,                       !- Feature Name 1
  Integer,                                !- Feature Data Type 1
  3,                                      !- Feature Value 1
  NumberOfBathrooms,                      !- Feature Name 2
  Double,                                 !- Feature Data Type 2
  2,                                      !- Feature Value 2
  NumberOfOccupants,                      !- Feature Name 3
  Double,                                 !- Feature Data Type 3
  3.3900000000000001;                     !- Feature Value 3

OS:External:File,
<<<<<<< HEAD
  {5f9c580f-cc03-4800-ae8a-a2c902533614}, !- Handle
=======
  {0a7848f5-fa43-4cee-bbe2-e79f33020525}, !- Handle
>>>>>>> 53a99c71
  8760.csv,                               !- Name
  8760.csv;                               !- File Name

OS:Schedule:Day,
<<<<<<< HEAD
  {a0dff808-619e-4098-bf82-8545980ef607}, !- Handle
=======
  {e8f97558-ad56-43b4-aa8d-2a3c44b80a06}, !- Handle
>>>>>>> 53a99c71
  Schedule Day 1,                         !- Name
  ,                                       !- Schedule Type Limits Name
  ,                                       !- Interpolate to Timestep
  24,                                     !- Hour 1
  0,                                      !- Minute 1
  0;                                      !- Value Until Time 1

OS:Schedule:Day,
<<<<<<< HEAD
  {0d51fe04-82ad-416a-be0f-9c1b0f390d0d}, !- Handle
=======
  {f81169e5-064a-40f9-91d4-d69ab11d79d2}, !- Handle
>>>>>>> 53a99c71
  Schedule Day 2,                         !- Name
  ,                                       !- Schedule Type Limits Name
  ,                                       !- Interpolate to Timestep
  24,                                     !- Hour 1
  0,                                      !- Minute 1
  1;                                      !- Value Until Time 1

OS:Schedule:File,
<<<<<<< HEAD
  {0f892719-827c-4fb5-9a1f-9da5fbb81f7f}, !- Handle
  occupants,                              !- Name
  {37c9fbb3-923b-4447-8ed3-9f6f25e070e8}, !- Schedule Type Limits Name
  {5f9c580f-cc03-4800-ae8a-a2c902533614}, !- External File Name
=======
  {92ecea47-b297-4aad-adf6-24765b4c1673}, !- Handle
  occupants,                              !- Name
  {b365edae-2610-4392-b758-3ab030ff48e0}, !- Schedule Type Limits Name
  {0a7848f5-fa43-4cee-bbe2-e79f33020525}, !- External File Name
>>>>>>> 53a99c71
  1,                                      !- Column Number
  1,                                      !- Rows to Skip at Top
  8760,                                   !- Number of Hours of Data
  ,                                       !- Column Separator
  ,                                       !- Interpolate to Timestep
  60;                                     !- Minutes per Item

OS:Schedule:Ruleset,
<<<<<<< HEAD
  {293d64dc-2df1-44a3-b406-e95152035491}, !- Handle
  Schedule Ruleset 1,                     !- Name
  {9149fafd-1339-43aa-9ed5-5ba95a54482e}, !- Schedule Type Limits Name
  {529b182d-86b6-439d-9100-8ded08af1a3a}; !- Default Day Schedule Name

OS:Schedule:Day,
  {529b182d-86b6-439d-9100-8ded08af1a3a}, !- Handle
  Schedule Day 3,                         !- Name
  {9149fafd-1339-43aa-9ed5-5ba95a54482e}, !- Schedule Type Limits Name
=======
  {8c5f191e-a113-459f-9b55-5145629d80d4}, !- Handle
  Schedule Ruleset 1,                     !- Name
  {b1a8156c-e368-4f64-beca-4792a8aee9b2}, !- Schedule Type Limits Name
  {3918866f-60bd-4d99-9380-3907b93de095}; !- Default Day Schedule Name

OS:Schedule:Day,
  {3918866f-60bd-4d99-9380-3907b93de095}, !- Handle
  Schedule Day 3,                         !- Name
  {b1a8156c-e368-4f64-beca-4792a8aee9b2}, !- Schedule Type Limits Name
>>>>>>> 53a99c71
  ,                                       !- Interpolate to Timestep
  24,                                     !- Hour 1
  0,                                      !- Minute 1
  112.539290946133;                       !- Value Until Time 1

OS:People:Definition,
<<<<<<< HEAD
  {014a4f9e-d0ac-4573-a39d-909bac108d68}, !- Handle
=======
  {bd705b09-f022-41ff-9111-71dedb55d5fa}, !- Handle
>>>>>>> 53a99c71
  res occupants|living space,             !- Name
  People,                                 !- Number of People Calculation Method
  3.39,                                   !- Number of People {people}
  ,                                       !- People per Space Floor Area {person/m2}
  ,                                       !- Space Floor Area per Person {m2/person}
  0.319734,                               !- Fraction Radiant
  0.573,                                  !- Sensible Heat Fraction
  0,                                      !- Carbon Dioxide Generation Rate {m3/s-W}
  No,                                     !- Enable ASHRAE 55 Comfort Warnings
  ZoneAveraged;                           !- Mean Radiant Temperature Calculation Type

OS:People,
<<<<<<< HEAD
  {ec85815c-3198-4a17-a3db-2b5bb58cd7fb}, !- Handle
  res occupants|living space,             !- Name
  {014a4f9e-d0ac-4573-a39d-909bac108d68}, !- People Definition Name
  {f7899580-8d77-4c0c-8e3f-07adab374b89}, !- Space or SpaceType Name
  {0f892719-827c-4fb5-9a1f-9da5fbb81f7f}, !- Number of People Schedule Name
  {293d64dc-2df1-44a3-b406-e95152035491}, !- Activity Level Schedule Name
=======
  {8f447885-7bc5-4216-82fb-10c3caac6c2d}, !- Handle
  res occupants|living space,             !- Name
  {bd705b09-f022-41ff-9111-71dedb55d5fa}, !- People Definition Name
  {bc60f01e-bb87-46dd-8f36-eac5532a88fc}, !- Space or SpaceType Name
  {92ecea47-b297-4aad-adf6-24765b4c1673}, !- Number of People Schedule Name
  {8c5f191e-a113-459f-9b55-5145629d80d4}, !- Activity Level Schedule Name
>>>>>>> 53a99c71
  ,                                       !- Surface Name/Angle Factor List Name
  ,                                       !- Work Efficiency Schedule Name
  ,                                       !- Clothing Insulation Schedule Name
  ,                                       !- Air Velocity Schedule Name
  1;                                      !- Multiplier

OS:ScheduleTypeLimits,
<<<<<<< HEAD
  {9149fafd-1339-43aa-9ed5-5ba95a54482e}, !- Handle
=======
  {b1a8156c-e368-4f64-beca-4792a8aee9b2}, !- Handle
>>>>>>> 53a99c71
  ActivityLevel,                          !- Name
  0,                                      !- Lower Limit Value
  ,                                       !- Upper Limit Value
  Continuous,                             !- Numeric Type
  ActivityLevel;                          !- Unit Type

OS:ScheduleTypeLimits,
<<<<<<< HEAD
  {37c9fbb3-923b-4447-8ed3-9f6f25e070e8}, !- Handle
=======
  {b365edae-2610-4392-b758-3ab030ff48e0}, !- Handle
>>>>>>> 53a99c71
  Fractional,                             !- Name
  0,                                      !- Lower Limit Value
  1,                                      !- Upper Limit Value
  Continuous;                             !- Numeric Type
<|MERGE_RESOLUTION|>--- conflicted
+++ resolved
@@ -1,73 +1,41 @@
 !- NOTE: Auto-generated from /test/osw_files/MF_8units_1story_SL_Denver.osw
 
 OS:Version,
-<<<<<<< HEAD
-  {7366eb36-899a-41e8-ab19-dee531c35ef8}, !- Handle
+  {a6b01b00-2cc6-4065-9bce-689d0d504ff3}, !- Handle
   2.9.0;                                  !- Version Identifier
 
 OS:SimulationControl,
-  {a12f31e9-467d-48a8-9aaa-5a1087d321bd}, !- Handle
-=======
-  {0cb259fd-923c-4db5-b89c-0a5d3593e6b4}, !- Handle
-  2.9.0;                                  !- Version Identifier
-
-OS:SimulationControl,
-  {b670db1a-f771-4055-a712-e6c67b473601}, !- Handle
->>>>>>> 53a99c71
+  {0434a653-301e-43aa-b570-7bafccf892a7}, !- Handle
   ,                                       !- Do Zone Sizing Calculation
   ,                                       !- Do System Sizing Calculation
   ,                                       !- Do Plant Sizing Calculation
   No;                                     !- Run Simulation for Sizing Periods
 
 OS:Timestep,
-<<<<<<< HEAD
-  {b9a3cc2f-0767-4914-a654-c950b82b3a1e}, !- Handle
+  {8cb049ab-9a9b-4fdc-ba17-6a93acc234af}, !- Handle
   6;                                      !- Number of Timesteps per Hour
 
 OS:ShadowCalculation,
-  {aae6ae1a-918b-4658-94ff-4cb0d0fa6b2e}, !- Handle
-=======
-  {2b5eb617-1406-4394-914c-6412c04358b8}, !- Handle
-  6;                                      !- Number of Timesteps per Hour
-
-OS:ShadowCalculation,
-  {b06a12e4-3c50-4939-82c2-953fa102a019}, !- Handle
->>>>>>> 53a99c71
+  {8c4c9051-3659-4b74-a9d4-333b07484870}, !- Handle
   20,                                     !- Calculation Frequency
   200;                                    !- Maximum Figures in Shadow Overlap Calculations
 
 OS:SurfaceConvectionAlgorithm:Outside,
-<<<<<<< HEAD
-  {aea6cca1-b7af-475b-a939-a5ac4fdb6146}, !- Handle
+  {55e8770c-68aa-42f3-99e4-3ebe61d7574f}, !- Handle
   DOE-2;                                  !- Algorithm
 
 OS:SurfaceConvectionAlgorithm:Inside,
-  {e586ac13-b4ff-4b58-a01e-ee46a20a53cc}, !- Handle
+  {79e6cc3f-8991-4562-9acd-38ad7b35d425}, !- Handle
   TARP;                                   !- Algorithm
 
 OS:ZoneCapacitanceMultiplier:ResearchSpecial,
-  {296be4c6-cd60-4fdc-b136-fcc110b9e7c1}, !- Handle
-=======
-  {3ca87c38-384f-4879-8549-00e621791bea}, !- Handle
-  DOE-2;                                  !- Algorithm
-
-OS:SurfaceConvectionAlgorithm:Inside,
-  {cb1467d7-6fe0-42e6-881a-6317d65cbf86}, !- Handle
-  TARP;                                   !- Algorithm
-
-OS:ZoneCapacitanceMultiplier:ResearchSpecial,
-  {50d940fd-b6d7-4b63-aa4d-f034618aa95c}, !- Handle
->>>>>>> 53a99c71
+  {bff1e40a-201f-4acd-9614-4bcb803d71c0}, !- Handle
   ,                                       !- Temperature Capacity Multiplier
   15,                                     !- Humidity Capacity Multiplier
   ;                                       !- Carbon Dioxide Capacity Multiplier
 
 OS:RunPeriod,
-<<<<<<< HEAD
-  {548dbb7a-30fe-4c6b-a8c8-6e32195ca156}, !- Handle
-=======
-  {44dbdb06-cb17-4601-9645-cf6cdd8b61e0}, !- Handle
->>>>>>> 53a99c71
+  {9960cc5d-f65c-4500-8d99-3fc67e370cc7}, !- Handle
   Run Period 1,                           !- Name
   1,                                      !- Begin Month
   1,                                      !- Begin Day of Month
@@ -81,21 +49,13 @@
   ;                                       !- Number of Times Runperiod to be Repeated
 
 OS:YearDescription,
-<<<<<<< HEAD
-  {f688fc0d-2e31-4661-b137-2648d271c70d}, !- Handle
-=======
-  {f157db4a-c904-4d0a-bfd5-28535d552b61}, !- Handle
->>>>>>> 53a99c71
+  {17b897a0-b033-4124-bb12-35ef504ea6fb}, !- Handle
   2007,                                   !- Calendar Year
   ,                                       !- Day of Week for Start Day
   ;                                       !- Is Leap Year
 
 OS:WeatherFile,
-<<<<<<< HEAD
-  {08eeb30b-f448-4a0f-9766-03564d2c0edf}, !- Handle
-=======
-  {05f84c2f-944c-4b91-be15-8cec5a34d35d}, !- Handle
->>>>>>> 53a99c71
+  {b757c335-e6cf-4f24-bac7-af5691f27202}, !- Handle
   Denver Intl Ap,                         !- City
   CO,                                     !- State Province Region
   USA,                                    !- Country
@@ -109,13 +69,8 @@
   E23378AA;                               !- Checksum
 
 OS:AdditionalProperties,
-<<<<<<< HEAD
-  {b83c5aa9-d9c2-4887-9b17-d53aa4d42379}, !- Handle
-  {08eeb30b-f448-4a0f-9766-03564d2c0edf}, !- Object Name
-=======
-  {3842fb5f-d353-4c6c-914e-ef879cf3fd46}, !- Handle
-  {05f84c2f-944c-4b91-be15-8cec5a34d35d}, !- Object Name
->>>>>>> 53a99c71
+  {7a784d03-3a9b-4f81-bc31-98407bb6d4ea}, !- Handle
+  {b757c335-e6cf-4f24-bac7-af5691f27202}, !- Object Name
   EPWHeaderCity,                          !- Feature Name 1
   String,                                 !- Feature Data Type 1
   Denver Intl Ap,                         !- Feature Value 1
@@ -223,11 +178,7 @@
   84;                                     !- Feature Value 35
 
 OS:Site,
-<<<<<<< HEAD
-  {1b504f13-88c8-408d-82cc-65432d734109}, !- Handle
-=======
-  {8a8b1cf7-425c-443d-9874-a3d9a92ebcb9}, !- Handle
->>>>>>> 53a99c71
+  {73d932cf-e0d4-4fc0-88d9-99532233406a}, !- Handle
   Denver Intl Ap_CO_USA,                  !- Name
   39.83,                                  !- Latitude {deg}
   -104.65,                                !- Longitude {deg}
@@ -236,11 +187,7 @@
   ;                                       !- Terrain
 
 OS:ClimateZones,
-<<<<<<< HEAD
-  {671388c4-b8c5-420e-babc-025b901967f2}, !- Handle
-=======
-  {75008928-81dc-4bce-ad72-96b5047fe91a}, !- Handle
->>>>>>> 53a99c71
+  {28ec3dfb-f6bc-432c-9689-a71f9c10e725}, !- Handle
   ,                                       !- Active Institution
   ,                                       !- Active Year
   ,                                       !- Climate Zone Institution Name 1
@@ -253,31 +200,19 @@
   Cold;                                   !- Climate Zone Value 2
 
 OS:Site:WaterMainsTemperature,
-<<<<<<< HEAD
-  {1b6b68c1-5d4c-4ae0-b777-1f59088e3f6c}, !- Handle
-=======
-  {0dd8049d-8efb-466b-9caf-d484f30e553d}, !- Handle
->>>>>>> 53a99c71
+  {3410b197-2252-45a6-93c8-345275585a26}, !- Handle
   Correlation,                            !- Calculation Method
   ,                                       !- Temperature Schedule Name
   10.8753424657535,                       !- Annual Average Outdoor Air Temperature {C}
   23.1524007936508;                       !- Maximum Difference In Monthly Average Outdoor Air Temperatures {deltaC}
 
 OS:RunPeriodControl:DaylightSavingTime,
-<<<<<<< HEAD
-  {edd3bd3d-2ed6-4f35-a78e-2e22fce60c5a}, !- Handle
-=======
-  {92ea5d8f-a7f3-4458-91bd-dba386c0af19}, !- Handle
->>>>>>> 53a99c71
+  {1d8aecb8-a9a3-41ab-b5d6-9449fd1bb098}, !- Handle
   3/12,                                   !- Start Date
   11/5;                                   !- End Date
 
 OS:Site:GroundTemperature:Deep,
-<<<<<<< HEAD
-  {a582de0f-af87-452a-a4f5-e9a33c789677}, !- Handle
-=======
-  {1308dc5d-10a2-40fb-81b0-8d8f37d48046}, !- Handle
->>>>>>> 53a99c71
+  {9d8cd54e-b3ae-4f6e-9fdf-37e15778a719}, !- Handle
   10.8753424657535,                       !- January Deep Ground Temperature {C}
   10.8753424657535,                       !- February Deep Ground Temperature {C}
   10.8753424657535,                       !- March Deep Ground Temperature {C}
@@ -292,11 +227,7 @@
   10.8753424657535;                       !- December Deep Ground Temperature {C}
 
 OS:Building,
-<<<<<<< HEAD
-  {39dcf955-10f9-4a1a-a7f6-fdb4f21a15f7}, !- Handle
-=======
-  {0bfb19fd-b706-4269-b164-883f91ba56ec}, !- Handle
->>>>>>> 53a99c71
+  {d2ab0eaf-62af-43ef-a674-ea88416c4ac8}, !- Handle
   Building 1,                             !- Name
   ,                                       !- Building Sector Type
   0,                                      !- North Axis {deg}
@@ -311,13 +242,8 @@
   8;                                      !- Standards Number of Living Units
 
 OS:AdditionalProperties,
-<<<<<<< HEAD
-  {1e56105b-1ff8-4c00-99b1-52f2b3102018}, !- Handle
-  {39dcf955-10f9-4a1a-a7f6-fdb4f21a15f7}, !- Object Name
-=======
-  {2ffe2de4-0a9b-47d8-b0cb-5eb5af33d74b}, !- Handle
-  {0bfb19fd-b706-4269-b164-883f91ba56ec}, !- Object Name
->>>>>>> 53a99c71
+  {5762b159-c080-497f-8487-b773f3ec48e9}, !- Handle
+  {d2ab0eaf-62af-43ef-a674-ea88416c4ac8}, !- Object Name
   num_units,                              !- Feature Name 1
   Integer,                                !- Feature Data Type 1
   8,                                      !- Feature Value 1
@@ -344,11 +270,7 @@
   Double-Loaded Interior;                 !- Feature Value 8
 
 OS:ThermalZone,
-<<<<<<< HEAD
-  {2ec804aa-5c5f-4982-96e7-6d9c0ffe585d}, !- Handle
-=======
-  {66905cc5-3f86-4fd8-9c6d-e52de345cfee}, !- Handle
->>>>>>> 53a99c71
+  {07cb2ed2-c537-4043-b74c-6d83cfd90be2}, !- Handle
   living zone,                            !- Name
   ,                                       !- Multiplier
   ,                                       !- Ceiling Height {m}
@@ -357,17 +279,10 @@
   ,                                       !- Zone Inside Convection Algorithm
   ,                                       !- Zone Outside Convection Algorithm
   ,                                       !- Zone Conditioning Equipment List Name
-<<<<<<< HEAD
-  {66492ddf-055f-4407-9975-faa0d21d9ba9}, !- Zone Air Inlet Port List
-  {c779a4d3-cbe2-42da-9809-9aa96611d6a2}, !- Zone Air Exhaust Port List
-  {02c0a242-7023-42bf-9fef-d81fe3550607}, !- Zone Air Node Name
-  {7972bdff-eca8-4195-a435-543b4705b03e}, !- Zone Return Air Port List
-=======
-  {ea59ee43-4811-4a9a-9325-3590968b2e27}, !- Zone Air Inlet Port List
-  {c9411119-599e-4d7b-a3db-bada97e1b323}, !- Zone Air Exhaust Port List
-  {a56a1350-093a-44f3-9564-9a446bf4864c}, !- Zone Air Node Name
-  {f916e05b-3e22-4099-a33a-5d2373fc4dae}, !- Zone Return Air Port List
->>>>>>> 53a99c71
+  {3daa307c-e66f-4bce-8acb-876e782399b6}, !- Zone Air Inlet Port List
+  {760b3417-5e5a-4f0f-a9ca-0c0aaacbcad9}, !- Zone Air Exhaust Port List
+  {116516ef-01e7-4068-aa04-86374d01b057}, !- Zone Air Node Name
+  {93f47c73-17af-49a5-a82e-73181d4acb9d}, !- Zone Return Air Port List
   ,                                       !- Primary Daylighting Control Name
   ,                                       !- Fraction of Zone Controlled by Primary Daylighting Control
   ,                                       !- Secondary Daylighting Control Name
@@ -378,71 +293,37 @@
   No;                                     !- Use Ideal Air Loads
 
 OS:Node,
-<<<<<<< HEAD
-  {88dd7e71-3b95-4993-89b2-a56516d2d1a8}, !- Handle
+  {f41408d2-4c27-413e-87d6-fc58ba23628d}, !- Handle
   Node 1,                                 !- Name
-  {02c0a242-7023-42bf-9fef-d81fe3550607}, !- Inlet Port
+  {116516ef-01e7-4068-aa04-86374d01b057}, !- Inlet Port
   ;                                       !- Outlet Port
 
 OS:Connection,
-  {02c0a242-7023-42bf-9fef-d81fe3550607}, !- Handle
-  {70fb65cc-103c-4b41-9e99-ac0245671b42}, !- Name
-  {2ec804aa-5c5f-4982-96e7-6d9c0ffe585d}, !- Source Object
+  {116516ef-01e7-4068-aa04-86374d01b057}, !- Handle
+  {32fbe0ee-f52f-4bc1-8869-2ecc6296f2a2}, !- Name
+  {07cb2ed2-c537-4043-b74c-6d83cfd90be2}, !- Source Object
   11,                                     !- Outlet Port
-  {88dd7e71-3b95-4993-89b2-a56516d2d1a8}, !- Target Object
+  {f41408d2-4c27-413e-87d6-fc58ba23628d}, !- Target Object
   2;                                      !- Inlet Port
 
 OS:PortList,
-  {66492ddf-055f-4407-9975-faa0d21d9ba9}, !- Handle
-  {960bb5e4-2740-4eb3-908f-80cff8079fab}, !- Name
-  {2ec804aa-5c5f-4982-96e7-6d9c0ffe585d}; !- HVAC Component
+  {3daa307c-e66f-4bce-8acb-876e782399b6}, !- Handle
+  {161bd23d-49d8-4fab-b954-304bc45c8fac}, !- Name
+  {07cb2ed2-c537-4043-b74c-6d83cfd90be2}; !- HVAC Component
 
 OS:PortList,
-  {c779a4d3-cbe2-42da-9809-9aa96611d6a2}, !- Handle
-  {49918c76-9c2f-40a9-9fd4-a47420122e74}, !- Name
-  {2ec804aa-5c5f-4982-96e7-6d9c0ffe585d}; !- HVAC Component
+  {760b3417-5e5a-4f0f-a9ca-0c0aaacbcad9}, !- Handle
+  {59699fc0-2d27-43a7-bf6f-9548db073556}, !- Name
+  {07cb2ed2-c537-4043-b74c-6d83cfd90be2}; !- HVAC Component
 
 OS:PortList,
-  {7972bdff-eca8-4195-a435-543b4705b03e}, !- Handle
-  {7453b52d-7fce-417c-944d-fa300d652c53}, !- Name
-  {2ec804aa-5c5f-4982-96e7-6d9c0ffe585d}; !- HVAC Component
+  {93f47c73-17af-49a5-a82e-73181d4acb9d}, !- Handle
+  {4c9d4dfc-9b45-495a-80d3-f81cf724b02d}, !- Name
+  {07cb2ed2-c537-4043-b74c-6d83cfd90be2}; !- HVAC Component
 
 OS:Sizing:Zone,
-  {fb568922-5df0-4205-9863-74ed39487bb9}, !- Handle
-  {2ec804aa-5c5f-4982-96e7-6d9c0ffe585d}, !- Zone or ZoneList Name
-=======
-  {0548d888-6a21-4ace-b76d-df716cd0713f}, !- Handle
-  Node 1,                                 !- Name
-  {a56a1350-093a-44f3-9564-9a446bf4864c}, !- Inlet Port
-  ;                                       !- Outlet Port
-
-OS:Connection,
-  {a56a1350-093a-44f3-9564-9a446bf4864c}, !- Handle
-  {31602a00-ab61-4068-9288-b55e106324c1}, !- Name
-  {66905cc5-3f86-4fd8-9c6d-e52de345cfee}, !- Source Object
-  11,                                     !- Outlet Port
-  {0548d888-6a21-4ace-b76d-df716cd0713f}, !- Target Object
-  2;                                      !- Inlet Port
-
-OS:PortList,
-  {ea59ee43-4811-4a9a-9325-3590968b2e27}, !- Handle
-  {00723ade-9c35-40cc-a6cd-0bb21bc68469}, !- Name
-  {66905cc5-3f86-4fd8-9c6d-e52de345cfee}; !- HVAC Component
-
-OS:PortList,
-  {c9411119-599e-4d7b-a3db-bada97e1b323}, !- Handle
-  {bdfd02da-ee43-4a62-bfaa-51eeb21dfa98}, !- Name
-  {66905cc5-3f86-4fd8-9c6d-e52de345cfee}; !- HVAC Component
-
-OS:PortList,
-  {f916e05b-3e22-4099-a33a-5d2373fc4dae}, !- Handle
-  {217fdd3d-0917-4a0e-9110-3bfb0924ae78}, !- Name
-  {66905cc5-3f86-4fd8-9c6d-e52de345cfee}; !- HVAC Component
-
-OS:Sizing:Zone,
-  {076fadef-d538-4c53-beeb-304b4dd08fe5}, !- Handle
-  {66905cc5-3f86-4fd8-9c6d-e52de345cfee}, !- Zone or ZoneList Name
->>>>>>> 53a99c71
+  {d0b0de80-693d-4375-9b58-2c3b653891bf}, !- Handle
+  {07cb2ed2-c537-4043-b74c-6d83cfd90be2}, !- Zone or ZoneList Name
   SupplyAirTemperature,                   !- Zone Cooling Design Supply Air Temperature Input Method
   14,                                     !- Zone Cooling Design Supply Air Temperature {C}
   11.11,                                  !- Zone Cooling Design Supply Air Temperature Difference {deltaC}
@@ -471,25 +352,14 @@
   autosize;                               !- Dedicated Outdoor Air High Setpoint Temperature for Design {C}
 
 OS:ZoneHVAC:EquipmentList,
-<<<<<<< HEAD
-  {3a5437d4-a8ae-403f-b6f7-2771653b870d}, !- Handle
+  {abadc103-8b1f-4ba6-be02-b81c12b9795d}, !- Handle
   Zone HVAC Equipment List 1,             !- Name
-  {2ec804aa-5c5f-4982-96e7-6d9c0ffe585d}; !- Thermal Zone
+  {07cb2ed2-c537-4043-b74c-6d83cfd90be2}; !- Thermal Zone
 
 OS:Space,
-  {f7899580-8d77-4c0c-8e3f-07adab374b89}, !- Handle
+  {0ca2fa70-4192-4bc2-9a03-e71a2f78ef99}, !- Handle
   living space,                           !- Name
-  {28524919-8015-4ec4-beef-9c7d3409ba0e}, !- Space Type Name
-=======
-  {e7340963-841f-4dbb-bd03-109482b62582}, !- Handle
-  Zone HVAC Equipment List 1,             !- Name
-  {66905cc5-3f86-4fd8-9c6d-e52de345cfee}; !- Thermal Zone
-
-OS:Space,
-  {bc60f01e-bb87-46dd-8f36-eac5532a88fc}, !- Handle
-  living space,                           !- Name
-  {d4e51b9f-f3b1-4c13-9acc-50bc17939f6f}, !- Space Type Name
->>>>>>> 53a99c71
+  {0241c716-2a8f-4377-9fa7-37fa0e1b760e}, !- Space Type Name
   ,                                       !- Default Construction Set Name
   ,                                       !- Default Schedule Set Name
   ,                                       !- Direction of Relative North {deg}
@@ -497,31 +367,17 @@
   ,                                       !- Y Origin {m}
   ,                                       !- Z Origin {m}
   ,                                       !- Building Story Name
-<<<<<<< HEAD
-  {2ec804aa-5c5f-4982-96e7-6d9c0ffe585d}, !- Thermal Zone Name
+  {07cb2ed2-c537-4043-b74c-6d83cfd90be2}, !- Thermal Zone Name
   ,                                       !- Part of Total Floor Area
   ,                                       !- Design Specification Outdoor Air Object Name
-  {6adf249e-12b2-456e-82b2-d1d272f60ee5}; !- Building Unit Name
-
-OS:Surface,
-  {9981909e-0936-4c56-9b34-2aac482a827d}, !- Handle
+  {5d2e40ae-fd29-48b0-a5f7-e3334e9377e6}; !- Building Unit Name
+
+OS:Surface,
+  {abcedd0b-8b52-4a35-99d7-8e089d2eed5e}, !- Handle
   Surface 1,                              !- Name
   Floor,                                  !- Surface Type
   ,                                       !- Construction Name
-  {f7899580-8d77-4c0c-8e3f-07adab374b89}, !- Space Name
-=======
-  {66905cc5-3f86-4fd8-9c6d-e52de345cfee}, !- Thermal Zone Name
-  ,                                       !- Part of Total Floor Area
-  ,                                       !- Design Specification Outdoor Air Object Name
-  {c7dd308c-92c7-46d3-ad41-906592f67cf8}; !- Building Unit Name
-
-OS:Surface,
-  {3fb324a9-ea77-4e78-9300-47939a0720e5}, !- Handle
-  Surface 1,                              !- Name
-  Floor,                                  !- Surface Type
-  ,                                       !- Construction Name
-  {bc60f01e-bb87-46dd-8f36-eac5532a88fc}, !- Space Name
->>>>>>> 53a99c71
+  {0ca2fa70-4192-4bc2-9a03-e71a2f78ef99}, !- Space Name
   Foundation,                             !- Outside Boundary Condition
   ,                                       !- Outside Boundary Condition Object
   NoSun,                                  !- Sun Exposure
@@ -534,19 +390,11 @@
   6.46578440716979, -12.9315688143396, 0; !- X,Y,Z Vertex 4 {m}
 
 OS:Surface,
-<<<<<<< HEAD
-  {70b12a1b-4cad-4836-b851-f835c48719de}, !- Handle
+  {9e575acc-b5e0-4020-a25e-f84c7b97bab0}, !- Handle
   Surface 2,                              !- Name
   Wall,                                   !- Surface Type
   ,                                       !- Construction Name
-  {f7899580-8d77-4c0c-8e3f-07adab374b89}, !- Space Name
-=======
-  {7133e171-9a82-4ab5-ac3a-0ede703e8b98}, !- Handle
-  Surface 2,                              !- Name
-  Wall,                                   !- Surface Type
-  ,                                       !- Construction Name
-  {bc60f01e-bb87-46dd-8f36-eac5532a88fc}, !- Space Name
->>>>>>> 53a99c71
+  {0ca2fa70-4192-4bc2-9a03-e71a2f78ef99}, !- Space Name
   Outdoors,                               !- Outside Boundary Condition
   ,                                       !- Outside Boundary Condition Object
   SunExposed,                             !- Sun Exposure
@@ -559,19 +407,11 @@
   0, -12.9315688143396, 2.4384;           !- X,Y,Z Vertex 4 {m}
 
 OS:Surface,
-<<<<<<< HEAD
-  {5d6178d4-b078-4db0-ae72-7d222a5cee9d}, !- Handle
+  {e59f594c-f193-43d5-84b5-1c1ff8845cc5}, !- Handle
   Surface 3,                              !- Name
   Wall,                                   !- Surface Type
   ,                                       !- Construction Name
-  {f7899580-8d77-4c0c-8e3f-07adab374b89}, !- Space Name
-=======
-  {cbc1d8ac-ed46-4cae-bce9-d043348e8406}, !- Handle
-  Surface 3,                              !- Name
-  Wall,                                   !- Surface Type
-  ,                                       !- Construction Name
-  {bc60f01e-bb87-46dd-8f36-eac5532a88fc}, !- Space Name
->>>>>>> 53a99c71
+  {0ca2fa70-4192-4bc2-9a03-e71a2f78ef99}, !- Space Name
   Adiabatic,                              !- Outside Boundary Condition
   ,                                       !- Outside Boundary Condition Object
   NoSun,                                  !- Sun Exposure
@@ -584,19 +424,11 @@
   0, 0, 2.4384;                           !- X,Y,Z Vertex 4 {m}
 
 OS:Surface,
-<<<<<<< HEAD
-  {19d32e87-563a-4471-995d-6c8ac446d47f}, !- Handle
+  {8e0624c0-20ca-4b92-8f06-11801a792db6}, !- Handle
   Surface 4,                              !- Name
   Wall,                                   !- Surface Type
   ,                                       !- Construction Name
-  {f7899580-8d77-4c0c-8e3f-07adab374b89}, !- Space Name
-=======
-  {eb2e6b8e-2909-42fd-9332-75cecf249890}, !- Handle
-  Surface 4,                              !- Name
-  Wall,                                   !- Surface Type
-  ,                                       !- Construction Name
-  {bc60f01e-bb87-46dd-8f36-eac5532a88fc}, !- Space Name
->>>>>>> 53a99c71
+  {0ca2fa70-4192-4bc2-9a03-e71a2f78ef99}, !- Space Name
   Adiabatic,                              !- Outside Boundary Condition
   ,                                       !- Outside Boundary Condition Object
   NoSun,                                  !- Sun Exposure
@@ -609,19 +441,11 @@
   6.46578440716979, 0, 2.4384;            !- X,Y,Z Vertex 4 {m}
 
 OS:Surface,
-<<<<<<< HEAD
-  {c96adcc9-5cc0-4b72-9c9d-f518ff038852}, !- Handle
+  {21e1902c-de4e-4fcb-93f5-29b61d6f1a1b}, !- Handle
   Surface 5,                              !- Name
   Wall,                                   !- Surface Type
   ,                                       !- Construction Name
-  {f7899580-8d77-4c0c-8e3f-07adab374b89}, !- Space Name
-=======
-  {d3619696-561d-4576-8d3f-e23e28f0f68e}, !- Handle
-  Surface 5,                              !- Name
-  Wall,                                   !- Surface Type
-  ,                                       !- Construction Name
-  {bc60f01e-bb87-46dd-8f36-eac5532a88fc}, !- Space Name
->>>>>>> 53a99c71
+  {0ca2fa70-4192-4bc2-9a03-e71a2f78ef99}, !- Space Name
   Outdoors,                               !- Outside Boundary Condition
   ,                                       !- Outside Boundary Condition Object
   SunExposed,                             !- Sun Exposure
@@ -634,19 +458,11 @@
   6.46578440716979, -12.9315688143396, 2.4384; !- X,Y,Z Vertex 4 {m}
 
 OS:Surface,
-<<<<<<< HEAD
-  {dac1c11f-346d-466e-ba93-024a657d10ea}, !- Handle
+  {d1324e68-6178-4acf-b9ea-48c20c525e1e}, !- Handle
   Surface 6,                              !- Name
   RoofCeiling,                            !- Surface Type
   ,                                       !- Construction Name
-  {f7899580-8d77-4c0c-8e3f-07adab374b89}, !- Space Name
-=======
-  {7d2ded65-899e-445e-b0e3-afa97a195af7}, !- Handle
-  Surface 6,                              !- Name
-  RoofCeiling,                            !- Surface Type
-  ,                                       !- Construction Name
-  {bc60f01e-bb87-46dd-8f36-eac5532a88fc}, !- Space Name
->>>>>>> 53a99c71
+  {0ca2fa70-4192-4bc2-9a03-e71a2f78ef99}, !- Space Name
   Outdoors,                               !- Outside Boundary Condition
   ,                                       !- Outside Boundary Condition Object
   SunExposed,                             !- Sun Exposure
@@ -659,11 +475,7 @@
   0, -12.9315688143396, 2.4384;           !- X,Y,Z Vertex 4 {m}
 
 OS:SpaceType,
-<<<<<<< HEAD
-  {28524919-8015-4ec4-beef-9c7d3409ba0e}, !- Handle
-=======
-  {d4e51b9f-f3b1-4c13-9acc-50bc17939f6f}, !- Handle
->>>>>>> 53a99c71
+  {0241c716-2a8f-4377-9fa7-37fa0e1b760e}, !- Handle
   Space Type 1,                           !- Name
   ,                                       !- Default Construction Set Name
   ,                                       !- Default Schedule Set Name
@@ -674,11 +486,7 @@
   living;                                 !- Standards Space Type
 
 OS:ThermalZone,
-<<<<<<< HEAD
-  {7ca0a8a9-c02e-4f80-a81b-1842627376d1}, !- Handle
-=======
-  {bbbcda90-cf0f-4acf-b52f-a7c91f14f932}, !- Handle
->>>>>>> 53a99c71
+  {69e354e3-d8b5-45db-a6d0-f4fa89041111}, !- Handle
   corridor zone,                          !- Name
   ,                                       !- Multiplier
   ,                                       !- Ceiling Height {m}
@@ -687,17 +495,10 @@
   ,                                       !- Zone Inside Convection Algorithm
   ,                                       !- Zone Outside Convection Algorithm
   ,                                       !- Zone Conditioning Equipment List Name
-<<<<<<< HEAD
-  {4c4afcfb-5867-4b1f-81ef-dffc1912e4a7}, !- Zone Air Inlet Port List
-  {0e10a54c-65bb-44c4-8ef5-b615180f4a7a}, !- Zone Air Exhaust Port List
-  {7c3601f0-8174-4d65-b2de-90a78cb4c048}, !- Zone Air Node Name
-  {e6ca7b1d-f945-43b2-bb14-04af4f80f0db}, !- Zone Return Air Port List
-=======
-  {26a0fac9-ac53-411a-83b9-fe5bc4ff7768}, !- Zone Air Inlet Port List
-  {18d0c4dd-763d-4c0b-bcc5-a2962b2063c5}, !- Zone Air Exhaust Port List
-  {3b4f4ba1-b988-49db-ae1c-aac8772941e8}, !- Zone Air Node Name
-  {8092fa99-e0b5-4260-bd7c-a4954e389397}, !- Zone Return Air Port List
->>>>>>> 53a99c71
+  {f5564bef-fabd-4425-b60e-2afa69e517f2}, !- Zone Air Inlet Port List
+  {752f0d37-a76c-4700-849a-ceabe75aa12c}, !- Zone Air Exhaust Port List
+  {acb29d8b-0056-4a6d-ad99-fef50be1db1c}, !- Zone Air Node Name
+  {32199b0f-16bb-4235-bcf5-05d2ce910af3}, !- Zone Return Air Port List
   ,                                       !- Primary Daylighting Control Name
   ,                                       !- Fraction of Zone Controlled by Primary Daylighting Control
   ,                                       !- Secondary Daylighting Control Name
@@ -708,71 +509,37 @@
   No;                                     !- Use Ideal Air Loads
 
 OS:Node,
-<<<<<<< HEAD
-  {3d76fba7-e8ad-4639-8115-4c384c7484ed}, !- Handle
+  {fd563667-d9e7-4e16-8d53-fe26e9396188}, !- Handle
   Node 2,                                 !- Name
-  {7c3601f0-8174-4d65-b2de-90a78cb4c048}, !- Inlet Port
+  {acb29d8b-0056-4a6d-ad99-fef50be1db1c}, !- Inlet Port
   ;                                       !- Outlet Port
 
 OS:Connection,
-  {7c3601f0-8174-4d65-b2de-90a78cb4c048}, !- Handle
-  {2f36911a-6604-4a33-93df-a83c8a0cda95}, !- Name
-  {7ca0a8a9-c02e-4f80-a81b-1842627376d1}, !- Source Object
+  {acb29d8b-0056-4a6d-ad99-fef50be1db1c}, !- Handle
+  {edc9755a-b52d-44d8-8e4f-67c22009ad88}, !- Name
+  {69e354e3-d8b5-45db-a6d0-f4fa89041111}, !- Source Object
   11,                                     !- Outlet Port
-  {3d76fba7-e8ad-4639-8115-4c384c7484ed}, !- Target Object
+  {fd563667-d9e7-4e16-8d53-fe26e9396188}, !- Target Object
   2;                                      !- Inlet Port
 
 OS:PortList,
-  {4c4afcfb-5867-4b1f-81ef-dffc1912e4a7}, !- Handle
-  {8dd7782e-26f5-43e6-846e-af2b5016aa1d}, !- Name
-  {7ca0a8a9-c02e-4f80-a81b-1842627376d1}; !- HVAC Component
+  {f5564bef-fabd-4425-b60e-2afa69e517f2}, !- Handle
+  {ce5b8c67-6455-49ea-96e9-2ec26873612f}, !- Name
+  {69e354e3-d8b5-45db-a6d0-f4fa89041111}; !- HVAC Component
 
 OS:PortList,
-  {0e10a54c-65bb-44c4-8ef5-b615180f4a7a}, !- Handle
-  {a61696f9-654e-4683-b0af-b08d7b08dd4c}, !- Name
-  {7ca0a8a9-c02e-4f80-a81b-1842627376d1}; !- HVAC Component
+  {752f0d37-a76c-4700-849a-ceabe75aa12c}, !- Handle
+  {b37d99bc-2f94-48ae-90c7-08741fd636aa}, !- Name
+  {69e354e3-d8b5-45db-a6d0-f4fa89041111}; !- HVAC Component
 
 OS:PortList,
-  {e6ca7b1d-f945-43b2-bb14-04af4f80f0db}, !- Handle
-  {989541b3-53b6-4c15-a737-4712ebaf0c52}, !- Name
-  {7ca0a8a9-c02e-4f80-a81b-1842627376d1}; !- HVAC Component
+  {32199b0f-16bb-4235-bcf5-05d2ce910af3}, !- Handle
+  {caa45b45-4cc1-44a5-8959-572145b570d4}, !- Name
+  {69e354e3-d8b5-45db-a6d0-f4fa89041111}; !- HVAC Component
 
 OS:Sizing:Zone,
-  {c766fb78-d030-4915-b451-f78a1e3be756}, !- Handle
-  {7ca0a8a9-c02e-4f80-a81b-1842627376d1}, !- Zone or ZoneList Name
-=======
-  {96247ad4-93ab-4c30-b0f0-7c4d8a233ca5}, !- Handle
-  Node 2,                                 !- Name
-  {3b4f4ba1-b988-49db-ae1c-aac8772941e8}, !- Inlet Port
-  ;                                       !- Outlet Port
-
-OS:Connection,
-  {3b4f4ba1-b988-49db-ae1c-aac8772941e8}, !- Handle
-  {c1a376a8-167f-489e-9ae7-2d8da23da002}, !- Name
-  {bbbcda90-cf0f-4acf-b52f-a7c91f14f932}, !- Source Object
-  11,                                     !- Outlet Port
-  {96247ad4-93ab-4c30-b0f0-7c4d8a233ca5}, !- Target Object
-  2;                                      !- Inlet Port
-
-OS:PortList,
-  {26a0fac9-ac53-411a-83b9-fe5bc4ff7768}, !- Handle
-  {99b9ec51-e843-4886-ae32-6cb0ac15db79}, !- Name
-  {bbbcda90-cf0f-4acf-b52f-a7c91f14f932}; !- HVAC Component
-
-OS:PortList,
-  {18d0c4dd-763d-4c0b-bcc5-a2962b2063c5}, !- Handle
-  {1d0bca3d-edd9-4b1e-a560-f4b64e50b873}, !- Name
-  {bbbcda90-cf0f-4acf-b52f-a7c91f14f932}; !- HVAC Component
-
-OS:PortList,
-  {8092fa99-e0b5-4260-bd7c-a4954e389397}, !- Handle
-  {a062efe3-7b3b-454d-8c99-7398710609bb}, !- Name
-  {bbbcda90-cf0f-4acf-b52f-a7c91f14f932}; !- HVAC Component
-
-OS:Sizing:Zone,
-  {329ce692-a60b-4efc-af12-9aea0b3e3d38}, !- Handle
-  {bbbcda90-cf0f-4acf-b52f-a7c91f14f932}, !- Zone or ZoneList Name
->>>>>>> 53a99c71
+  {64dc4c65-66c3-4a7e-82cb-cddd36b96cc0}, !- Handle
+  {69e354e3-d8b5-45db-a6d0-f4fa89041111}, !- Zone or ZoneList Name
   SupplyAirTemperature,                   !- Zone Cooling Design Supply Air Temperature Input Method
   14,                                     !- Zone Cooling Design Supply Air Temperature {C}
   11.11,                                  !- Zone Cooling Design Supply Air Temperature Difference {deltaC}
@@ -801,25 +568,14 @@
   autosize;                               !- Dedicated Outdoor Air High Setpoint Temperature for Design {C}
 
 OS:ZoneHVAC:EquipmentList,
-<<<<<<< HEAD
-  {e5fa0eca-2fb0-4c47-997e-5b9d39b037ec}, !- Handle
+  {b044e96e-a589-4687-8ba1-142f894f8849}, !- Handle
   Zone HVAC Equipment List 2,             !- Name
-  {7ca0a8a9-c02e-4f80-a81b-1842627376d1}; !- Thermal Zone
+  {69e354e3-d8b5-45db-a6d0-f4fa89041111}; !- Thermal Zone
 
 OS:Space,
-  {e255f63b-7b43-4f2f-a4c9-6396cc33433c}, !- Handle
+  {d97538c4-914f-4f4b-ae2d-22b8e6c31aab}, !- Handle
   corridor space,                         !- Name
-  {d988bf94-7b4f-411b-9e5a-58717ef7e921}, !- Space Type Name
-=======
-  {8afa3abc-6445-4b13-826a-22bfd66befce}, !- Handle
-  Zone HVAC Equipment List 2,             !- Name
-  {bbbcda90-cf0f-4acf-b52f-a7c91f14f932}; !- Thermal Zone
-
-OS:Space,
-  {9057fe08-1a73-4756-b501-658e15dcc30a}, !- Handle
-  corridor space,                         !- Name
-  {159dd25b-8fcb-405b-9118-fcce32b0b20d}, !- Space Type Name
->>>>>>> 53a99c71
+  {5bb655a3-e7fa-4fbc-9767-caaf08e3f546}, !- Space Type Name
   ,                                       !- Default Construction Set Name
   ,                                       !- Default Schedule Set Name
   ,                                       !- Direction of Relative North {deg}
@@ -827,25 +583,14 @@
   ,                                       !- Y Origin {m}
   ,                                       !- Z Origin {m}
   ,                                       !- Building Story Name
-<<<<<<< HEAD
-  {7ca0a8a9-c02e-4f80-a81b-1842627376d1}; !- Thermal Zone Name
-
-OS:Surface,
-  {0e3b9aac-600c-4d64-96bc-78e0d4c7e7d2}, !- Handle
+  {69e354e3-d8b5-45db-a6d0-f4fa89041111}; !- Thermal Zone Name
+
+OS:Surface,
+  {037164c0-7428-43c7-ab64-de18ba4b5b73}, !- Handle
   Surface 7,                              !- Name
   Floor,                                  !- Surface Type
   ,                                       !- Construction Name
-  {e255f63b-7b43-4f2f-a4c9-6396cc33433c}, !- Space Name
-=======
-  {bbbcda90-cf0f-4acf-b52f-a7c91f14f932}; !- Thermal Zone Name
-
-OS:Surface,
-  {18a7c780-45f0-4534-bcbf-cf0a5c44caf9}, !- Handle
-  Surface 7,                              !- Name
-  Floor,                                  !- Surface Type
-  ,                                       !- Construction Name
-  {9057fe08-1a73-4756-b501-658e15dcc30a}, !- Space Name
->>>>>>> 53a99c71
+  {d97538c4-914f-4f4b-ae2d-22b8e6c31aab}, !- Space Name
   Foundation,                             !- Outside Boundary Condition
   ,                                       !- Outside Boundary Condition Object
   NoSun,                                  !- Sun Exposure
@@ -858,19 +603,11 @@
   6.46578440716979, 0, 0;                 !- X,Y,Z Vertex 4 {m}
 
 OS:Surface,
-<<<<<<< HEAD
-  {d5d25afc-6492-40b6-9036-202d804e069b}, !- Handle
+  {a98e29fa-894e-45b9-bd6c-d27c84e3ca32}, !- Handle
   Surface 8,                              !- Name
   Wall,                                   !- Surface Type
   ,                                       !- Construction Name
-  {e255f63b-7b43-4f2f-a4c9-6396cc33433c}, !- Space Name
-=======
-  {6f5d18a0-80d7-47d5-8d03-61eb18f08699}, !- Handle
-  Surface 8,                              !- Name
-  Wall,                                   !- Surface Type
-  ,                                       !- Construction Name
-  {9057fe08-1a73-4756-b501-658e15dcc30a}, !- Space Name
->>>>>>> 53a99c71
+  {d97538c4-914f-4f4b-ae2d-22b8e6c31aab}, !- Space Name
   Outdoors,                               !- Outside Boundary Condition
   ,                                       !- Outside Boundary Condition Object
   SunExposed,                             !- Sun Exposure
@@ -883,19 +620,11 @@
   0, 0, 2.4384;                           !- X,Y,Z Vertex 4 {m}
 
 OS:Surface,
-<<<<<<< HEAD
-  {8f67f376-9328-424a-9a51-20cce645816b}, !- Handle
+  {c9a98124-1a87-4b77-9b6e-42957320171b}, !- Handle
   Surface 9,                              !- Name
   Wall,                                   !- Surface Type
   ,                                       !- Construction Name
-  {e255f63b-7b43-4f2f-a4c9-6396cc33433c}, !- Space Name
-=======
-  {c99a7be6-f1ab-429f-9773-5cc860ff8fec}, !- Handle
-  Surface 9,                              !- Name
-  Wall,                                   !- Surface Type
-  ,                                       !- Construction Name
-  {9057fe08-1a73-4756-b501-658e15dcc30a}, !- Space Name
->>>>>>> 53a99c71
+  {d97538c4-914f-4f4b-ae2d-22b8e6c31aab}, !- Space Name
   Adiabatic,                              !- Outside Boundary Condition
   ,                                       !- Outside Boundary Condition Object
   NoSun,                                  !- Sun Exposure
@@ -908,19 +637,11 @@
   0, 1.524, 2.4384;                       !- X,Y,Z Vertex 4 {m}
 
 OS:Surface,
-<<<<<<< HEAD
-  {8c46b501-4480-44f5-8270-8c6d621a6cc0}, !- Handle
+  {ff6d1c41-1308-4346-85f6-c517c6f34fb3}, !- Handle
   Surface 10,                             !- Name
   Wall,                                   !- Surface Type
   ,                                       !- Construction Name
-  {e255f63b-7b43-4f2f-a4c9-6396cc33433c}, !- Space Name
-=======
-  {cc82080a-7a3b-4e80-b476-2ea5deda3f98}, !- Handle
-  Surface 10,                             !- Name
-  Wall,                                   !- Surface Type
-  ,                                       !- Construction Name
-  {9057fe08-1a73-4756-b501-658e15dcc30a}, !- Space Name
->>>>>>> 53a99c71
+  {d97538c4-914f-4f4b-ae2d-22b8e6c31aab}, !- Space Name
   Adiabatic,                              !- Outside Boundary Condition
   ,                                       !- Outside Boundary Condition Object
   NoSun,                                  !- Sun Exposure
@@ -933,19 +654,11 @@
   6.46578440716979, 1.524, 2.4384;        !- X,Y,Z Vertex 4 {m}
 
 OS:Surface,
-<<<<<<< HEAD
-  {76e7d949-19e5-4a5f-b946-e18882ddd0dc}, !- Handle
+  {f8d01b9f-acf1-42a4-b36d-49a5a517c663}, !- Handle
   Surface 11,                             !- Name
   Wall,                                   !- Surface Type
   ,                                       !- Construction Name
-  {e255f63b-7b43-4f2f-a4c9-6396cc33433c}, !- Space Name
-=======
-  {ae514711-3fa4-42ac-b262-96e376becd46}, !- Handle
-  Surface 11,                             !- Name
-  Wall,                                   !- Surface Type
-  ,                                       !- Construction Name
-  {9057fe08-1a73-4756-b501-658e15dcc30a}, !- Space Name
->>>>>>> 53a99c71
+  {d97538c4-914f-4f4b-ae2d-22b8e6c31aab}, !- Space Name
   Adiabatic,                              !- Outside Boundary Condition
   ,                                       !- Outside Boundary Condition Object
   NoSun,                                  !- Sun Exposure
@@ -958,19 +671,11 @@
   6.46578440716979, 0, 2.4384;            !- X,Y,Z Vertex 4 {m}
 
 OS:Surface,
-<<<<<<< HEAD
-  {bc248f95-58b1-430c-b74a-669d7595f561}, !- Handle
+  {38e69730-fbd0-42f8-96c4-ce2b575f89fc}, !- Handle
   Surface 12,                             !- Name
   RoofCeiling,                            !- Surface Type
   ,                                       !- Construction Name
-  {e255f63b-7b43-4f2f-a4c9-6396cc33433c}, !- Space Name
-=======
-  {9e0d9963-bf72-459b-9bf7-d744175e19b9}, !- Handle
-  Surface 12,                             !- Name
-  RoofCeiling,                            !- Surface Type
-  ,                                       !- Construction Name
-  {9057fe08-1a73-4756-b501-658e15dcc30a}, !- Space Name
->>>>>>> 53a99c71
+  {d97538c4-914f-4f4b-ae2d-22b8e6c31aab}, !- Space Name
   Outdoors,                               !- Outside Boundary Condition
   ,                                       !- Outside Boundary Condition Object
   SunExposed,                             !- Sun Exposure
@@ -983,11 +688,7 @@
   0, 0, 2.4384;                           !- X,Y,Z Vertex 4 {m}
 
 OS:SpaceType,
-<<<<<<< HEAD
-  {d988bf94-7b4f-411b-9e5a-58717ef7e921}, !- Handle
-=======
-  {159dd25b-8fcb-405b-9118-fcce32b0b20d}, !- Handle
->>>>>>> 53a99c71
+  {5bb655a3-e7fa-4fbc-9767-caaf08e3f546}, !- Handle
   Space Type 2,                           !- Name
   ,                                       !- Default Construction Set Name
   ,                                       !- Default Schedule Set Name
@@ -998,23 +699,14 @@
   corridor;                               !- Standards Space Type
 
 OS:BuildingUnit,
-<<<<<<< HEAD
-  {6adf249e-12b2-456e-82b2-d1d272f60ee5}, !- Handle
-=======
-  {c7dd308c-92c7-46d3-ad41-906592f67cf8}, !- Handle
->>>>>>> 53a99c71
+  {5d2e40ae-fd29-48b0-a5f7-e3334e9377e6}, !- Handle
   unit 1,                                 !- Name
   ,                                       !- Rendering Color
   Residential;                            !- Building Unit Type
 
 OS:AdditionalProperties,
-<<<<<<< HEAD
-  {9a6e630d-5aaa-44cf-8e67-5d9935f81232}, !- Handle
-  {6adf249e-12b2-456e-82b2-d1d272f60ee5}, !- Object Name
-=======
-  {f623130c-b512-49d4-acdc-18535646acb9}, !- Handle
-  {c7dd308c-92c7-46d3-ad41-906592f67cf8}, !- Object Name
->>>>>>> 53a99c71
+  {9693e919-9189-4399-a106-09f776415cb0}, !- Handle
+  {5d2e40ae-fd29-48b0-a5f7-e3334e9377e6}, !- Object Name
   NumberOfBedrooms,                       !- Feature Name 1
   Integer,                                !- Feature Data Type 1
   3,                                      !- Feature Value 1
@@ -1026,20 +718,12 @@
   3.3900000000000001;                     !- Feature Value 3
 
 OS:External:File,
-<<<<<<< HEAD
-  {5f9c580f-cc03-4800-ae8a-a2c902533614}, !- Handle
-=======
-  {0a7848f5-fa43-4cee-bbe2-e79f33020525}, !- Handle
->>>>>>> 53a99c71
+  {24920063-8661-4c9b-b203-97a3efc65eba}, !- Handle
   8760.csv,                               !- Name
   8760.csv;                               !- File Name
 
 OS:Schedule:Day,
-<<<<<<< HEAD
-  {a0dff808-619e-4098-bf82-8545980ef607}, !- Handle
-=======
-  {e8f97558-ad56-43b4-aa8d-2a3c44b80a06}, !- Handle
->>>>>>> 53a99c71
+  {fe1974ab-12e3-4336-87c8-8c46a5202d48}, !- Handle
   Schedule Day 1,                         !- Name
   ,                                       !- Schedule Type Limits Name
   ,                                       !- Interpolate to Timestep
@@ -1048,11 +732,7 @@
   0;                                      !- Value Until Time 1
 
 OS:Schedule:Day,
-<<<<<<< HEAD
-  {0d51fe04-82ad-416a-be0f-9c1b0f390d0d}, !- Handle
-=======
-  {f81169e5-064a-40f9-91d4-d69ab11d79d2}, !- Handle
->>>>>>> 53a99c71
+  {1ff4031d-4f9b-4543-808c-2bff75582802}, !- Handle
   Schedule Day 2,                         !- Name
   ,                                       !- Schedule Type Limits Name
   ,                                       !- Interpolate to Timestep
@@ -1061,17 +741,10 @@
   1;                                      !- Value Until Time 1
 
 OS:Schedule:File,
-<<<<<<< HEAD
-  {0f892719-827c-4fb5-9a1f-9da5fbb81f7f}, !- Handle
+  {6d0a0dac-858e-4a6d-bfd8-59dc9ed1afc8}, !- Handle
   occupants,                              !- Name
-  {37c9fbb3-923b-4447-8ed3-9f6f25e070e8}, !- Schedule Type Limits Name
-  {5f9c580f-cc03-4800-ae8a-a2c902533614}, !- External File Name
-=======
-  {92ecea47-b297-4aad-adf6-24765b4c1673}, !- Handle
-  occupants,                              !- Name
-  {b365edae-2610-4392-b758-3ab030ff48e0}, !- Schedule Type Limits Name
-  {0a7848f5-fa43-4cee-bbe2-e79f33020525}, !- External File Name
->>>>>>> 53a99c71
+  {19ab864c-23a5-4c20-8113-084ed1925be7}, !- Schedule Type Limits Name
+  {24920063-8661-4c9b-b203-97a3efc65eba}, !- External File Name
   1,                                      !- Column Number
   1,                                      !- Rows to Skip at Top
   8760,                                   !- Number of Hours of Data
@@ -1080,38 +753,22 @@
   60;                                     !- Minutes per Item
 
 OS:Schedule:Ruleset,
-<<<<<<< HEAD
-  {293d64dc-2df1-44a3-b406-e95152035491}, !- Handle
+  {46c2d01d-011c-4532-ad75-9f5cbe8e0cf9}, !- Handle
   Schedule Ruleset 1,                     !- Name
-  {9149fafd-1339-43aa-9ed5-5ba95a54482e}, !- Schedule Type Limits Name
-  {529b182d-86b6-439d-9100-8ded08af1a3a}; !- Default Day Schedule Name
+  {37b310fe-3900-4d05-a4f8-8ab395438e26}, !- Schedule Type Limits Name
+  {56f1efff-d96f-4325-9fba-2128b0277540}; !- Default Day Schedule Name
 
 OS:Schedule:Day,
-  {529b182d-86b6-439d-9100-8ded08af1a3a}, !- Handle
+  {56f1efff-d96f-4325-9fba-2128b0277540}, !- Handle
   Schedule Day 3,                         !- Name
-  {9149fafd-1339-43aa-9ed5-5ba95a54482e}, !- Schedule Type Limits Name
-=======
-  {8c5f191e-a113-459f-9b55-5145629d80d4}, !- Handle
-  Schedule Ruleset 1,                     !- Name
-  {b1a8156c-e368-4f64-beca-4792a8aee9b2}, !- Schedule Type Limits Name
-  {3918866f-60bd-4d99-9380-3907b93de095}; !- Default Day Schedule Name
-
-OS:Schedule:Day,
-  {3918866f-60bd-4d99-9380-3907b93de095}, !- Handle
-  Schedule Day 3,                         !- Name
-  {b1a8156c-e368-4f64-beca-4792a8aee9b2}, !- Schedule Type Limits Name
->>>>>>> 53a99c71
+  {37b310fe-3900-4d05-a4f8-8ab395438e26}, !- Schedule Type Limits Name
   ,                                       !- Interpolate to Timestep
   24,                                     !- Hour 1
   0,                                      !- Minute 1
   112.539290946133;                       !- Value Until Time 1
 
 OS:People:Definition,
-<<<<<<< HEAD
-  {014a4f9e-d0ac-4573-a39d-909bac108d68}, !- Handle
-=======
-  {bd705b09-f022-41ff-9111-71dedb55d5fa}, !- Handle
->>>>>>> 53a99c71
+  {3e8192fe-62ee-4f0e-916f-14de95481085}, !- Handle
   res occupants|living space,             !- Name
   People,                                 !- Number of People Calculation Method
   3.39,                                   !- Number of People {people}
@@ -1124,21 +781,12 @@
   ZoneAveraged;                           !- Mean Radiant Temperature Calculation Type
 
 OS:People,
-<<<<<<< HEAD
-  {ec85815c-3198-4a17-a3db-2b5bb58cd7fb}, !- Handle
+  {b7421359-8530-43af-81f5-716de96c81a4}, !- Handle
   res occupants|living space,             !- Name
-  {014a4f9e-d0ac-4573-a39d-909bac108d68}, !- People Definition Name
-  {f7899580-8d77-4c0c-8e3f-07adab374b89}, !- Space or SpaceType Name
-  {0f892719-827c-4fb5-9a1f-9da5fbb81f7f}, !- Number of People Schedule Name
-  {293d64dc-2df1-44a3-b406-e95152035491}, !- Activity Level Schedule Name
-=======
-  {8f447885-7bc5-4216-82fb-10c3caac6c2d}, !- Handle
-  res occupants|living space,             !- Name
-  {bd705b09-f022-41ff-9111-71dedb55d5fa}, !- People Definition Name
-  {bc60f01e-bb87-46dd-8f36-eac5532a88fc}, !- Space or SpaceType Name
-  {92ecea47-b297-4aad-adf6-24765b4c1673}, !- Number of People Schedule Name
-  {8c5f191e-a113-459f-9b55-5145629d80d4}, !- Activity Level Schedule Name
->>>>>>> 53a99c71
+  {3e8192fe-62ee-4f0e-916f-14de95481085}, !- People Definition Name
+  {0ca2fa70-4192-4bc2-9a03-e71a2f78ef99}, !- Space or SpaceType Name
+  {6d0a0dac-858e-4a6d-bfd8-59dc9ed1afc8}, !- Number of People Schedule Name
+  {46c2d01d-011c-4532-ad75-9f5cbe8e0cf9}, !- Activity Level Schedule Name
   ,                                       !- Surface Name/Angle Factor List Name
   ,                                       !- Work Efficiency Schedule Name
   ,                                       !- Clothing Insulation Schedule Name
@@ -1146,11 +794,7 @@
   1;                                      !- Multiplier
 
 OS:ScheduleTypeLimits,
-<<<<<<< HEAD
-  {9149fafd-1339-43aa-9ed5-5ba95a54482e}, !- Handle
-=======
-  {b1a8156c-e368-4f64-beca-4792a8aee9b2}, !- Handle
->>>>>>> 53a99c71
+  {37b310fe-3900-4d05-a4f8-8ab395438e26}, !- Handle
   ActivityLevel,                          !- Name
   0,                                      !- Lower Limit Value
   ,                                       !- Upper Limit Value
@@ -1158,11 +802,7 @@
   ActivityLevel;                          !- Unit Type
 
 OS:ScheduleTypeLimits,
-<<<<<<< HEAD
-  {37c9fbb3-923b-4447-8ed3-9f6f25e070e8}, !- Handle
-=======
-  {b365edae-2610-4392-b758-3ab030ff48e0}, !- Handle
->>>>>>> 53a99c71
+  {19ab864c-23a5-4c20-8113-084ed1925be7}, !- Handle
   Fractional,                             !- Name
   0,                                      !- Lower Limit Value
   1,                                      !- Upper Limit Value
