--- conflicted
+++ resolved
@@ -1,38 +1,22 @@
 !- NOTE: Auto-generated from /test/osw_files/MF_8units_1story_SL_Denver.osw
 
 OS:Version,
-<<<<<<< HEAD
-  {ceaf2633-cd9c-4abd-964d-1d7ed05e4c2e}, !- Handle
+  {0e8ea0a9-239d-4da4-ba08-44c63ee54a88}, !- Handle
   3.2.1;                                  !- Version Identifier
 
 OS:SimulationControl,
-  {7fc46d3c-84d5-461a-9e4d-45cd8e78a855}, !- Handle
-=======
-  {d5752a82-1303-493d-ba6b-a659731ef821}, !- Handle
-  3.2.1;                                  !- Version Identifier
-
-OS:SimulationControl,
-  {ad5ea836-0121-4852-9a32-15a95fb039f5}, !- Handle
->>>>>>> a49bb51b
+  {af9c5297-38a2-48cc-8b94-f6eb556f72b7}, !- Handle
   ,                                       !- Do Zone Sizing Calculation
   ,                                       !- Do System Sizing Calculation
   ,                                       !- Do Plant Sizing Calculation
   No;                                     !- Run Simulation for Sizing Periods
 
 OS:Timestep,
-<<<<<<< HEAD
-  {ad1bbdee-71f9-4048-a4ac-5068862e392c}, !- Handle
+  {7b3ae9bb-e812-4ca0-9476-0b98bdcc7848}, !- Handle
   6;                                      !- Number of Timesteps per Hour
 
 OS:ShadowCalculation,
-  {6fb3e89c-6f34-44d5-b368-9bcd1ffa1d33}, !- Handle
-=======
-  {b28f1a39-31db-4bd2-b237-46dcdba1719c}, !- Handle
-  6;                                      !- Number of Timesteps per Hour
-
-OS:ShadowCalculation,
-  {914082b5-d583-41f6-a2b0-08c5ec9617fb}, !- Handle
->>>>>>> a49bb51b
+  {e7459df2-de25-471d-a0a1-368a9b9bbbd7}, !- Handle
   PolygonClipping,                        !- Shading Calculation Method
   ,                                       !- Shading Calculation Update Frequency Method
   20,                                     !- Shading Calculation Update Frequency
@@ -45,37 +29,21 @@
   No;                                     !- Disable Self-Shading From Shading Zone Groups to Other Zones
 
 OS:SurfaceConvectionAlgorithm:Outside,
-<<<<<<< HEAD
-  {63d0ab82-829a-4b0d-985f-c338dd8b88e3}, !- Handle
+  {9b891ee0-4d12-42e5-853b-91bfc36e74b0}, !- Handle
   DOE-2;                                  !- Algorithm
 
 OS:SurfaceConvectionAlgorithm:Inside,
-  {52ae5c34-7266-4b6a-953d-cd539484b7a6}, !- Handle
+  {64cfd30c-3ada-479c-9551-541098f8b28a}, !- Handle
   TARP;                                   !- Algorithm
 
 OS:ZoneCapacitanceMultiplier:ResearchSpecial,
-  {20f9c016-af71-48f3-b55f-31763e0d059f}, !- Handle
-=======
-  {f27b1d91-65be-48d4-8e95-dee52cbc6ece}, !- Handle
-  DOE-2;                                  !- Algorithm
-
-OS:SurfaceConvectionAlgorithm:Inside,
-  {bf37a0ec-6e4e-4df3-a3d2-b058686b73e0}, !- Handle
-  TARP;                                   !- Algorithm
-
-OS:ZoneCapacitanceMultiplier:ResearchSpecial,
-  {fe33857f-7c56-4226-8f20-7558c24af867}, !- Handle
->>>>>>> a49bb51b
+  {bdd269cd-c265-42f7-aa76-5a998ac24a6d}, !- Handle
   ,                                       !- Temperature Capacity Multiplier
   15,                                     !- Humidity Capacity Multiplier
   ;                                       !- Carbon Dioxide Capacity Multiplier
 
 OS:RunPeriod,
-<<<<<<< HEAD
-  {1e1c6ed9-ac2c-41dd-bf28-297fa1a49725}, !- Handle
-=======
-  {967ddb36-ecd8-4124-984b-8cb00c18a6ed}, !- Handle
->>>>>>> a49bb51b
+  {c42ec0dc-cd51-41b2-bb32-9e3c8d4bf8f9}, !- Handle
   Run Period 1,                           !- Name
   1,                                      !- Begin Month
   1,                                      !- Begin Day of Month
@@ -89,21 +57,13 @@
   ;                                       !- Number of Times Runperiod to be Repeated
 
 OS:YearDescription,
-<<<<<<< HEAD
-  {9cba664e-6df8-46c1-9933-0891779f371d}, !- Handle
-=======
-  {9e1229d1-c8f8-4db6-a5b7-c3044bd2c1df}, !- Handle
->>>>>>> a49bb51b
+  {5d966533-8ee7-47a7-a940-97b127e02459}, !- Handle
   2007,                                   !- Calendar Year
   ,                                       !- Day of Week for Start Day
   ;                                       !- Is Leap Year
 
 OS:WeatherFile,
-<<<<<<< HEAD
-  {c36485c1-ecee-4bb2-a9f9-7f29e54acc0b}, !- Handle
-=======
-  {47731a25-428d-4963-98e5-7ae656680e82}, !- Handle
->>>>>>> a49bb51b
+  {461c75da-4256-4f9a-8143-9f98c07af8ec}, !- Handle
   Denver Intl Ap,                         !- City
   CO,                                     !- State Province Region
   USA,                                    !- Country
@@ -113,17 +73,12 @@
   -104.65,                                !- Longitude {deg}
   -7,                                     !- Time Zone {hr}
   1650,                                   !- Elevation {m}
-  C:/OpenStudio/resstock/resources/measures/HPXMLtoOpenStudio/weather/USA_CO_Denver.Intl.AP.725650_TMY3.epw, !- Url
+  /mnt/c/git/resstock/resources/measures/HPXMLtoOpenStudio/weather/USA_CO_Denver.Intl.AP.725650_TMY3.epw, !- Url
   E23378AA;                               !- Checksum
 
 OS:AdditionalProperties,
-<<<<<<< HEAD
-  {3f538b45-5a51-46d2-b3fe-d82f72318564}, !- Handle
-  {c36485c1-ecee-4bb2-a9f9-7f29e54acc0b}, !- Object Name
-=======
-  {3b6debb6-6ca8-4beb-93c4-8a1f02dfb832}, !- Handle
-  {47731a25-428d-4963-98e5-7ae656680e82}, !- Object Name
->>>>>>> a49bb51b
+  {159af29d-b6c7-428b-85d5-8fe41f203665}, !- Handle
+  {461c75da-4256-4f9a-8143-9f98c07af8ec}, !- Object Name
   EPWHeaderCity,                          !- Feature Name 1
   String,                                 !- Feature Data Type 1
   Denver Intl Ap,                         !- Feature Value 1
@@ -231,11 +186,7 @@
   84;                                     !- Feature Value 35
 
 OS:Site,
-<<<<<<< HEAD
-  {b38d837a-4ffa-4e71-98e5-11d24eb6292f}, !- Handle
-=======
-  {5562c3d9-b74f-470f-899c-6f211b6f1453}, !- Handle
->>>>>>> a49bb51b
+  {4977189f-c166-4284-b345-34c1533f17fc}, !- Handle
   Denver Intl Ap_CO_USA,                  !- Name
   39.83,                                  !- Latitude {deg}
   -104.65,                                !- Longitude {deg}
@@ -244,42 +195,26 @@
   ;                                       !- Terrain
 
 OS:ClimateZones,
-<<<<<<< HEAD
-  {476beea5-be96-4ca9-8155-8eda27d96ed8}, !- Handle
-=======
-  {37ae72af-7691-44f5-9860-3d479bcf384e}, !- Handle
->>>>>>> a49bb51b
+  {173e0cd5-c83f-44fc-919a-3e23e1a81d38}, !- Handle
   Building America,                       !- Climate Zone Institution Name 1
   ,                                       !- Climate Zone Document Name 1
   0,                                      !- Climate Zone Document Year 1
   Cold;                                   !- Climate Zone Value 1
 
 OS:Site:WaterMainsTemperature,
-<<<<<<< HEAD
-  {cca813cd-4287-4cb3-a669-e6aab44d7e35}, !- Handle
-=======
-  {9b1c16b2-44f3-464a-8226-a2f03ab88980}, !- Handle
->>>>>>> a49bb51b
+  {849f68f5-92f7-492d-93e7-56928b4d655e}, !- Handle
   Correlation,                            !- Calculation Method
   ,                                       !- Temperature Schedule Name
   10.8753424657535,                       !- Annual Average Outdoor Air Temperature {C}
   23.1524007936508;                       !- Maximum Difference In Monthly Average Outdoor Air Temperatures {deltaC}
 
 OS:RunPeriodControl:DaylightSavingTime,
-<<<<<<< HEAD
-  {b3fe206b-61db-426d-a21b-a6fde0187342}, !- Handle
-=======
-  {eadb6e0b-e68c-4d69-85a8-d6c5791f62be}, !- Handle
->>>>>>> a49bb51b
+  {9e772e5f-194c-4e51-8375-53655280bb9f}, !- Handle
   3/12,                                   !- Start Date
   11/5;                                   !- End Date
 
 OS:Site:GroundTemperature:Deep,
-<<<<<<< HEAD
-  {f2823540-8801-4ede-8772-ba6045154026}, !- Handle
-=======
-  {18f52ef4-240b-4f4a-b048-c1ce88cb2278}, !- Handle
->>>>>>> a49bb51b
+  {b91e0794-29c4-4afe-b29e-4efeb30a1cf9}, !- Handle
   10.8753424657535,                       !- January Deep Ground Temperature {C}
   10.8753424657535,                       !- February Deep Ground Temperature {C}
   10.8753424657535,                       !- March Deep Ground Temperature {C}
@@ -294,11 +229,7 @@
   10.8753424657535;                       !- December Deep Ground Temperature {C}
 
 OS:Building,
-<<<<<<< HEAD
-  {a1940e16-c3c7-4152-8f8c-d7f98e5aa2f6}, !- Handle
-=======
-  {ede00f4d-3917-44d9-ba65-01d4e2ec7098}, !- Handle
->>>>>>> a49bb51b
+  {ef145b3c-b465-4c62-a0b2-962271f4c9b4}, !- Handle
   Building 1,                             !- Name
   ,                                       !- Building Sector Type
   0,                                      !- North Axis {deg}
@@ -313,13 +244,8 @@
   8;                                      !- Standards Number of Living Units
 
 OS:AdditionalProperties,
-<<<<<<< HEAD
-  {b177b799-200a-44c4-8941-aa04b2f33a20}, !- Handle
-  {a1940e16-c3c7-4152-8f8c-d7f98e5aa2f6}, !- Object Name
-=======
-  {ebf1046d-982a-4cf0-bb3f-310fc8a43f9b}, !- Handle
-  {ede00f4d-3917-44d9-ba65-01d4e2ec7098}, !- Object Name
->>>>>>> a49bb51b
+  {4d1648df-82d0-4f8f-82b4-83f5ae6b4177}, !- Handle
+  {ef145b3c-b465-4c62-a0b2-962271f4c9b4}, !- Object Name
   num_units,                              !- Feature Name 1
   Integer,                                !- Feature Data Type 1
   8,                                      !- Feature Value 1
@@ -346,11 +272,7 @@
   Double-Loaded Interior;                 !- Feature Value 8
 
 OS:ThermalZone,
-<<<<<<< HEAD
-  {feacbd28-7802-4df1-8f9c-299a1e06740d}, !- Handle
-=======
-  {f2f7526d-ae56-4ed5-b4b8-53590d0cd047}, !- Handle
->>>>>>> a49bb51b
+  {31229b3d-c4e4-46ce-a9d8-24994a0a98d8}, !- Handle
   living zone,                            !- Name
   ,                                       !- Multiplier
   ,                                       !- Ceiling Height {m}
@@ -359,17 +281,10 @@
   ,                                       !- Zone Inside Convection Algorithm
   ,                                       !- Zone Outside Convection Algorithm
   ,                                       !- Zone Conditioning Equipment List Name
-<<<<<<< HEAD
-  {693d020a-1063-4ac7-93a6-e10bedd181c8}, !- Zone Air Inlet Port List
-  {2d3652b6-fceb-4831-b4b6-383061947e2f}, !- Zone Air Exhaust Port List
-  {8dc6c108-9a48-4e8a-aea4-89ec6807deea}, !- Zone Air Node Name
-  {7be6b7a3-a5df-4560-986d-337fae4766fb}, !- Zone Return Air Port List
-=======
-  {90fe0843-0e23-4cfb-9cd3-abae2e835461}, !- Zone Air Inlet Port List
-  {1583b12d-e5b2-4dcb-86ec-9b86677091fa}, !- Zone Air Exhaust Port List
-  {9734809a-521f-4f9b-837f-58dae4412524}, !- Zone Air Node Name
-  {3c8d0098-ff0a-4c6e-8373-0ebdfe866498}, !- Zone Return Air Port List
->>>>>>> a49bb51b
+  {ecc97795-a454-4cca-b535-2fe14e62d43a}, !- Zone Air Inlet Port List
+  {811ac449-30c9-4deb-886c-de1f2637992e}, !- Zone Air Exhaust Port List
+  {1cd14454-efae-449c-b18a-727b7a57d8fe}, !- Zone Air Node Name
+  {0bbca70e-be5b-4986-ad0a-17a68ab3522e}, !- Zone Return Air Port List
   ,                                       !- Primary Daylighting Control Name
   ,                                       !- Fraction of Zone Controlled by Primary Daylighting Control
   ,                                       !- Secondary Daylighting Control Name
@@ -380,63 +295,33 @@
   No;                                     !- Use Ideal Air Loads
 
 OS:Node,
-<<<<<<< HEAD
-  {1b821f48-cf89-4fab-aa1d-be0ca1ad4726}, !- Handle
+  {e4b28574-4d4b-401f-b892-ab39bc80346c}, !- Handle
   Node 1,                                 !- Name
-  {8dc6c108-9a48-4e8a-aea4-89ec6807deea}, !- Inlet Port
+  {1cd14454-efae-449c-b18a-727b7a57d8fe}, !- Inlet Port
   ;                                       !- Outlet Port
 
 OS:Connection,
-  {8dc6c108-9a48-4e8a-aea4-89ec6807deea}, !- Handle
-  {feacbd28-7802-4df1-8f9c-299a1e06740d}, !- Source Object
+  {1cd14454-efae-449c-b18a-727b7a57d8fe}, !- Handle
+  {31229b3d-c4e4-46ce-a9d8-24994a0a98d8}, !- Source Object
   11,                                     !- Outlet Port
-  {1b821f48-cf89-4fab-aa1d-be0ca1ad4726}, !- Target Object
+  {e4b28574-4d4b-401f-b892-ab39bc80346c}, !- Target Object
   2;                                      !- Inlet Port
 
 OS:PortList,
-  {693d020a-1063-4ac7-93a6-e10bedd181c8}, !- Handle
-  {feacbd28-7802-4df1-8f9c-299a1e06740d}; !- HVAC Component
+  {ecc97795-a454-4cca-b535-2fe14e62d43a}, !- Handle
+  {31229b3d-c4e4-46ce-a9d8-24994a0a98d8}; !- HVAC Component
 
 OS:PortList,
-  {2d3652b6-fceb-4831-b4b6-383061947e2f}, !- Handle
-  {feacbd28-7802-4df1-8f9c-299a1e06740d}; !- HVAC Component
+  {811ac449-30c9-4deb-886c-de1f2637992e}, !- Handle
+  {31229b3d-c4e4-46ce-a9d8-24994a0a98d8}; !- HVAC Component
 
 OS:PortList,
-  {7be6b7a3-a5df-4560-986d-337fae4766fb}, !- Handle
-  {feacbd28-7802-4df1-8f9c-299a1e06740d}; !- HVAC Component
+  {0bbca70e-be5b-4986-ad0a-17a68ab3522e}, !- Handle
+  {31229b3d-c4e4-46ce-a9d8-24994a0a98d8}; !- HVAC Component
 
 OS:Sizing:Zone,
-  {05ba5e0c-4e30-4ab6-a5af-5366f1f92b1b}, !- Handle
-  {feacbd28-7802-4df1-8f9c-299a1e06740d}, !- Zone or ZoneList Name
-=======
-  {6e380924-87e8-49bf-92d6-6b2158f9dc6d}, !- Handle
-  Node 1,                                 !- Name
-  {9734809a-521f-4f9b-837f-58dae4412524}, !- Inlet Port
-  ;                                       !- Outlet Port
-
-OS:Connection,
-  {9734809a-521f-4f9b-837f-58dae4412524}, !- Handle
-  {f2f7526d-ae56-4ed5-b4b8-53590d0cd047}, !- Source Object
-  11,                                     !- Outlet Port
-  {6e380924-87e8-49bf-92d6-6b2158f9dc6d}, !- Target Object
-  2;                                      !- Inlet Port
-
-OS:PortList,
-  {90fe0843-0e23-4cfb-9cd3-abae2e835461}, !- Handle
-  {f2f7526d-ae56-4ed5-b4b8-53590d0cd047}; !- HVAC Component
-
-OS:PortList,
-  {1583b12d-e5b2-4dcb-86ec-9b86677091fa}, !- Handle
-  {f2f7526d-ae56-4ed5-b4b8-53590d0cd047}; !- HVAC Component
-
-OS:PortList,
-  {3c8d0098-ff0a-4c6e-8373-0ebdfe866498}, !- Handle
-  {f2f7526d-ae56-4ed5-b4b8-53590d0cd047}; !- HVAC Component
-
-OS:Sizing:Zone,
-  {e39c11a4-6c25-44c1-9ec9-203798db7966}, !- Handle
-  {f2f7526d-ae56-4ed5-b4b8-53590d0cd047}, !- Zone or ZoneList Name
->>>>>>> a49bb51b
+  {1d6571b5-e056-4cad-aff0-dd84376c077c}, !- Handle
+  {31229b3d-c4e4-46ce-a9d8-24994a0a98d8}, !- Zone or ZoneList Name
   SupplyAirTemperature,                   !- Zone Cooling Design Supply Air Temperature Input Method
   14,                                     !- Zone Cooling Design Supply Air Temperature {C}
   11.11,                                  !- Zone Cooling Design Supply Air Temperature Difference {deltaC}
@@ -463,25 +348,14 @@
   autosize;                               !- Dedicated Outdoor Air High Setpoint Temperature for Design {C}
 
 OS:ZoneHVAC:EquipmentList,
-<<<<<<< HEAD
-  {7d314ada-907a-4537-9335-13815d066210}, !- Handle
+  {e9a3e96e-6da0-40b2-a701-479bd630342b}, !- Handle
   Zone HVAC Equipment List 1,             !- Name
-  {feacbd28-7802-4df1-8f9c-299a1e06740d}; !- Thermal Zone
+  {31229b3d-c4e4-46ce-a9d8-24994a0a98d8}; !- Thermal Zone
 
 OS:Space,
-  {24f393fd-5598-4b90-b3dd-cedea2769b7e}, !- Handle
+  {6749d685-e72c-4fa1-ae3f-bcdec2dd4e98}, !- Handle
   living space,                           !- Name
-  {b634ffdb-334e-4e4a-b88c-4a4e85d27b78}, !- Space Type Name
-=======
-  {30963216-5865-4f7d-8f94-8022431cc72f}, !- Handle
-  Zone HVAC Equipment List 1,             !- Name
-  {f2f7526d-ae56-4ed5-b4b8-53590d0cd047}; !- Thermal Zone
-
-OS:Space,
-  {c0b9a790-db52-4d8b-a34c-128632db95a2}, !- Handle
-  living space,                           !- Name
-  {c5a266be-62b7-423e-829c-43947c57c0df}, !- Space Type Name
->>>>>>> a49bb51b
+  {dff549b2-2868-4805-9ea2-c5b76b3e1b0b}, !- Space Type Name
   ,                                       !- Default Construction Set Name
   ,                                       !- Default Schedule Set Name
   ,                                       !- Direction of Relative North {deg}
@@ -489,31 +363,17 @@
   ,                                       !- Y Origin {m}
   ,                                       !- Z Origin {m}
   ,                                       !- Building Story Name
-<<<<<<< HEAD
-  {feacbd28-7802-4df1-8f9c-299a1e06740d}, !- Thermal Zone Name
+  {31229b3d-c4e4-46ce-a9d8-24994a0a98d8}, !- Thermal Zone Name
   ,                                       !- Part of Total Floor Area
   ,                                       !- Design Specification Outdoor Air Object Name
-  {a7718154-920f-4c5a-9c4c-cd8e102c2cef}; !- Building Unit Name
-
-OS:Surface,
-  {50998591-e387-44fa-9a9f-f11188d68672}, !- Handle
+  {068ed21b-0beb-452b-b2f1-4f0847aa5215}; !- Building Unit Name
+
+OS:Surface,
+  {5f3e4099-9f49-43b3-864f-c6a6291f9128}, !- Handle
   Surface 1,                              !- Name
   Floor,                                  !- Surface Type
   ,                                       !- Construction Name
-  {24f393fd-5598-4b90-b3dd-cedea2769b7e}, !- Space Name
-=======
-  {f2f7526d-ae56-4ed5-b4b8-53590d0cd047}, !- Thermal Zone Name
-  ,                                       !- Part of Total Floor Area
-  ,                                       !- Design Specification Outdoor Air Object Name
-  {33a95afe-7a6f-4848-b3a2-f68702a79680}; !- Building Unit Name
-
-OS:Surface,
-  {68e46c2c-2cf5-4a37-8929-9ed50d9490a6}, !- Handle
-  Surface 1,                              !- Name
-  Floor,                                  !- Surface Type
-  ,                                       !- Construction Name
-  {c0b9a790-db52-4d8b-a34c-128632db95a2}, !- Space Name
->>>>>>> a49bb51b
+  {6749d685-e72c-4fa1-ae3f-bcdec2dd4e98}, !- Space Name
   Foundation,                             !- Outside Boundary Condition
   ,                                       !- Outside Boundary Condition Object
   NoSun,                                  !- Sun Exposure
@@ -526,19 +386,11 @@
   6.46578440716979, -12.9315688143396, 0; !- X,Y,Z Vertex 4 {m}
 
 OS:Surface,
-<<<<<<< HEAD
-  {330ea0b0-e7a9-4178-8cd3-cc5fc31806b1}, !- Handle
+  {f4ce628d-1147-40d3-b982-7c89355b0139}, !- Handle
   Surface 2,                              !- Name
   Wall,                                   !- Surface Type
   ,                                       !- Construction Name
-  {24f393fd-5598-4b90-b3dd-cedea2769b7e}, !- Space Name
-=======
-  {f4b17dea-c5a9-43d7-b8a6-ea3e4140a7fa}, !- Handle
-  Surface 2,                              !- Name
-  Wall,                                   !- Surface Type
-  ,                                       !- Construction Name
-  {c0b9a790-db52-4d8b-a34c-128632db95a2}, !- Space Name
->>>>>>> a49bb51b
+  {6749d685-e72c-4fa1-ae3f-bcdec2dd4e98}, !- Space Name
   Outdoors,                               !- Outside Boundary Condition
   ,                                       !- Outside Boundary Condition Object
   SunExposed,                             !- Sun Exposure
@@ -551,19 +403,11 @@
   0, -12.9315688143396, 2.4384;           !- X,Y,Z Vertex 4 {m}
 
 OS:Surface,
-<<<<<<< HEAD
-  {b0adbebf-75e5-4d35-b03e-913239881077}, !- Handle
+  {e8440298-a2d5-4217-ae84-4a9b3c05e0d4}, !- Handle
   Surface 3,                              !- Name
   Wall,                                   !- Surface Type
   ,                                       !- Construction Name
-  {24f393fd-5598-4b90-b3dd-cedea2769b7e}, !- Space Name
-=======
-  {8070c0e4-be40-4c64-a1e4-9b1889976002}, !- Handle
-  Surface 3,                              !- Name
-  Wall,                                   !- Surface Type
-  ,                                       !- Construction Name
-  {c0b9a790-db52-4d8b-a34c-128632db95a2}, !- Space Name
->>>>>>> a49bb51b
+  {6749d685-e72c-4fa1-ae3f-bcdec2dd4e98}, !- Space Name
   Adiabatic,                              !- Outside Boundary Condition
   ,                                       !- Outside Boundary Condition Object
   NoSun,                                  !- Sun Exposure
@@ -576,19 +420,11 @@
   0, 0, 2.4384;                           !- X,Y,Z Vertex 4 {m}
 
 OS:Surface,
-<<<<<<< HEAD
-  {40034d9c-7867-4294-8d66-f470b0db274f}, !- Handle
+  {6e15b5ab-38c6-4d05-9f48-4216ab8f85e4}, !- Handle
   Surface 4,                              !- Name
   Wall,                                   !- Surface Type
   ,                                       !- Construction Name
-  {24f393fd-5598-4b90-b3dd-cedea2769b7e}, !- Space Name
-=======
-  {9892ffe2-4a94-41c3-8f65-075dded82ab2}, !- Handle
-  Surface 4,                              !- Name
-  Wall,                                   !- Surface Type
-  ,                                       !- Construction Name
-  {c0b9a790-db52-4d8b-a34c-128632db95a2}, !- Space Name
->>>>>>> a49bb51b
+  {6749d685-e72c-4fa1-ae3f-bcdec2dd4e98}, !- Space Name
   Adiabatic,                              !- Outside Boundary Condition
   ,                                       !- Outside Boundary Condition Object
   NoSun,                                  !- Sun Exposure
@@ -601,19 +437,11 @@
   6.46578440716979, 0, 2.4384;            !- X,Y,Z Vertex 4 {m}
 
 OS:Surface,
-<<<<<<< HEAD
-  {a8295363-d382-427a-9465-271f633596b0}, !- Handle
+  {048abd0f-236a-45d4-a2f7-5d3c682bd9bd}, !- Handle
   Surface 5,                              !- Name
   Wall,                                   !- Surface Type
   ,                                       !- Construction Name
-  {24f393fd-5598-4b90-b3dd-cedea2769b7e}, !- Space Name
-=======
-  {298ce0b1-e163-4d5c-88dd-e0d9086cc4e5}, !- Handle
-  Surface 5,                              !- Name
-  Wall,                                   !- Surface Type
-  ,                                       !- Construction Name
-  {c0b9a790-db52-4d8b-a34c-128632db95a2}, !- Space Name
->>>>>>> a49bb51b
+  {6749d685-e72c-4fa1-ae3f-bcdec2dd4e98}, !- Space Name
   Outdoors,                               !- Outside Boundary Condition
   ,                                       !- Outside Boundary Condition Object
   SunExposed,                             !- Sun Exposure
@@ -626,19 +454,11 @@
   6.46578440716979, -12.9315688143396, 2.4384; !- X,Y,Z Vertex 4 {m}
 
 OS:Surface,
-<<<<<<< HEAD
-  {38da8d86-2ecd-4cc7-a85a-7b40b331dfac}, !- Handle
+  {c65ca82c-466d-4a0b-a751-bdb9c671b412}, !- Handle
   Surface 6,                              !- Name
   RoofCeiling,                            !- Surface Type
   ,                                       !- Construction Name
-  {24f393fd-5598-4b90-b3dd-cedea2769b7e}, !- Space Name
-=======
-  {51c8418e-bf9e-4ddd-b695-a2fd4e432939}, !- Handle
-  Surface 6,                              !- Name
-  RoofCeiling,                            !- Surface Type
-  ,                                       !- Construction Name
-  {c0b9a790-db52-4d8b-a34c-128632db95a2}, !- Space Name
->>>>>>> a49bb51b
+  {6749d685-e72c-4fa1-ae3f-bcdec2dd4e98}, !- Space Name
   Outdoors,                               !- Outside Boundary Condition
   ,                                       !- Outside Boundary Condition Object
   SunExposed,                             !- Sun Exposure
@@ -651,11 +471,7 @@
   0, -12.9315688143396, 2.4384;           !- X,Y,Z Vertex 4 {m}
 
 OS:SpaceType,
-<<<<<<< HEAD
-  {b634ffdb-334e-4e4a-b88c-4a4e85d27b78}, !- Handle
-=======
-  {c5a266be-62b7-423e-829c-43947c57c0df}, !- Handle
->>>>>>> a49bb51b
+  {dff549b2-2868-4805-9ea2-c5b76b3e1b0b}, !- Handle
   Space Type 1,                           !- Name
   ,                                       !- Default Construction Set Name
   ,                                       !- Default Schedule Set Name
@@ -666,11 +482,7 @@
   living;                                 !- Standards Space Type
 
 OS:ThermalZone,
-<<<<<<< HEAD
-  {1686f82e-e9dd-4dc8-a415-0fc4fb8905c5}, !- Handle
-=======
-  {8fa85b61-f9a2-4982-9c53-3bc07c2f7116}, !- Handle
->>>>>>> a49bb51b
+  {e2bdb717-9b9e-4557-802f-95632cc5d77d}, !- Handle
   corridor zone,                          !- Name
   ,                                       !- Multiplier
   ,                                       !- Ceiling Height {m}
@@ -679,17 +491,10 @@
   ,                                       !- Zone Inside Convection Algorithm
   ,                                       !- Zone Outside Convection Algorithm
   ,                                       !- Zone Conditioning Equipment List Name
-<<<<<<< HEAD
-  {04b9ff30-a743-4932-a4f7-64179916f49f}, !- Zone Air Inlet Port List
-  {0a378776-782f-4c09-ac5c-343f2adf983c}, !- Zone Air Exhaust Port List
-  {5fcdd6d3-bcde-4597-a5d0-52dce70ecec6}, !- Zone Air Node Name
-  {350fe154-27f5-4fe6-a5ae-78b99e110153}, !- Zone Return Air Port List
-=======
-  {5e9145eb-9895-495c-a4db-6c6740dd8874}, !- Zone Air Inlet Port List
-  {54736af3-f6cb-4f03-be46-10dae57847de}, !- Zone Air Exhaust Port List
-  {a19ceebe-710e-4be2-81c1-6c68aab02377}, !- Zone Air Node Name
-  {1ac534aa-3f75-4fce-8a7e-2acd9f51a919}, !- Zone Return Air Port List
->>>>>>> a49bb51b
+  {96169751-1489-4dcf-9334-1fa75bd069f5}, !- Zone Air Inlet Port List
+  {501739da-64f5-4a77-8911-9cb652970d7f}, !- Zone Air Exhaust Port List
+  {578ea223-ce42-4b58-8f27-8b0e1d04308a}, !- Zone Air Node Name
+  {af708efd-1b28-4510-aa7e-fdfd9b8ecb78}, !- Zone Return Air Port List
   ,                                       !- Primary Daylighting Control Name
   ,                                       !- Fraction of Zone Controlled by Primary Daylighting Control
   ,                                       !- Secondary Daylighting Control Name
@@ -700,63 +505,33 @@
   No;                                     !- Use Ideal Air Loads
 
 OS:Node,
-<<<<<<< HEAD
-  {37cc9842-095e-4d81-8e4b-7f9bed500bda}, !- Handle
+  {4991011e-fa6a-474b-a846-06a599fe4704}, !- Handle
   Node 2,                                 !- Name
-  {5fcdd6d3-bcde-4597-a5d0-52dce70ecec6}, !- Inlet Port
+  {578ea223-ce42-4b58-8f27-8b0e1d04308a}, !- Inlet Port
   ;                                       !- Outlet Port
 
 OS:Connection,
-  {5fcdd6d3-bcde-4597-a5d0-52dce70ecec6}, !- Handle
-  {1686f82e-e9dd-4dc8-a415-0fc4fb8905c5}, !- Source Object
+  {578ea223-ce42-4b58-8f27-8b0e1d04308a}, !- Handle
+  {e2bdb717-9b9e-4557-802f-95632cc5d77d}, !- Source Object
   11,                                     !- Outlet Port
-  {37cc9842-095e-4d81-8e4b-7f9bed500bda}, !- Target Object
+  {4991011e-fa6a-474b-a846-06a599fe4704}, !- Target Object
   2;                                      !- Inlet Port
 
 OS:PortList,
-  {04b9ff30-a743-4932-a4f7-64179916f49f}, !- Handle
-  {1686f82e-e9dd-4dc8-a415-0fc4fb8905c5}; !- HVAC Component
+  {96169751-1489-4dcf-9334-1fa75bd069f5}, !- Handle
+  {e2bdb717-9b9e-4557-802f-95632cc5d77d}; !- HVAC Component
 
 OS:PortList,
-  {0a378776-782f-4c09-ac5c-343f2adf983c}, !- Handle
-  {1686f82e-e9dd-4dc8-a415-0fc4fb8905c5}; !- HVAC Component
+  {501739da-64f5-4a77-8911-9cb652970d7f}, !- Handle
+  {e2bdb717-9b9e-4557-802f-95632cc5d77d}; !- HVAC Component
 
 OS:PortList,
-  {350fe154-27f5-4fe6-a5ae-78b99e110153}, !- Handle
-  {1686f82e-e9dd-4dc8-a415-0fc4fb8905c5}; !- HVAC Component
+  {af708efd-1b28-4510-aa7e-fdfd9b8ecb78}, !- Handle
+  {e2bdb717-9b9e-4557-802f-95632cc5d77d}; !- HVAC Component
 
 OS:Sizing:Zone,
-  {baea9b3e-ff73-4163-959d-4a6f91cefee4}, !- Handle
-  {1686f82e-e9dd-4dc8-a415-0fc4fb8905c5}, !- Zone or ZoneList Name
-=======
-  {f2ed16da-3d9d-42ea-a4a1-5922e65e4900}, !- Handle
-  Node 2,                                 !- Name
-  {a19ceebe-710e-4be2-81c1-6c68aab02377}, !- Inlet Port
-  ;                                       !- Outlet Port
-
-OS:Connection,
-  {a19ceebe-710e-4be2-81c1-6c68aab02377}, !- Handle
-  {8fa85b61-f9a2-4982-9c53-3bc07c2f7116}, !- Source Object
-  11,                                     !- Outlet Port
-  {f2ed16da-3d9d-42ea-a4a1-5922e65e4900}, !- Target Object
-  2;                                      !- Inlet Port
-
-OS:PortList,
-  {5e9145eb-9895-495c-a4db-6c6740dd8874}, !- Handle
-  {8fa85b61-f9a2-4982-9c53-3bc07c2f7116}; !- HVAC Component
-
-OS:PortList,
-  {54736af3-f6cb-4f03-be46-10dae57847de}, !- Handle
-  {8fa85b61-f9a2-4982-9c53-3bc07c2f7116}; !- HVAC Component
-
-OS:PortList,
-  {1ac534aa-3f75-4fce-8a7e-2acd9f51a919}, !- Handle
-  {8fa85b61-f9a2-4982-9c53-3bc07c2f7116}; !- HVAC Component
-
-OS:Sizing:Zone,
-  {78f84668-041a-48c1-8eed-8bc02cdad7b9}, !- Handle
-  {8fa85b61-f9a2-4982-9c53-3bc07c2f7116}, !- Zone or ZoneList Name
->>>>>>> a49bb51b
+  {d87e1fae-2014-41f3-8e7c-cb33a3500dc4}, !- Handle
+  {e2bdb717-9b9e-4557-802f-95632cc5d77d}, !- Zone or ZoneList Name
   SupplyAirTemperature,                   !- Zone Cooling Design Supply Air Temperature Input Method
   14,                                     !- Zone Cooling Design Supply Air Temperature {C}
   11.11,                                  !- Zone Cooling Design Supply Air Temperature Difference {deltaC}
@@ -783,25 +558,14 @@
   autosize;                               !- Dedicated Outdoor Air High Setpoint Temperature for Design {C}
 
 OS:ZoneHVAC:EquipmentList,
-<<<<<<< HEAD
-  {b6b1ecb8-af6e-4dd2-b2b6-f91c68d0d4f5}, !- Handle
+  {5174e136-ee72-4d18-ae35-fc72c8120e52}, !- Handle
   Zone HVAC Equipment List 2,             !- Name
-  {1686f82e-e9dd-4dc8-a415-0fc4fb8905c5}; !- Thermal Zone
+  {e2bdb717-9b9e-4557-802f-95632cc5d77d}; !- Thermal Zone
 
 OS:Space,
-  {33034ae8-d97e-45e1-9e41-d3509976f717}, !- Handle
+  {9619d817-23bf-4eaf-b13b-c97894fb7526}, !- Handle
   corridor space,                         !- Name
-  {2b6afb4a-9ecd-411d-a575-20c63c6de582}, !- Space Type Name
-=======
-  {96e37fec-8679-4ce4-acd5-37a77f1ae0bd}, !- Handle
-  Zone HVAC Equipment List 2,             !- Name
-  {8fa85b61-f9a2-4982-9c53-3bc07c2f7116}; !- Thermal Zone
-
-OS:Space,
-  {07717864-c8f3-4800-83f8-7d6ba66bec67}, !- Handle
-  corridor space,                         !- Name
-  {12d62306-a674-4de3-861d-459d9febff3f}, !- Space Type Name
->>>>>>> a49bb51b
+  {0c9c5ab0-433d-4666-9c1b-7c013f4c8456}, !- Space Type Name
   ,                                       !- Default Construction Set Name
   ,                                       !- Default Schedule Set Name
   ,                                       !- Direction of Relative North {deg}
@@ -809,25 +573,14 @@
   ,                                       !- Y Origin {m}
   ,                                       !- Z Origin {m}
   ,                                       !- Building Story Name
-<<<<<<< HEAD
-  {1686f82e-e9dd-4dc8-a415-0fc4fb8905c5}; !- Thermal Zone Name
-
-OS:Surface,
-  {55ced578-9ee8-4753-a58a-a2f3c3e3a97a}, !- Handle
+  {e2bdb717-9b9e-4557-802f-95632cc5d77d}; !- Thermal Zone Name
+
+OS:Surface,
+  {1d5db4d5-b693-48c6-a978-133ea7993a4e}, !- Handle
   Surface 7,                              !- Name
   Floor,                                  !- Surface Type
   ,                                       !- Construction Name
-  {33034ae8-d97e-45e1-9e41-d3509976f717}, !- Space Name
-=======
-  {8fa85b61-f9a2-4982-9c53-3bc07c2f7116}; !- Thermal Zone Name
-
-OS:Surface,
-  {1dd584bb-d914-47ce-b8ed-30ef3761d2cd}, !- Handle
-  Surface 7,                              !- Name
-  Floor,                                  !- Surface Type
-  ,                                       !- Construction Name
-  {07717864-c8f3-4800-83f8-7d6ba66bec67}, !- Space Name
->>>>>>> a49bb51b
+  {9619d817-23bf-4eaf-b13b-c97894fb7526}, !- Space Name
   Foundation,                             !- Outside Boundary Condition
   ,                                       !- Outside Boundary Condition Object
   NoSun,                                  !- Sun Exposure
@@ -840,19 +593,11 @@
   6.46578440716979, 0, 0;                 !- X,Y,Z Vertex 4 {m}
 
 OS:Surface,
-<<<<<<< HEAD
-  {68ffa8bf-0576-4265-a983-09d1987073de}, !- Handle
+  {785d006b-21b8-4484-9657-5f319898e110}, !- Handle
   Surface 8,                              !- Name
   Wall,                                   !- Surface Type
   ,                                       !- Construction Name
-  {33034ae8-d97e-45e1-9e41-d3509976f717}, !- Space Name
-=======
-  {c1e70e35-dca6-44e4-a7a7-45873acbec20}, !- Handle
-  Surface 8,                              !- Name
-  Wall,                                   !- Surface Type
-  ,                                       !- Construction Name
-  {07717864-c8f3-4800-83f8-7d6ba66bec67}, !- Space Name
->>>>>>> a49bb51b
+  {9619d817-23bf-4eaf-b13b-c97894fb7526}, !- Space Name
   Outdoors,                               !- Outside Boundary Condition
   ,                                       !- Outside Boundary Condition Object
   SunExposed,                             !- Sun Exposure
@@ -865,19 +610,11 @@
   0, 0, 2.4384;                           !- X,Y,Z Vertex 4 {m}
 
 OS:Surface,
-<<<<<<< HEAD
-  {e804f4d3-0b43-481d-8f19-21f9e27af695}, !- Handle
+  {12a0acf6-3e9b-4212-80d9-7a8d53bff6cd}, !- Handle
   Surface 9,                              !- Name
   Wall,                                   !- Surface Type
   ,                                       !- Construction Name
-  {33034ae8-d97e-45e1-9e41-d3509976f717}, !- Space Name
-=======
-  {baa8f9fa-e761-4d24-9333-e969a2cb1ba6}, !- Handle
-  Surface 9,                              !- Name
-  Wall,                                   !- Surface Type
-  ,                                       !- Construction Name
-  {07717864-c8f3-4800-83f8-7d6ba66bec67}, !- Space Name
->>>>>>> a49bb51b
+  {9619d817-23bf-4eaf-b13b-c97894fb7526}, !- Space Name
   Adiabatic,                              !- Outside Boundary Condition
   ,                                       !- Outside Boundary Condition Object
   NoSun,                                  !- Sun Exposure
@@ -890,19 +627,11 @@
   0, 1.524, 2.4384;                       !- X,Y,Z Vertex 4 {m}
 
 OS:Surface,
-<<<<<<< HEAD
-  {bc953bfe-a53b-4641-92f4-eafd68ee4552}, !- Handle
+  {ce5b7bfe-e0fe-48cb-b997-6cfe6343cc9d}, !- Handle
   Surface 10,                             !- Name
   Wall,                                   !- Surface Type
   ,                                       !- Construction Name
-  {33034ae8-d97e-45e1-9e41-d3509976f717}, !- Space Name
-=======
-  {47114b3e-4878-4dd8-b963-4ba077ab404c}, !- Handle
-  Surface 10,                             !- Name
-  Wall,                                   !- Surface Type
-  ,                                       !- Construction Name
-  {07717864-c8f3-4800-83f8-7d6ba66bec67}, !- Space Name
->>>>>>> a49bb51b
+  {9619d817-23bf-4eaf-b13b-c97894fb7526}, !- Space Name
   Adiabatic,                              !- Outside Boundary Condition
   ,                                       !- Outside Boundary Condition Object
   NoSun,                                  !- Sun Exposure
@@ -915,19 +644,11 @@
   6.46578440716979, 1.524, 2.4384;        !- X,Y,Z Vertex 4 {m}
 
 OS:Surface,
-<<<<<<< HEAD
-  {b870030d-1a39-419e-a31d-7477937db412}, !- Handle
+  {27775f24-98eb-46a6-957d-b73d168fc2d2}, !- Handle
   Surface 11,                             !- Name
   Wall,                                   !- Surface Type
   ,                                       !- Construction Name
-  {33034ae8-d97e-45e1-9e41-d3509976f717}, !- Space Name
-=======
-  {b4037631-5553-4bed-9229-5d6a426239a6}, !- Handle
-  Surface 11,                             !- Name
-  Wall,                                   !- Surface Type
-  ,                                       !- Construction Name
-  {07717864-c8f3-4800-83f8-7d6ba66bec67}, !- Space Name
->>>>>>> a49bb51b
+  {9619d817-23bf-4eaf-b13b-c97894fb7526}, !- Space Name
   Adiabatic,                              !- Outside Boundary Condition
   ,                                       !- Outside Boundary Condition Object
   NoSun,                                  !- Sun Exposure
@@ -940,19 +661,11 @@
   6.46578440716979, 0, 2.4384;            !- X,Y,Z Vertex 4 {m}
 
 OS:Surface,
-<<<<<<< HEAD
-  {d66d7c11-3152-455b-ba74-06bdc8a8bdd1}, !- Handle
+  {86bf55cf-c4f3-478d-a118-4872d8fc6358}, !- Handle
   Surface 12,                             !- Name
   RoofCeiling,                            !- Surface Type
   ,                                       !- Construction Name
-  {33034ae8-d97e-45e1-9e41-d3509976f717}, !- Space Name
-=======
-  {a687c0ce-d975-4abd-b5f2-9cc3b0035159}, !- Handle
-  Surface 12,                             !- Name
-  RoofCeiling,                            !- Surface Type
-  ,                                       !- Construction Name
-  {07717864-c8f3-4800-83f8-7d6ba66bec67}, !- Space Name
->>>>>>> a49bb51b
+  {9619d817-23bf-4eaf-b13b-c97894fb7526}, !- Space Name
   Outdoors,                               !- Outside Boundary Condition
   ,                                       !- Outside Boundary Condition Object
   SunExposed,                             !- Sun Exposure
@@ -965,11 +678,7 @@
   0, 0, 2.4384;                           !- X,Y,Z Vertex 4 {m}
 
 OS:SpaceType,
-<<<<<<< HEAD
-  {2b6afb4a-9ecd-411d-a575-20c63c6de582}, !- Handle
-=======
-  {12d62306-a674-4de3-861d-459d9febff3f}, !- Handle
->>>>>>> a49bb51b
+  {0c9c5ab0-433d-4666-9c1b-7c013f4c8456}, !- Handle
   Space Type 2,                           !- Name
   ,                                       !- Default Construction Set Name
   ,                                       !- Default Schedule Set Name
@@ -980,23 +689,14 @@
   corridor;                               !- Standards Space Type
 
 OS:BuildingUnit,
-<<<<<<< HEAD
-  {a7718154-920f-4c5a-9c4c-cd8e102c2cef}, !- Handle
-=======
-  {33a95afe-7a6f-4848-b3a2-f68702a79680}, !- Handle
->>>>>>> a49bb51b
+  {068ed21b-0beb-452b-b2f1-4f0847aa5215}, !- Handle
   unit 1,                                 !- Name
   ,                                       !- Rendering Color
   Residential;                            !- Building Unit Type
 
 OS:AdditionalProperties,
-<<<<<<< HEAD
-  {273e5399-2217-4cb1-a2c7-8e512638c476}, !- Handle
-  {a7718154-920f-4c5a-9c4c-cd8e102c2cef}, !- Object Name
-=======
-  {3b6f7655-f4b5-48f0-9b33-312c9247b8e6}, !- Handle
-  {33a95afe-7a6f-4848-b3a2-f68702a79680}, !- Object Name
->>>>>>> a49bb51b
+  {f4d2c9d6-9981-4526-a348-b28cf79395b7}, !- Handle
+  {068ed21b-0beb-452b-b2f1-4f0847aa5215}, !- Object Name
   NumberOfBedrooms,                       !- Feature Name 1
   Integer,                                !- Feature Data Type 1
   3,                                      !- Feature Value 1
@@ -1008,20 +708,12 @@
   3.3900000000000001;                     !- Feature Value 3
 
 OS:External:File,
-<<<<<<< HEAD
-  {788262b0-ab92-4f6b-b2a5-78a33f8ebdb6}, !- Handle
-=======
-  {e552ed66-0ef7-4222-93b9-b167d8f0dda3}, !- Handle
->>>>>>> a49bb51b
+  {19f54a40-4024-439a-bb08-cb2ffc77f46f}, !- Handle
   8760.csv,                               !- Name
   8760.csv;                               !- File Name
 
 OS:Schedule:Day,
-<<<<<<< HEAD
-  {053cd991-4e19-443e-8ede-7a51d8aff171}, !- Handle
-=======
-  {6098d46e-3975-4fd0-95d1-53e55a9f8dea}, !- Handle
->>>>>>> a49bb51b
+  {045bce6c-12a2-4bfe-9e76-89bdc0958ffd}, !- Handle
   Schedule Day 1,                         !- Name
   ,                                       !- Schedule Type Limits Name
   ,                                       !- Interpolate to Timestep
@@ -1030,11 +722,7 @@
   0;                                      !- Value Until Time 1
 
 OS:Schedule:Day,
-<<<<<<< HEAD
-  {6cad0645-f38d-4644-a8c5-1b8862ce7704}, !- Handle
-=======
-  {4ebc822c-f2ab-4f6c-b3b3-51ce2fea30f4}, !- Handle
->>>>>>> a49bb51b
+  {d7fb8ff6-eed9-4e76-bc1b-3bb743c02a1c}, !- Handle
   Schedule Day 2,                         !- Name
   ,                                       !- Schedule Type Limits Name
   ,                                       !- Interpolate to Timestep
@@ -1043,17 +731,10 @@
   1;                                      !- Value Until Time 1
 
 OS:Schedule:File,
-<<<<<<< HEAD
-  {6a76ed7b-6c50-4bac-99be-ff7fdbf27008}, !- Handle
+  {a67a6ac4-eeb3-4ac3-ae77-76b4054a42ad}, !- Handle
   occupants,                              !- Name
-  {cb85ed0d-66a6-4d89-b8c6-4c45a39359ff}, !- Schedule Type Limits Name
-  {788262b0-ab92-4f6b-b2a5-78a33f8ebdb6}, !- External File Name
-=======
-  {134a528b-f90c-446b-8f65-7fab86577554}, !- Handle
-  occupants,                              !- Name
-  {233a14e9-525b-4745-b4e1-4aa38f60948f}, !- Schedule Type Limits Name
-  {e552ed66-0ef7-4222-93b9-b167d8f0dda3}, !- External File Name
->>>>>>> a49bb51b
+  {3c525a7e-4973-4df0-977e-26aa033e2cb7}, !- Schedule Type Limits Name
+  {19f54a40-4024-439a-bb08-cb2ffc77f46f}, !- External File Name
   1,                                      !- Column Number
   1,                                      !- Rows to Skip at Top
   8760,                                   !- Number of Hours of Data
@@ -1062,23 +743,13 @@
   60;                                     !- Minutes per Item
 
 OS:Schedule:Constant,
-<<<<<<< HEAD
-  {92639f44-3a1e-4001-be05-027f55256949}, !- Handle
+  {364d6a49-d171-40e8-a5ca-44fe191eb7e2}, !- Handle
   res occupants activity schedule,        !- Name
-  {edaa79da-89cd-40e4-988f-d355c81d341e}, !- Schedule Type Limits Name
+  {c90a2de1-bb1c-435c-bcf5-6448e6e294fd}, !- Schedule Type Limits Name
   112.539290946133;                       !- Value
 
 OS:People:Definition,
-  {d9dc3ccf-e7b2-440c-8302-3f16af55ee10}, !- Handle
-=======
-  {11ccc62c-cd2b-4dd1-8de1-9a7cae083156}, !- Handle
-  res occupants activity schedule,        !- Name
-  {f02df338-0d87-4474-9374-ffd885a317aa}, !- Schedule Type Limits Name
-  112.539290946133;                       !- Value
-
-OS:People:Definition,
-  {59850e20-b2b0-4318-aa5a-a89c1a5ba7bb}, !- Handle
->>>>>>> a49bb51b
+  {8d59c773-b7e0-461c-a1a2-0d9a8b59d8c8}, !- Handle
   res occupants|living space,             !- Name
   People,                                 !- Number of People Calculation Method
   3.39,                                   !- Number of People {people}
@@ -1091,21 +762,12 @@
   ZoneAveraged;                           !- Mean Radiant Temperature Calculation Type
 
 OS:People,
-<<<<<<< HEAD
-  {a91d7932-0c96-4203-b85c-92ae3ab4286d}, !- Handle
+  {48f99231-3484-4230-8f1c-1d188e02ad38}, !- Handle
   res occupants|living space,             !- Name
-  {d9dc3ccf-e7b2-440c-8302-3f16af55ee10}, !- People Definition Name
-  {24f393fd-5598-4b90-b3dd-cedea2769b7e}, !- Space or SpaceType Name
-  {6a76ed7b-6c50-4bac-99be-ff7fdbf27008}, !- Number of People Schedule Name
-  {92639f44-3a1e-4001-be05-027f55256949}, !- Activity Level Schedule Name
-=======
-  {fc594815-b4cf-4abf-8deb-0438b4a4d13e}, !- Handle
-  res occupants|living space,             !- Name
-  {59850e20-b2b0-4318-aa5a-a89c1a5ba7bb}, !- People Definition Name
-  {c0b9a790-db52-4d8b-a34c-128632db95a2}, !- Space or SpaceType Name
-  {134a528b-f90c-446b-8f65-7fab86577554}, !- Number of People Schedule Name
-  {11ccc62c-cd2b-4dd1-8de1-9a7cae083156}, !- Activity Level Schedule Name
->>>>>>> a49bb51b
+  {8d59c773-b7e0-461c-a1a2-0d9a8b59d8c8}, !- People Definition Name
+  {6749d685-e72c-4fa1-ae3f-bcdec2dd4e98}, !- Space or SpaceType Name
+  {a67a6ac4-eeb3-4ac3-ae77-76b4054a42ad}, !- Number of People Schedule Name
+  {364d6a49-d171-40e8-a5ca-44fe191eb7e2}, !- Activity Level Schedule Name
   ,                                       !- Surface Name/Angle Factor List Name
   ,                                       !- Work Efficiency Schedule Name
   ,                                       !- Clothing Insulation Schedule Name
@@ -1113,11 +775,7 @@
   1;                                      !- Multiplier
 
 OS:ScheduleTypeLimits,
-<<<<<<< HEAD
-  {edaa79da-89cd-40e4-988f-d355c81d341e}, !- Handle
-=======
-  {f02df338-0d87-4474-9374-ffd885a317aa}, !- Handle
->>>>>>> a49bb51b
+  {c90a2de1-bb1c-435c-bcf5-6448e6e294fd}, !- Handle
   ActivityLevel,                          !- Name
   0,                                      !- Lower Limit Value
   ,                                       !- Upper Limit Value
@@ -1125,11 +783,7 @@
   ActivityLevel;                          !- Unit Type
 
 OS:ScheduleTypeLimits,
-<<<<<<< HEAD
-  {cb85ed0d-66a6-4d89-b8c6-4c45a39359ff}, !- Handle
-=======
-  {233a14e9-525b-4745-b4e1-4aa38f60948f}, !- Handle
->>>>>>> a49bb51b
+  {3c525a7e-4973-4df0-977e-26aa033e2cb7}, !- Handle
   Fractional,                             !- Name
   0,                                      !- Lower Limit Value
   1,                                      !- Upper Limit Value
