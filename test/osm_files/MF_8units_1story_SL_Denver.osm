--- conflicted
+++ resolved
@@ -1,73 +1,41 @@
 !- NOTE: Auto-generated from /test/osw_files/MF_8units_1story_SL_Denver.osw
 
 OS:Version,
-<<<<<<< HEAD
-  {39823b7c-e0a8-43dd-92d3-c6039b3c26da}, !- Handle
+  {4d635092-0b13-44eb-8c56-82c3f4ce0ea8}, !- Handle
   2.9.1;                                  !- Version Identifier
 
 OS:SimulationControl,
-  {7694b05c-6d7d-44cc-9e26-a779705693b0}, !- Handle
-=======
-  {001090f6-217a-4e98-85fa-bee3236d9cd4}, !- Handle
-  2.9.0;                                  !- Version Identifier
-
-OS:SimulationControl,
-  {e247f5fe-26d1-4953-952b-1e479ebb7651}, !- Handle
->>>>>>> 3c1d7324
+  {f23a8cfd-aba3-4700-b6cc-733e6c9ff47d}, !- Handle
   ,                                       !- Do Zone Sizing Calculation
   ,                                       !- Do System Sizing Calculation
   ,                                       !- Do Plant Sizing Calculation
   No;                                     !- Run Simulation for Sizing Periods
 
 OS:Timestep,
-<<<<<<< HEAD
-  {11c634c3-8b50-43ab-a977-fe86f9897521}, !- Handle
+  {34e5c737-ce0b-4d83-b70e-4b2a89fe2d3e}, !- Handle
   6;                                      !- Number of Timesteps per Hour
 
 OS:ShadowCalculation,
-  {ab95b7c5-34d5-476f-9ff3-7a68ad63b68e}, !- Handle
-=======
-  {12230c45-591f-464b-a01e-e5df7a8a1200}, !- Handle
-  6;                                      !- Number of Timesteps per Hour
-
-OS:ShadowCalculation,
-  {932982e5-ab43-429d-ad65-def4c27d9e07}, !- Handle
->>>>>>> 3c1d7324
+  {c9c0ccf4-2523-4692-9b4d-9ba361e5aa04}, !- Handle
   20,                                     !- Calculation Frequency
   200;                                    !- Maximum Figures in Shadow Overlap Calculations
 
 OS:SurfaceConvectionAlgorithm:Outside,
-<<<<<<< HEAD
-  {a3b8e712-d3ae-42b7-be95-fb629dab360b}, !- Handle
+  {423ddcbc-49f6-4442-9c2c-7891eac16f3d}, !- Handle
   DOE-2;                                  !- Algorithm
 
 OS:SurfaceConvectionAlgorithm:Inside,
-  {c61b681b-4db5-4691-91ea-58d7745f01b6}, !- Handle
+  {9f109988-d962-4f60-bf9a-39a36bcf0c32}, !- Handle
   TARP;                                   !- Algorithm
 
 OS:ZoneCapacitanceMultiplier:ResearchSpecial,
-  {2a0dda22-6a30-4575-8047-afb88f3c8cd4}, !- Handle
-=======
-  {edcc0e4a-757d-472e-8de4-8016caefbcf2}, !- Handle
-  DOE-2;                                  !- Algorithm
-
-OS:SurfaceConvectionAlgorithm:Inside,
-  {f9a4432b-7109-4d1d-ba66-fe468ef5fa5a}, !- Handle
-  TARP;                                   !- Algorithm
-
-OS:ZoneCapacitanceMultiplier:ResearchSpecial,
-  {d385b685-e3c0-4777-a5ef-b875ac3719c4}, !- Handle
->>>>>>> 3c1d7324
+  {092aeef5-e588-463a-be19-def2aa140b25}, !- Handle
   ,                                       !- Temperature Capacity Multiplier
   15,                                     !- Humidity Capacity Multiplier
   ;                                       !- Carbon Dioxide Capacity Multiplier
 
 OS:RunPeriod,
-<<<<<<< HEAD
-  {895b21be-148b-4a2a-b82a-8680c65fbd52}, !- Handle
-=======
-  {ab91754d-5d55-4779-91e2-70049f614297}, !- Handle
->>>>>>> 3c1d7324
+  {dc23c472-3c25-4c66-8ed7-371c826f733b}, !- Handle
   Run Period 1,                           !- Name
   1,                                      !- Begin Month
   1,                                      !- Begin Day of Month
@@ -81,21 +49,13 @@
   ;                                       !- Number of Times Runperiod to be Repeated
 
 OS:YearDescription,
-<<<<<<< HEAD
-  {4d6479dd-89b3-448c-9e76-efdf3f61a2df}, !- Handle
-=======
-  {7e6f8bba-40ba-4ebe-9f54-1b950debb13f}, !- Handle
->>>>>>> 3c1d7324
+  {e1b7a2bc-db2b-49fb-b20b-7bc3cbf6a7d8}, !- Handle
   2007,                                   !- Calendar Year
   ,                                       !- Day of Week for Start Day
   ;                                       !- Is Leap Year
 
 OS:WeatherFile,
-<<<<<<< HEAD
-  {707ab062-c104-450c-8af9-b94915cc263a}, !- Handle
-=======
-  {bce37893-24d4-4d03-8a82-567aec92d1fb}, !- Handle
->>>>>>> 3c1d7324
+  {d4eab039-f921-4d7b-9a87-785cae351443}, !- Handle
   Denver Intl Ap,                         !- City
   CO,                                     !- State Province Region
   USA,                                    !- Country
@@ -109,13 +69,8 @@
   E23378AA;                               !- Checksum
 
 OS:AdditionalProperties,
-<<<<<<< HEAD
-  {1c909cfa-42c8-4a3a-9a1d-fc7964dfe4d4}, !- Handle
-  {707ab062-c104-450c-8af9-b94915cc263a}, !- Object Name
-=======
-  {6fc019cb-2614-482c-8c20-b17647846e50}, !- Handle
-  {bce37893-24d4-4d03-8a82-567aec92d1fb}, !- Object Name
->>>>>>> 3c1d7324
+  {2a92e3f2-f522-4bfc-b390-63161041ba73}, !- Handle
+  {d4eab039-f921-4d7b-9a87-785cae351443}, !- Object Name
   EPWHeaderCity,                          !- Feature Name 1
   String,                                 !- Feature Data Type 1
   Denver Intl Ap,                         !- Feature Value 1
@@ -223,11 +178,7 @@
   84;                                     !- Feature Value 35
 
 OS:Site,
-<<<<<<< HEAD
-  {bbce4b3a-28b6-408a-a86f-257f12307c17}, !- Handle
-=======
-  {2f9ec8a2-920d-43aa-9173-c4209e47ed66}, !- Handle
->>>>>>> 3c1d7324
+  {1ec1d15d-0f7b-47c2-ac12-c3445db52ecb}, !- Handle
   Denver Intl Ap_CO_USA,                  !- Name
   39.83,                                  !- Latitude {deg}
   -104.65,                                !- Longitude {deg}
@@ -236,11 +187,7 @@
   ;                                       !- Terrain
 
 OS:ClimateZones,
-<<<<<<< HEAD
-  {844c1d5c-6d3b-450d-a20d-84fe9126ef52}, !- Handle
-=======
-  {1438a802-c61f-454d-aed7-834924927fe1}, !- Handle
->>>>>>> 3c1d7324
+  {1e924ef3-49f7-41ba-aba3-a318699476d0}, !- Handle
   ,                                       !- Active Institution
   ,                                       !- Active Year
   ,                                       !- Climate Zone Institution Name 1
@@ -253,31 +200,19 @@
   Cold;                                   !- Climate Zone Value 2
 
 OS:Site:WaterMainsTemperature,
-<<<<<<< HEAD
-  {2f75cd58-1589-4cdb-adcb-2e3feb98dd13}, !- Handle
-=======
-  {937b1219-d04e-48f3-b604-ed08f8ddbb6d}, !- Handle
->>>>>>> 3c1d7324
+  {1f59b8af-ae62-4b0f-9351-0444d844d112}, !- Handle
   Correlation,                            !- Calculation Method
   ,                                       !- Temperature Schedule Name
   10.8753424657535,                       !- Annual Average Outdoor Air Temperature {C}
   23.1524007936508;                       !- Maximum Difference In Monthly Average Outdoor Air Temperatures {deltaC}
 
 OS:RunPeriodControl:DaylightSavingTime,
-<<<<<<< HEAD
-  {4a6d2fe7-e3a0-4a9e-b14c-9021075efa04}, !- Handle
-=======
-  {7cff5962-5008-4c35-8eba-0efe59823d05}, !- Handle
->>>>>>> 3c1d7324
+  {25554406-2316-4e17-b985-5844bd1794c4}, !- Handle
   3/12,                                   !- Start Date
   11/5;                                   !- End Date
 
 OS:Site:GroundTemperature:Deep,
-<<<<<<< HEAD
-  {56d1beda-57c4-495a-9f1c-0499afc1dfd7}, !- Handle
-=======
-  {fb6cce1b-8da5-4b29-9e7d-62eda045f6f4}, !- Handle
->>>>>>> 3c1d7324
+  {63545150-c338-4711-a841-cd8a9318ec68}, !- Handle
   10.8753424657535,                       !- January Deep Ground Temperature {C}
   10.8753424657535,                       !- February Deep Ground Temperature {C}
   10.8753424657535,                       !- March Deep Ground Temperature {C}
@@ -292,11 +227,7 @@
   10.8753424657535;                       !- December Deep Ground Temperature {C}
 
 OS:Building,
-<<<<<<< HEAD
-  {4dd47f40-f94a-40e5-a917-bcd1f321277b}, !- Handle
-=======
-  {9b4f4838-187f-4253-84eb-80008f5af86f}, !- Handle
->>>>>>> 3c1d7324
+  {66d5e8b1-24c4-4fc2-a57b-8eeb0229b7d0}, !- Handle
   Building 1,                             !- Name
   ,                                       !- Building Sector Type
   0,                                      !- North Axis {deg}
@@ -311,13 +242,8 @@
   8;                                      !- Standards Number of Living Units
 
 OS:AdditionalProperties,
-<<<<<<< HEAD
-  {979eb703-815b-41ec-9284-cc4844769005}, !- Handle
-  {4dd47f40-f94a-40e5-a917-bcd1f321277b}, !- Object Name
-=======
-  {ff33c52a-3751-4850-b334-92bbbbef9ddd}, !- Handle
-  {9b4f4838-187f-4253-84eb-80008f5af86f}, !- Object Name
->>>>>>> 3c1d7324
+  {e719900b-9927-4d79-8df1-09f9aa8605b2}, !- Handle
+  {66d5e8b1-24c4-4fc2-a57b-8eeb0229b7d0}, !- Object Name
   num_units,                              !- Feature Name 1
   Integer,                                !- Feature Data Type 1
   8,                                      !- Feature Value 1
@@ -344,11 +270,7 @@
   Double-Loaded Interior;                 !- Feature Value 8
 
 OS:ThermalZone,
-<<<<<<< HEAD
-  {97fa2174-ea5c-48b7-ad64-7efbb5483569}, !- Handle
-=======
-  {405471db-60ab-4c1f-9de0-40276d861aab}, !- Handle
->>>>>>> 3c1d7324
+  {ad083ca4-2510-4b03-a30e-e487cf5d1a77}, !- Handle
   living zone,                            !- Name
   ,                                       !- Multiplier
   ,                                       !- Ceiling Height {m}
@@ -357,17 +279,10 @@
   ,                                       !- Zone Inside Convection Algorithm
   ,                                       !- Zone Outside Convection Algorithm
   ,                                       !- Zone Conditioning Equipment List Name
-<<<<<<< HEAD
-  {7ce25b01-3f0d-4efa-bb11-ac4822f3b081}, !- Zone Air Inlet Port List
-  {d8fe705c-f624-46ff-85b6-04bb81abee92}, !- Zone Air Exhaust Port List
-  {0f81b316-a539-4039-a03c-f5e789f74e0b}, !- Zone Air Node Name
-  {043a3d70-a69e-4e4f-a2f2-4123b1f05957}, !- Zone Return Air Port List
-=======
-  {ea269b7e-dc43-4633-ada2-fa7cff917c0c}, !- Zone Air Inlet Port List
-  {6b242e68-4ec3-44cc-b720-796c4b9bc9c4}, !- Zone Air Exhaust Port List
-  {20106c78-fe83-4bb0-82d3-94225d481bed}, !- Zone Air Node Name
-  {9df93862-d843-40dc-a050-50197dd6cc95}, !- Zone Return Air Port List
->>>>>>> 3c1d7324
+  {f7317eee-18ce-4e7c-afeb-14eba5f35e18}, !- Zone Air Inlet Port List
+  {3c59a771-5159-4c70-86e1-69aa55cd3663}, !- Zone Air Exhaust Port List
+  {236d6760-c159-4348-bd0c-e7d2a3b630df}, !- Zone Air Node Name
+  {d45d3e13-bae0-4eff-9a82-70c2829b35da}, !- Zone Return Air Port List
   ,                                       !- Primary Daylighting Control Name
   ,                                       !- Fraction of Zone Controlled by Primary Daylighting Control
   ,                                       !- Secondary Daylighting Control Name
@@ -378,71 +293,37 @@
   No;                                     !- Use Ideal Air Loads
 
 OS:Node,
-<<<<<<< HEAD
-  {4296a2e4-a967-4aeb-8d79-89fe688fbcc6}, !- Handle
+  {c2b74ba0-ffce-4048-bc64-ebf7b6152c34}, !- Handle
   Node 1,                                 !- Name
-  {0f81b316-a539-4039-a03c-f5e789f74e0b}, !- Inlet Port
+  {236d6760-c159-4348-bd0c-e7d2a3b630df}, !- Inlet Port
   ;                                       !- Outlet Port
 
 OS:Connection,
-  {0f81b316-a539-4039-a03c-f5e789f74e0b}, !- Handle
-  {49cf36c5-9e1a-4a69-88a2-da54464c484a}, !- Name
-  {97fa2174-ea5c-48b7-ad64-7efbb5483569}, !- Source Object
+  {236d6760-c159-4348-bd0c-e7d2a3b630df}, !- Handle
+  {d5cfce40-4b32-4f96-9a05-97638babf1d9}, !- Name
+  {ad083ca4-2510-4b03-a30e-e487cf5d1a77}, !- Source Object
   11,                                     !- Outlet Port
-  {4296a2e4-a967-4aeb-8d79-89fe688fbcc6}, !- Target Object
+  {c2b74ba0-ffce-4048-bc64-ebf7b6152c34}, !- Target Object
   2;                                      !- Inlet Port
 
 OS:PortList,
-  {7ce25b01-3f0d-4efa-bb11-ac4822f3b081}, !- Handle
-  {9298159e-2133-47f4-874d-ac606f553c86}, !- Name
-  {97fa2174-ea5c-48b7-ad64-7efbb5483569}; !- HVAC Component
+  {f7317eee-18ce-4e7c-afeb-14eba5f35e18}, !- Handle
+  {55b39ef6-027e-430e-9104-ced25484c044}, !- Name
+  {ad083ca4-2510-4b03-a30e-e487cf5d1a77}; !- HVAC Component
 
 OS:PortList,
-  {d8fe705c-f624-46ff-85b6-04bb81abee92}, !- Handle
-  {c4afcbed-99cc-4db4-8bbd-94fa4a195365}, !- Name
-  {97fa2174-ea5c-48b7-ad64-7efbb5483569}; !- HVAC Component
+  {3c59a771-5159-4c70-86e1-69aa55cd3663}, !- Handle
+  {475130db-9b16-415f-b10b-f2d3c20d50b8}, !- Name
+  {ad083ca4-2510-4b03-a30e-e487cf5d1a77}; !- HVAC Component
 
 OS:PortList,
-  {043a3d70-a69e-4e4f-a2f2-4123b1f05957}, !- Handle
-  {e1810a9d-200d-4d7f-9c9e-0e245a767e47}, !- Name
-  {97fa2174-ea5c-48b7-ad64-7efbb5483569}; !- HVAC Component
+  {d45d3e13-bae0-4eff-9a82-70c2829b35da}, !- Handle
+  {cc1bb28c-d185-4661-b738-df236980d072}, !- Name
+  {ad083ca4-2510-4b03-a30e-e487cf5d1a77}; !- HVAC Component
 
 OS:Sizing:Zone,
-  {3db535d7-bdda-42c3-9a67-92fdeda53d56}, !- Handle
-  {97fa2174-ea5c-48b7-ad64-7efbb5483569}, !- Zone or ZoneList Name
-=======
-  {00ed7f9c-2527-440f-838b-92dcddd3f136}, !- Handle
-  Node 1,                                 !- Name
-  {20106c78-fe83-4bb0-82d3-94225d481bed}, !- Inlet Port
-  ;                                       !- Outlet Port
-
-OS:Connection,
-  {20106c78-fe83-4bb0-82d3-94225d481bed}, !- Handle
-  {3f66b8bf-bcc8-4b0d-bb9d-0c70f9d73b40}, !- Name
-  {405471db-60ab-4c1f-9de0-40276d861aab}, !- Source Object
-  11,                                     !- Outlet Port
-  {00ed7f9c-2527-440f-838b-92dcddd3f136}, !- Target Object
-  2;                                      !- Inlet Port
-
-OS:PortList,
-  {ea269b7e-dc43-4633-ada2-fa7cff917c0c}, !- Handle
-  {78c08648-bb04-46df-8d39-065e3910b510}, !- Name
-  {405471db-60ab-4c1f-9de0-40276d861aab}; !- HVAC Component
-
-OS:PortList,
-  {6b242e68-4ec3-44cc-b720-796c4b9bc9c4}, !- Handle
-  {d33d34a3-e36d-45da-a5f0-1599b1531ae6}, !- Name
-  {405471db-60ab-4c1f-9de0-40276d861aab}; !- HVAC Component
-
-OS:PortList,
-  {9df93862-d843-40dc-a050-50197dd6cc95}, !- Handle
-  {d0d40047-1ee7-4383-99ad-a2428c750d84}, !- Name
-  {405471db-60ab-4c1f-9de0-40276d861aab}; !- HVAC Component
-
-OS:Sizing:Zone,
-  {2a214595-6ebe-4d32-b8e4-0558a098d93e}, !- Handle
-  {405471db-60ab-4c1f-9de0-40276d861aab}, !- Zone or ZoneList Name
->>>>>>> 3c1d7324
+  {49d694af-7393-4579-99fc-b11779371328}, !- Handle
+  {ad083ca4-2510-4b03-a30e-e487cf5d1a77}, !- Zone or ZoneList Name
   SupplyAirTemperature,                   !- Zone Cooling Design Supply Air Temperature Input Method
   14,                                     !- Zone Cooling Design Supply Air Temperature {C}
   11.11,                                  !- Zone Cooling Design Supply Air Temperature Difference {deltaC}
@@ -471,25 +352,14 @@
   autosize;                               !- Dedicated Outdoor Air High Setpoint Temperature for Design {C}
 
 OS:ZoneHVAC:EquipmentList,
-<<<<<<< HEAD
-  {5049a1ca-6cd7-4478-b296-98762c9dec71}, !- Handle
+  {f3399010-9b34-4eb0-b0c6-e4a09272ae51}, !- Handle
   Zone HVAC Equipment List 1,             !- Name
-  {97fa2174-ea5c-48b7-ad64-7efbb5483569}; !- Thermal Zone
+  {ad083ca4-2510-4b03-a30e-e487cf5d1a77}; !- Thermal Zone
 
 OS:Space,
-  {700edca4-aeb4-4d36-bc5f-8616ac349b98}, !- Handle
+  {0f11286e-b2f9-4ca6-b49f-0b1ee2fe9f9c}, !- Handle
   living space,                           !- Name
-  {4df4b428-3a0d-4194-b583-6f8deb58d72f}, !- Space Type Name
-=======
-  {c1dbaced-81d3-4443-86aa-bce419f7cdde}, !- Handle
-  Zone HVAC Equipment List 1,             !- Name
-  {405471db-60ab-4c1f-9de0-40276d861aab}; !- Thermal Zone
-
-OS:Space,
-  {4aa197da-013d-4f62-bdef-0975034a53c1}, !- Handle
-  living space,                           !- Name
-  {117cf6c8-6a6e-449c-8965-7c65109625b4}, !- Space Type Name
->>>>>>> 3c1d7324
+  {578b0a28-157e-41e6-8ba7-3487bbba7c58}, !- Space Type Name
   ,                                       !- Default Construction Set Name
   ,                                       !- Default Schedule Set Name
   ,                                       !- Direction of Relative North {deg}
@@ -497,31 +367,17 @@
   ,                                       !- Y Origin {m}
   ,                                       !- Z Origin {m}
   ,                                       !- Building Story Name
-<<<<<<< HEAD
-  {97fa2174-ea5c-48b7-ad64-7efbb5483569}, !- Thermal Zone Name
+  {ad083ca4-2510-4b03-a30e-e487cf5d1a77}, !- Thermal Zone Name
   ,                                       !- Part of Total Floor Area
   ,                                       !- Design Specification Outdoor Air Object Name
-  {43d096dc-a6e0-4188-a49f-c7ad8fa1a631}; !- Building Unit Name
-
-OS:Surface,
-  {033b1242-6527-40eb-b277-c0dcffe95920}, !- Handle
+  {c73bbd0a-0ed0-4f38-8a41-03cedf89f4b9}; !- Building Unit Name
+
+OS:Surface,
+  {aa07c150-ba89-47b2-994f-bbdceb2e089a}, !- Handle
   Surface 1,                              !- Name
   Floor,                                  !- Surface Type
   ,                                       !- Construction Name
-  {700edca4-aeb4-4d36-bc5f-8616ac349b98}, !- Space Name
-=======
-  {405471db-60ab-4c1f-9de0-40276d861aab}, !- Thermal Zone Name
-  ,                                       !- Part of Total Floor Area
-  ,                                       !- Design Specification Outdoor Air Object Name
-  {39a30a4e-82a4-4b8a-9fe2-06d8df2405f8}; !- Building Unit Name
-
-OS:Surface,
-  {68baeec2-319e-4370-8c64-cb6eb97cc7ae}, !- Handle
-  Surface 1,                              !- Name
-  Floor,                                  !- Surface Type
-  ,                                       !- Construction Name
-  {4aa197da-013d-4f62-bdef-0975034a53c1}, !- Space Name
->>>>>>> 3c1d7324
+  {0f11286e-b2f9-4ca6-b49f-0b1ee2fe9f9c}, !- Space Name
   Foundation,                             !- Outside Boundary Condition
   ,                                       !- Outside Boundary Condition Object
   NoSun,                                  !- Sun Exposure
@@ -534,19 +390,11 @@
   6.46578440716979, -12.9315688143396, 0; !- X,Y,Z Vertex 4 {m}
 
 OS:Surface,
-<<<<<<< HEAD
-  {20372cab-18df-4eb9-88bc-54b2663bd110}, !- Handle
+  {5ba1d683-c474-4811-9649-4c84de65d28a}, !- Handle
   Surface 2,                              !- Name
   Wall,                                   !- Surface Type
   ,                                       !- Construction Name
-  {700edca4-aeb4-4d36-bc5f-8616ac349b98}, !- Space Name
-=======
-  {e6fdbd10-6b11-4af9-9f6f-617e5ce4ce16}, !- Handle
-  Surface 2,                              !- Name
-  Wall,                                   !- Surface Type
-  ,                                       !- Construction Name
-  {4aa197da-013d-4f62-bdef-0975034a53c1}, !- Space Name
->>>>>>> 3c1d7324
+  {0f11286e-b2f9-4ca6-b49f-0b1ee2fe9f9c}, !- Space Name
   Outdoors,                               !- Outside Boundary Condition
   ,                                       !- Outside Boundary Condition Object
   SunExposed,                             !- Sun Exposure
@@ -559,19 +407,11 @@
   0, -12.9315688143396, 2.4384;           !- X,Y,Z Vertex 4 {m}
 
 OS:Surface,
-<<<<<<< HEAD
-  {6ad0ce66-5e2a-474d-8974-09c27a21a322}, !- Handle
+  {a419a8c1-c0a6-495a-b55d-b1264e69ec15}, !- Handle
   Surface 3,                              !- Name
   Wall,                                   !- Surface Type
   ,                                       !- Construction Name
-  {700edca4-aeb4-4d36-bc5f-8616ac349b98}, !- Space Name
-=======
-  {32e89b12-a278-46e3-8fc2-076d06095098}, !- Handle
-  Surface 3,                              !- Name
-  Wall,                                   !- Surface Type
-  ,                                       !- Construction Name
-  {4aa197da-013d-4f62-bdef-0975034a53c1}, !- Space Name
->>>>>>> 3c1d7324
+  {0f11286e-b2f9-4ca6-b49f-0b1ee2fe9f9c}, !- Space Name
   Adiabatic,                              !- Outside Boundary Condition
   ,                                       !- Outside Boundary Condition Object
   NoSun,                                  !- Sun Exposure
@@ -584,19 +424,11 @@
   0, 0, 2.4384;                           !- X,Y,Z Vertex 4 {m}
 
 OS:Surface,
-<<<<<<< HEAD
-  {6e2692b0-e364-479a-b54f-84ed590f5ebc}, !- Handle
+  {89b069c8-00bd-4ff6-94db-642c009c802c}, !- Handle
   Surface 4,                              !- Name
   Wall,                                   !- Surface Type
   ,                                       !- Construction Name
-  {700edca4-aeb4-4d36-bc5f-8616ac349b98}, !- Space Name
-=======
-  {0ce68240-67b1-4453-b3a6-d816b8a75d10}, !- Handle
-  Surface 4,                              !- Name
-  Wall,                                   !- Surface Type
-  ,                                       !- Construction Name
-  {4aa197da-013d-4f62-bdef-0975034a53c1}, !- Space Name
->>>>>>> 3c1d7324
+  {0f11286e-b2f9-4ca6-b49f-0b1ee2fe9f9c}, !- Space Name
   Adiabatic,                              !- Outside Boundary Condition
   ,                                       !- Outside Boundary Condition Object
   NoSun,                                  !- Sun Exposure
@@ -609,19 +441,11 @@
   6.46578440716979, 0, 2.4384;            !- X,Y,Z Vertex 4 {m}
 
 OS:Surface,
-<<<<<<< HEAD
-  {ce42e801-06ea-4ce9-9a13-ab831409840c}, !- Handle
+  {0fee1bde-fe45-4137-a77a-58e0d9cf851a}, !- Handle
   Surface 5,                              !- Name
   Wall,                                   !- Surface Type
   ,                                       !- Construction Name
-  {700edca4-aeb4-4d36-bc5f-8616ac349b98}, !- Space Name
-=======
-  {41f9077e-2ab6-4811-a6cb-56d1aad6f367}, !- Handle
-  Surface 5,                              !- Name
-  Wall,                                   !- Surface Type
-  ,                                       !- Construction Name
-  {4aa197da-013d-4f62-bdef-0975034a53c1}, !- Space Name
->>>>>>> 3c1d7324
+  {0f11286e-b2f9-4ca6-b49f-0b1ee2fe9f9c}, !- Space Name
   Outdoors,                               !- Outside Boundary Condition
   ,                                       !- Outside Boundary Condition Object
   SunExposed,                             !- Sun Exposure
@@ -634,19 +458,11 @@
   6.46578440716979, -12.9315688143396, 2.4384; !- X,Y,Z Vertex 4 {m}
 
 OS:Surface,
-<<<<<<< HEAD
-  {8e12e677-39e5-4cbf-a4ea-1c6eff303659}, !- Handle
+  {82acb953-4cb7-4ca4-ae6c-47c55e84dadf}, !- Handle
   Surface 6,                              !- Name
   RoofCeiling,                            !- Surface Type
   ,                                       !- Construction Name
-  {700edca4-aeb4-4d36-bc5f-8616ac349b98}, !- Space Name
-=======
-  {c9390273-3791-4426-8242-a93f8bee6f83}, !- Handle
-  Surface 6,                              !- Name
-  RoofCeiling,                            !- Surface Type
-  ,                                       !- Construction Name
-  {4aa197da-013d-4f62-bdef-0975034a53c1}, !- Space Name
->>>>>>> 3c1d7324
+  {0f11286e-b2f9-4ca6-b49f-0b1ee2fe9f9c}, !- Space Name
   Outdoors,                               !- Outside Boundary Condition
   ,                                       !- Outside Boundary Condition Object
   SunExposed,                             !- Sun Exposure
@@ -659,11 +475,7 @@
   0, -12.9315688143396, 2.4384;           !- X,Y,Z Vertex 4 {m}
 
 OS:SpaceType,
-<<<<<<< HEAD
-  {4df4b428-3a0d-4194-b583-6f8deb58d72f}, !- Handle
-=======
-  {117cf6c8-6a6e-449c-8965-7c65109625b4}, !- Handle
->>>>>>> 3c1d7324
+  {578b0a28-157e-41e6-8ba7-3487bbba7c58}, !- Handle
   Space Type 1,                           !- Name
   ,                                       !- Default Construction Set Name
   ,                                       !- Default Schedule Set Name
@@ -674,11 +486,7 @@
   living;                                 !- Standards Space Type
 
 OS:ThermalZone,
-<<<<<<< HEAD
-  {67953b03-f862-4bfe-86a8-ed0f0e452754}, !- Handle
-=======
-  {9c1539cc-e736-46f8-b8df-eec21b112807}, !- Handle
->>>>>>> 3c1d7324
+  {42a828c9-2768-4437-a050-d0170f2f01d0}, !- Handle
   corridor zone,                          !- Name
   ,                                       !- Multiplier
   ,                                       !- Ceiling Height {m}
@@ -687,17 +495,10 @@
   ,                                       !- Zone Inside Convection Algorithm
   ,                                       !- Zone Outside Convection Algorithm
   ,                                       !- Zone Conditioning Equipment List Name
-<<<<<<< HEAD
-  {0a6533ac-7650-42c9-8d2a-e5e78a0eff67}, !- Zone Air Inlet Port List
-  {72c8d52d-b5de-459d-bde2-8f7465446065}, !- Zone Air Exhaust Port List
-  {d8ea016c-6f56-470a-8185-acd83f291a9b}, !- Zone Air Node Name
-  {109af7f1-869e-4e38-821f-d54c6071b03a}, !- Zone Return Air Port List
-=======
-  {fefff8db-ef31-46bf-abd8-1dc6ec2a454e}, !- Zone Air Inlet Port List
-  {8b784acb-0cdd-430f-959b-6e8dd733ba65}, !- Zone Air Exhaust Port List
-  {c72e04bb-c6ee-46b3-9ab8-a178edc58b38}, !- Zone Air Node Name
-  {ec22b5e3-bb1a-4075-8fc4-e1a46da532b6}, !- Zone Return Air Port List
->>>>>>> 3c1d7324
+  {eed01afc-49ac-4ae8-b15e-73e425ad3457}, !- Zone Air Inlet Port List
+  {f4874e32-5e9d-4b44-9da7-e92131cb0c28}, !- Zone Air Exhaust Port List
+  {ec142198-01b1-48fa-baa9-449a662f3f44}, !- Zone Air Node Name
+  {01cae691-b28b-46c4-8d33-e0fd3dd4e926}, !- Zone Return Air Port List
   ,                                       !- Primary Daylighting Control Name
   ,                                       !- Fraction of Zone Controlled by Primary Daylighting Control
   ,                                       !- Secondary Daylighting Control Name
@@ -708,71 +509,37 @@
   No;                                     !- Use Ideal Air Loads
 
 OS:Node,
-<<<<<<< HEAD
-  {7f54b9fd-2872-4b4b-92ff-4f7a98888cd7}, !- Handle
+  {d8056e86-8a9a-4d1e-bed9-98728642f4d1}, !- Handle
   Node 2,                                 !- Name
-  {d8ea016c-6f56-470a-8185-acd83f291a9b}, !- Inlet Port
+  {ec142198-01b1-48fa-baa9-449a662f3f44}, !- Inlet Port
   ;                                       !- Outlet Port
 
 OS:Connection,
-  {d8ea016c-6f56-470a-8185-acd83f291a9b}, !- Handle
-  {1b78bc77-3c54-4f3d-b68d-087bc5ad0b23}, !- Name
-  {67953b03-f862-4bfe-86a8-ed0f0e452754}, !- Source Object
+  {ec142198-01b1-48fa-baa9-449a662f3f44}, !- Handle
+  {4edc6ba5-847b-4c8e-88a1-630a134e68a4}, !- Name
+  {42a828c9-2768-4437-a050-d0170f2f01d0}, !- Source Object
   11,                                     !- Outlet Port
-  {7f54b9fd-2872-4b4b-92ff-4f7a98888cd7}, !- Target Object
+  {d8056e86-8a9a-4d1e-bed9-98728642f4d1}, !- Target Object
   2;                                      !- Inlet Port
 
 OS:PortList,
-  {0a6533ac-7650-42c9-8d2a-e5e78a0eff67}, !- Handle
-  {1d916fef-e25a-4b49-b7a7-9775ebad8ffd}, !- Name
-  {67953b03-f862-4bfe-86a8-ed0f0e452754}; !- HVAC Component
+  {eed01afc-49ac-4ae8-b15e-73e425ad3457}, !- Handle
+  {aa12609d-d629-42d8-b64a-3885f7402911}, !- Name
+  {42a828c9-2768-4437-a050-d0170f2f01d0}; !- HVAC Component
 
 OS:PortList,
-  {72c8d52d-b5de-459d-bde2-8f7465446065}, !- Handle
-  {5d333d6e-ddbd-4c38-8f6f-4e04bd6e59b1}, !- Name
-  {67953b03-f862-4bfe-86a8-ed0f0e452754}; !- HVAC Component
+  {f4874e32-5e9d-4b44-9da7-e92131cb0c28}, !- Handle
+  {27519833-f3d7-4563-953c-f9480961d971}, !- Name
+  {42a828c9-2768-4437-a050-d0170f2f01d0}; !- HVAC Component
 
 OS:PortList,
-  {109af7f1-869e-4e38-821f-d54c6071b03a}, !- Handle
-  {139fdbfc-f2eb-48c7-a45c-dfe27dbcba73}, !- Name
-  {67953b03-f862-4bfe-86a8-ed0f0e452754}; !- HVAC Component
+  {01cae691-b28b-46c4-8d33-e0fd3dd4e926}, !- Handle
+  {9f69b7b4-f296-44fa-a6bb-79c682e7f0ca}, !- Name
+  {42a828c9-2768-4437-a050-d0170f2f01d0}; !- HVAC Component
 
 OS:Sizing:Zone,
-  {0b483ec8-793c-46b7-8e4c-85cc998739ac}, !- Handle
-  {67953b03-f862-4bfe-86a8-ed0f0e452754}, !- Zone or ZoneList Name
-=======
-  {f99082ed-d3ec-49fa-8351-83934f5367be}, !- Handle
-  Node 2,                                 !- Name
-  {c72e04bb-c6ee-46b3-9ab8-a178edc58b38}, !- Inlet Port
-  ;                                       !- Outlet Port
-
-OS:Connection,
-  {c72e04bb-c6ee-46b3-9ab8-a178edc58b38}, !- Handle
-  {50b04b3e-299f-4bcb-b927-8bfcd2fc018d}, !- Name
-  {9c1539cc-e736-46f8-b8df-eec21b112807}, !- Source Object
-  11,                                     !- Outlet Port
-  {f99082ed-d3ec-49fa-8351-83934f5367be}, !- Target Object
-  2;                                      !- Inlet Port
-
-OS:PortList,
-  {fefff8db-ef31-46bf-abd8-1dc6ec2a454e}, !- Handle
-  {34007122-7ea2-47f3-a1e9-ceae74ede91a}, !- Name
-  {9c1539cc-e736-46f8-b8df-eec21b112807}; !- HVAC Component
-
-OS:PortList,
-  {8b784acb-0cdd-430f-959b-6e8dd733ba65}, !- Handle
-  {65450417-e4d3-4b5c-9e09-d604d7963eb6}, !- Name
-  {9c1539cc-e736-46f8-b8df-eec21b112807}; !- HVAC Component
-
-OS:PortList,
-  {ec22b5e3-bb1a-4075-8fc4-e1a46da532b6}, !- Handle
-  {7a25bb2d-1109-45cf-bb0e-daf4ecf11187}, !- Name
-  {9c1539cc-e736-46f8-b8df-eec21b112807}; !- HVAC Component
-
-OS:Sizing:Zone,
-  {234a9faf-7789-4a62-8073-d6a8d6b686cb}, !- Handle
-  {9c1539cc-e736-46f8-b8df-eec21b112807}, !- Zone or ZoneList Name
->>>>>>> 3c1d7324
+  {43a1f102-d03e-43ef-8d2c-03391d3f570c}, !- Handle
+  {42a828c9-2768-4437-a050-d0170f2f01d0}, !- Zone or ZoneList Name
   SupplyAirTemperature,                   !- Zone Cooling Design Supply Air Temperature Input Method
   14,                                     !- Zone Cooling Design Supply Air Temperature {C}
   11.11,                                  !- Zone Cooling Design Supply Air Temperature Difference {deltaC}
@@ -801,25 +568,14 @@
   autosize;                               !- Dedicated Outdoor Air High Setpoint Temperature for Design {C}
 
 OS:ZoneHVAC:EquipmentList,
-<<<<<<< HEAD
-  {1bef088e-7bd6-45b7-9468-318e3a6031dd}, !- Handle
+  {fcd5868d-432a-400b-a351-ee0b8f32824a}, !- Handle
   Zone HVAC Equipment List 2,             !- Name
-  {67953b03-f862-4bfe-86a8-ed0f0e452754}; !- Thermal Zone
+  {42a828c9-2768-4437-a050-d0170f2f01d0}; !- Thermal Zone
 
 OS:Space,
-  {214ee806-3c1e-462e-b507-2d1ba27799af}, !- Handle
+  {fb2cdb3e-aa28-47cf-afae-69f4ce5d5bf8}, !- Handle
   corridor space,                         !- Name
-  {deab3626-244c-4c54-bcd2-5081a27ad4c6}, !- Space Type Name
-=======
-  {df220da8-0e94-41f0-a08d-6fb0f7278c61}, !- Handle
-  Zone HVAC Equipment List 2,             !- Name
-  {9c1539cc-e736-46f8-b8df-eec21b112807}; !- Thermal Zone
-
-OS:Space,
-  {a7627022-2ac3-4fe7-98ff-38fe4e8e74a6}, !- Handle
-  corridor space,                         !- Name
-  {ca3eb9eb-bef1-4f68-8beb-e32a646aa854}, !- Space Type Name
->>>>>>> 3c1d7324
+  {842a9626-f3d2-41f7-bef0-92c16c6fc149}, !- Space Type Name
   ,                                       !- Default Construction Set Name
   ,                                       !- Default Schedule Set Name
   ,                                       !- Direction of Relative North {deg}
@@ -827,25 +583,14 @@
   ,                                       !- Y Origin {m}
   ,                                       !- Z Origin {m}
   ,                                       !- Building Story Name
-<<<<<<< HEAD
-  {67953b03-f862-4bfe-86a8-ed0f0e452754}; !- Thermal Zone Name
-
-OS:Surface,
-  {ee76369d-2c62-4f5a-849d-363d6a5003cd}, !- Handle
+  {42a828c9-2768-4437-a050-d0170f2f01d0}; !- Thermal Zone Name
+
+OS:Surface,
+  {4e0d0cb3-825e-49a5-a17c-2a86214417b1}, !- Handle
   Surface 7,                              !- Name
   Floor,                                  !- Surface Type
   ,                                       !- Construction Name
-  {214ee806-3c1e-462e-b507-2d1ba27799af}, !- Space Name
-=======
-  {9c1539cc-e736-46f8-b8df-eec21b112807}; !- Thermal Zone Name
-
-OS:Surface,
-  {3f6be638-2cd3-4e7c-bf54-5099e7fb1c57}, !- Handle
-  Surface 7,                              !- Name
-  Floor,                                  !- Surface Type
-  ,                                       !- Construction Name
-  {a7627022-2ac3-4fe7-98ff-38fe4e8e74a6}, !- Space Name
->>>>>>> 3c1d7324
+  {fb2cdb3e-aa28-47cf-afae-69f4ce5d5bf8}, !- Space Name
   Foundation,                             !- Outside Boundary Condition
   ,                                       !- Outside Boundary Condition Object
   NoSun,                                  !- Sun Exposure
@@ -858,19 +603,11 @@
   6.46578440716979, 0, 0;                 !- X,Y,Z Vertex 4 {m}
 
 OS:Surface,
-<<<<<<< HEAD
-  {d135f943-a322-4d86-abb3-b5e99bd4c917}, !- Handle
+  {8683eb8e-155c-4642-80b3-979d73642cbf}, !- Handle
   Surface 8,                              !- Name
   Wall,                                   !- Surface Type
   ,                                       !- Construction Name
-  {214ee806-3c1e-462e-b507-2d1ba27799af}, !- Space Name
-=======
-  {dddb3c61-1d1e-4f42-a6ec-bdc543b5c0f2}, !- Handle
-  Surface 8,                              !- Name
-  Wall,                                   !- Surface Type
-  ,                                       !- Construction Name
-  {a7627022-2ac3-4fe7-98ff-38fe4e8e74a6}, !- Space Name
->>>>>>> 3c1d7324
+  {fb2cdb3e-aa28-47cf-afae-69f4ce5d5bf8}, !- Space Name
   Outdoors,                               !- Outside Boundary Condition
   ,                                       !- Outside Boundary Condition Object
   SunExposed,                             !- Sun Exposure
@@ -883,19 +620,11 @@
   0, 0, 2.4384;                           !- X,Y,Z Vertex 4 {m}
 
 OS:Surface,
-<<<<<<< HEAD
-  {fad6ae7c-5d2b-4c81-9889-67b92ed2d8ad}, !- Handle
+  {7d0a28d9-2f28-485b-8773-0a13fc799154}, !- Handle
   Surface 9,                              !- Name
   Wall,                                   !- Surface Type
   ,                                       !- Construction Name
-  {214ee806-3c1e-462e-b507-2d1ba27799af}, !- Space Name
-=======
-  {5951266a-1c41-4e0d-bbfc-b6ed1574eaf3}, !- Handle
-  Surface 9,                              !- Name
-  Wall,                                   !- Surface Type
-  ,                                       !- Construction Name
-  {a7627022-2ac3-4fe7-98ff-38fe4e8e74a6}, !- Space Name
->>>>>>> 3c1d7324
+  {fb2cdb3e-aa28-47cf-afae-69f4ce5d5bf8}, !- Space Name
   Adiabatic,                              !- Outside Boundary Condition
   ,                                       !- Outside Boundary Condition Object
   NoSun,                                  !- Sun Exposure
@@ -908,19 +637,11 @@
   0, 1.524, 2.4384;                       !- X,Y,Z Vertex 4 {m}
 
 OS:Surface,
-<<<<<<< HEAD
-  {14016b1d-a04b-42b0-983a-297ad4504ec4}, !- Handle
+  {82399a83-6485-476d-a6c3-0c2a6c34d3e8}, !- Handle
   Surface 10,                             !- Name
   Wall,                                   !- Surface Type
   ,                                       !- Construction Name
-  {214ee806-3c1e-462e-b507-2d1ba27799af}, !- Space Name
-=======
-  {5e23de5b-864a-49d5-b524-4ae7778d32fa}, !- Handle
-  Surface 10,                             !- Name
-  Wall,                                   !- Surface Type
-  ,                                       !- Construction Name
-  {a7627022-2ac3-4fe7-98ff-38fe4e8e74a6}, !- Space Name
->>>>>>> 3c1d7324
+  {fb2cdb3e-aa28-47cf-afae-69f4ce5d5bf8}, !- Space Name
   Adiabatic,                              !- Outside Boundary Condition
   ,                                       !- Outside Boundary Condition Object
   NoSun,                                  !- Sun Exposure
@@ -933,19 +654,11 @@
   6.46578440716979, 1.524, 2.4384;        !- X,Y,Z Vertex 4 {m}
 
 OS:Surface,
-<<<<<<< HEAD
-  {4ea20008-52b8-4cd3-b6da-9f7ad62d2d67}, !- Handle
+  {d5bc073d-11e5-4867-bf38-940a47672d8d}, !- Handle
   Surface 11,                             !- Name
   Wall,                                   !- Surface Type
   ,                                       !- Construction Name
-  {214ee806-3c1e-462e-b507-2d1ba27799af}, !- Space Name
-=======
-  {541dc9af-8d23-4e71-996b-80d981eab04d}, !- Handle
-  Surface 11,                             !- Name
-  Wall,                                   !- Surface Type
-  ,                                       !- Construction Name
-  {a7627022-2ac3-4fe7-98ff-38fe4e8e74a6}, !- Space Name
->>>>>>> 3c1d7324
+  {fb2cdb3e-aa28-47cf-afae-69f4ce5d5bf8}, !- Space Name
   Adiabatic,                              !- Outside Boundary Condition
   ,                                       !- Outside Boundary Condition Object
   NoSun,                                  !- Sun Exposure
@@ -958,19 +671,11 @@
   6.46578440716979, 0, 2.4384;            !- X,Y,Z Vertex 4 {m}
 
 OS:Surface,
-<<<<<<< HEAD
-  {32f4db88-786c-45b0-8420-ad78b6fd7296}, !- Handle
+  {31ae0307-637f-4c83-af32-048b72ab05a4}, !- Handle
   Surface 12,                             !- Name
   RoofCeiling,                            !- Surface Type
   ,                                       !- Construction Name
-  {214ee806-3c1e-462e-b507-2d1ba27799af}, !- Space Name
-=======
-  {d6c1b7c4-d276-4723-9398-d0e71a46bbea}, !- Handle
-  Surface 12,                             !- Name
-  RoofCeiling,                            !- Surface Type
-  ,                                       !- Construction Name
-  {a7627022-2ac3-4fe7-98ff-38fe4e8e74a6}, !- Space Name
->>>>>>> 3c1d7324
+  {fb2cdb3e-aa28-47cf-afae-69f4ce5d5bf8}, !- Space Name
   Outdoors,                               !- Outside Boundary Condition
   ,                                       !- Outside Boundary Condition Object
   SunExposed,                             !- Sun Exposure
@@ -983,11 +688,7 @@
   0, 0, 2.4384;                           !- X,Y,Z Vertex 4 {m}
 
 OS:SpaceType,
-<<<<<<< HEAD
-  {deab3626-244c-4c54-bcd2-5081a27ad4c6}, !- Handle
-=======
-  {ca3eb9eb-bef1-4f68-8beb-e32a646aa854}, !- Handle
->>>>>>> 3c1d7324
+  {842a9626-f3d2-41f7-bef0-92c16c6fc149}, !- Handle
   Space Type 2,                           !- Name
   ,                                       !- Default Construction Set Name
   ,                                       !- Default Schedule Set Name
@@ -998,23 +699,14 @@
   corridor;                               !- Standards Space Type
 
 OS:BuildingUnit,
-<<<<<<< HEAD
-  {43d096dc-a6e0-4188-a49f-c7ad8fa1a631}, !- Handle
-=======
-  {39a30a4e-82a4-4b8a-9fe2-06d8df2405f8}, !- Handle
->>>>>>> 3c1d7324
+  {c73bbd0a-0ed0-4f38-8a41-03cedf89f4b9}, !- Handle
   unit 1,                                 !- Name
   ,                                       !- Rendering Color
   Residential;                            !- Building Unit Type
 
 OS:AdditionalProperties,
-<<<<<<< HEAD
-  {e3426c74-d5f1-4914-8d1d-22b539e15920}, !- Handle
-  {43d096dc-a6e0-4188-a49f-c7ad8fa1a631}, !- Object Name
-=======
-  {8f2fbe00-e496-4b9e-8b0f-90c0d9ccc2e1}, !- Handle
-  {39a30a4e-82a4-4b8a-9fe2-06d8df2405f8}, !- Object Name
->>>>>>> 3c1d7324
+  {ef33faf8-3104-41cf-ba5d-24ec128271be}, !- Handle
+  {c73bbd0a-0ed0-4f38-8a41-03cedf89f4b9}, !- Object Name
   NumberOfBedrooms,                       !- Feature Name 1
   Integer,                                !- Feature Data Type 1
   3,                                      !- Feature Value 1
@@ -1026,20 +718,12 @@
   3.3900000000000001;                     !- Feature Value 3
 
 OS:External:File,
-<<<<<<< HEAD
-  {23927e75-0fca-4c8d-b675-279efe2eab70}, !- Handle
-=======
-  {5bdf697c-d8c2-406a-940b-030c8b8a6368}, !- Handle
->>>>>>> 3c1d7324
+  {a86521e0-6f20-4cfc-9fae-5afcc328bcf2}, !- Handle
   8760.csv,                               !- Name
   8760.csv;                               !- File Name
 
 OS:Schedule:Day,
-<<<<<<< HEAD
-  {a15a149f-644f-4ab2-b19d-09fe87d044e2}, !- Handle
-=======
-  {3de0aa82-6f31-424b-a60c-d60eee115c24}, !- Handle
->>>>>>> 3c1d7324
+  {34f6c428-9c58-4aa3-8ec3-f72106c70874}, !- Handle
   Schedule Day 1,                         !- Name
   ,                                       !- Schedule Type Limits Name
   ,                                       !- Interpolate to Timestep
@@ -1048,11 +732,7 @@
   0;                                      !- Value Until Time 1
 
 OS:Schedule:Day,
-<<<<<<< HEAD
-  {895617d0-e34d-414c-8b1d-8b0f0e045d8b}, !- Handle
-=======
-  {a952d02a-b24c-410e-a039-94b4deca7807}, !- Handle
->>>>>>> 3c1d7324
+  {f7dbeef8-3f4e-4d3d-8dc6-7137d7f214f3}, !- Handle
   Schedule Day 2,                         !- Name
   ,                                       !- Schedule Type Limits Name
   ,                                       !- Interpolate to Timestep
@@ -1061,17 +741,10 @@
   1;                                      !- Value Until Time 1
 
 OS:Schedule:File,
-<<<<<<< HEAD
-  {1105ca39-316a-4d2a-8b85-a7d884042d45}, !- Handle
+  {4b029dc4-267d-4d9d-b1d3-7be5f5f739fe}, !- Handle
   occupants,                              !- Name
-  {bfa6011e-dd35-4af1-9615-82d080016381}, !- Schedule Type Limits Name
-  {23927e75-0fca-4c8d-b675-279efe2eab70}, !- External File Name
-=======
-  {7b351929-ccb7-4d5c-96bb-e1f9cd799a53}, !- Handle
-  occupants,                              !- Name
-  {25968ef0-067e-4aa2-b9a2-c7855d64b8c8}, !- Schedule Type Limits Name
-  {5bdf697c-d8c2-406a-940b-030c8b8a6368}, !- External File Name
->>>>>>> 3c1d7324
+  {a140a709-47dc-45ba-b5a0-d964c26f2777}, !- Schedule Type Limits Name
+  {a86521e0-6f20-4cfc-9fae-5afcc328bcf2}, !- External File Name
   1,                                      !- Column Number
   1,                                      !- Rows to Skip at Top
   8760,                                   !- Number of Hours of Data
@@ -1080,38 +753,22 @@
   60;                                     !- Minutes per Item
 
 OS:Schedule:Ruleset,
-<<<<<<< HEAD
-  {7ccb55bc-20bc-474a-a97d-37ae60c663f9}, !- Handle
+  {1bcd9fbc-e0e7-43ec-9612-11f30c103a68}, !- Handle
   Schedule Ruleset 1,                     !- Name
-  {fbe944a4-47d8-4a63-a01a-4e98670a60f6}, !- Schedule Type Limits Name
-  {8691ba30-c240-4337-950e-14bff4d9a4e0}; !- Default Day Schedule Name
+  {ff7dd086-5b49-4b35-b3e9-1b9bdc8b7e97}, !- Schedule Type Limits Name
+  {08f6f210-ba03-425d-a634-5e2841fa5dd9}; !- Default Day Schedule Name
 
 OS:Schedule:Day,
-  {8691ba30-c240-4337-950e-14bff4d9a4e0}, !- Handle
+  {08f6f210-ba03-425d-a634-5e2841fa5dd9}, !- Handle
   Schedule Day 3,                         !- Name
-  {fbe944a4-47d8-4a63-a01a-4e98670a60f6}, !- Schedule Type Limits Name
-=======
-  {d87b264a-5f64-4f7f-a694-561392e2c1cf}, !- Handle
-  Schedule Ruleset 1,                     !- Name
-  {c0ec1518-5244-4df0-8706-1f3cdae5c79a}, !- Schedule Type Limits Name
-  {273919e6-5d28-4f0f-955b-ba7d97cc3852}; !- Default Day Schedule Name
-
-OS:Schedule:Day,
-  {273919e6-5d28-4f0f-955b-ba7d97cc3852}, !- Handle
-  Schedule Day 3,                         !- Name
-  {c0ec1518-5244-4df0-8706-1f3cdae5c79a}, !- Schedule Type Limits Name
->>>>>>> 3c1d7324
+  {ff7dd086-5b49-4b35-b3e9-1b9bdc8b7e97}, !- Schedule Type Limits Name
   ,                                       !- Interpolate to Timestep
   24,                                     !- Hour 1
   0,                                      !- Minute 1
   112.539290946133;                       !- Value Until Time 1
 
 OS:People:Definition,
-<<<<<<< HEAD
-  {a6f39a26-e662-418a-ba92-6db4ee9ed8e2}, !- Handle
-=======
-  {de1505ac-08fd-46d3-8c5f-4aada1198d2b}, !- Handle
->>>>>>> 3c1d7324
+  {f60c0d6c-db86-4105-a130-0d01c20c699b}, !- Handle
   res occupants|living space,             !- Name
   People,                                 !- Number of People Calculation Method
   3.39,                                   !- Number of People {people}
@@ -1124,21 +781,12 @@
   ZoneAveraged;                           !- Mean Radiant Temperature Calculation Type
 
 OS:People,
-<<<<<<< HEAD
-  {0a3bca5a-da76-4d65-998a-71842ec291ec}, !- Handle
+  {ef4d2e69-27dd-4ef9-b32a-66bbe29fa8ca}, !- Handle
   res occupants|living space,             !- Name
-  {a6f39a26-e662-418a-ba92-6db4ee9ed8e2}, !- People Definition Name
-  {700edca4-aeb4-4d36-bc5f-8616ac349b98}, !- Space or SpaceType Name
-  {1105ca39-316a-4d2a-8b85-a7d884042d45}, !- Number of People Schedule Name
-  {7ccb55bc-20bc-474a-a97d-37ae60c663f9}, !- Activity Level Schedule Name
-=======
-  {60c7bc5a-80a8-4e19-9a56-72a963ddbe49}, !- Handle
-  res occupants|living space,             !- Name
-  {de1505ac-08fd-46d3-8c5f-4aada1198d2b}, !- People Definition Name
-  {4aa197da-013d-4f62-bdef-0975034a53c1}, !- Space or SpaceType Name
-  {7b351929-ccb7-4d5c-96bb-e1f9cd799a53}, !- Number of People Schedule Name
-  {d87b264a-5f64-4f7f-a694-561392e2c1cf}, !- Activity Level Schedule Name
->>>>>>> 3c1d7324
+  {f60c0d6c-db86-4105-a130-0d01c20c699b}, !- People Definition Name
+  {0f11286e-b2f9-4ca6-b49f-0b1ee2fe9f9c}, !- Space or SpaceType Name
+  {4b029dc4-267d-4d9d-b1d3-7be5f5f739fe}, !- Number of People Schedule Name
+  {1bcd9fbc-e0e7-43ec-9612-11f30c103a68}, !- Activity Level Schedule Name
   ,                                       !- Surface Name/Angle Factor List Name
   ,                                       !- Work Efficiency Schedule Name
   ,                                       !- Clothing Insulation Schedule Name
@@ -1146,11 +794,7 @@
   1;                                      !- Multiplier
 
 OS:ScheduleTypeLimits,
-<<<<<<< HEAD
-  {fbe944a4-47d8-4a63-a01a-4e98670a60f6}, !- Handle
-=======
-  {c0ec1518-5244-4df0-8706-1f3cdae5c79a}, !- Handle
->>>>>>> 3c1d7324
+  {ff7dd086-5b49-4b35-b3e9-1b9bdc8b7e97}, !- Handle
   ActivityLevel,                          !- Name
   0,                                      !- Lower Limit Value
   ,                                       !- Upper Limit Value
@@ -1158,11 +802,7 @@
   ActivityLevel;                          !- Unit Type
 
 OS:ScheduleTypeLimits,
-<<<<<<< HEAD
-  {bfa6011e-dd35-4af1-9615-82d080016381}, !- Handle
-=======
-  {25968ef0-067e-4aa2-b9a2-c7855d64b8c8}, !- Handle
->>>>>>> 3c1d7324
+  {a140a709-47dc-45ba-b5a0-d964c26f2777}, !- Handle
   Fractional,                             !- Name
   0,                                      !- Lower Limit Value
   1,                                      !- Upper Limit Value
