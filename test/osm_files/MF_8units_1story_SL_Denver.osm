!- NOTE: Auto-generated from /test/osw_files/MF_8units_1story_SL_Denver.osw

OS:Version,
<<<<<<< HEAD
  {19c32429-68ce-4135-b316-8de4cf4ee123}, !- Handle
  2.9.0;                                  !- Version Identifier

OS:SimulationControl,
  {56e75352-7cf4-4303-94fd-b558b28d4bbf}, !- Handle
=======
  {5bf9dff3-549b-425c-9559-8185b643077c}, !- Handle
  2.9.0;                                  !- Version Identifier

OS:SimulationControl,
  {136b157b-197e-435b-bb97-4f7e5596bffc}, !- Handle
>>>>>>> 49f5e9b9
  ,                                       !- Do Zone Sizing Calculation
  ,                                       !- Do System Sizing Calculation
  ,                                       !- Do Plant Sizing Calculation
  No;                                     !- Run Simulation for Sizing Periods

OS:Timestep,
<<<<<<< HEAD
  {8b69ddbf-03bb-49e9-99dd-6e155af8f42a}, !- Handle
  6;                                      !- Number of Timesteps per Hour

OS:ShadowCalculation,
  {a8f4a25d-3eac-4b88-99b4-68a7baa6bc67}, !- Handle
=======
  {daf256e4-bdbc-4aee-abba-2b3166a58939}, !- Handle
  6;                                      !- Number of Timesteps per Hour

OS:ShadowCalculation,
  {81e55e4e-1b33-42ba-ab08-e8350cccdd75}, !- Handle
>>>>>>> 49f5e9b9
  20,                                     !- Calculation Frequency
  200;                                    !- Maximum Figures in Shadow Overlap Calculations

OS:SurfaceConvectionAlgorithm:Outside,
<<<<<<< HEAD
  {8ddeb2fa-750f-4a85-bf2f-fb43f0685df0}, !- Handle
  DOE-2;                                  !- Algorithm

OS:SurfaceConvectionAlgorithm:Inside,
  {486a9760-646c-4f31-b5c8-73a18684395f}, !- Handle
  TARP;                                   !- Algorithm

OS:ZoneCapacitanceMultiplier:ResearchSpecial,
  {d7fcda73-a6ba-49cd-898b-9e04fbee5a49}, !- Handle
=======
  {193c900c-e25b-452e-9cba-d767d01eeb61}, !- Handle
  DOE-2;                                  !- Algorithm

OS:SurfaceConvectionAlgorithm:Inside,
  {f47ed1f5-c038-4b7f-beff-53afe3c7d56d}, !- Handle
  TARP;                                   !- Algorithm

OS:ZoneCapacitanceMultiplier:ResearchSpecial,
  {603332aa-ee26-44f4-a6d7-2066f0ab8b7c}, !- Handle
>>>>>>> 49f5e9b9
  ,                                       !- Temperature Capacity Multiplier
  15,                                     !- Humidity Capacity Multiplier
  ;                                       !- Carbon Dioxide Capacity Multiplier

OS:RunPeriod,
<<<<<<< HEAD
  {0c62b641-1ac0-49cc-ae34-43038ac2b15b}, !- Handle
=======
  {910aee6f-4a0d-4a85-ac48-cc154f782420}, !- Handle
>>>>>>> 49f5e9b9
  Run Period 1,                           !- Name
  1,                                      !- Begin Month
  1,                                      !- Begin Day of Month
  12,                                     !- End Month
  31,                                     !- End Day of Month
  ,                                       !- Use Weather File Holidays and Special Days
  ,                                       !- Use Weather File Daylight Saving Period
  ,                                       !- Apply Weekend Holiday Rule
  ,                                       !- Use Weather File Rain Indicators
  ,                                       !- Use Weather File Snow Indicators
  ;                                       !- Number of Times Runperiod to be Repeated

OS:YearDescription,
<<<<<<< HEAD
  {5b4b2eac-3035-41e9-a7c9-53e511f67403}, !- Handle
=======
  {8195b501-d735-4f8b-8423-2483401bbf0a}, !- Handle
>>>>>>> 49f5e9b9
  2007,                                   !- Calendar Year
  ,                                       !- Day of Week for Start Day
  ;                                       !- Is Leap Year

OS:WeatherFile,
  {4772f0b1-bab4-4c44-84f3-5b836d65a130}, !- Handle
  Denver Intl Ap,                         !- City
  CO,                                     !- State Province Region
  USA,                                    !- Country
  TMY3,                                   !- Data Source
  725650,                                 !- WMO Number
  39.83,                                  !- Latitude {deg}
  -104.65,                                !- Longitude {deg}
  -7,                                     !- Time Zone {hr}
  1650,                                   !- Elevation {m}
  file:../weather/USA_CO_Denver.Intl.AP.725650_TMY3.epw, !- Url
  E23378AA;                               !- Checksum

OS:AdditionalProperties,
  {10d73b28-a17d-4298-8e35-c66fbe5ba978}, !- Handle
  {4772f0b1-bab4-4c44-84f3-5b836d65a130}, !- Object Name
  EPWHeaderCity,                          !- Feature Name 1
  String,                                 !- Feature Data Type 1
  Denver Intl Ap,                         !- Feature Value 1
  EPWHeaderState,                         !- Feature Name 2
  String,                                 !- Feature Data Type 2
  CO,                                     !- Feature Value 2
  EPWHeaderCountry,                       !- Feature Name 3
  String,                                 !- Feature Data Type 3
  USA,                                    !- Feature Value 3
  EPWHeaderDataSource,                    !- Feature Name 4
  String,                                 !- Feature Data Type 4
  TMY3,                                   !- Feature Value 4
  EPWHeaderStation,                       !- Feature Name 5
  String,                                 !- Feature Data Type 5
  725650,                                 !- Feature Value 5
  EPWHeaderLatitude,                      !- Feature Name 6
  Double,                                 !- Feature Data Type 6
  39.829999999999998,                     !- Feature Value 6
  EPWHeaderLongitude,                     !- Feature Name 7
  Double,                                 !- Feature Data Type 7
  -104.65000000000001,                    !- Feature Value 7
  EPWHeaderTimezone,                      !- Feature Name 8
  Double,                                 !- Feature Data Type 8
  -7,                                     !- Feature Value 8
  EPWHeaderAltitude,                      !- Feature Name 9
  Double,                                 !- Feature Data Type 9
  5413.3858267716532,                     !- Feature Value 9
  EPWHeaderLocalPressure,                 !- Feature Name 10
  Double,                                 !- Feature Data Type 10
  0.81937567683596546,                    !- Feature Value 10
  EPWHeaderRecordsPerHour,                !- Feature Name 11
  Double,                                 !- Feature Data Type 11
  0,                                      !- Feature Value 11
  EPWDataAnnualAvgDrybulb,                !- Feature Name 12
  Double,                                 !- Feature Data Type 12
  51.575616438356228,                     !- Feature Value 12
  EPWDataAnnualMinDrybulb,                !- Feature Name 13
  Double,                                 !- Feature Data Type 13
  -2.9200000000000017,                    !- Feature Value 13
  EPWDataAnnualMaxDrybulb,                !- Feature Name 14
  Double,                                 !- Feature Data Type 14
  104,                                    !- Feature Value 14
  EPWDataCDD50F,                          !- Feature Name 15
  Double,                                 !- Feature Data Type 15
  3072.2925000000005,                     !- Feature Value 15
  EPWDataCDD65F,                          !- Feature Name 16
  Double,                                 !- Feature Data Type 16
  883.62000000000035,                     !- Feature Value 16
  EPWDataHDD50F,                          !- Feature Name 17
  Double,                                 !- Feature Data Type 17
  2497.1925000000001,                     !- Feature Value 17
  EPWDataHDD65F,                          !- Feature Name 18
  Double,                                 !- Feature Data Type 18
  5783.5200000000013,                     !- Feature Value 18
  EPWDataAnnualAvgWindspeed,              !- Feature Name 19
  Double,                                 !- Feature Data Type 19
  3.9165296803649667,                     !- Feature Value 19
  EPWDataMonthlyAvgDrybulbs,              !- Feature Name 20
  String,                                 !- Feature Data Type 20
  33.4191935483871&#4431.90142857142857&#4443.02620967741937&#4442.48624999999999&#4459.877741935483854&#4473.57574999999997&#4472.07975806451608&#4472.70008064516134&#4466.49200000000006&#4450.079112903225806&#4437.218250000000005&#4434.582177419354835, !- Feature Value 20
  EPWDataGroundMonthlyTemps,              !- Feature Name 21
  String,                                 !- Feature Data Type 21
  44.08306285945173&#4440.89570904991865&#4440.64045432632048&#4442.153016571250646&#4448.225111118704206&#4454.268919273837525&#4459.508577937551024&#4462.82777283423508&#4463.10975667174995&#4460.41014950381947&#4455.304105212311526&#4449.445696474514364, !- Feature Value 21
  EPWDataWSF,                             !- Feature Name 22
  Double,                                 !- Feature Data Type 22
  0.58999999999999997,                    !- Feature Value 22
  EPWDataMonthlyAvgDailyHighDrybulbs,     !- Feature Name 23
  String,                                 !- Feature Data Type 23
  47.41032258064516&#4446.58642857142857&#4455.15032258064517&#4453.708&#4472.80193548387098&#4488.67600000000002&#4486.1858064516129&#4485.87225806451613&#4482.082&#4463.18064516129033&#4448.73400000000001&#4448.87935483870968, !- Feature Value 23
  EPWDataMonthlyAvgDailyLowDrybulbs,      !- Feature Name 24
  String,                                 !- Feature Data Type 24
  19.347741935483874&#4419.856428571428573&#4430.316129032258065&#4431.112&#4447.41612903225806&#4457.901999999999994&#4459.063870967741934&#4460.956774193548384&#4452.352000000000004&#4438.41612903225806&#4427.002000000000002&#4423.02903225806451, !- Feature Value 24
  EPWDesignHeatingDrybulb,                !- Feature Name 25
  Double,                                 !- Feature Data Type 25
  12.02,                                  !- Feature Value 25
  EPWDesignHeatingWindspeed,              !- Feature Name 26
  Double,                                 !- Feature Data Type 26
  2.8062500000000004,                     !- Feature Value 26
  EPWDesignCoolingDrybulb,                !- Feature Name 27
  Double,                                 !- Feature Data Type 27
  91.939999999999998,                     !- Feature Value 27
  EPWDesignCoolingWetbulb,                !- Feature Name 28
  Double,                                 !- Feature Data Type 28
  59.95131430195849,                      !- Feature Value 28
  EPWDesignCoolingHumidityRatio,          !- Feature Name 29
  Double,                                 !- Feature Data Type 29
  0.0059161086834698092,                  !- Feature Value 29
  EPWDesignCoolingWindspeed,              !- Feature Name 30
  Double,                                 !- Feature Data Type 30
  3.7999999999999989,                     !- Feature Value 30
  EPWDesignDailyTemperatureRange,         !- Feature Name 31
  Double,                                 !- Feature Data Type 31
  24.915483870967748,                     !- Feature Value 31
  EPWDesignDehumidDrybulb,                !- Feature Name 32
  Double,                                 !- Feature Data Type 32
  67.996785714285721,                     !- Feature Value 32
  EPWDesignDehumidHumidityRatio,          !- Feature Name 33
  Double,                                 !- Feature Data Type 33
  0.012133744170488724,                   !- Feature Value 33
  EPWDesignCoolingDirectNormal,           !- Feature Name 34
  Double,                                 !- Feature Data Type 34
  985,                                    !- Feature Value 34
  EPWDesignCoolingDiffuseHorizontal,      !- Feature Name 35
  Double,                                 !- Feature Data Type 35
  84;                                     !- Feature Value 35

OS:Site,
  {824a5190-e3fd-4fb9-a117-4bdf702743d3}, !- Handle
  Denver Intl Ap_CO_USA,                  !- Name
  39.83,                                  !- Latitude {deg}
  -104.65,                                !- Longitude {deg}
  -7,                                     !- Time Zone {hr}
  1650,                                   !- Elevation {m}
  ;                                       !- Terrain

OS:ClimateZones,
  {5c1b847f-9fb9-404f-bcc4-08c863e2c121}, !- Handle
  ,                                       !- Active Institution
  ,                                       !- Active Year
  ,                                       !- Climate Zone Institution Name 1
  ,                                       !- Climate Zone Document Name 1
  ,                                       !- Climate Zone Document Year 1
  ,                                       !- Climate Zone Value 1
  Building America,                       !- Climate Zone Institution Name 2
  ,                                       !- Climate Zone Document Name 2
  0,                                      !- Climate Zone Document Year 2
  Cold;                                   !- Climate Zone Value 2

OS:Site:WaterMainsTemperature,
  {9ad8ba30-418c-4440-9cf6-64ebe1daaef1}, !- Handle
  Correlation,                            !- Calculation Method
  ,                                       !- Temperature Schedule Name
  10.8753424657535,                       !- Annual Average Outdoor Air Temperature {C}
  23.1524007936508;                       !- Maximum Difference In Monthly Average Outdoor Air Temperatures {deltaC}

OS:RunPeriodControl:DaylightSavingTime,
  {2f9fb620-b160-49dc-8622-73fcfdc0195b}, !- Handle
  4/7,                                    !- Start Date
  10/26;                                  !- End Date

OS:Site:GroundTemperature:Deep,
  {64376664-1093-4b18-b71b-221708567db3}, !- Handle
  10.8753424657535,                       !- January Deep Ground Temperature {C}
  10.8753424657535,                       !- February Deep Ground Temperature {C}
  10.8753424657535,                       !- March Deep Ground Temperature {C}
  10.8753424657535,                       !- April Deep Ground Temperature {C}
  10.8753424657535,                       !- May Deep Ground Temperature {C}
  10.8753424657535,                       !- June Deep Ground Temperature {C}
  10.8753424657535,                       !- July Deep Ground Temperature {C}
  10.8753424657535,                       !- August Deep Ground Temperature {C}
  10.8753424657535,                       !- September Deep Ground Temperature {C}
  10.8753424657535,                       !- October Deep Ground Temperature {C}
  10.8753424657535,                       !- November Deep Ground Temperature {C}
  10.8753424657535;                       !- December Deep Ground Temperature {C}

OS:Building,
  {0ae9bb93-b88c-4213-be51-c9c4f28d55ce}, !- Handle
  Building 1,                             !- Name
  ,                                       !- Building Sector Type
  0,                                      !- North Axis {deg}
  ,                                       !- Nominal Floor to Floor Height {m}
  ,                                       !- Space Type Name
  ,                                       !- Default Construction Set Name
  ,                                       !- Default Schedule Set Name
  1,                                      !- Standards Number of Stories
  1,                                      !- Standards Number of Above Ground Stories
  ,                                       !- Standards Template
  multifamily,                            !- Standards Building Type
  8;                                      !- Standards Number of Living Units

OS:AdditionalProperties,
  {fc03fb19-4f7e-4cee-8050-092db3931892}, !- Handle
  {0ae9bb93-b88c-4213-be51-c9c4f28d55ce}, !- Object Name
  num_units,                              !- Feature Name 1
  Integer,                                !- Feature Data Type 1
  8,                                      !- Feature Value 1
  has_rear_units,                         !- Feature Name 2
  Boolean,                                !- Feature Data Type 2
  true,                                   !- Feature Value 2
  num_floors,                             !- Feature Name 3
  Integer,                                !- Feature Data Type 3
  1,                                      !- Feature Value 3
  horz_location,                          !- Feature Name 4
  String,                                 !- Feature Data Type 4
  Left,                                   !- Feature Value 4
  level,                                  !- Feature Name 5
  String,                                 !- Feature Data Type 5
  Bottom,                                 !- Feature Value 5
  found_type,                             !- Feature Name 6
  String,                                 !- Feature Data Type 6
  slab,                                   !- Feature Value 6
  corridor_width,                         !- Feature Name 7
  Double,                                 !- Feature Data Type 7
  3.048,                                  !- Feature Value 7
  corridor_position,                      !- Feature Name 8
  String,                                 !- Feature Data Type 8
  Double-Loaded Interior;                 !- Feature Value 8

OS:ThermalZone,
<<<<<<< HEAD
  {df4d245d-1dc6-45c9-bf86-320cb54347a8}, !- Handle
=======
  {693efa53-5c29-456f-9a2b-47784f2c6f24}, !- Handle
>>>>>>> 49f5e9b9
  living zone,                            !- Name
  ,                                       !- Multiplier
  ,                                       !- Ceiling Height {m}
  ,                                       !- Volume {m3}
  ,                                       !- Floor Area {m2}
  ,                                       !- Zone Inside Convection Algorithm
  ,                                       !- Zone Outside Convection Algorithm
  ,                                       !- Zone Conditioning Equipment List Name
<<<<<<< HEAD
  {98f2b941-2cff-4ba3-a7c6-41a5eb2136b1}, !- Zone Air Inlet Port List
  {fee2d1f2-7304-49ff-a0cb-5e2bd2d53d4a}, !- Zone Air Exhaust Port List
  {54aee10d-2c01-4288-9027-fc8228275506}, !- Zone Air Node Name
  {bbb93e4f-8676-49ad-a84d-e4fbb22696db}, !- Zone Return Air Port List
=======
  {4746fdff-ce7e-4e40-891f-8ea051bc9ea6}, !- Zone Air Inlet Port List
  {be4c54e8-e69d-468c-93bb-81dc1094f4b4}, !- Zone Air Exhaust Port List
  {5c0c4ab3-b957-426c-b8a2-e8f90e11af9d}, !- Zone Air Node Name
  {8f8e5e56-092b-4f55-b7d4-39437c676ba0}, !- Zone Return Air Port List
>>>>>>> 49f5e9b9
  ,                                       !- Primary Daylighting Control Name
  ,                                       !- Fraction of Zone Controlled by Primary Daylighting Control
  ,                                       !- Secondary Daylighting Control Name
  ,                                       !- Fraction of Zone Controlled by Secondary Daylighting Control
  ,                                       !- Illuminance Map Name
  ,                                       !- Group Rendering Name
  ,                                       !- Thermostat Name
  No;                                     !- Use Ideal Air Loads

OS:Node,
<<<<<<< HEAD
  {c5f8c9e7-b6b8-45fc-9505-1758f35a97c4}, !- Handle
  Node 1,                                 !- Name
  {54aee10d-2c01-4288-9027-fc8228275506}, !- Inlet Port
  ;                                       !- Outlet Port

OS:Connection,
  {54aee10d-2c01-4288-9027-fc8228275506}, !- Handle
  {85ef038d-9023-4442-8e1e-646efa628835}, !- Name
  {df4d245d-1dc6-45c9-bf86-320cb54347a8}, !- Source Object
  11,                                     !- Outlet Port
  {c5f8c9e7-b6b8-45fc-9505-1758f35a97c4}, !- Target Object
  2;                                      !- Inlet Port

OS:PortList,
  {98f2b941-2cff-4ba3-a7c6-41a5eb2136b1}, !- Handle
  {c0585441-ecc9-43c8-91d8-a5cae121b181}, !- Name
  {df4d245d-1dc6-45c9-bf86-320cb54347a8}; !- HVAC Component

OS:PortList,
  {fee2d1f2-7304-49ff-a0cb-5e2bd2d53d4a}, !- Handle
  {6d4bdd44-4387-4358-a307-df6ebf0a077f}, !- Name
  {df4d245d-1dc6-45c9-bf86-320cb54347a8}; !- HVAC Component

OS:PortList,
  {bbb93e4f-8676-49ad-a84d-e4fbb22696db}, !- Handle
  {b2cbbbbe-c501-452f-89ce-a1a4a8d50748}, !- Name
  {df4d245d-1dc6-45c9-bf86-320cb54347a8}; !- HVAC Component

OS:Sizing:Zone,
  {1c1a179e-9130-43bd-b283-3bf2bec38cfb}, !- Handle
  {df4d245d-1dc6-45c9-bf86-320cb54347a8}, !- Zone or ZoneList Name
=======
  {48d1398b-3574-40a1-9355-caaa02a4045b}, !- Handle
  Node 1,                                 !- Name
  {5c0c4ab3-b957-426c-b8a2-e8f90e11af9d}, !- Inlet Port
  ;                                       !- Outlet Port

OS:Connection,
  {5c0c4ab3-b957-426c-b8a2-e8f90e11af9d}, !- Handle
  {d5f3467b-b5f4-4fe7-9310-61fd255199ca}, !- Name
  {693efa53-5c29-456f-9a2b-47784f2c6f24}, !- Source Object
  11,                                     !- Outlet Port
  {48d1398b-3574-40a1-9355-caaa02a4045b}, !- Target Object
  2;                                      !- Inlet Port

OS:PortList,
  {4746fdff-ce7e-4e40-891f-8ea051bc9ea6}, !- Handle
  {74d6e973-e0bc-440e-a7de-8f222c591fed}, !- Name
  {693efa53-5c29-456f-9a2b-47784f2c6f24}; !- HVAC Component

OS:PortList,
  {be4c54e8-e69d-468c-93bb-81dc1094f4b4}, !- Handle
  {4a4c0638-415c-47a2-b661-b57910f10270}, !- Name
  {693efa53-5c29-456f-9a2b-47784f2c6f24}; !- HVAC Component

OS:PortList,
  {8f8e5e56-092b-4f55-b7d4-39437c676ba0}, !- Handle
  {b50dac71-1516-447f-8d8f-c3313ca9b002}, !- Name
  {693efa53-5c29-456f-9a2b-47784f2c6f24}; !- HVAC Component

OS:Sizing:Zone,
  {082ac8ee-01e5-4e0c-a417-e6944cfbf150}, !- Handle
  {693efa53-5c29-456f-9a2b-47784f2c6f24}, !- Zone or ZoneList Name
>>>>>>> 49f5e9b9
  SupplyAirTemperature,                   !- Zone Cooling Design Supply Air Temperature Input Method
  14,                                     !- Zone Cooling Design Supply Air Temperature {C}
  11.11,                                  !- Zone Cooling Design Supply Air Temperature Difference {deltaC}
  SupplyAirTemperature,                   !- Zone Heating Design Supply Air Temperature Input Method
  40,                                     !- Zone Heating Design Supply Air Temperature {C}
  11.11,                                  !- Zone Heating Design Supply Air Temperature Difference {deltaC}
  0.0085,                                 !- Zone Cooling Design Supply Air Humidity Ratio {kg-H2O/kg-air}
  0.008,                                  !- Zone Heating Design Supply Air Humidity Ratio {kg-H2O/kg-air}
  ,                                       !- Zone Heating Sizing Factor
  ,                                       !- Zone Cooling Sizing Factor
  DesignDay,                              !- Cooling Design Air Flow Method
  ,                                       !- Cooling Design Air Flow Rate {m3/s}
  ,                                       !- Cooling Minimum Air Flow per Zone Floor Area {m3/s-m2}
  ,                                       !- Cooling Minimum Air Flow {m3/s}
  ,                                       !- Cooling Minimum Air Flow Fraction
  DesignDay,                              !- Heating Design Air Flow Method
  ,                                       !- Heating Design Air Flow Rate {m3/s}
  ,                                       !- Heating Maximum Air Flow per Zone Floor Area {m3/s-m2}
  ,                                       !- Heating Maximum Air Flow {m3/s}
  ,                                       !- Heating Maximum Air Flow Fraction
  ,                                       !- Design Zone Air Distribution Effectiveness in Cooling Mode
  ,                                       !- Design Zone Air Distribution Effectiveness in Heating Mode
  No,                                     !- Account for Dedicated Outdoor Air System
  NeutralSupplyAir,                       !- Dedicated Outdoor Air System Control Strategy
  autosize,                               !- Dedicated Outdoor Air Low Setpoint Temperature for Design {C}
  autosize;                               !- Dedicated Outdoor Air High Setpoint Temperature for Design {C}

OS:ZoneHVAC:EquipmentList,
<<<<<<< HEAD
  {345cc102-45b6-44cc-a5bc-9e172bea3275}, !- Handle
  Zone HVAC Equipment List 1,             !- Name
  {df4d245d-1dc6-45c9-bf86-320cb54347a8}; !- Thermal Zone

OS:Space,
  {4559c901-3802-45de-98fb-1705f7879284}, !- Handle
  living space,                           !- Name
  {c6eed858-0bdd-412e-a8ec-3bc791e51dbd}, !- Space Type Name
=======
  {c0f361b0-d654-4fb1-bf2e-d269b00d8249}, !- Handle
  Zone HVAC Equipment List 1,             !- Name
  {693efa53-5c29-456f-9a2b-47784f2c6f24}; !- Thermal Zone

OS:Space,
  {b171a967-0c86-4a0b-91d0-2fa7acd7ae53}, !- Handle
  living space,                           !- Name
  {c3969c80-5eab-46de-8e44-574007c01692}, !- Space Type Name
>>>>>>> 49f5e9b9
  ,                                       !- Default Construction Set Name
  ,                                       !- Default Schedule Set Name
  ,                                       !- Direction of Relative North {deg}
  ,                                       !- X Origin {m}
  ,                                       !- Y Origin {m}
  ,                                       !- Z Origin {m}
  ,                                       !- Building Story Name
<<<<<<< HEAD
  {df4d245d-1dc6-45c9-bf86-320cb54347a8}, !- Thermal Zone Name
  ,                                       !- Part of Total Floor Area
  ,                                       !- Design Specification Outdoor Air Object Name
  {eafeda92-b843-4432-b4cc-d92bce242300}; !- Building Unit Name

OS:Surface,
  {374b76a3-86f1-4ee5-9f8e-a84a035e02d6}, !- Handle
  Surface 1,                              !- Name
  Floor,                                  !- Surface Type
  ,                                       !- Construction Name
  {4559c901-3802-45de-98fb-1705f7879284}, !- Space Name
=======
  {693efa53-5c29-456f-9a2b-47784f2c6f24}, !- Thermal Zone Name
  ,                                       !- Part of Total Floor Area
  ,                                       !- Design Specification Outdoor Air Object Name
  {ce0721d7-604c-45b1-af86-e38140bb53fc}; !- Building Unit Name

OS:Surface,
  {7feb4007-b77e-479a-92fb-78b889b90077}, !- Handle
  Surface 1,                              !- Name
  Floor,                                  !- Surface Type
  ,                                       !- Construction Name
  {b171a967-0c86-4a0b-91d0-2fa7acd7ae53}, !- Space Name
>>>>>>> 49f5e9b9
  Foundation,                             !- Outside Boundary Condition
  ,                                       !- Outside Boundary Condition Object
  NoSun,                                  !- Sun Exposure
  NoWind,                                 !- Wind Exposure
  ,                                       !- View Factor to Ground
  ,                                       !- Number of Vertices
  0, -12.9315688143396, 0,                !- X,Y,Z Vertex 1 {m}
  0, 0, 0,                                !- X,Y,Z Vertex 2 {m}
  6.46578440716979, 0, 0,                 !- X,Y,Z Vertex 3 {m}
  6.46578440716979, -12.9315688143396, 0; !- X,Y,Z Vertex 4 {m}

OS:Surface,
<<<<<<< HEAD
  {2bbcf1ec-4619-49b4-93ca-bb6980aa93c2}, !- Handle
  Surface 2,                              !- Name
  Wall,                                   !- Surface Type
  ,                                       !- Construction Name
  {4559c901-3802-45de-98fb-1705f7879284}, !- Space Name
=======
  {901aaefc-4c8a-494c-aed0-0ff42323f4df}, !- Handle
  Surface 2,                              !- Name
  Wall,                                   !- Surface Type
  ,                                       !- Construction Name
  {b171a967-0c86-4a0b-91d0-2fa7acd7ae53}, !- Space Name
>>>>>>> 49f5e9b9
  Outdoors,                               !- Outside Boundary Condition
  ,                                       !- Outside Boundary Condition Object
  SunExposed,                             !- Sun Exposure
  WindExposed,                            !- Wind Exposure
  ,                                       !- View Factor to Ground
  ,                                       !- Number of Vertices
  0, 0, 2.4384,                           !- X,Y,Z Vertex 1 {m}
  0, 0, 0,                                !- X,Y,Z Vertex 2 {m}
  0, -12.9315688143396, 0,                !- X,Y,Z Vertex 3 {m}
  0, -12.9315688143396, 2.4384;           !- X,Y,Z Vertex 4 {m}

OS:Surface,
<<<<<<< HEAD
  {10580f48-c0e9-4ff6-a317-b1fe7b348af4}, !- Handle
  Surface 3,                              !- Name
  Wall,                                   !- Surface Type
  ,                                       !- Construction Name
  {4559c901-3802-45de-98fb-1705f7879284}, !- Space Name
=======
  {98887222-f50a-4b86-b245-80d7d15e8a4a}, !- Handle
  Surface 3,                              !- Name
  Wall,                                   !- Surface Type
  ,                                       !- Construction Name
  {b171a967-0c86-4a0b-91d0-2fa7acd7ae53}, !- Space Name
>>>>>>> 49f5e9b9
  Adiabatic,                              !- Outside Boundary Condition
  ,                                       !- Outside Boundary Condition Object
  NoSun,                                  !- Sun Exposure
  NoWind,                                 !- Wind Exposure
  ,                                       !- View Factor to Ground
  ,                                       !- Number of Vertices
  6.46578440716979, 0, 2.4384,            !- X,Y,Z Vertex 1 {m}
  6.46578440716979, 0, 0,                 !- X,Y,Z Vertex 2 {m}
  0, 0, 0,                                !- X,Y,Z Vertex 3 {m}
  0, 0, 2.4384;                           !- X,Y,Z Vertex 4 {m}

OS:Surface,
<<<<<<< HEAD
  {822937fa-8c6f-443f-8d41-bf8ebc482d81}, !- Handle
  Surface 4,                              !- Name
  Wall,                                   !- Surface Type
  ,                                       !- Construction Name
  {4559c901-3802-45de-98fb-1705f7879284}, !- Space Name
  Surface,                                !- Outside Boundary Condition
  {4e10f803-3499-434b-9d05-2a34e409eebf}, !- Outside Boundary Condition Object
=======
  {8a99d7d1-009c-46e1-b5f9-eb42512df6ac}, !- Handle
  Surface 4,                              !- Name
  Wall,                                   !- Surface Type
  ,                                       !- Construction Name
  {b171a967-0c86-4a0b-91d0-2fa7acd7ae53}, !- Space Name
  Adiabatic,                              !- Outside Boundary Condition
  ,                                       !- Outside Boundary Condition Object
>>>>>>> 49f5e9b9
  NoSun,                                  !- Sun Exposure
  NoWind,                                 !- Wind Exposure
  ,                                       !- View Factor to Ground
  ,                                       !- Number of Vertices
  6.46578440716979, -12.9315688143396, 2.4384, !- X,Y,Z Vertex 1 {m}
  6.46578440716979, -12.9315688143396, 0, !- X,Y,Z Vertex 2 {m}
  6.46578440716979, 0, 0,                 !- X,Y,Z Vertex 3 {m}
  6.46578440716979, 0, 2.4384;            !- X,Y,Z Vertex 4 {m}

OS:Surface,
<<<<<<< HEAD
  {f4a7dede-b752-4be3-9a1a-b4f43ae5215b}, !- Handle
  Surface 5,                              !- Name
  Wall,                                   !- Surface Type
  ,                                       !- Construction Name
  {4559c901-3802-45de-98fb-1705f7879284}, !- Space Name
=======
  {c5de0f26-5027-4d9d-84b8-0ca51e913c5f}, !- Handle
  Surface 5,                              !- Name
  Wall,                                   !- Surface Type
  ,                                       !- Construction Name
  {b171a967-0c86-4a0b-91d0-2fa7acd7ae53}, !- Space Name
>>>>>>> 49f5e9b9
  Outdoors,                               !- Outside Boundary Condition
  ,                                       !- Outside Boundary Condition Object
  SunExposed,                             !- Sun Exposure
  WindExposed,                            !- Wind Exposure
  ,                                       !- View Factor to Ground
  ,                                       !- Number of Vertices
  0, -12.9315688143396, 2.4384,           !- X,Y,Z Vertex 1 {m}
  0, -12.9315688143396, 0,                !- X,Y,Z Vertex 2 {m}
  6.46578440716979, -12.9315688143396, 0, !- X,Y,Z Vertex 3 {m}
  6.46578440716979, -12.9315688143396, 2.4384; !- X,Y,Z Vertex 4 {m}

OS:Surface,
<<<<<<< HEAD
  {50c35c02-2c68-4f83-b325-339ac762f68e}, !- Handle
  Surface 6,                              !- Name
  RoofCeiling,                            !- Surface Type
  ,                                       !- Construction Name
  {4559c901-3802-45de-98fb-1705f7879284}, !- Space Name
=======
  {5ab37b54-9913-4a5d-a906-0f87f303571f}, !- Handle
  Surface 6,                              !- Name
  RoofCeiling,                            !- Surface Type
  ,                                       !- Construction Name
  {b171a967-0c86-4a0b-91d0-2fa7acd7ae53}, !- Space Name
>>>>>>> 49f5e9b9
  Outdoors,                               !- Outside Boundary Condition
  ,                                       !- Outside Boundary Condition Object
  SunExposed,                             !- Sun Exposure
  WindExposed,                            !- Wind Exposure
  ,                                       !- View Factor to Ground
  ,                                       !- Number of Vertices
  6.46578440716979, -12.9315688143396, 2.4384, !- X,Y,Z Vertex 1 {m}
  6.46578440716979, 0, 2.4384,            !- X,Y,Z Vertex 2 {m}
  0, 0, 2.4384,                           !- X,Y,Z Vertex 3 {m}
  0, -12.9315688143396, 2.4384;           !- X,Y,Z Vertex 4 {m}

OS:SpaceType,
<<<<<<< HEAD
  {c6eed858-0bdd-412e-a8ec-3bc791e51dbd}, !- Handle
=======
  {c3969c80-5eab-46de-8e44-574007c01692}, !- Handle
>>>>>>> 49f5e9b9
  Space Type 1,                           !- Name
  ,                                       !- Default Construction Set Name
  ,                                       !- Default Schedule Set Name
  ,                                       !- Group Rendering Name
  ,                                       !- Design Specification Outdoor Air Object Name
  ,                                       !- Standards Template
  ,                                       !- Standards Building Type
  living;                                 !- Standards Space Type

OS:ThermalZone,
<<<<<<< HEAD
  {ff24000b-11c6-4ae5-aedc-28d4bc4cdab1}, !- Handle
  living zone|unit 2,                     !- Name
=======
  {c5fe0373-a8b0-4afa-bfa0-ee28aa326daf}, !- Handle
  corridor zone,                          !- Name
>>>>>>> 49f5e9b9
  ,                                       !- Multiplier
  ,                                       !- Ceiling Height {m}
  ,                                       !- Volume {m3}
  ,                                       !- Floor Area {m2}
  ,                                       !- Zone Inside Convection Algorithm
  ,                                       !- Zone Outside Convection Algorithm
  ,                                       !- Zone Conditioning Equipment List Name
<<<<<<< HEAD
  {2ed886c1-39a7-4144-a973-a7893e59d17c}, !- Zone Air Inlet Port List
  {14b3604f-549c-451a-8f51-4b8d2094b02a}, !- Zone Air Exhaust Port List
  {956903e2-08ae-4538-97e2-642feb383f42}, !- Zone Air Node Name
  {077042f5-620f-43cc-8315-300f12a5a963}, !- Zone Return Air Port List
=======
  {48f94eb3-93e7-4f0f-b853-71b31f4647d3}, !- Zone Air Inlet Port List
  {32ed9c7e-6403-4a65-99b5-b460fd2c4679}, !- Zone Air Exhaust Port List
  {a5ed5a88-784a-49a2-ac7f-8da6984b0b39}, !- Zone Air Node Name
  {5ab91edf-4658-4837-90ff-138e3a4273db}, !- Zone Return Air Port List
>>>>>>> 49f5e9b9
  ,                                       !- Primary Daylighting Control Name
  ,                                       !- Fraction of Zone Controlled by Primary Daylighting Control
  ,                                       !- Secondary Daylighting Control Name
  ,                                       !- Fraction of Zone Controlled by Secondary Daylighting Control
  ,                                       !- Illuminance Map Name
  ,                                       !- Group Rendering Name
  ,                                       !- Thermostat Name
  No;                                     !- Use Ideal Air Loads

OS:Node,
<<<<<<< HEAD
  {5808e35e-613d-4791-bf45-9367efbc08fb}, !- Handle
  Node 2,                                 !- Name
  {956903e2-08ae-4538-97e2-642feb383f42}, !- Inlet Port
  ;                                       !- Outlet Port

OS:Connection,
  {956903e2-08ae-4538-97e2-642feb383f42}, !- Handle
  {bec4563b-0634-4fc2-8ef7-64d0cbc36e11}, !- Name
  {ff24000b-11c6-4ae5-aedc-28d4bc4cdab1}, !- Source Object
  11,                                     !- Outlet Port
  {5808e35e-613d-4791-bf45-9367efbc08fb}, !- Target Object
  2;                                      !- Inlet Port

OS:PortList,
  {2ed886c1-39a7-4144-a973-a7893e59d17c}, !- Handle
  {0187fb6c-8bd3-4394-96ee-fb7951f0bbe6}, !- Name
  {ff24000b-11c6-4ae5-aedc-28d4bc4cdab1}; !- HVAC Component

OS:PortList,
  {14b3604f-549c-451a-8f51-4b8d2094b02a}, !- Handle
  {3772e48e-86d3-4109-89cc-df2779336756}, !- Name
  {ff24000b-11c6-4ae5-aedc-28d4bc4cdab1}; !- HVAC Component

OS:PortList,
  {077042f5-620f-43cc-8315-300f12a5a963}, !- Handle
  {b1428ce5-5c7c-414d-b038-67b33fbb51c9}, !- Name
  {ff24000b-11c6-4ae5-aedc-28d4bc4cdab1}; !- HVAC Component

OS:Sizing:Zone,
  {99b31815-b9e1-4205-9f78-194970a84ca7}, !- Handle
  {ff24000b-11c6-4ae5-aedc-28d4bc4cdab1}, !- Zone or ZoneList Name
=======
  {c8c6c433-5134-4db7-9161-b9ebb47d206e}, !- Handle
  Node 2,                                 !- Name
  {a5ed5a88-784a-49a2-ac7f-8da6984b0b39}, !- Inlet Port
  ;                                       !- Outlet Port

OS:Connection,
  {a5ed5a88-784a-49a2-ac7f-8da6984b0b39}, !- Handle
  {31c2cb86-7ad2-4b9b-b4e9-e55a56ac4eb7}, !- Name
  {c5fe0373-a8b0-4afa-bfa0-ee28aa326daf}, !- Source Object
  11,                                     !- Outlet Port
  {c8c6c433-5134-4db7-9161-b9ebb47d206e}, !- Target Object
  2;                                      !- Inlet Port

OS:PortList,
  {48f94eb3-93e7-4f0f-b853-71b31f4647d3}, !- Handle
  {dbf5651f-f7ff-4716-8933-e8fa257f43b3}, !- Name
  {c5fe0373-a8b0-4afa-bfa0-ee28aa326daf}; !- HVAC Component

OS:PortList,
  {32ed9c7e-6403-4a65-99b5-b460fd2c4679}, !- Handle
  {25cf2069-fa20-43f1-930a-24f27ad2563d}, !- Name
  {c5fe0373-a8b0-4afa-bfa0-ee28aa326daf}; !- HVAC Component

OS:PortList,
  {5ab91edf-4658-4837-90ff-138e3a4273db}, !- Handle
  {0befd415-997d-4b4d-b863-b08cb8f0ef13}, !- Name
  {c5fe0373-a8b0-4afa-bfa0-ee28aa326daf}; !- HVAC Component

OS:Sizing:Zone,
  {cb1d7083-aec2-40db-891c-9a2ed435ea46}, !- Handle
  {c5fe0373-a8b0-4afa-bfa0-ee28aa326daf}, !- Zone or ZoneList Name
>>>>>>> 49f5e9b9
  SupplyAirTemperature,                   !- Zone Cooling Design Supply Air Temperature Input Method
  14,                                     !- Zone Cooling Design Supply Air Temperature {C}
  11.11,                                  !- Zone Cooling Design Supply Air Temperature Difference {deltaC}
  SupplyAirTemperature,                   !- Zone Heating Design Supply Air Temperature Input Method
  40,                                     !- Zone Heating Design Supply Air Temperature {C}
  11.11,                                  !- Zone Heating Design Supply Air Temperature Difference {deltaC}
  0.0085,                                 !- Zone Cooling Design Supply Air Humidity Ratio {kg-H2O/kg-air}
  0.008,                                  !- Zone Heating Design Supply Air Humidity Ratio {kg-H2O/kg-air}
  ,                                       !- Zone Heating Sizing Factor
  ,                                       !- Zone Cooling Sizing Factor
  DesignDay,                              !- Cooling Design Air Flow Method
  ,                                       !- Cooling Design Air Flow Rate {m3/s}
  ,                                       !- Cooling Minimum Air Flow per Zone Floor Area {m3/s-m2}
  ,                                       !- Cooling Minimum Air Flow {m3/s}
  ,                                       !- Cooling Minimum Air Flow Fraction
  DesignDay,                              !- Heating Design Air Flow Method
  ,                                       !- Heating Design Air Flow Rate {m3/s}
  ,                                       !- Heating Maximum Air Flow per Zone Floor Area {m3/s-m2}
  ,                                       !- Heating Maximum Air Flow {m3/s}
  ,                                       !- Heating Maximum Air Flow Fraction
  ,                                       !- Design Zone Air Distribution Effectiveness in Cooling Mode
  ,                                       !- Design Zone Air Distribution Effectiveness in Heating Mode
  No,                                     !- Account for Dedicated Outdoor Air System
  NeutralSupplyAir,                       !- Dedicated Outdoor Air System Control Strategy
  autosize,                               !- Dedicated Outdoor Air Low Setpoint Temperature for Design {C}
  autosize;                               !- Dedicated Outdoor Air High Setpoint Temperature for Design {C}

OS:ZoneHVAC:EquipmentList,
<<<<<<< HEAD
  {335b7d8b-e5ea-4b3a-84ca-2de70e5a12a6}, !- Handle
  Zone HVAC Equipment List 2,             !- Name
  {ff24000b-11c6-4ae5-aedc-28d4bc4cdab1}; !- Thermal Zone

OS:Space,
  {1d562a88-a2b4-4d3d-ab65-096228515c64}, !- Handle
  living space|unit 2,                    !- Name
  {c6eed858-0bdd-412e-a8ec-3bc791e51dbd}, !- Space Type Name
=======
  {76217609-3c4b-4ebe-8b9a-837d616e9887}, !- Handle
  Zone HVAC Equipment List 2,             !- Name
  {c5fe0373-a8b0-4afa-bfa0-ee28aa326daf}; !- Thermal Zone

OS:Space,
  {f1db640e-f1fd-4b26-ab53-8e7f43c36b82}, !- Handle
  corridor space,                         !- Name
  {bd8c07fb-04aa-4b72-a96c-6903f5b4b3bd}, !- Space Type Name
>>>>>>> 49f5e9b9
  ,                                       !- Default Construction Set Name
  ,                                       !- Default Schedule Set Name
  ,                                       !- Direction of Relative North {deg}
  ,                                       !- X Origin {m}
  ,                                       !- Y Origin {m}
  ,                                       !- Z Origin {m}
  ,                                       !- Building Story Name
<<<<<<< HEAD
  {ff24000b-11c6-4ae5-aedc-28d4bc4cdab1}, !- Thermal Zone Name
  ,                                       !- Part of Total Floor Area
  ,                                       !- Design Specification Outdoor Air Object Name
  {79583b01-6693-4f05-9afd-b9b9947c1282}; !- Building Unit Name

OS:Surface,
  {aaa8b16f-5b7c-400e-b5c2-b1d326362776}, !- Handle
  Surface 7,                              !- Name
  Floor,                                  !- Surface Type
  ,                                       !- Construction Name
  {1d562a88-a2b4-4d3d-ab65-096228515c64}, !- Space Name
=======
  {c5fe0373-a8b0-4afa-bfa0-ee28aa326daf}; !- Thermal Zone Name

OS:Surface,
  {d7d3d5a2-9400-481c-949b-b8e3a707714d}, !- Handle
  Surface 7,                              !- Name
  Floor,                                  !- Surface Type
  ,                                       !- Construction Name
  {f1db640e-f1fd-4b26-ab53-8e7f43c36b82}, !- Space Name
>>>>>>> 49f5e9b9
  Foundation,                             !- Outside Boundary Condition
  ,                                       !- Outside Boundary Condition Object
  NoSun,                                  !- Sun Exposure
  NoWind,                                 !- Wind Exposure
  ,                                       !- View Factor to Ground
  ,                                       !- Number of Vertices
  0, 0, 0,                                !- X,Y,Z Vertex 1 {m}
  0, 1.524, 0,                            !- X,Y,Z Vertex 2 {m}
  6.46578440716979, 1.524, 0,             !- X,Y,Z Vertex 3 {m}
  6.46578440716979, 0, 0;                 !- X,Y,Z Vertex 4 {m}

OS:Surface,
<<<<<<< HEAD
  {c57fedb0-588c-4648-98ab-dd6eadcacb04}, !- Handle
  Surface 8,                              !- Name
  Wall,                                   !- Surface Type
  ,                                       !- Construction Name
  {1d562a88-a2b4-4d3d-ab65-096228515c64}, !- Space Name
=======
  {e5f633b0-9816-41ea-8227-a21d37d1e573}, !- Handle
  Surface 8,                              !- Name
  Wall,                                   !- Surface Type
  ,                                       !- Construction Name
  {f1db640e-f1fd-4b26-ab53-8e7f43c36b82}, !- Space Name
>>>>>>> 49f5e9b9
  Outdoors,                               !- Outside Boundary Condition
  ,                                       !- Outside Boundary Condition Object
  SunExposed,                             !- Sun Exposure
  WindExposed,                            !- Wind Exposure
  ,                                       !- View Factor to Ground
  ,                                       !- Number of Vertices
  0, 1.524, 2.4384,                       !- X,Y,Z Vertex 1 {m}
  0, 1.524, 0,                            !- X,Y,Z Vertex 2 {m}
  0, 0, 0,                                !- X,Y,Z Vertex 3 {m}
  0, 0, 2.4384;                           !- X,Y,Z Vertex 4 {m}

OS:Surface,
<<<<<<< HEAD
  {013fed32-4d8f-48cd-a66a-0ed37893754c}, !- Handle
  Surface 9,                              !- Name
  Wall,                                   !- Surface Type
  ,                                       !- Construction Name
  {1d562a88-a2b4-4d3d-ab65-096228515c64}, !- Space Name
  Outdoors,                               !- Outside Boundary Condition
=======
  {570eaa06-a2d8-4f6c-84b5-7aefb2209ac9}, !- Handle
  Surface 9,                              !- Name
  Wall,                                   !- Surface Type
  ,                                       !- Construction Name
  {f1db640e-f1fd-4b26-ab53-8e7f43c36b82}, !- Space Name
  Adiabatic,                              !- Outside Boundary Condition
>>>>>>> 49f5e9b9
  ,                                       !- Outside Boundary Condition Object
  NoSun,                                  !- Sun Exposure
  NoWind,                                 !- Wind Exposure
  ,                                       !- View Factor to Ground
  ,                                       !- Number of Vertices
  6.46578440716979, 1.524, 2.4384,        !- X,Y,Z Vertex 1 {m}
  6.46578440716979, 1.524, 0,             !- X,Y,Z Vertex 2 {m}
  0, 1.524, 0,                            !- X,Y,Z Vertex 3 {m}
  0, 1.524, 2.4384;                       !- X,Y,Z Vertex 4 {m}

OS:Surface,
<<<<<<< HEAD
  {6434ff0c-edd4-4687-bc13-abb3795edf57}, !- Handle
  Surface 10,                             !- Name
  Wall,                                   !- Surface Type
  ,                                       !- Construction Name
  {1d562a88-a2b4-4d3d-ab65-096228515c64}, !- Space Name
  Surface,                                !- Outside Boundary Condition
  {65fdfa59-2117-4bc5-a910-ca7770cb6949}, !- Outside Boundary Condition Object
=======
  {712de8b0-214f-4a1d-a82e-7136f1277c2f}, !- Handle
  Surface 10,                             !- Name
  Wall,                                   !- Surface Type
  ,                                       !- Construction Name
  {f1db640e-f1fd-4b26-ab53-8e7f43c36b82}, !- Space Name
  Adiabatic,                              !- Outside Boundary Condition
  ,                                       !- Outside Boundary Condition Object
>>>>>>> 49f5e9b9
  NoSun,                                  !- Sun Exposure
  NoWind,                                 !- Wind Exposure
  ,                                       !- View Factor to Ground
  ,                                       !- Number of Vertices
  6.46578440716979, 0, 2.4384,            !- X,Y,Z Vertex 1 {m}
  6.46578440716979, 0, 0,                 !- X,Y,Z Vertex 2 {m}
  6.46578440716979, 1.524, 0,             !- X,Y,Z Vertex 3 {m}
  6.46578440716979, 1.524, 2.4384;        !- X,Y,Z Vertex 4 {m}

OS:Surface,
<<<<<<< HEAD
  {19b54019-3a88-4745-81b7-119de8099bd1}, !- Handle
  Surface 11,                             !- Name
  Wall,                                   !- Surface Type
  ,                                       !- Construction Name
  {1d562a88-a2b4-4d3d-ab65-096228515c64}, !- Space Name
=======
  {6f0248b2-1f06-464f-bcc2-5b785d973118}, !- Handle
  Surface 11,                             !- Name
  Wall,                                   !- Surface Type
  ,                                       !- Construction Name
  {f1db640e-f1fd-4b26-ab53-8e7f43c36b82}, !- Space Name
>>>>>>> 49f5e9b9
  Adiabatic,                              !- Outside Boundary Condition
  ,                                       !- Outside Boundary Condition Object
  NoSun,                                  !- Sun Exposure
  NoWind,                                 !- Wind Exposure
  ,                                       !- View Factor to Ground
  ,                                       !- Number of Vertices
  0, 0, 2.4384,                           !- X,Y,Z Vertex 1 {m}
  0, 0, 0,                                !- X,Y,Z Vertex 2 {m}
  6.46578440716979, 0, 0,                 !- X,Y,Z Vertex 3 {m}
  6.46578440716979, 0, 2.4384;            !- X,Y,Z Vertex 4 {m}

OS:Surface,
<<<<<<< HEAD
  {68599b70-4ff8-4bcb-80a8-6a9918ba13d9}, !- Handle
  Surface 12,                             !- Name
  RoofCeiling,                            !- Surface Type
  ,                                       !- Construction Name
  {1d562a88-a2b4-4d3d-ab65-096228515c64}, !- Space Name
=======
  {8c240d6f-3d45-41d3-8c0d-116a94e404b1}, !- Handle
  Surface 12,                             !- Name
  RoofCeiling,                            !- Surface Type
  ,                                       !- Construction Name
  {f1db640e-f1fd-4b26-ab53-8e7f43c36b82}, !- Space Name
>>>>>>> 49f5e9b9
  Outdoors,                               !- Outside Boundary Condition
  ,                                       !- Outside Boundary Condition Object
  SunExposed,                             !- Sun Exposure
  WindExposed,                            !- Wind Exposure
  ,                                       !- View Factor to Ground
  ,                                       !- Number of Vertices
  6.46578440716979, 0, 2.4384,            !- X,Y,Z Vertex 1 {m}
  6.46578440716979, 1.524, 2.4384,        !- X,Y,Z Vertex 2 {m}
  0, 1.524, 2.4384,                       !- X,Y,Z Vertex 3 {m}
  0, 0, 2.4384;                           !- X,Y,Z Vertex 4 {m}

<<<<<<< HEAD
OS:ThermalZone,
  {922760ff-4c29-4395-a7cf-273eab36ab4d}, !- Handle
  living zone|unit 3,                     !- Name
  ,                                       !- Multiplier
  ,                                       !- Ceiling Height {m}
  ,                                       !- Volume {m3}
  ,                                       !- Floor Area {m2}
  ,                                       !- Zone Inside Convection Algorithm
  ,                                       !- Zone Outside Convection Algorithm
  ,                                       !- Zone Conditioning Equipment List Name
  {9c7d1a09-b80a-4323-ac0a-00be6a482902}, !- Zone Air Inlet Port List
  {90fe0b7f-c254-45ae-9549-43ab516f024e}, !- Zone Air Exhaust Port List
  {fb076c34-28e3-4140-ac27-bb66ffa3ebe6}, !- Zone Air Node Name
  {b96b8efe-9696-4ed5-8c12-cb2b2b678710}, !- Zone Return Air Port List
  ,                                       !- Primary Daylighting Control Name
  ,                                       !- Fraction of Zone Controlled by Primary Daylighting Control
  ,                                       !- Secondary Daylighting Control Name
  ,                                       !- Fraction of Zone Controlled by Secondary Daylighting Control
  ,                                       !- Illuminance Map Name
=======
OS:SpaceType,
  {bd8c07fb-04aa-4b72-a96c-6903f5b4b3bd}, !- Handle
  Space Type 2,                           !- Name
  ,                                       !- Default Construction Set Name
  ,                                       !- Default Schedule Set Name
>>>>>>> 49f5e9b9
  ,                                       !- Group Rendering Name
  ,                                       !- Design Specification Outdoor Air Object Name
  ,                                       !- Standards Template
  ,                                       !- Standards Building Type
  corridor;                               !- Standards Space Type

<<<<<<< HEAD
OS:Node,
  {0b13d801-b55f-4f98-94de-f620e5d7e25b}, !- Handle
  Node 3,                                 !- Name
  {fb076c34-28e3-4140-ac27-bb66ffa3ebe6}, !- Inlet Port
  ;                                       !- Outlet Port

OS:Connection,
  {fb076c34-28e3-4140-ac27-bb66ffa3ebe6}, !- Handle
  {33123cbc-12f3-4bab-9c52-39d2cdbdf250}, !- Name
  {922760ff-4c29-4395-a7cf-273eab36ab4d}, !- Source Object
  11,                                     !- Outlet Port
  {0b13d801-b55f-4f98-94de-f620e5d7e25b}, !- Target Object
  2;                                      !- Inlet Port

OS:PortList,
  {9c7d1a09-b80a-4323-ac0a-00be6a482902}, !- Handle
  {87f74503-7f93-4d66-b435-0889dd46d30d}, !- Name
  {922760ff-4c29-4395-a7cf-273eab36ab4d}; !- HVAC Component

OS:PortList,
  {90fe0b7f-c254-45ae-9549-43ab516f024e}, !- Handle
  {f3cf3346-4698-47fb-b9e5-4a2478ad5eb4}, !- Name
  {922760ff-4c29-4395-a7cf-273eab36ab4d}; !- HVAC Component

OS:PortList,
  {b96b8efe-9696-4ed5-8c12-cb2b2b678710}, !- Handle
  {3238508a-3440-434a-a3eb-fccf34b37fe9}, !- Name
  {922760ff-4c29-4395-a7cf-273eab36ab4d}; !- HVAC Component

OS:Sizing:Zone,
  {9a13b9a1-ed0c-4a7e-95f5-d66b9328c1fb}, !- Handle
  {922760ff-4c29-4395-a7cf-273eab36ab4d}, !- Zone or ZoneList Name
  SupplyAirTemperature,                   !- Zone Cooling Design Supply Air Temperature Input Method
  14,                                     !- Zone Cooling Design Supply Air Temperature {C}
  11.11,                                  !- Zone Cooling Design Supply Air Temperature Difference {deltaC}
  SupplyAirTemperature,                   !- Zone Heating Design Supply Air Temperature Input Method
  40,                                     !- Zone Heating Design Supply Air Temperature {C}
  11.11,                                  !- Zone Heating Design Supply Air Temperature Difference {deltaC}
  0.0085,                                 !- Zone Cooling Design Supply Air Humidity Ratio {kg-H2O/kg-air}
  0.008,                                  !- Zone Heating Design Supply Air Humidity Ratio {kg-H2O/kg-air}
  ,                                       !- Zone Heating Sizing Factor
  ,                                       !- Zone Cooling Sizing Factor
  DesignDay,                              !- Cooling Design Air Flow Method
  ,                                       !- Cooling Design Air Flow Rate {m3/s}
  ,                                       !- Cooling Minimum Air Flow per Zone Floor Area {m3/s-m2}
  ,                                       !- Cooling Minimum Air Flow {m3/s}
  ,                                       !- Cooling Minimum Air Flow Fraction
  DesignDay,                              !- Heating Design Air Flow Method
  ,                                       !- Heating Design Air Flow Rate {m3/s}
  ,                                       !- Heating Maximum Air Flow per Zone Floor Area {m3/s-m2}
  ,                                       !- Heating Maximum Air Flow {m3/s}
  ,                                       !- Heating Maximum Air Flow Fraction
  ,                                       !- Design Zone Air Distribution Effectiveness in Cooling Mode
  ,                                       !- Design Zone Air Distribution Effectiveness in Heating Mode
  No,                                     !- Account for Dedicated Outdoor Air System
  NeutralSupplyAir,                       !- Dedicated Outdoor Air System Control Strategy
  autosize,                               !- Dedicated Outdoor Air Low Setpoint Temperature for Design {C}
  autosize;                               !- Dedicated Outdoor Air High Setpoint Temperature for Design {C}

OS:ZoneHVAC:EquipmentList,
  {891e9297-a482-44e1-aeb1-8bee2fd69798}, !- Handle
  Zone HVAC Equipment List 3,             !- Name
  {922760ff-4c29-4395-a7cf-273eab36ab4d}; !- Thermal Zone

OS:Space,
  {12c01ab6-f4c7-407a-9c59-a355d97321f1}, !- Handle
  living space|unit 3|story 1,            !- Name
  {c6eed858-0bdd-412e-a8ec-3bc791e51dbd}, !- Space Type Name
  ,                                       !- Default Construction Set Name
  ,                                       !- Default Schedule Set Name
  -0,                                     !- Direction of Relative North {deg}
  0,                                      !- X Origin {m}
  0,                                      !- Y Origin {m}
  0,                                      !- Z Origin {m}
  ,                                       !- Building Story Name
  {922760ff-4c29-4395-a7cf-273eab36ab4d}, !- Thermal Zone Name
  ,                                       !- Part of Total Floor Area
  ,                                       !- Design Specification Outdoor Air Object Name
  {c3af2763-156d-4a88-bc7d-83ecc8bb84ac}; !- Building Unit Name

OS:Surface,
  {38296089-6958-441c-921c-509df1839aeb}, !- Handle
  Surface 13,                             !- Name
  Wall,                                   !- Surface Type
  ,                                       !- Construction Name
  {12c01ab6-f4c7-407a-9c59-a355d97321f1}, !- Space Name
  Surface,                                !- Outside Boundary Condition
  {a7b778a7-97ae-481c-8612-a66da638a0d7}, !- Outside Boundary Condition Object
  NoSun,                                  !- Sun Exposure
  NoWind,                                 !- Wind Exposure
  ,                                       !- View Factor to Ground
  ,                                       !- Number of Vertices
  12.9315688143396, -12.9315688143396, 2.4384, !- X,Y,Z Vertex 1 {m}
  12.9315688143396, -12.9315688143396, 0, !- X,Y,Z Vertex 2 {m}
  12.9315688143396, 0, 0,                 !- X,Y,Z Vertex 3 {m}
  12.9315688143396, 0, 2.4384;            !- X,Y,Z Vertex 4 {m}

OS:Surface,
  {357b4084-28b4-4904-b37c-9c37fa5f939a}, !- Handle
  Surface 14,                             !- Name
  Floor,                                  !- Surface Type
  ,                                       !- Construction Name
  {12c01ab6-f4c7-407a-9c59-a355d97321f1}, !- Space Name
  Foundation,                             !- Outside Boundary Condition
  ,                                       !- Outside Boundary Condition Object
  NoSun,                                  !- Sun Exposure
  NoWind,                                 !- Wind Exposure
  ,                                       !- View Factor to Ground
  ,                                       !- Number of Vertices
  6.46578440716979, -12.9315688143396, 0, !- X,Y,Z Vertex 1 {m}
  6.46578440716979, 0, 0,                 !- X,Y,Z Vertex 2 {m}
  12.9315688143396, 0, 0,                 !- X,Y,Z Vertex 3 {m}
  12.9315688143396, -12.9315688143396, 0; !- X,Y,Z Vertex 4 {m}

OS:Surface,
  {4e10f803-3499-434b-9d05-2a34e409eebf}, !- Handle
  Surface 15,                             !- Name
  Wall,                                   !- Surface Type
  ,                                       !- Construction Name
  {12c01ab6-f4c7-407a-9c59-a355d97321f1}, !- Space Name
  Surface,                                !- Outside Boundary Condition
  {822937fa-8c6f-443f-8d41-bf8ebc482d81}, !- Outside Boundary Condition Object
  NoSun,                                  !- Sun Exposure
  NoWind,                                 !- Wind Exposure
  ,                                       !- View Factor to Ground
  ,                                       !- Number of Vertices
  6.46578440716979, 0, 2.4384,            !- X,Y,Z Vertex 1 {m}
  6.46578440716979, 0, 0,                 !- X,Y,Z Vertex 2 {m}
  6.46578440716979, -12.9315688143396, 0, !- X,Y,Z Vertex 3 {m}
  6.46578440716979, -12.9315688143396, 2.4384; !- X,Y,Z Vertex 4 {m}

OS:Surface,
  {c8f1df9d-af92-4c97-a984-bafbff71dede}, !- Handle
  Surface 16,                             !- Name
  RoofCeiling,                            !- Surface Type
  ,                                       !- Construction Name
  {12c01ab6-f4c7-407a-9c59-a355d97321f1}, !- Space Name
  Outdoors,                               !- Outside Boundary Condition
  ,                                       !- Outside Boundary Condition Object
  SunExposed,                             !- Sun Exposure
  WindExposed,                            !- Wind Exposure
  ,                                       !- View Factor to Ground
  ,                                       !- Number of Vertices
  12.9315688143396, -12.9315688143396, 2.4384, !- X,Y,Z Vertex 1 {m}
  12.9315688143396, 0, 2.4384,            !- X,Y,Z Vertex 2 {m}
  6.46578440716979, 0, 2.4384,            !- X,Y,Z Vertex 3 {m}
  6.46578440716979, -12.9315688143396, 2.4384; !- X,Y,Z Vertex 4 {m}

OS:Surface,
  {0a70f23c-fbf6-4d73-9b79-1659fc1d9cec}, !- Handle
  Surface 17,                             !- Name
  Wall,                                   !- Surface Type
  ,                                       !- Construction Name
  {12c01ab6-f4c7-407a-9c59-a355d97321f1}, !- Space Name
  Adiabatic,                              !- Outside Boundary Condition
  ,                                       !- Outside Boundary Condition Object
  NoSun,                                  !- Sun Exposure
  NoWind,                                 !- Wind Exposure
  ,                                       !- View Factor to Ground
  ,                                       !- Number of Vertices
  12.9315688143396, 0, 2.4384,            !- X,Y,Z Vertex 1 {m}
  12.9315688143396, 0, 0,                 !- X,Y,Z Vertex 2 {m}
  6.46578440716979, 0, 0,                 !- X,Y,Z Vertex 3 {m}
  6.46578440716979, 0, 2.4384;            !- X,Y,Z Vertex 4 {m}

OS:Surface,
  {76135aae-8d4a-444a-b546-dc8b05b6cfd3}, !- Handle
  Surface 18,                             !- Name
  Wall,                                   !- Surface Type
  ,                                       !- Construction Name
  {12c01ab6-f4c7-407a-9c59-a355d97321f1}, !- Space Name
  Outdoors,                               !- Outside Boundary Condition
  ,                                       !- Outside Boundary Condition Object
  SunExposed,                             !- Sun Exposure
  WindExposed,                            !- Wind Exposure
  ,                                       !- View Factor to Ground
  ,                                       !- Number of Vertices
  6.46578440716979, -12.9315688143396, 2.4384, !- X,Y,Z Vertex 1 {m}
  6.46578440716979, -12.9315688143396, 0, !- X,Y,Z Vertex 2 {m}
  12.9315688143396, -12.9315688143396, 0, !- X,Y,Z Vertex 3 {m}
  12.9315688143396, -12.9315688143396, 2.4384; !- X,Y,Z Vertex 4 {m}

OS:ThermalZone,
  {7a7cb661-698f-4cd7-9adb-a31baa0c43c1}, !- Handle
  living zone|unit 4,                     !- Name
  ,                                       !- Multiplier
  ,                                       !- Ceiling Height {m}
  ,                                       !- Volume {m3}
  ,                                       !- Floor Area {m2}
  ,                                       !- Zone Inside Convection Algorithm
  ,                                       !- Zone Outside Convection Algorithm
  ,                                       !- Zone Conditioning Equipment List Name
  {d744a03f-0b88-480d-8609-7403f1a86296}, !- Zone Air Inlet Port List
  {e78a9d41-004c-4284-9141-c96d31704ef0}, !- Zone Air Exhaust Port List
  {412e465e-bc88-4329-ac51-eaf3ec93b14a}, !- Zone Air Node Name
  {02e1abf4-6546-479c-b379-f020ea09968c}, !- Zone Return Air Port List
  ,                                       !- Primary Daylighting Control Name
  ,                                       !- Fraction of Zone Controlled by Primary Daylighting Control
  ,                                       !- Secondary Daylighting Control Name
  ,                                       !- Fraction of Zone Controlled by Secondary Daylighting Control
  ,                                       !- Illuminance Map Name
  ,                                       !- Group Rendering Name
  ,                                       !- Thermostat Name
  No;                                     !- Use Ideal Air Loads

OS:Node,
  {ffb5cde3-5139-47ca-b693-4f0d02bfff66}, !- Handle
  Node 4,                                 !- Name
  {412e465e-bc88-4329-ac51-eaf3ec93b14a}, !- Inlet Port
  ;                                       !- Outlet Port

OS:Connection,
  {412e465e-bc88-4329-ac51-eaf3ec93b14a}, !- Handle
  {5edfb04b-7457-424a-9f4b-38f9ddb7082c}, !- Name
  {7a7cb661-698f-4cd7-9adb-a31baa0c43c1}, !- Source Object
  11,                                     !- Outlet Port
  {ffb5cde3-5139-47ca-b693-4f0d02bfff66}, !- Target Object
  2;                                      !- Inlet Port

OS:PortList,
  {d744a03f-0b88-480d-8609-7403f1a86296}, !- Handle
  {86849123-1332-426c-a643-29e1a17c2bb7}, !- Name
  {7a7cb661-698f-4cd7-9adb-a31baa0c43c1}; !- HVAC Component

OS:PortList,
  {e78a9d41-004c-4284-9141-c96d31704ef0}, !- Handle
  {073d329e-969d-4587-b018-98136ec4ae5c}, !- Name
  {7a7cb661-698f-4cd7-9adb-a31baa0c43c1}; !- HVAC Component

OS:PortList,
  {02e1abf4-6546-479c-b379-f020ea09968c}, !- Handle
  {8424502b-b315-45c3-9874-ee2e8dd724a5}, !- Name
  {7a7cb661-698f-4cd7-9adb-a31baa0c43c1}; !- HVAC Component

OS:Sizing:Zone,
  {ca868949-8c33-42c3-a00b-f1215e5fed97}, !- Handle
  {7a7cb661-698f-4cd7-9adb-a31baa0c43c1}, !- Zone or ZoneList Name
  SupplyAirTemperature,                   !- Zone Cooling Design Supply Air Temperature Input Method
  14,                                     !- Zone Cooling Design Supply Air Temperature {C}
  11.11,                                  !- Zone Cooling Design Supply Air Temperature Difference {deltaC}
  SupplyAirTemperature,                   !- Zone Heating Design Supply Air Temperature Input Method
  40,                                     !- Zone Heating Design Supply Air Temperature {C}
  11.11,                                  !- Zone Heating Design Supply Air Temperature Difference {deltaC}
  0.0085,                                 !- Zone Cooling Design Supply Air Humidity Ratio {kg-H2O/kg-air}
  0.008,                                  !- Zone Heating Design Supply Air Humidity Ratio {kg-H2O/kg-air}
  ,                                       !- Zone Heating Sizing Factor
  ,                                       !- Zone Cooling Sizing Factor
  DesignDay,                              !- Cooling Design Air Flow Method
  ,                                       !- Cooling Design Air Flow Rate {m3/s}
  ,                                       !- Cooling Minimum Air Flow per Zone Floor Area {m3/s-m2}
  ,                                       !- Cooling Minimum Air Flow {m3/s}
  ,                                       !- Cooling Minimum Air Flow Fraction
  DesignDay,                              !- Heating Design Air Flow Method
  ,                                       !- Heating Design Air Flow Rate {m3/s}
  ,                                       !- Heating Maximum Air Flow per Zone Floor Area {m3/s-m2}
  ,                                       !- Heating Maximum Air Flow {m3/s}
  ,                                       !- Heating Maximum Air Flow Fraction
  ,                                       !- Design Zone Air Distribution Effectiveness in Cooling Mode
  ,                                       !- Design Zone Air Distribution Effectiveness in Heating Mode
  No,                                     !- Account for Dedicated Outdoor Air System
  NeutralSupplyAir,                       !- Dedicated Outdoor Air System Control Strategy
  autosize,                               !- Dedicated Outdoor Air Low Setpoint Temperature for Design {C}
  autosize;                               !- Dedicated Outdoor Air High Setpoint Temperature for Design {C}

OS:ZoneHVAC:EquipmentList,
  {261cca55-cee3-48b7-93da-c5e896333dda}, !- Handle
  Zone HVAC Equipment List 4,             !- Name
  {7a7cb661-698f-4cd7-9adb-a31baa0c43c1}; !- Thermal Zone

OS:Space,
  {7cf86f09-7e14-40ae-a8cf-5b20d5bf1a0d}, !- Handle
  living space|unit 4|story 1,            !- Name
  {c6eed858-0bdd-412e-a8ec-3bc791e51dbd}, !- Space Type Name
  ,                                       !- Default Construction Set Name
  ,                                       !- Default Schedule Set Name
  -0,                                     !- Direction of Relative North {deg}
  0,                                      !- X Origin {m}
  0,                                      !- Y Origin {m}
  0,                                      !- Z Origin {m}
  ,                                       !- Building Story Name
  {7a7cb661-698f-4cd7-9adb-a31baa0c43c1}, !- Thermal Zone Name
  ,                                       !- Part of Total Floor Area
  ,                                       !- Design Specification Outdoor Air Object Name
  {57afb050-aa01-41f1-8e95-f8fd94501bb2}; !- Building Unit Name

OS:Surface,
  {7073b423-56a4-483c-a48d-91494ef685db}, !- Handle
  Surface 19,                             !- Name
  Wall,                                   !- Surface Type
  ,                                       !- Construction Name
  {7cf86f09-7e14-40ae-a8cf-5b20d5bf1a0d}, !- Space Name
  Adiabatic,                              !- Outside Boundary Condition
  ,                                       !- Outside Boundary Condition Object
  NoSun,                                  !- Sun Exposure
  NoWind,                                 !- Wind Exposure
  ,                                       !- View Factor to Ground
  ,                                       !- Number of Vertices
  6.46578440716979, 3.048, 2.4384,        !- X,Y,Z Vertex 1 {m}
  6.46578440716979, 3.048, 0,             !- X,Y,Z Vertex 2 {m}
  12.9315688143396, 3.048, 0,             !- X,Y,Z Vertex 3 {m}
  12.9315688143396, 3.048, 2.4384;        !- X,Y,Z Vertex 4 {m}

OS:Surface,
  {65fdfa59-2117-4bc5-a910-ca7770cb6949}, !- Handle
  Surface 20,                             !- Name
  Wall,                                   !- Surface Type
  ,                                       !- Construction Name
  {7cf86f09-7e14-40ae-a8cf-5b20d5bf1a0d}, !- Space Name
  Surface,                                !- Outside Boundary Condition
  {6434ff0c-edd4-4687-bc13-abb3795edf57}, !- Outside Boundary Condition Object
  NoSun,                                  !- Sun Exposure
  NoWind,                                 !- Wind Exposure
  ,                                       !- View Factor to Ground
  ,                                       !- Number of Vertices
  6.46578440716979, 15.9795688143396, 2.4384, !- X,Y,Z Vertex 1 {m}
  6.46578440716979, 15.9795688143396, 0,  !- X,Y,Z Vertex 2 {m}
  6.46578440716979, 3.048, 0,             !- X,Y,Z Vertex 3 {m}
  6.46578440716979, 3.048, 2.4384;        !- X,Y,Z Vertex 4 {m}

OS:Surface,
  {e8664e1c-ecf2-4b45-911c-47eccf43d27c}, !- Handle
  Surface 21,                             !- Name
  Wall,                                   !- Surface Type
  ,                                       !- Construction Name
  {7cf86f09-7e14-40ae-a8cf-5b20d5bf1a0d}, !- Space Name
  Outdoors,                               !- Outside Boundary Condition
  ,                                       !- Outside Boundary Condition Object
  SunExposed,                             !- Sun Exposure
  WindExposed,                            !- Wind Exposure
  ,                                       !- View Factor to Ground
  ,                                       !- Number of Vertices
  12.9315688143396, 15.9795688143396, 2.4384, !- X,Y,Z Vertex 1 {m}
  12.9315688143396, 15.9795688143396, 0,  !- X,Y,Z Vertex 2 {m}
  6.46578440716979, 15.9795688143396, 0,  !- X,Y,Z Vertex 3 {m}
  6.46578440716979, 15.9795688143396, 2.4384; !- X,Y,Z Vertex 4 {m}

OS:Surface,
  {0c2cc7d2-be78-4ee4-b3bd-a63b4a695ebd}, !- Handle
  Surface 22,                             !- Name
  Floor,                                  !- Surface Type
  ,                                       !- Construction Name
  {7cf86f09-7e14-40ae-a8cf-5b20d5bf1a0d}, !- Space Name
  Foundation,                             !- Outside Boundary Condition
  ,                                       !- Outside Boundary Condition Object
  NoSun,                                  !- Sun Exposure
  NoWind,                                 !- Wind Exposure
  ,                                       !- View Factor to Ground
  ,                                       !- Number of Vertices
  6.46578440716979, 3.048, 0,             !- X,Y,Z Vertex 1 {m}
  6.46578440716979, 15.9795688143396, 0,  !- X,Y,Z Vertex 2 {m}
  12.9315688143396, 15.9795688143396, 0,  !- X,Y,Z Vertex 3 {m}
  12.9315688143396, 3.048, 0;             !- X,Y,Z Vertex 4 {m}

OS:Surface,
  {52f6bea3-9282-444d-9dbf-dfae52d2aa91}, !- Handle
  Surface 23,                             !- Name
  RoofCeiling,                            !- Surface Type
  ,                                       !- Construction Name
  {7cf86f09-7e14-40ae-a8cf-5b20d5bf1a0d}, !- Space Name
  Outdoors,                               !- Outside Boundary Condition
  ,                                       !- Outside Boundary Condition Object
  SunExposed,                             !- Sun Exposure
  WindExposed,                            !- Wind Exposure
  ,                                       !- View Factor to Ground
  ,                                       !- Number of Vertices
  12.9315688143396, 3.048, 2.4384,        !- X,Y,Z Vertex 1 {m}
  12.9315688143396, 15.9795688143396, 2.4384, !- X,Y,Z Vertex 2 {m}
  6.46578440716979, 15.9795688143396, 2.4384, !- X,Y,Z Vertex 3 {m}
  6.46578440716979, 3.048, 2.4384;        !- X,Y,Z Vertex 4 {m}

OS:Surface,
  {58838292-18ae-49df-a21c-f05e2bb50dbf}, !- Handle
  Surface 24,                             !- Name
  Wall,                                   !- Surface Type
  ,                                       !- Construction Name
  {7cf86f09-7e14-40ae-a8cf-5b20d5bf1a0d}, !- Space Name
  Surface,                                !- Outside Boundary Condition
  {118db8c2-5075-474a-939f-bc0371206765}, !- Outside Boundary Condition Object
  NoSun,                                  !- Sun Exposure
  NoWind,                                 !- Wind Exposure
  ,                                       !- View Factor to Ground
  ,                                       !- Number of Vertices
  12.9315688143396, 3.048, 2.4384,        !- X,Y,Z Vertex 1 {m}
  12.9315688143396, 3.048, 0,             !- X,Y,Z Vertex 2 {m}
  12.9315688143396, 15.9795688143396, 0,  !- X,Y,Z Vertex 3 {m}
  12.9315688143396, 15.9795688143396, 2.4384; !- X,Y,Z Vertex 4 {m}

OS:ThermalZone,
  {a21e3faf-672a-4106-b894-69c9b677eaea}, !- Handle
  living zone|unit 5,                     !- Name
  ,                                       !- Multiplier
  ,                                       !- Ceiling Height {m}
  ,                                       !- Volume {m3}
  ,                                       !- Floor Area {m2}
  ,                                       !- Zone Inside Convection Algorithm
  ,                                       !- Zone Outside Convection Algorithm
  ,                                       !- Zone Conditioning Equipment List Name
  {6d805ae2-fc13-4f36-9e81-535d4ee803d2}, !- Zone Air Inlet Port List
  {c32431f8-45eb-4612-a45b-4d5c472538d7}, !- Zone Air Exhaust Port List
  {ba92c20d-30b2-4468-ab6b-0325004c6d89}, !- Zone Air Node Name
  {97854b67-4568-461f-b116-d751ce8b5e63}, !- Zone Return Air Port List
  ,                                       !- Primary Daylighting Control Name
  ,                                       !- Fraction of Zone Controlled by Primary Daylighting Control
  ,                                       !- Secondary Daylighting Control Name
  ,                                       !- Fraction of Zone Controlled by Secondary Daylighting Control
  ,                                       !- Illuminance Map Name
  ,                                       !- Group Rendering Name
  ,                                       !- Thermostat Name
  No;                                     !- Use Ideal Air Loads

OS:Node,
  {d0f51579-cad8-4c49-a15c-f695153eb3ec}, !- Handle
  Node 5,                                 !- Name
  {ba92c20d-30b2-4468-ab6b-0325004c6d89}, !- Inlet Port
  ;                                       !- Outlet Port

OS:Connection,
  {ba92c20d-30b2-4468-ab6b-0325004c6d89}, !- Handle
  {d3ef07ed-14e8-4df5-a6c9-4abf2d38ae50}, !- Name
  {a21e3faf-672a-4106-b894-69c9b677eaea}, !- Source Object
  11,                                     !- Outlet Port
  {d0f51579-cad8-4c49-a15c-f695153eb3ec}, !- Target Object
  2;                                      !- Inlet Port

OS:PortList,
  {6d805ae2-fc13-4f36-9e81-535d4ee803d2}, !- Handle
  {59d81cfe-970c-4aa4-8c26-4eafc6ba8fef}, !- Name
  {a21e3faf-672a-4106-b894-69c9b677eaea}; !- HVAC Component

OS:PortList,
  {c32431f8-45eb-4612-a45b-4d5c472538d7}, !- Handle
  {1e524c9d-9fda-497e-b748-fc06c40879f1}, !- Name
  {a21e3faf-672a-4106-b894-69c9b677eaea}; !- HVAC Component

OS:PortList,
  {97854b67-4568-461f-b116-d751ce8b5e63}, !- Handle
  {537070b6-3cab-419f-89ed-63b0d89e0d1f}, !- Name
  {a21e3faf-672a-4106-b894-69c9b677eaea}; !- HVAC Component

OS:Sizing:Zone,
  {da80af93-bd72-4493-a24d-3fb706044e27}, !- Handle
  {a21e3faf-672a-4106-b894-69c9b677eaea}, !- Zone or ZoneList Name
  SupplyAirTemperature,                   !- Zone Cooling Design Supply Air Temperature Input Method
  14,                                     !- Zone Cooling Design Supply Air Temperature {C}
  11.11,                                  !- Zone Cooling Design Supply Air Temperature Difference {deltaC}
  SupplyAirTemperature,                   !- Zone Heating Design Supply Air Temperature Input Method
  40,                                     !- Zone Heating Design Supply Air Temperature {C}
  11.11,                                  !- Zone Heating Design Supply Air Temperature Difference {deltaC}
  0.0085,                                 !- Zone Cooling Design Supply Air Humidity Ratio {kg-H2O/kg-air}
  0.008,                                  !- Zone Heating Design Supply Air Humidity Ratio {kg-H2O/kg-air}
  ,                                       !- Zone Heating Sizing Factor
  ,                                       !- Zone Cooling Sizing Factor
  DesignDay,                              !- Cooling Design Air Flow Method
  ,                                       !- Cooling Design Air Flow Rate {m3/s}
  ,                                       !- Cooling Minimum Air Flow per Zone Floor Area {m3/s-m2}
  ,                                       !- Cooling Minimum Air Flow {m3/s}
  ,                                       !- Cooling Minimum Air Flow Fraction
  DesignDay,                              !- Heating Design Air Flow Method
  ,                                       !- Heating Design Air Flow Rate {m3/s}
  ,                                       !- Heating Maximum Air Flow per Zone Floor Area {m3/s-m2}
  ,                                       !- Heating Maximum Air Flow {m3/s}
  ,                                       !- Heating Maximum Air Flow Fraction
  ,                                       !- Design Zone Air Distribution Effectiveness in Cooling Mode
  ,                                       !- Design Zone Air Distribution Effectiveness in Heating Mode
  No,                                     !- Account for Dedicated Outdoor Air System
  NeutralSupplyAir,                       !- Dedicated Outdoor Air System Control Strategy
  autosize,                               !- Dedicated Outdoor Air Low Setpoint Temperature for Design {C}
  autosize;                               !- Dedicated Outdoor Air High Setpoint Temperature for Design {C}

OS:ZoneHVAC:EquipmentList,
  {09221c33-f050-4af5-8919-d053e52e4d5a}, !- Handle
  Zone HVAC Equipment List 5,             !- Name
  {a21e3faf-672a-4106-b894-69c9b677eaea}; !- Thermal Zone

OS:Space,
  {29229617-a141-4a1c-a92f-aee7c52a68c8}, !- Handle
  living space|unit 5|story 1,            !- Name
  {c6eed858-0bdd-412e-a8ec-3bc791e51dbd}, !- Space Type Name
  ,                                       !- Default Construction Set Name
  ,                                       !- Default Schedule Set Name
  -0,                                     !- Direction of Relative North {deg}
  0,                                      !- X Origin {m}
  0,                                      !- Y Origin {m}
  0,                                      !- Z Origin {m}
  ,                                       !- Building Story Name
  {a21e3faf-672a-4106-b894-69c9b677eaea}, !- Thermal Zone Name
  ,                                       !- Part of Total Floor Area
  ,                                       !- Design Specification Outdoor Air Object Name
  {49168109-ef25-4407-b299-e8b8e7e62e6b}; !- Building Unit Name

OS:Surface,
  {97339cb9-68c2-4884-84e4-3de0ad2c9841}, !- Handle
  Surface 25,                             !- Name
  Wall,                                   !- Surface Type
  ,                                       !- Construction Name
  {29229617-a141-4a1c-a92f-aee7c52a68c8}, !- Space Name
  Surface,                                !- Outside Boundary Condition
  {856d52cb-d71a-42b2-affa-cba807c8be8c}, !- Outside Boundary Condition Object
  NoSun,                                  !- Sun Exposure
  NoWind,                                 !- Wind Exposure
  ,                                       !- View Factor to Ground
  ,                                       !- Number of Vertices
  19.3973532215094, -12.9315688143396, 2.4384, !- X,Y,Z Vertex 1 {m}
  19.3973532215094, -12.9315688143396, 0, !- X,Y,Z Vertex 2 {m}
  19.3973532215094, 0, 0,                 !- X,Y,Z Vertex 3 {m}
  19.3973532215094, 0, 2.4384;            !- X,Y,Z Vertex 4 {m}

OS:Surface,
  {68c767f7-3dcf-4555-9792-ff7386d050e8}, !- Handle
  Surface 26,                             !- Name
  Floor,                                  !- Surface Type
  ,                                       !- Construction Name
  {29229617-a141-4a1c-a92f-aee7c52a68c8}, !- Space Name
  Foundation,                             !- Outside Boundary Condition
  ,                                       !- Outside Boundary Condition Object
  NoSun,                                  !- Sun Exposure
  NoWind,                                 !- Wind Exposure
  ,                                       !- View Factor to Ground
  ,                                       !- Number of Vertices
  12.9315688143396, -12.9315688143396, 0, !- X,Y,Z Vertex 1 {m}
  12.9315688143396, 0, 0,                 !- X,Y,Z Vertex 2 {m}
  19.3973532215094, 0, 0,                 !- X,Y,Z Vertex 3 {m}
  19.3973532215094, -12.9315688143396, 0; !- X,Y,Z Vertex 4 {m}

OS:Surface,
  {a7b778a7-97ae-481c-8612-a66da638a0d7}, !- Handle
  Surface 27,                             !- Name
  Wall,                                   !- Surface Type
  ,                                       !- Construction Name
  {29229617-a141-4a1c-a92f-aee7c52a68c8}, !- Space Name
  Surface,                                !- Outside Boundary Condition
  {38296089-6958-441c-921c-509df1839aeb}, !- Outside Boundary Condition Object
  NoSun,                                  !- Sun Exposure
  NoWind,                                 !- Wind Exposure
  ,                                       !- View Factor to Ground
  ,                                       !- Number of Vertices
  12.9315688143396, 0, 2.4384,            !- X,Y,Z Vertex 1 {m}
  12.9315688143396, 0, 0,                 !- X,Y,Z Vertex 2 {m}
  12.9315688143396, -12.9315688143396, 0, !- X,Y,Z Vertex 3 {m}
  12.9315688143396, -12.9315688143396, 2.4384; !- X,Y,Z Vertex 4 {m}

OS:Surface,
  {ff663311-175a-49e9-a1c8-21a45ca50a91}, !- Handle
  Surface 28,                             !- Name
  RoofCeiling,                            !- Surface Type
  ,                                       !- Construction Name
  {29229617-a141-4a1c-a92f-aee7c52a68c8}, !- Space Name
  Outdoors,                               !- Outside Boundary Condition
  ,                                       !- Outside Boundary Condition Object
  SunExposed,                             !- Sun Exposure
  WindExposed,                            !- Wind Exposure
  ,                                       !- View Factor to Ground
  ,                                       !- Number of Vertices
  19.3973532215094, -12.9315688143396, 2.4384, !- X,Y,Z Vertex 1 {m}
  19.3973532215094, 0, 2.4384,            !- X,Y,Z Vertex 2 {m}
  12.9315688143396, 0, 2.4384,            !- X,Y,Z Vertex 3 {m}
  12.9315688143396, -12.9315688143396, 2.4384; !- X,Y,Z Vertex 4 {m}

OS:Surface,
  {c6dad337-9c91-4447-8a76-ae6c31d111ed}, !- Handle
  Surface 29,                             !- Name
  Wall,                                   !- Surface Type
  ,                                       !- Construction Name
  {29229617-a141-4a1c-a92f-aee7c52a68c8}, !- Space Name
  Adiabatic,                              !- Outside Boundary Condition
  ,                                       !- Outside Boundary Condition Object
  NoSun,                                  !- Sun Exposure
  NoWind,                                 !- Wind Exposure
  ,                                       !- View Factor to Ground
  ,                                       !- Number of Vertices
  19.3973532215094, 0, 2.4384,            !- X,Y,Z Vertex 1 {m}
  19.3973532215094, 0, 0,                 !- X,Y,Z Vertex 2 {m}
  12.9315688143396, 0, 0,                 !- X,Y,Z Vertex 3 {m}
  12.9315688143396, 0, 2.4384;            !- X,Y,Z Vertex 4 {m}

OS:Surface,
  {c5433580-482c-46a6-9b6b-af593e604551}, !- Handle
  Surface 30,                             !- Name
  Wall,                                   !- Surface Type
  ,                                       !- Construction Name
  {29229617-a141-4a1c-a92f-aee7c52a68c8}, !- Space Name
  Outdoors,                               !- Outside Boundary Condition
  ,                                       !- Outside Boundary Condition Object
  SunExposed,                             !- Sun Exposure
  WindExposed,                            !- Wind Exposure
  ,                                       !- View Factor to Ground
  ,                                       !- Number of Vertices
  12.9315688143396, -12.9315688143396, 2.4384, !- X,Y,Z Vertex 1 {m}
  12.9315688143396, -12.9315688143396, 0, !- X,Y,Z Vertex 2 {m}
  19.3973532215094, -12.9315688143396, 0, !- X,Y,Z Vertex 3 {m}
  19.3973532215094, -12.9315688143396, 2.4384; !- X,Y,Z Vertex 4 {m}

OS:ThermalZone,
  {914dbfbc-de21-4360-8139-12d720fbe122}, !- Handle
  living zone|unit 6,                     !- Name
  ,                                       !- Multiplier
  ,                                       !- Ceiling Height {m}
  ,                                       !- Volume {m3}
  ,                                       !- Floor Area {m2}
  ,                                       !- Zone Inside Convection Algorithm
  ,                                       !- Zone Outside Convection Algorithm
  ,                                       !- Zone Conditioning Equipment List Name
  {12200d51-9a4b-45b5-a496-6904c1b034dc}, !- Zone Air Inlet Port List
  {c14f7aa4-43ec-494d-a193-78bf07708395}, !- Zone Air Exhaust Port List
  {c12632a7-578a-4ca7-87f0-9e8b5507a167}, !- Zone Air Node Name
  {8cec8451-716b-46d7-af1f-bb938412b9ed}, !- Zone Return Air Port List
  ,                                       !- Primary Daylighting Control Name
  ,                                       !- Fraction of Zone Controlled by Primary Daylighting Control
  ,                                       !- Secondary Daylighting Control Name
  ,                                       !- Fraction of Zone Controlled by Secondary Daylighting Control
  ,                                       !- Illuminance Map Name
  ,                                       !- Group Rendering Name
  ,                                       !- Thermostat Name
  No;                                     !- Use Ideal Air Loads

OS:Node,
  {29dab93d-b8fd-4884-99c2-a1119681984d}, !- Handle
  Node 6,                                 !- Name
  {c12632a7-578a-4ca7-87f0-9e8b5507a167}, !- Inlet Port
  ;                                       !- Outlet Port

OS:Connection,
  {c12632a7-578a-4ca7-87f0-9e8b5507a167}, !- Handle
  {91fd51d4-0304-4bb9-a835-7d7db787e5de}, !- Name
  {914dbfbc-de21-4360-8139-12d720fbe122}, !- Source Object
  11,                                     !- Outlet Port
  {29dab93d-b8fd-4884-99c2-a1119681984d}, !- Target Object
  2;                                      !- Inlet Port

OS:PortList,
  {12200d51-9a4b-45b5-a496-6904c1b034dc}, !- Handle
  {bb57044d-35ff-41d4-9e26-153a77e42b06}, !- Name
  {914dbfbc-de21-4360-8139-12d720fbe122}; !- HVAC Component

OS:PortList,
  {c14f7aa4-43ec-494d-a193-78bf07708395}, !- Handle
  {503d72bc-2691-4e3e-9e70-68908c386c68}, !- Name
  {914dbfbc-de21-4360-8139-12d720fbe122}; !- HVAC Component

OS:PortList,
  {8cec8451-716b-46d7-af1f-bb938412b9ed}, !- Handle
  {40bb6d9b-c706-4477-a768-c378b3769db7}, !- Name
  {914dbfbc-de21-4360-8139-12d720fbe122}; !- HVAC Component

OS:Sizing:Zone,
  {e27de016-1cfa-4764-b2b8-3bef239ae7bf}, !- Handle
  {914dbfbc-de21-4360-8139-12d720fbe122}, !- Zone or ZoneList Name
  SupplyAirTemperature,                   !- Zone Cooling Design Supply Air Temperature Input Method
  14,                                     !- Zone Cooling Design Supply Air Temperature {C}
  11.11,                                  !- Zone Cooling Design Supply Air Temperature Difference {deltaC}
  SupplyAirTemperature,                   !- Zone Heating Design Supply Air Temperature Input Method
  40,                                     !- Zone Heating Design Supply Air Temperature {C}
  11.11,                                  !- Zone Heating Design Supply Air Temperature Difference {deltaC}
  0.0085,                                 !- Zone Cooling Design Supply Air Humidity Ratio {kg-H2O/kg-air}
  0.008,                                  !- Zone Heating Design Supply Air Humidity Ratio {kg-H2O/kg-air}
  ,                                       !- Zone Heating Sizing Factor
  ,                                       !- Zone Cooling Sizing Factor
  DesignDay,                              !- Cooling Design Air Flow Method
  ,                                       !- Cooling Design Air Flow Rate {m3/s}
  ,                                       !- Cooling Minimum Air Flow per Zone Floor Area {m3/s-m2}
  ,                                       !- Cooling Minimum Air Flow {m3/s}
  ,                                       !- Cooling Minimum Air Flow Fraction
  DesignDay,                              !- Heating Design Air Flow Method
  ,                                       !- Heating Design Air Flow Rate {m3/s}
  ,                                       !- Heating Maximum Air Flow per Zone Floor Area {m3/s-m2}
  ,                                       !- Heating Maximum Air Flow {m3/s}
  ,                                       !- Heating Maximum Air Flow Fraction
  ,                                       !- Design Zone Air Distribution Effectiveness in Cooling Mode
  ,                                       !- Design Zone Air Distribution Effectiveness in Heating Mode
  No,                                     !- Account for Dedicated Outdoor Air System
  NeutralSupplyAir,                       !- Dedicated Outdoor Air System Control Strategy
  autosize,                               !- Dedicated Outdoor Air Low Setpoint Temperature for Design {C}
  autosize;                               !- Dedicated Outdoor Air High Setpoint Temperature for Design {C}

OS:ZoneHVAC:EquipmentList,
  {103284f5-9a11-4b62-b08f-166c1a24df8d}, !- Handle
  Zone HVAC Equipment List 6,             !- Name
  {914dbfbc-de21-4360-8139-12d720fbe122}; !- Thermal Zone

OS:Space,
  {2f509c0d-7d3c-429c-b46c-8c52eb644a95}, !- Handle
  living space|unit 6|story 1,            !- Name
  {c6eed858-0bdd-412e-a8ec-3bc791e51dbd}, !- Space Type Name
  ,                                       !- Default Construction Set Name
  ,                                       !- Default Schedule Set Name
  -0,                                     !- Direction of Relative North {deg}
  0,                                      !- X Origin {m}
  0,                                      !- Y Origin {m}
  0,                                      !- Z Origin {m}
  ,                                       !- Building Story Name
  {914dbfbc-de21-4360-8139-12d720fbe122}, !- Thermal Zone Name
  ,                                       !- Part of Total Floor Area
  ,                                       !- Design Specification Outdoor Air Object Name
  {bb41fb11-b199-4d53-aaa8-666cf4cba08e}; !- Building Unit Name

OS:Surface,
  {7a1245e5-41a8-408d-9cba-9ea0c102a9c7}, !- Handle
  Surface 31,                             !- Name
  Wall,                                   !- Surface Type
  ,                                       !- Construction Name
  {2f509c0d-7d3c-429c-b46c-8c52eb644a95}, !- Space Name
  Adiabatic,                              !- Outside Boundary Condition
  ,                                       !- Outside Boundary Condition Object
  NoSun,                                  !- Sun Exposure
  NoWind,                                 !- Wind Exposure
  ,                                       !- View Factor to Ground
  ,                                       !- Number of Vertices
  12.9315688143396, 3.048, 2.4384,        !- X,Y,Z Vertex 1 {m}
  12.9315688143396, 3.048, 0,             !- X,Y,Z Vertex 2 {m}
  19.3973532215094, 3.048, 0,             !- X,Y,Z Vertex 3 {m}
  19.3973532215094, 3.048, 2.4384;        !- X,Y,Z Vertex 4 {m}

OS:Surface,
  {118db8c2-5075-474a-939f-bc0371206765}, !- Handle
  Surface 32,                             !- Name
  Wall,                                   !- Surface Type
  ,                                       !- Construction Name
  {2f509c0d-7d3c-429c-b46c-8c52eb644a95}, !- Space Name
  Surface,                                !- Outside Boundary Condition
  {58838292-18ae-49df-a21c-f05e2bb50dbf}, !- Outside Boundary Condition Object
  NoSun,                                  !- Sun Exposure
  NoWind,                                 !- Wind Exposure
  ,                                       !- View Factor to Ground
  ,                                       !- Number of Vertices
  12.9315688143396, 15.9795688143396, 2.4384, !- X,Y,Z Vertex 1 {m}
  12.9315688143396, 15.9795688143396, 0,  !- X,Y,Z Vertex 2 {m}
  12.9315688143396, 3.048, 0,             !- X,Y,Z Vertex 3 {m}
  12.9315688143396, 3.048, 2.4384;        !- X,Y,Z Vertex 4 {m}

OS:Surface,
  {efae2a8d-7253-4c22-9a37-c5e15b8be517}, !- Handle
  Surface 33,                             !- Name
  Wall,                                   !- Surface Type
  ,                                       !- Construction Name
  {2f509c0d-7d3c-429c-b46c-8c52eb644a95}, !- Space Name
  Outdoors,                               !- Outside Boundary Condition
  ,                                       !- Outside Boundary Condition Object
  SunExposed,                             !- Sun Exposure
  WindExposed,                            !- Wind Exposure
  ,                                       !- View Factor to Ground
  ,                                       !- Number of Vertices
  19.3973532215094, 15.9795688143396, 2.4384, !- X,Y,Z Vertex 1 {m}
  19.3973532215094, 15.9795688143396, 0,  !- X,Y,Z Vertex 2 {m}
  12.9315688143396, 15.9795688143396, 0,  !- X,Y,Z Vertex 3 {m}
  12.9315688143396, 15.9795688143396, 2.4384; !- X,Y,Z Vertex 4 {m}

OS:Surface,
  {7f49acd4-2fbb-4080-ba44-65bf649901e1}, !- Handle
  Surface 34,                             !- Name
  Floor,                                  !- Surface Type
  ,                                       !- Construction Name
  {2f509c0d-7d3c-429c-b46c-8c52eb644a95}, !- Space Name
  Foundation,                             !- Outside Boundary Condition
  ,                                       !- Outside Boundary Condition Object
  NoSun,                                  !- Sun Exposure
  NoWind,                                 !- Wind Exposure
  ,                                       !- View Factor to Ground
  ,                                       !- Number of Vertices
  12.9315688143396, 3.048, 0,             !- X,Y,Z Vertex 1 {m}
  12.9315688143396, 15.9795688143396, 0,  !- X,Y,Z Vertex 2 {m}
  19.3973532215094, 15.9795688143396, 0,  !- X,Y,Z Vertex 3 {m}
  19.3973532215094, 3.048, 0;             !- X,Y,Z Vertex 4 {m}

OS:Surface,
  {19aae373-80ac-4065-a937-ae4394fe0ab8}, !- Handle
  Surface 35,                             !- Name
  RoofCeiling,                            !- Surface Type
  ,                                       !- Construction Name
  {2f509c0d-7d3c-429c-b46c-8c52eb644a95}, !- Space Name
  Outdoors,                               !- Outside Boundary Condition
  ,                                       !- Outside Boundary Condition Object
  SunExposed,                             !- Sun Exposure
  WindExposed,                            !- Wind Exposure
  ,                                       !- View Factor to Ground
  ,                                       !- Number of Vertices
  19.3973532215094, 3.048, 2.4384,        !- X,Y,Z Vertex 1 {m}
  19.3973532215094, 15.9795688143396, 2.4384, !- X,Y,Z Vertex 2 {m}
  12.9315688143396, 15.9795688143396, 2.4384, !- X,Y,Z Vertex 3 {m}
  12.9315688143396, 3.048, 2.4384;        !- X,Y,Z Vertex 4 {m}

OS:Surface,
  {56ca708f-2e89-42ae-ad44-4607f9941d3e}, !- Handle
  Surface 36,                             !- Name
  Wall,                                   !- Surface Type
  ,                                       !- Construction Name
  {2f509c0d-7d3c-429c-b46c-8c52eb644a95}, !- Space Name
  Surface,                                !- Outside Boundary Condition
  {54b18a73-9b3a-409e-8099-1cd7482f25d2}, !- Outside Boundary Condition Object
  NoSun,                                  !- Sun Exposure
  NoWind,                                 !- Wind Exposure
  ,                                       !- View Factor to Ground
  ,                                       !- Number of Vertices
  19.3973532215094, 3.048, 2.4384,        !- X,Y,Z Vertex 1 {m}
  19.3973532215094, 3.048, 0,             !- X,Y,Z Vertex 2 {m}
  19.3973532215094, 15.9795688143396, 0,  !- X,Y,Z Vertex 3 {m}
  19.3973532215094, 15.9795688143396, 2.4384; !- X,Y,Z Vertex 4 {m}

OS:ThermalZone,
  {50c2cf5b-c275-4536-bcce-f9234308a30d}, !- Handle
  living zone|unit 7,                     !- Name
  ,                                       !- Multiplier
  ,                                       !- Ceiling Height {m}
  ,                                       !- Volume {m3}
  ,                                       !- Floor Area {m2}
  ,                                       !- Zone Inside Convection Algorithm
  ,                                       !- Zone Outside Convection Algorithm
  ,                                       !- Zone Conditioning Equipment List Name
  {9e090266-5919-40f0-9a9c-69b8b2b3190b}, !- Zone Air Inlet Port List
  {22b3f094-c6ad-4f38-ab58-d2d3cbe4b9bc}, !- Zone Air Exhaust Port List
  {49d1bbf4-e863-45ec-8407-f4b2f4329332}, !- Zone Air Node Name
  {9e248f5c-d7da-453a-b99c-a40cb72f9a9e}, !- Zone Return Air Port List
  ,                                       !- Primary Daylighting Control Name
  ,                                       !- Fraction of Zone Controlled by Primary Daylighting Control
  ,                                       !- Secondary Daylighting Control Name
  ,                                       !- Fraction of Zone Controlled by Secondary Daylighting Control
  ,                                       !- Illuminance Map Name
  ,                                       !- Group Rendering Name
  ,                                       !- Thermostat Name
  No;                                     !- Use Ideal Air Loads

OS:Node,
  {2024d920-35d6-4d9c-830a-b5148dd7d729}, !- Handle
  Node 7,                                 !- Name
  {49d1bbf4-e863-45ec-8407-f4b2f4329332}, !- Inlet Port
  ;                                       !- Outlet Port

OS:Connection,
  {49d1bbf4-e863-45ec-8407-f4b2f4329332}, !- Handle
  {b9098b34-021b-47b6-b982-18f2ff71b315}, !- Name
  {50c2cf5b-c275-4536-bcce-f9234308a30d}, !- Source Object
  11,                                     !- Outlet Port
  {2024d920-35d6-4d9c-830a-b5148dd7d729}, !- Target Object
  2;                                      !- Inlet Port

OS:PortList,
  {9e090266-5919-40f0-9a9c-69b8b2b3190b}, !- Handle
  {0534d06c-3b51-422e-906f-1a25cf71ff1a}, !- Name
  {50c2cf5b-c275-4536-bcce-f9234308a30d}; !- HVAC Component

OS:PortList,
  {22b3f094-c6ad-4f38-ab58-d2d3cbe4b9bc}, !- Handle
  {075a14fa-0fd7-40c7-bcee-20c847fe0300}, !- Name
  {50c2cf5b-c275-4536-bcce-f9234308a30d}; !- HVAC Component

OS:PortList,
  {9e248f5c-d7da-453a-b99c-a40cb72f9a9e}, !- Handle
  {16a44028-20c6-4b0a-b97e-77cf115c8817}, !- Name
  {50c2cf5b-c275-4536-bcce-f9234308a30d}; !- HVAC Component

OS:Sizing:Zone,
  {b0a82e6e-f73d-4690-a286-dacaf0b89d38}, !- Handle
  {50c2cf5b-c275-4536-bcce-f9234308a30d}, !- Zone or ZoneList Name
  SupplyAirTemperature,                   !- Zone Cooling Design Supply Air Temperature Input Method
  14,                                     !- Zone Cooling Design Supply Air Temperature {C}
  11.11,                                  !- Zone Cooling Design Supply Air Temperature Difference {deltaC}
  SupplyAirTemperature,                   !- Zone Heating Design Supply Air Temperature Input Method
  40,                                     !- Zone Heating Design Supply Air Temperature {C}
  11.11,                                  !- Zone Heating Design Supply Air Temperature Difference {deltaC}
  0.0085,                                 !- Zone Cooling Design Supply Air Humidity Ratio {kg-H2O/kg-air}
  0.008,                                  !- Zone Heating Design Supply Air Humidity Ratio {kg-H2O/kg-air}
  ,                                       !- Zone Heating Sizing Factor
  ,                                       !- Zone Cooling Sizing Factor
  DesignDay,                              !- Cooling Design Air Flow Method
  ,                                       !- Cooling Design Air Flow Rate {m3/s}
  ,                                       !- Cooling Minimum Air Flow per Zone Floor Area {m3/s-m2}
  ,                                       !- Cooling Minimum Air Flow {m3/s}
  ,                                       !- Cooling Minimum Air Flow Fraction
  DesignDay,                              !- Heating Design Air Flow Method
  ,                                       !- Heating Design Air Flow Rate {m3/s}
  ,                                       !- Heating Maximum Air Flow per Zone Floor Area {m3/s-m2}
  ,                                       !- Heating Maximum Air Flow {m3/s}
  ,                                       !- Heating Maximum Air Flow Fraction
  ,                                       !- Design Zone Air Distribution Effectiveness in Cooling Mode
  ,                                       !- Design Zone Air Distribution Effectiveness in Heating Mode
  No,                                     !- Account for Dedicated Outdoor Air System
  NeutralSupplyAir,                       !- Dedicated Outdoor Air System Control Strategy
  autosize,                               !- Dedicated Outdoor Air Low Setpoint Temperature for Design {C}
  autosize;                               !- Dedicated Outdoor Air High Setpoint Temperature for Design {C}

OS:ZoneHVAC:EquipmentList,
  {5f2950a1-e56f-4e33-93d5-8d7cb9f99155}, !- Handle
  Zone HVAC Equipment List 7,             !- Name
  {50c2cf5b-c275-4536-bcce-f9234308a30d}; !- Thermal Zone

OS:Space,
  {07157c17-94bb-4428-8004-431d65553c10}, !- Handle
  living space|unit 7|story 1,            !- Name
  {c6eed858-0bdd-412e-a8ec-3bc791e51dbd}, !- Space Type Name
  ,                                       !- Default Construction Set Name
  ,                                       !- Default Schedule Set Name
  -0,                                     !- Direction of Relative North {deg}
  0,                                      !- X Origin {m}
  0,                                      !- Y Origin {m}
  0,                                      !- Z Origin {m}
  ,                                       !- Building Story Name
  {50c2cf5b-c275-4536-bcce-f9234308a30d}, !- Thermal Zone Name
  ,                                       !- Part of Total Floor Area
  ,                                       !- Design Specification Outdoor Air Object Name
  {ed56a40a-c533-4b3e-bf65-14e077c9f46f}; !- Building Unit Name

OS:Surface,
  {5541a28b-eadc-43bd-a916-4ece6e2cfca6}, !- Handle
  Surface 37,                             !- Name
  Wall,                                   !- Surface Type
  ,                                       !- Construction Name
  {07157c17-94bb-4428-8004-431d65553c10}, !- Space Name
  Outdoors,                               !- Outside Boundary Condition
  ,                                       !- Outside Boundary Condition Object
  SunExposed,                             !- Sun Exposure
  WindExposed,                            !- Wind Exposure
  ,                                       !- View Factor to Ground
  ,                                       !- Number of Vertices
  25.8631376286792, -12.9315688143396, 2.4384, !- X,Y,Z Vertex 1 {m}
  25.8631376286792, -12.9315688143396, 0, !- X,Y,Z Vertex 2 {m}
  25.8631376286792, 0, 0,                 !- X,Y,Z Vertex 3 {m}
  25.8631376286792, 0, 2.4384;            !- X,Y,Z Vertex 4 {m}

OS:Surface,
  {c6271957-856c-4d22-84b3-af519d8ad562}, !- Handle
  Surface 38,                             !- Name
  Floor,                                  !- Surface Type
  ,                                       !- Construction Name
  {07157c17-94bb-4428-8004-431d65553c10}, !- Space Name
  Foundation,                             !- Outside Boundary Condition
  ,                                       !- Outside Boundary Condition Object
  NoSun,                                  !- Sun Exposure
  NoWind,                                 !- Wind Exposure
  ,                                       !- View Factor to Ground
  ,                                       !- Number of Vertices
  19.3973532215094, -12.9315688143396, 0, !- X,Y,Z Vertex 1 {m}
  19.3973532215094, 0, 0,                 !- X,Y,Z Vertex 2 {m}
  25.8631376286792, 0, 0,                 !- X,Y,Z Vertex 3 {m}
  25.8631376286792, -12.9315688143396, 0; !- X,Y,Z Vertex 4 {m}

OS:Surface,
  {856d52cb-d71a-42b2-affa-cba807c8be8c}, !- Handle
  Surface 39,                             !- Name
  Wall,                                   !- Surface Type
  ,                                       !- Construction Name
  {07157c17-94bb-4428-8004-431d65553c10}, !- Space Name
  Surface,                                !- Outside Boundary Condition
  {97339cb9-68c2-4884-84e4-3de0ad2c9841}, !- Outside Boundary Condition Object
  NoSun,                                  !- Sun Exposure
  NoWind,                                 !- Wind Exposure
  ,                                       !- View Factor to Ground
  ,                                       !- Number of Vertices
  19.3973532215094, 0, 2.4384,            !- X,Y,Z Vertex 1 {m}
  19.3973532215094, 0, 0,                 !- X,Y,Z Vertex 2 {m}
  19.3973532215094, -12.9315688143396, 0, !- X,Y,Z Vertex 3 {m}
  19.3973532215094, -12.9315688143396, 2.4384; !- X,Y,Z Vertex 4 {m}

OS:Surface,
  {0d0ddedf-f221-4ac5-92de-0517fd99b99d}, !- Handle
  Surface 40,                             !- Name
  RoofCeiling,                            !- Surface Type
  ,                                       !- Construction Name
  {07157c17-94bb-4428-8004-431d65553c10}, !- Space Name
  Outdoors,                               !- Outside Boundary Condition
  ,                                       !- Outside Boundary Condition Object
  SunExposed,                             !- Sun Exposure
  WindExposed,                            !- Wind Exposure
  ,                                       !- View Factor to Ground
  ,                                       !- Number of Vertices
  25.8631376286792, -12.9315688143396, 2.4384, !- X,Y,Z Vertex 1 {m}
  25.8631376286792, 0, 2.4384,            !- X,Y,Z Vertex 2 {m}
  19.3973532215094, 0, 2.4384,            !- X,Y,Z Vertex 3 {m}
  19.3973532215094, -12.9315688143396, 2.4384; !- X,Y,Z Vertex 4 {m}

OS:Surface,
  {2c8026e9-ad8d-43c4-a556-804b0456c2e0}, !- Handle
  Surface 41,                             !- Name
  Wall,                                   !- Surface Type
  ,                                       !- Construction Name
  {07157c17-94bb-4428-8004-431d65553c10}, !- Space Name
  Adiabatic,                              !- Outside Boundary Condition
  ,                                       !- Outside Boundary Condition Object
  NoSun,                                  !- Sun Exposure
  NoWind,                                 !- Wind Exposure
  ,                                       !- View Factor to Ground
  ,                                       !- Number of Vertices
  25.8631376286792, 0, 2.4384,            !- X,Y,Z Vertex 1 {m}
  25.8631376286792, 0, 0,                 !- X,Y,Z Vertex 2 {m}
  19.3973532215094, 0, 0,                 !- X,Y,Z Vertex 3 {m}
  19.3973532215094, 0, 2.4384;            !- X,Y,Z Vertex 4 {m}

OS:Surface,
  {7a88b6e7-99a5-4532-b0f4-c02ad081d7ec}, !- Handle
  Surface 42,                             !- Name
  Wall,                                   !- Surface Type
  ,                                       !- Construction Name
  {07157c17-94bb-4428-8004-431d65553c10}, !- Space Name
  Outdoors,                               !- Outside Boundary Condition
  ,                                       !- Outside Boundary Condition Object
  SunExposed,                             !- Sun Exposure
  WindExposed,                            !- Wind Exposure
  ,                                       !- View Factor to Ground
  ,                                       !- Number of Vertices
  19.3973532215094, -12.9315688143396, 2.4384, !- X,Y,Z Vertex 1 {m}
  19.3973532215094, -12.9315688143396, 0, !- X,Y,Z Vertex 2 {m}
  25.8631376286792, -12.9315688143396, 0, !- X,Y,Z Vertex 3 {m}
  25.8631376286792, -12.9315688143396, 2.4384; !- X,Y,Z Vertex 4 {m}

OS:ThermalZone,
  {2e4110a9-d9c1-4059-9906-ad71929e1680}, !- Handle
  living zone|unit 8,                     !- Name
  ,                                       !- Multiplier
  ,                                       !- Ceiling Height {m}
  ,                                       !- Volume {m3}
  ,                                       !- Floor Area {m2}
  ,                                       !- Zone Inside Convection Algorithm
  ,                                       !- Zone Outside Convection Algorithm
  ,                                       !- Zone Conditioning Equipment List Name
  {95fb403c-c63f-4c80-8888-6fad2fd7493c}, !- Zone Air Inlet Port List
  {8bd2cdfe-d36d-4a42-a6f5-670c9d5d96a8}, !- Zone Air Exhaust Port List
  {a11003cb-5aa9-423e-a501-c43bc40500fe}, !- Zone Air Node Name
  {28025e5a-4282-470a-900f-fc6c4a34fd73}, !- Zone Return Air Port List
  ,                                       !- Primary Daylighting Control Name
  ,                                       !- Fraction of Zone Controlled by Primary Daylighting Control
  ,                                       !- Secondary Daylighting Control Name
  ,                                       !- Fraction of Zone Controlled by Secondary Daylighting Control
  ,                                       !- Illuminance Map Name
  ,                                       !- Group Rendering Name
  ,                                       !- Thermostat Name
  No;                                     !- Use Ideal Air Loads

OS:Node,
  {5193fd58-9c75-4be5-9d12-46f52455d934}, !- Handle
  Node 8,                                 !- Name
  {a11003cb-5aa9-423e-a501-c43bc40500fe}, !- Inlet Port
  ;                                       !- Outlet Port

OS:Connection,
  {a11003cb-5aa9-423e-a501-c43bc40500fe}, !- Handle
  {fbcae743-85ec-405e-b82b-20460e7e909f}, !- Name
  {2e4110a9-d9c1-4059-9906-ad71929e1680}, !- Source Object
  11,                                     !- Outlet Port
  {5193fd58-9c75-4be5-9d12-46f52455d934}, !- Target Object
  2;                                      !- Inlet Port

OS:PortList,
  {95fb403c-c63f-4c80-8888-6fad2fd7493c}, !- Handle
  {699fb991-bcee-4d13-893a-8e696feea17d}, !- Name
  {2e4110a9-d9c1-4059-9906-ad71929e1680}; !- HVAC Component

OS:PortList,
  {8bd2cdfe-d36d-4a42-a6f5-670c9d5d96a8}, !- Handle
  {60ffef83-ce4d-4906-a149-de5bcde6df8a}, !- Name
  {2e4110a9-d9c1-4059-9906-ad71929e1680}; !- HVAC Component

OS:PortList,
  {28025e5a-4282-470a-900f-fc6c4a34fd73}, !- Handle
  {cf97c4c3-7b00-4b7e-8876-8611b94544de}, !- Name
  {2e4110a9-d9c1-4059-9906-ad71929e1680}; !- HVAC Component

OS:Sizing:Zone,
  {2c524f2b-211e-4eaa-9a84-89178bda80e2}, !- Handle
  {2e4110a9-d9c1-4059-9906-ad71929e1680}, !- Zone or ZoneList Name
  SupplyAirTemperature,                   !- Zone Cooling Design Supply Air Temperature Input Method
  14,                                     !- Zone Cooling Design Supply Air Temperature {C}
  11.11,                                  !- Zone Cooling Design Supply Air Temperature Difference {deltaC}
  SupplyAirTemperature,                   !- Zone Heating Design Supply Air Temperature Input Method
  40,                                     !- Zone Heating Design Supply Air Temperature {C}
  11.11,                                  !- Zone Heating Design Supply Air Temperature Difference {deltaC}
  0.0085,                                 !- Zone Cooling Design Supply Air Humidity Ratio {kg-H2O/kg-air}
  0.008,                                  !- Zone Heating Design Supply Air Humidity Ratio {kg-H2O/kg-air}
  ,                                       !- Zone Heating Sizing Factor
  ,                                       !- Zone Cooling Sizing Factor
  DesignDay,                              !- Cooling Design Air Flow Method
  ,                                       !- Cooling Design Air Flow Rate {m3/s}
  ,                                       !- Cooling Minimum Air Flow per Zone Floor Area {m3/s-m2}
  ,                                       !- Cooling Minimum Air Flow {m3/s}
  ,                                       !- Cooling Minimum Air Flow Fraction
  DesignDay,                              !- Heating Design Air Flow Method
  ,                                       !- Heating Design Air Flow Rate {m3/s}
  ,                                       !- Heating Maximum Air Flow per Zone Floor Area {m3/s-m2}
  ,                                       !- Heating Maximum Air Flow {m3/s}
  ,                                       !- Heating Maximum Air Flow Fraction
  ,                                       !- Design Zone Air Distribution Effectiveness in Cooling Mode
  ,                                       !- Design Zone Air Distribution Effectiveness in Heating Mode
  No,                                     !- Account for Dedicated Outdoor Air System
  NeutralSupplyAir,                       !- Dedicated Outdoor Air System Control Strategy
  autosize,                               !- Dedicated Outdoor Air Low Setpoint Temperature for Design {C}
  autosize;                               !- Dedicated Outdoor Air High Setpoint Temperature for Design {C}

OS:ZoneHVAC:EquipmentList,
  {3fa7848c-be67-432f-a36c-856a5eb1c732}, !- Handle
  Zone HVAC Equipment List 8,             !- Name
  {2e4110a9-d9c1-4059-9906-ad71929e1680}; !- Thermal Zone

OS:Space,
  {64fb5a50-706c-4d1c-8b40-d5c40ba208c6}, !- Handle
  living space|unit 8|story 1,            !- Name
  {c6eed858-0bdd-412e-a8ec-3bc791e51dbd}, !- Space Type Name
  ,                                       !- Default Construction Set Name
  ,                                       !- Default Schedule Set Name
  -0,                                     !- Direction of Relative North {deg}
  0,                                      !- X Origin {m}
  0,                                      !- Y Origin {m}
  0,                                      !- Z Origin {m}
  ,                                       !- Building Story Name
  {2e4110a9-d9c1-4059-9906-ad71929e1680}, !- Thermal Zone Name
  ,                                       !- Part of Total Floor Area
  ,                                       !- Design Specification Outdoor Air Object Name
  {00033a5a-9ee3-4380-84b6-c253b77fa779}; !- Building Unit Name

OS:Surface,
  {55f5571a-a4f7-40f3-839d-6251ab2c75fa}, !- Handle
  Surface 43,                             !- Name
  Wall,                                   !- Surface Type
  ,                                       !- Construction Name
  {64fb5a50-706c-4d1c-8b40-d5c40ba208c6}, !- Space Name
  Adiabatic,                              !- Outside Boundary Condition
  ,                                       !- Outside Boundary Condition Object
  NoSun,                                  !- Sun Exposure
  NoWind,                                 !- Wind Exposure
  ,                                       !- View Factor to Ground
  ,                                       !- Number of Vertices
  19.3973532215094, 3.048, 2.4384,        !- X,Y,Z Vertex 1 {m}
  19.3973532215094, 3.048, 0,             !- X,Y,Z Vertex 2 {m}
  25.8631376286792, 3.048, 0,             !- X,Y,Z Vertex 3 {m}
  25.8631376286792, 3.048, 2.4384;        !- X,Y,Z Vertex 4 {m}

OS:Surface,
  {54b18a73-9b3a-409e-8099-1cd7482f25d2}, !- Handle
  Surface 44,                             !- Name
  Wall,                                   !- Surface Type
  ,                                       !- Construction Name
  {64fb5a50-706c-4d1c-8b40-d5c40ba208c6}, !- Space Name
  Surface,                                !- Outside Boundary Condition
  {56ca708f-2e89-42ae-ad44-4607f9941d3e}, !- Outside Boundary Condition Object
  NoSun,                                  !- Sun Exposure
  NoWind,                                 !- Wind Exposure
  ,                                       !- View Factor to Ground
  ,                                       !- Number of Vertices
  19.3973532215094, 15.9795688143396, 2.4384, !- X,Y,Z Vertex 1 {m}
  19.3973532215094, 15.9795688143396, 0,  !- X,Y,Z Vertex 2 {m}
  19.3973532215094, 3.048, 0,             !- X,Y,Z Vertex 3 {m}
  19.3973532215094, 3.048, 2.4384;        !- X,Y,Z Vertex 4 {m}

OS:Surface,
  {a212a769-3e7c-432d-8968-ada72a298049}, !- Handle
  Surface 45,                             !- Name
  Wall,                                   !- Surface Type
  ,                                       !- Construction Name
  {64fb5a50-706c-4d1c-8b40-d5c40ba208c6}, !- Space Name
  Outdoors,                               !- Outside Boundary Condition
  ,                                       !- Outside Boundary Condition Object
  SunExposed,                             !- Sun Exposure
  WindExposed,                            !- Wind Exposure
  ,                                       !- View Factor to Ground
  ,                                       !- Number of Vertices
  25.8631376286792, 15.9795688143396, 2.4384, !- X,Y,Z Vertex 1 {m}
  25.8631376286792, 15.9795688143396, 0,  !- X,Y,Z Vertex 2 {m}
  19.3973532215094, 15.9795688143396, 0,  !- X,Y,Z Vertex 3 {m}
  19.3973532215094, 15.9795688143396, 2.4384; !- X,Y,Z Vertex 4 {m}

OS:Surface,
  {eeb3347c-2232-403e-be80-2e54ebf217c4}, !- Handle
  Surface 46,                             !- Name
  Floor,                                  !- Surface Type
  ,                                       !- Construction Name
  {64fb5a50-706c-4d1c-8b40-d5c40ba208c6}, !- Space Name
  Foundation,                             !- Outside Boundary Condition
  ,                                       !- Outside Boundary Condition Object
  NoSun,                                  !- Sun Exposure
  NoWind,                                 !- Wind Exposure
  ,                                       !- View Factor to Ground
  ,                                       !- Number of Vertices
  19.3973532215094, 3.048, 0,             !- X,Y,Z Vertex 1 {m}
  19.3973532215094, 15.9795688143396, 0,  !- X,Y,Z Vertex 2 {m}
  25.8631376286792, 15.9795688143396, 0,  !- X,Y,Z Vertex 3 {m}
  25.8631376286792, 3.048, 0;             !- X,Y,Z Vertex 4 {m}

OS:Surface,
  {f6f62d47-ff84-44c5-8423-d538c6206ebb}, !- Handle
  Surface 47,                             !- Name
  RoofCeiling,                            !- Surface Type
  ,                                       !- Construction Name
  {64fb5a50-706c-4d1c-8b40-d5c40ba208c6}, !- Space Name
  Outdoors,                               !- Outside Boundary Condition
  ,                                       !- Outside Boundary Condition Object
  SunExposed,                             !- Sun Exposure
  WindExposed,                            !- Wind Exposure
  ,                                       !- View Factor to Ground
  ,                                       !- Number of Vertices
  25.8631376286792, 3.048, 2.4384,        !- X,Y,Z Vertex 1 {m}
  25.8631376286792, 15.9795688143396, 2.4384, !- X,Y,Z Vertex 2 {m}
  19.3973532215094, 15.9795688143396, 2.4384, !- X,Y,Z Vertex 3 {m}
  19.3973532215094, 3.048, 2.4384;        !- X,Y,Z Vertex 4 {m}

OS:Surface,
  {ef70fe22-9694-4580-91af-3451e284ebbd}, !- Handle
  Surface 48,                             !- Name
  Wall,                                   !- Surface Type
  ,                                       !- Construction Name
  {64fb5a50-706c-4d1c-8b40-d5c40ba208c6}, !- Space Name
  Outdoors,                               !- Outside Boundary Condition
  ,                                       !- Outside Boundary Condition Object
  SunExposed,                             !- Sun Exposure
  WindExposed,                            !- Wind Exposure
  ,                                       !- View Factor to Ground
  ,                                       !- Number of Vertices
  25.8631376286792, 3.048, 2.4384,        !- X,Y,Z Vertex 1 {m}
  25.8631376286792, 3.048, 0,             !- X,Y,Z Vertex 2 {m}
  25.8631376286792, 15.9795688143396, 0,  !- X,Y,Z Vertex 3 {m}
  25.8631376286792, 15.9795688143396, 2.4384; !- X,Y,Z Vertex 4 {m}

OS:ThermalZone,
  {80eaa6b9-67fc-485a-ba62-e873b37052f6}, !- Handle
  corridor zone,                          !- Name
  ,                                       !- Multiplier
  ,                                       !- Ceiling Height {m}
  ,                                       !- Volume {m3}
  ,                                       !- Floor Area {m2}
  ,                                       !- Zone Inside Convection Algorithm
  ,                                       !- Zone Outside Convection Algorithm
  ,                                       !- Zone Conditioning Equipment List Name
  {245143c4-474c-4d0b-bc40-4c099767ed5c}, !- Zone Air Inlet Port List
  {dd98edb2-7623-4fa3-ab5b-27ce41f5465a}, !- Zone Air Exhaust Port List
  {b7ac61c1-e33c-48fe-b0b9-a9d698f9bfef}, !- Zone Air Node Name
  {cd6d20bf-4fbd-4fb8-bd78-b5879167a750}, !- Zone Return Air Port List
  ,                                       !- Primary Daylighting Control Name
  ,                                       !- Fraction of Zone Controlled by Primary Daylighting Control
  ,                                       !- Secondary Daylighting Control Name
  ,                                       !- Fraction of Zone Controlled by Secondary Daylighting Control
  ,                                       !- Illuminance Map Name
  ,                                       !- Group Rendering Name
  ,                                       !- Thermostat Name
  No;                                     !- Use Ideal Air Loads

OS:Node,
  {d0445ce5-3048-444f-87f1-276b37bd7825}, !- Handle
  Node 9,                                 !- Name
  {b7ac61c1-e33c-48fe-b0b9-a9d698f9bfef}, !- Inlet Port
  ;                                       !- Outlet Port

OS:Connection,
  {b7ac61c1-e33c-48fe-b0b9-a9d698f9bfef}, !- Handle
  {cc007522-f277-457b-ad85-bef7910173c4}, !- Name
  {80eaa6b9-67fc-485a-ba62-e873b37052f6}, !- Source Object
  11,                                     !- Outlet Port
  {d0445ce5-3048-444f-87f1-276b37bd7825}, !- Target Object
  2;                                      !- Inlet Port

OS:PortList,
  {245143c4-474c-4d0b-bc40-4c099767ed5c}, !- Handle
  {25cbaf46-4b2f-407e-bdfa-0c877c186b8d}, !- Name
  {80eaa6b9-67fc-485a-ba62-e873b37052f6}; !- HVAC Component

OS:PortList,
  {dd98edb2-7623-4fa3-ab5b-27ce41f5465a}, !- Handle
  {41ad96c9-e1ad-401f-bf64-914e4d64c647}, !- Name
  {80eaa6b9-67fc-485a-ba62-e873b37052f6}; !- HVAC Component

OS:PortList,
  {cd6d20bf-4fbd-4fb8-bd78-b5879167a750}, !- Handle
  {9c42ab6b-a813-448f-b248-eea6526a553b}, !- Name
  {80eaa6b9-67fc-485a-ba62-e873b37052f6}; !- HVAC Component

OS:Sizing:Zone,
  {f306f04a-369e-4399-8487-6e87dadc9150}, !- Handle
  {80eaa6b9-67fc-485a-ba62-e873b37052f6}, !- Zone or ZoneList Name
  SupplyAirTemperature,                   !- Zone Cooling Design Supply Air Temperature Input Method
  14,                                     !- Zone Cooling Design Supply Air Temperature {C}
  11.11,                                  !- Zone Cooling Design Supply Air Temperature Difference {deltaC}
  SupplyAirTemperature,                   !- Zone Heating Design Supply Air Temperature Input Method
  40,                                     !- Zone Heating Design Supply Air Temperature {C}
  11.11,                                  !- Zone Heating Design Supply Air Temperature Difference {deltaC}
  0.0085,                                 !- Zone Cooling Design Supply Air Humidity Ratio {kg-H2O/kg-air}
  0.008,                                  !- Zone Heating Design Supply Air Humidity Ratio {kg-H2O/kg-air}
  ,                                       !- Zone Heating Sizing Factor
  ,                                       !- Zone Cooling Sizing Factor
  DesignDay,                              !- Cooling Design Air Flow Method
  ,                                       !- Cooling Design Air Flow Rate {m3/s}
  ,                                       !- Cooling Minimum Air Flow per Zone Floor Area {m3/s-m2}
  ,                                       !- Cooling Minimum Air Flow {m3/s}
  ,                                       !- Cooling Minimum Air Flow Fraction
  DesignDay,                              !- Heating Design Air Flow Method
  ,                                       !- Heating Design Air Flow Rate {m3/s}
  ,                                       !- Heating Maximum Air Flow per Zone Floor Area {m3/s-m2}
  ,                                       !- Heating Maximum Air Flow {m3/s}
  ,                                       !- Heating Maximum Air Flow Fraction
  ,                                       !- Design Zone Air Distribution Effectiveness in Cooling Mode
  ,                                       !- Design Zone Air Distribution Effectiveness in Heating Mode
  No,                                     !- Account for Dedicated Outdoor Air System
  NeutralSupplyAir,                       !- Dedicated Outdoor Air System Control Strategy
  autosize,                               !- Dedicated Outdoor Air Low Setpoint Temperature for Design {C}
  autosize;                               !- Dedicated Outdoor Air High Setpoint Temperature for Design {C}

OS:ZoneHVAC:EquipmentList,
  {a4f317aa-d5c1-44fa-aed5-617f8b51f2b6}, !- Handle
  Zone HVAC Equipment List 9,             !- Name
  {80eaa6b9-67fc-485a-ba62-e873b37052f6}; !- Thermal Zone

OS:Space,
  {8dbf0019-4739-4188-9ba0-a4e272d1dc53}, !- Handle
  corridor space,                         !- Name
  {58ffcc3d-6a31-4a6b-8807-4e58a5a37ea7}, !- Space Type Name
  ,                                       !- Default Construction Set Name
  ,                                       !- Default Schedule Set Name
  ,                                       !- Direction of Relative North {deg}
  ,                                       !- X Origin {m}
  ,                                       !- Y Origin {m}
  ,                                       !- Z Origin {m}
  ,                                       !- Building Story Name
  {80eaa6b9-67fc-485a-ba62-e873b37052f6}; !- Thermal Zone Name

OS:Surface,
  {98b1830f-5f41-41f2-b8e1-c154022dce5d}, !- Handle
  Surface 49,                             !- Name
  Floor,                                  !- Surface Type
  ,                                       !- Construction Name
  {8dbf0019-4739-4188-9ba0-a4e272d1dc53}, !- Space Name
  Foundation,                             !- Outside Boundary Condition
  ,                                       !- Outside Boundary Condition Object
  NoSun,                                  !- Sun Exposure
  NoWind,                                 !- Wind Exposure
  ,                                       !- View Factor to Ground
  ,                                       !- Number of Vertices
  0, 0, 0,                                !- X,Y,Z Vertex 1 {m}
  0, 3.048, 0,                            !- X,Y,Z Vertex 2 {m}
  25.8631376286792, 3.048, 0,             !- X,Y,Z Vertex 3 {m}
  25.8631376286792, 0, 0;                 !- X,Y,Z Vertex 4 {m}

OS:Surface,
  {34d6f3e5-8d71-4d23-8594-6addd28d6580}, !- Handle
  Surface 50,                             !- Name
  Wall,                                   !- Surface Type
  ,                                       !- Construction Name
  {8dbf0019-4739-4188-9ba0-a4e272d1dc53}, !- Space Name
  Outdoors,                               !- Outside Boundary Condition
  ,                                       !- Outside Boundary Condition Object
  SunExposed,                             !- Sun Exposure
  WindExposed,                            !- Wind Exposure
  ,                                       !- View Factor to Ground
  ,                                       !- Number of Vertices
  0, 3.048, 2.4384,                       !- X,Y,Z Vertex 1 {m}
  0, 3.048, 0,                            !- X,Y,Z Vertex 2 {m}
  0, 0, 0,                                !- X,Y,Z Vertex 3 {m}
  0, 0, 2.4384;                           !- X,Y,Z Vertex 4 {m}

OS:Surface,
  {7d3c5601-1e1d-4ec2-925a-77dddcaf39dd}, !- Handle
  Surface 51,                             !- Name
  Wall,                                   !- Surface Type
  ,                                       !- Construction Name
  {8dbf0019-4739-4188-9ba0-a4e272d1dc53}, !- Space Name
  Adiabatic,                              !- Outside Boundary Condition
  ,                                       !- Outside Boundary Condition Object
  NoSun,                                  !- Sun Exposure
  NoWind,                                 !- Wind Exposure
  ,                                       !- View Factor to Ground
  ,                                       !- Number of Vertices
  6.46578440716979, 3.048, 2.4384,        !- X,Y,Z Vertex 1 {m}
  6.46578440716979, 3.048, 0,             !- X,Y,Z Vertex 2 {m}
  0, 3.048, 0,                            !- X,Y,Z Vertex 3 {m}
  0, 3.048, 2.4384;                       !- X,Y,Z Vertex 4 {m}

OS:Surface,
  {b740d113-4ea4-4f11-b4cd-aff29158efac}, !- Handle
  Surface 52,                             !- Name
  Wall,                                   !- Surface Type
  ,                                       !- Construction Name
  {8dbf0019-4739-4188-9ba0-a4e272d1dc53}, !- Space Name
  Outdoors,                               !- Outside Boundary Condition
  ,                                       !- Outside Boundary Condition Object
  SunExposed,                             !- Sun Exposure
  WindExposed,                            !- Wind Exposure
  ,                                       !- View Factor to Ground
  ,                                       !- Number of Vertices
  25.8631376286792, 0, 2.4384,            !- X,Y,Z Vertex 1 {m}
  25.8631376286792, 0, 0,                 !- X,Y,Z Vertex 2 {m}
  25.8631376286792, 3.048, 0,             !- X,Y,Z Vertex 3 {m}
  25.8631376286792, 3.048, 2.4384;        !- X,Y,Z Vertex 4 {m}

OS:Surface,
  {5209e2c9-0311-45f2-bb37-dcf4831b052c}, !- Handle
  Surface 53,                             !- Name
  Wall,                                   !- Surface Type
  ,                                       !- Construction Name
  {8dbf0019-4739-4188-9ba0-a4e272d1dc53}, !- Space Name
  Adiabatic,                              !- Outside Boundary Condition
  ,                                       !- Outside Boundary Condition Object
  NoSun,                                  !- Sun Exposure
  NoWind,                                 !- Wind Exposure
  ,                                       !- View Factor to Ground
  ,                                       !- Number of Vertices
  0, 0, 2.4384,                           !- X,Y,Z Vertex 1 {m}
  0, 0, 0,                                !- X,Y,Z Vertex 2 {m}
  6.46578440716979, 0, 0,                 !- X,Y,Z Vertex 3 {m}
  6.46578440716979, 0, 2.4384;            !- X,Y,Z Vertex 4 {m}

OS:Surface,
  {bfac3448-346d-464c-8d48-49e6ec1ce347}, !- Handle
  Surface 54,                             !- Name
  RoofCeiling,                            !- Surface Type
  ,                                       !- Construction Name
  {8dbf0019-4739-4188-9ba0-a4e272d1dc53}, !- Space Name
  Outdoors,                               !- Outside Boundary Condition
  ,                                       !- Outside Boundary Condition Object
  SunExposed,                             !- Sun Exposure
  WindExposed,                            !- Wind Exposure
  ,                                       !- View Factor to Ground
  ,                                       !- Number of Vertices
  25.8631376286792, 0, 2.4384,            !- X,Y,Z Vertex 1 {m}
  25.8631376286792, 3.048, 2.4384,        !- X,Y,Z Vertex 2 {m}
  0, 3.048, 2.4384,                       !- X,Y,Z Vertex 3 {m}
  0, 0, 2.4384;                           !- X,Y,Z Vertex 4 {m}

OS:SpaceType,
  {58ffcc3d-6a31-4a6b-8807-4e58a5a37ea7}, !- Handle
  Space Type 2,                           !- Name
  ,                                       !- Default Construction Set Name
  ,                                       !- Default Schedule Set Name
  ,                                       !- Group Rendering Name
  ,                                       !- Design Specification Outdoor Air Object Name
  ,                                       !- Standards Template
  ,                                       !- Standards Building Type
  corridor;                               !- Standards Space Type

OS:BuildingUnit,
  {eafeda92-b843-4432-b4cc-d92bce242300}, !- Handle
  unit 1,                                 !- Name
  ,                                       !- Rendering Color
  Residential;                            !- Building Unit Type

OS:AdditionalProperties,
  {80bae1c2-c7e5-442a-a3be-847369595538}, !- Handle
  {eafeda92-b843-4432-b4cc-d92bce242300}, !- Object Name
  Units Represented,                      !- Feature Name 1
  Integer,                                !- Feature Data Type 1
  1,                                      !- Feature Value 1
  NumberOfBedrooms,                       !- Feature Name 2
  Integer,                                !- Feature Data Type 2
  3,                                      !- Feature Value 2
  NumberOfBathrooms,                      !- Feature Name 3
  Double,                                 !- Feature Data Type 3
  2;                                      !- Feature Value 3

OS:BuildingUnit,
  {79583b01-6693-4f05-9afd-b9b9947c1282}, !- Handle
  unit 2,                                 !- Name
  ,                                       !- Rendering Color
  Residential;                            !- Building Unit Type

OS:AdditionalProperties,
  {1876cb6d-3791-4d57-b9c6-2353e5307a5d}, !- Handle
  {79583b01-6693-4f05-9afd-b9b9947c1282}, !- Object Name
  Units Represented,                      !- Feature Name 1
  Integer,                                !- Feature Data Type 1
  1,                                      !- Feature Value 1
  NumberOfBedrooms,                       !- Feature Name 2
  Integer,                                !- Feature Data Type 2
  3,                                      !- Feature Value 2
  NumberOfBathrooms,                      !- Feature Name 3
  Double,                                 !- Feature Data Type 3
  2;                                      !- Feature Value 3

OS:BuildingUnit,
  {c3af2763-156d-4a88-bc7d-83ecc8bb84ac}, !- Handle
  unit 3,                                 !- Name
  ,                                       !- Rendering Color
  Residential;                            !- Building Unit Type

OS:AdditionalProperties,
  {f5394b18-1b1d-4ad5-8cb8-afb6e9ea0f42}, !- Handle
  {c3af2763-156d-4a88-bc7d-83ecc8bb84ac}, !- Object Name
  Units Represented,                      !- Feature Name 1
  Integer,                                !- Feature Data Type 1
  1,                                      !- Feature Value 1
  NumberOfBedrooms,                       !- Feature Name 2
  Integer,                                !- Feature Data Type 2
  3,                                      !- Feature Value 2
  NumberOfBathrooms,                      !- Feature Name 3
  Double,                                 !- Feature Data Type 3
  2;                                      !- Feature Value 3

OS:BuildingUnit,
  {57afb050-aa01-41f1-8e95-f8fd94501bb2}, !- Handle
  unit 4,                                 !- Name
  ,                                       !- Rendering Color
  Residential;                            !- Building Unit Type

OS:AdditionalProperties,
  {d79b53e4-653c-493f-9eb6-4250e1eedb18}, !- Handle
  {57afb050-aa01-41f1-8e95-f8fd94501bb2}, !- Object Name
  Units Represented,                      !- Feature Name 1
  Integer,                                !- Feature Data Type 1
  1,                                      !- Feature Value 1
  NumberOfBedrooms,                       !- Feature Name 2
  Integer,                                !- Feature Data Type 2
  3,                                      !- Feature Value 2
  NumberOfBathrooms,                      !- Feature Name 3
  Double,                                 !- Feature Data Type 3
  2;                                      !- Feature Value 3

OS:BuildingUnit,
  {49168109-ef25-4407-b299-e8b8e7e62e6b}, !- Handle
  unit 5,                                 !- Name
  ,                                       !- Rendering Color
  Residential;                            !- Building Unit Type

OS:AdditionalProperties,
  {c103eb0a-8796-4cff-8532-be5f2a6599d5}, !- Handle
  {49168109-ef25-4407-b299-e8b8e7e62e6b}, !- Object Name
  Units Represented,                      !- Feature Name 1
  Integer,                                !- Feature Data Type 1
  1,                                      !- Feature Value 1
  NumberOfBedrooms,                       !- Feature Name 2
  Integer,                                !- Feature Data Type 2
  3,                                      !- Feature Value 2
  NumberOfBathrooms,                      !- Feature Name 3
  Double,                                 !- Feature Data Type 3
  2;                                      !- Feature Value 3

OS:BuildingUnit,
  {bb41fb11-b199-4d53-aaa8-666cf4cba08e}, !- Handle
  unit 6,                                 !- Name
  ,                                       !- Rendering Color
  Residential;                            !- Building Unit Type

OS:AdditionalProperties,
  {0ef5cca3-80da-4b9c-91b0-6106718cdf66}, !- Handle
  {bb41fb11-b199-4d53-aaa8-666cf4cba08e}, !- Object Name
  Units Represented,                      !- Feature Name 1
  Integer,                                !- Feature Data Type 1
  1,                                      !- Feature Value 1
  NumberOfBedrooms,                       !- Feature Name 2
  Integer,                                !- Feature Data Type 2
  3,                                      !- Feature Value 2
  NumberOfBathrooms,                      !- Feature Name 3
  Double,                                 !- Feature Data Type 3
  2;                                      !- Feature Value 3

OS:BuildingUnit,
  {ed56a40a-c533-4b3e-bf65-14e077c9f46f}, !- Handle
  unit 7,                                 !- Name
  ,                                       !- Rendering Color
  Residential;                            !- Building Unit Type

OS:AdditionalProperties,
  {9cd86e89-90b0-475b-b14f-57c5faaa5c7b}, !- Handle
  {ed56a40a-c533-4b3e-bf65-14e077c9f46f}, !- Object Name
  Units Represented,                      !- Feature Name 1
  Integer,                                !- Feature Data Type 1
  1,                                      !- Feature Value 1
  NumberOfBedrooms,                       !- Feature Name 2
  Integer,                                !- Feature Data Type 2
  3,                                      !- Feature Value 2
  NumberOfBathrooms,                      !- Feature Name 3
  Double,                                 !- Feature Data Type 3
  2;                                      !- Feature Value 3

OS:BuildingUnit,
  {00033a5a-9ee3-4380-84b6-c253b77fa779}, !- Handle
  unit 8,                                 !- Name
  ,                                       !- Rendering Color
  Residential;                            !- Building Unit Type

OS:AdditionalProperties,
  {c29a3b45-472a-48df-80ce-5045c1aa708e}, !- Handle
  {00033a5a-9ee3-4380-84b6-c253b77fa779}, !- Object Name
  Units Represented,                      !- Feature Name 1
  Integer,                                !- Feature Data Type 1
  1,                                      !- Feature Value 1
  NumberOfBedrooms,                       !- Feature Name 2
  Integer,                                !- Feature Data Type 2
  3,                                      !- Feature Value 2
  NumberOfBathrooms,                      !- Feature Name 3
  Double,                                 !- Feature Data Type 3
  2;                                      !- Feature Value 3

OS:Building,
  {a2da43c5-e63e-4cca-bfe0-ed0110c737f5}, !- Handle
  Building 1,                             !- Name
  ,                                       !- Building Sector Type
  0,                                      !- North Axis {deg}
  ,                                       !- Nominal Floor to Floor Height {m}
  ,                                       !- Space Type Name
  ,                                       !- Default Construction Set Name
  ,                                       !- Default Schedule Set Name
  1,                                      !- Standards Number of Stories
  1,                                      !- Standards Number of Above Ground Stories
  ,                                       !- Standards Template
  multifamily,                            !- Standards Building Type
  8;                                      !- Standards Number of Living Units

OS:AdditionalProperties,
  {48400813-0fc5-477b-9b1c-abf7359f6eab}, !- Handle
  {a2da43c5-e63e-4cca-bfe0-ed0110c737f5}, !- Object Name
  Total Units Represented,                !- Feature Name 1
  Integer,                                !- Feature Data Type 1
  8,                                      !- Feature Value 1
  Total Floors Represented,               !- Feature Name 2
  Integer,                                !- Feature Data Type 2
  1,                                      !- Feature Value 2
  Total Units Modeled,                    !- Feature Name 3
  Integer,                                !- Feature Data Type 3
  8,                                      !- Feature Value 3
  Total Floors Modeled,                   !- Feature Name 4
  Integer,                                !- Feature Data Type 4
  1;                                      !- Feature Value 4

OS:Surface,
  {b9fee0d9-2efc-408a-9e8f-2fc8706ef74a}, !- Handle
  Surface 55,                             !- Name
  Wall,                                   !- Surface Type
  ,                                       !- Construction Name
  {8dbf0019-4739-4188-9ba0-a4e272d1dc53}, !- Space Name
  Adiabatic,                              !- Outside Boundary Condition
  ,                                       !- Outside Boundary Condition Object
  NoSun,                                  !- Sun Exposure
  NoWind,                                 !- Wind Exposure
  ,                                       !- View Factor to Ground
  ,                                       !- Number of Vertices
  12.9315688143396, 0, 2.4384,            !- X,Y,Z Vertex 1 {m}
  12.9315688143396, 0, 0,                 !- X,Y,Z Vertex 2 {m}
  19.3973532215094, 0, 0,                 !- X,Y,Z Vertex 3 {m}
  19.3973532215094, 0, 2.4384;            !- X,Y,Z Vertex 4 {m}

OS:Surface,
  {040a1e82-3236-4e8a-aee1-7d09f869dc22}, !- Handle
  Surface 56,                             !- Name
  Wall,                                   !- Surface Type
  ,                                       !- Construction Name
  {8dbf0019-4739-4188-9ba0-a4e272d1dc53}, !- Space Name
  Adiabatic,                              !- Outside Boundary Condition
  ,                                       !- Outside Boundary Condition Object
  NoSun,                                  !- Sun Exposure
  NoWind,                                 !- Wind Exposure
  ,                                       !- View Factor to Ground
  ,                                       !- Number of Vertices
  19.3973532215094, 3.048, 2.4384,        !- X,Y,Z Vertex 1 {m}
  19.3973532215094, 3.048, 0,             !- X,Y,Z Vertex 2 {m}
  12.9315688143396, 3.048, 0,             !- X,Y,Z Vertex 3 {m}
  12.9315688143396, 3.048, 2.4384;        !- X,Y,Z Vertex 4 {m}

OS:Surface,
  {3b3a29b8-0272-40b9-be39-9e5a915abeb2}, !- Handle
  Surface 57,                             !- Name
  Wall,                                   !- Surface Type
  ,                                       !- Construction Name
  {8dbf0019-4739-4188-9ba0-a4e272d1dc53}, !- Space Name
  Adiabatic,                              !- Outside Boundary Condition
  ,                                       !- Outside Boundary Condition Object
  NoSun,                                  !- Sun Exposure
  NoWind,                                 !- Wind Exposure
  ,                                       !- View Factor to Ground
  ,                                       !- Number of Vertices
  6.46578440716979, 0, 2.4384,            !- X,Y,Z Vertex 1 {m}
  6.46578440716979, 0, 0,                 !- X,Y,Z Vertex 2 {m}
  12.9315688143396, 0, 0,                 !- X,Y,Z Vertex 3 {m}
  12.9315688143396, 0, 2.4384;            !- X,Y,Z Vertex 4 {m}

OS:Surface,
  {e57e0ba2-9ca3-4e6b-8288-a5b973036a7e}, !- Handle
  Surface 58,                             !- Name
  Wall,                                   !- Surface Type
  ,                                       !- Construction Name
  {8dbf0019-4739-4188-9ba0-a4e272d1dc53}, !- Space Name
  Adiabatic,                              !- Outside Boundary Condition
  ,                                       !- Outside Boundary Condition Object
  NoSun,                                  !- Sun Exposure
  NoWind,                                 !- Wind Exposure
  ,                                       !- View Factor to Ground
  ,                                       !- Number of Vertices
  19.3973532215094, 0, 2.4384,            !- X,Y,Z Vertex 1 {m}
  19.3973532215094, 0, 0,                 !- X,Y,Z Vertex 2 {m}
  25.8631376286792, 0, 0,                 !- X,Y,Z Vertex 3 {m}
  25.8631376286792, 0, 2.4384;            !- X,Y,Z Vertex 4 {m}

OS:Surface,
  {786312ae-58c5-4f46-8b4d-11b1296e4e5b}, !- Handle
  Surface 59,                             !- Name
  Wall,                                   !- Surface Type
  ,                                       !- Construction Name
  {8dbf0019-4739-4188-9ba0-a4e272d1dc53}, !- Space Name
  Adiabatic,                              !- Outside Boundary Condition
  ,                                       !- Outside Boundary Condition Object
  NoSun,                                  !- Sun Exposure
  NoWind,                                 !- Wind Exposure
  ,                                       !- View Factor to Ground
  ,                                       !- Number of Vertices
  25.8631376286792, 3.048, 2.4384,        !- X,Y,Z Vertex 1 {m}
  25.8631376286792, 3.048, 0,             !- X,Y,Z Vertex 2 {m}
  19.3973532215094, 3.048, 0,             !- X,Y,Z Vertex 3 {m}
  19.3973532215094, 3.048, 2.4384;        !- X,Y,Z Vertex 4 {m}

OS:Surface,
  {98428f33-c35c-474e-8733-f0c0db9fd4e0}, !- Handle
  Surface 60,                             !- Name
  Wall,                                   !- Surface Type
  ,                                       !- Construction Name
  {8dbf0019-4739-4188-9ba0-a4e272d1dc53}, !- Space Name
  Adiabatic,                              !- Outside Boundary Condition
  ,                                       !- Outside Boundary Condition Object
  NoSun,                                  !- Sun Exposure
  NoWind,                                 !- Wind Exposure
  ,                                       !- View Factor to Ground
  ,                                       !- Number of Vertices
  12.9315688143396, 3.048, 2.4384,        !- X,Y,Z Vertex 1 {m}
  12.9315688143396, 3.048, 0,             !- X,Y,Z Vertex 2 {m}
  6.46578440716979, 3.048, 0,             !- X,Y,Z Vertex 3 {m}
  6.46578440716979, 3.048, 2.4384;        !- X,Y,Z Vertex 4 {m}

OS:Schedule:Day,
  {385c355b-2c3f-4989-88f3-bb596404925a}, !- Handle
=======
OS:BuildingUnit,
  {ce0721d7-604c-45b1-af86-e38140bb53fc}, !- Handle
  unit 1,                                 !- Name
  ,                                       !- Rendering Color
  Residential;                            !- Building Unit Type

OS:AdditionalProperties,
  {d2039f3d-a6cb-4d47-aeb5-fc6f6a22d109}, !- Handle
  {ce0721d7-604c-45b1-af86-e38140bb53fc}, !- Object Name
  NumberOfBedrooms,                       !- Feature Name 1
  Integer,                                !- Feature Data Type 1
  3,                                      !- Feature Value 1
  NumberOfBathrooms,                      !- Feature Name 2
  Double,                                 !- Feature Data Type 2
  2,                                      !- Feature Value 2
  NumberOfOccupants,                      !- Feature Name 3
  Double,                                 !- Feature Data Type 3
  3.3900000000000001;                     !- Feature Value 3

OS:External:File,
  {afcfb254-9fdc-413a-ad3c-f80231dfa4d1}, !- Handle
  8760.csv,                               !- Name
  8760.csv;                               !- File Name

OS:Schedule:Day,
  {ad337cb1-4174-433c-8e3b-730baa93f4ff}, !- Handle
>>>>>>> 49f5e9b9
  Schedule Day 1,                         !- Name
  ,                                       !- Schedule Type Limits Name
  ,                                       !- Interpolate to Timestep
  24,                                     !- Hour 1
  0,                                      !- Minute 1
  0;                                      !- Value Until Time 1

OS:Schedule:Day,
<<<<<<< HEAD
  {a72da9b4-c65a-4866-9059-09003bb6cc0f}, !- Handle
=======
  {e79da959-c706-403a-9204-1f34358db9dd}, !- Handle
>>>>>>> 49f5e9b9
  Schedule Day 2,                         !- Name
  ,                                       !- Schedule Type Limits Name
  ,                                       !- Interpolate to Timestep
  24,                                     !- Hour 1
  0,                                      !- Minute 1
  1;                                      !- Value Until Time 1

<<<<<<< HEAD
OS:Schedule:Day,
  {17e8f9b4-e696-4c98-b1b7-dc52ca7dd4e4}, !- Handle
  Schedule Day 3,                         !- Name
  ,                                       !- Schedule Type Limits Name
  ,                                       !- Interpolate to Timestep
  24,                                     !- Hour 1
  0,                                      !- Minute 1
  0;                                      !- Value Until Time 1

OS:Schedule:Day,
  {437fde38-7b74-499e-919a-0eed26779f18}, !- Handle
  Schedule Day 4,                         !- Name
  ,                                       !- Schedule Type Limits Name
  ,                                       !- Interpolate to Timestep
  24,                                     !- Hour 1
  0,                                      !- Minute 1
  1;                                      !- Value Until Time 1

OS:Schedule:Day,
  {c63eadf1-828e-431d-a408-efd33ea87a29}, !- Handle
  Schedule Day 5,                         !- Name
  ,                                       !- Schedule Type Limits Name
  ,                                       !- Interpolate to Timestep
  24,                                     !- Hour 1
  0,                                      !- Minute 1
  0;                                      !- Value Until Time 1

OS:Schedule:Day,
  {3ad9c771-5ada-450e-8c4d-707d0a2c89a5}, !- Handle
  Schedule Day 6,                         !- Name
  ,                                       !- Schedule Type Limits Name
  ,                                       !- Interpolate to Timestep
  24,                                     !- Hour 1
  0,                                      !- Minute 1
  1;                                      !- Value Until Time 1

OS:Schedule:Day,
  {14f0796c-0d14-492c-b13b-d700fe0f5fad}, !- Handle
  Schedule Day 7,                         !- Name
  ,                                       !- Schedule Type Limits Name
  ,                                       !- Interpolate to Timestep
  24,                                     !- Hour 1
  0,                                      !- Minute 1
  0;                                      !- Value Until Time 1

OS:Schedule:Day,
  {b3300a0e-90e4-4ea8-a279-252ed4c7c93d}, !- Handle
  Schedule Day 8,                         !- Name
  ,                                       !- Schedule Type Limits Name
  ,                                       !- Interpolate to Timestep
  24,                                     !- Hour 1
  0,                                      !- Minute 1
  1;                                      !- Value Until Time 1

OS:Schedule:Day,
  {598dfbe3-688a-4599-9c93-2e94964d9c02}, !- Handle
  Schedule Day 9,                         !- Name
  ,                                       !- Schedule Type Limits Name
  ,                                       !- Interpolate to Timestep
  24,                                     !- Hour 1
  0,                                      !- Minute 1
  0;                                      !- Value Until Time 1

OS:Schedule:Day,
  {77c6a954-ec34-4705-b1a5-4b7cfaabf36a}, !- Handle
  Schedule Day 10,                        !- Name
  ,                                       !- Schedule Type Limits Name
  ,                                       !- Interpolate to Timestep
  24,                                     !- Hour 1
  0,                                      !- Minute 1
  1;                                      !- Value Until Time 1

OS:Schedule:Day,
  {ee668f52-12e6-4572-83d8-270897ea911e}, !- Handle
  Schedule Day 11,                        !- Name
  ,                                       !- Schedule Type Limits Name
  ,                                       !- Interpolate to Timestep
  24,                                     !- Hour 1
  0,                                      !- Minute 1
  0;                                      !- Value Until Time 1

OS:Schedule:Day,
  {27865831-3843-418d-9b8f-ef688c2cef2c}, !- Handle
  Schedule Day 12,                        !- Name
  ,                                       !- Schedule Type Limits Name
  ,                                       !- Interpolate to Timestep
  24,                                     !- Hour 1
  0,                                      !- Minute 1
  1;                                      !- Value Until Time 1

OS:Schedule:Day,
  {c9f8a553-6ebd-446e-8215-0d2c316ea979}, !- Handle
  Schedule Day 13,                        !- Name
  ,                                       !- Schedule Type Limits Name
  ,                                       !- Interpolate to Timestep
  24,                                     !- Hour 1
  0,                                      !- Minute 1
  0;                                      !- Value Until Time 1

OS:Schedule:Day,
  {9aa7a724-abcb-4124-807b-0e2b068f4da2}, !- Handle
  Schedule Day 14,                        !- Name
  ,                                       !- Schedule Type Limits Name
=======
OS:Schedule:File,
  {9eb9f607-e8c6-492d-a0a5-f0d6d3991425}, !- Handle
  occupants,                              !- Name
  {c19e4ef9-4e0a-4ead-815a-1aaa95d780ab}, !- Schedule Type Limits Name
  {afcfb254-9fdc-413a-ad3c-f80231dfa4d1}, !- External File Name
  1,                                      !- Column Number
  1,                                      !- Rows to Skip at Top
  8760,                                   !- Number of Hours of Data
  ,                                       !- Column Separator
>>>>>>> 49f5e9b9
  ,                                       !- Interpolate to Timestep
  60;                                     !- Minutes per Item

<<<<<<< HEAD
OS:Schedule:Day,
  {678e1c94-4c1b-457b-83ab-681dc60260db}, !- Handle
  Schedule Day 15,                        !- Name
  ,                                       !- Schedule Type Limits Name
  ,                                       !- Interpolate to Timestep
  24,                                     !- Hour 1
  0,                                      !- Minute 1
  0;                                      !- Value Until Time 1

OS:Schedule:Day,
  {398208f3-2369-41ff-bfda-143569a6c728}, !- Handle
  Schedule Day 16,                        !- Name
  ,                                       !- Schedule Type Limits Name
  ,                                       !- Interpolate to Timestep
  24,                                     !- Hour 1
  0,                                      !- Minute 1
  1;                                      !- Value Until Time 1

OS:WeatherFile,
  {78e3a2a5-58b4-4ac9-abfc-be7b8ad88816}, !- Handle
  Denver Intl Ap,                         !- City
  CO,                                     !- State Province Region
  USA,                                    !- Country
  TMY3,                                   !- Data Source
  725650,                                 !- WMO Number
  39.83,                                  !- Latitude {deg}
  -104.65,                                !- Longitude {deg}
  -7,                                     !- Time Zone {hr}
  1650,                                   !- Elevation {m}
  file:../weather/USA_CO_Denver.Intl.AP.725650_TMY3.epw, !- Url
  E23378AA;                               !- Checksum

OS:AdditionalProperties,
  {20b76c1a-7ba5-4dec-ac16-e2c955a65a8a}, !- Handle
  {78e3a2a5-58b4-4ac9-abfc-be7b8ad88816}, !- Object Name
  EPWHeaderCity,                          !- Feature Name 1
  String,                                 !- Feature Data Type 1
  Denver Intl Ap,                         !- Feature Value 1
  EPWHeaderState,                         !- Feature Name 2
  String,                                 !- Feature Data Type 2
  CO,                                     !- Feature Value 2
  EPWHeaderCountry,                       !- Feature Name 3
  String,                                 !- Feature Data Type 3
  USA,                                    !- Feature Value 3
  EPWHeaderDataSource,                    !- Feature Name 4
  String,                                 !- Feature Data Type 4
  TMY3,                                   !- Feature Value 4
  EPWHeaderStation,                       !- Feature Name 5
  String,                                 !- Feature Data Type 5
  725650,                                 !- Feature Value 5
  EPWHeaderLatitude,                      !- Feature Name 6
  Double,                                 !- Feature Data Type 6
  39.829999999999998,                     !- Feature Value 6
  EPWHeaderLongitude,                     !- Feature Name 7
  Double,                                 !- Feature Data Type 7
  -104.65000000000001,                    !- Feature Value 7
  EPWHeaderTimezone,                      !- Feature Name 8
  Double,                                 !- Feature Data Type 8
  -7,                                     !- Feature Value 8
  EPWHeaderAltitude,                      !- Feature Name 9
  Double,                                 !- Feature Data Type 9
  5413.3858267716532,                     !- Feature Value 9
  EPWHeaderLocalPressure,                 !- Feature Name 10
  Double,                                 !- Feature Data Type 10
  0.81937567683596546,                    !- Feature Value 10
  EPWHeaderRecordsPerHour,                !- Feature Name 11
  Double,                                 !- Feature Data Type 11
  0,                                      !- Feature Value 11
  EPWDataAnnualAvgDrybulb,                !- Feature Name 12
  Double,                                 !- Feature Data Type 12
  51.575616438356228,                     !- Feature Value 12
  EPWDataAnnualMinDrybulb,                !- Feature Name 13
  Double,                                 !- Feature Data Type 13
  -2.9200000000000017,                    !- Feature Value 13
  EPWDataAnnualMaxDrybulb,                !- Feature Name 14
  Double,                                 !- Feature Data Type 14
  104,                                    !- Feature Value 14
  EPWDataCDD50F,                          !- Feature Name 15
  Double,                                 !- Feature Data Type 15
  3072.2925000000005,                     !- Feature Value 15
  EPWDataCDD65F,                          !- Feature Name 16
  Double,                                 !- Feature Data Type 16
  883.62000000000035,                     !- Feature Value 16
  EPWDataHDD50F,                          !- Feature Name 17
  Double,                                 !- Feature Data Type 17
  2497.1925000000001,                     !- Feature Value 17
  EPWDataHDD65F,                          !- Feature Name 18
  Double,                                 !- Feature Data Type 18
  5783.5200000000013,                     !- Feature Value 18
  EPWDataAnnualAvgWindspeed,              !- Feature Name 19
  Double,                                 !- Feature Data Type 19
  3.9165296803649667,                     !- Feature Value 19
  EPWDataMonthlyAvgDrybulbs,              !- Feature Name 20
  String,                                 !- Feature Data Type 20
  33.4191935483871&#4431.90142857142857&#4443.02620967741937&#4442.48624999999999&#4459.877741935483854&#4473.57574999999997&#4472.07975806451608&#4472.70008064516134&#4466.49200000000006&#4450.079112903225806&#4437.218250000000005&#4434.582177419354835, !- Feature Value 20
  EPWDataGroundMonthlyTemps,              !- Feature Name 21
  String,                                 !- Feature Data Type 21
  44.08306285945173&#4440.89570904991865&#4440.64045432632048&#4442.153016571250646&#4448.225111118704206&#4454.268919273837525&#4459.508577937551024&#4462.82777283423508&#4463.10975667174995&#4460.41014950381947&#4455.304105212311526&#4449.445696474514364, !- Feature Value 21
  EPWDataWSF,                             !- Feature Name 22
  Double,                                 !- Feature Data Type 22
  0.58999999999999997,                    !- Feature Value 22
  EPWDataMonthlyAvgDailyHighDrybulbs,     !- Feature Name 23
  String,                                 !- Feature Data Type 23
  47.41032258064516&#4446.58642857142857&#4455.15032258064517&#4453.708&#4472.80193548387098&#4488.67600000000002&#4486.1858064516129&#4485.87225806451613&#4482.082&#4463.18064516129033&#4448.73400000000001&#4448.87935483870968, !- Feature Value 23
  EPWDataMonthlyAvgDailyLowDrybulbs,      !- Feature Name 24
  String,                                 !- Feature Data Type 24
  19.347741935483874&#4419.856428571428573&#4430.316129032258065&#4431.112&#4447.41612903225806&#4457.901999999999994&#4459.063870967741934&#4460.956774193548384&#4452.352000000000004&#4438.41612903225806&#4427.002000000000002&#4423.02903225806451, !- Feature Value 24
  EPWDesignHeatingDrybulb,                !- Feature Name 25
  Double,                                 !- Feature Data Type 25
  12.02,                                  !- Feature Value 25
  EPWDesignHeatingWindspeed,              !- Feature Name 26
  Double,                                 !- Feature Data Type 26
  2.8062500000000004,                     !- Feature Value 26
  EPWDesignCoolingDrybulb,                !- Feature Name 27
  Double,                                 !- Feature Data Type 27
  91.939999999999998,                     !- Feature Value 27
  EPWDesignCoolingWetbulb,                !- Feature Name 28
  Double,                                 !- Feature Data Type 28
  59.95131430195849,                      !- Feature Value 28
  EPWDesignCoolingHumidityRatio,          !- Feature Name 29
  Double,                                 !- Feature Data Type 29
  0.0059161086834698092,                  !- Feature Value 29
  EPWDesignCoolingWindspeed,              !- Feature Name 30
  Double,                                 !- Feature Data Type 30
  3.7999999999999989,                     !- Feature Value 30
  EPWDesignDailyTemperatureRange,         !- Feature Name 31
  Double,                                 !- Feature Data Type 31
  24.915483870967748,                     !- Feature Value 31
  EPWDesignDehumidDrybulb,                !- Feature Name 32
  Double,                                 !- Feature Data Type 32
  67.996785714285721,                     !- Feature Value 32
  EPWDesignDehumidHumidityRatio,          !- Feature Name 33
  Double,                                 !- Feature Data Type 33
  0.012133744170488724,                   !- Feature Value 33
  EPWDesignCoolingDirectNormal,           !- Feature Name 34
  Double,                                 !- Feature Data Type 34
  985,                                    !- Feature Value 34
  EPWDesignCoolingDiffuseHorizontal,      !- Feature Name 35
  Double,                                 !- Feature Data Type 35
  84;                                     !- Feature Value 35

OS:Site,
  {ea92b6ec-6b0c-458f-82a8-9d3346d0addd}, !- Handle
  Denver Intl Ap_CO_USA,                  !- Name
  39.83,                                  !- Latitude {deg}
  -104.65,                                !- Longitude {deg}
  -7,                                     !- Time Zone {hr}
  1650,                                   !- Elevation {m}
  ;                                       !- Terrain

OS:ClimateZones,
  {a604e38f-0e94-4eac-be3f-1e91184877b6}, !- Handle
  ,                                       !- Active Institution
  ,                                       !- Active Year
  ,                                       !- Climate Zone Institution Name 1
  ,                                       !- Climate Zone Document Name 1
  ,                                       !- Climate Zone Document Year 1
  ,                                       !- Climate Zone Value 1
  Building America,                       !- Climate Zone Institution Name 2
  ,                                       !- Climate Zone Document Name 2
  0,                                      !- Climate Zone Document Year 2
  Cold;                                   !- Climate Zone Value 2

OS:Site:WaterMainsTemperature,
  {cf920290-a8b0-4ff0-b1d0-daad6408dcb6}, !- Handle
  Correlation,                            !- Calculation Method
  ,                                       !- Temperature Schedule Name
  10.8753424657535,                       !- Annual Average Outdoor Air Temperature {C}
  23.1524007936508;                       !- Maximum Difference In Monthly Average Outdoor Air Temperatures {deltaC}

OS:RunPeriodControl:DaylightSavingTime,
  {bcd1a735-d186-4f9d-8011-8a45e5253c02}, !- Handle
  4/7,                                    !- Start Date
  10/26;                                  !- End Date

OS:Site:GroundTemperature:Deep,
  {89d0df0f-731b-46b7-a33a-a8ff021b3884}, !- Handle
  10.8753424657535,                       !- January Deep Ground Temperature {C}
  10.8753424657535,                       !- February Deep Ground Temperature {C}
  10.8753424657535,                       !- March Deep Ground Temperature {C}
  10.8753424657535,                       !- April Deep Ground Temperature {C}
  10.8753424657535,                       !- May Deep Ground Temperature {C}
  10.8753424657535,                       !- June Deep Ground Temperature {C}
  10.8753424657535,                       !- July Deep Ground Temperature {C}
  10.8753424657535,                       !- August Deep Ground Temperature {C}
  10.8753424657535,                       !- September Deep Ground Temperature {C}
  10.8753424657535,                       !- October Deep Ground Temperature {C}
  10.8753424657535,                       !- November Deep Ground Temperature {C}
  10.8753424657535;                       !- December Deep Ground Temperature {C}
=======
OS:Schedule:Ruleset,
  {00684446-bed9-45cc-a111-a992186c8052}, !- Handle
  Schedule Ruleset 1,                     !- Name
  {4bc5957e-603a-4451-a35c-c51e41f38f93}, !- Schedule Type Limits Name
  {2673155b-66d5-4455-8995-2e1cad5267ac}; !- Default Day Schedule Name

OS:Schedule:Day,
  {2673155b-66d5-4455-8995-2e1cad5267ac}, !- Handle
  Schedule Day 3,                         !- Name
  {4bc5957e-603a-4451-a35c-c51e41f38f93}, !- Schedule Type Limits Name
  ,                                       !- Interpolate to Timestep
  24,                                     !- Hour 1
  0,                                      !- Minute 1
  112.539290946133;                       !- Value Until Time 1

OS:People:Definition,
  {b0f7e3b4-4d58-49ff-a6e8-01703b5071e3}, !- Handle
  res occupants|living space,             !- Name
  People,                                 !- Number of People Calculation Method
  3.39,                                   !- Number of People {people}
  ,                                       !- People per Space Floor Area {person/m2}
  ,                                       !- Space Floor Area per Person {m2/person}
  0.319734,                               !- Fraction Radiant
  0.573,                                  !- Sensible Heat Fraction
  0,                                      !- Carbon Dioxide Generation Rate {m3/s-W}
  No,                                     !- Enable ASHRAE 55 Comfort Warnings
  ZoneAveraged;                           !- Mean Radiant Temperature Calculation Type

OS:People,
  {aa480975-ce61-4169-9985-2eb0258347f4}, !- Handle
  res occupants|living space,             !- Name
  {b0f7e3b4-4d58-49ff-a6e8-01703b5071e3}, !- People Definition Name
  {b171a967-0c86-4a0b-91d0-2fa7acd7ae53}, !- Space or SpaceType Name
  {9eb9f607-e8c6-492d-a0a5-f0d6d3991425}, !- Number of People Schedule Name
  {00684446-bed9-45cc-a111-a992186c8052}, !- Activity Level Schedule Name
  ,                                       !- Surface Name/Angle Factor List Name
  ,                                       !- Work Efficiency Schedule Name
  ,                                       !- Clothing Insulation Schedule Name
  ,                                       !- Air Velocity Schedule Name
  1;                                      !- Multiplier

OS:ScheduleTypeLimits,
  {4bc5957e-603a-4451-a35c-c51e41f38f93}, !- Handle
  ActivityLevel,                          !- Name
  0,                                      !- Lower Limit Value
  ,                                       !- Upper Limit Value
  Continuous,                             !- Numeric Type
  ActivityLevel;                          !- Unit Type

OS:ScheduleTypeLimits,
  {c19e4ef9-4e0a-4ead-815a-1aaa95d780ab}, !- Handle
  Fractional,                             !- Name
  0,                                      !- Lower Limit Value
  1,                                      !- Upper Limit Value
  Continuous;                             !- Numeric Type
>>>>>>> 49f5e9b9
<|MERGE_RESOLUTION|>--- conflicted
+++ resolved
@@ -1,53 +1,26 @@
 !- NOTE: Auto-generated from /test/osw_files/MF_8units_1story_SL_Denver.osw
 
 OS:Version,
-<<<<<<< HEAD
-  {19c32429-68ce-4135-b316-8de4cf4ee123}, !- Handle
-  2.9.0;                                  !- Version Identifier
-
-OS:SimulationControl,
-  {56e75352-7cf4-4303-94fd-b558b28d4bbf}, !- Handle
-=======
   {5bf9dff3-549b-425c-9559-8185b643077c}, !- Handle
   2.9.0;                                  !- Version Identifier
 
 OS:SimulationControl,
   {136b157b-197e-435b-bb97-4f7e5596bffc}, !- Handle
->>>>>>> 49f5e9b9
   ,                                       !- Do Zone Sizing Calculation
   ,                                       !- Do System Sizing Calculation
   ,                                       !- Do Plant Sizing Calculation
   No;                                     !- Run Simulation for Sizing Periods
 
 OS:Timestep,
-<<<<<<< HEAD
-  {8b69ddbf-03bb-49e9-99dd-6e155af8f42a}, !- Handle
-  6;                                      !- Number of Timesteps per Hour
-
-OS:ShadowCalculation,
-  {a8f4a25d-3eac-4b88-99b4-68a7baa6bc67}, !- Handle
-=======
   {daf256e4-bdbc-4aee-abba-2b3166a58939}, !- Handle
   6;                                      !- Number of Timesteps per Hour
 
 OS:ShadowCalculation,
   {81e55e4e-1b33-42ba-ab08-e8350cccdd75}, !- Handle
->>>>>>> 49f5e9b9
   20,                                     !- Calculation Frequency
   200;                                    !- Maximum Figures in Shadow Overlap Calculations
 
 OS:SurfaceConvectionAlgorithm:Outside,
-<<<<<<< HEAD
-  {8ddeb2fa-750f-4a85-bf2f-fb43f0685df0}, !- Handle
-  DOE-2;                                  !- Algorithm
-
-OS:SurfaceConvectionAlgorithm:Inside,
-  {486a9760-646c-4f31-b5c8-73a18684395f}, !- Handle
-  TARP;                                   !- Algorithm
-
-OS:ZoneCapacitanceMultiplier:ResearchSpecial,
-  {d7fcda73-a6ba-49cd-898b-9e04fbee5a49}, !- Handle
-=======
   {193c900c-e25b-452e-9cba-d767d01eeb61}, !- Handle
   DOE-2;                                  !- Algorithm
 
@@ -57,17 +30,12 @@
 
 OS:ZoneCapacitanceMultiplier:ResearchSpecial,
   {603332aa-ee26-44f4-a6d7-2066f0ab8b7c}, !- Handle
->>>>>>> 49f5e9b9
   ,                                       !- Temperature Capacity Multiplier
   15,                                     !- Humidity Capacity Multiplier
   ;                                       !- Carbon Dioxide Capacity Multiplier
 
 OS:RunPeriod,
-<<<<<<< HEAD
-  {0c62b641-1ac0-49cc-ae34-43038ac2b15b}, !- Handle
-=======
   {910aee6f-4a0d-4a85-ac48-cc154f782420}, !- Handle
->>>>>>> 49f5e9b9
   Run Period 1,                           !- Name
   1,                                      !- Begin Month
   1,                                      !- Begin Day of Month
@@ -81,11 +49,7 @@
   ;                                       !- Number of Times Runperiod to be Repeated
 
 OS:YearDescription,
-<<<<<<< HEAD
-  {5b4b2eac-3035-41e9-a7c9-53e511f67403}, !- Handle
-=======
   {8195b501-d735-4f8b-8423-2483401bbf0a}, !- Handle
->>>>>>> 49f5e9b9
   2007,                                   !- Calendar Year
   ,                                       !- Day of Week for Start Day
   ;                                       !- Is Leap Year
@@ -306,11 +270,7 @@
   Double-Loaded Interior;                 !- Feature Value 8
 
 OS:ThermalZone,
-<<<<<<< HEAD
-  {df4d245d-1dc6-45c9-bf86-320cb54347a8}, !- Handle
-=======
   {693efa53-5c29-456f-9a2b-47784f2c6f24}, !- Handle
->>>>>>> 49f5e9b9
   living zone,                            !- Name
   ,                                       !- Multiplier
   ,                                       !- Ceiling Height {m}
@@ -319,17 +279,10 @@
   ,                                       !- Zone Inside Convection Algorithm
   ,                                       !- Zone Outside Convection Algorithm
   ,                                       !- Zone Conditioning Equipment List Name
-<<<<<<< HEAD
-  {98f2b941-2cff-4ba3-a7c6-41a5eb2136b1}, !- Zone Air Inlet Port List
-  {fee2d1f2-7304-49ff-a0cb-5e2bd2d53d4a}, !- Zone Air Exhaust Port List
-  {54aee10d-2c01-4288-9027-fc8228275506}, !- Zone Air Node Name
-  {bbb93e4f-8676-49ad-a84d-e4fbb22696db}, !- Zone Return Air Port List
-=======
   {4746fdff-ce7e-4e40-891f-8ea051bc9ea6}, !- Zone Air Inlet Port List
   {be4c54e8-e69d-468c-93bb-81dc1094f4b4}, !- Zone Air Exhaust Port List
   {5c0c4ab3-b957-426c-b8a2-e8f90e11af9d}, !- Zone Air Node Name
   {8f8e5e56-092b-4f55-b7d4-39437c676ba0}, !- Zone Return Air Port List
->>>>>>> 49f5e9b9
   ,                                       !- Primary Daylighting Control Name
   ,                                       !- Fraction of Zone Controlled by Primary Daylighting Control
   ,                                       !- Secondary Daylighting Control Name
@@ -340,39 +293,6 @@
   No;                                     !- Use Ideal Air Loads
 
 OS:Node,
-<<<<<<< HEAD
-  {c5f8c9e7-b6b8-45fc-9505-1758f35a97c4}, !- Handle
-  Node 1,                                 !- Name
-  {54aee10d-2c01-4288-9027-fc8228275506}, !- Inlet Port
-  ;                                       !- Outlet Port
-
-OS:Connection,
-  {54aee10d-2c01-4288-9027-fc8228275506}, !- Handle
-  {85ef038d-9023-4442-8e1e-646efa628835}, !- Name
-  {df4d245d-1dc6-45c9-bf86-320cb54347a8}, !- Source Object
-  11,                                     !- Outlet Port
-  {c5f8c9e7-b6b8-45fc-9505-1758f35a97c4}, !- Target Object
-  2;                                      !- Inlet Port
-
-OS:PortList,
-  {98f2b941-2cff-4ba3-a7c6-41a5eb2136b1}, !- Handle
-  {c0585441-ecc9-43c8-91d8-a5cae121b181}, !- Name
-  {df4d245d-1dc6-45c9-bf86-320cb54347a8}; !- HVAC Component
-
-OS:PortList,
-  {fee2d1f2-7304-49ff-a0cb-5e2bd2d53d4a}, !- Handle
-  {6d4bdd44-4387-4358-a307-df6ebf0a077f}, !- Name
-  {df4d245d-1dc6-45c9-bf86-320cb54347a8}; !- HVAC Component
-
-OS:PortList,
-  {bbb93e4f-8676-49ad-a84d-e4fbb22696db}, !- Handle
-  {b2cbbbbe-c501-452f-89ce-a1a4a8d50748}, !- Name
-  {df4d245d-1dc6-45c9-bf86-320cb54347a8}; !- HVAC Component
-
-OS:Sizing:Zone,
-  {1c1a179e-9130-43bd-b283-3bf2bec38cfb}, !- Handle
-  {df4d245d-1dc6-45c9-bf86-320cb54347a8}, !- Zone or ZoneList Name
-=======
   {48d1398b-3574-40a1-9355-caaa02a4045b}, !- Handle
   Node 1,                                 !- Name
   {5c0c4ab3-b957-426c-b8a2-e8f90e11af9d}, !- Inlet Port
@@ -404,7 +324,6 @@
 OS:Sizing:Zone,
   {082ac8ee-01e5-4e0c-a417-e6944cfbf150}, !- Handle
   {693efa53-5c29-456f-9a2b-47784f2c6f24}, !- Zone or ZoneList Name
->>>>>>> 49f5e9b9
   SupplyAirTemperature,                   !- Zone Cooling Design Supply Air Temperature Input Method
   14,                                     !- Zone Cooling Design Supply Air Temperature {C}
   11.11,                                  !- Zone Cooling Design Supply Air Temperature Difference {deltaC}
@@ -433,16 +352,6 @@
   autosize;                               !- Dedicated Outdoor Air High Setpoint Temperature for Design {C}
 
 OS:ZoneHVAC:EquipmentList,
-<<<<<<< HEAD
-  {345cc102-45b6-44cc-a5bc-9e172bea3275}, !- Handle
-  Zone HVAC Equipment List 1,             !- Name
-  {df4d245d-1dc6-45c9-bf86-320cb54347a8}; !- Thermal Zone
-
-OS:Space,
-  {4559c901-3802-45de-98fb-1705f7879284}, !- Handle
-  living space,                           !- Name
-  {c6eed858-0bdd-412e-a8ec-3bc791e51dbd}, !- Space Type Name
-=======
   {c0f361b0-d654-4fb1-bf2e-d269b00d8249}, !- Handle
   Zone HVAC Equipment List 1,             !- Name
   {693efa53-5c29-456f-9a2b-47784f2c6f24}; !- Thermal Zone
@@ -451,7 +360,6 @@
   {b171a967-0c86-4a0b-91d0-2fa7acd7ae53}, !- Handle
   living space,                           !- Name
   {c3969c80-5eab-46de-8e44-574007c01692}, !- Space Type Name
->>>>>>> 49f5e9b9
   ,                                       !- Default Construction Set Name
   ,                                       !- Default Schedule Set Name
   ,                                       !- Direction of Relative North {deg}
@@ -459,19 +367,6 @@
   ,                                       !- Y Origin {m}
   ,                                       !- Z Origin {m}
   ,                                       !- Building Story Name
-<<<<<<< HEAD
-  {df4d245d-1dc6-45c9-bf86-320cb54347a8}, !- Thermal Zone Name
-  ,                                       !- Part of Total Floor Area
-  ,                                       !- Design Specification Outdoor Air Object Name
-  {eafeda92-b843-4432-b4cc-d92bce242300}; !- Building Unit Name
-
-OS:Surface,
-  {374b76a3-86f1-4ee5-9f8e-a84a035e02d6}, !- Handle
-  Surface 1,                              !- Name
-  Floor,                                  !- Surface Type
-  ,                                       !- Construction Name
-  {4559c901-3802-45de-98fb-1705f7879284}, !- Space Name
-=======
   {693efa53-5c29-456f-9a2b-47784f2c6f24}, !- Thermal Zone Name
   ,                                       !- Part of Total Floor Area
   ,                                       !- Design Specification Outdoor Air Object Name
@@ -483,7 +378,6 @@
   Floor,                                  !- Surface Type
   ,                                       !- Construction Name
   {b171a967-0c86-4a0b-91d0-2fa7acd7ae53}, !- Space Name
->>>>>>> 49f5e9b9
   Foundation,                             !- Outside Boundary Condition
   ,                                       !- Outside Boundary Condition Object
   NoSun,                                  !- Sun Exposure
@@ -496,19 +390,11 @@
   6.46578440716979, -12.9315688143396, 0; !- X,Y,Z Vertex 4 {m}
 
 OS:Surface,
-<<<<<<< HEAD
-  {2bbcf1ec-4619-49b4-93ca-bb6980aa93c2}, !- Handle
-  Surface 2,                              !- Name
-  Wall,                                   !- Surface Type
-  ,                                       !- Construction Name
-  {4559c901-3802-45de-98fb-1705f7879284}, !- Space Name
-=======
   {901aaefc-4c8a-494c-aed0-0ff42323f4df}, !- Handle
   Surface 2,                              !- Name
   Wall,                                   !- Surface Type
   ,                                       !- Construction Name
   {b171a967-0c86-4a0b-91d0-2fa7acd7ae53}, !- Space Name
->>>>>>> 49f5e9b9
   Outdoors,                               !- Outside Boundary Condition
   ,                                       !- Outside Boundary Condition Object
   SunExposed,                             !- Sun Exposure
@@ -521,19 +407,11 @@
   0, -12.9315688143396, 2.4384;           !- X,Y,Z Vertex 4 {m}
 
 OS:Surface,
-<<<<<<< HEAD
-  {10580f48-c0e9-4ff6-a317-b1fe7b348af4}, !- Handle
-  Surface 3,                              !- Name
-  Wall,                                   !- Surface Type
-  ,                                       !- Construction Name
-  {4559c901-3802-45de-98fb-1705f7879284}, !- Space Name
-=======
   {98887222-f50a-4b86-b245-80d7d15e8a4a}, !- Handle
   Surface 3,                              !- Name
   Wall,                                   !- Surface Type
   ,                                       !- Construction Name
   {b171a967-0c86-4a0b-91d0-2fa7acd7ae53}, !- Space Name
->>>>>>> 49f5e9b9
   Adiabatic,                              !- Outside Boundary Condition
   ,                                       !- Outside Boundary Condition Object
   NoSun,                                  !- Sun Exposure
@@ -546,15 +424,6 @@
   0, 0, 2.4384;                           !- X,Y,Z Vertex 4 {m}
 
 OS:Surface,
-<<<<<<< HEAD
-  {822937fa-8c6f-443f-8d41-bf8ebc482d81}, !- Handle
-  Surface 4,                              !- Name
-  Wall,                                   !- Surface Type
-  ,                                       !- Construction Name
-  {4559c901-3802-45de-98fb-1705f7879284}, !- Space Name
-  Surface,                                !- Outside Boundary Condition
-  {4e10f803-3499-434b-9d05-2a34e409eebf}, !- Outside Boundary Condition Object
-=======
   {8a99d7d1-009c-46e1-b5f9-eb42512df6ac}, !- Handle
   Surface 4,                              !- Name
   Wall,                                   !- Surface Type
@@ -562,7 +431,6 @@
   {b171a967-0c86-4a0b-91d0-2fa7acd7ae53}, !- Space Name
   Adiabatic,                              !- Outside Boundary Condition
   ,                                       !- Outside Boundary Condition Object
->>>>>>> 49f5e9b9
   NoSun,                                  !- Sun Exposure
   NoWind,                                 !- Wind Exposure
   ,                                       !- View Factor to Ground
@@ -573,19 +441,11 @@
   6.46578440716979, 0, 2.4384;            !- X,Y,Z Vertex 4 {m}
 
 OS:Surface,
-<<<<<<< HEAD
-  {f4a7dede-b752-4be3-9a1a-b4f43ae5215b}, !- Handle
-  Surface 5,                              !- Name
-  Wall,                                   !- Surface Type
-  ,                                       !- Construction Name
-  {4559c901-3802-45de-98fb-1705f7879284}, !- Space Name
-=======
   {c5de0f26-5027-4d9d-84b8-0ca51e913c5f}, !- Handle
   Surface 5,                              !- Name
   Wall,                                   !- Surface Type
   ,                                       !- Construction Name
   {b171a967-0c86-4a0b-91d0-2fa7acd7ae53}, !- Space Name
->>>>>>> 49f5e9b9
   Outdoors,                               !- Outside Boundary Condition
   ,                                       !- Outside Boundary Condition Object
   SunExposed,                             !- Sun Exposure
@@ -598,19 +458,11 @@
   6.46578440716979, -12.9315688143396, 2.4384; !- X,Y,Z Vertex 4 {m}
 
 OS:Surface,
-<<<<<<< HEAD
-  {50c35c02-2c68-4f83-b325-339ac762f68e}, !- Handle
-  Surface 6,                              !- Name
-  RoofCeiling,                            !- Surface Type
-  ,                                       !- Construction Name
-  {4559c901-3802-45de-98fb-1705f7879284}, !- Space Name
-=======
   {5ab37b54-9913-4a5d-a906-0f87f303571f}, !- Handle
   Surface 6,                              !- Name
   RoofCeiling,                            !- Surface Type
   ,                                       !- Construction Name
   {b171a967-0c86-4a0b-91d0-2fa7acd7ae53}, !- Space Name
->>>>>>> 49f5e9b9
   Outdoors,                               !- Outside Boundary Condition
   ,                                       !- Outside Boundary Condition Object
   SunExposed,                             !- Sun Exposure
@@ -623,11 +475,7 @@
   0, -12.9315688143396, 2.4384;           !- X,Y,Z Vertex 4 {m}
 
 OS:SpaceType,
-<<<<<<< HEAD
-  {c6eed858-0bdd-412e-a8ec-3bc791e51dbd}, !- Handle
-=======
   {c3969c80-5eab-46de-8e44-574007c01692}, !- Handle
->>>>>>> 49f5e9b9
   Space Type 1,                           !- Name
   ,                                       !- Default Construction Set Name
   ,                                       !- Default Schedule Set Name
@@ -638,13 +486,8 @@
   living;                                 !- Standards Space Type
 
 OS:ThermalZone,
-<<<<<<< HEAD
-  {ff24000b-11c6-4ae5-aedc-28d4bc4cdab1}, !- Handle
-  living zone|unit 2,                     !- Name
-=======
   {c5fe0373-a8b0-4afa-bfa0-ee28aa326daf}, !- Handle
   corridor zone,                          !- Name
->>>>>>> 49f5e9b9
   ,                                       !- Multiplier
   ,                                       !- Ceiling Height {m}
   ,                                       !- Volume {m3}
@@ -652,17 +495,10 @@
   ,                                       !- Zone Inside Convection Algorithm
   ,                                       !- Zone Outside Convection Algorithm
   ,                                       !- Zone Conditioning Equipment List Name
-<<<<<<< HEAD
-  {2ed886c1-39a7-4144-a973-a7893e59d17c}, !- Zone Air Inlet Port List
-  {14b3604f-549c-451a-8f51-4b8d2094b02a}, !- Zone Air Exhaust Port List
-  {956903e2-08ae-4538-97e2-642feb383f42}, !- Zone Air Node Name
-  {077042f5-620f-43cc-8315-300f12a5a963}, !- Zone Return Air Port List
-=======
   {48f94eb3-93e7-4f0f-b853-71b31f4647d3}, !- Zone Air Inlet Port List
   {32ed9c7e-6403-4a65-99b5-b460fd2c4679}, !- Zone Air Exhaust Port List
   {a5ed5a88-784a-49a2-ac7f-8da6984b0b39}, !- Zone Air Node Name
   {5ab91edf-4658-4837-90ff-138e3a4273db}, !- Zone Return Air Port List
->>>>>>> 49f5e9b9
   ,                                       !- Primary Daylighting Control Name
   ,                                       !- Fraction of Zone Controlled by Primary Daylighting Control
   ,                                       !- Secondary Daylighting Control Name
@@ -673,39 +509,6 @@
   No;                                     !- Use Ideal Air Loads
 
 OS:Node,
-<<<<<<< HEAD
-  {5808e35e-613d-4791-bf45-9367efbc08fb}, !- Handle
-  Node 2,                                 !- Name
-  {956903e2-08ae-4538-97e2-642feb383f42}, !- Inlet Port
-  ;                                       !- Outlet Port
-
-OS:Connection,
-  {956903e2-08ae-4538-97e2-642feb383f42}, !- Handle
-  {bec4563b-0634-4fc2-8ef7-64d0cbc36e11}, !- Name
-  {ff24000b-11c6-4ae5-aedc-28d4bc4cdab1}, !- Source Object
-  11,                                     !- Outlet Port
-  {5808e35e-613d-4791-bf45-9367efbc08fb}, !- Target Object
-  2;                                      !- Inlet Port
-
-OS:PortList,
-  {2ed886c1-39a7-4144-a973-a7893e59d17c}, !- Handle
-  {0187fb6c-8bd3-4394-96ee-fb7951f0bbe6}, !- Name
-  {ff24000b-11c6-4ae5-aedc-28d4bc4cdab1}; !- HVAC Component
-
-OS:PortList,
-  {14b3604f-549c-451a-8f51-4b8d2094b02a}, !- Handle
-  {3772e48e-86d3-4109-89cc-df2779336756}, !- Name
-  {ff24000b-11c6-4ae5-aedc-28d4bc4cdab1}; !- HVAC Component
-
-OS:PortList,
-  {077042f5-620f-43cc-8315-300f12a5a963}, !- Handle
-  {b1428ce5-5c7c-414d-b038-67b33fbb51c9}, !- Name
-  {ff24000b-11c6-4ae5-aedc-28d4bc4cdab1}; !- HVAC Component
-
-OS:Sizing:Zone,
-  {99b31815-b9e1-4205-9f78-194970a84ca7}, !- Handle
-  {ff24000b-11c6-4ae5-aedc-28d4bc4cdab1}, !- Zone or ZoneList Name
-=======
   {c8c6c433-5134-4db7-9161-b9ebb47d206e}, !- Handle
   Node 2,                                 !- Name
   {a5ed5a88-784a-49a2-ac7f-8da6984b0b39}, !- Inlet Port
@@ -737,7 +540,6 @@
 OS:Sizing:Zone,
   {cb1d7083-aec2-40db-891c-9a2ed435ea46}, !- Handle
   {c5fe0373-a8b0-4afa-bfa0-ee28aa326daf}, !- Zone or ZoneList Name
->>>>>>> 49f5e9b9
   SupplyAirTemperature,                   !- Zone Cooling Design Supply Air Temperature Input Method
   14,                                     !- Zone Cooling Design Supply Air Temperature {C}
   11.11,                                  !- Zone Cooling Design Supply Air Temperature Difference {deltaC}
@@ -766,16 +568,6 @@
   autosize;                               !- Dedicated Outdoor Air High Setpoint Temperature for Design {C}
 
 OS:ZoneHVAC:EquipmentList,
-<<<<<<< HEAD
-  {335b7d8b-e5ea-4b3a-84ca-2de70e5a12a6}, !- Handle
-  Zone HVAC Equipment List 2,             !- Name
-  {ff24000b-11c6-4ae5-aedc-28d4bc4cdab1}; !- Thermal Zone
-
-OS:Space,
-  {1d562a88-a2b4-4d3d-ab65-096228515c64}, !- Handle
-  living space|unit 2,                    !- Name
-  {c6eed858-0bdd-412e-a8ec-3bc791e51dbd}, !- Space Type Name
-=======
   {76217609-3c4b-4ebe-8b9a-837d616e9887}, !- Handle
   Zone HVAC Equipment List 2,             !- Name
   {c5fe0373-a8b0-4afa-bfa0-ee28aa326daf}; !- Thermal Zone
@@ -784,7 +576,6 @@
   {f1db640e-f1fd-4b26-ab53-8e7f43c36b82}, !- Handle
   corridor space,                         !- Name
   {bd8c07fb-04aa-4b72-a96c-6903f5b4b3bd}, !- Space Type Name
->>>>>>> 49f5e9b9
   ,                                       !- Default Construction Set Name
   ,                                       !- Default Schedule Set Name
   ,                                       !- Direction of Relative North {deg}
@@ -792,19 +583,6 @@
   ,                                       !- Y Origin {m}
   ,                                       !- Z Origin {m}
   ,                                       !- Building Story Name
-<<<<<<< HEAD
-  {ff24000b-11c6-4ae5-aedc-28d4bc4cdab1}, !- Thermal Zone Name
-  ,                                       !- Part of Total Floor Area
-  ,                                       !- Design Specification Outdoor Air Object Name
-  {79583b01-6693-4f05-9afd-b9b9947c1282}; !- Building Unit Name
-
-OS:Surface,
-  {aaa8b16f-5b7c-400e-b5c2-b1d326362776}, !- Handle
-  Surface 7,                              !- Name
-  Floor,                                  !- Surface Type
-  ,                                       !- Construction Name
-  {1d562a88-a2b4-4d3d-ab65-096228515c64}, !- Space Name
-=======
   {c5fe0373-a8b0-4afa-bfa0-ee28aa326daf}; !- Thermal Zone Name
 
 OS:Surface,
@@ -813,7 +591,6 @@
   Floor,                                  !- Surface Type
   ,                                       !- Construction Name
   {f1db640e-f1fd-4b26-ab53-8e7f43c36b82}, !- Space Name
->>>>>>> 49f5e9b9
   Foundation,                             !- Outside Boundary Condition
   ,                                       !- Outside Boundary Condition Object
   NoSun,                                  !- Sun Exposure
@@ -826,19 +603,11 @@
   6.46578440716979, 0, 0;                 !- X,Y,Z Vertex 4 {m}
 
 OS:Surface,
-<<<<<<< HEAD
-  {c57fedb0-588c-4648-98ab-dd6eadcacb04}, !- Handle
-  Surface 8,                              !- Name
-  Wall,                                   !- Surface Type
-  ,                                       !- Construction Name
-  {1d562a88-a2b4-4d3d-ab65-096228515c64}, !- Space Name
-=======
   {e5f633b0-9816-41ea-8227-a21d37d1e573}, !- Handle
   Surface 8,                              !- Name
   Wall,                                   !- Surface Type
   ,                                       !- Construction Name
   {f1db640e-f1fd-4b26-ab53-8e7f43c36b82}, !- Space Name
->>>>>>> 49f5e9b9
   Outdoors,                               !- Outside Boundary Condition
   ,                                       !- Outside Boundary Condition Object
   SunExposed,                             !- Sun Exposure
@@ -851,21 +620,12 @@
   0, 0, 2.4384;                           !- X,Y,Z Vertex 4 {m}
 
 OS:Surface,
-<<<<<<< HEAD
-  {013fed32-4d8f-48cd-a66a-0ed37893754c}, !- Handle
-  Surface 9,                              !- Name
-  Wall,                                   !- Surface Type
-  ,                                       !- Construction Name
-  {1d562a88-a2b4-4d3d-ab65-096228515c64}, !- Space Name
-  Outdoors,                               !- Outside Boundary Condition
-=======
   {570eaa06-a2d8-4f6c-84b5-7aefb2209ac9}, !- Handle
   Surface 9,                              !- Name
   Wall,                                   !- Surface Type
   ,                                       !- Construction Name
   {f1db640e-f1fd-4b26-ab53-8e7f43c36b82}, !- Space Name
   Adiabatic,                              !- Outside Boundary Condition
->>>>>>> 49f5e9b9
   ,                                       !- Outside Boundary Condition Object
   NoSun,                                  !- Sun Exposure
   NoWind,                                 !- Wind Exposure
@@ -877,15 +637,6 @@
   0, 1.524, 2.4384;                       !- X,Y,Z Vertex 4 {m}
 
 OS:Surface,
-<<<<<<< HEAD
-  {6434ff0c-edd4-4687-bc13-abb3795edf57}, !- Handle
-  Surface 10,                             !- Name
-  Wall,                                   !- Surface Type
-  ,                                       !- Construction Name
-  {1d562a88-a2b4-4d3d-ab65-096228515c64}, !- Space Name
-  Surface,                                !- Outside Boundary Condition
-  {65fdfa59-2117-4bc5-a910-ca7770cb6949}, !- Outside Boundary Condition Object
-=======
   {712de8b0-214f-4a1d-a82e-7136f1277c2f}, !- Handle
   Surface 10,                             !- Name
   Wall,                                   !- Surface Type
@@ -893,7 +644,6 @@
   {f1db640e-f1fd-4b26-ab53-8e7f43c36b82}, !- Space Name
   Adiabatic,                              !- Outside Boundary Condition
   ,                                       !- Outside Boundary Condition Object
->>>>>>> 49f5e9b9
   NoSun,                                  !- Sun Exposure
   NoWind,                                 !- Wind Exposure
   ,                                       !- View Factor to Ground
@@ -904,19 +654,11 @@
   6.46578440716979, 1.524, 2.4384;        !- X,Y,Z Vertex 4 {m}
 
 OS:Surface,
-<<<<<<< HEAD
-  {19b54019-3a88-4745-81b7-119de8099bd1}, !- Handle
-  Surface 11,                             !- Name
-  Wall,                                   !- Surface Type
-  ,                                       !- Construction Name
-  {1d562a88-a2b4-4d3d-ab65-096228515c64}, !- Space Name
-=======
   {6f0248b2-1f06-464f-bcc2-5b785d973118}, !- Handle
   Surface 11,                             !- Name
   Wall,                                   !- Surface Type
   ,                                       !- Construction Name
   {f1db640e-f1fd-4b26-ab53-8e7f43c36b82}, !- Space Name
->>>>>>> 49f5e9b9
   Adiabatic,                              !- Outside Boundary Condition
   ,                                       !- Outside Boundary Condition Object
   NoSun,                                  !- Sun Exposure
@@ -929,19 +671,11 @@
   6.46578440716979, 0, 2.4384;            !- X,Y,Z Vertex 4 {m}
 
 OS:Surface,
-<<<<<<< HEAD
-  {68599b70-4ff8-4bcb-80a8-6a9918ba13d9}, !- Handle
-  Surface 12,                             !- Name
-  RoofCeiling,                            !- Surface Type
-  ,                                       !- Construction Name
-  {1d562a88-a2b4-4d3d-ab65-096228515c64}, !- Space Name
-=======
   {8c240d6f-3d45-41d3-8c0d-116a94e404b1}, !- Handle
   Surface 12,                             !- Name
   RoofCeiling,                            !- Surface Type
   ,                                       !- Construction Name
   {f1db640e-f1fd-4b26-ab53-8e7f43c36b82}, !- Space Name
->>>>>>> 49f5e9b9
   Outdoors,                               !- Outside Boundary Condition
   ,                                       !- Outside Boundary Condition Object
   SunExposed,                             !- Sun Exposure
@@ -953,1451 +687,8 @@
   0, 1.524, 2.4384,                       !- X,Y,Z Vertex 3 {m}
   0, 0, 2.4384;                           !- X,Y,Z Vertex 4 {m}
 
-<<<<<<< HEAD
-OS:ThermalZone,
-  {922760ff-4c29-4395-a7cf-273eab36ab4d}, !- Handle
-  living zone|unit 3,                     !- Name
-  ,                                       !- Multiplier
-  ,                                       !- Ceiling Height {m}
-  ,                                       !- Volume {m3}
-  ,                                       !- Floor Area {m2}
-  ,                                       !- Zone Inside Convection Algorithm
-  ,                                       !- Zone Outside Convection Algorithm
-  ,                                       !- Zone Conditioning Equipment List Name
-  {9c7d1a09-b80a-4323-ac0a-00be6a482902}, !- Zone Air Inlet Port List
-  {90fe0b7f-c254-45ae-9549-43ab516f024e}, !- Zone Air Exhaust Port List
-  {fb076c34-28e3-4140-ac27-bb66ffa3ebe6}, !- Zone Air Node Name
-  {b96b8efe-9696-4ed5-8c12-cb2b2b678710}, !- Zone Return Air Port List
-  ,                                       !- Primary Daylighting Control Name
-  ,                                       !- Fraction of Zone Controlled by Primary Daylighting Control
-  ,                                       !- Secondary Daylighting Control Name
-  ,                                       !- Fraction of Zone Controlled by Secondary Daylighting Control
-  ,                                       !- Illuminance Map Name
-=======
 OS:SpaceType,
   {bd8c07fb-04aa-4b72-a96c-6903f5b4b3bd}, !- Handle
-  Space Type 2,                           !- Name
-  ,                                       !- Default Construction Set Name
-  ,                                       !- Default Schedule Set Name
->>>>>>> 49f5e9b9
-  ,                                       !- Group Rendering Name
-  ,                                       !- Design Specification Outdoor Air Object Name
-  ,                                       !- Standards Template
-  ,                                       !- Standards Building Type
-  corridor;                               !- Standards Space Type
-
-<<<<<<< HEAD
-OS:Node,
-  {0b13d801-b55f-4f98-94de-f620e5d7e25b}, !- Handle
-  Node 3,                                 !- Name
-  {fb076c34-28e3-4140-ac27-bb66ffa3ebe6}, !- Inlet Port
-  ;                                       !- Outlet Port
-
-OS:Connection,
-  {fb076c34-28e3-4140-ac27-bb66ffa3ebe6}, !- Handle
-  {33123cbc-12f3-4bab-9c52-39d2cdbdf250}, !- Name
-  {922760ff-4c29-4395-a7cf-273eab36ab4d}, !- Source Object
-  11,                                     !- Outlet Port
-  {0b13d801-b55f-4f98-94de-f620e5d7e25b}, !- Target Object
-  2;                                      !- Inlet Port
-
-OS:PortList,
-  {9c7d1a09-b80a-4323-ac0a-00be6a482902}, !- Handle
-  {87f74503-7f93-4d66-b435-0889dd46d30d}, !- Name
-  {922760ff-4c29-4395-a7cf-273eab36ab4d}; !- HVAC Component
-
-OS:PortList,
-  {90fe0b7f-c254-45ae-9549-43ab516f024e}, !- Handle
-  {f3cf3346-4698-47fb-b9e5-4a2478ad5eb4}, !- Name
-  {922760ff-4c29-4395-a7cf-273eab36ab4d}; !- HVAC Component
-
-OS:PortList,
-  {b96b8efe-9696-4ed5-8c12-cb2b2b678710}, !- Handle
-  {3238508a-3440-434a-a3eb-fccf34b37fe9}, !- Name
-  {922760ff-4c29-4395-a7cf-273eab36ab4d}; !- HVAC Component
-
-OS:Sizing:Zone,
-  {9a13b9a1-ed0c-4a7e-95f5-d66b9328c1fb}, !- Handle
-  {922760ff-4c29-4395-a7cf-273eab36ab4d}, !- Zone or ZoneList Name
-  SupplyAirTemperature,                   !- Zone Cooling Design Supply Air Temperature Input Method
-  14,                                     !- Zone Cooling Design Supply Air Temperature {C}
-  11.11,                                  !- Zone Cooling Design Supply Air Temperature Difference {deltaC}
-  SupplyAirTemperature,                   !- Zone Heating Design Supply Air Temperature Input Method
-  40,                                     !- Zone Heating Design Supply Air Temperature {C}
-  11.11,                                  !- Zone Heating Design Supply Air Temperature Difference {deltaC}
-  0.0085,                                 !- Zone Cooling Design Supply Air Humidity Ratio {kg-H2O/kg-air}
-  0.008,                                  !- Zone Heating Design Supply Air Humidity Ratio {kg-H2O/kg-air}
-  ,                                       !- Zone Heating Sizing Factor
-  ,                                       !- Zone Cooling Sizing Factor
-  DesignDay,                              !- Cooling Design Air Flow Method
-  ,                                       !- Cooling Design Air Flow Rate {m3/s}
-  ,                                       !- Cooling Minimum Air Flow per Zone Floor Area {m3/s-m2}
-  ,                                       !- Cooling Minimum Air Flow {m3/s}
-  ,                                       !- Cooling Minimum Air Flow Fraction
-  DesignDay,                              !- Heating Design Air Flow Method
-  ,                                       !- Heating Design Air Flow Rate {m3/s}
-  ,                                       !- Heating Maximum Air Flow per Zone Floor Area {m3/s-m2}
-  ,                                       !- Heating Maximum Air Flow {m3/s}
-  ,                                       !- Heating Maximum Air Flow Fraction
-  ,                                       !- Design Zone Air Distribution Effectiveness in Cooling Mode
-  ,                                       !- Design Zone Air Distribution Effectiveness in Heating Mode
-  No,                                     !- Account for Dedicated Outdoor Air System
-  NeutralSupplyAir,                       !- Dedicated Outdoor Air System Control Strategy
-  autosize,                               !- Dedicated Outdoor Air Low Setpoint Temperature for Design {C}
-  autosize;                               !- Dedicated Outdoor Air High Setpoint Temperature for Design {C}
-
-OS:ZoneHVAC:EquipmentList,
-  {891e9297-a482-44e1-aeb1-8bee2fd69798}, !- Handle
-  Zone HVAC Equipment List 3,             !- Name
-  {922760ff-4c29-4395-a7cf-273eab36ab4d}; !- Thermal Zone
-
-OS:Space,
-  {12c01ab6-f4c7-407a-9c59-a355d97321f1}, !- Handle
-  living space|unit 3|story 1,            !- Name
-  {c6eed858-0bdd-412e-a8ec-3bc791e51dbd}, !- Space Type Name
-  ,                                       !- Default Construction Set Name
-  ,                                       !- Default Schedule Set Name
-  -0,                                     !- Direction of Relative North {deg}
-  0,                                      !- X Origin {m}
-  0,                                      !- Y Origin {m}
-  0,                                      !- Z Origin {m}
-  ,                                       !- Building Story Name
-  {922760ff-4c29-4395-a7cf-273eab36ab4d}, !- Thermal Zone Name
-  ,                                       !- Part of Total Floor Area
-  ,                                       !- Design Specification Outdoor Air Object Name
-  {c3af2763-156d-4a88-bc7d-83ecc8bb84ac}; !- Building Unit Name
-
-OS:Surface,
-  {38296089-6958-441c-921c-509df1839aeb}, !- Handle
-  Surface 13,                             !- Name
-  Wall,                                   !- Surface Type
-  ,                                       !- Construction Name
-  {12c01ab6-f4c7-407a-9c59-a355d97321f1}, !- Space Name
-  Surface,                                !- Outside Boundary Condition
-  {a7b778a7-97ae-481c-8612-a66da638a0d7}, !- Outside Boundary Condition Object
-  NoSun,                                  !- Sun Exposure
-  NoWind,                                 !- Wind Exposure
-  ,                                       !- View Factor to Ground
-  ,                                       !- Number of Vertices
-  12.9315688143396, -12.9315688143396, 2.4384, !- X,Y,Z Vertex 1 {m}
-  12.9315688143396, -12.9315688143396, 0, !- X,Y,Z Vertex 2 {m}
-  12.9315688143396, 0, 0,                 !- X,Y,Z Vertex 3 {m}
-  12.9315688143396, 0, 2.4384;            !- X,Y,Z Vertex 4 {m}
-
-OS:Surface,
-  {357b4084-28b4-4904-b37c-9c37fa5f939a}, !- Handle
-  Surface 14,                             !- Name
-  Floor,                                  !- Surface Type
-  ,                                       !- Construction Name
-  {12c01ab6-f4c7-407a-9c59-a355d97321f1}, !- Space Name
-  Foundation,                             !- Outside Boundary Condition
-  ,                                       !- Outside Boundary Condition Object
-  NoSun,                                  !- Sun Exposure
-  NoWind,                                 !- Wind Exposure
-  ,                                       !- View Factor to Ground
-  ,                                       !- Number of Vertices
-  6.46578440716979, -12.9315688143396, 0, !- X,Y,Z Vertex 1 {m}
-  6.46578440716979, 0, 0,                 !- X,Y,Z Vertex 2 {m}
-  12.9315688143396, 0, 0,                 !- X,Y,Z Vertex 3 {m}
-  12.9315688143396, -12.9315688143396, 0; !- X,Y,Z Vertex 4 {m}
-
-OS:Surface,
-  {4e10f803-3499-434b-9d05-2a34e409eebf}, !- Handle
-  Surface 15,                             !- Name
-  Wall,                                   !- Surface Type
-  ,                                       !- Construction Name
-  {12c01ab6-f4c7-407a-9c59-a355d97321f1}, !- Space Name
-  Surface,                                !- Outside Boundary Condition
-  {822937fa-8c6f-443f-8d41-bf8ebc482d81}, !- Outside Boundary Condition Object
-  NoSun,                                  !- Sun Exposure
-  NoWind,                                 !- Wind Exposure
-  ,                                       !- View Factor to Ground
-  ,                                       !- Number of Vertices
-  6.46578440716979, 0, 2.4384,            !- X,Y,Z Vertex 1 {m}
-  6.46578440716979, 0, 0,                 !- X,Y,Z Vertex 2 {m}
-  6.46578440716979, -12.9315688143396, 0, !- X,Y,Z Vertex 3 {m}
-  6.46578440716979, -12.9315688143396, 2.4384; !- X,Y,Z Vertex 4 {m}
-
-OS:Surface,
-  {c8f1df9d-af92-4c97-a984-bafbff71dede}, !- Handle
-  Surface 16,                             !- Name
-  RoofCeiling,                            !- Surface Type
-  ,                                       !- Construction Name
-  {12c01ab6-f4c7-407a-9c59-a355d97321f1}, !- Space Name
-  Outdoors,                               !- Outside Boundary Condition
-  ,                                       !- Outside Boundary Condition Object
-  SunExposed,                             !- Sun Exposure
-  WindExposed,                            !- Wind Exposure
-  ,                                       !- View Factor to Ground
-  ,                                       !- Number of Vertices
-  12.9315688143396, -12.9315688143396, 2.4384, !- X,Y,Z Vertex 1 {m}
-  12.9315688143396, 0, 2.4384,            !- X,Y,Z Vertex 2 {m}
-  6.46578440716979, 0, 2.4384,            !- X,Y,Z Vertex 3 {m}
-  6.46578440716979, -12.9315688143396, 2.4384; !- X,Y,Z Vertex 4 {m}
-
-OS:Surface,
-  {0a70f23c-fbf6-4d73-9b79-1659fc1d9cec}, !- Handle
-  Surface 17,                             !- Name
-  Wall,                                   !- Surface Type
-  ,                                       !- Construction Name
-  {12c01ab6-f4c7-407a-9c59-a355d97321f1}, !- Space Name
-  Adiabatic,                              !- Outside Boundary Condition
-  ,                                       !- Outside Boundary Condition Object
-  NoSun,                                  !- Sun Exposure
-  NoWind,                                 !- Wind Exposure
-  ,                                       !- View Factor to Ground
-  ,                                       !- Number of Vertices
-  12.9315688143396, 0, 2.4384,            !- X,Y,Z Vertex 1 {m}
-  12.9315688143396, 0, 0,                 !- X,Y,Z Vertex 2 {m}
-  6.46578440716979, 0, 0,                 !- X,Y,Z Vertex 3 {m}
-  6.46578440716979, 0, 2.4384;            !- X,Y,Z Vertex 4 {m}
-
-OS:Surface,
-  {76135aae-8d4a-444a-b546-dc8b05b6cfd3}, !- Handle
-  Surface 18,                             !- Name
-  Wall,                                   !- Surface Type
-  ,                                       !- Construction Name
-  {12c01ab6-f4c7-407a-9c59-a355d97321f1}, !- Space Name
-  Outdoors,                               !- Outside Boundary Condition
-  ,                                       !- Outside Boundary Condition Object
-  SunExposed,                             !- Sun Exposure
-  WindExposed,                            !- Wind Exposure
-  ,                                       !- View Factor to Ground
-  ,                                       !- Number of Vertices
-  6.46578440716979, -12.9315688143396, 2.4384, !- X,Y,Z Vertex 1 {m}
-  6.46578440716979, -12.9315688143396, 0, !- X,Y,Z Vertex 2 {m}
-  12.9315688143396, -12.9315688143396, 0, !- X,Y,Z Vertex 3 {m}
-  12.9315688143396, -12.9315688143396, 2.4384; !- X,Y,Z Vertex 4 {m}
-
-OS:ThermalZone,
-  {7a7cb661-698f-4cd7-9adb-a31baa0c43c1}, !- Handle
-  living zone|unit 4,                     !- Name
-  ,                                       !- Multiplier
-  ,                                       !- Ceiling Height {m}
-  ,                                       !- Volume {m3}
-  ,                                       !- Floor Area {m2}
-  ,                                       !- Zone Inside Convection Algorithm
-  ,                                       !- Zone Outside Convection Algorithm
-  ,                                       !- Zone Conditioning Equipment List Name
-  {d744a03f-0b88-480d-8609-7403f1a86296}, !- Zone Air Inlet Port List
-  {e78a9d41-004c-4284-9141-c96d31704ef0}, !- Zone Air Exhaust Port List
-  {412e465e-bc88-4329-ac51-eaf3ec93b14a}, !- Zone Air Node Name
-  {02e1abf4-6546-479c-b379-f020ea09968c}, !- Zone Return Air Port List
-  ,                                       !- Primary Daylighting Control Name
-  ,                                       !- Fraction of Zone Controlled by Primary Daylighting Control
-  ,                                       !- Secondary Daylighting Control Name
-  ,                                       !- Fraction of Zone Controlled by Secondary Daylighting Control
-  ,                                       !- Illuminance Map Name
-  ,                                       !- Group Rendering Name
-  ,                                       !- Thermostat Name
-  No;                                     !- Use Ideal Air Loads
-
-OS:Node,
-  {ffb5cde3-5139-47ca-b693-4f0d02bfff66}, !- Handle
-  Node 4,                                 !- Name
-  {412e465e-bc88-4329-ac51-eaf3ec93b14a}, !- Inlet Port
-  ;                                       !- Outlet Port
-
-OS:Connection,
-  {412e465e-bc88-4329-ac51-eaf3ec93b14a}, !- Handle
-  {5edfb04b-7457-424a-9f4b-38f9ddb7082c}, !- Name
-  {7a7cb661-698f-4cd7-9adb-a31baa0c43c1}, !- Source Object
-  11,                                     !- Outlet Port
-  {ffb5cde3-5139-47ca-b693-4f0d02bfff66}, !- Target Object
-  2;                                      !- Inlet Port
-
-OS:PortList,
-  {d744a03f-0b88-480d-8609-7403f1a86296}, !- Handle
-  {86849123-1332-426c-a643-29e1a17c2bb7}, !- Name
-  {7a7cb661-698f-4cd7-9adb-a31baa0c43c1}; !- HVAC Component
-
-OS:PortList,
-  {e78a9d41-004c-4284-9141-c96d31704ef0}, !- Handle
-  {073d329e-969d-4587-b018-98136ec4ae5c}, !- Name
-  {7a7cb661-698f-4cd7-9adb-a31baa0c43c1}; !- HVAC Component
-
-OS:PortList,
-  {02e1abf4-6546-479c-b379-f020ea09968c}, !- Handle
-  {8424502b-b315-45c3-9874-ee2e8dd724a5}, !- Name
-  {7a7cb661-698f-4cd7-9adb-a31baa0c43c1}; !- HVAC Component
-
-OS:Sizing:Zone,
-  {ca868949-8c33-42c3-a00b-f1215e5fed97}, !- Handle
-  {7a7cb661-698f-4cd7-9adb-a31baa0c43c1}, !- Zone or ZoneList Name
-  SupplyAirTemperature,                   !- Zone Cooling Design Supply Air Temperature Input Method
-  14,                                     !- Zone Cooling Design Supply Air Temperature {C}
-  11.11,                                  !- Zone Cooling Design Supply Air Temperature Difference {deltaC}
-  SupplyAirTemperature,                   !- Zone Heating Design Supply Air Temperature Input Method
-  40,                                     !- Zone Heating Design Supply Air Temperature {C}
-  11.11,                                  !- Zone Heating Design Supply Air Temperature Difference {deltaC}
-  0.0085,                                 !- Zone Cooling Design Supply Air Humidity Ratio {kg-H2O/kg-air}
-  0.008,                                  !- Zone Heating Design Supply Air Humidity Ratio {kg-H2O/kg-air}
-  ,                                       !- Zone Heating Sizing Factor
-  ,                                       !- Zone Cooling Sizing Factor
-  DesignDay,                              !- Cooling Design Air Flow Method
-  ,                                       !- Cooling Design Air Flow Rate {m3/s}
-  ,                                       !- Cooling Minimum Air Flow per Zone Floor Area {m3/s-m2}
-  ,                                       !- Cooling Minimum Air Flow {m3/s}
-  ,                                       !- Cooling Minimum Air Flow Fraction
-  DesignDay,                              !- Heating Design Air Flow Method
-  ,                                       !- Heating Design Air Flow Rate {m3/s}
-  ,                                       !- Heating Maximum Air Flow per Zone Floor Area {m3/s-m2}
-  ,                                       !- Heating Maximum Air Flow {m3/s}
-  ,                                       !- Heating Maximum Air Flow Fraction
-  ,                                       !- Design Zone Air Distribution Effectiveness in Cooling Mode
-  ,                                       !- Design Zone Air Distribution Effectiveness in Heating Mode
-  No,                                     !- Account for Dedicated Outdoor Air System
-  NeutralSupplyAir,                       !- Dedicated Outdoor Air System Control Strategy
-  autosize,                               !- Dedicated Outdoor Air Low Setpoint Temperature for Design {C}
-  autosize;                               !- Dedicated Outdoor Air High Setpoint Temperature for Design {C}
-
-OS:ZoneHVAC:EquipmentList,
-  {261cca55-cee3-48b7-93da-c5e896333dda}, !- Handle
-  Zone HVAC Equipment List 4,             !- Name
-  {7a7cb661-698f-4cd7-9adb-a31baa0c43c1}; !- Thermal Zone
-
-OS:Space,
-  {7cf86f09-7e14-40ae-a8cf-5b20d5bf1a0d}, !- Handle
-  living space|unit 4|story 1,            !- Name
-  {c6eed858-0bdd-412e-a8ec-3bc791e51dbd}, !- Space Type Name
-  ,                                       !- Default Construction Set Name
-  ,                                       !- Default Schedule Set Name
-  -0,                                     !- Direction of Relative North {deg}
-  0,                                      !- X Origin {m}
-  0,                                      !- Y Origin {m}
-  0,                                      !- Z Origin {m}
-  ,                                       !- Building Story Name
-  {7a7cb661-698f-4cd7-9adb-a31baa0c43c1}, !- Thermal Zone Name
-  ,                                       !- Part of Total Floor Area
-  ,                                       !- Design Specification Outdoor Air Object Name
-  {57afb050-aa01-41f1-8e95-f8fd94501bb2}; !- Building Unit Name
-
-OS:Surface,
-  {7073b423-56a4-483c-a48d-91494ef685db}, !- Handle
-  Surface 19,                             !- Name
-  Wall,                                   !- Surface Type
-  ,                                       !- Construction Name
-  {7cf86f09-7e14-40ae-a8cf-5b20d5bf1a0d}, !- Space Name
-  Adiabatic,                              !- Outside Boundary Condition
-  ,                                       !- Outside Boundary Condition Object
-  NoSun,                                  !- Sun Exposure
-  NoWind,                                 !- Wind Exposure
-  ,                                       !- View Factor to Ground
-  ,                                       !- Number of Vertices
-  6.46578440716979, 3.048, 2.4384,        !- X,Y,Z Vertex 1 {m}
-  6.46578440716979, 3.048, 0,             !- X,Y,Z Vertex 2 {m}
-  12.9315688143396, 3.048, 0,             !- X,Y,Z Vertex 3 {m}
-  12.9315688143396, 3.048, 2.4384;        !- X,Y,Z Vertex 4 {m}
-
-OS:Surface,
-  {65fdfa59-2117-4bc5-a910-ca7770cb6949}, !- Handle
-  Surface 20,                             !- Name
-  Wall,                                   !- Surface Type
-  ,                                       !- Construction Name
-  {7cf86f09-7e14-40ae-a8cf-5b20d5bf1a0d}, !- Space Name
-  Surface,                                !- Outside Boundary Condition
-  {6434ff0c-edd4-4687-bc13-abb3795edf57}, !- Outside Boundary Condition Object
-  NoSun,                                  !- Sun Exposure
-  NoWind,                                 !- Wind Exposure
-  ,                                       !- View Factor to Ground
-  ,                                       !- Number of Vertices
-  6.46578440716979, 15.9795688143396, 2.4384, !- X,Y,Z Vertex 1 {m}
-  6.46578440716979, 15.9795688143396, 0,  !- X,Y,Z Vertex 2 {m}
-  6.46578440716979, 3.048, 0,             !- X,Y,Z Vertex 3 {m}
-  6.46578440716979, 3.048, 2.4384;        !- X,Y,Z Vertex 4 {m}
-
-OS:Surface,
-  {e8664e1c-ecf2-4b45-911c-47eccf43d27c}, !- Handle
-  Surface 21,                             !- Name
-  Wall,                                   !- Surface Type
-  ,                                       !- Construction Name
-  {7cf86f09-7e14-40ae-a8cf-5b20d5bf1a0d}, !- Space Name
-  Outdoors,                               !- Outside Boundary Condition
-  ,                                       !- Outside Boundary Condition Object
-  SunExposed,                             !- Sun Exposure
-  WindExposed,                            !- Wind Exposure
-  ,                                       !- View Factor to Ground
-  ,                                       !- Number of Vertices
-  12.9315688143396, 15.9795688143396, 2.4384, !- X,Y,Z Vertex 1 {m}
-  12.9315688143396, 15.9795688143396, 0,  !- X,Y,Z Vertex 2 {m}
-  6.46578440716979, 15.9795688143396, 0,  !- X,Y,Z Vertex 3 {m}
-  6.46578440716979, 15.9795688143396, 2.4384; !- X,Y,Z Vertex 4 {m}
-
-OS:Surface,
-  {0c2cc7d2-be78-4ee4-b3bd-a63b4a695ebd}, !- Handle
-  Surface 22,                             !- Name
-  Floor,                                  !- Surface Type
-  ,                                       !- Construction Name
-  {7cf86f09-7e14-40ae-a8cf-5b20d5bf1a0d}, !- Space Name
-  Foundation,                             !- Outside Boundary Condition
-  ,                                       !- Outside Boundary Condition Object
-  NoSun,                                  !- Sun Exposure
-  NoWind,                                 !- Wind Exposure
-  ,                                       !- View Factor to Ground
-  ,                                       !- Number of Vertices
-  6.46578440716979, 3.048, 0,             !- X,Y,Z Vertex 1 {m}
-  6.46578440716979, 15.9795688143396, 0,  !- X,Y,Z Vertex 2 {m}
-  12.9315688143396, 15.9795688143396, 0,  !- X,Y,Z Vertex 3 {m}
-  12.9315688143396, 3.048, 0;             !- X,Y,Z Vertex 4 {m}
-
-OS:Surface,
-  {52f6bea3-9282-444d-9dbf-dfae52d2aa91}, !- Handle
-  Surface 23,                             !- Name
-  RoofCeiling,                            !- Surface Type
-  ,                                       !- Construction Name
-  {7cf86f09-7e14-40ae-a8cf-5b20d5bf1a0d}, !- Space Name
-  Outdoors,                               !- Outside Boundary Condition
-  ,                                       !- Outside Boundary Condition Object
-  SunExposed,                             !- Sun Exposure
-  WindExposed,                            !- Wind Exposure
-  ,                                       !- View Factor to Ground
-  ,                                       !- Number of Vertices
-  12.9315688143396, 3.048, 2.4384,        !- X,Y,Z Vertex 1 {m}
-  12.9315688143396, 15.9795688143396, 2.4384, !- X,Y,Z Vertex 2 {m}
-  6.46578440716979, 15.9795688143396, 2.4384, !- X,Y,Z Vertex 3 {m}
-  6.46578440716979, 3.048, 2.4384;        !- X,Y,Z Vertex 4 {m}
-
-OS:Surface,
-  {58838292-18ae-49df-a21c-f05e2bb50dbf}, !- Handle
-  Surface 24,                             !- Name
-  Wall,                                   !- Surface Type
-  ,                                       !- Construction Name
-  {7cf86f09-7e14-40ae-a8cf-5b20d5bf1a0d}, !- Space Name
-  Surface,                                !- Outside Boundary Condition
-  {118db8c2-5075-474a-939f-bc0371206765}, !- Outside Boundary Condition Object
-  NoSun,                                  !- Sun Exposure
-  NoWind,                                 !- Wind Exposure
-  ,                                       !- View Factor to Ground
-  ,                                       !- Number of Vertices
-  12.9315688143396, 3.048, 2.4384,        !- X,Y,Z Vertex 1 {m}
-  12.9315688143396, 3.048, 0,             !- X,Y,Z Vertex 2 {m}
-  12.9315688143396, 15.9795688143396, 0,  !- X,Y,Z Vertex 3 {m}
-  12.9315688143396, 15.9795688143396, 2.4384; !- X,Y,Z Vertex 4 {m}
-
-OS:ThermalZone,
-  {a21e3faf-672a-4106-b894-69c9b677eaea}, !- Handle
-  living zone|unit 5,                     !- Name
-  ,                                       !- Multiplier
-  ,                                       !- Ceiling Height {m}
-  ,                                       !- Volume {m3}
-  ,                                       !- Floor Area {m2}
-  ,                                       !- Zone Inside Convection Algorithm
-  ,                                       !- Zone Outside Convection Algorithm
-  ,                                       !- Zone Conditioning Equipment List Name
-  {6d805ae2-fc13-4f36-9e81-535d4ee803d2}, !- Zone Air Inlet Port List
-  {c32431f8-45eb-4612-a45b-4d5c472538d7}, !- Zone Air Exhaust Port List
-  {ba92c20d-30b2-4468-ab6b-0325004c6d89}, !- Zone Air Node Name
-  {97854b67-4568-461f-b116-d751ce8b5e63}, !- Zone Return Air Port List
-  ,                                       !- Primary Daylighting Control Name
-  ,                                       !- Fraction of Zone Controlled by Primary Daylighting Control
-  ,                                       !- Secondary Daylighting Control Name
-  ,                                       !- Fraction of Zone Controlled by Secondary Daylighting Control
-  ,                                       !- Illuminance Map Name
-  ,                                       !- Group Rendering Name
-  ,                                       !- Thermostat Name
-  No;                                     !- Use Ideal Air Loads
-
-OS:Node,
-  {d0f51579-cad8-4c49-a15c-f695153eb3ec}, !- Handle
-  Node 5,                                 !- Name
-  {ba92c20d-30b2-4468-ab6b-0325004c6d89}, !- Inlet Port
-  ;                                       !- Outlet Port
-
-OS:Connection,
-  {ba92c20d-30b2-4468-ab6b-0325004c6d89}, !- Handle
-  {d3ef07ed-14e8-4df5-a6c9-4abf2d38ae50}, !- Name
-  {a21e3faf-672a-4106-b894-69c9b677eaea}, !- Source Object
-  11,                                     !- Outlet Port
-  {d0f51579-cad8-4c49-a15c-f695153eb3ec}, !- Target Object
-  2;                                      !- Inlet Port
-
-OS:PortList,
-  {6d805ae2-fc13-4f36-9e81-535d4ee803d2}, !- Handle
-  {59d81cfe-970c-4aa4-8c26-4eafc6ba8fef}, !- Name
-  {a21e3faf-672a-4106-b894-69c9b677eaea}; !- HVAC Component
-
-OS:PortList,
-  {c32431f8-45eb-4612-a45b-4d5c472538d7}, !- Handle
-  {1e524c9d-9fda-497e-b748-fc06c40879f1}, !- Name
-  {a21e3faf-672a-4106-b894-69c9b677eaea}; !- HVAC Component
-
-OS:PortList,
-  {97854b67-4568-461f-b116-d751ce8b5e63}, !- Handle
-  {537070b6-3cab-419f-89ed-63b0d89e0d1f}, !- Name
-  {a21e3faf-672a-4106-b894-69c9b677eaea}; !- HVAC Component
-
-OS:Sizing:Zone,
-  {da80af93-bd72-4493-a24d-3fb706044e27}, !- Handle
-  {a21e3faf-672a-4106-b894-69c9b677eaea}, !- Zone or ZoneList Name
-  SupplyAirTemperature,                   !- Zone Cooling Design Supply Air Temperature Input Method
-  14,                                     !- Zone Cooling Design Supply Air Temperature {C}
-  11.11,                                  !- Zone Cooling Design Supply Air Temperature Difference {deltaC}
-  SupplyAirTemperature,                   !- Zone Heating Design Supply Air Temperature Input Method
-  40,                                     !- Zone Heating Design Supply Air Temperature {C}
-  11.11,                                  !- Zone Heating Design Supply Air Temperature Difference {deltaC}
-  0.0085,                                 !- Zone Cooling Design Supply Air Humidity Ratio {kg-H2O/kg-air}
-  0.008,                                  !- Zone Heating Design Supply Air Humidity Ratio {kg-H2O/kg-air}
-  ,                                       !- Zone Heating Sizing Factor
-  ,                                       !- Zone Cooling Sizing Factor
-  DesignDay,                              !- Cooling Design Air Flow Method
-  ,                                       !- Cooling Design Air Flow Rate {m3/s}
-  ,                                       !- Cooling Minimum Air Flow per Zone Floor Area {m3/s-m2}
-  ,                                       !- Cooling Minimum Air Flow {m3/s}
-  ,                                       !- Cooling Minimum Air Flow Fraction
-  DesignDay,                              !- Heating Design Air Flow Method
-  ,                                       !- Heating Design Air Flow Rate {m3/s}
-  ,                                       !- Heating Maximum Air Flow per Zone Floor Area {m3/s-m2}
-  ,                                       !- Heating Maximum Air Flow {m3/s}
-  ,                                       !- Heating Maximum Air Flow Fraction
-  ,                                       !- Design Zone Air Distribution Effectiveness in Cooling Mode
-  ,                                       !- Design Zone Air Distribution Effectiveness in Heating Mode
-  No,                                     !- Account for Dedicated Outdoor Air System
-  NeutralSupplyAir,                       !- Dedicated Outdoor Air System Control Strategy
-  autosize,                               !- Dedicated Outdoor Air Low Setpoint Temperature for Design {C}
-  autosize;                               !- Dedicated Outdoor Air High Setpoint Temperature for Design {C}
-
-OS:ZoneHVAC:EquipmentList,
-  {09221c33-f050-4af5-8919-d053e52e4d5a}, !- Handle
-  Zone HVAC Equipment List 5,             !- Name
-  {a21e3faf-672a-4106-b894-69c9b677eaea}; !- Thermal Zone
-
-OS:Space,
-  {29229617-a141-4a1c-a92f-aee7c52a68c8}, !- Handle
-  living space|unit 5|story 1,            !- Name
-  {c6eed858-0bdd-412e-a8ec-3bc791e51dbd}, !- Space Type Name
-  ,                                       !- Default Construction Set Name
-  ,                                       !- Default Schedule Set Name
-  -0,                                     !- Direction of Relative North {deg}
-  0,                                      !- X Origin {m}
-  0,                                      !- Y Origin {m}
-  0,                                      !- Z Origin {m}
-  ,                                       !- Building Story Name
-  {a21e3faf-672a-4106-b894-69c9b677eaea}, !- Thermal Zone Name
-  ,                                       !- Part of Total Floor Area
-  ,                                       !- Design Specification Outdoor Air Object Name
-  {49168109-ef25-4407-b299-e8b8e7e62e6b}; !- Building Unit Name
-
-OS:Surface,
-  {97339cb9-68c2-4884-84e4-3de0ad2c9841}, !- Handle
-  Surface 25,                             !- Name
-  Wall,                                   !- Surface Type
-  ,                                       !- Construction Name
-  {29229617-a141-4a1c-a92f-aee7c52a68c8}, !- Space Name
-  Surface,                                !- Outside Boundary Condition
-  {856d52cb-d71a-42b2-affa-cba807c8be8c}, !- Outside Boundary Condition Object
-  NoSun,                                  !- Sun Exposure
-  NoWind,                                 !- Wind Exposure
-  ,                                       !- View Factor to Ground
-  ,                                       !- Number of Vertices
-  19.3973532215094, -12.9315688143396, 2.4384, !- X,Y,Z Vertex 1 {m}
-  19.3973532215094, -12.9315688143396, 0, !- X,Y,Z Vertex 2 {m}
-  19.3973532215094, 0, 0,                 !- X,Y,Z Vertex 3 {m}
-  19.3973532215094, 0, 2.4384;            !- X,Y,Z Vertex 4 {m}
-
-OS:Surface,
-  {68c767f7-3dcf-4555-9792-ff7386d050e8}, !- Handle
-  Surface 26,                             !- Name
-  Floor,                                  !- Surface Type
-  ,                                       !- Construction Name
-  {29229617-a141-4a1c-a92f-aee7c52a68c8}, !- Space Name
-  Foundation,                             !- Outside Boundary Condition
-  ,                                       !- Outside Boundary Condition Object
-  NoSun,                                  !- Sun Exposure
-  NoWind,                                 !- Wind Exposure
-  ,                                       !- View Factor to Ground
-  ,                                       !- Number of Vertices
-  12.9315688143396, -12.9315688143396, 0, !- X,Y,Z Vertex 1 {m}
-  12.9315688143396, 0, 0,                 !- X,Y,Z Vertex 2 {m}
-  19.3973532215094, 0, 0,                 !- X,Y,Z Vertex 3 {m}
-  19.3973532215094, -12.9315688143396, 0; !- X,Y,Z Vertex 4 {m}
-
-OS:Surface,
-  {a7b778a7-97ae-481c-8612-a66da638a0d7}, !- Handle
-  Surface 27,                             !- Name
-  Wall,                                   !- Surface Type
-  ,                                       !- Construction Name
-  {29229617-a141-4a1c-a92f-aee7c52a68c8}, !- Space Name
-  Surface,                                !- Outside Boundary Condition
-  {38296089-6958-441c-921c-509df1839aeb}, !- Outside Boundary Condition Object
-  NoSun,                                  !- Sun Exposure
-  NoWind,                                 !- Wind Exposure
-  ,                                       !- View Factor to Ground
-  ,                                       !- Number of Vertices
-  12.9315688143396, 0, 2.4384,            !- X,Y,Z Vertex 1 {m}
-  12.9315688143396, 0, 0,                 !- X,Y,Z Vertex 2 {m}
-  12.9315688143396, -12.9315688143396, 0, !- X,Y,Z Vertex 3 {m}
-  12.9315688143396, -12.9315688143396, 2.4384; !- X,Y,Z Vertex 4 {m}
-
-OS:Surface,
-  {ff663311-175a-49e9-a1c8-21a45ca50a91}, !- Handle
-  Surface 28,                             !- Name
-  RoofCeiling,                            !- Surface Type
-  ,                                       !- Construction Name
-  {29229617-a141-4a1c-a92f-aee7c52a68c8}, !- Space Name
-  Outdoors,                               !- Outside Boundary Condition
-  ,                                       !- Outside Boundary Condition Object
-  SunExposed,                             !- Sun Exposure
-  WindExposed,                            !- Wind Exposure
-  ,                                       !- View Factor to Ground
-  ,                                       !- Number of Vertices
-  19.3973532215094, -12.9315688143396, 2.4384, !- X,Y,Z Vertex 1 {m}
-  19.3973532215094, 0, 2.4384,            !- X,Y,Z Vertex 2 {m}
-  12.9315688143396, 0, 2.4384,            !- X,Y,Z Vertex 3 {m}
-  12.9315688143396, -12.9315688143396, 2.4384; !- X,Y,Z Vertex 4 {m}
-
-OS:Surface,
-  {c6dad337-9c91-4447-8a76-ae6c31d111ed}, !- Handle
-  Surface 29,                             !- Name
-  Wall,                                   !- Surface Type
-  ,                                       !- Construction Name
-  {29229617-a141-4a1c-a92f-aee7c52a68c8}, !- Space Name
-  Adiabatic,                              !- Outside Boundary Condition
-  ,                                       !- Outside Boundary Condition Object
-  NoSun,                                  !- Sun Exposure
-  NoWind,                                 !- Wind Exposure
-  ,                                       !- View Factor to Ground
-  ,                                       !- Number of Vertices
-  19.3973532215094, 0, 2.4384,            !- X,Y,Z Vertex 1 {m}
-  19.3973532215094, 0, 0,                 !- X,Y,Z Vertex 2 {m}
-  12.9315688143396, 0, 0,                 !- X,Y,Z Vertex 3 {m}
-  12.9315688143396, 0, 2.4384;            !- X,Y,Z Vertex 4 {m}
-
-OS:Surface,
-  {c5433580-482c-46a6-9b6b-af593e604551}, !- Handle
-  Surface 30,                             !- Name
-  Wall,                                   !- Surface Type
-  ,                                       !- Construction Name
-  {29229617-a141-4a1c-a92f-aee7c52a68c8}, !- Space Name
-  Outdoors,                               !- Outside Boundary Condition
-  ,                                       !- Outside Boundary Condition Object
-  SunExposed,                             !- Sun Exposure
-  WindExposed,                            !- Wind Exposure
-  ,                                       !- View Factor to Ground
-  ,                                       !- Number of Vertices
-  12.9315688143396, -12.9315688143396, 2.4384, !- X,Y,Z Vertex 1 {m}
-  12.9315688143396, -12.9315688143396, 0, !- X,Y,Z Vertex 2 {m}
-  19.3973532215094, -12.9315688143396, 0, !- X,Y,Z Vertex 3 {m}
-  19.3973532215094, -12.9315688143396, 2.4384; !- X,Y,Z Vertex 4 {m}
-
-OS:ThermalZone,
-  {914dbfbc-de21-4360-8139-12d720fbe122}, !- Handle
-  living zone|unit 6,                     !- Name
-  ,                                       !- Multiplier
-  ,                                       !- Ceiling Height {m}
-  ,                                       !- Volume {m3}
-  ,                                       !- Floor Area {m2}
-  ,                                       !- Zone Inside Convection Algorithm
-  ,                                       !- Zone Outside Convection Algorithm
-  ,                                       !- Zone Conditioning Equipment List Name
-  {12200d51-9a4b-45b5-a496-6904c1b034dc}, !- Zone Air Inlet Port List
-  {c14f7aa4-43ec-494d-a193-78bf07708395}, !- Zone Air Exhaust Port List
-  {c12632a7-578a-4ca7-87f0-9e8b5507a167}, !- Zone Air Node Name
-  {8cec8451-716b-46d7-af1f-bb938412b9ed}, !- Zone Return Air Port List
-  ,                                       !- Primary Daylighting Control Name
-  ,                                       !- Fraction of Zone Controlled by Primary Daylighting Control
-  ,                                       !- Secondary Daylighting Control Name
-  ,                                       !- Fraction of Zone Controlled by Secondary Daylighting Control
-  ,                                       !- Illuminance Map Name
-  ,                                       !- Group Rendering Name
-  ,                                       !- Thermostat Name
-  No;                                     !- Use Ideal Air Loads
-
-OS:Node,
-  {29dab93d-b8fd-4884-99c2-a1119681984d}, !- Handle
-  Node 6,                                 !- Name
-  {c12632a7-578a-4ca7-87f0-9e8b5507a167}, !- Inlet Port
-  ;                                       !- Outlet Port
-
-OS:Connection,
-  {c12632a7-578a-4ca7-87f0-9e8b5507a167}, !- Handle
-  {91fd51d4-0304-4bb9-a835-7d7db787e5de}, !- Name
-  {914dbfbc-de21-4360-8139-12d720fbe122}, !- Source Object
-  11,                                     !- Outlet Port
-  {29dab93d-b8fd-4884-99c2-a1119681984d}, !- Target Object
-  2;                                      !- Inlet Port
-
-OS:PortList,
-  {12200d51-9a4b-45b5-a496-6904c1b034dc}, !- Handle
-  {bb57044d-35ff-41d4-9e26-153a77e42b06}, !- Name
-  {914dbfbc-de21-4360-8139-12d720fbe122}; !- HVAC Component
-
-OS:PortList,
-  {c14f7aa4-43ec-494d-a193-78bf07708395}, !- Handle
-  {503d72bc-2691-4e3e-9e70-68908c386c68}, !- Name
-  {914dbfbc-de21-4360-8139-12d720fbe122}; !- HVAC Component
-
-OS:PortList,
-  {8cec8451-716b-46d7-af1f-bb938412b9ed}, !- Handle
-  {40bb6d9b-c706-4477-a768-c378b3769db7}, !- Name
-  {914dbfbc-de21-4360-8139-12d720fbe122}; !- HVAC Component
-
-OS:Sizing:Zone,
-  {e27de016-1cfa-4764-b2b8-3bef239ae7bf}, !- Handle
-  {914dbfbc-de21-4360-8139-12d720fbe122}, !- Zone or ZoneList Name
-  SupplyAirTemperature,                   !- Zone Cooling Design Supply Air Temperature Input Method
-  14,                                     !- Zone Cooling Design Supply Air Temperature {C}
-  11.11,                                  !- Zone Cooling Design Supply Air Temperature Difference {deltaC}
-  SupplyAirTemperature,                   !- Zone Heating Design Supply Air Temperature Input Method
-  40,                                     !- Zone Heating Design Supply Air Temperature {C}
-  11.11,                                  !- Zone Heating Design Supply Air Temperature Difference {deltaC}
-  0.0085,                                 !- Zone Cooling Design Supply Air Humidity Ratio {kg-H2O/kg-air}
-  0.008,                                  !- Zone Heating Design Supply Air Humidity Ratio {kg-H2O/kg-air}
-  ,                                       !- Zone Heating Sizing Factor
-  ,                                       !- Zone Cooling Sizing Factor
-  DesignDay,                              !- Cooling Design Air Flow Method
-  ,                                       !- Cooling Design Air Flow Rate {m3/s}
-  ,                                       !- Cooling Minimum Air Flow per Zone Floor Area {m3/s-m2}
-  ,                                       !- Cooling Minimum Air Flow {m3/s}
-  ,                                       !- Cooling Minimum Air Flow Fraction
-  DesignDay,                              !- Heating Design Air Flow Method
-  ,                                       !- Heating Design Air Flow Rate {m3/s}
-  ,                                       !- Heating Maximum Air Flow per Zone Floor Area {m3/s-m2}
-  ,                                       !- Heating Maximum Air Flow {m3/s}
-  ,                                       !- Heating Maximum Air Flow Fraction
-  ,                                       !- Design Zone Air Distribution Effectiveness in Cooling Mode
-  ,                                       !- Design Zone Air Distribution Effectiveness in Heating Mode
-  No,                                     !- Account for Dedicated Outdoor Air System
-  NeutralSupplyAir,                       !- Dedicated Outdoor Air System Control Strategy
-  autosize,                               !- Dedicated Outdoor Air Low Setpoint Temperature for Design {C}
-  autosize;                               !- Dedicated Outdoor Air High Setpoint Temperature for Design {C}
-
-OS:ZoneHVAC:EquipmentList,
-  {103284f5-9a11-4b62-b08f-166c1a24df8d}, !- Handle
-  Zone HVAC Equipment List 6,             !- Name
-  {914dbfbc-de21-4360-8139-12d720fbe122}; !- Thermal Zone
-
-OS:Space,
-  {2f509c0d-7d3c-429c-b46c-8c52eb644a95}, !- Handle
-  living space|unit 6|story 1,            !- Name
-  {c6eed858-0bdd-412e-a8ec-3bc791e51dbd}, !- Space Type Name
-  ,                                       !- Default Construction Set Name
-  ,                                       !- Default Schedule Set Name
-  -0,                                     !- Direction of Relative North {deg}
-  0,                                      !- X Origin {m}
-  0,                                      !- Y Origin {m}
-  0,                                      !- Z Origin {m}
-  ,                                       !- Building Story Name
-  {914dbfbc-de21-4360-8139-12d720fbe122}, !- Thermal Zone Name
-  ,                                       !- Part of Total Floor Area
-  ,                                       !- Design Specification Outdoor Air Object Name
-  {bb41fb11-b199-4d53-aaa8-666cf4cba08e}; !- Building Unit Name
-
-OS:Surface,
-  {7a1245e5-41a8-408d-9cba-9ea0c102a9c7}, !- Handle
-  Surface 31,                             !- Name
-  Wall,                                   !- Surface Type
-  ,                                       !- Construction Name
-  {2f509c0d-7d3c-429c-b46c-8c52eb644a95}, !- Space Name
-  Adiabatic,                              !- Outside Boundary Condition
-  ,                                       !- Outside Boundary Condition Object
-  NoSun,                                  !- Sun Exposure
-  NoWind,                                 !- Wind Exposure
-  ,                                       !- View Factor to Ground
-  ,                                       !- Number of Vertices
-  12.9315688143396, 3.048, 2.4384,        !- X,Y,Z Vertex 1 {m}
-  12.9315688143396, 3.048, 0,             !- X,Y,Z Vertex 2 {m}
-  19.3973532215094, 3.048, 0,             !- X,Y,Z Vertex 3 {m}
-  19.3973532215094, 3.048, 2.4384;        !- X,Y,Z Vertex 4 {m}
-
-OS:Surface,
-  {118db8c2-5075-474a-939f-bc0371206765}, !- Handle
-  Surface 32,                             !- Name
-  Wall,                                   !- Surface Type
-  ,                                       !- Construction Name
-  {2f509c0d-7d3c-429c-b46c-8c52eb644a95}, !- Space Name
-  Surface,                                !- Outside Boundary Condition
-  {58838292-18ae-49df-a21c-f05e2bb50dbf}, !- Outside Boundary Condition Object
-  NoSun,                                  !- Sun Exposure
-  NoWind,                                 !- Wind Exposure
-  ,                                       !- View Factor to Ground
-  ,                                       !- Number of Vertices
-  12.9315688143396, 15.9795688143396, 2.4384, !- X,Y,Z Vertex 1 {m}
-  12.9315688143396, 15.9795688143396, 0,  !- X,Y,Z Vertex 2 {m}
-  12.9315688143396, 3.048, 0,             !- X,Y,Z Vertex 3 {m}
-  12.9315688143396, 3.048, 2.4384;        !- X,Y,Z Vertex 4 {m}
-
-OS:Surface,
-  {efae2a8d-7253-4c22-9a37-c5e15b8be517}, !- Handle
-  Surface 33,                             !- Name
-  Wall,                                   !- Surface Type
-  ,                                       !- Construction Name
-  {2f509c0d-7d3c-429c-b46c-8c52eb644a95}, !- Space Name
-  Outdoors,                               !- Outside Boundary Condition
-  ,                                       !- Outside Boundary Condition Object
-  SunExposed,                             !- Sun Exposure
-  WindExposed,                            !- Wind Exposure
-  ,                                       !- View Factor to Ground
-  ,                                       !- Number of Vertices
-  19.3973532215094, 15.9795688143396, 2.4384, !- X,Y,Z Vertex 1 {m}
-  19.3973532215094, 15.9795688143396, 0,  !- X,Y,Z Vertex 2 {m}
-  12.9315688143396, 15.9795688143396, 0,  !- X,Y,Z Vertex 3 {m}
-  12.9315688143396, 15.9795688143396, 2.4384; !- X,Y,Z Vertex 4 {m}
-
-OS:Surface,
-  {7f49acd4-2fbb-4080-ba44-65bf649901e1}, !- Handle
-  Surface 34,                             !- Name
-  Floor,                                  !- Surface Type
-  ,                                       !- Construction Name
-  {2f509c0d-7d3c-429c-b46c-8c52eb644a95}, !- Space Name
-  Foundation,                             !- Outside Boundary Condition
-  ,                                       !- Outside Boundary Condition Object
-  NoSun,                                  !- Sun Exposure
-  NoWind,                                 !- Wind Exposure
-  ,                                       !- View Factor to Ground
-  ,                                       !- Number of Vertices
-  12.9315688143396, 3.048, 0,             !- X,Y,Z Vertex 1 {m}
-  12.9315688143396, 15.9795688143396, 0,  !- X,Y,Z Vertex 2 {m}
-  19.3973532215094, 15.9795688143396, 0,  !- X,Y,Z Vertex 3 {m}
-  19.3973532215094, 3.048, 0;             !- X,Y,Z Vertex 4 {m}
-
-OS:Surface,
-  {19aae373-80ac-4065-a937-ae4394fe0ab8}, !- Handle
-  Surface 35,                             !- Name
-  RoofCeiling,                            !- Surface Type
-  ,                                       !- Construction Name
-  {2f509c0d-7d3c-429c-b46c-8c52eb644a95}, !- Space Name
-  Outdoors,                               !- Outside Boundary Condition
-  ,                                       !- Outside Boundary Condition Object
-  SunExposed,                             !- Sun Exposure
-  WindExposed,                            !- Wind Exposure
-  ,                                       !- View Factor to Ground
-  ,                                       !- Number of Vertices
-  19.3973532215094, 3.048, 2.4384,        !- X,Y,Z Vertex 1 {m}
-  19.3973532215094, 15.9795688143396, 2.4384, !- X,Y,Z Vertex 2 {m}
-  12.9315688143396, 15.9795688143396, 2.4384, !- X,Y,Z Vertex 3 {m}
-  12.9315688143396, 3.048, 2.4384;        !- X,Y,Z Vertex 4 {m}
-
-OS:Surface,
-  {56ca708f-2e89-42ae-ad44-4607f9941d3e}, !- Handle
-  Surface 36,                             !- Name
-  Wall,                                   !- Surface Type
-  ,                                       !- Construction Name
-  {2f509c0d-7d3c-429c-b46c-8c52eb644a95}, !- Space Name
-  Surface,                                !- Outside Boundary Condition
-  {54b18a73-9b3a-409e-8099-1cd7482f25d2}, !- Outside Boundary Condition Object
-  NoSun,                                  !- Sun Exposure
-  NoWind,                                 !- Wind Exposure
-  ,                                       !- View Factor to Ground
-  ,                                       !- Number of Vertices
-  19.3973532215094, 3.048, 2.4384,        !- X,Y,Z Vertex 1 {m}
-  19.3973532215094, 3.048, 0,             !- X,Y,Z Vertex 2 {m}
-  19.3973532215094, 15.9795688143396, 0,  !- X,Y,Z Vertex 3 {m}
-  19.3973532215094, 15.9795688143396, 2.4384; !- X,Y,Z Vertex 4 {m}
-
-OS:ThermalZone,
-  {50c2cf5b-c275-4536-bcce-f9234308a30d}, !- Handle
-  living zone|unit 7,                     !- Name
-  ,                                       !- Multiplier
-  ,                                       !- Ceiling Height {m}
-  ,                                       !- Volume {m3}
-  ,                                       !- Floor Area {m2}
-  ,                                       !- Zone Inside Convection Algorithm
-  ,                                       !- Zone Outside Convection Algorithm
-  ,                                       !- Zone Conditioning Equipment List Name
-  {9e090266-5919-40f0-9a9c-69b8b2b3190b}, !- Zone Air Inlet Port List
-  {22b3f094-c6ad-4f38-ab58-d2d3cbe4b9bc}, !- Zone Air Exhaust Port List
-  {49d1bbf4-e863-45ec-8407-f4b2f4329332}, !- Zone Air Node Name
-  {9e248f5c-d7da-453a-b99c-a40cb72f9a9e}, !- Zone Return Air Port List
-  ,                                       !- Primary Daylighting Control Name
-  ,                                       !- Fraction of Zone Controlled by Primary Daylighting Control
-  ,                                       !- Secondary Daylighting Control Name
-  ,                                       !- Fraction of Zone Controlled by Secondary Daylighting Control
-  ,                                       !- Illuminance Map Name
-  ,                                       !- Group Rendering Name
-  ,                                       !- Thermostat Name
-  No;                                     !- Use Ideal Air Loads
-
-OS:Node,
-  {2024d920-35d6-4d9c-830a-b5148dd7d729}, !- Handle
-  Node 7,                                 !- Name
-  {49d1bbf4-e863-45ec-8407-f4b2f4329332}, !- Inlet Port
-  ;                                       !- Outlet Port
-
-OS:Connection,
-  {49d1bbf4-e863-45ec-8407-f4b2f4329332}, !- Handle
-  {b9098b34-021b-47b6-b982-18f2ff71b315}, !- Name
-  {50c2cf5b-c275-4536-bcce-f9234308a30d}, !- Source Object
-  11,                                     !- Outlet Port
-  {2024d920-35d6-4d9c-830a-b5148dd7d729}, !- Target Object
-  2;                                      !- Inlet Port
-
-OS:PortList,
-  {9e090266-5919-40f0-9a9c-69b8b2b3190b}, !- Handle
-  {0534d06c-3b51-422e-906f-1a25cf71ff1a}, !- Name
-  {50c2cf5b-c275-4536-bcce-f9234308a30d}; !- HVAC Component
-
-OS:PortList,
-  {22b3f094-c6ad-4f38-ab58-d2d3cbe4b9bc}, !- Handle
-  {075a14fa-0fd7-40c7-bcee-20c847fe0300}, !- Name
-  {50c2cf5b-c275-4536-bcce-f9234308a30d}; !- HVAC Component
-
-OS:PortList,
-  {9e248f5c-d7da-453a-b99c-a40cb72f9a9e}, !- Handle
-  {16a44028-20c6-4b0a-b97e-77cf115c8817}, !- Name
-  {50c2cf5b-c275-4536-bcce-f9234308a30d}; !- HVAC Component
-
-OS:Sizing:Zone,
-  {b0a82e6e-f73d-4690-a286-dacaf0b89d38}, !- Handle
-  {50c2cf5b-c275-4536-bcce-f9234308a30d}, !- Zone or ZoneList Name
-  SupplyAirTemperature,                   !- Zone Cooling Design Supply Air Temperature Input Method
-  14,                                     !- Zone Cooling Design Supply Air Temperature {C}
-  11.11,                                  !- Zone Cooling Design Supply Air Temperature Difference {deltaC}
-  SupplyAirTemperature,                   !- Zone Heating Design Supply Air Temperature Input Method
-  40,                                     !- Zone Heating Design Supply Air Temperature {C}
-  11.11,                                  !- Zone Heating Design Supply Air Temperature Difference {deltaC}
-  0.0085,                                 !- Zone Cooling Design Supply Air Humidity Ratio {kg-H2O/kg-air}
-  0.008,                                  !- Zone Heating Design Supply Air Humidity Ratio {kg-H2O/kg-air}
-  ,                                       !- Zone Heating Sizing Factor
-  ,                                       !- Zone Cooling Sizing Factor
-  DesignDay,                              !- Cooling Design Air Flow Method
-  ,                                       !- Cooling Design Air Flow Rate {m3/s}
-  ,                                       !- Cooling Minimum Air Flow per Zone Floor Area {m3/s-m2}
-  ,                                       !- Cooling Minimum Air Flow {m3/s}
-  ,                                       !- Cooling Minimum Air Flow Fraction
-  DesignDay,                              !- Heating Design Air Flow Method
-  ,                                       !- Heating Design Air Flow Rate {m3/s}
-  ,                                       !- Heating Maximum Air Flow per Zone Floor Area {m3/s-m2}
-  ,                                       !- Heating Maximum Air Flow {m3/s}
-  ,                                       !- Heating Maximum Air Flow Fraction
-  ,                                       !- Design Zone Air Distribution Effectiveness in Cooling Mode
-  ,                                       !- Design Zone Air Distribution Effectiveness in Heating Mode
-  No,                                     !- Account for Dedicated Outdoor Air System
-  NeutralSupplyAir,                       !- Dedicated Outdoor Air System Control Strategy
-  autosize,                               !- Dedicated Outdoor Air Low Setpoint Temperature for Design {C}
-  autosize;                               !- Dedicated Outdoor Air High Setpoint Temperature for Design {C}
-
-OS:ZoneHVAC:EquipmentList,
-  {5f2950a1-e56f-4e33-93d5-8d7cb9f99155}, !- Handle
-  Zone HVAC Equipment List 7,             !- Name
-  {50c2cf5b-c275-4536-bcce-f9234308a30d}; !- Thermal Zone
-
-OS:Space,
-  {07157c17-94bb-4428-8004-431d65553c10}, !- Handle
-  living space|unit 7|story 1,            !- Name
-  {c6eed858-0bdd-412e-a8ec-3bc791e51dbd}, !- Space Type Name
-  ,                                       !- Default Construction Set Name
-  ,                                       !- Default Schedule Set Name
-  -0,                                     !- Direction of Relative North {deg}
-  0,                                      !- X Origin {m}
-  0,                                      !- Y Origin {m}
-  0,                                      !- Z Origin {m}
-  ,                                       !- Building Story Name
-  {50c2cf5b-c275-4536-bcce-f9234308a30d}, !- Thermal Zone Name
-  ,                                       !- Part of Total Floor Area
-  ,                                       !- Design Specification Outdoor Air Object Name
-  {ed56a40a-c533-4b3e-bf65-14e077c9f46f}; !- Building Unit Name
-
-OS:Surface,
-  {5541a28b-eadc-43bd-a916-4ece6e2cfca6}, !- Handle
-  Surface 37,                             !- Name
-  Wall,                                   !- Surface Type
-  ,                                       !- Construction Name
-  {07157c17-94bb-4428-8004-431d65553c10}, !- Space Name
-  Outdoors,                               !- Outside Boundary Condition
-  ,                                       !- Outside Boundary Condition Object
-  SunExposed,                             !- Sun Exposure
-  WindExposed,                            !- Wind Exposure
-  ,                                       !- View Factor to Ground
-  ,                                       !- Number of Vertices
-  25.8631376286792, -12.9315688143396, 2.4384, !- X,Y,Z Vertex 1 {m}
-  25.8631376286792, -12.9315688143396, 0, !- X,Y,Z Vertex 2 {m}
-  25.8631376286792, 0, 0,                 !- X,Y,Z Vertex 3 {m}
-  25.8631376286792, 0, 2.4384;            !- X,Y,Z Vertex 4 {m}
-
-OS:Surface,
-  {c6271957-856c-4d22-84b3-af519d8ad562}, !- Handle
-  Surface 38,                             !- Name
-  Floor,                                  !- Surface Type
-  ,                                       !- Construction Name
-  {07157c17-94bb-4428-8004-431d65553c10}, !- Space Name
-  Foundation,                             !- Outside Boundary Condition
-  ,                                       !- Outside Boundary Condition Object
-  NoSun,                                  !- Sun Exposure
-  NoWind,                                 !- Wind Exposure
-  ,                                       !- View Factor to Ground
-  ,                                       !- Number of Vertices
-  19.3973532215094, -12.9315688143396, 0, !- X,Y,Z Vertex 1 {m}
-  19.3973532215094, 0, 0,                 !- X,Y,Z Vertex 2 {m}
-  25.8631376286792, 0, 0,                 !- X,Y,Z Vertex 3 {m}
-  25.8631376286792, -12.9315688143396, 0; !- X,Y,Z Vertex 4 {m}
-
-OS:Surface,
-  {856d52cb-d71a-42b2-affa-cba807c8be8c}, !- Handle
-  Surface 39,                             !- Name
-  Wall,                                   !- Surface Type
-  ,                                       !- Construction Name
-  {07157c17-94bb-4428-8004-431d65553c10}, !- Space Name
-  Surface,                                !- Outside Boundary Condition
-  {97339cb9-68c2-4884-84e4-3de0ad2c9841}, !- Outside Boundary Condition Object
-  NoSun,                                  !- Sun Exposure
-  NoWind,                                 !- Wind Exposure
-  ,                                       !- View Factor to Ground
-  ,                                       !- Number of Vertices
-  19.3973532215094, 0, 2.4384,            !- X,Y,Z Vertex 1 {m}
-  19.3973532215094, 0, 0,                 !- X,Y,Z Vertex 2 {m}
-  19.3973532215094, -12.9315688143396, 0, !- X,Y,Z Vertex 3 {m}
-  19.3973532215094, -12.9315688143396, 2.4384; !- X,Y,Z Vertex 4 {m}
-
-OS:Surface,
-  {0d0ddedf-f221-4ac5-92de-0517fd99b99d}, !- Handle
-  Surface 40,                             !- Name
-  RoofCeiling,                            !- Surface Type
-  ,                                       !- Construction Name
-  {07157c17-94bb-4428-8004-431d65553c10}, !- Space Name
-  Outdoors,                               !- Outside Boundary Condition
-  ,                                       !- Outside Boundary Condition Object
-  SunExposed,                             !- Sun Exposure
-  WindExposed,                            !- Wind Exposure
-  ,                                       !- View Factor to Ground
-  ,                                       !- Number of Vertices
-  25.8631376286792, -12.9315688143396, 2.4384, !- X,Y,Z Vertex 1 {m}
-  25.8631376286792, 0, 2.4384,            !- X,Y,Z Vertex 2 {m}
-  19.3973532215094, 0, 2.4384,            !- X,Y,Z Vertex 3 {m}
-  19.3973532215094, -12.9315688143396, 2.4384; !- X,Y,Z Vertex 4 {m}
-
-OS:Surface,
-  {2c8026e9-ad8d-43c4-a556-804b0456c2e0}, !- Handle
-  Surface 41,                             !- Name
-  Wall,                                   !- Surface Type
-  ,                                       !- Construction Name
-  {07157c17-94bb-4428-8004-431d65553c10}, !- Space Name
-  Adiabatic,                              !- Outside Boundary Condition
-  ,                                       !- Outside Boundary Condition Object
-  NoSun,                                  !- Sun Exposure
-  NoWind,                                 !- Wind Exposure
-  ,                                       !- View Factor to Ground
-  ,                                       !- Number of Vertices
-  25.8631376286792, 0, 2.4384,            !- X,Y,Z Vertex 1 {m}
-  25.8631376286792, 0, 0,                 !- X,Y,Z Vertex 2 {m}
-  19.3973532215094, 0, 0,                 !- X,Y,Z Vertex 3 {m}
-  19.3973532215094, 0, 2.4384;            !- X,Y,Z Vertex 4 {m}
-
-OS:Surface,
-  {7a88b6e7-99a5-4532-b0f4-c02ad081d7ec}, !- Handle
-  Surface 42,                             !- Name
-  Wall,                                   !- Surface Type
-  ,                                       !- Construction Name
-  {07157c17-94bb-4428-8004-431d65553c10}, !- Space Name
-  Outdoors,                               !- Outside Boundary Condition
-  ,                                       !- Outside Boundary Condition Object
-  SunExposed,                             !- Sun Exposure
-  WindExposed,                            !- Wind Exposure
-  ,                                       !- View Factor to Ground
-  ,                                       !- Number of Vertices
-  19.3973532215094, -12.9315688143396, 2.4384, !- X,Y,Z Vertex 1 {m}
-  19.3973532215094, -12.9315688143396, 0, !- X,Y,Z Vertex 2 {m}
-  25.8631376286792, -12.9315688143396, 0, !- X,Y,Z Vertex 3 {m}
-  25.8631376286792, -12.9315688143396, 2.4384; !- X,Y,Z Vertex 4 {m}
-
-OS:ThermalZone,
-  {2e4110a9-d9c1-4059-9906-ad71929e1680}, !- Handle
-  living zone|unit 8,                     !- Name
-  ,                                       !- Multiplier
-  ,                                       !- Ceiling Height {m}
-  ,                                       !- Volume {m3}
-  ,                                       !- Floor Area {m2}
-  ,                                       !- Zone Inside Convection Algorithm
-  ,                                       !- Zone Outside Convection Algorithm
-  ,                                       !- Zone Conditioning Equipment List Name
-  {95fb403c-c63f-4c80-8888-6fad2fd7493c}, !- Zone Air Inlet Port List
-  {8bd2cdfe-d36d-4a42-a6f5-670c9d5d96a8}, !- Zone Air Exhaust Port List
-  {a11003cb-5aa9-423e-a501-c43bc40500fe}, !- Zone Air Node Name
-  {28025e5a-4282-470a-900f-fc6c4a34fd73}, !- Zone Return Air Port List
-  ,                                       !- Primary Daylighting Control Name
-  ,                                       !- Fraction of Zone Controlled by Primary Daylighting Control
-  ,                                       !- Secondary Daylighting Control Name
-  ,                                       !- Fraction of Zone Controlled by Secondary Daylighting Control
-  ,                                       !- Illuminance Map Name
-  ,                                       !- Group Rendering Name
-  ,                                       !- Thermostat Name
-  No;                                     !- Use Ideal Air Loads
-
-OS:Node,
-  {5193fd58-9c75-4be5-9d12-46f52455d934}, !- Handle
-  Node 8,                                 !- Name
-  {a11003cb-5aa9-423e-a501-c43bc40500fe}, !- Inlet Port
-  ;                                       !- Outlet Port
-
-OS:Connection,
-  {a11003cb-5aa9-423e-a501-c43bc40500fe}, !- Handle
-  {fbcae743-85ec-405e-b82b-20460e7e909f}, !- Name
-  {2e4110a9-d9c1-4059-9906-ad71929e1680}, !- Source Object
-  11,                                     !- Outlet Port
-  {5193fd58-9c75-4be5-9d12-46f52455d934}, !- Target Object
-  2;                                      !- Inlet Port
-
-OS:PortList,
-  {95fb403c-c63f-4c80-8888-6fad2fd7493c}, !- Handle
-  {699fb991-bcee-4d13-893a-8e696feea17d}, !- Name
-  {2e4110a9-d9c1-4059-9906-ad71929e1680}; !- HVAC Component
-
-OS:PortList,
-  {8bd2cdfe-d36d-4a42-a6f5-670c9d5d96a8}, !- Handle
-  {60ffef83-ce4d-4906-a149-de5bcde6df8a}, !- Name
-  {2e4110a9-d9c1-4059-9906-ad71929e1680}; !- HVAC Component
-
-OS:PortList,
-  {28025e5a-4282-470a-900f-fc6c4a34fd73}, !- Handle
-  {cf97c4c3-7b00-4b7e-8876-8611b94544de}, !- Name
-  {2e4110a9-d9c1-4059-9906-ad71929e1680}; !- HVAC Component
-
-OS:Sizing:Zone,
-  {2c524f2b-211e-4eaa-9a84-89178bda80e2}, !- Handle
-  {2e4110a9-d9c1-4059-9906-ad71929e1680}, !- Zone or ZoneList Name
-  SupplyAirTemperature,                   !- Zone Cooling Design Supply Air Temperature Input Method
-  14,                                     !- Zone Cooling Design Supply Air Temperature {C}
-  11.11,                                  !- Zone Cooling Design Supply Air Temperature Difference {deltaC}
-  SupplyAirTemperature,                   !- Zone Heating Design Supply Air Temperature Input Method
-  40,                                     !- Zone Heating Design Supply Air Temperature {C}
-  11.11,                                  !- Zone Heating Design Supply Air Temperature Difference {deltaC}
-  0.0085,                                 !- Zone Cooling Design Supply Air Humidity Ratio {kg-H2O/kg-air}
-  0.008,                                  !- Zone Heating Design Supply Air Humidity Ratio {kg-H2O/kg-air}
-  ,                                       !- Zone Heating Sizing Factor
-  ,                                       !- Zone Cooling Sizing Factor
-  DesignDay,                              !- Cooling Design Air Flow Method
-  ,                                       !- Cooling Design Air Flow Rate {m3/s}
-  ,                                       !- Cooling Minimum Air Flow per Zone Floor Area {m3/s-m2}
-  ,                                       !- Cooling Minimum Air Flow {m3/s}
-  ,                                       !- Cooling Minimum Air Flow Fraction
-  DesignDay,                              !- Heating Design Air Flow Method
-  ,                                       !- Heating Design Air Flow Rate {m3/s}
-  ,                                       !- Heating Maximum Air Flow per Zone Floor Area {m3/s-m2}
-  ,                                       !- Heating Maximum Air Flow {m3/s}
-  ,                                       !- Heating Maximum Air Flow Fraction
-  ,                                       !- Design Zone Air Distribution Effectiveness in Cooling Mode
-  ,                                       !- Design Zone Air Distribution Effectiveness in Heating Mode
-  No,                                     !- Account for Dedicated Outdoor Air System
-  NeutralSupplyAir,                       !- Dedicated Outdoor Air System Control Strategy
-  autosize,                               !- Dedicated Outdoor Air Low Setpoint Temperature for Design {C}
-  autosize;                               !- Dedicated Outdoor Air High Setpoint Temperature for Design {C}
-
-OS:ZoneHVAC:EquipmentList,
-  {3fa7848c-be67-432f-a36c-856a5eb1c732}, !- Handle
-  Zone HVAC Equipment List 8,             !- Name
-  {2e4110a9-d9c1-4059-9906-ad71929e1680}; !- Thermal Zone
-
-OS:Space,
-  {64fb5a50-706c-4d1c-8b40-d5c40ba208c6}, !- Handle
-  living space|unit 8|story 1,            !- Name
-  {c6eed858-0bdd-412e-a8ec-3bc791e51dbd}, !- Space Type Name
-  ,                                       !- Default Construction Set Name
-  ,                                       !- Default Schedule Set Name
-  -0,                                     !- Direction of Relative North {deg}
-  0,                                      !- X Origin {m}
-  0,                                      !- Y Origin {m}
-  0,                                      !- Z Origin {m}
-  ,                                       !- Building Story Name
-  {2e4110a9-d9c1-4059-9906-ad71929e1680}, !- Thermal Zone Name
-  ,                                       !- Part of Total Floor Area
-  ,                                       !- Design Specification Outdoor Air Object Name
-  {00033a5a-9ee3-4380-84b6-c253b77fa779}; !- Building Unit Name
-
-OS:Surface,
-  {55f5571a-a4f7-40f3-839d-6251ab2c75fa}, !- Handle
-  Surface 43,                             !- Name
-  Wall,                                   !- Surface Type
-  ,                                       !- Construction Name
-  {64fb5a50-706c-4d1c-8b40-d5c40ba208c6}, !- Space Name
-  Adiabatic,                              !- Outside Boundary Condition
-  ,                                       !- Outside Boundary Condition Object
-  NoSun,                                  !- Sun Exposure
-  NoWind,                                 !- Wind Exposure
-  ,                                       !- View Factor to Ground
-  ,                                       !- Number of Vertices
-  19.3973532215094, 3.048, 2.4384,        !- X,Y,Z Vertex 1 {m}
-  19.3973532215094, 3.048, 0,             !- X,Y,Z Vertex 2 {m}
-  25.8631376286792, 3.048, 0,             !- X,Y,Z Vertex 3 {m}
-  25.8631376286792, 3.048, 2.4384;        !- X,Y,Z Vertex 4 {m}
-
-OS:Surface,
-  {54b18a73-9b3a-409e-8099-1cd7482f25d2}, !- Handle
-  Surface 44,                             !- Name
-  Wall,                                   !- Surface Type
-  ,                                       !- Construction Name
-  {64fb5a50-706c-4d1c-8b40-d5c40ba208c6}, !- Space Name
-  Surface,                                !- Outside Boundary Condition
-  {56ca708f-2e89-42ae-ad44-4607f9941d3e}, !- Outside Boundary Condition Object
-  NoSun,                                  !- Sun Exposure
-  NoWind,                                 !- Wind Exposure
-  ,                                       !- View Factor to Ground
-  ,                                       !- Number of Vertices
-  19.3973532215094, 15.9795688143396, 2.4384, !- X,Y,Z Vertex 1 {m}
-  19.3973532215094, 15.9795688143396, 0,  !- X,Y,Z Vertex 2 {m}
-  19.3973532215094, 3.048, 0,             !- X,Y,Z Vertex 3 {m}
-  19.3973532215094, 3.048, 2.4384;        !- X,Y,Z Vertex 4 {m}
-
-OS:Surface,
-  {a212a769-3e7c-432d-8968-ada72a298049}, !- Handle
-  Surface 45,                             !- Name
-  Wall,                                   !- Surface Type
-  ,                                       !- Construction Name
-  {64fb5a50-706c-4d1c-8b40-d5c40ba208c6}, !- Space Name
-  Outdoors,                               !- Outside Boundary Condition
-  ,                                       !- Outside Boundary Condition Object
-  SunExposed,                             !- Sun Exposure
-  WindExposed,                            !- Wind Exposure
-  ,                                       !- View Factor to Ground
-  ,                                       !- Number of Vertices
-  25.8631376286792, 15.9795688143396, 2.4384, !- X,Y,Z Vertex 1 {m}
-  25.8631376286792, 15.9795688143396, 0,  !- X,Y,Z Vertex 2 {m}
-  19.3973532215094, 15.9795688143396, 0,  !- X,Y,Z Vertex 3 {m}
-  19.3973532215094, 15.9795688143396, 2.4384; !- X,Y,Z Vertex 4 {m}
-
-OS:Surface,
-  {eeb3347c-2232-403e-be80-2e54ebf217c4}, !- Handle
-  Surface 46,                             !- Name
-  Floor,                                  !- Surface Type
-  ,                                       !- Construction Name
-  {64fb5a50-706c-4d1c-8b40-d5c40ba208c6}, !- Space Name
-  Foundation,                             !- Outside Boundary Condition
-  ,                                       !- Outside Boundary Condition Object
-  NoSun,                                  !- Sun Exposure
-  NoWind,                                 !- Wind Exposure
-  ,                                       !- View Factor to Ground
-  ,                                       !- Number of Vertices
-  19.3973532215094, 3.048, 0,             !- X,Y,Z Vertex 1 {m}
-  19.3973532215094, 15.9795688143396, 0,  !- X,Y,Z Vertex 2 {m}
-  25.8631376286792, 15.9795688143396, 0,  !- X,Y,Z Vertex 3 {m}
-  25.8631376286792, 3.048, 0;             !- X,Y,Z Vertex 4 {m}
-
-OS:Surface,
-  {f6f62d47-ff84-44c5-8423-d538c6206ebb}, !- Handle
-  Surface 47,                             !- Name
-  RoofCeiling,                            !- Surface Type
-  ,                                       !- Construction Name
-  {64fb5a50-706c-4d1c-8b40-d5c40ba208c6}, !- Space Name
-  Outdoors,                               !- Outside Boundary Condition
-  ,                                       !- Outside Boundary Condition Object
-  SunExposed,                             !- Sun Exposure
-  WindExposed,                            !- Wind Exposure
-  ,                                       !- View Factor to Ground
-  ,                                       !- Number of Vertices
-  25.8631376286792, 3.048, 2.4384,        !- X,Y,Z Vertex 1 {m}
-  25.8631376286792, 15.9795688143396, 2.4384, !- X,Y,Z Vertex 2 {m}
-  19.3973532215094, 15.9795688143396, 2.4384, !- X,Y,Z Vertex 3 {m}
-  19.3973532215094, 3.048, 2.4384;        !- X,Y,Z Vertex 4 {m}
-
-OS:Surface,
-  {ef70fe22-9694-4580-91af-3451e284ebbd}, !- Handle
-  Surface 48,                             !- Name
-  Wall,                                   !- Surface Type
-  ,                                       !- Construction Name
-  {64fb5a50-706c-4d1c-8b40-d5c40ba208c6}, !- Space Name
-  Outdoors,                               !- Outside Boundary Condition
-  ,                                       !- Outside Boundary Condition Object
-  SunExposed,                             !- Sun Exposure
-  WindExposed,                            !- Wind Exposure
-  ,                                       !- View Factor to Ground
-  ,                                       !- Number of Vertices
-  25.8631376286792, 3.048, 2.4384,        !- X,Y,Z Vertex 1 {m}
-  25.8631376286792, 3.048, 0,             !- X,Y,Z Vertex 2 {m}
-  25.8631376286792, 15.9795688143396, 0,  !- X,Y,Z Vertex 3 {m}
-  25.8631376286792, 15.9795688143396, 2.4384; !- X,Y,Z Vertex 4 {m}
-
-OS:ThermalZone,
-  {80eaa6b9-67fc-485a-ba62-e873b37052f6}, !- Handle
-  corridor zone,                          !- Name
-  ,                                       !- Multiplier
-  ,                                       !- Ceiling Height {m}
-  ,                                       !- Volume {m3}
-  ,                                       !- Floor Area {m2}
-  ,                                       !- Zone Inside Convection Algorithm
-  ,                                       !- Zone Outside Convection Algorithm
-  ,                                       !- Zone Conditioning Equipment List Name
-  {245143c4-474c-4d0b-bc40-4c099767ed5c}, !- Zone Air Inlet Port List
-  {dd98edb2-7623-4fa3-ab5b-27ce41f5465a}, !- Zone Air Exhaust Port List
-  {b7ac61c1-e33c-48fe-b0b9-a9d698f9bfef}, !- Zone Air Node Name
-  {cd6d20bf-4fbd-4fb8-bd78-b5879167a750}, !- Zone Return Air Port List
-  ,                                       !- Primary Daylighting Control Name
-  ,                                       !- Fraction of Zone Controlled by Primary Daylighting Control
-  ,                                       !- Secondary Daylighting Control Name
-  ,                                       !- Fraction of Zone Controlled by Secondary Daylighting Control
-  ,                                       !- Illuminance Map Name
-  ,                                       !- Group Rendering Name
-  ,                                       !- Thermostat Name
-  No;                                     !- Use Ideal Air Loads
-
-OS:Node,
-  {d0445ce5-3048-444f-87f1-276b37bd7825}, !- Handle
-  Node 9,                                 !- Name
-  {b7ac61c1-e33c-48fe-b0b9-a9d698f9bfef}, !- Inlet Port
-  ;                                       !- Outlet Port
-
-OS:Connection,
-  {b7ac61c1-e33c-48fe-b0b9-a9d698f9bfef}, !- Handle
-  {cc007522-f277-457b-ad85-bef7910173c4}, !- Name
-  {80eaa6b9-67fc-485a-ba62-e873b37052f6}, !- Source Object
-  11,                                     !- Outlet Port
-  {d0445ce5-3048-444f-87f1-276b37bd7825}, !- Target Object
-  2;                                      !- Inlet Port
-
-OS:PortList,
-  {245143c4-474c-4d0b-bc40-4c099767ed5c}, !- Handle
-  {25cbaf46-4b2f-407e-bdfa-0c877c186b8d}, !- Name
-  {80eaa6b9-67fc-485a-ba62-e873b37052f6}; !- HVAC Component
-
-OS:PortList,
-  {dd98edb2-7623-4fa3-ab5b-27ce41f5465a}, !- Handle
-  {41ad96c9-e1ad-401f-bf64-914e4d64c647}, !- Name
-  {80eaa6b9-67fc-485a-ba62-e873b37052f6}; !- HVAC Component
-
-OS:PortList,
-  {cd6d20bf-4fbd-4fb8-bd78-b5879167a750}, !- Handle
-  {9c42ab6b-a813-448f-b248-eea6526a553b}, !- Name
-  {80eaa6b9-67fc-485a-ba62-e873b37052f6}; !- HVAC Component
-
-OS:Sizing:Zone,
-  {f306f04a-369e-4399-8487-6e87dadc9150}, !- Handle
-  {80eaa6b9-67fc-485a-ba62-e873b37052f6}, !- Zone or ZoneList Name
-  SupplyAirTemperature,                   !- Zone Cooling Design Supply Air Temperature Input Method
-  14,                                     !- Zone Cooling Design Supply Air Temperature {C}
-  11.11,                                  !- Zone Cooling Design Supply Air Temperature Difference {deltaC}
-  SupplyAirTemperature,                   !- Zone Heating Design Supply Air Temperature Input Method
-  40,                                     !- Zone Heating Design Supply Air Temperature {C}
-  11.11,                                  !- Zone Heating Design Supply Air Temperature Difference {deltaC}
-  0.0085,                                 !- Zone Cooling Design Supply Air Humidity Ratio {kg-H2O/kg-air}
-  0.008,                                  !- Zone Heating Design Supply Air Humidity Ratio {kg-H2O/kg-air}
-  ,                                       !- Zone Heating Sizing Factor
-  ,                                       !- Zone Cooling Sizing Factor
-  DesignDay,                              !- Cooling Design Air Flow Method
-  ,                                       !- Cooling Design Air Flow Rate {m3/s}
-  ,                                       !- Cooling Minimum Air Flow per Zone Floor Area {m3/s-m2}
-  ,                                       !- Cooling Minimum Air Flow {m3/s}
-  ,                                       !- Cooling Minimum Air Flow Fraction
-  DesignDay,                              !- Heating Design Air Flow Method
-  ,                                       !- Heating Design Air Flow Rate {m3/s}
-  ,                                       !- Heating Maximum Air Flow per Zone Floor Area {m3/s-m2}
-  ,                                       !- Heating Maximum Air Flow {m3/s}
-  ,                                       !- Heating Maximum Air Flow Fraction
-  ,                                       !- Design Zone Air Distribution Effectiveness in Cooling Mode
-  ,                                       !- Design Zone Air Distribution Effectiveness in Heating Mode
-  No,                                     !- Account for Dedicated Outdoor Air System
-  NeutralSupplyAir,                       !- Dedicated Outdoor Air System Control Strategy
-  autosize,                               !- Dedicated Outdoor Air Low Setpoint Temperature for Design {C}
-  autosize;                               !- Dedicated Outdoor Air High Setpoint Temperature for Design {C}
-
-OS:ZoneHVAC:EquipmentList,
-  {a4f317aa-d5c1-44fa-aed5-617f8b51f2b6}, !- Handle
-  Zone HVAC Equipment List 9,             !- Name
-  {80eaa6b9-67fc-485a-ba62-e873b37052f6}; !- Thermal Zone
-
-OS:Space,
-  {8dbf0019-4739-4188-9ba0-a4e272d1dc53}, !- Handle
-  corridor space,                         !- Name
-  {58ffcc3d-6a31-4a6b-8807-4e58a5a37ea7}, !- Space Type Name
-  ,                                       !- Default Construction Set Name
-  ,                                       !- Default Schedule Set Name
-  ,                                       !- Direction of Relative North {deg}
-  ,                                       !- X Origin {m}
-  ,                                       !- Y Origin {m}
-  ,                                       !- Z Origin {m}
-  ,                                       !- Building Story Name
-  {80eaa6b9-67fc-485a-ba62-e873b37052f6}; !- Thermal Zone Name
-
-OS:Surface,
-  {98b1830f-5f41-41f2-b8e1-c154022dce5d}, !- Handle
-  Surface 49,                             !- Name
-  Floor,                                  !- Surface Type
-  ,                                       !- Construction Name
-  {8dbf0019-4739-4188-9ba0-a4e272d1dc53}, !- Space Name
-  Foundation,                             !- Outside Boundary Condition
-  ,                                       !- Outside Boundary Condition Object
-  NoSun,                                  !- Sun Exposure
-  NoWind,                                 !- Wind Exposure
-  ,                                       !- View Factor to Ground
-  ,                                       !- Number of Vertices
-  0, 0, 0,                                !- X,Y,Z Vertex 1 {m}
-  0, 3.048, 0,                            !- X,Y,Z Vertex 2 {m}
-  25.8631376286792, 3.048, 0,             !- X,Y,Z Vertex 3 {m}
-  25.8631376286792, 0, 0;                 !- X,Y,Z Vertex 4 {m}
-
-OS:Surface,
-  {34d6f3e5-8d71-4d23-8594-6addd28d6580}, !- Handle
-  Surface 50,                             !- Name
-  Wall,                                   !- Surface Type
-  ,                                       !- Construction Name
-  {8dbf0019-4739-4188-9ba0-a4e272d1dc53}, !- Space Name
-  Outdoors,                               !- Outside Boundary Condition
-  ,                                       !- Outside Boundary Condition Object
-  SunExposed,                             !- Sun Exposure
-  WindExposed,                            !- Wind Exposure
-  ,                                       !- View Factor to Ground
-  ,                                       !- Number of Vertices
-  0, 3.048, 2.4384,                       !- X,Y,Z Vertex 1 {m}
-  0, 3.048, 0,                            !- X,Y,Z Vertex 2 {m}
-  0, 0, 0,                                !- X,Y,Z Vertex 3 {m}
-  0, 0, 2.4384;                           !- X,Y,Z Vertex 4 {m}
-
-OS:Surface,
-  {7d3c5601-1e1d-4ec2-925a-77dddcaf39dd}, !- Handle
-  Surface 51,                             !- Name
-  Wall,                                   !- Surface Type
-  ,                                       !- Construction Name
-  {8dbf0019-4739-4188-9ba0-a4e272d1dc53}, !- Space Name
-  Adiabatic,                              !- Outside Boundary Condition
-  ,                                       !- Outside Boundary Condition Object
-  NoSun,                                  !- Sun Exposure
-  NoWind,                                 !- Wind Exposure
-  ,                                       !- View Factor to Ground
-  ,                                       !- Number of Vertices
-  6.46578440716979, 3.048, 2.4384,        !- X,Y,Z Vertex 1 {m}
-  6.46578440716979, 3.048, 0,             !- X,Y,Z Vertex 2 {m}
-  0, 3.048, 0,                            !- X,Y,Z Vertex 3 {m}
-  0, 3.048, 2.4384;                       !- X,Y,Z Vertex 4 {m}
-
-OS:Surface,
-  {b740d113-4ea4-4f11-b4cd-aff29158efac}, !- Handle
-  Surface 52,                             !- Name
-  Wall,                                   !- Surface Type
-  ,                                       !- Construction Name
-  {8dbf0019-4739-4188-9ba0-a4e272d1dc53}, !- Space Name
-  Outdoors,                               !- Outside Boundary Condition
-  ,                                       !- Outside Boundary Condition Object
-  SunExposed,                             !- Sun Exposure
-  WindExposed,                            !- Wind Exposure
-  ,                                       !- View Factor to Ground
-  ,                                       !- Number of Vertices
-  25.8631376286792, 0, 2.4384,            !- X,Y,Z Vertex 1 {m}
-  25.8631376286792, 0, 0,                 !- X,Y,Z Vertex 2 {m}
-  25.8631376286792, 3.048, 0,             !- X,Y,Z Vertex 3 {m}
-  25.8631376286792, 3.048, 2.4384;        !- X,Y,Z Vertex 4 {m}
-
-OS:Surface,
-  {5209e2c9-0311-45f2-bb37-dcf4831b052c}, !- Handle
-  Surface 53,                             !- Name
-  Wall,                                   !- Surface Type
-  ,                                       !- Construction Name
-  {8dbf0019-4739-4188-9ba0-a4e272d1dc53}, !- Space Name
-  Adiabatic,                              !- Outside Boundary Condition
-  ,                                       !- Outside Boundary Condition Object
-  NoSun,                                  !- Sun Exposure
-  NoWind,                                 !- Wind Exposure
-  ,                                       !- View Factor to Ground
-  ,                                       !- Number of Vertices
-  0, 0, 2.4384,                           !- X,Y,Z Vertex 1 {m}
-  0, 0, 0,                                !- X,Y,Z Vertex 2 {m}
-  6.46578440716979, 0, 0,                 !- X,Y,Z Vertex 3 {m}
-  6.46578440716979, 0, 2.4384;            !- X,Y,Z Vertex 4 {m}
-
-OS:Surface,
-  {bfac3448-346d-464c-8d48-49e6ec1ce347}, !- Handle
-  Surface 54,                             !- Name
-  RoofCeiling,                            !- Surface Type
-  ,                                       !- Construction Name
-  {8dbf0019-4739-4188-9ba0-a4e272d1dc53}, !- Space Name
-  Outdoors,                               !- Outside Boundary Condition
-  ,                                       !- Outside Boundary Condition Object
-  SunExposed,                             !- Sun Exposure
-  WindExposed,                            !- Wind Exposure
-  ,                                       !- View Factor to Ground
-  ,                                       !- Number of Vertices
-  25.8631376286792, 0, 2.4384,            !- X,Y,Z Vertex 1 {m}
-  25.8631376286792, 3.048, 2.4384,        !- X,Y,Z Vertex 2 {m}
-  0, 3.048, 2.4384,                       !- X,Y,Z Vertex 3 {m}
-  0, 0, 2.4384;                           !- X,Y,Z Vertex 4 {m}
-
-OS:SpaceType,
-  {58ffcc3d-6a31-4a6b-8807-4e58a5a37ea7}, !- Handle
   Space Type 2,                           !- Name
   ,                                       !- Default Construction Set Name
   ,                                       !- Default Schedule Set Name
@@ -2407,294 +698,6 @@
   ,                                       !- Standards Building Type
   corridor;                               !- Standards Space Type
 
-OS:BuildingUnit,
-  {eafeda92-b843-4432-b4cc-d92bce242300}, !- Handle
-  unit 1,                                 !- Name
-  ,                                       !- Rendering Color
-  Residential;                            !- Building Unit Type
-
-OS:AdditionalProperties,
-  {80bae1c2-c7e5-442a-a3be-847369595538}, !- Handle
-  {eafeda92-b843-4432-b4cc-d92bce242300}, !- Object Name
-  Units Represented,                      !- Feature Name 1
-  Integer,                                !- Feature Data Type 1
-  1,                                      !- Feature Value 1
-  NumberOfBedrooms,                       !- Feature Name 2
-  Integer,                                !- Feature Data Type 2
-  3,                                      !- Feature Value 2
-  NumberOfBathrooms,                      !- Feature Name 3
-  Double,                                 !- Feature Data Type 3
-  2;                                      !- Feature Value 3
-
-OS:BuildingUnit,
-  {79583b01-6693-4f05-9afd-b9b9947c1282}, !- Handle
-  unit 2,                                 !- Name
-  ,                                       !- Rendering Color
-  Residential;                            !- Building Unit Type
-
-OS:AdditionalProperties,
-  {1876cb6d-3791-4d57-b9c6-2353e5307a5d}, !- Handle
-  {79583b01-6693-4f05-9afd-b9b9947c1282}, !- Object Name
-  Units Represented,                      !- Feature Name 1
-  Integer,                                !- Feature Data Type 1
-  1,                                      !- Feature Value 1
-  NumberOfBedrooms,                       !- Feature Name 2
-  Integer,                                !- Feature Data Type 2
-  3,                                      !- Feature Value 2
-  NumberOfBathrooms,                      !- Feature Name 3
-  Double,                                 !- Feature Data Type 3
-  2;                                      !- Feature Value 3
-
-OS:BuildingUnit,
-  {c3af2763-156d-4a88-bc7d-83ecc8bb84ac}, !- Handle
-  unit 3,                                 !- Name
-  ,                                       !- Rendering Color
-  Residential;                            !- Building Unit Type
-
-OS:AdditionalProperties,
-  {f5394b18-1b1d-4ad5-8cb8-afb6e9ea0f42}, !- Handle
-  {c3af2763-156d-4a88-bc7d-83ecc8bb84ac}, !- Object Name
-  Units Represented,                      !- Feature Name 1
-  Integer,                                !- Feature Data Type 1
-  1,                                      !- Feature Value 1
-  NumberOfBedrooms,                       !- Feature Name 2
-  Integer,                                !- Feature Data Type 2
-  3,                                      !- Feature Value 2
-  NumberOfBathrooms,                      !- Feature Name 3
-  Double,                                 !- Feature Data Type 3
-  2;                                      !- Feature Value 3
-
-OS:BuildingUnit,
-  {57afb050-aa01-41f1-8e95-f8fd94501bb2}, !- Handle
-  unit 4,                                 !- Name
-  ,                                       !- Rendering Color
-  Residential;                            !- Building Unit Type
-
-OS:AdditionalProperties,
-  {d79b53e4-653c-493f-9eb6-4250e1eedb18}, !- Handle
-  {57afb050-aa01-41f1-8e95-f8fd94501bb2}, !- Object Name
-  Units Represented,                      !- Feature Name 1
-  Integer,                                !- Feature Data Type 1
-  1,                                      !- Feature Value 1
-  NumberOfBedrooms,                       !- Feature Name 2
-  Integer,                                !- Feature Data Type 2
-  3,                                      !- Feature Value 2
-  NumberOfBathrooms,                      !- Feature Name 3
-  Double,                                 !- Feature Data Type 3
-  2;                                      !- Feature Value 3
-
-OS:BuildingUnit,
-  {49168109-ef25-4407-b299-e8b8e7e62e6b}, !- Handle
-  unit 5,                                 !- Name
-  ,                                       !- Rendering Color
-  Residential;                            !- Building Unit Type
-
-OS:AdditionalProperties,
-  {c103eb0a-8796-4cff-8532-be5f2a6599d5}, !- Handle
-  {49168109-ef25-4407-b299-e8b8e7e62e6b}, !- Object Name
-  Units Represented,                      !- Feature Name 1
-  Integer,                                !- Feature Data Type 1
-  1,                                      !- Feature Value 1
-  NumberOfBedrooms,                       !- Feature Name 2
-  Integer,                                !- Feature Data Type 2
-  3,                                      !- Feature Value 2
-  NumberOfBathrooms,                      !- Feature Name 3
-  Double,                                 !- Feature Data Type 3
-  2;                                      !- Feature Value 3
-
-OS:BuildingUnit,
-  {bb41fb11-b199-4d53-aaa8-666cf4cba08e}, !- Handle
-  unit 6,                                 !- Name
-  ,                                       !- Rendering Color
-  Residential;                            !- Building Unit Type
-
-OS:AdditionalProperties,
-  {0ef5cca3-80da-4b9c-91b0-6106718cdf66}, !- Handle
-  {bb41fb11-b199-4d53-aaa8-666cf4cba08e}, !- Object Name
-  Units Represented,                      !- Feature Name 1
-  Integer,                                !- Feature Data Type 1
-  1,                                      !- Feature Value 1
-  NumberOfBedrooms,                       !- Feature Name 2
-  Integer,                                !- Feature Data Type 2
-  3,                                      !- Feature Value 2
-  NumberOfBathrooms,                      !- Feature Name 3
-  Double,                                 !- Feature Data Type 3
-  2;                                      !- Feature Value 3
-
-OS:BuildingUnit,
-  {ed56a40a-c533-4b3e-bf65-14e077c9f46f}, !- Handle
-  unit 7,                                 !- Name
-  ,                                       !- Rendering Color
-  Residential;                            !- Building Unit Type
-
-OS:AdditionalProperties,
-  {9cd86e89-90b0-475b-b14f-57c5faaa5c7b}, !- Handle
-  {ed56a40a-c533-4b3e-bf65-14e077c9f46f}, !- Object Name
-  Units Represented,                      !- Feature Name 1
-  Integer,                                !- Feature Data Type 1
-  1,                                      !- Feature Value 1
-  NumberOfBedrooms,                       !- Feature Name 2
-  Integer,                                !- Feature Data Type 2
-  3,                                      !- Feature Value 2
-  NumberOfBathrooms,                      !- Feature Name 3
-  Double,                                 !- Feature Data Type 3
-  2;                                      !- Feature Value 3
-
-OS:BuildingUnit,
-  {00033a5a-9ee3-4380-84b6-c253b77fa779}, !- Handle
-  unit 8,                                 !- Name
-  ,                                       !- Rendering Color
-  Residential;                            !- Building Unit Type
-
-OS:AdditionalProperties,
-  {c29a3b45-472a-48df-80ce-5045c1aa708e}, !- Handle
-  {00033a5a-9ee3-4380-84b6-c253b77fa779}, !- Object Name
-  Units Represented,                      !- Feature Name 1
-  Integer,                                !- Feature Data Type 1
-  1,                                      !- Feature Value 1
-  NumberOfBedrooms,                       !- Feature Name 2
-  Integer,                                !- Feature Data Type 2
-  3,                                      !- Feature Value 2
-  NumberOfBathrooms,                      !- Feature Name 3
-  Double,                                 !- Feature Data Type 3
-  2;                                      !- Feature Value 3
-
-OS:Building,
-  {a2da43c5-e63e-4cca-bfe0-ed0110c737f5}, !- Handle
-  Building 1,                             !- Name
-  ,                                       !- Building Sector Type
-  0,                                      !- North Axis {deg}
-  ,                                       !- Nominal Floor to Floor Height {m}
-  ,                                       !- Space Type Name
-  ,                                       !- Default Construction Set Name
-  ,                                       !- Default Schedule Set Name
-  1,                                      !- Standards Number of Stories
-  1,                                      !- Standards Number of Above Ground Stories
-  ,                                       !- Standards Template
-  multifamily,                            !- Standards Building Type
-  8;                                      !- Standards Number of Living Units
-
-OS:AdditionalProperties,
-  {48400813-0fc5-477b-9b1c-abf7359f6eab}, !- Handle
-  {a2da43c5-e63e-4cca-bfe0-ed0110c737f5}, !- Object Name
-  Total Units Represented,                !- Feature Name 1
-  Integer,                                !- Feature Data Type 1
-  8,                                      !- Feature Value 1
-  Total Floors Represented,               !- Feature Name 2
-  Integer,                                !- Feature Data Type 2
-  1,                                      !- Feature Value 2
-  Total Units Modeled,                    !- Feature Name 3
-  Integer,                                !- Feature Data Type 3
-  8,                                      !- Feature Value 3
-  Total Floors Modeled,                   !- Feature Name 4
-  Integer,                                !- Feature Data Type 4
-  1;                                      !- Feature Value 4
-
-OS:Surface,
-  {b9fee0d9-2efc-408a-9e8f-2fc8706ef74a}, !- Handle
-  Surface 55,                             !- Name
-  Wall,                                   !- Surface Type
-  ,                                       !- Construction Name
-  {8dbf0019-4739-4188-9ba0-a4e272d1dc53}, !- Space Name
-  Adiabatic,                              !- Outside Boundary Condition
-  ,                                       !- Outside Boundary Condition Object
-  NoSun,                                  !- Sun Exposure
-  NoWind,                                 !- Wind Exposure
-  ,                                       !- View Factor to Ground
-  ,                                       !- Number of Vertices
-  12.9315688143396, 0, 2.4384,            !- X,Y,Z Vertex 1 {m}
-  12.9315688143396, 0, 0,                 !- X,Y,Z Vertex 2 {m}
-  19.3973532215094, 0, 0,                 !- X,Y,Z Vertex 3 {m}
-  19.3973532215094, 0, 2.4384;            !- X,Y,Z Vertex 4 {m}
-
-OS:Surface,
-  {040a1e82-3236-4e8a-aee1-7d09f869dc22}, !- Handle
-  Surface 56,                             !- Name
-  Wall,                                   !- Surface Type
-  ,                                       !- Construction Name
-  {8dbf0019-4739-4188-9ba0-a4e272d1dc53}, !- Space Name
-  Adiabatic,                              !- Outside Boundary Condition
-  ,                                       !- Outside Boundary Condition Object
-  NoSun,                                  !- Sun Exposure
-  NoWind,                                 !- Wind Exposure
-  ,                                       !- View Factor to Ground
-  ,                                       !- Number of Vertices
-  19.3973532215094, 3.048, 2.4384,        !- X,Y,Z Vertex 1 {m}
-  19.3973532215094, 3.048, 0,             !- X,Y,Z Vertex 2 {m}
-  12.9315688143396, 3.048, 0,             !- X,Y,Z Vertex 3 {m}
-  12.9315688143396, 3.048, 2.4384;        !- X,Y,Z Vertex 4 {m}
-
-OS:Surface,
-  {3b3a29b8-0272-40b9-be39-9e5a915abeb2}, !- Handle
-  Surface 57,                             !- Name
-  Wall,                                   !- Surface Type
-  ,                                       !- Construction Name
-  {8dbf0019-4739-4188-9ba0-a4e272d1dc53}, !- Space Name
-  Adiabatic,                              !- Outside Boundary Condition
-  ,                                       !- Outside Boundary Condition Object
-  NoSun,                                  !- Sun Exposure
-  NoWind,                                 !- Wind Exposure
-  ,                                       !- View Factor to Ground
-  ,                                       !- Number of Vertices
-  6.46578440716979, 0, 2.4384,            !- X,Y,Z Vertex 1 {m}
-  6.46578440716979, 0, 0,                 !- X,Y,Z Vertex 2 {m}
-  12.9315688143396, 0, 0,                 !- X,Y,Z Vertex 3 {m}
-  12.9315688143396, 0, 2.4384;            !- X,Y,Z Vertex 4 {m}
-
-OS:Surface,
-  {e57e0ba2-9ca3-4e6b-8288-a5b973036a7e}, !- Handle
-  Surface 58,                             !- Name
-  Wall,                                   !- Surface Type
-  ,                                       !- Construction Name
-  {8dbf0019-4739-4188-9ba0-a4e272d1dc53}, !- Space Name
-  Adiabatic,                              !- Outside Boundary Condition
-  ,                                       !- Outside Boundary Condition Object
-  NoSun,                                  !- Sun Exposure
-  NoWind,                                 !- Wind Exposure
-  ,                                       !- View Factor to Ground
-  ,                                       !- Number of Vertices
-  19.3973532215094, 0, 2.4384,            !- X,Y,Z Vertex 1 {m}
-  19.3973532215094, 0, 0,                 !- X,Y,Z Vertex 2 {m}
-  25.8631376286792, 0, 0,                 !- X,Y,Z Vertex 3 {m}
-  25.8631376286792, 0, 2.4384;            !- X,Y,Z Vertex 4 {m}
-
-OS:Surface,
-  {786312ae-58c5-4f46-8b4d-11b1296e4e5b}, !- Handle
-  Surface 59,                             !- Name
-  Wall,                                   !- Surface Type
-  ,                                       !- Construction Name
-  {8dbf0019-4739-4188-9ba0-a4e272d1dc53}, !- Space Name
-  Adiabatic,                              !- Outside Boundary Condition
-  ,                                       !- Outside Boundary Condition Object
-  NoSun,                                  !- Sun Exposure
-  NoWind,                                 !- Wind Exposure
-  ,                                       !- View Factor to Ground
-  ,                                       !- Number of Vertices
-  25.8631376286792, 3.048, 2.4384,        !- X,Y,Z Vertex 1 {m}
-  25.8631376286792, 3.048, 0,             !- X,Y,Z Vertex 2 {m}
-  19.3973532215094, 3.048, 0,             !- X,Y,Z Vertex 3 {m}
-  19.3973532215094, 3.048, 2.4384;        !- X,Y,Z Vertex 4 {m}
-
-OS:Surface,
-  {98428f33-c35c-474e-8733-f0c0db9fd4e0}, !- Handle
-  Surface 60,                             !- Name
-  Wall,                                   !- Surface Type
-  ,                                       !- Construction Name
-  {8dbf0019-4739-4188-9ba0-a4e272d1dc53}, !- Space Name
-  Adiabatic,                              !- Outside Boundary Condition
-  ,                                       !- Outside Boundary Condition Object
-  NoSun,                                  !- Sun Exposure
-  NoWind,                                 !- Wind Exposure
-  ,                                       !- View Factor to Ground
-  ,                                       !- Number of Vertices
-  12.9315688143396, 3.048, 2.4384,        !- X,Y,Z Vertex 1 {m}
-  12.9315688143396, 3.048, 0,             !- X,Y,Z Vertex 2 {m}
-  6.46578440716979, 3.048, 0,             !- X,Y,Z Vertex 3 {m}
-  6.46578440716979, 3.048, 2.4384;        !- X,Y,Z Vertex 4 {m}
-
-OS:Schedule:Day,
-  {385c355b-2c3f-4989-88f3-bb596404925a}, !- Handle
-=======
 OS:BuildingUnit,
   {ce0721d7-604c-45b1-af86-e38140bb53fc}, !- Handle
   unit 1,                                 !- Name
@@ -2721,7 +724,6 @@
 
 OS:Schedule:Day,
   {ad337cb1-4174-433c-8e3b-730baa93f4ff}, !- Handle
->>>>>>> 49f5e9b9
   Schedule Day 1,                         !- Name
   ,                                       !- Schedule Type Limits Name
   ,                                       !- Interpolate to Timestep
@@ -2730,11 +732,7 @@
   0;                                      !- Value Until Time 1
 
 OS:Schedule:Day,
-<<<<<<< HEAD
-  {a72da9b4-c65a-4866-9059-09003bb6cc0f}, !- Handle
-=======
   {e79da959-c706-403a-9204-1f34358db9dd}, !- Handle
->>>>>>> 49f5e9b9
   Schedule Day 2,                         !- Name
   ,                                       !- Schedule Type Limits Name
   ,                                       !- Interpolate to Timestep
@@ -2742,111 +740,6 @@
   0,                                      !- Minute 1
   1;                                      !- Value Until Time 1
 
-<<<<<<< HEAD
-OS:Schedule:Day,
-  {17e8f9b4-e696-4c98-b1b7-dc52ca7dd4e4}, !- Handle
-  Schedule Day 3,                         !- Name
-  ,                                       !- Schedule Type Limits Name
-  ,                                       !- Interpolate to Timestep
-  24,                                     !- Hour 1
-  0,                                      !- Minute 1
-  0;                                      !- Value Until Time 1
-
-OS:Schedule:Day,
-  {437fde38-7b74-499e-919a-0eed26779f18}, !- Handle
-  Schedule Day 4,                         !- Name
-  ,                                       !- Schedule Type Limits Name
-  ,                                       !- Interpolate to Timestep
-  24,                                     !- Hour 1
-  0,                                      !- Minute 1
-  1;                                      !- Value Until Time 1
-
-OS:Schedule:Day,
-  {c63eadf1-828e-431d-a408-efd33ea87a29}, !- Handle
-  Schedule Day 5,                         !- Name
-  ,                                       !- Schedule Type Limits Name
-  ,                                       !- Interpolate to Timestep
-  24,                                     !- Hour 1
-  0,                                      !- Minute 1
-  0;                                      !- Value Until Time 1
-
-OS:Schedule:Day,
-  {3ad9c771-5ada-450e-8c4d-707d0a2c89a5}, !- Handle
-  Schedule Day 6,                         !- Name
-  ,                                       !- Schedule Type Limits Name
-  ,                                       !- Interpolate to Timestep
-  24,                                     !- Hour 1
-  0,                                      !- Minute 1
-  1;                                      !- Value Until Time 1
-
-OS:Schedule:Day,
-  {14f0796c-0d14-492c-b13b-d700fe0f5fad}, !- Handle
-  Schedule Day 7,                         !- Name
-  ,                                       !- Schedule Type Limits Name
-  ,                                       !- Interpolate to Timestep
-  24,                                     !- Hour 1
-  0,                                      !- Minute 1
-  0;                                      !- Value Until Time 1
-
-OS:Schedule:Day,
-  {b3300a0e-90e4-4ea8-a279-252ed4c7c93d}, !- Handle
-  Schedule Day 8,                         !- Name
-  ,                                       !- Schedule Type Limits Name
-  ,                                       !- Interpolate to Timestep
-  24,                                     !- Hour 1
-  0,                                      !- Minute 1
-  1;                                      !- Value Until Time 1
-
-OS:Schedule:Day,
-  {598dfbe3-688a-4599-9c93-2e94964d9c02}, !- Handle
-  Schedule Day 9,                         !- Name
-  ,                                       !- Schedule Type Limits Name
-  ,                                       !- Interpolate to Timestep
-  24,                                     !- Hour 1
-  0,                                      !- Minute 1
-  0;                                      !- Value Until Time 1
-
-OS:Schedule:Day,
-  {77c6a954-ec34-4705-b1a5-4b7cfaabf36a}, !- Handle
-  Schedule Day 10,                        !- Name
-  ,                                       !- Schedule Type Limits Name
-  ,                                       !- Interpolate to Timestep
-  24,                                     !- Hour 1
-  0,                                      !- Minute 1
-  1;                                      !- Value Until Time 1
-
-OS:Schedule:Day,
-  {ee668f52-12e6-4572-83d8-270897ea911e}, !- Handle
-  Schedule Day 11,                        !- Name
-  ,                                       !- Schedule Type Limits Name
-  ,                                       !- Interpolate to Timestep
-  24,                                     !- Hour 1
-  0,                                      !- Minute 1
-  0;                                      !- Value Until Time 1
-
-OS:Schedule:Day,
-  {27865831-3843-418d-9b8f-ef688c2cef2c}, !- Handle
-  Schedule Day 12,                        !- Name
-  ,                                       !- Schedule Type Limits Name
-  ,                                       !- Interpolate to Timestep
-  24,                                     !- Hour 1
-  0,                                      !- Minute 1
-  1;                                      !- Value Until Time 1
-
-OS:Schedule:Day,
-  {c9f8a553-6ebd-446e-8215-0d2c316ea979}, !- Handle
-  Schedule Day 13,                        !- Name
-  ,                                       !- Schedule Type Limits Name
-  ,                                       !- Interpolate to Timestep
-  24,                                     !- Hour 1
-  0,                                      !- Minute 1
-  0;                                      !- Value Until Time 1
-
-OS:Schedule:Day,
-  {9aa7a724-abcb-4124-807b-0e2b068f4da2}, !- Handle
-  Schedule Day 14,                        !- Name
-  ,                                       !- Schedule Type Limits Name
-=======
 OS:Schedule:File,
   {9eb9f607-e8c6-492d-a0a5-f0d6d3991425}, !- Handle
   occupants,                              !- Name
@@ -2856,201 +749,9 @@
   1,                                      !- Rows to Skip at Top
   8760,                                   !- Number of Hours of Data
   ,                                       !- Column Separator
->>>>>>> 49f5e9b9
   ,                                       !- Interpolate to Timestep
   60;                                     !- Minutes per Item
 
-<<<<<<< HEAD
-OS:Schedule:Day,
-  {678e1c94-4c1b-457b-83ab-681dc60260db}, !- Handle
-  Schedule Day 15,                        !- Name
-  ,                                       !- Schedule Type Limits Name
-  ,                                       !- Interpolate to Timestep
-  24,                                     !- Hour 1
-  0,                                      !- Minute 1
-  0;                                      !- Value Until Time 1
-
-OS:Schedule:Day,
-  {398208f3-2369-41ff-bfda-143569a6c728}, !- Handle
-  Schedule Day 16,                        !- Name
-  ,                                       !- Schedule Type Limits Name
-  ,                                       !- Interpolate to Timestep
-  24,                                     !- Hour 1
-  0,                                      !- Minute 1
-  1;                                      !- Value Until Time 1
-
-OS:WeatherFile,
-  {78e3a2a5-58b4-4ac9-abfc-be7b8ad88816}, !- Handle
-  Denver Intl Ap,                         !- City
-  CO,                                     !- State Province Region
-  USA,                                    !- Country
-  TMY3,                                   !- Data Source
-  725650,                                 !- WMO Number
-  39.83,                                  !- Latitude {deg}
-  -104.65,                                !- Longitude {deg}
-  -7,                                     !- Time Zone {hr}
-  1650,                                   !- Elevation {m}
-  file:../weather/USA_CO_Denver.Intl.AP.725650_TMY3.epw, !- Url
-  E23378AA;                               !- Checksum
-
-OS:AdditionalProperties,
-  {20b76c1a-7ba5-4dec-ac16-e2c955a65a8a}, !- Handle
-  {78e3a2a5-58b4-4ac9-abfc-be7b8ad88816}, !- Object Name
-  EPWHeaderCity,                          !- Feature Name 1
-  String,                                 !- Feature Data Type 1
-  Denver Intl Ap,                         !- Feature Value 1
-  EPWHeaderState,                         !- Feature Name 2
-  String,                                 !- Feature Data Type 2
-  CO,                                     !- Feature Value 2
-  EPWHeaderCountry,                       !- Feature Name 3
-  String,                                 !- Feature Data Type 3
-  USA,                                    !- Feature Value 3
-  EPWHeaderDataSource,                    !- Feature Name 4
-  String,                                 !- Feature Data Type 4
-  TMY3,                                   !- Feature Value 4
-  EPWHeaderStation,                       !- Feature Name 5
-  String,                                 !- Feature Data Type 5
-  725650,                                 !- Feature Value 5
-  EPWHeaderLatitude,                      !- Feature Name 6
-  Double,                                 !- Feature Data Type 6
-  39.829999999999998,                     !- Feature Value 6
-  EPWHeaderLongitude,                     !- Feature Name 7
-  Double,                                 !- Feature Data Type 7
-  -104.65000000000001,                    !- Feature Value 7
-  EPWHeaderTimezone,                      !- Feature Name 8
-  Double,                                 !- Feature Data Type 8
-  -7,                                     !- Feature Value 8
-  EPWHeaderAltitude,                      !- Feature Name 9
-  Double,                                 !- Feature Data Type 9
-  5413.3858267716532,                     !- Feature Value 9
-  EPWHeaderLocalPressure,                 !- Feature Name 10
-  Double,                                 !- Feature Data Type 10
-  0.81937567683596546,                    !- Feature Value 10
-  EPWHeaderRecordsPerHour,                !- Feature Name 11
-  Double,                                 !- Feature Data Type 11
-  0,                                      !- Feature Value 11
-  EPWDataAnnualAvgDrybulb,                !- Feature Name 12
-  Double,                                 !- Feature Data Type 12
-  51.575616438356228,                     !- Feature Value 12
-  EPWDataAnnualMinDrybulb,                !- Feature Name 13
-  Double,                                 !- Feature Data Type 13
-  -2.9200000000000017,                    !- Feature Value 13
-  EPWDataAnnualMaxDrybulb,                !- Feature Name 14
-  Double,                                 !- Feature Data Type 14
-  104,                                    !- Feature Value 14
-  EPWDataCDD50F,                          !- Feature Name 15
-  Double,                                 !- Feature Data Type 15
-  3072.2925000000005,                     !- Feature Value 15
-  EPWDataCDD65F,                          !- Feature Name 16
-  Double,                                 !- Feature Data Type 16
-  883.62000000000035,                     !- Feature Value 16
-  EPWDataHDD50F,                          !- Feature Name 17
-  Double,                                 !- Feature Data Type 17
-  2497.1925000000001,                     !- Feature Value 17
-  EPWDataHDD65F,                          !- Feature Name 18
-  Double,                                 !- Feature Data Type 18
-  5783.5200000000013,                     !- Feature Value 18
-  EPWDataAnnualAvgWindspeed,              !- Feature Name 19
-  Double,                                 !- Feature Data Type 19
-  3.9165296803649667,                     !- Feature Value 19
-  EPWDataMonthlyAvgDrybulbs,              !- Feature Name 20
-  String,                                 !- Feature Data Type 20
-  33.4191935483871&#4431.90142857142857&#4443.02620967741937&#4442.48624999999999&#4459.877741935483854&#4473.57574999999997&#4472.07975806451608&#4472.70008064516134&#4466.49200000000006&#4450.079112903225806&#4437.218250000000005&#4434.582177419354835, !- Feature Value 20
-  EPWDataGroundMonthlyTemps,              !- Feature Name 21
-  String,                                 !- Feature Data Type 21
-  44.08306285945173&#4440.89570904991865&#4440.64045432632048&#4442.153016571250646&#4448.225111118704206&#4454.268919273837525&#4459.508577937551024&#4462.82777283423508&#4463.10975667174995&#4460.41014950381947&#4455.304105212311526&#4449.445696474514364, !- Feature Value 21
-  EPWDataWSF,                             !- Feature Name 22
-  Double,                                 !- Feature Data Type 22
-  0.58999999999999997,                    !- Feature Value 22
-  EPWDataMonthlyAvgDailyHighDrybulbs,     !- Feature Name 23
-  String,                                 !- Feature Data Type 23
-  47.41032258064516&#4446.58642857142857&#4455.15032258064517&#4453.708&#4472.80193548387098&#4488.67600000000002&#4486.1858064516129&#4485.87225806451613&#4482.082&#4463.18064516129033&#4448.73400000000001&#4448.87935483870968, !- Feature Value 23
-  EPWDataMonthlyAvgDailyLowDrybulbs,      !- Feature Name 24
-  String,                                 !- Feature Data Type 24
-  19.347741935483874&#4419.856428571428573&#4430.316129032258065&#4431.112&#4447.41612903225806&#4457.901999999999994&#4459.063870967741934&#4460.956774193548384&#4452.352000000000004&#4438.41612903225806&#4427.002000000000002&#4423.02903225806451, !- Feature Value 24
-  EPWDesignHeatingDrybulb,                !- Feature Name 25
-  Double,                                 !- Feature Data Type 25
-  12.02,                                  !- Feature Value 25
-  EPWDesignHeatingWindspeed,              !- Feature Name 26
-  Double,                                 !- Feature Data Type 26
-  2.8062500000000004,                     !- Feature Value 26
-  EPWDesignCoolingDrybulb,                !- Feature Name 27
-  Double,                                 !- Feature Data Type 27
-  91.939999999999998,                     !- Feature Value 27
-  EPWDesignCoolingWetbulb,                !- Feature Name 28
-  Double,                                 !- Feature Data Type 28
-  59.95131430195849,                      !- Feature Value 28
-  EPWDesignCoolingHumidityRatio,          !- Feature Name 29
-  Double,                                 !- Feature Data Type 29
-  0.0059161086834698092,                  !- Feature Value 29
-  EPWDesignCoolingWindspeed,              !- Feature Name 30
-  Double,                                 !- Feature Data Type 30
-  3.7999999999999989,                     !- Feature Value 30
-  EPWDesignDailyTemperatureRange,         !- Feature Name 31
-  Double,                                 !- Feature Data Type 31
-  24.915483870967748,                     !- Feature Value 31
-  EPWDesignDehumidDrybulb,                !- Feature Name 32
-  Double,                                 !- Feature Data Type 32
-  67.996785714285721,                     !- Feature Value 32
-  EPWDesignDehumidHumidityRatio,          !- Feature Name 33
-  Double,                                 !- Feature Data Type 33
-  0.012133744170488724,                   !- Feature Value 33
-  EPWDesignCoolingDirectNormal,           !- Feature Name 34
-  Double,                                 !- Feature Data Type 34
-  985,                                    !- Feature Value 34
-  EPWDesignCoolingDiffuseHorizontal,      !- Feature Name 35
-  Double,                                 !- Feature Data Type 35
-  84;                                     !- Feature Value 35
-
-OS:Site,
-  {ea92b6ec-6b0c-458f-82a8-9d3346d0addd}, !- Handle
-  Denver Intl Ap_CO_USA,                  !- Name
-  39.83,                                  !- Latitude {deg}
-  -104.65,                                !- Longitude {deg}
-  -7,                                     !- Time Zone {hr}
-  1650,                                   !- Elevation {m}
-  ;                                       !- Terrain
-
-OS:ClimateZones,
-  {a604e38f-0e94-4eac-be3f-1e91184877b6}, !- Handle
-  ,                                       !- Active Institution
-  ,                                       !- Active Year
-  ,                                       !- Climate Zone Institution Name 1
-  ,                                       !- Climate Zone Document Name 1
-  ,                                       !- Climate Zone Document Year 1
-  ,                                       !- Climate Zone Value 1
-  Building America,                       !- Climate Zone Institution Name 2
-  ,                                       !- Climate Zone Document Name 2
-  0,                                      !- Climate Zone Document Year 2
-  Cold;                                   !- Climate Zone Value 2
-
-OS:Site:WaterMainsTemperature,
-  {cf920290-a8b0-4ff0-b1d0-daad6408dcb6}, !- Handle
-  Correlation,                            !- Calculation Method
-  ,                                       !- Temperature Schedule Name
-  10.8753424657535,                       !- Annual Average Outdoor Air Temperature {C}
-  23.1524007936508;                       !- Maximum Difference In Monthly Average Outdoor Air Temperatures {deltaC}
-
-OS:RunPeriodControl:DaylightSavingTime,
-  {bcd1a735-d186-4f9d-8011-8a45e5253c02}, !- Handle
-  4/7,                                    !- Start Date
-  10/26;                                  !- End Date
-
-OS:Site:GroundTemperature:Deep,
-  {89d0df0f-731b-46b7-a33a-a8ff021b3884}, !- Handle
-  10.8753424657535,                       !- January Deep Ground Temperature {C}
-  10.8753424657535,                       !- February Deep Ground Temperature {C}
-  10.8753424657535,                       !- March Deep Ground Temperature {C}
-  10.8753424657535,                       !- April Deep Ground Temperature {C}
-  10.8753424657535,                       !- May Deep Ground Temperature {C}
-  10.8753424657535,                       !- June Deep Ground Temperature {C}
-  10.8753424657535,                       !- July Deep Ground Temperature {C}
-  10.8753424657535,                       !- August Deep Ground Temperature {C}
-  10.8753424657535,                       !- September Deep Ground Temperature {C}
-  10.8753424657535,                       !- October Deep Ground Temperature {C}
-  10.8753424657535,                       !- November Deep Ground Temperature {C}
-  10.8753424657535;                       !- December Deep Ground Temperature {C}
-=======
 OS:Schedule:Ruleset,
   {00684446-bed9-45cc-a111-a992186c8052}, !- Handle
   Schedule Ruleset 1,                     !- Name
@@ -3106,4 +807,3 @@
   0,                                      !- Lower Limit Value
   1,                                      !- Upper Limit Value
   Continuous;                             !- Numeric Type
->>>>>>> 49f5e9b9
