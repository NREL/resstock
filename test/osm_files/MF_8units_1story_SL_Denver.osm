--- conflicted
+++ resolved
@@ -1,32 +1,22 @@
 !- NOTE: Auto-generated from /test/osw_files/MF_8units_1story_SL_Denver.osw
 
 OS:Version,
-<<<<<<< HEAD
-  {8a49b126-8f32-49e6-80a1-6c407828d628}, !- Handle
-  3.2.1,                                  !- Version Identifier
-  rc1;                                    !- Prerelease Identifier
+  {68928341-fbd2-415f-9837-c5e5ae0f4b8a}, !- Handle
+  3.2.0;                                  !- Version Identifier
 
 OS:SimulationControl,
-  {02e56746-3878-4670-a4ee-15ac1b64d132}, !- Handle
-=======
-  {001090f6-217a-4e98-85fa-bee3236d9cd4}, !- Handle
-  2.9.0;                                  !- Version Identifier
-
-OS:SimulationControl,
-  {e247f5fe-26d1-4953-952b-1e479ebb7651}, !- Handle
->>>>>>> 3c1d7324
+  {ef85e2b9-3314-40a0-9fa2-7fcda9ee745e}, !- Handle
   ,                                       !- Do Zone Sizing Calculation
   ,                                       !- Do System Sizing Calculation
   ,                                       !- Do Plant Sizing Calculation
   No;                                     !- Run Simulation for Sizing Periods
 
 OS:Timestep,
-<<<<<<< HEAD
-  {12b00707-f4ea-4e2a-8fc0-20a4e5ecda8f}, !- Handle
+  {c4971673-1612-48cb-82c9-de92c3566529}, !- Handle
   6;                                      !- Number of Timesteps per Hour
 
 OS:ShadowCalculation,
-  {ed584785-cf29-41a2-a197-13ac76fc170d}, !- Handle
+  {b77ce33e-9fde-4ad0-a0a0-c5b3841fb3a9}, !- Handle
   PolygonClipping,                        !- Shading Calculation Method
   ,                                       !- Shading Calculation Update Frequency Method
   20,                                     !- Shading Calculation Update Frequency
@@ -39,45 +29,21 @@
   No;                                     !- Disable Self-Shading From Shading Zone Groups to Other Zones
 
 OS:SurfaceConvectionAlgorithm:Outside,
-  {0fc0bd86-58d1-4094-80fe-51e29e3213f8}, !- Handle
+  {91d927ce-2fe1-4c08-9f7a-6ef99a208371}, !- Handle
   DOE-2;                                  !- Algorithm
 
 OS:SurfaceConvectionAlgorithm:Inside,
-  {abc248a6-857a-4d33-89da-f700806e56ff}, !- Handle
+  {28dbf614-c850-4682-9c8f-6303995daed9}, !- Handle
   TARP;                                   !- Algorithm
 
 OS:ZoneCapacitanceMultiplier:ResearchSpecial,
-  {83ce86c8-869d-48bb-becf-edd0ebae694e}, !- Handle
-=======
-  {12230c45-591f-464b-a01e-e5df7a8a1200}, !- Handle
-  6;                                      !- Number of Timesteps per Hour
-
-OS:ShadowCalculation,
-  {932982e5-ab43-429d-ad65-def4c27d9e07}, !- Handle
-  20,                                     !- Calculation Frequency
-  200;                                    !- Maximum Figures in Shadow Overlap Calculations
-
-OS:SurfaceConvectionAlgorithm:Outside,
-  {edcc0e4a-757d-472e-8de4-8016caefbcf2}, !- Handle
-  DOE-2;                                  !- Algorithm
-
-OS:SurfaceConvectionAlgorithm:Inside,
-  {f9a4432b-7109-4d1d-ba66-fe468ef5fa5a}, !- Handle
-  TARP;                                   !- Algorithm
-
-OS:ZoneCapacitanceMultiplier:ResearchSpecial,
-  {d385b685-e3c0-4777-a5ef-b875ac3719c4}, !- Handle
->>>>>>> 3c1d7324
+  {f3c5cca6-8869-41b7-b47d-6751f7f56104}, !- Handle
   ,                                       !- Temperature Capacity Multiplier
   15,                                     !- Humidity Capacity Multiplier
   ;                                       !- Carbon Dioxide Capacity Multiplier
 
 OS:RunPeriod,
-<<<<<<< HEAD
-  {19e57f32-3001-4ba3-bd2a-c3854af85393}, !- Handle
-=======
-  {ab91754d-5d55-4779-91e2-70049f614297}, !- Handle
->>>>>>> 3c1d7324
+  {56436511-a520-4f23-8ad9-71f151e51728}, !- Handle
   Run Period 1,                           !- Name
   1,                                      !- Begin Month
   1,                                      !- Begin Day of Month
@@ -91,21 +57,13 @@
   ;                                       !- Number of Times Runperiod to be Repeated
 
 OS:YearDescription,
-<<<<<<< HEAD
-  {0743a4f3-82ce-401d-9bf7-fdf6ede7b358}, !- Handle
-=======
-  {7e6f8bba-40ba-4ebe-9f54-1b950debb13f}, !- Handle
->>>>>>> 3c1d7324
+  {095034d4-870e-46ba-b018-d5c22ae2eeb7}, !- Handle
   2007,                                   !- Calendar Year
   ,                                       !- Day of Week for Start Day
   ;                                       !- Is Leap Year
 
 OS:WeatherFile,
-<<<<<<< HEAD
-  {91a5bf94-59ce-4271-9662-9e81d5485d3f}, !- Handle
-=======
-  {bce37893-24d4-4d03-8a82-567aec92d1fb}, !- Handle
->>>>>>> 3c1d7324
+  {fec6b415-0a0e-425e-bbb8-a35e800ce38d}, !- Handle
   Denver Intl Ap,                         !- City
   CO,                                     !- State Province Region
   USA,                                    !- Country
@@ -115,17 +73,12 @@
   -104.65,                                !- Longitude {deg}
   -7,                                     !- Time Zone {hr}
   1650,                                   !- Elevation {m}
-  /mnt/c/git/resstock-develop/resources/measures/HPXMLtoOpenStudio/weather/USA_CO_Denver.Intl.AP.725650_TMY3.epw, !- Url
+  C:/OpenStudio/resstock/resources/measures/HPXMLtoOpenStudio/weather/USA_CO_Denver.Intl.AP.725650_TMY3.epw, !- Url
   E23378AA;                               !- Checksum
 
 OS:AdditionalProperties,
-<<<<<<< HEAD
-  {5e521e51-5442-4a5b-829e-5f6b040045c9}, !- Handle
-  {91a5bf94-59ce-4271-9662-9e81d5485d3f}, !- Object Name
-=======
-  {6fc019cb-2614-482c-8c20-b17647846e50}, !- Handle
-  {bce37893-24d4-4d03-8a82-567aec92d1fb}, !- Object Name
->>>>>>> 3c1d7324
+  {6ea1f9b3-cfc7-4b77-b1ce-6aa6302327ff}, !- Handle
+  {fec6b415-0a0e-425e-bbb8-a35e800ce38d}, !- Object Name
   EPWHeaderCity,                          !- Feature Name 1
   String,                                 !- Feature Data Type 1
   Denver Intl Ap,                         !- Feature Value 1
@@ -233,11 +186,7 @@
   84;                                     !- Feature Value 35
 
 OS:Site,
-<<<<<<< HEAD
-  {96b34ff3-4882-487b-8261-48dfe261bc04}, !- Handle
-=======
-  {2f9ec8a2-920d-43aa-9173-c4209e47ed66}, !- Handle
->>>>>>> 3c1d7324
+  {2d514067-e62e-4723-acd2-bd936c30b4f4}, !- Handle
   Denver Intl Ap_CO_USA,                  !- Name
   39.83,                                  !- Latitude {deg}
   -104.65,                                !- Longitude {deg}
@@ -246,45 +195,26 @@
   ;                                       !- Terrain
 
 OS:ClimateZones,
-<<<<<<< HEAD
-  {ed9e4442-f3f6-431d-9b51-d9ac433af815}, !- Handle
+  {b4d01e4b-8fd3-4e98-8331-6eb7491c5f5e}, !- Handle
   Building America,                       !- Climate Zone Institution Name 1
-=======
-  {1438a802-c61f-454d-aed7-834924927fe1}, !- Handle
-  ,                                       !- Active Institution
-  ,                                       !- Active Year
-  ,                                       !- Climate Zone Institution Name 1
->>>>>>> 3c1d7324
   ,                                       !- Climate Zone Document Name 1
   0,                                      !- Climate Zone Document Year 1
   Cold;                                   !- Climate Zone Value 1
 
 OS:Site:WaterMainsTemperature,
-<<<<<<< HEAD
-  {9a9d6d4e-5e52-4c47-b111-efba521919d1}, !- Handle
-=======
-  {937b1219-d04e-48f3-b604-ed08f8ddbb6d}, !- Handle
->>>>>>> 3c1d7324
+  {a04bea94-779e-4741-8cb4-df1177eeb4ef}, !- Handle
   Correlation,                            !- Calculation Method
   ,                                       !- Temperature Schedule Name
   10.8753424657535,                       !- Annual Average Outdoor Air Temperature {C}
   23.1524007936508;                       !- Maximum Difference In Monthly Average Outdoor Air Temperatures {deltaC}
 
 OS:RunPeriodControl:DaylightSavingTime,
-<<<<<<< HEAD
-  {28836a72-9965-40c6-b218-eb9d3500f7e9}, !- Handle
-=======
-  {7cff5962-5008-4c35-8eba-0efe59823d05}, !- Handle
->>>>>>> 3c1d7324
+  {37bff029-9f07-4014-98ed-c804c8c8e6d1}, !- Handle
   3/12,                                   !- Start Date
   11/5;                                   !- End Date
 
 OS:Site:GroundTemperature:Deep,
-<<<<<<< HEAD
-  {3bcb2442-ccc4-4d02-bbb7-fdce3d7a056c}, !- Handle
-=======
-  {fb6cce1b-8da5-4b29-9e7d-62eda045f6f4}, !- Handle
->>>>>>> 3c1d7324
+  {1223a97c-875f-4b53-9c98-9bdcc6c67fd8}, !- Handle
   10.8753424657535,                       !- January Deep Ground Temperature {C}
   10.8753424657535,                       !- February Deep Ground Temperature {C}
   10.8753424657535,                       !- March Deep Ground Temperature {C}
@@ -299,11 +229,7 @@
   10.8753424657535;                       !- December Deep Ground Temperature {C}
 
 OS:Building,
-<<<<<<< HEAD
-  {602cbc79-c3e0-439d-9793-8108611a67d5}, !- Handle
-=======
-  {9b4f4838-187f-4253-84eb-80008f5af86f}, !- Handle
->>>>>>> 3c1d7324
+  {f053f09d-9ffc-430c-a047-8c734c42b4b1}, !- Handle
   Building 1,                             !- Name
   ,                                       !- Building Sector Type
   0,                                      !- North Axis {deg}
@@ -318,13 +244,8 @@
   8;                                      !- Standards Number of Living Units
 
 OS:AdditionalProperties,
-<<<<<<< HEAD
-  {966b8c82-7786-4f5c-8cc3-0692bd2251a9}, !- Handle
-  {602cbc79-c3e0-439d-9793-8108611a67d5}, !- Object Name
-=======
-  {ff33c52a-3751-4850-b334-92bbbbef9ddd}, !- Handle
-  {9b4f4838-187f-4253-84eb-80008f5af86f}, !- Object Name
->>>>>>> 3c1d7324
+  {87430cb4-c014-4f22-b660-484911fdedf9}, !- Handle
+  {f053f09d-9ffc-430c-a047-8c734c42b4b1}, !- Object Name
   num_units,                              !- Feature Name 1
   Integer,                                !- Feature Data Type 1
   8,                                      !- Feature Value 1
@@ -351,11 +272,7 @@
   Double-Loaded Interior;                 !- Feature Value 8
 
 OS:ThermalZone,
-<<<<<<< HEAD
-  {fb7ac6af-c1a9-4f54-be48-f240b56340a2}, !- Handle
-=======
-  {405471db-60ab-4c1f-9de0-40276d861aab}, !- Handle
->>>>>>> 3c1d7324
+  {a8567b3c-8549-40a5-aa3f-76a76728f8be}, !- Handle
   living zone,                            !- Name
   ,                                       !- Multiplier
   ,                                       !- Ceiling Height {m}
@@ -364,17 +281,10 @@
   ,                                       !- Zone Inside Convection Algorithm
   ,                                       !- Zone Outside Convection Algorithm
   ,                                       !- Zone Conditioning Equipment List Name
-<<<<<<< HEAD
-  {d98b667e-ce0d-4c0c-8895-9c6d178eca16}, !- Zone Air Inlet Port List
-  {16d6ab76-9630-4d8a-8539-25bc7581213c}, !- Zone Air Exhaust Port List
-  {97676a90-8ae9-4092-a9b9-c757de094e4d}, !- Zone Air Node Name
-  {83986e6d-7193-48a6-93ee-5fa4d1b14ce7}, !- Zone Return Air Port List
-=======
-  {ea269b7e-dc43-4633-ada2-fa7cff917c0c}, !- Zone Air Inlet Port List
-  {6b242e68-4ec3-44cc-b720-796c4b9bc9c4}, !- Zone Air Exhaust Port List
-  {20106c78-fe83-4bb0-82d3-94225d481bed}, !- Zone Air Node Name
-  {9df93862-d843-40dc-a050-50197dd6cc95}, !- Zone Return Air Port List
->>>>>>> 3c1d7324
+  {9dfad8ce-a67e-4220-8ad8-83fedf74a659}, !- Zone Air Inlet Port List
+  {66bcecb6-7671-4d9d-b773-342df3c43a13}, !- Zone Air Exhaust Port List
+  {b8422d21-064f-4ef8-9ce3-322ee0175a27}, !- Zone Air Node Name
+  {a93e0619-88a9-411e-831d-50f777f376eb}, !- Zone Return Air Port List
   ,                                       !- Primary Daylighting Control Name
   ,                                       !- Fraction of Zone Controlled by Primary Daylighting Control
   ,                                       !- Secondary Daylighting Control Name
@@ -385,67 +295,33 @@
   No;                                     !- Use Ideal Air Loads
 
 OS:Node,
-<<<<<<< HEAD
-  {d1750c89-7f64-462b-a2fc-d8677c28e2d6}, !- Handle
+  {d2a9893b-dcdc-4d35-a948-1b740551e87e}, !- Handle
   Node 1,                                 !- Name
-  {97676a90-8ae9-4092-a9b9-c757de094e4d}, !- Inlet Port
+  {b8422d21-064f-4ef8-9ce3-322ee0175a27}, !- Inlet Port
   ;                                       !- Outlet Port
 
 OS:Connection,
-  {97676a90-8ae9-4092-a9b9-c757de094e4d}, !- Handle
-  {fb7ac6af-c1a9-4f54-be48-f240b56340a2}, !- Source Object
+  {b8422d21-064f-4ef8-9ce3-322ee0175a27}, !- Handle
+  {a8567b3c-8549-40a5-aa3f-76a76728f8be}, !- Source Object
   11,                                     !- Outlet Port
-  {d1750c89-7f64-462b-a2fc-d8677c28e2d6}, !- Target Object
+  {d2a9893b-dcdc-4d35-a948-1b740551e87e}, !- Target Object
   2;                                      !- Inlet Port
 
 OS:PortList,
-  {d98b667e-ce0d-4c0c-8895-9c6d178eca16}, !- Handle
-  {fb7ac6af-c1a9-4f54-be48-f240b56340a2}; !- HVAC Component
+  {9dfad8ce-a67e-4220-8ad8-83fedf74a659}, !- Handle
+  {a8567b3c-8549-40a5-aa3f-76a76728f8be}; !- HVAC Component
 
 OS:PortList,
-  {16d6ab76-9630-4d8a-8539-25bc7581213c}, !- Handle
-  {fb7ac6af-c1a9-4f54-be48-f240b56340a2}; !- HVAC Component
+  {66bcecb6-7671-4d9d-b773-342df3c43a13}, !- Handle
+  {a8567b3c-8549-40a5-aa3f-76a76728f8be}; !- HVAC Component
 
 OS:PortList,
-  {83986e6d-7193-48a6-93ee-5fa4d1b14ce7}, !- Handle
-  {fb7ac6af-c1a9-4f54-be48-f240b56340a2}; !- HVAC Component
+  {a93e0619-88a9-411e-831d-50f777f376eb}, !- Handle
+  {a8567b3c-8549-40a5-aa3f-76a76728f8be}; !- HVAC Component
 
 OS:Sizing:Zone,
-  {97de4dcd-56b8-4c5a-a070-0f6f99fc15b0}, !- Handle
-  {fb7ac6af-c1a9-4f54-be48-f240b56340a2}, !- Zone or ZoneList Name
-=======
-  {00ed7f9c-2527-440f-838b-92dcddd3f136}, !- Handle
-  Node 1,                                 !- Name
-  {20106c78-fe83-4bb0-82d3-94225d481bed}, !- Inlet Port
-  ;                                       !- Outlet Port
-
-OS:Connection,
-  {20106c78-fe83-4bb0-82d3-94225d481bed}, !- Handle
-  {3f66b8bf-bcc8-4b0d-bb9d-0c70f9d73b40}, !- Name
-  {405471db-60ab-4c1f-9de0-40276d861aab}, !- Source Object
-  11,                                     !- Outlet Port
-  {00ed7f9c-2527-440f-838b-92dcddd3f136}, !- Target Object
-  2;                                      !- Inlet Port
-
-OS:PortList,
-  {ea269b7e-dc43-4633-ada2-fa7cff917c0c}, !- Handle
-  {78c08648-bb04-46df-8d39-065e3910b510}, !- Name
-  {405471db-60ab-4c1f-9de0-40276d861aab}; !- HVAC Component
-
-OS:PortList,
-  {6b242e68-4ec3-44cc-b720-796c4b9bc9c4}, !- Handle
-  {d33d34a3-e36d-45da-a5f0-1599b1531ae6}, !- Name
-  {405471db-60ab-4c1f-9de0-40276d861aab}; !- HVAC Component
-
-OS:PortList,
-  {9df93862-d843-40dc-a050-50197dd6cc95}, !- Handle
-  {d0d40047-1ee7-4383-99ad-a2428c750d84}, !- Name
-  {405471db-60ab-4c1f-9de0-40276d861aab}; !- HVAC Component
-
-OS:Sizing:Zone,
-  {2a214595-6ebe-4d32-b8e4-0558a098d93e}, !- Handle
-  {405471db-60ab-4c1f-9de0-40276d861aab}, !- Zone or ZoneList Name
->>>>>>> 3c1d7324
+  {3ebe0426-f960-47b2-b410-30ec13d40375}, !- Handle
+  {a8567b3c-8549-40a5-aa3f-76a76728f8be}, !- Zone or ZoneList Name
   SupplyAirTemperature,                   !- Zone Cooling Design Supply Air Temperature Input Method
   14,                                     !- Zone Cooling Design Supply Air Temperature {C}
   11.11,                                  !- Zone Cooling Design Supply Air Temperature Difference {deltaC}
@@ -472,25 +348,14 @@
   autosize;                               !- Dedicated Outdoor Air High Setpoint Temperature for Design {C}
 
 OS:ZoneHVAC:EquipmentList,
-<<<<<<< HEAD
-  {c9488047-4894-47b0-a5c3-476c0e6d60f0}, !- Handle
+  {9182e858-d46f-4109-bea9-3ad703a523c5}, !- Handle
   Zone HVAC Equipment List 1,             !- Name
-  {fb7ac6af-c1a9-4f54-be48-f240b56340a2}; !- Thermal Zone
+  {a8567b3c-8549-40a5-aa3f-76a76728f8be}; !- Thermal Zone
 
 OS:Space,
-  {a29647ea-80be-4a9a-a498-8bb5d6873ec5}, !- Handle
+  {8e733564-410c-4bfc-b1ab-86191f98c3f0}, !- Handle
   living space,                           !- Name
-  {4ab0dceb-d54f-474f-85c7-3328da8c8691}, !- Space Type Name
-=======
-  {c1dbaced-81d3-4443-86aa-bce419f7cdde}, !- Handle
-  Zone HVAC Equipment List 1,             !- Name
-  {405471db-60ab-4c1f-9de0-40276d861aab}; !- Thermal Zone
-
-OS:Space,
-  {4aa197da-013d-4f62-bdef-0975034a53c1}, !- Handle
-  living space,                           !- Name
-  {117cf6c8-6a6e-449c-8965-7c65109625b4}, !- Space Type Name
->>>>>>> 3c1d7324
+  {36eb87bd-07c3-4aca-9f0a-abc2cb095bf6}, !- Space Type Name
   ,                                       !- Default Construction Set Name
   ,                                       !- Default Schedule Set Name
   ,                                       !- Direction of Relative North {deg}
@@ -498,31 +363,17 @@
   ,                                       !- Y Origin {m}
   ,                                       !- Z Origin {m}
   ,                                       !- Building Story Name
-<<<<<<< HEAD
-  {fb7ac6af-c1a9-4f54-be48-f240b56340a2}, !- Thermal Zone Name
+  {a8567b3c-8549-40a5-aa3f-76a76728f8be}, !- Thermal Zone Name
   ,                                       !- Part of Total Floor Area
   ,                                       !- Design Specification Outdoor Air Object Name
-  {9395fdb5-7901-4576-848b-06b5fc7b340a}; !- Building Unit Name
-
-OS:Surface,
-  {c0f8445a-dc15-4eb2-8e89-6a16c2fda656}, !- Handle
+  {66b3c36e-93dc-4805-b213-ab6a6c7578f0}; !- Building Unit Name
+
+OS:Surface,
+  {15119a09-ceae-4293-a521-b7a5a70b5bfa}, !- Handle
   Surface 1,                              !- Name
   Floor,                                  !- Surface Type
   ,                                       !- Construction Name
-  {a29647ea-80be-4a9a-a498-8bb5d6873ec5}, !- Space Name
-=======
-  {405471db-60ab-4c1f-9de0-40276d861aab}, !- Thermal Zone Name
-  ,                                       !- Part of Total Floor Area
-  ,                                       !- Design Specification Outdoor Air Object Name
-  {39a30a4e-82a4-4b8a-9fe2-06d8df2405f8}; !- Building Unit Name
-
-OS:Surface,
-  {68baeec2-319e-4370-8c64-cb6eb97cc7ae}, !- Handle
-  Surface 1,                              !- Name
-  Floor,                                  !- Surface Type
-  ,                                       !- Construction Name
-  {4aa197da-013d-4f62-bdef-0975034a53c1}, !- Space Name
->>>>>>> 3c1d7324
+  {8e733564-410c-4bfc-b1ab-86191f98c3f0}, !- Space Name
   Foundation,                             !- Outside Boundary Condition
   ,                                       !- Outside Boundary Condition Object
   NoSun,                                  !- Sun Exposure
@@ -535,19 +386,11 @@
   6.46578440716979, -12.9315688143396, 0; !- X,Y,Z Vertex 4 {m}
 
 OS:Surface,
-<<<<<<< HEAD
-  {0cc30be9-da24-449f-9229-53ac21e01d5b}, !- Handle
+  {2cd0eaa3-6291-4674-b099-b9408056a264}, !- Handle
   Surface 2,                              !- Name
   Wall,                                   !- Surface Type
   ,                                       !- Construction Name
-  {a29647ea-80be-4a9a-a498-8bb5d6873ec5}, !- Space Name
-=======
-  {e6fdbd10-6b11-4af9-9f6f-617e5ce4ce16}, !- Handle
-  Surface 2,                              !- Name
-  Wall,                                   !- Surface Type
-  ,                                       !- Construction Name
-  {4aa197da-013d-4f62-bdef-0975034a53c1}, !- Space Name
->>>>>>> 3c1d7324
+  {8e733564-410c-4bfc-b1ab-86191f98c3f0}, !- Space Name
   Outdoors,                               !- Outside Boundary Condition
   ,                                       !- Outside Boundary Condition Object
   SunExposed,                             !- Sun Exposure
@@ -560,19 +403,11 @@
   0, -12.9315688143396, 2.4384;           !- X,Y,Z Vertex 4 {m}
 
 OS:Surface,
-<<<<<<< HEAD
-  {070a8ce0-9cbf-4d37-adea-4601a4f647c1}, !- Handle
+  {c419ff2f-ac28-4b26-9c50-f6546156c962}, !- Handle
   Surface 3,                              !- Name
   Wall,                                   !- Surface Type
   ,                                       !- Construction Name
-  {a29647ea-80be-4a9a-a498-8bb5d6873ec5}, !- Space Name
-=======
-  {32e89b12-a278-46e3-8fc2-076d06095098}, !- Handle
-  Surface 3,                              !- Name
-  Wall,                                   !- Surface Type
-  ,                                       !- Construction Name
-  {4aa197da-013d-4f62-bdef-0975034a53c1}, !- Space Name
->>>>>>> 3c1d7324
+  {8e733564-410c-4bfc-b1ab-86191f98c3f0}, !- Space Name
   Adiabatic,                              !- Outside Boundary Condition
   ,                                       !- Outside Boundary Condition Object
   NoSun,                                  !- Sun Exposure
@@ -585,19 +420,11 @@
   0, 0, 2.4384;                           !- X,Y,Z Vertex 4 {m}
 
 OS:Surface,
-<<<<<<< HEAD
-  {ee41ddb0-8887-4fff-9b6a-823ac0b0403d}, !- Handle
+  {447224d7-e56b-403a-9395-5886e72c6bfe}, !- Handle
   Surface 4,                              !- Name
   Wall,                                   !- Surface Type
   ,                                       !- Construction Name
-  {a29647ea-80be-4a9a-a498-8bb5d6873ec5}, !- Space Name
-=======
-  {0ce68240-67b1-4453-b3a6-d816b8a75d10}, !- Handle
-  Surface 4,                              !- Name
-  Wall,                                   !- Surface Type
-  ,                                       !- Construction Name
-  {4aa197da-013d-4f62-bdef-0975034a53c1}, !- Space Name
->>>>>>> 3c1d7324
+  {8e733564-410c-4bfc-b1ab-86191f98c3f0}, !- Space Name
   Adiabatic,                              !- Outside Boundary Condition
   ,                                       !- Outside Boundary Condition Object
   NoSun,                                  !- Sun Exposure
@@ -610,19 +437,11 @@
   6.46578440716979, 0, 2.4384;            !- X,Y,Z Vertex 4 {m}
 
 OS:Surface,
-<<<<<<< HEAD
-  {61140123-3dd3-4652-8c27-6969b72e4ca0}, !- Handle
+  {e9a134bb-ca89-423f-81c7-388f8788496d}, !- Handle
   Surface 5,                              !- Name
   Wall,                                   !- Surface Type
   ,                                       !- Construction Name
-  {a29647ea-80be-4a9a-a498-8bb5d6873ec5}, !- Space Name
-=======
-  {41f9077e-2ab6-4811-a6cb-56d1aad6f367}, !- Handle
-  Surface 5,                              !- Name
-  Wall,                                   !- Surface Type
-  ,                                       !- Construction Name
-  {4aa197da-013d-4f62-bdef-0975034a53c1}, !- Space Name
->>>>>>> 3c1d7324
+  {8e733564-410c-4bfc-b1ab-86191f98c3f0}, !- Space Name
   Outdoors,                               !- Outside Boundary Condition
   ,                                       !- Outside Boundary Condition Object
   SunExposed,                             !- Sun Exposure
@@ -635,19 +454,11 @@
   6.46578440716979, -12.9315688143396, 2.4384; !- X,Y,Z Vertex 4 {m}
 
 OS:Surface,
-<<<<<<< HEAD
-  {949d7716-0808-40b9-8884-41a26bf8fdab}, !- Handle
+  {6051de29-b241-491c-a124-58e9ec9c6a4a}, !- Handle
   Surface 6,                              !- Name
   RoofCeiling,                            !- Surface Type
   ,                                       !- Construction Name
-  {a29647ea-80be-4a9a-a498-8bb5d6873ec5}, !- Space Name
-=======
-  {c9390273-3791-4426-8242-a93f8bee6f83}, !- Handle
-  Surface 6,                              !- Name
-  RoofCeiling,                            !- Surface Type
-  ,                                       !- Construction Name
-  {4aa197da-013d-4f62-bdef-0975034a53c1}, !- Space Name
->>>>>>> 3c1d7324
+  {8e733564-410c-4bfc-b1ab-86191f98c3f0}, !- Space Name
   Outdoors,                               !- Outside Boundary Condition
   ,                                       !- Outside Boundary Condition Object
   SunExposed,                             !- Sun Exposure
@@ -660,11 +471,7 @@
   0, -12.9315688143396, 2.4384;           !- X,Y,Z Vertex 4 {m}
 
 OS:SpaceType,
-<<<<<<< HEAD
-  {4ab0dceb-d54f-474f-85c7-3328da8c8691}, !- Handle
-=======
-  {117cf6c8-6a6e-449c-8965-7c65109625b4}, !- Handle
->>>>>>> 3c1d7324
+  {36eb87bd-07c3-4aca-9f0a-abc2cb095bf6}, !- Handle
   Space Type 1,                           !- Name
   ,                                       !- Default Construction Set Name
   ,                                       !- Default Schedule Set Name
@@ -675,11 +482,7 @@
   living;                                 !- Standards Space Type
 
 OS:ThermalZone,
-<<<<<<< HEAD
-  {627c064c-5acb-4a3a-8ad7-955f17402f35}, !- Handle
-=======
-  {9c1539cc-e736-46f8-b8df-eec21b112807}, !- Handle
->>>>>>> 3c1d7324
+  {01d52d3e-1c8d-4d8b-87ff-b0b528761a4d}, !- Handle
   corridor zone,                          !- Name
   ,                                       !- Multiplier
   ,                                       !- Ceiling Height {m}
@@ -688,17 +491,10 @@
   ,                                       !- Zone Inside Convection Algorithm
   ,                                       !- Zone Outside Convection Algorithm
   ,                                       !- Zone Conditioning Equipment List Name
-<<<<<<< HEAD
-  {a6f3a3af-21f4-4ed2-96b6-0dd407aa5919}, !- Zone Air Inlet Port List
-  {c25cda4a-c10a-4a91-9adc-d87e643cb17f}, !- Zone Air Exhaust Port List
-  {d03c299f-45cc-4c9d-add5-4a7bdc16009a}, !- Zone Air Node Name
-  {0f4b88f8-d262-4697-ad02-05988434fe26}, !- Zone Return Air Port List
-=======
-  {fefff8db-ef31-46bf-abd8-1dc6ec2a454e}, !- Zone Air Inlet Port List
-  {8b784acb-0cdd-430f-959b-6e8dd733ba65}, !- Zone Air Exhaust Port List
-  {c72e04bb-c6ee-46b3-9ab8-a178edc58b38}, !- Zone Air Node Name
-  {ec22b5e3-bb1a-4075-8fc4-e1a46da532b6}, !- Zone Return Air Port List
->>>>>>> 3c1d7324
+  {1c126ce3-031d-4101-abfd-6f6e449405c7}, !- Zone Air Inlet Port List
+  {69a20fee-0dca-4406-9e3d-ff88bd35f552}, !- Zone Air Exhaust Port List
+  {715957e8-4b71-4bca-afcd-fd95d6db4029}, !- Zone Air Node Name
+  {79a13719-414f-4e98-b840-286acd996c12}, !- Zone Return Air Port List
   ,                                       !- Primary Daylighting Control Name
   ,                                       !- Fraction of Zone Controlled by Primary Daylighting Control
   ,                                       !- Secondary Daylighting Control Name
@@ -709,67 +505,33 @@
   No;                                     !- Use Ideal Air Loads
 
 OS:Node,
-<<<<<<< HEAD
-  {67b2e1ff-52c2-418e-bc36-e579c4f73f1b}, !- Handle
+  {80a8343f-eb59-4d3f-afbb-22363edc757b}, !- Handle
   Node 2,                                 !- Name
-  {d03c299f-45cc-4c9d-add5-4a7bdc16009a}, !- Inlet Port
+  {715957e8-4b71-4bca-afcd-fd95d6db4029}, !- Inlet Port
   ;                                       !- Outlet Port
 
 OS:Connection,
-  {d03c299f-45cc-4c9d-add5-4a7bdc16009a}, !- Handle
-  {627c064c-5acb-4a3a-8ad7-955f17402f35}, !- Source Object
+  {715957e8-4b71-4bca-afcd-fd95d6db4029}, !- Handle
+  {01d52d3e-1c8d-4d8b-87ff-b0b528761a4d}, !- Source Object
   11,                                     !- Outlet Port
-  {67b2e1ff-52c2-418e-bc36-e579c4f73f1b}, !- Target Object
+  {80a8343f-eb59-4d3f-afbb-22363edc757b}, !- Target Object
   2;                                      !- Inlet Port
 
 OS:PortList,
-  {a6f3a3af-21f4-4ed2-96b6-0dd407aa5919}, !- Handle
-  {627c064c-5acb-4a3a-8ad7-955f17402f35}; !- HVAC Component
+  {1c126ce3-031d-4101-abfd-6f6e449405c7}, !- Handle
+  {01d52d3e-1c8d-4d8b-87ff-b0b528761a4d}; !- HVAC Component
 
 OS:PortList,
-  {c25cda4a-c10a-4a91-9adc-d87e643cb17f}, !- Handle
-  {627c064c-5acb-4a3a-8ad7-955f17402f35}; !- HVAC Component
+  {69a20fee-0dca-4406-9e3d-ff88bd35f552}, !- Handle
+  {01d52d3e-1c8d-4d8b-87ff-b0b528761a4d}; !- HVAC Component
 
 OS:PortList,
-  {0f4b88f8-d262-4697-ad02-05988434fe26}, !- Handle
-  {627c064c-5acb-4a3a-8ad7-955f17402f35}; !- HVAC Component
+  {79a13719-414f-4e98-b840-286acd996c12}, !- Handle
+  {01d52d3e-1c8d-4d8b-87ff-b0b528761a4d}; !- HVAC Component
 
 OS:Sizing:Zone,
-  {9c6c044c-e020-4a73-b16b-21b05deff0d9}, !- Handle
-  {627c064c-5acb-4a3a-8ad7-955f17402f35}, !- Zone or ZoneList Name
-=======
-  {f99082ed-d3ec-49fa-8351-83934f5367be}, !- Handle
-  Node 2,                                 !- Name
-  {c72e04bb-c6ee-46b3-9ab8-a178edc58b38}, !- Inlet Port
-  ;                                       !- Outlet Port
-
-OS:Connection,
-  {c72e04bb-c6ee-46b3-9ab8-a178edc58b38}, !- Handle
-  {50b04b3e-299f-4bcb-b927-8bfcd2fc018d}, !- Name
-  {9c1539cc-e736-46f8-b8df-eec21b112807}, !- Source Object
-  11,                                     !- Outlet Port
-  {f99082ed-d3ec-49fa-8351-83934f5367be}, !- Target Object
-  2;                                      !- Inlet Port
-
-OS:PortList,
-  {fefff8db-ef31-46bf-abd8-1dc6ec2a454e}, !- Handle
-  {34007122-7ea2-47f3-a1e9-ceae74ede91a}, !- Name
-  {9c1539cc-e736-46f8-b8df-eec21b112807}; !- HVAC Component
-
-OS:PortList,
-  {8b784acb-0cdd-430f-959b-6e8dd733ba65}, !- Handle
-  {65450417-e4d3-4b5c-9e09-d604d7963eb6}, !- Name
-  {9c1539cc-e736-46f8-b8df-eec21b112807}; !- HVAC Component
-
-OS:PortList,
-  {ec22b5e3-bb1a-4075-8fc4-e1a46da532b6}, !- Handle
-  {7a25bb2d-1109-45cf-bb0e-daf4ecf11187}, !- Name
-  {9c1539cc-e736-46f8-b8df-eec21b112807}; !- HVAC Component
-
-OS:Sizing:Zone,
-  {234a9faf-7789-4a62-8073-d6a8d6b686cb}, !- Handle
-  {9c1539cc-e736-46f8-b8df-eec21b112807}, !- Zone or ZoneList Name
->>>>>>> 3c1d7324
+  {54a815e7-157d-4311-ab15-4ccdb896f35f}, !- Handle
+  {01d52d3e-1c8d-4d8b-87ff-b0b528761a4d}, !- Zone or ZoneList Name
   SupplyAirTemperature,                   !- Zone Cooling Design Supply Air Temperature Input Method
   14,                                     !- Zone Cooling Design Supply Air Temperature {C}
   11.11,                                  !- Zone Cooling Design Supply Air Temperature Difference {deltaC}
@@ -796,25 +558,14 @@
   autosize;                               !- Dedicated Outdoor Air High Setpoint Temperature for Design {C}
 
 OS:ZoneHVAC:EquipmentList,
-<<<<<<< HEAD
-  {de41accb-b069-4987-9df7-b84b9ed9768c}, !- Handle
+  {9fa1d896-7b71-4cda-adb8-287ccea12ad0}, !- Handle
   Zone HVAC Equipment List 2,             !- Name
-  {627c064c-5acb-4a3a-8ad7-955f17402f35}; !- Thermal Zone
+  {01d52d3e-1c8d-4d8b-87ff-b0b528761a4d}; !- Thermal Zone
 
 OS:Space,
-  {5c44d2ab-a26e-4b95-98b9-a0a8593d7985}, !- Handle
+  {64a54ca1-0280-47e3-a971-07fe02a23219}, !- Handle
   corridor space,                         !- Name
-  {e4194d03-b207-4f21-8ff4-a278d67c03da}, !- Space Type Name
-=======
-  {df220da8-0e94-41f0-a08d-6fb0f7278c61}, !- Handle
-  Zone HVAC Equipment List 2,             !- Name
-  {9c1539cc-e736-46f8-b8df-eec21b112807}; !- Thermal Zone
-
-OS:Space,
-  {a7627022-2ac3-4fe7-98ff-38fe4e8e74a6}, !- Handle
-  corridor space,                         !- Name
-  {ca3eb9eb-bef1-4f68-8beb-e32a646aa854}, !- Space Type Name
->>>>>>> 3c1d7324
+  {6b77a21e-6cbd-48b0-87ca-d38e446632f5}, !- Space Type Name
   ,                                       !- Default Construction Set Name
   ,                                       !- Default Schedule Set Name
   ,                                       !- Direction of Relative North {deg}
@@ -822,25 +573,14 @@
   ,                                       !- Y Origin {m}
   ,                                       !- Z Origin {m}
   ,                                       !- Building Story Name
-<<<<<<< HEAD
-  {627c064c-5acb-4a3a-8ad7-955f17402f35}; !- Thermal Zone Name
-
-OS:Surface,
-  {a36032f7-7f66-48b4-9dfd-a0bf037328a0}, !- Handle
+  {01d52d3e-1c8d-4d8b-87ff-b0b528761a4d}; !- Thermal Zone Name
+
+OS:Surface,
+  {1fb74d8d-1e74-466e-b84d-51e5629e361d}, !- Handle
   Surface 7,                              !- Name
   Floor,                                  !- Surface Type
   ,                                       !- Construction Name
-  {5c44d2ab-a26e-4b95-98b9-a0a8593d7985}, !- Space Name
-=======
-  {9c1539cc-e736-46f8-b8df-eec21b112807}; !- Thermal Zone Name
-
-OS:Surface,
-  {3f6be638-2cd3-4e7c-bf54-5099e7fb1c57}, !- Handle
-  Surface 7,                              !- Name
-  Floor,                                  !- Surface Type
-  ,                                       !- Construction Name
-  {a7627022-2ac3-4fe7-98ff-38fe4e8e74a6}, !- Space Name
->>>>>>> 3c1d7324
+  {64a54ca1-0280-47e3-a971-07fe02a23219}, !- Space Name
   Foundation,                             !- Outside Boundary Condition
   ,                                       !- Outside Boundary Condition Object
   NoSun,                                  !- Sun Exposure
@@ -853,19 +593,11 @@
   6.46578440716979, 0, 0;                 !- X,Y,Z Vertex 4 {m}
 
 OS:Surface,
-<<<<<<< HEAD
-  {0eb218ed-dbab-43a1-a823-cca01e1a5cb3}, !- Handle
+  {77ccf5c5-c5bd-4b31-8297-d19eef98eb5b}, !- Handle
   Surface 8,                              !- Name
   Wall,                                   !- Surface Type
   ,                                       !- Construction Name
-  {5c44d2ab-a26e-4b95-98b9-a0a8593d7985}, !- Space Name
-=======
-  {dddb3c61-1d1e-4f42-a6ec-bdc543b5c0f2}, !- Handle
-  Surface 8,                              !- Name
-  Wall,                                   !- Surface Type
-  ,                                       !- Construction Name
-  {a7627022-2ac3-4fe7-98ff-38fe4e8e74a6}, !- Space Name
->>>>>>> 3c1d7324
+  {64a54ca1-0280-47e3-a971-07fe02a23219}, !- Space Name
   Outdoors,                               !- Outside Boundary Condition
   ,                                       !- Outside Boundary Condition Object
   SunExposed,                             !- Sun Exposure
@@ -878,19 +610,11 @@
   0, 0, 2.4384;                           !- X,Y,Z Vertex 4 {m}
 
 OS:Surface,
-<<<<<<< HEAD
-  {73153d4c-ad03-414d-a785-e2aac4c34186}, !- Handle
+  {cbd1b0bd-c51a-48b4-9a16-71e280f13f8b}, !- Handle
   Surface 9,                              !- Name
   Wall,                                   !- Surface Type
   ,                                       !- Construction Name
-  {5c44d2ab-a26e-4b95-98b9-a0a8593d7985}, !- Space Name
-=======
-  {5951266a-1c41-4e0d-bbfc-b6ed1574eaf3}, !- Handle
-  Surface 9,                              !- Name
-  Wall,                                   !- Surface Type
-  ,                                       !- Construction Name
-  {a7627022-2ac3-4fe7-98ff-38fe4e8e74a6}, !- Space Name
->>>>>>> 3c1d7324
+  {64a54ca1-0280-47e3-a971-07fe02a23219}, !- Space Name
   Adiabatic,                              !- Outside Boundary Condition
   ,                                       !- Outside Boundary Condition Object
   NoSun,                                  !- Sun Exposure
@@ -903,19 +627,11 @@
   0, 1.524, 2.4384;                       !- X,Y,Z Vertex 4 {m}
 
 OS:Surface,
-<<<<<<< HEAD
-  {bb78ce0d-b5c9-4df7-a801-3660d7453927}, !- Handle
+  {f0c397bd-002c-4f74-8afd-71a1d17a663a}, !- Handle
   Surface 10,                             !- Name
   Wall,                                   !- Surface Type
   ,                                       !- Construction Name
-  {5c44d2ab-a26e-4b95-98b9-a0a8593d7985}, !- Space Name
-=======
-  {5e23de5b-864a-49d5-b524-4ae7778d32fa}, !- Handle
-  Surface 10,                             !- Name
-  Wall,                                   !- Surface Type
-  ,                                       !- Construction Name
-  {a7627022-2ac3-4fe7-98ff-38fe4e8e74a6}, !- Space Name
->>>>>>> 3c1d7324
+  {64a54ca1-0280-47e3-a971-07fe02a23219}, !- Space Name
   Adiabatic,                              !- Outside Boundary Condition
   ,                                       !- Outside Boundary Condition Object
   NoSun,                                  !- Sun Exposure
@@ -928,19 +644,11 @@
   6.46578440716979, 1.524, 2.4384;        !- X,Y,Z Vertex 4 {m}
 
 OS:Surface,
-<<<<<<< HEAD
-  {3e4a6f3a-b082-4c90-a3b9-542d9feb337b}, !- Handle
+  {ef9d22df-77b1-48b7-aa9f-4eb99c599c9d}, !- Handle
   Surface 11,                             !- Name
   Wall,                                   !- Surface Type
   ,                                       !- Construction Name
-  {5c44d2ab-a26e-4b95-98b9-a0a8593d7985}, !- Space Name
-=======
-  {541dc9af-8d23-4e71-996b-80d981eab04d}, !- Handle
-  Surface 11,                             !- Name
-  Wall,                                   !- Surface Type
-  ,                                       !- Construction Name
-  {a7627022-2ac3-4fe7-98ff-38fe4e8e74a6}, !- Space Name
->>>>>>> 3c1d7324
+  {64a54ca1-0280-47e3-a971-07fe02a23219}, !- Space Name
   Adiabatic,                              !- Outside Boundary Condition
   ,                                       !- Outside Boundary Condition Object
   NoSun,                                  !- Sun Exposure
@@ -953,19 +661,11 @@
   6.46578440716979, 0, 2.4384;            !- X,Y,Z Vertex 4 {m}
 
 OS:Surface,
-<<<<<<< HEAD
-  {a3c72618-1ba6-4f80-a828-9a5b57f65a62}, !- Handle
+  {d13f13ad-9b5e-44ab-863d-f5dd83ed9e12}, !- Handle
   Surface 12,                             !- Name
   RoofCeiling,                            !- Surface Type
   ,                                       !- Construction Name
-  {5c44d2ab-a26e-4b95-98b9-a0a8593d7985}, !- Space Name
-=======
-  {d6c1b7c4-d276-4723-9398-d0e71a46bbea}, !- Handle
-  Surface 12,                             !- Name
-  RoofCeiling,                            !- Surface Type
-  ,                                       !- Construction Name
-  {a7627022-2ac3-4fe7-98ff-38fe4e8e74a6}, !- Space Name
->>>>>>> 3c1d7324
+  {64a54ca1-0280-47e3-a971-07fe02a23219}, !- Space Name
   Outdoors,                               !- Outside Boundary Condition
   ,                                       !- Outside Boundary Condition Object
   SunExposed,                             !- Sun Exposure
@@ -978,11 +678,7 @@
   0, 0, 2.4384;                           !- X,Y,Z Vertex 4 {m}
 
 OS:SpaceType,
-<<<<<<< HEAD
-  {e4194d03-b207-4f21-8ff4-a278d67c03da}, !- Handle
-=======
-  {ca3eb9eb-bef1-4f68-8beb-e32a646aa854}, !- Handle
->>>>>>> 3c1d7324
+  {6b77a21e-6cbd-48b0-87ca-d38e446632f5}, !- Handle
   Space Type 2,                           !- Name
   ,                                       !- Default Construction Set Name
   ,                                       !- Default Schedule Set Name
@@ -993,23 +689,14 @@
   corridor;                               !- Standards Space Type
 
 OS:BuildingUnit,
-<<<<<<< HEAD
-  {9395fdb5-7901-4576-848b-06b5fc7b340a}, !- Handle
-=======
-  {39a30a4e-82a4-4b8a-9fe2-06d8df2405f8}, !- Handle
->>>>>>> 3c1d7324
+  {66b3c36e-93dc-4805-b213-ab6a6c7578f0}, !- Handle
   unit 1,                                 !- Name
   ,                                       !- Rendering Color
   Residential;                            !- Building Unit Type
 
 OS:AdditionalProperties,
-<<<<<<< HEAD
-  {759bf352-0723-40a6-a18a-ec0cff524f25}, !- Handle
-  {9395fdb5-7901-4576-848b-06b5fc7b340a}, !- Object Name
-=======
-  {8f2fbe00-e496-4b9e-8b0f-90c0d9ccc2e1}, !- Handle
-  {39a30a4e-82a4-4b8a-9fe2-06d8df2405f8}, !- Object Name
->>>>>>> 3c1d7324
+  {e366fa9a-8702-4d43-baba-8135aa4c9b8e}, !- Handle
+  {66b3c36e-93dc-4805-b213-ab6a6c7578f0}, !- Object Name
   NumberOfBedrooms,                       !- Feature Name 1
   Integer,                                !- Feature Data Type 1
   3,                                      !- Feature Value 1
@@ -1021,20 +708,12 @@
   3.3900000000000001;                     !- Feature Value 3
 
 OS:External:File,
-<<<<<<< HEAD
-  {cf1b623b-3a69-4ffb-9dd3-558cf0a69a9e}, !- Handle
-=======
-  {5bdf697c-d8c2-406a-940b-030c8b8a6368}, !- Handle
->>>>>>> 3c1d7324
+  {efef7555-ac81-4eba-9a42-61fed9d84b90}, !- Handle
   8760.csv,                               !- Name
   8760.csv;                               !- File Name
 
 OS:Schedule:Day,
-<<<<<<< HEAD
-  {49b53aaa-a2f9-4b0b-97cd-133568e62c8b}, !- Handle
-=======
-  {3de0aa82-6f31-424b-a60c-d60eee115c24}, !- Handle
->>>>>>> 3c1d7324
+  {ad911406-61e0-49e0-9500-5db52900369c}, !- Handle
   Schedule Day 1,                         !- Name
   ,                                       !- Schedule Type Limits Name
   ,                                       !- Interpolate to Timestep
@@ -1043,11 +722,7 @@
   0;                                      !- Value Until Time 1
 
 OS:Schedule:Day,
-<<<<<<< HEAD
-  {722b33d3-236b-4ad7-a062-9ace8137e9cb}, !- Handle
-=======
-  {a952d02a-b24c-410e-a039-94b4deca7807}, !- Handle
->>>>>>> 3c1d7324
+  {c7e0c85e-8a09-42bf-8b3f-eddabe5a8808}, !- Handle
   Schedule Day 2,                         !- Name
   ,                                       !- Schedule Type Limits Name
   ,                                       !- Interpolate to Timestep
@@ -1056,17 +731,10 @@
   1;                                      !- Value Until Time 1
 
 OS:Schedule:File,
-<<<<<<< HEAD
-  {c785fbf9-e5e8-4fb5-9d4f-283f24c6b7bf}, !- Handle
+  {6e2ee4ad-55a5-490a-b251-985d82fb71da}, !- Handle
   occupants,                              !- Name
-  {eec8ad3a-f24d-4a3f-b976-1141af4b3277}, !- Schedule Type Limits Name
-  {cf1b623b-3a69-4ffb-9dd3-558cf0a69a9e}, !- External File Name
-=======
-  {7b351929-ccb7-4d5c-96bb-e1f9cd799a53}, !- Handle
-  occupants,                              !- Name
-  {25968ef0-067e-4aa2-b9a2-c7855d64b8c8}, !- Schedule Type Limits Name
-  {5bdf697c-d8c2-406a-940b-030c8b8a6368}, !- External File Name
->>>>>>> 3c1d7324
+  {39afec14-21f3-4c0a-b3ec-52cf48306893}, !- Schedule Type Limits Name
+  {efef7555-ac81-4eba-9a42-61fed9d84b90}, !- External File Name
   1,                                      !- Column Number
   1,                                      !- Rows to Skip at Top
   8760,                                   !- Number of Hours of Data
@@ -1074,34 +742,14 @@
   ,                                       !- Interpolate to Timestep
   60;                                     !- Minutes per Item
 
-<<<<<<< HEAD
 OS:Schedule:Constant,
-  {52624825-6c6b-4d41-8048-97674f8c766e}, !- Handle
+  {cd605b5b-561d-4bf1-bbed-34b379173499}, !- Handle
   res occupants activity schedule,        !- Name
-  {ae740314-33b3-4f8a-85f8-11e2fda83d96}, !- Schedule Type Limits Name
+  {7b280fda-cbc7-4eda-bb33-e8a757606ec5}, !- Schedule Type Limits Name
   112.539290946133;                       !- Value
 
 OS:People:Definition,
-  {0934ad40-ed90-4bb8-bb86-e971bc8ba8ad}, !- Handle
-=======
-OS:Schedule:Ruleset,
-  {d87b264a-5f64-4f7f-a694-561392e2c1cf}, !- Handle
-  Schedule Ruleset 1,                     !- Name
-  {c0ec1518-5244-4df0-8706-1f3cdae5c79a}, !- Schedule Type Limits Name
-  {273919e6-5d28-4f0f-955b-ba7d97cc3852}; !- Default Day Schedule Name
-
-OS:Schedule:Day,
-  {273919e6-5d28-4f0f-955b-ba7d97cc3852}, !- Handle
-  Schedule Day 3,                         !- Name
-  {c0ec1518-5244-4df0-8706-1f3cdae5c79a}, !- Schedule Type Limits Name
-  ,                                       !- Interpolate to Timestep
-  24,                                     !- Hour 1
-  0,                                      !- Minute 1
-  112.539290946133;                       !- Value Until Time 1
-
-OS:People:Definition,
-  {de1505ac-08fd-46d3-8c5f-4aada1198d2b}, !- Handle
->>>>>>> 3c1d7324
+  {15f2b367-c51e-4ea4-9c52-30ddea0e5c31}, !- Handle
   res occupants|living space,             !- Name
   People,                                 !- Number of People Calculation Method
   3.39,                                   !- Number of People {people}
@@ -1114,21 +762,12 @@
   ZoneAveraged;                           !- Mean Radiant Temperature Calculation Type
 
 OS:People,
-<<<<<<< HEAD
-  {46116ef3-0cba-4be4-8f60-226dbcb3c718}, !- Handle
+  {66e79035-4f9e-49d3-be7a-3f531df2ee9a}, !- Handle
   res occupants|living space,             !- Name
-  {0934ad40-ed90-4bb8-bb86-e971bc8ba8ad}, !- People Definition Name
-  {a29647ea-80be-4a9a-a498-8bb5d6873ec5}, !- Space or SpaceType Name
-  {c785fbf9-e5e8-4fb5-9d4f-283f24c6b7bf}, !- Number of People Schedule Name
-  {52624825-6c6b-4d41-8048-97674f8c766e}, !- Activity Level Schedule Name
-=======
-  {60c7bc5a-80a8-4e19-9a56-72a963ddbe49}, !- Handle
-  res occupants|living space,             !- Name
-  {de1505ac-08fd-46d3-8c5f-4aada1198d2b}, !- People Definition Name
-  {4aa197da-013d-4f62-bdef-0975034a53c1}, !- Space or SpaceType Name
-  {7b351929-ccb7-4d5c-96bb-e1f9cd799a53}, !- Number of People Schedule Name
-  {d87b264a-5f64-4f7f-a694-561392e2c1cf}, !- Activity Level Schedule Name
->>>>>>> 3c1d7324
+  {15f2b367-c51e-4ea4-9c52-30ddea0e5c31}, !- People Definition Name
+  {8e733564-410c-4bfc-b1ab-86191f98c3f0}, !- Space or SpaceType Name
+  {6e2ee4ad-55a5-490a-b251-985d82fb71da}, !- Number of People Schedule Name
+  {cd605b5b-561d-4bf1-bbed-34b379173499}, !- Activity Level Schedule Name
   ,                                       !- Surface Name/Angle Factor List Name
   ,                                       !- Work Efficiency Schedule Name
   ,                                       !- Clothing Insulation Schedule Name
@@ -1136,11 +775,7 @@
   1;                                      !- Multiplier
 
 OS:ScheduleTypeLimits,
-<<<<<<< HEAD
-  {ae740314-33b3-4f8a-85f8-11e2fda83d96}, !- Handle
-=======
-  {c0ec1518-5244-4df0-8706-1f3cdae5c79a}, !- Handle
->>>>>>> 3c1d7324
+  {7b280fda-cbc7-4eda-bb33-e8a757606ec5}, !- Handle
   ActivityLevel,                          !- Name
   0,                                      !- Lower Limit Value
   ,                                       !- Upper Limit Value
@@ -1148,11 +783,7 @@
   ActivityLevel;                          !- Unit Type
 
 OS:ScheduleTypeLimits,
-<<<<<<< HEAD
-  {eec8ad3a-f24d-4a3f-b976-1141af4b3277}, !- Handle
-=======
-  {25968ef0-067e-4aa2-b9a2-c7855d64b8c8}, !- Handle
->>>>>>> 3c1d7324
+  {39afec14-21f3-4c0a-b3ec-52cf48306893}, !- Handle
   Fractional,                             !- Name
   0,                                      !- Lower Limit Value
   1,                                      !- Upper Limit Value
