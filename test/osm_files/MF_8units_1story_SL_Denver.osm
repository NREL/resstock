!- NOTE: Auto-generated from /test/osw_files/MF_8units_1story_SL_Denver.osw

OS:Version,
<<<<<<< HEAD
  {4d635092-0b13-44eb-8c56-82c3f4ce0ea8}, !- Handle
  2.9.1;                                  !- Version Identifier

OS:SimulationControl,
  {f23a8cfd-aba3-4700-b6cc-733e6c9ff47d}, !- Handle
=======
  {d38d9202-e4ae-4632-99e7-8b582c86dec9}, !- Handle
  2.9.0;                                  !- Version Identifier

OS:SimulationControl,
  {ad69966d-bc45-4d01-b9ed-1e271d45eb62}, !- Handle
>>>>>>> 93199ada
  ,                                       !- Do Zone Sizing Calculation
  ,                                       !- Do System Sizing Calculation
  ,                                       !- Do Plant Sizing Calculation
  No;                                     !- Run Simulation for Sizing Periods

OS:Timestep,
<<<<<<< HEAD
  {34e5c737-ce0b-4d83-b70e-4b2a89fe2d3e}, !- Handle
  6;                                      !- Number of Timesteps per Hour

OS:ShadowCalculation,
  {c9c0ccf4-2523-4692-9b4d-9ba361e5aa04}, !- Handle
=======
  {40142d21-e54c-4719-aada-19aa81d93cd5}, !- Handle
  6;                                      !- Number of Timesteps per Hour

OS:ShadowCalculation,
  {cb405999-f99f-4d84-aacf-149e51102c75}, !- Handle
>>>>>>> 93199ada
  20,                                     !- Calculation Frequency
  200;                                    !- Maximum Figures in Shadow Overlap Calculations

OS:SurfaceConvectionAlgorithm:Outside,
<<<<<<< HEAD
  {423ddcbc-49f6-4442-9c2c-7891eac16f3d}, !- Handle
  DOE-2;                                  !- Algorithm

OS:SurfaceConvectionAlgorithm:Inside,
  {9f109988-d962-4f60-bf9a-39a36bcf0c32}, !- Handle
  TARP;                                   !- Algorithm

OS:ZoneCapacitanceMultiplier:ResearchSpecial,
  {092aeef5-e588-463a-be19-def2aa140b25}, !- Handle
=======
  {83dade09-e080-4a63-ae41-74855aedd488}, !- Handle
  DOE-2;                                  !- Algorithm

OS:SurfaceConvectionAlgorithm:Inside,
  {e7e38dc2-8c7c-4ddc-81b8-6e17c8a2647b}, !- Handle
  TARP;                                   !- Algorithm

OS:ZoneCapacitanceMultiplier:ResearchSpecial,
  {390dd64c-49a1-4935-baff-d98ff1924ce1}, !- Handle
>>>>>>> 93199ada
  ,                                       !- Temperature Capacity Multiplier
  15,                                     !- Humidity Capacity Multiplier
  ;                                       !- Carbon Dioxide Capacity Multiplier

OS:RunPeriod,
<<<<<<< HEAD
  {dc23c472-3c25-4c66-8ed7-371c826f733b}, !- Handle
=======
  {56463760-861a-426e-9f37-c98f8d8146c2}, !- Handle
>>>>>>> 93199ada
  Run Period 1,                           !- Name
  1,                                      !- Begin Month
  1,                                      !- Begin Day of Month
  12,                                     !- End Month
  31,                                     !- End Day of Month
  ,                                       !- Use Weather File Holidays and Special Days
  ,                                       !- Use Weather File Daylight Saving Period
  ,                                       !- Apply Weekend Holiday Rule
  ,                                       !- Use Weather File Rain Indicators
  ,                                       !- Use Weather File Snow Indicators
  ;                                       !- Number of Times Runperiod to be Repeated

OS:YearDescription,
<<<<<<< HEAD
  {e1b7a2bc-db2b-49fb-b20b-7bc3cbf6a7d8}, !- Handle
=======
  {fbe4a833-7541-4474-b5ca-2e65f6b77148}, !- Handle
>>>>>>> 93199ada
  2007,                                   !- Calendar Year
  ,                                       !- Day of Week for Start Day
  ;                                       !- Is Leap Year

OS:WeatherFile,
<<<<<<< HEAD
  {d4eab039-f921-4d7b-9a87-785cae351443}, !- Handle
=======
  {a1120ec5-eaeb-4b58-8324-647b3bedb65d}, !- Handle
>>>>>>> 93199ada
  Denver Intl Ap,                         !- City
  CO,                                     !- State Province Region
  USA,                                    !- Country
  TMY3,                                   !- Data Source
  725650,                                 !- WMO Number
  39.83,                                  !- Latitude {deg}
  -104.65,                                !- Longitude {deg}
  -7,                                     !- Time Zone {hr}
  1650,                                   !- Elevation {m}
  file:../weather/USA_CO_Denver.Intl.AP.725650_TMY3.epw, !- Url
  E23378AA;                               !- Checksum

OS:AdditionalProperties,
<<<<<<< HEAD
  {2a92e3f2-f522-4bfc-b390-63161041ba73}, !- Handle
  {d4eab039-f921-4d7b-9a87-785cae351443}, !- Object Name
=======
  {45d01b82-f4ae-4e85-bb80-370fead1e476}, !- Handle
  {a1120ec5-eaeb-4b58-8324-647b3bedb65d}, !- Object Name
>>>>>>> 93199ada
  EPWHeaderCity,                          !- Feature Name 1
  String,                                 !- Feature Data Type 1
  Denver Intl Ap,                         !- Feature Value 1
  EPWHeaderState,                         !- Feature Name 2
  String,                                 !- Feature Data Type 2
  CO,                                     !- Feature Value 2
  EPWHeaderCountry,                       !- Feature Name 3
  String,                                 !- Feature Data Type 3
  USA,                                    !- Feature Value 3
  EPWHeaderDataSource,                    !- Feature Name 4
  String,                                 !- Feature Data Type 4
  TMY3,                                   !- Feature Value 4
  EPWHeaderStation,                       !- Feature Name 5
  String,                                 !- Feature Data Type 5
  725650,                                 !- Feature Value 5
  EPWHeaderLatitude,                      !- Feature Name 6
  Double,                                 !- Feature Data Type 6
  39.829999999999998,                     !- Feature Value 6
  EPWHeaderLongitude,                     !- Feature Name 7
  Double,                                 !- Feature Data Type 7
  -104.65000000000001,                    !- Feature Value 7
  EPWHeaderTimezone,                      !- Feature Name 8
  Double,                                 !- Feature Data Type 8
  -7,                                     !- Feature Value 8
  EPWHeaderAltitude,                      !- Feature Name 9
  Double,                                 !- Feature Data Type 9
  5413.3858267716532,                     !- Feature Value 9
  EPWHeaderLocalPressure,                 !- Feature Name 10
  Double,                                 !- Feature Data Type 10
  0.81937567683596546,                    !- Feature Value 10
  EPWHeaderRecordsPerHour,                !- Feature Name 11
  Double,                                 !- Feature Data Type 11
  0,                                      !- Feature Value 11
  EPWDataAnnualAvgDrybulb,                !- Feature Name 12
  Double,                                 !- Feature Data Type 12
  51.575616438356228,                     !- Feature Value 12
  EPWDataAnnualMinDrybulb,                !- Feature Name 13
  Double,                                 !- Feature Data Type 13
  -2.9200000000000017,                    !- Feature Value 13
  EPWDataAnnualMaxDrybulb,                !- Feature Name 14
  Double,                                 !- Feature Data Type 14
  104,                                    !- Feature Value 14
  EPWDataCDD50F,                          !- Feature Name 15
  Double,                                 !- Feature Data Type 15
  3072.2925000000005,                     !- Feature Value 15
  EPWDataCDD65F,                          !- Feature Name 16
  Double,                                 !- Feature Data Type 16
  883.62000000000035,                     !- Feature Value 16
  EPWDataHDD50F,                          !- Feature Name 17
  Double,                                 !- Feature Data Type 17
  2497.1925000000001,                     !- Feature Value 17
  EPWDataHDD65F,                          !- Feature Name 18
  Double,                                 !- Feature Data Type 18
  5783.5200000000013,                     !- Feature Value 18
  EPWDataAnnualAvgWindspeed,              !- Feature Name 19
  Double,                                 !- Feature Data Type 19
  3.9165296803649667,                     !- Feature Value 19
  EPWDataMonthlyAvgDrybulbs,              !- Feature Name 20
  String,                                 !- Feature Data Type 20
  33.4191935483871&#4431.90142857142857&#4443.02620967741937&#4442.48624999999999&#4459.877741935483854&#4473.57574999999997&#4472.07975806451608&#4472.70008064516134&#4466.49200000000006&#4450.079112903225806&#4437.218250000000005&#4434.582177419354835, !- Feature Value 20
  EPWDataGroundMonthlyTemps,              !- Feature Name 21
  String,                                 !- Feature Data Type 21
  44.08306285945173&#4440.89570904991865&#4440.64045432632048&#4442.153016571250646&#4448.225111118704206&#4454.268919273837525&#4459.508577937551024&#4462.82777283423508&#4463.10975667174995&#4460.41014950381947&#4455.304105212311526&#4449.445696474514364, !- Feature Value 21
  EPWDataWSF,                             !- Feature Name 22
  Double,                                 !- Feature Data Type 22
  0.58999999999999997,                    !- Feature Value 22
  EPWDataMonthlyAvgDailyHighDrybulbs,     !- Feature Name 23
  String,                                 !- Feature Data Type 23
  47.41032258064516&#4446.58642857142857&#4455.15032258064517&#4453.708&#4472.80193548387098&#4488.67600000000002&#4486.1858064516129&#4485.87225806451613&#4482.082&#4463.18064516129033&#4448.73400000000001&#4448.87935483870968, !- Feature Value 23
  EPWDataMonthlyAvgDailyLowDrybulbs,      !- Feature Name 24
  String,                                 !- Feature Data Type 24
  19.347741935483874&#4419.856428571428573&#4430.316129032258065&#4431.112&#4447.41612903225806&#4457.901999999999994&#4459.063870967741934&#4460.956774193548384&#4452.352000000000004&#4438.41612903225806&#4427.002000000000002&#4423.02903225806451, !- Feature Value 24
  EPWDesignHeatingDrybulb,                !- Feature Name 25
  Double,                                 !- Feature Data Type 25
  12.02,                                  !- Feature Value 25
  EPWDesignHeatingWindspeed,              !- Feature Name 26
  Double,                                 !- Feature Data Type 26
  2.8062500000000004,                     !- Feature Value 26
  EPWDesignCoolingDrybulb,                !- Feature Name 27
  Double,                                 !- Feature Data Type 27
  91.939999999999998,                     !- Feature Value 27
  EPWDesignCoolingWetbulb,                !- Feature Name 28
  Double,                                 !- Feature Data Type 28
  59.95131430195849,                      !- Feature Value 28
  EPWDesignCoolingHumidityRatio,          !- Feature Name 29
  Double,                                 !- Feature Data Type 29
  0.0059161086834698092,                  !- Feature Value 29
  EPWDesignCoolingWindspeed,              !- Feature Name 30
  Double,                                 !- Feature Data Type 30
  3.7999999999999989,                     !- Feature Value 30
  EPWDesignDailyTemperatureRange,         !- Feature Name 31
  Double,                                 !- Feature Data Type 31
  24.915483870967748,                     !- Feature Value 31
  EPWDesignDehumidDrybulb,                !- Feature Name 32
  Double,                                 !- Feature Data Type 32
  67.996785714285721,                     !- Feature Value 32
  EPWDesignDehumidHumidityRatio,          !- Feature Name 33
  Double,                                 !- Feature Data Type 33
  0.012133744170488724,                   !- Feature Value 33
  EPWDesignCoolingDirectNormal,           !- Feature Name 34
  Double,                                 !- Feature Data Type 34
  985,                                    !- Feature Value 34
  EPWDesignCoolingDiffuseHorizontal,      !- Feature Name 35
  Double,                                 !- Feature Data Type 35
  84;                                     !- Feature Value 35

OS:Site,
<<<<<<< HEAD
  {1ec1d15d-0f7b-47c2-ac12-c3445db52ecb}, !- Handle
=======
  {3ab8499f-253a-4579-b011-c453d597300d}, !- Handle
>>>>>>> 93199ada
  Denver Intl Ap_CO_USA,                  !- Name
  39.83,                                  !- Latitude {deg}
  -104.65,                                !- Longitude {deg}
  -7,                                     !- Time Zone {hr}
  1650,                                   !- Elevation {m}
  ;                                       !- Terrain

OS:ClimateZones,
<<<<<<< HEAD
  {1e924ef3-49f7-41ba-aba3-a318699476d0}, !- Handle
=======
  {9c78eb7a-e8d2-4dce-a0bf-9c4559d6d98f}, !- Handle
>>>>>>> 93199ada
  ,                                       !- Active Institution
  ,                                       !- Active Year
  ,                                       !- Climate Zone Institution Name 1
  ,                                       !- Climate Zone Document Name 1
  ,                                       !- Climate Zone Document Year 1
  ,                                       !- Climate Zone Value 1
  Building America,                       !- Climate Zone Institution Name 2
  ,                                       !- Climate Zone Document Name 2
  0,                                      !- Climate Zone Document Year 2
  Cold;                                   !- Climate Zone Value 2

OS:Site:WaterMainsTemperature,
<<<<<<< HEAD
  {1f59b8af-ae62-4b0f-9351-0444d844d112}, !- Handle
=======
  {ff60adf3-a450-44aa-b664-98aae94777e2}, !- Handle
>>>>>>> 93199ada
  Correlation,                            !- Calculation Method
  ,                                       !- Temperature Schedule Name
  10.8753424657535,                       !- Annual Average Outdoor Air Temperature {C}
  23.1524007936508;                       !- Maximum Difference In Monthly Average Outdoor Air Temperatures {deltaC}

OS:RunPeriodControl:DaylightSavingTime,
<<<<<<< HEAD
  {25554406-2316-4e17-b985-5844bd1794c4}, !- Handle
=======
  {b7902aeb-5c69-43df-b327-a473098e893d}, !- Handle
>>>>>>> 93199ada
  3/12,                                   !- Start Date
  11/5;                                   !- End Date

OS:Site:GroundTemperature:Deep,
<<<<<<< HEAD
  {63545150-c338-4711-a841-cd8a9318ec68}, !- Handle
=======
  {d4617b30-8143-4cd8-b21b-69fa74582e7f}, !- Handle
>>>>>>> 93199ada
  10.8753424657535,                       !- January Deep Ground Temperature {C}
  10.8753424657535,                       !- February Deep Ground Temperature {C}
  10.8753424657535,                       !- March Deep Ground Temperature {C}
  10.8753424657535,                       !- April Deep Ground Temperature {C}
  10.8753424657535,                       !- May Deep Ground Temperature {C}
  10.8753424657535,                       !- June Deep Ground Temperature {C}
  10.8753424657535,                       !- July Deep Ground Temperature {C}
  10.8753424657535,                       !- August Deep Ground Temperature {C}
  10.8753424657535,                       !- September Deep Ground Temperature {C}
  10.8753424657535,                       !- October Deep Ground Temperature {C}
  10.8753424657535,                       !- November Deep Ground Temperature {C}
  10.8753424657535;                       !- December Deep Ground Temperature {C}

OS:Building,
<<<<<<< HEAD
  {66d5e8b1-24c4-4fc2-a57b-8eeb0229b7d0}, !- Handle
=======
  {0f0bc85f-2864-4890-9f97-01afe04323a8}, !- Handle
>>>>>>> 93199ada
  Building 1,                             !- Name
  ,                                       !- Building Sector Type
  0,                                      !- North Axis {deg}
  ,                                       !- Nominal Floor to Floor Height {m}
  ,                                       !- Space Type Name
  ,                                       !- Default Construction Set Name
  ,                                       !- Default Schedule Set Name
  1,                                      !- Standards Number of Stories
  1,                                      !- Standards Number of Above Ground Stories
  ,                                       !- Standards Template
  multifamily,                            !- Standards Building Type
  8;                                      !- Standards Number of Living Units

OS:AdditionalProperties,
<<<<<<< HEAD
  {e719900b-9927-4d79-8df1-09f9aa8605b2}, !- Handle
  {66d5e8b1-24c4-4fc2-a57b-8eeb0229b7d0}, !- Object Name
=======
  {2f87b412-dba3-4353-ac8f-290c4ee1cc9b}, !- Handle
  {0f0bc85f-2864-4890-9f97-01afe04323a8}, !- Object Name
>>>>>>> 93199ada
  num_units,                              !- Feature Name 1
  Integer,                                !- Feature Data Type 1
  8,                                      !- Feature Value 1
  has_rear_units,                         !- Feature Name 2
  Boolean,                                !- Feature Data Type 2
  true,                                   !- Feature Value 2
  num_floors,                             !- Feature Name 3
  Integer,                                !- Feature Data Type 3
  1,                                      !- Feature Value 3
  horz_location,                          !- Feature Name 4
  String,                                 !- Feature Data Type 4
  Left,                                   !- Feature Value 4
  level,                                  !- Feature Name 5
  String,                                 !- Feature Data Type 5
  Bottom,                                 !- Feature Value 5
  found_type,                             !- Feature Name 6
  String,                                 !- Feature Data Type 6
  slab,                                   !- Feature Value 6
  corridor_width,                         !- Feature Name 7
  Double,                                 !- Feature Data Type 7
  3.048,                                  !- Feature Value 7
  corridor_position,                      !- Feature Name 8
  String,                                 !- Feature Data Type 8
  Double-Loaded Interior;                 !- Feature Value 8

OS:ThermalZone,
<<<<<<< HEAD
  {ad083ca4-2510-4b03-a30e-e487cf5d1a77}, !- Handle
=======
  {01872542-e90a-42eb-966b-1e48af56cff0}, !- Handle
>>>>>>> 93199ada
  living zone,                            !- Name
  ,                                       !- Multiplier
  ,                                       !- Ceiling Height {m}
  ,                                       !- Volume {m3}
  ,                                       !- Floor Area {m2}
  ,                                       !- Zone Inside Convection Algorithm
  ,                                       !- Zone Outside Convection Algorithm
  ,                                       !- Zone Conditioning Equipment List Name
<<<<<<< HEAD
  {f7317eee-18ce-4e7c-afeb-14eba5f35e18}, !- Zone Air Inlet Port List
  {3c59a771-5159-4c70-86e1-69aa55cd3663}, !- Zone Air Exhaust Port List
  {236d6760-c159-4348-bd0c-e7d2a3b630df}, !- Zone Air Node Name
  {d45d3e13-bae0-4eff-9a82-70c2829b35da}, !- Zone Return Air Port List
=======
  {9d8b5c23-ec97-4460-b2c3-dd7c6e029c82}, !- Zone Air Inlet Port List
  {c01229d4-3207-44d4-9399-5c2d25821eef}, !- Zone Air Exhaust Port List
  {6f0673e0-0927-46c8-a77b-b5464e49ed01}, !- Zone Air Node Name
  {5b0c3d80-30c9-4491-a518-f867fd048d05}, !- Zone Return Air Port List
>>>>>>> 93199ada
  ,                                       !- Primary Daylighting Control Name
  ,                                       !- Fraction of Zone Controlled by Primary Daylighting Control
  ,                                       !- Secondary Daylighting Control Name
  ,                                       !- Fraction of Zone Controlled by Secondary Daylighting Control
  ,                                       !- Illuminance Map Name
  ,                                       !- Group Rendering Name
  ,                                       !- Thermostat Name
  No;                                     !- Use Ideal Air Loads

OS:Node,
<<<<<<< HEAD
  {c2b74ba0-ffce-4048-bc64-ebf7b6152c34}, !- Handle
  Node 1,                                 !- Name
  {236d6760-c159-4348-bd0c-e7d2a3b630df}, !- Inlet Port
  ;                                       !- Outlet Port

OS:Connection,
  {236d6760-c159-4348-bd0c-e7d2a3b630df}, !- Handle
  {d5cfce40-4b32-4f96-9a05-97638babf1d9}, !- Name
  {ad083ca4-2510-4b03-a30e-e487cf5d1a77}, !- Source Object
  11,                                     !- Outlet Port
  {c2b74ba0-ffce-4048-bc64-ebf7b6152c34}, !- Target Object
  2;                                      !- Inlet Port

OS:PortList,
  {f7317eee-18ce-4e7c-afeb-14eba5f35e18}, !- Handle
  {55b39ef6-027e-430e-9104-ced25484c044}, !- Name
  {ad083ca4-2510-4b03-a30e-e487cf5d1a77}; !- HVAC Component

OS:PortList,
  {3c59a771-5159-4c70-86e1-69aa55cd3663}, !- Handle
  {475130db-9b16-415f-b10b-f2d3c20d50b8}, !- Name
  {ad083ca4-2510-4b03-a30e-e487cf5d1a77}; !- HVAC Component

OS:PortList,
  {d45d3e13-bae0-4eff-9a82-70c2829b35da}, !- Handle
  {cc1bb28c-d185-4661-b738-df236980d072}, !- Name
  {ad083ca4-2510-4b03-a30e-e487cf5d1a77}; !- HVAC Component

OS:Sizing:Zone,
  {49d694af-7393-4579-99fc-b11779371328}, !- Handle
  {ad083ca4-2510-4b03-a30e-e487cf5d1a77}, !- Zone or ZoneList Name
=======
  {18258fc0-9d3c-4ebb-b1e6-de90aa553549}, !- Handle
  Node 1,                                 !- Name
  {6f0673e0-0927-46c8-a77b-b5464e49ed01}, !- Inlet Port
  ;                                       !- Outlet Port

OS:Connection,
  {6f0673e0-0927-46c8-a77b-b5464e49ed01}, !- Handle
  {db4da555-bc93-410e-a7de-ff4580b47213}, !- Name
  {01872542-e90a-42eb-966b-1e48af56cff0}, !- Source Object
  11,                                     !- Outlet Port
  {18258fc0-9d3c-4ebb-b1e6-de90aa553549}, !- Target Object
  2;                                      !- Inlet Port

OS:PortList,
  {9d8b5c23-ec97-4460-b2c3-dd7c6e029c82}, !- Handle
  {185e094a-dbf8-4644-aeb6-6d6ba8720cea}, !- Name
  {01872542-e90a-42eb-966b-1e48af56cff0}; !- HVAC Component

OS:PortList,
  {c01229d4-3207-44d4-9399-5c2d25821eef}, !- Handle
  {f80b7753-9a1c-4c08-b0b4-4b57c91f2bef}, !- Name
  {01872542-e90a-42eb-966b-1e48af56cff0}; !- HVAC Component

OS:PortList,
  {5b0c3d80-30c9-4491-a518-f867fd048d05}, !- Handle
  {491eda5b-4bfb-45b5-a01d-f427084c2622}, !- Name
  {01872542-e90a-42eb-966b-1e48af56cff0}; !- HVAC Component

OS:Sizing:Zone,
  {1cd25426-ed73-49c1-b9e9-2ce206735ce9}, !- Handle
  {01872542-e90a-42eb-966b-1e48af56cff0}, !- Zone or ZoneList Name
>>>>>>> 93199ada
  SupplyAirTemperature,                   !- Zone Cooling Design Supply Air Temperature Input Method
  14,                                     !- Zone Cooling Design Supply Air Temperature {C}
  11.11,                                  !- Zone Cooling Design Supply Air Temperature Difference {deltaC}
  SupplyAirTemperature,                   !- Zone Heating Design Supply Air Temperature Input Method
  40,                                     !- Zone Heating Design Supply Air Temperature {C}
  11.11,                                  !- Zone Heating Design Supply Air Temperature Difference {deltaC}
  0.0085,                                 !- Zone Cooling Design Supply Air Humidity Ratio {kg-H2O/kg-air}
  0.008,                                  !- Zone Heating Design Supply Air Humidity Ratio {kg-H2O/kg-air}
  ,                                       !- Zone Heating Sizing Factor
  ,                                       !- Zone Cooling Sizing Factor
  DesignDay,                              !- Cooling Design Air Flow Method
  ,                                       !- Cooling Design Air Flow Rate {m3/s}
  ,                                       !- Cooling Minimum Air Flow per Zone Floor Area {m3/s-m2}
  ,                                       !- Cooling Minimum Air Flow {m3/s}
  ,                                       !- Cooling Minimum Air Flow Fraction
  DesignDay,                              !- Heating Design Air Flow Method
  ,                                       !- Heating Design Air Flow Rate {m3/s}
  ,                                       !- Heating Maximum Air Flow per Zone Floor Area {m3/s-m2}
  ,                                       !- Heating Maximum Air Flow {m3/s}
  ,                                       !- Heating Maximum Air Flow Fraction
  ,                                       !- Design Zone Air Distribution Effectiveness in Cooling Mode
  ,                                       !- Design Zone Air Distribution Effectiveness in Heating Mode
  No,                                     !- Account for Dedicated Outdoor Air System
  NeutralSupplyAir,                       !- Dedicated Outdoor Air System Control Strategy
  autosize,                               !- Dedicated Outdoor Air Low Setpoint Temperature for Design {C}
  autosize;                               !- Dedicated Outdoor Air High Setpoint Temperature for Design {C}

OS:ZoneHVAC:EquipmentList,
<<<<<<< HEAD
  {f3399010-9b34-4eb0-b0c6-e4a09272ae51}, !- Handle
  Zone HVAC Equipment List 1,             !- Name
  {ad083ca4-2510-4b03-a30e-e487cf5d1a77}; !- Thermal Zone

OS:Space,
  {0f11286e-b2f9-4ca6-b49f-0b1ee2fe9f9c}, !- Handle
  living space,                           !- Name
  {578b0a28-157e-41e6-8ba7-3487bbba7c58}, !- Space Type Name
=======
  {ee84adad-5c0a-418b-99d8-7ad5496caa0a}, !- Handle
  Zone HVAC Equipment List 1,             !- Name
  {01872542-e90a-42eb-966b-1e48af56cff0}; !- Thermal Zone

OS:Space,
  {8339982d-9e43-46e3-8a15-3264055f1683}, !- Handle
  living space,                           !- Name
  {bff6563e-5f04-4a47-8d1c-b60e066f884a}, !- Space Type Name
>>>>>>> 93199ada
  ,                                       !- Default Construction Set Name
  ,                                       !- Default Schedule Set Name
  ,                                       !- Direction of Relative North {deg}
  ,                                       !- X Origin {m}
  ,                                       !- Y Origin {m}
  ,                                       !- Z Origin {m}
  ,                                       !- Building Story Name
<<<<<<< HEAD
  {ad083ca4-2510-4b03-a30e-e487cf5d1a77}, !- Thermal Zone Name
  ,                                       !- Part of Total Floor Area
  ,                                       !- Design Specification Outdoor Air Object Name
  {c73bbd0a-0ed0-4f38-8a41-03cedf89f4b9}; !- Building Unit Name

OS:Surface,
  {aa07c150-ba89-47b2-994f-bbdceb2e089a}, !- Handle
  Surface 1,                              !- Name
  Floor,                                  !- Surface Type
  ,                                       !- Construction Name
  {0f11286e-b2f9-4ca6-b49f-0b1ee2fe9f9c}, !- Space Name
=======
  {01872542-e90a-42eb-966b-1e48af56cff0}, !- Thermal Zone Name
  ,                                       !- Part of Total Floor Area
  ,                                       !- Design Specification Outdoor Air Object Name
  {bfa8e9fc-050a-4cb3-a0d0-3f1290d1a0d0}; !- Building Unit Name

OS:Surface,
  {6dfb60ba-d8eb-490f-83e3-ea99965ccfb8}, !- Handle
  Surface 1,                              !- Name
  Floor,                                  !- Surface Type
  ,                                       !- Construction Name
  {8339982d-9e43-46e3-8a15-3264055f1683}, !- Space Name
>>>>>>> 93199ada
  Foundation,                             !- Outside Boundary Condition
  ,                                       !- Outside Boundary Condition Object
  NoSun,                                  !- Sun Exposure
  NoWind,                                 !- Wind Exposure
  ,                                       !- View Factor to Ground
  ,                                       !- Number of Vertices
  0, -12.9315688143396, 0,                !- X,Y,Z Vertex 1 {m}
  0, 0, 0,                                !- X,Y,Z Vertex 2 {m}
  6.46578440716979, 0, 0,                 !- X,Y,Z Vertex 3 {m}
  6.46578440716979, -12.9315688143396, 0; !- X,Y,Z Vertex 4 {m}

OS:Surface,
<<<<<<< HEAD
  {5ba1d683-c474-4811-9649-4c84de65d28a}, !- Handle
  Surface 2,                              !- Name
  Wall,                                   !- Surface Type
  ,                                       !- Construction Name
  {0f11286e-b2f9-4ca6-b49f-0b1ee2fe9f9c}, !- Space Name
=======
  {ebf49a45-4601-465d-8d15-09b41a7d61fc}, !- Handle
  Surface 2,                              !- Name
  Wall,                                   !- Surface Type
  ,                                       !- Construction Name
  {8339982d-9e43-46e3-8a15-3264055f1683}, !- Space Name
>>>>>>> 93199ada
  Outdoors,                               !- Outside Boundary Condition
  ,                                       !- Outside Boundary Condition Object
  SunExposed,                             !- Sun Exposure
  WindExposed,                            !- Wind Exposure
  ,                                       !- View Factor to Ground
  ,                                       !- Number of Vertices
  0, 0, 2.4384,                           !- X,Y,Z Vertex 1 {m}
  0, 0, 0,                                !- X,Y,Z Vertex 2 {m}
  0, -12.9315688143396, 0,                !- X,Y,Z Vertex 3 {m}
  0, -12.9315688143396, 2.4384;           !- X,Y,Z Vertex 4 {m}

OS:Surface,
<<<<<<< HEAD
  {a419a8c1-c0a6-495a-b55d-b1264e69ec15}, !- Handle
  Surface 3,                              !- Name
  Wall,                                   !- Surface Type
  ,                                       !- Construction Name
  {0f11286e-b2f9-4ca6-b49f-0b1ee2fe9f9c}, !- Space Name
=======
  {53cc430b-50e6-4e49-881e-a9f11e5f7a8c}, !- Handle
  Surface 3,                              !- Name
  Wall,                                   !- Surface Type
  ,                                       !- Construction Name
  {8339982d-9e43-46e3-8a15-3264055f1683}, !- Space Name
>>>>>>> 93199ada
  Adiabatic,                              !- Outside Boundary Condition
  ,                                       !- Outside Boundary Condition Object
  NoSun,                                  !- Sun Exposure
  NoWind,                                 !- Wind Exposure
  ,                                       !- View Factor to Ground
  ,                                       !- Number of Vertices
  6.46578440716979, 0, 2.4384,            !- X,Y,Z Vertex 1 {m}
  6.46578440716979, 0, 0,                 !- X,Y,Z Vertex 2 {m}
  0, 0, 0,                                !- X,Y,Z Vertex 3 {m}
  0, 0, 2.4384;                           !- X,Y,Z Vertex 4 {m}

OS:Surface,
<<<<<<< HEAD
  {89b069c8-00bd-4ff6-94db-642c009c802c}, !- Handle
  Surface 4,                              !- Name
  Wall,                                   !- Surface Type
  ,                                       !- Construction Name
  {0f11286e-b2f9-4ca6-b49f-0b1ee2fe9f9c}, !- Space Name
=======
  {3dc96a8f-bdd6-4595-aacf-13c6fc84ff23}, !- Handle
  Surface 4,                              !- Name
  Wall,                                   !- Surface Type
  ,                                       !- Construction Name
  {8339982d-9e43-46e3-8a15-3264055f1683}, !- Space Name
>>>>>>> 93199ada
  Adiabatic,                              !- Outside Boundary Condition
  ,                                       !- Outside Boundary Condition Object
  NoSun,                                  !- Sun Exposure
  NoWind,                                 !- Wind Exposure
  ,                                       !- View Factor to Ground
  ,                                       !- Number of Vertices
  6.46578440716979, -12.9315688143396, 2.4384, !- X,Y,Z Vertex 1 {m}
  6.46578440716979, -12.9315688143396, 0, !- X,Y,Z Vertex 2 {m}
  6.46578440716979, 0, 0,                 !- X,Y,Z Vertex 3 {m}
  6.46578440716979, 0, 2.4384;            !- X,Y,Z Vertex 4 {m}

OS:Surface,
<<<<<<< HEAD
  {0fee1bde-fe45-4137-a77a-58e0d9cf851a}, !- Handle
  Surface 5,                              !- Name
  Wall,                                   !- Surface Type
  ,                                       !- Construction Name
  {0f11286e-b2f9-4ca6-b49f-0b1ee2fe9f9c}, !- Space Name
=======
  {375f331c-beb8-48e0-8c61-3689fce06a9f}, !- Handle
  Surface 5,                              !- Name
  Wall,                                   !- Surface Type
  ,                                       !- Construction Name
  {8339982d-9e43-46e3-8a15-3264055f1683}, !- Space Name
>>>>>>> 93199ada
  Outdoors,                               !- Outside Boundary Condition
  ,                                       !- Outside Boundary Condition Object
  SunExposed,                             !- Sun Exposure
  WindExposed,                            !- Wind Exposure
  ,                                       !- View Factor to Ground
  ,                                       !- Number of Vertices
  0, -12.9315688143396, 2.4384,           !- X,Y,Z Vertex 1 {m}
  0, -12.9315688143396, 0,                !- X,Y,Z Vertex 2 {m}
  6.46578440716979, -12.9315688143396, 0, !- X,Y,Z Vertex 3 {m}
  6.46578440716979, -12.9315688143396, 2.4384; !- X,Y,Z Vertex 4 {m}

OS:Surface,
<<<<<<< HEAD
  {82acb953-4cb7-4ca4-ae6c-47c55e84dadf}, !- Handle
  Surface 6,                              !- Name
  RoofCeiling,                            !- Surface Type
  ,                                       !- Construction Name
  {0f11286e-b2f9-4ca6-b49f-0b1ee2fe9f9c}, !- Space Name
=======
  {3944b42f-9be6-482e-8b1b-56cade91e013}, !- Handle
  Surface 6,                              !- Name
  RoofCeiling,                            !- Surface Type
  ,                                       !- Construction Name
  {8339982d-9e43-46e3-8a15-3264055f1683}, !- Space Name
>>>>>>> 93199ada
  Outdoors,                               !- Outside Boundary Condition
  ,                                       !- Outside Boundary Condition Object
  SunExposed,                             !- Sun Exposure
  WindExposed,                            !- Wind Exposure
  ,                                       !- View Factor to Ground
  ,                                       !- Number of Vertices
  6.46578440716979, -12.9315688143396, 2.4384, !- X,Y,Z Vertex 1 {m}
  6.46578440716979, 0, 2.4384,            !- X,Y,Z Vertex 2 {m}
  0, 0, 2.4384,                           !- X,Y,Z Vertex 3 {m}
  0, -12.9315688143396, 2.4384;           !- X,Y,Z Vertex 4 {m}

OS:SpaceType,
<<<<<<< HEAD
  {578b0a28-157e-41e6-8ba7-3487bbba7c58}, !- Handle
=======
  {bff6563e-5f04-4a47-8d1c-b60e066f884a}, !- Handle
>>>>>>> 93199ada
  Space Type 1,                           !- Name
  ,                                       !- Default Construction Set Name
  ,                                       !- Default Schedule Set Name
  ,                                       !- Group Rendering Name
  ,                                       !- Design Specification Outdoor Air Object Name
  ,                                       !- Standards Template
  ,                                       !- Standards Building Type
  living;                                 !- Standards Space Type

OS:ThermalZone,
<<<<<<< HEAD
  {42a828c9-2768-4437-a050-d0170f2f01d0}, !- Handle
=======
  {e4ef6b30-ad48-4bd7-9af0-2cb4fd9d33dd}, !- Handle
>>>>>>> 93199ada
  corridor zone,                          !- Name
  ,                                       !- Multiplier
  ,                                       !- Ceiling Height {m}
  ,                                       !- Volume {m3}
  ,                                       !- Floor Area {m2}
  ,                                       !- Zone Inside Convection Algorithm
  ,                                       !- Zone Outside Convection Algorithm
  ,                                       !- Zone Conditioning Equipment List Name
<<<<<<< HEAD
  {eed01afc-49ac-4ae8-b15e-73e425ad3457}, !- Zone Air Inlet Port List
  {f4874e32-5e9d-4b44-9da7-e92131cb0c28}, !- Zone Air Exhaust Port List
  {ec142198-01b1-48fa-baa9-449a662f3f44}, !- Zone Air Node Name
  {01cae691-b28b-46c4-8d33-e0fd3dd4e926}, !- Zone Return Air Port List
=======
  {7f39dd2f-45e4-4e40-bacd-5f2c2f4bfba4}, !- Zone Air Inlet Port List
  {25312570-4a2c-48d5-b8e3-ba8173fa0792}, !- Zone Air Exhaust Port List
  {8f17b9b1-9fa7-474a-a975-90296affc8ca}, !- Zone Air Node Name
  {340506c3-325d-4002-b2a1-7f5612894123}, !- Zone Return Air Port List
>>>>>>> 93199ada
  ,                                       !- Primary Daylighting Control Name
  ,                                       !- Fraction of Zone Controlled by Primary Daylighting Control
  ,                                       !- Secondary Daylighting Control Name
  ,                                       !- Fraction of Zone Controlled by Secondary Daylighting Control
  ,                                       !- Illuminance Map Name
  ,                                       !- Group Rendering Name
  ,                                       !- Thermostat Name
  No;                                     !- Use Ideal Air Loads

OS:Node,
<<<<<<< HEAD
  {d8056e86-8a9a-4d1e-bed9-98728642f4d1}, !- Handle
  Node 2,                                 !- Name
  {ec142198-01b1-48fa-baa9-449a662f3f44}, !- Inlet Port
  ;                                       !- Outlet Port

OS:Connection,
  {ec142198-01b1-48fa-baa9-449a662f3f44}, !- Handle
  {4edc6ba5-847b-4c8e-88a1-630a134e68a4}, !- Name
  {42a828c9-2768-4437-a050-d0170f2f01d0}, !- Source Object
  11,                                     !- Outlet Port
  {d8056e86-8a9a-4d1e-bed9-98728642f4d1}, !- Target Object
  2;                                      !- Inlet Port

OS:PortList,
  {eed01afc-49ac-4ae8-b15e-73e425ad3457}, !- Handle
  {aa12609d-d629-42d8-b64a-3885f7402911}, !- Name
  {42a828c9-2768-4437-a050-d0170f2f01d0}; !- HVAC Component

OS:PortList,
  {f4874e32-5e9d-4b44-9da7-e92131cb0c28}, !- Handle
  {27519833-f3d7-4563-953c-f9480961d971}, !- Name
  {42a828c9-2768-4437-a050-d0170f2f01d0}; !- HVAC Component

OS:PortList,
  {01cae691-b28b-46c4-8d33-e0fd3dd4e926}, !- Handle
  {9f69b7b4-f296-44fa-a6bb-79c682e7f0ca}, !- Name
  {42a828c9-2768-4437-a050-d0170f2f01d0}; !- HVAC Component

OS:Sizing:Zone,
  {43a1f102-d03e-43ef-8d2c-03391d3f570c}, !- Handle
  {42a828c9-2768-4437-a050-d0170f2f01d0}, !- Zone or ZoneList Name
=======
  {51f258e4-6a70-4ff9-bcaf-7394fd59cd19}, !- Handle
  Node 2,                                 !- Name
  {8f17b9b1-9fa7-474a-a975-90296affc8ca}, !- Inlet Port
  ;                                       !- Outlet Port

OS:Connection,
  {8f17b9b1-9fa7-474a-a975-90296affc8ca}, !- Handle
  {039c868c-c2ba-4e20-bc69-1971a85218d4}, !- Name
  {e4ef6b30-ad48-4bd7-9af0-2cb4fd9d33dd}, !- Source Object
  11,                                     !- Outlet Port
  {51f258e4-6a70-4ff9-bcaf-7394fd59cd19}, !- Target Object
  2;                                      !- Inlet Port

OS:PortList,
  {7f39dd2f-45e4-4e40-bacd-5f2c2f4bfba4}, !- Handle
  {5fc83210-d996-484b-9235-8dd5dccbad6f}, !- Name
  {e4ef6b30-ad48-4bd7-9af0-2cb4fd9d33dd}; !- HVAC Component

OS:PortList,
  {25312570-4a2c-48d5-b8e3-ba8173fa0792}, !- Handle
  {9788a8af-b0d5-46a6-a440-638796a0e5fa}, !- Name
  {e4ef6b30-ad48-4bd7-9af0-2cb4fd9d33dd}; !- HVAC Component

OS:PortList,
  {340506c3-325d-4002-b2a1-7f5612894123}, !- Handle
  {5a2aa6d9-209b-4829-ace1-c8620f7cd519}, !- Name
  {e4ef6b30-ad48-4bd7-9af0-2cb4fd9d33dd}; !- HVAC Component

OS:Sizing:Zone,
  {0cb02a6d-ed0f-4149-92f5-19e3633d7e54}, !- Handle
  {e4ef6b30-ad48-4bd7-9af0-2cb4fd9d33dd}, !- Zone or ZoneList Name
>>>>>>> 93199ada
  SupplyAirTemperature,                   !- Zone Cooling Design Supply Air Temperature Input Method
  14,                                     !- Zone Cooling Design Supply Air Temperature {C}
  11.11,                                  !- Zone Cooling Design Supply Air Temperature Difference {deltaC}
  SupplyAirTemperature,                   !- Zone Heating Design Supply Air Temperature Input Method
  40,                                     !- Zone Heating Design Supply Air Temperature {C}
  11.11,                                  !- Zone Heating Design Supply Air Temperature Difference {deltaC}
  0.0085,                                 !- Zone Cooling Design Supply Air Humidity Ratio {kg-H2O/kg-air}
  0.008,                                  !- Zone Heating Design Supply Air Humidity Ratio {kg-H2O/kg-air}
  ,                                       !- Zone Heating Sizing Factor
  ,                                       !- Zone Cooling Sizing Factor
  DesignDay,                              !- Cooling Design Air Flow Method
  ,                                       !- Cooling Design Air Flow Rate {m3/s}
  ,                                       !- Cooling Minimum Air Flow per Zone Floor Area {m3/s-m2}
  ,                                       !- Cooling Minimum Air Flow {m3/s}
  ,                                       !- Cooling Minimum Air Flow Fraction
  DesignDay,                              !- Heating Design Air Flow Method
  ,                                       !- Heating Design Air Flow Rate {m3/s}
  ,                                       !- Heating Maximum Air Flow per Zone Floor Area {m3/s-m2}
  ,                                       !- Heating Maximum Air Flow {m3/s}
  ,                                       !- Heating Maximum Air Flow Fraction
  ,                                       !- Design Zone Air Distribution Effectiveness in Cooling Mode
  ,                                       !- Design Zone Air Distribution Effectiveness in Heating Mode
  No,                                     !- Account for Dedicated Outdoor Air System
  NeutralSupplyAir,                       !- Dedicated Outdoor Air System Control Strategy
  autosize,                               !- Dedicated Outdoor Air Low Setpoint Temperature for Design {C}
  autosize;                               !- Dedicated Outdoor Air High Setpoint Temperature for Design {C}

OS:ZoneHVAC:EquipmentList,
<<<<<<< HEAD
  {fcd5868d-432a-400b-a351-ee0b8f32824a}, !- Handle
  Zone HVAC Equipment List 2,             !- Name
  {42a828c9-2768-4437-a050-d0170f2f01d0}; !- Thermal Zone

OS:Space,
  {fb2cdb3e-aa28-47cf-afae-69f4ce5d5bf8}, !- Handle
  corridor space,                         !- Name
  {842a9626-f3d2-41f7-bef0-92c16c6fc149}, !- Space Type Name
=======
  {4ceb7f39-2016-4446-9fa7-8fdf47185621}, !- Handle
  Zone HVAC Equipment List 2,             !- Name
  {e4ef6b30-ad48-4bd7-9af0-2cb4fd9d33dd}; !- Thermal Zone

OS:Space,
  {ff08d8dd-9a0b-47fc-8685-03e5debd2495}, !- Handle
  corridor space,                         !- Name
  {4d1d3bac-434a-4e17-996f-ca2b40240a24}, !- Space Type Name
>>>>>>> 93199ada
  ,                                       !- Default Construction Set Name
  ,                                       !- Default Schedule Set Name
  ,                                       !- Direction of Relative North {deg}
  ,                                       !- X Origin {m}
  ,                                       !- Y Origin {m}
  ,                                       !- Z Origin {m}
  ,                                       !- Building Story Name
<<<<<<< HEAD
  {42a828c9-2768-4437-a050-d0170f2f01d0}; !- Thermal Zone Name

OS:Surface,
  {4e0d0cb3-825e-49a5-a17c-2a86214417b1}, !- Handle
  Surface 7,                              !- Name
  Floor,                                  !- Surface Type
  ,                                       !- Construction Name
  {fb2cdb3e-aa28-47cf-afae-69f4ce5d5bf8}, !- Space Name
=======
  {e4ef6b30-ad48-4bd7-9af0-2cb4fd9d33dd}; !- Thermal Zone Name

OS:Surface,
  {7dfa1bf0-8819-44b1-8ebc-b5d1dccb0483}, !- Handle
  Surface 7,                              !- Name
  Floor,                                  !- Surface Type
  ,                                       !- Construction Name
  {ff08d8dd-9a0b-47fc-8685-03e5debd2495}, !- Space Name
>>>>>>> 93199ada
  Foundation,                             !- Outside Boundary Condition
  ,                                       !- Outside Boundary Condition Object
  NoSun,                                  !- Sun Exposure
  NoWind,                                 !- Wind Exposure
  ,                                       !- View Factor to Ground
  ,                                       !- Number of Vertices
  0, 0, 0,                                !- X,Y,Z Vertex 1 {m}
  0, 1.524, 0,                            !- X,Y,Z Vertex 2 {m}
  6.46578440716979, 1.524, 0,             !- X,Y,Z Vertex 3 {m}
  6.46578440716979, 0, 0;                 !- X,Y,Z Vertex 4 {m}

OS:Surface,
<<<<<<< HEAD
  {8683eb8e-155c-4642-80b3-979d73642cbf}, !- Handle
  Surface 8,                              !- Name
  Wall,                                   !- Surface Type
  ,                                       !- Construction Name
  {fb2cdb3e-aa28-47cf-afae-69f4ce5d5bf8}, !- Space Name
=======
  {73ef382c-2014-4958-9384-372c2c7c6107}, !- Handle
  Surface 8,                              !- Name
  Wall,                                   !- Surface Type
  ,                                       !- Construction Name
  {ff08d8dd-9a0b-47fc-8685-03e5debd2495}, !- Space Name
>>>>>>> 93199ada
  Outdoors,                               !- Outside Boundary Condition
  ,                                       !- Outside Boundary Condition Object
  SunExposed,                             !- Sun Exposure
  WindExposed,                            !- Wind Exposure
  ,                                       !- View Factor to Ground
  ,                                       !- Number of Vertices
  0, 1.524, 2.4384,                       !- X,Y,Z Vertex 1 {m}
  0, 1.524, 0,                            !- X,Y,Z Vertex 2 {m}
  0, 0, 0,                                !- X,Y,Z Vertex 3 {m}
  0, 0, 2.4384;                           !- X,Y,Z Vertex 4 {m}

OS:Surface,
<<<<<<< HEAD
  {7d0a28d9-2f28-485b-8773-0a13fc799154}, !- Handle
  Surface 9,                              !- Name
  Wall,                                   !- Surface Type
  ,                                       !- Construction Name
  {fb2cdb3e-aa28-47cf-afae-69f4ce5d5bf8}, !- Space Name
=======
  {c34b1aa6-6dd5-4674-850c-ba41cbd3b3e5}, !- Handle
  Surface 9,                              !- Name
  Wall,                                   !- Surface Type
  ,                                       !- Construction Name
  {ff08d8dd-9a0b-47fc-8685-03e5debd2495}, !- Space Name
>>>>>>> 93199ada
  Adiabatic,                              !- Outside Boundary Condition
  ,                                       !- Outside Boundary Condition Object
  NoSun,                                  !- Sun Exposure
  NoWind,                                 !- Wind Exposure
  ,                                       !- View Factor to Ground
  ,                                       !- Number of Vertices
  6.46578440716979, 1.524, 2.4384,        !- X,Y,Z Vertex 1 {m}
  6.46578440716979, 1.524, 0,             !- X,Y,Z Vertex 2 {m}
  0, 1.524, 0,                            !- X,Y,Z Vertex 3 {m}
  0, 1.524, 2.4384;                       !- X,Y,Z Vertex 4 {m}

OS:Surface,
<<<<<<< HEAD
  {82399a83-6485-476d-a6c3-0c2a6c34d3e8}, !- Handle
  Surface 10,                             !- Name
  Wall,                                   !- Surface Type
  ,                                       !- Construction Name
  {fb2cdb3e-aa28-47cf-afae-69f4ce5d5bf8}, !- Space Name
=======
  {1b9d723a-082f-4b5e-ba41-17a0efac0f9f}, !- Handle
  Surface 10,                             !- Name
  Wall,                                   !- Surface Type
  ,                                       !- Construction Name
  {ff08d8dd-9a0b-47fc-8685-03e5debd2495}, !- Space Name
>>>>>>> 93199ada
  Adiabatic,                              !- Outside Boundary Condition
  ,                                       !- Outside Boundary Condition Object
  NoSun,                                  !- Sun Exposure
  NoWind,                                 !- Wind Exposure
  ,                                       !- View Factor to Ground
  ,                                       !- Number of Vertices
  6.46578440716979, 0, 2.4384,            !- X,Y,Z Vertex 1 {m}
  6.46578440716979, 0, 0,                 !- X,Y,Z Vertex 2 {m}
  6.46578440716979, 1.524, 0,             !- X,Y,Z Vertex 3 {m}
  6.46578440716979, 1.524, 2.4384;        !- X,Y,Z Vertex 4 {m}

OS:Surface,
<<<<<<< HEAD
  {d5bc073d-11e5-4867-bf38-940a47672d8d}, !- Handle
  Surface 11,                             !- Name
  Wall,                                   !- Surface Type
  ,                                       !- Construction Name
  {fb2cdb3e-aa28-47cf-afae-69f4ce5d5bf8}, !- Space Name
=======
  {022eed7f-adb8-4166-8988-349e48b83ad2}, !- Handle
  Surface 11,                             !- Name
  Wall,                                   !- Surface Type
  ,                                       !- Construction Name
  {ff08d8dd-9a0b-47fc-8685-03e5debd2495}, !- Space Name
>>>>>>> 93199ada
  Adiabatic,                              !- Outside Boundary Condition
  ,                                       !- Outside Boundary Condition Object
  NoSun,                                  !- Sun Exposure
  NoWind,                                 !- Wind Exposure
  ,                                       !- View Factor to Ground
  ,                                       !- Number of Vertices
  0, 0, 2.4384,                           !- X,Y,Z Vertex 1 {m}
  0, 0, 0,                                !- X,Y,Z Vertex 2 {m}
  6.46578440716979, 0, 0,                 !- X,Y,Z Vertex 3 {m}
  6.46578440716979, 0, 2.4384;            !- X,Y,Z Vertex 4 {m}

OS:Surface,
<<<<<<< HEAD
  {31ae0307-637f-4c83-af32-048b72ab05a4}, !- Handle
  Surface 12,                             !- Name
  RoofCeiling,                            !- Surface Type
  ,                                       !- Construction Name
  {fb2cdb3e-aa28-47cf-afae-69f4ce5d5bf8}, !- Space Name
=======
  {2b2e3266-78de-479b-ae64-1a8563c70855}, !- Handle
  Surface 12,                             !- Name
  RoofCeiling,                            !- Surface Type
  ,                                       !- Construction Name
  {ff08d8dd-9a0b-47fc-8685-03e5debd2495}, !- Space Name
>>>>>>> 93199ada
  Outdoors,                               !- Outside Boundary Condition
  ,                                       !- Outside Boundary Condition Object
  SunExposed,                             !- Sun Exposure
  WindExposed,                            !- Wind Exposure
  ,                                       !- View Factor to Ground
  ,                                       !- Number of Vertices
  6.46578440716979, 0, 2.4384,            !- X,Y,Z Vertex 1 {m}
  6.46578440716979, 1.524, 2.4384,        !- X,Y,Z Vertex 2 {m}
  0, 1.524, 2.4384,                       !- X,Y,Z Vertex 3 {m}
  0, 0, 2.4384;                           !- X,Y,Z Vertex 4 {m}

OS:SpaceType,
<<<<<<< HEAD
  {842a9626-f3d2-41f7-bef0-92c16c6fc149}, !- Handle
=======
  {4d1d3bac-434a-4e17-996f-ca2b40240a24}, !- Handle
>>>>>>> 93199ada
  Space Type 2,                           !- Name
  ,                                       !- Default Construction Set Name
  ,                                       !- Default Schedule Set Name
  ,                                       !- Group Rendering Name
  ,                                       !- Design Specification Outdoor Air Object Name
  ,                                       !- Standards Template
  ,                                       !- Standards Building Type
  corridor;                               !- Standards Space Type

OS:BuildingUnit,
<<<<<<< HEAD
  {c73bbd0a-0ed0-4f38-8a41-03cedf89f4b9}, !- Handle
=======
  {bfa8e9fc-050a-4cb3-a0d0-3f1290d1a0d0}, !- Handle
>>>>>>> 93199ada
  unit 1,                                 !- Name
  ,                                       !- Rendering Color
  Residential;                            !- Building Unit Type

OS:AdditionalProperties,
<<<<<<< HEAD
  {ef33faf8-3104-41cf-ba5d-24ec128271be}, !- Handle
  {c73bbd0a-0ed0-4f38-8a41-03cedf89f4b9}, !- Object Name
=======
  {c07ddd9c-4e84-4e06-8d1c-4af13618f846}, !- Handle
  {bfa8e9fc-050a-4cb3-a0d0-3f1290d1a0d0}, !- Object Name
>>>>>>> 93199ada
  NumberOfBedrooms,                       !- Feature Name 1
  Integer,                                !- Feature Data Type 1
  3,                                      !- Feature Value 1
  NumberOfBathrooms,                      !- Feature Name 2
  Double,                                 !- Feature Data Type 2
  2,                                      !- Feature Value 2
  NumberOfOccupants,                      !- Feature Name 3
  Double,                                 !- Feature Data Type 3
  3.3900000000000001;                     !- Feature Value 3

OS:External:File,
<<<<<<< HEAD
  {a86521e0-6f20-4cfc-9fae-5afcc328bcf2}, !- Handle
=======
  {a8d32ddf-cdbb-437e-94b7-9531656d65af}, !- Handle
>>>>>>> 93199ada
  8760.csv,                               !- Name
  8760.csv;                               !- File Name

OS:Schedule:Day,
<<<<<<< HEAD
  {34f6c428-9c58-4aa3-8ec3-f72106c70874}, !- Handle
=======
  {bdea066b-4f95-4876-b4f9-3ae5a172b3bd}, !- Handle
>>>>>>> 93199ada
  Schedule Day 1,                         !- Name
  ,                                       !- Schedule Type Limits Name
  ,                                       !- Interpolate to Timestep
  24,                                     !- Hour 1
  0,                                      !- Minute 1
  0;                                      !- Value Until Time 1

OS:Schedule:Day,
<<<<<<< HEAD
  {f7dbeef8-3f4e-4d3d-8dc6-7137d7f214f3}, !- Handle
=======
  {55b5427b-ef48-44c7-97bd-03c95cb53e0f}, !- Handle
>>>>>>> 93199ada
  Schedule Day 2,                         !- Name
  ,                                       !- Schedule Type Limits Name
  ,                                       !- Interpolate to Timestep
  24,                                     !- Hour 1
  0,                                      !- Minute 1
  1;                                      !- Value Until Time 1

OS:Schedule:File,
<<<<<<< HEAD
  {4b029dc4-267d-4d9d-b1d3-7be5f5f739fe}, !- Handle
  occupants,                              !- Name
  {a140a709-47dc-45ba-b5a0-d964c26f2777}, !- Schedule Type Limits Name
  {a86521e0-6f20-4cfc-9fae-5afcc328bcf2}, !- External File Name
=======
  {68ea5a0e-43f4-4a3d-acad-60c0fc5dce40}, !- Handle
  occupants,                              !- Name
  {c2d09798-5ba7-401e-b90f-c37e2ce72b20}, !- Schedule Type Limits Name
  {a8d32ddf-cdbb-437e-94b7-9531656d65af}, !- External File Name
>>>>>>> 93199ada
  1,                                      !- Column Number
  1,                                      !- Rows to Skip at Top
  8760,                                   !- Number of Hours of Data
  ,                                       !- Column Separator
  ,                                       !- Interpolate to Timestep
  60;                                     !- Minutes per Item

OS:Schedule:Ruleset,
<<<<<<< HEAD
  {1bcd9fbc-e0e7-43ec-9612-11f30c103a68}, !- Handle
  Schedule Ruleset 1,                     !- Name
  {ff7dd086-5b49-4b35-b3e9-1b9bdc8b7e97}, !- Schedule Type Limits Name
  {08f6f210-ba03-425d-a634-5e2841fa5dd9}; !- Default Day Schedule Name

OS:Schedule:Day,
  {08f6f210-ba03-425d-a634-5e2841fa5dd9}, !- Handle
  Schedule Day 3,                         !- Name
  {ff7dd086-5b49-4b35-b3e9-1b9bdc8b7e97}, !- Schedule Type Limits Name
=======
  {3a8eb059-f397-482c-802d-e84f96cf1166}, !- Handle
  Schedule Ruleset 1,                     !- Name
  {528954b1-1492-4303-9bff-dd7b747d3d40}, !- Schedule Type Limits Name
  {b9352373-c338-4012-976b-8ccdb6cb8f7d}; !- Default Day Schedule Name

OS:Schedule:Day,
  {b9352373-c338-4012-976b-8ccdb6cb8f7d}, !- Handle
  Schedule Day 3,                         !- Name
  {528954b1-1492-4303-9bff-dd7b747d3d40}, !- Schedule Type Limits Name
>>>>>>> 93199ada
  ,                                       !- Interpolate to Timestep
  24,                                     !- Hour 1
  0,                                      !- Minute 1
  112.539290946133;                       !- Value Until Time 1

OS:People:Definition,
<<<<<<< HEAD
  {f60c0d6c-db86-4105-a130-0d01c20c699b}, !- Handle
=======
  {33001f70-75ee-43dc-a818-1a0ccdb67ba9}, !- Handle
>>>>>>> 93199ada
  res occupants|living space,             !- Name
  People,                                 !- Number of People Calculation Method
  3.39,                                   !- Number of People {people}
  ,                                       !- People per Space Floor Area {person/m2}
  ,                                       !- Space Floor Area per Person {m2/person}
  0.319734,                               !- Fraction Radiant
  0.573,                                  !- Sensible Heat Fraction
  0,                                      !- Carbon Dioxide Generation Rate {m3/s-W}
  No,                                     !- Enable ASHRAE 55 Comfort Warnings
  ZoneAveraged;                           !- Mean Radiant Temperature Calculation Type

OS:People,
<<<<<<< HEAD
  {ef4d2e69-27dd-4ef9-b32a-66bbe29fa8ca}, !- Handle
  res occupants|living space,             !- Name
  {f60c0d6c-db86-4105-a130-0d01c20c699b}, !- People Definition Name
  {0f11286e-b2f9-4ca6-b49f-0b1ee2fe9f9c}, !- Space or SpaceType Name
  {4b029dc4-267d-4d9d-b1d3-7be5f5f739fe}, !- Number of People Schedule Name
  {1bcd9fbc-e0e7-43ec-9612-11f30c103a68}, !- Activity Level Schedule Name
=======
  {56a07aa0-c034-4081-94d8-1a20fdc7dccf}, !- Handle
  res occupants|living space,             !- Name
  {33001f70-75ee-43dc-a818-1a0ccdb67ba9}, !- People Definition Name
  {8339982d-9e43-46e3-8a15-3264055f1683}, !- Space or SpaceType Name
  {68ea5a0e-43f4-4a3d-acad-60c0fc5dce40}, !- Number of People Schedule Name
  {3a8eb059-f397-482c-802d-e84f96cf1166}, !- Activity Level Schedule Name
>>>>>>> 93199ada
  ,                                       !- Surface Name/Angle Factor List Name
  ,                                       !- Work Efficiency Schedule Name
  ,                                       !- Clothing Insulation Schedule Name
  ,                                       !- Air Velocity Schedule Name
  1;                                      !- Multiplier

OS:ScheduleTypeLimits,
<<<<<<< HEAD
  {ff7dd086-5b49-4b35-b3e9-1b9bdc8b7e97}, !- Handle
=======
  {528954b1-1492-4303-9bff-dd7b747d3d40}, !- Handle
>>>>>>> 93199ada
  ActivityLevel,                          !- Name
  0,                                      !- Lower Limit Value
  ,                                       !- Upper Limit Value
  Continuous,                             !- Numeric Type
  ActivityLevel;                          !- Unit Type

OS:ScheduleTypeLimits,
<<<<<<< HEAD
  {a140a709-47dc-45ba-b5a0-d964c26f2777}, !- Handle
=======
  {c2d09798-5ba7-401e-b90f-c37e2ce72b20}, !- Handle
>>>>>>> 93199ada
  Fractional,                             !- Name
  0,                                      !- Lower Limit Value
  1,                                      !- Upper Limit Value
  Continuous;                             !- Numeric Type
<|MERGE_RESOLUTION|>--- conflicted
+++ resolved
@@ -1,73 +1,41 @@
 !- NOTE: Auto-generated from /test/osw_files/MF_8units_1story_SL_Denver.osw
 
 OS:Version,
-<<<<<<< HEAD
-  {4d635092-0b13-44eb-8c56-82c3f4ce0ea8}, !- Handle
-  2.9.1;                                  !- Version Identifier
+  {44a59216-6d56-4857-80cf-edba9d192486}, !- Handle
+  2.9.0;                                  !- Version Identifier
 
 OS:SimulationControl,
-  {f23a8cfd-aba3-4700-b6cc-733e6c9ff47d}, !- Handle
-=======
-  {d38d9202-e4ae-4632-99e7-8b582c86dec9}, !- Handle
-  2.9.0;                                  !- Version Identifier
-
-OS:SimulationControl,
-  {ad69966d-bc45-4d01-b9ed-1e271d45eb62}, !- Handle
->>>>>>> 93199ada
+  {1965f1a7-155a-4139-8e53-943e47868988}, !- Handle
   ,                                       !- Do Zone Sizing Calculation
   ,                                       !- Do System Sizing Calculation
   ,                                       !- Do Plant Sizing Calculation
   No;                                     !- Run Simulation for Sizing Periods
 
 OS:Timestep,
-<<<<<<< HEAD
-  {34e5c737-ce0b-4d83-b70e-4b2a89fe2d3e}, !- Handle
+  {d398e163-d896-4916-81dc-22d756323d80}, !- Handle
   6;                                      !- Number of Timesteps per Hour
 
 OS:ShadowCalculation,
-  {c9c0ccf4-2523-4692-9b4d-9ba361e5aa04}, !- Handle
-=======
-  {40142d21-e54c-4719-aada-19aa81d93cd5}, !- Handle
-  6;                                      !- Number of Timesteps per Hour
-
-OS:ShadowCalculation,
-  {cb405999-f99f-4d84-aacf-149e51102c75}, !- Handle
->>>>>>> 93199ada
+  {9ded2a1e-7bb8-4763-9c87-8f109a98c1b8}, !- Handle
   20,                                     !- Calculation Frequency
   200;                                    !- Maximum Figures in Shadow Overlap Calculations
 
 OS:SurfaceConvectionAlgorithm:Outside,
-<<<<<<< HEAD
-  {423ddcbc-49f6-4442-9c2c-7891eac16f3d}, !- Handle
+  {244655fc-f974-457f-929d-84283af20666}, !- Handle
   DOE-2;                                  !- Algorithm
 
 OS:SurfaceConvectionAlgorithm:Inside,
-  {9f109988-d962-4f60-bf9a-39a36bcf0c32}, !- Handle
+  {718137f7-824e-44e6-9a20-18494d86bb4a}, !- Handle
   TARP;                                   !- Algorithm
 
 OS:ZoneCapacitanceMultiplier:ResearchSpecial,
-  {092aeef5-e588-463a-be19-def2aa140b25}, !- Handle
-=======
-  {83dade09-e080-4a63-ae41-74855aedd488}, !- Handle
-  DOE-2;                                  !- Algorithm
-
-OS:SurfaceConvectionAlgorithm:Inside,
-  {e7e38dc2-8c7c-4ddc-81b8-6e17c8a2647b}, !- Handle
-  TARP;                                   !- Algorithm
-
-OS:ZoneCapacitanceMultiplier:ResearchSpecial,
-  {390dd64c-49a1-4935-baff-d98ff1924ce1}, !- Handle
->>>>>>> 93199ada
+  {27938d7b-fdeb-4d4e-81d4-2322b0697903}, !- Handle
   ,                                       !- Temperature Capacity Multiplier
   15,                                     !- Humidity Capacity Multiplier
   ;                                       !- Carbon Dioxide Capacity Multiplier
 
 OS:RunPeriod,
-<<<<<<< HEAD
-  {dc23c472-3c25-4c66-8ed7-371c826f733b}, !- Handle
-=======
-  {56463760-861a-426e-9f37-c98f8d8146c2}, !- Handle
->>>>>>> 93199ada
+  {06d46e1f-381f-4b9a-8747-5722cf768aba}, !- Handle
   Run Period 1,                           !- Name
   1,                                      !- Begin Month
   1,                                      !- Begin Day of Month
@@ -81,21 +49,13 @@
   ;                                       !- Number of Times Runperiod to be Repeated
 
 OS:YearDescription,
-<<<<<<< HEAD
-  {e1b7a2bc-db2b-49fb-b20b-7bc3cbf6a7d8}, !- Handle
-=======
-  {fbe4a833-7541-4474-b5ca-2e65f6b77148}, !- Handle
->>>>>>> 93199ada
+  {e3b3de77-7531-4334-bdf3-763af4d8ed74}, !- Handle
   2007,                                   !- Calendar Year
   ,                                       !- Day of Week for Start Day
   ;                                       !- Is Leap Year
 
 OS:WeatherFile,
-<<<<<<< HEAD
-  {d4eab039-f921-4d7b-9a87-785cae351443}, !- Handle
-=======
-  {a1120ec5-eaeb-4b58-8324-647b3bedb65d}, !- Handle
->>>>>>> 93199ada
+  {bc324b03-804e-4ef7-9deb-bf4a2be364e6}, !- Handle
   Denver Intl Ap,                         !- City
   CO,                                     !- State Province Region
   USA,                                    !- Country
@@ -109,13 +69,8 @@
   E23378AA;                               !- Checksum
 
 OS:AdditionalProperties,
-<<<<<<< HEAD
-  {2a92e3f2-f522-4bfc-b390-63161041ba73}, !- Handle
-  {d4eab039-f921-4d7b-9a87-785cae351443}, !- Object Name
-=======
-  {45d01b82-f4ae-4e85-bb80-370fead1e476}, !- Handle
-  {a1120ec5-eaeb-4b58-8324-647b3bedb65d}, !- Object Name
->>>>>>> 93199ada
+  {38a10db2-7208-459d-8f35-3f090cef9c20}, !- Handle
+  {bc324b03-804e-4ef7-9deb-bf4a2be364e6}, !- Object Name
   EPWHeaderCity,                          !- Feature Name 1
   String,                                 !- Feature Data Type 1
   Denver Intl Ap,                         !- Feature Value 1
@@ -223,11 +178,7 @@
   84;                                     !- Feature Value 35
 
 OS:Site,
-<<<<<<< HEAD
-  {1ec1d15d-0f7b-47c2-ac12-c3445db52ecb}, !- Handle
-=======
-  {3ab8499f-253a-4579-b011-c453d597300d}, !- Handle
->>>>>>> 93199ada
+  {45a6505a-518f-4e42-80cb-b42ba4bc87cd}, !- Handle
   Denver Intl Ap_CO_USA,                  !- Name
   39.83,                                  !- Latitude {deg}
   -104.65,                                !- Longitude {deg}
@@ -236,11 +187,7 @@
   ;                                       !- Terrain
 
 OS:ClimateZones,
-<<<<<<< HEAD
-  {1e924ef3-49f7-41ba-aba3-a318699476d0}, !- Handle
-=======
-  {9c78eb7a-e8d2-4dce-a0bf-9c4559d6d98f}, !- Handle
->>>>>>> 93199ada
+  {1d64e771-8f0f-4ce3-9e46-979b5d2d6681}, !- Handle
   ,                                       !- Active Institution
   ,                                       !- Active Year
   ,                                       !- Climate Zone Institution Name 1
@@ -253,31 +200,19 @@
   Cold;                                   !- Climate Zone Value 2
 
 OS:Site:WaterMainsTemperature,
-<<<<<<< HEAD
-  {1f59b8af-ae62-4b0f-9351-0444d844d112}, !- Handle
-=======
-  {ff60adf3-a450-44aa-b664-98aae94777e2}, !- Handle
->>>>>>> 93199ada
+  {e667bf6c-6fba-4389-9131-1b3c07379576}, !- Handle
   Correlation,                            !- Calculation Method
   ,                                       !- Temperature Schedule Name
   10.8753424657535,                       !- Annual Average Outdoor Air Temperature {C}
   23.1524007936508;                       !- Maximum Difference In Monthly Average Outdoor Air Temperatures {deltaC}
 
 OS:RunPeriodControl:DaylightSavingTime,
-<<<<<<< HEAD
-  {25554406-2316-4e17-b985-5844bd1794c4}, !- Handle
-=======
-  {b7902aeb-5c69-43df-b327-a473098e893d}, !- Handle
->>>>>>> 93199ada
+  {81e1dd31-e896-495f-960f-12d262ce4bd5}, !- Handle
   3/12,                                   !- Start Date
   11/5;                                   !- End Date
 
 OS:Site:GroundTemperature:Deep,
-<<<<<<< HEAD
-  {63545150-c338-4711-a841-cd8a9318ec68}, !- Handle
-=======
-  {d4617b30-8143-4cd8-b21b-69fa74582e7f}, !- Handle
->>>>>>> 93199ada
+  {0d143773-dced-4959-9ae9-23ef938276a5}, !- Handle
   10.8753424657535,                       !- January Deep Ground Temperature {C}
   10.8753424657535,                       !- February Deep Ground Temperature {C}
   10.8753424657535,                       !- March Deep Ground Temperature {C}
@@ -292,11 +227,7 @@
   10.8753424657535;                       !- December Deep Ground Temperature {C}
 
 OS:Building,
-<<<<<<< HEAD
-  {66d5e8b1-24c4-4fc2-a57b-8eeb0229b7d0}, !- Handle
-=======
-  {0f0bc85f-2864-4890-9f97-01afe04323a8}, !- Handle
->>>>>>> 93199ada
+  {6d77ec04-4a1e-41f6-bf2d-bff5999e9a06}, !- Handle
   Building 1,                             !- Name
   ,                                       !- Building Sector Type
   0,                                      !- North Axis {deg}
@@ -311,13 +242,8 @@
   8;                                      !- Standards Number of Living Units
 
 OS:AdditionalProperties,
-<<<<<<< HEAD
-  {e719900b-9927-4d79-8df1-09f9aa8605b2}, !- Handle
-  {66d5e8b1-24c4-4fc2-a57b-8eeb0229b7d0}, !- Object Name
-=======
-  {2f87b412-dba3-4353-ac8f-290c4ee1cc9b}, !- Handle
-  {0f0bc85f-2864-4890-9f97-01afe04323a8}, !- Object Name
->>>>>>> 93199ada
+  {7d1b44d0-1679-4381-b8a7-b2c68de8b9cd}, !- Handle
+  {6d77ec04-4a1e-41f6-bf2d-bff5999e9a06}, !- Object Name
   num_units,                              !- Feature Name 1
   Integer,                                !- Feature Data Type 1
   8,                                      !- Feature Value 1
@@ -344,11 +270,7 @@
   Double-Loaded Interior;                 !- Feature Value 8
 
 OS:ThermalZone,
-<<<<<<< HEAD
-  {ad083ca4-2510-4b03-a30e-e487cf5d1a77}, !- Handle
-=======
-  {01872542-e90a-42eb-966b-1e48af56cff0}, !- Handle
->>>>>>> 93199ada
+  {d1175263-f905-4ccd-8acb-666e0d520f75}, !- Handle
   living zone,                            !- Name
   ,                                       !- Multiplier
   ,                                       !- Ceiling Height {m}
@@ -357,17 +279,10 @@
   ,                                       !- Zone Inside Convection Algorithm
   ,                                       !- Zone Outside Convection Algorithm
   ,                                       !- Zone Conditioning Equipment List Name
-<<<<<<< HEAD
-  {f7317eee-18ce-4e7c-afeb-14eba5f35e18}, !- Zone Air Inlet Port List
-  {3c59a771-5159-4c70-86e1-69aa55cd3663}, !- Zone Air Exhaust Port List
-  {236d6760-c159-4348-bd0c-e7d2a3b630df}, !- Zone Air Node Name
-  {d45d3e13-bae0-4eff-9a82-70c2829b35da}, !- Zone Return Air Port List
-=======
-  {9d8b5c23-ec97-4460-b2c3-dd7c6e029c82}, !- Zone Air Inlet Port List
-  {c01229d4-3207-44d4-9399-5c2d25821eef}, !- Zone Air Exhaust Port List
-  {6f0673e0-0927-46c8-a77b-b5464e49ed01}, !- Zone Air Node Name
-  {5b0c3d80-30c9-4491-a518-f867fd048d05}, !- Zone Return Air Port List
->>>>>>> 93199ada
+  {da2e10a6-5f93-403a-a813-f6737304f91f}, !- Zone Air Inlet Port List
+  {7b2acded-a387-4639-92a5-9668103d32b9}, !- Zone Air Exhaust Port List
+  {6f61e1a9-5c99-438e-b6a3-29adbaa6b362}, !- Zone Air Node Name
+  {a18ca089-cc0d-40ee-adfa-42db165b2659}, !- Zone Return Air Port List
   ,                                       !- Primary Daylighting Control Name
   ,                                       !- Fraction of Zone Controlled by Primary Daylighting Control
   ,                                       !- Secondary Daylighting Control Name
@@ -378,71 +293,37 @@
   No;                                     !- Use Ideal Air Loads
 
 OS:Node,
-<<<<<<< HEAD
-  {c2b74ba0-ffce-4048-bc64-ebf7b6152c34}, !- Handle
+  {2f28bdc5-cb78-478e-ad5f-e646cd5e36db}, !- Handle
   Node 1,                                 !- Name
-  {236d6760-c159-4348-bd0c-e7d2a3b630df}, !- Inlet Port
+  {6f61e1a9-5c99-438e-b6a3-29adbaa6b362}, !- Inlet Port
   ;                                       !- Outlet Port
 
 OS:Connection,
-  {236d6760-c159-4348-bd0c-e7d2a3b630df}, !- Handle
-  {d5cfce40-4b32-4f96-9a05-97638babf1d9}, !- Name
-  {ad083ca4-2510-4b03-a30e-e487cf5d1a77}, !- Source Object
+  {6f61e1a9-5c99-438e-b6a3-29adbaa6b362}, !- Handle
+  {644fdefa-4556-4457-b3f2-6b19b750823c}, !- Name
+  {d1175263-f905-4ccd-8acb-666e0d520f75}, !- Source Object
   11,                                     !- Outlet Port
-  {c2b74ba0-ffce-4048-bc64-ebf7b6152c34}, !- Target Object
+  {2f28bdc5-cb78-478e-ad5f-e646cd5e36db}, !- Target Object
   2;                                      !- Inlet Port
 
 OS:PortList,
-  {f7317eee-18ce-4e7c-afeb-14eba5f35e18}, !- Handle
-  {55b39ef6-027e-430e-9104-ced25484c044}, !- Name
-  {ad083ca4-2510-4b03-a30e-e487cf5d1a77}; !- HVAC Component
+  {da2e10a6-5f93-403a-a813-f6737304f91f}, !- Handle
+  {854e8de7-644a-465b-b335-433f416bdd08}, !- Name
+  {d1175263-f905-4ccd-8acb-666e0d520f75}; !- HVAC Component
 
 OS:PortList,
-  {3c59a771-5159-4c70-86e1-69aa55cd3663}, !- Handle
-  {475130db-9b16-415f-b10b-f2d3c20d50b8}, !- Name
-  {ad083ca4-2510-4b03-a30e-e487cf5d1a77}; !- HVAC Component
+  {7b2acded-a387-4639-92a5-9668103d32b9}, !- Handle
+  {a3fb5652-7852-4fbf-b774-8fdca6a1c057}, !- Name
+  {d1175263-f905-4ccd-8acb-666e0d520f75}; !- HVAC Component
 
 OS:PortList,
-  {d45d3e13-bae0-4eff-9a82-70c2829b35da}, !- Handle
-  {cc1bb28c-d185-4661-b738-df236980d072}, !- Name
-  {ad083ca4-2510-4b03-a30e-e487cf5d1a77}; !- HVAC Component
+  {a18ca089-cc0d-40ee-adfa-42db165b2659}, !- Handle
+  {fc2adac9-f395-4cb6-ad9b-35f8e0fbc009}, !- Name
+  {d1175263-f905-4ccd-8acb-666e0d520f75}; !- HVAC Component
 
 OS:Sizing:Zone,
-  {49d694af-7393-4579-99fc-b11779371328}, !- Handle
-  {ad083ca4-2510-4b03-a30e-e487cf5d1a77}, !- Zone or ZoneList Name
-=======
-  {18258fc0-9d3c-4ebb-b1e6-de90aa553549}, !- Handle
-  Node 1,                                 !- Name
-  {6f0673e0-0927-46c8-a77b-b5464e49ed01}, !- Inlet Port
-  ;                                       !- Outlet Port
-
-OS:Connection,
-  {6f0673e0-0927-46c8-a77b-b5464e49ed01}, !- Handle
-  {db4da555-bc93-410e-a7de-ff4580b47213}, !- Name
-  {01872542-e90a-42eb-966b-1e48af56cff0}, !- Source Object
-  11,                                     !- Outlet Port
-  {18258fc0-9d3c-4ebb-b1e6-de90aa553549}, !- Target Object
-  2;                                      !- Inlet Port
-
-OS:PortList,
-  {9d8b5c23-ec97-4460-b2c3-dd7c6e029c82}, !- Handle
-  {185e094a-dbf8-4644-aeb6-6d6ba8720cea}, !- Name
-  {01872542-e90a-42eb-966b-1e48af56cff0}; !- HVAC Component
-
-OS:PortList,
-  {c01229d4-3207-44d4-9399-5c2d25821eef}, !- Handle
-  {f80b7753-9a1c-4c08-b0b4-4b57c91f2bef}, !- Name
-  {01872542-e90a-42eb-966b-1e48af56cff0}; !- HVAC Component
-
-OS:PortList,
-  {5b0c3d80-30c9-4491-a518-f867fd048d05}, !- Handle
-  {491eda5b-4bfb-45b5-a01d-f427084c2622}, !- Name
-  {01872542-e90a-42eb-966b-1e48af56cff0}; !- HVAC Component
-
-OS:Sizing:Zone,
-  {1cd25426-ed73-49c1-b9e9-2ce206735ce9}, !- Handle
-  {01872542-e90a-42eb-966b-1e48af56cff0}, !- Zone or ZoneList Name
->>>>>>> 93199ada
+  {4436021b-d0fe-4768-8810-ac3ce6c63b9a}, !- Handle
+  {d1175263-f905-4ccd-8acb-666e0d520f75}, !- Zone or ZoneList Name
   SupplyAirTemperature,                   !- Zone Cooling Design Supply Air Temperature Input Method
   14,                                     !- Zone Cooling Design Supply Air Temperature {C}
   11.11,                                  !- Zone Cooling Design Supply Air Temperature Difference {deltaC}
@@ -471,25 +352,14 @@
   autosize;                               !- Dedicated Outdoor Air High Setpoint Temperature for Design {C}
 
 OS:ZoneHVAC:EquipmentList,
-<<<<<<< HEAD
-  {f3399010-9b34-4eb0-b0c6-e4a09272ae51}, !- Handle
+  {c6996e66-4c7c-45da-b820-9eb1d50084b5}, !- Handle
   Zone HVAC Equipment List 1,             !- Name
-  {ad083ca4-2510-4b03-a30e-e487cf5d1a77}; !- Thermal Zone
+  {d1175263-f905-4ccd-8acb-666e0d520f75}; !- Thermal Zone
 
 OS:Space,
-  {0f11286e-b2f9-4ca6-b49f-0b1ee2fe9f9c}, !- Handle
+  {0b78a465-09c2-44f9-ab32-f76eeb0aabed}, !- Handle
   living space,                           !- Name
-  {578b0a28-157e-41e6-8ba7-3487bbba7c58}, !- Space Type Name
-=======
-  {ee84adad-5c0a-418b-99d8-7ad5496caa0a}, !- Handle
-  Zone HVAC Equipment List 1,             !- Name
-  {01872542-e90a-42eb-966b-1e48af56cff0}; !- Thermal Zone
-
-OS:Space,
-  {8339982d-9e43-46e3-8a15-3264055f1683}, !- Handle
-  living space,                           !- Name
-  {bff6563e-5f04-4a47-8d1c-b60e066f884a}, !- Space Type Name
->>>>>>> 93199ada
+  {eead70ff-36c4-411f-8172-e16c3aec5747}, !- Space Type Name
   ,                                       !- Default Construction Set Name
   ,                                       !- Default Schedule Set Name
   ,                                       !- Direction of Relative North {deg}
@@ -497,31 +367,17 @@
   ,                                       !- Y Origin {m}
   ,                                       !- Z Origin {m}
   ,                                       !- Building Story Name
-<<<<<<< HEAD
-  {ad083ca4-2510-4b03-a30e-e487cf5d1a77}, !- Thermal Zone Name
+  {d1175263-f905-4ccd-8acb-666e0d520f75}, !- Thermal Zone Name
   ,                                       !- Part of Total Floor Area
   ,                                       !- Design Specification Outdoor Air Object Name
-  {c73bbd0a-0ed0-4f38-8a41-03cedf89f4b9}; !- Building Unit Name
-
-OS:Surface,
-  {aa07c150-ba89-47b2-994f-bbdceb2e089a}, !- Handle
+  {4fdbe6c8-8d43-4131-8a63-04667c6688e5}; !- Building Unit Name
+
+OS:Surface,
+  {b2ad1639-a9db-4891-8aa8-71eb899e2c3d}, !- Handle
   Surface 1,                              !- Name
   Floor,                                  !- Surface Type
   ,                                       !- Construction Name
-  {0f11286e-b2f9-4ca6-b49f-0b1ee2fe9f9c}, !- Space Name
-=======
-  {01872542-e90a-42eb-966b-1e48af56cff0}, !- Thermal Zone Name
-  ,                                       !- Part of Total Floor Area
-  ,                                       !- Design Specification Outdoor Air Object Name
-  {bfa8e9fc-050a-4cb3-a0d0-3f1290d1a0d0}; !- Building Unit Name
-
-OS:Surface,
-  {6dfb60ba-d8eb-490f-83e3-ea99965ccfb8}, !- Handle
-  Surface 1,                              !- Name
-  Floor,                                  !- Surface Type
-  ,                                       !- Construction Name
-  {8339982d-9e43-46e3-8a15-3264055f1683}, !- Space Name
->>>>>>> 93199ada
+  {0b78a465-09c2-44f9-ab32-f76eeb0aabed}, !- Space Name
   Foundation,                             !- Outside Boundary Condition
   ,                                       !- Outside Boundary Condition Object
   NoSun,                                  !- Sun Exposure
@@ -534,19 +390,11 @@
   6.46578440716979, -12.9315688143396, 0; !- X,Y,Z Vertex 4 {m}
 
 OS:Surface,
-<<<<<<< HEAD
-  {5ba1d683-c474-4811-9649-4c84de65d28a}, !- Handle
+  {0ffe005f-a4cb-460a-844b-c11b808bafea}, !- Handle
   Surface 2,                              !- Name
   Wall,                                   !- Surface Type
   ,                                       !- Construction Name
-  {0f11286e-b2f9-4ca6-b49f-0b1ee2fe9f9c}, !- Space Name
-=======
-  {ebf49a45-4601-465d-8d15-09b41a7d61fc}, !- Handle
-  Surface 2,                              !- Name
-  Wall,                                   !- Surface Type
-  ,                                       !- Construction Name
-  {8339982d-9e43-46e3-8a15-3264055f1683}, !- Space Name
->>>>>>> 93199ada
+  {0b78a465-09c2-44f9-ab32-f76eeb0aabed}, !- Space Name
   Outdoors,                               !- Outside Boundary Condition
   ,                                       !- Outside Boundary Condition Object
   SunExposed,                             !- Sun Exposure
@@ -559,19 +407,11 @@
   0, -12.9315688143396, 2.4384;           !- X,Y,Z Vertex 4 {m}
 
 OS:Surface,
-<<<<<<< HEAD
-  {a419a8c1-c0a6-495a-b55d-b1264e69ec15}, !- Handle
+  {e46aa4b1-c574-4e09-ac68-62e9f0b1dec9}, !- Handle
   Surface 3,                              !- Name
   Wall,                                   !- Surface Type
   ,                                       !- Construction Name
-  {0f11286e-b2f9-4ca6-b49f-0b1ee2fe9f9c}, !- Space Name
-=======
-  {53cc430b-50e6-4e49-881e-a9f11e5f7a8c}, !- Handle
-  Surface 3,                              !- Name
-  Wall,                                   !- Surface Type
-  ,                                       !- Construction Name
-  {8339982d-9e43-46e3-8a15-3264055f1683}, !- Space Name
->>>>>>> 93199ada
+  {0b78a465-09c2-44f9-ab32-f76eeb0aabed}, !- Space Name
   Adiabatic,                              !- Outside Boundary Condition
   ,                                       !- Outside Boundary Condition Object
   NoSun,                                  !- Sun Exposure
@@ -584,19 +424,11 @@
   0, 0, 2.4384;                           !- X,Y,Z Vertex 4 {m}
 
 OS:Surface,
-<<<<<<< HEAD
-  {89b069c8-00bd-4ff6-94db-642c009c802c}, !- Handle
+  {b353e447-836e-4311-97bd-998cf7475624}, !- Handle
   Surface 4,                              !- Name
   Wall,                                   !- Surface Type
   ,                                       !- Construction Name
-  {0f11286e-b2f9-4ca6-b49f-0b1ee2fe9f9c}, !- Space Name
-=======
-  {3dc96a8f-bdd6-4595-aacf-13c6fc84ff23}, !- Handle
-  Surface 4,                              !- Name
-  Wall,                                   !- Surface Type
-  ,                                       !- Construction Name
-  {8339982d-9e43-46e3-8a15-3264055f1683}, !- Space Name
->>>>>>> 93199ada
+  {0b78a465-09c2-44f9-ab32-f76eeb0aabed}, !- Space Name
   Adiabatic,                              !- Outside Boundary Condition
   ,                                       !- Outside Boundary Condition Object
   NoSun,                                  !- Sun Exposure
@@ -609,19 +441,11 @@
   6.46578440716979, 0, 2.4384;            !- X,Y,Z Vertex 4 {m}
 
 OS:Surface,
-<<<<<<< HEAD
-  {0fee1bde-fe45-4137-a77a-58e0d9cf851a}, !- Handle
+  {bd8d20d1-71c3-4d5e-abed-810ce02f0bd1}, !- Handle
   Surface 5,                              !- Name
   Wall,                                   !- Surface Type
   ,                                       !- Construction Name
-  {0f11286e-b2f9-4ca6-b49f-0b1ee2fe9f9c}, !- Space Name
-=======
-  {375f331c-beb8-48e0-8c61-3689fce06a9f}, !- Handle
-  Surface 5,                              !- Name
-  Wall,                                   !- Surface Type
-  ,                                       !- Construction Name
-  {8339982d-9e43-46e3-8a15-3264055f1683}, !- Space Name
->>>>>>> 93199ada
+  {0b78a465-09c2-44f9-ab32-f76eeb0aabed}, !- Space Name
   Outdoors,                               !- Outside Boundary Condition
   ,                                       !- Outside Boundary Condition Object
   SunExposed,                             !- Sun Exposure
@@ -634,19 +458,11 @@
   6.46578440716979, -12.9315688143396, 2.4384; !- X,Y,Z Vertex 4 {m}
 
 OS:Surface,
-<<<<<<< HEAD
-  {82acb953-4cb7-4ca4-ae6c-47c55e84dadf}, !- Handle
+  {bb121759-f26f-4126-b362-92caf419d41b}, !- Handle
   Surface 6,                              !- Name
   RoofCeiling,                            !- Surface Type
   ,                                       !- Construction Name
-  {0f11286e-b2f9-4ca6-b49f-0b1ee2fe9f9c}, !- Space Name
-=======
-  {3944b42f-9be6-482e-8b1b-56cade91e013}, !- Handle
-  Surface 6,                              !- Name
-  RoofCeiling,                            !- Surface Type
-  ,                                       !- Construction Name
-  {8339982d-9e43-46e3-8a15-3264055f1683}, !- Space Name
->>>>>>> 93199ada
+  {0b78a465-09c2-44f9-ab32-f76eeb0aabed}, !- Space Name
   Outdoors,                               !- Outside Boundary Condition
   ,                                       !- Outside Boundary Condition Object
   SunExposed,                             !- Sun Exposure
@@ -659,11 +475,7 @@
   0, -12.9315688143396, 2.4384;           !- X,Y,Z Vertex 4 {m}
 
 OS:SpaceType,
-<<<<<<< HEAD
-  {578b0a28-157e-41e6-8ba7-3487bbba7c58}, !- Handle
-=======
-  {bff6563e-5f04-4a47-8d1c-b60e066f884a}, !- Handle
->>>>>>> 93199ada
+  {eead70ff-36c4-411f-8172-e16c3aec5747}, !- Handle
   Space Type 1,                           !- Name
   ,                                       !- Default Construction Set Name
   ,                                       !- Default Schedule Set Name
@@ -674,11 +486,7 @@
   living;                                 !- Standards Space Type
 
 OS:ThermalZone,
-<<<<<<< HEAD
-  {42a828c9-2768-4437-a050-d0170f2f01d0}, !- Handle
-=======
-  {e4ef6b30-ad48-4bd7-9af0-2cb4fd9d33dd}, !- Handle
->>>>>>> 93199ada
+  {3f69b6ee-526d-4c0b-83a8-470258a9897a}, !- Handle
   corridor zone,                          !- Name
   ,                                       !- Multiplier
   ,                                       !- Ceiling Height {m}
@@ -687,17 +495,10 @@
   ,                                       !- Zone Inside Convection Algorithm
   ,                                       !- Zone Outside Convection Algorithm
   ,                                       !- Zone Conditioning Equipment List Name
-<<<<<<< HEAD
-  {eed01afc-49ac-4ae8-b15e-73e425ad3457}, !- Zone Air Inlet Port List
-  {f4874e32-5e9d-4b44-9da7-e92131cb0c28}, !- Zone Air Exhaust Port List
-  {ec142198-01b1-48fa-baa9-449a662f3f44}, !- Zone Air Node Name
-  {01cae691-b28b-46c4-8d33-e0fd3dd4e926}, !- Zone Return Air Port List
-=======
-  {7f39dd2f-45e4-4e40-bacd-5f2c2f4bfba4}, !- Zone Air Inlet Port List
-  {25312570-4a2c-48d5-b8e3-ba8173fa0792}, !- Zone Air Exhaust Port List
-  {8f17b9b1-9fa7-474a-a975-90296affc8ca}, !- Zone Air Node Name
-  {340506c3-325d-4002-b2a1-7f5612894123}, !- Zone Return Air Port List
->>>>>>> 93199ada
+  {b8621427-fa66-4336-84ad-cdac33260fa8}, !- Zone Air Inlet Port List
+  {5771688d-e4f0-4fbc-931d-51cd6befef83}, !- Zone Air Exhaust Port List
+  {eff09e9b-ad36-4935-ac3f-8ac86c1cc09e}, !- Zone Air Node Name
+  {6270b04e-1115-417d-9897-f750c32254b1}, !- Zone Return Air Port List
   ,                                       !- Primary Daylighting Control Name
   ,                                       !- Fraction of Zone Controlled by Primary Daylighting Control
   ,                                       !- Secondary Daylighting Control Name
@@ -708,71 +509,37 @@
   No;                                     !- Use Ideal Air Loads
 
 OS:Node,
-<<<<<<< HEAD
-  {d8056e86-8a9a-4d1e-bed9-98728642f4d1}, !- Handle
+  {f1a94edb-a1f4-45ce-96a6-9ad7ba9b97ba}, !- Handle
   Node 2,                                 !- Name
-  {ec142198-01b1-48fa-baa9-449a662f3f44}, !- Inlet Port
+  {eff09e9b-ad36-4935-ac3f-8ac86c1cc09e}, !- Inlet Port
   ;                                       !- Outlet Port
 
 OS:Connection,
-  {ec142198-01b1-48fa-baa9-449a662f3f44}, !- Handle
-  {4edc6ba5-847b-4c8e-88a1-630a134e68a4}, !- Name
-  {42a828c9-2768-4437-a050-d0170f2f01d0}, !- Source Object
+  {eff09e9b-ad36-4935-ac3f-8ac86c1cc09e}, !- Handle
+  {3c31a59b-8f42-4aaa-93c3-82ce372d0ee5}, !- Name
+  {3f69b6ee-526d-4c0b-83a8-470258a9897a}, !- Source Object
   11,                                     !- Outlet Port
-  {d8056e86-8a9a-4d1e-bed9-98728642f4d1}, !- Target Object
+  {f1a94edb-a1f4-45ce-96a6-9ad7ba9b97ba}, !- Target Object
   2;                                      !- Inlet Port
 
 OS:PortList,
-  {eed01afc-49ac-4ae8-b15e-73e425ad3457}, !- Handle
-  {aa12609d-d629-42d8-b64a-3885f7402911}, !- Name
-  {42a828c9-2768-4437-a050-d0170f2f01d0}; !- HVAC Component
+  {b8621427-fa66-4336-84ad-cdac33260fa8}, !- Handle
+  {a6d4bd8a-a236-488e-8b37-3394baea4943}, !- Name
+  {3f69b6ee-526d-4c0b-83a8-470258a9897a}; !- HVAC Component
 
 OS:PortList,
-  {f4874e32-5e9d-4b44-9da7-e92131cb0c28}, !- Handle
-  {27519833-f3d7-4563-953c-f9480961d971}, !- Name
-  {42a828c9-2768-4437-a050-d0170f2f01d0}; !- HVAC Component
+  {5771688d-e4f0-4fbc-931d-51cd6befef83}, !- Handle
+  {3e755d74-139a-4a76-8e3d-7ed1cf6c6b16}, !- Name
+  {3f69b6ee-526d-4c0b-83a8-470258a9897a}; !- HVAC Component
 
 OS:PortList,
-  {01cae691-b28b-46c4-8d33-e0fd3dd4e926}, !- Handle
-  {9f69b7b4-f296-44fa-a6bb-79c682e7f0ca}, !- Name
-  {42a828c9-2768-4437-a050-d0170f2f01d0}; !- HVAC Component
+  {6270b04e-1115-417d-9897-f750c32254b1}, !- Handle
+  {d5fdf6a5-2be8-4edd-b94f-bb738b97580f}, !- Name
+  {3f69b6ee-526d-4c0b-83a8-470258a9897a}; !- HVAC Component
 
 OS:Sizing:Zone,
-  {43a1f102-d03e-43ef-8d2c-03391d3f570c}, !- Handle
-  {42a828c9-2768-4437-a050-d0170f2f01d0}, !- Zone or ZoneList Name
-=======
-  {51f258e4-6a70-4ff9-bcaf-7394fd59cd19}, !- Handle
-  Node 2,                                 !- Name
-  {8f17b9b1-9fa7-474a-a975-90296affc8ca}, !- Inlet Port
-  ;                                       !- Outlet Port
-
-OS:Connection,
-  {8f17b9b1-9fa7-474a-a975-90296affc8ca}, !- Handle
-  {039c868c-c2ba-4e20-bc69-1971a85218d4}, !- Name
-  {e4ef6b30-ad48-4bd7-9af0-2cb4fd9d33dd}, !- Source Object
-  11,                                     !- Outlet Port
-  {51f258e4-6a70-4ff9-bcaf-7394fd59cd19}, !- Target Object
-  2;                                      !- Inlet Port
-
-OS:PortList,
-  {7f39dd2f-45e4-4e40-bacd-5f2c2f4bfba4}, !- Handle
-  {5fc83210-d996-484b-9235-8dd5dccbad6f}, !- Name
-  {e4ef6b30-ad48-4bd7-9af0-2cb4fd9d33dd}; !- HVAC Component
-
-OS:PortList,
-  {25312570-4a2c-48d5-b8e3-ba8173fa0792}, !- Handle
-  {9788a8af-b0d5-46a6-a440-638796a0e5fa}, !- Name
-  {e4ef6b30-ad48-4bd7-9af0-2cb4fd9d33dd}; !- HVAC Component
-
-OS:PortList,
-  {340506c3-325d-4002-b2a1-7f5612894123}, !- Handle
-  {5a2aa6d9-209b-4829-ace1-c8620f7cd519}, !- Name
-  {e4ef6b30-ad48-4bd7-9af0-2cb4fd9d33dd}; !- HVAC Component
-
-OS:Sizing:Zone,
-  {0cb02a6d-ed0f-4149-92f5-19e3633d7e54}, !- Handle
-  {e4ef6b30-ad48-4bd7-9af0-2cb4fd9d33dd}, !- Zone or ZoneList Name
->>>>>>> 93199ada
+  {f3627946-3f60-4718-9193-2587114d51f3}, !- Handle
+  {3f69b6ee-526d-4c0b-83a8-470258a9897a}, !- Zone or ZoneList Name
   SupplyAirTemperature,                   !- Zone Cooling Design Supply Air Temperature Input Method
   14,                                     !- Zone Cooling Design Supply Air Temperature {C}
   11.11,                                  !- Zone Cooling Design Supply Air Temperature Difference {deltaC}
@@ -801,25 +568,14 @@
   autosize;                               !- Dedicated Outdoor Air High Setpoint Temperature for Design {C}
 
 OS:ZoneHVAC:EquipmentList,
-<<<<<<< HEAD
-  {fcd5868d-432a-400b-a351-ee0b8f32824a}, !- Handle
+  {0bf78a27-6560-49f0-8275-d7e0bf6b30d4}, !- Handle
   Zone HVAC Equipment List 2,             !- Name
-  {42a828c9-2768-4437-a050-d0170f2f01d0}; !- Thermal Zone
+  {3f69b6ee-526d-4c0b-83a8-470258a9897a}; !- Thermal Zone
 
 OS:Space,
-  {fb2cdb3e-aa28-47cf-afae-69f4ce5d5bf8}, !- Handle
+  {c7f32c5d-e2a7-48e5-bd45-ddcfd4fc13b7}, !- Handle
   corridor space,                         !- Name
-  {842a9626-f3d2-41f7-bef0-92c16c6fc149}, !- Space Type Name
-=======
-  {4ceb7f39-2016-4446-9fa7-8fdf47185621}, !- Handle
-  Zone HVAC Equipment List 2,             !- Name
-  {e4ef6b30-ad48-4bd7-9af0-2cb4fd9d33dd}; !- Thermal Zone
-
-OS:Space,
-  {ff08d8dd-9a0b-47fc-8685-03e5debd2495}, !- Handle
-  corridor space,                         !- Name
-  {4d1d3bac-434a-4e17-996f-ca2b40240a24}, !- Space Type Name
->>>>>>> 93199ada
+  {fdbdc9b4-e2c3-45a5-9c0a-820068606d53}, !- Space Type Name
   ,                                       !- Default Construction Set Name
   ,                                       !- Default Schedule Set Name
   ,                                       !- Direction of Relative North {deg}
@@ -827,25 +583,14 @@
   ,                                       !- Y Origin {m}
   ,                                       !- Z Origin {m}
   ,                                       !- Building Story Name
-<<<<<<< HEAD
-  {42a828c9-2768-4437-a050-d0170f2f01d0}; !- Thermal Zone Name
-
-OS:Surface,
-  {4e0d0cb3-825e-49a5-a17c-2a86214417b1}, !- Handle
+  {3f69b6ee-526d-4c0b-83a8-470258a9897a}; !- Thermal Zone Name
+
+OS:Surface,
+  {086cf599-a9bb-48ae-88df-1240af2915fc}, !- Handle
   Surface 7,                              !- Name
   Floor,                                  !- Surface Type
   ,                                       !- Construction Name
-  {fb2cdb3e-aa28-47cf-afae-69f4ce5d5bf8}, !- Space Name
-=======
-  {e4ef6b30-ad48-4bd7-9af0-2cb4fd9d33dd}; !- Thermal Zone Name
-
-OS:Surface,
-  {7dfa1bf0-8819-44b1-8ebc-b5d1dccb0483}, !- Handle
-  Surface 7,                              !- Name
-  Floor,                                  !- Surface Type
-  ,                                       !- Construction Name
-  {ff08d8dd-9a0b-47fc-8685-03e5debd2495}, !- Space Name
->>>>>>> 93199ada
+  {c7f32c5d-e2a7-48e5-bd45-ddcfd4fc13b7}, !- Space Name
   Foundation,                             !- Outside Boundary Condition
   ,                                       !- Outside Boundary Condition Object
   NoSun,                                  !- Sun Exposure
@@ -858,19 +603,11 @@
   6.46578440716979, 0, 0;                 !- X,Y,Z Vertex 4 {m}
 
 OS:Surface,
-<<<<<<< HEAD
-  {8683eb8e-155c-4642-80b3-979d73642cbf}, !- Handle
+  {92991166-145d-4824-b1ca-1e0c4df15b4d}, !- Handle
   Surface 8,                              !- Name
   Wall,                                   !- Surface Type
   ,                                       !- Construction Name
-  {fb2cdb3e-aa28-47cf-afae-69f4ce5d5bf8}, !- Space Name
-=======
-  {73ef382c-2014-4958-9384-372c2c7c6107}, !- Handle
-  Surface 8,                              !- Name
-  Wall,                                   !- Surface Type
-  ,                                       !- Construction Name
-  {ff08d8dd-9a0b-47fc-8685-03e5debd2495}, !- Space Name
->>>>>>> 93199ada
+  {c7f32c5d-e2a7-48e5-bd45-ddcfd4fc13b7}, !- Space Name
   Outdoors,                               !- Outside Boundary Condition
   ,                                       !- Outside Boundary Condition Object
   SunExposed,                             !- Sun Exposure
@@ -883,19 +620,11 @@
   0, 0, 2.4384;                           !- X,Y,Z Vertex 4 {m}
 
 OS:Surface,
-<<<<<<< HEAD
-  {7d0a28d9-2f28-485b-8773-0a13fc799154}, !- Handle
+  {573ecad3-c3eb-449b-96eb-68e47399ca43}, !- Handle
   Surface 9,                              !- Name
   Wall,                                   !- Surface Type
   ,                                       !- Construction Name
-  {fb2cdb3e-aa28-47cf-afae-69f4ce5d5bf8}, !- Space Name
-=======
-  {c34b1aa6-6dd5-4674-850c-ba41cbd3b3e5}, !- Handle
-  Surface 9,                              !- Name
-  Wall,                                   !- Surface Type
-  ,                                       !- Construction Name
-  {ff08d8dd-9a0b-47fc-8685-03e5debd2495}, !- Space Name
->>>>>>> 93199ada
+  {c7f32c5d-e2a7-48e5-bd45-ddcfd4fc13b7}, !- Space Name
   Adiabatic,                              !- Outside Boundary Condition
   ,                                       !- Outside Boundary Condition Object
   NoSun,                                  !- Sun Exposure
@@ -908,19 +637,11 @@
   0, 1.524, 2.4384;                       !- X,Y,Z Vertex 4 {m}
 
 OS:Surface,
-<<<<<<< HEAD
-  {82399a83-6485-476d-a6c3-0c2a6c34d3e8}, !- Handle
+  {9fc131e7-9163-4b3a-ada4-2780af94ddae}, !- Handle
   Surface 10,                             !- Name
   Wall,                                   !- Surface Type
   ,                                       !- Construction Name
-  {fb2cdb3e-aa28-47cf-afae-69f4ce5d5bf8}, !- Space Name
-=======
-  {1b9d723a-082f-4b5e-ba41-17a0efac0f9f}, !- Handle
-  Surface 10,                             !- Name
-  Wall,                                   !- Surface Type
-  ,                                       !- Construction Name
-  {ff08d8dd-9a0b-47fc-8685-03e5debd2495}, !- Space Name
->>>>>>> 93199ada
+  {c7f32c5d-e2a7-48e5-bd45-ddcfd4fc13b7}, !- Space Name
   Adiabatic,                              !- Outside Boundary Condition
   ,                                       !- Outside Boundary Condition Object
   NoSun,                                  !- Sun Exposure
@@ -933,19 +654,11 @@
   6.46578440716979, 1.524, 2.4384;        !- X,Y,Z Vertex 4 {m}
 
 OS:Surface,
-<<<<<<< HEAD
-  {d5bc073d-11e5-4867-bf38-940a47672d8d}, !- Handle
+  {fc7cf89e-326e-46da-b3c9-624b525c62e9}, !- Handle
   Surface 11,                             !- Name
   Wall,                                   !- Surface Type
   ,                                       !- Construction Name
-  {fb2cdb3e-aa28-47cf-afae-69f4ce5d5bf8}, !- Space Name
-=======
-  {022eed7f-adb8-4166-8988-349e48b83ad2}, !- Handle
-  Surface 11,                             !- Name
-  Wall,                                   !- Surface Type
-  ,                                       !- Construction Name
-  {ff08d8dd-9a0b-47fc-8685-03e5debd2495}, !- Space Name
->>>>>>> 93199ada
+  {c7f32c5d-e2a7-48e5-bd45-ddcfd4fc13b7}, !- Space Name
   Adiabatic,                              !- Outside Boundary Condition
   ,                                       !- Outside Boundary Condition Object
   NoSun,                                  !- Sun Exposure
@@ -958,19 +671,11 @@
   6.46578440716979, 0, 2.4384;            !- X,Y,Z Vertex 4 {m}
 
 OS:Surface,
-<<<<<<< HEAD
-  {31ae0307-637f-4c83-af32-048b72ab05a4}, !- Handle
+  {ab373992-19fe-4fba-925b-1c53666b0426}, !- Handle
   Surface 12,                             !- Name
   RoofCeiling,                            !- Surface Type
   ,                                       !- Construction Name
-  {fb2cdb3e-aa28-47cf-afae-69f4ce5d5bf8}, !- Space Name
-=======
-  {2b2e3266-78de-479b-ae64-1a8563c70855}, !- Handle
-  Surface 12,                             !- Name
-  RoofCeiling,                            !- Surface Type
-  ,                                       !- Construction Name
-  {ff08d8dd-9a0b-47fc-8685-03e5debd2495}, !- Space Name
->>>>>>> 93199ada
+  {c7f32c5d-e2a7-48e5-bd45-ddcfd4fc13b7}, !- Space Name
   Outdoors,                               !- Outside Boundary Condition
   ,                                       !- Outside Boundary Condition Object
   SunExposed,                             !- Sun Exposure
@@ -983,11 +688,7 @@
   0, 0, 2.4384;                           !- X,Y,Z Vertex 4 {m}
 
 OS:SpaceType,
-<<<<<<< HEAD
-  {842a9626-f3d2-41f7-bef0-92c16c6fc149}, !- Handle
-=======
-  {4d1d3bac-434a-4e17-996f-ca2b40240a24}, !- Handle
->>>>>>> 93199ada
+  {fdbdc9b4-e2c3-45a5-9c0a-820068606d53}, !- Handle
   Space Type 2,                           !- Name
   ,                                       !- Default Construction Set Name
   ,                                       !- Default Schedule Set Name
@@ -998,23 +699,14 @@
   corridor;                               !- Standards Space Type
 
 OS:BuildingUnit,
-<<<<<<< HEAD
-  {c73bbd0a-0ed0-4f38-8a41-03cedf89f4b9}, !- Handle
-=======
-  {bfa8e9fc-050a-4cb3-a0d0-3f1290d1a0d0}, !- Handle
->>>>>>> 93199ada
+  {4fdbe6c8-8d43-4131-8a63-04667c6688e5}, !- Handle
   unit 1,                                 !- Name
   ,                                       !- Rendering Color
   Residential;                            !- Building Unit Type
 
 OS:AdditionalProperties,
-<<<<<<< HEAD
-  {ef33faf8-3104-41cf-ba5d-24ec128271be}, !- Handle
-  {c73bbd0a-0ed0-4f38-8a41-03cedf89f4b9}, !- Object Name
-=======
-  {c07ddd9c-4e84-4e06-8d1c-4af13618f846}, !- Handle
-  {bfa8e9fc-050a-4cb3-a0d0-3f1290d1a0d0}, !- Object Name
->>>>>>> 93199ada
+  {a381b4e8-7210-48e9-9f05-b8ea18e0d9e9}, !- Handle
+  {4fdbe6c8-8d43-4131-8a63-04667c6688e5}, !- Object Name
   NumberOfBedrooms,                       !- Feature Name 1
   Integer,                                !- Feature Data Type 1
   3,                                      !- Feature Value 1
@@ -1026,20 +718,12 @@
   3.3900000000000001;                     !- Feature Value 3
 
 OS:External:File,
-<<<<<<< HEAD
-  {a86521e0-6f20-4cfc-9fae-5afcc328bcf2}, !- Handle
-=======
-  {a8d32ddf-cdbb-437e-94b7-9531656d65af}, !- Handle
->>>>>>> 93199ada
+  {130fe80b-8eb8-45b4-a42c-004aa20907cb}, !- Handle
   8760.csv,                               !- Name
   8760.csv;                               !- File Name
 
 OS:Schedule:Day,
-<<<<<<< HEAD
-  {34f6c428-9c58-4aa3-8ec3-f72106c70874}, !- Handle
-=======
-  {bdea066b-4f95-4876-b4f9-3ae5a172b3bd}, !- Handle
->>>>>>> 93199ada
+  {84a686c2-9911-4f21-be6a-d951a6e57349}, !- Handle
   Schedule Day 1,                         !- Name
   ,                                       !- Schedule Type Limits Name
   ,                                       !- Interpolate to Timestep
@@ -1048,11 +732,7 @@
   0;                                      !- Value Until Time 1
 
 OS:Schedule:Day,
-<<<<<<< HEAD
-  {f7dbeef8-3f4e-4d3d-8dc6-7137d7f214f3}, !- Handle
-=======
-  {55b5427b-ef48-44c7-97bd-03c95cb53e0f}, !- Handle
->>>>>>> 93199ada
+  {3de950eb-1b4a-4210-aac5-c60a6e2b6f02}, !- Handle
   Schedule Day 2,                         !- Name
   ,                                       !- Schedule Type Limits Name
   ,                                       !- Interpolate to Timestep
@@ -1061,17 +741,10 @@
   1;                                      !- Value Until Time 1
 
 OS:Schedule:File,
-<<<<<<< HEAD
-  {4b029dc4-267d-4d9d-b1d3-7be5f5f739fe}, !- Handle
+  {4ee5ef8e-fc14-499f-822a-ca5c4a92fb7f}, !- Handle
   occupants,                              !- Name
-  {a140a709-47dc-45ba-b5a0-d964c26f2777}, !- Schedule Type Limits Name
-  {a86521e0-6f20-4cfc-9fae-5afcc328bcf2}, !- External File Name
-=======
-  {68ea5a0e-43f4-4a3d-acad-60c0fc5dce40}, !- Handle
-  occupants,                              !- Name
-  {c2d09798-5ba7-401e-b90f-c37e2ce72b20}, !- Schedule Type Limits Name
-  {a8d32ddf-cdbb-437e-94b7-9531656d65af}, !- External File Name
->>>>>>> 93199ada
+  {bdafd255-9310-46e3-9329-25ad03da142e}, !- Schedule Type Limits Name
+  {130fe80b-8eb8-45b4-a42c-004aa20907cb}, !- External File Name
   1,                                      !- Column Number
   1,                                      !- Rows to Skip at Top
   8760,                                   !- Number of Hours of Data
@@ -1080,38 +753,22 @@
   60;                                     !- Minutes per Item
 
 OS:Schedule:Ruleset,
-<<<<<<< HEAD
-  {1bcd9fbc-e0e7-43ec-9612-11f30c103a68}, !- Handle
+  {7d49d96a-a61f-43e6-83fa-f84d0bb6f4bf}, !- Handle
   Schedule Ruleset 1,                     !- Name
-  {ff7dd086-5b49-4b35-b3e9-1b9bdc8b7e97}, !- Schedule Type Limits Name
-  {08f6f210-ba03-425d-a634-5e2841fa5dd9}; !- Default Day Schedule Name
+  {da8f5943-f8c1-405a-a40b-6fd43ac22856}, !- Schedule Type Limits Name
+  {4f8fba6d-eab5-441e-8a75-d80ebe12d48b}; !- Default Day Schedule Name
 
 OS:Schedule:Day,
-  {08f6f210-ba03-425d-a634-5e2841fa5dd9}, !- Handle
+  {4f8fba6d-eab5-441e-8a75-d80ebe12d48b}, !- Handle
   Schedule Day 3,                         !- Name
-  {ff7dd086-5b49-4b35-b3e9-1b9bdc8b7e97}, !- Schedule Type Limits Name
-=======
-  {3a8eb059-f397-482c-802d-e84f96cf1166}, !- Handle
-  Schedule Ruleset 1,                     !- Name
-  {528954b1-1492-4303-9bff-dd7b747d3d40}, !- Schedule Type Limits Name
-  {b9352373-c338-4012-976b-8ccdb6cb8f7d}; !- Default Day Schedule Name
-
-OS:Schedule:Day,
-  {b9352373-c338-4012-976b-8ccdb6cb8f7d}, !- Handle
-  Schedule Day 3,                         !- Name
-  {528954b1-1492-4303-9bff-dd7b747d3d40}, !- Schedule Type Limits Name
->>>>>>> 93199ada
+  {da8f5943-f8c1-405a-a40b-6fd43ac22856}, !- Schedule Type Limits Name
   ,                                       !- Interpolate to Timestep
   24,                                     !- Hour 1
   0,                                      !- Minute 1
   112.539290946133;                       !- Value Until Time 1
 
 OS:People:Definition,
-<<<<<<< HEAD
-  {f60c0d6c-db86-4105-a130-0d01c20c699b}, !- Handle
-=======
-  {33001f70-75ee-43dc-a818-1a0ccdb67ba9}, !- Handle
->>>>>>> 93199ada
+  {3c68c22b-bf45-45cf-ae14-a0a7a501d31f}, !- Handle
   res occupants|living space,             !- Name
   People,                                 !- Number of People Calculation Method
   3.39,                                   !- Number of People {people}
@@ -1124,21 +781,12 @@
   ZoneAveraged;                           !- Mean Radiant Temperature Calculation Type
 
 OS:People,
-<<<<<<< HEAD
-  {ef4d2e69-27dd-4ef9-b32a-66bbe29fa8ca}, !- Handle
+  {a13b66d8-0a39-4d10-839a-a188c9896b6f}, !- Handle
   res occupants|living space,             !- Name
-  {f60c0d6c-db86-4105-a130-0d01c20c699b}, !- People Definition Name
-  {0f11286e-b2f9-4ca6-b49f-0b1ee2fe9f9c}, !- Space or SpaceType Name
-  {4b029dc4-267d-4d9d-b1d3-7be5f5f739fe}, !- Number of People Schedule Name
-  {1bcd9fbc-e0e7-43ec-9612-11f30c103a68}, !- Activity Level Schedule Name
-=======
-  {56a07aa0-c034-4081-94d8-1a20fdc7dccf}, !- Handle
-  res occupants|living space,             !- Name
-  {33001f70-75ee-43dc-a818-1a0ccdb67ba9}, !- People Definition Name
-  {8339982d-9e43-46e3-8a15-3264055f1683}, !- Space or SpaceType Name
-  {68ea5a0e-43f4-4a3d-acad-60c0fc5dce40}, !- Number of People Schedule Name
-  {3a8eb059-f397-482c-802d-e84f96cf1166}, !- Activity Level Schedule Name
->>>>>>> 93199ada
+  {3c68c22b-bf45-45cf-ae14-a0a7a501d31f}, !- People Definition Name
+  {0b78a465-09c2-44f9-ab32-f76eeb0aabed}, !- Space or SpaceType Name
+  {4ee5ef8e-fc14-499f-822a-ca5c4a92fb7f}, !- Number of People Schedule Name
+  {7d49d96a-a61f-43e6-83fa-f84d0bb6f4bf}, !- Activity Level Schedule Name
   ,                                       !- Surface Name/Angle Factor List Name
   ,                                       !- Work Efficiency Schedule Name
   ,                                       !- Clothing Insulation Schedule Name
@@ -1146,11 +794,7 @@
   1;                                      !- Multiplier
 
 OS:ScheduleTypeLimits,
-<<<<<<< HEAD
-  {ff7dd086-5b49-4b35-b3e9-1b9bdc8b7e97}, !- Handle
-=======
-  {528954b1-1492-4303-9bff-dd7b747d3d40}, !- Handle
->>>>>>> 93199ada
+  {da8f5943-f8c1-405a-a40b-6fd43ac22856}, !- Handle
   ActivityLevel,                          !- Name
   0,                                      !- Lower Limit Value
   ,                                       !- Upper Limit Value
@@ -1158,11 +802,7 @@
   ActivityLevel;                          !- Unit Type
 
 OS:ScheduleTypeLimits,
-<<<<<<< HEAD
-  {a140a709-47dc-45ba-b5a0-d964c26f2777}, !- Handle
-=======
-  {c2d09798-5ba7-401e-b90f-c37e2ce72b20}, !- Handle
->>>>>>> 93199ada
+  {bdafd255-9310-46e3-9329-25ad03da142e}, !- Handle
   Fractional,                             !- Name
   0,                                      !- Lower Limit Value
   1,                                      !- Upper Limit Value
