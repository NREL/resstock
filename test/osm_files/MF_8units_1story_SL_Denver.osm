--- conflicted
+++ resolved
@@ -1,73 +1,41 @@
 !- NOTE: Auto-generated from /test/osw_files/MF_8units_1story_SL_Denver.osw
 
 OS:Version,
-<<<<<<< HEAD
-  {2fc22d09-885a-49dc-9291-c7665c66ab6d}, !- Handle
+  {280789ae-9c15-4ec4-9c1b-81998012657c}, !- Handle
   2.9.0;                                  !- Version Identifier
 
 OS:SimulationControl,
-  {a04563cb-729a-479f-b86a-9c4622abd3c8}, !- Handle
-=======
-  {a6b01b00-2cc6-4065-9bce-689d0d504ff3}, !- Handle
-  2.9.0;                                  !- Version Identifier
-
-OS:SimulationControl,
-  {0434a653-301e-43aa-b570-7bafccf892a7}, !- Handle
->>>>>>> 7902c0f9
+  {17f63f3d-68a5-46f3-b9e2-46ab977abb45}, !- Handle
   ,                                       !- Do Zone Sizing Calculation
   ,                                       !- Do System Sizing Calculation
   ,                                       !- Do Plant Sizing Calculation
   No;                                     !- Run Simulation for Sizing Periods
 
 OS:Timestep,
-<<<<<<< HEAD
-  {9e6c0ffe-66ce-46d6-a734-870caed37648}, !- Handle
+  {39e78310-a795-40da-9b3b-d8f7fd3d2444}, !- Handle
   6;                                      !- Number of Timesteps per Hour
 
 OS:ShadowCalculation,
-  {42a83a2c-ccc9-41c3-a823-477fc71e68fb}, !- Handle
-=======
-  {8cb049ab-9a9b-4fdc-ba17-6a93acc234af}, !- Handle
-  6;                                      !- Number of Timesteps per Hour
-
-OS:ShadowCalculation,
-  {8c4c9051-3659-4b74-a9d4-333b07484870}, !- Handle
->>>>>>> 7902c0f9
+  {67c1068e-f0c0-4960-bb67-99a3fc97b1c7}, !- Handle
   20,                                     !- Calculation Frequency
   200;                                    !- Maximum Figures in Shadow Overlap Calculations
 
 OS:SurfaceConvectionAlgorithm:Outside,
-<<<<<<< HEAD
-  {a521a29e-2e89-4b7f-85a0-7ca891a46750}, !- Handle
+  {a07ff34b-d7f8-44c5-8cff-bec752f2e8df}, !- Handle
   DOE-2;                                  !- Algorithm
 
 OS:SurfaceConvectionAlgorithm:Inside,
-  {086db599-403e-4d59-9c66-0252d5156c3f}, !- Handle
+  {17787f69-acc3-4484-9584-a1b5c6ed8326}, !- Handle
   TARP;                                   !- Algorithm
 
 OS:ZoneCapacitanceMultiplier:ResearchSpecial,
-  {dced9f91-b4b8-4ac5-90a1-d33645a7c564}, !- Handle
-=======
-  {55e8770c-68aa-42f3-99e4-3ebe61d7574f}, !- Handle
-  DOE-2;                                  !- Algorithm
-
-OS:SurfaceConvectionAlgorithm:Inside,
-  {79e6cc3f-8991-4562-9acd-38ad7b35d425}, !- Handle
-  TARP;                                   !- Algorithm
-
-OS:ZoneCapacitanceMultiplier:ResearchSpecial,
-  {bff1e40a-201f-4acd-9614-4bcb803d71c0}, !- Handle
->>>>>>> 7902c0f9
+  {7d31e513-e94f-470b-9bad-b110baac7b09}, !- Handle
   ,                                       !- Temperature Capacity Multiplier
   15,                                     !- Humidity Capacity Multiplier
   ;                                       !- Carbon Dioxide Capacity Multiplier
 
 OS:RunPeriod,
-<<<<<<< HEAD
-  {48b4d61a-13be-46f9-a911-8e9bf3d67c4a}, !- Handle
-=======
-  {9960cc5d-f65c-4500-8d99-3fc67e370cc7}, !- Handle
->>>>>>> 7902c0f9
+  {d78aa09b-bbb7-446a-b7cf-16bd3a504e17}, !- Handle
   Run Period 1,                           !- Name
   1,                                      !- Begin Month
   1,                                      !- Begin Day of Month
@@ -81,21 +49,13 @@
   ;                                       !- Number of Times Runperiod to be Repeated
 
 OS:YearDescription,
-<<<<<<< HEAD
-  {ad479523-87c6-49eb-913d-33391512139c}, !- Handle
-=======
-  {17b897a0-b033-4124-bb12-35ef504ea6fb}, !- Handle
->>>>>>> 7902c0f9
+  {cff79c9c-f420-42af-adb5-55f82660dad0}, !- Handle
   2007,                                   !- Calendar Year
   ,                                       !- Day of Week for Start Day
   ;                                       !- Is Leap Year
 
 OS:WeatherFile,
-<<<<<<< HEAD
-  {759d064e-65d8-43f3-8d78-ad987c584281}, !- Handle
-=======
-  {b757c335-e6cf-4f24-bac7-af5691f27202}, !- Handle
->>>>>>> 7902c0f9
+  {8f2e0889-dd01-42fb-94a2-32c25690e0f9}, !- Handle
   Denver Intl Ap,                         !- City
   CO,                                     !- State Province Region
   USA,                                    !- Country
@@ -109,13 +69,8 @@
   E23378AA;                               !- Checksum
 
 OS:AdditionalProperties,
-<<<<<<< HEAD
-  {bc4697de-10b7-4ace-bede-c48eebd34433}, !- Handle
-  {759d064e-65d8-43f3-8d78-ad987c584281}, !- Object Name
-=======
-  {7a784d03-3a9b-4f81-bc31-98407bb6d4ea}, !- Handle
-  {b757c335-e6cf-4f24-bac7-af5691f27202}, !- Object Name
->>>>>>> 7902c0f9
+  {0105c911-2040-4c06-9306-6ef65564f11c}, !- Handle
+  {8f2e0889-dd01-42fb-94a2-32c25690e0f9}, !- Object Name
   EPWHeaderCity,                          !- Feature Name 1
   String,                                 !- Feature Data Type 1
   Denver Intl Ap,                         !- Feature Value 1
@@ -223,11 +178,7 @@
   84;                                     !- Feature Value 35
 
 OS:Site,
-<<<<<<< HEAD
-  {7360aba2-b796-4d84-9ccc-d22bc66fa68a}, !- Handle
-=======
-  {73d932cf-e0d4-4fc0-88d9-99532233406a}, !- Handle
->>>>>>> 7902c0f9
+  {cb450ad0-fd61-44b3-8e50-bcdfbdfa85d9}, !- Handle
   Denver Intl Ap_CO_USA,                  !- Name
   39.83,                                  !- Latitude {deg}
   -104.65,                                !- Longitude {deg}
@@ -236,11 +187,7 @@
   ;                                       !- Terrain
 
 OS:ClimateZones,
-<<<<<<< HEAD
-  {2de11779-dc1a-4d15-b396-d137b32bd767}, !- Handle
-=======
-  {28ec3dfb-f6bc-432c-9689-a71f9c10e725}, !- Handle
->>>>>>> 7902c0f9
+  {7035d0e3-2f3a-4586-9b61-d756d3e7964d}, !- Handle
   ,                                       !- Active Institution
   ,                                       !- Active Year
   ,                                       !- Climate Zone Institution Name 1
@@ -253,31 +200,19 @@
   Cold;                                   !- Climate Zone Value 2
 
 OS:Site:WaterMainsTemperature,
-<<<<<<< HEAD
-  {75f9ac31-4678-4418-985f-d493565e2bad}, !- Handle
-=======
-  {3410b197-2252-45a6-93c8-345275585a26}, !- Handle
->>>>>>> 7902c0f9
+  {611761c4-1776-434a-b680-3f3a046baa3a}, !- Handle
   Correlation,                            !- Calculation Method
   ,                                       !- Temperature Schedule Name
   10.8753424657535,                       !- Annual Average Outdoor Air Temperature {C}
   23.1524007936508;                       !- Maximum Difference In Monthly Average Outdoor Air Temperatures {deltaC}
 
 OS:RunPeriodControl:DaylightSavingTime,
-<<<<<<< HEAD
-  {d200b5ef-c408-4bcb-ab90-6af3aebd8c66}, !- Handle
-=======
-  {1d8aecb8-a9a3-41ab-b5d6-9449fd1bb098}, !- Handle
->>>>>>> 7902c0f9
+  {f8c3b26c-1e2f-4176-be40-70e0535b09e8}, !- Handle
   3/12,                                   !- Start Date
   11/5;                                   !- End Date
 
 OS:Site:GroundTemperature:Deep,
-<<<<<<< HEAD
-  {5c8e6423-62fc-46bf-95d7-add2a4b1a104}, !- Handle
-=======
-  {9d8cd54e-b3ae-4f6e-9fdf-37e15778a719}, !- Handle
->>>>>>> 7902c0f9
+  {22aaa7a4-2d8e-40d6-aae8-d1277a47b5fe}, !- Handle
   10.8753424657535,                       !- January Deep Ground Temperature {C}
   10.8753424657535,                       !- February Deep Ground Temperature {C}
   10.8753424657535,                       !- March Deep Ground Temperature {C}
@@ -292,11 +227,7 @@
   10.8753424657535;                       !- December Deep Ground Temperature {C}
 
 OS:Building,
-<<<<<<< HEAD
-  {ae401ed8-356f-4c23-9a02-d647cc61b990}, !- Handle
-=======
-  {d2ab0eaf-62af-43ef-a674-ea88416c4ac8}, !- Handle
->>>>>>> 7902c0f9
+  {734de1c7-e893-4f5e-9e99-f634e5224d57}, !- Handle
   Building 1,                             !- Name
   ,                                       !- Building Sector Type
   0,                                      !- North Axis {deg}
@@ -311,13 +242,8 @@
   8;                                      !- Standards Number of Living Units
 
 OS:AdditionalProperties,
-<<<<<<< HEAD
-  {31274ac0-7ffa-48c4-9d71-6a194923bdcb}, !- Handle
-  {ae401ed8-356f-4c23-9a02-d647cc61b990}, !- Object Name
-=======
-  {5762b159-c080-497f-8487-b773f3ec48e9}, !- Handle
-  {d2ab0eaf-62af-43ef-a674-ea88416c4ac8}, !- Object Name
->>>>>>> 7902c0f9
+  {aca24554-d2c0-4836-a0cb-7c48da602c7c}, !- Handle
+  {734de1c7-e893-4f5e-9e99-f634e5224d57}, !- Object Name
   num_units,                              !- Feature Name 1
   Integer,                                !- Feature Data Type 1
   8,                                      !- Feature Value 1
@@ -344,11 +270,7 @@
   Double-Loaded Interior;                 !- Feature Value 8
 
 OS:ThermalZone,
-<<<<<<< HEAD
-  {de636cf2-a520-42d1-a97a-a0e6556c0236}, !- Handle
-=======
-  {07cb2ed2-c537-4043-b74c-6d83cfd90be2}, !- Handle
->>>>>>> 7902c0f9
+  {aa5a3510-9f67-4f46-b95e-b5e05ec09142}, !- Handle
   living zone,                            !- Name
   ,                                       !- Multiplier
   ,                                       !- Ceiling Height {m}
@@ -357,17 +279,10 @@
   ,                                       !- Zone Inside Convection Algorithm
   ,                                       !- Zone Outside Convection Algorithm
   ,                                       !- Zone Conditioning Equipment List Name
-<<<<<<< HEAD
-  {dd31c722-d676-4142-a11f-b0d14f973e8d}, !- Zone Air Inlet Port List
-  {a37b46a1-73be-486f-8115-af906502181b}, !- Zone Air Exhaust Port List
-  {c01aab49-86e3-45eb-90a8-5b9b9c787008}, !- Zone Air Node Name
-  {50966405-bdc7-4aac-bd46-3ad1a060c234}, !- Zone Return Air Port List
-=======
-  {3daa307c-e66f-4bce-8acb-876e782399b6}, !- Zone Air Inlet Port List
-  {760b3417-5e5a-4f0f-a9ca-0c0aaacbcad9}, !- Zone Air Exhaust Port List
-  {116516ef-01e7-4068-aa04-86374d01b057}, !- Zone Air Node Name
-  {93f47c73-17af-49a5-a82e-73181d4acb9d}, !- Zone Return Air Port List
->>>>>>> 7902c0f9
+  {2c384029-478e-42b9-a9c4-5f3a599ced2e}, !- Zone Air Inlet Port List
+  {71be54b5-6c0d-4dba-b521-71642e182772}, !- Zone Air Exhaust Port List
+  {774c1ada-f821-4c6c-8627-c12cc86d1ace}, !- Zone Air Node Name
+  {6391cd3c-186c-48d8-b2cf-c2d2f86653c1}, !- Zone Return Air Port List
   ,                                       !- Primary Daylighting Control Name
   ,                                       !- Fraction of Zone Controlled by Primary Daylighting Control
   ,                                       !- Secondary Daylighting Control Name
@@ -378,71 +293,37 @@
   No;                                     !- Use Ideal Air Loads
 
 OS:Node,
-<<<<<<< HEAD
-  {9e773516-356b-46e7-8829-7537e5e092b3}, !- Handle
+  {c888ade4-65e1-407c-b503-7d16591f2189}, !- Handle
   Node 1,                                 !- Name
-  {c01aab49-86e3-45eb-90a8-5b9b9c787008}, !- Inlet Port
+  {774c1ada-f821-4c6c-8627-c12cc86d1ace}, !- Inlet Port
   ;                                       !- Outlet Port
 
 OS:Connection,
-  {c01aab49-86e3-45eb-90a8-5b9b9c787008}, !- Handle
-  {14a1b340-a6bc-493b-8ab5-89908b043a3c}, !- Name
-  {de636cf2-a520-42d1-a97a-a0e6556c0236}, !- Source Object
+  {774c1ada-f821-4c6c-8627-c12cc86d1ace}, !- Handle
+  {e28ae3b9-182f-4db7-a14c-efe85db50c27}, !- Name
+  {aa5a3510-9f67-4f46-b95e-b5e05ec09142}, !- Source Object
   11,                                     !- Outlet Port
-  {9e773516-356b-46e7-8829-7537e5e092b3}, !- Target Object
+  {c888ade4-65e1-407c-b503-7d16591f2189}, !- Target Object
   2;                                      !- Inlet Port
 
 OS:PortList,
-  {dd31c722-d676-4142-a11f-b0d14f973e8d}, !- Handle
-  {e8641de5-e912-4893-ae36-9068db433a6f}, !- Name
-  {de636cf2-a520-42d1-a97a-a0e6556c0236}; !- HVAC Component
+  {2c384029-478e-42b9-a9c4-5f3a599ced2e}, !- Handle
+  {bc9422f7-eff8-4834-a8bb-50f619d341fb}, !- Name
+  {aa5a3510-9f67-4f46-b95e-b5e05ec09142}; !- HVAC Component
 
 OS:PortList,
-  {a37b46a1-73be-486f-8115-af906502181b}, !- Handle
-  {1a10e40a-c11d-4069-aa00-6f4a9d04aaca}, !- Name
-  {de636cf2-a520-42d1-a97a-a0e6556c0236}; !- HVAC Component
+  {71be54b5-6c0d-4dba-b521-71642e182772}, !- Handle
+  {0a66ab43-cfc0-44df-bd2f-6656eeed6e0e}, !- Name
+  {aa5a3510-9f67-4f46-b95e-b5e05ec09142}; !- HVAC Component
 
 OS:PortList,
-  {50966405-bdc7-4aac-bd46-3ad1a060c234}, !- Handle
-  {1f492421-b28a-4b8b-b571-fa2ba4ba5b27}, !- Name
-  {de636cf2-a520-42d1-a97a-a0e6556c0236}; !- HVAC Component
+  {6391cd3c-186c-48d8-b2cf-c2d2f86653c1}, !- Handle
+  {5ba1b19d-e1f3-42bb-8a24-eba790fba1ae}, !- Name
+  {aa5a3510-9f67-4f46-b95e-b5e05ec09142}; !- HVAC Component
 
 OS:Sizing:Zone,
-  {43415027-b634-42e7-8939-76ee6baa995e}, !- Handle
-  {de636cf2-a520-42d1-a97a-a0e6556c0236}, !- Zone or ZoneList Name
-=======
-  {f41408d2-4c27-413e-87d6-fc58ba23628d}, !- Handle
-  Node 1,                                 !- Name
-  {116516ef-01e7-4068-aa04-86374d01b057}, !- Inlet Port
-  ;                                       !- Outlet Port
-
-OS:Connection,
-  {116516ef-01e7-4068-aa04-86374d01b057}, !- Handle
-  {32fbe0ee-f52f-4bc1-8869-2ecc6296f2a2}, !- Name
-  {07cb2ed2-c537-4043-b74c-6d83cfd90be2}, !- Source Object
-  11,                                     !- Outlet Port
-  {f41408d2-4c27-413e-87d6-fc58ba23628d}, !- Target Object
-  2;                                      !- Inlet Port
-
-OS:PortList,
-  {3daa307c-e66f-4bce-8acb-876e782399b6}, !- Handle
-  {161bd23d-49d8-4fab-b954-304bc45c8fac}, !- Name
-  {07cb2ed2-c537-4043-b74c-6d83cfd90be2}; !- HVAC Component
-
-OS:PortList,
-  {760b3417-5e5a-4f0f-a9ca-0c0aaacbcad9}, !- Handle
-  {59699fc0-2d27-43a7-bf6f-9548db073556}, !- Name
-  {07cb2ed2-c537-4043-b74c-6d83cfd90be2}; !- HVAC Component
-
-OS:PortList,
-  {93f47c73-17af-49a5-a82e-73181d4acb9d}, !- Handle
-  {4c9d4dfc-9b45-495a-80d3-f81cf724b02d}, !- Name
-  {07cb2ed2-c537-4043-b74c-6d83cfd90be2}; !- HVAC Component
-
-OS:Sizing:Zone,
-  {d0b0de80-693d-4375-9b58-2c3b653891bf}, !- Handle
-  {07cb2ed2-c537-4043-b74c-6d83cfd90be2}, !- Zone or ZoneList Name
->>>>>>> 7902c0f9
+  {17295c58-0547-4ec8-9d66-ed06305bbfa4}, !- Handle
+  {aa5a3510-9f67-4f46-b95e-b5e05ec09142}, !- Zone or ZoneList Name
   SupplyAirTemperature,                   !- Zone Cooling Design Supply Air Temperature Input Method
   14,                                     !- Zone Cooling Design Supply Air Temperature {C}
   11.11,                                  !- Zone Cooling Design Supply Air Temperature Difference {deltaC}
@@ -471,25 +352,14 @@
   autosize;                               !- Dedicated Outdoor Air High Setpoint Temperature for Design {C}
 
 OS:ZoneHVAC:EquipmentList,
-<<<<<<< HEAD
-  {c0333d7a-b62d-4d03-9f16-515ea90394c1}, !- Handle
+  {ce3070b7-9fe2-434d-a928-90247befdc42}, !- Handle
   Zone HVAC Equipment List 1,             !- Name
-  {de636cf2-a520-42d1-a97a-a0e6556c0236}; !- Thermal Zone
+  {aa5a3510-9f67-4f46-b95e-b5e05ec09142}; !- Thermal Zone
 
 OS:Space,
-  {243f501d-706c-4320-98e3-2cd7f23b758b}, !- Handle
+  {16d27241-19a9-4621-a9b0-773124b25ae6}, !- Handle
   living space,                           !- Name
-  {0e5d59dc-c35c-4334-9e14-460dc5b36315}, !- Space Type Name
-=======
-  {abadc103-8b1f-4ba6-be02-b81c12b9795d}, !- Handle
-  Zone HVAC Equipment List 1,             !- Name
-  {07cb2ed2-c537-4043-b74c-6d83cfd90be2}; !- Thermal Zone
-
-OS:Space,
-  {0ca2fa70-4192-4bc2-9a03-e71a2f78ef99}, !- Handle
-  living space,                           !- Name
-  {0241c716-2a8f-4377-9fa7-37fa0e1b760e}, !- Space Type Name
->>>>>>> 7902c0f9
+  {c87c1679-1eb6-4f93-9247-aa6ce943a210}, !- Space Type Name
   ,                                       !- Default Construction Set Name
   ,                                       !- Default Schedule Set Name
   ,                                       !- Direction of Relative North {deg}
@@ -497,31 +367,17 @@
   ,                                       !- Y Origin {m}
   ,                                       !- Z Origin {m}
   ,                                       !- Building Story Name
-<<<<<<< HEAD
-  {de636cf2-a520-42d1-a97a-a0e6556c0236}, !- Thermal Zone Name
+  {aa5a3510-9f67-4f46-b95e-b5e05ec09142}, !- Thermal Zone Name
   ,                                       !- Part of Total Floor Area
   ,                                       !- Design Specification Outdoor Air Object Name
-  {8d46b10b-c0df-417a-8192-c073c9434417}; !- Building Unit Name
-
-OS:Surface,
-  {75a3df4e-0cfe-4ed6-a45a-47a794b134bc}, !- Handle
+  {4e4cd60f-1086-4c63-9e33-e2a13eeb235a}; !- Building Unit Name
+
+OS:Surface,
+  {bc0533f4-2886-4b3e-b6ff-6bb13f021a52}, !- Handle
   Surface 1,                              !- Name
   Floor,                                  !- Surface Type
   ,                                       !- Construction Name
-  {243f501d-706c-4320-98e3-2cd7f23b758b}, !- Space Name
-=======
-  {07cb2ed2-c537-4043-b74c-6d83cfd90be2}, !- Thermal Zone Name
-  ,                                       !- Part of Total Floor Area
-  ,                                       !- Design Specification Outdoor Air Object Name
-  {5d2e40ae-fd29-48b0-a5f7-e3334e9377e6}; !- Building Unit Name
-
-OS:Surface,
-  {abcedd0b-8b52-4a35-99d7-8e089d2eed5e}, !- Handle
-  Surface 1,                              !- Name
-  Floor,                                  !- Surface Type
-  ,                                       !- Construction Name
-  {0ca2fa70-4192-4bc2-9a03-e71a2f78ef99}, !- Space Name
->>>>>>> 7902c0f9
+  {16d27241-19a9-4621-a9b0-773124b25ae6}, !- Space Name
   Foundation,                             !- Outside Boundary Condition
   ,                                       !- Outside Boundary Condition Object
   NoSun,                                  !- Sun Exposure
@@ -534,19 +390,11 @@
   6.46578440716979, -12.9315688143396, 0; !- X,Y,Z Vertex 4 {m}
 
 OS:Surface,
-<<<<<<< HEAD
-  {a4edc52f-9eaf-4c82-86db-574602f04822}, !- Handle
+  {268a7a05-4fbe-410d-bc93-d5d888d171eb}, !- Handle
   Surface 2,                              !- Name
   Wall,                                   !- Surface Type
   ,                                       !- Construction Name
-  {243f501d-706c-4320-98e3-2cd7f23b758b}, !- Space Name
-=======
-  {9e575acc-b5e0-4020-a25e-f84c7b97bab0}, !- Handle
-  Surface 2,                              !- Name
-  Wall,                                   !- Surface Type
-  ,                                       !- Construction Name
-  {0ca2fa70-4192-4bc2-9a03-e71a2f78ef99}, !- Space Name
->>>>>>> 7902c0f9
+  {16d27241-19a9-4621-a9b0-773124b25ae6}, !- Space Name
   Outdoors,                               !- Outside Boundary Condition
   ,                                       !- Outside Boundary Condition Object
   SunExposed,                             !- Sun Exposure
@@ -559,19 +407,11 @@
   0, -12.9315688143396, 2.4384;           !- X,Y,Z Vertex 4 {m}
 
 OS:Surface,
-<<<<<<< HEAD
-  {5925bc3e-32eb-4680-b081-215e520bcdd5}, !- Handle
+  {6827a2b3-23c1-4841-967b-f19b57dd3afc}, !- Handle
   Surface 3,                              !- Name
   Wall,                                   !- Surface Type
   ,                                       !- Construction Name
-  {243f501d-706c-4320-98e3-2cd7f23b758b}, !- Space Name
-=======
-  {e59f594c-f193-43d5-84b5-1c1ff8845cc5}, !- Handle
-  Surface 3,                              !- Name
-  Wall,                                   !- Surface Type
-  ,                                       !- Construction Name
-  {0ca2fa70-4192-4bc2-9a03-e71a2f78ef99}, !- Space Name
->>>>>>> 7902c0f9
+  {16d27241-19a9-4621-a9b0-773124b25ae6}, !- Space Name
   Adiabatic,                              !- Outside Boundary Condition
   ,                                       !- Outside Boundary Condition Object
   NoSun,                                  !- Sun Exposure
@@ -584,19 +424,11 @@
   0, 0, 2.4384;                           !- X,Y,Z Vertex 4 {m}
 
 OS:Surface,
-<<<<<<< HEAD
-  {46182c1e-5324-45b2-8bc2-2bfd14125626}, !- Handle
+  {4f17d07b-5389-44f4-aa16-4392bd862451}, !- Handle
   Surface 4,                              !- Name
   Wall,                                   !- Surface Type
   ,                                       !- Construction Name
-  {243f501d-706c-4320-98e3-2cd7f23b758b}, !- Space Name
-=======
-  {8e0624c0-20ca-4b92-8f06-11801a792db6}, !- Handle
-  Surface 4,                              !- Name
-  Wall,                                   !- Surface Type
-  ,                                       !- Construction Name
-  {0ca2fa70-4192-4bc2-9a03-e71a2f78ef99}, !- Space Name
->>>>>>> 7902c0f9
+  {16d27241-19a9-4621-a9b0-773124b25ae6}, !- Space Name
   Adiabatic,                              !- Outside Boundary Condition
   ,                                       !- Outside Boundary Condition Object
   NoSun,                                  !- Sun Exposure
@@ -609,19 +441,11 @@
   6.46578440716979, 0, 2.4384;            !- X,Y,Z Vertex 4 {m}
 
 OS:Surface,
-<<<<<<< HEAD
-  {64226237-3594-4002-bc6a-a844320e89bb}, !- Handle
+  {d5a17904-6a14-4e37-9357-5d54cd920058}, !- Handle
   Surface 5,                              !- Name
   Wall,                                   !- Surface Type
   ,                                       !- Construction Name
-  {243f501d-706c-4320-98e3-2cd7f23b758b}, !- Space Name
-=======
-  {21e1902c-de4e-4fcb-93f5-29b61d6f1a1b}, !- Handle
-  Surface 5,                              !- Name
-  Wall,                                   !- Surface Type
-  ,                                       !- Construction Name
-  {0ca2fa70-4192-4bc2-9a03-e71a2f78ef99}, !- Space Name
->>>>>>> 7902c0f9
+  {16d27241-19a9-4621-a9b0-773124b25ae6}, !- Space Name
   Outdoors,                               !- Outside Boundary Condition
   ,                                       !- Outside Boundary Condition Object
   SunExposed,                             !- Sun Exposure
@@ -634,19 +458,11 @@
   6.46578440716979, -12.9315688143396, 2.4384; !- X,Y,Z Vertex 4 {m}
 
 OS:Surface,
-<<<<<<< HEAD
-  {5c062ae4-f248-4608-8435-2451a78fdebf}, !- Handle
+  {494e6a4e-6006-4af1-bab6-7bc0101f8ba1}, !- Handle
   Surface 6,                              !- Name
   RoofCeiling,                            !- Surface Type
   ,                                       !- Construction Name
-  {243f501d-706c-4320-98e3-2cd7f23b758b}, !- Space Name
-=======
-  {d1324e68-6178-4acf-b9ea-48c20c525e1e}, !- Handle
-  Surface 6,                              !- Name
-  RoofCeiling,                            !- Surface Type
-  ,                                       !- Construction Name
-  {0ca2fa70-4192-4bc2-9a03-e71a2f78ef99}, !- Space Name
->>>>>>> 7902c0f9
+  {16d27241-19a9-4621-a9b0-773124b25ae6}, !- Space Name
   Outdoors,                               !- Outside Boundary Condition
   ,                                       !- Outside Boundary Condition Object
   SunExposed,                             !- Sun Exposure
@@ -659,11 +475,7 @@
   0, -12.9315688143396, 2.4384;           !- X,Y,Z Vertex 4 {m}
 
 OS:SpaceType,
-<<<<<<< HEAD
-  {0e5d59dc-c35c-4334-9e14-460dc5b36315}, !- Handle
-=======
-  {0241c716-2a8f-4377-9fa7-37fa0e1b760e}, !- Handle
->>>>>>> 7902c0f9
+  {c87c1679-1eb6-4f93-9247-aa6ce943a210}, !- Handle
   Space Type 1,                           !- Name
   ,                                       !- Default Construction Set Name
   ,                                       !- Default Schedule Set Name
@@ -674,11 +486,7 @@
   living;                                 !- Standards Space Type
 
 OS:ThermalZone,
-<<<<<<< HEAD
-  {69ba1193-67a8-49c8-9f3e-26641d6735ca}, !- Handle
-=======
-  {69e354e3-d8b5-45db-a6d0-f4fa89041111}, !- Handle
->>>>>>> 7902c0f9
+  {ae759da7-ffa4-49da-b4ea-123d14acd25e}, !- Handle
   corridor zone,                          !- Name
   ,                                       !- Multiplier
   ,                                       !- Ceiling Height {m}
@@ -687,17 +495,10 @@
   ,                                       !- Zone Inside Convection Algorithm
   ,                                       !- Zone Outside Convection Algorithm
   ,                                       !- Zone Conditioning Equipment List Name
-<<<<<<< HEAD
-  {23892d2b-7ee6-40fb-b413-bcc4894e3dce}, !- Zone Air Inlet Port List
-  {e42f821a-b0f8-4257-88f6-b558dd88d7c9}, !- Zone Air Exhaust Port List
-  {c4544398-ea24-4cb0-86bc-569f756ac6f6}, !- Zone Air Node Name
-  {d5717b2f-bb1f-479e-89e9-2c68b39c712c}, !- Zone Return Air Port List
-=======
-  {f5564bef-fabd-4425-b60e-2afa69e517f2}, !- Zone Air Inlet Port List
-  {752f0d37-a76c-4700-849a-ceabe75aa12c}, !- Zone Air Exhaust Port List
-  {acb29d8b-0056-4a6d-ad99-fef50be1db1c}, !- Zone Air Node Name
-  {32199b0f-16bb-4235-bcf5-05d2ce910af3}, !- Zone Return Air Port List
->>>>>>> 7902c0f9
+  {de551085-cdb4-48fd-aa5c-31b02916433b}, !- Zone Air Inlet Port List
+  {ef74927a-3074-4771-8dbc-184d6b6144dd}, !- Zone Air Exhaust Port List
+  {52e7547a-7c00-4811-94f5-a597cc3b7844}, !- Zone Air Node Name
+  {d94abc6e-b54f-4cf5-8d5f-65f4e96d8816}, !- Zone Return Air Port List
   ,                                       !- Primary Daylighting Control Name
   ,                                       !- Fraction of Zone Controlled by Primary Daylighting Control
   ,                                       !- Secondary Daylighting Control Name
@@ -708,71 +509,37 @@
   No;                                     !- Use Ideal Air Loads
 
 OS:Node,
-<<<<<<< HEAD
-  {c2e3d77b-e488-4f89-b3ad-5abd6d2e6d0a}, !- Handle
+  {a85f63a7-676d-4426-8c77-21951f735fd1}, !- Handle
   Node 2,                                 !- Name
-  {c4544398-ea24-4cb0-86bc-569f756ac6f6}, !- Inlet Port
+  {52e7547a-7c00-4811-94f5-a597cc3b7844}, !- Inlet Port
   ;                                       !- Outlet Port
 
 OS:Connection,
-  {c4544398-ea24-4cb0-86bc-569f756ac6f6}, !- Handle
-  {6743180a-aad1-4a0c-85a6-801dd76c0fad}, !- Name
-  {69ba1193-67a8-49c8-9f3e-26641d6735ca}, !- Source Object
+  {52e7547a-7c00-4811-94f5-a597cc3b7844}, !- Handle
+  {dca7f5e6-b220-422b-8de2-3f3ff9857bcc}, !- Name
+  {ae759da7-ffa4-49da-b4ea-123d14acd25e}, !- Source Object
   11,                                     !- Outlet Port
-  {c2e3d77b-e488-4f89-b3ad-5abd6d2e6d0a}, !- Target Object
+  {a85f63a7-676d-4426-8c77-21951f735fd1}, !- Target Object
   2;                                      !- Inlet Port
 
 OS:PortList,
-  {23892d2b-7ee6-40fb-b413-bcc4894e3dce}, !- Handle
-  {a8588919-4d99-454b-8a12-aa32cbc5c184}, !- Name
-  {69ba1193-67a8-49c8-9f3e-26641d6735ca}; !- HVAC Component
+  {de551085-cdb4-48fd-aa5c-31b02916433b}, !- Handle
+  {1ca35b4c-9d89-43ad-8732-26d54da5a766}, !- Name
+  {ae759da7-ffa4-49da-b4ea-123d14acd25e}; !- HVAC Component
 
 OS:PortList,
-  {e42f821a-b0f8-4257-88f6-b558dd88d7c9}, !- Handle
-  {fa0b6907-9afd-4c14-aced-d34e5bfbf4a6}, !- Name
-  {69ba1193-67a8-49c8-9f3e-26641d6735ca}; !- HVAC Component
+  {ef74927a-3074-4771-8dbc-184d6b6144dd}, !- Handle
+  {9fedad1b-4991-48e0-8a49-f5f8b03abb85}, !- Name
+  {ae759da7-ffa4-49da-b4ea-123d14acd25e}; !- HVAC Component
 
 OS:PortList,
-  {d5717b2f-bb1f-479e-89e9-2c68b39c712c}, !- Handle
-  {a420bcf8-9399-4951-ba4e-2c8b03cf35c8}, !- Name
-  {69ba1193-67a8-49c8-9f3e-26641d6735ca}; !- HVAC Component
+  {d94abc6e-b54f-4cf5-8d5f-65f4e96d8816}, !- Handle
+  {a6eab95a-57a4-409f-85d7-11729492aaed}, !- Name
+  {ae759da7-ffa4-49da-b4ea-123d14acd25e}; !- HVAC Component
 
 OS:Sizing:Zone,
-  {12c8afb8-85be-482d-9e40-6cd7600ac143}, !- Handle
-  {69ba1193-67a8-49c8-9f3e-26641d6735ca}, !- Zone or ZoneList Name
-=======
-  {fd563667-d9e7-4e16-8d53-fe26e9396188}, !- Handle
-  Node 2,                                 !- Name
-  {acb29d8b-0056-4a6d-ad99-fef50be1db1c}, !- Inlet Port
-  ;                                       !- Outlet Port
-
-OS:Connection,
-  {acb29d8b-0056-4a6d-ad99-fef50be1db1c}, !- Handle
-  {edc9755a-b52d-44d8-8e4f-67c22009ad88}, !- Name
-  {69e354e3-d8b5-45db-a6d0-f4fa89041111}, !- Source Object
-  11,                                     !- Outlet Port
-  {fd563667-d9e7-4e16-8d53-fe26e9396188}, !- Target Object
-  2;                                      !- Inlet Port
-
-OS:PortList,
-  {f5564bef-fabd-4425-b60e-2afa69e517f2}, !- Handle
-  {ce5b8c67-6455-49ea-96e9-2ec26873612f}, !- Name
-  {69e354e3-d8b5-45db-a6d0-f4fa89041111}; !- HVAC Component
-
-OS:PortList,
-  {752f0d37-a76c-4700-849a-ceabe75aa12c}, !- Handle
-  {b37d99bc-2f94-48ae-90c7-08741fd636aa}, !- Name
-  {69e354e3-d8b5-45db-a6d0-f4fa89041111}; !- HVAC Component
-
-OS:PortList,
-  {32199b0f-16bb-4235-bcf5-05d2ce910af3}, !- Handle
-  {caa45b45-4cc1-44a5-8959-572145b570d4}, !- Name
-  {69e354e3-d8b5-45db-a6d0-f4fa89041111}; !- HVAC Component
-
-OS:Sizing:Zone,
-  {64dc4c65-66c3-4a7e-82cb-cddd36b96cc0}, !- Handle
-  {69e354e3-d8b5-45db-a6d0-f4fa89041111}, !- Zone or ZoneList Name
->>>>>>> 7902c0f9
+  {46b63595-fea0-40f7-8426-a3b65de650d8}, !- Handle
+  {ae759da7-ffa4-49da-b4ea-123d14acd25e}, !- Zone or ZoneList Name
   SupplyAirTemperature,                   !- Zone Cooling Design Supply Air Temperature Input Method
   14,                                     !- Zone Cooling Design Supply Air Temperature {C}
   11.11,                                  !- Zone Cooling Design Supply Air Temperature Difference {deltaC}
@@ -801,25 +568,14 @@
   autosize;                               !- Dedicated Outdoor Air High Setpoint Temperature for Design {C}
 
 OS:ZoneHVAC:EquipmentList,
-<<<<<<< HEAD
-  {384949b3-7a58-4672-85b9-6618c164bdca}, !- Handle
+  {dfb5444f-a862-4c1d-bcc3-0287a52d3aa8}, !- Handle
   Zone HVAC Equipment List 2,             !- Name
-  {69ba1193-67a8-49c8-9f3e-26641d6735ca}; !- Thermal Zone
+  {ae759da7-ffa4-49da-b4ea-123d14acd25e}; !- Thermal Zone
 
 OS:Space,
-  {7e298463-5c88-4067-8881-9c35759ef8e0}, !- Handle
+  {6e74a507-0ebf-4644-8cd9-28dcaa8a0650}, !- Handle
   corridor space,                         !- Name
-  {5c95dae4-cce8-4c24-b35b-8d611d1e01da}, !- Space Type Name
-=======
-  {b044e96e-a589-4687-8ba1-142f894f8849}, !- Handle
-  Zone HVAC Equipment List 2,             !- Name
-  {69e354e3-d8b5-45db-a6d0-f4fa89041111}; !- Thermal Zone
-
-OS:Space,
-  {d97538c4-914f-4f4b-ae2d-22b8e6c31aab}, !- Handle
-  corridor space,                         !- Name
-  {5bb655a3-e7fa-4fbc-9767-caaf08e3f546}, !- Space Type Name
->>>>>>> 7902c0f9
+  {70d544c6-18d2-42f2-903e-085d0cfb09b2}, !- Space Type Name
   ,                                       !- Default Construction Set Name
   ,                                       !- Default Schedule Set Name
   ,                                       !- Direction of Relative North {deg}
@@ -827,25 +583,14 @@
   ,                                       !- Y Origin {m}
   ,                                       !- Z Origin {m}
   ,                                       !- Building Story Name
-<<<<<<< HEAD
-  {69ba1193-67a8-49c8-9f3e-26641d6735ca}; !- Thermal Zone Name
-
-OS:Surface,
-  {cc0a5551-d4ff-44a6-8c2b-1b98aa364798}, !- Handle
+  {ae759da7-ffa4-49da-b4ea-123d14acd25e}; !- Thermal Zone Name
+
+OS:Surface,
+  {02fcc219-6baf-42fa-bb5b-9685ed146d6d}, !- Handle
   Surface 7,                              !- Name
   Floor,                                  !- Surface Type
   ,                                       !- Construction Name
-  {7e298463-5c88-4067-8881-9c35759ef8e0}, !- Space Name
-=======
-  {69e354e3-d8b5-45db-a6d0-f4fa89041111}; !- Thermal Zone Name
-
-OS:Surface,
-  {037164c0-7428-43c7-ab64-de18ba4b5b73}, !- Handle
-  Surface 7,                              !- Name
-  Floor,                                  !- Surface Type
-  ,                                       !- Construction Name
-  {d97538c4-914f-4f4b-ae2d-22b8e6c31aab}, !- Space Name
->>>>>>> 7902c0f9
+  {6e74a507-0ebf-4644-8cd9-28dcaa8a0650}, !- Space Name
   Foundation,                             !- Outside Boundary Condition
   ,                                       !- Outside Boundary Condition Object
   NoSun,                                  !- Sun Exposure
@@ -858,19 +603,11 @@
   6.46578440716979, 0, 0;                 !- X,Y,Z Vertex 4 {m}
 
 OS:Surface,
-<<<<<<< HEAD
-  {ad5dab24-1ec4-41ab-96d9-b4c1722ee357}, !- Handle
+  {9ad64670-cf94-4c95-961c-de3ab052a71b}, !- Handle
   Surface 8,                              !- Name
   Wall,                                   !- Surface Type
   ,                                       !- Construction Name
-  {7e298463-5c88-4067-8881-9c35759ef8e0}, !- Space Name
-=======
-  {a98e29fa-894e-45b9-bd6c-d27c84e3ca32}, !- Handle
-  Surface 8,                              !- Name
-  Wall,                                   !- Surface Type
-  ,                                       !- Construction Name
-  {d97538c4-914f-4f4b-ae2d-22b8e6c31aab}, !- Space Name
->>>>>>> 7902c0f9
+  {6e74a507-0ebf-4644-8cd9-28dcaa8a0650}, !- Space Name
   Outdoors,                               !- Outside Boundary Condition
   ,                                       !- Outside Boundary Condition Object
   SunExposed,                             !- Sun Exposure
@@ -883,19 +620,11 @@
   0, 0, 2.4384;                           !- X,Y,Z Vertex 4 {m}
 
 OS:Surface,
-<<<<<<< HEAD
-  {08c52bd3-7b0d-43f8-bb74-7548bd709d06}, !- Handle
+  {1ca92387-cc84-4124-b32e-6ebe21d755b6}, !- Handle
   Surface 9,                              !- Name
   Wall,                                   !- Surface Type
   ,                                       !- Construction Name
-  {7e298463-5c88-4067-8881-9c35759ef8e0}, !- Space Name
-=======
-  {c9a98124-1a87-4b77-9b6e-42957320171b}, !- Handle
-  Surface 9,                              !- Name
-  Wall,                                   !- Surface Type
-  ,                                       !- Construction Name
-  {d97538c4-914f-4f4b-ae2d-22b8e6c31aab}, !- Space Name
->>>>>>> 7902c0f9
+  {6e74a507-0ebf-4644-8cd9-28dcaa8a0650}, !- Space Name
   Adiabatic,                              !- Outside Boundary Condition
   ,                                       !- Outside Boundary Condition Object
   NoSun,                                  !- Sun Exposure
@@ -908,19 +637,11 @@
   0, 1.524, 2.4384;                       !- X,Y,Z Vertex 4 {m}
 
 OS:Surface,
-<<<<<<< HEAD
-  {13c56f43-53fe-4d81-aee5-1c7d1ece674d}, !- Handle
+  {a47f93b8-7f93-497d-a10a-8ab28e165da4}, !- Handle
   Surface 10,                             !- Name
   Wall,                                   !- Surface Type
   ,                                       !- Construction Name
-  {7e298463-5c88-4067-8881-9c35759ef8e0}, !- Space Name
-=======
-  {ff6d1c41-1308-4346-85f6-c517c6f34fb3}, !- Handle
-  Surface 10,                             !- Name
-  Wall,                                   !- Surface Type
-  ,                                       !- Construction Name
-  {d97538c4-914f-4f4b-ae2d-22b8e6c31aab}, !- Space Name
->>>>>>> 7902c0f9
+  {6e74a507-0ebf-4644-8cd9-28dcaa8a0650}, !- Space Name
   Adiabatic,                              !- Outside Boundary Condition
   ,                                       !- Outside Boundary Condition Object
   NoSun,                                  !- Sun Exposure
@@ -933,19 +654,11 @@
   6.46578440716979, 1.524, 2.4384;        !- X,Y,Z Vertex 4 {m}
 
 OS:Surface,
-<<<<<<< HEAD
-  {f226775d-8d2d-4ec8-aa30-89ae76907f99}, !- Handle
+  {54a71871-ce86-4afe-a593-20ac279b2e35}, !- Handle
   Surface 11,                             !- Name
   Wall,                                   !- Surface Type
   ,                                       !- Construction Name
-  {7e298463-5c88-4067-8881-9c35759ef8e0}, !- Space Name
-=======
-  {f8d01b9f-acf1-42a4-b36d-49a5a517c663}, !- Handle
-  Surface 11,                             !- Name
-  Wall,                                   !- Surface Type
-  ,                                       !- Construction Name
-  {d97538c4-914f-4f4b-ae2d-22b8e6c31aab}, !- Space Name
->>>>>>> 7902c0f9
+  {6e74a507-0ebf-4644-8cd9-28dcaa8a0650}, !- Space Name
   Adiabatic,                              !- Outside Boundary Condition
   ,                                       !- Outside Boundary Condition Object
   NoSun,                                  !- Sun Exposure
@@ -958,19 +671,11 @@
   6.46578440716979, 0, 2.4384;            !- X,Y,Z Vertex 4 {m}
 
 OS:Surface,
-<<<<<<< HEAD
-  {6c7c2968-37f2-4de0-96df-a46e651eded7}, !- Handle
+  {5f62ba03-1ff2-4025-a532-2b79948d6842}, !- Handle
   Surface 12,                             !- Name
   RoofCeiling,                            !- Surface Type
   ,                                       !- Construction Name
-  {7e298463-5c88-4067-8881-9c35759ef8e0}, !- Space Name
-=======
-  {38e69730-fbd0-42f8-96c4-ce2b575f89fc}, !- Handle
-  Surface 12,                             !- Name
-  RoofCeiling,                            !- Surface Type
-  ,                                       !- Construction Name
-  {d97538c4-914f-4f4b-ae2d-22b8e6c31aab}, !- Space Name
->>>>>>> 7902c0f9
+  {6e74a507-0ebf-4644-8cd9-28dcaa8a0650}, !- Space Name
   Outdoors,                               !- Outside Boundary Condition
   ,                                       !- Outside Boundary Condition Object
   SunExposed,                             !- Sun Exposure
@@ -983,11 +688,7 @@
   0, 0, 2.4384;                           !- X,Y,Z Vertex 4 {m}
 
 OS:SpaceType,
-<<<<<<< HEAD
-  {5c95dae4-cce8-4c24-b35b-8d611d1e01da}, !- Handle
-=======
-  {5bb655a3-e7fa-4fbc-9767-caaf08e3f546}, !- Handle
->>>>>>> 7902c0f9
+  {70d544c6-18d2-42f2-903e-085d0cfb09b2}, !- Handle
   Space Type 2,                           !- Name
   ,                                       !- Default Construction Set Name
   ,                                       !- Default Schedule Set Name
@@ -998,23 +699,14 @@
   corridor;                               !- Standards Space Type
 
 OS:BuildingUnit,
-<<<<<<< HEAD
-  {8d46b10b-c0df-417a-8192-c073c9434417}, !- Handle
-=======
-  {5d2e40ae-fd29-48b0-a5f7-e3334e9377e6}, !- Handle
->>>>>>> 7902c0f9
+  {4e4cd60f-1086-4c63-9e33-e2a13eeb235a}, !- Handle
   unit 1,                                 !- Name
   ,                                       !- Rendering Color
   Residential;                            !- Building Unit Type
 
 OS:AdditionalProperties,
-<<<<<<< HEAD
-  {5436916a-a520-4bd7-93c3-402f360412b3}, !- Handle
-  {8d46b10b-c0df-417a-8192-c073c9434417}, !- Object Name
-=======
-  {9693e919-9189-4399-a106-09f776415cb0}, !- Handle
-  {5d2e40ae-fd29-48b0-a5f7-e3334e9377e6}, !- Object Name
->>>>>>> 7902c0f9
+  {caa0de3a-0eff-4490-acd6-fd576fb6b543}, !- Handle
+  {4e4cd60f-1086-4c63-9e33-e2a13eeb235a}, !- Object Name
   NumberOfBedrooms,                       !- Feature Name 1
   Integer,                                !- Feature Data Type 1
   3,                                      !- Feature Value 1
@@ -1026,20 +718,12 @@
   3.3900000000000001;                     !- Feature Value 3
 
 OS:External:File,
-<<<<<<< HEAD
-  {301d1ba2-bda9-451c-9169-dc6679181bd1}, !- Handle
-=======
-  {24920063-8661-4c9b-b203-97a3efc65eba}, !- Handle
->>>>>>> 7902c0f9
+  {9119c04a-2ee8-429d-a7a4-d2a570178bbd}, !- Handle
   8760.csv,                               !- Name
   8760.csv;                               !- File Name
 
 OS:Schedule:Day,
-<<<<<<< HEAD
-  {241738a0-54cc-464d-86c8-679769280fbf}, !- Handle
-=======
-  {fe1974ab-12e3-4336-87c8-8c46a5202d48}, !- Handle
->>>>>>> 7902c0f9
+  {d108f3e4-cbd9-4b2e-9446-df69be54f5ab}, !- Handle
   Schedule Day 1,                         !- Name
   ,                                       !- Schedule Type Limits Name
   ,                                       !- Interpolate to Timestep
@@ -1048,11 +732,7 @@
   0;                                      !- Value Until Time 1
 
 OS:Schedule:Day,
-<<<<<<< HEAD
-  {2778e96b-80b9-42c8-a65b-11c587812010}, !- Handle
-=======
-  {1ff4031d-4f9b-4543-808c-2bff75582802}, !- Handle
->>>>>>> 7902c0f9
+  {13960ea9-7267-429c-b546-670ac4d37bc3}, !- Handle
   Schedule Day 2,                         !- Name
   ,                                       !- Schedule Type Limits Name
   ,                                       !- Interpolate to Timestep
@@ -1061,17 +741,10 @@
   1;                                      !- Value Until Time 1
 
 OS:Schedule:File,
-<<<<<<< HEAD
-  {d20b6e07-0935-4b11-a8d9-8267493c4733}, !- Handle
+  {5ae2535e-95f8-4de9-8215-9c74b73524e5}, !- Handle
   occupants,                              !- Name
-  {ace85005-2977-4d3c-b364-3aa289cb811c}, !- Schedule Type Limits Name
-  {301d1ba2-bda9-451c-9169-dc6679181bd1}, !- External File Name
-=======
-  {6d0a0dac-858e-4a6d-bfd8-59dc9ed1afc8}, !- Handle
-  occupants,                              !- Name
-  {19ab864c-23a5-4c20-8113-084ed1925be7}, !- Schedule Type Limits Name
-  {24920063-8661-4c9b-b203-97a3efc65eba}, !- External File Name
->>>>>>> 7902c0f9
+  {66014e05-91c7-4f75-980f-2ce759895d02}, !- Schedule Type Limits Name
+  {9119c04a-2ee8-429d-a7a4-d2a570178bbd}, !- External File Name
   1,                                      !- Column Number
   1,                                      !- Rows to Skip at Top
   8760,                                   !- Number of Hours of Data
@@ -1080,38 +753,22 @@
   60;                                     !- Minutes per Item
 
 OS:Schedule:Ruleset,
-<<<<<<< HEAD
-  {b73c4c04-693d-4d95-b74c-024482328638}, !- Handle
+  {343cf232-4596-4c7c-a965-3a46c20109ff}, !- Handle
   Schedule Ruleset 1,                     !- Name
-  {e6649202-1bfa-422f-a712-4ba527b5eeca}, !- Schedule Type Limits Name
-  {6c96486f-d12e-4815-bae5-2ab1d3ae4841}; !- Default Day Schedule Name
+  {05cb8c9c-4d99-499c-870e-98ee646b2d4d}, !- Schedule Type Limits Name
+  {3aa550ab-6f12-420b-bacc-f1850874ab37}; !- Default Day Schedule Name
 
 OS:Schedule:Day,
-  {6c96486f-d12e-4815-bae5-2ab1d3ae4841}, !- Handle
+  {3aa550ab-6f12-420b-bacc-f1850874ab37}, !- Handle
   Schedule Day 3,                         !- Name
-  {e6649202-1bfa-422f-a712-4ba527b5eeca}, !- Schedule Type Limits Name
-=======
-  {46c2d01d-011c-4532-ad75-9f5cbe8e0cf9}, !- Handle
-  Schedule Ruleset 1,                     !- Name
-  {37b310fe-3900-4d05-a4f8-8ab395438e26}, !- Schedule Type Limits Name
-  {56f1efff-d96f-4325-9fba-2128b0277540}; !- Default Day Schedule Name
-
-OS:Schedule:Day,
-  {56f1efff-d96f-4325-9fba-2128b0277540}, !- Handle
-  Schedule Day 3,                         !- Name
-  {37b310fe-3900-4d05-a4f8-8ab395438e26}, !- Schedule Type Limits Name
->>>>>>> 7902c0f9
+  {05cb8c9c-4d99-499c-870e-98ee646b2d4d}, !- Schedule Type Limits Name
   ,                                       !- Interpolate to Timestep
   24,                                     !- Hour 1
   0,                                      !- Minute 1
   112.539290946133;                       !- Value Until Time 1
 
 OS:People:Definition,
-<<<<<<< HEAD
-  {9bdf6290-4066-402c-9217-98a5d97c45ec}, !- Handle
-=======
-  {3e8192fe-62ee-4f0e-916f-14de95481085}, !- Handle
->>>>>>> 7902c0f9
+  {38c22148-91b4-4f56-9ba2-d35171f85dc9}, !- Handle
   res occupants|living space,             !- Name
   People,                                 !- Number of People Calculation Method
   3.39,                                   !- Number of People {people}
@@ -1124,21 +781,12 @@
   ZoneAveraged;                           !- Mean Radiant Temperature Calculation Type
 
 OS:People,
-<<<<<<< HEAD
-  {e1100f2e-0b9b-4091-b6d6-862a7662540e}, !- Handle
+  {f790f8a7-bb5d-486a-ace2-dafca13905f3}, !- Handle
   res occupants|living space,             !- Name
-  {9bdf6290-4066-402c-9217-98a5d97c45ec}, !- People Definition Name
-  {243f501d-706c-4320-98e3-2cd7f23b758b}, !- Space or SpaceType Name
-  {d20b6e07-0935-4b11-a8d9-8267493c4733}, !- Number of People Schedule Name
-  {b73c4c04-693d-4d95-b74c-024482328638}, !- Activity Level Schedule Name
-=======
-  {b7421359-8530-43af-81f5-716de96c81a4}, !- Handle
-  res occupants|living space,             !- Name
-  {3e8192fe-62ee-4f0e-916f-14de95481085}, !- People Definition Name
-  {0ca2fa70-4192-4bc2-9a03-e71a2f78ef99}, !- Space or SpaceType Name
-  {6d0a0dac-858e-4a6d-bfd8-59dc9ed1afc8}, !- Number of People Schedule Name
-  {46c2d01d-011c-4532-ad75-9f5cbe8e0cf9}, !- Activity Level Schedule Name
->>>>>>> 7902c0f9
+  {38c22148-91b4-4f56-9ba2-d35171f85dc9}, !- People Definition Name
+  {16d27241-19a9-4621-a9b0-773124b25ae6}, !- Space or SpaceType Name
+  {5ae2535e-95f8-4de9-8215-9c74b73524e5}, !- Number of People Schedule Name
+  {343cf232-4596-4c7c-a965-3a46c20109ff}, !- Activity Level Schedule Name
   ,                                       !- Surface Name/Angle Factor List Name
   ,                                       !- Work Efficiency Schedule Name
   ,                                       !- Clothing Insulation Schedule Name
@@ -1146,11 +794,7 @@
   1;                                      !- Multiplier
 
 OS:ScheduleTypeLimits,
-<<<<<<< HEAD
-  {e6649202-1bfa-422f-a712-4ba527b5eeca}, !- Handle
-=======
-  {37b310fe-3900-4d05-a4f8-8ab395438e26}, !- Handle
->>>>>>> 7902c0f9
+  {05cb8c9c-4d99-499c-870e-98ee646b2d4d}, !- Handle
   ActivityLevel,                          !- Name
   0,                                      !- Lower Limit Value
   ,                                       !- Upper Limit Value
@@ -1158,11 +802,7 @@
   ActivityLevel;                          !- Unit Type
 
 OS:ScheduleTypeLimits,
-<<<<<<< HEAD
-  {ace85005-2977-4d3c-b364-3aa289cb811c}, !- Handle
-=======
-  {19ab864c-23a5-4c20-8113-084ed1925be7}, !- Handle
->>>>>>> 7902c0f9
+  {66014e05-91c7-4f75-980f-2ce759895d02}, !- Handle
   Fractional,                             !- Name
   0,                                      !- Lower Limit Value
   1,                                      !- Upper Limit Value
