!- NOTE: Auto-generated from /test/osw_files/MF_8units_1story_SL_3Beds_2Baths_Denver.osw

OS:Version,
<<<<<<< HEAD
  {d5f2b6b2-af3d-4122-9bdc-c0a6608e6b1b}, !- Handle
  2.9.0;                                  !- Version Identifier

OS:SimulationControl,
  {a46c458a-5e5d-49d2-87b2-ec691fa1c753}, !- Handle
=======
  {028dfa2c-1ccb-4d3c-9021-d449841fbc81}, !- Handle
  2.9.0;                                  !- Version Identifier

OS:SimulationControl,
  {fced1750-ade9-4833-8189-a4698aeff749}, !- Handle
>>>>>>> 78d739aa
  ,                                       !- Do Zone Sizing Calculation
  ,                                       !- Do System Sizing Calculation
  ,                                       !- Do Plant Sizing Calculation
  No;                                     !- Run Simulation for Sizing Periods

OS:Timestep,
<<<<<<< HEAD
  {6a4ef1fd-f16c-4fdd-8da1-23e3dbf15944}, !- Handle
  6;                                      !- Number of Timesteps per Hour

OS:ShadowCalculation,
  {60b01404-f9b3-4f04-88c4-f88d7650a0c2}, !- Handle
=======
  {23883c40-b97a-4df9-803b-6f8612f1745b}, !- Handle
  6;                                      !- Number of Timesteps per Hour

OS:ShadowCalculation,
  {6b41b88d-74a2-4ee5-9351-00fe9879bd30}, !- Handle
>>>>>>> 78d739aa
  20,                                     !- Calculation Frequency
  200;                                    !- Maximum Figures in Shadow Overlap Calculations

OS:SurfaceConvectionAlgorithm:Outside,
<<<<<<< HEAD
  {4c231b96-4c3d-44fb-ac8b-304b98317dff}, !- Handle
  DOE-2;                                  !- Algorithm

OS:SurfaceConvectionAlgorithm:Inside,
  {70ae4d09-1bd4-47f5-8b3e-46d754f6c051}, !- Handle
  TARP;                                   !- Algorithm

OS:ZoneCapacitanceMultiplier:ResearchSpecial,
  {e77b66c9-fedd-4152-b7da-29c8a72c6cc0}, !- Handle
=======
  {16d4c9ba-f1c4-4380-a738-5e40b0683f59}, !- Handle
  DOE-2;                                  !- Algorithm

OS:SurfaceConvectionAlgorithm:Inside,
  {80c1f98c-99ae-449d-9333-54236ac9688b}, !- Handle
  TARP;                                   !- Algorithm

OS:ZoneCapacitanceMultiplier:ResearchSpecial,
  {1bd74e43-116a-4e6e-a47d-f85886c71bc0}, !- Handle
>>>>>>> 78d739aa
  ,                                       !- Temperature Capacity Multiplier
  15,                                     !- Humidity Capacity Multiplier
  ;                                       !- Carbon Dioxide Capacity Multiplier

OS:RunPeriod,
<<<<<<< HEAD
  {e8aad685-bc2f-4325-9fef-90806f5763e3}, !- Handle
=======
  {c5b77dd4-fbe2-47e7-a1b7-6e73482a224f}, !- Handle
>>>>>>> 78d739aa
  Run Period 1,                           !- Name
  1,                                      !- Begin Month
  1,                                      !- Begin Day of Month
  12,                                     !- End Month
  31,                                     !- End Day of Month
  ,                                       !- Use Weather File Holidays and Special Days
  ,                                       !- Use Weather File Daylight Saving Period
  ,                                       !- Apply Weekend Holiday Rule
  ,                                       !- Use Weather File Rain Indicators
  ,                                       !- Use Weather File Snow Indicators
  ;                                       !- Number of Times Runperiod to be Repeated

OS:YearDescription,
<<<<<<< HEAD
  {f7763db4-675a-4f08-8192-c786cb7542e1}, !- Handle
=======
  {c4d00910-cb92-4653-843e-e8c0e5ca915d}, !- Handle
>>>>>>> 78d739aa
  2007,                                   !- Calendar Year
  ,                                       !- Day of Week for Start Day
  ;                                       !- Is Leap Year

OS:WeatherFile,
<<<<<<< HEAD
  {95473b02-d80f-401f-8eec-f55db283c5c4}, !- Handle
=======
  {a913fe25-0c92-4360-8967-2fe9a41ef9a4}, !- Handle
>>>>>>> 78d739aa
  Denver Intl Ap,                         !- City
  CO,                                     !- State Province Region
  USA,                                    !- Country
  TMY3,                                   !- Data Source
  725650,                                 !- WMO Number
  39.83,                                  !- Latitude {deg}
  -104.65,                                !- Longitude {deg}
  -7,                                     !- Time Zone {hr}
  1650,                                   !- Elevation {m}
  file:../weather/USA_CO_Denver.Intl.AP.725650_TMY3.epw, !- Url
  E23378AA;                               !- Checksum

OS:AdditionalProperties,
<<<<<<< HEAD
  {2dbc4f5a-15ce-42bc-a4c8-56bae3cb4ce8}, !- Handle
  {95473b02-d80f-401f-8eec-f55db283c5c4}, !- Object Name
=======
  {900ec58a-5b5e-4eaa-b568-e5ea9c6f8440}, !- Handle
  {a913fe25-0c92-4360-8967-2fe9a41ef9a4}, !- Object Name
>>>>>>> 78d739aa
  EPWHeaderCity,                          !- Feature Name 1
  String,                                 !- Feature Data Type 1
  Denver Intl Ap,                         !- Feature Value 1
  EPWHeaderState,                         !- Feature Name 2
  String,                                 !- Feature Data Type 2
  CO,                                     !- Feature Value 2
  EPWHeaderCountry,                       !- Feature Name 3
  String,                                 !- Feature Data Type 3
  USA,                                    !- Feature Value 3
  EPWHeaderDataSource,                    !- Feature Name 4
  String,                                 !- Feature Data Type 4
  TMY3,                                   !- Feature Value 4
  EPWHeaderStation,                       !- Feature Name 5
  String,                                 !- Feature Data Type 5
  725650,                                 !- Feature Value 5
  EPWHeaderLatitude,                      !- Feature Name 6
  Double,                                 !- Feature Data Type 6
  39.829999999999998,                     !- Feature Value 6
  EPWHeaderLongitude,                     !- Feature Name 7
  Double,                                 !- Feature Data Type 7
  -104.65000000000001,                    !- Feature Value 7
  EPWHeaderTimezone,                      !- Feature Name 8
  Double,                                 !- Feature Data Type 8
  -7,                                     !- Feature Value 8
  EPWHeaderAltitude,                      !- Feature Name 9
  Double,                                 !- Feature Data Type 9
  5413.3858267716532,                     !- Feature Value 9
  EPWHeaderLocalPressure,                 !- Feature Name 10
  Double,                                 !- Feature Data Type 10
  0.81937567683596546,                    !- Feature Value 10
  EPWHeaderRecordsPerHour,                !- Feature Name 11
  Double,                                 !- Feature Data Type 11
  0,                                      !- Feature Value 11
  EPWDataAnnualAvgDrybulb,                !- Feature Name 12
  Double,                                 !- Feature Data Type 12
  51.575616438356228,                     !- Feature Value 12
  EPWDataAnnualMinDrybulb,                !- Feature Name 13
  Double,                                 !- Feature Data Type 13
  -2.9200000000000017,                    !- Feature Value 13
  EPWDataAnnualMaxDrybulb,                !- Feature Name 14
  Double,                                 !- Feature Data Type 14
  104,                                    !- Feature Value 14
  EPWDataCDD50F,                          !- Feature Name 15
  Double,                                 !- Feature Data Type 15
  3072.2925000000005,                     !- Feature Value 15
  EPWDataCDD65F,                          !- Feature Name 16
  Double,                                 !- Feature Data Type 16
  883.62000000000035,                     !- Feature Value 16
  EPWDataHDD50F,                          !- Feature Name 17
  Double,                                 !- Feature Data Type 17
  2497.1925000000001,                     !- Feature Value 17
  EPWDataHDD65F,                          !- Feature Name 18
  Double,                                 !- Feature Data Type 18
  5783.5200000000013,                     !- Feature Value 18
  EPWDataAnnualAvgWindspeed,              !- Feature Name 19
  Double,                                 !- Feature Data Type 19
  3.9165296803649667,                     !- Feature Value 19
  EPWDataMonthlyAvgDrybulbs,              !- Feature Name 20
  String,                                 !- Feature Data Type 20
  33.4191935483871&#4431.90142857142857&#4443.02620967741937&#4442.48624999999999&#4459.877741935483854&#4473.57574999999997&#4472.07975806451608&#4472.70008064516134&#4466.49200000000006&#4450.079112903225806&#4437.218250000000005&#4434.582177419354835, !- Feature Value 20
  EPWDataGroundMonthlyTemps,              !- Feature Name 21
  String,                                 !- Feature Data Type 21
  44.08306285945173&#4440.89570904991865&#4440.64045432632048&#4442.153016571250646&#4448.225111118704206&#4454.268919273837525&#4459.508577937551024&#4462.82777283423508&#4463.10975667174995&#4460.41014950381947&#4455.304105212311526&#4449.445696474514364, !- Feature Value 21
  EPWDataWSF,                             !- Feature Name 22
  Double,                                 !- Feature Data Type 22
  0.58999999999999997,                    !- Feature Value 22
  EPWDataMonthlyAvgDailyHighDrybulbs,     !- Feature Name 23
  String,                                 !- Feature Data Type 23
  47.41032258064516&#4446.58642857142857&#4455.15032258064517&#4453.708&#4472.80193548387098&#4488.67600000000002&#4486.1858064516129&#4485.87225806451613&#4482.082&#4463.18064516129033&#4448.73400000000001&#4448.87935483870968, !- Feature Value 23
  EPWDataMonthlyAvgDailyLowDrybulbs,      !- Feature Name 24
  String,                                 !- Feature Data Type 24
  19.347741935483874&#4419.856428571428573&#4430.316129032258065&#4431.112&#4447.41612903225806&#4457.901999999999994&#4459.063870967741934&#4460.956774193548384&#4452.352000000000004&#4438.41612903225806&#4427.002000000000002&#4423.02903225806451, !- Feature Value 24
  EPWDesignHeatingDrybulb,                !- Feature Name 25
  Double,                                 !- Feature Data Type 25
  12.02,                                  !- Feature Value 25
  EPWDesignHeatingWindspeed,              !- Feature Name 26
  Double,                                 !- Feature Data Type 26
  2.8062500000000004,                     !- Feature Value 26
  EPWDesignCoolingDrybulb,                !- Feature Name 27
  Double,                                 !- Feature Data Type 27
  91.939999999999998,                     !- Feature Value 27
  EPWDesignCoolingWetbulb,                !- Feature Name 28
  Double,                                 !- Feature Data Type 28
  59.95131430195849,                      !- Feature Value 28
  EPWDesignCoolingHumidityRatio,          !- Feature Name 29
  Double,                                 !- Feature Data Type 29
  0.0059161086834698092,                  !- Feature Value 29
  EPWDesignCoolingWindspeed,              !- Feature Name 30
  Double,                                 !- Feature Data Type 30
  3.7999999999999989,                     !- Feature Value 30
  EPWDesignDailyTemperatureRange,         !- Feature Name 31
  Double,                                 !- Feature Data Type 31
  24.915483870967748,                     !- Feature Value 31
  EPWDesignDehumidDrybulb,                !- Feature Name 32
  Double,                                 !- Feature Data Type 32
  67.996785714285721,                     !- Feature Value 32
  EPWDesignDehumidHumidityRatio,          !- Feature Name 33
  Double,                                 !- Feature Data Type 33
  0.012133744170488724,                   !- Feature Value 33
  EPWDesignCoolingDirectNormal,           !- Feature Name 34
  Double,                                 !- Feature Data Type 34
  985,                                    !- Feature Value 34
  EPWDesignCoolingDiffuseHorizontal,      !- Feature Name 35
  Double,                                 !- Feature Data Type 35
  84;                                     !- Feature Value 35

OS:Site,
<<<<<<< HEAD
  {03891dd9-421d-44bf-8cb1-add21f946feb}, !- Handle
=======
  {5fc7a5b3-1ddd-44c9-a4cd-d3b026e6ed3d}, !- Handle
>>>>>>> 78d739aa
  Denver Intl Ap_CO_USA,                  !- Name
  39.83,                                  !- Latitude {deg}
  -104.65,                                !- Longitude {deg}
  -7,                                     !- Time Zone {hr}
  1650,                                   !- Elevation {m}
  ;                                       !- Terrain

OS:ClimateZones,
<<<<<<< HEAD
  {0b456ef8-0fc3-4630-a677-ce0b811b549c}, !- Handle
=======
  {4af61e9e-7911-4189-9fbd-2c16a9af2c3e}, !- Handle
>>>>>>> 78d739aa
  ,                                       !- Active Institution
  ,                                       !- Active Year
  ,                                       !- Climate Zone Institution Name 1
  ,                                       !- Climate Zone Document Name 1
  ,                                       !- Climate Zone Document Year 1
  ,                                       !- Climate Zone Value 1
  Building America,                       !- Climate Zone Institution Name 2
  ,                                       !- Climate Zone Document Name 2
  0,                                      !- Climate Zone Document Year 2
  Cold;                                   !- Climate Zone Value 2

OS:Site:WaterMainsTemperature,
<<<<<<< HEAD
  {7e12c45b-ee67-4efe-be3a-21885e75eb1b}, !- Handle
=======
  {9b810178-32d0-41e6-a075-d6852bc4afab}, !- Handle
>>>>>>> 78d739aa
  Correlation,                            !- Calculation Method
  ,                                       !- Temperature Schedule Name
  10.8753424657535,                       !- Annual Average Outdoor Air Temperature {C}
  23.1524007936508;                       !- Maximum Difference In Monthly Average Outdoor Air Temperatures {deltaC}

OS:RunPeriodControl:DaylightSavingTime,
<<<<<<< HEAD
  {022b2eab-8d46-4e78-b499-ed49b362b2ad}, !- Handle
=======
  {28671869-8954-4710-bcf4-1e7e39a8f720}, !- Handle
>>>>>>> 78d739aa
  4/7,                                    !- Start Date
  10/26;                                  !- End Date

OS:Site:GroundTemperature:Deep,
<<<<<<< HEAD
  {73c36f85-32e3-412a-9a85-6a044abeebd0}, !- Handle
=======
  {257315a4-6b5c-436e-9151-3fb6c0c7abe7}, !- Handle
>>>>>>> 78d739aa
  10.8753424657535,                       !- January Deep Ground Temperature {C}
  10.8753424657535,                       !- February Deep Ground Temperature {C}
  10.8753424657535,                       !- March Deep Ground Temperature {C}
  10.8753424657535,                       !- April Deep Ground Temperature {C}
  10.8753424657535,                       !- May Deep Ground Temperature {C}
  10.8753424657535,                       !- June Deep Ground Temperature {C}
  10.8753424657535,                       !- July Deep Ground Temperature {C}
  10.8753424657535,                       !- August Deep Ground Temperature {C}
  10.8753424657535,                       !- September Deep Ground Temperature {C}
  10.8753424657535,                       !- October Deep Ground Temperature {C}
  10.8753424657535,                       !- November Deep Ground Temperature {C}
  10.8753424657535;                       !- December Deep Ground Temperature {C}

OS:Building,
<<<<<<< HEAD
  {728d02c6-8788-4de5-a465-9f0dc9ac094c}, !- Handle
=======
  {a70985f7-1d66-466e-b1a9-e73d200694d5}, !- Handle
>>>>>>> 78d739aa
  Building 1,                             !- Name
  ,                                       !- Building Sector Type
  0,                                      !- North Axis {deg}
  ,                                       !- Nominal Floor to Floor Height {m}
  ,                                       !- Space Type Name
  ,                                       !- Default Construction Set Name
  ,                                       !- Default Schedule Set Name
  1,                                      !- Standards Number of Stories
  1,                                      !- Standards Number of Above Ground Stories
  ,                                       !- Standards Template
  multifamily,                            !- Standards Building Type
  8;                                      !- Standards Number of Living Units

OS:AdditionalProperties,
<<<<<<< HEAD
  {456f8b76-0572-4177-81ee-a0539ebda0ed}, !- Handle
  {728d02c6-8788-4de5-a465-9f0dc9ac094c}, !- Object Name
=======
  {ed3331af-3c8f-470e-87b4-d1a4808922af}, !- Handle
  {a70985f7-1d66-466e-b1a9-e73d200694d5}, !- Object Name
>>>>>>> 78d739aa
  num_units,                              !- Feature Name 1
  Integer,                                !- Feature Data Type 1
  8,                                      !- Feature Value 1
  has_rear_units,                         !- Feature Name 2
  Boolean,                                !- Feature Data Type 2
  true,                                   !- Feature Value 2
  num_floors,                             !- Feature Name 3
  Integer,                                !- Feature Data Type 3
  1,                                      !- Feature Value 3
  horz_location,                          !- Feature Name 4
  String,                                 !- Feature Data Type 4
  Left,                                   !- Feature Value 4
  level,                                  !- Feature Name 5
  String,                                 !- Feature Data Type 5
  Bottom,                                 !- Feature Value 5
  found_type,                             !- Feature Name 6
  String,                                 !- Feature Data Type 6
  slab,                                   !- Feature Value 6
  corridor_width,                         !- Feature Name 7
  Double,                                 !- Feature Data Type 7
  3.048,                                  !- Feature Value 7
  corridor_position,                      !- Feature Name 8
  String,                                 !- Feature Data Type 8
  Double-Loaded Interior;                 !- Feature Value 8

OS:ThermalZone,
<<<<<<< HEAD
  {1193e35d-b7e2-42d5-a495-d3a741d216b3}, !- Handle
=======
  {e9cdd76c-573c-43d5-a4b6-137b6d7069bd}, !- Handle
>>>>>>> 78d739aa
  living zone,                            !- Name
  ,                                       !- Multiplier
  ,                                       !- Ceiling Height {m}
  ,                                       !- Volume {m3}
  ,                                       !- Floor Area {m2}
  ,                                       !- Zone Inside Convection Algorithm
  ,                                       !- Zone Outside Convection Algorithm
  ,                                       !- Zone Conditioning Equipment List Name
<<<<<<< HEAD
  {f81881a3-a23a-4fda-8a11-44a3df30b436}, !- Zone Air Inlet Port List
  {5208db37-91cc-46ec-b482-1caf774a56b4}, !- Zone Air Exhaust Port List
  {8824aa95-fbf6-4d21-8a9a-d803e1623841}, !- Zone Air Node Name
  {faf4705a-5219-4800-bef1-aca507fb8f1a}, !- Zone Return Air Port List
=======
  {2d8b256b-a8b9-491d-832f-9cf1d0b6a3f6}, !- Zone Air Inlet Port List
  {98a5a73e-a9bf-4feb-abef-f57532d506fb}, !- Zone Air Exhaust Port List
  {ad1d4c7d-fc49-4057-abc5-c7330fc5f681}, !- Zone Air Node Name
  {f0f06681-c45b-4b2f-b76a-a243f5e3e50f}, !- Zone Return Air Port List
>>>>>>> 78d739aa
  ,                                       !- Primary Daylighting Control Name
  ,                                       !- Fraction of Zone Controlled by Primary Daylighting Control
  ,                                       !- Secondary Daylighting Control Name
  ,                                       !- Fraction of Zone Controlled by Secondary Daylighting Control
  ,                                       !- Illuminance Map Name
  ,                                       !- Group Rendering Name
  ,                                       !- Thermostat Name
  No;                                     !- Use Ideal Air Loads

OS:Node,
<<<<<<< HEAD
  {75306b5e-617b-4ff9-88ce-87b8d5af3d92}, !- Handle
  Node 1,                                 !- Name
  {8824aa95-fbf6-4d21-8a9a-d803e1623841}, !- Inlet Port
  ;                                       !- Outlet Port

OS:Connection,
  {8824aa95-fbf6-4d21-8a9a-d803e1623841}, !- Handle
  {f55f0048-e7e0-4c3e-b5ae-9358a6df1b95}, !- Name
  {1193e35d-b7e2-42d5-a495-d3a741d216b3}, !- Source Object
  11,                                     !- Outlet Port
  {75306b5e-617b-4ff9-88ce-87b8d5af3d92}, !- Target Object
  2;                                      !- Inlet Port

OS:PortList,
  {f81881a3-a23a-4fda-8a11-44a3df30b436}, !- Handle
  {2c308b7a-5968-42c4-b6e5-95c9a5589b02}, !- Name
  {1193e35d-b7e2-42d5-a495-d3a741d216b3}; !- HVAC Component

OS:PortList,
  {5208db37-91cc-46ec-b482-1caf774a56b4}, !- Handle
  {60cf5d5b-eb0c-4748-bf0e-b0a0373cda8d}, !- Name
  {1193e35d-b7e2-42d5-a495-d3a741d216b3}; !- HVAC Component

OS:PortList,
  {faf4705a-5219-4800-bef1-aca507fb8f1a}, !- Handle
  {2e851c09-3732-4ac2-ba5e-0dfd6f6e0e65}, !- Name
  {1193e35d-b7e2-42d5-a495-d3a741d216b3}; !- HVAC Component

OS:Sizing:Zone,
  {2a23f413-7dc5-4e16-8c7b-b480ec35072c}, !- Handle
  {1193e35d-b7e2-42d5-a495-d3a741d216b3}, !- Zone or ZoneList Name
=======
  {4542b625-da78-4e5e-b29c-8a354f0a913a}, !- Handle
  Node 1,                                 !- Name
  {ad1d4c7d-fc49-4057-abc5-c7330fc5f681}, !- Inlet Port
  ;                                       !- Outlet Port

OS:Connection,
  {ad1d4c7d-fc49-4057-abc5-c7330fc5f681}, !- Handle
  {cd173857-93bc-4a3a-a147-5ee6522cfeb2}, !- Name
  {e9cdd76c-573c-43d5-a4b6-137b6d7069bd}, !- Source Object
  11,                                     !- Outlet Port
  {4542b625-da78-4e5e-b29c-8a354f0a913a}, !- Target Object
  2;                                      !- Inlet Port

OS:PortList,
  {2d8b256b-a8b9-491d-832f-9cf1d0b6a3f6}, !- Handle
  {4042b2e3-a389-4932-9b12-f49627fea60a}, !- Name
  {e9cdd76c-573c-43d5-a4b6-137b6d7069bd}; !- HVAC Component

OS:PortList,
  {98a5a73e-a9bf-4feb-abef-f57532d506fb}, !- Handle
  {d850b411-5554-4482-84cb-b949ba950bc9}, !- Name
  {e9cdd76c-573c-43d5-a4b6-137b6d7069bd}; !- HVAC Component

OS:PortList,
  {f0f06681-c45b-4b2f-b76a-a243f5e3e50f}, !- Handle
  {9c4e01b8-57e5-43da-ab0d-05842a7bda89}, !- Name
  {e9cdd76c-573c-43d5-a4b6-137b6d7069bd}; !- HVAC Component

OS:Sizing:Zone,
  {5471866e-ec21-49a6-b315-c38f30203c9e}, !- Handle
  {e9cdd76c-573c-43d5-a4b6-137b6d7069bd}, !- Zone or ZoneList Name
>>>>>>> 78d739aa
  SupplyAirTemperature,                   !- Zone Cooling Design Supply Air Temperature Input Method
  14,                                     !- Zone Cooling Design Supply Air Temperature {C}
  11.11,                                  !- Zone Cooling Design Supply Air Temperature Difference {deltaC}
  SupplyAirTemperature,                   !- Zone Heating Design Supply Air Temperature Input Method
  40,                                     !- Zone Heating Design Supply Air Temperature {C}
  11.11,                                  !- Zone Heating Design Supply Air Temperature Difference {deltaC}
  0.0085,                                 !- Zone Cooling Design Supply Air Humidity Ratio {kg-H2O/kg-air}
  0.008,                                  !- Zone Heating Design Supply Air Humidity Ratio {kg-H2O/kg-air}
  ,                                       !- Zone Heating Sizing Factor
  ,                                       !- Zone Cooling Sizing Factor
  DesignDay,                              !- Cooling Design Air Flow Method
  ,                                       !- Cooling Design Air Flow Rate {m3/s}
  ,                                       !- Cooling Minimum Air Flow per Zone Floor Area {m3/s-m2}
  ,                                       !- Cooling Minimum Air Flow {m3/s}
  ,                                       !- Cooling Minimum Air Flow Fraction
  DesignDay,                              !- Heating Design Air Flow Method
  ,                                       !- Heating Design Air Flow Rate {m3/s}
  ,                                       !- Heating Maximum Air Flow per Zone Floor Area {m3/s-m2}
  ,                                       !- Heating Maximum Air Flow {m3/s}
  ,                                       !- Heating Maximum Air Flow Fraction
  ,                                       !- Design Zone Air Distribution Effectiveness in Cooling Mode
  ,                                       !- Design Zone Air Distribution Effectiveness in Heating Mode
  No,                                     !- Account for Dedicated Outdoor Air System
  NeutralSupplyAir,                       !- Dedicated Outdoor Air System Control Strategy
  autosize,                               !- Dedicated Outdoor Air Low Setpoint Temperature for Design {C}
  autosize;                               !- Dedicated Outdoor Air High Setpoint Temperature for Design {C}

OS:ZoneHVAC:EquipmentList,
<<<<<<< HEAD
  {dbb19c95-6d87-4fbf-9c6b-f388557da633}, !- Handle
  Zone HVAC Equipment List 1,             !- Name
  {1193e35d-b7e2-42d5-a495-d3a741d216b3}; !- Thermal Zone

OS:Space,
  {e5be5860-d863-4d8f-a1ff-c79318300cb7}, !- Handle
  living space,                           !- Name
  {c9194541-10b8-4548-b4f0-11342d227917}, !- Space Type Name
=======
  {774d8548-c349-4dd9-b2b5-a79bf9d03f9e}, !- Handle
  Zone HVAC Equipment List 1,             !- Name
  {e9cdd76c-573c-43d5-a4b6-137b6d7069bd}; !- Thermal Zone

OS:Space,
  {174b2b12-054c-4576-a3c7-f7af1848b814}, !- Handle
  living space,                           !- Name
  {6362aecb-46d6-47b6-b1a6-2d8523fe67fa}, !- Space Type Name
>>>>>>> 78d739aa
  ,                                       !- Default Construction Set Name
  ,                                       !- Default Schedule Set Name
  ,                                       !- Direction of Relative North {deg}
  ,                                       !- X Origin {m}
  ,                                       !- Y Origin {m}
  ,                                       !- Z Origin {m}
  ,                                       !- Building Story Name
<<<<<<< HEAD
  {1193e35d-b7e2-42d5-a495-d3a741d216b3}, !- Thermal Zone Name
  ,                                       !- Part of Total Floor Area
  ,                                       !- Design Specification Outdoor Air Object Name
  {c7fa1c58-abc9-4d32-9e3b-e180a18add9f}; !- Building Unit Name

OS:Surface,
  {52f48201-6158-4bd5-941b-b8560561f8bf}, !- Handle
  Surface 1,                              !- Name
  Floor,                                  !- Surface Type
  ,                                       !- Construction Name
  {e5be5860-d863-4d8f-a1ff-c79318300cb7}, !- Space Name
=======
  {e9cdd76c-573c-43d5-a4b6-137b6d7069bd}, !- Thermal Zone Name
  ,                                       !- Part of Total Floor Area
  ,                                       !- Design Specification Outdoor Air Object Name
  {f0821eb0-93b9-486e-ae33-57c5369b2e0a}; !- Building Unit Name

OS:Surface,
  {c8877629-d528-488d-9627-83ac67769281}, !- Handle
  Surface 1,                              !- Name
  Floor,                                  !- Surface Type
  ,                                       !- Construction Name
  {174b2b12-054c-4576-a3c7-f7af1848b814}, !- Space Name
>>>>>>> 78d739aa
  Foundation,                             !- Outside Boundary Condition
  ,                                       !- Outside Boundary Condition Object
  NoSun,                                  !- Sun Exposure
  NoWind,                                 !- Wind Exposure
  ,                                       !- View Factor to Ground
  ,                                       !- Number of Vertices
  0, -12.9315688143396, 0,                !- X,Y,Z Vertex 1 {m}
  0, 0, 0,                                !- X,Y,Z Vertex 2 {m}
  6.46578440716979, 0, 0,                 !- X,Y,Z Vertex 3 {m}
  6.46578440716979, -12.9315688143396, 0; !- X,Y,Z Vertex 4 {m}

OS:Surface,
<<<<<<< HEAD
  {0bb0b4c8-6e5a-49f5-80e0-69bbc4c1ada3}, !- Handle
  Surface 2,                              !- Name
  Wall,                                   !- Surface Type
  ,                                       !- Construction Name
  {e5be5860-d863-4d8f-a1ff-c79318300cb7}, !- Space Name
=======
  {794bff25-2cd0-4f62-99b2-17d727fc0563}, !- Handle
  Surface 2,                              !- Name
  Wall,                                   !- Surface Type
  ,                                       !- Construction Name
  {174b2b12-054c-4576-a3c7-f7af1848b814}, !- Space Name
>>>>>>> 78d739aa
  Outdoors,                               !- Outside Boundary Condition
  ,                                       !- Outside Boundary Condition Object
  SunExposed,                             !- Sun Exposure
  WindExposed,                            !- Wind Exposure
  ,                                       !- View Factor to Ground
  ,                                       !- Number of Vertices
  0, 0, 2.4384,                           !- X,Y,Z Vertex 1 {m}
  0, 0, 0,                                !- X,Y,Z Vertex 2 {m}
  0, -12.9315688143396, 0,                !- X,Y,Z Vertex 3 {m}
  0, -12.9315688143396, 2.4384;           !- X,Y,Z Vertex 4 {m}

OS:Surface,
<<<<<<< HEAD
  {340e2d53-ea6e-4819-bb97-10d51f6f4abd}, !- Handle
  Surface 3,                              !- Name
  Wall,                                   !- Surface Type
  ,                                       !- Construction Name
  {e5be5860-d863-4d8f-a1ff-c79318300cb7}, !- Space Name
=======
  {4b2d28bf-88c1-4c36-a71b-802b5536932a}, !- Handle
  Surface 3,                              !- Name
  Wall,                                   !- Surface Type
  ,                                       !- Construction Name
  {174b2b12-054c-4576-a3c7-f7af1848b814}, !- Space Name
>>>>>>> 78d739aa
  Adiabatic,                              !- Outside Boundary Condition
  ,                                       !- Outside Boundary Condition Object
  NoSun,                                  !- Sun Exposure
  NoWind,                                 !- Wind Exposure
  ,                                       !- View Factor to Ground
  ,                                       !- Number of Vertices
  6.46578440716979, 0, 2.4384,            !- X,Y,Z Vertex 1 {m}
  6.46578440716979, 0, 0,                 !- X,Y,Z Vertex 2 {m}
  0, 0, 0,                                !- X,Y,Z Vertex 3 {m}
  0, 0, 2.4384;                           !- X,Y,Z Vertex 4 {m}

OS:Surface,
<<<<<<< HEAD
  {835310c2-96aa-4f87-856e-de51378330c7}, !- Handle
  Surface 4,                              !- Name
  Wall,                                   !- Surface Type
  ,                                       !- Construction Name
  {e5be5860-d863-4d8f-a1ff-c79318300cb7}, !- Space Name
=======
  {dadec2ad-0ec1-4dea-aa55-a0e5208ab5ca}, !- Handle
  Surface 4,                              !- Name
  Wall,                                   !- Surface Type
  ,                                       !- Construction Name
  {174b2b12-054c-4576-a3c7-f7af1848b814}, !- Space Name
>>>>>>> 78d739aa
  Adiabatic,                              !- Outside Boundary Condition
  ,                                       !- Outside Boundary Condition Object
  NoSun,                                  !- Sun Exposure
  NoWind,                                 !- Wind Exposure
  ,                                       !- View Factor to Ground
  ,                                       !- Number of Vertices
  6.46578440716979, -12.9315688143396, 2.4384, !- X,Y,Z Vertex 1 {m}
  6.46578440716979, -12.9315688143396, 0, !- X,Y,Z Vertex 2 {m}
  6.46578440716979, 0, 0,                 !- X,Y,Z Vertex 3 {m}
  6.46578440716979, 0, 2.4384;            !- X,Y,Z Vertex 4 {m}

OS:Surface,
<<<<<<< HEAD
  {258e18b6-32f2-4b29-9298-074bc6b942a5}, !- Handle
  Surface 5,                              !- Name
  Wall,                                   !- Surface Type
  ,                                       !- Construction Name
  {e5be5860-d863-4d8f-a1ff-c79318300cb7}, !- Space Name
=======
  {72d9a5fe-956c-43c0-8dc1-80c7c997da15}, !- Handle
  Surface 5,                              !- Name
  Wall,                                   !- Surface Type
  ,                                       !- Construction Name
  {174b2b12-054c-4576-a3c7-f7af1848b814}, !- Space Name
>>>>>>> 78d739aa
  Outdoors,                               !- Outside Boundary Condition
  ,                                       !- Outside Boundary Condition Object
  SunExposed,                             !- Sun Exposure
  WindExposed,                            !- Wind Exposure
  ,                                       !- View Factor to Ground
  ,                                       !- Number of Vertices
  0, -12.9315688143396, 2.4384,           !- X,Y,Z Vertex 1 {m}
  0, -12.9315688143396, 0,                !- X,Y,Z Vertex 2 {m}
  6.46578440716979, -12.9315688143396, 0, !- X,Y,Z Vertex 3 {m}
  6.46578440716979, -12.9315688143396, 2.4384; !- X,Y,Z Vertex 4 {m}

OS:Surface,
<<<<<<< HEAD
  {39218b78-495f-47c0-b61e-b084d65ee1fc}, !- Handle
  Surface 6,                              !- Name
  RoofCeiling,                            !- Surface Type
  ,                                       !- Construction Name
  {e5be5860-d863-4d8f-a1ff-c79318300cb7}, !- Space Name
=======
  {306f82af-8a70-47d5-b2ff-55b923bfc4fd}, !- Handle
  Surface 6,                              !- Name
  RoofCeiling,                            !- Surface Type
  ,                                       !- Construction Name
  {174b2b12-054c-4576-a3c7-f7af1848b814}, !- Space Name
>>>>>>> 78d739aa
  Outdoors,                               !- Outside Boundary Condition
  ,                                       !- Outside Boundary Condition Object
  SunExposed,                             !- Sun Exposure
  WindExposed,                            !- Wind Exposure
  ,                                       !- View Factor to Ground
  ,                                       !- Number of Vertices
  6.46578440716979, -12.9315688143396, 2.4384, !- X,Y,Z Vertex 1 {m}
  6.46578440716979, 0, 2.4384,            !- X,Y,Z Vertex 2 {m}
  0, 0, 2.4384,                           !- X,Y,Z Vertex 3 {m}
  0, -12.9315688143396, 2.4384;           !- X,Y,Z Vertex 4 {m}

OS:SpaceType,
<<<<<<< HEAD
  {c9194541-10b8-4548-b4f0-11342d227917}, !- Handle
=======
  {6362aecb-46d6-47b6-b1a6-2d8523fe67fa}, !- Handle
>>>>>>> 78d739aa
  Space Type 1,                           !- Name
  ,                                       !- Default Construction Set Name
  ,                                       !- Default Schedule Set Name
  ,                                       !- Group Rendering Name
  ,                                       !- Design Specification Outdoor Air Object Name
  ,                                       !- Standards Template
  ,                                       !- Standards Building Type
  living;                                 !- Standards Space Type

OS:ThermalZone,
<<<<<<< HEAD
  {86f3c746-bcd8-4ad2-b3d3-c3cd15d9905c}, !- Handle
=======
  {0a0db80d-10c8-4f3e-87c8-c66afe23cc63}, !- Handle
>>>>>>> 78d739aa
  corridor zone,                          !- Name
  ,                                       !- Multiplier
  ,                                       !- Ceiling Height {m}
  ,                                       !- Volume {m3}
  ,                                       !- Floor Area {m2}
  ,                                       !- Zone Inside Convection Algorithm
  ,                                       !- Zone Outside Convection Algorithm
  ,                                       !- Zone Conditioning Equipment List Name
<<<<<<< HEAD
  {679cf43c-3fb8-49ce-9551-e995c11ba4a9}, !- Zone Air Inlet Port List
  {a3fd7b65-1ff0-4e70-acb6-3f6fb638e9c5}, !- Zone Air Exhaust Port List
  {8041ec03-c00c-4e23-b5bd-992161c0e847}, !- Zone Air Node Name
  {e6ac037b-491b-4239-aa1f-32d293fd6eaf}, !- Zone Return Air Port List
=======
  {7755fb3c-b4f3-420d-99ca-634adc0ad135}, !- Zone Air Inlet Port List
  {379951ec-226d-4e45-bea7-857995c67c79}, !- Zone Air Exhaust Port List
  {cc3eb0f9-5157-41a4-a7f1-1b8cf4033237}, !- Zone Air Node Name
  {475aaee0-8b0f-4986-ad6e-bff4e7b98c23}, !- Zone Return Air Port List
>>>>>>> 78d739aa
  ,                                       !- Primary Daylighting Control Name
  ,                                       !- Fraction of Zone Controlled by Primary Daylighting Control
  ,                                       !- Secondary Daylighting Control Name
  ,                                       !- Fraction of Zone Controlled by Secondary Daylighting Control
  ,                                       !- Illuminance Map Name
  ,                                       !- Group Rendering Name
  ,                                       !- Thermostat Name
  No;                                     !- Use Ideal Air Loads

OS:Node,
<<<<<<< HEAD
  {1ca41186-3a25-49d4-9fa4-a35f61080025}, !- Handle
  Node 2,                                 !- Name
  {8041ec03-c00c-4e23-b5bd-992161c0e847}, !- Inlet Port
  ;                                       !- Outlet Port

OS:Connection,
  {8041ec03-c00c-4e23-b5bd-992161c0e847}, !- Handle
  {f7e50fa1-6adc-4a77-a30c-a4addb717698}, !- Name
  {86f3c746-bcd8-4ad2-b3d3-c3cd15d9905c}, !- Source Object
  11,                                     !- Outlet Port
  {1ca41186-3a25-49d4-9fa4-a35f61080025}, !- Target Object
  2;                                      !- Inlet Port

OS:PortList,
  {679cf43c-3fb8-49ce-9551-e995c11ba4a9}, !- Handle
  {ccd226b6-2e32-400b-b620-6bde2db331c1}, !- Name
  {86f3c746-bcd8-4ad2-b3d3-c3cd15d9905c}; !- HVAC Component

OS:PortList,
  {a3fd7b65-1ff0-4e70-acb6-3f6fb638e9c5}, !- Handle
  {6d169218-f42b-4381-9482-bd926581a801}, !- Name
  {86f3c746-bcd8-4ad2-b3d3-c3cd15d9905c}; !- HVAC Component

OS:PortList,
  {e6ac037b-491b-4239-aa1f-32d293fd6eaf}, !- Handle
  {22a489a7-e696-402e-b745-5913aa6afc34}, !- Name
  {86f3c746-bcd8-4ad2-b3d3-c3cd15d9905c}; !- HVAC Component

OS:Sizing:Zone,
  {8ebf3c4e-0115-4956-8ad7-91fba3f10946}, !- Handle
  {86f3c746-bcd8-4ad2-b3d3-c3cd15d9905c}, !- Zone or ZoneList Name
=======
  {f9b4966b-8958-46b8-b173-a97e771cfe00}, !- Handle
  Node 2,                                 !- Name
  {cc3eb0f9-5157-41a4-a7f1-1b8cf4033237}, !- Inlet Port
  ;                                       !- Outlet Port

OS:Connection,
  {cc3eb0f9-5157-41a4-a7f1-1b8cf4033237}, !- Handle
  {41061a6b-1e9a-42d0-a5ec-d13bef4bbebe}, !- Name
  {0a0db80d-10c8-4f3e-87c8-c66afe23cc63}, !- Source Object
  11,                                     !- Outlet Port
  {f9b4966b-8958-46b8-b173-a97e771cfe00}, !- Target Object
  2;                                      !- Inlet Port

OS:PortList,
  {7755fb3c-b4f3-420d-99ca-634adc0ad135}, !- Handle
  {42108da2-7385-4538-82c9-1e788ae4cfc9}, !- Name
  {0a0db80d-10c8-4f3e-87c8-c66afe23cc63}; !- HVAC Component

OS:PortList,
  {379951ec-226d-4e45-bea7-857995c67c79}, !- Handle
  {8fe7f639-26a6-405d-9067-3b2a44db4aa3}, !- Name
  {0a0db80d-10c8-4f3e-87c8-c66afe23cc63}; !- HVAC Component

OS:PortList,
  {475aaee0-8b0f-4986-ad6e-bff4e7b98c23}, !- Handle
  {997d461f-58c6-4ad4-8e01-34c4dda2e618}, !- Name
  {0a0db80d-10c8-4f3e-87c8-c66afe23cc63}; !- HVAC Component

OS:Sizing:Zone,
  {2c211c90-269e-4f52-b8ca-6401945680d8}, !- Handle
  {0a0db80d-10c8-4f3e-87c8-c66afe23cc63}, !- Zone or ZoneList Name
>>>>>>> 78d739aa
  SupplyAirTemperature,                   !- Zone Cooling Design Supply Air Temperature Input Method
  14,                                     !- Zone Cooling Design Supply Air Temperature {C}
  11.11,                                  !- Zone Cooling Design Supply Air Temperature Difference {deltaC}
  SupplyAirTemperature,                   !- Zone Heating Design Supply Air Temperature Input Method
  40,                                     !- Zone Heating Design Supply Air Temperature {C}
  11.11,                                  !- Zone Heating Design Supply Air Temperature Difference {deltaC}
  0.0085,                                 !- Zone Cooling Design Supply Air Humidity Ratio {kg-H2O/kg-air}
  0.008,                                  !- Zone Heating Design Supply Air Humidity Ratio {kg-H2O/kg-air}
  ,                                       !- Zone Heating Sizing Factor
  ,                                       !- Zone Cooling Sizing Factor
  DesignDay,                              !- Cooling Design Air Flow Method
  ,                                       !- Cooling Design Air Flow Rate {m3/s}
  ,                                       !- Cooling Minimum Air Flow per Zone Floor Area {m3/s-m2}
  ,                                       !- Cooling Minimum Air Flow {m3/s}
  ,                                       !- Cooling Minimum Air Flow Fraction
  DesignDay,                              !- Heating Design Air Flow Method
  ,                                       !- Heating Design Air Flow Rate {m3/s}
  ,                                       !- Heating Maximum Air Flow per Zone Floor Area {m3/s-m2}
  ,                                       !- Heating Maximum Air Flow {m3/s}
  ,                                       !- Heating Maximum Air Flow Fraction
  ,                                       !- Design Zone Air Distribution Effectiveness in Cooling Mode
  ,                                       !- Design Zone Air Distribution Effectiveness in Heating Mode
  No,                                     !- Account for Dedicated Outdoor Air System
  NeutralSupplyAir,                       !- Dedicated Outdoor Air System Control Strategy
  autosize,                               !- Dedicated Outdoor Air Low Setpoint Temperature for Design {C}
  autosize;                               !- Dedicated Outdoor Air High Setpoint Temperature for Design {C}

OS:ZoneHVAC:EquipmentList,
<<<<<<< HEAD
  {f784c0b6-8376-4f02-bb6e-7bb5d575fa82}, !- Handle
  Zone HVAC Equipment List 2,             !- Name
  {86f3c746-bcd8-4ad2-b3d3-c3cd15d9905c}; !- Thermal Zone

OS:Space,
  {5458efe0-abdf-4d16-8899-659f12d22ea0}, !- Handle
  corridor space,                         !- Name
  {669d15b0-da92-4e8f-ad51-e8f2001aaa2b}, !- Space Type Name
=======
  {2491a8b8-c6d7-496c-b6e4-232341642506}, !- Handle
  Zone HVAC Equipment List 2,             !- Name
  {0a0db80d-10c8-4f3e-87c8-c66afe23cc63}; !- Thermal Zone

OS:Space,
  {a4d6f84c-aada-4c7c-8893-bc20d57b8fd4}, !- Handle
  corridor space,                         !- Name
  {a6a9df67-3ab4-4827-9392-9197e65bf88d}, !- Space Type Name
>>>>>>> 78d739aa
  ,                                       !- Default Construction Set Name
  ,                                       !- Default Schedule Set Name
  ,                                       !- Direction of Relative North {deg}
  ,                                       !- X Origin {m}
  ,                                       !- Y Origin {m}
  ,                                       !- Z Origin {m}
  ,                                       !- Building Story Name
<<<<<<< HEAD
  {86f3c746-bcd8-4ad2-b3d3-c3cd15d9905c}; !- Thermal Zone Name

OS:Surface,
  {34c59740-2e8c-4ad9-9154-664473fb85bf}, !- Handle
  Surface 7,                              !- Name
  Floor,                                  !- Surface Type
  ,                                       !- Construction Name
  {5458efe0-abdf-4d16-8899-659f12d22ea0}, !- Space Name
=======
  {0a0db80d-10c8-4f3e-87c8-c66afe23cc63}; !- Thermal Zone Name

OS:Surface,
  {aa593912-04cb-4378-9bf7-f929d87cde87}, !- Handle
  Surface 7,                              !- Name
  Floor,                                  !- Surface Type
  ,                                       !- Construction Name
  {a4d6f84c-aada-4c7c-8893-bc20d57b8fd4}, !- Space Name
>>>>>>> 78d739aa
  Foundation,                             !- Outside Boundary Condition
  ,                                       !- Outside Boundary Condition Object
  NoSun,                                  !- Sun Exposure
  NoWind,                                 !- Wind Exposure
  ,                                       !- View Factor to Ground
  ,                                       !- Number of Vertices
  0, 0, 0,                                !- X,Y,Z Vertex 1 {m}
  0, 1.524, 0,                            !- X,Y,Z Vertex 2 {m}
  6.46578440716979, 1.524, 0,             !- X,Y,Z Vertex 3 {m}
  6.46578440716979, 0, 0;                 !- X,Y,Z Vertex 4 {m}

OS:Surface,
<<<<<<< HEAD
  {5eef3e90-e0fb-4714-84c8-0fee10b9e346}, !- Handle
  Surface 8,                              !- Name
  Wall,                                   !- Surface Type
  ,                                       !- Construction Name
  {5458efe0-abdf-4d16-8899-659f12d22ea0}, !- Space Name
=======
  {cba5c063-8848-4a07-a0bb-1289abaed92d}, !- Handle
  Surface 8,                              !- Name
  Wall,                                   !- Surface Type
  ,                                       !- Construction Name
  {a4d6f84c-aada-4c7c-8893-bc20d57b8fd4}, !- Space Name
>>>>>>> 78d739aa
  Outdoors,                               !- Outside Boundary Condition
  ,                                       !- Outside Boundary Condition Object
  SunExposed,                             !- Sun Exposure
  WindExposed,                            !- Wind Exposure
  ,                                       !- View Factor to Ground
  ,                                       !- Number of Vertices
  0, 1.524, 2.4384,                       !- X,Y,Z Vertex 1 {m}
  0, 1.524, 0,                            !- X,Y,Z Vertex 2 {m}
  0, 0, 0,                                !- X,Y,Z Vertex 3 {m}
  0, 0, 2.4384;                           !- X,Y,Z Vertex 4 {m}

OS:Surface,
<<<<<<< HEAD
  {5299fa88-b45f-430d-b930-024283911ed1}, !- Handle
  Surface 9,                              !- Name
  Wall,                                   !- Surface Type
  ,                                       !- Construction Name
  {5458efe0-abdf-4d16-8899-659f12d22ea0}, !- Space Name
=======
  {95775f75-8740-4700-852d-9d35ebc283fd}, !- Handle
  Surface 9,                              !- Name
  Wall,                                   !- Surface Type
  ,                                       !- Construction Name
  {a4d6f84c-aada-4c7c-8893-bc20d57b8fd4}, !- Space Name
>>>>>>> 78d739aa
  Adiabatic,                              !- Outside Boundary Condition
  ,                                       !- Outside Boundary Condition Object
  NoSun,                                  !- Sun Exposure
  NoWind,                                 !- Wind Exposure
  ,                                       !- View Factor to Ground
  ,                                       !- Number of Vertices
  6.46578440716979, 1.524, 2.4384,        !- X,Y,Z Vertex 1 {m}
  6.46578440716979, 1.524, 0,             !- X,Y,Z Vertex 2 {m}
  0, 1.524, 0,                            !- X,Y,Z Vertex 3 {m}
  0, 1.524, 2.4384;                       !- X,Y,Z Vertex 4 {m}

OS:Surface,
<<<<<<< HEAD
  {b323643c-61c3-4218-b3cb-94db24a5995f}, !- Handle
  Surface 10,                             !- Name
  Wall,                                   !- Surface Type
  ,                                       !- Construction Name
  {5458efe0-abdf-4d16-8899-659f12d22ea0}, !- Space Name
=======
  {d793dbf8-e920-4710-bd6b-401686861de2}, !- Handle
  Surface 10,                             !- Name
  Wall,                                   !- Surface Type
  ,                                       !- Construction Name
  {a4d6f84c-aada-4c7c-8893-bc20d57b8fd4}, !- Space Name
>>>>>>> 78d739aa
  Adiabatic,                              !- Outside Boundary Condition
  ,                                       !- Outside Boundary Condition Object
  NoSun,                                  !- Sun Exposure
  NoWind,                                 !- Wind Exposure
  ,                                       !- View Factor to Ground
  ,                                       !- Number of Vertices
  6.46578440716979, 0, 2.4384,            !- X,Y,Z Vertex 1 {m}
  6.46578440716979, 0, 0,                 !- X,Y,Z Vertex 2 {m}
  6.46578440716979, 1.524, 0,             !- X,Y,Z Vertex 3 {m}
  6.46578440716979, 1.524, 2.4384;        !- X,Y,Z Vertex 4 {m}

OS:Surface,
<<<<<<< HEAD
  {ead47a7c-8209-48cf-bfa3-8009b34eab1f}, !- Handle
  Surface 11,                             !- Name
  Wall,                                   !- Surface Type
  ,                                       !- Construction Name
  {5458efe0-abdf-4d16-8899-659f12d22ea0}, !- Space Name
=======
  {bcc02a98-8cd2-40ab-8209-89112aa9dca5}, !- Handle
  Surface 11,                             !- Name
  Wall,                                   !- Surface Type
  ,                                       !- Construction Name
  {a4d6f84c-aada-4c7c-8893-bc20d57b8fd4}, !- Space Name
>>>>>>> 78d739aa
  Adiabatic,                              !- Outside Boundary Condition
  ,                                       !- Outside Boundary Condition Object
  NoSun,                                  !- Sun Exposure
  NoWind,                                 !- Wind Exposure
  ,                                       !- View Factor to Ground
  ,                                       !- Number of Vertices
  0, 0, 2.4384,                           !- X,Y,Z Vertex 1 {m}
  0, 0, 0,                                !- X,Y,Z Vertex 2 {m}
  6.46578440716979, 0, 0,                 !- X,Y,Z Vertex 3 {m}
  6.46578440716979, 0, 2.4384;            !- X,Y,Z Vertex 4 {m}

OS:Surface,
<<<<<<< HEAD
  {757ebfcb-179e-48af-9c85-bea584a4c98b}, !- Handle
  Surface 12,                             !- Name
  RoofCeiling,                            !- Surface Type
  ,                                       !- Construction Name
  {5458efe0-abdf-4d16-8899-659f12d22ea0}, !- Space Name
=======
  {11b3c8c6-ed56-48b7-8b07-f1ab9f2072c6}, !- Handle
  Surface 12,                             !- Name
  RoofCeiling,                            !- Surface Type
  ,                                       !- Construction Name
  {a4d6f84c-aada-4c7c-8893-bc20d57b8fd4}, !- Space Name
>>>>>>> 78d739aa
  Outdoors,                               !- Outside Boundary Condition
  ,                                       !- Outside Boundary Condition Object
  SunExposed,                             !- Sun Exposure
  WindExposed,                            !- Wind Exposure
  ,                                       !- View Factor to Ground
  ,                                       !- Number of Vertices
  6.46578440716979, 0, 2.4384,            !- X,Y,Z Vertex 1 {m}
  6.46578440716979, 1.524, 2.4384,        !- X,Y,Z Vertex 2 {m}
  0, 1.524, 2.4384,                       !- X,Y,Z Vertex 3 {m}
  0, 0, 2.4384;                           !- X,Y,Z Vertex 4 {m}

OS:SpaceType,
<<<<<<< HEAD
  {669d15b0-da92-4e8f-ad51-e8f2001aaa2b}, !- Handle
=======
  {a6a9df67-3ab4-4827-9392-9197e65bf88d}, !- Handle
>>>>>>> 78d739aa
  Space Type 2,                           !- Name
  ,                                       !- Default Construction Set Name
  ,                                       !- Default Schedule Set Name
  ,                                       !- Group Rendering Name
  ,                                       !- Design Specification Outdoor Air Object Name
  ,                                       !- Standards Template
  ,                                       !- Standards Building Type
  corridor;                               !- Standards Space Type

OS:BuildingUnit,
<<<<<<< HEAD
  {c7fa1c58-abc9-4d32-9e3b-e180a18add9f}, !- Handle
=======
  {f0821eb0-93b9-486e-ae33-57c5369b2e0a}, !- Handle
>>>>>>> 78d739aa
  unit 1,                                 !- Name
  ,                                       !- Rendering Color
  Residential;                            !- Building Unit Type

OS:AdditionalProperties,
<<<<<<< HEAD
  {956339f0-e4d7-4023-ac74-877ff82bbbb2}, !- Handle
  {c7fa1c58-abc9-4d32-9e3b-e180a18add9f}, !- Object Name
=======
  {f5afc423-a87e-46c9-b3c2-976e4620a1a8}, !- Handle
  {f0821eb0-93b9-486e-ae33-57c5369b2e0a}, !- Object Name
>>>>>>> 78d739aa
  NumberOfBedrooms,                       !- Feature Name 1
  Integer,                                !- Feature Data Type 1
  3,                                      !- Feature Value 1
  NumberOfBathrooms,                      !- Feature Name 2
  Double,                                 !- Feature Data Type 2
  2,                                      !- Feature Value 2
  NumberOfOccupants,                      !- Feature Name 3
  Double,                                 !- Feature Data Type 3
  3.3900000000000001;                     !- Feature Value 3

OS:External:File,
<<<<<<< HEAD
  {51782b42-4c8a-4dce-b2a1-b963077f64a1}, !- Handle
=======
  {be2caa3c-82ce-442a-b5f2-fc60e241e11b}, !- Handle
>>>>>>> 78d739aa
  8760.csv,                               !- Name
  8760.csv;                               !- File Name

OS:Schedule:Day,
<<<<<<< HEAD
  {6536f999-0e55-4cc2-ba82-7df58a98d3a0}, !- Handle
=======
  {734472f9-acdd-46bc-8ba6-507b7e8e478a}, !- Handle
>>>>>>> 78d739aa
  Schedule Day 1,                         !- Name
  ,                                       !- Schedule Type Limits Name
  ,                                       !- Interpolate to Timestep
  24,                                     !- Hour 1
  0,                                      !- Minute 1
  0;                                      !- Value Until Time 1

OS:Schedule:Day,
<<<<<<< HEAD
  {dfd6359c-830a-479a-8942-ee28894cf6b5}, !- Handle
=======
  {db8e4dac-f287-4d94-9c61-53ea8868ce5d}, !- Handle
>>>>>>> 78d739aa
  Schedule Day 2,                         !- Name
  ,                                       !- Schedule Type Limits Name
  ,                                       !- Interpolate to Timestep
  24,                                     !- Hour 1
  0,                                      !- Minute 1
  1;                                      !- Value Until Time 1

OS:Schedule:File,
<<<<<<< HEAD
  {51c189b5-085d-4840-a8b0-d5cdca9124d2}, !- Handle
  occupants,                              !- Name
  {714c52b0-f84a-4794-99e7-1bc558a4bee1}, !- Schedule Type Limits Name
  {51782b42-4c8a-4dce-b2a1-b963077f64a1}, !- External File Name
=======
  {8a500a5e-7569-4024-b243-1efc4fed6b6c}, !- Handle
  occupants,                              !- Name
  {dad5becd-32a3-498a-9fdc-2f4c67fba5b7}, !- Schedule Type Limits Name
  {be2caa3c-82ce-442a-b5f2-fc60e241e11b}, !- External File Name
>>>>>>> 78d739aa
  1,                                      !- Column Number
  1,                                      !- Rows to Skip at Top
  8760,                                   !- Number of Hours of Data
  ,                                       !- Column Separator
  ,                                       !- Interpolate to Timestep
  60;                                     !- Minutes per Item

OS:Schedule:Ruleset,
<<<<<<< HEAD
  {4a59e53f-1980-4d1f-9f83-23ee11de7078}, !- Handle
  Schedule Ruleset 1,                     !- Name
  {0f8df15a-83f8-420f-90a0-82fc83eb3c95}, !- Schedule Type Limits Name
  {ef9c2cbe-451a-434e-bb8b-cf48f5cc5761}; !- Default Day Schedule Name

OS:Schedule:Day,
  {ef9c2cbe-451a-434e-bb8b-cf48f5cc5761}, !- Handle
  Schedule Day 3,                         !- Name
  {0f8df15a-83f8-420f-90a0-82fc83eb3c95}, !- Schedule Type Limits Name
=======
  {fb7981c5-3c5a-4b29-b54a-1c952e726dd6}, !- Handle
  Schedule Ruleset 1,                     !- Name
  {ce4de1ac-5ca9-4239-b771-719d5b6f63dc}, !- Schedule Type Limits Name
  {46251956-fd76-45a6-bcd5-2c0095d8a5a6}; !- Default Day Schedule Name

OS:Schedule:Day,
  {46251956-fd76-45a6-bcd5-2c0095d8a5a6}, !- Handle
  Schedule Day 3,                         !- Name
  {ce4de1ac-5ca9-4239-b771-719d5b6f63dc}, !- Schedule Type Limits Name
>>>>>>> 78d739aa
  ,                                       !- Interpolate to Timestep
  24,                                     !- Hour 1
  0,                                      !- Minute 1
  112.539290946133;                       !- Value Until Time 1

OS:People:Definition,
<<<<<<< HEAD
  {3e9d8890-26a1-4517-91f4-99a9a485a4e2}, !- Handle
=======
  {c33b0863-091b-47a1-9e10-4d3b5fcb1657}, !- Handle
>>>>>>> 78d739aa
  res occupants|living space,             !- Name
  People,                                 !- Number of People Calculation Method
  3.39,                                   !- Number of People {people}
  ,                                       !- People per Space Floor Area {person/m2}
  ,                                       !- Space Floor Area per Person {m2/person}
  0.319734,                               !- Fraction Radiant
  0.573,                                  !- Sensible Heat Fraction
  0,                                      !- Carbon Dioxide Generation Rate {m3/s-W}
  No,                                     !- Enable ASHRAE 55 Comfort Warnings
  ZoneAveraged;                           !- Mean Radiant Temperature Calculation Type

OS:People,
<<<<<<< HEAD
  {3d20a192-e2c5-4528-b328-de3fc8b97535}, !- Handle
  res occupants|living space,             !- Name
  {3e9d8890-26a1-4517-91f4-99a9a485a4e2}, !- People Definition Name
  {e5be5860-d863-4d8f-a1ff-c79318300cb7}, !- Space or SpaceType Name
  {51c189b5-085d-4840-a8b0-d5cdca9124d2}, !- Number of People Schedule Name
  {4a59e53f-1980-4d1f-9f83-23ee11de7078}, !- Activity Level Schedule Name
=======
  {cb508417-9f1a-40e3-a9e0-001fbd2eabcb}, !- Handle
  res occupants|living space,             !- Name
  {c33b0863-091b-47a1-9e10-4d3b5fcb1657}, !- People Definition Name
  {174b2b12-054c-4576-a3c7-f7af1848b814}, !- Space or SpaceType Name
  {8a500a5e-7569-4024-b243-1efc4fed6b6c}, !- Number of People Schedule Name
  {fb7981c5-3c5a-4b29-b54a-1c952e726dd6}, !- Activity Level Schedule Name
>>>>>>> 78d739aa
  ,                                       !- Surface Name/Angle Factor List Name
  ,                                       !- Work Efficiency Schedule Name
  ,                                       !- Clothing Insulation Schedule Name
  ,                                       !- Air Velocity Schedule Name
  1;                                      !- Multiplier

OS:ScheduleTypeLimits,
<<<<<<< HEAD
  {0f8df15a-83f8-420f-90a0-82fc83eb3c95}, !- Handle
=======
  {ce4de1ac-5ca9-4239-b771-719d5b6f63dc}, !- Handle
>>>>>>> 78d739aa
  ActivityLevel,                          !- Name
  0,                                      !- Lower Limit Value
  ,                                       !- Upper Limit Value
  Continuous,                             !- Numeric Type
  ActivityLevel;                          !- Unit Type

OS:ScheduleTypeLimits,
<<<<<<< HEAD
  {714c52b0-f84a-4794-99e7-1bc558a4bee1}, !- Handle
=======
  {dad5becd-32a3-498a-9fdc-2f4c67fba5b7}, !- Handle
>>>>>>> 78d739aa
  Fractional,                             !- Name
  0,                                      !- Lower Limit Value
  1,                                      !- Upper Limit Value
  Continuous;                             !- Numeric Type
<|MERGE_RESOLUTION|>--- conflicted
+++ resolved
@@ -1,53 +1,26 @@
 !- NOTE: Auto-generated from /test/osw_files/MF_8units_1story_SL_3Beds_2Baths_Denver.osw
 
 OS:Version,
-<<<<<<< HEAD
-  {d5f2b6b2-af3d-4122-9bdc-c0a6608e6b1b}, !- Handle
-  2.9.0;                                  !- Version Identifier
-
-OS:SimulationControl,
-  {a46c458a-5e5d-49d2-87b2-ec691fa1c753}, !- Handle
-=======
   {028dfa2c-1ccb-4d3c-9021-d449841fbc81}, !- Handle
   2.9.0;                                  !- Version Identifier
 
 OS:SimulationControl,
   {fced1750-ade9-4833-8189-a4698aeff749}, !- Handle
->>>>>>> 78d739aa
   ,                                       !- Do Zone Sizing Calculation
   ,                                       !- Do System Sizing Calculation
   ,                                       !- Do Plant Sizing Calculation
   No;                                     !- Run Simulation for Sizing Periods
 
 OS:Timestep,
-<<<<<<< HEAD
-  {6a4ef1fd-f16c-4fdd-8da1-23e3dbf15944}, !- Handle
-  6;                                      !- Number of Timesteps per Hour
-
-OS:ShadowCalculation,
-  {60b01404-f9b3-4f04-88c4-f88d7650a0c2}, !- Handle
-=======
   {23883c40-b97a-4df9-803b-6f8612f1745b}, !- Handle
   6;                                      !- Number of Timesteps per Hour
 
 OS:ShadowCalculation,
   {6b41b88d-74a2-4ee5-9351-00fe9879bd30}, !- Handle
->>>>>>> 78d739aa
   20,                                     !- Calculation Frequency
   200;                                    !- Maximum Figures in Shadow Overlap Calculations
 
 OS:SurfaceConvectionAlgorithm:Outside,
-<<<<<<< HEAD
-  {4c231b96-4c3d-44fb-ac8b-304b98317dff}, !- Handle
-  DOE-2;                                  !- Algorithm
-
-OS:SurfaceConvectionAlgorithm:Inside,
-  {70ae4d09-1bd4-47f5-8b3e-46d754f6c051}, !- Handle
-  TARP;                                   !- Algorithm
-
-OS:ZoneCapacitanceMultiplier:ResearchSpecial,
-  {e77b66c9-fedd-4152-b7da-29c8a72c6cc0}, !- Handle
-=======
   {16d4c9ba-f1c4-4380-a738-5e40b0683f59}, !- Handle
   DOE-2;                                  !- Algorithm
 
@@ -57,17 +30,12 @@
 
 OS:ZoneCapacitanceMultiplier:ResearchSpecial,
   {1bd74e43-116a-4e6e-a47d-f85886c71bc0}, !- Handle
->>>>>>> 78d739aa
   ,                                       !- Temperature Capacity Multiplier
   15,                                     !- Humidity Capacity Multiplier
   ;                                       !- Carbon Dioxide Capacity Multiplier
 
 OS:RunPeriod,
-<<<<<<< HEAD
-  {e8aad685-bc2f-4325-9fef-90806f5763e3}, !- Handle
-=======
   {c5b77dd4-fbe2-47e7-a1b7-6e73482a224f}, !- Handle
->>>>>>> 78d739aa
   Run Period 1,                           !- Name
   1,                                      !- Begin Month
   1,                                      !- Begin Day of Month
@@ -81,21 +49,13 @@
   ;                                       !- Number of Times Runperiod to be Repeated
 
 OS:YearDescription,
-<<<<<<< HEAD
-  {f7763db4-675a-4f08-8192-c786cb7542e1}, !- Handle
-=======
   {c4d00910-cb92-4653-843e-e8c0e5ca915d}, !- Handle
->>>>>>> 78d739aa
   2007,                                   !- Calendar Year
   ,                                       !- Day of Week for Start Day
   ;                                       !- Is Leap Year
 
 OS:WeatherFile,
-<<<<<<< HEAD
-  {95473b02-d80f-401f-8eec-f55db283c5c4}, !- Handle
-=======
   {a913fe25-0c92-4360-8967-2fe9a41ef9a4}, !- Handle
->>>>>>> 78d739aa
   Denver Intl Ap,                         !- City
   CO,                                     !- State Province Region
   USA,                                    !- Country
@@ -109,13 +69,8 @@
   E23378AA;                               !- Checksum
 
 OS:AdditionalProperties,
-<<<<<<< HEAD
-  {2dbc4f5a-15ce-42bc-a4c8-56bae3cb4ce8}, !- Handle
-  {95473b02-d80f-401f-8eec-f55db283c5c4}, !- Object Name
-=======
   {900ec58a-5b5e-4eaa-b568-e5ea9c6f8440}, !- Handle
   {a913fe25-0c92-4360-8967-2fe9a41ef9a4}, !- Object Name
->>>>>>> 78d739aa
   EPWHeaderCity,                          !- Feature Name 1
   String,                                 !- Feature Data Type 1
   Denver Intl Ap,                         !- Feature Value 1
@@ -223,11 +178,7 @@
   84;                                     !- Feature Value 35
 
 OS:Site,
-<<<<<<< HEAD
-  {03891dd9-421d-44bf-8cb1-add21f946feb}, !- Handle
-=======
   {5fc7a5b3-1ddd-44c9-a4cd-d3b026e6ed3d}, !- Handle
->>>>>>> 78d739aa
   Denver Intl Ap_CO_USA,                  !- Name
   39.83,                                  !- Latitude {deg}
   -104.65,                                !- Longitude {deg}
@@ -236,11 +187,7 @@
   ;                                       !- Terrain
 
 OS:ClimateZones,
-<<<<<<< HEAD
-  {0b456ef8-0fc3-4630-a677-ce0b811b549c}, !- Handle
-=======
   {4af61e9e-7911-4189-9fbd-2c16a9af2c3e}, !- Handle
->>>>>>> 78d739aa
   ,                                       !- Active Institution
   ,                                       !- Active Year
   ,                                       !- Climate Zone Institution Name 1
@@ -253,31 +200,19 @@
   Cold;                                   !- Climate Zone Value 2
 
 OS:Site:WaterMainsTemperature,
-<<<<<<< HEAD
-  {7e12c45b-ee67-4efe-be3a-21885e75eb1b}, !- Handle
-=======
   {9b810178-32d0-41e6-a075-d6852bc4afab}, !- Handle
->>>>>>> 78d739aa
   Correlation,                            !- Calculation Method
   ,                                       !- Temperature Schedule Name
   10.8753424657535,                       !- Annual Average Outdoor Air Temperature {C}
   23.1524007936508;                       !- Maximum Difference In Monthly Average Outdoor Air Temperatures {deltaC}
 
 OS:RunPeriodControl:DaylightSavingTime,
-<<<<<<< HEAD
-  {022b2eab-8d46-4e78-b499-ed49b362b2ad}, !- Handle
-=======
   {28671869-8954-4710-bcf4-1e7e39a8f720}, !- Handle
->>>>>>> 78d739aa
   4/7,                                    !- Start Date
   10/26;                                  !- End Date
 
 OS:Site:GroundTemperature:Deep,
-<<<<<<< HEAD
-  {73c36f85-32e3-412a-9a85-6a044abeebd0}, !- Handle
-=======
   {257315a4-6b5c-436e-9151-3fb6c0c7abe7}, !- Handle
->>>>>>> 78d739aa
   10.8753424657535,                       !- January Deep Ground Temperature {C}
   10.8753424657535,                       !- February Deep Ground Temperature {C}
   10.8753424657535,                       !- March Deep Ground Temperature {C}
@@ -292,11 +227,7 @@
   10.8753424657535;                       !- December Deep Ground Temperature {C}
 
 OS:Building,
-<<<<<<< HEAD
-  {728d02c6-8788-4de5-a465-9f0dc9ac094c}, !- Handle
-=======
   {a70985f7-1d66-466e-b1a9-e73d200694d5}, !- Handle
->>>>>>> 78d739aa
   Building 1,                             !- Name
   ,                                       !- Building Sector Type
   0,                                      !- North Axis {deg}
@@ -311,13 +242,8 @@
   8;                                      !- Standards Number of Living Units
 
 OS:AdditionalProperties,
-<<<<<<< HEAD
-  {456f8b76-0572-4177-81ee-a0539ebda0ed}, !- Handle
-  {728d02c6-8788-4de5-a465-9f0dc9ac094c}, !- Object Name
-=======
   {ed3331af-3c8f-470e-87b4-d1a4808922af}, !- Handle
   {a70985f7-1d66-466e-b1a9-e73d200694d5}, !- Object Name
->>>>>>> 78d739aa
   num_units,                              !- Feature Name 1
   Integer,                                !- Feature Data Type 1
   8,                                      !- Feature Value 1
@@ -344,11 +270,7 @@
   Double-Loaded Interior;                 !- Feature Value 8
 
 OS:ThermalZone,
-<<<<<<< HEAD
-  {1193e35d-b7e2-42d5-a495-d3a741d216b3}, !- Handle
-=======
   {e9cdd76c-573c-43d5-a4b6-137b6d7069bd}, !- Handle
->>>>>>> 78d739aa
   living zone,                            !- Name
   ,                                       !- Multiplier
   ,                                       !- Ceiling Height {m}
@@ -357,17 +279,10 @@
   ,                                       !- Zone Inside Convection Algorithm
   ,                                       !- Zone Outside Convection Algorithm
   ,                                       !- Zone Conditioning Equipment List Name
-<<<<<<< HEAD
-  {f81881a3-a23a-4fda-8a11-44a3df30b436}, !- Zone Air Inlet Port List
-  {5208db37-91cc-46ec-b482-1caf774a56b4}, !- Zone Air Exhaust Port List
-  {8824aa95-fbf6-4d21-8a9a-d803e1623841}, !- Zone Air Node Name
-  {faf4705a-5219-4800-bef1-aca507fb8f1a}, !- Zone Return Air Port List
-=======
   {2d8b256b-a8b9-491d-832f-9cf1d0b6a3f6}, !- Zone Air Inlet Port List
   {98a5a73e-a9bf-4feb-abef-f57532d506fb}, !- Zone Air Exhaust Port List
   {ad1d4c7d-fc49-4057-abc5-c7330fc5f681}, !- Zone Air Node Name
   {f0f06681-c45b-4b2f-b76a-a243f5e3e50f}, !- Zone Return Air Port List
->>>>>>> 78d739aa
   ,                                       !- Primary Daylighting Control Name
   ,                                       !- Fraction of Zone Controlled by Primary Daylighting Control
   ,                                       !- Secondary Daylighting Control Name
@@ -378,39 +293,6 @@
   No;                                     !- Use Ideal Air Loads
 
 OS:Node,
-<<<<<<< HEAD
-  {75306b5e-617b-4ff9-88ce-87b8d5af3d92}, !- Handle
-  Node 1,                                 !- Name
-  {8824aa95-fbf6-4d21-8a9a-d803e1623841}, !- Inlet Port
-  ;                                       !- Outlet Port
-
-OS:Connection,
-  {8824aa95-fbf6-4d21-8a9a-d803e1623841}, !- Handle
-  {f55f0048-e7e0-4c3e-b5ae-9358a6df1b95}, !- Name
-  {1193e35d-b7e2-42d5-a495-d3a741d216b3}, !- Source Object
-  11,                                     !- Outlet Port
-  {75306b5e-617b-4ff9-88ce-87b8d5af3d92}, !- Target Object
-  2;                                      !- Inlet Port
-
-OS:PortList,
-  {f81881a3-a23a-4fda-8a11-44a3df30b436}, !- Handle
-  {2c308b7a-5968-42c4-b6e5-95c9a5589b02}, !- Name
-  {1193e35d-b7e2-42d5-a495-d3a741d216b3}; !- HVAC Component
-
-OS:PortList,
-  {5208db37-91cc-46ec-b482-1caf774a56b4}, !- Handle
-  {60cf5d5b-eb0c-4748-bf0e-b0a0373cda8d}, !- Name
-  {1193e35d-b7e2-42d5-a495-d3a741d216b3}; !- HVAC Component
-
-OS:PortList,
-  {faf4705a-5219-4800-bef1-aca507fb8f1a}, !- Handle
-  {2e851c09-3732-4ac2-ba5e-0dfd6f6e0e65}, !- Name
-  {1193e35d-b7e2-42d5-a495-d3a741d216b3}; !- HVAC Component
-
-OS:Sizing:Zone,
-  {2a23f413-7dc5-4e16-8c7b-b480ec35072c}, !- Handle
-  {1193e35d-b7e2-42d5-a495-d3a741d216b3}, !- Zone or ZoneList Name
-=======
   {4542b625-da78-4e5e-b29c-8a354f0a913a}, !- Handle
   Node 1,                                 !- Name
   {ad1d4c7d-fc49-4057-abc5-c7330fc5f681}, !- Inlet Port
@@ -442,7 +324,6 @@
 OS:Sizing:Zone,
   {5471866e-ec21-49a6-b315-c38f30203c9e}, !- Handle
   {e9cdd76c-573c-43d5-a4b6-137b6d7069bd}, !- Zone or ZoneList Name
->>>>>>> 78d739aa
   SupplyAirTemperature,                   !- Zone Cooling Design Supply Air Temperature Input Method
   14,                                     !- Zone Cooling Design Supply Air Temperature {C}
   11.11,                                  !- Zone Cooling Design Supply Air Temperature Difference {deltaC}
@@ -471,16 +352,6 @@
   autosize;                               !- Dedicated Outdoor Air High Setpoint Temperature for Design {C}
 
 OS:ZoneHVAC:EquipmentList,
-<<<<<<< HEAD
-  {dbb19c95-6d87-4fbf-9c6b-f388557da633}, !- Handle
-  Zone HVAC Equipment List 1,             !- Name
-  {1193e35d-b7e2-42d5-a495-d3a741d216b3}; !- Thermal Zone
-
-OS:Space,
-  {e5be5860-d863-4d8f-a1ff-c79318300cb7}, !- Handle
-  living space,                           !- Name
-  {c9194541-10b8-4548-b4f0-11342d227917}, !- Space Type Name
-=======
   {774d8548-c349-4dd9-b2b5-a79bf9d03f9e}, !- Handle
   Zone HVAC Equipment List 1,             !- Name
   {e9cdd76c-573c-43d5-a4b6-137b6d7069bd}; !- Thermal Zone
@@ -489,7 +360,6 @@
   {174b2b12-054c-4576-a3c7-f7af1848b814}, !- Handle
   living space,                           !- Name
   {6362aecb-46d6-47b6-b1a6-2d8523fe67fa}, !- Space Type Name
->>>>>>> 78d739aa
   ,                                       !- Default Construction Set Name
   ,                                       !- Default Schedule Set Name
   ,                                       !- Direction of Relative North {deg}
@@ -497,19 +367,6 @@
   ,                                       !- Y Origin {m}
   ,                                       !- Z Origin {m}
   ,                                       !- Building Story Name
-<<<<<<< HEAD
-  {1193e35d-b7e2-42d5-a495-d3a741d216b3}, !- Thermal Zone Name
-  ,                                       !- Part of Total Floor Area
-  ,                                       !- Design Specification Outdoor Air Object Name
-  {c7fa1c58-abc9-4d32-9e3b-e180a18add9f}; !- Building Unit Name
-
-OS:Surface,
-  {52f48201-6158-4bd5-941b-b8560561f8bf}, !- Handle
-  Surface 1,                              !- Name
-  Floor,                                  !- Surface Type
-  ,                                       !- Construction Name
-  {e5be5860-d863-4d8f-a1ff-c79318300cb7}, !- Space Name
-=======
   {e9cdd76c-573c-43d5-a4b6-137b6d7069bd}, !- Thermal Zone Name
   ,                                       !- Part of Total Floor Area
   ,                                       !- Design Specification Outdoor Air Object Name
@@ -521,7 +378,6 @@
   Floor,                                  !- Surface Type
   ,                                       !- Construction Name
   {174b2b12-054c-4576-a3c7-f7af1848b814}, !- Space Name
->>>>>>> 78d739aa
   Foundation,                             !- Outside Boundary Condition
   ,                                       !- Outside Boundary Condition Object
   NoSun,                                  !- Sun Exposure
@@ -534,19 +390,11 @@
   6.46578440716979, -12.9315688143396, 0; !- X,Y,Z Vertex 4 {m}
 
 OS:Surface,
-<<<<<<< HEAD
-  {0bb0b4c8-6e5a-49f5-80e0-69bbc4c1ada3}, !- Handle
-  Surface 2,                              !- Name
-  Wall,                                   !- Surface Type
-  ,                                       !- Construction Name
-  {e5be5860-d863-4d8f-a1ff-c79318300cb7}, !- Space Name
-=======
   {794bff25-2cd0-4f62-99b2-17d727fc0563}, !- Handle
   Surface 2,                              !- Name
   Wall,                                   !- Surface Type
   ,                                       !- Construction Name
   {174b2b12-054c-4576-a3c7-f7af1848b814}, !- Space Name
->>>>>>> 78d739aa
   Outdoors,                               !- Outside Boundary Condition
   ,                                       !- Outside Boundary Condition Object
   SunExposed,                             !- Sun Exposure
@@ -559,19 +407,11 @@
   0, -12.9315688143396, 2.4384;           !- X,Y,Z Vertex 4 {m}
 
 OS:Surface,
-<<<<<<< HEAD
-  {340e2d53-ea6e-4819-bb97-10d51f6f4abd}, !- Handle
-  Surface 3,                              !- Name
-  Wall,                                   !- Surface Type
-  ,                                       !- Construction Name
-  {e5be5860-d863-4d8f-a1ff-c79318300cb7}, !- Space Name
-=======
   {4b2d28bf-88c1-4c36-a71b-802b5536932a}, !- Handle
   Surface 3,                              !- Name
   Wall,                                   !- Surface Type
   ,                                       !- Construction Name
   {174b2b12-054c-4576-a3c7-f7af1848b814}, !- Space Name
->>>>>>> 78d739aa
   Adiabatic,                              !- Outside Boundary Condition
   ,                                       !- Outside Boundary Condition Object
   NoSun,                                  !- Sun Exposure
@@ -584,19 +424,11 @@
   0, 0, 2.4384;                           !- X,Y,Z Vertex 4 {m}
 
 OS:Surface,
-<<<<<<< HEAD
-  {835310c2-96aa-4f87-856e-de51378330c7}, !- Handle
-  Surface 4,                              !- Name
-  Wall,                                   !- Surface Type
-  ,                                       !- Construction Name
-  {e5be5860-d863-4d8f-a1ff-c79318300cb7}, !- Space Name
-=======
   {dadec2ad-0ec1-4dea-aa55-a0e5208ab5ca}, !- Handle
   Surface 4,                              !- Name
   Wall,                                   !- Surface Type
   ,                                       !- Construction Name
   {174b2b12-054c-4576-a3c7-f7af1848b814}, !- Space Name
->>>>>>> 78d739aa
   Adiabatic,                              !- Outside Boundary Condition
   ,                                       !- Outside Boundary Condition Object
   NoSun,                                  !- Sun Exposure
@@ -609,19 +441,11 @@
   6.46578440716979, 0, 2.4384;            !- X,Y,Z Vertex 4 {m}
 
 OS:Surface,
-<<<<<<< HEAD
-  {258e18b6-32f2-4b29-9298-074bc6b942a5}, !- Handle
-  Surface 5,                              !- Name
-  Wall,                                   !- Surface Type
-  ,                                       !- Construction Name
-  {e5be5860-d863-4d8f-a1ff-c79318300cb7}, !- Space Name
-=======
   {72d9a5fe-956c-43c0-8dc1-80c7c997da15}, !- Handle
   Surface 5,                              !- Name
   Wall,                                   !- Surface Type
   ,                                       !- Construction Name
   {174b2b12-054c-4576-a3c7-f7af1848b814}, !- Space Name
->>>>>>> 78d739aa
   Outdoors,                               !- Outside Boundary Condition
   ,                                       !- Outside Boundary Condition Object
   SunExposed,                             !- Sun Exposure
@@ -634,19 +458,11 @@
   6.46578440716979, -12.9315688143396, 2.4384; !- X,Y,Z Vertex 4 {m}
 
 OS:Surface,
-<<<<<<< HEAD
-  {39218b78-495f-47c0-b61e-b084d65ee1fc}, !- Handle
-  Surface 6,                              !- Name
-  RoofCeiling,                            !- Surface Type
-  ,                                       !- Construction Name
-  {e5be5860-d863-4d8f-a1ff-c79318300cb7}, !- Space Name
-=======
   {306f82af-8a70-47d5-b2ff-55b923bfc4fd}, !- Handle
   Surface 6,                              !- Name
   RoofCeiling,                            !- Surface Type
   ,                                       !- Construction Name
   {174b2b12-054c-4576-a3c7-f7af1848b814}, !- Space Name
->>>>>>> 78d739aa
   Outdoors,                               !- Outside Boundary Condition
   ,                                       !- Outside Boundary Condition Object
   SunExposed,                             !- Sun Exposure
@@ -659,11 +475,7 @@
   0, -12.9315688143396, 2.4384;           !- X,Y,Z Vertex 4 {m}
 
 OS:SpaceType,
-<<<<<<< HEAD
-  {c9194541-10b8-4548-b4f0-11342d227917}, !- Handle
-=======
   {6362aecb-46d6-47b6-b1a6-2d8523fe67fa}, !- Handle
->>>>>>> 78d739aa
   Space Type 1,                           !- Name
   ,                                       !- Default Construction Set Name
   ,                                       !- Default Schedule Set Name
@@ -674,11 +486,7 @@
   living;                                 !- Standards Space Type
 
 OS:ThermalZone,
-<<<<<<< HEAD
-  {86f3c746-bcd8-4ad2-b3d3-c3cd15d9905c}, !- Handle
-=======
   {0a0db80d-10c8-4f3e-87c8-c66afe23cc63}, !- Handle
->>>>>>> 78d739aa
   corridor zone,                          !- Name
   ,                                       !- Multiplier
   ,                                       !- Ceiling Height {m}
@@ -687,17 +495,10 @@
   ,                                       !- Zone Inside Convection Algorithm
   ,                                       !- Zone Outside Convection Algorithm
   ,                                       !- Zone Conditioning Equipment List Name
-<<<<<<< HEAD
-  {679cf43c-3fb8-49ce-9551-e995c11ba4a9}, !- Zone Air Inlet Port List
-  {a3fd7b65-1ff0-4e70-acb6-3f6fb638e9c5}, !- Zone Air Exhaust Port List
-  {8041ec03-c00c-4e23-b5bd-992161c0e847}, !- Zone Air Node Name
-  {e6ac037b-491b-4239-aa1f-32d293fd6eaf}, !- Zone Return Air Port List
-=======
   {7755fb3c-b4f3-420d-99ca-634adc0ad135}, !- Zone Air Inlet Port List
   {379951ec-226d-4e45-bea7-857995c67c79}, !- Zone Air Exhaust Port List
   {cc3eb0f9-5157-41a4-a7f1-1b8cf4033237}, !- Zone Air Node Name
   {475aaee0-8b0f-4986-ad6e-bff4e7b98c23}, !- Zone Return Air Port List
->>>>>>> 78d739aa
   ,                                       !- Primary Daylighting Control Name
   ,                                       !- Fraction of Zone Controlled by Primary Daylighting Control
   ,                                       !- Secondary Daylighting Control Name
@@ -708,39 +509,6 @@
   No;                                     !- Use Ideal Air Loads
 
 OS:Node,
-<<<<<<< HEAD
-  {1ca41186-3a25-49d4-9fa4-a35f61080025}, !- Handle
-  Node 2,                                 !- Name
-  {8041ec03-c00c-4e23-b5bd-992161c0e847}, !- Inlet Port
-  ;                                       !- Outlet Port
-
-OS:Connection,
-  {8041ec03-c00c-4e23-b5bd-992161c0e847}, !- Handle
-  {f7e50fa1-6adc-4a77-a30c-a4addb717698}, !- Name
-  {86f3c746-bcd8-4ad2-b3d3-c3cd15d9905c}, !- Source Object
-  11,                                     !- Outlet Port
-  {1ca41186-3a25-49d4-9fa4-a35f61080025}, !- Target Object
-  2;                                      !- Inlet Port
-
-OS:PortList,
-  {679cf43c-3fb8-49ce-9551-e995c11ba4a9}, !- Handle
-  {ccd226b6-2e32-400b-b620-6bde2db331c1}, !- Name
-  {86f3c746-bcd8-4ad2-b3d3-c3cd15d9905c}; !- HVAC Component
-
-OS:PortList,
-  {a3fd7b65-1ff0-4e70-acb6-3f6fb638e9c5}, !- Handle
-  {6d169218-f42b-4381-9482-bd926581a801}, !- Name
-  {86f3c746-bcd8-4ad2-b3d3-c3cd15d9905c}; !- HVAC Component
-
-OS:PortList,
-  {e6ac037b-491b-4239-aa1f-32d293fd6eaf}, !- Handle
-  {22a489a7-e696-402e-b745-5913aa6afc34}, !- Name
-  {86f3c746-bcd8-4ad2-b3d3-c3cd15d9905c}; !- HVAC Component
-
-OS:Sizing:Zone,
-  {8ebf3c4e-0115-4956-8ad7-91fba3f10946}, !- Handle
-  {86f3c746-bcd8-4ad2-b3d3-c3cd15d9905c}, !- Zone or ZoneList Name
-=======
   {f9b4966b-8958-46b8-b173-a97e771cfe00}, !- Handle
   Node 2,                                 !- Name
   {cc3eb0f9-5157-41a4-a7f1-1b8cf4033237}, !- Inlet Port
@@ -772,7 +540,6 @@
 OS:Sizing:Zone,
   {2c211c90-269e-4f52-b8ca-6401945680d8}, !- Handle
   {0a0db80d-10c8-4f3e-87c8-c66afe23cc63}, !- Zone or ZoneList Name
->>>>>>> 78d739aa
   SupplyAirTemperature,                   !- Zone Cooling Design Supply Air Temperature Input Method
   14,                                     !- Zone Cooling Design Supply Air Temperature {C}
   11.11,                                  !- Zone Cooling Design Supply Air Temperature Difference {deltaC}
@@ -801,16 +568,6 @@
   autosize;                               !- Dedicated Outdoor Air High Setpoint Temperature for Design {C}
 
 OS:ZoneHVAC:EquipmentList,
-<<<<<<< HEAD
-  {f784c0b6-8376-4f02-bb6e-7bb5d575fa82}, !- Handle
-  Zone HVAC Equipment List 2,             !- Name
-  {86f3c746-bcd8-4ad2-b3d3-c3cd15d9905c}; !- Thermal Zone
-
-OS:Space,
-  {5458efe0-abdf-4d16-8899-659f12d22ea0}, !- Handle
-  corridor space,                         !- Name
-  {669d15b0-da92-4e8f-ad51-e8f2001aaa2b}, !- Space Type Name
-=======
   {2491a8b8-c6d7-496c-b6e4-232341642506}, !- Handle
   Zone HVAC Equipment List 2,             !- Name
   {0a0db80d-10c8-4f3e-87c8-c66afe23cc63}; !- Thermal Zone
@@ -819,7 +576,6 @@
   {a4d6f84c-aada-4c7c-8893-bc20d57b8fd4}, !- Handle
   corridor space,                         !- Name
   {a6a9df67-3ab4-4827-9392-9197e65bf88d}, !- Space Type Name
->>>>>>> 78d739aa
   ,                                       !- Default Construction Set Name
   ,                                       !- Default Schedule Set Name
   ,                                       !- Direction of Relative North {deg}
@@ -827,16 +583,6 @@
   ,                                       !- Y Origin {m}
   ,                                       !- Z Origin {m}
   ,                                       !- Building Story Name
-<<<<<<< HEAD
-  {86f3c746-bcd8-4ad2-b3d3-c3cd15d9905c}; !- Thermal Zone Name
-
-OS:Surface,
-  {34c59740-2e8c-4ad9-9154-664473fb85bf}, !- Handle
-  Surface 7,                              !- Name
-  Floor,                                  !- Surface Type
-  ,                                       !- Construction Name
-  {5458efe0-abdf-4d16-8899-659f12d22ea0}, !- Space Name
-=======
   {0a0db80d-10c8-4f3e-87c8-c66afe23cc63}; !- Thermal Zone Name
 
 OS:Surface,
@@ -845,7 +591,6 @@
   Floor,                                  !- Surface Type
   ,                                       !- Construction Name
   {a4d6f84c-aada-4c7c-8893-bc20d57b8fd4}, !- Space Name
->>>>>>> 78d739aa
   Foundation,                             !- Outside Boundary Condition
   ,                                       !- Outside Boundary Condition Object
   NoSun,                                  !- Sun Exposure
@@ -858,19 +603,11 @@
   6.46578440716979, 0, 0;                 !- X,Y,Z Vertex 4 {m}
 
 OS:Surface,
-<<<<<<< HEAD
-  {5eef3e90-e0fb-4714-84c8-0fee10b9e346}, !- Handle
-  Surface 8,                              !- Name
-  Wall,                                   !- Surface Type
-  ,                                       !- Construction Name
-  {5458efe0-abdf-4d16-8899-659f12d22ea0}, !- Space Name
-=======
   {cba5c063-8848-4a07-a0bb-1289abaed92d}, !- Handle
   Surface 8,                              !- Name
   Wall,                                   !- Surface Type
   ,                                       !- Construction Name
   {a4d6f84c-aada-4c7c-8893-bc20d57b8fd4}, !- Space Name
->>>>>>> 78d739aa
   Outdoors,                               !- Outside Boundary Condition
   ,                                       !- Outside Boundary Condition Object
   SunExposed,                             !- Sun Exposure
@@ -883,19 +620,11 @@
   0, 0, 2.4384;                           !- X,Y,Z Vertex 4 {m}
 
 OS:Surface,
-<<<<<<< HEAD
-  {5299fa88-b45f-430d-b930-024283911ed1}, !- Handle
-  Surface 9,                              !- Name
-  Wall,                                   !- Surface Type
-  ,                                       !- Construction Name
-  {5458efe0-abdf-4d16-8899-659f12d22ea0}, !- Space Name
-=======
   {95775f75-8740-4700-852d-9d35ebc283fd}, !- Handle
   Surface 9,                              !- Name
   Wall,                                   !- Surface Type
   ,                                       !- Construction Name
   {a4d6f84c-aada-4c7c-8893-bc20d57b8fd4}, !- Space Name
->>>>>>> 78d739aa
   Adiabatic,                              !- Outside Boundary Condition
   ,                                       !- Outside Boundary Condition Object
   NoSun,                                  !- Sun Exposure
@@ -908,19 +637,11 @@
   0, 1.524, 2.4384;                       !- X,Y,Z Vertex 4 {m}
 
 OS:Surface,
-<<<<<<< HEAD
-  {b323643c-61c3-4218-b3cb-94db24a5995f}, !- Handle
-  Surface 10,                             !- Name
-  Wall,                                   !- Surface Type
-  ,                                       !- Construction Name
-  {5458efe0-abdf-4d16-8899-659f12d22ea0}, !- Space Name
-=======
   {d793dbf8-e920-4710-bd6b-401686861de2}, !- Handle
   Surface 10,                             !- Name
   Wall,                                   !- Surface Type
   ,                                       !- Construction Name
   {a4d6f84c-aada-4c7c-8893-bc20d57b8fd4}, !- Space Name
->>>>>>> 78d739aa
   Adiabatic,                              !- Outside Boundary Condition
   ,                                       !- Outside Boundary Condition Object
   NoSun,                                  !- Sun Exposure
@@ -933,19 +654,11 @@
   6.46578440716979, 1.524, 2.4384;        !- X,Y,Z Vertex 4 {m}
 
 OS:Surface,
-<<<<<<< HEAD
-  {ead47a7c-8209-48cf-bfa3-8009b34eab1f}, !- Handle
-  Surface 11,                             !- Name
-  Wall,                                   !- Surface Type
-  ,                                       !- Construction Name
-  {5458efe0-abdf-4d16-8899-659f12d22ea0}, !- Space Name
-=======
   {bcc02a98-8cd2-40ab-8209-89112aa9dca5}, !- Handle
   Surface 11,                             !- Name
   Wall,                                   !- Surface Type
   ,                                       !- Construction Name
   {a4d6f84c-aada-4c7c-8893-bc20d57b8fd4}, !- Space Name
->>>>>>> 78d739aa
   Adiabatic,                              !- Outside Boundary Condition
   ,                                       !- Outside Boundary Condition Object
   NoSun,                                  !- Sun Exposure
@@ -958,19 +671,11 @@
   6.46578440716979, 0, 2.4384;            !- X,Y,Z Vertex 4 {m}
 
 OS:Surface,
-<<<<<<< HEAD
-  {757ebfcb-179e-48af-9c85-bea584a4c98b}, !- Handle
-  Surface 12,                             !- Name
-  RoofCeiling,                            !- Surface Type
-  ,                                       !- Construction Name
-  {5458efe0-abdf-4d16-8899-659f12d22ea0}, !- Space Name
-=======
   {11b3c8c6-ed56-48b7-8b07-f1ab9f2072c6}, !- Handle
   Surface 12,                             !- Name
   RoofCeiling,                            !- Surface Type
   ,                                       !- Construction Name
   {a4d6f84c-aada-4c7c-8893-bc20d57b8fd4}, !- Space Name
->>>>>>> 78d739aa
   Outdoors,                               !- Outside Boundary Condition
   ,                                       !- Outside Boundary Condition Object
   SunExposed,                             !- Sun Exposure
@@ -983,11 +688,7 @@
   0, 0, 2.4384;                           !- X,Y,Z Vertex 4 {m}
 
 OS:SpaceType,
-<<<<<<< HEAD
-  {669d15b0-da92-4e8f-ad51-e8f2001aaa2b}, !- Handle
-=======
   {a6a9df67-3ab4-4827-9392-9197e65bf88d}, !- Handle
->>>>>>> 78d739aa
   Space Type 2,                           !- Name
   ,                                       !- Default Construction Set Name
   ,                                       !- Default Schedule Set Name
@@ -998,23 +699,14 @@
   corridor;                               !- Standards Space Type
 
 OS:BuildingUnit,
-<<<<<<< HEAD
-  {c7fa1c58-abc9-4d32-9e3b-e180a18add9f}, !- Handle
-=======
   {f0821eb0-93b9-486e-ae33-57c5369b2e0a}, !- Handle
->>>>>>> 78d739aa
   unit 1,                                 !- Name
   ,                                       !- Rendering Color
   Residential;                            !- Building Unit Type
 
 OS:AdditionalProperties,
-<<<<<<< HEAD
-  {956339f0-e4d7-4023-ac74-877ff82bbbb2}, !- Handle
-  {c7fa1c58-abc9-4d32-9e3b-e180a18add9f}, !- Object Name
-=======
   {f5afc423-a87e-46c9-b3c2-976e4620a1a8}, !- Handle
   {f0821eb0-93b9-486e-ae33-57c5369b2e0a}, !- Object Name
->>>>>>> 78d739aa
   NumberOfBedrooms,                       !- Feature Name 1
   Integer,                                !- Feature Data Type 1
   3,                                      !- Feature Value 1
@@ -1026,20 +718,12 @@
   3.3900000000000001;                     !- Feature Value 3
 
 OS:External:File,
-<<<<<<< HEAD
-  {51782b42-4c8a-4dce-b2a1-b963077f64a1}, !- Handle
-=======
   {be2caa3c-82ce-442a-b5f2-fc60e241e11b}, !- Handle
->>>>>>> 78d739aa
   8760.csv,                               !- Name
   8760.csv;                               !- File Name
 
 OS:Schedule:Day,
-<<<<<<< HEAD
-  {6536f999-0e55-4cc2-ba82-7df58a98d3a0}, !- Handle
-=======
   {734472f9-acdd-46bc-8ba6-507b7e8e478a}, !- Handle
->>>>>>> 78d739aa
   Schedule Day 1,                         !- Name
   ,                                       !- Schedule Type Limits Name
   ,                                       !- Interpolate to Timestep
@@ -1048,11 +732,7 @@
   0;                                      !- Value Until Time 1
 
 OS:Schedule:Day,
-<<<<<<< HEAD
-  {dfd6359c-830a-479a-8942-ee28894cf6b5}, !- Handle
-=======
   {db8e4dac-f287-4d94-9c61-53ea8868ce5d}, !- Handle
->>>>>>> 78d739aa
   Schedule Day 2,                         !- Name
   ,                                       !- Schedule Type Limits Name
   ,                                       !- Interpolate to Timestep
@@ -1061,17 +741,10 @@
   1;                                      !- Value Until Time 1
 
 OS:Schedule:File,
-<<<<<<< HEAD
-  {51c189b5-085d-4840-a8b0-d5cdca9124d2}, !- Handle
-  occupants,                              !- Name
-  {714c52b0-f84a-4794-99e7-1bc558a4bee1}, !- Schedule Type Limits Name
-  {51782b42-4c8a-4dce-b2a1-b963077f64a1}, !- External File Name
-=======
   {8a500a5e-7569-4024-b243-1efc4fed6b6c}, !- Handle
   occupants,                              !- Name
   {dad5becd-32a3-498a-9fdc-2f4c67fba5b7}, !- Schedule Type Limits Name
   {be2caa3c-82ce-442a-b5f2-fc60e241e11b}, !- External File Name
->>>>>>> 78d739aa
   1,                                      !- Column Number
   1,                                      !- Rows to Skip at Top
   8760,                                   !- Number of Hours of Data
@@ -1080,17 +753,6 @@
   60;                                     !- Minutes per Item
 
 OS:Schedule:Ruleset,
-<<<<<<< HEAD
-  {4a59e53f-1980-4d1f-9f83-23ee11de7078}, !- Handle
-  Schedule Ruleset 1,                     !- Name
-  {0f8df15a-83f8-420f-90a0-82fc83eb3c95}, !- Schedule Type Limits Name
-  {ef9c2cbe-451a-434e-bb8b-cf48f5cc5761}; !- Default Day Schedule Name
-
-OS:Schedule:Day,
-  {ef9c2cbe-451a-434e-bb8b-cf48f5cc5761}, !- Handle
-  Schedule Day 3,                         !- Name
-  {0f8df15a-83f8-420f-90a0-82fc83eb3c95}, !- Schedule Type Limits Name
-=======
   {fb7981c5-3c5a-4b29-b54a-1c952e726dd6}, !- Handle
   Schedule Ruleset 1,                     !- Name
   {ce4de1ac-5ca9-4239-b771-719d5b6f63dc}, !- Schedule Type Limits Name
@@ -1100,18 +762,13 @@
   {46251956-fd76-45a6-bcd5-2c0095d8a5a6}, !- Handle
   Schedule Day 3,                         !- Name
   {ce4de1ac-5ca9-4239-b771-719d5b6f63dc}, !- Schedule Type Limits Name
->>>>>>> 78d739aa
   ,                                       !- Interpolate to Timestep
   24,                                     !- Hour 1
   0,                                      !- Minute 1
   112.539290946133;                       !- Value Until Time 1
 
 OS:People:Definition,
-<<<<<<< HEAD
-  {3e9d8890-26a1-4517-91f4-99a9a485a4e2}, !- Handle
-=======
   {c33b0863-091b-47a1-9e10-4d3b5fcb1657}, !- Handle
->>>>>>> 78d739aa
   res occupants|living space,             !- Name
   People,                                 !- Number of People Calculation Method
   3.39,                                   !- Number of People {people}
@@ -1124,21 +781,12 @@
   ZoneAveraged;                           !- Mean Radiant Temperature Calculation Type
 
 OS:People,
-<<<<<<< HEAD
-  {3d20a192-e2c5-4528-b328-de3fc8b97535}, !- Handle
-  res occupants|living space,             !- Name
-  {3e9d8890-26a1-4517-91f4-99a9a485a4e2}, !- People Definition Name
-  {e5be5860-d863-4d8f-a1ff-c79318300cb7}, !- Space or SpaceType Name
-  {51c189b5-085d-4840-a8b0-d5cdca9124d2}, !- Number of People Schedule Name
-  {4a59e53f-1980-4d1f-9f83-23ee11de7078}, !- Activity Level Schedule Name
-=======
   {cb508417-9f1a-40e3-a9e0-001fbd2eabcb}, !- Handle
   res occupants|living space,             !- Name
   {c33b0863-091b-47a1-9e10-4d3b5fcb1657}, !- People Definition Name
   {174b2b12-054c-4576-a3c7-f7af1848b814}, !- Space or SpaceType Name
   {8a500a5e-7569-4024-b243-1efc4fed6b6c}, !- Number of People Schedule Name
   {fb7981c5-3c5a-4b29-b54a-1c952e726dd6}, !- Activity Level Schedule Name
->>>>>>> 78d739aa
   ,                                       !- Surface Name/Angle Factor List Name
   ,                                       !- Work Efficiency Schedule Name
   ,                                       !- Clothing Insulation Schedule Name
@@ -1146,11 +794,7 @@
   1;                                      !- Multiplier
 
 OS:ScheduleTypeLimits,
-<<<<<<< HEAD
-  {0f8df15a-83f8-420f-90a0-82fc83eb3c95}, !- Handle
-=======
   {ce4de1ac-5ca9-4239-b771-719d5b6f63dc}, !- Handle
->>>>>>> 78d739aa
   ActivityLevel,                          !- Name
   0,                                      !- Lower Limit Value
   ,                                       !- Upper Limit Value
@@ -1158,11 +802,7 @@
   ActivityLevel;                          !- Unit Type
 
 OS:ScheduleTypeLimits,
-<<<<<<< HEAD
-  {714c52b0-f84a-4794-99e7-1bc558a4bee1}, !- Handle
-=======
   {dad5becd-32a3-498a-9fdc-2f4c67fba5b7}, !- Handle
->>>>>>> 78d739aa
   Fractional,                             !- Name
   0,                                      !- Lower Limit Value
   1,                                      !- Upper Limit Value
