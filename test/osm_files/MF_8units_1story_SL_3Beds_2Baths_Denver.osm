!- NOTE: Auto-generated from /test/osw_files/MF_8units_1story_SL_3Beds_2Baths_Denver.osw

OS:Version,
<<<<<<< HEAD
  {028dfa2c-1ccb-4d3c-9021-d449841fbc81}, !- Handle
  2.9.0;                                  !- Version Identifier

OS:SimulationControl,
  {fced1750-ade9-4833-8189-a4698aeff749}, !- Handle
=======
  {c0fe1ad2-be8a-4066-8a5e-88a9abf7e049}, !- Handle
  2.9.0;                                  !- Version Identifier

OS:SimulationControl,
  {2fa94cf9-c777-43bd-a054-26024e5fc66d}, !- Handle
>>>>>>> edda4442
  ,                                       !- Do Zone Sizing Calculation
  ,                                       !- Do System Sizing Calculation
  ,                                       !- Do Plant Sizing Calculation
  No;                                     !- Run Simulation for Sizing Periods

OS:Timestep,
<<<<<<< HEAD
  {23883c40-b97a-4df9-803b-6f8612f1745b}, !- Handle
  6;                                      !- Number of Timesteps per Hour

OS:ShadowCalculation,
  {6b41b88d-74a2-4ee5-9351-00fe9879bd30}, !- Handle
=======
  {2ee4d35f-8dfa-4f30-909a-7a38863714de}, !- Handle
  6;                                      !- Number of Timesteps per Hour

OS:ShadowCalculation,
  {4c3195f9-fc8e-4798-97d9-4b423106b37b}, !- Handle
>>>>>>> edda4442
  20,                                     !- Calculation Frequency
  200;                                    !- Maximum Figures in Shadow Overlap Calculations

OS:SurfaceConvectionAlgorithm:Outside,
<<<<<<< HEAD
  {16d4c9ba-f1c4-4380-a738-5e40b0683f59}, !- Handle
  DOE-2;                                  !- Algorithm

OS:SurfaceConvectionAlgorithm:Inside,
  {80c1f98c-99ae-449d-9333-54236ac9688b}, !- Handle
  TARP;                                   !- Algorithm

OS:ZoneCapacitanceMultiplier:ResearchSpecial,
  {1bd74e43-116a-4e6e-a47d-f85886c71bc0}, !- Handle
=======
  {b0275ed9-77c3-4d95-bc29-8dfab358038a}, !- Handle
  DOE-2;                                  !- Algorithm

OS:SurfaceConvectionAlgorithm:Inside,
  {3ce7e22e-d80c-43ab-9a1b-9730f8009b62}, !- Handle
  TARP;                                   !- Algorithm

OS:ZoneCapacitanceMultiplier:ResearchSpecial,
  {edbe56bd-8612-4d48-9c64-6180decd2f25}, !- Handle
>>>>>>> edda4442
  ,                                       !- Temperature Capacity Multiplier
  15,                                     !- Humidity Capacity Multiplier
  ;                                       !- Carbon Dioxide Capacity Multiplier

OS:RunPeriod,
<<<<<<< HEAD
  {c5b77dd4-fbe2-47e7-a1b7-6e73482a224f}, !- Handle
=======
  {11292da2-8ae0-4ae6-a59c-7e5c0f924f72}, !- Handle
>>>>>>> edda4442
  Run Period 1,                           !- Name
  1,                                      !- Begin Month
  1,                                      !- Begin Day of Month
  12,                                     !- End Month
  31,                                     !- End Day of Month
  ,                                       !- Use Weather File Holidays and Special Days
  ,                                       !- Use Weather File Daylight Saving Period
  ,                                       !- Apply Weekend Holiday Rule
  ,                                       !- Use Weather File Rain Indicators
  ,                                       !- Use Weather File Snow Indicators
  ;                                       !- Number of Times Runperiod to be Repeated

OS:YearDescription,
<<<<<<< HEAD
  {c4d00910-cb92-4653-843e-e8c0e5ca915d}, !- Handle
=======
  {d4680b12-1c27-465d-a61c-b997df3415d5}, !- Handle
>>>>>>> edda4442
  2007,                                   !- Calendar Year
  ,                                       !- Day of Week for Start Day
  ;                                       !- Is Leap Year

OS:WeatherFile,
<<<<<<< HEAD
  {a913fe25-0c92-4360-8967-2fe9a41ef9a4}, !- Handle
=======
  {50f76c05-d5e3-4185-909d-abee5751f55d}, !- Handle
>>>>>>> edda4442
  Denver Intl Ap,                         !- City
  CO,                                     !- State Province Region
  USA,                                    !- Country
  TMY3,                                   !- Data Source
  725650,                                 !- WMO Number
  39.83,                                  !- Latitude {deg}
  -104.65,                                !- Longitude {deg}
  -7,                                     !- Time Zone {hr}
  1650,                                   !- Elevation {m}
  file:../weather/USA_CO_Denver.Intl.AP.725650_TMY3.epw, !- Url
  E23378AA;                               !- Checksum

OS:AdditionalProperties,
<<<<<<< HEAD
  {900ec58a-5b5e-4eaa-b568-e5ea9c6f8440}, !- Handle
  {a913fe25-0c92-4360-8967-2fe9a41ef9a4}, !- Object Name
=======
  {88dbefa9-b317-4eed-8eac-183508197634}, !- Handle
  {50f76c05-d5e3-4185-909d-abee5751f55d}, !- Object Name
>>>>>>> edda4442
  EPWHeaderCity,                          !- Feature Name 1
  String,                                 !- Feature Data Type 1
  Denver Intl Ap,                         !- Feature Value 1
  EPWHeaderState,                         !- Feature Name 2
  String,                                 !- Feature Data Type 2
  CO,                                     !- Feature Value 2
  EPWHeaderCountry,                       !- Feature Name 3
  String,                                 !- Feature Data Type 3
  USA,                                    !- Feature Value 3
  EPWHeaderDataSource,                    !- Feature Name 4
  String,                                 !- Feature Data Type 4
  TMY3,                                   !- Feature Value 4
  EPWHeaderStation,                       !- Feature Name 5
  String,                                 !- Feature Data Type 5
  725650,                                 !- Feature Value 5
  EPWHeaderLatitude,                      !- Feature Name 6
  Double,                                 !- Feature Data Type 6
  39.829999999999998,                     !- Feature Value 6
  EPWHeaderLongitude,                     !- Feature Name 7
  Double,                                 !- Feature Data Type 7
  -104.65000000000001,                    !- Feature Value 7
  EPWHeaderTimezone,                      !- Feature Name 8
  Double,                                 !- Feature Data Type 8
  -7,                                     !- Feature Value 8
  EPWHeaderAltitude,                      !- Feature Name 9
  Double,                                 !- Feature Data Type 9
  5413.3858267716532,                     !- Feature Value 9
  EPWHeaderLocalPressure,                 !- Feature Name 10
  Double,                                 !- Feature Data Type 10
  0.81937567683596546,                    !- Feature Value 10
  EPWHeaderRecordsPerHour,                !- Feature Name 11
  Double,                                 !- Feature Data Type 11
  0,                                      !- Feature Value 11
  EPWDataAnnualAvgDrybulb,                !- Feature Name 12
  Double,                                 !- Feature Data Type 12
  51.575616438356228,                     !- Feature Value 12
  EPWDataAnnualMinDrybulb,                !- Feature Name 13
  Double,                                 !- Feature Data Type 13
  -2.9200000000000017,                    !- Feature Value 13
  EPWDataAnnualMaxDrybulb,                !- Feature Name 14
  Double,                                 !- Feature Data Type 14
  104,                                    !- Feature Value 14
  EPWDataCDD50F,                          !- Feature Name 15
  Double,                                 !- Feature Data Type 15
  3072.2925000000005,                     !- Feature Value 15
  EPWDataCDD65F,                          !- Feature Name 16
  Double,                                 !- Feature Data Type 16
  883.62000000000035,                     !- Feature Value 16
  EPWDataHDD50F,                          !- Feature Name 17
  Double,                                 !- Feature Data Type 17
  2497.1925000000001,                     !- Feature Value 17
  EPWDataHDD65F,                          !- Feature Name 18
  Double,                                 !- Feature Data Type 18
  5783.5200000000013,                     !- Feature Value 18
  EPWDataAnnualAvgWindspeed,              !- Feature Name 19
  Double,                                 !- Feature Data Type 19
  3.9165296803649667,                     !- Feature Value 19
  EPWDataMonthlyAvgDrybulbs,              !- Feature Name 20
  String,                                 !- Feature Data Type 20
  33.4191935483871&#4431.90142857142857&#4443.02620967741937&#4442.48624999999999&#4459.877741935483854&#4473.57574999999997&#4472.07975806451608&#4472.70008064516134&#4466.49200000000006&#4450.079112903225806&#4437.218250000000005&#4434.582177419354835, !- Feature Value 20
  EPWDataGroundMonthlyTemps,              !- Feature Name 21
  String,                                 !- Feature Data Type 21
  44.08306285945173&#4440.89570904991865&#4440.64045432632048&#4442.153016571250646&#4448.225111118704206&#4454.268919273837525&#4459.508577937551024&#4462.82777283423508&#4463.10975667174995&#4460.41014950381947&#4455.304105212311526&#4449.445696474514364, !- Feature Value 21
  EPWDataWSF,                             !- Feature Name 22
  Double,                                 !- Feature Data Type 22
  0.58999999999999997,                    !- Feature Value 22
  EPWDataMonthlyAvgDailyHighDrybulbs,     !- Feature Name 23
  String,                                 !- Feature Data Type 23
  47.41032258064516&#4446.58642857142857&#4455.15032258064517&#4453.708&#4472.80193548387098&#4488.67600000000002&#4486.1858064516129&#4485.87225806451613&#4482.082&#4463.18064516129033&#4448.73400000000001&#4448.87935483870968, !- Feature Value 23
  EPWDataMonthlyAvgDailyLowDrybulbs,      !- Feature Name 24
  String,                                 !- Feature Data Type 24
  19.347741935483874&#4419.856428571428573&#4430.316129032258065&#4431.112&#4447.41612903225806&#4457.901999999999994&#4459.063870967741934&#4460.956774193548384&#4452.352000000000004&#4438.41612903225806&#4427.002000000000002&#4423.02903225806451, !- Feature Value 24
  EPWDesignHeatingDrybulb,                !- Feature Name 25
  Double,                                 !- Feature Data Type 25
  12.02,                                  !- Feature Value 25
  EPWDesignHeatingWindspeed,              !- Feature Name 26
  Double,                                 !- Feature Data Type 26
  2.8062500000000004,                     !- Feature Value 26
  EPWDesignCoolingDrybulb,                !- Feature Name 27
  Double,                                 !- Feature Data Type 27
  91.939999999999998,                     !- Feature Value 27
  EPWDesignCoolingWetbulb,                !- Feature Name 28
  Double,                                 !- Feature Data Type 28
  59.95131430195849,                      !- Feature Value 28
  EPWDesignCoolingHumidityRatio,          !- Feature Name 29
  Double,                                 !- Feature Data Type 29
  0.0059161086834698092,                  !- Feature Value 29
  EPWDesignCoolingWindspeed,              !- Feature Name 30
  Double,                                 !- Feature Data Type 30
  3.7999999999999989,                     !- Feature Value 30
  EPWDesignDailyTemperatureRange,         !- Feature Name 31
  Double,                                 !- Feature Data Type 31
  24.915483870967748,                     !- Feature Value 31
  EPWDesignDehumidDrybulb,                !- Feature Name 32
  Double,                                 !- Feature Data Type 32
  67.996785714285721,                     !- Feature Value 32
  EPWDesignDehumidHumidityRatio,          !- Feature Name 33
  Double,                                 !- Feature Data Type 33
  0.012133744170488724,                   !- Feature Value 33
  EPWDesignCoolingDirectNormal,           !- Feature Name 34
  Double,                                 !- Feature Data Type 34
  985,                                    !- Feature Value 34
  EPWDesignCoolingDiffuseHorizontal,      !- Feature Name 35
  Double,                                 !- Feature Data Type 35
  84;                                     !- Feature Value 35

OS:Site,
<<<<<<< HEAD
  {5fc7a5b3-1ddd-44c9-a4cd-d3b026e6ed3d}, !- Handle
=======
  {6a0ef69f-759e-4be9-a043-bc24764a7c3a}, !- Handle
>>>>>>> edda4442
  Denver Intl Ap_CO_USA,                  !- Name
  39.83,                                  !- Latitude {deg}
  -104.65,                                !- Longitude {deg}
  -7,                                     !- Time Zone {hr}
  1650,                                   !- Elevation {m}
  ;                                       !- Terrain

OS:ClimateZones,
<<<<<<< HEAD
  {4af61e9e-7911-4189-9fbd-2c16a9af2c3e}, !- Handle
=======
  {f99350f5-d862-47d3-a8d5-4102a718b490}, !- Handle
>>>>>>> edda4442
  ,                                       !- Active Institution
  ,                                       !- Active Year
  ,                                       !- Climate Zone Institution Name 1
  ,                                       !- Climate Zone Document Name 1
  ,                                       !- Climate Zone Document Year 1
  ,                                       !- Climate Zone Value 1
  Building America,                       !- Climate Zone Institution Name 2
  ,                                       !- Climate Zone Document Name 2
  0,                                      !- Climate Zone Document Year 2
  Cold;                                   !- Climate Zone Value 2

OS:Site:WaterMainsTemperature,
<<<<<<< HEAD
  {9b810178-32d0-41e6-a075-d6852bc4afab}, !- Handle
=======
  {8c1e8d70-fff3-4fdb-b61c-2d0e6b7d839b}, !- Handle
>>>>>>> edda4442
  Correlation,                            !- Calculation Method
  ,                                       !- Temperature Schedule Name
  10.8753424657535,                       !- Annual Average Outdoor Air Temperature {C}
  23.1524007936508;                       !- Maximum Difference In Monthly Average Outdoor Air Temperatures {deltaC}

OS:RunPeriodControl:DaylightSavingTime,
<<<<<<< HEAD
  {28671869-8954-4710-bcf4-1e7e39a8f720}, !- Handle
  4/7,                                    !- Start Date
  10/26;                                  !- End Date

OS:Site:GroundTemperature:Deep,
  {257315a4-6b5c-436e-9151-3fb6c0c7abe7}, !- Handle
=======
  {c83fdf9f-e0a7-4973-8866-ea9d1e0a68f7}, !- Handle
  3/12,                                   !- Start Date
  11/5;                                   !- End Date

OS:Site:GroundTemperature:Deep,
  {9196c882-6cd1-4a60-a06e-a2cb37f97fd4}, !- Handle
>>>>>>> edda4442
  10.8753424657535,                       !- January Deep Ground Temperature {C}
  10.8753424657535,                       !- February Deep Ground Temperature {C}
  10.8753424657535,                       !- March Deep Ground Temperature {C}
  10.8753424657535,                       !- April Deep Ground Temperature {C}
  10.8753424657535,                       !- May Deep Ground Temperature {C}
  10.8753424657535,                       !- June Deep Ground Temperature {C}
  10.8753424657535,                       !- July Deep Ground Temperature {C}
  10.8753424657535,                       !- August Deep Ground Temperature {C}
  10.8753424657535,                       !- September Deep Ground Temperature {C}
  10.8753424657535,                       !- October Deep Ground Temperature {C}
  10.8753424657535,                       !- November Deep Ground Temperature {C}
  10.8753424657535;                       !- December Deep Ground Temperature {C}

OS:Building,
<<<<<<< HEAD
  {a70985f7-1d66-466e-b1a9-e73d200694d5}, !- Handle
=======
  {a241b38f-afcd-42d6-a408-481b73c19d83}, !- Handle
>>>>>>> edda4442
  Building 1,                             !- Name
  ,                                       !- Building Sector Type
  0,                                      !- North Axis {deg}
  ,                                       !- Nominal Floor to Floor Height {m}
  ,                                       !- Space Type Name
  ,                                       !- Default Construction Set Name
  ,                                       !- Default Schedule Set Name
  1,                                      !- Standards Number of Stories
  1,                                      !- Standards Number of Above Ground Stories
  ,                                       !- Standards Template
  multifamily,                            !- Standards Building Type
  8;                                      !- Standards Number of Living Units

OS:AdditionalProperties,
<<<<<<< HEAD
  {ed3331af-3c8f-470e-87b4-d1a4808922af}, !- Handle
  {a70985f7-1d66-466e-b1a9-e73d200694d5}, !- Object Name
=======
  {9bf52fcc-0ea9-4a96-beaa-041828ab9afe}, !- Handle
  {a241b38f-afcd-42d6-a408-481b73c19d83}, !- Object Name
>>>>>>> edda4442
  num_units,                              !- Feature Name 1
  Integer,                                !- Feature Data Type 1
  8,                                      !- Feature Value 1
  has_rear_units,                         !- Feature Name 2
  Boolean,                                !- Feature Data Type 2
  true,                                   !- Feature Value 2
  num_floors,                             !- Feature Name 3
  Integer,                                !- Feature Data Type 3
  1,                                      !- Feature Value 3
  horz_location,                          !- Feature Name 4
  String,                                 !- Feature Data Type 4
  Left,                                   !- Feature Value 4
  level,                                  !- Feature Name 5
  String,                                 !- Feature Data Type 5
  Bottom,                                 !- Feature Value 5
  found_type,                             !- Feature Name 6
  String,                                 !- Feature Data Type 6
  slab,                                   !- Feature Value 6
  corridor_width,                         !- Feature Name 7
  Double,                                 !- Feature Data Type 7
  3.048,                                  !- Feature Value 7
  corridor_position,                      !- Feature Name 8
  String,                                 !- Feature Data Type 8
  Double-Loaded Interior;                 !- Feature Value 8

OS:ThermalZone,
<<<<<<< HEAD
  {e9cdd76c-573c-43d5-a4b6-137b6d7069bd}, !- Handle
=======
  {054884e9-c460-4d6a-a39e-7656fbf6125e}, !- Handle
>>>>>>> edda4442
  living zone,                            !- Name
  ,                                       !- Multiplier
  ,                                       !- Ceiling Height {m}
  ,                                       !- Volume {m3}
  ,                                       !- Floor Area {m2}
  ,                                       !- Zone Inside Convection Algorithm
  ,                                       !- Zone Outside Convection Algorithm
  ,                                       !- Zone Conditioning Equipment List Name
<<<<<<< HEAD
  {2d8b256b-a8b9-491d-832f-9cf1d0b6a3f6}, !- Zone Air Inlet Port List
  {98a5a73e-a9bf-4feb-abef-f57532d506fb}, !- Zone Air Exhaust Port List
  {ad1d4c7d-fc49-4057-abc5-c7330fc5f681}, !- Zone Air Node Name
  {f0f06681-c45b-4b2f-b76a-a243f5e3e50f}, !- Zone Return Air Port List
=======
  {f78bf0ac-354a-495f-b02d-4bbac1b592eb}, !- Zone Air Inlet Port List
  {75e93f74-b6be-468c-b3f5-f7e5ffa17397}, !- Zone Air Exhaust Port List
  {5bb93a95-1956-435f-8d89-cb6bdad9d13c}, !- Zone Air Node Name
  {90762220-0a32-4be2-87d0-e68ca860f869}, !- Zone Return Air Port List
>>>>>>> edda4442
  ,                                       !- Primary Daylighting Control Name
  ,                                       !- Fraction of Zone Controlled by Primary Daylighting Control
  ,                                       !- Secondary Daylighting Control Name
  ,                                       !- Fraction of Zone Controlled by Secondary Daylighting Control
  ,                                       !- Illuminance Map Name
  ,                                       !- Group Rendering Name
  ,                                       !- Thermostat Name
  No;                                     !- Use Ideal Air Loads

OS:Node,
<<<<<<< HEAD
  {4542b625-da78-4e5e-b29c-8a354f0a913a}, !- Handle
  Node 1,                                 !- Name
  {ad1d4c7d-fc49-4057-abc5-c7330fc5f681}, !- Inlet Port
  ;                                       !- Outlet Port

OS:Connection,
  {ad1d4c7d-fc49-4057-abc5-c7330fc5f681}, !- Handle
  {cd173857-93bc-4a3a-a147-5ee6522cfeb2}, !- Name
  {e9cdd76c-573c-43d5-a4b6-137b6d7069bd}, !- Source Object
  11,                                     !- Outlet Port
  {4542b625-da78-4e5e-b29c-8a354f0a913a}, !- Target Object
  2;                                      !- Inlet Port

OS:PortList,
  {2d8b256b-a8b9-491d-832f-9cf1d0b6a3f6}, !- Handle
  {4042b2e3-a389-4932-9b12-f49627fea60a}, !- Name
  {e9cdd76c-573c-43d5-a4b6-137b6d7069bd}; !- HVAC Component

OS:PortList,
  {98a5a73e-a9bf-4feb-abef-f57532d506fb}, !- Handle
  {d850b411-5554-4482-84cb-b949ba950bc9}, !- Name
  {e9cdd76c-573c-43d5-a4b6-137b6d7069bd}; !- HVAC Component

OS:PortList,
  {f0f06681-c45b-4b2f-b76a-a243f5e3e50f}, !- Handle
  {9c4e01b8-57e5-43da-ab0d-05842a7bda89}, !- Name
  {e9cdd76c-573c-43d5-a4b6-137b6d7069bd}; !- HVAC Component

OS:Sizing:Zone,
  {5471866e-ec21-49a6-b315-c38f30203c9e}, !- Handle
  {e9cdd76c-573c-43d5-a4b6-137b6d7069bd}, !- Zone or ZoneList Name
=======
  {8a19935e-5910-4602-a97b-e29d39cf18a5}, !- Handle
  Node 1,                                 !- Name
  {5bb93a95-1956-435f-8d89-cb6bdad9d13c}, !- Inlet Port
  ;                                       !- Outlet Port

OS:Connection,
  {5bb93a95-1956-435f-8d89-cb6bdad9d13c}, !- Handle
  {fc8b6a8a-8243-4025-9d62-beef24dec445}, !- Name
  {054884e9-c460-4d6a-a39e-7656fbf6125e}, !- Source Object
  11,                                     !- Outlet Port
  {8a19935e-5910-4602-a97b-e29d39cf18a5}, !- Target Object
  2;                                      !- Inlet Port

OS:PortList,
  {f78bf0ac-354a-495f-b02d-4bbac1b592eb}, !- Handle
  {5d928eac-9fd6-4781-89f2-a3d881293f47}, !- Name
  {054884e9-c460-4d6a-a39e-7656fbf6125e}; !- HVAC Component

OS:PortList,
  {75e93f74-b6be-468c-b3f5-f7e5ffa17397}, !- Handle
  {1091acbd-8049-407d-9d78-74495e358da1}, !- Name
  {054884e9-c460-4d6a-a39e-7656fbf6125e}; !- HVAC Component

OS:PortList,
  {90762220-0a32-4be2-87d0-e68ca860f869}, !- Handle
  {a85dfef2-fb72-402d-9529-8c0f9084c13d}, !- Name
  {054884e9-c460-4d6a-a39e-7656fbf6125e}; !- HVAC Component

OS:Sizing:Zone,
  {c6ca7889-4780-4f57-9945-f649ca113c2f}, !- Handle
  {054884e9-c460-4d6a-a39e-7656fbf6125e}, !- Zone or ZoneList Name
>>>>>>> edda4442
  SupplyAirTemperature,                   !- Zone Cooling Design Supply Air Temperature Input Method
  14,                                     !- Zone Cooling Design Supply Air Temperature {C}
  11.11,                                  !- Zone Cooling Design Supply Air Temperature Difference {deltaC}
  SupplyAirTemperature,                   !- Zone Heating Design Supply Air Temperature Input Method
  40,                                     !- Zone Heating Design Supply Air Temperature {C}
  11.11,                                  !- Zone Heating Design Supply Air Temperature Difference {deltaC}
  0.0085,                                 !- Zone Cooling Design Supply Air Humidity Ratio {kg-H2O/kg-air}
  0.008,                                  !- Zone Heating Design Supply Air Humidity Ratio {kg-H2O/kg-air}
  ,                                       !- Zone Heating Sizing Factor
  ,                                       !- Zone Cooling Sizing Factor
  DesignDay,                              !- Cooling Design Air Flow Method
  ,                                       !- Cooling Design Air Flow Rate {m3/s}
  ,                                       !- Cooling Minimum Air Flow per Zone Floor Area {m3/s-m2}
  ,                                       !- Cooling Minimum Air Flow {m3/s}
  ,                                       !- Cooling Minimum Air Flow Fraction
  DesignDay,                              !- Heating Design Air Flow Method
  ,                                       !- Heating Design Air Flow Rate {m3/s}
  ,                                       !- Heating Maximum Air Flow per Zone Floor Area {m3/s-m2}
  ,                                       !- Heating Maximum Air Flow {m3/s}
  ,                                       !- Heating Maximum Air Flow Fraction
  ,                                       !- Design Zone Air Distribution Effectiveness in Cooling Mode
  ,                                       !- Design Zone Air Distribution Effectiveness in Heating Mode
  No,                                     !- Account for Dedicated Outdoor Air System
  NeutralSupplyAir,                       !- Dedicated Outdoor Air System Control Strategy
  autosize,                               !- Dedicated Outdoor Air Low Setpoint Temperature for Design {C}
  autosize;                               !- Dedicated Outdoor Air High Setpoint Temperature for Design {C}

OS:ZoneHVAC:EquipmentList,
<<<<<<< HEAD
  {774d8548-c349-4dd9-b2b5-a79bf9d03f9e}, !- Handle
  Zone HVAC Equipment List 1,             !- Name
  {e9cdd76c-573c-43d5-a4b6-137b6d7069bd}; !- Thermal Zone

OS:Space,
  {174b2b12-054c-4576-a3c7-f7af1848b814}, !- Handle
  living space,                           !- Name
  {6362aecb-46d6-47b6-b1a6-2d8523fe67fa}, !- Space Type Name
=======
  {7612e0ab-a79a-4681-beea-8a849d958231}, !- Handle
  Zone HVAC Equipment List 1,             !- Name
  {054884e9-c460-4d6a-a39e-7656fbf6125e}; !- Thermal Zone

OS:Space,
  {44f74d4f-6d46-44d3-bb9e-308c790bafbe}, !- Handle
  living space,                           !- Name
  {34539df4-06fc-429b-9d2a-77e9289697fd}, !- Space Type Name
>>>>>>> edda4442
  ,                                       !- Default Construction Set Name
  ,                                       !- Default Schedule Set Name
  ,                                       !- Direction of Relative North {deg}
  ,                                       !- X Origin {m}
  ,                                       !- Y Origin {m}
  ,                                       !- Z Origin {m}
  ,                                       !- Building Story Name
<<<<<<< HEAD
  {e9cdd76c-573c-43d5-a4b6-137b6d7069bd}, !- Thermal Zone Name
  ,                                       !- Part of Total Floor Area
  ,                                       !- Design Specification Outdoor Air Object Name
  {f0821eb0-93b9-486e-ae33-57c5369b2e0a}; !- Building Unit Name

OS:Surface,
  {c8877629-d528-488d-9627-83ac67769281}, !- Handle
  Surface 1,                              !- Name
  Floor,                                  !- Surface Type
  ,                                       !- Construction Name
  {174b2b12-054c-4576-a3c7-f7af1848b814}, !- Space Name
=======
  {054884e9-c460-4d6a-a39e-7656fbf6125e}, !- Thermal Zone Name
  ,                                       !- Part of Total Floor Area
  ,                                       !- Design Specification Outdoor Air Object Name
  {503e2c25-87a3-43e6-bd3a-fa4c36d2661b}; !- Building Unit Name

OS:Surface,
  {75b99dbd-3738-44d2-8621-f794c6e01ab8}, !- Handle
  Surface 1,                              !- Name
  Floor,                                  !- Surface Type
  ,                                       !- Construction Name
  {44f74d4f-6d46-44d3-bb9e-308c790bafbe}, !- Space Name
>>>>>>> edda4442
  Foundation,                             !- Outside Boundary Condition
  ,                                       !- Outside Boundary Condition Object
  NoSun,                                  !- Sun Exposure
  NoWind,                                 !- Wind Exposure
  ,                                       !- View Factor to Ground
  ,                                       !- Number of Vertices
  0, -12.9315688143396, 0,                !- X,Y,Z Vertex 1 {m}
  0, 0, 0,                                !- X,Y,Z Vertex 2 {m}
  6.46578440716979, 0, 0,                 !- X,Y,Z Vertex 3 {m}
  6.46578440716979, -12.9315688143396, 0; !- X,Y,Z Vertex 4 {m}

OS:Surface,
<<<<<<< HEAD
  {794bff25-2cd0-4f62-99b2-17d727fc0563}, !- Handle
  Surface 2,                              !- Name
  Wall,                                   !- Surface Type
  ,                                       !- Construction Name
  {174b2b12-054c-4576-a3c7-f7af1848b814}, !- Space Name
=======
  {3fa1c5f7-a240-4e3b-b95d-4ab6b4bff926}, !- Handle
  Surface 2,                              !- Name
  Wall,                                   !- Surface Type
  ,                                       !- Construction Name
  {44f74d4f-6d46-44d3-bb9e-308c790bafbe}, !- Space Name
>>>>>>> edda4442
  Outdoors,                               !- Outside Boundary Condition
  ,                                       !- Outside Boundary Condition Object
  SunExposed,                             !- Sun Exposure
  WindExposed,                            !- Wind Exposure
  ,                                       !- View Factor to Ground
  ,                                       !- Number of Vertices
  0, 0, 2.4384,                           !- X,Y,Z Vertex 1 {m}
  0, 0, 0,                                !- X,Y,Z Vertex 2 {m}
  0, -12.9315688143396, 0,                !- X,Y,Z Vertex 3 {m}
  0, -12.9315688143396, 2.4384;           !- X,Y,Z Vertex 4 {m}

OS:Surface,
<<<<<<< HEAD
  {4b2d28bf-88c1-4c36-a71b-802b5536932a}, !- Handle
  Surface 3,                              !- Name
  Wall,                                   !- Surface Type
  ,                                       !- Construction Name
  {174b2b12-054c-4576-a3c7-f7af1848b814}, !- Space Name
=======
  {e6fd7c0c-355a-4a37-93fe-cb0ecebddb33}, !- Handle
  Surface 3,                              !- Name
  Wall,                                   !- Surface Type
  ,                                       !- Construction Name
  {44f74d4f-6d46-44d3-bb9e-308c790bafbe}, !- Space Name
>>>>>>> edda4442
  Adiabatic,                              !- Outside Boundary Condition
  ,                                       !- Outside Boundary Condition Object
  NoSun,                                  !- Sun Exposure
  NoWind,                                 !- Wind Exposure
  ,                                       !- View Factor to Ground
  ,                                       !- Number of Vertices
  6.46578440716979, 0, 2.4384,            !- X,Y,Z Vertex 1 {m}
  6.46578440716979, 0, 0,                 !- X,Y,Z Vertex 2 {m}
  0, 0, 0,                                !- X,Y,Z Vertex 3 {m}
  0, 0, 2.4384;                           !- X,Y,Z Vertex 4 {m}

OS:Surface,
<<<<<<< HEAD
  {dadec2ad-0ec1-4dea-aa55-a0e5208ab5ca}, !- Handle
  Surface 4,                              !- Name
  Wall,                                   !- Surface Type
  ,                                       !- Construction Name
  {174b2b12-054c-4576-a3c7-f7af1848b814}, !- Space Name
=======
  {2ce12878-9f18-483e-8bc9-7283f4e89dac}, !- Handle
  Surface 4,                              !- Name
  Wall,                                   !- Surface Type
  ,                                       !- Construction Name
  {44f74d4f-6d46-44d3-bb9e-308c790bafbe}, !- Space Name
>>>>>>> edda4442
  Adiabatic,                              !- Outside Boundary Condition
  ,                                       !- Outside Boundary Condition Object
  NoSun,                                  !- Sun Exposure
  NoWind,                                 !- Wind Exposure
  ,                                       !- View Factor to Ground
  ,                                       !- Number of Vertices
  6.46578440716979, -12.9315688143396, 2.4384, !- X,Y,Z Vertex 1 {m}
  6.46578440716979, -12.9315688143396, 0, !- X,Y,Z Vertex 2 {m}
  6.46578440716979, 0, 0,                 !- X,Y,Z Vertex 3 {m}
  6.46578440716979, 0, 2.4384;            !- X,Y,Z Vertex 4 {m}

OS:Surface,
<<<<<<< HEAD
  {72d9a5fe-956c-43c0-8dc1-80c7c997da15}, !- Handle
  Surface 5,                              !- Name
  Wall,                                   !- Surface Type
  ,                                       !- Construction Name
  {174b2b12-054c-4576-a3c7-f7af1848b814}, !- Space Name
=======
  {86859607-7132-47b9-85a8-a725b14b17fe}, !- Handle
  Surface 5,                              !- Name
  Wall,                                   !- Surface Type
  ,                                       !- Construction Name
  {44f74d4f-6d46-44d3-bb9e-308c790bafbe}, !- Space Name
>>>>>>> edda4442
  Outdoors,                               !- Outside Boundary Condition
  ,                                       !- Outside Boundary Condition Object
  SunExposed,                             !- Sun Exposure
  WindExposed,                            !- Wind Exposure
  ,                                       !- View Factor to Ground
  ,                                       !- Number of Vertices
  0, -12.9315688143396, 2.4384,           !- X,Y,Z Vertex 1 {m}
  0, -12.9315688143396, 0,                !- X,Y,Z Vertex 2 {m}
  6.46578440716979, -12.9315688143396, 0, !- X,Y,Z Vertex 3 {m}
  6.46578440716979, -12.9315688143396, 2.4384; !- X,Y,Z Vertex 4 {m}

OS:Surface,
<<<<<<< HEAD
  {306f82af-8a70-47d5-b2ff-55b923bfc4fd}, !- Handle
  Surface 6,                              !- Name
  RoofCeiling,                            !- Surface Type
  ,                                       !- Construction Name
  {174b2b12-054c-4576-a3c7-f7af1848b814}, !- Space Name
=======
  {2e60fa77-5750-443f-a759-e9bc44b42a7c}, !- Handle
  Surface 6,                              !- Name
  RoofCeiling,                            !- Surface Type
  ,                                       !- Construction Name
  {44f74d4f-6d46-44d3-bb9e-308c790bafbe}, !- Space Name
>>>>>>> edda4442
  Outdoors,                               !- Outside Boundary Condition
  ,                                       !- Outside Boundary Condition Object
  SunExposed,                             !- Sun Exposure
  WindExposed,                            !- Wind Exposure
  ,                                       !- View Factor to Ground
  ,                                       !- Number of Vertices
  6.46578440716979, -12.9315688143396, 2.4384, !- X,Y,Z Vertex 1 {m}
  6.46578440716979, 0, 2.4384,            !- X,Y,Z Vertex 2 {m}
  0, 0, 2.4384,                           !- X,Y,Z Vertex 3 {m}
  0, -12.9315688143396, 2.4384;           !- X,Y,Z Vertex 4 {m}

OS:SpaceType,
<<<<<<< HEAD
  {6362aecb-46d6-47b6-b1a6-2d8523fe67fa}, !- Handle
=======
  {34539df4-06fc-429b-9d2a-77e9289697fd}, !- Handle
>>>>>>> edda4442
  Space Type 1,                           !- Name
  ,                                       !- Default Construction Set Name
  ,                                       !- Default Schedule Set Name
  ,                                       !- Group Rendering Name
  ,                                       !- Design Specification Outdoor Air Object Name
  ,                                       !- Standards Template
  ,                                       !- Standards Building Type
  living;                                 !- Standards Space Type

OS:ThermalZone,
<<<<<<< HEAD
  {0a0db80d-10c8-4f3e-87c8-c66afe23cc63}, !- Handle
=======
  {8c92cbc2-f3d2-4356-abb3-3a0a64fab9ea}, !- Handle
>>>>>>> edda4442
  corridor zone,                          !- Name
  ,                                       !- Multiplier
  ,                                       !- Ceiling Height {m}
  ,                                       !- Volume {m3}
  ,                                       !- Floor Area {m2}
  ,                                       !- Zone Inside Convection Algorithm
  ,                                       !- Zone Outside Convection Algorithm
  ,                                       !- Zone Conditioning Equipment List Name
<<<<<<< HEAD
  {7755fb3c-b4f3-420d-99ca-634adc0ad135}, !- Zone Air Inlet Port List
  {379951ec-226d-4e45-bea7-857995c67c79}, !- Zone Air Exhaust Port List
  {cc3eb0f9-5157-41a4-a7f1-1b8cf4033237}, !- Zone Air Node Name
  {475aaee0-8b0f-4986-ad6e-bff4e7b98c23}, !- Zone Return Air Port List
=======
  {b8863a7c-4f56-40c3-a1e5-317c3c5c9fcc}, !- Zone Air Inlet Port List
  {eb43e2a7-920a-4ee8-a0db-2a3f55b845b7}, !- Zone Air Exhaust Port List
  {80ab741b-fadd-4543-a5b5-b7e7e1f2df8a}, !- Zone Air Node Name
  {c4f0db8d-a44a-440a-9e89-9b37c0507af6}, !- Zone Return Air Port List
>>>>>>> edda4442
  ,                                       !- Primary Daylighting Control Name
  ,                                       !- Fraction of Zone Controlled by Primary Daylighting Control
  ,                                       !- Secondary Daylighting Control Name
  ,                                       !- Fraction of Zone Controlled by Secondary Daylighting Control
  ,                                       !- Illuminance Map Name
  ,                                       !- Group Rendering Name
  ,                                       !- Thermostat Name
  No;                                     !- Use Ideal Air Loads

OS:Node,
<<<<<<< HEAD
  {f9b4966b-8958-46b8-b173-a97e771cfe00}, !- Handle
  Node 2,                                 !- Name
  {cc3eb0f9-5157-41a4-a7f1-1b8cf4033237}, !- Inlet Port
  ;                                       !- Outlet Port

OS:Connection,
  {cc3eb0f9-5157-41a4-a7f1-1b8cf4033237}, !- Handle
  {41061a6b-1e9a-42d0-a5ec-d13bef4bbebe}, !- Name
  {0a0db80d-10c8-4f3e-87c8-c66afe23cc63}, !- Source Object
  11,                                     !- Outlet Port
  {f9b4966b-8958-46b8-b173-a97e771cfe00}, !- Target Object
  2;                                      !- Inlet Port

OS:PortList,
  {7755fb3c-b4f3-420d-99ca-634adc0ad135}, !- Handle
  {42108da2-7385-4538-82c9-1e788ae4cfc9}, !- Name
  {0a0db80d-10c8-4f3e-87c8-c66afe23cc63}; !- HVAC Component

OS:PortList,
  {379951ec-226d-4e45-bea7-857995c67c79}, !- Handle
  {8fe7f639-26a6-405d-9067-3b2a44db4aa3}, !- Name
  {0a0db80d-10c8-4f3e-87c8-c66afe23cc63}; !- HVAC Component

OS:PortList,
  {475aaee0-8b0f-4986-ad6e-bff4e7b98c23}, !- Handle
  {997d461f-58c6-4ad4-8e01-34c4dda2e618}, !- Name
  {0a0db80d-10c8-4f3e-87c8-c66afe23cc63}; !- HVAC Component

OS:Sizing:Zone,
  {2c211c90-269e-4f52-b8ca-6401945680d8}, !- Handle
  {0a0db80d-10c8-4f3e-87c8-c66afe23cc63}, !- Zone or ZoneList Name
=======
  {2cc23002-ade3-4ad8-a3a5-13c672a71ada}, !- Handle
  Node 2,                                 !- Name
  {80ab741b-fadd-4543-a5b5-b7e7e1f2df8a}, !- Inlet Port
  ;                                       !- Outlet Port

OS:Connection,
  {80ab741b-fadd-4543-a5b5-b7e7e1f2df8a}, !- Handle
  {beebf49b-0cb8-4380-b7ab-e23b68746bb1}, !- Name
  {8c92cbc2-f3d2-4356-abb3-3a0a64fab9ea}, !- Source Object
  11,                                     !- Outlet Port
  {2cc23002-ade3-4ad8-a3a5-13c672a71ada}, !- Target Object
  2;                                      !- Inlet Port

OS:PortList,
  {b8863a7c-4f56-40c3-a1e5-317c3c5c9fcc}, !- Handle
  {28b9ffe7-e9f5-4a73-b3d5-d44142858d4f}, !- Name
  {8c92cbc2-f3d2-4356-abb3-3a0a64fab9ea}; !- HVAC Component

OS:PortList,
  {eb43e2a7-920a-4ee8-a0db-2a3f55b845b7}, !- Handle
  {9f134a2a-cc8a-4a00-8df5-55103397e4e3}, !- Name
  {8c92cbc2-f3d2-4356-abb3-3a0a64fab9ea}; !- HVAC Component

OS:PortList,
  {c4f0db8d-a44a-440a-9e89-9b37c0507af6}, !- Handle
  {ec6f5edf-e4b3-44dd-b00c-a2f91db3815e}, !- Name
  {8c92cbc2-f3d2-4356-abb3-3a0a64fab9ea}; !- HVAC Component

OS:Sizing:Zone,
  {36596c36-eb64-46d7-b01e-bf5ce40426ee}, !- Handle
  {8c92cbc2-f3d2-4356-abb3-3a0a64fab9ea}, !- Zone or ZoneList Name
>>>>>>> edda4442
  SupplyAirTemperature,                   !- Zone Cooling Design Supply Air Temperature Input Method
  14,                                     !- Zone Cooling Design Supply Air Temperature {C}
  11.11,                                  !- Zone Cooling Design Supply Air Temperature Difference {deltaC}
  SupplyAirTemperature,                   !- Zone Heating Design Supply Air Temperature Input Method
  40,                                     !- Zone Heating Design Supply Air Temperature {C}
  11.11,                                  !- Zone Heating Design Supply Air Temperature Difference {deltaC}
  0.0085,                                 !- Zone Cooling Design Supply Air Humidity Ratio {kg-H2O/kg-air}
  0.008,                                  !- Zone Heating Design Supply Air Humidity Ratio {kg-H2O/kg-air}
  ,                                       !- Zone Heating Sizing Factor
  ,                                       !- Zone Cooling Sizing Factor
  DesignDay,                              !- Cooling Design Air Flow Method
  ,                                       !- Cooling Design Air Flow Rate {m3/s}
  ,                                       !- Cooling Minimum Air Flow per Zone Floor Area {m3/s-m2}
  ,                                       !- Cooling Minimum Air Flow {m3/s}
  ,                                       !- Cooling Minimum Air Flow Fraction
  DesignDay,                              !- Heating Design Air Flow Method
  ,                                       !- Heating Design Air Flow Rate {m3/s}
  ,                                       !- Heating Maximum Air Flow per Zone Floor Area {m3/s-m2}
  ,                                       !- Heating Maximum Air Flow {m3/s}
  ,                                       !- Heating Maximum Air Flow Fraction
  ,                                       !- Design Zone Air Distribution Effectiveness in Cooling Mode
  ,                                       !- Design Zone Air Distribution Effectiveness in Heating Mode
  No,                                     !- Account for Dedicated Outdoor Air System
  NeutralSupplyAir,                       !- Dedicated Outdoor Air System Control Strategy
  autosize,                               !- Dedicated Outdoor Air Low Setpoint Temperature for Design {C}
  autosize;                               !- Dedicated Outdoor Air High Setpoint Temperature for Design {C}

OS:ZoneHVAC:EquipmentList,
<<<<<<< HEAD
  {2491a8b8-c6d7-496c-b6e4-232341642506}, !- Handle
  Zone HVAC Equipment List 2,             !- Name
  {0a0db80d-10c8-4f3e-87c8-c66afe23cc63}; !- Thermal Zone

OS:Space,
  {a4d6f84c-aada-4c7c-8893-bc20d57b8fd4}, !- Handle
  corridor space,                         !- Name
  {a6a9df67-3ab4-4827-9392-9197e65bf88d}, !- Space Type Name
=======
  {030bb616-3434-4fc6-884f-95db636f757b}, !- Handle
  Zone HVAC Equipment List 2,             !- Name
  {8c92cbc2-f3d2-4356-abb3-3a0a64fab9ea}; !- Thermal Zone

OS:Space,
  {e105118b-76a1-47ea-a2d5-b2637a523b44}, !- Handle
  corridor space,                         !- Name
  {d1a2f822-5dcd-40f3-a03a-61e6bc7d5f5b}, !- Space Type Name
>>>>>>> edda4442
  ,                                       !- Default Construction Set Name
  ,                                       !- Default Schedule Set Name
  ,                                       !- Direction of Relative North {deg}
  ,                                       !- X Origin {m}
  ,                                       !- Y Origin {m}
  ,                                       !- Z Origin {m}
  ,                                       !- Building Story Name
<<<<<<< HEAD
  {0a0db80d-10c8-4f3e-87c8-c66afe23cc63}; !- Thermal Zone Name

OS:Surface,
  {aa593912-04cb-4378-9bf7-f929d87cde87}, !- Handle
  Surface 7,                              !- Name
  Floor,                                  !- Surface Type
  ,                                       !- Construction Name
  {a4d6f84c-aada-4c7c-8893-bc20d57b8fd4}, !- Space Name
=======
  {8c92cbc2-f3d2-4356-abb3-3a0a64fab9ea}; !- Thermal Zone Name

OS:Surface,
  {423ba849-1cee-4760-a8b9-d0853c99dec1}, !- Handle
  Surface 7,                              !- Name
  Floor,                                  !- Surface Type
  ,                                       !- Construction Name
  {e105118b-76a1-47ea-a2d5-b2637a523b44}, !- Space Name
>>>>>>> edda4442
  Foundation,                             !- Outside Boundary Condition
  ,                                       !- Outside Boundary Condition Object
  NoSun,                                  !- Sun Exposure
  NoWind,                                 !- Wind Exposure
  ,                                       !- View Factor to Ground
  ,                                       !- Number of Vertices
  0, 0, 0,                                !- X,Y,Z Vertex 1 {m}
  0, 1.524, 0,                            !- X,Y,Z Vertex 2 {m}
  6.46578440716979, 1.524, 0,             !- X,Y,Z Vertex 3 {m}
  6.46578440716979, 0, 0;                 !- X,Y,Z Vertex 4 {m}

OS:Surface,
<<<<<<< HEAD
  {cba5c063-8848-4a07-a0bb-1289abaed92d}, !- Handle
  Surface 8,                              !- Name
  Wall,                                   !- Surface Type
  ,                                       !- Construction Name
  {a4d6f84c-aada-4c7c-8893-bc20d57b8fd4}, !- Space Name
=======
  {7496608c-7a22-4b8a-80f6-148d08748cea}, !- Handle
  Surface 8,                              !- Name
  Wall,                                   !- Surface Type
  ,                                       !- Construction Name
  {e105118b-76a1-47ea-a2d5-b2637a523b44}, !- Space Name
>>>>>>> edda4442
  Outdoors,                               !- Outside Boundary Condition
  ,                                       !- Outside Boundary Condition Object
  SunExposed,                             !- Sun Exposure
  WindExposed,                            !- Wind Exposure
  ,                                       !- View Factor to Ground
  ,                                       !- Number of Vertices
  0, 1.524, 2.4384,                       !- X,Y,Z Vertex 1 {m}
  0, 1.524, 0,                            !- X,Y,Z Vertex 2 {m}
  0, 0, 0,                                !- X,Y,Z Vertex 3 {m}
  0, 0, 2.4384;                           !- X,Y,Z Vertex 4 {m}

OS:Surface,
<<<<<<< HEAD
  {95775f75-8740-4700-852d-9d35ebc283fd}, !- Handle
  Surface 9,                              !- Name
  Wall,                                   !- Surface Type
  ,                                       !- Construction Name
  {a4d6f84c-aada-4c7c-8893-bc20d57b8fd4}, !- Space Name
=======
  {5fe8edf6-caad-475e-b2ed-2e495331646b}, !- Handle
  Surface 9,                              !- Name
  Wall,                                   !- Surface Type
  ,                                       !- Construction Name
  {e105118b-76a1-47ea-a2d5-b2637a523b44}, !- Space Name
>>>>>>> edda4442
  Adiabatic,                              !- Outside Boundary Condition
  ,                                       !- Outside Boundary Condition Object
  NoSun,                                  !- Sun Exposure
  NoWind,                                 !- Wind Exposure
  ,                                       !- View Factor to Ground
  ,                                       !- Number of Vertices
  6.46578440716979, 1.524, 2.4384,        !- X,Y,Z Vertex 1 {m}
  6.46578440716979, 1.524, 0,             !- X,Y,Z Vertex 2 {m}
  0, 1.524, 0,                            !- X,Y,Z Vertex 3 {m}
  0, 1.524, 2.4384;                       !- X,Y,Z Vertex 4 {m}

OS:Surface,
<<<<<<< HEAD
  {d793dbf8-e920-4710-bd6b-401686861de2}, !- Handle
  Surface 10,                             !- Name
  Wall,                                   !- Surface Type
  ,                                       !- Construction Name
  {a4d6f84c-aada-4c7c-8893-bc20d57b8fd4}, !- Space Name
=======
  {e8b26464-6228-4d47-868e-8f814e7e5a3a}, !- Handle
  Surface 10,                             !- Name
  Wall,                                   !- Surface Type
  ,                                       !- Construction Name
  {e105118b-76a1-47ea-a2d5-b2637a523b44}, !- Space Name
>>>>>>> edda4442
  Adiabatic,                              !- Outside Boundary Condition
  ,                                       !- Outside Boundary Condition Object
  NoSun,                                  !- Sun Exposure
  NoWind,                                 !- Wind Exposure
  ,                                       !- View Factor to Ground
  ,                                       !- Number of Vertices
  6.46578440716979, 0, 2.4384,            !- X,Y,Z Vertex 1 {m}
  6.46578440716979, 0, 0,                 !- X,Y,Z Vertex 2 {m}
  6.46578440716979, 1.524, 0,             !- X,Y,Z Vertex 3 {m}
  6.46578440716979, 1.524, 2.4384;        !- X,Y,Z Vertex 4 {m}

OS:Surface,
<<<<<<< HEAD
  {bcc02a98-8cd2-40ab-8209-89112aa9dca5}, !- Handle
  Surface 11,                             !- Name
  Wall,                                   !- Surface Type
  ,                                       !- Construction Name
  {a4d6f84c-aada-4c7c-8893-bc20d57b8fd4}, !- Space Name
=======
  {4acab15b-63a7-4915-8769-11a729d8a056}, !- Handle
  Surface 11,                             !- Name
  Wall,                                   !- Surface Type
  ,                                       !- Construction Name
  {e105118b-76a1-47ea-a2d5-b2637a523b44}, !- Space Name
>>>>>>> edda4442
  Adiabatic,                              !- Outside Boundary Condition
  ,                                       !- Outside Boundary Condition Object
  NoSun,                                  !- Sun Exposure
  NoWind,                                 !- Wind Exposure
  ,                                       !- View Factor to Ground
  ,                                       !- Number of Vertices
  0, 0, 2.4384,                           !- X,Y,Z Vertex 1 {m}
  0, 0, 0,                                !- X,Y,Z Vertex 2 {m}
  6.46578440716979, 0, 0,                 !- X,Y,Z Vertex 3 {m}
  6.46578440716979, 0, 2.4384;            !- X,Y,Z Vertex 4 {m}

OS:Surface,
<<<<<<< HEAD
  {11b3c8c6-ed56-48b7-8b07-f1ab9f2072c6}, !- Handle
  Surface 12,                             !- Name
  RoofCeiling,                            !- Surface Type
  ,                                       !- Construction Name
  {a4d6f84c-aada-4c7c-8893-bc20d57b8fd4}, !- Space Name
=======
  {2d2df102-22b3-4019-9078-d9098f8fb336}, !- Handle
  Surface 12,                             !- Name
  RoofCeiling,                            !- Surface Type
  ,                                       !- Construction Name
  {e105118b-76a1-47ea-a2d5-b2637a523b44}, !- Space Name
>>>>>>> edda4442
  Outdoors,                               !- Outside Boundary Condition
  ,                                       !- Outside Boundary Condition Object
  SunExposed,                             !- Sun Exposure
  WindExposed,                            !- Wind Exposure
  ,                                       !- View Factor to Ground
  ,                                       !- Number of Vertices
  6.46578440716979, 0, 2.4384,            !- X,Y,Z Vertex 1 {m}
  6.46578440716979, 1.524, 2.4384,        !- X,Y,Z Vertex 2 {m}
  0, 1.524, 2.4384,                       !- X,Y,Z Vertex 3 {m}
  0, 0, 2.4384;                           !- X,Y,Z Vertex 4 {m}

OS:SpaceType,
<<<<<<< HEAD
  {a6a9df67-3ab4-4827-9392-9197e65bf88d}, !- Handle
=======
  {d1a2f822-5dcd-40f3-a03a-61e6bc7d5f5b}, !- Handle
>>>>>>> edda4442
  Space Type 2,                           !- Name
  ,                                       !- Default Construction Set Name
  ,                                       !- Default Schedule Set Name
  ,                                       !- Group Rendering Name
  ,                                       !- Design Specification Outdoor Air Object Name
  ,                                       !- Standards Template
  ,                                       !- Standards Building Type
  corridor;                               !- Standards Space Type

OS:BuildingUnit,
<<<<<<< HEAD
  {f0821eb0-93b9-486e-ae33-57c5369b2e0a}, !- Handle
=======
  {503e2c25-87a3-43e6-bd3a-fa4c36d2661b}, !- Handle
>>>>>>> edda4442
  unit 1,                                 !- Name
  ,                                       !- Rendering Color
  Residential;                            !- Building Unit Type

OS:AdditionalProperties,
<<<<<<< HEAD
  {f5afc423-a87e-46c9-b3c2-976e4620a1a8}, !- Handle
  {f0821eb0-93b9-486e-ae33-57c5369b2e0a}, !- Object Name
=======
  {9fd860ac-ccb4-4dda-bc06-55be11869c6b}, !- Handle
  {503e2c25-87a3-43e6-bd3a-fa4c36d2661b}, !- Object Name
>>>>>>> edda4442
  NumberOfBedrooms,                       !- Feature Name 1
  Integer,                                !- Feature Data Type 1
  3,                                      !- Feature Value 1
  NumberOfBathrooms,                      !- Feature Name 2
  Double,                                 !- Feature Data Type 2
  2,                                      !- Feature Value 2
  NumberOfOccupants,                      !- Feature Name 3
  Double,                                 !- Feature Data Type 3
  3.3900000000000001;                     !- Feature Value 3

OS:External:File,
<<<<<<< HEAD
  {be2caa3c-82ce-442a-b5f2-fc60e241e11b}, !- Handle
=======
  {c89210df-310b-4c98-b8e0-96a4c5652172}, !- Handle
>>>>>>> edda4442
  8760.csv,                               !- Name
  8760.csv;                               !- File Name

OS:Schedule:Day,
<<<<<<< HEAD
  {734472f9-acdd-46bc-8ba6-507b7e8e478a}, !- Handle
=======
  {9de44fe6-31cf-482b-a0af-e763675500f1}, !- Handle
>>>>>>> edda4442
  Schedule Day 1,                         !- Name
  ,                                       !- Schedule Type Limits Name
  ,                                       !- Interpolate to Timestep
  24,                                     !- Hour 1
  0,                                      !- Minute 1
  0;                                      !- Value Until Time 1

OS:Schedule:Day,
<<<<<<< HEAD
  {db8e4dac-f287-4d94-9c61-53ea8868ce5d}, !- Handle
=======
  {dd20bb2a-a13a-4179-a60a-c5199bae6003}, !- Handle
>>>>>>> edda4442
  Schedule Day 2,                         !- Name
  ,                                       !- Schedule Type Limits Name
  ,                                       !- Interpolate to Timestep
  24,                                     !- Hour 1
  0,                                      !- Minute 1
  1;                                      !- Value Until Time 1

OS:Schedule:File,
<<<<<<< HEAD
  {8a500a5e-7569-4024-b243-1efc4fed6b6c}, !- Handle
  occupants,                              !- Name
  {dad5becd-32a3-498a-9fdc-2f4c67fba5b7}, !- Schedule Type Limits Name
  {be2caa3c-82ce-442a-b5f2-fc60e241e11b}, !- External File Name
=======
  {89aa4490-a1b7-412f-afaf-64a83c926e58}, !- Handle
  occupants,                              !- Name
  {1043f93d-e1cb-4ef7-9193-f894e71f30b3}, !- Schedule Type Limits Name
  {c89210df-310b-4c98-b8e0-96a4c5652172}, !- External File Name
>>>>>>> edda4442
  1,                                      !- Column Number
  1,                                      !- Rows to Skip at Top
  8760,                                   !- Number of Hours of Data
  ,                                       !- Column Separator
  ,                                       !- Interpolate to Timestep
  60;                                     !- Minutes per Item

OS:Schedule:Ruleset,
<<<<<<< HEAD
  {fb7981c5-3c5a-4b29-b54a-1c952e726dd6}, !- Handle
  Schedule Ruleset 1,                     !- Name
  {ce4de1ac-5ca9-4239-b771-719d5b6f63dc}, !- Schedule Type Limits Name
  {46251956-fd76-45a6-bcd5-2c0095d8a5a6}; !- Default Day Schedule Name

OS:Schedule:Day,
  {46251956-fd76-45a6-bcd5-2c0095d8a5a6}, !- Handle
  Schedule Day 3,                         !- Name
  {ce4de1ac-5ca9-4239-b771-719d5b6f63dc}, !- Schedule Type Limits Name
=======
  {ecbe2d1c-168f-4eb5-a178-9d0349485a97}, !- Handle
  Schedule Ruleset 1,                     !- Name
  {85cb136e-1c91-43d3-82d3-d88312f0bac5}, !- Schedule Type Limits Name
  {4d02646d-3a85-4254-b68e-6fd1045fc36e}; !- Default Day Schedule Name

OS:Schedule:Day,
  {4d02646d-3a85-4254-b68e-6fd1045fc36e}, !- Handle
  Schedule Day 3,                         !- Name
  {85cb136e-1c91-43d3-82d3-d88312f0bac5}, !- Schedule Type Limits Name
>>>>>>> edda4442
  ,                                       !- Interpolate to Timestep
  24,                                     !- Hour 1
  0,                                      !- Minute 1
  112.539290946133;                       !- Value Until Time 1

OS:People:Definition,
<<<<<<< HEAD
  {c33b0863-091b-47a1-9e10-4d3b5fcb1657}, !- Handle
=======
  {49e09454-dcf3-4916-984b-f766ee310072}, !- Handle
>>>>>>> edda4442
  res occupants|living space,             !- Name
  People,                                 !- Number of People Calculation Method
  3.39,                                   !- Number of People {people}
  ,                                       !- People per Space Floor Area {person/m2}
  ,                                       !- Space Floor Area per Person {m2/person}
  0.319734,                               !- Fraction Radiant
  0.573,                                  !- Sensible Heat Fraction
  0,                                      !- Carbon Dioxide Generation Rate {m3/s-W}
  No,                                     !- Enable ASHRAE 55 Comfort Warnings
  ZoneAveraged;                           !- Mean Radiant Temperature Calculation Type

OS:People,
<<<<<<< HEAD
  {cb508417-9f1a-40e3-a9e0-001fbd2eabcb}, !- Handle
  res occupants|living space,             !- Name
  {c33b0863-091b-47a1-9e10-4d3b5fcb1657}, !- People Definition Name
  {174b2b12-054c-4576-a3c7-f7af1848b814}, !- Space or SpaceType Name
  {8a500a5e-7569-4024-b243-1efc4fed6b6c}, !- Number of People Schedule Name
  {fb7981c5-3c5a-4b29-b54a-1c952e726dd6}, !- Activity Level Schedule Name
=======
  {c1028fe8-4747-4b20-80ea-921e90110dc3}, !- Handle
  res occupants|living space,             !- Name
  {49e09454-dcf3-4916-984b-f766ee310072}, !- People Definition Name
  {44f74d4f-6d46-44d3-bb9e-308c790bafbe}, !- Space or SpaceType Name
  {89aa4490-a1b7-412f-afaf-64a83c926e58}, !- Number of People Schedule Name
  {ecbe2d1c-168f-4eb5-a178-9d0349485a97}, !- Activity Level Schedule Name
>>>>>>> edda4442
  ,                                       !- Surface Name/Angle Factor List Name
  ,                                       !- Work Efficiency Schedule Name
  ,                                       !- Clothing Insulation Schedule Name
  ,                                       !- Air Velocity Schedule Name
  1;                                      !- Multiplier

OS:ScheduleTypeLimits,
<<<<<<< HEAD
  {ce4de1ac-5ca9-4239-b771-719d5b6f63dc}, !- Handle
=======
  {85cb136e-1c91-43d3-82d3-d88312f0bac5}, !- Handle
>>>>>>> edda4442
  ActivityLevel,                          !- Name
  0,                                      !- Lower Limit Value
  ,                                       !- Upper Limit Value
  Continuous,                             !- Numeric Type
  ActivityLevel;                          !- Unit Type

OS:ScheduleTypeLimits,
<<<<<<< HEAD
  {dad5becd-32a3-498a-9fdc-2f4c67fba5b7}, !- Handle
=======
  {1043f93d-e1cb-4ef7-9193-f894e71f30b3}, !- Handle
>>>>>>> edda4442
  Fractional,                             !- Name
  0,                                      !- Lower Limit Value
  1,                                      !- Upper Limit Value
  Continuous;                             !- Numeric Type
<|MERGE_RESOLUTION|>--- conflicted
+++ resolved
@@ -1,73 +1,41 @@
 !- NOTE: Auto-generated from /test/osw_files/MF_8units_1story_SL_3Beds_2Baths_Denver.osw
 
 OS:Version,
-<<<<<<< HEAD
-  {028dfa2c-1ccb-4d3c-9021-d449841fbc81}, !- Handle
-  2.9.0;                                  !- Version Identifier
+  {14e83d61-efce-46e0-aa2d-fcbb95f0995c}, !- Handle
+  2.9.1;                                  !- Version Identifier
 
 OS:SimulationControl,
-  {fced1750-ade9-4833-8189-a4698aeff749}, !- Handle
-=======
-  {c0fe1ad2-be8a-4066-8a5e-88a9abf7e049}, !- Handle
-  2.9.0;                                  !- Version Identifier
-
-OS:SimulationControl,
-  {2fa94cf9-c777-43bd-a054-26024e5fc66d}, !- Handle
->>>>>>> edda4442
+  {e8efc056-0d61-452d-b489-850728311dc7}, !- Handle
   ,                                       !- Do Zone Sizing Calculation
   ,                                       !- Do System Sizing Calculation
   ,                                       !- Do Plant Sizing Calculation
   No;                                     !- Run Simulation for Sizing Periods
 
 OS:Timestep,
-<<<<<<< HEAD
-  {23883c40-b97a-4df9-803b-6f8612f1745b}, !- Handle
+  {9f08f1c4-3a0a-4180-9577-c9b02767399e}, !- Handle
   6;                                      !- Number of Timesteps per Hour
 
 OS:ShadowCalculation,
-  {6b41b88d-74a2-4ee5-9351-00fe9879bd30}, !- Handle
-=======
-  {2ee4d35f-8dfa-4f30-909a-7a38863714de}, !- Handle
-  6;                                      !- Number of Timesteps per Hour
-
-OS:ShadowCalculation,
-  {4c3195f9-fc8e-4798-97d9-4b423106b37b}, !- Handle
->>>>>>> edda4442
+  {79fd4f82-2414-48ec-b226-0396a87b4f06}, !- Handle
   20,                                     !- Calculation Frequency
   200;                                    !- Maximum Figures in Shadow Overlap Calculations
 
 OS:SurfaceConvectionAlgorithm:Outside,
-<<<<<<< HEAD
-  {16d4c9ba-f1c4-4380-a738-5e40b0683f59}, !- Handle
+  {18e02528-8070-4741-803b-a1af137648a2}, !- Handle
   DOE-2;                                  !- Algorithm
 
 OS:SurfaceConvectionAlgorithm:Inside,
-  {80c1f98c-99ae-449d-9333-54236ac9688b}, !- Handle
+  {599efef0-b651-4fae-870e-905a146e4cc6}, !- Handle
   TARP;                                   !- Algorithm
 
 OS:ZoneCapacitanceMultiplier:ResearchSpecial,
-  {1bd74e43-116a-4e6e-a47d-f85886c71bc0}, !- Handle
-=======
-  {b0275ed9-77c3-4d95-bc29-8dfab358038a}, !- Handle
-  DOE-2;                                  !- Algorithm
-
-OS:SurfaceConvectionAlgorithm:Inside,
-  {3ce7e22e-d80c-43ab-9a1b-9730f8009b62}, !- Handle
-  TARP;                                   !- Algorithm
-
-OS:ZoneCapacitanceMultiplier:ResearchSpecial,
-  {edbe56bd-8612-4d48-9c64-6180decd2f25}, !- Handle
->>>>>>> edda4442
+  {206b33b3-6df4-4f2d-9024-089b320b1295}, !- Handle
   ,                                       !- Temperature Capacity Multiplier
   15,                                     !- Humidity Capacity Multiplier
   ;                                       !- Carbon Dioxide Capacity Multiplier
 
 OS:RunPeriod,
-<<<<<<< HEAD
-  {c5b77dd4-fbe2-47e7-a1b7-6e73482a224f}, !- Handle
-=======
-  {11292da2-8ae0-4ae6-a59c-7e5c0f924f72}, !- Handle
->>>>>>> edda4442
+  {e4b530b5-ddbe-49b6-8a89-e73cfe3a76c9}, !- Handle
   Run Period 1,                           !- Name
   1,                                      !- Begin Month
   1,                                      !- Begin Day of Month
@@ -81,21 +49,13 @@
   ;                                       !- Number of Times Runperiod to be Repeated
 
 OS:YearDescription,
-<<<<<<< HEAD
-  {c4d00910-cb92-4653-843e-e8c0e5ca915d}, !- Handle
-=======
-  {d4680b12-1c27-465d-a61c-b997df3415d5}, !- Handle
->>>>>>> edda4442
+  {5939ae15-3a1d-4e12-a035-2ddbd6befd4c}, !- Handle
   2007,                                   !- Calendar Year
   ,                                       !- Day of Week for Start Day
   ;                                       !- Is Leap Year
 
 OS:WeatherFile,
-<<<<<<< HEAD
-  {a913fe25-0c92-4360-8967-2fe9a41ef9a4}, !- Handle
-=======
-  {50f76c05-d5e3-4185-909d-abee5751f55d}, !- Handle
->>>>>>> edda4442
+  {a0fe8752-5aa9-4bcb-9711-399f267905ea}, !- Handle
   Denver Intl Ap,                         !- City
   CO,                                     !- State Province Region
   USA,                                    !- Country
@@ -109,13 +69,8 @@
   E23378AA;                               !- Checksum
 
 OS:AdditionalProperties,
-<<<<<<< HEAD
-  {900ec58a-5b5e-4eaa-b568-e5ea9c6f8440}, !- Handle
-  {a913fe25-0c92-4360-8967-2fe9a41ef9a4}, !- Object Name
-=======
-  {88dbefa9-b317-4eed-8eac-183508197634}, !- Handle
-  {50f76c05-d5e3-4185-909d-abee5751f55d}, !- Object Name
->>>>>>> edda4442
+  {a82da0cf-b295-4ab1-8853-1e34d050cde5}, !- Handle
+  {a0fe8752-5aa9-4bcb-9711-399f267905ea}, !- Object Name
   EPWHeaderCity,                          !- Feature Name 1
   String,                                 !- Feature Data Type 1
   Denver Intl Ap,                         !- Feature Value 1
@@ -223,11 +178,7 @@
   84;                                     !- Feature Value 35
 
 OS:Site,
-<<<<<<< HEAD
-  {5fc7a5b3-1ddd-44c9-a4cd-d3b026e6ed3d}, !- Handle
-=======
-  {6a0ef69f-759e-4be9-a043-bc24764a7c3a}, !- Handle
->>>>>>> edda4442
+  {be850c2f-5db4-4be5-a875-898b45aa4575}, !- Handle
   Denver Intl Ap_CO_USA,                  !- Name
   39.83,                                  !- Latitude {deg}
   -104.65,                                !- Longitude {deg}
@@ -236,11 +187,7 @@
   ;                                       !- Terrain
 
 OS:ClimateZones,
-<<<<<<< HEAD
-  {4af61e9e-7911-4189-9fbd-2c16a9af2c3e}, !- Handle
-=======
-  {f99350f5-d862-47d3-a8d5-4102a718b490}, !- Handle
->>>>>>> edda4442
+  {0b1d5eee-11b8-448b-9d9a-ef56051e76b6}, !- Handle
   ,                                       !- Active Institution
   ,                                       !- Active Year
   ,                                       !- Climate Zone Institution Name 1
@@ -253,32 +200,19 @@
   Cold;                                   !- Climate Zone Value 2
 
 OS:Site:WaterMainsTemperature,
-<<<<<<< HEAD
-  {9b810178-32d0-41e6-a075-d6852bc4afab}, !- Handle
-=======
-  {8c1e8d70-fff3-4fdb-b61c-2d0e6b7d839b}, !- Handle
->>>>>>> edda4442
+  {02b72f6d-afb9-4a8c-8feb-8d3b3baba189}, !- Handle
   Correlation,                            !- Calculation Method
   ,                                       !- Temperature Schedule Name
   10.8753424657535,                       !- Annual Average Outdoor Air Temperature {C}
   23.1524007936508;                       !- Maximum Difference In Monthly Average Outdoor Air Temperatures {deltaC}
 
 OS:RunPeriodControl:DaylightSavingTime,
-<<<<<<< HEAD
-  {28671869-8954-4710-bcf4-1e7e39a8f720}, !- Handle
-  4/7,                                    !- Start Date
-  10/26;                                  !- End Date
-
-OS:Site:GroundTemperature:Deep,
-  {257315a4-6b5c-436e-9151-3fb6c0c7abe7}, !- Handle
-=======
-  {c83fdf9f-e0a7-4973-8866-ea9d1e0a68f7}, !- Handle
+  {d9be5061-ddbc-41e0-bcce-b7bbb9247074}, !- Handle
   3/12,                                   !- Start Date
   11/5;                                   !- End Date
 
 OS:Site:GroundTemperature:Deep,
-  {9196c882-6cd1-4a60-a06e-a2cb37f97fd4}, !- Handle
->>>>>>> edda4442
+  {3798993a-1205-4705-974b-6baef39543ec}, !- Handle
   10.8753424657535,                       !- January Deep Ground Temperature {C}
   10.8753424657535,                       !- February Deep Ground Temperature {C}
   10.8753424657535,                       !- March Deep Ground Temperature {C}
@@ -293,11 +227,7 @@
   10.8753424657535;                       !- December Deep Ground Temperature {C}
 
 OS:Building,
-<<<<<<< HEAD
-  {a70985f7-1d66-466e-b1a9-e73d200694d5}, !- Handle
-=======
-  {a241b38f-afcd-42d6-a408-481b73c19d83}, !- Handle
->>>>>>> edda4442
+  {9dabd29d-7ade-4100-b8d0-4a407c76ec0a}, !- Handle
   Building 1,                             !- Name
   ,                                       !- Building Sector Type
   0,                                      !- North Axis {deg}
@@ -312,13 +242,8 @@
   8;                                      !- Standards Number of Living Units
 
 OS:AdditionalProperties,
-<<<<<<< HEAD
-  {ed3331af-3c8f-470e-87b4-d1a4808922af}, !- Handle
-  {a70985f7-1d66-466e-b1a9-e73d200694d5}, !- Object Name
-=======
-  {9bf52fcc-0ea9-4a96-beaa-041828ab9afe}, !- Handle
-  {a241b38f-afcd-42d6-a408-481b73c19d83}, !- Object Name
->>>>>>> edda4442
+  {b5e545eb-1dcd-4da8-be96-212784e2047e}, !- Handle
+  {9dabd29d-7ade-4100-b8d0-4a407c76ec0a}, !- Object Name
   num_units,                              !- Feature Name 1
   Integer,                                !- Feature Data Type 1
   8,                                      !- Feature Value 1
@@ -345,11 +270,7 @@
   Double-Loaded Interior;                 !- Feature Value 8
 
 OS:ThermalZone,
-<<<<<<< HEAD
-  {e9cdd76c-573c-43d5-a4b6-137b6d7069bd}, !- Handle
-=======
-  {054884e9-c460-4d6a-a39e-7656fbf6125e}, !- Handle
->>>>>>> edda4442
+  {5cac2e4f-2481-4c7d-bb58-8da1f738daa8}, !- Handle
   living zone,                            !- Name
   ,                                       !- Multiplier
   ,                                       !- Ceiling Height {m}
@@ -358,17 +279,10 @@
   ,                                       !- Zone Inside Convection Algorithm
   ,                                       !- Zone Outside Convection Algorithm
   ,                                       !- Zone Conditioning Equipment List Name
-<<<<<<< HEAD
-  {2d8b256b-a8b9-491d-832f-9cf1d0b6a3f6}, !- Zone Air Inlet Port List
-  {98a5a73e-a9bf-4feb-abef-f57532d506fb}, !- Zone Air Exhaust Port List
-  {ad1d4c7d-fc49-4057-abc5-c7330fc5f681}, !- Zone Air Node Name
-  {f0f06681-c45b-4b2f-b76a-a243f5e3e50f}, !- Zone Return Air Port List
-=======
-  {f78bf0ac-354a-495f-b02d-4bbac1b592eb}, !- Zone Air Inlet Port List
-  {75e93f74-b6be-468c-b3f5-f7e5ffa17397}, !- Zone Air Exhaust Port List
-  {5bb93a95-1956-435f-8d89-cb6bdad9d13c}, !- Zone Air Node Name
-  {90762220-0a32-4be2-87d0-e68ca860f869}, !- Zone Return Air Port List
->>>>>>> edda4442
+  {c6722822-de1c-438b-8941-771f84120b06}, !- Zone Air Inlet Port List
+  {8324465d-f0bc-4f9f-a489-c9f626167bb8}, !- Zone Air Exhaust Port List
+  {56d27194-40db-46d7-a32a-cb566aa61da8}, !- Zone Air Node Name
+  {8f569e4e-4030-4841-bb51-bb5261d58c83}, !- Zone Return Air Port List
   ,                                       !- Primary Daylighting Control Name
   ,                                       !- Fraction of Zone Controlled by Primary Daylighting Control
   ,                                       !- Secondary Daylighting Control Name
@@ -379,71 +293,37 @@
   No;                                     !- Use Ideal Air Loads
 
 OS:Node,
-<<<<<<< HEAD
-  {4542b625-da78-4e5e-b29c-8a354f0a913a}, !- Handle
+  {4986c6f9-cf10-41c1-a63d-67c69cebb229}, !- Handle
   Node 1,                                 !- Name
-  {ad1d4c7d-fc49-4057-abc5-c7330fc5f681}, !- Inlet Port
+  {56d27194-40db-46d7-a32a-cb566aa61da8}, !- Inlet Port
   ;                                       !- Outlet Port
 
 OS:Connection,
-  {ad1d4c7d-fc49-4057-abc5-c7330fc5f681}, !- Handle
-  {cd173857-93bc-4a3a-a147-5ee6522cfeb2}, !- Name
-  {e9cdd76c-573c-43d5-a4b6-137b6d7069bd}, !- Source Object
+  {56d27194-40db-46d7-a32a-cb566aa61da8}, !- Handle
+  {612ae636-8896-4c1f-893a-20c6e58d72f5}, !- Name
+  {5cac2e4f-2481-4c7d-bb58-8da1f738daa8}, !- Source Object
   11,                                     !- Outlet Port
-  {4542b625-da78-4e5e-b29c-8a354f0a913a}, !- Target Object
+  {4986c6f9-cf10-41c1-a63d-67c69cebb229}, !- Target Object
   2;                                      !- Inlet Port
 
 OS:PortList,
-  {2d8b256b-a8b9-491d-832f-9cf1d0b6a3f6}, !- Handle
-  {4042b2e3-a389-4932-9b12-f49627fea60a}, !- Name
-  {e9cdd76c-573c-43d5-a4b6-137b6d7069bd}; !- HVAC Component
+  {c6722822-de1c-438b-8941-771f84120b06}, !- Handle
+  {abc26ffb-c99e-4aab-8c02-911f13484601}, !- Name
+  {5cac2e4f-2481-4c7d-bb58-8da1f738daa8}; !- HVAC Component
 
 OS:PortList,
-  {98a5a73e-a9bf-4feb-abef-f57532d506fb}, !- Handle
-  {d850b411-5554-4482-84cb-b949ba950bc9}, !- Name
-  {e9cdd76c-573c-43d5-a4b6-137b6d7069bd}; !- HVAC Component
+  {8324465d-f0bc-4f9f-a489-c9f626167bb8}, !- Handle
+  {04422bf9-c40e-4bda-8985-f32b45f02e26}, !- Name
+  {5cac2e4f-2481-4c7d-bb58-8da1f738daa8}; !- HVAC Component
 
 OS:PortList,
-  {f0f06681-c45b-4b2f-b76a-a243f5e3e50f}, !- Handle
-  {9c4e01b8-57e5-43da-ab0d-05842a7bda89}, !- Name
-  {e9cdd76c-573c-43d5-a4b6-137b6d7069bd}; !- HVAC Component
+  {8f569e4e-4030-4841-bb51-bb5261d58c83}, !- Handle
+  {76303539-a0a8-46e6-a76c-ed8f25842a53}, !- Name
+  {5cac2e4f-2481-4c7d-bb58-8da1f738daa8}; !- HVAC Component
 
 OS:Sizing:Zone,
-  {5471866e-ec21-49a6-b315-c38f30203c9e}, !- Handle
-  {e9cdd76c-573c-43d5-a4b6-137b6d7069bd}, !- Zone or ZoneList Name
-=======
-  {8a19935e-5910-4602-a97b-e29d39cf18a5}, !- Handle
-  Node 1,                                 !- Name
-  {5bb93a95-1956-435f-8d89-cb6bdad9d13c}, !- Inlet Port
-  ;                                       !- Outlet Port
-
-OS:Connection,
-  {5bb93a95-1956-435f-8d89-cb6bdad9d13c}, !- Handle
-  {fc8b6a8a-8243-4025-9d62-beef24dec445}, !- Name
-  {054884e9-c460-4d6a-a39e-7656fbf6125e}, !- Source Object
-  11,                                     !- Outlet Port
-  {8a19935e-5910-4602-a97b-e29d39cf18a5}, !- Target Object
-  2;                                      !- Inlet Port
-
-OS:PortList,
-  {f78bf0ac-354a-495f-b02d-4bbac1b592eb}, !- Handle
-  {5d928eac-9fd6-4781-89f2-a3d881293f47}, !- Name
-  {054884e9-c460-4d6a-a39e-7656fbf6125e}; !- HVAC Component
-
-OS:PortList,
-  {75e93f74-b6be-468c-b3f5-f7e5ffa17397}, !- Handle
-  {1091acbd-8049-407d-9d78-74495e358da1}, !- Name
-  {054884e9-c460-4d6a-a39e-7656fbf6125e}; !- HVAC Component
-
-OS:PortList,
-  {90762220-0a32-4be2-87d0-e68ca860f869}, !- Handle
-  {a85dfef2-fb72-402d-9529-8c0f9084c13d}, !- Name
-  {054884e9-c460-4d6a-a39e-7656fbf6125e}; !- HVAC Component
-
-OS:Sizing:Zone,
-  {c6ca7889-4780-4f57-9945-f649ca113c2f}, !- Handle
-  {054884e9-c460-4d6a-a39e-7656fbf6125e}, !- Zone or ZoneList Name
->>>>>>> edda4442
+  {b495d38f-10ef-4dc6-aa21-8a4cce52cf42}, !- Handle
+  {5cac2e4f-2481-4c7d-bb58-8da1f738daa8}, !- Zone or ZoneList Name
   SupplyAirTemperature,                   !- Zone Cooling Design Supply Air Temperature Input Method
   14,                                     !- Zone Cooling Design Supply Air Temperature {C}
   11.11,                                  !- Zone Cooling Design Supply Air Temperature Difference {deltaC}
@@ -472,25 +352,14 @@
   autosize;                               !- Dedicated Outdoor Air High Setpoint Temperature for Design {C}
 
 OS:ZoneHVAC:EquipmentList,
-<<<<<<< HEAD
-  {774d8548-c349-4dd9-b2b5-a79bf9d03f9e}, !- Handle
+  {12d964c0-02a4-4e29-9682-23cfcff1835d}, !- Handle
   Zone HVAC Equipment List 1,             !- Name
-  {e9cdd76c-573c-43d5-a4b6-137b6d7069bd}; !- Thermal Zone
+  {5cac2e4f-2481-4c7d-bb58-8da1f738daa8}; !- Thermal Zone
 
 OS:Space,
-  {174b2b12-054c-4576-a3c7-f7af1848b814}, !- Handle
+  {a3f672cc-46b7-4b43-b1a6-09c338d75cc3}, !- Handle
   living space,                           !- Name
-  {6362aecb-46d6-47b6-b1a6-2d8523fe67fa}, !- Space Type Name
-=======
-  {7612e0ab-a79a-4681-beea-8a849d958231}, !- Handle
-  Zone HVAC Equipment List 1,             !- Name
-  {054884e9-c460-4d6a-a39e-7656fbf6125e}; !- Thermal Zone
-
-OS:Space,
-  {44f74d4f-6d46-44d3-bb9e-308c790bafbe}, !- Handle
-  living space,                           !- Name
-  {34539df4-06fc-429b-9d2a-77e9289697fd}, !- Space Type Name
->>>>>>> edda4442
+  {1821fd00-5067-4767-8a5c-058210957442}, !- Space Type Name
   ,                                       !- Default Construction Set Name
   ,                                       !- Default Schedule Set Name
   ,                                       !- Direction of Relative North {deg}
@@ -498,31 +367,17 @@
   ,                                       !- Y Origin {m}
   ,                                       !- Z Origin {m}
   ,                                       !- Building Story Name
-<<<<<<< HEAD
-  {e9cdd76c-573c-43d5-a4b6-137b6d7069bd}, !- Thermal Zone Name
+  {5cac2e4f-2481-4c7d-bb58-8da1f738daa8}, !- Thermal Zone Name
   ,                                       !- Part of Total Floor Area
   ,                                       !- Design Specification Outdoor Air Object Name
-  {f0821eb0-93b9-486e-ae33-57c5369b2e0a}; !- Building Unit Name
-
-OS:Surface,
-  {c8877629-d528-488d-9627-83ac67769281}, !- Handle
+  {e15f3f0d-ea98-41bb-b120-0c41636ca456}; !- Building Unit Name
+
+OS:Surface,
+  {5384bec8-ad3f-48ac-873b-5e84e5ae089e}, !- Handle
   Surface 1,                              !- Name
   Floor,                                  !- Surface Type
   ,                                       !- Construction Name
-  {174b2b12-054c-4576-a3c7-f7af1848b814}, !- Space Name
-=======
-  {054884e9-c460-4d6a-a39e-7656fbf6125e}, !- Thermal Zone Name
-  ,                                       !- Part of Total Floor Area
-  ,                                       !- Design Specification Outdoor Air Object Name
-  {503e2c25-87a3-43e6-bd3a-fa4c36d2661b}; !- Building Unit Name
-
-OS:Surface,
-  {75b99dbd-3738-44d2-8621-f794c6e01ab8}, !- Handle
-  Surface 1,                              !- Name
-  Floor,                                  !- Surface Type
-  ,                                       !- Construction Name
-  {44f74d4f-6d46-44d3-bb9e-308c790bafbe}, !- Space Name
->>>>>>> edda4442
+  {a3f672cc-46b7-4b43-b1a6-09c338d75cc3}, !- Space Name
   Foundation,                             !- Outside Boundary Condition
   ,                                       !- Outside Boundary Condition Object
   NoSun,                                  !- Sun Exposure
@@ -535,19 +390,11 @@
   6.46578440716979, -12.9315688143396, 0; !- X,Y,Z Vertex 4 {m}
 
 OS:Surface,
-<<<<<<< HEAD
-  {794bff25-2cd0-4f62-99b2-17d727fc0563}, !- Handle
+  {97fcaa01-5304-442b-b8d1-f94090efa0a5}, !- Handle
   Surface 2,                              !- Name
   Wall,                                   !- Surface Type
   ,                                       !- Construction Name
-  {174b2b12-054c-4576-a3c7-f7af1848b814}, !- Space Name
-=======
-  {3fa1c5f7-a240-4e3b-b95d-4ab6b4bff926}, !- Handle
-  Surface 2,                              !- Name
-  Wall,                                   !- Surface Type
-  ,                                       !- Construction Name
-  {44f74d4f-6d46-44d3-bb9e-308c790bafbe}, !- Space Name
->>>>>>> edda4442
+  {a3f672cc-46b7-4b43-b1a6-09c338d75cc3}, !- Space Name
   Outdoors,                               !- Outside Boundary Condition
   ,                                       !- Outside Boundary Condition Object
   SunExposed,                             !- Sun Exposure
@@ -560,19 +407,11 @@
   0, -12.9315688143396, 2.4384;           !- X,Y,Z Vertex 4 {m}
 
 OS:Surface,
-<<<<<<< HEAD
-  {4b2d28bf-88c1-4c36-a71b-802b5536932a}, !- Handle
+  {4ba524fd-1693-41ed-bf03-71a43d859a04}, !- Handle
   Surface 3,                              !- Name
   Wall,                                   !- Surface Type
   ,                                       !- Construction Name
-  {174b2b12-054c-4576-a3c7-f7af1848b814}, !- Space Name
-=======
-  {e6fd7c0c-355a-4a37-93fe-cb0ecebddb33}, !- Handle
-  Surface 3,                              !- Name
-  Wall,                                   !- Surface Type
-  ,                                       !- Construction Name
-  {44f74d4f-6d46-44d3-bb9e-308c790bafbe}, !- Space Name
->>>>>>> edda4442
+  {a3f672cc-46b7-4b43-b1a6-09c338d75cc3}, !- Space Name
   Adiabatic,                              !- Outside Boundary Condition
   ,                                       !- Outside Boundary Condition Object
   NoSun,                                  !- Sun Exposure
@@ -585,19 +424,11 @@
   0, 0, 2.4384;                           !- X,Y,Z Vertex 4 {m}
 
 OS:Surface,
-<<<<<<< HEAD
-  {dadec2ad-0ec1-4dea-aa55-a0e5208ab5ca}, !- Handle
+  {244c5c58-9a7f-4cc3-aed5-be45c77e1ecc}, !- Handle
   Surface 4,                              !- Name
   Wall,                                   !- Surface Type
   ,                                       !- Construction Name
-  {174b2b12-054c-4576-a3c7-f7af1848b814}, !- Space Name
-=======
-  {2ce12878-9f18-483e-8bc9-7283f4e89dac}, !- Handle
-  Surface 4,                              !- Name
-  Wall,                                   !- Surface Type
-  ,                                       !- Construction Name
-  {44f74d4f-6d46-44d3-bb9e-308c790bafbe}, !- Space Name
->>>>>>> edda4442
+  {a3f672cc-46b7-4b43-b1a6-09c338d75cc3}, !- Space Name
   Adiabatic,                              !- Outside Boundary Condition
   ,                                       !- Outside Boundary Condition Object
   NoSun,                                  !- Sun Exposure
@@ -610,19 +441,11 @@
   6.46578440716979, 0, 2.4384;            !- X,Y,Z Vertex 4 {m}
 
 OS:Surface,
-<<<<<<< HEAD
-  {72d9a5fe-956c-43c0-8dc1-80c7c997da15}, !- Handle
+  {f39438a7-2c80-4c15-af36-3150c730d833}, !- Handle
   Surface 5,                              !- Name
   Wall,                                   !- Surface Type
   ,                                       !- Construction Name
-  {174b2b12-054c-4576-a3c7-f7af1848b814}, !- Space Name
-=======
-  {86859607-7132-47b9-85a8-a725b14b17fe}, !- Handle
-  Surface 5,                              !- Name
-  Wall,                                   !- Surface Type
-  ,                                       !- Construction Name
-  {44f74d4f-6d46-44d3-bb9e-308c790bafbe}, !- Space Name
->>>>>>> edda4442
+  {a3f672cc-46b7-4b43-b1a6-09c338d75cc3}, !- Space Name
   Outdoors,                               !- Outside Boundary Condition
   ,                                       !- Outside Boundary Condition Object
   SunExposed,                             !- Sun Exposure
@@ -635,19 +458,11 @@
   6.46578440716979, -12.9315688143396, 2.4384; !- X,Y,Z Vertex 4 {m}
 
 OS:Surface,
-<<<<<<< HEAD
-  {306f82af-8a70-47d5-b2ff-55b923bfc4fd}, !- Handle
+  {5001e844-6069-4a5b-a650-7dddd946eb03}, !- Handle
   Surface 6,                              !- Name
   RoofCeiling,                            !- Surface Type
   ,                                       !- Construction Name
-  {174b2b12-054c-4576-a3c7-f7af1848b814}, !- Space Name
-=======
-  {2e60fa77-5750-443f-a759-e9bc44b42a7c}, !- Handle
-  Surface 6,                              !- Name
-  RoofCeiling,                            !- Surface Type
-  ,                                       !- Construction Name
-  {44f74d4f-6d46-44d3-bb9e-308c790bafbe}, !- Space Name
->>>>>>> edda4442
+  {a3f672cc-46b7-4b43-b1a6-09c338d75cc3}, !- Space Name
   Outdoors,                               !- Outside Boundary Condition
   ,                                       !- Outside Boundary Condition Object
   SunExposed,                             !- Sun Exposure
@@ -660,11 +475,7 @@
   0, -12.9315688143396, 2.4384;           !- X,Y,Z Vertex 4 {m}
 
 OS:SpaceType,
-<<<<<<< HEAD
-  {6362aecb-46d6-47b6-b1a6-2d8523fe67fa}, !- Handle
-=======
-  {34539df4-06fc-429b-9d2a-77e9289697fd}, !- Handle
->>>>>>> edda4442
+  {1821fd00-5067-4767-8a5c-058210957442}, !- Handle
   Space Type 1,                           !- Name
   ,                                       !- Default Construction Set Name
   ,                                       !- Default Schedule Set Name
@@ -675,11 +486,7 @@
   living;                                 !- Standards Space Type
 
 OS:ThermalZone,
-<<<<<<< HEAD
-  {0a0db80d-10c8-4f3e-87c8-c66afe23cc63}, !- Handle
-=======
-  {8c92cbc2-f3d2-4356-abb3-3a0a64fab9ea}, !- Handle
->>>>>>> edda4442
+  {328ac4a2-4a5f-4453-b9c4-a141cee25756}, !- Handle
   corridor zone,                          !- Name
   ,                                       !- Multiplier
   ,                                       !- Ceiling Height {m}
@@ -688,17 +495,10 @@
   ,                                       !- Zone Inside Convection Algorithm
   ,                                       !- Zone Outside Convection Algorithm
   ,                                       !- Zone Conditioning Equipment List Name
-<<<<<<< HEAD
-  {7755fb3c-b4f3-420d-99ca-634adc0ad135}, !- Zone Air Inlet Port List
-  {379951ec-226d-4e45-bea7-857995c67c79}, !- Zone Air Exhaust Port List
-  {cc3eb0f9-5157-41a4-a7f1-1b8cf4033237}, !- Zone Air Node Name
-  {475aaee0-8b0f-4986-ad6e-bff4e7b98c23}, !- Zone Return Air Port List
-=======
-  {b8863a7c-4f56-40c3-a1e5-317c3c5c9fcc}, !- Zone Air Inlet Port List
-  {eb43e2a7-920a-4ee8-a0db-2a3f55b845b7}, !- Zone Air Exhaust Port List
-  {80ab741b-fadd-4543-a5b5-b7e7e1f2df8a}, !- Zone Air Node Name
-  {c4f0db8d-a44a-440a-9e89-9b37c0507af6}, !- Zone Return Air Port List
->>>>>>> edda4442
+  {71434eb7-45fa-4c73-a5c2-8e786a3f53a7}, !- Zone Air Inlet Port List
+  {b787b20f-773c-4110-ba46-0b2aa7492bf4}, !- Zone Air Exhaust Port List
+  {c94cdb45-9757-4b2c-a653-0f92621da88b}, !- Zone Air Node Name
+  {9e085dfc-3c93-45be-b5e7-dc90b90b61d9}, !- Zone Return Air Port List
   ,                                       !- Primary Daylighting Control Name
   ,                                       !- Fraction of Zone Controlled by Primary Daylighting Control
   ,                                       !- Secondary Daylighting Control Name
@@ -709,71 +509,37 @@
   No;                                     !- Use Ideal Air Loads
 
 OS:Node,
-<<<<<<< HEAD
-  {f9b4966b-8958-46b8-b173-a97e771cfe00}, !- Handle
+  {74698237-fd0a-4af0-9416-807b7d2d0e8c}, !- Handle
   Node 2,                                 !- Name
-  {cc3eb0f9-5157-41a4-a7f1-1b8cf4033237}, !- Inlet Port
+  {c94cdb45-9757-4b2c-a653-0f92621da88b}, !- Inlet Port
   ;                                       !- Outlet Port
 
 OS:Connection,
-  {cc3eb0f9-5157-41a4-a7f1-1b8cf4033237}, !- Handle
-  {41061a6b-1e9a-42d0-a5ec-d13bef4bbebe}, !- Name
-  {0a0db80d-10c8-4f3e-87c8-c66afe23cc63}, !- Source Object
+  {c94cdb45-9757-4b2c-a653-0f92621da88b}, !- Handle
+  {29706b84-f954-4625-8ba9-008e0ed5bbdb}, !- Name
+  {328ac4a2-4a5f-4453-b9c4-a141cee25756}, !- Source Object
   11,                                     !- Outlet Port
-  {f9b4966b-8958-46b8-b173-a97e771cfe00}, !- Target Object
+  {74698237-fd0a-4af0-9416-807b7d2d0e8c}, !- Target Object
   2;                                      !- Inlet Port
 
 OS:PortList,
-  {7755fb3c-b4f3-420d-99ca-634adc0ad135}, !- Handle
-  {42108da2-7385-4538-82c9-1e788ae4cfc9}, !- Name
-  {0a0db80d-10c8-4f3e-87c8-c66afe23cc63}; !- HVAC Component
+  {71434eb7-45fa-4c73-a5c2-8e786a3f53a7}, !- Handle
+  {8d8d1122-3398-4a39-b560-c603798e39c4}, !- Name
+  {328ac4a2-4a5f-4453-b9c4-a141cee25756}; !- HVAC Component
 
 OS:PortList,
-  {379951ec-226d-4e45-bea7-857995c67c79}, !- Handle
-  {8fe7f639-26a6-405d-9067-3b2a44db4aa3}, !- Name
-  {0a0db80d-10c8-4f3e-87c8-c66afe23cc63}; !- HVAC Component
+  {b787b20f-773c-4110-ba46-0b2aa7492bf4}, !- Handle
+  {1eaf51da-c6c3-449e-8462-957cb221c874}, !- Name
+  {328ac4a2-4a5f-4453-b9c4-a141cee25756}; !- HVAC Component
 
 OS:PortList,
-  {475aaee0-8b0f-4986-ad6e-bff4e7b98c23}, !- Handle
-  {997d461f-58c6-4ad4-8e01-34c4dda2e618}, !- Name
-  {0a0db80d-10c8-4f3e-87c8-c66afe23cc63}; !- HVAC Component
+  {9e085dfc-3c93-45be-b5e7-dc90b90b61d9}, !- Handle
+  {92412035-4bc4-49de-8049-fe2d858a3cdf}, !- Name
+  {328ac4a2-4a5f-4453-b9c4-a141cee25756}; !- HVAC Component
 
 OS:Sizing:Zone,
-  {2c211c90-269e-4f52-b8ca-6401945680d8}, !- Handle
-  {0a0db80d-10c8-4f3e-87c8-c66afe23cc63}, !- Zone or ZoneList Name
-=======
-  {2cc23002-ade3-4ad8-a3a5-13c672a71ada}, !- Handle
-  Node 2,                                 !- Name
-  {80ab741b-fadd-4543-a5b5-b7e7e1f2df8a}, !- Inlet Port
-  ;                                       !- Outlet Port
-
-OS:Connection,
-  {80ab741b-fadd-4543-a5b5-b7e7e1f2df8a}, !- Handle
-  {beebf49b-0cb8-4380-b7ab-e23b68746bb1}, !- Name
-  {8c92cbc2-f3d2-4356-abb3-3a0a64fab9ea}, !- Source Object
-  11,                                     !- Outlet Port
-  {2cc23002-ade3-4ad8-a3a5-13c672a71ada}, !- Target Object
-  2;                                      !- Inlet Port
-
-OS:PortList,
-  {b8863a7c-4f56-40c3-a1e5-317c3c5c9fcc}, !- Handle
-  {28b9ffe7-e9f5-4a73-b3d5-d44142858d4f}, !- Name
-  {8c92cbc2-f3d2-4356-abb3-3a0a64fab9ea}; !- HVAC Component
-
-OS:PortList,
-  {eb43e2a7-920a-4ee8-a0db-2a3f55b845b7}, !- Handle
-  {9f134a2a-cc8a-4a00-8df5-55103397e4e3}, !- Name
-  {8c92cbc2-f3d2-4356-abb3-3a0a64fab9ea}; !- HVAC Component
-
-OS:PortList,
-  {c4f0db8d-a44a-440a-9e89-9b37c0507af6}, !- Handle
-  {ec6f5edf-e4b3-44dd-b00c-a2f91db3815e}, !- Name
-  {8c92cbc2-f3d2-4356-abb3-3a0a64fab9ea}; !- HVAC Component
-
-OS:Sizing:Zone,
-  {36596c36-eb64-46d7-b01e-bf5ce40426ee}, !- Handle
-  {8c92cbc2-f3d2-4356-abb3-3a0a64fab9ea}, !- Zone or ZoneList Name
->>>>>>> edda4442
+  {8074a9a5-8a4e-444d-8f45-f6a1105f7e5f}, !- Handle
+  {328ac4a2-4a5f-4453-b9c4-a141cee25756}, !- Zone or ZoneList Name
   SupplyAirTemperature,                   !- Zone Cooling Design Supply Air Temperature Input Method
   14,                                     !- Zone Cooling Design Supply Air Temperature {C}
   11.11,                                  !- Zone Cooling Design Supply Air Temperature Difference {deltaC}
@@ -802,25 +568,14 @@
   autosize;                               !- Dedicated Outdoor Air High Setpoint Temperature for Design {C}
 
 OS:ZoneHVAC:EquipmentList,
-<<<<<<< HEAD
-  {2491a8b8-c6d7-496c-b6e4-232341642506}, !- Handle
+  {319dc980-2033-4e02-8d5e-ece6389d5966}, !- Handle
   Zone HVAC Equipment List 2,             !- Name
-  {0a0db80d-10c8-4f3e-87c8-c66afe23cc63}; !- Thermal Zone
+  {328ac4a2-4a5f-4453-b9c4-a141cee25756}; !- Thermal Zone
 
 OS:Space,
-  {a4d6f84c-aada-4c7c-8893-bc20d57b8fd4}, !- Handle
+  {0e22b64d-c1f6-4128-8a90-a554a898c447}, !- Handle
   corridor space,                         !- Name
-  {a6a9df67-3ab4-4827-9392-9197e65bf88d}, !- Space Type Name
-=======
-  {030bb616-3434-4fc6-884f-95db636f757b}, !- Handle
-  Zone HVAC Equipment List 2,             !- Name
-  {8c92cbc2-f3d2-4356-abb3-3a0a64fab9ea}; !- Thermal Zone
-
-OS:Space,
-  {e105118b-76a1-47ea-a2d5-b2637a523b44}, !- Handle
-  corridor space,                         !- Name
-  {d1a2f822-5dcd-40f3-a03a-61e6bc7d5f5b}, !- Space Type Name
->>>>>>> edda4442
+  {75581472-5297-4ef5-82ad-505cab3b0094}, !- Space Type Name
   ,                                       !- Default Construction Set Name
   ,                                       !- Default Schedule Set Name
   ,                                       !- Direction of Relative North {deg}
@@ -828,25 +583,14 @@
   ,                                       !- Y Origin {m}
   ,                                       !- Z Origin {m}
   ,                                       !- Building Story Name
-<<<<<<< HEAD
-  {0a0db80d-10c8-4f3e-87c8-c66afe23cc63}; !- Thermal Zone Name
-
-OS:Surface,
-  {aa593912-04cb-4378-9bf7-f929d87cde87}, !- Handle
+  {328ac4a2-4a5f-4453-b9c4-a141cee25756}; !- Thermal Zone Name
+
+OS:Surface,
+  {5db12d57-4301-4708-80e8-38a925c850ae}, !- Handle
   Surface 7,                              !- Name
   Floor,                                  !- Surface Type
   ,                                       !- Construction Name
-  {a4d6f84c-aada-4c7c-8893-bc20d57b8fd4}, !- Space Name
-=======
-  {8c92cbc2-f3d2-4356-abb3-3a0a64fab9ea}; !- Thermal Zone Name
-
-OS:Surface,
-  {423ba849-1cee-4760-a8b9-d0853c99dec1}, !- Handle
-  Surface 7,                              !- Name
-  Floor,                                  !- Surface Type
-  ,                                       !- Construction Name
-  {e105118b-76a1-47ea-a2d5-b2637a523b44}, !- Space Name
->>>>>>> edda4442
+  {0e22b64d-c1f6-4128-8a90-a554a898c447}, !- Space Name
   Foundation,                             !- Outside Boundary Condition
   ,                                       !- Outside Boundary Condition Object
   NoSun,                                  !- Sun Exposure
@@ -859,19 +603,11 @@
   6.46578440716979, 0, 0;                 !- X,Y,Z Vertex 4 {m}
 
 OS:Surface,
-<<<<<<< HEAD
-  {cba5c063-8848-4a07-a0bb-1289abaed92d}, !- Handle
+  {666a18e1-030e-475b-a3f8-b3fba09765a8}, !- Handle
   Surface 8,                              !- Name
   Wall,                                   !- Surface Type
   ,                                       !- Construction Name
-  {a4d6f84c-aada-4c7c-8893-bc20d57b8fd4}, !- Space Name
-=======
-  {7496608c-7a22-4b8a-80f6-148d08748cea}, !- Handle
-  Surface 8,                              !- Name
-  Wall,                                   !- Surface Type
-  ,                                       !- Construction Name
-  {e105118b-76a1-47ea-a2d5-b2637a523b44}, !- Space Name
->>>>>>> edda4442
+  {0e22b64d-c1f6-4128-8a90-a554a898c447}, !- Space Name
   Outdoors,                               !- Outside Boundary Condition
   ,                                       !- Outside Boundary Condition Object
   SunExposed,                             !- Sun Exposure
@@ -884,19 +620,11 @@
   0, 0, 2.4384;                           !- X,Y,Z Vertex 4 {m}
 
 OS:Surface,
-<<<<<<< HEAD
-  {95775f75-8740-4700-852d-9d35ebc283fd}, !- Handle
+  {6e0a9f45-d6f9-4862-a4e7-8db94bf998ea}, !- Handle
   Surface 9,                              !- Name
   Wall,                                   !- Surface Type
   ,                                       !- Construction Name
-  {a4d6f84c-aada-4c7c-8893-bc20d57b8fd4}, !- Space Name
-=======
-  {5fe8edf6-caad-475e-b2ed-2e495331646b}, !- Handle
-  Surface 9,                              !- Name
-  Wall,                                   !- Surface Type
-  ,                                       !- Construction Name
-  {e105118b-76a1-47ea-a2d5-b2637a523b44}, !- Space Name
->>>>>>> edda4442
+  {0e22b64d-c1f6-4128-8a90-a554a898c447}, !- Space Name
   Adiabatic,                              !- Outside Boundary Condition
   ,                                       !- Outside Boundary Condition Object
   NoSun,                                  !- Sun Exposure
@@ -909,19 +637,11 @@
   0, 1.524, 2.4384;                       !- X,Y,Z Vertex 4 {m}
 
 OS:Surface,
-<<<<<<< HEAD
-  {d793dbf8-e920-4710-bd6b-401686861de2}, !- Handle
+  {b44c24a6-90c3-4be6-8cfd-4e478428df99}, !- Handle
   Surface 10,                             !- Name
   Wall,                                   !- Surface Type
   ,                                       !- Construction Name
-  {a4d6f84c-aada-4c7c-8893-bc20d57b8fd4}, !- Space Name
-=======
-  {e8b26464-6228-4d47-868e-8f814e7e5a3a}, !- Handle
-  Surface 10,                             !- Name
-  Wall,                                   !- Surface Type
-  ,                                       !- Construction Name
-  {e105118b-76a1-47ea-a2d5-b2637a523b44}, !- Space Name
->>>>>>> edda4442
+  {0e22b64d-c1f6-4128-8a90-a554a898c447}, !- Space Name
   Adiabatic,                              !- Outside Boundary Condition
   ,                                       !- Outside Boundary Condition Object
   NoSun,                                  !- Sun Exposure
@@ -934,19 +654,11 @@
   6.46578440716979, 1.524, 2.4384;        !- X,Y,Z Vertex 4 {m}
 
 OS:Surface,
-<<<<<<< HEAD
-  {bcc02a98-8cd2-40ab-8209-89112aa9dca5}, !- Handle
+  {2b369401-d503-4f19-bc16-3a954c287b42}, !- Handle
   Surface 11,                             !- Name
   Wall,                                   !- Surface Type
   ,                                       !- Construction Name
-  {a4d6f84c-aada-4c7c-8893-bc20d57b8fd4}, !- Space Name
-=======
-  {4acab15b-63a7-4915-8769-11a729d8a056}, !- Handle
-  Surface 11,                             !- Name
-  Wall,                                   !- Surface Type
-  ,                                       !- Construction Name
-  {e105118b-76a1-47ea-a2d5-b2637a523b44}, !- Space Name
->>>>>>> edda4442
+  {0e22b64d-c1f6-4128-8a90-a554a898c447}, !- Space Name
   Adiabatic,                              !- Outside Boundary Condition
   ,                                       !- Outside Boundary Condition Object
   NoSun,                                  !- Sun Exposure
@@ -959,19 +671,11 @@
   6.46578440716979, 0, 2.4384;            !- X,Y,Z Vertex 4 {m}
 
 OS:Surface,
-<<<<<<< HEAD
-  {11b3c8c6-ed56-48b7-8b07-f1ab9f2072c6}, !- Handle
+  {6fa84db0-6340-42c6-91bc-944c4f29f9e9}, !- Handle
   Surface 12,                             !- Name
   RoofCeiling,                            !- Surface Type
   ,                                       !- Construction Name
-  {a4d6f84c-aada-4c7c-8893-bc20d57b8fd4}, !- Space Name
-=======
-  {2d2df102-22b3-4019-9078-d9098f8fb336}, !- Handle
-  Surface 12,                             !- Name
-  RoofCeiling,                            !- Surface Type
-  ,                                       !- Construction Name
-  {e105118b-76a1-47ea-a2d5-b2637a523b44}, !- Space Name
->>>>>>> edda4442
+  {0e22b64d-c1f6-4128-8a90-a554a898c447}, !- Space Name
   Outdoors,                               !- Outside Boundary Condition
   ,                                       !- Outside Boundary Condition Object
   SunExposed,                             !- Sun Exposure
@@ -984,11 +688,7 @@
   0, 0, 2.4384;                           !- X,Y,Z Vertex 4 {m}
 
 OS:SpaceType,
-<<<<<<< HEAD
-  {a6a9df67-3ab4-4827-9392-9197e65bf88d}, !- Handle
-=======
-  {d1a2f822-5dcd-40f3-a03a-61e6bc7d5f5b}, !- Handle
->>>>>>> edda4442
+  {75581472-5297-4ef5-82ad-505cab3b0094}, !- Handle
   Space Type 2,                           !- Name
   ,                                       !- Default Construction Set Name
   ,                                       !- Default Schedule Set Name
@@ -999,23 +699,14 @@
   corridor;                               !- Standards Space Type
 
 OS:BuildingUnit,
-<<<<<<< HEAD
-  {f0821eb0-93b9-486e-ae33-57c5369b2e0a}, !- Handle
-=======
-  {503e2c25-87a3-43e6-bd3a-fa4c36d2661b}, !- Handle
->>>>>>> edda4442
+  {e15f3f0d-ea98-41bb-b120-0c41636ca456}, !- Handle
   unit 1,                                 !- Name
   ,                                       !- Rendering Color
   Residential;                            !- Building Unit Type
 
 OS:AdditionalProperties,
-<<<<<<< HEAD
-  {f5afc423-a87e-46c9-b3c2-976e4620a1a8}, !- Handle
-  {f0821eb0-93b9-486e-ae33-57c5369b2e0a}, !- Object Name
-=======
-  {9fd860ac-ccb4-4dda-bc06-55be11869c6b}, !- Handle
-  {503e2c25-87a3-43e6-bd3a-fa4c36d2661b}, !- Object Name
->>>>>>> edda4442
+  {dbf081ff-f67d-45dd-8d8f-9fff6fb27cf2}, !- Handle
+  {e15f3f0d-ea98-41bb-b120-0c41636ca456}, !- Object Name
   NumberOfBedrooms,                       !- Feature Name 1
   Integer,                                !- Feature Data Type 1
   3,                                      !- Feature Value 1
@@ -1027,20 +718,12 @@
   3.3900000000000001;                     !- Feature Value 3
 
 OS:External:File,
-<<<<<<< HEAD
-  {be2caa3c-82ce-442a-b5f2-fc60e241e11b}, !- Handle
-=======
-  {c89210df-310b-4c98-b8e0-96a4c5652172}, !- Handle
->>>>>>> edda4442
+  {8f902c07-d0d8-4cef-9473-f539f1d8c899}, !- Handle
   8760.csv,                               !- Name
   8760.csv;                               !- File Name
 
 OS:Schedule:Day,
-<<<<<<< HEAD
-  {734472f9-acdd-46bc-8ba6-507b7e8e478a}, !- Handle
-=======
-  {9de44fe6-31cf-482b-a0af-e763675500f1}, !- Handle
->>>>>>> edda4442
+  {2f1c03ef-3d08-4cee-a3c7-1c64b03a3199}, !- Handle
   Schedule Day 1,                         !- Name
   ,                                       !- Schedule Type Limits Name
   ,                                       !- Interpolate to Timestep
@@ -1049,11 +732,7 @@
   0;                                      !- Value Until Time 1
 
 OS:Schedule:Day,
-<<<<<<< HEAD
-  {db8e4dac-f287-4d94-9c61-53ea8868ce5d}, !- Handle
-=======
-  {dd20bb2a-a13a-4179-a60a-c5199bae6003}, !- Handle
->>>>>>> edda4442
+  {4be5176d-4c98-4ccd-9da6-c52e8d68a24a}, !- Handle
   Schedule Day 2,                         !- Name
   ,                                       !- Schedule Type Limits Name
   ,                                       !- Interpolate to Timestep
@@ -1062,17 +741,10 @@
   1;                                      !- Value Until Time 1
 
 OS:Schedule:File,
-<<<<<<< HEAD
-  {8a500a5e-7569-4024-b243-1efc4fed6b6c}, !- Handle
+  {f44cc413-0c85-4571-bda3-769ae1fa688d}, !- Handle
   occupants,                              !- Name
-  {dad5becd-32a3-498a-9fdc-2f4c67fba5b7}, !- Schedule Type Limits Name
-  {be2caa3c-82ce-442a-b5f2-fc60e241e11b}, !- External File Name
-=======
-  {89aa4490-a1b7-412f-afaf-64a83c926e58}, !- Handle
-  occupants,                              !- Name
-  {1043f93d-e1cb-4ef7-9193-f894e71f30b3}, !- Schedule Type Limits Name
-  {c89210df-310b-4c98-b8e0-96a4c5652172}, !- External File Name
->>>>>>> edda4442
+  {e52c0579-ddfd-4697-84b8-9c5311d3be54}, !- Schedule Type Limits Name
+  {8f902c07-d0d8-4cef-9473-f539f1d8c899}, !- External File Name
   1,                                      !- Column Number
   1,                                      !- Rows to Skip at Top
   8760,                                   !- Number of Hours of Data
@@ -1081,38 +753,22 @@
   60;                                     !- Minutes per Item
 
 OS:Schedule:Ruleset,
-<<<<<<< HEAD
-  {fb7981c5-3c5a-4b29-b54a-1c952e726dd6}, !- Handle
+  {d2f9847d-12dc-4674-bf3b-eabf4bb23340}, !- Handle
   Schedule Ruleset 1,                     !- Name
-  {ce4de1ac-5ca9-4239-b771-719d5b6f63dc}, !- Schedule Type Limits Name
-  {46251956-fd76-45a6-bcd5-2c0095d8a5a6}; !- Default Day Schedule Name
+  {bc9aa3f2-28d4-4c7c-932a-37c32766ab12}, !- Schedule Type Limits Name
+  {13e11628-1e3d-44e7-b91f-5f8fc595cd18}; !- Default Day Schedule Name
 
 OS:Schedule:Day,
-  {46251956-fd76-45a6-bcd5-2c0095d8a5a6}, !- Handle
+  {13e11628-1e3d-44e7-b91f-5f8fc595cd18}, !- Handle
   Schedule Day 3,                         !- Name
-  {ce4de1ac-5ca9-4239-b771-719d5b6f63dc}, !- Schedule Type Limits Name
-=======
-  {ecbe2d1c-168f-4eb5-a178-9d0349485a97}, !- Handle
-  Schedule Ruleset 1,                     !- Name
-  {85cb136e-1c91-43d3-82d3-d88312f0bac5}, !- Schedule Type Limits Name
-  {4d02646d-3a85-4254-b68e-6fd1045fc36e}; !- Default Day Schedule Name
-
-OS:Schedule:Day,
-  {4d02646d-3a85-4254-b68e-6fd1045fc36e}, !- Handle
-  Schedule Day 3,                         !- Name
-  {85cb136e-1c91-43d3-82d3-d88312f0bac5}, !- Schedule Type Limits Name
->>>>>>> edda4442
+  {bc9aa3f2-28d4-4c7c-932a-37c32766ab12}, !- Schedule Type Limits Name
   ,                                       !- Interpolate to Timestep
   24,                                     !- Hour 1
   0,                                      !- Minute 1
   112.539290946133;                       !- Value Until Time 1
 
 OS:People:Definition,
-<<<<<<< HEAD
-  {c33b0863-091b-47a1-9e10-4d3b5fcb1657}, !- Handle
-=======
-  {49e09454-dcf3-4916-984b-f766ee310072}, !- Handle
->>>>>>> edda4442
+  {560cabe5-d512-41dc-989d-d11a2b1d6794}, !- Handle
   res occupants|living space,             !- Name
   People,                                 !- Number of People Calculation Method
   3.39,                                   !- Number of People {people}
@@ -1125,21 +781,12 @@
   ZoneAveraged;                           !- Mean Radiant Temperature Calculation Type
 
 OS:People,
-<<<<<<< HEAD
-  {cb508417-9f1a-40e3-a9e0-001fbd2eabcb}, !- Handle
+  {a71b80dc-1ee2-48a9-82f3-2e5992173b49}, !- Handle
   res occupants|living space,             !- Name
-  {c33b0863-091b-47a1-9e10-4d3b5fcb1657}, !- People Definition Name
-  {174b2b12-054c-4576-a3c7-f7af1848b814}, !- Space or SpaceType Name
-  {8a500a5e-7569-4024-b243-1efc4fed6b6c}, !- Number of People Schedule Name
-  {fb7981c5-3c5a-4b29-b54a-1c952e726dd6}, !- Activity Level Schedule Name
-=======
-  {c1028fe8-4747-4b20-80ea-921e90110dc3}, !- Handle
-  res occupants|living space,             !- Name
-  {49e09454-dcf3-4916-984b-f766ee310072}, !- People Definition Name
-  {44f74d4f-6d46-44d3-bb9e-308c790bafbe}, !- Space or SpaceType Name
-  {89aa4490-a1b7-412f-afaf-64a83c926e58}, !- Number of People Schedule Name
-  {ecbe2d1c-168f-4eb5-a178-9d0349485a97}, !- Activity Level Schedule Name
->>>>>>> edda4442
+  {560cabe5-d512-41dc-989d-d11a2b1d6794}, !- People Definition Name
+  {a3f672cc-46b7-4b43-b1a6-09c338d75cc3}, !- Space or SpaceType Name
+  {f44cc413-0c85-4571-bda3-769ae1fa688d}, !- Number of People Schedule Name
+  {d2f9847d-12dc-4674-bf3b-eabf4bb23340}, !- Activity Level Schedule Name
   ,                                       !- Surface Name/Angle Factor List Name
   ,                                       !- Work Efficiency Schedule Name
   ,                                       !- Clothing Insulation Schedule Name
@@ -1147,11 +794,7 @@
   1;                                      !- Multiplier
 
 OS:ScheduleTypeLimits,
-<<<<<<< HEAD
-  {ce4de1ac-5ca9-4239-b771-719d5b6f63dc}, !- Handle
-=======
-  {85cb136e-1c91-43d3-82d3-d88312f0bac5}, !- Handle
->>>>>>> edda4442
+  {bc9aa3f2-28d4-4c7c-932a-37c32766ab12}, !- Handle
   ActivityLevel,                          !- Name
   0,                                      !- Lower Limit Value
   ,                                       !- Upper Limit Value
@@ -1159,11 +802,7 @@
   ActivityLevel;                          !- Unit Type
 
 OS:ScheduleTypeLimits,
-<<<<<<< HEAD
-  {dad5becd-32a3-498a-9fdc-2f4c67fba5b7}, !- Handle
-=======
-  {1043f93d-e1cb-4ef7-9193-f894e71f30b3}, !- Handle
->>>>>>> edda4442
+  {e52c0579-ddfd-4697-84b8-9c5311d3be54}, !- Handle
   Fractional,                             !- Name
   0,                                      !- Lower Limit Value
   1,                                      !- Upper Limit Value
