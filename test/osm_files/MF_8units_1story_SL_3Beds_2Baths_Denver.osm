--- conflicted
+++ resolved
@@ -1,31 +1,22 @@
 !- NOTE: Auto-generated from /test/osw_files/MF_8units_1story_SL_3Beds_2Baths_Denver.osw
 
 OS:Version,
-<<<<<<< HEAD
-  {26a0b655-814c-46c0-b755-6cc80320bab3}, !- Handle
+  {889efa9d-c9aa-4fbd-a876-6cf40906d6e3}, !- Handle
   3.2.1;                                  !- Version Identifier
 
 OS:SimulationControl,
-  {3f177f25-44d9-45d6-9b71-ad823d40d957}, !- Handle
-=======
-  {37513070-80df-4dc4-a814-f8ce50659f02}, !- Handle
-  2.9.1;                                  !- Version Identifier
-
-OS:SimulationControl,
-  {50338134-82b0-402b-bcb6-f4673922c7d8}, !- Handle
->>>>>>> 4ec27a5f
+  {082a8978-f50b-42a9-a1b2-ab4a820184d7}, !- Handle
   ,                                       !- Do Zone Sizing Calculation
   ,                                       !- Do System Sizing Calculation
   ,                                       !- Do Plant Sizing Calculation
   No;                                     !- Run Simulation for Sizing Periods
 
 OS:Timestep,
-<<<<<<< HEAD
-  {2ebb4725-5409-412e-bf12-68b0e47ac64a}, !- Handle
+  {d2260709-5bce-40cd-a2b4-2594acc2f4f8}, !- Handle
   6;                                      !- Number of Timesteps per Hour
 
 OS:ShadowCalculation,
-  {ffe9e65c-7efc-4914-96ad-8e82e43a24a4}, !- Handle
+  {ef5b1e3b-8262-47b1-b101-39c0e5d363c6}, !- Handle
   PolygonClipping,                        !- Shading Calculation Method
   ,                                       !- Shading Calculation Update Frequency Method
   20,                                     !- Shading Calculation Update Frequency
@@ -38,45 +29,21 @@
   No;                                     !- Disable Self-Shading From Shading Zone Groups to Other Zones
 
 OS:SurfaceConvectionAlgorithm:Outside,
-  {092cb874-9f1c-4159-b014-b754470dfb1e}, !- Handle
+  {c3e62d91-fc84-4dec-a73d-a986807368de}, !- Handle
   DOE-2;                                  !- Algorithm
 
 OS:SurfaceConvectionAlgorithm:Inside,
-  {c34d1fe3-ce95-4c67-bc2e-c919a72e9161}, !- Handle
+  {2d94162c-314e-49ea-aa42-204fa3af0683}, !- Handle
   TARP;                                   !- Algorithm
 
 OS:ZoneCapacitanceMultiplier:ResearchSpecial,
-  {3026624f-0cb5-45cb-8864-ed521cb682ac}, !- Handle
-=======
-  {98ba1fdb-818f-47d1-b9d0-c8cbb96a34c0}, !- Handle
-  6;                                      !- Number of Timesteps per Hour
-
-OS:ShadowCalculation,
-  {964553d6-6cf4-4925-af7c-9b0c965aa15c}, !- Handle
-  20,                                     !- Calculation Frequency
-  200;                                    !- Maximum Figures in Shadow Overlap Calculations
-
-OS:SurfaceConvectionAlgorithm:Outside,
-  {d94d6c9b-2701-476b-ab5f-6fa8b4df8539}, !- Handle
-  DOE-2;                                  !- Algorithm
-
-OS:SurfaceConvectionAlgorithm:Inside,
-  {7a7536af-5ad2-40af-94fa-a940572bb9f4}, !- Handle
-  TARP;                                   !- Algorithm
-
-OS:ZoneCapacitanceMultiplier:ResearchSpecial,
-  {d20228e3-d99e-4195-a625-07b55237dedd}, !- Handle
->>>>>>> 4ec27a5f
+  {28e71d9d-6ed1-4d5e-83fd-24b8256dcb9b}, !- Handle
   ,                                       !- Temperature Capacity Multiplier
   15,                                     !- Humidity Capacity Multiplier
   ;                                       !- Carbon Dioxide Capacity Multiplier
 
 OS:RunPeriod,
-<<<<<<< HEAD
-  {6dbc8612-b742-49b7-88aa-e565c2bb68e2}, !- Handle
-=======
-  {eaecc25c-1d44-4ad8-9dd6-9b0b3476e58a}, !- Handle
->>>>>>> 4ec27a5f
+  {2e19aaa5-b766-4b23-ba2d-ee079bb7d053}, !- Handle
   Run Period 1,                           !- Name
   1,                                      !- Begin Month
   1,                                      !- Begin Day of Month
@@ -90,21 +57,13 @@
   ;                                       !- Number of Times Runperiod to be Repeated
 
 OS:YearDescription,
-<<<<<<< HEAD
-  {84c12938-1165-4638-95d1-a06b047a1539}, !- Handle
-=======
-  {bd2dd7d5-8c70-4dbd-bd31-86502eae1d51}, !- Handle
->>>>>>> 4ec27a5f
+  {e663dff7-be80-4dba-8266-d287a908dbe2}, !- Handle
   2007,                                   !- Calendar Year
   ,                                       !- Day of Week for Start Day
   ;                                       !- Is Leap Year
 
 OS:WeatherFile,
-<<<<<<< HEAD
-  {ef2453bf-0f81-4dbd-9238-febeef604b83}, !- Handle
-=======
-  {6d9a9be0-c8e7-4f22-b04f-60ed2ac8cff6}, !- Handle
->>>>>>> 4ec27a5f
+  {2b4e9c77-4d21-4efb-9651-cbe044863acc}, !- Handle
   Denver Intl Ap,                         !- City
   CO,                                     !- State Province Region
   USA,                                    !- Country
@@ -118,13 +77,8 @@
   E23378AA;                               !- Checksum
 
 OS:AdditionalProperties,
-<<<<<<< HEAD
-  {3e7e8c31-f6e4-4c1b-9087-410be4c52fad}, !- Handle
-  {ef2453bf-0f81-4dbd-9238-febeef604b83}, !- Object Name
-=======
-  {cd9e0e87-e7e1-4c8f-9fff-8844f9cca40c}, !- Handle
-  {6d9a9be0-c8e7-4f22-b04f-60ed2ac8cff6}, !- Object Name
->>>>>>> 4ec27a5f
+  {98419613-7f85-4b9d-8b21-28ea79faba7e}, !- Handle
+  {2b4e9c77-4d21-4efb-9651-cbe044863acc}, !- Object Name
   EPWHeaderCity,                          !- Feature Name 1
   String,                                 !- Feature Data Type 1
   Denver Intl Ap,                         !- Feature Value 1
@@ -232,11 +186,7 @@
   84;                                     !- Feature Value 35
 
 OS:Site,
-<<<<<<< HEAD
-  {9eac8ed7-9694-49b6-81e9-a6ce195178b2}, !- Handle
-=======
-  {53a8201e-0fa9-4122-8257-38a31f7ef53d}, !- Handle
->>>>>>> 4ec27a5f
+  {cfc7f62c-e9a3-425e-a092-598fe4fe8932}, !- Handle
   Denver Intl Ap_CO_USA,                  !- Name
   39.83,                                  !- Latitude {deg}
   -104.65,                                !- Longitude {deg}
@@ -245,45 +195,26 @@
   ;                                       !- Terrain
 
 OS:ClimateZones,
-<<<<<<< HEAD
-  {fcbde3a7-2f72-4817-a239-4dca83a5c43d}, !- Handle
+  {89c47638-e552-47cb-a40c-48f22d0617f8}, !- Handle
   Building America,                       !- Climate Zone Institution Name 1
-=======
-  {296a9317-2d1e-4dab-8017-e8a26d4a2255}, !- Handle
-  ,                                       !- Active Institution
-  ,                                       !- Active Year
-  ,                                       !- Climate Zone Institution Name 1
->>>>>>> 4ec27a5f
   ,                                       !- Climate Zone Document Name 1
   0,                                      !- Climate Zone Document Year 1
   Cold;                                   !- Climate Zone Value 1
 
 OS:Site:WaterMainsTemperature,
-<<<<<<< HEAD
-  {e6cf1237-cf69-41cc-a25f-eac17599eb93}, !- Handle
-=======
-  {04f048be-4d74-4170-9daa-999c74042bca}, !- Handle
->>>>>>> 4ec27a5f
+  {88daf5bb-357d-47b3-a0c9-dece00773bb0}, !- Handle
   Correlation,                            !- Calculation Method
   ,                                       !- Temperature Schedule Name
   10.8753424657535,                       !- Annual Average Outdoor Air Temperature {C}
   23.1524007936508;                       !- Maximum Difference In Monthly Average Outdoor Air Temperatures {deltaC}
 
 OS:RunPeriodControl:DaylightSavingTime,
-<<<<<<< HEAD
-  {9ec5596f-86c6-4d09-b56c-f0378b82c5d1}, !- Handle
-=======
-  {be1eb0a7-8e5d-4dda-b2e0-a503742b47fd}, !- Handle
->>>>>>> 4ec27a5f
+  {109ab85a-cf82-41e3-a13f-45cf2fcabc1b}, !- Handle
   3/12,                                   !- Start Date
   11/5;                                   !- End Date
 
 OS:Site:GroundTemperature:Deep,
-<<<<<<< HEAD
-  {bd212aed-431b-46cb-b87e-688e12229375}, !- Handle
-=======
-  {d508a822-85e0-456b-bfbb-d70e3c519bc7}, !- Handle
->>>>>>> 4ec27a5f
+  {02dd0a57-a36c-4494-9e21-a1f0905a8c8c}, !- Handle
   10.8753424657535,                       !- January Deep Ground Temperature {C}
   10.8753424657535,                       !- February Deep Ground Temperature {C}
   10.8753424657535,                       !- March Deep Ground Temperature {C}
@@ -298,11 +229,7 @@
   10.8753424657535;                       !- December Deep Ground Temperature {C}
 
 OS:Building,
-<<<<<<< HEAD
-  {5fe88e5f-7729-4727-a38a-e81442752aa0}, !- Handle
-=======
-  {aa493339-f727-4a9b-a36b-346a9c984aa9}, !- Handle
->>>>>>> 4ec27a5f
+  {b10e3a29-52c6-4e8b-ae49-1c7ddd6ed9f5}, !- Handle
   Building 1,                             !- Name
   ,                                       !- Building Sector Type
   0,                                      !- North Axis {deg}
@@ -317,13 +244,8 @@
   8;                                      !- Standards Number of Living Units
 
 OS:AdditionalProperties,
-<<<<<<< HEAD
-  {4fb7d9e9-a7a5-4da1-89aa-de292ce40f49}, !- Handle
-  {5fe88e5f-7729-4727-a38a-e81442752aa0}, !- Object Name
-=======
-  {e1296bfe-a894-4558-81dc-8a14e502a8d8}, !- Handle
-  {aa493339-f727-4a9b-a36b-346a9c984aa9}, !- Object Name
->>>>>>> 4ec27a5f
+  {551b43d3-5063-444a-9a90-34eeaa192ddc}, !- Handle
+  {b10e3a29-52c6-4e8b-ae49-1c7ddd6ed9f5}, !- Object Name
   num_units,                              !- Feature Name 1
   Integer,                                !- Feature Data Type 1
   8,                                      !- Feature Value 1
@@ -350,11 +272,7 @@
   Double-Loaded Interior;                 !- Feature Value 8
 
 OS:ThermalZone,
-<<<<<<< HEAD
-  {091e4963-ccc1-4ab9-9d62-6a46ac4ba054}, !- Handle
-=======
-  {5aff4e57-94da-4db2-b34c-b91a9449c777}, !- Handle
->>>>>>> 4ec27a5f
+  {28d2a82e-efc3-4971-9862-2f2d1d683348}, !- Handle
   living zone,                            !- Name
   ,                                       !- Multiplier
   ,                                       !- Ceiling Height {m}
@@ -363,17 +281,10 @@
   ,                                       !- Zone Inside Convection Algorithm
   ,                                       !- Zone Outside Convection Algorithm
   ,                                       !- Zone Conditioning Equipment List Name
-<<<<<<< HEAD
-  {96b6d4a9-7620-4d20-96d9-163dbe0e1be8}, !- Zone Air Inlet Port List
-  {7f2239a0-9e67-4f00-8e50-a6889f85928b}, !- Zone Air Exhaust Port List
-  {387185a5-05d2-47ee-bcef-232d86cacd65}, !- Zone Air Node Name
-  {a4b403d5-ae4f-4b97-8c21-6d4f89fda7c8}, !- Zone Return Air Port List
-=======
-  {c34cc45c-a708-4117-a387-48af7ab67455}, !- Zone Air Inlet Port List
-  {d6eb04af-8906-4ae4-9e52-57302726de39}, !- Zone Air Exhaust Port List
-  {cc8285a5-319b-4fa5-a131-f09a9efaa07c}, !- Zone Air Node Name
-  {0060d312-581d-4b17-bbb4-f4280854c2b5}, !- Zone Return Air Port List
->>>>>>> 4ec27a5f
+  {04224c2a-79e0-4cf0-8b2b-76404f082872}, !- Zone Air Inlet Port List
+  {cdd1d4ba-1961-44f5-a9f1-8b460b5295f2}, !- Zone Air Exhaust Port List
+  {3fd9d34a-b8d9-4729-a302-05906f9f93ae}, !- Zone Air Node Name
+  {42151eec-2d93-4c8f-8e24-e8669f368be7}, !- Zone Return Air Port List
   ,                                       !- Primary Daylighting Control Name
   ,                                       !- Fraction of Zone Controlled by Primary Daylighting Control
   ,                                       !- Secondary Daylighting Control Name
@@ -384,67 +295,33 @@
   No;                                     !- Use Ideal Air Loads
 
 OS:Node,
-<<<<<<< HEAD
-  {c42735dc-a01e-45d7-8d07-485addec5cc8}, !- Handle
+  {a777355f-a770-4cf0-969a-528da1eb950f}, !- Handle
   Node 1,                                 !- Name
-  {387185a5-05d2-47ee-bcef-232d86cacd65}, !- Inlet Port
+  {3fd9d34a-b8d9-4729-a302-05906f9f93ae}, !- Inlet Port
   ;                                       !- Outlet Port
 
 OS:Connection,
-  {387185a5-05d2-47ee-bcef-232d86cacd65}, !- Handle
-  {091e4963-ccc1-4ab9-9d62-6a46ac4ba054}, !- Source Object
+  {3fd9d34a-b8d9-4729-a302-05906f9f93ae}, !- Handle
+  {28d2a82e-efc3-4971-9862-2f2d1d683348}, !- Source Object
   11,                                     !- Outlet Port
-  {c42735dc-a01e-45d7-8d07-485addec5cc8}, !- Target Object
+  {a777355f-a770-4cf0-969a-528da1eb950f}, !- Target Object
   2;                                      !- Inlet Port
 
 OS:PortList,
-  {96b6d4a9-7620-4d20-96d9-163dbe0e1be8}, !- Handle
-  {091e4963-ccc1-4ab9-9d62-6a46ac4ba054}; !- HVAC Component
+  {04224c2a-79e0-4cf0-8b2b-76404f082872}, !- Handle
+  {28d2a82e-efc3-4971-9862-2f2d1d683348}; !- HVAC Component
 
 OS:PortList,
-  {7f2239a0-9e67-4f00-8e50-a6889f85928b}, !- Handle
-  {091e4963-ccc1-4ab9-9d62-6a46ac4ba054}; !- HVAC Component
+  {cdd1d4ba-1961-44f5-a9f1-8b460b5295f2}, !- Handle
+  {28d2a82e-efc3-4971-9862-2f2d1d683348}; !- HVAC Component
 
 OS:PortList,
-  {a4b403d5-ae4f-4b97-8c21-6d4f89fda7c8}, !- Handle
-  {091e4963-ccc1-4ab9-9d62-6a46ac4ba054}; !- HVAC Component
+  {42151eec-2d93-4c8f-8e24-e8669f368be7}, !- Handle
+  {28d2a82e-efc3-4971-9862-2f2d1d683348}; !- HVAC Component
 
 OS:Sizing:Zone,
-  {d7f45d28-af9e-4711-9163-3d4fef6e83c2}, !- Handle
-  {091e4963-ccc1-4ab9-9d62-6a46ac4ba054}, !- Zone or ZoneList Name
-=======
-  {08d66b2f-905c-45c4-937d-0c6ef5873a77}, !- Handle
-  Node 1,                                 !- Name
-  {cc8285a5-319b-4fa5-a131-f09a9efaa07c}, !- Inlet Port
-  ;                                       !- Outlet Port
-
-OS:Connection,
-  {cc8285a5-319b-4fa5-a131-f09a9efaa07c}, !- Handle
-  {cec11f13-1e67-44f9-befa-e9a954bc7e87}, !- Name
-  {5aff4e57-94da-4db2-b34c-b91a9449c777}, !- Source Object
-  11,                                     !- Outlet Port
-  {08d66b2f-905c-45c4-937d-0c6ef5873a77}, !- Target Object
-  2;                                      !- Inlet Port
-
-OS:PortList,
-  {c34cc45c-a708-4117-a387-48af7ab67455}, !- Handle
-  {19af3974-8a08-4d36-8d3c-dc764c39e6a5}, !- Name
-  {5aff4e57-94da-4db2-b34c-b91a9449c777}; !- HVAC Component
-
-OS:PortList,
-  {d6eb04af-8906-4ae4-9e52-57302726de39}, !- Handle
-  {a9b5df2d-e17e-4c98-ae38-832890f04a14}, !- Name
-  {5aff4e57-94da-4db2-b34c-b91a9449c777}; !- HVAC Component
-
-OS:PortList,
-  {0060d312-581d-4b17-bbb4-f4280854c2b5}, !- Handle
-  {78d01a1d-1d3a-4ae2-87eb-efa38066effa}, !- Name
-  {5aff4e57-94da-4db2-b34c-b91a9449c777}; !- HVAC Component
-
-OS:Sizing:Zone,
-  {a9be2a94-bea8-48cc-981a-912d6ac3ab21}, !- Handle
-  {5aff4e57-94da-4db2-b34c-b91a9449c777}, !- Zone or ZoneList Name
->>>>>>> 4ec27a5f
+  {c38e18d0-50d3-43d1-8c76-a5dc8f2fd41c}, !- Handle
+  {28d2a82e-efc3-4971-9862-2f2d1d683348}, !- Zone or ZoneList Name
   SupplyAirTemperature,                   !- Zone Cooling Design Supply Air Temperature Input Method
   14,                                     !- Zone Cooling Design Supply Air Temperature {C}
   11.11,                                  !- Zone Cooling Design Supply Air Temperature Difference {deltaC}
@@ -471,25 +348,14 @@
   autosize;                               !- Dedicated Outdoor Air High Setpoint Temperature for Design {C}
 
 OS:ZoneHVAC:EquipmentList,
-<<<<<<< HEAD
-  {6ae9fa3b-4e73-41fb-96cc-2a42e14ae082}, !- Handle
+  {89fd91c5-b8e8-414f-8b05-a79f0383958d}, !- Handle
   Zone HVAC Equipment List 1,             !- Name
-  {091e4963-ccc1-4ab9-9d62-6a46ac4ba054}; !- Thermal Zone
+  {28d2a82e-efc3-4971-9862-2f2d1d683348}; !- Thermal Zone
 
 OS:Space,
-  {5a3ff1e0-4d83-4153-8e2a-e0c766b094a0}, !- Handle
+  {223d04c1-a05f-40a2-a81f-5b3b7e891aab}, !- Handle
   living space,                           !- Name
-  {6875d897-9f75-4cc1-96ed-a237ec46bae7}, !- Space Type Name
-=======
-  {e63aac3e-2a51-4946-b52b-424f1d2a6963}, !- Handle
-  Zone HVAC Equipment List 1,             !- Name
-  {5aff4e57-94da-4db2-b34c-b91a9449c777}; !- Thermal Zone
-
-OS:Space,
-  {818ac54f-8e5c-4143-9770-686c68d2856b}, !- Handle
-  living space,                           !- Name
-  {9c84ace0-d808-492c-b4dc-d88c073a0700}, !- Space Type Name
->>>>>>> 4ec27a5f
+  {f590e8af-a8d3-404b-8b42-e8c676f79135}, !- Space Type Name
   ,                                       !- Default Construction Set Name
   ,                                       !- Default Schedule Set Name
   ,                                       !- Direction of Relative North {deg}
@@ -497,31 +363,17 @@
   ,                                       !- Y Origin {m}
   ,                                       !- Z Origin {m}
   ,                                       !- Building Story Name
-<<<<<<< HEAD
-  {091e4963-ccc1-4ab9-9d62-6a46ac4ba054}, !- Thermal Zone Name
+  {28d2a82e-efc3-4971-9862-2f2d1d683348}, !- Thermal Zone Name
   ,                                       !- Part of Total Floor Area
   ,                                       !- Design Specification Outdoor Air Object Name
-  {16d1c5d2-ba5a-4fb3-90e5-5a22e3309e89}; !- Building Unit Name
-
-OS:Surface,
-  {4e9422ff-a056-4696-bded-d4a2f527c113}, !- Handle
+  {cd16ac8e-862b-4e77-b1aa-cc908444ae8e}; !- Building Unit Name
+
+OS:Surface,
+  {e92583a1-ef51-449e-8215-b001fc7829b6}, !- Handle
   Surface 1,                              !- Name
   Floor,                                  !- Surface Type
   ,                                       !- Construction Name
-  {5a3ff1e0-4d83-4153-8e2a-e0c766b094a0}, !- Space Name
-=======
-  {5aff4e57-94da-4db2-b34c-b91a9449c777}, !- Thermal Zone Name
-  ,                                       !- Part of Total Floor Area
-  ,                                       !- Design Specification Outdoor Air Object Name
-  {9d95c2a7-14be-43a3-a6e1-a877e9615a9b}; !- Building Unit Name
-
-OS:Surface,
-  {f82c5758-8dab-4f41-b747-9f8caabf008d}, !- Handle
-  Surface 1,                              !- Name
-  Floor,                                  !- Surface Type
-  ,                                       !- Construction Name
-  {818ac54f-8e5c-4143-9770-686c68d2856b}, !- Space Name
->>>>>>> 4ec27a5f
+  {223d04c1-a05f-40a2-a81f-5b3b7e891aab}, !- Space Name
   Foundation,                             !- Outside Boundary Condition
   ,                                       !- Outside Boundary Condition Object
   NoSun,                                  !- Sun Exposure
@@ -534,19 +386,11 @@
   6.46578440716979, -12.9315688143396, 0; !- X,Y,Z Vertex 4 {m}
 
 OS:Surface,
-<<<<<<< HEAD
-  {d7d6ced5-92f0-4504-81d3-386d6342ef24}, !- Handle
+  {42dd3ccc-2a26-4ac1-a8e3-1c4af85e71eb}, !- Handle
   Surface 2,                              !- Name
   Wall,                                   !- Surface Type
   ,                                       !- Construction Name
-  {5a3ff1e0-4d83-4153-8e2a-e0c766b094a0}, !- Space Name
-=======
-  {56699546-9333-457a-8628-847a2f32386c}, !- Handle
-  Surface 2,                              !- Name
-  Wall,                                   !- Surface Type
-  ,                                       !- Construction Name
-  {818ac54f-8e5c-4143-9770-686c68d2856b}, !- Space Name
->>>>>>> 4ec27a5f
+  {223d04c1-a05f-40a2-a81f-5b3b7e891aab}, !- Space Name
   Outdoors,                               !- Outside Boundary Condition
   ,                                       !- Outside Boundary Condition Object
   SunExposed,                             !- Sun Exposure
@@ -559,19 +403,11 @@
   0, -12.9315688143396, 2.4384;           !- X,Y,Z Vertex 4 {m}
 
 OS:Surface,
-<<<<<<< HEAD
-  {633abaf9-bd0d-402c-9bd5-39bda23d8b86}, !- Handle
+  {bdf16675-b1a6-43ac-aeb3-3b59bedc20f1}, !- Handle
   Surface 3,                              !- Name
   Wall,                                   !- Surface Type
   ,                                       !- Construction Name
-  {5a3ff1e0-4d83-4153-8e2a-e0c766b094a0}, !- Space Name
-=======
-  {f2c1df8c-72ea-409f-a864-4967bb7c715c}, !- Handle
-  Surface 3,                              !- Name
-  Wall,                                   !- Surface Type
-  ,                                       !- Construction Name
-  {818ac54f-8e5c-4143-9770-686c68d2856b}, !- Space Name
->>>>>>> 4ec27a5f
+  {223d04c1-a05f-40a2-a81f-5b3b7e891aab}, !- Space Name
   Adiabatic,                              !- Outside Boundary Condition
   ,                                       !- Outside Boundary Condition Object
   NoSun,                                  !- Sun Exposure
@@ -584,19 +420,11 @@
   0, 0, 2.4384;                           !- X,Y,Z Vertex 4 {m}
 
 OS:Surface,
-<<<<<<< HEAD
-  {94268d8b-67e5-4c6c-8f2f-81d2ae9eef72}, !- Handle
+  {57287f73-2781-4669-b568-23e074b2f530}, !- Handle
   Surface 4,                              !- Name
   Wall,                                   !- Surface Type
   ,                                       !- Construction Name
-  {5a3ff1e0-4d83-4153-8e2a-e0c766b094a0}, !- Space Name
-=======
-  {7b6a237c-8584-4458-a9dc-5d4b0fd49caa}, !- Handle
-  Surface 4,                              !- Name
-  Wall,                                   !- Surface Type
-  ,                                       !- Construction Name
-  {818ac54f-8e5c-4143-9770-686c68d2856b}, !- Space Name
->>>>>>> 4ec27a5f
+  {223d04c1-a05f-40a2-a81f-5b3b7e891aab}, !- Space Name
   Adiabatic,                              !- Outside Boundary Condition
   ,                                       !- Outside Boundary Condition Object
   NoSun,                                  !- Sun Exposure
@@ -609,19 +437,11 @@
   6.46578440716979, 0, 2.4384;            !- X,Y,Z Vertex 4 {m}
 
 OS:Surface,
-<<<<<<< HEAD
-  {3470dc7c-3e1b-47c4-8021-d7f57de27d74}, !- Handle
+  {937a543d-5213-4d2a-9a75-723087faf248}, !- Handle
   Surface 5,                              !- Name
   Wall,                                   !- Surface Type
   ,                                       !- Construction Name
-  {5a3ff1e0-4d83-4153-8e2a-e0c766b094a0}, !- Space Name
-=======
-  {821f2829-7b82-4411-9a9b-2d712b918ab8}, !- Handle
-  Surface 5,                              !- Name
-  Wall,                                   !- Surface Type
-  ,                                       !- Construction Name
-  {818ac54f-8e5c-4143-9770-686c68d2856b}, !- Space Name
->>>>>>> 4ec27a5f
+  {223d04c1-a05f-40a2-a81f-5b3b7e891aab}, !- Space Name
   Outdoors,                               !- Outside Boundary Condition
   ,                                       !- Outside Boundary Condition Object
   SunExposed,                             !- Sun Exposure
@@ -634,19 +454,11 @@
   6.46578440716979, -12.9315688143396, 2.4384; !- X,Y,Z Vertex 4 {m}
 
 OS:Surface,
-<<<<<<< HEAD
-  {a61cc54d-efc7-4e61-b3ba-47e5344fba88}, !- Handle
+  {17f73871-2d89-4f29-9579-6b3d6d84d6aa}, !- Handle
   Surface 6,                              !- Name
   RoofCeiling,                            !- Surface Type
   ,                                       !- Construction Name
-  {5a3ff1e0-4d83-4153-8e2a-e0c766b094a0}, !- Space Name
-=======
-  {db539721-5b31-4d88-be06-ec6c52f2adba}, !- Handle
-  Surface 6,                              !- Name
-  RoofCeiling,                            !- Surface Type
-  ,                                       !- Construction Name
-  {818ac54f-8e5c-4143-9770-686c68d2856b}, !- Space Name
->>>>>>> 4ec27a5f
+  {223d04c1-a05f-40a2-a81f-5b3b7e891aab}, !- Space Name
   Outdoors,                               !- Outside Boundary Condition
   ,                                       !- Outside Boundary Condition Object
   SunExposed,                             !- Sun Exposure
@@ -659,11 +471,7 @@
   0, -12.9315688143396, 2.4384;           !- X,Y,Z Vertex 4 {m}
 
 OS:SpaceType,
-<<<<<<< HEAD
-  {6875d897-9f75-4cc1-96ed-a237ec46bae7}, !- Handle
-=======
-  {9c84ace0-d808-492c-b4dc-d88c073a0700}, !- Handle
->>>>>>> 4ec27a5f
+  {f590e8af-a8d3-404b-8b42-e8c676f79135}, !- Handle
   Space Type 1,                           !- Name
   ,                                       !- Default Construction Set Name
   ,                                       !- Default Schedule Set Name
@@ -674,11 +482,7 @@
   living;                                 !- Standards Space Type
 
 OS:ThermalZone,
-<<<<<<< HEAD
-  {58da90e8-9364-4f87-98f0-58f970f1a8ef}, !- Handle
-=======
-  {96b13dc4-60d7-4bb4-9d66-dfe58c5ab00e}, !- Handle
->>>>>>> 4ec27a5f
+  {8220b1e5-c710-4f51-be7c-3c5f34280a59}, !- Handle
   corridor zone,                          !- Name
   ,                                       !- Multiplier
   ,                                       !- Ceiling Height {m}
@@ -687,17 +491,10 @@
   ,                                       !- Zone Inside Convection Algorithm
   ,                                       !- Zone Outside Convection Algorithm
   ,                                       !- Zone Conditioning Equipment List Name
-<<<<<<< HEAD
-  {c5167691-049d-44a3-b724-54710aa02d7a}, !- Zone Air Inlet Port List
-  {0c9e08d5-628a-439a-9daf-659385b56fa8}, !- Zone Air Exhaust Port List
-  {c92cb989-721b-45e9-8170-8c51c9d7c238}, !- Zone Air Node Name
-  {20e54c31-f483-4bef-98af-4b937f0841ef}, !- Zone Return Air Port List
-=======
-  {66127f6b-4594-4730-8b05-4c8d249980a0}, !- Zone Air Inlet Port List
-  {24ba5c31-66f7-4de7-9de5-094e9bdf2f3a}, !- Zone Air Exhaust Port List
-  {c0a9e807-35a1-49e3-89bb-60d44afb1ada}, !- Zone Air Node Name
-  {fc48a323-413e-4a14-bf3e-d87ebbc35c43}, !- Zone Return Air Port List
->>>>>>> 4ec27a5f
+  {06a2c242-86ce-47e9-a6d2-96ce9eb0aad0}, !- Zone Air Inlet Port List
+  {91a07a38-213f-418b-b344-22caba69af85}, !- Zone Air Exhaust Port List
+  {602716c7-9ba1-4ace-85d3-d8c461b0bfa0}, !- Zone Air Node Name
+  {15c2e3e5-b33e-49e5-9885-ed51cd95e03c}, !- Zone Return Air Port List
   ,                                       !- Primary Daylighting Control Name
   ,                                       !- Fraction of Zone Controlled by Primary Daylighting Control
   ,                                       !- Secondary Daylighting Control Name
@@ -708,67 +505,33 @@
   No;                                     !- Use Ideal Air Loads
 
 OS:Node,
-<<<<<<< HEAD
-  {66a5f29b-e10f-4d1a-9f91-e09174179860}, !- Handle
+  {02b6422b-e35b-48a6-b8c5-119e829e2c6c}, !- Handle
   Node 2,                                 !- Name
-  {c92cb989-721b-45e9-8170-8c51c9d7c238}, !- Inlet Port
+  {602716c7-9ba1-4ace-85d3-d8c461b0bfa0}, !- Inlet Port
   ;                                       !- Outlet Port
 
 OS:Connection,
-  {c92cb989-721b-45e9-8170-8c51c9d7c238}, !- Handle
-  {58da90e8-9364-4f87-98f0-58f970f1a8ef}, !- Source Object
+  {602716c7-9ba1-4ace-85d3-d8c461b0bfa0}, !- Handle
+  {8220b1e5-c710-4f51-be7c-3c5f34280a59}, !- Source Object
   11,                                     !- Outlet Port
-  {66a5f29b-e10f-4d1a-9f91-e09174179860}, !- Target Object
+  {02b6422b-e35b-48a6-b8c5-119e829e2c6c}, !- Target Object
   2;                                      !- Inlet Port
 
 OS:PortList,
-  {c5167691-049d-44a3-b724-54710aa02d7a}, !- Handle
-  {58da90e8-9364-4f87-98f0-58f970f1a8ef}; !- HVAC Component
+  {06a2c242-86ce-47e9-a6d2-96ce9eb0aad0}, !- Handle
+  {8220b1e5-c710-4f51-be7c-3c5f34280a59}; !- HVAC Component
 
 OS:PortList,
-  {0c9e08d5-628a-439a-9daf-659385b56fa8}, !- Handle
-  {58da90e8-9364-4f87-98f0-58f970f1a8ef}; !- HVAC Component
+  {91a07a38-213f-418b-b344-22caba69af85}, !- Handle
+  {8220b1e5-c710-4f51-be7c-3c5f34280a59}; !- HVAC Component
 
 OS:PortList,
-  {20e54c31-f483-4bef-98af-4b937f0841ef}, !- Handle
-  {58da90e8-9364-4f87-98f0-58f970f1a8ef}; !- HVAC Component
+  {15c2e3e5-b33e-49e5-9885-ed51cd95e03c}, !- Handle
+  {8220b1e5-c710-4f51-be7c-3c5f34280a59}; !- HVAC Component
 
 OS:Sizing:Zone,
-  {02443a16-87e3-40f4-8566-cff415dfbf7b}, !- Handle
-  {58da90e8-9364-4f87-98f0-58f970f1a8ef}, !- Zone or ZoneList Name
-=======
-  {47604753-4b05-4c73-b517-f99eef648802}, !- Handle
-  Node 2,                                 !- Name
-  {c0a9e807-35a1-49e3-89bb-60d44afb1ada}, !- Inlet Port
-  ;                                       !- Outlet Port
-
-OS:Connection,
-  {c0a9e807-35a1-49e3-89bb-60d44afb1ada}, !- Handle
-  {6eeb3c4d-5afa-49fe-b5fd-9d2a9f4334f9}, !- Name
-  {96b13dc4-60d7-4bb4-9d66-dfe58c5ab00e}, !- Source Object
-  11,                                     !- Outlet Port
-  {47604753-4b05-4c73-b517-f99eef648802}, !- Target Object
-  2;                                      !- Inlet Port
-
-OS:PortList,
-  {66127f6b-4594-4730-8b05-4c8d249980a0}, !- Handle
-  {25368fe2-6195-44c3-9179-3f8ed892f95a}, !- Name
-  {96b13dc4-60d7-4bb4-9d66-dfe58c5ab00e}; !- HVAC Component
-
-OS:PortList,
-  {24ba5c31-66f7-4de7-9de5-094e9bdf2f3a}, !- Handle
-  {ea2cb803-a1ee-44d0-9eeb-2431cb5c3ad1}, !- Name
-  {96b13dc4-60d7-4bb4-9d66-dfe58c5ab00e}; !- HVAC Component
-
-OS:PortList,
-  {fc48a323-413e-4a14-bf3e-d87ebbc35c43}, !- Handle
-  {b1a31f5e-e852-4722-87c9-bf5e1dddf52c}, !- Name
-  {96b13dc4-60d7-4bb4-9d66-dfe58c5ab00e}; !- HVAC Component
-
-OS:Sizing:Zone,
-  {1c7cee9b-4d63-4ac5-8d20-17ee1e8e7f64}, !- Handle
-  {96b13dc4-60d7-4bb4-9d66-dfe58c5ab00e}, !- Zone or ZoneList Name
->>>>>>> 4ec27a5f
+  {eb8abd47-3a6d-460b-9baa-69edd9983b44}, !- Handle
+  {8220b1e5-c710-4f51-be7c-3c5f34280a59}, !- Zone or ZoneList Name
   SupplyAirTemperature,                   !- Zone Cooling Design Supply Air Temperature Input Method
   14,                                     !- Zone Cooling Design Supply Air Temperature {C}
   11.11,                                  !- Zone Cooling Design Supply Air Temperature Difference {deltaC}
@@ -795,25 +558,14 @@
   autosize;                               !- Dedicated Outdoor Air High Setpoint Temperature for Design {C}
 
 OS:ZoneHVAC:EquipmentList,
-<<<<<<< HEAD
-  {4e23bc63-b2fc-4aec-ac33-24a3e3d72eaa}, !- Handle
+  {005d684c-acb4-48a5-b2d6-8519e1f4aae9}, !- Handle
   Zone HVAC Equipment List 2,             !- Name
-  {58da90e8-9364-4f87-98f0-58f970f1a8ef}; !- Thermal Zone
+  {8220b1e5-c710-4f51-be7c-3c5f34280a59}; !- Thermal Zone
 
 OS:Space,
-  {62aa3049-508c-4be7-bd41-fdfd1d7ac74a}, !- Handle
+  {093500b8-b3c7-48e1-9f67-14f0d1e92250}, !- Handle
   corridor space,                         !- Name
-  {08b254a4-4b28-41d7-bbb1-55f2d6e123aa}, !- Space Type Name
-=======
-  {57c3a4a1-295b-46dd-a277-adc87fb851cb}, !- Handle
-  Zone HVAC Equipment List 2,             !- Name
-  {96b13dc4-60d7-4bb4-9d66-dfe58c5ab00e}; !- Thermal Zone
-
-OS:Space,
-  {5f3b2cfd-dba5-49a2-aee3-5c142358b8f1}, !- Handle
-  corridor space,                         !- Name
-  {bfcff473-e878-422d-912c-cd073d120453}, !- Space Type Name
->>>>>>> 4ec27a5f
+  {594770ca-2a6b-46b4-9568-283097d94a12}, !- Space Type Name
   ,                                       !- Default Construction Set Name
   ,                                       !- Default Schedule Set Name
   ,                                       !- Direction of Relative North {deg}
@@ -821,25 +573,14 @@
   ,                                       !- Y Origin {m}
   ,                                       !- Z Origin {m}
   ,                                       !- Building Story Name
-<<<<<<< HEAD
-  {58da90e8-9364-4f87-98f0-58f970f1a8ef}; !- Thermal Zone Name
-
-OS:Surface,
-  {21a74f56-c678-4e70-93f4-9cdb30ca4ef3}, !- Handle
+  {8220b1e5-c710-4f51-be7c-3c5f34280a59}; !- Thermal Zone Name
+
+OS:Surface,
+  {fda77b01-67f7-494c-adf2-c1815bb91e22}, !- Handle
   Surface 7,                              !- Name
   Floor,                                  !- Surface Type
   ,                                       !- Construction Name
-  {62aa3049-508c-4be7-bd41-fdfd1d7ac74a}, !- Space Name
-=======
-  {96b13dc4-60d7-4bb4-9d66-dfe58c5ab00e}; !- Thermal Zone Name
-
-OS:Surface,
-  {2e50c9e8-0713-4fbe-aabe-f7d7505f474d}, !- Handle
-  Surface 7,                              !- Name
-  Floor,                                  !- Surface Type
-  ,                                       !- Construction Name
-  {5f3b2cfd-dba5-49a2-aee3-5c142358b8f1}, !- Space Name
->>>>>>> 4ec27a5f
+  {093500b8-b3c7-48e1-9f67-14f0d1e92250}, !- Space Name
   Foundation,                             !- Outside Boundary Condition
   ,                                       !- Outside Boundary Condition Object
   NoSun,                                  !- Sun Exposure
@@ -852,19 +593,11 @@
   6.46578440716979, 0, 0;                 !- X,Y,Z Vertex 4 {m}
 
 OS:Surface,
-<<<<<<< HEAD
-  {aa394de5-dc48-4624-9216-11a6c6d4b533}, !- Handle
+  {dac9ac2c-2336-4bc7-bca9-9dd122272e98}, !- Handle
   Surface 8,                              !- Name
   Wall,                                   !- Surface Type
   ,                                       !- Construction Name
-  {62aa3049-508c-4be7-bd41-fdfd1d7ac74a}, !- Space Name
-=======
-  {9be9144e-e902-4eff-a2f2-847b75156e11}, !- Handle
-  Surface 8,                              !- Name
-  Wall,                                   !- Surface Type
-  ,                                       !- Construction Name
-  {5f3b2cfd-dba5-49a2-aee3-5c142358b8f1}, !- Space Name
->>>>>>> 4ec27a5f
+  {093500b8-b3c7-48e1-9f67-14f0d1e92250}, !- Space Name
   Outdoors,                               !- Outside Boundary Condition
   ,                                       !- Outside Boundary Condition Object
   SunExposed,                             !- Sun Exposure
@@ -877,19 +610,11 @@
   0, 0, 2.4384;                           !- X,Y,Z Vertex 4 {m}
 
 OS:Surface,
-<<<<<<< HEAD
-  {66fbcd3c-d741-4087-a256-32c83ae05048}, !- Handle
+  {e61091f5-6544-4d02-81ee-30e265bcddce}, !- Handle
   Surface 9,                              !- Name
   Wall,                                   !- Surface Type
   ,                                       !- Construction Name
-  {62aa3049-508c-4be7-bd41-fdfd1d7ac74a}, !- Space Name
-=======
-  {dc64e6de-b0c0-4a33-b62e-52f417ddf169}, !- Handle
-  Surface 9,                              !- Name
-  Wall,                                   !- Surface Type
-  ,                                       !- Construction Name
-  {5f3b2cfd-dba5-49a2-aee3-5c142358b8f1}, !- Space Name
->>>>>>> 4ec27a5f
+  {093500b8-b3c7-48e1-9f67-14f0d1e92250}, !- Space Name
   Adiabatic,                              !- Outside Boundary Condition
   ,                                       !- Outside Boundary Condition Object
   NoSun,                                  !- Sun Exposure
@@ -902,19 +627,11 @@
   0, 1.524, 2.4384;                       !- X,Y,Z Vertex 4 {m}
 
 OS:Surface,
-<<<<<<< HEAD
-  {926e135c-6a23-4c23-ada6-e89c81fd2621}, !- Handle
+  {ffaa80af-ee5b-4d63-a4c9-ab57f05b2457}, !- Handle
   Surface 10,                             !- Name
   Wall,                                   !- Surface Type
   ,                                       !- Construction Name
-  {62aa3049-508c-4be7-bd41-fdfd1d7ac74a}, !- Space Name
-=======
-  {44163d96-32f2-45e1-830b-3d71cfeaf105}, !- Handle
-  Surface 10,                             !- Name
-  Wall,                                   !- Surface Type
-  ,                                       !- Construction Name
-  {5f3b2cfd-dba5-49a2-aee3-5c142358b8f1}, !- Space Name
->>>>>>> 4ec27a5f
+  {093500b8-b3c7-48e1-9f67-14f0d1e92250}, !- Space Name
   Adiabatic,                              !- Outside Boundary Condition
   ,                                       !- Outside Boundary Condition Object
   NoSun,                                  !- Sun Exposure
@@ -927,19 +644,11 @@
   6.46578440716979, 1.524, 2.4384;        !- X,Y,Z Vertex 4 {m}
 
 OS:Surface,
-<<<<<<< HEAD
-  {39638d5e-75da-4c7d-9d91-9806dc945f7c}, !- Handle
+  {823b2fdd-7878-47a6-a50f-91a43281e9c3}, !- Handle
   Surface 11,                             !- Name
   Wall,                                   !- Surface Type
   ,                                       !- Construction Name
-  {62aa3049-508c-4be7-bd41-fdfd1d7ac74a}, !- Space Name
-=======
-  {557dfce1-fa4f-4dbe-8655-0c03022cfcb5}, !- Handle
-  Surface 11,                             !- Name
-  Wall,                                   !- Surface Type
-  ,                                       !- Construction Name
-  {5f3b2cfd-dba5-49a2-aee3-5c142358b8f1}, !- Space Name
->>>>>>> 4ec27a5f
+  {093500b8-b3c7-48e1-9f67-14f0d1e92250}, !- Space Name
   Adiabatic,                              !- Outside Boundary Condition
   ,                                       !- Outside Boundary Condition Object
   NoSun,                                  !- Sun Exposure
@@ -952,19 +661,11 @@
   6.46578440716979, 0, 2.4384;            !- X,Y,Z Vertex 4 {m}
 
 OS:Surface,
-<<<<<<< HEAD
-  {610cd345-cd39-485e-a3fb-defb323bbb73}, !- Handle
+  {23fa3c13-8104-4e0c-ae3c-8611bc54491c}, !- Handle
   Surface 12,                             !- Name
   RoofCeiling,                            !- Surface Type
   ,                                       !- Construction Name
-  {62aa3049-508c-4be7-bd41-fdfd1d7ac74a}, !- Space Name
-=======
-  {c47be303-5366-47a1-ba36-4122b93e11ed}, !- Handle
-  Surface 12,                             !- Name
-  RoofCeiling,                            !- Surface Type
-  ,                                       !- Construction Name
-  {5f3b2cfd-dba5-49a2-aee3-5c142358b8f1}, !- Space Name
->>>>>>> 4ec27a5f
+  {093500b8-b3c7-48e1-9f67-14f0d1e92250}, !- Space Name
   Outdoors,                               !- Outside Boundary Condition
   ,                                       !- Outside Boundary Condition Object
   SunExposed,                             !- Sun Exposure
@@ -977,11 +678,7 @@
   0, 0, 2.4384;                           !- X,Y,Z Vertex 4 {m}
 
 OS:SpaceType,
-<<<<<<< HEAD
-  {08b254a4-4b28-41d7-bbb1-55f2d6e123aa}, !- Handle
-=======
-  {bfcff473-e878-422d-912c-cd073d120453}, !- Handle
->>>>>>> 4ec27a5f
+  {594770ca-2a6b-46b4-9568-283097d94a12}, !- Handle
   Space Type 2,                           !- Name
   ,                                       !- Default Construction Set Name
   ,                                       !- Default Schedule Set Name
@@ -992,23 +689,14 @@
   corridor;                               !- Standards Space Type
 
 OS:BuildingUnit,
-<<<<<<< HEAD
-  {16d1c5d2-ba5a-4fb3-90e5-5a22e3309e89}, !- Handle
-=======
-  {9d95c2a7-14be-43a3-a6e1-a877e9615a9b}, !- Handle
->>>>>>> 4ec27a5f
+  {cd16ac8e-862b-4e77-b1aa-cc908444ae8e}, !- Handle
   unit 1,                                 !- Name
   ,                                       !- Rendering Color
   Residential;                            !- Building Unit Type
 
 OS:AdditionalProperties,
-<<<<<<< HEAD
-  {00db4902-0d89-46b9-a20a-392a7910edc5}, !- Handle
-  {16d1c5d2-ba5a-4fb3-90e5-5a22e3309e89}, !- Object Name
-=======
-  {c820d393-974e-424c-a6a0-511c396d80ef}, !- Handle
-  {9d95c2a7-14be-43a3-a6e1-a877e9615a9b}, !- Object Name
->>>>>>> 4ec27a5f
+  {242423e8-4fe2-497e-87bf-1be13e540433}, !- Handle
+  {cd16ac8e-862b-4e77-b1aa-cc908444ae8e}, !- Object Name
   NumberOfBedrooms,                       !- Feature Name 1
   Integer,                                !- Feature Data Type 1
   3,                                      !- Feature Value 1
@@ -1020,20 +708,12 @@
   3.3900000000000001;                     !- Feature Value 3
 
 OS:External:File,
-<<<<<<< HEAD
-  {d9cb3c81-7fa0-4f89-8f8a-395b7b43633b}, !- Handle
-=======
-  {5dd0ce95-deba-4d64-9304-5a9c324ad258}, !- Handle
->>>>>>> 4ec27a5f
+  {7524f458-5b79-4ab3-afb9-a5d484f9491b}, !- Handle
   8760.csv,                               !- Name
   8760.csv;                               !- File Name
 
 OS:Schedule:Day,
-<<<<<<< HEAD
-  {b6f01eab-6bc7-4a6c-899b-b82a30c6d00d}, !- Handle
-=======
-  {3f24fad9-efbd-473a-94e7-e49272b767b8}, !- Handle
->>>>>>> 4ec27a5f
+  {fafa83ac-8bed-44e3-88dc-5aceadc2a4d8}, !- Handle
   Schedule Day 1,                         !- Name
   ,                                       !- Schedule Type Limits Name
   ,                                       !- Interpolate to Timestep
@@ -1042,11 +722,7 @@
   0;                                      !- Value Until Time 1
 
 OS:Schedule:Day,
-<<<<<<< HEAD
-  {8e184227-895c-4c4f-959a-85b8be357ec5}, !- Handle
-=======
-  {db1b5251-7736-428a-a10d-a88692879dfa}, !- Handle
->>>>>>> 4ec27a5f
+  {1c5ff001-405e-47e4-8a78-1c7e80a4c4e4}, !- Handle
   Schedule Day 2,                         !- Name
   ,                                       !- Schedule Type Limits Name
   ,                                       !- Interpolate to Timestep
@@ -1055,17 +731,10 @@
   1;                                      !- Value Until Time 1
 
 OS:Schedule:File,
-<<<<<<< HEAD
-  {25e4f4a9-a83a-4ff5-bd71-eba6763edef9}, !- Handle
+  {8eb9b6bf-fb38-428d-9c1e-4b51fa876388}, !- Handle
   occupants,                              !- Name
-  {24b66d64-8928-435f-bdaa-625fd152e9df}, !- Schedule Type Limits Name
-  {d9cb3c81-7fa0-4f89-8f8a-395b7b43633b}, !- External File Name
-=======
-  {6ecfb4ee-9b3b-4926-b1b0-84f73e97e82e}, !- Handle
-  occupants,                              !- Name
-  {9d7602aa-e5ba-42f9-b356-b351becd53db}, !- Schedule Type Limits Name
-  {5dd0ce95-deba-4d64-9304-5a9c324ad258}, !- External File Name
->>>>>>> 4ec27a5f
+  {4afaf097-fe96-450d-91c3-916a5d55198c}, !- Schedule Type Limits Name
+  {7524f458-5b79-4ab3-afb9-a5d484f9491b}, !- External File Name
   1,                                      !- Column Number
   1,                                      !- Rows to Skip at Top
   8760,                                   !- Number of Hours of Data
@@ -1073,34 +742,14 @@
   ,                                       !- Interpolate to Timestep
   60;                                     !- Minutes per Item
 
-<<<<<<< HEAD
 OS:Schedule:Constant,
-  {66357377-a602-4b81-ada6-259437eb994e}, !- Handle
+  {99162bb7-247f-4ce6-8558-3ecf686c5c89}, !- Handle
   res occupants activity schedule,        !- Name
-  {6398e7f0-3aa5-4f4d-8161-ffc0c09274dd}, !- Schedule Type Limits Name
+  {9044b15b-7b5f-44fd-a1c0-48170ea8132a}, !- Schedule Type Limits Name
   112.539290946133;                       !- Value
 
 OS:People:Definition,
-  {e2774717-dfb7-427e-930f-c9409b85e054}, !- Handle
-=======
-OS:Schedule:Ruleset,
-  {0fc9fe0e-2c1b-4719-b34d-877f52c0218b}, !- Handle
-  Schedule Ruleset 1,                     !- Name
-  {0b2d81a7-2868-499d-af28-2e48e9830a4d}, !- Schedule Type Limits Name
-  {9417e042-4ee5-437b-89a5-a5d289c0daa9}; !- Default Day Schedule Name
-
-OS:Schedule:Day,
-  {9417e042-4ee5-437b-89a5-a5d289c0daa9}, !- Handle
-  Schedule Day 3,                         !- Name
-  {0b2d81a7-2868-499d-af28-2e48e9830a4d}, !- Schedule Type Limits Name
-  ,                                       !- Interpolate to Timestep
-  24,                                     !- Hour 1
-  0,                                      !- Minute 1
-  112.539290946133;                       !- Value Until Time 1
-
-OS:People:Definition,
-  {ee85d5bc-c74a-4ae8-b5f9-677bc0218160}, !- Handle
->>>>>>> 4ec27a5f
+  {8cbde703-709f-4a34-bd79-5c06efdd427a}, !- Handle
   res occupants|living space,             !- Name
   People,                                 !- Number of People Calculation Method
   3.39,                                   !- Number of People {people}
@@ -1113,21 +762,12 @@
   ZoneAveraged;                           !- Mean Radiant Temperature Calculation Type
 
 OS:People,
-<<<<<<< HEAD
-  {b61c8db3-1f04-4c57-8c7a-47c13fb2a1db}, !- Handle
+  {4646268c-a05e-46fe-b8e1-de4c4d28f046}, !- Handle
   res occupants|living space,             !- Name
-  {e2774717-dfb7-427e-930f-c9409b85e054}, !- People Definition Name
-  {5a3ff1e0-4d83-4153-8e2a-e0c766b094a0}, !- Space or SpaceType Name
-  {25e4f4a9-a83a-4ff5-bd71-eba6763edef9}, !- Number of People Schedule Name
-  {66357377-a602-4b81-ada6-259437eb994e}, !- Activity Level Schedule Name
-=======
-  {54561354-36cf-4880-9167-cba4cb7d9a3f}, !- Handle
-  res occupants|living space,             !- Name
-  {ee85d5bc-c74a-4ae8-b5f9-677bc0218160}, !- People Definition Name
-  {818ac54f-8e5c-4143-9770-686c68d2856b}, !- Space or SpaceType Name
-  {6ecfb4ee-9b3b-4926-b1b0-84f73e97e82e}, !- Number of People Schedule Name
-  {0fc9fe0e-2c1b-4719-b34d-877f52c0218b}, !- Activity Level Schedule Name
->>>>>>> 4ec27a5f
+  {8cbde703-709f-4a34-bd79-5c06efdd427a}, !- People Definition Name
+  {223d04c1-a05f-40a2-a81f-5b3b7e891aab}, !- Space or SpaceType Name
+  {8eb9b6bf-fb38-428d-9c1e-4b51fa876388}, !- Number of People Schedule Name
+  {99162bb7-247f-4ce6-8558-3ecf686c5c89}, !- Activity Level Schedule Name
   ,                                       !- Surface Name/Angle Factor List Name
   ,                                       !- Work Efficiency Schedule Name
   ,                                       !- Clothing Insulation Schedule Name
@@ -1135,11 +775,7 @@
   1;                                      !- Multiplier
 
 OS:ScheduleTypeLimits,
-<<<<<<< HEAD
-  {6398e7f0-3aa5-4f4d-8161-ffc0c09274dd}, !- Handle
-=======
-  {0b2d81a7-2868-499d-af28-2e48e9830a4d}, !- Handle
->>>>>>> 4ec27a5f
+  {9044b15b-7b5f-44fd-a1c0-48170ea8132a}, !- Handle
   ActivityLevel,                          !- Name
   0,                                      !- Lower Limit Value
   ,                                       !- Upper Limit Value
@@ -1147,11 +783,7 @@
   ActivityLevel;                          !- Unit Type
 
 OS:ScheduleTypeLimits,
-<<<<<<< HEAD
-  {24b66d64-8928-435f-bdaa-625fd152e9df}, !- Handle
-=======
-  {9d7602aa-e5ba-42f9-b356-b351becd53db}, !- Handle
->>>>>>> 4ec27a5f
+  {4afaf097-fe96-450d-91c3-916a5d55198c}, !- Handle
   Fractional,                             !- Name
   0,                                      !- Lower Limit Value
   1,                                      !- Upper Limit Value
