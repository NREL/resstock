--- conflicted
+++ resolved
@@ -1,38 +1,22 @@
 !- NOTE: Auto-generated from /test/osw_files/MF_8units_1story_SL_3Beds_2Baths_Denver.osw
 
 OS:Version,
-<<<<<<< HEAD
-  {8c0d4408-c117-40f8-b7da-7415f62c29d7}, !- Handle
+  {8089b8f0-a211-46c8-99c0-9122d9065739}, !- Handle
   3.2.1;                                  !- Version Identifier
 
 OS:SimulationControl,
-  {881bc20d-64f8-4779-b79d-3566a03778c8}, !- Handle
-=======
-  {f6a34d39-f160-42c6-bb28-9ea4a7bbfb44}, !- Handle
-  3.2.1;                                  !- Version Identifier
-
-OS:SimulationControl,
-  {6c65b06e-6224-4542-bc5b-eea319624e20}, !- Handle
->>>>>>> ad15e0a5
+  {c0b04e79-c61d-4620-b452-32023191276e}, !- Handle
   ,                                       !- Do Zone Sizing Calculation
   ,                                       !- Do System Sizing Calculation
   ,                                       !- Do Plant Sizing Calculation
   No;                                     !- Run Simulation for Sizing Periods
 
 OS:Timestep,
-<<<<<<< HEAD
-  {a469bed0-1bc7-4818-897c-a4f32f336b96}, !- Handle
+  {b93de653-8163-44d1-9cf5-162d214780f5}, !- Handle
   6;                                      !- Number of Timesteps per Hour
 
 OS:ShadowCalculation,
-  {d04c0edb-3452-40ae-8c94-99f02396daeb}, !- Handle
-=======
-  {f283a961-8d6c-45ff-9474-6edfe2602f2f}, !- Handle
-  6;                                      !- Number of Timesteps per Hour
-
-OS:ShadowCalculation,
-  {5e520a9d-b5c7-4607-a7ca-368feebac8ec}, !- Handle
->>>>>>> ad15e0a5
+  {ac2e2baf-3ecc-43b9-bf29-50bc7ba10e3f}, !- Handle
   PolygonClipping,                        !- Shading Calculation Method
   ,                                       !- Shading Calculation Update Frequency Method
   20,                                     !- Shading Calculation Update Frequency
@@ -45,37 +29,21 @@
   No;                                     !- Disable Self-Shading From Shading Zone Groups to Other Zones
 
 OS:SurfaceConvectionAlgorithm:Outside,
-<<<<<<< HEAD
-  {b56a001b-dd64-4cd9-bf00-566ef220056c}, !- Handle
+  {8544a9ca-ae08-49a6-8231-c16300d51c1d}, !- Handle
   DOE-2;                                  !- Algorithm
 
 OS:SurfaceConvectionAlgorithm:Inside,
-  {b5728a1d-1601-4ce2-b76d-dab7fbd76fad}, !- Handle
+  {22bfd916-f13e-40dc-9719-9b3ab4d04b44}, !- Handle
   TARP;                                   !- Algorithm
 
 OS:ZoneCapacitanceMultiplier:ResearchSpecial,
-  {57c73f04-f653-4bfb-8544-555f9e720390}, !- Handle
-=======
-  {366f6fd5-8ef2-489c-b8a8-b7703fac111f}, !- Handle
-  DOE-2;                                  !- Algorithm
-
-OS:SurfaceConvectionAlgorithm:Inside,
-  {b0a8561f-b17a-4fe7-a9bb-869e0845a8af}, !- Handle
-  TARP;                                   !- Algorithm
-
-OS:ZoneCapacitanceMultiplier:ResearchSpecial,
-  {dfc6c042-8bda-4a06-9683-719dc98552d1}, !- Handle
->>>>>>> ad15e0a5
+  {8e615583-120f-42c0-a64e-a6d418bc635d}, !- Handle
   ,                                       !- Temperature Capacity Multiplier
   15,                                     !- Humidity Capacity Multiplier
   ;                                       !- Carbon Dioxide Capacity Multiplier
 
 OS:RunPeriod,
-<<<<<<< HEAD
-  {204331f7-c79b-43f5-b029-c6088c85b98c}, !- Handle
-=======
-  {eefe9d10-3d61-4bca-8c1e-380965b6f118}, !- Handle
->>>>>>> ad15e0a5
+  {d0c738c4-1b21-49e7-a532-315774de7069}, !- Handle
   Run Period 1,                           !- Name
   1,                                      !- Begin Month
   1,                                      !- Begin Day of Month
@@ -89,21 +57,13 @@
   ;                                       !- Number of Times Runperiod to be Repeated
 
 OS:YearDescription,
-<<<<<<< HEAD
-  {b93fd8f3-95ff-447d-a7b3-ead515731e36}, !- Handle
-=======
-  {1c2a2a08-ae58-475f-949a-7e6e3c206005}, !- Handle
->>>>>>> ad15e0a5
+  {996a2562-77b5-4599-953e-e634d9641b6d}, !- Handle
   2007,                                   !- Calendar Year
   ,                                       !- Day of Week for Start Day
   ;                                       !- Is Leap Year
 
 OS:WeatherFile,
-<<<<<<< HEAD
-  {e7036063-fe21-4ad8-8922-b3cbdd34556f}, !- Handle
-=======
-  {21713523-6144-45d7-8b85-cf557f8a5854}, !- Handle
->>>>>>> ad15e0a5
+  {dc288719-cbaf-4409-a457-9e19f8b48395}, !- Handle
   Denver Intl Ap,                         !- City
   CO,                                     !- State Province Region
   USA,                                    !- Country
@@ -113,17 +73,12 @@
   -104.65,                                !- Longitude {deg}
   -7,                                     !- Time Zone {hr}
   1650,                                   !- Elevation {m}
-  C:/Users/aspeake/Documents/resstock/resources/measures/HPXMLtoOpenStudio/weather/USA_CO_Denver.Intl.AP.725650_TMY3.epw, !- Url
+  /mnt/c/git/resstock/resources/measures/HPXMLtoOpenStudio/weather/USA_CO_Denver.Intl.AP.725650_TMY3.epw, !- Url
   E23378AA;                               !- Checksum
 
 OS:AdditionalProperties,
-<<<<<<< HEAD
-  {d1ea673e-ce61-4f48-8247-f1991e161902}, !- Handle
-  {e7036063-fe21-4ad8-8922-b3cbdd34556f}, !- Object Name
-=======
-  {c588f6fa-8e93-45b1-8abf-9b7d304356ef}, !- Handle
-  {21713523-6144-45d7-8b85-cf557f8a5854}, !- Object Name
->>>>>>> ad15e0a5
+  {4cdef5c2-a8db-48de-9090-e58fb7ca4231}, !- Handle
+  {dc288719-cbaf-4409-a457-9e19f8b48395}, !- Object Name
   EPWHeaderCity,                          !- Feature Name 1
   String,                                 !- Feature Data Type 1
   Denver Intl Ap,                         !- Feature Value 1
@@ -231,11 +186,7 @@
   84;                                     !- Feature Value 35
 
 OS:Site,
-<<<<<<< HEAD
-  {32600aca-12a0-422e-8215-e5af0d1a8ce5}, !- Handle
-=======
-  {ebc33fcb-48e8-4955-873c-ebdb144ae3cb}, !- Handle
->>>>>>> ad15e0a5
+  {5da6fa23-f203-4d10-8dae-595f0068ac68}, !- Handle
   Denver Intl Ap_CO_USA,                  !- Name
   39.83,                                  !- Latitude {deg}
   -104.65,                                !- Longitude {deg}
@@ -244,42 +195,26 @@
   ;                                       !- Terrain
 
 OS:ClimateZones,
-<<<<<<< HEAD
-  {f7124537-c153-4bae-a5ef-e6cf9a15d93d}, !- Handle
-=======
-  {b92e0d8a-2d74-4736-9815-c2058b60d6f8}, !- Handle
->>>>>>> ad15e0a5
+  {3fd76d63-db7e-458b-8d45-1e0971db32cb}, !- Handle
   Building America,                       !- Climate Zone Institution Name 1
   ,                                       !- Climate Zone Document Name 1
   0,                                      !- Climate Zone Document Year 1
   Cold;                                   !- Climate Zone Value 1
 
 OS:Site:WaterMainsTemperature,
-<<<<<<< HEAD
-  {fb4d1167-fff9-487f-8d45-fb79ac648a66}, !- Handle
-=======
-  {e766f04e-2e55-4bbf-a8dd-232b0a0e544c}, !- Handle
->>>>>>> ad15e0a5
+  {54582c59-e9b6-453c-8e6f-3a0b5f217ed1}, !- Handle
   Correlation,                            !- Calculation Method
   ,                                       !- Temperature Schedule Name
   10.8753424657535,                       !- Annual Average Outdoor Air Temperature {C}
   23.1524007936508;                       !- Maximum Difference In Monthly Average Outdoor Air Temperatures {deltaC}
 
 OS:RunPeriodControl:DaylightSavingTime,
-<<<<<<< HEAD
-  {bb3ca2d7-a2a1-4a13-a239-fdad09d1e88c}, !- Handle
-=======
-  {bc033041-9242-4c35-8da5-bfebf8a81a1f}, !- Handle
->>>>>>> ad15e0a5
+  {1ff602db-0914-4d70-a892-65558d0afa70}, !- Handle
   3/12,                                   !- Start Date
   11/5;                                   !- End Date
 
 OS:Site:GroundTemperature:Deep,
-<<<<<<< HEAD
-  {cac34ea4-2342-4a60-bc95-c795208647c0}, !- Handle
-=======
-  {4e20b7d5-0565-4383-8ede-ec32d6ad5033}, !- Handle
->>>>>>> ad15e0a5
+  {4ce446ea-a701-4f34-b04d-33dd81cae1ce}, !- Handle
   10.8753424657535,                       !- January Deep Ground Temperature {C}
   10.8753424657535,                       !- February Deep Ground Temperature {C}
   10.8753424657535,                       !- March Deep Ground Temperature {C}
@@ -294,11 +229,7 @@
   10.8753424657535;                       !- December Deep Ground Temperature {C}
 
 OS:Building,
-<<<<<<< HEAD
-  {dffce869-850e-469a-9d5f-97eb3db24f52}, !- Handle
-=======
-  {82e59eca-4651-450a-9598-068719469e0c}, !- Handle
->>>>>>> ad15e0a5
+  {591d3627-65f5-471d-804b-b2ac4f62888d}, !- Handle
   Building 1,                             !- Name
   ,                                       !- Building Sector Type
   0,                                      !- North Axis {deg}
@@ -313,13 +244,8 @@
   8;                                      !- Standards Number of Living Units
 
 OS:AdditionalProperties,
-<<<<<<< HEAD
-  {726c9c2a-3f1b-4b6c-b8aa-9d0e8a136f21}, !- Handle
-  {dffce869-850e-469a-9d5f-97eb3db24f52}, !- Object Name
-=======
-  {092189cf-7e7e-4b97-a04d-61bcc6e1cab7}, !- Handle
-  {82e59eca-4651-450a-9598-068719469e0c}, !- Object Name
->>>>>>> ad15e0a5
+  {5c14d415-e752-46e9-b44e-d847ada3174c}, !- Handle
+  {591d3627-65f5-471d-804b-b2ac4f62888d}, !- Object Name
   num_units,                              !- Feature Name 1
   Integer,                                !- Feature Data Type 1
   8,                                      !- Feature Value 1
@@ -346,11 +272,7 @@
   Double-Loaded Interior;                 !- Feature Value 8
 
 OS:ThermalZone,
-<<<<<<< HEAD
-  {c8a2a3bd-7b03-4eeb-84df-a89566ee155a}, !- Handle
-=======
-  {6dc29a21-2d29-4ea4-af9c-df012bb37f9c}, !- Handle
->>>>>>> ad15e0a5
+  {fb2647d2-c56b-4696-8177-ae44390183d3}, !- Handle
   living zone,                            !- Name
   ,                                       !- Multiplier
   ,                                       !- Ceiling Height {m}
@@ -359,17 +281,10 @@
   ,                                       !- Zone Inside Convection Algorithm
   ,                                       !- Zone Outside Convection Algorithm
   ,                                       !- Zone Conditioning Equipment List Name
-<<<<<<< HEAD
-  {f0eefbca-2061-4359-a618-64dbc129113e}, !- Zone Air Inlet Port List
-  {1ba16936-1be6-4164-a4c0-7f3830a70f10}, !- Zone Air Exhaust Port List
-  {4ff79587-f548-48f1-9763-8ba0af156a78}, !- Zone Air Node Name
-  {3d424ccd-4664-40f0-8e57-61f41df4f2fd}, !- Zone Return Air Port List
-=======
-  {48939c49-4916-4dcc-9aec-844b4dd653a3}, !- Zone Air Inlet Port List
-  {ae682c7c-657d-4a8c-93ac-d3962c524fc6}, !- Zone Air Exhaust Port List
-  {0807131e-4489-4398-9e0d-799b27a884f6}, !- Zone Air Node Name
-  {187bedad-44fb-46b3-ae54-d9cfc4bb1139}, !- Zone Return Air Port List
->>>>>>> ad15e0a5
+  {2b0c373b-4912-41a2-a3a6-d72626aef016}, !- Zone Air Inlet Port List
+  {950b5f19-dfe8-4d9e-802d-af1fa7c2f5e6}, !- Zone Air Exhaust Port List
+  {03927fa6-104b-4236-baf3-b4fdc9aa22cf}, !- Zone Air Node Name
+  {dad30446-9afa-4e64-8919-e8f640ee83ea}, !- Zone Return Air Port List
   ,                                       !- Primary Daylighting Control Name
   ,                                       !- Fraction of Zone Controlled by Primary Daylighting Control
   ,                                       !- Secondary Daylighting Control Name
@@ -380,63 +295,33 @@
   No;                                     !- Use Ideal Air Loads
 
 OS:Node,
-<<<<<<< HEAD
-  {9b7108d8-2363-4c6b-b7b2-99ee6ea20aa3}, !- Handle
+  {fb4fef96-267a-4aed-b38e-53702cc2b360}, !- Handle
   Node 1,                                 !- Name
-  {4ff79587-f548-48f1-9763-8ba0af156a78}, !- Inlet Port
+  {03927fa6-104b-4236-baf3-b4fdc9aa22cf}, !- Inlet Port
   ;                                       !- Outlet Port
 
 OS:Connection,
-  {4ff79587-f548-48f1-9763-8ba0af156a78}, !- Handle
-  {c8a2a3bd-7b03-4eeb-84df-a89566ee155a}, !- Source Object
+  {03927fa6-104b-4236-baf3-b4fdc9aa22cf}, !- Handle
+  {fb2647d2-c56b-4696-8177-ae44390183d3}, !- Source Object
   11,                                     !- Outlet Port
-  {9b7108d8-2363-4c6b-b7b2-99ee6ea20aa3}, !- Target Object
+  {fb4fef96-267a-4aed-b38e-53702cc2b360}, !- Target Object
   2;                                      !- Inlet Port
 
 OS:PortList,
-  {f0eefbca-2061-4359-a618-64dbc129113e}, !- Handle
-  {c8a2a3bd-7b03-4eeb-84df-a89566ee155a}; !- HVAC Component
+  {2b0c373b-4912-41a2-a3a6-d72626aef016}, !- Handle
+  {fb2647d2-c56b-4696-8177-ae44390183d3}; !- HVAC Component
 
 OS:PortList,
-  {1ba16936-1be6-4164-a4c0-7f3830a70f10}, !- Handle
-  {c8a2a3bd-7b03-4eeb-84df-a89566ee155a}; !- HVAC Component
+  {950b5f19-dfe8-4d9e-802d-af1fa7c2f5e6}, !- Handle
+  {fb2647d2-c56b-4696-8177-ae44390183d3}; !- HVAC Component
 
 OS:PortList,
-  {3d424ccd-4664-40f0-8e57-61f41df4f2fd}, !- Handle
-  {c8a2a3bd-7b03-4eeb-84df-a89566ee155a}; !- HVAC Component
+  {dad30446-9afa-4e64-8919-e8f640ee83ea}, !- Handle
+  {fb2647d2-c56b-4696-8177-ae44390183d3}; !- HVAC Component
 
 OS:Sizing:Zone,
-  {10d50406-bcc9-4db1-933e-ceb24443caba}, !- Handle
-  {c8a2a3bd-7b03-4eeb-84df-a89566ee155a}, !- Zone or ZoneList Name
-=======
-  {c3877b83-3b61-4835-b878-b0d454f091ee}, !- Handle
-  Node 1,                                 !- Name
-  {0807131e-4489-4398-9e0d-799b27a884f6}, !- Inlet Port
-  ;                                       !- Outlet Port
-
-OS:Connection,
-  {0807131e-4489-4398-9e0d-799b27a884f6}, !- Handle
-  {6dc29a21-2d29-4ea4-af9c-df012bb37f9c}, !- Source Object
-  11,                                     !- Outlet Port
-  {c3877b83-3b61-4835-b878-b0d454f091ee}, !- Target Object
-  2;                                      !- Inlet Port
-
-OS:PortList,
-  {48939c49-4916-4dcc-9aec-844b4dd653a3}, !- Handle
-  {6dc29a21-2d29-4ea4-af9c-df012bb37f9c}; !- HVAC Component
-
-OS:PortList,
-  {ae682c7c-657d-4a8c-93ac-d3962c524fc6}, !- Handle
-  {6dc29a21-2d29-4ea4-af9c-df012bb37f9c}; !- HVAC Component
-
-OS:PortList,
-  {187bedad-44fb-46b3-ae54-d9cfc4bb1139}, !- Handle
-  {6dc29a21-2d29-4ea4-af9c-df012bb37f9c}; !- HVAC Component
-
-OS:Sizing:Zone,
-  {b8e2610b-7165-42b4-845d-6f7be29b0c77}, !- Handle
-  {6dc29a21-2d29-4ea4-af9c-df012bb37f9c}, !- Zone or ZoneList Name
->>>>>>> ad15e0a5
+  {5e54d629-8a49-4016-a9f5-43e8b423cf6c}, !- Handle
+  {fb2647d2-c56b-4696-8177-ae44390183d3}, !- Zone or ZoneList Name
   SupplyAirTemperature,                   !- Zone Cooling Design Supply Air Temperature Input Method
   14,                                     !- Zone Cooling Design Supply Air Temperature {C}
   11.11,                                  !- Zone Cooling Design Supply Air Temperature Difference {deltaC}
@@ -463,25 +348,14 @@
   autosize;                               !- Dedicated Outdoor Air High Setpoint Temperature for Design {C}
 
 OS:ZoneHVAC:EquipmentList,
-<<<<<<< HEAD
-  {f046e450-c9ed-46a8-967d-da4766c7f45d}, !- Handle
+  {3fb2b52f-282d-4f0c-bb83-8ef645557acd}, !- Handle
   Zone HVAC Equipment List 1,             !- Name
-  {c8a2a3bd-7b03-4eeb-84df-a89566ee155a}; !- Thermal Zone
+  {fb2647d2-c56b-4696-8177-ae44390183d3}; !- Thermal Zone
 
 OS:Space,
-  {efbfbeb6-151c-48c7-bb6f-1c80006c1319}, !- Handle
+  {a9af495b-b22f-4f65-ba28-72d176bd5df8}, !- Handle
   living space,                           !- Name
-  {e0f19a9f-df4f-4657-af2c-9d1af014abf6}, !- Space Type Name
-=======
-  {7aa9550b-6039-4224-85fd-0fa907fd4314}, !- Handle
-  Zone HVAC Equipment List 1,             !- Name
-  {6dc29a21-2d29-4ea4-af9c-df012bb37f9c}; !- Thermal Zone
-
-OS:Space,
-  {6c84cfcf-a3c9-4eab-883d-e5cc70a696ae}, !- Handle
-  living space,                           !- Name
-  {ab4d127a-bdd8-4998-9788-e682ea09dc59}, !- Space Type Name
->>>>>>> ad15e0a5
+  {0353e53a-bab6-4ae3-aaa9-1f8ddb1e0f9e}, !- Space Type Name
   ,                                       !- Default Construction Set Name
   ,                                       !- Default Schedule Set Name
   ,                                       !- Direction of Relative North {deg}
@@ -489,31 +363,17 @@
   ,                                       !- Y Origin {m}
   ,                                       !- Z Origin {m}
   ,                                       !- Building Story Name
-<<<<<<< HEAD
-  {c8a2a3bd-7b03-4eeb-84df-a89566ee155a}, !- Thermal Zone Name
+  {fb2647d2-c56b-4696-8177-ae44390183d3}, !- Thermal Zone Name
   ,                                       !- Part of Total Floor Area
   ,                                       !- Design Specification Outdoor Air Object Name
-  {7100dec5-d30a-47b2-b527-df50bd98b857}; !- Building Unit Name
-
-OS:Surface,
-  {d6610462-d93d-4f17-9bf2-00482e68e9d5}, !- Handle
+  {8290fe78-3ca4-4460-a615-7366b09e1a15}; !- Building Unit Name
+
+OS:Surface,
+  {ffe5e50b-617c-4c5e-a7eb-64db0450ed32}, !- Handle
   Surface 1,                              !- Name
   Floor,                                  !- Surface Type
   ,                                       !- Construction Name
-  {efbfbeb6-151c-48c7-bb6f-1c80006c1319}, !- Space Name
-=======
-  {6dc29a21-2d29-4ea4-af9c-df012bb37f9c}, !- Thermal Zone Name
-  ,                                       !- Part of Total Floor Area
-  ,                                       !- Design Specification Outdoor Air Object Name
-  {193b9363-a5a5-4abe-9b45-09eed5e98bc8}; !- Building Unit Name
-
-OS:Surface,
-  {9d752e34-4ec8-455e-ac1b-48aa65142b5f}, !- Handle
-  Surface 1,                              !- Name
-  Floor,                                  !- Surface Type
-  ,                                       !- Construction Name
-  {6c84cfcf-a3c9-4eab-883d-e5cc70a696ae}, !- Space Name
->>>>>>> ad15e0a5
+  {a9af495b-b22f-4f65-ba28-72d176bd5df8}, !- Space Name
   Foundation,                             !- Outside Boundary Condition
   ,                                       !- Outside Boundary Condition Object
   NoSun,                                  !- Sun Exposure
@@ -526,19 +386,11 @@
   6.46578440716979, -12.9315688143396, 0; !- X,Y,Z Vertex 4 {m}
 
 OS:Surface,
-<<<<<<< HEAD
-  {288be55a-8bb0-4a1f-8dee-fe5900977b92}, !- Handle
+  {25fd0775-d125-4f8b-90dc-236117334958}, !- Handle
   Surface 2,                              !- Name
   Wall,                                   !- Surface Type
   ,                                       !- Construction Name
-  {efbfbeb6-151c-48c7-bb6f-1c80006c1319}, !- Space Name
-=======
-  {7a18cfe9-8e30-4193-a1ae-1cc221a7fa8d}, !- Handle
-  Surface 2,                              !- Name
-  Wall,                                   !- Surface Type
-  ,                                       !- Construction Name
-  {6c84cfcf-a3c9-4eab-883d-e5cc70a696ae}, !- Space Name
->>>>>>> ad15e0a5
+  {a9af495b-b22f-4f65-ba28-72d176bd5df8}, !- Space Name
   Outdoors,                               !- Outside Boundary Condition
   ,                                       !- Outside Boundary Condition Object
   SunExposed,                             !- Sun Exposure
@@ -551,19 +403,11 @@
   0, -12.9315688143396, 2.4384;           !- X,Y,Z Vertex 4 {m}
 
 OS:Surface,
-<<<<<<< HEAD
-  {3f741717-f76b-4dae-85ab-bcd695b7f5d5}, !- Handle
+  {e6422cb7-1030-48f3-a428-64509de77837}, !- Handle
   Surface 3,                              !- Name
   Wall,                                   !- Surface Type
   ,                                       !- Construction Name
-  {efbfbeb6-151c-48c7-bb6f-1c80006c1319}, !- Space Name
-=======
-  {de484e7d-0446-4532-867c-1e5bef5b14ca}, !- Handle
-  Surface 3,                              !- Name
-  Wall,                                   !- Surface Type
-  ,                                       !- Construction Name
-  {6c84cfcf-a3c9-4eab-883d-e5cc70a696ae}, !- Space Name
->>>>>>> ad15e0a5
+  {a9af495b-b22f-4f65-ba28-72d176bd5df8}, !- Space Name
   Adiabatic,                              !- Outside Boundary Condition
   ,                                       !- Outside Boundary Condition Object
   NoSun,                                  !- Sun Exposure
@@ -576,19 +420,11 @@
   0, 0, 2.4384;                           !- X,Y,Z Vertex 4 {m}
 
 OS:Surface,
-<<<<<<< HEAD
-  {c63ffcc3-48bf-43f2-a384-d17c915c5842}, !- Handle
+  {e3900a39-c44f-458b-9e6a-92afc5872f6f}, !- Handle
   Surface 4,                              !- Name
   Wall,                                   !- Surface Type
   ,                                       !- Construction Name
-  {efbfbeb6-151c-48c7-bb6f-1c80006c1319}, !- Space Name
-=======
-  {c5448b02-098a-4f64-8078-7ce94cdc7042}, !- Handle
-  Surface 4,                              !- Name
-  Wall,                                   !- Surface Type
-  ,                                       !- Construction Name
-  {6c84cfcf-a3c9-4eab-883d-e5cc70a696ae}, !- Space Name
->>>>>>> ad15e0a5
+  {a9af495b-b22f-4f65-ba28-72d176bd5df8}, !- Space Name
   Adiabatic,                              !- Outside Boundary Condition
   ,                                       !- Outside Boundary Condition Object
   NoSun,                                  !- Sun Exposure
@@ -601,19 +437,11 @@
   6.46578440716979, 0, 2.4384;            !- X,Y,Z Vertex 4 {m}
 
 OS:Surface,
-<<<<<<< HEAD
-  {f73103a8-22d1-490a-b435-efedcc834fc7}, !- Handle
+  {ee323e47-bc1e-4b9b-8864-b7c072da1936}, !- Handle
   Surface 5,                              !- Name
   Wall,                                   !- Surface Type
   ,                                       !- Construction Name
-  {efbfbeb6-151c-48c7-bb6f-1c80006c1319}, !- Space Name
-=======
-  {d9ae5419-c658-4c7c-909f-eb72e48ab5a8}, !- Handle
-  Surface 5,                              !- Name
-  Wall,                                   !- Surface Type
-  ,                                       !- Construction Name
-  {6c84cfcf-a3c9-4eab-883d-e5cc70a696ae}, !- Space Name
->>>>>>> ad15e0a5
+  {a9af495b-b22f-4f65-ba28-72d176bd5df8}, !- Space Name
   Outdoors,                               !- Outside Boundary Condition
   ,                                       !- Outside Boundary Condition Object
   SunExposed,                             !- Sun Exposure
@@ -626,19 +454,11 @@
   6.46578440716979, -12.9315688143396, 2.4384; !- X,Y,Z Vertex 4 {m}
 
 OS:Surface,
-<<<<<<< HEAD
-  {e6753830-3255-487d-8ba8-64637e60c4c3}, !- Handle
+  {4bacfdd7-9a05-4730-a714-d3a2d3b6ce66}, !- Handle
   Surface 6,                              !- Name
   RoofCeiling,                            !- Surface Type
   ,                                       !- Construction Name
-  {efbfbeb6-151c-48c7-bb6f-1c80006c1319}, !- Space Name
-=======
-  {aedae13a-84e3-4186-80d4-80db4d869dac}, !- Handle
-  Surface 6,                              !- Name
-  RoofCeiling,                            !- Surface Type
-  ,                                       !- Construction Name
-  {6c84cfcf-a3c9-4eab-883d-e5cc70a696ae}, !- Space Name
->>>>>>> ad15e0a5
+  {a9af495b-b22f-4f65-ba28-72d176bd5df8}, !- Space Name
   Outdoors,                               !- Outside Boundary Condition
   ,                                       !- Outside Boundary Condition Object
   SunExposed,                             !- Sun Exposure
@@ -651,11 +471,7 @@
   0, -12.9315688143396, 2.4384;           !- X,Y,Z Vertex 4 {m}
 
 OS:SpaceType,
-<<<<<<< HEAD
-  {e0f19a9f-df4f-4657-af2c-9d1af014abf6}, !- Handle
-=======
-  {ab4d127a-bdd8-4998-9788-e682ea09dc59}, !- Handle
->>>>>>> ad15e0a5
+  {0353e53a-bab6-4ae3-aaa9-1f8ddb1e0f9e}, !- Handle
   Space Type 1,                           !- Name
   ,                                       !- Default Construction Set Name
   ,                                       !- Default Schedule Set Name
@@ -666,11 +482,7 @@
   living;                                 !- Standards Space Type
 
 OS:ThermalZone,
-<<<<<<< HEAD
-  {509ef9c7-7004-495f-b94a-badcd68e3eee}, !- Handle
-=======
-  {53eca598-52dd-46a2-bab0-021b30409546}, !- Handle
->>>>>>> ad15e0a5
+  {e76d8b3f-9127-4e16-ac53-db0c17370c29}, !- Handle
   corridor zone,                          !- Name
   ,                                       !- Multiplier
   ,                                       !- Ceiling Height {m}
@@ -679,17 +491,10 @@
   ,                                       !- Zone Inside Convection Algorithm
   ,                                       !- Zone Outside Convection Algorithm
   ,                                       !- Zone Conditioning Equipment List Name
-<<<<<<< HEAD
-  {f8dc862d-182a-4401-aa00-5670e2014f51}, !- Zone Air Inlet Port List
-  {3e47f00f-a7cb-4a6e-b527-3f88ec3e21b7}, !- Zone Air Exhaust Port List
-  {bd7f4fe5-9c19-40c3-b1f3-945ce0e8f5d1}, !- Zone Air Node Name
-  {17a9a1bf-15e1-45b3-ad6e-871a5bc9a585}, !- Zone Return Air Port List
-=======
-  {42b19af4-2b7d-4b49-b21e-184299db682d}, !- Zone Air Inlet Port List
-  {f084177b-660b-4c70-91e6-a40f8a84f326}, !- Zone Air Exhaust Port List
-  {74ba1963-bbf8-4d36-9344-866410044ecf}, !- Zone Air Node Name
-  {a17ec904-0189-44bb-9e03-ea84a39dfed9}, !- Zone Return Air Port List
->>>>>>> ad15e0a5
+  {4eae493b-d55e-4e7e-9739-43ba8def97ca}, !- Zone Air Inlet Port List
+  {68bdcbd6-15f9-4cef-a2df-20e9818b1aa2}, !- Zone Air Exhaust Port List
+  {211de3b2-834c-4101-8ce6-7759e3a4bd32}, !- Zone Air Node Name
+  {465bc510-0000-4394-b19c-eddc3fcc1c8a}, !- Zone Return Air Port List
   ,                                       !- Primary Daylighting Control Name
   ,                                       !- Fraction of Zone Controlled by Primary Daylighting Control
   ,                                       !- Secondary Daylighting Control Name
@@ -700,63 +505,33 @@
   No;                                     !- Use Ideal Air Loads
 
 OS:Node,
-<<<<<<< HEAD
-  {9ed7982d-f1d1-4be3-9c3b-1d05cc37f297}, !- Handle
+  {e58b6d27-93c9-47c0-823f-431755ee1992}, !- Handle
   Node 2,                                 !- Name
-  {bd7f4fe5-9c19-40c3-b1f3-945ce0e8f5d1}, !- Inlet Port
+  {211de3b2-834c-4101-8ce6-7759e3a4bd32}, !- Inlet Port
   ;                                       !- Outlet Port
 
 OS:Connection,
-  {bd7f4fe5-9c19-40c3-b1f3-945ce0e8f5d1}, !- Handle
-  {509ef9c7-7004-495f-b94a-badcd68e3eee}, !- Source Object
+  {211de3b2-834c-4101-8ce6-7759e3a4bd32}, !- Handle
+  {e76d8b3f-9127-4e16-ac53-db0c17370c29}, !- Source Object
   11,                                     !- Outlet Port
-  {9ed7982d-f1d1-4be3-9c3b-1d05cc37f297}, !- Target Object
+  {e58b6d27-93c9-47c0-823f-431755ee1992}, !- Target Object
   2;                                      !- Inlet Port
 
 OS:PortList,
-  {f8dc862d-182a-4401-aa00-5670e2014f51}, !- Handle
-  {509ef9c7-7004-495f-b94a-badcd68e3eee}; !- HVAC Component
+  {4eae493b-d55e-4e7e-9739-43ba8def97ca}, !- Handle
+  {e76d8b3f-9127-4e16-ac53-db0c17370c29}; !- HVAC Component
 
 OS:PortList,
-  {3e47f00f-a7cb-4a6e-b527-3f88ec3e21b7}, !- Handle
-  {509ef9c7-7004-495f-b94a-badcd68e3eee}; !- HVAC Component
+  {68bdcbd6-15f9-4cef-a2df-20e9818b1aa2}, !- Handle
+  {e76d8b3f-9127-4e16-ac53-db0c17370c29}; !- HVAC Component
 
 OS:PortList,
-  {17a9a1bf-15e1-45b3-ad6e-871a5bc9a585}, !- Handle
-  {509ef9c7-7004-495f-b94a-badcd68e3eee}; !- HVAC Component
+  {465bc510-0000-4394-b19c-eddc3fcc1c8a}, !- Handle
+  {e76d8b3f-9127-4e16-ac53-db0c17370c29}; !- HVAC Component
 
 OS:Sizing:Zone,
-  {dbf3bdc3-0243-4e67-a715-b8eaafd0d385}, !- Handle
-  {509ef9c7-7004-495f-b94a-badcd68e3eee}, !- Zone or ZoneList Name
-=======
-  {9d64c9fb-7c56-458f-8679-2bc287f8c04c}, !- Handle
-  Node 2,                                 !- Name
-  {74ba1963-bbf8-4d36-9344-866410044ecf}, !- Inlet Port
-  ;                                       !- Outlet Port
-
-OS:Connection,
-  {74ba1963-bbf8-4d36-9344-866410044ecf}, !- Handle
-  {53eca598-52dd-46a2-bab0-021b30409546}, !- Source Object
-  11,                                     !- Outlet Port
-  {9d64c9fb-7c56-458f-8679-2bc287f8c04c}, !- Target Object
-  2;                                      !- Inlet Port
-
-OS:PortList,
-  {42b19af4-2b7d-4b49-b21e-184299db682d}, !- Handle
-  {53eca598-52dd-46a2-bab0-021b30409546}; !- HVAC Component
-
-OS:PortList,
-  {f084177b-660b-4c70-91e6-a40f8a84f326}, !- Handle
-  {53eca598-52dd-46a2-bab0-021b30409546}; !- HVAC Component
-
-OS:PortList,
-  {a17ec904-0189-44bb-9e03-ea84a39dfed9}, !- Handle
-  {53eca598-52dd-46a2-bab0-021b30409546}; !- HVAC Component
-
-OS:Sizing:Zone,
-  {ff134355-bb5c-479a-9229-e5cfb7077da6}, !- Handle
-  {53eca598-52dd-46a2-bab0-021b30409546}, !- Zone or ZoneList Name
->>>>>>> ad15e0a5
+  {50b66499-bca3-4c8e-be27-23a58292fbc8}, !- Handle
+  {e76d8b3f-9127-4e16-ac53-db0c17370c29}, !- Zone or ZoneList Name
   SupplyAirTemperature,                   !- Zone Cooling Design Supply Air Temperature Input Method
   14,                                     !- Zone Cooling Design Supply Air Temperature {C}
   11.11,                                  !- Zone Cooling Design Supply Air Temperature Difference {deltaC}
@@ -783,25 +558,14 @@
   autosize;                               !- Dedicated Outdoor Air High Setpoint Temperature for Design {C}
 
 OS:ZoneHVAC:EquipmentList,
-<<<<<<< HEAD
-  {2d9faf1f-f306-4d89-9b51-3c03aa87f5fa}, !- Handle
+  {31c4668a-daf5-453c-88ee-df44e2fd4707}, !- Handle
   Zone HVAC Equipment List 2,             !- Name
-  {509ef9c7-7004-495f-b94a-badcd68e3eee}; !- Thermal Zone
+  {e76d8b3f-9127-4e16-ac53-db0c17370c29}; !- Thermal Zone
 
 OS:Space,
-  {614becab-b375-4887-ba0c-ec9a09cfb216}, !- Handle
+  {fd507d06-345d-48e2-aebe-b67e04c4f924}, !- Handle
   corridor space,                         !- Name
-  {e8717059-19e9-4dfd-8867-c3add59f71e2}, !- Space Type Name
-=======
-  {6d62d784-858b-4759-8f91-d0d7365b52c6}, !- Handle
-  Zone HVAC Equipment List 2,             !- Name
-  {53eca598-52dd-46a2-bab0-021b30409546}; !- Thermal Zone
-
-OS:Space,
-  {8b366b38-a80f-488d-aaa8-762315fc970d}, !- Handle
-  corridor space,                         !- Name
-  {e89b9813-b9d9-4fe8-9b60-b8965c5dcbdf}, !- Space Type Name
->>>>>>> ad15e0a5
+  {984cb518-80b5-47c6-a917-2a84aaa9179f}, !- Space Type Name
   ,                                       !- Default Construction Set Name
   ,                                       !- Default Schedule Set Name
   ,                                       !- Direction of Relative North {deg}
@@ -809,25 +573,14 @@
   ,                                       !- Y Origin {m}
   ,                                       !- Z Origin {m}
   ,                                       !- Building Story Name
-<<<<<<< HEAD
-  {509ef9c7-7004-495f-b94a-badcd68e3eee}; !- Thermal Zone Name
-
-OS:Surface,
-  {2cdea74a-747d-44df-aef9-26927f0231f3}, !- Handle
+  {e76d8b3f-9127-4e16-ac53-db0c17370c29}; !- Thermal Zone Name
+
+OS:Surface,
+  {bd7f4ae7-091d-46b2-b6bb-4da1c6679b92}, !- Handle
   Surface 7,                              !- Name
   Floor,                                  !- Surface Type
   ,                                       !- Construction Name
-  {614becab-b375-4887-ba0c-ec9a09cfb216}, !- Space Name
-=======
-  {53eca598-52dd-46a2-bab0-021b30409546}; !- Thermal Zone Name
-
-OS:Surface,
-  {50f2958e-5850-4d04-a908-d363511c4eb4}, !- Handle
-  Surface 7,                              !- Name
-  Floor,                                  !- Surface Type
-  ,                                       !- Construction Name
-  {8b366b38-a80f-488d-aaa8-762315fc970d}, !- Space Name
->>>>>>> ad15e0a5
+  {fd507d06-345d-48e2-aebe-b67e04c4f924}, !- Space Name
   Foundation,                             !- Outside Boundary Condition
   ,                                       !- Outside Boundary Condition Object
   NoSun,                                  !- Sun Exposure
@@ -840,19 +593,11 @@
   6.46578440716979, 0, 0;                 !- X,Y,Z Vertex 4 {m}
 
 OS:Surface,
-<<<<<<< HEAD
-  {e0b799eb-3e5c-4a87-98d4-70e149d9150e}, !- Handle
+  {3b0b5eb9-45c7-4684-aca6-c737c3e2edf4}, !- Handle
   Surface 8,                              !- Name
   Wall,                                   !- Surface Type
   ,                                       !- Construction Name
-  {614becab-b375-4887-ba0c-ec9a09cfb216}, !- Space Name
-=======
-  {406791d8-3dde-44d1-a869-afb6a97c9949}, !- Handle
-  Surface 8,                              !- Name
-  Wall,                                   !- Surface Type
-  ,                                       !- Construction Name
-  {8b366b38-a80f-488d-aaa8-762315fc970d}, !- Space Name
->>>>>>> ad15e0a5
+  {fd507d06-345d-48e2-aebe-b67e04c4f924}, !- Space Name
   Outdoors,                               !- Outside Boundary Condition
   ,                                       !- Outside Boundary Condition Object
   SunExposed,                             !- Sun Exposure
@@ -865,19 +610,11 @@
   0, 0, 2.4384;                           !- X,Y,Z Vertex 4 {m}
 
 OS:Surface,
-<<<<<<< HEAD
-  {c73f1637-beab-4b69-ad72-ac9b41b7899a}, !- Handle
+  {66b52ced-7815-491a-852c-cddb4a4afeb9}, !- Handle
   Surface 9,                              !- Name
   Wall,                                   !- Surface Type
   ,                                       !- Construction Name
-  {614becab-b375-4887-ba0c-ec9a09cfb216}, !- Space Name
-=======
-  {9f8a92dc-0112-4f11-b56f-d9632765d747}, !- Handle
-  Surface 9,                              !- Name
-  Wall,                                   !- Surface Type
-  ,                                       !- Construction Name
-  {8b366b38-a80f-488d-aaa8-762315fc970d}, !- Space Name
->>>>>>> ad15e0a5
+  {fd507d06-345d-48e2-aebe-b67e04c4f924}, !- Space Name
   Adiabatic,                              !- Outside Boundary Condition
   ,                                       !- Outside Boundary Condition Object
   NoSun,                                  !- Sun Exposure
@@ -890,19 +627,11 @@
   0, 1.524, 2.4384;                       !- X,Y,Z Vertex 4 {m}
 
 OS:Surface,
-<<<<<<< HEAD
-  {fcd98295-f99c-40c0-ac02-220051a4e912}, !- Handle
+  {3397726d-338c-46a7-92f3-8463cc36a1e6}, !- Handle
   Surface 10,                             !- Name
   Wall,                                   !- Surface Type
   ,                                       !- Construction Name
-  {614becab-b375-4887-ba0c-ec9a09cfb216}, !- Space Name
-=======
-  {49aa1e54-84f4-4388-bfb0-2b7a042eee93}, !- Handle
-  Surface 10,                             !- Name
-  Wall,                                   !- Surface Type
-  ,                                       !- Construction Name
-  {8b366b38-a80f-488d-aaa8-762315fc970d}, !- Space Name
->>>>>>> ad15e0a5
+  {fd507d06-345d-48e2-aebe-b67e04c4f924}, !- Space Name
   Adiabatic,                              !- Outside Boundary Condition
   ,                                       !- Outside Boundary Condition Object
   NoSun,                                  !- Sun Exposure
@@ -915,19 +644,11 @@
   6.46578440716979, 1.524, 2.4384;        !- X,Y,Z Vertex 4 {m}
 
 OS:Surface,
-<<<<<<< HEAD
-  {75cd74b6-d568-4138-bea1-9206a7880fe8}, !- Handle
+  {708118e3-8dde-40ae-b018-76b27fd0b620}, !- Handle
   Surface 11,                             !- Name
   Wall,                                   !- Surface Type
   ,                                       !- Construction Name
-  {614becab-b375-4887-ba0c-ec9a09cfb216}, !- Space Name
-=======
-  {fddfacfb-1a6e-4ff2-890f-bd0e90574f1e}, !- Handle
-  Surface 11,                             !- Name
-  Wall,                                   !- Surface Type
-  ,                                       !- Construction Name
-  {8b366b38-a80f-488d-aaa8-762315fc970d}, !- Space Name
->>>>>>> ad15e0a5
+  {fd507d06-345d-48e2-aebe-b67e04c4f924}, !- Space Name
   Adiabatic,                              !- Outside Boundary Condition
   ,                                       !- Outside Boundary Condition Object
   NoSun,                                  !- Sun Exposure
@@ -940,19 +661,11 @@
   6.46578440716979, 0, 2.4384;            !- X,Y,Z Vertex 4 {m}
 
 OS:Surface,
-<<<<<<< HEAD
-  {61fe63ce-e56e-43d3-8a1b-f6709cfd92d5}, !- Handle
+  {3220387d-826e-44b4-99ae-c4ce3d5fb81d}, !- Handle
   Surface 12,                             !- Name
   RoofCeiling,                            !- Surface Type
   ,                                       !- Construction Name
-  {614becab-b375-4887-ba0c-ec9a09cfb216}, !- Space Name
-=======
-  {4b8707a6-3caf-43a6-9347-bd5bc3e02327}, !- Handle
-  Surface 12,                             !- Name
-  RoofCeiling,                            !- Surface Type
-  ,                                       !- Construction Name
-  {8b366b38-a80f-488d-aaa8-762315fc970d}, !- Space Name
->>>>>>> ad15e0a5
+  {fd507d06-345d-48e2-aebe-b67e04c4f924}, !- Space Name
   Outdoors,                               !- Outside Boundary Condition
   ,                                       !- Outside Boundary Condition Object
   SunExposed,                             !- Sun Exposure
@@ -965,11 +678,7 @@
   0, 0, 2.4384;                           !- X,Y,Z Vertex 4 {m}
 
 OS:SpaceType,
-<<<<<<< HEAD
-  {e8717059-19e9-4dfd-8867-c3add59f71e2}, !- Handle
-=======
-  {e89b9813-b9d9-4fe8-9b60-b8965c5dcbdf}, !- Handle
->>>>>>> ad15e0a5
+  {984cb518-80b5-47c6-a917-2a84aaa9179f}, !- Handle
   Space Type 2,                           !- Name
   ,                                       !- Default Construction Set Name
   ,                                       !- Default Schedule Set Name
@@ -980,23 +689,14 @@
   corridor;                               !- Standards Space Type
 
 OS:BuildingUnit,
-<<<<<<< HEAD
-  {7100dec5-d30a-47b2-b527-df50bd98b857}, !- Handle
-=======
-  {193b9363-a5a5-4abe-9b45-09eed5e98bc8}, !- Handle
->>>>>>> ad15e0a5
+  {8290fe78-3ca4-4460-a615-7366b09e1a15}, !- Handle
   unit 1,                                 !- Name
   ,                                       !- Rendering Color
   Residential;                            !- Building Unit Type
 
 OS:AdditionalProperties,
-<<<<<<< HEAD
-  {dd7f808f-ac09-4fcc-a532-f7e94db6280f}, !- Handle
-  {7100dec5-d30a-47b2-b527-df50bd98b857}, !- Object Name
-=======
-  {5eea9b36-5a1c-4e35-be07-45f459efe2b4}, !- Handle
-  {193b9363-a5a5-4abe-9b45-09eed5e98bc8}, !- Object Name
->>>>>>> ad15e0a5
+  {c1301d1f-4dec-4d91-b53d-6758544c9fab}, !- Handle
+  {8290fe78-3ca4-4460-a615-7366b09e1a15}, !- Object Name
   NumberOfBedrooms,                       !- Feature Name 1
   Integer,                                !- Feature Data Type 1
   3,                                      !- Feature Value 1
@@ -1008,20 +708,12 @@
   3.3900000000000001;                     !- Feature Value 3
 
 OS:External:File,
-<<<<<<< HEAD
-  {2468ec15-43ad-44d7-9ee9-ad0df0e2eb32}, !- Handle
-=======
-  {63a654b4-7c64-455a-8dde-4e6146aca1a4}, !- Handle
->>>>>>> ad15e0a5
+  {c130aa2c-b1ee-48a5-b612-1d4f26206a43}, !- Handle
   8760.csv,                               !- Name
   8760.csv;                               !- File Name
 
 OS:Schedule:Day,
-<<<<<<< HEAD
-  {3d2d17fd-3a01-4100-85a3-109d0f07f91f}, !- Handle
-=======
-  {51300019-cbee-4639-8250-20c0b93dcf50}, !- Handle
->>>>>>> ad15e0a5
+  {504d25df-b550-440b-b5d6-e67a5a271218}, !- Handle
   Schedule Day 1,                         !- Name
   ,                                       !- Schedule Type Limits Name
   ,                                       !- Interpolate to Timestep
@@ -1030,11 +722,7 @@
   0;                                      !- Value Until Time 1
 
 OS:Schedule:Day,
-<<<<<<< HEAD
-  {84df3460-7040-4501-b76f-9ed94860928c}, !- Handle
-=======
-  {77c033f0-64bd-446a-a312-656b13ce4dca}, !- Handle
->>>>>>> ad15e0a5
+  {1fb056e0-cbab-4fc0-981a-b10a2405a2e0}, !- Handle
   Schedule Day 2,                         !- Name
   ,                                       !- Schedule Type Limits Name
   ,                                       !- Interpolate to Timestep
@@ -1043,17 +731,10 @@
   1;                                      !- Value Until Time 1
 
 OS:Schedule:File,
-<<<<<<< HEAD
-  {8a267677-3a79-4d22-9090-f2d71ebad4ba}, !- Handle
+  {f216955a-7e59-4523-b38e-9d1619764f25}, !- Handle
   occupants,                              !- Name
-  {91e1c018-98c8-42b7-823e-d5e4eaf4c152}, !- Schedule Type Limits Name
-  {2468ec15-43ad-44d7-9ee9-ad0df0e2eb32}, !- External File Name
-=======
-  {4f814611-8379-4e9f-b6fc-f91175995e54}, !- Handle
-  occupants,                              !- Name
-  {09e5a89c-c53d-43b4-b87a-b01beb435b95}, !- Schedule Type Limits Name
-  {63a654b4-7c64-455a-8dde-4e6146aca1a4}, !- External File Name
->>>>>>> ad15e0a5
+  {d8b197af-70ed-4cae-8cca-6610c23c01f2}, !- Schedule Type Limits Name
+  {c130aa2c-b1ee-48a5-b612-1d4f26206a43}, !- External File Name
   1,                                      !- Column Number
   1,                                      !- Rows to Skip at Top
   8760,                                   !- Number of Hours of Data
@@ -1062,23 +743,13 @@
   60;                                     !- Minutes per Item
 
 OS:Schedule:Constant,
-<<<<<<< HEAD
-  {475d4b03-3555-40c7-ad93-7325d77bdb58}, !- Handle
+  {57aee909-fd8e-4915-af7f-bcc423413afe}, !- Handle
   res occupants activity schedule,        !- Name
-  {bc3e3603-ef76-44a7-a79d-7ce53ac21f40}, !- Schedule Type Limits Name
+  {de103ecb-0a5d-44c6-b4f6-5bcc82073c72}, !- Schedule Type Limits Name
   112.539290946133;                       !- Value
 
 OS:People:Definition,
-  {6b80b161-7a59-49cd-908f-9671a0f50aa6}, !- Handle
-=======
-  {1af1487e-ff94-422f-ba20-8ee72fa98d89}, !- Handle
-  res occupants activity schedule,        !- Name
-  {719e28b4-ffa2-4d34-84de-b48f330d124c}, !- Schedule Type Limits Name
-  112.539290946133;                       !- Value
-
-OS:People:Definition,
-  {009e1202-3230-4d4f-9e8f-22613db7cd0a}, !- Handle
->>>>>>> ad15e0a5
+  {343f4233-821f-43a8-bf72-9e1a5d94fe20}, !- Handle
   res occupants|living space,             !- Name
   People,                                 !- Number of People Calculation Method
   3.39,                                   !- Number of People {people}
@@ -1091,21 +762,12 @@
   ZoneAveraged;                           !- Mean Radiant Temperature Calculation Type
 
 OS:People,
-<<<<<<< HEAD
-  {664e10bd-a633-479e-81f5-b23499f6e9d3}, !- Handle
+  {460b17fd-4956-4695-8476-e1b50a59e024}, !- Handle
   res occupants|living space,             !- Name
-  {6b80b161-7a59-49cd-908f-9671a0f50aa6}, !- People Definition Name
-  {efbfbeb6-151c-48c7-bb6f-1c80006c1319}, !- Space or SpaceType Name
-  {8a267677-3a79-4d22-9090-f2d71ebad4ba}, !- Number of People Schedule Name
-  {475d4b03-3555-40c7-ad93-7325d77bdb58}, !- Activity Level Schedule Name
-=======
-  {7ebced47-ba0d-4cf9-8465-bd077879babd}, !- Handle
-  res occupants|living space,             !- Name
-  {009e1202-3230-4d4f-9e8f-22613db7cd0a}, !- People Definition Name
-  {6c84cfcf-a3c9-4eab-883d-e5cc70a696ae}, !- Space or SpaceType Name
-  {4f814611-8379-4e9f-b6fc-f91175995e54}, !- Number of People Schedule Name
-  {1af1487e-ff94-422f-ba20-8ee72fa98d89}, !- Activity Level Schedule Name
->>>>>>> ad15e0a5
+  {343f4233-821f-43a8-bf72-9e1a5d94fe20}, !- People Definition Name
+  {a9af495b-b22f-4f65-ba28-72d176bd5df8}, !- Space or SpaceType Name
+  {f216955a-7e59-4523-b38e-9d1619764f25}, !- Number of People Schedule Name
+  {57aee909-fd8e-4915-af7f-bcc423413afe}, !- Activity Level Schedule Name
   ,                                       !- Surface Name/Angle Factor List Name
   ,                                       !- Work Efficiency Schedule Name
   ,                                       !- Clothing Insulation Schedule Name
@@ -1113,11 +775,7 @@
   1;                                      !- Multiplier
 
 OS:ScheduleTypeLimits,
-<<<<<<< HEAD
-  {bc3e3603-ef76-44a7-a79d-7ce53ac21f40}, !- Handle
-=======
-  {719e28b4-ffa2-4d34-84de-b48f330d124c}, !- Handle
->>>>>>> ad15e0a5
+  {de103ecb-0a5d-44c6-b4f6-5bcc82073c72}, !- Handle
   ActivityLevel,                          !- Name
   0,                                      !- Lower Limit Value
   ,                                       !- Upper Limit Value
@@ -1125,11 +783,7 @@
   ActivityLevel;                          !- Unit Type
 
 OS:ScheduleTypeLimits,
-<<<<<<< HEAD
-  {91e1c018-98c8-42b7-823e-d5e4eaf4c152}, !- Handle
-=======
-  {09e5a89c-c53d-43b4-b87a-b01beb435b95}, !- Handle
->>>>>>> ad15e0a5
+  {d8b197af-70ed-4cae-8cca-6610c23c01f2}, !- Handle
   Fractional,                             !- Name
   0,                                      !- Lower Limit Value
   1,                                      !- Upper Limit Value
