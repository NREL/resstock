!- NOTE: Auto-generated from /test/osw_files/MF_8units_1story_SL_3Beds_2Baths_Denver.osw

OS:Version,
<<<<<<< HEAD
  {5fdfec1b-b5ae-4228-b988-5a6de064724e}, !- Handle
  2.9.0;                                  !- Version Identifier

OS:SimulationControl,
  {1f99dc24-0d5a-44d5-91ce-bb75eecf1fd2}, !- Handle
=======
  {37513070-80df-4dc4-a814-f8ce50659f02}, !- Handle
  2.9.1;                                  !- Version Identifier

OS:SimulationControl,
  {50338134-82b0-402b-bcb6-f4673922c7d8}, !- Handle
>>>>>>> 918de987
  ,                                       !- Do Zone Sizing Calculation
  ,                                       !- Do System Sizing Calculation
  ,                                       !- Do Plant Sizing Calculation
  No;                                     !- Run Simulation for Sizing Periods

OS:Timestep,
<<<<<<< HEAD
  {b526ce98-26f8-487f-8e20-5f8c3abdbf77}, !- Handle
  6;                                      !- Number of Timesteps per Hour

OS:ShadowCalculation,
  {2344900d-4a08-4f99-9fd6-562855891b99}, !- Handle
=======
  {98ba1fdb-818f-47d1-b9d0-c8cbb96a34c0}, !- Handle
  6;                                      !- Number of Timesteps per Hour

OS:ShadowCalculation,
  {964553d6-6cf4-4925-af7c-9b0c965aa15c}, !- Handle
>>>>>>> 918de987
  20,                                     !- Calculation Frequency
  200;                                    !- Maximum Figures in Shadow Overlap Calculations

OS:SurfaceConvectionAlgorithm:Outside,
<<<<<<< HEAD
  {c1c8f434-73a4-45b8-a109-ff18a59d09d8}, !- Handle
  DOE-2;                                  !- Algorithm

OS:SurfaceConvectionAlgorithm:Inside,
  {26ab56ad-8dd4-4a05-9520-90c9e8ceecbe}, !- Handle
  TARP;                                   !- Algorithm

OS:ZoneCapacitanceMultiplier:ResearchSpecial,
  {75fa009b-b295-45ac-96eb-288dd44d2dc4}, !- Handle
=======
  {d94d6c9b-2701-476b-ab5f-6fa8b4df8539}, !- Handle
  DOE-2;                                  !- Algorithm

OS:SurfaceConvectionAlgorithm:Inside,
  {7a7536af-5ad2-40af-94fa-a940572bb9f4}, !- Handle
  TARP;                                   !- Algorithm

OS:ZoneCapacitanceMultiplier:ResearchSpecial,
  {d20228e3-d99e-4195-a625-07b55237dedd}, !- Handle
>>>>>>> 918de987
  ,                                       !- Temperature Capacity Multiplier
  15,                                     !- Humidity Capacity Multiplier
  ;                                       !- Carbon Dioxide Capacity Multiplier

OS:RunPeriod,
<<<<<<< HEAD
  {25b79535-3bf1-4190-afc1-4d85a8150749}, !- Handle
=======
  {eaecc25c-1d44-4ad8-9dd6-9b0b3476e58a}, !- Handle
>>>>>>> 918de987
  Run Period 1,                           !- Name
  1,                                      !- Begin Month
  1,                                      !- Begin Day of Month
  12,                                     !- End Month
  31,                                     !- End Day of Month
  ,                                       !- Use Weather File Holidays and Special Days
  ,                                       !- Use Weather File Daylight Saving Period
  ,                                       !- Apply Weekend Holiday Rule
  ,                                       !- Use Weather File Rain Indicators
  ,                                       !- Use Weather File Snow Indicators
  ;                                       !- Number of Times Runperiod to be Repeated

OS:YearDescription,
<<<<<<< HEAD
  {7e846690-9714-4d50-9094-70686a876945}, !- Handle
=======
  {bd2dd7d5-8c70-4dbd-bd31-86502eae1d51}, !- Handle
>>>>>>> 918de987
  2007,                                   !- Calendar Year
  ,                                       !- Day of Week for Start Day
  ;                                       !- Is Leap Year

OS:WeatherFile,
<<<<<<< HEAD
  {7c674e2e-b2e0-4923-9ed3-271d2bb6088a}, !- Handle
=======
  {6d9a9be0-c8e7-4f22-b04f-60ed2ac8cff6}, !- Handle
>>>>>>> 918de987
  Denver Intl Ap,                         !- City
  CO,                                     !- State Province Region
  USA,                                    !- Country
  TMY3,                                   !- Data Source
  725650,                                 !- WMO Number
  39.83,                                  !- Latitude {deg}
  -104.65,                                !- Longitude {deg}
  -7,                                     !- Time Zone {hr}
  1650,                                   !- Elevation {m}
  file:../weather/USA_CO_Denver.Intl.AP.725650_TMY3.epw, !- Url
  E23378AA;                               !- Checksum

OS:AdditionalProperties,
<<<<<<< HEAD
  {d8126d9c-ec13-4b27-9c14-2c1a725183b0}, !- Handle
  {7c674e2e-b2e0-4923-9ed3-271d2bb6088a}, !- Object Name
=======
  {cd9e0e87-e7e1-4c8f-9fff-8844f9cca40c}, !- Handle
  {6d9a9be0-c8e7-4f22-b04f-60ed2ac8cff6}, !- Object Name
>>>>>>> 918de987
  EPWHeaderCity,                          !- Feature Name 1
  String,                                 !- Feature Data Type 1
  Denver Intl Ap,                         !- Feature Value 1
  EPWHeaderState,                         !- Feature Name 2
  String,                                 !- Feature Data Type 2
  CO,                                     !- Feature Value 2
  EPWHeaderCountry,                       !- Feature Name 3
  String,                                 !- Feature Data Type 3
  USA,                                    !- Feature Value 3
  EPWHeaderDataSource,                    !- Feature Name 4
  String,                                 !- Feature Data Type 4
  TMY3,                                   !- Feature Value 4
  EPWHeaderStation,                       !- Feature Name 5
  String,                                 !- Feature Data Type 5
  725650,                                 !- Feature Value 5
  EPWHeaderLatitude,                      !- Feature Name 6
  Double,                                 !- Feature Data Type 6
  39.829999999999998,                     !- Feature Value 6
  EPWHeaderLongitude,                     !- Feature Name 7
  Double,                                 !- Feature Data Type 7
  -104.65000000000001,                    !- Feature Value 7
  EPWHeaderTimezone,                      !- Feature Name 8
  Double,                                 !- Feature Data Type 8
  -7,                                     !- Feature Value 8
  EPWHeaderAltitude,                      !- Feature Name 9
  Double,                                 !- Feature Data Type 9
  5413.3858267716532,                     !- Feature Value 9
  EPWHeaderLocalPressure,                 !- Feature Name 10
  Double,                                 !- Feature Data Type 10
  0.81937567683596546,                    !- Feature Value 10
  EPWHeaderRecordsPerHour,                !- Feature Name 11
  Double,                                 !- Feature Data Type 11
  0,                                      !- Feature Value 11
  EPWDataAnnualAvgDrybulb,                !- Feature Name 12
  Double,                                 !- Feature Data Type 12
  51.575616438356228,                     !- Feature Value 12
  EPWDataAnnualMinDrybulb,                !- Feature Name 13
  Double,                                 !- Feature Data Type 13
  -2.9200000000000017,                    !- Feature Value 13
  EPWDataAnnualMaxDrybulb,                !- Feature Name 14
  Double,                                 !- Feature Data Type 14
  104,                                    !- Feature Value 14
  EPWDataCDD50F,                          !- Feature Name 15
  Double,                                 !- Feature Data Type 15
  3072.2925000000005,                     !- Feature Value 15
  EPWDataCDD65F,                          !- Feature Name 16
  Double,                                 !- Feature Data Type 16
  883.62000000000035,                     !- Feature Value 16
  EPWDataHDD50F,                          !- Feature Name 17
  Double,                                 !- Feature Data Type 17
  2497.1925000000001,                     !- Feature Value 17
  EPWDataHDD65F,                          !- Feature Name 18
  Double,                                 !- Feature Data Type 18
  5783.5200000000013,                     !- Feature Value 18
  EPWDataAnnualAvgWindspeed,              !- Feature Name 19
  Double,                                 !- Feature Data Type 19
  3.9165296803649667,                     !- Feature Value 19
  EPWDataMonthlyAvgDrybulbs,              !- Feature Name 20
  String,                                 !- Feature Data Type 20
  33.4191935483871&#4431.90142857142857&#4443.02620967741937&#4442.48624999999999&#4459.877741935483854&#4473.57574999999997&#4472.07975806451608&#4472.70008064516134&#4466.49200000000006&#4450.079112903225806&#4437.218250000000005&#4434.582177419354835, !- Feature Value 20
  EPWDataGroundMonthlyTemps,              !- Feature Name 21
  String,                                 !- Feature Data Type 21
  44.08306285945173&#4440.89570904991865&#4440.64045432632048&#4442.153016571250646&#4448.225111118704206&#4454.268919273837525&#4459.508577937551024&#4462.82777283423508&#4463.10975667174995&#4460.41014950381947&#4455.304105212311526&#4449.445696474514364, !- Feature Value 21
  EPWDataWSF,                             !- Feature Name 22
  Double,                                 !- Feature Data Type 22
  0.58999999999999997,                    !- Feature Value 22
  EPWDataMonthlyAvgDailyHighDrybulbs,     !- Feature Name 23
  String,                                 !- Feature Data Type 23
  47.41032258064516&#4446.58642857142857&#4455.15032258064517&#4453.708&#4472.80193548387098&#4488.67600000000002&#4486.1858064516129&#4485.87225806451613&#4482.082&#4463.18064516129033&#4448.73400000000001&#4448.87935483870968, !- Feature Value 23
  EPWDataMonthlyAvgDailyLowDrybulbs,      !- Feature Name 24
  String,                                 !- Feature Data Type 24
  19.347741935483874&#4419.856428571428573&#4430.316129032258065&#4431.112&#4447.41612903225806&#4457.901999999999994&#4459.063870967741934&#4460.956774193548384&#4452.352000000000004&#4438.41612903225806&#4427.002000000000002&#4423.02903225806451, !- Feature Value 24
  EPWDesignHeatingDrybulb,                !- Feature Name 25
  Double,                                 !- Feature Data Type 25
  12.02,                                  !- Feature Value 25
  EPWDesignHeatingWindspeed,              !- Feature Name 26
  Double,                                 !- Feature Data Type 26
  2.8062500000000004,                     !- Feature Value 26
  EPWDesignCoolingDrybulb,                !- Feature Name 27
  Double,                                 !- Feature Data Type 27
  91.939999999999998,                     !- Feature Value 27
  EPWDesignCoolingWetbulb,                !- Feature Name 28
  Double,                                 !- Feature Data Type 28
  59.95131430195849,                      !- Feature Value 28
  EPWDesignCoolingHumidityRatio,          !- Feature Name 29
  Double,                                 !- Feature Data Type 29
  0.0059161086834698092,                  !- Feature Value 29
  EPWDesignCoolingWindspeed,              !- Feature Name 30
  Double,                                 !- Feature Data Type 30
  3.7999999999999989,                     !- Feature Value 30
  EPWDesignDailyTemperatureRange,         !- Feature Name 31
  Double,                                 !- Feature Data Type 31
  24.915483870967748,                     !- Feature Value 31
  EPWDesignDehumidDrybulb,                !- Feature Name 32
  Double,                                 !- Feature Data Type 32
  67.996785714285721,                     !- Feature Value 32
  EPWDesignDehumidHumidityRatio,          !- Feature Name 33
  Double,                                 !- Feature Data Type 33
  0.012133744170488724,                   !- Feature Value 33
  EPWDesignCoolingDirectNormal,           !- Feature Name 34
  Double,                                 !- Feature Data Type 34
  985,                                    !- Feature Value 34
  EPWDesignCoolingDiffuseHorizontal,      !- Feature Name 35
  Double,                                 !- Feature Data Type 35
  84;                                     !- Feature Value 35

OS:Site,
<<<<<<< HEAD
  {46f7e66d-484a-4529-8b08-a613745e9784}, !- Handle
=======
  {53a8201e-0fa9-4122-8257-38a31f7ef53d}, !- Handle
>>>>>>> 918de987
  Denver Intl Ap_CO_USA,                  !- Name
  39.83,                                  !- Latitude {deg}
  -104.65,                                !- Longitude {deg}
  -7,                                     !- Time Zone {hr}
  1650,                                   !- Elevation {m}
  ;                                       !- Terrain

OS:ClimateZones,
<<<<<<< HEAD
  {942388b1-0ac3-4591-9bff-4d5b26a3bef5}, !- Handle
=======
  {296a9317-2d1e-4dab-8017-e8a26d4a2255}, !- Handle
>>>>>>> 918de987
  ,                                       !- Active Institution
  ,                                       !- Active Year
  ,                                       !- Climate Zone Institution Name 1
  ,                                       !- Climate Zone Document Name 1
  ,                                       !- Climate Zone Document Year 1
  ,                                       !- Climate Zone Value 1
  Building America,                       !- Climate Zone Institution Name 2
  ,                                       !- Climate Zone Document Name 2
  0,                                      !- Climate Zone Document Year 2
  Cold;                                   !- Climate Zone Value 2

OS:Site:WaterMainsTemperature,
<<<<<<< HEAD
  {4e7b0b98-5af5-46b8-92f8-4424450906ee}, !- Handle
=======
  {04f048be-4d74-4170-9daa-999c74042bca}, !- Handle
>>>>>>> 918de987
  Correlation,                            !- Calculation Method
  ,                                       !- Temperature Schedule Name
  10.8753424657535,                       !- Annual Average Outdoor Air Temperature {C}
  23.1524007936508;                       !- Maximum Difference In Monthly Average Outdoor Air Temperatures {deltaC}

OS:RunPeriodControl:DaylightSavingTime,
<<<<<<< HEAD
  {d9176151-f121-40c2-a362-4c36344d0136}, !- Handle
=======
  {be1eb0a7-8e5d-4dda-b2e0-a503742b47fd}, !- Handle
>>>>>>> 918de987
  3/12,                                   !- Start Date
  11/5;                                   !- End Date

OS:Site:GroundTemperature:Deep,
<<<<<<< HEAD
  {f7983682-834c-4ccc-9198-388c0340f616}, !- Handle
=======
  {d508a822-85e0-456b-bfbb-d70e3c519bc7}, !- Handle
>>>>>>> 918de987
  10.8753424657535,                       !- January Deep Ground Temperature {C}
  10.8753424657535,                       !- February Deep Ground Temperature {C}
  10.8753424657535,                       !- March Deep Ground Temperature {C}
  10.8753424657535,                       !- April Deep Ground Temperature {C}
  10.8753424657535,                       !- May Deep Ground Temperature {C}
  10.8753424657535,                       !- June Deep Ground Temperature {C}
  10.8753424657535,                       !- July Deep Ground Temperature {C}
  10.8753424657535,                       !- August Deep Ground Temperature {C}
  10.8753424657535,                       !- September Deep Ground Temperature {C}
  10.8753424657535,                       !- October Deep Ground Temperature {C}
  10.8753424657535,                       !- November Deep Ground Temperature {C}
  10.8753424657535;                       !- December Deep Ground Temperature {C}

OS:Building,
<<<<<<< HEAD
  {6f0c5662-ef5f-4e5b-a376-345d2aa49cfd}, !- Handle
=======
  {aa493339-f727-4a9b-a36b-346a9c984aa9}, !- Handle
>>>>>>> 918de987
  Building 1,                             !- Name
  ,                                       !- Building Sector Type
  0,                                      !- North Axis {deg}
  ,                                       !- Nominal Floor to Floor Height {m}
  ,                                       !- Space Type Name
  ,                                       !- Default Construction Set Name
  ,                                       !- Default Schedule Set Name
  1,                                      !- Standards Number of Stories
  1,                                      !- Standards Number of Above Ground Stories
  ,                                       !- Standards Template
  multifamily,                            !- Standards Building Type
  8;                                      !- Standards Number of Living Units

OS:AdditionalProperties,
<<<<<<< HEAD
  {92570446-1cdf-400e-bf0c-b88a514c8c36}, !- Handle
  {6f0c5662-ef5f-4e5b-a376-345d2aa49cfd}, !- Object Name
=======
  {e1296bfe-a894-4558-81dc-8a14e502a8d8}, !- Handle
  {aa493339-f727-4a9b-a36b-346a9c984aa9}, !- Object Name
>>>>>>> 918de987
  num_units,                              !- Feature Name 1
  Integer,                                !- Feature Data Type 1
  8,                                      !- Feature Value 1
  has_rear_units,                         !- Feature Name 2
  Boolean,                                !- Feature Data Type 2
  true,                                   !- Feature Value 2
  num_floors,                             !- Feature Name 3
  Integer,                                !- Feature Data Type 3
  1,                                      !- Feature Value 3
  horz_location,                          !- Feature Name 4
  String,                                 !- Feature Data Type 4
  Left,                                   !- Feature Value 4
  level,                                  !- Feature Name 5
  String,                                 !- Feature Data Type 5
  Bottom,                                 !- Feature Value 5
  found_type,                             !- Feature Name 6
  String,                                 !- Feature Data Type 6
  slab,                                   !- Feature Value 6
  corridor_width,                         !- Feature Name 7
  Double,                                 !- Feature Data Type 7
  3.048,                                  !- Feature Value 7
  corridor_position,                      !- Feature Name 8
  String,                                 !- Feature Data Type 8
  Double-Loaded Interior;                 !- Feature Value 8

OS:ThermalZone,
<<<<<<< HEAD
  {4f984490-0adc-4e6a-a306-5f120e381389}, !- Handle
=======
  {5aff4e57-94da-4db2-b34c-b91a9449c777}, !- Handle
>>>>>>> 918de987
  living zone,                            !- Name
  ,                                       !- Multiplier
  ,                                       !- Ceiling Height {m}
  ,                                       !- Volume {m3}
  ,                                       !- Floor Area {m2}
  ,                                       !- Zone Inside Convection Algorithm
  ,                                       !- Zone Outside Convection Algorithm
  ,                                       !- Zone Conditioning Equipment List Name
<<<<<<< HEAD
  {94c48117-7ab7-4b66-a2b0-0a8c5676949d}, !- Zone Air Inlet Port List
  {9c13133c-ec6e-4e55-bc77-d800fae33246}, !- Zone Air Exhaust Port List
  {4e719eff-ba3f-434f-98a6-34af09182440}, !- Zone Air Node Name
  {e04edf55-6e88-4381-8a49-e445746fb47e}, !- Zone Return Air Port List
=======
  {c34cc45c-a708-4117-a387-48af7ab67455}, !- Zone Air Inlet Port List
  {d6eb04af-8906-4ae4-9e52-57302726de39}, !- Zone Air Exhaust Port List
  {cc8285a5-319b-4fa5-a131-f09a9efaa07c}, !- Zone Air Node Name
  {0060d312-581d-4b17-bbb4-f4280854c2b5}, !- Zone Return Air Port List
>>>>>>> 918de987
  ,                                       !- Primary Daylighting Control Name
  ,                                       !- Fraction of Zone Controlled by Primary Daylighting Control
  ,                                       !- Secondary Daylighting Control Name
  ,                                       !- Fraction of Zone Controlled by Secondary Daylighting Control
  ,                                       !- Illuminance Map Name
  ,                                       !- Group Rendering Name
  ,                                       !- Thermostat Name
  No;                                     !- Use Ideal Air Loads

OS:Node,
<<<<<<< HEAD
  {c09551e3-c64b-40ac-97ea-dba9f2852ff8}, !- Handle
  Node 1,                                 !- Name
  {4e719eff-ba3f-434f-98a6-34af09182440}, !- Inlet Port
  ;                                       !- Outlet Port

OS:Connection,
  {4e719eff-ba3f-434f-98a6-34af09182440}, !- Handle
  {6d28dae5-76ff-4c8c-96f8-b3d82ad3c400}, !- Name
  {4f984490-0adc-4e6a-a306-5f120e381389}, !- Source Object
  11,                                     !- Outlet Port
  {c09551e3-c64b-40ac-97ea-dba9f2852ff8}, !- Target Object
  2;                                      !- Inlet Port

OS:PortList,
  {94c48117-7ab7-4b66-a2b0-0a8c5676949d}, !- Handle
  {15edd9a1-eaae-4c61-bd27-55edd4030456}, !- Name
  {4f984490-0adc-4e6a-a306-5f120e381389}; !- HVAC Component

OS:PortList,
  {9c13133c-ec6e-4e55-bc77-d800fae33246}, !- Handle
  {328a6d5c-feca-4061-a969-dcaa8105c92a}, !- Name
  {4f984490-0adc-4e6a-a306-5f120e381389}; !- HVAC Component

OS:PortList,
  {e04edf55-6e88-4381-8a49-e445746fb47e}, !- Handle
  {28d81103-e5e4-433e-8f7f-d2e3fb64ca66}, !- Name
  {4f984490-0adc-4e6a-a306-5f120e381389}; !- HVAC Component

OS:Sizing:Zone,
  {cdf88b04-f820-4b22-9e11-139a980402f8}, !- Handle
  {4f984490-0adc-4e6a-a306-5f120e381389}, !- Zone or ZoneList Name
=======
  {08d66b2f-905c-45c4-937d-0c6ef5873a77}, !- Handle
  Node 1,                                 !- Name
  {cc8285a5-319b-4fa5-a131-f09a9efaa07c}, !- Inlet Port
  ;                                       !- Outlet Port

OS:Connection,
  {cc8285a5-319b-4fa5-a131-f09a9efaa07c}, !- Handle
  {cec11f13-1e67-44f9-befa-e9a954bc7e87}, !- Name
  {5aff4e57-94da-4db2-b34c-b91a9449c777}, !- Source Object
  11,                                     !- Outlet Port
  {08d66b2f-905c-45c4-937d-0c6ef5873a77}, !- Target Object
  2;                                      !- Inlet Port

OS:PortList,
  {c34cc45c-a708-4117-a387-48af7ab67455}, !- Handle
  {19af3974-8a08-4d36-8d3c-dc764c39e6a5}, !- Name
  {5aff4e57-94da-4db2-b34c-b91a9449c777}; !- HVAC Component

OS:PortList,
  {d6eb04af-8906-4ae4-9e52-57302726de39}, !- Handle
  {a9b5df2d-e17e-4c98-ae38-832890f04a14}, !- Name
  {5aff4e57-94da-4db2-b34c-b91a9449c777}; !- HVAC Component

OS:PortList,
  {0060d312-581d-4b17-bbb4-f4280854c2b5}, !- Handle
  {78d01a1d-1d3a-4ae2-87eb-efa38066effa}, !- Name
  {5aff4e57-94da-4db2-b34c-b91a9449c777}; !- HVAC Component

OS:Sizing:Zone,
  {a9be2a94-bea8-48cc-981a-912d6ac3ab21}, !- Handle
  {5aff4e57-94da-4db2-b34c-b91a9449c777}, !- Zone or ZoneList Name
>>>>>>> 918de987
  SupplyAirTemperature,                   !- Zone Cooling Design Supply Air Temperature Input Method
  14,                                     !- Zone Cooling Design Supply Air Temperature {C}
  11.11,                                  !- Zone Cooling Design Supply Air Temperature Difference {deltaC}
  SupplyAirTemperature,                   !- Zone Heating Design Supply Air Temperature Input Method
  40,                                     !- Zone Heating Design Supply Air Temperature {C}
  11.11,                                  !- Zone Heating Design Supply Air Temperature Difference {deltaC}
  0.0085,                                 !- Zone Cooling Design Supply Air Humidity Ratio {kg-H2O/kg-air}
  0.008,                                  !- Zone Heating Design Supply Air Humidity Ratio {kg-H2O/kg-air}
  ,                                       !- Zone Heating Sizing Factor
  ,                                       !- Zone Cooling Sizing Factor
  DesignDay,                              !- Cooling Design Air Flow Method
  ,                                       !- Cooling Design Air Flow Rate {m3/s}
  ,                                       !- Cooling Minimum Air Flow per Zone Floor Area {m3/s-m2}
  ,                                       !- Cooling Minimum Air Flow {m3/s}
  ,                                       !- Cooling Minimum Air Flow Fraction
  DesignDay,                              !- Heating Design Air Flow Method
  ,                                       !- Heating Design Air Flow Rate {m3/s}
  ,                                       !- Heating Maximum Air Flow per Zone Floor Area {m3/s-m2}
  ,                                       !- Heating Maximum Air Flow {m3/s}
  ,                                       !- Heating Maximum Air Flow Fraction
  ,                                       !- Design Zone Air Distribution Effectiveness in Cooling Mode
  ,                                       !- Design Zone Air Distribution Effectiveness in Heating Mode
  No,                                     !- Account for Dedicated Outdoor Air System
  NeutralSupplyAir,                       !- Dedicated Outdoor Air System Control Strategy
  autosize,                               !- Dedicated Outdoor Air Low Setpoint Temperature for Design {C}
  autosize;                               !- Dedicated Outdoor Air High Setpoint Temperature for Design {C}

OS:ZoneHVAC:EquipmentList,
<<<<<<< HEAD
  {19dbc632-8bc5-4c73-bccd-a2b118b90bf4}, !- Handle
  Zone HVAC Equipment List 1,             !- Name
  {4f984490-0adc-4e6a-a306-5f120e381389}; !- Thermal Zone

OS:Space,
  {ef4f509a-d784-4f75-9396-b5f35246acac}, !- Handle
  living space,                           !- Name
  {a5677faa-e633-42db-aa8c-d68e377afcff}, !- Space Type Name
=======
  {e63aac3e-2a51-4946-b52b-424f1d2a6963}, !- Handle
  Zone HVAC Equipment List 1,             !- Name
  {5aff4e57-94da-4db2-b34c-b91a9449c777}; !- Thermal Zone

OS:Space,
  {818ac54f-8e5c-4143-9770-686c68d2856b}, !- Handle
  living space,                           !- Name
  {9c84ace0-d808-492c-b4dc-d88c073a0700}, !- Space Type Name
>>>>>>> 918de987
  ,                                       !- Default Construction Set Name
  ,                                       !- Default Schedule Set Name
  ,                                       !- Direction of Relative North {deg}
  ,                                       !- X Origin {m}
  ,                                       !- Y Origin {m}
  ,                                       !- Z Origin {m}
  ,                                       !- Building Story Name
<<<<<<< HEAD
  {4f984490-0adc-4e6a-a306-5f120e381389}, !- Thermal Zone Name
  ,                                       !- Part of Total Floor Area
  ,                                       !- Design Specification Outdoor Air Object Name
  {9046cf64-8f97-408b-b9f8-6919a9a1016c}; !- Building Unit Name

OS:Surface,
  {660766b5-fd99-4fdc-94de-38281d094c00}, !- Handle
  Surface 1,                              !- Name
  Floor,                                  !- Surface Type
  ,                                       !- Construction Name
  {ef4f509a-d784-4f75-9396-b5f35246acac}, !- Space Name
=======
  {5aff4e57-94da-4db2-b34c-b91a9449c777}, !- Thermal Zone Name
  ,                                       !- Part of Total Floor Area
  ,                                       !- Design Specification Outdoor Air Object Name
  {9d95c2a7-14be-43a3-a6e1-a877e9615a9b}; !- Building Unit Name

OS:Surface,
  {f82c5758-8dab-4f41-b747-9f8caabf008d}, !- Handle
  Surface 1,                              !- Name
  Floor,                                  !- Surface Type
  ,                                       !- Construction Name
  {818ac54f-8e5c-4143-9770-686c68d2856b}, !- Space Name
>>>>>>> 918de987
  Foundation,                             !- Outside Boundary Condition
  ,                                       !- Outside Boundary Condition Object
  NoSun,                                  !- Sun Exposure
  NoWind,                                 !- Wind Exposure
  ,                                       !- View Factor to Ground
  ,                                       !- Number of Vertices
  0, -12.9315688143396, 0,                !- X,Y,Z Vertex 1 {m}
  0, 0, 0,                                !- X,Y,Z Vertex 2 {m}
  6.46578440716979, 0, 0,                 !- X,Y,Z Vertex 3 {m}
  6.46578440716979, -12.9315688143396, 0; !- X,Y,Z Vertex 4 {m}

OS:Surface,
<<<<<<< HEAD
  {c82e5891-b96e-49ca-ad30-d3c6ca508ef4}, !- Handle
  Surface 2,                              !- Name
  Wall,                                   !- Surface Type
  ,                                       !- Construction Name
  {ef4f509a-d784-4f75-9396-b5f35246acac}, !- Space Name
=======
  {56699546-9333-457a-8628-847a2f32386c}, !- Handle
  Surface 2,                              !- Name
  Wall,                                   !- Surface Type
  ,                                       !- Construction Name
  {818ac54f-8e5c-4143-9770-686c68d2856b}, !- Space Name
>>>>>>> 918de987
  Outdoors,                               !- Outside Boundary Condition
  ,                                       !- Outside Boundary Condition Object
  SunExposed,                             !- Sun Exposure
  WindExposed,                            !- Wind Exposure
  ,                                       !- View Factor to Ground
  ,                                       !- Number of Vertices
  0, 0, 2.4384,                           !- X,Y,Z Vertex 1 {m}
  0, 0, 0,                                !- X,Y,Z Vertex 2 {m}
  0, -12.9315688143396, 0,                !- X,Y,Z Vertex 3 {m}
  0, -12.9315688143396, 2.4384;           !- X,Y,Z Vertex 4 {m}

OS:Surface,
<<<<<<< HEAD
  {b495359e-626e-4c68-9c44-f966a095c4a3}, !- Handle
  Surface 3,                              !- Name
  Wall,                                   !- Surface Type
  ,                                       !- Construction Name
  {ef4f509a-d784-4f75-9396-b5f35246acac}, !- Space Name
=======
  {f2c1df8c-72ea-409f-a864-4967bb7c715c}, !- Handle
  Surface 3,                              !- Name
  Wall,                                   !- Surface Type
  ,                                       !- Construction Name
  {818ac54f-8e5c-4143-9770-686c68d2856b}, !- Space Name
>>>>>>> 918de987
  Adiabatic,                              !- Outside Boundary Condition
  ,                                       !- Outside Boundary Condition Object
  NoSun,                                  !- Sun Exposure
  NoWind,                                 !- Wind Exposure
  ,                                       !- View Factor to Ground
  ,                                       !- Number of Vertices
  6.46578440716979, 0, 2.4384,            !- X,Y,Z Vertex 1 {m}
  6.46578440716979, 0, 0,                 !- X,Y,Z Vertex 2 {m}
  0, 0, 0,                                !- X,Y,Z Vertex 3 {m}
  0, 0, 2.4384;                           !- X,Y,Z Vertex 4 {m}

OS:Surface,
<<<<<<< HEAD
  {9d942a9a-77bf-4252-86e5-186e5b240681}, !- Handle
  Surface 4,                              !- Name
  Wall,                                   !- Surface Type
  ,                                       !- Construction Name
  {ef4f509a-d784-4f75-9396-b5f35246acac}, !- Space Name
=======
  {7b6a237c-8584-4458-a9dc-5d4b0fd49caa}, !- Handle
  Surface 4,                              !- Name
  Wall,                                   !- Surface Type
  ,                                       !- Construction Name
  {818ac54f-8e5c-4143-9770-686c68d2856b}, !- Space Name
>>>>>>> 918de987
  Adiabatic,                              !- Outside Boundary Condition
  ,                                       !- Outside Boundary Condition Object
  NoSun,                                  !- Sun Exposure
  NoWind,                                 !- Wind Exposure
  ,                                       !- View Factor to Ground
  ,                                       !- Number of Vertices
  6.46578440716979, -12.9315688143396, 2.4384, !- X,Y,Z Vertex 1 {m}
  6.46578440716979, -12.9315688143396, 0, !- X,Y,Z Vertex 2 {m}
  6.46578440716979, 0, 0,                 !- X,Y,Z Vertex 3 {m}
  6.46578440716979, 0, 2.4384;            !- X,Y,Z Vertex 4 {m}

OS:Surface,
<<<<<<< HEAD
  {d918d20b-0f59-417d-b627-a7cb93b4df9a}, !- Handle
  Surface 5,                              !- Name
  Wall,                                   !- Surface Type
  ,                                       !- Construction Name
  {ef4f509a-d784-4f75-9396-b5f35246acac}, !- Space Name
=======
  {821f2829-7b82-4411-9a9b-2d712b918ab8}, !- Handle
  Surface 5,                              !- Name
  Wall,                                   !- Surface Type
  ,                                       !- Construction Name
  {818ac54f-8e5c-4143-9770-686c68d2856b}, !- Space Name
>>>>>>> 918de987
  Outdoors,                               !- Outside Boundary Condition
  ,                                       !- Outside Boundary Condition Object
  SunExposed,                             !- Sun Exposure
  WindExposed,                            !- Wind Exposure
  ,                                       !- View Factor to Ground
  ,                                       !- Number of Vertices
  0, -12.9315688143396, 2.4384,           !- X,Y,Z Vertex 1 {m}
  0, -12.9315688143396, 0,                !- X,Y,Z Vertex 2 {m}
  6.46578440716979, -12.9315688143396, 0, !- X,Y,Z Vertex 3 {m}
  6.46578440716979, -12.9315688143396, 2.4384; !- X,Y,Z Vertex 4 {m}

OS:Surface,
<<<<<<< HEAD
  {d1a25ef5-a01f-459e-80f0-e73c25c167a0}, !- Handle
  Surface 6,                              !- Name
  RoofCeiling,                            !- Surface Type
  ,                                       !- Construction Name
  {ef4f509a-d784-4f75-9396-b5f35246acac}, !- Space Name
=======
  {db539721-5b31-4d88-be06-ec6c52f2adba}, !- Handle
  Surface 6,                              !- Name
  RoofCeiling,                            !- Surface Type
  ,                                       !- Construction Name
  {818ac54f-8e5c-4143-9770-686c68d2856b}, !- Space Name
>>>>>>> 918de987
  Outdoors,                               !- Outside Boundary Condition
  ,                                       !- Outside Boundary Condition Object
  SunExposed,                             !- Sun Exposure
  WindExposed,                            !- Wind Exposure
  ,                                       !- View Factor to Ground
  ,                                       !- Number of Vertices
  6.46578440716979, -12.9315688143396, 2.4384, !- X,Y,Z Vertex 1 {m}
  6.46578440716979, 0, 2.4384,            !- X,Y,Z Vertex 2 {m}
  0, 0, 2.4384,                           !- X,Y,Z Vertex 3 {m}
  0, -12.9315688143396, 2.4384;           !- X,Y,Z Vertex 4 {m}

OS:SpaceType,
<<<<<<< HEAD
  {a5677faa-e633-42db-aa8c-d68e377afcff}, !- Handle
=======
  {9c84ace0-d808-492c-b4dc-d88c073a0700}, !- Handle
>>>>>>> 918de987
  Space Type 1,                           !- Name
  ,                                       !- Default Construction Set Name
  ,                                       !- Default Schedule Set Name
  ,                                       !- Group Rendering Name
  ,                                       !- Design Specification Outdoor Air Object Name
  ,                                       !- Standards Template
  ,                                       !- Standards Building Type
  living;                                 !- Standards Space Type

OS:ThermalZone,
<<<<<<< HEAD
  {5bfc0535-00be-4713-bbdc-d82de953e3fd}, !- Handle
=======
  {96b13dc4-60d7-4bb4-9d66-dfe58c5ab00e}, !- Handle
>>>>>>> 918de987
  corridor zone,                          !- Name
  ,                                       !- Multiplier
  ,                                       !- Ceiling Height {m}
  ,                                       !- Volume {m3}
  ,                                       !- Floor Area {m2}
  ,                                       !- Zone Inside Convection Algorithm
  ,                                       !- Zone Outside Convection Algorithm
  ,                                       !- Zone Conditioning Equipment List Name
<<<<<<< HEAD
  {e888c96f-6a1e-427d-85e7-818eb4f5e6da}, !- Zone Air Inlet Port List
  {4d6892c7-9442-4ec8-a28b-7dd25e3c3d51}, !- Zone Air Exhaust Port List
  {2a3dc592-f4c0-4805-9a88-bd03003d5ed2}, !- Zone Air Node Name
  {f8af4018-443b-42fe-aa17-03a8d7d9407a}, !- Zone Return Air Port List
=======
  {66127f6b-4594-4730-8b05-4c8d249980a0}, !- Zone Air Inlet Port List
  {24ba5c31-66f7-4de7-9de5-094e9bdf2f3a}, !- Zone Air Exhaust Port List
  {c0a9e807-35a1-49e3-89bb-60d44afb1ada}, !- Zone Air Node Name
  {fc48a323-413e-4a14-bf3e-d87ebbc35c43}, !- Zone Return Air Port List
>>>>>>> 918de987
  ,                                       !- Primary Daylighting Control Name
  ,                                       !- Fraction of Zone Controlled by Primary Daylighting Control
  ,                                       !- Secondary Daylighting Control Name
  ,                                       !- Fraction of Zone Controlled by Secondary Daylighting Control
  ,                                       !- Illuminance Map Name
  ,                                       !- Group Rendering Name
  ,                                       !- Thermostat Name
  No;                                     !- Use Ideal Air Loads

OS:Node,
<<<<<<< HEAD
  {7a35facf-0277-4ad2-baff-82be9133a971}, !- Handle
  Node 2,                                 !- Name
  {2a3dc592-f4c0-4805-9a88-bd03003d5ed2}, !- Inlet Port
  ;                                       !- Outlet Port

OS:Connection,
  {2a3dc592-f4c0-4805-9a88-bd03003d5ed2}, !- Handle
  {364ca476-caa0-4c1e-820c-5fc1031f3001}, !- Name
  {5bfc0535-00be-4713-bbdc-d82de953e3fd}, !- Source Object
  11,                                     !- Outlet Port
  {7a35facf-0277-4ad2-baff-82be9133a971}, !- Target Object
  2;                                      !- Inlet Port

OS:PortList,
  {e888c96f-6a1e-427d-85e7-818eb4f5e6da}, !- Handle
  {74a09508-0cad-4858-9319-9df2103460c9}, !- Name
  {5bfc0535-00be-4713-bbdc-d82de953e3fd}; !- HVAC Component

OS:PortList,
  {4d6892c7-9442-4ec8-a28b-7dd25e3c3d51}, !- Handle
  {f2e21df5-7337-4bfc-af24-1e60ffad93e5}, !- Name
  {5bfc0535-00be-4713-bbdc-d82de953e3fd}; !- HVAC Component

OS:PortList,
  {f8af4018-443b-42fe-aa17-03a8d7d9407a}, !- Handle
  {1d63f59c-71a4-4ca0-b7ba-0708c3d5d8da}, !- Name
  {5bfc0535-00be-4713-bbdc-d82de953e3fd}; !- HVAC Component

OS:Sizing:Zone,
  {e5d74cf2-63af-4cbd-b8cf-86b456f9727d}, !- Handle
  {5bfc0535-00be-4713-bbdc-d82de953e3fd}, !- Zone or ZoneList Name
=======
  {47604753-4b05-4c73-b517-f99eef648802}, !- Handle
  Node 2,                                 !- Name
  {c0a9e807-35a1-49e3-89bb-60d44afb1ada}, !- Inlet Port
  ;                                       !- Outlet Port

OS:Connection,
  {c0a9e807-35a1-49e3-89bb-60d44afb1ada}, !- Handle
  {6eeb3c4d-5afa-49fe-b5fd-9d2a9f4334f9}, !- Name
  {96b13dc4-60d7-4bb4-9d66-dfe58c5ab00e}, !- Source Object
  11,                                     !- Outlet Port
  {47604753-4b05-4c73-b517-f99eef648802}, !- Target Object
  2;                                      !- Inlet Port

OS:PortList,
  {66127f6b-4594-4730-8b05-4c8d249980a0}, !- Handle
  {25368fe2-6195-44c3-9179-3f8ed892f95a}, !- Name
  {96b13dc4-60d7-4bb4-9d66-dfe58c5ab00e}; !- HVAC Component

OS:PortList,
  {24ba5c31-66f7-4de7-9de5-094e9bdf2f3a}, !- Handle
  {ea2cb803-a1ee-44d0-9eeb-2431cb5c3ad1}, !- Name
  {96b13dc4-60d7-4bb4-9d66-dfe58c5ab00e}; !- HVAC Component

OS:PortList,
  {fc48a323-413e-4a14-bf3e-d87ebbc35c43}, !- Handle
  {b1a31f5e-e852-4722-87c9-bf5e1dddf52c}, !- Name
  {96b13dc4-60d7-4bb4-9d66-dfe58c5ab00e}; !- HVAC Component

OS:Sizing:Zone,
  {1c7cee9b-4d63-4ac5-8d20-17ee1e8e7f64}, !- Handle
  {96b13dc4-60d7-4bb4-9d66-dfe58c5ab00e}, !- Zone or ZoneList Name
>>>>>>> 918de987
  SupplyAirTemperature,                   !- Zone Cooling Design Supply Air Temperature Input Method
  14,                                     !- Zone Cooling Design Supply Air Temperature {C}
  11.11,                                  !- Zone Cooling Design Supply Air Temperature Difference {deltaC}
  SupplyAirTemperature,                   !- Zone Heating Design Supply Air Temperature Input Method
  40,                                     !- Zone Heating Design Supply Air Temperature {C}
  11.11,                                  !- Zone Heating Design Supply Air Temperature Difference {deltaC}
  0.0085,                                 !- Zone Cooling Design Supply Air Humidity Ratio {kg-H2O/kg-air}
  0.008,                                  !- Zone Heating Design Supply Air Humidity Ratio {kg-H2O/kg-air}
  ,                                       !- Zone Heating Sizing Factor
  ,                                       !- Zone Cooling Sizing Factor
  DesignDay,                              !- Cooling Design Air Flow Method
  ,                                       !- Cooling Design Air Flow Rate {m3/s}
  ,                                       !- Cooling Minimum Air Flow per Zone Floor Area {m3/s-m2}
  ,                                       !- Cooling Minimum Air Flow {m3/s}
  ,                                       !- Cooling Minimum Air Flow Fraction
  DesignDay,                              !- Heating Design Air Flow Method
  ,                                       !- Heating Design Air Flow Rate {m3/s}
  ,                                       !- Heating Maximum Air Flow per Zone Floor Area {m3/s-m2}
  ,                                       !- Heating Maximum Air Flow {m3/s}
  ,                                       !- Heating Maximum Air Flow Fraction
  ,                                       !- Design Zone Air Distribution Effectiveness in Cooling Mode
  ,                                       !- Design Zone Air Distribution Effectiveness in Heating Mode
  No,                                     !- Account for Dedicated Outdoor Air System
  NeutralSupplyAir,                       !- Dedicated Outdoor Air System Control Strategy
  autosize,                               !- Dedicated Outdoor Air Low Setpoint Temperature for Design {C}
  autosize;                               !- Dedicated Outdoor Air High Setpoint Temperature for Design {C}

OS:ZoneHVAC:EquipmentList,
<<<<<<< HEAD
  {6776a18c-454c-4982-8491-513bbb563870}, !- Handle
  Zone HVAC Equipment List 2,             !- Name
  {5bfc0535-00be-4713-bbdc-d82de953e3fd}; !- Thermal Zone

OS:Space,
  {2302a9fb-ac31-4e7f-872a-de810377ae92}, !- Handle
  corridor space,                         !- Name
  {273e197a-74ca-4c4f-9cc2-2a902dc84545}, !- Space Type Name
=======
  {57c3a4a1-295b-46dd-a277-adc87fb851cb}, !- Handle
  Zone HVAC Equipment List 2,             !- Name
  {96b13dc4-60d7-4bb4-9d66-dfe58c5ab00e}; !- Thermal Zone

OS:Space,
  {5f3b2cfd-dba5-49a2-aee3-5c142358b8f1}, !- Handle
  corridor space,                         !- Name
  {bfcff473-e878-422d-912c-cd073d120453}, !- Space Type Name
>>>>>>> 918de987
  ,                                       !- Default Construction Set Name
  ,                                       !- Default Schedule Set Name
  ,                                       !- Direction of Relative North {deg}
  ,                                       !- X Origin {m}
  ,                                       !- Y Origin {m}
  ,                                       !- Z Origin {m}
  ,                                       !- Building Story Name
<<<<<<< HEAD
  {5bfc0535-00be-4713-bbdc-d82de953e3fd}; !- Thermal Zone Name

OS:Surface,
  {250e16c3-1d58-4734-beb4-e0af02d6ae0a}, !- Handle
  Surface 7,                              !- Name
  Floor,                                  !- Surface Type
  ,                                       !- Construction Name
  {2302a9fb-ac31-4e7f-872a-de810377ae92}, !- Space Name
=======
  {96b13dc4-60d7-4bb4-9d66-dfe58c5ab00e}; !- Thermal Zone Name

OS:Surface,
  {2e50c9e8-0713-4fbe-aabe-f7d7505f474d}, !- Handle
  Surface 7,                              !- Name
  Floor,                                  !- Surface Type
  ,                                       !- Construction Name
  {5f3b2cfd-dba5-49a2-aee3-5c142358b8f1}, !- Space Name
>>>>>>> 918de987
  Foundation,                             !- Outside Boundary Condition
  ,                                       !- Outside Boundary Condition Object
  NoSun,                                  !- Sun Exposure
  NoWind,                                 !- Wind Exposure
  ,                                       !- View Factor to Ground
  ,                                       !- Number of Vertices
  0, 0, 0,                                !- X,Y,Z Vertex 1 {m}
  0, 1.524, 0,                            !- X,Y,Z Vertex 2 {m}
  6.46578440716979, 1.524, 0,             !- X,Y,Z Vertex 3 {m}
  6.46578440716979, 0, 0;                 !- X,Y,Z Vertex 4 {m}

OS:Surface,
<<<<<<< HEAD
  {15bb38eb-dd65-4b5f-8ab3-1ac000c4a332}, !- Handle
  Surface 8,                              !- Name
  Wall,                                   !- Surface Type
  ,                                       !- Construction Name
  {2302a9fb-ac31-4e7f-872a-de810377ae92}, !- Space Name
=======
  {9be9144e-e902-4eff-a2f2-847b75156e11}, !- Handle
  Surface 8,                              !- Name
  Wall,                                   !- Surface Type
  ,                                       !- Construction Name
  {5f3b2cfd-dba5-49a2-aee3-5c142358b8f1}, !- Space Name
>>>>>>> 918de987
  Outdoors,                               !- Outside Boundary Condition
  ,                                       !- Outside Boundary Condition Object
  SunExposed,                             !- Sun Exposure
  WindExposed,                            !- Wind Exposure
  ,                                       !- View Factor to Ground
  ,                                       !- Number of Vertices
  0, 1.524, 2.4384,                       !- X,Y,Z Vertex 1 {m}
  0, 1.524, 0,                            !- X,Y,Z Vertex 2 {m}
  0, 0, 0,                                !- X,Y,Z Vertex 3 {m}
  0, 0, 2.4384;                           !- X,Y,Z Vertex 4 {m}

OS:Surface,
<<<<<<< HEAD
  {882abeb4-148b-4264-a439-4212763741d0}, !- Handle
  Surface 9,                              !- Name
  Wall,                                   !- Surface Type
  ,                                       !- Construction Name
  {2302a9fb-ac31-4e7f-872a-de810377ae92}, !- Space Name
=======
  {dc64e6de-b0c0-4a33-b62e-52f417ddf169}, !- Handle
  Surface 9,                              !- Name
  Wall,                                   !- Surface Type
  ,                                       !- Construction Name
  {5f3b2cfd-dba5-49a2-aee3-5c142358b8f1}, !- Space Name
>>>>>>> 918de987
  Adiabatic,                              !- Outside Boundary Condition
  ,                                       !- Outside Boundary Condition Object
  NoSun,                                  !- Sun Exposure
  NoWind,                                 !- Wind Exposure
  ,                                       !- View Factor to Ground
  ,                                       !- Number of Vertices
  6.46578440716979, 1.524, 2.4384,        !- X,Y,Z Vertex 1 {m}
  6.46578440716979, 1.524, 0,             !- X,Y,Z Vertex 2 {m}
  0, 1.524, 0,                            !- X,Y,Z Vertex 3 {m}
  0, 1.524, 2.4384;                       !- X,Y,Z Vertex 4 {m}

OS:Surface,
<<<<<<< HEAD
  {774824ea-7809-4993-a721-2bdbd8ea0f5a}, !- Handle
  Surface 10,                             !- Name
  Wall,                                   !- Surface Type
  ,                                       !- Construction Name
  {2302a9fb-ac31-4e7f-872a-de810377ae92}, !- Space Name
=======
  {44163d96-32f2-45e1-830b-3d71cfeaf105}, !- Handle
  Surface 10,                             !- Name
  Wall,                                   !- Surface Type
  ,                                       !- Construction Name
  {5f3b2cfd-dba5-49a2-aee3-5c142358b8f1}, !- Space Name
>>>>>>> 918de987
  Adiabatic,                              !- Outside Boundary Condition
  ,                                       !- Outside Boundary Condition Object
  NoSun,                                  !- Sun Exposure
  NoWind,                                 !- Wind Exposure
  ,                                       !- View Factor to Ground
  ,                                       !- Number of Vertices
  6.46578440716979, 0, 2.4384,            !- X,Y,Z Vertex 1 {m}
  6.46578440716979, 0, 0,                 !- X,Y,Z Vertex 2 {m}
  6.46578440716979, 1.524, 0,             !- X,Y,Z Vertex 3 {m}
  6.46578440716979, 1.524, 2.4384;        !- X,Y,Z Vertex 4 {m}

OS:Surface,
<<<<<<< HEAD
  {ce057bff-20c2-4824-8c87-8ba908228db2}, !- Handle
  Surface 11,                             !- Name
  Wall,                                   !- Surface Type
  ,                                       !- Construction Name
  {2302a9fb-ac31-4e7f-872a-de810377ae92}, !- Space Name
=======
  {557dfce1-fa4f-4dbe-8655-0c03022cfcb5}, !- Handle
  Surface 11,                             !- Name
  Wall,                                   !- Surface Type
  ,                                       !- Construction Name
  {5f3b2cfd-dba5-49a2-aee3-5c142358b8f1}, !- Space Name
>>>>>>> 918de987
  Adiabatic,                              !- Outside Boundary Condition
  ,                                       !- Outside Boundary Condition Object
  NoSun,                                  !- Sun Exposure
  NoWind,                                 !- Wind Exposure
  ,                                       !- View Factor to Ground
  ,                                       !- Number of Vertices
  0, 0, 2.4384,                           !- X,Y,Z Vertex 1 {m}
  0, 0, 0,                                !- X,Y,Z Vertex 2 {m}
  6.46578440716979, 0, 0,                 !- X,Y,Z Vertex 3 {m}
  6.46578440716979, 0, 2.4384;            !- X,Y,Z Vertex 4 {m}

OS:Surface,
<<<<<<< HEAD
  {491f28f6-86c3-44cb-9213-d99271d6be8c}, !- Handle
  Surface 12,                             !- Name
  RoofCeiling,                            !- Surface Type
  ,                                       !- Construction Name
  {2302a9fb-ac31-4e7f-872a-de810377ae92}, !- Space Name
=======
  {c47be303-5366-47a1-ba36-4122b93e11ed}, !- Handle
  Surface 12,                             !- Name
  RoofCeiling,                            !- Surface Type
  ,                                       !- Construction Name
  {5f3b2cfd-dba5-49a2-aee3-5c142358b8f1}, !- Space Name
>>>>>>> 918de987
  Outdoors,                               !- Outside Boundary Condition
  ,                                       !- Outside Boundary Condition Object
  SunExposed,                             !- Sun Exposure
  WindExposed,                            !- Wind Exposure
  ,                                       !- View Factor to Ground
  ,                                       !- Number of Vertices
  6.46578440716979, 0, 2.4384,            !- X,Y,Z Vertex 1 {m}
  6.46578440716979, 1.524, 2.4384,        !- X,Y,Z Vertex 2 {m}
  0, 1.524, 2.4384,                       !- X,Y,Z Vertex 3 {m}
  0, 0, 2.4384;                           !- X,Y,Z Vertex 4 {m}

OS:SpaceType,
<<<<<<< HEAD
  {273e197a-74ca-4c4f-9cc2-2a902dc84545}, !- Handle
=======
  {bfcff473-e878-422d-912c-cd073d120453}, !- Handle
>>>>>>> 918de987
  Space Type 2,                           !- Name
  ,                                       !- Default Construction Set Name
  ,                                       !- Default Schedule Set Name
  ,                                       !- Group Rendering Name
  ,                                       !- Design Specification Outdoor Air Object Name
  ,                                       !- Standards Template
  ,                                       !- Standards Building Type
  corridor;                               !- Standards Space Type

OS:BuildingUnit,
<<<<<<< HEAD
  {9046cf64-8f97-408b-b9f8-6919a9a1016c}, !- Handle
=======
  {9d95c2a7-14be-43a3-a6e1-a877e9615a9b}, !- Handle
>>>>>>> 918de987
  unit 1,                                 !- Name
  ,                                       !- Rendering Color
  Residential;                            !- Building Unit Type

OS:AdditionalProperties,
<<<<<<< HEAD
  {e74ea6c5-d2c5-41cd-9a2b-e89a11d4820b}, !- Handle
  {9046cf64-8f97-408b-b9f8-6919a9a1016c}, !- Object Name
=======
  {c820d393-974e-424c-a6a0-511c396d80ef}, !- Handle
  {9d95c2a7-14be-43a3-a6e1-a877e9615a9b}, !- Object Name
>>>>>>> 918de987
  NumberOfBedrooms,                       !- Feature Name 1
  Integer,                                !- Feature Data Type 1
  3,                                      !- Feature Value 1
  NumberOfBathrooms,                      !- Feature Name 2
  Double,                                 !- Feature Data Type 2
  2,                                      !- Feature Value 2
  NumberOfOccupants,                      !- Feature Name 3
  Double,                                 !- Feature Data Type 3
  3.3900000000000001;                     !- Feature Value 3

OS:External:File,
<<<<<<< HEAD
  {383a2c39-80b1-47cb-a47b-2acc6214b877}, !- Handle
=======
  {5dd0ce95-deba-4d64-9304-5a9c324ad258}, !- Handle
>>>>>>> 918de987
  8760.csv,                               !- Name
  8760.csv;                               !- File Name

OS:Schedule:Day,
<<<<<<< HEAD
  {1ecbe945-e6fd-434f-8c98-c77caef70116}, !- Handle
=======
  {3f24fad9-efbd-473a-94e7-e49272b767b8}, !- Handle
>>>>>>> 918de987
  Schedule Day 1,                         !- Name
  ,                                       !- Schedule Type Limits Name
  ,                                       !- Interpolate to Timestep
  24,                                     !- Hour 1
  0,                                      !- Minute 1
  0;                                      !- Value Until Time 1

OS:Schedule:Day,
<<<<<<< HEAD
  {59367215-044b-49c9-9f19-6c5012b95f60}, !- Handle
=======
  {db1b5251-7736-428a-a10d-a88692879dfa}, !- Handle
>>>>>>> 918de987
  Schedule Day 2,                         !- Name
  ,                                       !- Schedule Type Limits Name
  ,                                       !- Interpolate to Timestep
  24,                                     !- Hour 1
  0,                                      !- Minute 1
  1;                                      !- Value Until Time 1

OS:Schedule:File,
<<<<<<< HEAD
  {112a44e8-4d06-4619-be00-09dc862b6222}, !- Handle
  occupants,                              !- Name
  {da44365d-dc8b-402e-9b14-ef5fca5dc665}, !- Schedule Type Limits Name
  {383a2c39-80b1-47cb-a47b-2acc6214b877}, !- External File Name
=======
  {6ecfb4ee-9b3b-4926-b1b0-84f73e97e82e}, !- Handle
  occupants,                              !- Name
  {9d7602aa-e5ba-42f9-b356-b351becd53db}, !- Schedule Type Limits Name
  {5dd0ce95-deba-4d64-9304-5a9c324ad258}, !- External File Name
>>>>>>> 918de987
  1,                                      !- Column Number
  1,                                      !- Rows to Skip at Top
  8760,                                   !- Number of Hours of Data
  ,                                       !- Column Separator
  ,                                       !- Interpolate to Timestep
  60;                                     !- Minutes per Item

OS:Schedule:Ruleset,
<<<<<<< HEAD
  {437a7525-370c-47fd-ada3-7cc81229f38a}, !- Handle
  Schedule Ruleset 1,                     !- Name
  {a2972cc5-f90b-42ca-8b42-d34b9f0d2293}, !- Schedule Type Limits Name
  {9cd99ae5-5e38-4922-9828-38328f3ef9aa}; !- Default Day Schedule Name

OS:Schedule:Day,
  {9cd99ae5-5e38-4922-9828-38328f3ef9aa}, !- Handle
  Schedule Day 3,                         !- Name
  {a2972cc5-f90b-42ca-8b42-d34b9f0d2293}, !- Schedule Type Limits Name
=======
  {0fc9fe0e-2c1b-4719-b34d-877f52c0218b}, !- Handle
  Schedule Ruleset 1,                     !- Name
  {0b2d81a7-2868-499d-af28-2e48e9830a4d}, !- Schedule Type Limits Name
  {9417e042-4ee5-437b-89a5-a5d289c0daa9}; !- Default Day Schedule Name

OS:Schedule:Day,
  {9417e042-4ee5-437b-89a5-a5d289c0daa9}, !- Handle
  Schedule Day 3,                         !- Name
  {0b2d81a7-2868-499d-af28-2e48e9830a4d}, !- Schedule Type Limits Name
>>>>>>> 918de987
  ,                                       !- Interpolate to Timestep
  24,                                     !- Hour 1
  0,                                      !- Minute 1
  112.539290946133;                       !- Value Until Time 1

OS:People:Definition,
<<<<<<< HEAD
  {10b7ee77-c771-4e16-8d58-d23e438f92c5}, !- Handle
=======
  {ee85d5bc-c74a-4ae8-b5f9-677bc0218160}, !- Handle
>>>>>>> 918de987
  res occupants|living space,             !- Name
  People,                                 !- Number of People Calculation Method
  3.39,                                   !- Number of People {people}
  ,                                       !- People per Space Floor Area {person/m2}
  ,                                       !- Space Floor Area per Person {m2/person}
  0.319734,                               !- Fraction Radiant
  0.573,                                  !- Sensible Heat Fraction
  0,                                      !- Carbon Dioxide Generation Rate {m3/s-W}
  No,                                     !- Enable ASHRAE 55 Comfort Warnings
  ZoneAveraged;                           !- Mean Radiant Temperature Calculation Type

OS:People,
<<<<<<< HEAD
  {f981416a-27d8-4157-b6d7-fed075a7c5cc}, !- Handle
  res occupants|living space,             !- Name
  {10b7ee77-c771-4e16-8d58-d23e438f92c5}, !- People Definition Name
  {ef4f509a-d784-4f75-9396-b5f35246acac}, !- Space or SpaceType Name
  {112a44e8-4d06-4619-be00-09dc862b6222}, !- Number of People Schedule Name
  {437a7525-370c-47fd-ada3-7cc81229f38a}, !- Activity Level Schedule Name
=======
  {54561354-36cf-4880-9167-cba4cb7d9a3f}, !- Handle
  res occupants|living space,             !- Name
  {ee85d5bc-c74a-4ae8-b5f9-677bc0218160}, !- People Definition Name
  {818ac54f-8e5c-4143-9770-686c68d2856b}, !- Space or SpaceType Name
  {6ecfb4ee-9b3b-4926-b1b0-84f73e97e82e}, !- Number of People Schedule Name
  {0fc9fe0e-2c1b-4719-b34d-877f52c0218b}, !- Activity Level Schedule Name
>>>>>>> 918de987
  ,                                       !- Surface Name/Angle Factor List Name
  ,                                       !- Work Efficiency Schedule Name
  ,                                       !- Clothing Insulation Schedule Name
  ,                                       !- Air Velocity Schedule Name
  1;                                      !- Multiplier

OS:ScheduleTypeLimits,
<<<<<<< HEAD
  {a2972cc5-f90b-42ca-8b42-d34b9f0d2293}, !- Handle
=======
  {0b2d81a7-2868-499d-af28-2e48e9830a4d}, !- Handle
>>>>>>> 918de987
  ActivityLevel,                          !- Name
  0,                                      !- Lower Limit Value
  ,                                       !- Upper Limit Value
  Continuous,                             !- Numeric Type
  ActivityLevel;                          !- Unit Type

OS:ScheduleTypeLimits,
<<<<<<< HEAD
  {da44365d-dc8b-402e-9b14-ef5fca5dc665}, !- Handle
=======
  {9d7602aa-e5ba-42f9-b356-b351becd53db}, !- Handle
>>>>>>> 918de987
  Fractional,                             !- Name
  0,                                      !- Lower Limit Value
  1,                                      !- Upper Limit Value
  Continuous;                             !- Numeric Type
<|MERGE_RESOLUTION|>--- conflicted
+++ resolved
@@ -1,73 +1,41 @@
 !- NOTE: Auto-generated from /test/osw_files/MF_8units_1story_SL_3Beds_2Baths_Denver.osw
 
 OS:Version,
-<<<<<<< HEAD
-  {5fdfec1b-b5ae-4228-b988-5a6de064724e}, !- Handle
+  {8e1c62bc-de30-4ad6-870c-913fbb3bc6c3}, !- Handle
   2.9.0;                                  !- Version Identifier
 
 OS:SimulationControl,
-  {1f99dc24-0d5a-44d5-91ce-bb75eecf1fd2}, !- Handle
-=======
-  {37513070-80df-4dc4-a814-f8ce50659f02}, !- Handle
-  2.9.1;                                  !- Version Identifier
-
-OS:SimulationControl,
-  {50338134-82b0-402b-bcb6-f4673922c7d8}, !- Handle
->>>>>>> 918de987
+  {960a8743-2add-4d21-94e1-77faa83a7abd}, !- Handle
   ,                                       !- Do Zone Sizing Calculation
   ,                                       !- Do System Sizing Calculation
   ,                                       !- Do Plant Sizing Calculation
   No;                                     !- Run Simulation for Sizing Periods
 
 OS:Timestep,
-<<<<<<< HEAD
-  {b526ce98-26f8-487f-8e20-5f8c3abdbf77}, !- Handle
+  {0d280e34-e9fb-4bf6-babb-2e6d492ce90d}, !- Handle
   6;                                      !- Number of Timesteps per Hour
 
 OS:ShadowCalculation,
-  {2344900d-4a08-4f99-9fd6-562855891b99}, !- Handle
-=======
-  {98ba1fdb-818f-47d1-b9d0-c8cbb96a34c0}, !- Handle
-  6;                                      !- Number of Timesteps per Hour
-
-OS:ShadowCalculation,
-  {964553d6-6cf4-4925-af7c-9b0c965aa15c}, !- Handle
->>>>>>> 918de987
+  {c0b9f11a-04df-45ee-9a92-a9702f1689d6}, !- Handle
   20,                                     !- Calculation Frequency
   200;                                    !- Maximum Figures in Shadow Overlap Calculations
 
 OS:SurfaceConvectionAlgorithm:Outside,
-<<<<<<< HEAD
-  {c1c8f434-73a4-45b8-a109-ff18a59d09d8}, !- Handle
+  {6800e651-b04b-49ed-b266-1dbeeaa4e56e}, !- Handle
   DOE-2;                                  !- Algorithm
 
 OS:SurfaceConvectionAlgorithm:Inside,
-  {26ab56ad-8dd4-4a05-9520-90c9e8ceecbe}, !- Handle
+  {d7fc7180-e571-45f5-89c9-fa021136c28e}, !- Handle
   TARP;                                   !- Algorithm
 
 OS:ZoneCapacitanceMultiplier:ResearchSpecial,
-  {75fa009b-b295-45ac-96eb-288dd44d2dc4}, !- Handle
-=======
-  {d94d6c9b-2701-476b-ab5f-6fa8b4df8539}, !- Handle
-  DOE-2;                                  !- Algorithm
-
-OS:SurfaceConvectionAlgorithm:Inside,
-  {7a7536af-5ad2-40af-94fa-a940572bb9f4}, !- Handle
-  TARP;                                   !- Algorithm
-
-OS:ZoneCapacitanceMultiplier:ResearchSpecial,
-  {d20228e3-d99e-4195-a625-07b55237dedd}, !- Handle
->>>>>>> 918de987
+  {bf7eb289-4074-4b9a-bb70-8489e1c1e289}, !- Handle
   ,                                       !- Temperature Capacity Multiplier
   15,                                     !- Humidity Capacity Multiplier
   ;                                       !- Carbon Dioxide Capacity Multiplier
 
 OS:RunPeriod,
-<<<<<<< HEAD
-  {25b79535-3bf1-4190-afc1-4d85a8150749}, !- Handle
-=======
-  {eaecc25c-1d44-4ad8-9dd6-9b0b3476e58a}, !- Handle
->>>>>>> 918de987
+  {b8b33785-ff64-4957-9c53-d45d31721955}, !- Handle
   Run Period 1,                           !- Name
   1,                                      !- Begin Month
   1,                                      !- Begin Day of Month
@@ -81,21 +49,13 @@
   ;                                       !- Number of Times Runperiod to be Repeated
 
 OS:YearDescription,
-<<<<<<< HEAD
-  {7e846690-9714-4d50-9094-70686a876945}, !- Handle
-=======
-  {bd2dd7d5-8c70-4dbd-bd31-86502eae1d51}, !- Handle
->>>>>>> 918de987
+  {927b1eb7-7344-4bc0-91dd-f24a3b3126fc}, !- Handle
   2007,                                   !- Calendar Year
   ,                                       !- Day of Week for Start Day
   ;                                       !- Is Leap Year
 
 OS:WeatherFile,
-<<<<<<< HEAD
-  {7c674e2e-b2e0-4923-9ed3-271d2bb6088a}, !- Handle
-=======
-  {6d9a9be0-c8e7-4f22-b04f-60ed2ac8cff6}, !- Handle
->>>>>>> 918de987
+  {e9b48353-a913-4612-942b-742b80ab21f0}, !- Handle
   Denver Intl Ap,                         !- City
   CO,                                     !- State Province Region
   USA,                                    !- Country
@@ -109,13 +69,8 @@
   E23378AA;                               !- Checksum
 
 OS:AdditionalProperties,
-<<<<<<< HEAD
-  {d8126d9c-ec13-4b27-9c14-2c1a725183b0}, !- Handle
-  {7c674e2e-b2e0-4923-9ed3-271d2bb6088a}, !- Object Name
-=======
-  {cd9e0e87-e7e1-4c8f-9fff-8844f9cca40c}, !- Handle
-  {6d9a9be0-c8e7-4f22-b04f-60ed2ac8cff6}, !- Object Name
->>>>>>> 918de987
+  {85b65dff-c428-4b78-9678-7d6b1df376e7}, !- Handle
+  {e9b48353-a913-4612-942b-742b80ab21f0}, !- Object Name
   EPWHeaderCity,                          !- Feature Name 1
   String,                                 !- Feature Data Type 1
   Denver Intl Ap,                         !- Feature Value 1
@@ -223,11 +178,7 @@
   84;                                     !- Feature Value 35
 
 OS:Site,
-<<<<<<< HEAD
-  {46f7e66d-484a-4529-8b08-a613745e9784}, !- Handle
-=======
-  {53a8201e-0fa9-4122-8257-38a31f7ef53d}, !- Handle
->>>>>>> 918de987
+  {9085567c-e133-4cae-bb1f-336c2b7085d9}, !- Handle
   Denver Intl Ap_CO_USA,                  !- Name
   39.83,                                  !- Latitude {deg}
   -104.65,                                !- Longitude {deg}
@@ -236,11 +187,7 @@
   ;                                       !- Terrain
 
 OS:ClimateZones,
-<<<<<<< HEAD
-  {942388b1-0ac3-4591-9bff-4d5b26a3bef5}, !- Handle
-=======
-  {296a9317-2d1e-4dab-8017-e8a26d4a2255}, !- Handle
->>>>>>> 918de987
+  {64dbe4c4-49d9-4a47-b567-cc56be93670d}, !- Handle
   ,                                       !- Active Institution
   ,                                       !- Active Year
   ,                                       !- Climate Zone Institution Name 1
@@ -253,31 +200,19 @@
   Cold;                                   !- Climate Zone Value 2
 
 OS:Site:WaterMainsTemperature,
-<<<<<<< HEAD
-  {4e7b0b98-5af5-46b8-92f8-4424450906ee}, !- Handle
-=======
-  {04f048be-4d74-4170-9daa-999c74042bca}, !- Handle
->>>>>>> 918de987
+  {118f5180-26fe-4a12-93ab-382c343f72a5}, !- Handle
   Correlation,                            !- Calculation Method
   ,                                       !- Temperature Schedule Name
   10.8753424657535,                       !- Annual Average Outdoor Air Temperature {C}
   23.1524007936508;                       !- Maximum Difference In Monthly Average Outdoor Air Temperatures {deltaC}
 
 OS:RunPeriodControl:DaylightSavingTime,
-<<<<<<< HEAD
-  {d9176151-f121-40c2-a362-4c36344d0136}, !- Handle
-=======
-  {be1eb0a7-8e5d-4dda-b2e0-a503742b47fd}, !- Handle
->>>>>>> 918de987
+  {355fe087-6e4e-45bb-8c21-047ae9c3ba07}, !- Handle
   3/12,                                   !- Start Date
   11/5;                                   !- End Date
 
 OS:Site:GroundTemperature:Deep,
-<<<<<<< HEAD
-  {f7983682-834c-4ccc-9198-388c0340f616}, !- Handle
-=======
-  {d508a822-85e0-456b-bfbb-d70e3c519bc7}, !- Handle
->>>>>>> 918de987
+  {281fef65-ddb9-4ef6-bb3c-c08da2b367d5}, !- Handle
   10.8753424657535,                       !- January Deep Ground Temperature {C}
   10.8753424657535,                       !- February Deep Ground Temperature {C}
   10.8753424657535,                       !- March Deep Ground Temperature {C}
@@ -292,11 +227,7 @@
   10.8753424657535;                       !- December Deep Ground Temperature {C}
 
 OS:Building,
-<<<<<<< HEAD
-  {6f0c5662-ef5f-4e5b-a376-345d2aa49cfd}, !- Handle
-=======
-  {aa493339-f727-4a9b-a36b-346a9c984aa9}, !- Handle
->>>>>>> 918de987
+  {b2c0c91b-4516-4c72-b87a-ee0523c6c83f}, !- Handle
   Building 1,                             !- Name
   ,                                       !- Building Sector Type
   0,                                      !- North Axis {deg}
@@ -311,13 +242,8 @@
   8;                                      !- Standards Number of Living Units
 
 OS:AdditionalProperties,
-<<<<<<< HEAD
-  {92570446-1cdf-400e-bf0c-b88a514c8c36}, !- Handle
-  {6f0c5662-ef5f-4e5b-a376-345d2aa49cfd}, !- Object Name
-=======
-  {e1296bfe-a894-4558-81dc-8a14e502a8d8}, !- Handle
-  {aa493339-f727-4a9b-a36b-346a9c984aa9}, !- Object Name
->>>>>>> 918de987
+  {4f73570c-b918-4271-8a32-47974cca329d}, !- Handle
+  {b2c0c91b-4516-4c72-b87a-ee0523c6c83f}, !- Object Name
   num_units,                              !- Feature Name 1
   Integer,                                !- Feature Data Type 1
   8,                                      !- Feature Value 1
@@ -344,11 +270,7 @@
   Double-Loaded Interior;                 !- Feature Value 8
 
 OS:ThermalZone,
-<<<<<<< HEAD
-  {4f984490-0adc-4e6a-a306-5f120e381389}, !- Handle
-=======
-  {5aff4e57-94da-4db2-b34c-b91a9449c777}, !- Handle
->>>>>>> 918de987
+  {f1f24a6a-e0a6-462e-ae6b-6f1d77ac2511}, !- Handle
   living zone,                            !- Name
   ,                                       !- Multiplier
   ,                                       !- Ceiling Height {m}
@@ -357,17 +279,10 @@
   ,                                       !- Zone Inside Convection Algorithm
   ,                                       !- Zone Outside Convection Algorithm
   ,                                       !- Zone Conditioning Equipment List Name
-<<<<<<< HEAD
-  {94c48117-7ab7-4b66-a2b0-0a8c5676949d}, !- Zone Air Inlet Port List
-  {9c13133c-ec6e-4e55-bc77-d800fae33246}, !- Zone Air Exhaust Port List
-  {4e719eff-ba3f-434f-98a6-34af09182440}, !- Zone Air Node Name
-  {e04edf55-6e88-4381-8a49-e445746fb47e}, !- Zone Return Air Port List
-=======
-  {c34cc45c-a708-4117-a387-48af7ab67455}, !- Zone Air Inlet Port List
-  {d6eb04af-8906-4ae4-9e52-57302726de39}, !- Zone Air Exhaust Port List
-  {cc8285a5-319b-4fa5-a131-f09a9efaa07c}, !- Zone Air Node Name
-  {0060d312-581d-4b17-bbb4-f4280854c2b5}, !- Zone Return Air Port List
->>>>>>> 918de987
+  {63ee8f52-3c13-4b40-8c28-22f1ad974175}, !- Zone Air Inlet Port List
+  {464ea54d-4c82-4854-8cae-3b91c6f54663}, !- Zone Air Exhaust Port List
+  {7a6addf9-2435-4cb5-9478-68b97a3ff33d}, !- Zone Air Node Name
+  {4e2d08ee-8f08-4698-ae91-2a1026f1a32f}, !- Zone Return Air Port List
   ,                                       !- Primary Daylighting Control Name
   ,                                       !- Fraction of Zone Controlled by Primary Daylighting Control
   ,                                       !- Secondary Daylighting Control Name
@@ -378,71 +293,37 @@
   No;                                     !- Use Ideal Air Loads
 
 OS:Node,
-<<<<<<< HEAD
-  {c09551e3-c64b-40ac-97ea-dba9f2852ff8}, !- Handle
+  {57088191-ed6a-4987-bdc7-f73c2eb83229}, !- Handle
   Node 1,                                 !- Name
-  {4e719eff-ba3f-434f-98a6-34af09182440}, !- Inlet Port
+  {7a6addf9-2435-4cb5-9478-68b97a3ff33d}, !- Inlet Port
   ;                                       !- Outlet Port
 
 OS:Connection,
-  {4e719eff-ba3f-434f-98a6-34af09182440}, !- Handle
-  {6d28dae5-76ff-4c8c-96f8-b3d82ad3c400}, !- Name
-  {4f984490-0adc-4e6a-a306-5f120e381389}, !- Source Object
+  {7a6addf9-2435-4cb5-9478-68b97a3ff33d}, !- Handle
+  {46a4ccab-05a2-4a11-b2fe-6dc315db96c0}, !- Name
+  {f1f24a6a-e0a6-462e-ae6b-6f1d77ac2511}, !- Source Object
   11,                                     !- Outlet Port
-  {c09551e3-c64b-40ac-97ea-dba9f2852ff8}, !- Target Object
+  {57088191-ed6a-4987-bdc7-f73c2eb83229}, !- Target Object
   2;                                      !- Inlet Port
 
 OS:PortList,
-  {94c48117-7ab7-4b66-a2b0-0a8c5676949d}, !- Handle
-  {15edd9a1-eaae-4c61-bd27-55edd4030456}, !- Name
-  {4f984490-0adc-4e6a-a306-5f120e381389}; !- HVAC Component
+  {63ee8f52-3c13-4b40-8c28-22f1ad974175}, !- Handle
+  {f82fa714-2b53-4f98-8b41-15ecc90117c1}, !- Name
+  {f1f24a6a-e0a6-462e-ae6b-6f1d77ac2511}; !- HVAC Component
 
 OS:PortList,
-  {9c13133c-ec6e-4e55-bc77-d800fae33246}, !- Handle
-  {328a6d5c-feca-4061-a969-dcaa8105c92a}, !- Name
-  {4f984490-0adc-4e6a-a306-5f120e381389}; !- HVAC Component
+  {464ea54d-4c82-4854-8cae-3b91c6f54663}, !- Handle
+  {61350e36-d527-400f-8160-487f78c3d0e4}, !- Name
+  {f1f24a6a-e0a6-462e-ae6b-6f1d77ac2511}; !- HVAC Component
 
 OS:PortList,
-  {e04edf55-6e88-4381-8a49-e445746fb47e}, !- Handle
-  {28d81103-e5e4-433e-8f7f-d2e3fb64ca66}, !- Name
-  {4f984490-0adc-4e6a-a306-5f120e381389}; !- HVAC Component
+  {4e2d08ee-8f08-4698-ae91-2a1026f1a32f}, !- Handle
+  {40c77635-579d-4fb5-89b8-a93a991bc1c7}, !- Name
+  {f1f24a6a-e0a6-462e-ae6b-6f1d77ac2511}; !- HVAC Component
 
 OS:Sizing:Zone,
-  {cdf88b04-f820-4b22-9e11-139a980402f8}, !- Handle
-  {4f984490-0adc-4e6a-a306-5f120e381389}, !- Zone or ZoneList Name
-=======
-  {08d66b2f-905c-45c4-937d-0c6ef5873a77}, !- Handle
-  Node 1,                                 !- Name
-  {cc8285a5-319b-4fa5-a131-f09a9efaa07c}, !- Inlet Port
-  ;                                       !- Outlet Port
-
-OS:Connection,
-  {cc8285a5-319b-4fa5-a131-f09a9efaa07c}, !- Handle
-  {cec11f13-1e67-44f9-befa-e9a954bc7e87}, !- Name
-  {5aff4e57-94da-4db2-b34c-b91a9449c777}, !- Source Object
-  11,                                     !- Outlet Port
-  {08d66b2f-905c-45c4-937d-0c6ef5873a77}, !- Target Object
-  2;                                      !- Inlet Port
-
-OS:PortList,
-  {c34cc45c-a708-4117-a387-48af7ab67455}, !- Handle
-  {19af3974-8a08-4d36-8d3c-dc764c39e6a5}, !- Name
-  {5aff4e57-94da-4db2-b34c-b91a9449c777}; !- HVAC Component
-
-OS:PortList,
-  {d6eb04af-8906-4ae4-9e52-57302726de39}, !- Handle
-  {a9b5df2d-e17e-4c98-ae38-832890f04a14}, !- Name
-  {5aff4e57-94da-4db2-b34c-b91a9449c777}; !- HVAC Component
-
-OS:PortList,
-  {0060d312-581d-4b17-bbb4-f4280854c2b5}, !- Handle
-  {78d01a1d-1d3a-4ae2-87eb-efa38066effa}, !- Name
-  {5aff4e57-94da-4db2-b34c-b91a9449c777}; !- HVAC Component
-
-OS:Sizing:Zone,
-  {a9be2a94-bea8-48cc-981a-912d6ac3ab21}, !- Handle
-  {5aff4e57-94da-4db2-b34c-b91a9449c777}, !- Zone or ZoneList Name
->>>>>>> 918de987
+  {ecc15be8-60ec-4194-9f5c-5a380517fd98}, !- Handle
+  {f1f24a6a-e0a6-462e-ae6b-6f1d77ac2511}, !- Zone or ZoneList Name
   SupplyAirTemperature,                   !- Zone Cooling Design Supply Air Temperature Input Method
   14,                                     !- Zone Cooling Design Supply Air Temperature {C}
   11.11,                                  !- Zone Cooling Design Supply Air Temperature Difference {deltaC}
@@ -471,25 +352,14 @@
   autosize;                               !- Dedicated Outdoor Air High Setpoint Temperature for Design {C}
 
 OS:ZoneHVAC:EquipmentList,
-<<<<<<< HEAD
-  {19dbc632-8bc5-4c73-bccd-a2b118b90bf4}, !- Handle
+  {6317f419-1c00-4cf4-95e7-10584db250ad}, !- Handle
   Zone HVAC Equipment List 1,             !- Name
-  {4f984490-0adc-4e6a-a306-5f120e381389}; !- Thermal Zone
+  {f1f24a6a-e0a6-462e-ae6b-6f1d77ac2511}; !- Thermal Zone
 
 OS:Space,
-  {ef4f509a-d784-4f75-9396-b5f35246acac}, !- Handle
+  {77cde7aa-6345-4cc8-a07f-20c235e81ea3}, !- Handle
   living space,                           !- Name
-  {a5677faa-e633-42db-aa8c-d68e377afcff}, !- Space Type Name
-=======
-  {e63aac3e-2a51-4946-b52b-424f1d2a6963}, !- Handle
-  Zone HVAC Equipment List 1,             !- Name
-  {5aff4e57-94da-4db2-b34c-b91a9449c777}; !- Thermal Zone
-
-OS:Space,
-  {818ac54f-8e5c-4143-9770-686c68d2856b}, !- Handle
-  living space,                           !- Name
-  {9c84ace0-d808-492c-b4dc-d88c073a0700}, !- Space Type Name
->>>>>>> 918de987
+  {53047882-c883-44eb-a4ac-18ba2453ab68}, !- Space Type Name
   ,                                       !- Default Construction Set Name
   ,                                       !- Default Schedule Set Name
   ,                                       !- Direction of Relative North {deg}
@@ -497,31 +367,17 @@
   ,                                       !- Y Origin {m}
   ,                                       !- Z Origin {m}
   ,                                       !- Building Story Name
-<<<<<<< HEAD
-  {4f984490-0adc-4e6a-a306-5f120e381389}, !- Thermal Zone Name
+  {f1f24a6a-e0a6-462e-ae6b-6f1d77ac2511}, !- Thermal Zone Name
   ,                                       !- Part of Total Floor Area
   ,                                       !- Design Specification Outdoor Air Object Name
-  {9046cf64-8f97-408b-b9f8-6919a9a1016c}; !- Building Unit Name
-
-OS:Surface,
-  {660766b5-fd99-4fdc-94de-38281d094c00}, !- Handle
+  {7cbf383b-4998-426f-8d11-3b7720e2a0f2}; !- Building Unit Name
+
+OS:Surface,
+  {c5cf10f8-fcdb-47b9-abf5-8b9911406d4f}, !- Handle
   Surface 1,                              !- Name
   Floor,                                  !- Surface Type
   ,                                       !- Construction Name
-  {ef4f509a-d784-4f75-9396-b5f35246acac}, !- Space Name
-=======
-  {5aff4e57-94da-4db2-b34c-b91a9449c777}, !- Thermal Zone Name
-  ,                                       !- Part of Total Floor Area
-  ,                                       !- Design Specification Outdoor Air Object Name
-  {9d95c2a7-14be-43a3-a6e1-a877e9615a9b}; !- Building Unit Name
-
-OS:Surface,
-  {f82c5758-8dab-4f41-b747-9f8caabf008d}, !- Handle
-  Surface 1,                              !- Name
-  Floor,                                  !- Surface Type
-  ,                                       !- Construction Name
-  {818ac54f-8e5c-4143-9770-686c68d2856b}, !- Space Name
->>>>>>> 918de987
+  {77cde7aa-6345-4cc8-a07f-20c235e81ea3}, !- Space Name
   Foundation,                             !- Outside Boundary Condition
   ,                                       !- Outside Boundary Condition Object
   NoSun,                                  !- Sun Exposure
@@ -534,19 +390,11 @@
   6.46578440716979, -12.9315688143396, 0; !- X,Y,Z Vertex 4 {m}
 
 OS:Surface,
-<<<<<<< HEAD
-  {c82e5891-b96e-49ca-ad30-d3c6ca508ef4}, !- Handle
+  {c52b3565-5ed9-4405-bab6-9062eacf01c4}, !- Handle
   Surface 2,                              !- Name
   Wall,                                   !- Surface Type
   ,                                       !- Construction Name
-  {ef4f509a-d784-4f75-9396-b5f35246acac}, !- Space Name
-=======
-  {56699546-9333-457a-8628-847a2f32386c}, !- Handle
-  Surface 2,                              !- Name
-  Wall,                                   !- Surface Type
-  ,                                       !- Construction Name
-  {818ac54f-8e5c-4143-9770-686c68d2856b}, !- Space Name
->>>>>>> 918de987
+  {77cde7aa-6345-4cc8-a07f-20c235e81ea3}, !- Space Name
   Outdoors,                               !- Outside Boundary Condition
   ,                                       !- Outside Boundary Condition Object
   SunExposed,                             !- Sun Exposure
@@ -559,19 +407,11 @@
   0, -12.9315688143396, 2.4384;           !- X,Y,Z Vertex 4 {m}
 
 OS:Surface,
-<<<<<<< HEAD
-  {b495359e-626e-4c68-9c44-f966a095c4a3}, !- Handle
+  {59b72e56-44f9-423d-92f6-39781cbb70e4}, !- Handle
   Surface 3,                              !- Name
   Wall,                                   !- Surface Type
   ,                                       !- Construction Name
-  {ef4f509a-d784-4f75-9396-b5f35246acac}, !- Space Name
-=======
-  {f2c1df8c-72ea-409f-a864-4967bb7c715c}, !- Handle
-  Surface 3,                              !- Name
-  Wall,                                   !- Surface Type
-  ,                                       !- Construction Name
-  {818ac54f-8e5c-4143-9770-686c68d2856b}, !- Space Name
->>>>>>> 918de987
+  {77cde7aa-6345-4cc8-a07f-20c235e81ea3}, !- Space Name
   Adiabatic,                              !- Outside Boundary Condition
   ,                                       !- Outside Boundary Condition Object
   NoSun,                                  !- Sun Exposure
@@ -584,19 +424,11 @@
   0, 0, 2.4384;                           !- X,Y,Z Vertex 4 {m}
 
 OS:Surface,
-<<<<<<< HEAD
-  {9d942a9a-77bf-4252-86e5-186e5b240681}, !- Handle
+  {757f868a-c2b3-4b77-9b75-2258296cf615}, !- Handle
   Surface 4,                              !- Name
   Wall,                                   !- Surface Type
   ,                                       !- Construction Name
-  {ef4f509a-d784-4f75-9396-b5f35246acac}, !- Space Name
-=======
-  {7b6a237c-8584-4458-a9dc-5d4b0fd49caa}, !- Handle
-  Surface 4,                              !- Name
-  Wall,                                   !- Surface Type
-  ,                                       !- Construction Name
-  {818ac54f-8e5c-4143-9770-686c68d2856b}, !- Space Name
->>>>>>> 918de987
+  {77cde7aa-6345-4cc8-a07f-20c235e81ea3}, !- Space Name
   Adiabatic,                              !- Outside Boundary Condition
   ,                                       !- Outside Boundary Condition Object
   NoSun,                                  !- Sun Exposure
@@ -609,19 +441,11 @@
   6.46578440716979, 0, 2.4384;            !- X,Y,Z Vertex 4 {m}
 
 OS:Surface,
-<<<<<<< HEAD
-  {d918d20b-0f59-417d-b627-a7cb93b4df9a}, !- Handle
+  {566dd57a-03f7-4ab7-929b-16cff5e53893}, !- Handle
   Surface 5,                              !- Name
   Wall,                                   !- Surface Type
   ,                                       !- Construction Name
-  {ef4f509a-d784-4f75-9396-b5f35246acac}, !- Space Name
-=======
-  {821f2829-7b82-4411-9a9b-2d712b918ab8}, !- Handle
-  Surface 5,                              !- Name
-  Wall,                                   !- Surface Type
-  ,                                       !- Construction Name
-  {818ac54f-8e5c-4143-9770-686c68d2856b}, !- Space Name
->>>>>>> 918de987
+  {77cde7aa-6345-4cc8-a07f-20c235e81ea3}, !- Space Name
   Outdoors,                               !- Outside Boundary Condition
   ,                                       !- Outside Boundary Condition Object
   SunExposed,                             !- Sun Exposure
@@ -634,19 +458,11 @@
   6.46578440716979, -12.9315688143396, 2.4384; !- X,Y,Z Vertex 4 {m}
 
 OS:Surface,
-<<<<<<< HEAD
-  {d1a25ef5-a01f-459e-80f0-e73c25c167a0}, !- Handle
+  {1fe46318-ed39-497e-a17a-23021f2bad85}, !- Handle
   Surface 6,                              !- Name
   RoofCeiling,                            !- Surface Type
   ,                                       !- Construction Name
-  {ef4f509a-d784-4f75-9396-b5f35246acac}, !- Space Name
-=======
-  {db539721-5b31-4d88-be06-ec6c52f2adba}, !- Handle
-  Surface 6,                              !- Name
-  RoofCeiling,                            !- Surface Type
-  ,                                       !- Construction Name
-  {818ac54f-8e5c-4143-9770-686c68d2856b}, !- Space Name
->>>>>>> 918de987
+  {77cde7aa-6345-4cc8-a07f-20c235e81ea3}, !- Space Name
   Outdoors,                               !- Outside Boundary Condition
   ,                                       !- Outside Boundary Condition Object
   SunExposed,                             !- Sun Exposure
@@ -659,11 +475,7 @@
   0, -12.9315688143396, 2.4384;           !- X,Y,Z Vertex 4 {m}
 
 OS:SpaceType,
-<<<<<<< HEAD
-  {a5677faa-e633-42db-aa8c-d68e377afcff}, !- Handle
-=======
-  {9c84ace0-d808-492c-b4dc-d88c073a0700}, !- Handle
->>>>>>> 918de987
+  {53047882-c883-44eb-a4ac-18ba2453ab68}, !- Handle
   Space Type 1,                           !- Name
   ,                                       !- Default Construction Set Name
   ,                                       !- Default Schedule Set Name
@@ -674,11 +486,7 @@
   living;                                 !- Standards Space Type
 
 OS:ThermalZone,
-<<<<<<< HEAD
-  {5bfc0535-00be-4713-bbdc-d82de953e3fd}, !- Handle
-=======
-  {96b13dc4-60d7-4bb4-9d66-dfe58c5ab00e}, !- Handle
->>>>>>> 918de987
+  {597a0639-7809-4be2-a77c-c586ac8949fe}, !- Handle
   corridor zone,                          !- Name
   ,                                       !- Multiplier
   ,                                       !- Ceiling Height {m}
@@ -687,17 +495,10 @@
   ,                                       !- Zone Inside Convection Algorithm
   ,                                       !- Zone Outside Convection Algorithm
   ,                                       !- Zone Conditioning Equipment List Name
-<<<<<<< HEAD
-  {e888c96f-6a1e-427d-85e7-818eb4f5e6da}, !- Zone Air Inlet Port List
-  {4d6892c7-9442-4ec8-a28b-7dd25e3c3d51}, !- Zone Air Exhaust Port List
-  {2a3dc592-f4c0-4805-9a88-bd03003d5ed2}, !- Zone Air Node Name
-  {f8af4018-443b-42fe-aa17-03a8d7d9407a}, !- Zone Return Air Port List
-=======
-  {66127f6b-4594-4730-8b05-4c8d249980a0}, !- Zone Air Inlet Port List
-  {24ba5c31-66f7-4de7-9de5-094e9bdf2f3a}, !- Zone Air Exhaust Port List
-  {c0a9e807-35a1-49e3-89bb-60d44afb1ada}, !- Zone Air Node Name
-  {fc48a323-413e-4a14-bf3e-d87ebbc35c43}, !- Zone Return Air Port List
->>>>>>> 918de987
+  {96a23016-f72e-41d8-b2cf-15839447eb5e}, !- Zone Air Inlet Port List
+  {5abe1938-4df6-4c01-8eca-c2719d16a598}, !- Zone Air Exhaust Port List
+  {c2a16783-4a5a-4793-9d1f-2bf17e85f855}, !- Zone Air Node Name
+  {f302f31b-c0cf-4704-8b7b-f96384fb36d6}, !- Zone Return Air Port List
   ,                                       !- Primary Daylighting Control Name
   ,                                       !- Fraction of Zone Controlled by Primary Daylighting Control
   ,                                       !- Secondary Daylighting Control Name
@@ -708,71 +509,37 @@
   No;                                     !- Use Ideal Air Loads
 
 OS:Node,
-<<<<<<< HEAD
-  {7a35facf-0277-4ad2-baff-82be9133a971}, !- Handle
+  {48dc09a2-4dc3-4329-9be6-1b6cb2712b3e}, !- Handle
   Node 2,                                 !- Name
-  {2a3dc592-f4c0-4805-9a88-bd03003d5ed2}, !- Inlet Port
+  {c2a16783-4a5a-4793-9d1f-2bf17e85f855}, !- Inlet Port
   ;                                       !- Outlet Port
 
 OS:Connection,
-  {2a3dc592-f4c0-4805-9a88-bd03003d5ed2}, !- Handle
-  {364ca476-caa0-4c1e-820c-5fc1031f3001}, !- Name
-  {5bfc0535-00be-4713-bbdc-d82de953e3fd}, !- Source Object
+  {c2a16783-4a5a-4793-9d1f-2bf17e85f855}, !- Handle
+  {123e28a5-585b-4e30-bd5e-5c7cd7c30335}, !- Name
+  {597a0639-7809-4be2-a77c-c586ac8949fe}, !- Source Object
   11,                                     !- Outlet Port
-  {7a35facf-0277-4ad2-baff-82be9133a971}, !- Target Object
+  {48dc09a2-4dc3-4329-9be6-1b6cb2712b3e}, !- Target Object
   2;                                      !- Inlet Port
 
 OS:PortList,
-  {e888c96f-6a1e-427d-85e7-818eb4f5e6da}, !- Handle
-  {74a09508-0cad-4858-9319-9df2103460c9}, !- Name
-  {5bfc0535-00be-4713-bbdc-d82de953e3fd}; !- HVAC Component
+  {96a23016-f72e-41d8-b2cf-15839447eb5e}, !- Handle
+  {7fa2739b-2870-40b4-bab4-f23638234931}, !- Name
+  {597a0639-7809-4be2-a77c-c586ac8949fe}; !- HVAC Component
 
 OS:PortList,
-  {4d6892c7-9442-4ec8-a28b-7dd25e3c3d51}, !- Handle
-  {f2e21df5-7337-4bfc-af24-1e60ffad93e5}, !- Name
-  {5bfc0535-00be-4713-bbdc-d82de953e3fd}; !- HVAC Component
+  {5abe1938-4df6-4c01-8eca-c2719d16a598}, !- Handle
+  {76d6b3e4-fca6-41d4-9b89-8d386a0d6cb5}, !- Name
+  {597a0639-7809-4be2-a77c-c586ac8949fe}; !- HVAC Component
 
 OS:PortList,
-  {f8af4018-443b-42fe-aa17-03a8d7d9407a}, !- Handle
-  {1d63f59c-71a4-4ca0-b7ba-0708c3d5d8da}, !- Name
-  {5bfc0535-00be-4713-bbdc-d82de953e3fd}; !- HVAC Component
+  {f302f31b-c0cf-4704-8b7b-f96384fb36d6}, !- Handle
+  {545646e1-4f3b-45b7-9847-551742b96246}, !- Name
+  {597a0639-7809-4be2-a77c-c586ac8949fe}; !- HVAC Component
 
 OS:Sizing:Zone,
-  {e5d74cf2-63af-4cbd-b8cf-86b456f9727d}, !- Handle
-  {5bfc0535-00be-4713-bbdc-d82de953e3fd}, !- Zone or ZoneList Name
-=======
-  {47604753-4b05-4c73-b517-f99eef648802}, !- Handle
-  Node 2,                                 !- Name
-  {c0a9e807-35a1-49e3-89bb-60d44afb1ada}, !- Inlet Port
-  ;                                       !- Outlet Port
-
-OS:Connection,
-  {c0a9e807-35a1-49e3-89bb-60d44afb1ada}, !- Handle
-  {6eeb3c4d-5afa-49fe-b5fd-9d2a9f4334f9}, !- Name
-  {96b13dc4-60d7-4bb4-9d66-dfe58c5ab00e}, !- Source Object
-  11,                                     !- Outlet Port
-  {47604753-4b05-4c73-b517-f99eef648802}, !- Target Object
-  2;                                      !- Inlet Port
-
-OS:PortList,
-  {66127f6b-4594-4730-8b05-4c8d249980a0}, !- Handle
-  {25368fe2-6195-44c3-9179-3f8ed892f95a}, !- Name
-  {96b13dc4-60d7-4bb4-9d66-dfe58c5ab00e}; !- HVAC Component
-
-OS:PortList,
-  {24ba5c31-66f7-4de7-9de5-094e9bdf2f3a}, !- Handle
-  {ea2cb803-a1ee-44d0-9eeb-2431cb5c3ad1}, !- Name
-  {96b13dc4-60d7-4bb4-9d66-dfe58c5ab00e}; !- HVAC Component
-
-OS:PortList,
-  {fc48a323-413e-4a14-bf3e-d87ebbc35c43}, !- Handle
-  {b1a31f5e-e852-4722-87c9-bf5e1dddf52c}, !- Name
-  {96b13dc4-60d7-4bb4-9d66-dfe58c5ab00e}; !- HVAC Component
-
-OS:Sizing:Zone,
-  {1c7cee9b-4d63-4ac5-8d20-17ee1e8e7f64}, !- Handle
-  {96b13dc4-60d7-4bb4-9d66-dfe58c5ab00e}, !- Zone or ZoneList Name
->>>>>>> 918de987
+  {a623ed67-7f9a-456e-a061-3557864c6db2}, !- Handle
+  {597a0639-7809-4be2-a77c-c586ac8949fe}, !- Zone or ZoneList Name
   SupplyAirTemperature,                   !- Zone Cooling Design Supply Air Temperature Input Method
   14,                                     !- Zone Cooling Design Supply Air Temperature {C}
   11.11,                                  !- Zone Cooling Design Supply Air Temperature Difference {deltaC}
@@ -801,25 +568,14 @@
   autosize;                               !- Dedicated Outdoor Air High Setpoint Temperature for Design {C}
 
 OS:ZoneHVAC:EquipmentList,
-<<<<<<< HEAD
-  {6776a18c-454c-4982-8491-513bbb563870}, !- Handle
+  {64862998-233a-47df-a4d7-fa0c518fcc53}, !- Handle
   Zone HVAC Equipment List 2,             !- Name
-  {5bfc0535-00be-4713-bbdc-d82de953e3fd}; !- Thermal Zone
+  {597a0639-7809-4be2-a77c-c586ac8949fe}; !- Thermal Zone
 
 OS:Space,
-  {2302a9fb-ac31-4e7f-872a-de810377ae92}, !- Handle
+  {7677a893-3d8a-4f2d-bec3-1c2e20adba1e}, !- Handle
   corridor space,                         !- Name
-  {273e197a-74ca-4c4f-9cc2-2a902dc84545}, !- Space Type Name
-=======
-  {57c3a4a1-295b-46dd-a277-adc87fb851cb}, !- Handle
-  Zone HVAC Equipment List 2,             !- Name
-  {96b13dc4-60d7-4bb4-9d66-dfe58c5ab00e}; !- Thermal Zone
-
-OS:Space,
-  {5f3b2cfd-dba5-49a2-aee3-5c142358b8f1}, !- Handle
-  corridor space,                         !- Name
-  {bfcff473-e878-422d-912c-cd073d120453}, !- Space Type Name
->>>>>>> 918de987
+  {eecd912f-ee17-48be-b00a-49a52f361e7b}, !- Space Type Name
   ,                                       !- Default Construction Set Name
   ,                                       !- Default Schedule Set Name
   ,                                       !- Direction of Relative North {deg}
@@ -827,25 +583,14 @@
   ,                                       !- Y Origin {m}
   ,                                       !- Z Origin {m}
   ,                                       !- Building Story Name
-<<<<<<< HEAD
-  {5bfc0535-00be-4713-bbdc-d82de953e3fd}; !- Thermal Zone Name
-
-OS:Surface,
-  {250e16c3-1d58-4734-beb4-e0af02d6ae0a}, !- Handle
+  {597a0639-7809-4be2-a77c-c586ac8949fe}; !- Thermal Zone Name
+
+OS:Surface,
+  {182f59ee-48d2-49bc-96a7-df7954f037fe}, !- Handle
   Surface 7,                              !- Name
   Floor,                                  !- Surface Type
   ,                                       !- Construction Name
-  {2302a9fb-ac31-4e7f-872a-de810377ae92}, !- Space Name
-=======
-  {96b13dc4-60d7-4bb4-9d66-dfe58c5ab00e}; !- Thermal Zone Name
-
-OS:Surface,
-  {2e50c9e8-0713-4fbe-aabe-f7d7505f474d}, !- Handle
-  Surface 7,                              !- Name
-  Floor,                                  !- Surface Type
-  ,                                       !- Construction Name
-  {5f3b2cfd-dba5-49a2-aee3-5c142358b8f1}, !- Space Name
->>>>>>> 918de987
+  {7677a893-3d8a-4f2d-bec3-1c2e20adba1e}, !- Space Name
   Foundation,                             !- Outside Boundary Condition
   ,                                       !- Outside Boundary Condition Object
   NoSun,                                  !- Sun Exposure
@@ -858,19 +603,11 @@
   6.46578440716979, 0, 0;                 !- X,Y,Z Vertex 4 {m}
 
 OS:Surface,
-<<<<<<< HEAD
-  {15bb38eb-dd65-4b5f-8ab3-1ac000c4a332}, !- Handle
+  {316c3197-852f-442f-bd1a-55675b814f21}, !- Handle
   Surface 8,                              !- Name
   Wall,                                   !- Surface Type
   ,                                       !- Construction Name
-  {2302a9fb-ac31-4e7f-872a-de810377ae92}, !- Space Name
-=======
-  {9be9144e-e902-4eff-a2f2-847b75156e11}, !- Handle
-  Surface 8,                              !- Name
-  Wall,                                   !- Surface Type
-  ,                                       !- Construction Name
-  {5f3b2cfd-dba5-49a2-aee3-5c142358b8f1}, !- Space Name
->>>>>>> 918de987
+  {7677a893-3d8a-4f2d-bec3-1c2e20adba1e}, !- Space Name
   Outdoors,                               !- Outside Boundary Condition
   ,                                       !- Outside Boundary Condition Object
   SunExposed,                             !- Sun Exposure
@@ -883,19 +620,11 @@
   0, 0, 2.4384;                           !- X,Y,Z Vertex 4 {m}
 
 OS:Surface,
-<<<<<<< HEAD
-  {882abeb4-148b-4264-a439-4212763741d0}, !- Handle
+  {16879a81-e5ac-43eb-9b87-69617eee7051}, !- Handle
   Surface 9,                              !- Name
   Wall,                                   !- Surface Type
   ,                                       !- Construction Name
-  {2302a9fb-ac31-4e7f-872a-de810377ae92}, !- Space Name
-=======
-  {dc64e6de-b0c0-4a33-b62e-52f417ddf169}, !- Handle
-  Surface 9,                              !- Name
-  Wall,                                   !- Surface Type
-  ,                                       !- Construction Name
-  {5f3b2cfd-dba5-49a2-aee3-5c142358b8f1}, !- Space Name
->>>>>>> 918de987
+  {7677a893-3d8a-4f2d-bec3-1c2e20adba1e}, !- Space Name
   Adiabatic,                              !- Outside Boundary Condition
   ,                                       !- Outside Boundary Condition Object
   NoSun,                                  !- Sun Exposure
@@ -908,19 +637,11 @@
   0, 1.524, 2.4384;                       !- X,Y,Z Vertex 4 {m}
 
 OS:Surface,
-<<<<<<< HEAD
-  {774824ea-7809-4993-a721-2bdbd8ea0f5a}, !- Handle
+  {77374bbf-16f2-42d6-a681-87266ac20941}, !- Handle
   Surface 10,                             !- Name
   Wall,                                   !- Surface Type
   ,                                       !- Construction Name
-  {2302a9fb-ac31-4e7f-872a-de810377ae92}, !- Space Name
-=======
-  {44163d96-32f2-45e1-830b-3d71cfeaf105}, !- Handle
-  Surface 10,                             !- Name
-  Wall,                                   !- Surface Type
-  ,                                       !- Construction Name
-  {5f3b2cfd-dba5-49a2-aee3-5c142358b8f1}, !- Space Name
->>>>>>> 918de987
+  {7677a893-3d8a-4f2d-bec3-1c2e20adba1e}, !- Space Name
   Adiabatic,                              !- Outside Boundary Condition
   ,                                       !- Outside Boundary Condition Object
   NoSun,                                  !- Sun Exposure
@@ -933,19 +654,11 @@
   6.46578440716979, 1.524, 2.4384;        !- X,Y,Z Vertex 4 {m}
 
 OS:Surface,
-<<<<<<< HEAD
-  {ce057bff-20c2-4824-8c87-8ba908228db2}, !- Handle
+  {7a8cb782-0f64-47b7-9680-89c54a77cef0}, !- Handle
   Surface 11,                             !- Name
   Wall,                                   !- Surface Type
   ,                                       !- Construction Name
-  {2302a9fb-ac31-4e7f-872a-de810377ae92}, !- Space Name
-=======
-  {557dfce1-fa4f-4dbe-8655-0c03022cfcb5}, !- Handle
-  Surface 11,                             !- Name
-  Wall,                                   !- Surface Type
-  ,                                       !- Construction Name
-  {5f3b2cfd-dba5-49a2-aee3-5c142358b8f1}, !- Space Name
->>>>>>> 918de987
+  {7677a893-3d8a-4f2d-bec3-1c2e20adba1e}, !- Space Name
   Adiabatic,                              !- Outside Boundary Condition
   ,                                       !- Outside Boundary Condition Object
   NoSun,                                  !- Sun Exposure
@@ -958,19 +671,11 @@
   6.46578440716979, 0, 2.4384;            !- X,Y,Z Vertex 4 {m}
 
 OS:Surface,
-<<<<<<< HEAD
-  {491f28f6-86c3-44cb-9213-d99271d6be8c}, !- Handle
+  {9810f66a-e8a0-488c-9cc3-0fa8851cb992}, !- Handle
   Surface 12,                             !- Name
   RoofCeiling,                            !- Surface Type
   ,                                       !- Construction Name
-  {2302a9fb-ac31-4e7f-872a-de810377ae92}, !- Space Name
-=======
-  {c47be303-5366-47a1-ba36-4122b93e11ed}, !- Handle
-  Surface 12,                             !- Name
-  RoofCeiling,                            !- Surface Type
-  ,                                       !- Construction Name
-  {5f3b2cfd-dba5-49a2-aee3-5c142358b8f1}, !- Space Name
->>>>>>> 918de987
+  {7677a893-3d8a-4f2d-bec3-1c2e20adba1e}, !- Space Name
   Outdoors,                               !- Outside Boundary Condition
   ,                                       !- Outside Boundary Condition Object
   SunExposed,                             !- Sun Exposure
@@ -983,11 +688,7 @@
   0, 0, 2.4384;                           !- X,Y,Z Vertex 4 {m}
 
 OS:SpaceType,
-<<<<<<< HEAD
-  {273e197a-74ca-4c4f-9cc2-2a902dc84545}, !- Handle
-=======
-  {bfcff473-e878-422d-912c-cd073d120453}, !- Handle
->>>>>>> 918de987
+  {eecd912f-ee17-48be-b00a-49a52f361e7b}, !- Handle
   Space Type 2,                           !- Name
   ,                                       !- Default Construction Set Name
   ,                                       !- Default Schedule Set Name
@@ -998,23 +699,14 @@
   corridor;                               !- Standards Space Type
 
 OS:BuildingUnit,
-<<<<<<< HEAD
-  {9046cf64-8f97-408b-b9f8-6919a9a1016c}, !- Handle
-=======
-  {9d95c2a7-14be-43a3-a6e1-a877e9615a9b}, !- Handle
->>>>>>> 918de987
+  {7cbf383b-4998-426f-8d11-3b7720e2a0f2}, !- Handle
   unit 1,                                 !- Name
   ,                                       !- Rendering Color
   Residential;                            !- Building Unit Type
 
 OS:AdditionalProperties,
-<<<<<<< HEAD
-  {e74ea6c5-d2c5-41cd-9a2b-e89a11d4820b}, !- Handle
-  {9046cf64-8f97-408b-b9f8-6919a9a1016c}, !- Object Name
-=======
-  {c820d393-974e-424c-a6a0-511c396d80ef}, !- Handle
-  {9d95c2a7-14be-43a3-a6e1-a877e9615a9b}, !- Object Name
->>>>>>> 918de987
+  {59c43365-9728-4243-91d8-3958aa8bd076}, !- Handle
+  {7cbf383b-4998-426f-8d11-3b7720e2a0f2}, !- Object Name
   NumberOfBedrooms,                       !- Feature Name 1
   Integer,                                !- Feature Data Type 1
   3,                                      !- Feature Value 1
@@ -1026,20 +718,12 @@
   3.3900000000000001;                     !- Feature Value 3
 
 OS:External:File,
-<<<<<<< HEAD
-  {383a2c39-80b1-47cb-a47b-2acc6214b877}, !- Handle
-=======
-  {5dd0ce95-deba-4d64-9304-5a9c324ad258}, !- Handle
->>>>>>> 918de987
+  {e6430db8-28fe-4a91-8f9c-d5612e87c943}, !- Handle
   8760.csv,                               !- Name
   8760.csv;                               !- File Name
 
 OS:Schedule:Day,
-<<<<<<< HEAD
-  {1ecbe945-e6fd-434f-8c98-c77caef70116}, !- Handle
-=======
-  {3f24fad9-efbd-473a-94e7-e49272b767b8}, !- Handle
->>>>>>> 918de987
+  {4ef03c71-7af8-4cbd-b872-053be4c1bc01}, !- Handle
   Schedule Day 1,                         !- Name
   ,                                       !- Schedule Type Limits Name
   ,                                       !- Interpolate to Timestep
@@ -1048,11 +732,7 @@
   0;                                      !- Value Until Time 1
 
 OS:Schedule:Day,
-<<<<<<< HEAD
-  {59367215-044b-49c9-9f19-6c5012b95f60}, !- Handle
-=======
-  {db1b5251-7736-428a-a10d-a88692879dfa}, !- Handle
->>>>>>> 918de987
+  {18d1e51e-d58c-4ec0-b1af-bda49faa5e91}, !- Handle
   Schedule Day 2,                         !- Name
   ,                                       !- Schedule Type Limits Name
   ,                                       !- Interpolate to Timestep
@@ -1061,17 +741,10 @@
   1;                                      !- Value Until Time 1
 
 OS:Schedule:File,
-<<<<<<< HEAD
-  {112a44e8-4d06-4619-be00-09dc862b6222}, !- Handle
+  {b8d69285-a191-4962-8b38-0cdec1c706b1}, !- Handle
   occupants,                              !- Name
-  {da44365d-dc8b-402e-9b14-ef5fca5dc665}, !- Schedule Type Limits Name
-  {383a2c39-80b1-47cb-a47b-2acc6214b877}, !- External File Name
-=======
-  {6ecfb4ee-9b3b-4926-b1b0-84f73e97e82e}, !- Handle
-  occupants,                              !- Name
-  {9d7602aa-e5ba-42f9-b356-b351becd53db}, !- Schedule Type Limits Name
-  {5dd0ce95-deba-4d64-9304-5a9c324ad258}, !- External File Name
->>>>>>> 918de987
+  {9b523b31-5e39-4fd6-bd66-811d4316179e}, !- Schedule Type Limits Name
+  {e6430db8-28fe-4a91-8f9c-d5612e87c943}, !- External File Name
   1,                                      !- Column Number
   1,                                      !- Rows to Skip at Top
   8760,                                   !- Number of Hours of Data
@@ -1080,38 +753,22 @@
   60;                                     !- Minutes per Item
 
 OS:Schedule:Ruleset,
-<<<<<<< HEAD
-  {437a7525-370c-47fd-ada3-7cc81229f38a}, !- Handle
+  {1e98d3c3-f80f-4f12-acd2-59b9c957ccfb}, !- Handle
   Schedule Ruleset 1,                     !- Name
-  {a2972cc5-f90b-42ca-8b42-d34b9f0d2293}, !- Schedule Type Limits Name
-  {9cd99ae5-5e38-4922-9828-38328f3ef9aa}; !- Default Day Schedule Name
+  {e738f319-6a37-47af-87a8-21185387a516}, !- Schedule Type Limits Name
+  {92b8b3e2-b901-4d11-90ad-9f898dd7bdc3}; !- Default Day Schedule Name
 
 OS:Schedule:Day,
-  {9cd99ae5-5e38-4922-9828-38328f3ef9aa}, !- Handle
+  {92b8b3e2-b901-4d11-90ad-9f898dd7bdc3}, !- Handle
   Schedule Day 3,                         !- Name
-  {a2972cc5-f90b-42ca-8b42-d34b9f0d2293}, !- Schedule Type Limits Name
-=======
-  {0fc9fe0e-2c1b-4719-b34d-877f52c0218b}, !- Handle
-  Schedule Ruleset 1,                     !- Name
-  {0b2d81a7-2868-499d-af28-2e48e9830a4d}, !- Schedule Type Limits Name
-  {9417e042-4ee5-437b-89a5-a5d289c0daa9}; !- Default Day Schedule Name
-
-OS:Schedule:Day,
-  {9417e042-4ee5-437b-89a5-a5d289c0daa9}, !- Handle
-  Schedule Day 3,                         !- Name
-  {0b2d81a7-2868-499d-af28-2e48e9830a4d}, !- Schedule Type Limits Name
->>>>>>> 918de987
+  {e738f319-6a37-47af-87a8-21185387a516}, !- Schedule Type Limits Name
   ,                                       !- Interpolate to Timestep
   24,                                     !- Hour 1
   0,                                      !- Minute 1
   112.539290946133;                       !- Value Until Time 1
 
 OS:People:Definition,
-<<<<<<< HEAD
-  {10b7ee77-c771-4e16-8d58-d23e438f92c5}, !- Handle
-=======
-  {ee85d5bc-c74a-4ae8-b5f9-677bc0218160}, !- Handle
->>>>>>> 918de987
+  {def250c8-8eb0-43d4-a326-ef65b7548a92}, !- Handle
   res occupants|living space,             !- Name
   People,                                 !- Number of People Calculation Method
   3.39,                                   !- Number of People {people}
@@ -1124,21 +781,12 @@
   ZoneAveraged;                           !- Mean Radiant Temperature Calculation Type
 
 OS:People,
-<<<<<<< HEAD
-  {f981416a-27d8-4157-b6d7-fed075a7c5cc}, !- Handle
+  {9ab95531-ff13-40c6-96cc-794e98050d8b}, !- Handle
   res occupants|living space,             !- Name
-  {10b7ee77-c771-4e16-8d58-d23e438f92c5}, !- People Definition Name
-  {ef4f509a-d784-4f75-9396-b5f35246acac}, !- Space or SpaceType Name
-  {112a44e8-4d06-4619-be00-09dc862b6222}, !- Number of People Schedule Name
-  {437a7525-370c-47fd-ada3-7cc81229f38a}, !- Activity Level Schedule Name
-=======
-  {54561354-36cf-4880-9167-cba4cb7d9a3f}, !- Handle
-  res occupants|living space,             !- Name
-  {ee85d5bc-c74a-4ae8-b5f9-677bc0218160}, !- People Definition Name
-  {818ac54f-8e5c-4143-9770-686c68d2856b}, !- Space or SpaceType Name
-  {6ecfb4ee-9b3b-4926-b1b0-84f73e97e82e}, !- Number of People Schedule Name
-  {0fc9fe0e-2c1b-4719-b34d-877f52c0218b}, !- Activity Level Schedule Name
->>>>>>> 918de987
+  {def250c8-8eb0-43d4-a326-ef65b7548a92}, !- People Definition Name
+  {77cde7aa-6345-4cc8-a07f-20c235e81ea3}, !- Space or SpaceType Name
+  {b8d69285-a191-4962-8b38-0cdec1c706b1}, !- Number of People Schedule Name
+  {1e98d3c3-f80f-4f12-acd2-59b9c957ccfb}, !- Activity Level Schedule Name
   ,                                       !- Surface Name/Angle Factor List Name
   ,                                       !- Work Efficiency Schedule Name
   ,                                       !- Clothing Insulation Schedule Name
@@ -1146,11 +794,7 @@
   1;                                      !- Multiplier
 
 OS:ScheduleTypeLimits,
-<<<<<<< HEAD
-  {a2972cc5-f90b-42ca-8b42-d34b9f0d2293}, !- Handle
-=======
-  {0b2d81a7-2868-499d-af28-2e48e9830a4d}, !- Handle
->>>>>>> 918de987
+  {e738f319-6a37-47af-87a8-21185387a516}, !- Handle
   ActivityLevel,                          !- Name
   0,                                      !- Lower Limit Value
   ,                                       !- Upper Limit Value
@@ -1158,11 +802,7 @@
   ActivityLevel;                          !- Unit Type
 
 OS:ScheduleTypeLimits,
-<<<<<<< HEAD
-  {da44365d-dc8b-402e-9b14-ef5fca5dc665}, !- Handle
-=======
-  {9d7602aa-e5ba-42f9-b356-b351becd53db}, !- Handle
->>>>>>> 918de987
+  {9b523b31-5e39-4fd6-bd66-811d4316179e}, !- Handle
   Fractional,                             !- Name
   0,                                      !- Lower Limit Value
   1,                                      !- Upper Limit Value
