--- conflicted
+++ resolved
@@ -1,53 +1,26 @@
 !- NOTE: Auto-generated from /test/osw_files/MF_8units_1story_SL_3Beds_2Baths_Denver.osw
 
 OS:Version,
-<<<<<<< HEAD
-  {7aabd883-7de2-4147-b5d0-7de0c4bcfb70}, !- Handle
-  2.9.0;                                  !- Version Identifier
-
-OS:SimulationControl,
-  {81943eba-03d6-427f-919a-fdf8d03f9ab0}, !- Handle
-=======
   {aa92ba57-919c-47d0-ba35-11cf9edb587e}, !- Handle
   2.9.0;                                  !- Version Identifier
 
 OS:SimulationControl,
   {a0247a44-feba-4195-87af-43047e6a308b}, !- Handle
->>>>>>> f57ca257
   ,                                       !- Do Zone Sizing Calculation
   ,                                       !- Do System Sizing Calculation
   ,                                       !- Do Plant Sizing Calculation
   No;                                     !- Run Simulation for Sizing Periods
 
 OS:Timestep,
-<<<<<<< HEAD
-  {5caa8c95-88e7-4423-ad8b-480abd8311c5}, !- Handle
-  6;                                      !- Number of Timesteps per Hour
-
-OS:ShadowCalculation,
-  {82a7d2fc-60f5-4c59-956d-979c27ed1812}, !- Handle
-=======
   {5a0d4c5c-d33f-4c19-882e-860a7f36b2a7}, !- Handle
   6;                                      !- Number of Timesteps per Hour
 
 OS:ShadowCalculation,
   {1cfb182e-9d24-4c79-bbd6-b5400c7f20fd}, !- Handle
->>>>>>> f57ca257
   20,                                     !- Calculation Frequency
   200;                                    !- Maximum Figures in Shadow Overlap Calculations
 
 OS:SurfaceConvectionAlgorithm:Outside,
-<<<<<<< HEAD
-  {a135bfe0-cb05-430d-aec4-4159b5de4905}, !- Handle
-  DOE-2;                                  !- Algorithm
-
-OS:SurfaceConvectionAlgorithm:Inside,
-  {a329cbf3-442e-40ae-824a-644d39c6add4}, !- Handle
-  TARP;                                   !- Algorithm
-
-OS:ZoneCapacitanceMultiplier:ResearchSpecial,
-  {2bc865c3-cad8-4845-ad0d-0e36be57b84d}, !- Handle
-=======
   {4648c7b9-4711-4656-95d4-3426c26f11e4}, !- Handle
   DOE-2;                                  !- Algorithm
 
@@ -57,17 +30,12 @@
 
 OS:ZoneCapacitanceMultiplier:ResearchSpecial,
   {73e4919f-fa87-4771-99ec-c4bed2381bd4}, !- Handle
->>>>>>> f57ca257
   ,                                       !- Temperature Capacity Multiplier
   15,                                     !- Humidity Capacity Multiplier
   ;                                       !- Carbon Dioxide Capacity Multiplier
 
 OS:RunPeriod,
-<<<<<<< HEAD
-  {7deb7843-0600-45c2-8e72-da7e4b0a5d6c}, !- Handle
-=======
   {08ad434c-4909-492c-b8b9-b44da9e3a4c7}, !- Handle
->>>>>>> f57ca257
   Run Period 1,                           !- Name
   1,                                      !- Begin Month
   1,                                      !- Begin Day of Month
@@ -81,21 +49,13 @@
   ;                                       !- Number of Times Runperiod to be Repeated
 
 OS:YearDescription,
-<<<<<<< HEAD
-  {a43d357b-198f-4800-a67e-15655d71bacd}, !- Handle
-=======
   {6a9326a0-101c-48f2-95f4-747b97cb343c}, !- Handle
->>>>>>> f57ca257
   2007,                                   !- Calendar Year
   ,                                       !- Day of Week for Start Day
   ;                                       !- Is Leap Year
 
 OS:WeatherFile,
-<<<<<<< HEAD
-  {7572316f-8eb8-4034-9484-02c33e53036a}, !- Handle
-=======
   {dd25d543-0a55-4e8e-a720-d65303ea97f3}, !- Handle
->>>>>>> f57ca257
   Denver Intl Ap,                         !- City
   CO,                                     !- State Province Region
   USA,                                    !- Country
@@ -109,13 +69,8 @@
   E23378AA;                               !- Checksum
 
 OS:AdditionalProperties,
-<<<<<<< HEAD
-  {7b9312b9-591b-4b4a-9c2a-88d9eebe1983}, !- Handle
-  {7572316f-8eb8-4034-9484-02c33e53036a}, !- Object Name
-=======
   {9be4b7c2-310f-480d-870a-59e46696a087}, !- Handle
   {dd25d543-0a55-4e8e-a720-d65303ea97f3}, !- Object Name
->>>>>>> f57ca257
   EPWHeaderCity,                          !- Feature Name 1
   String,                                 !- Feature Data Type 1
   Denver Intl Ap,                         !- Feature Value 1
@@ -223,11 +178,7 @@
   84;                                     !- Feature Value 35
 
 OS:Site,
-<<<<<<< HEAD
-  {5a0219cc-aabd-4d9c-a5e2-8af1c7a66feb}, !- Handle
-=======
   {0992d93e-8c33-4609-a363-18cfdadb0162}, !- Handle
->>>>>>> f57ca257
   Denver Intl Ap_CO_USA,                  !- Name
   39.83,                                  !- Latitude {deg}
   -104.65,                                !- Longitude {deg}
@@ -236,11 +187,7 @@
   ;                                       !- Terrain
 
 OS:ClimateZones,
-<<<<<<< HEAD
-  {042b1a4c-7fb3-4e66-a16d-abda7b1672bd}, !- Handle
-=======
   {1807ae27-7f2d-4379-9dcb-a4bbad2771e4}, !- Handle
->>>>>>> f57ca257
   ,                                       !- Active Institution
   ,                                       !- Active Year
   ,                                       !- Climate Zone Institution Name 1
@@ -253,31 +200,19 @@
   Cold;                                   !- Climate Zone Value 2
 
 OS:Site:WaterMainsTemperature,
-<<<<<<< HEAD
-  {f8c5ef98-fde9-4871-96d4-bd2c36f8e497}, !- Handle
-=======
   {4fa31745-b035-4cb2-a1a5-1f128220d4eb}, !- Handle
->>>>>>> f57ca257
   Correlation,                            !- Calculation Method
   ,                                       !- Temperature Schedule Name
   10.8753424657535,                       !- Annual Average Outdoor Air Temperature {C}
   23.1524007936508;                       !- Maximum Difference In Monthly Average Outdoor Air Temperatures {deltaC}
 
 OS:RunPeriodControl:DaylightSavingTime,
-<<<<<<< HEAD
-  {5d5aae6e-05dc-4f89-a94d-e515ae6def72}, !- Handle
-=======
   {941da2e0-7f03-435a-8a0c-8d5ec9e1d9e6}, !- Handle
->>>>>>> f57ca257
   3/12,                                   !- Start Date
   11/5;                                   !- End Date
 
 OS:Site:GroundTemperature:Deep,
-<<<<<<< HEAD
-  {74ecd14b-47bb-44da-a17b-4e9961b8fb86}, !- Handle
-=======
   {641bf78c-364c-4e94-a69f-0cf9a7412d0f}, !- Handle
->>>>>>> f57ca257
   10.8753424657535,                       !- January Deep Ground Temperature {C}
   10.8753424657535,                       !- February Deep Ground Temperature {C}
   10.8753424657535,                       !- March Deep Ground Temperature {C}
@@ -292,11 +227,7 @@
   10.8753424657535;                       !- December Deep Ground Temperature {C}
 
 OS:Building,
-<<<<<<< HEAD
-  {df8d86c1-6a0e-4090-aa77-8ab39f645a38}, !- Handle
-=======
   {9ca6ae35-46a3-4562-97a9-f4cb6f732318}, !- Handle
->>>>>>> f57ca257
   Building 1,                             !- Name
   ,                                       !- Building Sector Type
   0,                                      !- North Axis {deg}
@@ -311,13 +242,8 @@
   8;                                      !- Standards Number of Living Units
 
 OS:AdditionalProperties,
-<<<<<<< HEAD
-  {19a6bfb7-3119-40d8-9e34-9062d997aeb1}, !- Handle
-  {df8d86c1-6a0e-4090-aa77-8ab39f645a38}, !- Object Name
-=======
   {7696dd4d-07ce-4f70-88d6-dcbea85153a1}, !- Handle
   {9ca6ae35-46a3-4562-97a9-f4cb6f732318}, !- Object Name
->>>>>>> f57ca257
   num_units,                              !- Feature Name 1
   Integer,                                !- Feature Data Type 1
   8,                                      !- Feature Value 1
@@ -344,11 +270,7 @@
   Double-Loaded Interior;                 !- Feature Value 8
 
 OS:ThermalZone,
-<<<<<<< HEAD
-  {b13c2fb1-64a3-4426-9937-e825261ee5a4}, !- Handle
-=======
   {f3616b15-98ab-44da-b607-ffd76e71c1df}, !- Handle
->>>>>>> f57ca257
   living zone,                            !- Name
   ,                                       !- Multiplier
   ,                                       !- Ceiling Height {m}
@@ -357,17 +279,10 @@
   ,                                       !- Zone Inside Convection Algorithm
   ,                                       !- Zone Outside Convection Algorithm
   ,                                       !- Zone Conditioning Equipment List Name
-<<<<<<< HEAD
-  {68eb82ad-4259-44c4-a4c3-c61ea9f9ed6b}, !- Zone Air Inlet Port List
-  {90bbbf29-5405-4681-97f7-90929b1471bf}, !- Zone Air Exhaust Port List
-  {c9bc548b-5dbe-4440-8099-81a43fd2f1d8}, !- Zone Air Node Name
-  {8363ebed-3672-47fc-a1dd-1410b0588ec8}, !- Zone Return Air Port List
-=======
   {e1dd6ecb-461a-4763-a7ff-bf832288e9b5}, !- Zone Air Inlet Port List
   {1bb6df3a-569c-49cc-baee-695ef3861bbf}, !- Zone Air Exhaust Port List
   {d0a3fafa-451d-4cc1-859c-c53763f33f40}, !- Zone Air Node Name
   {54f8560d-f9bc-4e85-b0f6-6ab3bf55ef41}, !- Zone Return Air Port List
->>>>>>> f57ca257
   ,                                       !- Primary Daylighting Control Name
   ,                                       !- Fraction of Zone Controlled by Primary Daylighting Control
   ,                                       !- Secondary Daylighting Control Name
@@ -378,39 +293,6 @@
   No;                                     !- Use Ideal Air Loads
 
 OS:Node,
-<<<<<<< HEAD
-  {d1242c2f-7e9e-4e7c-90b1-8d6222ceca16}, !- Handle
-  Node 1,                                 !- Name
-  {c9bc548b-5dbe-4440-8099-81a43fd2f1d8}, !- Inlet Port
-  ;                                       !- Outlet Port
-
-OS:Connection,
-  {c9bc548b-5dbe-4440-8099-81a43fd2f1d8}, !- Handle
-  {30c295e7-f9fe-41ab-ab00-7e2a8d2e16c2}, !- Name
-  {b13c2fb1-64a3-4426-9937-e825261ee5a4}, !- Source Object
-  11,                                     !- Outlet Port
-  {d1242c2f-7e9e-4e7c-90b1-8d6222ceca16}, !- Target Object
-  2;                                      !- Inlet Port
-
-OS:PortList,
-  {68eb82ad-4259-44c4-a4c3-c61ea9f9ed6b}, !- Handle
-  {a9cd4a6f-4037-457b-a851-c34c852e3082}, !- Name
-  {b13c2fb1-64a3-4426-9937-e825261ee5a4}; !- HVAC Component
-
-OS:PortList,
-  {90bbbf29-5405-4681-97f7-90929b1471bf}, !- Handle
-  {e8e49d28-547e-40be-833c-dff50aef02d1}, !- Name
-  {b13c2fb1-64a3-4426-9937-e825261ee5a4}; !- HVAC Component
-
-OS:PortList,
-  {8363ebed-3672-47fc-a1dd-1410b0588ec8}, !- Handle
-  {5f28df45-e138-4b27-b1de-cc47e9bbd35c}, !- Name
-  {b13c2fb1-64a3-4426-9937-e825261ee5a4}; !- HVAC Component
-
-OS:Sizing:Zone,
-  {c8ab5cbe-445e-49dc-a64f-8e6fa4c4d61f}, !- Handle
-  {b13c2fb1-64a3-4426-9937-e825261ee5a4}, !- Zone or ZoneList Name
-=======
   {c9a593fa-27ff-4f53-b1f4-595e15bf4141}, !- Handle
   Node 1,                                 !- Name
   {d0a3fafa-451d-4cc1-859c-c53763f33f40}, !- Inlet Port
@@ -442,7 +324,6 @@
 OS:Sizing:Zone,
   {ff6ff655-16e5-4cf5-a516-95a9dfe8d61f}, !- Handle
   {f3616b15-98ab-44da-b607-ffd76e71c1df}, !- Zone or ZoneList Name
->>>>>>> f57ca257
   SupplyAirTemperature,                   !- Zone Cooling Design Supply Air Temperature Input Method
   14,                                     !- Zone Cooling Design Supply Air Temperature {C}
   11.11,                                  !- Zone Cooling Design Supply Air Temperature Difference {deltaC}
@@ -471,16 +352,6 @@
   autosize;                               !- Dedicated Outdoor Air High Setpoint Temperature for Design {C}
 
 OS:ZoneHVAC:EquipmentList,
-<<<<<<< HEAD
-  {497f2b4d-b235-44aa-8703-fab4bfdc7ba7}, !- Handle
-  Zone HVAC Equipment List 1,             !- Name
-  {b13c2fb1-64a3-4426-9937-e825261ee5a4}; !- Thermal Zone
-
-OS:Space,
-  {295756b5-340b-4874-80c1-d2accc2f643d}, !- Handle
-  living space,                           !- Name
-  {018f612c-5427-47a2-a0d6-87eb94435c34}, !- Space Type Name
-=======
   {9587652c-8ff2-4d60-9b57-f4edd3ecefc8}, !- Handle
   Zone HVAC Equipment List 1,             !- Name
   {f3616b15-98ab-44da-b607-ffd76e71c1df}; !- Thermal Zone
@@ -489,7 +360,6 @@
   {d44f8290-7de7-4fe4-bfa6-c9042c7882da}, !- Handle
   living space,                           !- Name
   {b1a2cc80-3317-400c-9f73-668ac044e145}, !- Space Type Name
->>>>>>> f57ca257
   ,                                       !- Default Construction Set Name
   ,                                       !- Default Schedule Set Name
   ,                                       !- Direction of Relative North {deg}
@@ -497,19 +367,6 @@
   ,                                       !- Y Origin {m}
   ,                                       !- Z Origin {m}
   ,                                       !- Building Story Name
-<<<<<<< HEAD
-  {b13c2fb1-64a3-4426-9937-e825261ee5a4}, !- Thermal Zone Name
-  ,                                       !- Part of Total Floor Area
-  ,                                       !- Design Specification Outdoor Air Object Name
-  {b703acb3-7c34-4e48-9796-ef9c49dc3c32}; !- Building Unit Name
-
-OS:Surface,
-  {cfc7cd42-1e06-4098-8048-2eb87ddeec67}, !- Handle
-  Surface 1,                              !- Name
-  Floor,                                  !- Surface Type
-  ,                                       !- Construction Name
-  {295756b5-340b-4874-80c1-d2accc2f643d}, !- Space Name
-=======
   {f3616b15-98ab-44da-b607-ffd76e71c1df}, !- Thermal Zone Name
   ,                                       !- Part of Total Floor Area
   ,                                       !- Design Specification Outdoor Air Object Name
@@ -521,7 +378,6 @@
   Floor,                                  !- Surface Type
   ,                                       !- Construction Name
   {d44f8290-7de7-4fe4-bfa6-c9042c7882da}, !- Space Name
->>>>>>> f57ca257
   Foundation,                             !- Outside Boundary Condition
   ,                                       !- Outside Boundary Condition Object
   NoSun,                                  !- Sun Exposure
@@ -534,19 +390,11 @@
   6.46578440716979, -12.9315688143396, 0; !- X,Y,Z Vertex 4 {m}
 
 OS:Surface,
-<<<<<<< HEAD
-  {6bb395ce-75bb-48cc-9753-1bfa5b66a43a}, !- Handle
-  Surface 2,                              !- Name
-  Wall,                                   !- Surface Type
-  ,                                       !- Construction Name
-  {295756b5-340b-4874-80c1-d2accc2f643d}, !- Space Name
-=======
   {39d74047-0439-49db-8b34-111568b0e579}, !- Handle
   Surface 2,                              !- Name
   Wall,                                   !- Surface Type
   ,                                       !- Construction Name
   {d44f8290-7de7-4fe4-bfa6-c9042c7882da}, !- Space Name
->>>>>>> f57ca257
   Outdoors,                               !- Outside Boundary Condition
   ,                                       !- Outside Boundary Condition Object
   SunExposed,                             !- Sun Exposure
@@ -559,19 +407,11 @@
   0, -12.9315688143396, 2.4384;           !- X,Y,Z Vertex 4 {m}
 
 OS:Surface,
-<<<<<<< HEAD
-  {b89b5689-7e80-4a37-b45c-a9007f647bff}, !- Handle
-  Surface 3,                              !- Name
-  Wall,                                   !- Surface Type
-  ,                                       !- Construction Name
-  {295756b5-340b-4874-80c1-d2accc2f643d}, !- Space Name
-=======
   {090afa0f-b346-4e75-aba3-67e24085665c}, !- Handle
   Surface 3,                              !- Name
   Wall,                                   !- Surface Type
   ,                                       !- Construction Name
   {d44f8290-7de7-4fe4-bfa6-c9042c7882da}, !- Space Name
->>>>>>> f57ca257
   Adiabatic,                              !- Outside Boundary Condition
   ,                                       !- Outside Boundary Condition Object
   NoSun,                                  !- Sun Exposure
@@ -584,19 +424,11 @@
   0, 0, 2.4384;                           !- X,Y,Z Vertex 4 {m}
 
 OS:Surface,
-<<<<<<< HEAD
-  {8ba03248-1f8e-46e0-8810-974c50d5440b}, !- Handle
-  Surface 4,                              !- Name
-  Wall,                                   !- Surface Type
-  ,                                       !- Construction Name
-  {295756b5-340b-4874-80c1-d2accc2f643d}, !- Space Name
-=======
   {a9e987b5-c6e4-4f8f-8de0-2aace7e6243f}, !- Handle
   Surface 4,                              !- Name
   Wall,                                   !- Surface Type
   ,                                       !- Construction Name
   {d44f8290-7de7-4fe4-bfa6-c9042c7882da}, !- Space Name
->>>>>>> f57ca257
   Adiabatic,                              !- Outside Boundary Condition
   ,                                       !- Outside Boundary Condition Object
   NoSun,                                  !- Sun Exposure
@@ -609,19 +441,11 @@
   6.46578440716979, 0, 2.4384;            !- X,Y,Z Vertex 4 {m}
 
 OS:Surface,
-<<<<<<< HEAD
-  {d60b3b08-5913-4b62-b36f-7ce80d31547d}, !- Handle
-  Surface 5,                              !- Name
-  Wall,                                   !- Surface Type
-  ,                                       !- Construction Name
-  {295756b5-340b-4874-80c1-d2accc2f643d}, !- Space Name
-=======
   {8e49388b-ae8a-439b-809e-ca2e45c03168}, !- Handle
   Surface 5,                              !- Name
   Wall,                                   !- Surface Type
   ,                                       !- Construction Name
   {d44f8290-7de7-4fe4-bfa6-c9042c7882da}, !- Space Name
->>>>>>> f57ca257
   Outdoors,                               !- Outside Boundary Condition
   ,                                       !- Outside Boundary Condition Object
   SunExposed,                             !- Sun Exposure
@@ -634,19 +458,11 @@
   6.46578440716979, -12.9315688143396, 2.4384; !- X,Y,Z Vertex 4 {m}
 
 OS:Surface,
-<<<<<<< HEAD
-  {4c99d4a4-fc80-4d57-b964-403189c2a438}, !- Handle
-  Surface 6,                              !- Name
-  RoofCeiling,                            !- Surface Type
-  ,                                       !- Construction Name
-  {295756b5-340b-4874-80c1-d2accc2f643d}, !- Space Name
-=======
   {18d31731-f619-4313-8405-b7300b0a4ba5}, !- Handle
   Surface 6,                              !- Name
   RoofCeiling,                            !- Surface Type
   ,                                       !- Construction Name
   {d44f8290-7de7-4fe4-bfa6-c9042c7882da}, !- Space Name
->>>>>>> f57ca257
   Outdoors,                               !- Outside Boundary Condition
   ,                                       !- Outside Boundary Condition Object
   SunExposed,                             !- Sun Exposure
@@ -659,11 +475,7 @@
   0, -12.9315688143396, 2.4384;           !- X,Y,Z Vertex 4 {m}
 
 OS:SpaceType,
-<<<<<<< HEAD
-  {018f612c-5427-47a2-a0d6-87eb94435c34}, !- Handle
-=======
   {b1a2cc80-3317-400c-9f73-668ac044e145}, !- Handle
->>>>>>> f57ca257
   Space Type 1,                           !- Name
   ,                                       !- Default Construction Set Name
   ,                                       !- Default Schedule Set Name
@@ -674,11 +486,7 @@
   living;                                 !- Standards Space Type
 
 OS:ThermalZone,
-<<<<<<< HEAD
-  {1d10ba5e-5ec2-4aa9-a58a-5492d75b78de}, !- Handle
-=======
   {051071aa-24f2-4267-8244-08539c7e360f}, !- Handle
->>>>>>> f57ca257
   corridor zone,                          !- Name
   ,                                       !- Multiplier
   ,                                       !- Ceiling Height {m}
@@ -687,17 +495,10 @@
   ,                                       !- Zone Inside Convection Algorithm
   ,                                       !- Zone Outside Convection Algorithm
   ,                                       !- Zone Conditioning Equipment List Name
-<<<<<<< HEAD
-  {5578d6ed-6bfa-426e-a1bc-f1bb08e74c40}, !- Zone Air Inlet Port List
-  {1057985d-5942-453a-bf04-ecb99edc4fd9}, !- Zone Air Exhaust Port List
-  {93b961f4-5a1d-474b-9406-2bbae2864536}, !- Zone Air Node Name
-  {0b44c9bb-9d7b-4bb2-abea-3c4e02bec4dc}, !- Zone Return Air Port List
-=======
   {e8913ff4-53f1-4437-8492-290c3ac23649}, !- Zone Air Inlet Port List
   {099ff944-fa39-4c85-bc1f-17729f018d94}, !- Zone Air Exhaust Port List
   {b6034ee7-8183-4064-bd86-527d07490133}, !- Zone Air Node Name
   {8f058e74-758a-4ec3-b1a4-fa1a0986ca2d}, !- Zone Return Air Port List
->>>>>>> f57ca257
   ,                                       !- Primary Daylighting Control Name
   ,                                       !- Fraction of Zone Controlled by Primary Daylighting Control
   ,                                       !- Secondary Daylighting Control Name
@@ -708,39 +509,6 @@
   No;                                     !- Use Ideal Air Loads
 
 OS:Node,
-<<<<<<< HEAD
-  {2a5e7cee-6407-4def-ab1d-bcbbcf8d13d1}, !- Handle
-  Node 2,                                 !- Name
-  {93b961f4-5a1d-474b-9406-2bbae2864536}, !- Inlet Port
-  ;                                       !- Outlet Port
-
-OS:Connection,
-  {93b961f4-5a1d-474b-9406-2bbae2864536}, !- Handle
-  {1d2a8615-45a3-433b-9ce5-7d334b249e00}, !- Name
-  {1d10ba5e-5ec2-4aa9-a58a-5492d75b78de}, !- Source Object
-  11,                                     !- Outlet Port
-  {2a5e7cee-6407-4def-ab1d-bcbbcf8d13d1}, !- Target Object
-  2;                                      !- Inlet Port
-
-OS:PortList,
-  {5578d6ed-6bfa-426e-a1bc-f1bb08e74c40}, !- Handle
-  {c27fd68a-7b23-4971-a301-084ae6737d25}, !- Name
-  {1d10ba5e-5ec2-4aa9-a58a-5492d75b78de}; !- HVAC Component
-
-OS:PortList,
-  {1057985d-5942-453a-bf04-ecb99edc4fd9}, !- Handle
-  {7538f398-326c-44d3-a5b3-25d13dc1f00f}, !- Name
-  {1d10ba5e-5ec2-4aa9-a58a-5492d75b78de}; !- HVAC Component
-
-OS:PortList,
-  {0b44c9bb-9d7b-4bb2-abea-3c4e02bec4dc}, !- Handle
-  {1c4e07a4-c73f-4f8c-9e78-54d896b989f7}, !- Name
-  {1d10ba5e-5ec2-4aa9-a58a-5492d75b78de}; !- HVAC Component
-
-OS:Sizing:Zone,
-  {63037260-437b-4f8f-9e3b-a2e73c405b4d}, !- Handle
-  {1d10ba5e-5ec2-4aa9-a58a-5492d75b78de}, !- Zone or ZoneList Name
-=======
   {3a5dbd26-01fe-47f1-a828-572d87e015ab}, !- Handle
   Node 2,                                 !- Name
   {b6034ee7-8183-4064-bd86-527d07490133}, !- Inlet Port
@@ -772,7 +540,6 @@
 OS:Sizing:Zone,
   {abd1c057-0b08-472c-9cdb-0067194ea65c}, !- Handle
   {051071aa-24f2-4267-8244-08539c7e360f}, !- Zone or ZoneList Name
->>>>>>> f57ca257
   SupplyAirTemperature,                   !- Zone Cooling Design Supply Air Temperature Input Method
   14,                                     !- Zone Cooling Design Supply Air Temperature {C}
   11.11,                                  !- Zone Cooling Design Supply Air Temperature Difference {deltaC}
@@ -801,16 +568,6 @@
   autosize;                               !- Dedicated Outdoor Air High Setpoint Temperature for Design {C}
 
 OS:ZoneHVAC:EquipmentList,
-<<<<<<< HEAD
-  {fbfd1e8d-5ef1-448e-b1a3-a60e9109eddc}, !- Handle
-  Zone HVAC Equipment List 2,             !- Name
-  {1d10ba5e-5ec2-4aa9-a58a-5492d75b78de}; !- Thermal Zone
-
-OS:Space,
-  {72415c53-4082-4f18-9b0f-9614784f990b}, !- Handle
-  corridor space,                         !- Name
-  {4d99e6fd-a131-49df-a98f-ec9f7a5838b5}, !- Space Type Name
-=======
   {b722f75b-93b4-445e-a99f-a4d2ec1f788a}, !- Handle
   Zone HVAC Equipment List 2,             !- Name
   {051071aa-24f2-4267-8244-08539c7e360f}; !- Thermal Zone
@@ -819,7 +576,6 @@
   {18f07928-441d-406a-b926-4774c2ab819c}, !- Handle
   corridor space,                         !- Name
   {8b211b0b-e09a-49df-adf3-49565be7809d}, !- Space Type Name
->>>>>>> f57ca257
   ,                                       !- Default Construction Set Name
   ,                                       !- Default Schedule Set Name
   ,                                       !- Direction of Relative North {deg}
@@ -827,16 +583,6 @@
   ,                                       !- Y Origin {m}
   ,                                       !- Z Origin {m}
   ,                                       !- Building Story Name
-<<<<<<< HEAD
-  {1d10ba5e-5ec2-4aa9-a58a-5492d75b78de}; !- Thermal Zone Name
-
-OS:Surface,
-  {80fdb4fe-52c3-4a1f-bf76-e60fc0bffce9}, !- Handle
-  Surface 7,                              !- Name
-  Floor,                                  !- Surface Type
-  ,                                       !- Construction Name
-  {72415c53-4082-4f18-9b0f-9614784f990b}, !- Space Name
-=======
   {051071aa-24f2-4267-8244-08539c7e360f}; !- Thermal Zone Name
 
 OS:Surface,
@@ -845,7 +591,6 @@
   Floor,                                  !- Surface Type
   ,                                       !- Construction Name
   {18f07928-441d-406a-b926-4774c2ab819c}, !- Space Name
->>>>>>> f57ca257
   Foundation,                             !- Outside Boundary Condition
   ,                                       !- Outside Boundary Condition Object
   NoSun,                                  !- Sun Exposure
@@ -858,19 +603,11 @@
   6.46578440716979, 0, 0;                 !- X,Y,Z Vertex 4 {m}
 
 OS:Surface,
-<<<<<<< HEAD
-  {76bff490-632c-4ea7-9832-39b484520ec2}, !- Handle
-  Surface 8,                              !- Name
-  Wall,                                   !- Surface Type
-  ,                                       !- Construction Name
-  {72415c53-4082-4f18-9b0f-9614784f990b}, !- Space Name
-=======
   {9195da93-dffb-4694-85ef-c49db73cfe84}, !- Handle
   Surface 8,                              !- Name
   Wall,                                   !- Surface Type
   ,                                       !- Construction Name
   {18f07928-441d-406a-b926-4774c2ab819c}, !- Space Name
->>>>>>> f57ca257
   Outdoors,                               !- Outside Boundary Condition
   ,                                       !- Outside Boundary Condition Object
   SunExposed,                             !- Sun Exposure
@@ -883,19 +620,11 @@
   0, 0, 2.4384;                           !- X,Y,Z Vertex 4 {m}
 
 OS:Surface,
-<<<<<<< HEAD
-  {29a193e4-e137-47d1-953f-31c939d6cf9b}, !- Handle
-  Surface 9,                              !- Name
-  Wall,                                   !- Surface Type
-  ,                                       !- Construction Name
-  {72415c53-4082-4f18-9b0f-9614784f990b}, !- Space Name
-=======
   {f16e4aa1-a222-4a3d-a0ee-3788a16a8d9f}, !- Handle
   Surface 9,                              !- Name
   Wall,                                   !- Surface Type
   ,                                       !- Construction Name
   {18f07928-441d-406a-b926-4774c2ab819c}, !- Space Name
->>>>>>> f57ca257
   Adiabatic,                              !- Outside Boundary Condition
   ,                                       !- Outside Boundary Condition Object
   NoSun,                                  !- Sun Exposure
@@ -908,19 +637,11 @@
   0, 1.524, 2.4384;                       !- X,Y,Z Vertex 4 {m}
 
 OS:Surface,
-<<<<<<< HEAD
-  {65ef17d1-8850-4848-b12f-1eca653bb907}, !- Handle
-  Surface 10,                             !- Name
-  Wall,                                   !- Surface Type
-  ,                                       !- Construction Name
-  {72415c53-4082-4f18-9b0f-9614784f990b}, !- Space Name
-=======
   {8d3afde9-5e11-49ca-afe0-949675680968}, !- Handle
   Surface 10,                             !- Name
   Wall,                                   !- Surface Type
   ,                                       !- Construction Name
   {18f07928-441d-406a-b926-4774c2ab819c}, !- Space Name
->>>>>>> f57ca257
   Adiabatic,                              !- Outside Boundary Condition
   ,                                       !- Outside Boundary Condition Object
   NoSun,                                  !- Sun Exposure
@@ -933,19 +654,11 @@
   6.46578440716979, 1.524, 2.4384;        !- X,Y,Z Vertex 4 {m}
 
 OS:Surface,
-<<<<<<< HEAD
-  {989c6000-aae5-441c-b5fe-9b5239af5215}, !- Handle
-  Surface 11,                             !- Name
-  Wall,                                   !- Surface Type
-  ,                                       !- Construction Name
-  {72415c53-4082-4f18-9b0f-9614784f990b}, !- Space Name
-=======
   {f55961d4-958c-48ee-a632-8df442fdde44}, !- Handle
   Surface 11,                             !- Name
   Wall,                                   !- Surface Type
   ,                                       !- Construction Name
   {18f07928-441d-406a-b926-4774c2ab819c}, !- Space Name
->>>>>>> f57ca257
   Adiabatic,                              !- Outside Boundary Condition
   ,                                       !- Outside Boundary Condition Object
   NoSun,                                  !- Sun Exposure
@@ -958,19 +671,11 @@
   6.46578440716979, 0, 2.4384;            !- X,Y,Z Vertex 4 {m}
 
 OS:Surface,
-<<<<<<< HEAD
-  {dc096fec-ef7d-492d-9b99-85c88a3b370a}, !- Handle
-  Surface 12,                             !- Name
-  RoofCeiling,                            !- Surface Type
-  ,                                       !- Construction Name
-  {72415c53-4082-4f18-9b0f-9614784f990b}, !- Space Name
-=======
   {8d54adf5-f971-4eb8-92da-5cc2c1cf2758}, !- Handle
   Surface 12,                             !- Name
   RoofCeiling,                            !- Surface Type
   ,                                       !- Construction Name
   {18f07928-441d-406a-b926-4774c2ab819c}, !- Space Name
->>>>>>> f57ca257
   Outdoors,                               !- Outside Boundary Condition
   ,                                       !- Outside Boundary Condition Object
   SunExposed,                             !- Sun Exposure
@@ -983,11 +688,7 @@
   0, 0, 2.4384;                           !- X,Y,Z Vertex 4 {m}
 
 OS:SpaceType,
-<<<<<<< HEAD
-  {4d99e6fd-a131-49df-a98f-ec9f7a5838b5}, !- Handle
-=======
   {8b211b0b-e09a-49df-adf3-49565be7809d}, !- Handle
->>>>>>> f57ca257
   Space Type 2,                           !- Name
   ,                                       !- Default Construction Set Name
   ,                                       !- Default Schedule Set Name
@@ -998,23 +699,14 @@
   corridor;                               !- Standards Space Type
 
 OS:BuildingUnit,
-<<<<<<< HEAD
-  {b703acb3-7c34-4e48-9796-ef9c49dc3c32}, !- Handle
-=======
   {1b3d60f6-97fe-4a82-8f21-3d5bd438dc12}, !- Handle
->>>>>>> f57ca257
   unit 1,                                 !- Name
   ,                                       !- Rendering Color
   Residential;                            !- Building Unit Type
 
 OS:AdditionalProperties,
-<<<<<<< HEAD
-  {9c125644-22be-4f91-94f1-0ee4490db757}, !- Handle
-  {b703acb3-7c34-4e48-9796-ef9c49dc3c32}, !- Object Name
-=======
   {7201871a-348d-4e2f-af19-fe840ff792f6}, !- Handle
   {1b3d60f6-97fe-4a82-8f21-3d5bd438dc12}, !- Object Name
->>>>>>> f57ca257
   NumberOfBedrooms,                       !- Feature Name 1
   Integer,                                !- Feature Data Type 1
   3,                                      !- Feature Value 1
@@ -1026,20 +718,12 @@
   3.3900000000000001;                     !- Feature Value 3
 
 OS:External:File,
-<<<<<<< HEAD
-  {00911f24-acdd-42b1-ba30-63c13604ac8d}, !- Handle
-=======
   {0244c2da-cd5a-456b-9f0b-d9679e1e77ee}, !- Handle
->>>>>>> f57ca257
   8760.csv,                               !- Name
   8760.csv;                               !- File Name
 
 OS:Schedule:Day,
-<<<<<<< HEAD
-  {b10cac71-3ba9-40ec-ae38-191e089ce230}, !- Handle
-=======
   {0905234e-023e-4c92-8762-38ae97e25a70}, !- Handle
->>>>>>> f57ca257
   Schedule Day 1,                         !- Name
   ,                                       !- Schedule Type Limits Name
   ,                                       !- Interpolate to Timestep
@@ -1048,11 +732,7 @@
   0;                                      !- Value Until Time 1
 
 OS:Schedule:Day,
-<<<<<<< HEAD
-  {43fc7995-462b-4f48-8a5b-34b424e27130}, !- Handle
-=======
   {c2d015db-cf09-4044-b6d2-cdd245436789}, !- Handle
->>>>>>> f57ca257
   Schedule Day 2,                         !- Name
   ,                                       !- Schedule Type Limits Name
   ,                                       !- Interpolate to Timestep
@@ -1061,17 +741,10 @@
   1;                                      !- Value Until Time 1
 
 OS:Schedule:File,
-<<<<<<< HEAD
-  {2df170eb-1324-4990-b3c8-cde7382a214c}, !- Handle
-  occupants,                              !- Name
-  {0ab71aac-3f55-4b56-b39c-cd9f3e72ff94}, !- Schedule Type Limits Name
-  {00911f24-acdd-42b1-ba30-63c13604ac8d}, !- External File Name
-=======
   {d3422eda-cf54-4381-a4b7-8bdac13104ec}, !- Handle
   occupants,                              !- Name
   {9f93b9e7-af51-4f46-8663-ed171d8cfafa}, !- Schedule Type Limits Name
   {0244c2da-cd5a-456b-9f0b-d9679e1e77ee}, !- External File Name
->>>>>>> f57ca257
   1,                                      !- Column Number
   1,                                      !- Rows to Skip at Top
   8760,                                   !- Number of Hours of Data
@@ -1080,17 +753,6 @@
   60;                                     !- Minutes per Item
 
 OS:Schedule:Ruleset,
-<<<<<<< HEAD
-  {cfdf83ea-d43e-4607-acff-ffd62b6e3647}, !- Handle
-  Schedule Ruleset 1,                     !- Name
-  {5d534545-f9f3-4b5c-843f-17d6ce8d6b85}, !- Schedule Type Limits Name
-  {264e0fdd-f8c1-4026-a534-f26290d829fc}; !- Default Day Schedule Name
-
-OS:Schedule:Day,
-  {264e0fdd-f8c1-4026-a534-f26290d829fc}, !- Handle
-  Schedule Day 3,                         !- Name
-  {5d534545-f9f3-4b5c-843f-17d6ce8d6b85}, !- Schedule Type Limits Name
-=======
   {9e3dbc57-dbe8-4801-b03b-bda4da79e473}, !- Handle
   Schedule Ruleset 1,                     !- Name
   {21275e91-cd44-4794-8b5f-14b9e89cef9e}, !- Schedule Type Limits Name
@@ -1100,18 +762,13 @@
   {72666539-e045-47cb-a18d-0465a892baca}, !- Handle
   Schedule Day 3,                         !- Name
   {21275e91-cd44-4794-8b5f-14b9e89cef9e}, !- Schedule Type Limits Name
->>>>>>> f57ca257
   ,                                       !- Interpolate to Timestep
   24,                                     !- Hour 1
   0,                                      !- Minute 1
   112.539290946133;                       !- Value Until Time 1
 
 OS:People:Definition,
-<<<<<<< HEAD
-  {c8187aeb-d47d-43ee-9fe3-ca0db0fe501c}, !- Handle
-=======
   {25112fcc-51ba-468d-8b55-8197c758ddf8}, !- Handle
->>>>>>> f57ca257
   res occupants|living space,             !- Name
   People,                                 !- Number of People Calculation Method
   3.39,                                   !- Number of People {people}
@@ -1124,21 +781,12 @@
   ZoneAveraged;                           !- Mean Radiant Temperature Calculation Type
 
 OS:People,
-<<<<<<< HEAD
-  {d3eedbf8-7130-467d-a23c-7d188610043f}, !- Handle
-  res occupants|living space,             !- Name
-  {c8187aeb-d47d-43ee-9fe3-ca0db0fe501c}, !- People Definition Name
-  {295756b5-340b-4874-80c1-d2accc2f643d}, !- Space or SpaceType Name
-  {2df170eb-1324-4990-b3c8-cde7382a214c}, !- Number of People Schedule Name
-  {cfdf83ea-d43e-4607-acff-ffd62b6e3647}, !- Activity Level Schedule Name
-=======
   {5fd797c7-fcc2-4990-80aa-75af93e3aa88}, !- Handle
   res occupants|living space,             !- Name
   {25112fcc-51ba-468d-8b55-8197c758ddf8}, !- People Definition Name
   {d44f8290-7de7-4fe4-bfa6-c9042c7882da}, !- Space or SpaceType Name
   {d3422eda-cf54-4381-a4b7-8bdac13104ec}, !- Number of People Schedule Name
   {9e3dbc57-dbe8-4801-b03b-bda4da79e473}, !- Activity Level Schedule Name
->>>>>>> f57ca257
   ,                                       !- Surface Name/Angle Factor List Name
   ,                                       !- Work Efficiency Schedule Name
   ,                                       !- Clothing Insulation Schedule Name
@@ -1146,11 +794,7 @@
   1;                                      !- Multiplier
 
 OS:ScheduleTypeLimits,
-<<<<<<< HEAD
-  {5d534545-f9f3-4b5c-843f-17d6ce8d6b85}, !- Handle
-=======
   {21275e91-cd44-4794-8b5f-14b9e89cef9e}, !- Handle
->>>>>>> f57ca257
   ActivityLevel,                          !- Name
   0,                                      !- Lower Limit Value
   ,                                       !- Upper Limit Value
@@ -1158,11 +802,7 @@
   ActivityLevel;                          !- Unit Type
 
 OS:ScheduleTypeLimits,
-<<<<<<< HEAD
-  {0ab71aac-3f55-4b56-b39c-cd9f3e72ff94}, !- Handle
-=======
   {9f93b9e7-af51-4f46-8663-ed171d8cfafa}, !- Handle
->>>>>>> f57ca257
   Fractional,                             !- Name
   0,                                      !- Lower Limit Value
   1,                                      !- Upper Limit Value
