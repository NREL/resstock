!- NOTE: Auto-generated from /test/osw_files/MF_8units_1story_SL_3Beds_2Baths_Denver.osw

OS:Version,
<<<<<<< HEAD
  {8e1c62bc-de30-4ad6-870c-913fbb3bc6c3}, !- Handle
  2.9.0;                                  !- Version Identifier

OS:SimulationControl,
  {960a8743-2add-4d21-94e1-77faa83a7abd}, !- Handle
=======
  {526f9666-d3ec-4c68-8774-70ed4cacc9e5}, !- Handle
  3.2.1;                                  !- Version Identifier

OS:SimulationControl,
  {a8c1a42a-5a87-4368-a5e2-d0c509961cc1}, !- Handle
>>>>>>> ecc00d0a
  ,                                       !- Do Zone Sizing Calculation
  ,                                       !- Do System Sizing Calculation
  ,                                       !- Do Plant Sizing Calculation
  No;                                     !- Run Simulation for Sizing Periods

OS:Timestep,
<<<<<<< HEAD
  {0d280e34-e9fb-4bf6-babb-2e6d492ce90d}, !- Handle
  6;                                      !- Number of Timesteps per Hour

OS:ShadowCalculation,
  {c0b9f11a-04df-45ee-9a92-a9702f1689d6}, !- Handle
  20,                                     !- Calculation Frequency
  200;                                    !- Maximum Figures in Shadow Overlap Calculations

OS:SurfaceConvectionAlgorithm:Outside,
  {6800e651-b04b-49ed-b266-1dbeeaa4e56e}, !- Handle
  DOE-2;                                  !- Algorithm

OS:SurfaceConvectionAlgorithm:Inside,
  {d7fc7180-e571-45f5-89c9-fa021136c28e}, !- Handle
  TARP;                                   !- Algorithm

OS:ZoneCapacitanceMultiplier:ResearchSpecial,
  {bf7eb289-4074-4b9a-bb70-8489e1c1e289}, !- Handle
=======
  {f0e6a6cc-c3ae-4b8a-ac4e-3eec8493ed53}, !- Handle
  6;                                      !- Number of Timesteps per Hour

OS:ShadowCalculation,
  {428daf74-a824-4a3e-832a-b8c054f06c19}, !- Handle
  PolygonClipping,                        !- Shading Calculation Method
  ,                                       !- Shading Calculation Update Frequency Method
  20,                                     !- Shading Calculation Update Frequency
  200,                                    !- Maximum Figures in Shadow Overlap Calculations
  ,                                       !- Polygon Clipping Algorithm
  512,                                    !- Pixel Counting Resolution
  DetailedSkyDiffuseModeling,             !- Sky Diffuse Modeling Algorithm
  No,                                     !- Output External Shading Calculation Results
  No,                                     !- Disable Self-Shading Within Shading Zone Groups
  No;                                     !- Disable Self-Shading From Shading Zone Groups to Other Zones

OS:SurfaceConvectionAlgorithm:Outside,
  {3180253f-b34d-481a-ac8f-ea52ddfdc3c3}, !- Handle
  DOE-2;                                  !- Algorithm

OS:SurfaceConvectionAlgorithm:Inside,
  {fd97e71a-955e-4a63-9e1d-7320835dc178}, !- Handle
  TARP;                                   !- Algorithm

OS:ZoneCapacitanceMultiplier:ResearchSpecial,
  {14e1d45e-2324-4496-a2a3-45fbfcd7cb60}, !- Handle
>>>>>>> ecc00d0a
  ,                                       !- Temperature Capacity Multiplier
  15,                                     !- Humidity Capacity Multiplier
  ;                                       !- Carbon Dioxide Capacity Multiplier

OS:RunPeriod,
<<<<<<< HEAD
  {b8b33785-ff64-4957-9c53-d45d31721955}, !- Handle
=======
  {74cd95e7-08fe-49b0-a420-cffeb03d3288}, !- Handle
>>>>>>> ecc00d0a
  Run Period 1,                           !- Name
  1,                                      !- Begin Month
  1,                                      !- Begin Day of Month
  12,                                     !- End Month
  31,                                     !- End Day of Month
  ,                                       !- Use Weather File Holidays and Special Days
  ,                                       !- Use Weather File Daylight Saving Period
  ,                                       !- Apply Weekend Holiday Rule
  ,                                       !- Use Weather File Rain Indicators
  ,                                       !- Use Weather File Snow Indicators
  ;                                       !- Number of Times Runperiod to be Repeated

OS:YearDescription,
<<<<<<< HEAD
  {927b1eb7-7344-4bc0-91dd-f24a3b3126fc}, !- Handle
=======
  {1a2c092c-7442-4a72-9f20-4546aba25eee}, !- Handle
>>>>>>> ecc00d0a
  2007,                                   !- Calendar Year
  ,                                       !- Day of Week for Start Day
  ;                                       !- Is Leap Year

OS:WeatherFile,
<<<<<<< HEAD
  {e9b48353-a913-4612-942b-742b80ab21f0}, !- Handle
=======
  {6f38538f-0a93-4fff-ba0f-ca740f3ac5fa}, !- Handle
>>>>>>> ecc00d0a
  Denver Intl Ap,                         !- City
  CO,                                     !- State Province Region
  USA,                                    !- Country
  TMY3,                                   !- Data Source
  725650,                                 !- WMO Number
  39.83,                                  !- Latitude {deg}
  -104.65,                                !- Longitude {deg}
  -7,                                     !- Time Zone {hr}
  1650,                                   !- Elevation {m}
  /mnt/c/git/resstock/resources/measures/HPXMLtoOpenStudio/weather/USA_CO_Denver.Intl.AP.725650_TMY3.epw, !- Url
  E23378AA;                               !- Checksum

OS:AdditionalProperties,
<<<<<<< HEAD
  {85b65dff-c428-4b78-9678-7d6b1df376e7}, !- Handle
  {e9b48353-a913-4612-942b-742b80ab21f0}, !- Object Name
=======
  {375e4295-c2c9-409f-bf05-53bc588efb9d}, !- Handle
  {6f38538f-0a93-4fff-ba0f-ca740f3ac5fa}, !- Object Name
>>>>>>> ecc00d0a
  EPWHeaderCity,                          !- Feature Name 1
  String,                                 !- Feature Data Type 1
  Denver Intl Ap,                         !- Feature Value 1
  EPWHeaderState,                         !- Feature Name 2
  String,                                 !- Feature Data Type 2
  CO,                                     !- Feature Value 2
  EPWHeaderCountry,                       !- Feature Name 3
  String,                                 !- Feature Data Type 3
  USA,                                    !- Feature Value 3
  EPWHeaderDataSource,                    !- Feature Name 4
  String,                                 !- Feature Data Type 4
  TMY3,                                   !- Feature Value 4
  EPWHeaderStation,                       !- Feature Name 5
  String,                                 !- Feature Data Type 5
  725650,                                 !- Feature Value 5
  EPWHeaderLatitude,                      !- Feature Name 6
  Double,                                 !- Feature Data Type 6
  39.829999999999998,                     !- Feature Value 6
  EPWHeaderLongitude,                     !- Feature Name 7
  Double,                                 !- Feature Data Type 7
  -104.65000000000001,                    !- Feature Value 7
  EPWHeaderTimezone,                      !- Feature Name 8
  Double,                                 !- Feature Data Type 8
  -7,                                     !- Feature Value 8
  EPWHeaderAltitude,                      !- Feature Name 9
  Double,                                 !- Feature Data Type 9
  5413.3858267716532,                     !- Feature Value 9
  EPWHeaderLocalPressure,                 !- Feature Name 10
  Double,                                 !- Feature Data Type 10
  0.81937567683596546,                    !- Feature Value 10
  EPWHeaderRecordsPerHour,                !- Feature Name 11
  Double,                                 !- Feature Data Type 11
  0,                                      !- Feature Value 11
  EPWDataAnnualAvgDrybulb,                !- Feature Name 12
  Double,                                 !- Feature Data Type 12
  51.575616438356228,                     !- Feature Value 12
  EPWDataAnnualMinDrybulb,                !- Feature Name 13
  Double,                                 !- Feature Data Type 13
  -2.9200000000000017,                    !- Feature Value 13
  EPWDataAnnualMaxDrybulb,                !- Feature Name 14
  Double,                                 !- Feature Data Type 14
  104,                                    !- Feature Value 14
  EPWDataCDD50F,                          !- Feature Name 15
  Double,                                 !- Feature Data Type 15
  3072.2925000000005,                     !- Feature Value 15
  EPWDataCDD65F,                          !- Feature Name 16
  Double,                                 !- Feature Data Type 16
  883.62000000000035,                     !- Feature Value 16
  EPWDataHDD50F,                          !- Feature Name 17
  Double,                                 !- Feature Data Type 17
  2497.1925000000001,                     !- Feature Value 17
  EPWDataHDD65F,                          !- Feature Name 18
  Double,                                 !- Feature Data Type 18
  5783.5200000000013,                     !- Feature Value 18
  EPWDataAnnualAvgWindspeed,              !- Feature Name 19
  Double,                                 !- Feature Data Type 19
  3.9165296803649667,                     !- Feature Value 19
  EPWDataMonthlyAvgDrybulbs,              !- Feature Name 20
  String,                                 !- Feature Data Type 20
  33.4191935483871&#4431.90142857142857&#4443.02620967741937&#4442.48624999999999&#4459.877741935483854&#4473.57574999999997&#4472.07975806451608&#4472.70008064516134&#4466.49200000000006&#4450.079112903225806&#4437.218250000000005&#4434.582177419354835, !- Feature Value 20
  EPWDataGroundMonthlyTemps,              !- Feature Name 21
  String,                                 !- Feature Data Type 21
  44.08306285945173&#4440.89570904991865&#4440.64045432632048&#4442.153016571250646&#4448.225111118704206&#4454.268919273837525&#4459.508577937551024&#4462.82777283423508&#4463.10975667174995&#4460.41014950381947&#4455.304105212311526&#4449.445696474514364, !- Feature Value 21
  EPWDataWSF,                             !- Feature Name 22
  Double,                                 !- Feature Data Type 22
  0.58999999999999997,                    !- Feature Value 22
  EPWDataMonthlyAvgDailyHighDrybulbs,     !- Feature Name 23
  String,                                 !- Feature Data Type 23
  47.41032258064516&#4446.58642857142857&#4455.15032258064517&#4453.708&#4472.80193548387098&#4488.67600000000002&#4486.1858064516129&#4485.87225806451613&#4482.082&#4463.18064516129033&#4448.73400000000001&#4448.87935483870968, !- Feature Value 23
  EPWDataMonthlyAvgDailyLowDrybulbs,      !- Feature Name 24
  String,                                 !- Feature Data Type 24
  19.347741935483874&#4419.856428571428573&#4430.316129032258065&#4431.112&#4447.41612903225806&#4457.901999999999994&#4459.063870967741934&#4460.956774193548384&#4452.352000000000004&#4438.41612903225806&#4427.002000000000002&#4423.02903225806451, !- Feature Value 24
  EPWDesignHeatingDrybulb,                !- Feature Name 25
  Double,                                 !- Feature Data Type 25
  12.02,                                  !- Feature Value 25
  EPWDesignHeatingWindspeed,              !- Feature Name 26
  Double,                                 !- Feature Data Type 26
  2.8062500000000004,                     !- Feature Value 26
  EPWDesignCoolingDrybulb,                !- Feature Name 27
  Double,                                 !- Feature Data Type 27
  91.939999999999998,                     !- Feature Value 27
  EPWDesignCoolingWetbulb,                !- Feature Name 28
  Double,                                 !- Feature Data Type 28
  59.95131430195849,                      !- Feature Value 28
  EPWDesignCoolingHumidityRatio,          !- Feature Name 29
  Double,                                 !- Feature Data Type 29
  0.0059161086834698092,                  !- Feature Value 29
  EPWDesignCoolingWindspeed,              !- Feature Name 30
  Double,                                 !- Feature Data Type 30
  3.7999999999999989,                     !- Feature Value 30
  EPWDesignDailyTemperatureRange,         !- Feature Name 31
  Double,                                 !- Feature Data Type 31
  24.915483870967748,                     !- Feature Value 31
  EPWDesignDehumidDrybulb,                !- Feature Name 32
  Double,                                 !- Feature Data Type 32
  67.996785714285721,                     !- Feature Value 32
  EPWDesignDehumidHumidityRatio,          !- Feature Name 33
  Double,                                 !- Feature Data Type 33
  0.012133744170488724,                   !- Feature Value 33
  EPWDesignCoolingDirectNormal,           !- Feature Name 34
  Double,                                 !- Feature Data Type 34
  985,                                    !- Feature Value 34
  EPWDesignCoolingDiffuseHorizontal,      !- Feature Name 35
  Double,                                 !- Feature Data Type 35
  84;                                     !- Feature Value 35

OS:Site,
<<<<<<< HEAD
  {9085567c-e133-4cae-bb1f-336c2b7085d9}, !- Handle
=======
  {c1a6b48b-3337-4ee8-90d4-19974d7ece96}, !- Handle
>>>>>>> ecc00d0a
  Denver Intl Ap_CO_USA,                  !- Name
  39.83,                                  !- Latitude {deg}
  -104.65,                                !- Longitude {deg}
  -7,                                     !- Time Zone {hr}
  1650,                                   !- Elevation {m}
  ;                                       !- Terrain

OS:ClimateZones,
<<<<<<< HEAD
  {64dbe4c4-49d9-4a47-b567-cc56be93670d}, !- Handle
  ,                                       !- Active Institution
  ,                                       !- Active Year
  ,                                       !- Climate Zone Institution Name 1
=======
  {04e0b4e1-ae92-49c5-97e4-47374cba6dfc}, !- Handle
  Building America,                       !- Climate Zone Institution Name 1
>>>>>>> ecc00d0a
  ,                                       !- Climate Zone Document Name 1
  0,                                      !- Climate Zone Document Year 1
  Cold;                                   !- Climate Zone Value 1

OS:Site:WaterMainsTemperature,
<<<<<<< HEAD
  {118f5180-26fe-4a12-93ab-382c343f72a5}, !- Handle
=======
  {aca18283-edfa-41ed-92e6-97b0d58b9a5b}, !- Handle
>>>>>>> ecc00d0a
  Correlation,                            !- Calculation Method
  ,                                       !- Temperature Schedule Name
  10.8753424657535,                       !- Annual Average Outdoor Air Temperature {C}
  23.1524007936508;                       !- Maximum Difference In Monthly Average Outdoor Air Temperatures {deltaC}

OS:RunPeriodControl:DaylightSavingTime,
<<<<<<< HEAD
  {355fe087-6e4e-45bb-8c21-047ae9c3ba07}, !- Handle
=======
  {f3d52376-ccd5-4e6c-9d9a-35a50625db2b}, !- Handle
>>>>>>> ecc00d0a
  3/12,                                   !- Start Date
  11/5;                                   !- End Date

OS:Site:GroundTemperature:Deep,
<<<<<<< HEAD
  {281fef65-ddb9-4ef6-bb3c-c08da2b367d5}, !- Handle
=======
  {0054b8f7-99ca-4dd4-a720-daf6805712d8}, !- Handle
>>>>>>> ecc00d0a
  10.8753424657535,                       !- January Deep Ground Temperature {C}
  10.8753424657535,                       !- February Deep Ground Temperature {C}
  10.8753424657535,                       !- March Deep Ground Temperature {C}
  10.8753424657535,                       !- April Deep Ground Temperature {C}
  10.8753424657535,                       !- May Deep Ground Temperature {C}
  10.8753424657535,                       !- June Deep Ground Temperature {C}
  10.8753424657535,                       !- July Deep Ground Temperature {C}
  10.8753424657535,                       !- August Deep Ground Temperature {C}
  10.8753424657535,                       !- September Deep Ground Temperature {C}
  10.8753424657535,                       !- October Deep Ground Temperature {C}
  10.8753424657535,                       !- November Deep Ground Temperature {C}
  10.8753424657535;                       !- December Deep Ground Temperature {C}

OS:Building,
<<<<<<< HEAD
  {b2c0c91b-4516-4c72-b87a-ee0523c6c83f}, !- Handle
=======
  {adf86101-c59d-4c18-bfe8-e70392648b9c}, !- Handle
>>>>>>> ecc00d0a
  Building 1,                             !- Name
  ,                                       !- Building Sector Type
  0,                                      !- North Axis {deg}
  ,                                       !- Nominal Floor to Floor Height {m}
  ,                                       !- Space Type Name
  ,                                       !- Default Construction Set Name
  ,                                       !- Default Schedule Set Name
  1,                                      !- Standards Number of Stories
  1,                                      !- Standards Number of Above Ground Stories
  ,                                       !- Standards Template
  multifamily,                            !- Standards Building Type
  8;                                      !- Standards Number of Living Units

OS:AdditionalProperties,
<<<<<<< HEAD
  {4f73570c-b918-4271-8a32-47974cca329d}, !- Handle
  {b2c0c91b-4516-4c72-b87a-ee0523c6c83f}, !- Object Name
=======
  {4b37df7f-ba07-4433-aa36-eb957daef1d3}, !- Handle
  {adf86101-c59d-4c18-bfe8-e70392648b9c}, !- Object Name
>>>>>>> ecc00d0a
  num_units,                              !- Feature Name 1
  Integer,                                !- Feature Data Type 1
  8,                                      !- Feature Value 1
  has_rear_units,                         !- Feature Name 2
  Boolean,                                !- Feature Data Type 2
  true,                                   !- Feature Value 2
  num_floors,                             !- Feature Name 3
  Integer,                                !- Feature Data Type 3
  1,                                      !- Feature Value 3
  horz_location,                          !- Feature Name 4
  String,                                 !- Feature Data Type 4
  Left,                                   !- Feature Value 4
  level,                                  !- Feature Name 5
  String,                                 !- Feature Data Type 5
  Bottom,                                 !- Feature Value 5
  found_type,                             !- Feature Name 6
  String,                                 !- Feature Data Type 6
  slab,                                   !- Feature Value 6
  corridor_width,                         !- Feature Name 7
  Double,                                 !- Feature Data Type 7
  3.048,                                  !- Feature Value 7
  corridor_position,                      !- Feature Name 8
  String,                                 !- Feature Data Type 8
  Double-Loaded Interior;                 !- Feature Value 8

OS:ThermalZone,
<<<<<<< HEAD
  {f1f24a6a-e0a6-462e-ae6b-6f1d77ac2511}, !- Handle
=======
  {bd700069-774f-490a-ac50-bba091dca521}, !- Handle
>>>>>>> ecc00d0a
  living zone,                            !- Name
  ,                                       !- Multiplier
  ,                                       !- Ceiling Height {m}
  ,                                       !- Volume {m3}
  ,                                       !- Floor Area {m2}
  ,                                       !- Zone Inside Convection Algorithm
  ,                                       !- Zone Outside Convection Algorithm
  ,                                       !- Zone Conditioning Equipment List Name
<<<<<<< HEAD
  {63ee8f52-3c13-4b40-8c28-22f1ad974175}, !- Zone Air Inlet Port List
  {464ea54d-4c82-4854-8cae-3b91c6f54663}, !- Zone Air Exhaust Port List
  {7a6addf9-2435-4cb5-9478-68b97a3ff33d}, !- Zone Air Node Name
  {4e2d08ee-8f08-4698-ae91-2a1026f1a32f}, !- Zone Return Air Port List
=======
  {05284e2c-f3d5-4787-89a3-dd2af82fe8af}, !- Zone Air Inlet Port List
  {326b32b2-01fd-40c5-a22d-9d5556a26336}, !- Zone Air Exhaust Port List
  {ee933552-a5dc-4bb3-a0fc-b6c9e67bab5f}, !- Zone Air Node Name
  {0ecfc419-ef83-4454-a4f6-89110321e341}, !- Zone Return Air Port List
>>>>>>> ecc00d0a
  ,                                       !- Primary Daylighting Control Name
  ,                                       !- Fraction of Zone Controlled by Primary Daylighting Control
  ,                                       !- Secondary Daylighting Control Name
  ,                                       !- Fraction of Zone Controlled by Secondary Daylighting Control
  ,                                       !- Illuminance Map Name
  ,                                       !- Group Rendering Name
  ,                                       !- Thermostat Name
  No;                                     !- Use Ideal Air Loads

OS:Node,
<<<<<<< HEAD
  {57088191-ed6a-4987-bdc7-f73c2eb83229}, !- Handle
  Node 1,                                 !- Name
  {7a6addf9-2435-4cb5-9478-68b97a3ff33d}, !- Inlet Port
  ;                                       !- Outlet Port

OS:Connection,
  {7a6addf9-2435-4cb5-9478-68b97a3ff33d}, !- Handle
  {46a4ccab-05a2-4a11-b2fe-6dc315db96c0}, !- Name
  {f1f24a6a-e0a6-462e-ae6b-6f1d77ac2511}, !- Source Object
  11,                                     !- Outlet Port
  {57088191-ed6a-4987-bdc7-f73c2eb83229}, !- Target Object
  2;                                      !- Inlet Port

OS:PortList,
  {63ee8f52-3c13-4b40-8c28-22f1ad974175}, !- Handle
  {f82fa714-2b53-4f98-8b41-15ecc90117c1}, !- Name
  {f1f24a6a-e0a6-462e-ae6b-6f1d77ac2511}; !- HVAC Component

OS:PortList,
  {464ea54d-4c82-4854-8cae-3b91c6f54663}, !- Handle
  {61350e36-d527-400f-8160-487f78c3d0e4}, !- Name
  {f1f24a6a-e0a6-462e-ae6b-6f1d77ac2511}; !- HVAC Component

OS:PortList,
  {4e2d08ee-8f08-4698-ae91-2a1026f1a32f}, !- Handle
  {40c77635-579d-4fb5-89b8-a93a991bc1c7}, !- Name
  {f1f24a6a-e0a6-462e-ae6b-6f1d77ac2511}; !- HVAC Component

OS:Sizing:Zone,
  {ecc15be8-60ec-4194-9f5c-5a380517fd98}, !- Handle
  {f1f24a6a-e0a6-462e-ae6b-6f1d77ac2511}, !- Zone or ZoneList Name
=======
  {87278f88-a25b-4697-a86e-18ccf6f51bd2}, !- Handle
  Node 1,                                 !- Name
  {ee933552-a5dc-4bb3-a0fc-b6c9e67bab5f}, !- Inlet Port
  ;                                       !- Outlet Port

OS:Connection,
  {ee933552-a5dc-4bb3-a0fc-b6c9e67bab5f}, !- Handle
  {bd700069-774f-490a-ac50-bba091dca521}, !- Source Object
  11,                                     !- Outlet Port
  {87278f88-a25b-4697-a86e-18ccf6f51bd2}, !- Target Object
  2;                                      !- Inlet Port

OS:PortList,
  {05284e2c-f3d5-4787-89a3-dd2af82fe8af}, !- Handle
  {bd700069-774f-490a-ac50-bba091dca521}; !- HVAC Component

OS:PortList,
  {326b32b2-01fd-40c5-a22d-9d5556a26336}, !- Handle
  {bd700069-774f-490a-ac50-bba091dca521}; !- HVAC Component

OS:PortList,
  {0ecfc419-ef83-4454-a4f6-89110321e341}, !- Handle
  {bd700069-774f-490a-ac50-bba091dca521}; !- HVAC Component

OS:Sizing:Zone,
  {d06ce75d-d559-4fd3-996c-23ebd38b2aee}, !- Handle
  {bd700069-774f-490a-ac50-bba091dca521}, !- Zone or ZoneList Name
>>>>>>> ecc00d0a
  SupplyAirTemperature,                   !- Zone Cooling Design Supply Air Temperature Input Method
  14,                                     !- Zone Cooling Design Supply Air Temperature {C}
  11.11,                                  !- Zone Cooling Design Supply Air Temperature Difference {deltaC}
  SupplyAirTemperature,                   !- Zone Heating Design Supply Air Temperature Input Method
  40,                                     !- Zone Heating Design Supply Air Temperature {C}
  11.11,                                  !- Zone Heating Design Supply Air Temperature Difference {deltaC}
  0.0085,                                 !- Zone Cooling Design Supply Air Humidity Ratio {kg-H2O/kg-air}
  0.008,                                  !- Zone Heating Design Supply Air Humidity Ratio {kg-H2O/kg-air}
  ,                                       !- Zone Heating Sizing Factor
  ,                                       !- Zone Cooling Sizing Factor
  DesignDay,                              !- Cooling Design Air Flow Method
  ,                                       !- Cooling Design Air Flow Rate {m3/s}
  ,                                       !- Cooling Minimum Air Flow per Zone Floor Area {m3/s-m2}
  ,                                       !- Cooling Minimum Air Flow {m3/s}
  ,                                       !- Cooling Minimum Air Flow Fraction
  DesignDay,                              !- Heating Design Air Flow Method
  ,                                       !- Heating Design Air Flow Rate {m3/s}
  ,                                       !- Heating Maximum Air Flow per Zone Floor Area {m3/s-m2}
  ,                                       !- Heating Maximum Air Flow {m3/s}
  ,                                       !- Heating Maximum Air Flow Fraction
  No,                                     !- Account for Dedicated Outdoor Air System
  NeutralSupplyAir,                       !- Dedicated Outdoor Air System Control Strategy
  autosize,                               !- Dedicated Outdoor Air Low Setpoint Temperature for Design {C}
  autosize;                               !- Dedicated Outdoor Air High Setpoint Temperature for Design {C}

OS:ZoneHVAC:EquipmentList,
<<<<<<< HEAD
  {6317f419-1c00-4cf4-95e7-10584db250ad}, !- Handle
  Zone HVAC Equipment List 1,             !- Name
  {f1f24a6a-e0a6-462e-ae6b-6f1d77ac2511}; !- Thermal Zone

OS:Space,
  {77cde7aa-6345-4cc8-a07f-20c235e81ea3}, !- Handle
  living space,                           !- Name
  {53047882-c883-44eb-a4ac-18ba2453ab68}, !- Space Type Name
=======
  {cb3977ca-984e-44ca-8531-86981e0b46d5}, !- Handle
  Zone HVAC Equipment List 1,             !- Name
  {bd700069-774f-490a-ac50-bba091dca521}; !- Thermal Zone

OS:Space,
  {3668b674-df59-4f66-988b-6f4d9c6046bc}, !- Handle
  living space,                           !- Name
  {1b81f5f3-a671-4dad-a98c-45b88b1884e9}, !- Space Type Name
>>>>>>> ecc00d0a
  ,                                       !- Default Construction Set Name
  ,                                       !- Default Schedule Set Name
  ,                                       !- Direction of Relative North {deg}
  ,                                       !- X Origin {m}
  ,                                       !- Y Origin {m}
  ,                                       !- Z Origin {m}
  ,                                       !- Building Story Name
<<<<<<< HEAD
  {f1f24a6a-e0a6-462e-ae6b-6f1d77ac2511}, !- Thermal Zone Name
  ,                                       !- Part of Total Floor Area
  ,                                       !- Design Specification Outdoor Air Object Name
  {7cbf383b-4998-426f-8d11-3b7720e2a0f2}; !- Building Unit Name

OS:Surface,
  {c5cf10f8-fcdb-47b9-abf5-8b9911406d4f}, !- Handle
  Surface 1,                              !- Name
  Floor,                                  !- Surface Type
  ,                                       !- Construction Name
  {77cde7aa-6345-4cc8-a07f-20c235e81ea3}, !- Space Name
=======
  {bd700069-774f-490a-ac50-bba091dca521}, !- Thermal Zone Name
  ,                                       !- Part of Total Floor Area
  ,                                       !- Design Specification Outdoor Air Object Name
  {cb6a691b-941c-4ca7-b3b1-5012a4f34a3c}; !- Building Unit Name

OS:Surface,
  {8caf0fd5-0b7d-448a-ab43-aba421c22a0e}, !- Handle
  Surface 1,                              !- Name
  Floor,                                  !- Surface Type
  ,                                       !- Construction Name
  {3668b674-df59-4f66-988b-6f4d9c6046bc}, !- Space Name
>>>>>>> ecc00d0a
  Foundation,                             !- Outside Boundary Condition
  ,                                       !- Outside Boundary Condition Object
  NoSun,                                  !- Sun Exposure
  NoWind,                                 !- Wind Exposure
  ,                                       !- View Factor to Ground
  ,                                       !- Number of Vertices
  0, -12.9315688143396, 0,                !- X,Y,Z Vertex 1 {m}
  0, 0, 0,                                !- X,Y,Z Vertex 2 {m}
  6.46578440716979, 0, 0,                 !- X,Y,Z Vertex 3 {m}
  6.46578440716979, -12.9315688143396, 0; !- X,Y,Z Vertex 4 {m}

OS:Surface,
<<<<<<< HEAD
  {c52b3565-5ed9-4405-bab6-9062eacf01c4}, !- Handle
  Surface 2,                              !- Name
  Wall,                                   !- Surface Type
  ,                                       !- Construction Name
  {77cde7aa-6345-4cc8-a07f-20c235e81ea3}, !- Space Name
=======
  {c4049cb3-783b-45a0-858a-6079a31d2a7a}, !- Handle
  Surface 2,                              !- Name
  Wall,                                   !- Surface Type
  ,                                       !- Construction Name
  {3668b674-df59-4f66-988b-6f4d9c6046bc}, !- Space Name
>>>>>>> ecc00d0a
  Outdoors,                               !- Outside Boundary Condition
  ,                                       !- Outside Boundary Condition Object
  SunExposed,                             !- Sun Exposure
  WindExposed,                            !- Wind Exposure
  ,                                       !- View Factor to Ground
  ,                                       !- Number of Vertices
  0, 0, 2.4384,                           !- X,Y,Z Vertex 1 {m}
  0, 0, 0,                                !- X,Y,Z Vertex 2 {m}
  0, -12.9315688143396, 0,                !- X,Y,Z Vertex 3 {m}
  0, -12.9315688143396, 2.4384;           !- X,Y,Z Vertex 4 {m}

OS:Surface,
<<<<<<< HEAD
  {59b72e56-44f9-423d-92f6-39781cbb70e4}, !- Handle
  Surface 3,                              !- Name
  Wall,                                   !- Surface Type
  ,                                       !- Construction Name
  {77cde7aa-6345-4cc8-a07f-20c235e81ea3}, !- Space Name
=======
  {afe6a605-355f-4550-bef8-147c5ce3d1bd}, !- Handle
  Surface 3,                              !- Name
  Wall,                                   !- Surface Type
  ,                                       !- Construction Name
  {3668b674-df59-4f66-988b-6f4d9c6046bc}, !- Space Name
>>>>>>> ecc00d0a
  Adiabatic,                              !- Outside Boundary Condition
  ,                                       !- Outside Boundary Condition Object
  NoSun,                                  !- Sun Exposure
  NoWind,                                 !- Wind Exposure
  ,                                       !- View Factor to Ground
  ,                                       !- Number of Vertices
  6.46578440716979, 0, 2.4384,            !- X,Y,Z Vertex 1 {m}
  6.46578440716979, 0, 0,                 !- X,Y,Z Vertex 2 {m}
  0, 0, 0,                                !- X,Y,Z Vertex 3 {m}
  0, 0, 2.4384;                           !- X,Y,Z Vertex 4 {m}

OS:Surface,
<<<<<<< HEAD
  {757f868a-c2b3-4b77-9b75-2258296cf615}, !- Handle
  Surface 4,                              !- Name
  Wall,                                   !- Surface Type
  ,                                       !- Construction Name
  {77cde7aa-6345-4cc8-a07f-20c235e81ea3}, !- Space Name
=======
  {4a5f8f23-d74d-41d3-b442-e505dcbe8b9d}, !- Handle
  Surface 4,                              !- Name
  Wall,                                   !- Surface Type
  ,                                       !- Construction Name
  {3668b674-df59-4f66-988b-6f4d9c6046bc}, !- Space Name
>>>>>>> ecc00d0a
  Adiabatic,                              !- Outside Boundary Condition
  ,                                       !- Outside Boundary Condition Object
  NoSun,                                  !- Sun Exposure
  NoWind,                                 !- Wind Exposure
  ,                                       !- View Factor to Ground
  ,                                       !- Number of Vertices
  6.46578440716979, -12.9315688143396, 2.4384, !- X,Y,Z Vertex 1 {m}
  6.46578440716979, -12.9315688143396, 0, !- X,Y,Z Vertex 2 {m}
  6.46578440716979, 0, 0,                 !- X,Y,Z Vertex 3 {m}
  6.46578440716979, 0, 2.4384;            !- X,Y,Z Vertex 4 {m}

OS:Surface,
<<<<<<< HEAD
  {566dd57a-03f7-4ab7-929b-16cff5e53893}, !- Handle
  Surface 5,                              !- Name
  Wall,                                   !- Surface Type
  ,                                       !- Construction Name
  {77cde7aa-6345-4cc8-a07f-20c235e81ea3}, !- Space Name
=======
  {4e46b195-d973-4be9-bfad-24b9aa01d80f}, !- Handle
  Surface 5,                              !- Name
  Wall,                                   !- Surface Type
  ,                                       !- Construction Name
  {3668b674-df59-4f66-988b-6f4d9c6046bc}, !- Space Name
>>>>>>> ecc00d0a
  Outdoors,                               !- Outside Boundary Condition
  ,                                       !- Outside Boundary Condition Object
  SunExposed,                             !- Sun Exposure
  WindExposed,                            !- Wind Exposure
  ,                                       !- View Factor to Ground
  ,                                       !- Number of Vertices
  0, -12.9315688143396, 2.4384,           !- X,Y,Z Vertex 1 {m}
  0, -12.9315688143396, 0,                !- X,Y,Z Vertex 2 {m}
  6.46578440716979, -12.9315688143396, 0, !- X,Y,Z Vertex 3 {m}
  6.46578440716979, -12.9315688143396, 2.4384; !- X,Y,Z Vertex 4 {m}

OS:Surface,
<<<<<<< HEAD
  {1fe46318-ed39-497e-a17a-23021f2bad85}, !- Handle
  Surface 6,                              !- Name
  RoofCeiling,                            !- Surface Type
  ,                                       !- Construction Name
  {77cde7aa-6345-4cc8-a07f-20c235e81ea3}, !- Space Name
=======
  {b9f94099-2788-4970-a984-8fe92160e1a0}, !- Handle
  Surface 6,                              !- Name
  RoofCeiling,                            !- Surface Type
  ,                                       !- Construction Name
  {3668b674-df59-4f66-988b-6f4d9c6046bc}, !- Space Name
>>>>>>> ecc00d0a
  Outdoors,                               !- Outside Boundary Condition
  ,                                       !- Outside Boundary Condition Object
  SunExposed,                             !- Sun Exposure
  WindExposed,                            !- Wind Exposure
  ,                                       !- View Factor to Ground
  ,                                       !- Number of Vertices
  6.46578440716979, -12.9315688143396, 2.4384, !- X,Y,Z Vertex 1 {m}
  6.46578440716979, 0, 2.4384,            !- X,Y,Z Vertex 2 {m}
  0, 0, 2.4384,                           !- X,Y,Z Vertex 3 {m}
  0, -12.9315688143396, 2.4384;           !- X,Y,Z Vertex 4 {m}

OS:SpaceType,
<<<<<<< HEAD
  {53047882-c883-44eb-a4ac-18ba2453ab68}, !- Handle
=======
  {1b81f5f3-a671-4dad-a98c-45b88b1884e9}, !- Handle
>>>>>>> ecc00d0a
  Space Type 1,                           !- Name
  ,                                       !- Default Construction Set Name
  ,                                       !- Default Schedule Set Name
  ,                                       !- Group Rendering Name
  ,                                       !- Design Specification Outdoor Air Object Name
  ,                                       !- Standards Template
  ,                                       !- Standards Building Type
  living;                                 !- Standards Space Type

OS:ThermalZone,
<<<<<<< HEAD
  {597a0639-7809-4be2-a77c-c586ac8949fe}, !- Handle
=======
  {06ffa183-3662-43e6-b455-3716c81971ba}, !- Handle
>>>>>>> ecc00d0a
  corridor zone,                          !- Name
  ,                                       !- Multiplier
  ,                                       !- Ceiling Height {m}
  ,                                       !- Volume {m3}
  ,                                       !- Floor Area {m2}
  ,                                       !- Zone Inside Convection Algorithm
  ,                                       !- Zone Outside Convection Algorithm
  ,                                       !- Zone Conditioning Equipment List Name
<<<<<<< HEAD
  {96a23016-f72e-41d8-b2cf-15839447eb5e}, !- Zone Air Inlet Port List
  {5abe1938-4df6-4c01-8eca-c2719d16a598}, !- Zone Air Exhaust Port List
  {c2a16783-4a5a-4793-9d1f-2bf17e85f855}, !- Zone Air Node Name
  {f302f31b-c0cf-4704-8b7b-f96384fb36d6}, !- Zone Return Air Port List
=======
  {55a99e34-b73a-4ec7-bf38-ce92d17deaa9}, !- Zone Air Inlet Port List
  {6bedde47-a70a-452d-89d3-5260ec8244ce}, !- Zone Air Exhaust Port List
  {28512a1d-6f34-4bb1-946e-5f9d5339f5a0}, !- Zone Air Node Name
  {364ef7dd-8979-4aff-9767-8c55b32d9cf7}, !- Zone Return Air Port List
>>>>>>> ecc00d0a
  ,                                       !- Primary Daylighting Control Name
  ,                                       !- Fraction of Zone Controlled by Primary Daylighting Control
  ,                                       !- Secondary Daylighting Control Name
  ,                                       !- Fraction of Zone Controlled by Secondary Daylighting Control
  ,                                       !- Illuminance Map Name
  ,                                       !- Group Rendering Name
  ,                                       !- Thermostat Name
  No;                                     !- Use Ideal Air Loads

OS:Node,
<<<<<<< HEAD
  {48dc09a2-4dc3-4329-9be6-1b6cb2712b3e}, !- Handle
  Node 2,                                 !- Name
  {c2a16783-4a5a-4793-9d1f-2bf17e85f855}, !- Inlet Port
  ;                                       !- Outlet Port

OS:Connection,
  {c2a16783-4a5a-4793-9d1f-2bf17e85f855}, !- Handle
  {123e28a5-585b-4e30-bd5e-5c7cd7c30335}, !- Name
  {597a0639-7809-4be2-a77c-c586ac8949fe}, !- Source Object
  11,                                     !- Outlet Port
  {48dc09a2-4dc3-4329-9be6-1b6cb2712b3e}, !- Target Object
  2;                                      !- Inlet Port

OS:PortList,
  {96a23016-f72e-41d8-b2cf-15839447eb5e}, !- Handle
  {7fa2739b-2870-40b4-bab4-f23638234931}, !- Name
  {597a0639-7809-4be2-a77c-c586ac8949fe}; !- HVAC Component

OS:PortList,
  {5abe1938-4df6-4c01-8eca-c2719d16a598}, !- Handle
  {76d6b3e4-fca6-41d4-9b89-8d386a0d6cb5}, !- Name
  {597a0639-7809-4be2-a77c-c586ac8949fe}; !- HVAC Component

OS:PortList,
  {f302f31b-c0cf-4704-8b7b-f96384fb36d6}, !- Handle
  {545646e1-4f3b-45b7-9847-551742b96246}, !- Name
  {597a0639-7809-4be2-a77c-c586ac8949fe}; !- HVAC Component

OS:Sizing:Zone,
  {a623ed67-7f9a-456e-a061-3557864c6db2}, !- Handle
  {597a0639-7809-4be2-a77c-c586ac8949fe}, !- Zone or ZoneList Name
=======
  {fb3ca66c-50c5-4d16-a1c9-e83a20c135a3}, !- Handle
  Node 2,                                 !- Name
  {28512a1d-6f34-4bb1-946e-5f9d5339f5a0}, !- Inlet Port
  ;                                       !- Outlet Port

OS:Connection,
  {28512a1d-6f34-4bb1-946e-5f9d5339f5a0}, !- Handle
  {06ffa183-3662-43e6-b455-3716c81971ba}, !- Source Object
  11,                                     !- Outlet Port
  {fb3ca66c-50c5-4d16-a1c9-e83a20c135a3}, !- Target Object
  2;                                      !- Inlet Port

OS:PortList,
  {55a99e34-b73a-4ec7-bf38-ce92d17deaa9}, !- Handle
  {06ffa183-3662-43e6-b455-3716c81971ba}; !- HVAC Component

OS:PortList,
  {6bedde47-a70a-452d-89d3-5260ec8244ce}, !- Handle
  {06ffa183-3662-43e6-b455-3716c81971ba}; !- HVAC Component

OS:PortList,
  {364ef7dd-8979-4aff-9767-8c55b32d9cf7}, !- Handle
  {06ffa183-3662-43e6-b455-3716c81971ba}; !- HVAC Component

OS:Sizing:Zone,
  {ae2bfed2-1df2-47b0-93a2-92eae271a463}, !- Handle
  {06ffa183-3662-43e6-b455-3716c81971ba}, !- Zone or ZoneList Name
>>>>>>> ecc00d0a
  SupplyAirTemperature,                   !- Zone Cooling Design Supply Air Temperature Input Method
  14,                                     !- Zone Cooling Design Supply Air Temperature {C}
  11.11,                                  !- Zone Cooling Design Supply Air Temperature Difference {deltaC}
  SupplyAirTemperature,                   !- Zone Heating Design Supply Air Temperature Input Method
  40,                                     !- Zone Heating Design Supply Air Temperature {C}
  11.11,                                  !- Zone Heating Design Supply Air Temperature Difference {deltaC}
  0.0085,                                 !- Zone Cooling Design Supply Air Humidity Ratio {kg-H2O/kg-air}
  0.008,                                  !- Zone Heating Design Supply Air Humidity Ratio {kg-H2O/kg-air}
  ,                                       !- Zone Heating Sizing Factor
  ,                                       !- Zone Cooling Sizing Factor
  DesignDay,                              !- Cooling Design Air Flow Method
  ,                                       !- Cooling Design Air Flow Rate {m3/s}
  ,                                       !- Cooling Minimum Air Flow per Zone Floor Area {m3/s-m2}
  ,                                       !- Cooling Minimum Air Flow {m3/s}
  ,                                       !- Cooling Minimum Air Flow Fraction
  DesignDay,                              !- Heating Design Air Flow Method
  ,                                       !- Heating Design Air Flow Rate {m3/s}
  ,                                       !- Heating Maximum Air Flow per Zone Floor Area {m3/s-m2}
  ,                                       !- Heating Maximum Air Flow {m3/s}
  ,                                       !- Heating Maximum Air Flow Fraction
  No,                                     !- Account for Dedicated Outdoor Air System
  NeutralSupplyAir,                       !- Dedicated Outdoor Air System Control Strategy
  autosize,                               !- Dedicated Outdoor Air Low Setpoint Temperature for Design {C}
  autosize;                               !- Dedicated Outdoor Air High Setpoint Temperature for Design {C}

OS:ZoneHVAC:EquipmentList,
<<<<<<< HEAD
  {64862998-233a-47df-a4d7-fa0c518fcc53}, !- Handle
  Zone HVAC Equipment List 2,             !- Name
  {597a0639-7809-4be2-a77c-c586ac8949fe}; !- Thermal Zone

OS:Space,
  {7677a893-3d8a-4f2d-bec3-1c2e20adba1e}, !- Handle
  corridor space,                         !- Name
  {eecd912f-ee17-48be-b00a-49a52f361e7b}, !- Space Type Name
=======
  {ef6d9ccb-54ec-414b-b5f9-1a9585d14ee3}, !- Handle
  Zone HVAC Equipment List 2,             !- Name
  {06ffa183-3662-43e6-b455-3716c81971ba}; !- Thermal Zone

OS:Space,
  {4bd44672-0a1f-49c0-a5d3-4dee6d589ece}, !- Handle
  corridor space,                         !- Name
  {157e64ec-015b-4479-bd4d-ab8470c72061}, !- Space Type Name
>>>>>>> ecc00d0a
  ,                                       !- Default Construction Set Name
  ,                                       !- Default Schedule Set Name
  ,                                       !- Direction of Relative North {deg}
  ,                                       !- X Origin {m}
  ,                                       !- Y Origin {m}
  ,                                       !- Z Origin {m}
  ,                                       !- Building Story Name
<<<<<<< HEAD
  {597a0639-7809-4be2-a77c-c586ac8949fe}; !- Thermal Zone Name

OS:Surface,
  {182f59ee-48d2-49bc-96a7-df7954f037fe}, !- Handle
  Surface 7,                              !- Name
  Floor,                                  !- Surface Type
  ,                                       !- Construction Name
  {7677a893-3d8a-4f2d-bec3-1c2e20adba1e}, !- Space Name
=======
  {06ffa183-3662-43e6-b455-3716c81971ba}; !- Thermal Zone Name

OS:Surface,
  {d9066cf5-8bfb-4e2e-a44a-bc7dd3996dc8}, !- Handle
  Surface 7,                              !- Name
  Floor,                                  !- Surface Type
  ,                                       !- Construction Name
  {4bd44672-0a1f-49c0-a5d3-4dee6d589ece}, !- Space Name
>>>>>>> ecc00d0a
  Foundation,                             !- Outside Boundary Condition
  ,                                       !- Outside Boundary Condition Object
  NoSun,                                  !- Sun Exposure
  NoWind,                                 !- Wind Exposure
  ,                                       !- View Factor to Ground
  ,                                       !- Number of Vertices
  0, 0, 0,                                !- X,Y,Z Vertex 1 {m}
  0, 1.524, 0,                            !- X,Y,Z Vertex 2 {m}
  6.46578440716979, 1.524, 0,             !- X,Y,Z Vertex 3 {m}
  6.46578440716979, 0, 0;                 !- X,Y,Z Vertex 4 {m}

OS:Surface,
<<<<<<< HEAD
  {316c3197-852f-442f-bd1a-55675b814f21}, !- Handle
  Surface 8,                              !- Name
  Wall,                                   !- Surface Type
  ,                                       !- Construction Name
  {7677a893-3d8a-4f2d-bec3-1c2e20adba1e}, !- Space Name
=======
  {b212914e-6fc8-4cb5-b6a7-f016df7c2c9e}, !- Handle
  Surface 8,                              !- Name
  Wall,                                   !- Surface Type
  ,                                       !- Construction Name
  {4bd44672-0a1f-49c0-a5d3-4dee6d589ece}, !- Space Name
>>>>>>> ecc00d0a
  Outdoors,                               !- Outside Boundary Condition
  ,                                       !- Outside Boundary Condition Object
  SunExposed,                             !- Sun Exposure
  WindExposed,                            !- Wind Exposure
  ,                                       !- View Factor to Ground
  ,                                       !- Number of Vertices
  0, 1.524, 2.4384,                       !- X,Y,Z Vertex 1 {m}
  0, 1.524, 0,                            !- X,Y,Z Vertex 2 {m}
  0, 0, 0,                                !- X,Y,Z Vertex 3 {m}
  0, 0, 2.4384;                           !- X,Y,Z Vertex 4 {m}

OS:Surface,
<<<<<<< HEAD
  {16879a81-e5ac-43eb-9b87-69617eee7051}, !- Handle
  Surface 9,                              !- Name
  Wall,                                   !- Surface Type
  ,                                       !- Construction Name
  {7677a893-3d8a-4f2d-bec3-1c2e20adba1e}, !- Space Name
=======
  {3e39d301-051e-4665-9328-efa409a679a9}, !- Handle
  Surface 9,                              !- Name
  Wall,                                   !- Surface Type
  ,                                       !- Construction Name
  {4bd44672-0a1f-49c0-a5d3-4dee6d589ece}, !- Space Name
>>>>>>> ecc00d0a
  Adiabatic,                              !- Outside Boundary Condition
  ,                                       !- Outside Boundary Condition Object
  NoSun,                                  !- Sun Exposure
  NoWind,                                 !- Wind Exposure
  ,                                       !- View Factor to Ground
  ,                                       !- Number of Vertices
  6.46578440716979, 1.524, 2.4384,        !- X,Y,Z Vertex 1 {m}
  6.46578440716979, 1.524, 0,             !- X,Y,Z Vertex 2 {m}
  0, 1.524, 0,                            !- X,Y,Z Vertex 3 {m}
  0, 1.524, 2.4384;                       !- X,Y,Z Vertex 4 {m}

OS:Surface,
<<<<<<< HEAD
  {77374bbf-16f2-42d6-a681-87266ac20941}, !- Handle
  Surface 10,                             !- Name
  Wall,                                   !- Surface Type
  ,                                       !- Construction Name
  {7677a893-3d8a-4f2d-bec3-1c2e20adba1e}, !- Space Name
=======
  {14da27b1-c6e8-4a4d-a016-23916b41e6fc}, !- Handle
  Surface 10,                             !- Name
  Wall,                                   !- Surface Type
  ,                                       !- Construction Name
  {4bd44672-0a1f-49c0-a5d3-4dee6d589ece}, !- Space Name
>>>>>>> ecc00d0a
  Adiabatic,                              !- Outside Boundary Condition
  ,                                       !- Outside Boundary Condition Object
  NoSun,                                  !- Sun Exposure
  NoWind,                                 !- Wind Exposure
  ,                                       !- View Factor to Ground
  ,                                       !- Number of Vertices
  6.46578440716979, 0, 2.4384,            !- X,Y,Z Vertex 1 {m}
  6.46578440716979, 0, 0,                 !- X,Y,Z Vertex 2 {m}
  6.46578440716979, 1.524, 0,             !- X,Y,Z Vertex 3 {m}
  6.46578440716979, 1.524, 2.4384;        !- X,Y,Z Vertex 4 {m}

OS:Surface,
<<<<<<< HEAD
  {7a8cb782-0f64-47b7-9680-89c54a77cef0}, !- Handle
  Surface 11,                             !- Name
  Wall,                                   !- Surface Type
  ,                                       !- Construction Name
  {7677a893-3d8a-4f2d-bec3-1c2e20adba1e}, !- Space Name
=======
  {162114a3-95b2-4e72-8e3b-05c89dd591d3}, !- Handle
  Surface 11,                             !- Name
  Wall,                                   !- Surface Type
  ,                                       !- Construction Name
  {4bd44672-0a1f-49c0-a5d3-4dee6d589ece}, !- Space Name
>>>>>>> ecc00d0a
  Adiabatic,                              !- Outside Boundary Condition
  ,                                       !- Outside Boundary Condition Object
  NoSun,                                  !- Sun Exposure
  NoWind,                                 !- Wind Exposure
  ,                                       !- View Factor to Ground
  ,                                       !- Number of Vertices
  0, 0, 2.4384,                           !- X,Y,Z Vertex 1 {m}
  0, 0, 0,                                !- X,Y,Z Vertex 2 {m}
  6.46578440716979, 0, 0,                 !- X,Y,Z Vertex 3 {m}
  6.46578440716979, 0, 2.4384;            !- X,Y,Z Vertex 4 {m}

OS:Surface,
<<<<<<< HEAD
  {9810f66a-e8a0-488c-9cc3-0fa8851cb992}, !- Handle
  Surface 12,                             !- Name
  RoofCeiling,                            !- Surface Type
  ,                                       !- Construction Name
  {7677a893-3d8a-4f2d-bec3-1c2e20adba1e}, !- Space Name
=======
  {0b563bfd-3158-4c1f-8229-088fe93d0f86}, !- Handle
  Surface 12,                             !- Name
  RoofCeiling,                            !- Surface Type
  ,                                       !- Construction Name
  {4bd44672-0a1f-49c0-a5d3-4dee6d589ece}, !- Space Name
>>>>>>> ecc00d0a
  Outdoors,                               !- Outside Boundary Condition
  ,                                       !- Outside Boundary Condition Object
  SunExposed,                             !- Sun Exposure
  WindExposed,                            !- Wind Exposure
  ,                                       !- View Factor to Ground
  ,                                       !- Number of Vertices
  6.46578440716979, 0, 2.4384,            !- X,Y,Z Vertex 1 {m}
  6.46578440716979, 1.524, 2.4384,        !- X,Y,Z Vertex 2 {m}
  0, 1.524, 2.4384,                       !- X,Y,Z Vertex 3 {m}
  0, 0, 2.4384;                           !- X,Y,Z Vertex 4 {m}

OS:SpaceType,
<<<<<<< HEAD
  {eecd912f-ee17-48be-b00a-49a52f361e7b}, !- Handle
=======
  {157e64ec-015b-4479-bd4d-ab8470c72061}, !- Handle
>>>>>>> ecc00d0a
  Space Type 2,                           !- Name
  ,                                       !- Default Construction Set Name
  ,                                       !- Default Schedule Set Name
  ,                                       !- Group Rendering Name
  ,                                       !- Design Specification Outdoor Air Object Name
  ,                                       !- Standards Template
  ,                                       !- Standards Building Type
  corridor;                               !- Standards Space Type

OS:BuildingUnit,
<<<<<<< HEAD
  {7cbf383b-4998-426f-8d11-3b7720e2a0f2}, !- Handle
=======
  {cb6a691b-941c-4ca7-b3b1-5012a4f34a3c}, !- Handle
>>>>>>> ecc00d0a
  unit 1,                                 !- Name
  ,                                       !- Rendering Color
  Residential;                            !- Building Unit Type

OS:AdditionalProperties,
<<<<<<< HEAD
  {59c43365-9728-4243-91d8-3958aa8bd076}, !- Handle
  {7cbf383b-4998-426f-8d11-3b7720e2a0f2}, !- Object Name
=======
  {221818e4-797e-4fd2-90b4-10a9c902497f}, !- Handle
  {cb6a691b-941c-4ca7-b3b1-5012a4f34a3c}, !- Object Name
>>>>>>> ecc00d0a
  NumberOfBedrooms,                       !- Feature Name 1
  Integer,                                !- Feature Data Type 1
  3,                                      !- Feature Value 1
  NumberOfBathrooms,                      !- Feature Name 2
  Double,                                 !- Feature Data Type 2
  2,                                      !- Feature Value 2
  NumberOfOccupants,                      !- Feature Name 3
  Double,                                 !- Feature Data Type 3
  3.3900000000000001;                     !- Feature Value 3

OS:External:File,
<<<<<<< HEAD
  {e6430db8-28fe-4a91-8f9c-d5612e87c943}, !- Handle
=======
  {af1cdd88-53a8-41a2-a036-ce62a3abd527}, !- Handle
>>>>>>> ecc00d0a
  8760.csv,                               !- Name
  8760.csv;                               !- File Name

OS:Schedule:Day,
<<<<<<< HEAD
  {4ef03c71-7af8-4cbd-b872-053be4c1bc01}, !- Handle
=======
  {e901da14-d2b2-48e4-bc39-955719fb89ac}, !- Handle
>>>>>>> ecc00d0a
  Schedule Day 1,                         !- Name
  ,                                       !- Schedule Type Limits Name
  ,                                       !- Interpolate to Timestep
  24,                                     !- Hour 1
  0,                                      !- Minute 1
  0;                                      !- Value Until Time 1

OS:Schedule:Day,
<<<<<<< HEAD
  {18d1e51e-d58c-4ec0-b1af-bda49faa5e91}, !- Handle
=======
  {3b002eb6-d620-4c15-86d9-d351df248acc}, !- Handle
>>>>>>> ecc00d0a
  Schedule Day 2,                         !- Name
  ,                                       !- Schedule Type Limits Name
  ,                                       !- Interpolate to Timestep
  24,                                     !- Hour 1
  0,                                      !- Minute 1
  1;                                      !- Value Until Time 1

OS:Schedule:File,
<<<<<<< HEAD
  {b8d69285-a191-4962-8b38-0cdec1c706b1}, !- Handle
  occupants,                              !- Name
  {9b523b31-5e39-4fd6-bd66-811d4316179e}, !- Schedule Type Limits Name
  {e6430db8-28fe-4a91-8f9c-d5612e87c943}, !- External File Name
=======
  {1796740d-5f37-4381-8711-339a958d4127}, !- Handle
  occupants,                              !- Name
  {a18aa09a-fcee-41c1-9fa6-e0252cffe733}, !- Schedule Type Limits Name
  {af1cdd88-53a8-41a2-a036-ce62a3abd527}, !- External File Name
>>>>>>> ecc00d0a
  1,                                      !- Column Number
  1,                                      !- Rows to Skip at Top
  8760,                                   !- Number of Hours of Data
  ,                                       !- Column Separator
  ,                                       !- Interpolate to Timestep
  60;                                     !- Minutes per Item

<<<<<<< HEAD
OS:Schedule:Ruleset,
  {1e98d3c3-f80f-4f12-acd2-59b9c957ccfb}, !- Handle
  Schedule Ruleset 1,                     !- Name
  {e738f319-6a37-47af-87a8-21185387a516}, !- Schedule Type Limits Name
  {92b8b3e2-b901-4d11-90ad-9f898dd7bdc3}; !- Default Day Schedule Name

OS:Schedule:Day,
  {92b8b3e2-b901-4d11-90ad-9f898dd7bdc3}, !- Handle
  Schedule Day 3,                         !- Name
  {e738f319-6a37-47af-87a8-21185387a516}, !- Schedule Type Limits Name
  ,                                       !- Interpolate to Timestep
  24,                                     !- Hour 1
  0,                                      !- Minute 1
  112.539290946133;                       !- Value Until Time 1

OS:People:Definition,
  {def250c8-8eb0-43d4-a326-ef65b7548a92}, !- Handle
=======
OS:Schedule:Constant,
  {924c6684-456c-44ee-9ef5-b964e44cdaa8}, !- Handle
  res occupants activity schedule,        !- Name
  {7ed19051-eff7-4e04-8fd8-4be6d6eded52}, !- Schedule Type Limits Name
  112.539290946133;                       !- Value

OS:People:Definition,
  {ac73eb02-315c-4ee1-9597-c3647bc6c3dd}, !- Handle
>>>>>>> ecc00d0a
  res occupants|living space,             !- Name
  People,                                 !- Number of People Calculation Method
  3.39,                                   !- Number of People {people}
  ,                                       !- People per Space Floor Area {person/m2}
  ,                                       !- Space Floor Area per Person {m2/person}
  0.319734,                               !- Fraction Radiant
  0.573,                                  !- Sensible Heat Fraction
  0,                                      !- Carbon Dioxide Generation Rate {m3/s-W}
  No,                                     !- Enable ASHRAE 55 Comfort Warnings
  ZoneAveraged;                           !- Mean Radiant Temperature Calculation Type

OS:People,
<<<<<<< HEAD
  {9ab95531-ff13-40c6-96cc-794e98050d8b}, !- Handle
  res occupants|living space,             !- Name
  {def250c8-8eb0-43d4-a326-ef65b7548a92}, !- People Definition Name
  {77cde7aa-6345-4cc8-a07f-20c235e81ea3}, !- Space or SpaceType Name
  {b8d69285-a191-4962-8b38-0cdec1c706b1}, !- Number of People Schedule Name
  {1e98d3c3-f80f-4f12-acd2-59b9c957ccfb}, !- Activity Level Schedule Name
=======
  {f0eb1657-0a30-4190-9299-4ef1cd8fb02b}, !- Handle
  res occupants|living space,             !- Name
  {ac73eb02-315c-4ee1-9597-c3647bc6c3dd}, !- People Definition Name
  {3668b674-df59-4f66-988b-6f4d9c6046bc}, !- Space or SpaceType Name
  {1796740d-5f37-4381-8711-339a958d4127}, !- Number of People Schedule Name
  {924c6684-456c-44ee-9ef5-b964e44cdaa8}, !- Activity Level Schedule Name
>>>>>>> ecc00d0a
  ,                                       !- Surface Name/Angle Factor List Name
  ,                                       !- Work Efficiency Schedule Name
  ,                                       !- Clothing Insulation Schedule Name
  ,                                       !- Air Velocity Schedule Name
  1;                                      !- Multiplier

OS:ScheduleTypeLimits,
<<<<<<< HEAD
  {e738f319-6a37-47af-87a8-21185387a516}, !- Handle
=======
  {7ed19051-eff7-4e04-8fd8-4be6d6eded52}, !- Handle
>>>>>>> ecc00d0a
  ActivityLevel,                          !- Name
  0,                                      !- Lower Limit Value
  ,                                       !- Upper Limit Value
  Continuous,                             !- Numeric Type
  ActivityLevel;                          !- Unit Type

OS:ScheduleTypeLimits,
<<<<<<< HEAD
  {9b523b31-5e39-4fd6-bd66-811d4316179e}, !- Handle
=======
  {a18aa09a-fcee-41c1-9fa6-e0252cffe733}, !- Handle
>>>>>>> ecc00d0a
  Fractional,                             !- Name
  0,                                      !- Lower Limit Value
  1,                                      !- Upper Limit Value
  Continuous;                             !- Numeric Type
<|MERGE_RESOLUTION|>--- conflicted
+++ resolved
@@ -1,50 +1,22 @@
 !- NOTE: Auto-generated from /test/osw_files/MF_8units_1story_SL_3Beds_2Baths_Denver.osw
 
 OS:Version,
-<<<<<<< HEAD
-  {8e1c62bc-de30-4ad6-870c-913fbb3bc6c3}, !- Handle
-  2.9.0;                                  !- Version Identifier
+  {d1bd5df7-1122-4cc8-9e17-ec4e14c0e9a3}, !- Handle
+  3.2.1;                                  !- Version Identifier
 
 OS:SimulationControl,
-  {960a8743-2add-4d21-94e1-77faa83a7abd}, !- Handle
-=======
-  {526f9666-d3ec-4c68-8774-70ed4cacc9e5}, !- Handle
-  3.2.1;                                  !- Version Identifier
-
-OS:SimulationControl,
-  {a8c1a42a-5a87-4368-a5e2-d0c509961cc1}, !- Handle
->>>>>>> ecc00d0a
+  {fa9cf9e7-7371-4347-9215-8e251abe89f1}, !- Handle
   ,                                       !- Do Zone Sizing Calculation
   ,                                       !- Do System Sizing Calculation
   ,                                       !- Do Plant Sizing Calculation
   No;                                     !- Run Simulation for Sizing Periods
 
 OS:Timestep,
-<<<<<<< HEAD
-  {0d280e34-e9fb-4bf6-babb-2e6d492ce90d}, !- Handle
+  {6666ccf3-f218-45c7-8eaa-227c369c1db1}, !- Handle
   6;                                      !- Number of Timesteps per Hour
 
 OS:ShadowCalculation,
-  {c0b9f11a-04df-45ee-9a92-a9702f1689d6}, !- Handle
-  20,                                     !- Calculation Frequency
-  200;                                    !- Maximum Figures in Shadow Overlap Calculations
-
-OS:SurfaceConvectionAlgorithm:Outside,
-  {6800e651-b04b-49ed-b266-1dbeeaa4e56e}, !- Handle
-  DOE-2;                                  !- Algorithm
-
-OS:SurfaceConvectionAlgorithm:Inside,
-  {d7fc7180-e571-45f5-89c9-fa021136c28e}, !- Handle
-  TARP;                                   !- Algorithm
-
-OS:ZoneCapacitanceMultiplier:ResearchSpecial,
-  {bf7eb289-4074-4b9a-bb70-8489e1c1e289}, !- Handle
-=======
-  {f0e6a6cc-c3ae-4b8a-ac4e-3eec8493ed53}, !- Handle
-  6;                                      !- Number of Timesteps per Hour
-
-OS:ShadowCalculation,
-  {428daf74-a824-4a3e-832a-b8c054f06c19}, !- Handle
+  {9085184b-9782-4ff2-b4fc-586e705a0689}, !- Handle
   PolygonClipping,                        !- Shading Calculation Method
   ,                                       !- Shading Calculation Update Frequency Method
   20,                                     !- Shading Calculation Update Frequency
@@ -57,26 +29,21 @@
   No;                                     !- Disable Self-Shading From Shading Zone Groups to Other Zones
 
 OS:SurfaceConvectionAlgorithm:Outside,
-  {3180253f-b34d-481a-ac8f-ea52ddfdc3c3}, !- Handle
+  {dc97db35-f559-4abc-88c7-25f51581a2e5}, !- Handle
   DOE-2;                                  !- Algorithm
 
 OS:SurfaceConvectionAlgorithm:Inside,
-  {fd97e71a-955e-4a63-9e1d-7320835dc178}, !- Handle
+  {869d596d-6fe0-4b12-98de-3d07da0c80e5}, !- Handle
   TARP;                                   !- Algorithm
 
 OS:ZoneCapacitanceMultiplier:ResearchSpecial,
-  {14e1d45e-2324-4496-a2a3-45fbfcd7cb60}, !- Handle
->>>>>>> ecc00d0a
+  {9e5c1ba1-ffb2-45ef-9d66-11bc55dd6ae7}, !- Handle
   ,                                       !- Temperature Capacity Multiplier
   15,                                     !- Humidity Capacity Multiplier
   ;                                       !- Carbon Dioxide Capacity Multiplier
 
 OS:RunPeriod,
-<<<<<<< HEAD
-  {b8b33785-ff64-4957-9c53-d45d31721955}, !- Handle
-=======
-  {74cd95e7-08fe-49b0-a420-cffeb03d3288}, !- Handle
->>>>>>> ecc00d0a
+  {237ccfcb-d848-4894-9c92-8599f3938209}, !- Handle
   Run Period 1,                           !- Name
   1,                                      !- Begin Month
   1,                                      !- Begin Day of Month
@@ -90,21 +57,13 @@
   ;                                       !- Number of Times Runperiod to be Repeated
 
 OS:YearDescription,
-<<<<<<< HEAD
-  {927b1eb7-7344-4bc0-91dd-f24a3b3126fc}, !- Handle
-=======
-  {1a2c092c-7442-4a72-9f20-4546aba25eee}, !- Handle
->>>>>>> ecc00d0a
+  {2715176c-ab2a-4719-937a-49639cec1fd3}, !- Handle
   2007,                                   !- Calendar Year
   ,                                       !- Day of Week for Start Day
   ;                                       !- Is Leap Year
 
 OS:WeatherFile,
-<<<<<<< HEAD
-  {e9b48353-a913-4612-942b-742b80ab21f0}, !- Handle
-=======
-  {6f38538f-0a93-4fff-ba0f-ca740f3ac5fa}, !- Handle
->>>>>>> ecc00d0a
+  {fca74dac-74c1-4994-a6fe-f3f661294525}, !- Handle
   Denver Intl Ap,                         !- City
   CO,                                     !- State Province Region
   USA,                                    !- Country
@@ -114,17 +73,12 @@
   -104.65,                                !- Longitude {deg}
   -7,                                     !- Time Zone {hr}
   1650,                                   !- Elevation {m}
-  /mnt/c/git/resstock/resources/measures/HPXMLtoOpenStudio/weather/USA_CO_Denver.Intl.AP.725650_TMY3.epw, !- Url
+  C:/OpenStudio/resstock/resources/measures/HPXMLtoOpenStudio/weather/USA_CO_Denver.Intl.AP.725650_TMY3.epw, !- Url
   E23378AA;                               !- Checksum
 
 OS:AdditionalProperties,
-<<<<<<< HEAD
-  {85b65dff-c428-4b78-9678-7d6b1df376e7}, !- Handle
-  {e9b48353-a913-4612-942b-742b80ab21f0}, !- Object Name
-=======
-  {375e4295-c2c9-409f-bf05-53bc588efb9d}, !- Handle
-  {6f38538f-0a93-4fff-ba0f-ca740f3ac5fa}, !- Object Name
->>>>>>> ecc00d0a
+  {127b291a-0f55-449c-a0a2-599a7fa1cc97}, !- Handle
+  {fca74dac-74c1-4994-a6fe-f3f661294525}, !- Object Name
   EPWHeaderCity,                          !- Feature Name 1
   String,                                 !- Feature Data Type 1
   Denver Intl Ap,                         !- Feature Value 1
@@ -232,11 +186,7 @@
   84;                                     !- Feature Value 35
 
 OS:Site,
-<<<<<<< HEAD
-  {9085567c-e133-4cae-bb1f-336c2b7085d9}, !- Handle
-=======
-  {c1a6b48b-3337-4ee8-90d4-19974d7ece96}, !- Handle
->>>>>>> ecc00d0a
+  {842111e9-8824-4d62-9762-da1e31a7c091}, !- Handle
   Denver Intl Ap_CO_USA,                  !- Name
   39.83,                                  !- Latitude {deg}
   -104.65,                                !- Longitude {deg}
@@ -245,45 +195,26 @@
   ;                                       !- Terrain
 
 OS:ClimateZones,
-<<<<<<< HEAD
-  {64dbe4c4-49d9-4a47-b567-cc56be93670d}, !- Handle
-  ,                                       !- Active Institution
-  ,                                       !- Active Year
-  ,                                       !- Climate Zone Institution Name 1
-=======
-  {04e0b4e1-ae92-49c5-97e4-47374cba6dfc}, !- Handle
+  {86f88f03-53d9-4557-9f35-c159ea24fb38}, !- Handle
   Building America,                       !- Climate Zone Institution Name 1
->>>>>>> ecc00d0a
   ,                                       !- Climate Zone Document Name 1
   0,                                      !- Climate Zone Document Year 1
   Cold;                                   !- Climate Zone Value 1
 
 OS:Site:WaterMainsTemperature,
-<<<<<<< HEAD
-  {118f5180-26fe-4a12-93ab-382c343f72a5}, !- Handle
-=======
-  {aca18283-edfa-41ed-92e6-97b0d58b9a5b}, !- Handle
->>>>>>> ecc00d0a
+  {fba6b0f3-8c0b-41bc-90e8-86f346963e8c}, !- Handle
   Correlation,                            !- Calculation Method
   ,                                       !- Temperature Schedule Name
   10.8753424657535,                       !- Annual Average Outdoor Air Temperature {C}
   23.1524007936508;                       !- Maximum Difference In Monthly Average Outdoor Air Temperatures {deltaC}
 
 OS:RunPeriodControl:DaylightSavingTime,
-<<<<<<< HEAD
-  {355fe087-6e4e-45bb-8c21-047ae9c3ba07}, !- Handle
-=======
-  {f3d52376-ccd5-4e6c-9d9a-35a50625db2b}, !- Handle
->>>>>>> ecc00d0a
+  {9cc57bbe-3e64-457e-a121-9ab576a01e4c}, !- Handle
   3/12,                                   !- Start Date
   11/5;                                   !- End Date
 
 OS:Site:GroundTemperature:Deep,
-<<<<<<< HEAD
-  {281fef65-ddb9-4ef6-bb3c-c08da2b367d5}, !- Handle
-=======
-  {0054b8f7-99ca-4dd4-a720-daf6805712d8}, !- Handle
->>>>>>> ecc00d0a
+  {74100900-c07e-42c4-b9cb-97b6cc4495e0}, !- Handle
   10.8753424657535,                       !- January Deep Ground Temperature {C}
   10.8753424657535,                       !- February Deep Ground Temperature {C}
   10.8753424657535,                       !- March Deep Ground Temperature {C}
@@ -298,11 +229,7 @@
   10.8753424657535;                       !- December Deep Ground Temperature {C}
 
 OS:Building,
-<<<<<<< HEAD
-  {b2c0c91b-4516-4c72-b87a-ee0523c6c83f}, !- Handle
-=======
-  {adf86101-c59d-4c18-bfe8-e70392648b9c}, !- Handle
->>>>>>> ecc00d0a
+  {50e22963-272f-483c-9a8a-7b0fa9d34cfa}, !- Handle
   Building 1,                             !- Name
   ,                                       !- Building Sector Type
   0,                                      !- North Axis {deg}
@@ -317,13 +244,8 @@
   8;                                      !- Standards Number of Living Units
 
 OS:AdditionalProperties,
-<<<<<<< HEAD
-  {4f73570c-b918-4271-8a32-47974cca329d}, !- Handle
-  {b2c0c91b-4516-4c72-b87a-ee0523c6c83f}, !- Object Name
-=======
-  {4b37df7f-ba07-4433-aa36-eb957daef1d3}, !- Handle
-  {adf86101-c59d-4c18-bfe8-e70392648b9c}, !- Object Name
->>>>>>> ecc00d0a
+  {9b5170a3-aa71-488e-a142-68c4699d6e11}, !- Handle
+  {50e22963-272f-483c-9a8a-7b0fa9d34cfa}, !- Object Name
   num_units,                              !- Feature Name 1
   Integer,                                !- Feature Data Type 1
   8,                                      !- Feature Value 1
@@ -350,11 +272,7 @@
   Double-Loaded Interior;                 !- Feature Value 8
 
 OS:ThermalZone,
-<<<<<<< HEAD
-  {f1f24a6a-e0a6-462e-ae6b-6f1d77ac2511}, !- Handle
-=======
-  {bd700069-774f-490a-ac50-bba091dca521}, !- Handle
->>>>>>> ecc00d0a
+  {a3ec5dd8-4a80-4834-b9ba-a2636b675a0c}, !- Handle
   living zone,                            !- Name
   ,                                       !- Multiplier
   ,                                       !- Ceiling Height {m}
@@ -363,17 +281,10 @@
   ,                                       !- Zone Inside Convection Algorithm
   ,                                       !- Zone Outside Convection Algorithm
   ,                                       !- Zone Conditioning Equipment List Name
-<<<<<<< HEAD
-  {63ee8f52-3c13-4b40-8c28-22f1ad974175}, !- Zone Air Inlet Port List
-  {464ea54d-4c82-4854-8cae-3b91c6f54663}, !- Zone Air Exhaust Port List
-  {7a6addf9-2435-4cb5-9478-68b97a3ff33d}, !- Zone Air Node Name
-  {4e2d08ee-8f08-4698-ae91-2a1026f1a32f}, !- Zone Return Air Port List
-=======
-  {05284e2c-f3d5-4787-89a3-dd2af82fe8af}, !- Zone Air Inlet Port List
-  {326b32b2-01fd-40c5-a22d-9d5556a26336}, !- Zone Air Exhaust Port List
-  {ee933552-a5dc-4bb3-a0fc-b6c9e67bab5f}, !- Zone Air Node Name
-  {0ecfc419-ef83-4454-a4f6-89110321e341}, !- Zone Return Air Port List
->>>>>>> ecc00d0a
+  {b707ba99-f7d8-4e57-aa1b-641a4e8a06bf}, !- Zone Air Inlet Port List
+  {dc64541e-064d-46f4-bb8c-26a0bb3d96a5}, !- Zone Air Exhaust Port List
+  {5371467e-6516-4760-8be8-70feb370b9d2}, !- Zone Air Node Name
+  {e5755ffc-4e63-4c9b-b91b-51967e991b13}, !- Zone Return Air Port List
   ,                                       !- Primary Daylighting Control Name
   ,                                       !- Fraction of Zone Controlled by Primary Daylighting Control
   ,                                       !- Secondary Daylighting Control Name
@@ -384,67 +295,33 @@
   No;                                     !- Use Ideal Air Loads
 
 OS:Node,
-<<<<<<< HEAD
-  {57088191-ed6a-4987-bdc7-f73c2eb83229}, !- Handle
+  {f8458a69-f9c9-41a4-8428-cf6fa5be0baf}, !- Handle
   Node 1,                                 !- Name
-  {7a6addf9-2435-4cb5-9478-68b97a3ff33d}, !- Inlet Port
+  {5371467e-6516-4760-8be8-70feb370b9d2}, !- Inlet Port
   ;                                       !- Outlet Port
 
 OS:Connection,
-  {7a6addf9-2435-4cb5-9478-68b97a3ff33d}, !- Handle
-  {46a4ccab-05a2-4a11-b2fe-6dc315db96c0}, !- Name
-  {f1f24a6a-e0a6-462e-ae6b-6f1d77ac2511}, !- Source Object
+  {5371467e-6516-4760-8be8-70feb370b9d2}, !- Handle
+  {a3ec5dd8-4a80-4834-b9ba-a2636b675a0c}, !- Source Object
   11,                                     !- Outlet Port
-  {57088191-ed6a-4987-bdc7-f73c2eb83229}, !- Target Object
+  {f8458a69-f9c9-41a4-8428-cf6fa5be0baf}, !- Target Object
   2;                                      !- Inlet Port
 
 OS:PortList,
-  {63ee8f52-3c13-4b40-8c28-22f1ad974175}, !- Handle
-  {f82fa714-2b53-4f98-8b41-15ecc90117c1}, !- Name
-  {f1f24a6a-e0a6-462e-ae6b-6f1d77ac2511}; !- HVAC Component
+  {b707ba99-f7d8-4e57-aa1b-641a4e8a06bf}, !- Handle
+  {a3ec5dd8-4a80-4834-b9ba-a2636b675a0c}; !- HVAC Component
 
 OS:PortList,
-  {464ea54d-4c82-4854-8cae-3b91c6f54663}, !- Handle
-  {61350e36-d527-400f-8160-487f78c3d0e4}, !- Name
-  {f1f24a6a-e0a6-462e-ae6b-6f1d77ac2511}; !- HVAC Component
+  {dc64541e-064d-46f4-bb8c-26a0bb3d96a5}, !- Handle
+  {a3ec5dd8-4a80-4834-b9ba-a2636b675a0c}; !- HVAC Component
 
 OS:PortList,
-  {4e2d08ee-8f08-4698-ae91-2a1026f1a32f}, !- Handle
-  {40c77635-579d-4fb5-89b8-a93a991bc1c7}, !- Name
-  {f1f24a6a-e0a6-462e-ae6b-6f1d77ac2511}; !- HVAC Component
+  {e5755ffc-4e63-4c9b-b91b-51967e991b13}, !- Handle
+  {a3ec5dd8-4a80-4834-b9ba-a2636b675a0c}; !- HVAC Component
 
 OS:Sizing:Zone,
-  {ecc15be8-60ec-4194-9f5c-5a380517fd98}, !- Handle
-  {f1f24a6a-e0a6-462e-ae6b-6f1d77ac2511}, !- Zone or ZoneList Name
-=======
-  {87278f88-a25b-4697-a86e-18ccf6f51bd2}, !- Handle
-  Node 1,                                 !- Name
-  {ee933552-a5dc-4bb3-a0fc-b6c9e67bab5f}, !- Inlet Port
-  ;                                       !- Outlet Port
-
-OS:Connection,
-  {ee933552-a5dc-4bb3-a0fc-b6c9e67bab5f}, !- Handle
-  {bd700069-774f-490a-ac50-bba091dca521}, !- Source Object
-  11,                                     !- Outlet Port
-  {87278f88-a25b-4697-a86e-18ccf6f51bd2}, !- Target Object
-  2;                                      !- Inlet Port
-
-OS:PortList,
-  {05284e2c-f3d5-4787-89a3-dd2af82fe8af}, !- Handle
-  {bd700069-774f-490a-ac50-bba091dca521}; !- HVAC Component
-
-OS:PortList,
-  {326b32b2-01fd-40c5-a22d-9d5556a26336}, !- Handle
-  {bd700069-774f-490a-ac50-bba091dca521}; !- HVAC Component
-
-OS:PortList,
-  {0ecfc419-ef83-4454-a4f6-89110321e341}, !- Handle
-  {bd700069-774f-490a-ac50-bba091dca521}; !- HVAC Component
-
-OS:Sizing:Zone,
-  {d06ce75d-d559-4fd3-996c-23ebd38b2aee}, !- Handle
-  {bd700069-774f-490a-ac50-bba091dca521}, !- Zone or ZoneList Name
->>>>>>> ecc00d0a
+  {45c06422-f404-4292-aee5-64678ead2608}, !- Handle
+  {a3ec5dd8-4a80-4834-b9ba-a2636b675a0c}, !- Zone or ZoneList Name
   SupplyAirTemperature,                   !- Zone Cooling Design Supply Air Temperature Input Method
   14,                                     !- Zone Cooling Design Supply Air Temperature {C}
   11.11,                                  !- Zone Cooling Design Supply Air Temperature Difference {deltaC}
@@ -471,25 +348,14 @@
   autosize;                               !- Dedicated Outdoor Air High Setpoint Temperature for Design {C}
 
 OS:ZoneHVAC:EquipmentList,
-<<<<<<< HEAD
-  {6317f419-1c00-4cf4-95e7-10584db250ad}, !- Handle
+  {1e67db1c-dd3e-4fb3-b0b6-4b1b2c64610f}, !- Handle
   Zone HVAC Equipment List 1,             !- Name
-  {f1f24a6a-e0a6-462e-ae6b-6f1d77ac2511}; !- Thermal Zone
+  {a3ec5dd8-4a80-4834-b9ba-a2636b675a0c}; !- Thermal Zone
 
 OS:Space,
-  {77cde7aa-6345-4cc8-a07f-20c235e81ea3}, !- Handle
+  {7b2d1c88-e2fe-4900-9840-c522f5d92968}, !- Handle
   living space,                           !- Name
-  {53047882-c883-44eb-a4ac-18ba2453ab68}, !- Space Type Name
-=======
-  {cb3977ca-984e-44ca-8531-86981e0b46d5}, !- Handle
-  Zone HVAC Equipment List 1,             !- Name
-  {bd700069-774f-490a-ac50-bba091dca521}; !- Thermal Zone
-
-OS:Space,
-  {3668b674-df59-4f66-988b-6f4d9c6046bc}, !- Handle
-  living space,                           !- Name
-  {1b81f5f3-a671-4dad-a98c-45b88b1884e9}, !- Space Type Name
->>>>>>> ecc00d0a
+  {655dddf7-207a-4948-a802-289fc49430cc}, !- Space Type Name
   ,                                       !- Default Construction Set Name
   ,                                       !- Default Schedule Set Name
   ,                                       !- Direction of Relative North {deg}
@@ -497,31 +363,17 @@
   ,                                       !- Y Origin {m}
   ,                                       !- Z Origin {m}
   ,                                       !- Building Story Name
-<<<<<<< HEAD
-  {f1f24a6a-e0a6-462e-ae6b-6f1d77ac2511}, !- Thermal Zone Name
+  {a3ec5dd8-4a80-4834-b9ba-a2636b675a0c}, !- Thermal Zone Name
   ,                                       !- Part of Total Floor Area
   ,                                       !- Design Specification Outdoor Air Object Name
-  {7cbf383b-4998-426f-8d11-3b7720e2a0f2}; !- Building Unit Name
-
-OS:Surface,
-  {c5cf10f8-fcdb-47b9-abf5-8b9911406d4f}, !- Handle
+  {7f907e98-8aae-406a-b4a0-9f2e0a8342a5}; !- Building Unit Name
+
+OS:Surface,
+  {a87ca04c-a7d9-4253-85b3-912870a32dce}, !- Handle
   Surface 1,                              !- Name
   Floor,                                  !- Surface Type
   ,                                       !- Construction Name
-  {77cde7aa-6345-4cc8-a07f-20c235e81ea3}, !- Space Name
-=======
-  {bd700069-774f-490a-ac50-bba091dca521}, !- Thermal Zone Name
-  ,                                       !- Part of Total Floor Area
-  ,                                       !- Design Specification Outdoor Air Object Name
-  {cb6a691b-941c-4ca7-b3b1-5012a4f34a3c}; !- Building Unit Name
-
-OS:Surface,
-  {8caf0fd5-0b7d-448a-ab43-aba421c22a0e}, !- Handle
-  Surface 1,                              !- Name
-  Floor,                                  !- Surface Type
-  ,                                       !- Construction Name
-  {3668b674-df59-4f66-988b-6f4d9c6046bc}, !- Space Name
->>>>>>> ecc00d0a
+  {7b2d1c88-e2fe-4900-9840-c522f5d92968}, !- Space Name
   Foundation,                             !- Outside Boundary Condition
   ,                                       !- Outside Boundary Condition Object
   NoSun,                                  !- Sun Exposure
@@ -534,19 +386,11 @@
   6.46578440716979, -12.9315688143396, 0; !- X,Y,Z Vertex 4 {m}
 
 OS:Surface,
-<<<<<<< HEAD
-  {c52b3565-5ed9-4405-bab6-9062eacf01c4}, !- Handle
+  {e8abf7d8-5d61-4db7-b284-3b09c83b89a0}, !- Handle
   Surface 2,                              !- Name
   Wall,                                   !- Surface Type
   ,                                       !- Construction Name
-  {77cde7aa-6345-4cc8-a07f-20c235e81ea3}, !- Space Name
-=======
-  {c4049cb3-783b-45a0-858a-6079a31d2a7a}, !- Handle
-  Surface 2,                              !- Name
-  Wall,                                   !- Surface Type
-  ,                                       !- Construction Name
-  {3668b674-df59-4f66-988b-6f4d9c6046bc}, !- Space Name
->>>>>>> ecc00d0a
+  {7b2d1c88-e2fe-4900-9840-c522f5d92968}, !- Space Name
   Outdoors,                               !- Outside Boundary Condition
   ,                                       !- Outside Boundary Condition Object
   SunExposed,                             !- Sun Exposure
@@ -559,19 +403,11 @@
   0, -12.9315688143396, 2.4384;           !- X,Y,Z Vertex 4 {m}
 
 OS:Surface,
-<<<<<<< HEAD
-  {59b72e56-44f9-423d-92f6-39781cbb70e4}, !- Handle
+  {58461dbc-002a-4060-ab1b-8579ca256a03}, !- Handle
   Surface 3,                              !- Name
   Wall,                                   !- Surface Type
   ,                                       !- Construction Name
-  {77cde7aa-6345-4cc8-a07f-20c235e81ea3}, !- Space Name
-=======
-  {afe6a605-355f-4550-bef8-147c5ce3d1bd}, !- Handle
-  Surface 3,                              !- Name
-  Wall,                                   !- Surface Type
-  ,                                       !- Construction Name
-  {3668b674-df59-4f66-988b-6f4d9c6046bc}, !- Space Name
->>>>>>> ecc00d0a
+  {7b2d1c88-e2fe-4900-9840-c522f5d92968}, !- Space Name
   Adiabatic,                              !- Outside Boundary Condition
   ,                                       !- Outside Boundary Condition Object
   NoSun,                                  !- Sun Exposure
@@ -584,19 +420,11 @@
   0, 0, 2.4384;                           !- X,Y,Z Vertex 4 {m}
 
 OS:Surface,
-<<<<<<< HEAD
-  {757f868a-c2b3-4b77-9b75-2258296cf615}, !- Handle
+  {810e16a7-d56d-4511-bcbe-9e7781ba6059}, !- Handle
   Surface 4,                              !- Name
   Wall,                                   !- Surface Type
   ,                                       !- Construction Name
-  {77cde7aa-6345-4cc8-a07f-20c235e81ea3}, !- Space Name
-=======
-  {4a5f8f23-d74d-41d3-b442-e505dcbe8b9d}, !- Handle
-  Surface 4,                              !- Name
-  Wall,                                   !- Surface Type
-  ,                                       !- Construction Name
-  {3668b674-df59-4f66-988b-6f4d9c6046bc}, !- Space Name
->>>>>>> ecc00d0a
+  {7b2d1c88-e2fe-4900-9840-c522f5d92968}, !- Space Name
   Adiabatic,                              !- Outside Boundary Condition
   ,                                       !- Outside Boundary Condition Object
   NoSun,                                  !- Sun Exposure
@@ -609,19 +437,11 @@
   6.46578440716979, 0, 2.4384;            !- X,Y,Z Vertex 4 {m}
 
 OS:Surface,
-<<<<<<< HEAD
-  {566dd57a-03f7-4ab7-929b-16cff5e53893}, !- Handle
+  {ed8e788a-270a-48a7-96c9-0a7a4c3d1e72}, !- Handle
   Surface 5,                              !- Name
   Wall,                                   !- Surface Type
   ,                                       !- Construction Name
-  {77cde7aa-6345-4cc8-a07f-20c235e81ea3}, !- Space Name
-=======
-  {4e46b195-d973-4be9-bfad-24b9aa01d80f}, !- Handle
-  Surface 5,                              !- Name
-  Wall,                                   !- Surface Type
-  ,                                       !- Construction Name
-  {3668b674-df59-4f66-988b-6f4d9c6046bc}, !- Space Name
->>>>>>> ecc00d0a
+  {7b2d1c88-e2fe-4900-9840-c522f5d92968}, !- Space Name
   Outdoors,                               !- Outside Boundary Condition
   ,                                       !- Outside Boundary Condition Object
   SunExposed,                             !- Sun Exposure
@@ -634,19 +454,11 @@
   6.46578440716979, -12.9315688143396, 2.4384; !- X,Y,Z Vertex 4 {m}
 
 OS:Surface,
-<<<<<<< HEAD
-  {1fe46318-ed39-497e-a17a-23021f2bad85}, !- Handle
+  {eae0c106-fc5c-440b-a6e7-da66324b09aa}, !- Handle
   Surface 6,                              !- Name
   RoofCeiling,                            !- Surface Type
   ,                                       !- Construction Name
-  {77cde7aa-6345-4cc8-a07f-20c235e81ea3}, !- Space Name
-=======
-  {b9f94099-2788-4970-a984-8fe92160e1a0}, !- Handle
-  Surface 6,                              !- Name
-  RoofCeiling,                            !- Surface Type
-  ,                                       !- Construction Name
-  {3668b674-df59-4f66-988b-6f4d9c6046bc}, !- Space Name
->>>>>>> ecc00d0a
+  {7b2d1c88-e2fe-4900-9840-c522f5d92968}, !- Space Name
   Outdoors,                               !- Outside Boundary Condition
   ,                                       !- Outside Boundary Condition Object
   SunExposed,                             !- Sun Exposure
@@ -659,11 +471,7 @@
   0, -12.9315688143396, 2.4384;           !- X,Y,Z Vertex 4 {m}
 
 OS:SpaceType,
-<<<<<<< HEAD
-  {53047882-c883-44eb-a4ac-18ba2453ab68}, !- Handle
-=======
-  {1b81f5f3-a671-4dad-a98c-45b88b1884e9}, !- Handle
->>>>>>> ecc00d0a
+  {655dddf7-207a-4948-a802-289fc49430cc}, !- Handle
   Space Type 1,                           !- Name
   ,                                       !- Default Construction Set Name
   ,                                       !- Default Schedule Set Name
@@ -674,11 +482,7 @@
   living;                                 !- Standards Space Type
 
 OS:ThermalZone,
-<<<<<<< HEAD
-  {597a0639-7809-4be2-a77c-c586ac8949fe}, !- Handle
-=======
-  {06ffa183-3662-43e6-b455-3716c81971ba}, !- Handle
->>>>>>> ecc00d0a
+  {2fee8ab6-7ced-458e-8bcb-3e154c6955b3}, !- Handle
   corridor zone,                          !- Name
   ,                                       !- Multiplier
   ,                                       !- Ceiling Height {m}
@@ -687,17 +491,10 @@
   ,                                       !- Zone Inside Convection Algorithm
   ,                                       !- Zone Outside Convection Algorithm
   ,                                       !- Zone Conditioning Equipment List Name
-<<<<<<< HEAD
-  {96a23016-f72e-41d8-b2cf-15839447eb5e}, !- Zone Air Inlet Port List
-  {5abe1938-4df6-4c01-8eca-c2719d16a598}, !- Zone Air Exhaust Port List
-  {c2a16783-4a5a-4793-9d1f-2bf17e85f855}, !- Zone Air Node Name
-  {f302f31b-c0cf-4704-8b7b-f96384fb36d6}, !- Zone Return Air Port List
-=======
-  {55a99e34-b73a-4ec7-bf38-ce92d17deaa9}, !- Zone Air Inlet Port List
-  {6bedde47-a70a-452d-89d3-5260ec8244ce}, !- Zone Air Exhaust Port List
-  {28512a1d-6f34-4bb1-946e-5f9d5339f5a0}, !- Zone Air Node Name
-  {364ef7dd-8979-4aff-9767-8c55b32d9cf7}, !- Zone Return Air Port List
->>>>>>> ecc00d0a
+  {225b1582-624a-462e-b76d-9a560176e3ff}, !- Zone Air Inlet Port List
+  {2ed4f4dd-60b6-4a19-997e-8baf32f55fd1}, !- Zone Air Exhaust Port List
+  {513673ed-a7f4-4473-8cf4-ab8e0ddc6840}, !- Zone Air Node Name
+  {a6b11cad-ba2c-45ef-bf93-2800e320b993}, !- Zone Return Air Port List
   ,                                       !- Primary Daylighting Control Name
   ,                                       !- Fraction of Zone Controlled by Primary Daylighting Control
   ,                                       !- Secondary Daylighting Control Name
@@ -708,67 +505,33 @@
   No;                                     !- Use Ideal Air Loads
 
 OS:Node,
-<<<<<<< HEAD
-  {48dc09a2-4dc3-4329-9be6-1b6cb2712b3e}, !- Handle
+  {60bae641-9af3-4295-a8e7-300e79b171cf}, !- Handle
   Node 2,                                 !- Name
-  {c2a16783-4a5a-4793-9d1f-2bf17e85f855}, !- Inlet Port
+  {513673ed-a7f4-4473-8cf4-ab8e0ddc6840}, !- Inlet Port
   ;                                       !- Outlet Port
 
 OS:Connection,
-  {c2a16783-4a5a-4793-9d1f-2bf17e85f855}, !- Handle
-  {123e28a5-585b-4e30-bd5e-5c7cd7c30335}, !- Name
-  {597a0639-7809-4be2-a77c-c586ac8949fe}, !- Source Object
+  {513673ed-a7f4-4473-8cf4-ab8e0ddc6840}, !- Handle
+  {2fee8ab6-7ced-458e-8bcb-3e154c6955b3}, !- Source Object
   11,                                     !- Outlet Port
-  {48dc09a2-4dc3-4329-9be6-1b6cb2712b3e}, !- Target Object
+  {60bae641-9af3-4295-a8e7-300e79b171cf}, !- Target Object
   2;                                      !- Inlet Port
 
 OS:PortList,
-  {96a23016-f72e-41d8-b2cf-15839447eb5e}, !- Handle
-  {7fa2739b-2870-40b4-bab4-f23638234931}, !- Name
-  {597a0639-7809-4be2-a77c-c586ac8949fe}; !- HVAC Component
+  {225b1582-624a-462e-b76d-9a560176e3ff}, !- Handle
+  {2fee8ab6-7ced-458e-8bcb-3e154c6955b3}; !- HVAC Component
 
 OS:PortList,
-  {5abe1938-4df6-4c01-8eca-c2719d16a598}, !- Handle
-  {76d6b3e4-fca6-41d4-9b89-8d386a0d6cb5}, !- Name
-  {597a0639-7809-4be2-a77c-c586ac8949fe}; !- HVAC Component
+  {2ed4f4dd-60b6-4a19-997e-8baf32f55fd1}, !- Handle
+  {2fee8ab6-7ced-458e-8bcb-3e154c6955b3}; !- HVAC Component
 
 OS:PortList,
-  {f302f31b-c0cf-4704-8b7b-f96384fb36d6}, !- Handle
-  {545646e1-4f3b-45b7-9847-551742b96246}, !- Name
-  {597a0639-7809-4be2-a77c-c586ac8949fe}; !- HVAC Component
+  {a6b11cad-ba2c-45ef-bf93-2800e320b993}, !- Handle
+  {2fee8ab6-7ced-458e-8bcb-3e154c6955b3}; !- HVAC Component
 
 OS:Sizing:Zone,
-  {a623ed67-7f9a-456e-a061-3557864c6db2}, !- Handle
-  {597a0639-7809-4be2-a77c-c586ac8949fe}, !- Zone or ZoneList Name
-=======
-  {fb3ca66c-50c5-4d16-a1c9-e83a20c135a3}, !- Handle
-  Node 2,                                 !- Name
-  {28512a1d-6f34-4bb1-946e-5f9d5339f5a0}, !- Inlet Port
-  ;                                       !- Outlet Port
-
-OS:Connection,
-  {28512a1d-6f34-4bb1-946e-5f9d5339f5a0}, !- Handle
-  {06ffa183-3662-43e6-b455-3716c81971ba}, !- Source Object
-  11,                                     !- Outlet Port
-  {fb3ca66c-50c5-4d16-a1c9-e83a20c135a3}, !- Target Object
-  2;                                      !- Inlet Port
-
-OS:PortList,
-  {55a99e34-b73a-4ec7-bf38-ce92d17deaa9}, !- Handle
-  {06ffa183-3662-43e6-b455-3716c81971ba}; !- HVAC Component
-
-OS:PortList,
-  {6bedde47-a70a-452d-89d3-5260ec8244ce}, !- Handle
-  {06ffa183-3662-43e6-b455-3716c81971ba}; !- HVAC Component
-
-OS:PortList,
-  {364ef7dd-8979-4aff-9767-8c55b32d9cf7}, !- Handle
-  {06ffa183-3662-43e6-b455-3716c81971ba}; !- HVAC Component
-
-OS:Sizing:Zone,
-  {ae2bfed2-1df2-47b0-93a2-92eae271a463}, !- Handle
-  {06ffa183-3662-43e6-b455-3716c81971ba}, !- Zone or ZoneList Name
->>>>>>> ecc00d0a
+  {87333c1e-5e80-4957-843b-0681a7c7fc6a}, !- Handle
+  {2fee8ab6-7ced-458e-8bcb-3e154c6955b3}, !- Zone or ZoneList Name
   SupplyAirTemperature,                   !- Zone Cooling Design Supply Air Temperature Input Method
   14,                                     !- Zone Cooling Design Supply Air Temperature {C}
   11.11,                                  !- Zone Cooling Design Supply Air Temperature Difference {deltaC}
@@ -795,25 +558,14 @@
   autosize;                               !- Dedicated Outdoor Air High Setpoint Temperature for Design {C}
 
 OS:ZoneHVAC:EquipmentList,
-<<<<<<< HEAD
-  {64862998-233a-47df-a4d7-fa0c518fcc53}, !- Handle
+  {750a410a-696c-465f-bdba-ece0effc0917}, !- Handle
   Zone HVAC Equipment List 2,             !- Name
-  {597a0639-7809-4be2-a77c-c586ac8949fe}; !- Thermal Zone
+  {2fee8ab6-7ced-458e-8bcb-3e154c6955b3}; !- Thermal Zone
 
 OS:Space,
-  {7677a893-3d8a-4f2d-bec3-1c2e20adba1e}, !- Handle
+  {5287a7e9-2e28-49b1-a216-0afd911f693f}, !- Handle
   corridor space,                         !- Name
-  {eecd912f-ee17-48be-b00a-49a52f361e7b}, !- Space Type Name
-=======
-  {ef6d9ccb-54ec-414b-b5f9-1a9585d14ee3}, !- Handle
-  Zone HVAC Equipment List 2,             !- Name
-  {06ffa183-3662-43e6-b455-3716c81971ba}; !- Thermal Zone
-
-OS:Space,
-  {4bd44672-0a1f-49c0-a5d3-4dee6d589ece}, !- Handle
-  corridor space,                         !- Name
-  {157e64ec-015b-4479-bd4d-ab8470c72061}, !- Space Type Name
->>>>>>> ecc00d0a
+  {1bbe801f-e166-470f-95de-f56d42bdb890}, !- Space Type Name
   ,                                       !- Default Construction Set Name
   ,                                       !- Default Schedule Set Name
   ,                                       !- Direction of Relative North {deg}
@@ -821,25 +573,14 @@
   ,                                       !- Y Origin {m}
   ,                                       !- Z Origin {m}
   ,                                       !- Building Story Name
-<<<<<<< HEAD
-  {597a0639-7809-4be2-a77c-c586ac8949fe}; !- Thermal Zone Name
-
-OS:Surface,
-  {182f59ee-48d2-49bc-96a7-df7954f037fe}, !- Handle
+  {2fee8ab6-7ced-458e-8bcb-3e154c6955b3}; !- Thermal Zone Name
+
+OS:Surface,
+  {45329a74-9d8d-4c90-a1d6-3c63fae3d76a}, !- Handle
   Surface 7,                              !- Name
   Floor,                                  !- Surface Type
   ,                                       !- Construction Name
-  {7677a893-3d8a-4f2d-bec3-1c2e20adba1e}, !- Space Name
-=======
-  {06ffa183-3662-43e6-b455-3716c81971ba}; !- Thermal Zone Name
-
-OS:Surface,
-  {d9066cf5-8bfb-4e2e-a44a-bc7dd3996dc8}, !- Handle
-  Surface 7,                              !- Name
-  Floor,                                  !- Surface Type
-  ,                                       !- Construction Name
-  {4bd44672-0a1f-49c0-a5d3-4dee6d589ece}, !- Space Name
->>>>>>> ecc00d0a
+  {5287a7e9-2e28-49b1-a216-0afd911f693f}, !- Space Name
   Foundation,                             !- Outside Boundary Condition
   ,                                       !- Outside Boundary Condition Object
   NoSun,                                  !- Sun Exposure
@@ -852,19 +593,11 @@
   6.46578440716979, 0, 0;                 !- X,Y,Z Vertex 4 {m}
 
 OS:Surface,
-<<<<<<< HEAD
-  {316c3197-852f-442f-bd1a-55675b814f21}, !- Handle
+  {1a82bc38-9f32-4aed-9f53-8d62c0001551}, !- Handle
   Surface 8,                              !- Name
   Wall,                                   !- Surface Type
   ,                                       !- Construction Name
-  {7677a893-3d8a-4f2d-bec3-1c2e20adba1e}, !- Space Name
-=======
-  {b212914e-6fc8-4cb5-b6a7-f016df7c2c9e}, !- Handle
-  Surface 8,                              !- Name
-  Wall,                                   !- Surface Type
-  ,                                       !- Construction Name
-  {4bd44672-0a1f-49c0-a5d3-4dee6d589ece}, !- Space Name
->>>>>>> ecc00d0a
+  {5287a7e9-2e28-49b1-a216-0afd911f693f}, !- Space Name
   Outdoors,                               !- Outside Boundary Condition
   ,                                       !- Outside Boundary Condition Object
   SunExposed,                             !- Sun Exposure
@@ -877,19 +610,11 @@
   0, 0, 2.4384;                           !- X,Y,Z Vertex 4 {m}
 
 OS:Surface,
-<<<<<<< HEAD
-  {16879a81-e5ac-43eb-9b87-69617eee7051}, !- Handle
+  {4f742e33-579a-4067-a581-1ec8aa721c1c}, !- Handle
   Surface 9,                              !- Name
   Wall,                                   !- Surface Type
   ,                                       !- Construction Name
-  {7677a893-3d8a-4f2d-bec3-1c2e20adba1e}, !- Space Name
-=======
-  {3e39d301-051e-4665-9328-efa409a679a9}, !- Handle
-  Surface 9,                              !- Name
-  Wall,                                   !- Surface Type
-  ,                                       !- Construction Name
-  {4bd44672-0a1f-49c0-a5d3-4dee6d589ece}, !- Space Name
->>>>>>> ecc00d0a
+  {5287a7e9-2e28-49b1-a216-0afd911f693f}, !- Space Name
   Adiabatic,                              !- Outside Boundary Condition
   ,                                       !- Outside Boundary Condition Object
   NoSun,                                  !- Sun Exposure
@@ -902,19 +627,11 @@
   0, 1.524, 2.4384;                       !- X,Y,Z Vertex 4 {m}
 
 OS:Surface,
-<<<<<<< HEAD
-  {77374bbf-16f2-42d6-a681-87266ac20941}, !- Handle
+  {473410e1-847a-4eb6-b854-c215a204948e}, !- Handle
   Surface 10,                             !- Name
   Wall,                                   !- Surface Type
   ,                                       !- Construction Name
-  {7677a893-3d8a-4f2d-bec3-1c2e20adba1e}, !- Space Name
-=======
-  {14da27b1-c6e8-4a4d-a016-23916b41e6fc}, !- Handle
-  Surface 10,                             !- Name
-  Wall,                                   !- Surface Type
-  ,                                       !- Construction Name
-  {4bd44672-0a1f-49c0-a5d3-4dee6d589ece}, !- Space Name
->>>>>>> ecc00d0a
+  {5287a7e9-2e28-49b1-a216-0afd911f693f}, !- Space Name
   Adiabatic,                              !- Outside Boundary Condition
   ,                                       !- Outside Boundary Condition Object
   NoSun,                                  !- Sun Exposure
@@ -927,19 +644,11 @@
   6.46578440716979, 1.524, 2.4384;        !- X,Y,Z Vertex 4 {m}
 
 OS:Surface,
-<<<<<<< HEAD
-  {7a8cb782-0f64-47b7-9680-89c54a77cef0}, !- Handle
+  {8be0ed6d-99fd-4c79-927b-7588f316a084}, !- Handle
   Surface 11,                             !- Name
   Wall,                                   !- Surface Type
   ,                                       !- Construction Name
-  {7677a893-3d8a-4f2d-bec3-1c2e20adba1e}, !- Space Name
-=======
-  {162114a3-95b2-4e72-8e3b-05c89dd591d3}, !- Handle
-  Surface 11,                             !- Name
-  Wall,                                   !- Surface Type
-  ,                                       !- Construction Name
-  {4bd44672-0a1f-49c0-a5d3-4dee6d589ece}, !- Space Name
->>>>>>> ecc00d0a
+  {5287a7e9-2e28-49b1-a216-0afd911f693f}, !- Space Name
   Adiabatic,                              !- Outside Boundary Condition
   ,                                       !- Outside Boundary Condition Object
   NoSun,                                  !- Sun Exposure
@@ -952,19 +661,11 @@
   6.46578440716979, 0, 2.4384;            !- X,Y,Z Vertex 4 {m}
 
 OS:Surface,
-<<<<<<< HEAD
-  {9810f66a-e8a0-488c-9cc3-0fa8851cb992}, !- Handle
+  {9a382f23-e2b9-44c9-ab9a-049d2cdd2472}, !- Handle
   Surface 12,                             !- Name
   RoofCeiling,                            !- Surface Type
   ,                                       !- Construction Name
-  {7677a893-3d8a-4f2d-bec3-1c2e20adba1e}, !- Space Name
-=======
-  {0b563bfd-3158-4c1f-8229-088fe93d0f86}, !- Handle
-  Surface 12,                             !- Name
-  RoofCeiling,                            !- Surface Type
-  ,                                       !- Construction Name
-  {4bd44672-0a1f-49c0-a5d3-4dee6d589ece}, !- Space Name
->>>>>>> ecc00d0a
+  {5287a7e9-2e28-49b1-a216-0afd911f693f}, !- Space Name
   Outdoors,                               !- Outside Boundary Condition
   ,                                       !- Outside Boundary Condition Object
   SunExposed,                             !- Sun Exposure
@@ -977,11 +678,7 @@
   0, 0, 2.4384;                           !- X,Y,Z Vertex 4 {m}
 
 OS:SpaceType,
-<<<<<<< HEAD
-  {eecd912f-ee17-48be-b00a-49a52f361e7b}, !- Handle
-=======
-  {157e64ec-015b-4479-bd4d-ab8470c72061}, !- Handle
->>>>>>> ecc00d0a
+  {1bbe801f-e166-470f-95de-f56d42bdb890}, !- Handle
   Space Type 2,                           !- Name
   ,                                       !- Default Construction Set Name
   ,                                       !- Default Schedule Set Name
@@ -992,23 +689,14 @@
   corridor;                               !- Standards Space Type
 
 OS:BuildingUnit,
-<<<<<<< HEAD
-  {7cbf383b-4998-426f-8d11-3b7720e2a0f2}, !- Handle
-=======
-  {cb6a691b-941c-4ca7-b3b1-5012a4f34a3c}, !- Handle
->>>>>>> ecc00d0a
+  {7f907e98-8aae-406a-b4a0-9f2e0a8342a5}, !- Handle
   unit 1,                                 !- Name
   ,                                       !- Rendering Color
   Residential;                            !- Building Unit Type
 
 OS:AdditionalProperties,
-<<<<<<< HEAD
-  {59c43365-9728-4243-91d8-3958aa8bd076}, !- Handle
-  {7cbf383b-4998-426f-8d11-3b7720e2a0f2}, !- Object Name
-=======
-  {221818e4-797e-4fd2-90b4-10a9c902497f}, !- Handle
-  {cb6a691b-941c-4ca7-b3b1-5012a4f34a3c}, !- Object Name
->>>>>>> ecc00d0a
+  {b8d8c0c2-a878-4049-a320-3c55418b390e}, !- Handle
+  {7f907e98-8aae-406a-b4a0-9f2e0a8342a5}, !- Object Name
   NumberOfBedrooms,                       !- Feature Name 1
   Integer,                                !- Feature Data Type 1
   3,                                      !- Feature Value 1
@@ -1020,20 +708,12 @@
   3.3900000000000001;                     !- Feature Value 3
 
 OS:External:File,
-<<<<<<< HEAD
-  {e6430db8-28fe-4a91-8f9c-d5612e87c943}, !- Handle
-=======
-  {af1cdd88-53a8-41a2-a036-ce62a3abd527}, !- Handle
->>>>>>> ecc00d0a
+  {649ef56e-7ad4-44ea-b761-7385a0163046}, !- Handle
   8760.csv,                               !- Name
   8760.csv;                               !- File Name
 
 OS:Schedule:Day,
-<<<<<<< HEAD
-  {4ef03c71-7af8-4cbd-b872-053be4c1bc01}, !- Handle
-=======
-  {e901da14-d2b2-48e4-bc39-955719fb89ac}, !- Handle
->>>>>>> ecc00d0a
+  {18c2af03-5266-4d50-ac7e-a8c7d6c03ae5}, !- Handle
   Schedule Day 1,                         !- Name
   ,                                       !- Schedule Type Limits Name
   ,                                       !- Interpolate to Timestep
@@ -1042,11 +722,7 @@
   0;                                      !- Value Until Time 1
 
 OS:Schedule:Day,
-<<<<<<< HEAD
-  {18d1e51e-d58c-4ec0-b1af-bda49faa5e91}, !- Handle
-=======
-  {3b002eb6-d620-4c15-86d9-d351df248acc}, !- Handle
->>>>>>> ecc00d0a
+  {f0c36585-8681-487e-ab89-1d04e683c00c}, !- Handle
   Schedule Day 2,                         !- Name
   ,                                       !- Schedule Type Limits Name
   ,                                       !- Interpolate to Timestep
@@ -1055,17 +731,10 @@
   1;                                      !- Value Until Time 1
 
 OS:Schedule:File,
-<<<<<<< HEAD
-  {b8d69285-a191-4962-8b38-0cdec1c706b1}, !- Handle
+  {48db2e8d-367c-44d5-b885-cbdff784db4e}, !- Handle
   occupants,                              !- Name
-  {9b523b31-5e39-4fd6-bd66-811d4316179e}, !- Schedule Type Limits Name
-  {e6430db8-28fe-4a91-8f9c-d5612e87c943}, !- External File Name
-=======
-  {1796740d-5f37-4381-8711-339a958d4127}, !- Handle
-  occupants,                              !- Name
-  {a18aa09a-fcee-41c1-9fa6-e0252cffe733}, !- Schedule Type Limits Name
-  {af1cdd88-53a8-41a2-a036-ce62a3abd527}, !- External File Name
->>>>>>> ecc00d0a
+  {5b1348b5-c3f6-40d2-9369-fc0e99d15452}, !- Schedule Type Limits Name
+  {649ef56e-7ad4-44ea-b761-7385a0163046}, !- External File Name
   1,                                      !- Column Number
   1,                                      !- Rows to Skip at Top
   8760,                                   !- Number of Hours of Data
@@ -1073,34 +742,14 @@
   ,                                       !- Interpolate to Timestep
   60;                                     !- Minutes per Item
 
-<<<<<<< HEAD
-OS:Schedule:Ruleset,
-  {1e98d3c3-f80f-4f12-acd2-59b9c957ccfb}, !- Handle
-  Schedule Ruleset 1,                     !- Name
-  {e738f319-6a37-47af-87a8-21185387a516}, !- Schedule Type Limits Name
-  {92b8b3e2-b901-4d11-90ad-9f898dd7bdc3}; !- Default Day Schedule Name
-
-OS:Schedule:Day,
-  {92b8b3e2-b901-4d11-90ad-9f898dd7bdc3}, !- Handle
-  Schedule Day 3,                         !- Name
-  {e738f319-6a37-47af-87a8-21185387a516}, !- Schedule Type Limits Name
-  ,                                       !- Interpolate to Timestep
-  24,                                     !- Hour 1
-  0,                                      !- Minute 1
-  112.539290946133;                       !- Value Until Time 1
+OS:Schedule:Constant,
+  {2e17e8a9-0d91-4c83-9f84-e5b69ece6669}, !- Handle
+  res occupants activity schedule,        !- Name
+  {d56793ea-b0df-4c75-ac23-950c96bca5bb}, !- Schedule Type Limits Name
+  112.539290946133;                       !- Value
 
 OS:People:Definition,
-  {def250c8-8eb0-43d4-a326-ef65b7548a92}, !- Handle
-=======
-OS:Schedule:Constant,
-  {924c6684-456c-44ee-9ef5-b964e44cdaa8}, !- Handle
-  res occupants activity schedule,        !- Name
-  {7ed19051-eff7-4e04-8fd8-4be6d6eded52}, !- Schedule Type Limits Name
-  112.539290946133;                       !- Value
-
-OS:People:Definition,
-  {ac73eb02-315c-4ee1-9597-c3647bc6c3dd}, !- Handle
->>>>>>> ecc00d0a
+  {b884f90c-4e6c-40ec-be11-64fb5e1114e8}, !- Handle
   res occupants|living space,             !- Name
   People,                                 !- Number of People Calculation Method
   3.39,                                   !- Number of People {people}
@@ -1113,21 +762,12 @@
   ZoneAveraged;                           !- Mean Radiant Temperature Calculation Type
 
 OS:People,
-<<<<<<< HEAD
-  {9ab95531-ff13-40c6-96cc-794e98050d8b}, !- Handle
+  {788f4ef0-e45e-46e1-b32f-9692c1080405}, !- Handle
   res occupants|living space,             !- Name
-  {def250c8-8eb0-43d4-a326-ef65b7548a92}, !- People Definition Name
-  {77cde7aa-6345-4cc8-a07f-20c235e81ea3}, !- Space or SpaceType Name
-  {b8d69285-a191-4962-8b38-0cdec1c706b1}, !- Number of People Schedule Name
-  {1e98d3c3-f80f-4f12-acd2-59b9c957ccfb}, !- Activity Level Schedule Name
-=======
-  {f0eb1657-0a30-4190-9299-4ef1cd8fb02b}, !- Handle
-  res occupants|living space,             !- Name
-  {ac73eb02-315c-4ee1-9597-c3647bc6c3dd}, !- People Definition Name
-  {3668b674-df59-4f66-988b-6f4d9c6046bc}, !- Space or SpaceType Name
-  {1796740d-5f37-4381-8711-339a958d4127}, !- Number of People Schedule Name
-  {924c6684-456c-44ee-9ef5-b964e44cdaa8}, !- Activity Level Schedule Name
->>>>>>> ecc00d0a
+  {b884f90c-4e6c-40ec-be11-64fb5e1114e8}, !- People Definition Name
+  {7b2d1c88-e2fe-4900-9840-c522f5d92968}, !- Space or SpaceType Name
+  {48db2e8d-367c-44d5-b885-cbdff784db4e}, !- Number of People Schedule Name
+  {2e17e8a9-0d91-4c83-9f84-e5b69ece6669}, !- Activity Level Schedule Name
   ,                                       !- Surface Name/Angle Factor List Name
   ,                                       !- Work Efficiency Schedule Name
   ,                                       !- Clothing Insulation Schedule Name
@@ -1135,11 +775,7 @@
   1;                                      !- Multiplier
 
 OS:ScheduleTypeLimits,
-<<<<<<< HEAD
-  {e738f319-6a37-47af-87a8-21185387a516}, !- Handle
-=======
-  {7ed19051-eff7-4e04-8fd8-4be6d6eded52}, !- Handle
->>>>>>> ecc00d0a
+  {d56793ea-b0df-4c75-ac23-950c96bca5bb}, !- Handle
   ActivityLevel,                          !- Name
   0,                                      !- Lower Limit Value
   ,                                       !- Upper Limit Value
@@ -1147,11 +783,7 @@
   ActivityLevel;                          !- Unit Type
 
 OS:ScheduleTypeLimits,
-<<<<<<< HEAD
-  {9b523b31-5e39-4fd6-bd66-811d4316179e}, !- Handle
-=======
-  {a18aa09a-fcee-41c1-9fa6-e0252cffe733}, !- Handle
->>>>>>> ecc00d0a
+  {5b1348b5-c3f6-40d2-9369-fc0e99d15452}, !- Handle
   Fractional,                             !- Name
   0,                                      !- Lower Limit Value
   1,                                      !- Upper Limit Value
