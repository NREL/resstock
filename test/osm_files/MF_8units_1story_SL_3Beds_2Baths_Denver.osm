!- NOTE: Auto-generated from /test/osw_files/MF_8units_1story_SL_3Beds_2Baths_Denver.osw

OS:Version,
<<<<<<< HEAD
  {526f9666-d3ec-4c68-8774-70ed4cacc9e5}, !- Handle
  3.2.1;                                  !- Version Identifier

OS:SimulationControl,
  {a8c1a42a-5a87-4368-a5e2-d0c509961cc1}, !- Handle
=======
  {ff708019-4e97-48e2-a127-a81ae4b8edd3}, !- Handle
  3.3.0;                                  !- Version Identifier

OS:SimulationControl,
  {03a44c1a-bedd-4deb-9ec2-9672c9d328e4}, !- Handle
>>>>>>> 9aa8a28a
  ,                                       !- Do Zone Sizing Calculation
  ,                                       !- Do System Sizing Calculation
  ,                                       !- Do Plant Sizing Calculation
  No;                                     !- Run Simulation for Sizing Periods

OS:Timestep,
<<<<<<< HEAD
  {f0e6a6cc-c3ae-4b8a-ac4e-3eec8493ed53}, !- Handle
  6;                                      !- Number of Timesteps per Hour

OS:ShadowCalculation,
  {428daf74-a824-4a3e-832a-b8c054f06c19}, !- Handle
=======
  {16a102b3-53b7-407b-a9bc-3485ab0aa685}, !- Handle
  6;                                      !- Number of Timesteps per Hour

OS:ShadowCalculation,
  {f0be292f-9b94-4937-a66b-db5aa1e40fd6}, !- Handle
>>>>>>> 9aa8a28a
  PolygonClipping,                        !- Shading Calculation Method
  ,                                       !- Shading Calculation Update Frequency Method
  20,                                     !- Shading Calculation Update Frequency
  200,                                    !- Maximum Figures in Shadow Overlap Calculations
  ,                                       !- Polygon Clipping Algorithm
  512,                                    !- Pixel Counting Resolution
  DetailedSkyDiffuseModeling,             !- Sky Diffuse Modeling Algorithm
  No,                                     !- Output External Shading Calculation Results
  No,                                     !- Disable Self-Shading Within Shading Zone Groups
  No;                                     !- Disable Self-Shading From Shading Zone Groups to Other Zones

OS:SurfaceConvectionAlgorithm:Outside,
<<<<<<< HEAD
  {3180253f-b34d-481a-ac8f-ea52ddfdc3c3}, !- Handle
  DOE-2;                                  !- Algorithm

OS:SurfaceConvectionAlgorithm:Inside,
  {fd97e71a-955e-4a63-9e1d-7320835dc178}, !- Handle
  TARP;                                   !- Algorithm

OS:ZoneCapacitanceMultiplier:ResearchSpecial,
  {14e1d45e-2324-4496-a2a3-45fbfcd7cb60}, !- Handle
=======
  {042f9267-6be4-456b-91bd-0dac17e4cdb8}, !- Handle
  DOE-2;                                  !- Algorithm

OS:SurfaceConvectionAlgorithm:Inside,
  {af694ac9-cd20-4645-b082-7f8690cd613c}, !- Handle
  TARP;                                   !- Algorithm

OS:ZoneCapacitanceMultiplier:ResearchSpecial,
  {56ee5ecf-f33e-4d68-94dc-42617b90d616}, !- Handle
>>>>>>> 9aa8a28a
  ,                                       !- Temperature Capacity Multiplier
  15,                                     !- Humidity Capacity Multiplier
  ;                                       !- Carbon Dioxide Capacity Multiplier

OS:RunPeriod,
<<<<<<< HEAD
  {74cd95e7-08fe-49b0-a420-cffeb03d3288}, !- Handle
=======
  {8e7d203a-0917-4546-a82a-1c9c7672823e}, !- Handle
>>>>>>> 9aa8a28a
  Run Period 1,                           !- Name
  1,                                      !- Begin Month
  1,                                      !- Begin Day of Month
  12,                                     !- End Month
  31,                                     !- End Day of Month
  ,                                       !- Use Weather File Holidays and Special Days
  ,                                       !- Use Weather File Daylight Saving Period
  ,                                       !- Apply Weekend Holiday Rule
  ,                                       !- Use Weather File Rain Indicators
  ,                                       !- Use Weather File Snow Indicators
  ;                                       !- Number of Times Runperiod to be Repeated

OS:YearDescription,
<<<<<<< HEAD
  {1a2c092c-7442-4a72-9f20-4546aba25eee}, !- Handle
=======
  {64d41eaf-fc72-49b3-a246-8a7da4957152}, !- Handle
>>>>>>> 9aa8a28a
  2007,                                   !- Calendar Year
  ,                                       !- Day of Week for Start Day
  ;                                       !- Is Leap Year

OS:WeatherFile,
<<<<<<< HEAD
  {6f38538f-0a93-4fff-ba0f-ca740f3ac5fa}, !- Handle
=======
  {c3b97cc8-2a16-4d2f-ad39-44262dee7440}, !- Handle
>>>>>>> 9aa8a28a
  Denver Intl Ap,                         !- City
  CO,                                     !- State Province Region
  USA,                                    !- Country
  TMY3,                                   !- Data Source
  725650,                                 !- WMO Number
  39.83,                                  !- Latitude {deg}
  -104.65,                                !- Longitude {deg}
  -7,                                     !- Time Zone {hr}
  1650,                                   !- Elevation {m}
  C:/OpenStudio/resstock/resources/measures/HPXMLtoOpenStudio/weather/USA_CO_Denver.Intl.AP.725650_TMY3.epw, !- Url
  E23378AA,                               !- Checksum
  ,                                       !- Start Date Actual Year
  Sunday;                                 !- Start Day of Week

OS:AdditionalProperties,
<<<<<<< HEAD
  {375e4295-c2c9-409f-bf05-53bc588efb9d}, !- Handle
  {6f38538f-0a93-4fff-ba0f-ca740f3ac5fa}, !- Object Name
=======
  {0c5d088d-9f6f-4136-8255-307974d245fa}, !- Handle
  {c3b97cc8-2a16-4d2f-ad39-44262dee7440}, !- Object Name
>>>>>>> 9aa8a28a
  EPWHeaderCity,                          !- Feature Name 1
  String,                                 !- Feature Data Type 1
  Denver Intl Ap,                         !- Feature Value 1
  EPWHeaderState,                         !- Feature Name 2
  String,                                 !- Feature Data Type 2
  CO,                                     !- Feature Value 2
  EPWHeaderCountry,                       !- Feature Name 3
  String,                                 !- Feature Data Type 3
  USA,                                    !- Feature Value 3
  EPWHeaderDataSource,                    !- Feature Name 4
  String,                                 !- Feature Data Type 4
  TMY3,                                   !- Feature Value 4
  EPWHeaderStation,                       !- Feature Name 5
  String,                                 !- Feature Data Type 5
  725650,                                 !- Feature Value 5
  EPWHeaderLatitude,                      !- Feature Name 6
  Double,                                 !- Feature Data Type 6
  39.829999999999998,                     !- Feature Value 6
  EPWHeaderLongitude,                     !- Feature Name 7
  Double,                                 !- Feature Data Type 7
  -104.65000000000001,                    !- Feature Value 7
  EPWHeaderTimezone,                      !- Feature Name 8
  Double,                                 !- Feature Data Type 8
  -7,                                     !- Feature Value 8
  EPWHeaderAltitude,                      !- Feature Name 9
  Double,                                 !- Feature Data Type 9
  5413.3858267716532,                     !- Feature Value 9
  EPWHeaderLocalPressure,                 !- Feature Name 10
  Double,                                 !- Feature Data Type 10
  0.81937567683596546,                    !- Feature Value 10
  EPWHeaderRecordsPerHour,                !- Feature Name 11
  Double,                                 !- Feature Data Type 11
  0,                                      !- Feature Value 11
  EPWDataAnnualAvgDrybulb,                !- Feature Name 12
  Double,                                 !- Feature Data Type 12
  51.575616438356228,                     !- Feature Value 12
  EPWDataAnnualMinDrybulb,                !- Feature Name 13
  Double,                                 !- Feature Data Type 13
  -2.9200000000000017,                    !- Feature Value 13
  EPWDataAnnualMaxDrybulb,                !- Feature Name 14
  Double,                                 !- Feature Data Type 14
  104,                                    !- Feature Value 14
  EPWDataCDD50F,                          !- Feature Name 15
  Double,                                 !- Feature Data Type 15
  3072.2925000000005,                     !- Feature Value 15
  EPWDataCDD65F,                          !- Feature Name 16
  Double,                                 !- Feature Data Type 16
  883.62000000000035,                     !- Feature Value 16
  EPWDataHDD50F,                          !- Feature Name 17
  Double,                                 !- Feature Data Type 17
  2497.1925000000001,                     !- Feature Value 17
  EPWDataHDD65F,                          !- Feature Name 18
  Double,                                 !- Feature Data Type 18
  5783.5200000000013,                     !- Feature Value 18
  EPWDataAnnualAvgWindspeed,              !- Feature Name 19
  Double,                                 !- Feature Data Type 19
  3.9165296803649667,                     !- Feature Value 19
  EPWDataMonthlyAvgDrybulbs,              !- Feature Name 20
  String,                                 !- Feature Data Type 20
  33.4191935483871&#4431.90142857142857&#4443.02620967741937&#4442.48624999999999&#4459.877741935483854&#4473.57574999999997&#4472.07975806451608&#4472.70008064516134&#4466.49200000000006&#4450.079112903225806&#4437.218250000000005&#4434.582177419354835, !- Feature Value 20
  EPWDataGroundMonthlyTemps,              !- Feature Name 21
  String,                                 !- Feature Data Type 21
  44.08306285945173&#4440.89570904991865&#4440.64045432632048&#4442.153016571250646&#4448.225111118704206&#4454.268919273837525&#4459.508577937551024&#4462.82777283423508&#4463.10975667174995&#4460.41014950381947&#4455.304105212311526&#4449.445696474514364, !- Feature Value 21
  EPWDataWSF,                             !- Feature Name 22
  Double,                                 !- Feature Data Type 22
  0.58999999999999997,                    !- Feature Value 22
  EPWDataMonthlyAvgDailyHighDrybulbs,     !- Feature Name 23
  String,                                 !- Feature Data Type 23
  47.41032258064516&#4446.58642857142857&#4455.15032258064517&#4453.708&#4472.80193548387098&#4488.67600000000002&#4486.1858064516129&#4485.87225806451613&#4482.082&#4463.18064516129033&#4448.73400000000001&#4448.87935483870968, !- Feature Value 23
  EPWDataMonthlyAvgDailyLowDrybulbs,      !- Feature Name 24
  String,                                 !- Feature Data Type 24
  19.347741935483874&#4419.856428571428573&#4430.316129032258065&#4431.112&#4447.41612903225806&#4457.901999999999994&#4459.063870967741934&#4460.956774193548384&#4452.352000000000004&#4438.41612903225806&#4427.002000000000002&#4423.02903225806451, !- Feature Value 24
  EPWDesignHeatingDrybulb,                !- Feature Name 25
  Double,                                 !- Feature Data Type 25
  12.02,                                  !- Feature Value 25
  EPWDesignHeatingWindspeed,              !- Feature Name 26
  Double,                                 !- Feature Data Type 26
  2.8062500000000004,                     !- Feature Value 26
  EPWDesignCoolingDrybulb,                !- Feature Name 27
  Double,                                 !- Feature Data Type 27
  91.939999999999998,                     !- Feature Value 27
  EPWDesignCoolingWetbulb,                !- Feature Name 28
  Double,                                 !- Feature Data Type 28
  59.95131430195849,                      !- Feature Value 28
  EPWDesignCoolingHumidityRatio,          !- Feature Name 29
  Double,                                 !- Feature Data Type 29
  0.0059161086834698092,                  !- Feature Value 29
  EPWDesignCoolingWindspeed,              !- Feature Name 30
  Double,                                 !- Feature Data Type 30
  3.7999999999999989,                     !- Feature Value 30
  EPWDesignDailyTemperatureRange,         !- Feature Name 31
  Double,                                 !- Feature Data Type 31
  24.915483870967748,                     !- Feature Value 31
  EPWDesignDehumidDrybulb,                !- Feature Name 32
  Double,                                 !- Feature Data Type 32
  67.996785714285721,                     !- Feature Value 32
  EPWDesignDehumidHumidityRatio,          !- Feature Name 33
  Double,                                 !- Feature Data Type 33
  0.012133744170488724,                   !- Feature Value 33
  EPWDesignCoolingDirectNormal,           !- Feature Name 34
  Double,                                 !- Feature Data Type 34
  985,                                    !- Feature Value 34
  EPWDesignCoolingDiffuseHorizontal,      !- Feature Name 35
  Double,                                 !- Feature Data Type 35
  84;                                     !- Feature Value 35

OS:Site,
<<<<<<< HEAD
  {c1a6b48b-3337-4ee8-90d4-19974d7ece96}, !- Handle
=======
  {3756e2be-8d71-44de-a66c-abd860880cd0}, !- Handle
>>>>>>> 9aa8a28a
  Denver Intl Ap_CO_USA,                  !- Name
  39.83,                                  !- Latitude {deg}
  -104.65,                                !- Longitude {deg}
  -7,                                     !- Time Zone {hr}
  1650,                                   !- Elevation {m}
  ;                                       !- Terrain

OS:ClimateZones,
<<<<<<< HEAD
  {04e0b4e1-ae92-49c5-97e4-47374cba6dfc}, !- Handle
  Building America,                       !- Climate Zone Institution Name 1
=======
  {a46bebd2-5138-4554-a465-f5478bc167af}, !- Handle
  IECC,                                   !- Climate Zone Institution Name 1
>>>>>>> 9aa8a28a
  ,                                       !- Climate Zone Document Name 1
  0,                                      !- Climate Zone Document Year 1
  5B;                                     !- Climate Zone Value 1

OS:Site:WaterMainsTemperature,
<<<<<<< HEAD
  {aca18283-edfa-41ed-92e6-97b0d58b9a5b}, !- Handle
=======
  {1109c031-7d8c-47e2-b7b4-ffcbc1627ce2}, !- Handle
>>>>>>> 9aa8a28a
  Correlation,                            !- Calculation Method
  ,                                       !- Temperature Schedule Name
  10.8753424657535,                       !- Annual Average Outdoor Air Temperature {C}
  23.1524007936508;                       !- Maximum Difference In Monthly Average Outdoor Air Temperatures {deltaC}

OS:RunPeriodControl:DaylightSavingTime,
<<<<<<< HEAD
  {f3d52376-ccd5-4e6c-9d9a-35a50625db2b}, !- Handle
  3/12,                                   !- Start Date
  11/5;                                   !- End Date

OS:Site:GroundTemperature:Deep,
  {0054b8f7-99ca-4dd4-a720-daf6805712d8}, !- Handle
=======
  {e434d15c-d933-467e-83a8-a612e70ffbc0}, !- Handle
  Mar 12,                                 !- Start Date
  Nov 5;                                  !- End Date

OS:Site:GroundTemperature:Deep,
  {1eaf77ed-dcf7-4820-a914-46650466e6f5}, !- Handle
>>>>>>> 9aa8a28a
  10.8753424657535,                       !- January Deep Ground Temperature {C}
  10.8753424657535,                       !- February Deep Ground Temperature {C}
  10.8753424657535,                       !- March Deep Ground Temperature {C}
  10.8753424657535,                       !- April Deep Ground Temperature {C}
  10.8753424657535,                       !- May Deep Ground Temperature {C}
  10.8753424657535,                       !- June Deep Ground Temperature {C}
  10.8753424657535,                       !- July Deep Ground Temperature {C}
  10.8753424657535,                       !- August Deep Ground Temperature {C}
  10.8753424657535,                       !- September Deep Ground Temperature {C}
  10.8753424657535,                       !- October Deep Ground Temperature {C}
  10.8753424657535,                       !- November Deep Ground Temperature {C}
  10.8753424657535;                       !- December Deep Ground Temperature {C}

OS:Building,
<<<<<<< HEAD
  {adf86101-c59d-4c18-bfe8-e70392648b9c}, !- Handle
=======
  {3029787a-b84f-4b6e-91cf-7be7b5186538}, !- Handle
>>>>>>> 9aa8a28a
  Building 1,                             !- Name
  ,                                       !- Building Sector Type
  0,                                      !- North Axis {deg}
  ,                                       !- Nominal Floor to Floor Height {m}
  ,                                       !- Space Type Name
  ,                                       !- Default Construction Set Name
  ,                                       !- Default Schedule Set Name
  1,                                      !- Standards Number of Stories
  1,                                      !- Standards Number of Above Ground Stories
  ,                                       !- Standards Template
  multifamily,                            !- Standards Building Type
  8;                                      !- Standards Number of Living Units

OS:AdditionalProperties,
<<<<<<< HEAD
  {4b37df7f-ba07-4433-aa36-eb957daef1d3}, !- Handle
  {adf86101-c59d-4c18-bfe8-e70392648b9c}, !- Object Name
=======
  {a7c5e96c-fc5f-4696-9b67-0c17eda502d0}, !- Handle
  {3029787a-b84f-4b6e-91cf-7be7b5186538}, !- Object Name
>>>>>>> 9aa8a28a
  num_units,                              !- Feature Name 1
  Integer,                                !- Feature Data Type 1
  8,                                      !- Feature Value 1
  has_rear_units,                         !- Feature Name 2
  Boolean,                                !- Feature Data Type 2
  true,                                   !- Feature Value 2
  num_floors,                             !- Feature Name 3
  Integer,                                !- Feature Data Type 3
  1,                                      !- Feature Value 3
  horz_location,                          !- Feature Name 4
  String,                                 !- Feature Data Type 4
  Left,                                   !- Feature Value 4
  level,                                  !- Feature Name 5
  String,                                 !- Feature Data Type 5
  Bottom,                                 !- Feature Value 5
  found_type,                             !- Feature Name 6
  String,                                 !- Feature Data Type 6
  slab,                                   !- Feature Value 6
  corridor_width,                         !- Feature Name 7
  Double,                                 !- Feature Data Type 7
  3.048,                                  !- Feature Value 7
  corridor_position,                      !- Feature Name 8
  String,                                 !- Feature Data Type 8
  Double-Loaded Interior;                 !- Feature Value 8

OS:ThermalZone,
<<<<<<< HEAD
  {bd700069-774f-490a-ac50-bba091dca521}, !- Handle
=======
  {ecdf2910-9234-4327-be73-9454ada62b3f}, !- Handle
>>>>>>> 9aa8a28a
  living zone,                            !- Name
  ,                                       !- Multiplier
  ,                                       !- Ceiling Height {m}
  ,                                       !- Volume {m3}
  ,                                       !- Floor Area {m2}
  ,                                       !- Zone Inside Convection Algorithm
  ,                                       !- Zone Outside Convection Algorithm
  ,                                       !- Zone Conditioning Equipment List Name
<<<<<<< HEAD
  {05284e2c-f3d5-4787-89a3-dd2af82fe8af}, !- Zone Air Inlet Port List
  {326b32b2-01fd-40c5-a22d-9d5556a26336}, !- Zone Air Exhaust Port List
  {ee933552-a5dc-4bb3-a0fc-b6c9e67bab5f}, !- Zone Air Node Name
  {0ecfc419-ef83-4454-a4f6-89110321e341}, !- Zone Return Air Port List
=======
  {35e162cc-3730-4cfe-b953-77e0ec028f39}, !- Zone Air Inlet Port List
  {cd958520-c8df-4637-ade2-de1da0a0da0b}, !- Zone Air Exhaust Port List
  {117f4f42-8d6a-42b3-af9d-eea377f290fa}, !- Zone Air Node Name
  {617ab640-37b6-4d80-8db5-fc62e85b0d64}, !- Zone Return Air Port List
>>>>>>> 9aa8a28a
  ,                                       !- Primary Daylighting Control Name
  ,                                       !- Fraction of Zone Controlled by Primary Daylighting Control
  ,                                       !- Secondary Daylighting Control Name
  ,                                       !- Fraction of Zone Controlled by Secondary Daylighting Control
  ,                                       !- Illuminance Map Name
  ,                                       !- Group Rendering Name
  ,                                       !- Thermostat Name
  No;                                     !- Use Ideal Air Loads

OS:Node,
<<<<<<< HEAD
  {87278f88-a25b-4697-a86e-18ccf6f51bd2}, !- Handle
  Node 1,                                 !- Name
  {ee933552-a5dc-4bb3-a0fc-b6c9e67bab5f}, !- Inlet Port
  ;                                       !- Outlet Port

OS:Connection,
  {ee933552-a5dc-4bb3-a0fc-b6c9e67bab5f}, !- Handle
  {bd700069-774f-490a-ac50-bba091dca521}, !- Source Object
  11,                                     !- Outlet Port
  {87278f88-a25b-4697-a86e-18ccf6f51bd2}, !- Target Object
  2;                                      !- Inlet Port

OS:PortList,
  {05284e2c-f3d5-4787-89a3-dd2af82fe8af}, !- Handle
  {bd700069-774f-490a-ac50-bba091dca521}; !- HVAC Component

OS:PortList,
  {326b32b2-01fd-40c5-a22d-9d5556a26336}, !- Handle
  {bd700069-774f-490a-ac50-bba091dca521}; !- HVAC Component

OS:PortList,
  {0ecfc419-ef83-4454-a4f6-89110321e341}, !- Handle
  {bd700069-774f-490a-ac50-bba091dca521}; !- HVAC Component

OS:Sizing:Zone,
  {d06ce75d-d559-4fd3-996c-23ebd38b2aee}, !- Handle
  {bd700069-774f-490a-ac50-bba091dca521}, !- Zone or ZoneList Name
=======
  {1690ff4f-20ab-452b-9580-0ef69570af1a}, !- Handle
  Node 1,                                 !- Name
  {117f4f42-8d6a-42b3-af9d-eea377f290fa}, !- Inlet Port
  ;                                       !- Outlet Port

OS:Connection,
  {117f4f42-8d6a-42b3-af9d-eea377f290fa}, !- Handle
  {ecdf2910-9234-4327-be73-9454ada62b3f}, !- Source Object
  11,                                     !- Outlet Port
  {1690ff4f-20ab-452b-9580-0ef69570af1a}, !- Target Object
  2;                                      !- Inlet Port

OS:PortList,
  {35e162cc-3730-4cfe-b953-77e0ec028f39}, !- Handle
  {ecdf2910-9234-4327-be73-9454ada62b3f}; !- HVAC Component

OS:PortList,
  {cd958520-c8df-4637-ade2-de1da0a0da0b}, !- Handle
  {ecdf2910-9234-4327-be73-9454ada62b3f}; !- HVAC Component

OS:PortList,
  {617ab640-37b6-4d80-8db5-fc62e85b0d64}, !- Handle
  {ecdf2910-9234-4327-be73-9454ada62b3f}; !- HVAC Component

OS:Sizing:Zone,
  {22345807-6123-4849-80f5-c44cecd26fbb}, !- Handle
  {ecdf2910-9234-4327-be73-9454ada62b3f}, !- Zone or ZoneList Name
>>>>>>> 9aa8a28a
  SupplyAirTemperature,                   !- Zone Cooling Design Supply Air Temperature Input Method
  14,                                     !- Zone Cooling Design Supply Air Temperature {C}
  11.11,                                  !- Zone Cooling Design Supply Air Temperature Difference {deltaC}
  SupplyAirTemperature,                   !- Zone Heating Design Supply Air Temperature Input Method
  40,                                     !- Zone Heating Design Supply Air Temperature {C}
  11.11,                                  !- Zone Heating Design Supply Air Temperature Difference {deltaC}
  0.0085,                                 !- Zone Cooling Design Supply Air Humidity Ratio {kg-H2O/kg-air}
  0.008,                                  !- Zone Heating Design Supply Air Humidity Ratio {kg-H2O/kg-air}
  ,                                       !- Zone Heating Sizing Factor
  ,                                       !- Zone Cooling Sizing Factor
  DesignDay,                              !- Cooling Design Air Flow Method
  ,                                       !- Cooling Design Air Flow Rate {m3/s}
  ,                                       !- Cooling Minimum Air Flow per Zone Floor Area {m3/s-m2}
  ,                                       !- Cooling Minimum Air Flow {m3/s}
  ,                                       !- Cooling Minimum Air Flow Fraction
  DesignDay,                              !- Heating Design Air Flow Method
  ,                                       !- Heating Design Air Flow Rate {m3/s}
  ,                                       !- Heating Maximum Air Flow per Zone Floor Area {m3/s-m2}
  ,                                       !- Heating Maximum Air Flow {m3/s}
  ,                                       !- Heating Maximum Air Flow Fraction
  No,                                     !- Account for Dedicated Outdoor Air System
  NeutralSupplyAir,                       !- Dedicated Outdoor Air System Control Strategy
  autosize,                               !- Dedicated Outdoor Air Low Setpoint Temperature for Design {C}
  autosize;                               !- Dedicated Outdoor Air High Setpoint Temperature for Design {C}

OS:ZoneHVAC:EquipmentList,
<<<<<<< HEAD
  {cb3977ca-984e-44ca-8531-86981e0b46d5}, !- Handle
  Zone HVAC Equipment List 1,             !- Name
  {bd700069-774f-490a-ac50-bba091dca521}; !- Thermal Zone

OS:Space,
  {3668b674-df59-4f66-988b-6f4d9c6046bc}, !- Handle
  living space,                           !- Name
  {1b81f5f3-a671-4dad-a98c-45b88b1884e9}, !- Space Type Name
=======
  {37e002f5-52ca-461f-a1ec-f246e0cf9ff8}, !- Handle
  Zone HVAC Equipment List 1,             !- Name
  {ecdf2910-9234-4327-be73-9454ada62b3f}; !- Thermal Zone

OS:Space,
  {e1b21f1d-a274-4af1-b543-f90b1fbb5e42}, !- Handle
  living space,                           !- Name
  {0c2853ad-d374-4521-883b-42abe49c3cf8}, !- Space Type Name
>>>>>>> 9aa8a28a
  ,                                       !- Default Construction Set Name
  ,                                       !- Default Schedule Set Name
  ,                                       !- Direction of Relative North {deg}
  ,                                       !- X Origin {m}
  ,                                       !- Y Origin {m}
  ,                                       !- Z Origin {m}
  ,                                       !- Building Story Name
<<<<<<< HEAD
  {bd700069-774f-490a-ac50-bba091dca521}, !- Thermal Zone Name
  ,                                       !- Part of Total Floor Area
  ,                                       !- Design Specification Outdoor Air Object Name
  {cb6a691b-941c-4ca7-b3b1-5012a4f34a3c}; !- Building Unit Name

OS:Surface,
  {8caf0fd5-0b7d-448a-ab43-aba421c22a0e}, !- Handle
  Surface 1,                              !- Name
  Floor,                                  !- Surface Type
  ,                                       !- Construction Name
  {3668b674-df59-4f66-988b-6f4d9c6046bc}, !- Space Name
=======
  {ecdf2910-9234-4327-be73-9454ada62b3f}, !- Thermal Zone Name
  ,                                       !- Part of Total Floor Area
  ,                                       !- Design Specification Outdoor Air Object Name
  {730e2372-0d88-4d41-822f-4b76bd66e3ee}; !- Building Unit Name

OS:Surface,
  {7176215a-f4fe-4754-91a7-fe5a6d701e81}, !- Handle
  Surface 1,                              !- Name
  Floor,                                  !- Surface Type
  ,                                       !- Construction Name
  {e1b21f1d-a274-4af1-b543-f90b1fbb5e42}, !- Space Name
>>>>>>> 9aa8a28a
  Foundation,                             !- Outside Boundary Condition
  ,                                       !- Outside Boundary Condition Object
  NoSun,                                  !- Sun Exposure
  NoWind,                                 !- Wind Exposure
  ,                                       !- View Factor to Ground
  ,                                       !- Number of Vertices
  0, -12.9315688143396, 0,                !- X,Y,Z Vertex 1 {m}
  0, 0, 0,                                !- X,Y,Z Vertex 2 {m}
  6.46578440716979, 0, 0,                 !- X,Y,Z Vertex 3 {m}
  6.46578440716979, -12.9315688143396, 0; !- X,Y,Z Vertex 4 {m}

OS:Surface,
<<<<<<< HEAD
  {c4049cb3-783b-45a0-858a-6079a31d2a7a}, !- Handle
  Surface 2,                              !- Name
  Wall,                                   !- Surface Type
  ,                                       !- Construction Name
  {3668b674-df59-4f66-988b-6f4d9c6046bc}, !- Space Name
=======
  {40fdf82f-b7de-4659-9065-c10165966c2c}, !- Handle
  Surface 2,                              !- Name
  Wall,                                   !- Surface Type
  ,                                       !- Construction Name
  {e1b21f1d-a274-4af1-b543-f90b1fbb5e42}, !- Space Name
>>>>>>> 9aa8a28a
  Outdoors,                               !- Outside Boundary Condition
  ,                                       !- Outside Boundary Condition Object
  SunExposed,                             !- Sun Exposure
  WindExposed,                            !- Wind Exposure
  ,                                       !- View Factor to Ground
  ,                                       !- Number of Vertices
  0, 0, 2.4384,                           !- X,Y,Z Vertex 1 {m}
  0, 0, 0,                                !- X,Y,Z Vertex 2 {m}
  0, -12.9315688143396, 0,                !- X,Y,Z Vertex 3 {m}
  0, -12.9315688143396, 2.4384;           !- X,Y,Z Vertex 4 {m}

OS:Surface,
<<<<<<< HEAD
  {afe6a605-355f-4550-bef8-147c5ce3d1bd}, !- Handle
  Surface 3,                              !- Name
  Wall,                                   !- Surface Type
  ,                                       !- Construction Name
  {3668b674-df59-4f66-988b-6f4d9c6046bc}, !- Space Name
=======
  {b01f6d88-fd0c-481f-b074-b765f1b7b88f}, !- Handle
  Surface 3,                              !- Name
  Wall,                                   !- Surface Type
  ,                                       !- Construction Name
  {e1b21f1d-a274-4af1-b543-f90b1fbb5e42}, !- Space Name
>>>>>>> 9aa8a28a
  Adiabatic,                              !- Outside Boundary Condition
  ,                                       !- Outside Boundary Condition Object
  NoSun,                                  !- Sun Exposure
  NoWind,                                 !- Wind Exposure
  ,                                       !- View Factor to Ground
  ,                                       !- Number of Vertices
  6.46578440716979, 0, 2.4384,            !- X,Y,Z Vertex 1 {m}
  6.46578440716979, 0, 0,                 !- X,Y,Z Vertex 2 {m}
  0, 0, 0,                                !- X,Y,Z Vertex 3 {m}
  0, 0, 2.4384;                           !- X,Y,Z Vertex 4 {m}

OS:Surface,
<<<<<<< HEAD
  {4a5f8f23-d74d-41d3-b442-e505dcbe8b9d}, !- Handle
  Surface 4,                              !- Name
  Wall,                                   !- Surface Type
  ,                                       !- Construction Name
  {3668b674-df59-4f66-988b-6f4d9c6046bc}, !- Space Name
=======
  {dd378c4f-0e77-4f36-b173-1f545a2ce769}, !- Handle
  Surface 4,                              !- Name
  Wall,                                   !- Surface Type
  ,                                       !- Construction Name
  {e1b21f1d-a274-4af1-b543-f90b1fbb5e42}, !- Space Name
>>>>>>> 9aa8a28a
  Adiabatic,                              !- Outside Boundary Condition
  ,                                       !- Outside Boundary Condition Object
  NoSun,                                  !- Sun Exposure
  NoWind,                                 !- Wind Exposure
  ,                                       !- View Factor to Ground
  ,                                       !- Number of Vertices
  6.46578440716979, -12.9315688143396, 2.4384, !- X,Y,Z Vertex 1 {m}
  6.46578440716979, -12.9315688143396, 0, !- X,Y,Z Vertex 2 {m}
  6.46578440716979, 0, 0,                 !- X,Y,Z Vertex 3 {m}
  6.46578440716979, 0, 2.4384;            !- X,Y,Z Vertex 4 {m}

OS:Surface,
<<<<<<< HEAD
  {4e46b195-d973-4be9-bfad-24b9aa01d80f}, !- Handle
  Surface 5,                              !- Name
  Wall,                                   !- Surface Type
  ,                                       !- Construction Name
  {3668b674-df59-4f66-988b-6f4d9c6046bc}, !- Space Name
=======
  {77e255de-e6d1-46db-8eff-d9bc86397a78}, !- Handle
  Surface 5,                              !- Name
  Wall,                                   !- Surface Type
  ,                                       !- Construction Name
  {e1b21f1d-a274-4af1-b543-f90b1fbb5e42}, !- Space Name
>>>>>>> 9aa8a28a
  Outdoors,                               !- Outside Boundary Condition
  ,                                       !- Outside Boundary Condition Object
  SunExposed,                             !- Sun Exposure
  WindExposed,                            !- Wind Exposure
  ,                                       !- View Factor to Ground
  ,                                       !- Number of Vertices
  0, -12.9315688143396, 2.4384,           !- X,Y,Z Vertex 1 {m}
  0, -12.9315688143396, 0,                !- X,Y,Z Vertex 2 {m}
  6.46578440716979, -12.9315688143396, 0, !- X,Y,Z Vertex 3 {m}
  6.46578440716979, -12.9315688143396, 2.4384; !- X,Y,Z Vertex 4 {m}

OS:Surface,
<<<<<<< HEAD
  {b9f94099-2788-4970-a984-8fe92160e1a0}, !- Handle
  Surface 6,                              !- Name
  RoofCeiling,                            !- Surface Type
  ,                                       !- Construction Name
  {3668b674-df59-4f66-988b-6f4d9c6046bc}, !- Space Name
=======
  {5974fe28-25e0-4839-8c0c-5174f8ae7043}, !- Handle
  Surface 6,                              !- Name
  RoofCeiling,                            !- Surface Type
  ,                                       !- Construction Name
  {e1b21f1d-a274-4af1-b543-f90b1fbb5e42}, !- Space Name
>>>>>>> 9aa8a28a
  Outdoors,                               !- Outside Boundary Condition
  ,                                       !- Outside Boundary Condition Object
  SunExposed,                             !- Sun Exposure
  WindExposed,                            !- Wind Exposure
  ,                                       !- View Factor to Ground
  ,                                       !- Number of Vertices
  6.46578440716979, -12.9315688143396, 2.4384, !- X,Y,Z Vertex 1 {m}
  6.46578440716979, 0, 2.4384,            !- X,Y,Z Vertex 2 {m}
  0, 0, 2.4384,                           !- X,Y,Z Vertex 3 {m}
  0, -12.9315688143396, 2.4384;           !- X,Y,Z Vertex 4 {m}

OS:SpaceType,
<<<<<<< HEAD
  {1b81f5f3-a671-4dad-a98c-45b88b1884e9}, !- Handle
=======
  {0c2853ad-d374-4521-883b-42abe49c3cf8}, !- Handle
>>>>>>> 9aa8a28a
  Space Type 1,                           !- Name
  ,                                       !- Default Construction Set Name
  ,                                       !- Default Schedule Set Name
  ,                                       !- Group Rendering Name
  ,                                       !- Design Specification Outdoor Air Object Name
  ,                                       !- Standards Template
  ,                                       !- Standards Building Type
  living;                                 !- Standards Space Type

OS:ThermalZone,
<<<<<<< HEAD
  {06ffa183-3662-43e6-b455-3716c81971ba}, !- Handle
=======
  {aff3f769-f22d-4b73-9a89-e373fd7e8cd2}, !- Handle
>>>>>>> 9aa8a28a
  corridor zone,                          !- Name
  ,                                       !- Multiplier
  ,                                       !- Ceiling Height {m}
  ,                                       !- Volume {m3}
  ,                                       !- Floor Area {m2}
  ,                                       !- Zone Inside Convection Algorithm
  ,                                       !- Zone Outside Convection Algorithm
  ,                                       !- Zone Conditioning Equipment List Name
<<<<<<< HEAD
  {55a99e34-b73a-4ec7-bf38-ce92d17deaa9}, !- Zone Air Inlet Port List
  {6bedde47-a70a-452d-89d3-5260ec8244ce}, !- Zone Air Exhaust Port List
  {28512a1d-6f34-4bb1-946e-5f9d5339f5a0}, !- Zone Air Node Name
  {364ef7dd-8979-4aff-9767-8c55b32d9cf7}, !- Zone Return Air Port List
=======
  {c295b2b9-8dcb-4f2b-9877-aa746d201d57}, !- Zone Air Inlet Port List
  {98540a53-4a10-4a19-83a9-3f14fe403ac0}, !- Zone Air Exhaust Port List
  {0ed53684-1797-4bbd-9f0f-ef6e3d6ce6d9}, !- Zone Air Node Name
  {6cef497c-a9f8-489f-8f1f-35ada6edad46}, !- Zone Return Air Port List
>>>>>>> 9aa8a28a
  ,                                       !- Primary Daylighting Control Name
  ,                                       !- Fraction of Zone Controlled by Primary Daylighting Control
  ,                                       !- Secondary Daylighting Control Name
  ,                                       !- Fraction of Zone Controlled by Secondary Daylighting Control
  ,                                       !- Illuminance Map Name
  ,                                       !- Group Rendering Name
  ,                                       !- Thermostat Name
  No;                                     !- Use Ideal Air Loads

OS:Node,
<<<<<<< HEAD
  {fb3ca66c-50c5-4d16-a1c9-e83a20c135a3}, !- Handle
  Node 2,                                 !- Name
  {28512a1d-6f34-4bb1-946e-5f9d5339f5a0}, !- Inlet Port
  ;                                       !- Outlet Port

OS:Connection,
  {28512a1d-6f34-4bb1-946e-5f9d5339f5a0}, !- Handle
  {06ffa183-3662-43e6-b455-3716c81971ba}, !- Source Object
  11,                                     !- Outlet Port
  {fb3ca66c-50c5-4d16-a1c9-e83a20c135a3}, !- Target Object
  2;                                      !- Inlet Port

OS:PortList,
  {55a99e34-b73a-4ec7-bf38-ce92d17deaa9}, !- Handle
  {06ffa183-3662-43e6-b455-3716c81971ba}; !- HVAC Component

OS:PortList,
  {6bedde47-a70a-452d-89d3-5260ec8244ce}, !- Handle
  {06ffa183-3662-43e6-b455-3716c81971ba}; !- HVAC Component

OS:PortList,
  {364ef7dd-8979-4aff-9767-8c55b32d9cf7}, !- Handle
  {06ffa183-3662-43e6-b455-3716c81971ba}; !- HVAC Component

OS:Sizing:Zone,
  {ae2bfed2-1df2-47b0-93a2-92eae271a463}, !- Handle
  {06ffa183-3662-43e6-b455-3716c81971ba}, !- Zone or ZoneList Name
=======
  {eb8d4700-8c9b-42b8-b066-998db6604689}, !- Handle
  Node 2,                                 !- Name
  {0ed53684-1797-4bbd-9f0f-ef6e3d6ce6d9}, !- Inlet Port
  ;                                       !- Outlet Port

OS:Connection,
  {0ed53684-1797-4bbd-9f0f-ef6e3d6ce6d9}, !- Handle
  {aff3f769-f22d-4b73-9a89-e373fd7e8cd2}, !- Source Object
  11,                                     !- Outlet Port
  {eb8d4700-8c9b-42b8-b066-998db6604689}, !- Target Object
  2;                                      !- Inlet Port

OS:PortList,
  {c295b2b9-8dcb-4f2b-9877-aa746d201d57}, !- Handle
  {aff3f769-f22d-4b73-9a89-e373fd7e8cd2}; !- HVAC Component

OS:PortList,
  {98540a53-4a10-4a19-83a9-3f14fe403ac0}, !- Handle
  {aff3f769-f22d-4b73-9a89-e373fd7e8cd2}; !- HVAC Component

OS:PortList,
  {6cef497c-a9f8-489f-8f1f-35ada6edad46}, !- Handle
  {aff3f769-f22d-4b73-9a89-e373fd7e8cd2}; !- HVAC Component

OS:Sizing:Zone,
  {be745ef5-ee0d-4361-928a-bb55c7b47bfd}, !- Handle
  {aff3f769-f22d-4b73-9a89-e373fd7e8cd2}, !- Zone or ZoneList Name
>>>>>>> 9aa8a28a
  SupplyAirTemperature,                   !- Zone Cooling Design Supply Air Temperature Input Method
  14,                                     !- Zone Cooling Design Supply Air Temperature {C}
  11.11,                                  !- Zone Cooling Design Supply Air Temperature Difference {deltaC}
  SupplyAirTemperature,                   !- Zone Heating Design Supply Air Temperature Input Method
  40,                                     !- Zone Heating Design Supply Air Temperature {C}
  11.11,                                  !- Zone Heating Design Supply Air Temperature Difference {deltaC}
  0.0085,                                 !- Zone Cooling Design Supply Air Humidity Ratio {kg-H2O/kg-air}
  0.008,                                  !- Zone Heating Design Supply Air Humidity Ratio {kg-H2O/kg-air}
  ,                                       !- Zone Heating Sizing Factor
  ,                                       !- Zone Cooling Sizing Factor
  DesignDay,                              !- Cooling Design Air Flow Method
  ,                                       !- Cooling Design Air Flow Rate {m3/s}
  ,                                       !- Cooling Minimum Air Flow per Zone Floor Area {m3/s-m2}
  ,                                       !- Cooling Minimum Air Flow {m3/s}
  ,                                       !- Cooling Minimum Air Flow Fraction
  DesignDay,                              !- Heating Design Air Flow Method
  ,                                       !- Heating Design Air Flow Rate {m3/s}
  ,                                       !- Heating Maximum Air Flow per Zone Floor Area {m3/s-m2}
  ,                                       !- Heating Maximum Air Flow {m3/s}
  ,                                       !- Heating Maximum Air Flow Fraction
  No,                                     !- Account for Dedicated Outdoor Air System
  NeutralSupplyAir,                       !- Dedicated Outdoor Air System Control Strategy
  autosize,                               !- Dedicated Outdoor Air Low Setpoint Temperature for Design {C}
  autosize;                               !- Dedicated Outdoor Air High Setpoint Temperature for Design {C}

OS:ZoneHVAC:EquipmentList,
<<<<<<< HEAD
  {ef6d9ccb-54ec-414b-b5f9-1a9585d14ee3}, !- Handle
  Zone HVAC Equipment List 2,             !- Name
  {06ffa183-3662-43e6-b455-3716c81971ba}; !- Thermal Zone

OS:Space,
  {4bd44672-0a1f-49c0-a5d3-4dee6d589ece}, !- Handle
  corridor space,                         !- Name
  {157e64ec-015b-4479-bd4d-ab8470c72061}, !- Space Type Name
=======
  {05061df9-9e35-4e7e-a6f8-1b56f37407b7}, !- Handle
  Zone HVAC Equipment List 2,             !- Name
  {aff3f769-f22d-4b73-9a89-e373fd7e8cd2}; !- Thermal Zone

OS:Space,
  {31444fa4-8d6a-4214-a17a-8c621fd41893}, !- Handle
  corridor space,                         !- Name
  {65b82aa6-d8ba-4b90-acdb-43a2593b66cd}, !- Space Type Name
>>>>>>> 9aa8a28a
  ,                                       !- Default Construction Set Name
  ,                                       !- Default Schedule Set Name
  ,                                       !- Direction of Relative North {deg}
  ,                                       !- X Origin {m}
  ,                                       !- Y Origin {m}
  ,                                       !- Z Origin {m}
  ,                                       !- Building Story Name
<<<<<<< HEAD
  {06ffa183-3662-43e6-b455-3716c81971ba}; !- Thermal Zone Name

OS:Surface,
  {d9066cf5-8bfb-4e2e-a44a-bc7dd3996dc8}, !- Handle
  Surface 7,                              !- Name
  Floor,                                  !- Surface Type
  ,                                       !- Construction Name
  {4bd44672-0a1f-49c0-a5d3-4dee6d589ece}, !- Space Name
=======
  {aff3f769-f22d-4b73-9a89-e373fd7e8cd2}; !- Thermal Zone Name

OS:Surface,
  {3f23afa6-130a-437e-8b61-934b3b09f960}, !- Handle
  Surface 7,                              !- Name
  Floor,                                  !- Surface Type
  ,                                       !- Construction Name
  {31444fa4-8d6a-4214-a17a-8c621fd41893}, !- Space Name
>>>>>>> 9aa8a28a
  Foundation,                             !- Outside Boundary Condition
  ,                                       !- Outside Boundary Condition Object
  NoSun,                                  !- Sun Exposure
  NoWind,                                 !- Wind Exposure
  ,                                       !- View Factor to Ground
  ,                                       !- Number of Vertices
  0, 0, 0,                                !- X,Y,Z Vertex 1 {m}
  0, 1.524, 0,                            !- X,Y,Z Vertex 2 {m}
  6.46578440716979, 1.524, 0,             !- X,Y,Z Vertex 3 {m}
  6.46578440716979, 0, 0;                 !- X,Y,Z Vertex 4 {m}

OS:Surface,
<<<<<<< HEAD
  {b212914e-6fc8-4cb5-b6a7-f016df7c2c9e}, !- Handle
  Surface 8,                              !- Name
  Wall,                                   !- Surface Type
  ,                                       !- Construction Name
  {4bd44672-0a1f-49c0-a5d3-4dee6d589ece}, !- Space Name
=======
  {dbbe8445-9c93-4bd0-a17a-3f30ec39d772}, !- Handle
  Surface 8,                              !- Name
  Wall,                                   !- Surface Type
  ,                                       !- Construction Name
  {31444fa4-8d6a-4214-a17a-8c621fd41893}, !- Space Name
>>>>>>> 9aa8a28a
  Outdoors,                               !- Outside Boundary Condition
  ,                                       !- Outside Boundary Condition Object
  SunExposed,                             !- Sun Exposure
  WindExposed,                            !- Wind Exposure
  ,                                       !- View Factor to Ground
  ,                                       !- Number of Vertices
  0, 1.524, 2.4384,                       !- X,Y,Z Vertex 1 {m}
  0, 1.524, 0,                            !- X,Y,Z Vertex 2 {m}
  0, 0, 0,                                !- X,Y,Z Vertex 3 {m}
  0, 0, 2.4384;                           !- X,Y,Z Vertex 4 {m}

OS:Surface,
<<<<<<< HEAD
  {3e39d301-051e-4665-9328-efa409a679a9}, !- Handle
  Surface 9,                              !- Name
  Wall,                                   !- Surface Type
  ,                                       !- Construction Name
  {4bd44672-0a1f-49c0-a5d3-4dee6d589ece}, !- Space Name
=======
  {b7f9e8be-1f9e-469c-bc0e-723016686674}, !- Handle
  Surface 9,                              !- Name
  Wall,                                   !- Surface Type
  ,                                       !- Construction Name
  {31444fa4-8d6a-4214-a17a-8c621fd41893}, !- Space Name
>>>>>>> 9aa8a28a
  Adiabatic,                              !- Outside Boundary Condition
  ,                                       !- Outside Boundary Condition Object
  NoSun,                                  !- Sun Exposure
  NoWind,                                 !- Wind Exposure
  ,                                       !- View Factor to Ground
  ,                                       !- Number of Vertices
  6.46578440716979, 1.524, 2.4384,        !- X,Y,Z Vertex 1 {m}
  6.46578440716979, 1.524, 0,             !- X,Y,Z Vertex 2 {m}
  0, 1.524, 0,                            !- X,Y,Z Vertex 3 {m}
  0, 1.524, 2.4384;                       !- X,Y,Z Vertex 4 {m}

OS:Surface,
<<<<<<< HEAD
  {14da27b1-c6e8-4a4d-a016-23916b41e6fc}, !- Handle
  Surface 10,                             !- Name
  Wall,                                   !- Surface Type
  ,                                       !- Construction Name
  {4bd44672-0a1f-49c0-a5d3-4dee6d589ece}, !- Space Name
=======
  {7d4d36d8-8523-488b-accf-887be715a2c9}, !- Handle
  Surface 10,                             !- Name
  Wall,                                   !- Surface Type
  ,                                       !- Construction Name
  {31444fa4-8d6a-4214-a17a-8c621fd41893}, !- Space Name
>>>>>>> 9aa8a28a
  Adiabatic,                              !- Outside Boundary Condition
  ,                                       !- Outside Boundary Condition Object
  NoSun,                                  !- Sun Exposure
  NoWind,                                 !- Wind Exposure
  ,                                       !- View Factor to Ground
  ,                                       !- Number of Vertices
  6.46578440716979, 0, 2.4384,            !- X,Y,Z Vertex 1 {m}
  6.46578440716979, 0, 0,                 !- X,Y,Z Vertex 2 {m}
  6.46578440716979, 1.524, 0,             !- X,Y,Z Vertex 3 {m}
  6.46578440716979, 1.524, 2.4384;        !- X,Y,Z Vertex 4 {m}

OS:Surface,
<<<<<<< HEAD
  {162114a3-95b2-4e72-8e3b-05c89dd591d3}, !- Handle
  Surface 11,                             !- Name
  Wall,                                   !- Surface Type
  ,                                       !- Construction Name
  {4bd44672-0a1f-49c0-a5d3-4dee6d589ece}, !- Space Name
=======
  {c018803f-8e17-4221-867a-fddb01ccc77e}, !- Handle
  Surface 11,                             !- Name
  Wall,                                   !- Surface Type
  ,                                       !- Construction Name
  {31444fa4-8d6a-4214-a17a-8c621fd41893}, !- Space Name
>>>>>>> 9aa8a28a
  Adiabatic,                              !- Outside Boundary Condition
  ,                                       !- Outside Boundary Condition Object
  NoSun,                                  !- Sun Exposure
  NoWind,                                 !- Wind Exposure
  ,                                       !- View Factor to Ground
  ,                                       !- Number of Vertices
  0, 0, 2.4384,                           !- X,Y,Z Vertex 1 {m}
  0, 0, 0,                                !- X,Y,Z Vertex 2 {m}
  6.46578440716979, 0, 0,                 !- X,Y,Z Vertex 3 {m}
  6.46578440716979, 0, 2.4384;            !- X,Y,Z Vertex 4 {m}

OS:Surface,
<<<<<<< HEAD
  {0b563bfd-3158-4c1f-8229-088fe93d0f86}, !- Handle
  Surface 12,                             !- Name
  RoofCeiling,                            !- Surface Type
  ,                                       !- Construction Name
  {4bd44672-0a1f-49c0-a5d3-4dee6d589ece}, !- Space Name
=======
  {9a931ca7-215f-4590-add0-760d18e5686f}, !- Handle
  Surface 12,                             !- Name
  RoofCeiling,                            !- Surface Type
  ,                                       !- Construction Name
  {31444fa4-8d6a-4214-a17a-8c621fd41893}, !- Space Name
>>>>>>> 9aa8a28a
  Outdoors,                               !- Outside Boundary Condition
  ,                                       !- Outside Boundary Condition Object
  SunExposed,                             !- Sun Exposure
  WindExposed,                            !- Wind Exposure
  ,                                       !- View Factor to Ground
  ,                                       !- Number of Vertices
  6.46578440716979, 0, 2.4384,            !- X,Y,Z Vertex 1 {m}
  6.46578440716979, 1.524, 2.4384,        !- X,Y,Z Vertex 2 {m}
  0, 1.524, 2.4384,                       !- X,Y,Z Vertex 3 {m}
  0, 0, 2.4384;                           !- X,Y,Z Vertex 4 {m}

OS:SpaceType,
<<<<<<< HEAD
  {157e64ec-015b-4479-bd4d-ab8470c72061}, !- Handle
=======
  {65b82aa6-d8ba-4b90-acdb-43a2593b66cd}, !- Handle
>>>>>>> 9aa8a28a
  Space Type 2,                           !- Name
  ,                                       !- Default Construction Set Name
  ,                                       !- Default Schedule Set Name
  ,                                       !- Group Rendering Name
  ,                                       !- Design Specification Outdoor Air Object Name
  ,                                       !- Standards Template
  ,                                       !- Standards Building Type
  corridor;                               !- Standards Space Type

OS:BuildingUnit,
<<<<<<< HEAD
  {cb6a691b-941c-4ca7-b3b1-5012a4f34a3c}, !- Handle
=======
  {730e2372-0d88-4d41-822f-4b76bd66e3ee}, !- Handle
>>>>>>> 9aa8a28a
  unit 1,                                 !- Name
  ,                                       !- Rendering Color
  Residential;                            !- Building Unit Type

OS:AdditionalProperties,
<<<<<<< HEAD
  {221818e4-797e-4fd2-90b4-10a9c902497f}, !- Handle
  {cb6a691b-941c-4ca7-b3b1-5012a4f34a3c}, !- Object Name
=======
  {7bdd6238-b7aa-451d-b083-6896b8947623}, !- Handle
  {730e2372-0d88-4d41-822f-4b76bd66e3ee}, !- Object Name
>>>>>>> 9aa8a28a
  NumberOfBedrooms,                       !- Feature Name 1
  Integer,                                !- Feature Data Type 1
  3,                                      !- Feature Value 1
  NumberOfBathrooms,                      !- Feature Name 2
  Double,                                 !- Feature Data Type 2
  2,                                      !- Feature Value 2
  NumberOfOccupants,                      !- Feature Name 3
  Double,                                 !- Feature Data Type 3
  3.3900000000000001;                     !- Feature Value 3

OS:External:File,
<<<<<<< HEAD
  {af1cdd88-53a8-41a2-a036-ce62a3abd527}, !- Handle
=======
  {ecc132ad-2b77-489d-856e-05d8f1892d82}, !- Handle
>>>>>>> 9aa8a28a
  8760.csv,                               !- Name
  8760.csv;                               !- File Name

OS:Schedule:Day,
<<<<<<< HEAD
  {e901da14-d2b2-48e4-bc39-955719fb89ac}, !- Handle
=======
  {06eb9461-300d-415d-be30-38a4baa27f29}, !- Handle
>>>>>>> 9aa8a28a
  Schedule Day 1,                         !- Name
  ,                                       !- Schedule Type Limits Name
  ,                                       !- Interpolate to Timestep
  24,                                     !- Hour 1
  0,                                      !- Minute 1
  0;                                      !- Value Until Time 1

OS:Schedule:Day,
<<<<<<< HEAD
  {3b002eb6-d620-4c15-86d9-d351df248acc}, !- Handle
=======
  {04388906-4cc8-4365-8deb-bf2c3c97e39b}, !- Handle
>>>>>>> 9aa8a28a
  Schedule Day 2,                         !- Name
  ,                                       !- Schedule Type Limits Name
  ,                                       !- Interpolate to Timestep
  24,                                     !- Hour 1
  0,                                      !- Minute 1
  1;                                      !- Value Until Time 1

OS:Schedule:File,
<<<<<<< HEAD
  {1796740d-5f37-4381-8711-339a958d4127}, !- Handle
  occupants,                              !- Name
  {a18aa09a-fcee-41c1-9fa6-e0252cffe733}, !- Schedule Type Limits Name
  {af1cdd88-53a8-41a2-a036-ce62a3abd527}, !- External File Name
=======
  {ed49171a-651f-49a1-99d9-956b4dd0dda9}, !- Handle
  occupants,                              !- Name
  {d171acca-fb99-44ae-b465-56f43a0b7150}, !- Schedule Type Limits Name
  {ecc132ad-2b77-489d-856e-05d8f1892d82}, !- External File Name
>>>>>>> 9aa8a28a
  1,                                      !- Column Number
  1,                                      !- Rows to Skip at Top
  8760,                                   !- Number of Hours of Data
  ,                                       !- Column Separator
  ,                                       !- Interpolate to Timestep
  60;                                     !- Minutes per Item

OS:Schedule:Constant,
<<<<<<< HEAD
  {924c6684-456c-44ee-9ef5-b964e44cdaa8}, !- Handle
  res occupants activity schedule,        !- Name
  {7ed19051-eff7-4e04-8fd8-4be6d6eded52}, !- Schedule Type Limits Name
  112.539290946133;                       !- Value

OS:People:Definition,
  {ac73eb02-315c-4ee1-9597-c3647bc6c3dd}, !- Handle
=======
  {1ee7517f-32f5-4973-a886-afef4ad57dec}, !- Handle
  res occupants activity schedule,        !- Name
  {b0783e05-5c9b-4124-98f4-5bf7d84dc0db}, !- Schedule Type Limits Name
  112.539290946133;                       !- Value

OS:People:Definition,
  {69e970ba-c660-4bab-ab08-e3713416a99f}, !- Handle
>>>>>>> 9aa8a28a
  res occupants|living space,             !- Name
  People,                                 !- Number of People Calculation Method
  3.39,                                   !- Number of People {people}
  ,                                       !- People per Space Floor Area {person/m2}
  ,                                       !- Space Floor Area per Person {m2/person}
  0.319734,                               !- Fraction Radiant
  0.573,                                  !- Sensible Heat Fraction
  0,                                      !- Carbon Dioxide Generation Rate {m3/s-W}
  No,                                     !- Enable ASHRAE 55 Comfort Warnings
  ZoneAveraged;                           !- Mean Radiant Temperature Calculation Type

OS:People,
<<<<<<< HEAD
  {f0eb1657-0a30-4190-9299-4ef1cd8fb02b}, !- Handle
  res occupants|living space,             !- Name
  {ac73eb02-315c-4ee1-9597-c3647bc6c3dd}, !- People Definition Name
  {3668b674-df59-4f66-988b-6f4d9c6046bc}, !- Space or SpaceType Name
  {1796740d-5f37-4381-8711-339a958d4127}, !- Number of People Schedule Name
  {924c6684-456c-44ee-9ef5-b964e44cdaa8}, !- Activity Level Schedule Name
=======
  {7de3949f-d469-4bcc-a285-d322bf279adc}, !- Handle
  res occupants|living space,             !- Name
  {69e970ba-c660-4bab-ab08-e3713416a99f}, !- People Definition Name
  {e1b21f1d-a274-4af1-b543-f90b1fbb5e42}, !- Space or SpaceType Name
  {ed49171a-651f-49a1-99d9-956b4dd0dda9}, !- Number of People Schedule Name
  {1ee7517f-32f5-4973-a886-afef4ad57dec}, !- Activity Level Schedule Name
>>>>>>> 9aa8a28a
  ,                                       !- Surface Name/Angle Factor List Name
  ,                                       !- Work Efficiency Schedule Name
  ,                                       !- Clothing Insulation Schedule Name
  ,                                       !- Air Velocity Schedule Name
  1;                                      !- Multiplier

OS:ScheduleTypeLimits,
<<<<<<< HEAD
  {7ed19051-eff7-4e04-8fd8-4be6d6eded52}, !- Handle
=======
  {b0783e05-5c9b-4124-98f4-5bf7d84dc0db}, !- Handle
>>>>>>> 9aa8a28a
  ActivityLevel,                          !- Name
  0,                                      !- Lower Limit Value
  ,                                       !- Upper Limit Value
  Continuous,                             !- Numeric Type
  ActivityLevel;                          !- Unit Type

OS:ScheduleTypeLimits,
<<<<<<< HEAD
  {a18aa09a-fcee-41c1-9fa6-e0252cffe733}, !- Handle
=======
  {d171acca-fb99-44ae-b465-56f43a0b7150}, !- Handle
>>>>>>> 9aa8a28a
  Fractional,                             !- Name
  0,                                      !- Lower Limit Value
  1,                                      !- Upper Limit Value
  Continuous;                             !- Numeric Type
<|MERGE_RESOLUTION|>--- conflicted
+++ resolved
@@ -1,38 +1,22 @@
 !- NOTE: Auto-generated from /test/osw_files/MF_8units_1story_SL_3Beds_2Baths_Denver.osw
 
 OS:Version,
-<<<<<<< HEAD
-  {526f9666-d3ec-4c68-8774-70ed4cacc9e5}, !- Handle
-  3.2.1;                                  !- Version Identifier
-
-OS:SimulationControl,
-  {a8c1a42a-5a87-4368-a5e2-d0c509961cc1}, !- Handle
-=======
   {ff708019-4e97-48e2-a127-a81ae4b8edd3}, !- Handle
   3.3.0;                                  !- Version Identifier
 
 OS:SimulationControl,
   {03a44c1a-bedd-4deb-9ec2-9672c9d328e4}, !- Handle
->>>>>>> 9aa8a28a
   ,                                       !- Do Zone Sizing Calculation
   ,                                       !- Do System Sizing Calculation
   ,                                       !- Do Plant Sizing Calculation
   No;                                     !- Run Simulation for Sizing Periods
 
 OS:Timestep,
-<<<<<<< HEAD
-  {f0e6a6cc-c3ae-4b8a-ac4e-3eec8493ed53}, !- Handle
-  6;                                      !- Number of Timesteps per Hour
-
-OS:ShadowCalculation,
-  {428daf74-a824-4a3e-832a-b8c054f06c19}, !- Handle
-=======
   {16a102b3-53b7-407b-a9bc-3485ab0aa685}, !- Handle
   6;                                      !- Number of Timesteps per Hour
 
 OS:ShadowCalculation,
   {f0be292f-9b94-4937-a66b-db5aa1e40fd6}, !- Handle
->>>>>>> 9aa8a28a
   PolygonClipping,                        !- Shading Calculation Method
   ,                                       !- Shading Calculation Update Frequency Method
   20,                                     !- Shading Calculation Update Frequency
@@ -45,17 +29,6 @@
   No;                                     !- Disable Self-Shading From Shading Zone Groups to Other Zones
 
 OS:SurfaceConvectionAlgorithm:Outside,
-<<<<<<< HEAD
-  {3180253f-b34d-481a-ac8f-ea52ddfdc3c3}, !- Handle
-  DOE-2;                                  !- Algorithm
-
-OS:SurfaceConvectionAlgorithm:Inside,
-  {fd97e71a-955e-4a63-9e1d-7320835dc178}, !- Handle
-  TARP;                                   !- Algorithm
-
-OS:ZoneCapacitanceMultiplier:ResearchSpecial,
-  {14e1d45e-2324-4496-a2a3-45fbfcd7cb60}, !- Handle
-=======
   {042f9267-6be4-456b-91bd-0dac17e4cdb8}, !- Handle
   DOE-2;                                  !- Algorithm
 
@@ -65,17 +38,12 @@
 
 OS:ZoneCapacitanceMultiplier:ResearchSpecial,
   {56ee5ecf-f33e-4d68-94dc-42617b90d616}, !- Handle
->>>>>>> 9aa8a28a
   ,                                       !- Temperature Capacity Multiplier
   15,                                     !- Humidity Capacity Multiplier
   ;                                       !- Carbon Dioxide Capacity Multiplier
 
 OS:RunPeriod,
-<<<<<<< HEAD
-  {74cd95e7-08fe-49b0-a420-cffeb03d3288}, !- Handle
-=======
   {8e7d203a-0917-4546-a82a-1c9c7672823e}, !- Handle
->>>>>>> 9aa8a28a
   Run Period 1,                           !- Name
   1,                                      !- Begin Month
   1,                                      !- Begin Day of Month
@@ -89,21 +57,13 @@
   ;                                       !- Number of Times Runperiod to be Repeated
 
 OS:YearDescription,
-<<<<<<< HEAD
-  {1a2c092c-7442-4a72-9f20-4546aba25eee}, !- Handle
-=======
   {64d41eaf-fc72-49b3-a246-8a7da4957152}, !- Handle
->>>>>>> 9aa8a28a
   2007,                                   !- Calendar Year
   ,                                       !- Day of Week for Start Day
   ;                                       !- Is Leap Year
 
 OS:WeatherFile,
-<<<<<<< HEAD
-  {6f38538f-0a93-4fff-ba0f-ca740f3ac5fa}, !- Handle
-=======
   {c3b97cc8-2a16-4d2f-ad39-44262dee7440}, !- Handle
->>>>>>> 9aa8a28a
   Denver Intl Ap,                         !- City
   CO,                                     !- State Province Region
   USA,                                    !- Country
@@ -119,13 +79,8 @@
   Sunday;                                 !- Start Day of Week
 
 OS:AdditionalProperties,
-<<<<<<< HEAD
-  {375e4295-c2c9-409f-bf05-53bc588efb9d}, !- Handle
-  {6f38538f-0a93-4fff-ba0f-ca740f3ac5fa}, !- Object Name
-=======
   {0c5d088d-9f6f-4136-8255-307974d245fa}, !- Handle
   {c3b97cc8-2a16-4d2f-ad39-44262dee7440}, !- Object Name
->>>>>>> 9aa8a28a
   EPWHeaderCity,                          !- Feature Name 1
   String,                                 !- Feature Data Type 1
   Denver Intl Ap,                         !- Feature Value 1
@@ -233,11 +188,7 @@
   84;                                     !- Feature Value 35
 
 OS:Site,
-<<<<<<< HEAD
-  {c1a6b48b-3337-4ee8-90d4-19974d7ece96}, !- Handle
-=======
   {3756e2be-8d71-44de-a66c-abd860880cd0}, !- Handle
->>>>>>> 9aa8a28a
   Denver Intl Ap_CO_USA,                  !- Name
   39.83,                                  !- Latitude {deg}
   -104.65,                                !- Longitude {deg}
@@ -246,44 +197,26 @@
   ;                                       !- Terrain
 
 OS:ClimateZones,
-<<<<<<< HEAD
-  {04e0b4e1-ae92-49c5-97e4-47374cba6dfc}, !- Handle
-  Building America,                       !- Climate Zone Institution Name 1
-=======
   {a46bebd2-5138-4554-a465-f5478bc167af}, !- Handle
   IECC,                                   !- Climate Zone Institution Name 1
->>>>>>> 9aa8a28a
   ,                                       !- Climate Zone Document Name 1
   0,                                      !- Climate Zone Document Year 1
   5B;                                     !- Climate Zone Value 1
 
 OS:Site:WaterMainsTemperature,
-<<<<<<< HEAD
-  {aca18283-edfa-41ed-92e6-97b0d58b9a5b}, !- Handle
-=======
   {1109c031-7d8c-47e2-b7b4-ffcbc1627ce2}, !- Handle
->>>>>>> 9aa8a28a
   Correlation,                            !- Calculation Method
   ,                                       !- Temperature Schedule Name
   10.8753424657535,                       !- Annual Average Outdoor Air Temperature {C}
   23.1524007936508;                       !- Maximum Difference In Monthly Average Outdoor Air Temperatures {deltaC}
 
 OS:RunPeriodControl:DaylightSavingTime,
-<<<<<<< HEAD
-  {f3d52376-ccd5-4e6c-9d9a-35a50625db2b}, !- Handle
-  3/12,                                   !- Start Date
-  11/5;                                   !- End Date
-
-OS:Site:GroundTemperature:Deep,
-  {0054b8f7-99ca-4dd4-a720-daf6805712d8}, !- Handle
-=======
   {e434d15c-d933-467e-83a8-a612e70ffbc0}, !- Handle
   Mar 12,                                 !- Start Date
   Nov 5;                                  !- End Date
 
 OS:Site:GroundTemperature:Deep,
   {1eaf77ed-dcf7-4820-a914-46650466e6f5}, !- Handle
->>>>>>> 9aa8a28a
   10.8753424657535,                       !- January Deep Ground Temperature {C}
   10.8753424657535,                       !- February Deep Ground Temperature {C}
   10.8753424657535,                       !- March Deep Ground Temperature {C}
@@ -298,11 +231,7 @@
   10.8753424657535;                       !- December Deep Ground Temperature {C}
 
 OS:Building,
-<<<<<<< HEAD
-  {adf86101-c59d-4c18-bfe8-e70392648b9c}, !- Handle
-=======
   {3029787a-b84f-4b6e-91cf-7be7b5186538}, !- Handle
->>>>>>> 9aa8a28a
   Building 1,                             !- Name
   ,                                       !- Building Sector Type
   0,                                      !- North Axis {deg}
@@ -317,13 +246,8 @@
   8;                                      !- Standards Number of Living Units
 
 OS:AdditionalProperties,
-<<<<<<< HEAD
-  {4b37df7f-ba07-4433-aa36-eb957daef1d3}, !- Handle
-  {adf86101-c59d-4c18-bfe8-e70392648b9c}, !- Object Name
-=======
   {a7c5e96c-fc5f-4696-9b67-0c17eda502d0}, !- Handle
   {3029787a-b84f-4b6e-91cf-7be7b5186538}, !- Object Name
->>>>>>> 9aa8a28a
   num_units,                              !- Feature Name 1
   Integer,                                !- Feature Data Type 1
   8,                                      !- Feature Value 1
@@ -350,11 +274,7 @@
   Double-Loaded Interior;                 !- Feature Value 8
 
 OS:ThermalZone,
-<<<<<<< HEAD
-  {bd700069-774f-490a-ac50-bba091dca521}, !- Handle
-=======
   {ecdf2910-9234-4327-be73-9454ada62b3f}, !- Handle
->>>>>>> 9aa8a28a
   living zone,                            !- Name
   ,                                       !- Multiplier
   ,                                       !- Ceiling Height {m}
@@ -363,17 +283,10 @@
   ,                                       !- Zone Inside Convection Algorithm
   ,                                       !- Zone Outside Convection Algorithm
   ,                                       !- Zone Conditioning Equipment List Name
-<<<<<<< HEAD
-  {05284e2c-f3d5-4787-89a3-dd2af82fe8af}, !- Zone Air Inlet Port List
-  {326b32b2-01fd-40c5-a22d-9d5556a26336}, !- Zone Air Exhaust Port List
-  {ee933552-a5dc-4bb3-a0fc-b6c9e67bab5f}, !- Zone Air Node Name
-  {0ecfc419-ef83-4454-a4f6-89110321e341}, !- Zone Return Air Port List
-=======
   {35e162cc-3730-4cfe-b953-77e0ec028f39}, !- Zone Air Inlet Port List
   {cd958520-c8df-4637-ade2-de1da0a0da0b}, !- Zone Air Exhaust Port List
   {117f4f42-8d6a-42b3-af9d-eea377f290fa}, !- Zone Air Node Name
   {617ab640-37b6-4d80-8db5-fc62e85b0d64}, !- Zone Return Air Port List
->>>>>>> 9aa8a28a
   ,                                       !- Primary Daylighting Control Name
   ,                                       !- Fraction of Zone Controlled by Primary Daylighting Control
   ,                                       !- Secondary Daylighting Control Name
@@ -384,35 +297,6 @@
   No;                                     !- Use Ideal Air Loads
 
 OS:Node,
-<<<<<<< HEAD
-  {87278f88-a25b-4697-a86e-18ccf6f51bd2}, !- Handle
-  Node 1,                                 !- Name
-  {ee933552-a5dc-4bb3-a0fc-b6c9e67bab5f}, !- Inlet Port
-  ;                                       !- Outlet Port
-
-OS:Connection,
-  {ee933552-a5dc-4bb3-a0fc-b6c9e67bab5f}, !- Handle
-  {bd700069-774f-490a-ac50-bba091dca521}, !- Source Object
-  11,                                     !- Outlet Port
-  {87278f88-a25b-4697-a86e-18ccf6f51bd2}, !- Target Object
-  2;                                      !- Inlet Port
-
-OS:PortList,
-  {05284e2c-f3d5-4787-89a3-dd2af82fe8af}, !- Handle
-  {bd700069-774f-490a-ac50-bba091dca521}; !- HVAC Component
-
-OS:PortList,
-  {326b32b2-01fd-40c5-a22d-9d5556a26336}, !- Handle
-  {bd700069-774f-490a-ac50-bba091dca521}; !- HVAC Component
-
-OS:PortList,
-  {0ecfc419-ef83-4454-a4f6-89110321e341}, !- Handle
-  {bd700069-774f-490a-ac50-bba091dca521}; !- HVAC Component
-
-OS:Sizing:Zone,
-  {d06ce75d-d559-4fd3-996c-23ebd38b2aee}, !- Handle
-  {bd700069-774f-490a-ac50-bba091dca521}, !- Zone or ZoneList Name
-=======
   {1690ff4f-20ab-452b-9580-0ef69570af1a}, !- Handle
   Node 1,                                 !- Name
   {117f4f42-8d6a-42b3-af9d-eea377f290fa}, !- Inlet Port
@@ -440,7 +324,6 @@
 OS:Sizing:Zone,
   {22345807-6123-4849-80f5-c44cecd26fbb}, !- Handle
   {ecdf2910-9234-4327-be73-9454ada62b3f}, !- Zone or ZoneList Name
->>>>>>> 9aa8a28a
   SupplyAirTemperature,                   !- Zone Cooling Design Supply Air Temperature Input Method
   14,                                     !- Zone Cooling Design Supply Air Temperature {C}
   11.11,                                  !- Zone Cooling Design Supply Air Temperature Difference {deltaC}
@@ -467,16 +350,6 @@
   autosize;                               !- Dedicated Outdoor Air High Setpoint Temperature for Design {C}
 
 OS:ZoneHVAC:EquipmentList,
-<<<<<<< HEAD
-  {cb3977ca-984e-44ca-8531-86981e0b46d5}, !- Handle
-  Zone HVAC Equipment List 1,             !- Name
-  {bd700069-774f-490a-ac50-bba091dca521}; !- Thermal Zone
-
-OS:Space,
-  {3668b674-df59-4f66-988b-6f4d9c6046bc}, !- Handle
-  living space,                           !- Name
-  {1b81f5f3-a671-4dad-a98c-45b88b1884e9}, !- Space Type Name
-=======
   {37e002f5-52ca-461f-a1ec-f246e0cf9ff8}, !- Handle
   Zone HVAC Equipment List 1,             !- Name
   {ecdf2910-9234-4327-be73-9454ada62b3f}; !- Thermal Zone
@@ -485,7 +358,6 @@
   {e1b21f1d-a274-4af1-b543-f90b1fbb5e42}, !- Handle
   living space,                           !- Name
   {0c2853ad-d374-4521-883b-42abe49c3cf8}, !- Space Type Name
->>>>>>> 9aa8a28a
   ,                                       !- Default Construction Set Name
   ,                                       !- Default Schedule Set Name
   ,                                       !- Direction of Relative North {deg}
@@ -493,19 +365,6 @@
   ,                                       !- Y Origin {m}
   ,                                       !- Z Origin {m}
   ,                                       !- Building Story Name
-<<<<<<< HEAD
-  {bd700069-774f-490a-ac50-bba091dca521}, !- Thermal Zone Name
-  ,                                       !- Part of Total Floor Area
-  ,                                       !- Design Specification Outdoor Air Object Name
-  {cb6a691b-941c-4ca7-b3b1-5012a4f34a3c}; !- Building Unit Name
-
-OS:Surface,
-  {8caf0fd5-0b7d-448a-ab43-aba421c22a0e}, !- Handle
-  Surface 1,                              !- Name
-  Floor,                                  !- Surface Type
-  ,                                       !- Construction Name
-  {3668b674-df59-4f66-988b-6f4d9c6046bc}, !- Space Name
-=======
   {ecdf2910-9234-4327-be73-9454ada62b3f}, !- Thermal Zone Name
   ,                                       !- Part of Total Floor Area
   ,                                       !- Design Specification Outdoor Air Object Name
@@ -517,7 +376,6 @@
   Floor,                                  !- Surface Type
   ,                                       !- Construction Name
   {e1b21f1d-a274-4af1-b543-f90b1fbb5e42}, !- Space Name
->>>>>>> 9aa8a28a
   Foundation,                             !- Outside Boundary Condition
   ,                                       !- Outside Boundary Condition Object
   NoSun,                                  !- Sun Exposure
@@ -530,19 +388,11 @@
   6.46578440716979, -12.9315688143396, 0; !- X,Y,Z Vertex 4 {m}
 
 OS:Surface,
-<<<<<<< HEAD
-  {c4049cb3-783b-45a0-858a-6079a31d2a7a}, !- Handle
-  Surface 2,                              !- Name
-  Wall,                                   !- Surface Type
-  ,                                       !- Construction Name
-  {3668b674-df59-4f66-988b-6f4d9c6046bc}, !- Space Name
-=======
   {40fdf82f-b7de-4659-9065-c10165966c2c}, !- Handle
   Surface 2,                              !- Name
   Wall,                                   !- Surface Type
   ,                                       !- Construction Name
   {e1b21f1d-a274-4af1-b543-f90b1fbb5e42}, !- Space Name
->>>>>>> 9aa8a28a
   Outdoors,                               !- Outside Boundary Condition
   ,                                       !- Outside Boundary Condition Object
   SunExposed,                             !- Sun Exposure
@@ -555,19 +405,11 @@
   0, -12.9315688143396, 2.4384;           !- X,Y,Z Vertex 4 {m}
 
 OS:Surface,
-<<<<<<< HEAD
-  {afe6a605-355f-4550-bef8-147c5ce3d1bd}, !- Handle
-  Surface 3,                              !- Name
-  Wall,                                   !- Surface Type
-  ,                                       !- Construction Name
-  {3668b674-df59-4f66-988b-6f4d9c6046bc}, !- Space Name
-=======
   {b01f6d88-fd0c-481f-b074-b765f1b7b88f}, !- Handle
   Surface 3,                              !- Name
   Wall,                                   !- Surface Type
   ,                                       !- Construction Name
   {e1b21f1d-a274-4af1-b543-f90b1fbb5e42}, !- Space Name
->>>>>>> 9aa8a28a
   Adiabatic,                              !- Outside Boundary Condition
   ,                                       !- Outside Boundary Condition Object
   NoSun,                                  !- Sun Exposure
@@ -580,19 +422,11 @@
   0, 0, 2.4384;                           !- X,Y,Z Vertex 4 {m}
 
 OS:Surface,
-<<<<<<< HEAD
-  {4a5f8f23-d74d-41d3-b442-e505dcbe8b9d}, !- Handle
-  Surface 4,                              !- Name
-  Wall,                                   !- Surface Type
-  ,                                       !- Construction Name
-  {3668b674-df59-4f66-988b-6f4d9c6046bc}, !- Space Name
-=======
   {dd378c4f-0e77-4f36-b173-1f545a2ce769}, !- Handle
   Surface 4,                              !- Name
   Wall,                                   !- Surface Type
   ,                                       !- Construction Name
   {e1b21f1d-a274-4af1-b543-f90b1fbb5e42}, !- Space Name
->>>>>>> 9aa8a28a
   Adiabatic,                              !- Outside Boundary Condition
   ,                                       !- Outside Boundary Condition Object
   NoSun,                                  !- Sun Exposure
@@ -605,19 +439,11 @@
   6.46578440716979, 0, 2.4384;            !- X,Y,Z Vertex 4 {m}
 
 OS:Surface,
-<<<<<<< HEAD
-  {4e46b195-d973-4be9-bfad-24b9aa01d80f}, !- Handle
-  Surface 5,                              !- Name
-  Wall,                                   !- Surface Type
-  ,                                       !- Construction Name
-  {3668b674-df59-4f66-988b-6f4d9c6046bc}, !- Space Name
-=======
   {77e255de-e6d1-46db-8eff-d9bc86397a78}, !- Handle
   Surface 5,                              !- Name
   Wall,                                   !- Surface Type
   ,                                       !- Construction Name
   {e1b21f1d-a274-4af1-b543-f90b1fbb5e42}, !- Space Name
->>>>>>> 9aa8a28a
   Outdoors,                               !- Outside Boundary Condition
   ,                                       !- Outside Boundary Condition Object
   SunExposed,                             !- Sun Exposure
@@ -630,19 +456,11 @@
   6.46578440716979, -12.9315688143396, 2.4384; !- X,Y,Z Vertex 4 {m}
 
 OS:Surface,
-<<<<<<< HEAD
-  {b9f94099-2788-4970-a984-8fe92160e1a0}, !- Handle
-  Surface 6,                              !- Name
-  RoofCeiling,                            !- Surface Type
-  ,                                       !- Construction Name
-  {3668b674-df59-4f66-988b-6f4d9c6046bc}, !- Space Name
-=======
   {5974fe28-25e0-4839-8c0c-5174f8ae7043}, !- Handle
   Surface 6,                              !- Name
   RoofCeiling,                            !- Surface Type
   ,                                       !- Construction Name
   {e1b21f1d-a274-4af1-b543-f90b1fbb5e42}, !- Space Name
->>>>>>> 9aa8a28a
   Outdoors,                               !- Outside Boundary Condition
   ,                                       !- Outside Boundary Condition Object
   SunExposed,                             !- Sun Exposure
@@ -655,11 +473,7 @@
   0, -12.9315688143396, 2.4384;           !- X,Y,Z Vertex 4 {m}
 
 OS:SpaceType,
-<<<<<<< HEAD
-  {1b81f5f3-a671-4dad-a98c-45b88b1884e9}, !- Handle
-=======
   {0c2853ad-d374-4521-883b-42abe49c3cf8}, !- Handle
->>>>>>> 9aa8a28a
   Space Type 1,                           !- Name
   ,                                       !- Default Construction Set Name
   ,                                       !- Default Schedule Set Name
@@ -670,11 +484,7 @@
   living;                                 !- Standards Space Type
 
 OS:ThermalZone,
-<<<<<<< HEAD
-  {06ffa183-3662-43e6-b455-3716c81971ba}, !- Handle
-=======
   {aff3f769-f22d-4b73-9a89-e373fd7e8cd2}, !- Handle
->>>>>>> 9aa8a28a
   corridor zone,                          !- Name
   ,                                       !- Multiplier
   ,                                       !- Ceiling Height {m}
@@ -683,17 +493,10 @@
   ,                                       !- Zone Inside Convection Algorithm
   ,                                       !- Zone Outside Convection Algorithm
   ,                                       !- Zone Conditioning Equipment List Name
-<<<<<<< HEAD
-  {55a99e34-b73a-4ec7-bf38-ce92d17deaa9}, !- Zone Air Inlet Port List
-  {6bedde47-a70a-452d-89d3-5260ec8244ce}, !- Zone Air Exhaust Port List
-  {28512a1d-6f34-4bb1-946e-5f9d5339f5a0}, !- Zone Air Node Name
-  {364ef7dd-8979-4aff-9767-8c55b32d9cf7}, !- Zone Return Air Port List
-=======
   {c295b2b9-8dcb-4f2b-9877-aa746d201d57}, !- Zone Air Inlet Port List
   {98540a53-4a10-4a19-83a9-3f14fe403ac0}, !- Zone Air Exhaust Port List
   {0ed53684-1797-4bbd-9f0f-ef6e3d6ce6d9}, !- Zone Air Node Name
   {6cef497c-a9f8-489f-8f1f-35ada6edad46}, !- Zone Return Air Port List
->>>>>>> 9aa8a28a
   ,                                       !- Primary Daylighting Control Name
   ,                                       !- Fraction of Zone Controlled by Primary Daylighting Control
   ,                                       !- Secondary Daylighting Control Name
@@ -704,35 +507,6 @@
   No;                                     !- Use Ideal Air Loads
 
 OS:Node,
-<<<<<<< HEAD
-  {fb3ca66c-50c5-4d16-a1c9-e83a20c135a3}, !- Handle
-  Node 2,                                 !- Name
-  {28512a1d-6f34-4bb1-946e-5f9d5339f5a0}, !- Inlet Port
-  ;                                       !- Outlet Port
-
-OS:Connection,
-  {28512a1d-6f34-4bb1-946e-5f9d5339f5a0}, !- Handle
-  {06ffa183-3662-43e6-b455-3716c81971ba}, !- Source Object
-  11,                                     !- Outlet Port
-  {fb3ca66c-50c5-4d16-a1c9-e83a20c135a3}, !- Target Object
-  2;                                      !- Inlet Port
-
-OS:PortList,
-  {55a99e34-b73a-4ec7-bf38-ce92d17deaa9}, !- Handle
-  {06ffa183-3662-43e6-b455-3716c81971ba}; !- HVAC Component
-
-OS:PortList,
-  {6bedde47-a70a-452d-89d3-5260ec8244ce}, !- Handle
-  {06ffa183-3662-43e6-b455-3716c81971ba}; !- HVAC Component
-
-OS:PortList,
-  {364ef7dd-8979-4aff-9767-8c55b32d9cf7}, !- Handle
-  {06ffa183-3662-43e6-b455-3716c81971ba}; !- HVAC Component
-
-OS:Sizing:Zone,
-  {ae2bfed2-1df2-47b0-93a2-92eae271a463}, !- Handle
-  {06ffa183-3662-43e6-b455-3716c81971ba}, !- Zone or ZoneList Name
-=======
   {eb8d4700-8c9b-42b8-b066-998db6604689}, !- Handle
   Node 2,                                 !- Name
   {0ed53684-1797-4bbd-9f0f-ef6e3d6ce6d9}, !- Inlet Port
@@ -760,7 +534,6 @@
 OS:Sizing:Zone,
   {be745ef5-ee0d-4361-928a-bb55c7b47bfd}, !- Handle
   {aff3f769-f22d-4b73-9a89-e373fd7e8cd2}, !- Zone or ZoneList Name
->>>>>>> 9aa8a28a
   SupplyAirTemperature,                   !- Zone Cooling Design Supply Air Temperature Input Method
   14,                                     !- Zone Cooling Design Supply Air Temperature {C}
   11.11,                                  !- Zone Cooling Design Supply Air Temperature Difference {deltaC}
@@ -787,16 +560,6 @@
   autosize;                               !- Dedicated Outdoor Air High Setpoint Temperature for Design {C}
 
 OS:ZoneHVAC:EquipmentList,
-<<<<<<< HEAD
-  {ef6d9ccb-54ec-414b-b5f9-1a9585d14ee3}, !- Handle
-  Zone HVAC Equipment List 2,             !- Name
-  {06ffa183-3662-43e6-b455-3716c81971ba}; !- Thermal Zone
-
-OS:Space,
-  {4bd44672-0a1f-49c0-a5d3-4dee6d589ece}, !- Handle
-  corridor space,                         !- Name
-  {157e64ec-015b-4479-bd4d-ab8470c72061}, !- Space Type Name
-=======
   {05061df9-9e35-4e7e-a6f8-1b56f37407b7}, !- Handle
   Zone HVAC Equipment List 2,             !- Name
   {aff3f769-f22d-4b73-9a89-e373fd7e8cd2}; !- Thermal Zone
@@ -805,7 +568,6 @@
   {31444fa4-8d6a-4214-a17a-8c621fd41893}, !- Handle
   corridor space,                         !- Name
   {65b82aa6-d8ba-4b90-acdb-43a2593b66cd}, !- Space Type Name
->>>>>>> 9aa8a28a
   ,                                       !- Default Construction Set Name
   ,                                       !- Default Schedule Set Name
   ,                                       !- Direction of Relative North {deg}
@@ -813,16 +575,6 @@
   ,                                       !- Y Origin {m}
   ,                                       !- Z Origin {m}
   ,                                       !- Building Story Name
-<<<<<<< HEAD
-  {06ffa183-3662-43e6-b455-3716c81971ba}; !- Thermal Zone Name
-
-OS:Surface,
-  {d9066cf5-8bfb-4e2e-a44a-bc7dd3996dc8}, !- Handle
-  Surface 7,                              !- Name
-  Floor,                                  !- Surface Type
-  ,                                       !- Construction Name
-  {4bd44672-0a1f-49c0-a5d3-4dee6d589ece}, !- Space Name
-=======
   {aff3f769-f22d-4b73-9a89-e373fd7e8cd2}; !- Thermal Zone Name
 
 OS:Surface,
@@ -831,7 +583,6 @@
   Floor,                                  !- Surface Type
   ,                                       !- Construction Name
   {31444fa4-8d6a-4214-a17a-8c621fd41893}, !- Space Name
->>>>>>> 9aa8a28a
   Foundation,                             !- Outside Boundary Condition
   ,                                       !- Outside Boundary Condition Object
   NoSun,                                  !- Sun Exposure
@@ -844,19 +595,11 @@
   6.46578440716979, 0, 0;                 !- X,Y,Z Vertex 4 {m}
 
 OS:Surface,
-<<<<<<< HEAD
-  {b212914e-6fc8-4cb5-b6a7-f016df7c2c9e}, !- Handle
-  Surface 8,                              !- Name
-  Wall,                                   !- Surface Type
-  ,                                       !- Construction Name
-  {4bd44672-0a1f-49c0-a5d3-4dee6d589ece}, !- Space Name
-=======
   {dbbe8445-9c93-4bd0-a17a-3f30ec39d772}, !- Handle
   Surface 8,                              !- Name
   Wall,                                   !- Surface Type
   ,                                       !- Construction Name
   {31444fa4-8d6a-4214-a17a-8c621fd41893}, !- Space Name
->>>>>>> 9aa8a28a
   Outdoors,                               !- Outside Boundary Condition
   ,                                       !- Outside Boundary Condition Object
   SunExposed,                             !- Sun Exposure
@@ -869,19 +612,11 @@
   0, 0, 2.4384;                           !- X,Y,Z Vertex 4 {m}
 
 OS:Surface,
-<<<<<<< HEAD
-  {3e39d301-051e-4665-9328-efa409a679a9}, !- Handle
-  Surface 9,                              !- Name
-  Wall,                                   !- Surface Type
-  ,                                       !- Construction Name
-  {4bd44672-0a1f-49c0-a5d3-4dee6d589ece}, !- Space Name
-=======
   {b7f9e8be-1f9e-469c-bc0e-723016686674}, !- Handle
   Surface 9,                              !- Name
   Wall,                                   !- Surface Type
   ,                                       !- Construction Name
   {31444fa4-8d6a-4214-a17a-8c621fd41893}, !- Space Name
->>>>>>> 9aa8a28a
   Adiabatic,                              !- Outside Boundary Condition
   ,                                       !- Outside Boundary Condition Object
   NoSun,                                  !- Sun Exposure
@@ -894,19 +629,11 @@
   0, 1.524, 2.4384;                       !- X,Y,Z Vertex 4 {m}
 
 OS:Surface,
-<<<<<<< HEAD
-  {14da27b1-c6e8-4a4d-a016-23916b41e6fc}, !- Handle
-  Surface 10,                             !- Name
-  Wall,                                   !- Surface Type
-  ,                                       !- Construction Name
-  {4bd44672-0a1f-49c0-a5d3-4dee6d589ece}, !- Space Name
-=======
   {7d4d36d8-8523-488b-accf-887be715a2c9}, !- Handle
   Surface 10,                             !- Name
   Wall,                                   !- Surface Type
   ,                                       !- Construction Name
   {31444fa4-8d6a-4214-a17a-8c621fd41893}, !- Space Name
->>>>>>> 9aa8a28a
   Adiabatic,                              !- Outside Boundary Condition
   ,                                       !- Outside Boundary Condition Object
   NoSun,                                  !- Sun Exposure
@@ -919,19 +646,11 @@
   6.46578440716979, 1.524, 2.4384;        !- X,Y,Z Vertex 4 {m}
 
 OS:Surface,
-<<<<<<< HEAD
-  {162114a3-95b2-4e72-8e3b-05c89dd591d3}, !- Handle
-  Surface 11,                             !- Name
-  Wall,                                   !- Surface Type
-  ,                                       !- Construction Name
-  {4bd44672-0a1f-49c0-a5d3-4dee6d589ece}, !- Space Name
-=======
   {c018803f-8e17-4221-867a-fddb01ccc77e}, !- Handle
   Surface 11,                             !- Name
   Wall,                                   !- Surface Type
   ,                                       !- Construction Name
   {31444fa4-8d6a-4214-a17a-8c621fd41893}, !- Space Name
->>>>>>> 9aa8a28a
   Adiabatic,                              !- Outside Boundary Condition
   ,                                       !- Outside Boundary Condition Object
   NoSun,                                  !- Sun Exposure
@@ -944,19 +663,11 @@
   6.46578440716979, 0, 2.4384;            !- X,Y,Z Vertex 4 {m}
 
 OS:Surface,
-<<<<<<< HEAD
-  {0b563bfd-3158-4c1f-8229-088fe93d0f86}, !- Handle
-  Surface 12,                             !- Name
-  RoofCeiling,                            !- Surface Type
-  ,                                       !- Construction Name
-  {4bd44672-0a1f-49c0-a5d3-4dee6d589ece}, !- Space Name
-=======
   {9a931ca7-215f-4590-add0-760d18e5686f}, !- Handle
   Surface 12,                             !- Name
   RoofCeiling,                            !- Surface Type
   ,                                       !- Construction Name
   {31444fa4-8d6a-4214-a17a-8c621fd41893}, !- Space Name
->>>>>>> 9aa8a28a
   Outdoors,                               !- Outside Boundary Condition
   ,                                       !- Outside Boundary Condition Object
   SunExposed,                             !- Sun Exposure
@@ -969,11 +680,7 @@
   0, 0, 2.4384;                           !- X,Y,Z Vertex 4 {m}
 
 OS:SpaceType,
-<<<<<<< HEAD
-  {157e64ec-015b-4479-bd4d-ab8470c72061}, !- Handle
-=======
   {65b82aa6-d8ba-4b90-acdb-43a2593b66cd}, !- Handle
->>>>>>> 9aa8a28a
   Space Type 2,                           !- Name
   ,                                       !- Default Construction Set Name
   ,                                       !- Default Schedule Set Name
@@ -984,23 +691,14 @@
   corridor;                               !- Standards Space Type
 
 OS:BuildingUnit,
-<<<<<<< HEAD
-  {cb6a691b-941c-4ca7-b3b1-5012a4f34a3c}, !- Handle
-=======
   {730e2372-0d88-4d41-822f-4b76bd66e3ee}, !- Handle
->>>>>>> 9aa8a28a
   unit 1,                                 !- Name
   ,                                       !- Rendering Color
   Residential;                            !- Building Unit Type
 
 OS:AdditionalProperties,
-<<<<<<< HEAD
-  {221818e4-797e-4fd2-90b4-10a9c902497f}, !- Handle
-  {cb6a691b-941c-4ca7-b3b1-5012a4f34a3c}, !- Object Name
-=======
   {7bdd6238-b7aa-451d-b083-6896b8947623}, !- Handle
   {730e2372-0d88-4d41-822f-4b76bd66e3ee}, !- Object Name
->>>>>>> 9aa8a28a
   NumberOfBedrooms,                       !- Feature Name 1
   Integer,                                !- Feature Data Type 1
   3,                                      !- Feature Value 1
@@ -1012,20 +710,12 @@
   3.3900000000000001;                     !- Feature Value 3
 
 OS:External:File,
-<<<<<<< HEAD
-  {af1cdd88-53a8-41a2-a036-ce62a3abd527}, !- Handle
-=======
   {ecc132ad-2b77-489d-856e-05d8f1892d82}, !- Handle
->>>>>>> 9aa8a28a
   8760.csv,                               !- Name
   8760.csv;                               !- File Name
 
 OS:Schedule:Day,
-<<<<<<< HEAD
-  {e901da14-d2b2-48e4-bc39-955719fb89ac}, !- Handle
-=======
   {06eb9461-300d-415d-be30-38a4baa27f29}, !- Handle
->>>>>>> 9aa8a28a
   Schedule Day 1,                         !- Name
   ,                                       !- Schedule Type Limits Name
   ,                                       !- Interpolate to Timestep
@@ -1034,11 +724,7 @@
   0;                                      !- Value Until Time 1
 
 OS:Schedule:Day,
-<<<<<<< HEAD
-  {3b002eb6-d620-4c15-86d9-d351df248acc}, !- Handle
-=======
   {04388906-4cc8-4365-8deb-bf2c3c97e39b}, !- Handle
->>>>>>> 9aa8a28a
   Schedule Day 2,                         !- Name
   ,                                       !- Schedule Type Limits Name
   ,                                       !- Interpolate to Timestep
@@ -1047,17 +733,10 @@
   1;                                      !- Value Until Time 1
 
 OS:Schedule:File,
-<<<<<<< HEAD
-  {1796740d-5f37-4381-8711-339a958d4127}, !- Handle
-  occupants,                              !- Name
-  {a18aa09a-fcee-41c1-9fa6-e0252cffe733}, !- Schedule Type Limits Name
-  {af1cdd88-53a8-41a2-a036-ce62a3abd527}, !- External File Name
-=======
   {ed49171a-651f-49a1-99d9-956b4dd0dda9}, !- Handle
   occupants,                              !- Name
   {d171acca-fb99-44ae-b465-56f43a0b7150}, !- Schedule Type Limits Name
   {ecc132ad-2b77-489d-856e-05d8f1892d82}, !- External File Name
->>>>>>> 9aa8a28a
   1,                                      !- Column Number
   1,                                      !- Rows to Skip at Top
   8760,                                   !- Number of Hours of Data
@@ -1066,15 +745,6 @@
   60;                                     !- Minutes per Item
 
 OS:Schedule:Constant,
-<<<<<<< HEAD
-  {924c6684-456c-44ee-9ef5-b964e44cdaa8}, !- Handle
-  res occupants activity schedule,        !- Name
-  {7ed19051-eff7-4e04-8fd8-4be6d6eded52}, !- Schedule Type Limits Name
-  112.539290946133;                       !- Value
-
-OS:People:Definition,
-  {ac73eb02-315c-4ee1-9597-c3647bc6c3dd}, !- Handle
-=======
   {1ee7517f-32f5-4973-a886-afef4ad57dec}, !- Handle
   res occupants activity schedule,        !- Name
   {b0783e05-5c9b-4124-98f4-5bf7d84dc0db}, !- Schedule Type Limits Name
@@ -1082,7 +752,6 @@
 
 OS:People:Definition,
   {69e970ba-c660-4bab-ab08-e3713416a99f}, !- Handle
->>>>>>> 9aa8a28a
   res occupants|living space,             !- Name
   People,                                 !- Number of People Calculation Method
   3.39,                                   !- Number of People {people}
@@ -1095,21 +764,12 @@
   ZoneAveraged;                           !- Mean Radiant Temperature Calculation Type
 
 OS:People,
-<<<<<<< HEAD
-  {f0eb1657-0a30-4190-9299-4ef1cd8fb02b}, !- Handle
-  res occupants|living space,             !- Name
-  {ac73eb02-315c-4ee1-9597-c3647bc6c3dd}, !- People Definition Name
-  {3668b674-df59-4f66-988b-6f4d9c6046bc}, !- Space or SpaceType Name
-  {1796740d-5f37-4381-8711-339a958d4127}, !- Number of People Schedule Name
-  {924c6684-456c-44ee-9ef5-b964e44cdaa8}, !- Activity Level Schedule Name
-=======
   {7de3949f-d469-4bcc-a285-d322bf279adc}, !- Handle
   res occupants|living space,             !- Name
   {69e970ba-c660-4bab-ab08-e3713416a99f}, !- People Definition Name
   {e1b21f1d-a274-4af1-b543-f90b1fbb5e42}, !- Space or SpaceType Name
   {ed49171a-651f-49a1-99d9-956b4dd0dda9}, !- Number of People Schedule Name
   {1ee7517f-32f5-4973-a886-afef4ad57dec}, !- Activity Level Schedule Name
->>>>>>> 9aa8a28a
   ,                                       !- Surface Name/Angle Factor List Name
   ,                                       !- Work Efficiency Schedule Name
   ,                                       !- Clothing Insulation Schedule Name
@@ -1117,11 +777,7 @@
   1;                                      !- Multiplier
 
 OS:ScheduleTypeLimits,
-<<<<<<< HEAD
-  {7ed19051-eff7-4e04-8fd8-4be6d6eded52}, !- Handle
-=======
   {b0783e05-5c9b-4124-98f4-5bf7d84dc0db}, !- Handle
->>>>>>> 9aa8a28a
   ActivityLevel,                          !- Name
   0,                                      !- Lower Limit Value
   ,                                       !- Upper Limit Value
@@ -1129,11 +785,7 @@
   ActivityLevel;                          !- Unit Type
 
 OS:ScheduleTypeLimits,
-<<<<<<< HEAD
-  {a18aa09a-fcee-41c1-9fa6-e0252cffe733}, !- Handle
-=======
   {d171acca-fb99-44ae-b465-56f43a0b7150}, !- Handle
->>>>>>> 9aa8a28a
   Fractional,                             !- Name
   0,                                      !- Lower Limit Value
   1,                                      !- Upper Limit Value
