!- NOTE: Auto-generated from /test/osw_files/MF_8units_1story_SL_3Beds_2Baths_Denver.osw

OS:Version,
<<<<<<< HEAD
  {fca23192-c138-4f2e-83d3-875ead4e9afb}, !- Handle
  2.9.0;                                  !- Version Identifier

OS:SimulationControl,
  {5de1c7af-062a-4c6e-92cb-5c1d8e013c8b}, !- Handle
=======
  {8c297c31-75d7-4de0-8075-dc5a3ac23570}, !- Handle
  2.9.0;                                  !- Version Identifier

OS:SimulationControl,
  {19bf24e5-5c10-4cb2-95be-e30aba071db1}, !- Handle
>>>>>>> d385fff4
  ,                                       !- Do Zone Sizing Calculation
  ,                                       !- Do System Sizing Calculation
  ,                                       !- Do Plant Sizing Calculation
  No;                                     !- Run Simulation for Sizing Periods

OS:Timestep,
<<<<<<< HEAD
  {32cc17b3-08a3-4f2c-adbd-9c1a668021a1}, !- Handle
  6;                                      !- Number of Timesteps per Hour

OS:ShadowCalculation,
  {322b4be2-3170-4703-a813-76a111d21b29}, !- Handle
=======
  {f1f91851-f7f5-4e79-b924-0231fdea0608}, !- Handle
  6;                                      !- Number of Timesteps per Hour

OS:ShadowCalculation,
  {05798746-8e29-4a05-acf3-dabc0b9e6626}, !- Handle
>>>>>>> d385fff4
  20,                                     !- Calculation Frequency
  200;                                    !- Maximum Figures in Shadow Overlap Calculations

OS:SurfaceConvectionAlgorithm:Outside,
<<<<<<< HEAD
  {0c423803-0c3f-42be-9598-a241a1b1b1fb}, !- Handle
  DOE-2;                                  !- Algorithm

OS:SurfaceConvectionAlgorithm:Inside,
  {59e42407-e59c-4806-9635-5fbfe13c956a}, !- Handle
  TARP;                                   !- Algorithm

OS:ZoneCapacitanceMultiplier:ResearchSpecial,
  {d18d8a55-5bad-46dc-a49e-4eead26afa2d}, !- Handle
=======
  {f08f021b-fb11-4768-9c3c-e2c04aef1405}, !- Handle
  DOE-2;                                  !- Algorithm

OS:SurfaceConvectionAlgorithm:Inside,
  {a5972558-997a-40ff-bebd-018f543d7849}, !- Handle
  TARP;                                   !- Algorithm

OS:ZoneCapacitanceMultiplier:ResearchSpecial,
  {55f59835-bb23-4404-aab4-c885659fba94}, !- Handle
>>>>>>> d385fff4
  ,                                       !- Temperature Capacity Multiplier
  15,                                     !- Humidity Capacity Multiplier
  ;                                       !- Carbon Dioxide Capacity Multiplier

OS:RunPeriod,
<<<<<<< HEAD
  {c8ad5d2f-cecc-4535-85d8-5380ba752996}, !- Handle
=======
  {665bbcf7-7f15-4bde-945a-5e109e91a8de}, !- Handle
>>>>>>> d385fff4
  Run Period 1,                           !- Name
  1,                                      !- Begin Month
  1,                                      !- Begin Day of Month
  12,                                     !- End Month
  31,                                     !- End Day of Month
  ,                                       !- Use Weather File Holidays and Special Days
  ,                                       !- Use Weather File Daylight Saving Period
  ,                                       !- Apply Weekend Holiday Rule
  ,                                       !- Use Weather File Rain Indicators
  ,                                       !- Use Weather File Snow Indicators
  ;                                       !- Number of Times Runperiod to be Repeated

OS:YearDescription,
<<<<<<< HEAD
  {60e10b80-1d0d-4a8c-9c5b-183661012e40}, !- Handle
=======
  {5918be02-cbb6-42a7-a243-e6a29d56c421}, !- Handle
>>>>>>> d385fff4
  2007,                                   !- Calendar Year
  ,                                       !- Day of Week for Start Day
  ;                                       !- Is Leap Year

OS:WeatherFile,
<<<<<<< HEAD
  {e79cbf4f-aacd-44d6-a934-fa230285ca2d}, !- Handle
=======
  {6f75125e-04cc-463f-aa30-e7e2207f2ebf}, !- Handle
>>>>>>> d385fff4
  Denver Intl Ap,                         !- City
  CO,                                     !- State Province Region
  USA,                                    !- Country
  TMY3,                                   !- Data Source
  725650,                                 !- WMO Number
  39.83,                                  !- Latitude {deg}
  -104.65,                                !- Longitude {deg}
  -7,                                     !- Time Zone {hr}
  1650,                                   !- Elevation {m}
  file:../weather/USA_CO_Denver.Intl.AP.725650_TMY3.epw, !- Url
  E23378AA;                               !- Checksum

OS:AdditionalProperties,
<<<<<<< HEAD
  {7fe2156c-f3cd-423b-991f-5846a0669d3d}, !- Handle
  {e79cbf4f-aacd-44d6-a934-fa230285ca2d}, !- Object Name
=======
  {816a171c-2ba3-4f91-a887-fbede7883402}, !- Handle
  {6f75125e-04cc-463f-aa30-e7e2207f2ebf}, !- Object Name
>>>>>>> d385fff4
  EPWHeaderCity,                          !- Feature Name 1
  String,                                 !- Feature Data Type 1
  Denver Intl Ap,                         !- Feature Value 1
  EPWHeaderState,                         !- Feature Name 2
  String,                                 !- Feature Data Type 2
  CO,                                     !- Feature Value 2
  EPWHeaderCountry,                       !- Feature Name 3
  String,                                 !- Feature Data Type 3
  USA,                                    !- Feature Value 3
  EPWHeaderDataSource,                    !- Feature Name 4
  String,                                 !- Feature Data Type 4
  TMY3,                                   !- Feature Value 4
  EPWHeaderStation,                       !- Feature Name 5
  String,                                 !- Feature Data Type 5
  725650,                                 !- Feature Value 5
  EPWHeaderLatitude,                      !- Feature Name 6
  Double,                                 !- Feature Data Type 6
  39.829999999999998,                     !- Feature Value 6
  EPWHeaderLongitude,                     !- Feature Name 7
  Double,                                 !- Feature Data Type 7
  -104.65000000000001,                    !- Feature Value 7
  EPWHeaderTimezone,                      !- Feature Name 8
  Double,                                 !- Feature Data Type 8
  -7,                                     !- Feature Value 8
  EPWHeaderAltitude,                      !- Feature Name 9
  Double,                                 !- Feature Data Type 9
  5413.3858267716532,                     !- Feature Value 9
  EPWHeaderLocalPressure,                 !- Feature Name 10
  Double,                                 !- Feature Data Type 10
  0.81937567683596546,                    !- Feature Value 10
  EPWHeaderRecordsPerHour,                !- Feature Name 11
  Double,                                 !- Feature Data Type 11
  0,                                      !- Feature Value 11
  EPWDataAnnualAvgDrybulb,                !- Feature Name 12
  Double,                                 !- Feature Data Type 12
  51.575616438356228,                     !- Feature Value 12
  EPWDataAnnualMinDrybulb,                !- Feature Name 13
  Double,                                 !- Feature Data Type 13
  -2.9200000000000017,                    !- Feature Value 13
  EPWDataAnnualMaxDrybulb,                !- Feature Name 14
  Double,                                 !- Feature Data Type 14
  104,                                    !- Feature Value 14
  EPWDataCDD50F,                          !- Feature Name 15
  Double,                                 !- Feature Data Type 15
  3072.2925000000005,                     !- Feature Value 15
  EPWDataCDD65F,                          !- Feature Name 16
  Double,                                 !- Feature Data Type 16
  883.62000000000035,                     !- Feature Value 16
  EPWDataHDD50F,                          !- Feature Name 17
  Double,                                 !- Feature Data Type 17
  2497.1925000000001,                     !- Feature Value 17
  EPWDataHDD65F,                          !- Feature Name 18
  Double,                                 !- Feature Data Type 18
  5783.5200000000013,                     !- Feature Value 18
  EPWDataAnnualAvgWindspeed,              !- Feature Name 19
  Double,                                 !- Feature Data Type 19
  3.9165296803649667,                     !- Feature Value 19
  EPWDataMonthlyAvgDrybulbs,              !- Feature Name 20
  String,                                 !- Feature Data Type 20
  33.4191935483871&#4431.90142857142857&#4443.02620967741937&#4442.48624999999999&#4459.877741935483854&#4473.57574999999997&#4472.07975806451608&#4472.70008064516134&#4466.49200000000006&#4450.079112903225806&#4437.218250000000005&#4434.582177419354835, !- Feature Value 20
  EPWDataGroundMonthlyTemps,              !- Feature Name 21
  String,                                 !- Feature Data Type 21
  44.08306285945173&#4440.89570904991865&#4440.64045432632048&#4442.153016571250646&#4448.225111118704206&#4454.268919273837525&#4459.508577937551024&#4462.82777283423508&#4463.10975667174995&#4460.41014950381947&#4455.304105212311526&#4449.445696474514364, !- Feature Value 21
  EPWDataWSF,                             !- Feature Name 22
  Double,                                 !- Feature Data Type 22
  0.58999999999999997,                    !- Feature Value 22
  EPWDataMonthlyAvgDailyHighDrybulbs,     !- Feature Name 23
  String,                                 !- Feature Data Type 23
  47.41032258064516&#4446.58642857142857&#4455.15032258064517&#4453.708&#4472.80193548387098&#4488.67600000000002&#4486.1858064516129&#4485.87225806451613&#4482.082&#4463.18064516129033&#4448.73400000000001&#4448.87935483870968, !- Feature Value 23
  EPWDataMonthlyAvgDailyLowDrybulbs,      !- Feature Name 24
  String,                                 !- Feature Data Type 24
  19.347741935483874&#4419.856428571428573&#4430.316129032258065&#4431.112&#4447.41612903225806&#4457.901999999999994&#4459.063870967741934&#4460.956774193548384&#4452.352000000000004&#4438.41612903225806&#4427.002000000000002&#4423.02903225806451, !- Feature Value 24
  EPWDesignHeatingDrybulb,                !- Feature Name 25
  Double,                                 !- Feature Data Type 25
  12.02,                                  !- Feature Value 25
  EPWDesignHeatingWindspeed,              !- Feature Name 26
  Double,                                 !- Feature Data Type 26
  2.8062500000000004,                     !- Feature Value 26
  EPWDesignCoolingDrybulb,                !- Feature Name 27
  Double,                                 !- Feature Data Type 27
  91.939999999999998,                     !- Feature Value 27
  EPWDesignCoolingWetbulb,                !- Feature Name 28
  Double,                                 !- Feature Data Type 28
  59.95131430195849,                      !- Feature Value 28
  EPWDesignCoolingHumidityRatio,          !- Feature Name 29
  Double,                                 !- Feature Data Type 29
  0.0059161086834698092,                  !- Feature Value 29
  EPWDesignCoolingWindspeed,              !- Feature Name 30
  Double,                                 !- Feature Data Type 30
  3.7999999999999989,                     !- Feature Value 30
  EPWDesignDailyTemperatureRange,         !- Feature Name 31
  Double,                                 !- Feature Data Type 31
  24.915483870967748,                     !- Feature Value 31
  EPWDesignDehumidDrybulb,                !- Feature Name 32
  Double,                                 !- Feature Data Type 32
  67.996785714285721,                     !- Feature Value 32
  EPWDesignDehumidHumidityRatio,          !- Feature Name 33
  Double,                                 !- Feature Data Type 33
  0.012133744170488724,                   !- Feature Value 33
  EPWDesignCoolingDirectNormal,           !- Feature Name 34
  Double,                                 !- Feature Data Type 34
  985,                                    !- Feature Value 34
  EPWDesignCoolingDiffuseHorizontal,      !- Feature Name 35
  Double,                                 !- Feature Data Type 35
  84;                                     !- Feature Value 35

OS:Site,
<<<<<<< HEAD
  {06911829-481f-47e0-8fcf-d7a66f131117}, !- Handle
=======
  {b9509a6f-e494-4333-8f9d-142d029be826}, !- Handle
>>>>>>> d385fff4
  Denver Intl Ap_CO_USA,                  !- Name
  39.83,                                  !- Latitude {deg}
  -104.65,                                !- Longitude {deg}
  -7,                                     !- Time Zone {hr}
  1650,                                   !- Elevation {m}
  ;                                       !- Terrain

OS:ClimateZones,
<<<<<<< HEAD
  {c7529429-fa2b-4fa2-8c4f-e547e51827b5}, !- Handle
=======
  {7c2cc020-ed0a-4e56-80cf-4dd3d3cace06}, !- Handle
>>>>>>> d385fff4
  ,                                       !- Active Institution
  ,                                       !- Active Year
  ,                                       !- Climate Zone Institution Name 1
  ,                                       !- Climate Zone Document Name 1
  ,                                       !- Climate Zone Document Year 1
  ,                                       !- Climate Zone Value 1
  Building America,                       !- Climate Zone Institution Name 2
  ,                                       !- Climate Zone Document Name 2
  0,                                      !- Climate Zone Document Year 2
  Cold;                                   !- Climate Zone Value 2

OS:Site:WaterMainsTemperature,
<<<<<<< HEAD
  {3d143733-8ff7-48c9-a5db-1985924c29a0}, !- Handle
=======
  {796c33d6-d706-4320-83a4-b46bb2b5d2e0}, !- Handle
>>>>>>> d385fff4
  Correlation,                            !- Calculation Method
  ,                                       !- Temperature Schedule Name
  10.8753424657535,                       !- Annual Average Outdoor Air Temperature {C}
  23.1524007936508;                       !- Maximum Difference In Monthly Average Outdoor Air Temperatures {deltaC}

OS:RunPeriodControl:DaylightSavingTime,
<<<<<<< HEAD
  {f3451ad8-7f01-4de9-a389-6fd64a2d7b1f}, !- Handle
=======
  {4e11a6ce-2a01-40e0-b7ae-9a2d16b8bd48}, !- Handle
>>>>>>> d385fff4
  4/7,                                    !- Start Date
  10/26;                                  !- End Date

OS:Site:GroundTemperature:Deep,
<<<<<<< HEAD
  {e1609706-d838-4085-963a-639d737ac40e}, !- Handle
=======
  {e61cf09a-6499-4e10-b945-0c2e84c9859e}, !- Handle
>>>>>>> d385fff4
  10.8753424657535,                       !- January Deep Ground Temperature {C}
  10.8753424657535,                       !- February Deep Ground Temperature {C}
  10.8753424657535,                       !- March Deep Ground Temperature {C}
  10.8753424657535,                       !- April Deep Ground Temperature {C}
  10.8753424657535,                       !- May Deep Ground Temperature {C}
  10.8753424657535,                       !- June Deep Ground Temperature {C}
  10.8753424657535,                       !- July Deep Ground Temperature {C}
  10.8753424657535,                       !- August Deep Ground Temperature {C}
  10.8753424657535,                       !- September Deep Ground Temperature {C}
  10.8753424657535,                       !- October Deep Ground Temperature {C}
  10.8753424657535,                       !- November Deep Ground Temperature {C}
  10.8753424657535;                       !- December Deep Ground Temperature {C}

OS:Building,
<<<<<<< HEAD
  {d5980f3a-7cd8-4e89-8ae8-32cd663ad456}, !- Handle
=======
  {20a7d6c3-c7f4-4ed2-a14d-77f950c3bd42}, !- Handle
>>>>>>> d385fff4
  Building 1,                             !- Name
  ,                                       !- Building Sector Type
  0,                                      !- North Axis {deg}
  ,                                       !- Nominal Floor to Floor Height {m}
  ,                                       !- Space Type Name
  ,                                       !- Default Construction Set Name
  ,                                       !- Default Schedule Set Name
  1,                                      !- Standards Number of Stories
  1,                                      !- Standards Number of Above Ground Stories
  ,                                       !- Standards Template
  multifamily,                            !- Standards Building Type
  8;                                      !- Standards Number of Living Units

OS:AdditionalProperties,
<<<<<<< HEAD
  {6749d6d5-c118-4f76-9bd2-d2867197a317}, !- Handle
  {d5980f3a-7cd8-4e89-8ae8-32cd663ad456}, !- Object Name
  num_units,                              !- Feature Name 1
=======
  {0b18d0f1-8e76-44de-8e4a-6c8343350255}, !- Handle
  {20a7d6c3-c7f4-4ed2-a14d-77f950c3bd42}, !- Object Name
  Total Units Represented,                !- Feature Name 1
>>>>>>> d385fff4
  Integer,                                !- Feature Data Type 1
  8,                                      !- Feature Value 1
  has_rear_units,                         !- Feature Name 2
  Boolean,                                !- Feature Data Type 2
  true,                                   !- Feature Value 2
  num_floors,                             !- Feature Name 3
  Integer,                                !- Feature Data Type 3
  1,                                      !- Feature Value 3
  horz_location,                          !- Feature Name 4
  String,                                 !- Feature Data Type 4
  Left,                                   !- Feature Value 4
  level,                                  !- Feature Name 5
  String,                                 !- Feature Data Type 5
  Bottom,                                 !- Feature Value 5
  found_type,                             !- Feature Name 6
  String,                                 !- Feature Data Type 6
  slab,                                   !- Feature Value 6
  corridor_width,                         !- Feature Name 7
  Double,                                 !- Feature Data Type 7
  3.048,                                  !- Feature Value 7
  corridor_position,                      !- Feature Name 8
  String,                                 !- Feature Data Type 8
  Double-Loaded Interior;                 !- Feature Value 8

OS:ThermalZone,
<<<<<<< HEAD
  {7d734d3e-6052-46ba-b169-9625e59cf9c5}, !- Handle
=======
  {f3ec0f92-68e5-4648-a442-76f8e2c123a9}, !- Handle
>>>>>>> d385fff4
  living zone,                            !- Name
  ,                                       !- Multiplier
  ,                                       !- Ceiling Height {m}
  ,                                       !- Volume {m3}
  ,                                       !- Floor Area {m2}
  ,                                       !- Zone Inside Convection Algorithm
  ,                                       !- Zone Outside Convection Algorithm
  ,                                       !- Zone Conditioning Equipment List Name
<<<<<<< HEAD
  {f3175e76-5d13-4ac6-b22c-3ba32ea66476}, !- Zone Air Inlet Port List
  {308dfdb0-fd74-44de-95e4-486f52ca1d5f}, !- Zone Air Exhaust Port List
  {a4b6a2e6-1469-4656-b6e3-996d95e2149a}, !- Zone Air Node Name
  {c449a4e9-484a-41a6-a72b-4783377c3bbb}, !- Zone Return Air Port List
=======
  {2a22c931-df5a-4272-bec6-6deca2fa5339}, !- Zone Air Inlet Port List
  {db335436-c0bf-499d-adf9-549fc66bfbb4}, !- Zone Air Exhaust Port List
  {ca0073fc-2ef3-4643-97ca-0328662ac075}, !- Zone Air Node Name
  {9b37d9cb-9268-44e8-8f3e-5683d5224e28}, !- Zone Return Air Port List
>>>>>>> d385fff4
  ,                                       !- Primary Daylighting Control Name
  ,                                       !- Fraction of Zone Controlled by Primary Daylighting Control
  ,                                       !- Secondary Daylighting Control Name
  ,                                       !- Fraction of Zone Controlled by Secondary Daylighting Control
  ,                                       !- Illuminance Map Name
  ,                                       !- Group Rendering Name
  ,                                       !- Thermostat Name
  No;                                     !- Use Ideal Air Loads

OS:Node,
<<<<<<< HEAD
  {f2a52e0e-9d2a-4a17-9689-519614ae86f2}, !- Handle
  Node 1,                                 !- Name
  {a4b6a2e6-1469-4656-b6e3-996d95e2149a}, !- Inlet Port
  ;                                       !- Outlet Port

OS:Connection,
  {a4b6a2e6-1469-4656-b6e3-996d95e2149a}, !- Handle
  {6b7bd7fa-ad6c-4bc6-af6c-5d66d4049d59}, !- Name
  {7d734d3e-6052-46ba-b169-9625e59cf9c5}, !- Source Object
  11,                                     !- Outlet Port
  {f2a52e0e-9d2a-4a17-9689-519614ae86f2}, !- Target Object
  2;                                      !- Inlet Port

OS:PortList,
  {f3175e76-5d13-4ac6-b22c-3ba32ea66476}, !- Handle
  {4ae50003-6282-4f14-8db4-8b231d6cd52b}, !- Name
  {7d734d3e-6052-46ba-b169-9625e59cf9c5}; !- HVAC Component

OS:PortList,
  {308dfdb0-fd74-44de-95e4-486f52ca1d5f}, !- Handle
  {4f0a1d38-29a1-462c-a545-486ad7120910}, !- Name
  {7d734d3e-6052-46ba-b169-9625e59cf9c5}; !- HVAC Component

OS:PortList,
  {c449a4e9-484a-41a6-a72b-4783377c3bbb}, !- Handle
  {5b8b64ea-16a6-4eaa-bcb0-84b95cde1682}, !- Name
  {7d734d3e-6052-46ba-b169-9625e59cf9c5}; !- HVAC Component

OS:Sizing:Zone,
  {febb67fe-51da-452a-a364-07e0b829cd5a}, !- Handle
  {7d734d3e-6052-46ba-b169-9625e59cf9c5}, !- Zone or ZoneList Name
=======
  {924335d6-6120-4fc7-88aa-995d860f3591}, !- Handle
  Node 1,                                 !- Name
  {ca0073fc-2ef3-4643-97ca-0328662ac075}, !- Inlet Port
  ;                                       !- Outlet Port

OS:Connection,
  {ca0073fc-2ef3-4643-97ca-0328662ac075}, !- Handle
  {678ba736-857e-4017-a396-e70ca3727a27}, !- Name
  {f3ec0f92-68e5-4648-a442-76f8e2c123a9}, !- Source Object
  11,                                     !- Outlet Port
  {924335d6-6120-4fc7-88aa-995d860f3591}, !- Target Object
  2;                                      !- Inlet Port

OS:PortList,
  {2a22c931-df5a-4272-bec6-6deca2fa5339}, !- Handle
  {8712b881-6bf2-4b75-bb59-be950a3e5c75}, !- Name
  {f3ec0f92-68e5-4648-a442-76f8e2c123a9}; !- HVAC Component

OS:PortList,
  {db335436-c0bf-499d-adf9-549fc66bfbb4}, !- Handle
  {aa2667da-5f1e-403a-974b-c48c8ad9b41f}, !- Name
  {f3ec0f92-68e5-4648-a442-76f8e2c123a9}; !- HVAC Component

OS:PortList,
  {9b37d9cb-9268-44e8-8f3e-5683d5224e28}, !- Handle
  {9137d464-c61c-46dc-a381-61e2fc42b625}, !- Name
  {f3ec0f92-68e5-4648-a442-76f8e2c123a9}; !- HVAC Component

OS:Sizing:Zone,
  {715ffafa-30d2-4af1-b404-5d6fcbf028eb}, !- Handle
  {f3ec0f92-68e5-4648-a442-76f8e2c123a9}, !- Zone or ZoneList Name
>>>>>>> d385fff4
  SupplyAirTemperature,                   !- Zone Cooling Design Supply Air Temperature Input Method
  14,                                     !- Zone Cooling Design Supply Air Temperature {C}
  11.11,                                  !- Zone Cooling Design Supply Air Temperature Difference {deltaC}
  SupplyAirTemperature,                   !- Zone Heating Design Supply Air Temperature Input Method
  40,                                     !- Zone Heating Design Supply Air Temperature {C}
  11.11,                                  !- Zone Heating Design Supply Air Temperature Difference {deltaC}
  0.0085,                                 !- Zone Cooling Design Supply Air Humidity Ratio {kg-H2O/kg-air}
  0.008,                                  !- Zone Heating Design Supply Air Humidity Ratio {kg-H2O/kg-air}
  ,                                       !- Zone Heating Sizing Factor
  ,                                       !- Zone Cooling Sizing Factor
  DesignDay,                              !- Cooling Design Air Flow Method
  ,                                       !- Cooling Design Air Flow Rate {m3/s}
  ,                                       !- Cooling Minimum Air Flow per Zone Floor Area {m3/s-m2}
  ,                                       !- Cooling Minimum Air Flow {m3/s}
  ,                                       !- Cooling Minimum Air Flow Fraction
  DesignDay,                              !- Heating Design Air Flow Method
  ,                                       !- Heating Design Air Flow Rate {m3/s}
  ,                                       !- Heating Maximum Air Flow per Zone Floor Area {m3/s-m2}
  ,                                       !- Heating Maximum Air Flow {m3/s}
  ,                                       !- Heating Maximum Air Flow Fraction
  ,                                       !- Design Zone Air Distribution Effectiveness in Cooling Mode
  ,                                       !- Design Zone Air Distribution Effectiveness in Heating Mode
  No,                                     !- Account for Dedicated Outdoor Air System
  NeutralSupplyAir,                       !- Dedicated Outdoor Air System Control Strategy
  autosize,                               !- Dedicated Outdoor Air Low Setpoint Temperature for Design {C}
  autosize;                               !- Dedicated Outdoor Air High Setpoint Temperature for Design {C}

OS:ZoneHVAC:EquipmentList,
<<<<<<< HEAD
  {021d7944-7236-42ea-8412-d12427f46870}, !- Handle
  Zone HVAC Equipment List 1,             !- Name
  {7d734d3e-6052-46ba-b169-9625e59cf9c5}; !- Thermal Zone

OS:Space,
  {415b4097-1e0f-449b-ac12-993375ef15df}, !- Handle
  living space,                           !- Name
  {65ce7f6c-2406-4310-bf80-4dbce1b0284e}, !- Space Type Name
=======
  {5809773b-02d0-4aa1-ad6d-82daacb0deef}, !- Handle
  Zone HVAC Equipment List 1,             !- Name
  {f3ec0f92-68e5-4648-a442-76f8e2c123a9}; !- Thermal Zone

OS:Space,
  {947d806a-ef53-478a-a368-ca7cf3d0d11a}, !- Handle
  living space,                           !- Name
  {eaafccdb-1322-4152-92e9-9c8accc29c50}, !- Space Type Name
>>>>>>> d385fff4
  ,                                       !- Default Construction Set Name
  ,                                       !- Default Schedule Set Name
  ,                                       !- Direction of Relative North {deg}
  ,                                       !- X Origin {m}
  ,                                       !- Y Origin {m}
  ,                                       !- Z Origin {m}
  ,                                       !- Building Story Name
<<<<<<< HEAD
  {7d734d3e-6052-46ba-b169-9625e59cf9c5}, !- Thermal Zone Name
  ,                                       !- Part of Total Floor Area
  ,                                       !- Design Specification Outdoor Air Object Name
  {0a166286-2655-4b93-89a2-bae2171ef540}; !- Building Unit Name

OS:Surface,
  {1837447b-11dd-403b-85b5-1b40fbd35da6}, !- Handle
  Surface 1,                              !- Name
  Floor,                                  !- Surface Type
  ,                                       !- Construction Name
  {415b4097-1e0f-449b-ac12-993375ef15df}, !- Space Name
=======
  {f3ec0f92-68e5-4648-a442-76f8e2c123a9}, !- Thermal Zone Name
  ,                                       !- Part of Total Floor Area
  ,                                       !- Design Specification Outdoor Air Object Name
  {1b68ed90-34a4-43e8-a0f8-2c9e79058b44}; !- Building Unit Name

OS:Surface,
  {1ad38017-2941-40f8-b4b1-0f6d2cfdc06e}, !- Handle
  Surface 1,                              !- Name
  Floor,                                  !- Surface Type
  ,                                       !- Construction Name
  {947d806a-ef53-478a-a368-ca7cf3d0d11a}, !- Space Name
>>>>>>> d385fff4
  Foundation,                             !- Outside Boundary Condition
  ,                                       !- Outside Boundary Condition Object
  NoSun,                                  !- Sun Exposure
  NoWind,                                 !- Wind Exposure
  ,                                       !- View Factor to Ground
  ,                                       !- Number of Vertices
  0, -12.9315688143396, 0,                !- X,Y,Z Vertex 1 {m}
  0, 0, 0,                                !- X,Y,Z Vertex 2 {m}
  6.46578440716979, 0, 0,                 !- X,Y,Z Vertex 3 {m}
  6.46578440716979, -12.9315688143396, 0; !- X,Y,Z Vertex 4 {m}

OS:Surface,
<<<<<<< HEAD
  {bfd9dffb-d865-4ea7-abde-0d6a66497bdb}, !- Handle
  Surface 2,                              !- Name
  Wall,                                   !- Surface Type
  ,                                       !- Construction Name
  {415b4097-1e0f-449b-ac12-993375ef15df}, !- Space Name
=======
  {0aa06537-dc99-4b06-8e9a-e125ae373bba}, !- Handle
  Surface 2,                              !- Name
  Wall,                                   !- Surface Type
  ,                                       !- Construction Name
  {947d806a-ef53-478a-a368-ca7cf3d0d11a}, !- Space Name
>>>>>>> d385fff4
  Outdoors,                               !- Outside Boundary Condition
  ,                                       !- Outside Boundary Condition Object
  SunExposed,                             !- Sun Exposure
  WindExposed,                            !- Wind Exposure
  ,                                       !- View Factor to Ground
  ,                                       !- Number of Vertices
  0, 0, 2.4384,                           !- X,Y,Z Vertex 1 {m}
  0, 0, 0,                                !- X,Y,Z Vertex 2 {m}
  0, -12.9315688143396, 0,                !- X,Y,Z Vertex 3 {m}
  0, -12.9315688143396, 2.4384;           !- X,Y,Z Vertex 4 {m}

OS:Surface,
<<<<<<< HEAD
  {5ca802ec-84fe-4d08-bbd1-01584559b5b2}, !- Handle
  Surface 3,                              !- Name
  Wall,                                   !- Surface Type
  ,                                       !- Construction Name
  {415b4097-1e0f-449b-ac12-993375ef15df}, !- Space Name
=======
  {d6930a9b-ccfc-46f1-b138-a58a3a1fcc6b}, !- Handle
  Surface 3,                              !- Name
  Wall,                                   !- Surface Type
  ,                                       !- Construction Name
  {947d806a-ef53-478a-a368-ca7cf3d0d11a}, !- Space Name
>>>>>>> d385fff4
  Adiabatic,                              !- Outside Boundary Condition
  ,                                       !- Outside Boundary Condition Object
  NoSun,                                  !- Sun Exposure
  NoWind,                                 !- Wind Exposure
  ,                                       !- View Factor to Ground
  ,                                       !- Number of Vertices
  6.46578440716979, 0, 2.4384,            !- X,Y,Z Vertex 1 {m}
  6.46578440716979, 0, 0,                 !- X,Y,Z Vertex 2 {m}
  0, 0, 0,                                !- X,Y,Z Vertex 3 {m}
  0, 0, 2.4384;                           !- X,Y,Z Vertex 4 {m}

OS:Surface,
<<<<<<< HEAD
  {ad546214-b07f-4ab2-86b4-5837c99e0f96}, !- Handle
  Surface 4,                              !- Name
  Wall,                                   !- Surface Type
  ,                                       !- Construction Name
  {415b4097-1e0f-449b-ac12-993375ef15df}, !- Space Name
  Adiabatic,                              !- Outside Boundary Condition
  ,                                       !- Outside Boundary Condition Object
=======
  {4485c69c-7552-4193-b32d-92c6d91705aa}, !- Handle
  Surface 4,                              !- Name
  Wall,                                   !- Surface Type
  ,                                       !- Construction Name
  {947d806a-ef53-478a-a368-ca7cf3d0d11a}, !- Space Name
  Surface,                                !- Outside Boundary Condition
  {a59f4701-6f68-400b-9a9a-3776575ba5b4}, !- Outside Boundary Condition Object
>>>>>>> d385fff4
  NoSun,                                  !- Sun Exposure
  NoWind,                                 !- Wind Exposure
  ,                                       !- View Factor to Ground
  ,                                       !- Number of Vertices
  6.46578440716979, -12.9315688143396, 2.4384, !- X,Y,Z Vertex 1 {m}
  6.46578440716979, -12.9315688143396, 0, !- X,Y,Z Vertex 2 {m}
  6.46578440716979, 0, 0,                 !- X,Y,Z Vertex 3 {m}
  6.46578440716979, 0, 2.4384;            !- X,Y,Z Vertex 4 {m}

OS:Surface,
<<<<<<< HEAD
  {30e03e4c-b260-4b72-9560-1875435874e7}, !- Handle
  Surface 5,                              !- Name
  Wall,                                   !- Surface Type
  ,                                       !- Construction Name
  {415b4097-1e0f-449b-ac12-993375ef15df}, !- Space Name
=======
  {2df25d93-3ea7-440e-8e67-6a742bd5bcd3}, !- Handle
  Surface 5,                              !- Name
  Wall,                                   !- Surface Type
  ,                                       !- Construction Name
  {947d806a-ef53-478a-a368-ca7cf3d0d11a}, !- Space Name
>>>>>>> d385fff4
  Outdoors,                               !- Outside Boundary Condition
  ,                                       !- Outside Boundary Condition Object
  SunExposed,                             !- Sun Exposure
  WindExposed,                            !- Wind Exposure
  ,                                       !- View Factor to Ground
  ,                                       !- Number of Vertices
  0, -12.9315688143396, 2.4384,           !- X,Y,Z Vertex 1 {m}
  0, -12.9315688143396, 0,                !- X,Y,Z Vertex 2 {m}
  6.46578440716979, -12.9315688143396, 0, !- X,Y,Z Vertex 3 {m}
  6.46578440716979, -12.9315688143396, 2.4384; !- X,Y,Z Vertex 4 {m}

OS:Surface,
<<<<<<< HEAD
  {58b884e1-ec40-496c-bb23-cd5fb88503d2}, !- Handle
  Surface 6,                              !- Name
  RoofCeiling,                            !- Surface Type
  ,                                       !- Construction Name
  {415b4097-1e0f-449b-ac12-993375ef15df}, !- Space Name
=======
  {d3345fb1-2f69-450d-be69-9dd8257fc3e7}, !- Handle
  Surface 6,                              !- Name
  RoofCeiling,                            !- Surface Type
  ,                                       !- Construction Name
  {947d806a-ef53-478a-a368-ca7cf3d0d11a}, !- Space Name
>>>>>>> d385fff4
  Outdoors,                               !- Outside Boundary Condition
  ,                                       !- Outside Boundary Condition Object
  SunExposed,                             !- Sun Exposure
  WindExposed,                            !- Wind Exposure
  ,                                       !- View Factor to Ground
  ,                                       !- Number of Vertices
  6.46578440716979, -12.9315688143396, 2.4384, !- X,Y,Z Vertex 1 {m}
  6.46578440716979, 0, 2.4384,            !- X,Y,Z Vertex 2 {m}
  0, 0, 2.4384,                           !- X,Y,Z Vertex 3 {m}
  0, -12.9315688143396, 2.4384;           !- X,Y,Z Vertex 4 {m}

OS:SpaceType,
<<<<<<< HEAD
  {65ce7f6c-2406-4310-bf80-4dbce1b0284e}, !- Handle
=======
  {eaafccdb-1322-4152-92e9-9c8accc29c50}, !- Handle
>>>>>>> d385fff4
  Space Type 1,                           !- Name
  ,                                       !- Default Construction Set Name
  ,                                       !- Default Schedule Set Name
  ,                                       !- Group Rendering Name
  ,                                       !- Design Specification Outdoor Air Object Name
  ,                                       !- Standards Template
  ,                                       !- Standards Building Type
  living;                                 !- Standards Space Type

OS:ThermalZone,
<<<<<<< HEAD
  {e303e1cf-2628-4626-912c-b2221b706ec4}, !- Handle
  corridor zone,                          !- Name
=======
  {8d5cfa22-5467-4e4f-b1f4-a4cbf0726236}, !- Handle
  living zone|unit 2,                     !- Name
>>>>>>> d385fff4
  ,                                       !- Multiplier
  ,                                       !- Ceiling Height {m}
  ,                                       !- Volume {m3}
  ,                                       !- Floor Area {m2}
  ,                                       !- Zone Inside Convection Algorithm
  ,                                       !- Zone Outside Convection Algorithm
  ,                                       !- Zone Conditioning Equipment List Name
<<<<<<< HEAD
  {9489ba99-7c02-4236-a05a-03af6765973c}, !- Zone Air Inlet Port List
  {52b698e3-b3fd-48e0-8257-feadc1164dad}, !- Zone Air Exhaust Port List
  {42a5408e-f11f-477f-bc99-9a08f5385982}, !- Zone Air Node Name
  {19a1cb53-eb79-416e-8abd-7e61bc45250f}, !- Zone Return Air Port List
=======
  {392a5a25-7599-4f61-bdb0-5ea31da91c0c}, !- Zone Air Inlet Port List
  {5d1916fa-e672-4b40-ac07-c7368c37a4a7}, !- Zone Air Exhaust Port List
  {83e39038-699a-4bcd-9548-8b38019409a7}, !- Zone Air Node Name
  {b1fb645a-af35-4a82-addf-439621bd655c}, !- Zone Return Air Port List
>>>>>>> d385fff4
  ,                                       !- Primary Daylighting Control Name
  ,                                       !- Fraction of Zone Controlled by Primary Daylighting Control
  ,                                       !- Secondary Daylighting Control Name
  ,                                       !- Fraction of Zone Controlled by Secondary Daylighting Control
  ,                                       !- Illuminance Map Name
  ,                                       !- Group Rendering Name
  ,                                       !- Thermostat Name
  No;                                     !- Use Ideal Air Loads

OS:Node,
<<<<<<< HEAD
  {075198e3-9ab2-47e3-b3ee-c515a9016d95}, !- Handle
  Node 2,                                 !- Name
  {42a5408e-f11f-477f-bc99-9a08f5385982}, !- Inlet Port
  ;                                       !- Outlet Port

OS:Connection,
  {42a5408e-f11f-477f-bc99-9a08f5385982}, !- Handle
  {4519350e-c796-4170-99d3-466ab6664d8d}, !- Name
  {e303e1cf-2628-4626-912c-b2221b706ec4}, !- Source Object
  11,                                     !- Outlet Port
  {075198e3-9ab2-47e3-b3ee-c515a9016d95}, !- Target Object
  2;                                      !- Inlet Port

OS:PortList,
  {9489ba99-7c02-4236-a05a-03af6765973c}, !- Handle
  {8aeee7a0-8eb6-4f9a-af0f-48e3757e2b6a}, !- Name
  {e303e1cf-2628-4626-912c-b2221b706ec4}; !- HVAC Component

OS:PortList,
  {52b698e3-b3fd-48e0-8257-feadc1164dad}, !- Handle
  {d4eb145b-b662-40aa-b659-9abdaaec2bc8}, !- Name
  {e303e1cf-2628-4626-912c-b2221b706ec4}; !- HVAC Component

OS:PortList,
  {19a1cb53-eb79-416e-8abd-7e61bc45250f}, !- Handle
  {217303e1-a0af-4a1d-8d3b-b62f061a1cff}, !- Name
  {e303e1cf-2628-4626-912c-b2221b706ec4}; !- HVAC Component

OS:Sizing:Zone,
  {280c97bd-0870-4905-a0d2-b9c83b0b51d8}, !- Handle
  {e303e1cf-2628-4626-912c-b2221b706ec4}, !- Zone or ZoneList Name
=======
  {b581f562-7af9-4b90-b0dc-dbfbfd078629}, !- Handle
  Node 2,                                 !- Name
  {83e39038-699a-4bcd-9548-8b38019409a7}, !- Inlet Port
  ;                                       !- Outlet Port

OS:Connection,
  {83e39038-699a-4bcd-9548-8b38019409a7}, !- Handle
  {337aedbe-6963-4acd-acb5-8fe153627208}, !- Name
  {8d5cfa22-5467-4e4f-b1f4-a4cbf0726236}, !- Source Object
  11,                                     !- Outlet Port
  {b581f562-7af9-4b90-b0dc-dbfbfd078629}, !- Target Object
  2;                                      !- Inlet Port

OS:PortList,
  {392a5a25-7599-4f61-bdb0-5ea31da91c0c}, !- Handle
  {52762db3-c1fd-48fb-81a0-851874d71ed2}, !- Name
  {8d5cfa22-5467-4e4f-b1f4-a4cbf0726236}; !- HVAC Component

OS:PortList,
  {5d1916fa-e672-4b40-ac07-c7368c37a4a7}, !- Handle
  {e75d717b-f027-4e36-994e-36912dc7628d}, !- Name
  {8d5cfa22-5467-4e4f-b1f4-a4cbf0726236}; !- HVAC Component

OS:PortList,
  {b1fb645a-af35-4a82-addf-439621bd655c}, !- Handle
  {93037029-7238-4b16-ae8b-4f3d37e08926}, !- Name
  {8d5cfa22-5467-4e4f-b1f4-a4cbf0726236}; !- HVAC Component

OS:Sizing:Zone,
  {ed2e2864-1d23-4c41-ba04-4428d63b04c2}, !- Handle
  {8d5cfa22-5467-4e4f-b1f4-a4cbf0726236}, !- Zone or ZoneList Name
>>>>>>> d385fff4
  SupplyAirTemperature,                   !- Zone Cooling Design Supply Air Temperature Input Method
  14,                                     !- Zone Cooling Design Supply Air Temperature {C}
  11.11,                                  !- Zone Cooling Design Supply Air Temperature Difference {deltaC}
  SupplyAirTemperature,                   !- Zone Heating Design Supply Air Temperature Input Method
  40,                                     !- Zone Heating Design Supply Air Temperature {C}
  11.11,                                  !- Zone Heating Design Supply Air Temperature Difference {deltaC}
  0.0085,                                 !- Zone Cooling Design Supply Air Humidity Ratio {kg-H2O/kg-air}
  0.008,                                  !- Zone Heating Design Supply Air Humidity Ratio {kg-H2O/kg-air}
  ,                                       !- Zone Heating Sizing Factor
  ,                                       !- Zone Cooling Sizing Factor
  DesignDay,                              !- Cooling Design Air Flow Method
  ,                                       !- Cooling Design Air Flow Rate {m3/s}
  ,                                       !- Cooling Minimum Air Flow per Zone Floor Area {m3/s-m2}
  ,                                       !- Cooling Minimum Air Flow {m3/s}
  ,                                       !- Cooling Minimum Air Flow Fraction
  DesignDay,                              !- Heating Design Air Flow Method
  ,                                       !- Heating Design Air Flow Rate {m3/s}
  ,                                       !- Heating Maximum Air Flow per Zone Floor Area {m3/s-m2}
  ,                                       !- Heating Maximum Air Flow {m3/s}
  ,                                       !- Heating Maximum Air Flow Fraction
  ,                                       !- Design Zone Air Distribution Effectiveness in Cooling Mode
  ,                                       !- Design Zone Air Distribution Effectiveness in Heating Mode
  No,                                     !- Account for Dedicated Outdoor Air System
  NeutralSupplyAir,                       !- Dedicated Outdoor Air System Control Strategy
  autosize,                               !- Dedicated Outdoor Air Low Setpoint Temperature for Design {C}
  autosize;                               !- Dedicated Outdoor Air High Setpoint Temperature for Design {C}

OS:ZoneHVAC:EquipmentList,
<<<<<<< HEAD
  {6fbafc2d-05a6-4ce0-9a1c-2507bce0a116}, !- Handle
  Zone HVAC Equipment List 2,             !- Name
  {e303e1cf-2628-4626-912c-b2221b706ec4}; !- Thermal Zone

OS:Space,
  {b5058c18-494c-438a-b07b-9abeb6be39c5}, !- Handle
  corridor space,                         !- Name
  {8189ede6-4177-42fd-9aba-206bb2ab48f4}, !- Space Type Name
=======
  {112eb417-2426-47c7-b106-4b484efbb304}, !- Handle
  Zone HVAC Equipment List 2,             !- Name
  {8d5cfa22-5467-4e4f-b1f4-a4cbf0726236}; !- Thermal Zone

OS:Space,
  {c075ad2f-828c-4b01-9ebc-1f51510cc662}, !- Handle
  living space|unit 2,                    !- Name
  {eaafccdb-1322-4152-92e9-9c8accc29c50}, !- Space Type Name
>>>>>>> d385fff4
  ,                                       !- Default Construction Set Name
  ,                                       !- Default Schedule Set Name
  ,                                       !- Direction of Relative North {deg}
  ,                                       !- X Origin {m}
  ,                                       !- Y Origin {m}
  ,                                       !- Z Origin {m}
  ,                                       !- Building Story Name
<<<<<<< HEAD
  {e303e1cf-2628-4626-912c-b2221b706ec4}; !- Thermal Zone Name

OS:Surface,
  {39099793-93f5-42a1-897a-bdb1dafbc774}, !- Handle
  Surface 7,                              !- Name
  Floor,                                  !- Surface Type
  ,                                       !- Construction Name
  {b5058c18-494c-438a-b07b-9abeb6be39c5}, !- Space Name
  Adiabatic,                              !- Outside Boundary Condition
=======
  {8d5cfa22-5467-4e4f-b1f4-a4cbf0726236}, !- Thermal Zone Name
  ,                                       !- Part of Total Floor Area
  ,                                       !- Design Specification Outdoor Air Object Name
  {9e25349b-345c-45b4-91e7-59de80e4b6d5}; !- Building Unit Name

OS:Surface,
  {cc9798d0-97dd-4472-aeb4-de4e32b95ed4}, !- Handle
  Surface 7,                              !- Name
  Floor,                                  !- Surface Type
  ,                                       !- Construction Name
  {c075ad2f-828c-4b01-9ebc-1f51510cc662}, !- Space Name
  Foundation,                             !- Outside Boundary Condition
>>>>>>> d385fff4
  ,                                       !- Outside Boundary Condition Object
  NoSun,                                  !- Sun Exposure
  NoWind,                                 !- Wind Exposure
  ,                                       !- View Factor to Ground
  ,                                       !- Number of Vertices
  0, 0, 0,                                !- X,Y,Z Vertex 1 {m}
  0, 1.524, 0,                            !- X,Y,Z Vertex 2 {m}
  6.46578440716979, 1.524, 0,             !- X,Y,Z Vertex 3 {m}
  6.46578440716979, 0, 0;                 !- X,Y,Z Vertex 4 {m}

OS:Surface,
<<<<<<< HEAD
  {cc928d14-d0d7-4dbf-92ab-61ee4b560fba}, !- Handle
  Surface 8,                              !- Name
  Wall,                                   !- Surface Type
  ,                                       !- Construction Name
  {b5058c18-494c-438a-b07b-9abeb6be39c5}, !- Space Name
  Adiabatic,                              !- Outside Boundary Condition
=======
  {2d11ff0e-741f-4476-83de-bbcc1a8b2aef}, !- Handle
  Surface 8,                              !- Name
  Wall,                                   !- Surface Type
  ,                                       !- Construction Name
  {c075ad2f-828c-4b01-9ebc-1f51510cc662}, !- Space Name
  Outdoors,                               !- Outside Boundary Condition
>>>>>>> d385fff4
  ,                                       !- Outside Boundary Condition Object
  NoSun,                                  !- Sun Exposure
  NoWind,                                 !- Wind Exposure
  ,                                       !- View Factor to Ground
  ,                                       !- Number of Vertices
  0, 1.524, 2.4384,                       !- X,Y,Z Vertex 1 {m}
  0, 1.524, 0,                            !- X,Y,Z Vertex 2 {m}
  0, 0, 0,                                !- X,Y,Z Vertex 3 {m}
  0, 0, 2.4384;                           !- X,Y,Z Vertex 4 {m}

OS:Surface,
<<<<<<< HEAD
  {b6933b0f-9771-44cc-87c1-92577903dac0}, !- Handle
  Surface 9,                              !- Name
  Wall,                                   !- Surface Type
  ,                                       !- Construction Name
  {b5058c18-494c-438a-b07b-9abeb6be39c5}, !- Space Name
  Adiabatic,                              !- Outside Boundary Condition
  ,                                       !- Outside Boundary Condition Object
=======
  {698c77d6-cbd0-47a1-ba62-3b54634e5e6e}, !- Handle
  Surface 9,                              !- Name
  Wall,                                   !- Surface Type
  ,                                       !- Construction Name
  {c075ad2f-828c-4b01-9ebc-1f51510cc662}, !- Space Name
  Outdoors,                               !- Outside Boundary Condition
  ,                                       !- Outside Boundary Condition Object
  SunExposed,                             !- Sun Exposure
  WindExposed,                            !- Wind Exposure
  ,                                       !- View Factor to Ground
  ,                                       !- Number of Vertices
  6.46578440716979, 15.9795688143396, 2.4384, !- X,Y,Z Vertex 1 {m}
  6.46578440716979, 15.9795688143396, 0,  !- X,Y,Z Vertex 2 {m}
  0, 15.9795688143396, 0,                 !- X,Y,Z Vertex 3 {m}
  0, 15.9795688143396, 2.4384;            !- X,Y,Z Vertex 4 {m}

OS:Surface,
  {8b276b95-0300-465e-8ef0-6d91a22abab8}, !- Handle
  Surface 10,                             !- Name
  Wall,                                   !- Surface Type
  ,                                       !- Construction Name
  {c075ad2f-828c-4b01-9ebc-1f51510cc662}, !- Space Name
  Surface,                                !- Outside Boundary Condition
  {72ffeb82-1140-4cf1-adc1-9f638481cb3d}, !- Outside Boundary Condition Object
>>>>>>> d385fff4
  NoSun,                                  !- Sun Exposure
  NoWind,                                 !- Wind Exposure
  ,                                       !- View Factor to Ground
  ,                                       !- Number of Vertices
  6.46578440716979, 1.524, 2.4384,        !- X,Y,Z Vertex 1 {m}
  6.46578440716979, 1.524, 0,             !- X,Y,Z Vertex 2 {m}
  0, 1.524, 0,                            !- X,Y,Z Vertex 3 {m}
  0, 1.524, 2.4384;                       !- X,Y,Z Vertex 4 {m}

OS:Surface,
<<<<<<< HEAD
  {201f5890-b088-456d-8112-c2b24ab494dc}, !- Handle
  Surface 10,                             !- Name
  Wall,                                   !- Surface Type
  ,                                       !- Construction Name
  {b5058c18-494c-438a-b07b-9abeb6be39c5}, !- Space Name
=======
  {229e4679-a5ca-42f1-9688-8ee1cb735ad6}, !- Handle
  Surface 11,                             !- Name
  Wall,                                   !- Surface Type
  ,                                       !- Construction Name
  {c075ad2f-828c-4b01-9ebc-1f51510cc662}, !- Space Name
>>>>>>> d385fff4
  Adiabatic,                              !- Outside Boundary Condition
  ,                                       !- Outside Boundary Condition Object
  NoSun,                                  !- Sun Exposure
  NoWind,                                 !- Wind Exposure
  ,                                       !- View Factor to Ground
  ,                                       !- Number of Vertices
<<<<<<< HEAD
  6.46578440716979, 0, 2.4384,            !- X,Y,Z Vertex 1 {m}
  6.46578440716979, 0, 0,                 !- X,Y,Z Vertex 2 {m}
  6.46578440716979, 1.524, 0,             !- X,Y,Z Vertex 3 {m}
  6.46578440716979, 1.524, 2.4384;        !- X,Y,Z Vertex 4 {m}

OS:Surface,
  {0569b560-9c48-4ed8-b08a-48947bd41739}, !- Handle
  Surface 11,                             !- Name
  Wall,                                   !- Surface Type
  ,                                       !- Construction Name
  {b5058c18-494c-438a-b07b-9abeb6be39c5}, !- Space Name
=======
  0, 3.048, 2.4384,                       !- X,Y,Z Vertex 1 {m}
  0, 3.048, 0,                            !- X,Y,Z Vertex 2 {m}
  6.46578440716979, 3.048, 0,             !- X,Y,Z Vertex 3 {m}
  6.46578440716979, 3.048, 2.4384;        !- X,Y,Z Vertex 4 {m}

OS:Surface,
  {5fbdafb5-53e7-4289-913d-c5c43744b5ad}, !- Handle
  Surface 12,                             !- Name
  RoofCeiling,                            !- Surface Type
  ,                                       !- Construction Name
  {c075ad2f-828c-4b01-9ebc-1f51510cc662}, !- Space Name
  Outdoors,                               !- Outside Boundary Condition
  ,                                       !- Outside Boundary Condition Object
  SunExposed,                             !- Sun Exposure
  WindExposed,                            !- Wind Exposure
  ,                                       !- View Factor to Ground
  ,                                       !- Number of Vertices
  6.46578440716979, 3.048, 2.4384,        !- X,Y,Z Vertex 1 {m}
  6.46578440716979, 15.9795688143396, 2.4384, !- X,Y,Z Vertex 2 {m}
  0, 15.9795688143396, 2.4384,            !- X,Y,Z Vertex 3 {m}
  0, 3.048, 2.4384;                       !- X,Y,Z Vertex 4 {m}

OS:ThermalZone,
  {6871fc89-c41b-4edd-95ee-aa716d308612}, !- Handle
  living zone|unit 3,                     !- Name
  ,                                       !- Multiplier
  ,                                       !- Ceiling Height {m}
  ,                                       !- Volume {m3}
  ,                                       !- Floor Area {m2}
  ,                                       !- Zone Inside Convection Algorithm
  ,                                       !- Zone Outside Convection Algorithm
  ,                                       !- Zone Conditioning Equipment List Name
  {65b59dba-a141-467f-9ee6-1b65ebd0e9fa}, !- Zone Air Inlet Port List
  {0645b3da-e3c2-446e-b5f2-b2f9a4eeabef}, !- Zone Air Exhaust Port List
  {716b0e57-31aa-4bd6-aa8c-fe5c0da55f35}, !- Zone Air Node Name
  {ef6f28aa-4456-4f06-9c55-778bf9c08907}, !- Zone Return Air Port List
  ,                                       !- Primary Daylighting Control Name
  ,                                       !- Fraction of Zone Controlled by Primary Daylighting Control
  ,                                       !- Secondary Daylighting Control Name
  ,                                       !- Fraction of Zone Controlled by Secondary Daylighting Control
  ,                                       !- Illuminance Map Name
  ,                                       !- Group Rendering Name
  ,                                       !- Thermostat Name
  No;                                     !- Use Ideal Air Loads

OS:Node,
  {ccc98efc-48a0-4be8-81d7-6937501436a3}, !- Handle
  Node 3,                                 !- Name
  {716b0e57-31aa-4bd6-aa8c-fe5c0da55f35}, !- Inlet Port
  ;                                       !- Outlet Port

OS:Connection,
  {716b0e57-31aa-4bd6-aa8c-fe5c0da55f35}, !- Handle
  {e4408114-5878-4eab-9dad-7b5188216758}, !- Name
  {6871fc89-c41b-4edd-95ee-aa716d308612}, !- Source Object
  11,                                     !- Outlet Port
  {ccc98efc-48a0-4be8-81d7-6937501436a3}, !- Target Object
  2;                                      !- Inlet Port

OS:PortList,
  {65b59dba-a141-467f-9ee6-1b65ebd0e9fa}, !- Handle
  {21e5b89d-1af0-4758-8bc8-18b6cb3b34b1}, !- Name
  {6871fc89-c41b-4edd-95ee-aa716d308612}; !- HVAC Component

OS:PortList,
  {0645b3da-e3c2-446e-b5f2-b2f9a4eeabef}, !- Handle
  {f201dd04-ce92-4746-b2cd-a1df5d153bf3}, !- Name
  {6871fc89-c41b-4edd-95ee-aa716d308612}; !- HVAC Component

OS:PortList,
  {ef6f28aa-4456-4f06-9c55-778bf9c08907}, !- Handle
  {faeb0828-e40b-4bf8-837d-39b7ee4d8949}, !- Name
  {6871fc89-c41b-4edd-95ee-aa716d308612}; !- HVAC Component

OS:Sizing:Zone,
  {776aeab2-45d1-4a33-b0fe-50c9d0bf9bb9}, !- Handle
  {6871fc89-c41b-4edd-95ee-aa716d308612}, !- Zone or ZoneList Name
  SupplyAirTemperature,                   !- Zone Cooling Design Supply Air Temperature Input Method
  14,                                     !- Zone Cooling Design Supply Air Temperature {C}
  11.11,                                  !- Zone Cooling Design Supply Air Temperature Difference {deltaC}
  SupplyAirTemperature,                   !- Zone Heating Design Supply Air Temperature Input Method
  40,                                     !- Zone Heating Design Supply Air Temperature {C}
  11.11,                                  !- Zone Heating Design Supply Air Temperature Difference {deltaC}
  0.0085,                                 !- Zone Cooling Design Supply Air Humidity Ratio {kg-H2O/kg-air}
  0.008,                                  !- Zone Heating Design Supply Air Humidity Ratio {kg-H2O/kg-air}
  ,                                       !- Zone Heating Sizing Factor
  ,                                       !- Zone Cooling Sizing Factor
  DesignDay,                              !- Cooling Design Air Flow Method
  ,                                       !- Cooling Design Air Flow Rate {m3/s}
  ,                                       !- Cooling Minimum Air Flow per Zone Floor Area {m3/s-m2}
  ,                                       !- Cooling Minimum Air Flow {m3/s}
  ,                                       !- Cooling Minimum Air Flow Fraction
  DesignDay,                              !- Heating Design Air Flow Method
  ,                                       !- Heating Design Air Flow Rate {m3/s}
  ,                                       !- Heating Maximum Air Flow per Zone Floor Area {m3/s-m2}
  ,                                       !- Heating Maximum Air Flow {m3/s}
  ,                                       !- Heating Maximum Air Flow Fraction
  ,                                       !- Design Zone Air Distribution Effectiveness in Cooling Mode
  ,                                       !- Design Zone Air Distribution Effectiveness in Heating Mode
  No,                                     !- Account for Dedicated Outdoor Air System
  NeutralSupplyAir,                       !- Dedicated Outdoor Air System Control Strategy
  autosize,                               !- Dedicated Outdoor Air Low Setpoint Temperature for Design {C}
  autosize;                               !- Dedicated Outdoor Air High Setpoint Temperature for Design {C}

OS:ZoneHVAC:EquipmentList,
  {eddc8189-051d-4292-84eb-f3b31c19929a}, !- Handle
  Zone HVAC Equipment List 3,             !- Name
  {6871fc89-c41b-4edd-95ee-aa716d308612}; !- Thermal Zone

OS:Space,
  {61b6544b-0d1a-4d53-92e4-906d44516012}, !- Handle
  living space|unit 3|story 1,            !- Name
  {eaafccdb-1322-4152-92e9-9c8accc29c50}, !- Space Type Name
  ,                                       !- Default Construction Set Name
  ,                                       !- Default Schedule Set Name
  -0,                                     !- Direction of Relative North {deg}
  0,                                      !- X Origin {m}
  0,                                      !- Y Origin {m}
  0,                                      !- Z Origin {m}
  ,                                       !- Building Story Name
  {6871fc89-c41b-4edd-95ee-aa716d308612}, !- Thermal Zone Name
  ,                                       !- Part of Total Floor Area
  ,                                       !- Design Specification Outdoor Air Object Name
  {ac216ef1-cb6e-4bbc-81a5-feaeb5e4269f}; !- Building Unit Name

OS:Surface,
  {e029c4c9-ff15-4665-8ba2-dd53b1838391}, !- Handle
  Surface 13,                             !- Name
  Wall,                                   !- Surface Type
  ,                                       !- Construction Name
  {61b6544b-0d1a-4d53-92e4-906d44516012}, !- Space Name
  Surface,                                !- Outside Boundary Condition
  {ab6aaae4-3768-4a3a-ac3f-9c13f02e0b3f}, !- Outside Boundary Condition Object
  NoSun,                                  !- Sun Exposure
  NoWind,                                 !- Wind Exposure
  ,                                       !- View Factor to Ground
  ,                                       !- Number of Vertices
  12.9315688143396, -12.9315688143396, 2.4384, !- X,Y,Z Vertex 1 {m}
  12.9315688143396, -12.9315688143396, 0, !- X,Y,Z Vertex 2 {m}
  12.9315688143396, 0, 0,                 !- X,Y,Z Vertex 3 {m}
  12.9315688143396, 0, 2.4384;            !- X,Y,Z Vertex 4 {m}

OS:Surface,
  {13c12a9f-3af7-4be8-b951-d2570d7d0ab2}, !- Handle
  Surface 14,                             !- Name
  Wall,                                   !- Surface Type
  ,                                       !- Construction Name
  {61b6544b-0d1a-4d53-92e4-906d44516012}, !- Space Name
>>>>>>> d385fff4
  Adiabatic,                              !- Outside Boundary Condition
  ,                                       !- Outside Boundary Condition Object
  NoSun,                                  !- Sun Exposure
  NoWind,                                 !- Wind Exposure
  ,                                       !- View Factor to Ground
  ,                                       !- Number of Vertices
  0, 0, 2.4384,                           !- X,Y,Z Vertex 1 {m}
  0, 0, 0,                                !- X,Y,Z Vertex 2 {m}
  6.46578440716979, 0, 0,                 !- X,Y,Z Vertex 3 {m}
  6.46578440716979, 0, 2.4384;            !- X,Y,Z Vertex 4 {m}

OS:Surface,
<<<<<<< HEAD
  {8b5447a4-ddd5-4293-b69f-b9e46c451d51}, !- Handle
  Surface 12,                             !- Name
  RoofCeiling,                            !- Surface Type
  ,                                       !- Construction Name
  {b5058c18-494c-438a-b07b-9abeb6be39c5}, !- Space Name
  Adiabatic,                              !- Outside Boundary Condition
  ,                                       !- Outside Boundary Condition Object
=======
  {b3b6cbc9-3ba5-407d-822e-5b97885d7eef}, !- Handle
  Surface 15,                             !- Name
  RoofCeiling,                            !- Surface Type
  ,                                       !- Construction Name
  {61b6544b-0d1a-4d53-92e4-906d44516012}, !- Space Name
  Outdoors,                               !- Outside Boundary Condition
  ,                                       !- Outside Boundary Condition Object
  SunExposed,                             !- Sun Exposure
  WindExposed,                            !- Wind Exposure
  ,                                       !- View Factor to Ground
  ,                                       !- Number of Vertices
  12.9315688143396, -12.9315688143396, 2.4384, !- X,Y,Z Vertex 1 {m}
  12.9315688143396, 0, 2.4384,            !- X,Y,Z Vertex 2 {m}
  6.46578440716979, 0, 2.4384,            !- X,Y,Z Vertex 3 {m}
  6.46578440716979, -12.9315688143396, 2.4384; !- X,Y,Z Vertex 4 {m}

OS:Surface,
  {37ab021f-3ec8-4ed6-a72c-e9501965da00}, !- Handle
  Surface 16,                             !- Name
  Wall,                                   !- Surface Type
  ,                                       !- Construction Name
  {61b6544b-0d1a-4d53-92e4-906d44516012}, !- Space Name
  Outdoors,                               !- Outside Boundary Condition
  ,                                       !- Outside Boundary Condition Object
  SunExposed,                             !- Sun Exposure
  WindExposed,                            !- Wind Exposure
  ,                                       !- View Factor to Ground
  ,                                       !- Number of Vertices
  6.46578440716979, -12.9315688143396, 2.4384, !- X,Y,Z Vertex 1 {m}
  6.46578440716979, -12.9315688143396, 0, !- X,Y,Z Vertex 2 {m}
  12.9315688143396, -12.9315688143396, 0, !- X,Y,Z Vertex 3 {m}
  12.9315688143396, -12.9315688143396, 2.4384; !- X,Y,Z Vertex 4 {m}

OS:Surface,
  {a59f4701-6f68-400b-9a9a-3776575ba5b4}, !- Handle
  Surface 17,                             !- Name
  Wall,                                   !- Surface Type
  ,                                       !- Construction Name
  {61b6544b-0d1a-4d53-92e4-906d44516012}, !- Space Name
  Surface,                                !- Outside Boundary Condition
  {4485c69c-7552-4193-b32d-92c6d91705aa}, !- Outside Boundary Condition Object
>>>>>>> d385fff4
  NoSun,                                  !- Sun Exposure
  NoWind,                                 !- Wind Exposure
  ,                                       !- View Factor to Ground
  ,                                       !- Number of Vertices
  6.46578440716979, 0, 2.4384,            !- X,Y,Z Vertex 1 {m}
<<<<<<< HEAD
  6.46578440716979, 1.524, 2.4384,        !- X,Y,Z Vertex 2 {m}
  0, 1.524, 2.4384,                       !- X,Y,Z Vertex 3 {m}
  0, 0, 2.4384;                           !- X,Y,Z Vertex 4 {m}

OS:SpaceType,
  {8189ede6-4177-42fd-9aba-206bb2ab48f4}, !- Handle
  Space Type 2,                           !- Name
  ,                                       !- Default Construction Set Name
  ,                                       !- Default Schedule Set Name
  ,                                       !- Group Rendering Name
  ,                                       !- Design Specification Outdoor Air Object Name
  ,                                       !- Standards Template
  ,                                       !- Standards Building Type
  corridor;                               !- Standards Space Type

OS:BuildingUnit,
  {0a166286-2655-4b93-89a2-bae2171ef540}, !- Handle
  unit 1,                                 !- Name
  ,                                       !- Rendering Color
  Residential;                            !- Building Unit Type

OS:AdditionalProperties,
  {660723ee-9790-4b20-a87f-f2f8003ab388}, !- Handle
  {0a166286-2655-4b93-89a2-bae2171ef540}, !- Object Name
  NumberOfBedrooms,                       !- Feature Name 1
  Integer,                                !- Feature Data Type 1
  3,                                      !- Feature Value 1
  NumberOfBathrooms,                      !- Feature Name 2
  Double,                                 !- Feature Data Type 2
  2,                                      !- Feature Value 2
  NumberOfOccupants,                      !- Feature Name 3
  Double,                                 !- Feature Data Type 3
  3.3900000000000001;                     !- Feature Value 3

OS:External:File,
  {6ede3293-0d37-4a69-b3b8-d7e0ace7a6d4}, !- Handle
  8760.csv,                               !- Name
  8760.csv;                               !- File Name

OS:Schedule:Day,
  {c30e5505-a4a0-4408-af54-c52f925e3b03}, !- Handle
  Schedule Day 1,                         !- Name
  ,                                       !- Schedule Type Limits Name
  ,                                       !- Interpolate to Timestep
  24,                                     !- Hour 1
  0,                                      !- Minute 1
  0;                                      !- Value Until Time 1

OS:Schedule:Day,
  {d6d769a3-d8e1-43d5-a44a-3e4e91d9c3b5}, !- Handle
  Schedule Day 2,                         !- Name
  ,                                       !- Schedule Type Limits Name
  ,                                       !- Interpolate to Timestep
  24,                                     !- Hour 1
  0,                                      !- Minute 1
  1;                                      !- Value Until Time 1

OS:Schedule:File,
  {24b98602-7bea-4b47-bda3-61b19289fb4e}, !- Handle
  occupants,                              !- Name
  {6f362544-fdb1-4e76-9889-cc85ee1e3c95}, !- Schedule Type Limits Name
  {6ede3293-0d37-4a69-b3b8-d7e0ace7a6d4}, !- External File Name
  1,                                      !- Column Number
  1,                                      !- Rows to Skip at Top
  8760,                                   !- Number of Hours of Data
  ,                                       !- Column Separator
  ,                                       !- Interpolate to Timestep
  60;                                     !- Minutes per Item

OS:Schedule:Ruleset,
  {acce0123-7ced-4d8e-89ce-236d8ff7b4d6}, !- Handle
  Schedule Ruleset 1,                     !- Name
  {d7e68736-434c-4bc5-b6d8-d4282ac23261}, !- Schedule Type Limits Name
  {aace6d22-4fdc-4fbf-a266-e43e37423060}; !- Default Day Schedule Name

OS:Schedule:Day,
  {aace6d22-4fdc-4fbf-a266-e43e37423060}, !- Handle
  Schedule Day 3,                         !- Name
  {d7e68736-434c-4bc5-b6d8-d4282ac23261}, !- Schedule Type Limits Name
  ,                                       !- Interpolate to Timestep
  24,                                     !- Hour 1
  0,                                      !- Minute 1
  112.539290946133;                       !- Value Until Time 1

OS:People:Definition,
  {62d5665d-1b85-4ac0-b02d-c8e1cfab31fd}, !- Handle
=======
  6.46578440716979, 0, 0,                 !- X,Y,Z Vertex 2 {m}
  6.46578440716979, -12.9315688143396, 0, !- X,Y,Z Vertex 3 {m}
  6.46578440716979, -12.9315688143396, 2.4384; !- X,Y,Z Vertex 4 {m}

OS:Surface,
  {022a855e-73b8-4197-be31-1837acf6d77d}, !- Handle
  Surface 18,                             !- Name
  Floor,                                  !- Surface Type
  ,                                       !- Construction Name
  {61b6544b-0d1a-4d53-92e4-906d44516012}, !- Space Name
  Foundation,                             !- Outside Boundary Condition
  ,                                       !- Outside Boundary Condition Object
  NoSun,                                  !- Sun Exposure
  NoWind,                                 !- Wind Exposure
  ,                                       !- View Factor to Ground
  ,                                       !- Number of Vertices
  6.46578440716979, -12.9315688143396, 0, !- X,Y,Z Vertex 1 {m}
  6.46578440716979, 0, 0,                 !- X,Y,Z Vertex 2 {m}
  12.9315688143396, 0, 0,                 !- X,Y,Z Vertex 3 {m}
  12.9315688143396, -12.9315688143396, 0; !- X,Y,Z Vertex 4 {m}

OS:ThermalZone,
  {c4740190-4eaf-4c9d-bfff-df14fea0f82f}, !- Handle
  living zone|unit 4,                     !- Name
  ,                                       !- Multiplier
  ,                                       !- Ceiling Height {m}
  ,                                       !- Volume {m3}
  ,                                       !- Floor Area {m2}
  ,                                       !- Zone Inside Convection Algorithm
  ,                                       !- Zone Outside Convection Algorithm
  ,                                       !- Zone Conditioning Equipment List Name
  {02e2e9b5-02a2-478e-898a-5beb32e38910}, !- Zone Air Inlet Port List
  {02912562-dd19-47f6-9225-9be69d5e0972}, !- Zone Air Exhaust Port List
  {0ed0458c-2e53-4031-ada2-6f5193be7ef2}, !- Zone Air Node Name
  {105091bd-a8a5-43ee-8f6d-d5567a83cb87}, !- Zone Return Air Port List
  ,                                       !- Primary Daylighting Control Name
  ,                                       !- Fraction of Zone Controlled by Primary Daylighting Control
  ,                                       !- Secondary Daylighting Control Name
  ,                                       !- Fraction of Zone Controlled by Secondary Daylighting Control
  ,                                       !- Illuminance Map Name
  ,                                       !- Group Rendering Name
  ,                                       !- Thermostat Name
  No;                                     !- Use Ideal Air Loads

OS:Node,
  {c3bf8541-240d-4028-885d-1737c82f4241}, !- Handle
  Node 4,                                 !- Name
  {0ed0458c-2e53-4031-ada2-6f5193be7ef2}, !- Inlet Port
  ;                                       !- Outlet Port

OS:Connection,
  {0ed0458c-2e53-4031-ada2-6f5193be7ef2}, !- Handle
  {df5e8050-a2a3-4733-a608-d9110381cbdf}, !- Name
  {c4740190-4eaf-4c9d-bfff-df14fea0f82f}, !- Source Object
  11,                                     !- Outlet Port
  {c3bf8541-240d-4028-885d-1737c82f4241}, !- Target Object
  2;                                      !- Inlet Port

OS:PortList,
  {02e2e9b5-02a2-478e-898a-5beb32e38910}, !- Handle
  {b03c8de7-df35-458c-ac11-c5736cd61ee8}, !- Name
  {c4740190-4eaf-4c9d-bfff-df14fea0f82f}; !- HVAC Component

OS:PortList,
  {02912562-dd19-47f6-9225-9be69d5e0972}, !- Handle
  {0b8bb722-0262-4ed2-939c-07278dfc5a63}, !- Name
  {c4740190-4eaf-4c9d-bfff-df14fea0f82f}; !- HVAC Component

OS:PortList,
  {105091bd-a8a5-43ee-8f6d-d5567a83cb87}, !- Handle
  {73f3a2f2-a003-4718-a8a6-b41322915efe}, !- Name
  {c4740190-4eaf-4c9d-bfff-df14fea0f82f}; !- HVAC Component

OS:Sizing:Zone,
  {aa57025b-3f61-4119-a53e-56535e8cbe30}, !- Handle
  {c4740190-4eaf-4c9d-bfff-df14fea0f82f}, !- Zone or ZoneList Name
  SupplyAirTemperature,                   !- Zone Cooling Design Supply Air Temperature Input Method
  14,                                     !- Zone Cooling Design Supply Air Temperature {C}
  11.11,                                  !- Zone Cooling Design Supply Air Temperature Difference {deltaC}
  SupplyAirTemperature,                   !- Zone Heating Design Supply Air Temperature Input Method
  40,                                     !- Zone Heating Design Supply Air Temperature {C}
  11.11,                                  !- Zone Heating Design Supply Air Temperature Difference {deltaC}
  0.0085,                                 !- Zone Cooling Design Supply Air Humidity Ratio {kg-H2O/kg-air}
  0.008,                                  !- Zone Heating Design Supply Air Humidity Ratio {kg-H2O/kg-air}
  ,                                       !- Zone Heating Sizing Factor
  ,                                       !- Zone Cooling Sizing Factor
  DesignDay,                              !- Cooling Design Air Flow Method
  ,                                       !- Cooling Design Air Flow Rate {m3/s}
  ,                                       !- Cooling Minimum Air Flow per Zone Floor Area {m3/s-m2}
  ,                                       !- Cooling Minimum Air Flow {m3/s}
  ,                                       !- Cooling Minimum Air Flow Fraction
  DesignDay,                              !- Heating Design Air Flow Method
  ,                                       !- Heating Design Air Flow Rate {m3/s}
  ,                                       !- Heating Maximum Air Flow per Zone Floor Area {m3/s-m2}
  ,                                       !- Heating Maximum Air Flow {m3/s}
  ,                                       !- Heating Maximum Air Flow Fraction
  ,                                       !- Design Zone Air Distribution Effectiveness in Cooling Mode
  ,                                       !- Design Zone Air Distribution Effectiveness in Heating Mode
  No,                                     !- Account for Dedicated Outdoor Air System
  NeutralSupplyAir,                       !- Dedicated Outdoor Air System Control Strategy
  autosize,                               !- Dedicated Outdoor Air Low Setpoint Temperature for Design {C}
  autosize;                               !- Dedicated Outdoor Air High Setpoint Temperature for Design {C}

OS:ZoneHVAC:EquipmentList,
  {4ecc56b4-8c3f-4932-976a-7586c0f5fd72}, !- Handle
  Zone HVAC Equipment List 4,             !- Name
  {c4740190-4eaf-4c9d-bfff-df14fea0f82f}; !- Thermal Zone

OS:Space,
  {b2033d41-a63b-4f4d-b891-feacf5bd4147}, !- Handle
  living space|unit 4|story 1,            !- Name
  {eaafccdb-1322-4152-92e9-9c8accc29c50}, !- Space Type Name
  ,                                       !- Default Construction Set Name
  ,                                       !- Default Schedule Set Name
  -0,                                     !- Direction of Relative North {deg}
  0,                                      !- X Origin {m}
  0,                                      !- Y Origin {m}
  0,                                      !- Z Origin {m}
  ,                                       !- Building Story Name
  {c4740190-4eaf-4c9d-bfff-df14fea0f82f}, !- Thermal Zone Name
  ,                                       !- Part of Total Floor Area
  ,                                       !- Design Specification Outdoor Air Object Name
  {2c9db580-a3df-4c49-8f94-81e6c7bc4f60}; !- Building Unit Name

OS:Surface,
  {7c867ddc-f6d8-4885-9a85-b1fa9902ac6b}, !- Handle
  Surface 19,                             !- Name
  Wall,                                   !- Surface Type
  ,                                       !- Construction Name
  {b2033d41-a63b-4f4d-b891-feacf5bd4147}, !- Space Name
  Surface,                                !- Outside Boundary Condition
  {cb76112e-4cff-4d7d-9523-65273073cadf}, !- Outside Boundary Condition Object
  NoSun,                                  !- Sun Exposure
  NoWind,                                 !- Wind Exposure
  ,                                       !- View Factor to Ground
  ,                                       !- Number of Vertices
  12.9315688143396, 3.048, 2.4384,        !- X,Y,Z Vertex 1 {m}
  12.9315688143396, 3.048, 0,             !- X,Y,Z Vertex 2 {m}
  12.9315688143396, 15.9795688143396, 0,  !- X,Y,Z Vertex 3 {m}
  12.9315688143396, 15.9795688143396, 2.4384; !- X,Y,Z Vertex 4 {m}

OS:Surface,
  {1585c2d8-bfc5-4d11-8a72-0f80e2df33c2}, !- Handle
  Surface 20,                             !- Name
  Wall,                                   !- Surface Type
  ,                                       !- Construction Name
  {b2033d41-a63b-4f4d-b891-feacf5bd4147}, !- Space Name
  Adiabatic,                              !- Outside Boundary Condition
  ,                                       !- Outside Boundary Condition Object
  NoSun,                                  !- Sun Exposure
  NoWind,                                 !- Wind Exposure
  ,                                       !- View Factor to Ground
  ,                                       !- Number of Vertices
  6.46578440716979, 3.048, 2.4384,        !- X,Y,Z Vertex 1 {m}
  6.46578440716979, 3.048, 0,             !- X,Y,Z Vertex 2 {m}
  12.9315688143396, 3.048, 0,             !- X,Y,Z Vertex 3 {m}
  12.9315688143396, 3.048, 2.4384;        !- X,Y,Z Vertex 4 {m}

OS:Surface,
  {eb1998a7-6a6c-4909-b18e-aff2ff75dcd7}, !- Handle
  Surface 21,                             !- Name
  Floor,                                  !- Surface Type
  ,                                       !- Construction Name
  {b2033d41-a63b-4f4d-b891-feacf5bd4147}, !- Space Name
  Foundation,                             !- Outside Boundary Condition
  ,                                       !- Outside Boundary Condition Object
  NoSun,                                  !- Sun Exposure
  NoWind,                                 !- Wind Exposure
  ,                                       !- View Factor to Ground
  ,                                       !- Number of Vertices
  6.46578440716979, 3.048, 0,             !- X,Y,Z Vertex 1 {m}
  6.46578440716979, 15.9795688143396, 0,  !- X,Y,Z Vertex 2 {m}
  12.9315688143396, 15.9795688143396, 0,  !- X,Y,Z Vertex 3 {m}
  12.9315688143396, 3.048, 0;             !- X,Y,Z Vertex 4 {m}

OS:Surface,
  {51cfee3a-961b-45a3-a71e-504af4872567}, !- Handle
  Surface 22,                             !- Name
  RoofCeiling,                            !- Surface Type
  ,                                       !- Construction Name
  {b2033d41-a63b-4f4d-b891-feacf5bd4147}, !- Space Name
  Outdoors,                               !- Outside Boundary Condition
  ,                                       !- Outside Boundary Condition Object
  SunExposed,                             !- Sun Exposure
  WindExposed,                            !- Wind Exposure
  ,                                       !- View Factor to Ground
  ,                                       !- Number of Vertices
  12.9315688143396, 3.048, 2.4384,        !- X,Y,Z Vertex 1 {m}
  12.9315688143396, 15.9795688143396, 2.4384, !- X,Y,Z Vertex 2 {m}
  6.46578440716979, 15.9795688143396, 2.4384, !- X,Y,Z Vertex 3 {m}
  6.46578440716979, 3.048, 2.4384;        !- X,Y,Z Vertex 4 {m}

OS:Surface,
  {72ffeb82-1140-4cf1-adc1-9f638481cb3d}, !- Handle
  Surface 23,                             !- Name
  Wall,                                   !- Surface Type
  ,                                       !- Construction Name
  {b2033d41-a63b-4f4d-b891-feacf5bd4147}, !- Space Name
  Surface,                                !- Outside Boundary Condition
  {8b276b95-0300-465e-8ef0-6d91a22abab8}, !- Outside Boundary Condition Object
  NoSun,                                  !- Sun Exposure
  NoWind,                                 !- Wind Exposure
  ,                                       !- View Factor to Ground
  ,                                       !- Number of Vertices
  6.46578440716979, 15.9795688143396, 2.4384, !- X,Y,Z Vertex 1 {m}
  6.46578440716979, 15.9795688143396, 0,  !- X,Y,Z Vertex 2 {m}
  6.46578440716979, 3.048, 0,             !- X,Y,Z Vertex 3 {m}
  6.46578440716979, 3.048, 2.4384;        !- X,Y,Z Vertex 4 {m}

OS:Surface,
  {32787112-7074-4b19-8e25-80d8c52ff749}, !- Handle
  Surface 24,                             !- Name
  Wall,                                   !- Surface Type
  ,                                       !- Construction Name
  {b2033d41-a63b-4f4d-b891-feacf5bd4147}, !- Space Name
  Outdoors,                               !- Outside Boundary Condition
  ,                                       !- Outside Boundary Condition Object
  SunExposed,                             !- Sun Exposure
  WindExposed,                            !- Wind Exposure
  ,                                       !- View Factor to Ground
  ,                                       !- Number of Vertices
  12.9315688143396, 15.9795688143396, 2.4384, !- X,Y,Z Vertex 1 {m}
  12.9315688143396, 15.9795688143396, 0,  !- X,Y,Z Vertex 2 {m}
  6.46578440716979, 15.9795688143396, 0,  !- X,Y,Z Vertex 3 {m}
  6.46578440716979, 15.9795688143396, 2.4384; !- X,Y,Z Vertex 4 {m}

OS:ThermalZone,
  {6f885435-b78f-4820-9c69-8657bc7210fe}, !- Handle
  living zone|unit 5,                     !- Name
  ,                                       !- Multiplier
  ,                                       !- Ceiling Height {m}
  ,                                       !- Volume {m3}
  ,                                       !- Floor Area {m2}
  ,                                       !- Zone Inside Convection Algorithm
  ,                                       !- Zone Outside Convection Algorithm
  ,                                       !- Zone Conditioning Equipment List Name
  {11e41abe-345b-4648-8dec-0418f618a87a}, !- Zone Air Inlet Port List
  {3316a021-2d75-4ead-9d6e-a8d1a9c202ee}, !- Zone Air Exhaust Port List
  {3672a54a-3612-4f73-871f-6ea56ae4b23b}, !- Zone Air Node Name
  {636f250a-a63e-48d5-a7d4-2e4c6cbecf16}, !- Zone Return Air Port List
  ,                                       !- Primary Daylighting Control Name
  ,                                       !- Fraction of Zone Controlled by Primary Daylighting Control
  ,                                       !- Secondary Daylighting Control Name
  ,                                       !- Fraction of Zone Controlled by Secondary Daylighting Control
  ,                                       !- Illuminance Map Name
  ,                                       !- Group Rendering Name
  ,                                       !- Thermostat Name
  No;                                     !- Use Ideal Air Loads

OS:Node,
  {def28f20-950b-4d42-8354-516bcf28f32f}, !- Handle
  Node 5,                                 !- Name
  {3672a54a-3612-4f73-871f-6ea56ae4b23b}, !- Inlet Port
  ;                                       !- Outlet Port

OS:Connection,
  {3672a54a-3612-4f73-871f-6ea56ae4b23b}, !- Handle
  {f47062bf-9053-4b69-bf7d-112c99c29566}, !- Name
  {6f885435-b78f-4820-9c69-8657bc7210fe}, !- Source Object
  11,                                     !- Outlet Port
  {def28f20-950b-4d42-8354-516bcf28f32f}, !- Target Object
  2;                                      !- Inlet Port

OS:PortList,
  {11e41abe-345b-4648-8dec-0418f618a87a}, !- Handle
  {3033dfff-fbcf-450a-95c1-e0bc496f7971}, !- Name
  {6f885435-b78f-4820-9c69-8657bc7210fe}; !- HVAC Component

OS:PortList,
  {3316a021-2d75-4ead-9d6e-a8d1a9c202ee}, !- Handle
  {5fa55215-813e-423a-b7bf-c93ad57c5f4e}, !- Name
  {6f885435-b78f-4820-9c69-8657bc7210fe}; !- HVAC Component

OS:PortList,
  {636f250a-a63e-48d5-a7d4-2e4c6cbecf16}, !- Handle
  {6a888da5-8751-4c3b-a469-067cea8351b2}, !- Name
  {6f885435-b78f-4820-9c69-8657bc7210fe}; !- HVAC Component

OS:Sizing:Zone,
  {14c077b2-33eb-45c1-8552-c26f40fc18f5}, !- Handle
  {6f885435-b78f-4820-9c69-8657bc7210fe}, !- Zone or ZoneList Name
  SupplyAirTemperature,                   !- Zone Cooling Design Supply Air Temperature Input Method
  14,                                     !- Zone Cooling Design Supply Air Temperature {C}
  11.11,                                  !- Zone Cooling Design Supply Air Temperature Difference {deltaC}
  SupplyAirTemperature,                   !- Zone Heating Design Supply Air Temperature Input Method
  40,                                     !- Zone Heating Design Supply Air Temperature {C}
  11.11,                                  !- Zone Heating Design Supply Air Temperature Difference {deltaC}
  0.0085,                                 !- Zone Cooling Design Supply Air Humidity Ratio {kg-H2O/kg-air}
  0.008,                                  !- Zone Heating Design Supply Air Humidity Ratio {kg-H2O/kg-air}
  ,                                       !- Zone Heating Sizing Factor
  ,                                       !- Zone Cooling Sizing Factor
  DesignDay,                              !- Cooling Design Air Flow Method
  ,                                       !- Cooling Design Air Flow Rate {m3/s}
  ,                                       !- Cooling Minimum Air Flow per Zone Floor Area {m3/s-m2}
  ,                                       !- Cooling Minimum Air Flow {m3/s}
  ,                                       !- Cooling Minimum Air Flow Fraction
  DesignDay,                              !- Heating Design Air Flow Method
  ,                                       !- Heating Design Air Flow Rate {m3/s}
  ,                                       !- Heating Maximum Air Flow per Zone Floor Area {m3/s-m2}
  ,                                       !- Heating Maximum Air Flow {m3/s}
  ,                                       !- Heating Maximum Air Flow Fraction
  ,                                       !- Design Zone Air Distribution Effectiveness in Cooling Mode
  ,                                       !- Design Zone Air Distribution Effectiveness in Heating Mode
  No,                                     !- Account for Dedicated Outdoor Air System
  NeutralSupplyAir,                       !- Dedicated Outdoor Air System Control Strategy
  autosize,                               !- Dedicated Outdoor Air Low Setpoint Temperature for Design {C}
  autosize;                               !- Dedicated Outdoor Air High Setpoint Temperature for Design {C}

OS:ZoneHVAC:EquipmentList,
  {f822b5ee-9429-4a98-ac10-19a2ff721a9a}, !- Handle
  Zone HVAC Equipment List 5,             !- Name
  {6f885435-b78f-4820-9c69-8657bc7210fe}; !- Thermal Zone

OS:Space,
  {5cc12efe-fc94-43cd-8f3c-1f2b00a919f2}, !- Handle
  living space|unit 5|story 1,            !- Name
  {eaafccdb-1322-4152-92e9-9c8accc29c50}, !- Space Type Name
  ,                                       !- Default Construction Set Name
  ,                                       !- Default Schedule Set Name
  -0,                                     !- Direction of Relative North {deg}
  0,                                      !- X Origin {m}
  0,                                      !- Y Origin {m}
  0,                                      !- Z Origin {m}
  ,                                       !- Building Story Name
  {6f885435-b78f-4820-9c69-8657bc7210fe}, !- Thermal Zone Name
  ,                                       !- Part of Total Floor Area
  ,                                       !- Design Specification Outdoor Air Object Name
  {5d98ed62-1729-4124-9083-85725e584479}; !- Building Unit Name

OS:Surface,
  {aca6dfa3-bb2d-4a0e-8708-84a3561cd15f}, !- Handle
  Surface 25,                             !- Name
  Wall,                                   !- Surface Type
  ,                                       !- Construction Name
  {5cc12efe-fc94-43cd-8f3c-1f2b00a919f2}, !- Space Name
  Surface,                                !- Outside Boundary Condition
  {3148d0cd-ac12-4943-8510-ef0e85029d95}, !- Outside Boundary Condition Object
  NoSun,                                  !- Sun Exposure
  NoWind,                                 !- Wind Exposure
  ,                                       !- View Factor to Ground
  ,                                       !- Number of Vertices
  19.3973532215094, -12.9315688143396, 2.4384, !- X,Y,Z Vertex 1 {m}
  19.3973532215094, -12.9315688143396, 0, !- X,Y,Z Vertex 2 {m}
  19.3973532215094, 0, 0,                 !- X,Y,Z Vertex 3 {m}
  19.3973532215094, 0, 2.4384;            !- X,Y,Z Vertex 4 {m}

OS:Surface,
  {e26cb521-bf3b-48c3-9b3e-0f5f2a3b09cb}, !- Handle
  Surface 26,                             !- Name
  Wall,                                   !- Surface Type
  ,                                       !- Construction Name
  {5cc12efe-fc94-43cd-8f3c-1f2b00a919f2}, !- Space Name
  Adiabatic,                              !- Outside Boundary Condition
  ,                                       !- Outside Boundary Condition Object
  NoSun,                                  !- Sun Exposure
  NoWind,                                 !- Wind Exposure
  ,                                       !- View Factor to Ground
  ,                                       !- Number of Vertices
  19.3973532215094, 0, 2.4384,            !- X,Y,Z Vertex 1 {m}
  19.3973532215094, 0, 0,                 !- X,Y,Z Vertex 2 {m}
  12.9315688143396, 0, 0,                 !- X,Y,Z Vertex 3 {m}
  12.9315688143396, 0, 2.4384;            !- X,Y,Z Vertex 4 {m}

OS:Surface,
  {efe8ca93-3421-4157-a325-ee9ca31d914c}, !- Handle
  Surface 27,                             !- Name
  RoofCeiling,                            !- Surface Type
  ,                                       !- Construction Name
  {5cc12efe-fc94-43cd-8f3c-1f2b00a919f2}, !- Space Name
  Outdoors,                               !- Outside Boundary Condition
  ,                                       !- Outside Boundary Condition Object
  SunExposed,                             !- Sun Exposure
  WindExposed,                            !- Wind Exposure
  ,                                       !- View Factor to Ground
  ,                                       !- Number of Vertices
  19.3973532215094, -12.9315688143396, 2.4384, !- X,Y,Z Vertex 1 {m}
  19.3973532215094, 0, 2.4384,            !- X,Y,Z Vertex 2 {m}
  12.9315688143396, 0, 2.4384,            !- X,Y,Z Vertex 3 {m}
  12.9315688143396, -12.9315688143396, 2.4384; !- X,Y,Z Vertex 4 {m}

OS:Surface,
  {d7fb5106-96cd-4b46-9f2d-72bc691ec182}, !- Handle
  Surface 28,                             !- Name
  Wall,                                   !- Surface Type
  ,                                       !- Construction Name
  {5cc12efe-fc94-43cd-8f3c-1f2b00a919f2}, !- Space Name
  Outdoors,                               !- Outside Boundary Condition
  ,                                       !- Outside Boundary Condition Object
  SunExposed,                             !- Sun Exposure
  WindExposed,                            !- Wind Exposure
  ,                                       !- View Factor to Ground
  ,                                       !- Number of Vertices
  12.9315688143396, -12.9315688143396, 2.4384, !- X,Y,Z Vertex 1 {m}
  12.9315688143396, -12.9315688143396, 0, !- X,Y,Z Vertex 2 {m}
  19.3973532215094, -12.9315688143396, 0, !- X,Y,Z Vertex 3 {m}
  19.3973532215094, -12.9315688143396, 2.4384; !- X,Y,Z Vertex 4 {m}

OS:Surface,
  {ab6aaae4-3768-4a3a-ac3f-9c13f02e0b3f}, !- Handle
  Surface 29,                             !- Name
  Wall,                                   !- Surface Type
  ,                                       !- Construction Name
  {5cc12efe-fc94-43cd-8f3c-1f2b00a919f2}, !- Space Name
  Surface,                                !- Outside Boundary Condition
  {e029c4c9-ff15-4665-8ba2-dd53b1838391}, !- Outside Boundary Condition Object
  NoSun,                                  !- Sun Exposure
  NoWind,                                 !- Wind Exposure
  ,                                       !- View Factor to Ground
  ,                                       !- Number of Vertices
  12.9315688143396, 0, 2.4384,            !- X,Y,Z Vertex 1 {m}
  12.9315688143396, 0, 0,                 !- X,Y,Z Vertex 2 {m}
  12.9315688143396, -12.9315688143396, 0, !- X,Y,Z Vertex 3 {m}
  12.9315688143396, -12.9315688143396, 2.4384; !- X,Y,Z Vertex 4 {m}

OS:Surface,
  {0a84ac49-72b3-4ab7-8849-d0c86cee92ea}, !- Handle
  Surface 30,                             !- Name
  Floor,                                  !- Surface Type
  ,                                       !- Construction Name
  {5cc12efe-fc94-43cd-8f3c-1f2b00a919f2}, !- Space Name
  Foundation,                             !- Outside Boundary Condition
  ,                                       !- Outside Boundary Condition Object
  NoSun,                                  !- Sun Exposure
  NoWind,                                 !- Wind Exposure
  ,                                       !- View Factor to Ground
  ,                                       !- Number of Vertices
  12.9315688143396, -12.9315688143396, 0, !- X,Y,Z Vertex 1 {m}
  12.9315688143396, 0, 0,                 !- X,Y,Z Vertex 2 {m}
  19.3973532215094, 0, 0,                 !- X,Y,Z Vertex 3 {m}
  19.3973532215094, -12.9315688143396, 0; !- X,Y,Z Vertex 4 {m}

OS:ThermalZone,
  {4a9e09e5-8a58-4268-a4e7-30352c5d4e11}, !- Handle
  living zone|unit 6,                     !- Name
  ,                                       !- Multiplier
  ,                                       !- Ceiling Height {m}
  ,                                       !- Volume {m3}
  ,                                       !- Floor Area {m2}
  ,                                       !- Zone Inside Convection Algorithm
  ,                                       !- Zone Outside Convection Algorithm
  ,                                       !- Zone Conditioning Equipment List Name
  {def84bd9-9a2e-4736-a594-7faaf2d4433c}, !- Zone Air Inlet Port List
  {829640f0-04a4-4a7c-94b1-0b29dd85ac95}, !- Zone Air Exhaust Port List
  {22b0b4c4-7906-43d0-89af-c0eb3095066b}, !- Zone Air Node Name
  {da345542-695f-4f5d-83de-779a7e756ca1}, !- Zone Return Air Port List
  ,                                       !- Primary Daylighting Control Name
  ,                                       !- Fraction of Zone Controlled by Primary Daylighting Control
  ,                                       !- Secondary Daylighting Control Name
  ,                                       !- Fraction of Zone Controlled by Secondary Daylighting Control
  ,                                       !- Illuminance Map Name
  ,                                       !- Group Rendering Name
  ,                                       !- Thermostat Name
  No;                                     !- Use Ideal Air Loads

OS:Node,
  {ba9421af-afeb-4227-bd5d-77c22c24148a}, !- Handle
  Node 6,                                 !- Name
  {22b0b4c4-7906-43d0-89af-c0eb3095066b}, !- Inlet Port
  ;                                       !- Outlet Port

OS:Connection,
  {22b0b4c4-7906-43d0-89af-c0eb3095066b}, !- Handle
  {863ef937-7707-4552-86dd-2b66f5dde662}, !- Name
  {4a9e09e5-8a58-4268-a4e7-30352c5d4e11}, !- Source Object
  11,                                     !- Outlet Port
  {ba9421af-afeb-4227-bd5d-77c22c24148a}, !- Target Object
  2;                                      !- Inlet Port

OS:PortList,
  {def84bd9-9a2e-4736-a594-7faaf2d4433c}, !- Handle
  {2351e7f9-3a77-4b38-b696-e4f8c05dd633}, !- Name
  {4a9e09e5-8a58-4268-a4e7-30352c5d4e11}; !- HVAC Component

OS:PortList,
  {829640f0-04a4-4a7c-94b1-0b29dd85ac95}, !- Handle
  {ccc1872c-dc14-41f6-9d55-df0a2d221df0}, !- Name
  {4a9e09e5-8a58-4268-a4e7-30352c5d4e11}; !- HVAC Component

OS:PortList,
  {da345542-695f-4f5d-83de-779a7e756ca1}, !- Handle
  {be336168-4904-4094-82cc-45074d96cbf0}, !- Name
  {4a9e09e5-8a58-4268-a4e7-30352c5d4e11}; !- HVAC Component

OS:Sizing:Zone,
  {7849289a-f0c8-4bc8-a00b-163eaf4324bd}, !- Handle
  {4a9e09e5-8a58-4268-a4e7-30352c5d4e11}, !- Zone or ZoneList Name
  SupplyAirTemperature,                   !- Zone Cooling Design Supply Air Temperature Input Method
  14,                                     !- Zone Cooling Design Supply Air Temperature {C}
  11.11,                                  !- Zone Cooling Design Supply Air Temperature Difference {deltaC}
  SupplyAirTemperature,                   !- Zone Heating Design Supply Air Temperature Input Method
  40,                                     !- Zone Heating Design Supply Air Temperature {C}
  11.11,                                  !- Zone Heating Design Supply Air Temperature Difference {deltaC}
  0.0085,                                 !- Zone Cooling Design Supply Air Humidity Ratio {kg-H2O/kg-air}
  0.008,                                  !- Zone Heating Design Supply Air Humidity Ratio {kg-H2O/kg-air}
  ,                                       !- Zone Heating Sizing Factor
  ,                                       !- Zone Cooling Sizing Factor
  DesignDay,                              !- Cooling Design Air Flow Method
  ,                                       !- Cooling Design Air Flow Rate {m3/s}
  ,                                       !- Cooling Minimum Air Flow per Zone Floor Area {m3/s-m2}
  ,                                       !- Cooling Minimum Air Flow {m3/s}
  ,                                       !- Cooling Minimum Air Flow Fraction
  DesignDay,                              !- Heating Design Air Flow Method
  ,                                       !- Heating Design Air Flow Rate {m3/s}
  ,                                       !- Heating Maximum Air Flow per Zone Floor Area {m3/s-m2}
  ,                                       !- Heating Maximum Air Flow {m3/s}
  ,                                       !- Heating Maximum Air Flow Fraction
  ,                                       !- Design Zone Air Distribution Effectiveness in Cooling Mode
  ,                                       !- Design Zone Air Distribution Effectiveness in Heating Mode
  No,                                     !- Account for Dedicated Outdoor Air System
  NeutralSupplyAir,                       !- Dedicated Outdoor Air System Control Strategy
  autosize,                               !- Dedicated Outdoor Air Low Setpoint Temperature for Design {C}
  autosize;                               !- Dedicated Outdoor Air High Setpoint Temperature for Design {C}

OS:ZoneHVAC:EquipmentList,
  {c1e52cd8-a4aa-45e2-9c44-00c4142c73f3}, !- Handle
  Zone HVAC Equipment List 6,             !- Name
  {4a9e09e5-8a58-4268-a4e7-30352c5d4e11}; !- Thermal Zone

OS:Space,
  {ae056d54-6d13-482e-913a-f37bcb47026b}, !- Handle
  living space|unit 6|story 1,            !- Name
  {eaafccdb-1322-4152-92e9-9c8accc29c50}, !- Space Type Name
  ,                                       !- Default Construction Set Name
  ,                                       !- Default Schedule Set Name
  -0,                                     !- Direction of Relative North {deg}
  0,                                      !- X Origin {m}
  0,                                      !- Y Origin {m}
  0,                                      !- Z Origin {m}
  ,                                       !- Building Story Name
  {4a9e09e5-8a58-4268-a4e7-30352c5d4e11}, !- Thermal Zone Name
  ,                                       !- Part of Total Floor Area
  ,                                       !- Design Specification Outdoor Air Object Name
  {73f83f05-35d3-48cf-a466-92825739edf3}; !- Building Unit Name

OS:Surface,
  {12df4c40-03f3-4fe1-a60e-84829f42f780}, !- Handle
  Surface 31,                             !- Name
  Wall,                                   !- Surface Type
  ,                                       !- Construction Name
  {ae056d54-6d13-482e-913a-f37bcb47026b}, !- Space Name
  Surface,                                !- Outside Boundary Condition
  {405b4d51-708e-467c-9b47-eee405ecc6f5}, !- Outside Boundary Condition Object
  NoSun,                                  !- Sun Exposure
  NoWind,                                 !- Wind Exposure
  ,                                       !- View Factor to Ground
  ,                                       !- Number of Vertices
  19.3973532215094, 3.048, 2.4384,        !- X,Y,Z Vertex 1 {m}
  19.3973532215094, 3.048, 0,             !- X,Y,Z Vertex 2 {m}
  19.3973532215094, 15.9795688143396, 0,  !- X,Y,Z Vertex 3 {m}
  19.3973532215094, 15.9795688143396, 2.4384; !- X,Y,Z Vertex 4 {m}

OS:Surface,
  {fba06eb2-8ed9-4ec4-8ab3-42a92cb6cd4b}, !- Handle
  Surface 32,                             !- Name
  Wall,                                   !- Surface Type
  ,                                       !- Construction Name
  {ae056d54-6d13-482e-913a-f37bcb47026b}, !- Space Name
  Adiabatic,                              !- Outside Boundary Condition
  ,                                       !- Outside Boundary Condition Object
  NoSun,                                  !- Sun Exposure
  NoWind,                                 !- Wind Exposure
  ,                                       !- View Factor to Ground
  ,                                       !- Number of Vertices
  12.9315688143396, 3.048, 2.4384,        !- X,Y,Z Vertex 1 {m}
  12.9315688143396, 3.048, 0,             !- X,Y,Z Vertex 2 {m}
  19.3973532215094, 3.048, 0,             !- X,Y,Z Vertex 3 {m}
  19.3973532215094, 3.048, 2.4384;        !- X,Y,Z Vertex 4 {m}

OS:Surface,
  {9d382e1d-60db-4ba7-83ec-159e336a3b7b}, !- Handle
  Surface 33,                             !- Name
  Floor,                                  !- Surface Type
  ,                                       !- Construction Name
  {ae056d54-6d13-482e-913a-f37bcb47026b}, !- Space Name
  Foundation,                             !- Outside Boundary Condition
  ,                                       !- Outside Boundary Condition Object
  NoSun,                                  !- Sun Exposure
  NoWind,                                 !- Wind Exposure
  ,                                       !- View Factor to Ground
  ,                                       !- Number of Vertices
  12.9315688143396, 3.048, 0,             !- X,Y,Z Vertex 1 {m}
  12.9315688143396, 15.9795688143396, 0,  !- X,Y,Z Vertex 2 {m}
  19.3973532215094, 15.9795688143396, 0,  !- X,Y,Z Vertex 3 {m}
  19.3973532215094, 3.048, 0;             !- X,Y,Z Vertex 4 {m}

OS:Surface,
  {499560db-3021-4b5e-a5c3-c0b52ce6c06b}, !- Handle
  Surface 34,                             !- Name
  RoofCeiling,                            !- Surface Type
  ,                                       !- Construction Name
  {ae056d54-6d13-482e-913a-f37bcb47026b}, !- Space Name
  Outdoors,                               !- Outside Boundary Condition
  ,                                       !- Outside Boundary Condition Object
  SunExposed,                             !- Sun Exposure
  WindExposed,                            !- Wind Exposure
  ,                                       !- View Factor to Ground
  ,                                       !- Number of Vertices
  19.3973532215094, 3.048, 2.4384,        !- X,Y,Z Vertex 1 {m}
  19.3973532215094, 15.9795688143396, 2.4384, !- X,Y,Z Vertex 2 {m}
  12.9315688143396, 15.9795688143396, 2.4384, !- X,Y,Z Vertex 3 {m}
  12.9315688143396, 3.048, 2.4384;        !- X,Y,Z Vertex 4 {m}

OS:Surface,
  {cb76112e-4cff-4d7d-9523-65273073cadf}, !- Handle
  Surface 35,                             !- Name
  Wall,                                   !- Surface Type
  ,                                       !- Construction Name
  {ae056d54-6d13-482e-913a-f37bcb47026b}, !- Space Name
  Surface,                                !- Outside Boundary Condition
  {7c867ddc-f6d8-4885-9a85-b1fa9902ac6b}, !- Outside Boundary Condition Object
  NoSun,                                  !- Sun Exposure
  NoWind,                                 !- Wind Exposure
  ,                                       !- View Factor to Ground
  ,                                       !- Number of Vertices
  12.9315688143396, 15.9795688143396, 2.4384, !- X,Y,Z Vertex 1 {m}
  12.9315688143396, 15.9795688143396, 0,  !- X,Y,Z Vertex 2 {m}
  12.9315688143396, 3.048, 0,             !- X,Y,Z Vertex 3 {m}
  12.9315688143396, 3.048, 2.4384;        !- X,Y,Z Vertex 4 {m}

OS:Surface,
  {23867d55-0feb-4208-af36-35e19ef1de15}, !- Handle
  Surface 36,                             !- Name
  Wall,                                   !- Surface Type
  ,                                       !- Construction Name
  {ae056d54-6d13-482e-913a-f37bcb47026b}, !- Space Name
  Outdoors,                               !- Outside Boundary Condition
  ,                                       !- Outside Boundary Condition Object
  SunExposed,                             !- Sun Exposure
  WindExposed,                            !- Wind Exposure
  ,                                       !- View Factor to Ground
  ,                                       !- Number of Vertices
  19.3973532215094, 15.9795688143396, 2.4384, !- X,Y,Z Vertex 1 {m}
  19.3973532215094, 15.9795688143396, 0,  !- X,Y,Z Vertex 2 {m}
  12.9315688143396, 15.9795688143396, 0,  !- X,Y,Z Vertex 3 {m}
  12.9315688143396, 15.9795688143396, 2.4384; !- X,Y,Z Vertex 4 {m}

OS:ThermalZone,
  {4e3df9df-2e1d-4fe5-95c8-a17e329722a8}, !- Handle
  living zone|unit 7,                     !- Name
  ,                                       !- Multiplier
  ,                                       !- Ceiling Height {m}
  ,                                       !- Volume {m3}
  ,                                       !- Floor Area {m2}
  ,                                       !- Zone Inside Convection Algorithm
  ,                                       !- Zone Outside Convection Algorithm
  ,                                       !- Zone Conditioning Equipment List Name
  {b38e31ad-4334-4e46-955a-1b0561d81e4c}, !- Zone Air Inlet Port List
  {4e67d90c-ee94-4ba5-87a6-5fe9564f434b}, !- Zone Air Exhaust Port List
  {d88d4ebe-313c-4de5-a078-dc1f3fb53d35}, !- Zone Air Node Name
  {be9bd46b-bbfe-4f0a-a721-87b1f1a1d644}, !- Zone Return Air Port List
  ,                                       !- Primary Daylighting Control Name
  ,                                       !- Fraction of Zone Controlled by Primary Daylighting Control
  ,                                       !- Secondary Daylighting Control Name
  ,                                       !- Fraction of Zone Controlled by Secondary Daylighting Control
  ,                                       !- Illuminance Map Name
  ,                                       !- Group Rendering Name
  ,                                       !- Thermostat Name
  No;                                     !- Use Ideal Air Loads

OS:Node,
  {1b0d1bb8-67a8-44bb-a5f7-e80c2c106c03}, !- Handle
  Node 7,                                 !- Name
  {d88d4ebe-313c-4de5-a078-dc1f3fb53d35}, !- Inlet Port
  ;                                       !- Outlet Port

OS:Connection,
  {d88d4ebe-313c-4de5-a078-dc1f3fb53d35}, !- Handle
  {2328cafb-7551-4db3-9258-1e9ab45f200b}, !- Name
  {4e3df9df-2e1d-4fe5-95c8-a17e329722a8}, !- Source Object
  11,                                     !- Outlet Port
  {1b0d1bb8-67a8-44bb-a5f7-e80c2c106c03}, !- Target Object
  2;                                      !- Inlet Port

OS:PortList,
  {b38e31ad-4334-4e46-955a-1b0561d81e4c}, !- Handle
  {d780b93e-c239-44bf-ab28-f20515be8f62}, !- Name
  {4e3df9df-2e1d-4fe5-95c8-a17e329722a8}; !- HVAC Component

OS:PortList,
  {4e67d90c-ee94-4ba5-87a6-5fe9564f434b}, !- Handle
  {4228eda1-d63b-4b4a-9b4d-1ecff9951f60}, !- Name
  {4e3df9df-2e1d-4fe5-95c8-a17e329722a8}; !- HVAC Component

OS:PortList,
  {be9bd46b-bbfe-4f0a-a721-87b1f1a1d644}, !- Handle
  {9f62bc3e-8a94-4325-9576-d794744fd645}, !- Name
  {4e3df9df-2e1d-4fe5-95c8-a17e329722a8}; !- HVAC Component

OS:Sizing:Zone,
  {ac632182-e064-459a-a150-fe4415625727}, !- Handle
  {4e3df9df-2e1d-4fe5-95c8-a17e329722a8}, !- Zone or ZoneList Name
  SupplyAirTemperature,                   !- Zone Cooling Design Supply Air Temperature Input Method
  14,                                     !- Zone Cooling Design Supply Air Temperature {C}
  11.11,                                  !- Zone Cooling Design Supply Air Temperature Difference {deltaC}
  SupplyAirTemperature,                   !- Zone Heating Design Supply Air Temperature Input Method
  40,                                     !- Zone Heating Design Supply Air Temperature {C}
  11.11,                                  !- Zone Heating Design Supply Air Temperature Difference {deltaC}
  0.0085,                                 !- Zone Cooling Design Supply Air Humidity Ratio {kg-H2O/kg-air}
  0.008,                                  !- Zone Heating Design Supply Air Humidity Ratio {kg-H2O/kg-air}
  ,                                       !- Zone Heating Sizing Factor
  ,                                       !- Zone Cooling Sizing Factor
  DesignDay,                              !- Cooling Design Air Flow Method
  ,                                       !- Cooling Design Air Flow Rate {m3/s}
  ,                                       !- Cooling Minimum Air Flow per Zone Floor Area {m3/s-m2}
  ,                                       !- Cooling Minimum Air Flow {m3/s}
  ,                                       !- Cooling Minimum Air Flow Fraction
  DesignDay,                              !- Heating Design Air Flow Method
  ,                                       !- Heating Design Air Flow Rate {m3/s}
  ,                                       !- Heating Maximum Air Flow per Zone Floor Area {m3/s-m2}
  ,                                       !- Heating Maximum Air Flow {m3/s}
  ,                                       !- Heating Maximum Air Flow Fraction
  ,                                       !- Design Zone Air Distribution Effectiveness in Cooling Mode
  ,                                       !- Design Zone Air Distribution Effectiveness in Heating Mode
  No,                                     !- Account for Dedicated Outdoor Air System
  NeutralSupplyAir,                       !- Dedicated Outdoor Air System Control Strategy
  autosize,                               !- Dedicated Outdoor Air Low Setpoint Temperature for Design {C}
  autosize;                               !- Dedicated Outdoor Air High Setpoint Temperature for Design {C}

OS:ZoneHVAC:EquipmentList,
  {efac7b41-3d95-49ac-9e6c-e5ecd31d0ba7}, !- Handle
  Zone HVAC Equipment List 7,             !- Name
  {4e3df9df-2e1d-4fe5-95c8-a17e329722a8}; !- Thermal Zone

OS:Space,
  {c17596e9-ce25-4f12-be2d-729eaebe1772}, !- Handle
  living space|unit 7|story 1,            !- Name
  {eaafccdb-1322-4152-92e9-9c8accc29c50}, !- Space Type Name
  ,                                       !- Default Construction Set Name
  ,                                       !- Default Schedule Set Name
  -0,                                     !- Direction of Relative North {deg}
  0,                                      !- X Origin {m}
  0,                                      !- Y Origin {m}
  0,                                      !- Z Origin {m}
  ,                                       !- Building Story Name
  {4e3df9df-2e1d-4fe5-95c8-a17e329722a8}, !- Thermal Zone Name
  ,                                       !- Part of Total Floor Area
  ,                                       !- Design Specification Outdoor Air Object Name
  {143d05c7-160b-4f08-8403-8cd8d3b86f49}; !- Building Unit Name

OS:Surface,
  {343afeaf-63d0-4906-9197-12bc3f6a8537}, !- Handle
  Surface 37,                             !- Name
  Wall,                                   !- Surface Type
  ,                                       !- Construction Name
  {c17596e9-ce25-4f12-be2d-729eaebe1772}, !- Space Name
  Outdoors,                               !- Outside Boundary Condition
  ,                                       !- Outside Boundary Condition Object
  SunExposed,                             !- Sun Exposure
  WindExposed,                            !- Wind Exposure
  ,                                       !- View Factor to Ground
  ,                                       !- Number of Vertices
  25.8631376286792, -12.9315688143396, 2.4384, !- X,Y,Z Vertex 1 {m}
  25.8631376286792, -12.9315688143396, 0, !- X,Y,Z Vertex 2 {m}
  25.8631376286792, 0, 0,                 !- X,Y,Z Vertex 3 {m}
  25.8631376286792, 0, 2.4384;            !- X,Y,Z Vertex 4 {m}

OS:Surface,
  {22a0b339-f022-48e2-bc15-be7d260810af}, !- Handle
  Surface 38,                             !- Name
  Wall,                                   !- Surface Type
  ,                                       !- Construction Name
  {c17596e9-ce25-4f12-be2d-729eaebe1772}, !- Space Name
  Adiabatic,                              !- Outside Boundary Condition
  ,                                       !- Outside Boundary Condition Object
  NoSun,                                  !- Sun Exposure
  NoWind,                                 !- Wind Exposure
  ,                                       !- View Factor to Ground
  ,                                       !- Number of Vertices
  25.8631376286792, 0, 2.4384,            !- X,Y,Z Vertex 1 {m}
  25.8631376286792, 0, 0,                 !- X,Y,Z Vertex 2 {m}
  19.3973532215094, 0, 0,                 !- X,Y,Z Vertex 3 {m}
  19.3973532215094, 0, 2.4384;            !- X,Y,Z Vertex 4 {m}

OS:Surface,
  {3fcdf56b-a75b-47b9-8ee0-9fd42a074010}, !- Handle
  Surface 39,                             !- Name
  RoofCeiling,                            !- Surface Type
  ,                                       !- Construction Name
  {c17596e9-ce25-4f12-be2d-729eaebe1772}, !- Space Name
  Outdoors,                               !- Outside Boundary Condition
  ,                                       !- Outside Boundary Condition Object
  SunExposed,                             !- Sun Exposure
  WindExposed,                            !- Wind Exposure
  ,                                       !- View Factor to Ground
  ,                                       !- Number of Vertices
  25.8631376286792, -12.9315688143396, 2.4384, !- X,Y,Z Vertex 1 {m}
  25.8631376286792, 0, 2.4384,            !- X,Y,Z Vertex 2 {m}
  19.3973532215094, 0, 2.4384,            !- X,Y,Z Vertex 3 {m}
  19.3973532215094, -12.9315688143396, 2.4384; !- X,Y,Z Vertex 4 {m}

OS:Surface,
  {4ce1278e-e6c5-483d-91c8-d85ff443d450}, !- Handle
  Surface 40,                             !- Name
  Wall,                                   !- Surface Type
  ,                                       !- Construction Name
  {c17596e9-ce25-4f12-be2d-729eaebe1772}, !- Space Name
  Outdoors,                               !- Outside Boundary Condition
  ,                                       !- Outside Boundary Condition Object
  SunExposed,                             !- Sun Exposure
  WindExposed,                            !- Wind Exposure
  ,                                       !- View Factor to Ground
  ,                                       !- Number of Vertices
  19.3973532215094, -12.9315688143396, 2.4384, !- X,Y,Z Vertex 1 {m}
  19.3973532215094, -12.9315688143396, 0, !- X,Y,Z Vertex 2 {m}
  25.8631376286792, -12.9315688143396, 0, !- X,Y,Z Vertex 3 {m}
  25.8631376286792, -12.9315688143396, 2.4384; !- X,Y,Z Vertex 4 {m}

OS:Surface,
  {3148d0cd-ac12-4943-8510-ef0e85029d95}, !- Handle
  Surface 41,                             !- Name
  Wall,                                   !- Surface Type
  ,                                       !- Construction Name
  {c17596e9-ce25-4f12-be2d-729eaebe1772}, !- Space Name
  Surface,                                !- Outside Boundary Condition
  {aca6dfa3-bb2d-4a0e-8708-84a3561cd15f}, !- Outside Boundary Condition Object
  NoSun,                                  !- Sun Exposure
  NoWind,                                 !- Wind Exposure
  ,                                       !- View Factor to Ground
  ,                                       !- Number of Vertices
  19.3973532215094, 0, 2.4384,            !- X,Y,Z Vertex 1 {m}
  19.3973532215094, 0, 0,                 !- X,Y,Z Vertex 2 {m}
  19.3973532215094, -12.9315688143396, 0, !- X,Y,Z Vertex 3 {m}
  19.3973532215094, -12.9315688143396, 2.4384; !- X,Y,Z Vertex 4 {m}

OS:Surface,
  {411993a1-d6be-4338-a039-be748bacf347}, !- Handle
  Surface 42,                             !- Name
  Floor,                                  !- Surface Type
  ,                                       !- Construction Name
  {c17596e9-ce25-4f12-be2d-729eaebe1772}, !- Space Name
  Foundation,                             !- Outside Boundary Condition
  ,                                       !- Outside Boundary Condition Object
  NoSun,                                  !- Sun Exposure
  NoWind,                                 !- Wind Exposure
  ,                                       !- View Factor to Ground
  ,                                       !- Number of Vertices
  19.3973532215094, -12.9315688143396, 0, !- X,Y,Z Vertex 1 {m}
  19.3973532215094, 0, 0,                 !- X,Y,Z Vertex 2 {m}
  25.8631376286792, 0, 0,                 !- X,Y,Z Vertex 3 {m}
  25.8631376286792, -12.9315688143396, 0; !- X,Y,Z Vertex 4 {m}

OS:ThermalZone,
  {742d73f3-328a-4d9d-8ae9-e6aadb4d7e9f}, !- Handle
  living zone|unit 8,                     !- Name
  ,                                       !- Multiplier
  ,                                       !- Ceiling Height {m}
  ,                                       !- Volume {m3}
  ,                                       !- Floor Area {m2}
  ,                                       !- Zone Inside Convection Algorithm
  ,                                       !- Zone Outside Convection Algorithm
  ,                                       !- Zone Conditioning Equipment List Name
  {d0fb2cd6-2872-45c4-8bf9-92f622b5ec99}, !- Zone Air Inlet Port List
  {141bfff2-6344-4da3-a281-fe900d67ebf3}, !- Zone Air Exhaust Port List
  {172a4fc7-2153-4789-b690-badea9a8cbd8}, !- Zone Air Node Name
  {232d48a4-a792-4e6f-9dd7-b71576453678}, !- Zone Return Air Port List
  ,                                       !- Primary Daylighting Control Name
  ,                                       !- Fraction of Zone Controlled by Primary Daylighting Control
  ,                                       !- Secondary Daylighting Control Name
  ,                                       !- Fraction of Zone Controlled by Secondary Daylighting Control
  ,                                       !- Illuminance Map Name
  ,                                       !- Group Rendering Name
  ,                                       !- Thermostat Name
  No;                                     !- Use Ideal Air Loads

OS:Node,
  {a3242b86-9b20-4916-a87a-063fbf07f01c}, !- Handle
  Node 8,                                 !- Name
  {172a4fc7-2153-4789-b690-badea9a8cbd8}, !- Inlet Port
  ;                                       !- Outlet Port

OS:Connection,
  {172a4fc7-2153-4789-b690-badea9a8cbd8}, !- Handle
  {80e17120-3037-4f41-9dc9-47525b3a6d35}, !- Name
  {742d73f3-328a-4d9d-8ae9-e6aadb4d7e9f}, !- Source Object
  11,                                     !- Outlet Port
  {a3242b86-9b20-4916-a87a-063fbf07f01c}, !- Target Object
  2;                                      !- Inlet Port

OS:PortList,
  {d0fb2cd6-2872-45c4-8bf9-92f622b5ec99}, !- Handle
  {9c54fcbe-a3f7-47d8-ade2-a34e69e8dd9a}, !- Name
  {742d73f3-328a-4d9d-8ae9-e6aadb4d7e9f}; !- HVAC Component

OS:PortList,
  {141bfff2-6344-4da3-a281-fe900d67ebf3}, !- Handle
  {198416f1-7b78-4139-aa58-ced94e706efd}, !- Name
  {742d73f3-328a-4d9d-8ae9-e6aadb4d7e9f}; !- HVAC Component

OS:PortList,
  {232d48a4-a792-4e6f-9dd7-b71576453678}, !- Handle
  {d8336249-f75b-4d01-ad24-d15689f054d3}, !- Name
  {742d73f3-328a-4d9d-8ae9-e6aadb4d7e9f}; !- HVAC Component

OS:Sizing:Zone,
  {491f4c7f-5cb3-4ea1-b65b-38b8e670df7e}, !- Handle
  {742d73f3-328a-4d9d-8ae9-e6aadb4d7e9f}, !- Zone or ZoneList Name
  SupplyAirTemperature,                   !- Zone Cooling Design Supply Air Temperature Input Method
  14,                                     !- Zone Cooling Design Supply Air Temperature {C}
  11.11,                                  !- Zone Cooling Design Supply Air Temperature Difference {deltaC}
  SupplyAirTemperature,                   !- Zone Heating Design Supply Air Temperature Input Method
  40,                                     !- Zone Heating Design Supply Air Temperature {C}
  11.11,                                  !- Zone Heating Design Supply Air Temperature Difference {deltaC}
  0.0085,                                 !- Zone Cooling Design Supply Air Humidity Ratio {kg-H2O/kg-air}
  0.008,                                  !- Zone Heating Design Supply Air Humidity Ratio {kg-H2O/kg-air}
  ,                                       !- Zone Heating Sizing Factor
  ,                                       !- Zone Cooling Sizing Factor
  DesignDay,                              !- Cooling Design Air Flow Method
  ,                                       !- Cooling Design Air Flow Rate {m3/s}
  ,                                       !- Cooling Minimum Air Flow per Zone Floor Area {m3/s-m2}
  ,                                       !- Cooling Minimum Air Flow {m3/s}
  ,                                       !- Cooling Minimum Air Flow Fraction
  DesignDay,                              !- Heating Design Air Flow Method
  ,                                       !- Heating Design Air Flow Rate {m3/s}
  ,                                       !- Heating Maximum Air Flow per Zone Floor Area {m3/s-m2}
  ,                                       !- Heating Maximum Air Flow {m3/s}
  ,                                       !- Heating Maximum Air Flow Fraction
  ,                                       !- Design Zone Air Distribution Effectiveness in Cooling Mode
  ,                                       !- Design Zone Air Distribution Effectiveness in Heating Mode
  No,                                     !- Account for Dedicated Outdoor Air System
  NeutralSupplyAir,                       !- Dedicated Outdoor Air System Control Strategy
  autosize,                               !- Dedicated Outdoor Air Low Setpoint Temperature for Design {C}
  autosize;                               !- Dedicated Outdoor Air High Setpoint Temperature for Design {C}

OS:ZoneHVAC:EquipmentList,
  {d01e1a74-aeed-4f3b-bb99-b6a43efc801b}, !- Handle
  Zone HVAC Equipment List 8,             !- Name
  {742d73f3-328a-4d9d-8ae9-e6aadb4d7e9f}; !- Thermal Zone

OS:Space,
  {9df0ae1f-c1e4-4bcb-a261-2a965b152966}, !- Handle
  living space|unit 8|story 1,            !- Name
  {eaafccdb-1322-4152-92e9-9c8accc29c50}, !- Space Type Name
  ,                                       !- Default Construction Set Name
  ,                                       !- Default Schedule Set Name
  -0,                                     !- Direction of Relative North {deg}
  0,                                      !- X Origin {m}
  0,                                      !- Y Origin {m}
  0,                                      !- Z Origin {m}
  ,                                       !- Building Story Name
  {742d73f3-328a-4d9d-8ae9-e6aadb4d7e9f}, !- Thermal Zone Name
  ,                                       !- Part of Total Floor Area
  ,                                       !- Design Specification Outdoor Air Object Name
  {aa9226e4-9185-4548-8a04-cfc926f644d6}; !- Building Unit Name

OS:Surface,
  {a7f8159c-dd19-4439-a2a1-ba0f3ba5829f}, !- Handle
  Surface 43,                             !- Name
  Wall,                                   !- Surface Type
  ,                                       !- Construction Name
  {9df0ae1f-c1e4-4bcb-a261-2a965b152966}, !- Space Name
  Outdoors,                               !- Outside Boundary Condition
  ,                                       !- Outside Boundary Condition Object
  SunExposed,                             !- Sun Exposure
  WindExposed,                            !- Wind Exposure
  ,                                       !- View Factor to Ground
  ,                                       !- Number of Vertices
  25.8631376286792, 3.048, 2.4384,        !- X,Y,Z Vertex 1 {m}
  25.8631376286792, 3.048, 0,             !- X,Y,Z Vertex 2 {m}
  25.8631376286792, 15.9795688143396, 0,  !- X,Y,Z Vertex 3 {m}
  25.8631376286792, 15.9795688143396, 2.4384; !- X,Y,Z Vertex 4 {m}

OS:Surface,
  {e8f6891f-80c9-49ff-9555-04b09ee3570f}, !- Handle
  Surface 44,                             !- Name
  Wall,                                   !- Surface Type
  ,                                       !- Construction Name
  {9df0ae1f-c1e4-4bcb-a261-2a965b152966}, !- Space Name
  Adiabatic,                              !- Outside Boundary Condition
  ,                                       !- Outside Boundary Condition Object
  NoSun,                                  !- Sun Exposure
  NoWind,                                 !- Wind Exposure
  ,                                       !- View Factor to Ground
  ,                                       !- Number of Vertices
  19.3973532215094, 3.048, 2.4384,        !- X,Y,Z Vertex 1 {m}
  19.3973532215094, 3.048, 0,             !- X,Y,Z Vertex 2 {m}
  25.8631376286792, 3.048, 0,             !- X,Y,Z Vertex 3 {m}
  25.8631376286792, 3.048, 2.4384;        !- X,Y,Z Vertex 4 {m}

OS:Surface,
  {2b9103de-cb8b-4fcf-80e2-28df62d81242}, !- Handle
  Surface 45,                             !- Name
  Floor,                                  !- Surface Type
  ,                                       !- Construction Name
  {9df0ae1f-c1e4-4bcb-a261-2a965b152966}, !- Space Name
  Foundation,                             !- Outside Boundary Condition
  ,                                       !- Outside Boundary Condition Object
  NoSun,                                  !- Sun Exposure
  NoWind,                                 !- Wind Exposure
  ,                                       !- View Factor to Ground
  ,                                       !- Number of Vertices
  19.3973532215094, 3.048, 0,             !- X,Y,Z Vertex 1 {m}
  19.3973532215094, 15.9795688143396, 0,  !- X,Y,Z Vertex 2 {m}
  25.8631376286792, 15.9795688143396, 0,  !- X,Y,Z Vertex 3 {m}
  25.8631376286792, 3.048, 0;             !- X,Y,Z Vertex 4 {m}

OS:Surface,
  {f8e16e46-e289-4723-87dd-532ccc27b20b}, !- Handle
  Surface 46,                             !- Name
  RoofCeiling,                            !- Surface Type
  ,                                       !- Construction Name
  {9df0ae1f-c1e4-4bcb-a261-2a965b152966}, !- Space Name
  Outdoors,                               !- Outside Boundary Condition
  ,                                       !- Outside Boundary Condition Object
  SunExposed,                             !- Sun Exposure
  WindExposed,                            !- Wind Exposure
  ,                                       !- View Factor to Ground
  ,                                       !- Number of Vertices
  25.8631376286792, 3.048, 2.4384,        !- X,Y,Z Vertex 1 {m}
  25.8631376286792, 15.9795688143396, 2.4384, !- X,Y,Z Vertex 2 {m}
  19.3973532215094, 15.9795688143396, 2.4384, !- X,Y,Z Vertex 3 {m}
  19.3973532215094, 3.048, 2.4384;        !- X,Y,Z Vertex 4 {m}

OS:Surface,
  {405b4d51-708e-467c-9b47-eee405ecc6f5}, !- Handle
  Surface 47,                             !- Name
  Wall,                                   !- Surface Type
  ,                                       !- Construction Name
  {9df0ae1f-c1e4-4bcb-a261-2a965b152966}, !- Space Name
  Surface,                                !- Outside Boundary Condition
  {12df4c40-03f3-4fe1-a60e-84829f42f780}, !- Outside Boundary Condition Object
  NoSun,                                  !- Sun Exposure
  NoWind,                                 !- Wind Exposure
  ,                                       !- View Factor to Ground
  ,                                       !- Number of Vertices
  19.3973532215094, 15.9795688143396, 2.4384, !- X,Y,Z Vertex 1 {m}
  19.3973532215094, 15.9795688143396, 0,  !- X,Y,Z Vertex 2 {m}
  19.3973532215094, 3.048, 0,             !- X,Y,Z Vertex 3 {m}
  19.3973532215094, 3.048, 2.4384;        !- X,Y,Z Vertex 4 {m}

OS:Surface,
  {29260e6f-a4f9-4837-a1bd-78f6f62a1876}, !- Handle
  Surface 48,                             !- Name
  Wall,                                   !- Surface Type
  ,                                       !- Construction Name
  {9df0ae1f-c1e4-4bcb-a261-2a965b152966}, !- Space Name
  Outdoors,                               !- Outside Boundary Condition
  ,                                       !- Outside Boundary Condition Object
  SunExposed,                             !- Sun Exposure
  WindExposed,                            !- Wind Exposure
  ,                                       !- View Factor to Ground
  ,                                       !- Number of Vertices
  25.8631376286792, 15.9795688143396, 2.4384, !- X,Y,Z Vertex 1 {m}
  25.8631376286792, 15.9795688143396, 0,  !- X,Y,Z Vertex 2 {m}
  19.3973532215094, 15.9795688143396, 0,  !- X,Y,Z Vertex 3 {m}
  19.3973532215094, 15.9795688143396, 2.4384; !- X,Y,Z Vertex 4 {m}

OS:ThermalZone,
  {6cf1e146-d8d5-4edd-b8a5-360b35f4daff}, !- Handle
  corridor zone,                          !- Name
  ,                                       !- Multiplier
  ,                                       !- Ceiling Height {m}
  ,                                       !- Volume {m3}
  ,                                       !- Floor Area {m2}
  ,                                       !- Zone Inside Convection Algorithm
  ,                                       !- Zone Outside Convection Algorithm
  ,                                       !- Zone Conditioning Equipment List Name
  {3383b948-13e4-46f3-b917-4a648eeb1535}, !- Zone Air Inlet Port List
  {79d7788a-5411-4949-a1ee-8d920acaeafa}, !- Zone Air Exhaust Port List
  {5e8be1d7-9f18-446f-8c10-c4010b105ed0}, !- Zone Air Node Name
  {33ac77fd-117a-465e-9c79-c5c33f7d6530}, !- Zone Return Air Port List
  ,                                       !- Primary Daylighting Control Name
  ,                                       !- Fraction of Zone Controlled by Primary Daylighting Control
  ,                                       !- Secondary Daylighting Control Name
  ,                                       !- Fraction of Zone Controlled by Secondary Daylighting Control
  ,                                       !- Illuminance Map Name
  ,                                       !- Group Rendering Name
  ,                                       !- Thermostat Name
  No;                                     !- Use Ideal Air Loads

OS:Node,
  {d093c5b9-f5a9-452f-adf7-c319c27c077a}, !- Handle
  Node 9,                                 !- Name
  {5e8be1d7-9f18-446f-8c10-c4010b105ed0}, !- Inlet Port
  ;                                       !- Outlet Port

OS:Connection,
  {5e8be1d7-9f18-446f-8c10-c4010b105ed0}, !- Handle
  {a0ec0fb1-83a8-4152-9614-bdd8eb864152}, !- Name
  {6cf1e146-d8d5-4edd-b8a5-360b35f4daff}, !- Source Object
  11,                                     !- Outlet Port
  {d093c5b9-f5a9-452f-adf7-c319c27c077a}, !- Target Object
  2;                                      !- Inlet Port

OS:PortList,
  {3383b948-13e4-46f3-b917-4a648eeb1535}, !- Handle
  {2dd5f923-23c3-492c-8439-bda7738cb792}, !- Name
  {6cf1e146-d8d5-4edd-b8a5-360b35f4daff}; !- HVAC Component

OS:PortList,
  {79d7788a-5411-4949-a1ee-8d920acaeafa}, !- Handle
  {d9795260-a072-4f3d-bf70-5fa6bcd27825}, !- Name
  {6cf1e146-d8d5-4edd-b8a5-360b35f4daff}; !- HVAC Component

OS:PortList,
  {33ac77fd-117a-465e-9c79-c5c33f7d6530}, !- Handle
  {4355931e-d3fa-4a88-9089-fe315b3117f1}, !- Name
  {6cf1e146-d8d5-4edd-b8a5-360b35f4daff}; !- HVAC Component

OS:Sizing:Zone,
  {2b905f32-9ed8-4bce-b223-8d8408385ad5}, !- Handle
  {6cf1e146-d8d5-4edd-b8a5-360b35f4daff}, !- Zone or ZoneList Name
  SupplyAirTemperature,                   !- Zone Cooling Design Supply Air Temperature Input Method
  14,                                     !- Zone Cooling Design Supply Air Temperature {C}
  11.11,                                  !- Zone Cooling Design Supply Air Temperature Difference {deltaC}
  SupplyAirTemperature,                   !- Zone Heating Design Supply Air Temperature Input Method
  40,                                     !- Zone Heating Design Supply Air Temperature {C}
  11.11,                                  !- Zone Heating Design Supply Air Temperature Difference {deltaC}
  0.0085,                                 !- Zone Cooling Design Supply Air Humidity Ratio {kg-H2O/kg-air}
  0.008,                                  !- Zone Heating Design Supply Air Humidity Ratio {kg-H2O/kg-air}
  ,                                       !- Zone Heating Sizing Factor
  ,                                       !- Zone Cooling Sizing Factor
  DesignDay,                              !- Cooling Design Air Flow Method
  ,                                       !- Cooling Design Air Flow Rate {m3/s}
  ,                                       !- Cooling Minimum Air Flow per Zone Floor Area {m3/s-m2}
  ,                                       !- Cooling Minimum Air Flow {m3/s}
  ,                                       !- Cooling Minimum Air Flow Fraction
  DesignDay,                              !- Heating Design Air Flow Method
  ,                                       !- Heating Design Air Flow Rate {m3/s}
  ,                                       !- Heating Maximum Air Flow per Zone Floor Area {m3/s-m2}
  ,                                       !- Heating Maximum Air Flow {m3/s}
  ,                                       !- Heating Maximum Air Flow Fraction
  ,                                       !- Design Zone Air Distribution Effectiveness in Cooling Mode
  ,                                       !- Design Zone Air Distribution Effectiveness in Heating Mode
  No,                                     !- Account for Dedicated Outdoor Air System
  NeutralSupplyAir,                       !- Dedicated Outdoor Air System Control Strategy
  autosize,                               !- Dedicated Outdoor Air Low Setpoint Temperature for Design {C}
  autosize;                               !- Dedicated Outdoor Air High Setpoint Temperature for Design {C}

OS:ZoneHVAC:EquipmentList,
  {67bd44af-c3e4-4635-ab2f-4541705bac93}, !- Handle
  Zone HVAC Equipment List 9,             !- Name
  {6cf1e146-d8d5-4edd-b8a5-360b35f4daff}; !- Thermal Zone

OS:Space,
  {0d8e2d38-6e58-4041-bf35-5e55f2d9c791}, !- Handle
  corridor space,                         !- Name
  {367af6e5-8c88-4a9a-8037-541e6dfbbe46}, !- Space Type Name
  ,                                       !- Default Construction Set Name
  ,                                       !- Default Schedule Set Name
  ,                                       !- Direction of Relative North {deg}
  ,                                       !- X Origin {m}
  ,                                       !- Y Origin {m}
  ,                                       !- Z Origin {m}
  ,                                       !- Building Story Name
  {6cf1e146-d8d5-4edd-b8a5-360b35f4daff}; !- Thermal Zone Name

OS:Surface,
  {0421f83a-143d-4522-9663-939bcfd2a684}, !- Handle
  Surface 49,                             !- Name
  Floor,                                  !- Surface Type
  ,                                       !- Construction Name
  {0d8e2d38-6e58-4041-bf35-5e55f2d9c791}, !- Space Name
  Foundation,                             !- Outside Boundary Condition
  ,                                       !- Outside Boundary Condition Object
  NoSun,                                  !- Sun Exposure
  NoWind,                                 !- Wind Exposure
  ,                                       !- View Factor to Ground
  ,                                       !- Number of Vertices
  0, 0, 0,                                !- X,Y,Z Vertex 1 {m}
  0, 3.048, 0,                            !- X,Y,Z Vertex 2 {m}
  25.8631376286792, 3.048, 0,             !- X,Y,Z Vertex 3 {m}
  25.8631376286792, 0, 0;                 !- X,Y,Z Vertex 4 {m}

OS:Surface,
  {cedf42f9-0e0d-460b-9384-467c22c8fb67}, !- Handle
  Surface 50,                             !- Name
  Wall,                                   !- Surface Type
  ,                                       !- Construction Name
  {0d8e2d38-6e58-4041-bf35-5e55f2d9c791}, !- Space Name
  Outdoors,                               !- Outside Boundary Condition
  ,                                       !- Outside Boundary Condition Object
  SunExposed,                             !- Sun Exposure
  WindExposed,                            !- Wind Exposure
  ,                                       !- View Factor to Ground
  ,                                       !- Number of Vertices
  0, 3.048, 2.4384,                       !- X,Y,Z Vertex 1 {m}
  0, 3.048, 0,                            !- X,Y,Z Vertex 2 {m}
  0, 0, 0,                                !- X,Y,Z Vertex 3 {m}
  0, 0, 2.4384;                           !- X,Y,Z Vertex 4 {m}

OS:Surface,
  {e314bc96-28a0-4b41-be6d-88936ac40789}, !- Handle
  Surface 51,                             !- Name
  Wall,                                   !- Surface Type
  ,                                       !- Construction Name
  {0d8e2d38-6e58-4041-bf35-5e55f2d9c791}, !- Space Name
  Adiabatic,                              !- Outside Boundary Condition
  ,                                       !- Outside Boundary Condition Object
  NoSun,                                  !- Sun Exposure
  NoWind,                                 !- Wind Exposure
  ,                                       !- View Factor to Ground
  ,                                       !- Number of Vertices
  6.46578440716979, 3.048, 2.4384,        !- X,Y,Z Vertex 1 {m}
  6.46578440716979, 3.048, 0,             !- X,Y,Z Vertex 2 {m}
  0, 3.048, 0,                            !- X,Y,Z Vertex 3 {m}
  0, 3.048, 2.4384;                       !- X,Y,Z Vertex 4 {m}

OS:Surface,
  {693b9f0a-0ea8-4172-b17e-02d7a1fc0058}, !- Handle
  Surface 52,                             !- Name
  Wall,                                   !- Surface Type
  ,                                       !- Construction Name
  {0d8e2d38-6e58-4041-bf35-5e55f2d9c791}, !- Space Name
  Outdoors,                               !- Outside Boundary Condition
  ,                                       !- Outside Boundary Condition Object
  SunExposed,                             !- Sun Exposure
  WindExposed,                            !- Wind Exposure
  ,                                       !- View Factor to Ground
  ,                                       !- Number of Vertices
  25.8631376286792, 0, 2.4384,            !- X,Y,Z Vertex 1 {m}
  25.8631376286792, 0, 0,                 !- X,Y,Z Vertex 2 {m}
  25.8631376286792, 3.048, 0,             !- X,Y,Z Vertex 3 {m}
  25.8631376286792, 3.048, 2.4384;        !- X,Y,Z Vertex 4 {m}

OS:Surface,
  {e571bd7b-c816-409e-9f64-77d353b73060}, !- Handle
  Surface 53,                             !- Name
  Wall,                                   !- Surface Type
  ,                                       !- Construction Name
  {0d8e2d38-6e58-4041-bf35-5e55f2d9c791}, !- Space Name
  Adiabatic,                              !- Outside Boundary Condition
  ,                                       !- Outside Boundary Condition Object
  NoSun,                                  !- Sun Exposure
  NoWind,                                 !- Wind Exposure
  ,                                       !- View Factor to Ground
  ,                                       !- Number of Vertices
  0, 0, 2.4384,                           !- X,Y,Z Vertex 1 {m}
  0, 0, 0,                                !- X,Y,Z Vertex 2 {m}
  6.46578440716979, 0, 0,                 !- X,Y,Z Vertex 3 {m}
  6.46578440716979, 0, 2.4384;            !- X,Y,Z Vertex 4 {m}

OS:Surface,
  {7f2b0298-744c-48b7-8198-b0eaa24664f2}, !- Handle
  Surface 54,                             !- Name
  RoofCeiling,                            !- Surface Type
  ,                                       !- Construction Name
  {0d8e2d38-6e58-4041-bf35-5e55f2d9c791}, !- Space Name
  Outdoors,                               !- Outside Boundary Condition
  ,                                       !- Outside Boundary Condition Object
  SunExposed,                             !- Sun Exposure
  WindExposed,                            !- Wind Exposure
  ,                                       !- View Factor to Ground
  ,                                       !- Number of Vertices
  25.8631376286792, 0, 2.4384,            !- X,Y,Z Vertex 1 {m}
  25.8631376286792, 3.048, 2.4384,        !- X,Y,Z Vertex 2 {m}
  0, 3.048, 2.4384,                       !- X,Y,Z Vertex 3 {m}
  0, 0, 2.4384;                           !- X,Y,Z Vertex 4 {m}

OS:SpaceType,
  {367af6e5-8c88-4a9a-8037-541e6dfbbe46}, !- Handle
  Space Type 2,                           !- Name
  ,                                       !- Default Construction Set Name
  ,                                       !- Default Schedule Set Name
  ,                                       !- Group Rendering Name
  ,                                       !- Design Specification Outdoor Air Object Name
  ,                                       !- Standards Template
  ,                                       !- Standards Building Type
  corridor;                               !- Standards Space Type

OS:BuildingUnit,
  {1b68ed90-34a4-43e8-a0f8-2c9e79058b44}, !- Handle
  unit 1,                                 !- Name
  ,                                       !- Rendering Color
  Residential;                            !- Building Unit Type

OS:AdditionalProperties,
  {e03e1432-8dfa-4401-9750-dbc98a4ef223}, !- Handle
  {1b68ed90-34a4-43e8-a0f8-2c9e79058b44}, !- Object Name
  Units Represented,                      !- Feature Name 1
  Integer,                                !- Feature Data Type 1
  1,                                      !- Feature Value 1
  NumberOfBedrooms,                       !- Feature Name 2
  Integer,                                !- Feature Data Type 2
  3,                                      !- Feature Value 2
  NumberOfBathrooms,                      !- Feature Name 3
  Double,                                 !- Feature Data Type 3
  2,                                      !- Feature Value 3
  NumberOfOccupants,                      !- Feature Name 4
  Double,                                 !- Feature Data Type 4
  3.3900000000000001;                     !- Feature Value 4

OS:BuildingUnit,
  {9e25349b-345c-45b4-91e7-59de80e4b6d5}, !- Handle
  unit 2,                                 !- Name
  ,                                       !- Rendering Color
  Residential;                            !- Building Unit Type

OS:AdditionalProperties,
  {915be3e1-3c75-42a8-af8d-0f6387c65d7e}, !- Handle
  {9e25349b-345c-45b4-91e7-59de80e4b6d5}, !- Object Name
  Units Represented,                      !- Feature Name 1
  Integer,                                !- Feature Data Type 1
  1,                                      !- Feature Value 1
  NumberOfBedrooms,                       !- Feature Name 2
  Integer,                                !- Feature Data Type 2
  3,                                      !- Feature Value 2
  NumberOfBathrooms,                      !- Feature Name 3
  Double,                                 !- Feature Data Type 3
  2,                                      !- Feature Value 3
  NumberOfOccupants,                      !- Feature Name 4
  Double,                                 !- Feature Data Type 4
  3.3900000000000001;                     !- Feature Value 4

OS:BuildingUnit,
  {ac216ef1-cb6e-4bbc-81a5-feaeb5e4269f}, !- Handle
  unit 3,                                 !- Name
  ,                                       !- Rendering Color
  Residential;                            !- Building Unit Type

OS:AdditionalProperties,
  {6d9857c3-f837-4531-add0-e35ec9055923}, !- Handle
  {ac216ef1-cb6e-4bbc-81a5-feaeb5e4269f}, !- Object Name
  Units Represented,                      !- Feature Name 1
  Integer,                                !- Feature Data Type 1
  1,                                      !- Feature Value 1
  NumberOfBedrooms,                       !- Feature Name 2
  Integer,                                !- Feature Data Type 2
  3,                                      !- Feature Value 2
  NumberOfBathrooms,                      !- Feature Name 3
  Double,                                 !- Feature Data Type 3
  2,                                      !- Feature Value 3
  NumberOfOccupants,                      !- Feature Name 4
  Double,                                 !- Feature Data Type 4
  3.3900000000000001;                     !- Feature Value 4

OS:BuildingUnit,
  {2c9db580-a3df-4c49-8f94-81e6c7bc4f60}, !- Handle
  unit 4,                                 !- Name
  ,                                       !- Rendering Color
  Residential;                            !- Building Unit Type

OS:AdditionalProperties,
  {73eb787d-76fe-4bd5-b84c-5c90d46398b5}, !- Handle
  {2c9db580-a3df-4c49-8f94-81e6c7bc4f60}, !- Object Name
  Units Represented,                      !- Feature Name 1
  Integer,                                !- Feature Data Type 1
  1,                                      !- Feature Value 1
  NumberOfBedrooms,                       !- Feature Name 2
  Integer,                                !- Feature Data Type 2
  3,                                      !- Feature Value 2
  NumberOfBathrooms,                      !- Feature Name 3
  Double,                                 !- Feature Data Type 3
  2,                                      !- Feature Value 3
  NumberOfOccupants,                      !- Feature Name 4
  Double,                                 !- Feature Data Type 4
  3.3900000000000001;                     !- Feature Value 4

OS:BuildingUnit,
  {5d98ed62-1729-4124-9083-85725e584479}, !- Handle
  unit 5,                                 !- Name
  ,                                       !- Rendering Color
  Residential;                            !- Building Unit Type

OS:AdditionalProperties,
  {0876fea4-c444-44cd-bd86-b70386ea9517}, !- Handle
  {5d98ed62-1729-4124-9083-85725e584479}, !- Object Name
  Units Represented,                      !- Feature Name 1
  Integer,                                !- Feature Data Type 1
  1,                                      !- Feature Value 1
  NumberOfBedrooms,                       !- Feature Name 2
  Integer,                                !- Feature Data Type 2
  3,                                      !- Feature Value 2
  NumberOfBathrooms,                      !- Feature Name 3
  Double,                                 !- Feature Data Type 3
  2,                                      !- Feature Value 3
  NumberOfOccupants,                      !- Feature Name 4
  Double,                                 !- Feature Data Type 4
  3.3900000000000001;                     !- Feature Value 4

OS:BuildingUnit,
  {73f83f05-35d3-48cf-a466-92825739edf3}, !- Handle
  unit 6,                                 !- Name
  ,                                       !- Rendering Color
  Residential;                            !- Building Unit Type

OS:AdditionalProperties,
  {e265a4b0-5699-48e2-9373-d331ca080311}, !- Handle
  {73f83f05-35d3-48cf-a466-92825739edf3}, !- Object Name
  Units Represented,                      !- Feature Name 1
  Integer,                                !- Feature Data Type 1
  1,                                      !- Feature Value 1
  NumberOfBedrooms,                       !- Feature Name 2
  Integer,                                !- Feature Data Type 2
  3,                                      !- Feature Value 2
  NumberOfBathrooms,                      !- Feature Name 3
  Double,                                 !- Feature Data Type 3
  2,                                      !- Feature Value 3
  NumberOfOccupants,                      !- Feature Name 4
  Double,                                 !- Feature Data Type 4
  3.3900000000000001;                     !- Feature Value 4

OS:BuildingUnit,
  {143d05c7-160b-4f08-8403-8cd8d3b86f49}, !- Handle
  unit 7,                                 !- Name
  ,                                       !- Rendering Color
  Residential;                            !- Building Unit Type

OS:AdditionalProperties,
  {5bc34bde-6ef5-48d5-9d98-c3ec4e78f3d6}, !- Handle
  {143d05c7-160b-4f08-8403-8cd8d3b86f49}, !- Object Name
  Units Represented,                      !- Feature Name 1
  Integer,                                !- Feature Data Type 1
  1,                                      !- Feature Value 1
  NumberOfBedrooms,                       !- Feature Name 2
  Integer,                                !- Feature Data Type 2
  3,                                      !- Feature Value 2
  NumberOfBathrooms,                      !- Feature Name 3
  Double,                                 !- Feature Data Type 3
  2,                                      !- Feature Value 3
  NumberOfOccupants,                      !- Feature Name 4
  Double,                                 !- Feature Data Type 4
  3.3900000000000001;                     !- Feature Value 4

OS:BuildingUnit,
  {aa9226e4-9185-4548-8a04-cfc926f644d6}, !- Handle
  unit 8,                                 !- Name
  ,                                       !- Rendering Color
  Residential;                            !- Building Unit Type

OS:AdditionalProperties,
  {9adc4fe6-3ef6-4000-9a91-0753ec9e19c1}, !- Handle
  {aa9226e4-9185-4548-8a04-cfc926f644d6}, !- Object Name
  Units Represented,                      !- Feature Name 1
  Integer,                                !- Feature Data Type 1
  1,                                      !- Feature Value 1
  NumberOfBedrooms,                       !- Feature Name 2
  Integer,                                !- Feature Data Type 2
  3,                                      !- Feature Value 2
  NumberOfBathrooms,                      !- Feature Name 3
  Double,                                 !- Feature Data Type 3
  2,                                      !- Feature Value 3
  NumberOfOccupants,                      !- Feature Name 4
  Double,                                 !- Feature Data Type 4
  3.3900000000000001;                     !- Feature Value 4

OS:Surface,
  {19798bab-f7dd-4426-a9d7-cdac960425a2}, !- Handle
  Surface 55,                             !- Name
  Wall,                                   !- Surface Type
  ,                                       !- Construction Name
  {0d8e2d38-6e58-4041-bf35-5e55f2d9c791}, !- Space Name
  Adiabatic,                              !- Outside Boundary Condition
  ,                                       !- Outside Boundary Condition Object
  NoSun,                                  !- Sun Exposure
  NoWind,                                 !- Wind Exposure
  ,                                       !- View Factor to Ground
  ,                                       !- Number of Vertices
  12.9315688143396, 0, 2.4384,            !- X,Y,Z Vertex 1 {m}
  12.9315688143396, 0, 0,                 !- X,Y,Z Vertex 2 {m}
  19.3973532215094, 0, 0,                 !- X,Y,Z Vertex 3 {m}
  19.3973532215094, 0, 2.4384;            !- X,Y,Z Vertex 4 {m}

OS:Surface,
  {acc07130-591c-4e9b-9ebe-f713e9cf8878}, !- Handle
  Surface 56,                             !- Name
  Wall,                                   !- Surface Type
  ,                                       !- Construction Name
  {0d8e2d38-6e58-4041-bf35-5e55f2d9c791}, !- Space Name
  Adiabatic,                              !- Outside Boundary Condition
  ,                                       !- Outside Boundary Condition Object
  NoSun,                                  !- Sun Exposure
  NoWind,                                 !- Wind Exposure
  ,                                       !- View Factor to Ground
  ,                                       !- Number of Vertices
  19.3973532215094, 3.048, 2.4384,        !- X,Y,Z Vertex 1 {m}
  19.3973532215094, 3.048, 0,             !- X,Y,Z Vertex 2 {m}
  12.9315688143396, 3.048, 0,             !- X,Y,Z Vertex 3 {m}
  12.9315688143396, 3.048, 2.4384;        !- X,Y,Z Vertex 4 {m}

OS:Surface,
  {2943e7af-c847-4d09-9567-57e0420091c8}, !- Handle
  Surface 57,                             !- Name
  Wall,                                   !- Surface Type
  ,                                       !- Construction Name
  {0d8e2d38-6e58-4041-bf35-5e55f2d9c791}, !- Space Name
  Adiabatic,                              !- Outside Boundary Condition
  ,                                       !- Outside Boundary Condition Object
  NoSun,                                  !- Sun Exposure
  NoWind,                                 !- Wind Exposure
  ,                                       !- View Factor to Ground
  ,                                       !- Number of Vertices
  6.46578440716979, 0, 2.4384,            !- X,Y,Z Vertex 1 {m}
  6.46578440716979, 0, 0,                 !- X,Y,Z Vertex 2 {m}
  12.9315688143396, 0, 0,                 !- X,Y,Z Vertex 3 {m}
  12.9315688143396, 0, 2.4384;            !- X,Y,Z Vertex 4 {m}

OS:Surface,
  {79a3f510-5eeb-4e09-9eee-575b10fa052f}, !- Handle
  Surface 58,                             !- Name
  Wall,                                   !- Surface Type
  ,                                       !- Construction Name
  {0d8e2d38-6e58-4041-bf35-5e55f2d9c791}, !- Space Name
  Adiabatic,                              !- Outside Boundary Condition
  ,                                       !- Outside Boundary Condition Object
  NoSun,                                  !- Sun Exposure
  NoWind,                                 !- Wind Exposure
  ,                                       !- View Factor to Ground
  ,                                       !- Number of Vertices
  19.3973532215094, 0, 2.4384,            !- X,Y,Z Vertex 1 {m}
  19.3973532215094, 0, 0,                 !- X,Y,Z Vertex 2 {m}
  25.8631376286792, 0, 0,                 !- X,Y,Z Vertex 3 {m}
  25.8631376286792, 0, 2.4384;            !- X,Y,Z Vertex 4 {m}

OS:Surface,
  {adeac744-f69b-4e41-a7f0-2acd9dedfa31}, !- Handle
  Surface 59,                             !- Name
  Wall,                                   !- Surface Type
  ,                                       !- Construction Name
  {0d8e2d38-6e58-4041-bf35-5e55f2d9c791}, !- Space Name
  Adiabatic,                              !- Outside Boundary Condition
  ,                                       !- Outside Boundary Condition Object
  NoSun,                                  !- Sun Exposure
  NoWind,                                 !- Wind Exposure
  ,                                       !- View Factor to Ground
  ,                                       !- Number of Vertices
  25.8631376286792, 3.048, 2.4384,        !- X,Y,Z Vertex 1 {m}
  25.8631376286792, 3.048, 0,             !- X,Y,Z Vertex 2 {m}
  19.3973532215094, 3.048, 0,             !- X,Y,Z Vertex 3 {m}
  19.3973532215094, 3.048, 2.4384;        !- X,Y,Z Vertex 4 {m}

OS:Surface,
  {31072319-f4a6-49ca-b967-3005a0979a0f}, !- Handle
  Surface 60,                             !- Name
  Wall,                                   !- Surface Type
  ,                                       !- Construction Name
  {0d8e2d38-6e58-4041-bf35-5e55f2d9c791}, !- Space Name
  Adiabatic,                              !- Outside Boundary Condition
  ,                                       !- Outside Boundary Condition Object
  NoSun,                                  !- Sun Exposure
  NoWind,                                 !- Wind Exposure
  ,                                       !- View Factor to Ground
  ,                                       !- Number of Vertices
  12.9315688143396, 3.048, 2.4384,        !- X,Y,Z Vertex 1 {m}
  12.9315688143396, 3.048, 0,             !- X,Y,Z Vertex 2 {m}
  6.46578440716979, 3.048, 0,             !- X,Y,Z Vertex 3 {m}
  6.46578440716979, 3.048, 2.4384;        !- X,Y,Z Vertex 4 {m}

OS:External:File,
  {b66fa4e6-7b3b-43a3-b411-fde5cf46216c}, !- Handle
  8760.csv,                               !- Name
  8760.csv;                               !- File Name

OS:Schedule:Day,
  {ac274687-63b3-47a8-81b0-ae836f705be9}, !- Handle
  Schedule Day 1,                         !- Name
  ,                                       !- Schedule Type Limits Name
  ,                                       !- Interpolate to Timestep
  24,                                     !- Hour 1
  0,                                      !- Minute 1
  0;                                      !- Value Until Time 1

OS:Schedule:Day,
  {ab1ce3e3-8a6e-419e-a380-b9c04da348d5}, !- Handle
  Schedule Day 2,                         !- Name
  ,                                       !- Schedule Type Limits Name
  ,                                       !- Interpolate to Timestep
  24,                                     !- Hour 1
  0,                                      !- Minute 1
  1;                                      !- Value Until Time 1

OS:Schedule:File,
  {48682452-446d-4206-b49a-3360490748cb}, !- Handle
  occupants,                              !- Name
  {0e325fc1-dad1-455f-afd5-40831ea25f4a}, !- Schedule Type Limits Name
  {b66fa4e6-7b3b-43a3-b411-fde5cf46216c}, !- External File Name
  1,                                      !- Column Number
  1,                                      !- Rows to Skip at Top
  8760,                                   !- Number of Hours of Data
  ,                                       !- Column Separator
  ,                                       !- Interpolate to Timestep
  60;                                     !- Minutes per Item

OS:Schedule:Ruleset,
  {71a8ba5e-47fb-4150-90fa-ee7659a3ba52}, !- Handle
  Schedule Ruleset 1,                     !- Name
  {cf62cb1a-538c-4234-940e-bcb89088bc1a}, !- Schedule Type Limits Name
  {9be2ce72-d7cc-4887-a664-8c2700ee3193}; !- Default Day Schedule Name

OS:Schedule:Day,
  {9be2ce72-d7cc-4887-a664-8c2700ee3193}, !- Handle
  Schedule Day 3,                         !- Name
  {cf62cb1a-538c-4234-940e-bcb89088bc1a}, !- Schedule Type Limits Name
  ,                                       !- Interpolate to Timestep
  24,                                     !- Hour 1
  0,                                      !- Minute 1
  112.539290946133;                       !- Value Until Time 1

OS:People:Definition,
  {256bd637-61c8-4e15-b441-d35e05188409}, !- Handle
>>>>>>> d385fff4
  res occupants|living space,             !- Name
  People,                                 !- Number of People Calculation Method
  3.39,                                   !- Number of People {people}
  ,                                       !- People per Space Floor Area {person/m2}
  ,                                       !- Space Floor Area per Person {m2/person}
  0.319734,                               !- Fraction Radiant
  0.573,                                  !- Sensible Heat Fraction
  0,                                      !- Carbon Dioxide Generation Rate {m3/s-W}
  No,                                     !- Enable ASHRAE 55 Comfort Warnings
  ZoneAveraged;                           !- Mean Radiant Temperature Calculation Type

OS:People,
<<<<<<< HEAD
  {c9a052dd-b736-49f2-a1ec-8f8d60fe900f}, !- Handle
  res occupants|living space,             !- Name
  {62d5665d-1b85-4ac0-b02d-c8e1cfab31fd}, !- People Definition Name
  {415b4097-1e0f-449b-ac12-993375ef15df}, !- Space or SpaceType Name
  {24b98602-7bea-4b47-bda3-61b19289fb4e}, !- Number of People Schedule Name
  {acce0123-7ced-4d8e-89ce-236d8ff7b4d6}, !- Activity Level Schedule Name
=======
  {06dce457-9566-4cc8-824f-3b7f79841ca6}, !- Handle
  res occupants|living space,             !- Name
  {256bd637-61c8-4e15-b441-d35e05188409}, !- People Definition Name
  {947d806a-ef53-478a-a368-ca7cf3d0d11a}, !- Space or SpaceType Name
  {48682452-446d-4206-b49a-3360490748cb}, !- Number of People Schedule Name
  {71a8ba5e-47fb-4150-90fa-ee7659a3ba52}, !- Activity Level Schedule Name
>>>>>>> d385fff4
  ,                                       !- Surface Name/Angle Factor List Name
  ,                                       !- Work Efficiency Schedule Name
  ,                                       !- Clothing Insulation Schedule Name
  ,                                       !- Air Velocity Schedule Name
  1;                                      !- Multiplier

OS:ScheduleTypeLimits,
<<<<<<< HEAD
  {d7e68736-434c-4bc5-b6d8-d4282ac23261}, !- Handle
=======
  {cf62cb1a-538c-4234-940e-bcb89088bc1a}, !- Handle
>>>>>>> d385fff4
  ActivityLevel,                          !- Name
  0,                                      !- Lower Limit Value
  ,                                       !- Upper Limit Value
  Continuous,                             !- Numeric Type
  ActivityLevel;                          !- Unit Type

OS:ScheduleTypeLimits,
<<<<<<< HEAD
  {6f362544-fdb1-4e76-9889-cc85ee1e3c95}, !- Handle
=======
  {0e325fc1-dad1-455f-afd5-40831ea25f4a}, !- Handle
>>>>>>> d385fff4
  Fractional,                             !- Name
  0,                                      !- Lower Limit Value
  1,                                      !- Upper Limit Value
  Continuous;                             !- Numeric Type
<<<<<<< HEAD
=======

OS:Schedule:Day,
  {6b3b3005-e239-4c83-8aad-f7c44cb684dc}, !- Handle
  Schedule Day 4,                         !- Name
  ,                                       !- Schedule Type Limits Name
  ,                                       !- Interpolate to Timestep
  24,                                     !- Hour 1
  0,                                      !- Minute 1
  0;                                      !- Value Until Time 1

OS:Schedule:Day,
  {1d438b59-59f3-4fda-9587-4edaa011e589}, !- Handle
  Schedule Day 5,                         !- Name
  ,                                       !- Schedule Type Limits Name
  ,                                       !- Interpolate to Timestep
  24,                                     !- Hour 1
  0,                                      !- Minute 1
  1;                                      !- Value Until Time 1

OS:People:Definition,
  {7a12b273-318e-4fd9-9661-d4bf4715f7ec}, !- Handle
  res occupants|unit 2|living space|unit 2, !- Name
  People,                                 !- Number of People Calculation Method
  3.39,                                   !- Number of People {people}
  ,                                       !- People per Space Floor Area {person/m2}
  ,                                       !- Space Floor Area per Person {m2/person}
  0.319734,                               !- Fraction Radiant
  0.573,                                  !- Sensible Heat Fraction
  0,                                      !- Carbon Dioxide Generation Rate {m3/s-W}
  No,                                     !- Enable ASHRAE 55 Comfort Warnings
  ZoneAveraged;                           !- Mean Radiant Temperature Calculation Type

OS:People,
  {3e1bf55a-6f27-4ddc-abcc-a32d04c39fb4}, !- Handle
  res occupants|unit 2|living space|unit 2, !- Name
  {7a12b273-318e-4fd9-9661-d4bf4715f7ec}, !- People Definition Name
  {c075ad2f-828c-4b01-9ebc-1f51510cc662}, !- Space or SpaceType Name
  {48682452-446d-4206-b49a-3360490748cb}, !- Number of People Schedule Name
  {71a8ba5e-47fb-4150-90fa-ee7659a3ba52}, !- Activity Level Schedule Name
  ,                                       !- Surface Name/Angle Factor List Name
  ,                                       !- Work Efficiency Schedule Name
  ,                                       !- Clothing Insulation Schedule Name
  ,                                       !- Air Velocity Schedule Name
  1;                                      !- Multiplier

OS:Schedule:Day,
  {fd8452e0-2e79-4246-9285-474c290e915d}, !- Handle
  Schedule Day 6,                         !- Name
  ,                                       !- Schedule Type Limits Name
  ,                                       !- Interpolate to Timestep
  24,                                     !- Hour 1
  0,                                      !- Minute 1
  0;                                      !- Value Until Time 1

OS:Schedule:Day,
  {9c5bff9d-001b-4f36-882a-bd4045d2fc6f}, !- Handle
  Schedule Day 7,                         !- Name
  ,                                       !- Schedule Type Limits Name
  ,                                       !- Interpolate to Timestep
  24,                                     !- Hour 1
  0,                                      !- Minute 1
  1;                                      !- Value Until Time 1

OS:People:Definition,
  {fb936684-e963-4aef-a248-05c4ab81a328}, !- Handle
  res occupants|unit 3|living space|unit 3|story 1, !- Name
  People,                                 !- Number of People Calculation Method
  3.39,                                   !- Number of People {people}
  ,                                       !- People per Space Floor Area {person/m2}
  ,                                       !- Space Floor Area per Person {m2/person}
  0.319734,                               !- Fraction Radiant
  0.573,                                  !- Sensible Heat Fraction
  0,                                      !- Carbon Dioxide Generation Rate {m3/s-W}
  No,                                     !- Enable ASHRAE 55 Comfort Warnings
  ZoneAveraged;                           !- Mean Radiant Temperature Calculation Type

OS:People,
  {8ef8d840-8f5d-4277-87ed-a3fb2e01b0e6}, !- Handle
  res occupants|unit 3|living space|unit 3|story 1, !- Name
  {fb936684-e963-4aef-a248-05c4ab81a328}, !- People Definition Name
  {61b6544b-0d1a-4d53-92e4-906d44516012}, !- Space or SpaceType Name
  {48682452-446d-4206-b49a-3360490748cb}, !- Number of People Schedule Name
  {71a8ba5e-47fb-4150-90fa-ee7659a3ba52}, !- Activity Level Schedule Name
  ,                                       !- Surface Name/Angle Factor List Name
  ,                                       !- Work Efficiency Schedule Name
  ,                                       !- Clothing Insulation Schedule Name
  ,                                       !- Air Velocity Schedule Name
  1;                                      !- Multiplier

OS:Schedule:Day,
  {b3c2b484-cf17-4f25-b8bc-953b5a8b35b0}, !- Handle
  Schedule Day 8,                         !- Name
  ,                                       !- Schedule Type Limits Name
  ,                                       !- Interpolate to Timestep
  24,                                     !- Hour 1
  0,                                      !- Minute 1
  0;                                      !- Value Until Time 1

OS:Schedule:Day,
  {c47bd62e-7f4e-46c6-a478-73cf92f6c0af}, !- Handle
  Schedule Day 9,                         !- Name
  ,                                       !- Schedule Type Limits Name
  ,                                       !- Interpolate to Timestep
  24,                                     !- Hour 1
  0,                                      !- Minute 1
  1;                                      !- Value Until Time 1

OS:People:Definition,
  {f5e01b22-1965-4baa-8665-04b458108def}, !- Handle
  res occupants|unit 4|living space|unit 4|story 1, !- Name
  People,                                 !- Number of People Calculation Method
  3.39,                                   !- Number of People {people}
  ,                                       !- People per Space Floor Area {person/m2}
  ,                                       !- Space Floor Area per Person {m2/person}
  0.319734,                               !- Fraction Radiant
  0.573,                                  !- Sensible Heat Fraction
  0,                                      !- Carbon Dioxide Generation Rate {m3/s-W}
  No,                                     !- Enable ASHRAE 55 Comfort Warnings
  ZoneAveraged;                           !- Mean Radiant Temperature Calculation Type

OS:People,
  {aa9d7414-fd8e-4694-8322-8f0d9ff98519}, !- Handle
  res occupants|unit 4|living space|unit 4|story 1, !- Name
  {f5e01b22-1965-4baa-8665-04b458108def}, !- People Definition Name
  {b2033d41-a63b-4f4d-b891-feacf5bd4147}, !- Space or SpaceType Name
  {48682452-446d-4206-b49a-3360490748cb}, !- Number of People Schedule Name
  {71a8ba5e-47fb-4150-90fa-ee7659a3ba52}, !- Activity Level Schedule Name
  ,                                       !- Surface Name/Angle Factor List Name
  ,                                       !- Work Efficiency Schedule Name
  ,                                       !- Clothing Insulation Schedule Name
  ,                                       !- Air Velocity Schedule Name
  1;                                      !- Multiplier

OS:Schedule:Day,
  {5aa6e811-64c0-4ca9-b61b-2f9a876c83c4}, !- Handle
  Schedule Day 10,                        !- Name
  ,                                       !- Schedule Type Limits Name
  ,                                       !- Interpolate to Timestep
  24,                                     !- Hour 1
  0,                                      !- Minute 1
  0;                                      !- Value Until Time 1

OS:Schedule:Day,
  {27302828-357d-4bae-bc17-8ca76e9378bc}, !- Handle
  Schedule Day 11,                        !- Name
  ,                                       !- Schedule Type Limits Name
  ,                                       !- Interpolate to Timestep
  24,                                     !- Hour 1
  0,                                      !- Minute 1
  1;                                      !- Value Until Time 1

OS:People:Definition,
  {2f4e9a2f-4dd7-4f0d-8a89-427e7eca866c}, !- Handle
  res occupants|unit 5|living space|unit 5|story 1, !- Name
  People,                                 !- Number of People Calculation Method
  3.39,                                   !- Number of People {people}
  ,                                       !- People per Space Floor Area {person/m2}
  ,                                       !- Space Floor Area per Person {m2/person}
  0.319734,                               !- Fraction Radiant
  0.573,                                  !- Sensible Heat Fraction
  0,                                      !- Carbon Dioxide Generation Rate {m3/s-W}
  No,                                     !- Enable ASHRAE 55 Comfort Warnings
  ZoneAveraged;                           !- Mean Radiant Temperature Calculation Type

OS:People,
  {740c8e05-cff4-4b66-adcb-88d2fb2b1902}, !- Handle
  res occupants|unit 5|living space|unit 5|story 1, !- Name
  {2f4e9a2f-4dd7-4f0d-8a89-427e7eca866c}, !- People Definition Name
  {5cc12efe-fc94-43cd-8f3c-1f2b00a919f2}, !- Space or SpaceType Name
  {48682452-446d-4206-b49a-3360490748cb}, !- Number of People Schedule Name
  {71a8ba5e-47fb-4150-90fa-ee7659a3ba52}, !- Activity Level Schedule Name
  ,                                       !- Surface Name/Angle Factor List Name
  ,                                       !- Work Efficiency Schedule Name
  ,                                       !- Clothing Insulation Schedule Name
  ,                                       !- Air Velocity Schedule Name
  1;                                      !- Multiplier

OS:Schedule:Day,
  {db5a9008-60d2-4424-be15-0e69bebf4e19}, !- Handle
  Schedule Day 12,                        !- Name
  ,                                       !- Schedule Type Limits Name
  ,                                       !- Interpolate to Timestep
  24,                                     !- Hour 1
  0,                                      !- Minute 1
  0;                                      !- Value Until Time 1

OS:Schedule:Day,
  {11f04fdd-0e6e-41df-b586-c2addca0c8dc}, !- Handle
  Schedule Day 13,                        !- Name
  ,                                       !- Schedule Type Limits Name
  ,                                       !- Interpolate to Timestep
  24,                                     !- Hour 1
  0,                                      !- Minute 1
  1;                                      !- Value Until Time 1

OS:People:Definition,
  {2e04763d-691d-4128-8631-5204180c20a0}, !- Handle
  res occupants|unit 6|living space|unit 6|story 1, !- Name
  People,                                 !- Number of People Calculation Method
  3.39,                                   !- Number of People {people}
  ,                                       !- People per Space Floor Area {person/m2}
  ,                                       !- Space Floor Area per Person {m2/person}
  0.319734,                               !- Fraction Radiant
  0.573,                                  !- Sensible Heat Fraction
  0,                                      !- Carbon Dioxide Generation Rate {m3/s-W}
  No,                                     !- Enable ASHRAE 55 Comfort Warnings
  ZoneAveraged;                           !- Mean Radiant Temperature Calculation Type

OS:People,
  {ccd64074-7f61-44ab-ba4a-bf9c6d9b0669}, !- Handle
  res occupants|unit 6|living space|unit 6|story 1, !- Name
  {2e04763d-691d-4128-8631-5204180c20a0}, !- People Definition Name
  {ae056d54-6d13-482e-913a-f37bcb47026b}, !- Space or SpaceType Name
  {48682452-446d-4206-b49a-3360490748cb}, !- Number of People Schedule Name
  {71a8ba5e-47fb-4150-90fa-ee7659a3ba52}, !- Activity Level Schedule Name
  ,                                       !- Surface Name/Angle Factor List Name
  ,                                       !- Work Efficiency Schedule Name
  ,                                       !- Clothing Insulation Schedule Name
  ,                                       !- Air Velocity Schedule Name
  1;                                      !- Multiplier

OS:Schedule:Day,
  {12cb6f76-c260-49c1-85c8-7f92ee232927}, !- Handle
  Schedule Day 14,                        !- Name
  ,                                       !- Schedule Type Limits Name
  ,                                       !- Interpolate to Timestep
  24,                                     !- Hour 1
  0,                                      !- Minute 1
  0;                                      !- Value Until Time 1

OS:Schedule:Day,
  {6077388c-d674-4376-a9a9-985905d7c148}, !- Handle
  Schedule Day 15,                        !- Name
  ,                                       !- Schedule Type Limits Name
  ,                                       !- Interpolate to Timestep
  24,                                     !- Hour 1
  0,                                      !- Minute 1
  1;                                      !- Value Until Time 1

OS:People:Definition,
  {83a9ebfe-67dd-4cb7-b34a-1fa6d45e7bea}, !- Handle
  res occupants|unit 7|living space|unit 7|story 1, !- Name
  People,                                 !- Number of People Calculation Method
  3.39,                                   !- Number of People {people}
  ,                                       !- People per Space Floor Area {person/m2}
  ,                                       !- Space Floor Area per Person {m2/person}
  0.319734,                               !- Fraction Radiant
  0.573,                                  !- Sensible Heat Fraction
  0,                                      !- Carbon Dioxide Generation Rate {m3/s-W}
  No,                                     !- Enable ASHRAE 55 Comfort Warnings
  ZoneAveraged;                           !- Mean Radiant Temperature Calculation Type

OS:People,
  {c4f7e07a-63cc-40f2-ac2b-e33b8e466795}, !- Handle
  res occupants|unit 7|living space|unit 7|story 1, !- Name
  {83a9ebfe-67dd-4cb7-b34a-1fa6d45e7bea}, !- People Definition Name
  {c17596e9-ce25-4f12-be2d-729eaebe1772}, !- Space or SpaceType Name
  {48682452-446d-4206-b49a-3360490748cb}, !- Number of People Schedule Name
  {71a8ba5e-47fb-4150-90fa-ee7659a3ba52}, !- Activity Level Schedule Name
  ,                                       !- Surface Name/Angle Factor List Name
  ,                                       !- Work Efficiency Schedule Name
  ,                                       !- Clothing Insulation Schedule Name
  ,                                       !- Air Velocity Schedule Name
  1;                                      !- Multiplier

OS:Schedule:Day,
  {d8991cb7-4965-45d7-82f4-98de6a9f94cc}, !- Handle
  Schedule Day 16,                        !- Name
  ,                                       !- Schedule Type Limits Name
  ,                                       !- Interpolate to Timestep
  24,                                     !- Hour 1
  0,                                      !- Minute 1
  0;                                      !- Value Until Time 1

OS:Schedule:Day,
  {92d28b20-bd28-4956-b4c6-c4dd9bd79321}, !- Handle
  Schedule Day 17,                        !- Name
  ,                                       !- Schedule Type Limits Name
  ,                                       !- Interpolate to Timestep
  24,                                     !- Hour 1
  0,                                      !- Minute 1
  1;                                      !- Value Until Time 1

OS:People:Definition,
  {90f50ab3-2b35-4c92-96ef-3f0a071489c7}, !- Handle
  res occupants|unit 8|living space|unit 8|story 1, !- Name
  People,                                 !- Number of People Calculation Method
  3.39,                                   !- Number of People {people}
  ,                                       !- People per Space Floor Area {person/m2}
  ,                                       !- Space Floor Area per Person {m2/person}
  0.319734,                               !- Fraction Radiant
  0.573,                                  !- Sensible Heat Fraction
  0,                                      !- Carbon Dioxide Generation Rate {m3/s-W}
  No,                                     !- Enable ASHRAE 55 Comfort Warnings
  ZoneAveraged;                           !- Mean Radiant Temperature Calculation Type

OS:People,
  {f7e65601-275d-485c-8cee-0e112d906ff2}, !- Handle
  res occupants|unit 8|living space|unit 8|story 1, !- Name
  {90f50ab3-2b35-4c92-96ef-3f0a071489c7}, !- People Definition Name
  {9df0ae1f-c1e4-4bcb-a261-2a965b152966}, !- Space or SpaceType Name
  {48682452-446d-4206-b49a-3360490748cb}, !- Number of People Schedule Name
  {71a8ba5e-47fb-4150-90fa-ee7659a3ba52}, !- Activity Level Schedule Name
  ,                                       !- Surface Name/Angle Factor List Name
  ,                                       !- Work Efficiency Schedule Name
  ,                                       !- Clothing Insulation Schedule Name
  ,                                       !- Air Velocity Schedule Name
  1;                                      !- Multiplier
>>>>>>> d385fff4
<|MERGE_RESOLUTION|>--- conflicted
+++ resolved
@@ -1,53 +1,26 @@
 !- NOTE: Auto-generated from /test/osw_files/MF_8units_1story_SL_3Beds_2Baths_Denver.osw
 
 OS:Version,
-<<<<<<< HEAD
-  {fca23192-c138-4f2e-83d3-875ead4e9afb}, !- Handle
-  2.9.0;                                  !- Version Identifier
-
-OS:SimulationControl,
-  {5de1c7af-062a-4c6e-92cb-5c1d8e013c8b}, !- Handle
-=======
   {8c297c31-75d7-4de0-8075-dc5a3ac23570}, !- Handle
   2.9.0;                                  !- Version Identifier
 
 OS:SimulationControl,
   {19bf24e5-5c10-4cb2-95be-e30aba071db1}, !- Handle
->>>>>>> d385fff4
   ,                                       !- Do Zone Sizing Calculation
   ,                                       !- Do System Sizing Calculation
   ,                                       !- Do Plant Sizing Calculation
   No;                                     !- Run Simulation for Sizing Periods
 
 OS:Timestep,
-<<<<<<< HEAD
-  {32cc17b3-08a3-4f2c-adbd-9c1a668021a1}, !- Handle
-  6;                                      !- Number of Timesteps per Hour
-
-OS:ShadowCalculation,
-  {322b4be2-3170-4703-a813-76a111d21b29}, !- Handle
-=======
   {f1f91851-f7f5-4e79-b924-0231fdea0608}, !- Handle
   6;                                      !- Number of Timesteps per Hour
 
 OS:ShadowCalculation,
   {05798746-8e29-4a05-acf3-dabc0b9e6626}, !- Handle
->>>>>>> d385fff4
   20,                                     !- Calculation Frequency
   200;                                    !- Maximum Figures in Shadow Overlap Calculations
 
 OS:SurfaceConvectionAlgorithm:Outside,
-<<<<<<< HEAD
-  {0c423803-0c3f-42be-9598-a241a1b1b1fb}, !- Handle
-  DOE-2;                                  !- Algorithm
-
-OS:SurfaceConvectionAlgorithm:Inside,
-  {59e42407-e59c-4806-9635-5fbfe13c956a}, !- Handle
-  TARP;                                   !- Algorithm
-
-OS:ZoneCapacitanceMultiplier:ResearchSpecial,
-  {d18d8a55-5bad-46dc-a49e-4eead26afa2d}, !- Handle
-=======
   {f08f021b-fb11-4768-9c3c-e2c04aef1405}, !- Handle
   DOE-2;                                  !- Algorithm
 
@@ -57,17 +30,12 @@
 
 OS:ZoneCapacitanceMultiplier:ResearchSpecial,
   {55f59835-bb23-4404-aab4-c885659fba94}, !- Handle
->>>>>>> d385fff4
   ,                                       !- Temperature Capacity Multiplier
   15,                                     !- Humidity Capacity Multiplier
   ;                                       !- Carbon Dioxide Capacity Multiplier
 
 OS:RunPeriod,
-<<<<<<< HEAD
-  {c8ad5d2f-cecc-4535-85d8-5380ba752996}, !- Handle
-=======
   {665bbcf7-7f15-4bde-945a-5e109e91a8de}, !- Handle
->>>>>>> d385fff4
   Run Period 1,                           !- Name
   1,                                      !- Begin Month
   1,                                      !- Begin Day of Month
@@ -81,21 +49,13 @@
   ;                                       !- Number of Times Runperiod to be Repeated
 
 OS:YearDescription,
-<<<<<<< HEAD
-  {60e10b80-1d0d-4a8c-9c5b-183661012e40}, !- Handle
-=======
   {5918be02-cbb6-42a7-a243-e6a29d56c421}, !- Handle
->>>>>>> d385fff4
   2007,                                   !- Calendar Year
   ,                                       !- Day of Week for Start Day
   ;                                       !- Is Leap Year
 
 OS:WeatherFile,
-<<<<<<< HEAD
-  {e79cbf4f-aacd-44d6-a934-fa230285ca2d}, !- Handle
-=======
   {6f75125e-04cc-463f-aa30-e7e2207f2ebf}, !- Handle
->>>>>>> d385fff4
   Denver Intl Ap,                         !- City
   CO,                                     !- State Province Region
   USA,                                    !- Country
@@ -109,13 +69,8 @@
   E23378AA;                               !- Checksum
 
 OS:AdditionalProperties,
-<<<<<<< HEAD
-  {7fe2156c-f3cd-423b-991f-5846a0669d3d}, !- Handle
-  {e79cbf4f-aacd-44d6-a934-fa230285ca2d}, !- Object Name
-=======
   {816a171c-2ba3-4f91-a887-fbede7883402}, !- Handle
   {6f75125e-04cc-463f-aa30-e7e2207f2ebf}, !- Object Name
->>>>>>> d385fff4
   EPWHeaderCity,                          !- Feature Name 1
   String,                                 !- Feature Data Type 1
   Denver Intl Ap,                         !- Feature Value 1
@@ -223,11 +178,7 @@
   84;                                     !- Feature Value 35
 
 OS:Site,
-<<<<<<< HEAD
-  {06911829-481f-47e0-8fcf-d7a66f131117}, !- Handle
-=======
   {b9509a6f-e494-4333-8f9d-142d029be826}, !- Handle
->>>>>>> d385fff4
   Denver Intl Ap_CO_USA,                  !- Name
   39.83,                                  !- Latitude {deg}
   -104.65,                                !- Longitude {deg}
@@ -236,11 +187,7 @@
   ;                                       !- Terrain
 
 OS:ClimateZones,
-<<<<<<< HEAD
-  {c7529429-fa2b-4fa2-8c4f-e547e51827b5}, !- Handle
-=======
   {7c2cc020-ed0a-4e56-80cf-4dd3d3cace06}, !- Handle
->>>>>>> d385fff4
   ,                                       !- Active Institution
   ,                                       !- Active Year
   ,                                       !- Climate Zone Institution Name 1
@@ -253,31 +200,19 @@
   Cold;                                   !- Climate Zone Value 2
 
 OS:Site:WaterMainsTemperature,
-<<<<<<< HEAD
-  {3d143733-8ff7-48c9-a5db-1985924c29a0}, !- Handle
-=======
   {796c33d6-d706-4320-83a4-b46bb2b5d2e0}, !- Handle
->>>>>>> d385fff4
   Correlation,                            !- Calculation Method
   ,                                       !- Temperature Schedule Name
   10.8753424657535,                       !- Annual Average Outdoor Air Temperature {C}
   23.1524007936508;                       !- Maximum Difference In Monthly Average Outdoor Air Temperatures {deltaC}
 
 OS:RunPeriodControl:DaylightSavingTime,
-<<<<<<< HEAD
-  {f3451ad8-7f01-4de9-a389-6fd64a2d7b1f}, !- Handle
-=======
   {4e11a6ce-2a01-40e0-b7ae-9a2d16b8bd48}, !- Handle
->>>>>>> d385fff4
   4/7,                                    !- Start Date
   10/26;                                  !- End Date
 
 OS:Site:GroundTemperature:Deep,
-<<<<<<< HEAD
-  {e1609706-d838-4085-963a-639d737ac40e}, !- Handle
-=======
   {e61cf09a-6499-4e10-b945-0c2e84c9859e}, !- Handle
->>>>>>> d385fff4
   10.8753424657535,                       !- January Deep Ground Temperature {C}
   10.8753424657535,                       !- February Deep Ground Temperature {C}
   10.8753424657535,                       !- March Deep Ground Temperature {C}
@@ -292,11 +227,7 @@
   10.8753424657535;                       !- December Deep Ground Temperature {C}
 
 OS:Building,
-<<<<<<< HEAD
-  {d5980f3a-7cd8-4e89-8ae8-32cd663ad456}, !- Handle
-=======
   {20a7d6c3-c7f4-4ed2-a14d-77f950c3bd42}, !- Handle
->>>>>>> d385fff4
   Building 1,                             !- Name
   ,                                       !- Building Sector Type
   0,                                      !- North Axis {deg}
@@ -311,45 +242,23 @@
   8;                                      !- Standards Number of Living Units
 
 OS:AdditionalProperties,
-<<<<<<< HEAD
-  {6749d6d5-c118-4f76-9bd2-d2867197a317}, !- Handle
-  {d5980f3a-7cd8-4e89-8ae8-32cd663ad456}, !- Object Name
-  num_units,                              !- Feature Name 1
-=======
   {0b18d0f1-8e76-44de-8e4a-6c8343350255}, !- Handle
   {20a7d6c3-c7f4-4ed2-a14d-77f950c3bd42}, !- Object Name
   Total Units Represented,                !- Feature Name 1
->>>>>>> d385fff4
   Integer,                                !- Feature Data Type 1
   8,                                      !- Feature Value 1
-  has_rear_units,                         !- Feature Name 2
-  Boolean,                                !- Feature Data Type 2
-  true,                                   !- Feature Value 2
-  num_floors,                             !- Feature Name 3
+  Total Floors Represented,               !- Feature Name 2
+  Integer,                                !- Feature Data Type 2
+  1,                                      !- Feature Value 2
+  Total Units Modeled,                    !- Feature Name 3
   Integer,                                !- Feature Data Type 3
-  1,                                      !- Feature Value 3
-  horz_location,                          !- Feature Name 4
-  String,                                 !- Feature Data Type 4
-  Left,                                   !- Feature Value 4
-  level,                                  !- Feature Name 5
-  String,                                 !- Feature Data Type 5
-  Bottom,                                 !- Feature Value 5
-  found_type,                             !- Feature Name 6
-  String,                                 !- Feature Data Type 6
-  slab,                                   !- Feature Value 6
-  corridor_width,                         !- Feature Name 7
-  Double,                                 !- Feature Data Type 7
-  3.048,                                  !- Feature Value 7
-  corridor_position,                      !- Feature Name 8
-  String,                                 !- Feature Data Type 8
-  Double-Loaded Interior;                 !- Feature Value 8
+  8,                                      !- Feature Value 3
+  Total Floors Modeled,                   !- Feature Name 4
+  Integer,                                !- Feature Data Type 4
+  1;                                      !- Feature Value 4
 
 OS:ThermalZone,
-<<<<<<< HEAD
-  {7d734d3e-6052-46ba-b169-9625e59cf9c5}, !- Handle
-=======
   {f3ec0f92-68e5-4648-a442-76f8e2c123a9}, !- Handle
->>>>>>> d385fff4
   living zone,                            !- Name
   ,                                       !- Multiplier
   ,                                       !- Ceiling Height {m}
@@ -358,17 +267,10 @@
   ,                                       !- Zone Inside Convection Algorithm
   ,                                       !- Zone Outside Convection Algorithm
   ,                                       !- Zone Conditioning Equipment List Name
-<<<<<<< HEAD
-  {f3175e76-5d13-4ac6-b22c-3ba32ea66476}, !- Zone Air Inlet Port List
-  {308dfdb0-fd74-44de-95e4-486f52ca1d5f}, !- Zone Air Exhaust Port List
-  {a4b6a2e6-1469-4656-b6e3-996d95e2149a}, !- Zone Air Node Name
-  {c449a4e9-484a-41a6-a72b-4783377c3bbb}, !- Zone Return Air Port List
-=======
   {2a22c931-df5a-4272-bec6-6deca2fa5339}, !- Zone Air Inlet Port List
   {db335436-c0bf-499d-adf9-549fc66bfbb4}, !- Zone Air Exhaust Port List
   {ca0073fc-2ef3-4643-97ca-0328662ac075}, !- Zone Air Node Name
   {9b37d9cb-9268-44e8-8f3e-5683d5224e28}, !- Zone Return Air Port List
->>>>>>> d385fff4
   ,                                       !- Primary Daylighting Control Name
   ,                                       !- Fraction of Zone Controlled by Primary Daylighting Control
   ,                                       !- Secondary Daylighting Control Name
@@ -379,39 +281,6 @@
   No;                                     !- Use Ideal Air Loads
 
 OS:Node,
-<<<<<<< HEAD
-  {f2a52e0e-9d2a-4a17-9689-519614ae86f2}, !- Handle
-  Node 1,                                 !- Name
-  {a4b6a2e6-1469-4656-b6e3-996d95e2149a}, !- Inlet Port
-  ;                                       !- Outlet Port
-
-OS:Connection,
-  {a4b6a2e6-1469-4656-b6e3-996d95e2149a}, !- Handle
-  {6b7bd7fa-ad6c-4bc6-af6c-5d66d4049d59}, !- Name
-  {7d734d3e-6052-46ba-b169-9625e59cf9c5}, !- Source Object
-  11,                                     !- Outlet Port
-  {f2a52e0e-9d2a-4a17-9689-519614ae86f2}, !- Target Object
-  2;                                      !- Inlet Port
-
-OS:PortList,
-  {f3175e76-5d13-4ac6-b22c-3ba32ea66476}, !- Handle
-  {4ae50003-6282-4f14-8db4-8b231d6cd52b}, !- Name
-  {7d734d3e-6052-46ba-b169-9625e59cf9c5}; !- HVAC Component
-
-OS:PortList,
-  {308dfdb0-fd74-44de-95e4-486f52ca1d5f}, !- Handle
-  {4f0a1d38-29a1-462c-a545-486ad7120910}, !- Name
-  {7d734d3e-6052-46ba-b169-9625e59cf9c5}; !- HVAC Component
-
-OS:PortList,
-  {c449a4e9-484a-41a6-a72b-4783377c3bbb}, !- Handle
-  {5b8b64ea-16a6-4eaa-bcb0-84b95cde1682}, !- Name
-  {7d734d3e-6052-46ba-b169-9625e59cf9c5}; !- HVAC Component
-
-OS:Sizing:Zone,
-  {febb67fe-51da-452a-a364-07e0b829cd5a}, !- Handle
-  {7d734d3e-6052-46ba-b169-9625e59cf9c5}, !- Zone or ZoneList Name
-=======
   {924335d6-6120-4fc7-88aa-995d860f3591}, !- Handle
   Node 1,                                 !- Name
   {ca0073fc-2ef3-4643-97ca-0328662ac075}, !- Inlet Port
@@ -443,7 +312,6 @@
 OS:Sizing:Zone,
   {715ffafa-30d2-4af1-b404-5d6fcbf028eb}, !- Handle
   {f3ec0f92-68e5-4648-a442-76f8e2c123a9}, !- Zone or ZoneList Name
->>>>>>> d385fff4
   SupplyAirTemperature,                   !- Zone Cooling Design Supply Air Temperature Input Method
   14,                                     !- Zone Cooling Design Supply Air Temperature {C}
   11.11,                                  !- Zone Cooling Design Supply Air Temperature Difference {deltaC}
@@ -472,16 +340,6 @@
   autosize;                               !- Dedicated Outdoor Air High Setpoint Temperature for Design {C}
 
 OS:ZoneHVAC:EquipmentList,
-<<<<<<< HEAD
-  {021d7944-7236-42ea-8412-d12427f46870}, !- Handle
-  Zone HVAC Equipment List 1,             !- Name
-  {7d734d3e-6052-46ba-b169-9625e59cf9c5}; !- Thermal Zone
-
-OS:Space,
-  {415b4097-1e0f-449b-ac12-993375ef15df}, !- Handle
-  living space,                           !- Name
-  {65ce7f6c-2406-4310-bf80-4dbce1b0284e}, !- Space Type Name
-=======
   {5809773b-02d0-4aa1-ad6d-82daacb0deef}, !- Handle
   Zone HVAC Equipment List 1,             !- Name
   {f3ec0f92-68e5-4648-a442-76f8e2c123a9}; !- Thermal Zone
@@ -490,7 +348,6 @@
   {947d806a-ef53-478a-a368-ca7cf3d0d11a}, !- Handle
   living space,                           !- Name
   {eaafccdb-1322-4152-92e9-9c8accc29c50}, !- Space Type Name
->>>>>>> d385fff4
   ,                                       !- Default Construction Set Name
   ,                                       !- Default Schedule Set Name
   ,                                       !- Direction of Relative North {deg}
@@ -498,19 +355,6 @@
   ,                                       !- Y Origin {m}
   ,                                       !- Z Origin {m}
   ,                                       !- Building Story Name
-<<<<<<< HEAD
-  {7d734d3e-6052-46ba-b169-9625e59cf9c5}, !- Thermal Zone Name
-  ,                                       !- Part of Total Floor Area
-  ,                                       !- Design Specification Outdoor Air Object Name
-  {0a166286-2655-4b93-89a2-bae2171ef540}; !- Building Unit Name
-
-OS:Surface,
-  {1837447b-11dd-403b-85b5-1b40fbd35da6}, !- Handle
-  Surface 1,                              !- Name
-  Floor,                                  !- Surface Type
-  ,                                       !- Construction Name
-  {415b4097-1e0f-449b-ac12-993375ef15df}, !- Space Name
-=======
   {f3ec0f92-68e5-4648-a442-76f8e2c123a9}, !- Thermal Zone Name
   ,                                       !- Part of Total Floor Area
   ,                                       !- Design Specification Outdoor Air Object Name
@@ -522,7 +366,6 @@
   Floor,                                  !- Surface Type
   ,                                       !- Construction Name
   {947d806a-ef53-478a-a368-ca7cf3d0d11a}, !- Space Name
->>>>>>> d385fff4
   Foundation,                             !- Outside Boundary Condition
   ,                                       !- Outside Boundary Condition Object
   NoSun,                                  !- Sun Exposure
@@ -535,19 +378,11 @@
   6.46578440716979, -12.9315688143396, 0; !- X,Y,Z Vertex 4 {m}
 
 OS:Surface,
-<<<<<<< HEAD
-  {bfd9dffb-d865-4ea7-abde-0d6a66497bdb}, !- Handle
-  Surface 2,                              !- Name
-  Wall,                                   !- Surface Type
-  ,                                       !- Construction Name
-  {415b4097-1e0f-449b-ac12-993375ef15df}, !- Space Name
-=======
   {0aa06537-dc99-4b06-8e9a-e125ae373bba}, !- Handle
   Surface 2,                              !- Name
   Wall,                                   !- Surface Type
   ,                                       !- Construction Name
   {947d806a-ef53-478a-a368-ca7cf3d0d11a}, !- Space Name
->>>>>>> d385fff4
   Outdoors,                               !- Outside Boundary Condition
   ,                                       !- Outside Boundary Condition Object
   SunExposed,                             !- Sun Exposure
@@ -560,19 +395,11 @@
   0, -12.9315688143396, 2.4384;           !- X,Y,Z Vertex 4 {m}
 
 OS:Surface,
-<<<<<<< HEAD
-  {5ca802ec-84fe-4d08-bbd1-01584559b5b2}, !- Handle
-  Surface 3,                              !- Name
-  Wall,                                   !- Surface Type
-  ,                                       !- Construction Name
-  {415b4097-1e0f-449b-ac12-993375ef15df}, !- Space Name
-=======
   {d6930a9b-ccfc-46f1-b138-a58a3a1fcc6b}, !- Handle
   Surface 3,                              !- Name
   Wall,                                   !- Surface Type
   ,                                       !- Construction Name
   {947d806a-ef53-478a-a368-ca7cf3d0d11a}, !- Space Name
->>>>>>> d385fff4
   Adiabatic,                              !- Outside Boundary Condition
   ,                                       !- Outside Boundary Condition Object
   NoSun,                                  !- Sun Exposure
@@ -585,15 +412,6 @@
   0, 0, 2.4384;                           !- X,Y,Z Vertex 4 {m}
 
 OS:Surface,
-<<<<<<< HEAD
-  {ad546214-b07f-4ab2-86b4-5837c99e0f96}, !- Handle
-  Surface 4,                              !- Name
-  Wall,                                   !- Surface Type
-  ,                                       !- Construction Name
-  {415b4097-1e0f-449b-ac12-993375ef15df}, !- Space Name
-  Adiabatic,                              !- Outside Boundary Condition
-  ,                                       !- Outside Boundary Condition Object
-=======
   {4485c69c-7552-4193-b32d-92c6d91705aa}, !- Handle
   Surface 4,                              !- Name
   Wall,                                   !- Surface Type
@@ -601,7 +419,6 @@
   {947d806a-ef53-478a-a368-ca7cf3d0d11a}, !- Space Name
   Surface,                                !- Outside Boundary Condition
   {a59f4701-6f68-400b-9a9a-3776575ba5b4}, !- Outside Boundary Condition Object
->>>>>>> d385fff4
   NoSun,                                  !- Sun Exposure
   NoWind,                                 !- Wind Exposure
   ,                                       !- View Factor to Ground
@@ -612,19 +429,11 @@
   6.46578440716979, 0, 2.4384;            !- X,Y,Z Vertex 4 {m}
 
 OS:Surface,
-<<<<<<< HEAD
-  {30e03e4c-b260-4b72-9560-1875435874e7}, !- Handle
-  Surface 5,                              !- Name
-  Wall,                                   !- Surface Type
-  ,                                       !- Construction Name
-  {415b4097-1e0f-449b-ac12-993375ef15df}, !- Space Name
-=======
   {2df25d93-3ea7-440e-8e67-6a742bd5bcd3}, !- Handle
   Surface 5,                              !- Name
   Wall,                                   !- Surface Type
   ,                                       !- Construction Name
   {947d806a-ef53-478a-a368-ca7cf3d0d11a}, !- Space Name
->>>>>>> d385fff4
   Outdoors,                               !- Outside Boundary Condition
   ,                                       !- Outside Boundary Condition Object
   SunExposed,                             !- Sun Exposure
@@ -637,19 +446,11 @@
   6.46578440716979, -12.9315688143396, 2.4384; !- X,Y,Z Vertex 4 {m}
 
 OS:Surface,
-<<<<<<< HEAD
-  {58b884e1-ec40-496c-bb23-cd5fb88503d2}, !- Handle
-  Surface 6,                              !- Name
-  RoofCeiling,                            !- Surface Type
-  ,                                       !- Construction Name
-  {415b4097-1e0f-449b-ac12-993375ef15df}, !- Space Name
-=======
   {d3345fb1-2f69-450d-be69-9dd8257fc3e7}, !- Handle
   Surface 6,                              !- Name
   RoofCeiling,                            !- Surface Type
   ,                                       !- Construction Name
   {947d806a-ef53-478a-a368-ca7cf3d0d11a}, !- Space Name
->>>>>>> d385fff4
   Outdoors,                               !- Outside Boundary Condition
   ,                                       !- Outside Boundary Condition Object
   SunExposed,                             !- Sun Exposure
@@ -662,11 +463,7 @@
   0, -12.9315688143396, 2.4384;           !- X,Y,Z Vertex 4 {m}
 
 OS:SpaceType,
-<<<<<<< HEAD
-  {65ce7f6c-2406-4310-bf80-4dbce1b0284e}, !- Handle
-=======
   {eaafccdb-1322-4152-92e9-9c8accc29c50}, !- Handle
->>>>>>> d385fff4
   Space Type 1,                           !- Name
   ,                                       !- Default Construction Set Name
   ,                                       !- Default Schedule Set Name
@@ -677,13 +474,8 @@
   living;                                 !- Standards Space Type
 
 OS:ThermalZone,
-<<<<<<< HEAD
-  {e303e1cf-2628-4626-912c-b2221b706ec4}, !- Handle
-  corridor zone,                          !- Name
-=======
   {8d5cfa22-5467-4e4f-b1f4-a4cbf0726236}, !- Handle
   living zone|unit 2,                     !- Name
->>>>>>> d385fff4
   ,                                       !- Multiplier
   ,                                       !- Ceiling Height {m}
   ,                                       !- Volume {m3}
@@ -691,17 +483,10 @@
   ,                                       !- Zone Inside Convection Algorithm
   ,                                       !- Zone Outside Convection Algorithm
   ,                                       !- Zone Conditioning Equipment List Name
-<<<<<<< HEAD
-  {9489ba99-7c02-4236-a05a-03af6765973c}, !- Zone Air Inlet Port List
-  {52b698e3-b3fd-48e0-8257-feadc1164dad}, !- Zone Air Exhaust Port List
-  {42a5408e-f11f-477f-bc99-9a08f5385982}, !- Zone Air Node Name
-  {19a1cb53-eb79-416e-8abd-7e61bc45250f}, !- Zone Return Air Port List
-=======
   {392a5a25-7599-4f61-bdb0-5ea31da91c0c}, !- Zone Air Inlet Port List
   {5d1916fa-e672-4b40-ac07-c7368c37a4a7}, !- Zone Air Exhaust Port List
   {83e39038-699a-4bcd-9548-8b38019409a7}, !- Zone Air Node Name
   {b1fb645a-af35-4a82-addf-439621bd655c}, !- Zone Return Air Port List
->>>>>>> d385fff4
   ,                                       !- Primary Daylighting Control Name
   ,                                       !- Fraction of Zone Controlled by Primary Daylighting Control
   ,                                       !- Secondary Daylighting Control Name
@@ -712,39 +497,6 @@
   No;                                     !- Use Ideal Air Loads
 
 OS:Node,
-<<<<<<< HEAD
-  {075198e3-9ab2-47e3-b3ee-c515a9016d95}, !- Handle
-  Node 2,                                 !- Name
-  {42a5408e-f11f-477f-bc99-9a08f5385982}, !- Inlet Port
-  ;                                       !- Outlet Port
-
-OS:Connection,
-  {42a5408e-f11f-477f-bc99-9a08f5385982}, !- Handle
-  {4519350e-c796-4170-99d3-466ab6664d8d}, !- Name
-  {e303e1cf-2628-4626-912c-b2221b706ec4}, !- Source Object
-  11,                                     !- Outlet Port
-  {075198e3-9ab2-47e3-b3ee-c515a9016d95}, !- Target Object
-  2;                                      !- Inlet Port
-
-OS:PortList,
-  {9489ba99-7c02-4236-a05a-03af6765973c}, !- Handle
-  {8aeee7a0-8eb6-4f9a-af0f-48e3757e2b6a}, !- Name
-  {e303e1cf-2628-4626-912c-b2221b706ec4}; !- HVAC Component
-
-OS:PortList,
-  {52b698e3-b3fd-48e0-8257-feadc1164dad}, !- Handle
-  {d4eb145b-b662-40aa-b659-9abdaaec2bc8}, !- Name
-  {e303e1cf-2628-4626-912c-b2221b706ec4}; !- HVAC Component
-
-OS:PortList,
-  {19a1cb53-eb79-416e-8abd-7e61bc45250f}, !- Handle
-  {217303e1-a0af-4a1d-8d3b-b62f061a1cff}, !- Name
-  {e303e1cf-2628-4626-912c-b2221b706ec4}; !- HVAC Component
-
-OS:Sizing:Zone,
-  {280c97bd-0870-4905-a0d2-b9c83b0b51d8}, !- Handle
-  {e303e1cf-2628-4626-912c-b2221b706ec4}, !- Zone or ZoneList Name
-=======
   {b581f562-7af9-4b90-b0dc-dbfbfd078629}, !- Handle
   Node 2,                                 !- Name
   {83e39038-699a-4bcd-9548-8b38019409a7}, !- Inlet Port
@@ -776,7 +528,6 @@
 OS:Sizing:Zone,
   {ed2e2864-1d23-4c41-ba04-4428d63b04c2}, !- Handle
   {8d5cfa22-5467-4e4f-b1f4-a4cbf0726236}, !- Zone or ZoneList Name
->>>>>>> d385fff4
   SupplyAirTemperature,                   !- Zone Cooling Design Supply Air Temperature Input Method
   14,                                     !- Zone Cooling Design Supply Air Temperature {C}
   11.11,                                  !- Zone Cooling Design Supply Air Temperature Difference {deltaC}
@@ -805,16 +556,6 @@
   autosize;                               !- Dedicated Outdoor Air High Setpoint Temperature for Design {C}
 
 OS:ZoneHVAC:EquipmentList,
-<<<<<<< HEAD
-  {6fbafc2d-05a6-4ce0-9a1c-2507bce0a116}, !- Handle
-  Zone HVAC Equipment List 2,             !- Name
-  {e303e1cf-2628-4626-912c-b2221b706ec4}; !- Thermal Zone
-
-OS:Space,
-  {b5058c18-494c-438a-b07b-9abeb6be39c5}, !- Handle
-  corridor space,                         !- Name
-  {8189ede6-4177-42fd-9aba-206bb2ab48f4}, !- Space Type Name
-=======
   {112eb417-2426-47c7-b106-4b484efbb304}, !- Handle
   Zone HVAC Equipment List 2,             !- Name
   {8d5cfa22-5467-4e4f-b1f4-a4cbf0726236}; !- Thermal Zone
@@ -823,7 +564,6 @@
   {c075ad2f-828c-4b01-9ebc-1f51510cc662}, !- Handle
   living space|unit 2,                    !- Name
   {eaafccdb-1322-4152-92e9-9c8accc29c50}, !- Space Type Name
->>>>>>> d385fff4
   ,                                       !- Default Construction Set Name
   ,                                       !- Default Schedule Set Name
   ,                                       !- Direction of Relative North {deg}
@@ -831,17 +571,6 @@
   ,                                       !- Y Origin {m}
   ,                                       !- Z Origin {m}
   ,                                       !- Building Story Name
-<<<<<<< HEAD
-  {e303e1cf-2628-4626-912c-b2221b706ec4}; !- Thermal Zone Name
-
-OS:Surface,
-  {39099793-93f5-42a1-897a-bdb1dafbc774}, !- Handle
-  Surface 7,                              !- Name
-  Floor,                                  !- Surface Type
-  ,                                       !- Construction Name
-  {b5058c18-494c-438a-b07b-9abeb6be39c5}, !- Space Name
-  Adiabatic,                              !- Outside Boundary Condition
-=======
   {8d5cfa22-5467-4e4f-b1f4-a4cbf0726236}, !- Thermal Zone Name
   ,                                       !- Part of Total Floor Area
   ,                                       !- Design Specification Outdoor Air Object Name
@@ -854,53 +583,34 @@
   ,                                       !- Construction Name
   {c075ad2f-828c-4b01-9ebc-1f51510cc662}, !- Space Name
   Foundation,                             !- Outside Boundary Condition
->>>>>>> d385fff4
-  ,                                       !- Outside Boundary Condition Object
-  NoSun,                                  !- Sun Exposure
-  NoWind,                                 !- Wind Exposure
-  ,                                       !- View Factor to Ground
-  ,                                       !- Number of Vertices
-  0, 0, 0,                                !- X,Y,Z Vertex 1 {m}
-  0, 1.524, 0,                            !- X,Y,Z Vertex 2 {m}
-  6.46578440716979, 1.524, 0,             !- X,Y,Z Vertex 3 {m}
-  6.46578440716979, 0, 0;                 !- X,Y,Z Vertex 4 {m}
-
-OS:Surface,
-<<<<<<< HEAD
-  {cc928d14-d0d7-4dbf-92ab-61ee4b560fba}, !- Handle
-  Surface 8,                              !- Name
-  Wall,                                   !- Surface Type
-  ,                                       !- Construction Name
-  {b5058c18-494c-438a-b07b-9abeb6be39c5}, !- Space Name
-  Adiabatic,                              !- Outside Boundary Condition
-=======
+  ,                                       !- Outside Boundary Condition Object
+  NoSun,                                  !- Sun Exposure
+  NoWind,                                 !- Wind Exposure
+  ,                                       !- View Factor to Ground
+  ,                                       !- Number of Vertices
+  0, 3.048, 0,                            !- X,Y,Z Vertex 1 {m}
+  0, 15.9795688143396, 0,                 !- X,Y,Z Vertex 2 {m}
+  6.46578440716979, 15.9795688143396, 0,  !- X,Y,Z Vertex 3 {m}
+  6.46578440716979, 3.048, 0;             !- X,Y,Z Vertex 4 {m}
+
+OS:Surface,
   {2d11ff0e-741f-4476-83de-bbcc1a8b2aef}, !- Handle
   Surface 8,                              !- Name
   Wall,                                   !- Surface Type
   ,                                       !- Construction Name
   {c075ad2f-828c-4b01-9ebc-1f51510cc662}, !- Space Name
   Outdoors,                               !- Outside Boundary Condition
->>>>>>> d385fff4
-  ,                                       !- Outside Boundary Condition Object
-  NoSun,                                  !- Sun Exposure
-  NoWind,                                 !- Wind Exposure
-  ,                                       !- View Factor to Ground
-  ,                                       !- Number of Vertices
-  0, 1.524, 2.4384,                       !- X,Y,Z Vertex 1 {m}
-  0, 1.524, 0,                            !- X,Y,Z Vertex 2 {m}
-  0, 0, 0,                                !- X,Y,Z Vertex 3 {m}
-  0, 0, 2.4384;                           !- X,Y,Z Vertex 4 {m}
-
-OS:Surface,
-<<<<<<< HEAD
-  {b6933b0f-9771-44cc-87c1-92577903dac0}, !- Handle
-  Surface 9,                              !- Name
-  Wall,                                   !- Surface Type
-  ,                                       !- Construction Name
-  {b5058c18-494c-438a-b07b-9abeb6be39c5}, !- Space Name
-  Adiabatic,                              !- Outside Boundary Condition
-  ,                                       !- Outside Boundary Condition Object
-=======
+  ,                                       !- Outside Boundary Condition Object
+  SunExposed,                             !- Sun Exposure
+  WindExposed,                            !- Wind Exposure
+  ,                                       !- View Factor to Ground
+  ,                                       !- Number of Vertices
+  0, 15.9795688143396, 2.4384,            !- X,Y,Z Vertex 1 {m}
+  0, 15.9795688143396, 0,                 !- X,Y,Z Vertex 2 {m}
+  0, 3.048, 0,                            !- X,Y,Z Vertex 3 {m}
+  0, 3.048, 2.4384;                       !- X,Y,Z Vertex 4 {m}
+
+OS:Surface,
   {698c77d6-cbd0-47a1-ba62-3b54634e5e6e}, !- Handle
   Surface 9,                              !- Name
   Wall,                                   !- Surface Type
@@ -925,49 +635,27 @@
   {c075ad2f-828c-4b01-9ebc-1f51510cc662}, !- Space Name
   Surface,                                !- Outside Boundary Condition
   {72ffeb82-1140-4cf1-adc1-9f638481cb3d}, !- Outside Boundary Condition Object
->>>>>>> d385fff4
-  NoSun,                                  !- Sun Exposure
-  NoWind,                                 !- Wind Exposure
-  ,                                       !- View Factor to Ground
-  ,                                       !- Number of Vertices
-  6.46578440716979, 1.524, 2.4384,        !- X,Y,Z Vertex 1 {m}
-  6.46578440716979, 1.524, 0,             !- X,Y,Z Vertex 2 {m}
-  0, 1.524, 0,                            !- X,Y,Z Vertex 3 {m}
-  0, 1.524, 2.4384;                       !- X,Y,Z Vertex 4 {m}
-
-OS:Surface,
-<<<<<<< HEAD
-  {201f5890-b088-456d-8112-c2b24ab494dc}, !- Handle
-  Surface 10,                             !- Name
-  Wall,                                   !- Surface Type
-  ,                                       !- Construction Name
-  {b5058c18-494c-438a-b07b-9abeb6be39c5}, !- Space Name
-=======
+  NoSun,                                  !- Sun Exposure
+  NoWind,                                 !- Wind Exposure
+  ,                                       !- View Factor to Ground
+  ,                                       !- Number of Vertices
+  6.46578440716979, 3.048, 2.4384,        !- X,Y,Z Vertex 1 {m}
+  6.46578440716979, 3.048, 0,             !- X,Y,Z Vertex 2 {m}
+  6.46578440716979, 15.9795688143396, 0,  !- X,Y,Z Vertex 3 {m}
+  6.46578440716979, 15.9795688143396, 2.4384; !- X,Y,Z Vertex 4 {m}
+
+OS:Surface,
   {229e4679-a5ca-42f1-9688-8ee1cb735ad6}, !- Handle
   Surface 11,                             !- Name
   Wall,                                   !- Surface Type
   ,                                       !- Construction Name
   {c075ad2f-828c-4b01-9ebc-1f51510cc662}, !- Space Name
->>>>>>> d385fff4
   Adiabatic,                              !- Outside Boundary Condition
   ,                                       !- Outside Boundary Condition Object
   NoSun,                                  !- Sun Exposure
   NoWind,                                 !- Wind Exposure
   ,                                       !- View Factor to Ground
   ,                                       !- Number of Vertices
-<<<<<<< HEAD
-  6.46578440716979, 0, 2.4384,            !- X,Y,Z Vertex 1 {m}
-  6.46578440716979, 0, 0,                 !- X,Y,Z Vertex 2 {m}
-  6.46578440716979, 1.524, 0,             !- X,Y,Z Vertex 3 {m}
-  6.46578440716979, 1.524, 2.4384;        !- X,Y,Z Vertex 4 {m}
-
-OS:Surface,
-  {0569b560-9c48-4ed8-b08a-48947bd41739}, !- Handle
-  Surface 11,                             !- Name
-  Wall,                                   !- Surface Type
-  ,                                       !- Construction Name
-  {b5058c18-494c-438a-b07b-9abeb6be39c5}, !- Space Name
-=======
   0, 3.048, 2.4384,                       !- X,Y,Z Vertex 1 {m}
   0, 3.048, 0,                            !- X,Y,Z Vertex 2 {m}
   6.46578440716979, 3.048, 0,             !- X,Y,Z Vertex 3 {m}
@@ -1116,28 +804,18 @@
   Wall,                                   !- Surface Type
   ,                                       !- Construction Name
   {61b6544b-0d1a-4d53-92e4-906d44516012}, !- Space Name
->>>>>>> d385fff4
   Adiabatic,                              !- Outside Boundary Condition
   ,                                       !- Outside Boundary Condition Object
   NoSun,                                  !- Sun Exposure
   NoWind,                                 !- Wind Exposure
   ,                                       !- View Factor to Ground
   ,                                       !- Number of Vertices
-  0, 0, 2.4384,                           !- X,Y,Z Vertex 1 {m}
-  0, 0, 0,                                !- X,Y,Z Vertex 2 {m}
+  12.9315688143396, 0, 2.4384,            !- X,Y,Z Vertex 1 {m}
+  12.9315688143396, 0, 0,                 !- X,Y,Z Vertex 2 {m}
   6.46578440716979, 0, 0,                 !- X,Y,Z Vertex 3 {m}
   6.46578440716979, 0, 2.4384;            !- X,Y,Z Vertex 4 {m}
 
 OS:Surface,
-<<<<<<< HEAD
-  {8b5447a4-ddd5-4293-b69f-b9e46c451d51}, !- Handle
-  Surface 12,                             !- Name
-  RoofCeiling,                            !- Surface Type
-  ,                                       !- Construction Name
-  {b5058c18-494c-438a-b07b-9abeb6be39c5}, !- Space Name
-  Adiabatic,                              !- Outside Boundary Condition
-  ,                                       !- Outside Boundary Condition Object
-=======
   {b3b6cbc9-3ba5-407d-822e-5b97885d7eef}, !- Handle
   Surface 15,                             !- Name
   RoofCeiling,                            !- Surface Type
@@ -1179,100 +857,11 @@
   {61b6544b-0d1a-4d53-92e4-906d44516012}, !- Space Name
   Surface,                                !- Outside Boundary Condition
   {4485c69c-7552-4193-b32d-92c6d91705aa}, !- Outside Boundary Condition Object
->>>>>>> d385fff4
   NoSun,                                  !- Sun Exposure
   NoWind,                                 !- Wind Exposure
   ,                                       !- View Factor to Ground
   ,                                       !- Number of Vertices
   6.46578440716979, 0, 2.4384,            !- X,Y,Z Vertex 1 {m}
-<<<<<<< HEAD
-  6.46578440716979, 1.524, 2.4384,        !- X,Y,Z Vertex 2 {m}
-  0, 1.524, 2.4384,                       !- X,Y,Z Vertex 3 {m}
-  0, 0, 2.4384;                           !- X,Y,Z Vertex 4 {m}
-
-OS:SpaceType,
-  {8189ede6-4177-42fd-9aba-206bb2ab48f4}, !- Handle
-  Space Type 2,                           !- Name
-  ,                                       !- Default Construction Set Name
-  ,                                       !- Default Schedule Set Name
-  ,                                       !- Group Rendering Name
-  ,                                       !- Design Specification Outdoor Air Object Name
-  ,                                       !- Standards Template
-  ,                                       !- Standards Building Type
-  corridor;                               !- Standards Space Type
-
-OS:BuildingUnit,
-  {0a166286-2655-4b93-89a2-bae2171ef540}, !- Handle
-  unit 1,                                 !- Name
-  ,                                       !- Rendering Color
-  Residential;                            !- Building Unit Type
-
-OS:AdditionalProperties,
-  {660723ee-9790-4b20-a87f-f2f8003ab388}, !- Handle
-  {0a166286-2655-4b93-89a2-bae2171ef540}, !- Object Name
-  NumberOfBedrooms,                       !- Feature Name 1
-  Integer,                                !- Feature Data Type 1
-  3,                                      !- Feature Value 1
-  NumberOfBathrooms,                      !- Feature Name 2
-  Double,                                 !- Feature Data Type 2
-  2,                                      !- Feature Value 2
-  NumberOfOccupants,                      !- Feature Name 3
-  Double,                                 !- Feature Data Type 3
-  3.3900000000000001;                     !- Feature Value 3
-
-OS:External:File,
-  {6ede3293-0d37-4a69-b3b8-d7e0ace7a6d4}, !- Handle
-  8760.csv,                               !- Name
-  8760.csv;                               !- File Name
-
-OS:Schedule:Day,
-  {c30e5505-a4a0-4408-af54-c52f925e3b03}, !- Handle
-  Schedule Day 1,                         !- Name
-  ,                                       !- Schedule Type Limits Name
-  ,                                       !- Interpolate to Timestep
-  24,                                     !- Hour 1
-  0,                                      !- Minute 1
-  0;                                      !- Value Until Time 1
-
-OS:Schedule:Day,
-  {d6d769a3-d8e1-43d5-a44a-3e4e91d9c3b5}, !- Handle
-  Schedule Day 2,                         !- Name
-  ,                                       !- Schedule Type Limits Name
-  ,                                       !- Interpolate to Timestep
-  24,                                     !- Hour 1
-  0,                                      !- Minute 1
-  1;                                      !- Value Until Time 1
-
-OS:Schedule:File,
-  {24b98602-7bea-4b47-bda3-61b19289fb4e}, !- Handle
-  occupants,                              !- Name
-  {6f362544-fdb1-4e76-9889-cc85ee1e3c95}, !- Schedule Type Limits Name
-  {6ede3293-0d37-4a69-b3b8-d7e0ace7a6d4}, !- External File Name
-  1,                                      !- Column Number
-  1,                                      !- Rows to Skip at Top
-  8760,                                   !- Number of Hours of Data
-  ,                                       !- Column Separator
-  ,                                       !- Interpolate to Timestep
-  60;                                     !- Minutes per Item
-
-OS:Schedule:Ruleset,
-  {acce0123-7ced-4d8e-89ce-236d8ff7b4d6}, !- Handle
-  Schedule Ruleset 1,                     !- Name
-  {d7e68736-434c-4bc5-b6d8-d4282ac23261}, !- Schedule Type Limits Name
-  {aace6d22-4fdc-4fbf-a266-e43e37423060}; !- Default Day Schedule Name
-
-OS:Schedule:Day,
-  {aace6d22-4fdc-4fbf-a266-e43e37423060}, !- Handle
-  Schedule Day 3,                         !- Name
-  {d7e68736-434c-4bc5-b6d8-d4282ac23261}, !- Schedule Type Limits Name
-  ,                                       !- Interpolate to Timestep
-  24,                                     !- Hour 1
-  0,                                      !- Minute 1
-  112.539290946133;                       !- Value Until Time 1
-
-OS:People:Definition,
-  {62d5665d-1b85-4ac0-b02d-c8e1cfab31fd}, !- Handle
-=======
   6.46578440716979, 0, 0,                 !- X,Y,Z Vertex 2 {m}
   6.46578440716979, -12.9315688143396, 0, !- X,Y,Z Vertex 3 {m}
   6.46578440716979, -12.9315688143396, 2.4384; !- X,Y,Z Vertex 4 {m}
@@ -2862,7 +2451,6 @@
 
 OS:People:Definition,
   {256bd637-61c8-4e15-b441-d35e05188409}, !- Handle
->>>>>>> d385fff4
   res occupants|living space,             !- Name
   People,                                 !- Number of People Calculation Method
   3.39,                                   !- Number of People {people}
@@ -2875,21 +2463,12 @@
   ZoneAveraged;                           !- Mean Radiant Temperature Calculation Type
 
 OS:People,
-<<<<<<< HEAD
-  {c9a052dd-b736-49f2-a1ec-8f8d60fe900f}, !- Handle
-  res occupants|living space,             !- Name
-  {62d5665d-1b85-4ac0-b02d-c8e1cfab31fd}, !- People Definition Name
-  {415b4097-1e0f-449b-ac12-993375ef15df}, !- Space or SpaceType Name
-  {24b98602-7bea-4b47-bda3-61b19289fb4e}, !- Number of People Schedule Name
-  {acce0123-7ced-4d8e-89ce-236d8ff7b4d6}, !- Activity Level Schedule Name
-=======
   {06dce457-9566-4cc8-824f-3b7f79841ca6}, !- Handle
   res occupants|living space,             !- Name
   {256bd637-61c8-4e15-b441-d35e05188409}, !- People Definition Name
   {947d806a-ef53-478a-a368-ca7cf3d0d11a}, !- Space or SpaceType Name
   {48682452-446d-4206-b49a-3360490748cb}, !- Number of People Schedule Name
   {71a8ba5e-47fb-4150-90fa-ee7659a3ba52}, !- Activity Level Schedule Name
->>>>>>> d385fff4
   ,                                       !- Surface Name/Angle Factor List Name
   ,                                       !- Work Efficiency Schedule Name
   ,                                       !- Clothing Insulation Schedule Name
@@ -2897,11 +2476,7 @@
   1;                                      !- Multiplier
 
 OS:ScheduleTypeLimits,
-<<<<<<< HEAD
-  {d7e68736-434c-4bc5-b6d8-d4282ac23261}, !- Handle
-=======
   {cf62cb1a-538c-4234-940e-bcb89088bc1a}, !- Handle
->>>>>>> d385fff4
   ActivityLevel,                          !- Name
   0,                                      !- Lower Limit Value
   ,                                       !- Upper Limit Value
@@ -2909,17 +2484,11 @@
   ActivityLevel;                          !- Unit Type
 
 OS:ScheduleTypeLimits,
-<<<<<<< HEAD
-  {6f362544-fdb1-4e76-9889-cc85ee1e3c95}, !- Handle
-=======
   {0e325fc1-dad1-455f-afd5-40831ea25f4a}, !- Handle
->>>>>>> d385fff4
   Fractional,                             !- Name
   0,                                      !- Lower Limit Value
   1,                                      !- Upper Limit Value
   Continuous;                             !- Numeric Type
-<<<<<<< HEAD
-=======
 
 OS:Schedule:Day,
   {6b3b3005-e239-4c83-8aad-f7c44cb684dc}, !- Handle
@@ -3228,4 +2797,3 @@
   ,                                       !- Clothing Insulation Schedule Name
   ,                                       !- Air Velocity Schedule Name
   1;                                      !- Multiplier
->>>>>>> d385fff4
