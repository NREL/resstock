!- NOTE: Auto-generated from /test/osw_files/MF_8units_1story_SL_3Beds_2Baths_Denver.osw

OS:Version,
<<<<<<< HEAD
  {5f6c9b40-0f25-4242-817f-6791b356b5a5}, !- Handle
  2.9.0;                                  !- Version Identifier

OS:SimulationControl,
  {b8de3f2b-ad2b-4832-8d27-1904f46e9274}, !- Handle
=======
  {ef8924de-21ba-4dc9-85af-ab548987cee1}, !- Handle
  2.9.0;                                  !- Version Identifier

OS:SimulationControl,
  {678d454b-79b2-4e9b-a88e-97d6552567a2}, !- Handle
>>>>>>> 3c1d7324
  ,                                       !- Do Zone Sizing Calculation
  ,                                       !- Do System Sizing Calculation
  ,                                       !- Do Plant Sizing Calculation
  No;                                     !- Run Simulation for Sizing Periods

OS:Timestep,
<<<<<<< HEAD
  {3232e1be-2cb2-4a48-92c2-532be4ea142c}, !- Handle
  6;                                      !- Number of Timesteps per Hour

OS:ShadowCalculation,
  {bc1bbff1-efdb-48f3-b0b2-5b6724490282}, !- Handle
=======
  {833b4522-1417-4dad-a2cb-7b4960962d38}, !- Handle
  6;                                      !- Number of Timesteps per Hour

OS:ShadowCalculation,
  {5f13d9c5-2d65-4022-8174-a0c4bb68a31b}, !- Handle
>>>>>>> 3c1d7324
  20,                                     !- Calculation Frequency
  200;                                    !- Maximum Figures in Shadow Overlap Calculations

OS:SurfaceConvectionAlgorithm:Outside,
<<<<<<< HEAD
  {a3afbf4c-8039-485a-bf6c-4ad64637e4bb}, !- Handle
  DOE-2;                                  !- Algorithm

OS:SurfaceConvectionAlgorithm:Inside,
  {1f112431-c234-473e-a87e-9b7f5de71fbf}, !- Handle
  TARP;                                   !- Algorithm

OS:ZoneCapacitanceMultiplier:ResearchSpecial,
  {ee9657b5-5449-4d73-9922-53d947e3768b}, !- Handle
=======
  {d27e1f8d-f664-4410-a529-3d4ce40ceb04}, !- Handle
  DOE-2;                                  !- Algorithm

OS:SurfaceConvectionAlgorithm:Inside,
  {42257503-f23e-4686-ade5-8cdf46e8d656}, !- Handle
  TARP;                                   !- Algorithm

OS:ZoneCapacitanceMultiplier:ResearchSpecial,
  {d1af60ec-10d7-4316-b46b-29dd155bc65b}, !- Handle
>>>>>>> 3c1d7324
  ,                                       !- Temperature Capacity Multiplier
  15,                                     !- Humidity Capacity Multiplier
  ;                                       !- Carbon Dioxide Capacity Multiplier

OS:RunPeriod,
<<<<<<< HEAD
  {695ffaf1-698f-4c48-8c00-e9873c1d5de8}, !- Handle
=======
  {23c0c4d2-e425-48c7-ae28-f0d19238a3e3}, !- Handle
>>>>>>> 3c1d7324
  Run Period 1,                           !- Name
  1,                                      !- Begin Month
  1,                                      !- Begin Day of Month
  12,                                     !- End Month
  31,                                     !- End Day of Month
  ,                                       !- Use Weather File Holidays and Special Days
  ,                                       !- Use Weather File Daylight Saving Period
  ,                                       !- Apply Weekend Holiday Rule
  ,                                       !- Use Weather File Rain Indicators
  ,                                       !- Use Weather File Snow Indicators
  ;                                       !- Number of Times Runperiod to be Repeated

OS:YearDescription,
<<<<<<< HEAD
  {f6c34afd-ea5c-4834-8b30-acf355107fce}, !- Handle
=======
  {4f710858-a4fe-42d8-92c1-b5d32b06f25f}, !- Handle
>>>>>>> 3c1d7324
  2007,                                   !- Calendar Year
  ,                                       !- Day of Week for Start Day
  ;                                       !- Is Leap Year

OS:WeatherFile,
<<<<<<< HEAD
  {cb0ca8b9-afb2-4c33-8ec7-e320035ca863}, !- Handle
=======
  {9c38cc95-d38f-4614-8ea0-5e88a48b1154}, !- Handle
>>>>>>> 3c1d7324
  Denver Intl Ap,                         !- City
  CO,                                     !- State Province Region
  USA,                                    !- Country
  TMY3,                                   !- Data Source
  725650,                                 !- WMO Number
  39.83,                                  !- Latitude {deg}
  -104.65,                                !- Longitude {deg}
  -7,                                     !- Time Zone {hr}
  1650,                                   !- Elevation {m}
  file:../weather/USA_CO_Denver.Intl.AP.725650_TMY3.epw, !- Url
  E23378AA;                               !- Checksum

OS:AdditionalProperties,
<<<<<<< HEAD
  {6c133608-8ac9-46ce-b2a3-0e8053a12e60}, !- Handle
  {cb0ca8b9-afb2-4c33-8ec7-e320035ca863}, !- Object Name
=======
  {54645efc-5d89-4253-b4b4-023ab0ae93db}, !- Handle
  {9c38cc95-d38f-4614-8ea0-5e88a48b1154}, !- Object Name
>>>>>>> 3c1d7324
  EPWHeaderCity,                          !- Feature Name 1
  String,                                 !- Feature Data Type 1
  Denver Intl Ap,                         !- Feature Value 1
  EPWHeaderState,                         !- Feature Name 2
  String,                                 !- Feature Data Type 2
  CO,                                     !- Feature Value 2
  EPWHeaderCountry,                       !- Feature Name 3
  String,                                 !- Feature Data Type 3
  USA,                                    !- Feature Value 3
  EPWHeaderDataSource,                    !- Feature Name 4
  String,                                 !- Feature Data Type 4
  TMY3,                                   !- Feature Value 4
  EPWHeaderStation,                       !- Feature Name 5
  String,                                 !- Feature Data Type 5
  725650,                                 !- Feature Value 5
  EPWHeaderLatitude,                      !- Feature Name 6
  Double,                                 !- Feature Data Type 6
  39.829999999999998,                     !- Feature Value 6
  EPWHeaderLongitude,                     !- Feature Name 7
  Double,                                 !- Feature Data Type 7
  -104.65000000000001,                    !- Feature Value 7
  EPWHeaderTimezone,                      !- Feature Name 8
  Double,                                 !- Feature Data Type 8
  -7,                                     !- Feature Value 8
  EPWHeaderAltitude,                      !- Feature Name 9
  Double,                                 !- Feature Data Type 9
  5413.3858267716532,                     !- Feature Value 9
  EPWHeaderLocalPressure,                 !- Feature Name 10
  Double,                                 !- Feature Data Type 10
  0.81937567683596546,                    !- Feature Value 10
  EPWHeaderRecordsPerHour,                !- Feature Name 11
  Double,                                 !- Feature Data Type 11
  0,                                      !- Feature Value 11
  EPWDataAnnualAvgDrybulb,                !- Feature Name 12
  Double,                                 !- Feature Data Type 12
  51.575616438356228,                     !- Feature Value 12
  EPWDataAnnualMinDrybulb,                !- Feature Name 13
  Double,                                 !- Feature Data Type 13
  -2.9200000000000017,                    !- Feature Value 13
  EPWDataAnnualMaxDrybulb,                !- Feature Name 14
  Double,                                 !- Feature Data Type 14
  104,                                    !- Feature Value 14
  EPWDataCDD50F,                          !- Feature Name 15
  Double,                                 !- Feature Data Type 15
  3072.2925000000005,                     !- Feature Value 15
  EPWDataCDD65F,                          !- Feature Name 16
  Double,                                 !- Feature Data Type 16
  883.62000000000035,                     !- Feature Value 16
  EPWDataHDD50F,                          !- Feature Name 17
  Double,                                 !- Feature Data Type 17
  2497.1925000000001,                     !- Feature Value 17
  EPWDataHDD65F,                          !- Feature Name 18
  Double,                                 !- Feature Data Type 18
  5783.5200000000013,                     !- Feature Value 18
  EPWDataAnnualAvgWindspeed,              !- Feature Name 19
  Double,                                 !- Feature Data Type 19
  3.9165296803649667,                     !- Feature Value 19
  EPWDataMonthlyAvgDrybulbs,              !- Feature Name 20
  String,                                 !- Feature Data Type 20
  33.4191935483871&#4431.90142857142857&#4443.02620967741937&#4442.48624999999999&#4459.877741935483854&#4473.57574999999997&#4472.07975806451608&#4472.70008064516134&#4466.49200000000006&#4450.079112903225806&#4437.218250000000005&#4434.582177419354835, !- Feature Value 20
  EPWDataGroundMonthlyTemps,              !- Feature Name 21
  String,                                 !- Feature Data Type 21
  44.08306285945173&#4440.89570904991865&#4440.64045432632048&#4442.153016571250646&#4448.225111118704206&#4454.268919273837525&#4459.508577937551024&#4462.82777283423508&#4463.10975667174995&#4460.41014950381947&#4455.304105212311526&#4449.445696474514364, !- Feature Value 21
  EPWDataWSF,                             !- Feature Name 22
  Double,                                 !- Feature Data Type 22
  0.58999999999999997,                    !- Feature Value 22
  EPWDataMonthlyAvgDailyHighDrybulbs,     !- Feature Name 23
  String,                                 !- Feature Data Type 23
  47.41032258064516&#4446.58642857142857&#4455.15032258064517&#4453.708&#4472.80193548387098&#4488.67600000000002&#4486.1858064516129&#4485.87225806451613&#4482.082&#4463.18064516129033&#4448.73400000000001&#4448.87935483870968, !- Feature Value 23
  EPWDataMonthlyAvgDailyLowDrybulbs,      !- Feature Name 24
  String,                                 !- Feature Data Type 24
  19.347741935483874&#4419.856428571428573&#4430.316129032258065&#4431.112&#4447.41612903225806&#4457.901999999999994&#4459.063870967741934&#4460.956774193548384&#4452.352000000000004&#4438.41612903225806&#4427.002000000000002&#4423.02903225806451, !- Feature Value 24
  EPWDesignHeatingDrybulb,                !- Feature Name 25
  Double,                                 !- Feature Data Type 25
  12.02,                                  !- Feature Value 25
  EPWDesignHeatingWindspeed,              !- Feature Name 26
  Double,                                 !- Feature Data Type 26
  2.8062500000000004,                     !- Feature Value 26
  EPWDesignCoolingDrybulb,                !- Feature Name 27
  Double,                                 !- Feature Data Type 27
  91.939999999999998,                     !- Feature Value 27
  EPWDesignCoolingWetbulb,                !- Feature Name 28
  Double,                                 !- Feature Data Type 28
  59.95131430195849,                      !- Feature Value 28
  EPWDesignCoolingHumidityRatio,          !- Feature Name 29
  Double,                                 !- Feature Data Type 29
  0.0059161086834698092,                  !- Feature Value 29
  EPWDesignCoolingWindspeed,              !- Feature Name 30
  Double,                                 !- Feature Data Type 30
  3.7999999999999989,                     !- Feature Value 30
  EPWDesignDailyTemperatureRange,         !- Feature Name 31
  Double,                                 !- Feature Data Type 31
  24.915483870967748,                     !- Feature Value 31
  EPWDesignDehumidDrybulb,                !- Feature Name 32
  Double,                                 !- Feature Data Type 32
  67.996785714285721,                     !- Feature Value 32
  EPWDesignDehumidHumidityRatio,          !- Feature Name 33
  Double,                                 !- Feature Data Type 33
  0.012133744170488724,                   !- Feature Value 33
  EPWDesignCoolingDirectNormal,           !- Feature Name 34
  Double,                                 !- Feature Data Type 34
  985,                                    !- Feature Value 34
  EPWDesignCoolingDiffuseHorizontal,      !- Feature Name 35
  Double,                                 !- Feature Data Type 35
  84;                                     !- Feature Value 35

OS:Site,
<<<<<<< HEAD
  {93b1956c-d87a-454c-a19b-20ca34cb3203}, !- Handle
=======
  {28ca774f-20cc-4572-8d07-c7b3f812ed1e}, !- Handle
>>>>>>> 3c1d7324
  Denver Intl Ap_CO_USA,                  !- Name
  39.83,                                  !- Latitude {deg}
  -104.65,                                !- Longitude {deg}
  -7,                                     !- Time Zone {hr}
  1650,                                   !- Elevation {m}
  ;                                       !- Terrain

OS:ClimateZones,
<<<<<<< HEAD
  {f082b90c-563f-4467-842b-699397aeee38}, !- Handle
=======
  {d811f099-5cf6-437b-97f5-1362901b74c8}, !- Handle
>>>>>>> 3c1d7324
  ,                                       !- Active Institution
  ,                                       !- Active Year
  ,                                       !- Climate Zone Institution Name 1
  ,                                       !- Climate Zone Document Name 1
  ,                                       !- Climate Zone Document Year 1
  ,                                       !- Climate Zone Value 1
  Building America,                       !- Climate Zone Institution Name 2
  ,                                       !- Climate Zone Document Name 2
  0,                                      !- Climate Zone Document Year 2
  Cold;                                   !- Climate Zone Value 2

OS:Site:WaterMainsTemperature,
<<<<<<< HEAD
  {497bc5fb-c291-4243-bdf4-b8323027bb4e}, !- Handle
=======
  {819599d3-5b9b-4716-ade1-439755a86c38}, !- Handle
>>>>>>> 3c1d7324
  Correlation,                            !- Calculation Method
  ,                                       !- Temperature Schedule Name
  10.8753424657535,                       !- Annual Average Outdoor Air Temperature {C}
  23.1524007936508;                       !- Maximum Difference In Monthly Average Outdoor Air Temperatures {deltaC}

OS:RunPeriodControl:DaylightSavingTime,
<<<<<<< HEAD
  {e7767634-8420-4674-8810-ab1c2e204499}, !- Handle
=======
  {2715306d-8f59-4e1e-9d08-a5a350054c81}, !- Handle
>>>>>>> 3c1d7324
  3/12,                                   !- Start Date
  11/5;                                   !- End Date

OS:Site:GroundTemperature:Deep,
<<<<<<< HEAD
  {aa20cb55-e0e2-4a9b-85ca-0d8103f524ef}, !- Handle
=======
  {107a8919-ddd0-4f47-9b4a-76c855dff289}, !- Handle
>>>>>>> 3c1d7324
  10.8753424657535,                       !- January Deep Ground Temperature {C}
  10.8753424657535,                       !- February Deep Ground Temperature {C}
  10.8753424657535,                       !- March Deep Ground Temperature {C}
  10.8753424657535,                       !- April Deep Ground Temperature {C}
  10.8753424657535,                       !- May Deep Ground Temperature {C}
  10.8753424657535,                       !- June Deep Ground Temperature {C}
  10.8753424657535,                       !- July Deep Ground Temperature {C}
  10.8753424657535,                       !- August Deep Ground Temperature {C}
  10.8753424657535,                       !- September Deep Ground Temperature {C}
  10.8753424657535,                       !- October Deep Ground Temperature {C}
  10.8753424657535,                       !- November Deep Ground Temperature {C}
  10.8753424657535;                       !- December Deep Ground Temperature {C}

OS:Building,
<<<<<<< HEAD
  {befd0bc4-3d34-4994-907f-3f1a9ad3c87f}, !- Handle
=======
  {c211d287-8ba4-42a5-8aab-74f0078fb587}, !- Handle
>>>>>>> 3c1d7324
  Building 1,                             !- Name
  ,                                       !- Building Sector Type
  0,                                      !- North Axis {deg}
  ,                                       !- Nominal Floor to Floor Height {m}
  ,                                       !- Space Type Name
  ,                                       !- Default Construction Set Name
  ,                                       !- Default Schedule Set Name
  1,                                      !- Standards Number of Stories
  1,                                      !- Standards Number of Above Ground Stories
  ,                                       !- Standards Template
  multifamily,                            !- Standards Building Type
  8;                                      !- Standards Number of Living Units

OS:AdditionalProperties,
<<<<<<< HEAD
  {f0470d02-3cba-47a3-aa3f-93978654ea6e}, !- Handle
  {befd0bc4-3d34-4994-907f-3f1a9ad3c87f}, !- Object Name
=======
  {eb69b8ca-8eab-403b-9960-d1dff082e523}, !- Handle
  {c211d287-8ba4-42a5-8aab-74f0078fb587}, !- Object Name
>>>>>>> 3c1d7324
  num_units,                              !- Feature Name 1
  Integer,                                !- Feature Data Type 1
  8,                                      !- Feature Value 1
  has_rear_units,                         !- Feature Name 2
  Boolean,                                !- Feature Data Type 2
  true,                                   !- Feature Value 2
  num_floors,                             !- Feature Name 3
  Integer,                                !- Feature Data Type 3
  1,                                      !- Feature Value 3
  horz_location,                          !- Feature Name 4
  String,                                 !- Feature Data Type 4
  Left,                                   !- Feature Value 4
  level,                                  !- Feature Name 5
  String,                                 !- Feature Data Type 5
  Bottom,                                 !- Feature Value 5
  found_type,                             !- Feature Name 6
  String,                                 !- Feature Data Type 6
  slab,                                   !- Feature Value 6
  corridor_width,                         !- Feature Name 7
  Double,                                 !- Feature Data Type 7
  3.048,                                  !- Feature Value 7
  corridor_position,                      !- Feature Name 8
  String,                                 !- Feature Data Type 8
  Double-Loaded Interior;                 !- Feature Value 8

OS:ThermalZone,
<<<<<<< HEAD
  {73dd35b5-7643-43a1-be7b-3045f3296cc1}, !- Handle
=======
  {7bcafbc4-05d5-44c4-928c-ec64a8eb44c1}, !- Handle
>>>>>>> 3c1d7324
  living zone,                            !- Name
  ,                                       !- Multiplier
  ,                                       !- Ceiling Height {m}
  ,                                       !- Volume {m3}
  ,                                       !- Floor Area {m2}
  ,                                       !- Zone Inside Convection Algorithm
  ,                                       !- Zone Outside Convection Algorithm
  ,                                       !- Zone Conditioning Equipment List Name
<<<<<<< HEAD
  {647f8902-ce52-45f7-b103-c13951ed6e95}, !- Zone Air Inlet Port List
  {89327232-69cb-4020-bfc3-181009d36589}, !- Zone Air Exhaust Port List
  {1c107e68-2d1b-44db-a65e-4f1eea8c436e}, !- Zone Air Node Name
  {0d080f52-d54b-45ae-9ea1-827484527127}, !- Zone Return Air Port List
=======
  {bb3afed7-31f5-40aa-92ec-f6bb8f10396a}, !- Zone Air Inlet Port List
  {83b78e54-baa3-40c5-b74d-0c452199d401}, !- Zone Air Exhaust Port List
  {ab0c1036-433f-4561-b228-440a59df6165}, !- Zone Air Node Name
  {dcc1742a-91d9-4d72-91ec-ffd34834f10a}, !- Zone Return Air Port List
>>>>>>> 3c1d7324
  ,                                       !- Primary Daylighting Control Name
  ,                                       !- Fraction of Zone Controlled by Primary Daylighting Control
  ,                                       !- Secondary Daylighting Control Name
  ,                                       !- Fraction of Zone Controlled by Secondary Daylighting Control
  ,                                       !- Illuminance Map Name
  ,                                       !- Group Rendering Name
  ,                                       !- Thermostat Name
  No;                                     !- Use Ideal Air Loads

OS:Node,
<<<<<<< HEAD
  {5bbf5725-e986-4705-97c8-2d3391345bcc}, !- Handle
  Node 1,                                 !- Name
  {1c107e68-2d1b-44db-a65e-4f1eea8c436e}, !- Inlet Port
  ;                                       !- Outlet Port

OS:Connection,
  {1c107e68-2d1b-44db-a65e-4f1eea8c436e}, !- Handle
  {fed5bdf9-181e-4a35-b5f8-54c41a41ea84}, !- Name
  {73dd35b5-7643-43a1-be7b-3045f3296cc1}, !- Source Object
  11,                                     !- Outlet Port
  {5bbf5725-e986-4705-97c8-2d3391345bcc}, !- Target Object
  2;                                      !- Inlet Port

OS:PortList,
  {647f8902-ce52-45f7-b103-c13951ed6e95}, !- Handle
  {9f285c0f-0b3b-4dd6-8ca5-f4b4469116ea}, !- Name
  {73dd35b5-7643-43a1-be7b-3045f3296cc1}; !- HVAC Component

OS:PortList,
  {89327232-69cb-4020-bfc3-181009d36589}, !- Handle
  {114e62fc-3ac1-4f4b-af20-dad1005eac64}, !- Name
  {73dd35b5-7643-43a1-be7b-3045f3296cc1}; !- HVAC Component

OS:PortList,
  {0d080f52-d54b-45ae-9ea1-827484527127}, !- Handle
  {77db43e0-41a5-4eac-859d-68dbd2d60b23}, !- Name
  {73dd35b5-7643-43a1-be7b-3045f3296cc1}; !- HVAC Component

OS:Sizing:Zone,
  {38e7e172-b309-4d14-ab0c-b23b3a593cfc}, !- Handle
  {73dd35b5-7643-43a1-be7b-3045f3296cc1}, !- Zone or ZoneList Name
=======
  {bc95d336-9d84-4510-8fda-5487e27e58e8}, !- Handle
  Node 1,                                 !- Name
  {ab0c1036-433f-4561-b228-440a59df6165}, !- Inlet Port
  ;                                       !- Outlet Port

OS:Connection,
  {ab0c1036-433f-4561-b228-440a59df6165}, !- Handle
  {1c8cf4a7-3c12-4ffa-804c-eddc5e079fc6}, !- Name
  {7bcafbc4-05d5-44c4-928c-ec64a8eb44c1}, !- Source Object
  11,                                     !- Outlet Port
  {bc95d336-9d84-4510-8fda-5487e27e58e8}, !- Target Object
  2;                                      !- Inlet Port

OS:PortList,
  {bb3afed7-31f5-40aa-92ec-f6bb8f10396a}, !- Handle
  {e5ad48a0-7511-418e-b269-d641d766e455}, !- Name
  {7bcafbc4-05d5-44c4-928c-ec64a8eb44c1}; !- HVAC Component

OS:PortList,
  {83b78e54-baa3-40c5-b74d-0c452199d401}, !- Handle
  {3d46c5a6-95d9-4fe2-bb19-88a529d5ba27}, !- Name
  {7bcafbc4-05d5-44c4-928c-ec64a8eb44c1}; !- HVAC Component

OS:PortList,
  {dcc1742a-91d9-4d72-91ec-ffd34834f10a}, !- Handle
  {9d482a19-aed2-4abc-8350-ae1888738a47}, !- Name
  {7bcafbc4-05d5-44c4-928c-ec64a8eb44c1}; !- HVAC Component

OS:Sizing:Zone,
  {3a30e746-0823-40a7-b5f8-1a463f633270}, !- Handle
  {7bcafbc4-05d5-44c4-928c-ec64a8eb44c1}, !- Zone or ZoneList Name
>>>>>>> 3c1d7324
  SupplyAirTemperature,                   !- Zone Cooling Design Supply Air Temperature Input Method
  14,                                     !- Zone Cooling Design Supply Air Temperature {C}
  11.11,                                  !- Zone Cooling Design Supply Air Temperature Difference {deltaC}
  SupplyAirTemperature,                   !- Zone Heating Design Supply Air Temperature Input Method
  40,                                     !- Zone Heating Design Supply Air Temperature {C}
  11.11,                                  !- Zone Heating Design Supply Air Temperature Difference {deltaC}
  0.0085,                                 !- Zone Cooling Design Supply Air Humidity Ratio {kg-H2O/kg-air}
  0.008,                                  !- Zone Heating Design Supply Air Humidity Ratio {kg-H2O/kg-air}
  ,                                       !- Zone Heating Sizing Factor
  ,                                       !- Zone Cooling Sizing Factor
  DesignDay,                              !- Cooling Design Air Flow Method
  ,                                       !- Cooling Design Air Flow Rate {m3/s}
  ,                                       !- Cooling Minimum Air Flow per Zone Floor Area {m3/s-m2}
  ,                                       !- Cooling Minimum Air Flow {m3/s}
  ,                                       !- Cooling Minimum Air Flow Fraction
  DesignDay,                              !- Heating Design Air Flow Method
  ,                                       !- Heating Design Air Flow Rate {m3/s}
  ,                                       !- Heating Maximum Air Flow per Zone Floor Area {m3/s-m2}
  ,                                       !- Heating Maximum Air Flow {m3/s}
  ,                                       !- Heating Maximum Air Flow Fraction
  ,                                       !- Design Zone Air Distribution Effectiveness in Cooling Mode
  ,                                       !- Design Zone Air Distribution Effectiveness in Heating Mode
  No,                                     !- Account for Dedicated Outdoor Air System
  NeutralSupplyAir,                       !- Dedicated Outdoor Air System Control Strategy
  autosize,                               !- Dedicated Outdoor Air Low Setpoint Temperature for Design {C}
  autosize;                               !- Dedicated Outdoor Air High Setpoint Temperature for Design {C}

OS:ZoneHVAC:EquipmentList,
<<<<<<< HEAD
  {2dfeff63-5912-41e4-bea1-77eda0a73940}, !- Handle
  Zone HVAC Equipment List 1,             !- Name
  {73dd35b5-7643-43a1-be7b-3045f3296cc1}; !- Thermal Zone

OS:Space,
  {c466fa92-d330-493f-8a25-b857ba024dfe}, !- Handle
  living space,                           !- Name
  {05e425be-46b1-4424-aa68-6c983d57c2a8}, !- Space Type Name
=======
  {9ec31a58-334c-40b8-9a57-e393c09e702a}, !- Handle
  Zone HVAC Equipment List 1,             !- Name
  {7bcafbc4-05d5-44c4-928c-ec64a8eb44c1}; !- Thermal Zone

OS:Space,
  {c03227cb-93ff-412b-9e91-74dc9126421b}, !- Handle
  living space,                           !- Name
  {3d8bcf65-09e8-4b91-9df4-e83fb880b5fe}, !- Space Type Name
>>>>>>> 3c1d7324
  ,                                       !- Default Construction Set Name
  ,                                       !- Default Schedule Set Name
  ,                                       !- Direction of Relative North {deg}
  ,                                       !- X Origin {m}
  ,                                       !- Y Origin {m}
  ,                                       !- Z Origin {m}
  ,                                       !- Building Story Name
<<<<<<< HEAD
  {73dd35b5-7643-43a1-be7b-3045f3296cc1}, !- Thermal Zone Name
  ,                                       !- Part of Total Floor Area
  ,                                       !- Design Specification Outdoor Air Object Name
  {a141cf6f-765c-4fc2-bdd6-df244ad217e9}; !- Building Unit Name

OS:Surface,
  {9f409860-802c-48ba-ad68-4c3b6b501e1e}, !- Handle
  Surface 1,                              !- Name
  Floor,                                  !- Surface Type
  ,                                       !- Construction Name
  {c466fa92-d330-493f-8a25-b857ba024dfe}, !- Space Name
=======
  {7bcafbc4-05d5-44c4-928c-ec64a8eb44c1}, !- Thermal Zone Name
  ,                                       !- Part of Total Floor Area
  ,                                       !- Design Specification Outdoor Air Object Name
  {b82c4374-0c13-4e6b-adfa-57208777682d}; !- Building Unit Name

OS:Surface,
  {f83c3121-022a-4d33-8b09-b203585dd6cc}, !- Handle
  Surface 1,                              !- Name
  Floor,                                  !- Surface Type
  ,                                       !- Construction Name
  {c03227cb-93ff-412b-9e91-74dc9126421b}, !- Space Name
>>>>>>> 3c1d7324
  Foundation,                             !- Outside Boundary Condition
  ,                                       !- Outside Boundary Condition Object
  NoSun,                                  !- Sun Exposure
  NoWind,                                 !- Wind Exposure
  ,                                       !- View Factor to Ground
  ,                                       !- Number of Vertices
  0, -12.9315688143396, 0,                !- X,Y,Z Vertex 1 {m}
  0, 0, 0,                                !- X,Y,Z Vertex 2 {m}
  6.46578440716979, 0, 0,                 !- X,Y,Z Vertex 3 {m}
  6.46578440716979, -12.9315688143396, 0; !- X,Y,Z Vertex 4 {m}

OS:Surface,
<<<<<<< HEAD
  {b7bca18e-6cdd-4703-b65c-70d0f6a28ed2}, !- Handle
  Surface 2,                              !- Name
  Wall,                                   !- Surface Type
  ,                                       !- Construction Name
  {c466fa92-d330-493f-8a25-b857ba024dfe}, !- Space Name
=======
  {424bb776-e004-492e-998f-eba1ee1f2d2e}, !- Handle
  Surface 2,                              !- Name
  Wall,                                   !- Surface Type
  ,                                       !- Construction Name
  {c03227cb-93ff-412b-9e91-74dc9126421b}, !- Space Name
>>>>>>> 3c1d7324
  Outdoors,                               !- Outside Boundary Condition
  ,                                       !- Outside Boundary Condition Object
  SunExposed,                             !- Sun Exposure
  WindExposed,                            !- Wind Exposure
  ,                                       !- View Factor to Ground
  ,                                       !- Number of Vertices
  0, 0, 2.4384,                           !- X,Y,Z Vertex 1 {m}
  0, 0, 0,                                !- X,Y,Z Vertex 2 {m}
  0, -12.9315688143396, 0,                !- X,Y,Z Vertex 3 {m}
  0, -12.9315688143396, 2.4384;           !- X,Y,Z Vertex 4 {m}

OS:Surface,
<<<<<<< HEAD
  {d00e202f-df14-44d3-8569-dc49942c2b41}, !- Handle
  Surface 3,                              !- Name
  Wall,                                   !- Surface Type
  ,                                       !- Construction Name
  {c466fa92-d330-493f-8a25-b857ba024dfe}, !- Space Name
=======
  {47ed3bda-c8b1-4fe6-861c-0ee7c0b83584}, !- Handle
  Surface 3,                              !- Name
  Wall,                                   !- Surface Type
  ,                                       !- Construction Name
  {c03227cb-93ff-412b-9e91-74dc9126421b}, !- Space Name
>>>>>>> 3c1d7324
  Adiabatic,                              !- Outside Boundary Condition
  ,                                       !- Outside Boundary Condition Object
  NoSun,                                  !- Sun Exposure
  NoWind,                                 !- Wind Exposure
  ,                                       !- View Factor to Ground
  ,                                       !- Number of Vertices
  6.46578440716979, 0, 2.4384,            !- X,Y,Z Vertex 1 {m}
  6.46578440716979, 0, 0,                 !- X,Y,Z Vertex 2 {m}
  0, 0, 0,                                !- X,Y,Z Vertex 3 {m}
  0, 0, 2.4384;                           !- X,Y,Z Vertex 4 {m}

OS:Surface,
<<<<<<< HEAD
  {68a96eb0-61bd-4471-8f66-a0adb568dba7}, !- Handle
  Surface 4,                              !- Name
  Wall,                                   !- Surface Type
  ,                                       !- Construction Name
  {c466fa92-d330-493f-8a25-b857ba024dfe}, !- Space Name
=======
  {25d3c069-8ba4-4528-b5e8-fd14301aaf9f}, !- Handle
  Surface 4,                              !- Name
  Wall,                                   !- Surface Type
  ,                                       !- Construction Name
  {c03227cb-93ff-412b-9e91-74dc9126421b}, !- Space Name
>>>>>>> 3c1d7324
  Adiabatic,                              !- Outside Boundary Condition
  ,                                       !- Outside Boundary Condition Object
  NoSun,                                  !- Sun Exposure
  NoWind,                                 !- Wind Exposure
  ,                                       !- View Factor to Ground
  ,                                       !- Number of Vertices
  6.46578440716979, -12.9315688143396, 2.4384, !- X,Y,Z Vertex 1 {m}
  6.46578440716979, -12.9315688143396, 0, !- X,Y,Z Vertex 2 {m}
  6.46578440716979, 0, 0,                 !- X,Y,Z Vertex 3 {m}
  6.46578440716979, 0, 2.4384;            !- X,Y,Z Vertex 4 {m}

OS:Surface,
<<<<<<< HEAD
  {15db4bc5-30cc-4d18-8fe7-3ce0d1c9ebc5}, !- Handle
  Surface 5,                              !- Name
  Wall,                                   !- Surface Type
  ,                                       !- Construction Name
  {c466fa92-d330-493f-8a25-b857ba024dfe}, !- Space Name
=======
  {a3990962-8246-4e79-b326-1cc0dd985726}, !- Handle
  Surface 5,                              !- Name
  Wall,                                   !- Surface Type
  ,                                       !- Construction Name
  {c03227cb-93ff-412b-9e91-74dc9126421b}, !- Space Name
>>>>>>> 3c1d7324
  Outdoors,                               !- Outside Boundary Condition
  ,                                       !- Outside Boundary Condition Object
  SunExposed,                             !- Sun Exposure
  WindExposed,                            !- Wind Exposure
  ,                                       !- View Factor to Ground
  ,                                       !- Number of Vertices
  0, -12.9315688143396, 2.4384,           !- X,Y,Z Vertex 1 {m}
  0, -12.9315688143396, 0,                !- X,Y,Z Vertex 2 {m}
  6.46578440716979, -12.9315688143396, 0, !- X,Y,Z Vertex 3 {m}
  6.46578440716979, -12.9315688143396, 2.4384; !- X,Y,Z Vertex 4 {m}

OS:Surface,
<<<<<<< HEAD
  {2894239b-0813-4471-a6d0-5001b9d357f9}, !- Handle
  Surface 6,                              !- Name
  RoofCeiling,                            !- Surface Type
  ,                                       !- Construction Name
  {c466fa92-d330-493f-8a25-b857ba024dfe}, !- Space Name
=======
  {47b4aabd-a05f-4a24-9611-64677aa481d9}, !- Handle
  Surface 6,                              !- Name
  RoofCeiling,                            !- Surface Type
  ,                                       !- Construction Name
  {c03227cb-93ff-412b-9e91-74dc9126421b}, !- Space Name
>>>>>>> 3c1d7324
  Outdoors,                               !- Outside Boundary Condition
  ,                                       !- Outside Boundary Condition Object
  SunExposed,                             !- Sun Exposure
  WindExposed,                            !- Wind Exposure
  ,                                       !- View Factor to Ground
  ,                                       !- Number of Vertices
  6.46578440716979, -12.9315688143396, 2.4384, !- X,Y,Z Vertex 1 {m}
  6.46578440716979, 0, 2.4384,            !- X,Y,Z Vertex 2 {m}
  0, 0, 2.4384,                           !- X,Y,Z Vertex 3 {m}
  0, -12.9315688143396, 2.4384;           !- X,Y,Z Vertex 4 {m}

OS:SpaceType,
<<<<<<< HEAD
  {05e425be-46b1-4424-aa68-6c983d57c2a8}, !- Handle
=======
  {3d8bcf65-09e8-4b91-9df4-e83fb880b5fe}, !- Handle
>>>>>>> 3c1d7324
  Space Type 1,                           !- Name
  ,                                       !- Default Construction Set Name
  ,                                       !- Default Schedule Set Name
  ,                                       !- Group Rendering Name
  ,                                       !- Design Specification Outdoor Air Object Name
  ,                                       !- Standards Template
  ,                                       !- Standards Building Type
  living;                                 !- Standards Space Type

OS:ThermalZone,
<<<<<<< HEAD
  {aa831191-3478-412a-9796-6cbea8e71168}, !- Handle
=======
  {c8b936c1-9094-4785-95a8-94611ab31964}, !- Handle
>>>>>>> 3c1d7324
  corridor zone,                          !- Name
  ,                                       !- Multiplier
  ,                                       !- Ceiling Height {m}
  ,                                       !- Volume {m3}
  ,                                       !- Floor Area {m2}
  ,                                       !- Zone Inside Convection Algorithm
  ,                                       !- Zone Outside Convection Algorithm
  ,                                       !- Zone Conditioning Equipment List Name
<<<<<<< HEAD
  {8ede8d04-4722-4baa-84eb-f47cb50ca2f4}, !- Zone Air Inlet Port List
  {ff41069f-f3e6-4896-8636-940afb8055b0}, !- Zone Air Exhaust Port List
  {37103ed3-16ac-4b6c-a6d7-ce75c050843d}, !- Zone Air Node Name
  {6ac68b9c-30a5-4971-af7d-a0f85cf8e69f}, !- Zone Return Air Port List
=======
  {b75832b7-b478-4e06-bfd4-ad2764da027d}, !- Zone Air Inlet Port List
  {a43e9005-76d0-4929-903a-bef856b1a7fb}, !- Zone Air Exhaust Port List
  {ace15b17-6dc3-400e-97b3-0d4393fc53ec}, !- Zone Air Node Name
  {a66f88ea-0c17-45c0-a73a-3095477e04c1}, !- Zone Return Air Port List
>>>>>>> 3c1d7324
  ,                                       !- Primary Daylighting Control Name
  ,                                       !- Fraction of Zone Controlled by Primary Daylighting Control
  ,                                       !- Secondary Daylighting Control Name
  ,                                       !- Fraction of Zone Controlled by Secondary Daylighting Control
  ,                                       !- Illuminance Map Name
  ,                                       !- Group Rendering Name
  ,                                       !- Thermostat Name
  No;                                     !- Use Ideal Air Loads

OS:Node,
<<<<<<< HEAD
  {6ac5fc4a-13eb-4a5c-812e-6aefd11a2469}, !- Handle
  Node 2,                                 !- Name
  {37103ed3-16ac-4b6c-a6d7-ce75c050843d}, !- Inlet Port
  ;                                       !- Outlet Port

OS:Connection,
  {37103ed3-16ac-4b6c-a6d7-ce75c050843d}, !- Handle
  {795b6e30-6f15-45fe-b89b-bfce5a3a6644}, !- Name
  {aa831191-3478-412a-9796-6cbea8e71168}, !- Source Object
  11,                                     !- Outlet Port
  {6ac5fc4a-13eb-4a5c-812e-6aefd11a2469}, !- Target Object
  2;                                      !- Inlet Port

OS:PortList,
  {8ede8d04-4722-4baa-84eb-f47cb50ca2f4}, !- Handle
  {e0bf3356-c121-4d4e-9a34-d57944748770}, !- Name
  {aa831191-3478-412a-9796-6cbea8e71168}; !- HVAC Component

OS:PortList,
  {ff41069f-f3e6-4896-8636-940afb8055b0}, !- Handle
  {2fb8e801-3ed6-40a9-bb8c-0229e4d3801e}, !- Name
  {aa831191-3478-412a-9796-6cbea8e71168}; !- HVAC Component

OS:PortList,
  {6ac68b9c-30a5-4971-af7d-a0f85cf8e69f}, !- Handle
  {152412f6-7734-4558-8a38-62a464793841}, !- Name
  {aa831191-3478-412a-9796-6cbea8e71168}; !- HVAC Component

OS:Sizing:Zone,
  {b2b1e0c7-a25e-4f84-87d1-f3cf17757155}, !- Handle
  {aa831191-3478-412a-9796-6cbea8e71168}, !- Zone or ZoneList Name
=======
  {fb23ad4e-23d0-4e44-873d-392541ed23a9}, !- Handle
  Node 2,                                 !- Name
  {ace15b17-6dc3-400e-97b3-0d4393fc53ec}, !- Inlet Port
  ;                                       !- Outlet Port

OS:Connection,
  {ace15b17-6dc3-400e-97b3-0d4393fc53ec}, !- Handle
  {0f321df0-4116-46e2-b899-06de9598dc8b}, !- Name
  {c8b936c1-9094-4785-95a8-94611ab31964}, !- Source Object
  11,                                     !- Outlet Port
  {fb23ad4e-23d0-4e44-873d-392541ed23a9}, !- Target Object
  2;                                      !- Inlet Port

OS:PortList,
  {b75832b7-b478-4e06-bfd4-ad2764da027d}, !- Handle
  {1b1465c8-bbb2-46f1-90c6-f318c1b5e1e9}, !- Name
  {c8b936c1-9094-4785-95a8-94611ab31964}; !- HVAC Component

OS:PortList,
  {a43e9005-76d0-4929-903a-bef856b1a7fb}, !- Handle
  {4190fa79-953d-4af8-ba32-f7a7dae43f07}, !- Name
  {c8b936c1-9094-4785-95a8-94611ab31964}; !- HVAC Component

OS:PortList,
  {a66f88ea-0c17-45c0-a73a-3095477e04c1}, !- Handle
  {0e952d57-6607-4427-9747-bd5fa4c3afbb}, !- Name
  {c8b936c1-9094-4785-95a8-94611ab31964}; !- HVAC Component

OS:Sizing:Zone,
  {569c8f03-bb28-447a-8a5c-d5aef602eca5}, !- Handle
  {c8b936c1-9094-4785-95a8-94611ab31964}, !- Zone or ZoneList Name
>>>>>>> 3c1d7324
  SupplyAirTemperature,                   !- Zone Cooling Design Supply Air Temperature Input Method
  14,                                     !- Zone Cooling Design Supply Air Temperature {C}
  11.11,                                  !- Zone Cooling Design Supply Air Temperature Difference {deltaC}
  SupplyAirTemperature,                   !- Zone Heating Design Supply Air Temperature Input Method
  40,                                     !- Zone Heating Design Supply Air Temperature {C}
  11.11,                                  !- Zone Heating Design Supply Air Temperature Difference {deltaC}
  0.0085,                                 !- Zone Cooling Design Supply Air Humidity Ratio {kg-H2O/kg-air}
  0.008,                                  !- Zone Heating Design Supply Air Humidity Ratio {kg-H2O/kg-air}
  ,                                       !- Zone Heating Sizing Factor
  ,                                       !- Zone Cooling Sizing Factor
  DesignDay,                              !- Cooling Design Air Flow Method
  ,                                       !- Cooling Design Air Flow Rate {m3/s}
  ,                                       !- Cooling Minimum Air Flow per Zone Floor Area {m3/s-m2}
  ,                                       !- Cooling Minimum Air Flow {m3/s}
  ,                                       !- Cooling Minimum Air Flow Fraction
  DesignDay,                              !- Heating Design Air Flow Method
  ,                                       !- Heating Design Air Flow Rate {m3/s}
  ,                                       !- Heating Maximum Air Flow per Zone Floor Area {m3/s-m2}
  ,                                       !- Heating Maximum Air Flow {m3/s}
  ,                                       !- Heating Maximum Air Flow Fraction
  ,                                       !- Design Zone Air Distribution Effectiveness in Cooling Mode
  ,                                       !- Design Zone Air Distribution Effectiveness in Heating Mode
  No,                                     !- Account for Dedicated Outdoor Air System
  NeutralSupplyAir,                       !- Dedicated Outdoor Air System Control Strategy
  autosize,                               !- Dedicated Outdoor Air Low Setpoint Temperature for Design {C}
  autosize;                               !- Dedicated Outdoor Air High Setpoint Temperature for Design {C}

OS:ZoneHVAC:EquipmentList,
<<<<<<< HEAD
  {5cdf4a21-96b9-45c2-a02b-fd9d24f8ccb8}, !- Handle
  Zone HVAC Equipment List 2,             !- Name
  {aa831191-3478-412a-9796-6cbea8e71168}; !- Thermal Zone

OS:Space,
  {e1b2f8e2-2423-46a2-a42f-98c844d32d09}, !- Handle
  corridor space,                         !- Name
  {55abe358-87f9-4960-a36a-ab2528e69a09}, !- Space Type Name
=======
  {7396e8f7-d282-4fe7-8048-a4401e465f1c}, !- Handle
  Zone HVAC Equipment List 2,             !- Name
  {c8b936c1-9094-4785-95a8-94611ab31964}; !- Thermal Zone

OS:Space,
  {902daf39-d119-415d-9453-c5915c0ba480}, !- Handle
  corridor space,                         !- Name
  {54158ccb-5a35-495a-9615-354950d7ad70}, !- Space Type Name
>>>>>>> 3c1d7324
  ,                                       !- Default Construction Set Name
  ,                                       !- Default Schedule Set Name
  ,                                       !- Direction of Relative North {deg}
  ,                                       !- X Origin {m}
  ,                                       !- Y Origin {m}
  ,                                       !- Z Origin {m}
  ,                                       !- Building Story Name
<<<<<<< HEAD
  {aa831191-3478-412a-9796-6cbea8e71168}; !- Thermal Zone Name

OS:Surface,
  {5fc4483b-e316-41f5-ad7a-4b780da6d0fb}, !- Handle
  Surface 7,                              !- Name
  Floor,                                  !- Surface Type
  ,                                       !- Construction Name
  {e1b2f8e2-2423-46a2-a42f-98c844d32d09}, !- Space Name
=======
  {c8b936c1-9094-4785-95a8-94611ab31964}; !- Thermal Zone Name

OS:Surface,
  {6698bea0-0ad9-4e37-be67-b4edafba5e82}, !- Handle
  Surface 7,                              !- Name
  Floor,                                  !- Surface Type
  ,                                       !- Construction Name
  {902daf39-d119-415d-9453-c5915c0ba480}, !- Space Name
>>>>>>> 3c1d7324
  Foundation,                             !- Outside Boundary Condition
  ,                                       !- Outside Boundary Condition Object
  NoSun,                                  !- Sun Exposure
  NoWind,                                 !- Wind Exposure
  ,                                       !- View Factor to Ground
  ,                                       !- Number of Vertices
  0, 0, 0,                                !- X,Y,Z Vertex 1 {m}
  0, 1.524, 0,                            !- X,Y,Z Vertex 2 {m}
  6.46578440716979, 1.524, 0,             !- X,Y,Z Vertex 3 {m}
  6.46578440716979, 0, 0;                 !- X,Y,Z Vertex 4 {m}

OS:Surface,
<<<<<<< HEAD
  {f663d021-6456-4b0c-a4bc-8aa505359de7}, !- Handle
  Surface 8,                              !- Name
  Wall,                                   !- Surface Type
  ,                                       !- Construction Name
  {e1b2f8e2-2423-46a2-a42f-98c844d32d09}, !- Space Name
=======
  {a6b369fe-8a52-4ea1-8839-d29708ef89c8}, !- Handle
  Surface 8,                              !- Name
  Wall,                                   !- Surface Type
  ,                                       !- Construction Name
  {902daf39-d119-415d-9453-c5915c0ba480}, !- Space Name
>>>>>>> 3c1d7324
  Outdoors,                               !- Outside Boundary Condition
  ,                                       !- Outside Boundary Condition Object
  SunExposed,                             !- Sun Exposure
  WindExposed,                            !- Wind Exposure
  ,                                       !- View Factor to Ground
  ,                                       !- Number of Vertices
  0, 1.524, 2.4384,                       !- X,Y,Z Vertex 1 {m}
  0, 1.524, 0,                            !- X,Y,Z Vertex 2 {m}
  0, 0, 0,                                !- X,Y,Z Vertex 3 {m}
  0, 0, 2.4384;                           !- X,Y,Z Vertex 4 {m}

OS:Surface,
<<<<<<< HEAD
  {b18caad6-cfea-44fa-8f6d-cab926cf7064}, !- Handle
  Surface 9,                              !- Name
  Wall,                                   !- Surface Type
  ,                                       !- Construction Name
  {e1b2f8e2-2423-46a2-a42f-98c844d32d09}, !- Space Name
=======
  {9f5b1879-d877-40d4-9821-86e02320369d}, !- Handle
  Surface 9,                              !- Name
  Wall,                                   !- Surface Type
  ,                                       !- Construction Name
  {902daf39-d119-415d-9453-c5915c0ba480}, !- Space Name
>>>>>>> 3c1d7324
  Adiabatic,                              !- Outside Boundary Condition
  ,                                       !- Outside Boundary Condition Object
  NoSun,                                  !- Sun Exposure
  NoWind,                                 !- Wind Exposure
  ,                                       !- View Factor to Ground
  ,                                       !- Number of Vertices
  6.46578440716979, 1.524, 2.4384,        !- X,Y,Z Vertex 1 {m}
  6.46578440716979, 1.524, 0,             !- X,Y,Z Vertex 2 {m}
  0, 1.524, 0,                            !- X,Y,Z Vertex 3 {m}
  0, 1.524, 2.4384;                       !- X,Y,Z Vertex 4 {m}

OS:Surface,
<<<<<<< HEAD
  {9ee7e178-077a-4191-bed4-3d0ae34efabd}, !- Handle
  Surface 10,                             !- Name
  Wall,                                   !- Surface Type
  ,                                       !- Construction Name
  {e1b2f8e2-2423-46a2-a42f-98c844d32d09}, !- Space Name
=======
  {5765519f-bf99-4663-878e-9df8697f9a7e}, !- Handle
  Surface 10,                             !- Name
  Wall,                                   !- Surface Type
  ,                                       !- Construction Name
  {902daf39-d119-415d-9453-c5915c0ba480}, !- Space Name
>>>>>>> 3c1d7324
  Adiabatic,                              !- Outside Boundary Condition
  ,                                       !- Outside Boundary Condition Object
  NoSun,                                  !- Sun Exposure
  NoWind,                                 !- Wind Exposure
  ,                                       !- View Factor to Ground
  ,                                       !- Number of Vertices
  6.46578440716979, 0, 2.4384,            !- X,Y,Z Vertex 1 {m}
  6.46578440716979, 0, 0,                 !- X,Y,Z Vertex 2 {m}
  6.46578440716979, 1.524, 0,             !- X,Y,Z Vertex 3 {m}
  6.46578440716979, 1.524, 2.4384;        !- X,Y,Z Vertex 4 {m}

OS:Surface,
<<<<<<< HEAD
  {ad3d6133-26e6-4372-bfb7-580e16c94721}, !- Handle
  Surface 11,                             !- Name
  Wall,                                   !- Surface Type
  ,                                       !- Construction Name
  {e1b2f8e2-2423-46a2-a42f-98c844d32d09}, !- Space Name
=======
  {aff8cddf-a335-441f-a4dc-2fbce01bdbc8}, !- Handle
  Surface 11,                             !- Name
  Wall,                                   !- Surface Type
  ,                                       !- Construction Name
  {902daf39-d119-415d-9453-c5915c0ba480}, !- Space Name
>>>>>>> 3c1d7324
  Adiabatic,                              !- Outside Boundary Condition
  ,                                       !- Outside Boundary Condition Object
  NoSun,                                  !- Sun Exposure
  NoWind,                                 !- Wind Exposure
  ,                                       !- View Factor to Ground
  ,                                       !- Number of Vertices
  0, 0, 2.4384,                           !- X,Y,Z Vertex 1 {m}
  0, 0, 0,                                !- X,Y,Z Vertex 2 {m}
  6.46578440716979, 0, 0,                 !- X,Y,Z Vertex 3 {m}
  6.46578440716979, 0, 2.4384;            !- X,Y,Z Vertex 4 {m}

OS:Surface,
<<<<<<< HEAD
  {614dedc3-9c3e-429a-8643-04671bec3a67}, !- Handle
  Surface 12,                             !- Name
  RoofCeiling,                            !- Surface Type
  ,                                       !- Construction Name
  {e1b2f8e2-2423-46a2-a42f-98c844d32d09}, !- Space Name
=======
  {4bd26b72-2e63-4359-812f-c5542580dfb1}, !- Handle
  Surface 12,                             !- Name
  RoofCeiling,                            !- Surface Type
  ,                                       !- Construction Name
  {902daf39-d119-415d-9453-c5915c0ba480}, !- Space Name
>>>>>>> 3c1d7324
  Outdoors,                               !- Outside Boundary Condition
  ,                                       !- Outside Boundary Condition Object
  SunExposed,                             !- Sun Exposure
  WindExposed,                            !- Wind Exposure
  ,                                       !- View Factor to Ground
  ,                                       !- Number of Vertices
  6.46578440716979, 0, 2.4384,            !- X,Y,Z Vertex 1 {m}
  6.46578440716979, 1.524, 2.4384,        !- X,Y,Z Vertex 2 {m}
  0, 1.524, 2.4384,                       !- X,Y,Z Vertex 3 {m}
  0, 0, 2.4384;                           !- X,Y,Z Vertex 4 {m}

OS:SpaceType,
<<<<<<< HEAD
  {55abe358-87f9-4960-a36a-ab2528e69a09}, !- Handle
=======
  {54158ccb-5a35-495a-9615-354950d7ad70}, !- Handle
>>>>>>> 3c1d7324
  Space Type 2,                           !- Name
  ,                                       !- Default Construction Set Name
  ,                                       !- Default Schedule Set Name
  ,                                       !- Group Rendering Name
  ,                                       !- Design Specification Outdoor Air Object Name
  ,                                       !- Standards Template
  ,                                       !- Standards Building Type
  corridor;                               !- Standards Space Type

OS:BuildingUnit,
<<<<<<< HEAD
  {a141cf6f-765c-4fc2-bdd6-df244ad217e9}, !- Handle
=======
  {b82c4374-0c13-4e6b-adfa-57208777682d}, !- Handle
>>>>>>> 3c1d7324
  unit 1,                                 !- Name
  ,                                       !- Rendering Color
  Residential;                            !- Building Unit Type

OS:AdditionalProperties,
<<<<<<< HEAD
  {54b7a415-b601-4271-a331-534ddf50c044}, !- Handle
  {a141cf6f-765c-4fc2-bdd6-df244ad217e9}, !- Object Name
=======
  {9134681d-9221-4b1d-839f-e42b7abf52e8}, !- Handle
  {b82c4374-0c13-4e6b-adfa-57208777682d}, !- Object Name
>>>>>>> 3c1d7324
  NumberOfBedrooms,                       !- Feature Name 1
  Integer,                                !- Feature Data Type 1
  3,                                      !- Feature Value 1
  NumberOfBathrooms,                      !- Feature Name 2
  Double,                                 !- Feature Data Type 2
  2,                                      !- Feature Value 2
  NumberOfOccupants,                      !- Feature Name 3
  Double,                                 !- Feature Data Type 3
  3.3900000000000001;                     !- Feature Value 3

OS:External:File,
<<<<<<< HEAD
  {c688466a-9b22-4b9a-be7e-945ded048270}, !- Handle
=======
  {2276ddbe-9c37-4138-a98f-bdf9546d09ed}, !- Handle
>>>>>>> 3c1d7324
  8760.csv,                               !- Name
  8760.csv;                               !- File Name

OS:Schedule:Day,
<<<<<<< HEAD
  {2cdfc3c1-03f9-43b7-844f-f889506de0d0}, !- Handle
=======
  {cd9643d6-5bb4-4d2b-a7f1-99aed3990c9d}, !- Handle
>>>>>>> 3c1d7324
  Schedule Day 1,                         !- Name
  ,                                       !- Schedule Type Limits Name
  ,                                       !- Interpolate to Timestep
  24,                                     !- Hour 1
  0,                                      !- Minute 1
  0;                                      !- Value Until Time 1

OS:Schedule:Day,
<<<<<<< HEAD
  {7a823f05-11b3-4764-a033-c8bcd09129cb}, !- Handle
=======
  {131afcc4-c897-4c1c-8fb5-574b7e52d962}, !- Handle
>>>>>>> 3c1d7324
  Schedule Day 2,                         !- Name
  ,                                       !- Schedule Type Limits Name
  ,                                       !- Interpolate to Timestep
  24,                                     !- Hour 1
  0,                                      !- Minute 1
  1;                                      !- Value Until Time 1

OS:Schedule:File,
<<<<<<< HEAD
  {68571265-f79e-43c4-8546-df7b935c1b36}, !- Handle
  occupants,                              !- Name
  {fbe5bd52-a9ad-4fb8-9bae-94f546c93f32}, !- Schedule Type Limits Name
  {c688466a-9b22-4b9a-be7e-945ded048270}, !- External File Name
=======
  {a271dab1-c7bd-4367-b0dc-99ade4455b8f}, !- Handle
  occupants,                              !- Name
  {b240c048-5b00-4004-b9c2-a7ea49d17e06}, !- Schedule Type Limits Name
  {2276ddbe-9c37-4138-a98f-bdf9546d09ed}, !- External File Name
>>>>>>> 3c1d7324
  1,                                      !- Column Number
  1,                                      !- Rows to Skip at Top
  8760,                                   !- Number of Hours of Data
  ,                                       !- Column Separator
  ,                                       !- Interpolate to Timestep
  60;                                     !- Minutes per Item

OS:Schedule:Ruleset,
<<<<<<< HEAD
  {e4ef28b7-232b-4fe7-ba29-658631a70831}, !- Handle
  Schedule Ruleset 1,                     !- Name
  {00f43948-5a87-4341-8b64-8200f80969ac}, !- Schedule Type Limits Name
  {e62ff332-8a74-4c07-9fcd-fdab5c69a204}; !- Default Day Schedule Name

OS:Schedule:Day,
  {e62ff332-8a74-4c07-9fcd-fdab5c69a204}, !- Handle
  Schedule Day 3,                         !- Name
  {00f43948-5a87-4341-8b64-8200f80969ac}, !- Schedule Type Limits Name
=======
  {e9343656-2ecc-4fae-a98e-ba1218da0fa4}, !- Handle
  Schedule Ruleset 1,                     !- Name
  {771f7f30-b8f6-4b7d-a0e2-391417f025fb}, !- Schedule Type Limits Name
  {b39f07f6-120b-411f-873b-fccbb88f3f06}; !- Default Day Schedule Name

OS:Schedule:Day,
  {b39f07f6-120b-411f-873b-fccbb88f3f06}, !- Handle
  Schedule Day 3,                         !- Name
  {771f7f30-b8f6-4b7d-a0e2-391417f025fb}, !- Schedule Type Limits Name
>>>>>>> 3c1d7324
  ,                                       !- Interpolate to Timestep
  24,                                     !- Hour 1
  0,                                      !- Minute 1
  112.539290946133;                       !- Value Until Time 1

OS:People:Definition,
<<<<<<< HEAD
  {04229562-5306-4d55-898d-ab6db80a4040}, !- Handle
=======
  {583325e1-8bad-4331-818f-73eea10d0bb5}, !- Handle
>>>>>>> 3c1d7324
  res occupants|living space,             !- Name
  People,                                 !- Number of People Calculation Method
  3.39,                                   !- Number of People {people}
  ,                                       !- People per Space Floor Area {person/m2}
  ,                                       !- Space Floor Area per Person {m2/person}
  0.319734,                               !- Fraction Radiant
  0.573,                                  !- Sensible Heat Fraction
  0,                                      !- Carbon Dioxide Generation Rate {m3/s-W}
  No,                                     !- Enable ASHRAE 55 Comfort Warnings
  ZoneAveraged;                           !- Mean Radiant Temperature Calculation Type

OS:People,
<<<<<<< HEAD
  {403f7999-44c2-465e-9b90-927d0aa254f1}, !- Handle
  res occupants|living space,             !- Name
  {04229562-5306-4d55-898d-ab6db80a4040}, !- People Definition Name
  {c466fa92-d330-493f-8a25-b857ba024dfe}, !- Space or SpaceType Name
  {68571265-f79e-43c4-8546-df7b935c1b36}, !- Number of People Schedule Name
  {e4ef28b7-232b-4fe7-ba29-658631a70831}, !- Activity Level Schedule Name
=======
  {5d4e9620-b0e0-47f0-82ed-2012d84ae72c}, !- Handle
  res occupants|living space,             !- Name
  {583325e1-8bad-4331-818f-73eea10d0bb5}, !- People Definition Name
  {c03227cb-93ff-412b-9e91-74dc9126421b}, !- Space or SpaceType Name
  {a271dab1-c7bd-4367-b0dc-99ade4455b8f}, !- Number of People Schedule Name
  {e9343656-2ecc-4fae-a98e-ba1218da0fa4}, !- Activity Level Schedule Name
>>>>>>> 3c1d7324
  ,                                       !- Surface Name/Angle Factor List Name
  ,                                       !- Work Efficiency Schedule Name
  ,                                       !- Clothing Insulation Schedule Name
  ,                                       !- Air Velocity Schedule Name
  1;                                      !- Multiplier

OS:ScheduleTypeLimits,
<<<<<<< HEAD
  {00f43948-5a87-4341-8b64-8200f80969ac}, !- Handle
=======
  {771f7f30-b8f6-4b7d-a0e2-391417f025fb}, !- Handle
>>>>>>> 3c1d7324
  ActivityLevel,                          !- Name
  0,                                      !- Lower Limit Value
  ,                                       !- Upper Limit Value
  Continuous,                             !- Numeric Type
  ActivityLevel;                          !- Unit Type

OS:ScheduleTypeLimits,
<<<<<<< HEAD
  {fbe5bd52-a9ad-4fb8-9bae-94f546c93f32}, !- Handle
=======
  {b240c048-5b00-4004-b9c2-a7ea49d17e06}, !- Handle
>>>>>>> 3c1d7324
  Fractional,                             !- Name
  0,                                      !- Lower Limit Value
  1,                                      !- Upper Limit Value
  Continuous;                             !- Numeric Type
<|MERGE_RESOLUTION|>--- conflicted
+++ resolved
@@ -1,73 +1,41 @@
 !- NOTE: Auto-generated from /test/osw_files/MF_8units_1story_SL_3Beds_2Baths_Denver.osw
 
 OS:Version,
-<<<<<<< HEAD
-  {5f6c9b40-0f25-4242-817f-6791b356b5a5}, !- Handle
+  {c92e83de-15c2-45ac-a823-33332087a146}, !- Handle
   2.9.0;                                  !- Version Identifier
 
 OS:SimulationControl,
-  {b8de3f2b-ad2b-4832-8d27-1904f46e9274}, !- Handle
-=======
-  {ef8924de-21ba-4dc9-85af-ab548987cee1}, !- Handle
-  2.9.0;                                  !- Version Identifier
-
-OS:SimulationControl,
-  {678d454b-79b2-4e9b-a88e-97d6552567a2}, !- Handle
->>>>>>> 3c1d7324
+  {cb90550c-6fd6-4623-95ae-207942304705}, !- Handle
   ,                                       !- Do Zone Sizing Calculation
   ,                                       !- Do System Sizing Calculation
   ,                                       !- Do Plant Sizing Calculation
   No;                                     !- Run Simulation for Sizing Periods
 
 OS:Timestep,
-<<<<<<< HEAD
-  {3232e1be-2cb2-4a48-92c2-532be4ea142c}, !- Handle
+  {da42699e-cb66-4c78-a2d1-209a55eec9ec}, !- Handle
   6;                                      !- Number of Timesteps per Hour
 
 OS:ShadowCalculation,
-  {bc1bbff1-efdb-48f3-b0b2-5b6724490282}, !- Handle
-=======
-  {833b4522-1417-4dad-a2cb-7b4960962d38}, !- Handle
-  6;                                      !- Number of Timesteps per Hour
-
-OS:ShadowCalculation,
-  {5f13d9c5-2d65-4022-8174-a0c4bb68a31b}, !- Handle
->>>>>>> 3c1d7324
+  {cab5634f-ed30-4cd9-b55f-e3bea822325e}, !- Handle
   20,                                     !- Calculation Frequency
   200;                                    !- Maximum Figures in Shadow Overlap Calculations
 
 OS:SurfaceConvectionAlgorithm:Outside,
-<<<<<<< HEAD
-  {a3afbf4c-8039-485a-bf6c-4ad64637e4bb}, !- Handle
+  {f636d617-bcd9-47c3-a771-a3e23d4ac861}, !- Handle
   DOE-2;                                  !- Algorithm
 
 OS:SurfaceConvectionAlgorithm:Inside,
-  {1f112431-c234-473e-a87e-9b7f5de71fbf}, !- Handle
+  {965b67fa-3caa-43ec-a557-9509b2a217cc}, !- Handle
   TARP;                                   !- Algorithm
 
 OS:ZoneCapacitanceMultiplier:ResearchSpecial,
-  {ee9657b5-5449-4d73-9922-53d947e3768b}, !- Handle
-=======
-  {d27e1f8d-f664-4410-a529-3d4ce40ceb04}, !- Handle
-  DOE-2;                                  !- Algorithm
-
-OS:SurfaceConvectionAlgorithm:Inside,
-  {42257503-f23e-4686-ade5-8cdf46e8d656}, !- Handle
-  TARP;                                   !- Algorithm
-
-OS:ZoneCapacitanceMultiplier:ResearchSpecial,
-  {d1af60ec-10d7-4316-b46b-29dd155bc65b}, !- Handle
->>>>>>> 3c1d7324
+  {45fc0e3b-7690-4c70-ac32-cc38ac5f8a3a}, !- Handle
   ,                                       !- Temperature Capacity Multiplier
   15,                                     !- Humidity Capacity Multiplier
   ;                                       !- Carbon Dioxide Capacity Multiplier
 
 OS:RunPeriod,
-<<<<<<< HEAD
-  {695ffaf1-698f-4c48-8c00-e9873c1d5de8}, !- Handle
-=======
-  {23c0c4d2-e425-48c7-ae28-f0d19238a3e3}, !- Handle
->>>>>>> 3c1d7324
+  {6e046d8f-3c34-423d-821f-5e09c045f102}, !- Handle
   Run Period 1,                           !- Name
   1,                                      !- Begin Month
   1,                                      !- Begin Day of Month
@@ -81,21 +49,13 @@
   ;                                       !- Number of Times Runperiod to be Repeated
 
 OS:YearDescription,
-<<<<<<< HEAD
-  {f6c34afd-ea5c-4834-8b30-acf355107fce}, !- Handle
-=======
-  {4f710858-a4fe-42d8-92c1-b5d32b06f25f}, !- Handle
->>>>>>> 3c1d7324
+  {b1eabfd2-51a3-4090-8f4c-afe42b12cd28}, !- Handle
   2007,                                   !- Calendar Year
   ,                                       !- Day of Week for Start Day
   ;                                       !- Is Leap Year
 
 OS:WeatherFile,
-<<<<<<< HEAD
-  {cb0ca8b9-afb2-4c33-8ec7-e320035ca863}, !- Handle
-=======
-  {9c38cc95-d38f-4614-8ea0-5e88a48b1154}, !- Handle
->>>>>>> 3c1d7324
+  {8f0d6d45-2c37-45e2-973a-a331ed41316a}, !- Handle
   Denver Intl Ap,                         !- City
   CO,                                     !- State Province Region
   USA,                                    !- Country
@@ -109,13 +69,8 @@
   E23378AA;                               !- Checksum
 
 OS:AdditionalProperties,
-<<<<<<< HEAD
-  {6c133608-8ac9-46ce-b2a3-0e8053a12e60}, !- Handle
-  {cb0ca8b9-afb2-4c33-8ec7-e320035ca863}, !- Object Name
-=======
-  {54645efc-5d89-4253-b4b4-023ab0ae93db}, !- Handle
-  {9c38cc95-d38f-4614-8ea0-5e88a48b1154}, !- Object Name
->>>>>>> 3c1d7324
+  {4801a23f-d4d6-4b5a-9c91-7061459b500d}, !- Handle
+  {8f0d6d45-2c37-45e2-973a-a331ed41316a}, !- Object Name
   EPWHeaderCity,                          !- Feature Name 1
   String,                                 !- Feature Data Type 1
   Denver Intl Ap,                         !- Feature Value 1
@@ -223,11 +178,7 @@
   84;                                     !- Feature Value 35
 
 OS:Site,
-<<<<<<< HEAD
-  {93b1956c-d87a-454c-a19b-20ca34cb3203}, !- Handle
-=======
-  {28ca774f-20cc-4572-8d07-c7b3f812ed1e}, !- Handle
->>>>>>> 3c1d7324
+  {59cf9f6b-164e-4aba-b5bf-a752d17f76f7}, !- Handle
   Denver Intl Ap_CO_USA,                  !- Name
   39.83,                                  !- Latitude {deg}
   -104.65,                                !- Longitude {deg}
@@ -236,11 +187,7 @@
   ;                                       !- Terrain
 
 OS:ClimateZones,
-<<<<<<< HEAD
-  {f082b90c-563f-4467-842b-699397aeee38}, !- Handle
-=======
-  {d811f099-5cf6-437b-97f5-1362901b74c8}, !- Handle
->>>>>>> 3c1d7324
+  {7a8235cc-f418-4bb0-8df4-db6b490d7a16}, !- Handle
   ,                                       !- Active Institution
   ,                                       !- Active Year
   ,                                       !- Climate Zone Institution Name 1
@@ -253,31 +200,19 @@
   Cold;                                   !- Climate Zone Value 2
 
 OS:Site:WaterMainsTemperature,
-<<<<<<< HEAD
-  {497bc5fb-c291-4243-bdf4-b8323027bb4e}, !- Handle
-=======
-  {819599d3-5b9b-4716-ade1-439755a86c38}, !- Handle
->>>>>>> 3c1d7324
+  {74540ee6-6c88-4d2c-88b4-099fd5c07251}, !- Handle
   Correlation,                            !- Calculation Method
   ,                                       !- Temperature Schedule Name
   10.8753424657535,                       !- Annual Average Outdoor Air Temperature {C}
   23.1524007936508;                       !- Maximum Difference In Monthly Average Outdoor Air Temperatures {deltaC}
 
 OS:RunPeriodControl:DaylightSavingTime,
-<<<<<<< HEAD
-  {e7767634-8420-4674-8810-ab1c2e204499}, !- Handle
-=======
-  {2715306d-8f59-4e1e-9d08-a5a350054c81}, !- Handle
->>>>>>> 3c1d7324
+  {a117edad-7d65-46df-9c26-8269a45291af}, !- Handle
   3/12,                                   !- Start Date
   11/5;                                   !- End Date
 
 OS:Site:GroundTemperature:Deep,
-<<<<<<< HEAD
-  {aa20cb55-e0e2-4a9b-85ca-0d8103f524ef}, !- Handle
-=======
-  {107a8919-ddd0-4f47-9b4a-76c855dff289}, !- Handle
->>>>>>> 3c1d7324
+  {6caf876c-761e-46da-885c-792df5a33334}, !- Handle
   10.8753424657535,                       !- January Deep Ground Temperature {C}
   10.8753424657535,                       !- February Deep Ground Temperature {C}
   10.8753424657535,                       !- March Deep Ground Temperature {C}
@@ -292,11 +227,7 @@
   10.8753424657535;                       !- December Deep Ground Temperature {C}
 
 OS:Building,
-<<<<<<< HEAD
-  {befd0bc4-3d34-4994-907f-3f1a9ad3c87f}, !- Handle
-=======
-  {c211d287-8ba4-42a5-8aab-74f0078fb587}, !- Handle
->>>>>>> 3c1d7324
+  {e3e76a3d-4e5e-417a-8218-5015823ea4d7}, !- Handle
   Building 1,                             !- Name
   ,                                       !- Building Sector Type
   0,                                      !- North Axis {deg}
@@ -311,13 +242,8 @@
   8;                                      !- Standards Number of Living Units
 
 OS:AdditionalProperties,
-<<<<<<< HEAD
-  {f0470d02-3cba-47a3-aa3f-93978654ea6e}, !- Handle
-  {befd0bc4-3d34-4994-907f-3f1a9ad3c87f}, !- Object Name
-=======
-  {eb69b8ca-8eab-403b-9960-d1dff082e523}, !- Handle
-  {c211d287-8ba4-42a5-8aab-74f0078fb587}, !- Object Name
->>>>>>> 3c1d7324
+  {a32b292b-cc14-453f-a240-bab309eae25a}, !- Handle
+  {e3e76a3d-4e5e-417a-8218-5015823ea4d7}, !- Object Name
   num_units,                              !- Feature Name 1
   Integer,                                !- Feature Data Type 1
   8,                                      !- Feature Value 1
@@ -344,11 +270,7 @@
   Double-Loaded Interior;                 !- Feature Value 8
 
 OS:ThermalZone,
-<<<<<<< HEAD
-  {73dd35b5-7643-43a1-be7b-3045f3296cc1}, !- Handle
-=======
-  {7bcafbc4-05d5-44c4-928c-ec64a8eb44c1}, !- Handle
->>>>>>> 3c1d7324
+  {5ee6d09d-93db-4462-8a92-e69b951fa8ab}, !- Handle
   living zone,                            !- Name
   ,                                       !- Multiplier
   ,                                       !- Ceiling Height {m}
@@ -357,17 +279,10 @@
   ,                                       !- Zone Inside Convection Algorithm
   ,                                       !- Zone Outside Convection Algorithm
   ,                                       !- Zone Conditioning Equipment List Name
-<<<<<<< HEAD
-  {647f8902-ce52-45f7-b103-c13951ed6e95}, !- Zone Air Inlet Port List
-  {89327232-69cb-4020-bfc3-181009d36589}, !- Zone Air Exhaust Port List
-  {1c107e68-2d1b-44db-a65e-4f1eea8c436e}, !- Zone Air Node Name
-  {0d080f52-d54b-45ae-9ea1-827484527127}, !- Zone Return Air Port List
-=======
-  {bb3afed7-31f5-40aa-92ec-f6bb8f10396a}, !- Zone Air Inlet Port List
-  {83b78e54-baa3-40c5-b74d-0c452199d401}, !- Zone Air Exhaust Port List
-  {ab0c1036-433f-4561-b228-440a59df6165}, !- Zone Air Node Name
-  {dcc1742a-91d9-4d72-91ec-ffd34834f10a}, !- Zone Return Air Port List
->>>>>>> 3c1d7324
+  {e6e06b79-94d8-4bfc-bf23-bee3aa70de08}, !- Zone Air Inlet Port List
+  {58af0bc1-a177-4850-9b9b-de4df6932977}, !- Zone Air Exhaust Port List
+  {3c3c267a-e366-4e6f-bdc9-7c03f98b2fce}, !- Zone Air Node Name
+  {62841c76-4c85-415e-ad64-7c6884960c07}, !- Zone Return Air Port List
   ,                                       !- Primary Daylighting Control Name
   ,                                       !- Fraction of Zone Controlled by Primary Daylighting Control
   ,                                       !- Secondary Daylighting Control Name
@@ -378,71 +293,37 @@
   No;                                     !- Use Ideal Air Loads
 
 OS:Node,
-<<<<<<< HEAD
-  {5bbf5725-e986-4705-97c8-2d3391345bcc}, !- Handle
+  {e1afac30-48cd-4603-8c6d-13934830681c}, !- Handle
   Node 1,                                 !- Name
-  {1c107e68-2d1b-44db-a65e-4f1eea8c436e}, !- Inlet Port
+  {3c3c267a-e366-4e6f-bdc9-7c03f98b2fce}, !- Inlet Port
   ;                                       !- Outlet Port
 
 OS:Connection,
-  {1c107e68-2d1b-44db-a65e-4f1eea8c436e}, !- Handle
-  {fed5bdf9-181e-4a35-b5f8-54c41a41ea84}, !- Name
-  {73dd35b5-7643-43a1-be7b-3045f3296cc1}, !- Source Object
+  {3c3c267a-e366-4e6f-bdc9-7c03f98b2fce}, !- Handle
+  {af23f81f-f8fa-4902-920c-e1eccfe29a9d}, !- Name
+  {5ee6d09d-93db-4462-8a92-e69b951fa8ab}, !- Source Object
   11,                                     !- Outlet Port
-  {5bbf5725-e986-4705-97c8-2d3391345bcc}, !- Target Object
+  {e1afac30-48cd-4603-8c6d-13934830681c}, !- Target Object
   2;                                      !- Inlet Port
 
 OS:PortList,
-  {647f8902-ce52-45f7-b103-c13951ed6e95}, !- Handle
-  {9f285c0f-0b3b-4dd6-8ca5-f4b4469116ea}, !- Name
-  {73dd35b5-7643-43a1-be7b-3045f3296cc1}; !- HVAC Component
+  {e6e06b79-94d8-4bfc-bf23-bee3aa70de08}, !- Handle
+  {74a68093-54a7-4c0d-ab3c-c9ccd4074caf}, !- Name
+  {5ee6d09d-93db-4462-8a92-e69b951fa8ab}; !- HVAC Component
 
 OS:PortList,
-  {89327232-69cb-4020-bfc3-181009d36589}, !- Handle
-  {114e62fc-3ac1-4f4b-af20-dad1005eac64}, !- Name
-  {73dd35b5-7643-43a1-be7b-3045f3296cc1}; !- HVAC Component
+  {58af0bc1-a177-4850-9b9b-de4df6932977}, !- Handle
+  {1ae66141-3f77-4a0f-b1bd-3007c4b75f66}, !- Name
+  {5ee6d09d-93db-4462-8a92-e69b951fa8ab}; !- HVAC Component
 
 OS:PortList,
-  {0d080f52-d54b-45ae-9ea1-827484527127}, !- Handle
-  {77db43e0-41a5-4eac-859d-68dbd2d60b23}, !- Name
-  {73dd35b5-7643-43a1-be7b-3045f3296cc1}; !- HVAC Component
+  {62841c76-4c85-415e-ad64-7c6884960c07}, !- Handle
+  {9c585c9f-e675-4a13-8e90-7c46de69a6c2}, !- Name
+  {5ee6d09d-93db-4462-8a92-e69b951fa8ab}; !- HVAC Component
 
 OS:Sizing:Zone,
-  {38e7e172-b309-4d14-ab0c-b23b3a593cfc}, !- Handle
-  {73dd35b5-7643-43a1-be7b-3045f3296cc1}, !- Zone or ZoneList Name
-=======
-  {bc95d336-9d84-4510-8fda-5487e27e58e8}, !- Handle
-  Node 1,                                 !- Name
-  {ab0c1036-433f-4561-b228-440a59df6165}, !- Inlet Port
-  ;                                       !- Outlet Port
-
-OS:Connection,
-  {ab0c1036-433f-4561-b228-440a59df6165}, !- Handle
-  {1c8cf4a7-3c12-4ffa-804c-eddc5e079fc6}, !- Name
-  {7bcafbc4-05d5-44c4-928c-ec64a8eb44c1}, !- Source Object
-  11,                                     !- Outlet Port
-  {bc95d336-9d84-4510-8fda-5487e27e58e8}, !- Target Object
-  2;                                      !- Inlet Port
-
-OS:PortList,
-  {bb3afed7-31f5-40aa-92ec-f6bb8f10396a}, !- Handle
-  {e5ad48a0-7511-418e-b269-d641d766e455}, !- Name
-  {7bcafbc4-05d5-44c4-928c-ec64a8eb44c1}; !- HVAC Component
-
-OS:PortList,
-  {83b78e54-baa3-40c5-b74d-0c452199d401}, !- Handle
-  {3d46c5a6-95d9-4fe2-bb19-88a529d5ba27}, !- Name
-  {7bcafbc4-05d5-44c4-928c-ec64a8eb44c1}; !- HVAC Component
-
-OS:PortList,
-  {dcc1742a-91d9-4d72-91ec-ffd34834f10a}, !- Handle
-  {9d482a19-aed2-4abc-8350-ae1888738a47}, !- Name
-  {7bcafbc4-05d5-44c4-928c-ec64a8eb44c1}; !- HVAC Component
-
-OS:Sizing:Zone,
-  {3a30e746-0823-40a7-b5f8-1a463f633270}, !- Handle
-  {7bcafbc4-05d5-44c4-928c-ec64a8eb44c1}, !- Zone or ZoneList Name
->>>>>>> 3c1d7324
+  {bfd6e0bd-9b28-426a-a75b-45bf100c5f69}, !- Handle
+  {5ee6d09d-93db-4462-8a92-e69b951fa8ab}, !- Zone or ZoneList Name
   SupplyAirTemperature,                   !- Zone Cooling Design Supply Air Temperature Input Method
   14,                                     !- Zone Cooling Design Supply Air Temperature {C}
   11.11,                                  !- Zone Cooling Design Supply Air Temperature Difference {deltaC}
@@ -471,25 +352,14 @@
   autosize;                               !- Dedicated Outdoor Air High Setpoint Temperature for Design {C}
 
 OS:ZoneHVAC:EquipmentList,
-<<<<<<< HEAD
-  {2dfeff63-5912-41e4-bea1-77eda0a73940}, !- Handle
+  {ea759be9-90a6-42b7-af81-f52977b8eef1}, !- Handle
   Zone HVAC Equipment List 1,             !- Name
-  {73dd35b5-7643-43a1-be7b-3045f3296cc1}; !- Thermal Zone
+  {5ee6d09d-93db-4462-8a92-e69b951fa8ab}; !- Thermal Zone
 
 OS:Space,
-  {c466fa92-d330-493f-8a25-b857ba024dfe}, !- Handle
+  {c5367905-4e70-4669-b510-16b616f52199}, !- Handle
   living space,                           !- Name
-  {05e425be-46b1-4424-aa68-6c983d57c2a8}, !- Space Type Name
-=======
-  {9ec31a58-334c-40b8-9a57-e393c09e702a}, !- Handle
-  Zone HVAC Equipment List 1,             !- Name
-  {7bcafbc4-05d5-44c4-928c-ec64a8eb44c1}; !- Thermal Zone
-
-OS:Space,
-  {c03227cb-93ff-412b-9e91-74dc9126421b}, !- Handle
-  living space,                           !- Name
-  {3d8bcf65-09e8-4b91-9df4-e83fb880b5fe}, !- Space Type Name
->>>>>>> 3c1d7324
+  {ae14bb77-2939-466f-bfe7-94e5cfd3741a}, !- Space Type Name
   ,                                       !- Default Construction Set Name
   ,                                       !- Default Schedule Set Name
   ,                                       !- Direction of Relative North {deg}
@@ -497,31 +367,17 @@
   ,                                       !- Y Origin {m}
   ,                                       !- Z Origin {m}
   ,                                       !- Building Story Name
-<<<<<<< HEAD
-  {73dd35b5-7643-43a1-be7b-3045f3296cc1}, !- Thermal Zone Name
+  {5ee6d09d-93db-4462-8a92-e69b951fa8ab}, !- Thermal Zone Name
   ,                                       !- Part of Total Floor Area
   ,                                       !- Design Specification Outdoor Air Object Name
-  {a141cf6f-765c-4fc2-bdd6-df244ad217e9}; !- Building Unit Name
-
-OS:Surface,
-  {9f409860-802c-48ba-ad68-4c3b6b501e1e}, !- Handle
+  {30a8d542-eeec-4bec-8694-b2085cfe5a4e}; !- Building Unit Name
+
+OS:Surface,
+  {f9ad9809-f929-4212-94d4-9f92de851e9e}, !- Handle
   Surface 1,                              !- Name
   Floor,                                  !- Surface Type
   ,                                       !- Construction Name
-  {c466fa92-d330-493f-8a25-b857ba024dfe}, !- Space Name
-=======
-  {7bcafbc4-05d5-44c4-928c-ec64a8eb44c1}, !- Thermal Zone Name
-  ,                                       !- Part of Total Floor Area
-  ,                                       !- Design Specification Outdoor Air Object Name
-  {b82c4374-0c13-4e6b-adfa-57208777682d}; !- Building Unit Name
-
-OS:Surface,
-  {f83c3121-022a-4d33-8b09-b203585dd6cc}, !- Handle
-  Surface 1,                              !- Name
-  Floor,                                  !- Surface Type
-  ,                                       !- Construction Name
-  {c03227cb-93ff-412b-9e91-74dc9126421b}, !- Space Name
->>>>>>> 3c1d7324
+  {c5367905-4e70-4669-b510-16b616f52199}, !- Space Name
   Foundation,                             !- Outside Boundary Condition
   ,                                       !- Outside Boundary Condition Object
   NoSun,                                  !- Sun Exposure
@@ -534,19 +390,11 @@
   6.46578440716979, -12.9315688143396, 0; !- X,Y,Z Vertex 4 {m}
 
 OS:Surface,
-<<<<<<< HEAD
-  {b7bca18e-6cdd-4703-b65c-70d0f6a28ed2}, !- Handle
+  {14fb63a1-4cc2-41b4-9f4a-c3325ef993b6}, !- Handle
   Surface 2,                              !- Name
   Wall,                                   !- Surface Type
   ,                                       !- Construction Name
-  {c466fa92-d330-493f-8a25-b857ba024dfe}, !- Space Name
-=======
-  {424bb776-e004-492e-998f-eba1ee1f2d2e}, !- Handle
-  Surface 2,                              !- Name
-  Wall,                                   !- Surface Type
-  ,                                       !- Construction Name
-  {c03227cb-93ff-412b-9e91-74dc9126421b}, !- Space Name
->>>>>>> 3c1d7324
+  {c5367905-4e70-4669-b510-16b616f52199}, !- Space Name
   Outdoors,                               !- Outside Boundary Condition
   ,                                       !- Outside Boundary Condition Object
   SunExposed,                             !- Sun Exposure
@@ -559,19 +407,11 @@
   0, -12.9315688143396, 2.4384;           !- X,Y,Z Vertex 4 {m}
 
 OS:Surface,
-<<<<<<< HEAD
-  {d00e202f-df14-44d3-8569-dc49942c2b41}, !- Handle
+  {f8d40103-5ef8-47d1-ae53-2d2442e62927}, !- Handle
   Surface 3,                              !- Name
   Wall,                                   !- Surface Type
   ,                                       !- Construction Name
-  {c466fa92-d330-493f-8a25-b857ba024dfe}, !- Space Name
-=======
-  {47ed3bda-c8b1-4fe6-861c-0ee7c0b83584}, !- Handle
-  Surface 3,                              !- Name
-  Wall,                                   !- Surface Type
-  ,                                       !- Construction Name
-  {c03227cb-93ff-412b-9e91-74dc9126421b}, !- Space Name
->>>>>>> 3c1d7324
+  {c5367905-4e70-4669-b510-16b616f52199}, !- Space Name
   Adiabatic,                              !- Outside Boundary Condition
   ,                                       !- Outside Boundary Condition Object
   NoSun,                                  !- Sun Exposure
@@ -584,19 +424,11 @@
   0, 0, 2.4384;                           !- X,Y,Z Vertex 4 {m}
 
 OS:Surface,
-<<<<<<< HEAD
-  {68a96eb0-61bd-4471-8f66-a0adb568dba7}, !- Handle
+  {c99e9dac-6971-4ae7-85d4-71823b1a6127}, !- Handle
   Surface 4,                              !- Name
   Wall,                                   !- Surface Type
   ,                                       !- Construction Name
-  {c466fa92-d330-493f-8a25-b857ba024dfe}, !- Space Name
-=======
-  {25d3c069-8ba4-4528-b5e8-fd14301aaf9f}, !- Handle
-  Surface 4,                              !- Name
-  Wall,                                   !- Surface Type
-  ,                                       !- Construction Name
-  {c03227cb-93ff-412b-9e91-74dc9126421b}, !- Space Name
->>>>>>> 3c1d7324
+  {c5367905-4e70-4669-b510-16b616f52199}, !- Space Name
   Adiabatic,                              !- Outside Boundary Condition
   ,                                       !- Outside Boundary Condition Object
   NoSun,                                  !- Sun Exposure
@@ -609,19 +441,11 @@
   6.46578440716979, 0, 2.4384;            !- X,Y,Z Vertex 4 {m}
 
 OS:Surface,
-<<<<<<< HEAD
-  {15db4bc5-30cc-4d18-8fe7-3ce0d1c9ebc5}, !- Handle
+  {8ed4a5ee-92df-46a5-8787-5d659fb284d9}, !- Handle
   Surface 5,                              !- Name
   Wall,                                   !- Surface Type
   ,                                       !- Construction Name
-  {c466fa92-d330-493f-8a25-b857ba024dfe}, !- Space Name
-=======
-  {a3990962-8246-4e79-b326-1cc0dd985726}, !- Handle
-  Surface 5,                              !- Name
-  Wall,                                   !- Surface Type
-  ,                                       !- Construction Name
-  {c03227cb-93ff-412b-9e91-74dc9126421b}, !- Space Name
->>>>>>> 3c1d7324
+  {c5367905-4e70-4669-b510-16b616f52199}, !- Space Name
   Outdoors,                               !- Outside Boundary Condition
   ,                                       !- Outside Boundary Condition Object
   SunExposed,                             !- Sun Exposure
@@ -634,19 +458,11 @@
   6.46578440716979, -12.9315688143396, 2.4384; !- X,Y,Z Vertex 4 {m}
 
 OS:Surface,
-<<<<<<< HEAD
-  {2894239b-0813-4471-a6d0-5001b9d357f9}, !- Handle
+  {e1e02f5a-f053-49fe-8e06-02aeb21d8e7a}, !- Handle
   Surface 6,                              !- Name
   RoofCeiling,                            !- Surface Type
   ,                                       !- Construction Name
-  {c466fa92-d330-493f-8a25-b857ba024dfe}, !- Space Name
-=======
-  {47b4aabd-a05f-4a24-9611-64677aa481d9}, !- Handle
-  Surface 6,                              !- Name
-  RoofCeiling,                            !- Surface Type
-  ,                                       !- Construction Name
-  {c03227cb-93ff-412b-9e91-74dc9126421b}, !- Space Name
->>>>>>> 3c1d7324
+  {c5367905-4e70-4669-b510-16b616f52199}, !- Space Name
   Outdoors,                               !- Outside Boundary Condition
   ,                                       !- Outside Boundary Condition Object
   SunExposed,                             !- Sun Exposure
@@ -659,11 +475,7 @@
   0, -12.9315688143396, 2.4384;           !- X,Y,Z Vertex 4 {m}
 
 OS:SpaceType,
-<<<<<<< HEAD
-  {05e425be-46b1-4424-aa68-6c983d57c2a8}, !- Handle
-=======
-  {3d8bcf65-09e8-4b91-9df4-e83fb880b5fe}, !- Handle
->>>>>>> 3c1d7324
+  {ae14bb77-2939-466f-bfe7-94e5cfd3741a}, !- Handle
   Space Type 1,                           !- Name
   ,                                       !- Default Construction Set Name
   ,                                       !- Default Schedule Set Name
@@ -674,11 +486,7 @@
   living;                                 !- Standards Space Type
 
 OS:ThermalZone,
-<<<<<<< HEAD
-  {aa831191-3478-412a-9796-6cbea8e71168}, !- Handle
-=======
-  {c8b936c1-9094-4785-95a8-94611ab31964}, !- Handle
->>>>>>> 3c1d7324
+  {2b4beb75-2739-45d9-a9ba-f43d73fc30e9}, !- Handle
   corridor zone,                          !- Name
   ,                                       !- Multiplier
   ,                                       !- Ceiling Height {m}
@@ -687,17 +495,10 @@
   ,                                       !- Zone Inside Convection Algorithm
   ,                                       !- Zone Outside Convection Algorithm
   ,                                       !- Zone Conditioning Equipment List Name
-<<<<<<< HEAD
-  {8ede8d04-4722-4baa-84eb-f47cb50ca2f4}, !- Zone Air Inlet Port List
-  {ff41069f-f3e6-4896-8636-940afb8055b0}, !- Zone Air Exhaust Port List
-  {37103ed3-16ac-4b6c-a6d7-ce75c050843d}, !- Zone Air Node Name
-  {6ac68b9c-30a5-4971-af7d-a0f85cf8e69f}, !- Zone Return Air Port List
-=======
-  {b75832b7-b478-4e06-bfd4-ad2764da027d}, !- Zone Air Inlet Port List
-  {a43e9005-76d0-4929-903a-bef856b1a7fb}, !- Zone Air Exhaust Port List
-  {ace15b17-6dc3-400e-97b3-0d4393fc53ec}, !- Zone Air Node Name
-  {a66f88ea-0c17-45c0-a73a-3095477e04c1}, !- Zone Return Air Port List
->>>>>>> 3c1d7324
+  {c669e793-2a83-4206-a597-4f87ff3c7bca}, !- Zone Air Inlet Port List
+  {6e4c1bcb-2f41-41f0-a4de-8cf39408f2ff}, !- Zone Air Exhaust Port List
+  {54d9d7fb-1c6e-41b1-8397-170d2438193f}, !- Zone Air Node Name
+  {a8c3d32b-2d17-442c-bea5-1e71719a7f79}, !- Zone Return Air Port List
   ,                                       !- Primary Daylighting Control Name
   ,                                       !- Fraction of Zone Controlled by Primary Daylighting Control
   ,                                       !- Secondary Daylighting Control Name
@@ -708,71 +509,37 @@
   No;                                     !- Use Ideal Air Loads
 
 OS:Node,
-<<<<<<< HEAD
-  {6ac5fc4a-13eb-4a5c-812e-6aefd11a2469}, !- Handle
+  {a190fe00-30e0-4ba0-9dd8-796974fc8082}, !- Handle
   Node 2,                                 !- Name
-  {37103ed3-16ac-4b6c-a6d7-ce75c050843d}, !- Inlet Port
+  {54d9d7fb-1c6e-41b1-8397-170d2438193f}, !- Inlet Port
   ;                                       !- Outlet Port
 
 OS:Connection,
-  {37103ed3-16ac-4b6c-a6d7-ce75c050843d}, !- Handle
-  {795b6e30-6f15-45fe-b89b-bfce5a3a6644}, !- Name
-  {aa831191-3478-412a-9796-6cbea8e71168}, !- Source Object
+  {54d9d7fb-1c6e-41b1-8397-170d2438193f}, !- Handle
+  {3641dad7-571b-4a75-8c97-3bec6388a344}, !- Name
+  {2b4beb75-2739-45d9-a9ba-f43d73fc30e9}, !- Source Object
   11,                                     !- Outlet Port
-  {6ac5fc4a-13eb-4a5c-812e-6aefd11a2469}, !- Target Object
+  {a190fe00-30e0-4ba0-9dd8-796974fc8082}, !- Target Object
   2;                                      !- Inlet Port
 
 OS:PortList,
-  {8ede8d04-4722-4baa-84eb-f47cb50ca2f4}, !- Handle
-  {e0bf3356-c121-4d4e-9a34-d57944748770}, !- Name
-  {aa831191-3478-412a-9796-6cbea8e71168}; !- HVAC Component
+  {c669e793-2a83-4206-a597-4f87ff3c7bca}, !- Handle
+  {b913ed71-ab1e-4971-8f4f-7a92d18a9fb9}, !- Name
+  {2b4beb75-2739-45d9-a9ba-f43d73fc30e9}; !- HVAC Component
 
 OS:PortList,
-  {ff41069f-f3e6-4896-8636-940afb8055b0}, !- Handle
-  {2fb8e801-3ed6-40a9-bb8c-0229e4d3801e}, !- Name
-  {aa831191-3478-412a-9796-6cbea8e71168}; !- HVAC Component
+  {6e4c1bcb-2f41-41f0-a4de-8cf39408f2ff}, !- Handle
+  {da85f44e-77d8-4a1e-aff7-cc813ddd6522}, !- Name
+  {2b4beb75-2739-45d9-a9ba-f43d73fc30e9}; !- HVAC Component
 
 OS:PortList,
-  {6ac68b9c-30a5-4971-af7d-a0f85cf8e69f}, !- Handle
-  {152412f6-7734-4558-8a38-62a464793841}, !- Name
-  {aa831191-3478-412a-9796-6cbea8e71168}; !- HVAC Component
+  {a8c3d32b-2d17-442c-bea5-1e71719a7f79}, !- Handle
+  {a7564352-f50b-4004-87ae-4e57a4de5adf}, !- Name
+  {2b4beb75-2739-45d9-a9ba-f43d73fc30e9}; !- HVAC Component
 
 OS:Sizing:Zone,
-  {b2b1e0c7-a25e-4f84-87d1-f3cf17757155}, !- Handle
-  {aa831191-3478-412a-9796-6cbea8e71168}, !- Zone or ZoneList Name
-=======
-  {fb23ad4e-23d0-4e44-873d-392541ed23a9}, !- Handle
-  Node 2,                                 !- Name
-  {ace15b17-6dc3-400e-97b3-0d4393fc53ec}, !- Inlet Port
-  ;                                       !- Outlet Port
-
-OS:Connection,
-  {ace15b17-6dc3-400e-97b3-0d4393fc53ec}, !- Handle
-  {0f321df0-4116-46e2-b899-06de9598dc8b}, !- Name
-  {c8b936c1-9094-4785-95a8-94611ab31964}, !- Source Object
-  11,                                     !- Outlet Port
-  {fb23ad4e-23d0-4e44-873d-392541ed23a9}, !- Target Object
-  2;                                      !- Inlet Port
-
-OS:PortList,
-  {b75832b7-b478-4e06-bfd4-ad2764da027d}, !- Handle
-  {1b1465c8-bbb2-46f1-90c6-f318c1b5e1e9}, !- Name
-  {c8b936c1-9094-4785-95a8-94611ab31964}; !- HVAC Component
-
-OS:PortList,
-  {a43e9005-76d0-4929-903a-bef856b1a7fb}, !- Handle
-  {4190fa79-953d-4af8-ba32-f7a7dae43f07}, !- Name
-  {c8b936c1-9094-4785-95a8-94611ab31964}; !- HVAC Component
-
-OS:PortList,
-  {a66f88ea-0c17-45c0-a73a-3095477e04c1}, !- Handle
-  {0e952d57-6607-4427-9747-bd5fa4c3afbb}, !- Name
-  {c8b936c1-9094-4785-95a8-94611ab31964}; !- HVAC Component
-
-OS:Sizing:Zone,
-  {569c8f03-bb28-447a-8a5c-d5aef602eca5}, !- Handle
-  {c8b936c1-9094-4785-95a8-94611ab31964}, !- Zone or ZoneList Name
->>>>>>> 3c1d7324
+  {ac898fd7-dbe1-4831-bdde-0983540ee865}, !- Handle
+  {2b4beb75-2739-45d9-a9ba-f43d73fc30e9}, !- Zone or ZoneList Name
   SupplyAirTemperature,                   !- Zone Cooling Design Supply Air Temperature Input Method
   14,                                     !- Zone Cooling Design Supply Air Temperature {C}
   11.11,                                  !- Zone Cooling Design Supply Air Temperature Difference {deltaC}
@@ -801,25 +568,14 @@
   autosize;                               !- Dedicated Outdoor Air High Setpoint Temperature for Design {C}
 
 OS:ZoneHVAC:EquipmentList,
-<<<<<<< HEAD
-  {5cdf4a21-96b9-45c2-a02b-fd9d24f8ccb8}, !- Handle
+  {e30271b0-7135-4e7f-8975-b917c3b5bc92}, !- Handle
   Zone HVAC Equipment List 2,             !- Name
-  {aa831191-3478-412a-9796-6cbea8e71168}; !- Thermal Zone
+  {2b4beb75-2739-45d9-a9ba-f43d73fc30e9}; !- Thermal Zone
 
 OS:Space,
-  {e1b2f8e2-2423-46a2-a42f-98c844d32d09}, !- Handle
+  {96489e33-6abc-4039-a055-14a2d8b1341d}, !- Handle
   corridor space,                         !- Name
-  {55abe358-87f9-4960-a36a-ab2528e69a09}, !- Space Type Name
-=======
-  {7396e8f7-d282-4fe7-8048-a4401e465f1c}, !- Handle
-  Zone HVAC Equipment List 2,             !- Name
-  {c8b936c1-9094-4785-95a8-94611ab31964}; !- Thermal Zone
-
-OS:Space,
-  {902daf39-d119-415d-9453-c5915c0ba480}, !- Handle
-  corridor space,                         !- Name
-  {54158ccb-5a35-495a-9615-354950d7ad70}, !- Space Type Name
->>>>>>> 3c1d7324
+  {47f4dced-25ac-4c97-b497-aecba0f25799}, !- Space Type Name
   ,                                       !- Default Construction Set Name
   ,                                       !- Default Schedule Set Name
   ,                                       !- Direction of Relative North {deg}
@@ -827,25 +583,14 @@
   ,                                       !- Y Origin {m}
   ,                                       !- Z Origin {m}
   ,                                       !- Building Story Name
-<<<<<<< HEAD
-  {aa831191-3478-412a-9796-6cbea8e71168}; !- Thermal Zone Name
-
-OS:Surface,
-  {5fc4483b-e316-41f5-ad7a-4b780da6d0fb}, !- Handle
+  {2b4beb75-2739-45d9-a9ba-f43d73fc30e9}; !- Thermal Zone Name
+
+OS:Surface,
+  {d3b03976-64f7-4965-94e4-c3b77b5d0e14}, !- Handle
   Surface 7,                              !- Name
   Floor,                                  !- Surface Type
   ,                                       !- Construction Name
-  {e1b2f8e2-2423-46a2-a42f-98c844d32d09}, !- Space Name
-=======
-  {c8b936c1-9094-4785-95a8-94611ab31964}; !- Thermal Zone Name
-
-OS:Surface,
-  {6698bea0-0ad9-4e37-be67-b4edafba5e82}, !- Handle
-  Surface 7,                              !- Name
-  Floor,                                  !- Surface Type
-  ,                                       !- Construction Name
-  {902daf39-d119-415d-9453-c5915c0ba480}, !- Space Name
->>>>>>> 3c1d7324
+  {96489e33-6abc-4039-a055-14a2d8b1341d}, !- Space Name
   Foundation,                             !- Outside Boundary Condition
   ,                                       !- Outside Boundary Condition Object
   NoSun,                                  !- Sun Exposure
@@ -858,19 +603,11 @@
   6.46578440716979, 0, 0;                 !- X,Y,Z Vertex 4 {m}
 
 OS:Surface,
-<<<<<<< HEAD
-  {f663d021-6456-4b0c-a4bc-8aa505359de7}, !- Handle
+  {c40d2d97-f6f9-4462-831e-66d8f13616ef}, !- Handle
   Surface 8,                              !- Name
   Wall,                                   !- Surface Type
   ,                                       !- Construction Name
-  {e1b2f8e2-2423-46a2-a42f-98c844d32d09}, !- Space Name
-=======
-  {a6b369fe-8a52-4ea1-8839-d29708ef89c8}, !- Handle
-  Surface 8,                              !- Name
-  Wall,                                   !- Surface Type
-  ,                                       !- Construction Name
-  {902daf39-d119-415d-9453-c5915c0ba480}, !- Space Name
->>>>>>> 3c1d7324
+  {96489e33-6abc-4039-a055-14a2d8b1341d}, !- Space Name
   Outdoors,                               !- Outside Boundary Condition
   ,                                       !- Outside Boundary Condition Object
   SunExposed,                             !- Sun Exposure
@@ -883,19 +620,11 @@
   0, 0, 2.4384;                           !- X,Y,Z Vertex 4 {m}
 
 OS:Surface,
-<<<<<<< HEAD
-  {b18caad6-cfea-44fa-8f6d-cab926cf7064}, !- Handle
+  {a868b83a-f5da-4220-b756-44a86a6151ec}, !- Handle
   Surface 9,                              !- Name
   Wall,                                   !- Surface Type
   ,                                       !- Construction Name
-  {e1b2f8e2-2423-46a2-a42f-98c844d32d09}, !- Space Name
-=======
-  {9f5b1879-d877-40d4-9821-86e02320369d}, !- Handle
-  Surface 9,                              !- Name
-  Wall,                                   !- Surface Type
-  ,                                       !- Construction Name
-  {902daf39-d119-415d-9453-c5915c0ba480}, !- Space Name
->>>>>>> 3c1d7324
+  {96489e33-6abc-4039-a055-14a2d8b1341d}, !- Space Name
   Adiabatic,                              !- Outside Boundary Condition
   ,                                       !- Outside Boundary Condition Object
   NoSun,                                  !- Sun Exposure
@@ -908,19 +637,11 @@
   0, 1.524, 2.4384;                       !- X,Y,Z Vertex 4 {m}
 
 OS:Surface,
-<<<<<<< HEAD
-  {9ee7e178-077a-4191-bed4-3d0ae34efabd}, !- Handle
+  {bc63160f-56a8-4c31-a7f0-46c8a1a4581e}, !- Handle
   Surface 10,                             !- Name
   Wall,                                   !- Surface Type
   ,                                       !- Construction Name
-  {e1b2f8e2-2423-46a2-a42f-98c844d32d09}, !- Space Name
-=======
-  {5765519f-bf99-4663-878e-9df8697f9a7e}, !- Handle
-  Surface 10,                             !- Name
-  Wall,                                   !- Surface Type
-  ,                                       !- Construction Name
-  {902daf39-d119-415d-9453-c5915c0ba480}, !- Space Name
->>>>>>> 3c1d7324
+  {96489e33-6abc-4039-a055-14a2d8b1341d}, !- Space Name
   Adiabatic,                              !- Outside Boundary Condition
   ,                                       !- Outside Boundary Condition Object
   NoSun,                                  !- Sun Exposure
@@ -933,19 +654,11 @@
   6.46578440716979, 1.524, 2.4384;        !- X,Y,Z Vertex 4 {m}
 
 OS:Surface,
-<<<<<<< HEAD
-  {ad3d6133-26e6-4372-bfb7-580e16c94721}, !- Handle
+  {6bee9bcc-ffcc-4bce-84d2-79e871d2a67e}, !- Handle
   Surface 11,                             !- Name
   Wall,                                   !- Surface Type
   ,                                       !- Construction Name
-  {e1b2f8e2-2423-46a2-a42f-98c844d32d09}, !- Space Name
-=======
-  {aff8cddf-a335-441f-a4dc-2fbce01bdbc8}, !- Handle
-  Surface 11,                             !- Name
-  Wall,                                   !- Surface Type
-  ,                                       !- Construction Name
-  {902daf39-d119-415d-9453-c5915c0ba480}, !- Space Name
->>>>>>> 3c1d7324
+  {96489e33-6abc-4039-a055-14a2d8b1341d}, !- Space Name
   Adiabatic,                              !- Outside Boundary Condition
   ,                                       !- Outside Boundary Condition Object
   NoSun,                                  !- Sun Exposure
@@ -958,19 +671,11 @@
   6.46578440716979, 0, 2.4384;            !- X,Y,Z Vertex 4 {m}
 
 OS:Surface,
-<<<<<<< HEAD
-  {614dedc3-9c3e-429a-8643-04671bec3a67}, !- Handle
+  {7594bb9a-867a-4a19-b642-6d14c5bc7f4b}, !- Handle
   Surface 12,                             !- Name
   RoofCeiling,                            !- Surface Type
   ,                                       !- Construction Name
-  {e1b2f8e2-2423-46a2-a42f-98c844d32d09}, !- Space Name
-=======
-  {4bd26b72-2e63-4359-812f-c5542580dfb1}, !- Handle
-  Surface 12,                             !- Name
-  RoofCeiling,                            !- Surface Type
-  ,                                       !- Construction Name
-  {902daf39-d119-415d-9453-c5915c0ba480}, !- Space Name
->>>>>>> 3c1d7324
+  {96489e33-6abc-4039-a055-14a2d8b1341d}, !- Space Name
   Outdoors,                               !- Outside Boundary Condition
   ,                                       !- Outside Boundary Condition Object
   SunExposed,                             !- Sun Exposure
@@ -983,11 +688,7 @@
   0, 0, 2.4384;                           !- X,Y,Z Vertex 4 {m}
 
 OS:SpaceType,
-<<<<<<< HEAD
-  {55abe358-87f9-4960-a36a-ab2528e69a09}, !- Handle
-=======
-  {54158ccb-5a35-495a-9615-354950d7ad70}, !- Handle
->>>>>>> 3c1d7324
+  {47f4dced-25ac-4c97-b497-aecba0f25799}, !- Handle
   Space Type 2,                           !- Name
   ,                                       !- Default Construction Set Name
   ,                                       !- Default Schedule Set Name
@@ -998,23 +699,14 @@
   corridor;                               !- Standards Space Type
 
 OS:BuildingUnit,
-<<<<<<< HEAD
-  {a141cf6f-765c-4fc2-bdd6-df244ad217e9}, !- Handle
-=======
-  {b82c4374-0c13-4e6b-adfa-57208777682d}, !- Handle
->>>>>>> 3c1d7324
+  {30a8d542-eeec-4bec-8694-b2085cfe5a4e}, !- Handle
   unit 1,                                 !- Name
   ,                                       !- Rendering Color
   Residential;                            !- Building Unit Type
 
 OS:AdditionalProperties,
-<<<<<<< HEAD
-  {54b7a415-b601-4271-a331-534ddf50c044}, !- Handle
-  {a141cf6f-765c-4fc2-bdd6-df244ad217e9}, !- Object Name
-=======
-  {9134681d-9221-4b1d-839f-e42b7abf52e8}, !- Handle
-  {b82c4374-0c13-4e6b-adfa-57208777682d}, !- Object Name
->>>>>>> 3c1d7324
+  {ac07bb81-3a21-4996-9947-38a69bd346e0}, !- Handle
+  {30a8d542-eeec-4bec-8694-b2085cfe5a4e}, !- Object Name
   NumberOfBedrooms,                       !- Feature Name 1
   Integer,                                !- Feature Data Type 1
   3,                                      !- Feature Value 1
@@ -1026,20 +718,12 @@
   3.3900000000000001;                     !- Feature Value 3
 
 OS:External:File,
-<<<<<<< HEAD
-  {c688466a-9b22-4b9a-be7e-945ded048270}, !- Handle
-=======
-  {2276ddbe-9c37-4138-a98f-bdf9546d09ed}, !- Handle
->>>>>>> 3c1d7324
+  {908b8fcf-864d-499a-b2e5-70b742e06209}, !- Handle
   8760.csv,                               !- Name
   8760.csv;                               !- File Name
 
 OS:Schedule:Day,
-<<<<<<< HEAD
-  {2cdfc3c1-03f9-43b7-844f-f889506de0d0}, !- Handle
-=======
-  {cd9643d6-5bb4-4d2b-a7f1-99aed3990c9d}, !- Handle
->>>>>>> 3c1d7324
+  {1890290f-4b51-4975-b069-bdc9ff879576}, !- Handle
   Schedule Day 1,                         !- Name
   ,                                       !- Schedule Type Limits Name
   ,                                       !- Interpolate to Timestep
@@ -1048,11 +732,7 @@
   0;                                      !- Value Until Time 1
 
 OS:Schedule:Day,
-<<<<<<< HEAD
-  {7a823f05-11b3-4764-a033-c8bcd09129cb}, !- Handle
-=======
-  {131afcc4-c897-4c1c-8fb5-574b7e52d962}, !- Handle
->>>>>>> 3c1d7324
+  {e7dc2162-d499-4f9c-91fe-985a419daead}, !- Handle
   Schedule Day 2,                         !- Name
   ,                                       !- Schedule Type Limits Name
   ,                                       !- Interpolate to Timestep
@@ -1061,17 +741,10 @@
   1;                                      !- Value Until Time 1
 
 OS:Schedule:File,
-<<<<<<< HEAD
-  {68571265-f79e-43c4-8546-df7b935c1b36}, !- Handle
+  {f4b2aff1-ed1d-4ae0-aac1-ba7d41cafd85}, !- Handle
   occupants,                              !- Name
-  {fbe5bd52-a9ad-4fb8-9bae-94f546c93f32}, !- Schedule Type Limits Name
-  {c688466a-9b22-4b9a-be7e-945ded048270}, !- External File Name
-=======
-  {a271dab1-c7bd-4367-b0dc-99ade4455b8f}, !- Handle
-  occupants,                              !- Name
-  {b240c048-5b00-4004-b9c2-a7ea49d17e06}, !- Schedule Type Limits Name
-  {2276ddbe-9c37-4138-a98f-bdf9546d09ed}, !- External File Name
->>>>>>> 3c1d7324
+  {524c4503-097d-4982-bd49-46c4ee2a2164}, !- Schedule Type Limits Name
+  {908b8fcf-864d-499a-b2e5-70b742e06209}, !- External File Name
   1,                                      !- Column Number
   1,                                      !- Rows to Skip at Top
   8760,                                   !- Number of Hours of Data
@@ -1080,38 +753,22 @@
   60;                                     !- Minutes per Item
 
 OS:Schedule:Ruleset,
-<<<<<<< HEAD
-  {e4ef28b7-232b-4fe7-ba29-658631a70831}, !- Handle
+  {3259c13b-712a-4429-bc6d-d5f31f01e342}, !- Handle
   Schedule Ruleset 1,                     !- Name
-  {00f43948-5a87-4341-8b64-8200f80969ac}, !- Schedule Type Limits Name
-  {e62ff332-8a74-4c07-9fcd-fdab5c69a204}; !- Default Day Schedule Name
+  {052510a4-3b9b-4338-8062-04748d6ff317}, !- Schedule Type Limits Name
+  {4d2374aa-e58a-4d20-8f29-ccb570527f1e}; !- Default Day Schedule Name
 
 OS:Schedule:Day,
-  {e62ff332-8a74-4c07-9fcd-fdab5c69a204}, !- Handle
+  {4d2374aa-e58a-4d20-8f29-ccb570527f1e}, !- Handle
   Schedule Day 3,                         !- Name
-  {00f43948-5a87-4341-8b64-8200f80969ac}, !- Schedule Type Limits Name
-=======
-  {e9343656-2ecc-4fae-a98e-ba1218da0fa4}, !- Handle
-  Schedule Ruleset 1,                     !- Name
-  {771f7f30-b8f6-4b7d-a0e2-391417f025fb}, !- Schedule Type Limits Name
-  {b39f07f6-120b-411f-873b-fccbb88f3f06}; !- Default Day Schedule Name
-
-OS:Schedule:Day,
-  {b39f07f6-120b-411f-873b-fccbb88f3f06}, !- Handle
-  Schedule Day 3,                         !- Name
-  {771f7f30-b8f6-4b7d-a0e2-391417f025fb}, !- Schedule Type Limits Name
->>>>>>> 3c1d7324
+  {052510a4-3b9b-4338-8062-04748d6ff317}, !- Schedule Type Limits Name
   ,                                       !- Interpolate to Timestep
   24,                                     !- Hour 1
   0,                                      !- Minute 1
   112.539290946133;                       !- Value Until Time 1
 
 OS:People:Definition,
-<<<<<<< HEAD
-  {04229562-5306-4d55-898d-ab6db80a4040}, !- Handle
-=======
-  {583325e1-8bad-4331-818f-73eea10d0bb5}, !- Handle
->>>>>>> 3c1d7324
+  {9d9c289d-bc27-44c1-bebb-db09967c8e99}, !- Handle
   res occupants|living space,             !- Name
   People,                                 !- Number of People Calculation Method
   3.39,                                   !- Number of People {people}
@@ -1124,21 +781,12 @@
   ZoneAveraged;                           !- Mean Radiant Temperature Calculation Type
 
 OS:People,
-<<<<<<< HEAD
-  {403f7999-44c2-465e-9b90-927d0aa254f1}, !- Handle
+  {a1bbf70d-6843-4577-b07b-d975becf28a8}, !- Handle
   res occupants|living space,             !- Name
-  {04229562-5306-4d55-898d-ab6db80a4040}, !- People Definition Name
-  {c466fa92-d330-493f-8a25-b857ba024dfe}, !- Space or SpaceType Name
-  {68571265-f79e-43c4-8546-df7b935c1b36}, !- Number of People Schedule Name
-  {e4ef28b7-232b-4fe7-ba29-658631a70831}, !- Activity Level Schedule Name
-=======
-  {5d4e9620-b0e0-47f0-82ed-2012d84ae72c}, !- Handle
-  res occupants|living space,             !- Name
-  {583325e1-8bad-4331-818f-73eea10d0bb5}, !- People Definition Name
-  {c03227cb-93ff-412b-9e91-74dc9126421b}, !- Space or SpaceType Name
-  {a271dab1-c7bd-4367-b0dc-99ade4455b8f}, !- Number of People Schedule Name
-  {e9343656-2ecc-4fae-a98e-ba1218da0fa4}, !- Activity Level Schedule Name
->>>>>>> 3c1d7324
+  {9d9c289d-bc27-44c1-bebb-db09967c8e99}, !- People Definition Name
+  {c5367905-4e70-4669-b510-16b616f52199}, !- Space or SpaceType Name
+  {f4b2aff1-ed1d-4ae0-aac1-ba7d41cafd85}, !- Number of People Schedule Name
+  {3259c13b-712a-4429-bc6d-d5f31f01e342}, !- Activity Level Schedule Name
   ,                                       !- Surface Name/Angle Factor List Name
   ,                                       !- Work Efficiency Schedule Name
   ,                                       !- Clothing Insulation Schedule Name
@@ -1146,11 +794,7 @@
   1;                                      !- Multiplier
 
 OS:ScheduleTypeLimits,
-<<<<<<< HEAD
-  {00f43948-5a87-4341-8b64-8200f80969ac}, !- Handle
-=======
-  {771f7f30-b8f6-4b7d-a0e2-391417f025fb}, !- Handle
->>>>>>> 3c1d7324
+  {052510a4-3b9b-4338-8062-04748d6ff317}, !- Handle
   ActivityLevel,                          !- Name
   0,                                      !- Lower Limit Value
   ,                                       !- Upper Limit Value
@@ -1158,11 +802,7 @@
   ActivityLevel;                          !- Unit Type
 
 OS:ScheduleTypeLimits,
-<<<<<<< HEAD
-  {fbe5bd52-a9ad-4fb8-9bae-94f546c93f32}, !- Handle
-=======
-  {b240c048-5b00-4004-b9c2-a7ea49d17e06}, !- Handle
->>>>>>> 3c1d7324
+  {524c4503-097d-4982-bd49-46c4ee2a2164}, !- Handle
   Fractional,                             !- Name
   0,                                      !- Lower Limit Value
   1,                                      !- Upper Limit Value
