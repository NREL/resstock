!- NOTE: Auto-generated from /test/osw_files/MF_8units_1story_SL_3Beds_2Baths_Denver.osw

OS:Version,
<<<<<<< HEAD
  {424d95f5-2351-44a5-8c9c-e22e84846b87}, !- Handle
  2.9.1;                                  !- Version Identifier

OS:SimulationControl,
  {2b62df4a-c6e0-4499-b52e-14399a9b2048}, !- Handle
=======
  {ef8924de-21ba-4dc9-85af-ab548987cee1}, !- Handle
  2.9.0;                                  !- Version Identifier

OS:SimulationControl,
  {678d454b-79b2-4e9b-a88e-97d6552567a2}, !- Handle
>>>>>>> 3c1d7324
  ,                                       !- Do Zone Sizing Calculation
  ,                                       !- Do System Sizing Calculation
  ,                                       !- Do Plant Sizing Calculation
  No;                                     !- Run Simulation for Sizing Periods

OS:Timestep,
<<<<<<< HEAD
  {7a02ec6b-5121-4943-991b-889439f635d7}, !- Handle
  6;                                      !- Number of Timesteps per Hour

OS:ShadowCalculation,
  {b4170f59-bf96-44a4-aaf3-93315af6024d}, !- Handle
=======
  {833b4522-1417-4dad-a2cb-7b4960962d38}, !- Handle
  6;                                      !- Number of Timesteps per Hour

OS:ShadowCalculation,
  {5f13d9c5-2d65-4022-8174-a0c4bb68a31b}, !- Handle
>>>>>>> 3c1d7324
  20,                                     !- Calculation Frequency
  200;                                    !- Maximum Figures in Shadow Overlap Calculations

OS:SurfaceConvectionAlgorithm:Outside,
<<<<<<< HEAD
  {ed09559f-7f1d-46d4-9bff-61f0c688dc6c}, !- Handle
  DOE-2;                                  !- Algorithm

OS:SurfaceConvectionAlgorithm:Inside,
  {2ba38017-d1f1-432c-8385-a1a8bbeca243}, !- Handle
  TARP;                                   !- Algorithm

OS:ZoneCapacitanceMultiplier:ResearchSpecial,
  {04550e51-c568-4af4-bbb1-03cdc8209bbc}, !- Handle
=======
  {d27e1f8d-f664-4410-a529-3d4ce40ceb04}, !- Handle
  DOE-2;                                  !- Algorithm

OS:SurfaceConvectionAlgorithm:Inside,
  {42257503-f23e-4686-ade5-8cdf46e8d656}, !- Handle
  TARP;                                   !- Algorithm

OS:ZoneCapacitanceMultiplier:ResearchSpecial,
  {d1af60ec-10d7-4316-b46b-29dd155bc65b}, !- Handle
>>>>>>> 3c1d7324
  ,                                       !- Temperature Capacity Multiplier
  15,                                     !- Humidity Capacity Multiplier
  ;                                       !- Carbon Dioxide Capacity Multiplier

OS:RunPeriod,
<<<<<<< HEAD
  {39249818-2184-4a5c-9343-bfc407aaeab8}, !- Handle
=======
  {23c0c4d2-e425-48c7-ae28-f0d19238a3e3}, !- Handle
>>>>>>> 3c1d7324
  Run Period 1,                           !- Name
  1,                                      !- Begin Month
  1,                                      !- Begin Day of Month
  12,                                     !- End Month
  31,                                     !- End Day of Month
  ,                                       !- Use Weather File Holidays and Special Days
  ,                                       !- Use Weather File Daylight Saving Period
  ,                                       !- Apply Weekend Holiday Rule
  ,                                       !- Use Weather File Rain Indicators
  ,                                       !- Use Weather File Snow Indicators
  ;                                       !- Number of Times Runperiod to be Repeated

OS:YearDescription,
<<<<<<< HEAD
  {2ee322e3-9962-478d-a773-0ba9a14364c5}, !- Handle
=======
  {4f710858-a4fe-42d8-92c1-b5d32b06f25f}, !- Handle
>>>>>>> 3c1d7324
  2007,                                   !- Calendar Year
  ,                                       !- Day of Week for Start Day
  ;                                       !- Is Leap Year

OS:WeatherFile,
<<<<<<< HEAD
  {37a000b8-a55c-46b7-858c-4a86d753f0da}, !- Handle
=======
  {9c38cc95-d38f-4614-8ea0-5e88a48b1154}, !- Handle
>>>>>>> 3c1d7324
  Denver Intl Ap,                         !- City
  CO,                                     !- State Province Region
  USA,                                    !- Country
  TMY3,                                   !- Data Source
  725650,                                 !- WMO Number
  39.83,                                  !- Latitude {deg}
  -104.65,                                !- Longitude {deg}
  -7,                                     !- Time Zone {hr}
  1650,                                   !- Elevation {m}
  file:../weather/USA_CO_Denver.Intl.AP.725650_TMY3.epw, !- Url
  E23378AA;                               !- Checksum

OS:AdditionalProperties,
<<<<<<< HEAD
  {79071ff0-2de4-4091-86e5-d0a5821a41e1}, !- Handle
  {37a000b8-a55c-46b7-858c-4a86d753f0da}, !- Object Name
=======
  {54645efc-5d89-4253-b4b4-023ab0ae93db}, !- Handle
  {9c38cc95-d38f-4614-8ea0-5e88a48b1154}, !- Object Name
>>>>>>> 3c1d7324
  EPWHeaderCity,                          !- Feature Name 1
  String,                                 !- Feature Data Type 1
  Denver Intl Ap,                         !- Feature Value 1
  EPWHeaderState,                         !- Feature Name 2
  String,                                 !- Feature Data Type 2
  CO,                                     !- Feature Value 2
  EPWHeaderCountry,                       !- Feature Name 3
  String,                                 !- Feature Data Type 3
  USA,                                    !- Feature Value 3
  EPWHeaderDataSource,                    !- Feature Name 4
  String,                                 !- Feature Data Type 4
  TMY3,                                   !- Feature Value 4
  EPWHeaderStation,                       !- Feature Name 5
  String,                                 !- Feature Data Type 5
  725650,                                 !- Feature Value 5
  EPWHeaderLatitude,                      !- Feature Name 6
  Double,                                 !- Feature Data Type 6
  39.829999999999998,                     !- Feature Value 6
  EPWHeaderLongitude,                     !- Feature Name 7
  Double,                                 !- Feature Data Type 7
  -104.65000000000001,                    !- Feature Value 7
  EPWHeaderTimezone,                      !- Feature Name 8
  Double,                                 !- Feature Data Type 8
  -7,                                     !- Feature Value 8
  EPWHeaderAltitude,                      !- Feature Name 9
  Double,                                 !- Feature Data Type 9
  5413.3858267716532,                     !- Feature Value 9
  EPWHeaderLocalPressure,                 !- Feature Name 10
  Double,                                 !- Feature Data Type 10
  0.81937567683596546,                    !- Feature Value 10
  EPWHeaderRecordsPerHour,                !- Feature Name 11
  Double,                                 !- Feature Data Type 11
  0,                                      !- Feature Value 11
  EPWDataAnnualAvgDrybulb,                !- Feature Name 12
  Double,                                 !- Feature Data Type 12
  51.575616438356228,                     !- Feature Value 12
  EPWDataAnnualMinDrybulb,                !- Feature Name 13
  Double,                                 !- Feature Data Type 13
  -2.9200000000000017,                    !- Feature Value 13
  EPWDataAnnualMaxDrybulb,                !- Feature Name 14
  Double,                                 !- Feature Data Type 14
  104,                                    !- Feature Value 14
  EPWDataCDD50F,                          !- Feature Name 15
  Double,                                 !- Feature Data Type 15
  3072.2925000000005,                     !- Feature Value 15
  EPWDataCDD65F,                          !- Feature Name 16
  Double,                                 !- Feature Data Type 16
  883.62000000000035,                     !- Feature Value 16
  EPWDataHDD50F,                          !- Feature Name 17
  Double,                                 !- Feature Data Type 17
  2497.1925000000001,                     !- Feature Value 17
  EPWDataHDD65F,                          !- Feature Name 18
  Double,                                 !- Feature Data Type 18
  5783.5200000000013,                     !- Feature Value 18
  EPWDataAnnualAvgWindspeed,              !- Feature Name 19
  Double,                                 !- Feature Data Type 19
  3.9165296803649667,                     !- Feature Value 19
  EPWDataMonthlyAvgDrybulbs,              !- Feature Name 20
  String,                                 !- Feature Data Type 20
  33.4191935483871&#4431.90142857142857&#4443.02620967741937&#4442.48624999999999&#4459.877741935483854&#4473.57574999999997&#4472.07975806451608&#4472.70008064516134&#4466.49200000000006&#4450.079112903225806&#4437.218250000000005&#4434.582177419354835, !- Feature Value 20
  EPWDataGroundMonthlyTemps,              !- Feature Name 21
  String,                                 !- Feature Data Type 21
  44.08306285945173&#4440.89570904991865&#4440.64045432632048&#4442.153016571250646&#4448.225111118704206&#4454.268919273837525&#4459.508577937551024&#4462.82777283423508&#4463.10975667174995&#4460.41014950381947&#4455.304105212311526&#4449.445696474514364, !- Feature Value 21
  EPWDataWSF,                             !- Feature Name 22
  Double,                                 !- Feature Data Type 22
  0.58999999999999997,                    !- Feature Value 22
  EPWDataMonthlyAvgDailyHighDrybulbs,     !- Feature Name 23
  String,                                 !- Feature Data Type 23
  47.41032258064516&#4446.58642857142857&#4455.15032258064517&#4453.708&#4472.80193548387098&#4488.67600000000002&#4486.1858064516129&#4485.87225806451613&#4482.082&#4463.18064516129033&#4448.73400000000001&#4448.87935483870968, !- Feature Value 23
  EPWDataMonthlyAvgDailyLowDrybulbs,      !- Feature Name 24
  String,                                 !- Feature Data Type 24
  19.347741935483874&#4419.856428571428573&#4430.316129032258065&#4431.112&#4447.41612903225806&#4457.901999999999994&#4459.063870967741934&#4460.956774193548384&#4452.352000000000004&#4438.41612903225806&#4427.002000000000002&#4423.02903225806451, !- Feature Value 24
  EPWDesignHeatingDrybulb,                !- Feature Name 25
  Double,                                 !- Feature Data Type 25
  12.02,                                  !- Feature Value 25
  EPWDesignHeatingWindspeed,              !- Feature Name 26
  Double,                                 !- Feature Data Type 26
  2.8062500000000004,                     !- Feature Value 26
  EPWDesignCoolingDrybulb,                !- Feature Name 27
  Double,                                 !- Feature Data Type 27
  91.939999999999998,                     !- Feature Value 27
  EPWDesignCoolingWetbulb,                !- Feature Name 28
  Double,                                 !- Feature Data Type 28
  59.95131430195849,                      !- Feature Value 28
  EPWDesignCoolingHumidityRatio,          !- Feature Name 29
  Double,                                 !- Feature Data Type 29
  0.0059161086834698092,                  !- Feature Value 29
  EPWDesignCoolingWindspeed,              !- Feature Name 30
  Double,                                 !- Feature Data Type 30
  3.7999999999999989,                     !- Feature Value 30
  EPWDesignDailyTemperatureRange,         !- Feature Name 31
  Double,                                 !- Feature Data Type 31
  24.915483870967748,                     !- Feature Value 31
  EPWDesignDehumidDrybulb,                !- Feature Name 32
  Double,                                 !- Feature Data Type 32
  67.996785714285721,                     !- Feature Value 32
  EPWDesignDehumidHumidityRatio,          !- Feature Name 33
  Double,                                 !- Feature Data Type 33
  0.012133744170488724,                   !- Feature Value 33
  EPWDesignCoolingDirectNormal,           !- Feature Name 34
  Double,                                 !- Feature Data Type 34
  985,                                    !- Feature Value 34
  EPWDesignCoolingDiffuseHorizontal,      !- Feature Name 35
  Double,                                 !- Feature Data Type 35
  84;                                     !- Feature Value 35

OS:Site,
<<<<<<< HEAD
  {2ab40428-c9fb-4565-93e3-52129e17fc67}, !- Handle
=======
  {28ca774f-20cc-4572-8d07-c7b3f812ed1e}, !- Handle
>>>>>>> 3c1d7324
  Denver Intl Ap_CO_USA,                  !- Name
  39.83,                                  !- Latitude {deg}
  -104.65,                                !- Longitude {deg}
  -7,                                     !- Time Zone {hr}
  1650,                                   !- Elevation {m}
  ;                                       !- Terrain

OS:ClimateZones,
<<<<<<< HEAD
  {54bc1983-f5f2-4c56-b6ee-ae555e709f23}, !- Handle
=======
  {d811f099-5cf6-437b-97f5-1362901b74c8}, !- Handle
>>>>>>> 3c1d7324
  ,                                       !- Active Institution
  ,                                       !- Active Year
  ,                                       !- Climate Zone Institution Name 1
  ,                                       !- Climate Zone Document Name 1
  ,                                       !- Climate Zone Document Year 1
  ,                                       !- Climate Zone Value 1
  Building America,                       !- Climate Zone Institution Name 2
  ,                                       !- Climate Zone Document Name 2
  0,                                      !- Climate Zone Document Year 2
  Cold;                                   !- Climate Zone Value 2

OS:Site:WaterMainsTemperature,
<<<<<<< HEAD
  {21b51cb8-7d4c-4cf8-8332-2340e3ee6046}, !- Handle
=======
  {819599d3-5b9b-4716-ade1-439755a86c38}, !- Handle
>>>>>>> 3c1d7324
  Correlation,                            !- Calculation Method
  ,                                       !- Temperature Schedule Name
  10.8753424657535,                       !- Annual Average Outdoor Air Temperature {C}
  23.1524007936508;                       !- Maximum Difference In Monthly Average Outdoor Air Temperatures {deltaC}

OS:RunPeriodControl:DaylightSavingTime,
<<<<<<< HEAD
  {ea512821-b32c-4334-ad70-72114fd7a10b}, !- Handle
=======
  {2715306d-8f59-4e1e-9d08-a5a350054c81}, !- Handle
>>>>>>> 3c1d7324
  3/12,                                   !- Start Date
  11/5;                                   !- End Date

OS:Site:GroundTemperature:Deep,
<<<<<<< HEAD
  {62073214-e2ba-40a5-b714-1c0fad5f3278}, !- Handle
=======
  {107a8919-ddd0-4f47-9b4a-76c855dff289}, !- Handle
>>>>>>> 3c1d7324
  10.8753424657535,                       !- January Deep Ground Temperature {C}
  10.8753424657535,                       !- February Deep Ground Temperature {C}
  10.8753424657535,                       !- March Deep Ground Temperature {C}
  10.8753424657535,                       !- April Deep Ground Temperature {C}
  10.8753424657535,                       !- May Deep Ground Temperature {C}
  10.8753424657535,                       !- June Deep Ground Temperature {C}
  10.8753424657535,                       !- July Deep Ground Temperature {C}
  10.8753424657535,                       !- August Deep Ground Temperature {C}
  10.8753424657535,                       !- September Deep Ground Temperature {C}
  10.8753424657535,                       !- October Deep Ground Temperature {C}
  10.8753424657535,                       !- November Deep Ground Temperature {C}
  10.8753424657535;                       !- December Deep Ground Temperature {C}

OS:Building,
<<<<<<< HEAD
  {a6effad9-93ff-4a23-8080-45d0e6294471}, !- Handle
=======
  {c211d287-8ba4-42a5-8aab-74f0078fb587}, !- Handle
>>>>>>> 3c1d7324
  Building 1,                             !- Name
  ,                                       !- Building Sector Type
  0,                                      !- North Axis {deg}
  ,                                       !- Nominal Floor to Floor Height {m}
  ,                                       !- Space Type Name
  ,                                       !- Default Construction Set Name
  ,                                       !- Default Schedule Set Name
  1,                                      !- Standards Number of Stories
  1,                                      !- Standards Number of Above Ground Stories
  ,                                       !- Standards Template
  multifamily,                            !- Standards Building Type
  8;                                      !- Standards Number of Living Units

OS:AdditionalProperties,
<<<<<<< HEAD
  {6c269fd8-d97c-4a11-b5fb-97205066c4e0}, !- Handle
  {a6effad9-93ff-4a23-8080-45d0e6294471}, !- Object Name
=======
  {eb69b8ca-8eab-403b-9960-d1dff082e523}, !- Handle
  {c211d287-8ba4-42a5-8aab-74f0078fb587}, !- Object Name
>>>>>>> 3c1d7324
  num_units,                              !- Feature Name 1
  Integer,                                !- Feature Data Type 1
  8,                                      !- Feature Value 1
  has_rear_units,                         !- Feature Name 2
  Boolean,                                !- Feature Data Type 2
  true,                                   !- Feature Value 2
  num_floors,                             !- Feature Name 3
  Integer,                                !- Feature Data Type 3
  1,                                      !- Feature Value 3
  horz_location,                          !- Feature Name 4
  String,                                 !- Feature Data Type 4
  Left,                                   !- Feature Value 4
  level,                                  !- Feature Name 5
  String,                                 !- Feature Data Type 5
  Bottom,                                 !- Feature Value 5
  found_type,                             !- Feature Name 6
  String,                                 !- Feature Data Type 6
  slab,                                   !- Feature Value 6
  corridor_width,                         !- Feature Name 7
  Double,                                 !- Feature Data Type 7
  3.048,                                  !- Feature Value 7
  corridor_position,                      !- Feature Name 8
  String,                                 !- Feature Data Type 8
  Double-Loaded Interior;                 !- Feature Value 8

OS:ThermalZone,
<<<<<<< HEAD
  {1d484509-3739-4b36-9e2b-07ed2b517f3f}, !- Handle
=======
  {7bcafbc4-05d5-44c4-928c-ec64a8eb44c1}, !- Handle
>>>>>>> 3c1d7324
  living zone,                            !- Name
  ,                                       !- Multiplier
  ,                                       !- Ceiling Height {m}
  ,                                       !- Volume {m3}
  ,                                       !- Floor Area {m2}
  ,                                       !- Zone Inside Convection Algorithm
  ,                                       !- Zone Outside Convection Algorithm
  ,                                       !- Zone Conditioning Equipment List Name
<<<<<<< HEAD
  {0c6b757f-bacc-4c7e-a9a9-7b7320de327d}, !- Zone Air Inlet Port List
  {3546c41a-b592-4869-ad42-20eb59af5ae6}, !- Zone Air Exhaust Port List
  {e5fdc258-bd9d-4606-a3c7-9dad5f7c15a9}, !- Zone Air Node Name
  {420fe57b-5e5e-44b2-b5a5-b39abfea99db}, !- Zone Return Air Port List
=======
  {bb3afed7-31f5-40aa-92ec-f6bb8f10396a}, !- Zone Air Inlet Port List
  {83b78e54-baa3-40c5-b74d-0c452199d401}, !- Zone Air Exhaust Port List
  {ab0c1036-433f-4561-b228-440a59df6165}, !- Zone Air Node Name
  {dcc1742a-91d9-4d72-91ec-ffd34834f10a}, !- Zone Return Air Port List
>>>>>>> 3c1d7324
  ,                                       !- Primary Daylighting Control Name
  ,                                       !- Fraction of Zone Controlled by Primary Daylighting Control
  ,                                       !- Secondary Daylighting Control Name
  ,                                       !- Fraction of Zone Controlled by Secondary Daylighting Control
  ,                                       !- Illuminance Map Name
  ,                                       !- Group Rendering Name
  ,                                       !- Thermostat Name
  No;                                     !- Use Ideal Air Loads

OS:Node,
<<<<<<< HEAD
  {b5d2be2d-4fb9-422d-90a6-97f8b8788857}, !- Handle
  Node 1,                                 !- Name
  {e5fdc258-bd9d-4606-a3c7-9dad5f7c15a9}, !- Inlet Port
  ;                                       !- Outlet Port

OS:Connection,
  {e5fdc258-bd9d-4606-a3c7-9dad5f7c15a9}, !- Handle
  {5ab0047f-8621-46bb-a270-32f0664c87e1}, !- Name
  {1d484509-3739-4b36-9e2b-07ed2b517f3f}, !- Source Object
  11,                                     !- Outlet Port
  {b5d2be2d-4fb9-422d-90a6-97f8b8788857}, !- Target Object
  2;                                      !- Inlet Port

OS:PortList,
  {0c6b757f-bacc-4c7e-a9a9-7b7320de327d}, !- Handle
  {c8aae986-3a3f-4f85-874d-bdd8b38a4931}, !- Name
  {1d484509-3739-4b36-9e2b-07ed2b517f3f}; !- HVAC Component

OS:PortList,
  {3546c41a-b592-4869-ad42-20eb59af5ae6}, !- Handle
  {2d3d1ee0-a5c9-4e6f-a3ca-36c4ee726e8d}, !- Name
  {1d484509-3739-4b36-9e2b-07ed2b517f3f}; !- HVAC Component

OS:PortList,
  {420fe57b-5e5e-44b2-b5a5-b39abfea99db}, !- Handle
  {91ee0e3c-aeba-458f-af6b-78ff3fc5cbba}, !- Name
  {1d484509-3739-4b36-9e2b-07ed2b517f3f}; !- HVAC Component

OS:Sizing:Zone,
  {d863e30b-637c-49ea-8180-c75df9e4c7c9}, !- Handle
  {1d484509-3739-4b36-9e2b-07ed2b517f3f}, !- Zone or ZoneList Name
=======
  {bc95d336-9d84-4510-8fda-5487e27e58e8}, !- Handle
  Node 1,                                 !- Name
  {ab0c1036-433f-4561-b228-440a59df6165}, !- Inlet Port
  ;                                       !- Outlet Port

OS:Connection,
  {ab0c1036-433f-4561-b228-440a59df6165}, !- Handle
  {1c8cf4a7-3c12-4ffa-804c-eddc5e079fc6}, !- Name
  {7bcafbc4-05d5-44c4-928c-ec64a8eb44c1}, !- Source Object
  11,                                     !- Outlet Port
  {bc95d336-9d84-4510-8fda-5487e27e58e8}, !- Target Object
  2;                                      !- Inlet Port

OS:PortList,
  {bb3afed7-31f5-40aa-92ec-f6bb8f10396a}, !- Handle
  {e5ad48a0-7511-418e-b269-d641d766e455}, !- Name
  {7bcafbc4-05d5-44c4-928c-ec64a8eb44c1}; !- HVAC Component

OS:PortList,
  {83b78e54-baa3-40c5-b74d-0c452199d401}, !- Handle
  {3d46c5a6-95d9-4fe2-bb19-88a529d5ba27}, !- Name
  {7bcafbc4-05d5-44c4-928c-ec64a8eb44c1}; !- HVAC Component

OS:PortList,
  {dcc1742a-91d9-4d72-91ec-ffd34834f10a}, !- Handle
  {9d482a19-aed2-4abc-8350-ae1888738a47}, !- Name
  {7bcafbc4-05d5-44c4-928c-ec64a8eb44c1}; !- HVAC Component

OS:Sizing:Zone,
  {3a30e746-0823-40a7-b5f8-1a463f633270}, !- Handle
  {7bcafbc4-05d5-44c4-928c-ec64a8eb44c1}, !- Zone or ZoneList Name
>>>>>>> 3c1d7324
  SupplyAirTemperature,                   !- Zone Cooling Design Supply Air Temperature Input Method
  14,                                     !- Zone Cooling Design Supply Air Temperature {C}
  11.11,                                  !- Zone Cooling Design Supply Air Temperature Difference {deltaC}
  SupplyAirTemperature,                   !- Zone Heating Design Supply Air Temperature Input Method
  40,                                     !- Zone Heating Design Supply Air Temperature {C}
  11.11,                                  !- Zone Heating Design Supply Air Temperature Difference {deltaC}
  0.0085,                                 !- Zone Cooling Design Supply Air Humidity Ratio {kg-H2O/kg-air}
  0.008,                                  !- Zone Heating Design Supply Air Humidity Ratio {kg-H2O/kg-air}
  ,                                       !- Zone Heating Sizing Factor
  ,                                       !- Zone Cooling Sizing Factor
  DesignDay,                              !- Cooling Design Air Flow Method
  ,                                       !- Cooling Design Air Flow Rate {m3/s}
  ,                                       !- Cooling Minimum Air Flow per Zone Floor Area {m3/s-m2}
  ,                                       !- Cooling Minimum Air Flow {m3/s}
  ,                                       !- Cooling Minimum Air Flow Fraction
  DesignDay,                              !- Heating Design Air Flow Method
  ,                                       !- Heating Design Air Flow Rate {m3/s}
  ,                                       !- Heating Maximum Air Flow per Zone Floor Area {m3/s-m2}
  ,                                       !- Heating Maximum Air Flow {m3/s}
  ,                                       !- Heating Maximum Air Flow Fraction
  ,                                       !- Design Zone Air Distribution Effectiveness in Cooling Mode
  ,                                       !- Design Zone Air Distribution Effectiveness in Heating Mode
  No,                                     !- Account for Dedicated Outdoor Air System
  NeutralSupplyAir,                       !- Dedicated Outdoor Air System Control Strategy
  autosize,                               !- Dedicated Outdoor Air Low Setpoint Temperature for Design {C}
  autosize;                               !- Dedicated Outdoor Air High Setpoint Temperature for Design {C}

OS:ZoneHVAC:EquipmentList,
<<<<<<< HEAD
  {54ae559e-45ab-449c-846a-0336a336bb01}, !- Handle
  Zone HVAC Equipment List 1,             !- Name
  {1d484509-3739-4b36-9e2b-07ed2b517f3f}; !- Thermal Zone

OS:Space,
  {2361b555-6eae-441e-b451-86d8d3d9b30f}, !- Handle
  living space,                           !- Name
  {f7a7e592-86bd-49b3-8809-57cc01452cd3}, !- Space Type Name
=======
  {9ec31a58-334c-40b8-9a57-e393c09e702a}, !- Handle
  Zone HVAC Equipment List 1,             !- Name
  {7bcafbc4-05d5-44c4-928c-ec64a8eb44c1}; !- Thermal Zone

OS:Space,
  {c03227cb-93ff-412b-9e91-74dc9126421b}, !- Handle
  living space,                           !- Name
  {3d8bcf65-09e8-4b91-9df4-e83fb880b5fe}, !- Space Type Name
>>>>>>> 3c1d7324
  ,                                       !- Default Construction Set Name
  ,                                       !- Default Schedule Set Name
  ,                                       !- Direction of Relative North {deg}
  ,                                       !- X Origin {m}
  ,                                       !- Y Origin {m}
  ,                                       !- Z Origin {m}
  ,                                       !- Building Story Name
<<<<<<< HEAD
  {1d484509-3739-4b36-9e2b-07ed2b517f3f}, !- Thermal Zone Name
  ,                                       !- Part of Total Floor Area
  ,                                       !- Design Specification Outdoor Air Object Name
  {684bad3a-3eb3-46f7-9650-e0b3aa5c1a6f}; !- Building Unit Name

OS:Surface,
  {7c7822bf-f1e3-4564-a174-5dea0c932925}, !- Handle
  Surface 1,                              !- Name
  Floor,                                  !- Surface Type
  ,                                       !- Construction Name
  {2361b555-6eae-441e-b451-86d8d3d9b30f}, !- Space Name
=======
  {7bcafbc4-05d5-44c4-928c-ec64a8eb44c1}, !- Thermal Zone Name
  ,                                       !- Part of Total Floor Area
  ,                                       !- Design Specification Outdoor Air Object Name
  {b82c4374-0c13-4e6b-adfa-57208777682d}; !- Building Unit Name

OS:Surface,
  {f83c3121-022a-4d33-8b09-b203585dd6cc}, !- Handle
  Surface 1,                              !- Name
  Floor,                                  !- Surface Type
  ,                                       !- Construction Name
  {c03227cb-93ff-412b-9e91-74dc9126421b}, !- Space Name
>>>>>>> 3c1d7324
  Foundation,                             !- Outside Boundary Condition
  ,                                       !- Outside Boundary Condition Object
  NoSun,                                  !- Sun Exposure
  NoWind,                                 !- Wind Exposure
  ,                                       !- View Factor to Ground
  ,                                       !- Number of Vertices
  0, -12.9315688143396, 0,                !- X,Y,Z Vertex 1 {m}
  0, 0, 0,                                !- X,Y,Z Vertex 2 {m}
  6.46578440716979, 0, 0,                 !- X,Y,Z Vertex 3 {m}
  6.46578440716979, -12.9315688143396, 0; !- X,Y,Z Vertex 4 {m}

OS:Surface,
<<<<<<< HEAD
  {8743c79b-de5d-4192-b127-bbbaadebd7f5}, !- Handle
  Surface 2,                              !- Name
  Wall,                                   !- Surface Type
  ,                                       !- Construction Name
  {2361b555-6eae-441e-b451-86d8d3d9b30f}, !- Space Name
=======
  {424bb776-e004-492e-998f-eba1ee1f2d2e}, !- Handle
  Surface 2,                              !- Name
  Wall,                                   !- Surface Type
  ,                                       !- Construction Name
  {c03227cb-93ff-412b-9e91-74dc9126421b}, !- Space Name
>>>>>>> 3c1d7324
  Outdoors,                               !- Outside Boundary Condition
  ,                                       !- Outside Boundary Condition Object
  SunExposed,                             !- Sun Exposure
  WindExposed,                            !- Wind Exposure
  ,                                       !- View Factor to Ground
  ,                                       !- Number of Vertices
  0, 0, 2.4384,                           !- X,Y,Z Vertex 1 {m}
  0, 0, 0,                                !- X,Y,Z Vertex 2 {m}
  0, -12.9315688143396, 0,                !- X,Y,Z Vertex 3 {m}
  0, -12.9315688143396, 2.4384;           !- X,Y,Z Vertex 4 {m}

OS:Surface,
<<<<<<< HEAD
  {922043de-0872-40e7-8e91-ca3d4e3723bb}, !- Handle
  Surface 3,                              !- Name
  Wall,                                   !- Surface Type
  ,                                       !- Construction Name
  {2361b555-6eae-441e-b451-86d8d3d9b30f}, !- Space Name
=======
  {47ed3bda-c8b1-4fe6-861c-0ee7c0b83584}, !- Handle
  Surface 3,                              !- Name
  Wall,                                   !- Surface Type
  ,                                       !- Construction Name
  {c03227cb-93ff-412b-9e91-74dc9126421b}, !- Space Name
>>>>>>> 3c1d7324
  Adiabatic,                              !- Outside Boundary Condition
  ,                                       !- Outside Boundary Condition Object
  NoSun,                                  !- Sun Exposure
  NoWind,                                 !- Wind Exposure
  ,                                       !- View Factor to Ground
  ,                                       !- Number of Vertices
  6.46578440716979, 0, 2.4384,            !- X,Y,Z Vertex 1 {m}
  6.46578440716979, 0, 0,                 !- X,Y,Z Vertex 2 {m}
  0, 0, 0,                                !- X,Y,Z Vertex 3 {m}
  0, 0, 2.4384;                           !- X,Y,Z Vertex 4 {m}

OS:Surface,
<<<<<<< HEAD
  {bb70eaa0-b8a1-4175-b1d2-814e5a090a03}, !- Handle
  Surface 4,                              !- Name
  Wall,                                   !- Surface Type
  ,                                       !- Construction Name
  {2361b555-6eae-441e-b451-86d8d3d9b30f}, !- Space Name
=======
  {25d3c069-8ba4-4528-b5e8-fd14301aaf9f}, !- Handle
  Surface 4,                              !- Name
  Wall,                                   !- Surface Type
  ,                                       !- Construction Name
  {c03227cb-93ff-412b-9e91-74dc9126421b}, !- Space Name
>>>>>>> 3c1d7324
  Adiabatic,                              !- Outside Boundary Condition
  ,                                       !- Outside Boundary Condition Object
  NoSun,                                  !- Sun Exposure
  NoWind,                                 !- Wind Exposure
  ,                                       !- View Factor to Ground
  ,                                       !- Number of Vertices
  6.46578440716979, -12.9315688143396, 2.4384, !- X,Y,Z Vertex 1 {m}
  6.46578440716979, -12.9315688143396, 0, !- X,Y,Z Vertex 2 {m}
  6.46578440716979, 0, 0,                 !- X,Y,Z Vertex 3 {m}
  6.46578440716979, 0, 2.4384;            !- X,Y,Z Vertex 4 {m}

OS:Surface,
<<<<<<< HEAD
  {54b5c69b-4487-4139-a67a-acd1bc774e05}, !- Handle
  Surface 5,                              !- Name
  Wall,                                   !- Surface Type
  ,                                       !- Construction Name
  {2361b555-6eae-441e-b451-86d8d3d9b30f}, !- Space Name
=======
  {a3990962-8246-4e79-b326-1cc0dd985726}, !- Handle
  Surface 5,                              !- Name
  Wall,                                   !- Surface Type
  ,                                       !- Construction Name
  {c03227cb-93ff-412b-9e91-74dc9126421b}, !- Space Name
>>>>>>> 3c1d7324
  Outdoors,                               !- Outside Boundary Condition
  ,                                       !- Outside Boundary Condition Object
  SunExposed,                             !- Sun Exposure
  WindExposed,                            !- Wind Exposure
  ,                                       !- View Factor to Ground
  ,                                       !- Number of Vertices
  0, -12.9315688143396, 2.4384,           !- X,Y,Z Vertex 1 {m}
  0, -12.9315688143396, 0,                !- X,Y,Z Vertex 2 {m}
  6.46578440716979, -12.9315688143396, 0, !- X,Y,Z Vertex 3 {m}
  6.46578440716979, -12.9315688143396, 2.4384; !- X,Y,Z Vertex 4 {m}

OS:Surface,
<<<<<<< HEAD
  {244fb6cf-4134-490e-9409-1c98e5635b83}, !- Handle
  Surface 6,                              !- Name
  RoofCeiling,                            !- Surface Type
  ,                                       !- Construction Name
  {2361b555-6eae-441e-b451-86d8d3d9b30f}, !- Space Name
=======
  {47b4aabd-a05f-4a24-9611-64677aa481d9}, !- Handle
  Surface 6,                              !- Name
  RoofCeiling,                            !- Surface Type
  ,                                       !- Construction Name
  {c03227cb-93ff-412b-9e91-74dc9126421b}, !- Space Name
>>>>>>> 3c1d7324
  Outdoors,                               !- Outside Boundary Condition
  ,                                       !- Outside Boundary Condition Object
  SunExposed,                             !- Sun Exposure
  WindExposed,                            !- Wind Exposure
  ,                                       !- View Factor to Ground
  ,                                       !- Number of Vertices
  6.46578440716979, -12.9315688143396, 2.4384, !- X,Y,Z Vertex 1 {m}
  6.46578440716979, 0, 2.4384,            !- X,Y,Z Vertex 2 {m}
  0, 0, 2.4384,                           !- X,Y,Z Vertex 3 {m}
  0, -12.9315688143396, 2.4384;           !- X,Y,Z Vertex 4 {m}

OS:SpaceType,
<<<<<<< HEAD
  {f7a7e592-86bd-49b3-8809-57cc01452cd3}, !- Handle
=======
  {3d8bcf65-09e8-4b91-9df4-e83fb880b5fe}, !- Handle
>>>>>>> 3c1d7324
  Space Type 1,                           !- Name
  ,                                       !- Default Construction Set Name
  ,                                       !- Default Schedule Set Name
  ,                                       !- Group Rendering Name
  ,                                       !- Design Specification Outdoor Air Object Name
  ,                                       !- Standards Template
  ,                                       !- Standards Building Type
  living;                                 !- Standards Space Type

OS:ThermalZone,
<<<<<<< HEAD
  {6e736196-342f-4ac5-9f1d-0dde302109fe}, !- Handle
=======
  {c8b936c1-9094-4785-95a8-94611ab31964}, !- Handle
>>>>>>> 3c1d7324
  corridor zone,                          !- Name
  ,                                       !- Multiplier
  ,                                       !- Ceiling Height {m}
  ,                                       !- Volume {m3}
  ,                                       !- Floor Area {m2}
  ,                                       !- Zone Inside Convection Algorithm
  ,                                       !- Zone Outside Convection Algorithm
  ,                                       !- Zone Conditioning Equipment List Name
<<<<<<< HEAD
  {b06b4f83-92f5-450d-9bc1-db416e0de382}, !- Zone Air Inlet Port List
  {32a61d2d-7d17-4fac-9cea-e88908fcdc2e}, !- Zone Air Exhaust Port List
  {25e435c9-2c9b-4c9e-aac5-84d2b67b4e65}, !- Zone Air Node Name
  {67ca0647-24aa-4621-9b2d-069b0877691c}, !- Zone Return Air Port List
=======
  {b75832b7-b478-4e06-bfd4-ad2764da027d}, !- Zone Air Inlet Port List
  {a43e9005-76d0-4929-903a-bef856b1a7fb}, !- Zone Air Exhaust Port List
  {ace15b17-6dc3-400e-97b3-0d4393fc53ec}, !- Zone Air Node Name
  {a66f88ea-0c17-45c0-a73a-3095477e04c1}, !- Zone Return Air Port List
>>>>>>> 3c1d7324
  ,                                       !- Primary Daylighting Control Name
  ,                                       !- Fraction of Zone Controlled by Primary Daylighting Control
  ,                                       !- Secondary Daylighting Control Name
  ,                                       !- Fraction of Zone Controlled by Secondary Daylighting Control
  ,                                       !- Illuminance Map Name
  ,                                       !- Group Rendering Name
  ,                                       !- Thermostat Name
  No;                                     !- Use Ideal Air Loads

OS:Node,
<<<<<<< HEAD
  {12307128-e602-49ad-8b59-dc82dc00db3b}, !- Handle
  Node 2,                                 !- Name
  {25e435c9-2c9b-4c9e-aac5-84d2b67b4e65}, !- Inlet Port
  ;                                       !- Outlet Port

OS:Connection,
  {25e435c9-2c9b-4c9e-aac5-84d2b67b4e65}, !- Handle
  {bc8bde39-a064-47b1-93cf-338750ce1fee}, !- Name
  {6e736196-342f-4ac5-9f1d-0dde302109fe}, !- Source Object
  11,                                     !- Outlet Port
  {12307128-e602-49ad-8b59-dc82dc00db3b}, !- Target Object
  2;                                      !- Inlet Port

OS:PortList,
  {b06b4f83-92f5-450d-9bc1-db416e0de382}, !- Handle
  {9ed221a7-82dc-405a-8322-e04d41597422}, !- Name
  {6e736196-342f-4ac5-9f1d-0dde302109fe}; !- HVAC Component

OS:PortList,
  {32a61d2d-7d17-4fac-9cea-e88908fcdc2e}, !- Handle
  {e723a4b2-382a-4432-902f-de68de88a7d7}, !- Name
  {6e736196-342f-4ac5-9f1d-0dde302109fe}; !- HVAC Component

OS:PortList,
  {67ca0647-24aa-4621-9b2d-069b0877691c}, !- Handle
  {38ca117d-6005-403c-a829-d1f02bc46707}, !- Name
  {6e736196-342f-4ac5-9f1d-0dde302109fe}; !- HVAC Component

OS:Sizing:Zone,
  {731d0398-2801-4805-85a3-b4180d0341db}, !- Handle
  {6e736196-342f-4ac5-9f1d-0dde302109fe}, !- Zone or ZoneList Name
=======
  {fb23ad4e-23d0-4e44-873d-392541ed23a9}, !- Handle
  Node 2,                                 !- Name
  {ace15b17-6dc3-400e-97b3-0d4393fc53ec}, !- Inlet Port
  ;                                       !- Outlet Port

OS:Connection,
  {ace15b17-6dc3-400e-97b3-0d4393fc53ec}, !- Handle
  {0f321df0-4116-46e2-b899-06de9598dc8b}, !- Name
  {c8b936c1-9094-4785-95a8-94611ab31964}, !- Source Object
  11,                                     !- Outlet Port
  {fb23ad4e-23d0-4e44-873d-392541ed23a9}, !- Target Object
  2;                                      !- Inlet Port

OS:PortList,
  {b75832b7-b478-4e06-bfd4-ad2764da027d}, !- Handle
  {1b1465c8-bbb2-46f1-90c6-f318c1b5e1e9}, !- Name
  {c8b936c1-9094-4785-95a8-94611ab31964}; !- HVAC Component

OS:PortList,
  {a43e9005-76d0-4929-903a-bef856b1a7fb}, !- Handle
  {4190fa79-953d-4af8-ba32-f7a7dae43f07}, !- Name
  {c8b936c1-9094-4785-95a8-94611ab31964}; !- HVAC Component

OS:PortList,
  {a66f88ea-0c17-45c0-a73a-3095477e04c1}, !- Handle
  {0e952d57-6607-4427-9747-bd5fa4c3afbb}, !- Name
  {c8b936c1-9094-4785-95a8-94611ab31964}; !- HVAC Component

OS:Sizing:Zone,
  {569c8f03-bb28-447a-8a5c-d5aef602eca5}, !- Handle
  {c8b936c1-9094-4785-95a8-94611ab31964}, !- Zone or ZoneList Name
>>>>>>> 3c1d7324
  SupplyAirTemperature,                   !- Zone Cooling Design Supply Air Temperature Input Method
  14,                                     !- Zone Cooling Design Supply Air Temperature {C}
  11.11,                                  !- Zone Cooling Design Supply Air Temperature Difference {deltaC}
  SupplyAirTemperature,                   !- Zone Heating Design Supply Air Temperature Input Method
  40,                                     !- Zone Heating Design Supply Air Temperature {C}
  11.11,                                  !- Zone Heating Design Supply Air Temperature Difference {deltaC}
  0.0085,                                 !- Zone Cooling Design Supply Air Humidity Ratio {kg-H2O/kg-air}
  0.008,                                  !- Zone Heating Design Supply Air Humidity Ratio {kg-H2O/kg-air}
  ,                                       !- Zone Heating Sizing Factor
  ,                                       !- Zone Cooling Sizing Factor
  DesignDay,                              !- Cooling Design Air Flow Method
  ,                                       !- Cooling Design Air Flow Rate {m3/s}
  ,                                       !- Cooling Minimum Air Flow per Zone Floor Area {m3/s-m2}
  ,                                       !- Cooling Minimum Air Flow {m3/s}
  ,                                       !- Cooling Minimum Air Flow Fraction
  DesignDay,                              !- Heating Design Air Flow Method
  ,                                       !- Heating Design Air Flow Rate {m3/s}
  ,                                       !- Heating Maximum Air Flow per Zone Floor Area {m3/s-m2}
  ,                                       !- Heating Maximum Air Flow {m3/s}
  ,                                       !- Heating Maximum Air Flow Fraction
  ,                                       !- Design Zone Air Distribution Effectiveness in Cooling Mode
  ,                                       !- Design Zone Air Distribution Effectiveness in Heating Mode
  No,                                     !- Account for Dedicated Outdoor Air System
  NeutralSupplyAir,                       !- Dedicated Outdoor Air System Control Strategy
  autosize,                               !- Dedicated Outdoor Air Low Setpoint Temperature for Design {C}
  autosize;                               !- Dedicated Outdoor Air High Setpoint Temperature for Design {C}

OS:ZoneHVAC:EquipmentList,
<<<<<<< HEAD
  {cbe13948-1032-4226-b1cd-457115169537}, !- Handle
  Zone HVAC Equipment List 2,             !- Name
  {6e736196-342f-4ac5-9f1d-0dde302109fe}; !- Thermal Zone

OS:Space,
  {61f56490-6826-4527-b5cb-f8833fc46c23}, !- Handle
  corridor space,                         !- Name
  {69c2c33a-e5fc-4d82-806f-6bca4e861e35}, !- Space Type Name
=======
  {7396e8f7-d282-4fe7-8048-a4401e465f1c}, !- Handle
  Zone HVAC Equipment List 2,             !- Name
  {c8b936c1-9094-4785-95a8-94611ab31964}; !- Thermal Zone

OS:Space,
  {902daf39-d119-415d-9453-c5915c0ba480}, !- Handle
  corridor space,                         !- Name
  {54158ccb-5a35-495a-9615-354950d7ad70}, !- Space Type Name
>>>>>>> 3c1d7324
  ,                                       !- Default Construction Set Name
  ,                                       !- Default Schedule Set Name
  ,                                       !- Direction of Relative North {deg}
  ,                                       !- X Origin {m}
  ,                                       !- Y Origin {m}
  ,                                       !- Z Origin {m}
  ,                                       !- Building Story Name
<<<<<<< HEAD
  {6e736196-342f-4ac5-9f1d-0dde302109fe}; !- Thermal Zone Name

OS:Surface,
  {2e979f48-a172-42af-8a45-6d879ae37a86}, !- Handle
  Surface 7,                              !- Name
  Floor,                                  !- Surface Type
  ,                                       !- Construction Name
  {61f56490-6826-4527-b5cb-f8833fc46c23}, !- Space Name
=======
  {c8b936c1-9094-4785-95a8-94611ab31964}; !- Thermal Zone Name

OS:Surface,
  {6698bea0-0ad9-4e37-be67-b4edafba5e82}, !- Handle
  Surface 7,                              !- Name
  Floor,                                  !- Surface Type
  ,                                       !- Construction Name
  {902daf39-d119-415d-9453-c5915c0ba480}, !- Space Name
>>>>>>> 3c1d7324
  Foundation,                             !- Outside Boundary Condition
  ,                                       !- Outside Boundary Condition Object
  NoSun,                                  !- Sun Exposure
  NoWind,                                 !- Wind Exposure
  ,                                       !- View Factor to Ground
  ,                                       !- Number of Vertices
  0, 0, 0,                                !- X,Y,Z Vertex 1 {m}
  0, 1.524, 0,                            !- X,Y,Z Vertex 2 {m}
  6.46578440716979, 1.524, 0,             !- X,Y,Z Vertex 3 {m}
  6.46578440716979, 0, 0;                 !- X,Y,Z Vertex 4 {m}

OS:Surface,
<<<<<<< HEAD
  {df1dffca-4909-4b54-9f9b-3e23cb21461d}, !- Handle
  Surface 8,                              !- Name
  Wall,                                   !- Surface Type
  ,                                       !- Construction Name
  {61f56490-6826-4527-b5cb-f8833fc46c23}, !- Space Name
=======
  {a6b369fe-8a52-4ea1-8839-d29708ef89c8}, !- Handle
  Surface 8,                              !- Name
  Wall,                                   !- Surface Type
  ,                                       !- Construction Name
  {902daf39-d119-415d-9453-c5915c0ba480}, !- Space Name
>>>>>>> 3c1d7324
  Outdoors,                               !- Outside Boundary Condition
  ,                                       !- Outside Boundary Condition Object
  SunExposed,                             !- Sun Exposure
  WindExposed,                            !- Wind Exposure
  ,                                       !- View Factor to Ground
  ,                                       !- Number of Vertices
  0, 1.524, 2.4384,                       !- X,Y,Z Vertex 1 {m}
  0, 1.524, 0,                            !- X,Y,Z Vertex 2 {m}
  0, 0, 0,                                !- X,Y,Z Vertex 3 {m}
  0, 0, 2.4384;                           !- X,Y,Z Vertex 4 {m}

OS:Surface,
<<<<<<< HEAD
  {8c217646-aec8-46d0-a20a-568bcedfd17d}, !- Handle
  Surface 9,                              !- Name
  Wall,                                   !- Surface Type
  ,                                       !- Construction Name
  {61f56490-6826-4527-b5cb-f8833fc46c23}, !- Space Name
=======
  {9f5b1879-d877-40d4-9821-86e02320369d}, !- Handle
  Surface 9,                              !- Name
  Wall,                                   !- Surface Type
  ,                                       !- Construction Name
  {902daf39-d119-415d-9453-c5915c0ba480}, !- Space Name
>>>>>>> 3c1d7324
  Adiabatic,                              !- Outside Boundary Condition
  ,                                       !- Outside Boundary Condition Object
  NoSun,                                  !- Sun Exposure
  NoWind,                                 !- Wind Exposure
  ,                                       !- View Factor to Ground
  ,                                       !- Number of Vertices
  6.46578440716979, 1.524, 2.4384,        !- X,Y,Z Vertex 1 {m}
  6.46578440716979, 1.524, 0,             !- X,Y,Z Vertex 2 {m}
  0, 1.524, 0,                            !- X,Y,Z Vertex 3 {m}
  0, 1.524, 2.4384;                       !- X,Y,Z Vertex 4 {m}

OS:Surface,
<<<<<<< HEAD
  {7593323e-916c-4eae-99ec-09ffebf7d427}, !- Handle
  Surface 10,                             !- Name
  Wall,                                   !- Surface Type
  ,                                       !- Construction Name
  {61f56490-6826-4527-b5cb-f8833fc46c23}, !- Space Name
=======
  {5765519f-bf99-4663-878e-9df8697f9a7e}, !- Handle
  Surface 10,                             !- Name
  Wall,                                   !- Surface Type
  ,                                       !- Construction Name
  {902daf39-d119-415d-9453-c5915c0ba480}, !- Space Name
>>>>>>> 3c1d7324
  Adiabatic,                              !- Outside Boundary Condition
  ,                                       !- Outside Boundary Condition Object
  NoSun,                                  !- Sun Exposure
  NoWind,                                 !- Wind Exposure
  ,                                       !- View Factor to Ground
  ,                                       !- Number of Vertices
  6.46578440716979, 0, 2.4384,            !- X,Y,Z Vertex 1 {m}
  6.46578440716979, 0, 0,                 !- X,Y,Z Vertex 2 {m}
  6.46578440716979, 1.524, 0,             !- X,Y,Z Vertex 3 {m}
  6.46578440716979, 1.524, 2.4384;        !- X,Y,Z Vertex 4 {m}

OS:Surface,
<<<<<<< HEAD
  {d03465ea-409f-415d-9646-f52c780cc0d8}, !- Handle
  Surface 11,                             !- Name
  Wall,                                   !- Surface Type
  ,                                       !- Construction Name
  {61f56490-6826-4527-b5cb-f8833fc46c23}, !- Space Name
=======
  {aff8cddf-a335-441f-a4dc-2fbce01bdbc8}, !- Handle
  Surface 11,                             !- Name
  Wall,                                   !- Surface Type
  ,                                       !- Construction Name
  {902daf39-d119-415d-9453-c5915c0ba480}, !- Space Name
>>>>>>> 3c1d7324
  Adiabatic,                              !- Outside Boundary Condition
  ,                                       !- Outside Boundary Condition Object
  NoSun,                                  !- Sun Exposure
  NoWind,                                 !- Wind Exposure
  ,                                       !- View Factor to Ground
  ,                                       !- Number of Vertices
  0, 0, 2.4384,                           !- X,Y,Z Vertex 1 {m}
  0, 0, 0,                                !- X,Y,Z Vertex 2 {m}
  6.46578440716979, 0, 0,                 !- X,Y,Z Vertex 3 {m}
  6.46578440716979, 0, 2.4384;            !- X,Y,Z Vertex 4 {m}

OS:Surface,
<<<<<<< HEAD
  {7b43232e-3335-4ec6-b59e-290f04dd7838}, !- Handle
  Surface 12,                             !- Name
  RoofCeiling,                            !- Surface Type
  ,                                       !- Construction Name
  {61f56490-6826-4527-b5cb-f8833fc46c23}, !- Space Name
=======
  {4bd26b72-2e63-4359-812f-c5542580dfb1}, !- Handle
  Surface 12,                             !- Name
  RoofCeiling,                            !- Surface Type
  ,                                       !- Construction Name
  {902daf39-d119-415d-9453-c5915c0ba480}, !- Space Name
>>>>>>> 3c1d7324
  Outdoors,                               !- Outside Boundary Condition
  ,                                       !- Outside Boundary Condition Object
  SunExposed,                             !- Sun Exposure
  WindExposed,                            !- Wind Exposure
  ,                                       !- View Factor to Ground
  ,                                       !- Number of Vertices
  6.46578440716979, 0, 2.4384,            !- X,Y,Z Vertex 1 {m}
  6.46578440716979, 1.524, 2.4384,        !- X,Y,Z Vertex 2 {m}
  0, 1.524, 2.4384,                       !- X,Y,Z Vertex 3 {m}
  0, 0, 2.4384;                           !- X,Y,Z Vertex 4 {m}

OS:SpaceType,
<<<<<<< HEAD
  {69c2c33a-e5fc-4d82-806f-6bca4e861e35}, !- Handle
=======
  {54158ccb-5a35-495a-9615-354950d7ad70}, !- Handle
>>>>>>> 3c1d7324
  Space Type 2,                           !- Name
  ,                                       !- Default Construction Set Name
  ,                                       !- Default Schedule Set Name
  ,                                       !- Group Rendering Name
  ,                                       !- Design Specification Outdoor Air Object Name
  ,                                       !- Standards Template
  ,                                       !- Standards Building Type
  corridor;                               !- Standards Space Type

OS:BuildingUnit,
<<<<<<< HEAD
  {684bad3a-3eb3-46f7-9650-e0b3aa5c1a6f}, !- Handle
=======
  {b82c4374-0c13-4e6b-adfa-57208777682d}, !- Handle
>>>>>>> 3c1d7324
  unit 1,                                 !- Name
  ,                                       !- Rendering Color
  Residential;                            !- Building Unit Type

OS:AdditionalProperties,
<<<<<<< HEAD
  {7c953c0a-4d87-462a-b488-63834a0c7495}, !- Handle
  {684bad3a-3eb3-46f7-9650-e0b3aa5c1a6f}, !- Object Name
=======
  {9134681d-9221-4b1d-839f-e42b7abf52e8}, !- Handle
  {b82c4374-0c13-4e6b-adfa-57208777682d}, !- Object Name
>>>>>>> 3c1d7324
  NumberOfBedrooms,                       !- Feature Name 1
  Integer,                                !- Feature Data Type 1
  3,                                      !- Feature Value 1
  NumberOfBathrooms,                      !- Feature Name 2
  Double,                                 !- Feature Data Type 2
  2,                                      !- Feature Value 2
  NumberOfOccupants,                      !- Feature Name 3
  Double,                                 !- Feature Data Type 3
  3.3900000000000001;                     !- Feature Value 3

OS:External:File,
<<<<<<< HEAD
  {25db7cc0-d413-4548-a2e6-867c13a63a87}, !- Handle
=======
  {2276ddbe-9c37-4138-a98f-bdf9546d09ed}, !- Handle
>>>>>>> 3c1d7324
  8760.csv,                               !- Name
  8760.csv;                               !- File Name

OS:Schedule:Day,
<<<<<<< HEAD
  {310a4d8a-5d5a-41bc-b29a-269dca202746}, !- Handle
=======
  {cd9643d6-5bb4-4d2b-a7f1-99aed3990c9d}, !- Handle
>>>>>>> 3c1d7324
  Schedule Day 1,                         !- Name
  ,                                       !- Schedule Type Limits Name
  ,                                       !- Interpolate to Timestep
  24,                                     !- Hour 1
  0,                                      !- Minute 1
  0;                                      !- Value Until Time 1

OS:Schedule:Day,
<<<<<<< HEAD
  {02f93d8e-8325-4d17-ab12-bb1e50bb5a2b}, !- Handle
=======
  {131afcc4-c897-4c1c-8fb5-574b7e52d962}, !- Handle
>>>>>>> 3c1d7324
  Schedule Day 2,                         !- Name
  ,                                       !- Schedule Type Limits Name
  ,                                       !- Interpolate to Timestep
  24,                                     !- Hour 1
  0,                                      !- Minute 1
  1;                                      !- Value Until Time 1

OS:Schedule:File,
<<<<<<< HEAD
  {c5e88561-23fd-456b-9322-13d6823e6a12}, !- Handle
  occupants,                              !- Name
  {4f09c8d7-bbd2-4fc6-9955-013bbaad8a28}, !- Schedule Type Limits Name
  {25db7cc0-d413-4548-a2e6-867c13a63a87}, !- External File Name
=======
  {a271dab1-c7bd-4367-b0dc-99ade4455b8f}, !- Handle
  occupants,                              !- Name
  {b240c048-5b00-4004-b9c2-a7ea49d17e06}, !- Schedule Type Limits Name
  {2276ddbe-9c37-4138-a98f-bdf9546d09ed}, !- External File Name
>>>>>>> 3c1d7324
  1,                                      !- Column Number
  1,                                      !- Rows to Skip at Top
  8760,                                   !- Number of Hours of Data
  ,                                       !- Column Separator
  ,                                       !- Interpolate to Timestep
  60;                                     !- Minutes per Item

OS:Schedule:Ruleset,
<<<<<<< HEAD
  {7fdb1140-c05b-4631-88c7-b1dbf38200ba}, !- Handle
  Schedule Ruleset 1,                     !- Name
  {65ae5fea-0eed-4fda-a4be-61b70598d103}, !- Schedule Type Limits Name
  {8efc41ba-2a4d-42a0-b9e7-3f5d49813bbc}; !- Default Day Schedule Name

OS:Schedule:Day,
  {8efc41ba-2a4d-42a0-b9e7-3f5d49813bbc}, !- Handle
  Schedule Day 3,                         !- Name
  {65ae5fea-0eed-4fda-a4be-61b70598d103}, !- Schedule Type Limits Name
=======
  {e9343656-2ecc-4fae-a98e-ba1218da0fa4}, !- Handle
  Schedule Ruleset 1,                     !- Name
  {771f7f30-b8f6-4b7d-a0e2-391417f025fb}, !- Schedule Type Limits Name
  {b39f07f6-120b-411f-873b-fccbb88f3f06}; !- Default Day Schedule Name

OS:Schedule:Day,
  {b39f07f6-120b-411f-873b-fccbb88f3f06}, !- Handle
  Schedule Day 3,                         !- Name
  {771f7f30-b8f6-4b7d-a0e2-391417f025fb}, !- Schedule Type Limits Name
>>>>>>> 3c1d7324
  ,                                       !- Interpolate to Timestep
  24,                                     !- Hour 1
  0,                                      !- Minute 1
  112.539290946133;                       !- Value Until Time 1

OS:People:Definition,
<<<<<<< HEAD
  {83759a1a-5505-4c1e-b712-72695edf92b3}, !- Handle
=======
  {583325e1-8bad-4331-818f-73eea10d0bb5}, !- Handle
>>>>>>> 3c1d7324
  res occupants|living space,             !- Name
  People,                                 !- Number of People Calculation Method
  3.39,                                   !- Number of People {people}
  ,                                       !- People per Space Floor Area {person/m2}
  ,                                       !- Space Floor Area per Person {m2/person}
  0.319734,                               !- Fraction Radiant
  0.573,                                  !- Sensible Heat Fraction
  0,                                      !- Carbon Dioxide Generation Rate {m3/s-W}
  No,                                     !- Enable ASHRAE 55 Comfort Warnings
  ZoneAveraged;                           !- Mean Radiant Temperature Calculation Type

OS:People,
<<<<<<< HEAD
  {d6fcf945-539f-4cbe-a973-8c6870f4036d}, !- Handle
  res occupants|living space,             !- Name
  {83759a1a-5505-4c1e-b712-72695edf92b3}, !- People Definition Name
  {2361b555-6eae-441e-b451-86d8d3d9b30f}, !- Space or SpaceType Name
  {c5e88561-23fd-456b-9322-13d6823e6a12}, !- Number of People Schedule Name
  {7fdb1140-c05b-4631-88c7-b1dbf38200ba}, !- Activity Level Schedule Name
=======
  {5d4e9620-b0e0-47f0-82ed-2012d84ae72c}, !- Handle
  res occupants|living space,             !- Name
  {583325e1-8bad-4331-818f-73eea10d0bb5}, !- People Definition Name
  {c03227cb-93ff-412b-9e91-74dc9126421b}, !- Space or SpaceType Name
  {a271dab1-c7bd-4367-b0dc-99ade4455b8f}, !- Number of People Schedule Name
  {e9343656-2ecc-4fae-a98e-ba1218da0fa4}, !- Activity Level Schedule Name
>>>>>>> 3c1d7324
  ,                                       !- Surface Name/Angle Factor List Name
  ,                                       !- Work Efficiency Schedule Name
  ,                                       !- Clothing Insulation Schedule Name
  ,                                       !- Air Velocity Schedule Name
  1;                                      !- Multiplier

OS:ScheduleTypeLimits,
<<<<<<< HEAD
  {65ae5fea-0eed-4fda-a4be-61b70598d103}, !- Handle
=======
  {771f7f30-b8f6-4b7d-a0e2-391417f025fb}, !- Handle
>>>>>>> 3c1d7324
  ActivityLevel,                          !- Name
  0,                                      !- Lower Limit Value
  ,                                       !- Upper Limit Value
  Continuous,                             !- Numeric Type
  ActivityLevel;                          !- Unit Type

OS:ScheduleTypeLimits,
<<<<<<< HEAD
  {4f09c8d7-bbd2-4fc6-9955-013bbaad8a28}, !- Handle
=======
  {b240c048-5b00-4004-b9c2-a7ea49d17e06}, !- Handle
>>>>>>> 3c1d7324
  Fractional,                             !- Name
  0,                                      !- Lower Limit Value
  1,                                      !- Upper Limit Value
  Continuous;                             !- Numeric Type
<|MERGE_RESOLUTION|>--- conflicted
+++ resolved
@@ -1,73 +1,41 @@
 !- NOTE: Auto-generated from /test/osw_files/MF_8units_1story_SL_3Beds_2Baths_Denver.osw
 
 OS:Version,
-<<<<<<< HEAD
-  {424d95f5-2351-44a5-8c9c-e22e84846b87}, !- Handle
+  {75b095b6-3fa7-4f5e-9b3f-00b92dc34d7d}, !- Handle
   2.9.1;                                  !- Version Identifier
 
 OS:SimulationControl,
-  {2b62df4a-c6e0-4499-b52e-14399a9b2048}, !- Handle
-=======
-  {ef8924de-21ba-4dc9-85af-ab548987cee1}, !- Handle
-  2.9.0;                                  !- Version Identifier
-
-OS:SimulationControl,
-  {678d454b-79b2-4e9b-a88e-97d6552567a2}, !- Handle
->>>>>>> 3c1d7324
+  {1a756916-d23f-4c86-8153-9e007ab7c688}, !- Handle
   ,                                       !- Do Zone Sizing Calculation
   ,                                       !- Do System Sizing Calculation
   ,                                       !- Do Plant Sizing Calculation
   No;                                     !- Run Simulation for Sizing Periods
 
 OS:Timestep,
-<<<<<<< HEAD
-  {7a02ec6b-5121-4943-991b-889439f635d7}, !- Handle
+  {e51fcce5-8c3d-4d65-af79-26ed4108ac7c}, !- Handle
   6;                                      !- Number of Timesteps per Hour
 
 OS:ShadowCalculation,
-  {b4170f59-bf96-44a4-aaf3-93315af6024d}, !- Handle
-=======
-  {833b4522-1417-4dad-a2cb-7b4960962d38}, !- Handle
-  6;                                      !- Number of Timesteps per Hour
-
-OS:ShadowCalculation,
-  {5f13d9c5-2d65-4022-8174-a0c4bb68a31b}, !- Handle
->>>>>>> 3c1d7324
+  {ddc5140d-49b5-48ba-b45f-6a5df1c41d07}, !- Handle
   20,                                     !- Calculation Frequency
   200;                                    !- Maximum Figures in Shadow Overlap Calculations
 
 OS:SurfaceConvectionAlgorithm:Outside,
-<<<<<<< HEAD
-  {ed09559f-7f1d-46d4-9bff-61f0c688dc6c}, !- Handle
+  {ceb93945-55cc-45e9-ad5d-805a29e062bf}, !- Handle
   DOE-2;                                  !- Algorithm
 
 OS:SurfaceConvectionAlgorithm:Inside,
-  {2ba38017-d1f1-432c-8385-a1a8bbeca243}, !- Handle
+  {ef44b473-d63f-428f-aa18-2ca5651b1908}, !- Handle
   TARP;                                   !- Algorithm
 
 OS:ZoneCapacitanceMultiplier:ResearchSpecial,
-  {04550e51-c568-4af4-bbb1-03cdc8209bbc}, !- Handle
-=======
-  {d27e1f8d-f664-4410-a529-3d4ce40ceb04}, !- Handle
-  DOE-2;                                  !- Algorithm
-
-OS:SurfaceConvectionAlgorithm:Inside,
-  {42257503-f23e-4686-ade5-8cdf46e8d656}, !- Handle
-  TARP;                                   !- Algorithm
-
-OS:ZoneCapacitanceMultiplier:ResearchSpecial,
-  {d1af60ec-10d7-4316-b46b-29dd155bc65b}, !- Handle
->>>>>>> 3c1d7324
+  {bba0623d-acad-48e5-a61f-61de403b8759}, !- Handle
   ,                                       !- Temperature Capacity Multiplier
   15,                                     !- Humidity Capacity Multiplier
   ;                                       !- Carbon Dioxide Capacity Multiplier
 
 OS:RunPeriod,
-<<<<<<< HEAD
-  {39249818-2184-4a5c-9343-bfc407aaeab8}, !- Handle
-=======
-  {23c0c4d2-e425-48c7-ae28-f0d19238a3e3}, !- Handle
->>>>>>> 3c1d7324
+  {e2183455-4eba-4641-95b2-1f1816cfdfe9}, !- Handle
   Run Period 1,                           !- Name
   1,                                      !- Begin Month
   1,                                      !- Begin Day of Month
@@ -81,21 +49,13 @@
   ;                                       !- Number of Times Runperiod to be Repeated
 
 OS:YearDescription,
-<<<<<<< HEAD
-  {2ee322e3-9962-478d-a773-0ba9a14364c5}, !- Handle
-=======
-  {4f710858-a4fe-42d8-92c1-b5d32b06f25f}, !- Handle
->>>>>>> 3c1d7324
+  {7128c84a-7783-4543-911b-305a2746be73}, !- Handle
   2007,                                   !- Calendar Year
   ,                                       !- Day of Week for Start Day
   ;                                       !- Is Leap Year
 
 OS:WeatherFile,
-<<<<<<< HEAD
-  {37a000b8-a55c-46b7-858c-4a86d753f0da}, !- Handle
-=======
-  {9c38cc95-d38f-4614-8ea0-5e88a48b1154}, !- Handle
->>>>>>> 3c1d7324
+  {e82733db-364b-474b-9f43-eb086dc10627}, !- Handle
   Denver Intl Ap,                         !- City
   CO,                                     !- State Province Region
   USA,                                    !- Country
@@ -109,13 +69,8 @@
   E23378AA;                               !- Checksum
 
 OS:AdditionalProperties,
-<<<<<<< HEAD
-  {79071ff0-2de4-4091-86e5-d0a5821a41e1}, !- Handle
-  {37a000b8-a55c-46b7-858c-4a86d753f0da}, !- Object Name
-=======
-  {54645efc-5d89-4253-b4b4-023ab0ae93db}, !- Handle
-  {9c38cc95-d38f-4614-8ea0-5e88a48b1154}, !- Object Name
->>>>>>> 3c1d7324
+  {d14528a2-38cf-4d14-b0fa-b3f11de92b2f}, !- Handle
+  {e82733db-364b-474b-9f43-eb086dc10627}, !- Object Name
   EPWHeaderCity,                          !- Feature Name 1
   String,                                 !- Feature Data Type 1
   Denver Intl Ap,                         !- Feature Value 1
@@ -223,11 +178,7 @@
   84;                                     !- Feature Value 35
 
 OS:Site,
-<<<<<<< HEAD
-  {2ab40428-c9fb-4565-93e3-52129e17fc67}, !- Handle
-=======
-  {28ca774f-20cc-4572-8d07-c7b3f812ed1e}, !- Handle
->>>>>>> 3c1d7324
+  {50d7b2b1-ce8e-45d8-97d3-01b75e543e67}, !- Handle
   Denver Intl Ap_CO_USA,                  !- Name
   39.83,                                  !- Latitude {deg}
   -104.65,                                !- Longitude {deg}
@@ -236,11 +187,7 @@
   ;                                       !- Terrain
 
 OS:ClimateZones,
-<<<<<<< HEAD
-  {54bc1983-f5f2-4c56-b6ee-ae555e709f23}, !- Handle
-=======
-  {d811f099-5cf6-437b-97f5-1362901b74c8}, !- Handle
->>>>>>> 3c1d7324
+  {0a183523-afdf-4e34-9b09-88635345d0d7}, !- Handle
   ,                                       !- Active Institution
   ,                                       !- Active Year
   ,                                       !- Climate Zone Institution Name 1
@@ -253,31 +200,19 @@
   Cold;                                   !- Climate Zone Value 2
 
 OS:Site:WaterMainsTemperature,
-<<<<<<< HEAD
-  {21b51cb8-7d4c-4cf8-8332-2340e3ee6046}, !- Handle
-=======
-  {819599d3-5b9b-4716-ade1-439755a86c38}, !- Handle
->>>>>>> 3c1d7324
+  {9fc978c5-fe0c-41b4-b541-ddcaba9dcdfb}, !- Handle
   Correlation,                            !- Calculation Method
   ,                                       !- Temperature Schedule Name
   10.8753424657535,                       !- Annual Average Outdoor Air Temperature {C}
   23.1524007936508;                       !- Maximum Difference In Monthly Average Outdoor Air Temperatures {deltaC}
 
 OS:RunPeriodControl:DaylightSavingTime,
-<<<<<<< HEAD
-  {ea512821-b32c-4334-ad70-72114fd7a10b}, !- Handle
-=======
-  {2715306d-8f59-4e1e-9d08-a5a350054c81}, !- Handle
->>>>>>> 3c1d7324
+  {af82758f-3e77-4552-b697-d96448e915c7}, !- Handle
   3/12,                                   !- Start Date
   11/5;                                   !- End Date
 
 OS:Site:GroundTemperature:Deep,
-<<<<<<< HEAD
-  {62073214-e2ba-40a5-b714-1c0fad5f3278}, !- Handle
-=======
-  {107a8919-ddd0-4f47-9b4a-76c855dff289}, !- Handle
->>>>>>> 3c1d7324
+  {98c903f6-93e8-4057-a5f6-0d37b4cdb1f3}, !- Handle
   10.8753424657535,                       !- January Deep Ground Temperature {C}
   10.8753424657535,                       !- February Deep Ground Temperature {C}
   10.8753424657535,                       !- March Deep Ground Temperature {C}
@@ -292,11 +227,7 @@
   10.8753424657535;                       !- December Deep Ground Temperature {C}
 
 OS:Building,
-<<<<<<< HEAD
-  {a6effad9-93ff-4a23-8080-45d0e6294471}, !- Handle
-=======
-  {c211d287-8ba4-42a5-8aab-74f0078fb587}, !- Handle
->>>>>>> 3c1d7324
+  {23825829-e8e6-429b-8ac1-8ee3bca900de}, !- Handle
   Building 1,                             !- Name
   ,                                       !- Building Sector Type
   0,                                      !- North Axis {deg}
@@ -311,13 +242,8 @@
   8;                                      !- Standards Number of Living Units
 
 OS:AdditionalProperties,
-<<<<<<< HEAD
-  {6c269fd8-d97c-4a11-b5fb-97205066c4e0}, !- Handle
-  {a6effad9-93ff-4a23-8080-45d0e6294471}, !- Object Name
-=======
-  {eb69b8ca-8eab-403b-9960-d1dff082e523}, !- Handle
-  {c211d287-8ba4-42a5-8aab-74f0078fb587}, !- Object Name
->>>>>>> 3c1d7324
+  {fb78862a-d4de-4c35-b110-ec09886133a7}, !- Handle
+  {23825829-e8e6-429b-8ac1-8ee3bca900de}, !- Object Name
   num_units,                              !- Feature Name 1
   Integer,                                !- Feature Data Type 1
   8,                                      !- Feature Value 1
@@ -344,11 +270,7 @@
   Double-Loaded Interior;                 !- Feature Value 8
 
 OS:ThermalZone,
-<<<<<<< HEAD
-  {1d484509-3739-4b36-9e2b-07ed2b517f3f}, !- Handle
-=======
-  {7bcafbc4-05d5-44c4-928c-ec64a8eb44c1}, !- Handle
->>>>>>> 3c1d7324
+  {1bbb9616-f821-4733-9da3-e2ddb7d1b526}, !- Handle
   living zone,                            !- Name
   ,                                       !- Multiplier
   ,                                       !- Ceiling Height {m}
@@ -357,17 +279,10 @@
   ,                                       !- Zone Inside Convection Algorithm
   ,                                       !- Zone Outside Convection Algorithm
   ,                                       !- Zone Conditioning Equipment List Name
-<<<<<<< HEAD
-  {0c6b757f-bacc-4c7e-a9a9-7b7320de327d}, !- Zone Air Inlet Port List
-  {3546c41a-b592-4869-ad42-20eb59af5ae6}, !- Zone Air Exhaust Port List
-  {e5fdc258-bd9d-4606-a3c7-9dad5f7c15a9}, !- Zone Air Node Name
-  {420fe57b-5e5e-44b2-b5a5-b39abfea99db}, !- Zone Return Air Port List
-=======
-  {bb3afed7-31f5-40aa-92ec-f6bb8f10396a}, !- Zone Air Inlet Port List
-  {83b78e54-baa3-40c5-b74d-0c452199d401}, !- Zone Air Exhaust Port List
-  {ab0c1036-433f-4561-b228-440a59df6165}, !- Zone Air Node Name
-  {dcc1742a-91d9-4d72-91ec-ffd34834f10a}, !- Zone Return Air Port List
->>>>>>> 3c1d7324
+  {db001316-e691-48b1-af29-99f2c1bfdb6e}, !- Zone Air Inlet Port List
+  {64c7739b-c047-4c4e-9621-dc28ea3a6d23}, !- Zone Air Exhaust Port List
+  {4fce55ab-f366-4933-8809-246c8032b84c}, !- Zone Air Node Name
+  {d541a3fe-a6e3-4ba9-9aee-87af96026c9e}, !- Zone Return Air Port List
   ,                                       !- Primary Daylighting Control Name
   ,                                       !- Fraction of Zone Controlled by Primary Daylighting Control
   ,                                       !- Secondary Daylighting Control Name
@@ -378,71 +293,37 @@
   No;                                     !- Use Ideal Air Loads
 
 OS:Node,
-<<<<<<< HEAD
-  {b5d2be2d-4fb9-422d-90a6-97f8b8788857}, !- Handle
+  {fde9b629-9892-4bc1-8c53-5c21bd792ba1}, !- Handle
   Node 1,                                 !- Name
-  {e5fdc258-bd9d-4606-a3c7-9dad5f7c15a9}, !- Inlet Port
+  {4fce55ab-f366-4933-8809-246c8032b84c}, !- Inlet Port
   ;                                       !- Outlet Port
 
 OS:Connection,
-  {e5fdc258-bd9d-4606-a3c7-9dad5f7c15a9}, !- Handle
-  {5ab0047f-8621-46bb-a270-32f0664c87e1}, !- Name
-  {1d484509-3739-4b36-9e2b-07ed2b517f3f}, !- Source Object
+  {4fce55ab-f366-4933-8809-246c8032b84c}, !- Handle
+  {7da6aa4b-47c4-4943-9ca8-248e08b84e9a}, !- Name
+  {1bbb9616-f821-4733-9da3-e2ddb7d1b526}, !- Source Object
   11,                                     !- Outlet Port
-  {b5d2be2d-4fb9-422d-90a6-97f8b8788857}, !- Target Object
+  {fde9b629-9892-4bc1-8c53-5c21bd792ba1}, !- Target Object
   2;                                      !- Inlet Port
 
 OS:PortList,
-  {0c6b757f-bacc-4c7e-a9a9-7b7320de327d}, !- Handle
-  {c8aae986-3a3f-4f85-874d-bdd8b38a4931}, !- Name
-  {1d484509-3739-4b36-9e2b-07ed2b517f3f}; !- HVAC Component
+  {db001316-e691-48b1-af29-99f2c1bfdb6e}, !- Handle
+  {1b49814a-ca72-4c52-994a-8841064c56ea}, !- Name
+  {1bbb9616-f821-4733-9da3-e2ddb7d1b526}; !- HVAC Component
 
 OS:PortList,
-  {3546c41a-b592-4869-ad42-20eb59af5ae6}, !- Handle
-  {2d3d1ee0-a5c9-4e6f-a3ca-36c4ee726e8d}, !- Name
-  {1d484509-3739-4b36-9e2b-07ed2b517f3f}; !- HVAC Component
+  {64c7739b-c047-4c4e-9621-dc28ea3a6d23}, !- Handle
+  {bd79c3ed-8e02-4177-b7f3-f67288e521bb}, !- Name
+  {1bbb9616-f821-4733-9da3-e2ddb7d1b526}; !- HVAC Component
 
 OS:PortList,
-  {420fe57b-5e5e-44b2-b5a5-b39abfea99db}, !- Handle
-  {91ee0e3c-aeba-458f-af6b-78ff3fc5cbba}, !- Name
-  {1d484509-3739-4b36-9e2b-07ed2b517f3f}; !- HVAC Component
+  {d541a3fe-a6e3-4ba9-9aee-87af96026c9e}, !- Handle
+  {511cb879-b92b-4626-bbf8-07ed7ce51402}, !- Name
+  {1bbb9616-f821-4733-9da3-e2ddb7d1b526}; !- HVAC Component
 
 OS:Sizing:Zone,
-  {d863e30b-637c-49ea-8180-c75df9e4c7c9}, !- Handle
-  {1d484509-3739-4b36-9e2b-07ed2b517f3f}, !- Zone or ZoneList Name
-=======
-  {bc95d336-9d84-4510-8fda-5487e27e58e8}, !- Handle
-  Node 1,                                 !- Name
-  {ab0c1036-433f-4561-b228-440a59df6165}, !- Inlet Port
-  ;                                       !- Outlet Port
-
-OS:Connection,
-  {ab0c1036-433f-4561-b228-440a59df6165}, !- Handle
-  {1c8cf4a7-3c12-4ffa-804c-eddc5e079fc6}, !- Name
-  {7bcafbc4-05d5-44c4-928c-ec64a8eb44c1}, !- Source Object
-  11,                                     !- Outlet Port
-  {bc95d336-9d84-4510-8fda-5487e27e58e8}, !- Target Object
-  2;                                      !- Inlet Port
-
-OS:PortList,
-  {bb3afed7-31f5-40aa-92ec-f6bb8f10396a}, !- Handle
-  {e5ad48a0-7511-418e-b269-d641d766e455}, !- Name
-  {7bcafbc4-05d5-44c4-928c-ec64a8eb44c1}; !- HVAC Component
-
-OS:PortList,
-  {83b78e54-baa3-40c5-b74d-0c452199d401}, !- Handle
-  {3d46c5a6-95d9-4fe2-bb19-88a529d5ba27}, !- Name
-  {7bcafbc4-05d5-44c4-928c-ec64a8eb44c1}; !- HVAC Component
-
-OS:PortList,
-  {dcc1742a-91d9-4d72-91ec-ffd34834f10a}, !- Handle
-  {9d482a19-aed2-4abc-8350-ae1888738a47}, !- Name
-  {7bcafbc4-05d5-44c4-928c-ec64a8eb44c1}; !- HVAC Component
-
-OS:Sizing:Zone,
-  {3a30e746-0823-40a7-b5f8-1a463f633270}, !- Handle
-  {7bcafbc4-05d5-44c4-928c-ec64a8eb44c1}, !- Zone or ZoneList Name
->>>>>>> 3c1d7324
+  {9ff1c33b-485e-4e8a-b7a8-60cad2c32ee4}, !- Handle
+  {1bbb9616-f821-4733-9da3-e2ddb7d1b526}, !- Zone or ZoneList Name
   SupplyAirTemperature,                   !- Zone Cooling Design Supply Air Temperature Input Method
   14,                                     !- Zone Cooling Design Supply Air Temperature {C}
   11.11,                                  !- Zone Cooling Design Supply Air Temperature Difference {deltaC}
@@ -471,25 +352,14 @@
   autosize;                               !- Dedicated Outdoor Air High Setpoint Temperature for Design {C}
 
 OS:ZoneHVAC:EquipmentList,
-<<<<<<< HEAD
-  {54ae559e-45ab-449c-846a-0336a336bb01}, !- Handle
+  {b124b0a0-1a68-466b-8052-82f933dde7df}, !- Handle
   Zone HVAC Equipment List 1,             !- Name
-  {1d484509-3739-4b36-9e2b-07ed2b517f3f}; !- Thermal Zone
+  {1bbb9616-f821-4733-9da3-e2ddb7d1b526}; !- Thermal Zone
 
 OS:Space,
-  {2361b555-6eae-441e-b451-86d8d3d9b30f}, !- Handle
+  {fc3aacfc-f8cc-4f99-8d6e-c034230e88a3}, !- Handle
   living space,                           !- Name
-  {f7a7e592-86bd-49b3-8809-57cc01452cd3}, !- Space Type Name
-=======
-  {9ec31a58-334c-40b8-9a57-e393c09e702a}, !- Handle
-  Zone HVAC Equipment List 1,             !- Name
-  {7bcafbc4-05d5-44c4-928c-ec64a8eb44c1}; !- Thermal Zone
-
-OS:Space,
-  {c03227cb-93ff-412b-9e91-74dc9126421b}, !- Handle
-  living space,                           !- Name
-  {3d8bcf65-09e8-4b91-9df4-e83fb880b5fe}, !- Space Type Name
->>>>>>> 3c1d7324
+  {0f2b8a82-2aa7-43f8-ac4d-a13c6acffb37}, !- Space Type Name
   ,                                       !- Default Construction Set Name
   ,                                       !- Default Schedule Set Name
   ,                                       !- Direction of Relative North {deg}
@@ -497,31 +367,17 @@
   ,                                       !- Y Origin {m}
   ,                                       !- Z Origin {m}
   ,                                       !- Building Story Name
-<<<<<<< HEAD
-  {1d484509-3739-4b36-9e2b-07ed2b517f3f}, !- Thermal Zone Name
+  {1bbb9616-f821-4733-9da3-e2ddb7d1b526}, !- Thermal Zone Name
   ,                                       !- Part of Total Floor Area
   ,                                       !- Design Specification Outdoor Air Object Name
-  {684bad3a-3eb3-46f7-9650-e0b3aa5c1a6f}; !- Building Unit Name
-
-OS:Surface,
-  {7c7822bf-f1e3-4564-a174-5dea0c932925}, !- Handle
+  {ffb825a4-4d79-4c8f-81f4-a3b284f13f11}; !- Building Unit Name
+
+OS:Surface,
+  {5b09938b-ea15-44c2-9a91-3265d395ee4e}, !- Handle
   Surface 1,                              !- Name
   Floor,                                  !- Surface Type
   ,                                       !- Construction Name
-  {2361b555-6eae-441e-b451-86d8d3d9b30f}, !- Space Name
-=======
-  {7bcafbc4-05d5-44c4-928c-ec64a8eb44c1}, !- Thermal Zone Name
-  ,                                       !- Part of Total Floor Area
-  ,                                       !- Design Specification Outdoor Air Object Name
-  {b82c4374-0c13-4e6b-adfa-57208777682d}; !- Building Unit Name
-
-OS:Surface,
-  {f83c3121-022a-4d33-8b09-b203585dd6cc}, !- Handle
-  Surface 1,                              !- Name
-  Floor,                                  !- Surface Type
-  ,                                       !- Construction Name
-  {c03227cb-93ff-412b-9e91-74dc9126421b}, !- Space Name
->>>>>>> 3c1d7324
+  {fc3aacfc-f8cc-4f99-8d6e-c034230e88a3}, !- Space Name
   Foundation,                             !- Outside Boundary Condition
   ,                                       !- Outside Boundary Condition Object
   NoSun,                                  !- Sun Exposure
@@ -534,19 +390,11 @@
   6.46578440716979, -12.9315688143396, 0; !- X,Y,Z Vertex 4 {m}
 
 OS:Surface,
-<<<<<<< HEAD
-  {8743c79b-de5d-4192-b127-bbbaadebd7f5}, !- Handle
+  {95322327-3ecc-4a5a-8f1b-2e5a5a51a83d}, !- Handle
   Surface 2,                              !- Name
   Wall,                                   !- Surface Type
   ,                                       !- Construction Name
-  {2361b555-6eae-441e-b451-86d8d3d9b30f}, !- Space Name
-=======
-  {424bb776-e004-492e-998f-eba1ee1f2d2e}, !- Handle
-  Surface 2,                              !- Name
-  Wall,                                   !- Surface Type
-  ,                                       !- Construction Name
-  {c03227cb-93ff-412b-9e91-74dc9126421b}, !- Space Name
->>>>>>> 3c1d7324
+  {fc3aacfc-f8cc-4f99-8d6e-c034230e88a3}, !- Space Name
   Outdoors,                               !- Outside Boundary Condition
   ,                                       !- Outside Boundary Condition Object
   SunExposed,                             !- Sun Exposure
@@ -559,19 +407,11 @@
   0, -12.9315688143396, 2.4384;           !- X,Y,Z Vertex 4 {m}
 
 OS:Surface,
-<<<<<<< HEAD
-  {922043de-0872-40e7-8e91-ca3d4e3723bb}, !- Handle
+  {34f9e370-a0bc-4ade-a1de-2c39236bd53b}, !- Handle
   Surface 3,                              !- Name
   Wall,                                   !- Surface Type
   ,                                       !- Construction Name
-  {2361b555-6eae-441e-b451-86d8d3d9b30f}, !- Space Name
-=======
-  {47ed3bda-c8b1-4fe6-861c-0ee7c0b83584}, !- Handle
-  Surface 3,                              !- Name
-  Wall,                                   !- Surface Type
-  ,                                       !- Construction Name
-  {c03227cb-93ff-412b-9e91-74dc9126421b}, !- Space Name
->>>>>>> 3c1d7324
+  {fc3aacfc-f8cc-4f99-8d6e-c034230e88a3}, !- Space Name
   Adiabatic,                              !- Outside Boundary Condition
   ,                                       !- Outside Boundary Condition Object
   NoSun,                                  !- Sun Exposure
@@ -584,19 +424,11 @@
   0, 0, 2.4384;                           !- X,Y,Z Vertex 4 {m}
 
 OS:Surface,
-<<<<<<< HEAD
-  {bb70eaa0-b8a1-4175-b1d2-814e5a090a03}, !- Handle
+  {b42a30f4-7cfc-4d06-bbdc-0c880bc5a46b}, !- Handle
   Surface 4,                              !- Name
   Wall,                                   !- Surface Type
   ,                                       !- Construction Name
-  {2361b555-6eae-441e-b451-86d8d3d9b30f}, !- Space Name
-=======
-  {25d3c069-8ba4-4528-b5e8-fd14301aaf9f}, !- Handle
-  Surface 4,                              !- Name
-  Wall,                                   !- Surface Type
-  ,                                       !- Construction Name
-  {c03227cb-93ff-412b-9e91-74dc9126421b}, !- Space Name
->>>>>>> 3c1d7324
+  {fc3aacfc-f8cc-4f99-8d6e-c034230e88a3}, !- Space Name
   Adiabatic,                              !- Outside Boundary Condition
   ,                                       !- Outside Boundary Condition Object
   NoSun,                                  !- Sun Exposure
@@ -609,19 +441,11 @@
   6.46578440716979, 0, 2.4384;            !- X,Y,Z Vertex 4 {m}
 
 OS:Surface,
-<<<<<<< HEAD
-  {54b5c69b-4487-4139-a67a-acd1bc774e05}, !- Handle
+  {15ba398e-7737-41c5-8d9f-8377984bef72}, !- Handle
   Surface 5,                              !- Name
   Wall,                                   !- Surface Type
   ,                                       !- Construction Name
-  {2361b555-6eae-441e-b451-86d8d3d9b30f}, !- Space Name
-=======
-  {a3990962-8246-4e79-b326-1cc0dd985726}, !- Handle
-  Surface 5,                              !- Name
-  Wall,                                   !- Surface Type
-  ,                                       !- Construction Name
-  {c03227cb-93ff-412b-9e91-74dc9126421b}, !- Space Name
->>>>>>> 3c1d7324
+  {fc3aacfc-f8cc-4f99-8d6e-c034230e88a3}, !- Space Name
   Outdoors,                               !- Outside Boundary Condition
   ,                                       !- Outside Boundary Condition Object
   SunExposed,                             !- Sun Exposure
@@ -634,19 +458,11 @@
   6.46578440716979, -12.9315688143396, 2.4384; !- X,Y,Z Vertex 4 {m}
 
 OS:Surface,
-<<<<<<< HEAD
-  {244fb6cf-4134-490e-9409-1c98e5635b83}, !- Handle
+  {ef0a7b72-0b63-4dca-b6e1-57f52ff7baac}, !- Handle
   Surface 6,                              !- Name
   RoofCeiling,                            !- Surface Type
   ,                                       !- Construction Name
-  {2361b555-6eae-441e-b451-86d8d3d9b30f}, !- Space Name
-=======
-  {47b4aabd-a05f-4a24-9611-64677aa481d9}, !- Handle
-  Surface 6,                              !- Name
-  RoofCeiling,                            !- Surface Type
-  ,                                       !- Construction Name
-  {c03227cb-93ff-412b-9e91-74dc9126421b}, !- Space Name
->>>>>>> 3c1d7324
+  {fc3aacfc-f8cc-4f99-8d6e-c034230e88a3}, !- Space Name
   Outdoors,                               !- Outside Boundary Condition
   ,                                       !- Outside Boundary Condition Object
   SunExposed,                             !- Sun Exposure
@@ -659,11 +475,7 @@
   0, -12.9315688143396, 2.4384;           !- X,Y,Z Vertex 4 {m}
 
 OS:SpaceType,
-<<<<<<< HEAD
-  {f7a7e592-86bd-49b3-8809-57cc01452cd3}, !- Handle
-=======
-  {3d8bcf65-09e8-4b91-9df4-e83fb880b5fe}, !- Handle
->>>>>>> 3c1d7324
+  {0f2b8a82-2aa7-43f8-ac4d-a13c6acffb37}, !- Handle
   Space Type 1,                           !- Name
   ,                                       !- Default Construction Set Name
   ,                                       !- Default Schedule Set Name
@@ -674,11 +486,7 @@
   living;                                 !- Standards Space Type
 
 OS:ThermalZone,
-<<<<<<< HEAD
-  {6e736196-342f-4ac5-9f1d-0dde302109fe}, !- Handle
-=======
-  {c8b936c1-9094-4785-95a8-94611ab31964}, !- Handle
->>>>>>> 3c1d7324
+  {f51f2e99-b58d-4a92-b21e-2c0b6c3b28c1}, !- Handle
   corridor zone,                          !- Name
   ,                                       !- Multiplier
   ,                                       !- Ceiling Height {m}
@@ -687,17 +495,10 @@
   ,                                       !- Zone Inside Convection Algorithm
   ,                                       !- Zone Outside Convection Algorithm
   ,                                       !- Zone Conditioning Equipment List Name
-<<<<<<< HEAD
-  {b06b4f83-92f5-450d-9bc1-db416e0de382}, !- Zone Air Inlet Port List
-  {32a61d2d-7d17-4fac-9cea-e88908fcdc2e}, !- Zone Air Exhaust Port List
-  {25e435c9-2c9b-4c9e-aac5-84d2b67b4e65}, !- Zone Air Node Name
-  {67ca0647-24aa-4621-9b2d-069b0877691c}, !- Zone Return Air Port List
-=======
-  {b75832b7-b478-4e06-bfd4-ad2764da027d}, !- Zone Air Inlet Port List
-  {a43e9005-76d0-4929-903a-bef856b1a7fb}, !- Zone Air Exhaust Port List
-  {ace15b17-6dc3-400e-97b3-0d4393fc53ec}, !- Zone Air Node Name
-  {a66f88ea-0c17-45c0-a73a-3095477e04c1}, !- Zone Return Air Port List
->>>>>>> 3c1d7324
+  {337b44d3-9753-4491-a629-d64448df0a47}, !- Zone Air Inlet Port List
+  {3a595caf-8d4d-4277-83cf-e694a9f4b58e}, !- Zone Air Exhaust Port List
+  {6096c03c-ff5f-45b3-9b80-f714533dbbc9}, !- Zone Air Node Name
+  {3d477dbf-4ba8-4bb6-a773-83b05ebd6006}, !- Zone Return Air Port List
   ,                                       !- Primary Daylighting Control Name
   ,                                       !- Fraction of Zone Controlled by Primary Daylighting Control
   ,                                       !- Secondary Daylighting Control Name
@@ -708,71 +509,37 @@
   No;                                     !- Use Ideal Air Loads
 
 OS:Node,
-<<<<<<< HEAD
-  {12307128-e602-49ad-8b59-dc82dc00db3b}, !- Handle
+  {d35f8026-8319-4b9f-ba47-642eec7f5c70}, !- Handle
   Node 2,                                 !- Name
-  {25e435c9-2c9b-4c9e-aac5-84d2b67b4e65}, !- Inlet Port
+  {6096c03c-ff5f-45b3-9b80-f714533dbbc9}, !- Inlet Port
   ;                                       !- Outlet Port
 
 OS:Connection,
-  {25e435c9-2c9b-4c9e-aac5-84d2b67b4e65}, !- Handle
-  {bc8bde39-a064-47b1-93cf-338750ce1fee}, !- Name
-  {6e736196-342f-4ac5-9f1d-0dde302109fe}, !- Source Object
+  {6096c03c-ff5f-45b3-9b80-f714533dbbc9}, !- Handle
+  {2e979d6c-dc32-4b96-a21d-36b3fc1eac0a}, !- Name
+  {f51f2e99-b58d-4a92-b21e-2c0b6c3b28c1}, !- Source Object
   11,                                     !- Outlet Port
-  {12307128-e602-49ad-8b59-dc82dc00db3b}, !- Target Object
+  {d35f8026-8319-4b9f-ba47-642eec7f5c70}, !- Target Object
   2;                                      !- Inlet Port
 
 OS:PortList,
-  {b06b4f83-92f5-450d-9bc1-db416e0de382}, !- Handle
-  {9ed221a7-82dc-405a-8322-e04d41597422}, !- Name
-  {6e736196-342f-4ac5-9f1d-0dde302109fe}; !- HVAC Component
+  {337b44d3-9753-4491-a629-d64448df0a47}, !- Handle
+  {9edf82df-a05f-43e4-9cf9-042eecb6b587}, !- Name
+  {f51f2e99-b58d-4a92-b21e-2c0b6c3b28c1}; !- HVAC Component
 
 OS:PortList,
-  {32a61d2d-7d17-4fac-9cea-e88908fcdc2e}, !- Handle
-  {e723a4b2-382a-4432-902f-de68de88a7d7}, !- Name
-  {6e736196-342f-4ac5-9f1d-0dde302109fe}; !- HVAC Component
+  {3a595caf-8d4d-4277-83cf-e694a9f4b58e}, !- Handle
+  {86c64ea9-f41c-4445-a111-e608d96a8abe}, !- Name
+  {f51f2e99-b58d-4a92-b21e-2c0b6c3b28c1}; !- HVAC Component
 
 OS:PortList,
-  {67ca0647-24aa-4621-9b2d-069b0877691c}, !- Handle
-  {38ca117d-6005-403c-a829-d1f02bc46707}, !- Name
-  {6e736196-342f-4ac5-9f1d-0dde302109fe}; !- HVAC Component
+  {3d477dbf-4ba8-4bb6-a773-83b05ebd6006}, !- Handle
+  {91796d2a-80c3-4443-8c42-372d7e5d91f8}, !- Name
+  {f51f2e99-b58d-4a92-b21e-2c0b6c3b28c1}; !- HVAC Component
 
 OS:Sizing:Zone,
-  {731d0398-2801-4805-85a3-b4180d0341db}, !- Handle
-  {6e736196-342f-4ac5-9f1d-0dde302109fe}, !- Zone or ZoneList Name
-=======
-  {fb23ad4e-23d0-4e44-873d-392541ed23a9}, !- Handle
-  Node 2,                                 !- Name
-  {ace15b17-6dc3-400e-97b3-0d4393fc53ec}, !- Inlet Port
-  ;                                       !- Outlet Port
-
-OS:Connection,
-  {ace15b17-6dc3-400e-97b3-0d4393fc53ec}, !- Handle
-  {0f321df0-4116-46e2-b899-06de9598dc8b}, !- Name
-  {c8b936c1-9094-4785-95a8-94611ab31964}, !- Source Object
-  11,                                     !- Outlet Port
-  {fb23ad4e-23d0-4e44-873d-392541ed23a9}, !- Target Object
-  2;                                      !- Inlet Port
-
-OS:PortList,
-  {b75832b7-b478-4e06-bfd4-ad2764da027d}, !- Handle
-  {1b1465c8-bbb2-46f1-90c6-f318c1b5e1e9}, !- Name
-  {c8b936c1-9094-4785-95a8-94611ab31964}; !- HVAC Component
-
-OS:PortList,
-  {a43e9005-76d0-4929-903a-bef856b1a7fb}, !- Handle
-  {4190fa79-953d-4af8-ba32-f7a7dae43f07}, !- Name
-  {c8b936c1-9094-4785-95a8-94611ab31964}; !- HVAC Component
-
-OS:PortList,
-  {a66f88ea-0c17-45c0-a73a-3095477e04c1}, !- Handle
-  {0e952d57-6607-4427-9747-bd5fa4c3afbb}, !- Name
-  {c8b936c1-9094-4785-95a8-94611ab31964}; !- HVAC Component
-
-OS:Sizing:Zone,
-  {569c8f03-bb28-447a-8a5c-d5aef602eca5}, !- Handle
-  {c8b936c1-9094-4785-95a8-94611ab31964}, !- Zone or ZoneList Name
->>>>>>> 3c1d7324
+  {8353a722-3777-46b9-a2aa-7f18a51fa184}, !- Handle
+  {f51f2e99-b58d-4a92-b21e-2c0b6c3b28c1}, !- Zone or ZoneList Name
   SupplyAirTemperature,                   !- Zone Cooling Design Supply Air Temperature Input Method
   14,                                     !- Zone Cooling Design Supply Air Temperature {C}
   11.11,                                  !- Zone Cooling Design Supply Air Temperature Difference {deltaC}
@@ -801,25 +568,14 @@
   autosize;                               !- Dedicated Outdoor Air High Setpoint Temperature for Design {C}
 
 OS:ZoneHVAC:EquipmentList,
-<<<<<<< HEAD
-  {cbe13948-1032-4226-b1cd-457115169537}, !- Handle
+  {fe09ef20-6dbc-468a-a0eb-8951fcafbef4}, !- Handle
   Zone HVAC Equipment List 2,             !- Name
-  {6e736196-342f-4ac5-9f1d-0dde302109fe}; !- Thermal Zone
+  {f51f2e99-b58d-4a92-b21e-2c0b6c3b28c1}; !- Thermal Zone
 
 OS:Space,
-  {61f56490-6826-4527-b5cb-f8833fc46c23}, !- Handle
+  {fbd2bcd1-f10b-4495-96a1-fd1c305e43fd}, !- Handle
   corridor space,                         !- Name
-  {69c2c33a-e5fc-4d82-806f-6bca4e861e35}, !- Space Type Name
-=======
-  {7396e8f7-d282-4fe7-8048-a4401e465f1c}, !- Handle
-  Zone HVAC Equipment List 2,             !- Name
-  {c8b936c1-9094-4785-95a8-94611ab31964}; !- Thermal Zone
-
-OS:Space,
-  {902daf39-d119-415d-9453-c5915c0ba480}, !- Handle
-  corridor space,                         !- Name
-  {54158ccb-5a35-495a-9615-354950d7ad70}, !- Space Type Name
->>>>>>> 3c1d7324
+  {85413bdf-b0ee-41c7-9a20-7fee76882ad6}, !- Space Type Name
   ,                                       !- Default Construction Set Name
   ,                                       !- Default Schedule Set Name
   ,                                       !- Direction of Relative North {deg}
@@ -827,25 +583,14 @@
   ,                                       !- Y Origin {m}
   ,                                       !- Z Origin {m}
   ,                                       !- Building Story Name
-<<<<<<< HEAD
-  {6e736196-342f-4ac5-9f1d-0dde302109fe}; !- Thermal Zone Name
-
-OS:Surface,
-  {2e979f48-a172-42af-8a45-6d879ae37a86}, !- Handle
+  {f51f2e99-b58d-4a92-b21e-2c0b6c3b28c1}; !- Thermal Zone Name
+
+OS:Surface,
+  {e839c910-a984-47df-8341-85f89e50acf9}, !- Handle
   Surface 7,                              !- Name
   Floor,                                  !- Surface Type
   ,                                       !- Construction Name
-  {61f56490-6826-4527-b5cb-f8833fc46c23}, !- Space Name
-=======
-  {c8b936c1-9094-4785-95a8-94611ab31964}; !- Thermal Zone Name
-
-OS:Surface,
-  {6698bea0-0ad9-4e37-be67-b4edafba5e82}, !- Handle
-  Surface 7,                              !- Name
-  Floor,                                  !- Surface Type
-  ,                                       !- Construction Name
-  {902daf39-d119-415d-9453-c5915c0ba480}, !- Space Name
->>>>>>> 3c1d7324
+  {fbd2bcd1-f10b-4495-96a1-fd1c305e43fd}, !- Space Name
   Foundation,                             !- Outside Boundary Condition
   ,                                       !- Outside Boundary Condition Object
   NoSun,                                  !- Sun Exposure
@@ -858,19 +603,11 @@
   6.46578440716979, 0, 0;                 !- X,Y,Z Vertex 4 {m}
 
 OS:Surface,
-<<<<<<< HEAD
-  {df1dffca-4909-4b54-9f9b-3e23cb21461d}, !- Handle
+  {2fcf4380-f4a7-4448-9704-242943f776a6}, !- Handle
   Surface 8,                              !- Name
   Wall,                                   !- Surface Type
   ,                                       !- Construction Name
-  {61f56490-6826-4527-b5cb-f8833fc46c23}, !- Space Name
-=======
-  {a6b369fe-8a52-4ea1-8839-d29708ef89c8}, !- Handle
-  Surface 8,                              !- Name
-  Wall,                                   !- Surface Type
-  ,                                       !- Construction Name
-  {902daf39-d119-415d-9453-c5915c0ba480}, !- Space Name
->>>>>>> 3c1d7324
+  {fbd2bcd1-f10b-4495-96a1-fd1c305e43fd}, !- Space Name
   Outdoors,                               !- Outside Boundary Condition
   ,                                       !- Outside Boundary Condition Object
   SunExposed,                             !- Sun Exposure
@@ -883,19 +620,11 @@
   0, 0, 2.4384;                           !- X,Y,Z Vertex 4 {m}
 
 OS:Surface,
-<<<<<<< HEAD
-  {8c217646-aec8-46d0-a20a-568bcedfd17d}, !- Handle
+  {81e0724a-635c-476a-b342-ab107a377c68}, !- Handle
   Surface 9,                              !- Name
   Wall,                                   !- Surface Type
   ,                                       !- Construction Name
-  {61f56490-6826-4527-b5cb-f8833fc46c23}, !- Space Name
-=======
-  {9f5b1879-d877-40d4-9821-86e02320369d}, !- Handle
-  Surface 9,                              !- Name
-  Wall,                                   !- Surface Type
-  ,                                       !- Construction Name
-  {902daf39-d119-415d-9453-c5915c0ba480}, !- Space Name
->>>>>>> 3c1d7324
+  {fbd2bcd1-f10b-4495-96a1-fd1c305e43fd}, !- Space Name
   Adiabatic,                              !- Outside Boundary Condition
   ,                                       !- Outside Boundary Condition Object
   NoSun,                                  !- Sun Exposure
@@ -908,19 +637,11 @@
   0, 1.524, 2.4384;                       !- X,Y,Z Vertex 4 {m}
 
 OS:Surface,
-<<<<<<< HEAD
-  {7593323e-916c-4eae-99ec-09ffebf7d427}, !- Handle
+  {68f7662e-11ce-4e36-a9b4-875e360b5a09}, !- Handle
   Surface 10,                             !- Name
   Wall,                                   !- Surface Type
   ,                                       !- Construction Name
-  {61f56490-6826-4527-b5cb-f8833fc46c23}, !- Space Name
-=======
-  {5765519f-bf99-4663-878e-9df8697f9a7e}, !- Handle
-  Surface 10,                             !- Name
-  Wall,                                   !- Surface Type
-  ,                                       !- Construction Name
-  {902daf39-d119-415d-9453-c5915c0ba480}, !- Space Name
->>>>>>> 3c1d7324
+  {fbd2bcd1-f10b-4495-96a1-fd1c305e43fd}, !- Space Name
   Adiabatic,                              !- Outside Boundary Condition
   ,                                       !- Outside Boundary Condition Object
   NoSun,                                  !- Sun Exposure
@@ -933,19 +654,11 @@
   6.46578440716979, 1.524, 2.4384;        !- X,Y,Z Vertex 4 {m}
 
 OS:Surface,
-<<<<<<< HEAD
-  {d03465ea-409f-415d-9646-f52c780cc0d8}, !- Handle
+  {434370d3-bcb5-4248-9397-f0bb24587e81}, !- Handle
   Surface 11,                             !- Name
   Wall,                                   !- Surface Type
   ,                                       !- Construction Name
-  {61f56490-6826-4527-b5cb-f8833fc46c23}, !- Space Name
-=======
-  {aff8cddf-a335-441f-a4dc-2fbce01bdbc8}, !- Handle
-  Surface 11,                             !- Name
-  Wall,                                   !- Surface Type
-  ,                                       !- Construction Name
-  {902daf39-d119-415d-9453-c5915c0ba480}, !- Space Name
->>>>>>> 3c1d7324
+  {fbd2bcd1-f10b-4495-96a1-fd1c305e43fd}, !- Space Name
   Adiabatic,                              !- Outside Boundary Condition
   ,                                       !- Outside Boundary Condition Object
   NoSun,                                  !- Sun Exposure
@@ -958,19 +671,11 @@
   6.46578440716979, 0, 2.4384;            !- X,Y,Z Vertex 4 {m}
 
 OS:Surface,
-<<<<<<< HEAD
-  {7b43232e-3335-4ec6-b59e-290f04dd7838}, !- Handle
+  {babb3eef-aaa1-48d4-a9ff-0f0c9200803e}, !- Handle
   Surface 12,                             !- Name
   RoofCeiling,                            !- Surface Type
   ,                                       !- Construction Name
-  {61f56490-6826-4527-b5cb-f8833fc46c23}, !- Space Name
-=======
-  {4bd26b72-2e63-4359-812f-c5542580dfb1}, !- Handle
-  Surface 12,                             !- Name
-  RoofCeiling,                            !- Surface Type
-  ,                                       !- Construction Name
-  {902daf39-d119-415d-9453-c5915c0ba480}, !- Space Name
->>>>>>> 3c1d7324
+  {fbd2bcd1-f10b-4495-96a1-fd1c305e43fd}, !- Space Name
   Outdoors,                               !- Outside Boundary Condition
   ,                                       !- Outside Boundary Condition Object
   SunExposed,                             !- Sun Exposure
@@ -983,11 +688,7 @@
   0, 0, 2.4384;                           !- X,Y,Z Vertex 4 {m}
 
 OS:SpaceType,
-<<<<<<< HEAD
-  {69c2c33a-e5fc-4d82-806f-6bca4e861e35}, !- Handle
-=======
-  {54158ccb-5a35-495a-9615-354950d7ad70}, !- Handle
->>>>>>> 3c1d7324
+  {85413bdf-b0ee-41c7-9a20-7fee76882ad6}, !- Handle
   Space Type 2,                           !- Name
   ,                                       !- Default Construction Set Name
   ,                                       !- Default Schedule Set Name
@@ -998,23 +699,14 @@
   corridor;                               !- Standards Space Type
 
 OS:BuildingUnit,
-<<<<<<< HEAD
-  {684bad3a-3eb3-46f7-9650-e0b3aa5c1a6f}, !- Handle
-=======
-  {b82c4374-0c13-4e6b-adfa-57208777682d}, !- Handle
->>>>>>> 3c1d7324
+  {ffb825a4-4d79-4c8f-81f4-a3b284f13f11}, !- Handle
   unit 1,                                 !- Name
   ,                                       !- Rendering Color
   Residential;                            !- Building Unit Type
 
 OS:AdditionalProperties,
-<<<<<<< HEAD
-  {7c953c0a-4d87-462a-b488-63834a0c7495}, !- Handle
-  {684bad3a-3eb3-46f7-9650-e0b3aa5c1a6f}, !- Object Name
-=======
-  {9134681d-9221-4b1d-839f-e42b7abf52e8}, !- Handle
-  {b82c4374-0c13-4e6b-adfa-57208777682d}, !- Object Name
->>>>>>> 3c1d7324
+  {aa80deb3-ff84-45e0-b47c-9ff7e5471eab}, !- Handle
+  {ffb825a4-4d79-4c8f-81f4-a3b284f13f11}, !- Object Name
   NumberOfBedrooms,                       !- Feature Name 1
   Integer,                                !- Feature Data Type 1
   3,                                      !- Feature Value 1
@@ -1026,20 +718,12 @@
   3.3900000000000001;                     !- Feature Value 3
 
 OS:External:File,
-<<<<<<< HEAD
-  {25db7cc0-d413-4548-a2e6-867c13a63a87}, !- Handle
-=======
-  {2276ddbe-9c37-4138-a98f-bdf9546d09ed}, !- Handle
->>>>>>> 3c1d7324
+  {3adc91f5-4e39-4fbc-9f0f-f20a76133ba9}, !- Handle
   8760.csv,                               !- Name
   8760.csv;                               !- File Name
 
 OS:Schedule:Day,
-<<<<<<< HEAD
-  {310a4d8a-5d5a-41bc-b29a-269dca202746}, !- Handle
-=======
-  {cd9643d6-5bb4-4d2b-a7f1-99aed3990c9d}, !- Handle
->>>>>>> 3c1d7324
+  {0a9e2de1-feb9-4d75-a4a5-c4d4c0a4c72d}, !- Handle
   Schedule Day 1,                         !- Name
   ,                                       !- Schedule Type Limits Name
   ,                                       !- Interpolate to Timestep
@@ -1048,11 +732,7 @@
   0;                                      !- Value Until Time 1
 
 OS:Schedule:Day,
-<<<<<<< HEAD
-  {02f93d8e-8325-4d17-ab12-bb1e50bb5a2b}, !- Handle
-=======
-  {131afcc4-c897-4c1c-8fb5-574b7e52d962}, !- Handle
->>>>>>> 3c1d7324
+  {e3eb882a-5aa9-4b6e-9114-e243f05172bf}, !- Handle
   Schedule Day 2,                         !- Name
   ,                                       !- Schedule Type Limits Name
   ,                                       !- Interpolate to Timestep
@@ -1061,17 +741,10 @@
   1;                                      !- Value Until Time 1
 
 OS:Schedule:File,
-<<<<<<< HEAD
-  {c5e88561-23fd-456b-9322-13d6823e6a12}, !- Handle
+  {cd874f9a-ab11-4b4e-b74d-7692878cd59e}, !- Handle
   occupants,                              !- Name
-  {4f09c8d7-bbd2-4fc6-9955-013bbaad8a28}, !- Schedule Type Limits Name
-  {25db7cc0-d413-4548-a2e6-867c13a63a87}, !- External File Name
-=======
-  {a271dab1-c7bd-4367-b0dc-99ade4455b8f}, !- Handle
-  occupants,                              !- Name
-  {b240c048-5b00-4004-b9c2-a7ea49d17e06}, !- Schedule Type Limits Name
-  {2276ddbe-9c37-4138-a98f-bdf9546d09ed}, !- External File Name
->>>>>>> 3c1d7324
+  {cdf19847-1d64-40c1-a8da-75ddc08a1c5c}, !- Schedule Type Limits Name
+  {3adc91f5-4e39-4fbc-9f0f-f20a76133ba9}, !- External File Name
   1,                                      !- Column Number
   1,                                      !- Rows to Skip at Top
   8760,                                   !- Number of Hours of Data
@@ -1080,38 +753,22 @@
   60;                                     !- Minutes per Item
 
 OS:Schedule:Ruleset,
-<<<<<<< HEAD
-  {7fdb1140-c05b-4631-88c7-b1dbf38200ba}, !- Handle
+  {a80e353b-6854-4029-a7c0-8a90adf24d0f}, !- Handle
   Schedule Ruleset 1,                     !- Name
-  {65ae5fea-0eed-4fda-a4be-61b70598d103}, !- Schedule Type Limits Name
-  {8efc41ba-2a4d-42a0-b9e7-3f5d49813bbc}; !- Default Day Schedule Name
+  {d9e732ee-d51d-4e2f-b63f-75a90e33310c}, !- Schedule Type Limits Name
+  {8f95f297-a4bd-4e7e-bb08-4a40518b92ef}; !- Default Day Schedule Name
 
 OS:Schedule:Day,
-  {8efc41ba-2a4d-42a0-b9e7-3f5d49813bbc}, !- Handle
+  {8f95f297-a4bd-4e7e-bb08-4a40518b92ef}, !- Handle
   Schedule Day 3,                         !- Name
-  {65ae5fea-0eed-4fda-a4be-61b70598d103}, !- Schedule Type Limits Name
-=======
-  {e9343656-2ecc-4fae-a98e-ba1218da0fa4}, !- Handle
-  Schedule Ruleset 1,                     !- Name
-  {771f7f30-b8f6-4b7d-a0e2-391417f025fb}, !- Schedule Type Limits Name
-  {b39f07f6-120b-411f-873b-fccbb88f3f06}; !- Default Day Schedule Name
-
-OS:Schedule:Day,
-  {b39f07f6-120b-411f-873b-fccbb88f3f06}, !- Handle
-  Schedule Day 3,                         !- Name
-  {771f7f30-b8f6-4b7d-a0e2-391417f025fb}, !- Schedule Type Limits Name
->>>>>>> 3c1d7324
+  {d9e732ee-d51d-4e2f-b63f-75a90e33310c}, !- Schedule Type Limits Name
   ,                                       !- Interpolate to Timestep
   24,                                     !- Hour 1
   0,                                      !- Minute 1
   112.539290946133;                       !- Value Until Time 1
 
 OS:People:Definition,
-<<<<<<< HEAD
-  {83759a1a-5505-4c1e-b712-72695edf92b3}, !- Handle
-=======
-  {583325e1-8bad-4331-818f-73eea10d0bb5}, !- Handle
->>>>>>> 3c1d7324
+  {f7491313-5b53-4841-9548-ecdebf37db8e}, !- Handle
   res occupants|living space,             !- Name
   People,                                 !- Number of People Calculation Method
   3.39,                                   !- Number of People {people}
@@ -1124,21 +781,12 @@
   ZoneAveraged;                           !- Mean Radiant Temperature Calculation Type
 
 OS:People,
-<<<<<<< HEAD
-  {d6fcf945-539f-4cbe-a973-8c6870f4036d}, !- Handle
+  {071a1509-f4d8-46e7-8f3a-37563b04775e}, !- Handle
   res occupants|living space,             !- Name
-  {83759a1a-5505-4c1e-b712-72695edf92b3}, !- People Definition Name
-  {2361b555-6eae-441e-b451-86d8d3d9b30f}, !- Space or SpaceType Name
-  {c5e88561-23fd-456b-9322-13d6823e6a12}, !- Number of People Schedule Name
-  {7fdb1140-c05b-4631-88c7-b1dbf38200ba}, !- Activity Level Schedule Name
-=======
-  {5d4e9620-b0e0-47f0-82ed-2012d84ae72c}, !- Handle
-  res occupants|living space,             !- Name
-  {583325e1-8bad-4331-818f-73eea10d0bb5}, !- People Definition Name
-  {c03227cb-93ff-412b-9e91-74dc9126421b}, !- Space or SpaceType Name
-  {a271dab1-c7bd-4367-b0dc-99ade4455b8f}, !- Number of People Schedule Name
-  {e9343656-2ecc-4fae-a98e-ba1218da0fa4}, !- Activity Level Schedule Name
->>>>>>> 3c1d7324
+  {f7491313-5b53-4841-9548-ecdebf37db8e}, !- People Definition Name
+  {fc3aacfc-f8cc-4f99-8d6e-c034230e88a3}, !- Space or SpaceType Name
+  {cd874f9a-ab11-4b4e-b74d-7692878cd59e}, !- Number of People Schedule Name
+  {a80e353b-6854-4029-a7c0-8a90adf24d0f}, !- Activity Level Schedule Name
   ,                                       !- Surface Name/Angle Factor List Name
   ,                                       !- Work Efficiency Schedule Name
   ,                                       !- Clothing Insulation Schedule Name
@@ -1146,11 +794,7 @@
   1;                                      !- Multiplier
 
 OS:ScheduleTypeLimits,
-<<<<<<< HEAD
-  {65ae5fea-0eed-4fda-a4be-61b70598d103}, !- Handle
-=======
-  {771f7f30-b8f6-4b7d-a0e2-391417f025fb}, !- Handle
->>>>>>> 3c1d7324
+  {d9e732ee-d51d-4e2f-b63f-75a90e33310c}, !- Handle
   ActivityLevel,                          !- Name
   0,                                      !- Lower Limit Value
   ,                                       !- Upper Limit Value
@@ -1158,11 +802,7 @@
   ActivityLevel;                          !- Unit Type
 
 OS:ScheduleTypeLimits,
-<<<<<<< HEAD
-  {4f09c8d7-bbd2-4fc6-9955-013bbaad8a28}, !- Handle
-=======
-  {b240c048-5b00-4004-b9c2-a7ea49d17e06}, !- Handle
->>>>>>> 3c1d7324
+  {cdf19847-1d64-40c1-a8da-75ddc08a1c5c}, !- Handle
   Fractional,                             !- Name
   0,                                      !- Lower Limit Value
   1,                                      !- Upper Limit Value
