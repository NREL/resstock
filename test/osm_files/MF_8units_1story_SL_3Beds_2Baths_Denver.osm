--- conflicted
+++ resolved
@@ -1,73 +1,41 @@
 !- NOTE: Auto-generated from /test/osw_files/MF_8units_1story_SL_3Beds_2Baths_Denver.osw
 
 OS:Version,
-<<<<<<< HEAD
-  {a4b02ac2-0903-46ee-9ac9-b1adb93e611b}, !- Handle
+  {844d0e67-5080-492c-8c19-6b46d2869ad4}, !- Handle
   2.9.0;                                  !- Version Identifier
 
 OS:SimulationControl,
-  {780eccef-e6d1-4284-8a80-774683fc82d8}, !- Handle
-=======
-  {e574cd21-8245-4c61-aade-1e8d4255d51a}, !- Handle
-  2.9.0;                                  !- Version Identifier
-
-OS:SimulationControl,
-  {91dec216-0a8a-4e34-bbc9-b04469d9024e}, !- Handle
->>>>>>> 3f66de83
+  {5397e57a-2fa8-4fdf-9bec-e6c1251668b8}, !- Handle
   ,                                       !- Do Zone Sizing Calculation
   ,                                       !- Do System Sizing Calculation
   ,                                       !- Do Plant Sizing Calculation
   No;                                     !- Run Simulation for Sizing Periods
 
 OS:Timestep,
-<<<<<<< HEAD
-  {43542c10-88e2-4d30-b6c1-8e7b35afe675}, !- Handle
+  {77325d43-1c93-471b-b432-7a7ade0f6eda}, !- Handle
   6;                                      !- Number of Timesteps per Hour
 
 OS:ShadowCalculation,
-  {10fedae5-2900-4444-9a24-19e9b5d48455}, !- Handle
-=======
-  {cdcb6e21-5c6e-4d2b-a316-c4200909a769}, !- Handle
-  6;                                      !- Number of Timesteps per Hour
-
-OS:ShadowCalculation,
-  {1cff7e24-5b3a-4556-96a4-e676e58e9738}, !- Handle
->>>>>>> 3f66de83
+  {b14fef44-d9f7-4ad8-a574-f2d78e0b501b}, !- Handle
   20,                                     !- Calculation Frequency
   200;                                    !- Maximum Figures in Shadow Overlap Calculations
 
 OS:SurfaceConvectionAlgorithm:Outside,
-<<<<<<< HEAD
-  {5b1fe680-b1db-4758-96bb-388742000aa2}, !- Handle
+  {d5b13cb9-ccba-4914-bd6c-b65062911f57}, !- Handle
   DOE-2;                                  !- Algorithm
 
 OS:SurfaceConvectionAlgorithm:Inside,
-  {843aa1a9-1845-4007-a6ad-036f81db5295}, !- Handle
+  {0890b2e9-2209-4f9e-9e00-c8ae061c7c94}, !- Handle
   TARP;                                   !- Algorithm
 
 OS:ZoneCapacitanceMultiplier:ResearchSpecial,
-  {44f03ce7-a2fc-4df9-8096-a1087be48099}, !- Handle
-=======
-  {cdaba1a4-4bf8-4e7f-a87d-50321f94dd4f}, !- Handle
-  DOE-2;                                  !- Algorithm
-
-OS:SurfaceConvectionAlgorithm:Inside,
-  {dd1c6ab4-61dd-412e-84a7-51f79334c84f}, !- Handle
-  TARP;                                   !- Algorithm
-
-OS:ZoneCapacitanceMultiplier:ResearchSpecial,
-  {474ef671-11fc-48b2-8964-0fbabd4029e6}, !- Handle
->>>>>>> 3f66de83
+  {382fc6e3-d1fc-4d90-8153-d74f542c6efe}, !- Handle
   ,                                       !- Temperature Capacity Multiplier
   15,                                     !- Humidity Capacity Multiplier
   ;                                       !- Carbon Dioxide Capacity Multiplier
 
 OS:RunPeriod,
-<<<<<<< HEAD
-  {b01a6563-5011-4d58-8062-777b3bea7d96}, !- Handle
-=======
-  {225dfb7f-dfa2-4949-8f5a-8a1a3c36fc14}, !- Handle
->>>>>>> 3f66de83
+  {40c0d437-a9cf-4021-ba3c-f0297a147c6a}, !- Handle
   Run Period 1,                           !- Name
   1,                                      !- Begin Month
   1,                                      !- Begin Day of Month
@@ -81,3376 +49,7 @@
   ;                                       !- Number of Times Runperiod to be Repeated
 
 OS:YearDescription,
-<<<<<<< HEAD
-  {116967b5-00f0-4cbe-8359-279144b4df8d}, !- Handle
+  {a21cbe43-950c-4f42-a717-436f10265231}, !- Handle
   2007,                                   !- Calendar Year
   ,                                       !- Day of Week for Start Day
   ;                                       !- Is Leap Year
-=======
-  {ecd446bb-18ac-4cfe-9a9d-26a5b43ef21b}, !- Handle
-  2007,                                   !- Calendar Year
-  ,                                       !- Day of Week for Start Day
-  ;                                       !- Is Leap Year
-
-OS:ThermalZone,
-  {b2a46470-24ab-4d90-883a-94e8ebe8596b}, !- Handle
-  living zone,                            !- Name
-  ,                                       !- Multiplier
-  ,                                       !- Ceiling Height {m}
-  ,                                       !- Volume {m3}
-  ,                                       !- Floor Area {m2}
-  ,                                       !- Zone Inside Convection Algorithm
-  ,                                       !- Zone Outside Convection Algorithm
-  ,                                       !- Zone Conditioning Equipment List Name
-  {76b6ab42-9bb2-479a-9742-5822fc0cd6db}, !- Zone Air Inlet Port List
-  {83ab4cd8-2bf0-4d87-bc2b-1a8753fcb086}, !- Zone Air Exhaust Port List
-  {65bbf56c-12c5-4ef2-85c0-2df49080e8a7}, !- Zone Air Node Name
-  {9f8b3b55-de2e-417b-be5b-be644da6983d}, !- Zone Return Air Port List
-  ,                                       !- Primary Daylighting Control Name
-  ,                                       !- Fraction of Zone Controlled by Primary Daylighting Control
-  ,                                       !- Secondary Daylighting Control Name
-  ,                                       !- Fraction of Zone Controlled by Secondary Daylighting Control
-  ,                                       !- Illuminance Map Name
-  ,                                       !- Group Rendering Name
-  ,                                       !- Thermostat Name
-  No;                                     !- Use Ideal Air Loads
-
-OS:Node,
-  {08301422-2bf6-4a4d-9f2b-201fe8c2e8ca}, !- Handle
-  Node 1,                                 !- Name
-  {65bbf56c-12c5-4ef2-85c0-2df49080e8a7}, !- Inlet Port
-  ;                                       !- Outlet Port
-
-OS:Connection,
-  {65bbf56c-12c5-4ef2-85c0-2df49080e8a7}, !- Handle
-  {371b0a5c-1d8a-418a-9a28-de8377ebe95c}, !- Name
-  {b2a46470-24ab-4d90-883a-94e8ebe8596b}, !- Source Object
-  11,                                     !- Outlet Port
-  {08301422-2bf6-4a4d-9f2b-201fe8c2e8ca}, !- Target Object
-  2;                                      !- Inlet Port
-
-OS:PortList,
-  {76b6ab42-9bb2-479a-9742-5822fc0cd6db}, !- Handle
-  {627e9724-3d6d-4312-8609-e4816172ac78}, !- Name
-  {b2a46470-24ab-4d90-883a-94e8ebe8596b}; !- HVAC Component
-
-OS:PortList,
-  {83ab4cd8-2bf0-4d87-bc2b-1a8753fcb086}, !- Handle
-  {de57a2ca-0644-465e-86c9-135e2b88ff97}, !- Name
-  {b2a46470-24ab-4d90-883a-94e8ebe8596b}; !- HVAC Component
-
-OS:PortList,
-  {9f8b3b55-de2e-417b-be5b-be644da6983d}, !- Handle
-  {370a1a04-6df5-412f-88cc-9b9a025214ed}, !- Name
-  {b2a46470-24ab-4d90-883a-94e8ebe8596b}; !- HVAC Component
-
-OS:Sizing:Zone,
-  {5a0adf7a-e212-46d3-afd6-fe4ad6df94c3}, !- Handle
-  {b2a46470-24ab-4d90-883a-94e8ebe8596b}, !- Zone or ZoneList Name
-  SupplyAirTemperature,                   !- Zone Cooling Design Supply Air Temperature Input Method
-  14,                                     !- Zone Cooling Design Supply Air Temperature {C}
-  11.11,                                  !- Zone Cooling Design Supply Air Temperature Difference {deltaC}
-  SupplyAirTemperature,                   !- Zone Heating Design Supply Air Temperature Input Method
-  40,                                     !- Zone Heating Design Supply Air Temperature {C}
-  11.11,                                  !- Zone Heating Design Supply Air Temperature Difference {deltaC}
-  0.0085,                                 !- Zone Cooling Design Supply Air Humidity Ratio {kg-H2O/kg-air}
-  0.008,                                  !- Zone Heating Design Supply Air Humidity Ratio {kg-H2O/kg-air}
-  ,                                       !- Zone Heating Sizing Factor
-  ,                                       !- Zone Cooling Sizing Factor
-  DesignDay,                              !- Cooling Design Air Flow Method
-  ,                                       !- Cooling Design Air Flow Rate {m3/s}
-  ,                                       !- Cooling Minimum Air Flow per Zone Floor Area {m3/s-m2}
-  ,                                       !- Cooling Minimum Air Flow {m3/s}
-  ,                                       !- Cooling Minimum Air Flow Fraction
-  DesignDay,                              !- Heating Design Air Flow Method
-  ,                                       !- Heating Design Air Flow Rate {m3/s}
-  ,                                       !- Heating Maximum Air Flow per Zone Floor Area {m3/s-m2}
-  ,                                       !- Heating Maximum Air Flow {m3/s}
-  ,                                       !- Heating Maximum Air Flow Fraction
-  ,                                       !- Design Zone Air Distribution Effectiveness in Cooling Mode
-  ,                                       !- Design Zone Air Distribution Effectiveness in Heating Mode
-  No,                                     !- Account for Dedicated Outdoor Air System
-  NeutralSupplyAir,                       !- Dedicated Outdoor Air System Control Strategy
-  autosize,                               !- Dedicated Outdoor Air Low Setpoint Temperature for Design {C}
-  autosize;                               !- Dedicated Outdoor Air High Setpoint Temperature for Design {C}
-
-OS:ZoneHVAC:EquipmentList,
-  {9300a3d6-3741-449a-a409-2e3dc04f22a0}, !- Handle
-  Zone HVAC Equipment List 1,             !- Name
-  {b2a46470-24ab-4d90-883a-94e8ebe8596b}; !- Thermal Zone
-
-OS:Space,
-  {dcfe6d2d-be2a-4003-a4a3-50a6a796afba}, !- Handle
-  living space,                           !- Name
-  {6f82468a-768d-4a60-816f-76a94b483b59}, !- Space Type Name
-  ,                                       !- Default Construction Set Name
-  ,                                       !- Default Schedule Set Name
-  ,                                       !- Direction of Relative North {deg}
-  ,                                       !- X Origin {m}
-  ,                                       !- Y Origin {m}
-  ,                                       !- Z Origin {m}
-  ,                                       !- Building Story Name
-  {b2a46470-24ab-4d90-883a-94e8ebe8596b}, !- Thermal Zone Name
-  ,                                       !- Part of Total Floor Area
-  ,                                       !- Design Specification Outdoor Air Object Name
-  {c2db8a89-d0a5-4fc7-b007-1280126121e7}; !- Building Unit Name
-
-OS:Surface,
-  {7d12ce72-96c0-47bf-8715-938b924994a0}, !- Handle
-  Surface 1,                              !- Name
-  Floor,                                  !- Surface Type
-  ,                                       !- Construction Name
-  {dcfe6d2d-be2a-4003-a4a3-50a6a796afba}, !- Space Name
-  Foundation,                             !- Outside Boundary Condition
-  ,                                       !- Outside Boundary Condition Object
-  NoSun,                                  !- Sun Exposure
-  NoWind,                                 !- Wind Exposure
-  ,                                       !- View Factor to Ground
-  ,                                       !- Number of Vertices
-  0, -12.9315688143396, 0,                !- X,Y,Z Vertex 1 {m}
-  0, 0, 0,                                !- X,Y,Z Vertex 2 {m}
-  6.46578440716979, 0, 0,                 !- X,Y,Z Vertex 3 {m}
-  6.46578440716979, -12.9315688143396, 0; !- X,Y,Z Vertex 4 {m}
-
-OS:Surface,
-  {6678c639-081c-4ddf-b536-4ade20abf18c}, !- Handle
-  Surface 2,                              !- Name
-  Wall,                                   !- Surface Type
-  ,                                       !- Construction Name
-  {dcfe6d2d-be2a-4003-a4a3-50a6a796afba}, !- Space Name
-  Outdoors,                               !- Outside Boundary Condition
-  ,                                       !- Outside Boundary Condition Object
-  SunExposed,                             !- Sun Exposure
-  WindExposed,                            !- Wind Exposure
-  ,                                       !- View Factor to Ground
-  ,                                       !- Number of Vertices
-  0, 0, 2.4384,                           !- X,Y,Z Vertex 1 {m}
-  0, 0, 0,                                !- X,Y,Z Vertex 2 {m}
-  0, -12.9315688143396, 0,                !- X,Y,Z Vertex 3 {m}
-  0, -12.9315688143396, 2.4384;           !- X,Y,Z Vertex 4 {m}
-
-OS:Surface,
-  {616a0734-a2af-4aff-a9fc-245f67a1a2ef}, !- Handle
-  Surface 3,                              !- Name
-  Wall,                                   !- Surface Type
-  ,                                       !- Construction Name
-  {dcfe6d2d-be2a-4003-a4a3-50a6a796afba}, !- Space Name
-  Adiabatic,                              !- Outside Boundary Condition
-  ,                                       !- Outside Boundary Condition Object
-  NoSun,                                  !- Sun Exposure
-  NoWind,                                 !- Wind Exposure
-  ,                                       !- View Factor to Ground
-  ,                                       !- Number of Vertices
-  6.46578440716979, 0, 2.4384,            !- X,Y,Z Vertex 1 {m}
-  6.46578440716979, 0, 0,                 !- X,Y,Z Vertex 2 {m}
-  0, 0, 0,                                !- X,Y,Z Vertex 3 {m}
-  0, 0, 2.4384;                           !- X,Y,Z Vertex 4 {m}
-
-OS:Surface,
-  {a5800f95-1cc9-46de-bae6-87dca5b9d2be}, !- Handle
-  Surface 4,                              !- Name
-  Wall,                                   !- Surface Type
-  ,                                       !- Construction Name
-  {dcfe6d2d-be2a-4003-a4a3-50a6a796afba}, !- Space Name
-  Surface,                                !- Outside Boundary Condition
-  {bc58665b-cfa6-4a82-8464-43904549a229}, !- Outside Boundary Condition Object
-  NoSun,                                  !- Sun Exposure
-  NoWind,                                 !- Wind Exposure
-  ,                                       !- View Factor to Ground
-  ,                                       !- Number of Vertices
-  6.46578440716979, -12.9315688143396, 2.4384, !- X,Y,Z Vertex 1 {m}
-  6.46578440716979, -12.9315688143396, 0, !- X,Y,Z Vertex 2 {m}
-  6.46578440716979, 0, 0,                 !- X,Y,Z Vertex 3 {m}
-  6.46578440716979, 0, 2.4384;            !- X,Y,Z Vertex 4 {m}
-
-OS:Surface,
-  {5e72f49a-6388-47a1-9119-f4012263c360}, !- Handle
-  Surface 5,                              !- Name
-  Wall,                                   !- Surface Type
-  ,                                       !- Construction Name
-  {dcfe6d2d-be2a-4003-a4a3-50a6a796afba}, !- Space Name
-  Outdoors,                               !- Outside Boundary Condition
-  ,                                       !- Outside Boundary Condition Object
-  SunExposed,                             !- Sun Exposure
-  WindExposed,                            !- Wind Exposure
-  ,                                       !- View Factor to Ground
-  ,                                       !- Number of Vertices
-  0, -12.9315688143396, 2.4384,           !- X,Y,Z Vertex 1 {m}
-  0, -12.9315688143396, 0,                !- X,Y,Z Vertex 2 {m}
-  6.46578440716979, -12.9315688143396, 0, !- X,Y,Z Vertex 3 {m}
-  6.46578440716979, -12.9315688143396, 2.4384; !- X,Y,Z Vertex 4 {m}
-
-OS:Surface,
-  {fda176fb-cc13-4ae1-8d7a-91142d2fe935}, !- Handle
-  Surface 6,                              !- Name
-  RoofCeiling,                            !- Surface Type
-  ,                                       !- Construction Name
-  {dcfe6d2d-be2a-4003-a4a3-50a6a796afba}, !- Space Name
-  Outdoors,                               !- Outside Boundary Condition
-  ,                                       !- Outside Boundary Condition Object
-  SunExposed,                             !- Sun Exposure
-  WindExposed,                            !- Wind Exposure
-  ,                                       !- View Factor to Ground
-  ,                                       !- Number of Vertices
-  6.46578440716979, -12.9315688143396, 2.4384, !- X,Y,Z Vertex 1 {m}
-  6.46578440716979, 0, 2.4384,            !- X,Y,Z Vertex 2 {m}
-  0, 0, 2.4384,                           !- X,Y,Z Vertex 3 {m}
-  0, -12.9315688143396, 2.4384;           !- X,Y,Z Vertex 4 {m}
-
-OS:SpaceType,
-  {6f82468a-768d-4a60-816f-76a94b483b59}, !- Handle
-  Space Type 1,                           !- Name
-  ,                                       !- Default Construction Set Name
-  ,                                       !- Default Schedule Set Name
-  ,                                       !- Group Rendering Name
-  ,                                       !- Design Specification Outdoor Air Object Name
-  ,                                       !- Standards Template
-  ,                                       !- Standards Building Type
-  living;                                 !- Standards Space Type
-
-OS:ThermalZone,
-  {fa53c3f7-0176-42e0-aa43-8b6d9d61aa3f}, !- Handle
-  living zone|unit 2,                     !- Name
-  ,                                       !- Multiplier
-  ,                                       !- Ceiling Height {m}
-  ,                                       !- Volume {m3}
-  ,                                       !- Floor Area {m2}
-  ,                                       !- Zone Inside Convection Algorithm
-  ,                                       !- Zone Outside Convection Algorithm
-  ,                                       !- Zone Conditioning Equipment List Name
-  {c28383dd-52fe-443a-905e-bd3b943adcd9}, !- Zone Air Inlet Port List
-  {f2da8b0f-8899-4838-ab38-2d6d8d79848c}, !- Zone Air Exhaust Port List
-  {309b30c3-2360-4e5c-87ad-bb45727e4e9c}, !- Zone Air Node Name
-  {1586850b-b008-44c5-a4fc-ea0e8c52fe2f}, !- Zone Return Air Port List
-  ,                                       !- Primary Daylighting Control Name
-  ,                                       !- Fraction of Zone Controlled by Primary Daylighting Control
-  ,                                       !- Secondary Daylighting Control Name
-  ,                                       !- Fraction of Zone Controlled by Secondary Daylighting Control
-  ,                                       !- Illuminance Map Name
-  ,                                       !- Group Rendering Name
-  ,                                       !- Thermostat Name
-  No;                                     !- Use Ideal Air Loads
-
-OS:Node,
-  {e790cea6-ac24-4387-aee7-11faf3ea7775}, !- Handle
-  Node 2,                                 !- Name
-  {309b30c3-2360-4e5c-87ad-bb45727e4e9c}, !- Inlet Port
-  ;                                       !- Outlet Port
-
-OS:Connection,
-  {309b30c3-2360-4e5c-87ad-bb45727e4e9c}, !- Handle
-  {b49bc28c-4d02-4f20-a5ea-f6ea00c17216}, !- Name
-  {fa53c3f7-0176-42e0-aa43-8b6d9d61aa3f}, !- Source Object
-  11,                                     !- Outlet Port
-  {e790cea6-ac24-4387-aee7-11faf3ea7775}, !- Target Object
-  2;                                      !- Inlet Port
-
-OS:PortList,
-  {c28383dd-52fe-443a-905e-bd3b943adcd9}, !- Handle
-  {0f10db84-adba-41b4-a231-9cc667fd4921}, !- Name
-  {fa53c3f7-0176-42e0-aa43-8b6d9d61aa3f}; !- HVAC Component
-
-OS:PortList,
-  {f2da8b0f-8899-4838-ab38-2d6d8d79848c}, !- Handle
-  {2598919b-95d4-415a-8167-24af6913cfa3}, !- Name
-  {fa53c3f7-0176-42e0-aa43-8b6d9d61aa3f}; !- HVAC Component
-
-OS:PortList,
-  {1586850b-b008-44c5-a4fc-ea0e8c52fe2f}, !- Handle
-  {31a3675f-931a-4775-b062-d2c92632c24b}, !- Name
-  {fa53c3f7-0176-42e0-aa43-8b6d9d61aa3f}; !- HVAC Component
-
-OS:Sizing:Zone,
-  {b5b07d6a-a07e-4250-8f2b-ddbcc6c2af83}, !- Handle
-  {fa53c3f7-0176-42e0-aa43-8b6d9d61aa3f}, !- Zone or ZoneList Name
-  SupplyAirTemperature,                   !- Zone Cooling Design Supply Air Temperature Input Method
-  14,                                     !- Zone Cooling Design Supply Air Temperature {C}
-  11.11,                                  !- Zone Cooling Design Supply Air Temperature Difference {deltaC}
-  SupplyAirTemperature,                   !- Zone Heating Design Supply Air Temperature Input Method
-  40,                                     !- Zone Heating Design Supply Air Temperature {C}
-  11.11,                                  !- Zone Heating Design Supply Air Temperature Difference {deltaC}
-  0.0085,                                 !- Zone Cooling Design Supply Air Humidity Ratio {kg-H2O/kg-air}
-  0.008,                                  !- Zone Heating Design Supply Air Humidity Ratio {kg-H2O/kg-air}
-  ,                                       !- Zone Heating Sizing Factor
-  ,                                       !- Zone Cooling Sizing Factor
-  DesignDay,                              !- Cooling Design Air Flow Method
-  ,                                       !- Cooling Design Air Flow Rate {m3/s}
-  ,                                       !- Cooling Minimum Air Flow per Zone Floor Area {m3/s-m2}
-  ,                                       !- Cooling Minimum Air Flow {m3/s}
-  ,                                       !- Cooling Minimum Air Flow Fraction
-  DesignDay,                              !- Heating Design Air Flow Method
-  ,                                       !- Heating Design Air Flow Rate {m3/s}
-  ,                                       !- Heating Maximum Air Flow per Zone Floor Area {m3/s-m2}
-  ,                                       !- Heating Maximum Air Flow {m3/s}
-  ,                                       !- Heating Maximum Air Flow Fraction
-  ,                                       !- Design Zone Air Distribution Effectiveness in Cooling Mode
-  ,                                       !- Design Zone Air Distribution Effectiveness in Heating Mode
-  No,                                     !- Account for Dedicated Outdoor Air System
-  NeutralSupplyAir,                       !- Dedicated Outdoor Air System Control Strategy
-  autosize,                               !- Dedicated Outdoor Air Low Setpoint Temperature for Design {C}
-  autosize;                               !- Dedicated Outdoor Air High Setpoint Temperature for Design {C}
-
-OS:ZoneHVAC:EquipmentList,
-  {21dd2ae5-7ce6-465d-bf22-44e679ebe28e}, !- Handle
-  Zone HVAC Equipment List 2,             !- Name
-  {fa53c3f7-0176-42e0-aa43-8b6d9d61aa3f}; !- Thermal Zone
-
-OS:Space,
-  {e26b7304-01ea-41d5-b228-418232aaa06a}, !- Handle
-  living space|unit 2,                    !- Name
-  {6f82468a-768d-4a60-816f-76a94b483b59}, !- Space Type Name
-  ,                                       !- Default Construction Set Name
-  ,                                       !- Default Schedule Set Name
-  ,                                       !- Direction of Relative North {deg}
-  ,                                       !- X Origin {m}
-  ,                                       !- Y Origin {m}
-  ,                                       !- Z Origin {m}
-  ,                                       !- Building Story Name
-  {fa53c3f7-0176-42e0-aa43-8b6d9d61aa3f}, !- Thermal Zone Name
-  ,                                       !- Part of Total Floor Area
-  ,                                       !- Design Specification Outdoor Air Object Name
-  {1eb072ba-bc9b-4f55-83da-3a19dac3df21}; !- Building Unit Name
-
-OS:Surface,
-  {a28b07e5-dcb6-4c5b-a271-900dbc63edbc}, !- Handle
-  Surface 7,                              !- Name
-  Floor,                                  !- Surface Type
-  ,                                       !- Construction Name
-  {e26b7304-01ea-41d5-b228-418232aaa06a}, !- Space Name
-  Foundation,                             !- Outside Boundary Condition
-  ,                                       !- Outside Boundary Condition Object
-  NoSun,                                  !- Sun Exposure
-  NoWind,                                 !- Wind Exposure
-  ,                                       !- View Factor to Ground
-  ,                                       !- Number of Vertices
-  0, 3.048, 0,                            !- X,Y,Z Vertex 1 {m}
-  0, 15.9795688143396, 0,                 !- X,Y,Z Vertex 2 {m}
-  6.46578440716979, 15.9795688143396, 0,  !- X,Y,Z Vertex 3 {m}
-  6.46578440716979, 3.048, 0;             !- X,Y,Z Vertex 4 {m}
-
-OS:Surface,
-  {cf4161cd-e47c-4751-afa5-694ce01b7f8a}, !- Handle
-  Surface 8,                              !- Name
-  Wall,                                   !- Surface Type
-  ,                                       !- Construction Name
-  {e26b7304-01ea-41d5-b228-418232aaa06a}, !- Space Name
-  Outdoors,                               !- Outside Boundary Condition
-  ,                                       !- Outside Boundary Condition Object
-  SunExposed,                             !- Sun Exposure
-  WindExposed,                            !- Wind Exposure
-  ,                                       !- View Factor to Ground
-  ,                                       !- Number of Vertices
-  0, 15.9795688143396, 2.4384,            !- X,Y,Z Vertex 1 {m}
-  0, 15.9795688143396, 0,                 !- X,Y,Z Vertex 2 {m}
-  0, 3.048, 0,                            !- X,Y,Z Vertex 3 {m}
-  0, 3.048, 2.4384;                       !- X,Y,Z Vertex 4 {m}
-
-OS:Surface,
-  {2f8da846-8b7f-47d4-876f-15ef86785ff8}, !- Handle
-  Surface 9,                              !- Name
-  Wall,                                   !- Surface Type
-  ,                                       !- Construction Name
-  {e26b7304-01ea-41d5-b228-418232aaa06a}, !- Space Name
-  Outdoors,                               !- Outside Boundary Condition
-  ,                                       !- Outside Boundary Condition Object
-  SunExposed,                             !- Sun Exposure
-  WindExposed,                            !- Wind Exposure
-  ,                                       !- View Factor to Ground
-  ,                                       !- Number of Vertices
-  6.46578440716979, 15.9795688143396, 2.4384, !- X,Y,Z Vertex 1 {m}
-  6.46578440716979, 15.9795688143396, 0,  !- X,Y,Z Vertex 2 {m}
-  0, 15.9795688143396, 0,                 !- X,Y,Z Vertex 3 {m}
-  0, 15.9795688143396, 2.4384;            !- X,Y,Z Vertex 4 {m}
-
-OS:Surface,
-  {0887ee6c-76a6-4dde-8dd3-77cd69d22d1b}, !- Handle
-  Surface 10,                             !- Name
-  Wall,                                   !- Surface Type
-  ,                                       !- Construction Name
-  {e26b7304-01ea-41d5-b228-418232aaa06a}, !- Space Name
-  Surface,                                !- Outside Boundary Condition
-  {dfad84a0-8239-4bdc-807d-054182522b04}, !- Outside Boundary Condition Object
-  NoSun,                                  !- Sun Exposure
-  NoWind,                                 !- Wind Exposure
-  ,                                       !- View Factor to Ground
-  ,                                       !- Number of Vertices
-  6.46578440716979, 3.048, 2.4384,        !- X,Y,Z Vertex 1 {m}
-  6.46578440716979, 3.048, 0,             !- X,Y,Z Vertex 2 {m}
-  6.46578440716979, 15.9795688143396, 0,  !- X,Y,Z Vertex 3 {m}
-  6.46578440716979, 15.9795688143396, 2.4384; !- X,Y,Z Vertex 4 {m}
-
-OS:Surface,
-  {63a44d69-9bae-414b-8595-bcb2c90c8d55}, !- Handle
-  Surface 11,                             !- Name
-  Wall,                                   !- Surface Type
-  ,                                       !- Construction Name
-  {e26b7304-01ea-41d5-b228-418232aaa06a}, !- Space Name
-  Adiabatic,                              !- Outside Boundary Condition
-  ,                                       !- Outside Boundary Condition Object
-  NoSun,                                  !- Sun Exposure
-  NoWind,                                 !- Wind Exposure
-  ,                                       !- View Factor to Ground
-  ,                                       !- Number of Vertices
-  0, 3.048, 2.4384,                       !- X,Y,Z Vertex 1 {m}
-  0, 3.048, 0,                            !- X,Y,Z Vertex 2 {m}
-  6.46578440716979, 3.048, 0,             !- X,Y,Z Vertex 3 {m}
-  6.46578440716979, 3.048, 2.4384;        !- X,Y,Z Vertex 4 {m}
-
-OS:Surface,
-  {f093a143-d02a-46ee-854a-7bf0cd359d3e}, !- Handle
-  Surface 12,                             !- Name
-  RoofCeiling,                            !- Surface Type
-  ,                                       !- Construction Name
-  {e26b7304-01ea-41d5-b228-418232aaa06a}, !- Space Name
-  Outdoors,                               !- Outside Boundary Condition
-  ,                                       !- Outside Boundary Condition Object
-  SunExposed,                             !- Sun Exposure
-  WindExposed,                            !- Wind Exposure
-  ,                                       !- View Factor to Ground
-  ,                                       !- Number of Vertices
-  6.46578440716979, 3.048, 2.4384,        !- X,Y,Z Vertex 1 {m}
-  6.46578440716979, 15.9795688143396, 2.4384, !- X,Y,Z Vertex 2 {m}
-  0, 15.9795688143396, 2.4384,            !- X,Y,Z Vertex 3 {m}
-  0, 3.048, 2.4384;                       !- X,Y,Z Vertex 4 {m}
-
-OS:ThermalZone,
-  {3e138844-4550-465d-9f5b-fe689ef0cedc}, !- Handle
-  living zone|unit 3,                     !- Name
-  ,                                       !- Multiplier
-  ,                                       !- Ceiling Height {m}
-  ,                                       !- Volume {m3}
-  ,                                       !- Floor Area {m2}
-  ,                                       !- Zone Inside Convection Algorithm
-  ,                                       !- Zone Outside Convection Algorithm
-  ,                                       !- Zone Conditioning Equipment List Name
-  {792943a9-1539-4ecb-95fd-4f8500e3d97a}, !- Zone Air Inlet Port List
-  {ed5e9eaa-759b-4fdd-b20d-f7383f7b2fb6}, !- Zone Air Exhaust Port List
-  {f7429643-d565-4163-9ff3-63af9dbf62b7}, !- Zone Air Node Name
-  {6affc7a8-fa12-4458-af77-d7f0576c9c6f}, !- Zone Return Air Port List
-  ,                                       !- Primary Daylighting Control Name
-  ,                                       !- Fraction of Zone Controlled by Primary Daylighting Control
-  ,                                       !- Secondary Daylighting Control Name
-  ,                                       !- Fraction of Zone Controlled by Secondary Daylighting Control
-  ,                                       !- Illuminance Map Name
-  ,                                       !- Group Rendering Name
-  ,                                       !- Thermostat Name
-  No;                                     !- Use Ideal Air Loads
-
-OS:Node,
-  {1a3b2e8b-f089-4320-a659-123139a94bd0}, !- Handle
-  Node 3,                                 !- Name
-  {f7429643-d565-4163-9ff3-63af9dbf62b7}, !- Inlet Port
-  ;                                       !- Outlet Port
-
-OS:Connection,
-  {f7429643-d565-4163-9ff3-63af9dbf62b7}, !- Handle
-  {2243b772-8c13-405a-b0b0-eaad16086b74}, !- Name
-  {3e138844-4550-465d-9f5b-fe689ef0cedc}, !- Source Object
-  11,                                     !- Outlet Port
-  {1a3b2e8b-f089-4320-a659-123139a94bd0}, !- Target Object
-  2;                                      !- Inlet Port
-
-OS:PortList,
-  {792943a9-1539-4ecb-95fd-4f8500e3d97a}, !- Handle
-  {189f1bf5-f62b-43c2-a7cc-828b55526f8d}, !- Name
-  {3e138844-4550-465d-9f5b-fe689ef0cedc}; !- HVAC Component
-
-OS:PortList,
-  {ed5e9eaa-759b-4fdd-b20d-f7383f7b2fb6}, !- Handle
-  {e8e836d4-c7d8-4f24-a03f-2f093ddf1821}, !- Name
-  {3e138844-4550-465d-9f5b-fe689ef0cedc}; !- HVAC Component
-
-OS:PortList,
-  {6affc7a8-fa12-4458-af77-d7f0576c9c6f}, !- Handle
-  {b96ea448-ad2d-48c4-9abd-db6a62cb51f4}, !- Name
-  {3e138844-4550-465d-9f5b-fe689ef0cedc}; !- HVAC Component
-
-OS:Sizing:Zone,
-  {3f922997-2a3b-46b2-8084-a3edceb81232}, !- Handle
-  {3e138844-4550-465d-9f5b-fe689ef0cedc}, !- Zone or ZoneList Name
-  SupplyAirTemperature,                   !- Zone Cooling Design Supply Air Temperature Input Method
-  14,                                     !- Zone Cooling Design Supply Air Temperature {C}
-  11.11,                                  !- Zone Cooling Design Supply Air Temperature Difference {deltaC}
-  SupplyAirTemperature,                   !- Zone Heating Design Supply Air Temperature Input Method
-  40,                                     !- Zone Heating Design Supply Air Temperature {C}
-  11.11,                                  !- Zone Heating Design Supply Air Temperature Difference {deltaC}
-  0.0085,                                 !- Zone Cooling Design Supply Air Humidity Ratio {kg-H2O/kg-air}
-  0.008,                                  !- Zone Heating Design Supply Air Humidity Ratio {kg-H2O/kg-air}
-  ,                                       !- Zone Heating Sizing Factor
-  ,                                       !- Zone Cooling Sizing Factor
-  DesignDay,                              !- Cooling Design Air Flow Method
-  ,                                       !- Cooling Design Air Flow Rate {m3/s}
-  ,                                       !- Cooling Minimum Air Flow per Zone Floor Area {m3/s-m2}
-  ,                                       !- Cooling Minimum Air Flow {m3/s}
-  ,                                       !- Cooling Minimum Air Flow Fraction
-  DesignDay,                              !- Heating Design Air Flow Method
-  ,                                       !- Heating Design Air Flow Rate {m3/s}
-  ,                                       !- Heating Maximum Air Flow per Zone Floor Area {m3/s-m2}
-  ,                                       !- Heating Maximum Air Flow {m3/s}
-  ,                                       !- Heating Maximum Air Flow Fraction
-  ,                                       !- Design Zone Air Distribution Effectiveness in Cooling Mode
-  ,                                       !- Design Zone Air Distribution Effectiveness in Heating Mode
-  No,                                     !- Account for Dedicated Outdoor Air System
-  NeutralSupplyAir,                       !- Dedicated Outdoor Air System Control Strategy
-  autosize,                               !- Dedicated Outdoor Air Low Setpoint Temperature for Design {C}
-  autosize;                               !- Dedicated Outdoor Air High Setpoint Temperature for Design {C}
-
-OS:ZoneHVAC:EquipmentList,
-  {1a3f231d-a58a-44a0-965f-fdd9910d808f}, !- Handle
-  Zone HVAC Equipment List 3,             !- Name
-  {3e138844-4550-465d-9f5b-fe689ef0cedc}; !- Thermal Zone
-
-OS:Space,
-  {ec114d31-aa40-4c5a-a13b-989de2c68031}, !- Handle
-  living space|unit 3|story 1,            !- Name
-  {6f82468a-768d-4a60-816f-76a94b483b59}, !- Space Type Name
-  ,                                       !- Default Construction Set Name
-  ,                                       !- Default Schedule Set Name
-  -0,                                     !- Direction of Relative North {deg}
-  0,                                      !- X Origin {m}
-  0,                                      !- Y Origin {m}
-  0,                                      !- Z Origin {m}
-  ,                                       !- Building Story Name
-  {3e138844-4550-465d-9f5b-fe689ef0cedc}, !- Thermal Zone Name
-  ,                                       !- Part of Total Floor Area
-  ,                                       !- Design Specification Outdoor Air Object Name
-  {c38b9fe8-0ad0-4c95-a5c0-c13cd5f5281e}; !- Building Unit Name
-
-OS:Surface,
-  {bc58665b-cfa6-4a82-8464-43904549a229}, !- Handle
-  Surface 13,                             !- Name
-  Wall,                                   !- Surface Type
-  ,                                       !- Construction Name
-  {ec114d31-aa40-4c5a-a13b-989de2c68031}, !- Space Name
-  Surface,                                !- Outside Boundary Condition
-  {a5800f95-1cc9-46de-bae6-87dca5b9d2be}, !- Outside Boundary Condition Object
-  NoSun,                                  !- Sun Exposure
-  NoWind,                                 !- Wind Exposure
-  ,                                       !- View Factor to Ground
-  ,                                       !- Number of Vertices
-  6.46578440716979, 0, 2.4384,            !- X,Y,Z Vertex 1 {m}
-  6.46578440716979, 0, 0,                 !- X,Y,Z Vertex 2 {m}
-  6.46578440716979, -12.9315688143396, 0, !- X,Y,Z Vertex 3 {m}
-  6.46578440716979, -12.9315688143396, 2.4384; !- X,Y,Z Vertex 4 {m}
-
-OS:Surface,
-  {f0d0a81f-5e82-49bc-a598-43dd1a8a3adb}, !- Handle
-  Surface 14,                             !- Name
-  Wall,                                   !- Surface Type
-  ,                                       !- Construction Name
-  {ec114d31-aa40-4c5a-a13b-989de2c68031}, !- Space Name
-  Surface,                                !- Outside Boundary Condition
-  {39316404-4ef4-4e3b-a4aa-d5f0a648a41b}, !- Outside Boundary Condition Object
-  NoSun,                                  !- Sun Exposure
-  NoWind,                                 !- Wind Exposure
-  ,                                       !- View Factor to Ground
-  ,                                       !- Number of Vertices
-  12.9315688143396, -12.9315688143396, 2.4384, !- X,Y,Z Vertex 1 {m}
-  12.9315688143396, -12.9315688143396, 0, !- X,Y,Z Vertex 2 {m}
-  12.9315688143396, 0, 0,                 !- X,Y,Z Vertex 3 {m}
-  12.9315688143396, 0, 2.4384;            !- X,Y,Z Vertex 4 {m}
-
-OS:Surface,
-  {052a8d07-8e28-4cc1-8228-04a4ddbc8ead}, !- Handle
-  Surface 15,                             !- Name
-  Wall,                                   !- Surface Type
-  ,                                       !- Construction Name
-  {ec114d31-aa40-4c5a-a13b-989de2c68031}, !- Space Name
-  Outdoors,                               !- Outside Boundary Condition
-  ,                                       !- Outside Boundary Condition Object
-  SunExposed,                             !- Sun Exposure
-  WindExposed,                            !- Wind Exposure
-  ,                                       !- View Factor to Ground
-  ,                                       !- Number of Vertices
-  6.46578440716979, -12.9315688143396, 2.4384, !- X,Y,Z Vertex 1 {m}
-  6.46578440716979, -12.9315688143396, 0, !- X,Y,Z Vertex 2 {m}
-  12.9315688143396, -12.9315688143396, 0, !- X,Y,Z Vertex 3 {m}
-  12.9315688143396, -12.9315688143396, 2.4384; !- X,Y,Z Vertex 4 {m}
-
-OS:Surface,
-  {4f069af8-ab8b-40bd-bbdd-4c59ff8f85ad}, !- Handle
-  Surface 16,                             !- Name
-  RoofCeiling,                            !- Surface Type
-  ,                                       !- Construction Name
-  {ec114d31-aa40-4c5a-a13b-989de2c68031}, !- Space Name
-  Outdoors,                               !- Outside Boundary Condition
-  ,                                       !- Outside Boundary Condition Object
-  SunExposed,                             !- Sun Exposure
-  WindExposed,                            !- Wind Exposure
-  ,                                       !- View Factor to Ground
-  ,                                       !- Number of Vertices
-  12.9315688143396, -12.9315688143396, 2.4384, !- X,Y,Z Vertex 1 {m}
-  12.9315688143396, 0, 2.4384,            !- X,Y,Z Vertex 2 {m}
-  6.46578440716979, 0, 2.4384,            !- X,Y,Z Vertex 3 {m}
-  6.46578440716979, -12.9315688143396, 2.4384; !- X,Y,Z Vertex 4 {m}
-
-OS:Surface,
-  {07d1f1ee-9177-4268-a765-23c9adbeafb1}, !- Handle
-  Surface 17,                             !- Name
-  Floor,                                  !- Surface Type
-  ,                                       !- Construction Name
-  {ec114d31-aa40-4c5a-a13b-989de2c68031}, !- Space Name
-  Foundation,                             !- Outside Boundary Condition
-  ,                                       !- Outside Boundary Condition Object
-  NoSun,                                  !- Sun Exposure
-  NoWind,                                 !- Wind Exposure
-  ,                                       !- View Factor to Ground
-  ,                                       !- Number of Vertices
-  6.46578440716979, -12.9315688143396, 0, !- X,Y,Z Vertex 1 {m}
-  6.46578440716979, 0, 0,                 !- X,Y,Z Vertex 2 {m}
-  12.9315688143396, 0, 0,                 !- X,Y,Z Vertex 3 {m}
-  12.9315688143396, -12.9315688143396, 0; !- X,Y,Z Vertex 4 {m}
-
-OS:Surface,
-  {6e4bf9a0-6632-4d64-a96e-eec00f793c45}, !- Handle
-  Surface 18,                             !- Name
-  Wall,                                   !- Surface Type
-  ,                                       !- Construction Name
-  {ec114d31-aa40-4c5a-a13b-989de2c68031}, !- Space Name
-  Adiabatic,                              !- Outside Boundary Condition
-  ,                                       !- Outside Boundary Condition Object
-  NoSun,                                  !- Sun Exposure
-  NoWind,                                 !- Wind Exposure
-  ,                                       !- View Factor to Ground
-  ,                                       !- Number of Vertices
-  12.9315688143396, 0, 2.4384,            !- X,Y,Z Vertex 1 {m}
-  12.9315688143396, 0, 0,                 !- X,Y,Z Vertex 2 {m}
-  6.46578440716979, 0, 0,                 !- X,Y,Z Vertex 3 {m}
-  6.46578440716979, 0, 2.4384;            !- X,Y,Z Vertex 4 {m}
-
-OS:ThermalZone,
-  {eeb4de92-289a-4089-8925-2dc5a50b768c}, !- Handle
-  living zone|unit 4,                     !- Name
-  ,                                       !- Multiplier
-  ,                                       !- Ceiling Height {m}
-  ,                                       !- Volume {m3}
-  ,                                       !- Floor Area {m2}
-  ,                                       !- Zone Inside Convection Algorithm
-  ,                                       !- Zone Outside Convection Algorithm
-  ,                                       !- Zone Conditioning Equipment List Name
-  {bff023c6-5576-4945-b448-13f5772add9b}, !- Zone Air Inlet Port List
-  {246282ca-ce1f-4d66-adfb-59248229c68a}, !- Zone Air Exhaust Port List
-  {b7377abf-fea9-4b4f-b8ac-69c18b99885a}, !- Zone Air Node Name
-  {22f989b4-8b26-4a30-83eb-4e9bb4f2cca9}, !- Zone Return Air Port List
-  ,                                       !- Primary Daylighting Control Name
-  ,                                       !- Fraction of Zone Controlled by Primary Daylighting Control
-  ,                                       !- Secondary Daylighting Control Name
-  ,                                       !- Fraction of Zone Controlled by Secondary Daylighting Control
-  ,                                       !- Illuminance Map Name
-  ,                                       !- Group Rendering Name
-  ,                                       !- Thermostat Name
-  No;                                     !- Use Ideal Air Loads
-
-OS:Node,
-  {c2041eeb-3f80-4941-976c-24d01988b47d}, !- Handle
-  Node 4,                                 !- Name
-  {b7377abf-fea9-4b4f-b8ac-69c18b99885a}, !- Inlet Port
-  ;                                       !- Outlet Port
-
-OS:Connection,
-  {b7377abf-fea9-4b4f-b8ac-69c18b99885a}, !- Handle
-  {21f962bd-a7c2-4971-88a9-a31d40827331}, !- Name
-  {eeb4de92-289a-4089-8925-2dc5a50b768c}, !- Source Object
-  11,                                     !- Outlet Port
-  {c2041eeb-3f80-4941-976c-24d01988b47d}, !- Target Object
-  2;                                      !- Inlet Port
-
-OS:PortList,
-  {bff023c6-5576-4945-b448-13f5772add9b}, !- Handle
-  {eafc142e-cc35-447c-ab53-beb238d9106f}, !- Name
-  {eeb4de92-289a-4089-8925-2dc5a50b768c}; !- HVAC Component
-
-OS:PortList,
-  {246282ca-ce1f-4d66-adfb-59248229c68a}, !- Handle
-  {6ee3becd-6a0b-47c4-a2b1-e40bb794c5b6}, !- Name
-  {eeb4de92-289a-4089-8925-2dc5a50b768c}; !- HVAC Component
-
-OS:PortList,
-  {22f989b4-8b26-4a30-83eb-4e9bb4f2cca9}, !- Handle
-  {6369f488-ee0d-4ae9-bf57-360f1239648b}, !- Name
-  {eeb4de92-289a-4089-8925-2dc5a50b768c}; !- HVAC Component
-
-OS:Sizing:Zone,
-  {e3235f6d-c53c-41a1-a430-f051b2b3829e}, !- Handle
-  {eeb4de92-289a-4089-8925-2dc5a50b768c}, !- Zone or ZoneList Name
-  SupplyAirTemperature,                   !- Zone Cooling Design Supply Air Temperature Input Method
-  14,                                     !- Zone Cooling Design Supply Air Temperature {C}
-  11.11,                                  !- Zone Cooling Design Supply Air Temperature Difference {deltaC}
-  SupplyAirTemperature,                   !- Zone Heating Design Supply Air Temperature Input Method
-  40,                                     !- Zone Heating Design Supply Air Temperature {C}
-  11.11,                                  !- Zone Heating Design Supply Air Temperature Difference {deltaC}
-  0.0085,                                 !- Zone Cooling Design Supply Air Humidity Ratio {kg-H2O/kg-air}
-  0.008,                                  !- Zone Heating Design Supply Air Humidity Ratio {kg-H2O/kg-air}
-  ,                                       !- Zone Heating Sizing Factor
-  ,                                       !- Zone Cooling Sizing Factor
-  DesignDay,                              !- Cooling Design Air Flow Method
-  ,                                       !- Cooling Design Air Flow Rate {m3/s}
-  ,                                       !- Cooling Minimum Air Flow per Zone Floor Area {m3/s-m2}
-  ,                                       !- Cooling Minimum Air Flow {m3/s}
-  ,                                       !- Cooling Minimum Air Flow Fraction
-  DesignDay,                              !- Heating Design Air Flow Method
-  ,                                       !- Heating Design Air Flow Rate {m3/s}
-  ,                                       !- Heating Maximum Air Flow per Zone Floor Area {m3/s-m2}
-  ,                                       !- Heating Maximum Air Flow {m3/s}
-  ,                                       !- Heating Maximum Air Flow Fraction
-  ,                                       !- Design Zone Air Distribution Effectiveness in Cooling Mode
-  ,                                       !- Design Zone Air Distribution Effectiveness in Heating Mode
-  No,                                     !- Account for Dedicated Outdoor Air System
-  NeutralSupplyAir,                       !- Dedicated Outdoor Air System Control Strategy
-  autosize,                               !- Dedicated Outdoor Air Low Setpoint Temperature for Design {C}
-  autosize;                               !- Dedicated Outdoor Air High Setpoint Temperature for Design {C}
-
-OS:ZoneHVAC:EquipmentList,
-  {afb8d2f5-a490-4194-8763-a55d1f02112c}, !- Handle
-  Zone HVAC Equipment List 4,             !- Name
-  {eeb4de92-289a-4089-8925-2dc5a50b768c}; !- Thermal Zone
-
-OS:Space,
-  {e72c43ba-9190-4069-ab3c-cd124e903a52}, !- Handle
-  living space|unit 4|story 1,            !- Name
-  {6f82468a-768d-4a60-816f-76a94b483b59}, !- Space Type Name
-  ,                                       !- Default Construction Set Name
-  ,                                       !- Default Schedule Set Name
-  -0,                                     !- Direction of Relative North {deg}
-  0,                                      !- X Origin {m}
-  0,                                      !- Y Origin {m}
-  0,                                      !- Z Origin {m}
-  ,                                       !- Building Story Name
-  {eeb4de92-289a-4089-8925-2dc5a50b768c}, !- Thermal Zone Name
-  ,                                       !- Part of Total Floor Area
-  ,                                       !- Design Specification Outdoor Air Object Name
-  {f709061f-c377-4ed5-a11a-87f4fc6a8c64}; !- Building Unit Name
-
-OS:Surface,
-  {3aaa5212-7a2a-4400-8d26-8f925af66e13}, !- Handle
-  Surface 19,                             !- Name
-  Wall,                                   !- Surface Type
-  ,                                       !- Construction Name
-  {e72c43ba-9190-4069-ab3c-cd124e903a52}, !- Space Name
-  Surface,                                !- Outside Boundary Condition
-  {14ef4ee6-a446-46ff-902b-03444b99bc90}, !- Outside Boundary Condition Object
-  NoSun,                                  !- Sun Exposure
-  NoWind,                                 !- Wind Exposure
-  ,                                       !- View Factor to Ground
-  ,                                       !- Number of Vertices
-  12.9315688143396, 3.048, 2.4384,        !- X,Y,Z Vertex 1 {m}
-  12.9315688143396, 3.048, 0,             !- X,Y,Z Vertex 2 {m}
-  12.9315688143396, 15.9795688143396, 0,  !- X,Y,Z Vertex 3 {m}
-  12.9315688143396, 15.9795688143396, 2.4384; !- X,Y,Z Vertex 4 {m}
-
-OS:Surface,
-  {eb2ac848-88d4-4dc7-bcba-fc632282206d}, !- Handle
-  Surface 20,                             !- Name
-  RoofCeiling,                            !- Surface Type
-  ,                                       !- Construction Name
-  {e72c43ba-9190-4069-ab3c-cd124e903a52}, !- Space Name
-  Outdoors,                               !- Outside Boundary Condition
-  ,                                       !- Outside Boundary Condition Object
-  SunExposed,                             !- Sun Exposure
-  WindExposed,                            !- Wind Exposure
-  ,                                       !- View Factor to Ground
-  ,                                       !- Number of Vertices
-  12.9315688143396, 3.048, 2.4384,        !- X,Y,Z Vertex 1 {m}
-  12.9315688143396, 15.9795688143396, 2.4384, !- X,Y,Z Vertex 2 {m}
-  6.46578440716979, 15.9795688143396, 2.4384, !- X,Y,Z Vertex 3 {m}
-  6.46578440716979, 3.048, 2.4384;        !- X,Y,Z Vertex 4 {m}
-
-OS:Surface,
-  {042d8e9a-3070-4f85-b6d3-38098a2056f0}, !- Handle
-  Surface 21,                             !- Name
-  Wall,                                   !- Surface Type
-  ,                                       !- Construction Name
-  {e72c43ba-9190-4069-ab3c-cd124e903a52}, !- Space Name
-  Adiabatic,                              !- Outside Boundary Condition
-  ,                                       !- Outside Boundary Condition Object
-  NoSun,                                  !- Sun Exposure
-  NoWind,                                 !- Wind Exposure
-  ,                                       !- View Factor to Ground
-  ,                                       !- Number of Vertices
-  6.46578440716979, 3.048, 2.4384,        !- X,Y,Z Vertex 1 {m}
-  6.46578440716979, 3.048, 0,             !- X,Y,Z Vertex 2 {m}
-  12.9315688143396, 3.048, 0,             !- X,Y,Z Vertex 3 {m}
-  12.9315688143396, 3.048, 2.4384;        !- X,Y,Z Vertex 4 {m}
-
-OS:Surface,
-  {d756adea-e03f-4038-9821-ff32ec89d099}, !- Handle
-  Surface 22,                             !- Name
-  Floor,                                  !- Surface Type
-  ,                                       !- Construction Name
-  {e72c43ba-9190-4069-ab3c-cd124e903a52}, !- Space Name
-  Foundation,                             !- Outside Boundary Condition
-  ,                                       !- Outside Boundary Condition Object
-  NoSun,                                  !- Sun Exposure
-  NoWind,                                 !- Wind Exposure
-  ,                                       !- View Factor to Ground
-  ,                                       !- Number of Vertices
-  6.46578440716979, 3.048, 0,             !- X,Y,Z Vertex 1 {m}
-  6.46578440716979, 15.9795688143396, 0,  !- X,Y,Z Vertex 2 {m}
-  12.9315688143396, 15.9795688143396, 0,  !- X,Y,Z Vertex 3 {m}
-  12.9315688143396, 3.048, 0;             !- X,Y,Z Vertex 4 {m}
-
-OS:Surface,
-  {dfad84a0-8239-4bdc-807d-054182522b04}, !- Handle
-  Surface 23,                             !- Name
-  Wall,                                   !- Surface Type
-  ,                                       !- Construction Name
-  {e72c43ba-9190-4069-ab3c-cd124e903a52}, !- Space Name
-  Surface,                                !- Outside Boundary Condition
-  {0887ee6c-76a6-4dde-8dd3-77cd69d22d1b}, !- Outside Boundary Condition Object
-  NoSun,                                  !- Sun Exposure
-  NoWind,                                 !- Wind Exposure
-  ,                                       !- View Factor to Ground
-  ,                                       !- Number of Vertices
-  6.46578440716979, 15.9795688143396, 2.4384, !- X,Y,Z Vertex 1 {m}
-  6.46578440716979, 15.9795688143396, 0,  !- X,Y,Z Vertex 2 {m}
-  6.46578440716979, 3.048, 0,             !- X,Y,Z Vertex 3 {m}
-  6.46578440716979, 3.048, 2.4384;        !- X,Y,Z Vertex 4 {m}
-
-OS:Surface,
-  {06e4082c-952f-4462-bce1-def6e7b229ab}, !- Handle
-  Surface 24,                             !- Name
-  Wall,                                   !- Surface Type
-  ,                                       !- Construction Name
-  {e72c43ba-9190-4069-ab3c-cd124e903a52}, !- Space Name
-  Outdoors,                               !- Outside Boundary Condition
-  ,                                       !- Outside Boundary Condition Object
-  SunExposed,                             !- Sun Exposure
-  WindExposed,                            !- Wind Exposure
-  ,                                       !- View Factor to Ground
-  ,                                       !- Number of Vertices
-  12.9315688143396, 15.9795688143396, 2.4384, !- X,Y,Z Vertex 1 {m}
-  12.9315688143396, 15.9795688143396, 0,  !- X,Y,Z Vertex 2 {m}
-  6.46578440716979, 15.9795688143396, 0,  !- X,Y,Z Vertex 3 {m}
-  6.46578440716979, 15.9795688143396, 2.4384; !- X,Y,Z Vertex 4 {m}
-
-OS:ThermalZone,
-  {b333449f-86d8-4e03-a127-d6997e9b6792}, !- Handle
-  living zone|unit 5,                     !- Name
-  ,                                       !- Multiplier
-  ,                                       !- Ceiling Height {m}
-  ,                                       !- Volume {m3}
-  ,                                       !- Floor Area {m2}
-  ,                                       !- Zone Inside Convection Algorithm
-  ,                                       !- Zone Outside Convection Algorithm
-  ,                                       !- Zone Conditioning Equipment List Name
-  {b51fea41-436b-4696-a36a-679ee2a0b01a}, !- Zone Air Inlet Port List
-  {0b048ae0-0151-4727-aebf-0e897ef0a677}, !- Zone Air Exhaust Port List
-  {771ba8b2-2693-4576-9048-dbc854ff9feb}, !- Zone Air Node Name
-  {5352dd20-b384-4aba-b26c-048f50f44537}, !- Zone Return Air Port List
-  ,                                       !- Primary Daylighting Control Name
-  ,                                       !- Fraction of Zone Controlled by Primary Daylighting Control
-  ,                                       !- Secondary Daylighting Control Name
-  ,                                       !- Fraction of Zone Controlled by Secondary Daylighting Control
-  ,                                       !- Illuminance Map Name
-  ,                                       !- Group Rendering Name
-  ,                                       !- Thermostat Name
-  No;                                     !- Use Ideal Air Loads
-
-OS:Node,
-  {b300c860-fc1a-4afe-91ca-fd57fa125bbe}, !- Handle
-  Node 5,                                 !- Name
-  {771ba8b2-2693-4576-9048-dbc854ff9feb}, !- Inlet Port
-  ;                                       !- Outlet Port
-
-OS:Connection,
-  {771ba8b2-2693-4576-9048-dbc854ff9feb}, !- Handle
-  {30170c00-d8e5-448a-9812-19f024746cdc}, !- Name
-  {b333449f-86d8-4e03-a127-d6997e9b6792}, !- Source Object
-  11,                                     !- Outlet Port
-  {b300c860-fc1a-4afe-91ca-fd57fa125bbe}, !- Target Object
-  2;                                      !- Inlet Port
-
-OS:PortList,
-  {b51fea41-436b-4696-a36a-679ee2a0b01a}, !- Handle
-  {696ce791-8b54-4142-afbb-134e17cd40d1}, !- Name
-  {b333449f-86d8-4e03-a127-d6997e9b6792}; !- HVAC Component
-
-OS:PortList,
-  {0b048ae0-0151-4727-aebf-0e897ef0a677}, !- Handle
-  {25ab2c24-62bd-42a9-9b75-413d81173c3d}, !- Name
-  {b333449f-86d8-4e03-a127-d6997e9b6792}; !- HVAC Component
-
-OS:PortList,
-  {5352dd20-b384-4aba-b26c-048f50f44537}, !- Handle
-  {df6a0c30-688f-4a77-9f8b-a4164980b1d9}, !- Name
-  {b333449f-86d8-4e03-a127-d6997e9b6792}; !- HVAC Component
-
-OS:Sizing:Zone,
-  {38c67f80-c1b4-4c1b-bd8c-d10b449223d3}, !- Handle
-  {b333449f-86d8-4e03-a127-d6997e9b6792}, !- Zone or ZoneList Name
-  SupplyAirTemperature,                   !- Zone Cooling Design Supply Air Temperature Input Method
-  14,                                     !- Zone Cooling Design Supply Air Temperature {C}
-  11.11,                                  !- Zone Cooling Design Supply Air Temperature Difference {deltaC}
-  SupplyAirTemperature,                   !- Zone Heating Design Supply Air Temperature Input Method
-  40,                                     !- Zone Heating Design Supply Air Temperature {C}
-  11.11,                                  !- Zone Heating Design Supply Air Temperature Difference {deltaC}
-  0.0085,                                 !- Zone Cooling Design Supply Air Humidity Ratio {kg-H2O/kg-air}
-  0.008,                                  !- Zone Heating Design Supply Air Humidity Ratio {kg-H2O/kg-air}
-  ,                                       !- Zone Heating Sizing Factor
-  ,                                       !- Zone Cooling Sizing Factor
-  DesignDay,                              !- Cooling Design Air Flow Method
-  ,                                       !- Cooling Design Air Flow Rate {m3/s}
-  ,                                       !- Cooling Minimum Air Flow per Zone Floor Area {m3/s-m2}
-  ,                                       !- Cooling Minimum Air Flow {m3/s}
-  ,                                       !- Cooling Minimum Air Flow Fraction
-  DesignDay,                              !- Heating Design Air Flow Method
-  ,                                       !- Heating Design Air Flow Rate {m3/s}
-  ,                                       !- Heating Maximum Air Flow per Zone Floor Area {m3/s-m2}
-  ,                                       !- Heating Maximum Air Flow {m3/s}
-  ,                                       !- Heating Maximum Air Flow Fraction
-  ,                                       !- Design Zone Air Distribution Effectiveness in Cooling Mode
-  ,                                       !- Design Zone Air Distribution Effectiveness in Heating Mode
-  No,                                     !- Account for Dedicated Outdoor Air System
-  NeutralSupplyAir,                       !- Dedicated Outdoor Air System Control Strategy
-  autosize,                               !- Dedicated Outdoor Air Low Setpoint Temperature for Design {C}
-  autosize;                               !- Dedicated Outdoor Air High Setpoint Temperature for Design {C}
-
-OS:ZoneHVAC:EquipmentList,
-  {52f3b232-ff75-47f3-a694-a3a1f1ad56da}, !- Handle
-  Zone HVAC Equipment List 5,             !- Name
-  {b333449f-86d8-4e03-a127-d6997e9b6792}; !- Thermal Zone
-
-OS:Space,
-  {2eef6d44-70e7-47d2-addb-7b45e033fa94}, !- Handle
-  living space|unit 5|story 1,            !- Name
-  {6f82468a-768d-4a60-816f-76a94b483b59}, !- Space Type Name
-  ,                                       !- Default Construction Set Name
-  ,                                       !- Default Schedule Set Name
-  -0,                                     !- Direction of Relative North {deg}
-  0,                                      !- X Origin {m}
-  0,                                      !- Y Origin {m}
-  0,                                      !- Z Origin {m}
-  ,                                       !- Building Story Name
-  {b333449f-86d8-4e03-a127-d6997e9b6792}, !- Thermal Zone Name
-  ,                                       !- Part of Total Floor Area
-  ,                                       !- Design Specification Outdoor Air Object Name
-  {f1b5d561-0921-4ade-8798-76210f15fb80}; !- Building Unit Name
-
-OS:Surface,
-  {39316404-4ef4-4e3b-a4aa-d5f0a648a41b}, !- Handle
-  Surface 25,                             !- Name
-  Wall,                                   !- Surface Type
-  ,                                       !- Construction Name
-  {2eef6d44-70e7-47d2-addb-7b45e033fa94}, !- Space Name
-  Surface,                                !- Outside Boundary Condition
-  {f0d0a81f-5e82-49bc-a598-43dd1a8a3adb}, !- Outside Boundary Condition Object
-  NoSun,                                  !- Sun Exposure
-  NoWind,                                 !- Wind Exposure
-  ,                                       !- View Factor to Ground
-  ,                                       !- Number of Vertices
-  12.9315688143396, 0, 2.4384,            !- X,Y,Z Vertex 1 {m}
-  12.9315688143396, 0, 0,                 !- X,Y,Z Vertex 2 {m}
-  12.9315688143396, -12.9315688143396, 0, !- X,Y,Z Vertex 3 {m}
-  12.9315688143396, -12.9315688143396, 2.4384; !- X,Y,Z Vertex 4 {m}
-
-OS:Surface,
-  {f88badf0-a9a4-4960-bfb7-e9d42a65ef3c}, !- Handle
-  Surface 26,                             !- Name
-  Wall,                                   !- Surface Type
-  ,                                       !- Construction Name
-  {2eef6d44-70e7-47d2-addb-7b45e033fa94}, !- Space Name
-  Surface,                                !- Outside Boundary Condition
-  {ab135daf-34eb-4aaa-ab88-b4f3a167a8a4}, !- Outside Boundary Condition Object
-  NoSun,                                  !- Sun Exposure
-  NoWind,                                 !- Wind Exposure
-  ,                                       !- View Factor to Ground
-  ,                                       !- Number of Vertices
-  19.3973532215094, -12.9315688143396, 2.4384, !- X,Y,Z Vertex 1 {m}
-  19.3973532215094, -12.9315688143396, 0, !- X,Y,Z Vertex 2 {m}
-  19.3973532215094, 0, 0,                 !- X,Y,Z Vertex 3 {m}
-  19.3973532215094, 0, 2.4384;            !- X,Y,Z Vertex 4 {m}
-
-OS:Surface,
-  {0168d1e6-26ed-42ee-840b-7b0efb53c581}, !- Handle
-  Surface 27,                             !- Name
-  Wall,                                   !- Surface Type
-  ,                                       !- Construction Name
-  {2eef6d44-70e7-47d2-addb-7b45e033fa94}, !- Space Name
-  Outdoors,                               !- Outside Boundary Condition
-  ,                                       !- Outside Boundary Condition Object
-  SunExposed,                             !- Sun Exposure
-  WindExposed,                            !- Wind Exposure
-  ,                                       !- View Factor to Ground
-  ,                                       !- Number of Vertices
-  12.9315688143396, -12.9315688143396, 2.4384, !- X,Y,Z Vertex 1 {m}
-  12.9315688143396, -12.9315688143396, 0, !- X,Y,Z Vertex 2 {m}
-  19.3973532215094, -12.9315688143396, 0, !- X,Y,Z Vertex 3 {m}
-  19.3973532215094, -12.9315688143396, 2.4384; !- X,Y,Z Vertex 4 {m}
-
-OS:Surface,
-  {40d8af89-5c58-4b82-8b53-b7dd8a394bfa}, !- Handle
-  Surface 28,                             !- Name
-  RoofCeiling,                            !- Surface Type
-  ,                                       !- Construction Name
-  {2eef6d44-70e7-47d2-addb-7b45e033fa94}, !- Space Name
-  Outdoors,                               !- Outside Boundary Condition
-  ,                                       !- Outside Boundary Condition Object
-  SunExposed,                             !- Sun Exposure
-  WindExposed,                            !- Wind Exposure
-  ,                                       !- View Factor to Ground
-  ,                                       !- Number of Vertices
-  19.3973532215094, -12.9315688143396, 2.4384, !- X,Y,Z Vertex 1 {m}
-  19.3973532215094, 0, 2.4384,            !- X,Y,Z Vertex 2 {m}
-  12.9315688143396, 0, 2.4384,            !- X,Y,Z Vertex 3 {m}
-  12.9315688143396, -12.9315688143396, 2.4384; !- X,Y,Z Vertex 4 {m}
-
-OS:Surface,
-  {90cef491-8405-4484-ae27-b0bceec8eabd}, !- Handle
-  Surface 29,                             !- Name
-  Floor,                                  !- Surface Type
-  ,                                       !- Construction Name
-  {2eef6d44-70e7-47d2-addb-7b45e033fa94}, !- Space Name
-  Foundation,                             !- Outside Boundary Condition
-  ,                                       !- Outside Boundary Condition Object
-  NoSun,                                  !- Sun Exposure
-  NoWind,                                 !- Wind Exposure
-  ,                                       !- View Factor to Ground
-  ,                                       !- Number of Vertices
-  12.9315688143396, -12.9315688143396, 0, !- X,Y,Z Vertex 1 {m}
-  12.9315688143396, 0, 0,                 !- X,Y,Z Vertex 2 {m}
-  19.3973532215094, 0, 0,                 !- X,Y,Z Vertex 3 {m}
-  19.3973532215094, -12.9315688143396, 0; !- X,Y,Z Vertex 4 {m}
-
-OS:Surface,
-  {23399642-6a86-4543-9354-14d1fd2a6dae}, !- Handle
-  Surface 30,                             !- Name
-  Wall,                                   !- Surface Type
-  ,                                       !- Construction Name
-  {2eef6d44-70e7-47d2-addb-7b45e033fa94}, !- Space Name
-  Adiabatic,                              !- Outside Boundary Condition
-  ,                                       !- Outside Boundary Condition Object
-  NoSun,                                  !- Sun Exposure
-  NoWind,                                 !- Wind Exposure
-  ,                                       !- View Factor to Ground
-  ,                                       !- Number of Vertices
-  19.3973532215094, 0, 2.4384,            !- X,Y,Z Vertex 1 {m}
-  19.3973532215094, 0, 0,                 !- X,Y,Z Vertex 2 {m}
-  12.9315688143396, 0, 0,                 !- X,Y,Z Vertex 3 {m}
-  12.9315688143396, 0, 2.4384;            !- X,Y,Z Vertex 4 {m}
-
-OS:ThermalZone,
-  {91007540-d046-453e-808a-042074074f5d}, !- Handle
-  living zone|unit 6,                     !- Name
-  ,                                       !- Multiplier
-  ,                                       !- Ceiling Height {m}
-  ,                                       !- Volume {m3}
-  ,                                       !- Floor Area {m2}
-  ,                                       !- Zone Inside Convection Algorithm
-  ,                                       !- Zone Outside Convection Algorithm
-  ,                                       !- Zone Conditioning Equipment List Name
-  {372ed9fa-cbef-4501-b0fc-70bcfbe0e93c}, !- Zone Air Inlet Port List
-  {99dfd2e0-8c3d-43c2-b590-931b7938965b}, !- Zone Air Exhaust Port List
-  {7a58158a-54e6-4366-bd7a-64023bb60d89}, !- Zone Air Node Name
-  {9bf9b9a8-f5e3-4c4a-b590-ff3937e7cd50}, !- Zone Return Air Port List
-  ,                                       !- Primary Daylighting Control Name
-  ,                                       !- Fraction of Zone Controlled by Primary Daylighting Control
-  ,                                       !- Secondary Daylighting Control Name
-  ,                                       !- Fraction of Zone Controlled by Secondary Daylighting Control
-  ,                                       !- Illuminance Map Name
-  ,                                       !- Group Rendering Name
-  ,                                       !- Thermostat Name
-  No;                                     !- Use Ideal Air Loads
-
-OS:Node,
-  {c5bcc837-3318-46c5-82ab-f8efdb8c6686}, !- Handle
-  Node 6,                                 !- Name
-  {7a58158a-54e6-4366-bd7a-64023bb60d89}, !- Inlet Port
-  ;                                       !- Outlet Port
-
-OS:Connection,
-  {7a58158a-54e6-4366-bd7a-64023bb60d89}, !- Handle
-  {8e3bc119-c161-4b54-9a07-d21407a5e36c}, !- Name
-  {91007540-d046-453e-808a-042074074f5d}, !- Source Object
-  11,                                     !- Outlet Port
-  {c5bcc837-3318-46c5-82ab-f8efdb8c6686}, !- Target Object
-  2;                                      !- Inlet Port
-
-OS:PortList,
-  {372ed9fa-cbef-4501-b0fc-70bcfbe0e93c}, !- Handle
-  {b3060144-0d21-4e83-a2bd-b15a8cc83a4a}, !- Name
-  {91007540-d046-453e-808a-042074074f5d}; !- HVAC Component
-
-OS:PortList,
-  {99dfd2e0-8c3d-43c2-b590-931b7938965b}, !- Handle
-  {3f8e5875-cf5f-4760-9bf7-8d85258a254c}, !- Name
-  {91007540-d046-453e-808a-042074074f5d}; !- HVAC Component
-
-OS:PortList,
-  {9bf9b9a8-f5e3-4c4a-b590-ff3937e7cd50}, !- Handle
-  {6d714398-bbf2-44c4-a57e-f78defdc8ce5}, !- Name
-  {91007540-d046-453e-808a-042074074f5d}; !- HVAC Component
-
-OS:Sizing:Zone,
-  {fb32c69c-e4a4-4893-bf17-00b84bb53ca0}, !- Handle
-  {91007540-d046-453e-808a-042074074f5d}, !- Zone or ZoneList Name
-  SupplyAirTemperature,                   !- Zone Cooling Design Supply Air Temperature Input Method
-  14,                                     !- Zone Cooling Design Supply Air Temperature {C}
-  11.11,                                  !- Zone Cooling Design Supply Air Temperature Difference {deltaC}
-  SupplyAirTemperature,                   !- Zone Heating Design Supply Air Temperature Input Method
-  40,                                     !- Zone Heating Design Supply Air Temperature {C}
-  11.11,                                  !- Zone Heating Design Supply Air Temperature Difference {deltaC}
-  0.0085,                                 !- Zone Cooling Design Supply Air Humidity Ratio {kg-H2O/kg-air}
-  0.008,                                  !- Zone Heating Design Supply Air Humidity Ratio {kg-H2O/kg-air}
-  ,                                       !- Zone Heating Sizing Factor
-  ,                                       !- Zone Cooling Sizing Factor
-  DesignDay,                              !- Cooling Design Air Flow Method
-  ,                                       !- Cooling Design Air Flow Rate {m3/s}
-  ,                                       !- Cooling Minimum Air Flow per Zone Floor Area {m3/s-m2}
-  ,                                       !- Cooling Minimum Air Flow {m3/s}
-  ,                                       !- Cooling Minimum Air Flow Fraction
-  DesignDay,                              !- Heating Design Air Flow Method
-  ,                                       !- Heating Design Air Flow Rate {m3/s}
-  ,                                       !- Heating Maximum Air Flow per Zone Floor Area {m3/s-m2}
-  ,                                       !- Heating Maximum Air Flow {m3/s}
-  ,                                       !- Heating Maximum Air Flow Fraction
-  ,                                       !- Design Zone Air Distribution Effectiveness in Cooling Mode
-  ,                                       !- Design Zone Air Distribution Effectiveness in Heating Mode
-  No,                                     !- Account for Dedicated Outdoor Air System
-  NeutralSupplyAir,                       !- Dedicated Outdoor Air System Control Strategy
-  autosize,                               !- Dedicated Outdoor Air Low Setpoint Temperature for Design {C}
-  autosize;                               !- Dedicated Outdoor Air High Setpoint Temperature for Design {C}
-
-OS:ZoneHVAC:EquipmentList,
-  {a821a821-e1c8-453a-a56b-3ebfb5ad5d14}, !- Handle
-  Zone HVAC Equipment List 6,             !- Name
-  {91007540-d046-453e-808a-042074074f5d}; !- Thermal Zone
-
-OS:Space,
-  {b6daf969-9818-496a-978a-440680fae21a}, !- Handle
-  living space|unit 6|story 1,            !- Name
-  {6f82468a-768d-4a60-816f-76a94b483b59}, !- Space Type Name
-  ,                                       !- Default Construction Set Name
-  ,                                       !- Default Schedule Set Name
-  -0,                                     !- Direction of Relative North {deg}
-  0,                                      !- X Origin {m}
-  0,                                      !- Y Origin {m}
-  0,                                      !- Z Origin {m}
-  ,                                       !- Building Story Name
-  {91007540-d046-453e-808a-042074074f5d}, !- Thermal Zone Name
-  ,                                       !- Part of Total Floor Area
-  ,                                       !- Design Specification Outdoor Air Object Name
-  {e7b204a2-c458-41b9-bd79-12c33ec66e0b}; !- Building Unit Name
-
-OS:Surface,
-  {00a9a53c-2fb3-45af-9548-1e7731fd0248}, !- Handle
-  Surface 31,                             !- Name
-  Wall,                                   !- Surface Type
-  ,                                       !- Construction Name
-  {b6daf969-9818-496a-978a-440680fae21a}, !- Space Name
-  Surface,                                !- Outside Boundary Condition
-  {88c4f311-81ee-467f-9a29-dbed6acbb1a6}, !- Outside Boundary Condition Object
-  NoSun,                                  !- Sun Exposure
-  NoWind,                                 !- Wind Exposure
-  ,                                       !- View Factor to Ground
-  ,                                       !- Number of Vertices
-  19.3973532215094, 3.048, 2.4384,        !- X,Y,Z Vertex 1 {m}
-  19.3973532215094, 3.048, 0,             !- X,Y,Z Vertex 2 {m}
-  19.3973532215094, 15.9795688143396, 0,  !- X,Y,Z Vertex 3 {m}
-  19.3973532215094, 15.9795688143396, 2.4384; !- X,Y,Z Vertex 4 {m}
-
-OS:Surface,
-  {cb0f32d3-8e1a-456d-91d9-22ff42c95ec0}, !- Handle
-  Surface 32,                             !- Name
-  RoofCeiling,                            !- Surface Type
-  ,                                       !- Construction Name
-  {b6daf969-9818-496a-978a-440680fae21a}, !- Space Name
-  Outdoors,                               !- Outside Boundary Condition
-  ,                                       !- Outside Boundary Condition Object
-  SunExposed,                             !- Sun Exposure
-  WindExposed,                            !- Wind Exposure
-  ,                                       !- View Factor to Ground
-  ,                                       !- Number of Vertices
-  19.3973532215094, 3.048, 2.4384,        !- X,Y,Z Vertex 1 {m}
-  19.3973532215094, 15.9795688143396, 2.4384, !- X,Y,Z Vertex 2 {m}
-  12.9315688143396, 15.9795688143396, 2.4384, !- X,Y,Z Vertex 3 {m}
-  12.9315688143396, 3.048, 2.4384;        !- X,Y,Z Vertex 4 {m}
-
-OS:Surface,
-  {2dfe3efc-1611-4aec-b468-54f24191067f}, !- Handle
-  Surface 33,                             !- Name
-  Wall,                                   !- Surface Type
-  ,                                       !- Construction Name
-  {b6daf969-9818-496a-978a-440680fae21a}, !- Space Name
-  Adiabatic,                              !- Outside Boundary Condition
-  ,                                       !- Outside Boundary Condition Object
-  NoSun,                                  !- Sun Exposure
-  NoWind,                                 !- Wind Exposure
-  ,                                       !- View Factor to Ground
-  ,                                       !- Number of Vertices
-  12.9315688143396, 3.048, 2.4384,        !- X,Y,Z Vertex 1 {m}
-  12.9315688143396, 3.048, 0,             !- X,Y,Z Vertex 2 {m}
-  19.3973532215094, 3.048, 0,             !- X,Y,Z Vertex 3 {m}
-  19.3973532215094, 3.048, 2.4384;        !- X,Y,Z Vertex 4 {m}
-
-OS:Surface,
-  {fe05771f-5936-46c8-a018-4bf4b3debe49}, !- Handle
-  Surface 34,                             !- Name
-  Floor,                                  !- Surface Type
-  ,                                       !- Construction Name
-  {b6daf969-9818-496a-978a-440680fae21a}, !- Space Name
-  Foundation,                             !- Outside Boundary Condition
-  ,                                       !- Outside Boundary Condition Object
-  NoSun,                                  !- Sun Exposure
-  NoWind,                                 !- Wind Exposure
-  ,                                       !- View Factor to Ground
-  ,                                       !- Number of Vertices
-  12.9315688143396, 3.048, 0,             !- X,Y,Z Vertex 1 {m}
-  12.9315688143396, 15.9795688143396, 0,  !- X,Y,Z Vertex 2 {m}
-  19.3973532215094, 15.9795688143396, 0,  !- X,Y,Z Vertex 3 {m}
-  19.3973532215094, 3.048, 0;             !- X,Y,Z Vertex 4 {m}
-
-OS:Surface,
-  {14ef4ee6-a446-46ff-902b-03444b99bc90}, !- Handle
-  Surface 35,                             !- Name
-  Wall,                                   !- Surface Type
-  ,                                       !- Construction Name
-  {b6daf969-9818-496a-978a-440680fae21a}, !- Space Name
-  Surface,                                !- Outside Boundary Condition
-  {3aaa5212-7a2a-4400-8d26-8f925af66e13}, !- Outside Boundary Condition Object
-  NoSun,                                  !- Sun Exposure
-  NoWind,                                 !- Wind Exposure
-  ,                                       !- View Factor to Ground
-  ,                                       !- Number of Vertices
-  12.9315688143396, 15.9795688143396, 2.4384, !- X,Y,Z Vertex 1 {m}
-  12.9315688143396, 15.9795688143396, 0,  !- X,Y,Z Vertex 2 {m}
-  12.9315688143396, 3.048, 0,             !- X,Y,Z Vertex 3 {m}
-  12.9315688143396, 3.048, 2.4384;        !- X,Y,Z Vertex 4 {m}
-
-OS:Surface,
-  {0e4acd91-c055-4097-8f8f-d30c3e25e042}, !- Handle
-  Surface 36,                             !- Name
-  Wall,                                   !- Surface Type
-  ,                                       !- Construction Name
-  {b6daf969-9818-496a-978a-440680fae21a}, !- Space Name
-  Outdoors,                               !- Outside Boundary Condition
-  ,                                       !- Outside Boundary Condition Object
-  SunExposed,                             !- Sun Exposure
-  WindExposed,                            !- Wind Exposure
-  ,                                       !- View Factor to Ground
-  ,                                       !- Number of Vertices
-  19.3973532215094, 15.9795688143396, 2.4384, !- X,Y,Z Vertex 1 {m}
-  19.3973532215094, 15.9795688143396, 0,  !- X,Y,Z Vertex 2 {m}
-  12.9315688143396, 15.9795688143396, 0,  !- X,Y,Z Vertex 3 {m}
-  12.9315688143396, 15.9795688143396, 2.4384; !- X,Y,Z Vertex 4 {m}
-
-OS:ThermalZone,
-  {b43a0a48-abb4-42c5-a3be-ed9cadabd918}, !- Handle
-  living zone|unit 7,                     !- Name
-  ,                                       !- Multiplier
-  ,                                       !- Ceiling Height {m}
-  ,                                       !- Volume {m3}
-  ,                                       !- Floor Area {m2}
-  ,                                       !- Zone Inside Convection Algorithm
-  ,                                       !- Zone Outside Convection Algorithm
-  ,                                       !- Zone Conditioning Equipment List Name
-  {3dc55086-9719-441f-8068-80a1e4d4a1ae}, !- Zone Air Inlet Port List
-  {85d355c9-0326-446d-8dd8-f1b3cc995ddb}, !- Zone Air Exhaust Port List
-  {828e002f-56c2-47b0-8ed5-a094ce15b0e5}, !- Zone Air Node Name
-  {ce07ba45-51e2-4d25-8367-867a0fa14ecc}, !- Zone Return Air Port List
-  ,                                       !- Primary Daylighting Control Name
-  ,                                       !- Fraction of Zone Controlled by Primary Daylighting Control
-  ,                                       !- Secondary Daylighting Control Name
-  ,                                       !- Fraction of Zone Controlled by Secondary Daylighting Control
-  ,                                       !- Illuminance Map Name
-  ,                                       !- Group Rendering Name
-  ,                                       !- Thermostat Name
-  No;                                     !- Use Ideal Air Loads
-
-OS:Node,
-  {4b2a9c84-c799-4e4a-a7f8-ce5055645d7e}, !- Handle
-  Node 7,                                 !- Name
-  {828e002f-56c2-47b0-8ed5-a094ce15b0e5}, !- Inlet Port
-  ;                                       !- Outlet Port
-
-OS:Connection,
-  {828e002f-56c2-47b0-8ed5-a094ce15b0e5}, !- Handle
-  {645f236a-8073-4fa6-a62f-245be8da8f9b}, !- Name
-  {b43a0a48-abb4-42c5-a3be-ed9cadabd918}, !- Source Object
-  11,                                     !- Outlet Port
-  {4b2a9c84-c799-4e4a-a7f8-ce5055645d7e}, !- Target Object
-  2;                                      !- Inlet Port
-
-OS:PortList,
-  {3dc55086-9719-441f-8068-80a1e4d4a1ae}, !- Handle
-  {827c5ad7-4202-42a0-be1f-4748db092572}, !- Name
-  {b43a0a48-abb4-42c5-a3be-ed9cadabd918}; !- HVAC Component
-
-OS:PortList,
-  {85d355c9-0326-446d-8dd8-f1b3cc995ddb}, !- Handle
-  {1231576f-2818-47bf-8d9a-60e07b9de074}, !- Name
-  {b43a0a48-abb4-42c5-a3be-ed9cadabd918}; !- HVAC Component
-
-OS:PortList,
-  {ce07ba45-51e2-4d25-8367-867a0fa14ecc}, !- Handle
-  {62d644de-fa0a-4f29-9380-aa7326e9b8a9}, !- Name
-  {b43a0a48-abb4-42c5-a3be-ed9cadabd918}; !- HVAC Component
-
-OS:Sizing:Zone,
-  {d9023e46-e461-435a-bb5d-1c851c68f04b}, !- Handle
-  {b43a0a48-abb4-42c5-a3be-ed9cadabd918}, !- Zone or ZoneList Name
-  SupplyAirTemperature,                   !- Zone Cooling Design Supply Air Temperature Input Method
-  14,                                     !- Zone Cooling Design Supply Air Temperature {C}
-  11.11,                                  !- Zone Cooling Design Supply Air Temperature Difference {deltaC}
-  SupplyAirTemperature,                   !- Zone Heating Design Supply Air Temperature Input Method
-  40,                                     !- Zone Heating Design Supply Air Temperature {C}
-  11.11,                                  !- Zone Heating Design Supply Air Temperature Difference {deltaC}
-  0.0085,                                 !- Zone Cooling Design Supply Air Humidity Ratio {kg-H2O/kg-air}
-  0.008,                                  !- Zone Heating Design Supply Air Humidity Ratio {kg-H2O/kg-air}
-  ,                                       !- Zone Heating Sizing Factor
-  ,                                       !- Zone Cooling Sizing Factor
-  DesignDay,                              !- Cooling Design Air Flow Method
-  ,                                       !- Cooling Design Air Flow Rate {m3/s}
-  ,                                       !- Cooling Minimum Air Flow per Zone Floor Area {m3/s-m2}
-  ,                                       !- Cooling Minimum Air Flow {m3/s}
-  ,                                       !- Cooling Minimum Air Flow Fraction
-  DesignDay,                              !- Heating Design Air Flow Method
-  ,                                       !- Heating Design Air Flow Rate {m3/s}
-  ,                                       !- Heating Maximum Air Flow per Zone Floor Area {m3/s-m2}
-  ,                                       !- Heating Maximum Air Flow {m3/s}
-  ,                                       !- Heating Maximum Air Flow Fraction
-  ,                                       !- Design Zone Air Distribution Effectiveness in Cooling Mode
-  ,                                       !- Design Zone Air Distribution Effectiveness in Heating Mode
-  No,                                     !- Account for Dedicated Outdoor Air System
-  NeutralSupplyAir,                       !- Dedicated Outdoor Air System Control Strategy
-  autosize,                               !- Dedicated Outdoor Air Low Setpoint Temperature for Design {C}
-  autosize;                               !- Dedicated Outdoor Air High Setpoint Temperature for Design {C}
-
-OS:ZoneHVAC:EquipmentList,
-  {fbfe99a6-2e91-46dd-9728-d38312ca7c6e}, !- Handle
-  Zone HVAC Equipment List 7,             !- Name
-  {b43a0a48-abb4-42c5-a3be-ed9cadabd918}; !- Thermal Zone
-
-OS:Space,
-  {658ae465-b191-4d1f-88c6-32f8a5ed8f9c}, !- Handle
-  living space|unit 7|story 1,            !- Name
-  {6f82468a-768d-4a60-816f-76a94b483b59}, !- Space Type Name
-  ,                                       !- Default Construction Set Name
-  ,                                       !- Default Schedule Set Name
-  -0,                                     !- Direction of Relative North {deg}
-  0,                                      !- X Origin {m}
-  0,                                      !- Y Origin {m}
-  0,                                      !- Z Origin {m}
-  ,                                       !- Building Story Name
-  {b43a0a48-abb4-42c5-a3be-ed9cadabd918}, !- Thermal Zone Name
-  ,                                       !- Part of Total Floor Area
-  ,                                       !- Design Specification Outdoor Air Object Name
-  {9c409c15-bb4f-448d-9c33-197ff5466d7c}; !- Building Unit Name
-
-OS:Surface,
-  {ab135daf-34eb-4aaa-ab88-b4f3a167a8a4}, !- Handle
-  Surface 37,                             !- Name
-  Wall,                                   !- Surface Type
-  ,                                       !- Construction Name
-  {658ae465-b191-4d1f-88c6-32f8a5ed8f9c}, !- Space Name
-  Surface,                                !- Outside Boundary Condition
-  {f88badf0-a9a4-4960-bfb7-e9d42a65ef3c}, !- Outside Boundary Condition Object
-  NoSun,                                  !- Sun Exposure
-  NoWind,                                 !- Wind Exposure
-  ,                                       !- View Factor to Ground
-  ,                                       !- Number of Vertices
-  19.3973532215094, 0, 2.4384,            !- X,Y,Z Vertex 1 {m}
-  19.3973532215094, 0, 0,                 !- X,Y,Z Vertex 2 {m}
-  19.3973532215094, -12.9315688143396, 0, !- X,Y,Z Vertex 3 {m}
-  19.3973532215094, -12.9315688143396, 2.4384; !- X,Y,Z Vertex 4 {m}
-
-OS:Surface,
-  {a3d13abe-245f-46e7-820e-9f6bd92d6d9e}, !- Handle
-  Surface 38,                             !- Name
-  Wall,                                   !- Surface Type
-  ,                                       !- Construction Name
-  {658ae465-b191-4d1f-88c6-32f8a5ed8f9c}, !- Space Name
-  Outdoors,                               !- Outside Boundary Condition
-  ,                                       !- Outside Boundary Condition Object
-  SunExposed,                             !- Sun Exposure
-  WindExposed,                            !- Wind Exposure
-  ,                                       !- View Factor to Ground
-  ,                                       !- Number of Vertices
-  25.8631376286792, -12.9315688143396, 2.4384, !- X,Y,Z Vertex 1 {m}
-  25.8631376286792, -12.9315688143396, 0, !- X,Y,Z Vertex 2 {m}
-  25.8631376286792, 0, 0,                 !- X,Y,Z Vertex 3 {m}
-  25.8631376286792, 0, 2.4384;            !- X,Y,Z Vertex 4 {m}
-
-OS:Surface,
-  {acc1c055-271d-4df1-8d5d-1ef05ebf24c5}, !- Handle
-  Surface 39,                             !- Name
-  Wall,                                   !- Surface Type
-  ,                                       !- Construction Name
-  {658ae465-b191-4d1f-88c6-32f8a5ed8f9c}, !- Space Name
-  Outdoors,                               !- Outside Boundary Condition
-  ,                                       !- Outside Boundary Condition Object
-  SunExposed,                             !- Sun Exposure
-  WindExposed,                            !- Wind Exposure
-  ,                                       !- View Factor to Ground
-  ,                                       !- Number of Vertices
-  19.3973532215094, -12.9315688143396, 2.4384, !- X,Y,Z Vertex 1 {m}
-  19.3973532215094, -12.9315688143396, 0, !- X,Y,Z Vertex 2 {m}
-  25.8631376286792, -12.9315688143396, 0, !- X,Y,Z Vertex 3 {m}
-  25.8631376286792, -12.9315688143396, 2.4384; !- X,Y,Z Vertex 4 {m}
-
-OS:Surface,
-  {c5ced09e-663e-4a58-a893-e43c2ae119fe}, !- Handle
-  Surface 40,                             !- Name
-  RoofCeiling,                            !- Surface Type
-  ,                                       !- Construction Name
-  {658ae465-b191-4d1f-88c6-32f8a5ed8f9c}, !- Space Name
-  Outdoors,                               !- Outside Boundary Condition
-  ,                                       !- Outside Boundary Condition Object
-  SunExposed,                             !- Sun Exposure
-  WindExposed,                            !- Wind Exposure
-  ,                                       !- View Factor to Ground
-  ,                                       !- Number of Vertices
-  25.8631376286792, -12.9315688143396, 2.4384, !- X,Y,Z Vertex 1 {m}
-  25.8631376286792, 0, 2.4384,            !- X,Y,Z Vertex 2 {m}
-  19.3973532215094, 0, 2.4384,            !- X,Y,Z Vertex 3 {m}
-  19.3973532215094, -12.9315688143396, 2.4384; !- X,Y,Z Vertex 4 {m}
-
-OS:Surface,
-  {b537d4d6-08ca-403f-b343-f0dad9bd8dff}, !- Handle
-  Surface 41,                             !- Name
-  Floor,                                  !- Surface Type
-  ,                                       !- Construction Name
-  {658ae465-b191-4d1f-88c6-32f8a5ed8f9c}, !- Space Name
-  Foundation,                             !- Outside Boundary Condition
-  ,                                       !- Outside Boundary Condition Object
-  NoSun,                                  !- Sun Exposure
-  NoWind,                                 !- Wind Exposure
-  ,                                       !- View Factor to Ground
-  ,                                       !- Number of Vertices
-  19.3973532215094, -12.9315688143396, 0, !- X,Y,Z Vertex 1 {m}
-  19.3973532215094, 0, 0,                 !- X,Y,Z Vertex 2 {m}
-  25.8631376286792, 0, 0,                 !- X,Y,Z Vertex 3 {m}
-  25.8631376286792, -12.9315688143396, 0; !- X,Y,Z Vertex 4 {m}
-
-OS:Surface,
-  {c1fdf662-9985-4f60-b279-032dea83d5f2}, !- Handle
-  Surface 42,                             !- Name
-  Wall,                                   !- Surface Type
-  ,                                       !- Construction Name
-  {658ae465-b191-4d1f-88c6-32f8a5ed8f9c}, !- Space Name
-  Adiabatic,                              !- Outside Boundary Condition
-  ,                                       !- Outside Boundary Condition Object
-  NoSun,                                  !- Sun Exposure
-  NoWind,                                 !- Wind Exposure
-  ,                                       !- View Factor to Ground
-  ,                                       !- Number of Vertices
-  25.8631376286792, 0, 2.4384,            !- X,Y,Z Vertex 1 {m}
-  25.8631376286792, 0, 0,                 !- X,Y,Z Vertex 2 {m}
-  19.3973532215094, 0, 0,                 !- X,Y,Z Vertex 3 {m}
-  19.3973532215094, 0, 2.4384;            !- X,Y,Z Vertex 4 {m}
-
-OS:ThermalZone,
-  {403e5110-8af2-40c9-9a66-4e782f441f3c}, !- Handle
-  living zone|unit 8,                     !- Name
-  ,                                       !- Multiplier
-  ,                                       !- Ceiling Height {m}
-  ,                                       !- Volume {m3}
-  ,                                       !- Floor Area {m2}
-  ,                                       !- Zone Inside Convection Algorithm
-  ,                                       !- Zone Outside Convection Algorithm
-  ,                                       !- Zone Conditioning Equipment List Name
-  {1ec85103-c362-49e0-90c4-389f69ce1b1c}, !- Zone Air Inlet Port List
-  {3f24f70d-2cda-446a-a27e-7d005269e2ec}, !- Zone Air Exhaust Port List
-  {82dbb881-2179-44a5-8f20-fc1b7d582ed0}, !- Zone Air Node Name
-  {4ba8af50-ee72-4b1e-a1e5-15905a476ff8}, !- Zone Return Air Port List
-  ,                                       !- Primary Daylighting Control Name
-  ,                                       !- Fraction of Zone Controlled by Primary Daylighting Control
-  ,                                       !- Secondary Daylighting Control Name
-  ,                                       !- Fraction of Zone Controlled by Secondary Daylighting Control
-  ,                                       !- Illuminance Map Name
-  ,                                       !- Group Rendering Name
-  ,                                       !- Thermostat Name
-  No;                                     !- Use Ideal Air Loads
-
-OS:Node,
-  {ae9c1ad3-bacf-48bc-8900-52e81d443bde}, !- Handle
-  Node 8,                                 !- Name
-  {82dbb881-2179-44a5-8f20-fc1b7d582ed0}, !- Inlet Port
-  ;                                       !- Outlet Port
-
-OS:Connection,
-  {82dbb881-2179-44a5-8f20-fc1b7d582ed0}, !- Handle
-  {feaa6a2b-a9a8-47ff-a3ed-abb4ab19fa06}, !- Name
-  {403e5110-8af2-40c9-9a66-4e782f441f3c}, !- Source Object
-  11,                                     !- Outlet Port
-  {ae9c1ad3-bacf-48bc-8900-52e81d443bde}, !- Target Object
-  2;                                      !- Inlet Port
-
-OS:PortList,
-  {1ec85103-c362-49e0-90c4-389f69ce1b1c}, !- Handle
-  {8d8a4071-4874-437a-9243-076e8729cb11}, !- Name
-  {403e5110-8af2-40c9-9a66-4e782f441f3c}; !- HVAC Component
-
-OS:PortList,
-  {3f24f70d-2cda-446a-a27e-7d005269e2ec}, !- Handle
-  {c1c7feef-2685-4bde-a43d-a69d6e1dfc4d}, !- Name
-  {403e5110-8af2-40c9-9a66-4e782f441f3c}; !- HVAC Component
-
-OS:PortList,
-  {4ba8af50-ee72-4b1e-a1e5-15905a476ff8}, !- Handle
-  {47876f3f-39f8-4267-99a2-58ec4b4932f7}, !- Name
-  {403e5110-8af2-40c9-9a66-4e782f441f3c}; !- HVAC Component
-
-OS:Sizing:Zone,
-  {6b8fd787-8ae0-44b6-9428-9151a76b1f65}, !- Handle
-  {403e5110-8af2-40c9-9a66-4e782f441f3c}, !- Zone or ZoneList Name
-  SupplyAirTemperature,                   !- Zone Cooling Design Supply Air Temperature Input Method
-  14,                                     !- Zone Cooling Design Supply Air Temperature {C}
-  11.11,                                  !- Zone Cooling Design Supply Air Temperature Difference {deltaC}
-  SupplyAirTemperature,                   !- Zone Heating Design Supply Air Temperature Input Method
-  40,                                     !- Zone Heating Design Supply Air Temperature {C}
-  11.11,                                  !- Zone Heating Design Supply Air Temperature Difference {deltaC}
-  0.0085,                                 !- Zone Cooling Design Supply Air Humidity Ratio {kg-H2O/kg-air}
-  0.008,                                  !- Zone Heating Design Supply Air Humidity Ratio {kg-H2O/kg-air}
-  ,                                       !- Zone Heating Sizing Factor
-  ,                                       !- Zone Cooling Sizing Factor
-  DesignDay,                              !- Cooling Design Air Flow Method
-  ,                                       !- Cooling Design Air Flow Rate {m3/s}
-  ,                                       !- Cooling Minimum Air Flow per Zone Floor Area {m3/s-m2}
-  ,                                       !- Cooling Minimum Air Flow {m3/s}
-  ,                                       !- Cooling Minimum Air Flow Fraction
-  DesignDay,                              !- Heating Design Air Flow Method
-  ,                                       !- Heating Design Air Flow Rate {m3/s}
-  ,                                       !- Heating Maximum Air Flow per Zone Floor Area {m3/s-m2}
-  ,                                       !- Heating Maximum Air Flow {m3/s}
-  ,                                       !- Heating Maximum Air Flow Fraction
-  ,                                       !- Design Zone Air Distribution Effectiveness in Cooling Mode
-  ,                                       !- Design Zone Air Distribution Effectiveness in Heating Mode
-  No,                                     !- Account for Dedicated Outdoor Air System
-  NeutralSupplyAir,                       !- Dedicated Outdoor Air System Control Strategy
-  autosize,                               !- Dedicated Outdoor Air Low Setpoint Temperature for Design {C}
-  autosize;                               !- Dedicated Outdoor Air High Setpoint Temperature for Design {C}
-
-OS:ZoneHVAC:EquipmentList,
-  {59f3014a-53cf-4b48-9c42-d1f7f0c61869}, !- Handle
-  Zone HVAC Equipment List 8,             !- Name
-  {403e5110-8af2-40c9-9a66-4e782f441f3c}; !- Thermal Zone
-
-OS:Space,
-  {12934533-ca00-4cdf-86e9-446ae20c4e10}, !- Handle
-  living space|unit 8|story 1,            !- Name
-  {6f82468a-768d-4a60-816f-76a94b483b59}, !- Space Type Name
-  ,                                       !- Default Construction Set Name
-  ,                                       !- Default Schedule Set Name
-  -0,                                     !- Direction of Relative North {deg}
-  0,                                      !- X Origin {m}
-  0,                                      !- Y Origin {m}
-  0,                                      !- Z Origin {m}
-  ,                                       !- Building Story Name
-  {403e5110-8af2-40c9-9a66-4e782f441f3c}, !- Thermal Zone Name
-  ,                                       !- Part of Total Floor Area
-  ,                                       !- Design Specification Outdoor Air Object Name
-  {5b33141c-7cb5-4880-bc7d-bef93d699d9d}; !- Building Unit Name
-
-OS:Surface,
-  {47808147-2db7-479a-bc87-ca6d75859c24}, !- Handle
-  Surface 43,                             !- Name
-  Wall,                                   !- Surface Type
-  ,                                       !- Construction Name
-  {12934533-ca00-4cdf-86e9-446ae20c4e10}, !- Space Name
-  Outdoors,                               !- Outside Boundary Condition
-  ,                                       !- Outside Boundary Condition Object
-  SunExposed,                             !- Sun Exposure
-  WindExposed,                            !- Wind Exposure
-  ,                                       !- View Factor to Ground
-  ,                                       !- Number of Vertices
-  25.8631376286792, 3.048, 2.4384,        !- X,Y,Z Vertex 1 {m}
-  25.8631376286792, 3.048, 0,             !- X,Y,Z Vertex 2 {m}
-  25.8631376286792, 15.9795688143396, 0,  !- X,Y,Z Vertex 3 {m}
-  25.8631376286792, 15.9795688143396, 2.4384; !- X,Y,Z Vertex 4 {m}
-
-OS:Surface,
-  {737230b1-b918-403f-9918-1ffafc1213d5}, !- Handle
-  Surface 44,                             !- Name
-  RoofCeiling,                            !- Surface Type
-  ,                                       !- Construction Name
-  {12934533-ca00-4cdf-86e9-446ae20c4e10}, !- Space Name
-  Outdoors,                               !- Outside Boundary Condition
-  ,                                       !- Outside Boundary Condition Object
-  SunExposed,                             !- Sun Exposure
-  WindExposed,                            !- Wind Exposure
-  ,                                       !- View Factor to Ground
-  ,                                       !- Number of Vertices
-  25.8631376286792, 3.048, 2.4384,        !- X,Y,Z Vertex 1 {m}
-  25.8631376286792, 15.9795688143396, 2.4384, !- X,Y,Z Vertex 2 {m}
-  19.3973532215094, 15.9795688143396, 2.4384, !- X,Y,Z Vertex 3 {m}
-  19.3973532215094, 3.048, 2.4384;        !- X,Y,Z Vertex 4 {m}
-
-OS:Surface,
-  {344403cd-2204-4bd5-836a-de85062d6acf}, !- Handle
-  Surface 45,                             !- Name
-  Wall,                                   !- Surface Type
-  ,                                       !- Construction Name
-  {12934533-ca00-4cdf-86e9-446ae20c4e10}, !- Space Name
-  Adiabatic,                              !- Outside Boundary Condition
-  ,                                       !- Outside Boundary Condition Object
-  NoSun,                                  !- Sun Exposure
-  NoWind,                                 !- Wind Exposure
-  ,                                       !- View Factor to Ground
-  ,                                       !- Number of Vertices
-  19.3973532215094, 3.048, 2.4384,        !- X,Y,Z Vertex 1 {m}
-  19.3973532215094, 3.048, 0,             !- X,Y,Z Vertex 2 {m}
-  25.8631376286792, 3.048, 0,             !- X,Y,Z Vertex 3 {m}
-  25.8631376286792, 3.048, 2.4384;        !- X,Y,Z Vertex 4 {m}
-
-OS:Surface,
-  {2556aa1f-6327-42f6-9126-da56b6e71d5a}, !- Handle
-  Surface 46,                             !- Name
-  Floor,                                  !- Surface Type
-  ,                                       !- Construction Name
-  {12934533-ca00-4cdf-86e9-446ae20c4e10}, !- Space Name
-  Foundation,                             !- Outside Boundary Condition
-  ,                                       !- Outside Boundary Condition Object
-  NoSun,                                  !- Sun Exposure
-  NoWind,                                 !- Wind Exposure
-  ,                                       !- View Factor to Ground
-  ,                                       !- Number of Vertices
-  19.3973532215094, 3.048, 0,             !- X,Y,Z Vertex 1 {m}
-  19.3973532215094, 15.9795688143396, 0,  !- X,Y,Z Vertex 2 {m}
-  25.8631376286792, 15.9795688143396, 0,  !- X,Y,Z Vertex 3 {m}
-  25.8631376286792, 3.048, 0;             !- X,Y,Z Vertex 4 {m}
-
-OS:Surface,
-  {88c4f311-81ee-467f-9a29-dbed6acbb1a6}, !- Handle
-  Surface 47,                             !- Name
-  Wall,                                   !- Surface Type
-  ,                                       !- Construction Name
-  {12934533-ca00-4cdf-86e9-446ae20c4e10}, !- Space Name
-  Surface,                                !- Outside Boundary Condition
-  {00a9a53c-2fb3-45af-9548-1e7731fd0248}, !- Outside Boundary Condition Object
-  NoSun,                                  !- Sun Exposure
-  NoWind,                                 !- Wind Exposure
-  ,                                       !- View Factor to Ground
-  ,                                       !- Number of Vertices
-  19.3973532215094, 15.9795688143396, 2.4384, !- X,Y,Z Vertex 1 {m}
-  19.3973532215094, 15.9795688143396, 0,  !- X,Y,Z Vertex 2 {m}
-  19.3973532215094, 3.048, 0,             !- X,Y,Z Vertex 3 {m}
-  19.3973532215094, 3.048, 2.4384;        !- X,Y,Z Vertex 4 {m}
-
-OS:Surface,
-  {bfcd6a18-f826-4eff-bf6a-4d67ad07857d}, !- Handle
-  Surface 48,                             !- Name
-  Wall,                                   !- Surface Type
-  ,                                       !- Construction Name
-  {12934533-ca00-4cdf-86e9-446ae20c4e10}, !- Space Name
-  Outdoors,                               !- Outside Boundary Condition
-  ,                                       !- Outside Boundary Condition Object
-  SunExposed,                             !- Sun Exposure
-  WindExposed,                            !- Wind Exposure
-  ,                                       !- View Factor to Ground
-  ,                                       !- Number of Vertices
-  25.8631376286792, 15.9795688143396, 2.4384, !- X,Y,Z Vertex 1 {m}
-  25.8631376286792, 15.9795688143396, 0,  !- X,Y,Z Vertex 2 {m}
-  19.3973532215094, 15.9795688143396, 0,  !- X,Y,Z Vertex 3 {m}
-  19.3973532215094, 15.9795688143396, 2.4384; !- X,Y,Z Vertex 4 {m}
-
-OS:ThermalZone,
-  {392263a1-7ac4-4e5e-b328-1d542b3b8658}, !- Handle
-  corridor zone,                          !- Name
-  ,                                       !- Multiplier
-  ,                                       !- Ceiling Height {m}
-  ,                                       !- Volume {m3}
-  ,                                       !- Floor Area {m2}
-  ,                                       !- Zone Inside Convection Algorithm
-  ,                                       !- Zone Outside Convection Algorithm
-  ,                                       !- Zone Conditioning Equipment List Name
-  {81f83c26-5155-463e-999f-2d708e55bf30}, !- Zone Air Inlet Port List
-  {e6363ab0-c25e-48cd-b888-2ea4f9f52381}, !- Zone Air Exhaust Port List
-  {8c93ab7f-a289-4c4c-aeac-4d6c3a65a791}, !- Zone Air Node Name
-  {2e8a315b-3bb6-4b50-abe6-8d5d1c613e23}, !- Zone Return Air Port List
-  ,                                       !- Primary Daylighting Control Name
-  ,                                       !- Fraction of Zone Controlled by Primary Daylighting Control
-  ,                                       !- Secondary Daylighting Control Name
-  ,                                       !- Fraction of Zone Controlled by Secondary Daylighting Control
-  ,                                       !- Illuminance Map Name
-  ,                                       !- Group Rendering Name
-  ,                                       !- Thermostat Name
-  No;                                     !- Use Ideal Air Loads
-
-OS:Node,
-  {905ca345-d411-40f4-8d92-43979dea61f9}, !- Handle
-  Node 9,                                 !- Name
-  {8c93ab7f-a289-4c4c-aeac-4d6c3a65a791}, !- Inlet Port
-  ;                                       !- Outlet Port
-
-OS:Connection,
-  {8c93ab7f-a289-4c4c-aeac-4d6c3a65a791}, !- Handle
-  {1d5d8ab3-5389-44fd-b4aa-b30f95979ed1}, !- Name
-  {392263a1-7ac4-4e5e-b328-1d542b3b8658}, !- Source Object
-  11,                                     !- Outlet Port
-  {905ca345-d411-40f4-8d92-43979dea61f9}, !- Target Object
-  2;                                      !- Inlet Port
-
-OS:PortList,
-  {81f83c26-5155-463e-999f-2d708e55bf30}, !- Handle
-  {a8e78bfa-bbc4-40de-915f-29d00415e614}, !- Name
-  {392263a1-7ac4-4e5e-b328-1d542b3b8658}; !- HVAC Component
-
-OS:PortList,
-  {e6363ab0-c25e-48cd-b888-2ea4f9f52381}, !- Handle
-  {155f2eb9-7286-436b-94a3-057e2c188117}, !- Name
-  {392263a1-7ac4-4e5e-b328-1d542b3b8658}; !- HVAC Component
-
-OS:PortList,
-  {2e8a315b-3bb6-4b50-abe6-8d5d1c613e23}, !- Handle
-  {3616a58f-4dae-4d8c-a9a0-44265ff96983}, !- Name
-  {392263a1-7ac4-4e5e-b328-1d542b3b8658}; !- HVAC Component
-
-OS:Sizing:Zone,
-  {51deb437-8071-4bd6-a6e4-d723f2672b59}, !- Handle
-  {392263a1-7ac4-4e5e-b328-1d542b3b8658}, !- Zone or ZoneList Name
-  SupplyAirTemperature,                   !- Zone Cooling Design Supply Air Temperature Input Method
-  14,                                     !- Zone Cooling Design Supply Air Temperature {C}
-  11.11,                                  !- Zone Cooling Design Supply Air Temperature Difference {deltaC}
-  SupplyAirTemperature,                   !- Zone Heating Design Supply Air Temperature Input Method
-  40,                                     !- Zone Heating Design Supply Air Temperature {C}
-  11.11,                                  !- Zone Heating Design Supply Air Temperature Difference {deltaC}
-  0.0085,                                 !- Zone Cooling Design Supply Air Humidity Ratio {kg-H2O/kg-air}
-  0.008,                                  !- Zone Heating Design Supply Air Humidity Ratio {kg-H2O/kg-air}
-  ,                                       !- Zone Heating Sizing Factor
-  ,                                       !- Zone Cooling Sizing Factor
-  DesignDay,                              !- Cooling Design Air Flow Method
-  ,                                       !- Cooling Design Air Flow Rate {m3/s}
-  ,                                       !- Cooling Minimum Air Flow per Zone Floor Area {m3/s-m2}
-  ,                                       !- Cooling Minimum Air Flow {m3/s}
-  ,                                       !- Cooling Minimum Air Flow Fraction
-  DesignDay,                              !- Heating Design Air Flow Method
-  ,                                       !- Heating Design Air Flow Rate {m3/s}
-  ,                                       !- Heating Maximum Air Flow per Zone Floor Area {m3/s-m2}
-  ,                                       !- Heating Maximum Air Flow {m3/s}
-  ,                                       !- Heating Maximum Air Flow Fraction
-  ,                                       !- Design Zone Air Distribution Effectiveness in Cooling Mode
-  ,                                       !- Design Zone Air Distribution Effectiveness in Heating Mode
-  No,                                     !- Account for Dedicated Outdoor Air System
-  NeutralSupplyAir,                       !- Dedicated Outdoor Air System Control Strategy
-  autosize,                               !- Dedicated Outdoor Air Low Setpoint Temperature for Design {C}
-  autosize;                               !- Dedicated Outdoor Air High Setpoint Temperature for Design {C}
-
-OS:ZoneHVAC:EquipmentList,
-  {f40f0831-c8d0-4a8f-aa5d-7c1adfa4a0d0}, !- Handle
-  Zone HVAC Equipment List 9,             !- Name
-  {392263a1-7ac4-4e5e-b328-1d542b3b8658}; !- Thermal Zone
-
-OS:Space,
-  {6ee02918-7334-4d72-a96b-fdad7fe8c3fd}, !- Handle
-  corridor space,                         !- Name
-  {ae8d388e-051a-4cc1-a95d-475899f88ceb}, !- Space Type Name
-  ,                                       !- Default Construction Set Name
-  ,                                       !- Default Schedule Set Name
-  ,                                       !- Direction of Relative North {deg}
-  ,                                       !- X Origin {m}
-  ,                                       !- Y Origin {m}
-  ,                                       !- Z Origin {m}
-  ,                                       !- Building Story Name
-  {392263a1-7ac4-4e5e-b328-1d542b3b8658}; !- Thermal Zone Name
-
-OS:Surface,
-  {b01fe393-0108-4239-8d26-f567151e4b58}, !- Handle
-  Surface 49,                             !- Name
-  Floor,                                  !- Surface Type
-  ,                                       !- Construction Name
-  {6ee02918-7334-4d72-a96b-fdad7fe8c3fd}, !- Space Name
-  Foundation,                             !- Outside Boundary Condition
-  ,                                       !- Outside Boundary Condition Object
-  NoSun,                                  !- Sun Exposure
-  NoWind,                                 !- Wind Exposure
-  ,                                       !- View Factor to Ground
-  ,                                       !- Number of Vertices
-  0, 0, 0,                                !- X,Y,Z Vertex 1 {m}
-  0, 3.048, 0,                            !- X,Y,Z Vertex 2 {m}
-  25.8631376286792, 3.048, 0,             !- X,Y,Z Vertex 3 {m}
-  25.8631376286792, 0, 0;                 !- X,Y,Z Vertex 4 {m}
-
-OS:Surface,
-  {8465822c-0e85-43f5-afb6-46f30f8c1f70}, !- Handle
-  Surface 50,                             !- Name
-  Wall,                                   !- Surface Type
-  ,                                       !- Construction Name
-  {6ee02918-7334-4d72-a96b-fdad7fe8c3fd}, !- Space Name
-  Outdoors,                               !- Outside Boundary Condition
-  ,                                       !- Outside Boundary Condition Object
-  SunExposed,                             !- Sun Exposure
-  WindExposed,                            !- Wind Exposure
-  ,                                       !- View Factor to Ground
-  ,                                       !- Number of Vertices
-  0, 3.048, 2.4384,                       !- X,Y,Z Vertex 1 {m}
-  0, 3.048, 0,                            !- X,Y,Z Vertex 2 {m}
-  0, 0, 0,                                !- X,Y,Z Vertex 3 {m}
-  0, 0, 2.4384;                           !- X,Y,Z Vertex 4 {m}
-
-OS:Surface,
-  {5e76ffbd-d937-40dc-a45d-1e3bb3e971b1}, !- Handle
-  Surface 51,                             !- Name
-  Wall,                                   !- Surface Type
-  ,                                       !- Construction Name
-  {6ee02918-7334-4d72-a96b-fdad7fe8c3fd}, !- Space Name
-  Adiabatic,                              !- Outside Boundary Condition
-  ,                                       !- Outside Boundary Condition Object
-  NoSun,                                  !- Sun Exposure
-  NoWind,                                 !- Wind Exposure
-  ,                                       !- View Factor to Ground
-  ,                                       !- Number of Vertices
-  6.46578440716979, 3.048, 2.4384,        !- X,Y,Z Vertex 1 {m}
-  6.46578440716979, 3.048, 0,             !- X,Y,Z Vertex 2 {m}
-  0, 3.048, 0,                            !- X,Y,Z Vertex 3 {m}
-  0, 3.048, 2.4384;                       !- X,Y,Z Vertex 4 {m}
-
-OS:Surface,
-  {33c4cbfc-2777-48f9-8970-d2233d4f935c}, !- Handle
-  Surface 52,                             !- Name
-  Wall,                                   !- Surface Type
-  ,                                       !- Construction Name
-  {6ee02918-7334-4d72-a96b-fdad7fe8c3fd}, !- Space Name
-  Outdoors,                               !- Outside Boundary Condition
-  ,                                       !- Outside Boundary Condition Object
-  SunExposed,                             !- Sun Exposure
-  WindExposed,                            !- Wind Exposure
-  ,                                       !- View Factor to Ground
-  ,                                       !- Number of Vertices
-  25.8631376286792, 0, 2.4384,            !- X,Y,Z Vertex 1 {m}
-  25.8631376286792, 0, 0,                 !- X,Y,Z Vertex 2 {m}
-  25.8631376286792, 3.048, 0,             !- X,Y,Z Vertex 3 {m}
-  25.8631376286792, 3.048, 2.4384;        !- X,Y,Z Vertex 4 {m}
-
-OS:Surface,
-  {5b75e152-0bc5-4e6a-9439-379b9bcfa1bf}, !- Handle
-  Surface 53,                             !- Name
-  Wall,                                   !- Surface Type
-  ,                                       !- Construction Name
-  {6ee02918-7334-4d72-a96b-fdad7fe8c3fd}, !- Space Name
-  Adiabatic,                              !- Outside Boundary Condition
-  ,                                       !- Outside Boundary Condition Object
-  NoSun,                                  !- Sun Exposure
-  NoWind,                                 !- Wind Exposure
-  ,                                       !- View Factor to Ground
-  ,                                       !- Number of Vertices
-  0, 0, 2.4384,                           !- X,Y,Z Vertex 1 {m}
-  0, 0, 0,                                !- X,Y,Z Vertex 2 {m}
-  6.46578440716979, 0, 0,                 !- X,Y,Z Vertex 3 {m}
-  6.46578440716979, 0, 2.4384;            !- X,Y,Z Vertex 4 {m}
-
-OS:Surface,
-  {89944e4a-65dc-4c96-83a6-7f5599ed0ae2}, !- Handle
-  Surface 54,                             !- Name
-  RoofCeiling,                            !- Surface Type
-  ,                                       !- Construction Name
-  {6ee02918-7334-4d72-a96b-fdad7fe8c3fd}, !- Space Name
-  Outdoors,                               !- Outside Boundary Condition
-  ,                                       !- Outside Boundary Condition Object
-  SunExposed,                             !- Sun Exposure
-  WindExposed,                            !- Wind Exposure
-  ,                                       !- View Factor to Ground
-  ,                                       !- Number of Vertices
-  25.8631376286792, 0, 2.4384,            !- X,Y,Z Vertex 1 {m}
-  25.8631376286792, 3.048, 2.4384,        !- X,Y,Z Vertex 2 {m}
-  0, 3.048, 2.4384,                       !- X,Y,Z Vertex 3 {m}
-  0, 0, 2.4384;                           !- X,Y,Z Vertex 4 {m}
-
-OS:SpaceType,
-  {ae8d388e-051a-4cc1-a95d-475899f88ceb}, !- Handle
-  Space Type 2,                           !- Name
-  ,                                       !- Default Construction Set Name
-  ,                                       !- Default Schedule Set Name
-  ,                                       !- Group Rendering Name
-  ,                                       !- Design Specification Outdoor Air Object Name
-  ,                                       !- Standards Template
-  ,                                       !- Standards Building Type
-  corridor;                               !- Standards Space Type
-
-OS:BuildingUnit,
-  {c2db8a89-d0a5-4fc7-b007-1280126121e7}, !- Handle
-  unit 1,                                 !- Name
-  ,                                       !- Rendering Color
-  Residential;                            !- Building Unit Type
-
-OS:AdditionalProperties,
-  {f83235f5-d59d-4b25-aa6e-c6e5b8cb0641}, !- Handle
-  {c2db8a89-d0a5-4fc7-b007-1280126121e7}, !- Object Name
-  Units Represented,                      !- Feature Name 1
-  Integer,                                !- Feature Data Type 1
-  1,                                      !- Feature Value 1
-  NumberOfBedrooms,                       !- Feature Name 2
-  Integer,                                !- Feature Data Type 2
-  3,                                      !- Feature Value 2
-  NumberOfBathrooms,                      !- Feature Name 3
-  Double,                                 !- Feature Data Type 3
-  2,                                      !- Feature Value 3
-  NumberOfOccupants,                      !- Feature Name 4
-  Double,                                 !- Feature Data Type 4
-  3.3900000000000001;                     !- Feature Value 4
-
-OS:BuildingUnit,
-  {1eb072ba-bc9b-4f55-83da-3a19dac3df21}, !- Handle
-  unit 2,                                 !- Name
-  ,                                       !- Rendering Color
-  Residential;                            !- Building Unit Type
-
-OS:AdditionalProperties,
-  {6e27dca0-b8f5-4d84-8d23-fc78669d9c56}, !- Handle
-  {1eb072ba-bc9b-4f55-83da-3a19dac3df21}, !- Object Name
-  Units Represented,                      !- Feature Name 1
-  Integer,                                !- Feature Data Type 1
-  1,                                      !- Feature Value 1
-  NumberOfBedrooms,                       !- Feature Name 2
-  Integer,                                !- Feature Data Type 2
-  3,                                      !- Feature Value 2
-  NumberOfBathrooms,                      !- Feature Name 3
-  Double,                                 !- Feature Data Type 3
-  2,                                      !- Feature Value 3
-  NumberOfOccupants,                      !- Feature Name 4
-  Double,                                 !- Feature Data Type 4
-  3.3900000000000001;                     !- Feature Value 4
-
-OS:BuildingUnit,
-  {c38b9fe8-0ad0-4c95-a5c0-c13cd5f5281e}, !- Handle
-  unit 3,                                 !- Name
-  ,                                       !- Rendering Color
-  Residential;                            !- Building Unit Type
-
-OS:AdditionalProperties,
-  {4866c75e-6bf9-46d9-87d6-c0092eb0dc5a}, !- Handle
-  {c38b9fe8-0ad0-4c95-a5c0-c13cd5f5281e}, !- Object Name
-  Units Represented,                      !- Feature Name 1
-  Integer,                                !- Feature Data Type 1
-  1,                                      !- Feature Value 1
-  NumberOfBedrooms,                       !- Feature Name 2
-  Integer,                                !- Feature Data Type 2
-  3,                                      !- Feature Value 2
-  NumberOfBathrooms,                      !- Feature Name 3
-  Double,                                 !- Feature Data Type 3
-  2,                                      !- Feature Value 3
-  NumberOfOccupants,                      !- Feature Name 4
-  Double,                                 !- Feature Data Type 4
-  3.3900000000000001;                     !- Feature Value 4
-
-OS:BuildingUnit,
-  {f709061f-c377-4ed5-a11a-87f4fc6a8c64}, !- Handle
-  unit 4,                                 !- Name
-  ,                                       !- Rendering Color
-  Residential;                            !- Building Unit Type
-
-OS:AdditionalProperties,
-  {9a626cb1-ac17-43f8-b057-070d31fd6355}, !- Handle
-  {f709061f-c377-4ed5-a11a-87f4fc6a8c64}, !- Object Name
-  Units Represented,                      !- Feature Name 1
-  Integer,                                !- Feature Data Type 1
-  1,                                      !- Feature Value 1
-  NumberOfBedrooms,                       !- Feature Name 2
-  Integer,                                !- Feature Data Type 2
-  3,                                      !- Feature Value 2
-  NumberOfBathrooms,                      !- Feature Name 3
-  Double,                                 !- Feature Data Type 3
-  2,                                      !- Feature Value 3
-  NumberOfOccupants,                      !- Feature Name 4
-  Double,                                 !- Feature Data Type 4
-  3.3900000000000001;                     !- Feature Value 4
-
-OS:BuildingUnit,
-  {f1b5d561-0921-4ade-8798-76210f15fb80}, !- Handle
-  unit 5,                                 !- Name
-  ,                                       !- Rendering Color
-  Residential;                            !- Building Unit Type
-
-OS:AdditionalProperties,
-  {17504d0f-629c-4a65-90d2-5d931de89736}, !- Handle
-  {f1b5d561-0921-4ade-8798-76210f15fb80}, !- Object Name
-  Units Represented,                      !- Feature Name 1
-  Integer,                                !- Feature Data Type 1
-  1,                                      !- Feature Value 1
-  NumberOfBedrooms,                       !- Feature Name 2
-  Integer,                                !- Feature Data Type 2
-  3,                                      !- Feature Value 2
-  NumberOfBathrooms,                      !- Feature Name 3
-  Double,                                 !- Feature Data Type 3
-  2,                                      !- Feature Value 3
-  NumberOfOccupants,                      !- Feature Name 4
-  Double,                                 !- Feature Data Type 4
-  3.3900000000000001;                     !- Feature Value 4
-
-OS:BuildingUnit,
-  {e7b204a2-c458-41b9-bd79-12c33ec66e0b}, !- Handle
-  unit 6,                                 !- Name
-  ,                                       !- Rendering Color
-  Residential;                            !- Building Unit Type
-
-OS:AdditionalProperties,
-  {48b56cfc-7264-4eb8-b77b-59b8bb008eb6}, !- Handle
-  {e7b204a2-c458-41b9-bd79-12c33ec66e0b}, !- Object Name
-  Units Represented,                      !- Feature Name 1
-  Integer,                                !- Feature Data Type 1
-  1,                                      !- Feature Value 1
-  NumberOfBedrooms,                       !- Feature Name 2
-  Integer,                                !- Feature Data Type 2
-  3,                                      !- Feature Value 2
-  NumberOfBathrooms,                      !- Feature Name 3
-  Double,                                 !- Feature Data Type 3
-  2,                                      !- Feature Value 3
-  NumberOfOccupants,                      !- Feature Name 4
-  Double,                                 !- Feature Data Type 4
-  3.3900000000000001;                     !- Feature Value 4
-
-OS:BuildingUnit,
-  {9c409c15-bb4f-448d-9c33-197ff5466d7c}, !- Handle
-  unit 7,                                 !- Name
-  ,                                       !- Rendering Color
-  Residential;                            !- Building Unit Type
-
-OS:AdditionalProperties,
-  {f16a5e63-b96b-4248-8438-0dacc9cb7bbf}, !- Handle
-  {9c409c15-bb4f-448d-9c33-197ff5466d7c}, !- Object Name
-  Units Represented,                      !- Feature Name 1
-  Integer,                                !- Feature Data Type 1
-  1,                                      !- Feature Value 1
-  NumberOfBedrooms,                       !- Feature Name 2
-  Integer,                                !- Feature Data Type 2
-  3,                                      !- Feature Value 2
-  NumberOfBathrooms,                      !- Feature Name 3
-  Double,                                 !- Feature Data Type 3
-  2,                                      !- Feature Value 3
-  NumberOfOccupants,                      !- Feature Name 4
-  Double,                                 !- Feature Data Type 4
-  3.3900000000000001;                     !- Feature Value 4
-
-OS:BuildingUnit,
-  {5b33141c-7cb5-4880-bc7d-bef93d699d9d}, !- Handle
-  unit 8,                                 !- Name
-  ,                                       !- Rendering Color
-  Residential;                            !- Building Unit Type
-
-OS:AdditionalProperties,
-  {f1722421-47ae-4b30-b48d-aac6c5c64721}, !- Handle
-  {5b33141c-7cb5-4880-bc7d-bef93d699d9d}, !- Object Name
-  Units Represented,                      !- Feature Name 1
-  Integer,                                !- Feature Data Type 1
-  1,                                      !- Feature Value 1
-  NumberOfBedrooms,                       !- Feature Name 2
-  Integer,                                !- Feature Data Type 2
-  3,                                      !- Feature Value 2
-  NumberOfBathrooms,                      !- Feature Name 3
-  Double,                                 !- Feature Data Type 3
-  2,                                      !- Feature Value 3
-  NumberOfOccupants,                      !- Feature Name 4
-  Double,                                 !- Feature Data Type 4
-  3.3900000000000001;                     !- Feature Value 4
-
-OS:Building,
-  {54e7ef39-09f7-411b-856b-a6973724b4b5}, !- Handle
-  Building 1,                             !- Name
-  ,                                       !- Building Sector Type
-  0,                                      !- North Axis {deg}
-  ,                                       !- Nominal Floor to Floor Height {m}
-  ,                                       !- Space Type Name
-  ,                                       !- Default Construction Set Name
-  ,                                       !- Default Schedule Set Name
-  1,                                      !- Standards Number of Stories
-  1,                                      !- Standards Number of Above Ground Stories
-  ,                                       !- Standards Template
-  multifamily,                            !- Standards Building Type
-  8;                                      !- Standards Number of Living Units
-
-OS:AdditionalProperties,
-  {ab8a8cdb-9db7-44c6-9ca1-680cadcbef26}, !- Handle
-  {54e7ef39-09f7-411b-856b-a6973724b4b5}, !- Object Name
-  Total Units Represented,                !- Feature Name 1
-  Integer,                                !- Feature Data Type 1
-  8,                                      !- Feature Value 1
-  Total Floors Represented,               !- Feature Name 2
-  Integer,                                !- Feature Data Type 2
-  1,                                      !- Feature Value 2
-  Total Units Modeled,                    !- Feature Name 3
-  Integer,                                !- Feature Data Type 3
-  8,                                      !- Feature Value 3
-  Total Floors Modeled,                   !- Feature Name 4
-  Integer,                                !- Feature Data Type 4
-  1;                                      !- Feature Value 4
-
-OS:Surface,
-  {4a70bab6-ba25-457f-9197-dfb6f927589b}, !- Handle
-  Surface 55,                             !- Name
-  Wall,                                   !- Surface Type
-  ,                                       !- Construction Name
-  {6ee02918-7334-4d72-a96b-fdad7fe8c3fd}, !- Space Name
-  Adiabatic,                              !- Outside Boundary Condition
-  ,                                       !- Outside Boundary Condition Object
-  NoSun,                                  !- Sun Exposure
-  NoWind,                                 !- Wind Exposure
-  ,                                       !- View Factor to Ground
-  ,                                       !- Number of Vertices
-  12.9315688143396, 0, 2.4384,            !- X,Y,Z Vertex 1 {m}
-  12.9315688143396, 0, 0,                 !- X,Y,Z Vertex 2 {m}
-  19.3973532215094, 0, 0,                 !- X,Y,Z Vertex 3 {m}
-  19.3973532215094, 0, 2.4384;            !- X,Y,Z Vertex 4 {m}
-
-OS:Surface,
-  {1e6e3241-b476-4a55-81db-8833253c2bb5}, !- Handle
-  Surface 56,                             !- Name
-  Wall,                                   !- Surface Type
-  ,                                       !- Construction Name
-  {6ee02918-7334-4d72-a96b-fdad7fe8c3fd}, !- Space Name
-  Adiabatic,                              !- Outside Boundary Condition
-  ,                                       !- Outside Boundary Condition Object
-  NoSun,                                  !- Sun Exposure
-  NoWind,                                 !- Wind Exposure
-  ,                                       !- View Factor to Ground
-  ,                                       !- Number of Vertices
-  19.3973532215094, 3.048, 2.4384,        !- X,Y,Z Vertex 1 {m}
-  19.3973532215094, 3.048, 0,             !- X,Y,Z Vertex 2 {m}
-  12.9315688143396, 3.048, 0,             !- X,Y,Z Vertex 3 {m}
-  12.9315688143396, 3.048, 2.4384;        !- X,Y,Z Vertex 4 {m}
-
-OS:Surface,
-  {60017b80-2bba-4138-b5b7-b99ab5fcc123}, !- Handle
-  Surface 57,                             !- Name
-  Wall,                                   !- Surface Type
-  ,                                       !- Construction Name
-  {6ee02918-7334-4d72-a96b-fdad7fe8c3fd}, !- Space Name
-  Adiabatic,                              !- Outside Boundary Condition
-  ,                                       !- Outside Boundary Condition Object
-  NoSun,                                  !- Sun Exposure
-  NoWind,                                 !- Wind Exposure
-  ,                                       !- View Factor to Ground
-  ,                                       !- Number of Vertices
-  6.46578440716979, 0, 2.4384,            !- X,Y,Z Vertex 1 {m}
-  6.46578440716979, 0, 0,                 !- X,Y,Z Vertex 2 {m}
-  12.9315688143396, 0, 0,                 !- X,Y,Z Vertex 3 {m}
-  12.9315688143396, 0, 2.4384;            !- X,Y,Z Vertex 4 {m}
-
-OS:Surface,
-  {44566c20-7354-4493-9472-e129965fd155}, !- Handle
-  Surface 58,                             !- Name
-  Wall,                                   !- Surface Type
-  ,                                       !- Construction Name
-  {6ee02918-7334-4d72-a96b-fdad7fe8c3fd}, !- Space Name
-  Adiabatic,                              !- Outside Boundary Condition
-  ,                                       !- Outside Boundary Condition Object
-  NoSun,                                  !- Sun Exposure
-  NoWind,                                 !- Wind Exposure
-  ,                                       !- View Factor to Ground
-  ,                                       !- Number of Vertices
-  19.3973532215094, 0, 2.4384,            !- X,Y,Z Vertex 1 {m}
-  19.3973532215094, 0, 0,                 !- X,Y,Z Vertex 2 {m}
-  25.8631376286792, 0, 0,                 !- X,Y,Z Vertex 3 {m}
-  25.8631376286792, 0, 2.4384;            !- X,Y,Z Vertex 4 {m}
-
-OS:Surface,
-  {4c2e7107-9c6e-476c-bbfc-6cf42a737920}, !- Handle
-  Surface 59,                             !- Name
-  Wall,                                   !- Surface Type
-  ,                                       !- Construction Name
-  {6ee02918-7334-4d72-a96b-fdad7fe8c3fd}, !- Space Name
-  Adiabatic,                              !- Outside Boundary Condition
-  ,                                       !- Outside Boundary Condition Object
-  NoSun,                                  !- Sun Exposure
-  NoWind,                                 !- Wind Exposure
-  ,                                       !- View Factor to Ground
-  ,                                       !- Number of Vertices
-  25.8631376286792, 3.048, 2.4384,        !- X,Y,Z Vertex 1 {m}
-  25.8631376286792, 3.048, 0,             !- X,Y,Z Vertex 2 {m}
-  19.3973532215094, 3.048, 0,             !- X,Y,Z Vertex 3 {m}
-  19.3973532215094, 3.048, 2.4384;        !- X,Y,Z Vertex 4 {m}
-
-OS:Surface,
-  {b12d1096-d36e-4949-b3dc-db7a5de651ee}, !- Handle
-  Surface 60,                             !- Name
-  Wall,                                   !- Surface Type
-  ,                                       !- Construction Name
-  {6ee02918-7334-4d72-a96b-fdad7fe8c3fd}, !- Space Name
-  Adiabatic,                              !- Outside Boundary Condition
-  ,                                       !- Outside Boundary Condition Object
-  NoSun,                                  !- Sun Exposure
-  NoWind,                                 !- Wind Exposure
-  ,                                       !- View Factor to Ground
-  ,                                       !- Number of Vertices
-  12.9315688143396, 3.048, 2.4384,        !- X,Y,Z Vertex 1 {m}
-  12.9315688143396, 3.048, 0,             !- X,Y,Z Vertex 2 {m}
-  6.46578440716979, 3.048, 0,             !- X,Y,Z Vertex 3 {m}
-  6.46578440716979, 3.048, 2.4384;        !- X,Y,Z Vertex 4 {m}
-
-OS:Schedule:Day,
-  {aa707d59-3c49-4f41-9728-5aa4793422d8}, !- Handle
-  Schedule Day 1,                         !- Name
-  ,                                       !- Schedule Type Limits Name
-  ,                                       !- Interpolate to Timestep
-  24,                                     !- Hour 1
-  0,                                      !- Minute 1
-  0;                                      !- Value Until Time 1
-
-OS:Schedule:Day,
-  {8c2d3e0b-1755-4021-8f49-da029e1f3ad4}, !- Handle
-  Schedule Day 2,                         !- Name
-  ,                                       !- Schedule Type Limits Name
-  ,                                       !- Interpolate to Timestep
-  24,                                     !- Hour 1
-  0,                                      !- Minute 1
-  1;                                      !- Value Until Time 1
-
-OS:Schedule:Ruleset,
-  {5f1ebc10-0af7-4bf6-8ae3-95f74042f6b5}, !- Handle
-  res occupants schedule,                 !- Name
-  {6ba9d7e4-6b2d-4b8d-9287-911b08f79c1b}, !- Schedule Type Limits Name
-  {1c166672-6894-476a-909b-b20c9a76fa9b}, !- Default Day Schedule Name
-  {2243787a-6188-4d1f-9b69-63ace2cca0c0}, !- Summer Design Day Schedule Name
-  {521a3f08-323c-42a5-b6ce-4b5299fac5f0}; !- Winter Design Day Schedule Name
-
-OS:Schedule:Day,
-  {1c166672-6894-476a-909b-b20c9a76fa9b}, !- Handle
-  Schedule Day 3,                         !- Name
-  {6ba9d7e4-6b2d-4b8d-9287-911b08f79c1b}, !- Schedule Type Limits Name
-  ,                                       !- Interpolate to Timestep
-  24,                                     !- Hour 1
-  0,                                      !- Minute 1
-  0;                                      !- Value Until Time 1
-
-OS:Schedule:Rule,
-  {8780d41f-6e8f-4afd-9130-5e535dd4b2bd}, !- Handle
-  res occupants schedule allday rule1,    !- Name
-  {5f1ebc10-0af7-4bf6-8ae3-95f74042f6b5}, !- Schedule Ruleset Name
-  11,                                     !- Rule Order
-  {228cbd30-10d7-4ce9-81cd-0d983df9e2d2}, !- Day Schedule Name
-  Yes,                                    !- Apply Sunday
-  Yes,                                    !- Apply Monday
-  Yes,                                    !- Apply Tuesday
-  Yes,                                    !- Apply Wednesday
-  Yes,                                    !- Apply Thursday
-  Yes,                                    !- Apply Friday
-  Yes,                                    !- Apply Saturday
-  ,                                       !- Apply Holiday
-  DateRange,                              !- Date Specification Type
-  1,                                      !- Start Month
-  1,                                      !- Start Day
-  1,                                      !- End Month
-  31;                                     !- End Day
-
-OS:Schedule:Day,
-  {228cbd30-10d7-4ce9-81cd-0d983df9e2d2}, !- Handle
-  res occupants schedule allday1,         !- Name
-  {6ba9d7e4-6b2d-4b8d-9287-911b08f79c1b}, !- Schedule Type Limits Name
-  ,                                       !- Interpolate to Timestep
-  7,                                      !- Hour 1
-  0,                                      !- Minute 1
-  1,                                      !- Value Until Time 1
-  8,                                      !- Hour 2
-  0,                                      !- Minute 2
-  0.88,                                   !- Value Until Time 2
-  9,                                      !- Hour 3
-  0,                                      !- Minute 3
-  0.41,                                   !- Value Until Time 3
-  16,                                     !- Hour 4
-  0,                                      !- Minute 4
-  0.24,                                   !- Value Until Time 4
-  17,                                     !- Hour 5
-  0,                                      !- Minute 5
-  0.29,                                   !- Value Until Time 5
-  18,                                     !- Hour 6
-  0,                                      !- Minute 6
-  0.55,                                   !- Value Until Time 6
-  21,                                     !- Hour 7
-  0,                                      !- Minute 7
-  0.9,                                    !- Value Until Time 7
-  24,                                     !- Hour 8
-  0,                                      !- Minute 8
-  1;                                      !- Value Until Time 8
-
-OS:Schedule:Rule,
-  {1f016f60-0843-4369-a67c-1a058821d3f8}, !- Handle
-  res occupants schedule allday rule2,    !- Name
-  {5f1ebc10-0af7-4bf6-8ae3-95f74042f6b5}, !- Schedule Ruleset Name
-  10,                                     !- Rule Order
-  {2dc0b496-ae21-4fd8-9ab8-8b45d56c64ac}, !- Day Schedule Name
-  Yes,                                    !- Apply Sunday
-  Yes,                                    !- Apply Monday
-  Yes,                                    !- Apply Tuesday
-  Yes,                                    !- Apply Wednesday
-  Yes,                                    !- Apply Thursday
-  Yes,                                    !- Apply Friday
-  Yes,                                    !- Apply Saturday
-  ,                                       !- Apply Holiday
-  DateRange,                              !- Date Specification Type
-  2,                                      !- Start Month
-  1,                                      !- Start Day
-  2,                                      !- End Month
-  28;                                     !- End Day
-
-OS:Schedule:Day,
-  {2dc0b496-ae21-4fd8-9ab8-8b45d56c64ac}, !- Handle
-  res occupants schedule allday2,         !- Name
-  {6ba9d7e4-6b2d-4b8d-9287-911b08f79c1b}, !- Schedule Type Limits Name
-  ,                                       !- Interpolate to Timestep
-  7,                                      !- Hour 1
-  0,                                      !- Minute 1
-  1,                                      !- Value Until Time 1
-  8,                                      !- Hour 2
-  0,                                      !- Minute 2
-  0.88,                                   !- Value Until Time 2
-  9,                                      !- Hour 3
-  0,                                      !- Minute 3
-  0.41,                                   !- Value Until Time 3
-  16,                                     !- Hour 4
-  0,                                      !- Minute 4
-  0.24,                                   !- Value Until Time 4
-  17,                                     !- Hour 5
-  0,                                      !- Minute 5
-  0.29,                                   !- Value Until Time 5
-  18,                                     !- Hour 6
-  0,                                      !- Minute 6
-  0.55,                                   !- Value Until Time 6
-  21,                                     !- Hour 7
-  0,                                      !- Minute 7
-  0.9,                                    !- Value Until Time 7
-  24,                                     !- Hour 8
-  0,                                      !- Minute 8
-  1;                                      !- Value Until Time 8
-
-OS:Schedule:Rule,
-  {bd04fa89-4e65-4d5d-87a6-27f313939b94}, !- Handle
-  res occupants schedule allday rule3,    !- Name
-  {5f1ebc10-0af7-4bf6-8ae3-95f74042f6b5}, !- Schedule Ruleset Name
-  9,                                      !- Rule Order
-  {4c76ee36-c61f-4fb9-95c2-cad6df35226d}, !- Day Schedule Name
-  Yes,                                    !- Apply Sunday
-  Yes,                                    !- Apply Monday
-  Yes,                                    !- Apply Tuesday
-  Yes,                                    !- Apply Wednesday
-  Yes,                                    !- Apply Thursday
-  Yes,                                    !- Apply Friday
-  Yes,                                    !- Apply Saturday
-  ,                                       !- Apply Holiday
-  DateRange,                              !- Date Specification Type
-  3,                                      !- Start Month
-  1,                                      !- Start Day
-  3,                                      !- End Month
-  31;                                     !- End Day
-
-OS:Schedule:Day,
-  {4c76ee36-c61f-4fb9-95c2-cad6df35226d}, !- Handle
-  res occupants schedule allday3,         !- Name
-  {6ba9d7e4-6b2d-4b8d-9287-911b08f79c1b}, !- Schedule Type Limits Name
-  ,                                       !- Interpolate to Timestep
-  7,                                      !- Hour 1
-  0,                                      !- Minute 1
-  1,                                      !- Value Until Time 1
-  8,                                      !- Hour 2
-  0,                                      !- Minute 2
-  0.88,                                   !- Value Until Time 2
-  9,                                      !- Hour 3
-  0,                                      !- Minute 3
-  0.41,                                   !- Value Until Time 3
-  16,                                     !- Hour 4
-  0,                                      !- Minute 4
-  0.24,                                   !- Value Until Time 4
-  17,                                     !- Hour 5
-  0,                                      !- Minute 5
-  0.29,                                   !- Value Until Time 5
-  18,                                     !- Hour 6
-  0,                                      !- Minute 6
-  0.55,                                   !- Value Until Time 6
-  21,                                     !- Hour 7
-  0,                                      !- Minute 7
-  0.9,                                    !- Value Until Time 7
-  24,                                     !- Hour 8
-  0,                                      !- Minute 8
-  1;                                      !- Value Until Time 8
-
-OS:Schedule:Rule,
-  {08d0e3fa-025a-423f-bc38-9f1a61e0071b}, !- Handle
-  res occupants schedule allday rule4,    !- Name
-  {5f1ebc10-0af7-4bf6-8ae3-95f74042f6b5}, !- Schedule Ruleset Name
-  8,                                      !- Rule Order
-  {f9ccad6e-cdbb-4fa9-a840-0c1a32acd4c9}, !- Day Schedule Name
-  Yes,                                    !- Apply Sunday
-  Yes,                                    !- Apply Monday
-  Yes,                                    !- Apply Tuesday
-  Yes,                                    !- Apply Wednesday
-  Yes,                                    !- Apply Thursday
-  Yes,                                    !- Apply Friday
-  Yes,                                    !- Apply Saturday
-  ,                                       !- Apply Holiday
-  DateRange,                              !- Date Specification Type
-  4,                                      !- Start Month
-  1,                                      !- Start Day
-  4,                                      !- End Month
-  30;                                     !- End Day
-
-OS:Schedule:Day,
-  {f9ccad6e-cdbb-4fa9-a840-0c1a32acd4c9}, !- Handle
-  res occupants schedule allday4,         !- Name
-  {6ba9d7e4-6b2d-4b8d-9287-911b08f79c1b}, !- Schedule Type Limits Name
-  ,                                       !- Interpolate to Timestep
-  7,                                      !- Hour 1
-  0,                                      !- Minute 1
-  1,                                      !- Value Until Time 1
-  8,                                      !- Hour 2
-  0,                                      !- Minute 2
-  0.88,                                   !- Value Until Time 2
-  9,                                      !- Hour 3
-  0,                                      !- Minute 3
-  0.41,                                   !- Value Until Time 3
-  16,                                     !- Hour 4
-  0,                                      !- Minute 4
-  0.24,                                   !- Value Until Time 4
-  17,                                     !- Hour 5
-  0,                                      !- Minute 5
-  0.29,                                   !- Value Until Time 5
-  18,                                     !- Hour 6
-  0,                                      !- Minute 6
-  0.55,                                   !- Value Until Time 6
-  21,                                     !- Hour 7
-  0,                                      !- Minute 7
-  0.9,                                    !- Value Until Time 7
-  24,                                     !- Hour 8
-  0,                                      !- Minute 8
-  1;                                      !- Value Until Time 8
-
-OS:Schedule:Rule,
-  {fd8ade3d-f970-43cf-9912-ef8785612061}, !- Handle
-  res occupants schedule allday rule5,    !- Name
-  {5f1ebc10-0af7-4bf6-8ae3-95f74042f6b5}, !- Schedule Ruleset Name
-  7,                                      !- Rule Order
-  {80c6e4ad-bdac-46dc-8b92-d65cd163be70}, !- Day Schedule Name
-  Yes,                                    !- Apply Sunday
-  Yes,                                    !- Apply Monday
-  Yes,                                    !- Apply Tuesday
-  Yes,                                    !- Apply Wednesday
-  Yes,                                    !- Apply Thursday
-  Yes,                                    !- Apply Friday
-  Yes,                                    !- Apply Saturday
-  ,                                       !- Apply Holiday
-  DateRange,                              !- Date Specification Type
-  5,                                      !- Start Month
-  1,                                      !- Start Day
-  5,                                      !- End Month
-  31;                                     !- End Day
-
-OS:Schedule:Day,
-  {80c6e4ad-bdac-46dc-8b92-d65cd163be70}, !- Handle
-  res occupants schedule allday5,         !- Name
-  {6ba9d7e4-6b2d-4b8d-9287-911b08f79c1b}, !- Schedule Type Limits Name
-  ,                                       !- Interpolate to Timestep
-  7,                                      !- Hour 1
-  0,                                      !- Minute 1
-  1,                                      !- Value Until Time 1
-  8,                                      !- Hour 2
-  0,                                      !- Minute 2
-  0.88,                                   !- Value Until Time 2
-  9,                                      !- Hour 3
-  0,                                      !- Minute 3
-  0.41,                                   !- Value Until Time 3
-  16,                                     !- Hour 4
-  0,                                      !- Minute 4
-  0.24,                                   !- Value Until Time 4
-  17,                                     !- Hour 5
-  0,                                      !- Minute 5
-  0.29,                                   !- Value Until Time 5
-  18,                                     !- Hour 6
-  0,                                      !- Minute 6
-  0.55,                                   !- Value Until Time 6
-  21,                                     !- Hour 7
-  0,                                      !- Minute 7
-  0.9,                                    !- Value Until Time 7
-  24,                                     !- Hour 8
-  0,                                      !- Minute 8
-  1;                                      !- Value Until Time 8
-
-OS:Schedule:Rule,
-  {d971798b-928c-4fe8-9916-2a7d32de4f86}, !- Handle
-  res occupants schedule allday rule6,    !- Name
-  {5f1ebc10-0af7-4bf6-8ae3-95f74042f6b5}, !- Schedule Ruleset Name
-  6,                                      !- Rule Order
-  {68b7abbe-fe00-4350-868e-cd67c2dbe41f}, !- Day Schedule Name
-  Yes,                                    !- Apply Sunday
-  Yes,                                    !- Apply Monday
-  Yes,                                    !- Apply Tuesday
-  Yes,                                    !- Apply Wednesday
-  Yes,                                    !- Apply Thursday
-  Yes,                                    !- Apply Friday
-  Yes,                                    !- Apply Saturday
-  ,                                       !- Apply Holiday
-  DateRange,                              !- Date Specification Type
-  6,                                      !- Start Month
-  1,                                      !- Start Day
-  6,                                      !- End Month
-  30;                                     !- End Day
-
-OS:Schedule:Day,
-  {68b7abbe-fe00-4350-868e-cd67c2dbe41f}, !- Handle
-  res occupants schedule allday6,         !- Name
-  {6ba9d7e4-6b2d-4b8d-9287-911b08f79c1b}, !- Schedule Type Limits Name
-  ,                                       !- Interpolate to Timestep
-  7,                                      !- Hour 1
-  0,                                      !- Minute 1
-  1,                                      !- Value Until Time 1
-  8,                                      !- Hour 2
-  0,                                      !- Minute 2
-  0.88,                                   !- Value Until Time 2
-  9,                                      !- Hour 3
-  0,                                      !- Minute 3
-  0.41,                                   !- Value Until Time 3
-  16,                                     !- Hour 4
-  0,                                      !- Minute 4
-  0.24,                                   !- Value Until Time 4
-  17,                                     !- Hour 5
-  0,                                      !- Minute 5
-  0.29,                                   !- Value Until Time 5
-  18,                                     !- Hour 6
-  0,                                      !- Minute 6
-  0.55,                                   !- Value Until Time 6
-  21,                                     !- Hour 7
-  0,                                      !- Minute 7
-  0.9,                                    !- Value Until Time 7
-  24,                                     !- Hour 8
-  0,                                      !- Minute 8
-  1;                                      !- Value Until Time 8
-
-OS:Schedule:Rule,
-  {5d900031-ead5-4e89-b7b2-04a196be58ed}, !- Handle
-  res occupants schedule allday rule7,    !- Name
-  {5f1ebc10-0af7-4bf6-8ae3-95f74042f6b5}, !- Schedule Ruleset Name
-  5,                                      !- Rule Order
-  {9020ab65-c6d2-450d-b91a-9caeb24789c5}, !- Day Schedule Name
-  Yes,                                    !- Apply Sunday
-  Yes,                                    !- Apply Monday
-  Yes,                                    !- Apply Tuesday
-  Yes,                                    !- Apply Wednesday
-  Yes,                                    !- Apply Thursday
-  Yes,                                    !- Apply Friday
-  Yes,                                    !- Apply Saturday
-  ,                                       !- Apply Holiday
-  DateRange,                              !- Date Specification Type
-  7,                                      !- Start Month
-  1,                                      !- Start Day
-  7,                                      !- End Month
-  31;                                     !- End Day
-
-OS:Schedule:Day,
-  {9020ab65-c6d2-450d-b91a-9caeb24789c5}, !- Handle
-  res occupants schedule allday7,         !- Name
-  {6ba9d7e4-6b2d-4b8d-9287-911b08f79c1b}, !- Schedule Type Limits Name
-  ,                                       !- Interpolate to Timestep
-  7,                                      !- Hour 1
-  0,                                      !- Minute 1
-  1,                                      !- Value Until Time 1
-  8,                                      !- Hour 2
-  0,                                      !- Minute 2
-  0.88,                                   !- Value Until Time 2
-  9,                                      !- Hour 3
-  0,                                      !- Minute 3
-  0.41,                                   !- Value Until Time 3
-  16,                                     !- Hour 4
-  0,                                      !- Minute 4
-  0.24,                                   !- Value Until Time 4
-  17,                                     !- Hour 5
-  0,                                      !- Minute 5
-  0.29,                                   !- Value Until Time 5
-  18,                                     !- Hour 6
-  0,                                      !- Minute 6
-  0.55,                                   !- Value Until Time 6
-  21,                                     !- Hour 7
-  0,                                      !- Minute 7
-  0.9,                                    !- Value Until Time 7
-  24,                                     !- Hour 8
-  0,                                      !- Minute 8
-  1;                                      !- Value Until Time 8
-
-OS:Schedule:Rule,
-  {14ec8e11-96e7-4420-a659-fe96f28a2ed7}, !- Handle
-  res occupants schedule allday rule8,    !- Name
-  {5f1ebc10-0af7-4bf6-8ae3-95f74042f6b5}, !- Schedule Ruleset Name
-  4,                                      !- Rule Order
-  {a6c2c1ad-ed32-4452-907f-d6a2707454f7}, !- Day Schedule Name
-  Yes,                                    !- Apply Sunday
-  Yes,                                    !- Apply Monday
-  Yes,                                    !- Apply Tuesday
-  Yes,                                    !- Apply Wednesday
-  Yes,                                    !- Apply Thursday
-  Yes,                                    !- Apply Friday
-  Yes,                                    !- Apply Saturday
-  ,                                       !- Apply Holiday
-  DateRange,                              !- Date Specification Type
-  8,                                      !- Start Month
-  1,                                      !- Start Day
-  8,                                      !- End Month
-  31;                                     !- End Day
-
-OS:Schedule:Day,
-  {a6c2c1ad-ed32-4452-907f-d6a2707454f7}, !- Handle
-  res occupants schedule allday8,         !- Name
-  {6ba9d7e4-6b2d-4b8d-9287-911b08f79c1b}, !- Schedule Type Limits Name
-  ,                                       !- Interpolate to Timestep
-  7,                                      !- Hour 1
-  0,                                      !- Minute 1
-  1,                                      !- Value Until Time 1
-  8,                                      !- Hour 2
-  0,                                      !- Minute 2
-  0.88,                                   !- Value Until Time 2
-  9,                                      !- Hour 3
-  0,                                      !- Minute 3
-  0.41,                                   !- Value Until Time 3
-  16,                                     !- Hour 4
-  0,                                      !- Minute 4
-  0.24,                                   !- Value Until Time 4
-  17,                                     !- Hour 5
-  0,                                      !- Minute 5
-  0.29,                                   !- Value Until Time 5
-  18,                                     !- Hour 6
-  0,                                      !- Minute 6
-  0.55,                                   !- Value Until Time 6
-  21,                                     !- Hour 7
-  0,                                      !- Minute 7
-  0.9,                                    !- Value Until Time 7
-  24,                                     !- Hour 8
-  0,                                      !- Minute 8
-  1;                                      !- Value Until Time 8
-
-OS:Schedule:Rule,
-  {05f91a23-dbc2-4bc6-a573-a4fd55d34bb0}, !- Handle
-  res occupants schedule allday rule9,    !- Name
-  {5f1ebc10-0af7-4bf6-8ae3-95f74042f6b5}, !- Schedule Ruleset Name
-  3,                                      !- Rule Order
-  {f8354e86-4ac3-48e7-ac70-d78281b63bfb}, !- Day Schedule Name
-  Yes,                                    !- Apply Sunday
-  Yes,                                    !- Apply Monday
-  Yes,                                    !- Apply Tuesday
-  Yes,                                    !- Apply Wednesday
-  Yes,                                    !- Apply Thursday
-  Yes,                                    !- Apply Friday
-  Yes,                                    !- Apply Saturday
-  ,                                       !- Apply Holiday
-  DateRange,                              !- Date Specification Type
-  9,                                      !- Start Month
-  1,                                      !- Start Day
-  9,                                      !- End Month
-  30;                                     !- End Day
-
-OS:Schedule:Day,
-  {f8354e86-4ac3-48e7-ac70-d78281b63bfb}, !- Handle
-  res occupants schedule allday9,         !- Name
-  {6ba9d7e4-6b2d-4b8d-9287-911b08f79c1b}, !- Schedule Type Limits Name
-  ,                                       !- Interpolate to Timestep
-  7,                                      !- Hour 1
-  0,                                      !- Minute 1
-  1,                                      !- Value Until Time 1
-  8,                                      !- Hour 2
-  0,                                      !- Minute 2
-  0.88,                                   !- Value Until Time 2
-  9,                                      !- Hour 3
-  0,                                      !- Minute 3
-  0.41,                                   !- Value Until Time 3
-  16,                                     !- Hour 4
-  0,                                      !- Minute 4
-  0.24,                                   !- Value Until Time 4
-  17,                                     !- Hour 5
-  0,                                      !- Minute 5
-  0.29,                                   !- Value Until Time 5
-  18,                                     !- Hour 6
-  0,                                      !- Minute 6
-  0.55,                                   !- Value Until Time 6
-  21,                                     !- Hour 7
-  0,                                      !- Minute 7
-  0.9,                                    !- Value Until Time 7
-  24,                                     !- Hour 8
-  0,                                      !- Minute 8
-  1;                                      !- Value Until Time 8
-
-OS:Schedule:Rule,
-  {04cd98b5-1137-4ddf-a6cd-d81d6a25ca60}, !- Handle
-  res occupants schedule allday rule10,   !- Name
-  {5f1ebc10-0af7-4bf6-8ae3-95f74042f6b5}, !- Schedule Ruleset Name
-  2,                                      !- Rule Order
-  {fdcb4c02-2017-4f39-95b4-28087bb93d2e}, !- Day Schedule Name
-  Yes,                                    !- Apply Sunday
-  Yes,                                    !- Apply Monday
-  Yes,                                    !- Apply Tuesday
-  Yes,                                    !- Apply Wednesday
-  Yes,                                    !- Apply Thursday
-  Yes,                                    !- Apply Friday
-  Yes,                                    !- Apply Saturday
-  ,                                       !- Apply Holiday
-  DateRange,                              !- Date Specification Type
-  10,                                     !- Start Month
-  1,                                      !- Start Day
-  10,                                     !- End Month
-  31;                                     !- End Day
-
-OS:Schedule:Day,
-  {fdcb4c02-2017-4f39-95b4-28087bb93d2e}, !- Handle
-  res occupants schedule allday10,        !- Name
-  {6ba9d7e4-6b2d-4b8d-9287-911b08f79c1b}, !- Schedule Type Limits Name
-  ,                                       !- Interpolate to Timestep
-  7,                                      !- Hour 1
-  0,                                      !- Minute 1
-  1,                                      !- Value Until Time 1
-  8,                                      !- Hour 2
-  0,                                      !- Minute 2
-  0.88,                                   !- Value Until Time 2
-  9,                                      !- Hour 3
-  0,                                      !- Minute 3
-  0.41,                                   !- Value Until Time 3
-  16,                                     !- Hour 4
-  0,                                      !- Minute 4
-  0.24,                                   !- Value Until Time 4
-  17,                                     !- Hour 5
-  0,                                      !- Minute 5
-  0.29,                                   !- Value Until Time 5
-  18,                                     !- Hour 6
-  0,                                      !- Minute 6
-  0.55,                                   !- Value Until Time 6
-  21,                                     !- Hour 7
-  0,                                      !- Minute 7
-  0.9,                                    !- Value Until Time 7
-  24,                                     !- Hour 8
-  0,                                      !- Minute 8
-  1;                                      !- Value Until Time 8
-
-OS:Schedule:Rule,
-  {6f009ae3-2191-4024-968f-274e4fe3e87c}, !- Handle
-  res occupants schedule allday rule11,   !- Name
-  {5f1ebc10-0af7-4bf6-8ae3-95f74042f6b5}, !- Schedule Ruleset Name
-  1,                                      !- Rule Order
-  {397231ae-5b67-402d-af11-55acc2e1a252}, !- Day Schedule Name
-  Yes,                                    !- Apply Sunday
-  Yes,                                    !- Apply Monday
-  Yes,                                    !- Apply Tuesday
-  Yes,                                    !- Apply Wednesday
-  Yes,                                    !- Apply Thursday
-  Yes,                                    !- Apply Friday
-  Yes,                                    !- Apply Saturday
-  ,                                       !- Apply Holiday
-  DateRange,                              !- Date Specification Type
-  11,                                     !- Start Month
-  1,                                      !- Start Day
-  11,                                     !- End Month
-  30;                                     !- End Day
-
-OS:Schedule:Day,
-  {397231ae-5b67-402d-af11-55acc2e1a252}, !- Handle
-  res occupants schedule allday11,        !- Name
-  {6ba9d7e4-6b2d-4b8d-9287-911b08f79c1b}, !- Schedule Type Limits Name
-  ,                                       !- Interpolate to Timestep
-  7,                                      !- Hour 1
-  0,                                      !- Minute 1
-  1,                                      !- Value Until Time 1
-  8,                                      !- Hour 2
-  0,                                      !- Minute 2
-  0.88,                                   !- Value Until Time 2
-  9,                                      !- Hour 3
-  0,                                      !- Minute 3
-  0.41,                                   !- Value Until Time 3
-  16,                                     !- Hour 4
-  0,                                      !- Minute 4
-  0.24,                                   !- Value Until Time 4
-  17,                                     !- Hour 5
-  0,                                      !- Minute 5
-  0.29,                                   !- Value Until Time 5
-  18,                                     !- Hour 6
-  0,                                      !- Minute 6
-  0.55,                                   !- Value Until Time 6
-  21,                                     !- Hour 7
-  0,                                      !- Minute 7
-  0.9,                                    !- Value Until Time 7
-  24,                                     !- Hour 8
-  0,                                      !- Minute 8
-  1;                                      !- Value Until Time 8
-
-OS:Schedule:Rule,
-  {685c319e-f103-45b2-a7a1-bb118afedfb5}, !- Handle
-  res occupants schedule allday rule12,   !- Name
-  {5f1ebc10-0af7-4bf6-8ae3-95f74042f6b5}, !- Schedule Ruleset Name
-  0,                                      !- Rule Order
-  {33aec929-1c40-45c9-943f-f9ca40b899c5}, !- Day Schedule Name
-  Yes,                                    !- Apply Sunday
-  Yes,                                    !- Apply Monday
-  Yes,                                    !- Apply Tuesday
-  Yes,                                    !- Apply Wednesday
-  Yes,                                    !- Apply Thursday
-  Yes,                                    !- Apply Friday
-  Yes,                                    !- Apply Saturday
-  ,                                       !- Apply Holiday
-  DateRange,                              !- Date Specification Type
-  12,                                     !- Start Month
-  1,                                      !- Start Day
-  12,                                     !- End Month
-  31;                                     !- End Day
-
-OS:Schedule:Day,
-  {33aec929-1c40-45c9-943f-f9ca40b899c5}, !- Handle
-  res occupants schedule allday12,        !- Name
-  {6ba9d7e4-6b2d-4b8d-9287-911b08f79c1b}, !- Schedule Type Limits Name
-  ,                                       !- Interpolate to Timestep
-  7,                                      !- Hour 1
-  0,                                      !- Minute 1
-  1,                                      !- Value Until Time 1
-  8,                                      !- Hour 2
-  0,                                      !- Minute 2
-  0.88,                                   !- Value Until Time 2
-  9,                                      !- Hour 3
-  0,                                      !- Minute 3
-  0.41,                                   !- Value Until Time 3
-  16,                                     !- Hour 4
-  0,                                      !- Minute 4
-  0.24,                                   !- Value Until Time 4
-  17,                                     !- Hour 5
-  0,                                      !- Minute 5
-  0.29,                                   !- Value Until Time 5
-  18,                                     !- Hour 6
-  0,                                      !- Minute 6
-  0.55,                                   !- Value Until Time 6
-  21,                                     !- Hour 7
-  0,                                      !- Minute 7
-  0.9,                                    !- Value Until Time 7
-  24,                                     !- Hour 8
-  0,                                      !- Minute 8
-  1;                                      !- Value Until Time 8
-
-OS:Schedule:Day,
-  {521a3f08-323c-42a5-b6ce-4b5299fac5f0}, !- Handle
-  res occupants schedule winter design,   !- Name
-  {6ba9d7e4-6b2d-4b8d-9287-911b08f79c1b}, !- Schedule Type Limits Name
-  ,                                       !- Interpolate to Timestep
-  24,                                     !- Hour 1
-  0,                                      !- Minute 1
-  0;                                      !- Value Until Time 1
-
-OS:Schedule:Day,
-  {2243787a-6188-4d1f-9b69-63ace2cca0c0}, !- Handle
-  res occupants schedule summer design,   !- Name
-  {6ba9d7e4-6b2d-4b8d-9287-911b08f79c1b}, !- Schedule Type Limits Name
-  ,                                       !- Interpolate to Timestep
-  24,                                     !- Hour 1
-  0,                                      !- Minute 1
-  1;                                      !- Value Until Time 1
-
-OS:ScheduleTypeLimits,
-  {6ba9d7e4-6b2d-4b8d-9287-911b08f79c1b}, !- Handle
-  Fractional,                             !- Name
-  0,                                      !- Lower Limit Value
-  1,                                      !- Upper Limit Value
-  Continuous;                             !- Numeric Type
-
-OS:Schedule:Ruleset,
-  {da2144e2-26a3-499f-9763-5ac0bef64aef}, !- Handle
-  Schedule Ruleset 1,                     !- Name
-  {73d3f082-4df6-453b-ab2c-88ff2d764b53}, !- Schedule Type Limits Name
-  {60f04d03-7989-463e-9e5b-e7534555c920}; !- Default Day Schedule Name
-
-OS:Schedule:Day,
-  {60f04d03-7989-463e-9e5b-e7534555c920}, !- Handle
-  Schedule Day 4,                         !- Name
-  {73d3f082-4df6-453b-ab2c-88ff2d764b53}, !- Schedule Type Limits Name
-  ,                                       !- Interpolate to Timestep
-  24,                                     !- Hour 1
-  0,                                      !- Minute 1
-  112.539290946133;                       !- Value Until Time 1
-
-OS:People:Definition,
-  {cf430c45-305b-4ba1-94eb-791e67a1d410}, !- Handle
-  res occupants|living space,             !- Name
-  People,                                 !- Number of People Calculation Method
-  3.39,                                   !- Number of People {people}
-  ,                                       !- People per Space Floor Area {person/m2}
-  ,                                       !- Space Floor Area per Person {m2/person}
-  0.319734,                               !- Fraction Radiant
-  0.573,                                  !- Sensible Heat Fraction
-  0,                                      !- Carbon Dioxide Generation Rate {m3/s-W}
-  No,                                     !- Enable ASHRAE 55 Comfort Warnings
-  ZoneAveraged;                           !- Mean Radiant Temperature Calculation Type
-
-OS:People,
-  {a8efdcb2-8f35-46e4-b6a0-b553ca1f308e}, !- Handle
-  res occupants|living space,             !- Name
-  {cf430c45-305b-4ba1-94eb-791e67a1d410}, !- People Definition Name
-  {dcfe6d2d-be2a-4003-a4a3-50a6a796afba}, !- Space or SpaceType Name
-  {5f1ebc10-0af7-4bf6-8ae3-95f74042f6b5}, !- Number of People Schedule Name
-  {da2144e2-26a3-499f-9763-5ac0bef64aef}, !- Activity Level Schedule Name
-  ,                                       !- Surface Name/Angle Factor List Name
-  ,                                       !- Work Efficiency Schedule Name
-  ,                                       !- Clothing Insulation Schedule Name
-  ,                                       !- Air Velocity Schedule Name
-  1;                                      !- Multiplier
-
-OS:ScheduleTypeLimits,
-  {73d3f082-4df6-453b-ab2c-88ff2d764b53}, !- Handle
-  ActivityLevel,                          !- Name
-  0,                                      !- Lower Limit Value
-  ,                                       !- Upper Limit Value
-  Continuous,                             !- Numeric Type
-  ActivityLevel;                          !- Unit Type
-
-OS:Schedule:Day,
-  {4f46be34-e5a9-4a97-8d2a-06eccaeb684e}, !- Handle
-  Schedule Day 5,                         !- Name
-  ,                                       !- Schedule Type Limits Name
-  ,                                       !- Interpolate to Timestep
-  24,                                     !- Hour 1
-  0,                                      !- Minute 1
-  0;                                      !- Value Until Time 1
-
-OS:Schedule:Day,
-  {28361357-e3ba-41ed-bea8-e9aedaf94276}, !- Handle
-  Schedule Day 6,                         !- Name
-  ,                                       !- Schedule Type Limits Name
-  ,                                       !- Interpolate to Timestep
-  24,                                     !- Hour 1
-  0,                                      !- Minute 1
-  1;                                      !- Value Until Time 1
-
-OS:People:Definition,
-  {9e8ca67d-e698-4762-a212-f1997f9885d9}, !- Handle
-  res occupants|unit 2|living space|unit 2, !- Name
-  People,                                 !- Number of People Calculation Method
-  3.39,                                   !- Number of People {people}
-  ,                                       !- People per Space Floor Area {person/m2}
-  ,                                       !- Space Floor Area per Person {m2/person}
-  0.319734,                               !- Fraction Radiant
-  0.573,                                  !- Sensible Heat Fraction
-  0,                                      !- Carbon Dioxide Generation Rate {m3/s-W}
-  No,                                     !- Enable ASHRAE 55 Comfort Warnings
-  ZoneAveraged;                           !- Mean Radiant Temperature Calculation Type
-
-OS:People,
-  {28c9c43b-ace0-4641-ac6c-aacaee6486fc}, !- Handle
-  res occupants|unit 2|living space|unit 2, !- Name
-  {9e8ca67d-e698-4762-a212-f1997f9885d9}, !- People Definition Name
-  {e26b7304-01ea-41d5-b228-418232aaa06a}, !- Space or SpaceType Name
-  {5f1ebc10-0af7-4bf6-8ae3-95f74042f6b5}, !- Number of People Schedule Name
-  {da2144e2-26a3-499f-9763-5ac0bef64aef}, !- Activity Level Schedule Name
-  ,                                       !- Surface Name/Angle Factor List Name
-  ,                                       !- Work Efficiency Schedule Name
-  ,                                       !- Clothing Insulation Schedule Name
-  ,                                       !- Air Velocity Schedule Name
-  1;                                      !- Multiplier
-
-OS:Schedule:Day,
-  {801059c3-fffc-4368-83c5-c2f75fc24b6b}, !- Handle
-  Schedule Day 7,                         !- Name
-  ,                                       !- Schedule Type Limits Name
-  ,                                       !- Interpolate to Timestep
-  24,                                     !- Hour 1
-  0,                                      !- Minute 1
-  0;                                      !- Value Until Time 1
-
-OS:Schedule:Day,
-  {dcb3b7d0-b63a-4387-ab45-24c91b92ce38}, !- Handle
-  Schedule Day 8,                         !- Name
-  ,                                       !- Schedule Type Limits Name
-  ,                                       !- Interpolate to Timestep
-  24,                                     !- Hour 1
-  0,                                      !- Minute 1
-  1;                                      !- Value Until Time 1
-
-OS:People:Definition,
-  {c39154a7-245a-49fb-a551-808948f2ed9d}, !- Handle
-  res occupants|unit 3|living space|unit 3|story 1, !- Name
-  People,                                 !- Number of People Calculation Method
-  3.39,                                   !- Number of People {people}
-  ,                                       !- People per Space Floor Area {person/m2}
-  ,                                       !- Space Floor Area per Person {m2/person}
-  0.319734,                               !- Fraction Radiant
-  0.573,                                  !- Sensible Heat Fraction
-  0,                                      !- Carbon Dioxide Generation Rate {m3/s-W}
-  No,                                     !- Enable ASHRAE 55 Comfort Warnings
-  ZoneAveraged;                           !- Mean Radiant Temperature Calculation Type
-
-OS:People,
-  {af77985f-1506-45a5-8d20-3c10b42030a0}, !- Handle
-  res occupants|unit 3|living space|unit 3|story 1, !- Name
-  {c39154a7-245a-49fb-a551-808948f2ed9d}, !- People Definition Name
-  {ec114d31-aa40-4c5a-a13b-989de2c68031}, !- Space or SpaceType Name
-  {5f1ebc10-0af7-4bf6-8ae3-95f74042f6b5}, !- Number of People Schedule Name
-  {da2144e2-26a3-499f-9763-5ac0bef64aef}, !- Activity Level Schedule Name
-  ,                                       !- Surface Name/Angle Factor List Name
-  ,                                       !- Work Efficiency Schedule Name
-  ,                                       !- Clothing Insulation Schedule Name
-  ,                                       !- Air Velocity Schedule Name
-  1;                                      !- Multiplier
-
-OS:Schedule:Day,
-  {3d156460-8050-4709-bf46-85d36d700de3}, !- Handle
-  Schedule Day 9,                         !- Name
-  ,                                       !- Schedule Type Limits Name
-  ,                                       !- Interpolate to Timestep
-  24,                                     !- Hour 1
-  0,                                      !- Minute 1
-  0;                                      !- Value Until Time 1
-
-OS:Schedule:Day,
-  {174d5d24-a35e-40d2-9c25-cd14f60547f9}, !- Handle
-  Schedule Day 10,                        !- Name
-  ,                                       !- Schedule Type Limits Name
-  ,                                       !- Interpolate to Timestep
-  24,                                     !- Hour 1
-  0,                                      !- Minute 1
-  1;                                      !- Value Until Time 1
-
-OS:People:Definition,
-  {ccf50ad5-b049-437f-8615-49a800b8a5d3}, !- Handle
-  res occupants|unit 4|living space|unit 4|story 1, !- Name
-  People,                                 !- Number of People Calculation Method
-  3.39,                                   !- Number of People {people}
-  ,                                       !- People per Space Floor Area {person/m2}
-  ,                                       !- Space Floor Area per Person {m2/person}
-  0.319734,                               !- Fraction Radiant
-  0.573,                                  !- Sensible Heat Fraction
-  0,                                      !- Carbon Dioxide Generation Rate {m3/s-W}
-  No,                                     !- Enable ASHRAE 55 Comfort Warnings
-  ZoneAveraged;                           !- Mean Radiant Temperature Calculation Type
-
-OS:People,
-  {8a874428-4982-4170-9fb8-de09161f264a}, !- Handle
-  res occupants|unit 4|living space|unit 4|story 1, !- Name
-  {ccf50ad5-b049-437f-8615-49a800b8a5d3}, !- People Definition Name
-  {e72c43ba-9190-4069-ab3c-cd124e903a52}, !- Space or SpaceType Name
-  {5f1ebc10-0af7-4bf6-8ae3-95f74042f6b5}, !- Number of People Schedule Name
-  {da2144e2-26a3-499f-9763-5ac0bef64aef}, !- Activity Level Schedule Name
-  ,                                       !- Surface Name/Angle Factor List Name
-  ,                                       !- Work Efficiency Schedule Name
-  ,                                       !- Clothing Insulation Schedule Name
-  ,                                       !- Air Velocity Schedule Name
-  1;                                      !- Multiplier
-
-OS:Schedule:Day,
-  {fc2b259d-aa61-4260-a81c-0645e3497191}, !- Handle
-  Schedule Day 11,                        !- Name
-  ,                                       !- Schedule Type Limits Name
-  ,                                       !- Interpolate to Timestep
-  24,                                     !- Hour 1
-  0,                                      !- Minute 1
-  0;                                      !- Value Until Time 1
-
-OS:Schedule:Day,
-  {b3f69052-9dec-49d0-935a-befd76871880}, !- Handle
-  Schedule Day 12,                        !- Name
-  ,                                       !- Schedule Type Limits Name
-  ,                                       !- Interpolate to Timestep
-  24,                                     !- Hour 1
-  0,                                      !- Minute 1
-  1;                                      !- Value Until Time 1
-
-OS:People:Definition,
-  {56cac242-e0e6-4cda-9800-b09f74046d3c}, !- Handle
-  res occupants|unit 5|living space|unit 5|story 1, !- Name
-  People,                                 !- Number of People Calculation Method
-  3.39,                                   !- Number of People {people}
-  ,                                       !- People per Space Floor Area {person/m2}
-  ,                                       !- Space Floor Area per Person {m2/person}
-  0.319734,                               !- Fraction Radiant
-  0.573,                                  !- Sensible Heat Fraction
-  0,                                      !- Carbon Dioxide Generation Rate {m3/s-W}
-  No,                                     !- Enable ASHRAE 55 Comfort Warnings
-  ZoneAveraged;                           !- Mean Radiant Temperature Calculation Type
-
-OS:People,
-  {9fbb5e46-099d-4b9c-a02b-4faa20302254}, !- Handle
-  res occupants|unit 5|living space|unit 5|story 1, !- Name
-  {56cac242-e0e6-4cda-9800-b09f74046d3c}, !- People Definition Name
-  {2eef6d44-70e7-47d2-addb-7b45e033fa94}, !- Space or SpaceType Name
-  {5f1ebc10-0af7-4bf6-8ae3-95f74042f6b5}, !- Number of People Schedule Name
-  {da2144e2-26a3-499f-9763-5ac0bef64aef}, !- Activity Level Schedule Name
-  ,                                       !- Surface Name/Angle Factor List Name
-  ,                                       !- Work Efficiency Schedule Name
-  ,                                       !- Clothing Insulation Schedule Name
-  ,                                       !- Air Velocity Schedule Name
-  1;                                      !- Multiplier
-
-OS:Schedule:Day,
-  {ce33e9e4-cfc4-434e-906a-ff7eb3692747}, !- Handle
-  Schedule Day 13,                        !- Name
-  ,                                       !- Schedule Type Limits Name
-  ,                                       !- Interpolate to Timestep
-  24,                                     !- Hour 1
-  0,                                      !- Minute 1
-  0;                                      !- Value Until Time 1
-
-OS:Schedule:Day,
-  {31db4e35-377d-4ba9-9835-0af1a65ddc6f}, !- Handle
-  Schedule Day 14,                        !- Name
-  ,                                       !- Schedule Type Limits Name
-  ,                                       !- Interpolate to Timestep
-  24,                                     !- Hour 1
-  0,                                      !- Minute 1
-  1;                                      !- Value Until Time 1
-
-OS:People:Definition,
-  {16b81267-3046-421b-b6ae-34f94fa528df}, !- Handle
-  res occupants|unit 6|living space|unit 6|story 1, !- Name
-  People,                                 !- Number of People Calculation Method
-  3.39,                                   !- Number of People {people}
-  ,                                       !- People per Space Floor Area {person/m2}
-  ,                                       !- Space Floor Area per Person {m2/person}
-  0.319734,                               !- Fraction Radiant
-  0.573,                                  !- Sensible Heat Fraction
-  0,                                      !- Carbon Dioxide Generation Rate {m3/s-W}
-  No,                                     !- Enable ASHRAE 55 Comfort Warnings
-  ZoneAveraged;                           !- Mean Radiant Temperature Calculation Type
-
-OS:People,
-  {7653e4f7-7bce-47b8-bfc5-d0970499e0f1}, !- Handle
-  res occupants|unit 6|living space|unit 6|story 1, !- Name
-  {16b81267-3046-421b-b6ae-34f94fa528df}, !- People Definition Name
-  {b6daf969-9818-496a-978a-440680fae21a}, !- Space or SpaceType Name
-  {5f1ebc10-0af7-4bf6-8ae3-95f74042f6b5}, !- Number of People Schedule Name
-  {da2144e2-26a3-499f-9763-5ac0bef64aef}, !- Activity Level Schedule Name
-  ,                                       !- Surface Name/Angle Factor List Name
-  ,                                       !- Work Efficiency Schedule Name
-  ,                                       !- Clothing Insulation Schedule Name
-  ,                                       !- Air Velocity Schedule Name
-  1;                                      !- Multiplier
-
-OS:Schedule:Day,
-  {3beb1063-2360-4c34-8668-1ebf43c22353}, !- Handle
-  Schedule Day 15,                        !- Name
-  ,                                       !- Schedule Type Limits Name
-  ,                                       !- Interpolate to Timestep
-  24,                                     !- Hour 1
-  0,                                      !- Minute 1
-  0;                                      !- Value Until Time 1
-
-OS:Schedule:Day,
-  {9405d8fc-df73-48fd-9b4c-4592e46453d9}, !- Handle
-  Schedule Day 16,                        !- Name
-  ,                                       !- Schedule Type Limits Name
-  ,                                       !- Interpolate to Timestep
-  24,                                     !- Hour 1
-  0,                                      !- Minute 1
-  1;                                      !- Value Until Time 1
-
-OS:People:Definition,
-  {8952133b-f8ce-4624-84c6-fe8d7d0419e7}, !- Handle
-  res occupants|unit 7|living space|unit 7|story 1, !- Name
-  People,                                 !- Number of People Calculation Method
-  3.39,                                   !- Number of People {people}
-  ,                                       !- People per Space Floor Area {person/m2}
-  ,                                       !- Space Floor Area per Person {m2/person}
-  0.319734,                               !- Fraction Radiant
-  0.573,                                  !- Sensible Heat Fraction
-  0,                                      !- Carbon Dioxide Generation Rate {m3/s-W}
-  No,                                     !- Enable ASHRAE 55 Comfort Warnings
-  ZoneAveraged;                           !- Mean Radiant Temperature Calculation Type
-
-OS:People,
-  {9a21b2a5-0b58-4ab7-95fa-6561a18f19b2}, !- Handle
-  res occupants|unit 7|living space|unit 7|story 1, !- Name
-  {8952133b-f8ce-4624-84c6-fe8d7d0419e7}, !- People Definition Name
-  {658ae465-b191-4d1f-88c6-32f8a5ed8f9c}, !- Space or SpaceType Name
-  {5f1ebc10-0af7-4bf6-8ae3-95f74042f6b5}, !- Number of People Schedule Name
-  {da2144e2-26a3-499f-9763-5ac0bef64aef}, !- Activity Level Schedule Name
-  ,                                       !- Surface Name/Angle Factor List Name
-  ,                                       !- Work Efficiency Schedule Name
-  ,                                       !- Clothing Insulation Schedule Name
-  ,                                       !- Air Velocity Schedule Name
-  1;                                      !- Multiplier
-
-OS:Schedule:Day,
-  {8d40bb0a-faec-4543-abf4-57b1598d2a55}, !- Handle
-  Schedule Day 17,                        !- Name
-  ,                                       !- Schedule Type Limits Name
-  ,                                       !- Interpolate to Timestep
-  24,                                     !- Hour 1
-  0,                                      !- Minute 1
-  0;                                      !- Value Until Time 1
-
-OS:Schedule:Day,
-  {7e6cf595-009d-4be7-bf52-3ede7b2aaa3a}, !- Handle
-  Schedule Day 18,                        !- Name
-  ,                                       !- Schedule Type Limits Name
-  ,                                       !- Interpolate to Timestep
-  24,                                     !- Hour 1
-  0,                                      !- Minute 1
-  1;                                      !- Value Until Time 1
-
-OS:People:Definition,
-  {0dc29766-37d7-45ab-aec0-8580f4a784a8}, !- Handle
-  res occupants|unit 8|living space|unit 8|story 1, !- Name
-  People,                                 !- Number of People Calculation Method
-  3.39,                                   !- Number of People {people}
-  ,                                       !- People per Space Floor Area {person/m2}
-  ,                                       !- Space Floor Area per Person {m2/person}
-  0.319734,                               !- Fraction Radiant
-  0.573,                                  !- Sensible Heat Fraction
-  0,                                      !- Carbon Dioxide Generation Rate {m3/s-W}
-  No,                                     !- Enable ASHRAE 55 Comfort Warnings
-  ZoneAveraged;                           !- Mean Radiant Temperature Calculation Type
-
-OS:People,
-  {d5337460-0103-47ae-b87c-eaf482868cdb}, !- Handle
-  res occupants|unit 8|living space|unit 8|story 1, !- Name
-  {0dc29766-37d7-45ab-aec0-8580f4a784a8}, !- People Definition Name
-  {12934533-ca00-4cdf-86e9-446ae20c4e10}, !- Space or SpaceType Name
-  {5f1ebc10-0af7-4bf6-8ae3-95f74042f6b5}, !- Number of People Schedule Name
-  {da2144e2-26a3-499f-9763-5ac0bef64aef}, !- Activity Level Schedule Name
-  ,                                       !- Surface Name/Angle Factor List Name
-  ,                                       !- Work Efficiency Schedule Name
-  ,                                       !- Clothing Insulation Schedule Name
-  ,                                       !- Air Velocity Schedule Name
-  1;                                      !- Multiplier
-
-OS:WeatherFile,
-  {0b6529dd-ab64-434d-a944-95fffa6f8d03}, !- Handle
-  Denver Intl Ap,                         !- City
-  CO,                                     !- State Province Region
-  USA,                                    !- Country
-  TMY3,                                   !- Data Source
-  725650,                                 !- WMO Number
-  39.83,                                  !- Latitude {deg}
-  -104.65,                                !- Longitude {deg}
-  -7,                                     !- Time Zone {hr}
-  1650,                                   !- Elevation {m}
-  file:../weather/USA_CO_Denver.Intl.AP.725650_TMY3.epw, !- Url
-  E23378AA;                               !- Checksum
-
-OS:AdditionalProperties,
-  {b4ae6028-cc4a-4569-a79b-0686eb9ab029}, !- Handle
-  {0b6529dd-ab64-434d-a944-95fffa6f8d03}, !- Object Name
-  EPWHeaderCity,                          !- Feature Name 1
-  String,                                 !- Feature Data Type 1
-  Denver Intl Ap,                         !- Feature Value 1
-  EPWHeaderState,                         !- Feature Name 2
-  String,                                 !- Feature Data Type 2
-  CO,                                     !- Feature Value 2
-  EPWHeaderCountry,                       !- Feature Name 3
-  String,                                 !- Feature Data Type 3
-  USA,                                    !- Feature Value 3
-  EPWHeaderDataSource,                    !- Feature Name 4
-  String,                                 !- Feature Data Type 4
-  TMY3,                                   !- Feature Value 4
-  EPWHeaderStation,                       !- Feature Name 5
-  String,                                 !- Feature Data Type 5
-  725650,                                 !- Feature Value 5
-  EPWHeaderLatitude,                      !- Feature Name 6
-  Double,                                 !- Feature Data Type 6
-  39.829999999999998,                     !- Feature Value 6
-  EPWHeaderLongitude,                     !- Feature Name 7
-  Double,                                 !- Feature Data Type 7
-  -104.65000000000001,                    !- Feature Value 7
-  EPWHeaderTimezone,                      !- Feature Name 8
-  Double,                                 !- Feature Data Type 8
-  -7,                                     !- Feature Value 8
-  EPWHeaderAltitude,                      !- Feature Name 9
-  Double,                                 !- Feature Data Type 9
-  5413.3858267716532,                     !- Feature Value 9
-  EPWHeaderLocalPressure,                 !- Feature Name 10
-  Double,                                 !- Feature Data Type 10
-  0.81937567683596546,                    !- Feature Value 10
-  EPWHeaderRecordsPerHour,                !- Feature Name 11
-  Double,                                 !- Feature Data Type 11
-  0,                                      !- Feature Value 11
-  EPWDataAnnualAvgDrybulb,                !- Feature Name 12
-  Double,                                 !- Feature Data Type 12
-  51.575616438356228,                     !- Feature Value 12
-  EPWDataAnnualMinDrybulb,                !- Feature Name 13
-  Double,                                 !- Feature Data Type 13
-  -2.9200000000000017,                    !- Feature Value 13
-  EPWDataAnnualMaxDrybulb,                !- Feature Name 14
-  Double,                                 !- Feature Data Type 14
-  104,                                    !- Feature Value 14
-  EPWDataCDD50F,                          !- Feature Name 15
-  Double,                                 !- Feature Data Type 15
-  3072.2925000000005,                     !- Feature Value 15
-  EPWDataCDD65F,                          !- Feature Name 16
-  Double,                                 !- Feature Data Type 16
-  883.62000000000035,                     !- Feature Value 16
-  EPWDataHDD50F,                          !- Feature Name 17
-  Double,                                 !- Feature Data Type 17
-  2497.1925000000001,                     !- Feature Value 17
-  EPWDataHDD65F,                          !- Feature Name 18
-  Double,                                 !- Feature Data Type 18
-  5783.5200000000013,                     !- Feature Value 18
-  EPWDataAnnualAvgWindspeed,              !- Feature Name 19
-  Double,                                 !- Feature Data Type 19
-  3.9165296803649667,                     !- Feature Value 19
-  EPWDataMonthlyAvgDrybulbs,              !- Feature Name 20
-  String,                                 !- Feature Data Type 20
-  33.4191935483871&#4431.90142857142857&#4443.02620967741937&#4442.48624999999999&#4459.877741935483854&#4473.57574999999997&#4472.07975806451608&#4472.70008064516134&#4466.49200000000006&#4450.079112903225806&#4437.218250000000005&#4434.582177419354835, !- Feature Value 20
-  EPWDataGroundMonthlyTemps,              !- Feature Name 21
-  String,                                 !- Feature Data Type 21
-  44.08306285945173&#4440.89570904991865&#4440.64045432632048&#4442.153016571250646&#4448.225111118704206&#4454.268919273837525&#4459.508577937551024&#4462.82777283423508&#4463.10975667174995&#4460.41014950381947&#4455.304105212311526&#4449.445696474514364, !- Feature Value 21
-  EPWDataWSF,                             !- Feature Name 22
-  Double,                                 !- Feature Data Type 22
-  0.58999999999999997,                    !- Feature Value 22
-  EPWDataMonthlyAvgDailyHighDrybulbs,     !- Feature Name 23
-  String,                                 !- Feature Data Type 23
-  47.41032258064516&#4446.58642857142857&#4455.15032258064517&#4453.708&#4472.80193548387098&#4488.67600000000002&#4486.1858064516129&#4485.87225806451613&#4482.082&#4463.18064516129033&#4448.73400000000001&#4448.87935483870968, !- Feature Value 23
-  EPWDataMonthlyAvgDailyLowDrybulbs,      !- Feature Name 24
-  String,                                 !- Feature Data Type 24
-  19.347741935483874&#4419.856428571428573&#4430.316129032258065&#4431.112&#4447.41612903225806&#4457.901999999999994&#4459.063870967741934&#4460.956774193548384&#4452.352000000000004&#4438.41612903225806&#4427.002000000000002&#4423.02903225806451, !- Feature Value 24
-  EPWDesignHeatingDrybulb,                !- Feature Name 25
-  Double,                                 !- Feature Data Type 25
-  12.02,                                  !- Feature Value 25
-  EPWDesignHeatingWindspeed,              !- Feature Name 26
-  Double,                                 !- Feature Data Type 26
-  2.8062500000000004,                     !- Feature Value 26
-  EPWDesignCoolingDrybulb,                !- Feature Name 27
-  Double,                                 !- Feature Data Type 27
-  91.939999999999998,                     !- Feature Value 27
-  EPWDesignCoolingWetbulb,                !- Feature Name 28
-  Double,                                 !- Feature Data Type 28
-  59.95131430195849,                      !- Feature Value 28
-  EPWDesignCoolingHumidityRatio,          !- Feature Name 29
-  Double,                                 !- Feature Data Type 29
-  0.0059161086834698092,                  !- Feature Value 29
-  EPWDesignCoolingWindspeed,              !- Feature Name 30
-  Double,                                 !- Feature Data Type 30
-  3.7999999999999989,                     !- Feature Value 30
-  EPWDesignDailyTemperatureRange,         !- Feature Name 31
-  Double,                                 !- Feature Data Type 31
-  24.915483870967748,                     !- Feature Value 31
-  EPWDesignDehumidDrybulb,                !- Feature Name 32
-  Double,                                 !- Feature Data Type 32
-  67.996785714285721,                     !- Feature Value 32
-  EPWDesignDehumidHumidityRatio,          !- Feature Name 33
-  Double,                                 !- Feature Data Type 33
-  0.012133744170488724,                   !- Feature Value 33
-  EPWDesignCoolingDirectNormal,           !- Feature Name 34
-  Double,                                 !- Feature Data Type 34
-  985,                                    !- Feature Value 34
-  EPWDesignCoolingDiffuseHorizontal,      !- Feature Name 35
-  Double,                                 !- Feature Data Type 35
-  84;                                     !- Feature Value 35
-
-OS:Site,
-  {bb81fd9e-4a5a-48f7-b99b-0609ed7ea01f}, !- Handle
-  Denver Intl Ap_CO_USA,                  !- Name
-  39.83,                                  !- Latitude {deg}
-  -104.65,                                !- Longitude {deg}
-  -7,                                     !- Time Zone {hr}
-  1650,                                   !- Elevation {m}
-  ;                                       !- Terrain
-
-OS:ClimateZones,
-  {4a545184-9f88-4416-a40d-b420fdb81ab3}, !- Handle
-  ,                                       !- Active Institution
-  ,                                       !- Active Year
-  ,                                       !- Climate Zone Institution Name 1
-  ,                                       !- Climate Zone Document Name 1
-  ,                                       !- Climate Zone Document Year 1
-  ,                                       !- Climate Zone Value 1
-  Building America,                       !- Climate Zone Institution Name 2
-  ,                                       !- Climate Zone Document Name 2
-  0,                                      !- Climate Zone Document Year 2
-  Cold;                                   !- Climate Zone Value 2
-
-OS:Site:WaterMainsTemperature,
-  {5f21380d-618c-4813-8ba2-6e7ac73df05e}, !- Handle
-  Correlation,                            !- Calculation Method
-  ,                                       !- Temperature Schedule Name
-  10.8753424657535,                       !- Annual Average Outdoor Air Temperature {C}
-  23.1524007936508;                       !- Maximum Difference In Monthly Average Outdoor Air Temperatures {deltaC}
-
-OS:RunPeriodControl:DaylightSavingTime,
-  {9d2a68a3-3c83-45ce-9c67-559e57b9b0fb}, !- Handle
-  4/7,                                    !- Start Date
-  10/26;                                  !- End Date
-
-OS:Site:GroundTemperature:Deep,
-  {cd5cf7d9-ff33-4fc9-b1bc-c82a1817f255}, !- Handle
-  10.8753424657535,                       !- January Deep Ground Temperature {C}
-  10.8753424657535,                       !- February Deep Ground Temperature {C}
-  10.8753424657535,                       !- March Deep Ground Temperature {C}
-  10.8753424657535,                       !- April Deep Ground Temperature {C}
-  10.8753424657535,                       !- May Deep Ground Temperature {C}
-  10.8753424657535,                       !- June Deep Ground Temperature {C}
-  10.8753424657535,                       !- July Deep Ground Temperature {C}
-  10.8753424657535,                       !- August Deep Ground Temperature {C}
-  10.8753424657535,                       !- September Deep Ground Temperature {C}
-  10.8753424657535,                       !- October Deep Ground Temperature {C}
-  10.8753424657535,                       !- November Deep Ground Temperature {C}
-  10.8753424657535;                       !- December Deep Ground Temperature {C}
->>>>>>> 3f66de83
