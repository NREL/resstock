!- NOTE: Auto-generated from /test/osw_files/MF_8units_1story_SL_3Beds_2Baths_Denver.osw

OS:Version,
<<<<<<< HEAD
  {6a280e36-c695-4a41-a2f8-98ca4720f8cc}, !- Handle
  2.9.0;                                  !- Version Identifier

OS:SimulationControl,
  {440d9870-0714-492c-bab0-5575e8a18b60}, !- Handle
=======
  {a16203c3-2ac5-4ab8-a41c-97e9fb0eaa2b}, !- Handle
  2.9.0;                                  !- Version Identifier

OS:SimulationControl,
  {80bf824d-f04e-4cfd-a800-db22adec5219}, !- Handle
>>>>>>> 53a99c71
  ,                                       !- Do Zone Sizing Calculation
  ,                                       !- Do System Sizing Calculation
  ,                                       !- Do Plant Sizing Calculation
  No;                                     !- Run Simulation for Sizing Periods

OS:Timestep,
<<<<<<< HEAD
  {110791bb-024f-45f3-8304-0981533da53a}, !- Handle
  6;                                      !- Number of Timesteps per Hour

OS:ShadowCalculation,
  {9cd88887-a282-4268-82b9-68dce44bf55a}, !- Handle
=======
  {9245a4e4-e786-4483-b254-a3cb80888f50}, !- Handle
  6;                                      !- Number of Timesteps per Hour

OS:ShadowCalculation,
  {02d6f385-84f8-4229-80e4-ad31248e2413}, !- Handle
>>>>>>> 53a99c71
  20,                                     !- Calculation Frequency
  200;                                    !- Maximum Figures in Shadow Overlap Calculations

OS:SurfaceConvectionAlgorithm:Outside,
<<<<<<< HEAD
  {d3b90794-48ec-42f0-a6fd-828639ba89fc}, !- Handle
  DOE-2;                                  !- Algorithm

OS:SurfaceConvectionAlgorithm:Inside,
  {ea65fe28-3658-460c-bb16-c7da60b965ec}, !- Handle
  TARP;                                   !- Algorithm

OS:ZoneCapacitanceMultiplier:ResearchSpecial,
  {1136ceb6-3959-4d9a-a1df-6ca77e6226cf}, !- Handle
=======
  {0487f290-348d-4a0d-bfb2-566613ab768f}, !- Handle
  DOE-2;                                  !- Algorithm

OS:SurfaceConvectionAlgorithm:Inside,
  {1814c3e7-aa5f-4ec3-8b04-5b99e48f4488}, !- Handle
  TARP;                                   !- Algorithm

OS:ZoneCapacitanceMultiplier:ResearchSpecial,
  {c150e684-b4ed-4675-90b8-d8db540bc521}, !- Handle
>>>>>>> 53a99c71
  ,                                       !- Temperature Capacity Multiplier
  15,                                     !- Humidity Capacity Multiplier
  ;                                       !- Carbon Dioxide Capacity Multiplier

OS:RunPeriod,
<<<<<<< HEAD
  {f19830db-7ba2-4d21-8fb1-a9a2208b6934}, !- Handle
=======
  {a98a0c25-af07-48aa-aef0-b9c3801cb808}, !- Handle
>>>>>>> 53a99c71
  Run Period 1,                           !- Name
  1,                                      !- Begin Month
  1,                                      !- Begin Day of Month
  12,                                     !- End Month
  31,                                     !- End Day of Month
  ,                                       !- Use Weather File Holidays and Special Days
  ,                                       !- Use Weather File Daylight Saving Period
  ,                                       !- Apply Weekend Holiday Rule
  ,                                       !- Use Weather File Rain Indicators
  ,                                       !- Use Weather File Snow Indicators
  ;                                       !- Number of Times Runperiod to be Repeated

OS:YearDescription,
<<<<<<< HEAD
  {525e2085-d977-477e-987a-c1a99818bb1c}, !- Handle
=======
  {69ba8979-c462-4749-9e3f-4618ca23226b}, !- Handle
>>>>>>> 53a99c71
  2007,                                   !- Calendar Year
  ,                                       !- Day of Week for Start Day
  ;                                       !- Is Leap Year

OS:WeatherFile,
<<<<<<< HEAD
  {66e9301f-7837-4a01-bde3-37759ced5ccd}, !- Handle
=======
  {2b4178ca-39b7-47bb-a362-34941af37c58}, !- Handle
>>>>>>> 53a99c71
  Denver Intl Ap,                         !- City
  CO,                                     !- State Province Region
  USA,                                    !- Country
  TMY3,                                   !- Data Source
  725650,                                 !- WMO Number
  39.83,                                  !- Latitude {deg}
  -104.65,                                !- Longitude {deg}
  -7,                                     !- Time Zone {hr}
  1650,                                   !- Elevation {m}
  file:../weather/USA_CO_Denver.Intl.AP.725650_TMY3.epw, !- Url
  E23378AA;                               !- Checksum

OS:AdditionalProperties,
<<<<<<< HEAD
  {d516e62e-db03-4fef-b409-3aeaa04522bb}, !- Handle
  {66e9301f-7837-4a01-bde3-37759ced5ccd}, !- Object Name
=======
  {3bcc5e31-d9ae-4edf-8157-fce8169196c4}, !- Handle
  {2b4178ca-39b7-47bb-a362-34941af37c58}, !- Object Name
>>>>>>> 53a99c71
  EPWHeaderCity,                          !- Feature Name 1
  String,                                 !- Feature Data Type 1
  Denver Intl Ap,                         !- Feature Value 1
  EPWHeaderState,                         !- Feature Name 2
  String,                                 !- Feature Data Type 2
  CO,                                     !- Feature Value 2
  EPWHeaderCountry,                       !- Feature Name 3
  String,                                 !- Feature Data Type 3
  USA,                                    !- Feature Value 3
  EPWHeaderDataSource,                    !- Feature Name 4
  String,                                 !- Feature Data Type 4
  TMY3,                                   !- Feature Value 4
  EPWHeaderStation,                       !- Feature Name 5
  String,                                 !- Feature Data Type 5
  725650,                                 !- Feature Value 5
  EPWHeaderLatitude,                      !- Feature Name 6
  Double,                                 !- Feature Data Type 6
  39.829999999999998,                     !- Feature Value 6
  EPWHeaderLongitude,                     !- Feature Name 7
  Double,                                 !- Feature Data Type 7
  -104.65000000000001,                    !- Feature Value 7
  EPWHeaderTimezone,                      !- Feature Name 8
  Double,                                 !- Feature Data Type 8
  -7,                                     !- Feature Value 8
  EPWHeaderAltitude,                      !- Feature Name 9
  Double,                                 !- Feature Data Type 9
  5413.3858267716532,                     !- Feature Value 9
  EPWHeaderLocalPressure,                 !- Feature Name 10
  Double,                                 !- Feature Data Type 10
  0.81937567683596546,                    !- Feature Value 10
  EPWHeaderRecordsPerHour,                !- Feature Name 11
  Double,                                 !- Feature Data Type 11
  0,                                      !- Feature Value 11
  EPWDataAnnualAvgDrybulb,                !- Feature Name 12
  Double,                                 !- Feature Data Type 12
  51.575616438356228,                     !- Feature Value 12
  EPWDataAnnualMinDrybulb,                !- Feature Name 13
  Double,                                 !- Feature Data Type 13
  -2.9200000000000017,                    !- Feature Value 13
  EPWDataAnnualMaxDrybulb,                !- Feature Name 14
  Double,                                 !- Feature Data Type 14
  104,                                    !- Feature Value 14
  EPWDataCDD50F,                          !- Feature Name 15
  Double,                                 !- Feature Data Type 15
  3072.2925000000005,                     !- Feature Value 15
  EPWDataCDD65F,                          !- Feature Name 16
  Double,                                 !- Feature Data Type 16
  883.62000000000035,                     !- Feature Value 16
  EPWDataHDD50F,                          !- Feature Name 17
  Double,                                 !- Feature Data Type 17
  2497.1925000000001,                     !- Feature Value 17
  EPWDataHDD65F,                          !- Feature Name 18
  Double,                                 !- Feature Data Type 18
  5783.5200000000013,                     !- Feature Value 18
  EPWDataAnnualAvgWindspeed,              !- Feature Name 19
  Double,                                 !- Feature Data Type 19
  3.9165296803649667,                     !- Feature Value 19
  EPWDataMonthlyAvgDrybulbs,              !- Feature Name 20
  String,                                 !- Feature Data Type 20
  33.4191935483871&#4431.90142857142857&#4443.02620967741937&#4442.48624999999999&#4459.877741935483854&#4473.57574999999997&#4472.07975806451608&#4472.70008064516134&#4466.49200000000006&#4450.079112903225806&#4437.218250000000005&#4434.582177419354835, !- Feature Value 20
  EPWDataGroundMonthlyTemps,              !- Feature Name 21
  String,                                 !- Feature Data Type 21
  44.08306285945173&#4440.89570904991865&#4440.64045432632048&#4442.153016571250646&#4448.225111118704206&#4454.268919273837525&#4459.508577937551024&#4462.82777283423508&#4463.10975667174995&#4460.41014950381947&#4455.304105212311526&#4449.445696474514364, !- Feature Value 21
  EPWDataWSF,                             !- Feature Name 22
  Double,                                 !- Feature Data Type 22
  0.58999999999999997,                    !- Feature Value 22
  EPWDataMonthlyAvgDailyHighDrybulbs,     !- Feature Name 23
  String,                                 !- Feature Data Type 23
  47.41032258064516&#4446.58642857142857&#4455.15032258064517&#4453.708&#4472.80193548387098&#4488.67600000000002&#4486.1858064516129&#4485.87225806451613&#4482.082&#4463.18064516129033&#4448.73400000000001&#4448.87935483870968, !- Feature Value 23
  EPWDataMonthlyAvgDailyLowDrybulbs,      !- Feature Name 24
  String,                                 !- Feature Data Type 24
  19.347741935483874&#4419.856428571428573&#4430.316129032258065&#4431.112&#4447.41612903225806&#4457.901999999999994&#4459.063870967741934&#4460.956774193548384&#4452.352000000000004&#4438.41612903225806&#4427.002000000000002&#4423.02903225806451, !- Feature Value 24
  EPWDesignHeatingDrybulb,                !- Feature Name 25
  Double,                                 !- Feature Data Type 25
  12.02,                                  !- Feature Value 25
  EPWDesignHeatingWindspeed,              !- Feature Name 26
  Double,                                 !- Feature Data Type 26
  2.8062500000000004,                     !- Feature Value 26
  EPWDesignCoolingDrybulb,                !- Feature Name 27
  Double,                                 !- Feature Data Type 27
  91.939999999999998,                     !- Feature Value 27
  EPWDesignCoolingWetbulb,                !- Feature Name 28
  Double,                                 !- Feature Data Type 28
  59.95131430195849,                      !- Feature Value 28
  EPWDesignCoolingHumidityRatio,          !- Feature Name 29
  Double,                                 !- Feature Data Type 29
  0.0059161086834698092,                  !- Feature Value 29
  EPWDesignCoolingWindspeed,              !- Feature Name 30
  Double,                                 !- Feature Data Type 30
  3.7999999999999989,                     !- Feature Value 30
  EPWDesignDailyTemperatureRange,         !- Feature Name 31
  Double,                                 !- Feature Data Type 31
  24.915483870967748,                     !- Feature Value 31
  EPWDesignDehumidDrybulb,                !- Feature Name 32
  Double,                                 !- Feature Data Type 32
  67.996785714285721,                     !- Feature Value 32
  EPWDesignDehumidHumidityRatio,          !- Feature Name 33
  Double,                                 !- Feature Data Type 33
  0.012133744170488724,                   !- Feature Value 33
  EPWDesignCoolingDirectNormal,           !- Feature Name 34
  Double,                                 !- Feature Data Type 34
  985,                                    !- Feature Value 34
  EPWDesignCoolingDiffuseHorizontal,      !- Feature Name 35
  Double,                                 !- Feature Data Type 35
  84;                                     !- Feature Value 35

OS:Site,
<<<<<<< HEAD
  {1d3d2a85-170f-48bb-8867-50dfddbf69e1}, !- Handle
=======
  {1c314c1e-285b-4847-becd-fa82e180f1aa}, !- Handle
>>>>>>> 53a99c71
  Denver Intl Ap_CO_USA,                  !- Name
  39.83,                                  !- Latitude {deg}
  -104.65,                                !- Longitude {deg}
  -7,                                     !- Time Zone {hr}
  1650,                                   !- Elevation {m}
  ;                                       !- Terrain

OS:ClimateZones,
<<<<<<< HEAD
  {0fc0bfca-7f8a-45e4-b6ba-20f040b434d2}, !- Handle
=======
  {703e6419-2717-44f2-a593-9fb42dfa02e4}, !- Handle
>>>>>>> 53a99c71
  ,                                       !- Active Institution
  ,                                       !- Active Year
  ,                                       !- Climate Zone Institution Name 1
  ,                                       !- Climate Zone Document Name 1
  ,                                       !- Climate Zone Document Year 1
  ,                                       !- Climate Zone Value 1
  Building America,                       !- Climate Zone Institution Name 2
  ,                                       !- Climate Zone Document Name 2
  0,                                      !- Climate Zone Document Year 2
  Cold;                                   !- Climate Zone Value 2

OS:Site:WaterMainsTemperature,
<<<<<<< HEAD
  {eca518d4-f05d-4dce-9c1e-46fa4ddb0968}, !- Handle
=======
  {dbea5832-8259-402c-9d70-8d37d27babb8}, !- Handle
>>>>>>> 53a99c71
  Correlation,                            !- Calculation Method
  ,                                       !- Temperature Schedule Name
  10.8753424657535,                       !- Annual Average Outdoor Air Temperature {C}
  23.1524007936508;                       !- Maximum Difference In Monthly Average Outdoor Air Temperatures {deltaC}

OS:RunPeriodControl:DaylightSavingTime,
<<<<<<< HEAD
  {edb52381-1917-4ddd-98f5-be0bcedf503e}, !- Handle
=======
  {e58e38bc-8838-473e-bbe4-1711b44a490f}, !- Handle
>>>>>>> 53a99c71
  3/12,                                   !- Start Date
  11/5;                                   !- End Date

OS:Site:GroundTemperature:Deep,
<<<<<<< HEAD
  {c2acbc8d-c7fa-49b3-9930-4b3feb34939e}, !- Handle
=======
  {918abe7e-8bb0-426e-82a2-5cd2c8e247f7}, !- Handle
>>>>>>> 53a99c71
  10.8753424657535,                       !- January Deep Ground Temperature {C}
  10.8753424657535,                       !- February Deep Ground Temperature {C}
  10.8753424657535,                       !- March Deep Ground Temperature {C}
  10.8753424657535,                       !- April Deep Ground Temperature {C}
  10.8753424657535,                       !- May Deep Ground Temperature {C}
  10.8753424657535,                       !- June Deep Ground Temperature {C}
  10.8753424657535,                       !- July Deep Ground Temperature {C}
  10.8753424657535,                       !- August Deep Ground Temperature {C}
  10.8753424657535,                       !- September Deep Ground Temperature {C}
  10.8753424657535,                       !- October Deep Ground Temperature {C}
  10.8753424657535,                       !- November Deep Ground Temperature {C}
  10.8753424657535;                       !- December Deep Ground Temperature {C}

OS:Building,
<<<<<<< HEAD
  {122287a3-27dc-45e7-8cbb-daf56e1b5908}, !- Handle
=======
  {09dc7d0d-7ccc-4f57-9582-177e1f55d88f}, !- Handle
>>>>>>> 53a99c71
  Building 1,                             !- Name
  ,                                       !- Building Sector Type
  0,                                      !- North Axis {deg}
  ,                                       !- Nominal Floor to Floor Height {m}
  ,                                       !- Space Type Name
  ,                                       !- Default Construction Set Name
  ,                                       !- Default Schedule Set Name
  1,                                      !- Standards Number of Stories
  1,                                      !- Standards Number of Above Ground Stories
  ,                                       !- Standards Template
  multifamily,                            !- Standards Building Type
  8;                                      !- Standards Number of Living Units

OS:AdditionalProperties,
<<<<<<< HEAD
  {f3cf6940-2697-4210-a366-6da061adf74a}, !- Handle
  {122287a3-27dc-45e7-8cbb-daf56e1b5908}, !- Object Name
=======
  {e195a4d5-df9d-4e9f-942b-f5e1d04dd074}, !- Handle
  {09dc7d0d-7ccc-4f57-9582-177e1f55d88f}, !- Object Name
>>>>>>> 53a99c71
  num_units,                              !- Feature Name 1
  Integer,                                !- Feature Data Type 1
  8,                                      !- Feature Value 1
  has_rear_units,                         !- Feature Name 2
  Boolean,                                !- Feature Data Type 2
  true,                                   !- Feature Value 2
  num_floors,                             !- Feature Name 3
  Integer,                                !- Feature Data Type 3
  1,                                      !- Feature Value 3
  horz_location,                          !- Feature Name 4
  String,                                 !- Feature Data Type 4
  Left,                                   !- Feature Value 4
  level,                                  !- Feature Name 5
  String,                                 !- Feature Data Type 5
  Bottom,                                 !- Feature Value 5
  found_type,                             !- Feature Name 6
  String,                                 !- Feature Data Type 6
  slab,                                   !- Feature Value 6
  corridor_width,                         !- Feature Name 7
  Double,                                 !- Feature Data Type 7
  3.048,                                  !- Feature Value 7
  corridor_position,                      !- Feature Name 8
  String,                                 !- Feature Data Type 8
  Double-Loaded Interior;                 !- Feature Value 8

OS:ThermalZone,
<<<<<<< HEAD
  {428c547c-5019-4e47-a6c8-e917d4541fe6}, !- Handle
=======
  {444333ef-99fb-421c-8b35-f1d563d719e7}, !- Handle
>>>>>>> 53a99c71
  living zone,                            !- Name
  ,                                       !- Multiplier
  ,                                       !- Ceiling Height {m}
  ,                                       !- Volume {m3}
  ,                                       !- Floor Area {m2}
  ,                                       !- Zone Inside Convection Algorithm
  ,                                       !- Zone Outside Convection Algorithm
  ,                                       !- Zone Conditioning Equipment List Name
<<<<<<< HEAD
  {6d0260d3-adee-446f-b1f5-190f605211eb}, !- Zone Air Inlet Port List
  {66e57df6-e76d-4ba5-8c67-24551c9cb143}, !- Zone Air Exhaust Port List
  {989b5864-447e-48c3-95c8-366c402996be}, !- Zone Air Node Name
  {d759037e-25f7-4f85-9c0d-a14372ab8677}, !- Zone Return Air Port List
=======
  {fe7744be-5079-4659-b593-61db798c059e}, !- Zone Air Inlet Port List
  {26c4f47f-0e17-438b-802d-3e7ca5b348ab}, !- Zone Air Exhaust Port List
  {960056e6-8bb4-4395-8e0f-6b52d072d0f5}, !- Zone Air Node Name
  {5b62a6c1-e8ad-4094-95ed-d1eb06ff0475}, !- Zone Return Air Port List
>>>>>>> 53a99c71
  ,                                       !- Primary Daylighting Control Name
  ,                                       !- Fraction of Zone Controlled by Primary Daylighting Control
  ,                                       !- Secondary Daylighting Control Name
  ,                                       !- Fraction of Zone Controlled by Secondary Daylighting Control
  ,                                       !- Illuminance Map Name
  ,                                       !- Group Rendering Name
  ,                                       !- Thermostat Name
  No;                                     !- Use Ideal Air Loads

OS:Node,
<<<<<<< HEAD
  {7870c29d-5a45-48f8-8db1-c1b5807a1bf1}, !- Handle
  Node 1,                                 !- Name
  {989b5864-447e-48c3-95c8-366c402996be}, !- Inlet Port
  ;                                       !- Outlet Port

OS:Connection,
  {989b5864-447e-48c3-95c8-366c402996be}, !- Handle
  {1b209638-2183-4c3b-81f7-bc799dde77a3}, !- Name
  {428c547c-5019-4e47-a6c8-e917d4541fe6}, !- Source Object
  11,                                     !- Outlet Port
  {7870c29d-5a45-48f8-8db1-c1b5807a1bf1}, !- Target Object
  2;                                      !- Inlet Port

OS:PortList,
  {6d0260d3-adee-446f-b1f5-190f605211eb}, !- Handle
  {82caf3cc-7c63-413c-983b-e525e95579c5}, !- Name
  {428c547c-5019-4e47-a6c8-e917d4541fe6}; !- HVAC Component

OS:PortList,
  {66e57df6-e76d-4ba5-8c67-24551c9cb143}, !- Handle
  {0ec940a4-9cd0-4c29-ac74-dbe929ca2c93}, !- Name
  {428c547c-5019-4e47-a6c8-e917d4541fe6}; !- HVAC Component

OS:PortList,
  {d759037e-25f7-4f85-9c0d-a14372ab8677}, !- Handle
  {f8ab369c-b2c0-43f4-b199-a3ba81eda6e0}, !- Name
  {428c547c-5019-4e47-a6c8-e917d4541fe6}; !- HVAC Component

OS:Sizing:Zone,
  {7a637dba-6316-4c78-9b8d-847e9671f5b4}, !- Handle
  {428c547c-5019-4e47-a6c8-e917d4541fe6}, !- Zone or ZoneList Name
=======
  {3a5b570f-749f-44e7-ad77-0f6dbe4e7905}, !- Handle
  Node 1,                                 !- Name
  {960056e6-8bb4-4395-8e0f-6b52d072d0f5}, !- Inlet Port
  ;                                       !- Outlet Port

OS:Connection,
  {960056e6-8bb4-4395-8e0f-6b52d072d0f5}, !- Handle
  {3141d16b-cb28-4d7e-ad7f-38c27d4c5466}, !- Name
  {444333ef-99fb-421c-8b35-f1d563d719e7}, !- Source Object
  11,                                     !- Outlet Port
  {3a5b570f-749f-44e7-ad77-0f6dbe4e7905}, !- Target Object
  2;                                      !- Inlet Port

OS:PortList,
  {fe7744be-5079-4659-b593-61db798c059e}, !- Handle
  {d06dea71-0091-4c15-97be-5fa5ec9b3b64}, !- Name
  {444333ef-99fb-421c-8b35-f1d563d719e7}; !- HVAC Component

OS:PortList,
  {26c4f47f-0e17-438b-802d-3e7ca5b348ab}, !- Handle
  {8aa168f0-492b-4cec-b7cd-d0960e476f2f}, !- Name
  {444333ef-99fb-421c-8b35-f1d563d719e7}; !- HVAC Component

OS:PortList,
  {5b62a6c1-e8ad-4094-95ed-d1eb06ff0475}, !- Handle
  {e83a1317-ce4c-4eb5-8b91-991e0d6ea33e}, !- Name
  {444333ef-99fb-421c-8b35-f1d563d719e7}; !- HVAC Component

OS:Sizing:Zone,
  {db4228d9-491b-4872-b0b3-56681383375e}, !- Handle
  {444333ef-99fb-421c-8b35-f1d563d719e7}, !- Zone or ZoneList Name
>>>>>>> 53a99c71
  SupplyAirTemperature,                   !- Zone Cooling Design Supply Air Temperature Input Method
  14,                                     !- Zone Cooling Design Supply Air Temperature {C}
  11.11,                                  !- Zone Cooling Design Supply Air Temperature Difference {deltaC}
  SupplyAirTemperature,                   !- Zone Heating Design Supply Air Temperature Input Method
  40,                                     !- Zone Heating Design Supply Air Temperature {C}
  11.11,                                  !- Zone Heating Design Supply Air Temperature Difference {deltaC}
  0.0085,                                 !- Zone Cooling Design Supply Air Humidity Ratio {kg-H2O/kg-air}
  0.008,                                  !- Zone Heating Design Supply Air Humidity Ratio {kg-H2O/kg-air}
  ,                                       !- Zone Heating Sizing Factor
  ,                                       !- Zone Cooling Sizing Factor
  DesignDay,                              !- Cooling Design Air Flow Method
  ,                                       !- Cooling Design Air Flow Rate {m3/s}
  ,                                       !- Cooling Minimum Air Flow per Zone Floor Area {m3/s-m2}
  ,                                       !- Cooling Minimum Air Flow {m3/s}
  ,                                       !- Cooling Minimum Air Flow Fraction
  DesignDay,                              !- Heating Design Air Flow Method
  ,                                       !- Heating Design Air Flow Rate {m3/s}
  ,                                       !- Heating Maximum Air Flow per Zone Floor Area {m3/s-m2}
  ,                                       !- Heating Maximum Air Flow {m3/s}
  ,                                       !- Heating Maximum Air Flow Fraction
  ,                                       !- Design Zone Air Distribution Effectiveness in Cooling Mode
  ,                                       !- Design Zone Air Distribution Effectiveness in Heating Mode
  No,                                     !- Account for Dedicated Outdoor Air System
  NeutralSupplyAir,                       !- Dedicated Outdoor Air System Control Strategy
  autosize,                               !- Dedicated Outdoor Air Low Setpoint Temperature for Design {C}
  autosize;                               !- Dedicated Outdoor Air High Setpoint Temperature for Design {C}

OS:ZoneHVAC:EquipmentList,
<<<<<<< HEAD
  {94101ae2-42d1-4826-ad98-eb2403efe0e4}, !- Handle
  Zone HVAC Equipment List 1,             !- Name
  {428c547c-5019-4e47-a6c8-e917d4541fe6}; !- Thermal Zone

OS:Space,
  {9d60ad8a-7e4d-4f24-82f0-1c55d075d636}, !- Handle
  living space,                           !- Name
  {e0b82282-70ab-4c16-95b3-fe8033b02241}, !- Space Type Name
=======
  {f9104125-b6e4-4ae2-835b-430d6959c230}, !- Handle
  Zone HVAC Equipment List 1,             !- Name
  {444333ef-99fb-421c-8b35-f1d563d719e7}; !- Thermal Zone

OS:Space,
  {fc561cb2-8321-4c00-b644-502a2406d08f}, !- Handle
  living space,                           !- Name
  {fe28d90b-ce17-4081-92ee-2b130f43b4c9}, !- Space Type Name
>>>>>>> 53a99c71
  ,                                       !- Default Construction Set Name
  ,                                       !- Default Schedule Set Name
  ,                                       !- Direction of Relative North {deg}
  ,                                       !- X Origin {m}
  ,                                       !- Y Origin {m}
  ,                                       !- Z Origin {m}
  ,                                       !- Building Story Name
<<<<<<< HEAD
  {428c547c-5019-4e47-a6c8-e917d4541fe6}, !- Thermal Zone Name
  ,                                       !- Part of Total Floor Area
  ,                                       !- Design Specification Outdoor Air Object Name
  {494d72ae-3124-4e24-9fb7-8ab6ce524d8c}; !- Building Unit Name

OS:Surface,
  {8ad5e0af-1bb9-4c18-8d0c-4f7c05f7382a}, !- Handle
  Surface 1,                              !- Name
  Floor,                                  !- Surface Type
  ,                                       !- Construction Name
  {9d60ad8a-7e4d-4f24-82f0-1c55d075d636}, !- Space Name
=======
  {444333ef-99fb-421c-8b35-f1d563d719e7}, !- Thermal Zone Name
  ,                                       !- Part of Total Floor Area
  ,                                       !- Design Specification Outdoor Air Object Name
  {d90ed0f2-6a39-419a-92bb-304faddc6921}; !- Building Unit Name

OS:Surface,
  {23430328-f34d-4f13-b3c4-690ae6e46650}, !- Handle
  Surface 1,                              !- Name
  Floor,                                  !- Surface Type
  ,                                       !- Construction Name
  {fc561cb2-8321-4c00-b644-502a2406d08f}, !- Space Name
>>>>>>> 53a99c71
  Foundation,                             !- Outside Boundary Condition
  ,                                       !- Outside Boundary Condition Object
  NoSun,                                  !- Sun Exposure
  NoWind,                                 !- Wind Exposure
  ,                                       !- View Factor to Ground
  ,                                       !- Number of Vertices
  0, -12.9315688143396, 0,                !- X,Y,Z Vertex 1 {m}
  0, 0, 0,                                !- X,Y,Z Vertex 2 {m}
  6.46578440716979, 0, 0,                 !- X,Y,Z Vertex 3 {m}
  6.46578440716979, -12.9315688143396, 0; !- X,Y,Z Vertex 4 {m}

OS:Surface,
<<<<<<< HEAD
  {5aa68aab-bf62-4e1b-af59-c24531d26618}, !- Handle
  Surface 2,                              !- Name
  Wall,                                   !- Surface Type
  ,                                       !- Construction Name
  {9d60ad8a-7e4d-4f24-82f0-1c55d075d636}, !- Space Name
=======
  {5aff31fc-4f9d-451a-8210-67b21f9f65b4}, !- Handle
  Surface 2,                              !- Name
  Wall,                                   !- Surface Type
  ,                                       !- Construction Name
  {fc561cb2-8321-4c00-b644-502a2406d08f}, !- Space Name
>>>>>>> 53a99c71
  Outdoors,                               !- Outside Boundary Condition
  ,                                       !- Outside Boundary Condition Object
  SunExposed,                             !- Sun Exposure
  WindExposed,                            !- Wind Exposure
  ,                                       !- View Factor to Ground
  ,                                       !- Number of Vertices
  0, 0, 2.4384,                           !- X,Y,Z Vertex 1 {m}
  0, 0, 0,                                !- X,Y,Z Vertex 2 {m}
  0, -12.9315688143396, 0,                !- X,Y,Z Vertex 3 {m}
  0, -12.9315688143396, 2.4384;           !- X,Y,Z Vertex 4 {m}

OS:Surface,
<<<<<<< HEAD
  {c0367963-8ca2-4b64-a095-f705a3a82c98}, !- Handle
  Surface 3,                              !- Name
  Wall,                                   !- Surface Type
  ,                                       !- Construction Name
  {9d60ad8a-7e4d-4f24-82f0-1c55d075d636}, !- Space Name
=======
  {884840d8-2ac4-464b-ad6d-727bb3dd48a2}, !- Handle
  Surface 3,                              !- Name
  Wall,                                   !- Surface Type
  ,                                       !- Construction Name
  {fc561cb2-8321-4c00-b644-502a2406d08f}, !- Space Name
>>>>>>> 53a99c71
  Adiabatic,                              !- Outside Boundary Condition
  ,                                       !- Outside Boundary Condition Object
  NoSun,                                  !- Sun Exposure
  NoWind,                                 !- Wind Exposure
  ,                                       !- View Factor to Ground
  ,                                       !- Number of Vertices
  6.46578440716979, 0, 2.4384,            !- X,Y,Z Vertex 1 {m}
  6.46578440716979, 0, 0,                 !- X,Y,Z Vertex 2 {m}
  0, 0, 0,                                !- X,Y,Z Vertex 3 {m}
  0, 0, 2.4384;                           !- X,Y,Z Vertex 4 {m}

OS:Surface,
<<<<<<< HEAD
  {8260b705-2b7d-433a-aa8a-47852f4b0b33}, !- Handle
  Surface 4,                              !- Name
  Wall,                                   !- Surface Type
  ,                                       !- Construction Name
  {9d60ad8a-7e4d-4f24-82f0-1c55d075d636}, !- Space Name
=======
  {03a84f0c-2aad-4461-b6bb-741cdafee89c}, !- Handle
  Surface 4,                              !- Name
  Wall,                                   !- Surface Type
  ,                                       !- Construction Name
  {fc561cb2-8321-4c00-b644-502a2406d08f}, !- Space Name
>>>>>>> 53a99c71
  Adiabatic,                              !- Outside Boundary Condition
  ,                                       !- Outside Boundary Condition Object
  NoSun,                                  !- Sun Exposure
  NoWind,                                 !- Wind Exposure
  ,                                       !- View Factor to Ground
  ,                                       !- Number of Vertices
  6.46578440716979, -12.9315688143396, 2.4384, !- X,Y,Z Vertex 1 {m}
  6.46578440716979, -12.9315688143396, 0, !- X,Y,Z Vertex 2 {m}
  6.46578440716979, 0, 0,                 !- X,Y,Z Vertex 3 {m}
  6.46578440716979, 0, 2.4384;            !- X,Y,Z Vertex 4 {m}

OS:Surface,
<<<<<<< HEAD
  {3c921bcb-1e92-41a5-82c5-f88537835a15}, !- Handle
  Surface 5,                              !- Name
  Wall,                                   !- Surface Type
  ,                                       !- Construction Name
  {9d60ad8a-7e4d-4f24-82f0-1c55d075d636}, !- Space Name
=======
  {df558777-27e3-46ba-9025-1635a7d76ca5}, !- Handle
  Surface 5,                              !- Name
  Wall,                                   !- Surface Type
  ,                                       !- Construction Name
  {fc561cb2-8321-4c00-b644-502a2406d08f}, !- Space Name
>>>>>>> 53a99c71
  Outdoors,                               !- Outside Boundary Condition
  ,                                       !- Outside Boundary Condition Object
  SunExposed,                             !- Sun Exposure
  WindExposed,                            !- Wind Exposure
  ,                                       !- View Factor to Ground
  ,                                       !- Number of Vertices
  0, -12.9315688143396, 2.4384,           !- X,Y,Z Vertex 1 {m}
  0, -12.9315688143396, 0,                !- X,Y,Z Vertex 2 {m}
  6.46578440716979, -12.9315688143396, 0, !- X,Y,Z Vertex 3 {m}
  6.46578440716979, -12.9315688143396, 2.4384; !- X,Y,Z Vertex 4 {m}

OS:Surface,
<<<<<<< HEAD
  {7f0ff3ee-cc21-4c65-b8df-704e960eb96c}, !- Handle
  Surface 6,                              !- Name
  RoofCeiling,                            !- Surface Type
  ,                                       !- Construction Name
  {9d60ad8a-7e4d-4f24-82f0-1c55d075d636}, !- Space Name
=======
  {dc0eaa31-1d18-4ded-bd7e-084f6aa8f542}, !- Handle
  Surface 6,                              !- Name
  RoofCeiling,                            !- Surface Type
  ,                                       !- Construction Name
  {fc561cb2-8321-4c00-b644-502a2406d08f}, !- Space Name
>>>>>>> 53a99c71
  Outdoors,                               !- Outside Boundary Condition
  ,                                       !- Outside Boundary Condition Object
  SunExposed,                             !- Sun Exposure
  WindExposed,                            !- Wind Exposure
  ,                                       !- View Factor to Ground
  ,                                       !- Number of Vertices
  6.46578440716979, -12.9315688143396, 2.4384, !- X,Y,Z Vertex 1 {m}
  6.46578440716979, 0, 2.4384,            !- X,Y,Z Vertex 2 {m}
  0, 0, 2.4384,                           !- X,Y,Z Vertex 3 {m}
  0, -12.9315688143396, 2.4384;           !- X,Y,Z Vertex 4 {m}

OS:SpaceType,
<<<<<<< HEAD
  {e0b82282-70ab-4c16-95b3-fe8033b02241}, !- Handle
=======
  {fe28d90b-ce17-4081-92ee-2b130f43b4c9}, !- Handle
>>>>>>> 53a99c71
  Space Type 1,                           !- Name
  ,                                       !- Default Construction Set Name
  ,                                       !- Default Schedule Set Name
  ,                                       !- Group Rendering Name
  ,                                       !- Design Specification Outdoor Air Object Name
  ,                                       !- Standards Template
  ,                                       !- Standards Building Type
  living;                                 !- Standards Space Type

OS:ThermalZone,
<<<<<<< HEAD
  {a9257730-18f4-4b55-b327-219fb9a09915}, !- Handle
=======
  {0d2435bb-bd40-4cdd-955e-a83d027a4829}, !- Handle
>>>>>>> 53a99c71
  corridor zone,                          !- Name
  ,                                       !- Multiplier
  ,                                       !- Ceiling Height {m}
  ,                                       !- Volume {m3}
  ,                                       !- Floor Area {m2}
  ,                                       !- Zone Inside Convection Algorithm
  ,                                       !- Zone Outside Convection Algorithm
  ,                                       !- Zone Conditioning Equipment List Name
<<<<<<< HEAD
  {a53f3d75-2b59-4383-86c5-69bb1b5922ba}, !- Zone Air Inlet Port List
  {ad202cc5-9dbc-4ec4-998b-8dc184b42e10}, !- Zone Air Exhaust Port List
  {8d26f8b1-ac9c-4f44-a4d2-97ea211655a4}, !- Zone Air Node Name
  {58902640-1943-4b9d-a8d8-9c2566ecd951}, !- Zone Return Air Port List
=======
  {6f434c06-a63f-48df-bfbf-4ad035b6ee3a}, !- Zone Air Inlet Port List
  {cb5e60b0-4a96-47aa-bf10-31c18672f27d}, !- Zone Air Exhaust Port List
  {dbab309a-94e7-4085-a0b7-690dd96b833f}, !- Zone Air Node Name
  {cc219a3e-4a0b-4f05-97dc-7fabc902b246}, !- Zone Return Air Port List
>>>>>>> 53a99c71
  ,                                       !- Primary Daylighting Control Name
  ,                                       !- Fraction of Zone Controlled by Primary Daylighting Control
  ,                                       !- Secondary Daylighting Control Name
  ,                                       !- Fraction of Zone Controlled by Secondary Daylighting Control
  ,                                       !- Illuminance Map Name
  ,                                       !- Group Rendering Name
  ,                                       !- Thermostat Name
  No;                                     !- Use Ideal Air Loads

OS:Node,
<<<<<<< HEAD
  {b78a6f36-7fba-4376-9025-59f6c3dead03}, !- Handle
  Node 2,                                 !- Name
  {8d26f8b1-ac9c-4f44-a4d2-97ea211655a4}, !- Inlet Port
  ;                                       !- Outlet Port

OS:Connection,
  {8d26f8b1-ac9c-4f44-a4d2-97ea211655a4}, !- Handle
  {43f834dd-6be9-41cd-ba91-b3f2ed673c43}, !- Name
  {a9257730-18f4-4b55-b327-219fb9a09915}, !- Source Object
  11,                                     !- Outlet Port
  {b78a6f36-7fba-4376-9025-59f6c3dead03}, !- Target Object
  2;                                      !- Inlet Port

OS:PortList,
  {a53f3d75-2b59-4383-86c5-69bb1b5922ba}, !- Handle
  {00b86a09-0369-4830-8cc9-c46277c1df17}, !- Name
  {a9257730-18f4-4b55-b327-219fb9a09915}; !- HVAC Component

OS:PortList,
  {ad202cc5-9dbc-4ec4-998b-8dc184b42e10}, !- Handle
  {3cb565eb-a713-42d3-b4e7-f2387c1af38c}, !- Name
  {a9257730-18f4-4b55-b327-219fb9a09915}; !- HVAC Component

OS:PortList,
  {58902640-1943-4b9d-a8d8-9c2566ecd951}, !- Handle
  {19d1d0f2-debc-4660-9b46-c3d867c65fdc}, !- Name
  {a9257730-18f4-4b55-b327-219fb9a09915}; !- HVAC Component

OS:Sizing:Zone,
  {427f6ced-f390-4d43-ae94-1fc7701ec0fc}, !- Handle
  {a9257730-18f4-4b55-b327-219fb9a09915}, !- Zone or ZoneList Name
=======
  {a197b36c-4650-40f1-b9b4-1d5209ef3df6}, !- Handle
  Node 2,                                 !- Name
  {dbab309a-94e7-4085-a0b7-690dd96b833f}, !- Inlet Port
  ;                                       !- Outlet Port

OS:Connection,
  {dbab309a-94e7-4085-a0b7-690dd96b833f}, !- Handle
  {7a188814-fce3-4eff-bc52-81c3aa1c9780}, !- Name
  {0d2435bb-bd40-4cdd-955e-a83d027a4829}, !- Source Object
  11,                                     !- Outlet Port
  {a197b36c-4650-40f1-b9b4-1d5209ef3df6}, !- Target Object
  2;                                      !- Inlet Port

OS:PortList,
  {6f434c06-a63f-48df-bfbf-4ad035b6ee3a}, !- Handle
  {fc5559d5-32ee-4010-9274-63223d6d9f68}, !- Name
  {0d2435bb-bd40-4cdd-955e-a83d027a4829}; !- HVAC Component

OS:PortList,
  {cb5e60b0-4a96-47aa-bf10-31c18672f27d}, !- Handle
  {5e93102c-e325-4726-a185-02e785e31a85}, !- Name
  {0d2435bb-bd40-4cdd-955e-a83d027a4829}; !- HVAC Component

OS:PortList,
  {cc219a3e-4a0b-4f05-97dc-7fabc902b246}, !- Handle
  {e8af27d3-897e-4316-934e-ed7c87b9ccc9}, !- Name
  {0d2435bb-bd40-4cdd-955e-a83d027a4829}; !- HVAC Component

OS:Sizing:Zone,
  {5f70a166-8757-4fcd-85f4-877bcbc60081}, !- Handle
  {0d2435bb-bd40-4cdd-955e-a83d027a4829}, !- Zone or ZoneList Name
>>>>>>> 53a99c71
  SupplyAirTemperature,                   !- Zone Cooling Design Supply Air Temperature Input Method
  14,                                     !- Zone Cooling Design Supply Air Temperature {C}
  11.11,                                  !- Zone Cooling Design Supply Air Temperature Difference {deltaC}
  SupplyAirTemperature,                   !- Zone Heating Design Supply Air Temperature Input Method
  40,                                     !- Zone Heating Design Supply Air Temperature {C}
  11.11,                                  !- Zone Heating Design Supply Air Temperature Difference {deltaC}
  0.0085,                                 !- Zone Cooling Design Supply Air Humidity Ratio {kg-H2O/kg-air}
  0.008,                                  !- Zone Heating Design Supply Air Humidity Ratio {kg-H2O/kg-air}
  ,                                       !- Zone Heating Sizing Factor
  ,                                       !- Zone Cooling Sizing Factor
  DesignDay,                              !- Cooling Design Air Flow Method
  ,                                       !- Cooling Design Air Flow Rate {m3/s}
  ,                                       !- Cooling Minimum Air Flow per Zone Floor Area {m3/s-m2}
  ,                                       !- Cooling Minimum Air Flow {m3/s}
  ,                                       !- Cooling Minimum Air Flow Fraction
  DesignDay,                              !- Heating Design Air Flow Method
  ,                                       !- Heating Design Air Flow Rate {m3/s}
  ,                                       !- Heating Maximum Air Flow per Zone Floor Area {m3/s-m2}
  ,                                       !- Heating Maximum Air Flow {m3/s}
  ,                                       !- Heating Maximum Air Flow Fraction
  ,                                       !- Design Zone Air Distribution Effectiveness in Cooling Mode
  ,                                       !- Design Zone Air Distribution Effectiveness in Heating Mode
  No,                                     !- Account for Dedicated Outdoor Air System
  NeutralSupplyAir,                       !- Dedicated Outdoor Air System Control Strategy
  autosize,                               !- Dedicated Outdoor Air Low Setpoint Temperature for Design {C}
  autosize;                               !- Dedicated Outdoor Air High Setpoint Temperature for Design {C}

OS:ZoneHVAC:EquipmentList,
<<<<<<< HEAD
  {dcf139c0-662a-42db-a43b-439ef037b27d}, !- Handle
  Zone HVAC Equipment List 2,             !- Name
  {a9257730-18f4-4b55-b327-219fb9a09915}; !- Thermal Zone

OS:Space,
  {b2216113-ac49-410d-b575-e87e38005ef1}, !- Handle
  corridor space,                         !- Name
  {3a520019-9f88-4256-bf4e-f75902fe7660}, !- Space Type Name
=======
  {ae51f560-9be3-4682-8761-a5802a391832}, !- Handle
  Zone HVAC Equipment List 2,             !- Name
  {0d2435bb-bd40-4cdd-955e-a83d027a4829}; !- Thermal Zone

OS:Space,
  {fd46c45b-ba16-4230-b983-234696d4d76b}, !- Handle
  corridor space,                         !- Name
  {9e9ee691-5aa1-4a14-af46-9985f92a304d}, !- Space Type Name
>>>>>>> 53a99c71
  ,                                       !- Default Construction Set Name
  ,                                       !- Default Schedule Set Name
  ,                                       !- Direction of Relative North {deg}
  ,                                       !- X Origin {m}
  ,                                       !- Y Origin {m}
  ,                                       !- Z Origin {m}
  ,                                       !- Building Story Name
<<<<<<< HEAD
  {a9257730-18f4-4b55-b327-219fb9a09915}; !- Thermal Zone Name

OS:Surface,
  {3c63d199-e0f3-46ae-a926-be2ccd673e40}, !- Handle
  Surface 7,                              !- Name
  Floor,                                  !- Surface Type
  ,                                       !- Construction Name
  {b2216113-ac49-410d-b575-e87e38005ef1}, !- Space Name
=======
  {0d2435bb-bd40-4cdd-955e-a83d027a4829}; !- Thermal Zone Name

OS:Surface,
  {bfb00357-4a0f-4a76-ac40-fbcfd615d2e3}, !- Handle
  Surface 7,                              !- Name
  Floor,                                  !- Surface Type
  ,                                       !- Construction Name
  {fd46c45b-ba16-4230-b983-234696d4d76b}, !- Space Name
>>>>>>> 53a99c71
  Foundation,                             !- Outside Boundary Condition
  ,                                       !- Outside Boundary Condition Object
  NoSun,                                  !- Sun Exposure
  NoWind,                                 !- Wind Exposure
  ,                                       !- View Factor to Ground
  ,                                       !- Number of Vertices
  0, 0, 0,                                !- X,Y,Z Vertex 1 {m}
  0, 1.524, 0,                            !- X,Y,Z Vertex 2 {m}
  6.46578440716979, 1.524, 0,             !- X,Y,Z Vertex 3 {m}
  6.46578440716979, 0, 0;                 !- X,Y,Z Vertex 4 {m}

OS:Surface,
<<<<<<< HEAD
  {aa180e13-a2b0-47f8-a717-bd7a1528b523}, !- Handle
  Surface 8,                              !- Name
  Wall,                                   !- Surface Type
  ,                                       !- Construction Name
  {b2216113-ac49-410d-b575-e87e38005ef1}, !- Space Name
=======
  {29873e0b-ada2-48f6-ab4d-800033321cdc}, !- Handle
  Surface 8,                              !- Name
  Wall,                                   !- Surface Type
  ,                                       !- Construction Name
  {fd46c45b-ba16-4230-b983-234696d4d76b}, !- Space Name
>>>>>>> 53a99c71
  Outdoors,                               !- Outside Boundary Condition
  ,                                       !- Outside Boundary Condition Object
  SunExposed,                             !- Sun Exposure
  WindExposed,                            !- Wind Exposure
  ,                                       !- View Factor to Ground
  ,                                       !- Number of Vertices
  0, 1.524, 2.4384,                       !- X,Y,Z Vertex 1 {m}
  0, 1.524, 0,                            !- X,Y,Z Vertex 2 {m}
  0, 0, 0,                                !- X,Y,Z Vertex 3 {m}
  0, 0, 2.4384;                           !- X,Y,Z Vertex 4 {m}

OS:Surface,
<<<<<<< HEAD
  {a592273f-413e-4633-86d2-9d14890e4dc6}, !- Handle
  Surface 9,                              !- Name
  Wall,                                   !- Surface Type
  ,                                       !- Construction Name
  {b2216113-ac49-410d-b575-e87e38005ef1}, !- Space Name
=======
  {7e965bf9-172a-4047-9fcd-52d20e73140b}, !- Handle
  Surface 9,                              !- Name
  Wall,                                   !- Surface Type
  ,                                       !- Construction Name
  {fd46c45b-ba16-4230-b983-234696d4d76b}, !- Space Name
>>>>>>> 53a99c71
  Adiabatic,                              !- Outside Boundary Condition
  ,                                       !- Outside Boundary Condition Object
  NoSun,                                  !- Sun Exposure
  NoWind,                                 !- Wind Exposure
  ,                                       !- View Factor to Ground
  ,                                       !- Number of Vertices
  6.46578440716979, 1.524, 2.4384,        !- X,Y,Z Vertex 1 {m}
  6.46578440716979, 1.524, 0,             !- X,Y,Z Vertex 2 {m}
  0, 1.524, 0,                            !- X,Y,Z Vertex 3 {m}
  0, 1.524, 2.4384;                       !- X,Y,Z Vertex 4 {m}

OS:Surface,
<<<<<<< HEAD
  {c328442b-ad09-463a-b26e-4dcf487b48b6}, !- Handle
  Surface 10,                             !- Name
  Wall,                                   !- Surface Type
  ,                                       !- Construction Name
  {b2216113-ac49-410d-b575-e87e38005ef1}, !- Space Name
=======
  {2146848b-d2f1-46c0-8a1e-a0db1b355fa1}, !- Handle
  Surface 10,                             !- Name
  Wall,                                   !- Surface Type
  ,                                       !- Construction Name
  {fd46c45b-ba16-4230-b983-234696d4d76b}, !- Space Name
>>>>>>> 53a99c71
  Adiabatic,                              !- Outside Boundary Condition
  ,                                       !- Outside Boundary Condition Object
  NoSun,                                  !- Sun Exposure
  NoWind,                                 !- Wind Exposure
  ,                                       !- View Factor to Ground
  ,                                       !- Number of Vertices
  6.46578440716979, 0, 2.4384,            !- X,Y,Z Vertex 1 {m}
  6.46578440716979, 0, 0,                 !- X,Y,Z Vertex 2 {m}
  6.46578440716979, 1.524, 0,             !- X,Y,Z Vertex 3 {m}
  6.46578440716979, 1.524, 2.4384;        !- X,Y,Z Vertex 4 {m}

OS:Surface,
<<<<<<< HEAD
  {cc6ed24b-85ac-4857-9d08-d6231ce4b285}, !- Handle
  Surface 11,                             !- Name
  Wall,                                   !- Surface Type
  ,                                       !- Construction Name
  {b2216113-ac49-410d-b575-e87e38005ef1}, !- Space Name
=======
  {8e44954a-7f05-4945-8e71-026faf8dc178}, !- Handle
  Surface 11,                             !- Name
  Wall,                                   !- Surface Type
  ,                                       !- Construction Name
  {fd46c45b-ba16-4230-b983-234696d4d76b}, !- Space Name
>>>>>>> 53a99c71
  Adiabatic,                              !- Outside Boundary Condition
  ,                                       !- Outside Boundary Condition Object
  NoSun,                                  !- Sun Exposure
  NoWind,                                 !- Wind Exposure
  ,                                       !- View Factor to Ground
  ,                                       !- Number of Vertices
  0, 0, 2.4384,                           !- X,Y,Z Vertex 1 {m}
  0, 0, 0,                                !- X,Y,Z Vertex 2 {m}
  6.46578440716979, 0, 0,                 !- X,Y,Z Vertex 3 {m}
  6.46578440716979, 0, 2.4384;            !- X,Y,Z Vertex 4 {m}

OS:Surface,
<<<<<<< HEAD
  {7260f6a0-c75a-4be6-a5d7-7930d79756c6}, !- Handle
  Surface 12,                             !- Name
  RoofCeiling,                            !- Surface Type
  ,                                       !- Construction Name
  {b2216113-ac49-410d-b575-e87e38005ef1}, !- Space Name
=======
  {8608bbb7-6539-485d-9518-fc9ee383645c}, !- Handle
  Surface 12,                             !- Name
  RoofCeiling,                            !- Surface Type
  ,                                       !- Construction Name
  {fd46c45b-ba16-4230-b983-234696d4d76b}, !- Space Name
>>>>>>> 53a99c71
  Outdoors,                               !- Outside Boundary Condition
  ,                                       !- Outside Boundary Condition Object
  SunExposed,                             !- Sun Exposure
  WindExposed,                            !- Wind Exposure
  ,                                       !- View Factor to Ground
  ,                                       !- Number of Vertices
  6.46578440716979, 0, 2.4384,            !- X,Y,Z Vertex 1 {m}
  6.46578440716979, 1.524, 2.4384,        !- X,Y,Z Vertex 2 {m}
  0, 1.524, 2.4384,                       !- X,Y,Z Vertex 3 {m}
  0, 0, 2.4384;                           !- X,Y,Z Vertex 4 {m}

OS:SpaceType,
<<<<<<< HEAD
  {3a520019-9f88-4256-bf4e-f75902fe7660}, !- Handle
=======
  {9e9ee691-5aa1-4a14-af46-9985f92a304d}, !- Handle
>>>>>>> 53a99c71
  Space Type 2,                           !- Name
  ,                                       !- Default Construction Set Name
  ,                                       !- Default Schedule Set Name
  ,                                       !- Group Rendering Name
  ,                                       !- Design Specification Outdoor Air Object Name
  ,                                       !- Standards Template
  ,                                       !- Standards Building Type
  corridor;                               !- Standards Space Type

OS:BuildingUnit,
<<<<<<< HEAD
  {494d72ae-3124-4e24-9fb7-8ab6ce524d8c}, !- Handle
=======
  {d90ed0f2-6a39-419a-92bb-304faddc6921}, !- Handle
>>>>>>> 53a99c71
  unit 1,                                 !- Name
  ,                                       !- Rendering Color
  Residential;                            !- Building Unit Type

OS:AdditionalProperties,
<<<<<<< HEAD
  {d05497d2-3009-451f-9404-e04963d4c9fd}, !- Handle
  {494d72ae-3124-4e24-9fb7-8ab6ce524d8c}, !- Object Name
=======
  {84052a1e-c6a1-4c8e-9578-c921edf65e17}, !- Handle
  {d90ed0f2-6a39-419a-92bb-304faddc6921}, !- Object Name
>>>>>>> 53a99c71
  NumberOfBedrooms,                       !- Feature Name 1
  Integer,                                !- Feature Data Type 1
  3,                                      !- Feature Value 1
  NumberOfBathrooms,                      !- Feature Name 2
  Double,                                 !- Feature Data Type 2
  2,                                      !- Feature Value 2
  NumberOfOccupants,                      !- Feature Name 3
  Double,                                 !- Feature Data Type 3
  3.3900000000000001;                     !- Feature Value 3

OS:External:File,
<<<<<<< HEAD
  {db190dec-3d91-400c-bc12-fbb9159d3c04}, !- Handle
=======
  {7394cde8-c5af-4aee-aa30-20f03489dea7}, !- Handle
>>>>>>> 53a99c71
  8760.csv,                               !- Name
  8760.csv;                               !- File Name

OS:Schedule:Day,
<<<<<<< HEAD
  {a177bd45-6531-4f6f-95e5-dd10169f62cc}, !- Handle
=======
  {2ec04acb-ed19-4a08-9bb7-22f3caa2509f}, !- Handle
>>>>>>> 53a99c71
  Schedule Day 1,                         !- Name
  ,                                       !- Schedule Type Limits Name
  ,                                       !- Interpolate to Timestep
  24,                                     !- Hour 1
  0,                                      !- Minute 1
  0;                                      !- Value Until Time 1

OS:Schedule:Day,
<<<<<<< HEAD
  {92bbfe71-b13b-4cc6-a4a7-652a1569b0f5}, !- Handle
=======
  {05d69606-a253-40a2-bc98-a555da55dfcb}, !- Handle
>>>>>>> 53a99c71
  Schedule Day 2,                         !- Name
  ,                                       !- Schedule Type Limits Name
  ,                                       !- Interpolate to Timestep
  24,                                     !- Hour 1
  0,                                      !- Minute 1
  1;                                      !- Value Until Time 1

OS:Schedule:File,
<<<<<<< HEAD
  {6fae9744-4655-4c56-85fc-37fb4c341cb7}, !- Handle
  occupants,                              !- Name
  {f0c24be4-6f59-47a8-b068-981d27560d9b}, !- Schedule Type Limits Name
  {db190dec-3d91-400c-bc12-fbb9159d3c04}, !- External File Name
=======
  {e6a4a8a3-d1b2-4e4e-9da5-9983c31ae311}, !- Handle
  occupants,                              !- Name
  {4b8eba03-9d36-41c1-9a3b-9bd211d18bd7}, !- Schedule Type Limits Name
  {7394cde8-c5af-4aee-aa30-20f03489dea7}, !- External File Name
>>>>>>> 53a99c71
  1,                                      !- Column Number
  1,                                      !- Rows to Skip at Top
  8760,                                   !- Number of Hours of Data
  ,                                       !- Column Separator
  ,                                       !- Interpolate to Timestep
  60;                                     !- Minutes per Item

OS:Schedule:Ruleset,
<<<<<<< HEAD
  {02800589-8709-4281-9671-96a147976154}, !- Handle
  Schedule Ruleset 1,                     !- Name
  {4d59dfc8-08d4-40d0-9dc1-765d6f6609bd}, !- Schedule Type Limits Name
  {72127f53-477a-4d49-8142-e901321b1cae}; !- Default Day Schedule Name

OS:Schedule:Day,
  {72127f53-477a-4d49-8142-e901321b1cae}, !- Handle
  Schedule Day 3,                         !- Name
  {4d59dfc8-08d4-40d0-9dc1-765d6f6609bd}, !- Schedule Type Limits Name
=======
  {38968701-74d3-41e0-a64b-706087b04298}, !- Handle
  Schedule Ruleset 1,                     !- Name
  {ca04619b-ff07-48f1-89b4-6c3f6bea52a6}, !- Schedule Type Limits Name
  {4f256108-488e-4156-99f0-22569dffb549}; !- Default Day Schedule Name

OS:Schedule:Day,
  {4f256108-488e-4156-99f0-22569dffb549}, !- Handle
  Schedule Day 3,                         !- Name
  {ca04619b-ff07-48f1-89b4-6c3f6bea52a6}, !- Schedule Type Limits Name
>>>>>>> 53a99c71
  ,                                       !- Interpolate to Timestep
  24,                                     !- Hour 1
  0,                                      !- Minute 1
  112.539290946133;                       !- Value Until Time 1

OS:People:Definition,
<<<<<<< HEAD
  {e48aebb9-40f7-4c11-814c-7e5a7de243b6}, !- Handle
=======
  {792ef758-81fb-4e3c-8ad6-585c1075cbb2}, !- Handle
>>>>>>> 53a99c71
  res occupants|living space,             !- Name
  People,                                 !- Number of People Calculation Method
  3.39,                                   !- Number of People {people}
  ,                                       !- People per Space Floor Area {person/m2}
  ,                                       !- Space Floor Area per Person {m2/person}
  0.319734,                               !- Fraction Radiant
  0.573,                                  !- Sensible Heat Fraction
  0,                                      !- Carbon Dioxide Generation Rate {m3/s-W}
  No,                                     !- Enable ASHRAE 55 Comfort Warnings
  ZoneAveraged;                           !- Mean Radiant Temperature Calculation Type

OS:People,
<<<<<<< HEAD
  {730dfe99-debf-4d2a-920d-837d8036b4c0}, !- Handle
  res occupants|living space,             !- Name
  {e48aebb9-40f7-4c11-814c-7e5a7de243b6}, !- People Definition Name
  {9d60ad8a-7e4d-4f24-82f0-1c55d075d636}, !- Space or SpaceType Name
  {6fae9744-4655-4c56-85fc-37fb4c341cb7}, !- Number of People Schedule Name
  {02800589-8709-4281-9671-96a147976154}, !- Activity Level Schedule Name
=======
  {ccc73704-3c24-4cce-8558-166de4867fba}, !- Handle
  res occupants|living space,             !- Name
  {792ef758-81fb-4e3c-8ad6-585c1075cbb2}, !- People Definition Name
  {fc561cb2-8321-4c00-b644-502a2406d08f}, !- Space or SpaceType Name
  {e6a4a8a3-d1b2-4e4e-9da5-9983c31ae311}, !- Number of People Schedule Name
  {38968701-74d3-41e0-a64b-706087b04298}, !- Activity Level Schedule Name
>>>>>>> 53a99c71
  ,                                       !- Surface Name/Angle Factor List Name
  ,                                       !- Work Efficiency Schedule Name
  ,                                       !- Clothing Insulation Schedule Name
  ,                                       !- Air Velocity Schedule Name
  1;                                      !- Multiplier

OS:ScheduleTypeLimits,
<<<<<<< HEAD
  {4d59dfc8-08d4-40d0-9dc1-765d6f6609bd}, !- Handle
=======
  {ca04619b-ff07-48f1-89b4-6c3f6bea52a6}, !- Handle
>>>>>>> 53a99c71
  ActivityLevel,                          !- Name
  0,                                      !- Lower Limit Value
  ,                                       !- Upper Limit Value
  Continuous,                             !- Numeric Type
  ActivityLevel;                          !- Unit Type

OS:ScheduleTypeLimits,
<<<<<<< HEAD
  {f0c24be4-6f59-47a8-b068-981d27560d9b}, !- Handle
=======
  {4b8eba03-9d36-41c1-9a3b-9bd211d18bd7}, !- Handle
>>>>>>> 53a99c71
  Fractional,                             !- Name
  0,                                      !- Lower Limit Value
  1,                                      !- Upper Limit Value
  Continuous;                             !- Numeric Type
<|MERGE_RESOLUTION|>--- conflicted
+++ resolved
@@ -1,73 +1,41 @@
 !- NOTE: Auto-generated from /test/osw_files/MF_8units_1story_SL_3Beds_2Baths_Denver.osw
 
 OS:Version,
-<<<<<<< HEAD
-  {6a280e36-c695-4a41-a2f8-98ca4720f8cc}, !- Handle
+  {aa92ba57-919c-47d0-ba35-11cf9edb587e}, !- Handle
   2.9.0;                                  !- Version Identifier
 
 OS:SimulationControl,
-  {440d9870-0714-492c-bab0-5575e8a18b60}, !- Handle
-=======
-  {a16203c3-2ac5-4ab8-a41c-97e9fb0eaa2b}, !- Handle
-  2.9.0;                                  !- Version Identifier
-
-OS:SimulationControl,
-  {80bf824d-f04e-4cfd-a800-db22adec5219}, !- Handle
->>>>>>> 53a99c71
+  {a0247a44-feba-4195-87af-43047e6a308b}, !- Handle
   ,                                       !- Do Zone Sizing Calculation
   ,                                       !- Do System Sizing Calculation
   ,                                       !- Do Plant Sizing Calculation
   No;                                     !- Run Simulation for Sizing Periods
 
 OS:Timestep,
-<<<<<<< HEAD
-  {110791bb-024f-45f3-8304-0981533da53a}, !- Handle
+  {5a0d4c5c-d33f-4c19-882e-860a7f36b2a7}, !- Handle
   6;                                      !- Number of Timesteps per Hour
 
 OS:ShadowCalculation,
-  {9cd88887-a282-4268-82b9-68dce44bf55a}, !- Handle
-=======
-  {9245a4e4-e786-4483-b254-a3cb80888f50}, !- Handle
-  6;                                      !- Number of Timesteps per Hour
-
-OS:ShadowCalculation,
-  {02d6f385-84f8-4229-80e4-ad31248e2413}, !- Handle
->>>>>>> 53a99c71
+  {1cfb182e-9d24-4c79-bbd6-b5400c7f20fd}, !- Handle
   20,                                     !- Calculation Frequency
   200;                                    !- Maximum Figures in Shadow Overlap Calculations
 
 OS:SurfaceConvectionAlgorithm:Outside,
-<<<<<<< HEAD
-  {d3b90794-48ec-42f0-a6fd-828639ba89fc}, !- Handle
+  {4648c7b9-4711-4656-95d4-3426c26f11e4}, !- Handle
   DOE-2;                                  !- Algorithm
 
 OS:SurfaceConvectionAlgorithm:Inside,
-  {ea65fe28-3658-460c-bb16-c7da60b965ec}, !- Handle
+  {1ec1ff68-2376-4cd5-9b16-23363d741b8f}, !- Handle
   TARP;                                   !- Algorithm
 
 OS:ZoneCapacitanceMultiplier:ResearchSpecial,
-  {1136ceb6-3959-4d9a-a1df-6ca77e6226cf}, !- Handle
-=======
-  {0487f290-348d-4a0d-bfb2-566613ab768f}, !- Handle
-  DOE-2;                                  !- Algorithm
-
-OS:SurfaceConvectionAlgorithm:Inside,
-  {1814c3e7-aa5f-4ec3-8b04-5b99e48f4488}, !- Handle
-  TARP;                                   !- Algorithm
-
-OS:ZoneCapacitanceMultiplier:ResearchSpecial,
-  {c150e684-b4ed-4675-90b8-d8db540bc521}, !- Handle
->>>>>>> 53a99c71
+  {73e4919f-fa87-4771-99ec-c4bed2381bd4}, !- Handle
   ,                                       !- Temperature Capacity Multiplier
   15,                                     !- Humidity Capacity Multiplier
   ;                                       !- Carbon Dioxide Capacity Multiplier
 
 OS:RunPeriod,
-<<<<<<< HEAD
-  {f19830db-7ba2-4d21-8fb1-a9a2208b6934}, !- Handle
-=======
-  {a98a0c25-af07-48aa-aef0-b9c3801cb808}, !- Handle
->>>>>>> 53a99c71
+  {08ad434c-4909-492c-b8b9-b44da9e3a4c7}, !- Handle
   Run Period 1,                           !- Name
   1,                                      !- Begin Month
   1,                                      !- Begin Day of Month
@@ -81,21 +49,13 @@
   ;                                       !- Number of Times Runperiod to be Repeated
 
 OS:YearDescription,
-<<<<<<< HEAD
-  {525e2085-d977-477e-987a-c1a99818bb1c}, !- Handle
-=======
-  {69ba8979-c462-4749-9e3f-4618ca23226b}, !- Handle
->>>>>>> 53a99c71
+  {6a9326a0-101c-48f2-95f4-747b97cb343c}, !- Handle
   2007,                                   !- Calendar Year
   ,                                       !- Day of Week for Start Day
   ;                                       !- Is Leap Year
 
 OS:WeatherFile,
-<<<<<<< HEAD
-  {66e9301f-7837-4a01-bde3-37759ced5ccd}, !- Handle
-=======
-  {2b4178ca-39b7-47bb-a362-34941af37c58}, !- Handle
->>>>>>> 53a99c71
+  {dd25d543-0a55-4e8e-a720-d65303ea97f3}, !- Handle
   Denver Intl Ap,                         !- City
   CO,                                     !- State Province Region
   USA,                                    !- Country
@@ -109,13 +69,8 @@
   E23378AA;                               !- Checksum
 
 OS:AdditionalProperties,
-<<<<<<< HEAD
-  {d516e62e-db03-4fef-b409-3aeaa04522bb}, !- Handle
-  {66e9301f-7837-4a01-bde3-37759ced5ccd}, !- Object Name
-=======
-  {3bcc5e31-d9ae-4edf-8157-fce8169196c4}, !- Handle
-  {2b4178ca-39b7-47bb-a362-34941af37c58}, !- Object Name
->>>>>>> 53a99c71
+  {9be4b7c2-310f-480d-870a-59e46696a087}, !- Handle
+  {dd25d543-0a55-4e8e-a720-d65303ea97f3}, !- Object Name
   EPWHeaderCity,                          !- Feature Name 1
   String,                                 !- Feature Data Type 1
   Denver Intl Ap,                         !- Feature Value 1
@@ -223,11 +178,7 @@
   84;                                     !- Feature Value 35
 
 OS:Site,
-<<<<<<< HEAD
-  {1d3d2a85-170f-48bb-8867-50dfddbf69e1}, !- Handle
-=======
-  {1c314c1e-285b-4847-becd-fa82e180f1aa}, !- Handle
->>>>>>> 53a99c71
+  {0992d93e-8c33-4609-a363-18cfdadb0162}, !- Handle
   Denver Intl Ap_CO_USA,                  !- Name
   39.83,                                  !- Latitude {deg}
   -104.65,                                !- Longitude {deg}
@@ -236,11 +187,7 @@
   ;                                       !- Terrain
 
 OS:ClimateZones,
-<<<<<<< HEAD
-  {0fc0bfca-7f8a-45e4-b6ba-20f040b434d2}, !- Handle
-=======
-  {703e6419-2717-44f2-a593-9fb42dfa02e4}, !- Handle
->>>>>>> 53a99c71
+  {1807ae27-7f2d-4379-9dcb-a4bbad2771e4}, !- Handle
   ,                                       !- Active Institution
   ,                                       !- Active Year
   ,                                       !- Climate Zone Institution Name 1
@@ -253,31 +200,19 @@
   Cold;                                   !- Climate Zone Value 2
 
 OS:Site:WaterMainsTemperature,
-<<<<<<< HEAD
-  {eca518d4-f05d-4dce-9c1e-46fa4ddb0968}, !- Handle
-=======
-  {dbea5832-8259-402c-9d70-8d37d27babb8}, !- Handle
->>>>>>> 53a99c71
+  {4fa31745-b035-4cb2-a1a5-1f128220d4eb}, !- Handle
   Correlation,                            !- Calculation Method
   ,                                       !- Temperature Schedule Name
   10.8753424657535,                       !- Annual Average Outdoor Air Temperature {C}
   23.1524007936508;                       !- Maximum Difference In Monthly Average Outdoor Air Temperatures {deltaC}
 
 OS:RunPeriodControl:DaylightSavingTime,
-<<<<<<< HEAD
-  {edb52381-1917-4ddd-98f5-be0bcedf503e}, !- Handle
-=======
-  {e58e38bc-8838-473e-bbe4-1711b44a490f}, !- Handle
->>>>>>> 53a99c71
+  {941da2e0-7f03-435a-8a0c-8d5ec9e1d9e6}, !- Handle
   3/12,                                   !- Start Date
   11/5;                                   !- End Date
 
 OS:Site:GroundTemperature:Deep,
-<<<<<<< HEAD
-  {c2acbc8d-c7fa-49b3-9930-4b3feb34939e}, !- Handle
-=======
-  {918abe7e-8bb0-426e-82a2-5cd2c8e247f7}, !- Handle
->>>>>>> 53a99c71
+  {641bf78c-364c-4e94-a69f-0cf9a7412d0f}, !- Handle
   10.8753424657535,                       !- January Deep Ground Temperature {C}
   10.8753424657535,                       !- February Deep Ground Temperature {C}
   10.8753424657535,                       !- March Deep Ground Temperature {C}
@@ -292,11 +227,7 @@
   10.8753424657535;                       !- December Deep Ground Temperature {C}
 
 OS:Building,
-<<<<<<< HEAD
-  {122287a3-27dc-45e7-8cbb-daf56e1b5908}, !- Handle
-=======
-  {09dc7d0d-7ccc-4f57-9582-177e1f55d88f}, !- Handle
->>>>>>> 53a99c71
+  {9ca6ae35-46a3-4562-97a9-f4cb6f732318}, !- Handle
   Building 1,                             !- Name
   ,                                       !- Building Sector Type
   0,                                      !- North Axis {deg}
@@ -311,13 +242,8 @@
   8;                                      !- Standards Number of Living Units
 
 OS:AdditionalProperties,
-<<<<<<< HEAD
-  {f3cf6940-2697-4210-a366-6da061adf74a}, !- Handle
-  {122287a3-27dc-45e7-8cbb-daf56e1b5908}, !- Object Name
-=======
-  {e195a4d5-df9d-4e9f-942b-f5e1d04dd074}, !- Handle
-  {09dc7d0d-7ccc-4f57-9582-177e1f55d88f}, !- Object Name
->>>>>>> 53a99c71
+  {7696dd4d-07ce-4f70-88d6-dcbea85153a1}, !- Handle
+  {9ca6ae35-46a3-4562-97a9-f4cb6f732318}, !- Object Name
   num_units,                              !- Feature Name 1
   Integer,                                !- Feature Data Type 1
   8,                                      !- Feature Value 1
@@ -344,11 +270,7 @@
   Double-Loaded Interior;                 !- Feature Value 8
 
 OS:ThermalZone,
-<<<<<<< HEAD
-  {428c547c-5019-4e47-a6c8-e917d4541fe6}, !- Handle
-=======
-  {444333ef-99fb-421c-8b35-f1d563d719e7}, !- Handle
->>>>>>> 53a99c71
+  {f3616b15-98ab-44da-b607-ffd76e71c1df}, !- Handle
   living zone,                            !- Name
   ,                                       !- Multiplier
   ,                                       !- Ceiling Height {m}
@@ -357,17 +279,10 @@
   ,                                       !- Zone Inside Convection Algorithm
   ,                                       !- Zone Outside Convection Algorithm
   ,                                       !- Zone Conditioning Equipment List Name
-<<<<<<< HEAD
-  {6d0260d3-adee-446f-b1f5-190f605211eb}, !- Zone Air Inlet Port List
-  {66e57df6-e76d-4ba5-8c67-24551c9cb143}, !- Zone Air Exhaust Port List
-  {989b5864-447e-48c3-95c8-366c402996be}, !- Zone Air Node Name
-  {d759037e-25f7-4f85-9c0d-a14372ab8677}, !- Zone Return Air Port List
-=======
-  {fe7744be-5079-4659-b593-61db798c059e}, !- Zone Air Inlet Port List
-  {26c4f47f-0e17-438b-802d-3e7ca5b348ab}, !- Zone Air Exhaust Port List
-  {960056e6-8bb4-4395-8e0f-6b52d072d0f5}, !- Zone Air Node Name
-  {5b62a6c1-e8ad-4094-95ed-d1eb06ff0475}, !- Zone Return Air Port List
->>>>>>> 53a99c71
+  {e1dd6ecb-461a-4763-a7ff-bf832288e9b5}, !- Zone Air Inlet Port List
+  {1bb6df3a-569c-49cc-baee-695ef3861bbf}, !- Zone Air Exhaust Port List
+  {d0a3fafa-451d-4cc1-859c-c53763f33f40}, !- Zone Air Node Name
+  {54f8560d-f9bc-4e85-b0f6-6ab3bf55ef41}, !- Zone Return Air Port List
   ,                                       !- Primary Daylighting Control Name
   ,                                       !- Fraction of Zone Controlled by Primary Daylighting Control
   ,                                       !- Secondary Daylighting Control Name
@@ -378,71 +293,37 @@
   No;                                     !- Use Ideal Air Loads
 
 OS:Node,
-<<<<<<< HEAD
-  {7870c29d-5a45-48f8-8db1-c1b5807a1bf1}, !- Handle
+  {c9a593fa-27ff-4f53-b1f4-595e15bf4141}, !- Handle
   Node 1,                                 !- Name
-  {989b5864-447e-48c3-95c8-366c402996be}, !- Inlet Port
+  {d0a3fafa-451d-4cc1-859c-c53763f33f40}, !- Inlet Port
   ;                                       !- Outlet Port
 
 OS:Connection,
-  {989b5864-447e-48c3-95c8-366c402996be}, !- Handle
-  {1b209638-2183-4c3b-81f7-bc799dde77a3}, !- Name
-  {428c547c-5019-4e47-a6c8-e917d4541fe6}, !- Source Object
+  {d0a3fafa-451d-4cc1-859c-c53763f33f40}, !- Handle
+  {bdb1a313-bab0-4702-b02b-5069b1d2edcc}, !- Name
+  {f3616b15-98ab-44da-b607-ffd76e71c1df}, !- Source Object
   11,                                     !- Outlet Port
-  {7870c29d-5a45-48f8-8db1-c1b5807a1bf1}, !- Target Object
+  {c9a593fa-27ff-4f53-b1f4-595e15bf4141}, !- Target Object
   2;                                      !- Inlet Port
 
 OS:PortList,
-  {6d0260d3-adee-446f-b1f5-190f605211eb}, !- Handle
-  {82caf3cc-7c63-413c-983b-e525e95579c5}, !- Name
-  {428c547c-5019-4e47-a6c8-e917d4541fe6}; !- HVAC Component
+  {e1dd6ecb-461a-4763-a7ff-bf832288e9b5}, !- Handle
+  {8e5d7dcd-90e2-4f8e-8542-06ed16b199e7}, !- Name
+  {f3616b15-98ab-44da-b607-ffd76e71c1df}; !- HVAC Component
 
 OS:PortList,
-  {66e57df6-e76d-4ba5-8c67-24551c9cb143}, !- Handle
-  {0ec940a4-9cd0-4c29-ac74-dbe929ca2c93}, !- Name
-  {428c547c-5019-4e47-a6c8-e917d4541fe6}; !- HVAC Component
+  {1bb6df3a-569c-49cc-baee-695ef3861bbf}, !- Handle
+  {b8448e37-3925-40e2-8ccb-d05597027c22}, !- Name
+  {f3616b15-98ab-44da-b607-ffd76e71c1df}; !- HVAC Component
 
 OS:PortList,
-  {d759037e-25f7-4f85-9c0d-a14372ab8677}, !- Handle
-  {f8ab369c-b2c0-43f4-b199-a3ba81eda6e0}, !- Name
-  {428c547c-5019-4e47-a6c8-e917d4541fe6}; !- HVAC Component
+  {54f8560d-f9bc-4e85-b0f6-6ab3bf55ef41}, !- Handle
+  {665ffd76-8ffd-4f7e-aa2e-a644eeba888f}, !- Name
+  {f3616b15-98ab-44da-b607-ffd76e71c1df}; !- HVAC Component
 
 OS:Sizing:Zone,
-  {7a637dba-6316-4c78-9b8d-847e9671f5b4}, !- Handle
-  {428c547c-5019-4e47-a6c8-e917d4541fe6}, !- Zone or ZoneList Name
-=======
-  {3a5b570f-749f-44e7-ad77-0f6dbe4e7905}, !- Handle
-  Node 1,                                 !- Name
-  {960056e6-8bb4-4395-8e0f-6b52d072d0f5}, !- Inlet Port
-  ;                                       !- Outlet Port
-
-OS:Connection,
-  {960056e6-8bb4-4395-8e0f-6b52d072d0f5}, !- Handle
-  {3141d16b-cb28-4d7e-ad7f-38c27d4c5466}, !- Name
-  {444333ef-99fb-421c-8b35-f1d563d719e7}, !- Source Object
-  11,                                     !- Outlet Port
-  {3a5b570f-749f-44e7-ad77-0f6dbe4e7905}, !- Target Object
-  2;                                      !- Inlet Port
-
-OS:PortList,
-  {fe7744be-5079-4659-b593-61db798c059e}, !- Handle
-  {d06dea71-0091-4c15-97be-5fa5ec9b3b64}, !- Name
-  {444333ef-99fb-421c-8b35-f1d563d719e7}; !- HVAC Component
-
-OS:PortList,
-  {26c4f47f-0e17-438b-802d-3e7ca5b348ab}, !- Handle
-  {8aa168f0-492b-4cec-b7cd-d0960e476f2f}, !- Name
-  {444333ef-99fb-421c-8b35-f1d563d719e7}; !- HVAC Component
-
-OS:PortList,
-  {5b62a6c1-e8ad-4094-95ed-d1eb06ff0475}, !- Handle
-  {e83a1317-ce4c-4eb5-8b91-991e0d6ea33e}, !- Name
-  {444333ef-99fb-421c-8b35-f1d563d719e7}; !- HVAC Component
-
-OS:Sizing:Zone,
-  {db4228d9-491b-4872-b0b3-56681383375e}, !- Handle
-  {444333ef-99fb-421c-8b35-f1d563d719e7}, !- Zone or ZoneList Name
->>>>>>> 53a99c71
+  {ff6ff655-16e5-4cf5-a516-95a9dfe8d61f}, !- Handle
+  {f3616b15-98ab-44da-b607-ffd76e71c1df}, !- Zone or ZoneList Name
   SupplyAirTemperature,                   !- Zone Cooling Design Supply Air Temperature Input Method
   14,                                     !- Zone Cooling Design Supply Air Temperature {C}
   11.11,                                  !- Zone Cooling Design Supply Air Temperature Difference {deltaC}
@@ -471,25 +352,14 @@
   autosize;                               !- Dedicated Outdoor Air High Setpoint Temperature for Design {C}
 
 OS:ZoneHVAC:EquipmentList,
-<<<<<<< HEAD
-  {94101ae2-42d1-4826-ad98-eb2403efe0e4}, !- Handle
+  {9587652c-8ff2-4d60-9b57-f4edd3ecefc8}, !- Handle
   Zone HVAC Equipment List 1,             !- Name
-  {428c547c-5019-4e47-a6c8-e917d4541fe6}; !- Thermal Zone
+  {f3616b15-98ab-44da-b607-ffd76e71c1df}; !- Thermal Zone
 
 OS:Space,
-  {9d60ad8a-7e4d-4f24-82f0-1c55d075d636}, !- Handle
+  {d44f8290-7de7-4fe4-bfa6-c9042c7882da}, !- Handle
   living space,                           !- Name
-  {e0b82282-70ab-4c16-95b3-fe8033b02241}, !- Space Type Name
-=======
-  {f9104125-b6e4-4ae2-835b-430d6959c230}, !- Handle
-  Zone HVAC Equipment List 1,             !- Name
-  {444333ef-99fb-421c-8b35-f1d563d719e7}; !- Thermal Zone
-
-OS:Space,
-  {fc561cb2-8321-4c00-b644-502a2406d08f}, !- Handle
-  living space,                           !- Name
-  {fe28d90b-ce17-4081-92ee-2b130f43b4c9}, !- Space Type Name
->>>>>>> 53a99c71
+  {b1a2cc80-3317-400c-9f73-668ac044e145}, !- Space Type Name
   ,                                       !- Default Construction Set Name
   ,                                       !- Default Schedule Set Name
   ,                                       !- Direction of Relative North {deg}
@@ -497,31 +367,17 @@
   ,                                       !- Y Origin {m}
   ,                                       !- Z Origin {m}
   ,                                       !- Building Story Name
-<<<<<<< HEAD
-  {428c547c-5019-4e47-a6c8-e917d4541fe6}, !- Thermal Zone Name
+  {f3616b15-98ab-44da-b607-ffd76e71c1df}, !- Thermal Zone Name
   ,                                       !- Part of Total Floor Area
   ,                                       !- Design Specification Outdoor Air Object Name
-  {494d72ae-3124-4e24-9fb7-8ab6ce524d8c}; !- Building Unit Name
-
-OS:Surface,
-  {8ad5e0af-1bb9-4c18-8d0c-4f7c05f7382a}, !- Handle
+  {1b3d60f6-97fe-4a82-8f21-3d5bd438dc12}; !- Building Unit Name
+
+OS:Surface,
+  {8f8d834a-f2f7-47c5-94fe-34e8617d6aa9}, !- Handle
   Surface 1,                              !- Name
   Floor,                                  !- Surface Type
   ,                                       !- Construction Name
-  {9d60ad8a-7e4d-4f24-82f0-1c55d075d636}, !- Space Name
-=======
-  {444333ef-99fb-421c-8b35-f1d563d719e7}, !- Thermal Zone Name
-  ,                                       !- Part of Total Floor Area
-  ,                                       !- Design Specification Outdoor Air Object Name
-  {d90ed0f2-6a39-419a-92bb-304faddc6921}; !- Building Unit Name
-
-OS:Surface,
-  {23430328-f34d-4f13-b3c4-690ae6e46650}, !- Handle
-  Surface 1,                              !- Name
-  Floor,                                  !- Surface Type
-  ,                                       !- Construction Name
-  {fc561cb2-8321-4c00-b644-502a2406d08f}, !- Space Name
->>>>>>> 53a99c71
+  {d44f8290-7de7-4fe4-bfa6-c9042c7882da}, !- Space Name
   Foundation,                             !- Outside Boundary Condition
   ,                                       !- Outside Boundary Condition Object
   NoSun,                                  !- Sun Exposure
@@ -534,19 +390,11 @@
   6.46578440716979, -12.9315688143396, 0; !- X,Y,Z Vertex 4 {m}
 
 OS:Surface,
-<<<<<<< HEAD
-  {5aa68aab-bf62-4e1b-af59-c24531d26618}, !- Handle
+  {39d74047-0439-49db-8b34-111568b0e579}, !- Handle
   Surface 2,                              !- Name
   Wall,                                   !- Surface Type
   ,                                       !- Construction Name
-  {9d60ad8a-7e4d-4f24-82f0-1c55d075d636}, !- Space Name
-=======
-  {5aff31fc-4f9d-451a-8210-67b21f9f65b4}, !- Handle
-  Surface 2,                              !- Name
-  Wall,                                   !- Surface Type
-  ,                                       !- Construction Name
-  {fc561cb2-8321-4c00-b644-502a2406d08f}, !- Space Name
->>>>>>> 53a99c71
+  {d44f8290-7de7-4fe4-bfa6-c9042c7882da}, !- Space Name
   Outdoors,                               !- Outside Boundary Condition
   ,                                       !- Outside Boundary Condition Object
   SunExposed,                             !- Sun Exposure
@@ -559,19 +407,11 @@
   0, -12.9315688143396, 2.4384;           !- X,Y,Z Vertex 4 {m}
 
 OS:Surface,
-<<<<<<< HEAD
-  {c0367963-8ca2-4b64-a095-f705a3a82c98}, !- Handle
+  {090afa0f-b346-4e75-aba3-67e24085665c}, !- Handle
   Surface 3,                              !- Name
   Wall,                                   !- Surface Type
   ,                                       !- Construction Name
-  {9d60ad8a-7e4d-4f24-82f0-1c55d075d636}, !- Space Name
-=======
-  {884840d8-2ac4-464b-ad6d-727bb3dd48a2}, !- Handle
-  Surface 3,                              !- Name
-  Wall,                                   !- Surface Type
-  ,                                       !- Construction Name
-  {fc561cb2-8321-4c00-b644-502a2406d08f}, !- Space Name
->>>>>>> 53a99c71
+  {d44f8290-7de7-4fe4-bfa6-c9042c7882da}, !- Space Name
   Adiabatic,                              !- Outside Boundary Condition
   ,                                       !- Outside Boundary Condition Object
   NoSun,                                  !- Sun Exposure
@@ -584,19 +424,11 @@
   0, 0, 2.4384;                           !- X,Y,Z Vertex 4 {m}
 
 OS:Surface,
-<<<<<<< HEAD
-  {8260b705-2b7d-433a-aa8a-47852f4b0b33}, !- Handle
+  {a9e987b5-c6e4-4f8f-8de0-2aace7e6243f}, !- Handle
   Surface 4,                              !- Name
   Wall,                                   !- Surface Type
   ,                                       !- Construction Name
-  {9d60ad8a-7e4d-4f24-82f0-1c55d075d636}, !- Space Name
-=======
-  {03a84f0c-2aad-4461-b6bb-741cdafee89c}, !- Handle
-  Surface 4,                              !- Name
-  Wall,                                   !- Surface Type
-  ,                                       !- Construction Name
-  {fc561cb2-8321-4c00-b644-502a2406d08f}, !- Space Name
->>>>>>> 53a99c71
+  {d44f8290-7de7-4fe4-bfa6-c9042c7882da}, !- Space Name
   Adiabatic,                              !- Outside Boundary Condition
   ,                                       !- Outside Boundary Condition Object
   NoSun,                                  !- Sun Exposure
@@ -609,19 +441,11 @@
   6.46578440716979, 0, 2.4384;            !- X,Y,Z Vertex 4 {m}
 
 OS:Surface,
-<<<<<<< HEAD
-  {3c921bcb-1e92-41a5-82c5-f88537835a15}, !- Handle
+  {8e49388b-ae8a-439b-809e-ca2e45c03168}, !- Handle
   Surface 5,                              !- Name
   Wall,                                   !- Surface Type
   ,                                       !- Construction Name
-  {9d60ad8a-7e4d-4f24-82f0-1c55d075d636}, !- Space Name
-=======
-  {df558777-27e3-46ba-9025-1635a7d76ca5}, !- Handle
-  Surface 5,                              !- Name
-  Wall,                                   !- Surface Type
-  ,                                       !- Construction Name
-  {fc561cb2-8321-4c00-b644-502a2406d08f}, !- Space Name
->>>>>>> 53a99c71
+  {d44f8290-7de7-4fe4-bfa6-c9042c7882da}, !- Space Name
   Outdoors,                               !- Outside Boundary Condition
   ,                                       !- Outside Boundary Condition Object
   SunExposed,                             !- Sun Exposure
@@ -634,19 +458,11 @@
   6.46578440716979, -12.9315688143396, 2.4384; !- X,Y,Z Vertex 4 {m}
 
 OS:Surface,
-<<<<<<< HEAD
-  {7f0ff3ee-cc21-4c65-b8df-704e960eb96c}, !- Handle
+  {18d31731-f619-4313-8405-b7300b0a4ba5}, !- Handle
   Surface 6,                              !- Name
   RoofCeiling,                            !- Surface Type
   ,                                       !- Construction Name
-  {9d60ad8a-7e4d-4f24-82f0-1c55d075d636}, !- Space Name
-=======
-  {dc0eaa31-1d18-4ded-bd7e-084f6aa8f542}, !- Handle
-  Surface 6,                              !- Name
-  RoofCeiling,                            !- Surface Type
-  ,                                       !- Construction Name
-  {fc561cb2-8321-4c00-b644-502a2406d08f}, !- Space Name
->>>>>>> 53a99c71
+  {d44f8290-7de7-4fe4-bfa6-c9042c7882da}, !- Space Name
   Outdoors,                               !- Outside Boundary Condition
   ,                                       !- Outside Boundary Condition Object
   SunExposed,                             !- Sun Exposure
@@ -659,11 +475,7 @@
   0, -12.9315688143396, 2.4384;           !- X,Y,Z Vertex 4 {m}
 
 OS:SpaceType,
-<<<<<<< HEAD
-  {e0b82282-70ab-4c16-95b3-fe8033b02241}, !- Handle
-=======
-  {fe28d90b-ce17-4081-92ee-2b130f43b4c9}, !- Handle
->>>>>>> 53a99c71
+  {b1a2cc80-3317-400c-9f73-668ac044e145}, !- Handle
   Space Type 1,                           !- Name
   ,                                       !- Default Construction Set Name
   ,                                       !- Default Schedule Set Name
@@ -674,11 +486,7 @@
   living;                                 !- Standards Space Type
 
 OS:ThermalZone,
-<<<<<<< HEAD
-  {a9257730-18f4-4b55-b327-219fb9a09915}, !- Handle
-=======
-  {0d2435bb-bd40-4cdd-955e-a83d027a4829}, !- Handle
->>>>>>> 53a99c71
+  {051071aa-24f2-4267-8244-08539c7e360f}, !- Handle
   corridor zone,                          !- Name
   ,                                       !- Multiplier
   ,                                       !- Ceiling Height {m}
@@ -687,17 +495,10 @@
   ,                                       !- Zone Inside Convection Algorithm
   ,                                       !- Zone Outside Convection Algorithm
   ,                                       !- Zone Conditioning Equipment List Name
-<<<<<<< HEAD
-  {a53f3d75-2b59-4383-86c5-69bb1b5922ba}, !- Zone Air Inlet Port List
-  {ad202cc5-9dbc-4ec4-998b-8dc184b42e10}, !- Zone Air Exhaust Port List
-  {8d26f8b1-ac9c-4f44-a4d2-97ea211655a4}, !- Zone Air Node Name
-  {58902640-1943-4b9d-a8d8-9c2566ecd951}, !- Zone Return Air Port List
-=======
-  {6f434c06-a63f-48df-bfbf-4ad035b6ee3a}, !- Zone Air Inlet Port List
-  {cb5e60b0-4a96-47aa-bf10-31c18672f27d}, !- Zone Air Exhaust Port List
-  {dbab309a-94e7-4085-a0b7-690dd96b833f}, !- Zone Air Node Name
-  {cc219a3e-4a0b-4f05-97dc-7fabc902b246}, !- Zone Return Air Port List
->>>>>>> 53a99c71
+  {e8913ff4-53f1-4437-8492-290c3ac23649}, !- Zone Air Inlet Port List
+  {099ff944-fa39-4c85-bc1f-17729f018d94}, !- Zone Air Exhaust Port List
+  {b6034ee7-8183-4064-bd86-527d07490133}, !- Zone Air Node Name
+  {8f058e74-758a-4ec3-b1a4-fa1a0986ca2d}, !- Zone Return Air Port List
   ,                                       !- Primary Daylighting Control Name
   ,                                       !- Fraction of Zone Controlled by Primary Daylighting Control
   ,                                       !- Secondary Daylighting Control Name
@@ -708,71 +509,37 @@
   No;                                     !- Use Ideal Air Loads
 
 OS:Node,
-<<<<<<< HEAD
-  {b78a6f36-7fba-4376-9025-59f6c3dead03}, !- Handle
+  {3a5dbd26-01fe-47f1-a828-572d87e015ab}, !- Handle
   Node 2,                                 !- Name
-  {8d26f8b1-ac9c-4f44-a4d2-97ea211655a4}, !- Inlet Port
+  {b6034ee7-8183-4064-bd86-527d07490133}, !- Inlet Port
   ;                                       !- Outlet Port
 
 OS:Connection,
-  {8d26f8b1-ac9c-4f44-a4d2-97ea211655a4}, !- Handle
-  {43f834dd-6be9-41cd-ba91-b3f2ed673c43}, !- Name
-  {a9257730-18f4-4b55-b327-219fb9a09915}, !- Source Object
+  {b6034ee7-8183-4064-bd86-527d07490133}, !- Handle
+  {ae4a04ab-2376-46f7-8909-103cc3dcf527}, !- Name
+  {051071aa-24f2-4267-8244-08539c7e360f}, !- Source Object
   11,                                     !- Outlet Port
-  {b78a6f36-7fba-4376-9025-59f6c3dead03}, !- Target Object
+  {3a5dbd26-01fe-47f1-a828-572d87e015ab}, !- Target Object
   2;                                      !- Inlet Port
 
 OS:PortList,
-  {a53f3d75-2b59-4383-86c5-69bb1b5922ba}, !- Handle
-  {00b86a09-0369-4830-8cc9-c46277c1df17}, !- Name
-  {a9257730-18f4-4b55-b327-219fb9a09915}; !- HVAC Component
+  {e8913ff4-53f1-4437-8492-290c3ac23649}, !- Handle
+  {485c3012-d509-4225-a57f-3d3537869929}, !- Name
+  {051071aa-24f2-4267-8244-08539c7e360f}; !- HVAC Component
 
 OS:PortList,
-  {ad202cc5-9dbc-4ec4-998b-8dc184b42e10}, !- Handle
-  {3cb565eb-a713-42d3-b4e7-f2387c1af38c}, !- Name
-  {a9257730-18f4-4b55-b327-219fb9a09915}; !- HVAC Component
+  {099ff944-fa39-4c85-bc1f-17729f018d94}, !- Handle
+  {83ecbc75-6225-496f-9214-e0a72e45d1ad}, !- Name
+  {051071aa-24f2-4267-8244-08539c7e360f}; !- HVAC Component
 
 OS:PortList,
-  {58902640-1943-4b9d-a8d8-9c2566ecd951}, !- Handle
-  {19d1d0f2-debc-4660-9b46-c3d867c65fdc}, !- Name
-  {a9257730-18f4-4b55-b327-219fb9a09915}; !- HVAC Component
+  {8f058e74-758a-4ec3-b1a4-fa1a0986ca2d}, !- Handle
+  {df1d0194-c8ba-4b65-a451-ca0ec9e3cd38}, !- Name
+  {051071aa-24f2-4267-8244-08539c7e360f}; !- HVAC Component
 
 OS:Sizing:Zone,
-  {427f6ced-f390-4d43-ae94-1fc7701ec0fc}, !- Handle
-  {a9257730-18f4-4b55-b327-219fb9a09915}, !- Zone or ZoneList Name
-=======
-  {a197b36c-4650-40f1-b9b4-1d5209ef3df6}, !- Handle
-  Node 2,                                 !- Name
-  {dbab309a-94e7-4085-a0b7-690dd96b833f}, !- Inlet Port
-  ;                                       !- Outlet Port
-
-OS:Connection,
-  {dbab309a-94e7-4085-a0b7-690dd96b833f}, !- Handle
-  {7a188814-fce3-4eff-bc52-81c3aa1c9780}, !- Name
-  {0d2435bb-bd40-4cdd-955e-a83d027a4829}, !- Source Object
-  11,                                     !- Outlet Port
-  {a197b36c-4650-40f1-b9b4-1d5209ef3df6}, !- Target Object
-  2;                                      !- Inlet Port
-
-OS:PortList,
-  {6f434c06-a63f-48df-bfbf-4ad035b6ee3a}, !- Handle
-  {fc5559d5-32ee-4010-9274-63223d6d9f68}, !- Name
-  {0d2435bb-bd40-4cdd-955e-a83d027a4829}; !- HVAC Component
-
-OS:PortList,
-  {cb5e60b0-4a96-47aa-bf10-31c18672f27d}, !- Handle
-  {5e93102c-e325-4726-a185-02e785e31a85}, !- Name
-  {0d2435bb-bd40-4cdd-955e-a83d027a4829}; !- HVAC Component
-
-OS:PortList,
-  {cc219a3e-4a0b-4f05-97dc-7fabc902b246}, !- Handle
-  {e8af27d3-897e-4316-934e-ed7c87b9ccc9}, !- Name
-  {0d2435bb-bd40-4cdd-955e-a83d027a4829}; !- HVAC Component
-
-OS:Sizing:Zone,
-  {5f70a166-8757-4fcd-85f4-877bcbc60081}, !- Handle
-  {0d2435bb-bd40-4cdd-955e-a83d027a4829}, !- Zone or ZoneList Name
->>>>>>> 53a99c71
+  {abd1c057-0b08-472c-9cdb-0067194ea65c}, !- Handle
+  {051071aa-24f2-4267-8244-08539c7e360f}, !- Zone or ZoneList Name
   SupplyAirTemperature,                   !- Zone Cooling Design Supply Air Temperature Input Method
   14,                                     !- Zone Cooling Design Supply Air Temperature {C}
   11.11,                                  !- Zone Cooling Design Supply Air Temperature Difference {deltaC}
@@ -801,25 +568,14 @@
   autosize;                               !- Dedicated Outdoor Air High Setpoint Temperature for Design {C}
 
 OS:ZoneHVAC:EquipmentList,
-<<<<<<< HEAD
-  {dcf139c0-662a-42db-a43b-439ef037b27d}, !- Handle
+  {b722f75b-93b4-445e-a99f-a4d2ec1f788a}, !- Handle
   Zone HVAC Equipment List 2,             !- Name
-  {a9257730-18f4-4b55-b327-219fb9a09915}; !- Thermal Zone
+  {051071aa-24f2-4267-8244-08539c7e360f}; !- Thermal Zone
 
 OS:Space,
-  {b2216113-ac49-410d-b575-e87e38005ef1}, !- Handle
+  {18f07928-441d-406a-b926-4774c2ab819c}, !- Handle
   corridor space,                         !- Name
-  {3a520019-9f88-4256-bf4e-f75902fe7660}, !- Space Type Name
-=======
-  {ae51f560-9be3-4682-8761-a5802a391832}, !- Handle
-  Zone HVAC Equipment List 2,             !- Name
-  {0d2435bb-bd40-4cdd-955e-a83d027a4829}; !- Thermal Zone
-
-OS:Space,
-  {fd46c45b-ba16-4230-b983-234696d4d76b}, !- Handle
-  corridor space,                         !- Name
-  {9e9ee691-5aa1-4a14-af46-9985f92a304d}, !- Space Type Name
->>>>>>> 53a99c71
+  {8b211b0b-e09a-49df-adf3-49565be7809d}, !- Space Type Name
   ,                                       !- Default Construction Set Name
   ,                                       !- Default Schedule Set Name
   ,                                       !- Direction of Relative North {deg}
@@ -827,25 +583,14 @@
   ,                                       !- Y Origin {m}
   ,                                       !- Z Origin {m}
   ,                                       !- Building Story Name
-<<<<<<< HEAD
-  {a9257730-18f4-4b55-b327-219fb9a09915}; !- Thermal Zone Name
-
-OS:Surface,
-  {3c63d199-e0f3-46ae-a926-be2ccd673e40}, !- Handle
+  {051071aa-24f2-4267-8244-08539c7e360f}; !- Thermal Zone Name
+
+OS:Surface,
+  {c50dd1f5-86d3-4ea6-96de-e33fd91ee19d}, !- Handle
   Surface 7,                              !- Name
   Floor,                                  !- Surface Type
   ,                                       !- Construction Name
-  {b2216113-ac49-410d-b575-e87e38005ef1}, !- Space Name
-=======
-  {0d2435bb-bd40-4cdd-955e-a83d027a4829}; !- Thermal Zone Name
-
-OS:Surface,
-  {bfb00357-4a0f-4a76-ac40-fbcfd615d2e3}, !- Handle
-  Surface 7,                              !- Name
-  Floor,                                  !- Surface Type
-  ,                                       !- Construction Name
-  {fd46c45b-ba16-4230-b983-234696d4d76b}, !- Space Name
->>>>>>> 53a99c71
+  {18f07928-441d-406a-b926-4774c2ab819c}, !- Space Name
   Foundation,                             !- Outside Boundary Condition
   ,                                       !- Outside Boundary Condition Object
   NoSun,                                  !- Sun Exposure
@@ -858,19 +603,11 @@
   6.46578440716979, 0, 0;                 !- X,Y,Z Vertex 4 {m}
 
 OS:Surface,
-<<<<<<< HEAD
-  {aa180e13-a2b0-47f8-a717-bd7a1528b523}, !- Handle
+  {9195da93-dffb-4694-85ef-c49db73cfe84}, !- Handle
   Surface 8,                              !- Name
   Wall,                                   !- Surface Type
   ,                                       !- Construction Name
-  {b2216113-ac49-410d-b575-e87e38005ef1}, !- Space Name
-=======
-  {29873e0b-ada2-48f6-ab4d-800033321cdc}, !- Handle
-  Surface 8,                              !- Name
-  Wall,                                   !- Surface Type
-  ,                                       !- Construction Name
-  {fd46c45b-ba16-4230-b983-234696d4d76b}, !- Space Name
->>>>>>> 53a99c71
+  {18f07928-441d-406a-b926-4774c2ab819c}, !- Space Name
   Outdoors,                               !- Outside Boundary Condition
   ,                                       !- Outside Boundary Condition Object
   SunExposed,                             !- Sun Exposure
@@ -883,19 +620,11 @@
   0, 0, 2.4384;                           !- X,Y,Z Vertex 4 {m}
 
 OS:Surface,
-<<<<<<< HEAD
-  {a592273f-413e-4633-86d2-9d14890e4dc6}, !- Handle
+  {f16e4aa1-a222-4a3d-a0ee-3788a16a8d9f}, !- Handle
   Surface 9,                              !- Name
   Wall,                                   !- Surface Type
   ,                                       !- Construction Name
-  {b2216113-ac49-410d-b575-e87e38005ef1}, !- Space Name
-=======
-  {7e965bf9-172a-4047-9fcd-52d20e73140b}, !- Handle
-  Surface 9,                              !- Name
-  Wall,                                   !- Surface Type
-  ,                                       !- Construction Name
-  {fd46c45b-ba16-4230-b983-234696d4d76b}, !- Space Name
->>>>>>> 53a99c71
+  {18f07928-441d-406a-b926-4774c2ab819c}, !- Space Name
   Adiabatic,                              !- Outside Boundary Condition
   ,                                       !- Outside Boundary Condition Object
   NoSun,                                  !- Sun Exposure
@@ -908,19 +637,11 @@
   0, 1.524, 2.4384;                       !- X,Y,Z Vertex 4 {m}
 
 OS:Surface,
-<<<<<<< HEAD
-  {c328442b-ad09-463a-b26e-4dcf487b48b6}, !- Handle
+  {8d3afde9-5e11-49ca-afe0-949675680968}, !- Handle
   Surface 10,                             !- Name
   Wall,                                   !- Surface Type
   ,                                       !- Construction Name
-  {b2216113-ac49-410d-b575-e87e38005ef1}, !- Space Name
-=======
-  {2146848b-d2f1-46c0-8a1e-a0db1b355fa1}, !- Handle
-  Surface 10,                             !- Name
-  Wall,                                   !- Surface Type
-  ,                                       !- Construction Name
-  {fd46c45b-ba16-4230-b983-234696d4d76b}, !- Space Name
->>>>>>> 53a99c71
+  {18f07928-441d-406a-b926-4774c2ab819c}, !- Space Name
   Adiabatic,                              !- Outside Boundary Condition
   ,                                       !- Outside Boundary Condition Object
   NoSun,                                  !- Sun Exposure
@@ -933,19 +654,11 @@
   6.46578440716979, 1.524, 2.4384;        !- X,Y,Z Vertex 4 {m}
 
 OS:Surface,
-<<<<<<< HEAD
-  {cc6ed24b-85ac-4857-9d08-d6231ce4b285}, !- Handle
+  {f55961d4-958c-48ee-a632-8df442fdde44}, !- Handle
   Surface 11,                             !- Name
   Wall,                                   !- Surface Type
   ,                                       !- Construction Name
-  {b2216113-ac49-410d-b575-e87e38005ef1}, !- Space Name
-=======
-  {8e44954a-7f05-4945-8e71-026faf8dc178}, !- Handle
-  Surface 11,                             !- Name
-  Wall,                                   !- Surface Type
-  ,                                       !- Construction Name
-  {fd46c45b-ba16-4230-b983-234696d4d76b}, !- Space Name
->>>>>>> 53a99c71
+  {18f07928-441d-406a-b926-4774c2ab819c}, !- Space Name
   Adiabatic,                              !- Outside Boundary Condition
   ,                                       !- Outside Boundary Condition Object
   NoSun,                                  !- Sun Exposure
@@ -958,19 +671,11 @@
   6.46578440716979, 0, 2.4384;            !- X,Y,Z Vertex 4 {m}
 
 OS:Surface,
-<<<<<<< HEAD
-  {7260f6a0-c75a-4be6-a5d7-7930d79756c6}, !- Handle
+  {8d54adf5-f971-4eb8-92da-5cc2c1cf2758}, !- Handle
   Surface 12,                             !- Name
   RoofCeiling,                            !- Surface Type
   ,                                       !- Construction Name
-  {b2216113-ac49-410d-b575-e87e38005ef1}, !- Space Name
-=======
-  {8608bbb7-6539-485d-9518-fc9ee383645c}, !- Handle
-  Surface 12,                             !- Name
-  RoofCeiling,                            !- Surface Type
-  ,                                       !- Construction Name
-  {fd46c45b-ba16-4230-b983-234696d4d76b}, !- Space Name
->>>>>>> 53a99c71
+  {18f07928-441d-406a-b926-4774c2ab819c}, !- Space Name
   Outdoors,                               !- Outside Boundary Condition
   ,                                       !- Outside Boundary Condition Object
   SunExposed,                             !- Sun Exposure
@@ -983,11 +688,7 @@
   0, 0, 2.4384;                           !- X,Y,Z Vertex 4 {m}
 
 OS:SpaceType,
-<<<<<<< HEAD
-  {3a520019-9f88-4256-bf4e-f75902fe7660}, !- Handle
-=======
-  {9e9ee691-5aa1-4a14-af46-9985f92a304d}, !- Handle
->>>>>>> 53a99c71
+  {8b211b0b-e09a-49df-adf3-49565be7809d}, !- Handle
   Space Type 2,                           !- Name
   ,                                       !- Default Construction Set Name
   ,                                       !- Default Schedule Set Name
@@ -998,23 +699,14 @@
   corridor;                               !- Standards Space Type
 
 OS:BuildingUnit,
-<<<<<<< HEAD
-  {494d72ae-3124-4e24-9fb7-8ab6ce524d8c}, !- Handle
-=======
-  {d90ed0f2-6a39-419a-92bb-304faddc6921}, !- Handle
->>>>>>> 53a99c71
+  {1b3d60f6-97fe-4a82-8f21-3d5bd438dc12}, !- Handle
   unit 1,                                 !- Name
   ,                                       !- Rendering Color
   Residential;                            !- Building Unit Type
 
 OS:AdditionalProperties,
-<<<<<<< HEAD
-  {d05497d2-3009-451f-9404-e04963d4c9fd}, !- Handle
-  {494d72ae-3124-4e24-9fb7-8ab6ce524d8c}, !- Object Name
-=======
-  {84052a1e-c6a1-4c8e-9578-c921edf65e17}, !- Handle
-  {d90ed0f2-6a39-419a-92bb-304faddc6921}, !- Object Name
->>>>>>> 53a99c71
+  {7201871a-348d-4e2f-af19-fe840ff792f6}, !- Handle
+  {1b3d60f6-97fe-4a82-8f21-3d5bd438dc12}, !- Object Name
   NumberOfBedrooms,                       !- Feature Name 1
   Integer,                                !- Feature Data Type 1
   3,                                      !- Feature Value 1
@@ -1026,20 +718,12 @@
   3.3900000000000001;                     !- Feature Value 3
 
 OS:External:File,
-<<<<<<< HEAD
-  {db190dec-3d91-400c-bc12-fbb9159d3c04}, !- Handle
-=======
-  {7394cde8-c5af-4aee-aa30-20f03489dea7}, !- Handle
->>>>>>> 53a99c71
+  {0244c2da-cd5a-456b-9f0b-d9679e1e77ee}, !- Handle
   8760.csv,                               !- Name
   8760.csv;                               !- File Name
 
 OS:Schedule:Day,
-<<<<<<< HEAD
-  {a177bd45-6531-4f6f-95e5-dd10169f62cc}, !- Handle
-=======
-  {2ec04acb-ed19-4a08-9bb7-22f3caa2509f}, !- Handle
->>>>>>> 53a99c71
+  {0905234e-023e-4c92-8762-38ae97e25a70}, !- Handle
   Schedule Day 1,                         !- Name
   ,                                       !- Schedule Type Limits Name
   ,                                       !- Interpolate to Timestep
@@ -1048,11 +732,7 @@
   0;                                      !- Value Until Time 1
 
 OS:Schedule:Day,
-<<<<<<< HEAD
-  {92bbfe71-b13b-4cc6-a4a7-652a1569b0f5}, !- Handle
-=======
-  {05d69606-a253-40a2-bc98-a555da55dfcb}, !- Handle
->>>>>>> 53a99c71
+  {c2d015db-cf09-4044-b6d2-cdd245436789}, !- Handle
   Schedule Day 2,                         !- Name
   ,                                       !- Schedule Type Limits Name
   ,                                       !- Interpolate to Timestep
@@ -1061,17 +741,10 @@
   1;                                      !- Value Until Time 1
 
 OS:Schedule:File,
-<<<<<<< HEAD
-  {6fae9744-4655-4c56-85fc-37fb4c341cb7}, !- Handle
+  {d3422eda-cf54-4381-a4b7-8bdac13104ec}, !- Handle
   occupants,                              !- Name
-  {f0c24be4-6f59-47a8-b068-981d27560d9b}, !- Schedule Type Limits Name
-  {db190dec-3d91-400c-bc12-fbb9159d3c04}, !- External File Name
-=======
-  {e6a4a8a3-d1b2-4e4e-9da5-9983c31ae311}, !- Handle
-  occupants,                              !- Name
-  {4b8eba03-9d36-41c1-9a3b-9bd211d18bd7}, !- Schedule Type Limits Name
-  {7394cde8-c5af-4aee-aa30-20f03489dea7}, !- External File Name
->>>>>>> 53a99c71
+  {9f93b9e7-af51-4f46-8663-ed171d8cfafa}, !- Schedule Type Limits Name
+  {0244c2da-cd5a-456b-9f0b-d9679e1e77ee}, !- External File Name
   1,                                      !- Column Number
   1,                                      !- Rows to Skip at Top
   8760,                                   !- Number of Hours of Data
@@ -1080,38 +753,22 @@
   60;                                     !- Minutes per Item
 
 OS:Schedule:Ruleset,
-<<<<<<< HEAD
-  {02800589-8709-4281-9671-96a147976154}, !- Handle
+  {9e3dbc57-dbe8-4801-b03b-bda4da79e473}, !- Handle
   Schedule Ruleset 1,                     !- Name
-  {4d59dfc8-08d4-40d0-9dc1-765d6f6609bd}, !- Schedule Type Limits Name
-  {72127f53-477a-4d49-8142-e901321b1cae}; !- Default Day Schedule Name
+  {21275e91-cd44-4794-8b5f-14b9e89cef9e}, !- Schedule Type Limits Name
+  {72666539-e045-47cb-a18d-0465a892baca}; !- Default Day Schedule Name
 
 OS:Schedule:Day,
-  {72127f53-477a-4d49-8142-e901321b1cae}, !- Handle
+  {72666539-e045-47cb-a18d-0465a892baca}, !- Handle
   Schedule Day 3,                         !- Name
-  {4d59dfc8-08d4-40d0-9dc1-765d6f6609bd}, !- Schedule Type Limits Name
-=======
-  {38968701-74d3-41e0-a64b-706087b04298}, !- Handle
-  Schedule Ruleset 1,                     !- Name
-  {ca04619b-ff07-48f1-89b4-6c3f6bea52a6}, !- Schedule Type Limits Name
-  {4f256108-488e-4156-99f0-22569dffb549}; !- Default Day Schedule Name
-
-OS:Schedule:Day,
-  {4f256108-488e-4156-99f0-22569dffb549}, !- Handle
-  Schedule Day 3,                         !- Name
-  {ca04619b-ff07-48f1-89b4-6c3f6bea52a6}, !- Schedule Type Limits Name
->>>>>>> 53a99c71
+  {21275e91-cd44-4794-8b5f-14b9e89cef9e}, !- Schedule Type Limits Name
   ,                                       !- Interpolate to Timestep
   24,                                     !- Hour 1
   0,                                      !- Minute 1
   112.539290946133;                       !- Value Until Time 1
 
 OS:People:Definition,
-<<<<<<< HEAD
-  {e48aebb9-40f7-4c11-814c-7e5a7de243b6}, !- Handle
-=======
-  {792ef758-81fb-4e3c-8ad6-585c1075cbb2}, !- Handle
->>>>>>> 53a99c71
+  {25112fcc-51ba-468d-8b55-8197c758ddf8}, !- Handle
   res occupants|living space,             !- Name
   People,                                 !- Number of People Calculation Method
   3.39,                                   !- Number of People {people}
@@ -1124,21 +781,12 @@
   ZoneAveraged;                           !- Mean Radiant Temperature Calculation Type
 
 OS:People,
-<<<<<<< HEAD
-  {730dfe99-debf-4d2a-920d-837d8036b4c0}, !- Handle
+  {5fd797c7-fcc2-4990-80aa-75af93e3aa88}, !- Handle
   res occupants|living space,             !- Name
-  {e48aebb9-40f7-4c11-814c-7e5a7de243b6}, !- People Definition Name
-  {9d60ad8a-7e4d-4f24-82f0-1c55d075d636}, !- Space or SpaceType Name
-  {6fae9744-4655-4c56-85fc-37fb4c341cb7}, !- Number of People Schedule Name
-  {02800589-8709-4281-9671-96a147976154}, !- Activity Level Schedule Name
-=======
-  {ccc73704-3c24-4cce-8558-166de4867fba}, !- Handle
-  res occupants|living space,             !- Name
-  {792ef758-81fb-4e3c-8ad6-585c1075cbb2}, !- People Definition Name
-  {fc561cb2-8321-4c00-b644-502a2406d08f}, !- Space or SpaceType Name
-  {e6a4a8a3-d1b2-4e4e-9da5-9983c31ae311}, !- Number of People Schedule Name
-  {38968701-74d3-41e0-a64b-706087b04298}, !- Activity Level Schedule Name
->>>>>>> 53a99c71
+  {25112fcc-51ba-468d-8b55-8197c758ddf8}, !- People Definition Name
+  {d44f8290-7de7-4fe4-bfa6-c9042c7882da}, !- Space or SpaceType Name
+  {d3422eda-cf54-4381-a4b7-8bdac13104ec}, !- Number of People Schedule Name
+  {9e3dbc57-dbe8-4801-b03b-bda4da79e473}, !- Activity Level Schedule Name
   ,                                       !- Surface Name/Angle Factor List Name
   ,                                       !- Work Efficiency Schedule Name
   ,                                       !- Clothing Insulation Schedule Name
@@ -1146,11 +794,7 @@
   1;                                      !- Multiplier
 
 OS:ScheduleTypeLimits,
-<<<<<<< HEAD
-  {4d59dfc8-08d4-40d0-9dc1-765d6f6609bd}, !- Handle
-=======
-  {ca04619b-ff07-48f1-89b4-6c3f6bea52a6}, !- Handle
->>>>>>> 53a99c71
+  {21275e91-cd44-4794-8b5f-14b9e89cef9e}, !- Handle
   ActivityLevel,                          !- Name
   0,                                      !- Lower Limit Value
   ,                                       !- Upper Limit Value
@@ -1158,11 +802,7 @@
   ActivityLevel;                          !- Unit Type
 
 OS:ScheduleTypeLimits,
-<<<<<<< HEAD
-  {f0c24be4-6f59-47a8-b068-981d27560d9b}, !- Handle
-=======
-  {4b8eba03-9d36-41c1-9a3b-9bd211d18bd7}, !- Handle
->>>>>>> 53a99c71
+  {9f93b9e7-af51-4f46-8663-ed171d8cfafa}, !- Handle
   Fractional,                             !- Name
   0,                                      !- Lower Limit Value
   1,                                      !- Upper Limit Value
