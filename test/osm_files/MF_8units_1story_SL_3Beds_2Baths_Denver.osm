!- NOTE: Auto-generated from /test/osw_files/MF_8units_1story_SL_3Beds_2Baths_Denver.osw

OS:Version,
<<<<<<< HEAD
  {cb2aedd2-e2f5-4cac-b61f-641efac74598}, !- Handle
  2.9.0;                                  !- Version Identifier

OS:SimulationControl,
  {e47f0daf-c5d3-4ade-aea3-b721012b7575}, !- Handle
=======
  {d5f2b6b2-af3d-4122-9bdc-c0a6608e6b1b}, !- Handle
  2.9.0;                                  !- Version Identifier

OS:SimulationControl,
  {a46c458a-5e5d-49d2-87b2-ec691fa1c753}, !- Handle
>>>>>>> 49f5e9b9
  ,                                       !- Do Zone Sizing Calculation
  ,                                       !- Do System Sizing Calculation
  ,                                       !- Do Plant Sizing Calculation
  No;                                     !- Run Simulation for Sizing Periods

OS:Timestep,
<<<<<<< HEAD
  {32cb94c6-531a-439f-b819-557a68df4f00}, !- Handle
  6;                                      !- Number of Timesteps per Hour

OS:ShadowCalculation,
  {475562c6-f7ce-4206-8bbf-664511a2fe12}, !- Handle
=======
  {6a4ef1fd-f16c-4fdd-8da1-23e3dbf15944}, !- Handle
  6;                                      !- Number of Timesteps per Hour

OS:ShadowCalculation,
  {60b01404-f9b3-4f04-88c4-f88d7650a0c2}, !- Handle
>>>>>>> 49f5e9b9
  20,                                     !- Calculation Frequency
  200;                                    !- Maximum Figures in Shadow Overlap Calculations

OS:SurfaceConvectionAlgorithm:Outside,
<<<<<<< HEAD
  {63715ae2-e0b5-4caa-bf3f-5dbe2a1e96f5}, !- Handle
  DOE-2;                                  !- Algorithm

OS:SurfaceConvectionAlgorithm:Inside,
  {5e248bb3-359b-401b-b10d-2d243b7bef36}, !- Handle
  TARP;                                   !- Algorithm

OS:ZoneCapacitanceMultiplier:ResearchSpecial,
  {64a97876-9a3e-409f-bd4f-79cfdd8746b9}, !- Handle
=======
  {4c231b96-4c3d-44fb-ac8b-304b98317dff}, !- Handle
  DOE-2;                                  !- Algorithm

OS:SurfaceConvectionAlgorithm:Inside,
  {70ae4d09-1bd4-47f5-8b3e-46d754f6c051}, !- Handle
  TARP;                                   !- Algorithm

OS:ZoneCapacitanceMultiplier:ResearchSpecial,
  {e77b66c9-fedd-4152-b7da-29c8a72c6cc0}, !- Handle
>>>>>>> 49f5e9b9
  ,                                       !- Temperature Capacity Multiplier
  15,                                     !- Humidity Capacity Multiplier
  ;                                       !- Carbon Dioxide Capacity Multiplier

OS:RunPeriod,
<<<<<<< HEAD
  {5c58dbf6-ca80-458e-b4d6-c017173868ff}, !- Handle
=======
  {e8aad685-bc2f-4325-9fef-90806f5763e3}, !- Handle
>>>>>>> 49f5e9b9
  Run Period 1,                           !- Name
  1,                                      !- Begin Month
  1,                                      !- Begin Day of Month
  12,                                     !- End Month
  31,                                     !- End Day of Month
  ,                                       !- Use Weather File Holidays and Special Days
  ,                                       !- Use Weather File Daylight Saving Period
  ,                                       !- Apply Weekend Holiday Rule
  ,                                       !- Use Weather File Rain Indicators
  ,                                       !- Use Weather File Snow Indicators
  ;                                       !- Number of Times Runperiod to be Repeated

OS:YearDescription,
<<<<<<< HEAD
  {6ab167ae-f848-474c-b74f-4e5906fa5563}, !- Handle
=======
  {f7763db4-675a-4f08-8192-c786cb7542e1}, !- Handle
>>>>>>> 49f5e9b9
  2007,                                   !- Calendar Year
  ,                                       !- Day of Week for Start Day
  ;                                       !- Is Leap Year

OS:WeatherFile,
  {95473b02-d80f-401f-8eec-f55db283c5c4}, !- Handle
  Denver Intl Ap,                         !- City
  CO,                                     !- State Province Region
  USA,                                    !- Country
  TMY3,                                   !- Data Source
  725650,                                 !- WMO Number
  39.83,                                  !- Latitude {deg}
  -104.65,                                !- Longitude {deg}
  -7,                                     !- Time Zone {hr}
  1650,                                   !- Elevation {m}
  file:../weather/USA_CO_Denver.Intl.AP.725650_TMY3.epw, !- Url
  E23378AA;                               !- Checksum

OS:AdditionalProperties,
  {2dbc4f5a-15ce-42bc-a4c8-56bae3cb4ce8}, !- Handle
  {95473b02-d80f-401f-8eec-f55db283c5c4}, !- Object Name
  EPWHeaderCity,                          !- Feature Name 1
  String,                                 !- Feature Data Type 1
  Denver Intl Ap,                         !- Feature Value 1
  EPWHeaderState,                         !- Feature Name 2
  String,                                 !- Feature Data Type 2
  CO,                                     !- Feature Value 2
  EPWHeaderCountry,                       !- Feature Name 3
  String,                                 !- Feature Data Type 3
  USA,                                    !- Feature Value 3
  EPWHeaderDataSource,                    !- Feature Name 4
  String,                                 !- Feature Data Type 4
  TMY3,                                   !- Feature Value 4
  EPWHeaderStation,                       !- Feature Name 5
  String,                                 !- Feature Data Type 5
  725650,                                 !- Feature Value 5
  EPWHeaderLatitude,                      !- Feature Name 6
  Double,                                 !- Feature Data Type 6
  39.829999999999998,                     !- Feature Value 6
  EPWHeaderLongitude,                     !- Feature Name 7
  Double,                                 !- Feature Data Type 7
  -104.65000000000001,                    !- Feature Value 7
  EPWHeaderTimezone,                      !- Feature Name 8
  Double,                                 !- Feature Data Type 8
  -7,                                     !- Feature Value 8
  EPWHeaderAltitude,                      !- Feature Name 9
  Double,                                 !- Feature Data Type 9
  5413.3858267716532,                     !- Feature Value 9
  EPWHeaderLocalPressure,                 !- Feature Name 10
  Double,                                 !- Feature Data Type 10
  0.81937567683596546,                    !- Feature Value 10
  EPWHeaderRecordsPerHour,                !- Feature Name 11
  Double,                                 !- Feature Data Type 11
  0,                                      !- Feature Value 11
  EPWDataAnnualAvgDrybulb,                !- Feature Name 12
  Double,                                 !- Feature Data Type 12
  51.575616438356228,                     !- Feature Value 12
  EPWDataAnnualMinDrybulb,                !- Feature Name 13
  Double,                                 !- Feature Data Type 13
  -2.9200000000000017,                    !- Feature Value 13
  EPWDataAnnualMaxDrybulb,                !- Feature Name 14
  Double,                                 !- Feature Data Type 14
  104,                                    !- Feature Value 14
  EPWDataCDD50F,                          !- Feature Name 15
  Double,                                 !- Feature Data Type 15
  3072.2925000000005,                     !- Feature Value 15
  EPWDataCDD65F,                          !- Feature Name 16
  Double,                                 !- Feature Data Type 16
  883.62000000000035,                     !- Feature Value 16
  EPWDataHDD50F,                          !- Feature Name 17
  Double,                                 !- Feature Data Type 17
  2497.1925000000001,                     !- Feature Value 17
  EPWDataHDD65F,                          !- Feature Name 18
  Double,                                 !- Feature Data Type 18
  5783.5200000000013,                     !- Feature Value 18
  EPWDataAnnualAvgWindspeed,              !- Feature Name 19
  Double,                                 !- Feature Data Type 19
  3.9165296803649667,                     !- Feature Value 19
  EPWDataMonthlyAvgDrybulbs,              !- Feature Name 20
  String,                                 !- Feature Data Type 20
  33.4191935483871&#4431.90142857142857&#4443.02620967741937&#4442.48624999999999&#4459.877741935483854&#4473.57574999999997&#4472.07975806451608&#4472.70008064516134&#4466.49200000000006&#4450.079112903225806&#4437.218250000000005&#4434.582177419354835, !- Feature Value 20
  EPWDataGroundMonthlyTemps,              !- Feature Name 21
  String,                                 !- Feature Data Type 21
  44.08306285945173&#4440.89570904991865&#4440.64045432632048&#4442.153016571250646&#4448.225111118704206&#4454.268919273837525&#4459.508577937551024&#4462.82777283423508&#4463.10975667174995&#4460.41014950381947&#4455.304105212311526&#4449.445696474514364, !- Feature Value 21
  EPWDataWSF,                             !- Feature Name 22
  Double,                                 !- Feature Data Type 22
  0.58999999999999997,                    !- Feature Value 22
  EPWDataMonthlyAvgDailyHighDrybulbs,     !- Feature Name 23
  String,                                 !- Feature Data Type 23
  47.41032258064516&#4446.58642857142857&#4455.15032258064517&#4453.708&#4472.80193548387098&#4488.67600000000002&#4486.1858064516129&#4485.87225806451613&#4482.082&#4463.18064516129033&#4448.73400000000001&#4448.87935483870968, !- Feature Value 23
  EPWDataMonthlyAvgDailyLowDrybulbs,      !- Feature Name 24
  String,                                 !- Feature Data Type 24
  19.347741935483874&#4419.856428571428573&#4430.316129032258065&#4431.112&#4447.41612903225806&#4457.901999999999994&#4459.063870967741934&#4460.956774193548384&#4452.352000000000004&#4438.41612903225806&#4427.002000000000002&#4423.02903225806451, !- Feature Value 24
  EPWDesignHeatingDrybulb,                !- Feature Name 25
  Double,                                 !- Feature Data Type 25
  12.02,                                  !- Feature Value 25
  EPWDesignHeatingWindspeed,              !- Feature Name 26
  Double,                                 !- Feature Data Type 26
  2.8062500000000004,                     !- Feature Value 26
  EPWDesignCoolingDrybulb,                !- Feature Name 27
  Double,                                 !- Feature Data Type 27
  91.939999999999998,                     !- Feature Value 27
  EPWDesignCoolingWetbulb,                !- Feature Name 28
  Double,                                 !- Feature Data Type 28
  59.95131430195849,                      !- Feature Value 28
  EPWDesignCoolingHumidityRatio,          !- Feature Name 29
  Double,                                 !- Feature Data Type 29
  0.0059161086834698092,                  !- Feature Value 29
  EPWDesignCoolingWindspeed,              !- Feature Name 30
  Double,                                 !- Feature Data Type 30
  3.7999999999999989,                     !- Feature Value 30
  EPWDesignDailyTemperatureRange,         !- Feature Name 31
  Double,                                 !- Feature Data Type 31
  24.915483870967748,                     !- Feature Value 31
  EPWDesignDehumidDrybulb,                !- Feature Name 32
  Double,                                 !- Feature Data Type 32
  67.996785714285721,                     !- Feature Value 32
  EPWDesignDehumidHumidityRatio,          !- Feature Name 33
  Double,                                 !- Feature Data Type 33
  0.012133744170488724,                   !- Feature Value 33
  EPWDesignCoolingDirectNormal,           !- Feature Name 34
  Double,                                 !- Feature Data Type 34
  985,                                    !- Feature Value 34
  EPWDesignCoolingDiffuseHorizontal,      !- Feature Name 35
  Double,                                 !- Feature Data Type 35
  84;                                     !- Feature Value 35

OS:Site,
  {03891dd9-421d-44bf-8cb1-add21f946feb}, !- Handle
  Denver Intl Ap_CO_USA,                  !- Name
  39.83,                                  !- Latitude {deg}
  -104.65,                                !- Longitude {deg}
  -7,                                     !- Time Zone {hr}
  1650,                                   !- Elevation {m}
  ;                                       !- Terrain

OS:ClimateZones,
  {0b456ef8-0fc3-4630-a677-ce0b811b549c}, !- Handle
  ,                                       !- Active Institution
  ,                                       !- Active Year
  ,                                       !- Climate Zone Institution Name 1
  ,                                       !- Climate Zone Document Name 1
  ,                                       !- Climate Zone Document Year 1
  ,                                       !- Climate Zone Value 1
  Building America,                       !- Climate Zone Institution Name 2
  ,                                       !- Climate Zone Document Name 2
  0,                                      !- Climate Zone Document Year 2
  Cold;                                   !- Climate Zone Value 2

OS:Site:WaterMainsTemperature,
  {7e12c45b-ee67-4efe-be3a-21885e75eb1b}, !- Handle
  Correlation,                            !- Calculation Method
  ,                                       !- Temperature Schedule Name
  10.8753424657535,                       !- Annual Average Outdoor Air Temperature {C}
  23.1524007936508;                       !- Maximum Difference In Monthly Average Outdoor Air Temperatures {deltaC}

OS:RunPeriodControl:DaylightSavingTime,
  {022b2eab-8d46-4e78-b499-ed49b362b2ad}, !- Handle
  4/7,                                    !- Start Date
  10/26;                                  !- End Date

OS:Site:GroundTemperature:Deep,
  {73c36f85-32e3-412a-9a85-6a044abeebd0}, !- Handle
  10.8753424657535,                       !- January Deep Ground Temperature {C}
  10.8753424657535,                       !- February Deep Ground Temperature {C}
  10.8753424657535,                       !- March Deep Ground Temperature {C}
  10.8753424657535,                       !- April Deep Ground Temperature {C}
  10.8753424657535,                       !- May Deep Ground Temperature {C}
  10.8753424657535,                       !- June Deep Ground Temperature {C}
  10.8753424657535,                       !- July Deep Ground Temperature {C}
  10.8753424657535,                       !- August Deep Ground Temperature {C}
  10.8753424657535,                       !- September Deep Ground Temperature {C}
  10.8753424657535,                       !- October Deep Ground Temperature {C}
  10.8753424657535,                       !- November Deep Ground Temperature {C}
  10.8753424657535;                       !- December Deep Ground Temperature {C}

OS:Building,
  {728d02c6-8788-4de5-a465-9f0dc9ac094c}, !- Handle
  Building 1,                             !- Name
  ,                                       !- Building Sector Type
  0,                                      !- North Axis {deg}
  ,                                       !- Nominal Floor to Floor Height {m}
  ,                                       !- Space Type Name
  ,                                       !- Default Construction Set Name
  ,                                       !- Default Schedule Set Name
  1,                                      !- Standards Number of Stories
  1,                                      !- Standards Number of Above Ground Stories
  ,                                       !- Standards Template
  multifamily,                            !- Standards Building Type
  8;                                      !- Standards Number of Living Units

OS:AdditionalProperties,
  {456f8b76-0572-4177-81ee-a0539ebda0ed}, !- Handle
  {728d02c6-8788-4de5-a465-9f0dc9ac094c}, !- Object Name
  num_units,                              !- Feature Name 1
  Integer,                                !- Feature Data Type 1
  8,                                      !- Feature Value 1
  has_rear_units,                         !- Feature Name 2
  Boolean,                                !- Feature Data Type 2
  true,                                   !- Feature Value 2
  num_floors,                             !- Feature Name 3
  Integer,                                !- Feature Data Type 3
  1,                                      !- Feature Value 3
  horz_location,                          !- Feature Name 4
  String,                                 !- Feature Data Type 4
  Left,                                   !- Feature Value 4
  level,                                  !- Feature Name 5
  String,                                 !- Feature Data Type 5
  Bottom,                                 !- Feature Value 5
  found_type,                             !- Feature Name 6
  String,                                 !- Feature Data Type 6
  slab,                                   !- Feature Value 6
  corridor_width,                         !- Feature Name 7
  Double,                                 !- Feature Data Type 7
  3.048,                                  !- Feature Value 7
  corridor_position,                      !- Feature Name 8
  String,                                 !- Feature Data Type 8
  Double-Loaded Interior;                 !- Feature Value 8

OS:ThermalZone,
<<<<<<< HEAD
  {35706aa0-8b49-4d2c-be26-94d431cdef0c}, !- Handle
=======
  {1193e35d-b7e2-42d5-a495-d3a741d216b3}, !- Handle
>>>>>>> 49f5e9b9
  living zone,                            !- Name
  ,                                       !- Multiplier
  ,                                       !- Ceiling Height {m}
  ,                                       !- Volume {m3}
  ,                                       !- Floor Area {m2}
  ,                                       !- Zone Inside Convection Algorithm
  ,                                       !- Zone Outside Convection Algorithm
  ,                                       !- Zone Conditioning Equipment List Name
<<<<<<< HEAD
  {36f4e030-3331-4476-8b4c-b17a99c56316}, !- Zone Air Inlet Port List
  {1b316243-9c99-40e1-be54-7440e2418615}, !- Zone Air Exhaust Port List
  {2bba9461-f3ad-4272-b99b-89c8a19d438a}, !- Zone Air Node Name
  {768d7aa1-f621-4c13-b060-06f3a865b6dc}, !- Zone Return Air Port List
=======
  {f81881a3-a23a-4fda-8a11-44a3df30b436}, !- Zone Air Inlet Port List
  {5208db37-91cc-46ec-b482-1caf774a56b4}, !- Zone Air Exhaust Port List
  {8824aa95-fbf6-4d21-8a9a-d803e1623841}, !- Zone Air Node Name
  {faf4705a-5219-4800-bef1-aca507fb8f1a}, !- Zone Return Air Port List
>>>>>>> 49f5e9b9
  ,                                       !- Primary Daylighting Control Name
  ,                                       !- Fraction of Zone Controlled by Primary Daylighting Control
  ,                                       !- Secondary Daylighting Control Name
  ,                                       !- Fraction of Zone Controlled by Secondary Daylighting Control
  ,                                       !- Illuminance Map Name
  ,                                       !- Group Rendering Name
  ,                                       !- Thermostat Name
  No;                                     !- Use Ideal Air Loads

OS:Node,
<<<<<<< HEAD
  {7da702ab-7dcc-46bc-ae17-3c8153346979}, !- Handle
  Node 1,                                 !- Name
  {2bba9461-f3ad-4272-b99b-89c8a19d438a}, !- Inlet Port
  ;                                       !- Outlet Port

OS:Connection,
  {2bba9461-f3ad-4272-b99b-89c8a19d438a}, !- Handle
  {c83466a9-9bfb-4022-83ef-adb8385fbc7c}, !- Name
  {35706aa0-8b49-4d2c-be26-94d431cdef0c}, !- Source Object
  11,                                     !- Outlet Port
  {7da702ab-7dcc-46bc-ae17-3c8153346979}, !- Target Object
  2;                                      !- Inlet Port

OS:PortList,
  {36f4e030-3331-4476-8b4c-b17a99c56316}, !- Handle
  {25ba7ee9-fae8-48e2-8658-f999fdd1f496}, !- Name
  {35706aa0-8b49-4d2c-be26-94d431cdef0c}; !- HVAC Component

OS:PortList,
  {1b316243-9c99-40e1-be54-7440e2418615}, !- Handle
  {430c2085-fbcc-4b7f-9dc2-1dbf467c185b}, !- Name
  {35706aa0-8b49-4d2c-be26-94d431cdef0c}; !- HVAC Component

OS:PortList,
  {768d7aa1-f621-4c13-b060-06f3a865b6dc}, !- Handle
  {644c3c4b-b004-4cd9-af18-ac5049d79930}, !- Name
  {35706aa0-8b49-4d2c-be26-94d431cdef0c}; !- HVAC Component

OS:Sizing:Zone,
  {a55f183f-4fa6-41f8-9d9c-580a5721cce8}, !- Handle
  {35706aa0-8b49-4d2c-be26-94d431cdef0c}, !- Zone or ZoneList Name
=======
  {75306b5e-617b-4ff9-88ce-87b8d5af3d92}, !- Handle
  Node 1,                                 !- Name
  {8824aa95-fbf6-4d21-8a9a-d803e1623841}, !- Inlet Port
  ;                                       !- Outlet Port

OS:Connection,
  {8824aa95-fbf6-4d21-8a9a-d803e1623841}, !- Handle
  {f55f0048-e7e0-4c3e-b5ae-9358a6df1b95}, !- Name
  {1193e35d-b7e2-42d5-a495-d3a741d216b3}, !- Source Object
  11,                                     !- Outlet Port
  {75306b5e-617b-4ff9-88ce-87b8d5af3d92}, !- Target Object
  2;                                      !- Inlet Port

OS:PortList,
  {f81881a3-a23a-4fda-8a11-44a3df30b436}, !- Handle
  {2c308b7a-5968-42c4-b6e5-95c9a5589b02}, !- Name
  {1193e35d-b7e2-42d5-a495-d3a741d216b3}; !- HVAC Component

OS:PortList,
  {5208db37-91cc-46ec-b482-1caf774a56b4}, !- Handle
  {60cf5d5b-eb0c-4748-bf0e-b0a0373cda8d}, !- Name
  {1193e35d-b7e2-42d5-a495-d3a741d216b3}; !- HVAC Component

OS:PortList,
  {faf4705a-5219-4800-bef1-aca507fb8f1a}, !- Handle
  {2e851c09-3732-4ac2-ba5e-0dfd6f6e0e65}, !- Name
  {1193e35d-b7e2-42d5-a495-d3a741d216b3}; !- HVAC Component

OS:Sizing:Zone,
  {2a23f413-7dc5-4e16-8c7b-b480ec35072c}, !- Handle
  {1193e35d-b7e2-42d5-a495-d3a741d216b3}, !- Zone or ZoneList Name
>>>>>>> 49f5e9b9
  SupplyAirTemperature,                   !- Zone Cooling Design Supply Air Temperature Input Method
  14,                                     !- Zone Cooling Design Supply Air Temperature {C}
  11.11,                                  !- Zone Cooling Design Supply Air Temperature Difference {deltaC}
  SupplyAirTemperature,                   !- Zone Heating Design Supply Air Temperature Input Method
  40,                                     !- Zone Heating Design Supply Air Temperature {C}
  11.11,                                  !- Zone Heating Design Supply Air Temperature Difference {deltaC}
  0.0085,                                 !- Zone Cooling Design Supply Air Humidity Ratio {kg-H2O/kg-air}
  0.008,                                  !- Zone Heating Design Supply Air Humidity Ratio {kg-H2O/kg-air}
  ,                                       !- Zone Heating Sizing Factor
  ,                                       !- Zone Cooling Sizing Factor
  DesignDay,                              !- Cooling Design Air Flow Method
  ,                                       !- Cooling Design Air Flow Rate {m3/s}
  ,                                       !- Cooling Minimum Air Flow per Zone Floor Area {m3/s-m2}
  ,                                       !- Cooling Minimum Air Flow {m3/s}
  ,                                       !- Cooling Minimum Air Flow Fraction
  DesignDay,                              !- Heating Design Air Flow Method
  ,                                       !- Heating Design Air Flow Rate {m3/s}
  ,                                       !- Heating Maximum Air Flow per Zone Floor Area {m3/s-m2}
  ,                                       !- Heating Maximum Air Flow {m3/s}
  ,                                       !- Heating Maximum Air Flow Fraction
  ,                                       !- Design Zone Air Distribution Effectiveness in Cooling Mode
  ,                                       !- Design Zone Air Distribution Effectiveness in Heating Mode
  No,                                     !- Account for Dedicated Outdoor Air System
  NeutralSupplyAir,                       !- Dedicated Outdoor Air System Control Strategy
  autosize,                               !- Dedicated Outdoor Air Low Setpoint Temperature for Design {C}
  autosize;                               !- Dedicated Outdoor Air High Setpoint Temperature for Design {C}

OS:ZoneHVAC:EquipmentList,
<<<<<<< HEAD
  {2b458978-9334-43cf-b3ed-0a12445dac39}, !- Handle
  Zone HVAC Equipment List 1,             !- Name
  {35706aa0-8b49-4d2c-be26-94d431cdef0c}; !- Thermal Zone

OS:Space,
  {4012b712-5b96-4ed8-be35-4b0fc90bd719}, !- Handle
  living space,                           !- Name
  {c8827f10-515d-4077-836b-0f20a1c88d2d}, !- Space Type Name
=======
  {dbb19c95-6d87-4fbf-9c6b-f388557da633}, !- Handle
  Zone HVAC Equipment List 1,             !- Name
  {1193e35d-b7e2-42d5-a495-d3a741d216b3}; !- Thermal Zone

OS:Space,
  {e5be5860-d863-4d8f-a1ff-c79318300cb7}, !- Handle
  living space,                           !- Name
  {c9194541-10b8-4548-b4f0-11342d227917}, !- Space Type Name
>>>>>>> 49f5e9b9
  ,                                       !- Default Construction Set Name
  ,                                       !- Default Schedule Set Name
  ,                                       !- Direction of Relative North {deg}
  ,                                       !- X Origin {m}
  ,                                       !- Y Origin {m}
  ,                                       !- Z Origin {m}
  ,                                       !- Building Story Name
<<<<<<< HEAD
  {35706aa0-8b49-4d2c-be26-94d431cdef0c}, !- Thermal Zone Name
  ,                                       !- Part of Total Floor Area
  ,                                       !- Design Specification Outdoor Air Object Name
  {8a7a73f4-55cd-4b42-8919-02f10cff2a34}; !- Building Unit Name

OS:Surface,
  {ddc907a6-bfe4-4db8-8be3-8536b2101262}, !- Handle
  Surface 1,                              !- Name
  Floor,                                  !- Surface Type
  ,                                       !- Construction Name
  {4012b712-5b96-4ed8-be35-4b0fc90bd719}, !- Space Name
=======
  {1193e35d-b7e2-42d5-a495-d3a741d216b3}, !- Thermal Zone Name
  ,                                       !- Part of Total Floor Area
  ,                                       !- Design Specification Outdoor Air Object Name
  {c7fa1c58-abc9-4d32-9e3b-e180a18add9f}; !- Building Unit Name

OS:Surface,
  {52f48201-6158-4bd5-941b-b8560561f8bf}, !- Handle
  Surface 1,                              !- Name
  Floor,                                  !- Surface Type
  ,                                       !- Construction Name
  {e5be5860-d863-4d8f-a1ff-c79318300cb7}, !- Space Name
>>>>>>> 49f5e9b9
  Foundation,                             !- Outside Boundary Condition
  ,                                       !- Outside Boundary Condition Object
  NoSun,                                  !- Sun Exposure
  NoWind,                                 !- Wind Exposure
  ,                                       !- View Factor to Ground
  ,                                       !- Number of Vertices
  0, -12.9315688143396, 0,                !- X,Y,Z Vertex 1 {m}
  0, 0, 0,                                !- X,Y,Z Vertex 2 {m}
  6.46578440716979, 0, 0,                 !- X,Y,Z Vertex 3 {m}
  6.46578440716979, -12.9315688143396, 0; !- X,Y,Z Vertex 4 {m}

OS:Surface,
<<<<<<< HEAD
  {c024c772-ab5a-43e4-9d0f-1a1fd9f41c70}, !- Handle
  Surface 2,                              !- Name
  Wall,                                   !- Surface Type
  ,                                       !- Construction Name
  {4012b712-5b96-4ed8-be35-4b0fc90bd719}, !- Space Name
=======
  {0bb0b4c8-6e5a-49f5-80e0-69bbc4c1ada3}, !- Handle
  Surface 2,                              !- Name
  Wall,                                   !- Surface Type
  ,                                       !- Construction Name
  {e5be5860-d863-4d8f-a1ff-c79318300cb7}, !- Space Name
>>>>>>> 49f5e9b9
  Outdoors,                               !- Outside Boundary Condition
  ,                                       !- Outside Boundary Condition Object
  SunExposed,                             !- Sun Exposure
  WindExposed,                            !- Wind Exposure
  ,                                       !- View Factor to Ground
  ,                                       !- Number of Vertices
  0, 0, 2.4384,                           !- X,Y,Z Vertex 1 {m}
  0, 0, 0,                                !- X,Y,Z Vertex 2 {m}
  0, -12.9315688143396, 0,                !- X,Y,Z Vertex 3 {m}
  0, -12.9315688143396, 2.4384;           !- X,Y,Z Vertex 4 {m}

OS:Surface,
<<<<<<< HEAD
  {97fcc816-0ee9-4320-9f08-d1900df072d4}, !- Handle
  Surface 3,                              !- Name
  Wall,                                   !- Surface Type
  ,                                       !- Construction Name
  {4012b712-5b96-4ed8-be35-4b0fc90bd719}, !- Space Name
=======
  {340e2d53-ea6e-4819-bb97-10d51f6f4abd}, !- Handle
  Surface 3,                              !- Name
  Wall,                                   !- Surface Type
  ,                                       !- Construction Name
  {e5be5860-d863-4d8f-a1ff-c79318300cb7}, !- Space Name
>>>>>>> 49f5e9b9
  Adiabatic,                              !- Outside Boundary Condition
  ,                                       !- Outside Boundary Condition Object
  NoSun,                                  !- Sun Exposure
  NoWind,                                 !- Wind Exposure
  ,                                       !- View Factor to Ground
  ,                                       !- Number of Vertices
  6.46578440716979, 0, 2.4384,            !- X,Y,Z Vertex 1 {m}
  6.46578440716979, 0, 0,                 !- X,Y,Z Vertex 2 {m}
  0, 0, 0,                                !- X,Y,Z Vertex 3 {m}
  0, 0, 2.4384;                           !- X,Y,Z Vertex 4 {m}

OS:Surface,
<<<<<<< HEAD
  {7c12e392-ffe4-489b-9d0d-e8e552437342}, !- Handle
  Surface 4,                              !- Name
  Wall,                                   !- Surface Type
  ,                                       !- Construction Name
  {4012b712-5b96-4ed8-be35-4b0fc90bd719}, !- Space Name
  Surface,                                !- Outside Boundary Condition
  {a93d2b88-53c7-4dc9-8212-4e712efb19d2}, !- Outside Boundary Condition Object
=======
  {835310c2-96aa-4f87-856e-de51378330c7}, !- Handle
  Surface 4,                              !- Name
  Wall,                                   !- Surface Type
  ,                                       !- Construction Name
  {e5be5860-d863-4d8f-a1ff-c79318300cb7}, !- Space Name
  Adiabatic,                              !- Outside Boundary Condition
  ,                                       !- Outside Boundary Condition Object
>>>>>>> 49f5e9b9
  NoSun,                                  !- Sun Exposure
  NoWind,                                 !- Wind Exposure
  ,                                       !- View Factor to Ground
  ,                                       !- Number of Vertices
  6.46578440716979, -12.9315688143396, 2.4384, !- X,Y,Z Vertex 1 {m}
  6.46578440716979, -12.9315688143396, 0, !- X,Y,Z Vertex 2 {m}
  6.46578440716979, 0, 0,                 !- X,Y,Z Vertex 3 {m}
  6.46578440716979, 0, 2.4384;            !- X,Y,Z Vertex 4 {m}

OS:Surface,
<<<<<<< HEAD
  {854b9622-ca99-47d6-90dc-c15ee8d3287e}, !- Handle
  Surface 5,                              !- Name
  Wall,                                   !- Surface Type
  ,                                       !- Construction Name
  {4012b712-5b96-4ed8-be35-4b0fc90bd719}, !- Space Name
=======
  {258e18b6-32f2-4b29-9298-074bc6b942a5}, !- Handle
  Surface 5,                              !- Name
  Wall,                                   !- Surface Type
  ,                                       !- Construction Name
  {e5be5860-d863-4d8f-a1ff-c79318300cb7}, !- Space Name
>>>>>>> 49f5e9b9
  Outdoors,                               !- Outside Boundary Condition
  ,                                       !- Outside Boundary Condition Object
  SunExposed,                             !- Sun Exposure
  WindExposed,                            !- Wind Exposure
  ,                                       !- View Factor to Ground
  ,                                       !- Number of Vertices
  0, -12.9315688143396, 2.4384,           !- X,Y,Z Vertex 1 {m}
  0, -12.9315688143396, 0,                !- X,Y,Z Vertex 2 {m}
  6.46578440716979, -12.9315688143396, 0, !- X,Y,Z Vertex 3 {m}
  6.46578440716979, -12.9315688143396, 2.4384; !- X,Y,Z Vertex 4 {m}

OS:Surface,
<<<<<<< HEAD
  {8a205f3e-57d2-4e93-85e6-5429e5fc040e}, !- Handle
  Surface 6,                              !- Name
  RoofCeiling,                            !- Surface Type
  ,                                       !- Construction Name
  {4012b712-5b96-4ed8-be35-4b0fc90bd719}, !- Space Name
=======
  {39218b78-495f-47c0-b61e-b084d65ee1fc}, !- Handle
  Surface 6,                              !- Name
  RoofCeiling,                            !- Surface Type
  ,                                       !- Construction Name
  {e5be5860-d863-4d8f-a1ff-c79318300cb7}, !- Space Name
>>>>>>> 49f5e9b9
  Outdoors,                               !- Outside Boundary Condition
  ,                                       !- Outside Boundary Condition Object
  SunExposed,                             !- Sun Exposure
  WindExposed,                            !- Wind Exposure
  ,                                       !- View Factor to Ground
  ,                                       !- Number of Vertices
  6.46578440716979, -12.9315688143396, 2.4384, !- X,Y,Z Vertex 1 {m}
  6.46578440716979, 0, 2.4384,            !- X,Y,Z Vertex 2 {m}
  0, 0, 2.4384,                           !- X,Y,Z Vertex 3 {m}
  0, -12.9315688143396, 2.4384;           !- X,Y,Z Vertex 4 {m}

OS:SpaceType,
<<<<<<< HEAD
  {c8827f10-515d-4077-836b-0f20a1c88d2d}, !- Handle
=======
  {c9194541-10b8-4548-b4f0-11342d227917}, !- Handle
>>>>>>> 49f5e9b9
  Space Type 1,                           !- Name
  ,                                       !- Default Construction Set Name
  ,                                       !- Default Schedule Set Name
  ,                                       !- Group Rendering Name
  ,                                       !- Design Specification Outdoor Air Object Name
  ,                                       !- Standards Template
  ,                                       !- Standards Building Type
  living;                                 !- Standards Space Type

OS:ThermalZone,
<<<<<<< HEAD
  {69ed8fbd-eeda-4c3c-84d2-da0ffcfa66eb}, !- Handle
  living zone|unit 2,                     !- Name
=======
  {86f3c746-bcd8-4ad2-b3d3-c3cd15d9905c}, !- Handle
  corridor zone,                          !- Name
>>>>>>> 49f5e9b9
  ,                                       !- Multiplier
  ,                                       !- Ceiling Height {m}
  ,                                       !- Volume {m3}
  ,                                       !- Floor Area {m2}
  ,                                       !- Zone Inside Convection Algorithm
  ,                                       !- Zone Outside Convection Algorithm
  ,                                       !- Zone Conditioning Equipment List Name
<<<<<<< HEAD
  {1eef8c5f-7eff-448e-9599-eae3242b62e7}, !- Zone Air Inlet Port List
  {14ac5563-be19-42d2-abae-105377c61b3c}, !- Zone Air Exhaust Port List
  {9f41e038-3b76-4451-8fd0-98a246348972}, !- Zone Air Node Name
  {f3fb61c8-1e87-4bde-96c7-15f70153f282}, !- Zone Return Air Port List
=======
  {679cf43c-3fb8-49ce-9551-e995c11ba4a9}, !- Zone Air Inlet Port List
  {a3fd7b65-1ff0-4e70-acb6-3f6fb638e9c5}, !- Zone Air Exhaust Port List
  {8041ec03-c00c-4e23-b5bd-992161c0e847}, !- Zone Air Node Name
  {e6ac037b-491b-4239-aa1f-32d293fd6eaf}, !- Zone Return Air Port List
>>>>>>> 49f5e9b9
  ,                                       !- Primary Daylighting Control Name
  ,                                       !- Fraction of Zone Controlled by Primary Daylighting Control
  ,                                       !- Secondary Daylighting Control Name
  ,                                       !- Fraction of Zone Controlled by Secondary Daylighting Control
  ,                                       !- Illuminance Map Name
  ,                                       !- Group Rendering Name
  ,                                       !- Thermostat Name
  No;                                     !- Use Ideal Air Loads

OS:Node,
<<<<<<< HEAD
  {f997bea8-b601-4b6c-9092-7df79b0917bb}, !- Handle
  Node 2,                                 !- Name
  {9f41e038-3b76-4451-8fd0-98a246348972}, !- Inlet Port
  ;                                       !- Outlet Port

OS:Connection,
  {9f41e038-3b76-4451-8fd0-98a246348972}, !- Handle
  {3501abd2-0412-42b2-bd8b-d59ad2b5f058}, !- Name
  {69ed8fbd-eeda-4c3c-84d2-da0ffcfa66eb}, !- Source Object
  11,                                     !- Outlet Port
  {f997bea8-b601-4b6c-9092-7df79b0917bb}, !- Target Object
  2;                                      !- Inlet Port

OS:PortList,
  {1eef8c5f-7eff-448e-9599-eae3242b62e7}, !- Handle
  {6206b5cf-55aa-4e55-bb49-62ac126c5d8f}, !- Name
  {69ed8fbd-eeda-4c3c-84d2-da0ffcfa66eb}; !- HVAC Component

OS:PortList,
  {14ac5563-be19-42d2-abae-105377c61b3c}, !- Handle
  {66f6194f-2b11-4d65-9533-c1b96d0353d6}, !- Name
  {69ed8fbd-eeda-4c3c-84d2-da0ffcfa66eb}; !- HVAC Component

OS:PortList,
  {f3fb61c8-1e87-4bde-96c7-15f70153f282}, !- Handle
  {29ed339f-1a4c-4263-b79d-cd46aaf21682}, !- Name
  {69ed8fbd-eeda-4c3c-84d2-da0ffcfa66eb}; !- HVAC Component

OS:Sizing:Zone,
  {d69643cf-ec13-4461-9020-c0476f94eecd}, !- Handle
  {69ed8fbd-eeda-4c3c-84d2-da0ffcfa66eb}, !- Zone or ZoneList Name
=======
  {1ca41186-3a25-49d4-9fa4-a35f61080025}, !- Handle
  Node 2,                                 !- Name
  {8041ec03-c00c-4e23-b5bd-992161c0e847}, !- Inlet Port
  ;                                       !- Outlet Port

OS:Connection,
  {8041ec03-c00c-4e23-b5bd-992161c0e847}, !- Handle
  {f7e50fa1-6adc-4a77-a30c-a4addb717698}, !- Name
  {86f3c746-bcd8-4ad2-b3d3-c3cd15d9905c}, !- Source Object
  11,                                     !- Outlet Port
  {1ca41186-3a25-49d4-9fa4-a35f61080025}, !- Target Object
  2;                                      !- Inlet Port

OS:PortList,
  {679cf43c-3fb8-49ce-9551-e995c11ba4a9}, !- Handle
  {ccd226b6-2e32-400b-b620-6bde2db331c1}, !- Name
  {86f3c746-bcd8-4ad2-b3d3-c3cd15d9905c}; !- HVAC Component

OS:PortList,
  {a3fd7b65-1ff0-4e70-acb6-3f6fb638e9c5}, !- Handle
  {6d169218-f42b-4381-9482-bd926581a801}, !- Name
  {86f3c746-bcd8-4ad2-b3d3-c3cd15d9905c}; !- HVAC Component

OS:PortList,
  {e6ac037b-491b-4239-aa1f-32d293fd6eaf}, !- Handle
  {22a489a7-e696-402e-b745-5913aa6afc34}, !- Name
  {86f3c746-bcd8-4ad2-b3d3-c3cd15d9905c}; !- HVAC Component

OS:Sizing:Zone,
  {8ebf3c4e-0115-4956-8ad7-91fba3f10946}, !- Handle
  {86f3c746-bcd8-4ad2-b3d3-c3cd15d9905c}, !- Zone or ZoneList Name
>>>>>>> 49f5e9b9
  SupplyAirTemperature,                   !- Zone Cooling Design Supply Air Temperature Input Method
  14,                                     !- Zone Cooling Design Supply Air Temperature {C}
  11.11,                                  !- Zone Cooling Design Supply Air Temperature Difference {deltaC}
  SupplyAirTemperature,                   !- Zone Heating Design Supply Air Temperature Input Method
  40,                                     !- Zone Heating Design Supply Air Temperature {C}
  11.11,                                  !- Zone Heating Design Supply Air Temperature Difference {deltaC}
  0.0085,                                 !- Zone Cooling Design Supply Air Humidity Ratio {kg-H2O/kg-air}
  0.008,                                  !- Zone Heating Design Supply Air Humidity Ratio {kg-H2O/kg-air}
  ,                                       !- Zone Heating Sizing Factor
  ,                                       !- Zone Cooling Sizing Factor
  DesignDay,                              !- Cooling Design Air Flow Method
  ,                                       !- Cooling Design Air Flow Rate {m3/s}
  ,                                       !- Cooling Minimum Air Flow per Zone Floor Area {m3/s-m2}
  ,                                       !- Cooling Minimum Air Flow {m3/s}
  ,                                       !- Cooling Minimum Air Flow Fraction
  DesignDay,                              !- Heating Design Air Flow Method
  ,                                       !- Heating Design Air Flow Rate {m3/s}
  ,                                       !- Heating Maximum Air Flow per Zone Floor Area {m3/s-m2}
  ,                                       !- Heating Maximum Air Flow {m3/s}
  ,                                       !- Heating Maximum Air Flow Fraction
  ,                                       !- Design Zone Air Distribution Effectiveness in Cooling Mode
  ,                                       !- Design Zone Air Distribution Effectiveness in Heating Mode
  No,                                     !- Account for Dedicated Outdoor Air System
  NeutralSupplyAir,                       !- Dedicated Outdoor Air System Control Strategy
  autosize,                               !- Dedicated Outdoor Air Low Setpoint Temperature for Design {C}
  autosize;                               !- Dedicated Outdoor Air High Setpoint Temperature for Design {C}

OS:ZoneHVAC:EquipmentList,
<<<<<<< HEAD
  {3d9fe48e-da72-4f52-bfba-df2a85f5e7e4}, !- Handle
  Zone HVAC Equipment List 2,             !- Name
  {69ed8fbd-eeda-4c3c-84d2-da0ffcfa66eb}; !- Thermal Zone

OS:Space,
  {f3ffee9e-0e6c-44db-a423-46dfe406416c}, !- Handle
  living space|unit 2,                    !- Name
  {c8827f10-515d-4077-836b-0f20a1c88d2d}, !- Space Type Name
=======
  {f784c0b6-8376-4f02-bb6e-7bb5d575fa82}, !- Handle
  Zone HVAC Equipment List 2,             !- Name
  {86f3c746-bcd8-4ad2-b3d3-c3cd15d9905c}; !- Thermal Zone

OS:Space,
  {5458efe0-abdf-4d16-8899-659f12d22ea0}, !- Handle
  corridor space,                         !- Name
  {669d15b0-da92-4e8f-ad51-e8f2001aaa2b}, !- Space Type Name
>>>>>>> 49f5e9b9
  ,                                       !- Default Construction Set Name
  ,                                       !- Default Schedule Set Name
  ,                                       !- Direction of Relative North {deg}
  ,                                       !- X Origin {m}
  ,                                       !- Y Origin {m}
  ,                                       !- Z Origin {m}
  ,                                       !- Building Story Name
<<<<<<< HEAD
  {69ed8fbd-eeda-4c3c-84d2-da0ffcfa66eb}, !- Thermal Zone Name
  ,                                       !- Part of Total Floor Area
  ,                                       !- Design Specification Outdoor Air Object Name
  {fd704aad-6fc5-4fa8-a9f9-ddf0c89bf483}; !- Building Unit Name

OS:Surface,
  {2236d5e2-1106-4e0f-80d5-c74cf5239a6f}, !- Handle
  Surface 7,                              !- Name
  Floor,                                  !- Surface Type
  ,                                       !- Construction Name
  {f3ffee9e-0e6c-44db-a423-46dfe406416c}, !- Space Name
=======
  {86f3c746-bcd8-4ad2-b3d3-c3cd15d9905c}; !- Thermal Zone Name

OS:Surface,
  {34c59740-2e8c-4ad9-9154-664473fb85bf}, !- Handle
  Surface 7,                              !- Name
  Floor,                                  !- Surface Type
  ,                                       !- Construction Name
  {5458efe0-abdf-4d16-8899-659f12d22ea0}, !- Space Name
>>>>>>> 49f5e9b9
  Foundation,                             !- Outside Boundary Condition
  ,                                       !- Outside Boundary Condition Object
  NoSun,                                  !- Sun Exposure
  NoWind,                                 !- Wind Exposure
  ,                                       !- View Factor to Ground
  ,                                       !- Number of Vertices
  0, 0, 0,                                !- X,Y,Z Vertex 1 {m}
  0, 1.524, 0,                            !- X,Y,Z Vertex 2 {m}
  6.46578440716979, 1.524, 0,             !- X,Y,Z Vertex 3 {m}
  6.46578440716979, 0, 0;                 !- X,Y,Z Vertex 4 {m}

OS:Surface,
<<<<<<< HEAD
  {8f806d6e-7439-4836-92f0-29dce290de4b}, !- Handle
  Surface 8,                              !- Name
  Wall,                                   !- Surface Type
  ,                                       !- Construction Name
  {f3ffee9e-0e6c-44db-a423-46dfe406416c}, !- Space Name
=======
  {5eef3e90-e0fb-4714-84c8-0fee10b9e346}, !- Handle
  Surface 8,                              !- Name
  Wall,                                   !- Surface Type
  ,                                       !- Construction Name
  {5458efe0-abdf-4d16-8899-659f12d22ea0}, !- Space Name
>>>>>>> 49f5e9b9
  Outdoors,                               !- Outside Boundary Condition
  ,                                       !- Outside Boundary Condition Object
  SunExposed,                             !- Sun Exposure
  WindExposed,                            !- Wind Exposure
  ,                                       !- View Factor to Ground
  ,                                       !- Number of Vertices
  0, 1.524, 2.4384,                       !- X,Y,Z Vertex 1 {m}
  0, 1.524, 0,                            !- X,Y,Z Vertex 2 {m}
  0, 0, 0,                                !- X,Y,Z Vertex 3 {m}
  0, 0, 2.4384;                           !- X,Y,Z Vertex 4 {m}

OS:Surface,
<<<<<<< HEAD
  {b7fe4053-a5fc-4496-9aaa-73a8192bb233}, !- Handle
  Surface 9,                              !- Name
  Wall,                                   !- Surface Type
  ,                                       !- Construction Name
  {f3ffee9e-0e6c-44db-a423-46dfe406416c}, !- Space Name
  Outdoors,                               !- Outside Boundary Condition
=======
  {5299fa88-b45f-430d-b930-024283911ed1}, !- Handle
  Surface 9,                              !- Name
  Wall,                                   !- Surface Type
  ,                                       !- Construction Name
  {5458efe0-abdf-4d16-8899-659f12d22ea0}, !- Space Name
  Adiabatic,                              !- Outside Boundary Condition
>>>>>>> 49f5e9b9
  ,                                       !- Outside Boundary Condition Object
  NoSun,                                  !- Sun Exposure
  NoWind,                                 !- Wind Exposure
  ,                                       !- View Factor to Ground
  ,                                       !- Number of Vertices
  6.46578440716979, 1.524, 2.4384,        !- X,Y,Z Vertex 1 {m}
  6.46578440716979, 1.524, 0,             !- X,Y,Z Vertex 2 {m}
  0, 1.524, 0,                            !- X,Y,Z Vertex 3 {m}
  0, 1.524, 2.4384;                       !- X,Y,Z Vertex 4 {m}

OS:Surface,
<<<<<<< HEAD
  {6717d400-0b9a-427a-97c3-748645d98678}, !- Handle
  Surface 10,                             !- Name
  Wall,                                   !- Surface Type
  ,                                       !- Construction Name
  {f3ffee9e-0e6c-44db-a423-46dfe406416c}, !- Space Name
  Surface,                                !- Outside Boundary Condition
  {b3d8d6a8-1e09-4ef2-8ed8-0dee6b23a795}, !- Outside Boundary Condition Object
=======
  {b323643c-61c3-4218-b3cb-94db24a5995f}, !- Handle
  Surface 10,                             !- Name
  Wall,                                   !- Surface Type
  ,                                       !- Construction Name
  {5458efe0-abdf-4d16-8899-659f12d22ea0}, !- Space Name
  Adiabatic,                              !- Outside Boundary Condition
  ,                                       !- Outside Boundary Condition Object
>>>>>>> 49f5e9b9
  NoSun,                                  !- Sun Exposure
  NoWind,                                 !- Wind Exposure
  ,                                       !- View Factor to Ground
  ,                                       !- Number of Vertices
  6.46578440716979, 0, 2.4384,            !- X,Y,Z Vertex 1 {m}
  6.46578440716979, 0, 0,                 !- X,Y,Z Vertex 2 {m}
  6.46578440716979, 1.524, 0,             !- X,Y,Z Vertex 3 {m}
  6.46578440716979, 1.524, 2.4384;        !- X,Y,Z Vertex 4 {m}

OS:Surface,
<<<<<<< HEAD
  {7595f148-be44-410e-9600-196a3fb2ca8b}, !- Handle
  Surface 11,                             !- Name
  Wall,                                   !- Surface Type
  ,                                       !- Construction Name
  {f3ffee9e-0e6c-44db-a423-46dfe406416c}, !- Space Name
=======
  {ead47a7c-8209-48cf-bfa3-8009b34eab1f}, !- Handle
  Surface 11,                             !- Name
  Wall,                                   !- Surface Type
  ,                                       !- Construction Name
  {5458efe0-abdf-4d16-8899-659f12d22ea0}, !- Space Name
>>>>>>> 49f5e9b9
  Adiabatic,                              !- Outside Boundary Condition
  ,                                       !- Outside Boundary Condition Object
  NoSun,                                  !- Sun Exposure
  NoWind,                                 !- Wind Exposure
  ,                                       !- View Factor to Ground
  ,                                       !- Number of Vertices
  0, 0, 2.4384,                           !- X,Y,Z Vertex 1 {m}
  0, 0, 0,                                !- X,Y,Z Vertex 2 {m}
  6.46578440716979, 0, 0,                 !- X,Y,Z Vertex 3 {m}
  6.46578440716979, 0, 2.4384;            !- X,Y,Z Vertex 4 {m}

OS:Surface,
<<<<<<< HEAD
  {3422b6b3-b79e-425f-978f-acd1005ecd43}, !- Handle
  Surface 12,                             !- Name
  RoofCeiling,                            !- Surface Type
  ,                                       !- Construction Name
  {f3ffee9e-0e6c-44db-a423-46dfe406416c}, !- Space Name
=======
  {757ebfcb-179e-48af-9c85-bea584a4c98b}, !- Handle
  Surface 12,                             !- Name
  RoofCeiling,                            !- Surface Type
  ,                                       !- Construction Name
  {5458efe0-abdf-4d16-8899-659f12d22ea0}, !- Space Name
>>>>>>> 49f5e9b9
  Outdoors,                               !- Outside Boundary Condition
  ,                                       !- Outside Boundary Condition Object
  SunExposed,                             !- Sun Exposure
  WindExposed,                            !- Wind Exposure
  ,                                       !- View Factor to Ground
  ,                                       !- Number of Vertices
  6.46578440716979, 0, 2.4384,            !- X,Y,Z Vertex 1 {m}
  6.46578440716979, 1.524, 2.4384,        !- X,Y,Z Vertex 2 {m}
  0, 1.524, 2.4384,                       !- X,Y,Z Vertex 3 {m}
  0, 0, 2.4384;                           !- X,Y,Z Vertex 4 {m}

<<<<<<< HEAD
OS:ThermalZone,
  {7ba0d743-0b1d-43c4-9cb1-30a9f148c913}, !- Handle
  living zone|unit 3,                     !- Name
  ,                                       !- Multiplier
  ,                                       !- Ceiling Height {m}
  ,                                       !- Volume {m3}
  ,                                       !- Floor Area {m2}
  ,                                       !- Zone Inside Convection Algorithm
  ,                                       !- Zone Outside Convection Algorithm
  ,                                       !- Zone Conditioning Equipment List Name
  {e30ae492-e312-4658-bdff-86467d871bea}, !- Zone Air Inlet Port List
  {966bba17-4387-4e1b-a42c-c5a2eb7c6c69}, !- Zone Air Exhaust Port List
  {a11ef4f2-2edf-4f20-8e76-6ed89eb80c3e}, !- Zone Air Node Name
  {e1cb942b-cf75-45fe-9cb0-988c5d9e4a44}, !- Zone Return Air Port List
  ,                                       !- Primary Daylighting Control Name
  ,                                       !- Fraction of Zone Controlled by Primary Daylighting Control
  ,                                       !- Secondary Daylighting Control Name
  ,                                       !- Fraction of Zone Controlled by Secondary Daylighting Control
  ,                                       !- Illuminance Map Name
=======
OS:SpaceType,
  {669d15b0-da92-4e8f-ad51-e8f2001aaa2b}, !- Handle
  Space Type 2,                           !- Name
  ,                                       !- Default Construction Set Name
  ,                                       !- Default Schedule Set Name
>>>>>>> 49f5e9b9
  ,                                       !- Group Rendering Name
  ,                                       !- Design Specification Outdoor Air Object Name
  ,                                       !- Standards Template
  ,                                       !- Standards Building Type
  corridor;                               !- Standards Space Type

<<<<<<< HEAD
OS:Node,
  {2244d4f6-5f01-42c1-829b-d01ad3f40cca}, !- Handle
  Node 3,                                 !- Name
  {a11ef4f2-2edf-4f20-8e76-6ed89eb80c3e}, !- Inlet Port
  ;                                       !- Outlet Port

OS:Connection,
  {a11ef4f2-2edf-4f20-8e76-6ed89eb80c3e}, !- Handle
  {4acf8474-620a-47f7-a952-a89875fd53d4}, !- Name
  {7ba0d743-0b1d-43c4-9cb1-30a9f148c913}, !- Source Object
  11,                                     !- Outlet Port
  {2244d4f6-5f01-42c1-829b-d01ad3f40cca}, !- Target Object
  2;                                      !- Inlet Port

OS:PortList,
  {e30ae492-e312-4658-bdff-86467d871bea}, !- Handle
  {69c122e3-2bf3-49e2-84d4-340f13f8e677}, !- Name
  {7ba0d743-0b1d-43c4-9cb1-30a9f148c913}; !- HVAC Component

OS:PortList,
  {966bba17-4387-4e1b-a42c-c5a2eb7c6c69}, !- Handle
  {0e83789d-8e7a-48dc-97ab-8c148932daa8}, !- Name
  {7ba0d743-0b1d-43c4-9cb1-30a9f148c913}; !- HVAC Component

OS:PortList,
  {e1cb942b-cf75-45fe-9cb0-988c5d9e4a44}, !- Handle
  {bcf79c4e-228b-470f-a9bc-06acdce6345d}, !- Name
  {7ba0d743-0b1d-43c4-9cb1-30a9f148c913}; !- HVAC Component

OS:Sizing:Zone,
  {317f5a70-58ba-4e54-8fbc-91f519f45fc0}, !- Handle
  {7ba0d743-0b1d-43c4-9cb1-30a9f148c913}, !- Zone or ZoneList Name
  SupplyAirTemperature,                   !- Zone Cooling Design Supply Air Temperature Input Method
  14,                                     !- Zone Cooling Design Supply Air Temperature {C}
  11.11,                                  !- Zone Cooling Design Supply Air Temperature Difference {deltaC}
  SupplyAirTemperature,                   !- Zone Heating Design Supply Air Temperature Input Method
  40,                                     !- Zone Heating Design Supply Air Temperature {C}
  11.11,                                  !- Zone Heating Design Supply Air Temperature Difference {deltaC}
  0.0085,                                 !- Zone Cooling Design Supply Air Humidity Ratio {kg-H2O/kg-air}
  0.008,                                  !- Zone Heating Design Supply Air Humidity Ratio {kg-H2O/kg-air}
  ,                                       !- Zone Heating Sizing Factor
  ,                                       !- Zone Cooling Sizing Factor
  DesignDay,                              !- Cooling Design Air Flow Method
  ,                                       !- Cooling Design Air Flow Rate {m3/s}
  ,                                       !- Cooling Minimum Air Flow per Zone Floor Area {m3/s-m2}
  ,                                       !- Cooling Minimum Air Flow {m3/s}
  ,                                       !- Cooling Minimum Air Flow Fraction
  DesignDay,                              !- Heating Design Air Flow Method
  ,                                       !- Heating Design Air Flow Rate {m3/s}
  ,                                       !- Heating Maximum Air Flow per Zone Floor Area {m3/s-m2}
  ,                                       !- Heating Maximum Air Flow {m3/s}
  ,                                       !- Heating Maximum Air Flow Fraction
  ,                                       !- Design Zone Air Distribution Effectiveness in Cooling Mode
  ,                                       !- Design Zone Air Distribution Effectiveness in Heating Mode
  No,                                     !- Account for Dedicated Outdoor Air System
  NeutralSupplyAir,                       !- Dedicated Outdoor Air System Control Strategy
  autosize,                               !- Dedicated Outdoor Air Low Setpoint Temperature for Design {C}
  autosize;                               !- Dedicated Outdoor Air High Setpoint Temperature for Design {C}

OS:ZoneHVAC:EquipmentList,
  {5b1a5373-5483-4ec7-b64a-a1ca5cc296b3}, !- Handle
  Zone HVAC Equipment List 3,             !- Name
  {7ba0d743-0b1d-43c4-9cb1-30a9f148c913}; !- Thermal Zone

OS:Space,
  {ebda0a79-953c-4c26-8d2a-3b48e2f17226}, !- Handle
  living space|unit 3|story 1,            !- Name
  {c8827f10-515d-4077-836b-0f20a1c88d2d}, !- Space Type Name
  ,                                       !- Default Construction Set Name
  ,                                       !- Default Schedule Set Name
  -0,                                     !- Direction of Relative North {deg}
  0,                                      !- X Origin {m}
  0,                                      !- Y Origin {m}
  0,                                      !- Z Origin {m}
  ,                                       !- Building Story Name
  {7ba0d743-0b1d-43c4-9cb1-30a9f148c913}, !- Thermal Zone Name
  ,                                       !- Part of Total Floor Area
  ,                                       !- Design Specification Outdoor Air Object Name
  {3910cee6-ac7b-4e75-96a8-8100b3290f7d}; !- Building Unit Name

OS:Surface,
  {a93d2b88-53c7-4dc9-8212-4e712efb19d2}, !- Handle
  Surface 13,                             !- Name
  Wall,                                   !- Surface Type
  ,                                       !- Construction Name
  {ebda0a79-953c-4c26-8d2a-3b48e2f17226}, !- Space Name
  Surface,                                !- Outside Boundary Condition
  {7c12e392-ffe4-489b-9d0d-e8e552437342}, !- Outside Boundary Condition Object
  NoSun,                                  !- Sun Exposure
  NoWind,                                 !- Wind Exposure
  ,                                       !- View Factor to Ground
  ,                                       !- Number of Vertices
  6.46578440716979, 0, 2.4384,            !- X,Y,Z Vertex 1 {m}
  6.46578440716979, 0, 0,                 !- X,Y,Z Vertex 2 {m}
  6.46578440716979, -12.9315688143396, 0, !- X,Y,Z Vertex 3 {m}
  6.46578440716979, -12.9315688143396, 2.4384; !- X,Y,Z Vertex 4 {m}

OS:Surface,
  {96ad218c-3fd3-4be6-9ee0-99d15c2c8c71}, !- Handle
  Surface 14,                             !- Name
  Wall,                                   !- Surface Type
  ,                                       !- Construction Name
  {ebda0a79-953c-4c26-8d2a-3b48e2f17226}, !- Space Name
  Outdoors,                               !- Outside Boundary Condition
  ,                                       !- Outside Boundary Condition Object
  SunExposed,                             !- Sun Exposure
  WindExposed,                            !- Wind Exposure
  ,                                       !- View Factor to Ground
  ,                                       !- Number of Vertices
  6.46578440716979, -12.9315688143396, 2.4384, !- X,Y,Z Vertex 1 {m}
  6.46578440716979, -12.9315688143396, 0, !- X,Y,Z Vertex 2 {m}
  12.9315688143396, -12.9315688143396, 0, !- X,Y,Z Vertex 3 {m}
  12.9315688143396, -12.9315688143396, 2.4384; !- X,Y,Z Vertex 4 {m}

OS:Surface,
  {8757ae3d-23e8-42ae-b10c-c860ca0bb96f}, !- Handle
  Surface 15,                             !- Name
  RoofCeiling,                            !- Surface Type
  ,                                       !- Construction Name
  {ebda0a79-953c-4c26-8d2a-3b48e2f17226}, !- Space Name
  Outdoors,                               !- Outside Boundary Condition
  ,                                       !- Outside Boundary Condition Object
  SunExposed,                             !- Sun Exposure
  WindExposed,                            !- Wind Exposure
  ,                                       !- View Factor to Ground
  ,                                       !- Number of Vertices
  12.9315688143396, -12.9315688143396, 2.4384, !- X,Y,Z Vertex 1 {m}
  12.9315688143396, 0, 2.4384,            !- X,Y,Z Vertex 2 {m}
  6.46578440716979, 0, 2.4384,            !- X,Y,Z Vertex 3 {m}
  6.46578440716979, -12.9315688143396, 2.4384; !- X,Y,Z Vertex 4 {m}

OS:Surface,
  {30803b78-1ab8-40eb-8615-a7afbe5f70f4}, !- Handle
  Surface 16,                             !- Name
  Wall,                                   !- Surface Type
  ,                                       !- Construction Name
  {ebda0a79-953c-4c26-8d2a-3b48e2f17226}, !- Space Name
  Surface,                                !- Outside Boundary Condition
  {976d72eb-c0bf-43d0-9f08-749c07497287}, !- Outside Boundary Condition Object
  NoSun,                                  !- Sun Exposure
  NoWind,                                 !- Wind Exposure
  ,                                       !- View Factor to Ground
  ,                                       !- Number of Vertices
  12.9315688143396, -12.9315688143396, 2.4384, !- X,Y,Z Vertex 1 {m}
  12.9315688143396, -12.9315688143396, 0, !- X,Y,Z Vertex 2 {m}
  12.9315688143396, 0, 0,                 !- X,Y,Z Vertex 3 {m}
  12.9315688143396, 0, 2.4384;            !- X,Y,Z Vertex 4 {m}

OS:Surface,
  {ffebf801-733d-4e6d-b6e7-4c9f1952f636}, !- Handle
  Surface 17,                             !- Name
  Floor,                                  !- Surface Type
  ,                                       !- Construction Name
  {ebda0a79-953c-4c26-8d2a-3b48e2f17226}, !- Space Name
  Foundation,                             !- Outside Boundary Condition
  ,                                       !- Outside Boundary Condition Object
  NoSun,                                  !- Sun Exposure
  NoWind,                                 !- Wind Exposure
  ,                                       !- View Factor to Ground
  ,                                       !- Number of Vertices
  6.46578440716979, -12.9315688143396, 0, !- X,Y,Z Vertex 1 {m}
  6.46578440716979, 0, 0,                 !- X,Y,Z Vertex 2 {m}
  12.9315688143396, 0, 0,                 !- X,Y,Z Vertex 3 {m}
  12.9315688143396, -12.9315688143396, 0; !- X,Y,Z Vertex 4 {m}

OS:Surface,
  {664f27bf-190e-47c9-b731-00f8ff45f4e6}, !- Handle
  Surface 18,                             !- Name
  Wall,                                   !- Surface Type
  ,                                       !- Construction Name
  {ebda0a79-953c-4c26-8d2a-3b48e2f17226}, !- Space Name
  Adiabatic,                              !- Outside Boundary Condition
  ,                                       !- Outside Boundary Condition Object
  NoSun,                                  !- Sun Exposure
  NoWind,                                 !- Wind Exposure
  ,                                       !- View Factor to Ground
  ,                                       !- Number of Vertices
  12.9315688143396, 0, 2.4384,            !- X,Y,Z Vertex 1 {m}
  12.9315688143396, 0, 0,                 !- X,Y,Z Vertex 2 {m}
  6.46578440716979, 0, 0,                 !- X,Y,Z Vertex 3 {m}
  6.46578440716979, 0, 2.4384;            !- X,Y,Z Vertex 4 {m}

OS:ThermalZone,
  {ab963788-5327-4f58-985e-d56dccb2bd6a}, !- Handle
  living zone|unit 4,                     !- Name
  ,                                       !- Multiplier
  ,                                       !- Ceiling Height {m}
  ,                                       !- Volume {m3}
  ,                                       !- Floor Area {m2}
  ,                                       !- Zone Inside Convection Algorithm
  ,                                       !- Zone Outside Convection Algorithm
  ,                                       !- Zone Conditioning Equipment List Name
  {c678671c-18c7-457f-b9d9-f4094168c10b}, !- Zone Air Inlet Port List
  {6e091052-eff8-4425-8d1d-95998a1333eb}, !- Zone Air Exhaust Port List
  {acc47a53-e229-4317-8bc8-21445ecd4351}, !- Zone Air Node Name
  {caadf4a4-d158-4e5f-84c5-36e5d9b0ce94}, !- Zone Return Air Port List
  ,                                       !- Primary Daylighting Control Name
  ,                                       !- Fraction of Zone Controlled by Primary Daylighting Control
  ,                                       !- Secondary Daylighting Control Name
  ,                                       !- Fraction of Zone Controlled by Secondary Daylighting Control
  ,                                       !- Illuminance Map Name
  ,                                       !- Group Rendering Name
  ,                                       !- Thermostat Name
  No;                                     !- Use Ideal Air Loads

OS:Node,
  {bfc86173-3007-4c7f-a8be-6512459b864c}, !- Handle
  Node 4,                                 !- Name
  {acc47a53-e229-4317-8bc8-21445ecd4351}, !- Inlet Port
  ;                                       !- Outlet Port

OS:Connection,
  {acc47a53-e229-4317-8bc8-21445ecd4351}, !- Handle
  {1732d18a-b4bb-44e0-9692-9c40a4de8869}, !- Name
  {ab963788-5327-4f58-985e-d56dccb2bd6a}, !- Source Object
  11,                                     !- Outlet Port
  {bfc86173-3007-4c7f-a8be-6512459b864c}, !- Target Object
  2;                                      !- Inlet Port

OS:PortList,
  {c678671c-18c7-457f-b9d9-f4094168c10b}, !- Handle
  {b4f3b2eb-5814-4ad9-9354-8029170d75e3}, !- Name
  {ab963788-5327-4f58-985e-d56dccb2bd6a}; !- HVAC Component

OS:PortList,
  {6e091052-eff8-4425-8d1d-95998a1333eb}, !- Handle
  {8be592ed-0f63-4d8d-908c-16b094746378}, !- Name
  {ab963788-5327-4f58-985e-d56dccb2bd6a}; !- HVAC Component

OS:PortList,
  {caadf4a4-d158-4e5f-84c5-36e5d9b0ce94}, !- Handle
  {e3d01d2d-08c2-4bb2-9831-25cc07fe3a19}, !- Name
  {ab963788-5327-4f58-985e-d56dccb2bd6a}; !- HVAC Component

OS:Sizing:Zone,
  {ff880b41-b13c-4ab9-b7a2-32c358ab6753}, !- Handle
  {ab963788-5327-4f58-985e-d56dccb2bd6a}, !- Zone or ZoneList Name
  SupplyAirTemperature,                   !- Zone Cooling Design Supply Air Temperature Input Method
  14,                                     !- Zone Cooling Design Supply Air Temperature {C}
  11.11,                                  !- Zone Cooling Design Supply Air Temperature Difference {deltaC}
  SupplyAirTemperature,                   !- Zone Heating Design Supply Air Temperature Input Method
  40,                                     !- Zone Heating Design Supply Air Temperature {C}
  11.11,                                  !- Zone Heating Design Supply Air Temperature Difference {deltaC}
  0.0085,                                 !- Zone Cooling Design Supply Air Humidity Ratio {kg-H2O/kg-air}
  0.008,                                  !- Zone Heating Design Supply Air Humidity Ratio {kg-H2O/kg-air}
  ,                                       !- Zone Heating Sizing Factor
  ,                                       !- Zone Cooling Sizing Factor
  DesignDay,                              !- Cooling Design Air Flow Method
  ,                                       !- Cooling Design Air Flow Rate {m3/s}
  ,                                       !- Cooling Minimum Air Flow per Zone Floor Area {m3/s-m2}
  ,                                       !- Cooling Minimum Air Flow {m3/s}
  ,                                       !- Cooling Minimum Air Flow Fraction
  DesignDay,                              !- Heating Design Air Flow Method
  ,                                       !- Heating Design Air Flow Rate {m3/s}
  ,                                       !- Heating Maximum Air Flow per Zone Floor Area {m3/s-m2}
  ,                                       !- Heating Maximum Air Flow {m3/s}
  ,                                       !- Heating Maximum Air Flow Fraction
  ,                                       !- Design Zone Air Distribution Effectiveness in Cooling Mode
  ,                                       !- Design Zone Air Distribution Effectiveness in Heating Mode
  No,                                     !- Account for Dedicated Outdoor Air System
  NeutralSupplyAir,                       !- Dedicated Outdoor Air System Control Strategy
  autosize,                               !- Dedicated Outdoor Air Low Setpoint Temperature for Design {C}
  autosize;                               !- Dedicated Outdoor Air High Setpoint Temperature for Design {C}

OS:ZoneHVAC:EquipmentList,
  {245f76bf-a6ec-4e52-94c3-ea63a27b79ae}, !- Handle
  Zone HVAC Equipment List 4,             !- Name
  {ab963788-5327-4f58-985e-d56dccb2bd6a}; !- Thermal Zone

OS:Space,
  {1a2425c2-f67b-4b93-a1d1-681401d03264}, !- Handle
  living space|unit 4|story 1,            !- Name
  {c8827f10-515d-4077-836b-0f20a1c88d2d}, !- Space Type Name
  ,                                       !- Default Construction Set Name
  ,                                       !- Default Schedule Set Name
  -0,                                     !- Direction of Relative North {deg}
  0,                                      !- X Origin {m}
  0,                                      !- Y Origin {m}
  0,                                      !- Z Origin {m}
  ,                                       !- Building Story Name
  {ab963788-5327-4f58-985e-d56dccb2bd6a}, !- Thermal Zone Name
  ,                                       !- Part of Total Floor Area
  ,                                       !- Design Specification Outdoor Air Object Name
  {f3b259db-cf6f-439a-86b2-d6de0128a44b}; !- Building Unit Name

OS:Surface,
  {a473f809-b425-46fe-bdac-58049c082d0a}, !- Handle
  Surface 19,                             !- Name
  Wall,                                   !- Surface Type
  ,                                       !- Construction Name
  {1a2425c2-f67b-4b93-a1d1-681401d03264}, !- Space Name
  Adiabatic,                              !- Outside Boundary Condition
  ,                                       !- Outside Boundary Condition Object
  NoSun,                                  !- Sun Exposure
  NoWind,                                 !- Wind Exposure
  ,                                       !- View Factor to Ground
  ,                                       !- Number of Vertices
  6.46578440716979, 3.048, 2.4384,        !- X,Y,Z Vertex 1 {m}
  6.46578440716979, 3.048, 0,             !- X,Y,Z Vertex 2 {m}
  12.9315688143396, 3.048, 0,             !- X,Y,Z Vertex 3 {m}
  12.9315688143396, 3.048, 2.4384;        !- X,Y,Z Vertex 4 {m}

OS:Surface,
  {b3d8d6a8-1e09-4ef2-8ed8-0dee6b23a795}, !- Handle
  Surface 20,                             !- Name
  Wall,                                   !- Surface Type
  ,                                       !- Construction Name
  {1a2425c2-f67b-4b93-a1d1-681401d03264}, !- Space Name
  Surface,                                !- Outside Boundary Condition
  {6717d400-0b9a-427a-97c3-748645d98678}, !- Outside Boundary Condition Object
  NoSun,                                  !- Sun Exposure
  NoWind,                                 !- Wind Exposure
  ,                                       !- View Factor to Ground
  ,                                       !- Number of Vertices
  6.46578440716979, 15.9795688143396, 2.4384, !- X,Y,Z Vertex 1 {m}
  6.46578440716979, 15.9795688143396, 0,  !- X,Y,Z Vertex 2 {m}
  6.46578440716979, 3.048, 0,             !- X,Y,Z Vertex 3 {m}
  6.46578440716979, 3.048, 2.4384;        !- X,Y,Z Vertex 4 {m}

OS:Surface,
  {ed84213e-8190-4dec-95c5-d3053f004abc}, !- Handle
  Surface 21,                             !- Name
  RoofCeiling,                            !- Surface Type
  ,                                       !- Construction Name
  {1a2425c2-f67b-4b93-a1d1-681401d03264}, !- Space Name
  Outdoors,                               !- Outside Boundary Condition
  ,                                       !- Outside Boundary Condition Object
  SunExposed,                             !- Sun Exposure
  WindExposed,                            !- Wind Exposure
  ,                                       !- View Factor to Ground
  ,                                       !- Number of Vertices
  12.9315688143396, 3.048, 2.4384,        !- X,Y,Z Vertex 1 {m}
  12.9315688143396, 15.9795688143396, 2.4384, !- X,Y,Z Vertex 2 {m}
  6.46578440716979, 15.9795688143396, 2.4384, !- X,Y,Z Vertex 3 {m}
  6.46578440716979, 3.048, 2.4384;        !- X,Y,Z Vertex 4 {m}

OS:Surface,
  {d5b0e8bf-8de3-4f2a-9c2d-839c68fddf0f}, !- Handle
  Surface 22,                             !- Name
  Floor,                                  !- Surface Type
  ,                                       !- Construction Name
  {1a2425c2-f67b-4b93-a1d1-681401d03264}, !- Space Name
  Foundation,                             !- Outside Boundary Condition
  ,                                       !- Outside Boundary Condition Object
  NoSun,                                  !- Sun Exposure
  NoWind,                                 !- Wind Exposure
  ,                                       !- View Factor to Ground
  ,                                       !- Number of Vertices
  6.46578440716979, 3.048, 0,             !- X,Y,Z Vertex 1 {m}
  6.46578440716979, 15.9795688143396, 0,  !- X,Y,Z Vertex 2 {m}
  12.9315688143396, 15.9795688143396, 0,  !- X,Y,Z Vertex 3 {m}
  12.9315688143396, 3.048, 0;             !- X,Y,Z Vertex 4 {m}

OS:Surface,
  {b74585b0-7341-4950-b2cc-c1d358b60899}, !- Handle
  Surface 23,                             !- Name
  Wall,                                   !- Surface Type
  ,                                       !- Construction Name
  {1a2425c2-f67b-4b93-a1d1-681401d03264}, !- Space Name
  Outdoors,                               !- Outside Boundary Condition
  ,                                       !- Outside Boundary Condition Object
  SunExposed,                             !- Sun Exposure
  WindExposed,                            !- Wind Exposure
  ,                                       !- View Factor to Ground
  ,                                       !- Number of Vertices
  12.9315688143396, 15.9795688143396, 2.4384, !- X,Y,Z Vertex 1 {m}
  12.9315688143396, 15.9795688143396, 0,  !- X,Y,Z Vertex 2 {m}
  6.46578440716979, 15.9795688143396, 0,  !- X,Y,Z Vertex 3 {m}
  6.46578440716979, 15.9795688143396, 2.4384; !- X,Y,Z Vertex 4 {m}

OS:Surface,
  {254aabcf-b411-449d-a8c2-2246d84406a8}, !- Handle
  Surface 24,                             !- Name
  Wall,                                   !- Surface Type
  ,                                       !- Construction Name
  {1a2425c2-f67b-4b93-a1d1-681401d03264}, !- Space Name
  Surface,                                !- Outside Boundary Condition
  {d3d2b6b9-1e70-4e78-bf24-0837012f676a}, !- Outside Boundary Condition Object
  NoSun,                                  !- Sun Exposure
  NoWind,                                 !- Wind Exposure
  ,                                       !- View Factor to Ground
  ,                                       !- Number of Vertices
  12.9315688143396, 3.048, 2.4384,        !- X,Y,Z Vertex 1 {m}
  12.9315688143396, 3.048, 0,             !- X,Y,Z Vertex 2 {m}
  12.9315688143396, 15.9795688143396, 0,  !- X,Y,Z Vertex 3 {m}
  12.9315688143396, 15.9795688143396, 2.4384; !- X,Y,Z Vertex 4 {m}

OS:ThermalZone,
  {b381d22e-b45b-44ca-98af-09c3704a5d27}, !- Handle
  living zone|unit 5,                     !- Name
  ,                                       !- Multiplier
  ,                                       !- Ceiling Height {m}
  ,                                       !- Volume {m3}
  ,                                       !- Floor Area {m2}
  ,                                       !- Zone Inside Convection Algorithm
  ,                                       !- Zone Outside Convection Algorithm
  ,                                       !- Zone Conditioning Equipment List Name
  {ce07efb4-5160-4fbf-8738-d37ad951c513}, !- Zone Air Inlet Port List
  {2f3c5745-3e0b-4ed7-9d64-d51b67bff395}, !- Zone Air Exhaust Port List
  {4bbe40d2-d75f-455a-89a3-92fd4e95e275}, !- Zone Air Node Name
  {2ab423e3-818d-4f8f-8fe4-06f56b424410}, !- Zone Return Air Port List
  ,                                       !- Primary Daylighting Control Name
  ,                                       !- Fraction of Zone Controlled by Primary Daylighting Control
  ,                                       !- Secondary Daylighting Control Name
  ,                                       !- Fraction of Zone Controlled by Secondary Daylighting Control
  ,                                       !- Illuminance Map Name
  ,                                       !- Group Rendering Name
  ,                                       !- Thermostat Name
  No;                                     !- Use Ideal Air Loads

OS:Node,
  {a1d33ffd-0b7f-49e3-b0ac-22ff276ad88c}, !- Handle
  Node 5,                                 !- Name
  {4bbe40d2-d75f-455a-89a3-92fd4e95e275}, !- Inlet Port
  ;                                       !- Outlet Port

OS:Connection,
  {4bbe40d2-d75f-455a-89a3-92fd4e95e275}, !- Handle
  {f2c70c83-2ebf-4135-895d-80b797ec4968}, !- Name
  {b381d22e-b45b-44ca-98af-09c3704a5d27}, !- Source Object
  11,                                     !- Outlet Port
  {a1d33ffd-0b7f-49e3-b0ac-22ff276ad88c}, !- Target Object
  2;                                      !- Inlet Port

OS:PortList,
  {ce07efb4-5160-4fbf-8738-d37ad951c513}, !- Handle
  {72419bce-25a4-4deb-ad38-78f0b72a79ff}, !- Name
  {b381d22e-b45b-44ca-98af-09c3704a5d27}; !- HVAC Component

OS:PortList,
  {2f3c5745-3e0b-4ed7-9d64-d51b67bff395}, !- Handle
  {f5368b8c-af49-45a6-bf91-6f39b61a9d37}, !- Name
  {b381d22e-b45b-44ca-98af-09c3704a5d27}; !- HVAC Component

OS:PortList,
  {2ab423e3-818d-4f8f-8fe4-06f56b424410}, !- Handle
  {512357df-5800-4a57-b265-c7eda081904c}, !- Name
  {b381d22e-b45b-44ca-98af-09c3704a5d27}; !- HVAC Component

OS:Sizing:Zone,
  {a2c6b164-a5b9-413e-b255-cebdb2cd3276}, !- Handle
  {b381d22e-b45b-44ca-98af-09c3704a5d27}, !- Zone or ZoneList Name
  SupplyAirTemperature,                   !- Zone Cooling Design Supply Air Temperature Input Method
  14,                                     !- Zone Cooling Design Supply Air Temperature {C}
  11.11,                                  !- Zone Cooling Design Supply Air Temperature Difference {deltaC}
  SupplyAirTemperature,                   !- Zone Heating Design Supply Air Temperature Input Method
  40,                                     !- Zone Heating Design Supply Air Temperature {C}
  11.11,                                  !- Zone Heating Design Supply Air Temperature Difference {deltaC}
  0.0085,                                 !- Zone Cooling Design Supply Air Humidity Ratio {kg-H2O/kg-air}
  0.008,                                  !- Zone Heating Design Supply Air Humidity Ratio {kg-H2O/kg-air}
  ,                                       !- Zone Heating Sizing Factor
  ,                                       !- Zone Cooling Sizing Factor
  DesignDay,                              !- Cooling Design Air Flow Method
  ,                                       !- Cooling Design Air Flow Rate {m3/s}
  ,                                       !- Cooling Minimum Air Flow per Zone Floor Area {m3/s-m2}
  ,                                       !- Cooling Minimum Air Flow {m3/s}
  ,                                       !- Cooling Minimum Air Flow Fraction
  DesignDay,                              !- Heating Design Air Flow Method
  ,                                       !- Heating Design Air Flow Rate {m3/s}
  ,                                       !- Heating Maximum Air Flow per Zone Floor Area {m3/s-m2}
  ,                                       !- Heating Maximum Air Flow {m3/s}
  ,                                       !- Heating Maximum Air Flow Fraction
  ,                                       !- Design Zone Air Distribution Effectiveness in Cooling Mode
  ,                                       !- Design Zone Air Distribution Effectiveness in Heating Mode
  No,                                     !- Account for Dedicated Outdoor Air System
  NeutralSupplyAir,                       !- Dedicated Outdoor Air System Control Strategy
  autosize,                               !- Dedicated Outdoor Air Low Setpoint Temperature for Design {C}
  autosize;                               !- Dedicated Outdoor Air High Setpoint Temperature for Design {C}

OS:ZoneHVAC:EquipmentList,
  {4c2cfe83-64e7-4cd8-b4e2-ae6d9298bd2a}, !- Handle
  Zone HVAC Equipment List 5,             !- Name
  {b381d22e-b45b-44ca-98af-09c3704a5d27}; !- Thermal Zone

OS:Space,
  {f1b8231a-62f6-4c29-b027-b6b0f35ed02c}, !- Handle
  living space|unit 5|story 1,            !- Name
  {c8827f10-515d-4077-836b-0f20a1c88d2d}, !- Space Type Name
  ,                                       !- Default Construction Set Name
  ,                                       !- Default Schedule Set Name
  -0,                                     !- Direction of Relative North {deg}
  0,                                      !- X Origin {m}
  0,                                      !- Y Origin {m}
  0,                                      !- Z Origin {m}
  ,                                       !- Building Story Name
  {b381d22e-b45b-44ca-98af-09c3704a5d27}, !- Thermal Zone Name
  ,                                       !- Part of Total Floor Area
  ,                                       !- Design Specification Outdoor Air Object Name
  {706362be-334e-4de6-8b4a-0ade846d89c3}; !- Building Unit Name

OS:Surface,
  {976d72eb-c0bf-43d0-9f08-749c07497287}, !- Handle
  Surface 25,                             !- Name
  Wall,                                   !- Surface Type
  ,                                       !- Construction Name
  {f1b8231a-62f6-4c29-b027-b6b0f35ed02c}, !- Space Name
  Surface,                                !- Outside Boundary Condition
  {30803b78-1ab8-40eb-8615-a7afbe5f70f4}, !- Outside Boundary Condition Object
  NoSun,                                  !- Sun Exposure
  NoWind,                                 !- Wind Exposure
  ,                                       !- View Factor to Ground
  ,                                       !- Number of Vertices
  12.9315688143396, 0, 2.4384,            !- X,Y,Z Vertex 1 {m}
  12.9315688143396, 0, 0,                 !- X,Y,Z Vertex 2 {m}
  12.9315688143396, -12.9315688143396, 0, !- X,Y,Z Vertex 3 {m}
  12.9315688143396, -12.9315688143396, 2.4384; !- X,Y,Z Vertex 4 {m}

OS:Surface,
  {f170f39d-cf8f-4f4e-a8fa-a7111508b4de}, !- Handle
  Surface 26,                             !- Name
  Wall,                                   !- Surface Type
  ,                                       !- Construction Name
  {f1b8231a-62f6-4c29-b027-b6b0f35ed02c}, !- Space Name
  Outdoors,                               !- Outside Boundary Condition
  ,                                       !- Outside Boundary Condition Object
  SunExposed,                             !- Sun Exposure
  WindExposed,                            !- Wind Exposure
  ,                                       !- View Factor to Ground
  ,                                       !- Number of Vertices
  12.9315688143396, -12.9315688143396, 2.4384, !- X,Y,Z Vertex 1 {m}
  12.9315688143396, -12.9315688143396, 0, !- X,Y,Z Vertex 2 {m}
  19.3973532215094, -12.9315688143396, 0, !- X,Y,Z Vertex 3 {m}
  19.3973532215094, -12.9315688143396, 2.4384; !- X,Y,Z Vertex 4 {m}

OS:Surface,
  {db635a19-59de-4723-bb05-393496532f81}, !- Handle
  Surface 27,                             !- Name
  RoofCeiling,                            !- Surface Type
  ,                                       !- Construction Name
  {f1b8231a-62f6-4c29-b027-b6b0f35ed02c}, !- Space Name
  Outdoors,                               !- Outside Boundary Condition
  ,                                       !- Outside Boundary Condition Object
  SunExposed,                             !- Sun Exposure
  WindExposed,                            !- Wind Exposure
  ,                                       !- View Factor to Ground
  ,                                       !- Number of Vertices
  19.3973532215094, -12.9315688143396, 2.4384, !- X,Y,Z Vertex 1 {m}
  19.3973532215094, 0, 2.4384,            !- X,Y,Z Vertex 2 {m}
  12.9315688143396, 0, 2.4384,            !- X,Y,Z Vertex 3 {m}
  12.9315688143396, -12.9315688143396, 2.4384; !- X,Y,Z Vertex 4 {m}

OS:Surface,
  {cd819a71-297c-46e6-9890-1e6ce41e3bfd}, !- Handle
  Surface 28,                             !- Name
  Wall,                                   !- Surface Type
  ,                                       !- Construction Name
  {f1b8231a-62f6-4c29-b027-b6b0f35ed02c}, !- Space Name
  Surface,                                !- Outside Boundary Condition
  {58c8d068-ca83-4339-aa47-b89eeb3dd775}, !- Outside Boundary Condition Object
  NoSun,                                  !- Sun Exposure
  NoWind,                                 !- Wind Exposure
  ,                                       !- View Factor to Ground
  ,                                       !- Number of Vertices
  19.3973532215094, -12.9315688143396, 2.4384, !- X,Y,Z Vertex 1 {m}
  19.3973532215094, -12.9315688143396, 0, !- X,Y,Z Vertex 2 {m}
  19.3973532215094, 0, 0,                 !- X,Y,Z Vertex 3 {m}
  19.3973532215094, 0, 2.4384;            !- X,Y,Z Vertex 4 {m}

OS:Surface,
  {cd752b2b-e3f0-47ce-81a2-26a46b680885}, !- Handle
  Surface 29,                             !- Name
  Floor,                                  !- Surface Type
  ,                                       !- Construction Name
  {f1b8231a-62f6-4c29-b027-b6b0f35ed02c}, !- Space Name
  Foundation,                             !- Outside Boundary Condition
  ,                                       !- Outside Boundary Condition Object
  NoSun,                                  !- Sun Exposure
  NoWind,                                 !- Wind Exposure
  ,                                       !- View Factor to Ground
  ,                                       !- Number of Vertices
  12.9315688143396, -12.9315688143396, 0, !- X,Y,Z Vertex 1 {m}
  12.9315688143396, 0, 0,                 !- X,Y,Z Vertex 2 {m}
  19.3973532215094, 0, 0,                 !- X,Y,Z Vertex 3 {m}
  19.3973532215094, -12.9315688143396, 0; !- X,Y,Z Vertex 4 {m}

OS:Surface,
  {6d662f35-45d3-4236-a0c0-6331e99e8e7b}, !- Handle
  Surface 30,                             !- Name
  Wall,                                   !- Surface Type
  ,                                       !- Construction Name
  {f1b8231a-62f6-4c29-b027-b6b0f35ed02c}, !- Space Name
  Adiabatic,                              !- Outside Boundary Condition
  ,                                       !- Outside Boundary Condition Object
  NoSun,                                  !- Sun Exposure
  NoWind,                                 !- Wind Exposure
  ,                                       !- View Factor to Ground
  ,                                       !- Number of Vertices
  19.3973532215094, 0, 2.4384,            !- X,Y,Z Vertex 1 {m}
  19.3973532215094, 0, 0,                 !- X,Y,Z Vertex 2 {m}
  12.9315688143396, 0, 0,                 !- X,Y,Z Vertex 3 {m}
  12.9315688143396, 0, 2.4384;            !- X,Y,Z Vertex 4 {m}

OS:ThermalZone,
  {aa69d604-1b4f-4d42-9392-f7a660bcd583}, !- Handle
  living zone|unit 6,                     !- Name
  ,                                       !- Multiplier
  ,                                       !- Ceiling Height {m}
  ,                                       !- Volume {m3}
  ,                                       !- Floor Area {m2}
  ,                                       !- Zone Inside Convection Algorithm
  ,                                       !- Zone Outside Convection Algorithm
  ,                                       !- Zone Conditioning Equipment List Name
  {f9a32d74-df39-498a-b2a3-a1414e354749}, !- Zone Air Inlet Port List
  {da533797-cec8-4ead-9cfe-acfecb9d3be2}, !- Zone Air Exhaust Port List
  {5857abfb-b09e-41fc-b9eb-96e57e887e3c}, !- Zone Air Node Name
  {a1163c5b-da11-4541-9dbc-d49df1960a0f}, !- Zone Return Air Port List
  ,                                       !- Primary Daylighting Control Name
  ,                                       !- Fraction of Zone Controlled by Primary Daylighting Control
  ,                                       !- Secondary Daylighting Control Name
  ,                                       !- Fraction of Zone Controlled by Secondary Daylighting Control
  ,                                       !- Illuminance Map Name
  ,                                       !- Group Rendering Name
  ,                                       !- Thermostat Name
  No;                                     !- Use Ideal Air Loads

OS:Node,
  {94bad2a9-506c-4478-a51c-44a23ef4b08c}, !- Handle
  Node 6,                                 !- Name
  {5857abfb-b09e-41fc-b9eb-96e57e887e3c}, !- Inlet Port
  ;                                       !- Outlet Port

OS:Connection,
  {5857abfb-b09e-41fc-b9eb-96e57e887e3c}, !- Handle
  {0722ef9d-a111-4867-821a-4604b9fef30a}, !- Name
  {aa69d604-1b4f-4d42-9392-f7a660bcd583}, !- Source Object
  11,                                     !- Outlet Port
  {94bad2a9-506c-4478-a51c-44a23ef4b08c}, !- Target Object
  2;                                      !- Inlet Port

OS:PortList,
  {f9a32d74-df39-498a-b2a3-a1414e354749}, !- Handle
  {e0914cbb-3551-48bd-b84c-7caa26f5e96b}, !- Name
  {aa69d604-1b4f-4d42-9392-f7a660bcd583}; !- HVAC Component

OS:PortList,
  {da533797-cec8-4ead-9cfe-acfecb9d3be2}, !- Handle
  {5a88e5b1-c2f1-42d6-9b07-5bd9a2f0f70f}, !- Name
  {aa69d604-1b4f-4d42-9392-f7a660bcd583}; !- HVAC Component

OS:PortList,
  {a1163c5b-da11-4541-9dbc-d49df1960a0f}, !- Handle
  {c26434d3-e135-499d-8de8-1129d8c48119}, !- Name
  {aa69d604-1b4f-4d42-9392-f7a660bcd583}; !- HVAC Component

OS:Sizing:Zone,
  {37ccea3e-0fb2-49a8-9c0f-bf30efa0cfdf}, !- Handle
  {aa69d604-1b4f-4d42-9392-f7a660bcd583}, !- Zone or ZoneList Name
  SupplyAirTemperature,                   !- Zone Cooling Design Supply Air Temperature Input Method
  14,                                     !- Zone Cooling Design Supply Air Temperature {C}
  11.11,                                  !- Zone Cooling Design Supply Air Temperature Difference {deltaC}
  SupplyAirTemperature,                   !- Zone Heating Design Supply Air Temperature Input Method
  40,                                     !- Zone Heating Design Supply Air Temperature {C}
  11.11,                                  !- Zone Heating Design Supply Air Temperature Difference {deltaC}
  0.0085,                                 !- Zone Cooling Design Supply Air Humidity Ratio {kg-H2O/kg-air}
  0.008,                                  !- Zone Heating Design Supply Air Humidity Ratio {kg-H2O/kg-air}
  ,                                       !- Zone Heating Sizing Factor
  ,                                       !- Zone Cooling Sizing Factor
  DesignDay,                              !- Cooling Design Air Flow Method
  ,                                       !- Cooling Design Air Flow Rate {m3/s}
  ,                                       !- Cooling Minimum Air Flow per Zone Floor Area {m3/s-m2}
  ,                                       !- Cooling Minimum Air Flow {m3/s}
  ,                                       !- Cooling Minimum Air Flow Fraction
  DesignDay,                              !- Heating Design Air Flow Method
  ,                                       !- Heating Design Air Flow Rate {m3/s}
  ,                                       !- Heating Maximum Air Flow per Zone Floor Area {m3/s-m2}
  ,                                       !- Heating Maximum Air Flow {m3/s}
  ,                                       !- Heating Maximum Air Flow Fraction
  ,                                       !- Design Zone Air Distribution Effectiveness in Cooling Mode
  ,                                       !- Design Zone Air Distribution Effectiveness in Heating Mode
  No,                                     !- Account for Dedicated Outdoor Air System
  NeutralSupplyAir,                       !- Dedicated Outdoor Air System Control Strategy
  autosize,                               !- Dedicated Outdoor Air Low Setpoint Temperature for Design {C}
  autosize;                               !- Dedicated Outdoor Air High Setpoint Temperature for Design {C}

OS:ZoneHVAC:EquipmentList,
  {407f3d6a-d9b5-4501-b989-2cde9cf8bb3e}, !- Handle
  Zone HVAC Equipment List 6,             !- Name
  {aa69d604-1b4f-4d42-9392-f7a660bcd583}; !- Thermal Zone

OS:Space,
  {babf9107-7613-4f0e-906f-0dd2cdc32cca}, !- Handle
  living space|unit 6|story 1,            !- Name
  {c8827f10-515d-4077-836b-0f20a1c88d2d}, !- Space Type Name
  ,                                       !- Default Construction Set Name
  ,                                       !- Default Schedule Set Name
  -0,                                     !- Direction of Relative North {deg}
  0,                                      !- X Origin {m}
  0,                                      !- Y Origin {m}
  0,                                      !- Z Origin {m}
  ,                                       !- Building Story Name
  {aa69d604-1b4f-4d42-9392-f7a660bcd583}, !- Thermal Zone Name
  ,                                       !- Part of Total Floor Area
  ,                                       !- Design Specification Outdoor Air Object Name
  {88c221da-3934-4466-b9b6-93d7781001d7}; !- Building Unit Name

OS:Surface,
  {fe4b64bd-3b8e-4408-8f78-747799b81f98}, !- Handle
  Surface 31,                             !- Name
  Wall,                                   !- Surface Type
  ,                                       !- Construction Name
  {babf9107-7613-4f0e-906f-0dd2cdc32cca}, !- Space Name
  Adiabatic,                              !- Outside Boundary Condition
  ,                                       !- Outside Boundary Condition Object
  NoSun,                                  !- Sun Exposure
  NoWind,                                 !- Wind Exposure
  ,                                       !- View Factor to Ground
  ,                                       !- Number of Vertices
  12.9315688143396, 3.048, 2.4384,        !- X,Y,Z Vertex 1 {m}
  12.9315688143396, 3.048, 0,             !- X,Y,Z Vertex 2 {m}
  19.3973532215094, 3.048, 0,             !- X,Y,Z Vertex 3 {m}
  19.3973532215094, 3.048, 2.4384;        !- X,Y,Z Vertex 4 {m}

OS:Surface,
  {d3d2b6b9-1e70-4e78-bf24-0837012f676a}, !- Handle
  Surface 32,                             !- Name
  Wall,                                   !- Surface Type
  ,                                       !- Construction Name
  {babf9107-7613-4f0e-906f-0dd2cdc32cca}, !- Space Name
  Surface,                                !- Outside Boundary Condition
  {254aabcf-b411-449d-a8c2-2246d84406a8}, !- Outside Boundary Condition Object
  NoSun,                                  !- Sun Exposure
  NoWind,                                 !- Wind Exposure
  ,                                       !- View Factor to Ground
  ,                                       !- Number of Vertices
  12.9315688143396, 15.9795688143396, 2.4384, !- X,Y,Z Vertex 1 {m}
  12.9315688143396, 15.9795688143396, 0,  !- X,Y,Z Vertex 2 {m}
  12.9315688143396, 3.048, 0,             !- X,Y,Z Vertex 3 {m}
  12.9315688143396, 3.048, 2.4384;        !- X,Y,Z Vertex 4 {m}

OS:Surface,
  {7d2bd9e6-b3e6-4039-a3fe-034c8850a8e4}, !- Handle
  Surface 33,                             !- Name
  RoofCeiling,                            !- Surface Type
  ,                                       !- Construction Name
  {babf9107-7613-4f0e-906f-0dd2cdc32cca}, !- Space Name
  Outdoors,                               !- Outside Boundary Condition
  ,                                       !- Outside Boundary Condition Object
  SunExposed,                             !- Sun Exposure
  WindExposed,                            !- Wind Exposure
  ,                                       !- View Factor to Ground
  ,                                       !- Number of Vertices
  19.3973532215094, 3.048, 2.4384,        !- X,Y,Z Vertex 1 {m}
  19.3973532215094, 15.9795688143396, 2.4384, !- X,Y,Z Vertex 2 {m}
  12.9315688143396, 15.9795688143396, 2.4384, !- X,Y,Z Vertex 3 {m}
  12.9315688143396, 3.048, 2.4384;        !- X,Y,Z Vertex 4 {m}

OS:Surface,
  {32230851-6854-46da-8705-2044620a5a51}, !- Handle
  Surface 34,                             !- Name
  Floor,                                  !- Surface Type
  ,                                       !- Construction Name
  {babf9107-7613-4f0e-906f-0dd2cdc32cca}, !- Space Name
  Foundation,                             !- Outside Boundary Condition
  ,                                       !- Outside Boundary Condition Object
  NoSun,                                  !- Sun Exposure
  NoWind,                                 !- Wind Exposure
  ,                                       !- View Factor to Ground
  ,                                       !- Number of Vertices
  12.9315688143396, 3.048, 0,             !- X,Y,Z Vertex 1 {m}
  12.9315688143396, 15.9795688143396, 0,  !- X,Y,Z Vertex 2 {m}
  19.3973532215094, 15.9795688143396, 0,  !- X,Y,Z Vertex 3 {m}
  19.3973532215094, 3.048, 0;             !- X,Y,Z Vertex 4 {m}

OS:Surface,
  {df9d5d44-9414-44d1-8877-eba1e6142012}, !- Handle
  Surface 35,                             !- Name
  Wall,                                   !- Surface Type
  ,                                       !- Construction Name
  {babf9107-7613-4f0e-906f-0dd2cdc32cca}, !- Space Name
  Outdoors,                               !- Outside Boundary Condition
  ,                                       !- Outside Boundary Condition Object
  SunExposed,                             !- Sun Exposure
  WindExposed,                            !- Wind Exposure
  ,                                       !- View Factor to Ground
  ,                                       !- Number of Vertices
  19.3973532215094, 15.9795688143396, 2.4384, !- X,Y,Z Vertex 1 {m}
  19.3973532215094, 15.9795688143396, 0,  !- X,Y,Z Vertex 2 {m}
  12.9315688143396, 15.9795688143396, 0,  !- X,Y,Z Vertex 3 {m}
  12.9315688143396, 15.9795688143396, 2.4384; !- X,Y,Z Vertex 4 {m}

OS:Surface,
  {cff234db-73b9-4a66-b84d-f093e9235a31}, !- Handle
  Surface 36,                             !- Name
  Wall,                                   !- Surface Type
  ,                                       !- Construction Name
  {babf9107-7613-4f0e-906f-0dd2cdc32cca}, !- Space Name
  Surface,                                !- Outside Boundary Condition
  {5406777c-0427-4925-833b-397f1c912e70}, !- Outside Boundary Condition Object
  NoSun,                                  !- Sun Exposure
  NoWind,                                 !- Wind Exposure
  ,                                       !- View Factor to Ground
  ,                                       !- Number of Vertices
  19.3973532215094, 3.048, 2.4384,        !- X,Y,Z Vertex 1 {m}
  19.3973532215094, 3.048, 0,             !- X,Y,Z Vertex 2 {m}
  19.3973532215094, 15.9795688143396, 0,  !- X,Y,Z Vertex 3 {m}
  19.3973532215094, 15.9795688143396, 2.4384; !- X,Y,Z Vertex 4 {m}

OS:ThermalZone,
  {80665426-df16-4422-ba7e-7eb31ad24e18}, !- Handle
  living zone|unit 7,                     !- Name
  ,                                       !- Multiplier
  ,                                       !- Ceiling Height {m}
  ,                                       !- Volume {m3}
  ,                                       !- Floor Area {m2}
  ,                                       !- Zone Inside Convection Algorithm
  ,                                       !- Zone Outside Convection Algorithm
  ,                                       !- Zone Conditioning Equipment List Name
  {2fcbd4f8-b817-4a3e-b539-6b6f5ac33b35}, !- Zone Air Inlet Port List
  {a850f77b-5c30-46dd-92be-f25df94f74f6}, !- Zone Air Exhaust Port List
  {1dfbe11f-ed5d-4339-a824-02bc62c2d2e0}, !- Zone Air Node Name
  {7722e75f-09a3-4ebd-8fa4-eabdd21c8f16}, !- Zone Return Air Port List
  ,                                       !- Primary Daylighting Control Name
  ,                                       !- Fraction of Zone Controlled by Primary Daylighting Control
  ,                                       !- Secondary Daylighting Control Name
  ,                                       !- Fraction of Zone Controlled by Secondary Daylighting Control
  ,                                       !- Illuminance Map Name
  ,                                       !- Group Rendering Name
  ,                                       !- Thermostat Name
  No;                                     !- Use Ideal Air Loads

OS:Node,
  {983e1824-64ef-4710-b966-eb6421a0f6ed}, !- Handle
  Node 7,                                 !- Name
  {1dfbe11f-ed5d-4339-a824-02bc62c2d2e0}, !- Inlet Port
  ;                                       !- Outlet Port

OS:Connection,
  {1dfbe11f-ed5d-4339-a824-02bc62c2d2e0}, !- Handle
  {e5041581-ee8d-4975-8873-6ed94a06748d}, !- Name
  {80665426-df16-4422-ba7e-7eb31ad24e18}, !- Source Object
  11,                                     !- Outlet Port
  {983e1824-64ef-4710-b966-eb6421a0f6ed}, !- Target Object
  2;                                      !- Inlet Port

OS:PortList,
  {2fcbd4f8-b817-4a3e-b539-6b6f5ac33b35}, !- Handle
  {bfc40a5a-34b8-4554-8a5c-067964878bed}, !- Name
  {80665426-df16-4422-ba7e-7eb31ad24e18}; !- HVAC Component

OS:PortList,
  {a850f77b-5c30-46dd-92be-f25df94f74f6}, !- Handle
  {38898475-d3fa-4ee3-a52c-ce1011aabc54}, !- Name
  {80665426-df16-4422-ba7e-7eb31ad24e18}; !- HVAC Component

OS:PortList,
  {7722e75f-09a3-4ebd-8fa4-eabdd21c8f16}, !- Handle
  {e152e0ea-68dd-4249-be12-8076aef61b92}, !- Name
  {80665426-df16-4422-ba7e-7eb31ad24e18}; !- HVAC Component

OS:Sizing:Zone,
  {35817e2f-c683-4fee-9c1f-5f94a1bfb880}, !- Handle
  {80665426-df16-4422-ba7e-7eb31ad24e18}, !- Zone or ZoneList Name
  SupplyAirTemperature,                   !- Zone Cooling Design Supply Air Temperature Input Method
  14,                                     !- Zone Cooling Design Supply Air Temperature {C}
  11.11,                                  !- Zone Cooling Design Supply Air Temperature Difference {deltaC}
  SupplyAirTemperature,                   !- Zone Heating Design Supply Air Temperature Input Method
  40,                                     !- Zone Heating Design Supply Air Temperature {C}
  11.11,                                  !- Zone Heating Design Supply Air Temperature Difference {deltaC}
  0.0085,                                 !- Zone Cooling Design Supply Air Humidity Ratio {kg-H2O/kg-air}
  0.008,                                  !- Zone Heating Design Supply Air Humidity Ratio {kg-H2O/kg-air}
  ,                                       !- Zone Heating Sizing Factor
  ,                                       !- Zone Cooling Sizing Factor
  DesignDay,                              !- Cooling Design Air Flow Method
  ,                                       !- Cooling Design Air Flow Rate {m3/s}
  ,                                       !- Cooling Minimum Air Flow per Zone Floor Area {m3/s-m2}
  ,                                       !- Cooling Minimum Air Flow {m3/s}
  ,                                       !- Cooling Minimum Air Flow Fraction
  DesignDay,                              !- Heating Design Air Flow Method
  ,                                       !- Heating Design Air Flow Rate {m3/s}
  ,                                       !- Heating Maximum Air Flow per Zone Floor Area {m3/s-m2}
  ,                                       !- Heating Maximum Air Flow {m3/s}
  ,                                       !- Heating Maximum Air Flow Fraction
  ,                                       !- Design Zone Air Distribution Effectiveness in Cooling Mode
  ,                                       !- Design Zone Air Distribution Effectiveness in Heating Mode
  No,                                     !- Account for Dedicated Outdoor Air System
  NeutralSupplyAir,                       !- Dedicated Outdoor Air System Control Strategy
  autosize,                               !- Dedicated Outdoor Air Low Setpoint Temperature for Design {C}
  autosize;                               !- Dedicated Outdoor Air High Setpoint Temperature for Design {C}

OS:ZoneHVAC:EquipmentList,
  {954010e8-1c8a-4135-9a3f-0c212e329388}, !- Handle
  Zone HVAC Equipment List 7,             !- Name
  {80665426-df16-4422-ba7e-7eb31ad24e18}; !- Thermal Zone

OS:Space,
  {2c27d186-0d22-431e-a3e5-b94ff79e8edf}, !- Handle
  living space|unit 7|story 1,            !- Name
  {c8827f10-515d-4077-836b-0f20a1c88d2d}, !- Space Type Name
  ,                                       !- Default Construction Set Name
  ,                                       !- Default Schedule Set Name
  -0,                                     !- Direction of Relative North {deg}
  0,                                      !- X Origin {m}
  0,                                      !- Y Origin {m}
  0,                                      !- Z Origin {m}
  ,                                       !- Building Story Name
  {80665426-df16-4422-ba7e-7eb31ad24e18}, !- Thermal Zone Name
  ,                                       !- Part of Total Floor Area
  ,                                       !- Design Specification Outdoor Air Object Name
  {32978fbe-1bd3-46c4-89ee-28b258e1aeed}; !- Building Unit Name

OS:Surface,
  {58c8d068-ca83-4339-aa47-b89eeb3dd775}, !- Handle
  Surface 37,                             !- Name
  Wall,                                   !- Surface Type
  ,                                       !- Construction Name
  {2c27d186-0d22-431e-a3e5-b94ff79e8edf}, !- Space Name
  Surface,                                !- Outside Boundary Condition
  {cd819a71-297c-46e6-9890-1e6ce41e3bfd}, !- Outside Boundary Condition Object
  NoSun,                                  !- Sun Exposure
  NoWind,                                 !- Wind Exposure
  ,                                       !- View Factor to Ground
  ,                                       !- Number of Vertices
  19.3973532215094, 0, 2.4384,            !- X,Y,Z Vertex 1 {m}
  19.3973532215094, 0, 0,                 !- X,Y,Z Vertex 2 {m}
  19.3973532215094, -12.9315688143396, 0, !- X,Y,Z Vertex 3 {m}
  19.3973532215094, -12.9315688143396, 2.4384; !- X,Y,Z Vertex 4 {m}

OS:Surface,
  {a2745ac1-2386-4678-b1f6-a168e6641421}, !- Handle
  Surface 38,                             !- Name
  Wall,                                   !- Surface Type
  ,                                       !- Construction Name
  {2c27d186-0d22-431e-a3e5-b94ff79e8edf}, !- Space Name
  Outdoors,                               !- Outside Boundary Condition
  ,                                       !- Outside Boundary Condition Object
  SunExposed,                             !- Sun Exposure
  WindExposed,                            !- Wind Exposure
  ,                                       !- View Factor to Ground
  ,                                       !- Number of Vertices
  19.3973532215094, -12.9315688143396, 2.4384, !- X,Y,Z Vertex 1 {m}
  19.3973532215094, -12.9315688143396, 0, !- X,Y,Z Vertex 2 {m}
  25.8631376286792, -12.9315688143396, 0, !- X,Y,Z Vertex 3 {m}
  25.8631376286792, -12.9315688143396, 2.4384; !- X,Y,Z Vertex 4 {m}

OS:Surface,
  {0be381f0-62b8-4202-b75f-0e1280402f05}, !- Handle
  Surface 39,                             !- Name
  RoofCeiling,                            !- Surface Type
  ,                                       !- Construction Name
  {2c27d186-0d22-431e-a3e5-b94ff79e8edf}, !- Space Name
  Outdoors,                               !- Outside Boundary Condition
  ,                                       !- Outside Boundary Condition Object
  SunExposed,                             !- Sun Exposure
  WindExposed,                            !- Wind Exposure
  ,                                       !- View Factor to Ground
  ,                                       !- Number of Vertices
  25.8631376286792, -12.9315688143396, 2.4384, !- X,Y,Z Vertex 1 {m}
  25.8631376286792, 0, 2.4384,            !- X,Y,Z Vertex 2 {m}
  19.3973532215094, 0, 2.4384,            !- X,Y,Z Vertex 3 {m}
  19.3973532215094, -12.9315688143396, 2.4384; !- X,Y,Z Vertex 4 {m}

OS:Surface,
  {d0c6b576-09c4-402e-a990-4b5334dc365d}, !- Handle
  Surface 40,                             !- Name
  Wall,                                   !- Surface Type
  ,                                       !- Construction Name
  {2c27d186-0d22-431e-a3e5-b94ff79e8edf}, !- Space Name
  Outdoors,                               !- Outside Boundary Condition
  ,                                       !- Outside Boundary Condition Object
  SunExposed,                             !- Sun Exposure
  WindExposed,                            !- Wind Exposure
  ,                                       !- View Factor to Ground
  ,                                       !- Number of Vertices
  25.8631376286792, -12.9315688143396, 2.4384, !- X,Y,Z Vertex 1 {m}
  25.8631376286792, -12.9315688143396, 0, !- X,Y,Z Vertex 2 {m}
  25.8631376286792, 0, 0,                 !- X,Y,Z Vertex 3 {m}
  25.8631376286792, 0, 2.4384;            !- X,Y,Z Vertex 4 {m}

OS:Surface,
  {86d4dd02-485e-4b59-9a3c-e69da8b8d6e0}, !- Handle
  Surface 41,                             !- Name
  Floor,                                  !- Surface Type
  ,                                       !- Construction Name
  {2c27d186-0d22-431e-a3e5-b94ff79e8edf}, !- Space Name
  Foundation,                             !- Outside Boundary Condition
  ,                                       !- Outside Boundary Condition Object
  NoSun,                                  !- Sun Exposure
  NoWind,                                 !- Wind Exposure
  ,                                       !- View Factor to Ground
  ,                                       !- Number of Vertices
  19.3973532215094, -12.9315688143396, 0, !- X,Y,Z Vertex 1 {m}
  19.3973532215094, 0, 0,                 !- X,Y,Z Vertex 2 {m}
  25.8631376286792, 0, 0,                 !- X,Y,Z Vertex 3 {m}
  25.8631376286792, -12.9315688143396, 0; !- X,Y,Z Vertex 4 {m}

OS:Surface,
  {f8301a13-842f-423c-97ce-1a4670487ade}, !- Handle
  Surface 42,                             !- Name
  Wall,                                   !- Surface Type
  ,                                       !- Construction Name
  {2c27d186-0d22-431e-a3e5-b94ff79e8edf}, !- Space Name
  Adiabatic,                              !- Outside Boundary Condition
  ,                                       !- Outside Boundary Condition Object
  NoSun,                                  !- Sun Exposure
  NoWind,                                 !- Wind Exposure
  ,                                       !- View Factor to Ground
  ,                                       !- Number of Vertices
  25.8631376286792, 0, 2.4384,            !- X,Y,Z Vertex 1 {m}
  25.8631376286792, 0, 0,                 !- X,Y,Z Vertex 2 {m}
  19.3973532215094, 0, 0,                 !- X,Y,Z Vertex 3 {m}
  19.3973532215094, 0, 2.4384;            !- X,Y,Z Vertex 4 {m}

OS:ThermalZone,
  {ced6fec6-00c5-45ff-9215-f2ef226a3b49}, !- Handle
  living zone|unit 8,                     !- Name
  ,                                       !- Multiplier
  ,                                       !- Ceiling Height {m}
  ,                                       !- Volume {m3}
  ,                                       !- Floor Area {m2}
  ,                                       !- Zone Inside Convection Algorithm
  ,                                       !- Zone Outside Convection Algorithm
  ,                                       !- Zone Conditioning Equipment List Name
  {1ce8f20e-f9ad-4b96-930e-2172a617f612}, !- Zone Air Inlet Port List
  {11735743-ef61-4a12-bd80-e86452e0af9a}, !- Zone Air Exhaust Port List
  {ab2525b5-40f6-4f0c-9cea-11f3d98a7afc}, !- Zone Air Node Name
  {6e2592e9-7d50-43b6-8619-551afba69dc4}, !- Zone Return Air Port List
  ,                                       !- Primary Daylighting Control Name
  ,                                       !- Fraction of Zone Controlled by Primary Daylighting Control
  ,                                       !- Secondary Daylighting Control Name
  ,                                       !- Fraction of Zone Controlled by Secondary Daylighting Control
  ,                                       !- Illuminance Map Name
  ,                                       !- Group Rendering Name
  ,                                       !- Thermostat Name
  No;                                     !- Use Ideal Air Loads

OS:Node,
  {68893599-d35c-4856-ac36-ab408114fd88}, !- Handle
  Node 8,                                 !- Name
  {ab2525b5-40f6-4f0c-9cea-11f3d98a7afc}, !- Inlet Port
  ;                                       !- Outlet Port

OS:Connection,
  {ab2525b5-40f6-4f0c-9cea-11f3d98a7afc}, !- Handle
  {7f397255-296a-499c-86ff-912749788c35}, !- Name
  {ced6fec6-00c5-45ff-9215-f2ef226a3b49}, !- Source Object
  11,                                     !- Outlet Port
  {68893599-d35c-4856-ac36-ab408114fd88}, !- Target Object
  2;                                      !- Inlet Port

OS:PortList,
  {1ce8f20e-f9ad-4b96-930e-2172a617f612}, !- Handle
  {5c3dd0a6-a86f-4d33-8dec-0a0adb00331b}, !- Name
  {ced6fec6-00c5-45ff-9215-f2ef226a3b49}; !- HVAC Component

OS:PortList,
  {11735743-ef61-4a12-bd80-e86452e0af9a}, !- Handle
  {e423b0d7-43df-448c-8e11-9a10d1aac00d}, !- Name
  {ced6fec6-00c5-45ff-9215-f2ef226a3b49}; !- HVAC Component

OS:PortList,
  {6e2592e9-7d50-43b6-8619-551afba69dc4}, !- Handle
  {0ea6069a-146a-4635-b093-13708658750d}, !- Name
  {ced6fec6-00c5-45ff-9215-f2ef226a3b49}; !- HVAC Component

OS:Sizing:Zone,
  {5fbcbbae-9d90-4dcc-8107-bc12ffffd6b0}, !- Handle
  {ced6fec6-00c5-45ff-9215-f2ef226a3b49}, !- Zone or ZoneList Name
  SupplyAirTemperature,                   !- Zone Cooling Design Supply Air Temperature Input Method
  14,                                     !- Zone Cooling Design Supply Air Temperature {C}
  11.11,                                  !- Zone Cooling Design Supply Air Temperature Difference {deltaC}
  SupplyAirTemperature,                   !- Zone Heating Design Supply Air Temperature Input Method
  40,                                     !- Zone Heating Design Supply Air Temperature {C}
  11.11,                                  !- Zone Heating Design Supply Air Temperature Difference {deltaC}
  0.0085,                                 !- Zone Cooling Design Supply Air Humidity Ratio {kg-H2O/kg-air}
  0.008,                                  !- Zone Heating Design Supply Air Humidity Ratio {kg-H2O/kg-air}
  ,                                       !- Zone Heating Sizing Factor
  ,                                       !- Zone Cooling Sizing Factor
  DesignDay,                              !- Cooling Design Air Flow Method
  ,                                       !- Cooling Design Air Flow Rate {m3/s}
  ,                                       !- Cooling Minimum Air Flow per Zone Floor Area {m3/s-m2}
  ,                                       !- Cooling Minimum Air Flow {m3/s}
  ,                                       !- Cooling Minimum Air Flow Fraction
  DesignDay,                              !- Heating Design Air Flow Method
  ,                                       !- Heating Design Air Flow Rate {m3/s}
  ,                                       !- Heating Maximum Air Flow per Zone Floor Area {m3/s-m2}
  ,                                       !- Heating Maximum Air Flow {m3/s}
  ,                                       !- Heating Maximum Air Flow Fraction
  ,                                       !- Design Zone Air Distribution Effectiveness in Cooling Mode
  ,                                       !- Design Zone Air Distribution Effectiveness in Heating Mode
  No,                                     !- Account for Dedicated Outdoor Air System
  NeutralSupplyAir,                       !- Dedicated Outdoor Air System Control Strategy
  autosize,                               !- Dedicated Outdoor Air Low Setpoint Temperature for Design {C}
  autosize;                               !- Dedicated Outdoor Air High Setpoint Temperature for Design {C}

OS:ZoneHVAC:EquipmentList,
  {42af5f6f-1924-471c-b19a-ca111fb436b1}, !- Handle
  Zone HVAC Equipment List 8,             !- Name
  {ced6fec6-00c5-45ff-9215-f2ef226a3b49}; !- Thermal Zone

OS:Space,
  {cf3e65ab-29f2-4063-a77a-bbf1902f0242}, !- Handle
  living space|unit 8|story 1,            !- Name
  {c8827f10-515d-4077-836b-0f20a1c88d2d}, !- Space Type Name
  ,                                       !- Default Construction Set Name
  ,                                       !- Default Schedule Set Name
  -0,                                     !- Direction of Relative North {deg}
  0,                                      !- X Origin {m}
  0,                                      !- Y Origin {m}
  0,                                      !- Z Origin {m}
  ,                                       !- Building Story Name
  {ced6fec6-00c5-45ff-9215-f2ef226a3b49}, !- Thermal Zone Name
  ,                                       !- Part of Total Floor Area
  ,                                       !- Design Specification Outdoor Air Object Name
  {1e2b84a0-4e86-4e97-aabe-0458689a6a85}; !- Building Unit Name

OS:Surface,
  {c7e3d989-2236-435c-a6f4-541f035ccb57}, !- Handle
  Surface 43,                             !- Name
  Wall,                                   !- Surface Type
  ,                                       !- Construction Name
  {cf3e65ab-29f2-4063-a77a-bbf1902f0242}, !- Space Name
  Adiabatic,                              !- Outside Boundary Condition
  ,                                       !- Outside Boundary Condition Object
  NoSun,                                  !- Sun Exposure
  NoWind,                                 !- Wind Exposure
  ,                                       !- View Factor to Ground
  ,                                       !- Number of Vertices
  19.3973532215094, 3.048, 2.4384,        !- X,Y,Z Vertex 1 {m}
  19.3973532215094, 3.048, 0,             !- X,Y,Z Vertex 2 {m}
  25.8631376286792, 3.048, 0,             !- X,Y,Z Vertex 3 {m}
  25.8631376286792, 3.048, 2.4384;        !- X,Y,Z Vertex 4 {m}

OS:Surface,
  {5406777c-0427-4925-833b-397f1c912e70}, !- Handle
  Surface 44,                             !- Name
  Wall,                                   !- Surface Type
  ,                                       !- Construction Name
  {cf3e65ab-29f2-4063-a77a-bbf1902f0242}, !- Space Name
  Surface,                                !- Outside Boundary Condition
  {cff234db-73b9-4a66-b84d-f093e9235a31}, !- Outside Boundary Condition Object
  NoSun,                                  !- Sun Exposure
  NoWind,                                 !- Wind Exposure
  ,                                       !- View Factor to Ground
  ,                                       !- Number of Vertices
  19.3973532215094, 15.9795688143396, 2.4384, !- X,Y,Z Vertex 1 {m}
  19.3973532215094, 15.9795688143396, 0,  !- X,Y,Z Vertex 2 {m}
  19.3973532215094, 3.048, 0,             !- X,Y,Z Vertex 3 {m}
  19.3973532215094, 3.048, 2.4384;        !- X,Y,Z Vertex 4 {m}

OS:Surface,
  {f3b6bd8d-99cc-434d-8447-af68fcfcde42}, !- Handle
  Surface 45,                             !- Name
  RoofCeiling,                            !- Surface Type
  ,                                       !- Construction Name
  {cf3e65ab-29f2-4063-a77a-bbf1902f0242}, !- Space Name
  Outdoors,                               !- Outside Boundary Condition
  ,                                       !- Outside Boundary Condition Object
  SunExposed,                             !- Sun Exposure
  WindExposed,                            !- Wind Exposure
  ,                                       !- View Factor to Ground
  ,                                       !- Number of Vertices
  25.8631376286792, 3.048, 2.4384,        !- X,Y,Z Vertex 1 {m}
  25.8631376286792, 15.9795688143396, 2.4384, !- X,Y,Z Vertex 2 {m}
  19.3973532215094, 15.9795688143396, 2.4384, !- X,Y,Z Vertex 3 {m}
  19.3973532215094, 3.048, 2.4384;        !- X,Y,Z Vertex 4 {m}

OS:Surface,
  {acf0cef3-d6a8-4143-8793-a8652d17f218}, !- Handle
  Surface 46,                             !- Name
  Floor,                                  !- Surface Type
  ,                                       !- Construction Name
  {cf3e65ab-29f2-4063-a77a-bbf1902f0242}, !- Space Name
  Foundation,                             !- Outside Boundary Condition
  ,                                       !- Outside Boundary Condition Object
  NoSun,                                  !- Sun Exposure
  NoWind,                                 !- Wind Exposure
  ,                                       !- View Factor to Ground
  ,                                       !- Number of Vertices
  19.3973532215094, 3.048, 0,             !- X,Y,Z Vertex 1 {m}
  19.3973532215094, 15.9795688143396, 0,  !- X,Y,Z Vertex 2 {m}
  25.8631376286792, 15.9795688143396, 0,  !- X,Y,Z Vertex 3 {m}
  25.8631376286792, 3.048, 0;             !- X,Y,Z Vertex 4 {m}

OS:Surface,
  {89d74737-a2e1-49e5-a86c-22df71776d8e}, !- Handle
  Surface 47,                             !- Name
  Wall,                                   !- Surface Type
  ,                                       !- Construction Name
  {cf3e65ab-29f2-4063-a77a-bbf1902f0242}, !- Space Name
  Outdoors,                               !- Outside Boundary Condition
  ,                                       !- Outside Boundary Condition Object
  SunExposed,                             !- Sun Exposure
  WindExposed,                            !- Wind Exposure
  ,                                       !- View Factor to Ground
  ,                                       !- Number of Vertices
  25.8631376286792, 15.9795688143396, 2.4384, !- X,Y,Z Vertex 1 {m}
  25.8631376286792, 15.9795688143396, 0,  !- X,Y,Z Vertex 2 {m}
  19.3973532215094, 15.9795688143396, 0,  !- X,Y,Z Vertex 3 {m}
  19.3973532215094, 15.9795688143396, 2.4384; !- X,Y,Z Vertex 4 {m}

OS:Surface,
  {24c2839d-fd37-4bd2-9924-9abb69732ac0}, !- Handle
  Surface 48,                             !- Name
  Wall,                                   !- Surface Type
  ,                                       !- Construction Name
  {cf3e65ab-29f2-4063-a77a-bbf1902f0242}, !- Space Name
  Outdoors,                               !- Outside Boundary Condition
  ,                                       !- Outside Boundary Condition Object
  SunExposed,                             !- Sun Exposure
  WindExposed,                            !- Wind Exposure
  ,                                       !- View Factor to Ground
  ,                                       !- Number of Vertices
  25.8631376286792, 3.048, 2.4384,        !- X,Y,Z Vertex 1 {m}
  25.8631376286792, 3.048, 0,             !- X,Y,Z Vertex 2 {m}
  25.8631376286792, 15.9795688143396, 0,  !- X,Y,Z Vertex 3 {m}
  25.8631376286792, 15.9795688143396, 2.4384; !- X,Y,Z Vertex 4 {m}

OS:ThermalZone,
  {eaf28167-a0d5-42a3-89bd-eca8e4c548a9}, !- Handle
  corridor zone,                          !- Name
  ,                                       !- Multiplier
  ,                                       !- Ceiling Height {m}
  ,                                       !- Volume {m3}
  ,                                       !- Floor Area {m2}
  ,                                       !- Zone Inside Convection Algorithm
  ,                                       !- Zone Outside Convection Algorithm
  ,                                       !- Zone Conditioning Equipment List Name
  {146d53e4-5c38-406a-a561-cb85b3f30739}, !- Zone Air Inlet Port List
  {d7bb49e2-ba48-4cec-adbc-1b57cbd9bf7f}, !- Zone Air Exhaust Port List
  {8b46d0d9-e13b-4c54-95c2-18a650183f2b}, !- Zone Air Node Name
  {7d649b99-ce0e-4aa3-bd5f-ff21e673e19a}, !- Zone Return Air Port List
  ,                                       !- Primary Daylighting Control Name
  ,                                       !- Fraction of Zone Controlled by Primary Daylighting Control
  ,                                       !- Secondary Daylighting Control Name
  ,                                       !- Fraction of Zone Controlled by Secondary Daylighting Control
  ,                                       !- Illuminance Map Name
  ,                                       !- Group Rendering Name
  ,                                       !- Thermostat Name
  No;                                     !- Use Ideal Air Loads

OS:Node,
  {c0b23a3d-59d9-421a-aa39-b5a0e355aee1}, !- Handle
  Node 9,                                 !- Name
  {8b46d0d9-e13b-4c54-95c2-18a650183f2b}, !- Inlet Port
  ;                                       !- Outlet Port

OS:Connection,
  {8b46d0d9-e13b-4c54-95c2-18a650183f2b}, !- Handle
  {90ad3ded-209f-4472-a40e-c3a9c75262f6}, !- Name
  {eaf28167-a0d5-42a3-89bd-eca8e4c548a9}, !- Source Object
  11,                                     !- Outlet Port
  {c0b23a3d-59d9-421a-aa39-b5a0e355aee1}, !- Target Object
  2;                                      !- Inlet Port

OS:PortList,
  {146d53e4-5c38-406a-a561-cb85b3f30739}, !- Handle
  {1c212e97-a9c3-45e7-9780-d7a2388226a1}, !- Name
  {eaf28167-a0d5-42a3-89bd-eca8e4c548a9}; !- HVAC Component

OS:PortList,
  {d7bb49e2-ba48-4cec-adbc-1b57cbd9bf7f}, !- Handle
  {31136611-4740-4aae-a323-5036aae21b75}, !- Name
  {eaf28167-a0d5-42a3-89bd-eca8e4c548a9}; !- HVAC Component

OS:PortList,
  {7d649b99-ce0e-4aa3-bd5f-ff21e673e19a}, !- Handle
  {6d44d201-2a7a-4d1e-8e6d-35cb38d2eb60}, !- Name
  {eaf28167-a0d5-42a3-89bd-eca8e4c548a9}; !- HVAC Component

OS:Sizing:Zone,
  {b9801ddb-1641-4e4a-a47c-a6561a4401df}, !- Handle
  {eaf28167-a0d5-42a3-89bd-eca8e4c548a9}, !- Zone or ZoneList Name
  SupplyAirTemperature,                   !- Zone Cooling Design Supply Air Temperature Input Method
  14,                                     !- Zone Cooling Design Supply Air Temperature {C}
  11.11,                                  !- Zone Cooling Design Supply Air Temperature Difference {deltaC}
  SupplyAirTemperature,                   !- Zone Heating Design Supply Air Temperature Input Method
  40,                                     !- Zone Heating Design Supply Air Temperature {C}
  11.11,                                  !- Zone Heating Design Supply Air Temperature Difference {deltaC}
  0.0085,                                 !- Zone Cooling Design Supply Air Humidity Ratio {kg-H2O/kg-air}
  0.008,                                  !- Zone Heating Design Supply Air Humidity Ratio {kg-H2O/kg-air}
  ,                                       !- Zone Heating Sizing Factor
  ,                                       !- Zone Cooling Sizing Factor
  DesignDay,                              !- Cooling Design Air Flow Method
  ,                                       !- Cooling Design Air Flow Rate {m3/s}
  ,                                       !- Cooling Minimum Air Flow per Zone Floor Area {m3/s-m2}
  ,                                       !- Cooling Minimum Air Flow {m3/s}
  ,                                       !- Cooling Minimum Air Flow Fraction
  DesignDay,                              !- Heating Design Air Flow Method
  ,                                       !- Heating Design Air Flow Rate {m3/s}
  ,                                       !- Heating Maximum Air Flow per Zone Floor Area {m3/s-m2}
  ,                                       !- Heating Maximum Air Flow {m3/s}
  ,                                       !- Heating Maximum Air Flow Fraction
  ,                                       !- Design Zone Air Distribution Effectiveness in Cooling Mode
  ,                                       !- Design Zone Air Distribution Effectiveness in Heating Mode
  No,                                     !- Account for Dedicated Outdoor Air System
  NeutralSupplyAir,                       !- Dedicated Outdoor Air System Control Strategy
  autosize,                               !- Dedicated Outdoor Air Low Setpoint Temperature for Design {C}
  autosize;                               !- Dedicated Outdoor Air High Setpoint Temperature for Design {C}

OS:ZoneHVAC:EquipmentList,
  {542b51c9-5606-40a2-a6e9-f31dd09df15c}, !- Handle
  Zone HVAC Equipment List 9,             !- Name
  {eaf28167-a0d5-42a3-89bd-eca8e4c548a9}; !- Thermal Zone

OS:Space,
  {79c10563-1c8e-4d20-9828-0e7d87c338db}, !- Handle
  corridor space,                         !- Name
  {63605b0e-e516-47d1-9fe7-78b7dff73a4a}, !- Space Type Name
  ,                                       !- Default Construction Set Name
  ,                                       !- Default Schedule Set Name
  ,                                       !- Direction of Relative North {deg}
  ,                                       !- X Origin {m}
  ,                                       !- Y Origin {m}
  ,                                       !- Z Origin {m}
  ,                                       !- Building Story Name
  {eaf28167-a0d5-42a3-89bd-eca8e4c548a9}; !- Thermal Zone Name

OS:Surface,
  {d5007ab5-de06-4df7-b933-c9623d3b8aec}, !- Handle
  Surface 49,                             !- Name
  Floor,                                  !- Surface Type
  ,                                       !- Construction Name
  {79c10563-1c8e-4d20-9828-0e7d87c338db}, !- Space Name
  Foundation,                             !- Outside Boundary Condition
  ,                                       !- Outside Boundary Condition Object
  NoSun,                                  !- Sun Exposure
  NoWind,                                 !- Wind Exposure
  ,                                       !- View Factor to Ground
  ,                                       !- Number of Vertices
  0, 0, 0,                                !- X,Y,Z Vertex 1 {m}
  0, 3.048, 0,                            !- X,Y,Z Vertex 2 {m}
  25.8631376286792, 3.048, 0,             !- X,Y,Z Vertex 3 {m}
  25.8631376286792, 0, 0;                 !- X,Y,Z Vertex 4 {m}

OS:Surface,
  {a987052f-3fc7-4fca-8687-b02eb0f6eefb}, !- Handle
  Surface 50,                             !- Name
  Wall,                                   !- Surface Type
  ,                                       !- Construction Name
  {79c10563-1c8e-4d20-9828-0e7d87c338db}, !- Space Name
  Outdoors,                               !- Outside Boundary Condition
  ,                                       !- Outside Boundary Condition Object
  SunExposed,                             !- Sun Exposure
  WindExposed,                            !- Wind Exposure
  ,                                       !- View Factor to Ground
  ,                                       !- Number of Vertices
  0, 3.048, 2.4384,                       !- X,Y,Z Vertex 1 {m}
  0, 3.048, 0,                            !- X,Y,Z Vertex 2 {m}
  0, 0, 0,                                !- X,Y,Z Vertex 3 {m}
  0, 0, 2.4384;                           !- X,Y,Z Vertex 4 {m}

OS:Surface,
  {eff7f924-4907-4e1e-996a-11de705a1bd8}, !- Handle
  Surface 51,                             !- Name
  Wall,                                   !- Surface Type
  ,                                       !- Construction Name
  {79c10563-1c8e-4d20-9828-0e7d87c338db}, !- Space Name
  Adiabatic,                              !- Outside Boundary Condition
  ,                                       !- Outside Boundary Condition Object
  NoSun,                                  !- Sun Exposure
  NoWind,                                 !- Wind Exposure
  ,                                       !- View Factor to Ground
  ,                                       !- Number of Vertices
  6.46578440716979, 3.048, 2.4384,        !- X,Y,Z Vertex 1 {m}
  6.46578440716979, 3.048, 0,             !- X,Y,Z Vertex 2 {m}
  0, 3.048, 0,                            !- X,Y,Z Vertex 3 {m}
  0, 3.048, 2.4384;                       !- X,Y,Z Vertex 4 {m}

OS:Surface,
  {feea939b-6d7e-446c-8806-5a76fdd4fc02}, !- Handle
  Surface 52,                             !- Name
  Wall,                                   !- Surface Type
  ,                                       !- Construction Name
  {79c10563-1c8e-4d20-9828-0e7d87c338db}, !- Space Name
  Outdoors,                               !- Outside Boundary Condition
  ,                                       !- Outside Boundary Condition Object
  SunExposed,                             !- Sun Exposure
  WindExposed,                            !- Wind Exposure
  ,                                       !- View Factor to Ground
  ,                                       !- Number of Vertices
  25.8631376286792, 0, 2.4384,            !- X,Y,Z Vertex 1 {m}
  25.8631376286792, 0, 0,                 !- X,Y,Z Vertex 2 {m}
  25.8631376286792, 3.048, 0,             !- X,Y,Z Vertex 3 {m}
  25.8631376286792, 3.048, 2.4384;        !- X,Y,Z Vertex 4 {m}

OS:Surface,
  {a70343ef-d26b-4158-982e-bfa729872b12}, !- Handle
  Surface 53,                             !- Name
  Wall,                                   !- Surface Type
  ,                                       !- Construction Name
  {79c10563-1c8e-4d20-9828-0e7d87c338db}, !- Space Name
  Adiabatic,                              !- Outside Boundary Condition
  ,                                       !- Outside Boundary Condition Object
  NoSun,                                  !- Sun Exposure
  NoWind,                                 !- Wind Exposure
  ,                                       !- View Factor to Ground
  ,                                       !- Number of Vertices
  0, 0, 2.4384,                           !- X,Y,Z Vertex 1 {m}
  0, 0, 0,                                !- X,Y,Z Vertex 2 {m}
  6.46578440716979, 0, 0,                 !- X,Y,Z Vertex 3 {m}
  6.46578440716979, 0, 2.4384;            !- X,Y,Z Vertex 4 {m}

OS:Surface,
  {1fa079c2-b56f-45a5-ab39-5ec237fe46d5}, !- Handle
  Surface 54,                             !- Name
  RoofCeiling,                            !- Surface Type
  ,                                       !- Construction Name
  {79c10563-1c8e-4d20-9828-0e7d87c338db}, !- Space Name
  Outdoors,                               !- Outside Boundary Condition
  ,                                       !- Outside Boundary Condition Object
  SunExposed,                             !- Sun Exposure
  WindExposed,                            !- Wind Exposure
  ,                                       !- View Factor to Ground
  ,                                       !- Number of Vertices
  25.8631376286792, 0, 2.4384,            !- X,Y,Z Vertex 1 {m}
  25.8631376286792, 3.048, 2.4384,        !- X,Y,Z Vertex 2 {m}
  0, 3.048, 2.4384,                       !- X,Y,Z Vertex 3 {m}
  0, 0, 2.4384;                           !- X,Y,Z Vertex 4 {m}

OS:SpaceType,
  {63605b0e-e516-47d1-9fe7-78b7dff73a4a}, !- Handle
  Space Type 2,                           !- Name
  ,                                       !- Default Construction Set Name
  ,                                       !- Default Schedule Set Name
  ,                                       !- Group Rendering Name
  ,                                       !- Design Specification Outdoor Air Object Name
  ,                                       !- Standards Template
  ,                                       !- Standards Building Type
  corridor;                               !- Standards Space Type

OS:BuildingUnit,
  {8a7a73f4-55cd-4b42-8919-02f10cff2a34}, !- Handle
  unit 1,                                 !- Name
  ,                                       !- Rendering Color
  Residential;                            !- Building Unit Type

OS:AdditionalProperties,
  {8bdd75b4-6ba8-4e52-8a4f-09c3f35d40d3}, !- Handle
  {8a7a73f4-55cd-4b42-8919-02f10cff2a34}, !- Object Name
  Units Represented,                      !- Feature Name 1
  Integer,                                !- Feature Data Type 1
  1,                                      !- Feature Value 1
  NumberOfBedrooms,                       !- Feature Name 2
  Integer,                                !- Feature Data Type 2
  3,                                      !- Feature Value 2
  NumberOfBathrooms,                      !- Feature Name 3
  Double,                                 !- Feature Data Type 3
  2;                                      !- Feature Value 3

OS:BuildingUnit,
  {fd704aad-6fc5-4fa8-a9f9-ddf0c89bf483}, !- Handle
  unit 2,                                 !- Name
  ,                                       !- Rendering Color
  Residential;                            !- Building Unit Type

OS:AdditionalProperties,
  {b573adf4-4d06-4e6d-9322-442089fb3bf9}, !- Handle
  {fd704aad-6fc5-4fa8-a9f9-ddf0c89bf483}, !- Object Name
  Units Represented,                      !- Feature Name 1
  Integer,                                !- Feature Data Type 1
  1,                                      !- Feature Value 1
  NumberOfBedrooms,                       !- Feature Name 2
  Integer,                                !- Feature Data Type 2
  3,                                      !- Feature Value 2
  NumberOfBathrooms,                      !- Feature Name 3
  Double,                                 !- Feature Data Type 3
  2;                                      !- Feature Value 3

OS:BuildingUnit,
  {3910cee6-ac7b-4e75-96a8-8100b3290f7d}, !- Handle
  unit 3,                                 !- Name
  ,                                       !- Rendering Color
  Residential;                            !- Building Unit Type

OS:AdditionalProperties,
  {d204e4d9-d3b3-44cf-8c9e-03a5848af899}, !- Handle
  {3910cee6-ac7b-4e75-96a8-8100b3290f7d}, !- Object Name
  Units Represented,                      !- Feature Name 1
  Integer,                                !- Feature Data Type 1
  1,                                      !- Feature Value 1
  NumberOfBedrooms,                       !- Feature Name 2
  Integer,                                !- Feature Data Type 2
  3,                                      !- Feature Value 2
  NumberOfBathrooms,                      !- Feature Name 3
  Double,                                 !- Feature Data Type 3
  2;                                      !- Feature Value 3

OS:BuildingUnit,
  {f3b259db-cf6f-439a-86b2-d6de0128a44b}, !- Handle
  unit 4,                                 !- Name
  ,                                       !- Rendering Color
  Residential;                            !- Building Unit Type

OS:AdditionalProperties,
  {e7056e15-b903-449f-aabf-3b7b6449c1ed}, !- Handle
  {f3b259db-cf6f-439a-86b2-d6de0128a44b}, !- Object Name
  Units Represented,                      !- Feature Name 1
  Integer,                                !- Feature Data Type 1
  1,                                      !- Feature Value 1
  NumberOfBedrooms,                       !- Feature Name 2
  Integer,                                !- Feature Data Type 2
  3,                                      !- Feature Value 2
  NumberOfBathrooms,                      !- Feature Name 3
  Double,                                 !- Feature Data Type 3
  2;                                      !- Feature Value 3

OS:BuildingUnit,
  {706362be-334e-4de6-8b4a-0ade846d89c3}, !- Handle
  unit 5,                                 !- Name
  ,                                       !- Rendering Color
  Residential;                            !- Building Unit Type

OS:AdditionalProperties,
  {ddb38f54-947a-4f3e-80f6-31d52903df22}, !- Handle
  {706362be-334e-4de6-8b4a-0ade846d89c3}, !- Object Name
  Units Represented,                      !- Feature Name 1
  Integer,                                !- Feature Data Type 1
  1,                                      !- Feature Value 1
  NumberOfBedrooms,                       !- Feature Name 2
  Integer,                                !- Feature Data Type 2
  3,                                      !- Feature Value 2
  NumberOfBathrooms,                      !- Feature Name 3
  Double,                                 !- Feature Data Type 3
  2;                                      !- Feature Value 3

OS:BuildingUnit,
  {88c221da-3934-4466-b9b6-93d7781001d7}, !- Handle
  unit 6,                                 !- Name
  ,                                       !- Rendering Color
  Residential;                            !- Building Unit Type

OS:AdditionalProperties,
  {ba7830e5-e6bf-415e-ae02-d508c20ed0da}, !- Handle
  {88c221da-3934-4466-b9b6-93d7781001d7}, !- Object Name
  Units Represented,                      !- Feature Name 1
  Integer,                                !- Feature Data Type 1
  1,                                      !- Feature Value 1
  NumberOfBedrooms,                       !- Feature Name 2
  Integer,                                !- Feature Data Type 2
  3,                                      !- Feature Value 2
  NumberOfBathrooms,                      !- Feature Name 3
  Double,                                 !- Feature Data Type 3
  2;                                      !- Feature Value 3

OS:BuildingUnit,
  {32978fbe-1bd3-46c4-89ee-28b258e1aeed}, !- Handle
  unit 7,                                 !- Name
  ,                                       !- Rendering Color
  Residential;                            !- Building Unit Type

OS:AdditionalProperties,
  {34d90cac-a52c-4359-8b69-6e8ea0b251ae}, !- Handle
  {32978fbe-1bd3-46c4-89ee-28b258e1aeed}, !- Object Name
  Units Represented,                      !- Feature Name 1
  Integer,                                !- Feature Data Type 1
  1,                                      !- Feature Value 1
  NumberOfBedrooms,                       !- Feature Name 2
  Integer,                                !- Feature Data Type 2
  3,                                      !- Feature Value 2
  NumberOfBathrooms,                      !- Feature Name 3
  Double,                                 !- Feature Data Type 3
  2;                                      !- Feature Value 3

OS:BuildingUnit,
  {1e2b84a0-4e86-4e97-aabe-0458689a6a85}, !- Handle
  unit 8,                                 !- Name
  ,                                       !- Rendering Color
  Residential;                            !- Building Unit Type

OS:AdditionalProperties,
  {b2923136-0c07-4c8f-bfc4-8bd3f434c502}, !- Handle
  {1e2b84a0-4e86-4e97-aabe-0458689a6a85}, !- Object Name
  Units Represented,                      !- Feature Name 1
  Integer,                                !- Feature Data Type 1
  1,                                      !- Feature Value 1
  NumberOfBedrooms,                       !- Feature Name 2
  Integer,                                !- Feature Data Type 2
  3,                                      !- Feature Value 2
  NumberOfBathrooms,                      !- Feature Name 3
  Double,                                 !- Feature Data Type 3
  2;                                      !- Feature Value 3

OS:Building,
  {b68c0373-6c23-4b39-a3e1-1153d755a4d9}, !- Handle
  Building 1,                             !- Name
  ,                                       !- Building Sector Type
  0,                                      !- North Axis {deg}
  ,                                       !- Nominal Floor to Floor Height {m}
  ,                                       !- Space Type Name
  ,                                       !- Default Construction Set Name
  ,                                       !- Default Schedule Set Name
  1,                                      !- Standards Number of Stories
  1,                                      !- Standards Number of Above Ground Stories
  ,                                       !- Standards Template
  multifamily,                            !- Standards Building Type
  8;                                      !- Standards Number of Living Units

OS:AdditionalProperties,
  {f2370c39-1412-46a3-b5b4-a192fe0cec17}, !- Handle
  {b68c0373-6c23-4b39-a3e1-1153d755a4d9}, !- Object Name
  Total Units Represented,                !- Feature Name 1
  Integer,                                !- Feature Data Type 1
  8,                                      !- Feature Value 1
  Total Floors Represented,               !- Feature Name 2
  Integer,                                !- Feature Data Type 2
  1,                                      !- Feature Value 2
  Total Units Modeled,                    !- Feature Name 3
  Integer,                                !- Feature Data Type 3
  8,                                      !- Feature Value 3
  Total Floors Modeled,                   !- Feature Name 4
  Integer,                                !- Feature Data Type 4
  1;                                      !- Feature Value 4

OS:Surface,
  {83896188-6245-4b21-9a0e-224c8ffab8ac}, !- Handle
  Surface 55,                             !- Name
  Wall,                                   !- Surface Type
  ,                                       !- Construction Name
  {79c10563-1c8e-4d20-9828-0e7d87c338db}, !- Space Name
  Adiabatic,                              !- Outside Boundary Condition
  ,                                       !- Outside Boundary Condition Object
  NoSun,                                  !- Sun Exposure
  NoWind,                                 !- Wind Exposure
  ,                                       !- View Factor to Ground
  ,                                       !- Number of Vertices
  12.9315688143396, 0, 2.4384,            !- X,Y,Z Vertex 1 {m}
  12.9315688143396, 0, 0,                 !- X,Y,Z Vertex 2 {m}
  19.3973532215094, 0, 0,                 !- X,Y,Z Vertex 3 {m}
  19.3973532215094, 0, 2.4384;            !- X,Y,Z Vertex 4 {m}

OS:Surface,
  {3e97bd0e-6f50-4f2e-a2cb-e8fedb20921a}, !- Handle
  Surface 56,                             !- Name
  Wall,                                   !- Surface Type
  ,                                       !- Construction Name
  {79c10563-1c8e-4d20-9828-0e7d87c338db}, !- Space Name
  Adiabatic,                              !- Outside Boundary Condition
  ,                                       !- Outside Boundary Condition Object
  NoSun,                                  !- Sun Exposure
  NoWind,                                 !- Wind Exposure
  ,                                       !- View Factor to Ground
  ,                                       !- Number of Vertices
  19.3973532215094, 3.048, 2.4384,        !- X,Y,Z Vertex 1 {m}
  19.3973532215094, 3.048, 0,             !- X,Y,Z Vertex 2 {m}
  12.9315688143396, 3.048, 0,             !- X,Y,Z Vertex 3 {m}
  12.9315688143396, 3.048, 2.4384;        !- X,Y,Z Vertex 4 {m}

OS:Surface,
  {63a66ec4-7ac8-4d5e-a4c7-bc14f100eef9}, !- Handle
  Surface 57,                             !- Name
  Wall,                                   !- Surface Type
  ,                                       !- Construction Name
  {79c10563-1c8e-4d20-9828-0e7d87c338db}, !- Space Name
  Adiabatic,                              !- Outside Boundary Condition
  ,                                       !- Outside Boundary Condition Object
  NoSun,                                  !- Sun Exposure
  NoWind,                                 !- Wind Exposure
  ,                                       !- View Factor to Ground
  ,                                       !- Number of Vertices
  25.8631376286792, 3.048, 2.4384,        !- X,Y,Z Vertex 1 {m}
  25.8631376286792, 3.048, 0,             !- X,Y,Z Vertex 2 {m}
  19.3973532215094, 3.048, 0,             !- X,Y,Z Vertex 3 {m}
  19.3973532215094, 3.048, 2.4384;        !- X,Y,Z Vertex 4 {m}

OS:Surface,
  {d07b6aef-3b7a-49ee-9615-1df54f904db3}, !- Handle
  Surface 58,                             !- Name
  Wall,                                   !- Surface Type
  ,                                       !- Construction Name
  {79c10563-1c8e-4d20-9828-0e7d87c338db}, !- Space Name
  Adiabatic,                              !- Outside Boundary Condition
  ,                                       !- Outside Boundary Condition Object
  NoSun,                                  !- Sun Exposure
  NoWind,                                 !- Wind Exposure
  ,                                       !- View Factor to Ground
  ,                                       !- Number of Vertices
  12.9315688143396, 3.048, 2.4384,        !- X,Y,Z Vertex 1 {m}
  12.9315688143396, 3.048, 0,             !- X,Y,Z Vertex 2 {m}
  6.46578440716979, 3.048, 0,             !- X,Y,Z Vertex 3 {m}
  6.46578440716979, 3.048, 2.4384;        !- X,Y,Z Vertex 4 {m}

OS:Surface,
  {0196f19a-c957-4e80-91d5-d9a1532284a2}, !- Handle
  Surface 59,                             !- Name
  Wall,                                   !- Surface Type
  ,                                       !- Construction Name
  {79c10563-1c8e-4d20-9828-0e7d87c338db}, !- Space Name
  Adiabatic,                              !- Outside Boundary Condition
  ,                                       !- Outside Boundary Condition Object
  NoSun,                                  !- Sun Exposure
  NoWind,                                 !- Wind Exposure
  ,                                       !- View Factor to Ground
  ,                                       !- Number of Vertices
  6.46578440716979, 0, 2.4384,            !- X,Y,Z Vertex 1 {m}
  6.46578440716979, 0, 0,                 !- X,Y,Z Vertex 2 {m}
  12.9315688143396, 0, 0,                 !- X,Y,Z Vertex 3 {m}
  12.9315688143396, 0, 2.4384;            !- X,Y,Z Vertex 4 {m}

OS:Surface,
  {e1889373-a721-4181-a67b-d9c3b4931aa9}, !- Handle
  Surface 60,                             !- Name
  Wall,                                   !- Surface Type
  ,                                       !- Construction Name
  {79c10563-1c8e-4d20-9828-0e7d87c338db}, !- Space Name
  Adiabatic,                              !- Outside Boundary Condition
  ,                                       !- Outside Boundary Condition Object
  NoSun,                                  !- Sun Exposure
  NoWind,                                 !- Wind Exposure
  ,                                       !- View Factor to Ground
  ,                                       !- Number of Vertices
  19.3973532215094, 0, 2.4384,            !- X,Y,Z Vertex 1 {m}
  19.3973532215094, 0, 0,                 !- X,Y,Z Vertex 2 {m}
  25.8631376286792, 0, 0,                 !- X,Y,Z Vertex 3 {m}
  25.8631376286792, 0, 2.4384;            !- X,Y,Z Vertex 4 {m}

OS:Schedule:Day,
  {011e60c7-7b15-4d93-a24e-211ba32c72d6}, !- Handle
=======
OS:BuildingUnit,
  {c7fa1c58-abc9-4d32-9e3b-e180a18add9f}, !- Handle
  unit 1,                                 !- Name
  ,                                       !- Rendering Color
  Residential;                            !- Building Unit Type

OS:AdditionalProperties,
  {956339f0-e4d7-4023-ac74-877ff82bbbb2}, !- Handle
  {c7fa1c58-abc9-4d32-9e3b-e180a18add9f}, !- Object Name
  NumberOfBedrooms,                       !- Feature Name 1
  Integer,                                !- Feature Data Type 1
  3,                                      !- Feature Value 1
  NumberOfBathrooms,                      !- Feature Name 2
  Double,                                 !- Feature Data Type 2
  2,                                      !- Feature Value 2
  NumberOfOccupants,                      !- Feature Name 3
  Double,                                 !- Feature Data Type 3
  3.3900000000000001;                     !- Feature Value 3

OS:External:File,
  {51782b42-4c8a-4dce-b2a1-b963077f64a1}, !- Handle
  8760.csv,                               !- Name
  8760.csv;                               !- File Name

OS:Schedule:Day,
  {6536f999-0e55-4cc2-ba82-7df58a98d3a0}, !- Handle
>>>>>>> 49f5e9b9
  Schedule Day 1,                         !- Name
  ,                                       !- Schedule Type Limits Name
  ,                                       !- Interpolate to Timestep
  24,                                     !- Hour 1
  0,                                      !- Minute 1
  0;                                      !- Value Until Time 1

OS:Schedule:Day,
<<<<<<< HEAD
  {3dd86733-ed8f-424c-9997-adbbb2acea37}, !- Handle
=======
  {dfd6359c-830a-479a-8942-ee28894cf6b5}, !- Handle
>>>>>>> 49f5e9b9
  Schedule Day 2,                         !- Name
  ,                                       !- Schedule Type Limits Name
  ,                                       !- Interpolate to Timestep
  24,                                     !- Hour 1
  0,                                      !- Minute 1
  1;                                      !- Value Until Time 1

<<<<<<< HEAD
OS:Schedule:Day,
  {05cd8688-cb53-4e02-a954-47faf22e925f}, !- Handle
  Schedule Day 3,                         !- Name
  ,                                       !- Schedule Type Limits Name
  ,                                       !- Interpolate to Timestep
  24,                                     !- Hour 1
  0,                                      !- Minute 1
  0;                                      !- Value Until Time 1

OS:Schedule:Day,
  {a8804b91-cf21-41f4-be41-2bd9c0e68702}, !- Handle
  Schedule Day 4,                         !- Name
  ,                                       !- Schedule Type Limits Name
  ,                                       !- Interpolate to Timestep
  24,                                     !- Hour 1
  0,                                      !- Minute 1
  1;                                      !- Value Until Time 1

OS:Schedule:Day,
  {653b4ea6-b66e-4f71-a40d-12f44dc29276}, !- Handle
  Schedule Day 5,                         !- Name
  ,                                       !- Schedule Type Limits Name
  ,                                       !- Interpolate to Timestep
  24,                                     !- Hour 1
  0,                                      !- Minute 1
  0;                                      !- Value Until Time 1

OS:Schedule:Day,
  {ca599679-f968-443d-aebb-25ffb41729f5}, !- Handle
  Schedule Day 6,                         !- Name
  ,                                       !- Schedule Type Limits Name
  ,                                       !- Interpolate to Timestep
  24,                                     !- Hour 1
  0,                                      !- Minute 1
  1;                                      !- Value Until Time 1

OS:Schedule:Day,
  {3163eb34-c90f-4467-94bc-961f73d58cae}, !- Handle
  Schedule Day 7,                         !- Name
  ,                                       !- Schedule Type Limits Name
  ,                                       !- Interpolate to Timestep
  24,                                     !- Hour 1
  0,                                      !- Minute 1
  0;                                      !- Value Until Time 1

OS:Schedule:Day,
  {c4759939-9f3c-40c9-9f6f-4bb0410aaa71}, !- Handle
  Schedule Day 8,                         !- Name
  ,                                       !- Schedule Type Limits Name
  ,                                       !- Interpolate to Timestep
  24,                                     !- Hour 1
  0,                                      !- Minute 1
  1;                                      !- Value Until Time 1

OS:Schedule:Day,
  {497ac32a-0e4d-4329-9422-fc73d99f03ff}, !- Handle
  Schedule Day 9,                         !- Name
  ,                                       !- Schedule Type Limits Name
  ,                                       !- Interpolate to Timestep
  24,                                     !- Hour 1
  0,                                      !- Minute 1
  0;                                      !- Value Until Time 1

OS:Schedule:Day,
  {bdd2c77a-b1a8-485d-a451-8d5d8fa0c655}, !- Handle
  Schedule Day 10,                        !- Name
  ,                                       !- Schedule Type Limits Name
  ,                                       !- Interpolate to Timestep
  24,                                     !- Hour 1
  0,                                      !- Minute 1
  1;                                      !- Value Until Time 1

OS:Schedule:Day,
  {6fb0b382-c1d2-4280-9c93-fe13ab511235}, !- Handle
  Schedule Day 11,                        !- Name
  ,                                       !- Schedule Type Limits Name
  ,                                       !- Interpolate to Timestep
  24,                                     !- Hour 1
  0,                                      !- Minute 1
  0;                                      !- Value Until Time 1

OS:Schedule:Day,
  {908cf3ad-e383-48b1-ab63-b218955f915b}, !- Handle
  Schedule Day 12,                        !- Name
  ,                                       !- Schedule Type Limits Name
  ,                                       !- Interpolate to Timestep
  24,                                     !- Hour 1
  0,                                      !- Minute 1
  1;                                      !- Value Until Time 1

OS:Schedule:Day,
  {69182f72-4ded-4d88-ad14-39c13aa428ba}, !- Handle
  Schedule Day 13,                        !- Name
  ,                                       !- Schedule Type Limits Name
  ,                                       !- Interpolate to Timestep
  24,                                     !- Hour 1
  0,                                      !- Minute 1
  0;                                      !- Value Until Time 1

OS:Schedule:Day,
  {2fc68c49-6ad1-4952-90fa-1fab24a6c726}, !- Handle
  Schedule Day 14,                        !- Name
  ,                                       !- Schedule Type Limits Name
=======
OS:Schedule:File,
  {51c189b5-085d-4840-a8b0-d5cdca9124d2}, !- Handle
  occupants,                              !- Name
  {714c52b0-f84a-4794-99e7-1bc558a4bee1}, !- Schedule Type Limits Name
  {51782b42-4c8a-4dce-b2a1-b963077f64a1}, !- External File Name
  1,                                      !- Column Number
  1,                                      !- Rows to Skip at Top
  8760,                                   !- Number of Hours of Data
  ,                                       !- Column Separator
>>>>>>> 49f5e9b9
  ,                                       !- Interpolate to Timestep
  60;                                     !- Minutes per Item

<<<<<<< HEAD
OS:Schedule:Day,
  {086a8928-104e-4665-aa87-d85cfcf08a6e}, !- Handle
  Schedule Day 15,                        !- Name
  ,                                       !- Schedule Type Limits Name
  ,                                       !- Interpolate to Timestep
  24,                                     !- Hour 1
  0,                                      !- Minute 1
  0;                                      !- Value Until Time 1

OS:Schedule:Day,
  {8c843076-3cdb-43f8-b0ca-8768f74637dc}, !- Handle
  Schedule Day 16,                        !- Name
  ,                                       !- Schedule Type Limits Name
  ,                                       !- Interpolate to Timestep
  24,                                     !- Hour 1
  0,                                      !- Minute 1
  1;                                      !- Value Until Time 1

OS:WeatherFile,
  {dfbc5a0d-4819-472b-8703-4f26c8f13396}, !- Handle
  Denver Intl Ap,                         !- City
  CO,                                     !- State Province Region
  USA,                                    !- Country
  TMY3,                                   !- Data Source
  725650,                                 !- WMO Number
  39.83,                                  !- Latitude {deg}
  -104.65,                                !- Longitude {deg}
  -7,                                     !- Time Zone {hr}
  1650,                                   !- Elevation {m}
  file:../weather/USA_CO_Denver.Intl.AP.725650_TMY3.epw, !- Url
  E23378AA;                               !- Checksum

OS:AdditionalProperties,
  {5d4f4116-273c-4f2b-93d8-c03326283bf4}, !- Handle
  {dfbc5a0d-4819-472b-8703-4f26c8f13396}, !- Object Name
  EPWHeaderCity,                          !- Feature Name 1
  String,                                 !- Feature Data Type 1
  Denver Intl Ap,                         !- Feature Value 1
  EPWHeaderState,                         !- Feature Name 2
  String,                                 !- Feature Data Type 2
  CO,                                     !- Feature Value 2
  EPWHeaderCountry,                       !- Feature Name 3
  String,                                 !- Feature Data Type 3
  USA,                                    !- Feature Value 3
  EPWHeaderDataSource,                    !- Feature Name 4
  String,                                 !- Feature Data Type 4
  TMY3,                                   !- Feature Value 4
  EPWHeaderStation,                       !- Feature Name 5
  String,                                 !- Feature Data Type 5
  725650,                                 !- Feature Value 5
  EPWHeaderLatitude,                      !- Feature Name 6
  Double,                                 !- Feature Data Type 6
  39.829999999999998,                     !- Feature Value 6
  EPWHeaderLongitude,                     !- Feature Name 7
  Double,                                 !- Feature Data Type 7
  -104.65000000000001,                    !- Feature Value 7
  EPWHeaderTimezone,                      !- Feature Name 8
  Double,                                 !- Feature Data Type 8
  -7,                                     !- Feature Value 8
  EPWHeaderAltitude,                      !- Feature Name 9
  Double,                                 !- Feature Data Type 9
  5413.3858267716532,                     !- Feature Value 9
  EPWHeaderLocalPressure,                 !- Feature Name 10
  Double,                                 !- Feature Data Type 10
  0.81937567683596546,                    !- Feature Value 10
  EPWHeaderRecordsPerHour,                !- Feature Name 11
  Double,                                 !- Feature Data Type 11
  0,                                      !- Feature Value 11
  EPWDataAnnualAvgDrybulb,                !- Feature Name 12
  Double,                                 !- Feature Data Type 12
  51.575616438356228,                     !- Feature Value 12
  EPWDataAnnualMinDrybulb,                !- Feature Name 13
  Double,                                 !- Feature Data Type 13
  -2.9200000000000017,                    !- Feature Value 13
  EPWDataAnnualMaxDrybulb,                !- Feature Name 14
  Double,                                 !- Feature Data Type 14
  104,                                    !- Feature Value 14
  EPWDataCDD50F,                          !- Feature Name 15
  Double,                                 !- Feature Data Type 15
  3072.2925000000005,                     !- Feature Value 15
  EPWDataCDD65F,                          !- Feature Name 16
  Double,                                 !- Feature Data Type 16
  883.62000000000035,                     !- Feature Value 16
  EPWDataHDD50F,                          !- Feature Name 17
  Double,                                 !- Feature Data Type 17
  2497.1925000000001,                     !- Feature Value 17
  EPWDataHDD65F,                          !- Feature Name 18
  Double,                                 !- Feature Data Type 18
  5783.5200000000013,                     !- Feature Value 18
  EPWDataAnnualAvgWindspeed,              !- Feature Name 19
  Double,                                 !- Feature Data Type 19
  3.9165296803649667,                     !- Feature Value 19
  EPWDataMonthlyAvgDrybulbs,              !- Feature Name 20
  String,                                 !- Feature Data Type 20
  33.4191935483871&#4431.90142857142857&#4443.02620967741937&#4442.48624999999999&#4459.877741935483854&#4473.57574999999997&#4472.07975806451608&#4472.70008064516134&#4466.49200000000006&#4450.079112903225806&#4437.218250000000005&#4434.582177419354835, !- Feature Value 20
  EPWDataGroundMonthlyTemps,              !- Feature Name 21
  String,                                 !- Feature Data Type 21
  44.08306285945173&#4440.89570904991865&#4440.64045432632048&#4442.153016571250646&#4448.225111118704206&#4454.268919273837525&#4459.508577937551024&#4462.82777283423508&#4463.10975667174995&#4460.41014950381947&#4455.304105212311526&#4449.445696474514364, !- Feature Value 21
  EPWDataWSF,                             !- Feature Name 22
  Double,                                 !- Feature Data Type 22
  0.58999999999999997,                    !- Feature Value 22
  EPWDataMonthlyAvgDailyHighDrybulbs,     !- Feature Name 23
  String,                                 !- Feature Data Type 23
  47.41032258064516&#4446.58642857142857&#4455.15032258064517&#4453.708&#4472.80193548387098&#4488.67600000000002&#4486.1858064516129&#4485.87225806451613&#4482.082&#4463.18064516129033&#4448.73400000000001&#4448.87935483870968, !- Feature Value 23
  EPWDataMonthlyAvgDailyLowDrybulbs,      !- Feature Name 24
  String,                                 !- Feature Data Type 24
  19.347741935483874&#4419.856428571428573&#4430.316129032258065&#4431.112&#4447.41612903225806&#4457.901999999999994&#4459.063870967741934&#4460.956774193548384&#4452.352000000000004&#4438.41612903225806&#4427.002000000000002&#4423.02903225806451, !- Feature Value 24
  EPWDesignHeatingDrybulb,                !- Feature Name 25
  Double,                                 !- Feature Data Type 25
  12.02,                                  !- Feature Value 25
  EPWDesignHeatingWindspeed,              !- Feature Name 26
  Double,                                 !- Feature Data Type 26
  2.8062500000000004,                     !- Feature Value 26
  EPWDesignCoolingDrybulb,                !- Feature Name 27
  Double,                                 !- Feature Data Type 27
  91.939999999999998,                     !- Feature Value 27
  EPWDesignCoolingWetbulb,                !- Feature Name 28
  Double,                                 !- Feature Data Type 28
  59.95131430195849,                      !- Feature Value 28
  EPWDesignCoolingHumidityRatio,          !- Feature Name 29
  Double,                                 !- Feature Data Type 29
  0.0059161086834698092,                  !- Feature Value 29
  EPWDesignCoolingWindspeed,              !- Feature Name 30
  Double,                                 !- Feature Data Type 30
  3.7999999999999989,                     !- Feature Value 30
  EPWDesignDailyTemperatureRange,         !- Feature Name 31
  Double,                                 !- Feature Data Type 31
  24.915483870967748,                     !- Feature Value 31
  EPWDesignDehumidDrybulb,                !- Feature Name 32
  Double,                                 !- Feature Data Type 32
  67.996785714285721,                     !- Feature Value 32
  EPWDesignDehumidHumidityRatio,          !- Feature Name 33
  Double,                                 !- Feature Data Type 33
  0.012133744170488724,                   !- Feature Value 33
  EPWDesignCoolingDirectNormal,           !- Feature Name 34
  Double,                                 !- Feature Data Type 34
  985,                                    !- Feature Value 34
  EPWDesignCoolingDiffuseHorizontal,      !- Feature Name 35
  Double,                                 !- Feature Data Type 35
  84;                                     !- Feature Value 35

OS:Site,
  {efd75c4e-8d07-405c-811f-4aa89d0d6a1b}, !- Handle
  Denver Intl Ap_CO_USA,                  !- Name
  39.83,                                  !- Latitude {deg}
  -104.65,                                !- Longitude {deg}
  -7,                                     !- Time Zone {hr}
  1650,                                   !- Elevation {m}
  ;                                       !- Terrain

OS:ClimateZones,
  {66253094-7671-4e83-963d-9a887347546b}, !- Handle
  ,                                       !- Active Institution
  ,                                       !- Active Year
  ,                                       !- Climate Zone Institution Name 1
  ,                                       !- Climate Zone Document Name 1
  ,                                       !- Climate Zone Document Year 1
  ,                                       !- Climate Zone Value 1
  Building America,                       !- Climate Zone Institution Name 2
  ,                                       !- Climate Zone Document Name 2
  0,                                      !- Climate Zone Document Year 2
  Cold;                                   !- Climate Zone Value 2

OS:Site:WaterMainsTemperature,
  {6e00acaf-96b8-47f4-abce-0e635b7198b4}, !- Handle
  Correlation,                            !- Calculation Method
  ,                                       !- Temperature Schedule Name
  10.8753424657535,                       !- Annual Average Outdoor Air Temperature {C}
  23.1524007936508;                       !- Maximum Difference In Monthly Average Outdoor Air Temperatures {deltaC}

OS:RunPeriodControl:DaylightSavingTime,
  {dec465ea-2044-42fb-9502-6d73192c6f9d}, !- Handle
  4/7,                                    !- Start Date
  10/26;                                  !- End Date

OS:Site:GroundTemperature:Deep,
  {fcfe7aaf-0199-405b-bae3-24a90945a224}, !- Handle
  10.8753424657535,                       !- January Deep Ground Temperature {C}
  10.8753424657535,                       !- February Deep Ground Temperature {C}
  10.8753424657535,                       !- March Deep Ground Temperature {C}
  10.8753424657535,                       !- April Deep Ground Temperature {C}
  10.8753424657535,                       !- May Deep Ground Temperature {C}
  10.8753424657535,                       !- June Deep Ground Temperature {C}
  10.8753424657535,                       !- July Deep Ground Temperature {C}
  10.8753424657535,                       !- August Deep Ground Temperature {C}
  10.8753424657535,                       !- September Deep Ground Temperature {C}
  10.8753424657535,                       !- October Deep Ground Temperature {C}
  10.8753424657535,                       !- November Deep Ground Temperature {C}
  10.8753424657535;                       !- December Deep Ground Temperature {C}
=======
OS:Schedule:Ruleset,
  {4a59e53f-1980-4d1f-9f83-23ee11de7078}, !- Handle
  Schedule Ruleset 1,                     !- Name
  {0f8df15a-83f8-420f-90a0-82fc83eb3c95}, !- Schedule Type Limits Name
  {ef9c2cbe-451a-434e-bb8b-cf48f5cc5761}; !- Default Day Schedule Name

OS:Schedule:Day,
  {ef9c2cbe-451a-434e-bb8b-cf48f5cc5761}, !- Handle
  Schedule Day 3,                         !- Name
  {0f8df15a-83f8-420f-90a0-82fc83eb3c95}, !- Schedule Type Limits Name
  ,                                       !- Interpolate to Timestep
  24,                                     !- Hour 1
  0,                                      !- Minute 1
  112.539290946133;                       !- Value Until Time 1

OS:People:Definition,
  {3e9d8890-26a1-4517-91f4-99a9a485a4e2}, !- Handle
  res occupants|living space,             !- Name
  People,                                 !- Number of People Calculation Method
  3.39,                                   !- Number of People {people}
  ,                                       !- People per Space Floor Area {person/m2}
  ,                                       !- Space Floor Area per Person {m2/person}
  0.319734,                               !- Fraction Radiant
  0.573,                                  !- Sensible Heat Fraction
  0,                                      !- Carbon Dioxide Generation Rate {m3/s-W}
  No,                                     !- Enable ASHRAE 55 Comfort Warnings
  ZoneAveraged;                           !- Mean Radiant Temperature Calculation Type

OS:People,
  {3d20a192-e2c5-4528-b328-de3fc8b97535}, !- Handle
  res occupants|living space,             !- Name
  {3e9d8890-26a1-4517-91f4-99a9a485a4e2}, !- People Definition Name
  {e5be5860-d863-4d8f-a1ff-c79318300cb7}, !- Space or SpaceType Name
  {51c189b5-085d-4840-a8b0-d5cdca9124d2}, !- Number of People Schedule Name
  {4a59e53f-1980-4d1f-9f83-23ee11de7078}, !- Activity Level Schedule Name
  ,                                       !- Surface Name/Angle Factor List Name
  ,                                       !- Work Efficiency Schedule Name
  ,                                       !- Clothing Insulation Schedule Name
  ,                                       !- Air Velocity Schedule Name
  1;                                      !- Multiplier

OS:ScheduleTypeLimits,
  {0f8df15a-83f8-420f-90a0-82fc83eb3c95}, !- Handle
  ActivityLevel,                          !- Name
  0,                                      !- Lower Limit Value
  ,                                       !- Upper Limit Value
  Continuous,                             !- Numeric Type
  ActivityLevel;                          !- Unit Type

OS:ScheduleTypeLimits,
  {714c52b0-f84a-4794-99e7-1bc558a4bee1}, !- Handle
  Fractional,                             !- Name
  0,                                      !- Lower Limit Value
  1,                                      !- Upper Limit Value
  Continuous;                             !- Numeric Type
>>>>>>> 49f5e9b9
<|MERGE_RESOLUTION|>--- conflicted
+++ resolved
@@ -1,53 +1,26 @@
 !- NOTE: Auto-generated from /test/osw_files/MF_8units_1story_SL_3Beds_2Baths_Denver.osw
 
 OS:Version,
-<<<<<<< HEAD
-  {cb2aedd2-e2f5-4cac-b61f-641efac74598}, !- Handle
-  2.9.0;                                  !- Version Identifier
-
-OS:SimulationControl,
-  {e47f0daf-c5d3-4ade-aea3-b721012b7575}, !- Handle
-=======
   {d5f2b6b2-af3d-4122-9bdc-c0a6608e6b1b}, !- Handle
   2.9.0;                                  !- Version Identifier
 
 OS:SimulationControl,
   {a46c458a-5e5d-49d2-87b2-ec691fa1c753}, !- Handle
->>>>>>> 49f5e9b9
   ,                                       !- Do Zone Sizing Calculation
   ,                                       !- Do System Sizing Calculation
   ,                                       !- Do Plant Sizing Calculation
   No;                                     !- Run Simulation for Sizing Periods
 
 OS:Timestep,
-<<<<<<< HEAD
-  {32cb94c6-531a-439f-b819-557a68df4f00}, !- Handle
-  6;                                      !- Number of Timesteps per Hour
-
-OS:ShadowCalculation,
-  {475562c6-f7ce-4206-8bbf-664511a2fe12}, !- Handle
-=======
   {6a4ef1fd-f16c-4fdd-8da1-23e3dbf15944}, !- Handle
   6;                                      !- Number of Timesteps per Hour
 
 OS:ShadowCalculation,
   {60b01404-f9b3-4f04-88c4-f88d7650a0c2}, !- Handle
->>>>>>> 49f5e9b9
   20,                                     !- Calculation Frequency
   200;                                    !- Maximum Figures in Shadow Overlap Calculations
 
 OS:SurfaceConvectionAlgorithm:Outside,
-<<<<<<< HEAD
-  {63715ae2-e0b5-4caa-bf3f-5dbe2a1e96f5}, !- Handle
-  DOE-2;                                  !- Algorithm
-
-OS:SurfaceConvectionAlgorithm:Inside,
-  {5e248bb3-359b-401b-b10d-2d243b7bef36}, !- Handle
-  TARP;                                   !- Algorithm
-
-OS:ZoneCapacitanceMultiplier:ResearchSpecial,
-  {64a97876-9a3e-409f-bd4f-79cfdd8746b9}, !- Handle
-=======
   {4c231b96-4c3d-44fb-ac8b-304b98317dff}, !- Handle
   DOE-2;                                  !- Algorithm
 
@@ -57,17 +30,12 @@
 
 OS:ZoneCapacitanceMultiplier:ResearchSpecial,
   {e77b66c9-fedd-4152-b7da-29c8a72c6cc0}, !- Handle
->>>>>>> 49f5e9b9
   ,                                       !- Temperature Capacity Multiplier
   15,                                     !- Humidity Capacity Multiplier
   ;                                       !- Carbon Dioxide Capacity Multiplier
 
 OS:RunPeriod,
-<<<<<<< HEAD
-  {5c58dbf6-ca80-458e-b4d6-c017173868ff}, !- Handle
-=======
   {e8aad685-bc2f-4325-9fef-90806f5763e3}, !- Handle
->>>>>>> 49f5e9b9
   Run Period 1,                           !- Name
   1,                                      !- Begin Month
   1,                                      !- Begin Day of Month
@@ -81,11 +49,7 @@
   ;                                       !- Number of Times Runperiod to be Repeated
 
 OS:YearDescription,
-<<<<<<< HEAD
-  {6ab167ae-f848-474c-b74f-4e5906fa5563}, !- Handle
-=======
   {f7763db4-675a-4f08-8192-c786cb7542e1}, !- Handle
->>>>>>> 49f5e9b9
   2007,                                   !- Calendar Year
   ,                                       !- Day of Week for Start Day
   ;                                       !- Is Leap Year
@@ -306,11 +270,7 @@
   Double-Loaded Interior;                 !- Feature Value 8
 
 OS:ThermalZone,
-<<<<<<< HEAD
-  {35706aa0-8b49-4d2c-be26-94d431cdef0c}, !- Handle
-=======
   {1193e35d-b7e2-42d5-a495-d3a741d216b3}, !- Handle
->>>>>>> 49f5e9b9
   living zone,                            !- Name
   ,                                       !- Multiplier
   ,                                       !- Ceiling Height {m}
@@ -319,17 +279,10 @@
   ,                                       !- Zone Inside Convection Algorithm
   ,                                       !- Zone Outside Convection Algorithm
   ,                                       !- Zone Conditioning Equipment List Name
-<<<<<<< HEAD
-  {36f4e030-3331-4476-8b4c-b17a99c56316}, !- Zone Air Inlet Port List
-  {1b316243-9c99-40e1-be54-7440e2418615}, !- Zone Air Exhaust Port List
-  {2bba9461-f3ad-4272-b99b-89c8a19d438a}, !- Zone Air Node Name
-  {768d7aa1-f621-4c13-b060-06f3a865b6dc}, !- Zone Return Air Port List
-=======
   {f81881a3-a23a-4fda-8a11-44a3df30b436}, !- Zone Air Inlet Port List
   {5208db37-91cc-46ec-b482-1caf774a56b4}, !- Zone Air Exhaust Port List
   {8824aa95-fbf6-4d21-8a9a-d803e1623841}, !- Zone Air Node Name
   {faf4705a-5219-4800-bef1-aca507fb8f1a}, !- Zone Return Air Port List
->>>>>>> 49f5e9b9
   ,                                       !- Primary Daylighting Control Name
   ,                                       !- Fraction of Zone Controlled by Primary Daylighting Control
   ,                                       !- Secondary Daylighting Control Name
@@ -340,39 +293,6 @@
   No;                                     !- Use Ideal Air Loads
 
 OS:Node,
-<<<<<<< HEAD
-  {7da702ab-7dcc-46bc-ae17-3c8153346979}, !- Handle
-  Node 1,                                 !- Name
-  {2bba9461-f3ad-4272-b99b-89c8a19d438a}, !- Inlet Port
-  ;                                       !- Outlet Port
-
-OS:Connection,
-  {2bba9461-f3ad-4272-b99b-89c8a19d438a}, !- Handle
-  {c83466a9-9bfb-4022-83ef-adb8385fbc7c}, !- Name
-  {35706aa0-8b49-4d2c-be26-94d431cdef0c}, !- Source Object
-  11,                                     !- Outlet Port
-  {7da702ab-7dcc-46bc-ae17-3c8153346979}, !- Target Object
-  2;                                      !- Inlet Port
-
-OS:PortList,
-  {36f4e030-3331-4476-8b4c-b17a99c56316}, !- Handle
-  {25ba7ee9-fae8-48e2-8658-f999fdd1f496}, !- Name
-  {35706aa0-8b49-4d2c-be26-94d431cdef0c}; !- HVAC Component
-
-OS:PortList,
-  {1b316243-9c99-40e1-be54-7440e2418615}, !- Handle
-  {430c2085-fbcc-4b7f-9dc2-1dbf467c185b}, !- Name
-  {35706aa0-8b49-4d2c-be26-94d431cdef0c}; !- HVAC Component
-
-OS:PortList,
-  {768d7aa1-f621-4c13-b060-06f3a865b6dc}, !- Handle
-  {644c3c4b-b004-4cd9-af18-ac5049d79930}, !- Name
-  {35706aa0-8b49-4d2c-be26-94d431cdef0c}; !- HVAC Component
-
-OS:Sizing:Zone,
-  {a55f183f-4fa6-41f8-9d9c-580a5721cce8}, !- Handle
-  {35706aa0-8b49-4d2c-be26-94d431cdef0c}, !- Zone or ZoneList Name
-=======
   {75306b5e-617b-4ff9-88ce-87b8d5af3d92}, !- Handle
   Node 1,                                 !- Name
   {8824aa95-fbf6-4d21-8a9a-d803e1623841}, !- Inlet Port
@@ -404,7 +324,6 @@
 OS:Sizing:Zone,
   {2a23f413-7dc5-4e16-8c7b-b480ec35072c}, !- Handle
   {1193e35d-b7e2-42d5-a495-d3a741d216b3}, !- Zone or ZoneList Name
->>>>>>> 49f5e9b9
   SupplyAirTemperature,                   !- Zone Cooling Design Supply Air Temperature Input Method
   14,                                     !- Zone Cooling Design Supply Air Temperature {C}
   11.11,                                  !- Zone Cooling Design Supply Air Temperature Difference {deltaC}
@@ -433,16 +352,6 @@
   autosize;                               !- Dedicated Outdoor Air High Setpoint Temperature for Design {C}
 
 OS:ZoneHVAC:EquipmentList,
-<<<<<<< HEAD
-  {2b458978-9334-43cf-b3ed-0a12445dac39}, !- Handle
-  Zone HVAC Equipment List 1,             !- Name
-  {35706aa0-8b49-4d2c-be26-94d431cdef0c}; !- Thermal Zone
-
-OS:Space,
-  {4012b712-5b96-4ed8-be35-4b0fc90bd719}, !- Handle
-  living space,                           !- Name
-  {c8827f10-515d-4077-836b-0f20a1c88d2d}, !- Space Type Name
-=======
   {dbb19c95-6d87-4fbf-9c6b-f388557da633}, !- Handle
   Zone HVAC Equipment List 1,             !- Name
   {1193e35d-b7e2-42d5-a495-d3a741d216b3}; !- Thermal Zone
@@ -451,7 +360,6 @@
   {e5be5860-d863-4d8f-a1ff-c79318300cb7}, !- Handle
   living space,                           !- Name
   {c9194541-10b8-4548-b4f0-11342d227917}, !- Space Type Name
->>>>>>> 49f5e9b9
   ,                                       !- Default Construction Set Name
   ,                                       !- Default Schedule Set Name
   ,                                       !- Direction of Relative North {deg}
@@ -459,19 +367,6 @@
   ,                                       !- Y Origin {m}
   ,                                       !- Z Origin {m}
   ,                                       !- Building Story Name
-<<<<<<< HEAD
-  {35706aa0-8b49-4d2c-be26-94d431cdef0c}, !- Thermal Zone Name
-  ,                                       !- Part of Total Floor Area
-  ,                                       !- Design Specification Outdoor Air Object Name
-  {8a7a73f4-55cd-4b42-8919-02f10cff2a34}; !- Building Unit Name
-
-OS:Surface,
-  {ddc907a6-bfe4-4db8-8be3-8536b2101262}, !- Handle
-  Surface 1,                              !- Name
-  Floor,                                  !- Surface Type
-  ,                                       !- Construction Name
-  {4012b712-5b96-4ed8-be35-4b0fc90bd719}, !- Space Name
-=======
   {1193e35d-b7e2-42d5-a495-d3a741d216b3}, !- Thermal Zone Name
   ,                                       !- Part of Total Floor Area
   ,                                       !- Design Specification Outdoor Air Object Name
@@ -483,7 +378,6 @@
   Floor,                                  !- Surface Type
   ,                                       !- Construction Name
   {e5be5860-d863-4d8f-a1ff-c79318300cb7}, !- Space Name
->>>>>>> 49f5e9b9
   Foundation,                             !- Outside Boundary Condition
   ,                                       !- Outside Boundary Condition Object
   NoSun,                                  !- Sun Exposure
@@ -496,19 +390,11 @@
   6.46578440716979, -12.9315688143396, 0; !- X,Y,Z Vertex 4 {m}
 
 OS:Surface,
-<<<<<<< HEAD
-  {c024c772-ab5a-43e4-9d0f-1a1fd9f41c70}, !- Handle
-  Surface 2,                              !- Name
-  Wall,                                   !- Surface Type
-  ,                                       !- Construction Name
-  {4012b712-5b96-4ed8-be35-4b0fc90bd719}, !- Space Name
-=======
   {0bb0b4c8-6e5a-49f5-80e0-69bbc4c1ada3}, !- Handle
   Surface 2,                              !- Name
   Wall,                                   !- Surface Type
   ,                                       !- Construction Name
   {e5be5860-d863-4d8f-a1ff-c79318300cb7}, !- Space Name
->>>>>>> 49f5e9b9
   Outdoors,                               !- Outside Boundary Condition
   ,                                       !- Outside Boundary Condition Object
   SunExposed,                             !- Sun Exposure
@@ -521,19 +407,11 @@
   0, -12.9315688143396, 2.4384;           !- X,Y,Z Vertex 4 {m}
 
 OS:Surface,
-<<<<<<< HEAD
-  {97fcc816-0ee9-4320-9f08-d1900df072d4}, !- Handle
-  Surface 3,                              !- Name
-  Wall,                                   !- Surface Type
-  ,                                       !- Construction Name
-  {4012b712-5b96-4ed8-be35-4b0fc90bd719}, !- Space Name
-=======
   {340e2d53-ea6e-4819-bb97-10d51f6f4abd}, !- Handle
   Surface 3,                              !- Name
   Wall,                                   !- Surface Type
   ,                                       !- Construction Name
   {e5be5860-d863-4d8f-a1ff-c79318300cb7}, !- Space Name
->>>>>>> 49f5e9b9
   Adiabatic,                              !- Outside Boundary Condition
   ,                                       !- Outside Boundary Condition Object
   NoSun,                                  !- Sun Exposure
@@ -546,15 +424,6 @@
   0, 0, 2.4384;                           !- X,Y,Z Vertex 4 {m}
 
 OS:Surface,
-<<<<<<< HEAD
-  {7c12e392-ffe4-489b-9d0d-e8e552437342}, !- Handle
-  Surface 4,                              !- Name
-  Wall,                                   !- Surface Type
-  ,                                       !- Construction Name
-  {4012b712-5b96-4ed8-be35-4b0fc90bd719}, !- Space Name
-  Surface,                                !- Outside Boundary Condition
-  {a93d2b88-53c7-4dc9-8212-4e712efb19d2}, !- Outside Boundary Condition Object
-=======
   {835310c2-96aa-4f87-856e-de51378330c7}, !- Handle
   Surface 4,                              !- Name
   Wall,                                   !- Surface Type
@@ -562,7 +431,6 @@
   {e5be5860-d863-4d8f-a1ff-c79318300cb7}, !- Space Name
   Adiabatic,                              !- Outside Boundary Condition
   ,                                       !- Outside Boundary Condition Object
->>>>>>> 49f5e9b9
   NoSun,                                  !- Sun Exposure
   NoWind,                                 !- Wind Exposure
   ,                                       !- View Factor to Ground
@@ -573,19 +441,11 @@
   6.46578440716979, 0, 2.4384;            !- X,Y,Z Vertex 4 {m}
 
 OS:Surface,
-<<<<<<< HEAD
-  {854b9622-ca99-47d6-90dc-c15ee8d3287e}, !- Handle
-  Surface 5,                              !- Name
-  Wall,                                   !- Surface Type
-  ,                                       !- Construction Name
-  {4012b712-5b96-4ed8-be35-4b0fc90bd719}, !- Space Name
-=======
   {258e18b6-32f2-4b29-9298-074bc6b942a5}, !- Handle
   Surface 5,                              !- Name
   Wall,                                   !- Surface Type
   ,                                       !- Construction Name
   {e5be5860-d863-4d8f-a1ff-c79318300cb7}, !- Space Name
->>>>>>> 49f5e9b9
   Outdoors,                               !- Outside Boundary Condition
   ,                                       !- Outside Boundary Condition Object
   SunExposed,                             !- Sun Exposure
@@ -598,19 +458,11 @@
   6.46578440716979, -12.9315688143396, 2.4384; !- X,Y,Z Vertex 4 {m}
 
 OS:Surface,
-<<<<<<< HEAD
-  {8a205f3e-57d2-4e93-85e6-5429e5fc040e}, !- Handle
-  Surface 6,                              !- Name
-  RoofCeiling,                            !- Surface Type
-  ,                                       !- Construction Name
-  {4012b712-5b96-4ed8-be35-4b0fc90bd719}, !- Space Name
-=======
   {39218b78-495f-47c0-b61e-b084d65ee1fc}, !- Handle
   Surface 6,                              !- Name
   RoofCeiling,                            !- Surface Type
   ,                                       !- Construction Name
   {e5be5860-d863-4d8f-a1ff-c79318300cb7}, !- Space Name
->>>>>>> 49f5e9b9
   Outdoors,                               !- Outside Boundary Condition
   ,                                       !- Outside Boundary Condition Object
   SunExposed,                             !- Sun Exposure
@@ -623,11 +475,7 @@
   0, -12.9315688143396, 2.4384;           !- X,Y,Z Vertex 4 {m}
 
 OS:SpaceType,
-<<<<<<< HEAD
-  {c8827f10-515d-4077-836b-0f20a1c88d2d}, !- Handle
-=======
   {c9194541-10b8-4548-b4f0-11342d227917}, !- Handle
->>>>>>> 49f5e9b9
   Space Type 1,                           !- Name
   ,                                       !- Default Construction Set Name
   ,                                       !- Default Schedule Set Name
@@ -638,13 +486,8 @@
   living;                                 !- Standards Space Type
 
 OS:ThermalZone,
-<<<<<<< HEAD
-  {69ed8fbd-eeda-4c3c-84d2-da0ffcfa66eb}, !- Handle
-  living zone|unit 2,                     !- Name
-=======
   {86f3c746-bcd8-4ad2-b3d3-c3cd15d9905c}, !- Handle
   corridor zone,                          !- Name
->>>>>>> 49f5e9b9
   ,                                       !- Multiplier
   ,                                       !- Ceiling Height {m}
   ,                                       !- Volume {m3}
@@ -652,17 +495,10 @@
   ,                                       !- Zone Inside Convection Algorithm
   ,                                       !- Zone Outside Convection Algorithm
   ,                                       !- Zone Conditioning Equipment List Name
-<<<<<<< HEAD
-  {1eef8c5f-7eff-448e-9599-eae3242b62e7}, !- Zone Air Inlet Port List
-  {14ac5563-be19-42d2-abae-105377c61b3c}, !- Zone Air Exhaust Port List
-  {9f41e038-3b76-4451-8fd0-98a246348972}, !- Zone Air Node Name
-  {f3fb61c8-1e87-4bde-96c7-15f70153f282}, !- Zone Return Air Port List
-=======
   {679cf43c-3fb8-49ce-9551-e995c11ba4a9}, !- Zone Air Inlet Port List
   {a3fd7b65-1ff0-4e70-acb6-3f6fb638e9c5}, !- Zone Air Exhaust Port List
   {8041ec03-c00c-4e23-b5bd-992161c0e847}, !- Zone Air Node Name
   {e6ac037b-491b-4239-aa1f-32d293fd6eaf}, !- Zone Return Air Port List
->>>>>>> 49f5e9b9
   ,                                       !- Primary Daylighting Control Name
   ,                                       !- Fraction of Zone Controlled by Primary Daylighting Control
   ,                                       !- Secondary Daylighting Control Name
@@ -673,39 +509,6 @@
   No;                                     !- Use Ideal Air Loads
 
 OS:Node,
-<<<<<<< HEAD
-  {f997bea8-b601-4b6c-9092-7df79b0917bb}, !- Handle
-  Node 2,                                 !- Name
-  {9f41e038-3b76-4451-8fd0-98a246348972}, !- Inlet Port
-  ;                                       !- Outlet Port
-
-OS:Connection,
-  {9f41e038-3b76-4451-8fd0-98a246348972}, !- Handle
-  {3501abd2-0412-42b2-bd8b-d59ad2b5f058}, !- Name
-  {69ed8fbd-eeda-4c3c-84d2-da0ffcfa66eb}, !- Source Object
-  11,                                     !- Outlet Port
-  {f997bea8-b601-4b6c-9092-7df79b0917bb}, !- Target Object
-  2;                                      !- Inlet Port
-
-OS:PortList,
-  {1eef8c5f-7eff-448e-9599-eae3242b62e7}, !- Handle
-  {6206b5cf-55aa-4e55-bb49-62ac126c5d8f}, !- Name
-  {69ed8fbd-eeda-4c3c-84d2-da0ffcfa66eb}; !- HVAC Component
-
-OS:PortList,
-  {14ac5563-be19-42d2-abae-105377c61b3c}, !- Handle
-  {66f6194f-2b11-4d65-9533-c1b96d0353d6}, !- Name
-  {69ed8fbd-eeda-4c3c-84d2-da0ffcfa66eb}; !- HVAC Component
-
-OS:PortList,
-  {f3fb61c8-1e87-4bde-96c7-15f70153f282}, !- Handle
-  {29ed339f-1a4c-4263-b79d-cd46aaf21682}, !- Name
-  {69ed8fbd-eeda-4c3c-84d2-da0ffcfa66eb}; !- HVAC Component
-
-OS:Sizing:Zone,
-  {d69643cf-ec13-4461-9020-c0476f94eecd}, !- Handle
-  {69ed8fbd-eeda-4c3c-84d2-da0ffcfa66eb}, !- Zone or ZoneList Name
-=======
   {1ca41186-3a25-49d4-9fa4-a35f61080025}, !- Handle
   Node 2,                                 !- Name
   {8041ec03-c00c-4e23-b5bd-992161c0e847}, !- Inlet Port
@@ -737,7 +540,6 @@
 OS:Sizing:Zone,
   {8ebf3c4e-0115-4956-8ad7-91fba3f10946}, !- Handle
   {86f3c746-bcd8-4ad2-b3d3-c3cd15d9905c}, !- Zone or ZoneList Name
->>>>>>> 49f5e9b9
   SupplyAirTemperature,                   !- Zone Cooling Design Supply Air Temperature Input Method
   14,                                     !- Zone Cooling Design Supply Air Temperature {C}
   11.11,                                  !- Zone Cooling Design Supply Air Temperature Difference {deltaC}
@@ -766,16 +568,6 @@
   autosize;                               !- Dedicated Outdoor Air High Setpoint Temperature for Design {C}
 
 OS:ZoneHVAC:EquipmentList,
-<<<<<<< HEAD
-  {3d9fe48e-da72-4f52-bfba-df2a85f5e7e4}, !- Handle
-  Zone HVAC Equipment List 2,             !- Name
-  {69ed8fbd-eeda-4c3c-84d2-da0ffcfa66eb}; !- Thermal Zone
-
-OS:Space,
-  {f3ffee9e-0e6c-44db-a423-46dfe406416c}, !- Handle
-  living space|unit 2,                    !- Name
-  {c8827f10-515d-4077-836b-0f20a1c88d2d}, !- Space Type Name
-=======
   {f784c0b6-8376-4f02-bb6e-7bb5d575fa82}, !- Handle
   Zone HVAC Equipment List 2,             !- Name
   {86f3c746-bcd8-4ad2-b3d3-c3cd15d9905c}; !- Thermal Zone
@@ -784,7 +576,6 @@
   {5458efe0-abdf-4d16-8899-659f12d22ea0}, !- Handle
   corridor space,                         !- Name
   {669d15b0-da92-4e8f-ad51-e8f2001aaa2b}, !- Space Type Name
->>>>>>> 49f5e9b9
   ,                                       !- Default Construction Set Name
   ,                                       !- Default Schedule Set Name
   ,                                       !- Direction of Relative North {deg}
@@ -792,19 +583,6 @@
   ,                                       !- Y Origin {m}
   ,                                       !- Z Origin {m}
   ,                                       !- Building Story Name
-<<<<<<< HEAD
-  {69ed8fbd-eeda-4c3c-84d2-da0ffcfa66eb}, !- Thermal Zone Name
-  ,                                       !- Part of Total Floor Area
-  ,                                       !- Design Specification Outdoor Air Object Name
-  {fd704aad-6fc5-4fa8-a9f9-ddf0c89bf483}; !- Building Unit Name
-
-OS:Surface,
-  {2236d5e2-1106-4e0f-80d5-c74cf5239a6f}, !- Handle
-  Surface 7,                              !- Name
-  Floor,                                  !- Surface Type
-  ,                                       !- Construction Name
-  {f3ffee9e-0e6c-44db-a423-46dfe406416c}, !- Space Name
-=======
   {86f3c746-bcd8-4ad2-b3d3-c3cd15d9905c}; !- Thermal Zone Name
 
 OS:Surface,
@@ -813,7 +591,6 @@
   Floor,                                  !- Surface Type
   ,                                       !- Construction Name
   {5458efe0-abdf-4d16-8899-659f12d22ea0}, !- Space Name
->>>>>>> 49f5e9b9
   Foundation,                             !- Outside Boundary Condition
   ,                                       !- Outside Boundary Condition Object
   NoSun,                                  !- Sun Exposure
@@ -826,19 +603,11 @@
   6.46578440716979, 0, 0;                 !- X,Y,Z Vertex 4 {m}
 
 OS:Surface,
-<<<<<<< HEAD
-  {8f806d6e-7439-4836-92f0-29dce290de4b}, !- Handle
-  Surface 8,                              !- Name
-  Wall,                                   !- Surface Type
-  ,                                       !- Construction Name
-  {f3ffee9e-0e6c-44db-a423-46dfe406416c}, !- Space Name
-=======
   {5eef3e90-e0fb-4714-84c8-0fee10b9e346}, !- Handle
   Surface 8,                              !- Name
   Wall,                                   !- Surface Type
   ,                                       !- Construction Name
   {5458efe0-abdf-4d16-8899-659f12d22ea0}, !- Space Name
->>>>>>> 49f5e9b9
   Outdoors,                               !- Outside Boundary Condition
   ,                                       !- Outside Boundary Condition Object
   SunExposed,                             !- Sun Exposure
@@ -851,21 +620,12 @@
   0, 0, 2.4384;                           !- X,Y,Z Vertex 4 {m}
 
 OS:Surface,
-<<<<<<< HEAD
-  {b7fe4053-a5fc-4496-9aaa-73a8192bb233}, !- Handle
-  Surface 9,                              !- Name
-  Wall,                                   !- Surface Type
-  ,                                       !- Construction Name
-  {f3ffee9e-0e6c-44db-a423-46dfe406416c}, !- Space Name
-  Outdoors,                               !- Outside Boundary Condition
-=======
   {5299fa88-b45f-430d-b930-024283911ed1}, !- Handle
   Surface 9,                              !- Name
   Wall,                                   !- Surface Type
   ,                                       !- Construction Name
   {5458efe0-abdf-4d16-8899-659f12d22ea0}, !- Space Name
   Adiabatic,                              !- Outside Boundary Condition
->>>>>>> 49f5e9b9
   ,                                       !- Outside Boundary Condition Object
   NoSun,                                  !- Sun Exposure
   NoWind,                                 !- Wind Exposure
@@ -877,15 +637,6 @@
   0, 1.524, 2.4384;                       !- X,Y,Z Vertex 4 {m}
 
 OS:Surface,
-<<<<<<< HEAD
-  {6717d400-0b9a-427a-97c3-748645d98678}, !- Handle
-  Surface 10,                             !- Name
-  Wall,                                   !- Surface Type
-  ,                                       !- Construction Name
-  {f3ffee9e-0e6c-44db-a423-46dfe406416c}, !- Space Name
-  Surface,                                !- Outside Boundary Condition
-  {b3d8d6a8-1e09-4ef2-8ed8-0dee6b23a795}, !- Outside Boundary Condition Object
-=======
   {b323643c-61c3-4218-b3cb-94db24a5995f}, !- Handle
   Surface 10,                             !- Name
   Wall,                                   !- Surface Type
@@ -893,7 +644,6 @@
   {5458efe0-abdf-4d16-8899-659f12d22ea0}, !- Space Name
   Adiabatic,                              !- Outside Boundary Condition
   ,                                       !- Outside Boundary Condition Object
->>>>>>> 49f5e9b9
   NoSun,                                  !- Sun Exposure
   NoWind,                                 !- Wind Exposure
   ,                                       !- View Factor to Ground
@@ -904,19 +654,11 @@
   6.46578440716979, 1.524, 2.4384;        !- X,Y,Z Vertex 4 {m}
 
 OS:Surface,
-<<<<<<< HEAD
-  {7595f148-be44-410e-9600-196a3fb2ca8b}, !- Handle
-  Surface 11,                             !- Name
-  Wall,                                   !- Surface Type
-  ,                                       !- Construction Name
-  {f3ffee9e-0e6c-44db-a423-46dfe406416c}, !- Space Name
-=======
   {ead47a7c-8209-48cf-bfa3-8009b34eab1f}, !- Handle
   Surface 11,                             !- Name
   Wall,                                   !- Surface Type
   ,                                       !- Construction Name
   {5458efe0-abdf-4d16-8899-659f12d22ea0}, !- Space Name
->>>>>>> 49f5e9b9
   Adiabatic,                              !- Outside Boundary Condition
   ,                                       !- Outside Boundary Condition Object
   NoSun,                                  !- Sun Exposure
@@ -929,19 +671,11 @@
   6.46578440716979, 0, 2.4384;            !- X,Y,Z Vertex 4 {m}
 
 OS:Surface,
-<<<<<<< HEAD
-  {3422b6b3-b79e-425f-978f-acd1005ecd43}, !- Handle
-  Surface 12,                             !- Name
-  RoofCeiling,                            !- Surface Type
-  ,                                       !- Construction Name
-  {f3ffee9e-0e6c-44db-a423-46dfe406416c}, !- Space Name
-=======
   {757ebfcb-179e-48af-9c85-bea584a4c98b}, !- Handle
   Surface 12,                             !- Name
   RoofCeiling,                            !- Surface Type
   ,                                       !- Construction Name
   {5458efe0-abdf-4d16-8899-659f12d22ea0}, !- Space Name
->>>>>>> 49f5e9b9
   Outdoors,                               !- Outside Boundary Condition
   ,                                       !- Outside Boundary Condition Object
   SunExposed,                             !- Sun Exposure
@@ -953,1451 +687,8 @@
   0, 1.524, 2.4384,                       !- X,Y,Z Vertex 3 {m}
   0, 0, 2.4384;                           !- X,Y,Z Vertex 4 {m}
 
-<<<<<<< HEAD
-OS:ThermalZone,
-  {7ba0d743-0b1d-43c4-9cb1-30a9f148c913}, !- Handle
-  living zone|unit 3,                     !- Name
-  ,                                       !- Multiplier
-  ,                                       !- Ceiling Height {m}
-  ,                                       !- Volume {m3}
-  ,                                       !- Floor Area {m2}
-  ,                                       !- Zone Inside Convection Algorithm
-  ,                                       !- Zone Outside Convection Algorithm
-  ,                                       !- Zone Conditioning Equipment List Name
-  {e30ae492-e312-4658-bdff-86467d871bea}, !- Zone Air Inlet Port List
-  {966bba17-4387-4e1b-a42c-c5a2eb7c6c69}, !- Zone Air Exhaust Port List
-  {a11ef4f2-2edf-4f20-8e76-6ed89eb80c3e}, !- Zone Air Node Name
-  {e1cb942b-cf75-45fe-9cb0-988c5d9e4a44}, !- Zone Return Air Port List
-  ,                                       !- Primary Daylighting Control Name
-  ,                                       !- Fraction of Zone Controlled by Primary Daylighting Control
-  ,                                       !- Secondary Daylighting Control Name
-  ,                                       !- Fraction of Zone Controlled by Secondary Daylighting Control
-  ,                                       !- Illuminance Map Name
-=======
 OS:SpaceType,
   {669d15b0-da92-4e8f-ad51-e8f2001aaa2b}, !- Handle
-  Space Type 2,                           !- Name
-  ,                                       !- Default Construction Set Name
-  ,                                       !- Default Schedule Set Name
->>>>>>> 49f5e9b9
-  ,                                       !- Group Rendering Name
-  ,                                       !- Design Specification Outdoor Air Object Name
-  ,                                       !- Standards Template
-  ,                                       !- Standards Building Type
-  corridor;                               !- Standards Space Type
-
-<<<<<<< HEAD
-OS:Node,
-  {2244d4f6-5f01-42c1-829b-d01ad3f40cca}, !- Handle
-  Node 3,                                 !- Name
-  {a11ef4f2-2edf-4f20-8e76-6ed89eb80c3e}, !- Inlet Port
-  ;                                       !- Outlet Port
-
-OS:Connection,
-  {a11ef4f2-2edf-4f20-8e76-6ed89eb80c3e}, !- Handle
-  {4acf8474-620a-47f7-a952-a89875fd53d4}, !- Name
-  {7ba0d743-0b1d-43c4-9cb1-30a9f148c913}, !- Source Object
-  11,                                     !- Outlet Port
-  {2244d4f6-5f01-42c1-829b-d01ad3f40cca}, !- Target Object
-  2;                                      !- Inlet Port
-
-OS:PortList,
-  {e30ae492-e312-4658-bdff-86467d871bea}, !- Handle
-  {69c122e3-2bf3-49e2-84d4-340f13f8e677}, !- Name
-  {7ba0d743-0b1d-43c4-9cb1-30a9f148c913}; !- HVAC Component
-
-OS:PortList,
-  {966bba17-4387-4e1b-a42c-c5a2eb7c6c69}, !- Handle
-  {0e83789d-8e7a-48dc-97ab-8c148932daa8}, !- Name
-  {7ba0d743-0b1d-43c4-9cb1-30a9f148c913}; !- HVAC Component
-
-OS:PortList,
-  {e1cb942b-cf75-45fe-9cb0-988c5d9e4a44}, !- Handle
-  {bcf79c4e-228b-470f-a9bc-06acdce6345d}, !- Name
-  {7ba0d743-0b1d-43c4-9cb1-30a9f148c913}; !- HVAC Component
-
-OS:Sizing:Zone,
-  {317f5a70-58ba-4e54-8fbc-91f519f45fc0}, !- Handle
-  {7ba0d743-0b1d-43c4-9cb1-30a9f148c913}, !- Zone or ZoneList Name
-  SupplyAirTemperature,                   !- Zone Cooling Design Supply Air Temperature Input Method
-  14,                                     !- Zone Cooling Design Supply Air Temperature {C}
-  11.11,                                  !- Zone Cooling Design Supply Air Temperature Difference {deltaC}
-  SupplyAirTemperature,                   !- Zone Heating Design Supply Air Temperature Input Method
-  40,                                     !- Zone Heating Design Supply Air Temperature {C}
-  11.11,                                  !- Zone Heating Design Supply Air Temperature Difference {deltaC}
-  0.0085,                                 !- Zone Cooling Design Supply Air Humidity Ratio {kg-H2O/kg-air}
-  0.008,                                  !- Zone Heating Design Supply Air Humidity Ratio {kg-H2O/kg-air}
-  ,                                       !- Zone Heating Sizing Factor
-  ,                                       !- Zone Cooling Sizing Factor
-  DesignDay,                              !- Cooling Design Air Flow Method
-  ,                                       !- Cooling Design Air Flow Rate {m3/s}
-  ,                                       !- Cooling Minimum Air Flow per Zone Floor Area {m3/s-m2}
-  ,                                       !- Cooling Minimum Air Flow {m3/s}
-  ,                                       !- Cooling Minimum Air Flow Fraction
-  DesignDay,                              !- Heating Design Air Flow Method
-  ,                                       !- Heating Design Air Flow Rate {m3/s}
-  ,                                       !- Heating Maximum Air Flow per Zone Floor Area {m3/s-m2}
-  ,                                       !- Heating Maximum Air Flow {m3/s}
-  ,                                       !- Heating Maximum Air Flow Fraction
-  ,                                       !- Design Zone Air Distribution Effectiveness in Cooling Mode
-  ,                                       !- Design Zone Air Distribution Effectiveness in Heating Mode
-  No,                                     !- Account for Dedicated Outdoor Air System
-  NeutralSupplyAir,                       !- Dedicated Outdoor Air System Control Strategy
-  autosize,                               !- Dedicated Outdoor Air Low Setpoint Temperature for Design {C}
-  autosize;                               !- Dedicated Outdoor Air High Setpoint Temperature for Design {C}
-
-OS:ZoneHVAC:EquipmentList,
-  {5b1a5373-5483-4ec7-b64a-a1ca5cc296b3}, !- Handle
-  Zone HVAC Equipment List 3,             !- Name
-  {7ba0d743-0b1d-43c4-9cb1-30a9f148c913}; !- Thermal Zone
-
-OS:Space,
-  {ebda0a79-953c-4c26-8d2a-3b48e2f17226}, !- Handle
-  living space|unit 3|story 1,            !- Name
-  {c8827f10-515d-4077-836b-0f20a1c88d2d}, !- Space Type Name
-  ,                                       !- Default Construction Set Name
-  ,                                       !- Default Schedule Set Name
-  -0,                                     !- Direction of Relative North {deg}
-  0,                                      !- X Origin {m}
-  0,                                      !- Y Origin {m}
-  0,                                      !- Z Origin {m}
-  ,                                       !- Building Story Name
-  {7ba0d743-0b1d-43c4-9cb1-30a9f148c913}, !- Thermal Zone Name
-  ,                                       !- Part of Total Floor Area
-  ,                                       !- Design Specification Outdoor Air Object Name
-  {3910cee6-ac7b-4e75-96a8-8100b3290f7d}; !- Building Unit Name
-
-OS:Surface,
-  {a93d2b88-53c7-4dc9-8212-4e712efb19d2}, !- Handle
-  Surface 13,                             !- Name
-  Wall,                                   !- Surface Type
-  ,                                       !- Construction Name
-  {ebda0a79-953c-4c26-8d2a-3b48e2f17226}, !- Space Name
-  Surface,                                !- Outside Boundary Condition
-  {7c12e392-ffe4-489b-9d0d-e8e552437342}, !- Outside Boundary Condition Object
-  NoSun,                                  !- Sun Exposure
-  NoWind,                                 !- Wind Exposure
-  ,                                       !- View Factor to Ground
-  ,                                       !- Number of Vertices
-  6.46578440716979, 0, 2.4384,            !- X,Y,Z Vertex 1 {m}
-  6.46578440716979, 0, 0,                 !- X,Y,Z Vertex 2 {m}
-  6.46578440716979, -12.9315688143396, 0, !- X,Y,Z Vertex 3 {m}
-  6.46578440716979, -12.9315688143396, 2.4384; !- X,Y,Z Vertex 4 {m}
-
-OS:Surface,
-  {96ad218c-3fd3-4be6-9ee0-99d15c2c8c71}, !- Handle
-  Surface 14,                             !- Name
-  Wall,                                   !- Surface Type
-  ,                                       !- Construction Name
-  {ebda0a79-953c-4c26-8d2a-3b48e2f17226}, !- Space Name
-  Outdoors,                               !- Outside Boundary Condition
-  ,                                       !- Outside Boundary Condition Object
-  SunExposed,                             !- Sun Exposure
-  WindExposed,                            !- Wind Exposure
-  ,                                       !- View Factor to Ground
-  ,                                       !- Number of Vertices
-  6.46578440716979, -12.9315688143396, 2.4384, !- X,Y,Z Vertex 1 {m}
-  6.46578440716979, -12.9315688143396, 0, !- X,Y,Z Vertex 2 {m}
-  12.9315688143396, -12.9315688143396, 0, !- X,Y,Z Vertex 3 {m}
-  12.9315688143396, -12.9315688143396, 2.4384; !- X,Y,Z Vertex 4 {m}
-
-OS:Surface,
-  {8757ae3d-23e8-42ae-b10c-c860ca0bb96f}, !- Handle
-  Surface 15,                             !- Name
-  RoofCeiling,                            !- Surface Type
-  ,                                       !- Construction Name
-  {ebda0a79-953c-4c26-8d2a-3b48e2f17226}, !- Space Name
-  Outdoors,                               !- Outside Boundary Condition
-  ,                                       !- Outside Boundary Condition Object
-  SunExposed,                             !- Sun Exposure
-  WindExposed,                            !- Wind Exposure
-  ,                                       !- View Factor to Ground
-  ,                                       !- Number of Vertices
-  12.9315688143396, -12.9315688143396, 2.4384, !- X,Y,Z Vertex 1 {m}
-  12.9315688143396, 0, 2.4384,            !- X,Y,Z Vertex 2 {m}
-  6.46578440716979, 0, 2.4384,            !- X,Y,Z Vertex 3 {m}
-  6.46578440716979, -12.9315688143396, 2.4384; !- X,Y,Z Vertex 4 {m}
-
-OS:Surface,
-  {30803b78-1ab8-40eb-8615-a7afbe5f70f4}, !- Handle
-  Surface 16,                             !- Name
-  Wall,                                   !- Surface Type
-  ,                                       !- Construction Name
-  {ebda0a79-953c-4c26-8d2a-3b48e2f17226}, !- Space Name
-  Surface,                                !- Outside Boundary Condition
-  {976d72eb-c0bf-43d0-9f08-749c07497287}, !- Outside Boundary Condition Object
-  NoSun,                                  !- Sun Exposure
-  NoWind,                                 !- Wind Exposure
-  ,                                       !- View Factor to Ground
-  ,                                       !- Number of Vertices
-  12.9315688143396, -12.9315688143396, 2.4384, !- X,Y,Z Vertex 1 {m}
-  12.9315688143396, -12.9315688143396, 0, !- X,Y,Z Vertex 2 {m}
-  12.9315688143396, 0, 0,                 !- X,Y,Z Vertex 3 {m}
-  12.9315688143396, 0, 2.4384;            !- X,Y,Z Vertex 4 {m}
-
-OS:Surface,
-  {ffebf801-733d-4e6d-b6e7-4c9f1952f636}, !- Handle
-  Surface 17,                             !- Name
-  Floor,                                  !- Surface Type
-  ,                                       !- Construction Name
-  {ebda0a79-953c-4c26-8d2a-3b48e2f17226}, !- Space Name
-  Foundation,                             !- Outside Boundary Condition
-  ,                                       !- Outside Boundary Condition Object
-  NoSun,                                  !- Sun Exposure
-  NoWind,                                 !- Wind Exposure
-  ,                                       !- View Factor to Ground
-  ,                                       !- Number of Vertices
-  6.46578440716979, -12.9315688143396, 0, !- X,Y,Z Vertex 1 {m}
-  6.46578440716979, 0, 0,                 !- X,Y,Z Vertex 2 {m}
-  12.9315688143396, 0, 0,                 !- X,Y,Z Vertex 3 {m}
-  12.9315688143396, -12.9315688143396, 0; !- X,Y,Z Vertex 4 {m}
-
-OS:Surface,
-  {664f27bf-190e-47c9-b731-00f8ff45f4e6}, !- Handle
-  Surface 18,                             !- Name
-  Wall,                                   !- Surface Type
-  ,                                       !- Construction Name
-  {ebda0a79-953c-4c26-8d2a-3b48e2f17226}, !- Space Name
-  Adiabatic,                              !- Outside Boundary Condition
-  ,                                       !- Outside Boundary Condition Object
-  NoSun,                                  !- Sun Exposure
-  NoWind,                                 !- Wind Exposure
-  ,                                       !- View Factor to Ground
-  ,                                       !- Number of Vertices
-  12.9315688143396, 0, 2.4384,            !- X,Y,Z Vertex 1 {m}
-  12.9315688143396, 0, 0,                 !- X,Y,Z Vertex 2 {m}
-  6.46578440716979, 0, 0,                 !- X,Y,Z Vertex 3 {m}
-  6.46578440716979, 0, 2.4384;            !- X,Y,Z Vertex 4 {m}
-
-OS:ThermalZone,
-  {ab963788-5327-4f58-985e-d56dccb2bd6a}, !- Handle
-  living zone|unit 4,                     !- Name
-  ,                                       !- Multiplier
-  ,                                       !- Ceiling Height {m}
-  ,                                       !- Volume {m3}
-  ,                                       !- Floor Area {m2}
-  ,                                       !- Zone Inside Convection Algorithm
-  ,                                       !- Zone Outside Convection Algorithm
-  ,                                       !- Zone Conditioning Equipment List Name
-  {c678671c-18c7-457f-b9d9-f4094168c10b}, !- Zone Air Inlet Port List
-  {6e091052-eff8-4425-8d1d-95998a1333eb}, !- Zone Air Exhaust Port List
-  {acc47a53-e229-4317-8bc8-21445ecd4351}, !- Zone Air Node Name
-  {caadf4a4-d158-4e5f-84c5-36e5d9b0ce94}, !- Zone Return Air Port List
-  ,                                       !- Primary Daylighting Control Name
-  ,                                       !- Fraction of Zone Controlled by Primary Daylighting Control
-  ,                                       !- Secondary Daylighting Control Name
-  ,                                       !- Fraction of Zone Controlled by Secondary Daylighting Control
-  ,                                       !- Illuminance Map Name
-  ,                                       !- Group Rendering Name
-  ,                                       !- Thermostat Name
-  No;                                     !- Use Ideal Air Loads
-
-OS:Node,
-  {bfc86173-3007-4c7f-a8be-6512459b864c}, !- Handle
-  Node 4,                                 !- Name
-  {acc47a53-e229-4317-8bc8-21445ecd4351}, !- Inlet Port
-  ;                                       !- Outlet Port
-
-OS:Connection,
-  {acc47a53-e229-4317-8bc8-21445ecd4351}, !- Handle
-  {1732d18a-b4bb-44e0-9692-9c40a4de8869}, !- Name
-  {ab963788-5327-4f58-985e-d56dccb2bd6a}, !- Source Object
-  11,                                     !- Outlet Port
-  {bfc86173-3007-4c7f-a8be-6512459b864c}, !- Target Object
-  2;                                      !- Inlet Port
-
-OS:PortList,
-  {c678671c-18c7-457f-b9d9-f4094168c10b}, !- Handle
-  {b4f3b2eb-5814-4ad9-9354-8029170d75e3}, !- Name
-  {ab963788-5327-4f58-985e-d56dccb2bd6a}; !- HVAC Component
-
-OS:PortList,
-  {6e091052-eff8-4425-8d1d-95998a1333eb}, !- Handle
-  {8be592ed-0f63-4d8d-908c-16b094746378}, !- Name
-  {ab963788-5327-4f58-985e-d56dccb2bd6a}; !- HVAC Component
-
-OS:PortList,
-  {caadf4a4-d158-4e5f-84c5-36e5d9b0ce94}, !- Handle
-  {e3d01d2d-08c2-4bb2-9831-25cc07fe3a19}, !- Name
-  {ab963788-5327-4f58-985e-d56dccb2bd6a}; !- HVAC Component
-
-OS:Sizing:Zone,
-  {ff880b41-b13c-4ab9-b7a2-32c358ab6753}, !- Handle
-  {ab963788-5327-4f58-985e-d56dccb2bd6a}, !- Zone or ZoneList Name
-  SupplyAirTemperature,                   !- Zone Cooling Design Supply Air Temperature Input Method
-  14,                                     !- Zone Cooling Design Supply Air Temperature {C}
-  11.11,                                  !- Zone Cooling Design Supply Air Temperature Difference {deltaC}
-  SupplyAirTemperature,                   !- Zone Heating Design Supply Air Temperature Input Method
-  40,                                     !- Zone Heating Design Supply Air Temperature {C}
-  11.11,                                  !- Zone Heating Design Supply Air Temperature Difference {deltaC}
-  0.0085,                                 !- Zone Cooling Design Supply Air Humidity Ratio {kg-H2O/kg-air}
-  0.008,                                  !- Zone Heating Design Supply Air Humidity Ratio {kg-H2O/kg-air}
-  ,                                       !- Zone Heating Sizing Factor
-  ,                                       !- Zone Cooling Sizing Factor
-  DesignDay,                              !- Cooling Design Air Flow Method
-  ,                                       !- Cooling Design Air Flow Rate {m3/s}
-  ,                                       !- Cooling Minimum Air Flow per Zone Floor Area {m3/s-m2}
-  ,                                       !- Cooling Minimum Air Flow {m3/s}
-  ,                                       !- Cooling Minimum Air Flow Fraction
-  DesignDay,                              !- Heating Design Air Flow Method
-  ,                                       !- Heating Design Air Flow Rate {m3/s}
-  ,                                       !- Heating Maximum Air Flow per Zone Floor Area {m3/s-m2}
-  ,                                       !- Heating Maximum Air Flow {m3/s}
-  ,                                       !- Heating Maximum Air Flow Fraction
-  ,                                       !- Design Zone Air Distribution Effectiveness in Cooling Mode
-  ,                                       !- Design Zone Air Distribution Effectiveness in Heating Mode
-  No,                                     !- Account for Dedicated Outdoor Air System
-  NeutralSupplyAir,                       !- Dedicated Outdoor Air System Control Strategy
-  autosize,                               !- Dedicated Outdoor Air Low Setpoint Temperature for Design {C}
-  autosize;                               !- Dedicated Outdoor Air High Setpoint Temperature for Design {C}
-
-OS:ZoneHVAC:EquipmentList,
-  {245f76bf-a6ec-4e52-94c3-ea63a27b79ae}, !- Handle
-  Zone HVAC Equipment List 4,             !- Name
-  {ab963788-5327-4f58-985e-d56dccb2bd6a}; !- Thermal Zone
-
-OS:Space,
-  {1a2425c2-f67b-4b93-a1d1-681401d03264}, !- Handle
-  living space|unit 4|story 1,            !- Name
-  {c8827f10-515d-4077-836b-0f20a1c88d2d}, !- Space Type Name
-  ,                                       !- Default Construction Set Name
-  ,                                       !- Default Schedule Set Name
-  -0,                                     !- Direction of Relative North {deg}
-  0,                                      !- X Origin {m}
-  0,                                      !- Y Origin {m}
-  0,                                      !- Z Origin {m}
-  ,                                       !- Building Story Name
-  {ab963788-5327-4f58-985e-d56dccb2bd6a}, !- Thermal Zone Name
-  ,                                       !- Part of Total Floor Area
-  ,                                       !- Design Specification Outdoor Air Object Name
-  {f3b259db-cf6f-439a-86b2-d6de0128a44b}; !- Building Unit Name
-
-OS:Surface,
-  {a473f809-b425-46fe-bdac-58049c082d0a}, !- Handle
-  Surface 19,                             !- Name
-  Wall,                                   !- Surface Type
-  ,                                       !- Construction Name
-  {1a2425c2-f67b-4b93-a1d1-681401d03264}, !- Space Name
-  Adiabatic,                              !- Outside Boundary Condition
-  ,                                       !- Outside Boundary Condition Object
-  NoSun,                                  !- Sun Exposure
-  NoWind,                                 !- Wind Exposure
-  ,                                       !- View Factor to Ground
-  ,                                       !- Number of Vertices
-  6.46578440716979, 3.048, 2.4384,        !- X,Y,Z Vertex 1 {m}
-  6.46578440716979, 3.048, 0,             !- X,Y,Z Vertex 2 {m}
-  12.9315688143396, 3.048, 0,             !- X,Y,Z Vertex 3 {m}
-  12.9315688143396, 3.048, 2.4384;        !- X,Y,Z Vertex 4 {m}
-
-OS:Surface,
-  {b3d8d6a8-1e09-4ef2-8ed8-0dee6b23a795}, !- Handle
-  Surface 20,                             !- Name
-  Wall,                                   !- Surface Type
-  ,                                       !- Construction Name
-  {1a2425c2-f67b-4b93-a1d1-681401d03264}, !- Space Name
-  Surface,                                !- Outside Boundary Condition
-  {6717d400-0b9a-427a-97c3-748645d98678}, !- Outside Boundary Condition Object
-  NoSun,                                  !- Sun Exposure
-  NoWind,                                 !- Wind Exposure
-  ,                                       !- View Factor to Ground
-  ,                                       !- Number of Vertices
-  6.46578440716979, 15.9795688143396, 2.4384, !- X,Y,Z Vertex 1 {m}
-  6.46578440716979, 15.9795688143396, 0,  !- X,Y,Z Vertex 2 {m}
-  6.46578440716979, 3.048, 0,             !- X,Y,Z Vertex 3 {m}
-  6.46578440716979, 3.048, 2.4384;        !- X,Y,Z Vertex 4 {m}
-
-OS:Surface,
-  {ed84213e-8190-4dec-95c5-d3053f004abc}, !- Handle
-  Surface 21,                             !- Name
-  RoofCeiling,                            !- Surface Type
-  ,                                       !- Construction Name
-  {1a2425c2-f67b-4b93-a1d1-681401d03264}, !- Space Name
-  Outdoors,                               !- Outside Boundary Condition
-  ,                                       !- Outside Boundary Condition Object
-  SunExposed,                             !- Sun Exposure
-  WindExposed,                            !- Wind Exposure
-  ,                                       !- View Factor to Ground
-  ,                                       !- Number of Vertices
-  12.9315688143396, 3.048, 2.4384,        !- X,Y,Z Vertex 1 {m}
-  12.9315688143396, 15.9795688143396, 2.4384, !- X,Y,Z Vertex 2 {m}
-  6.46578440716979, 15.9795688143396, 2.4384, !- X,Y,Z Vertex 3 {m}
-  6.46578440716979, 3.048, 2.4384;        !- X,Y,Z Vertex 4 {m}
-
-OS:Surface,
-  {d5b0e8bf-8de3-4f2a-9c2d-839c68fddf0f}, !- Handle
-  Surface 22,                             !- Name
-  Floor,                                  !- Surface Type
-  ,                                       !- Construction Name
-  {1a2425c2-f67b-4b93-a1d1-681401d03264}, !- Space Name
-  Foundation,                             !- Outside Boundary Condition
-  ,                                       !- Outside Boundary Condition Object
-  NoSun,                                  !- Sun Exposure
-  NoWind,                                 !- Wind Exposure
-  ,                                       !- View Factor to Ground
-  ,                                       !- Number of Vertices
-  6.46578440716979, 3.048, 0,             !- X,Y,Z Vertex 1 {m}
-  6.46578440716979, 15.9795688143396, 0,  !- X,Y,Z Vertex 2 {m}
-  12.9315688143396, 15.9795688143396, 0,  !- X,Y,Z Vertex 3 {m}
-  12.9315688143396, 3.048, 0;             !- X,Y,Z Vertex 4 {m}
-
-OS:Surface,
-  {b74585b0-7341-4950-b2cc-c1d358b60899}, !- Handle
-  Surface 23,                             !- Name
-  Wall,                                   !- Surface Type
-  ,                                       !- Construction Name
-  {1a2425c2-f67b-4b93-a1d1-681401d03264}, !- Space Name
-  Outdoors,                               !- Outside Boundary Condition
-  ,                                       !- Outside Boundary Condition Object
-  SunExposed,                             !- Sun Exposure
-  WindExposed,                            !- Wind Exposure
-  ,                                       !- View Factor to Ground
-  ,                                       !- Number of Vertices
-  12.9315688143396, 15.9795688143396, 2.4384, !- X,Y,Z Vertex 1 {m}
-  12.9315688143396, 15.9795688143396, 0,  !- X,Y,Z Vertex 2 {m}
-  6.46578440716979, 15.9795688143396, 0,  !- X,Y,Z Vertex 3 {m}
-  6.46578440716979, 15.9795688143396, 2.4384; !- X,Y,Z Vertex 4 {m}
-
-OS:Surface,
-  {254aabcf-b411-449d-a8c2-2246d84406a8}, !- Handle
-  Surface 24,                             !- Name
-  Wall,                                   !- Surface Type
-  ,                                       !- Construction Name
-  {1a2425c2-f67b-4b93-a1d1-681401d03264}, !- Space Name
-  Surface,                                !- Outside Boundary Condition
-  {d3d2b6b9-1e70-4e78-bf24-0837012f676a}, !- Outside Boundary Condition Object
-  NoSun,                                  !- Sun Exposure
-  NoWind,                                 !- Wind Exposure
-  ,                                       !- View Factor to Ground
-  ,                                       !- Number of Vertices
-  12.9315688143396, 3.048, 2.4384,        !- X,Y,Z Vertex 1 {m}
-  12.9315688143396, 3.048, 0,             !- X,Y,Z Vertex 2 {m}
-  12.9315688143396, 15.9795688143396, 0,  !- X,Y,Z Vertex 3 {m}
-  12.9315688143396, 15.9795688143396, 2.4384; !- X,Y,Z Vertex 4 {m}
-
-OS:ThermalZone,
-  {b381d22e-b45b-44ca-98af-09c3704a5d27}, !- Handle
-  living zone|unit 5,                     !- Name
-  ,                                       !- Multiplier
-  ,                                       !- Ceiling Height {m}
-  ,                                       !- Volume {m3}
-  ,                                       !- Floor Area {m2}
-  ,                                       !- Zone Inside Convection Algorithm
-  ,                                       !- Zone Outside Convection Algorithm
-  ,                                       !- Zone Conditioning Equipment List Name
-  {ce07efb4-5160-4fbf-8738-d37ad951c513}, !- Zone Air Inlet Port List
-  {2f3c5745-3e0b-4ed7-9d64-d51b67bff395}, !- Zone Air Exhaust Port List
-  {4bbe40d2-d75f-455a-89a3-92fd4e95e275}, !- Zone Air Node Name
-  {2ab423e3-818d-4f8f-8fe4-06f56b424410}, !- Zone Return Air Port List
-  ,                                       !- Primary Daylighting Control Name
-  ,                                       !- Fraction of Zone Controlled by Primary Daylighting Control
-  ,                                       !- Secondary Daylighting Control Name
-  ,                                       !- Fraction of Zone Controlled by Secondary Daylighting Control
-  ,                                       !- Illuminance Map Name
-  ,                                       !- Group Rendering Name
-  ,                                       !- Thermostat Name
-  No;                                     !- Use Ideal Air Loads
-
-OS:Node,
-  {a1d33ffd-0b7f-49e3-b0ac-22ff276ad88c}, !- Handle
-  Node 5,                                 !- Name
-  {4bbe40d2-d75f-455a-89a3-92fd4e95e275}, !- Inlet Port
-  ;                                       !- Outlet Port
-
-OS:Connection,
-  {4bbe40d2-d75f-455a-89a3-92fd4e95e275}, !- Handle
-  {f2c70c83-2ebf-4135-895d-80b797ec4968}, !- Name
-  {b381d22e-b45b-44ca-98af-09c3704a5d27}, !- Source Object
-  11,                                     !- Outlet Port
-  {a1d33ffd-0b7f-49e3-b0ac-22ff276ad88c}, !- Target Object
-  2;                                      !- Inlet Port
-
-OS:PortList,
-  {ce07efb4-5160-4fbf-8738-d37ad951c513}, !- Handle
-  {72419bce-25a4-4deb-ad38-78f0b72a79ff}, !- Name
-  {b381d22e-b45b-44ca-98af-09c3704a5d27}; !- HVAC Component
-
-OS:PortList,
-  {2f3c5745-3e0b-4ed7-9d64-d51b67bff395}, !- Handle
-  {f5368b8c-af49-45a6-bf91-6f39b61a9d37}, !- Name
-  {b381d22e-b45b-44ca-98af-09c3704a5d27}; !- HVAC Component
-
-OS:PortList,
-  {2ab423e3-818d-4f8f-8fe4-06f56b424410}, !- Handle
-  {512357df-5800-4a57-b265-c7eda081904c}, !- Name
-  {b381d22e-b45b-44ca-98af-09c3704a5d27}; !- HVAC Component
-
-OS:Sizing:Zone,
-  {a2c6b164-a5b9-413e-b255-cebdb2cd3276}, !- Handle
-  {b381d22e-b45b-44ca-98af-09c3704a5d27}, !- Zone or ZoneList Name
-  SupplyAirTemperature,                   !- Zone Cooling Design Supply Air Temperature Input Method
-  14,                                     !- Zone Cooling Design Supply Air Temperature {C}
-  11.11,                                  !- Zone Cooling Design Supply Air Temperature Difference {deltaC}
-  SupplyAirTemperature,                   !- Zone Heating Design Supply Air Temperature Input Method
-  40,                                     !- Zone Heating Design Supply Air Temperature {C}
-  11.11,                                  !- Zone Heating Design Supply Air Temperature Difference {deltaC}
-  0.0085,                                 !- Zone Cooling Design Supply Air Humidity Ratio {kg-H2O/kg-air}
-  0.008,                                  !- Zone Heating Design Supply Air Humidity Ratio {kg-H2O/kg-air}
-  ,                                       !- Zone Heating Sizing Factor
-  ,                                       !- Zone Cooling Sizing Factor
-  DesignDay,                              !- Cooling Design Air Flow Method
-  ,                                       !- Cooling Design Air Flow Rate {m3/s}
-  ,                                       !- Cooling Minimum Air Flow per Zone Floor Area {m3/s-m2}
-  ,                                       !- Cooling Minimum Air Flow {m3/s}
-  ,                                       !- Cooling Minimum Air Flow Fraction
-  DesignDay,                              !- Heating Design Air Flow Method
-  ,                                       !- Heating Design Air Flow Rate {m3/s}
-  ,                                       !- Heating Maximum Air Flow per Zone Floor Area {m3/s-m2}
-  ,                                       !- Heating Maximum Air Flow {m3/s}
-  ,                                       !- Heating Maximum Air Flow Fraction
-  ,                                       !- Design Zone Air Distribution Effectiveness in Cooling Mode
-  ,                                       !- Design Zone Air Distribution Effectiveness in Heating Mode
-  No,                                     !- Account for Dedicated Outdoor Air System
-  NeutralSupplyAir,                       !- Dedicated Outdoor Air System Control Strategy
-  autosize,                               !- Dedicated Outdoor Air Low Setpoint Temperature for Design {C}
-  autosize;                               !- Dedicated Outdoor Air High Setpoint Temperature for Design {C}
-
-OS:ZoneHVAC:EquipmentList,
-  {4c2cfe83-64e7-4cd8-b4e2-ae6d9298bd2a}, !- Handle
-  Zone HVAC Equipment List 5,             !- Name
-  {b381d22e-b45b-44ca-98af-09c3704a5d27}; !- Thermal Zone
-
-OS:Space,
-  {f1b8231a-62f6-4c29-b027-b6b0f35ed02c}, !- Handle
-  living space|unit 5|story 1,            !- Name
-  {c8827f10-515d-4077-836b-0f20a1c88d2d}, !- Space Type Name
-  ,                                       !- Default Construction Set Name
-  ,                                       !- Default Schedule Set Name
-  -0,                                     !- Direction of Relative North {deg}
-  0,                                      !- X Origin {m}
-  0,                                      !- Y Origin {m}
-  0,                                      !- Z Origin {m}
-  ,                                       !- Building Story Name
-  {b381d22e-b45b-44ca-98af-09c3704a5d27}, !- Thermal Zone Name
-  ,                                       !- Part of Total Floor Area
-  ,                                       !- Design Specification Outdoor Air Object Name
-  {706362be-334e-4de6-8b4a-0ade846d89c3}; !- Building Unit Name
-
-OS:Surface,
-  {976d72eb-c0bf-43d0-9f08-749c07497287}, !- Handle
-  Surface 25,                             !- Name
-  Wall,                                   !- Surface Type
-  ,                                       !- Construction Name
-  {f1b8231a-62f6-4c29-b027-b6b0f35ed02c}, !- Space Name
-  Surface,                                !- Outside Boundary Condition
-  {30803b78-1ab8-40eb-8615-a7afbe5f70f4}, !- Outside Boundary Condition Object
-  NoSun,                                  !- Sun Exposure
-  NoWind,                                 !- Wind Exposure
-  ,                                       !- View Factor to Ground
-  ,                                       !- Number of Vertices
-  12.9315688143396, 0, 2.4384,            !- X,Y,Z Vertex 1 {m}
-  12.9315688143396, 0, 0,                 !- X,Y,Z Vertex 2 {m}
-  12.9315688143396, -12.9315688143396, 0, !- X,Y,Z Vertex 3 {m}
-  12.9315688143396, -12.9315688143396, 2.4384; !- X,Y,Z Vertex 4 {m}
-
-OS:Surface,
-  {f170f39d-cf8f-4f4e-a8fa-a7111508b4de}, !- Handle
-  Surface 26,                             !- Name
-  Wall,                                   !- Surface Type
-  ,                                       !- Construction Name
-  {f1b8231a-62f6-4c29-b027-b6b0f35ed02c}, !- Space Name
-  Outdoors,                               !- Outside Boundary Condition
-  ,                                       !- Outside Boundary Condition Object
-  SunExposed,                             !- Sun Exposure
-  WindExposed,                            !- Wind Exposure
-  ,                                       !- View Factor to Ground
-  ,                                       !- Number of Vertices
-  12.9315688143396, -12.9315688143396, 2.4384, !- X,Y,Z Vertex 1 {m}
-  12.9315688143396, -12.9315688143396, 0, !- X,Y,Z Vertex 2 {m}
-  19.3973532215094, -12.9315688143396, 0, !- X,Y,Z Vertex 3 {m}
-  19.3973532215094, -12.9315688143396, 2.4384; !- X,Y,Z Vertex 4 {m}
-
-OS:Surface,
-  {db635a19-59de-4723-bb05-393496532f81}, !- Handle
-  Surface 27,                             !- Name
-  RoofCeiling,                            !- Surface Type
-  ,                                       !- Construction Name
-  {f1b8231a-62f6-4c29-b027-b6b0f35ed02c}, !- Space Name
-  Outdoors,                               !- Outside Boundary Condition
-  ,                                       !- Outside Boundary Condition Object
-  SunExposed,                             !- Sun Exposure
-  WindExposed,                            !- Wind Exposure
-  ,                                       !- View Factor to Ground
-  ,                                       !- Number of Vertices
-  19.3973532215094, -12.9315688143396, 2.4384, !- X,Y,Z Vertex 1 {m}
-  19.3973532215094, 0, 2.4384,            !- X,Y,Z Vertex 2 {m}
-  12.9315688143396, 0, 2.4384,            !- X,Y,Z Vertex 3 {m}
-  12.9315688143396, -12.9315688143396, 2.4384; !- X,Y,Z Vertex 4 {m}
-
-OS:Surface,
-  {cd819a71-297c-46e6-9890-1e6ce41e3bfd}, !- Handle
-  Surface 28,                             !- Name
-  Wall,                                   !- Surface Type
-  ,                                       !- Construction Name
-  {f1b8231a-62f6-4c29-b027-b6b0f35ed02c}, !- Space Name
-  Surface,                                !- Outside Boundary Condition
-  {58c8d068-ca83-4339-aa47-b89eeb3dd775}, !- Outside Boundary Condition Object
-  NoSun,                                  !- Sun Exposure
-  NoWind,                                 !- Wind Exposure
-  ,                                       !- View Factor to Ground
-  ,                                       !- Number of Vertices
-  19.3973532215094, -12.9315688143396, 2.4384, !- X,Y,Z Vertex 1 {m}
-  19.3973532215094, -12.9315688143396, 0, !- X,Y,Z Vertex 2 {m}
-  19.3973532215094, 0, 0,                 !- X,Y,Z Vertex 3 {m}
-  19.3973532215094, 0, 2.4384;            !- X,Y,Z Vertex 4 {m}
-
-OS:Surface,
-  {cd752b2b-e3f0-47ce-81a2-26a46b680885}, !- Handle
-  Surface 29,                             !- Name
-  Floor,                                  !- Surface Type
-  ,                                       !- Construction Name
-  {f1b8231a-62f6-4c29-b027-b6b0f35ed02c}, !- Space Name
-  Foundation,                             !- Outside Boundary Condition
-  ,                                       !- Outside Boundary Condition Object
-  NoSun,                                  !- Sun Exposure
-  NoWind,                                 !- Wind Exposure
-  ,                                       !- View Factor to Ground
-  ,                                       !- Number of Vertices
-  12.9315688143396, -12.9315688143396, 0, !- X,Y,Z Vertex 1 {m}
-  12.9315688143396, 0, 0,                 !- X,Y,Z Vertex 2 {m}
-  19.3973532215094, 0, 0,                 !- X,Y,Z Vertex 3 {m}
-  19.3973532215094, -12.9315688143396, 0; !- X,Y,Z Vertex 4 {m}
-
-OS:Surface,
-  {6d662f35-45d3-4236-a0c0-6331e99e8e7b}, !- Handle
-  Surface 30,                             !- Name
-  Wall,                                   !- Surface Type
-  ,                                       !- Construction Name
-  {f1b8231a-62f6-4c29-b027-b6b0f35ed02c}, !- Space Name
-  Adiabatic,                              !- Outside Boundary Condition
-  ,                                       !- Outside Boundary Condition Object
-  NoSun,                                  !- Sun Exposure
-  NoWind,                                 !- Wind Exposure
-  ,                                       !- View Factor to Ground
-  ,                                       !- Number of Vertices
-  19.3973532215094, 0, 2.4384,            !- X,Y,Z Vertex 1 {m}
-  19.3973532215094, 0, 0,                 !- X,Y,Z Vertex 2 {m}
-  12.9315688143396, 0, 0,                 !- X,Y,Z Vertex 3 {m}
-  12.9315688143396, 0, 2.4384;            !- X,Y,Z Vertex 4 {m}
-
-OS:ThermalZone,
-  {aa69d604-1b4f-4d42-9392-f7a660bcd583}, !- Handle
-  living zone|unit 6,                     !- Name
-  ,                                       !- Multiplier
-  ,                                       !- Ceiling Height {m}
-  ,                                       !- Volume {m3}
-  ,                                       !- Floor Area {m2}
-  ,                                       !- Zone Inside Convection Algorithm
-  ,                                       !- Zone Outside Convection Algorithm
-  ,                                       !- Zone Conditioning Equipment List Name
-  {f9a32d74-df39-498a-b2a3-a1414e354749}, !- Zone Air Inlet Port List
-  {da533797-cec8-4ead-9cfe-acfecb9d3be2}, !- Zone Air Exhaust Port List
-  {5857abfb-b09e-41fc-b9eb-96e57e887e3c}, !- Zone Air Node Name
-  {a1163c5b-da11-4541-9dbc-d49df1960a0f}, !- Zone Return Air Port List
-  ,                                       !- Primary Daylighting Control Name
-  ,                                       !- Fraction of Zone Controlled by Primary Daylighting Control
-  ,                                       !- Secondary Daylighting Control Name
-  ,                                       !- Fraction of Zone Controlled by Secondary Daylighting Control
-  ,                                       !- Illuminance Map Name
-  ,                                       !- Group Rendering Name
-  ,                                       !- Thermostat Name
-  No;                                     !- Use Ideal Air Loads
-
-OS:Node,
-  {94bad2a9-506c-4478-a51c-44a23ef4b08c}, !- Handle
-  Node 6,                                 !- Name
-  {5857abfb-b09e-41fc-b9eb-96e57e887e3c}, !- Inlet Port
-  ;                                       !- Outlet Port
-
-OS:Connection,
-  {5857abfb-b09e-41fc-b9eb-96e57e887e3c}, !- Handle
-  {0722ef9d-a111-4867-821a-4604b9fef30a}, !- Name
-  {aa69d604-1b4f-4d42-9392-f7a660bcd583}, !- Source Object
-  11,                                     !- Outlet Port
-  {94bad2a9-506c-4478-a51c-44a23ef4b08c}, !- Target Object
-  2;                                      !- Inlet Port
-
-OS:PortList,
-  {f9a32d74-df39-498a-b2a3-a1414e354749}, !- Handle
-  {e0914cbb-3551-48bd-b84c-7caa26f5e96b}, !- Name
-  {aa69d604-1b4f-4d42-9392-f7a660bcd583}; !- HVAC Component
-
-OS:PortList,
-  {da533797-cec8-4ead-9cfe-acfecb9d3be2}, !- Handle
-  {5a88e5b1-c2f1-42d6-9b07-5bd9a2f0f70f}, !- Name
-  {aa69d604-1b4f-4d42-9392-f7a660bcd583}; !- HVAC Component
-
-OS:PortList,
-  {a1163c5b-da11-4541-9dbc-d49df1960a0f}, !- Handle
-  {c26434d3-e135-499d-8de8-1129d8c48119}, !- Name
-  {aa69d604-1b4f-4d42-9392-f7a660bcd583}; !- HVAC Component
-
-OS:Sizing:Zone,
-  {37ccea3e-0fb2-49a8-9c0f-bf30efa0cfdf}, !- Handle
-  {aa69d604-1b4f-4d42-9392-f7a660bcd583}, !- Zone or ZoneList Name
-  SupplyAirTemperature,                   !- Zone Cooling Design Supply Air Temperature Input Method
-  14,                                     !- Zone Cooling Design Supply Air Temperature {C}
-  11.11,                                  !- Zone Cooling Design Supply Air Temperature Difference {deltaC}
-  SupplyAirTemperature,                   !- Zone Heating Design Supply Air Temperature Input Method
-  40,                                     !- Zone Heating Design Supply Air Temperature {C}
-  11.11,                                  !- Zone Heating Design Supply Air Temperature Difference {deltaC}
-  0.0085,                                 !- Zone Cooling Design Supply Air Humidity Ratio {kg-H2O/kg-air}
-  0.008,                                  !- Zone Heating Design Supply Air Humidity Ratio {kg-H2O/kg-air}
-  ,                                       !- Zone Heating Sizing Factor
-  ,                                       !- Zone Cooling Sizing Factor
-  DesignDay,                              !- Cooling Design Air Flow Method
-  ,                                       !- Cooling Design Air Flow Rate {m3/s}
-  ,                                       !- Cooling Minimum Air Flow per Zone Floor Area {m3/s-m2}
-  ,                                       !- Cooling Minimum Air Flow {m3/s}
-  ,                                       !- Cooling Minimum Air Flow Fraction
-  DesignDay,                              !- Heating Design Air Flow Method
-  ,                                       !- Heating Design Air Flow Rate {m3/s}
-  ,                                       !- Heating Maximum Air Flow per Zone Floor Area {m3/s-m2}
-  ,                                       !- Heating Maximum Air Flow {m3/s}
-  ,                                       !- Heating Maximum Air Flow Fraction
-  ,                                       !- Design Zone Air Distribution Effectiveness in Cooling Mode
-  ,                                       !- Design Zone Air Distribution Effectiveness in Heating Mode
-  No,                                     !- Account for Dedicated Outdoor Air System
-  NeutralSupplyAir,                       !- Dedicated Outdoor Air System Control Strategy
-  autosize,                               !- Dedicated Outdoor Air Low Setpoint Temperature for Design {C}
-  autosize;                               !- Dedicated Outdoor Air High Setpoint Temperature for Design {C}
-
-OS:ZoneHVAC:EquipmentList,
-  {407f3d6a-d9b5-4501-b989-2cde9cf8bb3e}, !- Handle
-  Zone HVAC Equipment List 6,             !- Name
-  {aa69d604-1b4f-4d42-9392-f7a660bcd583}; !- Thermal Zone
-
-OS:Space,
-  {babf9107-7613-4f0e-906f-0dd2cdc32cca}, !- Handle
-  living space|unit 6|story 1,            !- Name
-  {c8827f10-515d-4077-836b-0f20a1c88d2d}, !- Space Type Name
-  ,                                       !- Default Construction Set Name
-  ,                                       !- Default Schedule Set Name
-  -0,                                     !- Direction of Relative North {deg}
-  0,                                      !- X Origin {m}
-  0,                                      !- Y Origin {m}
-  0,                                      !- Z Origin {m}
-  ,                                       !- Building Story Name
-  {aa69d604-1b4f-4d42-9392-f7a660bcd583}, !- Thermal Zone Name
-  ,                                       !- Part of Total Floor Area
-  ,                                       !- Design Specification Outdoor Air Object Name
-  {88c221da-3934-4466-b9b6-93d7781001d7}; !- Building Unit Name
-
-OS:Surface,
-  {fe4b64bd-3b8e-4408-8f78-747799b81f98}, !- Handle
-  Surface 31,                             !- Name
-  Wall,                                   !- Surface Type
-  ,                                       !- Construction Name
-  {babf9107-7613-4f0e-906f-0dd2cdc32cca}, !- Space Name
-  Adiabatic,                              !- Outside Boundary Condition
-  ,                                       !- Outside Boundary Condition Object
-  NoSun,                                  !- Sun Exposure
-  NoWind,                                 !- Wind Exposure
-  ,                                       !- View Factor to Ground
-  ,                                       !- Number of Vertices
-  12.9315688143396, 3.048, 2.4384,        !- X,Y,Z Vertex 1 {m}
-  12.9315688143396, 3.048, 0,             !- X,Y,Z Vertex 2 {m}
-  19.3973532215094, 3.048, 0,             !- X,Y,Z Vertex 3 {m}
-  19.3973532215094, 3.048, 2.4384;        !- X,Y,Z Vertex 4 {m}
-
-OS:Surface,
-  {d3d2b6b9-1e70-4e78-bf24-0837012f676a}, !- Handle
-  Surface 32,                             !- Name
-  Wall,                                   !- Surface Type
-  ,                                       !- Construction Name
-  {babf9107-7613-4f0e-906f-0dd2cdc32cca}, !- Space Name
-  Surface,                                !- Outside Boundary Condition
-  {254aabcf-b411-449d-a8c2-2246d84406a8}, !- Outside Boundary Condition Object
-  NoSun,                                  !- Sun Exposure
-  NoWind,                                 !- Wind Exposure
-  ,                                       !- View Factor to Ground
-  ,                                       !- Number of Vertices
-  12.9315688143396, 15.9795688143396, 2.4384, !- X,Y,Z Vertex 1 {m}
-  12.9315688143396, 15.9795688143396, 0,  !- X,Y,Z Vertex 2 {m}
-  12.9315688143396, 3.048, 0,             !- X,Y,Z Vertex 3 {m}
-  12.9315688143396, 3.048, 2.4384;        !- X,Y,Z Vertex 4 {m}
-
-OS:Surface,
-  {7d2bd9e6-b3e6-4039-a3fe-034c8850a8e4}, !- Handle
-  Surface 33,                             !- Name
-  RoofCeiling,                            !- Surface Type
-  ,                                       !- Construction Name
-  {babf9107-7613-4f0e-906f-0dd2cdc32cca}, !- Space Name
-  Outdoors,                               !- Outside Boundary Condition
-  ,                                       !- Outside Boundary Condition Object
-  SunExposed,                             !- Sun Exposure
-  WindExposed,                            !- Wind Exposure
-  ,                                       !- View Factor to Ground
-  ,                                       !- Number of Vertices
-  19.3973532215094, 3.048, 2.4384,        !- X,Y,Z Vertex 1 {m}
-  19.3973532215094, 15.9795688143396, 2.4384, !- X,Y,Z Vertex 2 {m}
-  12.9315688143396, 15.9795688143396, 2.4384, !- X,Y,Z Vertex 3 {m}
-  12.9315688143396, 3.048, 2.4384;        !- X,Y,Z Vertex 4 {m}
-
-OS:Surface,
-  {32230851-6854-46da-8705-2044620a5a51}, !- Handle
-  Surface 34,                             !- Name
-  Floor,                                  !- Surface Type
-  ,                                       !- Construction Name
-  {babf9107-7613-4f0e-906f-0dd2cdc32cca}, !- Space Name
-  Foundation,                             !- Outside Boundary Condition
-  ,                                       !- Outside Boundary Condition Object
-  NoSun,                                  !- Sun Exposure
-  NoWind,                                 !- Wind Exposure
-  ,                                       !- View Factor to Ground
-  ,                                       !- Number of Vertices
-  12.9315688143396, 3.048, 0,             !- X,Y,Z Vertex 1 {m}
-  12.9315688143396, 15.9795688143396, 0,  !- X,Y,Z Vertex 2 {m}
-  19.3973532215094, 15.9795688143396, 0,  !- X,Y,Z Vertex 3 {m}
-  19.3973532215094, 3.048, 0;             !- X,Y,Z Vertex 4 {m}
-
-OS:Surface,
-  {df9d5d44-9414-44d1-8877-eba1e6142012}, !- Handle
-  Surface 35,                             !- Name
-  Wall,                                   !- Surface Type
-  ,                                       !- Construction Name
-  {babf9107-7613-4f0e-906f-0dd2cdc32cca}, !- Space Name
-  Outdoors,                               !- Outside Boundary Condition
-  ,                                       !- Outside Boundary Condition Object
-  SunExposed,                             !- Sun Exposure
-  WindExposed,                            !- Wind Exposure
-  ,                                       !- View Factor to Ground
-  ,                                       !- Number of Vertices
-  19.3973532215094, 15.9795688143396, 2.4384, !- X,Y,Z Vertex 1 {m}
-  19.3973532215094, 15.9795688143396, 0,  !- X,Y,Z Vertex 2 {m}
-  12.9315688143396, 15.9795688143396, 0,  !- X,Y,Z Vertex 3 {m}
-  12.9315688143396, 15.9795688143396, 2.4384; !- X,Y,Z Vertex 4 {m}
-
-OS:Surface,
-  {cff234db-73b9-4a66-b84d-f093e9235a31}, !- Handle
-  Surface 36,                             !- Name
-  Wall,                                   !- Surface Type
-  ,                                       !- Construction Name
-  {babf9107-7613-4f0e-906f-0dd2cdc32cca}, !- Space Name
-  Surface,                                !- Outside Boundary Condition
-  {5406777c-0427-4925-833b-397f1c912e70}, !- Outside Boundary Condition Object
-  NoSun,                                  !- Sun Exposure
-  NoWind,                                 !- Wind Exposure
-  ,                                       !- View Factor to Ground
-  ,                                       !- Number of Vertices
-  19.3973532215094, 3.048, 2.4384,        !- X,Y,Z Vertex 1 {m}
-  19.3973532215094, 3.048, 0,             !- X,Y,Z Vertex 2 {m}
-  19.3973532215094, 15.9795688143396, 0,  !- X,Y,Z Vertex 3 {m}
-  19.3973532215094, 15.9795688143396, 2.4384; !- X,Y,Z Vertex 4 {m}
-
-OS:ThermalZone,
-  {80665426-df16-4422-ba7e-7eb31ad24e18}, !- Handle
-  living zone|unit 7,                     !- Name
-  ,                                       !- Multiplier
-  ,                                       !- Ceiling Height {m}
-  ,                                       !- Volume {m3}
-  ,                                       !- Floor Area {m2}
-  ,                                       !- Zone Inside Convection Algorithm
-  ,                                       !- Zone Outside Convection Algorithm
-  ,                                       !- Zone Conditioning Equipment List Name
-  {2fcbd4f8-b817-4a3e-b539-6b6f5ac33b35}, !- Zone Air Inlet Port List
-  {a850f77b-5c30-46dd-92be-f25df94f74f6}, !- Zone Air Exhaust Port List
-  {1dfbe11f-ed5d-4339-a824-02bc62c2d2e0}, !- Zone Air Node Name
-  {7722e75f-09a3-4ebd-8fa4-eabdd21c8f16}, !- Zone Return Air Port List
-  ,                                       !- Primary Daylighting Control Name
-  ,                                       !- Fraction of Zone Controlled by Primary Daylighting Control
-  ,                                       !- Secondary Daylighting Control Name
-  ,                                       !- Fraction of Zone Controlled by Secondary Daylighting Control
-  ,                                       !- Illuminance Map Name
-  ,                                       !- Group Rendering Name
-  ,                                       !- Thermostat Name
-  No;                                     !- Use Ideal Air Loads
-
-OS:Node,
-  {983e1824-64ef-4710-b966-eb6421a0f6ed}, !- Handle
-  Node 7,                                 !- Name
-  {1dfbe11f-ed5d-4339-a824-02bc62c2d2e0}, !- Inlet Port
-  ;                                       !- Outlet Port
-
-OS:Connection,
-  {1dfbe11f-ed5d-4339-a824-02bc62c2d2e0}, !- Handle
-  {e5041581-ee8d-4975-8873-6ed94a06748d}, !- Name
-  {80665426-df16-4422-ba7e-7eb31ad24e18}, !- Source Object
-  11,                                     !- Outlet Port
-  {983e1824-64ef-4710-b966-eb6421a0f6ed}, !- Target Object
-  2;                                      !- Inlet Port
-
-OS:PortList,
-  {2fcbd4f8-b817-4a3e-b539-6b6f5ac33b35}, !- Handle
-  {bfc40a5a-34b8-4554-8a5c-067964878bed}, !- Name
-  {80665426-df16-4422-ba7e-7eb31ad24e18}; !- HVAC Component
-
-OS:PortList,
-  {a850f77b-5c30-46dd-92be-f25df94f74f6}, !- Handle
-  {38898475-d3fa-4ee3-a52c-ce1011aabc54}, !- Name
-  {80665426-df16-4422-ba7e-7eb31ad24e18}; !- HVAC Component
-
-OS:PortList,
-  {7722e75f-09a3-4ebd-8fa4-eabdd21c8f16}, !- Handle
-  {e152e0ea-68dd-4249-be12-8076aef61b92}, !- Name
-  {80665426-df16-4422-ba7e-7eb31ad24e18}; !- HVAC Component
-
-OS:Sizing:Zone,
-  {35817e2f-c683-4fee-9c1f-5f94a1bfb880}, !- Handle
-  {80665426-df16-4422-ba7e-7eb31ad24e18}, !- Zone or ZoneList Name
-  SupplyAirTemperature,                   !- Zone Cooling Design Supply Air Temperature Input Method
-  14,                                     !- Zone Cooling Design Supply Air Temperature {C}
-  11.11,                                  !- Zone Cooling Design Supply Air Temperature Difference {deltaC}
-  SupplyAirTemperature,                   !- Zone Heating Design Supply Air Temperature Input Method
-  40,                                     !- Zone Heating Design Supply Air Temperature {C}
-  11.11,                                  !- Zone Heating Design Supply Air Temperature Difference {deltaC}
-  0.0085,                                 !- Zone Cooling Design Supply Air Humidity Ratio {kg-H2O/kg-air}
-  0.008,                                  !- Zone Heating Design Supply Air Humidity Ratio {kg-H2O/kg-air}
-  ,                                       !- Zone Heating Sizing Factor
-  ,                                       !- Zone Cooling Sizing Factor
-  DesignDay,                              !- Cooling Design Air Flow Method
-  ,                                       !- Cooling Design Air Flow Rate {m3/s}
-  ,                                       !- Cooling Minimum Air Flow per Zone Floor Area {m3/s-m2}
-  ,                                       !- Cooling Minimum Air Flow {m3/s}
-  ,                                       !- Cooling Minimum Air Flow Fraction
-  DesignDay,                              !- Heating Design Air Flow Method
-  ,                                       !- Heating Design Air Flow Rate {m3/s}
-  ,                                       !- Heating Maximum Air Flow per Zone Floor Area {m3/s-m2}
-  ,                                       !- Heating Maximum Air Flow {m3/s}
-  ,                                       !- Heating Maximum Air Flow Fraction
-  ,                                       !- Design Zone Air Distribution Effectiveness in Cooling Mode
-  ,                                       !- Design Zone Air Distribution Effectiveness in Heating Mode
-  No,                                     !- Account for Dedicated Outdoor Air System
-  NeutralSupplyAir,                       !- Dedicated Outdoor Air System Control Strategy
-  autosize,                               !- Dedicated Outdoor Air Low Setpoint Temperature for Design {C}
-  autosize;                               !- Dedicated Outdoor Air High Setpoint Temperature for Design {C}
-
-OS:ZoneHVAC:EquipmentList,
-  {954010e8-1c8a-4135-9a3f-0c212e329388}, !- Handle
-  Zone HVAC Equipment List 7,             !- Name
-  {80665426-df16-4422-ba7e-7eb31ad24e18}; !- Thermal Zone
-
-OS:Space,
-  {2c27d186-0d22-431e-a3e5-b94ff79e8edf}, !- Handle
-  living space|unit 7|story 1,            !- Name
-  {c8827f10-515d-4077-836b-0f20a1c88d2d}, !- Space Type Name
-  ,                                       !- Default Construction Set Name
-  ,                                       !- Default Schedule Set Name
-  -0,                                     !- Direction of Relative North {deg}
-  0,                                      !- X Origin {m}
-  0,                                      !- Y Origin {m}
-  0,                                      !- Z Origin {m}
-  ,                                       !- Building Story Name
-  {80665426-df16-4422-ba7e-7eb31ad24e18}, !- Thermal Zone Name
-  ,                                       !- Part of Total Floor Area
-  ,                                       !- Design Specification Outdoor Air Object Name
-  {32978fbe-1bd3-46c4-89ee-28b258e1aeed}; !- Building Unit Name
-
-OS:Surface,
-  {58c8d068-ca83-4339-aa47-b89eeb3dd775}, !- Handle
-  Surface 37,                             !- Name
-  Wall,                                   !- Surface Type
-  ,                                       !- Construction Name
-  {2c27d186-0d22-431e-a3e5-b94ff79e8edf}, !- Space Name
-  Surface,                                !- Outside Boundary Condition
-  {cd819a71-297c-46e6-9890-1e6ce41e3bfd}, !- Outside Boundary Condition Object
-  NoSun,                                  !- Sun Exposure
-  NoWind,                                 !- Wind Exposure
-  ,                                       !- View Factor to Ground
-  ,                                       !- Number of Vertices
-  19.3973532215094, 0, 2.4384,            !- X,Y,Z Vertex 1 {m}
-  19.3973532215094, 0, 0,                 !- X,Y,Z Vertex 2 {m}
-  19.3973532215094, -12.9315688143396, 0, !- X,Y,Z Vertex 3 {m}
-  19.3973532215094, -12.9315688143396, 2.4384; !- X,Y,Z Vertex 4 {m}
-
-OS:Surface,
-  {a2745ac1-2386-4678-b1f6-a168e6641421}, !- Handle
-  Surface 38,                             !- Name
-  Wall,                                   !- Surface Type
-  ,                                       !- Construction Name
-  {2c27d186-0d22-431e-a3e5-b94ff79e8edf}, !- Space Name
-  Outdoors,                               !- Outside Boundary Condition
-  ,                                       !- Outside Boundary Condition Object
-  SunExposed,                             !- Sun Exposure
-  WindExposed,                            !- Wind Exposure
-  ,                                       !- View Factor to Ground
-  ,                                       !- Number of Vertices
-  19.3973532215094, -12.9315688143396, 2.4384, !- X,Y,Z Vertex 1 {m}
-  19.3973532215094, -12.9315688143396, 0, !- X,Y,Z Vertex 2 {m}
-  25.8631376286792, -12.9315688143396, 0, !- X,Y,Z Vertex 3 {m}
-  25.8631376286792, -12.9315688143396, 2.4384; !- X,Y,Z Vertex 4 {m}
-
-OS:Surface,
-  {0be381f0-62b8-4202-b75f-0e1280402f05}, !- Handle
-  Surface 39,                             !- Name
-  RoofCeiling,                            !- Surface Type
-  ,                                       !- Construction Name
-  {2c27d186-0d22-431e-a3e5-b94ff79e8edf}, !- Space Name
-  Outdoors,                               !- Outside Boundary Condition
-  ,                                       !- Outside Boundary Condition Object
-  SunExposed,                             !- Sun Exposure
-  WindExposed,                            !- Wind Exposure
-  ,                                       !- View Factor to Ground
-  ,                                       !- Number of Vertices
-  25.8631376286792, -12.9315688143396, 2.4384, !- X,Y,Z Vertex 1 {m}
-  25.8631376286792, 0, 2.4384,            !- X,Y,Z Vertex 2 {m}
-  19.3973532215094, 0, 2.4384,            !- X,Y,Z Vertex 3 {m}
-  19.3973532215094, -12.9315688143396, 2.4384; !- X,Y,Z Vertex 4 {m}
-
-OS:Surface,
-  {d0c6b576-09c4-402e-a990-4b5334dc365d}, !- Handle
-  Surface 40,                             !- Name
-  Wall,                                   !- Surface Type
-  ,                                       !- Construction Name
-  {2c27d186-0d22-431e-a3e5-b94ff79e8edf}, !- Space Name
-  Outdoors,                               !- Outside Boundary Condition
-  ,                                       !- Outside Boundary Condition Object
-  SunExposed,                             !- Sun Exposure
-  WindExposed,                            !- Wind Exposure
-  ,                                       !- View Factor to Ground
-  ,                                       !- Number of Vertices
-  25.8631376286792, -12.9315688143396, 2.4384, !- X,Y,Z Vertex 1 {m}
-  25.8631376286792, -12.9315688143396, 0, !- X,Y,Z Vertex 2 {m}
-  25.8631376286792, 0, 0,                 !- X,Y,Z Vertex 3 {m}
-  25.8631376286792, 0, 2.4384;            !- X,Y,Z Vertex 4 {m}
-
-OS:Surface,
-  {86d4dd02-485e-4b59-9a3c-e69da8b8d6e0}, !- Handle
-  Surface 41,                             !- Name
-  Floor,                                  !- Surface Type
-  ,                                       !- Construction Name
-  {2c27d186-0d22-431e-a3e5-b94ff79e8edf}, !- Space Name
-  Foundation,                             !- Outside Boundary Condition
-  ,                                       !- Outside Boundary Condition Object
-  NoSun,                                  !- Sun Exposure
-  NoWind,                                 !- Wind Exposure
-  ,                                       !- View Factor to Ground
-  ,                                       !- Number of Vertices
-  19.3973532215094, -12.9315688143396, 0, !- X,Y,Z Vertex 1 {m}
-  19.3973532215094, 0, 0,                 !- X,Y,Z Vertex 2 {m}
-  25.8631376286792, 0, 0,                 !- X,Y,Z Vertex 3 {m}
-  25.8631376286792, -12.9315688143396, 0; !- X,Y,Z Vertex 4 {m}
-
-OS:Surface,
-  {f8301a13-842f-423c-97ce-1a4670487ade}, !- Handle
-  Surface 42,                             !- Name
-  Wall,                                   !- Surface Type
-  ,                                       !- Construction Name
-  {2c27d186-0d22-431e-a3e5-b94ff79e8edf}, !- Space Name
-  Adiabatic,                              !- Outside Boundary Condition
-  ,                                       !- Outside Boundary Condition Object
-  NoSun,                                  !- Sun Exposure
-  NoWind,                                 !- Wind Exposure
-  ,                                       !- View Factor to Ground
-  ,                                       !- Number of Vertices
-  25.8631376286792, 0, 2.4384,            !- X,Y,Z Vertex 1 {m}
-  25.8631376286792, 0, 0,                 !- X,Y,Z Vertex 2 {m}
-  19.3973532215094, 0, 0,                 !- X,Y,Z Vertex 3 {m}
-  19.3973532215094, 0, 2.4384;            !- X,Y,Z Vertex 4 {m}
-
-OS:ThermalZone,
-  {ced6fec6-00c5-45ff-9215-f2ef226a3b49}, !- Handle
-  living zone|unit 8,                     !- Name
-  ,                                       !- Multiplier
-  ,                                       !- Ceiling Height {m}
-  ,                                       !- Volume {m3}
-  ,                                       !- Floor Area {m2}
-  ,                                       !- Zone Inside Convection Algorithm
-  ,                                       !- Zone Outside Convection Algorithm
-  ,                                       !- Zone Conditioning Equipment List Name
-  {1ce8f20e-f9ad-4b96-930e-2172a617f612}, !- Zone Air Inlet Port List
-  {11735743-ef61-4a12-bd80-e86452e0af9a}, !- Zone Air Exhaust Port List
-  {ab2525b5-40f6-4f0c-9cea-11f3d98a7afc}, !- Zone Air Node Name
-  {6e2592e9-7d50-43b6-8619-551afba69dc4}, !- Zone Return Air Port List
-  ,                                       !- Primary Daylighting Control Name
-  ,                                       !- Fraction of Zone Controlled by Primary Daylighting Control
-  ,                                       !- Secondary Daylighting Control Name
-  ,                                       !- Fraction of Zone Controlled by Secondary Daylighting Control
-  ,                                       !- Illuminance Map Name
-  ,                                       !- Group Rendering Name
-  ,                                       !- Thermostat Name
-  No;                                     !- Use Ideal Air Loads
-
-OS:Node,
-  {68893599-d35c-4856-ac36-ab408114fd88}, !- Handle
-  Node 8,                                 !- Name
-  {ab2525b5-40f6-4f0c-9cea-11f3d98a7afc}, !- Inlet Port
-  ;                                       !- Outlet Port
-
-OS:Connection,
-  {ab2525b5-40f6-4f0c-9cea-11f3d98a7afc}, !- Handle
-  {7f397255-296a-499c-86ff-912749788c35}, !- Name
-  {ced6fec6-00c5-45ff-9215-f2ef226a3b49}, !- Source Object
-  11,                                     !- Outlet Port
-  {68893599-d35c-4856-ac36-ab408114fd88}, !- Target Object
-  2;                                      !- Inlet Port
-
-OS:PortList,
-  {1ce8f20e-f9ad-4b96-930e-2172a617f612}, !- Handle
-  {5c3dd0a6-a86f-4d33-8dec-0a0adb00331b}, !- Name
-  {ced6fec6-00c5-45ff-9215-f2ef226a3b49}; !- HVAC Component
-
-OS:PortList,
-  {11735743-ef61-4a12-bd80-e86452e0af9a}, !- Handle
-  {e423b0d7-43df-448c-8e11-9a10d1aac00d}, !- Name
-  {ced6fec6-00c5-45ff-9215-f2ef226a3b49}; !- HVAC Component
-
-OS:PortList,
-  {6e2592e9-7d50-43b6-8619-551afba69dc4}, !- Handle
-  {0ea6069a-146a-4635-b093-13708658750d}, !- Name
-  {ced6fec6-00c5-45ff-9215-f2ef226a3b49}; !- HVAC Component
-
-OS:Sizing:Zone,
-  {5fbcbbae-9d90-4dcc-8107-bc12ffffd6b0}, !- Handle
-  {ced6fec6-00c5-45ff-9215-f2ef226a3b49}, !- Zone or ZoneList Name
-  SupplyAirTemperature,                   !- Zone Cooling Design Supply Air Temperature Input Method
-  14,                                     !- Zone Cooling Design Supply Air Temperature {C}
-  11.11,                                  !- Zone Cooling Design Supply Air Temperature Difference {deltaC}
-  SupplyAirTemperature,                   !- Zone Heating Design Supply Air Temperature Input Method
-  40,                                     !- Zone Heating Design Supply Air Temperature {C}
-  11.11,                                  !- Zone Heating Design Supply Air Temperature Difference {deltaC}
-  0.0085,                                 !- Zone Cooling Design Supply Air Humidity Ratio {kg-H2O/kg-air}
-  0.008,                                  !- Zone Heating Design Supply Air Humidity Ratio {kg-H2O/kg-air}
-  ,                                       !- Zone Heating Sizing Factor
-  ,                                       !- Zone Cooling Sizing Factor
-  DesignDay,                              !- Cooling Design Air Flow Method
-  ,                                       !- Cooling Design Air Flow Rate {m3/s}
-  ,                                       !- Cooling Minimum Air Flow per Zone Floor Area {m3/s-m2}
-  ,                                       !- Cooling Minimum Air Flow {m3/s}
-  ,                                       !- Cooling Minimum Air Flow Fraction
-  DesignDay,                              !- Heating Design Air Flow Method
-  ,                                       !- Heating Design Air Flow Rate {m3/s}
-  ,                                       !- Heating Maximum Air Flow per Zone Floor Area {m3/s-m2}
-  ,                                       !- Heating Maximum Air Flow {m3/s}
-  ,                                       !- Heating Maximum Air Flow Fraction
-  ,                                       !- Design Zone Air Distribution Effectiveness in Cooling Mode
-  ,                                       !- Design Zone Air Distribution Effectiveness in Heating Mode
-  No,                                     !- Account for Dedicated Outdoor Air System
-  NeutralSupplyAir,                       !- Dedicated Outdoor Air System Control Strategy
-  autosize,                               !- Dedicated Outdoor Air Low Setpoint Temperature for Design {C}
-  autosize;                               !- Dedicated Outdoor Air High Setpoint Temperature for Design {C}
-
-OS:ZoneHVAC:EquipmentList,
-  {42af5f6f-1924-471c-b19a-ca111fb436b1}, !- Handle
-  Zone HVAC Equipment List 8,             !- Name
-  {ced6fec6-00c5-45ff-9215-f2ef226a3b49}; !- Thermal Zone
-
-OS:Space,
-  {cf3e65ab-29f2-4063-a77a-bbf1902f0242}, !- Handle
-  living space|unit 8|story 1,            !- Name
-  {c8827f10-515d-4077-836b-0f20a1c88d2d}, !- Space Type Name
-  ,                                       !- Default Construction Set Name
-  ,                                       !- Default Schedule Set Name
-  -0,                                     !- Direction of Relative North {deg}
-  0,                                      !- X Origin {m}
-  0,                                      !- Y Origin {m}
-  0,                                      !- Z Origin {m}
-  ,                                       !- Building Story Name
-  {ced6fec6-00c5-45ff-9215-f2ef226a3b49}, !- Thermal Zone Name
-  ,                                       !- Part of Total Floor Area
-  ,                                       !- Design Specification Outdoor Air Object Name
-  {1e2b84a0-4e86-4e97-aabe-0458689a6a85}; !- Building Unit Name
-
-OS:Surface,
-  {c7e3d989-2236-435c-a6f4-541f035ccb57}, !- Handle
-  Surface 43,                             !- Name
-  Wall,                                   !- Surface Type
-  ,                                       !- Construction Name
-  {cf3e65ab-29f2-4063-a77a-bbf1902f0242}, !- Space Name
-  Adiabatic,                              !- Outside Boundary Condition
-  ,                                       !- Outside Boundary Condition Object
-  NoSun,                                  !- Sun Exposure
-  NoWind,                                 !- Wind Exposure
-  ,                                       !- View Factor to Ground
-  ,                                       !- Number of Vertices
-  19.3973532215094, 3.048, 2.4384,        !- X,Y,Z Vertex 1 {m}
-  19.3973532215094, 3.048, 0,             !- X,Y,Z Vertex 2 {m}
-  25.8631376286792, 3.048, 0,             !- X,Y,Z Vertex 3 {m}
-  25.8631376286792, 3.048, 2.4384;        !- X,Y,Z Vertex 4 {m}
-
-OS:Surface,
-  {5406777c-0427-4925-833b-397f1c912e70}, !- Handle
-  Surface 44,                             !- Name
-  Wall,                                   !- Surface Type
-  ,                                       !- Construction Name
-  {cf3e65ab-29f2-4063-a77a-bbf1902f0242}, !- Space Name
-  Surface,                                !- Outside Boundary Condition
-  {cff234db-73b9-4a66-b84d-f093e9235a31}, !- Outside Boundary Condition Object
-  NoSun,                                  !- Sun Exposure
-  NoWind,                                 !- Wind Exposure
-  ,                                       !- View Factor to Ground
-  ,                                       !- Number of Vertices
-  19.3973532215094, 15.9795688143396, 2.4384, !- X,Y,Z Vertex 1 {m}
-  19.3973532215094, 15.9795688143396, 0,  !- X,Y,Z Vertex 2 {m}
-  19.3973532215094, 3.048, 0,             !- X,Y,Z Vertex 3 {m}
-  19.3973532215094, 3.048, 2.4384;        !- X,Y,Z Vertex 4 {m}
-
-OS:Surface,
-  {f3b6bd8d-99cc-434d-8447-af68fcfcde42}, !- Handle
-  Surface 45,                             !- Name
-  RoofCeiling,                            !- Surface Type
-  ,                                       !- Construction Name
-  {cf3e65ab-29f2-4063-a77a-bbf1902f0242}, !- Space Name
-  Outdoors,                               !- Outside Boundary Condition
-  ,                                       !- Outside Boundary Condition Object
-  SunExposed,                             !- Sun Exposure
-  WindExposed,                            !- Wind Exposure
-  ,                                       !- View Factor to Ground
-  ,                                       !- Number of Vertices
-  25.8631376286792, 3.048, 2.4384,        !- X,Y,Z Vertex 1 {m}
-  25.8631376286792, 15.9795688143396, 2.4384, !- X,Y,Z Vertex 2 {m}
-  19.3973532215094, 15.9795688143396, 2.4384, !- X,Y,Z Vertex 3 {m}
-  19.3973532215094, 3.048, 2.4384;        !- X,Y,Z Vertex 4 {m}
-
-OS:Surface,
-  {acf0cef3-d6a8-4143-8793-a8652d17f218}, !- Handle
-  Surface 46,                             !- Name
-  Floor,                                  !- Surface Type
-  ,                                       !- Construction Name
-  {cf3e65ab-29f2-4063-a77a-bbf1902f0242}, !- Space Name
-  Foundation,                             !- Outside Boundary Condition
-  ,                                       !- Outside Boundary Condition Object
-  NoSun,                                  !- Sun Exposure
-  NoWind,                                 !- Wind Exposure
-  ,                                       !- View Factor to Ground
-  ,                                       !- Number of Vertices
-  19.3973532215094, 3.048, 0,             !- X,Y,Z Vertex 1 {m}
-  19.3973532215094, 15.9795688143396, 0,  !- X,Y,Z Vertex 2 {m}
-  25.8631376286792, 15.9795688143396, 0,  !- X,Y,Z Vertex 3 {m}
-  25.8631376286792, 3.048, 0;             !- X,Y,Z Vertex 4 {m}
-
-OS:Surface,
-  {89d74737-a2e1-49e5-a86c-22df71776d8e}, !- Handle
-  Surface 47,                             !- Name
-  Wall,                                   !- Surface Type
-  ,                                       !- Construction Name
-  {cf3e65ab-29f2-4063-a77a-bbf1902f0242}, !- Space Name
-  Outdoors,                               !- Outside Boundary Condition
-  ,                                       !- Outside Boundary Condition Object
-  SunExposed,                             !- Sun Exposure
-  WindExposed,                            !- Wind Exposure
-  ,                                       !- View Factor to Ground
-  ,                                       !- Number of Vertices
-  25.8631376286792, 15.9795688143396, 2.4384, !- X,Y,Z Vertex 1 {m}
-  25.8631376286792, 15.9795688143396, 0,  !- X,Y,Z Vertex 2 {m}
-  19.3973532215094, 15.9795688143396, 0,  !- X,Y,Z Vertex 3 {m}
-  19.3973532215094, 15.9795688143396, 2.4384; !- X,Y,Z Vertex 4 {m}
-
-OS:Surface,
-  {24c2839d-fd37-4bd2-9924-9abb69732ac0}, !- Handle
-  Surface 48,                             !- Name
-  Wall,                                   !- Surface Type
-  ,                                       !- Construction Name
-  {cf3e65ab-29f2-4063-a77a-bbf1902f0242}, !- Space Name
-  Outdoors,                               !- Outside Boundary Condition
-  ,                                       !- Outside Boundary Condition Object
-  SunExposed,                             !- Sun Exposure
-  WindExposed,                            !- Wind Exposure
-  ,                                       !- View Factor to Ground
-  ,                                       !- Number of Vertices
-  25.8631376286792, 3.048, 2.4384,        !- X,Y,Z Vertex 1 {m}
-  25.8631376286792, 3.048, 0,             !- X,Y,Z Vertex 2 {m}
-  25.8631376286792, 15.9795688143396, 0,  !- X,Y,Z Vertex 3 {m}
-  25.8631376286792, 15.9795688143396, 2.4384; !- X,Y,Z Vertex 4 {m}
-
-OS:ThermalZone,
-  {eaf28167-a0d5-42a3-89bd-eca8e4c548a9}, !- Handle
-  corridor zone,                          !- Name
-  ,                                       !- Multiplier
-  ,                                       !- Ceiling Height {m}
-  ,                                       !- Volume {m3}
-  ,                                       !- Floor Area {m2}
-  ,                                       !- Zone Inside Convection Algorithm
-  ,                                       !- Zone Outside Convection Algorithm
-  ,                                       !- Zone Conditioning Equipment List Name
-  {146d53e4-5c38-406a-a561-cb85b3f30739}, !- Zone Air Inlet Port List
-  {d7bb49e2-ba48-4cec-adbc-1b57cbd9bf7f}, !- Zone Air Exhaust Port List
-  {8b46d0d9-e13b-4c54-95c2-18a650183f2b}, !- Zone Air Node Name
-  {7d649b99-ce0e-4aa3-bd5f-ff21e673e19a}, !- Zone Return Air Port List
-  ,                                       !- Primary Daylighting Control Name
-  ,                                       !- Fraction of Zone Controlled by Primary Daylighting Control
-  ,                                       !- Secondary Daylighting Control Name
-  ,                                       !- Fraction of Zone Controlled by Secondary Daylighting Control
-  ,                                       !- Illuminance Map Name
-  ,                                       !- Group Rendering Name
-  ,                                       !- Thermostat Name
-  No;                                     !- Use Ideal Air Loads
-
-OS:Node,
-  {c0b23a3d-59d9-421a-aa39-b5a0e355aee1}, !- Handle
-  Node 9,                                 !- Name
-  {8b46d0d9-e13b-4c54-95c2-18a650183f2b}, !- Inlet Port
-  ;                                       !- Outlet Port
-
-OS:Connection,
-  {8b46d0d9-e13b-4c54-95c2-18a650183f2b}, !- Handle
-  {90ad3ded-209f-4472-a40e-c3a9c75262f6}, !- Name
-  {eaf28167-a0d5-42a3-89bd-eca8e4c548a9}, !- Source Object
-  11,                                     !- Outlet Port
-  {c0b23a3d-59d9-421a-aa39-b5a0e355aee1}, !- Target Object
-  2;                                      !- Inlet Port
-
-OS:PortList,
-  {146d53e4-5c38-406a-a561-cb85b3f30739}, !- Handle
-  {1c212e97-a9c3-45e7-9780-d7a2388226a1}, !- Name
-  {eaf28167-a0d5-42a3-89bd-eca8e4c548a9}; !- HVAC Component
-
-OS:PortList,
-  {d7bb49e2-ba48-4cec-adbc-1b57cbd9bf7f}, !- Handle
-  {31136611-4740-4aae-a323-5036aae21b75}, !- Name
-  {eaf28167-a0d5-42a3-89bd-eca8e4c548a9}; !- HVAC Component
-
-OS:PortList,
-  {7d649b99-ce0e-4aa3-bd5f-ff21e673e19a}, !- Handle
-  {6d44d201-2a7a-4d1e-8e6d-35cb38d2eb60}, !- Name
-  {eaf28167-a0d5-42a3-89bd-eca8e4c548a9}; !- HVAC Component
-
-OS:Sizing:Zone,
-  {b9801ddb-1641-4e4a-a47c-a6561a4401df}, !- Handle
-  {eaf28167-a0d5-42a3-89bd-eca8e4c548a9}, !- Zone or ZoneList Name
-  SupplyAirTemperature,                   !- Zone Cooling Design Supply Air Temperature Input Method
-  14,                                     !- Zone Cooling Design Supply Air Temperature {C}
-  11.11,                                  !- Zone Cooling Design Supply Air Temperature Difference {deltaC}
-  SupplyAirTemperature,                   !- Zone Heating Design Supply Air Temperature Input Method
-  40,                                     !- Zone Heating Design Supply Air Temperature {C}
-  11.11,                                  !- Zone Heating Design Supply Air Temperature Difference {deltaC}
-  0.0085,                                 !- Zone Cooling Design Supply Air Humidity Ratio {kg-H2O/kg-air}
-  0.008,                                  !- Zone Heating Design Supply Air Humidity Ratio {kg-H2O/kg-air}
-  ,                                       !- Zone Heating Sizing Factor
-  ,                                       !- Zone Cooling Sizing Factor
-  DesignDay,                              !- Cooling Design Air Flow Method
-  ,                                       !- Cooling Design Air Flow Rate {m3/s}
-  ,                                       !- Cooling Minimum Air Flow per Zone Floor Area {m3/s-m2}
-  ,                                       !- Cooling Minimum Air Flow {m3/s}
-  ,                                       !- Cooling Minimum Air Flow Fraction
-  DesignDay,                              !- Heating Design Air Flow Method
-  ,                                       !- Heating Design Air Flow Rate {m3/s}
-  ,                                       !- Heating Maximum Air Flow per Zone Floor Area {m3/s-m2}
-  ,                                       !- Heating Maximum Air Flow {m3/s}
-  ,                                       !- Heating Maximum Air Flow Fraction
-  ,                                       !- Design Zone Air Distribution Effectiveness in Cooling Mode
-  ,                                       !- Design Zone Air Distribution Effectiveness in Heating Mode
-  No,                                     !- Account for Dedicated Outdoor Air System
-  NeutralSupplyAir,                       !- Dedicated Outdoor Air System Control Strategy
-  autosize,                               !- Dedicated Outdoor Air Low Setpoint Temperature for Design {C}
-  autosize;                               !- Dedicated Outdoor Air High Setpoint Temperature for Design {C}
-
-OS:ZoneHVAC:EquipmentList,
-  {542b51c9-5606-40a2-a6e9-f31dd09df15c}, !- Handle
-  Zone HVAC Equipment List 9,             !- Name
-  {eaf28167-a0d5-42a3-89bd-eca8e4c548a9}; !- Thermal Zone
-
-OS:Space,
-  {79c10563-1c8e-4d20-9828-0e7d87c338db}, !- Handle
-  corridor space,                         !- Name
-  {63605b0e-e516-47d1-9fe7-78b7dff73a4a}, !- Space Type Name
-  ,                                       !- Default Construction Set Name
-  ,                                       !- Default Schedule Set Name
-  ,                                       !- Direction of Relative North {deg}
-  ,                                       !- X Origin {m}
-  ,                                       !- Y Origin {m}
-  ,                                       !- Z Origin {m}
-  ,                                       !- Building Story Name
-  {eaf28167-a0d5-42a3-89bd-eca8e4c548a9}; !- Thermal Zone Name
-
-OS:Surface,
-  {d5007ab5-de06-4df7-b933-c9623d3b8aec}, !- Handle
-  Surface 49,                             !- Name
-  Floor,                                  !- Surface Type
-  ,                                       !- Construction Name
-  {79c10563-1c8e-4d20-9828-0e7d87c338db}, !- Space Name
-  Foundation,                             !- Outside Boundary Condition
-  ,                                       !- Outside Boundary Condition Object
-  NoSun,                                  !- Sun Exposure
-  NoWind,                                 !- Wind Exposure
-  ,                                       !- View Factor to Ground
-  ,                                       !- Number of Vertices
-  0, 0, 0,                                !- X,Y,Z Vertex 1 {m}
-  0, 3.048, 0,                            !- X,Y,Z Vertex 2 {m}
-  25.8631376286792, 3.048, 0,             !- X,Y,Z Vertex 3 {m}
-  25.8631376286792, 0, 0;                 !- X,Y,Z Vertex 4 {m}
-
-OS:Surface,
-  {a987052f-3fc7-4fca-8687-b02eb0f6eefb}, !- Handle
-  Surface 50,                             !- Name
-  Wall,                                   !- Surface Type
-  ,                                       !- Construction Name
-  {79c10563-1c8e-4d20-9828-0e7d87c338db}, !- Space Name
-  Outdoors,                               !- Outside Boundary Condition
-  ,                                       !- Outside Boundary Condition Object
-  SunExposed,                             !- Sun Exposure
-  WindExposed,                            !- Wind Exposure
-  ,                                       !- View Factor to Ground
-  ,                                       !- Number of Vertices
-  0, 3.048, 2.4384,                       !- X,Y,Z Vertex 1 {m}
-  0, 3.048, 0,                            !- X,Y,Z Vertex 2 {m}
-  0, 0, 0,                                !- X,Y,Z Vertex 3 {m}
-  0, 0, 2.4384;                           !- X,Y,Z Vertex 4 {m}
-
-OS:Surface,
-  {eff7f924-4907-4e1e-996a-11de705a1bd8}, !- Handle
-  Surface 51,                             !- Name
-  Wall,                                   !- Surface Type
-  ,                                       !- Construction Name
-  {79c10563-1c8e-4d20-9828-0e7d87c338db}, !- Space Name
-  Adiabatic,                              !- Outside Boundary Condition
-  ,                                       !- Outside Boundary Condition Object
-  NoSun,                                  !- Sun Exposure
-  NoWind,                                 !- Wind Exposure
-  ,                                       !- View Factor to Ground
-  ,                                       !- Number of Vertices
-  6.46578440716979, 3.048, 2.4384,        !- X,Y,Z Vertex 1 {m}
-  6.46578440716979, 3.048, 0,             !- X,Y,Z Vertex 2 {m}
-  0, 3.048, 0,                            !- X,Y,Z Vertex 3 {m}
-  0, 3.048, 2.4384;                       !- X,Y,Z Vertex 4 {m}
-
-OS:Surface,
-  {feea939b-6d7e-446c-8806-5a76fdd4fc02}, !- Handle
-  Surface 52,                             !- Name
-  Wall,                                   !- Surface Type
-  ,                                       !- Construction Name
-  {79c10563-1c8e-4d20-9828-0e7d87c338db}, !- Space Name
-  Outdoors,                               !- Outside Boundary Condition
-  ,                                       !- Outside Boundary Condition Object
-  SunExposed,                             !- Sun Exposure
-  WindExposed,                            !- Wind Exposure
-  ,                                       !- View Factor to Ground
-  ,                                       !- Number of Vertices
-  25.8631376286792, 0, 2.4384,            !- X,Y,Z Vertex 1 {m}
-  25.8631376286792, 0, 0,                 !- X,Y,Z Vertex 2 {m}
-  25.8631376286792, 3.048, 0,             !- X,Y,Z Vertex 3 {m}
-  25.8631376286792, 3.048, 2.4384;        !- X,Y,Z Vertex 4 {m}
-
-OS:Surface,
-  {a70343ef-d26b-4158-982e-bfa729872b12}, !- Handle
-  Surface 53,                             !- Name
-  Wall,                                   !- Surface Type
-  ,                                       !- Construction Name
-  {79c10563-1c8e-4d20-9828-0e7d87c338db}, !- Space Name
-  Adiabatic,                              !- Outside Boundary Condition
-  ,                                       !- Outside Boundary Condition Object
-  NoSun,                                  !- Sun Exposure
-  NoWind,                                 !- Wind Exposure
-  ,                                       !- View Factor to Ground
-  ,                                       !- Number of Vertices
-  0, 0, 2.4384,                           !- X,Y,Z Vertex 1 {m}
-  0, 0, 0,                                !- X,Y,Z Vertex 2 {m}
-  6.46578440716979, 0, 0,                 !- X,Y,Z Vertex 3 {m}
-  6.46578440716979, 0, 2.4384;            !- X,Y,Z Vertex 4 {m}
-
-OS:Surface,
-  {1fa079c2-b56f-45a5-ab39-5ec237fe46d5}, !- Handle
-  Surface 54,                             !- Name
-  RoofCeiling,                            !- Surface Type
-  ,                                       !- Construction Name
-  {79c10563-1c8e-4d20-9828-0e7d87c338db}, !- Space Name
-  Outdoors,                               !- Outside Boundary Condition
-  ,                                       !- Outside Boundary Condition Object
-  SunExposed,                             !- Sun Exposure
-  WindExposed,                            !- Wind Exposure
-  ,                                       !- View Factor to Ground
-  ,                                       !- Number of Vertices
-  25.8631376286792, 0, 2.4384,            !- X,Y,Z Vertex 1 {m}
-  25.8631376286792, 3.048, 2.4384,        !- X,Y,Z Vertex 2 {m}
-  0, 3.048, 2.4384,                       !- X,Y,Z Vertex 3 {m}
-  0, 0, 2.4384;                           !- X,Y,Z Vertex 4 {m}
-
-OS:SpaceType,
-  {63605b0e-e516-47d1-9fe7-78b7dff73a4a}, !- Handle
   Space Type 2,                           !- Name
   ,                                       !- Default Construction Set Name
   ,                                       !- Default Schedule Set Name
@@ -2407,294 +698,6 @@
   ,                                       !- Standards Building Type
   corridor;                               !- Standards Space Type
 
-OS:BuildingUnit,
-  {8a7a73f4-55cd-4b42-8919-02f10cff2a34}, !- Handle
-  unit 1,                                 !- Name
-  ,                                       !- Rendering Color
-  Residential;                            !- Building Unit Type
-
-OS:AdditionalProperties,
-  {8bdd75b4-6ba8-4e52-8a4f-09c3f35d40d3}, !- Handle
-  {8a7a73f4-55cd-4b42-8919-02f10cff2a34}, !- Object Name
-  Units Represented,                      !- Feature Name 1
-  Integer,                                !- Feature Data Type 1
-  1,                                      !- Feature Value 1
-  NumberOfBedrooms,                       !- Feature Name 2
-  Integer,                                !- Feature Data Type 2
-  3,                                      !- Feature Value 2
-  NumberOfBathrooms,                      !- Feature Name 3
-  Double,                                 !- Feature Data Type 3
-  2;                                      !- Feature Value 3
-
-OS:BuildingUnit,
-  {fd704aad-6fc5-4fa8-a9f9-ddf0c89bf483}, !- Handle
-  unit 2,                                 !- Name
-  ,                                       !- Rendering Color
-  Residential;                            !- Building Unit Type
-
-OS:AdditionalProperties,
-  {b573adf4-4d06-4e6d-9322-442089fb3bf9}, !- Handle
-  {fd704aad-6fc5-4fa8-a9f9-ddf0c89bf483}, !- Object Name
-  Units Represented,                      !- Feature Name 1
-  Integer,                                !- Feature Data Type 1
-  1,                                      !- Feature Value 1
-  NumberOfBedrooms,                       !- Feature Name 2
-  Integer,                                !- Feature Data Type 2
-  3,                                      !- Feature Value 2
-  NumberOfBathrooms,                      !- Feature Name 3
-  Double,                                 !- Feature Data Type 3
-  2;                                      !- Feature Value 3
-
-OS:BuildingUnit,
-  {3910cee6-ac7b-4e75-96a8-8100b3290f7d}, !- Handle
-  unit 3,                                 !- Name
-  ,                                       !- Rendering Color
-  Residential;                            !- Building Unit Type
-
-OS:AdditionalProperties,
-  {d204e4d9-d3b3-44cf-8c9e-03a5848af899}, !- Handle
-  {3910cee6-ac7b-4e75-96a8-8100b3290f7d}, !- Object Name
-  Units Represented,                      !- Feature Name 1
-  Integer,                                !- Feature Data Type 1
-  1,                                      !- Feature Value 1
-  NumberOfBedrooms,                       !- Feature Name 2
-  Integer,                                !- Feature Data Type 2
-  3,                                      !- Feature Value 2
-  NumberOfBathrooms,                      !- Feature Name 3
-  Double,                                 !- Feature Data Type 3
-  2;                                      !- Feature Value 3
-
-OS:BuildingUnit,
-  {f3b259db-cf6f-439a-86b2-d6de0128a44b}, !- Handle
-  unit 4,                                 !- Name
-  ,                                       !- Rendering Color
-  Residential;                            !- Building Unit Type
-
-OS:AdditionalProperties,
-  {e7056e15-b903-449f-aabf-3b7b6449c1ed}, !- Handle
-  {f3b259db-cf6f-439a-86b2-d6de0128a44b}, !- Object Name
-  Units Represented,                      !- Feature Name 1
-  Integer,                                !- Feature Data Type 1
-  1,                                      !- Feature Value 1
-  NumberOfBedrooms,                       !- Feature Name 2
-  Integer,                                !- Feature Data Type 2
-  3,                                      !- Feature Value 2
-  NumberOfBathrooms,                      !- Feature Name 3
-  Double,                                 !- Feature Data Type 3
-  2;                                      !- Feature Value 3
-
-OS:BuildingUnit,
-  {706362be-334e-4de6-8b4a-0ade846d89c3}, !- Handle
-  unit 5,                                 !- Name
-  ,                                       !- Rendering Color
-  Residential;                            !- Building Unit Type
-
-OS:AdditionalProperties,
-  {ddb38f54-947a-4f3e-80f6-31d52903df22}, !- Handle
-  {706362be-334e-4de6-8b4a-0ade846d89c3}, !- Object Name
-  Units Represented,                      !- Feature Name 1
-  Integer,                                !- Feature Data Type 1
-  1,                                      !- Feature Value 1
-  NumberOfBedrooms,                       !- Feature Name 2
-  Integer,                                !- Feature Data Type 2
-  3,                                      !- Feature Value 2
-  NumberOfBathrooms,                      !- Feature Name 3
-  Double,                                 !- Feature Data Type 3
-  2;                                      !- Feature Value 3
-
-OS:BuildingUnit,
-  {88c221da-3934-4466-b9b6-93d7781001d7}, !- Handle
-  unit 6,                                 !- Name
-  ,                                       !- Rendering Color
-  Residential;                            !- Building Unit Type
-
-OS:AdditionalProperties,
-  {ba7830e5-e6bf-415e-ae02-d508c20ed0da}, !- Handle
-  {88c221da-3934-4466-b9b6-93d7781001d7}, !- Object Name
-  Units Represented,                      !- Feature Name 1
-  Integer,                                !- Feature Data Type 1
-  1,                                      !- Feature Value 1
-  NumberOfBedrooms,                       !- Feature Name 2
-  Integer,                                !- Feature Data Type 2
-  3,                                      !- Feature Value 2
-  NumberOfBathrooms,                      !- Feature Name 3
-  Double,                                 !- Feature Data Type 3
-  2;                                      !- Feature Value 3
-
-OS:BuildingUnit,
-  {32978fbe-1bd3-46c4-89ee-28b258e1aeed}, !- Handle
-  unit 7,                                 !- Name
-  ,                                       !- Rendering Color
-  Residential;                            !- Building Unit Type
-
-OS:AdditionalProperties,
-  {34d90cac-a52c-4359-8b69-6e8ea0b251ae}, !- Handle
-  {32978fbe-1bd3-46c4-89ee-28b258e1aeed}, !- Object Name
-  Units Represented,                      !- Feature Name 1
-  Integer,                                !- Feature Data Type 1
-  1,                                      !- Feature Value 1
-  NumberOfBedrooms,                       !- Feature Name 2
-  Integer,                                !- Feature Data Type 2
-  3,                                      !- Feature Value 2
-  NumberOfBathrooms,                      !- Feature Name 3
-  Double,                                 !- Feature Data Type 3
-  2;                                      !- Feature Value 3
-
-OS:BuildingUnit,
-  {1e2b84a0-4e86-4e97-aabe-0458689a6a85}, !- Handle
-  unit 8,                                 !- Name
-  ,                                       !- Rendering Color
-  Residential;                            !- Building Unit Type
-
-OS:AdditionalProperties,
-  {b2923136-0c07-4c8f-bfc4-8bd3f434c502}, !- Handle
-  {1e2b84a0-4e86-4e97-aabe-0458689a6a85}, !- Object Name
-  Units Represented,                      !- Feature Name 1
-  Integer,                                !- Feature Data Type 1
-  1,                                      !- Feature Value 1
-  NumberOfBedrooms,                       !- Feature Name 2
-  Integer,                                !- Feature Data Type 2
-  3,                                      !- Feature Value 2
-  NumberOfBathrooms,                      !- Feature Name 3
-  Double,                                 !- Feature Data Type 3
-  2;                                      !- Feature Value 3
-
-OS:Building,
-  {b68c0373-6c23-4b39-a3e1-1153d755a4d9}, !- Handle
-  Building 1,                             !- Name
-  ,                                       !- Building Sector Type
-  0,                                      !- North Axis {deg}
-  ,                                       !- Nominal Floor to Floor Height {m}
-  ,                                       !- Space Type Name
-  ,                                       !- Default Construction Set Name
-  ,                                       !- Default Schedule Set Name
-  1,                                      !- Standards Number of Stories
-  1,                                      !- Standards Number of Above Ground Stories
-  ,                                       !- Standards Template
-  multifamily,                            !- Standards Building Type
-  8;                                      !- Standards Number of Living Units
-
-OS:AdditionalProperties,
-  {f2370c39-1412-46a3-b5b4-a192fe0cec17}, !- Handle
-  {b68c0373-6c23-4b39-a3e1-1153d755a4d9}, !- Object Name
-  Total Units Represented,                !- Feature Name 1
-  Integer,                                !- Feature Data Type 1
-  8,                                      !- Feature Value 1
-  Total Floors Represented,               !- Feature Name 2
-  Integer,                                !- Feature Data Type 2
-  1,                                      !- Feature Value 2
-  Total Units Modeled,                    !- Feature Name 3
-  Integer,                                !- Feature Data Type 3
-  8,                                      !- Feature Value 3
-  Total Floors Modeled,                   !- Feature Name 4
-  Integer,                                !- Feature Data Type 4
-  1;                                      !- Feature Value 4
-
-OS:Surface,
-  {83896188-6245-4b21-9a0e-224c8ffab8ac}, !- Handle
-  Surface 55,                             !- Name
-  Wall,                                   !- Surface Type
-  ,                                       !- Construction Name
-  {79c10563-1c8e-4d20-9828-0e7d87c338db}, !- Space Name
-  Adiabatic,                              !- Outside Boundary Condition
-  ,                                       !- Outside Boundary Condition Object
-  NoSun,                                  !- Sun Exposure
-  NoWind,                                 !- Wind Exposure
-  ,                                       !- View Factor to Ground
-  ,                                       !- Number of Vertices
-  12.9315688143396, 0, 2.4384,            !- X,Y,Z Vertex 1 {m}
-  12.9315688143396, 0, 0,                 !- X,Y,Z Vertex 2 {m}
-  19.3973532215094, 0, 0,                 !- X,Y,Z Vertex 3 {m}
-  19.3973532215094, 0, 2.4384;            !- X,Y,Z Vertex 4 {m}
-
-OS:Surface,
-  {3e97bd0e-6f50-4f2e-a2cb-e8fedb20921a}, !- Handle
-  Surface 56,                             !- Name
-  Wall,                                   !- Surface Type
-  ,                                       !- Construction Name
-  {79c10563-1c8e-4d20-9828-0e7d87c338db}, !- Space Name
-  Adiabatic,                              !- Outside Boundary Condition
-  ,                                       !- Outside Boundary Condition Object
-  NoSun,                                  !- Sun Exposure
-  NoWind,                                 !- Wind Exposure
-  ,                                       !- View Factor to Ground
-  ,                                       !- Number of Vertices
-  19.3973532215094, 3.048, 2.4384,        !- X,Y,Z Vertex 1 {m}
-  19.3973532215094, 3.048, 0,             !- X,Y,Z Vertex 2 {m}
-  12.9315688143396, 3.048, 0,             !- X,Y,Z Vertex 3 {m}
-  12.9315688143396, 3.048, 2.4384;        !- X,Y,Z Vertex 4 {m}
-
-OS:Surface,
-  {63a66ec4-7ac8-4d5e-a4c7-bc14f100eef9}, !- Handle
-  Surface 57,                             !- Name
-  Wall,                                   !- Surface Type
-  ,                                       !- Construction Name
-  {79c10563-1c8e-4d20-9828-0e7d87c338db}, !- Space Name
-  Adiabatic,                              !- Outside Boundary Condition
-  ,                                       !- Outside Boundary Condition Object
-  NoSun,                                  !- Sun Exposure
-  NoWind,                                 !- Wind Exposure
-  ,                                       !- View Factor to Ground
-  ,                                       !- Number of Vertices
-  25.8631376286792, 3.048, 2.4384,        !- X,Y,Z Vertex 1 {m}
-  25.8631376286792, 3.048, 0,             !- X,Y,Z Vertex 2 {m}
-  19.3973532215094, 3.048, 0,             !- X,Y,Z Vertex 3 {m}
-  19.3973532215094, 3.048, 2.4384;        !- X,Y,Z Vertex 4 {m}
-
-OS:Surface,
-  {d07b6aef-3b7a-49ee-9615-1df54f904db3}, !- Handle
-  Surface 58,                             !- Name
-  Wall,                                   !- Surface Type
-  ,                                       !- Construction Name
-  {79c10563-1c8e-4d20-9828-0e7d87c338db}, !- Space Name
-  Adiabatic,                              !- Outside Boundary Condition
-  ,                                       !- Outside Boundary Condition Object
-  NoSun,                                  !- Sun Exposure
-  NoWind,                                 !- Wind Exposure
-  ,                                       !- View Factor to Ground
-  ,                                       !- Number of Vertices
-  12.9315688143396, 3.048, 2.4384,        !- X,Y,Z Vertex 1 {m}
-  12.9315688143396, 3.048, 0,             !- X,Y,Z Vertex 2 {m}
-  6.46578440716979, 3.048, 0,             !- X,Y,Z Vertex 3 {m}
-  6.46578440716979, 3.048, 2.4384;        !- X,Y,Z Vertex 4 {m}
-
-OS:Surface,
-  {0196f19a-c957-4e80-91d5-d9a1532284a2}, !- Handle
-  Surface 59,                             !- Name
-  Wall,                                   !- Surface Type
-  ,                                       !- Construction Name
-  {79c10563-1c8e-4d20-9828-0e7d87c338db}, !- Space Name
-  Adiabatic,                              !- Outside Boundary Condition
-  ,                                       !- Outside Boundary Condition Object
-  NoSun,                                  !- Sun Exposure
-  NoWind,                                 !- Wind Exposure
-  ,                                       !- View Factor to Ground
-  ,                                       !- Number of Vertices
-  6.46578440716979, 0, 2.4384,            !- X,Y,Z Vertex 1 {m}
-  6.46578440716979, 0, 0,                 !- X,Y,Z Vertex 2 {m}
-  12.9315688143396, 0, 0,                 !- X,Y,Z Vertex 3 {m}
-  12.9315688143396, 0, 2.4384;            !- X,Y,Z Vertex 4 {m}
-
-OS:Surface,
-  {e1889373-a721-4181-a67b-d9c3b4931aa9}, !- Handle
-  Surface 60,                             !- Name
-  Wall,                                   !- Surface Type
-  ,                                       !- Construction Name
-  {79c10563-1c8e-4d20-9828-0e7d87c338db}, !- Space Name
-  Adiabatic,                              !- Outside Boundary Condition
-  ,                                       !- Outside Boundary Condition Object
-  NoSun,                                  !- Sun Exposure
-  NoWind,                                 !- Wind Exposure
-  ,                                       !- View Factor to Ground
-  ,                                       !- Number of Vertices
-  19.3973532215094, 0, 2.4384,            !- X,Y,Z Vertex 1 {m}
-  19.3973532215094, 0, 0,                 !- X,Y,Z Vertex 2 {m}
-  25.8631376286792, 0, 0,                 !- X,Y,Z Vertex 3 {m}
-  25.8631376286792, 0, 2.4384;            !- X,Y,Z Vertex 4 {m}
-
-OS:Schedule:Day,
-  {011e60c7-7b15-4d93-a24e-211ba32c72d6}, !- Handle
-=======
 OS:BuildingUnit,
   {c7fa1c58-abc9-4d32-9e3b-e180a18add9f}, !- Handle
   unit 1,                                 !- Name
@@ -2721,7 +724,6 @@
 
 OS:Schedule:Day,
   {6536f999-0e55-4cc2-ba82-7df58a98d3a0}, !- Handle
->>>>>>> 49f5e9b9
   Schedule Day 1,                         !- Name
   ,                                       !- Schedule Type Limits Name
   ,                                       !- Interpolate to Timestep
@@ -2730,11 +732,7 @@
   0;                                      !- Value Until Time 1
 
 OS:Schedule:Day,
-<<<<<<< HEAD
-  {3dd86733-ed8f-424c-9997-adbbb2acea37}, !- Handle
-=======
   {dfd6359c-830a-479a-8942-ee28894cf6b5}, !- Handle
->>>>>>> 49f5e9b9
   Schedule Day 2,                         !- Name
   ,                                       !- Schedule Type Limits Name
   ,                                       !- Interpolate to Timestep
@@ -2742,111 +740,6 @@
   0,                                      !- Minute 1
   1;                                      !- Value Until Time 1
 
-<<<<<<< HEAD
-OS:Schedule:Day,
-  {05cd8688-cb53-4e02-a954-47faf22e925f}, !- Handle
-  Schedule Day 3,                         !- Name
-  ,                                       !- Schedule Type Limits Name
-  ,                                       !- Interpolate to Timestep
-  24,                                     !- Hour 1
-  0,                                      !- Minute 1
-  0;                                      !- Value Until Time 1
-
-OS:Schedule:Day,
-  {a8804b91-cf21-41f4-be41-2bd9c0e68702}, !- Handle
-  Schedule Day 4,                         !- Name
-  ,                                       !- Schedule Type Limits Name
-  ,                                       !- Interpolate to Timestep
-  24,                                     !- Hour 1
-  0,                                      !- Minute 1
-  1;                                      !- Value Until Time 1
-
-OS:Schedule:Day,
-  {653b4ea6-b66e-4f71-a40d-12f44dc29276}, !- Handle
-  Schedule Day 5,                         !- Name
-  ,                                       !- Schedule Type Limits Name
-  ,                                       !- Interpolate to Timestep
-  24,                                     !- Hour 1
-  0,                                      !- Minute 1
-  0;                                      !- Value Until Time 1
-
-OS:Schedule:Day,
-  {ca599679-f968-443d-aebb-25ffb41729f5}, !- Handle
-  Schedule Day 6,                         !- Name
-  ,                                       !- Schedule Type Limits Name
-  ,                                       !- Interpolate to Timestep
-  24,                                     !- Hour 1
-  0,                                      !- Minute 1
-  1;                                      !- Value Until Time 1
-
-OS:Schedule:Day,
-  {3163eb34-c90f-4467-94bc-961f73d58cae}, !- Handle
-  Schedule Day 7,                         !- Name
-  ,                                       !- Schedule Type Limits Name
-  ,                                       !- Interpolate to Timestep
-  24,                                     !- Hour 1
-  0,                                      !- Minute 1
-  0;                                      !- Value Until Time 1
-
-OS:Schedule:Day,
-  {c4759939-9f3c-40c9-9f6f-4bb0410aaa71}, !- Handle
-  Schedule Day 8,                         !- Name
-  ,                                       !- Schedule Type Limits Name
-  ,                                       !- Interpolate to Timestep
-  24,                                     !- Hour 1
-  0,                                      !- Minute 1
-  1;                                      !- Value Until Time 1
-
-OS:Schedule:Day,
-  {497ac32a-0e4d-4329-9422-fc73d99f03ff}, !- Handle
-  Schedule Day 9,                         !- Name
-  ,                                       !- Schedule Type Limits Name
-  ,                                       !- Interpolate to Timestep
-  24,                                     !- Hour 1
-  0,                                      !- Minute 1
-  0;                                      !- Value Until Time 1
-
-OS:Schedule:Day,
-  {bdd2c77a-b1a8-485d-a451-8d5d8fa0c655}, !- Handle
-  Schedule Day 10,                        !- Name
-  ,                                       !- Schedule Type Limits Name
-  ,                                       !- Interpolate to Timestep
-  24,                                     !- Hour 1
-  0,                                      !- Minute 1
-  1;                                      !- Value Until Time 1
-
-OS:Schedule:Day,
-  {6fb0b382-c1d2-4280-9c93-fe13ab511235}, !- Handle
-  Schedule Day 11,                        !- Name
-  ,                                       !- Schedule Type Limits Name
-  ,                                       !- Interpolate to Timestep
-  24,                                     !- Hour 1
-  0,                                      !- Minute 1
-  0;                                      !- Value Until Time 1
-
-OS:Schedule:Day,
-  {908cf3ad-e383-48b1-ab63-b218955f915b}, !- Handle
-  Schedule Day 12,                        !- Name
-  ,                                       !- Schedule Type Limits Name
-  ,                                       !- Interpolate to Timestep
-  24,                                     !- Hour 1
-  0,                                      !- Minute 1
-  1;                                      !- Value Until Time 1
-
-OS:Schedule:Day,
-  {69182f72-4ded-4d88-ad14-39c13aa428ba}, !- Handle
-  Schedule Day 13,                        !- Name
-  ,                                       !- Schedule Type Limits Name
-  ,                                       !- Interpolate to Timestep
-  24,                                     !- Hour 1
-  0,                                      !- Minute 1
-  0;                                      !- Value Until Time 1
-
-OS:Schedule:Day,
-  {2fc68c49-6ad1-4952-90fa-1fab24a6c726}, !- Handle
-  Schedule Day 14,                        !- Name
-  ,                                       !- Schedule Type Limits Name
-=======
 OS:Schedule:File,
   {51c189b5-085d-4840-a8b0-d5cdca9124d2}, !- Handle
   occupants,                              !- Name
@@ -2856,201 +749,9 @@
   1,                                      !- Rows to Skip at Top
   8760,                                   !- Number of Hours of Data
   ,                                       !- Column Separator
->>>>>>> 49f5e9b9
   ,                                       !- Interpolate to Timestep
   60;                                     !- Minutes per Item
 
-<<<<<<< HEAD
-OS:Schedule:Day,
-  {086a8928-104e-4665-aa87-d85cfcf08a6e}, !- Handle
-  Schedule Day 15,                        !- Name
-  ,                                       !- Schedule Type Limits Name
-  ,                                       !- Interpolate to Timestep
-  24,                                     !- Hour 1
-  0,                                      !- Minute 1
-  0;                                      !- Value Until Time 1
-
-OS:Schedule:Day,
-  {8c843076-3cdb-43f8-b0ca-8768f74637dc}, !- Handle
-  Schedule Day 16,                        !- Name
-  ,                                       !- Schedule Type Limits Name
-  ,                                       !- Interpolate to Timestep
-  24,                                     !- Hour 1
-  0,                                      !- Minute 1
-  1;                                      !- Value Until Time 1
-
-OS:WeatherFile,
-  {dfbc5a0d-4819-472b-8703-4f26c8f13396}, !- Handle
-  Denver Intl Ap,                         !- City
-  CO,                                     !- State Province Region
-  USA,                                    !- Country
-  TMY3,                                   !- Data Source
-  725650,                                 !- WMO Number
-  39.83,                                  !- Latitude {deg}
-  -104.65,                                !- Longitude {deg}
-  -7,                                     !- Time Zone {hr}
-  1650,                                   !- Elevation {m}
-  file:../weather/USA_CO_Denver.Intl.AP.725650_TMY3.epw, !- Url
-  E23378AA;                               !- Checksum
-
-OS:AdditionalProperties,
-  {5d4f4116-273c-4f2b-93d8-c03326283bf4}, !- Handle
-  {dfbc5a0d-4819-472b-8703-4f26c8f13396}, !- Object Name
-  EPWHeaderCity,                          !- Feature Name 1
-  String,                                 !- Feature Data Type 1
-  Denver Intl Ap,                         !- Feature Value 1
-  EPWHeaderState,                         !- Feature Name 2
-  String,                                 !- Feature Data Type 2
-  CO,                                     !- Feature Value 2
-  EPWHeaderCountry,                       !- Feature Name 3
-  String,                                 !- Feature Data Type 3
-  USA,                                    !- Feature Value 3
-  EPWHeaderDataSource,                    !- Feature Name 4
-  String,                                 !- Feature Data Type 4
-  TMY3,                                   !- Feature Value 4
-  EPWHeaderStation,                       !- Feature Name 5
-  String,                                 !- Feature Data Type 5
-  725650,                                 !- Feature Value 5
-  EPWHeaderLatitude,                      !- Feature Name 6
-  Double,                                 !- Feature Data Type 6
-  39.829999999999998,                     !- Feature Value 6
-  EPWHeaderLongitude,                     !- Feature Name 7
-  Double,                                 !- Feature Data Type 7
-  -104.65000000000001,                    !- Feature Value 7
-  EPWHeaderTimezone,                      !- Feature Name 8
-  Double,                                 !- Feature Data Type 8
-  -7,                                     !- Feature Value 8
-  EPWHeaderAltitude,                      !- Feature Name 9
-  Double,                                 !- Feature Data Type 9
-  5413.3858267716532,                     !- Feature Value 9
-  EPWHeaderLocalPressure,                 !- Feature Name 10
-  Double,                                 !- Feature Data Type 10
-  0.81937567683596546,                    !- Feature Value 10
-  EPWHeaderRecordsPerHour,                !- Feature Name 11
-  Double,                                 !- Feature Data Type 11
-  0,                                      !- Feature Value 11
-  EPWDataAnnualAvgDrybulb,                !- Feature Name 12
-  Double,                                 !- Feature Data Type 12
-  51.575616438356228,                     !- Feature Value 12
-  EPWDataAnnualMinDrybulb,                !- Feature Name 13
-  Double,                                 !- Feature Data Type 13
-  -2.9200000000000017,                    !- Feature Value 13
-  EPWDataAnnualMaxDrybulb,                !- Feature Name 14
-  Double,                                 !- Feature Data Type 14
-  104,                                    !- Feature Value 14
-  EPWDataCDD50F,                          !- Feature Name 15
-  Double,                                 !- Feature Data Type 15
-  3072.2925000000005,                     !- Feature Value 15
-  EPWDataCDD65F,                          !- Feature Name 16
-  Double,                                 !- Feature Data Type 16
-  883.62000000000035,                     !- Feature Value 16
-  EPWDataHDD50F,                          !- Feature Name 17
-  Double,                                 !- Feature Data Type 17
-  2497.1925000000001,                     !- Feature Value 17
-  EPWDataHDD65F,                          !- Feature Name 18
-  Double,                                 !- Feature Data Type 18
-  5783.5200000000013,                     !- Feature Value 18
-  EPWDataAnnualAvgWindspeed,              !- Feature Name 19
-  Double,                                 !- Feature Data Type 19
-  3.9165296803649667,                     !- Feature Value 19
-  EPWDataMonthlyAvgDrybulbs,              !- Feature Name 20
-  String,                                 !- Feature Data Type 20
-  33.4191935483871&#4431.90142857142857&#4443.02620967741937&#4442.48624999999999&#4459.877741935483854&#4473.57574999999997&#4472.07975806451608&#4472.70008064516134&#4466.49200000000006&#4450.079112903225806&#4437.218250000000005&#4434.582177419354835, !- Feature Value 20
-  EPWDataGroundMonthlyTemps,              !- Feature Name 21
-  String,                                 !- Feature Data Type 21
-  44.08306285945173&#4440.89570904991865&#4440.64045432632048&#4442.153016571250646&#4448.225111118704206&#4454.268919273837525&#4459.508577937551024&#4462.82777283423508&#4463.10975667174995&#4460.41014950381947&#4455.304105212311526&#4449.445696474514364, !- Feature Value 21
-  EPWDataWSF,                             !- Feature Name 22
-  Double,                                 !- Feature Data Type 22
-  0.58999999999999997,                    !- Feature Value 22
-  EPWDataMonthlyAvgDailyHighDrybulbs,     !- Feature Name 23
-  String,                                 !- Feature Data Type 23
-  47.41032258064516&#4446.58642857142857&#4455.15032258064517&#4453.708&#4472.80193548387098&#4488.67600000000002&#4486.1858064516129&#4485.87225806451613&#4482.082&#4463.18064516129033&#4448.73400000000001&#4448.87935483870968, !- Feature Value 23
-  EPWDataMonthlyAvgDailyLowDrybulbs,      !- Feature Name 24
-  String,                                 !- Feature Data Type 24
-  19.347741935483874&#4419.856428571428573&#4430.316129032258065&#4431.112&#4447.41612903225806&#4457.901999999999994&#4459.063870967741934&#4460.956774193548384&#4452.352000000000004&#4438.41612903225806&#4427.002000000000002&#4423.02903225806451, !- Feature Value 24
-  EPWDesignHeatingDrybulb,                !- Feature Name 25
-  Double,                                 !- Feature Data Type 25
-  12.02,                                  !- Feature Value 25
-  EPWDesignHeatingWindspeed,              !- Feature Name 26
-  Double,                                 !- Feature Data Type 26
-  2.8062500000000004,                     !- Feature Value 26
-  EPWDesignCoolingDrybulb,                !- Feature Name 27
-  Double,                                 !- Feature Data Type 27
-  91.939999999999998,                     !- Feature Value 27
-  EPWDesignCoolingWetbulb,                !- Feature Name 28
-  Double,                                 !- Feature Data Type 28
-  59.95131430195849,                      !- Feature Value 28
-  EPWDesignCoolingHumidityRatio,          !- Feature Name 29
-  Double,                                 !- Feature Data Type 29
-  0.0059161086834698092,                  !- Feature Value 29
-  EPWDesignCoolingWindspeed,              !- Feature Name 30
-  Double,                                 !- Feature Data Type 30
-  3.7999999999999989,                     !- Feature Value 30
-  EPWDesignDailyTemperatureRange,         !- Feature Name 31
-  Double,                                 !- Feature Data Type 31
-  24.915483870967748,                     !- Feature Value 31
-  EPWDesignDehumidDrybulb,                !- Feature Name 32
-  Double,                                 !- Feature Data Type 32
-  67.996785714285721,                     !- Feature Value 32
-  EPWDesignDehumidHumidityRatio,          !- Feature Name 33
-  Double,                                 !- Feature Data Type 33
-  0.012133744170488724,                   !- Feature Value 33
-  EPWDesignCoolingDirectNormal,           !- Feature Name 34
-  Double,                                 !- Feature Data Type 34
-  985,                                    !- Feature Value 34
-  EPWDesignCoolingDiffuseHorizontal,      !- Feature Name 35
-  Double,                                 !- Feature Data Type 35
-  84;                                     !- Feature Value 35
-
-OS:Site,
-  {efd75c4e-8d07-405c-811f-4aa89d0d6a1b}, !- Handle
-  Denver Intl Ap_CO_USA,                  !- Name
-  39.83,                                  !- Latitude {deg}
-  -104.65,                                !- Longitude {deg}
-  -7,                                     !- Time Zone {hr}
-  1650,                                   !- Elevation {m}
-  ;                                       !- Terrain
-
-OS:ClimateZones,
-  {66253094-7671-4e83-963d-9a887347546b}, !- Handle
-  ,                                       !- Active Institution
-  ,                                       !- Active Year
-  ,                                       !- Climate Zone Institution Name 1
-  ,                                       !- Climate Zone Document Name 1
-  ,                                       !- Climate Zone Document Year 1
-  ,                                       !- Climate Zone Value 1
-  Building America,                       !- Climate Zone Institution Name 2
-  ,                                       !- Climate Zone Document Name 2
-  0,                                      !- Climate Zone Document Year 2
-  Cold;                                   !- Climate Zone Value 2
-
-OS:Site:WaterMainsTemperature,
-  {6e00acaf-96b8-47f4-abce-0e635b7198b4}, !- Handle
-  Correlation,                            !- Calculation Method
-  ,                                       !- Temperature Schedule Name
-  10.8753424657535,                       !- Annual Average Outdoor Air Temperature {C}
-  23.1524007936508;                       !- Maximum Difference In Monthly Average Outdoor Air Temperatures {deltaC}
-
-OS:RunPeriodControl:DaylightSavingTime,
-  {dec465ea-2044-42fb-9502-6d73192c6f9d}, !- Handle
-  4/7,                                    !- Start Date
-  10/26;                                  !- End Date
-
-OS:Site:GroundTemperature:Deep,
-  {fcfe7aaf-0199-405b-bae3-24a90945a224}, !- Handle
-  10.8753424657535,                       !- January Deep Ground Temperature {C}
-  10.8753424657535,                       !- February Deep Ground Temperature {C}
-  10.8753424657535,                       !- March Deep Ground Temperature {C}
-  10.8753424657535,                       !- April Deep Ground Temperature {C}
-  10.8753424657535,                       !- May Deep Ground Temperature {C}
-  10.8753424657535,                       !- June Deep Ground Temperature {C}
-  10.8753424657535,                       !- July Deep Ground Temperature {C}
-  10.8753424657535,                       !- August Deep Ground Temperature {C}
-  10.8753424657535,                       !- September Deep Ground Temperature {C}
-  10.8753424657535,                       !- October Deep Ground Temperature {C}
-  10.8753424657535,                       !- November Deep Ground Temperature {C}
-  10.8753424657535;                       !- December Deep Ground Temperature {C}
-=======
 OS:Schedule:Ruleset,
   {4a59e53f-1980-4d1f-9f83-23ee11de7078}, !- Handle
   Schedule Ruleset 1,                     !- Name
@@ -3106,4 +807,3 @@
   0,                                      !- Lower Limit Value
   1,                                      !- Upper Limit Value
   Continuous;                             !- Numeric Type
->>>>>>> 49f5e9b9
