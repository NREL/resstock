!- NOTE: Auto-generated from /test/osw_files/MF_8units_1story_SL_3Beds_2Baths_Denver.osw

OS:Version,
<<<<<<< HEAD
  {27b8a022-7362-4f25-b772-9111006a4efb}, !- Handle
  2.9.0;                                  !- Version Identifier

OS:SimulationControl,
  {7994afa3-86f9-4b38-917a-2b86bc7aebe6}, !- Handle
=======
  {b6d3b748-c02b-47ae-ae34-b4fba5692650}, !- Handle
  2.9.0;                                  !- Version Identifier

OS:SimulationControl,
  {f88b8242-7532-4a9c-9db4-3822e977e604}, !- Handle
>>>>>>> fe5e5cb8
  ,                                       !- Do Zone Sizing Calculation
  ,                                       !- Do System Sizing Calculation
  ,                                       !- Do Plant Sizing Calculation
  No;                                     !- Run Simulation for Sizing Periods

OS:Timestep,
<<<<<<< HEAD
  {494506e4-d1f2-401d-a057-b84cf18d88a2}, !- Handle
  6;                                      !- Number of Timesteps per Hour

OS:ShadowCalculation,
  {f4863c12-e1fd-4f08-b378-9fe08751d5fa}, !- Handle
=======
  {5a3751b7-2601-4c77-ae0c-a1e7375d26e3}, !- Handle
  6;                                      !- Number of Timesteps per Hour

OS:ShadowCalculation,
  {2eeaa0fb-888d-4bbd-a485-643af4f64d8a}, !- Handle
>>>>>>> fe5e5cb8
  20,                                     !- Calculation Frequency
  200;                                    !- Maximum Figures in Shadow Overlap Calculations

OS:SurfaceConvectionAlgorithm:Outside,
<<<<<<< HEAD
  {082a223c-c22f-4f03-8176-e65f04df4ea5}, !- Handle
  DOE-2;                                  !- Algorithm

OS:SurfaceConvectionAlgorithm:Inside,
  {59f5f852-05ec-4883-8a2e-d1fdf86626ab}, !- Handle
  TARP;                                   !- Algorithm

OS:ZoneCapacitanceMultiplier:ResearchSpecial,
  {b9225154-2404-4668-a2af-62543d3ca284}, !- Handle
=======
  {d9d6a6de-e438-4095-8622-ce910401671d}, !- Handle
  DOE-2;                                  !- Algorithm

OS:SurfaceConvectionAlgorithm:Inside,
  {d76c5485-385f-4ded-9445-ebf271c0bc20}, !- Handle
  TARP;                                   !- Algorithm

OS:ZoneCapacitanceMultiplier:ResearchSpecial,
  {21d7aed1-074c-4ac6-9bb0-771ecce6bbaf}, !- Handle
>>>>>>> fe5e5cb8
  ,                                       !- Temperature Capacity Multiplier
  15,                                     !- Humidity Capacity Multiplier
  ;                                       !- Carbon Dioxide Capacity Multiplier

OS:RunPeriod,
<<<<<<< HEAD
  {2e114f1a-4cbc-4244-a9e5-304183fb1f4f}, !- Handle
=======
  {2fca97e0-a643-402c-9edd-10a282e7d757}, !- Handle
>>>>>>> fe5e5cb8
  Run Period 1,                           !- Name
  1,                                      !- Begin Month
  1,                                      !- Begin Day of Month
  12,                                     !- End Month
  31,                                     !- End Day of Month
  ,                                       !- Use Weather File Holidays and Special Days
  ,                                       !- Use Weather File Daylight Saving Period
  ,                                       !- Apply Weekend Holiday Rule
  ,                                       !- Use Weather File Rain Indicators
  ,                                       !- Use Weather File Snow Indicators
  ;                                       !- Number of Times Runperiod to be Repeated

OS:YearDescription,
<<<<<<< HEAD
  {bbaae0df-bc68-428f-b693-62f12c202293}, !- Handle
=======
  {8c17d208-0b8c-4c74-a9cc-4f7f77af1131}, !- Handle
>>>>>>> fe5e5cb8
  2007,                                   !- Calendar Year
  ,                                       !- Day of Week for Start Day
  ;                                       !- Is Leap Year

OS:WeatherFile,
<<<<<<< HEAD
  {0543afe5-1bb3-425c-b4b5-bf6b3e151819}, !- Handle
=======
  {394cbe4a-d8aa-4849-bf47-e0b4fb088e07}, !- Handle
>>>>>>> fe5e5cb8
  Denver Intl Ap,                         !- City
  CO,                                     !- State Province Region
  USA,                                    !- Country
  TMY3,                                   !- Data Source
  725650,                                 !- WMO Number
  39.83,                                  !- Latitude {deg}
  -104.65,                                !- Longitude {deg}
  -7,                                     !- Time Zone {hr}
  1650,                                   !- Elevation {m}
  file:../weather/USA_CO_Denver.Intl.AP.725650_TMY3.epw, !- Url
  E23378AA;                               !- Checksum

OS:AdditionalProperties,
<<<<<<< HEAD
  {facbf269-976e-43f3-84ec-80f696609308}, !- Handle
  {0543afe5-1bb3-425c-b4b5-bf6b3e151819}, !- Object Name
=======
  {326ef56c-add8-4c41-968c-1192a3b519c0}, !- Handle
  {394cbe4a-d8aa-4849-bf47-e0b4fb088e07}, !- Object Name
>>>>>>> fe5e5cb8
  EPWHeaderCity,                          !- Feature Name 1
  String,                                 !- Feature Data Type 1
  Denver Intl Ap,                         !- Feature Value 1
  EPWHeaderState,                         !- Feature Name 2
  String,                                 !- Feature Data Type 2
  CO,                                     !- Feature Value 2
  EPWHeaderCountry,                       !- Feature Name 3
  String,                                 !- Feature Data Type 3
  USA,                                    !- Feature Value 3
  EPWHeaderDataSource,                    !- Feature Name 4
  String,                                 !- Feature Data Type 4
  TMY3,                                   !- Feature Value 4
  EPWHeaderStation,                       !- Feature Name 5
  String,                                 !- Feature Data Type 5
  725650,                                 !- Feature Value 5
  EPWHeaderLatitude,                      !- Feature Name 6
  Double,                                 !- Feature Data Type 6
  39.829999999999998,                     !- Feature Value 6
  EPWHeaderLongitude,                     !- Feature Name 7
  Double,                                 !- Feature Data Type 7
  -104.65000000000001,                    !- Feature Value 7
  EPWHeaderTimezone,                      !- Feature Name 8
  Double,                                 !- Feature Data Type 8
  -7,                                     !- Feature Value 8
  EPWHeaderAltitude,                      !- Feature Name 9
  Double,                                 !- Feature Data Type 9
  5413.3858267716532,                     !- Feature Value 9
  EPWHeaderLocalPressure,                 !- Feature Name 10
  Double,                                 !- Feature Data Type 10
  0.81937567683596546,                    !- Feature Value 10
  EPWHeaderRecordsPerHour,                !- Feature Name 11
  Double,                                 !- Feature Data Type 11
  0,                                      !- Feature Value 11
  EPWDataAnnualAvgDrybulb,                !- Feature Name 12
  Double,                                 !- Feature Data Type 12
  51.575616438356228,                     !- Feature Value 12
  EPWDataAnnualMinDrybulb,                !- Feature Name 13
  Double,                                 !- Feature Data Type 13
  -2.9200000000000017,                    !- Feature Value 13
  EPWDataAnnualMaxDrybulb,                !- Feature Name 14
  Double,                                 !- Feature Data Type 14
  104,                                    !- Feature Value 14
  EPWDataCDD50F,                          !- Feature Name 15
  Double,                                 !- Feature Data Type 15
  3072.2925000000005,                     !- Feature Value 15
  EPWDataCDD65F,                          !- Feature Name 16
  Double,                                 !- Feature Data Type 16
  883.62000000000035,                     !- Feature Value 16
  EPWDataHDD50F,                          !- Feature Name 17
  Double,                                 !- Feature Data Type 17
  2497.1925000000001,                     !- Feature Value 17
  EPWDataHDD65F,                          !- Feature Name 18
  Double,                                 !- Feature Data Type 18
  5783.5200000000013,                     !- Feature Value 18
  EPWDataAnnualAvgWindspeed,              !- Feature Name 19
  Double,                                 !- Feature Data Type 19
  3.9165296803649667,                     !- Feature Value 19
  EPWDataMonthlyAvgDrybulbs,              !- Feature Name 20
  String,                                 !- Feature Data Type 20
  33.4191935483871&#4431.90142857142857&#4443.02620967741937&#4442.48624999999999&#4459.877741935483854&#4473.57574999999997&#4472.07975806451608&#4472.70008064516134&#4466.49200000000006&#4450.079112903225806&#4437.218250000000005&#4434.582177419354835, !- Feature Value 20
  EPWDataGroundMonthlyTemps,              !- Feature Name 21
  String,                                 !- Feature Data Type 21
  44.08306285945173&#4440.89570904991865&#4440.64045432632048&#4442.153016571250646&#4448.225111118704206&#4454.268919273837525&#4459.508577937551024&#4462.82777283423508&#4463.10975667174995&#4460.41014950381947&#4455.304105212311526&#4449.445696474514364, !- Feature Value 21
  EPWDataWSF,                             !- Feature Name 22
  Double,                                 !- Feature Data Type 22
  0.58999999999999997,                    !- Feature Value 22
  EPWDataMonthlyAvgDailyHighDrybulbs,     !- Feature Name 23
  String,                                 !- Feature Data Type 23
  47.41032258064516&#4446.58642857142857&#4455.15032258064517&#4453.708&#4472.80193548387098&#4488.67600000000002&#4486.1858064516129&#4485.87225806451613&#4482.082&#4463.18064516129033&#4448.73400000000001&#4448.87935483870968, !- Feature Value 23
  EPWDataMonthlyAvgDailyLowDrybulbs,      !- Feature Name 24
  String,                                 !- Feature Data Type 24
  19.347741935483874&#4419.856428571428573&#4430.316129032258065&#4431.112&#4447.41612903225806&#4457.901999999999994&#4459.063870967741934&#4460.956774193548384&#4452.352000000000004&#4438.41612903225806&#4427.002000000000002&#4423.02903225806451, !- Feature Value 24
  EPWDesignHeatingDrybulb,                !- Feature Name 25
  Double,                                 !- Feature Data Type 25
  12.02,                                  !- Feature Value 25
  EPWDesignHeatingWindspeed,              !- Feature Name 26
  Double,                                 !- Feature Data Type 26
  2.8062500000000004,                     !- Feature Value 26
  EPWDesignCoolingDrybulb,                !- Feature Name 27
  Double,                                 !- Feature Data Type 27
  91.939999999999998,                     !- Feature Value 27
  EPWDesignCoolingWetbulb,                !- Feature Name 28
  Double,                                 !- Feature Data Type 28
  59.95131430195849,                      !- Feature Value 28
  EPWDesignCoolingHumidityRatio,          !- Feature Name 29
  Double,                                 !- Feature Data Type 29
  0.0059161086834698092,                  !- Feature Value 29
  EPWDesignCoolingWindspeed,              !- Feature Name 30
  Double,                                 !- Feature Data Type 30
  3.7999999999999989,                     !- Feature Value 30
  EPWDesignDailyTemperatureRange,         !- Feature Name 31
  Double,                                 !- Feature Data Type 31
  24.915483870967748,                     !- Feature Value 31
  EPWDesignDehumidDrybulb,                !- Feature Name 32
  Double,                                 !- Feature Data Type 32
  67.996785714285721,                     !- Feature Value 32
  EPWDesignDehumidHumidityRatio,          !- Feature Name 33
  Double,                                 !- Feature Data Type 33
  0.012133744170488724,                   !- Feature Value 33
  EPWDesignCoolingDirectNormal,           !- Feature Name 34
  Double,                                 !- Feature Data Type 34
  985,                                    !- Feature Value 34
  EPWDesignCoolingDiffuseHorizontal,      !- Feature Name 35
  Double,                                 !- Feature Data Type 35
  84;                                     !- Feature Value 35

OS:Site,
<<<<<<< HEAD
  {dd0a8f7a-b0ae-41b9-8a69-562d9736ef7f}, !- Handle
=======
  {213a5f75-b170-46cf-acec-659cca4b603f}, !- Handle
>>>>>>> fe5e5cb8
  Denver Intl Ap_CO_USA,                  !- Name
  39.83,                                  !- Latitude {deg}
  -104.65,                                !- Longitude {deg}
  -7,                                     !- Time Zone {hr}
  1650,                                   !- Elevation {m}
  ;                                       !- Terrain

OS:ClimateZones,
<<<<<<< HEAD
  {45bb2880-3df4-400a-8cb7-2d2795083dd2}, !- Handle
=======
  {e75c8466-594b-47c6-b195-5093e6dfa9e0}, !- Handle
>>>>>>> fe5e5cb8
  ,                                       !- Active Institution
  ,                                       !- Active Year
  ,                                       !- Climate Zone Institution Name 1
  ,                                       !- Climate Zone Document Name 1
  ,                                       !- Climate Zone Document Year 1
  ,                                       !- Climate Zone Value 1
  Building America,                       !- Climate Zone Institution Name 2
  ,                                       !- Climate Zone Document Name 2
  0,                                      !- Climate Zone Document Year 2
  Cold;                                   !- Climate Zone Value 2

OS:Site:WaterMainsTemperature,
<<<<<<< HEAD
  {8fced676-8a73-4382-8685-f9d3ca80af2e}, !- Handle
=======
  {c645edc3-b79c-4369-9972-7b57df634927}, !- Handle
>>>>>>> fe5e5cb8
  Correlation,                            !- Calculation Method
  ,                                       !- Temperature Schedule Name
  10.8753424657535,                       !- Annual Average Outdoor Air Temperature {C}
  23.1524007936508;                       !- Maximum Difference In Monthly Average Outdoor Air Temperatures {deltaC}

OS:RunPeriodControl:DaylightSavingTime,
<<<<<<< HEAD
  {c4abc723-a1f5-4063-bf54-4175933077e9}, !- Handle
=======
  {a367988f-e464-4bfa-b150-6ef9a4a7f06f}, !- Handle
>>>>>>> fe5e5cb8
  4/7,                                    !- Start Date
  10/26;                                  !- End Date

OS:Site:GroundTemperature:Deep,
<<<<<<< HEAD
  {652c2a00-cd84-4533-a10f-bed436dd4968}, !- Handle
=======
  {2c6fc3a3-8c10-4770-8367-eb153348d004}, !- Handle
>>>>>>> fe5e5cb8
  10.8753424657535,                       !- January Deep Ground Temperature {C}
  10.8753424657535,                       !- February Deep Ground Temperature {C}
  10.8753424657535,                       !- March Deep Ground Temperature {C}
  10.8753424657535,                       !- April Deep Ground Temperature {C}
  10.8753424657535,                       !- May Deep Ground Temperature {C}
  10.8753424657535,                       !- June Deep Ground Temperature {C}
  10.8753424657535,                       !- July Deep Ground Temperature {C}
  10.8753424657535,                       !- August Deep Ground Temperature {C}
  10.8753424657535,                       !- September Deep Ground Temperature {C}
  10.8753424657535,                       !- October Deep Ground Temperature {C}
  10.8753424657535,                       !- November Deep Ground Temperature {C}
  10.8753424657535;                       !- December Deep Ground Temperature {C}

OS:Building,
<<<<<<< HEAD
  {480eea40-5e70-481d-aa7a-5c48211a5204}, !- Handle
=======
  {94be3517-2630-46c1-ac2d-2cd1d650b2e0}, !- Handle
>>>>>>> fe5e5cb8
  Building 1,                             !- Name
  ,                                       !- Building Sector Type
  0,                                      !- North Axis {deg}
  ,                                       !- Nominal Floor to Floor Height {m}
  ,                                       !- Space Type Name
  ,                                       !- Default Construction Set Name
  ,                                       !- Default Schedule Set Name
  1,                                      !- Standards Number of Stories
  1,                                      !- Standards Number of Above Ground Stories
  ,                                       !- Standards Template
  multifamily,                            !- Standards Building Type
  8;                                      !- Standards Number of Living Units

OS:AdditionalProperties,
<<<<<<< HEAD
  {ec11e04a-2e80-483b-b3f8-f811ea0ed0f6}, !- Handle
  {480eea40-5e70-481d-aa7a-5c48211a5204}, !- Object Name
  num_units,                              !- Feature Name 1
=======
  {cff7b7c6-fe37-4180-a05b-248ad79ffd88}, !- Handle
  {94be3517-2630-46c1-ac2d-2cd1d650b2e0}, !- Object Name
  Total Units Represented,                !- Feature Name 1
>>>>>>> fe5e5cb8
  Integer,                                !- Feature Data Type 1
  8,                                      !- Feature Value 1
  has_rear_units,                         !- Feature Name 2
  Boolean,                                !- Feature Data Type 2
  true,                                   !- Feature Value 2
  num_floors,                             !- Feature Name 3
  Integer,                                !- Feature Data Type 3
  1,                                      !- Feature Value 3
  horz_location,                          !- Feature Name 4
  String,                                 !- Feature Data Type 4
  Left,                                   !- Feature Value 4
  level,                                  !- Feature Name 5
  String,                                 !- Feature Data Type 5
  Bottom,                                 !- Feature Value 5
  found_type,                             !- Feature Name 6
  String,                                 !- Feature Data Type 6
  slab,                                   !- Feature Value 6
  corridor_width,                         !- Feature Name 7
  Double,                                 !- Feature Data Type 7
  3.048,                                  !- Feature Value 7
  corridor_position,                      !- Feature Name 8
  String,                                 !- Feature Data Type 8
  Double-Loaded Interior;                 !- Feature Value 8

OS:ThermalZone,
<<<<<<< HEAD
  {5dd02195-843d-4b05-b4eb-c65a2400f96d}, !- Handle
=======
  {2fe7fb18-c7df-48c9-947e-f8f1666e8619}, !- Handle
>>>>>>> fe5e5cb8
  living zone,                            !- Name
  ,                                       !- Multiplier
  ,                                       !- Ceiling Height {m}
  ,                                       !- Volume {m3}
  ,                                       !- Floor Area {m2}
  ,                                       !- Zone Inside Convection Algorithm
  ,                                       !- Zone Outside Convection Algorithm
  ,                                       !- Zone Conditioning Equipment List Name
<<<<<<< HEAD
  {7b7581c3-d1ec-4138-86d7-66ae4f195a58}, !- Zone Air Inlet Port List
  {7309c15a-0227-4d0d-b07e-4ab3b78e6ebe}, !- Zone Air Exhaust Port List
  {b00457cd-1107-4d15-a3c6-8ad981d3fa5e}, !- Zone Air Node Name
  {654de87c-48d6-4ba2-bfc1-595cae0619a3}, !- Zone Return Air Port List
=======
  {7844d214-03fc-4bb5-8271-325885891270}, !- Zone Air Inlet Port List
  {fe6a686c-f27c-4c78-9bd3-55730666ef0d}, !- Zone Air Exhaust Port List
  {409136b8-5e88-4309-824a-ce755c5fdc97}, !- Zone Air Node Name
  {e3612d74-eed6-489a-81c6-489f5670cf85}, !- Zone Return Air Port List
>>>>>>> fe5e5cb8
  ,                                       !- Primary Daylighting Control Name
  ,                                       !- Fraction of Zone Controlled by Primary Daylighting Control
  ,                                       !- Secondary Daylighting Control Name
  ,                                       !- Fraction of Zone Controlled by Secondary Daylighting Control
  ,                                       !- Illuminance Map Name
  ,                                       !- Group Rendering Name
  ,                                       !- Thermostat Name
  No;                                     !- Use Ideal Air Loads

OS:Node,
<<<<<<< HEAD
  {87da9da8-0962-4ac5-a974-cd49c8ec20b7}, !- Handle
  Node 1,                                 !- Name
  {b00457cd-1107-4d15-a3c6-8ad981d3fa5e}, !- Inlet Port
  ;                                       !- Outlet Port

OS:Connection,
  {b00457cd-1107-4d15-a3c6-8ad981d3fa5e}, !- Handle
  {0e18451a-b115-4cf3-8240-1fe3ad004432}, !- Name
  {5dd02195-843d-4b05-b4eb-c65a2400f96d}, !- Source Object
  11,                                     !- Outlet Port
  {87da9da8-0962-4ac5-a974-cd49c8ec20b7}, !- Target Object
  2;                                      !- Inlet Port

OS:PortList,
  {7b7581c3-d1ec-4138-86d7-66ae4f195a58}, !- Handle
  {14d6a023-fb64-49a3-844c-c44c78cee6da}, !- Name
  {5dd02195-843d-4b05-b4eb-c65a2400f96d}; !- HVAC Component

OS:PortList,
  {7309c15a-0227-4d0d-b07e-4ab3b78e6ebe}, !- Handle
  {fcb33063-72a5-46d6-a58d-b8b4552c1512}, !- Name
  {5dd02195-843d-4b05-b4eb-c65a2400f96d}; !- HVAC Component

OS:PortList,
  {654de87c-48d6-4ba2-bfc1-595cae0619a3}, !- Handle
  {1663aec4-3e0c-4317-9b44-754e777baa7c}, !- Name
  {5dd02195-843d-4b05-b4eb-c65a2400f96d}; !- HVAC Component

OS:Sizing:Zone,
  {78931eb8-2cb8-4728-ac7c-50cb351532bb}, !- Handle
  {5dd02195-843d-4b05-b4eb-c65a2400f96d}, !- Zone or ZoneList Name
=======
  {ea63c368-1609-49de-95d3-b72956480462}, !- Handle
  Node 1,                                 !- Name
  {409136b8-5e88-4309-824a-ce755c5fdc97}, !- Inlet Port
  ;                                       !- Outlet Port

OS:Connection,
  {409136b8-5e88-4309-824a-ce755c5fdc97}, !- Handle
  {d8ad984a-517d-4afc-9fad-767683152c19}, !- Name
  {2fe7fb18-c7df-48c9-947e-f8f1666e8619}, !- Source Object
  11,                                     !- Outlet Port
  {ea63c368-1609-49de-95d3-b72956480462}, !- Target Object
  2;                                      !- Inlet Port

OS:PortList,
  {7844d214-03fc-4bb5-8271-325885891270}, !- Handle
  {be88b677-572a-48fe-807e-dc848f5ddb51}, !- Name
  {2fe7fb18-c7df-48c9-947e-f8f1666e8619}; !- HVAC Component

OS:PortList,
  {fe6a686c-f27c-4c78-9bd3-55730666ef0d}, !- Handle
  {a382b15e-4948-4497-8950-fcbb0c3e5333}, !- Name
  {2fe7fb18-c7df-48c9-947e-f8f1666e8619}; !- HVAC Component

OS:PortList,
  {e3612d74-eed6-489a-81c6-489f5670cf85}, !- Handle
  {8a9782d7-a14a-45e6-8c3f-3557d322345f}, !- Name
  {2fe7fb18-c7df-48c9-947e-f8f1666e8619}; !- HVAC Component

OS:Sizing:Zone,
  {a84327c2-337c-4fec-9d73-97530060ba64}, !- Handle
  {2fe7fb18-c7df-48c9-947e-f8f1666e8619}, !- Zone or ZoneList Name
>>>>>>> fe5e5cb8
  SupplyAirTemperature,                   !- Zone Cooling Design Supply Air Temperature Input Method
  14,                                     !- Zone Cooling Design Supply Air Temperature {C}
  11.11,                                  !- Zone Cooling Design Supply Air Temperature Difference {deltaC}
  SupplyAirTemperature,                   !- Zone Heating Design Supply Air Temperature Input Method
  40,                                     !- Zone Heating Design Supply Air Temperature {C}
  11.11,                                  !- Zone Heating Design Supply Air Temperature Difference {deltaC}
  0.0085,                                 !- Zone Cooling Design Supply Air Humidity Ratio {kg-H2O/kg-air}
  0.008,                                  !- Zone Heating Design Supply Air Humidity Ratio {kg-H2O/kg-air}
  ,                                       !- Zone Heating Sizing Factor
  ,                                       !- Zone Cooling Sizing Factor
  DesignDay,                              !- Cooling Design Air Flow Method
  ,                                       !- Cooling Design Air Flow Rate {m3/s}
  ,                                       !- Cooling Minimum Air Flow per Zone Floor Area {m3/s-m2}
  ,                                       !- Cooling Minimum Air Flow {m3/s}
  ,                                       !- Cooling Minimum Air Flow Fraction
  DesignDay,                              !- Heating Design Air Flow Method
  ,                                       !- Heating Design Air Flow Rate {m3/s}
  ,                                       !- Heating Maximum Air Flow per Zone Floor Area {m3/s-m2}
  ,                                       !- Heating Maximum Air Flow {m3/s}
  ,                                       !- Heating Maximum Air Flow Fraction
  ,                                       !- Design Zone Air Distribution Effectiveness in Cooling Mode
  ,                                       !- Design Zone Air Distribution Effectiveness in Heating Mode
  No,                                     !- Account for Dedicated Outdoor Air System
  NeutralSupplyAir,                       !- Dedicated Outdoor Air System Control Strategy
  autosize,                               !- Dedicated Outdoor Air Low Setpoint Temperature for Design {C}
  autosize;                               !- Dedicated Outdoor Air High Setpoint Temperature for Design {C}

OS:ZoneHVAC:EquipmentList,
<<<<<<< HEAD
  {40dae02a-f01c-4bcc-a15b-29491f8a3f27}, !- Handle
  Zone HVAC Equipment List 1,             !- Name
  {5dd02195-843d-4b05-b4eb-c65a2400f96d}; !- Thermal Zone

OS:Space,
  {ea3d039c-a087-4db2-8b2d-025417eb753b}, !- Handle
  living space,                           !- Name
  {5b42fbaa-1bb1-41b2-a46f-4fb0eb5fc808}, !- Space Type Name
=======
  {3cbc376c-1c27-4c29-a4db-068138ec5b5e}, !- Handle
  Zone HVAC Equipment List 1,             !- Name
  {2fe7fb18-c7df-48c9-947e-f8f1666e8619}; !- Thermal Zone

OS:Space,
  {694aa76b-9d1a-46b8-9e83-439db85f081c}, !- Handle
  living space,                           !- Name
  {690a6e9d-4a0a-47d3-8d4e-db68f162a8cd}, !- Space Type Name
>>>>>>> fe5e5cb8
  ,                                       !- Default Construction Set Name
  ,                                       !- Default Schedule Set Name
  ,                                       !- Direction of Relative North {deg}
  ,                                       !- X Origin {m}
  ,                                       !- Y Origin {m}
  ,                                       !- Z Origin {m}
  ,                                       !- Building Story Name
<<<<<<< HEAD
  {5dd02195-843d-4b05-b4eb-c65a2400f96d}, !- Thermal Zone Name
  ,                                       !- Part of Total Floor Area
  ,                                       !- Design Specification Outdoor Air Object Name
  {92b177d4-6032-4769-88e6-6bb745f098be}; !- Building Unit Name

OS:Surface,
  {0e72f055-4a9e-4dbc-a3f1-e20709949040}, !- Handle
  Surface 1,                              !- Name
  Floor,                                  !- Surface Type
  ,                                       !- Construction Name
  {ea3d039c-a087-4db2-8b2d-025417eb753b}, !- Space Name
=======
  {2fe7fb18-c7df-48c9-947e-f8f1666e8619}, !- Thermal Zone Name
  ,                                       !- Part of Total Floor Area
  ,                                       !- Design Specification Outdoor Air Object Name
  {b337ca08-ad11-4260-8267-4c835c098183}; !- Building Unit Name

OS:Surface,
  {d5b3d7d1-046f-4946-8c06-c2dad30ba049}, !- Handle
  Surface 1,                              !- Name
  Floor,                                  !- Surface Type
  ,                                       !- Construction Name
  {694aa76b-9d1a-46b8-9e83-439db85f081c}, !- Space Name
>>>>>>> fe5e5cb8
  Foundation,                             !- Outside Boundary Condition
  ,                                       !- Outside Boundary Condition Object
  NoSun,                                  !- Sun Exposure
  NoWind,                                 !- Wind Exposure
  ,                                       !- View Factor to Ground
  ,                                       !- Number of Vertices
  0, -12.9315688143396, 0,                !- X,Y,Z Vertex 1 {m}
  0, 0, 0,                                !- X,Y,Z Vertex 2 {m}
  6.46578440716979, 0, 0,                 !- X,Y,Z Vertex 3 {m}
  6.46578440716979, -12.9315688143396, 0; !- X,Y,Z Vertex 4 {m}

OS:Surface,
<<<<<<< HEAD
  {05fde1a5-e025-40b1-a1fa-b3ab42d7465d}, !- Handle
  Surface 2,                              !- Name
  Wall,                                   !- Surface Type
  ,                                       !- Construction Name
  {ea3d039c-a087-4db2-8b2d-025417eb753b}, !- Space Name
=======
  {24162470-01c7-469f-9f10-e7e0f0c3ab8c}, !- Handle
  Surface 2,                              !- Name
  Wall,                                   !- Surface Type
  ,                                       !- Construction Name
  {694aa76b-9d1a-46b8-9e83-439db85f081c}, !- Space Name
>>>>>>> fe5e5cb8
  Outdoors,                               !- Outside Boundary Condition
  ,                                       !- Outside Boundary Condition Object
  SunExposed,                             !- Sun Exposure
  WindExposed,                            !- Wind Exposure
  ,                                       !- View Factor to Ground
  ,                                       !- Number of Vertices
  0, 0, 2.4384,                           !- X,Y,Z Vertex 1 {m}
  0, 0, 0,                                !- X,Y,Z Vertex 2 {m}
  0, -12.9315688143396, 0,                !- X,Y,Z Vertex 3 {m}
  0, -12.9315688143396, 2.4384;           !- X,Y,Z Vertex 4 {m}

OS:Surface,
<<<<<<< HEAD
  {4adfe913-cb0a-4af3-9f53-3188dc9d262f}, !- Handle
  Surface 3,                              !- Name
  Wall,                                   !- Surface Type
  ,                                       !- Construction Name
  {ea3d039c-a087-4db2-8b2d-025417eb753b}, !- Space Name
=======
  {cb3d9e81-d905-4e4e-8d2d-0b18c314916f}, !- Handle
  Surface 3,                              !- Name
  Wall,                                   !- Surface Type
  ,                                       !- Construction Name
  {694aa76b-9d1a-46b8-9e83-439db85f081c}, !- Space Name
>>>>>>> fe5e5cb8
  Adiabatic,                              !- Outside Boundary Condition
  ,                                       !- Outside Boundary Condition Object
  NoSun,                                  !- Sun Exposure
  NoWind,                                 !- Wind Exposure
  ,                                       !- View Factor to Ground
  ,                                       !- Number of Vertices
  6.46578440716979, 0, 2.4384,            !- X,Y,Z Vertex 1 {m}
  6.46578440716979, 0, 0,                 !- X,Y,Z Vertex 2 {m}
  0, 0, 0,                                !- X,Y,Z Vertex 3 {m}
  0, 0, 2.4384;                           !- X,Y,Z Vertex 4 {m}

OS:Surface,
<<<<<<< HEAD
  {5b5ab490-5c25-4e24-8bf2-07db17faa50f}, !- Handle
  Surface 4,                              !- Name
  Wall,                                   !- Surface Type
  ,                                       !- Construction Name
  {ea3d039c-a087-4db2-8b2d-025417eb753b}, !- Space Name
  Adiabatic,                              !- Outside Boundary Condition
  ,                                       !- Outside Boundary Condition Object
=======
  {86adf983-a96e-44f0-80c9-4c3c136f93df}, !- Handle
  Surface 4,                              !- Name
  Wall,                                   !- Surface Type
  ,                                       !- Construction Name
  {694aa76b-9d1a-46b8-9e83-439db85f081c}, !- Space Name
  Surface,                                !- Outside Boundary Condition
  {eaf35995-9474-40d6-a242-6ed92e88a773}, !- Outside Boundary Condition Object
>>>>>>> fe5e5cb8
  NoSun,                                  !- Sun Exposure
  NoWind,                                 !- Wind Exposure
  ,                                       !- View Factor to Ground
  ,                                       !- Number of Vertices
  6.46578440716979, -12.9315688143396, 2.4384, !- X,Y,Z Vertex 1 {m}
  6.46578440716979, -12.9315688143396, 0, !- X,Y,Z Vertex 2 {m}
  6.46578440716979, 0, 0,                 !- X,Y,Z Vertex 3 {m}
  6.46578440716979, 0, 2.4384;            !- X,Y,Z Vertex 4 {m}

OS:Surface,
<<<<<<< HEAD
  {2161927a-6a79-4d91-969e-555cc67c305a}, !- Handle
  Surface 5,                              !- Name
  Wall,                                   !- Surface Type
  ,                                       !- Construction Name
  {ea3d039c-a087-4db2-8b2d-025417eb753b}, !- Space Name
=======
  {25c21ebf-0798-408f-ac83-b52ad0bf658b}, !- Handle
  Surface 5,                              !- Name
  Wall,                                   !- Surface Type
  ,                                       !- Construction Name
  {694aa76b-9d1a-46b8-9e83-439db85f081c}, !- Space Name
>>>>>>> fe5e5cb8
  Outdoors,                               !- Outside Boundary Condition
  ,                                       !- Outside Boundary Condition Object
  SunExposed,                             !- Sun Exposure
  WindExposed,                            !- Wind Exposure
  ,                                       !- View Factor to Ground
  ,                                       !- Number of Vertices
  0, -12.9315688143396, 2.4384,           !- X,Y,Z Vertex 1 {m}
  0, -12.9315688143396, 0,                !- X,Y,Z Vertex 2 {m}
  6.46578440716979, -12.9315688143396, 0, !- X,Y,Z Vertex 3 {m}
  6.46578440716979, -12.9315688143396, 2.4384; !- X,Y,Z Vertex 4 {m}

OS:Surface,
<<<<<<< HEAD
  {3a1d69e5-464a-4abf-9820-61c046c1ec28}, !- Handle
  Surface 6,                              !- Name
  RoofCeiling,                            !- Surface Type
  ,                                       !- Construction Name
  {ea3d039c-a087-4db2-8b2d-025417eb753b}, !- Space Name
=======
  {02ce8d98-ed12-4c68-aa6a-8b6dc76d6720}, !- Handle
  Surface 6,                              !- Name
  RoofCeiling,                            !- Surface Type
  ,                                       !- Construction Name
  {694aa76b-9d1a-46b8-9e83-439db85f081c}, !- Space Name
>>>>>>> fe5e5cb8
  Outdoors,                               !- Outside Boundary Condition
  ,                                       !- Outside Boundary Condition Object
  SunExposed,                             !- Sun Exposure
  WindExposed,                            !- Wind Exposure
  ,                                       !- View Factor to Ground
  ,                                       !- Number of Vertices
  6.46578440716979, -12.9315688143396, 2.4384, !- X,Y,Z Vertex 1 {m}
  6.46578440716979, 0, 2.4384,            !- X,Y,Z Vertex 2 {m}
  0, 0, 2.4384,                           !- X,Y,Z Vertex 3 {m}
  0, -12.9315688143396, 2.4384;           !- X,Y,Z Vertex 4 {m}

OS:SpaceType,
<<<<<<< HEAD
  {5b42fbaa-1bb1-41b2-a46f-4fb0eb5fc808}, !- Handle
=======
  {690a6e9d-4a0a-47d3-8d4e-db68f162a8cd}, !- Handle
>>>>>>> fe5e5cb8
  Space Type 1,                           !- Name
  ,                                       !- Default Construction Set Name
  ,                                       !- Default Schedule Set Name
  ,                                       !- Group Rendering Name
  ,                                       !- Design Specification Outdoor Air Object Name
  ,                                       !- Standards Template
  ,                                       !- Standards Building Type
  living;                                 !- Standards Space Type

OS:ThermalZone,
<<<<<<< HEAD
  {fae8af2c-a300-4f49-bfba-45510612e5ca}, !- Handle
  corridor zone,                          !- Name
=======
  {50a78343-81a2-4198-93c3-6b15fcfa6482}, !- Handle
  living zone|unit 2,                     !- Name
>>>>>>> fe5e5cb8
  ,                                       !- Multiplier
  ,                                       !- Ceiling Height {m}
  ,                                       !- Volume {m3}
  ,                                       !- Floor Area {m2}
  ,                                       !- Zone Inside Convection Algorithm
  ,                                       !- Zone Outside Convection Algorithm
  ,                                       !- Zone Conditioning Equipment List Name
<<<<<<< HEAD
  {3507260d-634d-4712-b2a5-7baae88d0190}, !- Zone Air Inlet Port List
  {03b09216-4450-4a0e-975f-705fedc2671d}, !- Zone Air Exhaust Port List
  {59613b35-64af-42d2-93e4-840f606fe5cf}, !- Zone Air Node Name
  {60aecd46-f605-4140-b3eb-76504f1348d9}, !- Zone Return Air Port List
=======
  {5d538948-0097-45fb-9ce5-10e303b967f1}, !- Zone Air Inlet Port List
  {b852cf4b-daf7-4960-8850-3fec7d790665}, !- Zone Air Exhaust Port List
  {ea50ba35-c908-43dc-aa43-dedfa70f71d2}, !- Zone Air Node Name
  {5688633f-d616-4776-9ca3-a5e969437384}, !- Zone Return Air Port List
>>>>>>> fe5e5cb8
  ,                                       !- Primary Daylighting Control Name
  ,                                       !- Fraction of Zone Controlled by Primary Daylighting Control
  ,                                       !- Secondary Daylighting Control Name
  ,                                       !- Fraction of Zone Controlled by Secondary Daylighting Control
  ,                                       !- Illuminance Map Name
  ,                                       !- Group Rendering Name
  ,                                       !- Thermostat Name
  No;                                     !- Use Ideal Air Loads

OS:Node,
<<<<<<< HEAD
  {c40f7e63-2810-4748-916d-956b1132df7a}, !- Handle
  Node 2,                                 !- Name
  {59613b35-64af-42d2-93e4-840f606fe5cf}, !- Inlet Port
  ;                                       !- Outlet Port

OS:Connection,
  {59613b35-64af-42d2-93e4-840f606fe5cf}, !- Handle
  {d5af226a-1a0d-4682-a1b3-94762cdedb70}, !- Name
  {fae8af2c-a300-4f49-bfba-45510612e5ca}, !- Source Object
  11,                                     !- Outlet Port
  {c40f7e63-2810-4748-916d-956b1132df7a}, !- Target Object
  2;                                      !- Inlet Port

OS:PortList,
  {3507260d-634d-4712-b2a5-7baae88d0190}, !- Handle
  {55ec0d13-81f8-4782-a66b-1e95bb560c90}, !- Name
  {fae8af2c-a300-4f49-bfba-45510612e5ca}; !- HVAC Component

OS:PortList,
  {03b09216-4450-4a0e-975f-705fedc2671d}, !- Handle
  {9e9bbf87-55aa-4e92-b5e9-a4c09a03d636}, !- Name
  {fae8af2c-a300-4f49-bfba-45510612e5ca}; !- HVAC Component

OS:PortList,
  {60aecd46-f605-4140-b3eb-76504f1348d9}, !- Handle
  {71257fd8-9020-4171-b0fd-a2cc6e480bc9}, !- Name
  {fae8af2c-a300-4f49-bfba-45510612e5ca}; !- HVAC Component

OS:Sizing:Zone,
  {d0f1053a-6b42-4461-87cc-469e13ab5089}, !- Handle
  {fae8af2c-a300-4f49-bfba-45510612e5ca}, !- Zone or ZoneList Name
=======
  {199878c5-cd15-41df-bd26-8edff0b31227}, !- Handle
  Node 2,                                 !- Name
  {ea50ba35-c908-43dc-aa43-dedfa70f71d2}, !- Inlet Port
  ;                                       !- Outlet Port

OS:Connection,
  {ea50ba35-c908-43dc-aa43-dedfa70f71d2}, !- Handle
  {2bfb5091-a8ba-4caa-9121-4e0da24e8cc6}, !- Name
  {50a78343-81a2-4198-93c3-6b15fcfa6482}, !- Source Object
  11,                                     !- Outlet Port
  {199878c5-cd15-41df-bd26-8edff0b31227}, !- Target Object
  2;                                      !- Inlet Port

OS:PortList,
  {5d538948-0097-45fb-9ce5-10e303b967f1}, !- Handle
  {93226e44-8d22-49e8-acd2-434b0a7a94be}, !- Name
  {50a78343-81a2-4198-93c3-6b15fcfa6482}; !- HVAC Component

OS:PortList,
  {b852cf4b-daf7-4960-8850-3fec7d790665}, !- Handle
  {bebbe2ca-e50e-488d-9be2-8d4f60062be6}, !- Name
  {50a78343-81a2-4198-93c3-6b15fcfa6482}; !- HVAC Component

OS:PortList,
  {5688633f-d616-4776-9ca3-a5e969437384}, !- Handle
  {4b63a1c1-9c82-46d1-af6e-7b97ade9b4f6}, !- Name
  {50a78343-81a2-4198-93c3-6b15fcfa6482}; !- HVAC Component

OS:Sizing:Zone,
  {514b04a5-aa92-4bb2-b594-1a9279ee3559}, !- Handle
  {50a78343-81a2-4198-93c3-6b15fcfa6482}, !- Zone or ZoneList Name
>>>>>>> fe5e5cb8
  SupplyAirTemperature,                   !- Zone Cooling Design Supply Air Temperature Input Method
  14,                                     !- Zone Cooling Design Supply Air Temperature {C}
  11.11,                                  !- Zone Cooling Design Supply Air Temperature Difference {deltaC}
  SupplyAirTemperature,                   !- Zone Heating Design Supply Air Temperature Input Method
  40,                                     !- Zone Heating Design Supply Air Temperature {C}
  11.11,                                  !- Zone Heating Design Supply Air Temperature Difference {deltaC}
  0.0085,                                 !- Zone Cooling Design Supply Air Humidity Ratio {kg-H2O/kg-air}
  0.008,                                  !- Zone Heating Design Supply Air Humidity Ratio {kg-H2O/kg-air}
  ,                                       !- Zone Heating Sizing Factor
  ,                                       !- Zone Cooling Sizing Factor
  DesignDay,                              !- Cooling Design Air Flow Method
  ,                                       !- Cooling Design Air Flow Rate {m3/s}
  ,                                       !- Cooling Minimum Air Flow per Zone Floor Area {m3/s-m2}
  ,                                       !- Cooling Minimum Air Flow {m3/s}
  ,                                       !- Cooling Minimum Air Flow Fraction
  DesignDay,                              !- Heating Design Air Flow Method
  ,                                       !- Heating Design Air Flow Rate {m3/s}
  ,                                       !- Heating Maximum Air Flow per Zone Floor Area {m3/s-m2}
  ,                                       !- Heating Maximum Air Flow {m3/s}
  ,                                       !- Heating Maximum Air Flow Fraction
  ,                                       !- Design Zone Air Distribution Effectiveness in Cooling Mode
  ,                                       !- Design Zone Air Distribution Effectiveness in Heating Mode
  No,                                     !- Account for Dedicated Outdoor Air System
  NeutralSupplyAir,                       !- Dedicated Outdoor Air System Control Strategy
  autosize,                               !- Dedicated Outdoor Air Low Setpoint Temperature for Design {C}
  autosize;                               !- Dedicated Outdoor Air High Setpoint Temperature for Design {C}

OS:ZoneHVAC:EquipmentList,
<<<<<<< HEAD
  {a058d321-b439-48c4-868b-1a3f93377e11}, !- Handle
  Zone HVAC Equipment List 2,             !- Name
  {fae8af2c-a300-4f49-bfba-45510612e5ca}; !- Thermal Zone

OS:Space,
  {fea08767-0320-4b0e-8b09-3c1f7217a309}, !- Handle
  corridor space,                         !- Name
  {3a5ad32b-3b66-4358-aca1-c123c6ad5960}, !- Space Type Name
=======
  {b1552b18-a5eb-4c80-b36a-9e92e755b65d}, !- Handle
  Zone HVAC Equipment List 2,             !- Name
  {50a78343-81a2-4198-93c3-6b15fcfa6482}; !- Thermal Zone

OS:Space,
  {986768ca-9541-4f07-984d-e15fae9fe68c}, !- Handle
  living space|unit 2,                    !- Name
  {690a6e9d-4a0a-47d3-8d4e-db68f162a8cd}, !- Space Type Name
>>>>>>> fe5e5cb8
  ,                                       !- Default Construction Set Name
  ,                                       !- Default Schedule Set Name
  ,                                       !- Direction of Relative North {deg}
  ,                                       !- X Origin {m}
  ,                                       !- Y Origin {m}
  ,                                       !- Z Origin {m}
  ,                                       !- Building Story Name
<<<<<<< HEAD
  {fae8af2c-a300-4f49-bfba-45510612e5ca}; !- Thermal Zone Name

OS:Surface,
  {eb3e03ba-c7e2-4a31-8e6f-ef44bb83a55e}, !- Handle
  Surface 7,                              !- Name
  Floor,                                  !- Surface Type
  ,                                       !- Construction Name
  {fea08767-0320-4b0e-8b09-3c1f7217a309}, !- Space Name
  Adiabatic,                              !- Outside Boundary Condition
=======
  {50a78343-81a2-4198-93c3-6b15fcfa6482}, !- Thermal Zone Name
  ,                                       !- Part of Total Floor Area
  ,                                       !- Design Specification Outdoor Air Object Name
  {fcf8492c-7285-47b1-a6ad-fde2bda4d0ea}; !- Building Unit Name

OS:Surface,
  {19886070-78bc-4fae-8be5-e5a806ba2540}, !- Handle
  Surface 7,                              !- Name
  Floor,                                  !- Surface Type
  ,                                       !- Construction Name
  {986768ca-9541-4f07-984d-e15fae9fe68c}, !- Space Name
  Foundation,                             !- Outside Boundary Condition
>>>>>>> fe5e5cb8
  ,                                       !- Outside Boundary Condition Object
  NoSun,                                  !- Sun Exposure
  NoWind,                                 !- Wind Exposure
  ,                                       !- View Factor to Ground
  ,                                       !- Number of Vertices
  0, 0, 0,                                !- X,Y,Z Vertex 1 {m}
  0, 1.524, 0,                            !- X,Y,Z Vertex 2 {m}
  6.46578440716979, 1.524, 0,             !- X,Y,Z Vertex 3 {m}
  6.46578440716979, 0, 0;                 !- X,Y,Z Vertex 4 {m}

OS:Surface,
<<<<<<< HEAD
  {f38370ee-5368-455f-b15b-48dc59f6b69c}, !- Handle
  Surface 8,                              !- Name
  Wall,                                   !- Surface Type
  ,                                       !- Construction Name
  {fea08767-0320-4b0e-8b09-3c1f7217a309}, !- Space Name
  Adiabatic,                              !- Outside Boundary Condition
  ,                                       !- Outside Boundary Condition Object
=======
  {bccae9b0-9caf-4a79-b80a-8c0c3c8a4c58}, !- Handle
  Surface 8,                              !- Name
  Wall,                                   !- Surface Type
  ,                                       !- Construction Name
  {986768ca-9541-4f07-984d-e15fae9fe68c}, !- Space Name
  Outdoors,                               !- Outside Boundary Condition
  ,                                       !- Outside Boundary Condition Object
  SunExposed,                             !- Sun Exposure
  WindExposed,                            !- Wind Exposure
  ,                                       !- View Factor to Ground
  ,                                       !- Number of Vertices
  0, 15.9795688143396, 2.4384,            !- X,Y,Z Vertex 1 {m}
  0, 15.9795688143396, 0,                 !- X,Y,Z Vertex 2 {m}
  0, 3.048, 0,                            !- X,Y,Z Vertex 3 {m}
  0, 3.048, 2.4384;                       !- X,Y,Z Vertex 4 {m}

OS:Surface,
  {a0492ef1-4a15-41c4-850e-5288fc817cde}, !- Handle
  Surface 9,                              !- Name
  Wall,                                   !- Surface Type
  ,                                       !- Construction Name
  {986768ca-9541-4f07-984d-e15fae9fe68c}, !- Space Name
  Outdoors,                               !- Outside Boundary Condition
  ,                                       !- Outside Boundary Condition Object
  SunExposed,                             !- Sun Exposure
  WindExposed,                            !- Wind Exposure
  ,                                       !- View Factor to Ground
  ,                                       !- Number of Vertices
  6.46578440716979, 15.9795688143396, 2.4384, !- X,Y,Z Vertex 1 {m}
  6.46578440716979, 15.9795688143396, 0,  !- X,Y,Z Vertex 2 {m}
  0, 15.9795688143396, 0,                 !- X,Y,Z Vertex 3 {m}
  0, 15.9795688143396, 2.4384;            !- X,Y,Z Vertex 4 {m}

OS:Surface,
  {4a1d5b88-7d78-4a96-90bf-12e6bc9ac5d9}, !- Handle
  Surface 10,                             !- Name
  Wall,                                   !- Surface Type
  ,                                       !- Construction Name
  {986768ca-9541-4f07-984d-e15fae9fe68c}, !- Space Name
  Surface,                                !- Outside Boundary Condition
  {4d87062e-e9a4-43ab-a896-7308a782f6fb}, !- Outside Boundary Condition Object
>>>>>>> fe5e5cb8
  NoSun,                                  !- Sun Exposure
  NoWind,                                 !- Wind Exposure
  ,                                       !- View Factor to Ground
  ,                                       !- Number of Vertices
  0, 1.524, 2.4384,                       !- X,Y,Z Vertex 1 {m}
  0, 1.524, 0,                            !- X,Y,Z Vertex 2 {m}
  0, 0, 0,                                !- X,Y,Z Vertex 3 {m}
  0, 0, 2.4384;                           !- X,Y,Z Vertex 4 {m}

OS:Surface,
<<<<<<< HEAD
  {a9236e1a-b4d1-4537-a67c-ac75c1254a88}, !- Handle
  Surface 9,                              !- Name
  Wall,                                   !- Surface Type
  ,                                       !- Construction Name
  {fea08767-0320-4b0e-8b09-3c1f7217a309}, !- Space Name
=======
  {491748df-21fc-4752-a361-9716b302a3bc}, !- Handle
  Surface 11,                             !- Name
  Wall,                                   !- Surface Type
  ,                                       !- Construction Name
  {986768ca-9541-4f07-984d-e15fae9fe68c}, !- Space Name
>>>>>>> fe5e5cb8
  Adiabatic,                              !- Outside Boundary Condition
  ,                                       !- Outside Boundary Condition Object
  NoSun,                                  !- Sun Exposure
  NoWind,                                 !- Wind Exposure
  ,                                       !- View Factor to Ground
  ,                                       !- Number of Vertices
<<<<<<< HEAD
  6.46578440716979, 1.524, 2.4384,        !- X,Y,Z Vertex 1 {m}
  6.46578440716979, 1.524, 0,             !- X,Y,Z Vertex 2 {m}
  0, 1.524, 0,                            !- X,Y,Z Vertex 3 {m}
  0, 1.524, 2.4384;                       !- X,Y,Z Vertex 4 {m}

OS:Surface,
  {f960b935-19a4-48fe-8139-a8679d5eb242}, !- Handle
  Surface 10,                             !- Name
  Wall,                                   !- Surface Type
  ,                                       !- Construction Name
  {fea08767-0320-4b0e-8b09-3c1f7217a309}, !- Space Name
  Adiabatic,                              !- Outside Boundary Condition
  ,                                       !- Outside Boundary Condition Object
  NoSun,                                  !- Sun Exposure
  NoWind,                                 !- Wind Exposure
  ,                                       !- View Factor to Ground
  ,                                       !- Number of Vertices
  6.46578440716979, 0, 2.4384,            !- X,Y,Z Vertex 1 {m}
  6.46578440716979, 0, 0,                 !- X,Y,Z Vertex 2 {m}
  6.46578440716979, 1.524, 0,             !- X,Y,Z Vertex 3 {m}
  6.46578440716979, 1.524, 2.4384;        !- X,Y,Z Vertex 4 {m}

OS:Surface,
  {a1a5d253-010f-4e48-9d39-4fc06c583f9b}, !- Handle
  Surface 11,                             !- Name
  Wall,                                   !- Surface Type
  ,                                       !- Construction Name
  {fea08767-0320-4b0e-8b09-3c1f7217a309}, !- Space Name
  Adiabatic,                              !- Outside Boundary Condition
  ,                                       !- Outside Boundary Condition Object
=======
  0, 3.048, 2.4384,                       !- X,Y,Z Vertex 1 {m}
  0, 3.048, 0,                            !- X,Y,Z Vertex 2 {m}
  6.46578440716979, 3.048, 0,             !- X,Y,Z Vertex 3 {m}
  6.46578440716979, 3.048, 2.4384;        !- X,Y,Z Vertex 4 {m}

OS:Surface,
  {53704ed6-3a7d-480c-9a59-ddd988ffefa7}, !- Handle
  Surface 12,                             !- Name
  RoofCeiling,                            !- Surface Type
  ,                                       !- Construction Name
  {986768ca-9541-4f07-984d-e15fae9fe68c}, !- Space Name
  Outdoors,                               !- Outside Boundary Condition
  ,                                       !- Outside Boundary Condition Object
  SunExposed,                             !- Sun Exposure
  WindExposed,                            !- Wind Exposure
  ,                                       !- View Factor to Ground
  ,                                       !- Number of Vertices
  6.46578440716979, 3.048, 2.4384,        !- X,Y,Z Vertex 1 {m}
  6.46578440716979, 15.9795688143396, 2.4384, !- X,Y,Z Vertex 2 {m}
  0, 15.9795688143396, 2.4384,            !- X,Y,Z Vertex 3 {m}
  0, 3.048, 2.4384;                       !- X,Y,Z Vertex 4 {m}

OS:ThermalZone,
  {62f3fa61-07bb-494c-9a91-c194621254c2}, !- Handle
  living zone|unit 3,                     !- Name
  ,                                       !- Multiplier
  ,                                       !- Ceiling Height {m}
  ,                                       !- Volume {m3}
  ,                                       !- Floor Area {m2}
  ,                                       !- Zone Inside Convection Algorithm
  ,                                       !- Zone Outside Convection Algorithm
  ,                                       !- Zone Conditioning Equipment List Name
  {e2005388-35de-46e7-a2a3-9871a2e35fbf}, !- Zone Air Inlet Port List
  {212a9756-1c96-423e-be02-99127772f426}, !- Zone Air Exhaust Port List
  {640b0af2-3526-4ea0-a362-96be4b55641c}, !- Zone Air Node Name
  {e65dada2-86cd-4ff1-9998-159dbdcc4771}, !- Zone Return Air Port List
  ,                                       !- Primary Daylighting Control Name
  ,                                       !- Fraction of Zone Controlled by Primary Daylighting Control
  ,                                       !- Secondary Daylighting Control Name
  ,                                       !- Fraction of Zone Controlled by Secondary Daylighting Control
  ,                                       !- Illuminance Map Name
  ,                                       !- Group Rendering Name
  ,                                       !- Thermostat Name
  No;                                     !- Use Ideal Air Loads

OS:Node,
  {b62a714d-0501-4e85-8c24-73b43a746daa}, !- Handle
  Node 3,                                 !- Name
  {640b0af2-3526-4ea0-a362-96be4b55641c}, !- Inlet Port
  ;                                       !- Outlet Port

OS:Connection,
  {640b0af2-3526-4ea0-a362-96be4b55641c}, !- Handle
  {7dd62221-d5f6-4925-81cf-8c44aaed3f8b}, !- Name
  {62f3fa61-07bb-494c-9a91-c194621254c2}, !- Source Object
  11,                                     !- Outlet Port
  {b62a714d-0501-4e85-8c24-73b43a746daa}, !- Target Object
  2;                                      !- Inlet Port

OS:PortList,
  {e2005388-35de-46e7-a2a3-9871a2e35fbf}, !- Handle
  {eac75e8e-4616-4518-91d6-bbd774149203}, !- Name
  {62f3fa61-07bb-494c-9a91-c194621254c2}; !- HVAC Component

OS:PortList,
  {212a9756-1c96-423e-be02-99127772f426}, !- Handle
  {2e3e64bd-a10c-4ef6-88b1-044fd78e8641}, !- Name
  {62f3fa61-07bb-494c-9a91-c194621254c2}; !- HVAC Component

OS:PortList,
  {e65dada2-86cd-4ff1-9998-159dbdcc4771}, !- Handle
  {94173629-8af2-4857-9525-9e28ea49fe6f}, !- Name
  {62f3fa61-07bb-494c-9a91-c194621254c2}; !- HVAC Component

OS:Sizing:Zone,
  {5f628f33-f1fb-4b7f-b32b-7e5f2bde4580}, !- Handle
  {62f3fa61-07bb-494c-9a91-c194621254c2}, !- Zone or ZoneList Name
  SupplyAirTemperature,                   !- Zone Cooling Design Supply Air Temperature Input Method
  14,                                     !- Zone Cooling Design Supply Air Temperature {C}
  11.11,                                  !- Zone Cooling Design Supply Air Temperature Difference {deltaC}
  SupplyAirTemperature,                   !- Zone Heating Design Supply Air Temperature Input Method
  40,                                     !- Zone Heating Design Supply Air Temperature {C}
  11.11,                                  !- Zone Heating Design Supply Air Temperature Difference {deltaC}
  0.0085,                                 !- Zone Cooling Design Supply Air Humidity Ratio {kg-H2O/kg-air}
  0.008,                                  !- Zone Heating Design Supply Air Humidity Ratio {kg-H2O/kg-air}
  ,                                       !- Zone Heating Sizing Factor
  ,                                       !- Zone Cooling Sizing Factor
  DesignDay,                              !- Cooling Design Air Flow Method
  ,                                       !- Cooling Design Air Flow Rate {m3/s}
  ,                                       !- Cooling Minimum Air Flow per Zone Floor Area {m3/s-m2}
  ,                                       !- Cooling Minimum Air Flow {m3/s}
  ,                                       !- Cooling Minimum Air Flow Fraction
  DesignDay,                              !- Heating Design Air Flow Method
  ,                                       !- Heating Design Air Flow Rate {m3/s}
  ,                                       !- Heating Maximum Air Flow per Zone Floor Area {m3/s-m2}
  ,                                       !- Heating Maximum Air Flow {m3/s}
  ,                                       !- Heating Maximum Air Flow Fraction
  ,                                       !- Design Zone Air Distribution Effectiveness in Cooling Mode
  ,                                       !- Design Zone Air Distribution Effectiveness in Heating Mode
  No,                                     !- Account for Dedicated Outdoor Air System
  NeutralSupplyAir,                       !- Dedicated Outdoor Air System Control Strategy
  autosize,                               !- Dedicated Outdoor Air Low Setpoint Temperature for Design {C}
  autosize;                               !- Dedicated Outdoor Air High Setpoint Temperature for Design {C}

OS:ZoneHVAC:EquipmentList,
  {1ecacb4d-f68a-4987-b09b-8bc8d09e56fa}, !- Handle
  Zone HVAC Equipment List 3,             !- Name
  {62f3fa61-07bb-494c-9a91-c194621254c2}; !- Thermal Zone

OS:Space,
  {534d01cd-3c97-4383-9727-ee0b20b2d914}, !- Handle
  living space|unit 3|story 1,            !- Name
  {690a6e9d-4a0a-47d3-8d4e-db68f162a8cd}, !- Space Type Name
  ,                                       !- Default Construction Set Name
  ,                                       !- Default Schedule Set Name
  -0,                                     !- Direction of Relative North {deg}
  0,                                      !- X Origin {m}
  0,                                      !- Y Origin {m}
  0,                                      !- Z Origin {m}
  ,                                       !- Building Story Name
  {62f3fa61-07bb-494c-9a91-c194621254c2}, !- Thermal Zone Name
  ,                                       !- Part of Total Floor Area
  ,                                       !- Design Specification Outdoor Air Object Name
  {ba7da824-62dc-4ad5-a75e-47a29922575c}; !- Building Unit Name

OS:Surface,
  {a0df5ea2-d20a-4c62-a58d-17c3f0ed2a66}, !- Handle
  Surface 13,                             !- Name
  Wall,                                   !- Surface Type
  ,                                       !- Construction Name
  {534d01cd-3c97-4383-9727-ee0b20b2d914}, !- Space Name
  Outdoors,                               !- Outside Boundary Condition
  ,                                       !- Outside Boundary Condition Object
  SunExposed,                             !- Sun Exposure
  WindExposed,                            !- Wind Exposure
  ,                                       !- View Factor to Ground
  ,                                       !- Number of Vertices
  6.46578440716979, -12.9315688143396, 2.4384, !- X,Y,Z Vertex 1 {m}
  6.46578440716979, -12.9315688143396, 0, !- X,Y,Z Vertex 2 {m}
  12.9315688143396, -12.9315688143396, 0, !- X,Y,Z Vertex 3 {m}
  12.9315688143396, -12.9315688143396, 2.4384; !- X,Y,Z Vertex 4 {m}

OS:Surface,
  {bc2295cb-20a5-463f-9aeb-5339b84e4b1f}, !- Handle
  Surface 14,                             !- Name
  Wall,                                   !- Surface Type
  ,                                       !- Construction Name
  {534d01cd-3c97-4383-9727-ee0b20b2d914}, !- Space Name
  Surface,                                !- Outside Boundary Condition
  {4def2652-4f36-43ea-b908-834b4d4ae2da}, !- Outside Boundary Condition Object
>>>>>>> fe5e5cb8
  NoSun,                                  !- Sun Exposure
  NoWind,                                 !- Wind Exposure
  ,                                       !- View Factor to Ground
  ,                                       !- Number of Vertices
<<<<<<< HEAD
  0, 0, 2.4384,                           !- X,Y,Z Vertex 1 {m}
  0, 0, 0,                                !- X,Y,Z Vertex 2 {m}
  6.46578440716979, 0, 0,                 !- X,Y,Z Vertex 3 {m}
  6.46578440716979, 0, 2.4384;            !- X,Y,Z Vertex 4 {m}

OS:Surface,
  {fd0aea1f-456b-4f9e-a309-0eabf6ec786d}, !- Handle
  Surface 12,                             !- Name
  RoofCeiling,                            !- Surface Type
  ,                                       !- Construction Name
  {fea08767-0320-4b0e-8b09-3c1f7217a309}, !- Space Name
  Adiabatic,                              !- Outside Boundary Condition
  ,                                       !- Outside Boundary Condition Object
=======
  12.9315688143396, -12.9315688143396, 2.4384, !- X,Y,Z Vertex 1 {m}
  12.9315688143396, -12.9315688143396, 0, !- X,Y,Z Vertex 2 {m}
  12.9315688143396, 0, 0,                 !- X,Y,Z Vertex 3 {m}
  12.9315688143396, 0, 2.4384;            !- X,Y,Z Vertex 4 {m}

OS:Surface,
  {1c11ac73-5e2c-4e82-b977-3bf03c0ae6bc}, !- Handle
  Surface 15,                             !- Name
  RoofCeiling,                            !- Surface Type
  ,                                       !- Construction Name
  {534d01cd-3c97-4383-9727-ee0b20b2d914}, !- Space Name
  Outdoors,                               !- Outside Boundary Condition
  ,                                       !- Outside Boundary Condition Object
  SunExposed,                             !- Sun Exposure
  WindExposed,                            !- Wind Exposure
  ,                                       !- View Factor to Ground
  ,                                       !- Number of Vertices
  12.9315688143396, -12.9315688143396, 2.4384, !- X,Y,Z Vertex 1 {m}
  12.9315688143396, 0, 2.4384,            !- X,Y,Z Vertex 2 {m}
  6.46578440716979, 0, 2.4384,            !- X,Y,Z Vertex 3 {m}
  6.46578440716979, -12.9315688143396, 2.4384; !- X,Y,Z Vertex 4 {m}

OS:Surface,
  {ded410f2-1006-4c74-80b9-0ab56b7b52d5}, !- Handle
  Surface 16,                             !- Name
  Wall,                                   !- Surface Type
  ,                                       !- Construction Name
  {534d01cd-3c97-4383-9727-ee0b20b2d914}, !- Space Name
  Adiabatic,                              !- Outside Boundary Condition
  ,                                       !- Outside Boundary Condition Object
  NoSun,                                  !- Sun Exposure
  NoWind,                                 !- Wind Exposure
  ,                                       !- View Factor to Ground
  ,                                       !- Number of Vertices
  12.9315688143396, 0, 2.4384,            !- X,Y,Z Vertex 1 {m}
  12.9315688143396, 0, 0,                 !- X,Y,Z Vertex 2 {m}
  6.46578440716979, 0, 0,                 !- X,Y,Z Vertex 3 {m}
  6.46578440716979, 0, 2.4384;            !- X,Y,Z Vertex 4 {m}

OS:Surface,
  {8686dadd-9333-4c56-8bf1-68e9540a8103}, !- Handle
  Surface 17,                             !- Name
  Floor,                                  !- Surface Type
  ,                                       !- Construction Name
  {534d01cd-3c97-4383-9727-ee0b20b2d914}, !- Space Name
  Foundation,                             !- Outside Boundary Condition
  ,                                       !- Outside Boundary Condition Object
>>>>>>> fe5e5cb8
  NoSun,                                  !- Sun Exposure
  NoWind,                                 !- Wind Exposure
  ,                                       !- View Factor to Ground
  ,                                       !- Number of Vertices
<<<<<<< HEAD
  6.46578440716979, 0, 2.4384,            !- X,Y,Z Vertex 1 {m}
  6.46578440716979, 1.524, 2.4384,        !- X,Y,Z Vertex 2 {m}
  0, 1.524, 2.4384,                       !- X,Y,Z Vertex 3 {m}
  0, 0, 2.4384;                           !- X,Y,Z Vertex 4 {m}

OS:SpaceType,
  {3a5ad32b-3b66-4358-aca1-c123c6ad5960}, !- Handle
  Space Type 2,                           !- Name
  ,                                       !- Default Construction Set Name
  ,                                       !- Default Schedule Set Name
=======
  6.46578440716979, -12.9315688143396, 0, !- X,Y,Z Vertex 1 {m}
  6.46578440716979, 0, 0,                 !- X,Y,Z Vertex 2 {m}
  12.9315688143396, 0, 0,                 !- X,Y,Z Vertex 3 {m}
  12.9315688143396, -12.9315688143396, 0; !- X,Y,Z Vertex 4 {m}

OS:Surface,
  {eaf35995-9474-40d6-a242-6ed92e88a773}, !- Handle
  Surface 18,                             !- Name
  Wall,                                   !- Surface Type
  ,                                       !- Construction Name
  {534d01cd-3c97-4383-9727-ee0b20b2d914}, !- Space Name
  Surface,                                !- Outside Boundary Condition
  {86adf983-a96e-44f0-80c9-4c3c136f93df}, !- Outside Boundary Condition Object
  NoSun,                                  !- Sun Exposure
  NoWind,                                 !- Wind Exposure
  ,                                       !- View Factor to Ground
  ,                                       !- Number of Vertices
  6.46578440716979, 0, 2.4384,            !- X,Y,Z Vertex 1 {m}
  6.46578440716979, 0, 0,                 !- X,Y,Z Vertex 2 {m}
  6.46578440716979, -12.9315688143396, 0, !- X,Y,Z Vertex 3 {m}
  6.46578440716979, -12.9315688143396, 2.4384; !- X,Y,Z Vertex 4 {m}

OS:ThermalZone,
  {8fa2990c-ede5-421e-9ee9-60ec2bec5b7d}, !- Handle
  living zone|unit 4,                     !- Name
  ,                                       !- Multiplier
  ,                                       !- Ceiling Height {m}
  ,                                       !- Volume {m3}
  ,                                       !- Floor Area {m2}
  ,                                       !- Zone Inside Convection Algorithm
  ,                                       !- Zone Outside Convection Algorithm
  ,                                       !- Zone Conditioning Equipment List Name
  {2522e662-13ad-48d0-ae72-536fde8f05f0}, !- Zone Air Inlet Port List
  {393807c4-a1fd-480d-a34e-35c33f21c817}, !- Zone Air Exhaust Port List
  {7880b17f-5fef-477e-8e13-0bad1b80e33f}, !- Zone Air Node Name
  {15a2a2c1-b597-4d46-9d1c-8a43c3b8c32e}, !- Zone Return Air Port List
  ,                                       !- Primary Daylighting Control Name
  ,                                       !- Fraction of Zone Controlled by Primary Daylighting Control
  ,                                       !- Secondary Daylighting Control Name
  ,                                       !- Fraction of Zone Controlled by Secondary Daylighting Control
  ,                                       !- Illuminance Map Name
>>>>>>> fe5e5cb8
  ,                                       !- Group Rendering Name
  ,                                       !- Design Specification Outdoor Air Object Name
  ,                                       !- Standards Template
  ,                                       !- Standards Building Type
  corridor;                               !- Standards Space Type

<<<<<<< HEAD
OS:BuildingUnit,
  {92b177d4-6032-4769-88e6-6bb745f098be}, !- Handle
  unit 1,                                 !- Name
  ,                                       !- Rendering Color
  Residential;                            !- Building Unit Type

OS:AdditionalProperties,
  {e42477da-bcc0-4182-b060-b8d7d8cca914}, !- Handle
  {92b177d4-6032-4769-88e6-6bb745f098be}, !- Object Name
  NumberOfBedrooms,                       !- Feature Name 1
  Integer,                                !- Feature Data Type 1
  3,                                      !- Feature Value 1
  NumberOfBathrooms,                      !- Feature Name 2
  Double,                                 !- Feature Data Type 2
  2,                                      !- Feature Value 2
  NumberOfOccupants,                      !- Feature Name 3
  Double,                                 !- Feature Data Type 3
  3.3900000000000001;                     !- Feature Value 3

OS:External:File,
  {649d3cc7-ec19-471c-b5f3-065deadabe00}, !- Handle
  8760.csv,                               !- Name
  8760.csv;                               !- File Name

OS:Schedule:Day,
  {f14bcb5a-20be-40f7-8b62-f5f5890c1dae}, !- Handle
  Schedule Day 1,                         !- Name
  ,                                       !- Schedule Type Limits Name
  ,                                       !- Interpolate to Timestep
  24,                                     !- Hour 1
  0,                                      !- Minute 1
  0;                                      !- Value Until Time 1

OS:Schedule:Day,
  {544c3c23-51d7-462a-a73f-99536b746d9f}, !- Handle
  Schedule Day 2,                         !- Name
  ,                                       !- Schedule Type Limits Name
  ,                                       !- Interpolate to Timestep
  24,                                     !- Hour 1
  0,                                      !- Minute 1
  1;                                      !- Value Until Time 1

OS:Schedule:File,
  {25f3eb19-a52d-403b-bd70-55e1067a4e18}, !- Handle
  occupants,                              !- Name
  {a9266677-54a1-4626-8502-6aa3f01ebede}, !- Schedule Type Limits Name
  {649d3cc7-ec19-471c-b5f3-065deadabe00}, !- External File Name
  1,                                      !- Column Number
  1,                                      !- Rows to Skip at Top
  8760,                                   !- Number of Hours of Data
  ,                                       !- Column Separator
  ,                                       !- Interpolate to Timestep
  60;                                     !- Minutes per Item

OS:Schedule:Ruleset,
  {41e613db-7415-4751-ac0f-852d287b8f51}, !- Handle
  Schedule Ruleset 1,                     !- Name
  {ec06efb4-642e-4cdd-9824-4a946e1d42db}, !- Schedule Type Limits Name
  {22e47f11-da6e-48df-97c8-5a12d7c1d665}; !- Default Day Schedule Name

OS:Schedule:Day,
  {22e47f11-da6e-48df-97c8-5a12d7c1d665}, !- Handle
  Schedule Day 3,                         !- Name
  {ec06efb4-642e-4cdd-9824-4a946e1d42db}, !- Schedule Type Limits Name
=======
OS:Node,
  {43dcc181-eae8-4af6-bd29-19d7dd223c55}, !- Handle
  Node 4,                                 !- Name
  {7880b17f-5fef-477e-8e13-0bad1b80e33f}, !- Inlet Port
  ;                                       !- Outlet Port

OS:Connection,
  {7880b17f-5fef-477e-8e13-0bad1b80e33f}, !- Handle
  {b947e2f8-6054-40a4-893b-6a30e95b791a}, !- Name
  {8fa2990c-ede5-421e-9ee9-60ec2bec5b7d}, !- Source Object
  11,                                     !- Outlet Port
  {43dcc181-eae8-4af6-bd29-19d7dd223c55}, !- Target Object
  2;                                      !- Inlet Port

OS:PortList,
  {2522e662-13ad-48d0-ae72-536fde8f05f0}, !- Handle
  {066012b7-b092-402c-b9ca-f10b61f86bf6}, !- Name
  {8fa2990c-ede5-421e-9ee9-60ec2bec5b7d}; !- HVAC Component

OS:PortList,
  {393807c4-a1fd-480d-a34e-35c33f21c817}, !- Handle
  {4e570a91-92b9-46dd-8c22-0b4cf82889bb}, !- Name
  {8fa2990c-ede5-421e-9ee9-60ec2bec5b7d}; !- HVAC Component

OS:PortList,
  {15a2a2c1-b597-4d46-9d1c-8a43c3b8c32e}, !- Handle
  {a8bd7929-666e-458a-ae38-8f2a0908381f}, !- Name
  {8fa2990c-ede5-421e-9ee9-60ec2bec5b7d}; !- HVAC Component

OS:Sizing:Zone,
  {89663654-54eb-472b-a90d-5d922aa8f372}, !- Handle
  {8fa2990c-ede5-421e-9ee9-60ec2bec5b7d}, !- Zone or ZoneList Name
  SupplyAirTemperature,                   !- Zone Cooling Design Supply Air Temperature Input Method
  14,                                     !- Zone Cooling Design Supply Air Temperature {C}
  11.11,                                  !- Zone Cooling Design Supply Air Temperature Difference {deltaC}
  SupplyAirTemperature,                   !- Zone Heating Design Supply Air Temperature Input Method
  40,                                     !- Zone Heating Design Supply Air Temperature {C}
  11.11,                                  !- Zone Heating Design Supply Air Temperature Difference {deltaC}
  0.0085,                                 !- Zone Cooling Design Supply Air Humidity Ratio {kg-H2O/kg-air}
  0.008,                                  !- Zone Heating Design Supply Air Humidity Ratio {kg-H2O/kg-air}
  ,                                       !- Zone Heating Sizing Factor
  ,                                       !- Zone Cooling Sizing Factor
  DesignDay,                              !- Cooling Design Air Flow Method
  ,                                       !- Cooling Design Air Flow Rate {m3/s}
  ,                                       !- Cooling Minimum Air Flow per Zone Floor Area {m3/s-m2}
  ,                                       !- Cooling Minimum Air Flow {m3/s}
  ,                                       !- Cooling Minimum Air Flow Fraction
  DesignDay,                              !- Heating Design Air Flow Method
  ,                                       !- Heating Design Air Flow Rate {m3/s}
  ,                                       !- Heating Maximum Air Flow per Zone Floor Area {m3/s-m2}
  ,                                       !- Heating Maximum Air Flow {m3/s}
  ,                                       !- Heating Maximum Air Flow Fraction
  ,                                       !- Design Zone Air Distribution Effectiveness in Cooling Mode
  ,                                       !- Design Zone Air Distribution Effectiveness in Heating Mode
  No,                                     !- Account for Dedicated Outdoor Air System
  NeutralSupplyAir,                       !- Dedicated Outdoor Air System Control Strategy
  autosize,                               !- Dedicated Outdoor Air Low Setpoint Temperature for Design {C}
  autosize;                               !- Dedicated Outdoor Air High Setpoint Temperature for Design {C}

OS:ZoneHVAC:EquipmentList,
  {c18f6e99-b20f-4906-9678-bf07338e4365}, !- Handle
  Zone HVAC Equipment List 4,             !- Name
  {8fa2990c-ede5-421e-9ee9-60ec2bec5b7d}; !- Thermal Zone

OS:Space,
  {533ecbd2-3758-4d48-b998-a8e80a399c26}, !- Handle
  living space|unit 4|story 1,            !- Name
  {690a6e9d-4a0a-47d3-8d4e-db68f162a8cd}, !- Space Type Name
  ,                                       !- Default Construction Set Name
  ,                                       !- Default Schedule Set Name
  -0,                                     !- Direction of Relative North {deg}
  0,                                      !- X Origin {m}
  0,                                      !- Y Origin {m}
  0,                                      !- Z Origin {m}
  ,                                       !- Building Story Name
  {8fa2990c-ede5-421e-9ee9-60ec2bec5b7d}, !- Thermal Zone Name
  ,                                       !- Part of Total Floor Area
  ,                                       !- Design Specification Outdoor Air Object Name
  {239dc1dd-658a-43f1-adec-5d5eedce00a2}; !- Building Unit Name

OS:Surface,
  {3f5042aa-8395-4909-a096-968946953229}, !- Handle
  Surface 19,                             !- Name
  Wall,                                   !- Surface Type
  ,                                       !- Construction Name
  {533ecbd2-3758-4d48-b998-a8e80a399c26}, !- Space Name
  Outdoors,                               !- Outside Boundary Condition
  ,                                       !- Outside Boundary Condition Object
  SunExposed,                             !- Sun Exposure
  WindExposed,                            !- Wind Exposure
  ,                                       !- View Factor to Ground
  ,                                       !- Number of Vertices
  12.9315688143396, 15.9795688143396, 2.4384, !- X,Y,Z Vertex 1 {m}
  12.9315688143396, 15.9795688143396, 0,  !- X,Y,Z Vertex 2 {m}
  6.46578440716979, 15.9795688143396, 0,  !- X,Y,Z Vertex 3 {m}
  6.46578440716979, 15.9795688143396, 2.4384; !- X,Y,Z Vertex 4 {m}

OS:Surface,
  {3c6fed70-aa3c-4ced-bd95-76a1c0699f8a}, !- Handle
  Surface 20,                             !- Name
  Wall,                                   !- Surface Type
  ,                                       !- Construction Name
  {533ecbd2-3758-4d48-b998-a8e80a399c26}, !- Space Name
  Adiabatic,                              !- Outside Boundary Condition
  ,                                       !- Outside Boundary Condition Object
  NoSun,                                  !- Sun Exposure
  NoWind,                                 !- Wind Exposure
  ,                                       !- View Factor to Ground
  ,                                       !- Number of Vertices
  6.46578440716979, 3.048, 2.4384,        !- X,Y,Z Vertex 1 {m}
  6.46578440716979, 3.048, 0,             !- X,Y,Z Vertex 2 {m}
  12.9315688143396, 3.048, 0,             !- X,Y,Z Vertex 3 {m}
  12.9315688143396, 3.048, 2.4384;        !- X,Y,Z Vertex 4 {m}

OS:Surface,
  {4d87062e-e9a4-43ab-a896-7308a782f6fb}, !- Handle
  Surface 21,                             !- Name
  Wall,                                   !- Surface Type
  ,                                       !- Construction Name
  {533ecbd2-3758-4d48-b998-a8e80a399c26}, !- Space Name
  Surface,                                !- Outside Boundary Condition
  {4a1d5b88-7d78-4a96-90bf-12e6bc9ac5d9}, !- Outside Boundary Condition Object
  NoSun,                                  !- Sun Exposure
  NoWind,                                 !- Wind Exposure
  ,                                       !- View Factor to Ground
  ,                                       !- Number of Vertices
  6.46578440716979, 15.9795688143396, 2.4384, !- X,Y,Z Vertex 1 {m}
  6.46578440716979, 15.9795688143396, 0,  !- X,Y,Z Vertex 2 {m}
  6.46578440716979, 3.048, 0,             !- X,Y,Z Vertex 3 {m}
  6.46578440716979, 3.048, 2.4384;        !- X,Y,Z Vertex 4 {m}

OS:Surface,
  {476a641a-75b6-42b9-853c-0d72e588e131}, !- Handle
  Surface 22,                             !- Name
  Floor,                                  !- Surface Type
  ,                                       !- Construction Name
  {533ecbd2-3758-4d48-b998-a8e80a399c26}, !- Space Name
  Foundation,                             !- Outside Boundary Condition
  ,                                       !- Outside Boundary Condition Object
  NoSun,                                  !- Sun Exposure
  NoWind,                                 !- Wind Exposure
  ,                                       !- View Factor to Ground
  ,                                       !- Number of Vertices
  6.46578440716979, 3.048, 0,             !- X,Y,Z Vertex 1 {m}
  6.46578440716979, 15.9795688143396, 0,  !- X,Y,Z Vertex 2 {m}
  12.9315688143396, 15.9795688143396, 0,  !- X,Y,Z Vertex 3 {m}
  12.9315688143396, 3.048, 0;             !- X,Y,Z Vertex 4 {m}

OS:Surface,
  {72a1d652-dbec-461d-8f68-c663ce1d5cab}, !- Handle
  Surface 23,                             !- Name
  Wall,                                   !- Surface Type
  ,                                       !- Construction Name
  {533ecbd2-3758-4d48-b998-a8e80a399c26}, !- Space Name
  Surface,                                !- Outside Boundary Condition
  {d8f32218-3935-44ca-8fc1-e4a3ead55dd8}, !- Outside Boundary Condition Object
  NoSun,                                  !- Sun Exposure
  NoWind,                                 !- Wind Exposure
  ,                                       !- View Factor to Ground
  ,                                       !- Number of Vertices
  12.9315688143396, 3.048, 2.4384,        !- X,Y,Z Vertex 1 {m}
  12.9315688143396, 3.048, 0,             !- X,Y,Z Vertex 2 {m}
  12.9315688143396, 15.9795688143396, 0,  !- X,Y,Z Vertex 3 {m}
  12.9315688143396, 15.9795688143396, 2.4384; !- X,Y,Z Vertex 4 {m}

OS:Surface,
  {b620021c-25d8-4a41-a2d9-9596439c23ef}, !- Handle
  Surface 24,                             !- Name
  RoofCeiling,                            !- Surface Type
  ,                                       !- Construction Name
  {533ecbd2-3758-4d48-b998-a8e80a399c26}, !- Space Name
  Outdoors,                               !- Outside Boundary Condition
  ,                                       !- Outside Boundary Condition Object
  SunExposed,                             !- Sun Exposure
  WindExposed,                            !- Wind Exposure
  ,                                       !- View Factor to Ground
  ,                                       !- Number of Vertices
  12.9315688143396, 3.048, 2.4384,        !- X,Y,Z Vertex 1 {m}
  12.9315688143396, 15.9795688143396, 2.4384, !- X,Y,Z Vertex 2 {m}
  6.46578440716979, 15.9795688143396, 2.4384, !- X,Y,Z Vertex 3 {m}
  6.46578440716979, 3.048, 2.4384;        !- X,Y,Z Vertex 4 {m}

OS:ThermalZone,
  {b9108fc9-b833-4a9c-a78d-8854c7421c6c}, !- Handle
  living zone|unit 5,                     !- Name
  ,                                       !- Multiplier
  ,                                       !- Ceiling Height {m}
  ,                                       !- Volume {m3}
  ,                                       !- Floor Area {m2}
  ,                                       !- Zone Inside Convection Algorithm
  ,                                       !- Zone Outside Convection Algorithm
  ,                                       !- Zone Conditioning Equipment List Name
  {1d86c3f3-59a7-4798-9790-6cd7f606083d}, !- Zone Air Inlet Port List
  {bf8f3b92-401e-4a41-98a0-5504d571f5be}, !- Zone Air Exhaust Port List
  {51583a01-8a4a-4fac-a183-de1080a4400d}, !- Zone Air Node Name
  {f7695f80-3d03-4c62-8b47-f5d630e0b020}, !- Zone Return Air Port List
  ,                                       !- Primary Daylighting Control Name
  ,                                       !- Fraction of Zone Controlled by Primary Daylighting Control
  ,                                       !- Secondary Daylighting Control Name
  ,                                       !- Fraction of Zone Controlled by Secondary Daylighting Control
  ,                                       !- Illuminance Map Name
  ,                                       !- Group Rendering Name
  ,                                       !- Thermostat Name
  No;                                     !- Use Ideal Air Loads

OS:Node,
  {f5438224-41a8-47b3-a138-e977b91cd2ec}, !- Handle
  Node 5,                                 !- Name
  {51583a01-8a4a-4fac-a183-de1080a4400d}, !- Inlet Port
  ;                                       !- Outlet Port

OS:Connection,
  {51583a01-8a4a-4fac-a183-de1080a4400d}, !- Handle
  {f748c69c-f016-49e1-8a29-91c4786c3c70}, !- Name
  {b9108fc9-b833-4a9c-a78d-8854c7421c6c}, !- Source Object
  11,                                     !- Outlet Port
  {f5438224-41a8-47b3-a138-e977b91cd2ec}, !- Target Object
  2;                                      !- Inlet Port

OS:PortList,
  {1d86c3f3-59a7-4798-9790-6cd7f606083d}, !- Handle
  {87f6e7a0-c2f8-41ae-9b7b-c601967dc339}, !- Name
  {b9108fc9-b833-4a9c-a78d-8854c7421c6c}; !- HVAC Component

OS:PortList,
  {bf8f3b92-401e-4a41-98a0-5504d571f5be}, !- Handle
  {d670ae4d-7e7b-479e-b612-0849c23152ac}, !- Name
  {b9108fc9-b833-4a9c-a78d-8854c7421c6c}; !- HVAC Component

OS:PortList,
  {f7695f80-3d03-4c62-8b47-f5d630e0b020}, !- Handle
  {62471aad-f10d-48ab-8e7f-dd937f33174d}, !- Name
  {b9108fc9-b833-4a9c-a78d-8854c7421c6c}; !- HVAC Component

OS:Sizing:Zone,
  {20a512bc-e868-48ae-9aa4-6a8bb666bc3d}, !- Handle
  {b9108fc9-b833-4a9c-a78d-8854c7421c6c}, !- Zone or ZoneList Name
  SupplyAirTemperature,                   !- Zone Cooling Design Supply Air Temperature Input Method
  14,                                     !- Zone Cooling Design Supply Air Temperature {C}
  11.11,                                  !- Zone Cooling Design Supply Air Temperature Difference {deltaC}
  SupplyAirTemperature,                   !- Zone Heating Design Supply Air Temperature Input Method
  40,                                     !- Zone Heating Design Supply Air Temperature {C}
  11.11,                                  !- Zone Heating Design Supply Air Temperature Difference {deltaC}
  0.0085,                                 !- Zone Cooling Design Supply Air Humidity Ratio {kg-H2O/kg-air}
  0.008,                                  !- Zone Heating Design Supply Air Humidity Ratio {kg-H2O/kg-air}
  ,                                       !- Zone Heating Sizing Factor
  ,                                       !- Zone Cooling Sizing Factor
  DesignDay,                              !- Cooling Design Air Flow Method
  ,                                       !- Cooling Design Air Flow Rate {m3/s}
  ,                                       !- Cooling Minimum Air Flow per Zone Floor Area {m3/s-m2}
  ,                                       !- Cooling Minimum Air Flow {m3/s}
  ,                                       !- Cooling Minimum Air Flow Fraction
  DesignDay,                              !- Heating Design Air Flow Method
  ,                                       !- Heating Design Air Flow Rate {m3/s}
  ,                                       !- Heating Maximum Air Flow per Zone Floor Area {m3/s-m2}
  ,                                       !- Heating Maximum Air Flow {m3/s}
  ,                                       !- Heating Maximum Air Flow Fraction
  ,                                       !- Design Zone Air Distribution Effectiveness in Cooling Mode
  ,                                       !- Design Zone Air Distribution Effectiveness in Heating Mode
  No,                                     !- Account for Dedicated Outdoor Air System
  NeutralSupplyAir,                       !- Dedicated Outdoor Air System Control Strategy
  autosize,                               !- Dedicated Outdoor Air Low Setpoint Temperature for Design {C}
  autosize;                               !- Dedicated Outdoor Air High Setpoint Temperature for Design {C}

OS:ZoneHVAC:EquipmentList,
  {1a7805d2-dfb9-49ac-9da5-23dd8486960d}, !- Handle
  Zone HVAC Equipment List 5,             !- Name
  {b9108fc9-b833-4a9c-a78d-8854c7421c6c}; !- Thermal Zone

OS:Space,
  {9095dafd-e0c4-4e6a-a6eb-01b82c307965}, !- Handle
  living space|unit 5|story 1,            !- Name
  {690a6e9d-4a0a-47d3-8d4e-db68f162a8cd}, !- Space Type Name
  ,                                       !- Default Construction Set Name
  ,                                       !- Default Schedule Set Name
  -0,                                     !- Direction of Relative North {deg}
  0,                                      !- X Origin {m}
  0,                                      !- Y Origin {m}
  0,                                      !- Z Origin {m}
  ,                                       !- Building Story Name
  {b9108fc9-b833-4a9c-a78d-8854c7421c6c}, !- Thermal Zone Name
  ,                                       !- Part of Total Floor Area
  ,                                       !- Design Specification Outdoor Air Object Name
  {a853fb5a-7210-43db-abe2-f9dc06a9c3b0}; !- Building Unit Name

OS:Surface,
  {a1c2ca45-8294-473d-81c4-61c3ad2a0e3f}, !- Handle
  Surface 25,                             !- Name
  Wall,                                   !- Surface Type
  ,                                       !- Construction Name
  {9095dafd-e0c4-4e6a-a6eb-01b82c307965}, !- Space Name
  Outdoors,                               !- Outside Boundary Condition
  ,                                       !- Outside Boundary Condition Object
  SunExposed,                             !- Sun Exposure
  WindExposed,                            !- Wind Exposure
  ,                                       !- View Factor to Ground
  ,                                       !- Number of Vertices
  12.9315688143396, -12.9315688143396, 2.4384, !- X,Y,Z Vertex 1 {m}
  12.9315688143396, -12.9315688143396, 0, !- X,Y,Z Vertex 2 {m}
  19.3973532215094, -12.9315688143396, 0, !- X,Y,Z Vertex 3 {m}
  19.3973532215094, -12.9315688143396, 2.4384; !- X,Y,Z Vertex 4 {m}

OS:Surface,
  {f97af7a2-3cd6-4900-bcd2-a3cf5de04ce1}, !- Handle
  Surface 26,                             !- Name
  Wall,                                   !- Surface Type
  ,                                       !- Construction Name
  {9095dafd-e0c4-4e6a-a6eb-01b82c307965}, !- Space Name
  Surface,                                !- Outside Boundary Condition
  {92352997-3f45-45b8-81c8-e496a1c0191c}, !- Outside Boundary Condition Object
  NoSun,                                  !- Sun Exposure
  NoWind,                                 !- Wind Exposure
  ,                                       !- View Factor to Ground
  ,                                       !- Number of Vertices
  19.3973532215094, -12.9315688143396, 2.4384, !- X,Y,Z Vertex 1 {m}
  19.3973532215094, -12.9315688143396, 0, !- X,Y,Z Vertex 2 {m}
  19.3973532215094, 0, 0,                 !- X,Y,Z Vertex 3 {m}
  19.3973532215094, 0, 2.4384;            !- X,Y,Z Vertex 4 {m}

OS:Surface,
  {c51a42f9-2451-41f4-bf05-e1cac5604c3d}, !- Handle
  Surface 27,                             !- Name
  RoofCeiling,                            !- Surface Type
  ,                                       !- Construction Name
  {9095dafd-e0c4-4e6a-a6eb-01b82c307965}, !- Space Name
  Outdoors,                               !- Outside Boundary Condition
  ,                                       !- Outside Boundary Condition Object
  SunExposed,                             !- Sun Exposure
  WindExposed,                            !- Wind Exposure
  ,                                       !- View Factor to Ground
  ,                                       !- Number of Vertices
  19.3973532215094, -12.9315688143396, 2.4384, !- X,Y,Z Vertex 1 {m}
  19.3973532215094, 0, 2.4384,            !- X,Y,Z Vertex 2 {m}
  12.9315688143396, 0, 2.4384,            !- X,Y,Z Vertex 3 {m}
  12.9315688143396, -12.9315688143396, 2.4384; !- X,Y,Z Vertex 4 {m}

OS:Surface,
  {115f9d39-a033-47f0-81a9-a575f9b50fc6}, !- Handle
  Surface 28,                             !- Name
  Wall,                                   !- Surface Type
  ,                                       !- Construction Name
  {9095dafd-e0c4-4e6a-a6eb-01b82c307965}, !- Space Name
  Adiabatic,                              !- Outside Boundary Condition
  ,                                       !- Outside Boundary Condition Object
  NoSun,                                  !- Sun Exposure
  NoWind,                                 !- Wind Exposure
  ,                                       !- View Factor to Ground
  ,                                       !- Number of Vertices
  19.3973532215094, 0, 2.4384,            !- X,Y,Z Vertex 1 {m}
  19.3973532215094, 0, 0,                 !- X,Y,Z Vertex 2 {m}
  12.9315688143396, 0, 0,                 !- X,Y,Z Vertex 3 {m}
  12.9315688143396, 0, 2.4384;            !- X,Y,Z Vertex 4 {m}

OS:Surface,
  {dabf7aff-6e00-42dc-adc0-6c1cf85c913e}, !- Handle
  Surface 29,                             !- Name
  Floor,                                  !- Surface Type
  ,                                       !- Construction Name
  {9095dafd-e0c4-4e6a-a6eb-01b82c307965}, !- Space Name
  Foundation,                             !- Outside Boundary Condition
  ,                                       !- Outside Boundary Condition Object
  NoSun,                                  !- Sun Exposure
  NoWind,                                 !- Wind Exposure
  ,                                       !- View Factor to Ground
  ,                                       !- Number of Vertices
  12.9315688143396, -12.9315688143396, 0, !- X,Y,Z Vertex 1 {m}
  12.9315688143396, 0, 0,                 !- X,Y,Z Vertex 2 {m}
  19.3973532215094, 0, 0,                 !- X,Y,Z Vertex 3 {m}
  19.3973532215094, -12.9315688143396, 0; !- X,Y,Z Vertex 4 {m}

OS:Surface,
  {4def2652-4f36-43ea-b908-834b4d4ae2da}, !- Handle
  Surface 30,                             !- Name
  Wall,                                   !- Surface Type
  ,                                       !- Construction Name
  {9095dafd-e0c4-4e6a-a6eb-01b82c307965}, !- Space Name
  Surface,                                !- Outside Boundary Condition
  {bc2295cb-20a5-463f-9aeb-5339b84e4b1f}, !- Outside Boundary Condition Object
  NoSun,                                  !- Sun Exposure
  NoWind,                                 !- Wind Exposure
  ,                                       !- View Factor to Ground
  ,                                       !- Number of Vertices
  12.9315688143396, 0, 2.4384,            !- X,Y,Z Vertex 1 {m}
  12.9315688143396, 0, 0,                 !- X,Y,Z Vertex 2 {m}
  12.9315688143396, -12.9315688143396, 0, !- X,Y,Z Vertex 3 {m}
  12.9315688143396, -12.9315688143396, 2.4384; !- X,Y,Z Vertex 4 {m}

OS:ThermalZone,
  {9e898016-640f-4d95-9bc7-2262230f9bcf}, !- Handle
  living zone|unit 6,                     !- Name
  ,                                       !- Multiplier
  ,                                       !- Ceiling Height {m}
  ,                                       !- Volume {m3}
  ,                                       !- Floor Area {m2}
  ,                                       !- Zone Inside Convection Algorithm
  ,                                       !- Zone Outside Convection Algorithm
  ,                                       !- Zone Conditioning Equipment List Name
  {92d8a1d8-08d1-499e-8b8d-e95cd156e786}, !- Zone Air Inlet Port List
  {c9afce91-e592-4358-aa4a-b0e6ac52dbc0}, !- Zone Air Exhaust Port List
  {765cbb93-9b2d-4e77-a97c-a215da8a73f4}, !- Zone Air Node Name
  {9042e037-c0d1-41b5-af04-8dbe2f2406b4}, !- Zone Return Air Port List
  ,                                       !- Primary Daylighting Control Name
  ,                                       !- Fraction of Zone Controlled by Primary Daylighting Control
  ,                                       !- Secondary Daylighting Control Name
  ,                                       !- Fraction of Zone Controlled by Secondary Daylighting Control
  ,                                       !- Illuminance Map Name
  ,                                       !- Group Rendering Name
  ,                                       !- Thermostat Name
  No;                                     !- Use Ideal Air Loads

OS:Node,
  {205657c7-fce7-4ee1-8252-1766805ed13a}, !- Handle
  Node 6,                                 !- Name
  {765cbb93-9b2d-4e77-a97c-a215da8a73f4}, !- Inlet Port
  ;                                       !- Outlet Port

OS:Connection,
  {765cbb93-9b2d-4e77-a97c-a215da8a73f4}, !- Handle
  {281b5776-0589-455d-b3ee-364771f720b5}, !- Name
  {9e898016-640f-4d95-9bc7-2262230f9bcf}, !- Source Object
  11,                                     !- Outlet Port
  {205657c7-fce7-4ee1-8252-1766805ed13a}, !- Target Object
  2;                                      !- Inlet Port

OS:PortList,
  {92d8a1d8-08d1-499e-8b8d-e95cd156e786}, !- Handle
  {db3001a8-f337-4e98-bcae-ff5f4410410f}, !- Name
  {9e898016-640f-4d95-9bc7-2262230f9bcf}; !- HVAC Component

OS:PortList,
  {c9afce91-e592-4358-aa4a-b0e6ac52dbc0}, !- Handle
  {85194b0d-ae30-4c13-9b81-e0e9c6b42b63}, !- Name
  {9e898016-640f-4d95-9bc7-2262230f9bcf}; !- HVAC Component

OS:PortList,
  {9042e037-c0d1-41b5-af04-8dbe2f2406b4}, !- Handle
  {275e6575-bbcb-40ac-9b40-ebd85e41870b}, !- Name
  {9e898016-640f-4d95-9bc7-2262230f9bcf}; !- HVAC Component

OS:Sizing:Zone,
  {8d2baf58-b6d5-4fdf-a72c-c78826677f73}, !- Handle
  {9e898016-640f-4d95-9bc7-2262230f9bcf}, !- Zone or ZoneList Name
  SupplyAirTemperature,                   !- Zone Cooling Design Supply Air Temperature Input Method
  14,                                     !- Zone Cooling Design Supply Air Temperature {C}
  11.11,                                  !- Zone Cooling Design Supply Air Temperature Difference {deltaC}
  SupplyAirTemperature,                   !- Zone Heating Design Supply Air Temperature Input Method
  40,                                     !- Zone Heating Design Supply Air Temperature {C}
  11.11,                                  !- Zone Heating Design Supply Air Temperature Difference {deltaC}
  0.0085,                                 !- Zone Cooling Design Supply Air Humidity Ratio {kg-H2O/kg-air}
  0.008,                                  !- Zone Heating Design Supply Air Humidity Ratio {kg-H2O/kg-air}
  ,                                       !- Zone Heating Sizing Factor
  ,                                       !- Zone Cooling Sizing Factor
  DesignDay,                              !- Cooling Design Air Flow Method
  ,                                       !- Cooling Design Air Flow Rate {m3/s}
  ,                                       !- Cooling Minimum Air Flow per Zone Floor Area {m3/s-m2}
  ,                                       !- Cooling Minimum Air Flow {m3/s}
  ,                                       !- Cooling Minimum Air Flow Fraction
  DesignDay,                              !- Heating Design Air Flow Method
  ,                                       !- Heating Design Air Flow Rate {m3/s}
  ,                                       !- Heating Maximum Air Flow per Zone Floor Area {m3/s-m2}
  ,                                       !- Heating Maximum Air Flow {m3/s}
  ,                                       !- Heating Maximum Air Flow Fraction
  ,                                       !- Design Zone Air Distribution Effectiveness in Cooling Mode
  ,                                       !- Design Zone Air Distribution Effectiveness in Heating Mode
  No,                                     !- Account for Dedicated Outdoor Air System
  NeutralSupplyAir,                       !- Dedicated Outdoor Air System Control Strategy
  autosize,                               !- Dedicated Outdoor Air Low Setpoint Temperature for Design {C}
  autosize;                               !- Dedicated Outdoor Air High Setpoint Temperature for Design {C}

OS:ZoneHVAC:EquipmentList,
  {077b2a9f-88b7-48b9-a3dc-dde08a5f195a}, !- Handle
  Zone HVAC Equipment List 6,             !- Name
  {9e898016-640f-4d95-9bc7-2262230f9bcf}; !- Thermal Zone

OS:Space,
  {375a610f-1278-4106-b610-850114f1f349}, !- Handle
  living space|unit 6|story 1,            !- Name
  {690a6e9d-4a0a-47d3-8d4e-db68f162a8cd}, !- Space Type Name
  ,                                       !- Default Construction Set Name
  ,                                       !- Default Schedule Set Name
  -0,                                     !- Direction of Relative North {deg}
  0,                                      !- X Origin {m}
  0,                                      !- Y Origin {m}
  0,                                      !- Z Origin {m}
  ,                                       !- Building Story Name
  {9e898016-640f-4d95-9bc7-2262230f9bcf}, !- Thermal Zone Name
  ,                                       !- Part of Total Floor Area
  ,                                       !- Design Specification Outdoor Air Object Name
  {4ffd8479-277c-407b-a465-62bcfcb0d239}; !- Building Unit Name

OS:Surface,
  {f5dfd6d1-ab5a-4171-8b43-de516e496c8e}, !- Handle
  Surface 31,                             !- Name
  Wall,                                   !- Surface Type
  ,                                       !- Construction Name
  {375a610f-1278-4106-b610-850114f1f349}, !- Space Name
  Outdoors,                               !- Outside Boundary Condition
  ,                                       !- Outside Boundary Condition Object
  SunExposed,                             !- Sun Exposure
  WindExposed,                            !- Wind Exposure
  ,                                       !- View Factor to Ground
  ,                                       !- Number of Vertices
  19.3973532215094, 15.9795688143396, 2.4384, !- X,Y,Z Vertex 1 {m}
  19.3973532215094, 15.9795688143396, 0,  !- X,Y,Z Vertex 2 {m}
  12.9315688143396, 15.9795688143396, 0,  !- X,Y,Z Vertex 3 {m}
  12.9315688143396, 15.9795688143396, 2.4384; !- X,Y,Z Vertex 4 {m}

OS:Surface,
  {c7d38c4e-0f86-40ce-82c3-04d32dafde05}, !- Handle
  Surface 32,                             !- Name
  Wall,                                   !- Surface Type
  ,                                       !- Construction Name
  {375a610f-1278-4106-b610-850114f1f349}, !- Space Name
  Adiabatic,                              !- Outside Boundary Condition
  ,                                       !- Outside Boundary Condition Object
  NoSun,                                  !- Sun Exposure
  NoWind,                                 !- Wind Exposure
  ,                                       !- View Factor to Ground
  ,                                       !- Number of Vertices
  12.9315688143396, 3.048, 2.4384,        !- X,Y,Z Vertex 1 {m}
  12.9315688143396, 3.048, 0,             !- X,Y,Z Vertex 2 {m}
  19.3973532215094, 3.048, 0,             !- X,Y,Z Vertex 3 {m}
  19.3973532215094, 3.048, 2.4384;        !- X,Y,Z Vertex 4 {m}

OS:Surface,
  {d8f32218-3935-44ca-8fc1-e4a3ead55dd8}, !- Handle
  Surface 33,                             !- Name
  Wall,                                   !- Surface Type
  ,                                       !- Construction Name
  {375a610f-1278-4106-b610-850114f1f349}, !- Space Name
  Surface,                                !- Outside Boundary Condition
  {72a1d652-dbec-461d-8f68-c663ce1d5cab}, !- Outside Boundary Condition Object
  NoSun,                                  !- Sun Exposure
  NoWind,                                 !- Wind Exposure
  ,                                       !- View Factor to Ground
  ,                                       !- Number of Vertices
  12.9315688143396, 15.9795688143396, 2.4384, !- X,Y,Z Vertex 1 {m}
  12.9315688143396, 15.9795688143396, 0,  !- X,Y,Z Vertex 2 {m}
  12.9315688143396, 3.048, 0,             !- X,Y,Z Vertex 3 {m}
  12.9315688143396, 3.048, 2.4384;        !- X,Y,Z Vertex 4 {m}

OS:Surface,
  {1faadae7-e148-4f97-9a42-b5a78bd8df91}, !- Handle
  Surface 34,                             !- Name
  Floor,                                  !- Surface Type
  ,                                       !- Construction Name
  {375a610f-1278-4106-b610-850114f1f349}, !- Space Name
  Foundation,                             !- Outside Boundary Condition
  ,                                       !- Outside Boundary Condition Object
  NoSun,                                  !- Sun Exposure
  NoWind,                                 !- Wind Exposure
  ,                                       !- View Factor to Ground
  ,                                       !- Number of Vertices
  12.9315688143396, 3.048, 0,             !- X,Y,Z Vertex 1 {m}
  12.9315688143396, 15.9795688143396, 0,  !- X,Y,Z Vertex 2 {m}
  19.3973532215094, 15.9795688143396, 0,  !- X,Y,Z Vertex 3 {m}
  19.3973532215094, 3.048, 0;             !- X,Y,Z Vertex 4 {m}

OS:Surface,
  {567d507f-bbab-4ede-97d0-930aa798653e}, !- Handle
  Surface 35,                             !- Name
  Wall,                                   !- Surface Type
  ,                                       !- Construction Name
  {375a610f-1278-4106-b610-850114f1f349}, !- Space Name
  Surface,                                !- Outside Boundary Condition
  {9f9f3f7c-2711-4008-9a92-2f3e2c30010a}, !- Outside Boundary Condition Object
  NoSun,                                  !- Sun Exposure
  NoWind,                                 !- Wind Exposure
  ,                                       !- View Factor to Ground
  ,                                       !- Number of Vertices
  19.3973532215094, 3.048, 2.4384,        !- X,Y,Z Vertex 1 {m}
  19.3973532215094, 3.048, 0,             !- X,Y,Z Vertex 2 {m}
  19.3973532215094, 15.9795688143396, 0,  !- X,Y,Z Vertex 3 {m}
  19.3973532215094, 15.9795688143396, 2.4384; !- X,Y,Z Vertex 4 {m}

OS:Surface,
  {60f941ee-25ab-4338-b365-1a89d3b6acaf}, !- Handle
  Surface 36,                             !- Name
  RoofCeiling,                            !- Surface Type
  ,                                       !- Construction Name
  {375a610f-1278-4106-b610-850114f1f349}, !- Space Name
  Outdoors,                               !- Outside Boundary Condition
  ,                                       !- Outside Boundary Condition Object
  SunExposed,                             !- Sun Exposure
  WindExposed,                            !- Wind Exposure
  ,                                       !- View Factor to Ground
  ,                                       !- Number of Vertices
  19.3973532215094, 3.048, 2.4384,        !- X,Y,Z Vertex 1 {m}
  19.3973532215094, 15.9795688143396, 2.4384, !- X,Y,Z Vertex 2 {m}
  12.9315688143396, 15.9795688143396, 2.4384, !- X,Y,Z Vertex 3 {m}
  12.9315688143396, 3.048, 2.4384;        !- X,Y,Z Vertex 4 {m}

OS:ThermalZone,
  {98324569-9f6b-4a99-9aa0-e193f4d05535}, !- Handle
  living zone|unit 7,                     !- Name
  ,                                       !- Multiplier
  ,                                       !- Ceiling Height {m}
  ,                                       !- Volume {m3}
  ,                                       !- Floor Area {m2}
  ,                                       !- Zone Inside Convection Algorithm
  ,                                       !- Zone Outside Convection Algorithm
  ,                                       !- Zone Conditioning Equipment List Name
  {7eb352cc-b77f-4451-850b-a5841b436ce8}, !- Zone Air Inlet Port List
  {b430b798-65c8-49b8-92b4-9e1a23493a54}, !- Zone Air Exhaust Port List
  {be6579b3-dc03-40a8-bd78-f05ec70316d9}, !- Zone Air Node Name
  {eb9843c7-b513-40a2-88d2-e7b6dc67ce43}, !- Zone Return Air Port List
  ,                                       !- Primary Daylighting Control Name
  ,                                       !- Fraction of Zone Controlled by Primary Daylighting Control
  ,                                       !- Secondary Daylighting Control Name
  ,                                       !- Fraction of Zone Controlled by Secondary Daylighting Control
  ,                                       !- Illuminance Map Name
  ,                                       !- Group Rendering Name
  ,                                       !- Thermostat Name
  No;                                     !- Use Ideal Air Loads

OS:Node,
  {164fd942-d9c6-4701-898a-465a9fcb61b8}, !- Handle
  Node 7,                                 !- Name
  {be6579b3-dc03-40a8-bd78-f05ec70316d9}, !- Inlet Port
  ;                                       !- Outlet Port

OS:Connection,
  {be6579b3-dc03-40a8-bd78-f05ec70316d9}, !- Handle
  {89642e28-e61f-4dfe-8fb0-10b262daf650}, !- Name
  {98324569-9f6b-4a99-9aa0-e193f4d05535}, !- Source Object
  11,                                     !- Outlet Port
  {164fd942-d9c6-4701-898a-465a9fcb61b8}, !- Target Object
  2;                                      !- Inlet Port

OS:PortList,
  {7eb352cc-b77f-4451-850b-a5841b436ce8}, !- Handle
  {f58c5a69-932f-4faa-87a2-2eece81d8bef}, !- Name
  {98324569-9f6b-4a99-9aa0-e193f4d05535}; !- HVAC Component

OS:PortList,
  {b430b798-65c8-49b8-92b4-9e1a23493a54}, !- Handle
  {d49bdb3d-48b3-427d-9f24-07f0af2fd025}, !- Name
  {98324569-9f6b-4a99-9aa0-e193f4d05535}; !- HVAC Component

OS:PortList,
  {eb9843c7-b513-40a2-88d2-e7b6dc67ce43}, !- Handle
  {0dceaeab-8f56-4d3c-8804-0378f2598e8e}, !- Name
  {98324569-9f6b-4a99-9aa0-e193f4d05535}; !- HVAC Component

OS:Sizing:Zone,
  {bad66194-b7fd-4e06-8077-b4a27a8130d8}, !- Handle
  {98324569-9f6b-4a99-9aa0-e193f4d05535}, !- Zone or ZoneList Name
  SupplyAirTemperature,                   !- Zone Cooling Design Supply Air Temperature Input Method
  14,                                     !- Zone Cooling Design Supply Air Temperature {C}
  11.11,                                  !- Zone Cooling Design Supply Air Temperature Difference {deltaC}
  SupplyAirTemperature,                   !- Zone Heating Design Supply Air Temperature Input Method
  40,                                     !- Zone Heating Design Supply Air Temperature {C}
  11.11,                                  !- Zone Heating Design Supply Air Temperature Difference {deltaC}
  0.0085,                                 !- Zone Cooling Design Supply Air Humidity Ratio {kg-H2O/kg-air}
  0.008,                                  !- Zone Heating Design Supply Air Humidity Ratio {kg-H2O/kg-air}
  ,                                       !- Zone Heating Sizing Factor
  ,                                       !- Zone Cooling Sizing Factor
  DesignDay,                              !- Cooling Design Air Flow Method
  ,                                       !- Cooling Design Air Flow Rate {m3/s}
  ,                                       !- Cooling Minimum Air Flow per Zone Floor Area {m3/s-m2}
  ,                                       !- Cooling Minimum Air Flow {m3/s}
  ,                                       !- Cooling Minimum Air Flow Fraction
  DesignDay,                              !- Heating Design Air Flow Method
  ,                                       !- Heating Design Air Flow Rate {m3/s}
  ,                                       !- Heating Maximum Air Flow per Zone Floor Area {m3/s-m2}
  ,                                       !- Heating Maximum Air Flow {m3/s}
  ,                                       !- Heating Maximum Air Flow Fraction
  ,                                       !- Design Zone Air Distribution Effectiveness in Cooling Mode
  ,                                       !- Design Zone Air Distribution Effectiveness in Heating Mode
  No,                                     !- Account for Dedicated Outdoor Air System
  NeutralSupplyAir,                       !- Dedicated Outdoor Air System Control Strategy
  autosize,                               !- Dedicated Outdoor Air Low Setpoint Temperature for Design {C}
  autosize;                               !- Dedicated Outdoor Air High Setpoint Temperature for Design {C}

OS:ZoneHVAC:EquipmentList,
  {d5a459ac-267f-4e6b-b1a8-f9ce119a794b}, !- Handle
  Zone HVAC Equipment List 7,             !- Name
  {98324569-9f6b-4a99-9aa0-e193f4d05535}; !- Thermal Zone

OS:Space,
  {6e417ec7-c43c-4deb-accb-b81f41bd9b8c}, !- Handle
  living space|unit 7|story 1,            !- Name
  {690a6e9d-4a0a-47d3-8d4e-db68f162a8cd}, !- Space Type Name
  ,                                       !- Default Construction Set Name
  ,                                       !- Default Schedule Set Name
  -0,                                     !- Direction of Relative North {deg}
  0,                                      !- X Origin {m}
  0,                                      !- Y Origin {m}
  0,                                      !- Z Origin {m}
  ,                                       !- Building Story Name
  {98324569-9f6b-4a99-9aa0-e193f4d05535}, !- Thermal Zone Name
  ,                                       !- Part of Total Floor Area
  ,                                       !- Design Specification Outdoor Air Object Name
  {7dba323c-82f7-4c21-a9be-7ec1d8a15907}; !- Building Unit Name

OS:Surface,
  {49d5359d-dba3-42a4-a318-d473b41e8dea}, !- Handle
  Surface 37,                             !- Name
  Wall,                                   !- Surface Type
  ,                                       !- Construction Name
  {6e417ec7-c43c-4deb-accb-b81f41bd9b8c}, !- Space Name
  Outdoors,                               !- Outside Boundary Condition
  ,                                       !- Outside Boundary Condition Object
  SunExposed,                             !- Sun Exposure
  WindExposed,                            !- Wind Exposure
  ,                                       !- View Factor to Ground
  ,                                       !- Number of Vertices
  19.3973532215094, -12.9315688143396, 2.4384, !- X,Y,Z Vertex 1 {m}
  19.3973532215094, -12.9315688143396, 0, !- X,Y,Z Vertex 2 {m}
  25.8631376286792, -12.9315688143396, 0, !- X,Y,Z Vertex 3 {m}
  25.8631376286792, -12.9315688143396, 2.4384; !- X,Y,Z Vertex 4 {m}

OS:Surface,
  {36b93df0-0b5f-48fc-bb93-9d2d933956a6}, !- Handle
  Surface 38,                             !- Name
  Wall,                                   !- Surface Type
  ,                                       !- Construction Name
  {6e417ec7-c43c-4deb-accb-b81f41bd9b8c}, !- Space Name
  Outdoors,                               !- Outside Boundary Condition
  ,                                       !- Outside Boundary Condition Object
  SunExposed,                             !- Sun Exposure
  WindExposed,                            !- Wind Exposure
  ,                                       !- View Factor to Ground
  ,                                       !- Number of Vertices
  25.8631376286792, -12.9315688143396, 2.4384, !- X,Y,Z Vertex 1 {m}
  25.8631376286792, -12.9315688143396, 0, !- X,Y,Z Vertex 2 {m}
  25.8631376286792, 0, 0,                 !- X,Y,Z Vertex 3 {m}
  25.8631376286792, 0, 2.4384;            !- X,Y,Z Vertex 4 {m}

OS:Surface,
  {3b55fd4c-74c7-4556-badd-8e93568330aa}, !- Handle
  Surface 39,                             !- Name
  RoofCeiling,                            !- Surface Type
  ,                                       !- Construction Name
  {6e417ec7-c43c-4deb-accb-b81f41bd9b8c}, !- Space Name
  Outdoors,                               !- Outside Boundary Condition
  ,                                       !- Outside Boundary Condition Object
  SunExposed,                             !- Sun Exposure
  WindExposed,                            !- Wind Exposure
  ,                                       !- View Factor to Ground
  ,                                       !- Number of Vertices
  25.8631376286792, -12.9315688143396, 2.4384, !- X,Y,Z Vertex 1 {m}
  25.8631376286792, 0, 2.4384,            !- X,Y,Z Vertex 2 {m}
  19.3973532215094, 0, 2.4384,            !- X,Y,Z Vertex 3 {m}
  19.3973532215094, -12.9315688143396, 2.4384; !- X,Y,Z Vertex 4 {m}

OS:Surface,
  {630dc809-91e2-40fe-949b-eb5d8bdcb5fe}, !- Handle
  Surface 40,                             !- Name
  Wall,                                   !- Surface Type
  ,                                       !- Construction Name
  {6e417ec7-c43c-4deb-accb-b81f41bd9b8c}, !- Space Name
  Adiabatic,                              !- Outside Boundary Condition
  ,                                       !- Outside Boundary Condition Object
  NoSun,                                  !- Sun Exposure
  NoWind,                                 !- Wind Exposure
  ,                                       !- View Factor to Ground
  ,                                       !- Number of Vertices
  25.8631376286792, 0, 2.4384,            !- X,Y,Z Vertex 1 {m}
  25.8631376286792, 0, 0,                 !- X,Y,Z Vertex 2 {m}
  19.3973532215094, 0, 0,                 !- X,Y,Z Vertex 3 {m}
  19.3973532215094, 0, 2.4384;            !- X,Y,Z Vertex 4 {m}

OS:Surface,
  {8f615ee7-4ef0-4e15-bd84-85330da14ad7}, !- Handle
  Surface 41,                             !- Name
  Floor,                                  !- Surface Type
  ,                                       !- Construction Name
  {6e417ec7-c43c-4deb-accb-b81f41bd9b8c}, !- Space Name
  Foundation,                             !- Outside Boundary Condition
  ,                                       !- Outside Boundary Condition Object
  NoSun,                                  !- Sun Exposure
  NoWind,                                 !- Wind Exposure
  ,                                       !- View Factor to Ground
  ,                                       !- Number of Vertices
  19.3973532215094, -12.9315688143396, 0, !- X,Y,Z Vertex 1 {m}
  19.3973532215094, 0, 0,                 !- X,Y,Z Vertex 2 {m}
  25.8631376286792, 0, 0,                 !- X,Y,Z Vertex 3 {m}
  25.8631376286792, -12.9315688143396, 0; !- X,Y,Z Vertex 4 {m}

OS:Surface,
  {92352997-3f45-45b8-81c8-e496a1c0191c}, !- Handle
  Surface 42,                             !- Name
  Wall,                                   !- Surface Type
  ,                                       !- Construction Name
  {6e417ec7-c43c-4deb-accb-b81f41bd9b8c}, !- Space Name
  Surface,                                !- Outside Boundary Condition
  {f97af7a2-3cd6-4900-bcd2-a3cf5de04ce1}, !- Outside Boundary Condition Object
  NoSun,                                  !- Sun Exposure
  NoWind,                                 !- Wind Exposure
  ,                                       !- View Factor to Ground
  ,                                       !- Number of Vertices
  19.3973532215094, 0, 2.4384,            !- X,Y,Z Vertex 1 {m}
  19.3973532215094, 0, 0,                 !- X,Y,Z Vertex 2 {m}
  19.3973532215094, -12.9315688143396, 0, !- X,Y,Z Vertex 3 {m}
  19.3973532215094, -12.9315688143396, 2.4384; !- X,Y,Z Vertex 4 {m}

OS:ThermalZone,
  {c8f3939d-5acc-4e02-b657-ff848678657a}, !- Handle
  living zone|unit 8,                     !- Name
  ,                                       !- Multiplier
  ,                                       !- Ceiling Height {m}
  ,                                       !- Volume {m3}
  ,                                       !- Floor Area {m2}
  ,                                       !- Zone Inside Convection Algorithm
  ,                                       !- Zone Outside Convection Algorithm
  ,                                       !- Zone Conditioning Equipment List Name
  {f6e4b35b-cbe3-4eab-b490-83efc34ed91a}, !- Zone Air Inlet Port List
  {706873e7-45b6-4a19-8486-7279553dafdb}, !- Zone Air Exhaust Port List
  {08f61cbf-1ce3-4580-852c-2d5879b98df5}, !- Zone Air Node Name
  {b4d5677f-9105-4f12-aab4-995a5f45cb74}, !- Zone Return Air Port List
  ,                                       !- Primary Daylighting Control Name
  ,                                       !- Fraction of Zone Controlled by Primary Daylighting Control
  ,                                       !- Secondary Daylighting Control Name
  ,                                       !- Fraction of Zone Controlled by Secondary Daylighting Control
  ,                                       !- Illuminance Map Name
  ,                                       !- Group Rendering Name
  ,                                       !- Thermostat Name
  No;                                     !- Use Ideal Air Loads

OS:Node,
  {f49848ca-d27d-4015-b9b4-9febf27c02b4}, !- Handle
  Node 8,                                 !- Name
  {08f61cbf-1ce3-4580-852c-2d5879b98df5}, !- Inlet Port
  ;                                       !- Outlet Port

OS:Connection,
  {08f61cbf-1ce3-4580-852c-2d5879b98df5}, !- Handle
  {5b44f19c-4ad8-4a37-8826-f9e916091443}, !- Name
  {c8f3939d-5acc-4e02-b657-ff848678657a}, !- Source Object
  11,                                     !- Outlet Port
  {f49848ca-d27d-4015-b9b4-9febf27c02b4}, !- Target Object
  2;                                      !- Inlet Port

OS:PortList,
  {f6e4b35b-cbe3-4eab-b490-83efc34ed91a}, !- Handle
  {220ffc62-df36-4405-9530-ab52cc7214d9}, !- Name
  {c8f3939d-5acc-4e02-b657-ff848678657a}; !- HVAC Component

OS:PortList,
  {706873e7-45b6-4a19-8486-7279553dafdb}, !- Handle
  {0bdd70d1-7a8d-436a-aa8b-0a3794af9260}, !- Name
  {c8f3939d-5acc-4e02-b657-ff848678657a}; !- HVAC Component

OS:PortList,
  {b4d5677f-9105-4f12-aab4-995a5f45cb74}, !- Handle
  {89c4cda9-010b-481e-a65f-4863c7af4409}, !- Name
  {c8f3939d-5acc-4e02-b657-ff848678657a}; !- HVAC Component

OS:Sizing:Zone,
  {bb001646-1f01-489b-9abe-abb672203e09}, !- Handle
  {c8f3939d-5acc-4e02-b657-ff848678657a}, !- Zone or ZoneList Name
  SupplyAirTemperature,                   !- Zone Cooling Design Supply Air Temperature Input Method
  14,                                     !- Zone Cooling Design Supply Air Temperature {C}
  11.11,                                  !- Zone Cooling Design Supply Air Temperature Difference {deltaC}
  SupplyAirTemperature,                   !- Zone Heating Design Supply Air Temperature Input Method
  40,                                     !- Zone Heating Design Supply Air Temperature {C}
  11.11,                                  !- Zone Heating Design Supply Air Temperature Difference {deltaC}
  0.0085,                                 !- Zone Cooling Design Supply Air Humidity Ratio {kg-H2O/kg-air}
  0.008,                                  !- Zone Heating Design Supply Air Humidity Ratio {kg-H2O/kg-air}
  ,                                       !- Zone Heating Sizing Factor
  ,                                       !- Zone Cooling Sizing Factor
  DesignDay,                              !- Cooling Design Air Flow Method
  ,                                       !- Cooling Design Air Flow Rate {m3/s}
  ,                                       !- Cooling Minimum Air Flow per Zone Floor Area {m3/s-m2}
  ,                                       !- Cooling Minimum Air Flow {m3/s}
  ,                                       !- Cooling Minimum Air Flow Fraction
  DesignDay,                              !- Heating Design Air Flow Method
  ,                                       !- Heating Design Air Flow Rate {m3/s}
  ,                                       !- Heating Maximum Air Flow per Zone Floor Area {m3/s-m2}
  ,                                       !- Heating Maximum Air Flow {m3/s}
  ,                                       !- Heating Maximum Air Flow Fraction
  ,                                       !- Design Zone Air Distribution Effectiveness in Cooling Mode
  ,                                       !- Design Zone Air Distribution Effectiveness in Heating Mode
  No,                                     !- Account for Dedicated Outdoor Air System
  NeutralSupplyAir,                       !- Dedicated Outdoor Air System Control Strategy
  autosize,                               !- Dedicated Outdoor Air Low Setpoint Temperature for Design {C}
  autosize;                               !- Dedicated Outdoor Air High Setpoint Temperature for Design {C}

OS:ZoneHVAC:EquipmentList,
  {e547cbd7-5d73-4faa-90df-b0654901b662}, !- Handle
  Zone HVAC Equipment List 8,             !- Name
  {c8f3939d-5acc-4e02-b657-ff848678657a}; !- Thermal Zone

OS:Space,
  {04797071-75f0-4e34-b527-e14e5a550fcc}, !- Handle
  living space|unit 8|story 1,            !- Name
  {690a6e9d-4a0a-47d3-8d4e-db68f162a8cd}, !- Space Type Name
  ,                                       !- Default Construction Set Name
  ,                                       !- Default Schedule Set Name
  -0,                                     !- Direction of Relative North {deg}
  0,                                      !- X Origin {m}
  0,                                      !- Y Origin {m}
  0,                                      !- Z Origin {m}
  ,                                       !- Building Story Name
  {c8f3939d-5acc-4e02-b657-ff848678657a}, !- Thermal Zone Name
  ,                                       !- Part of Total Floor Area
  ,                                       !- Design Specification Outdoor Air Object Name
  {71caddc4-418f-497e-9f85-19833a9dc60a}; !- Building Unit Name

OS:Surface,
  {d48327da-030a-491f-8f4b-624a819f5c23}, !- Handle
  Surface 43,                             !- Name
  Wall,                                   !- Surface Type
  ,                                       !- Construction Name
  {04797071-75f0-4e34-b527-e14e5a550fcc}, !- Space Name
  Outdoors,                               !- Outside Boundary Condition
  ,                                       !- Outside Boundary Condition Object
  SunExposed,                             !- Sun Exposure
  WindExposed,                            !- Wind Exposure
  ,                                       !- View Factor to Ground
  ,                                       !- Number of Vertices
  25.8631376286792, 15.9795688143396, 2.4384, !- X,Y,Z Vertex 1 {m}
  25.8631376286792, 15.9795688143396, 0,  !- X,Y,Z Vertex 2 {m}
  19.3973532215094, 15.9795688143396, 0,  !- X,Y,Z Vertex 3 {m}
  19.3973532215094, 15.9795688143396, 2.4384; !- X,Y,Z Vertex 4 {m}

OS:Surface,
  {cad7a92f-6120-4d43-a1e9-d70080d4a819}, !- Handle
  Surface 44,                             !- Name
  Wall,                                   !- Surface Type
  ,                                       !- Construction Name
  {04797071-75f0-4e34-b527-e14e5a550fcc}, !- Space Name
  Adiabatic,                              !- Outside Boundary Condition
  ,                                       !- Outside Boundary Condition Object
  NoSun,                                  !- Sun Exposure
  NoWind,                                 !- Wind Exposure
  ,                                       !- View Factor to Ground
  ,                                       !- Number of Vertices
  19.3973532215094, 3.048, 2.4384,        !- X,Y,Z Vertex 1 {m}
  19.3973532215094, 3.048, 0,             !- X,Y,Z Vertex 2 {m}
  25.8631376286792, 3.048, 0,             !- X,Y,Z Vertex 3 {m}
  25.8631376286792, 3.048, 2.4384;        !- X,Y,Z Vertex 4 {m}

OS:Surface,
  {9f9f3f7c-2711-4008-9a92-2f3e2c30010a}, !- Handle
  Surface 45,                             !- Name
  Wall,                                   !- Surface Type
  ,                                       !- Construction Name
  {04797071-75f0-4e34-b527-e14e5a550fcc}, !- Space Name
  Surface,                                !- Outside Boundary Condition
  {567d507f-bbab-4ede-97d0-930aa798653e}, !- Outside Boundary Condition Object
  NoSun,                                  !- Sun Exposure
  NoWind,                                 !- Wind Exposure
  ,                                       !- View Factor to Ground
  ,                                       !- Number of Vertices
  19.3973532215094, 15.9795688143396, 2.4384, !- X,Y,Z Vertex 1 {m}
  19.3973532215094, 15.9795688143396, 0,  !- X,Y,Z Vertex 2 {m}
  19.3973532215094, 3.048, 0,             !- X,Y,Z Vertex 3 {m}
  19.3973532215094, 3.048, 2.4384;        !- X,Y,Z Vertex 4 {m}

OS:Surface,
  {b454e545-1224-49a0-ab2c-61892dbb1173}, !- Handle
  Surface 46,                             !- Name
  Floor,                                  !- Surface Type
  ,                                       !- Construction Name
  {04797071-75f0-4e34-b527-e14e5a550fcc}, !- Space Name
  Foundation,                             !- Outside Boundary Condition
  ,                                       !- Outside Boundary Condition Object
  NoSun,                                  !- Sun Exposure
  NoWind,                                 !- Wind Exposure
  ,                                       !- View Factor to Ground
  ,                                       !- Number of Vertices
  19.3973532215094, 3.048, 0,             !- X,Y,Z Vertex 1 {m}
  19.3973532215094, 15.9795688143396, 0,  !- X,Y,Z Vertex 2 {m}
  25.8631376286792, 15.9795688143396, 0,  !- X,Y,Z Vertex 3 {m}
  25.8631376286792, 3.048, 0;             !- X,Y,Z Vertex 4 {m}

OS:Surface,
  {9444eeab-174b-461c-b077-93a4618027a5}, !- Handle
  Surface 47,                             !- Name
  Wall,                                   !- Surface Type
  ,                                       !- Construction Name
  {04797071-75f0-4e34-b527-e14e5a550fcc}, !- Space Name
  Outdoors,                               !- Outside Boundary Condition
  ,                                       !- Outside Boundary Condition Object
  SunExposed,                             !- Sun Exposure
  WindExposed,                            !- Wind Exposure
  ,                                       !- View Factor to Ground
  ,                                       !- Number of Vertices
  25.8631376286792, 3.048, 2.4384,        !- X,Y,Z Vertex 1 {m}
  25.8631376286792, 3.048, 0,             !- X,Y,Z Vertex 2 {m}
  25.8631376286792, 15.9795688143396, 0,  !- X,Y,Z Vertex 3 {m}
  25.8631376286792, 15.9795688143396, 2.4384; !- X,Y,Z Vertex 4 {m}

OS:Surface,
  {b5ea211a-193d-45d1-84cb-c40b0f874fb7}, !- Handle
  Surface 48,                             !- Name
  RoofCeiling,                            !- Surface Type
  ,                                       !- Construction Name
  {04797071-75f0-4e34-b527-e14e5a550fcc}, !- Space Name
  Outdoors,                               !- Outside Boundary Condition
  ,                                       !- Outside Boundary Condition Object
  SunExposed,                             !- Sun Exposure
  WindExposed,                            !- Wind Exposure
  ,                                       !- View Factor to Ground
  ,                                       !- Number of Vertices
  25.8631376286792, 3.048, 2.4384,        !- X,Y,Z Vertex 1 {m}
  25.8631376286792, 15.9795688143396, 2.4384, !- X,Y,Z Vertex 2 {m}
  19.3973532215094, 15.9795688143396, 2.4384, !- X,Y,Z Vertex 3 {m}
  19.3973532215094, 3.048, 2.4384;        !- X,Y,Z Vertex 4 {m}

OS:ThermalZone,
  {48e27415-e134-43e1-a973-9ce40f5fb4c1}, !- Handle
  corridor zone,                          !- Name
  ,                                       !- Multiplier
  ,                                       !- Ceiling Height {m}
  ,                                       !- Volume {m3}
  ,                                       !- Floor Area {m2}
  ,                                       !- Zone Inside Convection Algorithm
  ,                                       !- Zone Outside Convection Algorithm
  ,                                       !- Zone Conditioning Equipment List Name
  {278811e5-26f5-4f86-a26f-9bcc20b9dc36}, !- Zone Air Inlet Port List
  {3e62222e-2b9f-4ac0-8df5-d01a59d943e1}, !- Zone Air Exhaust Port List
  {339a1c93-cfa7-429e-8265-0cfec7468801}, !- Zone Air Node Name
  {ebb85cfa-8a14-4909-970f-03ea37ddf6f7}, !- Zone Return Air Port List
  ,                                       !- Primary Daylighting Control Name
  ,                                       !- Fraction of Zone Controlled by Primary Daylighting Control
  ,                                       !- Secondary Daylighting Control Name
  ,                                       !- Fraction of Zone Controlled by Secondary Daylighting Control
  ,                                       !- Illuminance Map Name
  ,                                       !- Group Rendering Name
  ,                                       !- Thermostat Name
  No;                                     !- Use Ideal Air Loads

OS:Node,
  {d1f220d8-46aa-4ec1-9bab-e1699b0cf3d9}, !- Handle
  Node 9,                                 !- Name
  {339a1c93-cfa7-429e-8265-0cfec7468801}, !- Inlet Port
  ;                                       !- Outlet Port

OS:Connection,
  {339a1c93-cfa7-429e-8265-0cfec7468801}, !- Handle
  {fb5e5395-1140-44be-ac07-4f6fbe5b7f4e}, !- Name
  {48e27415-e134-43e1-a973-9ce40f5fb4c1}, !- Source Object
  11,                                     !- Outlet Port
  {d1f220d8-46aa-4ec1-9bab-e1699b0cf3d9}, !- Target Object
  2;                                      !- Inlet Port

OS:PortList,
  {278811e5-26f5-4f86-a26f-9bcc20b9dc36}, !- Handle
  {2cdd66b9-7429-45a4-bf80-4bb7558beee0}, !- Name
  {48e27415-e134-43e1-a973-9ce40f5fb4c1}; !- HVAC Component

OS:PortList,
  {3e62222e-2b9f-4ac0-8df5-d01a59d943e1}, !- Handle
  {049c93fb-7034-4c5d-8a69-b0d685ee9455}, !- Name
  {48e27415-e134-43e1-a973-9ce40f5fb4c1}; !- HVAC Component

OS:PortList,
  {ebb85cfa-8a14-4909-970f-03ea37ddf6f7}, !- Handle
  {0fd99988-aa1c-48be-8595-576758ff852e}, !- Name
  {48e27415-e134-43e1-a973-9ce40f5fb4c1}; !- HVAC Component

OS:Sizing:Zone,
  {518c86c1-ac72-4d7c-b918-dc1eb6449afc}, !- Handle
  {48e27415-e134-43e1-a973-9ce40f5fb4c1}, !- Zone or ZoneList Name
  SupplyAirTemperature,                   !- Zone Cooling Design Supply Air Temperature Input Method
  14,                                     !- Zone Cooling Design Supply Air Temperature {C}
  11.11,                                  !- Zone Cooling Design Supply Air Temperature Difference {deltaC}
  SupplyAirTemperature,                   !- Zone Heating Design Supply Air Temperature Input Method
  40,                                     !- Zone Heating Design Supply Air Temperature {C}
  11.11,                                  !- Zone Heating Design Supply Air Temperature Difference {deltaC}
  0.0085,                                 !- Zone Cooling Design Supply Air Humidity Ratio {kg-H2O/kg-air}
  0.008,                                  !- Zone Heating Design Supply Air Humidity Ratio {kg-H2O/kg-air}
  ,                                       !- Zone Heating Sizing Factor
  ,                                       !- Zone Cooling Sizing Factor
  DesignDay,                              !- Cooling Design Air Flow Method
  ,                                       !- Cooling Design Air Flow Rate {m3/s}
  ,                                       !- Cooling Minimum Air Flow per Zone Floor Area {m3/s-m2}
  ,                                       !- Cooling Minimum Air Flow {m3/s}
  ,                                       !- Cooling Minimum Air Flow Fraction
  DesignDay,                              !- Heating Design Air Flow Method
  ,                                       !- Heating Design Air Flow Rate {m3/s}
  ,                                       !- Heating Maximum Air Flow per Zone Floor Area {m3/s-m2}
  ,                                       !- Heating Maximum Air Flow {m3/s}
  ,                                       !- Heating Maximum Air Flow Fraction
  ,                                       !- Design Zone Air Distribution Effectiveness in Cooling Mode
  ,                                       !- Design Zone Air Distribution Effectiveness in Heating Mode
  No,                                     !- Account for Dedicated Outdoor Air System
  NeutralSupplyAir,                       !- Dedicated Outdoor Air System Control Strategy
  autosize,                               !- Dedicated Outdoor Air Low Setpoint Temperature for Design {C}
  autosize;                               !- Dedicated Outdoor Air High Setpoint Temperature for Design {C}

OS:ZoneHVAC:EquipmentList,
  {e73fc8ed-58cc-40fa-b94c-712c3e946ad4}, !- Handle
  Zone HVAC Equipment List 9,             !- Name
  {48e27415-e134-43e1-a973-9ce40f5fb4c1}; !- Thermal Zone

OS:Space,
  {627f9b07-ef34-48df-86c5-399bc045f12c}, !- Handle
  corridor space,                         !- Name
  {35886081-2265-481a-9dcb-2c3c92b2c772}, !- Space Type Name
  ,                                       !- Default Construction Set Name
  ,                                       !- Default Schedule Set Name
  ,                                       !- Direction of Relative North {deg}
  ,                                       !- X Origin {m}
  ,                                       !- Y Origin {m}
  ,                                       !- Z Origin {m}
  ,                                       !- Building Story Name
  {48e27415-e134-43e1-a973-9ce40f5fb4c1}; !- Thermal Zone Name

OS:Surface,
  {0b31eb75-9ddc-49e8-8b96-ff308117b263}, !- Handle
  Surface 49,                             !- Name
  Floor,                                  !- Surface Type
  ,                                       !- Construction Name
  {627f9b07-ef34-48df-86c5-399bc045f12c}, !- Space Name
  Foundation,                             !- Outside Boundary Condition
  ,                                       !- Outside Boundary Condition Object
  NoSun,                                  !- Sun Exposure
  NoWind,                                 !- Wind Exposure
  ,                                       !- View Factor to Ground
  ,                                       !- Number of Vertices
  0, 0, 0,                                !- X,Y,Z Vertex 1 {m}
  0, 3.048, 0,                            !- X,Y,Z Vertex 2 {m}
  25.8631376286792, 3.048, 0,             !- X,Y,Z Vertex 3 {m}
  25.8631376286792, 0, 0;                 !- X,Y,Z Vertex 4 {m}

OS:Surface,
  {649c03c1-7edb-43a6-8707-9ad2a04cf3c6}, !- Handle
  Surface 50,                             !- Name
  Wall,                                   !- Surface Type
  ,                                       !- Construction Name
  {627f9b07-ef34-48df-86c5-399bc045f12c}, !- Space Name
  Outdoors,                               !- Outside Boundary Condition
  ,                                       !- Outside Boundary Condition Object
  SunExposed,                             !- Sun Exposure
  WindExposed,                            !- Wind Exposure
  ,                                       !- View Factor to Ground
  ,                                       !- Number of Vertices
  0, 3.048, 2.4384,                       !- X,Y,Z Vertex 1 {m}
  0, 3.048, 0,                            !- X,Y,Z Vertex 2 {m}
  0, 0, 0,                                !- X,Y,Z Vertex 3 {m}
  0, 0, 2.4384;                           !- X,Y,Z Vertex 4 {m}

OS:Surface,
  {8f2e5778-8cbe-41cd-ad6c-62bb3d424b35}, !- Handle
  Surface 51,                             !- Name
  Wall,                                   !- Surface Type
  ,                                       !- Construction Name
  {627f9b07-ef34-48df-86c5-399bc045f12c}, !- Space Name
  Adiabatic,                              !- Outside Boundary Condition
  ,                                       !- Outside Boundary Condition Object
  NoSun,                                  !- Sun Exposure
  NoWind,                                 !- Wind Exposure
  ,                                       !- View Factor to Ground
  ,                                       !- Number of Vertices
  6.46578440716979, 3.048, 2.4384,        !- X,Y,Z Vertex 1 {m}
  6.46578440716979, 3.048, 0,             !- X,Y,Z Vertex 2 {m}
  0, 3.048, 0,                            !- X,Y,Z Vertex 3 {m}
  0, 3.048, 2.4384;                       !- X,Y,Z Vertex 4 {m}

OS:Surface,
  {725c344c-9dec-474a-8c83-8237fd443bc1}, !- Handle
  Surface 52,                             !- Name
  Wall,                                   !- Surface Type
  ,                                       !- Construction Name
  {627f9b07-ef34-48df-86c5-399bc045f12c}, !- Space Name
  Outdoors,                               !- Outside Boundary Condition
  ,                                       !- Outside Boundary Condition Object
  SunExposed,                             !- Sun Exposure
  WindExposed,                            !- Wind Exposure
  ,                                       !- View Factor to Ground
  ,                                       !- Number of Vertices
  25.8631376286792, 0, 2.4384,            !- X,Y,Z Vertex 1 {m}
  25.8631376286792, 0, 0,                 !- X,Y,Z Vertex 2 {m}
  25.8631376286792, 3.048, 0,             !- X,Y,Z Vertex 3 {m}
  25.8631376286792, 3.048, 2.4384;        !- X,Y,Z Vertex 4 {m}

OS:Surface,
  {55a279ee-9860-42de-818d-88ac7ecf9265}, !- Handle
  Surface 53,                             !- Name
  Wall,                                   !- Surface Type
  ,                                       !- Construction Name
  {627f9b07-ef34-48df-86c5-399bc045f12c}, !- Space Name
  Adiabatic,                              !- Outside Boundary Condition
  ,                                       !- Outside Boundary Condition Object
  NoSun,                                  !- Sun Exposure
  NoWind,                                 !- Wind Exposure
  ,                                       !- View Factor to Ground
  ,                                       !- Number of Vertices
  0, 0, 2.4384,                           !- X,Y,Z Vertex 1 {m}
  0, 0, 0,                                !- X,Y,Z Vertex 2 {m}
  6.46578440716979, 0, 0,                 !- X,Y,Z Vertex 3 {m}
  6.46578440716979, 0, 2.4384;            !- X,Y,Z Vertex 4 {m}

OS:Surface,
  {af3b1e6b-2945-408c-b53d-78caf39f1d17}, !- Handle
  Surface 54,                             !- Name
  RoofCeiling,                            !- Surface Type
  ,                                       !- Construction Name
  {627f9b07-ef34-48df-86c5-399bc045f12c}, !- Space Name
  Outdoors,                               !- Outside Boundary Condition
  ,                                       !- Outside Boundary Condition Object
  SunExposed,                             !- Sun Exposure
  WindExposed,                            !- Wind Exposure
  ,                                       !- View Factor to Ground
  ,                                       !- Number of Vertices
  25.8631376286792, 0, 2.4384,            !- X,Y,Z Vertex 1 {m}
  25.8631376286792, 3.048, 2.4384,        !- X,Y,Z Vertex 2 {m}
  0, 3.048, 2.4384,                       !- X,Y,Z Vertex 3 {m}
  0, 0, 2.4384;                           !- X,Y,Z Vertex 4 {m}

OS:SpaceType,
  {35886081-2265-481a-9dcb-2c3c92b2c772}, !- Handle
  Space Type 2,                           !- Name
  ,                                       !- Default Construction Set Name
  ,                                       !- Default Schedule Set Name
  ,                                       !- Group Rendering Name
  ,                                       !- Design Specification Outdoor Air Object Name
  ,                                       !- Standards Template
  ,                                       !- Standards Building Type
  corridor;                               !- Standards Space Type

OS:BuildingUnit,
  {b337ca08-ad11-4260-8267-4c835c098183}, !- Handle
  unit 1,                                 !- Name
  ,                                       !- Rendering Color
  Residential;                            !- Building Unit Type

OS:AdditionalProperties,
  {a455faab-8643-4cbf-b2b1-6888d944a4fe}, !- Handle
  {b337ca08-ad11-4260-8267-4c835c098183}, !- Object Name
  Units Represented,                      !- Feature Name 1
  Integer,                                !- Feature Data Type 1
  1,                                      !- Feature Value 1
  NumberOfBedrooms,                       !- Feature Name 2
  Integer,                                !- Feature Data Type 2
  3,                                      !- Feature Value 2
  NumberOfBathrooms,                      !- Feature Name 3
  Double,                                 !- Feature Data Type 3
  2,                                      !- Feature Value 3
  NumberOfOccupants,                      !- Feature Name 4
  Double,                                 !- Feature Data Type 4
  3.3900000000000001;                     !- Feature Value 4

OS:BuildingUnit,
  {fcf8492c-7285-47b1-a6ad-fde2bda4d0ea}, !- Handle
  unit 2,                                 !- Name
  ,                                       !- Rendering Color
  Residential;                            !- Building Unit Type

OS:AdditionalProperties,
  {2097ecd3-132b-42d4-abcc-82d7a2e5d143}, !- Handle
  {fcf8492c-7285-47b1-a6ad-fde2bda4d0ea}, !- Object Name
  Units Represented,                      !- Feature Name 1
  Integer,                                !- Feature Data Type 1
  1,                                      !- Feature Value 1
  NumberOfBedrooms,                       !- Feature Name 2
  Integer,                                !- Feature Data Type 2
  3,                                      !- Feature Value 2
  NumberOfBathrooms,                      !- Feature Name 3
  Double,                                 !- Feature Data Type 3
  2,                                      !- Feature Value 3
  NumberOfOccupants,                      !- Feature Name 4
  Double,                                 !- Feature Data Type 4
  3.3900000000000001;                     !- Feature Value 4

OS:BuildingUnit,
  {ba7da824-62dc-4ad5-a75e-47a29922575c}, !- Handle
  unit 3,                                 !- Name
  ,                                       !- Rendering Color
  Residential;                            !- Building Unit Type

OS:AdditionalProperties,
  {54fb96a0-1a36-43e4-92d3-0802c8fc0087}, !- Handle
  {ba7da824-62dc-4ad5-a75e-47a29922575c}, !- Object Name
  Units Represented,                      !- Feature Name 1
  Integer,                                !- Feature Data Type 1
  1,                                      !- Feature Value 1
  NumberOfBedrooms,                       !- Feature Name 2
  Integer,                                !- Feature Data Type 2
  3,                                      !- Feature Value 2
  NumberOfBathrooms,                      !- Feature Name 3
  Double,                                 !- Feature Data Type 3
  2,                                      !- Feature Value 3
  NumberOfOccupants,                      !- Feature Name 4
  Double,                                 !- Feature Data Type 4
  3.3900000000000001;                     !- Feature Value 4

OS:BuildingUnit,
  {239dc1dd-658a-43f1-adec-5d5eedce00a2}, !- Handle
  unit 4,                                 !- Name
  ,                                       !- Rendering Color
  Residential;                            !- Building Unit Type

OS:AdditionalProperties,
  {aedcf8ec-798f-4045-9250-b3bc0708ec6d}, !- Handle
  {239dc1dd-658a-43f1-adec-5d5eedce00a2}, !- Object Name
  Units Represented,                      !- Feature Name 1
  Integer,                                !- Feature Data Type 1
  1,                                      !- Feature Value 1
  NumberOfBedrooms,                       !- Feature Name 2
  Integer,                                !- Feature Data Type 2
  3,                                      !- Feature Value 2
  NumberOfBathrooms,                      !- Feature Name 3
  Double,                                 !- Feature Data Type 3
  2,                                      !- Feature Value 3
  NumberOfOccupants,                      !- Feature Name 4
  Double,                                 !- Feature Data Type 4
  3.3900000000000001;                     !- Feature Value 4

OS:BuildingUnit,
  {a853fb5a-7210-43db-abe2-f9dc06a9c3b0}, !- Handle
  unit 5,                                 !- Name
  ,                                       !- Rendering Color
  Residential;                            !- Building Unit Type

OS:AdditionalProperties,
  {59486ab3-bd4a-402f-89de-e4968131d774}, !- Handle
  {a853fb5a-7210-43db-abe2-f9dc06a9c3b0}, !- Object Name
  Units Represented,                      !- Feature Name 1
  Integer,                                !- Feature Data Type 1
  1,                                      !- Feature Value 1
  NumberOfBedrooms,                       !- Feature Name 2
  Integer,                                !- Feature Data Type 2
  3,                                      !- Feature Value 2
  NumberOfBathrooms,                      !- Feature Name 3
  Double,                                 !- Feature Data Type 3
  2,                                      !- Feature Value 3
  NumberOfOccupants,                      !- Feature Name 4
  Double,                                 !- Feature Data Type 4
  3.3900000000000001;                     !- Feature Value 4

OS:BuildingUnit,
  {4ffd8479-277c-407b-a465-62bcfcb0d239}, !- Handle
  unit 6,                                 !- Name
  ,                                       !- Rendering Color
  Residential;                            !- Building Unit Type

OS:AdditionalProperties,
  {66aea3e7-08b6-4b46-9b4d-bad4800a3ffc}, !- Handle
  {4ffd8479-277c-407b-a465-62bcfcb0d239}, !- Object Name
  Units Represented,                      !- Feature Name 1
  Integer,                                !- Feature Data Type 1
  1,                                      !- Feature Value 1
  NumberOfBedrooms,                       !- Feature Name 2
  Integer,                                !- Feature Data Type 2
  3,                                      !- Feature Value 2
  NumberOfBathrooms,                      !- Feature Name 3
  Double,                                 !- Feature Data Type 3
  2,                                      !- Feature Value 3
  NumberOfOccupants,                      !- Feature Name 4
  Double,                                 !- Feature Data Type 4
  3.3900000000000001;                     !- Feature Value 4

OS:BuildingUnit,
  {7dba323c-82f7-4c21-a9be-7ec1d8a15907}, !- Handle
  unit 7,                                 !- Name
  ,                                       !- Rendering Color
  Residential;                            !- Building Unit Type

OS:AdditionalProperties,
  {0b25f68f-158a-4314-8ffa-6d4613b819cf}, !- Handle
  {7dba323c-82f7-4c21-a9be-7ec1d8a15907}, !- Object Name
  Units Represented,                      !- Feature Name 1
  Integer,                                !- Feature Data Type 1
  1,                                      !- Feature Value 1
  NumberOfBedrooms,                       !- Feature Name 2
  Integer,                                !- Feature Data Type 2
  3,                                      !- Feature Value 2
  NumberOfBathrooms,                      !- Feature Name 3
  Double,                                 !- Feature Data Type 3
  2,                                      !- Feature Value 3
  NumberOfOccupants,                      !- Feature Name 4
  Double,                                 !- Feature Data Type 4
  3.3900000000000001;                     !- Feature Value 4

OS:BuildingUnit,
  {71caddc4-418f-497e-9f85-19833a9dc60a}, !- Handle
  unit 8,                                 !- Name
  ,                                       !- Rendering Color
  Residential;                            !- Building Unit Type

OS:AdditionalProperties,
  {49da7d00-63c0-41ee-9bc7-d7c137b55b18}, !- Handle
  {71caddc4-418f-497e-9f85-19833a9dc60a}, !- Object Name
  Units Represented,                      !- Feature Name 1
  Integer,                                !- Feature Data Type 1
  1,                                      !- Feature Value 1
  NumberOfBedrooms,                       !- Feature Name 2
  Integer,                                !- Feature Data Type 2
  3,                                      !- Feature Value 2
  NumberOfBathrooms,                      !- Feature Name 3
  Double,                                 !- Feature Data Type 3
  2,                                      !- Feature Value 3
  NumberOfOccupants,                      !- Feature Name 4
  Double,                                 !- Feature Data Type 4
  3.3900000000000001;                     !- Feature Value 4

OS:Surface,
  {829808bf-8a4f-4b95-a84a-45a78dde5ec2}, !- Handle
  Surface 55,                             !- Name
  Wall,                                   !- Surface Type
  ,                                       !- Construction Name
  {627f9b07-ef34-48df-86c5-399bc045f12c}, !- Space Name
  Adiabatic,                              !- Outside Boundary Condition
  ,                                       !- Outside Boundary Condition Object
  NoSun,                                  !- Sun Exposure
  NoWind,                                 !- Wind Exposure
  ,                                       !- View Factor to Ground
  ,                                       !- Number of Vertices
  12.9315688143396, 0, 2.4384,            !- X,Y,Z Vertex 1 {m}
  12.9315688143396, 0, 0,                 !- X,Y,Z Vertex 2 {m}
  19.3973532215094, 0, 0,                 !- X,Y,Z Vertex 3 {m}
  19.3973532215094, 0, 2.4384;            !- X,Y,Z Vertex 4 {m}

OS:Surface,
  {9782b419-51c3-4f85-960a-eaa69b1f1ca2}, !- Handle
  Surface 56,                             !- Name
  Wall,                                   !- Surface Type
  ,                                       !- Construction Name
  {627f9b07-ef34-48df-86c5-399bc045f12c}, !- Space Name
  Adiabatic,                              !- Outside Boundary Condition
  ,                                       !- Outside Boundary Condition Object
  NoSun,                                  !- Sun Exposure
  NoWind,                                 !- Wind Exposure
  ,                                       !- View Factor to Ground
  ,                                       !- Number of Vertices
  19.3973532215094, 3.048, 2.4384,        !- X,Y,Z Vertex 1 {m}
  19.3973532215094, 3.048, 0,             !- X,Y,Z Vertex 2 {m}
  12.9315688143396, 3.048, 0,             !- X,Y,Z Vertex 3 {m}
  12.9315688143396, 3.048, 2.4384;        !- X,Y,Z Vertex 4 {m}

OS:Surface,
  {cb02f9aa-8389-4041-8409-3b74886b5201}, !- Handle
  Surface 57,                             !- Name
  Wall,                                   !- Surface Type
  ,                                       !- Construction Name
  {627f9b07-ef34-48df-86c5-399bc045f12c}, !- Space Name
  Adiabatic,                              !- Outside Boundary Condition
  ,                                       !- Outside Boundary Condition Object
  NoSun,                                  !- Sun Exposure
  NoWind,                                 !- Wind Exposure
  ,                                       !- View Factor to Ground
  ,                                       !- Number of Vertices
  6.46578440716979, 0, 2.4384,            !- X,Y,Z Vertex 1 {m}
  6.46578440716979, 0, 0,                 !- X,Y,Z Vertex 2 {m}
  12.9315688143396, 0, 0,                 !- X,Y,Z Vertex 3 {m}
  12.9315688143396, 0, 2.4384;            !- X,Y,Z Vertex 4 {m}

OS:Surface,
  {3a4a0ea3-f142-4298-b123-6fd0777c1827}, !- Handle
  Surface 58,                             !- Name
  Wall,                                   !- Surface Type
  ,                                       !- Construction Name
  {627f9b07-ef34-48df-86c5-399bc045f12c}, !- Space Name
  Adiabatic,                              !- Outside Boundary Condition
  ,                                       !- Outside Boundary Condition Object
  NoSun,                                  !- Sun Exposure
  NoWind,                                 !- Wind Exposure
  ,                                       !- View Factor to Ground
  ,                                       !- Number of Vertices
  19.3973532215094, 0, 2.4384,            !- X,Y,Z Vertex 1 {m}
  19.3973532215094, 0, 0,                 !- X,Y,Z Vertex 2 {m}
  25.8631376286792, 0, 0,                 !- X,Y,Z Vertex 3 {m}
  25.8631376286792, 0, 2.4384;            !- X,Y,Z Vertex 4 {m}

OS:Surface,
  {1777aa94-18d0-4080-b29d-61b2f9ae35b3}, !- Handle
  Surface 59,                             !- Name
  Wall,                                   !- Surface Type
  ,                                       !- Construction Name
  {627f9b07-ef34-48df-86c5-399bc045f12c}, !- Space Name
  Adiabatic,                              !- Outside Boundary Condition
  ,                                       !- Outside Boundary Condition Object
  NoSun,                                  !- Sun Exposure
  NoWind,                                 !- Wind Exposure
  ,                                       !- View Factor to Ground
  ,                                       !- Number of Vertices
  25.8631376286792, 3.048, 2.4384,        !- X,Y,Z Vertex 1 {m}
  25.8631376286792, 3.048, 0,             !- X,Y,Z Vertex 2 {m}
  19.3973532215094, 3.048, 0,             !- X,Y,Z Vertex 3 {m}
  19.3973532215094, 3.048, 2.4384;        !- X,Y,Z Vertex 4 {m}

OS:Surface,
  {720c4492-9419-4f46-a0ff-b6adef9519bd}, !- Handle
  Surface 60,                             !- Name
  Wall,                                   !- Surface Type
  ,                                       !- Construction Name
  {627f9b07-ef34-48df-86c5-399bc045f12c}, !- Space Name
  Adiabatic,                              !- Outside Boundary Condition
  ,                                       !- Outside Boundary Condition Object
  NoSun,                                  !- Sun Exposure
  NoWind,                                 !- Wind Exposure
  ,                                       !- View Factor to Ground
  ,                                       !- Number of Vertices
  12.9315688143396, 3.048, 2.4384,        !- X,Y,Z Vertex 1 {m}
  12.9315688143396, 3.048, 0,             !- X,Y,Z Vertex 2 {m}
  6.46578440716979, 3.048, 0,             !- X,Y,Z Vertex 3 {m}
  6.46578440716979, 3.048, 2.4384;        !- X,Y,Z Vertex 4 {m}

OS:External:File,
  {913c37ea-2c77-45fb-9e1a-858e29acda8a}, !- Handle
  8760.csv,                               !- Name
  8760.csv;                               !- File Name

OS:Schedule:Day,
  {ef28d5cf-bd36-4485-98ee-d0c0bcb6a824}, !- Handle
  Schedule Day 1,                         !- Name
  ,                                       !- Schedule Type Limits Name
  ,                                       !- Interpolate to Timestep
  24,                                     !- Hour 1
  0,                                      !- Minute 1
  0;                                      !- Value Until Time 1

OS:Schedule:Day,
  {05874425-46a2-4632-8ae3-74ca68e8b5e6}, !- Handle
  Schedule Day 2,                         !- Name
  ,                                       !- Schedule Type Limits Name
  ,                                       !- Interpolate to Timestep
  24,                                     !- Hour 1
  0,                                      !- Minute 1
  1;                                      !- Value Until Time 1

OS:Schedule:File,
  {43492be6-386d-4e74-b782-ad89a3301f88}, !- Handle
  occupants,                              !- Name
  {c87b4c21-7bb6-4774-a0fc-c27c57ac6b7a}, !- Schedule Type Limits Name
  {913c37ea-2c77-45fb-9e1a-858e29acda8a}, !- External File Name
  1,                                      !- Column Number
  1,                                      !- Rows to Skip at Top
  8760,                                   !- Number of Hours of Data
  ,                                       !- Column Separator
  ,                                       !- Interpolate to Timestep
  60;                                     !- Minutes per Item

OS:Schedule:Ruleset,
  {c8ac6e1e-0006-4988-a9dd-76fc1ef160fc}, !- Handle
  Schedule Ruleset 1,                     !- Name
  {1e56eed9-c533-4359-a935-23ba9625eab9}, !- Schedule Type Limits Name
  {0deccbe1-b50f-4ac7-b749-51045c5ddda6}; !- Default Day Schedule Name

OS:Schedule:Day,
  {0deccbe1-b50f-4ac7-b749-51045c5ddda6}, !- Handle
  Schedule Day 3,                         !- Name
  {1e56eed9-c533-4359-a935-23ba9625eab9}, !- Schedule Type Limits Name
>>>>>>> fe5e5cb8
  ,                                       !- Interpolate to Timestep
  24,                                     !- Hour 1
  0,                                      !- Minute 1
  112.539290946133;                       !- Value Until Time 1

OS:People:Definition,
<<<<<<< HEAD
  {5b8d9744-9f99-4a23-8c8d-f8c6d64dc21e}, !- Handle
=======
  {0256f47b-c446-4c0d-8ee7-89d7b65456c1}, !- Handle
>>>>>>> fe5e5cb8
  res occupants|living space,             !- Name
  People,                                 !- Number of People Calculation Method
  3.39,                                   !- Number of People {people}
  ,                                       !- People per Space Floor Area {person/m2}
  ,                                       !- Space Floor Area per Person {m2/person}
  0.319734,                               !- Fraction Radiant
  0.573,                                  !- Sensible Heat Fraction
  0,                                      !- Carbon Dioxide Generation Rate {m3/s-W}
  No,                                     !- Enable ASHRAE 55 Comfort Warnings
  ZoneAveraged;                           !- Mean Radiant Temperature Calculation Type

OS:People,
<<<<<<< HEAD
  {50cdc3f6-9d54-4618-a833-ab9dc0aa1761}, !- Handle
  res occupants|living space,             !- Name
  {5b8d9744-9f99-4a23-8c8d-f8c6d64dc21e}, !- People Definition Name
  {ea3d039c-a087-4db2-8b2d-025417eb753b}, !- Space or SpaceType Name
  {25f3eb19-a52d-403b-bd70-55e1067a4e18}, !- Number of People Schedule Name
  {41e613db-7415-4751-ac0f-852d287b8f51}, !- Activity Level Schedule Name
=======
  {e1ff8584-333b-4309-bc32-977bf6ae8f8a}, !- Handle
  res occupants|living space,             !- Name
  {0256f47b-c446-4c0d-8ee7-89d7b65456c1}, !- People Definition Name
  {694aa76b-9d1a-46b8-9e83-439db85f081c}, !- Space or SpaceType Name
  {43492be6-386d-4e74-b782-ad89a3301f88}, !- Number of People Schedule Name
  {c8ac6e1e-0006-4988-a9dd-76fc1ef160fc}, !- Activity Level Schedule Name
>>>>>>> fe5e5cb8
  ,                                       !- Surface Name/Angle Factor List Name
  ,                                       !- Work Efficiency Schedule Name
  ,                                       !- Clothing Insulation Schedule Name
  ,                                       !- Air Velocity Schedule Name
  1;                                      !- Multiplier

OS:ScheduleTypeLimits,
<<<<<<< HEAD
  {ec06efb4-642e-4cdd-9824-4a946e1d42db}, !- Handle
=======
  {1e56eed9-c533-4359-a935-23ba9625eab9}, !- Handle
>>>>>>> fe5e5cb8
  ActivityLevel,                          !- Name
  0,                                      !- Lower Limit Value
  ,                                       !- Upper Limit Value
  Continuous,                             !- Numeric Type
  ActivityLevel;                          !- Unit Type

OS:ScheduleTypeLimits,
<<<<<<< HEAD
  {a9266677-54a1-4626-8502-6aa3f01ebede}, !- Handle
=======
  {c87b4c21-7bb6-4774-a0fc-c27c57ac6b7a}, !- Handle
>>>>>>> fe5e5cb8
  Fractional,                             !- Name
  0,                                      !- Lower Limit Value
  1,                                      !- Upper Limit Value
  Continuous;                             !- Numeric Type
<<<<<<< HEAD
=======

OS:Schedule:Day,
  {a8414bdb-4a16-40d3-b91b-f15e36f05816}, !- Handle
  Schedule Day 4,                         !- Name
  ,                                       !- Schedule Type Limits Name
  ,                                       !- Interpolate to Timestep
  24,                                     !- Hour 1
  0,                                      !- Minute 1
  0;                                      !- Value Until Time 1

OS:Schedule:Day,
  {5944d921-4c8e-4632-8e2a-b207e1ba6e7b}, !- Handle
  Schedule Day 5,                         !- Name
  ,                                       !- Schedule Type Limits Name
  ,                                       !- Interpolate to Timestep
  24,                                     !- Hour 1
  0,                                      !- Minute 1
  1;                                      !- Value Until Time 1

OS:People:Definition,
  {24775885-9a4c-4c02-99cd-c668d842ec21}, !- Handle
  res occupants|unit 2|living space|unit 2, !- Name
  People,                                 !- Number of People Calculation Method
  3.39,                                   !- Number of People {people}
  ,                                       !- People per Space Floor Area {person/m2}
  ,                                       !- Space Floor Area per Person {m2/person}
  0.319734,                               !- Fraction Radiant
  0.573,                                  !- Sensible Heat Fraction
  0,                                      !- Carbon Dioxide Generation Rate {m3/s-W}
  No,                                     !- Enable ASHRAE 55 Comfort Warnings
  ZoneAveraged;                           !- Mean Radiant Temperature Calculation Type

OS:People,
  {2c158806-5659-4c91-aa88-572d59733e18}, !- Handle
  res occupants|unit 2|living space|unit 2, !- Name
  {24775885-9a4c-4c02-99cd-c668d842ec21}, !- People Definition Name
  {986768ca-9541-4f07-984d-e15fae9fe68c}, !- Space or SpaceType Name
  {43492be6-386d-4e74-b782-ad89a3301f88}, !- Number of People Schedule Name
  {c8ac6e1e-0006-4988-a9dd-76fc1ef160fc}, !- Activity Level Schedule Name
  ,                                       !- Surface Name/Angle Factor List Name
  ,                                       !- Work Efficiency Schedule Name
  ,                                       !- Clothing Insulation Schedule Name
  ,                                       !- Air Velocity Schedule Name
  1;                                      !- Multiplier

OS:Schedule:Day,
  {70c002f3-7f3a-47ba-8af3-57388a75c222}, !- Handle
  Schedule Day 6,                         !- Name
  ,                                       !- Schedule Type Limits Name
  ,                                       !- Interpolate to Timestep
  24,                                     !- Hour 1
  0,                                      !- Minute 1
  0;                                      !- Value Until Time 1

OS:Schedule:Day,
  {71a10231-9303-477c-964d-10df3adab140}, !- Handle
  Schedule Day 7,                         !- Name
  ,                                       !- Schedule Type Limits Name
  ,                                       !- Interpolate to Timestep
  24,                                     !- Hour 1
  0,                                      !- Minute 1
  1;                                      !- Value Until Time 1

OS:People:Definition,
  {4e67b2e5-5a9b-42cc-9e6c-33313e8c6f1e}, !- Handle
  res occupants|unit 3|living space|unit 3|story 1, !- Name
  People,                                 !- Number of People Calculation Method
  3.39,                                   !- Number of People {people}
  ,                                       !- People per Space Floor Area {person/m2}
  ,                                       !- Space Floor Area per Person {m2/person}
  0.319734,                               !- Fraction Radiant
  0.573,                                  !- Sensible Heat Fraction
  0,                                      !- Carbon Dioxide Generation Rate {m3/s-W}
  No,                                     !- Enable ASHRAE 55 Comfort Warnings
  ZoneAveraged;                           !- Mean Radiant Temperature Calculation Type

OS:People,
  {e47e3f11-a8bf-4503-b739-96748463edca}, !- Handle
  res occupants|unit 3|living space|unit 3|story 1, !- Name
  {4e67b2e5-5a9b-42cc-9e6c-33313e8c6f1e}, !- People Definition Name
  {534d01cd-3c97-4383-9727-ee0b20b2d914}, !- Space or SpaceType Name
  {43492be6-386d-4e74-b782-ad89a3301f88}, !- Number of People Schedule Name
  {c8ac6e1e-0006-4988-a9dd-76fc1ef160fc}, !- Activity Level Schedule Name
  ,                                       !- Surface Name/Angle Factor List Name
  ,                                       !- Work Efficiency Schedule Name
  ,                                       !- Clothing Insulation Schedule Name
  ,                                       !- Air Velocity Schedule Name
  1;                                      !- Multiplier

OS:Schedule:Day,
  {85637421-3564-4e95-af50-f58e1d53f4e7}, !- Handle
  Schedule Day 8,                         !- Name
  ,                                       !- Schedule Type Limits Name
  ,                                       !- Interpolate to Timestep
  24,                                     !- Hour 1
  0,                                      !- Minute 1
  0;                                      !- Value Until Time 1

OS:Schedule:Day,
  {dd21e7b9-97a1-484f-b2d3-5b8077efbc07}, !- Handle
  Schedule Day 9,                         !- Name
  ,                                       !- Schedule Type Limits Name
  ,                                       !- Interpolate to Timestep
  24,                                     !- Hour 1
  0,                                      !- Minute 1
  1;                                      !- Value Until Time 1

OS:People:Definition,
  {9c730abe-72e4-4b49-b7dd-e52ac75b19ed}, !- Handle
  res occupants|unit 4|living space|unit 4|story 1, !- Name
  People,                                 !- Number of People Calculation Method
  3.39,                                   !- Number of People {people}
  ,                                       !- People per Space Floor Area {person/m2}
  ,                                       !- Space Floor Area per Person {m2/person}
  0.319734,                               !- Fraction Radiant
  0.573,                                  !- Sensible Heat Fraction
  0,                                      !- Carbon Dioxide Generation Rate {m3/s-W}
  No,                                     !- Enable ASHRAE 55 Comfort Warnings
  ZoneAveraged;                           !- Mean Radiant Temperature Calculation Type

OS:People,
  {e3eb9c35-7fa5-4910-8334-1ab93c32df40}, !- Handle
  res occupants|unit 4|living space|unit 4|story 1, !- Name
  {9c730abe-72e4-4b49-b7dd-e52ac75b19ed}, !- People Definition Name
  {533ecbd2-3758-4d48-b998-a8e80a399c26}, !- Space or SpaceType Name
  {43492be6-386d-4e74-b782-ad89a3301f88}, !- Number of People Schedule Name
  {c8ac6e1e-0006-4988-a9dd-76fc1ef160fc}, !- Activity Level Schedule Name
  ,                                       !- Surface Name/Angle Factor List Name
  ,                                       !- Work Efficiency Schedule Name
  ,                                       !- Clothing Insulation Schedule Name
  ,                                       !- Air Velocity Schedule Name
  1;                                      !- Multiplier

OS:Schedule:Day,
  {12378005-bed4-41dc-8c23-1320d069187d}, !- Handle
  Schedule Day 10,                        !- Name
  ,                                       !- Schedule Type Limits Name
  ,                                       !- Interpolate to Timestep
  24,                                     !- Hour 1
  0,                                      !- Minute 1
  0;                                      !- Value Until Time 1

OS:Schedule:Day,
  {716d4a11-f0aa-40f5-ab16-029c6e828360}, !- Handle
  Schedule Day 11,                        !- Name
  ,                                       !- Schedule Type Limits Name
  ,                                       !- Interpolate to Timestep
  24,                                     !- Hour 1
  0,                                      !- Minute 1
  1;                                      !- Value Until Time 1

OS:People:Definition,
  {c6dfaf2a-1ee8-4d62-a975-7dce41454c6d}, !- Handle
  res occupants|unit 5|living space|unit 5|story 1, !- Name
  People,                                 !- Number of People Calculation Method
  3.39,                                   !- Number of People {people}
  ,                                       !- People per Space Floor Area {person/m2}
  ,                                       !- Space Floor Area per Person {m2/person}
  0.319734,                               !- Fraction Radiant
  0.573,                                  !- Sensible Heat Fraction
  0,                                      !- Carbon Dioxide Generation Rate {m3/s-W}
  No,                                     !- Enable ASHRAE 55 Comfort Warnings
  ZoneAveraged;                           !- Mean Radiant Temperature Calculation Type

OS:People,
  {553f1f55-6527-4238-8689-919516976348}, !- Handle
  res occupants|unit 5|living space|unit 5|story 1, !- Name
  {c6dfaf2a-1ee8-4d62-a975-7dce41454c6d}, !- People Definition Name
  {9095dafd-e0c4-4e6a-a6eb-01b82c307965}, !- Space or SpaceType Name
  {43492be6-386d-4e74-b782-ad89a3301f88}, !- Number of People Schedule Name
  {c8ac6e1e-0006-4988-a9dd-76fc1ef160fc}, !- Activity Level Schedule Name
  ,                                       !- Surface Name/Angle Factor List Name
  ,                                       !- Work Efficiency Schedule Name
  ,                                       !- Clothing Insulation Schedule Name
  ,                                       !- Air Velocity Schedule Name
  1;                                      !- Multiplier

OS:Schedule:Day,
  {9cc290a5-676c-47a6-84cb-f3799d6b82ac}, !- Handle
  Schedule Day 12,                        !- Name
  ,                                       !- Schedule Type Limits Name
  ,                                       !- Interpolate to Timestep
  24,                                     !- Hour 1
  0,                                      !- Minute 1
  0;                                      !- Value Until Time 1

OS:Schedule:Day,
  {9be78a5c-1b45-4378-ae99-5ee9b63cde09}, !- Handle
  Schedule Day 13,                        !- Name
  ,                                       !- Schedule Type Limits Name
  ,                                       !- Interpolate to Timestep
  24,                                     !- Hour 1
  0,                                      !- Minute 1
  1;                                      !- Value Until Time 1

OS:People:Definition,
  {8aa8ef81-7b3d-462b-b458-3502160162fc}, !- Handle
  res occupants|unit 6|living space|unit 6|story 1, !- Name
  People,                                 !- Number of People Calculation Method
  3.39,                                   !- Number of People {people}
  ,                                       !- People per Space Floor Area {person/m2}
  ,                                       !- Space Floor Area per Person {m2/person}
  0.319734,                               !- Fraction Radiant
  0.573,                                  !- Sensible Heat Fraction
  0,                                      !- Carbon Dioxide Generation Rate {m3/s-W}
  No,                                     !- Enable ASHRAE 55 Comfort Warnings
  ZoneAveraged;                           !- Mean Radiant Temperature Calculation Type

OS:People,
  {b5c93688-95bb-4e3d-9212-52f7867eec7c}, !- Handle
  res occupants|unit 6|living space|unit 6|story 1, !- Name
  {8aa8ef81-7b3d-462b-b458-3502160162fc}, !- People Definition Name
  {375a610f-1278-4106-b610-850114f1f349}, !- Space or SpaceType Name
  {43492be6-386d-4e74-b782-ad89a3301f88}, !- Number of People Schedule Name
  {c8ac6e1e-0006-4988-a9dd-76fc1ef160fc}, !- Activity Level Schedule Name
  ,                                       !- Surface Name/Angle Factor List Name
  ,                                       !- Work Efficiency Schedule Name
  ,                                       !- Clothing Insulation Schedule Name
  ,                                       !- Air Velocity Schedule Name
  1;                                      !- Multiplier

OS:Schedule:Day,
  {4e0bdc62-32f1-41bd-a88c-bf08ac140e93}, !- Handle
  Schedule Day 14,                        !- Name
  ,                                       !- Schedule Type Limits Name
  ,                                       !- Interpolate to Timestep
  24,                                     !- Hour 1
  0,                                      !- Minute 1
  0;                                      !- Value Until Time 1

OS:Schedule:Day,
  {26b5bf79-fae0-4ef2-b299-6cab035a5ec7}, !- Handle
  Schedule Day 15,                        !- Name
  ,                                       !- Schedule Type Limits Name
  ,                                       !- Interpolate to Timestep
  24,                                     !- Hour 1
  0,                                      !- Minute 1
  1;                                      !- Value Until Time 1

OS:People:Definition,
  {ba4fe13d-42d1-4244-a0f5-9b6c8e99720f}, !- Handle
  res occupants|unit 7|living space|unit 7|story 1, !- Name
  People,                                 !- Number of People Calculation Method
  3.39,                                   !- Number of People {people}
  ,                                       !- People per Space Floor Area {person/m2}
  ,                                       !- Space Floor Area per Person {m2/person}
  0.319734,                               !- Fraction Radiant
  0.573,                                  !- Sensible Heat Fraction
  0,                                      !- Carbon Dioxide Generation Rate {m3/s-W}
  No,                                     !- Enable ASHRAE 55 Comfort Warnings
  ZoneAveraged;                           !- Mean Radiant Temperature Calculation Type

OS:People,
  {66e2fef7-22c1-4071-bc25-eea8b919b231}, !- Handle
  res occupants|unit 7|living space|unit 7|story 1, !- Name
  {ba4fe13d-42d1-4244-a0f5-9b6c8e99720f}, !- People Definition Name
  {6e417ec7-c43c-4deb-accb-b81f41bd9b8c}, !- Space or SpaceType Name
  {43492be6-386d-4e74-b782-ad89a3301f88}, !- Number of People Schedule Name
  {c8ac6e1e-0006-4988-a9dd-76fc1ef160fc}, !- Activity Level Schedule Name
  ,                                       !- Surface Name/Angle Factor List Name
  ,                                       !- Work Efficiency Schedule Name
  ,                                       !- Clothing Insulation Schedule Name
  ,                                       !- Air Velocity Schedule Name
  1;                                      !- Multiplier

OS:Schedule:Day,
  {414ff033-e0d0-49e8-9f37-8e97f8169d19}, !- Handle
  Schedule Day 16,                        !- Name
  ,                                       !- Schedule Type Limits Name
  ,                                       !- Interpolate to Timestep
  24,                                     !- Hour 1
  0,                                      !- Minute 1
  0;                                      !- Value Until Time 1

OS:Schedule:Day,
  {e8ef7de3-accd-4864-9ebe-b324f71e266e}, !- Handle
  Schedule Day 17,                        !- Name
  ,                                       !- Schedule Type Limits Name
  ,                                       !- Interpolate to Timestep
  24,                                     !- Hour 1
  0,                                      !- Minute 1
  1;                                      !- Value Until Time 1

OS:People:Definition,
  {62e5b510-3aa0-4f6c-a157-ccd3289f980c}, !- Handle
  res occupants|unit 8|living space|unit 8|story 1, !- Name
  People,                                 !- Number of People Calculation Method
  3.39,                                   !- Number of People {people}
  ,                                       !- People per Space Floor Area {person/m2}
  ,                                       !- Space Floor Area per Person {m2/person}
  0.319734,                               !- Fraction Radiant
  0.573,                                  !- Sensible Heat Fraction
  0,                                      !- Carbon Dioxide Generation Rate {m3/s-W}
  No,                                     !- Enable ASHRAE 55 Comfort Warnings
  ZoneAveraged;                           !- Mean Radiant Temperature Calculation Type

OS:People,
  {8488642b-79e2-41dd-a3d3-12874b18a182}, !- Handle
  res occupants|unit 8|living space|unit 8|story 1, !- Name
  {62e5b510-3aa0-4f6c-a157-ccd3289f980c}, !- People Definition Name
  {04797071-75f0-4e34-b527-e14e5a550fcc}, !- Space or SpaceType Name
  {43492be6-386d-4e74-b782-ad89a3301f88}, !- Number of People Schedule Name
  {c8ac6e1e-0006-4988-a9dd-76fc1ef160fc}, !- Activity Level Schedule Name
  ,                                       !- Surface Name/Angle Factor List Name
  ,                                       !- Work Efficiency Schedule Name
  ,                                       !- Clothing Insulation Schedule Name
  ,                                       !- Air Velocity Schedule Name
  1;                                      !- Multiplier
>>>>>>> fe5e5cb8
<|MERGE_RESOLUTION|>--- conflicted
+++ resolved
@@ -1,53 +1,26 @@
 !- NOTE: Auto-generated from /test/osw_files/MF_8units_1story_SL_3Beds_2Baths_Denver.osw
 
 OS:Version,
-<<<<<<< HEAD
-  {27b8a022-7362-4f25-b772-9111006a4efb}, !- Handle
-  2.9.0;                                  !- Version Identifier
-
-OS:SimulationControl,
-  {7994afa3-86f9-4b38-917a-2b86bc7aebe6}, !- Handle
-=======
   {b6d3b748-c02b-47ae-ae34-b4fba5692650}, !- Handle
   2.9.0;                                  !- Version Identifier
 
 OS:SimulationControl,
   {f88b8242-7532-4a9c-9db4-3822e977e604}, !- Handle
->>>>>>> fe5e5cb8
   ,                                       !- Do Zone Sizing Calculation
   ,                                       !- Do System Sizing Calculation
   ,                                       !- Do Plant Sizing Calculation
   No;                                     !- Run Simulation for Sizing Periods
 
 OS:Timestep,
-<<<<<<< HEAD
-  {494506e4-d1f2-401d-a057-b84cf18d88a2}, !- Handle
-  6;                                      !- Number of Timesteps per Hour
-
-OS:ShadowCalculation,
-  {f4863c12-e1fd-4f08-b378-9fe08751d5fa}, !- Handle
-=======
   {5a3751b7-2601-4c77-ae0c-a1e7375d26e3}, !- Handle
   6;                                      !- Number of Timesteps per Hour
 
 OS:ShadowCalculation,
   {2eeaa0fb-888d-4bbd-a485-643af4f64d8a}, !- Handle
->>>>>>> fe5e5cb8
   20,                                     !- Calculation Frequency
   200;                                    !- Maximum Figures in Shadow Overlap Calculations
 
 OS:SurfaceConvectionAlgorithm:Outside,
-<<<<<<< HEAD
-  {082a223c-c22f-4f03-8176-e65f04df4ea5}, !- Handle
-  DOE-2;                                  !- Algorithm
-
-OS:SurfaceConvectionAlgorithm:Inside,
-  {59f5f852-05ec-4883-8a2e-d1fdf86626ab}, !- Handle
-  TARP;                                   !- Algorithm
-
-OS:ZoneCapacitanceMultiplier:ResearchSpecial,
-  {b9225154-2404-4668-a2af-62543d3ca284}, !- Handle
-=======
   {d9d6a6de-e438-4095-8622-ce910401671d}, !- Handle
   DOE-2;                                  !- Algorithm
 
@@ -57,17 +30,12 @@
 
 OS:ZoneCapacitanceMultiplier:ResearchSpecial,
   {21d7aed1-074c-4ac6-9bb0-771ecce6bbaf}, !- Handle
->>>>>>> fe5e5cb8
   ,                                       !- Temperature Capacity Multiplier
   15,                                     !- Humidity Capacity Multiplier
   ;                                       !- Carbon Dioxide Capacity Multiplier
 
 OS:RunPeriod,
-<<<<<<< HEAD
-  {2e114f1a-4cbc-4244-a9e5-304183fb1f4f}, !- Handle
-=======
   {2fca97e0-a643-402c-9edd-10a282e7d757}, !- Handle
->>>>>>> fe5e5cb8
   Run Period 1,                           !- Name
   1,                                      !- Begin Month
   1,                                      !- Begin Day of Month
@@ -81,21 +49,13 @@
   ;                                       !- Number of Times Runperiod to be Repeated
 
 OS:YearDescription,
-<<<<<<< HEAD
-  {bbaae0df-bc68-428f-b693-62f12c202293}, !- Handle
-=======
   {8c17d208-0b8c-4c74-a9cc-4f7f77af1131}, !- Handle
->>>>>>> fe5e5cb8
   2007,                                   !- Calendar Year
   ,                                       !- Day of Week for Start Day
   ;                                       !- Is Leap Year
 
 OS:WeatherFile,
-<<<<<<< HEAD
-  {0543afe5-1bb3-425c-b4b5-bf6b3e151819}, !- Handle
-=======
   {394cbe4a-d8aa-4849-bf47-e0b4fb088e07}, !- Handle
->>>>>>> fe5e5cb8
   Denver Intl Ap,                         !- City
   CO,                                     !- State Province Region
   USA,                                    !- Country
@@ -109,13 +69,8 @@
   E23378AA;                               !- Checksum
 
 OS:AdditionalProperties,
-<<<<<<< HEAD
-  {facbf269-976e-43f3-84ec-80f696609308}, !- Handle
-  {0543afe5-1bb3-425c-b4b5-bf6b3e151819}, !- Object Name
-=======
   {326ef56c-add8-4c41-968c-1192a3b519c0}, !- Handle
   {394cbe4a-d8aa-4849-bf47-e0b4fb088e07}, !- Object Name
->>>>>>> fe5e5cb8
   EPWHeaderCity,                          !- Feature Name 1
   String,                                 !- Feature Data Type 1
   Denver Intl Ap,                         !- Feature Value 1
@@ -223,11 +178,7 @@
   84;                                     !- Feature Value 35
 
 OS:Site,
-<<<<<<< HEAD
-  {dd0a8f7a-b0ae-41b9-8a69-562d9736ef7f}, !- Handle
-=======
   {213a5f75-b170-46cf-acec-659cca4b603f}, !- Handle
->>>>>>> fe5e5cb8
   Denver Intl Ap_CO_USA,                  !- Name
   39.83,                                  !- Latitude {deg}
   -104.65,                                !- Longitude {deg}
@@ -236,11 +187,7 @@
   ;                                       !- Terrain
 
 OS:ClimateZones,
-<<<<<<< HEAD
-  {45bb2880-3df4-400a-8cb7-2d2795083dd2}, !- Handle
-=======
   {e75c8466-594b-47c6-b195-5093e6dfa9e0}, !- Handle
->>>>>>> fe5e5cb8
   ,                                       !- Active Institution
   ,                                       !- Active Year
   ,                                       !- Climate Zone Institution Name 1
@@ -253,31 +200,19 @@
   Cold;                                   !- Climate Zone Value 2
 
 OS:Site:WaterMainsTemperature,
-<<<<<<< HEAD
-  {8fced676-8a73-4382-8685-f9d3ca80af2e}, !- Handle
-=======
   {c645edc3-b79c-4369-9972-7b57df634927}, !- Handle
->>>>>>> fe5e5cb8
   Correlation,                            !- Calculation Method
   ,                                       !- Temperature Schedule Name
   10.8753424657535,                       !- Annual Average Outdoor Air Temperature {C}
   23.1524007936508;                       !- Maximum Difference In Monthly Average Outdoor Air Temperatures {deltaC}
 
 OS:RunPeriodControl:DaylightSavingTime,
-<<<<<<< HEAD
-  {c4abc723-a1f5-4063-bf54-4175933077e9}, !- Handle
-=======
   {a367988f-e464-4bfa-b150-6ef9a4a7f06f}, !- Handle
->>>>>>> fe5e5cb8
   4/7,                                    !- Start Date
   10/26;                                  !- End Date
 
 OS:Site:GroundTemperature:Deep,
-<<<<<<< HEAD
-  {652c2a00-cd84-4533-a10f-bed436dd4968}, !- Handle
-=======
   {2c6fc3a3-8c10-4770-8367-eb153348d004}, !- Handle
->>>>>>> fe5e5cb8
   10.8753424657535,                       !- January Deep Ground Temperature {C}
   10.8753424657535,                       !- February Deep Ground Temperature {C}
   10.8753424657535,                       !- March Deep Ground Temperature {C}
@@ -292,11 +227,7 @@
   10.8753424657535;                       !- December Deep Ground Temperature {C}
 
 OS:Building,
-<<<<<<< HEAD
-  {480eea40-5e70-481d-aa7a-5c48211a5204}, !- Handle
-=======
   {94be3517-2630-46c1-ac2d-2cd1d650b2e0}, !- Handle
->>>>>>> fe5e5cb8
   Building 1,                             !- Name
   ,                                       !- Building Sector Type
   0,                                      !- North Axis {deg}
@@ -311,45 +242,23 @@
   8;                                      !- Standards Number of Living Units
 
 OS:AdditionalProperties,
-<<<<<<< HEAD
-  {ec11e04a-2e80-483b-b3f8-f811ea0ed0f6}, !- Handle
-  {480eea40-5e70-481d-aa7a-5c48211a5204}, !- Object Name
-  num_units,                              !- Feature Name 1
-=======
   {cff7b7c6-fe37-4180-a05b-248ad79ffd88}, !- Handle
   {94be3517-2630-46c1-ac2d-2cd1d650b2e0}, !- Object Name
   Total Units Represented,                !- Feature Name 1
->>>>>>> fe5e5cb8
   Integer,                                !- Feature Data Type 1
   8,                                      !- Feature Value 1
-  has_rear_units,                         !- Feature Name 2
-  Boolean,                                !- Feature Data Type 2
-  true,                                   !- Feature Value 2
-  num_floors,                             !- Feature Name 3
+  Total Floors Represented,               !- Feature Name 2
+  Integer,                                !- Feature Data Type 2
+  1,                                      !- Feature Value 2
+  Total Units Modeled,                    !- Feature Name 3
   Integer,                                !- Feature Data Type 3
-  1,                                      !- Feature Value 3
-  horz_location,                          !- Feature Name 4
-  String,                                 !- Feature Data Type 4
-  Left,                                   !- Feature Value 4
-  level,                                  !- Feature Name 5
-  String,                                 !- Feature Data Type 5
-  Bottom,                                 !- Feature Value 5
-  found_type,                             !- Feature Name 6
-  String,                                 !- Feature Data Type 6
-  slab,                                   !- Feature Value 6
-  corridor_width,                         !- Feature Name 7
-  Double,                                 !- Feature Data Type 7
-  3.048,                                  !- Feature Value 7
-  corridor_position,                      !- Feature Name 8
-  String,                                 !- Feature Data Type 8
-  Double-Loaded Interior;                 !- Feature Value 8
+  8,                                      !- Feature Value 3
+  Total Floors Modeled,                   !- Feature Name 4
+  Integer,                                !- Feature Data Type 4
+  1;                                      !- Feature Value 4
 
 OS:ThermalZone,
-<<<<<<< HEAD
-  {5dd02195-843d-4b05-b4eb-c65a2400f96d}, !- Handle
-=======
   {2fe7fb18-c7df-48c9-947e-f8f1666e8619}, !- Handle
->>>>>>> fe5e5cb8
   living zone,                            !- Name
   ,                                       !- Multiplier
   ,                                       !- Ceiling Height {m}
@@ -358,17 +267,10 @@
   ,                                       !- Zone Inside Convection Algorithm
   ,                                       !- Zone Outside Convection Algorithm
   ,                                       !- Zone Conditioning Equipment List Name
-<<<<<<< HEAD
-  {7b7581c3-d1ec-4138-86d7-66ae4f195a58}, !- Zone Air Inlet Port List
-  {7309c15a-0227-4d0d-b07e-4ab3b78e6ebe}, !- Zone Air Exhaust Port List
-  {b00457cd-1107-4d15-a3c6-8ad981d3fa5e}, !- Zone Air Node Name
-  {654de87c-48d6-4ba2-bfc1-595cae0619a3}, !- Zone Return Air Port List
-=======
   {7844d214-03fc-4bb5-8271-325885891270}, !- Zone Air Inlet Port List
   {fe6a686c-f27c-4c78-9bd3-55730666ef0d}, !- Zone Air Exhaust Port List
   {409136b8-5e88-4309-824a-ce755c5fdc97}, !- Zone Air Node Name
   {e3612d74-eed6-489a-81c6-489f5670cf85}, !- Zone Return Air Port List
->>>>>>> fe5e5cb8
   ,                                       !- Primary Daylighting Control Name
   ,                                       !- Fraction of Zone Controlled by Primary Daylighting Control
   ,                                       !- Secondary Daylighting Control Name
@@ -379,39 +281,6 @@
   No;                                     !- Use Ideal Air Loads
 
 OS:Node,
-<<<<<<< HEAD
-  {87da9da8-0962-4ac5-a974-cd49c8ec20b7}, !- Handle
-  Node 1,                                 !- Name
-  {b00457cd-1107-4d15-a3c6-8ad981d3fa5e}, !- Inlet Port
-  ;                                       !- Outlet Port
-
-OS:Connection,
-  {b00457cd-1107-4d15-a3c6-8ad981d3fa5e}, !- Handle
-  {0e18451a-b115-4cf3-8240-1fe3ad004432}, !- Name
-  {5dd02195-843d-4b05-b4eb-c65a2400f96d}, !- Source Object
-  11,                                     !- Outlet Port
-  {87da9da8-0962-4ac5-a974-cd49c8ec20b7}, !- Target Object
-  2;                                      !- Inlet Port
-
-OS:PortList,
-  {7b7581c3-d1ec-4138-86d7-66ae4f195a58}, !- Handle
-  {14d6a023-fb64-49a3-844c-c44c78cee6da}, !- Name
-  {5dd02195-843d-4b05-b4eb-c65a2400f96d}; !- HVAC Component
-
-OS:PortList,
-  {7309c15a-0227-4d0d-b07e-4ab3b78e6ebe}, !- Handle
-  {fcb33063-72a5-46d6-a58d-b8b4552c1512}, !- Name
-  {5dd02195-843d-4b05-b4eb-c65a2400f96d}; !- HVAC Component
-
-OS:PortList,
-  {654de87c-48d6-4ba2-bfc1-595cae0619a3}, !- Handle
-  {1663aec4-3e0c-4317-9b44-754e777baa7c}, !- Name
-  {5dd02195-843d-4b05-b4eb-c65a2400f96d}; !- HVAC Component
-
-OS:Sizing:Zone,
-  {78931eb8-2cb8-4728-ac7c-50cb351532bb}, !- Handle
-  {5dd02195-843d-4b05-b4eb-c65a2400f96d}, !- Zone or ZoneList Name
-=======
   {ea63c368-1609-49de-95d3-b72956480462}, !- Handle
   Node 1,                                 !- Name
   {409136b8-5e88-4309-824a-ce755c5fdc97}, !- Inlet Port
@@ -443,7 +312,6 @@
 OS:Sizing:Zone,
   {a84327c2-337c-4fec-9d73-97530060ba64}, !- Handle
   {2fe7fb18-c7df-48c9-947e-f8f1666e8619}, !- Zone or ZoneList Name
->>>>>>> fe5e5cb8
   SupplyAirTemperature,                   !- Zone Cooling Design Supply Air Temperature Input Method
   14,                                     !- Zone Cooling Design Supply Air Temperature {C}
   11.11,                                  !- Zone Cooling Design Supply Air Temperature Difference {deltaC}
@@ -472,16 +340,6 @@
   autosize;                               !- Dedicated Outdoor Air High Setpoint Temperature for Design {C}
 
 OS:ZoneHVAC:EquipmentList,
-<<<<<<< HEAD
-  {40dae02a-f01c-4bcc-a15b-29491f8a3f27}, !- Handle
-  Zone HVAC Equipment List 1,             !- Name
-  {5dd02195-843d-4b05-b4eb-c65a2400f96d}; !- Thermal Zone
-
-OS:Space,
-  {ea3d039c-a087-4db2-8b2d-025417eb753b}, !- Handle
-  living space,                           !- Name
-  {5b42fbaa-1bb1-41b2-a46f-4fb0eb5fc808}, !- Space Type Name
-=======
   {3cbc376c-1c27-4c29-a4db-068138ec5b5e}, !- Handle
   Zone HVAC Equipment List 1,             !- Name
   {2fe7fb18-c7df-48c9-947e-f8f1666e8619}; !- Thermal Zone
@@ -490,7 +348,6 @@
   {694aa76b-9d1a-46b8-9e83-439db85f081c}, !- Handle
   living space,                           !- Name
   {690a6e9d-4a0a-47d3-8d4e-db68f162a8cd}, !- Space Type Name
->>>>>>> fe5e5cb8
   ,                                       !- Default Construction Set Name
   ,                                       !- Default Schedule Set Name
   ,                                       !- Direction of Relative North {deg}
@@ -498,19 +355,6 @@
   ,                                       !- Y Origin {m}
   ,                                       !- Z Origin {m}
   ,                                       !- Building Story Name
-<<<<<<< HEAD
-  {5dd02195-843d-4b05-b4eb-c65a2400f96d}, !- Thermal Zone Name
-  ,                                       !- Part of Total Floor Area
-  ,                                       !- Design Specification Outdoor Air Object Name
-  {92b177d4-6032-4769-88e6-6bb745f098be}; !- Building Unit Name
-
-OS:Surface,
-  {0e72f055-4a9e-4dbc-a3f1-e20709949040}, !- Handle
-  Surface 1,                              !- Name
-  Floor,                                  !- Surface Type
-  ,                                       !- Construction Name
-  {ea3d039c-a087-4db2-8b2d-025417eb753b}, !- Space Name
-=======
   {2fe7fb18-c7df-48c9-947e-f8f1666e8619}, !- Thermal Zone Name
   ,                                       !- Part of Total Floor Area
   ,                                       !- Design Specification Outdoor Air Object Name
@@ -522,7 +366,6 @@
   Floor,                                  !- Surface Type
   ,                                       !- Construction Name
   {694aa76b-9d1a-46b8-9e83-439db85f081c}, !- Space Name
->>>>>>> fe5e5cb8
   Foundation,                             !- Outside Boundary Condition
   ,                                       !- Outside Boundary Condition Object
   NoSun,                                  !- Sun Exposure
@@ -535,19 +378,11 @@
   6.46578440716979, -12.9315688143396, 0; !- X,Y,Z Vertex 4 {m}
 
 OS:Surface,
-<<<<<<< HEAD
-  {05fde1a5-e025-40b1-a1fa-b3ab42d7465d}, !- Handle
-  Surface 2,                              !- Name
-  Wall,                                   !- Surface Type
-  ,                                       !- Construction Name
-  {ea3d039c-a087-4db2-8b2d-025417eb753b}, !- Space Name
-=======
   {24162470-01c7-469f-9f10-e7e0f0c3ab8c}, !- Handle
   Surface 2,                              !- Name
   Wall,                                   !- Surface Type
   ,                                       !- Construction Name
   {694aa76b-9d1a-46b8-9e83-439db85f081c}, !- Space Name
->>>>>>> fe5e5cb8
   Outdoors,                               !- Outside Boundary Condition
   ,                                       !- Outside Boundary Condition Object
   SunExposed,                             !- Sun Exposure
@@ -560,19 +395,11 @@
   0, -12.9315688143396, 2.4384;           !- X,Y,Z Vertex 4 {m}
 
 OS:Surface,
-<<<<<<< HEAD
-  {4adfe913-cb0a-4af3-9f53-3188dc9d262f}, !- Handle
-  Surface 3,                              !- Name
-  Wall,                                   !- Surface Type
-  ,                                       !- Construction Name
-  {ea3d039c-a087-4db2-8b2d-025417eb753b}, !- Space Name
-=======
   {cb3d9e81-d905-4e4e-8d2d-0b18c314916f}, !- Handle
   Surface 3,                              !- Name
   Wall,                                   !- Surface Type
   ,                                       !- Construction Name
   {694aa76b-9d1a-46b8-9e83-439db85f081c}, !- Space Name
->>>>>>> fe5e5cb8
   Adiabatic,                              !- Outside Boundary Condition
   ,                                       !- Outside Boundary Condition Object
   NoSun,                                  !- Sun Exposure
@@ -585,15 +412,6 @@
   0, 0, 2.4384;                           !- X,Y,Z Vertex 4 {m}
 
 OS:Surface,
-<<<<<<< HEAD
-  {5b5ab490-5c25-4e24-8bf2-07db17faa50f}, !- Handle
-  Surface 4,                              !- Name
-  Wall,                                   !- Surface Type
-  ,                                       !- Construction Name
-  {ea3d039c-a087-4db2-8b2d-025417eb753b}, !- Space Name
-  Adiabatic,                              !- Outside Boundary Condition
-  ,                                       !- Outside Boundary Condition Object
-=======
   {86adf983-a96e-44f0-80c9-4c3c136f93df}, !- Handle
   Surface 4,                              !- Name
   Wall,                                   !- Surface Type
@@ -601,7 +419,6 @@
   {694aa76b-9d1a-46b8-9e83-439db85f081c}, !- Space Name
   Surface,                                !- Outside Boundary Condition
   {eaf35995-9474-40d6-a242-6ed92e88a773}, !- Outside Boundary Condition Object
->>>>>>> fe5e5cb8
   NoSun,                                  !- Sun Exposure
   NoWind,                                 !- Wind Exposure
   ,                                       !- View Factor to Ground
@@ -612,19 +429,11 @@
   6.46578440716979, 0, 2.4384;            !- X,Y,Z Vertex 4 {m}
 
 OS:Surface,
-<<<<<<< HEAD
-  {2161927a-6a79-4d91-969e-555cc67c305a}, !- Handle
-  Surface 5,                              !- Name
-  Wall,                                   !- Surface Type
-  ,                                       !- Construction Name
-  {ea3d039c-a087-4db2-8b2d-025417eb753b}, !- Space Name
-=======
   {25c21ebf-0798-408f-ac83-b52ad0bf658b}, !- Handle
   Surface 5,                              !- Name
   Wall,                                   !- Surface Type
   ,                                       !- Construction Name
   {694aa76b-9d1a-46b8-9e83-439db85f081c}, !- Space Name
->>>>>>> fe5e5cb8
   Outdoors,                               !- Outside Boundary Condition
   ,                                       !- Outside Boundary Condition Object
   SunExposed,                             !- Sun Exposure
@@ -637,19 +446,11 @@
   6.46578440716979, -12.9315688143396, 2.4384; !- X,Y,Z Vertex 4 {m}
 
 OS:Surface,
-<<<<<<< HEAD
-  {3a1d69e5-464a-4abf-9820-61c046c1ec28}, !- Handle
-  Surface 6,                              !- Name
-  RoofCeiling,                            !- Surface Type
-  ,                                       !- Construction Name
-  {ea3d039c-a087-4db2-8b2d-025417eb753b}, !- Space Name
-=======
   {02ce8d98-ed12-4c68-aa6a-8b6dc76d6720}, !- Handle
   Surface 6,                              !- Name
   RoofCeiling,                            !- Surface Type
   ,                                       !- Construction Name
   {694aa76b-9d1a-46b8-9e83-439db85f081c}, !- Space Name
->>>>>>> fe5e5cb8
   Outdoors,                               !- Outside Boundary Condition
   ,                                       !- Outside Boundary Condition Object
   SunExposed,                             !- Sun Exposure
@@ -662,11 +463,7 @@
   0, -12.9315688143396, 2.4384;           !- X,Y,Z Vertex 4 {m}
 
 OS:SpaceType,
-<<<<<<< HEAD
-  {5b42fbaa-1bb1-41b2-a46f-4fb0eb5fc808}, !- Handle
-=======
   {690a6e9d-4a0a-47d3-8d4e-db68f162a8cd}, !- Handle
->>>>>>> fe5e5cb8
   Space Type 1,                           !- Name
   ,                                       !- Default Construction Set Name
   ,                                       !- Default Schedule Set Name
@@ -677,13 +474,8 @@
   living;                                 !- Standards Space Type
 
 OS:ThermalZone,
-<<<<<<< HEAD
-  {fae8af2c-a300-4f49-bfba-45510612e5ca}, !- Handle
-  corridor zone,                          !- Name
-=======
   {50a78343-81a2-4198-93c3-6b15fcfa6482}, !- Handle
   living zone|unit 2,                     !- Name
->>>>>>> fe5e5cb8
   ,                                       !- Multiplier
   ,                                       !- Ceiling Height {m}
   ,                                       !- Volume {m3}
@@ -691,17 +483,10 @@
   ,                                       !- Zone Inside Convection Algorithm
   ,                                       !- Zone Outside Convection Algorithm
   ,                                       !- Zone Conditioning Equipment List Name
-<<<<<<< HEAD
-  {3507260d-634d-4712-b2a5-7baae88d0190}, !- Zone Air Inlet Port List
-  {03b09216-4450-4a0e-975f-705fedc2671d}, !- Zone Air Exhaust Port List
-  {59613b35-64af-42d2-93e4-840f606fe5cf}, !- Zone Air Node Name
-  {60aecd46-f605-4140-b3eb-76504f1348d9}, !- Zone Return Air Port List
-=======
   {5d538948-0097-45fb-9ce5-10e303b967f1}, !- Zone Air Inlet Port List
   {b852cf4b-daf7-4960-8850-3fec7d790665}, !- Zone Air Exhaust Port List
   {ea50ba35-c908-43dc-aa43-dedfa70f71d2}, !- Zone Air Node Name
   {5688633f-d616-4776-9ca3-a5e969437384}, !- Zone Return Air Port List
->>>>>>> fe5e5cb8
   ,                                       !- Primary Daylighting Control Name
   ,                                       !- Fraction of Zone Controlled by Primary Daylighting Control
   ,                                       !- Secondary Daylighting Control Name
@@ -712,39 +497,6 @@
   No;                                     !- Use Ideal Air Loads
 
 OS:Node,
-<<<<<<< HEAD
-  {c40f7e63-2810-4748-916d-956b1132df7a}, !- Handle
-  Node 2,                                 !- Name
-  {59613b35-64af-42d2-93e4-840f606fe5cf}, !- Inlet Port
-  ;                                       !- Outlet Port
-
-OS:Connection,
-  {59613b35-64af-42d2-93e4-840f606fe5cf}, !- Handle
-  {d5af226a-1a0d-4682-a1b3-94762cdedb70}, !- Name
-  {fae8af2c-a300-4f49-bfba-45510612e5ca}, !- Source Object
-  11,                                     !- Outlet Port
-  {c40f7e63-2810-4748-916d-956b1132df7a}, !- Target Object
-  2;                                      !- Inlet Port
-
-OS:PortList,
-  {3507260d-634d-4712-b2a5-7baae88d0190}, !- Handle
-  {55ec0d13-81f8-4782-a66b-1e95bb560c90}, !- Name
-  {fae8af2c-a300-4f49-bfba-45510612e5ca}; !- HVAC Component
-
-OS:PortList,
-  {03b09216-4450-4a0e-975f-705fedc2671d}, !- Handle
-  {9e9bbf87-55aa-4e92-b5e9-a4c09a03d636}, !- Name
-  {fae8af2c-a300-4f49-bfba-45510612e5ca}; !- HVAC Component
-
-OS:PortList,
-  {60aecd46-f605-4140-b3eb-76504f1348d9}, !- Handle
-  {71257fd8-9020-4171-b0fd-a2cc6e480bc9}, !- Name
-  {fae8af2c-a300-4f49-bfba-45510612e5ca}; !- HVAC Component
-
-OS:Sizing:Zone,
-  {d0f1053a-6b42-4461-87cc-469e13ab5089}, !- Handle
-  {fae8af2c-a300-4f49-bfba-45510612e5ca}, !- Zone or ZoneList Name
-=======
   {199878c5-cd15-41df-bd26-8edff0b31227}, !- Handle
   Node 2,                                 !- Name
   {ea50ba35-c908-43dc-aa43-dedfa70f71d2}, !- Inlet Port
@@ -776,7 +528,6 @@
 OS:Sizing:Zone,
   {514b04a5-aa92-4bb2-b594-1a9279ee3559}, !- Handle
   {50a78343-81a2-4198-93c3-6b15fcfa6482}, !- Zone or ZoneList Name
->>>>>>> fe5e5cb8
   SupplyAirTemperature,                   !- Zone Cooling Design Supply Air Temperature Input Method
   14,                                     !- Zone Cooling Design Supply Air Temperature {C}
   11.11,                                  !- Zone Cooling Design Supply Air Temperature Difference {deltaC}
@@ -805,16 +556,6 @@
   autosize;                               !- Dedicated Outdoor Air High Setpoint Temperature for Design {C}
 
 OS:ZoneHVAC:EquipmentList,
-<<<<<<< HEAD
-  {a058d321-b439-48c4-868b-1a3f93377e11}, !- Handle
-  Zone HVAC Equipment List 2,             !- Name
-  {fae8af2c-a300-4f49-bfba-45510612e5ca}; !- Thermal Zone
-
-OS:Space,
-  {fea08767-0320-4b0e-8b09-3c1f7217a309}, !- Handle
-  corridor space,                         !- Name
-  {3a5ad32b-3b66-4358-aca1-c123c6ad5960}, !- Space Type Name
-=======
   {b1552b18-a5eb-4c80-b36a-9e92e755b65d}, !- Handle
   Zone HVAC Equipment List 2,             !- Name
   {50a78343-81a2-4198-93c3-6b15fcfa6482}; !- Thermal Zone
@@ -823,7 +564,6 @@
   {986768ca-9541-4f07-984d-e15fae9fe68c}, !- Handle
   living space|unit 2,                    !- Name
   {690a6e9d-4a0a-47d3-8d4e-db68f162a8cd}, !- Space Type Name
->>>>>>> fe5e5cb8
   ,                                       !- Default Construction Set Name
   ,                                       !- Default Schedule Set Name
   ,                                       !- Direction of Relative North {deg}
@@ -831,17 +571,6 @@
   ,                                       !- Y Origin {m}
   ,                                       !- Z Origin {m}
   ,                                       !- Building Story Name
-<<<<<<< HEAD
-  {fae8af2c-a300-4f49-bfba-45510612e5ca}; !- Thermal Zone Name
-
-OS:Surface,
-  {eb3e03ba-c7e2-4a31-8e6f-ef44bb83a55e}, !- Handle
-  Surface 7,                              !- Name
-  Floor,                                  !- Surface Type
-  ,                                       !- Construction Name
-  {fea08767-0320-4b0e-8b09-3c1f7217a309}, !- Space Name
-  Adiabatic,                              !- Outside Boundary Condition
-=======
   {50a78343-81a2-4198-93c3-6b15fcfa6482}, !- Thermal Zone Name
   ,                                       !- Part of Total Floor Area
   ,                                       !- Design Specification Outdoor Air Object Name
@@ -854,27 +583,17 @@
   ,                                       !- Construction Name
   {986768ca-9541-4f07-984d-e15fae9fe68c}, !- Space Name
   Foundation,                             !- Outside Boundary Condition
->>>>>>> fe5e5cb8
-  ,                                       !- Outside Boundary Condition Object
-  NoSun,                                  !- Sun Exposure
-  NoWind,                                 !- Wind Exposure
-  ,                                       !- View Factor to Ground
-  ,                                       !- Number of Vertices
-  0, 0, 0,                                !- X,Y,Z Vertex 1 {m}
-  0, 1.524, 0,                            !- X,Y,Z Vertex 2 {m}
-  6.46578440716979, 1.524, 0,             !- X,Y,Z Vertex 3 {m}
-  6.46578440716979, 0, 0;                 !- X,Y,Z Vertex 4 {m}
-
-OS:Surface,
-<<<<<<< HEAD
-  {f38370ee-5368-455f-b15b-48dc59f6b69c}, !- Handle
-  Surface 8,                              !- Name
-  Wall,                                   !- Surface Type
-  ,                                       !- Construction Name
-  {fea08767-0320-4b0e-8b09-3c1f7217a309}, !- Space Name
-  Adiabatic,                              !- Outside Boundary Condition
-  ,                                       !- Outside Boundary Condition Object
-=======
+  ,                                       !- Outside Boundary Condition Object
+  NoSun,                                  !- Sun Exposure
+  NoWind,                                 !- Wind Exposure
+  ,                                       !- View Factor to Ground
+  ,                                       !- Number of Vertices
+  0, 3.048, 0,                            !- X,Y,Z Vertex 1 {m}
+  0, 15.9795688143396, 0,                 !- X,Y,Z Vertex 2 {m}
+  6.46578440716979, 15.9795688143396, 0,  !- X,Y,Z Vertex 3 {m}
+  6.46578440716979, 3.048, 0;             !- X,Y,Z Vertex 4 {m}
+
+OS:Surface,
   {bccae9b0-9caf-4a79-b80a-8c0c3c8a4c58}, !- Handle
   Surface 8,                              !- Name
   Wall,                                   !- Surface Type
@@ -916,68 +635,27 @@
   {986768ca-9541-4f07-984d-e15fae9fe68c}, !- Space Name
   Surface,                                !- Outside Boundary Condition
   {4d87062e-e9a4-43ab-a896-7308a782f6fb}, !- Outside Boundary Condition Object
->>>>>>> fe5e5cb8
-  NoSun,                                  !- Sun Exposure
-  NoWind,                                 !- Wind Exposure
-  ,                                       !- View Factor to Ground
-  ,                                       !- Number of Vertices
-  0, 1.524, 2.4384,                       !- X,Y,Z Vertex 1 {m}
-  0, 1.524, 0,                            !- X,Y,Z Vertex 2 {m}
-  0, 0, 0,                                !- X,Y,Z Vertex 3 {m}
-  0, 0, 2.4384;                           !- X,Y,Z Vertex 4 {m}
-
-OS:Surface,
-<<<<<<< HEAD
-  {a9236e1a-b4d1-4537-a67c-ac75c1254a88}, !- Handle
-  Surface 9,                              !- Name
-  Wall,                                   !- Surface Type
-  ,                                       !- Construction Name
-  {fea08767-0320-4b0e-8b09-3c1f7217a309}, !- Space Name
-=======
+  NoSun,                                  !- Sun Exposure
+  NoWind,                                 !- Wind Exposure
+  ,                                       !- View Factor to Ground
+  ,                                       !- Number of Vertices
+  6.46578440716979, 3.048, 2.4384,        !- X,Y,Z Vertex 1 {m}
+  6.46578440716979, 3.048, 0,             !- X,Y,Z Vertex 2 {m}
+  6.46578440716979, 15.9795688143396, 0,  !- X,Y,Z Vertex 3 {m}
+  6.46578440716979, 15.9795688143396, 2.4384; !- X,Y,Z Vertex 4 {m}
+
+OS:Surface,
   {491748df-21fc-4752-a361-9716b302a3bc}, !- Handle
   Surface 11,                             !- Name
   Wall,                                   !- Surface Type
   ,                                       !- Construction Name
   {986768ca-9541-4f07-984d-e15fae9fe68c}, !- Space Name
->>>>>>> fe5e5cb8
   Adiabatic,                              !- Outside Boundary Condition
   ,                                       !- Outside Boundary Condition Object
   NoSun,                                  !- Sun Exposure
   NoWind,                                 !- Wind Exposure
   ,                                       !- View Factor to Ground
   ,                                       !- Number of Vertices
-<<<<<<< HEAD
-  6.46578440716979, 1.524, 2.4384,        !- X,Y,Z Vertex 1 {m}
-  6.46578440716979, 1.524, 0,             !- X,Y,Z Vertex 2 {m}
-  0, 1.524, 0,                            !- X,Y,Z Vertex 3 {m}
-  0, 1.524, 2.4384;                       !- X,Y,Z Vertex 4 {m}
-
-OS:Surface,
-  {f960b935-19a4-48fe-8139-a8679d5eb242}, !- Handle
-  Surface 10,                             !- Name
-  Wall,                                   !- Surface Type
-  ,                                       !- Construction Name
-  {fea08767-0320-4b0e-8b09-3c1f7217a309}, !- Space Name
-  Adiabatic,                              !- Outside Boundary Condition
-  ,                                       !- Outside Boundary Condition Object
-  NoSun,                                  !- Sun Exposure
-  NoWind,                                 !- Wind Exposure
-  ,                                       !- View Factor to Ground
-  ,                                       !- Number of Vertices
-  6.46578440716979, 0, 2.4384,            !- X,Y,Z Vertex 1 {m}
-  6.46578440716979, 0, 0,                 !- X,Y,Z Vertex 2 {m}
-  6.46578440716979, 1.524, 0,             !- X,Y,Z Vertex 3 {m}
-  6.46578440716979, 1.524, 2.4384;        !- X,Y,Z Vertex 4 {m}
-
-OS:Surface,
-  {a1a5d253-010f-4e48-9d39-4fc06c583f9b}, !- Handle
-  Surface 11,                             !- Name
-  Wall,                                   !- Surface Type
-  ,                                       !- Construction Name
-  {fea08767-0320-4b0e-8b09-3c1f7217a309}, !- Space Name
-  Adiabatic,                              !- Outside Boundary Condition
-  ,                                       !- Outside Boundary Condition Object
-=======
   0, 3.048, 2.4384,                       !- X,Y,Z Vertex 1 {m}
   0, 3.048, 0,                            !- X,Y,Z Vertex 2 {m}
   6.46578440716979, 3.048, 0,             !- X,Y,Z Vertex 3 {m}
@@ -1128,26 +806,10 @@
   {534d01cd-3c97-4383-9727-ee0b20b2d914}, !- Space Name
   Surface,                                !- Outside Boundary Condition
   {4def2652-4f36-43ea-b908-834b4d4ae2da}, !- Outside Boundary Condition Object
->>>>>>> fe5e5cb8
-  NoSun,                                  !- Sun Exposure
-  NoWind,                                 !- Wind Exposure
-  ,                                       !- View Factor to Ground
-  ,                                       !- Number of Vertices
-<<<<<<< HEAD
-  0, 0, 2.4384,                           !- X,Y,Z Vertex 1 {m}
-  0, 0, 0,                                !- X,Y,Z Vertex 2 {m}
-  6.46578440716979, 0, 0,                 !- X,Y,Z Vertex 3 {m}
-  6.46578440716979, 0, 2.4384;            !- X,Y,Z Vertex 4 {m}
-
-OS:Surface,
-  {fd0aea1f-456b-4f9e-a309-0eabf6ec786d}, !- Handle
-  Surface 12,                             !- Name
-  RoofCeiling,                            !- Surface Type
-  ,                                       !- Construction Name
-  {fea08767-0320-4b0e-8b09-3c1f7217a309}, !- Space Name
-  Adiabatic,                              !- Outside Boundary Condition
-  ,                                       !- Outside Boundary Condition Object
-=======
+  NoSun,                                  !- Sun Exposure
+  NoWind,                                 !- Wind Exposure
+  ,                                       !- View Factor to Ground
+  ,                                       !- Number of Vertices
   12.9315688143396, -12.9315688143396, 2.4384, !- X,Y,Z Vertex 1 {m}
   12.9315688143396, -12.9315688143396, 0, !- X,Y,Z Vertex 2 {m}
   12.9315688143396, 0, 0,                 !- X,Y,Z Vertex 3 {m}
@@ -1195,23 +857,10 @@
   {534d01cd-3c97-4383-9727-ee0b20b2d914}, !- Space Name
   Foundation,                             !- Outside Boundary Condition
   ,                                       !- Outside Boundary Condition Object
->>>>>>> fe5e5cb8
-  NoSun,                                  !- Sun Exposure
-  NoWind,                                 !- Wind Exposure
-  ,                                       !- View Factor to Ground
-  ,                                       !- Number of Vertices
-<<<<<<< HEAD
-  6.46578440716979, 0, 2.4384,            !- X,Y,Z Vertex 1 {m}
-  6.46578440716979, 1.524, 2.4384,        !- X,Y,Z Vertex 2 {m}
-  0, 1.524, 2.4384,                       !- X,Y,Z Vertex 3 {m}
-  0, 0, 2.4384;                           !- X,Y,Z Vertex 4 {m}
-
-OS:SpaceType,
-  {3a5ad32b-3b66-4358-aca1-c123c6ad5960}, !- Handle
-  Space Type 2,                           !- Name
-  ,                                       !- Default Construction Set Name
-  ,                                       !- Default Schedule Set Name
-=======
+  NoSun,                                  !- Sun Exposure
+  NoWind,                                 !- Wind Exposure
+  ,                                       !- View Factor to Ground
+  ,                                       !- Number of Vertices
   6.46578440716979, -12.9315688143396, 0, !- X,Y,Z Vertex 1 {m}
   6.46578440716979, 0, 0,                 !- X,Y,Z Vertex 2 {m}
   12.9315688143396, 0, 0,                 !- X,Y,Z Vertex 3 {m}
@@ -1253,79 +902,10 @@
   ,                                       !- Secondary Daylighting Control Name
   ,                                       !- Fraction of Zone Controlled by Secondary Daylighting Control
   ,                                       !- Illuminance Map Name
->>>>>>> fe5e5cb8
   ,                                       !- Group Rendering Name
-  ,                                       !- Design Specification Outdoor Air Object Name
-  ,                                       !- Standards Template
-  ,                                       !- Standards Building Type
-  corridor;                               !- Standards Space Type
-
-<<<<<<< HEAD
-OS:BuildingUnit,
-  {92b177d4-6032-4769-88e6-6bb745f098be}, !- Handle
-  unit 1,                                 !- Name
-  ,                                       !- Rendering Color
-  Residential;                            !- Building Unit Type
-
-OS:AdditionalProperties,
-  {e42477da-bcc0-4182-b060-b8d7d8cca914}, !- Handle
-  {92b177d4-6032-4769-88e6-6bb745f098be}, !- Object Name
-  NumberOfBedrooms,                       !- Feature Name 1
-  Integer,                                !- Feature Data Type 1
-  3,                                      !- Feature Value 1
-  NumberOfBathrooms,                      !- Feature Name 2
-  Double,                                 !- Feature Data Type 2
-  2,                                      !- Feature Value 2
-  NumberOfOccupants,                      !- Feature Name 3
-  Double,                                 !- Feature Data Type 3
-  3.3900000000000001;                     !- Feature Value 3
-
-OS:External:File,
-  {649d3cc7-ec19-471c-b5f3-065deadabe00}, !- Handle
-  8760.csv,                               !- Name
-  8760.csv;                               !- File Name
-
-OS:Schedule:Day,
-  {f14bcb5a-20be-40f7-8b62-f5f5890c1dae}, !- Handle
-  Schedule Day 1,                         !- Name
-  ,                                       !- Schedule Type Limits Name
-  ,                                       !- Interpolate to Timestep
-  24,                                     !- Hour 1
-  0,                                      !- Minute 1
-  0;                                      !- Value Until Time 1
-
-OS:Schedule:Day,
-  {544c3c23-51d7-462a-a73f-99536b746d9f}, !- Handle
-  Schedule Day 2,                         !- Name
-  ,                                       !- Schedule Type Limits Name
-  ,                                       !- Interpolate to Timestep
-  24,                                     !- Hour 1
-  0,                                      !- Minute 1
-  1;                                      !- Value Until Time 1
-
-OS:Schedule:File,
-  {25f3eb19-a52d-403b-bd70-55e1067a4e18}, !- Handle
-  occupants,                              !- Name
-  {a9266677-54a1-4626-8502-6aa3f01ebede}, !- Schedule Type Limits Name
-  {649d3cc7-ec19-471c-b5f3-065deadabe00}, !- External File Name
-  1,                                      !- Column Number
-  1,                                      !- Rows to Skip at Top
-  8760,                                   !- Number of Hours of Data
-  ,                                       !- Column Separator
-  ,                                       !- Interpolate to Timestep
-  60;                                     !- Minutes per Item
-
-OS:Schedule:Ruleset,
-  {41e613db-7415-4751-ac0f-852d287b8f51}, !- Handle
-  Schedule Ruleset 1,                     !- Name
-  {ec06efb4-642e-4cdd-9824-4a946e1d42db}, !- Schedule Type Limits Name
-  {22e47f11-da6e-48df-97c8-5a12d7c1d665}; !- Default Day Schedule Name
-
-OS:Schedule:Day,
-  {22e47f11-da6e-48df-97c8-5a12d7c1d665}, !- Handle
-  Schedule Day 3,                         !- Name
-  {ec06efb4-642e-4cdd-9824-4a946e1d42db}, !- Schedule Type Limits Name
-=======
+  ,                                       !- Thermostat Name
+  No;                                     !- Use Ideal Air Loads
+
 OS:Node,
   {43dcc181-eae8-4af6-bd29-19d7dd223c55}, !- Handle
   Node 4,                                 !- Name
@@ -2864,18 +2444,13 @@
   {0deccbe1-b50f-4ac7-b749-51045c5ddda6}, !- Handle
   Schedule Day 3,                         !- Name
   {1e56eed9-c533-4359-a935-23ba9625eab9}, !- Schedule Type Limits Name
->>>>>>> fe5e5cb8
   ,                                       !- Interpolate to Timestep
   24,                                     !- Hour 1
   0,                                      !- Minute 1
   112.539290946133;                       !- Value Until Time 1
 
 OS:People:Definition,
-<<<<<<< HEAD
-  {5b8d9744-9f99-4a23-8c8d-f8c6d64dc21e}, !- Handle
-=======
   {0256f47b-c446-4c0d-8ee7-89d7b65456c1}, !- Handle
->>>>>>> fe5e5cb8
   res occupants|living space,             !- Name
   People,                                 !- Number of People Calculation Method
   3.39,                                   !- Number of People {people}
@@ -2888,21 +2463,12 @@
   ZoneAveraged;                           !- Mean Radiant Temperature Calculation Type
 
 OS:People,
-<<<<<<< HEAD
-  {50cdc3f6-9d54-4618-a833-ab9dc0aa1761}, !- Handle
-  res occupants|living space,             !- Name
-  {5b8d9744-9f99-4a23-8c8d-f8c6d64dc21e}, !- People Definition Name
-  {ea3d039c-a087-4db2-8b2d-025417eb753b}, !- Space or SpaceType Name
-  {25f3eb19-a52d-403b-bd70-55e1067a4e18}, !- Number of People Schedule Name
-  {41e613db-7415-4751-ac0f-852d287b8f51}, !- Activity Level Schedule Name
-=======
   {e1ff8584-333b-4309-bc32-977bf6ae8f8a}, !- Handle
   res occupants|living space,             !- Name
   {0256f47b-c446-4c0d-8ee7-89d7b65456c1}, !- People Definition Name
   {694aa76b-9d1a-46b8-9e83-439db85f081c}, !- Space or SpaceType Name
   {43492be6-386d-4e74-b782-ad89a3301f88}, !- Number of People Schedule Name
   {c8ac6e1e-0006-4988-a9dd-76fc1ef160fc}, !- Activity Level Schedule Name
->>>>>>> fe5e5cb8
   ,                                       !- Surface Name/Angle Factor List Name
   ,                                       !- Work Efficiency Schedule Name
   ,                                       !- Clothing Insulation Schedule Name
@@ -2910,11 +2476,7 @@
   1;                                      !- Multiplier
 
 OS:ScheduleTypeLimits,
-<<<<<<< HEAD
-  {ec06efb4-642e-4cdd-9824-4a946e1d42db}, !- Handle
-=======
   {1e56eed9-c533-4359-a935-23ba9625eab9}, !- Handle
->>>>>>> fe5e5cb8
   ActivityLevel,                          !- Name
   0,                                      !- Lower Limit Value
   ,                                       !- Upper Limit Value
@@ -2922,17 +2484,11 @@
   ActivityLevel;                          !- Unit Type
 
 OS:ScheduleTypeLimits,
-<<<<<<< HEAD
-  {a9266677-54a1-4626-8502-6aa3f01ebede}, !- Handle
-=======
   {c87b4c21-7bb6-4774-a0fc-c27c57ac6b7a}, !- Handle
->>>>>>> fe5e5cb8
   Fractional,                             !- Name
   0,                                      !- Lower Limit Value
   1,                                      !- Upper Limit Value
   Continuous;                             !- Numeric Type
-<<<<<<< HEAD
-=======
 
 OS:Schedule:Day,
   {a8414bdb-4a16-40d3-b91b-f15e36f05816}, !- Handle
@@ -3241,4 +2797,3 @@
   ,                                       !- Clothing Insulation Schedule Name
   ,                                       !- Air Velocity Schedule Name
   1;                                      !- Multiplier
->>>>>>> fe5e5cb8
