--- conflicted
+++ resolved
@@ -1,73 +1,41 @@
 !- NOTE: Auto-generated from /test/osw_files/MF_8units_1story_SL_3Beds_2Baths_Denver.osw
 
 OS:Version,
-<<<<<<< HEAD
-  {75b095b6-3fa7-4f5e-9b3f-00b92dc34d7d}, !- Handle
-  2.9.1;                                  !- Version Identifier
+  {3dc4ec3d-9c34-4d84-a6c4-61f6e2dd938c}, !- Handle
+  2.9.0;                                  !- Version Identifier
 
 OS:SimulationControl,
-  {1a756916-d23f-4c86-8153-9e007ab7c688}, !- Handle
-=======
-  {c92e83de-15c2-45ac-a823-33332087a146}, !- Handle
-  2.9.0;                                  !- Version Identifier
-
-OS:SimulationControl,
-  {cb90550c-6fd6-4623-95ae-207942304705}, !- Handle
->>>>>>> 93199ada
+  {fe7fec5e-3d18-408e-a77c-1616daa297a0}, !- Handle
   ,                                       !- Do Zone Sizing Calculation
   ,                                       !- Do System Sizing Calculation
   ,                                       !- Do Plant Sizing Calculation
   No;                                     !- Run Simulation for Sizing Periods
 
 OS:Timestep,
-<<<<<<< HEAD
-  {e51fcce5-8c3d-4d65-af79-26ed4108ac7c}, !- Handle
+  {444bb797-de94-4c02-9551-d80ae14cee65}, !- Handle
   6;                                      !- Number of Timesteps per Hour
 
 OS:ShadowCalculation,
-  {ddc5140d-49b5-48ba-b45f-6a5df1c41d07}, !- Handle
-=======
-  {da42699e-cb66-4c78-a2d1-209a55eec9ec}, !- Handle
-  6;                                      !- Number of Timesteps per Hour
-
-OS:ShadowCalculation,
-  {cab5634f-ed30-4cd9-b55f-e3bea822325e}, !- Handle
->>>>>>> 93199ada
+  {cfe029b8-a416-4869-9967-381bc2305a88}, !- Handle
   20,                                     !- Calculation Frequency
   200;                                    !- Maximum Figures in Shadow Overlap Calculations
 
 OS:SurfaceConvectionAlgorithm:Outside,
-<<<<<<< HEAD
-  {ceb93945-55cc-45e9-ad5d-805a29e062bf}, !- Handle
+  {a7a4e5bd-116e-4d67-82be-15fe3f14da6c}, !- Handle
   DOE-2;                                  !- Algorithm
 
 OS:SurfaceConvectionAlgorithm:Inside,
-  {ef44b473-d63f-428f-aa18-2ca5651b1908}, !- Handle
+  {7b773144-e681-47d1-a1bb-3a779322cee0}, !- Handle
   TARP;                                   !- Algorithm
 
 OS:ZoneCapacitanceMultiplier:ResearchSpecial,
-  {bba0623d-acad-48e5-a61f-61de403b8759}, !- Handle
-=======
-  {f636d617-bcd9-47c3-a771-a3e23d4ac861}, !- Handle
-  DOE-2;                                  !- Algorithm
-
-OS:SurfaceConvectionAlgorithm:Inside,
-  {965b67fa-3caa-43ec-a557-9509b2a217cc}, !- Handle
-  TARP;                                   !- Algorithm
-
-OS:ZoneCapacitanceMultiplier:ResearchSpecial,
-  {45fc0e3b-7690-4c70-ac32-cc38ac5f8a3a}, !- Handle
->>>>>>> 93199ada
+  {717e2f41-3b9f-4645-a413-c31c4cfc9a64}, !- Handle
   ,                                       !- Temperature Capacity Multiplier
   15,                                     !- Humidity Capacity Multiplier
   ;                                       !- Carbon Dioxide Capacity Multiplier
 
 OS:RunPeriod,
-<<<<<<< HEAD
-  {e2183455-4eba-4641-95b2-1f1816cfdfe9}, !- Handle
-=======
-  {6e046d8f-3c34-423d-821f-5e09c045f102}, !- Handle
->>>>>>> 93199ada
+  {b419b6df-a336-4a4a-9d5f-f97b02325a8c}, !- Handle
   Run Period 1,                           !- Name
   1,                                      !- Begin Month
   1,                                      !- Begin Day of Month
@@ -81,21 +49,13 @@
   ;                                       !- Number of Times Runperiod to be Repeated
 
 OS:YearDescription,
-<<<<<<< HEAD
-  {7128c84a-7783-4543-911b-305a2746be73}, !- Handle
-=======
-  {b1eabfd2-51a3-4090-8f4c-afe42b12cd28}, !- Handle
->>>>>>> 93199ada
+  {6326e23f-44aa-40e9-96c3-13c20a385aa5}, !- Handle
   2007,                                   !- Calendar Year
   ,                                       !- Day of Week for Start Day
   ;                                       !- Is Leap Year
 
 OS:WeatherFile,
-<<<<<<< HEAD
-  {e82733db-364b-474b-9f43-eb086dc10627}, !- Handle
-=======
-  {8f0d6d45-2c37-45e2-973a-a331ed41316a}, !- Handle
->>>>>>> 93199ada
+  {73b23745-0a0e-49cb-9860-26722f0443f4}, !- Handle
   Denver Intl Ap,                         !- City
   CO,                                     !- State Province Region
   USA,                                    !- Country
@@ -109,13 +69,8 @@
   E23378AA;                               !- Checksum
 
 OS:AdditionalProperties,
-<<<<<<< HEAD
-  {d14528a2-38cf-4d14-b0fa-b3f11de92b2f}, !- Handle
-  {e82733db-364b-474b-9f43-eb086dc10627}, !- Object Name
-=======
-  {4801a23f-d4d6-4b5a-9c91-7061459b500d}, !- Handle
-  {8f0d6d45-2c37-45e2-973a-a331ed41316a}, !- Object Name
->>>>>>> 93199ada
+  {00d4920c-4c35-4908-958c-2f9a62d2e678}, !- Handle
+  {73b23745-0a0e-49cb-9860-26722f0443f4}, !- Object Name
   EPWHeaderCity,                          !- Feature Name 1
   String,                                 !- Feature Data Type 1
   Denver Intl Ap,                         !- Feature Value 1
@@ -223,11 +178,7 @@
   84;                                     !- Feature Value 35
 
 OS:Site,
-<<<<<<< HEAD
-  {50d7b2b1-ce8e-45d8-97d3-01b75e543e67}, !- Handle
-=======
-  {59cf9f6b-164e-4aba-b5bf-a752d17f76f7}, !- Handle
->>>>>>> 93199ada
+  {f7091127-598e-4044-99e6-f7990f0a464c}, !- Handle
   Denver Intl Ap_CO_USA,                  !- Name
   39.83,                                  !- Latitude {deg}
   -104.65,                                !- Longitude {deg}
@@ -236,11 +187,7 @@
   ;                                       !- Terrain
 
 OS:ClimateZones,
-<<<<<<< HEAD
-  {0a183523-afdf-4e34-9b09-88635345d0d7}, !- Handle
-=======
-  {7a8235cc-f418-4bb0-8df4-db6b490d7a16}, !- Handle
->>>>>>> 93199ada
+  {6c77f463-6f78-483c-b8b3-94acc3b7f8e9}, !- Handle
   ,                                       !- Active Institution
   ,                                       !- Active Year
   ,                                       !- Climate Zone Institution Name 1
@@ -253,31 +200,19 @@
   Cold;                                   !- Climate Zone Value 2
 
 OS:Site:WaterMainsTemperature,
-<<<<<<< HEAD
-  {9fc978c5-fe0c-41b4-b541-ddcaba9dcdfb}, !- Handle
-=======
-  {74540ee6-6c88-4d2c-88b4-099fd5c07251}, !- Handle
->>>>>>> 93199ada
+  {cd21a33c-f6d5-4432-8507-e68bbf852e8b}, !- Handle
   Correlation,                            !- Calculation Method
   ,                                       !- Temperature Schedule Name
   10.8753424657535,                       !- Annual Average Outdoor Air Temperature {C}
   23.1524007936508;                       !- Maximum Difference In Monthly Average Outdoor Air Temperatures {deltaC}
 
 OS:RunPeriodControl:DaylightSavingTime,
-<<<<<<< HEAD
-  {af82758f-3e77-4552-b697-d96448e915c7}, !- Handle
-=======
-  {a117edad-7d65-46df-9c26-8269a45291af}, !- Handle
->>>>>>> 93199ada
+  {79539827-7cd0-47c1-ace2-0a6a7ee8ce32}, !- Handle
   3/12,                                   !- Start Date
   11/5;                                   !- End Date
 
 OS:Site:GroundTemperature:Deep,
-<<<<<<< HEAD
-  {98c903f6-93e8-4057-a5f6-0d37b4cdb1f3}, !- Handle
-=======
-  {6caf876c-761e-46da-885c-792df5a33334}, !- Handle
->>>>>>> 93199ada
+  {aa002dbc-686d-4c72-98db-8740bc74ffff}, !- Handle
   10.8753424657535,                       !- January Deep Ground Temperature {C}
   10.8753424657535,                       !- February Deep Ground Temperature {C}
   10.8753424657535,                       !- March Deep Ground Temperature {C}
@@ -292,11 +227,7 @@
   10.8753424657535;                       !- December Deep Ground Temperature {C}
 
 OS:Building,
-<<<<<<< HEAD
-  {23825829-e8e6-429b-8ac1-8ee3bca900de}, !- Handle
-=======
-  {e3e76a3d-4e5e-417a-8218-5015823ea4d7}, !- Handle
->>>>>>> 93199ada
+  {66abc7fa-86cd-4fc3-9ba6-b1166981493f}, !- Handle
   Building 1,                             !- Name
   ,                                       !- Building Sector Type
   0,                                      !- North Axis {deg}
@@ -311,13 +242,8 @@
   8;                                      !- Standards Number of Living Units
 
 OS:AdditionalProperties,
-<<<<<<< HEAD
-  {fb78862a-d4de-4c35-b110-ec09886133a7}, !- Handle
-  {23825829-e8e6-429b-8ac1-8ee3bca900de}, !- Object Name
-=======
-  {a32b292b-cc14-453f-a240-bab309eae25a}, !- Handle
-  {e3e76a3d-4e5e-417a-8218-5015823ea4d7}, !- Object Name
->>>>>>> 93199ada
+  {219c6d92-1ffa-4b5c-9d16-79e60232afe1}, !- Handle
+  {66abc7fa-86cd-4fc3-9ba6-b1166981493f}, !- Object Name
   num_units,                              !- Feature Name 1
   Integer,                                !- Feature Data Type 1
   8,                                      !- Feature Value 1
@@ -344,11 +270,7 @@
   Double-Loaded Interior;                 !- Feature Value 8
 
 OS:ThermalZone,
-<<<<<<< HEAD
-  {1bbb9616-f821-4733-9da3-e2ddb7d1b526}, !- Handle
-=======
-  {5ee6d09d-93db-4462-8a92-e69b951fa8ab}, !- Handle
->>>>>>> 93199ada
+  {bd1869b7-352f-4aca-b4a5-df19e9baadc3}, !- Handle
   living zone,                            !- Name
   ,                                       !- Multiplier
   ,                                       !- Ceiling Height {m}
@@ -357,17 +279,10 @@
   ,                                       !- Zone Inside Convection Algorithm
   ,                                       !- Zone Outside Convection Algorithm
   ,                                       !- Zone Conditioning Equipment List Name
-<<<<<<< HEAD
-  {db001316-e691-48b1-af29-99f2c1bfdb6e}, !- Zone Air Inlet Port List
-  {64c7739b-c047-4c4e-9621-dc28ea3a6d23}, !- Zone Air Exhaust Port List
-  {4fce55ab-f366-4933-8809-246c8032b84c}, !- Zone Air Node Name
-  {d541a3fe-a6e3-4ba9-9aee-87af96026c9e}, !- Zone Return Air Port List
-=======
-  {e6e06b79-94d8-4bfc-bf23-bee3aa70de08}, !- Zone Air Inlet Port List
-  {58af0bc1-a177-4850-9b9b-de4df6932977}, !- Zone Air Exhaust Port List
-  {3c3c267a-e366-4e6f-bdc9-7c03f98b2fce}, !- Zone Air Node Name
-  {62841c76-4c85-415e-ad64-7c6884960c07}, !- Zone Return Air Port List
->>>>>>> 93199ada
+  {275cb6dd-bd87-4aa4-ba5a-3d27b18aa54f}, !- Zone Air Inlet Port List
+  {9bb13c3a-99b6-4c73-8aa7-cbab535c3b2b}, !- Zone Air Exhaust Port List
+  {171444d8-20cb-4721-8a5e-f623fb5b8c42}, !- Zone Air Node Name
+  {0c979dc1-10c5-4a0e-bf11-6a806bcf3540}, !- Zone Return Air Port List
   ,                                       !- Primary Daylighting Control Name
   ,                                       !- Fraction of Zone Controlled by Primary Daylighting Control
   ,                                       !- Secondary Daylighting Control Name
@@ -378,71 +293,37 @@
   No;                                     !- Use Ideal Air Loads
 
 OS:Node,
-<<<<<<< HEAD
-  {fde9b629-9892-4bc1-8c53-5c21bd792ba1}, !- Handle
+  {2f9012d4-1d7b-4eec-9c67-7019b95ddfac}, !- Handle
   Node 1,                                 !- Name
-  {4fce55ab-f366-4933-8809-246c8032b84c}, !- Inlet Port
+  {171444d8-20cb-4721-8a5e-f623fb5b8c42}, !- Inlet Port
   ;                                       !- Outlet Port
 
 OS:Connection,
-  {4fce55ab-f366-4933-8809-246c8032b84c}, !- Handle
-  {7da6aa4b-47c4-4943-9ca8-248e08b84e9a}, !- Name
-  {1bbb9616-f821-4733-9da3-e2ddb7d1b526}, !- Source Object
+  {171444d8-20cb-4721-8a5e-f623fb5b8c42}, !- Handle
+  {aca8652f-5699-49b9-a44e-1e29de1da109}, !- Name
+  {bd1869b7-352f-4aca-b4a5-df19e9baadc3}, !- Source Object
   11,                                     !- Outlet Port
-  {fde9b629-9892-4bc1-8c53-5c21bd792ba1}, !- Target Object
+  {2f9012d4-1d7b-4eec-9c67-7019b95ddfac}, !- Target Object
   2;                                      !- Inlet Port
 
 OS:PortList,
-  {db001316-e691-48b1-af29-99f2c1bfdb6e}, !- Handle
-  {1b49814a-ca72-4c52-994a-8841064c56ea}, !- Name
-  {1bbb9616-f821-4733-9da3-e2ddb7d1b526}; !- HVAC Component
+  {275cb6dd-bd87-4aa4-ba5a-3d27b18aa54f}, !- Handle
+  {b736ae52-44e1-4f1b-ad06-be3806a2db15}, !- Name
+  {bd1869b7-352f-4aca-b4a5-df19e9baadc3}; !- HVAC Component
 
 OS:PortList,
-  {64c7739b-c047-4c4e-9621-dc28ea3a6d23}, !- Handle
-  {bd79c3ed-8e02-4177-b7f3-f67288e521bb}, !- Name
-  {1bbb9616-f821-4733-9da3-e2ddb7d1b526}; !- HVAC Component
+  {9bb13c3a-99b6-4c73-8aa7-cbab535c3b2b}, !- Handle
+  {719217d8-be4d-4ce5-a466-c5067ce633a7}, !- Name
+  {bd1869b7-352f-4aca-b4a5-df19e9baadc3}; !- HVAC Component
 
 OS:PortList,
-  {d541a3fe-a6e3-4ba9-9aee-87af96026c9e}, !- Handle
-  {511cb879-b92b-4626-bbf8-07ed7ce51402}, !- Name
-  {1bbb9616-f821-4733-9da3-e2ddb7d1b526}; !- HVAC Component
+  {0c979dc1-10c5-4a0e-bf11-6a806bcf3540}, !- Handle
+  {dc18206b-1c20-497a-b553-185a34fc9538}, !- Name
+  {bd1869b7-352f-4aca-b4a5-df19e9baadc3}; !- HVAC Component
 
 OS:Sizing:Zone,
-  {9ff1c33b-485e-4e8a-b7a8-60cad2c32ee4}, !- Handle
-  {1bbb9616-f821-4733-9da3-e2ddb7d1b526}, !- Zone or ZoneList Name
-=======
-  {e1afac30-48cd-4603-8c6d-13934830681c}, !- Handle
-  Node 1,                                 !- Name
-  {3c3c267a-e366-4e6f-bdc9-7c03f98b2fce}, !- Inlet Port
-  ;                                       !- Outlet Port
-
-OS:Connection,
-  {3c3c267a-e366-4e6f-bdc9-7c03f98b2fce}, !- Handle
-  {af23f81f-f8fa-4902-920c-e1eccfe29a9d}, !- Name
-  {5ee6d09d-93db-4462-8a92-e69b951fa8ab}, !- Source Object
-  11,                                     !- Outlet Port
-  {e1afac30-48cd-4603-8c6d-13934830681c}, !- Target Object
-  2;                                      !- Inlet Port
-
-OS:PortList,
-  {e6e06b79-94d8-4bfc-bf23-bee3aa70de08}, !- Handle
-  {74a68093-54a7-4c0d-ab3c-c9ccd4074caf}, !- Name
-  {5ee6d09d-93db-4462-8a92-e69b951fa8ab}; !- HVAC Component
-
-OS:PortList,
-  {58af0bc1-a177-4850-9b9b-de4df6932977}, !- Handle
-  {1ae66141-3f77-4a0f-b1bd-3007c4b75f66}, !- Name
-  {5ee6d09d-93db-4462-8a92-e69b951fa8ab}; !- HVAC Component
-
-OS:PortList,
-  {62841c76-4c85-415e-ad64-7c6884960c07}, !- Handle
-  {9c585c9f-e675-4a13-8e90-7c46de69a6c2}, !- Name
-  {5ee6d09d-93db-4462-8a92-e69b951fa8ab}; !- HVAC Component
-
-OS:Sizing:Zone,
-  {bfd6e0bd-9b28-426a-a75b-45bf100c5f69}, !- Handle
-  {5ee6d09d-93db-4462-8a92-e69b951fa8ab}, !- Zone or ZoneList Name
->>>>>>> 93199ada
+  {43e2b6d5-2f12-4fe9-a05c-37be17ae1175}, !- Handle
+  {bd1869b7-352f-4aca-b4a5-df19e9baadc3}, !- Zone or ZoneList Name
   SupplyAirTemperature,                   !- Zone Cooling Design Supply Air Temperature Input Method
   14,                                     !- Zone Cooling Design Supply Air Temperature {C}
   11.11,                                  !- Zone Cooling Design Supply Air Temperature Difference {deltaC}
@@ -471,25 +352,14 @@
   autosize;                               !- Dedicated Outdoor Air High Setpoint Temperature for Design {C}
 
 OS:ZoneHVAC:EquipmentList,
-<<<<<<< HEAD
-  {b124b0a0-1a68-466b-8052-82f933dde7df}, !- Handle
+  {15726945-f8a8-4dc3-9365-b9af49b8070b}, !- Handle
   Zone HVAC Equipment List 1,             !- Name
-  {1bbb9616-f821-4733-9da3-e2ddb7d1b526}; !- Thermal Zone
+  {bd1869b7-352f-4aca-b4a5-df19e9baadc3}; !- Thermal Zone
 
 OS:Space,
-  {fc3aacfc-f8cc-4f99-8d6e-c034230e88a3}, !- Handle
+  {6e0b1b8f-e5bd-42da-8b7a-fd16b22e6378}, !- Handle
   living space,                           !- Name
-  {0f2b8a82-2aa7-43f8-ac4d-a13c6acffb37}, !- Space Type Name
-=======
-  {ea759be9-90a6-42b7-af81-f52977b8eef1}, !- Handle
-  Zone HVAC Equipment List 1,             !- Name
-  {5ee6d09d-93db-4462-8a92-e69b951fa8ab}; !- Thermal Zone
-
-OS:Space,
-  {c5367905-4e70-4669-b510-16b616f52199}, !- Handle
-  living space,                           !- Name
-  {ae14bb77-2939-466f-bfe7-94e5cfd3741a}, !- Space Type Name
->>>>>>> 93199ada
+  {7d4a0eb6-400f-452b-966d-624743240332}, !- Space Type Name
   ,                                       !- Default Construction Set Name
   ,                                       !- Default Schedule Set Name
   ,                                       !- Direction of Relative North {deg}
@@ -497,31 +367,17 @@
   ,                                       !- Y Origin {m}
   ,                                       !- Z Origin {m}
   ,                                       !- Building Story Name
-<<<<<<< HEAD
-  {1bbb9616-f821-4733-9da3-e2ddb7d1b526}, !- Thermal Zone Name
+  {bd1869b7-352f-4aca-b4a5-df19e9baadc3}, !- Thermal Zone Name
   ,                                       !- Part of Total Floor Area
   ,                                       !- Design Specification Outdoor Air Object Name
-  {ffb825a4-4d79-4c8f-81f4-a3b284f13f11}; !- Building Unit Name
-
-OS:Surface,
-  {5b09938b-ea15-44c2-9a91-3265d395ee4e}, !- Handle
+  {7c471df0-8e05-4d45-833e-b33fbe7fdea0}; !- Building Unit Name
+
+OS:Surface,
+  {f4485bf7-ba16-4fd0-8e04-401854f54c9b}, !- Handle
   Surface 1,                              !- Name
   Floor,                                  !- Surface Type
   ,                                       !- Construction Name
-  {fc3aacfc-f8cc-4f99-8d6e-c034230e88a3}, !- Space Name
-=======
-  {5ee6d09d-93db-4462-8a92-e69b951fa8ab}, !- Thermal Zone Name
-  ,                                       !- Part of Total Floor Area
-  ,                                       !- Design Specification Outdoor Air Object Name
-  {30a8d542-eeec-4bec-8694-b2085cfe5a4e}; !- Building Unit Name
-
-OS:Surface,
-  {f9ad9809-f929-4212-94d4-9f92de851e9e}, !- Handle
-  Surface 1,                              !- Name
-  Floor,                                  !- Surface Type
-  ,                                       !- Construction Name
-  {c5367905-4e70-4669-b510-16b616f52199}, !- Space Name
->>>>>>> 93199ada
+  {6e0b1b8f-e5bd-42da-8b7a-fd16b22e6378}, !- Space Name
   Foundation,                             !- Outside Boundary Condition
   ,                                       !- Outside Boundary Condition Object
   NoSun,                                  !- Sun Exposure
@@ -534,19 +390,11 @@
   6.46578440716979, -12.9315688143396, 0; !- X,Y,Z Vertex 4 {m}
 
 OS:Surface,
-<<<<<<< HEAD
-  {95322327-3ecc-4a5a-8f1b-2e5a5a51a83d}, !- Handle
+  {99fa2f23-5e50-4785-b3e1-eaffc1ea57b0}, !- Handle
   Surface 2,                              !- Name
   Wall,                                   !- Surface Type
   ,                                       !- Construction Name
-  {fc3aacfc-f8cc-4f99-8d6e-c034230e88a3}, !- Space Name
-=======
-  {14fb63a1-4cc2-41b4-9f4a-c3325ef993b6}, !- Handle
-  Surface 2,                              !- Name
-  Wall,                                   !- Surface Type
-  ,                                       !- Construction Name
-  {c5367905-4e70-4669-b510-16b616f52199}, !- Space Name
->>>>>>> 93199ada
+  {6e0b1b8f-e5bd-42da-8b7a-fd16b22e6378}, !- Space Name
   Outdoors,                               !- Outside Boundary Condition
   ,                                       !- Outside Boundary Condition Object
   SunExposed,                             !- Sun Exposure
@@ -559,19 +407,11 @@
   0, -12.9315688143396, 2.4384;           !- X,Y,Z Vertex 4 {m}
 
 OS:Surface,
-<<<<<<< HEAD
-  {34f9e370-a0bc-4ade-a1de-2c39236bd53b}, !- Handle
+  {272a219f-b47a-47fd-85cb-ddb9f8a93442}, !- Handle
   Surface 3,                              !- Name
   Wall,                                   !- Surface Type
   ,                                       !- Construction Name
-  {fc3aacfc-f8cc-4f99-8d6e-c034230e88a3}, !- Space Name
-=======
-  {f8d40103-5ef8-47d1-ae53-2d2442e62927}, !- Handle
-  Surface 3,                              !- Name
-  Wall,                                   !- Surface Type
-  ,                                       !- Construction Name
-  {c5367905-4e70-4669-b510-16b616f52199}, !- Space Name
->>>>>>> 93199ada
+  {6e0b1b8f-e5bd-42da-8b7a-fd16b22e6378}, !- Space Name
   Adiabatic,                              !- Outside Boundary Condition
   ,                                       !- Outside Boundary Condition Object
   NoSun,                                  !- Sun Exposure
@@ -584,19 +424,11 @@
   0, 0, 2.4384;                           !- X,Y,Z Vertex 4 {m}
 
 OS:Surface,
-<<<<<<< HEAD
-  {b42a30f4-7cfc-4d06-bbdc-0c880bc5a46b}, !- Handle
+  {ce36d700-fa24-4c34-9823-3a8392d2e60c}, !- Handle
   Surface 4,                              !- Name
   Wall,                                   !- Surface Type
   ,                                       !- Construction Name
-  {fc3aacfc-f8cc-4f99-8d6e-c034230e88a3}, !- Space Name
-=======
-  {c99e9dac-6971-4ae7-85d4-71823b1a6127}, !- Handle
-  Surface 4,                              !- Name
-  Wall,                                   !- Surface Type
-  ,                                       !- Construction Name
-  {c5367905-4e70-4669-b510-16b616f52199}, !- Space Name
->>>>>>> 93199ada
+  {6e0b1b8f-e5bd-42da-8b7a-fd16b22e6378}, !- Space Name
   Adiabatic,                              !- Outside Boundary Condition
   ,                                       !- Outside Boundary Condition Object
   NoSun,                                  !- Sun Exposure
@@ -609,19 +441,11 @@
   6.46578440716979, 0, 2.4384;            !- X,Y,Z Vertex 4 {m}
 
 OS:Surface,
-<<<<<<< HEAD
-  {15ba398e-7737-41c5-8d9f-8377984bef72}, !- Handle
+  {82836bda-3a05-4249-bd87-9299ae77d227}, !- Handle
   Surface 5,                              !- Name
   Wall,                                   !- Surface Type
   ,                                       !- Construction Name
-  {fc3aacfc-f8cc-4f99-8d6e-c034230e88a3}, !- Space Name
-=======
-  {8ed4a5ee-92df-46a5-8787-5d659fb284d9}, !- Handle
-  Surface 5,                              !- Name
-  Wall,                                   !- Surface Type
-  ,                                       !- Construction Name
-  {c5367905-4e70-4669-b510-16b616f52199}, !- Space Name
->>>>>>> 93199ada
+  {6e0b1b8f-e5bd-42da-8b7a-fd16b22e6378}, !- Space Name
   Outdoors,                               !- Outside Boundary Condition
   ,                                       !- Outside Boundary Condition Object
   SunExposed,                             !- Sun Exposure
@@ -634,19 +458,11 @@
   6.46578440716979, -12.9315688143396, 2.4384; !- X,Y,Z Vertex 4 {m}
 
 OS:Surface,
-<<<<<<< HEAD
-  {ef0a7b72-0b63-4dca-b6e1-57f52ff7baac}, !- Handle
+  {48091eb6-1ee9-46e3-b660-7e298aa6062c}, !- Handle
   Surface 6,                              !- Name
   RoofCeiling,                            !- Surface Type
   ,                                       !- Construction Name
-  {fc3aacfc-f8cc-4f99-8d6e-c034230e88a3}, !- Space Name
-=======
-  {e1e02f5a-f053-49fe-8e06-02aeb21d8e7a}, !- Handle
-  Surface 6,                              !- Name
-  RoofCeiling,                            !- Surface Type
-  ,                                       !- Construction Name
-  {c5367905-4e70-4669-b510-16b616f52199}, !- Space Name
->>>>>>> 93199ada
+  {6e0b1b8f-e5bd-42da-8b7a-fd16b22e6378}, !- Space Name
   Outdoors,                               !- Outside Boundary Condition
   ,                                       !- Outside Boundary Condition Object
   SunExposed,                             !- Sun Exposure
@@ -659,11 +475,7 @@
   0, -12.9315688143396, 2.4384;           !- X,Y,Z Vertex 4 {m}
 
 OS:SpaceType,
-<<<<<<< HEAD
-  {0f2b8a82-2aa7-43f8-ac4d-a13c6acffb37}, !- Handle
-=======
-  {ae14bb77-2939-466f-bfe7-94e5cfd3741a}, !- Handle
->>>>>>> 93199ada
+  {7d4a0eb6-400f-452b-966d-624743240332}, !- Handle
   Space Type 1,                           !- Name
   ,                                       !- Default Construction Set Name
   ,                                       !- Default Schedule Set Name
@@ -674,11 +486,7 @@
   living;                                 !- Standards Space Type
 
 OS:ThermalZone,
-<<<<<<< HEAD
-  {f51f2e99-b58d-4a92-b21e-2c0b6c3b28c1}, !- Handle
-=======
-  {2b4beb75-2739-45d9-a9ba-f43d73fc30e9}, !- Handle
->>>>>>> 93199ada
+  {e2f77b98-e13b-42fe-88b6-2b8e43004def}, !- Handle
   corridor zone,                          !- Name
   ,                                       !- Multiplier
   ,                                       !- Ceiling Height {m}
@@ -687,17 +495,10 @@
   ,                                       !- Zone Inside Convection Algorithm
   ,                                       !- Zone Outside Convection Algorithm
   ,                                       !- Zone Conditioning Equipment List Name
-<<<<<<< HEAD
-  {337b44d3-9753-4491-a629-d64448df0a47}, !- Zone Air Inlet Port List
-  {3a595caf-8d4d-4277-83cf-e694a9f4b58e}, !- Zone Air Exhaust Port List
-  {6096c03c-ff5f-45b3-9b80-f714533dbbc9}, !- Zone Air Node Name
-  {3d477dbf-4ba8-4bb6-a773-83b05ebd6006}, !- Zone Return Air Port List
-=======
-  {c669e793-2a83-4206-a597-4f87ff3c7bca}, !- Zone Air Inlet Port List
-  {6e4c1bcb-2f41-41f0-a4de-8cf39408f2ff}, !- Zone Air Exhaust Port List
-  {54d9d7fb-1c6e-41b1-8397-170d2438193f}, !- Zone Air Node Name
-  {a8c3d32b-2d17-442c-bea5-1e71719a7f79}, !- Zone Return Air Port List
->>>>>>> 93199ada
+  {a15220d9-8aae-47fe-baa9-b317840d41ed}, !- Zone Air Inlet Port List
+  {e63b74b9-1365-49d2-8a57-2aa3cc41cf02}, !- Zone Air Exhaust Port List
+  {75cecc97-f216-45dc-a520-29ee83da0c8b}, !- Zone Air Node Name
+  {e3c60a0b-dcb2-421f-8d4e-5d5ae7a6d5ff}, !- Zone Return Air Port List
   ,                                       !- Primary Daylighting Control Name
   ,                                       !- Fraction of Zone Controlled by Primary Daylighting Control
   ,                                       !- Secondary Daylighting Control Name
@@ -708,71 +509,37 @@
   No;                                     !- Use Ideal Air Loads
 
 OS:Node,
-<<<<<<< HEAD
-  {d35f8026-8319-4b9f-ba47-642eec7f5c70}, !- Handle
+  {33b15f65-8daf-419d-96e4-ce90883114e4}, !- Handle
   Node 2,                                 !- Name
-  {6096c03c-ff5f-45b3-9b80-f714533dbbc9}, !- Inlet Port
+  {75cecc97-f216-45dc-a520-29ee83da0c8b}, !- Inlet Port
   ;                                       !- Outlet Port
 
 OS:Connection,
-  {6096c03c-ff5f-45b3-9b80-f714533dbbc9}, !- Handle
-  {2e979d6c-dc32-4b96-a21d-36b3fc1eac0a}, !- Name
-  {f51f2e99-b58d-4a92-b21e-2c0b6c3b28c1}, !- Source Object
+  {75cecc97-f216-45dc-a520-29ee83da0c8b}, !- Handle
+  {1e5f3ffa-9e07-45ba-9c44-195dea5b75fc}, !- Name
+  {e2f77b98-e13b-42fe-88b6-2b8e43004def}, !- Source Object
   11,                                     !- Outlet Port
-  {d35f8026-8319-4b9f-ba47-642eec7f5c70}, !- Target Object
+  {33b15f65-8daf-419d-96e4-ce90883114e4}, !- Target Object
   2;                                      !- Inlet Port
 
 OS:PortList,
-  {337b44d3-9753-4491-a629-d64448df0a47}, !- Handle
-  {9edf82df-a05f-43e4-9cf9-042eecb6b587}, !- Name
-  {f51f2e99-b58d-4a92-b21e-2c0b6c3b28c1}; !- HVAC Component
+  {a15220d9-8aae-47fe-baa9-b317840d41ed}, !- Handle
+  {f0d4ba49-8fb5-4153-9676-6194a0916e30}, !- Name
+  {e2f77b98-e13b-42fe-88b6-2b8e43004def}; !- HVAC Component
 
 OS:PortList,
-  {3a595caf-8d4d-4277-83cf-e694a9f4b58e}, !- Handle
-  {86c64ea9-f41c-4445-a111-e608d96a8abe}, !- Name
-  {f51f2e99-b58d-4a92-b21e-2c0b6c3b28c1}; !- HVAC Component
+  {e63b74b9-1365-49d2-8a57-2aa3cc41cf02}, !- Handle
+  {cf7c0405-0cd8-4aae-b851-1c649e56e5c2}, !- Name
+  {e2f77b98-e13b-42fe-88b6-2b8e43004def}; !- HVAC Component
 
 OS:PortList,
-  {3d477dbf-4ba8-4bb6-a773-83b05ebd6006}, !- Handle
-  {91796d2a-80c3-4443-8c42-372d7e5d91f8}, !- Name
-  {f51f2e99-b58d-4a92-b21e-2c0b6c3b28c1}; !- HVAC Component
+  {e3c60a0b-dcb2-421f-8d4e-5d5ae7a6d5ff}, !- Handle
+  {2d09fb5d-495b-4d90-9029-3569e44eb4e3}, !- Name
+  {e2f77b98-e13b-42fe-88b6-2b8e43004def}; !- HVAC Component
 
 OS:Sizing:Zone,
-  {8353a722-3777-46b9-a2aa-7f18a51fa184}, !- Handle
-  {f51f2e99-b58d-4a92-b21e-2c0b6c3b28c1}, !- Zone or ZoneList Name
-=======
-  {a190fe00-30e0-4ba0-9dd8-796974fc8082}, !- Handle
-  Node 2,                                 !- Name
-  {54d9d7fb-1c6e-41b1-8397-170d2438193f}, !- Inlet Port
-  ;                                       !- Outlet Port
-
-OS:Connection,
-  {54d9d7fb-1c6e-41b1-8397-170d2438193f}, !- Handle
-  {3641dad7-571b-4a75-8c97-3bec6388a344}, !- Name
-  {2b4beb75-2739-45d9-a9ba-f43d73fc30e9}, !- Source Object
-  11,                                     !- Outlet Port
-  {a190fe00-30e0-4ba0-9dd8-796974fc8082}, !- Target Object
-  2;                                      !- Inlet Port
-
-OS:PortList,
-  {c669e793-2a83-4206-a597-4f87ff3c7bca}, !- Handle
-  {b913ed71-ab1e-4971-8f4f-7a92d18a9fb9}, !- Name
-  {2b4beb75-2739-45d9-a9ba-f43d73fc30e9}; !- HVAC Component
-
-OS:PortList,
-  {6e4c1bcb-2f41-41f0-a4de-8cf39408f2ff}, !- Handle
-  {da85f44e-77d8-4a1e-aff7-cc813ddd6522}, !- Name
-  {2b4beb75-2739-45d9-a9ba-f43d73fc30e9}; !- HVAC Component
-
-OS:PortList,
-  {a8c3d32b-2d17-442c-bea5-1e71719a7f79}, !- Handle
-  {a7564352-f50b-4004-87ae-4e57a4de5adf}, !- Name
-  {2b4beb75-2739-45d9-a9ba-f43d73fc30e9}; !- HVAC Component
-
-OS:Sizing:Zone,
-  {ac898fd7-dbe1-4831-bdde-0983540ee865}, !- Handle
-  {2b4beb75-2739-45d9-a9ba-f43d73fc30e9}, !- Zone or ZoneList Name
->>>>>>> 93199ada
+  {22a123a9-11e3-4555-b41a-2c643c4588a2}, !- Handle
+  {e2f77b98-e13b-42fe-88b6-2b8e43004def}, !- Zone or ZoneList Name
   SupplyAirTemperature,                   !- Zone Cooling Design Supply Air Temperature Input Method
   14,                                     !- Zone Cooling Design Supply Air Temperature {C}
   11.11,                                  !- Zone Cooling Design Supply Air Temperature Difference {deltaC}
@@ -801,25 +568,14 @@
   autosize;                               !- Dedicated Outdoor Air High Setpoint Temperature for Design {C}
 
 OS:ZoneHVAC:EquipmentList,
-<<<<<<< HEAD
-  {fe09ef20-6dbc-468a-a0eb-8951fcafbef4}, !- Handle
+  {0cf81d11-8a5a-46a7-97c5-1798e96bf75c}, !- Handle
   Zone HVAC Equipment List 2,             !- Name
-  {f51f2e99-b58d-4a92-b21e-2c0b6c3b28c1}; !- Thermal Zone
+  {e2f77b98-e13b-42fe-88b6-2b8e43004def}; !- Thermal Zone
 
 OS:Space,
-  {fbd2bcd1-f10b-4495-96a1-fd1c305e43fd}, !- Handle
+  {8cf13853-1f0d-4e11-bef6-64ec00f5af34}, !- Handle
   corridor space,                         !- Name
-  {85413bdf-b0ee-41c7-9a20-7fee76882ad6}, !- Space Type Name
-=======
-  {e30271b0-7135-4e7f-8975-b917c3b5bc92}, !- Handle
-  Zone HVAC Equipment List 2,             !- Name
-  {2b4beb75-2739-45d9-a9ba-f43d73fc30e9}; !- Thermal Zone
-
-OS:Space,
-  {96489e33-6abc-4039-a055-14a2d8b1341d}, !- Handle
-  corridor space,                         !- Name
-  {47f4dced-25ac-4c97-b497-aecba0f25799}, !- Space Type Name
->>>>>>> 93199ada
+  {347121a1-b0d7-4cf3-9aaf-2b07c341e735}, !- Space Type Name
   ,                                       !- Default Construction Set Name
   ,                                       !- Default Schedule Set Name
   ,                                       !- Direction of Relative North {deg}
@@ -827,25 +583,14 @@
   ,                                       !- Y Origin {m}
   ,                                       !- Z Origin {m}
   ,                                       !- Building Story Name
-<<<<<<< HEAD
-  {f51f2e99-b58d-4a92-b21e-2c0b6c3b28c1}; !- Thermal Zone Name
-
-OS:Surface,
-  {e839c910-a984-47df-8341-85f89e50acf9}, !- Handle
+  {e2f77b98-e13b-42fe-88b6-2b8e43004def}; !- Thermal Zone Name
+
+OS:Surface,
+  {61715993-4ab8-4587-8b00-1a177cffe3cd}, !- Handle
   Surface 7,                              !- Name
   Floor,                                  !- Surface Type
   ,                                       !- Construction Name
-  {fbd2bcd1-f10b-4495-96a1-fd1c305e43fd}, !- Space Name
-=======
-  {2b4beb75-2739-45d9-a9ba-f43d73fc30e9}; !- Thermal Zone Name
-
-OS:Surface,
-  {d3b03976-64f7-4965-94e4-c3b77b5d0e14}, !- Handle
-  Surface 7,                              !- Name
-  Floor,                                  !- Surface Type
-  ,                                       !- Construction Name
-  {96489e33-6abc-4039-a055-14a2d8b1341d}, !- Space Name
->>>>>>> 93199ada
+  {8cf13853-1f0d-4e11-bef6-64ec00f5af34}, !- Space Name
   Foundation,                             !- Outside Boundary Condition
   ,                                       !- Outside Boundary Condition Object
   NoSun,                                  !- Sun Exposure
@@ -858,19 +603,11 @@
   6.46578440716979, 0, 0;                 !- X,Y,Z Vertex 4 {m}
 
 OS:Surface,
-<<<<<<< HEAD
-  {2fcf4380-f4a7-4448-9704-242943f776a6}, !- Handle
+  {9a760159-ba35-4179-8200-2d7dcbbbcf69}, !- Handle
   Surface 8,                              !- Name
   Wall,                                   !- Surface Type
   ,                                       !- Construction Name
-  {fbd2bcd1-f10b-4495-96a1-fd1c305e43fd}, !- Space Name
-=======
-  {c40d2d97-f6f9-4462-831e-66d8f13616ef}, !- Handle
-  Surface 8,                              !- Name
-  Wall,                                   !- Surface Type
-  ,                                       !- Construction Name
-  {96489e33-6abc-4039-a055-14a2d8b1341d}, !- Space Name
->>>>>>> 93199ada
+  {8cf13853-1f0d-4e11-bef6-64ec00f5af34}, !- Space Name
   Outdoors,                               !- Outside Boundary Condition
   ,                                       !- Outside Boundary Condition Object
   SunExposed,                             !- Sun Exposure
@@ -883,19 +620,11 @@
   0, 0, 2.4384;                           !- X,Y,Z Vertex 4 {m}
 
 OS:Surface,
-<<<<<<< HEAD
-  {81e0724a-635c-476a-b342-ab107a377c68}, !- Handle
+  {191645d2-2158-4c61-83ca-ec0e58382f3b}, !- Handle
   Surface 9,                              !- Name
   Wall,                                   !- Surface Type
   ,                                       !- Construction Name
-  {fbd2bcd1-f10b-4495-96a1-fd1c305e43fd}, !- Space Name
-=======
-  {a868b83a-f5da-4220-b756-44a86a6151ec}, !- Handle
-  Surface 9,                              !- Name
-  Wall,                                   !- Surface Type
-  ,                                       !- Construction Name
-  {96489e33-6abc-4039-a055-14a2d8b1341d}, !- Space Name
->>>>>>> 93199ada
+  {8cf13853-1f0d-4e11-bef6-64ec00f5af34}, !- Space Name
   Adiabatic,                              !- Outside Boundary Condition
   ,                                       !- Outside Boundary Condition Object
   NoSun,                                  !- Sun Exposure
@@ -908,19 +637,11 @@
   0, 1.524, 2.4384;                       !- X,Y,Z Vertex 4 {m}
 
 OS:Surface,
-<<<<<<< HEAD
-  {68f7662e-11ce-4e36-a9b4-875e360b5a09}, !- Handle
+  {71c9379f-94bf-4433-887f-19219a803be4}, !- Handle
   Surface 10,                             !- Name
   Wall,                                   !- Surface Type
   ,                                       !- Construction Name
-  {fbd2bcd1-f10b-4495-96a1-fd1c305e43fd}, !- Space Name
-=======
-  {bc63160f-56a8-4c31-a7f0-46c8a1a4581e}, !- Handle
-  Surface 10,                             !- Name
-  Wall,                                   !- Surface Type
-  ,                                       !- Construction Name
-  {96489e33-6abc-4039-a055-14a2d8b1341d}, !- Space Name
->>>>>>> 93199ada
+  {8cf13853-1f0d-4e11-bef6-64ec00f5af34}, !- Space Name
   Adiabatic,                              !- Outside Boundary Condition
   ,                                       !- Outside Boundary Condition Object
   NoSun,                                  !- Sun Exposure
@@ -933,19 +654,11 @@
   6.46578440716979, 1.524, 2.4384;        !- X,Y,Z Vertex 4 {m}
 
 OS:Surface,
-<<<<<<< HEAD
-  {434370d3-bcb5-4248-9397-f0bb24587e81}, !- Handle
+  {680b8cac-6e68-40f6-bdc9-ec414a086e1c}, !- Handle
   Surface 11,                             !- Name
   Wall,                                   !- Surface Type
   ,                                       !- Construction Name
-  {fbd2bcd1-f10b-4495-96a1-fd1c305e43fd}, !- Space Name
-=======
-  {6bee9bcc-ffcc-4bce-84d2-79e871d2a67e}, !- Handle
-  Surface 11,                             !- Name
-  Wall,                                   !- Surface Type
-  ,                                       !- Construction Name
-  {96489e33-6abc-4039-a055-14a2d8b1341d}, !- Space Name
->>>>>>> 93199ada
+  {8cf13853-1f0d-4e11-bef6-64ec00f5af34}, !- Space Name
   Adiabatic,                              !- Outside Boundary Condition
   ,                                       !- Outside Boundary Condition Object
   NoSun,                                  !- Sun Exposure
@@ -958,19 +671,11 @@
   6.46578440716979, 0, 2.4384;            !- X,Y,Z Vertex 4 {m}
 
 OS:Surface,
-<<<<<<< HEAD
-  {babb3eef-aaa1-48d4-a9ff-0f0c9200803e}, !- Handle
+  {aa848d95-abc4-4ae1-a62f-36ff391a2b97}, !- Handle
   Surface 12,                             !- Name
   RoofCeiling,                            !- Surface Type
   ,                                       !- Construction Name
-  {fbd2bcd1-f10b-4495-96a1-fd1c305e43fd}, !- Space Name
-=======
-  {7594bb9a-867a-4a19-b642-6d14c5bc7f4b}, !- Handle
-  Surface 12,                             !- Name
-  RoofCeiling,                            !- Surface Type
-  ,                                       !- Construction Name
-  {96489e33-6abc-4039-a055-14a2d8b1341d}, !- Space Name
->>>>>>> 93199ada
+  {8cf13853-1f0d-4e11-bef6-64ec00f5af34}, !- Space Name
   Outdoors,                               !- Outside Boundary Condition
   ,                                       !- Outside Boundary Condition Object
   SunExposed,                             !- Sun Exposure
@@ -983,11 +688,7 @@
   0, 0, 2.4384;                           !- X,Y,Z Vertex 4 {m}
 
 OS:SpaceType,
-<<<<<<< HEAD
-  {85413bdf-b0ee-41c7-9a20-7fee76882ad6}, !- Handle
-=======
-  {47f4dced-25ac-4c97-b497-aecba0f25799}, !- Handle
->>>>>>> 93199ada
+  {347121a1-b0d7-4cf3-9aaf-2b07c341e735}, !- Handle
   Space Type 2,                           !- Name
   ,                                       !- Default Construction Set Name
   ,                                       !- Default Schedule Set Name
@@ -998,23 +699,14 @@
   corridor;                               !- Standards Space Type
 
 OS:BuildingUnit,
-<<<<<<< HEAD
-  {ffb825a4-4d79-4c8f-81f4-a3b284f13f11}, !- Handle
-=======
-  {30a8d542-eeec-4bec-8694-b2085cfe5a4e}, !- Handle
->>>>>>> 93199ada
+  {7c471df0-8e05-4d45-833e-b33fbe7fdea0}, !- Handle
   unit 1,                                 !- Name
   ,                                       !- Rendering Color
   Residential;                            !- Building Unit Type
 
 OS:AdditionalProperties,
-<<<<<<< HEAD
-  {aa80deb3-ff84-45e0-b47c-9ff7e5471eab}, !- Handle
-  {ffb825a4-4d79-4c8f-81f4-a3b284f13f11}, !- Object Name
-=======
-  {ac07bb81-3a21-4996-9947-38a69bd346e0}, !- Handle
-  {30a8d542-eeec-4bec-8694-b2085cfe5a4e}, !- Object Name
->>>>>>> 93199ada
+  {f4435e1b-603a-47fe-a6e1-5c647d9c41f8}, !- Handle
+  {7c471df0-8e05-4d45-833e-b33fbe7fdea0}, !- Object Name
   NumberOfBedrooms,                       !- Feature Name 1
   Integer,                                !- Feature Data Type 1
   3,                                      !- Feature Value 1
@@ -1026,20 +718,12 @@
   3.3900000000000001;                     !- Feature Value 3
 
 OS:External:File,
-<<<<<<< HEAD
-  {3adc91f5-4e39-4fbc-9f0f-f20a76133ba9}, !- Handle
-=======
-  {908b8fcf-864d-499a-b2e5-70b742e06209}, !- Handle
->>>>>>> 93199ada
+  {9f625ca7-8908-426c-a6b7-efed9f7ebad8}, !- Handle
   8760.csv,                               !- Name
   8760.csv;                               !- File Name
 
 OS:Schedule:Day,
-<<<<<<< HEAD
-  {0a9e2de1-feb9-4d75-a4a5-c4d4c0a4c72d}, !- Handle
-=======
-  {1890290f-4b51-4975-b069-bdc9ff879576}, !- Handle
->>>>>>> 93199ada
+  {5e740a44-ee96-40e5-a433-407b7d0ad959}, !- Handle
   Schedule Day 1,                         !- Name
   ,                                       !- Schedule Type Limits Name
   ,                                       !- Interpolate to Timestep
@@ -1048,11 +732,7 @@
   0;                                      !- Value Until Time 1
 
 OS:Schedule:Day,
-<<<<<<< HEAD
-  {e3eb882a-5aa9-4b6e-9114-e243f05172bf}, !- Handle
-=======
-  {e7dc2162-d499-4f9c-91fe-985a419daead}, !- Handle
->>>>>>> 93199ada
+  {2b687435-bc69-4c41-8ff8-65c469f5842f}, !- Handle
   Schedule Day 2,                         !- Name
   ,                                       !- Schedule Type Limits Name
   ,                                       !- Interpolate to Timestep
@@ -1061,17 +741,10 @@
   1;                                      !- Value Until Time 1
 
 OS:Schedule:File,
-<<<<<<< HEAD
-  {cd874f9a-ab11-4b4e-b74d-7692878cd59e}, !- Handle
+  {3fbad993-d999-4ff4-9899-9f69afe3afe7}, !- Handle
   occupants,                              !- Name
-  {cdf19847-1d64-40c1-a8da-75ddc08a1c5c}, !- Schedule Type Limits Name
-  {3adc91f5-4e39-4fbc-9f0f-f20a76133ba9}, !- External File Name
-=======
-  {f4b2aff1-ed1d-4ae0-aac1-ba7d41cafd85}, !- Handle
-  occupants,                              !- Name
-  {524c4503-097d-4982-bd49-46c4ee2a2164}, !- Schedule Type Limits Name
-  {908b8fcf-864d-499a-b2e5-70b742e06209}, !- External File Name
->>>>>>> 93199ada
+  {497ed09e-c4eb-446b-abe8-24852a51d7a9}, !- Schedule Type Limits Name
+  {9f625ca7-8908-426c-a6b7-efed9f7ebad8}, !- External File Name
   1,                                      !- Column Number
   1,                                      !- Rows to Skip at Top
   8760,                                   !- Number of Hours of Data
@@ -1080,38 +753,22 @@
   60;                                     !- Minutes per Item
 
 OS:Schedule:Ruleset,
-<<<<<<< HEAD
-  {a80e353b-6854-4029-a7c0-8a90adf24d0f}, !- Handle
+  {1a518c67-3949-422e-9e62-f6437cb3ba36}, !- Handle
   Schedule Ruleset 1,                     !- Name
-  {d9e732ee-d51d-4e2f-b63f-75a90e33310c}, !- Schedule Type Limits Name
-  {8f95f297-a4bd-4e7e-bb08-4a40518b92ef}; !- Default Day Schedule Name
+  {6e5ac932-1b39-44af-b4c4-561f46fa9777}, !- Schedule Type Limits Name
+  {5a1ee30f-2273-478f-adf3-ebf8ab5fc74a}; !- Default Day Schedule Name
 
 OS:Schedule:Day,
-  {8f95f297-a4bd-4e7e-bb08-4a40518b92ef}, !- Handle
+  {5a1ee30f-2273-478f-adf3-ebf8ab5fc74a}, !- Handle
   Schedule Day 3,                         !- Name
-  {d9e732ee-d51d-4e2f-b63f-75a90e33310c}, !- Schedule Type Limits Name
-=======
-  {3259c13b-712a-4429-bc6d-d5f31f01e342}, !- Handle
-  Schedule Ruleset 1,                     !- Name
-  {052510a4-3b9b-4338-8062-04748d6ff317}, !- Schedule Type Limits Name
-  {4d2374aa-e58a-4d20-8f29-ccb570527f1e}; !- Default Day Schedule Name
-
-OS:Schedule:Day,
-  {4d2374aa-e58a-4d20-8f29-ccb570527f1e}, !- Handle
-  Schedule Day 3,                         !- Name
-  {052510a4-3b9b-4338-8062-04748d6ff317}, !- Schedule Type Limits Name
->>>>>>> 93199ada
+  {6e5ac932-1b39-44af-b4c4-561f46fa9777}, !- Schedule Type Limits Name
   ,                                       !- Interpolate to Timestep
   24,                                     !- Hour 1
   0,                                      !- Minute 1
   112.539290946133;                       !- Value Until Time 1
 
 OS:People:Definition,
-<<<<<<< HEAD
-  {f7491313-5b53-4841-9548-ecdebf37db8e}, !- Handle
-=======
-  {9d9c289d-bc27-44c1-bebb-db09967c8e99}, !- Handle
->>>>>>> 93199ada
+  {d53131c6-717d-4e85-aa49-5879b70435d7}, !- Handle
   res occupants|living space,             !- Name
   People,                                 !- Number of People Calculation Method
   3.39,                                   !- Number of People {people}
@@ -1124,21 +781,12 @@
   ZoneAveraged;                           !- Mean Radiant Temperature Calculation Type
 
 OS:People,
-<<<<<<< HEAD
-  {071a1509-f4d8-46e7-8f3a-37563b04775e}, !- Handle
+  {f5c2d6a0-f8dc-4cd2-a28f-14f887582247}, !- Handle
   res occupants|living space,             !- Name
-  {f7491313-5b53-4841-9548-ecdebf37db8e}, !- People Definition Name
-  {fc3aacfc-f8cc-4f99-8d6e-c034230e88a3}, !- Space or SpaceType Name
-  {cd874f9a-ab11-4b4e-b74d-7692878cd59e}, !- Number of People Schedule Name
-  {a80e353b-6854-4029-a7c0-8a90adf24d0f}, !- Activity Level Schedule Name
-=======
-  {a1bbf70d-6843-4577-b07b-d975becf28a8}, !- Handle
-  res occupants|living space,             !- Name
-  {9d9c289d-bc27-44c1-bebb-db09967c8e99}, !- People Definition Name
-  {c5367905-4e70-4669-b510-16b616f52199}, !- Space or SpaceType Name
-  {f4b2aff1-ed1d-4ae0-aac1-ba7d41cafd85}, !- Number of People Schedule Name
-  {3259c13b-712a-4429-bc6d-d5f31f01e342}, !- Activity Level Schedule Name
->>>>>>> 93199ada
+  {d53131c6-717d-4e85-aa49-5879b70435d7}, !- People Definition Name
+  {6e0b1b8f-e5bd-42da-8b7a-fd16b22e6378}, !- Space or SpaceType Name
+  {3fbad993-d999-4ff4-9899-9f69afe3afe7}, !- Number of People Schedule Name
+  {1a518c67-3949-422e-9e62-f6437cb3ba36}, !- Activity Level Schedule Name
   ,                                       !- Surface Name/Angle Factor List Name
   ,                                       !- Work Efficiency Schedule Name
   ,                                       !- Clothing Insulation Schedule Name
@@ -1146,11 +794,7 @@
   1;                                      !- Multiplier
 
 OS:ScheduleTypeLimits,
-<<<<<<< HEAD
-  {d9e732ee-d51d-4e2f-b63f-75a90e33310c}, !- Handle
-=======
-  {052510a4-3b9b-4338-8062-04748d6ff317}, !- Handle
->>>>>>> 93199ada
+  {6e5ac932-1b39-44af-b4c4-561f46fa9777}, !- Handle
   ActivityLevel,                          !- Name
   0,                                      !- Lower Limit Value
   ,                                       !- Upper Limit Value
@@ -1158,11 +802,7 @@
   ActivityLevel;                          !- Unit Type
 
 OS:ScheduleTypeLimits,
-<<<<<<< HEAD
-  {cdf19847-1d64-40c1-a8da-75ddc08a1c5c}, !- Handle
-=======
-  {524c4503-097d-4982-bd49-46c4ee2a2164}, !- Handle
->>>>>>> 93199ada
+  {497ed09e-c4eb-446b-abe8-24852a51d7a9}, !- Handle
   Fractional,                             !- Name
   0,                                      !- Lower Limit Value
   1,                                      !- Upper Limit Value
