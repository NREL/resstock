!- NOTE: Auto-generated from /test/osw_files/MF_8units_1story_SL_3Beds_2Baths_Denver.osw

OS:Version,
<<<<<<< HEAD
  {3bb3a73a-26a8-4866-8a17-5a129b5df72f}, !- Handle
  3.2.0;                                  !- Version Identifier

OS:SimulationControl,
  {7a28daf9-a59c-4212-96ef-5e4ed213d51f}, !- Handle
=======
  {2a0626e1-e7ef-475b-8d4d-43220ebdbcb2}, !- Handle
  2.9.0;                                  !- Version Identifier

OS:SimulationControl,
  {80bff71b-ebc5-4c0f-b48a-f2b51eefe70e}, !- Handle
>>>>>>> 78927444
  ,                                       !- Do Zone Sizing Calculation
  ,                                       !- Do System Sizing Calculation
  ,                                       !- Do Plant Sizing Calculation
  No;                                     !- Run Simulation for Sizing Periods

OS:Timestep,
<<<<<<< HEAD
  {29aa34c3-2720-4148-a2b7-7b3502932f9e}, !- Handle
  6;                                      !- Number of Timesteps per Hour

OS:ShadowCalculation,
  {9bd5232c-e018-4057-a516-a10ff86acf49}, !- Handle
  PolygonClipping,                        !- Shading Calculation Method
  ,                                       !- Shading Calculation Update Frequency Method
  20,                                     !- Shading Calculation Update Frequency
  200,                                    !- Maximum Figures in Shadow Overlap Calculations
  ,                                       !- Polygon Clipping Algorithm
  512,                                    !- Pixel Counting Resolution
  ,                                       !- Sky Diffuse Modeling Algorithm
  No,                                     !- Output External Shading Calculation Results
  No,                                     !- Disable Self-Shading Within Shading Zone Groups
  No;                                     !- Disable Self-Shading From Shading Zone Groups to Other Zones

OS:SurfaceConvectionAlgorithm:Outside,
  {a7fad9c5-5daf-4586-a742-b6322b55784e}, !- Handle
  DOE-2;                                  !- Algorithm

OS:SurfaceConvectionAlgorithm:Inside,
  {a112a219-6a38-4d98-959e-04c759d59c48}, !- Handle
  TARP;                                   !- Algorithm

OS:ZoneCapacitanceMultiplier:ResearchSpecial,
  {76205162-8e33-4cc2-a695-839c7d546786}, !- Handle
=======
  {ed89e9dc-de72-44c4-889c-3064f89aff33}, !- Handle
  6;                                      !- Number of Timesteps per Hour

OS:ShadowCalculation,
  {eb95913c-f4a8-411d-b6cd-66aad2fcd652}, !- Handle
  20,                                     !- Calculation Frequency
  200;                                    !- Maximum Figures in Shadow Overlap Calculations

OS:SurfaceConvectionAlgorithm:Outside,
  {2be836f9-3fc9-4212-b957-1a80fdf8eb68}, !- Handle
  DOE-2;                                  !- Algorithm

OS:SurfaceConvectionAlgorithm:Inside,
  {a6db7d11-70fc-4bfe-a0f1-77337d7326c9}, !- Handle
  TARP;                                   !- Algorithm

OS:ZoneCapacitanceMultiplier:ResearchSpecial,
  {6eb882fe-58d6-45a0-9072-ebb5b187efa0}, !- Handle
>>>>>>> 78927444
  ,                                       !- Temperature Capacity Multiplier
  15,                                     !- Humidity Capacity Multiplier
  ;                                       !- Carbon Dioxide Capacity Multiplier

OS:RunPeriod,
<<<<<<< HEAD
  {0e2e139f-b092-4e94-b918-858d9f3328d3}, !- Handle
=======
  {50736237-4c96-4d30-a7d4-5b61e14f4286}, !- Handle
>>>>>>> 78927444
  Run Period 1,                           !- Name
  1,                                      !- Begin Month
  1,                                      !- Begin Day of Month
  12,                                     !- End Month
  31,                                     !- End Day of Month
  ,                                       !- Use Weather File Holidays and Special Days
  ,                                       !- Use Weather File Daylight Saving Period
  ,                                       !- Apply Weekend Holiday Rule
  ,                                       !- Use Weather File Rain Indicators
  ,                                       !- Use Weather File Snow Indicators
  ;                                       !- Number of Times Runperiod to be Repeated

OS:YearDescription,
<<<<<<< HEAD
  {f87ae341-bef9-4fff-8ee5-ce23eaa62395}, !- Handle
=======
  {94d3afee-9c95-45f7-9d10-bcf23039c048}, !- Handle
>>>>>>> 78927444
  2007,                                   !- Calendar Year
  ,                                       !- Day of Week for Start Day
  ;                                       !- Is Leap Year

OS:WeatherFile,
<<<<<<< HEAD
  {361d05c9-d17a-4609-87db-4e3c898d0f3e}, !- Handle
=======
  {4247f69e-8c60-4eff-8f69-835d2e52ec68}, !- Handle
>>>>>>> 78927444
  Denver Intl Ap,                         !- City
  CO,                                     !- State Province Region
  USA,                                    !- Country
  TMY3,                                   !- Data Source
  725650,                                 !- WMO Number
  39.83,                                  !- Latitude {deg}
  -104.65,                                !- Longitude {deg}
  -7,                                     !- Time Zone {hr}
  1650,                                   !- Elevation {m}
  C:/OpenStudio/resstock/resources/measures/HPXMLtoOpenStudio/weather/USA_CO_Denver.Intl.AP.725650_TMY3.epw, !- Url
  E23378AA;                               !- Checksum

OS:AdditionalProperties,
<<<<<<< HEAD
  {8f8cb5d9-c735-430d-89b6-73e8b8e07c4e}, !- Handle
  {361d05c9-d17a-4609-87db-4e3c898d0f3e}, !- Object Name
=======
  {1b714552-1b04-447f-a8c0-dd482a05ba87}, !- Handle
  {4247f69e-8c60-4eff-8f69-835d2e52ec68}, !- Object Name
>>>>>>> 78927444
  EPWHeaderCity,                          !- Feature Name 1
  String,                                 !- Feature Data Type 1
  Denver Intl Ap,                         !- Feature Value 1
  EPWHeaderState,                         !- Feature Name 2
  String,                                 !- Feature Data Type 2
  CO,                                     !- Feature Value 2
  EPWHeaderCountry,                       !- Feature Name 3
  String,                                 !- Feature Data Type 3
  USA,                                    !- Feature Value 3
  EPWHeaderDataSource,                    !- Feature Name 4
  String,                                 !- Feature Data Type 4
  TMY3,                                   !- Feature Value 4
  EPWHeaderStation,                       !- Feature Name 5
  String,                                 !- Feature Data Type 5
  725650,                                 !- Feature Value 5
  EPWHeaderLatitude,                      !- Feature Name 6
  Double,                                 !- Feature Data Type 6
  39.829999999999998,                     !- Feature Value 6
  EPWHeaderLongitude,                     !- Feature Name 7
  Double,                                 !- Feature Data Type 7
  -104.65000000000001,                    !- Feature Value 7
  EPWHeaderTimezone,                      !- Feature Name 8
  Double,                                 !- Feature Data Type 8
  -7,                                     !- Feature Value 8
  EPWHeaderAltitude,                      !- Feature Name 9
  Double,                                 !- Feature Data Type 9
  5413.3858267716532,                     !- Feature Value 9
  EPWHeaderLocalPressure,                 !- Feature Name 10
  Double,                                 !- Feature Data Type 10
  0.81937567683596546,                    !- Feature Value 10
  EPWHeaderRecordsPerHour,                !- Feature Name 11
  Double,                                 !- Feature Data Type 11
  0,                                      !- Feature Value 11
  EPWDataAnnualAvgDrybulb,                !- Feature Name 12
  Double,                                 !- Feature Data Type 12
  51.575616438356228,                     !- Feature Value 12
  EPWDataAnnualMinDrybulb,                !- Feature Name 13
  Double,                                 !- Feature Data Type 13
  -2.9200000000000017,                    !- Feature Value 13
  EPWDataAnnualMaxDrybulb,                !- Feature Name 14
  Double,                                 !- Feature Data Type 14
  104,                                    !- Feature Value 14
  EPWDataCDD50F,                          !- Feature Name 15
  Double,                                 !- Feature Data Type 15
  3072.2925000000005,                     !- Feature Value 15
  EPWDataCDD65F,                          !- Feature Name 16
  Double,                                 !- Feature Data Type 16
  883.62000000000035,                     !- Feature Value 16
  EPWDataHDD50F,                          !- Feature Name 17
  Double,                                 !- Feature Data Type 17
  2497.1925000000001,                     !- Feature Value 17
  EPWDataHDD65F,                          !- Feature Name 18
  Double,                                 !- Feature Data Type 18
  5783.5200000000013,                     !- Feature Value 18
  EPWDataAnnualAvgWindspeed,              !- Feature Name 19
  Double,                                 !- Feature Data Type 19
  3.9165296803649667,                     !- Feature Value 19
  EPWDataMonthlyAvgDrybulbs,              !- Feature Name 20
  String,                                 !- Feature Data Type 20
  33.4191935483871&#4431.90142857142857&#4443.02620967741937&#4442.48624999999999&#4459.877741935483854&#4473.57574999999997&#4472.07975806451608&#4472.70008064516134&#4466.49200000000006&#4450.079112903225806&#4437.218250000000005&#4434.582177419354835, !- Feature Value 20
  EPWDataGroundMonthlyTemps,              !- Feature Name 21
  String,                                 !- Feature Data Type 21
  44.08306285945173&#4440.89570904991865&#4440.64045432632048&#4442.153016571250646&#4448.225111118704206&#4454.268919273837525&#4459.508577937551024&#4462.82777283423508&#4463.10975667174995&#4460.41014950381947&#4455.304105212311526&#4449.445696474514364, !- Feature Value 21
  EPWDataWSF,                             !- Feature Name 22
  Double,                                 !- Feature Data Type 22
  0.58999999999999997,                    !- Feature Value 22
  EPWDataMonthlyAvgDailyHighDrybulbs,     !- Feature Name 23
  String,                                 !- Feature Data Type 23
  47.41032258064516&#4446.58642857142857&#4455.15032258064517&#4453.708&#4472.80193548387098&#4488.67600000000002&#4486.1858064516129&#4485.87225806451613&#4482.082&#4463.18064516129033&#4448.73400000000001&#4448.87935483870968, !- Feature Value 23
  EPWDataMonthlyAvgDailyLowDrybulbs,      !- Feature Name 24
  String,                                 !- Feature Data Type 24
  19.347741935483874&#4419.856428571428573&#4430.316129032258065&#4431.112&#4447.41612903225806&#4457.901999999999994&#4459.063870967741934&#4460.956774193548384&#4452.352000000000004&#4438.41612903225806&#4427.002000000000002&#4423.02903225806451, !- Feature Value 24
  EPWDesignHeatingDrybulb,                !- Feature Name 25
  Double,                                 !- Feature Data Type 25
  12.02,                                  !- Feature Value 25
  EPWDesignHeatingWindspeed,              !- Feature Name 26
  Double,                                 !- Feature Data Type 26
  2.8062500000000004,                     !- Feature Value 26
  EPWDesignCoolingDrybulb,                !- Feature Name 27
  Double,                                 !- Feature Data Type 27
  91.939999999999998,                     !- Feature Value 27
  EPWDesignCoolingWetbulb,                !- Feature Name 28
  Double,                                 !- Feature Data Type 28
  59.95131430195849,                      !- Feature Value 28
  EPWDesignCoolingHumidityRatio,          !- Feature Name 29
  Double,                                 !- Feature Data Type 29
  0.0059161086834698092,                  !- Feature Value 29
  EPWDesignCoolingWindspeed,              !- Feature Name 30
  Double,                                 !- Feature Data Type 30
  3.7999999999999989,                     !- Feature Value 30
  EPWDesignDailyTemperatureRange,         !- Feature Name 31
  Double,                                 !- Feature Data Type 31
  24.915483870967748,                     !- Feature Value 31
  EPWDesignDehumidDrybulb,                !- Feature Name 32
  Double,                                 !- Feature Data Type 32
  67.996785714285721,                     !- Feature Value 32
  EPWDesignDehumidHumidityRatio,          !- Feature Name 33
  Double,                                 !- Feature Data Type 33
  0.012133744170488724,                   !- Feature Value 33
  EPWDesignCoolingDirectNormal,           !- Feature Name 34
  Double,                                 !- Feature Data Type 34
  985,                                    !- Feature Value 34
  EPWDesignCoolingDiffuseHorizontal,      !- Feature Name 35
  Double,                                 !- Feature Data Type 35
  84;                                     !- Feature Value 35

OS:Site,
<<<<<<< HEAD
  {09a44387-7a17-4fc6-be38-ef47549f79ca}, !- Handle
=======
  {8829f8c1-c8b0-4e4c-a7f4-6ab1e1514e6d}, !- Handle
>>>>>>> 78927444
  Denver Intl Ap_CO_USA,                  !- Name
  39.83,                                  !- Latitude {deg}
  -104.65,                                !- Longitude {deg}
  -7,                                     !- Time Zone {hr}
  1650,                                   !- Elevation {m}
  ;                                       !- Terrain

OS:ClimateZones,
<<<<<<< HEAD
  {8027a571-05ef-427e-bb5a-a3b53f276dba}, !- Handle
  Building America,                       !- Climate Zone Institution Name 1
=======
  {e0e2e5df-a638-4fe8-b92b-f3a59a53fa91}, !- Handle
  ,                                       !- Active Institution
  ,                                       !- Active Year
  ,                                       !- Climate Zone Institution Name 1
>>>>>>> 78927444
  ,                                       !- Climate Zone Document Name 1
  0,                                      !- Climate Zone Document Year 1
  Cold;                                   !- Climate Zone Value 1

OS:Site:WaterMainsTemperature,
<<<<<<< HEAD
  {833ecd49-1c2b-4083-9ca9-3d26d193d19b}, !- Handle
=======
  {16f96ced-a88a-4b21-9e9c-bb322866960b}, !- Handle
>>>>>>> 78927444
  Correlation,                            !- Calculation Method
  ,                                       !- Temperature Schedule Name
  10.8753424657535,                       !- Annual Average Outdoor Air Temperature {C}
  23.1524007936508;                       !- Maximum Difference In Monthly Average Outdoor Air Temperatures {deltaC}

OS:RunPeriodControl:DaylightSavingTime,
<<<<<<< HEAD
  {ecbd4ed1-8322-4ae0-b49c-48b87acc823f}, !- Handle
=======
  {6d387975-4a96-4c77-8b1a-346b48347fab}, !- Handle
>>>>>>> 78927444
  3/12,                                   !- Start Date
  11/5;                                   !- End Date

OS:Site:GroundTemperature:Deep,
<<<<<<< HEAD
  {45c95b58-0eeb-41bf-aa2b-e83ddf32c2a8}, !- Handle
=======
  {3e702c91-11b0-4c5e-894a-8202903a1893}, !- Handle
>>>>>>> 78927444
  10.8753424657535,                       !- January Deep Ground Temperature {C}
  10.8753424657535,                       !- February Deep Ground Temperature {C}
  10.8753424657535,                       !- March Deep Ground Temperature {C}
  10.8753424657535,                       !- April Deep Ground Temperature {C}
  10.8753424657535,                       !- May Deep Ground Temperature {C}
  10.8753424657535,                       !- June Deep Ground Temperature {C}
  10.8753424657535,                       !- July Deep Ground Temperature {C}
  10.8753424657535,                       !- August Deep Ground Temperature {C}
  10.8753424657535,                       !- September Deep Ground Temperature {C}
  10.8753424657535,                       !- October Deep Ground Temperature {C}
  10.8753424657535,                       !- November Deep Ground Temperature {C}
  10.8753424657535;                       !- December Deep Ground Temperature {C}

OS:Building,
<<<<<<< HEAD
  {a09c9c94-cf0f-4f77-9124-d2c8df9a5781}, !- Handle
=======
  {c703878e-5e92-4d15-b24f-779255f7e39b}, !- Handle
>>>>>>> 78927444
  Building 1,                             !- Name
  ,                                       !- Building Sector Type
  0,                                      !- North Axis {deg}
  ,                                       !- Nominal Floor to Floor Height {m}
  ,                                       !- Space Type Name
  ,                                       !- Default Construction Set Name
  ,                                       !- Default Schedule Set Name
  1,                                      !- Standards Number of Stories
  1,                                      !- Standards Number of Above Ground Stories
  ,                                       !- Standards Template
  multifamily,                            !- Standards Building Type
  8;                                      !- Standards Number of Living Units

OS:AdditionalProperties,
<<<<<<< HEAD
  {6faa33fb-6dac-4dc0-824d-f7fec17af5c8}, !- Handle
  {a09c9c94-cf0f-4f77-9124-d2c8df9a5781}, !- Object Name
=======
  {6e880619-1232-444a-94e1-ec018d151a80}, !- Handle
  {c703878e-5e92-4d15-b24f-779255f7e39b}, !- Object Name
>>>>>>> 78927444
  num_units,                              !- Feature Name 1
  Integer,                                !- Feature Data Type 1
  8,                                      !- Feature Value 1
  has_rear_units,                         !- Feature Name 2
  Boolean,                                !- Feature Data Type 2
  true,                                   !- Feature Value 2
  num_floors,                             !- Feature Name 3
  Integer,                                !- Feature Data Type 3
  1,                                      !- Feature Value 3
  horz_location,                          !- Feature Name 4
  String,                                 !- Feature Data Type 4
  Left,                                   !- Feature Value 4
  level,                                  !- Feature Name 5
  String,                                 !- Feature Data Type 5
  Bottom,                                 !- Feature Value 5
  found_type,                             !- Feature Name 6
  String,                                 !- Feature Data Type 6
  slab,                                   !- Feature Value 6
  corridor_width,                         !- Feature Name 7
  Double,                                 !- Feature Data Type 7
  3.048,                                  !- Feature Value 7
  corridor_position,                      !- Feature Name 8
  String,                                 !- Feature Data Type 8
  Double-Loaded Interior;                 !- Feature Value 8

OS:ThermalZone,
<<<<<<< HEAD
  {486555b6-f194-4b66-bd6b-499984e9acd6}, !- Handle
=======
  {de62e066-0bc2-4e89-a84b-81b66c6414f3}, !- Handle
>>>>>>> 78927444
  living zone,                            !- Name
  ,                                       !- Multiplier
  ,                                       !- Ceiling Height {m}
  ,                                       !- Volume {m3}
  ,                                       !- Floor Area {m2}
  ,                                       !- Zone Inside Convection Algorithm
  ,                                       !- Zone Outside Convection Algorithm
  ,                                       !- Zone Conditioning Equipment List Name
<<<<<<< HEAD
  {b63a79ed-11c1-4c8e-8245-b96b5213546f}, !- Zone Air Inlet Port List
  {102770f6-eb2a-47eb-8db4-ec2feedacc9c}, !- Zone Air Exhaust Port List
  {be833e95-e63f-41a4-89af-1ba679111071}, !- Zone Air Node Name
  {57a7e460-3cde-4ff3-80fc-022c7425b810}, !- Zone Return Air Port List
=======
  {86521903-cd35-4fcb-85dd-5331cfaa2ba2}, !- Zone Air Inlet Port List
  {46943793-9a77-48a8-9ea8-ab0f21687aa8}, !- Zone Air Exhaust Port List
  {0e93ba6b-faa8-4677-b264-65923fa2a9f0}, !- Zone Air Node Name
  {6ca9c3d8-2a9f-4e09-acdc-f0982aeef9fd}, !- Zone Return Air Port List
>>>>>>> 78927444
  ,                                       !- Primary Daylighting Control Name
  ,                                       !- Fraction of Zone Controlled by Primary Daylighting Control
  ,                                       !- Secondary Daylighting Control Name
  ,                                       !- Fraction of Zone Controlled by Secondary Daylighting Control
  ,                                       !- Illuminance Map Name
  ,                                       !- Group Rendering Name
  ,                                       !- Thermostat Name
  No;                                     !- Use Ideal Air Loads

OS:Node,
<<<<<<< HEAD
  {27501e59-d8ff-4b58-9d86-e813b1dd9af6}, !- Handle
  Node 1,                                 !- Name
  {be833e95-e63f-41a4-89af-1ba679111071}, !- Inlet Port
  ;                                       !- Outlet Port

OS:Connection,
  {be833e95-e63f-41a4-89af-1ba679111071}, !- Handle
  {486555b6-f194-4b66-bd6b-499984e9acd6}, !- Source Object
  11,                                     !- Outlet Port
  {27501e59-d8ff-4b58-9d86-e813b1dd9af6}, !- Target Object
  2;                                      !- Inlet Port

OS:PortList,
  {b63a79ed-11c1-4c8e-8245-b96b5213546f}, !- Handle
  {486555b6-f194-4b66-bd6b-499984e9acd6}; !- HVAC Component

OS:PortList,
  {102770f6-eb2a-47eb-8db4-ec2feedacc9c}, !- Handle
  {486555b6-f194-4b66-bd6b-499984e9acd6}; !- HVAC Component

OS:PortList,
  {57a7e460-3cde-4ff3-80fc-022c7425b810}, !- Handle
  {486555b6-f194-4b66-bd6b-499984e9acd6}; !- HVAC Component

OS:Sizing:Zone,
  {5938c228-1799-47bb-8c87-bf9a117b7fe3}, !- Handle
  {486555b6-f194-4b66-bd6b-499984e9acd6}, !- Zone or ZoneList Name
=======
  {e1bd178f-f638-4ab3-8f7d-04c1b61d5b0d}, !- Handle
  Node 1,                                 !- Name
  {0e93ba6b-faa8-4677-b264-65923fa2a9f0}, !- Inlet Port
  ;                                       !- Outlet Port

OS:Connection,
  {0e93ba6b-faa8-4677-b264-65923fa2a9f0}, !- Handle
  {488fdd84-cd00-49da-882d-f91353245646}, !- Name
  {de62e066-0bc2-4e89-a84b-81b66c6414f3}, !- Source Object
  11,                                     !- Outlet Port
  {e1bd178f-f638-4ab3-8f7d-04c1b61d5b0d}, !- Target Object
  2;                                      !- Inlet Port

OS:PortList,
  {86521903-cd35-4fcb-85dd-5331cfaa2ba2}, !- Handle
  {1b1fa032-16eb-4c6c-9f2b-cf07c811ab17}, !- Name
  {de62e066-0bc2-4e89-a84b-81b66c6414f3}; !- HVAC Component

OS:PortList,
  {46943793-9a77-48a8-9ea8-ab0f21687aa8}, !- Handle
  {9b106efd-113b-485a-bf5e-5db72fb58d7a}, !- Name
  {de62e066-0bc2-4e89-a84b-81b66c6414f3}; !- HVAC Component

OS:PortList,
  {6ca9c3d8-2a9f-4e09-acdc-f0982aeef9fd}, !- Handle
  {dd9ee5ce-f395-41ac-b334-e3439d83f3b0}, !- Name
  {de62e066-0bc2-4e89-a84b-81b66c6414f3}; !- HVAC Component

OS:Sizing:Zone,
  {ac16aaca-5df3-40b7-98a9-02b26945c650}, !- Handle
  {de62e066-0bc2-4e89-a84b-81b66c6414f3}, !- Zone or ZoneList Name
>>>>>>> 78927444
  SupplyAirTemperature,                   !- Zone Cooling Design Supply Air Temperature Input Method
  14,                                     !- Zone Cooling Design Supply Air Temperature {C}
  11.11,                                  !- Zone Cooling Design Supply Air Temperature Difference {deltaC}
  SupplyAirTemperature,                   !- Zone Heating Design Supply Air Temperature Input Method
  40,                                     !- Zone Heating Design Supply Air Temperature {C}
  11.11,                                  !- Zone Heating Design Supply Air Temperature Difference {deltaC}
  0.0085,                                 !- Zone Cooling Design Supply Air Humidity Ratio {kg-H2O/kg-air}
  0.008,                                  !- Zone Heating Design Supply Air Humidity Ratio {kg-H2O/kg-air}
  ,                                       !- Zone Heating Sizing Factor
  ,                                       !- Zone Cooling Sizing Factor
  DesignDay,                              !- Cooling Design Air Flow Method
  ,                                       !- Cooling Design Air Flow Rate {m3/s}
  ,                                       !- Cooling Minimum Air Flow per Zone Floor Area {m3/s-m2}
  ,                                       !- Cooling Minimum Air Flow {m3/s}
  ,                                       !- Cooling Minimum Air Flow Fraction
  DesignDay,                              !- Heating Design Air Flow Method
  ,                                       !- Heating Design Air Flow Rate {m3/s}
  ,                                       !- Heating Maximum Air Flow per Zone Floor Area {m3/s-m2}
  ,                                       !- Heating Maximum Air Flow {m3/s}
  ,                                       !- Heating Maximum Air Flow Fraction
  No,                                     !- Account for Dedicated Outdoor Air System
  NeutralSupplyAir,                       !- Dedicated Outdoor Air System Control Strategy
  autosize,                               !- Dedicated Outdoor Air Low Setpoint Temperature for Design {C}
  autosize;                               !- Dedicated Outdoor Air High Setpoint Temperature for Design {C}

OS:ZoneHVAC:EquipmentList,
<<<<<<< HEAD
  {36bf8c39-05ce-433c-8686-9deb40abc5ff}, !- Handle
  Zone HVAC Equipment List 1,             !- Name
  {486555b6-f194-4b66-bd6b-499984e9acd6}; !- Thermal Zone

OS:Space,
  {ecf1dc9b-0804-4d48-ab19-567371e4f1ed}, !- Handle
  living space,                           !- Name
  {969df338-a3d3-47c4-81ab-fb369d22f73d}, !- Space Type Name
=======
  {35d0f11d-e814-4336-899b-e35664de8520}, !- Handle
  Zone HVAC Equipment List 1,             !- Name
  {de62e066-0bc2-4e89-a84b-81b66c6414f3}; !- Thermal Zone

OS:Space,
  {1e6e4efd-2451-440e-92aa-ed5a2086f468}, !- Handle
  living space,                           !- Name
  {5025b2fc-45d8-4cc2-a2c0-8a56f40d02a5}, !- Space Type Name
>>>>>>> 78927444
  ,                                       !- Default Construction Set Name
  ,                                       !- Default Schedule Set Name
  ,                                       !- Direction of Relative North {deg}
  ,                                       !- X Origin {m}
  ,                                       !- Y Origin {m}
  ,                                       !- Z Origin {m}
  ,                                       !- Building Story Name
<<<<<<< HEAD
  {486555b6-f194-4b66-bd6b-499984e9acd6}, !- Thermal Zone Name
  ,                                       !- Part of Total Floor Area
  ,                                       !- Design Specification Outdoor Air Object Name
  {223c4022-fec2-4007-ad07-4ab9968e2fc4}; !- Building Unit Name

OS:Surface,
  {2085e608-e16f-4c21-8d98-d114469d32b7}, !- Handle
  Surface 1,                              !- Name
  Floor,                                  !- Surface Type
  ,                                       !- Construction Name
  {ecf1dc9b-0804-4d48-ab19-567371e4f1ed}, !- Space Name
=======
  {de62e066-0bc2-4e89-a84b-81b66c6414f3}, !- Thermal Zone Name
  ,                                       !- Part of Total Floor Area
  ,                                       !- Design Specification Outdoor Air Object Name
  {97ec4ab4-d582-4278-9970-d4dfe6128bfc}; !- Building Unit Name

OS:Surface,
  {13026a08-dae1-4d27-81b7-b6ccdd0640b0}, !- Handle
  Surface 1,                              !- Name
  Floor,                                  !- Surface Type
  ,                                       !- Construction Name
  {1e6e4efd-2451-440e-92aa-ed5a2086f468}, !- Space Name
>>>>>>> 78927444
  Foundation,                             !- Outside Boundary Condition
  ,                                       !- Outside Boundary Condition Object
  NoSun,                                  !- Sun Exposure
  NoWind,                                 !- Wind Exposure
  ,                                       !- View Factor to Ground
  ,                                       !- Number of Vertices
  0, -12.9315688143396, 0,                !- X,Y,Z Vertex 1 {m}
  0, 0, 0,                                !- X,Y,Z Vertex 2 {m}
  6.46578440716979, 0, 0,                 !- X,Y,Z Vertex 3 {m}
  6.46578440716979, -12.9315688143396, 0; !- X,Y,Z Vertex 4 {m}

OS:Surface,
<<<<<<< HEAD
  {79746667-bc39-454d-85fb-3a3b874e6c9d}, !- Handle
  Surface 2,                              !- Name
  Wall,                                   !- Surface Type
  ,                                       !- Construction Name
  {ecf1dc9b-0804-4d48-ab19-567371e4f1ed}, !- Space Name
=======
  {74d11560-71cd-44b2-a521-2c204c20a051}, !- Handle
  Surface 2,                              !- Name
  Wall,                                   !- Surface Type
  ,                                       !- Construction Name
  {1e6e4efd-2451-440e-92aa-ed5a2086f468}, !- Space Name
>>>>>>> 78927444
  Outdoors,                               !- Outside Boundary Condition
  ,                                       !- Outside Boundary Condition Object
  SunExposed,                             !- Sun Exposure
  WindExposed,                            !- Wind Exposure
  ,                                       !- View Factor to Ground
  ,                                       !- Number of Vertices
  0, 0, 2.4384,                           !- X,Y,Z Vertex 1 {m}
  0, 0, 0,                                !- X,Y,Z Vertex 2 {m}
  0, -12.9315688143396, 0,                !- X,Y,Z Vertex 3 {m}
  0, -12.9315688143396, 2.4384;           !- X,Y,Z Vertex 4 {m}

OS:Surface,
<<<<<<< HEAD
  {b5cf4b6f-99c4-472c-8feb-8f028ec1f6e5}, !- Handle
  Surface 3,                              !- Name
  Wall,                                   !- Surface Type
  ,                                       !- Construction Name
  {ecf1dc9b-0804-4d48-ab19-567371e4f1ed}, !- Space Name
=======
  {e05777d1-ceee-4ce4-ae89-6013c8587a1b}, !- Handle
  Surface 3,                              !- Name
  Wall,                                   !- Surface Type
  ,                                       !- Construction Name
  {1e6e4efd-2451-440e-92aa-ed5a2086f468}, !- Space Name
>>>>>>> 78927444
  Adiabatic,                              !- Outside Boundary Condition
  ,                                       !- Outside Boundary Condition Object
  NoSun,                                  !- Sun Exposure
  NoWind,                                 !- Wind Exposure
  ,                                       !- View Factor to Ground
  ,                                       !- Number of Vertices
  6.46578440716979, 0, 2.4384,            !- X,Y,Z Vertex 1 {m}
  6.46578440716979, 0, 0,                 !- X,Y,Z Vertex 2 {m}
  0, 0, 0,                                !- X,Y,Z Vertex 3 {m}
  0, 0, 2.4384;                           !- X,Y,Z Vertex 4 {m}

OS:Surface,
<<<<<<< HEAD
  {5ab21db5-4e64-4460-ade5-1fc6123fdeeb}, !- Handle
  Surface 4,                              !- Name
  Wall,                                   !- Surface Type
  ,                                       !- Construction Name
  {ecf1dc9b-0804-4d48-ab19-567371e4f1ed}, !- Space Name
=======
  {94215e2b-6726-4901-8028-5bb0cba7df74}, !- Handle
  Surface 4,                              !- Name
  Wall,                                   !- Surface Type
  ,                                       !- Construction Name
  {1e6e4efd-2451-440e-92aa-ed5a2086f468}, !- Space Name
>>>>>>> 78927444
  Adiabatic,                              !- Outside Boundary Condition
  ,                                       !- Outside Boundary Condition Object
  NoSun,                                  !- Sun Exposure
  NoWind,                                 !- Wind Exposure
  ,                                       !- View Factor to Ground
  ,                                       !- Number of Vertices
  6.46578440716979, -12.9315688143396, 2.4384, !- X,Y,Z Vertex 1 {m}
  6.46578440716979, -12.9315688143396, 0, !- X,Y,Z Vertex 2 {m}
  6.46578440716979, 0, 0,                 !- X,Y,Z Vertex 3 {m}
  6.46578440716979, 0, 2.4384;            !- X,Y,Z Vertex 4 {m}

OS:Surface,
<<<<<<< HEAD
  {755ba074-d718-4dc1-a073-fd4579778798}, !- Handle
  Surface 5,                              !- Name
  Wall,                                   !- Surface Type
  ,                                       !- Construction Name
  {ecf1dc9b-0804-4d48-ab19-567371e4f1ed}, !- Space Name
=======
  {129a479d-3927-4b29-b1cd-7dd9008df8e6}, !- Handle
  Surface 5,                              !- Name
  Wall,                                   !- Surface Type
  ,                                       !- Construction Name
  {1e6e4efd-2451-440e-92aa-ed5a2086f468}, !- Space Name
>>>>>>> 78927444
  Outdoors,                               !- Outside Boundary Condition
  ,                                       !- Outside Boundary Condition Object
  SunExposed,                             !- Sun Exposure
  WindExposed,                            !- Wind Exposure
  ,                                       !- View Factor to Ground
  ,                                       !- Number of Vertices
  0, -12.9315688143396, 2.4384,           !- X,Y,Z Vertex 1 {m}
  0, -12.9315688143396, 0,                !- X,Y,Z Vertex 2 {m}
  6.46578440716979, -12.9315688143396, 0, !- X,Y,Z Vertex 3 {m}
  6.46578440716979, -12.9315688143396, 2.4384; !- X,Y,Z Vertex 4 {m}

OS:Surface,
<<<<<<< HEAD
  {7cd36b00-8655-48be-90e3-bc86b7f737da}, !- Handle
  Surface 6,                              !- Name
  RoofCeiling,                            !- Surface Type
  ,                                       !- Construction Name
  {ecf1dc9b-0804-4d48-ab19-567371e4f1ed}, !- Space Name
=======
  {f54da248-383a-45c7-83c6-a286a3845c9a}, !- Handle
  Surface 6,                              !- Name
  RoofCeiling,                            !- Surface Type
  ,                                       !- Construction Name
  {1e6e4efd-2451-440e-92aa-ed5a2086f468}, !- Space Name
>>>>>>> 78927444
  Outdoors,                               !- Outside Boundary Condition
  ,                                       !- Outside Boundary Condition Object
  SunExposed,                             !- Sun Exposure
  WindExposed,                            !- Wind Exposure
  ,                                       !- View Factor to Ground
  ,                                       !- Number of Vertices
  6.46578440716979, -12.9315688143396, 2.4384, !- X,Y,Z Vertex 1 {m}
  6.46578440716979, 0, 2.4384,            !- X,Y,Z Vertex 2 {m}
  0, 0, 2.4384,                           !- X,Y,Z Vertex 3 {m}
  0, -12.9315688143396, 2.4384;           !- X,Y,Z Vertex 4 {m}

OS:SpaceType,
<<<<<<< HEAD
  {969df338-a3d3-47c4-81ab-fb369d22f73d}, !- Handle
=======
  {5025b2fc-45d8-4cc2-a2c0-8a56f40d02a5}, !- Handle
>>>>>>> 78927444
  Space Type 1,                           !- Name
  ,                                       !- Default Construction Set Name
  ,                                       !- Default Schedule Set Name
  ,                                       !- Group Rendering Name
  ,                                       !- Design Specification Outdoor Air Object Name
  ,                                       !- Standards Template
  ,                                       !- Standards Building Type
  living;                                 !- Standards Space Type

OS:ThermalZone,
<<<<<<< HEAD
  {97bd93bc-e38c-45b9-9b78-c4996c8407ab}, !- Handle
=======
  {6b7c06d0-2c4d-41d9-b6ec-daa2a5b25d5e}, !- Handle
>>>>>>> 78927444
  corridor zone,                          !- Name
  ,                                       !- Multiplier
  ,                                       !- Ceiling Height {m}
  ,                                       !- Volume {m3}
  ,                                       !- Floor Area {m2}
  ,                                       !- Zone Inside Convection Algorithm
  ,                                       !- Zone Outside Convection Algorithm
  ,                                       !- Zone Conditioning Equipment List Name
<<<<<<< HEAD
  {0a3f68b2-c6c6-4817-b145-2b9382eda51f}, !- Zone Air Inlet Port List
  {0c84fccc-fce6-41de-9a87-e4d759a4912f}, !- Zone Air Exhaust Port List
  {a3813607-4661-4aac-afb0-b19fe29c0db2}, !- Zone Air Node Name
  {e2744c5f-2d00-4949-aaba-545d701601c8}, !- Zone Return Air Port List
=======
  {dd33a871-bbb9-4bdd-99b3-3e3fb222d0d2}, !- Zone Air Inlet Port List
  {26ff2c94-9bc6-4d6f-beb0-4391c25a1e3d}, !- Zone Air Exhaust Port List
  {83443aff-d3b6-4b41-be8e-82602346c84d}, !- Zone Air Node Name
  {1c3017f7-29c8-488d-abda-2da44dccb8bb}, !- Zone Return Air Port List
>>>>>>> 78927444
  ,                                       !- Primary Daylighting Control Name
  ,                                       !- Fraction of Zone Controlled by Primary Daylighting Control
  ,                                       !- Secondary Daylighting Control Name
  ,                                       !- Fraction of Zone Controlled by Secondary Daylighting Control
  ,                                       !- Illuminance Map Name
  ,                                       !- Group Rendering Name
  ,                                       !- Thermostat Name
  No;                                     !- Use Ideal Air Loads

OS:Node,
<<<<<<< HEAD
  {d6ce765d-e73e-4c64-9ab8-e996e537016f}, !- Handle
  Node 2,                                 !- Name
  {a3813607-4661-4aac-afb0-b19fe29c0db2}, !- Inlet Port
  ;                                       !- Outlet Port

OS:Connection,
  {a3813607-4661-4aac-afb0-b19fe29c0db2}, !- Handle
  {97bd93bc-e38c-45b9-9b78-c4996c8407ab}, !- Source Object
  11,                                     !- Outlet Port
  {d6ce765d-e73e-4c64-9ab8-e996e537016f}, !- Target Object
  2;                                      !- Inlet Port

OS:PortList,
  {0a3f68b2-c6c6-4817-b145-2b9382eda51f}, !- Handle
  {97bd93bc-e38c-45b9-9b78-c4996c8407ab}; !- HVAC Component

OS:PortList,
  {0c84fccc-fce6-41de-9a87-e4d759a4912f}, !- Handle
  {97bd93bc-e38c-45b9-9b78-c4996c8407ab}; !- HVAC Component

OS:PortList,
  {e2744c5f-2d00-4949-aaba-545d701601c8}, !- Handle
  {97bd93bc-e38c-45b9-9b78-c4996c8407ab}; !- HVAC Component

OS:Sizing:Zone,
  {e34d2d5e-984c-4220-9842-ea37ae51d86d}, !- Handle
  {97bd93bc-e38c-45b9-9b78-c4996c8407ab}, !- Zone or ZoneList Name
=======
  {eafe2c21-bd9f-4829-8c67-2041e7a8915e}, !- Handle
  Node 2,                                 !- Name
  {83443aff-d3b6-4b41-be8e-82602346c84d}, !- Inlet Port
  ;                                       !- Outlet Port

OS:Connection,
  {83443aff-d3b6-4b41-be8e-82602346c84d}, !- Handle
  {07e69f22-b610-4213-a745-b8007f8211b9}, !- Name
  {6b7c06d0-2c4d-41d9-b6ec-daa2a5b25d5e}, !- Source Object
  11,                                     !- Outlet Port
  {eafe2c21-bd9f-4829-8c67-2041e7a8915e}, !- Target Object
  2;                                      !- Inlet Port

OS:PortList,
  {dd33a871-bbb9-4bdd-99b3-3e3fb222d0d2}, !- Handle
  {274bbf6b-d64b-412d-81cc-e1c072988175}, !- Name
  {6b7c06d0-2c4d-41d9-b6ec-daa2a5b25d5e}; !- HVAC Component

OS:PortList,
  {26ff2c94-9bc6-4d6f-beb0-4391c25a1e3d}, !- Handle
  {17d80bcf-6983-4ae5-aa4e-eddf8e3b5794}, !- Name
  {6b7c06d0-2c4d-41d9-b6ec-daa2a5b25d5e}; !- HVAC Component

OS:PortList,
  {1c3017f7-29c8-488d-abda-2da44dccb8bb}, !- Handle
  {f6dd0693-d68b-4e37-8b0a-d28e29015920}, !- Name
  {6b7c06d0-2c4d-41d9-b6ec-daa2a5b25d5e}; !- HVAC Component

OS:Sizing:Zone,
  {0e16ca91-ce22-41a6-93fb-c4244a4ef525}, !- Handle
  {6b7c06d0-2c4d-41d9-b6ec-daa2a5b25d5e}, !- Zone or ZoneList Name
>>>>>>> 78927444
  SupplyAirTemperature,                   !- Zone Cooling Design Supply Air Temperature Input Method
  14,                                     !- Zone Cooling Design Supply Air Temperature {C}
  11.11,                                  !- Zone Cooling Design Supply Air Temperature Difference {deltaC}
  SupplyAirTemperature,                   !- Zone Heating Design Supply Air Temperature Input Method
  40,                                     !- Zone Heating Design Supply Air Temperature {C}
  11.11,                                  !- Zone Heating Design Supply Air Temperature Difference {deltaC}
  0.0085,                                 !- Zone Cooling Design Supply Air Humidity Ratio {kg-H2O/kg-air}
  0.008,                                  !- Zone Heating Design Supply Air Humidity Ratio {kg-H2O/kg-air}
  ,                                       !- Zone Heating Sizing Factor
  ,                                       !- Zone Cooling Sizing Factor
  DesignDay,                              !- Cooling Design Air Flow Method
  ,                                       !- Cooling Design Air Flow Rate {m3/s}
  ,                                       !- Cooling Minimum Air Flow per Zone Floor Area {m3/s-m2}
  ,                                       !- Cooling Minimum Air Flow {m3/s}
  ,                                       !- Cooling Minimum Air Flow Fraction
  DesignDay,                              !- Heating Design Air Flow Method
  ,                                       !- Heating Design Air Flow Rate {m3/s}
  ,                                       !- Heating Maximum Air Flow per Zone Floor Area {m3/s-m2}
  ,                                       !- Heating Maximum Air Flow {m3/s}
  ,                                       !- Heating Maximum Air Flow Fraction
  No,                                     !- Account for Dedicated Outdoor Air System
  NeutralSupplyAir,                       !- Dedicated Outdoor Air System Control Strategy
  autosize,                               !- Dedicated Outdoor Air Low Setpoint Temperature for Design {C}
  autosize;                               !- Dedicated Outdoor Air High Setpoint Temperature for Design {C}

OS:ZoneHVAC:EquipmentList,
<<<<<<< HEAD
  {94ffdb00-c23b-46b4-892f-6566644a5bbe}, !- Handle
  Zone HVAC Equipment List 2,             !- Name
  {97bd93bc-e38c-45b9-9b78-c4996c8407ab}; !- Thermal Zone

OS:Space,
  {458d37a5-d292-4731-8890-bd5f94c46948}, !- Handle
  corridor space,                         !- Name
  {ec907a4c-b96c-4947-9e7e-cb70081922e8}, !- Space Type Name
=======
  {2768e2b7-8a4c-4519-8cb0-7831bf2e5e90}, !- Handle
  Zone HVAC Equipment List 2,             !- Name
  {6b7c06d0-2c4d-41d9-b6ec-daa2a5b25d5e}; !- Thermal Zone

OS:Space,
  {6f053790-abd8-44c2-95dc-38fc6105fc31}, !- Handle
  corridor space,                         !- Name
  {b95b5cee-ecc9-4dab-a351-c07ca46fce97}, !- Space Type Name
>>>>>>> 78927444
  ,                                       !- Default Construction Set Name
  ,                                       !- Default Schedule Set Name
  ,                                       !- Direction of Relative North {deg}
  ,                                       !- X Origin {m}
  ,                                       !- Y Origin {m}
  ,                                       !- Z Origin {m}
  ,                                       !- Building Story Name
<<<<<<< HEAD
  {97bd93bc-e38c-45b9-9b78-c4996c8407ab}; !- Thermal Zone Name

OS:Surface,
  {936c5b3c-9dcf-4f7c-b613-493a7b842365}, !- Handle
  Surface 7,                              !- Name
  Floor,                                  !- Surface Type
  ,                                       !- Construction Name
  {458d37a5-d292-4731-8890-bd5f94c46948}, !- Space Name
=======
  {6b7c06d0-2c4d-41d9-b6ec-daa2a5b25d5e}; !- Thermal Zone Name

OS:Surface,
  {40215c88-bef8-4f0d-9f8b-e606b6c48c8e}, !- Handle
  Surface 7,                              !- Name
  Floor,                                  !- Surface Type
  ,                                       !- Construction Name
  {6f053790-abd8-44c2-95dc-38fc6105fc31}, !- Space Name
>>>>>>> 78927444
  Foundation,                             !- Outside Boundary Condition
  ,                                       !- Outside Boundary Condition Object
  NoSun,                                  !- Sun Exposure
  NoWind,                                 !- Wind Exposure
  ,                                       !- View Factor to Ground
  ,                                       !- Number of Vertices
  0, 0, 0,                                !- X,Y,Z Vertex 1 {m}
  0, 1.524, 0,                            !- X,Y,Z Vertex 2 {m}
  6.46578440716979, 1.524, 0,             !- X,Y,Z Vertex 3 {m}
  6.46578440716979, 0, 0;                 !- X,Y,Z Vertex 4 {m}

OS:Surface,
<<<<<<< HEAD
  {c77b21cd-684e-40b4-aced-eaa1d62a528a}, !- Handle
  Surface 8,                              !- Name
  Wall,                                   !- Surface Type
  ,                                       !- Construction Name
  {458d37a5-d292-4731-8890-bd5f94c46948}, !- Space Name
=======
  {5e164577-f5cc-4310-b669-705bd0c17ed7}, !- Handle
  Surface 8,                              !- Name
  Wall,                                   !- Surface Type
  ,                                       !- Construction Name
  {6f053790-abd8-44c2-95dc-38fc6105fc31}, !- Space Name
>>>>>>> 78927444
  Outdoors,                               !- Outside Boundary Condition
  ,                                       !- Outside Boundary Condition Object
  SunExposed,                             !- Sun Exposure
  WindExposed,                            !- Wind Exposure
  ,                                       !- View Factor to Ground
  ,                                       !- Number of Vertices
  0, 1.524, 2.4384,                       !- X,Y,Z Vertex 1 {m}
  0, 1.524, 0,                            !- X,Y,Z Vertex 2 {m}
  0, 0, 0,                                !- X,Y,Z Vertex 3 {m}
  0, 0, 2.4384;                           !- X,Y,Z Vertex 4 {m}

OS:Surface,
<<<<<<< HEAD
  {71a93a01-5fe6-40bb-9216-3724e2333e4b}, !- Handle
  Surface 9,                              !- Name
  Wall,                                   !- Surface Type
  ,                                       !- Construction Name
  {458d37a5-d292-4731-8890-bd5f94c46948}, !- Space Name
=======
  {68456d14-7c20-405e-b900-8f53948f0bbc}, !- Handle
  Surface 9,                              !- Name
  Wall,                                   !- Surface Type
  ,                                       !- Construction Name
  {6f053790-abd8-44c2-95dc-38fc6105fc31}, !- Space Name
>>>>>>> 78927444
  Adiabatic,                              !- Outside Boundary Condition
  ,                                       !- Outside Boundary Condition Object
  NoSun,                                  !- Sun Exposure
  NoWind,                                 !- Wind Exposure
  ,                                       !- View Factor to Ground
  ,                                       !- Number of Vertices
  6.46578440716979, 1.524, 2.4384,        !- X,Y,Z Vertex 1 {m}
  6.46578440716979, 1.524, 0,             !- X,Y,Z Vertex 2 {m}
  0, 1.524, 0,                            !- X,Y,Z Vertex 3 {m}
  0, 1.524, 2.4384;                       !- X,Y,Z Vertex 4 {m}

OS:Surface,
<<<<<<< HEAD
  {d29e4989-3ca2-46ed-ac90-0ce3b7b78c30}, !- Handle
  Surface 10,                             !- Name
  Wall,                                   !- Surface Type
  ,                                       !- Construction Name
  {458d37a5-d292-4731-8890-bd5f94c46948}, !- Space Name
=======
  {74eef10e-b5b1-4ca9-8fc6-d55d127305a9}, !- Handle
  Surface 10,                             !- Name
  Wall,                                   !- Surface Type
  ,                                       !- Construction Name
  {6f053790-abd8-44c2-95dc-38fc6105fc31}, !- Space Name
>>>>>>> 78927444
  Adiabatic,                              !- Outside Boundary Condition
  ,                                       !- Outside Boundary Condition Object
  NoSun,                                  !- Sun Exposure
  NoWind,                                 !- Wind Exposure
  ,                                       !- View Factor to Ground
  ,                                       !- Number of Vertices
  6.46578440716979, 0, 2.4384,            !- X,Y,Z Vertex 1 {m}
  6.46578440716979, 0, 0,                 !- X,Y,Z Vertex 2 {m}
  6.46578440716979, 1.524, 0,             !- X,Y,Z Vertex 3 {m}
  6.46578440716979, 1.524, 2.4384;        !- X,Y,Z Vertex 4 {m}

OS:Surface,
<<<<<<< HEAD
  {840dcecb-d7cc-4a81-9a02-45d42fcb4c67}, !- Handle
  Surface 11,                             !- Name
  Wall,                                   !- Surface Type
  ,                                       !- Construction Name
  {458d37a5-d292-4731-8890-bd5f94c46948}, !- Space Name
=======
  {03a9f228-bff5-4b87-815e-9e2b20b293d2}, !- Handle
  Surface 11,                             !- Name
  Wall,                                   !- Surface Type
  ,                                       !- Construction Name
  {6f053790-abd8-44c2-95dc-38fc6105fc31}, !- Space Name
>>>>>>> 78927444
  Adiabatic,                              !- Outside Boundary Condition
  ,                                       !- Outside Boundary Condition Object
  NoSun,                                  !- Sun Exposure
  NoWind,                                 !- Wind Exposure
  ,                                       !- View Factor to Ground
  ,                                       !- Number of Vertices
  0, 0, 2.4384,                           !- X,Y,Z Vertex 1 {m}
  0, 0, 0,                                !- X,Y,Z Vertex 2 {m}
  6.46578440716979, 0, 0,                 !- X,Y,Z Vertex 3 {m}
  6.46578440716979, 0, 2.4384;            !- X,Y,Z Vertex 4 {m}

OS:Surface,
<<<<<<< HEAD
  {b9c4d67e-60ea-421c-9524-96f760ea083c}, !- Handle
  Surface 12,                             !- Name
  RoofCeiling,                            !- Surface Type
  ,                                       !- Construction Name
  {458d37a5-d292-4731-8890-bd5f94c46948}, !- Space Name
=======
  {df3c73ba-98a8-472a-8f9c-291b129e7e61}, !- Handle
  Surface 12,                             !- Name
  RoofCeiling,                            !- Surface Type
  ,                                       !- Construction Name
  {6f053790-abd8-44c2-95dc-38fc6105fc31}, !- Space Name
>>>>>>> 78927444
  Outdoors,                               !- Outside Boundary Condition
  ,                                       !- Outside Boundary Condition Object
  SunExposed,                             !- Sun Exposure
  WindExposed,                            !- Wind Exposure
  ,                                       !- View Factor to Ground
  ,                                       !- Number of Vertices
  6.46578440716979, 0, 2.4384,            !- X,Y,Z Vertex 1 {m}
  6.46578440716979, 1.524, 2.4384,        !- X,Y,Z Vertex 2 {m}
  0, 1.524, 2.4384,                       !- X,Y,Z Vertex 3 {m}
  0, 0, 2.4384;                           !- X,Y,Z Vertex 4 {m}

OS:SpaceType,
<<<<<<< HEAD
  {ec907a4c-b96c-4947-9e7e-cb70081922e8}, !- Handle
=======
  {b95b5cee-ecc9-4dab-a351-c07ca46fce97}, !- Handle
>>>>>>> 78927444
  Space Type 2,                           !- Name
  ,                                       !- Default Construction Set Name
  ,                                       !- Default Schedule Set Name
  ,                                       !- Group Rendering Name
  ,                                       !- Design Specification Outdoor Air Object Name
  ,                                       !- Standards Template
  ,                                       !- Standards Building Type
  corridor;                               !- Standards Space Type

OS:BuildingUnit,
<<<<<<< HEAD
  {223c4022-fec2-4007-ad07-4ab9968e2fc4}, !- Handle
=======
  {97ec4ab4-d582-4278-9970-d4dfe6128bfc}, !- Handle
>>>>>>> 78927444
  unit 1,                                 !- Name
  ,                                       !- Rendering Color
  Residential;                            !- Building Unit Type

OS:AdditionalProperties,
<<<<<<< HEAD
  {e22d4450-21d3-4b96-8670-948919923491}, !- Handle
  {223c4022-fec2-4007-ad07-4ab9968e2fc4}, !- Object Name
=======
  {af1ffa49-8b9f-4b41-b42b-815233ae28c0}, !- Handle
  {97ec4ab4-d582-4278-9970-d4dfe6128bfc}, !- Object Name
>>>>>>> 78927444
  NumberOfBedrooms,                       !- Feature Name 1
  Integer,                                !- Feature Data Type 1
  3,                                      !- Feature Value 1
  NumberOfBathrooms,                      !- Feature Name 2
  Double,                                 !- Feature Data Type 2
  2,                                      !- Feature Value 2
  NumberOfOccupants,                      !- Feature Name 3
  Double,                                 !- Feature Data Type 3
  3.3900000000000001;                     !- Feature Value 3

OS:External:File,
<<<<<<< HEAD
  {c7548c10-61cd-4600-87fd-02e61b92e017}, !- Handle
=======
  {0b66a0b7-5827-4db1-9e2e-4503050c2851}, !- Handle
>>>>>>> 78927444
  8760.csv,                               !- Name
  8760.csv;                               !- File Name

OS:Schedule:Day,
<<<<<<< HEAD
  {20282b13-5e74-4a56-be68-b350f05f2c86}, !- Handle
=======
  {c09054d4-76d6-49f3-97a6-ca7c65c9f93c}, !- Handle
>>>>>>> 78927444
  Schedule Day 1,                         !- Name
  ,                                       !- Schedule Type Limits Name
  ,                                       !- Interpolate to Timestep
  24,                                     !- Hour 1
  0,                                      !- Minute 1
  0;                                      !- Value Until Time 1

OS:Schedule:Day,
<<<<<<< HEAD
  {716ec95d-48ef-4f20-bb90-36ea6470e600}, !- Handle
=======
  {793b7e73-b980-4a0b-8dde-eae14e83dcd8}, !- Handle
>>>>>>> 78927444
  Schedule Day 2,                         !- Name
  ,                                       !- Schedule Type Limits Name
  ,                                       !- Interpolate to Timestep
  24,                                     !- Hour 1
  0,                                      !- Minute 1
  1;                                      !- Value Until Time 1

OS:Schedule:File,
<<<<<<< HEAD
  {76d14a8c-eb6d-4ebe-942f-5fe9eab75a13}, !- Handle
  occupants,                              !- Name
  {9d7dee61-25f6-4348-bf68-22ca87de2ab5}, !- Schedule Type Limits Name
  {c7548c10-61cd-4600-87fd-02e61b92e017}, !- External File Name
=======
  {391f6850-6599-4f74-bd1e-f8a93c3992c9}, !- Handle
  occupants,                              !- Name
  {a1121766-97ab-4860-83ee-92beee5bfe19}, !- Schedule Type Limits Name
  {0b66a0b7-5827-4db1-9e2e-4503050c2851}, !- External File Name
>>>>>>> 78927444
  1,                                      !- Column Number
  1,                                      !- Rows to Skip at Top
  8760,                                   !- Number of Hours of Data
  ,                                       !- Column Separator
  ,                                       !- Interpolate to Timestep
  60;                                     !- Minutes per Item

<<<<<<< HEAD
OS:Schedule:Constant,
  {b77fc67f-4470-4730-8cf7-85e12c8897f5}, !- Handle
  res occupants activity schedule,        !- Name
  {2783b37f-e5bb-4773-a44b-69b40324c6e7}, !- Schedule Type Limits Name
  112.539290946133;                       !- Value

OS:People:Definition,
  {32eb9d37-3d84-4f50-967c-1aeba224bffb}, !- Handle
=======
OS:Schedule:Ruleset,
  {86d507ff-b7a4-462b-919e-ef19bd52a303}, !- Handle
  Schedule Ruleset 1,                     !- Name
  {403936bc-0fa2-4ca4-a8f5-8b30838ea693}, !- Schedule Type Limits Name
  {876631a3-fae8-4878-aa3d-76788c522c65}; !- Default Day Schedule Name

OS:Schedule:Day,
  {876631a3-fae8-4878-aa3d-76788c522c65}, !- Handle
  Schedule Day 3,                         !- Name
  {403936bc-0fa2-4ca4-a8f5-8b30838ea693}, !- Schedule Type Limits Name
  ,                                       !- Interpolate to Timestep
  24,                                     !- Hour 1
  0,                                      !- Minute 1
  112.539290946133;                       !- Value Until Time 1

OS:People:Definition,
  {b635b912-f81e-4c7e-ae03-ba93737a4130}, !- Handle
>>>>>>> 78927444
  res occupants|living space,             !- Name
  People,                                 !- Number of People Calculation Method
  3.39,                                   !- Number of People {people}
  ,                                       !- People per Space Floor Area {person/m2}
  ,                                       !- Space Floor Area per Person {m2/person}
  0.319734,                               !- Fraction Radiant
  0.573,                                  !- Sensible Heat Fraction
  0,                                      !- Carbon Dioxide Generation Rate {m3/s-W}
  No,                                     !- Enable ASHRAE 55 Comfort Warnings
  ZoneAveraged;                           !- Mean Radiant Temperature Calculation Type

OS:People,
<<<<<<< HEAD
  {ff41ec45-4b4f-442b-92e6-7e59e892205c}, !- Handle
  res occupants|living space,             !- Name
  {32eb9d37-3d84-4f50-967c-1aeba224bffb}, !- People Definition Name
  {ecf1dc9b-0804-4d48-ab19-567371e4f1ed}, !- Space or SpaceType Name
  {76d14a8c-eb6d-4ebe-942f-5fe9eab75a13}, !- Number of People Schedule Name
  {b77fc67f-4470-4730-8cf7-85e12c8897f5}, !- Activity Level Schedule Name
=======
  {cb554c3a-f8e4-4729-8d85-cc13107817a1}, !- Handle
  res occupants|living space,             !- Name
  {b635b912-f81e-4c7e-ae03-ba93737a4130}, !- People Definition Name
  {1e6e4efd-2451-440e-92aa-ed5a2086f468}, !- Space or SpaceType Name
  {391f6850-6599-4f74-bd1e-f8a93c3992c9}, !- Number of People Schedule Name
  {86d507ff-b7a4-462b-919e-ef19bd52a303}, !- Activity Level Schedule Name
>>>>>>> 78927444
  ,                                       !- Surface Name/Angle Factor List Name
  ,                                       !- Work Efficiency Schedule Name
  ,                                       !- Clothing Insulation Schedule Name
  ,                                       !- Air Velocity Schedule Name
  1;                                      !- Multiplier

OS:ScheduleTypeLimits,
<<<<<<< HEAD
  {2783b37f-e5bb-4773-a44b-69b40324c6e7}, !- Handle
=======
  {403936bc-0fa2-4ca4-a8f5-8b30838ea693}, !- Handle
>>>>>>> 78927444
  ActivityLevel,                          !- Name
  0,                                      !- Lower Limit Value
  ,                                       !- Upper Limit Value
  Continuous,                             !- Numeric Type
  ActivityLevel;                          !- Unit Type

OS:ScheduleTypeLimits,
<<<<<<< HEAD
  {9d7dee61-25f6-4348-bf68-22ca87de2ab5}, !- Handle
=======
  {a1121766-97ab-4860-83ee-92beee5bfe19}, !- Handle
>>>>>>> 78927444
  Fractional,                             !- Name
  0,                                      !- Lower Limit Value
  1,                                      !- Upper Limit Value
  Continuous;                             !- Numeric Type
<|MERGE_RESOLUTION|>--- conflicted
+++ resolved
@@ -1,31 +1,22 @@
 !- NOTE: Auto-generated from /test/osw_files/MF_8units_1story_SL_3Beds_2Baths_Denver.osw
 
 OS:Version,
-<<<<<<< HEAD
-  {3bb3a73a-26a8-4866-8a17-5a129b5df72f}, !- Handle
-  3.2.0;                                  !- Version Identifier
+  {26a0b655-814c-46c0-b755-6cc80320bab3}, !- Handle
+  3.2.1;                                  !- Version Identifier
 
 OS:SimulationControl,
-  {7a28daf9-a59c-4212-96ef-5e4ed213d51f}, !- Handle
-=======
-  {2a0626e1-e7ef-475b-8d4d-43220ebdbcb2}, !- Handle
-  2.9.0;                                  !- Version Identifier
-
-OS:SimulationControl,
-  {80bff71b-ebc5-4c0f-b48a-f2b51eefe70e}, !- Handle
->>>>>>> 78927444
+  {3f177f25-44d9-45d6-9b71-ad823d40d957}, !- Handle
   ,                                       !- Do Zone Sizing Calculation
   ,                                       !- Do System Sizing Calculation
   ,                                       !- Do Plant Sizing Calculation
   No;                                     !- Run Simulation for Sizing Periods
 
 OS:Timestep,
-<<<<<<< HEAD
-  {29aa34c3-2720-4148-a2b7-7b3502932f9e}, !- Handle
+  {2ebb4725-5409-412e-bf12-68b0e47ac64a}, !- Handle
   6;                                      !- Number of Timesteps per Hour
 
 OS:ShadowCalculation,
-  {9bd5232c-e018-4057-a516-a10ff86acf49}, !- Handle
+  {ffe9e65c-7efc-4914-96ad-8e82e43a24a4}, !- Handle
   PolygonClipping,                        !- Shading Calculation Method
   ,                                       !- Shading Calculation Update Frequency Method
   20,                                     !- Shading Calculation Update Frequency
@@ -38,45 +29,21 @@
   No;                                     !- Disable Self-Shading From Shading Zone Groups to Other Zones
 
 OS:SurfaceConvectionAlgorithm:Outside,
-  {a7fad9c5-5daf-4586-a742-b6322b55784e}, !- Handle
+  {092cb874-9f1c-4159-b014-b754470dfb1e}, !- Handle
   DOE-2;                                  !- Algorithm
 
 OS:SurfaceConvectionAlgorithm:Inside,
-  {a112a219-6a38-4d98-959e-04c759d59c48}, !- Handle
+  {c34d1fe3-ce95-4c67-bc2e-c919a72e9161}, !- Handle
   TARP;                                   !- Algorithm
 
 OS:ZoneCapacitanceMultiplier:ResearchSpecial,
-  {76205162-8e33-4cc2-a695-839c7d546786}, !- Handle
-=======
-  {ed89e9dc-de72-44c4-889c-3064f89aff33}, !- Handle
-  6;                                      !- Number of Timesteps per Hour
-
-OS:ShadowCalculation,
-  {eb95913c-f4a8-411d-b6cd-66aad2fcd652}, !- Handle
-  20,                                     !- Calculation Frequency
-  200;                                    !- Maximum Figures in Shadow Overlap Calculations
-
-OS:SurfaceConvectionAlgorithm:Outside,
-  {2be836f9-3fc9-4212-b957-1a80fdf8eb68}, !- Handle
-  DOE-2;                                  !- Algorithm
-
-OS:SurfaceConvectionAlgorithm:Inside,
-  {a6db7d11-70fc-4bfe-a0f1-77337d7326c9}, !- Handle
-  TARP;                                   !- Algorithm
-
-OS:ZoneCapacitanceMultiplier:ResearchSpecial,
-  {6eb882fe-58d6-45a0-9072-ebb5b187efa0}, !- Handle
->>>>>>> 78927444
+  {3026624f-0cb5-45cb-8864-ed521cb682ac}, !- Handle
   ,                                       !- Temperature Capacity Multiplier
   15,                                     !- Humidity Capacity Multiplier
   ;                                       !- Carbon Dioxide Capacity Multiplier
 
 OS:RunPeriod,
-<<<<<<< HEAD
-  {0e2e139f-b092-4e94-b918-858d9f3328d3}, !- Handle
-=======
-  {50736237-4c96-4d30-a7d4-5b61e14f4286}, !- Handle
->>>>>>> 78927444
+  {6dbc8612-b742-49b7-88aa-e565c2bb68e2}, !- Handle
   Run Period 1,                           !- Name
   1,                                      !- Begin Month
   1,                                      !- Begin Day of Month
@@ -90,21 +57,13 @@
   ;                                       !- Number of Times Runperiod to be Repeated
 
 OS:YearDescription,
-<<<<<<< HEAD
-  {f87ae341-bef9-4fff-8ee5-ce23eaa62395}, !- Handle
-=======
-  {94d3afee-9c95-45f7-9d10-bcf23039c048}, !- Handle
->>>>>>> 78927444
+  {84c12938-1165-4638-95d1-a06b047a1539}, !- Handle
   2007,                                   !- Calendar Year
   ,                                       !- Day of Week for Start Day
   ;                                       !- Is Leap Year
 
 OS:WeatherFile,
-<<<<<<< HEAD
-  {361d05c9-d17a-4609-87db-4e3c898d0f3e}, !- Handle
-=======
-  {4247f69e-8c60-4eff-8f69-835d2e52ec68}, !- Handle
->>>>>>> 78927444
+  {ef2453bf-0f81-4dbd-9238-febeef604b83}, !- Handle
   Denver Intl Ap,                         !- City
   CO,                                     !- State Province Region
   USA,                                    !- Country
@@ -114,17 +73,12 @@
   -104.65,                                !- Longitude {deg}
   -7,                                     !- Time Zone {hr}
   1650,                                   !- Elevation {m}
-  C:/OpenStudio/resstock/resources/measures/HPXMLtoOpenStudio/weather/USA_CO_Denver.Intl.AP.725650_TMY3.epw, !- Url
+  /mnt/c/git/resstock/resources/measures/HPXMLtoOpenStudio/weather/USA_CO_Denver.Intl.AP.725650_TMY3.epw, !- Url
   E23378AA;                               !- Checksum
 
 OS:AdditionalProperties,
-<<<<<<< HEAD
-  {8f8cb5d9-c735-430d-89b6-73e8b8e07c4e}, !- Handle
-  {361d05c9-d17a-4609-87db-4e3c898d0f3e}, !- Object Name
-=======
-  {1b714552-1b04-447f-a8c0-dd482a05ba87}, !- Handle
-  {4247f69e-8c60-4eff-8f69-835d2e52ec68}, !- Object Name
->>>>>>> 78927444
+  {3e7e8c31-f6e4-4c1b-9087-410be4c52fad}, !- Handle
+  {ef2453bf-0f81-4dbd-9238-febeef604b83}, !- Object Name
   EPWHeaderCity,                          !- Feature Name 1
   String,                                 !- Feature Data Type 1
   Denver Intl Ap,                         !- Feature Value 1
@@ -232,11 +186,7 @@
   84;                                     !- Feature Value 35
 
 OS:Site,
-<<<<<<< HEAD
-  {09a44387-7a17-4fc6-be38-ef47549f79ca}, !- Handle
-=======
-  {8829f8c1-c8b0-4e4c-a7f4-6ab1e1514e6d}, !- Handle
->>>>>>> 78927444
+  {9eac8ed7-9694-49b6-81e9-a6ce195178b2}, !- Handle
   Denver Intl Ap_CO_USA,                  !- Name
   39.83,                                  !- Latitude {deg}
   -104.65,                                !- Longitude {deg}
@@ -245,45 +195,26 @@
   ;                                       !- Terrain
 
 OS:ClimateZones,
-<<<<<<< HEAD
-  {8027a571-05ef-427e-bb5a-a3b53f276dba}, !- Handle
+  {fcbde3a7-2f72-4817-a239-4dca83a5c43d}, !- Handle
   Building America,                       !- Climate Zone Institution Name 1
-=======
-  {e0e2e5df-a638-4fe8-b92b-f3a59a53fa91}, !- Handle
-  ,                                       !- Active Institution
-  ,                                       !- Active Year
-  ,                                       !- Climate Zone Institution Name 1
->>>>>>> 78927444
   ,                                       !- Climate Zone Document Name 1
   0,                                      !- Climate Zone Document Year 1
   Cold;                                   !- Climate Zone Value 1
 
 OS:Site:WaterMainsTemperature,
-<<<<<<< HEAD
-  {833ecd49-1c2b-4083-9ca9-3d26d193d19b}, !- Handle
-=======
-  {16f96ced-a88a-4b21-9e9c-bb322866960b}, !- Handle
->>>>>>> 78927444
+  {e6cf1237-cf69-41cc-a25f-eac17599eb93}, !- Handle
   Correlation,                            !- Calculation Method
   ,                                       !- Temperature Schedule Name
   10.8753424657535,                       !- Annual Average Outdoor Air Temperature {C}
   23.1524007936508;                       !- Maximum Difference In Monthly Average Outdoor Air Temperatures {deltaC}
 
 OS:RunPeriodControl:DaylightSavingTime,
-<<<<<<< HEAD
-  {ecbd4ed1-8322-4ae0-b49c-48b87acc823f}, !- Handle
-=======
-  {6d387975-4a96-4c77-8b1a-346b48347fab}, !- Handle
->>>>>>> 78927444
+  {9ec5596f-86c6-4d09-b56c-f0378b82c5d1}, !- Handle
   3/12,                                   !- Start Date
   11/5;                                   !- End Date
 
 OS:Site:GroundTemperature:Deep,
-<<<<<<< HEAD
-  {45c95b58-0eeb-41bf-aa2b-e83ddf32c2a8}, !- Handle
-=======
-  {3e702c91-11b0-4c5e-894a-8202903a1893}, !- Handle
->>>>>>> 78927444
+  {bd212aed-431b-46cb-b87e-688e12229375}, !- Handle
   10.8753424657535,                       !- January Deep Ground Temperature {C}
   10.8753424657535,                       !- February Deep Ground Temperature {C}
   10.8753424657535,                       !- March Deep Ground Temperature {C}
@@ -298,11 +229,7 @@
   10.8753424657535;                       !- December Deep Ground Temperature {C}
 
 OS:Building,
-<<<<<<< HEAD
-  {a09c9c94-cf0f-4f77-9124-d2c8df9a5781}, !- Handle
-=======
-  {c703878e-5e92-4d15-b24f-779255f7e39b}, !- Handle
->>>>>>> 78927444
+  {5fe88e5f-7729-4727-a38a-e81442752aa0}, !- Handle
   Building 1,                             !- Name
   ,                                       !- Building Sector Type
   0,                                      !- North Axis {deg}
@@ -317,13 +244,8 @@
   8;                                      !- Standards Number of Living Units
 
 OS:AdditionalProperties,
-<<<<<<< HEAD
-  {6faa33fb-6dac-4dc0-824d-f7fec17af5c8}, !- Handle
-  {a09c9c94-cf0f-4f77-9124-d2c8df9a5781}, !- Object Name
-=======
-  {6e880619-1232-444a-94e1-ec018d151a80}, !- Handle
-  {c703878e-5e92-4d15-b24f-779255f7e39b}, !- Object Name
->>>>>>> 78927444
+  {4fb7d9e9-a7a5-4da1-89aa-de292ce40f49}, !- Handle
+  {5fe88e5f-7729-4727-a38a-e81442752aa0}, !- Object Name
   num_units,                              !- Feature Name 1
   Integer,                                !- Feature Data Type 1
   8,                                      !- Feature Value 1
@@ -350,11 +272,7 @@
   Double-Loaded Interior;                 !- Feature Value 8
 
 OS:ThermalZone,
-<<<<<<< HEAD
-  {486555b6-f194-4b66-bd6b-499984e9acd6}, !- Handle
-=======
-  {de62e066-0bc2-4e89-a84b-81b66c6414f3}, !- Handle
->>>>>>> 78927444
+  {091e4963-ccc1-4ab9-9d62-6a46ac4ba054}, !- Handle
   living zone,                            !- Name
   ,                                       !- Multiplier
   ,                                       !- Ceiling Height {m}
@@ -363,17 +281,10 @@
   ,                                       !- Zone Inside Convection Algorithm
   ,                                       !- Zone Outside Convection Algorithm
   ,                                       !- Zone Conditioning Equipment List Name
-<<<<<<< HEAD
-  {b63a79ed-11c1-4c8e-8245-b96b5213546f}, !- Zone Air Inlet Port List
-  {102770f6-eb2a-47eb-8db4-ec2feedacc9c}, !- Zone Air Exhaust Port List
-  {be833e95-e63f-41a4-89af-1ba679111071}, !- Zone Air Node Name
-  {57a7e460-3cde-4ff3-80fc-022c7425b810}, !- Zone Return Air Port List
-=======
-  {86521903-cd35-4fcb-85dd-5331cfaa2ba2}, !- Zone Air Inlet Port List
-  {46943793-9a77-48a8-9ea8-ab0f21687aa8}, !- Zone Air Exhaust Port List
-  {0e93ba6b-faa8-4677-b264-65923fa2a9f0}, !- Zone Air Node Name
-  {6ca9c3d8-2a9f-4e09-acdc-f0982aeef9fd}, !- Zone Return Air Port List
->>>>>>> 78927444
+  {96b6d4a9-7620-4d20-96d9-163dbe0e1be8}, !- Zone Air Inlet Port List
+  {7f2239a0-9e67-4f00-8e50-a6889f85928b}, !- Zone Air Exhaust Port List
+  {387185a5-05d2-47ee-bcef-232d86cacd65}, !- Zone Air Node Name
+  {a4b403d5-ae4f-4b97-8c21-6d4f89fda7c8}, !- Zone Return Air Port List
   ,                                       !- Primary Daylighting Control Name
   ,                                       !- Fraction of Zone Controlled by Primary Daylighting Control
   ,                                       !- Secondary Daylighting Control Name
@@ -384,67 +295,33 @@
   No;                                     !- Use Ideal Air Loads
 
 OS:Node,
-<<<<<<< HEAD
-  {27501e59-d8ff-4b58-9d86-e813b1dd9af6}, !- Handle
+  {c42735dc-a01e-45d7-8d07-485addec5cc8}, !- Handle
   Node 1,                                 !- Name
-  {be833e95-e63f-41a4-89af-1ba679111071}, !- Inlet Port
+  {387185a5-05d2-47ee-bcef-232d86cacd65}, !- Inlet Port
   ;                                       !- Outlet Port
 
 OS:Connection,
-  {be833e95-e63f-41a4-89af-1ba679111071}, !- Handle
-  {486555b6-f194-4b66-bd6b-499984e9acd6}, !- Source Object
+  {387185a5-05d2-47ee-bcef-232d86cacd65}, !- Handle
+  {091e4963-ccc1-4ab9-9d62-6a46ac4ba054}, !- Source Object
   11,                                     !- Outlet Port
-  {27501e59-d8ff-4b58-9d86-e813b1dd9af6}, !- Target Object
+  {c42735dc-a01e-45d7-8d07-485addec5cc8}, !- Target Object
   2;                                      !- Inlet Port
 
 OS:PortList,
-  {b63a79ed-11c1-4c8e-8245-b96b5213546f}, !- Handle
-  {486555b6-f194-4b66-bd6b-499984e9acd6}; !- HVAC Component
+  {96b6d4a9-7620-4d20-96d9-163dbe0e1be8}, !- Handle
+  {091e4963-ccc1-4ab9-9d62-6a46ac4ba054}; !- HVAC Component
 
 OS:PortList,
-  {102770f6-eb2a-47eb-8db4-ec2feedacc9c}, !- Handle
-  {486555b6-f194-4b66-bd6b-499984e9acd6}; !- HVAC Component
+  {7f2239a0-9e67-4f00-8e50-a6889f85928b}, !- Handle
+  {091e4963-ccc1-4ab9-9d62-6a46ac4ba054}; !- HVAC Component
 
 OS:PortList,
-  {57a7e460-3cde-4ff3-80fc-022c7425b810}, !- Handle
-  {486555b6-f194-4b66-bd6b-499984e9acd6}; !- HVAC Component
+  {a4b403d5-ae4f-4b97-8c21-6d4f89fda7c8}, !- Handle
+  {091e4963-ccc1-4ab9-9d62-6a46ac4ba054}; !- HVAC Component
 
 OS:Sizing:Zone,
-  {5938c228-1799-47bb-8c87-bf9a117b7fe3}, !- Handle
-  {486555b6-f194-4b66-bd6b-499984e9acd6}, !- Zone or ZoneList Name
-=======
-  {e1bd178f-f638-4ab3-8f7d-04c1b61d5b0d}, !- Handle
-  Node 1,                                 !- Name
-  {0e93ba6b-faa8-4677-b264-65923fa2a9f0}, !- Inlet Port
-  ;                                       !- Outlet Port
-
-OS:Connection,
-  {0e93ba6b-faa8-4677-b264-65923fa2a9f0}, !- Handle
-  {488fdd84-cd00-49da-882d-f91353245646}, !- Name
-  {de62e066-0bc2-4e89-a84b-81b66c6414f3}, !- Source Object
-  11,                                     !- Outlet Port
-  {e1bd178f-f638-4ab3-8f7d-04c1b61d5b0d}, !- Target Object
-  2;                                      !- Inlet Port
-
-OS:PortList,
-  {86521903-cd35-4fcb-85dd-5331cfaa2ba2}, !- Handle
-  {1b1fa032-16eb-4c6c-9f2b-cf07c811ab17}, !- Name
-  {de62e066-0bc2-4e89-a84b-81b66c6414f3}; !- HVAC Component
-
-OS:PortList,
-  {46943793-9a77-48a8-9ea8-ab0f21687aa8}, !- Handle
-  {9b106efd-113b-485a-bf5e-5db72fb58d7a}, !- Name
-  {de62e066-0bc2-4e89-a84b-81b66c6414f3}; !- HVAC Component
-
-OS:PortList,
-  {6ca9c3d8-2a9f-4e09-acdc-f0982aeef9fd}, !- Handle
-  {dd9ee5ce-f395-41ac-b334-e3439d83f3b0}, !- Name
-  {de62e066-0bc2-4e89-a84b-81b66c6414f3}; !- HVAC Component
-
-OS:Sizing:Zone,
-  {ac16aaca-5df3-40b7-98a9-02b26945c650}, !- Handle
-  {de62e066-0bc2-4e89-a84b-81b66c6414f3}, !- Zone or ZoneList Name
->>>>>>> 78927444
+  {d7f45d28-af9e-4711-9163-3d4fef6e83c2}, !- Handle
+  {091e4963-ccc1-4ab9-9d62-6a46ac4ba054}, !- Zone or ZoneList Name
   SupplyAirTemperature,                   !- Zone Cooling Design Supply Air Temperature Input Method
   14,                                     !- Zone Cooling Design Supply Air Temperature {C}
   11.11,                                  !- Zone Cooling Design Supply Air Temperature Difference {deltaC}
@@ -471,25 +348,14 @@
   autosize;                               !- Dedicated Outdoor Air High Setpoint Temperature for Design {C}
 
 OS:ZoneHVAC:EquipmentList,
-<<<<<<< HEAD
-  {36bf8c39-05ce-433c-8686-9deb40abc5ff}, !- Handle
+  {6ae9fa3b-4e73-41fb-96cc-2a42e14ae082}, !- Handle
   Zone HVAC Equipment List 1,             !- Name
-  {486555b6-f194-4b66-bd6b-499984e9acd6}; !- Thermal Zone
+  {091e4963-ccc1-4ab9-9d62-6a46ac4ba054}; !- Thermal Zone
 
 OS:Space,
-  {ecf1dc9b-0804-4d48-ab19-567371e4f1ed}, !- Handle
+  {5a3ff1e0-4d83-4153-8e2a-e0c766b094a0}, !- Handle
   living space,                           !- Name
-  {969df338-a3d3-47c4-81ab-fb369d22f73d}, !- Space Type Name
-=======
-  {35d0f11d-e814-4336-899b-e35664de8520}, !- Handle
-  Zone HVAC Equipment List 1,             !- Name
-  {de62e066-0bc2-4e89-a84b-81b66c6414f3}; !- Thermal Zone
-
-OS:Space,
-  {1e6e4efd-2451-440e-92aa-ed5a2086f468}, !- Handle
-  living space,                           !- Name
-  {5025b2fc-45d8-4cc2-a2c0-8a56f40d02a5}, !- Space Type Name
->>>>>>> 78927444
+  {6875d897-9f75-4cc1-96ed-a237ec46bae7}, !- Space Type Name
   ,                                       !- Default Construction Set Name
   ,                                       !- Default Schedule Set Name
   ,                                       !- Direction of Relative North {deg}
@@ -497,31 +363,17 @@
   ,                                       !- Y Origin {m}
   ,                                       !- Z Origin {m}
   ,                                       !- Building Story Name
-<<<<<<< HEAD
-  {486555b6-f194-4b66-bd6b-499984e9acd6}, !- Thermal Zone Name
+  {091e4963-ccc1-4ab9-9d62-6a46ac4ba054}, !- Thermal Zone Name
   ,                                       !- Part of Total Floor Area
   ,                                       !- Design Specification Outdoor Air Object Name
-  {223c4022-fec2-4007-ad07-4ab9968e2fc4}; !- Building Unit Name
-
-OS:Surface,
-  {2085e608-e16f-4c21-8d98-d114469d32b7}, !- Handle
+  {16d1c5d2-ba5a-4fb3-90e5-5a22e3309e89}; !- Building Unit Name
+
+OS:Surface,
+  {4e9422ff-a056-4696-bded-d4a2f527c113}, !- Handle
   Surface 1,                              !- Name
   Floor,                                  !- Surface Type
   ,                                       !- Construction Name
-  {ecf1dc9b-0804-4d48-ab19-567371e4f1ed}, !- Space Name
-=======
-  {de62e066-0bc2-4e89-a84b-81b66c6414f3}, !- Thermal Zone Name
-  ,                                       !- Part of Total Floor Area
-  ,                                       !- Design Specification Outdoor Air Object Name
-  {97ec4ab4-d582-4278-9970-d4dfe6128bfc}; !- Building Unit Name
-
-OS:Surface,
-  {13026a08-dae1-4d27-81b7-b6ccdd0640b0}, !- Handle
-  Surface 1,                              !- Name
-  Floor,                                  !- Surface Type
-  ,                                       !- Construction Name
-  {1e6e4efd-2451-440e-92aa-ed5a2086f468}, !- Space Name
->>>>>>> 78927444
+  {5a3ff1e0-4d83-4153-8e2a-e0c766b094a0}, !- Space Name
   Foundation,                             !- Outside Boundary Condition
   ,                                       !- Outside Boundary Condition Object
   NoSun,                                  !- Sun Exposure
@@ -534,19 +386,11 @@
   6.46578440716979, -12.9315688143396, 0; !- X,Y,Z Vertex 4 {m}
 
 OS:Surface,
-<<<<<<< HEAD
-  {79746667-bc39-454d-85fb-3a3b874e6c9d}, !- Handle
+  {d7d6ced5-92f0-4504-81d3-386d6342ef24}, !- Handle
   Surface 2,                              !- Name
   Wall,                                   !- Surface Type
   ,                                       !- Construction Name
-  {ecf1dc9b-0804-4d48-ab19-567371e4f1ed}, !- Space Name
-=======
-  {74d11560-71cd-44b2-a521-2c204c20a051}, !- Handle
-  Surface 2,                              !- Name
-  Wall,                                   !- Surface Type
-  ,                                       !- Construction Name
-  {1e6e4efd-2451-440e-92aa-ed5a2086f468}, !- Space Name
->>>>>>> 78927444
+  {5a3ff1e0-4d83-4153-8e2a-e0c766b094a0}, !- Space Name
   Outdoors,                               !- Outside Boundary Condition
   ,                                       !- Outside Boundary Condition Object
   SunExposed,                             !- Sun Exposure
@@ -559,19 +403,11 @@
   0, -12.9315688143396, 2.4384;           !- X,Y,Z Vertex 4 {m}
 
 OS:Surface,
-<<<<<<< HEAD
-  {b5cf4b6f-99c4-472c-8feb-8f028ec1f6e5}, !- Handle
+  {633abaf9-bd0d-402c-9bd5-39bda23d8b86}, !- Handle
   Surface 3,                              !- Name
   Wall,                                   !- Surface Type
   ,                                       !- Construction Name
-  {ecf1dc9b-0804-4d48-ab19-567371e4f1ed}, !- Space Name
-=======
-  {e05777d1-ceee-4ce4-ae89-6013c8587a1b}, !- Handle
-  Surface 3,                              !- Name
-  Wall,                                   !- Surface Type
-  ,                                       !- Construction Name
-  {1e6e4efd-2451-440e-92aa-ed5a2086f468}, !- Space Name
->>>>>>> 78927444
+  {5a3ff1e0-4d83-4153-8e2a-e0c766b094a0}, !- Space Name
   Adiabatic,                              !- Outside Boundary Condition
   ,                                       !- Outside Boundary Condition Object
   NoSun,                                  !- Sun Exposure
@@ -584,19 +420,11 @@
   0, 0, 2.4384;                           !- X,Y,Z Vertex 4 {m}
 
 OS:Surface,
-<<<<<<< HEAD
-  {5ab21db5-4e64-4460-ade5-1fc6123fdeeb}, !- Handle
+  {94268d8b-67e5-4c6c-8f2f-81d2ae9eef72}, !- Handle
   Surface 4,                              !- Name
   Wall,                                   !- Surface Type
   ,                                       !- Construction Name
-  {ecf1dc9b-0804-4d48-ab19-567371e4f1ed}, !- Space Name
-=======
-  {94215e2b-6726-4901-8028-5bb0cba7df74}, !- Handle
-  Surface 4,                              !- Name
-  Wall,                                   !- Surface Type
-  ,                                       !- Construction Name
-  {1e6e4efd-2451-440e-92aa-ed5a2086f468}, !- Space Name
->>>>>>> 78927444
+  {5a3ff1e0-4d83-4153-8e2a-e0c766b094a0}, !- Space Name
   Adiabatic,                              !- Outside Boundary Condition
   ,                                       !- Outside Boundary Condition Object
   NoSun,                                  !- Sun Exposure
@@ -609,19 +437,11 @@
   6.46578440716979, 0, 2.4384;            !- X,Y,Z Vertex 4 {m}
 
 OS:Surface,
-<<<<<<< HEAD
-  {755ba074-d718-4dc1-a073-fd4579778798}, !- Handle
+  {3470dc7c-3e1b-47c4-8021-d7f57de27d74}, !- Handle
   Surface 5,                              !- Name
   Wall,                                   !- Surface Type
   ,                                       !- Construction Name
-  {ecf1dc9b-0804-4d48-ab19-567371e4f1ed}, !- Space Name
-=======
-  {129a479d-3927-4b29-b1cd-7dd9008df8e6}, !- Handle
-  Surface 5,                              !- Name
-  Wall,                                   !- Surface Type
-  ,                                       !- Construction Name
-  {1e6e4efd-2451-440e-92aa-ed5a2086f468}, !- Space Name
->>>>>>> 78927444
+  {5a3ff1e0-4d83-4153-8e2a-e0c766b094a0}, !- Space Name
   Outdoors,                               !- Outside Boundary Condition
   ,                                       !- Outside Boundary Condition Object
   SunExposed,                             !- Sun Exposure
@@ -634,19 +454,11 @@
   6.46578440716979, -12.9315688143396, 2.4384; !- X,Y,Z Vertex 4 {m}
 
 OS:Surface,
-<<<<<<< HEAD
-  {7cd36b00-8655-48be-90e3-bc86b7f737da}, !- Handle
+  {a61cc54d-efc7-4e61-b3ba-47e5344fba88}, !- Handle
   Surface 6,                              !- Name
   RoofCeiling,                            !- Surface Type
   ,                                       !- Construction Name
-  {ecf1dc9b-0804-4d48-ab19-567371e4f1ed}, !- Space Name
-=======
-  {f54da248-383a-45c7-83c6-a286a3845c9a}, !- Handle
-  Surface 6,                              !- Name
-  RoofCeiling,                            !- Surface Type
-  ,                                       !- Construction Name
-  {1e6e4efd-2451-440e-92aa-ed5a2086f468}, !- Space Name
->>>>>>> 78927444
+  {5a3ff1e0-4d83-4153-8e2a-e0c766b094a0}, !- Space Name
   Outdoors,                               !- Outside Boundary Condition
   ,                                       !- Outside Boundary Condition Object
   SunExposed,                             !- Sun Exposure
@@ -659,11 +471,7 @@
   0, -12.9315688143396, 2.4384;           !- X,Y,Z Vertex 4 {m}
 
 OS:SpaceType,
-<<<<<<< HEAD
-  {969df338-a3d3-47c4-81ab-fb369d22f73d}, !- Handle
-=======
-  {5025b2fc-45d8-4cc2-a2c0-8a56f40d02a5}, !- Handle
->>>>>>> 78927444
+  {6875d897-9f75-4cc1-96ed-a237ec46bae7}, !- Handle
   Space Type 1,                           !- Name
   ,                                       !- Default Construction Set Name
   ,                                       !- Default Schedule Set Name
@@ -674,11 +482,7 @@
   living;                                 !- Standards Space Type
 
 OS:ThermalZone,
-<<<<<<< HEAD
-  {97bd93bc-e38c-45b9-9b78-c4996c8407ab}, !- Handle
-=======
-  {6b7c06d0-2c4d-41d9-b6ec-daa2a5b25d5e}, !- Handle
->>>>>>> 78927444
+  {58da90e8-9364-4f87-98f0-58f970f1a8ef}, !- Handle
   corridor zone,                          !- Name
   ,                                       !- Multiplier
   ,                                       !- Ceiling Height {m}
@@ -687,17 +491,10 @@
   ,                                       !- Zone Inside Convection Algorithm
   ,                                       !- Zone Outside Convection Algorithm
   ,                                       !- Zone Conditioning Equipment List Name
-<<<<<<< HEAD
-  {0a3f68b2-c6c6-4817-b145-2b9382eda51f}, !- Zone Air Inlet Port List
-  {0c84fccc-fce6-41de-9a87-e4d759a4912f}, !- Zone Air Exhaust Port List
-  {a3813607-4661-4aac-afb0-b19fe29c0db2}, !- Zone Air Node Name
-  {e2744c5f-2d00-4949-aaba-545d701601c8}, !- Zone Return Air Port List
-=======
-  {dd33a871-bbb9-4bdd-99b3-3e3fb222d0d2}, !- Zone Air Inlet Port List
-  {26ff2c94-9bc6-4d6f-beb0-4391c25a1e3d}, !- Zone Air Exhaust Port List
-  {83443aff-d3b6-4b41-be8e-82602346c84d}, !- Zone Air Node Name
-  {1c3017f7-29c8-488d-abda-2da44dccb8bb}, !- Zone Return Air Port List
->>>>>>> 78927444
+  {c5167691-049d-44a3-b724-54710aa02d7a}, !- Zone Air Inlet Port List
+  {0c9e08d5-628a-439a-9daf-659385b56fa8}, !- Zone Air Exhaust Port List
+  {c92cb989-721b-45e9-8170-8c51c9d7c238}, !- Zone Air Node Name
+  {20e54c31-f483-4bef-98af-4b937f0841ef}, !- Zone Return Air Port List
   ,                                       !- Primary Daylighting Control Name
   ,                                       !- Fraction of Zone Controlled by Primary Daylighting Control
   ,                                       !- Secondary Daylighting Control Name
@@ -708,67 +505,33 @@
   No;                                     !- Use Ideal Air Loads
 
 OS:Node,
-<<<<<<< HEAD
-  {d6ce765d-e73e-4c64-9ab8-e996e537016f}, !- Handle
+  {66a5f29b-e10f-4d1a-9f91-e09174179860}, !- Handle
   Node 2,                                 !- Name
-  {a3813607-4661-4aac-afb0-b19fe29c0db2}, !- Inlet Port
+  {c92cb989-721b-45e9-8170-8c51c9d7c238}, !- Inlet Port
   ;                                       !- Outlet Port
 
 OS:Connection,
-  {a3813607-4661-4aac-afb0-b19fe29c0db2}, !- Handle
-  {97bd93bc-e38c-45b9-9b78-c4996c8407ab}, !- Source Object
+  {c92cb989-721b-45e9-8170-8c51c9d7c238}, !- Handle
+  {58da90e8-9364-4f87-98f0-58f970f1a8ef}, !- Source Object
   11,                                     !- Outlet Port
-  {d6ce765d-e73e-4c64-9ab8-e996e537016f}, !- Target Object
+  {66a5f29b-e10f-4d1a-9f91-e09174179860}, !- Target Object
   2;                                      !- Inlet Port
 
 OS:PortList,
-  {0a3f68b2-c6c6-4817-b145-2b9382eda51f}, !- Handle
-  {97bd93bc-e38c-45b9-9b78-c4996c8407ab}; !- HVAC Component
+  {c5167691-049d-44a3-b724-54710aa02d7a}, !- Handle
+  {58da90e8-9364-4f87-98f0-58f970f1a8ef}; !- HVAC Component
 
 OS:PortList,
-  {0c84fccc-fce6-41de-9a87-e4d759a4912f}, !- Handle
-  {97bd93bc-e38c-45b9-9b78-c4996c8407ab}; !- HVAC Component
+  {0c9e08d5-628a-439a-9daf-659385b56fa8}, !- Handle
+  {58da90e8-9364-4f87-98f0-58f970f1a8ef}; !- HVAC Component
 
 OS:PortList,
-  {e2744c5f-2d00-4949-aaba-545d701601c8}, !- Handle
-  {97bd93bc-e38c-45b9-9b78-c4996c8407ab}; !- HVAC Component
+  {20e54c31-f483-4bef-98af-4b937f0841ef}, !- Handle
+  {58da90e8-9364-4f87-98f0-58f970f1a8ef}; !- HVAC Component
 
 OS:Sizing:Zone,
-  {e34d2d5e-984c-4220-9842-ea37ae51d86d}, !- Handle
-  {97bd93bc-e38c-45b9-9b78-c4996c8407ab}, !- Zone or ZoneList Name
-=======
-  {eafe2c21-bd9f-4829-8c67-2041e7a8915e}, !- Handle
-  Node 2,                                 !- Name
-  {83443aff-d3b6-4b41-be8e-82602346c84d}, !- Inlet Port
-  ;                                       !- Outlet Port
-
-OS:Connection,
-  {83443aff-d3b6-4b41-be8e-82602346c84d}, !- Handle
-  {07e69f22-b610-4213-a745-b8007f8211b9}, !- Name
-  {6b7c06d0-2c4d-41d9-b6ec-daa2a5b25d5e}, !- Source Object
-  11,                                     !- Outlet Port
-  {eafe2c21-bd9f-4829-8c67-2041e7a8915e}, !- Target Object
-  2;                                      !- Inlet Port
-
-OS:PortList,
-  {dd33a871-bbb9-4bdd-99b3-3e3fb222d0d2}, !- Handle
-  {274bbf6b-d64b-412d-81cc-e1c072988175}, !- Name
-  {6b7c06d0-2c4d-41d9-b6ec-daa2a5b25d5e}; !- HVAC Component
-
-OS:PortList,
-  {26ff2c94-9bc6-4d6f-beb0-4391c25a1e3d}, !- Handle
-  {17d80bcf-6983-4ae5-aa4e-eddf8e3b5794}, !- Name
-  {6b7c06d0-2c4d-41d9-b6ec-daa2a5b25d5e}; !- HVAC Component
-
-OS:PortList,
-  {1c3017f7-29c8-488d-abda-2da44dccb8bb}, !- Handle
-  {f6dd0693-d68b-4e37-8b0a-d28e29015920}, !- Name
-  {6b7c06d0-2c4d-41d9-b6ec-daa2a5b25d5e}; !- HVAC Component
-
-OS:Sizing:Zone,
-  {0e16ca91-ce22-41a6-93fb-c4244a4ef525}, !- Handle
-  {6b7c06d0-2c4d-41d9-b6ec-daa2a5b25d5e}, !- Zone or ZoneList Name
->>>>>>> 78927444
+  {02443a16-87e3-40f4-8566-cff415dfbf7b}, !- Handle
+  {58da90e8-9364-4f87-98f0-58f970f1a8ef}, !- Zone or ZoneList Name
   SupplyAirTemperature,                   !- Zone Cooling Design Supply Air Temperature Input Method
   14,                                     !- Zone Cooling Design Supply Air Temperature {C}
   11.11,                                  !- Zone Cooling Design Supply Air Temperature Difference {deltaC}
@@ -795,25 +558,14 @@
   autosize;                               !- Dedicated Outdoor Air High Setpoint Temperature for Design {C}
 
 OS:ZoneHVAC:EquipmentList,
-<<<<<<< HEAD
-  {94ffdb00-c23b-46b4-892f-6566644a5bbe}, !- Handle
+  {4e23bc63-b2fc-4aec-ac33-24a3e3d72eaa}, !- Handle
   Zone HVAC Equipment List 2,             !- Name
-  {97bd93bc-e38c-45b9-9b78-c4996c8407ab}; !- Thermal Zone
+  {58da90e8-9364-4f87-98f0-58f970f1a8ef}; !- Thermal Zone
 
 OS:Space,
-  {458d37a5-d292-4731-8890-bd5f94c46948}, !- Handle
+  {62aa3049-508c-4be7-bd41-fdfd1d7ac74a}, !- Handle
   corridor space,                         !- Name
-  {ec907a4c-b96c-4947-9e7e-cb70081922e8}, !- Space Type Name
-=======
-  {2768e2b7-8a4c-4519-8cb0-7831bf2e5e90}, !- Handle
-  Zone HVAC Equipment List 2,             !- Name
-  {6b7c06d0-2c4d-41d9-b6ec-daa2a5b25d5e}; !- Thermal Zone
-
-OS:Space,
-  {6f053790-abd8-44c2-95dc-38fc6105fc31}, !- Handle
-  corridor space,                         !- Name
-  {b95b5cee-ecc9-4dab-a351-c07ca46fce97}, !- Space Type Name
->>>>>>> 78927444
+  {08b254a4-4b28-41d7-bbb1-55f2d6e123aa}, !- Space Type Name
   ,                                       !- Default Construction Set Name
   ,                                       !- Default Schedule Set Name
   ,                                       !- Direction of Relative North {deg}
@@ -821,25 +573,14 @@
   ,                                       !- Y Origin {m}
   ,                                       !- Z Origin {m}
   ,                                       !- Building Story Name
-<<<<<<< HEAD
-  {97bd93bc-e38c-45b9-9b78-c4996c8407ab}; !- Thermal Zone Name
-
-OS:Surface,
-  {936c5b3c-9dcf-4f7c-b613-493a7b842365}, !- Handle
+  {58da90e8-9364-4f87-98f0-58f970f1a8ef}; !- Thermal Zone Name
+
+OS:Surface,
+  {21a74f56-c678-4e70-93f4-9cdb30ca4ef3}, !- Handle
   Surface 7,                              !- Name
   Floor,                                  !- Surface Type
   ,                                       !- Construction Name
-  {458d37a5-d292-4731-8890-bd5f94c46948}, !- Space Name
-=======
-  {6b7c06d0-2c4d-41d9-b6ec-daa2a5b25d5e}; !- Thermal Zone Name
-
-OS:Surface,
-  {40215c88-bef8-4f0d-9f8b-e606b6c48c8e}, !- Handle
-  Surface 7,                              !- Name
-  Floor,                                  !- Surface Type
-  ,                                       !- Construction Name
-  {6f053790-abd8-44c2-95dc-38fc6105fc31}, !- Space Name
->>>>>>> 78927444
+  {62aa3049-508c-4be7-bd41-fdfd1d7ac74a}, !- Space Name
   Foundation,                             !- Outside Boundary Condition
   ,                                       !- Outside Boundary Condition Object
   NoSun,                                  !- Sun Exposure
@@ -852,19 +593,11 @@
   6.46578440716979, 0, 0;                 !- X,Y,Z Vertex 4 {m}
 
 OS:Surface,
-<<<<<<< HEAD
-  {c77b21cd-684e-40b4-aced-eaa1d62a528a}, !- Handle
+  {aa394de5-dc48-4624-9216-11a6c6d4b533}, !- Handle
   Surface 8,                              !- Name
   Wall,                                   !- Surface Type
   ,                                       !- Construction Name
-  {458d37a5-d292-4731-8890-bd5f94c46948}, !- Space Name
-=======
-  {5e164577-f5cc-4310-b669-705bd0c17ed7}, !- Handle
-  Surface 8,                              !- Name
-  Wall,                                   !- Surface Type
-  ,                                       !- Construction Name
-  {6f053790-abd8-44c2-95dc-38fc6105fc31}, !- Space Name
->>>>>>> 78927444
+  {62aa3049-508c-4be7-bd41-fdfd1d7ac74a}, !- Space Name
   Outdoors,                               !- Outside Boundary Condition
   ,                                       !- Outside Boundary Condition Object
   SunExposed,                             !- Sun Exposure
@@ -877,19 +610,11 @@
   0, 0, 2.4384;                           !- X,Y,Z Vertex 4 {m}
 
 OS:Surface,
-<<<<<<< HEAD
-  {71a93a01-5fe6-40bb-9216-3724e2333e4b}, !- Handle
+  {66fbcd3c-d741-4087-a256-32c83ae05048}, !- Handle
   Surface 9,                              !- Name
   Wall,                                   !- Surface Type
   ,                                       !- Construction Name
-  {458d37a5-d292-4731-8890-bd5f94c46948}, !- Space Name
-=======
-  {68456d14-7c20-405e-b900-8f53948f0bbc}, !- Handle
-  Surface 9,                              !- Name
-  Wall,                                   !- Surface Type
-  ,                                       !- Construction Name
-  {6f053790-abd8-44c2-95dc-38fc6105fc31}, !- Space Name
->>>>>>> 78927444
+  {62aa3049-508c-4be7-bd41-fdfd1d7ac74a}, !- Space Name
   Adiabatic,                              !- Outside Boundary Condition
   ,                                       !- Outside Boundary Condition Object
   NoSun,                                  !- Sun Exposure
@@ -902,19 +627,11 @@
   0, 1.524, 2.4384;                       !- X,Y,Z Vertex 4 {m}
 
 OS:Surface,
-<<<<<<< HEAD
-  {d29e4989-3ca2-46ed-ac90-0ce3b7b78c30}, !- Handle
+  {926e135c-6a23-4c23-ada6-e89c81fd2621}, !- Handle
   Surface 10,                             !- Name
   Wall,                                   !- Surface Type
   ,                                       !- Construction Name
-  {458d37a5-d292-4731-8890-bd5f94c46948}, !- Space Name
-=======
-  {74eef10e-b5b1-4ca9-8fc6-d55d127305a9}, !- Handle
-  Surface 10,                             !- Name
-  Wall,                                   !- Surface Type
-  ,                                       !- Construction Name
-  {6f053790-abd8-44c2-95dc-38fc6105fc31}, !- Space Name
->>>>>>> 78927444
+  {62aa3049-508c-4be7-bd41-fdfd1d7ac74a}, !- Space Name
   Adiabatic,                              !- Outside Boundary Condition
   ,                                       !- Outside Boundary Condition Object
   NoSun,                                  !- Sun Exposure
@@ -927,19 +644,11 @@
   6.46578440716979, 1.524, 2.4384;        !- X,Y,Z Vertex 4 {m}
 
 OS:Surface,
-<<<<<<< HEAD
-  {840dcecb-d7cc-4a81-9a02-45d42fcb4c67}, !- Handle
+  {39638d5e-75da-4c7d-9d91-9806dc945f7c}, !- Handle
   Surface 11,                             !- Name
   Wall,                                   !- Surface Type
   ,                                       !- Construction Name
-  {458d37a5-d292-4731-8890-bd5f94c46948}, !- Space Name
-=======
-  {03a9f228-bff5-4b87-815e-9e2b20b293d2}, !- Handle
-  Surface 11,                             !- Name
-  Wall,                                   !- Surface Type
-  ,                                       !- Construction Name
-  {6f053790-abd8-44c2-95dc-38fc6105fc31}, !- Space Name
->>>>>>> 78927444
+  {62aa3049-508c-4be7-bd41-fdfd1d7ac74a}, !- Space Name
   Adiabatic,                              !- Outside Boundary Condition
   ,                                       !- Outside Boundary Condition Object
   NoSun,                                  !- Sun Exposure
@@ -952,19 +661,11 @@
   6.46578440716979, 0, 2.4384;            !- X,Y,Z Vertex 4 {m}
 
 OS:Surface,
-<<<<<<< HEAD
-  {b9c4d67e-60ea-421c-9524-96f760ea083c}, !- Handle
+  {610cd345-cd39-485e-a3fb-defb323bbb73}, !- Handle
   Surface 12,                             !- Name
   RoofCeiling,                            !- Surface Type
   ,                                       !- Construction Name
-  {458d37a5-d292-4731-8890-bd5f94c46948}, !- Space Name
-=======
-  {df3c73ba-98a8-472a-8f9c-291b129e7e61}, !- Handle
-  Surface 12,                             !- Name
-  RoofCeiling,                            !- Surface Type
-  ,                                       !- Construction Name
-  {6f053790-abd8-44c2-95dc-38fc6105fc31}, !- Space Name
->>>>>>> 78927444
+  {62aa3049-508c-4be7-bd41-fdfd1d7ac74a}, !- Space Name
   Outdoors,                               !- Outside Boundary Condition
   ,                                       !- Outside Boundary Condition Object
   SunExposed,                             !- Sun Exposure
@@ -977,11 +678,7 @@
   0, 0, 2.4384;                           !- X,Y,Z Vertex 4 {m}
 
 OS:SpaceType,
-<<<<<<< HEAD
-  {ec907a4c-b96c-4947-9e7e-cb70081922e8}, !- Handle
-=======
-  {b95b5cee-ecc9-4dab-a351-c07ca46fce97}, !- Handle
->>>>>>> 78927444
+  {08b254a4-4b28-41d7-bbb1-55f2d6e123aa}, !- Handle
   Space Type 2,                           !- Name
   ,                                       !- Default Construction Set Name
   ,                                       !- Default Schedule Set Name
@@ -992,23 +689,14 @@
   corridor;                               !- Standards Space Type
 
 OS:BuildingUnit,
-<<<<<<< HEAD
-  {223c4022-fec2-4007-ad07-4ab9968e2fc4}, !- Handle
-=======
-  {97ec4ab4-d582-4278-9970-d4dfe6128bfc}, !- Handle
->>>>>>> 78927444
+  {16d1c5d2-ba5a-4fb3-90e5-5a22e3309e89}, !- Handle
   unit 1,                                 !- Name
   ,                                       !- Rendering Color
   Residential;                            !- Building Unit Type
 
 OS:AdditionalProperties,
-<<<<<<< HEAD
-  {e22d4450-21d3-4b96-8670-948919923491}, !- Handle
-  {223c4022-fec2-4007-ad07-4ab9968e2fc4}, !- Object Name
-=======
-  {af1ffa49-8b9f-4b41-b42b-815233ae28c0}, !- Handle
-  {97ec4ab4-d582-4278-9970-d4dfe6128bfc}, !- Object Name
->>>>>>> 78927444
+  {00db4902-0d89-46b9-a20a-392a7910edc5}, !- Handle
+  {16d1c5d2-ba5a-4fb3-90e5-5a22e3309e89}, !- Object Name
   NumberOfBedrooms,                       !- Feature Name 1
   Integer,                                !- Feature Data Type 1
   3,                                      !- Feature Value 1
@@ -1020,20 +708,12 @@
   3.3900000000000001;                     !- Feature Value 3
 
 OS:External:File,
-<<<<<<< HEAD
-  {c7548c10-61cd-4600-87fd-02e61b92e017}, !- Handle
-=======
-  {0b66a0b7-5827-4db1-9e2e-4503050c2851}, !- Handle
->>>>>>> 78927444
+  {d9cb3c81-7fa0-4f89-8f8a-395b7b43633b}, !- Handle
   8760.csv,                               !- Name
   8760.csv;                               !- File Name
 
 OS:Schedule:Day,
-<<<<<<< HEAD
-  {20282b13-5e74-4a56-be68-b350f05f2c86}, !- Handle
-=======
-  {c09054d4-76d6-49f3-97a6-ca7c65c9f93c}, !- Handle
->>>>>>> 78927444
+  {b6f01eab-6bc7-4a6c-899b-b82a30c6d00d}, !- Handle
   Schedule Day 1,                         !- Name
   ,                                       !- Schedule Type Limits Name
   ,                                       !- Interpolate to Timestep
@@ -1042,11 +722,7 @@
   0;                                      !- Value Until Time 1
 
 OS:Schedule:Day,
-<<<<<<< HEAD
-  {716ec95d-48ef-4f20-bb90-36ea6470e600}, !- Handle
-=======
-  {793b7e73-b980-4a0b-8dde-eae14e83dcd8}, !- Handle
->>>>>>> 78927444
+  {8e184227-895c-4c4f-959a-85b8be357ec5}, !- Handle
   Schedule Day 2,                         !- Name
   ,                                       !- Schedule Type Limits Name
   ,                                       !- Interpolate to Timestep
@@ -1055,17 +731,10 @@
   1;                                      !- Value Until Time 1
 
 OS:Schedule:File,
-<<<<<<< HEAD
-  {76d14a8c-eb6d-4ebe-942f-5fe9eab75a13}, !- Handle
+  {25e4f4a9-a83a-4ff5-bd71-eba6763edef9}, !- Handle
   occupants,                              !- Name
-  {9d7dee61-25f6-4348-bf68-22ca87de2ab5}, !- Schedule Type Limits Name
-  {c7548c10-61cd-4600-87fd-02e61b92e017}, !- External File Name
-=======
-  {391f6850-6599-4f74-bd1e-f8a93c3992c9}, !- Handle
-  occupants,                              !- Name
-  {a1121766-97ab-4860-83ee-92beee5bfe19}, !- Schedule Type Limits Name
-  {0b66a0b7-5827-4db1-9e2e-4503050c2851}, !- External File Name
->>>>>>> 78927444
+  {24b66d64-8928-435f-bdaa-625fd152e9df}, !- Schedule Type Limits Name
+  {d9cb3c81-7fa0-4f89-8f8a-395b7b43633b}, !- External File Name
   1,                                      !- Column Number
   1,                                      !- Rows to Skip at Top
   8760,                                   !- Number of Hours of Data
@@ -1073,34 +742,14 @@
   ,                                       !- Interpolate to Timestep
   60;                                     !- Minutes per Item
 
-<<<<<<< HEAD
 OS:Schedule:Constant,
-  {b77fc67f-4470-4730-8cf7-85e12c8897f5}, !- Handle
+  {66357377-a602-4b81-ada6-259437eb994e}, !- Handle
   res occupants activity schedule,        !- Name
-  {2783b37f-e5bb-4773-a44b-69b40324c6e7}, !- Schedule Type Limits Name
+  {6398e7f0-3aa5-4f4d-8161-ffc0c09274dd}, !- Schedule Type Limits Name
   112.539290946133;                       !- Value
 
 OS:People:Definition,
-  {32eb9d37-3d84-4f50-967c-1aeba224bffb}, !- Handle
-=======
-OS:Schedule:Ruleset,
-  {86d507ff-b7a4-462b-919e-ef19bd52a303}, !- Handle
-  Schedule Ruleset 1,                     !- Name
-  {403936bc-0fa2-4ca4-a8f5-8b30838ea693}, !- Schedule Type Limits Name
-  {876631a3-fae8-4878-aa3d-76788c522c65}; !- Default Day Schedule Name
-
-OS:Schedule:Day,
-  {876631a3-fae8-4878-aa3d-76788c522c65}, !- Handle
-  Schedule Day 3,                         !- Name
-  {403936bc-0fa2-4ca4-a8f5-8b30838ea693}, !- Schedule Type Limits Name
-  ,                                       !- Interpolate to Timestep
-  24,                                     !- Hour 1
-  0,                                      !- Minute 1
-  112.539290946133;                       !- Value Until Time 1
-
-OS:People:Definition,
-  {b635b912-f81e-4c7e-ae03-ba93737a4130}, !- Handle
->>>>>>> 78927444
+  {e2774717-dfb7-427e-930f-c9409b85e054}, !- Handle
   res occupants|living space,             !- Name
   People,                                 !- Number of People Calculation Method
   3.39,                                   !- Number of People {people}
@@ -1113,21 +762,12 @@
   ZoneAveraged;                           !- Mean Radiant Temperature Calculation Type
 
 OS:People,
-<<<<<<< HEAD
-  {ff41ec45-4b4f-442b-92e6-7e59e892205c}, !- Handle
+  {b61c8db3-1f04-4c57-8c7a-47c13fb2a1db}, !- Handle
   res occupants|living space,             !- Name
-  {32eb9d37-3d84-4f50-967c-1aeba224bffb}, !- People Definition Name
-  {ecf1dc9b-0804-4d48-ab19-567371e4f1ed}, !- Space or SpaceType Name
-  {76d14a8c-eb6d-4ebe-942f-5fe9eab75a13}, !- Number of People Schedule Name
-  {b77fc67f-4470-4730-8cf7-85e12c8897f5}, !- Activity Level Schedule Name
-=======
-  {cb554c3a-f8e4-4729-8d85-cc13107817a1}, !- Handle
-  res occupants|living space,             !- Name
-  {b635b912-f81e-4c7e-ae03-ba93737a4130}, !- People Definition Name
-  {1e6e4efd-2451-440e-92aa-ed5a2086f468}, !- Space or SpaceType Name
-  {391f6850-6599-4f74-bd1e-f8a93c3992c9}, !- Number of People Schedule Name
-  {86d507ff-b7a4-462b-919e-ef19bd52a303}, !- Activity Level Schedule Name
->>>>>>> 78927444
+  {e2774717-dfb7-427e-930f-c9409b85e054}, !- People Definition Name
+  {5a3ff1e0-4d83-4153-8e2a-e0c766b094a0}, !- Space or SpaceType Name
+  {25e4f4a9-a83a-4ff5-bd71-eba6763edef9}, !- Number of People Schedule Name
+  {66357377-a602-4b81-ada6-259437eb994e}, !- Activity Level Schedule Name
   ,                                       !- Surface Name/Angle Factor List Name
   ,                                       !- Work Efficiency Schedule Name
   ,                                       !- Clothing Insulation Schedule Name
@@ -1135,11 +775,7 @@
   1;                                      !- Multiplier
 
 OS:ScheduleTypeLimits,
-<<<<<<< HEAD
-  {2783b37f-e5bb-4773-a44b-69b40324c6e7}, !- Handle
-=======
-  {403936bc-0fa2-4ca4-a8f5-8b30838ea693}, !- Handle
->>>>>>> 78927444
+  {6398e7f0-3aa5-4f4d-8161-ffc0c09274dd}, !- Handle
   ActivityLevel,                          !- Name
   0,                                      !- Lower Limit Value
   ,                                       !- Upper Limit Value
@@ -1147,11 +783,7 @@
   ActivityLevel;                          !- Unit Type
 
 OS:ScheduleTypeLimits,
-<<<<<<< HEAD
-  {9d7dee61-25f6-4348-bf68-22ca87de2ab5}, !- Handle
-=======
-  {a1121766-97ab-4860-83ee-92beee5bfe19}, !- Handle
->>>>>>> 78927444
+  {24b66d64-8928-435f-bdaa-625fd152e9df}, !- Handle
   Fractional,                             !- Name
   0,                                      !- Lower Limit Value
   1,                                      !- Upper Limit Value
