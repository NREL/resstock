!- NOTE: Auto-generated from /test/osw_files/MF_8units_1story_SL_3Beds_2Baths_Denver.osw

OS:Version,
<<<<<<< HEAD
  {e3c83c08-2b80-4b2b-8dcd-5ceab051b956}, !- Handle
  2.9.0;                                  !- Version Identifier

OS:SimulationControl,
  {d8363832-ba0b-4318-a931-9a617a9fe53e}, !- Handle
=======
  {4bed1934-5451-4f38-880d-76b25db11024}, !- Handle
  2.9.0;                                  !- Version Identifier

OS:SimulationControl,
  {3a05985e-04d4-489b-9eb6-bd6e134eed1e}, !- Handle
>>>>>>> 64865042
  ,                                       !- Do Zone Sizing Calculation
  ,                                       !- Do System Sizing Calculation
  ,                                       !- Do Plant Sizing Calculation
  No;                                     !- Run Simulation for Sizing Periods

OS:Timestep,
<<<<<<< HEAD
  {844485e8-500a-49e8-92c9-67da0bfce5f9}, !- Handle
  6;                                      !- Number of Timesteps per Hour

OS:ShadowCalculation,
  {9b465a5c-056a-4e56-b874-45d8b83a35b2}, !- Handle
=======
  {2b7ae606-b19c-4f28-ad82-0e896d9f13e4}, !- Handle
  6;                                      !- Number of Timesteps per Hour

OS:ShadowCalculation,
  {993e3457-8836-4cea-81ed-761ed9afc74b}, !- Handle
>>>>>>> 64865042
  20,                                     !- Calculation Frequency
  200;                                    !- Maximum Figures in Shadow Overlap Calculations

OS:SurfaceConvectionAlgorithm:Outside,
<<<<<<< HEAD
  {6320314b-e2f1-4c96-8ce1-7664af360515}, !- Handle
  DOE-2;                                  !- Algorithm

OS:SurfaceConvectionAlgorithm:Inside,
  {9a1310e5-5754-40bb-ac79-e62b124d7219}, !- Handle
  TARP;                                   !- Algorithm

OS:ZoneCapacitanceMultiplier:ResearchSpecial,
  {d40c74a3-8298-4e04-b0c6-ee89cd997dfe}, !- Handle
=======
  {ae7e220f-9bc8-4eb9-aa50-888e8c11b7c5}, !- Handle
  DOE-2;                                  !- Algorithm

OS:SurfaceConvectionAlgorithm:Inside,
  {014c60c8-fdb2-4859-a6cb-553316c020bf}, !- Handle
  TARP;                                   !- Algorithm

OS:ZoneCapacitanceMultiplier:ResearchSpecial,
  {f4c42769-3709-4c18-9e52-c31f58d9103f}, !- Handle
>>>>>>> 64865042
  ,                                       !- Temperature Capacity Multiplier
  15,                                     !- Humidity Capacity Multiplier
  ;                                       !- Carbon Dioxide Capacity Multiplier

OS:RunPeriod,
<<<<<<< HEAD
  {7216a5cb-7b58-4aa3-9730-9e57828b775a}, !- Handle
=======
  {68dbc70d-09b4-4ba7-83ce-3f231b309fee}, !- Handle
>>>>>>> 64865042
  Run Period 1,                           !- Name
  1,                                      !- Begin Month
  1,                                      !- Begin Day of Month
  12,                                     !- End Month
  31,                                     !- End Day of Month
  ,                                       !- Use Weather File Holidays and Special Days
  ,                                       !- Use Weather File Daylight Saving Period
  ,                                       !- Apply Weekend Holiday Rule
  ,                                       !- Use Weather File Rain Indicators
  ,                                       !- Use Weather File Snow Indicators
  ;                                       !- Number of Times Runperiod to be Repeated

OS:YearDescription,
<<<<<<< HEAD
  {95898283-55b5-483a-879a-0a1039593457}, !- Handle
=======
  {11658223-8cc3-4981-8d6e-e5bf4837b2a5}, !- Handle
>>>>>>> 64865042
  2007,                                   !- Calendar Year
  ,                                       !- Day of Week for Start Day
  ;                                       !- Is Leap Year

OS:WeatherFile,
<<<<<<< HEAD
  {8c68c31a-e9f3-4f62-b192-536e7cf789e4}, !- Handle
=======
  {256dce83-3d3b-4527-92f9-7b3f27de7288}, !- Handle
>>>>>>> 64865042
  Denver Intl Ap,                         !- City
  CO,                                     !- State Province Region
  USA,                                    !- Country
  TMY3,                                   !- Data Source
  725650,                                 !- WMO Number
  39.83,                                  !- Latitude {deg}
  -104.65,                                !- Longitude {deg}
  -7,                                     !- Time Zone {hr}
  1650,                                   !- Elevation {m}
  file:../weather/USA_CO_Denver.Intl.AP.725650_TMY3.epw, !- Url
  E23378AA;                               !- Checksum

OS:AdditionalProperties,
<<<<<<< HEAD
  {f7d248a3-7fd3-4c1f-9534-bf83bfd69755}, !- Handle
  {8c68c31a-e9f3-4f62-b192-536e7cf789e4}, !- Object Name
=======
  {ad4038e1-d06d-4f10-9ad0-023b498f0f26}, !- Handle
  {256dce83-3d3b-4527-92f9-7b3f27de7288}, !- Object Name
>>>>>>> 64865042
  EPWHeaderCity,                          !- Feature Name 1
  String,                                 !- Feature Data Type 1
  Denver Intl Ap,                         !- Feature Value 1
  EPWHeaderState,                         !- Feature Name 2
  String,                                 !- Feature Data Type 2
  CO,                                     !- Feature Value 2
  EPWHeaderCountry,                       !- Feature Name 3
  String,                                 !- Feature Data Type 3
  USA,                                    !- Feature Value 3
  EPWHeaderDataSource,                    !- Feature Name 4
  String,                                 !- Feature Data Type 4
  TMY3,                                   !- Feature Value 4
  EPWHeaderStation,                       !- Feature Name 5
  String,                                 !- Feature Data Type 5
  725650,                                 !- Feature Value 5
  EPWHeaderLatitude,                      !- Feature Name 6
  Double,                                 !- Feature Data Type 6
  39.829999999999998,                     !- Feature Value 6
  EPWHeaderLongitude,                     !- Feature Name 7
  Double,                                 !- Feature Data Type 7
  -104.65000000000001,                    !- Feature Value 7
  EPWHeaderTimezone,                      !- Feature Name 8
  Double,                                 !- Feature Data Type 8
  -7,                                     !- Feature Value 8
  EPWHeaderAltitude,                      !- Feature Name 9
  Double,                                 !- Feature Data Type 9
  5413.3858267716532,                     !- Feature Value 9
  EPWHeaderLocalPressure,                 !- Feature Name 10
  Double,                                 !- Feature Data Type 10
  0.81937567683596546,                    !- Feature Value 10
  EPWHeaderRecordsPerHour,                !- Feature Name 11
  Double,                                 !- Feature Data Type 11
  0,                                      !- Feature Value 11
  EPWDataAnnualAvgDrybulb,                !- Feature Name 12
  Double,                                 !- Feature Data Type 12
  51.575616438356228,                     !- Feature Value 12
  EPWDataAnnualMinDrybulb,                !- Feature Name 13
  Double,                                 !- Feature Data Type 13
  -2.9200000000000017,                    !- Feature Value 13
  EPWDataAnnualMaxDrybulb,                !- Feature Name 14
  Double,                                 !- Feature Data Type 14
  104,                                    !- Feature Value 14
  EPWDataCDD50F,                          !- Feature Name 15
  Double,                                 !- Feature Data Type 15
  3072.2925000000005,                     !- Feature Value 15
  EPWDataCDD65F,                          !- Feature Name 16
  Double,                                 !- Feature Data Type 16
  883.62000000000035,                     !- Feature Value 16
  EPWDataHDD50F,                          !- Feature Name 17
  Double,                                 !- Feature Data Type 17
  2497.1925000000001,                     !- Feature Value 17
  EPWDataHDD65F,                          !- Feature Name 18
  Double,                                 !- Feature Data Type 18
  5783.5200000000013,                     !- Feature Value 18
  EPWDataAnnualAvgWindspeed,              !- Feature Name 19
  Double,                                 !- Feature Data Type 19
  3.9165296803649667,                     !- Feature Value 19
  EPWDataMonthlyAvgDrybulbs,              !- Feature Name 20
  String,                                 !- Feature Data Type 20
  33.4191935483871&#4431.90142857142857&#4443.02620967741937&#4442.48624999999999&#4459.877741935483854&#4473.57574999999997&#4472.07975806451608&#4472.70008064516134&#4466.49200000000006&#4450.079112903225806&#4437.218250000000005&#4434.582177419354835, !- Feature Value 20
  EPWDataGroundMonthlyTemps,              !- Feature Name 21
  String,                                 !- Feature Data Type 21
  44.08306285945173&#4440.89570904991865&#4440.64045432632048&#4442.153016571250646&#4448.225111118704206&#4454.268919273837525&#4459.508577937551024&#4462.82777283423508&#4463.10975667174995&#4460.41014950381947&#4455.304105212311526&#4449.445696474514364, !- Feature Value 21
  EPWDataWSF,                             !- Feature Name 22
  Double,                                 !- Feature Data Type 22
  0.58999999999999997,                    !- Feature Value 22
  EPWDataMonthlyAvgDailyHighDrybulbs,     !- Feature Name 23
  String,                                 !- Feature Data Type 23
  47.41032258064516&#4446.58642857142857&#4455.15032258064517&#4453.708&#4472.80193548387098&#4488.67600000000002&#4486.1858064516129&#4485.87225806451613&#4482.082&#4463.18064516129033&#4448.73400000000001&#4448.87935483870968, !- Feature Value 23
  EPWDataMonthlyAvgDailyLowDrybulbs,      !- Feature Name 24
  String,                                 !- Feature Data Type 24
  19.347741935483874&#4419.856428571428573&#4430.316129032258065&#4431.112&#4447.41612903225806&#4457.901999999999994&#4459.063870967741934&#4460.956774193548384&#4452.352000000000004&#4438.41612903225806&#4427.002000000000002&#4423.02903225806451, !- Feature Value 24
  EPWDesignHeatingDrybulb,                !- Feature Name 25
  Double,                                 !- Feature Data Type 25
  12.02,                                  !- Feature Value 25
  EPWDesignHeatingWindspeed,              !- Feature Name 26
  Double,                                 !- Feature Data Type 26
  2.8062500000000004,                     !- Feature Value 26
  EPWDesignCoolingDrybulb,                !- Feature Name 27
  Double,                                 !- Feature Data Type 27
  91.939999999999998,                     !- Feature Value 27
  EPWDesignCoolingWetbulb,                !- Feature Name 28
  Double,                                 !- Feature Data Type 28
  59.95131430195849,                      !- Feature Value 28
  EPWDesignCoolingHumidityRatio,          !- Feature Name 29
  Double,                                 !- Feature Data Type 29
  0.0059161086834698092,                  !- Feature Value 29
  EPWDesignCoolingWindspeed,              !- Feature Name 30
  Double,                                 !- Feature Data Type 30
  3.7999999999999989,                     !- Feature Value 30
  EPWDesignDailyTemperatureRange,         !- Feature Name 31
  Double,                                 !- Feature Data Type 31
  24.915483870967748,                     !- Feature Value 31
  EPWDesignDehumidDrybulb,                !- Feature Name 32
  Double,                                 !- Feature Data Type 32
  67.996785714285721,                     !- Feature Value 32
  EPWDesignDehumidHumidityRatio,          !- Feature Name 33
  Double,                                 !- Feature Data Type 33
  0.012133744170488724,                   !- Feature Value 33
  EPWDesignCoolingDirectNormal,           !- Feature Name 34
  Double,                                 !- Feature Data Type 34
  985,                                    !- Feature Value 34
  EPWDesignCoolingDiffuseHorizontal,      !- Feature Name 35
  Double,                                 !- Feature Data Type 35
  84;                                     !- Feature Value 35

OS:Site,
<<<<<<< HEAD
  {e8ba0ed5-53ed-4e63-ab33-41e687a27c39}, !- Handle
=======
  {6b63e144-1df9-4b9d-8aa9-38075c29038d}, !- Handle
>>>>>>> 64865042
  Denver Intl Ap_CO_USA,                  !- Name
  39.83,                                  !- Latitude {deg}
  -104.65,                                !- Longitude {deg}
  -7,                                     !- Time Zone {hr}
  1650,                                   !- Elevation {m}
  ;                                       !- Terrain

OS:ClimateZones,
<<<<<<< HEAD
  {e4dccefd-a639-4388-bcdc-0dc56505ef2f}, !- Handle
=======
  {84fc1d7a-0fe6-4c1b-9e3d-e5d90603bedf}, !- Handle
>>>>>>> 64865042
  ,                                       !- Active Institution
  ,                                       !- Active Year
  ,                                       !- Climate Zone Institution Name 1
  ,                                       !- Climate Zone Document Name 1
  ,                                       !- Climate Zone Document Year 1
  ,                                       !- Climate Zone Value 1
  Building America,                       !- Climate Zone Institution Name 2
  ,                                       !- Climate Zone Document Name 2
  0,                                      !- Climate Zone Document Year 2
  Cold;                                   !- Climate Zone Value 2

OS:Site:WaterMainsTemperature,
<<<<<<< HEAD
  {4d2cf905-3a2b-43d8-8efc-4a96a1466f3d}, !- Handle
=======
  {6e9004c6-3722-4177-be29-cbb479003bb9}, !- Handle
>>>>>>> 64865042
  Correlation,                            !- Calculation Method
  ,                                       !- Temperature Schedule Name
  10.8753424657535,                       !- Annual Average Outdoor Air Temperature {C}
  23.1524007936508;                       !- Maximum Difference In Monthly Average Outdoor Air Temperatures {deltaC}

OS:RunPeriodControl:DaylightSavingTime,
<<<<<<< HEAD
  {399773d4-6d5d-483f-b01e-06a062d43d25}, !- Handle
  4/7,                                    !- Start Date
  10/26;                                  !- End Date

OS:Site:GroundTemperature:Deep,
  {85e120aa-a2c4-4986-93e3-bc8365d70ef2}, !- Handle
=======
  {7f93b23b-276d-4c0c-a2e2-f38f0788c5be}, !- Handle
  3/12,                                   !- Start Date
  11/5;                                   !- End Date

OS:Site:GroundTemperature:Deep,
  {c85894c0-3d80-4b11-a6a3-0459f3fdf4f4}, !- Handle
>>>>>>> 64865042
  10.8753424657535,                       !- January Deep Ground Temperature {C}
  10.8753424657535,                       !- February Deep Ground Temperature {C}
  10.8753424657535,                       !- March Deep Ground Temperature {C}
  10.8753424657535,                       !- April Deep Ground Temperature {C}
  10.8753424657535,                       !- May Deep Ground Temperature {C}
  10.8753424657535,                       !- June Deep Ground Temperature {C}
  10.8753424657535,                       !- July Deep Ground Temperature {C}
  10.8753424657535,                       !- August Deep Ground Temperature {C}
  10.8753424657535,                       !- September Deep Ground Temperature {C}
  10.8753424657535,                       !- October Deep Ground Temperature {C}
  10.8753424657535,                       !- November Deep Ground Temperature {C}
  10.8753424657535;                       !- December Deep Ground Temperature {C}

OS:Building,
<<<<<<< HEAD
  {e42c1ed9-7d0e-40c2-a9b9-a391de970591}, !- Handle
=======
  {5f6b6146-67e9-4a6d-9e9d-5835b5535b22}, !- Handle
>>>>>>> 64865042
  Building 1,                             !- Name
  ,                                       !- Building Sector Type
  0,                                      !- North Axis {deg}
  ,                                       !- Nominal Floor to Floor Height {m}
  ,                                       !- Space Type Name
  ,                                       !- Default Construction Set Name
  ,                                       !- Default Schedule Set Name
  1,                                      !- Standards Number of Stories
  1,                                      !- Standards Number of Above Ground Stories
  ,                                       !- Standards Template
  multifamily,                            !- Standards Building Type
  8;                                      !- Standards Number of Living Units

OS:AdditionalProperties,
<<<<<<< HEAD
  {b07f7678-df9a-4f87-9fc6-275a5259317e}, !- Handle
  {e42c1ed9-7d0e-40c2-a9b9-a391de970591}, !- Object Name
=======
  {667fdf1f-15e5-4084-8f8c-c9b2e8f62e47}, !- Handle
  {5f6b6146-67e9-4a6d-9e9d-5835b5535b22}, !- Object Name
>>>>>>> 64865042
  num_units,                              !- Feature Name 1
  Integer,                                !- Feature Data Type 1
  8,                                      !- Feature Value 1
  has_rear_units,                         !- Feature Name 2
  Boolean,                                !- Feature Data Type 2
  true,                                   !- Feature Value 2
  num_floors,                             !- Feature Name 3
  Integer,                                !- Feature Data Type 3
  1,                                      !- Feature Value 3
  horz_location,                          !- Feature Name 4
  String,                                 !- Feature Data Type 4
  Left,                                   !- Feature Value 4
  level,                                  !- Feature Name 5
  String,                                 !- Feature Data Type 5
  Bottom,                                 !- Feature Value 5
  found_type,                             !- Feature Name 6
  String,                                 !- Feature Data Type 6
  slab,                                   !- Feature Value 6
  corridor_width,                         !- Feature Name 7
  Double,                                 !- Feature Data Type 7
  3.048,                                  !- Feature Value 7
  corridor_position,                      !- Feature Name 8
  String,                                 !- Feature Data Type 8
  Double-Loaded Interior;                 !- Feature Value 8

OS:ThermalZone,
<<<<<<< HEAD
  {f1db8768-155e-40b8-93b3-4e5108213a9a}, !- Handle
=======
  {7eb0f1bc-1686-40bb-98aa-945bb04f967e}, !- Handle
>>>>>>> 64865042
  living zone,                            !- Name
  ,                                       !- Multiplier
  ,                                       !- Ceiling Height {m}
  ,                                       !- Volume {m3}
  ,                                       !- Floor Area {m2}
  ,                                       !- Zone Inside Convection Algorithm
  ,                                       !- Zone Outside Convection Algorithm
  ,                                       !- Zone Conditioning Equipment List Name
<<<<<<< HEAD
  {15e5afa6-97b0-4fd3-9d2b-5d993980625a}, !- Zone Air Inlet Port List
  {5475100a-f063-49ac-abdd-56a0739d5d1b}, !- Zone Air Exhaust Port List
  {2dc9c8b0-2bbf-4c65-b7ae-87542f264186}, !- Zone Air Node Name
  {e3f4ecf5-3eec-4343-9b59-698f933a0ad2}, !- Zone Return Air Port List
=======
  {6ee10f30-a7f8-4c62-96d8-f588f04f5777}, !- Zone Air Inlet Port List
  {c6fe1cba-46ea-44c0-a0fd-5877bb9ccf54}, !- Zone Air Exhaust Port List
  {ab29662f-9540-41f9-b3c5-583fdcfe4a65}, !- Zone Air Node Name
  {0f665786-86b1-4e22-b776-1941318b5114}, !- Zone Return Air Port List
>>>>>>> 64865042
  ,                                       !- Primary Daylighting Control Name
  ,                                       !- Fraction of Zone Controlled by Primary Daylighting Control
  ,                                       !- Secondary Daylighting Control Name
  ,                                       !- Fraction of Zone Controlled by Secondary Daylighting Control
  ,                                       !- Illuminance Map Name
  ,                                       !- Group Rendering Name
  ,                                       !- Thermostat Name
  No;                                     !- Use Ideal Air Loads

OS:Node,
<<<<<<< HEAD
  {b0186d14-bfad-469a-bcc9-1f17e94c56c0}, !- Handle
  Node 1,                                 !- Name
  {2dc9c8b0-2bbf-4c65-b7ae-87542f264186}, !- Inlet Port
  ;                                       !- Outlet Port

OS:Connection,
  {2dc9c8b0-2bbf-4c65-b7ae-87542f264186}, !- Handle
  {976c0873-55f0-4c22-bae0-bed267d87cf4}, !- Name
  {f1db8768-155e-40b8-93b3-4e5108213a9a}, !- Source Object
  11,                                     !- Outlet Port
  {b0186d14-bfad-469a-bcc9-1f17e94c56c0}, !- Target Object
  2;                                      !- Inlet Port

OS:PortList,
  {15e5afa6-97b0-4fd3-9d2b-5d993980625a}, !- Handle
  {94077c3f-36b7-4730-8093-322f312fcae2}, !- Name
  {f1db8768-155e-40b8-93b3-4e5108213a9a}; !- HVAC Component

OS:PortList,
  {5475100a-f063-49ac-abdd-56a0739d5d1b}, !- Handle
  {6941ea03-ca10-4b65-a6b5-c386a04f7b60}, !- Name
  {f1db8768-155e-40b8-93b3-4e5108213a9a}; !- HVAC Component

OS:PortList,
  {e3f4ecf5-3eec-4343-9b59-698f933a0ad2}, !- Handle
  {743e567e-0ba0-491e-bc8a-fc39662e2e5c}, !- Name
  {f1db8768-155e-40b8-93b3-4e5108213a9a}; !- HVAC Component

OS:Sizing:Zone,
  {278d3187-7df6-415c-a076-ef9b1e286f2b}, !- Handle
  {f1db8768-155e-40b8-93b3-4e5108213a9a}, !- Zone or ZoneList Name
=======
  {f9d44c08-696f-48da-833b-16a6682eea8e}, !- Handle
  Node 1,                                 !- Name
  {ab29662f-9540-41f9-b3c5-583fdcfe4a65}, !- Inlet Port
  ;                                       !- Outlet Port

OS:Connection,
  {ab29662f-9540-41f9-b3c5-583fdcfe4a65}, !- Handle
  {848485ab-b329-409a-8f0b-4a556c8fc63d}, !- Name
  {7eb0f1bc-1686-40bb-98aa-945bb04f967e}, !- Source Object
  11,                                     !- Outlet Port
  {f9d44c08-696f-48da-833b-16a6682eea8e}, !- Target Object
  2;                                      !- Inlet Port

OS:PortList,
  {6ee10f30-a7f8-4c62-96d8-f588f04f5777}, !- Handle
  {f258aedb-0d15-40ae-a82d-2dacccfcef16}, !- Name
  {7eb0f1bc-1686-40bb-98aa-945bb04f967e}; !- HVAC Component

OS:PortList,
  {c6fe1cba-46ea-44c0-a0fd-5877bb9ccf54}, !- Handle
  {80e544d6-b81b-46f4-bfab-aa6ff5bbe423}, !- Name
  {7eb0f1bc-1686-40bb-98aa-945bb04f967e}; !- HVAC Component

OS:PortList,
  {0f665786-86b1-4e22-b776-1941318b5114}, !- Handle
  {46f26dc1-8847-4bcf-a55c-52b071667ed3}, !- Name
  {7eb0f1bc-1686-40bb-98aa-945bb04f967e}; !- HVAC Component

OS:Sizing:Zone,
  {4c97e702-aa3d-4b29-a75a-790210d502a0}, !- Handle
  {7eb0f1bc-1686-40bb-98aa-945bb04f967e}, !- Zone or ZoneList Name
>>>>>>> 64865042
  SupplyAirTemperature,                   !- Zone Cooling Design Supply Air Temperature Input Method
  14,                                     !- Zone Cooling Design Supply Air Temperature {C}
  11.11,                                  !- Zone Cooling Design Supply Air Temperature Difference {deltaC}
  SupplyAirTemperature,                   !- Zone Heating Design Supply Air Temperature Input Method
  40,                                     !- Zone Heating Design Supply Air Temperature {C}
  11.11,                                  !- Zone Heating Design Supply Air Temperature Difference {deltaC}
  0.0085,                                 !- Zone Cooling Design Supply Air Humidity Ratio {kg-H2O/kg-air}
  0.008,                                  !- Zone Heating Design Supply Air Humidity Ratio {kg-H2O/kg-air}
  ,                                       !- Zone Heating Sizing Factor
  ,                                       !- Zone Cooling Sizing Factor
  DesignDay,                              !- Cooling Design Air Flow Method
  ,                                       !- Cooling Design Air Flow Rate {m3/s}
  ,                                       !- Cooling Minimum Air Flow per Zone Floor Area {m3/s-m2}
  ,                                       !- Cooling Minimum Air Flow {m3/s}
  ,                                       !- Cooling Minimum Air Flow Fraction
  DesignDay,                              !- Heating Design Air Flow Method
  ,                                       !- Heating Design Air Flow Rate {m3/s}
  ,                                       !- Heating Maximum Air Flow per Zone Floor Area {m3/s-m2}
  ,                                       !- Heating Maximum Air Flow {m3/s}
  ,                                       !- Heating Maximum Air Flow Fraction
  ,                                       !- Design Zone Air Distribution Effectiveness in Cooling Mode
  ,                                       !- Design Zone Air Distribution Effectiveness in Heating Mode
  No,                                     !- Account for Dedicated Outdoor Air System
  NeutralSupplyAir,                       !- Dedicated Outdoor Air System Control Strategy
  autosize,                               !- Dedicated Outdoor Air Low Setpoint Temperature for Design {C}
  autosize;                               !- Dedicated Outdoor Air High Setpoint Temperature for Design {C}

OS:ZoneHVAC:EquipmentList,
<<<<<<< HEAD
  {7ce6ce0f-c5eb-44bf-9b98-f2b088b3b6c3}, !- Handle
  Zone HVAC Equipment List 1,             !- Name
  {f1db8768-155e-40b8-93b3-4e5108213a9a}; !- Thermal Zone

OS:Space,
  {4e1557c7-202f-4950-a341-5dc56f348310}, !- Handle
  living space,                           !- Name
  {57b8ffa7-b71a-44d7-801c-919a64bc69ad}, !- Space Type Name
=======
  {9d92b7f5-d259-4378-818c-cb26df691d31}, !- Handle
  Zone HVAC Equipment List 1,             !- Name
  {7eb0f1bc-1686-40bb-98aa-945bb04f967e}; !- Thermal Zone

OS:Space,
  {a6d411ce-3161-4bc5-ae2e-9be46bbc9df9}, !- Handle
  living space,                           !- Name
  {01f8b5aa-98d9-465c-b18d-533331646043}, !- Space Type Name
>>>>>>> 64865042
  ,                                       !- Default Construction Set Name
  ,                                       !- Default Schedule Set Name
  ,                                       !- Direction of Relative North {deg}
  ,                                       !- X Origin {m}
  ,                                       !- Y Origin {m}
  ,                                       !- Z Origin {m}
  ,                                       !- Building Story Name
<<<<<<< HEAD
  {f1db8768-155e-40b8-93b3-4e5108213a9a}, !- Thermal Zone Name
  ,                                       !- Part of Total Floor Area
  ,                                       !- Design Specification Outdoor Air Object Name
  {264ef1c6-95d5-4a70-b4c1-d35175d4e125}; !- Building Unit Name

OS:Surface,
  {27269a4a-bc42-4bda-a393-43ea842c4ee0}, !- Handle
  Surface 1,                              !- Name
  Floor,                                  !- Surface Type
  ,                                       !- Construction Name
  {4e1557c7-202f-4950-a341-5dc56f348310}, !- Space Name
=======
  {7eb0f1bc-1686-40bb-98aa-945bb04f967e}, !- Thermal Zone Name
  ,                                       !- Part of Total Floor Area
  ,                                       !- Design Specification Outdoor Air Object Name
  {3faaa31b-ca11-4c39-af15-c2e243914e01}; !- Building Unit Name

OS:Surface,
  {c0073236-0f16-40f7-9dd0-888f9bc25882}, !- Handle
  Surface 1,                              !- Name
  Floor,                                  !- Surface Type
  ,                                       !- Construction Name
  {a6d411ce-3161-4bc5-ae2e-9be46bbc9df9}, !- Space Name
>>>>>>> 64865042
  Foundation,                             !- Outside Boundary Condition
  ,                                       !- Outside Boundary Condition Object
  NoSun,                                  !- Sun Exposure
  NoWind,                                 !- Wind Exposure
  ,                                       !- View Factor to Ground
  ,                                       !- Number of Vertices
  0, -12.9315688143396, 0,                !- X,Y,Z Vertex 1 {m}
  0, 0, 0,                                !- X,Y,Z Vertex 2 {m}
  6.46578440716979, 0, 0,                 !- X,Y,Z Vertex 3 {m}
  6.46578440716979, -12.9315688143396, 0; !- X,Y,Z Vertex 4 {m}

OS:Surface,
<<<<<<< HEAD
  {fb61edc7-137c-4a2a-8440-f2ea8178de72}, !- Handle
  Surface 2,                              !- Name
  Wall,                                   !- Surface Type
  ,                                       !- Construction Name
  {4e1557c7-202f-4950-a341-5dc56f348310}, !- Space Name
=======
  {63b1f04b-2d37-421e-a1f1-15faf20f9ffb}, !- Handle
  Surface 2,                              !- Name
  Wall,                                   !- Surface Type
  ,                                       !- Construction Name
  {a6d411ce-3161-4bc5-ae2e-9be46bbc9df9}, !- Space Name
>>>>>>> 64865042
  Outdoors,                               !- Outside Boundary Condition
  ,                                       !- Outside Boundary Condition Object
  SunExposed,                             !- Sun Exposure
  WindExposed,                            !- Wind Exposure
  ,                                       !- View Factor to Ground
  ,                                       !- Number of Vertices
  0, 0, 2.4384,                           !- X,Y,Z Vertex 1 {m}
  0, 0, 0,                                !- X,Y,Z Vertex 2 {m}
  0, -12.9315688143396, 0,                !- X,Y,Z Vertex 3 {m}
  0, -12.9315688143396, 2.4384;           !- X,Y,Z Vertex 4 {m}

OS:Surface,
<<<<<<< HEAD
  {b6b30f37-4835-4375-b269-609f0f07f15d}, !- Handle
  Surface 3,                              !- Name
  Wall,                                   !- Surface Type
  ,                                       !- Construction Name
  {4e1557c7-202f-4950-a341-5dc56f348310}, !- Space Name
=======
  {62c3a94e-1048-4374-982c-3d7523e05a8a}, !- Handle
  Surface 3,                              !- Name
  Wall,                                   !- Surface Type
  ,                                       !- Construction Name
  {a6d411ce-3161-4bc5-ae2e-9be46bbc9df9}, !- Space Name
>>>>>>> 64865042
  Adiabatic,                              !- Outside Boundary Condition
  ,                                       !- Outside Boundary Condition Object
  NoSun,                                  !- Sun Exposure
  NoWind,                                 !- Wind Exposure
  ,                                       !- View Factor to Ground
  ,                                       !- Number of Vertices
  6.46578440716979, 0, 2.4384,            !- X,Y,Z Vertex 1 {m}
  6.46578440716979, 0, 0,                 !- X,Y,Z Vertex 2 {m}
  0, 0, 0,                                !- X,Y,Z Vertex 3 {m}
  0, 0, 2.4384;                           !- X,Y,Z Vertex 4 {m}

OS:Surface,
<<<<<<< HEAD
  {b3a1b2c9-82fc-4e29-be02-5d7c8f7be1eb}, !- Handle
  Surface 4,                              !- Name
  Wall,                                   !- Surface Type
  ,                                       !- Construction Name
  {4e1557c7-202f-4950-a341-5dc56f348310}, !- Space Name
=======
  {96e23d8f-50a4-453a-8857-dea5912b792c}, !- Handle
  Surface 4,                              !- Name
  Wall,                                   !- Surface Type
  ,                                       !- Construction Name
  {a6d411ce-3161-4bc5-ae2e-9be46bbc9df9}, !- Space Name
>>>>>>> 64865042
  Adiabatic,                              !- Outside Boundary Condition
  ,                                       !- Outside Boundary Condition Object
  NoSun,                                  !- Sun Exposure
  NoWind,                                 !- Wind Exposure
  ,                                       !- View Factor to Ground
  ,                                       !- Number of Vertices
  6.46578440716979, -12.9315688143396, 2.4384, !- X,Y,Z Vertex 1 {m}
  6.46578440716979, -12.9315688143396, 0, !- X,Y,Z Vertex 2 {m}
  6.46578440716979, 0, 0,                 !- X,Y,Z Vertex 3 {m}
  6.46578440716979, 0, 2.4384;            !- X,Y,Z Vertex 4 {m}

OS:Surface,
<<<<<<< HEAD
  {805a01c8-bdc5-4e02-8702-44a03afe9286}, !- Handle
  Surface 5,                              !- Name
  Wall,                                   !- Surface Type
  ,                                       !- Construction Name
  {4e1557c7-202f-4950-a341-5dc56f348310}, !- Space Name
=======
  {0e32a08b-78ad-475a-987e-05a6d8962763}, !- Handle
  Surface 5,                              !- Name
  Wall,                                   !- Surface Type
  ,                                       !- Construction Name
  {a6d411ce-3161-4bc5-ae2e-9be46bbc9df9}, !- Space Name
>>>>>>> 64865042
  Outdoors,                               !- Outside Boundary Condition
  ,                                       !- Outside Boundary Condition Object
  SunExposed,                             !- Sun Exposure
  WindExposed,                            !- Wind Exposure
  ,                                       !- View Factor to Ground
  ,                                       !- Number of Vertices
  0, -12.9315688143396, 2.4384,           !- X,Y,Z Vertex 1 {m}
  0, -12.9315688143396, 0,                !- X,Y,Z Vertex 2 {m}
  6.46578440716979, -12.9315688143396, 0, !- X,Y,Z Vertex 3 {m}
  6.46578440716979, -12.9315688143396, 2.4384; !- X,Y,Z Vertex 4 {m}

OS:Surface,
<<<<<<< HEAD
  {01abefc3-f754-45e2-a1d2-30db8bc4fd1e}, !- Handle
  Surface 6,                              !- Name
  RoofCeiling,                            !- Surface Type
  ,                                       !- Construction Name
  {4e1557c7-202f-4950-a341-5dc56f348310}, !- Space Name
=======
  {fd4da5f0-08d4-4e58-bffd-570d6cfb2f01}, !- Handle
  Surface 6,                              !- Name
  RoofCeiling,                            !- Surface Type
  ,                                       !- Construction Name
  {a6d411ce-3161-4bc5-ae2e-9be46bbc9df9}, !- Space Name
>>>>>>> 64865042
  Outdoors,                               !- Outside Boundary Condition
  ,                                       !- Outside Boundary Condition Object
  SunExposed,                             !- Sun Exposure
  WindExposed,                            !- Wind Exposure
  ,                                       !- View Factor to Ground
  ,                                       !- Number of Vertices
  6.46578440716979, -12.9315688143396, 2.4384, !- X,Y,Z Vertex 1 {m}
  6.46578440716979, 0, 2.4384,            !- X,Y,Z Vertex 2 {m}
  0, 0, 2.4384,                           !- X,Y,Z Vertex 3 {m}
  0, -12.9315688143396, 2.4384;           !- X,Y,Z Vertex 4 {m}

OS:SpaceType,
<<<<<<< HEAD
  {57b8ffa7-b71a-44d7-801c-919a64bc69ad}, !- Handle
=======
  {01f8b5aa-98d9-465c-b18d-533331646043}, !- Handle
>>>>>>> 64865042
  Space Type 1,                           !- Name
  ,                                       !- Default Construction Set Name
  ,                                       !- Default Schedule Set Name
  ,                                       !- Group Rendering Name
  ,                                       !- Design Specification Outdoor Air Object Name
  ,                                       !- Standards Template
  ,                                       !- Standards Building Type
  living;                                 !- Standards Space Type

OS:ThermalZone,
<<<<<<< HEAD
  {0a386881-7dec-4342-a6ab-470fa20a3687}, !- Handle
=======
  {6d8f8c14-821f-4650-802e-99c27af610da}, !- Handle
>>>>>>> 64865042
  corridor zone,                          !- Name
  ,                                       !- Multiplier
  ,                                       !- Ceiling Height {m}
  ,                                       !- Volume {m3}
  ,                                       !- Floor Area {m2}
  ,                                       !- Zone Inside Convection Algorithm
  ,                                       !- Zone Outside Convection Algorithm
  ,                                       !- Zone Conditioning Equipment List Name
<<<<<<< HEAD
  {a4a08d70-c0cf-4d7a-9560-5d322bb0d0b4}, !- Zone Air Inlet Port List
  {ada20d11-faee-4baf-aa0c-bdd5f4a238c5}, !- Zone Air Exhaust Port List
  {c6a94b26-1c93-4dc3-a571-8664ef548873}, !- Zone Air Node Name
  {0a56e55e-67a5-4961-9819-ddd7c39778e5}, !- Zone Return Air Port List
=======
  {80dd72c6-d6bf-4668-90f1-5ea260718d65}, !- Zone Air Inlet Port List
  {fbec853f-e0fe-4ea6-9f65-8faad9ec4b23}, !- Zone Air Exhaust Port List
  {85eb513f-7c24-4f6e-b670-ef8e1c2acc49}, !- Zone Air Node Name
  {1a05d686-1674-4ec3-a3f6-368e7bcb29fe}, !- Zone Return Air Port List
>>>>>>> 64865042
  ,                                       !- Primary Daylighting Control Name
  ,                                       !- Fraction of Zone Controlled by Primary Daylighting Control
  ,                                       !- Secondary Daylighting Control Name
  ,                                       !- Fraction of Zone Controlled by Secondary Daylighting Control
  ,                                       !- Illuminance Map Name
  ,                                       !- Group Rendering Name
  ,                                       !- Thermostat Name
  No;                                     !- Use Ideal Air Loads

OS:Node,
<<<<<<< HEAD
  {67c83288-6f40-433c-b4de-cd9bc3fe4e24}, !- Handle
  Node 2,                                 !- Name
  {c6a94b26-1c93-4dc3-a571-8664ef548873}, !- Inlet Port
  ;                                       !- Outlet Port

OS:Connection,
  {c6a94b26-1c93-4dc3-a571-8664ef548873}, !- Handle
  {c0f89ad2-5ec3-4ca6-88a7-00f5e33f281e}, !- Name
  {0a386881-7dec-4342-a6ab-470fa20a3687}, !- Source Object
  11,                                     !- Outlet Port
  {67c83288-6f40-433c-b4de-cd9bc3fe4e24}, !- Target Object
  2;                                      !- Inlet Port

OS:PortList,
  {a4a08d70-c0cf-4d7a-9560-5d322bb0d0b4}, !- Handle
  {0cb31e67-946d-4105-b94d-7f925abf0462}, !- Name
  {0a386881-7dec-4342-a6ab-470fa20a3687}; !- HVAC Component

OS:PortList,
  {ada20d11-faee-4baf-aa0c-bdd5f4a238c5}, !- Handle
  {cbdda134-a750-47cb-9bf2-2142f676d862}, !- Name
  {0a386881-7dec-4342-a6ab-470fa20a3687}; !- HVAC Component

OS:PortList,
  {0a56e55e-67a5-4961-9819-ddd7c39778e5}, !- Handle
  {dfd9a9b6-c42a-4003-86f2-c8b67c31b12a}, !- Name
  {0a386881-7dec-4342-a6ab-470fa20a3687}; !- HVAC Component

OS:Sizing:Zone,
  {e9228eab-3576-4d1e-b28c-9c5657841c68}, !- Handle
  {0a386881-7dec-4342-a6ab-470fa20a3687}, !- Zone or ZoneList Name
=======
  {ab630dee-6421-475d-872b-1f8fc79c106b}, !- Handle
  Node 2,                                 !- Name
  {85eb513f-7c24-4f6e-b670-ef8e1c2acc49}, !- Inlet Port
  ;                                       !- Outlet Port

OS:Connection,
  {85eb513f-7c24-4f6e-b670-ef8e1c2acc49}, !- Handle
  {e0005aa6-da39-46b8-8f0a-8cbf7dae57ed}, !- Name
  {6d8f8c14-821f-4650-802e-99c27af610da}, !- Source Object
  11,                                     !- Outlet Port
  {ab630dee-6421-475d-872b-1f8fc79c106b}, !- Target Object
  2;                                      !- Inlet Port

OS:PortList,
  {80dd72c6-d6bf-4668-90f1-5ea260718d65}, !- Handle
  {3354ba58-c60d-45d9-bfcf-096781216744}, !- Name
  {6d8f8c14-821f-4650-802e-99c27af610da}; !- HVAC Component

OS:PortList,
  {fbec853f-e0fe-4ea6-9f65-8faad9ec4b23}, !- Handle
  {5b0b72f5-f125-4486-ab1f-435d20a7bcd4}, !- Name
  {6d8f8c14-821f-4650-802e-99c27af610da}; !- HVAC Component

OS:PortList,
  {1a05d686-1674-4ec3-a3f6-368e7bcb29fe}, !- Handle
  {473ff3e4-10b2-4540-a49d-c70aeedc9675}, !- Name
  {6d8f8c14-821f-4650-802e-99c27af610da}; !- HVAC Component

OS:Sizing:Zone,
  {5079d03c-f3a9-4490-813b-53be22f984de}, !- Handle
  {6d8f8c14-821f-4650-802e-99c27af610da}, !- Zone or ZoneList Name
>>>>>>> 64865042
  SupplyAirTemperature,                   !- Zone Cooling Design Supply Air Temperature Input Method
  14,                                     !- Zone Cooling Design Supply Air Temperature {C}
  11.11,                                  !- Zone Cooling Design Supply Air Temperature Difference {deltaC}
  SupplyAirTemperature,                   !- Zone Heating Design Supply Air Temperature Input Method
  40,                                     !- Zone Heating Design Supply Air Temperature {C}
  11.11,                                  !- Zone Heating Design Supply Air Temperature Difference {deltaC}
  0.0085,                                 !- Zone Cooling Design Supply Air Humidity Ratio {kg-H2O/kg-air}
  0.008,                                  !- Zone Heating Design Supply Air Humidity Ratio {kg-H2O/kg-air}
  ,                                       !- Zone Heating Sizing Factor
  ,                                       !- Zone Cooling Sizing Factor
  DesignDay,                              !- Cooling Design Air Flow Method
  ,                                       !- Cooling Design Air Flow Rate {m3/s}
  ,                                       !- Cooling Minimum Air Flow per Zone Floor Area {m3/s-m2}
  ,                                       !- Cooling Minimum Air Flow {m3/s}
  ,                                       !- Cooling Minimum Air Flow Fraction
  DesignDay,                              !- Heating Design Air Flow Method
  ,                                       !- Heating Design Air Flow Rate {m3/s}
  ,                                       !- Heating Maximum Air Flow per Zone Floor Area {m3/s-m2}
  ,                                       !- Heating Maximum Air Flow {m3/s}
  ,                                       !- Heating Maximum Air Flow Fraction
  ,                                       !- Design Zone Air Distribution Effectiveness in Cooling Mode
  ,                                       !- Design Zone Air Distribution Effectiveness in Heating Mode
  No,                                     !- Account for Dedicated Outdoor Air System
  NeutralSupplyAir,                       !- Dedicated Outdoor Air System Control Strategy
  autosize,                               !- Dedicated Outdoor Air Low Setpoint Temperature for Design {C}
  autosize;                               !- Dedicated Outdoor Air High Setpoint Temperature for Design {C}

OS:ZoneHVAC:EquipmentList,
<<<<<<< HEAD
  {7cf30e8e-02e9-4228-bef8-3dc33fa3d93b}, !- Handle
  Zone HVAC Equipment List 2,             !- Name
  {0a386881-7dec-4342-a6ab-470fa20a3687}; !- Thermal Zone

OS:Space,
  {e2d9fa03-3dc7-44b0-920e-987dad28c9d5}, !- Handle
  corridor space,                         !- Name
  {89028045-3ace-4bf8-8237-a2dbbc52f206}, !- Space Type Name
=======
  {c399ab79-bdbe-49b0-b455-1bd6eaf956bf}, !- Handle
  Zone HVAC Equipment List 2,             !- Name
  {6d8f8c14-821f-4650-802e-99c27af610da}; !- Thermal Zone

OS:Space,
  {3c40c770-09cf-44df-a7c4-211ab84b2113}, !- Handle
  corridor space,                         !- Name
  {5a7e5be2-585c-476f-804d-bd865b8e5594}, !- Space Type Name
>>>>>>> 64865042
  ,                                       !- Default Construction Set Name
  ,                                       !- Default Schedule Set Name
  ,                                       !- Direction of Relative North {deg}
  ,                                       !- X Origin {m}
  ,                                       !- Y Origin {m}
  ,                                       !- Z Origin {m}
  ,                                       !- Building Story Name
<<<<<<< HEAD
  {0a386881-7dec-4342-a6ab-470fa20a3687}; !- Thermal Zone Name

OS:Surface,
  {8a85fdbb-c50e-4b1e-9cd4-4123a7709eb3}, !- Handle
  Surface 7,                              !- Name
  Floor,                                  !- Surface Type
  ,                                       !- Construction Name
  {e2d9fa03-3dc7-44b0-920e-987dad28c9d5}, !- Space Name
=======
  {6d8f8c14-821f-4650-802e-99c27af610da}; !- Thermal Zone Name

OS:Surface,
  {212743c0-d212-4170-9234-74d417bb5469}, !- Handle
  Surface 7,                              !- Name
  Floor,                                  !- Surface Type
  ,                                       !- Construction Name
  {3c40c770-09cf-44df-a7c4-211ab84b2113}, !- Space Name
>>>>>>> 64865042
  Foundation,                             !- Outside Boundary Condition
  ,                                       !- Outside Boundary Condition Object
  NoSun,                                  !- Sun Exposure
  NoWind,                                 !- Wind Exposure
  ,                                       !- View Factor to Ground
  ,                                       !- Number of Vertices
  0, 0, 0,                                !- X,Y,Z Vertex 1 {m}
  0, 1.524, 0,                            !- X,Y,Z Vertex 2 {m}
  6.46578440716979, 1.524, 0,             !- X,Y,Z Vertex 3 {m}
  6.46578440716979, 0, 0;                 !- X,Y,Z Vertex 4 {m}

OS:Surface,
<<<<<<< HEAD
  {e4cfe4d4-f793-4410-856c-8db06a8bbb58}, !- Handle
  Surface 8,                              !- Name
  Wall,                                   !- Surface Type
  ,                                       !- Construction Name
  {e2d9fa03-3dc7-44b0-920e-987dad28c9d5}, !- Space Name
=======
  {65ad1fa0-ebc6-42c4-9f41-e0f3a0442fa6}, !- Handle
  Surface 8,                              !- Name
  Wall,                                   !- Surface Type
  ,                                       !- Construction Name
  {3c40c770-09cf-44df-a7c4-211ab84b2113}, !- Space Name
>>>>>>> 64865042
  Outdoors,                               !- Outside Boundary Condition
  ,                                       !- Outside Boundary Condition Object
  SunExposed,                             !- Sun Exposure
  WindExposed,                            !- Wind Exposure
  ,                                       !- View Factor to Ground
  ,                                       !- Number of Vertices
  0, 1.524, 2.4384,                       !- X,Y,Z Vertex 1 {m}
  0, 1.524, 0,                            !- X,Y,Z Vertex 2 {m}
  0, 0, 0,                                !- X,Y,Z Vertex 3 {m}
  0, 0, 2.4384;                           !- X,Y,Z Vertex 4 {m}

OS:Surface,
<<<<<<< HEAD
  {4c767133-a215-497a-81bd-59cdbb046eed}, !- Handle
  Surface 9,                              !- Name
  Wall,                                   !- Surface Type
  ,                                       !- Construction Name
  {e2d9fa03-3dc7-44b0-920e-987dad28c9d5}, !- Space Name
=======
  {4b86ba2e-2cff-4188-9586-cd6edb9679f5}, !- Handle
  Surface 9,                              !- Name
  Wall,                                   !- Surface Type
  ,                                       !- Construction Name
  {3c40c770-09cf-44df-a7c4-211ab84b2113}, !- Space Name
>>>>>>> 64865042
  Adiabatic,                              !- Outside Boundary Condition
  ,                                       !- Outside Boundary Condition Object
  NoSun,                                  !- Sun Exposure
  NoWind,                                 !- Wind Exposure
  ,                                       !- View Factor to Ground
  ,                                       !- Number of Vertices
  6.46578440716979, 1.524, 2.4384,        !- X,Y,Z Vertex 1 {m}
  6.46578440716979, 1.524, 0,             !- X,Y,Z Vertex 2 {m}
  0, 1.524, 0,                            !- X,Y,Z Vertex 3 {m}
  0, 1.524, 2.4384;                       !- X,Y,Z Vertex 4 {m}

OS:Surface,
<<<<<<< HEAD
  {4e9ed6c3-3906-4306-bfd4-a7011dc5fc50}, !- Handle
  Surface 10,                             !- Name
  Wall,                                   !- Surface Type
  ,                                       !- Construction Name
  {e2d9fa03-3dc7-44b0-920e-987dad28c9d5}, !- Space Name
=======
  {62e37305-6cb2-463f-bc67-621e66433028}, !- Handle
  Surface 10,                             !- Name
  Wall,                                   !- Surface Type
  ,                                       !- Construction Name
  {3c40c770-09cf-44df-a7c4-211ab84b2113}, !- Space Name
>>>>>>> 64865042
  Adiabatic,                              !- Outside Boundary Condition
  ,                                       !- Outside Boundary Condition Object
  NoSun,                                  !- Sun Exposure
  NoWind,                                 !- Wind Exposure
  ,                                       !- View Factor to Ground
  ,                                       !- Number of Vertices
  6.46578440716979, 0, 2.4384,            !- X,Y,Z Vertex 1 {m}
  6.46578440716979, 0, 0,                 !- X,Y,Z Vertex 2 {m}
  6.46578440716979, 1.524, 0,             !- X,Y,Z Vertex 3 {m}
  6.46578440716979, 1.524, 2.4384;        !- X,Y,Z Vertex 4 {m}

OS:Surface,
<<<<<<< HEAD
  {5da586f8-b4a9-4742-80b1-33888d1490a6}, !- Handle
  Surface 11,                             !- Name
  Wall,                                   !- Surface Type
  ,                                       !- Construction Name
  {e2d9fa03-3dc7-44b0-920e-987dad28c9d5}, !- Space Name
=======
  {ec1e295b-d51c-4f94-ad6b-d9c7ff0ff83f}, !- Handle
  Surface 11,                             !- Name
  Wall,                                   !- Surface Type
  ,                                       !- Construction Name
  {3c40c770-09cf-44df-a7c4-211ab84b2113}, !- Space Name
>>>>>>> 64865042
  Adiabatic,                              !- Outside Boundary Condition
  ,                                       !- Outside Boundary Condition Object
  NoSun,                                  !- Sun Exposure
  NoWind,                                 !- Wind Exposure
  ,                                       !- View Factor to Ground
  ,                                       !- Number of Vertices
  0, 0, 2.4384,                           !- X,Y,Z Vertex 1 {m}
  0, 0, 0,                                !- X,Y,Z Vertex 2 {m}
  6.46578440716979, 0, 0,                 !- X,Y,Z Vertex 3 {m}
  6.46578440716979, 0, 2.4384;            !- X,Y,Z Vertex 4 {m}

OS:Surface,
<<<<<<< HEAD
  {02fe7b03-201e-4770-89b5-8694af444c1f}, !- Handle
  Surface 12,                             !- Name
  RoofCeiling,                            !- Surface Type
  ,                                       !- Construction Name
  {e2d9fa03-3dc7-44b0-920e-987dad28c9d5}, !- Space Name
=======
  {f362eeef-9976-41cd-a388-f97542a40308}, !- Handle
  Surface 12,                             !- Name
  RoofCeiling,                            !- Surface Type
  ,                                       !- Construction Name
  {3c40c770-09cf-44df-a7c4-211ab84b2113}, !- Space Name
>>>>>>> 64865042
  Outdoors,                               !- Outside Boundary Condition
  ,                                       !- Outside Boundary Condition Object
  SunExposed,                             !- Sun Exposure
  WindExposed,                            !- Wind Exposure
  ,                                       !- View Factor to Ground
  ,                                       !- Number of Vertices
  6.46578440716979, 0, 2.4384,            !- X,Y,Z Vertex 1 {m}
  6.46578440716979, 1.524, 2.4384,        !- X,Y,Z Vertex 2 {m}
  0, 1.524, 2.4384,                       !- X,Y,Z Vertex 3 {m}
  0, 0, 2.4384;                           !- X,Y,Z Vertex 4 {m}

OS:SpaceType,
<<<<<<< HEAD
  {89028045-3ace-4bf8-8237-a2dbbc52f206}, !- Handle
=======
  {5a7e5be2-585c-476f-804d-bd865b8e5594}, !- Handle
>>>>>>> 64865042
  Space Type 2,                           !- Name
  ,                                       !- Default Construction Set Name
  ,                                       !- Default Schedule Set Name
  ,                                       !- Group Rendering Name
  ,                                       !- Design Specification Outdoor Air Object Name
  ,                                       !- Standards Template
  ,                                       !- Standards Building Type
  corridor;                               !- Standards Space Type

OS:BuildingUnit,
<<<<<<< HEAD
  {264ef1c6-95d5-4a70-b4c1-d35175d4e125}, !- Handle
=======
  {3faaa31b-ca11-4c39-af15-c2e243914e01}, !- Handle
>>>>>>> 64865042
  unit 1,                                 !- Name
  ,                                       !- Rendering Color
  Residential;                            !- Building Unit Type

OS:AdditionalProperties,
<<<<<<< HEAD
  {4b9b2edb-6295-4e2d-a012-58aa230f204e}, !- Handle
  {264ef1c6-95d5-4a70-b4c1-d35175d4e125}, !- Object Name
=======
  {10f38069-aade-4976-9f77-ff78dbb38f20}, !- Handle
  {3faaa31b-ca11-4c39-af15-c2e243914e01}, !- Object Name
>>>>>>> 64865042
  NumberOfBedrooms,                       !- Feature Name 1
  Integer,                                !- Feature Data Type 1
  3,                                      !- Feature Value 1
  NumberOfBathrooms,                      !- Feature Name 2
  Double,                                 !- Feature Data Type 2
  2,                                      !- Feature Value 2
  NumberOfOccupants,                      !- Feature Name 3
  Double,                                 !- Feature Data Type 3
  3.3900000000000001;                     !- Feature Value 3

OS:External:File,
<<<<<<< HEAD
  {96045057-ee9a-49d9-aad7-5f57e9c42594}, !- Handle
=======
  {37775a1f-69f6-4950-a29d-3a04b31fe5f6}, !- Handle
>>>>>>> 64865042
  8760.csv,                               !- Name
  8760.csv;                               !- File Name

OS:Schedule:Day,
<<<<<<< HEAD
  {ec75b363-c766-4908-acd8-856b87762965}, !- Handle
=======
  {f3e211d8-3687-4ad1-84bf-fb359e3e678f}, !- Handle
>>>>>>> 64865042
  Schedule Day 1,                         !- Name
  ,                                       !- Schedule Type Limits Name
  ,                                       !- Interpolate to Timestep
  24,                                     !- Hour 1
  0,                                      !- Minute 1
  0;                                      !- Value Until Time 1

OS:Schedule:Day,
<<<<<<< HEAD
  {a1a6762f-af53-4a6a-bf6d-aec60489b4dc}, !- Handle
=======
  {d931525e-d6da-4bb5-a916-425aeda2d8de}, !- Handle
>>>>>>> 64865042
  Schedule Day 2,                         !- Name
  ,                                       !- Schedule Type Limits Name
  ,                                       !- Interpolate to Timestep
  24,                                     !- Hour 1
  0,                                      !- Minute 1
  1;                                      !- Value Until Time 1

OS:Schedule:File,
<<<<<<< HEAD
  {5e401cf8-2e48-42f0-9f5a-0296800a7b2a}, !- Handle
  occupants,                              !- Name
  {b9675efa-618d-4680-837f-88d51074a105}, !- Schedule Type Limits Name
  {96045057-ee9a-49d9-aad7-5f57e9c42594}, !- External File Name
=======
  {9330eceb-d2e6-4b4f-8c7e-b6717ab96071}, !- Handle
  occupants,                              !- Name
  {dc6f6b4c-6ea9-4c40-8f1a-210682f2e10b}, !- Schedule Type Limits Name
  {37775a1f-69f6-4950-a29d-3a04b31fe5f6}, !- External File Name
>>>>>>> 64865042
  1,                                      !- Column Number
  1,                                      !- Rows to Skip at Top
  8760,                                   !- Number of Hours of Data
  ,                                       !- Column Separator
  ,                                       !- Interpolate to Timestep
  60;                                     !- Minutes per Item

OS:Schedule:Ruleset,
<<<<<<< HEAD
  {46b557a6-d329-4085-b754-903dfcb49101}, !- Handle
  Schedule Ruleset 1,                     !- Name
  {00737c10-13b5-455f-a2e6-0ecfea0b9fdb}, !- Schedule Type Limits Name
  {5fddb2d9-c5c6-4b0c-9a62-34f57b0463d1}; !- Default Day Schedule Name

OS:Schedule:Day,
  {5fddb2d9-c5c6-4b0c-9a62-34f57b0463d1}, !- Handle
  Schedule Day 3,                         !- Name
  {00737c10-13b5-455f-a2e6-0ecfea0b9fdb}, !- Schedule Type Limits Name
=======
  {aa8f6365-c910-4900-9d52-8fbab9f4fbc9}, !- Handle
  Schedule Ruleset 1,                     !- Name
  {cb410e9b-c74b-4ec6-b12c-c4798f1c8523}, !- Schedule Type Limits Name
  {a1cf9a35-c127-4ce4-a22d-e7624e6b0e31}; !- Default Day Schedule Name

OS:Schedule:Day,
  {a1cf9a35-c127-4ce4-a22d-e7624e6b0e31}, !- Handle
  Schedule Day 3,                         !- Name
  {cb410e9b-c74b-4ec6-b12c-c4798f1c8523}, !- Schedule Type Limits Name
>>>>>>> 64865042
  ,                                       !- Interpolate to Timestep
  24,                                     !- Hour 1
  0,                                      !- Minute 1
  112.539290946133;                       !- Value Until Time 1

OS:People:Definition,
<<<<<<< HEAD
  {f2a61aaf-2646-4150-b49d-05d7f8984993}, !- Handle
=======
  {37125035-4d0d-4382-9209-e2fd56cd22bb}, !- Handle
>>>>>>> 64865042
  res occupants|living space,             !- Name
  People,                                 !- Number of People Calculation Method
  3.39,                                   !- Number of People {people}
  ,                                       !- People per Space Floor Area {person/m2}
  ,                                       !- Space Floor Area per Person {m2/person}
  0.319734,                               !- Fraction Radiant
  0.573,                                  !- Sensible Heat Fraction
  0,                                      !- Carbon Dioxide Generation Rate {m3/s-W}
  No,                                     !- Enable ASHRAE 55 Comfort Warnings
  ZoneAveraged;                           !- Mean Radiant Temperature Calculation Type

OS:People,
<<<<<<< HEAD
  {dcba2e00-c10d-42a3-add5-30a6fc8ad296}, !- Handle
  res occupants|living space,             !- Name
  {f2a61aaf-2646-4150-b49d-05d7f8984993}, !- People Definition Name
  {4e1557c7-202f-4950-a341-5dc56f348310}, !- Space or SpaceType Name
  {5e401cf8-2e48-42f0-9f5a-0296800a7b2a}, !- Number of People Schedule Name
  {46b557a6-d329-4085-b754-903dfcb49101}, !- Activity Level Schedule Name
=======
  {627fe658-4a1a-447e-9c7d-c6b70d8abcd7}, !- Handle
  res occupants|living space,             !- Name
  {37125035-4d0d-4382-9209-e2fd56cd22bb}, !- People Definition Name
  {a6d411ce-3161-4bc5-ae2e-9be46bbc9df9}, !- Space or SpaceType Name
  {9330eceb-d2e6-4b4f-8c7e-b6717ab96071}, !- Number of People Schedule Name
  {aa8f6365-c910-4900-9d52-8fbab9f4fbc9}, !- Activity Level Schedule Name
>>>>>>> 64865042
  ,                                       !- Surface Name/Angle Factor List Name
  ,                                       !- Work Efficiency Schedule Name
  ,                                       !- Clothing Insulation Schedule Name
  ,                                       !- Air Velocity Schedule Name
  1;                                      !- Multiplier

OS:ScheduleTypeLimits,
<<<<<<< HEAD
  {00737c10-13b5-455f-a2e6-0ecfea0b9fdb}, !- Handle
=======
  {cb410e9b-c74b-4ec6-b12c-c4798f1c8523}, !- Handle
>>>>>>> 64865042
  ActivityLevel,                          !- Name
  0,                                      !- Lower Limit Value
  ,                                       !- Upper Limit Value
  Continuous,                             !- Numeric Type
  ActivityLevel;                          !- Unit Type

OS:ScheduleTypeLimits,
<<<<<<< HEAD
  {b9675efa-618d-4680-837f-88d51074a105}, !- Handle
=======
  {dc6f6b4c-6ea9-4c40-8f1a-210682f2e10b}, !- Handle
>>>>>>> 64865042
  Fractional,                             !- Name
  0,                                      !- Lower Limit Value
  1,                                      !- Upper Limit Value
  Continuous;                             !- Numeric Type
<|MERGE_RESOLUTION|>--- conflicted
+++ resolved
@@ -1,73 +1,41 @@
 !- NOTE: Auto-generated from /test/osw_files/MF_8units_1story_SL_3Beds_2Baths_Denver.osw
 
 OS:Version,
-<<<<<<< HEAD
-  {e3c83c08-2b80-4b2b-8dcd-5ceab051b956}, !- Handle
+  {c0fe1ad2-be8a-4066-8a5e-88a9abf7e049}, !- Handle
   2.9.0;                                  !- Version Identifier
 
 OS:SimulationControl,
-  {d8363832-ba0b-4318-a931-9a617a9fe53e}, !- Handle
-=======
-  {4bed1934-5451-4f38-880d-76b25db11024}, !- Handle
-  2.9.0;                                  !- Version Identifier
-
-OS:SimulationControl,
-  {3a05985e-04d4-489b-9eb6-bd6e134eed1e}, !- Handle
->>>>>>> 64865042
+  {2fa94cf9-c777-43bd-a054-26024e5fc66d}, !- Handle
   ,                                       !- Do Zone Sizing Calculation
   ,                                       !- Do System Sizing Calculation
   ,                                       !- Do Plant Sizing Calculation
   No;                                     !- Run Simulation for Sizing Periods
 
 OS:Timestep,
-<<<<<<< HEAD
-  {844485e8-500a-49e8-92c9-67da0bfce5f9}, !- Handle
+  {2ee4d35f-8dfa-4f30-909a-7a38863714de}, !- Handle
   6;                                      !- Number of Timesteps per Hour
 
 OS:ShadowCalculation,
-  {9b465a5c-056a-4e56-b874-45d8b83a35b2}, !- Handle
-=======
-  {2b7ae606-b19c-4f28-ad82-0e896d9f13e4}, !- Handle
-  6;                                      !- Number of Timesteps per Hour
-
-OS:ShadowCalculation,
-  {993e3457-8836-4cea-81ed-761ed9afc74b}, !- Handle
->>>>>>> 64865042
+  {4c3195f9-fc8e-4798-97d9-4b423106b37b}, !- Handle
   20,                                     !- Calculation Frequency
   200;                                    !- Maximum Figures in Shadow Overlap Calculations
 
 OS:SurfaceConvectionAlgorithm:Outside,
-<<<<<<< HEAD
-  {6320314b-e2f1-4c96-8ce1-7664af360515}, !- Handle
+  {b0275ed9-77c3-4d95-bc29-8dfab358038a}, !- Handle
   DOE-2;                                  !- Algorithm
 
 OS:SurfaceConvectionAlgorithm:Inside,
-  {9a1310e5-5754-40bb-ac79-e62b124d7219}, !- Handle
+  {3ce7e22e-d80c-43ab-9a1b-9730f8009b62}, !- Handle
   TARP;                                   !- Algorithm
 
 OS:ZoneCapacitanceMultiplier:ResearchSpecial,
-  {d40c74a3-8298-4e04-b0c6-ee89cd997dfe}, !- Handle
-=======
-  {ae7e220f-9bc8-4eb9-aa50-888e8c11b7c5}, !- Handle
-  DOE-2;                                  !- Algorithm
-
-OS:SurfaceConvectionAlgorithm:Inside,
-  {014c60c8-fdb2-4859-a6cb-553316c020bf}, !- Handle
-  TARP;                                   !- Algorithm
-
-OS:ZoneCapacitanceMultiplier:ResearchSpecial,
-  {f4c42769-3709-4c18-9e52-c31f58d9103f}, !- Handle
->>>>>>> 64865042
+  {edbe56bd-8612-4d48-9c64-6180decd2f25}, !- Handle
   ,                                       !- Temperature Capacity Multiplier
   15,                                     !- Humidity Capacity Multiplier
   ;                                       !- Carbon Dioxide Capacity Multiplier
 
 OS:RunPeriod,
-<<<<<<< HEAD
-  {7216a5cb-7b58-4aa3-9730-9e57828b775a}, !- Handle
-=======
-  {68dbc70d-09b4-4ba7-83ce-3f231b309fee}, !- Handle
->>>>>>> 64865042
+  {11292da2-8ae0-4ae6-a59c-7e5c0f924f72}, !- Handle
   Run Period 1,                           !- Name
   1,                                      !- Begin Month
   1,                                      !- Begin Day of Month
@@ -81,21 +49,13 @@
   ;                                       !- Number of Times Runperiod to be Repeated
 
 OS:YearDescription,
-<<<<<<< HEAD
-  {95898283-55b5-483a-879a-0a1039593457}, !- Handle
-=======
-  {11658223-8cc3-4981-8d6e-e5bf4837b2a5}, !- Handle
->>>>>>> 64865042
+  {d4680b12-1c27-465d-a61c-b997df3415d5}, !- Handle
   2007,                                   !- Calendar Year
   ,                                       !- Day of Week for Start Day
   ;                                       !- Is Leap Year
 
 OS:WeatherFile,
-<<<<<<< HEAD
-  {8c68c31a-e9f3-4f62-b192-536e7cf789e4}, !- Handle
-=======
-  {256dce83-3d3b-4527-92f9-7b3f27de7288}, !- Handle
->>>>>>> 64865042
+  {50f76c05-d5e3-4185-909d-abee5751f55d}, !- Handle
   Denver Intl Ap,                         !- City
   CO,                                     !- State Province Region
   USA,                                    !- Country
@@ -109,13 +69,8 @@
   E23378AA;                               !- Checksum
 
 OS:AdditionalProperties,
-<<<<<<< HEAD
-  {f7d248a3-7fd3-4c1f-9534-bf83bfd69755}, !- Handle
-  {8c68c31a-e9f3-4f62-b192-536e7cf789e4}, !- Object Name
-=======
-  {ad4038e1-d06d-4f10-9ad0-023b498f0f26}, !- Handle
-  {256dce83-3d3b-4527-92f9-7b3f27de7288}, !- Object Name
->>>>>>> 64865042
+  {88dbefa9-b317-4eed-8eac-183508197634}, !- Handle
+  {50f76c05-d5e3-4185-909d-abee5751f55d}, !- Object Name
   EPWHeaderCity,                          !- Feature Name 1
   String,                                 !- Feature Data Type 1
   Denver Intl Ap,                         !- Feature Value 1
@@ -223,11 +178,7 @@
   84;                                     !- Feature Value 35
 
 OS:Site,
-<<<<<<< HEAD
-  {e8ba0ed5-53ed-4e63-ab33-41e687a27c39}, !- Handle
-=======
-  {6b63e144-1df9-4b9d-8aa9-38075c29038d}, !- Handle
->>>>>>> 64865042
+  {6a0ef69f-759e-4be9-a043-bc24764a7c3a}, !- Handle
   Denver Intl Ap_CO_USA,                  !- Name
   39.83,                                  !- Latitude {deg}
   -104.65,                                !- Longitude {deg}
@@ -236,11 +187,7 @@
   ;                                       !- Terrain
 
 OS:ClimateZones,
-<<<<<<< HEAD
-  {e4dccefd-a639-4388-bcdc-0dc56505ef2f}, !- Handle
-=======
-  {84fc1d7a-0fe6-4c1b-9e3d-e5d90603bedf}, !- Handle
->>>>>>> 64865042
+  {f99350f5-d862-47d3-a8d5-4102a718b490}, !- Handle
   ,                                       !- Active Institution
   ,                                       !- Active Year
   ,                                       !- Climate Zone Institution Name 1
@@ -253,32 +200,19 @@
   Cold;                                   !- Climate Zone Value 2
 
 OS:Site:WaterMainsTemperature,
-<<<<<<< HEAD
-  {4d2cf905-3a2b-43d8-8efc-4a96a1466f3d}, !- Handle
-=======
-  {6e9004c6-3722-4177-be29-cbb479003bb9}, !- Handle
->>>>>>> 64865042
+  {8c1e8d70-fff3-4fdb-b61c-2d0e6b7d839b}, !- Handle
   Correlation,                            !- Calculation Method
   ,                                       !- Temperature Schedule Name
   10.8753424657535,                       !- Annual Average Outdoor Air Temperature {C}
   23.1524007936508;                       !- Maximum Difference In Monthly Average Outdoor Air Temperatures {deltaC}
 
 OS:RunPeriodControl:DaylightSavingTime,
-<<<<<<< HEAD
-  {399773d4-6d5d-483f-b01e-06a062d43d25}, !- Handle
-  4/7,                                    !- Start Date
-  10/26;                                  !- End Date
-
-OS:Site:GroundTemperature:Deep,
-  {85e120aa-a2c4-4986-93e3-bc8365d70ef2}, !- Handle
-=======
-  {7f93b23b-276d-4c0c-a2e2-f38f0788c5be}, !- Handle
+  {c83fdf9f-e0a7-4973-8866-ea9d1e0a68f7}, !- Handle
   3/12,                                   !- Start Date
   11/5;                                   !- End Date
 
 OS:Site:GroundTemperature:Deep,
-  {c85894c0-3d80-4b11-a6a3-0459f3fdf4f4}, !- Handle
->>>>>>> 64865042
+  {9196c882-6cd1-4a60-a06e-a2cb37f97fd4}, !- Handle
   10.8753424657535,                       !- January Deep Ground Temperature {C}
   10.8753424657535,                       !- February Deep Ground Temperature {C}
   10.8753424657535,                       !- March Deep Ground Temperature {C}
@@ -293,11 +227,7 @@
   10.8753424657535;                       !- December Deep Ground Temperature {C}
 
 OS:Building,
-<<<<<<< HEAD
-  {e42c1ed9-7d0e-40c2-a9b9-a391de970591}, !- Handle
-=======
-  {5f6b6146-67e9-4a6d-9e9d-5835b5535b22}, !- Handle
->>>>>>> 64865042
+  {a241b38f-afcd-42d6-a408-481b73c19d83}, !- Handle
   Building 1,                             !- Name
   ,                                       !- Building Sector Type
   0,                                      !- North Axis {deg}
@@ -312,13 +242,8 @@
   8;                                      !- Standards Number of Living Units
 
 OS:AdditionalProperties,
-<<<<<<< HEAD
-  {b07f7678-df9a-4f87-9fc6-275a5259317e}, !- Handle
-  {e42c1ed9-7d0e-40c2-a9b9-a391de970591}, !- Object Name
-=======
-  {667fdf1f-15e5-4084-8f8c-c9b2e8f62e47}, !- Handle
-  {5f6b6146-67e9-4a6d-9e9d-5835b5535b22}, !- Object Name
->>>>>>> 64865042
+  {9bf52fcc-0ea9-4a96-beaa-041828ab9afe}, !- Handle
+  {a241b38f-afcd-42d6-a408-481b73c19d83}, !- Object Name
   num_units,                              !- Feature Name 1
   Integer,                                !- Feature Data Type 1
   8,                                      !- Feature Value 1
@@ -345,11 +270,7 @@
   Double-Loaded Interior;                 !- Feature Value 8
 
 OS:ThermalZone,
-<<<<<<< HEAD
-  {f1db8768-155e-40b8-93b3-4e5108213a9a}, !- Handle
-=======
-  {7eb0f1bc-1686-40bb-98aa-945bb04f967e}, !- Handle
->>>>>>> 64865042
+  {054884e9-c460-4d6a-a39e-7656fbf6125e}, !- Handle
   living zone,                            !- Name
   ,                                       !- Multiplier
   ,                                       !- Ceiling Height {m}
@@ -358,17 +279,10 @@
   ,                                       !- Zone Inside Convection Algorithm
   ,                                       !- Zone Outside Convection Algorithm
   ,                                       !- Zone Conditioning Equipment List Name
-<<<<<<< HEAD
-  {15e5afa6-97b0-4fd3-9d2b-5d993980625a}, !- Zone Air Inlet Port List
-  {5475100a-f063-49ac-abdd-56a0739d5d1b}, !- Zone Air Exhaust Port List
-  {2dc9c8b0-2bbf-4c65-b7ae-87542f264186}, !- Zone Air Node Name
-  {e3f4ecf5-3eec-4343-9b59-698f933a0ad2}, !- Zone Return Air Port List
-=======
-  {6ee10f30-a7f8-4c62-96d8-f588f04f5777}, !- Zone Air Inlet Port List
-  {c6fe1cba-46ea-44c0-a0fd-5877bb9ccf54}, !- Zone Air Exhaust Port List
-  {ab29662f-9540-41f9-b3c5-583fdcfe4a65}, !- Zone Air Node Name
-  {0f665786-86b1-4e22-b776-1941318b5114}, !- Zone Return Air Port List
->>>>>>> 64865042
+  {f78bf0ac-354a-495f-b02d-4bbac1b592eb}, !- Zone Air Inlet Port List
+  {75e93f74-b6be-468c-b3f5-f7e5ffa17397}, !- Zone Air Exhaust Port List
+  {5bb93a95-1956-435f-8d89-cb6bdad9d13c}, !- Zone Air Node Name
+  {90762220-0a32-4be2-87d0-e68ca860f869}, !- Zone Return Air Port List
   ,                                       !- Primary Daylighting Control Name
   ,                                       !- Fraction of Zone Controlled by Primary Daylighting Control
   ,                                       !- Secondary Daylighting Control Name
@@ -379,71 +293,37 @@
   No;                                     !- Use Ideal Air Loads
 
 OS:Node,
-<<<<<<< HEAD
-  {b0186d14-bfad-469a-bcc9-1f17e94c56c0}, !- Handle
+  {8a19935e-5910-4602-a97b-e29d39cf18a5}, !- Handle
   Node 1,                                 !- Name
-  {2dc9c8b0-2bbf-4c65-b7ae-87542f264186}, !- Inlet Port
+  {5bb93a95-1956-435f-8d89-cb6bdad9d13c}, !- Inlet Port
   ;                                       !- Outlet Port
 
 OS:Connection,
-  {2dc9c8b0-2bbf-4c65-b7ae-87542f264186}, !- Handle
-  {976c0873-55f0-4c22-bae0-bed267d87cf4}, !- Name
-  {f1db8768-155e-40b8-93b3-4e5108213a9a}, !- Source Object
+  {5bb93a95-1956-435f-8d89-cb6bdad9d13c}, !- Handle
+  {fc8b6a8a-8243-4025-9d62-beef24dec445}, !- Name
+  {054884e9-c460-4d6a-a39e-7656fbf6125e}, !- Source Object
   11,                                     !- Outlet Port
-  {b0186d14-bfad-469a-bcc9-1f17e94c56c0}, !- Target Object
+  {8a19935e-5910-4602-a97b-e29d39cf18a5}, !- Target Object
   2;                                      !- Inlet Port
 
 OS:PortList,
-  {15e5afa6-97b0-4fd3-9d2b-5d993980625a}, !- Handle
-  {94077c3f-36b7-4730-8093-322f312fcae2}, !- Name
-  {f1db8768-155e-40b8-93b3-4e5108213a9a}; !- HVAC Component
+  {f78bf0ac-354a-495f-b02d-4bbac1b592eb}, !- Handle
+  {5d928eac-9fd6-4781-89f2-a3d881293f47}, !- Name
+  {054884e9-c460-4d6a-a39e-7656fbf6125e}; !- HVAC Component
 
 OS:PortList,
-  {5475100a-f063-49ac-abdd-56a0739d5d1b}, !- Handle
-  {6941ea03-ca10-4b65-a6b5-c386a04f7b60}, !- Name
-  {f1db8768-155e-40b8-93b3-4e5108213a9a}; !- HVAC Component
+  {75e93f74-b6be-468c-b3f5-f7e5ffa17397}, !- Handle
+  {1091acbd-8049-407d-9d78-74495e358da1}, !- Name
+  {054884e9-c460-4d6a-a39e-7656fbf6125e}; !- HVAC Component
 
 OS:PortList,
-  {e3f4ecf5-3eec-4343-9b59-698f933a0ad2}, !- Handle
-  {743e567e-0ba0-491e-bc8a-fc39662e2e5c}, !- Name
-  {f1db8768-155e-40b8-93b3-4e5108213a9a}; !- HVAC Component
+  {90762220-0a32-4be2-87d0-e68ca860f869}, !- Handle
+  {a85dfef2-fb72-402d-9529-8c0f9084c13d}, !- Name
+  {054884e9-c460-4d6a-a39e-7656fbf6125e}; !- HVAC Component
 
 OS:Sizing:Zone,
-  {278d3187-7df6-415c-a076-ef9b1e286f2b}, !- Handle
-  {f1db8768-155e-40b8-93b3-4e5108213a9a}, !- Zone or ZoneList Name
-=======
-  {f9d44c08-696f-48da-833b-16a6682eea8e}, !- Handle
-  Node 1,                                 !- Name
-  {ab29662f-9540-41f9-b3c5-583fdcfe4a65}, !- Inlet Port
-  ;                                       !- Outlet Port
-
-OS:Connection,
-  {ab29662f-9540-41f9-b3c5-583fdcfe4a65}, !- Handle
-  {848485ab-b329-409a-8f0b-4a556c8fc63d}, !- Name
-  {7eb0f1bc-1686-40bb-98aa-945bb04f967e}, !- Source Object
-  11,                                     !- Outlet Port
-  {f9d44c08-696f-48da-833b-16a6682eea8e}, !- Target Object
-  2;                                      !- Inlet Port
-
-OS:PortList,
-  {6ee10f30-a7f8-4c62-96d8-f588f04f5777}, !- Handle
-  {f258aedb-0d15-40ae-a82d-2dacccfcef16}, !- Name
-  {7eb0f1bc-1686-40bb-98aa-945bb04f967e}; !- HVAC Component
-
-OS:PortList,
-  {c6fe1cba-46ea-44c0-a0fd-5877bb9ccf54}, !- Handle
-  {80e544d6-b81b-46f4-bfab-aa6ff5bbe423}, !- Name
-  {7eb0f1bc-1686-40bb-98aa-945bb04f967e}; !- HVAC Component
-
-OS:PortList,
-  {0f665786-86b1-4e22-b776-1941318b5114}, !- Handle
-  {46f26dc1-8847-4bcf-a55c-52b071667ed3}, !- Name
-  {7eb0f1bc-1686-40bb-98aa-945bb04f967e}; !- HVAC Component
-
-OS:Sizing:Zone,
-  {4c97e702-aa3d-4b29-a75a-790210d502a0}, !- Handle
-  {7eb0f1bc-1686-40bb-98aa-945bb04f967e}, !- Zone or ZoneList Name
->>>>>>> 64865042
+  {c6ca7889-4780-4f57-9945-f649ca113c2f}, !- Handle
+  {054884e9-c460-4d6a-a39e-7656fbf6125e}, !- Zone or ZoneList Name
   SupplyAirTemperature,                   !- Zone Cooling Design Supply Air Temperature Input Method
   14,                                     !- Zone Cooling Design Supply Air Temperature {C}
   11.11,                                  !- Zone Cooling Design Supply Air Temperature Difference {deltaC}
@@ -472,25 +352,14 @@
   autosize;                               !- Dedicated Outdoor Air High Setpoint Temperature for Design {C}
 
 OS:ZoneHVAC:EquipmentList,
-<<<<<<< HEAD
-  {7ce6ce0f-c5eb-44bf-9b98-f2b088b3b6c3}, !- Handle
+  {7612e0ab-a79a-4681-beea-8a849d958231}, !- Handle
   Zone HVAC Equipment List 1,             !- Name
-  {f1db8768-155e-40b8-93b3-4e5108213a9a}; !- Thermal Zone
+  {054884e9-c460-4d6a-a39e-7656fbf6125e}; !- Thermal Zone
 
 OS:Space,
-  {4e1557c7-202f-4950-a341-5dc56f348310}, !- Handle
+  {44f74d4f-6d46-44d3-bb9e-308c790bafbe}, !- Handle
   living space,                           !- Name
-  {57b8ffa7-b71a-44d7-801c-919a64bc69ad}, !- Space Type Name
-=======
-  {9d92b7f5-d259-4378-818c-cb26df691d31}, !- Handle
-  Zone HVAC Equipment List 1,             !- Name
-  {7eb0f1bc-1686-40bb-98aa-945bb04f967e}; !- Thermal Zone
-
-OS:Space,
-  {a6d411ce-3161-4bc5-ae2e-9be46bbc9df9}, !- Handle
-  living space,                           !- Name
-  {01f8b5aa-98d9-465c-b18d-533331646043}, !- Space Type Name
->>>>>>> 64865042
+  {34539df4-06fc-429b-9d2a-77e9289697fd}, !- Space Type Name
   ,                                       !- Default Construction Set Name
   ,                                       !- Default Schedule Set Name
   ,                                       !- Direction of Relative North {deg}
@@ -498,31 +367,17 @@
   ,                                       !- Y Origin {m}
   ,                                       !- Z Origin {m}
   ,                                       !- Building Story Name
-<<<<<<< HEAD
-  {f1db8768-155e-40b8-93b3-4e5108213a9a}, !- Thermal Zone Name
+  {054884e9-c460-4d6a-a39e-7656fbf6125e}, !- Thermal Zone Name
   ,                                       !- Part of Total Floor Area
   ,                                       !- Design Specification Outdoor Air Object Name
-  {264ef1c6-95d5-4a70-b4c1-d35175d4e125}; !- Building Unit Name
-
-OS:Surface,
-  {27269a4a-bc42-4bda-a393-43ea842c4ee0}, !- Handle
+  {503e2c25-87a3-43e6-bd3a-fa4c36d2661b}; !- Building Unit Name
+
+OS:Surface,
+  {75b99dbd-3738-44d2-8621-f794c6e01ab8}, !- Handle
   Surface 1,                              !- Name
   Floor,                                  !- Surface Type
   ,                                       !- Construction Name
-  {4e1557c7-202f-4950-a341-5dc56f348310}, !- Space Name
-=======
-  {7eb0f1bc-1686-40bb-98aa-945bb04f967e}, !- Thermal Zone Name
-  ,                                       !- Part of Total Floor Area
-  ,                                       !- Design Specification Outdoor Air Object Name
-  {3faaa31b-ca11-4c39-af15-c2e243914e01}; !- Building Unit Name
-
-OS:Surface,
-  {c0073236-0f16-40f7-9dd0-888f9bc25882}, !- Handle
-  Surface 1,                              !- Name
-  Floor,                                  !- Surface Type
-  ,                                       !- Construction Name
-  {a6d411ce-3161-4bc5-ae2e-9be46bbc9df9}, !- Space Name
->>>>>>> 64865042
+  {44f74d4f-6d46-44d3-bb9e-308c790bafbe}, !- Space Name
   Foundation,                             !- Outside Boundary Condition
   ,                                       !- Outside Boundary Condition Object
   NoSun,                                  !- Sun Exposure
@@ -535,19 +390,11 @@
   6.46578440716979, -12.9315688143396, 0; !- X,Y,Z Vertex 4 {m}
 
 OS:Surface,
-<<<<<<< HEAD
-  {fb61edc7-137c-4a2a-8440-f2ea8178de72}, !- Handle
+  {3fa1c5f7-a240-4e3b-b95d-4ab6b4bff926}, !- Handle
   Surface 2,                              !- Name
   Wall,                                   !- Surface Type
   ,                                       !- Construction Name
-  {4e1557c7-202f-4950-a341-5dc56f348310}, !- Space Name
-=======
-  {63b1f04b-2d37-421e-a1f1-15faf20f9ffb}, !- Handle
-  Surface 2,                              !- Name
-  Wall,                                   !- Surface Type
-  ,                                       !- Construction Name
-  {a6d411ce-3161-4bc5-ae2e-9be46bbc9df9}, !- Space Name
->>>>>>> 64865042
+  {44f74d4f-6d46-44d3-bb9e-308c790bafbe}, !- Space Name
   Outdoors,                               !- Outside Boundary Condition
   ,                                       !- Outside Boundary Condition Object
   SunExposed,                             !- Sun Exposure
@@ -560,19 +407,11 @@
   0, -12.9315688143396, 2.4384;           !- X,Y,Z Vertex 4 {m}
 
 OS:Surface,
-<<<<<<< HEAD
-  {b6b30f37-4835-4375-b269-609f0f07f15d}, !- Handle
+  {e6fd7c0c-355a-4a37-93fe-cb0ecebddb33}, !- Handle
   Surface 3,                              !- Name
   Wall,                                   !- Surface Type
   ,                                       !- Construction Name
-  {4e1557c7-202f-4950-a341-5dc56f348310}, !- Space Name
-=======
-  {62c3a94e-1048-4374-982c-3d7523e05a8a}, !- Handle
-  Surface 3,                              !- Name
-  Wall,                                   !- Surface Type
-  ,                                       !- Construction Name
-  {a6d411ce-3161-4bc5-ae2e-9be46bbc9df9}, !- Space Name
->>>>>>> 64865042
+  {44f74d4f-6d46-44d3-bb9e-308c790bafbe}, !- Space Name
   Adiabatic,                              !- Outside Boundary Condition
   ,                                       !- Outside Boundary Condition Object
   NoSun,                                  !- Sun Exposure
@@ -585,19 +424,11 @@
   0, 0, 2.4384;                           !- X,Y,Z Vertex 4 {m}
 
 OS:Surface,
-<<<<<<< HEAD
-  {b3a1b2c9-82fc-4e29-be02-5d7c8f7be1eb}, !- Handle
+  {2ce12878-9f18-483e-8bc9-7283f4e89dac}, !- Handle
   Surface 4,                              !- Name
   Wall,                                   !- Surface Type
   ,                                       !- Construction Name
-  {4e1557c7-202f-4950-a341-5dc56f348310}, !- Space Name
-=======
-  {96e23d8f-50a4-453a-8857-dea5912b792c}, !- Handle
-  Surface 4,                              !- Name
-  Wall,                                   !- Surface Type
-  ,                                       !- Construction Name
-  {a6d411ce-3161-4bc5-ae2e-9be46bbc9df9}, !- Space Name
->>>>>>> 64865042
+  {44f74d4f-6d46-44d3-bb9e-308c790bafbe}, !- Space Name
   Adiabatic,                              !- Outside Boundary Condition
   ,                                       !- Outside Boundary Condition Object
   NoSun,                                  !- Sun Exposure
@@ -610,19 +441,11 @@
   6.46578440716979, 0, 2.4384;            !- X,Y,Z Vertex 4 {m}
 
 OS:Surface,
-<<<<<<< HEAD
-  {805a01c8-bdc5-4e02-8702-44a03afe9286}, !- Handle
+  {86859607-7132-47b9-85a8-a725b14b17fe}, !- Handle
   Surface 5,                              !- Name
   Wall,                                   !- Surface Type
   ,                                       !- Construction Name
-  {4e1557c7-202f-4950-a341-5dc56f348310}, !- Space Name
-=======
-  {0e32a08b-78ad-475a-987e-05a6d8962763}, !- Handle
-  Surface 5,                              !- Name
-  Wall,                                   !- Surface Type
-  ,                                       !- Construction Name
-  {a6d411ce-3161-4bc5-ae2e-9be46bbc9df9}, !- Space Name
->>>>>>> 64865042
+  {44f74d4f-6d46-44d3-bb9e-308c790bafbe}, !- Space Name
   Outdoors,                               !- Outside Boundary Condition
   ,                                       !- Outside Boundary Condition Object
   SunExposed,                             !- Sun Exposure
@@ -635,19 +458,11 @@
   6.46578440716979, -12.9315688143396, 2.4384; !- X,Y,Z Vertex 4 {m}
 
 OS:Surface,
-<<<<<<< HEAD
-  {01abefc3-f754-45e2-a1d2-30db8bc4fd1e}, !- Handle
+  {2e60fa77-5750-443f-a759-e9bc44b42a7c}, !- Handle
   Surface 6,                              !- Name
   RoofCeiling,                            !- Surface Type
   ,                                       !- Construction Name
-  {4e1557c7-202f-4950-a341-5dc56f348310}, !- Space Name
-=======
-  {fd4da5f0-08d4-4e58-bffd-570d6cfb2f01}, !- Handle
-  Surface 6,                              !- Name
-  RoofCeiling,                            !- Surface Type
-  ,                                       !- Construction Name
-  {a6d411ce-3161-4bc5-ae2e-9be46bbc9df9}, !- Space Name
->>>>>>> 64865042
+  {44f74d4f-6d46-44d3-bb9e-308c790bafbe}, !- Space Name
   Outdoors,                               !- Outside Boundary Condition
   ,                                       !- Outside Boundary Condition Object
   SunExposed,                             !- Sun Exposure
@@ -660,11 +475,7 @@
   0, -12.9315688143396, 2.4384;           !- X,Y,Z Vertex 4 {m}
 
 OS:SpaceType,
-<<<<<<< HEAD
-  {57b8ffa7-b71a-44d7-801c-919a64bc69ad}, !- Handle
-=======
-  {01f8b5aa-98d9-465c-b18d-533331646043}, !- Handle
->>>>>>> 64865042
+  {34539df4-06fc-429b-9d2a-77e9289697fd}, !- Handle
   Space Type 1,                           !- Name
   ,                                       !- Default Construction Set Name
   ,                                       !- Default Schedule Set Name
@@ -675,11 +486,7 @@
   living;                                 !- Standards Space Type
 
 OS:ThermalZone,
-<<<<<<< HEAD
-  {0a386881-7dec-4342-a6ab-470fa20a3687}, !- Handle
-=======
-  {6d8f8c14-821f-4650-802e-99c27af610da}, !- Handle
->>>>>>> 64865042
+  {8c92cbc2-f3d2-4356-abb3-3a0a64fab9ea}, !- Handle
   corridor zone,                          !- Name
   ,                                       !- Multiplier
   ,                                       !- Ceiling Height {m}
@@ -688,17 +495,10 @@
   ,                                       !- Zone Inside Convection Algorithm
   ,                                       !- Zone Outside Convection Algorithm
   ,                                       !- Zone Conditioning Equipment List Name
-<<<<<<< HEAD
-  {a4a08d70-c0cf-4d7a-9560-5d322bb0d0b4}, !- Zone Air Inlet Port List
-  {ada20d11-faee-4baf-aa0c-bdd5f4a238c5}, !- Zone Air Exhaust Port List
-  {c6a94b26-1c93-4dc3-a571-8664ef548873}, !- Zone Air Node Name
-  {0a56e55e-67a5-4961-9819-ddd7c39778e5}, !- Zone Return Air Port List
-=======
-  {80dd72c6-d6bf-4668-90f1-5ea260718d65}, !- Zone Air Inlet Port List
-  {fbec853f-e0fe-4ea6-9f65-8faad9ec4b23}, !- Zone Air Exhaust Port List
-  {85eb513f-7c24-4f6e-b670-ef8e1c2acc49}, !- Zone Air Node Name
-  {1a05d686-1674-4ec3-a3f6-368e7bcb29fe}, !- Zone Return Air Port List
->>>>>>> 64865042
+  {b8863a7c-4f56-40c3-a1e5-317c3c5c9fcc}, !- Zone Air Inlet Port List
+  {eb43e2a7-920a-4ee8-a0db-2a3f55b845b7}, !- Zone Air Exhaust Port List
+  {80ab741b-fadd-4543-a5b5-b7e7e1f2df8a}, !- Zone Air Node Name
+  {c4f0db8d-a44a-440a-9e89-9b37c0507af6}, !- Zone Return Air Port List
   ,                                       !- Primary Daylighting Control Name
   ,                                       !- Fraction of Zone Controlled by Primary Daylighting Control
   ,                                       !- Secondary Daylighting Control Name
@@ -709,71 +509,37 @@
   No;                                     !- Use Ideal Air Loads
 
 OS:Node,
-<<<<<<< HEAD
-  {67c83288-6f40-433c-b4de-cd9bc3fe4e24}, !- Handle
+  {2cc23002-ade3-4ad8-a3a5-13c672a71ada}, !- Handle
   Node 2,                                 !- Name
-  {c6a94b26-1c93-4dc3-a571-8664ef548873}, !- Inlet Port
+  {80ab741b-fadd-4543-a5b5-b7e7e1f2df8a}, !- Inlet Port
   ;                                       !- Outlet Port
 
 OS:Connection,
-  {c6a94b26-1c93-4dc3-a571-8664ef548873}, !- Handle
-  {c0f89ad2-5ec3-4ca6-88a7-00f5e33f281e}, !- Name
-  {0a386881-7dec-4342-a6ab-470fa20a3687}, !- Source Object
+  {80ab741b-fadd-4543-a5b5-b7e7e1f2df8a}, !- Handle
+  {beebf49b-0cb8-4380-b7ab-e23b68746bb1}, !- Name
+  {8c92cbc2-f3d2-4356-abb3-3a0a64fab9ea}, !- Source Object
   11,                                     !- Outlet Port
-  {67c83288-6f40-433c-b4de-cd9bc3fe4e24}, !- Target Object
+  {2cc23002-ade3-4ad8-a3a5-13c672a71ada}, !- Target Object
   2;                                      !- Inlet Port
 
 OS:PortList,
-  {a4a08d70-c0cf-4d7a-9560-5d322bb0d0b4}, !- Handle
-  {0cb31e67-946d-4105-b94d-7f925abf0462}, !- Name
-  {0a386881-7dec-4342-a6ab-470fa20a3687}; !- HVAC Component
+  {b8863a7c-4f56-40c3-a1e5-317c3c5c9fcc}, !- Handle
+  {28b9ffe7-e9f5-4a73-b3d5-d44142858d4f}, !- Name
+  {8c92cbc2-f3d2-4356-abb3-3a0a64fab9ea}; !- HVAC Component
 
 OS:PortList,
-  {ada20d11-faee-4baf-aa0c-bdd5f4a238c5}, !- Handle
-  {cbdda134-a750-47cb-9bf2-2142f676d862}, !- Name
-  {0a386881-7dec-4342-a6ab-470fa20a3687}; !- HVAC Component
+  {eb43e2a7-920a-4ee8-a0db-2a3f55b845b7}, !- Handle
+  {9f134a2a-cc8a-4a00-8df5-55103397e4e3}, !- Name
+  {8c92cbc2-f3d2-4356-abb3-3a0a64fab9ea}; !- HVAC Component
 
 OS:PortList,
-  {0a56e55e-67a5-4961-9819-ddd7c39778e5}, !- Handle
-  {dfd9a9b6-c42a-4003-86f2-c8b67c31b12a}, !- Name
-  {0a386881-7dec-4342-a6ab-470fa20a3687}; !- HVAC Component
+  {c4f0db8d-a44a-440a-9e89-9b37c0507af6}, !- Handle
+  {ec6f5edf-e4b3-44dd-b00c-a2f91db3815e}, !- Name
+  {8c92cbc2-f3d2-4356-abb3-3a0a64fab9ea}; !- HVAC Component
 
 OS:Sizing:Zone,
-  {e9228eab-3576-4d1e-b28c-9c5657841c68}, !- Handle
-  {0a386881-7dec-4342-a6ab-470fa20a3687}, !- Zone or ZoneList Name
-=======
-  {ab630dee-6421-475d-872b-1f8fc79c106b}, !- Handle
-  Node 2,                                 !- Name
-  {85eb513f-7c24-4f6e-b670-ef8e1c2acc49}, !- Inlet Port
-  ;                                       !- Outlet Port
-
-OS:Connection,
-  {85eb513f-7c24-4f6e-b670-ef8e1c2acc49}, !- Handle
-  {e0005aa6-da39-46b8-8f0a-8cbf7dae57ed}, !- Name
-  {6d8f8c14-821f-4650-802e-99c27af610da}, !- Source Object
-  11,                                     !- Outlet Port
-  {ab630dee-6421-475d-872b-1f8fc79c106b}, !- Target Object
-  2;                                      !- Inlet Port
-
-OS:PortList,
-  {80dd72c6-d6bf-4668-90f1-5ea260718d65}, !- Handle
-  {3354ba58-c60d-45d9-bfcf-096781216744}, !- Name
-  {6d8f8c14-821f-4650-802e-99c27af610da}; !- HVAC Component
-
-OS:PortList,
-  {fbec853f-e0fe-4ea6-9f65-8faad9ec4b23}, !- Handle
-  {5b0b72f5-f125-4486-ab1f-435d20a7bcd4}, !- Name
-  {6d8f8c14-821f-4650-802e-99c27af610da}; !- HVAC Component
-
-OS:PortList,
-  {1a05d686-1674-4ec3-a3f6-368e7bcb29fe}, !- Handle
-  {473ff3e4-10b2-4540-a49d-c70aeedc9675}, !- Name
-  {6d8f8c14-821f-4650-802e-99c27af610da}; !- HVAC Component
-
-OS:Sizing:Zone,
-  {5079d03c-f3a9-4490-813b-53be22f984de}, !- Handle
-  {6d8f8c14-821f-4650-802e-99c27af610da}, !- Zone or ZoneList Name
->>>>>>> 64865042
+  {36596c36-eb64-46d7-b01e-bf5ce40426ee}, !- Handle
+  {8c92cbc2-f3d2-4356-abb3-3a0a64fab9ea}, !- Zone or ZoneList Name
   SupplyAirTemperature,                   !- Zone Cooling Design Supply Air Temperature Input Method
   14,                                     !- Zone Cooling Design Supply Air Temperature {C}
   11.11,                                  !- Zone Cooling Design Supply Air Temperature Difference {deltaC}
@@ -802,25 +568,14 @@
   autosize;                               !- Dedicated Outdoor Air High Setpoint Temperature for Design {C}
 
 OS:ZoneHVAC:EquipmentList,
-<<<<<<< HEAD
-  {7cf30e8e-02e9-4228-bef8-3dc33fa3d93b}, !- Handle
+  {030bb616-3434-4fc6-884f-95db636f757b}, !- Handle
   Zone HVAC Equipment List 2,             !- Name
-  {0a386881-7dec-4342-a6ab-470fa20a3687}; !- Thermal Zone
+  {8c92cbc2-f3d2-4356-abb3-3a0a64fab9ea}; !- Thermal Zone
 
 OS:Space,
-  {e2d9fa03-3dc7-44b0-920e-987dad28c9d5}, !- Handle
+  {e105118b-76a1-47ea-a2d5-b2637a523b44}, !- Handle
   corridor space,                         !- Name
-  {89028045-3ace-4bf8-8237-a2dbbc52f206}, !- Space Type Name
-=======
-  {c399ab79-bdbe-49b0-b455-1bd6eaf956bf}, !- Handle
-  Zone HVAC Equipment List 2,             !- Name
-  {6d8f8c14-821f-4650-802e-99c27af610da}; !- Thermal Zone
-
-OS:Space,
-  {3c40c770-09cf-44df-a7c4-211ab84b2113}, !- Handle
-  corridor space,                         !- Name
-  {5a7e5be2-585c-476f-804d-bd865b8e5594}, !- Space Type Name
->>>>>>> 64865042
+  {d1a2f822-5dcd-40f3-a03a-61e6bc7d5f5b}, !- Space Type Name
   ,                                       !- Default Construction Set Name
   ,                                       !- Default Schedule Set Name
   ,                                       !- Direction of Relative North {deg}
@@ -828,25 +583,14 @@
   ,                                       !- Y Origin {m}
   ,                                       !- Z Origin {m}
   ,                                       !- Building Story Name
-<<<<<<< HEAD
-  {0a386881-7dec-4342-a6ab-470fa20a3687}; !- Thermal Zone Name
-
-OS:Surface,
-  {8a85fdbb-c50e-4b1e-9cd4-4123a7709eb3}, !- Handle
+  {8c92cbc2-f3d2-4356-abb3-3a0a64fab9ea}; !- Thermal Zone Name
+
+OS:Surface,
+  {423ba849-1cee-4760-a8b9-d0853c99dec1}, !- Handle
   Surface 7,                              !- Name
   Floor,                                  !- Surface Type
   ,                                       !- Construction Name
-  {e2d9fa03-3dc7-44b0-920e-987dad28c9d5}, !- Space Name
-=======
-  {6d8f8c14-821f-4650-802e-99c27af610da}; !- Thermal Zone Name
-
-OS:Surface,
-  {212743c0-d212-4170-9234-74d417bb5469}, !- Handle
-  Surface 7,                              !- Name
-  Floor,                                  !- Surface Type
-  ,                                       !- Construction Name
-  {3c40c770-09cf-44df-a7c4-211ab84b2113}, !- Space Name
->>>>>>> 64865042
+  {e105118b-76a1-47ea-a2d5-b2637a523b44}, !- Space Name
   Foundation,                             !- Outside Boundary Condition
   ,                                       !- Outside Boundary Condition Object
   NoSun,                                  !- Sun Exposure
@@ -859,19 +603,11 @@
   6.46578440716979, 0, 0;                 !- X,Y,Z Vertex 4 {m}
 
 OS:Surface,
-<<<<<<< HEAD
-  {e4cfe4d4-f793-4410-856c-8db06a8bbb58}, !- Handle
+  {7496608c-7a22-4b8a-80f6-148d08748cea}, !- Handle
   Surface 8,                              !- Name
   Wall,                                   !- Surface Type
   ,                                       !- Construction Name
-  {e2d9fa03-3dc7-44b0-920e-987dad28c9d5}, !- Space Name
-=======
-  {65ad1fa0-ebc6-42c4-9f41-e0f3a0442fa6}, !- Handle
-  Surface 8,                              !- Name
-  Wall,                                   !- Surface Type
-  ,                                       !- Construction Name
-  {3c40c770-09cf-44df-a7c4-211ab84b2113}, !- Space Name
->>>>>>> 64865042
+  {e105118b-76a1-47ea-a2d5-b2637a523b44}, !- Space Name
   Outdoors,                               !- Outside Boundary Condition
   ,                                       !- Outside Boundary Condition Object
   SunExposed,                             !- Sun Exposure
@@ -884,19 +620,11 @@
   0, 0, 2.4384;                           !- X,Y,Z Vertex 4 {m}
 
 OS:Surface,
-<<<<<<< HEAD
-  {4c767133-a215-497a-81bd-59cdbb046eed}, !- Handle
+  {5fe8edf6-caad-475e-b2ed-2e495331646b}, !- Handle
   Surface 9,                              !- Name
   Wall,                                   !- Surface Type
   ,                                       !- Construction Name
-  {e2d9fa03-3dc7-44b0-920e-987dad28c9d5}, !- Space Name
-=======
-  {4b86ba2e-2cff-4188-9586-cd6edb9679f5}, !- Handle
-  Surface 9,                              !- Name
-  Wall,                                   !- Surface Type
-  ,                                       !- Construction Name
-  {3c40c770-09cf-44df-a7c4-211ab84b2113}, !- Space Name
->>>>>>> 64865042
+  {e105118b-76a1-47ea-a2d5-b2637a523b44}, !- Space Name
   Adiabatic,                              !- Outside Boundary Condition
   ,                                       !- Outside Boundary Condition Object
   NoSun,                                  !- Sun Exposure
@@ -909,19 +637,11 @@
   0, 1.524, 2.4384;                       !- X,Y,Z Vertex 4 {m}
 
 OS:Surface,
-<<<<<<< HEAD
-  {4e9ed6c3-3906-4306-bfd4-a7011dc5fc50}, !- Handle
+  {e8b26464-6228-4d47-868e-8f814e7e5a3a}, !- Handle
   Surface 10,                             !- Name
   Wall,                                   !- Surface Type
   ,                                       !- Construction Name
-  {e2d9fa03-3dc7-44b0-920e-987dad28c9d5}, !- Space Name
-=======
-  {62e37305-6cb2-463f-bc67-621e66433028}, !- Handle
-  Surface 10,                             !- Name
-  Wall,                                   !- Surface Type
-  ,                                       !- Construction Name
-  {3c40c770-09cf-44df-a7c4-211ab84b2113}, !- Space Name
->>>>>>> 64865042
+  {e105118b-76a1-47ea-a2d5-b2637a523b44}, !- Space Name
   Adiabatic,                              !- Outside Boundary Condition
   ,                                       !- Outside Boundary Condition Object
   NoSun,                                  !- Sun Exposure
@@ -934,19 +654,11 @@
   6.46578440716979, 1.524, 2.4384;        !- X,Y,Z Vertex 4 {m}
 
 OS:Surface,
-<<<<<<< HEAD
-  {5da586f8-b4a9-4742-80b1-33888d1490a6}, !- Handle
+  {4acab15b-63a7-4915-8769-11a729d8a056}, !- Handle
   Surface 11,                             !- Name
   Wall,                                   !- Surface Type
   ,                                       !- Construction Name
-  {e2d9fa03-3dc7-44b0-920e-987dad28c9d5}, !- Space Name
-=======
-  {ec1e295b-d51c-4f94-ad6b-d9c7ff0ff83f}, !- Handle
-  Surface 11,                             !- Name
-  Wall,                                   !- Surface Type
-  ,                                       !- Construction Name
-  {3c40c770-09cf-44df-a7c4-211ab84b2113}, !- Space Name
->>>>>>> 64865042
+  {e105118b-76a1-47ea-a2d5-b2637a523b44}, !- Space Name
   Adiabatic,                              !- Outside Boundary Condition
   ,                                       !- Outside Boundary Condition Object
   NoSun,                                  !- Sun Exposure
@@ -959,19 +671,11 @@
   6.46578440716979, 0, 2.4384;            !- X,Y,Z Vertex 4 {m}
 
 OS:Surface,
-<<<<<<< HEAD
-  {02fe7b03-201e-4770-89b5-8694af444c1f}, !- Handle
+  {2d2df102-22b3-4019-9078-d9098f8fb336}, !- Handle
   Surface 12,                             !- Name
   RoofCeiling,                            !- Surface Type
   ,                                       !- Construction Name
-  {e2d9fa03-3dc7-44b0-920e-987dad28c9d5}, !- Space Name
-=======
-  {f362eeef-9976-41cd-a388-f97542a40308}, !- Handle
-  Surface 12,                             !- Name
-  RoofCeiling,                            !- Surface Type
-  ,                                       !- Construction Name
-  {3c40c770-09cf-44df-a7c4-211ab84b2113}, !- Space Name
->>>>>>> 64865042
+  {e105118b-76a1-47ea-a2d5-b2637a523b44}, !- Space Name
   Outdoors,                               !- Outside Boundary Condition
   ,                                       !- Outside Boundary Condition Object
   SunExposed,                             !- Sun Exposure
@@ -984,11 +688,7 @@
   0, 0, 2.4384;                           !- X,Y,Z Vertex 4 {m}
 
 OS:SpaceType,
-<<<<<<< HEAD
-  {89028045-3ace-4bf8-8237-a2dbbc52f206}, !- Handle
-=======
-  {5a7e5be2-585c-476f-804d-bd865b8e5594}, !- Handle
->>>>>>> 64865042
+  {d1a2f822-5dcd-40f3-a03a-61e6bc7d5f5b}, !- Handle
   Space Type 2,                           !- Name
   ,                                       !- Default Construction Set Name
   ,                                       !- Default Schedule Set Name
@@ -999,23 +699,14 @@
   corridor;                               !- Standards Space Type
 
 OS:BuildingUnit,
-<<<<<<< HEAD
-  {264ef1c6-95d5-4a70-b4c1-d35175d4e125}, !- Handle
-=======
-  {3faaa31b-ca11-4c39-af15-c2e243914e01}, !- Handle
->>>>>>> 64865042
+  {503e2c25-87a3-43e6-bd3a-fa4c36d2661b}, !- Handle
   unit 1,                                 !- Name
   ,                                       !- Rendering Color
   Residential;                            !- Building Unit Type
 
 OS:AdditionalProperties,
-<<<<<<< HEAD
-  {4b9b2edb-6295-4e2d-a012-58aa230f204e}, !- Handle
-  {264ef1c6-95d5-4a70-b4c1-d35175d4e125}, !- Object Name
-=======
-  {10f38069-aade-4976-9f77-ff78dbb38f20}, !- Handle
-  {3faaa31b-ca11-4c39-af15-c2e243914e01}, !- Object Name
->>>>>>> 64865042
+  {9fd860ac-ccb4-4dda-bc06-55be11869c6b}, !- Handle
+  {503e2c25-87a3-43e6-bd3a-fa4c36d2661b}, !- Object Name
   NumberOfBedrooms,                       !- Feature Name 1
   Integer,                                !- Feature Data Type 1
   3,                                      !- Feature Value 1
@@ -1027,20 +718,12 @@
   3.3900000000000001;                     !- Feature Value 3
 
 OS:External:File,
-<<<<<<< HEAD
-  {96045057-ee9a-49d9-aad7-5f57e9c42594}, !- Handle
-=======
-  {37775a1f-69f6-4950-a29d-3a04b31fe5f6}, !- Handle
->>>>>>> 64865042
+  {c89210df-310b-4c98-b8e0-96a4c5652172}, !- Handle
   8760.csv,                               !- Name
   8760.csv;                               !- File Name
 
 OS:Schedule:Day,
-<<<<<<< HEAD
-  {ec75b363-c766-4908-acd8-856b87762965}, !- Handle
-=======
-  {f3e211d8-3687-4ad1-84bf-fb359e3e678f}, !- Handle
->>>>>>> 64865042
+  {9de44fe6-31cf-482b-a0af-e763675500f1}, !- Handle
   Schedule Day 1,                         !- Name
   ,                                       !- Schedule Type Limits Name
   ,                                       !- Interpolate to Timestep
@@ -1049,11 +732,7 @@
   0;                                      !- Value Until Time 1
 
 OS:Schedule:Day,
-<<<<<<< HEAD
-  {a1a6762f-af53-4a6a-bf6d-aec60489b4dc}, !- Handle
-=======
-  {d931525e-d6da-4bb5-a916-425aeda2d8de}, !- Handle
->>>>>>> 64865042
+  {dd20bb2a-a13a-4179-a60a-c5199bae6003}, !- Handle
   Schedule Day 2,                         !- Name
   ,                                       !- Schedule Type Limits Name
   ,                                       !- Interpolate to Timestep
@@ -1062,17 +741,10 @@
   1;                                      !- Value Until Time 1
 
 OS:Schedule:File,
-<<<<<<< HEAD
-  {5e401cf8-2e48-42f0-9f5a-0296800a7b2a}, !- Handle
+  {89aa4490-a1b7-412f-afaf-64a83c926e58}, !- Handle
   occupants,                              !- Name
-  {b9675efa-618d-4680-837f-88d51074a105}, !- Schedule Type Limits Name
-  {96045057-ee9a-49d9-aad7-5f57e9c42594}, !- External File Name
-=======
-  {9330eceb-d2e6-4b4f-8c7e-b6717ab96071}, !- Handle
-  occupants,                              !- Name
-  {dc6f6b4c-6ea9-4c40-8f1a-210682f2e10b}, !- Schedule Type Limits Name
-  {37775a1f-69f6-4950-a29d-3a04b31fe5f6}, !- External File Name
->>>>>>> 64865042
+  {1043f93d-e1cb-4ef7-9193-f894e71f30b3}, !- Schedule Type Limits Name
+  {c89210df-310b-4c98-b8e0-96a4c5652172}, !- External File Name
   1,                                      !- Column Number
   1,                                      !- Rows to Skip at Top
   8760,                                   !- Number of Hours of Data
@@ -1081,38 +753,22 @@
   60;                                     !- Minutes per Item
 
 OS:Schedule:Ruleset,
-<<<<<<< HEAD
-  {46b557a6-d329-4085-b754-903dfcb49101}, !- Handle
+  {ecbe2d1c-168f-4eb5-a178-9d0349485a97}, !- Handle
   Schedule Ruleset 1,                     !- Name
-  {00737c10-13b5-455f-a2e6-0ecfea0b9fdb}, !- Schedule Type Limits Name
-  {5fddb2d9-c5c6-4b0c-9a62-34f57b0463d1}; !- Default Day Schedule Name
+  {85cb136e-1c91-43d3-82d3-d88312f0bac5}, !- Schedule Type Limits Name
+  {4d02646d-3a85-4254-b68e-6fd1045fc36e}; !- Default Day Schedule Name
 
 OS:Schedule:Day,
-  {5fddb2d9-c5c6-4b0c-9a62-34f57b0463d1}, !- Handle
+  {4d02646d-3a85-4254-b68e-6fd1045fc36e}, !- Handle
   Schedule Day 3,                         !- Name
-  {00737c10-13b5-455f-a2e6-0ecfea0b9fdb}, !- Schedule Type Limits Name
-=======
-  {aa8f6365-c910-4900-9d52-8fbab9f4fbc9}, !- Handle
-  Schedule Ruleset 1,                     !- Name
-  {cb410e9b-c74b-4ec6-b12c-c4798f1c8523}, !- Schedule Type Limits Name
-  {a1cf9a35-c127-4ce4-a22d-e7624e6b0e31}; !- Default Day Schedule Name
-
-OS:Schedule:Day,
-  {a1cf9a35-c127-4ce4-a22d-e7624e6b0e31}, !- Handle
-  Schedule Day 3,                         !- Name
-  {cb410e9b-c74b-4ec6-b12c-c4798f1c8523}, !- Schedule Type Limits Name
->>>>>>> 64865042
+  {85cb136e-1c91-43d3-82d3-d88312f0bac5}, !- Schedule Type Limits Name
   ,                                       !- Interpolate to Timestep
   24,                                     !- Hour 1
   0,                                      !- Minute 1
   112.539290946133;                       !- Value Until Time 1
 
 OS:People:Definition,
-<<<<<<< HEAD
-  {f2a61aaf-2646-4150-b49d-05d7f8984993}, !- Handle
-=======
-  {37125035-4d0d-4382-9209-e2fd56cd22bb}, !- Handle
->>>>>>> 64865042
+  {49e09454-dcf3-4916-984b-f766ee310072}, !- Handle
   res occupants|living space,             !- Name
   People,                                 !- Number of People Calculation Method
   3.39,                                   !- Number of People {people}
@@ -1125,21 +781,12 @@
   ZoneAveraged;                           !- Mean Radiant Temperature Calculation Type
 
 OS:People,
-<<<<<<< HEAD
-  {dcba2e00-c10d-42a3-add5-30a6fc8ad296}, !- Handle
+  {c1028fe8-4747-4b20-80ea-921e90110dc3}, !- Handle
   res occupants|living space,             !- Name
-  {f2a61aaf-2646-4150-b49d-05d7f8984993}, !- People Definition Name
-  {4e1557c7-202f-4950-a341-5dc56f348310}, !- Space or SpaceType Name
-  {5e401cf8-2e48-42f0-9f5a-0296800a7b2a}, !- Number of People Schedule Name
-  {46b557a6-d329-4085-b754-903dfcb49101}, !- Activity Level Schedule Name
-=======
-  {627fe658-4a1a-447e-9c7d-c6b70d8abcd7}, !- Handle
-  res occupants|living space,             !- Name
-  {37125035-4d0d-4382-9209-e2fd56cd22bb}, !- People Definition Name
-  {a6d411ce-3161-4bc5-ae2e-9be46bbc9df9}, !- Space or SpaceType Name
-  {9330eceb-d2e6-4b4f-8c7e-b6717ab96071}, !- Number of People Schedule Name
-  {aa8f6365-c910-4900-9d52-8fbab9f4fbc9}, !- Activity Level Schedule Name
->>>>>>> 64865042
+  {49e09454-dcf3-4916-984b-f766ee310072}, !- People Definition Name
+  {44f74d4f-6d46-44d3-bb9e-308c790bafbe}, !- Space or SpaceType Name
+  {89aa4490-a1b7-412f-afaf-64a83c926e58}, !- Number of People Schedule Name
+  {ecbe2d1c-168f-4eb5-a178-9d0349485a97}, !- Activity Level Schedule Name
   ,                                       !- Surface Name/Angle Factor List Name
   ,                                       !- Work Efficiency Schedule Name
   ,                                       !- Clothing Insulation Schedule Name
@@ -1147,11 +794,7 @@
   1;                                      !- Multiplier
 
 OS:ScheduleTypeLimits,
-<<<<<<< HEAD
-  {00737c10-13b5-455f-a2e6-0ecfea0b9fdb}, !- Handle
-=======
-  {cb410e9b-c74b-4ec6-b12c-c4798f1c8523}, !- Handle
->>>>>>> 64865042
+  {85cb136e-1c91-43d3-82d3-d88312f0bac5}, !- Handle
   ActivityLevel,                          !- Name
   0,                                      !- Lower Limit Value
   ,                                       !- Upper Limit Value
@@ -1159,11 +802,7 @@
   ActivityLevel;                          !- Unit Type
 
 OS:ScheduleTypeLimits,
-<<<<<<< HEAD
-  {b9675efa-618d-4680-837f-88d51074a105}, !- Handle
-=======
-  {dc6f6b4c-6ea9-4c40-8f1a-210682f2e10b}, !- Handle
->>>>>>> 64865042
+  {1043f93d-e1cb-4ef7-9193-f894e71f30b3}, !- Handle
   Fractional,                             !- Name
   0,                                      !- Lower Limit Value
   1,                                      !- Upper Limit Value
