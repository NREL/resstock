!- NOTE: Auto-generated from /test/osw_files/MF_8units_1story_SL_3Beds_2Baths_Denver.osw

OS:Version,
<<<<<<< HEAD
  {7c8a989f-7d52-4768-acc0-57d20d771bf5}, !- Handle
  2.9.0;                                  !- Version Identifier

OS:SimulationControl,
  {6e6a2556-bd53-496a-b5df-c8e7cf5ca693}, !- Handle
=======
  {dbb0d39e-83cd-4621-a1e7-eeab05b5291b}, !- Handle
  2.9.0;                                  !- Version Identifier

OS:SimulationControl,
  {a3ff82d0-b4b8-4ce6-8c2d-ef0dcc9b6425}, !- Handle
>>>>>>> f42044b5
  ,                                       !- Do Zone Sizing Calculation
  ,                                       !- Do System Sizing Calculation
  ,                                       !- Do Plant Sizing Calculation
  No;                                     !- Run Simulation for Sizing Periods

OS:Timestep,
<<<<<<< HEAD
  {e0d96171-9228-46cd-b6e8-4b6e3564c117}, !- Handle
  6;                                      !- Number of Timesteps per Hour

OS:ShadowCalculation,
  {edb728dd-ee90-4f33-9a9b-11d91b896997}, !- Handle
=======
  {e2210435-2d1a-4540-b47b-7e8a453f6ae3}, !- Handle
  6;                                      !- Number of Timesteps per Hour

OS:ShadowCalculation,
  {f11d1d3a-2e96-46e1-9237-a154b4658050}, !- Handle
>>>>>>> f42044b5
  20,                                     !- Calculation Frequency
  200;                                    !- Maximum Figures in Shadow Overlap Calculations

OS:SurfaceConvectionAlgorithm:Outside,
<<<<<<< HEAD
  {6921cfa7-1301-4e47-8275-1152e1fe632b}, !- Handle
  DOE-2;                                  !- Algorithm

OS:SurfaceConvectionAlgorithm:Inside,
  {d3597957-b2aa-4bd2-aa27-f58a7b23e69e}, !- Handle
  TARP;                                   !- Algorithm

OS:ZoneCapacitanceMultiplier:ResearchSpecial,
  {e9367fbd-c1ee-4f84-b8aa-10264f727636}, !- Handle
  ,                                       !- Temperature Capacity Multiplier
=======
  {a8559b6e-fc2b-46b1-81e9-6fdf827cc4c3}, !- Handle
  DOE-2;                                  !- Algorithm

OS:SurfaceConvectionAlgorithm:Inside,
  {b69ee7d3-f044-4f40-b282-2e4fbdbe7592}, !- Handle
  TARP;                                   !- Algorithm

OS:ZoneCapacitanceMultiplier:ResearchSpecial,
  {997fdd89-065d-4492-8cea-9df3da1cc1c7}, !- Handle
  3.6,                                    !- Temperature Capacity Multiplier
>>>>>>> f42044b5
  15,                                     !- Humidity Capacity Multiplier
  ;                                       !- Carbon Dioxide Capacity Multiplier

OS:RunPeriod,
<<<<<<< HEAD
  {77937d96-3f24-4660-bb7c-218162f64a6e}, !- Handle
=======
  {2224c301-dbc9-480b-9cc0-67b34f86e78d}, !- Handle
>>>>>>> f42044b5
  Run Period 1,                           !- Name
  1,                                      !- Begin Month
  1,                                      !- Begin Day of Month
  12,                                     !- End Month
  31,                                     !- End Day of Month
  ,                                       !- Use Weather File Holidays and Special Days
  ,                                       !- Use Weather File Daylight Saving Period
  ,                                       !- Apply Weekend Holiday Rule
  ,                                       !- Use Weather File Rain Indicators
  ,                                       !- Use Weather File Snow Indicators
  ;                                       !- Number of Times Runperiod to be Repeated

OS:YearDescription,
<<<<<<< HEAD
  {97b757a2-3cf1-4bd2-a287-fc6e67416d53}, !- Handle
=======
  {63be97b9-4d06-453d-b806-27ce7599376c}, !- Handle
>>>>>>> f42044b5
  2007,                                   !- Calendar Year
  ,                                       !- Day of Week for Start Day
  ;                                       !- Is Leap Year

OS:WeatherFile,
<<<<<<< HEAD
  {0bac8a98-6b24-49b5-be8b-1457f8438a7e}, !- Handle
=======
  {9f0704bf-fb66-4811-9add-e096f888f553}, !- Handle
>>>>>>> f42044b5
  Denver Intl Ap,                         !- City
  CO,                                     !- State Province Region
  USA,                                    !- Country
  TMY3,                                   !- Data Source
  725650,                                 !- WMO Number
  39.83,                                  !- Latitude {deg}
  -104.65,                                !- Longitude {deg}
  -7,                                     !- Time Zone {hr}
  1650,                                   !- Elevation {m}
  file:../weather/USA_CO_Denver.Intl.AP.725650_TMY3.epw, !- Url
  E23378AA;                               !- Checksum

OS:AdditionalProperties,
<<<<<<< HEAD
  {4be7eb09-ccaf-4253-b569-f2021345bc88}, !- Handle
  {0bac8a98-6b24-49b5-be8b-1457f8438a7e}, !- Object Name
=======
  {cdc5089d-25e4-4350-ba3f-43273bd1bb4a}, !- Handle
  {9f0704bf-fb66-4811-9add-e096f888f553}, !- Object Name
>>>>>>> f42044b5
  EPWHeaderCity,                          !- Feature Name 1
  String,                                 !- Feature Data Type 1
  Denver Intl Ap,                         !- Feature Value 1
  EPWHeaderState,                         !- Feature Name 2
  String,                                 !- Feature Data Type 2
  CO,                                     !- Feature Value 2
  EPWHeaderCountry,                       !- Feature Name 3
  String,                                 !- Feature Data Type 3
  USA,                                    !- Feature Value 3
  EPWHeaderDataSource,                    !- Feature Name 4
  String,                                 !- Feature Data Type 4
  TMY3,                                   !- Feature Value 4
  EPWHeaderStation,                       !- Feature Name 5
  String,                                 !- Feature Data Type 5
  725650,                                 !- Feature Value 5
  EPWHeaderLatitude,                      !- Feature Name 6
  Double,                                 !- Feature Data Type 6
  39.829999999999998,                     !- Feature Value 6
  EPWHeaderLongitude,                     !- Feature Name 7
  Double,                                 !- Feature Data Type 7
  -104.65000000000001,                    !- Feature Value 7
  EPWHeaderTimezone,                      !- Feature Name 8
  Double,                                 !- Feature Data Type 8
  -7,                                     !- Feature Value 8
  EPWHeaderAltitude,                      !- Feature Name 9
  Double,                                 !- Feature Data Type 9
  5413.3858267716532,                     !- Feature Value 9
  EPWHeaderLocalPressure,                 !- Feature Name 10
  Double,                                 !- Feature Data Type 10
  0.81937567683596546,                    !- Feature Value 10
  EPWHeaderRecordsPerHour,                !- Feature Name 11
  Double,                                 !- Feature Data Type 11
  0,                                      !- Feature Value 11
  EPWDataAnnualAvgDrybulb,                !- Feature Name 12
  Double,                                 !- Feature Data Type 12
  51.575616438356228,                     !- Feature Value 12
  EPWDataAnnualMinDrybulb,                !- Feature Name 13
  Double,                                 !- Feature Data Type 13
  -2.9200000000000017,                    !- Feature Value 13
  EPWDataAnnualMaxDrybulb,                !- Feature Name 14
  Double,                                 !- Feature Data Type 14
  104,                                    !- Feature Value 14
  EPWDataCDD50F,                          !- Feature Name 15
  Double,                                 !- Feature Data Type 15
  3072.2925000000005,                     !- Feature Value 15
  EPWDataCDD65F,                          !- Feature Name 16
  Double,                                 !- Feature Data Type 16
  883.62000000000035,                     !- Feature Value 16
  EPWDataHDD50F,                          !- Feature Name 17
  Double,                                 !- Feature Data Type 17
  2497.1925000000001,                     !- Feature Value 17
  EPWDataHDD65F,                          !- Feature Name 18
  Double,                                 !- Feature Data Type 18
  5783.5200000000013,                     !- Feature Value 18
  EPWDataAnnualAvgWindspeed,              !- Feature Name 19
  Double,                                 !- Feature Data Type 19
  3.9165296803649667,                     !- Feature Value 19
  EPWDataMonthlyAvgDrybulbs,              !- Feature Name 20
  String,                                 !- Feature Data Type 20
  33.4191935483871&#4431.90142857142857&#4443.02620967741937&#4442.48624999999999&#4459.877741935483854&#4473.57574999999997&#4472.07975806451608&#4472.70008064516134&#4466.49200000000006&#4450.079112903225806&#4437.218250000000005&#4434.582177419354835, !- Feature Value 20
  EPWDataGroundMonthlyTemps,              !- Feature Name 21
  String,                                 !- Feature Data Type 21
  44.08306285945173&#4440.89570904991865&#4440.64045432632048&#4442.153016571250646&#4448.225111118704206&#4454.268919273837525&#4459.508577937551024&#4462.82777283423508&#4463.10975667174995&#4460.41014950381947&#4455.304105212311526&#4449.445696474514364, !- Feature Value 21
  EPWDataWSF,                             !- Feature Name 22
  Double,                                 !- Feature Data Type 22
  0.58999999999999997,                    !- Feature Value 22
  EPWDataMonthlyAvgDailyHighDrybulbs,     !- Feature Name 23
  String,                                 !- Feature Data Type 23
  47.41032258064516&#4446.58642857142857&#4455.15032258064517&#4453.708&#4472.80193548387098&#4488.67600000000002&#4486.1858064516129&#4485.87225806451613&#4482.082&#4463.18064516129033&#4448.73400000000001&#4448.87935483870968, !- Feature Value 23
  EPWDataMonthlyAvgDailyLowDrybulbs,      !- Feature Name 24
  String,                                 !- Feature Data Type 24
  19.347741935483874&#4419.856428571428573&#4430.316129032258065&#4431.112&#4447.41612903225806&#4457.901999999999994&#4459.063870967741934&#4460.956774193548384&#4452.352000000000004&#4438.41612903225806&#4427.002000000000002&#4423.02903225806451, !- Feature Value 24
  EPWDesignHeatingDrybulb,                !- Feature Name 25
  Double,                                 !- Feature Data Type 25
  12.02,                                  !- Feature Value 25
  EPWDesignHeatingWindspeed,              !- Feature Name 26
  Double,                                 !- Feature Data Type 26
  2.8062500000000004,                     !- Feature Value 26
  EPWDesignCoolingDrybulb,                !- Feature Name 27
  Double,                                 !- Feature Data Type 27
  91.939999999999998,                     !- Feature Value 27
  EPWDesignCoolingWetbulb,                !- Feature Name 28
  Double,                                 !- Feature Data Type 28
  59.95131430195849,                      !- Feature Value 28
  EPWDesignCoolingHumidityRatio,          !- Feature Name 29
  Double,                                 !- Feature Data Type 29
  0.0059161086834698092,                  !- Feature Value 29
  EPWDesignCoolingWindspeed,              !- Feature Name 30
  Double,                                 !- Feature Data Type 30
  3.7999999999999989,                     !- Feature Value 30
  EPWDesignDailyTemperatureRange,         !- Feature Name 31
  Double,                                 !- Feature Data Type 31
  24.915483870967748,                     !- Feature Value 31
  EPWDesignDehumidDrybulb,                !- Feature Name 32
  Double,                                 !- Feature Data Type 32
  67.996785714285721,                     !- Feature Value 32
  EPWDesignDehumidHumidityRatio,          !- Feature Name 33
  Double,                                 !- Feature Data Type 33
  0.012133744170488724,                   !- Feature Value 33
  EPWDesignCoolingDirectNormal,           !- Feature Name 34
  Double,                                 !- Feature Data Type 34
  985,                                    !- Feature Value 34
  EPWDesignCoolingDiffuseHorizontal,      !- Feature Name 35
  Double,                                 !- Feature Data Type 35
  84;                                     !- Feature Value 35

OS:Site,
<<<<<<< HEAD
  {705caa1f-3071-4958-ac38-3410edfb4fbb}, !- Handle
=======
  {cb0887af-2bd3-4303-aaf0-7833057f3a2f}, !- Handle
>>>>>>> f42044b5
  Denver Intl Ap_CO_USA,                  !- Name
  39.83,                                  !- Latitude {deg}
  -104.65,                                !- Longitude {deg}
  -7,                                     !- Time Zone {hr}
  1650,                                   !- Elevation {m}
  ;                                       !- Terrain

OS:ClimateZones,
<<<<<<< HEAD
  {8bfeac5c-5b64-4679-90ea-fd6508096f26}, !- Handle
=======
  {17b6ebc8-b769-4009-bced-7ef1e2dfd7b8}, !- Handle
>>>>>>> f42044b5
  ,                                       !- Active Institution
  ,                                       !- Active Year
  ,                                       !- Climate Zone Institution Name 1
  ,                                       !- Climate Zone Document Name 1
  ,                                       !- Climate Zone Document Year 1
  ,                                       !- Climate Zone Value 1
  Building America,                       !- Climate Zone Institution Name 2
  ,                                       !- Climate Zone Document Name 2
  0,                                      !- Climate Zone Document Year 2
  Cold;                                   !- Climate Zone Value 2

OS:Site:WaterMainsTemperature,
<<<<<<< HEAD
  {7c7758b5-1524-4169-9ed2-ec27f8f7b071}, !- Handle
=======
  {e0241c1a-ad05-46b3-ab11-a0aaedb2e43d}, !- Handle
>>>>>>> f42044b5
  Correlation,                            !- Calculation Method
  ,                                       !- Temperature Schedule Name
  10.8753424657535,                       !- Annual Average Outdoor Air Temperature {C}
  23.1524007936508;                       !- Maximum Difference In Monthly Average Outdoor Air Temperatures {deltaC}

OS:RunPeriodControl:DaylightSavingTime,
<<<<<<< HEAD
  {483acbec-7b68-480f-a34c-98537e53109e}, !- Handle
=======
  {f77cc0fa-a2a8-423b-97ba-7ee982bac9ba}, !- Handle
>>>>>>> f42044b5
  4/7,                                    !- Start Date
  10/26;                                  !- End Date

OS:Site:GroundTemperature:Deep,
<<<<<<< HEAD
  {9f402d78-68d1-44ed-a8e6-456f14acaf17}, !- Handle
=======
  {5ad0c06c-b306-4b1a-8360-b8725ae61411}, !- Handle
>>>>>>> f42044b5
  10.8753424657535,                       !- January Deep Ground Temperature {C}
  10.8753424657535,                       !- February Deep Ground Temperature {C}
  10.8753424657535,                       !- March Deep Ground Temperature {C}
  10.8753424657535,                       !- April Deep Ground Temperature {C}
  10.8753424657535,                       !- May Deep Ground Temperature {C}
  10.8753424657535,                       !- June Deep Ground Temperature {C}
  10.8753424657535,                       !- July Deep Ground Temperature {C}
  10.8753424657535,                       !- August Deep Ground Temperature {C}
  10.8753424657535,                       !- September Deep Ground Temperature {C}
  10.8753424657535,                       !- October Deep Ground Temperature {C}
  10.8753424657535,                       !- November Deep Ground Temperature {C}
  10.8753424657535;                       !- December Deep Ground Temperature {C}

OS:Building,
<<<<<<< HEAD
  {eb514b02-61ef-45e7-989c-ae1181e7d518}, !- Handle
=======
  {923cafbc-59db-4035-ab50-47fbc1d4d75a}, !- Handle
>>>>>>> f42044b5
  Building 1,                             !- Name
  ,                                       !- Building Sector Type
  ,                                       !- North Axis {deg}
  ,                                       !- Nominal Floor to Floor Height {m}
  ,                                       !- Space Type Name
  ,                                       !- Default Construction Set Name
  ,                                       !- Default Schedule Set Name
  1,                                      !- Standards Number of Stories
  1,                                      !- Standards Number of Above Ground Stories
  ,                                       !- Standards Template
  multifamily,                            !- Standards Building Type
  8;                                      !- Standards Number of Living Units

OS:AdditionalProperties,
<<<<<<< HEAD
  {1f8c8612-427f-42fd-9289-4b8a382b84c4}, !- Handle
  {eb514b02-61ef-45e7-989c-ae1181e7d518}, !- Object Name
  num_units,                              !- Feature Name 1
=======
  {3f00a1f0-6e75-410d-891f-5af3ecd7d4d7}, !- Handle
  {923cafbc-59db-4035-ab50-47fbc1d4d75a}, !- Object Name
  Total Units Represented,                !- Feature Name 1
>>>>>>> f42044b5
  Integer,                                !- Feature Data Type 1
  8,                                      !- Feature Value 1
  has_rear_units,                         !- Feature Name 2
  Boolean,                                !- Feature Data Type 2
  true,                                   !- Feature Value 2
  num_floors,                             !- Feature Name 3
  Integer,                                !- Feature Data Type 3
  1,                                      !- Feature Value 3
  horz_location,                          !- Feature Name 4
  String,                                 !- Feature Data Type 4
  Left,                                   !- Feature Value 4
  level,                                  !- Feature Name 5
  String,                                 !- Feature Data Type 5
  Bottom,                                 !- Feature Value 5
  found_type,                             !- Feature Name 6
  String,                                 !- Feature Data Type 6
  slab,                                   !- Feature Value 6
  corridor_width,                         !- Feature Name 7
  Double,                                 !- Feature Data Type 7
  3.048,                                  !- Feature Value 7
  corridor_position,                      !- Feature Name 8
  String,                                 !- Feature Data Type 8
  Double-Loaded Interior;                 !- Feature Value 8

OS:ThermalZone,
<<<<<<< HEAD
  {ef665a8c-bdbd-4125-a559-656a7ea8a22d}, !- Handle
=======
  {883587a0-181c-4fb8-89a2-a678c7c10a4a}, !- Handle
>>>>>>> f42044b5
  living zone,                            !- Name
  ,                                       !- Multiplier
  ,                                       !- Ceiling Height {m}
  ,                                       !- Volume {m3}
  ,                                       !- Floor Area {m2}
  ,                                       !- Zone Inside Convection Algorithm
  ,                                       !- Zone Outside Convection Algorithm
  ,                                       !- Zone Conditioning Equipment List Name
<<<<<<< HEAD
  {85a267a3-4af9-475c-a1e0-be6f3e794a75}, !- Zone Air Inlet Port List
  {3d09b0a9-d0ec-4f18-bb50-040dd3dddd34}, !- Zone Air Exhaust Port List
  {e3ac59e6-71d1-496e-bdc8-924583733a63}, !- Zone Air Node Name
  {d34483b3-8423-43e4-899b-c096e7435ff6}, !- Zone Return Air Port List
=======
  {41cf1ac1-8bdb-44b3-84b7-9c3b8cd67ba1}, !- Zone Air Inlet Port List
  {8ab47485-f8dc-4d67-b6f7-ac7cba405200}, !- Zone Air Exhaust Port List
  {c8d5e588-2194-44ca-aec3-45d68dfd4a8d}, !- Zone Air Node Name
  {6186b5ba-5396-4572-a35c-2542be42152e}, !- Zone Return Air Port List
>>>>>>> f42044b5
  ,                                       !- Primary Daylighting Control Name
  ,                                       !- Fraction of Zone Controlled by Primary Daylighting Control
  ,                                       !- Secondary Daylighting Control Name
  ,                                       !- Fraction of Zone Controlled by Secondary Daylighting Control
  ,                                       !- Illuminance Map Name
  ,                                       !- Group Rendering Name
  ,                                       !- Thermostat Name
  No;                                     !- Use Ideal Air Loads

OS:Node,
<<<<<<< HEAD
  {3b49e04d-36d5-4637-9a89-d8462508d1dd}, !- Handle
  Node 1,                                 !- Name
  {e3ac59e6-71d1-496e-bdc8-924583733a63}, !- Inlet Port
  ;                                       !- Outlet Port

OS:Connection,
  {e3ac59e6-71d1-496e-bdc8-924583733a63}, !- Handle
  {31a2d863-9587-400e-9e3c-e3fc4fa07ba7}, !- Name
  {ef665a8c-bdbd-4125-a559-656a7ea8a22d}, !- Source Object
  11,                                     !- Outlet Port
  {3b49e04d-36d5-4637-9a89-d8462508d1dd}, !- Target Object
  2;                                      !- Inlet Port

OS:PortList,
  {85a267a3-4af9-475c-a1e0-be6f3e794a75}, !- Handle
  {b30829b5-72b1-41a5-bcc2-86a9dd663559}, !- Name
  {ef665a8c-bdbd-4125-a559-656a7ea8a22d}; !- HVAC Component

OS:PortList,
  {3d09b0a9-d0ec-4f18-bb50-040dd3dddd34}, !- Handle
  {07433c92-7a72-4cc5-bef8-d38dc9b5ffb1}, !- Name
  {ef665a8c-bdbd-4125-a559-656a7ea8a22d}; !- HVAC Component

OS:PortList,
  {d34483b3-8423-43e4-899b-c096e7435ff6}, !- Handle
  {25f93402-2930-4e6b-b864-45ca41b59e8a}, !- Name
  {ef665a8c-bdbd-4125-a559-656a7ea8a22d}; !- HVAC Component

OS:Sizing:Zone,
  {f17d1228-eb5b-46c8-93f7-d1bb61a4987c}, !- Handle
  {ef665a8c-bdbd-4125-a559-656a7ea8a22d}, !- Zone or ZoneList Name
=======
  {1534857e-c99d-403c-b489-84d1fcfa17d6}, !- Handle
  Node 1,                                 !- Name
  {c8d5e588-2194-44ca-aec3-45d68dfd4a8d}, !- Inlet Port
  ;                                       !- Outlet Port

OS:Connection,
  {c8d5e588-2194-44ca-aec3-45d68dfd4a8d}, !- Handle
  {a4599f4d-aa36-485d-b9db-9d7a204640cf}, !- Name
  {883587a0-181c-4fb8-89a2-a678c7c10a4a}, !- Source Object
  11,                                     !- Outlet Port
  {1534857e-c99d-403c-b489-84d1fcfa17d6}, !- Target Object
  2;                                      !- Inlet Port

OS:PortList,
  {41cf1ac1-8bdb-44b3-84b7-9c3b8cd67ba1}, !- Handle
  {2513cc90-2ed3-467c-949a-e2924cb87845}, !- Name
  {883587a0-181c-4fb8-89a2-a678c7c10a4a}; !- HVAC Component

OS:PortList,
  {8ab47485-f8dc-4d67-b6f7-ac7cba405200}, !- Handle
  {65193174-1fef-4476-a874-7dc87fd48f20}, !- Name
  {883587a0-181c-4fb8-89a2-a678c7c10a4a}; !- HVAC Component

OS:PortList,
  {6186b5ba-5396-4572-a35c-2542be42152e}, !- Handle
  {7c39101f-7eac-4756-8989-4ea5f19a42d3}, !- Name
  {883587a0-181c-4fb8-89a2-a678c7c10a4a}; !- HVAC Component

OS:Sizing:Zone,
  {9e617f27-e5c7-4f93-ac92-a048dffe4e90}, !- Handle
  {883587a0-181c-4fb8-89a2-a678c7c10a4a}, !- Zone or ZoneList Name
>>>>>>> f42044b5
  SupplyAirTemperature,                   !- Zone Cooling Design Supply Air Temperature Input Method
  14,                                     !- Zone Cooling Design Supply Air Temperature {C}
  11.11,                                  !- Zone Cooling Design Supply Air Temperature Difference {deltaC}
  SupplyAirTemperature,                   !- Zone Heating Design Supply Air Temperature Input Method
  40,                                     !- Zone Heating Design Supply Air Temperature {C}
  11.11,                                  !- Zone Heating Design Supply Air Temperature Difference {deltaC}
  0.0085,                                 !- Zone Cooling Design Supply Air Humidity Ratio {kg-H2O/kg-air}
  0.008,                                  !- Zone Heating Design Supply Air Humidity Ratio {kg-H2O/kg-air}
  ,                                       !- Zone Heating Sizing Factor
  ,                                       !- Zone Cooling Sizing Factor
  DesignDay,                              !- Cooling Design Air Flow Method
  ,                                       !- Cooling Design Air Flow Rate {m3/s}
  ,                                       !- Cooling Minimum Air Flow per Zone Floor Area {m3/s-m2}
  ,                                       !- Cooling Minimum Air Flow {m3/s}
  ,                                       !- Cooling Minimum Air Flow Fraction
  DesignDay,                              !- Heating Design Air Flow Method
  ,                                       !- Heating Design Air Flow Rate {m3/s}
  ,                                       !- Heating Maximum Air Flow per Zone Floor Area {m3/s-m2}
  ,                                       !- Heating Maximum Air Flow {m3/s}
  ,                                       !- Heating Maximum Air Flow Fraction
  ,                                       !- Design Zone Air Distribution Effectiveness in Cooling Mode
  ,                                       !- Design Zone Air Distribution Effectiveness in Heating Mode
  No,                                     !- Account for Dedicated Outdoor Air System
  NeutralSupplyAir,                       !- Dedicated Outdoor Air System Control Strategy
  autosize,                               !- Dedicated Outdoor Air Low Setpoint Temperature for Design {C}
  autosize;                               !- Dedicated Outdoor Air High Setpoint Temperature for Design {C}

OS:ZoneHVAC:EquipmentList,
<<<<<<< HEAD
  {8547089a-3419-40a3-aea3-5ace13268cc3}, !- Handle
  Zone HVAC Equipment List 1,             !- Name
  {ef665a8c-bdbd-4125-a559-656a7ea8a22d}; !- Thermal Zone

OS:Space,
  {346c0e4d-5f91-4315-a9a2-c99d20a3f9be}, !- Handle
  living space,                           !- Name
  {ad89aa11-5e02-43be-9976-c1ccae5a6ce4}, !- Space Type Name
=======
  {bdd4070f-801e-46a2-998d-83b58d7fa457}, !- Handle
  Zone HVAC Equipment List 1,             !- Name
  {883587a0-181c-4fb8-89a2-a678c7c10a4a}; !- Thermal Zone

OS:Space,
  {bc9ad122-7f25-48ee-a151-67f14077b3c2}, !- Handle
  living space,                           !- Name
  {c857af19-d97f-4228-bde7-6c80239a9029}, !- Space Type Name
>>>>>>> f42044b5
  ,                                       !- Default Construction Set Name
  ,                                       !- Default Schedule Set Name
  ,                                       !- Direction of Relative North {deg}
  ,                                       !- X Origin {m}
  ,                                       !- Y Origin {m}
  ,                                       !- Z Origin {m}
  ,                                       !- Building Story Name
<<<<<<< HEAD
  {ef665a8c-bdbd-4125-a559-656a7ea8a22d}, !- Thermal Zone Name
  ,                                       !- Part of Total Floor Area
  ,                                       !- Design Specification Outdoor Air Object Name
  {47d086d9-b1c4-4b82-894f-6f3204ebe5f1}; !- Building Unit Name

OS:Surface,
  {1dd03a13-0024-456f-82c5-bdb351b17484}, !- Handle
  Surface 1,                              !- Name
  Floor,                                  !- Surface Type
  ,                                       !- Construction Name
  {346c0e4d-5f91-4315-a9a2-c99d20a3f9be}, !- Space Name
=======
  {883587a0-181c-4fb8-89a2-a678c7c10a4a}, !- Thermal Zone Name
  ,                                       !- Part of Total Floor Area
  ,                                       !- Design Specification Outdoor Air Object Name
  {efd9356c-bc81-450d-b327-599d7112198d}; !- Building Unit Name

OS:Surface,
  {e565bbc9-81d1-4b1f-b5a5-aa0b159ae16b}, !- Handle
  Surface 1,                              !- Name
  Floor,                                  !- Surface Type
  ,                                       !- Construction Name
  {bc9ad122-7f25-48ee-a151-67f14077b3c2}, !- Space Name
>>>>>>> f42044b5
  Foundation,                             !- Outside Boundary Condition
  ,                                       !- Outside Boundary Condition Object
  NoSun,                                  !- Sun Exposure
  NoWind,                                 !- Wind Exposure
  ,                                       !- View Factor to Ground
  ,                                       !- Number of Vertices
  0, -12.9315688143396, 0,                !- X,Y,Z Vertex 1 {m}
  0, 0, 0,                                !- X,Y,Z Vertex 2 {m}
  6.46578440716979, 0, 0,                 !- X,Y,Z Vertex 3 {m}
  6.46578440716979, -12.9315688143396, 0; !- X,Y,Z Vertex 4 {m}

OS:Surface,
<<<<<<< HEAD
  {aaa4a82b-f402-4e40-91fa-f98bf4710152}, !- Handle
  Surface 2,                              !- Name
  Wall,                                   !- Surface Type
  ,                                       !- Construction Name
  {346c0e4d-5f91-4315-a9a2-c99d20a3f9be}, !- Space Name
=======
  {11afb440-b704-45a2-bcd3-bcaebef7f908}, !- Handle
  Surface 2,                              !- Name
  Wall,                                   !- Surface Type
  ,                                       !- Construction Name
  {bc9ad122-7f25-48ee-a151-67f14077b3c2}, !- Space Name
>>>>>>> f42044b5
  Outdoors,                               !- Outside Boundary Condition
  ,                                       !- Outside Boundary Condition Object
  SunExposed,                             !- Sun Exposure
  WindExposed,                            !- Wind Exposure
  ,                                       !- View Factor to Ground
  ,                                       !- Number of Vertices
  0, 0, 2.4384,                           !- X,Y,Z Vertex 1 {m}
  0, 0, 0,                                !- X,Y,Z Vertex 2 {m}
  0, -12.9315688143396, 0,                !- X,Y,Z Vertex 3 {m}
  0, -12.9315688143396, 2.4384;           !- X,Y,Z Vertex 4 {m}

OS:Surface,
<<<<<<< HEAD
  {6dc1e9a1-822b-4c61-b7e1-335565271093}, !- Handle
  Surface 3,                              !- Name
  Wall,                                   !- Surface Type
  ,                                       !- Construction Name
  {346c0e4d-5f91-4315-a9a2-c99d20a3f9be}, !- Space Name
=======
  {eb06ef9b-8e01-4fff-a586-5b38191e73ca}, !- Handle
  Surface 3,                              !- Name
  Wall,                                   !- Surface Type
  ,                                       !- Construction Name
  {bc9ad122-7f25-48ee-a151-67f14077b3c2}, !- Space Name
>>>>>>> f42044b5
  Adiabatic,                              !- Outside Boundary Condition
  ,                                       !- Outside Boundary Condition Object
  NoSun,                                  !- Sun Exposure
  NoWind,                                 !- Wind Exposure
  ,                                       !- View Factor to Ground
  ,                                       !- Number of Vertices
  6.46578440716979, 0, 2.4384,            !- X,Y,Z Vertex 1 {m}
  6.46578440716979, 0, 0,                 !- X,Y,Z Vertex 2 {m}
  0, 0, 0,                                !- X,Y,Z Vertex 3 {m}
  0, 0, 2.4384;                           !- X,Y,Z Vertex 4 {m}

OS:Surface,
<<<<<<< HEAD
  {af25049e-ebaa-44af-836d-7f369ae0ce60}, !- Handle
  Surface 4,                              !- Name
  Wall,                                   !- Surface Type
  ,                                       !- Construction Name
  {346c0e4d-5f91-4315-a9a2-c99d20a3f9be}, !- Space Name
  Adiabatic,                              !- Outside Boundary Condition
  ,                                       !- Outside Boundary Condition Object
=======
  {78edec2c-3a10-44a6-9a2b-50aba6f34690}, !- Handle
  Surface 4,                              !- Name
  Wall,                                   !- Surface Type
  ,                                       !- Construction Name
  {bc9ad122-7f25-48ee-a151-67f14077b3c2}, !- Space Name
  Surface,                                !- Outside Boundary Condition
  {24a78a3c-1c3d-419d-988c-c7698e5240a1}, !- Outside Boundary Condition Object
>>>>>>> f42044b5
  NoSun,                                  !- Sun Exposure
  NoWind,                                 !- Wind Exposure
  ,                                       !- View Factor to Ground
  ,                                       !- Number of Vertices
  6.46578440716979, -12.9315688143396, 2.4384, !- X,Y,Z Vertex 1 {m}
  6.46578440716979, -12.9315688143396, 0, !- X,Y,Z Vertex 2 {m}
  6.46578440716979, 0, 0,                 !- X,Y,Z Vertex 3 {m}
  6.46578440716979, 0, 2.4384;            !- X,Y,Z Vertex 4 {m}

OS:Surface,
<<<<<<< HEAD
  {db35270f-3a19-4cda-a2b8-35acc295485e}, !- Handle
  Surface 5,                              !- Name
  Wall,                                   !- Surface Type
  ,                                       !- Construction Name
  {346c0e4d-5f91-4315-a9a2-c99d20a3f9be}, !- Space Name
=======
  {b35f0922-0048-4e03-a352-dd1fd3263535}, !- Handle
  Surface 5,                              !- Name
  Wall,                                   !- Surface Type
  ,                                       !- Construction Name
  {bc9ad122-7f25-48ee-a151-67f14077b3c2}, !- Space Name
>>>>>>> f42044b5
  Outdoors,                               !- Outside Boundary Condition
  ,                                       !- Outside Boundary Condition Object
  SunExposed,                             !- Sun Exposure
  WindExposed,                            !- Wind Exposure
  ,                                       !- View Factor to Ground
  ,                                       !- Number of Vertices
  0, -12.9315688143396, 2.4384,           !- X,Y,Z Vertex 1 {m}
  0, -12.9315688143396, 0,                !- X,Y,Z Vertex 2 {m}
  6.46578440716979, -12.9315688143396, 0, !- X,Y,Z Vertex 3 {m}
  6.46578440716979, -12.9315688143396, 2.4384; !- X,Y,Z Vertex 4 {m}

OS:Surface,
<<<<<<< HEAD
  {d4f80570-b732-4438-a1f0-762931a330a4}, !- Handle
  Surface 6,                              !- Name
  RoofCeiling,                            !- Surface Type
  ,                                       !- Construction Name
  {346c0e4d-5f91-4315-a9a2-c99d20a3f9be}, !- Space Name
=======
  {862fa082-470f-4ade-bde3-f22c548ffdaf}, !- Handle
  Surface 6,                              !- Name
  RoofCeiling,                            !- Surface Type
  ,                                       !- Construction Name
  {bc9ad122-7f25-48ee-a151-67f14077b3c2}, !- Space Name
>>>>>>> f42044b5
  Outdoors,                               !- Outside Boundary Condition
  ,                                       !- Outside Boundary Condition Object
  SunExposed,                             !- Sun Exposure
  WindExposed,                            !- Wind Exposure
  ,                                       !- View Factor to Ground
  ,                                       !- Number of Vertices
  6.46578440716979, -12.9315688143396, 2.4384, !- X,Y,Z Vertex 1 {m}
  6.46578440716979, 0, 2.4384,            !- X,Y,Z Vertex 2 {m}
  0, 0, 2.4384,                           !- X,Y,Z Vertex 3 {m}
  0, -12.9315688143396, 2.4384;           !- X,Y,Z Vertex 4 {m}

OS:SpaceType,
<<<<<<< HEAD
  {ad89aa11-5e02-43be-9976-c1ccae5a6ce4}, !- Handle
=======
  {c857af19-d97f-4228-bde7-6c80239a9029}, !- Handle
>>>>>>> f42044b5
  Space Type 1,                           !- Name
  ,                                       !- Default Construction Set Name
  ,                                       !- Default Schedule Set Name
  ,                                       !- Group Rendering Name
  ,                                       !- Design Specification Outdoor Air Object Name
  ,                                       !- Standards Template
  ,                                       !- Standards Building Type
  living;                                 !- Standards Space Type

OS:ThermalZone,
<<<<<<< HEAD
  {589da7dc-d13a-4096-85c8-a59675c91853}, !- Handle
  corridor zone,                          !- Name
=======
  {e30cc0da-b402-4805-8f13-e8b670c1ec9f}, !- Handle
  living zone|unit 2,                     !- Name
>>>>>>> f42044b5
  ,                                       !- Multiplier
  ,                                       !- Ceiling Height {m}
  ,                                       !- Volume {m3}
  ,                                       !- Floor Area {m2}
  ,                                       !- Zone Inside Convection Algorithm
  ,                                       !- Zone Outside Convection Algorithm
  ,                                       !- Zone Conditioning Equipment List Name
<<<<<<< HEAD
  {fdcaa0b8-0617-4a32-b82e-dc1a9f52d4f8}, !- Zone Air Inlet Port List
  {cdef97a3-e278-428d-95d6-4d8f6c46be27}, !- Zone Air Exhaust Port List
  {33457e40-d325-4631-956c-3c7eb012e391}, !- Zone Air Node Name
  {55a72db8-ec56-472e-a86e-b99e54002fa4}, !- Zone Return Air Port List
=======
  {82a5f94e-9f36-4531-b6c8-6a515ec570a0}, !- Zone Air Inlet Port List
  {b9457610-e829-4786-ab1f-de23122439a1}, !- Zone Air Exhaust Port List
  {63a77887-0fa4-4b0b-90b9-17c2448301fd}, !- Zone Air Node Name
  {00cd326b-4fd8-46cc-a825-5c8b628b2f68}, !- Zone Return Air Port List
>>>>>>> f42044b5
  ,                                       !- Primary Daylighting Control Name
  ,                                       !- Fraction of Zone Controlled by Primary Daylighting Control
  ,                                       !- Secondary Daylighting Control Name
  ,                                       !- Fraction of Zone Controlled by Secondary Daylighting Control
  ,                                       !- Illuminance Map Name
  ,                                       !- Group Rendering Name
  ,                                       !- Thermostat Name
  No;                                     !- Use Ideal Air Loads

OS:Node,
<<<<<<< HEAD
  {a5fccb0b-8aa5-4dee-be5b-941cd28afc0b}, !- Handle
  Node 2,                                 !- Name
  {33457e40-d325-4631-956c-3c7eb012e391}, !- Inlet Port
  ;                                       !- Outlet Port

OS:Connection,
  {33457e40-d325-4631-956c-3c7eb012e391}, !- Handle
  {16709b3c-cbbd-46b8-9cf0-7b1f23505cae}, !- Name
  {589da7dc-d13a-4096-85c8-a59675c91853}, !- Source Object
  11,                                     !- Outlet Port
  {a5fccb0b-8aa5-4dee-be5b-941cd28afc0b}, !- Target Object
  2;                                      !- Inlet Port

OS:PortList,
  {fdcaa0b8-0617-4a32-b82e-dc1a9f52d4f8}, !- Handle
  {60e5d808-807a-470f-b898-79ea8d0806b3}, !- Name
  {589da7dc-d13a-4096-85c8-a59675c91853}; !- HVAC Component

OS:PortList,
  {cdef97a3-e278-428d-95d6-4d8f6c46be27}, !- Handle
  {b293cbe2-0d17-4f38-8c04-fb9c9ddeb096}, !- Name
  {589da7dc-d13a-4096-85c8-a59675c91853}; !- HVAC Component

OS:PortList,
  {55a72db8-ec56-472e-a86e-b99e54002fa4}, !- Handle
  {cb229de9-1edb-4aad-a545-6c243dd22171}, !- Name
  {589da7dc-d13a-4096-85c8-a59675c91853}; !- HVAC Component

OS:Sizing:Zone,
  {f5b422d8-898f-4a94-8a3a-a2dadf6345bd}, !- Handle
  {589da7dc-d13a-4096-85c8-a59675c91853}, !- Zone or ZoneList Name
=======
  {23d27a65-d2eb-4d4b-a0bd-db676e1ebfff}, !- Handle
  Node 2,                                 !- Name
  {63a77887-0fa4-4b0b-90b9-17c2448301fd}, !- Inlet Port
  ;                                       !- Outlet Port

OS:Connection,
  {63a77887-0fa4-4b0b-90b9-17c2448301fd}, !- Handle
  {6133aafd-d08f-4d21-8c4f-867888b0264d}, !- Name
  {e30cc0da-b402-4805-8f13-e8b670c1ec9f}, !- Source Object
  11,                                     !- Outlet Port
  {23d27a65-d2eb-4d4b-a0bd-db676e1ebfff}, !- Target Object
  2;                                      !- Inlet Port

OS:PortList,
  {82a5f94e-9f36-4531-b6c8-6a515ec570a0}, !- Handle
  {aa511509-fddf-4e81-9c1a-136bcef53664}, !- Name
  {e30cc0da-b402-4805-8f13-e8b670c1ec9f}; !- HVAC Component

OS:PortList,
  {b9457610-e829-4786-ab1f-de23122439a1}, !- Handle
  {868ce089-c4f8-40b6-a536-a1523b1522fd}, !- Name
  {e30cc0da-b402-4805-8f13-e8b670c1ec9f}; !- HVAC Component

OS:PortList,
  {00cd326b-4fd8-46cc-a825-5c8b628b2f68}, !- Handle
  {01a25140-fe32-4b53-8941-eed385a17828}, !- Name
  {e30cc0da-b402-4805-8f13-e8b670c1ec9f}; !- HVAC Component

OS:Sizing:Zone,
  {eb30c94c-79b0-43f4-b38c-c4151a64e165}, !- Handle
  {e30cc0da-b402-4805-8f13-e8b670c1ec9f}, !- Zone or ZoneList Name
>>>>>>> f42044b5
  SupplyAirTemperature,                   !- Zone Cooling Design Supply Air Temperature Input Method
  14,                                     !- Zone Cooling Design Supply Air Temperature {C}
  11.11,                                  !- Zone Cooling Design Supply Air Temperature Difference {deltaC}
  SupplyAirTemperature,                   !- Zone Heating Design Supply Air Temperature Input Method
  40,                                     !- Zone Heating Design Supply Air Temperature {C}
  11.11,                                  !- Zone Heating Design Supply Air Temperature Difference {deltaC}
  0.0085,                                 !- Zone Cooling Design Supply Air Humidity Ratio {kg-H2O/kg-air}
  0.008,                                  !- Zone Heating Design Supply Air Humidity Ratio {kg-H2O/kg-air}
  ,                                       !- Zone Heating Sizing Factor
  ,                                       !- Zone Cooling Sizing Factor
  DesignDay,                              !- Cooling Design Air Flow Method
  ,                                       !- Cooling Design Air Flow Rate {m3/s}
  ,                                       !- Cooling Minimum Air Flow per Zone Floor Area {m3/s-m2}
  ,                                       !- Cooling Minimum Air Flow {m3/s}
  ,                                       !- Cooling Minimum Air Flow Fraction
  DesignDay,                              !- Heating Design Air Flow Method
  ,                                       !- Heating Design Air Flow Rate {m3/s}
  ,                                       !- Heating Maximum Air Flow per Zone Floor Area {m3/s-m2}
  ,                                       !- Heating Maximum Air Flow {m3/s}
  ,                                       !- Heating Maximum Air Flow Fraction
  ,                                       !- Design Zone Air Distribution Effectiveness in Cooling Mode
  ,                                       !- Design Zone Air Distribution Effectiveness in Heating Mode
  No,                                     !- Account for Dedicated Outdoor Air System
  NeutralSupplyAir,                       !- Dedicated Outdoor Air System Control Strategy
  autosize,                               !- Dedicated Outdoor Air Low Setpoint Temperature for Design {C}
  autosize;                               !- Dedicated Outdoor Air High Setpoint Temperature for Design {C}

OS:ZoneHVAC:EquipmentList,
<<<<<<< HEAD
  {111bfed1-152f-40ba-a508-041e75b88ba3}, !- Handle
  Zone HVAC Equipment List 2,             !- Name
  {589da7dc-d13a-4096-85c8-a59675c91853}; !- Thermal Zone

OS:Space,
  {05aaaf07-fa96-4b28-95c0-f74e2e332924}, !- Handle
  corridor space,                         !- Name
  {42bfcde1-db1d-4baf-8e5f-276f061b7701}, !- Space Type Name
=======
  {b80dc4ea-d7c3-4370-b22b-f33f623fbd0c}, !- Handle
  Zone HVAC Equipment List 2,             !- Name
  {e30cc0da-b402-4805-8f13-e8b670c1ec9f}; !- Thermal Zone

OS:Space,
  {6006c260-749d-4008-bc61-ff1cab5b9e8e}, !- Handle
  living space|unit 2,                    !- Name
  {c857af19-d97f-4228-bde7-6c80239a9029}, !- Space Type Name
>>>>>>> f42044b5
  ,                                       !- Default Construction Set Name
  ,                                       !- Default Schedule Set Name
  ,                                       !- Direction of Relative North {deg}
  ,                                       !- X Origin {m}
  ,                                       !- Y Origin {m}
  ,                                       !- Z Origin {m}
  ,                                       !- Building Story Name
<<<<<<< HEAD
  {589da7dc-d13a-4096-85c8-a59675c91853}; !- Thermal Zone Name

OS:Surface,
  {3d594d4a-9868-4b35-a704-7d19c4fd64a6}, !- Handle
  Surface 7,                              !- Name
  Floor,                                  !- Surface Type
  ,                                       !- Construction Name
  {05aaaf07-fa96-4b28-95c0-f74e2e332924}, !- Space Name
  Adiabatic,                              !- Outside Boundary Condition
=======
  {e30cc0da-b402-4805-8f13-e8b670c1ec9f}, !- Thermal Zone Name
  ,                                       !- Part of Total Floor Area
  ,                                       !- Design Specification Outdoor Air Object Name
  {66307786-9e88-41af-bd10-154eb774fe12}; !- Building Unit Name

OS:Surface,
  {8017467a-3bac-4bc4-af97-697452054a20}, !- Handle
  Surface 7,                              !- Name
  Floor,                                  !- Surface Type
  ,                                       !- Construction Name
  {6006c260-749d-4008-bc61-ff1cab5b9e8e}, !- Space Name
  Foundation,                             !- Outside Boundary Condition
>>>>>>> f42044b5
  ,                                       !- Outside Boundary Condition Object
  NoSun,                                  !- Sun Exposure
  NoWind,                                 !- Wind Exposure
  ,                                       !- View Factor to Ground
  ,                                       !- Number of Vertices
  0, 0, 0,                                !- X,Y,Z Vertex 1 {m}
  0, 1.524, 0,                            !- X,Y,Z Vertex 2 {m}
  6.46578440716979, 1.524, 0,             !- X,Y,Z Vertex 3 {m}
  6.46578440716979, 0, 0;                 !- X,Y,Z Vertex 4 {m}

OS:Surface,
<<<<<<< HEAD
  {90fe0b3d-2328-4732-8160-3a5fa1462c6a}, !- Handle
  Surface 8,                              !- Name
  Wall,                                   !- Surface Type
  ,                                       !- Construction Name
  {05aaaf07-fa96-4b28-95c0-f74e2e332924}, !- Space Name
  Adiabatic,                              !- Outside Boundary Condition
  ,                                       !- Outside Boundary Condition Object
=======
  {64b63644-8d07-4eea-abd4-a8c1ceb7a48f}, !- Handle
  Surface 8,                              !- Name
  Wall,                                   !- Surface Type
  ,                                       !- Construction Name
  {6006c260-749d-4008-bc61-ff1cab5b9e8e}, !- Space Name
  Outdoors,                               !- Outside Boundary Condition
  ,                                       !- Outside Boundary Condition Object
  SunExposed,                             !- Sun Exposure
  WindExposed,                            !- Wind Exposure
  ,                                       !- View Factor to Ground
  ,                                       !- Number of Vertices
  0, 15.9795688143396, 2.4384,            !- X,Y,Z Vertex 1 {m}
  0, 15.9795688143396, 0,                 !- X,Y,Z Vertex 2 {m}
  0, 3.048, 0,                            !- X,Y,Z Vertex 3 {m}
  0, 3.048, 2.4384;                       !- X,Y,Z Vertex 4 {m}

OS:Surface,
  {fe61982a-417f-4143-b13c-14d527e7a149}, !- Handle
  Surface 9,                              !- Name
  Wall,                                   !- Surface Type
  ,                                       !- Construction Name
  {6006c260-749d-4008-bc61-ff1cab5b9e8e}, !- Space Name
  Outdoors,                               !- Outside Boundary Condition
  ,                                       !- Outside Boundary Condition Object
  SunExposed,                             !- Sun Exposure
  WindExposed,                            !- Wind Exposure
  ,                                       !- View Factor to Ground
  ,                                       !- Number of Vertices
  6.46578440716979, 15.9795688143396, 2.4384, !- X,Y,Z Vertex 1 {m}
  6.46578440716979, 15.9795688143396, 0,  !- X,Y,Z Vertex 2 {m}
  0, 15.9795688143396, 0,                 !- X,Y,Z Vertex 3 {m}
  0, 15.9795688143396, 2.4384;            !- X,Y,Z Vertex 4 {m}

OS:Surface,
  {afd7a7bf-9431-497b-bf57-70719340a3f8}, !- Handle
  Surface 10,                             !- Name
  Wall,                                   !- Surface Type
  ,                                       !- Construction Name
  {6006c260-749d-4008-bc61-ff1cab5b9e8e}, !- Space Name
  Surface,                                !- Outside Boundary Condition
  {85025483-45b2-4704-a8bb-55877cbdb2c1}, !- Outside Boundary Condition Object
>>>>>>> f42044b5
  NoSun,                                  !- Sun Exposure
  NoWind,                                 !- Wind Exposure
  ,                                       !- View Factor to Ground
  ,                                       !- Number of Vertices
  0, 1.524, 2.4384,                       !- X,Y,Z Vertex 1 {m}
  0, 1.524, 0,                            !- X,Y,Z Vertex 2 {m}
  0, 0, 0,                                !- X,Y,Z Vertex 3 {m}
  0, 0, 2.4384;                           !- X,Y,Z Vertex 4 {m}

OS:Surface,
<<<<<<< HEAD
  {4d3a3487-0f34-4bc2-8120-1f0ec96976f9}, !- Handle
  Surface 9,                              !- Name
  Wall,                                   !- Surface Type
  ,                                       !- Construction Name
  {05aaaf07-fa96-4b28-95c0-f74e2e332924}, !- Space Name
=======
  {ccc49372-f1d3-4a33-adaf-eb31e2def5ff}, !- Handle
  Surface 11,                             !- Name
  Wall,                                   !- Surface Type
  ,                                       !- Construction Name
  {6006c260-749d-4008-bc61-ff1cab5b9e8e}, !- Space Name
>>>>>>> f42044b5
  Adiabatic,                              !- Outside Boundary Condition
  ,                                       !- Outside Boundary Condition Object
  NoSun,                                  !- Sun Exposure
  NoWind,                                 !- Wind Exposure
  ,                                       !- View Factor to Ground
  ,                                       !- Number of Vertices
<<<<<<< HEAD
  6.46578440716979, 1.524, 2.4384,        !- X,Y,Z Vertex 1 {m}
  6.46578440716979, 1.524, 0,             !- X,Y,Z Vertex 2 {m}
  0, 1.524, 0,                            !- X,Y,Z Vertex 3 {m}
  0, 1.524, 2.4384;                       !- X,Y,Z Vertex 4 {m}

OS:Surface,
  {e462fea3-abc1-4102-97b5-8190d731166a}, !- Handle
  Surface 10,                             !- Name
  Wall,                                   !- Surface Type
  ,                                       !- Construction Name
  {05aaaf07-fa96-4b28-95c0-f74e2e332924}, !- Space Name
  Adiabatic,                              !- Outside Boundary Condition
=======
  0, 3.048, 2.4384,                       !- X,Y,Z Vertex 1 {m}
  0, 3.048, 0,                            !- X,Y,Z Vertex 2 {m}
  6.46578440716979, 3.048, 0,             !- X,Y,Z Vertex 3 {m}
  6.46578440716979, 3.048, 2.4384;        !- X,Y,Z Vertex 4 {m}

OS:Surface,
  {787ffefa-4a7a-45a6-855d-87fcaa1a036a}, !- Handle
  Surface 12,                             !- Name
  RoofCeiling,                            !- Surface Type
  ,                                       !- Construction Name
  {6006c260-749d-4008-bc61-ff1cab5b9e8e}, !- Space Name
  Outdoors,                               !- Outside Boundary Condition
  ,                                       !- Outside Boundary Condition Object
  SunExposed,                             !- Sun Exposure
  WindExposed,                            !- Wind Exposure
  ,                                       !- View Factor to Ground
  ,                                       !- Number of Vertices
  6.46578440716979, 3.048, 2.4384,        !- X,Y,Z Vertex 1 {m}
  6.46578440716979, 15.9795688143396, 2.4384, !- X,Y,Z Vertex 2 {m}
  0, 15.9795688143396, 2.4384,            !- X,Y,Z Vertex 3 {m}
  0, 3.048, 2.4384;                       !- X,Y,Z Vertex 4 {m}

OS:ThermalZone,
  {05e74880-ae5d-4f73-9507-fa817757abd8}, !- Handle
  living zone|unit 3,                     !- Name
  ,                                       !- Multiplier
  ,                                       !- Ceiling Height {m}
  ,                                       !- Volume {m3}
  ,                                       !- Floor Area {m2}
  ,                                       !- Zone Inside Convection Algorithm
  ,                                       !- Zone Outside Convection Algorithm
  ,                                       !- Zone Conditioning Equipment List Name
  {c448dd92-aa92-4b23-91fb-368055d34252}, !- Zone Air Inlet Port List
  {83cf0e1e-50f2-4b45-8954-020689e0cd9e}, !- Zone Air Exhaust Port List
  {aed5edda-6c5e-49ac-9afb-03f64e2a9651}, !- Zone Air Node Name
  {0cb7adf8-3d4d-4396-bcb2-51b2b272d438}, !- Zone Return Air Port List
  ,                                       !- Primary Daylighting Control Name
  ,                                       !- Fraction of Zone Controlled by Primary Daylighting Control
  ,                                       !- Secondary Daylighting Control Name
  ,                                       !- Fraction of Zone Controlled by Secondary Daylighting Control
  ,                                       !- Illuminance Map Name
  ,                                       !- Group Rendering Name
  ,                                       !- Thermostat Name
  No;                                     !- Use Ideal Air Loads

OS:Node,
  {e27adce3-ce46-4f5f-b5d9-893a4312d1b1}, !- Handle
  Node 3,                                 !- Name
  {aed5edda-6c5e-49ac-9afb-03f64e2a9651}, !- Inlet Port
  ;                                       !- Outlet Port

OS:Connection,
  {aed5edda-6c5e-49ac-9afb-03f64e2a9651}, !- Handle
  {5d8793b5-a83b-4815-abcc-9d581fcb6a6d}, !- Name
  {05e74880-ae5d-4f73-9507-fa817757abd8}, !- Source Object
  11,                                     !- Outlet Port
  {e27adce3-ce46-4f5f-b5d9-893a4312d1b1}, !- Target Object
  2;                                      !- Inlet Port

OS:PortList,
  {c448dd92-aa92-4b23-91fb-368055d34252}, !- Handle
  {38143918-450d-42af-93bf-2ce3c0b0250c}, !- Name
  {05e74880-ae5d-4f73-9507-fa817757abd8}; !- HVAC Component

OS:PortList,
  {83cf0e1e-50f2-4b45-8954-020689e0cd9e}, !- Handle
  {bc58be28-4c26-4e98-a3f0-1e0ee9c1586c}, !- Name
  {05e74880-ae5d-4f73-9507-fa817757abd8}; !- HVAC Component

OS:PortList,
  {0cb7adf8-3d4d-4396-bcb2-51b2b272d438}, !- Handle
  {91b1c8bb-7be9-488a-b26e-0918d00022fa}, !- Name
  {05e74880-ae5d-4f73-9507-fa817757abd8}; !- HVAC Component

OS:Sizing:Zone,
  {f16a0bce-6064-4ecf-ac8f-771f0df38add}, !- Handle
  {05e74880-ae5d-4f73-9507-fa817757abd8}, !- Zone or ZoneList Name
  SupplyAirTemperature,                   !- Zone Cooling Design Supply Air Temperature Input Method
  14,                                     !- Zone Cooling Design Supply Air Temperature {C}
  11.11,                                  !- Zone Cooling Design Supply Air Temperature Difference {deltaC}
  SupplyAirTemperature,                   !- Zone Heating Design Supply Air Temperature Input Method
  40,                                     !- Zone Heating Design Supply Air Temperature {C}
  11.11,                                  !- Zone Heating Design Supply Air Temperature Difference {deltaC}
  0.0085,                                 !- Zone Cooling Design Supply Air Humidity Ratio {kg-H2O/kg-air}
  0.008,                                  !- Zone Heating Design Supply Air Humidity Ratio {kg-H2O/kg-air}
  ,                                       !- Zone Heating Sizing Factor
  ,                                       !- Zone Cooling Sizing Factor
  DesignDay,                              !- Cooling Design Air Flow Method
  ,                                       !- Cooling Design Air Flow Rate {m3/s}
  ,                                       !- Cooling Minimum Air Flow per Zone Floor Area {m3/s-m2}
  ,                                       !- Cooling Minimum Air Flow {m3/s}
  ,                                       !- Cooling Minimum Air Flow Fraction
  DesignDay,                              !- Heating Design Air Flow Method
  ,                                       !- Heating Design Air Flow Rate {m3/s}
  ,                                       !- Heating Maximum Air Flow per Zone Floor Area {m3/s-m2}
  ,                                       !- Heating Maximum Air Flow {m3/s}
  ,                                       !- Heating Maximum Air Flow Fraction
  ,                                       !- Design Zone Air Distribution Effectiveness in Cooling Mode
  ,                                       !- Design Zone Air Distribution Effectiveness in Heating Mode
  No,                                     !- Account for Dedicated Outdoor Air System
  NeutralSupplyAir,                       !- Dedicated Outdoor Air System Control Strategy
  autosize,                               !- Dedicated Outdoor Air Low Setpoint Temperature for Design {C}
  autosize;                               !- Dedicated Outdoor Air High Setpoint Temperature for Design {C}

OS:ZoneHVAC:EquipmentList,
  {684d74f9-560d-4cff-88c8-bfa92f249b24}, !- Handle
  Zone HVAC Equipment List 3,             !- Name
  {05e74880-ae5d-4f73-9507-fa817757abd8}; !- Thermal Zone

OS:Space,
  {faed4c06-f9db-423c-924d-41c8244ad996}, !- Handle
  living space|unit 3|story 1,            !- Name
  {c857af19-d97f-4228-bde7-6c80239a9029}, !- Space Type Name
  ,                                       !- Default Construction Set Name
  ,                                       !- Default Schedule Set Name
  -0,                                     !- Direction of Relative North {deg}
  0,                                      !- X Origin {m}
  0,                                      !- Y Origin {m}
  0,                                      !- Z Origin {m}
  ,                                       !- Building Story Name
  {05e74880-ae5d-4f73-9507-fa817757abd8}, !- Thermal Zone Name
  ,                                       !- Part of Total Floor Area
  ,                                       !- Design Specification Outdoor Air Object Name
  {389140ed-9c0c-4454-b71d-2de491d60bd1}; !- Building Unit Name

OS:Surface,
  {c1d512e0-6d9d-432e-8c19-d43a0b2cd6cf}, !- Handle
  Surface 13,                             !- Name
  Wall,                                   !- Surface Type
  ,                                       !- Construction Name
  {faed4c06-f9db-423c-924d-41c8244ad996}, !- Space Name
  Adiabatic,                              !- Outside Boundary Condition
  ,                                       !- Outside Boundary Condition Object
  NoSun,                                  !- Sun Exposure
  NoWind,                                 !- Wind Exposure
  ,                                       !- View Factor to Ground
  ,                                       !- Number of Vertices
  12.9315688143396, 0, 2.4384,            !- X,Y,Z Vertex 1 {m}
  12.9315688143396, 0, 0,                 !- X,Y,Z Vertex 2 {m}
  6.46578440716979, 0, 0,                 !- X,Y,Z Vertex 3 {m}
  6.46578440716979, 0, 2.4384;            !- X,Y,Z Vertex 4 {m}

OS:Surface,
  {39e80a42-296f-44ed-a0d5-c01b66652de6}, !- Handle
  Surface 14,                             !- Name
  Wall,                                   !- Surface Type
  ,                                       !- Construction Name
  {faed4c06-f9db-423c-924d-41c8244ad996}, !- Space Name
  Outdoors,                               !- Outside Boundary Condition
>>>>>>> f42044b5
  ,                                       !- Outside Boundary Condition Object
  SunExposed,                             !- Sun Exposure
  WindExposed,                            !- Wind Exposure
  ,                                       !- View Factor to Ground
  ,                                       !- Number of Vertices
<<<<<<< HEAD
  6.46578440716979, 0, 2.4384,            !- X,Y,Z Vertex 1 {m}
  6.46578440716979, 0, 0,                 !- X,Y,Z Vertex 2 {m}
  6.46578440716979, 1.524, 0,             !- X,Y,Z Vertex 3 {m}
  6.46578440716979, 1.524, 2.4384;        !- X,Y,Z Vertex 4 {m}

OS:Surface,
  {950fd0a0-15da-48b9-bc7d-8ec923cb04df}, !- Handle
  Surface 11,                             !- Name
  Wall,                                   !- Surface Type
  ,                                       !- Construction Name
  {05aaaf07-fa96-4b28-95c0-f74e2e332924}, !- Space Name
  Adiabatic,                              !- Outside Boundary Condition
  ,                                       !- Outside Boundary Condition Object
=======
  6.46578440716979, -12.9315688143396, 2.4384, !- X,Y,Z Vertex 1 {m}
  6.46578440716979, -12.9315688143396, 0, !- X,Y,Z Vertex 2 {m}
  12.9315688143396, -12.9315688143396, 0, !- X,Y,Z Vertex 3 {m}
  12.9315688143396, -12.9315688143396, 2.4384; !- X,Y,Z Vertex 4 {m}

OS:Surface,
  {3a2ce0c1-3b74-4f9e-a8e6-cb8f24a32225}, !- Handle
  Surface 15,                             !- Name
  Wall,                                   !- Surface Type
  ,                                       !- Construction Name
  {faed4c06-f9db-423c-924d-41c8244ad996}, !- Space Name
  Surface,                                !- Outside Boundary Condition
  {5d460afc-736d-4b16-bd4a-1a894b202fbe}, !- Outside Boundary Condition Object
  NoSun,                                  !- Sun Exposure
  NoWind,                                 !- Wind Exposure
  ,                                       !- View Factor to Ground
  ,                                       !- Number of Vertices
  12.9315688143396, -12.9315688143396, 2.4384, !- X,Y,Z Vertex 1 {m}
  12.9315688143396, -12.9315688143396, 0, !- X,Y,Z Vertex 2 {m}
  12.9315688143396, 0, 0,                 !- X,Y,Z Vertex 3 {m}
  12.9315688143396, 0, 2.4384;            !- X,Y,Z Vertex 4 {m}

OS:Surface,
  {4acd7e98-ba53-4a6c-bfbf-134de2a1e738}, !- Handle
  Surface 16,                             !- Name
  RoofCeiling,                            !- Surface Type
  ,                                       !- Construction Name
  {faed4c06-f9db-423c-924d-41c8244ad996}, !- Space Name
  Outdoors,                               !- Outside Boundary Condition
  ,                                       !- Outside Boundary Condition Object
  SunExposed,                             !- Sun Exposure
  WindExposed,                            !- Wind Exposure
  ,                                       !- View Factor to Ground
  ,                                       !- Number of Vertices
  12.9315688143396, -12.9315688143396, 2.4384, !- X,Y,Z Vertex 1 {m}
  12.9315688143396, 0, 2.4384,            !- X,Y,Z Vertex 2 {m}
  6.46578440716979, 0, 2.4384,            !- X,Y,Z Vertex 3 {m}
  6.46578440716979, -12.9315688143396, 2.4384; !- X,Y,Z Vertex 4 {m}

OS:Surface,
  {24a78a3c-1c3d-419d-988c-c7698e5240a1}, !- Handle
  Surface 17,                             !- Name
  Wall,                                   !- Surface Type
  ,                                       !- Construction Name
  {faed4c06-f9db-423c-924d-41c8244ad996}, !- Space Name
  Surface,                                !- Outside Boundary Condition
  {78edec2c-3a10-44a6-9a2b-50aba6f34690}, !- Outside Boundary Condition Object
>>>>>>> f42044b5
  NoSun,                                  !- Sun Exposure
  NoWind,                                 !- Wind Exposure
  ,                                       !- View Factor to Ground
  ,                                       !- Number of Vertices
<<<<<<< HEAD
  0, 0, 2.4384,                           !- X,Y,Z Vertex 1 {m}
  0, 0, 0,                                !- X,Y,Z Vertex 2 {m}
  6.46578440716979, 0, 0,                 !- X,Y,Z Vertex 3 {m}
  6.46578440716979, 0, 2.4384;            !- X,Y,Z Vertex 4 {m}

OS:Surface,
  {54ea774a-7a0c-4150-ab08-04eba64d1d03}, !- Handle
  Surface 12,                             !- Name
  RoofCeiling,                            !- Surface Type
  ,                                       !- Construction Name
  {05aaaf07-fa96-4b28-95c0-f74e2e332924}, !- Space Name
  Adiabatic,                              !- Outside Boundary Condition
=======
  6.46578440716979, 0, 2.4384,            !- X,Y,Z Vertex 1 {m}
  6.46578440716979, 0, 0,                 !- X,Y,Z Vertex 2 {m}
  6.46578440716979, -12.9315688143396, 0, !- X,Y,Z Vertex 3 {m}
  6.46578440716979, -12.9315688143396, 2.4384; !- X,Y,Z Vertex 4 {m}

OS:Surface,
  {cf80abac-a359-4e56-b4c8-150f9781fdc8}, !- Handle
  Surface 18,                             !- Name
  Floor,                                  !- Surface Type
  ,                                       !- Construction Name
  {faed4c06-f9db-423c-924d-41c8244ad996}, !- Space Name
  Foundation,                             !- Outside Boundary Condition
>>>>>>> f42044b5
  ,                                       !- Outside Boundary Condition Object
  NoSun,                                  !- Sun Exposure
  NoWind,                                 !- Wind Exposure
  ,                                       !- View Factor to Ground
  ,                                       !- Number of Vertices
<<<<<<< HEAD
  6.46578440716979, 0, 2.4384,            !- X,Y,Z Vertex 1 {m}
  6.46578440716979, 1.524, 2.4384,        !- X,Y,Z Vertex 2 {m}
  0, 1.524, 2.4384,                       !- X,Y,Z Vertex 3 {m}
  0, 0, 2.4384;                           !- X,Y,Z Vertex 4 {m}

OS:SpaceType,
  {42bfcde1-db1d-4baf-8e5f-276f061b7701}, !- Handle
  Space Type 2,                           !- Name
  ,                                       !- Default Construction Set Name
  ,                                       !- Default Schedule Set Name
=======
  6.46578440716979, -12.9315688143396, 0, !- X,Y,Z Vertex 1 {m}
  6.46578440716979, 0, 0,                 !- X,Y,Z Vertex 2 {m}
  12.9315688143396, 0, 0,                 !- X,Y,Z Vertex 3 {m}
  12.9315688143396, -12.9315688143396, 0; !- X,Y,Z Vertex 4 {m}

OS:ThermalZone,
  {5005ace2-3093-473f-835a-786d3bf95ec2}, !- Handle
  living zone|unit 4,                     !- Name
  ,                                       !- Multiplier
  ,                                       !- Ceiling Height {m}
  ,                                       !- Volume {m3}
  ,                                       !- Floor Area {m2}
  ,                                       !- Zone Inside Convection Algorithm
  ,                                       !- Zone Outside Convection Algorithm
  ,                                       !- Zone Conditioning Equipment List Name
  {fe94af35-3179-4625-a6d5-8ca8ead5edcb}, !- Zone Air Inlet Port List
  {23d684f2-a705-4bf3-ae28-822dc2c41ce3}, !- Zone Air Exhaust Port List
  {64befa53-e1a4-4a96-b5f9-c74061026ae2}, !- Zone Air Node Name
  {b8c46116-dbc9-475a-905c-b3d4664f3f72}, !- Zone Return Air Port List
  ,                                       !- Primary Daylighting Control Name
  ,                                       !- Fraction of Zone Controlled by Primary Daylighting Control
  ,                                       !- Secondary Daylighting Control Name
  ,                                       !- Fraction of Zone Controlled by Secondary Daylighting Control
  ,                                       !- Illuminance Map Name
>>>>>>> f42044b5
  ,                                       !- Group Rendering Name
  ,                                       !- Design Specification Outdoor Air Object Name
  ,                                       !- Standards Template
  ,                                       !- Standards Building Type
  corridor;                               !- Standards Space Type

<<<<<<< HEAD
OS:BuildingUnit,
  {47d086d9-b1c4-4b82-894f-6f3204ebe5f1}, !- Handle
  unit 1,                                 !- Name
  ,                                       !- Rendering Color
  Residential;                            !- Building Unit Type

OS:AdditionalProperties,
  {0a995047-4f75-480c-affd-fdde0783b617}, !- Handle
  {47d086d9-b1c4-4b82-894f-6f3204ebe5f1}, !- Object Name
  NumberOfBedrooms,                       !- Feature Name 1
  Integer,                                !- Feature Data Type 1
  3,                                      !- Feature Value 1
  NumberOfBathrooms,                      !- Feature Name 2
  Double,                                 !- Feature Data Type 2
  2,                                      !- Feature Value 2
  NumberOfOccupants,                      !- Feature Name 3
  Double,                                 !- Feature Data Type 3
  3.3900000000000001;                     !- Feature Value 3

OS:External:File,
  {e394bf1c-a239-461c-b034-381a144c8454}, !- Handle
  8760.csv,                               !- Name
  8760.csv;                               !- File Name

OS:Schedule:Day,
  {3810169d-93ba-498f-aa83-a9029da578a5}, !- Handle
  Schedule Day 1,                         !- Name
  ,                                       !- Schedule Type Limits Name
  ,                                       !- Interpolate to Timestep
  24,                                     !- Hour 1
  0,                                      !- Minute 1
  0;                                      !- Value Until Time 1

OS:Schedule:Day,
  {6a41815a-9256-49ba-8a2d-ca51ce053efc}, !- Handle
  Schedule Day 2,                         !- Name
  ,                                       !- Schedule Type Limits Name
  ,                                       !- Interpolate to Timestep
  24,                                     !- Hour 1
  0,                                      !- Minute 1
  1;                                      !- Value Until Time 1

OS:Schedule:File,
  {b78a95a4-599f-4d49-bc3a-51118a389984}, !- Handle
  occupants,                              !- Name
  {7687f025-dece-44bf-9222-b8520cab1203}, !- Schedule Type Limits Name
  {e394bf1c-a239-461c-b034-381a144c8454}, !- External File Name
  1,                                      !- Column Number
  1,                                      !- Rows to Skip at Top
  8760,                                   !- Number of Hours of Data
  ,                                       !- Column Separator
  ,                                       !- Interpolate to Timestep
  60;                                     !- Minutes per Item

OS:Schedule:Ruleset,
  {c05277a8-790b-410d-a8c4-af73229236f6}, !- Handle
  Schedule Ruleset 1,                     !- Name
  {a1c821ad-dac6-44d8-bdd8-e8e119f95582}, !- Schedule Type Limits Name
  {c260f16b-dbde-45a6-8057-25bd7b9dc919}; !- Default Day Schedule Name

OS:Schedule:Day,
  {c260f16b-dbde-45a6-8057-25bd7b9dc919}, !- Handle
  Schedule Day 3,                         !- Name
  {a1c821ad-dac6-44d8-bdd8-e8e119f95582}, !- Schedule Type Limits Name
  ,                                       !- Interpolate to Timestep
  24,                                     !- Hour 1
  0,                                      !- Minute 1
  112.539290946133;                       !- Value Until Time 1

OS:People:Definition,
  {9a19e1c2-8e25-40df-b882-9ec2e2129ad5}, !- Handle
  res occupants|living space,             !- Name
  People,                                 !- Number of People Calculation Method
  3.39,                                   !- Number of People {people}
  ,                                       !- People per Space Floor Area {person/m2}
  ,                                       !- Space Floor Area per Person {m2/person}
  0.319734,                               !- Fraction Radiant
  0.573,                                  !- Sensible Heat Fraction
  0,                                      !- Carbon Dioxide Generation Rate {m3/s-W}
  No,                                     !- Enable ASHRAE 55 Comfort Warnings
  ZoneAveraged;                           !- Mean Radiant Temperature Calculation Type

OS:People,
  {17056897-7917-47af-921a-4755d210a15d}, !- Handle
  res occupants|living space,             !- Name
  {9a19e1c2-8e25-40df-b882-9ec2e2129ad5}, !- People Definition Name
  {346c0e4d-5f91-4315-a9a2-c99d20a3f9be}, !- Space or SpaceType Name
  {b78a95a4-599f-4d49-bc3a-51118a389984}, !- Number of People Schedule Name
  {c05277a8-790b-410d-a8c4-af73229236f6}, !- Activity Level Schedule Name
  ,                                       !- Surface Name/Angle Factor List Name
  ,                                       !- Work Efficiency Schedule Name
  ,                                       !- Clothing Insulation Schedule Name
  ,                                       !- Air Velocity Schedule Name
  1;                                      !- Multiplier

OS:ScheduleTypeLimits,
  {a1c821ad-dac6-44d8-bdd8-e8e119f95582}, !- Handle
  ActivityLevel,                          !- Name
  0,                                      !- Lower Limit Value
  ,                                       !- Upper Limit Value
  Continuous,                             !- Numeric Type
  ActivityLevel;                          !- Unit Type

OS:ScheduleTypeLimits,
  {7687f025-dece-44bf-9222-b8520cab1203}, !- Handle
  Fractional,                             !- Name
  0,                                      !- Lower Limit Value
  1,                                      !- Upper Limit Value
  Continuous;                             !- Numeric Type
=======
OS:Node,
  {de45a3f5-21b7-40b8-b4bf-422e4ceacd93}, !- Handle
  Node 4,                                 !- Name
  {64befa53-e1a4-4a96-b5f9-c74061026ae2}, !- Inlet Port
  ;                                       !- Outlet Port

OS:Connection,
  {64befa53-e1a4-4a96-b5f9-c74061026ae2}, !- Handle
  {19be8780-cd61-4054-8cc1-57189804f41f}, !- Name
  {5005ace2-3093-473f-835a-786d3bf95ec2}, !- Source Object
  11,                                     !- Outlet Port
  {de45a3f5-21b7-40b8-b4bf-422e4ceacd93}, !- Target Object
  2;                                      !- Inlet Port

OS:PortList,
  {fe94af35-3179-4625-a6d5-8ca8ead5edcb}, !- Handle
  {c8d32356-05b8-4ff5-8df9-85c81b1a15e3}, !- Name
  {5005ace2-3093-473f-835a-786d3bf95ec2}; !- HVAC Component

OS:PortList,
  {23d684f2-a705-4bf3-ae28-822dc2c41ce3}, !- Handle
  {34a23172-5606-4ab7-b30f-476dc2535f25}, !- Name
  {5005ace2-3093-473f-835a-786d3bf95ec2}; !- HVAC Component

OS:PortList,
  {b8c46116-dbc9-475a-905c-b3d4664f3f72}, !- Handle
  {81205fd5-7123-49ae-8a21-992b6e6e5eaa}, !- Name
  {5005ace2-3093-473f-835a-786d3bf95ec2}; !- HVAC Component

OS:Sizing:Zone,
  {1482086e-64b1-4983-9c39-f9dfb4de2f63}, !- Handle
  {5005ace2-3093-473f-835a-786d3bf95ec2}, !- Zone or ZoneList Name
  SupplyAirTemperature,                   !- Zone Cooling Design Supply Air Temperature Input Method
  14,                                     !- Zone Cooling Design Supply Air Temperature {C}
  11.11,                                  !- Zone Cooling Design Supply Air Temperature Difference {deltaC}
  SupplyAirTemperature,                   !- Zone Heating Design Supply Air Temperature Input Method
  40,                                     !- Zone Heating Design Supply Air Temperature {C}
  11.11,                                  !- Zone Heating Design Supply Air Temperature Difference {deltaC}
  0.0085,                                 !- Zone Cooling Design Supply Air Humidity Ratio {kg-H2O/kg-air}
  0.008,                                  !- Zone Heating Design Supply Air Humidity Ratio {kg-H2O/kg-air}
  ,                                       !- Zone Heating Sizing Factor
  ,                                       !- Zone Cooling Sizing Factor
  DesignDay,                              !- Cooling Design Air Flow Method
  ,                                       !- Cooling Design Air Flow Rate {m3/s}
  ,                                       !- Cooling Minimum Air Flow per Zone Floor Area {m3/s-m2}
  ,                                       !- Cooling Minimum Air Flow {m3/s}
  ,                                       !- Cooling Minimum Air Flow Fraction
  DesignDay,                              !- Heating Design Air Flow Method
  ,                                       !- Heating Design Air Flow Rate {m3/s}
  ,                                       !- Heating Maximum Air Flow per Zone Floor Area {m3/s-m2}
  ,                                       !- Heating Maximum Air Flow {m3/s}
  ,                                       !- Heating Maximum Air Flow Fraction
  ,                                       !- Design Zone Air Distribution Effectiveness in Cooling Mode
  ,                                       !- Design Zone Air Distribution Effectiveness in Heating Mode
  No,                                     !- Account for Dedicated Outdoor Air System
  NeutralSupplyAir,                       !- Dedicated Outdoor Air System Control Strategy
  autosize,                               !- Dedicated Outdoor Air Low Setpoint Temperature for Design {C}
  autosize;                               !- Dedicated Outdoor Air High Setpoint Temperature for Design {C}

OS:ZoneHVAC:EquipmentList,
  {c13e2d5e-767b-4f43-ac55-767c58d058f9}, !- Handle
  Zone HVAC Equipment List 4,             !- Name
  {5005ace2-3093-473f-835a-786d3bf95ec2}; !- Thermal Zone

OS:Space,
  {b5c78d9f-efdf-4ff7-9efb-f549a3099422}, !- Handle
  living space|unit 4|story 1,            !- Name
  {c857af19-d97f-4228-bde7-6c80239a9029}, !- Space Type Name
  ,                                       !- Default Construction Set Name
  ,                                       !- Default Schedule Set Name
  -0,                                     !- Direction of Relative North {deg}
  0,                                      !- X Origin {m}
  0,                                      !- Y Origin {m}
  0,                                      !- Z Origin {m}
  ,                                       !- Building Story Name
  {5005ace2-3093-473f-835a-786d3bf95ec2}, !- Thermal Zone Name
  ,                                       !- Part of Total Floor Area
  ,                                       !- Design Specification Outdoor Air Object Name
  {609a70e8-787c-45b9-a496-046a36ad35b4}; !- Building Unit Name

OS:Surface,
  {5fe82c46-8fe1-4b99-b1f5-44ab1e539bdb}, !- Handle
  Surface 19,                             !- Name
  Floor,                                  !- Surface Type
  ,                                       !- Construction Name
  {b5c78d9f-efdf-4ff7-9efb-f549a3099422}, !- Space Name
  Foundation,                             !- Outside Boundary Condition
  ,                                       !- Outside Boundary Condition Object
  NoSun,                                  !- Sun Exposure
  NoWind,                                 !- Wind Exposure
  ,                                       !- View Factor to Ground
  ,                                       !- Number of Vertices
  6.46578440716979, 3.048, 0,             !- X,Y,Z Vertex 1 {m}
  6.46578440716979, 15.9795688143396, 0,  !- X,Y,Z Vertex 2 {m}
  12.9315688143396, 15.9795688143396, 0,  !- X,Y,Z Vertex 3 {m}
  12.9315688143396, 3.048, 0;             !- X,Y,Z Vertex 4 {m}

OS:Surface,
  {526e20a4-1c54-4ad7-a3eb-2a460f92e60f}, !- Handle
  Surface 20,                             !- Name
  Wall,                                   !- Surface Type
  ,                                       !- Construction Name
  {b5c78d9f-efdf-4ff7-9efb-f549a3099422}, !- Space Name
  Outdoors,                               !- Outside Boundary Condition
  ,                                       !- Outside Boundary Condition Object
  SunExposed,                             !- Sun Exposure
  WindExposed,                            !- Wind Exposure
  ,                                       !- View Factor to Ground
  ,                                       !- Number of Vertices
  12.9315688143396, 15.9795688143396, 2.4384, !- X,Y,Z Vertex 1 {m}
  12.9315688143396, 15.9795688143396, 0,  !- X,Y,Z Vertex 2 {m}
  6.46578440716979, 15.9795688143396, 0,  !- X,Y,Z Vertex 3 {m}
  6.46578440716979, 15.9795688143396, 2.4384; !- X,Y,Z Vertex 4 {m}

OS:Surface,
  {85025483-45b2-4704-a8bb-55877cbdb2c1}, !- Handle
  Surface 21,                             !- Name
  Wall,                                   !- Surface Type
  ,                                       !- Construction Name
  {b5c78d9f-efdf-4ff7-9efb-f549a3099422}, !- Space Name
  Surface,                                !- Outside Boundary Condition
  {afd7a7bf-9431-497b-bf57-70719340a3f8}, !- Outside Boundary Condition Object
  NoSun,                                  !- Sun Exposure
  NoWind,                                 !- Wind Exposure
  ,                                       !- View Factor to Ground
  ,                                       !- Number of Vertices
  6.46578440716979, 15.9795688143396, 2.4384, !- X,Y,Z Vertex 1 {m}
  6.46578440716979, 15.9795688143396, 0,  !- X,Y,Z Vertex 2 {m}
  6.46578440716979, 3.048, 0,             !- X,Y,Z Vertex 3 {m}
  6.46578440716979, 3.048, 2.4384;        !- X,Y,Z Vertex 4 {m}

OS:Surface,
  {b65883b8-9cb3-42b5-9886-5185398b728a}, !- Handle
  Surface 22,                             !- Name
  Wall,                                   !- Surface Type
  ,                                       !- Construction Name
  {b5c78d9f-efdf-4ff7-9efb-f549a3099422}, !- Space Name
  Surface,                                !- Outside Boundary Condition
  {775c9da3-3a51-4329-8bbc-51dd9a89bac7}, !- Outside Boundary Condition Object
  NoSun,                                  !- Sun Exposure
  NoWind,                                 !- Wind Exposure
  ,                                       !- View Factor to Ground
  ,                                       !- Number of Vertices
  12.9315688143396, 3.048, 2.4384,        !- X,Y,Z Vertex 1 {m}
  12.9315688143396, 3.048, 0,             !- X,Y,Z Vertex 2 {m}
  12.9315688143396, 15.9795688143396, 0,  !- X,Y,Z Vertex 3 {m}
  12.9315688143396, 15.9795688143396, 2.4384; !- X,Y,Z Vertex 4 {m}

OS:Surface,
  {766f62a3-1399-47e1-b05c-15fcd6552060}, !- Handle
  Surface 23,                             !- Name
  RoofCeiling,                            !- Surface Type
  ,                                       !- Construction Name
  {b5c78d9f-efdf-4ff7-9efb-f549a3099422}, !- Space Name
  Outdoors,                               !- Outside Boundary Condition
  ,                                       !- Outside Boundary Condition Object
  SunExposed,                             !- Sun Exposure
  WindExposed,                            !- Wind Exposure
  ,                                       !- View Factor to Ground
  ,                                       !- Number of Vertices
  12.9315688143396, 3.048, 2.4384,        !- X,Y,Z Vertex 1 {m}
  12.9315688143396, 15.9795688143396, 2.4384, !- X,Y,Z Vertex 2 {m}
  6.46578440716979, 15.9795688143396, 2.4384, !- X,Y,Z Vertex 3 {m}
  6.46578440716979, 3.048, 2.4384;        !- X,Y,Z Vertex 4 {m}

OS:Surface,
  {663ae1de-8e52-4e6c-a813-9795a877a6f9}, !- Handle
  Surface 24,                             !- Name
  Wall,                                   !- Surface Type
  ,                                       !- Construction Name
  {b5c78d9f-efdf-4ff7-9efb-f549a3099422}, !- Space Name
  Adiabatic,                              !- Outside Boundary Condition
  ,                                       !- Outside Boundary Condition Object
  NoSun,                                  !- Sun Exposure
  NoWind,                                 !- Wind Exposure
  ,                                       !- View Factor to Ground
  ,                                       !- Number of Vertices
  6.46578440716979, 3.048, 2.4384,        !- X,Y,Z Vertex 1 {m}
  6.46578440716979, 3.048, 0,             !- X,Y,Z Vertex 2 {m}
  12.9315688143396, 3.048, 0,             !- X,Y,Z Vertex 3 {m}
  12.9315688143396, 3.048, 2.4384;        !- X,Y,Z Vertex 4 {m}

OS:ThermalZone,
  {dc66ac52-db42-4889-b6e4-1197e09e6289}, !- Handle
  living zone|unit 5,                     !- Name
  ,                                       !- Multiplier
  ,                                       !- Ceiling Height {m}
  ,                                       !- Volume {m3}
  ,                                       !- Floor Area {m2}
  ,                                       !- Zone Inside Convection Algorithm
  ,                                       !- Zone Outside Convection Algorithm
  ,                                       !- Zone Conditioning Equipment List Name
  {4c20201a-94b4-4aad-8ffd-bc612b6c4b8c}, !- Zone Air Inlet Port List
  {4758dbd9-2dfb-4a7a-bba0-64c4dccfad26}, !- Zone Air Exhaust Port List
  {fd025b94-7f61-41be-ab1f-8411366b6fe5}, !- Zone Air Node Name
  {477caa25-1817-4e9d-80f3-11fb61321af3}, !- Zone Return Air Port List
  ,                                       !- Primary Daylighting Control Name
  ,                                       !- Fraction of Zone Controlled by Primary Daylighting Control
  ,                                       !- Secondary Daylighting Control Name
  ,                                       !- Fraction of Zone Controlled by Secondary Daylighting Control
  ,                                       !- Illuminance Map Name
  ,                                       !- Group Rendering Name
  ,                                       !- Thermostat Name
  No;                                     !- Use Ideal Air Loads

OS:Node,
  {f61f4e78-70fd-4017-a7a5-e907e1c59e57}, !- Handle
  Node 5,                                 !- Name
  {fd025b94-7f61-41be-ab1f-8411366b6fe5}, !- Inlet Port
  ;                                       !- Outlet Port

OS:Connection,
  {fd025b94-7f61-41be-ab1f-8411366b6fe5}, !- Handle
  {9d157e58-7fce-4e83-b11c-87b7fd65efe1}, !- Name
  {dc66ac52-db42-4889-b6e4-1197e09e6289}, !- Source Object
  11,                                     !- Outlet Port
  {f61f4e78-70fd-4017-a7a5-e907e1c59e57}, !- Target Object
  2;                                      !- Inlet Port

OS:PortList,
  {4c20201a-94b4-4aad-8ffd-bc612b6c4b8c}, !- Handle
  {ad17ed85-d18f-4302-93fd-9da0c4f5b923}, !- Name
  {dc66ac52-db42-4889-b6e4-1197e09e6289}; !- HVAC Component

OS:PortList,
  {4758dbd9-2dfb-4a7a-bba0-64c4dccfad26}, !- Handle
  {6aef481d-4496-4392-9773-a45c96a14e99}, !- Name
  {dc66ac52-db42-4889-b6e4-1197e09e6289}; !- HVAC Component

OS:PortList,
  {477caa25-1817-4e9d-80f3-11fb61321af3}, !- Handle
  {aa14a22a-64a0-4ce8-b09c-3d9bb40de1dc}, !- Name
  {dc66ac52-db42-4889-b6e4-1197e09e6289}; !- HVAC Component

OS:Sizing:Zone,
  {9e7c87d8-25dc-4ee4-ba79-67de92ea41de}, !- Handle
  {dc66ac52-db42-4889-b6e4-1197e09e6289}, !- Zone or ZoneList Name
  SupplyAirTemperature,                   !- Zone Cooling Design Supply Air Temperature Input Method
  14,                                     !- Zone Cooling Design Supply Air Temperature {C}
  11.11,                                  !- Zone Cooling Design Supply Air Temperature Difference {deltaC}
  SupplyAirTemperature,                   !- Zone Heating Design Supply Air Temperature Input Method
  40,                                     !- Zone Heating Design Supply Air Temperature {C}
  11.11,                                  !- Zone Heating Design Supply Air Temperature Difference {deltaC}
  0.0085,                                 !- Zone Cooling Design Supply Air Humidity Ratio {kg-H2O/kg-air}
  0.008,                                  !- Zone Heating Design Supply Air Humidity Ratio {kg-H2O/kg-air}
  ,                                       !- Zone Heating Sizing Factor
  ,                                       !- Zone Cooling Sizing Factor
  DesignDay,                              !- Cooling Design Air Flow Method
  ,                                       !- Cooling Design Air Flow Rate {m3/s}
  ,                                       !- Cooling Minimum Air Flow per Zone Floor Area {m3/s-m2}
  ,                                       !- Cooling Minimum Air Flow {m3/s}
  ,                                       !- Cooling Minimum Air Flow Fraction
  DesignDay,                              !- Heating Design Air Flow Method
  ,                                       !- Heating Design Air Flow Rate {m3/s}
  ,                                       !- Heating Maximum Air Flow per Zone Floor Area {m3/s-m2}
  ,                                       !- Heating Maximum Air Flow {m3/s}
  ,                                       !- Heating Maximum Air Flow Fraction
  ,                                       !- Design Zone Air Distribution Effectiveness in Cooling Mode
  ,                                       !- Design Zone Air Distribution Effectiveness in Heating Mode
  No,                                     !- Account for Dedicated Outdoor Air System
  NeutralSupplyAir,                       !- Dedicated Outdoor Air System Control Strategy
  autosize,                               !- Dedicated Outdoor Air Low Setpoint Temperature for Design {C}
  autosize;                               !- Dedicated Outdoor Air High Setpoint Temperature for Design {C}

OS:ZoneHVAC:EquipmentList,
  {64d3f5d2-55e4-477b-b395-cd149126bbef}, !- Handle
  Zone HVAC Equipment List 5,             !- Name
  {dc66ac52-db42-4889-b6e4-1197e09e6289}; !- Thermal Zone

OS:Space,
  {72a191cc-ba04-4895-bd38-725758731dab}, !- Handle
  living space|unit 5|story 1,            !- Name
  {c857af19-d97f-4228-bde7-6c80239a9029}, !- Space Type Name
  ,                                       !- Default Construction Set Name
  ,                                       !- Default Schedule Set Name
  -0,                                     !- Direction of Relative North {deg}
  0,                                      !- X Origin {m}
  0,                                      !- Y Origin {m}
  0,                                      !- Z Origin {m}
  ,                                       !- Building Story Name
  {dc66ac52-db42-4889-b6e4-1197e09e6289}, !- Thermal Zone Name
  ,                                       !- Part of Total Floor Area
  ,                                       !- Design Specification Outdoor Air Object Name
  {ce84cd90-8806-49a0-bb5d-a6558492ae80}; !- Building Unit Name

OS:Surface,
  {1370d070-81cf-4fca-99ad-b5088e3c6e47}, !- Handle
  Surface 25,                             !- Name
  Wall,                                   !- Surface Type
  ,                                       !- Construction Name
  {72a191cc-ba04-4895-bd38-725758731dab}, !- Space Name
  Adiabatic,                              !- Outside Boundary Condition
  ,                                       !- Outside Boundary Condition Object
  NoSun,                                  !- Sun Exposure
  NoWind,                                 !- Wind Exposure
  ,                                       !- View Factor to Ground
  ,                                       !- Number of Vertices
  19.3973532215094, 0, 2.4384,            !- X,Y,Z Vertex 1 {m}
  19.3973532215094, 0, 0,                 !- X,Y,Z Vertex 2 {m}
  12.9315688143396, 0, 0,                 !- X,Y,Z Vertex 3 {m}
  12.9315688143396, 0, 2.4384;            !- X,Y,Z Vertex 4 {m}

OS:Surface,
  {d092d5d1-8911-451e-88e2-ccc67c7b99ea}, !- Handle
  Surface 26,                             !- Name
  Wall,                                   !- Surface Type
  ,                                       !- Construction Name
  {72a191cc-ba04-4895-bd38-725758731dab}, !- Space Name
  Outdoors,                               !- Outside Boundary Condition
  ,                                       !- Outside Boundary Condition Object
  SunExposed,                             !- Sun Exposure
  WindExposed,                            !- Wind Exposure
  ,                                       !- View Factor to Ground
  ,                                       !- Number of Vertices
  12.9315688143396, -12.9315688143396, 2.4384, !- X,Y,Z Vertex 1 {m}
  12.9315688143396, -12.9315688143396, 0, !- X,Y,Z Vertex 2 {m}
  19.3973532215094, -12.9315688143396, 0, !- X,Y,Z Vertex 3 {m}
  19.3973532215094, -12.9315688143396, 2.4384; !- X,Y,Z Vertex 4 {m}

OS:Surface,
  {ae3857f2-cfd2-41c7-9520-8cc3bb20030a}, !- Handle
  Surface 27,                             !- Name
  Wall,                                   !- Surface Type
  ,                                       !- Construction Name
  {72a191cc-ba04-4895-bd38-725758731dab}, !- Space Name
  Surface,                                !- Outside Boundary Condition
  {5ee1a08b-27f1-41ef-a9b7-3100e5626535}, !- Outside Boundary Condition Object
  NoSun,                                  !- Sun Exposure
  NoWind,                                 !- Wind Exposure
  ,                                       !- View Factor to Ground
  ,                                       !- Number of Vertices
  19.3973532215094, -12.9315688143396, 2.4384, !- X,Y,Z Vertex 1 {m}
  19.3973532215094, -12.9315688143396, 0, !- X,Y,Z Vertex 2 {m}
  19.3973532215094, 0, 0,                 !- X,Y,Z Vertex 3 {m}
  19.3973532215094, 0, 2.4384;            !- X,Y,Z Vertex 4 {m}

OS:Surface,
  {7eb05881-39b0-4f42-a436-91199444146e}, !- Handle
  Surface 28,                             !- Name
  RoofCeiling,                            !- Surface Type
  ,                                       !- Construction Name
  {72a191cc-ba04-4895-bd38-725758731dab}, !- Space Name
  Outdoors,                               !- Outside Boundary Condition
  ,                                       !- Outside Boundary Condition Object
  SunExposed,                             !- Sun Exposure
  WindExposed,                            !- Wind Exposure
  ,                                       !- View Factor to Ground
  ,                                       !- Number of Vertices
  19.3973532215094, -12.9315688143396, 2.4384, !- X,Y,Z Vertex 1 {m}
  19.3973532215094, 0, 2.4384,            !- X,Y,Z Vertex 2 {m}
  12.9315688143396, 0, 2.4384,            !- X,Y,Z Vertex 3 {m}
  12.9315688143396, -12.9315688143396, 2.4384; !- X,Y,Z Vertex 4 {m}

OS:Surface,
  {5d460afc-736d-4b16-bd4a-1a894b202fbe}, !- Handle
  Surface 29,                             !- Name
  Wall,                                   !- Surface Type
  ,                                       !- Construction Name
  {72a191cc-ba04-4895-bd38-725758731dab}, !- Space Name
  Surface,                                !- Outside Boundary Condition
  {3a2ce0c1-3b74-4f9e-a8e6-cb8f24a32225}, !- Outside Boundary Condition Object
  NoSun,                                  !- Sun Exposure
  NoWind,                                 !- Wind Exposure
  ,                                       !- View Factor to Ground
  ,                                       !- Number of Vertices
  12.9315688143396, 0, 2.4384,            !- X,Y,Z Vertex 1 {m}
  12.9315688143396, 0, 0,                 !- X,Y,Z Vertex 2 {m}
  12.9315688143396, -12.9315688143396, 0, !- X,Y,Z Vertex 3 {m}
  12.9315688143396, -12.9315688143396, 2.4384; !- X,Y,Z Vertex 4 {m}

OS:Surface,
  {ef6ef2c3-141f-4c9c-8392-ec9f9609785e}, !- Handle
  Surface 30,                             !- Name
  Floor,                                  !- Surface Type
  ,                                       !- Construction Name
  {72a191cc-ba04-4895-bd38-725758731dab}, !- Space Name
  Foundation,                             !- Outside Boundary Condition
  ,                                       !- Outside Boundary Condition Object
  NoSun,                                  !- Sun Exposure
  NoWind,                                 !- Wind Exposure
  ,                                       !- View Factor to Ground
  ,                                       !- Number of Vertices
  12.9315688143396, -12.9315688143396, 0, !- X,Y,Z Vertex 1 {m}
  12.9315688143396, 0, 0,                 !- X,Y,Z Vertex 2 {m}
  19.3973532215094, 0, 0,                 !- X,Y,Z Vertex 3 {m}
  19.3973532215094, -12.9315688143396, 0; !- X,Y,Z Vertex 4 {m}

OS:ThermalZone,
  {af529dc2-0f53-4d55-8850-bb568cfa069a}, !- Handle
  living zone|unit 6,                     !- Name
  ,                                       !- Multiplier
  ,                                       !- Ceiling Height {m}
  ,                                       !- Volume {m3}
  ,                                       !- Floor Area {m2}
  ,                                       !- Zone Inside Convection Algorithm
  ,                                       !- Zone Outside Convection Algorithm
  ,                                       !- Zone Conditioning Equipment List Name
  {3aef0e73-6cec-4d09-82d9-7f118b96a77a}, !- Zone Air Inlet Port List
  {5276c50b-a42e-45d5-ba73-527c2c592db8}, !- Zone Air Exhaust Port List
  {d9115c4f-2ba2-436d-993f-d39944ef31f6}, !- Zone Air Node Name
  {d70fe9d0-b9e5-41af-815e-054f5c309d59}, !- Zone Return Air Port List
  ,                                       !- Primary Daylighting Control Name
  ,                                       !- Fraction of Zone Controlled by Primary Daylighting Control
  ,                                       !- Secondary Daylighting Control Name
  ,                                       !- Fraction of Zone Controlled by Secondary Daylighting Control
  ,                                       !- Illuminance Map Name
  ,                                       !- Group Rendering Name
  ,                                       !- Thermostat Name
  No;                                     !- Use Ideal Air Loads

OS:Node,
  {da5a6960-9ea8-42ae-a14d-4577dd3553db}, !- Handle
  Node 6,                                 !- Name
  {d9115c4f-2ba2-436d-993f-d39944ef31f6}, !- Inlet Port
  ;                                       !- Outlet Port

OS:Connection,
  {d9115c4f-2ba2-436d-993f-d39944ef31f6}, !- Handle
  {9519730c-1ff5-4361-8da7-f030b62fa3ef}, !- Name
  {af529dc2-0f53-4d55-8850-bb568cfa069a}, !- Source Object
  11,                                     !- Outlet Port
  {da5a6960-9ea8-42ae-a14d-4577dd3553db}, !- Target Object
  2;                                      !- Inlet Port

OS:PortList,
  {3aef0e73-6cec-4d09-82d9-7f118b96a77a}, !- Handle
  {63fec816-8229-4414-9de4-7e2caba82c12}, !- Name
  {af529dc2-0f53-4d55-8850-bb568cfa069a}; !- HVAC Component

OS:PortList,
  {5276c50b-a42e-45d5-ba73-527c2c592db8}, !- Handle
  {2472998c-93d3-41ed-a739-10449aff494a}, !- Name
  {af529dc2-0f53-4d55-8850-bb568cfa069a}; !- HVAC Component

OS:PortList,
  {d70fe9d0-b9e5-41af-815e-054f5c309d59}, !- Handle
  {8968c137-487b-41d5-add2-2918662772e8}, !- Name
  {af529dc2-0f53-4d55-8850-bb568cfa069a}; !- HVAC Component

OS:Sizing:Zone,
  {c8eee545-fc79-402f-a3c8-9644a3e4705c}, !- Handle
  {af529dc2-0f53-4d55-8850-bb568cfa069a}, !- Zone or ZoneList Name
  SupplyAirTemperature,                   !- Zone Cooling Design Supply Air Temperature Input Method
  14,                                     !- Zone Cooling Design Supply Air Temperature {C}
  11.11,                                  !- Zone Cooling Design Supply Air Temperature Difference {deltaC}
  SupplyAirTemperature,                   !- Zone Heating Design Supply Air Temperature Input Method
  40,                                     !- Zone Heating Design Supply Air Temperature {C}
  11.11,                                  !- Zone Heating Design Supply Air Temperature Difference {deltaC}
  0.0085,                                 !- Zone Cooling Design Supply Air Humidity Ratio {kg-H2O/kg-air}
  0.008,                                  !- Zone Heating Design Supply Air Humidity Ratio {kg-H2O/kg-air}
  ,                                       !- Zone Heating Sizing Factor
  ,                                       !- Zone Cooling Sizing Factor
  DesignDay,                              !- Cooling Design Air Flow Method
  ,                                       !- Cooling Design Air Flow Rate {m3/s}
  ,                                       !- Cooling Minimum Air Flow per Zone Floor Area {m3/s-m2}
  ,                                       !- Cooling Minimum Air Flow {m3/s}
  ,                                       !- Cooling Minimum Air Flow Fraction
  DesignDay,                              !- Heating Design Air Flow Method
  ,                                       !- Heating Design Air Flow Rate {m3/s}
  ,                                       !- Heating Maximum Air Flow per Zone Floor Area {m3/s-m2}
  ,                                       !- Heating Maximum Air Flow {m3/s}
  ,                                       !- Heating Maximum Air Flow Fraction
  ,                                       !- Design Zone Air Distribution Effectiveness in Cooling Mode
  ,                                       !- Design Zone Air Distribution Effectiveness in Heating Mode
  No,                                     !- Account for Dedicated Outdoor Air System
  NeutralSupplyAir,                       !- Dedicated Outdoor Air System Control Strategy
  autosize,                               !- Dedicated Outdoor Air Low Setpoint Temperature for Design {C}
  autosize;                               !- Dedicated Outdoor Air High Setpoint Temperature for Design {C}

OS:ZoneHVAC:EquipmentList,
  {66afe103-ca8a-4985-b698-3aa95f7cc114}, !- Handle
  Zone HVAC Equipment List 6,             !- Name
  {af529dc2-0f53-4d55-8850-bb568cfa069a}; !- Thermal Zone

OS:Space,
  {13999ef2-a67f-4798-a191-97ca95e05999}, !- Handle
  living space|unit 6|story 1,            !- Name
  {c857af19-d97f-4228-bde7-6c80239a9029}, !- Space Type Name
  ,                                       !- Default Construction Set Name
  ,                                       !- Default Schedule Set Name
  -0,                                     !- Direction of Relative North {deg}
  0,                                      !- X Origin {m}
  0,                                      !- Y Origin {m}
  0,                                      !- Z Origin {m}
  ,                                       !- Building Story Name
  {af529dc2-0f53-4d55-8850-bb568cfa069a}, !- Thermal Zone Name
  ,                                       !- Part of Total Floor Area
  ,                                       !- Design Specification Outdoor Air Object Name
  {3716b171-24cc-429c-b0b7-1afa0da300de}; !- Building Unit Name

OS:Surface,
  {00910e2f-aa5d-4a4d-b544-ee76e15fb742}, !- Handle
  Surface 31,                             !- Name
  Floor,                                  !- Surface Type
  ,                                       !- Construction Name
  {13999ef2-a67f-4798-a191-97ca95e05999}, !- Space Name
  Foundation,                             !- Outside Boundary Condition
  ,                                       !- Outside Boundary Condition Object
  NoSun,                                  !- Sun Exposure
  NoWind,                                 !- Wind Exposure
  ,                                       !- View Factor to Ground
  ,                                       !- Number of Vertices
  12.9315688143396, 3.048, 0,             !- X,Y,Z Vertex 1 {m}
  12.9315688143396, 15.9795688143396, 0,  !- X,Y,Z Vertex 2 {m}
  19.3973532215094, 15.9795688143396, 0,  !- X,Y,Z Vertex 3 {m}
  19.3973532215094, 3.048, 0;             !- X,Y,Z Vertex 4 {m}

OS:Surface,
  {9d7e5e57-54f0-405c-9388-28ea8ec2b4db}, !- Handle
  Surface 32,                             !- Name
  Wall,                                   !- Surface Type
  ,                                       !- Construction Name
  {13999ef2-a67f-4798-a191-97ca95e05999}, !- Space Name
  Outdoors,                               !- Outside Boundary Condition
  ,                                       !- Outside Boundary Condition Object
  SunExposed,                             !- Sun Exposure
  WindExposed,                            !- Wind Exposure
  ,                                       !- View Factor to Ground
  ,                                       !- Number of Vertices
  19.3973532215094, 15.9795688143396, 2.4384, !- X,Y,Z Vertex 1 {m}
  19.3973532215094, 15.9795688143396, 0,  !- X,Y,Z Vertex 2 {m}
  12.9315688143396, 15.9795688143396, 0,  !- X,Y,Z Vertex 3 {m}
  12.9315688143396, 15.9795688143396, 2.4384; !- X,Y,Z Vertex 4 {m}

OS:Surface,
  {775c9da3-3a51-4329-8bbc-51dd9a89bac7}, !- Handle
  Surface 33,                             !- Name
  Wall,                                   !- Surface Type
  ,                                       !- Construction Name
  {13999ef2-a67f-4798-a191-97ca95e05999}, !- Space Name
  Surface,                                !- Outside Boundary Condition
  {b65883b8-9cb3-42b5-9886-5185398b728a}, !- Outside Boundary Condition Object
  NoSun,                                  !- Sun Exposure
  NoWind,                                 !- Wind Exposure
  ,                                       !- View Factor to Ground
  ,                                       !- Number of Vertices
  12.9315688143396, 15.9795688143396, 2.4384, !- X,Y,Z Vertex 1 {m}
  12.9315688143396, 15.9795688143396, 0,  !- X,Y,Z Vertex 2 {m}
  12.9315688143396, 3.048, 0,             !- X,Y,Z Vertex 3 {m}
  12.9315688143396, 3.048, 2.4384;        !- X,Y,Z Vertex 4 {m}

OS:Surface,
  {dcc4a099-c4b0-4a43-b040-d81475d705b3}, !- Handle
  Surface 34,                             !- Name
  Wall,                                   !- Surface Type
  ,                                       !- Construction Name
  {13999ef2-a67f-4798-a191-97ca95e05999}, !- Space Name
  Surface,                                !- Outside Boundary Condition
  {90f89fcd-1d5d-4d57-9ed5-e47b924d353e}, !- Outside Boundary Condition Object
  NoSun,                                  !- Sun Exposure
  NoWind,                                 !- Wind Exposure
  ,                                       !- View Factor to Ground
  ,                                       !- Number of Vertices
  19.3973532215094, 3.048, 2.4384,        !- X,Y,Z Vertex 1 {m}
  19.3973532215094, 3.048, 0,             !- X,Y,Z Vertex 2 {m}
  19.3973532215094, 15.9795688143396, 0,  !- X,Y,Z Vertex 3 {m}
  19.3973532215094, 15.9795688143396, 2.4384; !- X,Y,Z Vertex 4 {m}

OS:Surface,
  {7025815e-fff4-4fac-b8f6-0f9ba7791fa5}, !- Handle
  Surface 35,                             !- Name
  RoofCeiling,                            !- Surface Type
  ,                                       !- Construction Name
  {13999ef2-a67f-4798-a191-97ca95e05999}, !- Space Name
  Outdoors,                               !- Outside Boundary Condition
  ,                                       !- Outside Boundary Condition Object
  SunExposed,                             !- Sun Exposure
  WindExposed,                            !- Wind Exposure
  ,                                       !- View Factor to Ground
  ,                                       !- Number of Vertices
  19.3973532215094, 3.048, 2.4384,        !- X,Y,Z Vertex 1 {m}
  19.3973532215094, 15.9795688143396, 2.4384, !- X,Y,Z Vertex 2 {m}
  12.9315688143396, 15.9795688143396, 2.4384, !- X,Y,Z Vertex 3 {m}
  12.9315688143396, 3.048, 2.4384;        !- X,Y,Z Vertex 4 {m}

OS:Surface,
  {bf3d77b4-047c-4c5a-ad77-1da940ea52b6}, !- Handle
  Surface 36,                             !- Name
  Wall,                                   !- Surface Type
  ,                                       !- Construction Name
  {13999ef2-a67f-4798-a191-97ca95e05999}, !- Space Name
  Adiabatic,                              !- Outside Boundary Condition
  ,                                       !- Outside Boundary Condition Object
  NoSun,                                  !- Sun Exposure
  NoWind,                                 !- Wind Exposure
  ,                                       !- View Factor to Ground
  ,                                       !- Number of Vertices
  12.9315688143396, 3.048, 2.4384,        !- X,Y,Z Vertex 1 {m}
  12.9315688143396, 3.048, 0,             !- X,Y,Z Vertex 2 {m}
  19.3973532215094, 3.048, 0,             !- X,Y,Z Vertex 3 {m}
  19.3973532215094, 3.048, 2.4384;        !- X,Y,Z Vertex 4 {m}

OS:ThermalZone,
  {74e7f05d-4385-4c46-a481-c706e857d44d}, !- Handle
  living zone|unit 7,                     !- Name
  ,                                       !- Multiplier
  ,                                       !- Ceiling Height {m}
  ,                                       !- Volume {m3}
  ,                                       !- Floor Area {m2}
  ,                                       !- Zone Inside Convection Algorithm
  ,                                       !- Zone Outside Convection Algorithm
  ,                                       !- Zone Conditioning Equipment List Name
  {c081b196-151e-41df-95c2-0b1020dab620}, !- Zone Air Inlet Port List
  {56aeea51-e2e9-4d4c-8323-2235680623e9}, !- Zone Air Exhaust Port List
  {3b0bfdf6-873a-451a-a8af-850152fb06b3}, !- Zone Air Node Name
  {74829613-17e7-4a53-8b8e-01b0ddb78d81}, !- Zone Return Air Port List
  ,                                       !- Primary Daylighting Control Name
  ,                                       !- Fraction of Zone Controlled by Primary Daylighting Control
  ,                                       !- Secondary Daylighting Control Name
  ,                                       !- Fraction of Zone Controlled by Secondary Daylighting Control
  ,                                       !- Illuminance Map Name
  ,                                       !- Group Rendering Name
  ,                                       !- Thermostat Name
  No;                                     !- Use Ideal Air Loads

OS:Node,
  {28b748e7-a16f-422f-b078-7ba7c6832241}, !- Handle
  Node 7,                                 !- Name
  {3b0bfdf6-873a-451a-a8af-850152fb06b3}, !- Inlet Port
  ;                                       !- Outlet Port

OS:Connection,
  {3b0bfdf6-873a-451a-a8af-850152fb06b3}, !- Handle
  {03a96f80-a2f8-41c0-abac-b80337d384a9}, !- Name
  {74e7f05d-4385-4c46-a481-c706e857d44d}, !- Source Object
  11,                                     !- Outlet Port
  {28b748e7-a16f-422f-b078-7ba7c6832241}, !- Target Object
  2;                                      !- Inlet Port

OS:PortList,
  {c081b196-151e-41df-95c2-0b1020dab620}, !- Handle
  {d07a72ab-ee66-4434-af5d-d057eeb0df0a}, !- Name
  {74e7f05d-4385-4c46-a481-c706e857d44d}; !- HVAC Component

OS:PortList,
  {56aeea51-e2e9-4d4c-8323-2235680623e9}, !- Handle
  {281ed603-6296-4006-ae15-ba72c9e8d4d0}, !- Name
  {74e7f05d-4385-4c46-a481-c706e857d44d}; !- HVAC Component

OS:PortList,
  {74829613-17e7-4a53-8b8e-01b0ddb78d81}, !- Handle
  {6d2d0778-82fe-4ab0-8283-f3e8acc166f2}, !- Name
  {74e7f05d-4385-4c46-a481-c706e857d44d}; !- HVAC Component

OS:Sizing:Zone,
  {3b6c59e3-189b-4675-b965-c47984e239d1}, !- Handle
  {74e7f05d-4385-4c46-a481-c706e857d44d}, !- Zone or ZoneList Name
  SupplyAirTemperature,                   !- Zone Cooling Design Supply Air Temperature Input Method
  14,                                     !- Zone Cooling Design Supply Air Temperature {C}
  11.11,                                  !- Zone Cooling Design Supply Air Temperature Difference {deltaC}
  SupplyAirTemperature,                   !- Zone Heating Design Supply Air Temperature Input Method
  40,                                     !- Zone Heating Design Supply Air Temperature {C}
  11.11,                                  !- Zone Heating Design Supply Air Temperature Difference {deltaC}
  0.0085,                                 !- Zone Cooling Design Supply Air Humidity Ratio {kg-H2O/kg-air}
  0.008,                                  !- Zone Heating Design Supply Air Humidity Ratio {kg-H2O/kg-air}
  ,                                       !- Zone Heating Sizing Factor
  ,                                       !- Zone Cooling Sizing Factor
  DesignDay,                              !- Cooling Design Air Flow Method
  ,                                       !- Cooling Design Air Flow Rate {m3/s}
  ,                                       !- Cooling Minimum Air Flow per Zone Floor Area {m3/s-m2}
  ,                                       !- Cooling Minimum Air Flow {m3/s}
  ,                                       !- Cooling Minimum Air Flow Fraction
  DesignDay,                              !- Heating Design Air Flow Method
  ,                                       !- Heating Design Air Flow Rate {m3/s}
  ,                                       !- Heating Maximum Air Flow per Zone Floor Area {m3/s-m2}
  ,                                       !- Heating Maximum Air Flow {m3/s}
  ,                                       !- Heating Maximum Air Flow Fraction
  ,                                       !- Design Zone Air Distribution Effectiveness in Cooling Mode
  ,                                       !- Design Zone Air Distribution Effectiveness in Heating Mode
  No,                                     !- Account for Dedicated Outdoor Air System
  NeutralSupplyAir,                       !- Dedicated Outdoor Air System Control Strategy
  autosize,                               !- Dedicated Outdoor Air Low Setpoint Temperature for Design {C}
  autosize;                               !- Dedicated Outdoor Air High Setpoint Temperature for Design {C}

OS:ZoneHVAC:EquipmentList,
  {960c9527-619e-4e5e-9bab-8cfad829c1b7}, !- Handle
  Zone HVAC Equipment List 7,             !- Name
  {74e7f05d-4385-4c46-a481-c706e857d44d}; !- Thermal Zone

OS:Space,
  {19effc4a-3dda-4ee8-a924-912d22f2eabd}, !- Handle
  living space|unit 7|story 1,            !- Name
  {c857af19-d97f-4228-bde7-6c80239a9029}, !- Space Type Name
  ,                                       !- Default Construction Set Name
  ,                                       !- Default Schedule Set Name
  -0,                                     !- Direction of Relative North {deg}
  0,                                      !- X Origin {m}
  0,                                      !- Y Origin {m}
  0,                                      !- Z Origin {m}
  ,                                       !- Building Story Name
  {74e7f05d-4385-4c46-a481-c706e857d44d}, !- Thermal Zone Name
  ,                                       !- Part of Total Floor Area
  ,                                       !- Design Specification Outdoor Air Object Name
  {f149f6f3-a6a1-40c8-aa45-90689bc6d818}; !- Building Unit Name

OS:Surface,
  {9d5bebb9-870c-44ca-aa3d-113402ae9271}, !- Handle
  Surface 37,                             !- Name
  Wall,                                   !- Surface Type
  ,                                       !- Construction Name
  {19effc4a-3dda-4ee8-a924-912d22f2eabd}, !- Space Name
  Adiabatic,                              !- Outside Boundary Condition
  ,                                       !- Outside Boundary Condition Object
  NoSun,                                  !- Sun Exposure
  NoWind,                                 !- Wind Exposure
  ,                                       !- View Factor to Ground
  ,                                       !- Number of Vertices
  25.8631376286792, 0, 2.4384,            !- X,Y,Z Vertex 1 {m}
  25.8631376286792, 0, 0,                 !- X,Y,Z Vertex 2 {m}
  19.3973532215094, 0, 0,                 !- X,Y,Z Vertex 3 {m}
  19.3973532215094, 0, 2.4384;            !- X,Y,Z Vertex 4 {m}

OS:Surface,
  {d18953d2-de77-45ab-ab94-14e2f145f21f}, !- Handle
  Surface 38,                             !- Name
  Wall,                                   !- Surface Type
  ,                                       !- Construction Name
  {19effc4a-3dda-4ee8-a924-912d22f2eabd}, !- Space Name
  Outdoors,                               !- Outside Boundary Condition
  ,                                       !- Outside Boundary Condition Object
  SunExposed,                             !- Sun Exposure
  WindExposed,                            !- Wind Exposure
  ,                                       !- View Factor to Ground
  ,                                       !- Number of Vertices
  19.3973532215094, -12.9315688143396, 2.4384, !- X,Y,Z Vertex 1 {m}
  19.3973532215094, -12.9315688143396, 0, !- X,Y,Z Vertex 2 {m}
  25.8631376286792, -12.9315688143396, 0, !- X,Y,Z Vertex 3 {m}
  25.8631376286792, -12.9315688143396, 2.4384; !- X,Y,Z Vertex 4 {m}

OS:Surface,
  {e4a70a41-69ad-4b77-a217-88e9fd9fd3fc}, !- Handle
  Surface 39,                             !- Name
  Wall,                                   !- Surface Type
  ,                                       !- Construction Name
  {19effc4a-3dda-4ee8-a924-912d22f2eabd}, !- Space Name
  Outdoors,                               !- Outside Boundary Condition
  ,                                       !- Outside Boundary Condition Object
  SunExposed,                             !- Sun Exposure
  WindExposed,                            !- Wind Exposure
  ,                                       !- View Factor to Ground
  ,                                       !- Number of Vertices
  25.8631376286792, -12.9315688143396, 2.4384, !- X,Y,Z Vertex 1 {m}
  25.8631376286792, -12.9315688143396, 0, !- X,Y,Z Vertex 2 {m}
  25.8631376286792, 0, 0,                 !- X,Y,Z Vertex 3 {m}
  25.8631376286792, 0, 2.4384;            !- X,Y,Z Vertex 4 {m}

OS:Surface,
  {b98fd979-f482-4ffc-87b7-8c5a21b2952d}, !- Handle
  Surface 40,                             !- Name
  RoofCeiling,                            !- Surface Type
  ,                                       !- Construction Name
  {19effc4a-3dda-4ee8-a924-912d22f2eabd}, !- Space Name
  Outdoors,                               !- Outside Boundary Condition
  ,                                       !- Outside Boundary Condition Object
  SunExposed,                             !- Sun Exposure
  WindExposed,                            !- Wind Exposure
  ,                                       !- View Factor to Ground
  ,                                       !- Number of Vertices
  25.8631376286792, -12.9315688143396, 2.4384, !- X,Y,Z Vertex 1 {m}
  25.8631376286792, 0, 2.4384,            !- X,Y,Z Vertex 2 {m}
  19.3973532215094, 0, 2.4384,            !- X,Y,Z Vertex 3 {m}
  19.3973532215094, -12.9315688143396, 2.4384; !- X,Y,Z Vertex 4 {m}

OS:Surface,
  {5ee1a08b-27f1-41ef-a9b7-3100e5626535}, !- Handle
  Surface 41,                             !- Name
  Wall,                                   !- Surface Type
  ,                                       !- Construction Name
  {19effc4a-3dda-4ee8-a924-912d22f2eabd}, !- Space Name
  Surface,                                !- Outside Boundary Condition
  {ae3857f2-cfd2-41c7-9520-8cc3bb20030a}, !- Outside Boundary Condition Object
  NoSun,                                  !- Sun Exposure
  NoWind,                                 !- Wind Exposure
  ,                                       !- View Factor to Ground
  ,                                       !- Number of Vertices
  19.3973532215094, 0, 2.4384,            !- X,Y,Z Vertex 1 {m}
  19.3973532215094, 0, 0,                 !- X,Y,Z Vertex 2 {m}
  19.3973532215094, -12.9315688143396, 0, !- X,Y,Z Vertex 3 {m}
  19.3973532215094, -12.9315688143396, 2.4384; !- X,Y,Z Vertex 4 {m}

OS:Surface,
  {ac0498ea-7036-4aa3-adf7-af424259b2cc}, !- Handle
  Surface 42,                             !- Name
  Floor,                                  !- Surface Type
  ,                                       !- Construction Name
  {19effc4a-3dda-4ee8-a924-912d22f2eabd}, !- Space Name
  Foundation,                             !- Outside Boundary Condition
  ,                                       !- Outside Boundary Condition Object
  NoSun,                                  !- Sun Exposure
  NoWind,                                 !- Wind Exposure
  ,                                       !- View Factor to Ground
  ,                                       !- Number of Vertices
  19.3973532215094, -12.9315688143396, 0, !- X,Y,Z Vertex 1 {m}
  19.3973532215094, 0, 0,                 !- X,Y,Z Vertex 2 {m}
  25.8631376286792, 0, 0,                 !- X,Y,Z Vertex 3 {m}
  25.8631376286792, -12.9315688143396, 0; !- X,Y,Z Vertex 4 {m}

OS:ThermalZone,
  {3ed46183-49ea-4212-80e1-4e49a2b00c92}, !- Handle
  living zone|unit 8,                     !- Name
  ,                                       !- Multiplier
  ,                                       !- Ceiling Height {m}
  ,                                       !- Volume {m3}
  ,                                       !- Floor Area {m2}
  ,                                       !- Zone Inside Convection Algorithm
  ,                                       !- Zone Outside Convection Algorithm
  ,                                       !- Zone Conditioning Equipment List Name
  {379bdba4-3179-4c4e-b588-30acbabe8137}, !- Zone Air Inlet Port List
  {fb58ce45-3b40-4b59-a588-98c8e2d83b5f}, !- Zone Air Exhaust Port List
  {a1078cf0-8725-4fef-9f9b-f96b4be8c338}, !- Zone Air Node Name
  {f55a5458-bdb5-4f9c-a574-f1230ed64316}, !- Zone Return Air Port List
  ,                                       !- Primary Daylighting Control Name
  ,                                       !- Fraction of Zone Controlled by Primary Daylighting Control
  ,                                       !- Secondary Daylighting Control Name
  ,                                       !- Fraction of Zone Controlled by Secondary Daylighting Control
  ,                                       !- Illuminance Map Name
  ,                                       !- Group Rendering Name
  ,                                       !- Thermostat Name
  No;                                     !- Use Ideal Air Loads

OS:Node,
  {44a606d2-df02-40a9-bbce-89834c49ee2a}, !- Handle
  Node 8,                                 !- Name
  {a1078cf0-8725-4fef-9f9b-f96b4be8c338}, !- Inlet Port
  ;                                       !- Outlet Port

OS:Connection,
  {a1078cf0-8725-4fef-9f9b-f96b4be8c338}, !- Handle
  {f21f89e2-b52d-4fa7-97a7-5752874bd61f}, !- Name
  {3ed46183-49ea-4212-80e1-4e49a2b00c92}, !- Source Object
  11,                                     !- Outlet Port
  {44a606d2-df02-40a9-bbce-89834c49ee2a}, !- Target Object
  2;                                      !- Inlet Port

OS:PortList,
  {379bdba4-3179-4c4e-b588-30acbabe8137}, !- Handle
  {164531a4-6fe0-4cce-8272-c51beb5143b5}, !- Name
  {3ed46183-49ea-4212-80e1-4e49a2b00c92}; !- HVAC Component

OS:PortList,
  {fb58ce45-3b40-4b59-a588-98c8e2d83b5f}, !- Handle
  {e41c00c8-635f-478d-a435-1c9188b42b9d}, !- Name
  {3ed46183-49ea-4212-80e1-4e49a2b00c92}; !- HVAC Component

OS:PortList,
  {f55a5458-bdb5-4f9c-a574-f1230ed64316}, !- Handle
  {080c0315-db81-427a-8aed-acc62ac75c8f}, !- Name
  {3ed46183-49ea-4212-80e1-4e49a2b00c92}; !- HVAC Component

OS:Sizing:Zone,
  {e110ffdd-c2fc-4698-9cef-23ba8bf717a8}, !- Handle
  {3ed46183-49ea-4212-80e1-4e49a2b00c92}, !- Zone or ZoneList Name
  SupplyAirTemperature,                   !- Zone Cooling Design Supply Air Temperature Input Method
  14,                                     !- Zone Cooling Design Supply Air Temperature {C}
  11.11,                                  !- Zone Cooling Design Supply Air Temperature Difference {deltaC}
  SupplyAirTemperature,                   !- Zone Heating Design Supply Air Temperature Input Method
  40,                                     !- Zone Heating Design Supply Air Temperature {C}
  11.11,                                  !- Zone Heating Design Supply Air Temperature Difference {deltaC}
  0.0085,                                 !- Zone Cooling Design Supply Air Humidity Ratio {kg-H2O/kg-air}
  0.008,                                  !- Zone Heating Design Supply Air Humidity Ratio {kg-H2O/kg-air}
  ,                                       !- Zone Heating Sizing Factor
  ,                                       !- Zone Cooling Sizing Factor
  DesignDay,                              !- Cooling Design Air Flow Method
  ,                                       !- Cooling Design Air Flow Rate {m3/s}
  ,                                       !- Cooling Minimum Air Flow per Zone Floor Area {m3/s-m2}
  ,                                       !- Cooling Minimum Air Flow {m3/s}
  ,                                       !- Cooling Minimum Air Flow Fraction
  DesignDay,                              !- Heating Design Air Flow Method
  ,                                       !- Heating Design Air Flow Rate {m3/s}
  ,                                       !- Heating Maximum Air Flow per Zone Floor Area {m3/s-m2}
  ,                                       !- Heating Maximum Air Flow {m3/s}
  ,                                       !- Heating Maximum Air Flow Fraction
  ,                                       !- Design Zone Air Distribution Effectiveness in Cooling Mode
  ,                                       !- Design Zone Air Distribution Effectiveness in Heating Mode
  No,                                     !- Account for Dedicated Outdoor Air System
  NeutralSupplyAir,                       !- Dedicated Outdoor Air System Control Strategy
  autosize,                               !- Dedicated Outdoor Air Low Setpoint Temperature for Design {C}
  autosize;                               !- Dedicated Outdoor Air High Setpoint Temperature for Design {C}

OS:ZoneHVAC:EquipmentList,
  {de894aa2-6659-41a3-bd07-189f6e725eac}, !- Handle
  Zone HVAC Equipment List 8,             !- Name
  {3ed46183-49ea-4212-80e1-4e49a2b00c92}; !- Thermal Zone

OS:Space,
  {c7056375-c728-4ede-9097-6de0a1aaae77}, !- Handle
  living space|unit 8|story 1,            !- Name
  {c857af19-d97f-4228-bde7-6c80239a9029}, !- Space Type Name
  ,                                       !- Default Construction Set Name
  ,                                       !- Default Schedule Set Name
  -0,                                     !- Direction of Relative North {deg}
  0,                                      !- X Origin {m}
  0,                                      !- Y Origin {m}
  0,                                      !- Z Origin {m}
  ,                                       !- Building Story Name
  {3ed46183-49ea-4212-80e1-4e49a2b00c92}, !- Thermal Zone Name
  ,                                       !- Part of Total Floor Area
  ,                                       !- Design Specification Outdoor Air Object Name
  {805f5d26-2a0c-4a50-ae50-c72b1e24c570}; !- Building Unit Name

OS:Surface,
  {3df4e5fe-3bcc-45e5-b9bc-abce3cb40305}, !- Handle
  Surface 43,                             !- Name
  Floor,                                  !- Surface Type
  ,                                       !- Construction Name
  {c7056375-c728-4ede-9097-6de0a1aaae77}, !- Space Name
  Foundation,                             !- Outside Boundary Condition
  ,                                       !- Outside Boundary Condition Object
  NoSun,                                  !- Sun Exposure
  NoWind,                                 !- Wind Exposure
  ,                                       !- View Factor to Ground
  ,                                       !- Number of Vertices
  19.3973532215094, 3.048, 0,             !- X,Y,Z Vertex 1 {m}
  19.3973532215094, 15.9795688143396, 0,  !- X,Y,Z Vertex 2 {m}
  25.8631376286792, 15.9795688143396, 0,  !- X,Y,Z Vertex 3 {m}
  25.8631376286792, 3.048, 0;             !- X,Y,Z Vertex 4 {m}

OS:Surface,
  {8765b11f-1c2d-4138-ba7b-989c7f48e015}, !- Handle
  Surface 44,                             !- Name
  Wall,                                   !- Surface Type
  ,                                       !- Construction Name
  {c7056375-c728-4ede-9097-6de0a1aaae77}, !- Space Name
  Outdoors,                               !- Outside Boundary Condition
  ,                                       !- Outside Boundary Condition Object
  SunExposed,                             !- Sun Exposure
  WindExposed,                            !- Wind Exposure
  ,                                       !- View Factor to Ground
  ,                                       !- Number of Vertices
  25.8631376286792, 15.9795688143396, 2.4384, !- X,Y,Z Vertex 1 {m}
  25.8631376286792, 15.9795688143396, 0,  !- X,Y,Z Vertex 2 {m}
  19.3973532215094, 15.9795688143396, 0,  !- X,Y,Z Vertex 3 {m}
  19.3973532215094, 15.9795688143396, 2.4384; !- X,Y,Z Vertex 4 {m}

OS:Surface,
  {90f89fcd-1d5d-4d57-9ed5-e47b924d353e}, !- Handle
  Surface 45,                             !- Name
  Wall,                                   !- Surface Type
  ,                                       !- Construction Name
  {c7056375-c728-4ede-9097-6de0a1aaae77}, !- Space Name
  Surface,                                !- Outside Boundary Condition
  {dcc4a099-c4b0-4a43-b040-d81475d705b3}, !- Outside Boundary Condition Object
  NoSun,                                  !- Sun Exposure
  NoWind,                                 !- Wind Exposure
  ,                                       !- View Factor to Ground
  ,                                       !- Number of Vertices
  19.3973532215094, 15.9795688143396, 2.4384, !- X,Y,Z Vertex 1 {m}
  19.3973532215094, 15.9795688143396, 0,  !- X,Y,Z Vertex 2 {m}
  19.3973532215094, 3.048, 0,             !- X,Y,Z Vertex 3 {m}
  19.3973532215094, 3.048, 2.4384;        !- X,Y,Z Vertex 4 {m}

OS:Surface,
  {d4b867af-d982-4699-8caf-579c1dfa4ccb}, !- Handle
  Surface 46,                             !- Name
  Wall,                                   !- Surface Type
  ,                                       !- Construction Name
  {c7056375-c728-4ede-9097-6de0a1aaae77}, !- Space Name
  Outdoors,                               !- Outside Boundary Condition
  ,                                       !- Outside Boundary Condition Object
  SunExposed,                             !- Sun Exposure
  WindExposed,                            !- Wind Exposure
  ,                                       !- View Factor to Ground
  ,                                       !- Number of Vertices
  25.8631376286792, 3.048, 2.4384,        !- X,Y,Z Vertex 1 {m}
  25.8631376286792, 3.048, 0,             !- X,Y,Z Vertex 2 {m}
  25.8631376286792, 15.9795688143396, 0,  !- X,Y,Z Vertex 3 {m}
  25.8631376286792, 15.9795688143396, 2.4384; !- X,Y,Z Vertex 4 {m}

OS:Surface,
  {d780fb2d-8f89-4244-b0a4-d3684b60c539}, !- Handle
  Surface 47,                             !- Name
  RoofCeiling,                            !- Surface Type
  ,                                       !- Construction Name
  {c7056375-c728-4ede-9097-6de0a1aaae77}, !- Space Name
  Outdoors,                               !- Outside Boundary Condition
  ,                                       !- Outside Boundary Condition Object
  SunExposed,                             !- Sun Exposure
  WindExposed,                            !- Wind Exposure
  ,                                       !- View Factor to Ground
  ,                                       !- Number of Vertices
  25.8631376286792, 3.048, 2.4384,        !- X,Y,Z Vertex 1 {m}
  25.8631376286792, 15.9795688143396, 2.4384, !- X,Y,Z Vertex 2 {m}
  19.3973532215094, 15.9795688143396, 2.4384, !- X,Y,Z Vertex 3 {m}
  19.3973532215094, 3.048, 2.4384;        !- X,Y,Z Vertex 4 {m}

OS:Surface,
  {c0e249c6-941d-460a-856f-2368ef6b4239}, !- Handle
  Surface 48,                             !- Name
  Wall,                                   !- Surface Type
  ,                                       !- Construction Name
  {c7056375-c728-4ede-9097-6de0a1aaae77}, !- Space Name
  Adiabatic,                              !- Outside Boundary Condition
  ,                                       !- Outside Boundary Condition Object
  NoSun,                                  !- Sun Exposure
  NoWind,                                 !- Wind Exposure
  ,                                       !- View Factor to Ground
  ,                                       !- Number of Vertices
  19.3973532215094, 3.048, 2.4384,        !- X,Y,Z Vertex 1 {m}
  19.3973532215094, 3.048, 0,             !- X,Y,Z Vertex 2 {m}
  25.8631376286792, 3.048, 0,             !- X,Y,Z Vertex 3 {m}
  25.8631376286792, 3.048, 2.4384;        !- X,Y,Z Vertex 4 {m}

OS:ThermalZone,
  {ca0d3c40-6142-41da-8904-0770184957ba}, !- Handle
  corridor zone,                          !- Name
  ,                                       !- Multiplier
  ,                                       !- Ceiling Height {m}
  ,                                       !- Volume {m3}
  ,                                       !- Floor Area {m2}
  ,                                       !- Zone Inside Convection Algorithm
  ,                                       !- Zone Outside Convection Algorithm
  ,                                       !- Zone Conditioning Equipment List Name
  {ce4baa2e-c90b-465c-a92d-26fb5371798e}, !- Zone Air Inlet Port List
  {d485c88b-6451-421c-b82a-fff920d198d4}, !- Zone Air Exhaust Port List
  {90eac35c-15ba-490b-8804-2ffb4df1a3dd}, !- Zone Air Node Name
  {059a0381-a8f2-4994-b669-59acff6be4f6}, !- Zone Return Air Port List
  ,                                       !- Primary Daylighting Control Name
  ,                                       !- Fraction of Zone Controlled by Primary Daylighting Control
  ,                                       !- Secondary Daylighting Control Name
  ,                                       !- Fraction of Zone Controlled by Secondary Daylighting Control
  ,                                       !- Illuminance Map Name
  ,                                       !- Group Rendering Name
  ,                                       !- Thermostat Name
  No;                                     !- Use Ideal Air Loads

OS:Node,
  {94253d2f-3cf2-4971-a670-144b2ac99451}, !- Handle
  Node 9,                                 !- Name
  {90eac35c-15ba-490b-8804-2ffb4df1a3dd}, !- Inlet Port
  ;                                       !- Outlet Port

OS:Connection,
  {90eac35c-15ba-490b-8804-2ffb4df1a3dd}, !- Handle
  {85a5a5b8-2159-46ba-a822-81b0e4d0a3c7}, !- Name
  {ca0d3c40-6142-41da-8904-0770184957ba}, !- Source Object
  11,                                     !- Outlet Port
  {94253d2f-3cf2-4971-a670-144b2ac99451}, !- Target Object
  2;                                      !- Inlet Port

OS:PortList,
  {ce4baa2e-c90b-465c-a92d-26fb5371798e}, !- Handle
  {569264f5-f5ef-4be0-a89c-f88a57cd4a1c}, !- Name
  {ca0d3c40-6142-41da-8904-0770184957ba}; !- HVAC Component

OS:PortList,
  {d485c88b-6451-421c-b82a-fff920d198d4}, !- Handle
  {99710e2b-7d14-4562-b87c-0bbdb581c2fb}, !- Name
  {ca0d3c40-6142-41da-8904-0770184957ba}; !- HVAC Component

OS:PortList,
  {059a0381-a8f2-4994-b669-59acff6be4f6}, !- Handle
  {cd8fd2a9-849c-45d0-8ec4-0d61c5f29ad6}, !- Name
  {ca0d3c40-6142-41da-8904-0770184957ba}; !- HVAC Component

OS:Sizing:Zone,
  {93352fa0-a7dd-458b-8b7b-e84876fd35f9}, !- Handle
  {ca0d3c40-6142-41da-8904-0770184957ba}, !- Zone or ZoneList Name
  SupplyAirTemperature,                   !- Zone Cooling Design Supply Air Temperature Input Method
  14,                                     !- Zone Cooling Design Supply Air Temperature {C}
  11.11,                                  !- Zone Cooling Design Supply Air Temperature Difference {deltaC}
  SupplyAirTemperature,                   !- Zone Heating Design Supply Air Temperature Input Method
  40,                                     !- Zone Heating Design Supply Air Temperature {C}
  11.11,                                  !- Zone Heating Design Supply Air Temperature Difference {deltaC}
  0.0085,                                 !- Zone Cooling Design Supply Air Humidity Ratio {kg-H2O/kg-air}
  0.008,                                  !- Zone Heating Design Supply Air Humidity Ratio {kg-H2O/kg-air}
  ,                                       !- Zone Heating Sizing Factor
  ,                                       !- Zone Cooling Sizing Factor
  DesignDay,                              !- Cooling Design Air Flow Method
  ,                                       !- Cooling Design Air Flow Rate {m3/s}
  ,                                       !- Cooling Minimum Air Flow per Zone Floor Area {m3/s-m2}
  ,                                       !- Cooling Minimum Air Flow {m3/s}
  ,                                       !- Cooling Minimum Air Flow Fraction
  DesignDay,                              !- Heating Design Air Flow Method
  ,                                       !- Heating Design Air Flow Rate {m3/s}
  ,                                       !- Heating Maximum Air Flow per Zone Floor Area {m3/s-m2}
  ,                                       !- Heating Maximum Air Flow {m3/s}
  ,                                       !- Heating Maximum Air Flow Fraction
  ,                                       !- Design Zone Air Distribution Effectiveness in Cooling Mode
  ,                                       !- Design Zone Air Distribution Effectiveness in Heating Mode
  No,                                     !- Account for Dedicated Outdoor Air System
  NeutralSupplyAir,                       !- Dedicated Outdoor Air System Control Strategy
  autosize,                               !- Dedicated Outdoor Air Low Setpoint Temperature for Design {C}
  autosize;                               !- Dedicated Outdoor Air High Setpoint Temperature for Design {C}

OS:ZoneHVAC:EquipmentList,
  {014c73ff-6bfe-41d3-9a1f-35da509a764f}, !- Handle
  Zone HVAC Equipment List 9,             !- Name
  {ca0d3c40-6142-41da-8904-0770184957ba}; !- Thermal Zone

OS:Space,
  {fa2e8fce-749c-4dcb-ae35-a0e83c3d5e06}, !- Handle
  corridor space,                         !- Name
  {47d9660f-e9e1-4d8f-b5e4-e63e573e4e69}, !- Space Type Name
  ,                                       !- Default Construction Set Name
  ,                                       !- Default Schedule Set Name
  ,                                       !- Direction of Relative North {deg}
  ,                                       !- X Origin {m}
  ,                                       !- Y Origin {m}
  ,                                       !- Z Origin {m}
  ,                                       !- Building Story Name
  {ca0d3c40-6142-41da-8904-0770184957ba}; !- Thermal Zone Name

OS:Surface,
  {c7232227-b036-4aff-a21a-47b61f525eaa}, !- Handle
  Surface 49,                             !- Name
  Floor,                                  !- Surface Type
  ,                                       !- Construction Name
  {fa2e8fce-749c-4dcb-ae35-a0e83c3d5e06}, !- Space Name
  Foundation,                             !- Outside Boundary Condition
  ,                                       !- Outside Boundary Condition Object
  NoSun,                                  !- Sun Exposure
  NoWind,                                 !- Wind Exposure
  ,                                       !- View Factor to Ground
  ,                                       !- Number of Vertices
  0, 0, 0,                                !- X,Y,Z Vertex 1 {m}
  0, 3.048, 0,                            !- X,Y,Z Vertex 2 {m}
  25.8631376286792, 3.048, 0,             !- X,Y,Z Vertex 3 {m}
  25.8631376286792, 0, 0;                 !- X,Y,Z Vertex 4 {m}

OS:Surface,
  {c94737e0-5a7b-494d-8d43-aab1bb57c2c0}, !- Handle
  Surface 50,                             !- Name
  Wall,                                   !- Surface Type
  ,                                       !- Construction Name
  {fa2e8fce-749c-4dcb-ae35-a0e83c3d5e06}, !- Space Name
  Outdoors,                               !- Outside Boundary Condition
  ,                                       !- Outside Boundary Condition Object
  SunExposed,                             !- Sun Exposure
  WindExposed,                            !- Wind Exposure
  ,                                       !- View Factor to Ground
  ,                                       !- Number of Vertices
  0, 3.048, 2.4384,                       !- X,Y,Z Vertex 1 {m}
  0, 3.048, 0,                            !- X,Y,Z Vertex 2 {m}
  0, 0, 0,                                !- X,Y,Z Vertex 3 {m}
  0, 0, 2.4384;                           !- X,Y,Z Vertex 4 {m}

OS:Surface,
  {5799880b-450e-40d7-92c1-9c4460f231e7}, !- Handle
  Surface 51,                             !- Name
  Wall,                                   !- Surface Type
  ,                                       !- Construction Name
  {fa2e8fce-749c-4dcb-ae35-a0e83c3d5e06}, !- Space Name
  Adiabatic,                              !- Outside Boundary Condition
  ,                                       !- Outside Boundary Condition Object
  NoSun,                                  !- Sun Exposure
  NoWind,                                 !- Wind Exposure
  ,                                       !- View Factor to Ground
  ,                                       !- Number of Vertices
  6.46578440716979, 3.048, 2.4384,        !- X,Y,Z Vertex 1 {m}
  6.46578440716979, 3.048, 0,             !- X,Y,Z Vertex 2 {m}
  0, 3.048, 0,                            !- X,Y,Z Vertex 3 {m}
  0, 3.048, 2.4384;                       !- X,Y,Z Vertex 4 {m}

OS:Surface,
  {2953d997-6e1e-4947-a3c6-6ab4e7ae69c6}, !- Handle
  Surface 52,                             !- Name
  Wall,                                   !- Surface Type
  ,                                       !- Construction Name
  {fa2e8fce-749c-4dcb-ae35-a0e83c3d5e06}, !- Space Name
  Outdoors,                               !- Outside Boundary Condition
  ,                                       !- Outside Boundary Condition Object
  SunExposed,                             !- Sun Exposure
  WindExposed,                            !- Wind Exposure
  ,                                       !- View Factor to Ground
  ,                                       !- Number of Vertices
  25.8631376286792, 0, 2.4384,            !- X,Y,Z Vertex 1 {m}
  25.8631376286792, 0, 0,                 !- X,Y,Z Vertex 2 {m}
  25.8631376286792, 3.048, 0,             !- X,Y,Z Vertex 3 {m}
  25.8631376286792, 3.048, 2.4384;        !- X,Y,Z Vertex 4 {m}

OS:Surface,
  {8d823b63-185b-4288-8dc4-f53ee73e5ca3}, !- Handle
  Surface 53,                             !- Name
  Wall,                                   !- Surface Type
  ,                                       !- Construction Name
  {fa2e8fce-749c-4dcb-ae35-a0e83c3d5e06}, !- Space Name
  Adiabatic,                              !- Outside Boundary Condition
  ,                                       !- Outside Boundary Condition Object
  NoSun,                                  !- Sun Exposure
  NoWind,                                 !- Wind Exposure
  ,                                       !- View Factor to Ground
  ,                                       !- Number of Vertices
  0, 0, 2.4384,                           !- X,Y,Z Vertex 1 {m}
  0, 0, 0,                                !- X,Y,Z Vertex 2 {m}
  6.46578440716979, 0, 0,                 !- X,Y,Z Vertex 3 {m}
  6.46578440716979, 0, 2.4384;            !- X,Y,Z Vertex 4 {m}

OS:Surface,
  {0ab9f6fd-25d6-40d9-8433-dee4f3f159c8}, !- Handle
  Surface 54,                             !- Name
  RoofCeiling,                            !- Surface Type
  ,                                       !- Construction Name
  {fa2e8fce-749c-4dcb-ae35-a0e83c3d5e06}, !- Space Name
  Outdoors,                               !- Outside Boundary Condition
  ,                                       !- Outside Boundary Condition Object
  SunExposed,                             !- Sun Exposure
  WindExposed,                            !- Wind Exposure
  ,                                       !- View Factor to Ground
  ,                                       !- Number of Vertices
  25.8631376286792, 0, 2.4384,            !- X,Y,Z Vertex 1 {m}
  25.8631376286792, 3.048, 2.4384,        !- X,Y,Z Vertex 2 {m}
  0, 3.048, 2.4384,                       !- X,Y,Z Vertex 3 {m}
  0, 0, 2.4384;                           !- X,Y,Z Vertex 4 {m}

OS:SpaceType,
  {47d9660f-e9e1-4d8f-b5e4-e63e573e4e69}, !- Handle
  Space Type 2,                           !- Name
  ,                                       !- Default Construction Set Name
  ,                                       !- Default Schedule Set Name
  ,                                       !- Group Rendering Name
  ,                                       !- Design Specification Outdoor Air Object Name
  ,                                       !- Standards Template
  ,                                       !- Standards Building Type
  corridor;                               !- Standards Space Type

OS:BuildingUnit,
  {efd9356c-bc81-450d-b327-599d7112198d}, !- Handle
  unit 1,                                 !- Name
  ,                                       !- Rendering Color
  Residential;                            !- Building Unit Type

OS:AdditionalProperties,
  {e6ede8f9-f220-4a04-bddb-b6dc444de8d9}, !- Handle
  {efd9356c-bc81-450d-b327-599d7112198d}, !- Object Name
  Units Represented,                      !- Feature Name 1
  Integer,                                !- Feature Data Type 1
  1,                                      !- Feature Value 1
  NumberOfBedrooms,                       !- Feature Name 2
  Integer,                                !- Feature Data Type 2
  3,                                      !- Feature Value 2
  NumberOfBathrooms,                      !- Feature Name 3
  Double,                                 !- Feature Data Type 3
  2,                                      !- Feature Value 3
  NumberOfOccupants,                      !- Feature Name 4
  Double,                                 !- Feature Data Type 4
  3.3900000000000001;                     !- Feature Value 4

OS:BuildingUnit,
  {66307786-9e88-41af-bd10-154eb774fe12}, !- Handle
  unit 2,                                 !- Name
  ,                                       !- Rendering Color
  Residential;                            !- Building Unit Type

OS:AdditionalProperties,
  {a1266c32-2e07-4d87-aa5c-5ddfc0b45d61}, !- Handle
  {66307786-9e88-41af-bd10-154eb774fe12}, !- Object Name
  Units Represented,                      !- Feature Name 1
  Integer,                                !- Feature Data Type 1
  1,                                      !- Feature Value 1
  NumberOfBedrooms,                       !- Feature Name 2
  Integer,                                !- Feature Data Type 2
  3,                                      !- Feature Value 2
  NumberOfBathrooms,                      !- Feature Name 3
  Double,                                 !- Feature Data Type 3
  2;                                      !- Feature Value 3

OS:BuildingUnit,
  {389140ed-9c0c-4454-b71d-2de491d60bd1}, !- Handle
  unit 3,                                 !- Name
  ,                                       !- Rendering Color
  Residential;                            !- Building Unit Type

OS:AdditionalProperties,
  {4991f3f3-bdc9-443f-b8b7-c7513447e3ad}, !- Handle
  {389140ed-9c0c-4454-b71d-2de491d60bd1}, !- Object Name
  Units Represented,                      !- Feature Name 1
  Integer,                                !- Feature Data Type 1
  1,                                      !- Feature Value 1
  NumberOfBedrooms,                       !- Feature Name 2
  Integer,                                !- Feature Data Type 2
  3,                                      !- Feature Value 2
  NumberOfBathrooms,                      !- Feature Name 3
  Double,                                 !- Feature Data Type 3
  2;                                      !- Feature Value 3

OS:BuildingUnit,
  {609a70e8-787c-45b9-a496-046a36ad35b4}, !- Handle
  unit 4,                                 !- Name
  ,                                       !- Rendering Color
  Residential;                            !- Building Unit Type

OS:AdditionalProperties,
  {9bee5068-5405-439f-a72d-b1dadbd4d7fa}, !- Handle
  {609a70e8-787c-45b9-a496-046a36ad35b4}, !- Object Name
  Units Represented,                      !- Feature Name 1
  Integer,                                !- Feature Data Type 1
  1,                                      !- Feature Value 1
  NumberOfBedrooms,                       !- Feature Name 2
  Integer,                                !- Feature Data Type 2
  3,                                      !- Feature Value 2
  NumberOfBathrooms,                      !- Feature Name 3
  Double,                                 !- Feature Data Type 3
  2;                                      !- Feature Value 3

OS:BuildingUnit,
  {ce84cd90-8806-49a0-bb5d-a6558492ae80}, !- Handle
  unit 5,                                 !- Name
  ,                                       !- Rendering Color
  Residential;                            !- Building Unit Type

OS:AdditionalProperties,
  {bcd7e224-2a35-46df-94e6-42a75c469b77}, !- Handle
  {ce84cd90-8806-49a0-bb5d-a6558492ae80}, !- Object Name
  Units Represented,                      !- Feature Name 1
  Integer,                                !- Feature Data Type 1
  1,                                      !- Feature Value 1
  NumberOfBedrooms,                       !- Feature Name 2
  Integer,                                !- Feature Data Type 2
  3,                                      !- Feature Value 2
  NumberOfBathrooms,                      !- Feature Name 3
  Double,                                 !- Feature Data Type 3
  2;                                      !- Feature Value 3

OS:BuildingUnit,
  {3716b171-24cc-429c-b0b7-1afa0da300de}, !- Handle
  unit 6,                                 !- Name
  ,                                       !- Rendering Color
  Residential;                            !- Building Unit Type

OS:AdditionalProperties,
  {26ac735e-6183-4901-995c-440127954fd6}, !- Handle
  {3716b171-24cc-429c-b0b7-1afa0da300de}, !- Object Name
  Units Represented,                      !- Feature Name 1
  Integer,                                !- Feature Data Type 1
  1,                                      !- Feature Value 1
  NumberOfBedrooms,                       !- Feature Name 2
  Integer,                                !- Feature Data Type 2
  3,                                      !- Feature Value 2
  NumberOfBathrooms,                      !- Feature Name 3
  Double,                                 !- Feature Data Type 3
  2;                                      !- Feature Value 3

OS:BuildingUnit,
  {f149f6f3-a6a1-40c8-aa45-90689bc6d818}, !- Handle
  unit 7,                                 !- Name
  ,                                       !- Rendering Color
  Residential;                            !- Building Unit Type

OS:AdditionalProperties,
  {ccc116c8-68a6-4cb0-9c6b-416f3b0e5337}, !- Handle
  {f149f6f3-a6a1-40c8-aa45-90689bc6d818}, !- Object Name
  Units Represented,                      !- Feature Name 1
  Integer,                                !- Feature Data Type 1
  1,                                      !- Feature Value 1
  NumberOfBedrooms,                       !- Feature Name 2
  Integer,                                !- Feature Data Type 2
  3,                                      !- Feature Value 2
  NumberOfBathrooms,                      !- Feature Name 3
  Double,                                 !- Feature Data Type 3
  2;                                      !- Feature Value 3

OS:BuildingUnit,
  {805f5d26-2a0c-4a50-ae50-c72b1e24c570}, !- Handle
  unit 8,                                 !- Name
  ,                                       !- Rendering Color
  Residential;                            !- Building Unit Type

OS:AdditionalProperties,
  {594351c7-a86c-4d44-a6e5-53d4c209e52a}, !- Handle
  {805f5d26-2a0c-4a50-ae50-c72b1e24c570}, !- Object Name
  Units Represented,                      !- Feature Name 1
  Integer,                                !- Feature Data Type 1
  1,                                      !- Feature Value 1
  NumberOfBedrooms,                       !- Feature Name 2
  Integer,                                !- Feature Data Type 2
  3,                                      !- Feature Value 2
  NumberOfBathrooms,                      !- Feature Name 3
  Double,                                 !- Feature Data Type 3
  2;                                      !- Feature Value 3

OS:Surface,
  {7b9800ac-3b58-4bcf-8625-50f90274312b}, !- Handle
  Surface 55,                             !- Name
  Wall,                                   !- Surface Type
  ,                                       !- Construction Name
  {fa2e8fce-749c-4dcb-ae35-a0e83c3d5e06}, !- Space Name
  Adiabatic,                              !- Outside Boundary Condition
  ,                                       !- Outside Boundary Condition Object
  NoSun,                                  !- Sun Exposure
  NoWind,                                 !- Wind Exposure
  ,                                       !- View Factor to Ground
  ,                                       !- Number of Vertices
  19.3973532215094, 3.048, 2.4384,        !- X,Y,Z Vertex 1 {m}
  19.3973532215094, 3.048, 0,             !- X,Y,Z Vertex 2 {m}
  12.9315688143396, 3.048, 0,             !- X,Y,Z Vertex 3 {m}
  12.9315688143396, 3.048, 2.4384;        !- X,Y,Z Vertex 4 {m}

OS:Surface,
  {f653f74a-022d-499e-86fd-3eb3f7c59512}, !- Handle
  Surface 56,                             !- Name
  Wall,                                   !- Surface Type
  ,                                       !- Construction Name
  {fa2e8fce-749c-4dcb-ae35-a0e83c3d5e06}, !- Space Name
  Adiabatic,                              !- Outside Boundary Condition
  ,                                       !- Outside Boundary Condition Object
  NoSun,                                  !- Sun Exposure
  NoWind,                                 !- Wind Exposure
  ,                                       !- View Factor to Ground
  ,                                       !- Number of Vertices
  12.9315688143396, 0, 2.4384,            !- X,Y,Z Vertex 1 {m}
  12.9315688143396, 0, 0,                 !- X,Y,Z Vertex 2 {m}
  19.3973532215094, 0, 0,                 !- X,Y,Z Vertex 3 {m}
  19.3973532215094, 0, 2.4384;            !- X,Y,Z Vertex 4 {m}

OS:Surface,
  {b1bf63a4-3d0f-4193-a79b-7353ca81ffc5}, !- Handle
  Surface 57,                             !- Name
  Wall,                                   !- Surface Type
  ,                                       !- Construction Name
  {fa2e8fce-749c-4dcb-ae35-a0e83c3d5e06}, !- Space Name
  Adiabatic,                              !- Outside Boundary Condition
  ,                                       !- Outside Boundary Condition Object
  NoSun,                                  !- Sun Exposure
  NoWind,                                 !- Wind Exposure
  ,                                       !- View Factor to Ground
  ,                                       !- Number of Vertices
  25.8631376286792, 3.048, 2.4384,        !- X,Y,Z Vertex 1 {m}
  25.8631376286792, 3.048, 0,             !- X,Y,Z Vertex 2 {m}
  19.3973532215094, 3.048, 0,             !- X,Y,Z Vertex 3 {m}
  19.3973532215094, 3.048, 2.4384;        !- X,Y,Z Vertex 4 {m}

OS:Surface,
  {eedcb551-b96a-4b8c-a62d-27cd73b44d14}, !- Handle
  Surface 58,                             !- Name
  Wall,                                   !- Surface Type
  ,                                       !- Construction Name
  {fa2e8fce-749c-4dcb-ae35-a0e83c3d5e06}, !- Space Name
  Adiabatic,                              !- Outside Boundary Condition
  ,                                       !- Outside Boundary Condition Object
  NoSun,                                  !- Sun Exposure
  NoWind,                                 !- Wind Exposure
  ,                                       !- View Factor to Ground
  ,                                       !- Number of Vertices
  12.9315688143396, 3.048, 2.4384,        !- X,Y,Z Vertex 1 {m}
  12.9315688143396, 3.048, 0,             !- X,Y,Z Vertex 2 {m}
  6.46578440716979, 3.048, 0,             !- X,Y,Z Vertex 3 {m}
  6.46578440716979, 3.048, 2.4384;        !- X,Y,Z Vertex 4 {m}

OS:Surface,
  {8d986878-d894-44c9-9b10-8a2d2bb9c078}, !- Handle
  Surface 59,                             !- Name
  Wall,                                   !- Surface Type
  ,                                       !- Construction Name
  {fa2e8fce-749c-4dcb-ae35-a0e83c3d5e06}, !- Space Name
  Adiabatic,                              !- Outside Boundary Condition
  ,                                       !- Outside Boundary Condition Object
  NoSun,                                  !- Sun Exposure
  NoWind,                                 !- Wind Exposure
  ,                                       !- View Factor to Ground
  ,                                       !- Number of Vertices
  6.46578440716979, 0, 2.4384,            !- X,Y,Z Vertex 1 {m}
  6.46578440716979, 0, 0,                 !- X,Y,Z Vertex 2 {m}
  12.9315688143396, 0, 0,                 !- X,Y,Z Vertex 3 {m}
  12.9315688143396, 0, 2.4384;            !- X,Y,Z Vertex 4 {m}

OS:Surface,
  {53f66da2-59ce-4f0a-a319-0e94a5d4950b}, !- Handle
  Surface 60,                             !- Name
  Wall,                                   !- Surface Type
  ,                                       !- Construction Name
  {fa2e8fce-749c-4dcb-ae35-a0e83c3d5e06}, !- Space Name
  Adiabatic,                              !- Outside Boundary Condition
  ,                                       !- Outside Boundary Condition Object
  NoSun,                                  !- Sun Exposure
  NoWind,                                 !- Wind Exposure
  ,                                       !- View Factor to Ground
  ,                                       !- Number of Vertices
  19.3973532215094, 0, 2.4384,            !- X,Y,Z Vertex 1 {m}
  19.3973532215094, 0, 0,                 !- X,Y,Z Vertex 2 {m}
  25.8631376286792, 0, 0,                 !- X,Y,Z Vertex 3 {m}
  25.8631376286792, 0, 2.4384;            !- X,Y,Z Vertex 4 {m}

OS:Schedule:Day,
  {c20afb6d-5a16-4fa2-b68b-472f1ddf9cd8}, !- Handle
  Schedule Day 1,                         !- Name
  ,                                       !- Schedule Type Limits Name
  ,                                       !- Interpolate to Timestep
  24,                                     !- Hour 1
  0,                                      !- Minute 1
  0;                                      !- Value Until Time 1

OS:Schedule:Day,
  {0deb9cc1-580f-497e-a615-1e09d6c0d63d}, !- Handle
  Schedule Day 2,                         !- Name
  ,                                       !- Schedule Type Limits Name
  ,                                       !- Interpolate to Timestep
  24,                                     !- Hour 1
  0,                                      !- Minute 1
  1;                                      !- Value Until Time 1
>>>>>>> f42044b5
<|MERGE_RESOLUTION|>--- conflicted
+++ resolved
@@ -1,54 +1,26 @@
 !- NOTE: Auto-generated from /test/osw_files/MF_8units_1story_SL_3Beds_2Baths_Denver.osw
 
 OS:Version,
-<<<<<<< HEAD
-  {7c8a989f-7d52-4768-acc0-57d20d771bf5}, !- Handle
-  2.9.0;                                  !- Version Identifier
-
-OS:SimulationControl,
-  {6e6a2556-bd53-496a-b5df-c8e7cf5ca693}, !- Handle
-=======
   {dbb0d39e-83cd-4621-a1e7-eeab05b5291b}, !- Handle
   2.9.0;                                  !- Version Identifier
 
 OS:SimulationControl,
   {a3ff82d0-b4b8-4ce6-8c2d-ef0dcc9b6425}, !- Handle
->>>>>>> f42044b5
   ,                                       !- Do Zone Sizing Calculation
   ,                                       !- Do System Sizing Calculation
   ,                                       !- Do Plant Sizing Calculation
   No;                                     !- Run Simulation for Sizing Periods
 
 OS:Timestep,
-<<<<<<< HEAD
-  {e0d96171-9228-46cd-b6e8-4b6e3564c117}, !- Handle
-  6;                                      !- Number of Timesteps per Hour
-
-OS:ShadowCalculation,
-  {edb728dd-ee90-4f33-9a9b-11d91b896997}, !- Handle
-=======
   {e2210435-2d1a-4540-b47b-7e8a453f6ae3}, !- Handle
   6;                                      !- Number of Timesteps per Hour
 
 OS:ShadowCalculation,
   {f11d1d3a-2e96-46e1-9237-a154b4658050}, !- Handle
->>>>>>> f42044b5
   20,                                     !- Calculation Frequency
   200;                                    !- Maximum Figures in Shadow Overlap Calculations
 
 OS:SurfaceConvectionAlgorithm:Outside,
-<<<<<<< HEAD
-  {6921cfa7-1301-4e47-8275-1152e1fe632b}, !- Handle
-  DOE-2;                                  !- Algorithm
-
-OS:SurfaceConvectionAlgorithm:Inside,
-  {d3597957-b2aa-4bd2-aa27-f58a7b23e69e}, !- Handle
-  TARP;                                   !- Algorithm
-
-OS:ZoneCapacitanceMultiplier:ResearchSpecial,
-  {e9367fbd-c1ee-4f84-b8aa-10264f727636}, !- Handle
-  ,                                       !- Temperature Capacity Multiplier
-=======
   {a8559b6e-fc2b-46b1-81e9-6fdf827cc4c3}, !- Handle
   DOE-2;                                  !- Algorithm
 
@@ -59,16 +31,11 @@
 OS:ZoneCapacitanceMultiplier:ResearchSpecial,
   {997fdd89-065d-4492-8cea-9df3da1cc1c7}, !- Handle
   3.6,                                    !- Temperature Capacity Multiplier
->>>>>>> f42044b5
   15,                                     !- Humidity Capacity Multiplier
   ;                                       !- Carbon Dioxide Capacity Multiplier
 
 OS:RunPeriod,
-<<<<<<< HEAD
-  {77937d96-3f24-4660-bb7c-218162f64a6e}, !- Handle
-=======
   {2224c301-dbc9-480b-9cc0-67b34f86e78d}, !- Handle
->>>>>>> f42044b5
   Run Period 1,                           !- Name
   1,                                      !- Begin Month
   1,                                      !- Begin Day of Month
@@ -82,21 +49,13 @@
   ;                                       !- Number of Times Runperiod to be Repeated
 
 OS:YearDescription,
-<<<<<<< HEAD
-  {97b757a2-3cf1-4bd2-a287-fc6e67416d53}, !- Handle
-=======
   {63be97b9-4d06-453d-b806-27ce7599376c}, !- Handle
->>>>>>> f42044b5
   2007,                                   !- Calendar Year
   ,                                       !- Day of Week for Start Day
   ;                                       !- Is Leap Year
 
 OS:WeatherFile,
-<<<<<<< HEAD
-  {0bac8a98-6b24-49b5-be8b-1457f8438a7e}, !- Handle
-=======
   {9f0704bf-fb66-4811-9add-e096f888f553}, !- Handle
->>>>>>> f42044b5
   Denver Intl Ap,                         !- City
   CO,                                     !- State Province Region
   USA,                                    !- Country
@@ -110,13 +69,8 @@
   E23378AA;                               !- Checksum
 
 OS:AdditionalProperties,
-<<<<<<< HEAD
-  {4be7eb09-ccaf-4253-b569-f2021345bc88}, !- Handle
-  {0bac8a98-6b24-49b5-be8b-1457f8438a7e}, !- Object Name
-=======
   {cdc5089d-25e4-4350-ba3f-43273bd1bb4a}, !- Handle
   {9f0704bf-fb66-4811-9add-e096f888f553}, !- Object Name
->>>>>>> f42044b5
   EPWHeaderCity,                          !- Feature Name 1
   String,                                 !- Feature Data Type 1
   Denver Intl Ap,                         !- Feature Value 1
@@ -224,11 +178,7 @@
   84;                                     !- Feature Value 35
 
 OS:Site,
-<<<<<<< HEAD
-  {705caa1f-3071-4958-ac38-3410edfb4fbb}, !- Handle
-=======
   {cb0887af-2bd3-4303-aaf0-7833057f3a2f}, !- Handle
->>>>>>> f42044b5
   Denver Intl Ap_CO_USA,                  !- Name
   39.83,                                  !- Latitude {deg}
   -104.65,                                !- Longitude {deg}
@@ -237,11 +187,7 @@
   ;                                       !- Terrain
 
 OS:ClimateZones,
-<<<<<<< HEAD
-  {8bfeac5c-5b64-4679-90ea-fd6508096f26}, !- Handle
-=======
   {17b6ebc8-b769-4009-bced-7ef1e2dfd7b8}, !- Handle
->>>>>>> f42044b5
   ,                                       !- Active Institution
   ,                                       !- Active Year
   ,                                       !- Climate Zone Institution Name 1
@@ -254,31 +200,19 @@
   Cold;                                   !- Climate Zone Value 2
 
 OS:Site:WaterMainsTemperature,
-<<<<<<< HEAD
-  {7c7758b5-1524-4169-9ed2-ec27f8f7b071}, !- Handle
-=======
   {e0241c1a-ad05-46b3-ab11-a0aaedb2e43d}, !- Handle
->>>>>>> f42044b5
   Correlation,                            !- Calculation Method
   ,                                       !- Temperature Schedule Name
   10.8753424657535,                       !- Annual Average Outdoor Air Temperature {C}
   23.1524007936508;                       !- Maximum Difference In Monthly Average Outdoor Air Temperatures {deltaC}
 
 OS:RunPeriodControl:DaylightSavingTime,
-<<<<<<< HEAD
-  {483acbec-7b68-480f-a34c-98537e53109e}, !- Handle
-=======
   {f77cc0fa-a2a8-423b-97ba-7ee982bac9ba}, !- Handle
->>>>>>> f42044b5
   4/7,                                    !- Start Date
   10/26;                                  !- End Date
 
 OS:Site:GroundTemperature:Deep,
-<<<<<<< HEAD
-  {9f402d78-68d1-44ed-a8e6-456f14acaf17}, !- Handle
-=======
   {5ad0c06c-b306-4b1a-8360-b8725ae61411}, !- Handle
->>>>>>> f42044b5
   10.8753424657535,                       !- January Deep Ground Temperature {C}
   10.8753424657535,                       !- February Deep Ground Temperature {C}
   10.8753424657535,                       !- March Deep Ground Temperature {C}
@@ -293,11 +227,7 @@
   10.8753424657535;                       !- December Deep Ground Temperature {C}
 
 OS:Building,
-<<<<<<< HEAD
-  {eb514b02-61ef-45e7-989c-ae1181e7d518}, !- Handle
-=======
   {923cafbc-59db-4035-ab50-47fbc1d4d75a}, !- Handle
->>>>>>> f42044b5
   Building 1,                             !- Name
   ,                                       !- Building Sector Type
   ,                                       !- North Axis {deg}
@@ -312,45 +242,23 @@
   8;                                      !- Standards Number of Living Units
 
 OS:AdditionalProperties,
-<<<<<<< HEAD
-  {1f8c8612-427f-42fd-9289-4b8a382b84c4}, !- Handle
-  {eb514b02-61ef-45e7-989c-ae1181e7d518}, !- Object Name
-  num_units,                              !- Feature Name 1
-=======
   {3f00a1f0-6e75-410d-891f-5af3ecd7d4d7}, !- Handle
   {923cafbc-59db-4035-ab50-47fbc1d4d75a}, !- Object Name
   Total Units Represented,                !- Feature Name 1
->>>>>>> f42044b5
   Integer,                                !- Feature Data Type 1
   8,                                      !- Feature Value 1
-  has_rear_units,                         !- Feature Name 2
-  Boolean,                                !- Feature Data Type 2
-  true,                                   !- Feature Value 2
-  num_floors,                             !- Feature Name 3
+  Total Floors Represented,               !- Feature Name 2
+  Integer,                                !- Feature Data Type 2
+  1,                                      !- Feature Value 2
+  Total Units Modeled,                    !- Feature Name 3
   Integer,                                !- Feature Data Type 3
-  1,                                      !- Feature Value 3
-  horz_location,                          !- Feature Name 4
-  String,                                 !- Feature Data Type 4
-  Left,                                   !- Feature Value 4
-  level,                                  !- Feature Name 5
-  String,                                 !- Feature Data Type 5
-  Bottom,                                 !- Feature Value 5
-  found_type,                             !- Feature Name 6
-  String,                                 !- Feature Data Type 6
-  slab,                                   !- Feature Value 6
-  corridor_width,                         !- Feature Name 7
-  Double,                                 !- Feature Data Type 7
-  3.048,                                  !- Feature Value 7
-  corridor_position,                      !- Feature Name 8
-  String,                                 !- Feature Data Type 8
-  Double-Loaded Interior;                 !- Feature Value 8
+  8,                                      !- Feature Value 3
+  Total Floors Modeled,                   !- Feature Name 4
+  Integer,                                !- Feature Data Type 4
+  1;                                      !- Feature Value 4
 
 OS:ThermalZone,
-<<<<<<< HEAD
-  {ef665a8c-bdbd-4125-a559-656a7ea8a22d}, !- Handle
-=======
   {883587a0-181c-4fb8-89a2-a678c7c10a4a}, !- Handle
->>>>>>> f42044b5
   living zone,                            !- Name
   ,                                       !- Multiplier
   ,                                       !- Ceiling Height {m}
@@ -359,17 +267,10 @@
   ,                                       !- Zone Inside Convection Algorithm
   ,                                       !- Zone Outside Convection Algorithm
   ,                                       !- Zone Conditioning Equipment List Name
-<<<<<<< HEAD
-  {85a267a3-4af9-475c-a1e0-be6f3e794a75}, !- Zone Air Inlet Port List
-  {3d09b0a9-d0ec-4f18-bb50-040dd3dddd34}, !- Zone Air Exhaust Port List
-  {e3ac59e6-71d1-496e-bdc8-924583733a63}, !- Zone Air Node Name
-  {d34483b3-8423-43e4-899b-c096e7435ff6}, !- Zone Return Air Port List
-=======
   {41cf1ac1-8bdb-44b3-84b7-9c3b8cd67ba1}, !- Zone Air Inlet Port List
   {8ab47485-f8dc-4d67-b6f7-ac7cba405200}, !- Zone Air Exhaust Port List
   {c8d5e588-2194-44ca-aec3-45d68dfd4a8d}, !- Zone Air Node Name
   {6186b5ba-5396-4572-a35c-2542be42152e}, !- Zone Return Air Port List
->>>>>>> f42044b5
   ,                                       !- Primary Daylighting Control Name
   ,                                       !- Fraction of Zone Controlled by Primary Daylighting Control
   ,                                       !- Secondary Daylighting Control Name
@@ -380,39 +281,6 @@
   No;                                     !- Use Ideal Air Loads
 
 OS:Node,
-<<<<<<< HEAD
-  {3b49e04d-36d5-4637-9a89-d8462508d1dd}, !- Handle
-  Node 1,                                 !- Name
-  {e3ac59e6-71d1-496e-bdc8-924583733a63}, !- Inlet Port
-  ;                                       !- Outlet Port
-
-OS:Connection,
-  {e3ac59e6-71d1-496e-bdc8-924583733a63}, !- Handle
-  {31a2d863-9587-400e-9e3c-e3fc4fa07ba7}, !- Name
-  {ef665a8c-bdbd-4125-a559-656a7ea8a22d}, !- Source Object
-  11,                                     !- Outlet Port
-  {3b49e04d-36d5-4637-9a89-d8462508d1dd}, !- Target Object
-  2;                                      !- Inlet Port
-
-OS:PortList,
-  {85a267a3-4af9-475c-a1e0-be6f3e794a75}, !- Handle
-  {b30829b5-72b1-41a5-bcc2-86a9dd663559}, !- Name
-  {ef665a8c-bdbd-4125-a559-656a7ea8a22d}; !- HVAC Component
-
-OS:PortList,
-  {3d09b0a9-d0ec-4f18-bb50-040dd3dddd34}, !- Handle
-  {07433c92-7a72-4cc5-bef8-d38dc9b5ffb1}, !- Name
-  {ef665a8c-bdbd-4125-a559-656a7ea8a22d}; !- HVAC Component
-
-OS:PortList,
-  {d34483b3-8423-43e4-899b-c096e7435ff6}, !- Handle
-  {25f93402-2930-4e6b-b864-45ca41b59e8a}, !- Name
-  {ef665a8c-bdbd-4125-a559-656a7ea8a22d}; !- HVAC Component
-
-OS:Sizing:Zone,
-  {f17d1228-eb5b-46c8-93f7-d1bb61a4987c}, !- Handle
-  {ef665a8c-bdbd-4125-a559-656a7ea8a22d}, !- Zone or ZoneList Name
-=======
   {1534857e-c99d-403c-b489-84d1fcfa17d6}, !- Handle
   Node 1,                                 !- Name
   {c8d5e588-2194-44ca-aec3-45d68dfd4a8d}, !- Inlet Port
@@ -444,7 +312,6 @@
 OS:Sizing:Zone,
   {9e617f27-e5c7-4f93-ac92-a048dffe4e90}, !- Handle
   {883587a0-181c-4fb8-89a2-a678c7c10a4a}, !- Zone or ZoneList Name
->>>>>>> f42044b5
   SupplyAirTemperature,                   !- Zone Cooling Design Supply Air Temperature Input Method
   14,                                     !- Zone Cooling Design Supply Air Temperature {C}
   11.11,                                  !- Zone Cooling Design Supply Air Temperature Difference {deltaC}
@@ -473,16 +340,6 @@
   autosize;                               !- Dedicated Outdoor Air High Setpoint Temperature for Design {C}
 
 OS:ZoneHVAC:EquipmentList,
-<<<<<<< HEAD
-  {8547089a-3419-40a3-aea3-5ace13268cc3}, !- Handle
-  Zone HVAC Equipment List 1,             !- Name
-  {ef665a8c-bdbd-4125-a559-656a7ea8a22d}; !- Thermal Zone
-
-OS:Space,
-  {346c0e4d-5f91-4315-a9a2-c99d20a3f9be}, !- Handle
-  living space,                           !- Name
-  {ad89aa11-5e02-43be-9976-c1ccae5a6ce4}, !- Space Type Name
-=======
   {bdd4070f-801e-46a2-998d-83b58d7fa457}, !- Handle
   Zone HVAC Equipment List 1,             !- Name
   {883587a0-181c-4fb8-89a2-a678c7c10a4a}; !- Thermal Zone
@@ -491,7 +348,6 @@
   {bc9ad122-7f25-48ee-a151-67f14077b3c2}, !- Handle
   living space,                           !- Name
   {c857af19-d97f-4228-bde7-6c80239a9029}, !- Space Type Name
->>>>>>> f42044b5
   ,                                       !- Default Construction Set Name
   ,                                       !- Default Schedule Set Name
   ,                                       !- Direction of Relative North {deg}
@@ -499,19 +355,6 @@
   ,                                       !- Y Origin {m}
   ,                                       !- Z Origin {m}
   ,                                       !- Building Story Name
-<<<<<<< HEAD
-  {ef665a8c-bdbd-4125-a559-656a7ea8a22d}, !- Thermal Zone Name
-  ,                                       !- Part of Total Floor Area
-  ,                                       !- Design Specification Outdoor Air Object Name
-  {47d086d9-b1c4-4b82-894f-6f3204ebe5f1}; !- Building Unit Name
-
-OS:Surface,
-  {1dd03a13-0024-456f-82c5-bdb351b17484}, !- Handle
-  Surface 1,                              !- Name
-  Floor,                                  !- Surface Type
-  ,                                       !- Construction Name
-  {346c0e4d-5f91-4315-a9a2-c99d20a3f9be}, !- Space Name
-=======
   {883587a0-181c-4fb8-89a2-a678c7c10a4a}, !- Thermal Zone Name
   ,                                       !- Part of Total Floor Area
   ,                                       !- Design Specification Outdoor Air Object Name
@@ -523,7 +366,6 @@
   Floor,                                  !- Surface Type
   ,                                       !- Construction Name
   {bc9ad122-7f25-48ee-a151-67f14077b3c2}, !- Space Name
->>>>>>> f42044b5
   Foundation,                             !- Outside Boundary Condition
   ,                                       !- Outside Boundary Condition Object
   NoSun,                                  !- Sun Exposure
@@ -536,19 +378,11 @@
   6.46578440716979, -12.9315688143396, 0; !- X,Y,Z Vertex 4 {m}
 
 OS:Surface,
-<<<<<<< HEAD
-  {aaa4a82b-f402-4e40-91fa-f98bf4710152}, !- Handle
-  Surface 2,                              !- Name
-  Wall,                                   !- Surface Type
-  ,                                       !- Construction Name
-  {346c0e4d-5f91-4315-a9a2-c99d20a3f9be}, !- Space Name
-=======
   {11afb440-b704-45a2-bcd3-bcaebef7f908}, !- Handle
   Surface 2,                              !- Name
   Wall,                                   !- Surface Type
   ,                                       !- Construction Name
   {bc9ad122-7f25-48ee-a151-67f14077b3c2}, !- Space Name
->>>>>>> f42044b5
   Outdoors,                               !- Outside Boundary Condition
   ,                                       !- Outside Boundary Condition Object
   SunExposed,                             !- Sun Exposure
@@ -561,19 +395,11 @@
   0, -12.9315688143396, 2.4384;           !- X,Y,Z Vertex 4 {m}
 
 OS:Surface,
-<<<<<<< HEAD
-  {6dc1e9a1-822b-4c61-b7e1-335565271093}, !- Handle
-  Surface 3,                              !- Name
-  Wall,                                   !- Surface Type
-  ,                                       !- Construction Name
-  {346c0e4d-5f91-4315-a9a2-c99d20a3f9be}, !- Space Name
-=======
   {eb06ef9b-8e01-4fff-a586-5b38191e73ca}, !- Handle
   Surface 3,                              !- Name
   Wall,                                   !- Surface Type
   ,                                       !- Construction Name
   {bc9ad122-7f25-48ee-a151-67f14077b3c2}, !- Space Name
->>>>>>> f42044b5
   Adiabatic,                              !- Outside Boundary Condition
   ,                                       !- Outside Boundary Condition Object
   NoSun,                                  !- Sun Exposure
@@ -586,15 +412,6 @@
   0, 0, 2.4384;                           !- X,Y,Z Vertex 4 {m}
 
 OS:Surface,
-<<<<<<< HEAD
-  {af25049e-ebaa-44af-836d-7f369ae0ce60}, !- Handle
-  Surface 4,                              !- Name
-  Wall,                                   !- Surface Type
-  ,                                       !- Construction Name
-  {346c0e4d-5f91-4315-a9a2-c99d20a3f9be}, !- Space Name
-  Adiabatic,                              !- Outside Boundary Condition
-  ,                                       !- Outside Boundary Condition Object
-=======
   {78edec2c-3a10-44a6-9a2b-50aba6f34690}, !- Handle
   Surface 4,                              !- Name
   Wall,                                   !- Surface Type
@@ -602,7 +419,6 @@
   {bc9ad122-7f25-48ee-a151-67f14077b3c2}, !- Space Name
   Surface,                                !- Outside Boundary Condition
   {24a78a3c-1c3d-419d-988c-c7698e5240a1}, !- Outside Boundary Condition Object
->>>>>>> f42044b5
   NoSun,                                  !- Sun Exposure
   NoWind,                                 !- Wind Exposure
   ,                                       !- View Factor to Ground
@@ -613,19 +429,11 @@
   6.46578440716979, 0, 2.4384;            !- X,Y,Z Vertex 4 {m}
 
 OS:Surface,
-<<<<<<< HEAD
-  {db35270f-3a19-4cda-a2b8-35acc295485e}, !- Handle
-  Surface 5,                              !- Name
-  Wall,                                   !- Surface Type
-  ,                                       !- Construction Name
-  {346c0e4d-5f91-4315-a9a2-c99d20a3f9be}, !- Space Name
-=======
   {b35f0922-0048-4e03-a352-dd1fd3263535}, !- Handle
   Surface 5,                              !- Name
   Wall,                                   !- Surface Type
   ,                                       !- Construction Name
   {bc9ad122-7f25-48ee-a151-67f14077b3c2}, !- Space Name
->>>>>>> f42044b5
   Outdoors,                               !- Outside Boundary Condition
   ,                                       !- Outside Boundary Condition Object
   SunExposed,                             !- Sun Exposure
@@ -638,19 +446,11 @@
   6.46578440716979, -12.9315688143396, 2.4384; !- X,Y,Z Vertex 4 {m}
 
 OS:Surface,
-<<<<<<< HEAD
-  {d4f80570-b732-4438-a1f0-762931a330a4}, !- Handle
-  Surface 6,                              !- Name
-  RoofCeiling,                            !- Surface Type
-  ,                                       !- Construction Name
-  {346c0e4d-5f91-4315-a9a2-c99d20a3f9be}, !- Space Name
-=======
   {862fa082-470f-4ade-bde3-f22c548ffdaf}, !- Handle
   Surface 6,                              !- Name
   RoofCeiling,                            !- Surface Type
   ,                                       !- Construction Name
   {bc9ad122-7f25-48ee-a151-67f14077b3c2}, !- Space Name
->>>>>>> f42044b5
   Outdoors,                               !- Outside Boundary Condition
   ,                                       !- Outside Boundary Condition Object
   SunExposed,                             !- Sun Exposure
@@ -663,11 +463,7 @@
   0, -12.9315688143396, 2.4384;           !- X,Y,Z Vertex 4 {m}
 
 OS:SpaceType,
-<<<<<<< HEAD
-  {ad89aa11-5e02-43be-9976-c1ccae5a6ce4}, !- Handle
-=======
   {c857af19-d97f-4228-bde7-6c80239a9029}, !- Handle
->>>>>>> f42044b5
   Space Type 1,                           !- Name
   ,                                       !- Default Construction Set Name
   ,                                       !- Default Schedule Set Name
@@ -678,13 +474,8 @@
   living;                                 !- Standards Space Type
 
 OS:ThermalZone,
-<<<<<<< HEAD
-  {589da7dc-d13a-4096-85c8-a59675c91853}, !- Handle
-  corridor zone,                          !- Name
-=======
   {e30cc0da-b402-4805-8f13-e8b670c1ec9f}, !- Handle
   living zone|unit 2,                     !- Name
->>>>>>> f42044b5
   ,                                       !- Multiplier
   ,                                       !- Ceiling Height {m}
   ,                                       !- Volume {m3}
@@ -692,17 +483,10 @@
   ,                                       !- Zone Inside Convection Algorithm
   ,                                       !- Zone Outside Convection Algorithm
   ,                                       !- Zone Conditioning Equipment List Name
-<<<<<<< HEAD
-  {fdcaa0b8-0617-4a32-b82e-dc1a9f52d4f8}, !- Zone Air Inlet Port List
-  {cdef97a3-e278-428d-95d6-4d8f6c46be27}, !- Zone Air Exhaust Port List
-  {33457e40-d325-4631-956c-3c7eb012e391}, !- Zone Air Node Name
-  {55a72db8-ec56-472e-a86e-b99e54002fa4}, !- Zone Return Air Port List
-=======
   {82a5f94e-9f36-4531-b6c8-6a515ec570a0}, !- Zone Air Inlet Port List
   {b9457610-e829-4786-ab1f-de23122439a1}, !- Zone Air Exhaust Port List
   {63a77887-0fa4-4b0b-90b9-17c2448301fd}, !- Zone Air Node Name
   {00cd326b-4fd8-46cc-a825-5c8b628b2f68}, !- Zone Return Air Port List
->>>>>>> f42044b5
   ,                                       !- Primary Daylighting Control Name
   ,                                       !- Fraction of Zone Controlled by Primary Daylighting Control
   ,                                       !- Secondary Daylighting Control Name
@@ -713,39 +497,6 @@
   No;                                     !- Use Ideal Air Loads
 
 OS:Node,
-<<<<<<< HEAD
-  {a5fccb0b-8aa5-4dee-be5b-941cd28afc0b}, !- Handle
-  Node 2,                                 !- Name
-  {33457e40-d325-4631-956c-3c7eb012e391}, !- Inlet Port
-  ;                                       !- Outlet Port
-
-OS:Connection,
-  {33457e40-d325-4631-956c-3c7eb012e391}, !- Handle
-  {16709b3c-cbbd-46b8-9cf0-7b1f23505cae}, !- Name
-  {589da7dc-d13a-4096-85c8-a59675c91853}, !- Source Object
-  11,                                     !- Outlet Port
-  {a5fccb0b-8aa5-4dee-be5b-941cd28afc0b}, !- Target Object
-  2;                                      !- Inlet Port
-
-OS:PortList,
-  {fdcaa0b8-0617-4a32-b82e-dc1a9f52d4f8}, !- Handle
-  {60e5d808-807a-470f-b898-79ea8d0806b3}, !- Name
-  {589da7dc-d13a-4096-85c8-a59675c91853}; !- HVAC Component
-
-OS:PortList,
-  {cdef97a3-e278-428d-95d6-4d8f6c46be27}, !- Handle
-  {b293cbe2-0d17-4f38-8c04-fb9c9ddeb096}, !- Name
-  {589da7dc-d13a-4096-85c8-a59675c91853}; !- HVAC Component
-
-OS:PortList,
-  {55a72db8-ec56-472e-a86e-b99e54002fa4}, !- Handle
-  {cb229de9-1edb-4aad-a545-6c243dd22171}, !- Name
-  {589da7dc-d13a-4096-85c8-a59675c91853}; !- HVAC Component
-
-OS:Sizing:Zone,
-  {f5b422d8-898f-4a94-8a3a-a2dadf6345bd}, !- Handle
-  {589da7dc-d13a-4096-85c8-a59675c91853}, !- Zone or ZoneList Name
-=======
   {23d27a65-d2eb-4d4b-a0bd-db676e1ebfff}, !- Handle
   Node 2,                                 !- Name
   {63a77887-0fa4-4b0b-90b9-17c2448301fd}, !- Inlet Port
@@ -777,7 +528,6 @@
 OS:Sizing:Zone,
   {eb30c94c-79b0-43f4-b38c-c4151a64e165}, !- Handle
   {e30cc0da-b402-4805-8f13-e8b670c1ec9f}, !- Zone or ZoneList Name
->>>>>>> f42044b5
   SupplyAirTemperature,                   !- Zone Cooling Design Supply Air Temperature Input Method
   14,                                     !- Zone Cooling Design Supply Air Temperature {C}
   11.11,                                  !- Zone Cooling Design Supply Air Temperature Difference {deltaC}
@@ -806,16 +556,6 @@
   autosize;                               !- Dedicated Outdoor Air High Setpoint Temperature for Design {C}
 
 OS:ZoneHVAC:EquipmentList,
-<<<<<<< HEAD
-  {111bfed1-152f-40ba-a508-041e75b88ba3}, !- Handle
-  Zone HVAC Equipment List 2,             !- Name
-  {589da7dc-d13a-4096-85c8-a59675c91853}; !- Thermal Zone
-
-OS:Space,
-  {05aaaf07-fa96-4b28-95c0-f74e2e332924}, !- Handle
-  corridor space,                         !- Name
-  {42bfcde1-db1d-4baf-8e5f-276f061b7701}, !- Space Type Name
-=======
   {b80dc4ea-d7c3-4370-b22b-f33f623fbd0c}, !- Handle
   Zone HVAC Equipment List 2,             !- Name
   {e30cc0da-b402-4805-8f13-e8b670c1ec9f}; !- Thermal Zone
@@ -824,7 +564,6 @@
   {6006c260-749d-4008-bc61-ff1cab5b9e8e}, !- Handle
   living space|unit 2,                    !- Name
   {c857af19-d97f-4228-bde7-6c80239a9029}, !- Space Type Name
->>>>>>> f42044b5
   ,                                       !- Default Construction Set Name
   ,                                       !- Default Schedule Set Name
   ,                                       !- Direction of Relative North {deg}
@@ -832,17 +571,6 @@
   ,                                       !- Y Origin {m}
   ,                                       !- Z Origin {m}
   ,                                       !- Building Story Name
-<<<<<<< HEAD
-  {589da7dc-d13a-4096-85c8-a59675c91853}; !- Thermal Zone Name
-
-OS:Surface,
-  {3d594d4a-9868-4b35-a704-7d19c4fd64a6}, !- Handle
-  Surface 7,                              !- Name
-  Floor,                                  !- Surface Type
-  ,                                       !- Construction Name
-  {05aaaf07-fa96-4b28-95c0-f74e2e332924}, !- Space Name
-  Adiabatic,                              !- Outside Boundary Condition
-=======
   {e30cc0da-b402-4805-8f13-e8b670c1ec9f}, !- Thermal Zone Name
   ,                                       !- Part of Total Floor Area
   ,                                       !- Design Specification Outdoor Air Object Name
@@ -855,27 +583,17 @@
   ,                                       !- Construction Name
   {6006c260-749d-4008-bc61-ff1cab5b9e8e}, !- Space Name
   Foundation,                             !- Outside Boundary Condition
->>>>>>> f42044b5
-  ,                                       !- Outside Boundary Condition Object
-  NoSun,                                  !- Sun Exposure
-  NoWind,                                 !- Wind Exposure
-  ,                                       !- View Factor to Ground
-  ,                                       !- Number of Vertices
-  0, 0, 0,                                !- X,Y,Z Vertex 1 {m}
-  0, 1.524, 0,                            !- X,Y,Z Vertex 2 {m}
-  6.46578440716979, 1.524, 0,             !- X,Y,Z Vertex 3 {m}
-  6.46578440716979, 0, 0;                 !- X,Y,Z Vertex 4 {m}
-
-OS:Surface,
-<<<<<<< HEAD
-  {90fe0b3d-2328-4732-8160-3a5fa1462c6a}, !- Handle
-  Surface 8,                              !- Name
-  Wall,                                   !- Surface Type
-  ,                                       !- Construction Name
-  {05aaaf07-fa96-4b28-95c0-f74e2e332924}, !- Space Name
-  Adiabatic,                              !- Outside Boundary Condition
-  ,                                       !- Outside Boundary Condition Object
-=======
+  ,                                       !- Outside Boundary Condition Object
+  NoSun,                                  !- Sun Exposure
+  NoWind,                                 !- Wind Exposure
+  ,                                       !- View Factor to Ground
+  ,                                       !- Number of Vertices
+  0, 3.048, 0,                            !- X,Y,Z Vertex 1 {m}
+  0, 15.9795688143396, 0,                 !- X,Y,Z Vertex 2 {m}
+  6.46578440716979, 15.9795688143396, 0,  !- X,Y,Z Vertex 3 {m}
+  6.46578440716979, 3.048, 0;             !- X,Y,Z Vertex 4 {m}
+
+OS:Surface,
   {64b63644-8d07-4eea-abd4-a8c1ceb7a48f}, !- Handle
   Surface 8,                              !- Name
   Wall,                                   !- Surface Type
@@ -917,50 +635,27 @@
   {6006c260-749d-4008-bc61-ff1cab5b9e8e}, !- Space Name
   Surface,                                !- Outside Boundary Condition
   {85025483-45b2-4704-a8bb-55877cbdb2c1}, !- Outside Boundary Condition Object
->>>>>>> f42044b5
-  NoSun,                                  !- Sun Exposure
-  NoWind,                                 !- Wind Exposure
-  ,                                       !- View Factor to Ground
-  ,                                       !- Number of Vertices
-  0, 1.524, 2.4384,                       !- X,Y,Z Vertex 1 {m}
-  0, 1.524, 0,                            !- X,Y,Z Vertex 2 {m}
-  0, 0, 0,                                !- X,Y,Z Vertex 3 {m}
-  0, 0, 2.4384;                           !- X,Y,Z Vertex 4 {m}
-
-OS:Surface,
-<<<<<<< HEAD
-  {4d3a3487-0f34-4bc2-8120-1f0ec96976f9}, !- Handle
-  Surface 9,                              !- Name
-  Wall,                                   !- Surface Type
-  ,                                       !- Construction Name
-  {05aaaf07-fa96-4b28-95c0-f74e2e332924}, !- Space Name
-=======
+  NoSun,                                  !- Sun Exposure
+  NoWind,                                 !- Wind Exposure
+  ,                                       !- View Factor to Ground
+  ,                                       !- Number of Vertices
+  6.46578440716979, 3.048, 2.4384,        !- X,Y,Z Vertex 1 {m}
+  6.46578440716979, 3.048, 0,             !- X,Y,Z Vertex 2 {m}
+  6.46578440716979, 15.9795688143396, 0,  !- X,Y,Z Vertex 3 {m}
+  6.46578440716979, 15.9795688143396, 2.4384; !- X,Y,Z Vertex 4 {m}
+
+OS:Surface,
   {ccc49372-f1d3-4a33-adaf-eb31e2def5ff}, !- Handle
   Surface 11,                             !- Name
   Wall,                                   !- Surface Type
   ,                                       !- Construction Name
   {6006c260-749d-4008-bc61-ff1cab5b9e8e}, !- Space Name
->>>>>>> f42044b5
   Adiabatic,                              !- Outside Boundary Condition
   ,                                       !- Outside Boundary Condition Object
   NoSun,                                  !- Sun Exposure
   NoWind,                                 !- Wind Exposure
   ,                                       !- View Factor to Ground
   ,                                       !- Number of Vertices
-<<<<<<< HEAD
-  6.46578440716979, 1.524, 2.4384,        !- X,Y,Z Vertex 1 {m}
-  6.46578440716979, 1.524, 0,             !- X,Y,Z Vertex 2 {m}
-  0, 1.524, 0,                            !- X,Y,Z Vertex 3 {m}
-  0, 1.524, 2.4384;                       !- X,Y,Z Vertex 4 {m}
-
-OS:Surface,
-  {e462fea3-abc1-4102-97b5-8190d731166a}, !- Handle
-  Surface 10,                             !- Name
-  Wall,                                   !- Surface Type
-  ,                                       !- Construction Name
-  {05aaaf07-fa96-4b28-95c0-f74e2e332924}, !- Space Name
-  Adiabatic,                              !- Outside Boundary Condition
-=======
   0, 3.048, 2.4384,                       !- X,Y,Z Vertex 1 {m}
   0, 3.048, 0,                            !- X,Y,Z Vertex 2 {m}
   6.46578440716979, 3.048, 0,             !- X,Y,Z Vertex 3 {m}
@@ -1110,27 +805,11 @@
   ,                                       !- Construction Name
   {faed4c06-f9db-423c-924d-41c8244ad996}, !- Space Name
   Outdoors,                               !- Outside Boundary Condition
->>>>>>> f42044b5
   ,                                       !- Outside Boundary Condition Object
   SunExposed,                             !- Sun Exposure
   WindExposed,                            !- Wind Exposure
   ,                                       !- View Factor to Ground
   ,                                       !- Number of Vertices
-<<<<<<< HEAD
-  6.46578440716979, 0, 2.4384,            !- X,Y,Z Vertex 1 {m}
-  6.46578440716979, 0, 0,                 !- X,Y,Z Vertex 2 {m}
-  6.46578440716979, 1.524, 0,             !- X,Y,Z Vertex 3 {m}
-  6.46578440716979, 1.524, 2.4384;        !- X,Y,Z Vertex 4 {m}
-
-OS:Surface,
-  {950fd0a0-15da-48b9-bc7d-8ec923cb04df}, !- Handle
-  Surface 11,                             !- Name
-  Wall,                                   !- Surface Type
-  ,                                       !- Construction Name
-  {05aaaf07-fa96-4b28-95c0-f74e2e332924}, !- Space Name
-  Adiabatic,                              !- Outside Boundary Condition
-  ,                                       !- Outside Boundary Condition Object
-=======
   6.46578440716979, -12.9315688143396, 2.4384, !- X,Y,Z Vertex 1 {m}
   6.46578440716979, -12.9315688143396, 0, !- X,Y,Z Vertex 2 {m}
   12.9315688143396, -12.9315688143396, 0, !- X,Y,Z Vertex 3 {m}
@@ -1178,25 +857,10 @@
   {faed4c06-f9db-423c-924d-41c8244ad996}, !- Space Name
   Surface,                                !- Outside Boundary Condition
   {78edec2c-3a10-44a6-9a2b-50aba6f34690}, !- Outside Boundary Condition Object
->>>>>>> f42044b5
-  NoSun,                                  !- Sun Exposure
-  NoWind,                                 !- Wind Exposure
-  ,                                       !- View Factor to Ground
-  ,                                       !- Number of Vertices
-<<<<<<< HEAD
-  0, 0, 2.4384,                           !- X,Y,Z Vertex 1 {m}
-  0, 0, 0,                                !- X,Y,Z Vertex 2 {m}
-  6.46578440716979, 0, 0,                 !- X,Y,Z Vertex 3 {m}
-  6.46578440716979, 0, 2.4384;            !- X,Y,Z Vertex 4 {m}
-
-OS:Surface,
-  {54ea774a-7a0c-4150-ab08-04eba64d1d03}, !- Handle
-  Surface 12,                             !- Name
-  RoofCeiling,                            !- Surface Type
-  ,                                       !- Construction Name
-  {05aaaf07-fa96-4b28-95c0-f74e2e332924}, !- Space Name
-  Adiabatic,                              !- Outside Boundary Condition
-=======
+  NoSun,                                  !- Sun Exposure
+  NoWind,                                 !- Wind Exposure
+  ,                                       !- View Factor to Ground
+  ,                                       !- Number of Vertices
   6.46578440716979, 0, 2.4384,            !- X,Y,Z Vertex 1 {m}
   6.46578440716979, 0, 0,                 !- X,Y,Z Vertex 2 {m}
   6.46578440716979, -12.9315688143396, 0, !- X,Y,Z Vertex 3 {m}
@@ -1209,24 +873,11 @@
   ,                                       !- Construction Name
   {faed4c06-f9db-423c-924d-41c8244ad996}, !- Space Name
   Foundation,                             !- Outside Boundary Condition
->>>>>>> f42044b5
-  ,                                       !- Outside Boundary Condition Object
-  NoSun,                                  !- Sun Exposure
-  NoWind,                                 !- Wind Exposure
-  ,                                       !- View Factor to Ground
-  ,                                       !- Number of Vertices
-<<<<<<< HEAD
-  6.46578440716979, 0, 2.4384,            !- X,Y,Z Vertex 1 {m}
-  6.46578440716979, 1.524, 2.4384,        !- X,Y,Z Vertex 2 {m}
-  0, 1.524, 2.4384,                       !- X,Y,Z Vertex 3 {m}
-  0, 0, 2.4384;                           !- X,Y,Z Vertex 4 {m}
-
-OS:SpaceType,
-  {42bfcde1-db1d-4baf-8e5f-276f061b7701}, !- Handle
-  Space Type 2,                           !- Name
-  ,                                       !- Default Construction Set Name
-  ,                                       !- Default Schedule Set Name
-=======
+  ,                                       !- Outside Boundary Condition Object
+  NoSun,                                  !- Sun Exposure
+  NoWind,                                 !- Wind Exposure
+  ,                                       !- View Factor to Ground
+  ,                                       !- Number of Vertices
   6.46578440716979, -12.9315688143396, 0, !- X,Y,Z Vertex 1 {m}
   6.46578440716979, 0, 0,                 !- X,Y,Z Vertex 2 {m}
   12.9315688143396, 0, 0,                 !- X,Y,Z Vertex 3 {m}
@@ -1251,124 +902,10 @@
   ,                                       !- Secondary Daylighting Control Name
   ,                                       !- Fraction of Zone Controlled by Secondary Daylighting Control
   ,                                       !- Illuminance Map Name
->>>>>>> f42044b5
   ,                                       !- Group Rendering Name
-  ,                                       !- Design Specification Outdoor Air Object Name
-  ,                                       !- Standards Template
-  ,                                       !- Standards Building Type
-  corridor;                               !- Standards Space Type
-
-<<<<<<< HEAD
-OS:BuildingUnit,
-  {47d086d9-b1c4-4b82-894f-6f3204ebe5f1}, !- Handle
-  unit 1,                                 !- Name
-  ,                                       !- Rendering Color
-  Residential;                            !- Building Unit Type
-
-OS:AdditionalProperties,
-  {0a995047-4f75-480c-affd-fdde0783b617}, !- Handle
-  {47d086d9-b1c4-4b82-894f-6f3204ebe5f1}, !- Object Name
-  NumberOfBedrooms,                       !- Feature Name 1
-  Integer,                                !- Feature Data Type 1
-  3,                                      !- Feature Value 1
-  NumberOfBathrooms,                      !- Feature Name 2
-  Double,                                 !- Feature Data Type 2
-  2,                                      !- Feature Value 2
-  NumberOfOccupants,                      !- Feature Name 3
-  Double,                                 !- Feature Data Type 3
-  3.3900000000000001;                     !- Feature Value 3
-
-OS:External:File,
-  {e394bf1c-a239-461c-b034-381a144c8454}, !- Handle
-  8760.csv,                               !- Name
-  8760.csv;                               !- File Name
-
-OS:Schedule:Day,
-  {3810169d-93ba-498f-aa83-a9029da578a5}, !- Handle
-  Schedule Day 1,                         !- Name
-  ,                                       !- Schedule Type Limits Name
-  ,                                       !- Interpolate to Timestep
-  24,                                     !- Hour 1
-  0,                                      !- Minute 1
-  0;                                      !- Value Until Time 1
-
-OS:Schedule:Day,
-  {6a41815a-9256-49ba-8a2d-ca51ce053efc}, !- Handle
-  Schedule Day 2,                         !- Name
-  ,                                       !- Schedule Type Limits Name
-  ,                                       !- Interpolate to Timestep
-  24,                                     !- Hour 1
-  0,                                      !- Minute 1
-  1;                                      !- Value Until Time 1
-
-OS:Schedule:File,
-  {b78a95a4-599f-4d49-bc3a-51118a389984}, !- Handle
-  occupants,                              !- Name
-  {7687f025-dece-44bf-9222-b8520cab1203}, !- Schedule Type Limits Name
-  {e394bf1c-a239-461c-b034-381a144c8454}, !- External File Name
-  1,                                      !- Column Number
-  1,                                      !- Rows to Skip at Top
-  8760,                                   !- Number of Hours of Data
-  ,                                       !- Column Separator
-  ,                                       !- Interpolate to Timestep
-  60;                                     !- Minutes per Item
-
-OS:Schedule:Ruleset,
-  {c05277a8-790b-410d-a8c4-af73229236f6}, !- Handle
-  Schedule Ruleset 1,                     !- Name
-  {a1c821ad-dac6-44d8-bdd8-e8e119f95582}, !- Schedule Type Limits Name
-  {c260f16b-dbde-45a6-8057-25bd7b9dc919}; !- Default Day Schedule Name
-
-OS:Schedule:Day,
-  {c260f16b-dbde-45a6-8057-25bd7b9dc919}, !- Handle
-  Schedule Day 3,                         !- Name
-  {a1c821ad-dac6-44d8-bdd8-e8e119f95582}, !- Schedule Type Limits Name
-  ,                                       !- Interpolate to Timestep
-  24,                                     !- Hour 1
-  0,                                      !- Minute 1
-  112.539290946133;                       !- Value Until Time 1
-
-OS:People:Definition,
-  {9a19e1c2-8e25-40df-b882-9ec2e2129ad5}, !- Handle
-  res occupants|living space,             !- Name
-  People,                                 !- Number of People Calculation Method
-  3.39,                                   !- Number of People {people}
-  ,                                       !- People per Space Floor Area {person/m2}
-  ,                                       !- Space Floor Area per Person {m2/person}
-  0.319734,                               !- Fraction Radiant
-  0.573,                                  !- Sensible Heat Fraction
-  0,                                      !- Carbon Dioxide Generation Rate {m3/s-W}
-  No,                                     !- Enable ASHRAE 55 Comfort Warnings
-  ZoneAveraged;                           !- Mean Radiant Temperature Calculation Type
-
-OS:People,
-  {17056897-7917-47af-921a-4755d210a15d}, !- Handle
-  res occupants|living space,             !- Name
-  {9a19e1c2-8e25-40df-b882-9ec2e2129ad5}, !- People Definition Name
-  {346c0e4d-5f91-4315-a9a2-c99d20a3f9be}, !- Space or SpaceType Name
-  {b78a95a4-599f-4d49-bc3a-51118a389984}, !- Number of People Schedule Name
-  {c05277a8-790b-410d-a8c4-af73229236f6}, !- Activity Level Schedule Name
-  ,                                       !- Surface Name/Angle Factor List Name
-  ,                                       !- Work Efficiency Schedule Name
-  ,                                       !- Clothing Insulation Schedule Name
-  ,                                       !- Air Velocity Schedule Name
-  1;                                      !- Multiplier
-
-OS:ScheduleTypeLimits,
-  {a1c821ad-dac6-44d8-bdd8-e8e119f95582}, !- Handle
-  ActivityLevel,                          !- Name
-  0,                                      !- Lower Limit Value
-  ,                                       !- Upper Limit Value
-  Continuous,                             !- Numeric Type
-  ActivityLevel;                          !- Unit Type
-
-OS:ScheduleTypeLimits,
-  {7687f025-dece-44bf-9222-b8520cab1203}, !- Handle
-  Fractional,                             !- Name
-  0,                                      !- Lower Limit Value
-  1,                                      !- Upper Limit Value
-  Continuous;                             !- Numeric Type
-=======
+  ,                                       !- Thermostat Name
+  No;                                     !- Use Ideal Air Loads
+
 OS:Node,
   {de45a3f5-21b7-40b8-b4bf-422e4ceacd93}, !- Handle
   Node 4,                                 !- Name
@@ -2858,4 +2395,3 @@
   24,                                     !- Hour 1
   0,                                      !- Minute 1
   1;                                      !- Value Until Time 1
->>>>>>> f42044b5
