--- conflicted
+++ resolved
@@ -1,73 +1,41 @@
 !- NOTE: Auto-generated from /test/osw_files/MF_8units_1story_SL_3Beds_2Baths_Denver.osw
 
 OS:Version,
-<<<<<<< HEAD
-  {b85760b6-4ecd-495f-bd4c-bd2844671d82}, !- Handle
+  {4549422b-66c2-4b08-98d5-4d69e62d7ee3}, !- Handle
   2.9.0;                                  !- Version Identifier
 
 OS:SimulationControl,
-  {2a2374e5-90ec-4212-86b5-ef70683bce7a}, !- Handle
-=======
-  {f20a67f3-fa65-4b41-99c4-d6af498e910d}, !- Handle
-  2.9.0;                                  !- Version Identifier
-
-OS:SimulationControl,
-  {d7786cb9-4bde-46ee-9218-63e7af5b64bb}, !- Handle
->>>>>>> 2c92e5b7
+  {15d03c02-a672-4241-a473-9e8ccac15f93}, !- Handle
   ,                                       !- Do Zone Sizing Calculation
   ,                                       !- Do System Sizing Calculation
   ,                                       !- Do Plant Sizing Calculation
   No;                                     !- Run Simulation for Sizing Periods
 
 OS:Timestep,
-<<<<<<< HEAD
-  {30b48fe5-83d0-4b0a-a953-35145090c9e6}, !- Handle
+  {f2ca36af-0d5d-42a9-85e3-6536d0e7f98b}, !- Handle
   6;                                      !- Number of Timesteps per Hour
 
 OS:ShadowCalculation,
-  {8d6767de-e2c5-42c5-ac99-5eb14f59fda4}, !- Handle
-=======
-  {076f769f-f49c-4e7c-8580-4ccd9ce5c329}, !- Handle
-  6;                                      !- Number of Timesteps per Hour
-
-OS:ShadowCalculation,
-  {23d97e1a-cf45-49ad-abb1-be99cbdc8fb5}, !- Handle
->>>>>>> 2c92e5b7
+  {044d2eaa-d1c1-4063-97a3-f9804e907dfd}, !- Handle
   20,                                     !- Calculation Frequency
   200;                                    !- Maximum Figures in Shadow Overlap Calculations
 
 OS:SurfaceConvectionAlgorithm:Outside,
-<<<<<<< HEAD
-  {25981b51-d624-4bd8-9f3e-5067d625e976}, !- Handle
+  {ce8da003-149b-4ec7-a63b-2c71ef656c70}, !- Handle
   DOE-2;                                  !- Algorithm
 
 OS:SurfaceConvectionAlgorithm:Inside,
-  {cda6bff8-bbff-49f3-b9a5-8afcd07d16ee}, !- Handle
+  {6df4bc5c-8c42-4446-8fd9-017f7b085545}, !- Handle
   TARP;                                   !- Algorithm
 
 OS:ZoneCapacitanceMultiplier:ResearchSpecial,
-  {661a66f5-a66a-4b22-b2ac-61d9ad35ba3f}, !- Handle
-=======
-  {12bb623e-4d7c-4d3f-ab74-a57f26dba149}, !- Handle
-  DOE-2;                                  !- Algorithm
-
-OS:SurfaceConvectionAlgorithm:Inside,
-  {5470bc27-39aa-4c28-9792-f191005702c8}, !- Handle
-  TARP;                                   !- Algorithm
-
-OS:ZoneCapacitanceMultiplier:ResearchSpecial,
-  {10eb88f6-65e2-4fab-9ffd-2ff88f02e77b}, !- Handle
->>>>>>> 2c92e5b7
+  {48652696-1f65-405e-bb8d-065bcd969574}, !- Handle
   ,                                       !- Temperature Capacity Multiplier
   15,                                     !- Humidity Capacity Multiplier
   ;                                       !- Carbon Dioxide Capacity Multiplier
 
 OS:RunPeriod,
-<<<<<<< HEAD
-  {587effc6-25a7-4125-91ed-a0cad080d5ae}, !- Handle
-=======
-  {f587a5ac-1fd3-4f50-a2e9-8f529138db18}, !- Handle
->>>>>>> 2c92e5b7
+  {6a716055-a0a4-4ea9-88bf-89577003a632}, !- Handle
   Run Period 1,                           !- Name
   1,                                      !- Begin Month
   1,                                      !- Begin Day of Month
@@ -81,21 +49,13 @@
   ;                                       !- Number of Times Runperiod to be Repeated
 
 OS:YearDescription,
-<<<<<<< HEAD
-  {18a68c8e-c297-4875-81cc-5e0e887593ff}, !- Handle
-=======
-  {6f417f47-e6c4-4694-be9f-9a65d5677437}, !- Handle
->>>>>>> 2c92e5b7
+  {06fcb4cf-6fe6-43d4-b2d1-7fb1bdbef924}, !- Handle
   2007,                                   !- Calendar Year
   ,                                       !- Day of Week for Start Day
   ;                                       !- Is Leap Year
 
 OS:WeatherFile,
-<<<<<<< HEAD
-  {4301c1ab-0162-4c5f-907e-b380a8226211}, !- Handle
-=======
-  {280e9acc-1629-40c9-8a4e-b2bfce0047be}, !- Handle
->>>>>>> 2c92e5b7
+  {bb388f5c-416f-4356-bad9-de569505cd1a}, !- Handle
   Denver Intl Ap,                         !- City
   CO,                                     !- State Province Region
   USA,                                    !- Country
@@ -109,13 +69,8 @@
   E23378AA;                               !- Checksum
 
 OS:AdditionalProperties,
-<<<<<<< HEAD
-  {81e331c8-de63-48ff-8bd8-9be1fd97db6b}, !- Handle
-  {4301c1ab-0162-4c5f-907e-b380a8226211}, !- Object Name
-=======
-  {0f9140ac-93bd-4227-9058-7e3ff69b50ef}, !- Handle
-  {280e9acc-1629-40c9-8a4e-b2bfce0047be}, !- Object Name
->>>>>>> 2c92e5b7
+  {9f294ac9-aab4-40c3-a0ff-b2652a0c2f53}, !- Handle
+  {bb388f5c-416f-4356-bad9-de569505cd1a}, !- Object Name
   EPWHeaderCity,                          !- Feature Name 1
   String,                                 !- Feature Data Type 1
   Denver Intl Ap,                         !- Feature Value 1
@@ -223,11 +178,7 @@
   84;                                     !- Feature Value 35
 
 OS:Site,
-<<<<<<< HEAD
-  {6ca3b86c-c2c3-4155-94e0-39be77aafc3a}, !- Handle
-=======
-  {7e0b0d93-b48c-4939-95ce-e5caea6526db}, !- Handle
->>>>>>> 2c92e5b7
+  {1177eb5f-83f9-44c1-9914-78d5155d51fd}, !- Handle
   Denver Intl Ap_CO_USA,                  !- Name
   39.83,                                  !- Latitude {deg}
   -104.65,                                !- Longitude {deg}
@@ -236,11 +187,7 @@
   ;                                       !- Terrain
 
 OS:ClimateZones,
-<<<<<<< HEAD
-  {eca5b3bf-5fe5-46ef-83f5-82ab15eea125}, !- Handle
-=======
-  {c78fa964-dde7-4482-b8d9-0fe65bbfa575}, !- Handle
->>>>>>> 2c92e5b7
+  {e78d01a1-6770-4b8a-addd-ec8140e38996}, !- Handle
   ,                                       !- Active Institution
   ,                                       !- Active Year
   ,                                       !- Climate Zone Institution Name 1
@@ -253,31 +200,19 @@
   Cold;                                   !- Climate Zone Value 2
 
 OS:Site:WaterMainsTemperature,
-<<<<<<< HEAD
-  {c723cddd-078e-47e7-8485-2d7e6858d686}, !- Handle
-=======
-  {f2417dbb-a5db-43ac-b35b-4673585d91e0}, !- Handle
->>>>>>> 2c92e5b7
+  {4f80994c-b094-406f-a57d-fbd5e163d868}, !- Handle
   Correlation,                            !- Calculation Method
   ,                                       !- Temperature Schedule Name
   10.8753424657535,                       !- Annual Average Outdoor Air Temperature {C}
   23.1524007936508;                       !- Maximum Difference In Monthly Average Outdoor Air Temperatures {deltaC}
 
 OS:RunPeriodControl:DaylightSavingTime,
-<<<<<<< HEAD
-  {03de55ce-c79e-4329-8495-c2065b80553e}, !- Handle
-=======
-  {98f67214-11b3-4e53-a783-fd9006064acd}, !- Handle
->>>>>>> 2c92e5b7
+  {a7763a9d-dfa7-4bee-a684-546b5bc91501}, !- Handle
   4/7,                                    !- Start Date
   10/26;                                  !- End Date
 
 OS:Site:GroundTemperature:Deep,
-<<<<<<< HEAD
-  {0ad6bc5d-ccb9-469d-8e17-8e8e6ede2174}, !- Handle
-=======
-  {8d9eeb44-e259-4ac7-a849-9d584ebd5af9}, !- Handle
->>>>>>> 2c92e5b7
+  {1acae551-727d-423c-9b6d-b6c0fb1226ff}, !- Handle
   10.8753424657535,                       !- January Deep Ground Temperature {C}
   10.8753424657535,                       !- February Deep Ground Temperature {C}
   10.8753424657535,                       !- March Deep Ground Temperature {C}
@@ -292,11 +227,7 @@
   10.8753424657535;                       !- December Deep Ground Temperature {C}
 
 OS:Building,
-<<<<<<< HEAD
-  {4fcca3b7-f2a2-4c84-b284-5f435cfbb9c5}, !- Handle
-=======
-  {90f718bb-f7a4-4a3b-92eb-36b4e62c8844}, !- Handle
->>>>>>> 2c92e5b7
+  {e9b2a35b-963f-4176-92e1-44fc9cc3ede3}, !- Handle
   Building 1,                             !- Name
   ,                                       !- Building Sector Type
   0,                                      !- North Axis {deg}
@@ -311,15 +242,9 @@
   8;                                      !- Standards Number of Living Units
 
 OS:AdditionalProperties,
-<<<<<<< HEAD
-  {035517ca-7588-458f-bf72-0b7167f2054a}, !- Handle
-  {4fcca3b7-f2a2-4c84-b284-5f435cfbb9c5}, !- Object Name
+  {6ef92f79-d221-40b3-b1d7-d9a1e8b27fe8}, !- Handle
+  {e9b2a35b-963f-4176-92e1-44fc9cc3ede3}, !- Object Name
   num_units,                              !- Feature Name 1
-=======
-  {aba77c32-2c65-4d06-8d43-b8eac3c884bb}, !- Handle
-  {90f718bb-f7a4-4a3b-92eb-36b4e62c8844}, !- Object Name
-  Total Units Represented,                !- Feature Name 1
->>>>>>> 2c92e5b7
   Integer,                                !- Feature Data Type 1
   8,                                      !- Feature Value 1
   has_rear_units,                         !- Feature Name 2
@@ -345,11 +270,7 @@
   Double-Loaded Interior;                 !- Feature Value 8
 
 OS:ThermalZone,
-<<<<<<< HEAD
-  {f53b1f46-f530-4a4e-8bb1-0a355c901030}, !- Handle
-=======
-  {c83ab145-2b59-40d3-9de7-44c2954224c9}, !- Handle
->>>>>>> 2c92e5b7
+  {c864631a-ffc9-4ea7-bc6a-856fa808544b}, !- Handle
   living zone,                            !- Name
   ,                                       !- Multiplier
   ,                                       !- Ceiling Height {m}
@@ -358,17 +279,10 @@
   ,                                       !- Zone Inside Convection Algorithm
   ,                                       !- Zone Outside Convection Algorithm
   ,                                       !- Zone Conditioning Equipment List Name
-<<<<<<< HEAD
-  {87a14489-72a6-4f7f-a011-4a6c22f627a4}, !- Zone Air Inlet Port List
-  {cb2e933c-81cd-4193-8c2a-adc4ada70d53}, !- Zone Air Exhaust Port List
-  {44ebe7d8-747d-4bbe-b459-5c038e607210}, !- Zone Air Node Name
-  {9ef7d50d-ea2f-4c1e-9864-fcbd038aecb9}, !- Zone Return Air Port List
-=======
-  {bed3f207-a2e0-4c1e-ab9b-c0aa2ec276a9}, !- Zone Air Inlet Port List
-  {84e7186d-d380-4d6f-aff6-fe9b5a0c632c}, !- Zone Air Exhaust Port List
-  {1ddce779-e8e6-4071-be36-925df3e8baa1}, !- Zone Air Node Name
-  {e99c7e52-6069-4359-8ed6-010b9586ea0a}, !- Zone Return Air Port List
->>>>>>> 2c92e5b7
+  {615a4d46-a4f5-4f62-88af-09aea7c64bf4}, !- Zone Air Inlet Port List
+  {eea903e4-884c-42c8-beb4-aa675e1cf4d7}, !- Zone Air Exhaust Port List
+  {34930755-ac14-4411-8d3a-7557240a2ff4}, !- Zone Air Node Name
+  {fc9a239a-b974-4c85-abf2-2abb63ad8767}, !- Zone Return Air Port List
   ,                                       !- Primary Daylighting Control Name
   ,                                       !- Fraction of Zone Controlled by Primary Daylighting Control
   ,                                       !- Secondary Daylighting Control Name
@@ -379,71 +293,37 @@
   No;                                     !- Use Ideal Air Loads
 
 OS:Node,
-<<<<<<< HEAD
-  {02f88ddd-d4b3-4ae8-8cb8-37ed87e12fa8}, !- Handle
+  {d9007234-acae-42a0-83db-e18ffcb7d64b}, !- Handle
   Node 1,                                 !- Name
-  {44ebe7d8-747d-4bbe-b459-5c038e607210}, !- Inlet Port
+  {34930755-ac14-4411-8d3a-7557240a2ff4}, !- Inlet Port
   ;                                       !- Outlet Port
 
 OS:Connection,
-  {44ebe7d8-747d-4bbe-b459-5c038e607210}, !- Handle
-  {81e69292-c63b-4810-889e-0c5ae11d65c6}, !- Name
-  {f53b1f46-f530-4a4e-8bb1-0a355c901030}, !- Source Object
+  {34930755-ac14-4411-8d3a-7557240a2ff4}, !- Handle
+  {1a9f0cac-0705-46e3-8054-57e2a7d72052}, !- Name
+  {c864631a-ffc9-4ea7-bc6a-856fa808544b}, !- Source Object
   11,                                     !- Outlet Port
-  {02f88ddd-d4b3-4ae8-8cb8-37ed87e12fa8}, !- Target Object
+  {d9007234-acae-42a0-83db-e18ffcb7d64b}, !- Target Object
   2;                                      !- Inlet Port
 
 OS:PortList,
-  {87a14489-72a6-4f7f-a011-4a6c22f627a4}, !- Handle
-  {6fd63812-f00c-4763-a5a8-2345f9da6f53}, !- Name
-  {f53b1f46-f530-4a4e-8bb1-0a355c901030}; !- HVAC Component
+  {615a4d46-a4f5-4f62-88af-09aea7c64bf4}, !- Handle
+  {0a0e3bae-05a0-49c1-b8a7-d550b1faa98d}, !- Name
+  {c864631a-ffc9-4ea7-bc6a-856fa808544b}; !- HVAC Component
 
 OS:PortList,
-  {cb2e933c-81cd-4193-8c2a-adc4ada70d53}, !- Handle
-  {d235106a-5e84-4db2-963a-77862fb67677}, !- Name
-  {f53b1f46-f530-4a4e-8bb1-0a355c901030}; !- HVAC Component
+  {eea903e4-884c-42c8-beb4-aa675e1cf4d7}, !- Handle
+  {8b87186e-7824-46a0-b03c-0d3212bcadf6}, !- Name
+  {c864631a-ffc9-4ea7-bc6a-856fa808544b}; !- HVAC Component
 
 OS:PortList,
-  {9ef7d50d-ea2f-4c1e-9864-fcbd038aecb9}, !- Handle
-  {bc5f5ab7-4a9e-44ff-b787-e96c7a5e6b1e}, !- Name
-  {f53b1f46-f530-4a4e-8bb1-0a355c901030}; !- HVAC Component
+  {fc9a239a-b974-4c85-abf2-2abb63ad8767}, !- Handle
+  {416ddfc4-6869-49fb-ba09-4c32a9850c19}, !- Name
+  {c864631a-ffc9-4ea7-bc6a-856fa808544b}; !- HVAC Component
 
 OS:Sizing:Zone,
-  {376c0277-3b1a-471d-ab40-d63b7dcf35dd}, !- Handle
-  {f53b1f46-f530-4a4e-8bb1-0a355c901030}, !- Zone or ZoneList Name
-=======
-  {24f9af31-a955-4a10-bb7c-f4773b4d3685}, !- Handle
-  Node 1,                                 !- Name
-  {1ddce779-e8e6-4071-be36-925df3e8baa1}, !- Inlet Port
-  ;                                       !- Outlet Port
-
-OS:Connection,
-  {1ddce779-e8e6-4071-be36-925df3e8baa1}, !- Handle
-  {612ac2c3-fd07-4578-9f65-b714e5704c2e}, !- Name
-  {c83ab145-2b59-40d3-9de7-44c2954224c9}, !- Source Object
-  11,                                     !- Outlet Port
-  {24f9af31-a955-4a10-bb7c-f4773b4d3685}, !- Target Object
-  2;                                      !- Inlet Port
-
-OS:PortList,
-  {bed3f207-a2e0-4c1e-ab9b-c0aa2ec276a9}, !- Handle
-  {ccaf1992-923d-4080-87ea-6040a1cb7289}, !- Name
-  {c83ab145-2b59-40d3-9de7-44c2954224c9}; !- HVAC Component
-
-OS:PortList,
-  {84e7186d-d380-4d6f-aff6-fe9b5a0c632c}, !- Handle
-  {ee2d1f94-f059-4b2e-8be0-b3793cf88854}, !- Name
-  {c83ab145-2b59-40d3-9de7-44c2954224c9}; !- HVAC Component
-
-OS:PortList,
-  {e99c7e52-6069-4359-8ed6-010b9586ea0a}, !- Handle
-  {1274cd28-c725-4847-a01c-8e089ff0d8b3}, !- Name
-  {c83ab145-2b59-40d3-9de7-44c2954224c9}; !- HVAC Component
-
-OS:Sizing:Zone,
-  {7a2ca874-f08a-4e45-a1ac-80140d487044}, !- Handle
-  {c83ab145-2b59-40d3-9de7-44c2954224c9}, !- Zone or ZoneList Name
->>>>>>> 2c92e5b7
+  {0ad980b6-c334-4bbe-bddd-27a34cadb105}, !- Handle
+  {c864631a-ffc9-4ea7-bc6a-856fa808544b}, !- Zone or ZoneList Name
   SupplyAirTemperature,                   !- Zone Cooling Design Supply Air Temperature Input Method
   14,                                     !- Zone Cooling Design Supply Air Temperature {C}
   11.11,                                  !- Zone Cooling Design Supply Air Temperature Difference {deltaC}
@@ -472,25 +352,14 @@
   autosize;                               !- Dedicated Outdoor Air High Setpoint Temperature for Design {C}
 
 OS:ZoneHVAC:EquipmentList,
-<<<<<<< HEAD
-  {b08c0068-b638-4717-bb10-2aa7cac2bfdf}, !- Handle
+  {01e32221-ece7-469a-9f35-bfaa7dcbe228}, !- Handle
   Zone HVAC Equipment List 1,             !- Name
-  {f53b1f46-f530-4a4e-8bb1-0a355c901030}; !- Thermal Zone
+  {c864631a-ffc9-4ea7-bc6a-856fa808544b}; !- Thermal Zone
 
 OS:Space,
-  {4f040c87-6c14-4fa8-8593-6a419c331332}, !- Handle
+  {1a230cc3-2d6d-44a2-b85b-647275a40879}, !- Handle
   living space,                           !- Name
-  {4d5a337b-b13c-49a5-9189-acfce99de15c}, !- Space Type Name
-=======
-  {ef8adb3e-1142-4075-8efe-20a376c0a473}, !- Handle
-  Zone HVAC Equipment List 1,             !- Name
-  {c83ab145-2b59-40d3-9de7-44c2954224c9}; !- Thermal Zone
-
-OS:Space,
-  {ee4df8bf-2cfb-4898-960e-1d3586917923}, !- Handle
-  living space,                           !- Name
-  {f1001cfd-549c-469c-9104-e4a8da188287}, !- Space Type Name
->>>>>>> 2c92e5b7
+  {b399273d-aaf5-4201-8266-18f53b9dd4bb}, !- Space Type Name
   ,                                       !- Default Construction Set Name
   ,                                       !- Default Schedule Set Name
   ,                                       !- Direction of Relative North {deg}
@@ -498,31 +367,17 @@
   ,                                       !- Y Origin {m}
   ,                                       !- Z Origin {m}
   ,                                       !- Building Story Name
-<<<<<<< HEAD
-  {f53b1f46-f530-4a4e-8bb1-0a355c901030}, !- Thermal Zone Name
+  {c864631a-ffc9-4ea7-bc6a-856fa808544b}, !- Thermal Zone Name
   ,                                       !- Part of Total Floor Area
   ,                                       !- Design Specification Outdoor Air Object Name
-  {cd8f4e70-c21b-4f0e-a1f3-17c9d5d5b97e}; !- Building Unit Name
-
-OS:Surface,
-  {ddf39359-655f-4617-b457-a076055214b5}, !- Handle
+  {5545c1a8-753c-45b5-8163-4bd525205790}; !- Building Unit Name
+
+OS:Surface,
+  {3cb56240-d379-4847-9e1c-b7a4a42ecf5d}, !- Handle
   Surface 1,                              !- Name
   Floor,                                  !- Surface Type
   ,                                       !- Construction Name
-  {4f040c87-6c14-4fa8-8593-6a419c331332}, !- Space Name
-=======
-  {c83ab145-2b59-40d3-9de7-44c2954224c9}, !- Thermal Zone Name
-  ,                                       !- Part of Total Floor Area
-  ,                                       !- Design Specification Outdoor Air Object Name
-  {5ea37fb0-f340-4498-979c-2d7dc324bd49}; !- Building Unit Name
-
-OS:Surface,
-  {99737984-ffc6-4b0f-abef-eb2a4aa97742}, !- Handle
-  Surface 1,                              !- Name
-  Floor,                                  !- Surface Type
-  ,                                       !- Construction Name
-  {ee4df8bf-2cfb-4898-960e-1d3586917923}, !- Space Name
->>>>>>> 2c92e5b7
+  {1a230cc3-2d6d-44a2-b85b-647275a40879}, !- Space Name
   Foundation,                             !- Outside Boundary Condition
   ,                                       !- Outside Boundary Condition Object
   NoSun,                                  !- Sun Exposure
@@ -535,19 +390,11 @@
   6.46578440716979, -12.9315688143396, 0; !- X,Y,Z Vertex 4 {m}
 
 OS:Surface,
-<<<<<<< HEAD
-  {a8017d42-4d60-4982-b95e-1e5271f25588}, !- Handle
+  {6f891a35-2c08-42bc-a6af-b6f5be01b468}, !- Handle
   Surface 2,                              !- Name
   Wall,                                   !- Surface Type
   ,                                       !- Construction Name
-  {4f040c87-6c14-4fa8-8593-6a419c331332}, !- Space Name
-=======
-  {57f15588-987e-40a5-b1ef-06650a2f4793}, !- Handle
-  Surface 2,                              !- Name
-  Wall,                                   !- Surface Type
-  ,                                       !- Construction Name
-  {ee4df8bf-2cfb-4898-960e-1d3586917923}, !- Space Name
->>>>>>> 2c92e5b7
+  {1a230cc3-2d6d-44a2-b85b-647275a40879}, !- Space Name
   Outdoors,                               !- Outside Boundary Condition
   ,                                       !- Outside Boundary Condition Object
   SunExposed,                             !- Sun Exposure
@@ -560,19 +407,11 @@
   0, -12.9315688143396, 2.4384;           !- X,Y,Z Vertex 4 {m}
 
 OS:Surface,
-<<<<<<< HEAD
-  {d98e4c19-317e-44e1-82db-d551c3879d5d}, !- Handle
+  {8ae5fd1f-f5f0-4cc3-8756-4a491956c9d8}, !- Handle
   Surface 3,                              !- Name
   Wall,                                   !- Surface Type
   ,                                       !- Construction Name
-  {4f040c87-6c14-4fa8-8593-6a419c331332}, !- Space Name
-=======
-  {aeb13ef3-01cf-4479-b00d-0fed482ab354}, !- Handle
-  Surface 3,                              !- Name
-  Wall,                                   !- Surface Type
-  ,                                       !- Construction Name
-  {ee4df8bf-2cfb-4898-960e-1d3586917923}, !- Space Name
->>>>>>> 2c92e5b7
+  {1a230cc3-2d6d-44a2-b85b-647275a40879}, !- Space Name
   Adiabatic,                              !- Outside Boundary Condition
   ,                                       !- Outside Boundary Condition Object
   NoSun,                                  !- Sun Exposure
@@ -585,23 +424,13 @@
   0, 0, 2.4384;                           !- X,Y,Z Vertex 4 {m}
 
 OS:Surface,
-<<<<<<< HEAD
-  {01da790d-9094-498e-9e57-077640ab37cf}, !- Handle
+  {8b9aa630-7d17-4533-b0cf-15c12b958867}, !- Handle
   Surface 4,                              !- Name
   Wall,                                   !- Surface Type
   ,                                       !- Construction Name
-  {4f040c87-6c14-4fa8-8593-6a419c331332}, !- Space Name
+  {1a230cc3-2d6d-44a2-b85b-647275a40879}, !- Space Name
   Adiabatic,                              !- Outside Boundary Condition
   ,                                       !- Outside Boundary Condition Object
-=======
-  {756dbf10-06c1-4e8f-8576-239b202e4f33}, !- Handle
-  Surface 4,                              !- Name
-  Wall,                                   !- Surface Type
-  ,                                       !- Construction Name
-  {ee4df8bf-2cfb-4898-960e-1d3586917923}, !- Space Name
-  Surface,                                !- Outside Boundary Condition
-  {65411b5c-627d-4bba-bdc6-d9cf1cc271c4}, !- Outside Boundary Condition Object
->>>>>>> 2c92e5b7
   NoSun,                                  !- Sun Exposure
   NoWind,                                 !- Wind Exposure
   ,                                       !- View Factor to Ground
@@ -612,19 +441,11 @@
   6.46578440716979, 0, 2.4384;            !- X,Y,Z Vertex 4 {m}
 
 OS:Surface,
-<<<<<<< HEAD
-  {c7382d0d-416f-4abd-8041-0063597cd1e7}, !- Handle
+  {b649ca64-1a97-42a8-9e06-bd2de80d3f30}, !- Handle
   Surface 5,                              !- Name
   Wall,                                   !- Surface Type
   ,                                       !- Construction Name
-  {4f040c87-6c14-4fa8-8593-6a419c331332}, !- Space Name
-=======
-  {22ee084b-016b-4e77-99f1-81bb94ea2b97}, !- Handle
-  Surface 5,                              !- Name
-  Wall,                                   !- Surface Type
-  ,                                       !- Construction Name
-  {ee4df8bf-2cfb-4898-960e-1d3586917923}, !- Space Name
->>>>>>> 2c92e5b7
+  {1a230cc3-2d6d-44a2-b85b-647275a40879}, !- Space Name
   Outdoors,                               !- Outside Boundary Condition
   ,                                       !- Outside Boundary Condition Object
   SunExposed,                             !- Sun Exposure
@@ -637,19 +458,11 @@
   6.46578440716979, -12.9315688143396, 2.4384; !- X,Y,Z Vertex 4 {m}
 
 OS:Surface,
-<<<<<<< HEAD
-  {7caa2b8e-e577-469d-b406-de903d16b30c}, !- Handle
+  {f3b116d0-9d7b-41c4-9145-0d4da01b5000}, !- Handle
   Surface 6,                              !- Name
   RoofCeiling,                            !- Surface Type
   ,                                       !- Construction Name
-  {4f040c87-6c14-4fa8-8593-6a419c331332}, !- Space Name
-=======
-  {5af3d345-2c8e-495d-8c34-9ccc90bd98a1}, !- Handle
-  Surface 6,                              !- Name
-  RoofCeiling,                            !- Surface Type
-  ,                                       !- Construction Name
-  {ee4df8bf-2cfb-4898-960e-1d3586917923}, !- Space Name
->>>>>>> 2c92e5b7
+  {1a230cc3-2d6d-44a2-b85b-647275a40879}, !- Space Name
   Outdoors,                               !- Outside Boundary Condition
   ,                                       !- Outside Boundary Condition Object
   SunExposed,                             !- Sun Exposure
@@ -662,11 +475,7 @@
   0, -12.9315688143396, 2.4384;           !- X,Y,Z Vertex 4 {m}
 
 OS:SpaceType,
-<<<<<<< HEAD
-  {4d5a337b-b13c-49a5-9189-acfce99de15c}, !- Handle
-=======
-  {f1001cfd-549c-469c-9104-e4a8da188287}, !- Handle
->>>>>>> 2c92e5b7
+  {b399273d-aaf5-4201-8266-18f53b9dd4bb}, !- Handle
   Space Type 1,                           !- Name
   ,                                       !- Default Construction Set Name
   ,                                       !- Default Schedule Set Name
@@ -677,13 +486,8 @@
   living;                                 !- Standards Space Type
 
 OS:ThermalZone,
-<<<<<<< HEAD
-  {73041bf3-72bb-4291-9498-19cfed4a8c12}, !- Handle
+  {4c333ad8-99b9-47d2-a9db-7eb983681bba}, !- Handle
   corridor zone,                          !- Name
-=======
-  {34d3666c-5ad3-4fec-9971-d684c7d904b3}, !- Handle
-  living zone|unit 2,                     !- Name
->>>>>>> 2c92e5b7
   ,                                       !- Multiplier
   ,                                       !- Ceiling Height {m}
   ,                                       !- Volume {m3}
@@ -691,17 +495,10 @@
   ,                                       !- Zone Inside Convection Algorithm
   ,                                       !- Zone Outside Convection Algorithm
   ,                                       !- Zone Conditioning Equipment List Name
-<<<<<<< HEAD
-  {5772768a-0521-41c6-b30b-3af35686f36c}, !- Zone Air Inlet Port List
-  {38f21e11-87d9-4a6b-adb8-c00b63148934}, !- Zone Air Exhaust Port List
-  {953cab46-807e-4404-83e5-15cd5c51c746}, !- Zone Air Node Name
-  {8edd9129-cd85-4c80-8c6c-4df5803449d8}, !- Zone Return Air Port List
-=======
-  {9cf6fa3d-7a92-4087-a3a7-cf0d3d9fc63b}, !- Zone Air Inlet Port List
-  {c302df92-c3f8-4797-ba8c-42e1b45bee31}, !- Zone Air Exhaust Port List
-  {c28c383b-6c41-4e61-9355-9894eb8c9f05}, !- Zone Air Node Name
-  {82eaf406-dfc8-4a2d-8786-e5c974f930f3}, !- Zone Return Air Port List
->>>>>>> 2c92e5b7
+  {59025e03-4018-4be8-ad5f-5a99f7b76483}, !- Zone Air Inlet Port List
+  {5992440e-1de5-4520-ab29-b875a374e2e8}, !- Zone Air Exhaust Port List
+  {0e93f4f9-7bdc-4ff3-99b0-db4dba1230fe}, !- Zone Air Node Name
+  {801993f4-1ec6-4b0f-9830-f53baba49f62}, !- Zone Return Air Port List
   ,                                       !- Primary Daylighting Control Name
   ,                                       !- Fraction of Zone Controlled by Primary Daylighting Control
   ,                                       !- Secondary Daylighting Control Name
@@ -712,71 +509,37 @@
   No;                                     !- Use Ideal Air Loads
 
 OS:Node,
-<<<<<<< HEAD
-  {ac26f1df-0b9d-44b4-bb86-f785a54b2677}, !- Handle
+  {156a3ba9-6136-4bc5-9b4c-1389247ef591}, !- Handle
   Node 2,                                 !- Name
-  {953cab46-807e-4404-83e5-15cd5c51c746}, !- Inlet Port
+  {0e93f4f9-7bdc-4ff3-99b0-db4dba1230fe}, !- Inlet Port
   ;                                       !- Outlet Port
 
 OS:Connection,
-  {953cab46-807e-4404-83e5-15cd5c51c746}, !- Handle
-  {230c3d24-5ca5-4e41-bb5f-e26ecc7b2c44}, !- Name
-  {73041bf3-72bb-4291-9498-19cfed4a8c12}, !- Source Object
+  {0e93f4f9-7bdc-4ff3-99b0-db4dba1230fe}, !- Handle
+  {80812337-01af-43b2-9e5b-9264c3ccc74a}, !- Name
+  {4c333ad8-99b9-47d2-a9db-7eb983681bba}, !- Source Object
   11,                                     !- Outlet Port
-  {ac26f1df-0b9d-44b4-bb86-f785a54b2677}, !- Target Object
+  {156a3ba9-6136-4bc5-9b4c-1389247ef591}, !- Target Object
   2;                                      !- Inlet Port
 
 OS:PortList,
-  {5772768a-0521-41c6-b30b-3af35686f36c}, !- Handle
-  {e20f4e00-1ab5-4143-b49b-75adc9a04b10}, !- Name
-  {73041bf3-72bb-4291-9498-19cfed4a8c12}; !- HVAC Component
+  {59025e03-4018-4be8-ad5f-5a99f7b76483}, !- Handle
+  {760b6a72-0d72-4e63-84b2-a2a1d066ba87}, !- Name
+  {4c333ad8-99b9-47d2-a9db-7eb983681bba}; !- HVAC Component
 
 OS:PortList,
-  {38f21e11-87d9-4a6b-adb8-c00b63148934}, !- Handle
-  {f4603d1c-4461-4b15-9fe0-9b073e077047}, !- Name
-  {73041bf3-72bb-4291-9498-19cfed4a8c12}; !- HVAC Component
+  {5992440e-1de5-4520-ab29-b875a374e2e8}, !- Handle
+  {6f9b69ce-fe0a-4b85-8f26-0193a8e71b94}, !- Name
+  {4c333ad8-99b9-47d2-a9db-7eb983681bba}; !- HVAC Component
 
 OS:PortList,
-  {8edd9129-cd85-4c80-8c6c-4df5803449d8}, !- Handle
-  {15128684-c312-4ec8-8535-8bf1f13d2230}, !- Name
-  {73041bf3-72bb-4291-9498-19cfed4a8c12}; !- HVAC Component
+  {801993f4-1ec6-4b0f-9830-f53baba49f62}, !- Handle
+  {b88e80a0-fff7-4025-9237-fcab448809d7}, !- Name
+  {4c333ad8-99b9-47d2-a9db-7eb983681bba}; !- HVAC Component
 
 OS:Sizing:Zone,
-  {d2ff8671-769d-4560-908a-6a4950354141}, !- Handle
-  {73041bf3-72bb-4291-9498-19cfed4a8c12}, !- Zone or ZoneList Name
-=======
-  {7d6cdccb-5be9-4217-a6b9-a16c072d6aa9}, !- Handle
-  Node 2,                                 !- Name
-  {c28c383b-6c41-4e61-9355-9894eb8c9f05}, !- Inlet Port
-  ;                                       !- Outlet Port
-
-OS:Connection,
-  {c28c383b-6c41-4e61-9355-9894eb8c9f05}, !- Handle
-  {f329d205-8707-4bb9-9e9b-fa19d5342184}, !- Name
-  {34d3666c-5ad3-4fec-9971-d684c7d904b3}, !- Source Object
-  11,                                     !- Outlet Port
-  {7d6cdccb-5be9-4217-a6b9-a16c072d6aa9}, !- Target Object
-  2;                                      !- Inlet Port
-
-OS:PortList,
-  {9cf6fa3d-7a92-4087-a3a7-cf0d3d9fc63b}, !- Handle
-  {07975cfe-9022-4ae2-a1df-a39edb9c376f}, !- Name
-  {34d3666c-5ad3-4fec-9971-d684c7d904b3}; !- HVAC Component
-
-OS:PortList,
-  {c302df92-c3f8-4797-ba8c-42e1b45bee31}, !- Handle
-  {cd805152-f162-4a44-8b9c-729cfedd9bd6}, !- Name
-  {34d3666c-5ad3-4fec-9971-d684c7d904b3}; !- HVAC Component
-
-OS:PortList,
-  {82eaf406-dfc8-4a2d-8786-e5c974f930f3}, !- Handle
-  {32a9e840-3952-4bd3-bcf5-070b1eb544f1}, !- Name
-  {34d3666c-5ad3-4fec-9971-d684c7d904b3}; !- HVAC Component
-
-OS:Sizing:Zone,
-  {07965815-c728-4abf-9473-6e77ecfeb272}, !- Handle
-  {34d3666c-5ad3-4fec-9971-d684c7d904b3}, !- Zone or ZoneList Name
->>>>>>> 2c92e5b7
+  {b65cf1ae-0235-439e-971b-2f144060a2dc}, !- Handle
+  {4c333ad8-99b9-47d2-a9db-7eb983681bba}, !- Zone or ZoneList Name
   SupplyAirTemperature,                   !- Zone Cooling Design Supply Air Temperature Input Method
   14,                                     !- Zone Cooling Design Supply Air Temperature {C}
   11.11,                                  !- Zone Cooling Design Supply Air Temperature Difference {deltaC}
@@ -805,25 +568,14 @@
   autosize;                               !- Dedicated Outdoor Air High Setpoint Temperature for Design {C}
 
 OS:ZoneHVAC:EquipmentList,
-<<<<<<< HEAD
-  {f4e10f30-ea90-4ff9-a836-cfa23af219db}, !- Handle
+  {e98dbddb-2c5c-471b-a01b-01c0d3a52c98}, !- Handle
   Zone HVAC Equipment List 2,             !- Name
-  {73041bf3-72bb-4291-9498-19cfed4a8c12}; !- Thermal Zone
+  {4c333ad8-99b9-47d2-a9db-7eb983681bba}; !- Thermal Zone
 
 OS:Space,
-  {2bf1274a-fdf2-48b5-b00f-00a6e4899503}, !- Handle
+  {a653e739-7083-4a7d-bade-6512d098db90}, !- Handle
   corridor space,                         !- Name
-  {7131358b-117a-4711-9029-9a00d1c4cd79}, !- Space Type Name
-=======
-  {61fc4f32-51a8-4150-9359-a8a76bccfb76}, !- Handle
-  Zone HVAC Equipment List 2,             !- Name
-  {34d3666c-5ad3-4fec-9971-d684c7d904b3}; !- Thermal Zone
-
-OS:Space,
-  {e36414b4-8c47-41c3-85b7-d0b9817f5e03}, !- Handle
-  living space|unit 2,                    !- Name
-  {f1001cfd-549c-469c-9104-e4a8da188287}, !- Space Type Name
->>>>>>> 2c92e5b7
+  {711717f9-198c-459d-913c-95b1fba1f9fa}, !- Space Type Name
   ,                                       !- Default Construction Set Name
   ,                                       !- Default Schedule Set Name
   ,                                       !- Direction of Relative North {deg}
@@ -831,28 +583,14 @@
   ,                                       !- Y Origin {m}
   ,                                       !- Z Origin {m}
   ,                                       !- Building Story Name
-<<<<<<< HEAD
-  {73041bf3-72bb-4291-9498-19cfed4a8c12}; !- Thermal Zone Name
-
-OS:Surface,
-  {5b4eea8f-8fec-4842-ab33-12c389cc5add}, !- Handle
+  {4c333ad8-99b9-47d2-a9db-7eb983681bba}; !- Thermal Zone Name
+
+OS:Surface,
+  {a57394bc-07b4-4f4e-96ce-fafab05e6659}, !- Handle
   Surface 7,                              !- Name
   Floor,                                  !- Surface Type
   ,                                       !- Construction Name
-  {2bf1274a-fdf2-48b5-b00f-00a6e4899503}, !- Space Name
-=======
-  {34d3666c-5ad3-4fec-9971-d684c7d904b3}, !- Thermal Zone Name
-  ,                                       !- Part of Total Floor Area
-  ,                                       !- Design Specification Outdoor Air Object Name
-  {307cba67-630e-4cb9-8cb3-a0b11f6fca2e}; !- Building Unit Name
-
-OS:Surface,
-  {2e33b25b-994e-477c-94d8-55d6f323174c}, !- Handle
-  Surface 7,                              !- Name
-  Floor,                                  !- Surface Type
-  ,                                       !- Construction Name
-  {e36414b4-8c47-41c3-85b7-d0b9817f5e03}, !- Space Name
->>>>>>> 2c92e5b7
+  {a653e739-7083-4a7d-bade-6512d098db90}, !- Space Name
   Foundation,                             !- Outside Boundary Condition
   ,                                       !- Outside Boundary Condition Object
   NoSun,                                  !- Sun Exposure
@@ -865,19 +603,11 @@
   6.46578440716979, 0, 0;                 !- X,Y,Z Vertex 4 {m}
 
 OS:Surface,
-<<<<<<< HEAD
-  {99ad2db8-c29f-4f63-b654-f0a7ab4ee414}, !- Handle
+  {8764e007-1b54-4ed2-84f6-9ea34be176fe}, !- Handle
   Surface 8,                              !- Name
   Wall,                                   !- Surface Type
   ,                                       !- Construction Name
-  {2bf1274a-fdf2-48b5-b00f-00a6e4899503}, !- Space Name
-=======
-  {9e04db2c-90b3-43f2-9c76-dc70e2af711f}, !- Handle
-  Surface 8,                              !- Name
-  Wall,                                   !- Surface Type
-  ,                                       !- Construction Name
-  {e36414b4-8c47-41c3-85b7-d0b9817f5e03}, !- Space Name
->>>>>>> 2c92e5b7
+  {a653e739-7083-4a7d-bade-6512d098db90}, !- Space Name
   Outdoors,                               !- Outside Boundary Condition
   ,                                       !- Outside Boundary Condition Object
   SunExposed,                             !- Sun Exposure
@@ -890,40 +620,13 @@
   0, 0, 2.4384;                           !- X,Y,Z Vertex 4 {m}
 
 OS:Surface,
-<<<<<<< HEAD
-  {55e72c93-dc21-41e5-af1b-5bdcb49e4969}, !- Handle
+  {fcda17e5-38c0-4b96-9823-2af4e73d5fa8}, !- Handle
   Surface 9,                              !- Name
   Wall,                                   !- Surface Type
   ,                                       !- Construction Name
-  {2bf1274a-fdf2-48b5-b00f-00a6e4899503}, !- Space Name
+  {a653e739-7083-4a7d-bade-6512d098db90}, !- Space Name
   Adiabatic,                              !- Outside Boundary Condition
   ,                                       !- Outside Boundary Condition Object
-=======
-  {b770dc4f-45cf-4832-bb41-e4ad71c6cc7d}, !- Handle
-  Surface 9,                              !- Name
-  Wall,                                   !- Surface Type
-  ,                                       !- Construction Name
-  {e36414b4-8c47-41c3-85b7-d0b9817f5e03}, !- Space Name
-  Outdoors,                               !- Outside Boundary Condition
-  ,                                       !- Outside Boundary Condition Object
-  SunExposed,                             !- Sun Exposure
-  WindExposed,                            !- Wind Exposure
-  ,                                       !- View Factor to Ground
-  ,                                       !- Number of Vertices
-  6.46578440716979, 15.9795688143396, 2.4384, !- X,Y,Z Vertex 1 {m}
-  6.46578440716979, 15.9795688143396, 0,  !- X,Y,Z Vertex 2 {m}
-  0, 15.9795688143396, 0,                 !- X,Y,Z Vertex 3 {m}
-  0, 15.9795688143396, 2.4384;            !- X,Y,Z Vertex 4 {m}
-
-OS:Surface,
-  {3e808a1f-574a-45d1-83db-03478548655f}, !- Handle
-  Surface 10,                             !- Name
-  Wall,                                   !- Surface Type
-  ,                                       !- Construction Name
-  {e36414b4-8c47-41c3-85b7-d0b9817f5e03}, !- Space Name
-  Surface,                                !- Outside Boundary Condition
-  {77050df5-f7d9-48b7-8e94-215e2cc320ea}, !- Outside Boundary Condition Object
->>>>>>> 2c92e5b7
   NoSun,                                  !- Sun Exposure
   NoWind,                                 !- Wind Exposure
   ,                                       !- View Factor to Ground
@@ -934,204 +637,28 @@
   0, 1.524, 2.4384;                       !- X,Y,Z Vertex 4 {m}
 
 OS:Surface,
-<<<<<<< HEAD
-  {1eff9641-f1c9-4b26-92cc-a4dac27cf908}, !- Handle
+  {cfabb554-4d9f-4efe-88f2-dd948da727ce}, !- Handle
   Surface 10,                             !- Name
   Wall,                                   !- Surface Type
   ,                                       !- Construction Name
-  {2bf1274a-fdf2-48b5-b00f-00a6e4899503}, !- Space Name
-=======
-  {b1214a09-31a3-4b6f-8dd2-be1c472514ab}, !- Handle
-  Surface 11,                             !- Name
-  Wall,                                   !- Surface Type
-  ,                                       !- Construction Name
-  {e36414b4-8c47-41c3-85b7-d0b9817f5e03}, !- Space Name
->>>>>>> 2c92e5b7
+  {a653e739-7083-4a7d-bade-6512d098db90}, !- Space Name
   Adiabatic,                              !- Outside Boundary Condition
   ,                                       !- Outside Boundary Condition Object
   NoSun,                                  !- Sun Exposure
   NoWind,                                 !- Wind Exposure
   ,                                       !- View Factor to Ground
   ,                                       !- Number of Vertices
-<<<<<<< HEAD
   6.46578440716979, 0, 2.4384,            !- X,Y,Z Vertex 1 {m}
   6.46578440716979, 0, 0,                 !- X,Y,Z Vertex 2 {m}
   6.46578440716979, 1.524, 0,             !- X,Y,Z Vertex 3 {m}
   6.46578440716979, 1.524, 2.4384;        !- X,Y,Z Vertex 4 {m}
 
 OS:Surface,
-  {f1df4124-7e72-4bab-b675-ffdbf4937970}, !- Handle
+  {02c14889-6624-45d9-87da-66327f9e75a9}, !- Handle
   Surface 11,                             !- Name
   Wall,                                   !- Surface Type
   ,                                       !- Construction Name
-  {2bf1274a-fdf2-48b5-b00f-00a6e4899503}, !- Space Name
-=======
-  0, 3.048, 2.4384,                       !- X,Y,Z Vertex 1 {m}
-  0, 3.048, 0,                            !- X,Y,Z Vertex 2 {m}
-  6.46578440716979, 3.048, 0,             !- X,Y,Z Vertex 3 {m}
-  6.46578440716979, 3.048, 2.4384;        !- X,Y,Z Vertex 4 {m}
-
-OS:Surface,
-  {dbd44b02-1181-4a7a-a957-182e70d9e342}, !- Handle
-  Surface 12,                             !- Name
-  RoofCeiling,                            !- Surface Type
-  ,                                       !- Construction Name
-  {e36414b4-8c47-41c3-85b7-d0b9817f5e03}, !- Space Name
-  Outdoors,                               !- Outside Boundary Condition
-  ,                                       !- Outside Boundary Condition Object
-  SunExposed,                             !- Sun Exposure
-  WindExposed,                            !- Wind Exposure
-  ,                                       !- View Factor to Ground
-  ,                                       !- Number of Vertices
-  6.46578440716979, 3.048, 2.4384,        !- X,Y,Z Vertex 1 {m}
-  6.46578440716979, 15.9795688143396, 2.4384, !- X,Y,Z Vertex 2 {m}
-  0, 15.9795688143396, 2.4384,            !- X,Y,Z Vertex 3 {m}
-  0, 3.048, 2.4384;                       !- X,Y,Z Vertex 4 {m}
-
-OS:ThermalZone,
-  {df58e4f1-ebd1-45ad-ba62-2719e99164b0}, !- Handle
-  living zone|unit 3,                     !- Name
-  ,                                       !- Multiplier
-  ,                                       !- Ceiling Height {m}
-  ,                                       !- Volume {m3}
-  ,                                       !- Floor Area {m2}
-  ,                                       !- Zone Inside Convection Algorithm
-  ,                                       !- Zone Outside Convection Algorithm
-  ,                                       !- Zone Conditioning Equipment List Name
-  {6b1101d6-aed7-4c1e-aaf9-9cce61ad86fc}, !- Zone Air Inlet Port List
-  {6fe10a0d-35f2-4d1e-ab88-8b24015a170d}, !- Zone Air Exhaust Port List
-  {456f54de-6111-4c5c-aa54-b9af3b55796d}, !- Zone Air Node Name
-  {d6146f57-ff33-492d-b312-132af2bc9d3d}, !- Zone Return Air Port List
-  ,                                       !- Primary Daylighting Control Name
-  ,                                       !- Fraction of Zone Controlled by Primary Daylighting Control
-  ,                                       !- Secondary Daylighting Control Name
-  ,                                       !- Fraction of Zone Controlled by Secondary Daylighting Control
-  ,                                       !- Illuminance Map Name
-  ,                                       !- Group Rendering Name
-  ,                                       !- Thermostat Name
-  No;                                     !- Use Ideal Air Loads
-
-OS:Node,
-  {9a2d8ab5-8241-41e4-a70b-4babb8d8cc9b}, !- Handle
-  Node 3,                                 !- Name
-  {456f54de-6111-4c5c-aa54-b9af3b55796d}, !- Inlet Port
-  ;                                       !- Outlet Port
-
-OS:Connection,
-  {456f54de-6111-4c5c-aa54-b9af3b55796d}, !- Handle
-  {b8ff9c3d-53fe-4a08-82ab-58d27165221f}, !- Name
-  {df58e4f1-ebd1-45ad-ba62-2719e99164b0}, !- Source Object
-  11,                                     !- Outlet Port
-  {9a2d8ab5-8241-41e4-a70b-4babb8d8cc9b}, !- Target Object
-  2;                                      !- Inlet Port
-
-OS:PortList,
-  {6b1101d6-aed7-4c1e-aaf9-9cce61ad86fc}, !- Handle
-  {c5cbd4a5-b8b9-4bba-b00d-d2eeb8ad0052}, !- Name
-  {df58e4f1-ebd1-45ad-ba62-2719e99164b0}; !- HVAC Component
-
-OS:PortList,
-  {6fe10a0d-35f2-4d1e-ab88-8b24015a170d}, !- Handle
-  {190aa239-700c-494c-82a7-ca1a69f79dde}, !- Name
-  {df58e4f1-ebd1-45ad-ba62-2719e99164b0}; !- HVAC Component
-
-OS:PortList,
-  {d6146f57-ff33-492d-b312-132af2bc9d3d}, !- Handle
-  {68d84ab9-dcb5-4d2d-bd8e-4e281bb6a5f9}, !- Name
-  {df58e4f1-ebd1-45ad-ba62-2719e99164b0}; !- HVAC Component
-
-OS:Sizing:Zone,
-  {55667d28-f87e-4a38-a701-112598fb268e}, !- Handle
-  {df58e4f1-ebd1-45ad-ba62-2719e99164b0}, !- Zone or ZoneList Name
-  SupplyAirTemperature,                   !- Zone Cooling Design Supply Air Temperature Input Method
-  14,                                     !- Zone Cooling Design Supply Air Temperature {C}
-  11.11,                                  !- Zone Cooling Design Supply Air Temperature Difference {deltaC}
-  SupplyAirTemperature,                   !- Zone Heating Design Supply Air Temperature Input Method
-  40,                                     !- Zone Heating Design Supply Air Temperature {C}
-  11.11,                                  !- Zone Heating Design Supply Air Temperature Difference {deltaC}
-  0.0085,                                 !- Zone Cooling Design Supply Air Humidity Ratio {kg-H2O/kg-air}
-  0.008,                                  !- Zone Heating Design Supply Air Humidity Ratio {kg-H2O/kg-air}
-  ,                                       !- Zone Heating Sizing Factor
-  ,                                       !- Zone Cooling Sizing Factor
-  DesignDay,                              !- Cooling Design Air Flow Method
-  ,                                       !- Cooling Design Air Flow Rate {m3/s}
-  ,                                       !- Cooling Minimum Air Flow per Zone Floor Area {m3/s-m2}
-  ,                                       !- Cooling Minimum Air Flow {m3/s}
-  ,                                       !- Cooling Minimum Air Flow Fraction
-  DesignDay,                              !- Heating Design Air Flow Method
-  ,                                       !- Heating Design Air Flow Rate {m3/s}
-  ,                                       !- Heating Maximum Air Flow per Zone Floor Area {m3/s-m2}
-  ,                                       !- Heating Maximum Air Flow {m3/s}
-  ,                                       !- Heating Maximum Air Flow Fraction
-  ,                                       !- Design Zone Air Distribution Effectiveness in Cooling Mode
-  ,                                       !- Design Zone Air Distribution Effectiveness in Heating Mode
-  No,                                     !- Account for Dedicated Outdoor Air System
-  NeutralSupplyAir,                       !- Dedicated Outdoor Air System Control Strategy
-  autosize,                               !- Dedicated Outdoor Air Low Setpoint Temperature for Design {C}
-  autosize;                               !- Dedicated Outdoor Air High Setpoint Temperature for Design {C}
-
-OS:ZoneHVAC:EquipmentList,
-  {5c40ca8e-163e-4c56-a47b-13b38b530a8d}, !- Handle
-  Zone HVAC Equipment List 3,             !- Name
-  {df58e4f1-ebd1-45ad-ba62-2719e99164b0}; !- Thermal Zone
-
-OS:Space,
-  {fc1842e8-6dd6-4b03-8d8c-c4b238e5ef9b}, !- Handle
-  living space|unit 3|story 1,            !- Name
-  {f1001cfd-549c-469c-9104-e4a8da188287}, !- Space Type Name
-  ,                                       !- Default Construction Set Name
-  ,                                       !- Default Schedule Set Name
-  -0,                                     !- Direction of Relative North {deg}
-  0,                                      !- X Origin {m}
-  0,                                      !- Y Origin {m}
-  0,                                      !- Z Origin {m}
-  ,                                       !- Building Story Name
-  {df58e4f1-ebd1-45ad-ba62-2719e99164b0}, !- Thermal Zone Name
-  ,                                       !- Part of Total Floor Area
-  ,                                       !- Design Specification Outdoor Air Object Name
-  {3822b52b-2548-4d85-b7ba-bb8e1b0fdf40}; !- Building Unit Name
-
-OS:Surface,
-  {65411b5c-627d-4bba-bdc6-d9cf1cc271c4}, !- Handle
-  Surface 13,                             !- Name
-  Wall,                                   !- Surface Type
-  ,                                       !- Construction Name
-  {fc1842e8-6dd6-4b03-8d8c-c4b238e5ef9b}, !- Space Name
-  Surface,                                !- Outside Boundary Condition
-  {756dbf10-06c1-4e8f-8576-239b202e4f33}, !- Outside Boundary Condition Object
-  NoSun,                                  !- Sun Exposure
-  NoWind,                                 !- Wind Exposure
-  ,                                       !- View Factor to Ground
-  ,                                       !- Number of Vertices
-  6.46578440716979, 0, 2.4384,            !- X,Y,Z Vertex 1 {m}
-  6.46578440716979, 0, 0,                 !- X,Y,Z Vertex 2 {m}
-  6.46578440716979, -12.9315688143396, 0, !- X,Y,Z Vertex 3 {m}
-  6.46578440716979, -12.9315688143396, 2.4384; !- X,Y,Z Vertex 4 {m}
-
-OS:Surface,
-  {b7cd84b4-3bbd-46df-920b-ac266d42f343}, !- Handle
-  Surface 14,                             !- Name
-  Wall,                                   !- Surface Type
-  ,                                       !- Construction Name
-  {fc1842e8-6dd6-4b03-8d8c-c4b238e5ef9b}, !- Space Name
-  Surface,                                !- Outside Boundary Condition
-  {0abf5ad9-da73-4070-b4a1-a790cbb4e5af}, !- Outside Boundary Condition Object
-  NoSun,                                  !- Sun Exposure
-  NoWind,                                 !- Wind Exposure
-  ,                                       !- View Factor to Ground
-  ,                                       !- Number of Vertices
-  12.9315688143396, -12.9315688143396, 2.4384, !- X,Y,Z Vertex 1 {m}
-  12.9315688143396, -12.9315688143396, 0, !- X,Y,Z Vertex 2 {m}
-  12.9315688143396, 0, 0,                 !- X,Y,Z Vertex 3 {m}
-  12.9315688143396, 0, 2.4384;            !- X,Y,Z Vertex 4 {m}
-
-OS:Surface,
-  {7bf96cb9-9a54-47d0-bd05-d699ccbe7c7c}, !- Handle
-  Surface 15,                             !- Name
-  Wall,                                   !- Surface Type
-  ,                                       !- Construction Name
-  {fc1842e8-6dd6-4b03-8d8c-c4b238e5ef9b}, !- Space Name
->>>>>>> 2c92e5b7
+  {a653e739-7083-4a7d-bade-6512d098db90}, !- Space Name
   Adiabatic,                              !- Outside Boundary Condition
   ,                                       !- Outside Boundary Condition Object
   NoSun,                                  !- Sun Exposure
@@ -1144,19 +671,11 @@
   6.46578440716979, 0, 2.4384;            !- X,Y,Z Vertex 4 {m}
 
 OS:Surface,
-<<<<<<< HEAD
-  {17b5db7e-6c14-4be5-b411-50b7aa93e055}, !- Handle
+  {5ec774a5-c540-48d4-96e2-cc2d25dc2bf2}, !- Handle
   Surface 12,                             !- Name
   RoofCeiling,                            !- Surface Type
   ,                                       !- Construction Name
-  {2bf1274a-fdf2-48b5-b00f-00a6e4899503}, !- Space Name
-=======
-  {2e4101af-3fbe-4100-8ac3-d547d84e6cd5}, !- Handle
-  Surface 16,                             !- Name
-  RoofCeiling,                            !- Surface Type
-  ,                                       !- Construction Name
-  {fc1842e8-6dd6-4b03-8d8c-c4b238e5ef9b}, !- Space Name
->>>>>>> 2c92e5b7
+  {a653e739-7083-4a7d-bade-6512d098db90}, !- Space Name
   Outdoors,                               !- Outside Boundary Condition
   ,                                       !- Outside Boundary Condition Object
   SunExposed,                             !- Sun Exposure
@@ -1168,83 +687,26 @@
   0, 1.524, 2.4384,                       !- X,Y,Z Vertex 3 {m}
   0, 0, 2.4384;                           !- X,Y,Z Vertex 4 {m}
 
-<<<<<<< HEAD
 OS:SpaceType,
-  {7131358b-117a-4711-9029-9a00d1c4cd79}, !- Handle
+  {711717f9-198c-459d-913c-95b1fba1f9fa}, !- Handle
   Space Type 2,                           !- Name
   ,                                       !- Default Construction Set Name
   ,                                       !- Default Schedule Set Name
-=======
-OS:Surface,
-  {7234fbee-442b-4335-978e-3173eceaca4a}, !- Handle
-  Surface 17,                             !- Name
-  Floor,                                  !- Surface Type
-  ,                                       !- Construction Name
-  {fc1842e8-6dd6-4b03-8d8c-c4b238e5ef9b}, !- Space Name
-  Foundation,                             !- Outside Boundary Condition
-  ,                                       !- Outside Boundary Condition Object
-  NoSun,                                  !- Sun Exposure
-  NoWind,                                 !- Wind Exposure
-  ,                                       !- View Factor to Ground
-  ,                                       !- Number of Vertices
-  6.46578440716979, -12.9315688143396, 0, !- X,Y,Z Vertex 1 {m}
-  6.46578440716979, 0, 0,                 !- X,Y,Z Vertex 2 {m}
-  12.9315688143396, 0, 0,                 !- X,Y,Z Vertex 3 {m}
-  12.9315688143396, -12.9315688143396, 0; !- X,Y,Z Vertex 4 {m}
-
-OS:Surface,
-  {022793ff-929e-4dc7-b1b5-8e6fe8819183}, !- Handle
-  Surface 18,                             !- Name
-  Wall,                                   !- Surface Type
-  ,                                       !- Construction Name
-  {fc1842e8-6dd6-4b03-8d8c-c4b238e5ef9b}, !- Space Name
-  Outdoors,                               !- Outside Boundary Condition
-  ,                                       !- Outside Boundary Condition Object
-  SunExposed,                             !- Sun Exposure
-  WindExposed,                            !- Wind Exposure
-  ,                                       !- View Factor to Ground
-  ,                                       !- Number of Vertices
-  6.46578440716979, -12.9315688143396, 2.4384, !- X,Y,Z Vertex 1 {m}
-  6.46578440716979, -12.9315688143396, 0, !- X,Y,Z Vertex 2 {m}
-  12.9315688143396, -12.9315688143396, 0, !- X,Y,Z Vertex 3 {m}
-  12.9315688143396, -12.9315688143396, 2.4384; !- X,Y,Z Vertex 4 {m}
-
-OS:ThermalZone,
-  {b91fe064-55e9-4fb3-a71f-876dde9cb548}, !- Handle
-  living zone|unit 4,                     !- Name
-  ,                                       !- Multiplier
-  ,                                       !- Ceiling Height {m}
-  ,                                       !- Volume {m3}
-  ,                                       !- Floor Area {m2}
-  ,                                       !- Zone Inside Convection Algorithm
-  ,                                       !- Zone Outside Convection Algorithm
-  ,                                       !- Zone Conditioning Equipment List Name
-  {525a8e3d-7217-4355-89de-6e118a1efd1c}, !- Zone Air Inlet Port List
-  {d2fd203a-9db7-41a8-a5da-2c8d5acdd682}, !- Zone Air Exhaust Port List
-  {7a92d9ee-b61c-4988-979c-f0d40516ba1a}, !- Zone Air Node Name
-  {b5ddf539-33ef-4f0b-8834-5ef180648773}, !- Zone Return Air Port List
-  ,                                       !- Primary Daylighting Control Name
-  ,                                       !- Fraction of Zone Controlled by Primary Daylighting Control
-  ,                                       !- Secondary Daylighting Control Name
-  ,                                       !- Fraction of Zone Controlled by Secondary Daylighting Control
-  ,                                       !- Illuminance Map Name
->>>>>>> 2c92e5b7
   ,                                       !- Group Rendering Name
   ,                                       !- Design Specification Outdoor Air Object Name
   ,                                       !- Standards Template
   ,                                       !- Standards Building Type
   corridor;                               !- Standards Space Type
 
-<<<<<<< HEAD
 OS:BuildingUnit,
-  {cd8f4e70-c21b-4f0e-a1f3-17c9d5d5b97e}, !- Handle
+  {5545c1a8-753c-45b5-8163-4bd525205790}, !- Handle
   unit 1,                                 !- Name
   ,                                       !- Rendering Color
   Residential;                            !- Building Unit Type
 
 OS:AdditionalProperties,
-  {31446077-ebb1-4f30-8397-33323840f6e0}, !- Handle
-  {cd8f4e70-c21b-4f0e-a1f3-17c9d5d5b97e}, !- Object Name
+  {ece7e7a6-464b-4789-ac53-da87d91f83cc}, !- Handle
+  {5545c1a8-753c-45b5-8163-4bd525205790}, !- Object Name
   NumberOfBedrooms,                       !- Feature Name 1
   Integer,                                !- Feature Data Type 1
   3,                                      !- Feature Value 1
@@ -1256,12 +718,12 @@
   3.3900000000000001;                     !- Feature Value 3
 
 OS:External:File,
-  {8991b362-4e3d-47b0-99a1-7a6f30fb4125}, !- Handle
+  {47abff3f-4914-4586-94fd-54e31e2e6ad2}, !- Handle
   8760.csv,                               !- Name
   8760.csv;                               !- File Name
 
 OS:Schedule:Day,
-  {df718ee4-7e01-473c-8228-8b6aad7feb48}, !- Handle
+  {5bf3d606-16fe-4b8b-94c8-815637ee9bfc}, !- Handle
   Schedule Day 1,                         !- Name
   ,                                       !- Schedule Type Limits Name
   ,                                       !- Interpolate to Timestep
@@ -1270,7 +732,7 @@
   0;                                      !- Value Until Time 1
 
 OS:Schedule:Day,
-  {efaccb0c-c8f1-48c3-9286-3cf168bf037a}, !- Handle
+  {21f8e44a-6754-4080-902b-268eb37e2c67}, !- Handle
   Schedule Day 2,                         !- Name
   ,                                       !- Schedule Type Limits Name
   ,                                       !- Interpolate to Timestep
@@ -1279,10 +741,10 @@
   1;                                      !- Value Until Time 1
 
 OS:Schedule:File,
-  {f07a4b8f-5e64-47bb-a4dd-39f7e4e7db93}, !- Handle
+  {873cd311-75b8-4df3-8041-91a92e457d00}, !- Handle
   occupants,                              !- Name
-  {25f16148-1d52-4360-8fdf-ce67c8f8f499}, !- Schedule Type Limits Name
-  {8991b362-4e3d-47b0-99a1-7a6f30fb4125}, !- External File Name
+  {c4a98d87-4729-4c1a-b1a4-9dd00dc1cf3f}, !- Schedule Type Limits Name
+  {47abff3f-4914-4586-94fd-54e31e2e6ad2}, !- External File Name
   1,                                      !- Column Number
   1,                                      !- Rows to Skip at Top
   8760,                                   !- Number of Hours of Data
@@ -1291,1566 +753,22 @@
   60;                                     !- Minutes per Item
 
 OS:Schedule:Ruleset,
-  {bc982441-0097-490f-9b25-f43bf72ade21}, !- Handle
+  {d0ab2952-a7c9-4d5e-a328-e67550244f6a}, !- Handle
   Schedule Ruleset 1,                     !- Name
-  {c0e6fdb6-4104-4a41-ad8f-023d8303c14d}, !- Schedule Type Limits Name
-  {0ed7edd8-b712-4400-a070-dcd28e8a7d90}; !- Default Day Schedule Name
+  {e34f725b-7794-4c7f-a20b-2ed4bf365c0d}, !- Schedule Type Limits Name
+  {d0c10d04-d8d5-4377-a31f-e53b2ceef2c8}; !- Default Day Schedule Name
 
 OS:Schedule:Day,
-  {0ed7edd8-b712-4400-a070-dcd28e8a7d90}, !- Handle
+  {d0c10d04-d8d5-4377-a31f-e53b2ceef2c8}, !- Handle
   Schedule Day 3,                         !- Name
-  {c0e6fdb6-4104-4a41-ad8f-023d8303c14d}, !- Schedule Type Limits Name
-=======
-OS:Node,
-  {f90df8e5-8440-48b3-98c1-9ebcc8c9744b}, !- Handle
-  Node 4,                                 !- Name
-  {7a92d9ee-b61c-4988-979c-f0d40516ba1a}, !- Inlet Port
-  ;                                       !- Outlet Port
-
-OS:Connection,
-  {7a92d9ee-b61c-4988-979c-f0d40516ba1a}, !- Handle
-  {64bc7be4-83a1-4c92-81a4-4632828c8725}, !- Name
-  {b91fe064-55e9-4fb3-a71f-876dde9cb548}, !- Source Object
-  11,                                     !- Outlet Port
-  {f90df8e5-8440-48b3-98c1-9ebcc8c9744b}, !- Target Object
-  2;                                      !- Inlet Port
-
-OS:PortList,
-  {525a8e3d-7217-4355-89de-6e118a1efd1c}, !- Handle
-  {ed3ed68e-d9c1-40a5-98aa-a7e08a0268e7}, !- Name
-  {b91fe064-55e9-4fb3-a71f-876dde9cb548}; !- HVAC Component
-
-OS:PortList,
-  {d2fd203a-9db7-41a8-a5da-2c8d5acdd682}, !- Handle
-  {c2d1d151-da3f-4892-a15a-68a4a1ee73aa}, !- Name
-  {b91fe064-55e9-4fb3-a71f-876dde9cb548}; !- HVAC Component
-
-OS:PortList,
-  {b5ddf539-33ef-4f0b-8834-5ef180648773}, !- Handle
-  {e620b44f-6dfd-4b36-b0e0-68a513e01753}, !- Name
-  {b91fe064-55e9-4fb3-a71f-876dde9cb548}; !- HVAC Component
-
-OS:Sizing:Zone,
-  {11d75ff0-2e83-4298-b796-e023d59969df}, !- Handle
-  {b91fe064-55e9-4fb3-a71f-876dde9cb548}, !- Zone or ZoneList Name
-  SupplyAirTemperature,                   !- Zone Cooling Design Supply Air Temperature Input Method
-  14,                                     !- Zone Cooling Design Supply Air Temperature {C}
-  11.11,                                  !- Zone Cooling Design Supply Air Temperature Difference {deltaC}
-  SupplyAirTemperature,                   !- Zone Heating Design Supply Air Temperature Input Method
-  40,                                     !- Zone Heating Design Supply Air Temperature {C}
-  11.11,                                  !- Zone Heating Design Supply Air Temperature Difference {deltaC}
-  0.0085,                                 !- Zone Cooling Design Supply Air Humidity Ratio {kg-H2O/kg-air}
-  0.008,                                  !- Zone Heating Design Supply Air Humidity Ratio {kg-H2O/kg-air}
-  ,                                       !- Zone Heating Sizing Factor
-  ,                                       !- Zone Cooling Sizing Factor
-  DesignDay,                              !- Cooling Design Air Flow Method
-  ,                                       !- Cooling Design Air Flow Rate {m3/s}
-  ,                                       !- Cooling Minimum Air Flow per Zone Floor Area {m3/s-m2}
-  ,                                       !- Cooling Minimum Air Flow {m3/s}
-  ,                                       !- Cooling Minimum Air Flow Fraction
-  DesignDay,                              !- Heating Design Air Flow Method
-  ,                                       !- Heating Design Air Flow Rate {m3/s}
-  ,                                       !- Heating Maximum Air Flow per Zone Floor Area {m3/s-m2}
-  ,                                       !- Heating Maximum Air Flow {m3/s}
-  ,                                       !- Heating Maximum Air Flow Fraction
-  ,                                       !- Design Zone Air Distribution Effectiveness in Cooling Mode
-  ,                                       !- Design Zone Air Distribution Effectiveness in Heating Mode
-  No,                                     !- Account for Dedicated Outdoor Air System
-  NeutralSupplyAir,                       !- Dedicated Outdoor Air System Control Strategy
-  autosize,                               !- Dedicated Outdoor Air Low Setpoint Temperature for Design {C}
-  autosize;                               !- Dedicated Outdoor Air High Setpoint Temperature for Design {C}
-
-OS:ZoneHVAC:EquipmentList,
-  {359845f5-03a7-45bc-949b-6a445082ca17}, !- Handle
-  Zone HVAC Equipment List 4,             !- Name
-  {b91fe064-55e9-4fb3-a71f-876dde9cb548}; !- Thermal Zone
-
-OS:Space,
-  {e338df16-48c6-4584-af7e-02b47dcedecf}, !- Handle
-  living space|unit 4|story 1,            !- Name
-  {f1001cfd-549c-469c-9104-e4a8da188287}, !- Space Type Name
-  ,                                       !- Default Construction Set Name
-  ,                                       !- Default Schedule Set Name
-  -0,                                     !- Direction of Relative North {deg}
-  0,                                      !- X Origin {m}
-  0,                                      !- Y Origin {m}
-  0,                                      !- Z Origin {m}
-  ,                                       !- Building Story Name
-  {b91fe064-55e9-4fb3-a71f-876dde9cb548}, !- Thermal Zone Name
-  ,                                       !- Part of Total Floor Area
-  ,                                       !- Design Specification Outdoor Air Object Name
-  {4b3ac4d0-e19b-4a53-a71f-fd858f2933eb}; !- Building Unit Name
-
-OS:Surface,
-  {2d337f29-f748-411e-9e28-aa559dcd7e76}, !- Handle
-  Surface 19,                             !- Name
-  Wall,                                   !- Surface Type
-  ,                                       !- Construction Name
-  {e338df16-48c6-4584-af7e-02b47dcedecf}, !- Space Name
-  Adiabatic,                              !- Outside Boundary Condition
-  ,                                       !- Outside Boundary Condition Object
-  NoSun,                                  !- Sun Exposure
-  NoWind,                                 !- Wind Exposure
-  ,                                       !- View Factor to Ground
-  ,                                       !- Number of Vertices
-  6.46578440716979, 3.048, 2.4384,        !- X,Y,Z Vertex 1 {m}
-  6.46578440716979, 3.048, 0,             !- X,Y,Z Vertex 2 {m}
-  12.9315688143396, 3.048, 0,             !- X,Y,Z Vertex 3 {m}
-  12.9315688143396, 3.048, 2.4384;        !- X,Y,Z Vertex 4 {m}
-
-OS:Surface,
-  {a2da4784-4f5b-41d6-8d60-a86c560122ba}, !- Handle
-  Surface 20,                             !- Name
-  Floor,                                  !- Surface Type
-  ,                                       !- Construction Name
-  {e338df16-48c6-4584-af7e-02b47dcedecf}, !- Space Name
-  Foundation,                             !- Outside Boundary Condition
-  ,                                       !- Outside Boundary Condition Object
-  NoSun,                                  !- Sun Exposure
-  NoWind,                                 !- Wind Exposure
-  ,                                       !- View Factor to Ground
-  ,                                       !- Number of Vertices
-  6.46578440716979, 3.048, 0,             !- X,Y,Z Vertex 1 {m}
-  6.46578440716979, 15.9795688143396, 0,  !- X,Y,Z Vertex 2 {m}
-  12.9315688143396, 15.9795688143396, 0,  !- X,Y,Z Vertex 3 {m}
-  12.9315688143396, 3.048, 0;             !- X,Y,Z Vertex 4 {m}
-
-OS:Surface,
-  {fac59e8e-b8dd-4b27-9b40-964ec831bfeb}, !- Handle
-  Surface 21,                             !- Name
-  Wall,                                   !- Surface Type
-  ,                                       !- Construction Name
-  {e338df16-48c6-4584-af7e-02b47dcedecf}, !- Space Name
-  Outdoors,                               !- Outside Boundary Condition
-  ,                                       !- Outside Boundary Condition Object
-  SunExposed,                             !- Sun Exposure
-  WindExposed,                            !- Wind Exposure
-  ,                                       !- View Factor to Ground
-  ,                                       !- Number of Vertices
-  12.9315688143396, 15.9795688143396, 2.4384, !- X,Y,Z Vertex 1 {m}
-  12.9315688143396, 15.9795688143396, 0,  !- X,Y,Z Vertex 2 {m}
-  6.46578440716979, 15.9795688143396, 0,  !- X,Y,Z Vertex 3 {m}
-  6.46578440716979, 15.9795688143396, 2.4384; !- X,Y,Z Vertex 4 {m}
-
-OS:Surface,
-  {77050df5-f7d9-48b7-8e94-215e2cc320ea}, !- Handle
-  Surface 22,                             !- Name
-  Wall,                                   !- Surface Type
-  ,                                       !- Construction Name
-  {e338df16-48c6-4584-af7e-02b47dcedecf}, !- Space Name
-  Surface,                                !- Outside Boundary Condition
-  {3e808a1f-574a-45d1-83db-03478548655f}, !- Outside Boundary Condition Object
-  NoSun,                                  !- Sun Exposure
-  NoWind,                                 !- Wind Exposure
-  ,                                       !- View Factor to Ground
-  ,                                       !- Number of Vertices
-  6.46578440716979, 15.9795688143396, 2.4384, !- X,Y,Z Vertex 1 {m}
-  6.46578440716979, 15.9795688143396, 0,  !- X,Y,Z Vertex 2 {m}
-  6.46578440716979, 3.048, 0,             !- X,Y,Z Vertex 3 {m}
-  6.46578440716979, 3.048, 2.4384;        !- X,Y,Z Vertex 4 {m}
-
-OS:Surface,
-  {e2b3b58b-a370-49f2-bb51-34dbe56d1431}, !- Handle
-  Surface 23,                             !- Name
-  RoofCeiling,                            !- Surface Type
-  ,                                       !- Construction Name
-  {e338df16-48c6-4584-af7e-02b47dcedecf}, !- Space Name
-  Outdoors,                               !- Outside Boundary Condition
-  ,                                       !- Outside Boundary Condition Object
-  SunExposed,                             !- Sun Exposure
-  WindExposed,                            !- Wind Exposure
-  ,                                       !- View Factor to Ground
-  ,                                       !- Number of Vertices
-  12.9315688143396, 3.048, 2.4384,        !- X,Y,Z Vertex 1 {m}
-  12.9315688143396, 15.9795688143396, 2.4384, !- X,Y,Z Vertex 2 {m}
-  6.46578440716979, 15.9795688143396, 2.4384, !- X,Y,Z Vertex 3 {m}
-  6.46578440716979, 3.048, 2.4384;        !- X,Y,Z Vertex 4 {m}
-
-OS:Surface,
-  {f61048e9-2359-48fd-a3a8-06d3f388643d}, !- Handle
-  Surface 24,                             !- Name
-  Wall,                                   !- Surface Type
-  ,                                       !- Construction Name
-  {e338df16-48c6-4584-af7e-02b47dcedecf}, !- Space Name
-  Surface,                                !- Outside Boundary Condition
-  {caca48db-c0cc-4dd4-b521-250e576b066d}, !- Outside Boundary Condition Object
-  NoSun,                                  !- Sun Exposure
-  NoWind,                                 !- Wind Exposure
-  ,                                       !- View Factor to Ground
-  ,                                       !- Number of Vertices
-  12.9315688143396, 3.048, 2.4384,        !- X,Y,Z Vertex 1 {m}
-  12.9315688143396, 3.048, 0,             !- X,Y,Z Vertex 2 {m}
-  12.9315688143396, 15.9795688143396, 0,  !- X,Y,Z Vertex 3 {m}
-  12.9315688143396, 15.9795688143396, 2.4384; !- X,Y,Z Vertex 4 {m}
-
-OS:ThermalZone,
-  {592189a0-27f4-46cf-9c6d-82e3dff26859}, !- Handle
-  living zone|unit 5,                     !- Name
-  ,                                       !- Multiplier
-  ,                                       !- Ceiling Height {m}
-  ,                                       !- Volume {m3}
-  ,                                       !- Floor Area {m2}
-  ,                                       !- Zone Inside Convection Algorithm
-  ,                                       !- Zone Outside Convection Algorithm
-  ,                                       !- Zone Conditioning Equipment List Name
-  {5979bf7e-49fb-4604-8497-cefa0042a9a8}, !- Zone Air Inlet Port List
-  {89fc62ab-0929-4398-aaab-c4305300c9b4}, !- Zone Air Exhaust Port List
-  {a8f4f518-1cf8-4558-bde1-21127ecda493}, !- Zone Air Node Name
-  {c51a105f-cf5a-4cae-b441-e4209c451304}, !- Zone Return Air Port List
-  ,                                       !- Primary Daylighting Control Name
-  ,                                       !- Fraction of Zone Controlled by Primary Daylighting Control
-  ,                                       !- Secondary Daylighting Control Name
-  ,                                       !- Fraction of Zone Controlled by Secondary Daylighting Control
-  ,                                       !- Illuminance Map Name
-  ,                                       !- Group Rendering Name
-  ,                                       !- Thermostat Name
-  No;                                     !- Use Ideal Air Loads
-
-OS:Node,
-  {c07b473c-f2fe-446c-a2e5-c18325890c8e}, !- Handle
-  Node 5,                                 !- Name
-  {a8f4f518-1cf8-4558-bde1-21127ecda493}, !- Inlet Port
-  ;                                       !- Outlet Port
-
-OS:Connection,
-  {a8f4f518-1cf8-4558-bde1-21127ecda493}, !- Handle
-  {701eaa7b-f857-4dd7-8a5a-af14f867f57c}, !- Name
-  {592189a0-27f4-46cf-9c6d-82e3dff26859}, !- Source Object
-  11,                                     !- Outlet Port
-  {c07b473c-f2fe-446c-a2e5-c18325890c8e}, !- Target Object
-  2;                                      !- Inlet Port
-
-OS:PortList,
-  {5979bf7e-49fb-4604-8497-cefa0042a9a8}, !- Handle
-  {261d309c-46b6-40c2-842f-24c4cca7032b}, !- Name
-  {592189a0-27f4-46cf-9c6d-82e3dff26859}; !- HVAC Component
-
-OS:PortList,
-  {89fc62ab-0929-4398-aaab-c4305300c9b4}, !- Handle
-  {31effb3a-5f98-45db-ac7c-0864c50baf7b}, !- Name
-  {592189a0-27f4-46cf-9c6d-82e3dff26859}; !- HVAC Component
-
-OS:PortList,
-  {c51a105f-cf5a-4cae-b441-e4209c451304}, !- Handle
-  {5cf1cb2f-4531-4a9b-99b3-f75346e46e49}, !- Name
-  {592189a0-27f4-46cf-9c6d-82e3dff26859}; !- HVAC Component
-
-OS:Sizing:Zone,
-  {698dadec-defe-48bc-ad81-d0a066c1370b}, !- Handle
-  {592189a0-27f4-46cf-9c6d-82e3dff26859}, !- Zone or ZoneList Name
-  SupplyAirTemperature,                   !- Zone Cooling Design Supply Air Temperature Input Method
-  14,                                     !- Zone Cooling Design Supply Air Temperature {C}
-  11.11,                                  !- Zone Cooling Design Supply Air Temperature Difference {deltaC}
-  SupplyAirTemperature,                   !- Zone Heating Design Supply Air Temperature Input Method
-  40,                                     !- Zone Heating Design Supply Air Temperature {C}
-  11.11,                                  !- Zone Heating Design Supply Air Temperature Difference {deltaC}
-  0.0085,                                 !- Zone Cooling Design Supply Air Humidity Ratio {kg-H2O/kg-air}
-  0.008,                                  !- Zone Heating Design Supply Air Humidity Ratio {kg-H2O/kg-air}
-  ,                                       !- Zone Heating Sizing Factor
-  ,                                       !- Zone Cooling Sizing Factor
-  DesignDay,                              !- Cooling Design Air Flow Method
-  ,                                       !- Cooling Design Air Flow Rate {m3/s}
-  ,                                       !- Cooling Minimum Air Flow per Zone Floor Area {m3/s-m2}
-  ,                                       !- Cooling Minimum Air Flow {m3/s}
-  ,                                       !- Cooling Minimum Air Flow Fraction
-  DesignDay,                              !- Heating Design Air Flow Method
-  ,                                       !- Heating Design Air Flow Rate {m3/s}
-  ,                                       !- Heating Maximum Air Flow per Zone Floor Area {m3/s-m2}
-  ,                                       !- Heating Maximum Air Flow {m3/s}
-  ,                                       !- Heating Maximum Air Flow Fraction
-  ,                                       !- Design Zone Air Distribution Effectiveness in Cooling Mode
-  ,                                       !- Design Zone Air Distribution Effectiveness in Heating Mode
-  No,                                     !- Account for Dedicated Outdoor Air System
-  NeutralSupplyAir,                       !- Dedicated Outdoor Air System Control Strategy
-  autosize,                               !- Dedicated Outdoor Air Low Setpoint Temperature for Design {C}
-  autosize;                               !- Dedicated Outdoor Air High Setpoint Temperature for Design {C}
-
-OS:ZoneHVAC:EquipmentList,
-  {4fc786ad-9c29-48ef-b188-ee6a2a9a27f3}, !- Handle
-  Zone HVAC Equipment List 5,             !- Name
-  {592189a0-27f4-46cf-9c6d-82e3dff26859}; !- Thermal Zone
-
-OS:Space,
-  {3d1a0823-58ba-4261-82b1-fa485ac11ccb}, !- Handle
-  living space|unit 5|story 1,            !- Name
-  {f1001cfd-549c-469c-9104-e4a8da188287}, !- Space Type Name
-  ,                                       !- Default Construction Set Name
-  ,                                       !- Default Schedule Set Name
-  -0,                                     !- Direction of Relative North {deg}
-  0,                                      !- X Origin {m}
-  0,                                      !- Y Origin {m}
-  0,                                      !- Z Origin {m}
-  ,                                       !- Building Story Name
-  {592189a0-27f4-46cf-9c6d-82e3dff26859}, !- Thermal Zone Name
-  ,                                       !- Part of Total Floor Area
-  ,                                       !- Design Specification Outdoor Air Object Name
-  {09c6b8c6-16a2-4960-b0ae-47914d0dd04b}; !- Building Unit Name
-
-OS:Surface,
-  {0abf5ad9-da73-4070-b4a1-a790cbb4e5af}, !- Handle
-  Surface 25,                             !- Name
-  Wall,                                   !- Surface Type
-  ,                                       !- Construction Name
-  {3d1a0823-58ba-4261-82b1-fa485ac11ccb}, !- Space Name
-  Surface,                                !- Outside Boundary Condition
-  {b7cd84b4-3bbd-46df-920b-ac266d42f343}, !- Outside Boundary Condition Object
-  NoSun,                                  !- Sun Exposure
-  NoWind,                                 !- Wind Exposure
-  ,                                       !- View Factor to Ground
-  ,                                       !- Number of Vertices
-  12.9315688143396, 0, 2.4384,            !- X,Y,Z Vertex 1 {m}
-  12.9315688143396, 0, 0,                 !- X,Y,Z Vertex 2 {m}
-  12.9315688143396, -12.9315688143396, 0, !- X,Y,Z Vertex 3 {m}
-  12.9315688143396, -12.9315688143396, 2.4384; !- X,Y,Z Vertex 4 {m}
-
-OS:Surface,
-  {8e174b1e-b16c-4bca-bbee-5a26068fd433}, !- Handle
-  Surface 26,                             !- Name
-  Wall,                                   !- Surface Type
-  ,                                       !- Construction Name
-  {3d1a0823-58ba-4261-82b1-fa485ac11ccb}, !- Space Name
-  Surface,                                !- Outside Boundary Condition
-  {ede43549-6a6a-4b37-ad04-210b98e0a2c4}, !- Outside Boundary Condition Object
-  NoSun,                                  !- Sun Exposure
-  NoWind,                                 !- Wind Exposure
-  ,                                       !- View Factor to Ground
-  ,                                       !- Number of Vertices
-  19.3973532215094, -12.9315688143396, 2.4384, !- X,Y,Z Vertex 1 {m}
-  19.3973532215094, -12.9315688143396, 0, !- X,Y,Z Vertex 2 {m}
-  19.3973532215094, 0, 0,                 !- X,Y,Z Vertex 3 {m}
-  19.3973532215094, 0, 2.4384;            !- X,Y,Z Vertex 4 {m}
-
-OS:Surface,
-  {e6d44579-f323-4ad2-b334-1f62d822455e}, !- Handle
-  Surface 27,                             !- Name
-  Wall,                                   !- Surface Type
-  ,                                       !- Construction Name
-  {3d1a0823-58ba-4261-82b1-fa485ac11ccb}, !- Space Name
-  Adiabatic,                              !- Outside Boundary Condition
-  ,                                       !- Outside Boundary Condition Object
-  NoSun,                                  !- Sun Exposure
-  NoWind,                                 !- Wind Exposure
-  ,                                       !- View Factor to Ground
-  ,                                       !- Number of Vertices
-  19.3973532215094, 0, 2.4384,            !- X,Y,Z Vertex 1 {m}
-  19.3973532215094, 0, 0,                 !- X,Y,Z Vertex 2 {m}
-  12.9315688143396, 0, 0,                 !- X,Y,Z Vertex 3 {m}
-  12.9315688143396, 0, 2.4384;            !- X,Y,Z Vertex 4 {m}
-
-OS:Surface,
-  {81fccaf3-882b-458d-8f26-ef90f542a73f}, !- Handle
-  Surface 28,                             !- Name
-  RoofCeiling,                            !- Surface Type
-  ,                                       !- Construction Name
-  {3d1a0823-58ba-4261-82b1-fa485ac11ccb}, !- Space Name
-  Outdoors,                               !- Outside Boundary Condition
-  ,                                       !- Outside Boundary Condition Object
-  SunExposed,                             !- Sun Exposure
-  WindExposed,                            !- Wind Exposure
-  ,                                       !- View Factor to Ground
-  ,                                       !- Number of Vertices
-  19.3973532215094, -12.9315688143396, 2.4384, !- X,Y,Z Vertex 1 {m}
-  19.3973532215094, 0, 2.4384,            !- X,Y,Z Vertex 2 {m}
-  12.9315688143396, 0, 2.4384,            !- X,Y,Z Vertex 3 {m}
-  12.9315688143396, -12.9315688143396, 2.4384; !- X,Y,Z Vertex 4 {m}
-
-OS:Surface,
-  {6ab417ad-1bd2-4133-9a75-66d7edd3e4cf}, !- Handle
-  Surface 29,                             !- Name
-  Floor,                                  !- Surface Type
-  ,                                       !- Construction Name
-  {3d1a0823-58ba-4261-82b1-fa485ac11ccb}, !- Space Name
-  Foundation,                             !- Outside Boundary Condition
-  ,                                       !- Outside Boundary Condition Object
-  NoSun,                                  !- Sun Exposure
-  NoWind,                                 !- Wind Exposure
-  ,                                       !- View Factor to Ground
-  ,                                       !- Number of Vertices
-  12.9315688143396, -12.9315688143396, 0, !- X,Y,Z Vertex 1 {m}
-  12.9315688143396, 0, 0,                 !- X,Y,Z Vertex 2 {m}
-  19.3973532215094, 0, 0,                 !- X,Y,Z Vertex 3 {m}
-  19.3973532215094, -12.9315688143396, 0; !- X,Y,Z Vertex 4 {m}
-
-OS:Surface,
-  {c1c140a1-57d7-43ea-bb80-5e9bb4f5d95d}, !- Handle
-  Surface 30,                             !- Name
-  Wall,                                   !- Surface Type
-  ,                                       !- Construction Name
-  {3d1a0823-58ba-4261-82b1-fa485ac11ccb}, !- Space Name
-  Outdoors,                               !- Outside Boundary Condition
-  ,                                       !- Outside Boundary Condition Object
-  SunExposed,                             !- Sun Exposure
-  WindExposed,                            !- Wind Exposure
-  ,                                       !- View Factor to Ground
-  ,                                       !- Number of Vertices
-  12.9315688143396, -12.9315688143396, 2.4384, !- X,Y,Z Vertex 1 {m}
-  12.9315688143396, -12.9315688143396, 0, !- X,Y,Z Vertex 2 {m}
-  19.3973532215094, -12.9315688143396, 0, !- X,Y,Z Vertex 3 {m}
-  19.3973532215094, -12.9315688143396, 2.4384; !- X,Y,Z Vertex 4 {m}
-
-OS:ThermalZone,
-  {f41be730-d4e1-4544-b068-ab780b8dfada}, !- Handle
-  living zone|unit 6,                     !- Name
-  ,                                       !- Multiplier
-  ,                                       !- Ceiling Height {m}
-  ,                                       !- Volume {m3}
-  ,                                       !- Floor Area {m2}
-  ,                                       !- Zone Inside Convection Algorithm
-  ,                                       !- Zone Outside Convection Algorithm
-  ,                                       !- Zone Conditioning Equipment List Name
-  {0a463e9c-52a5-43fd-ad3f-0a94b2704f4e}, !- Zone Air Inlet Port List
-  {63ae8c71-0f09-4914-b48f-1806fea37dd4}, !- Zone Air Exhaust Port List
-  {e9f746a3-77a7-4fc1-881e-b7c9ff24c9d6}, !- Zone Air Node Name
-  {4d6e4ef5-4450-486a-bb82-b03e833cabdb}, !- Zone Return Air Port List
-  ,                                       !- Primary Daylighting Control Name
-  ,                                       !- Fraction of Zone Controlled by Primary Daylighting Control
-  ,                                       !- Secondary Daylighting Control Name
-  ,                                       !- Fraction of Zone Controlled by Secondary Daylighting Control
-  ,                                       !- Illuminance Map Name
-  ,                                       !- Group Rendering Name
-  ,                                       !- Thermostat Name
-  No;                                     !- Use Ideal Air Loads
-
-OS:Node,
-  {4cc85579-bba6-4094-97a0-509a0cfe5212}, !- Handle
-  Node 6,                                 !- Name
-  {e9f746a3-77a7-4fc1-881e-b7c9ff24c9d6}, !- Inlet Port
-  ;                                       !- Outlet Port
-
-OS:Connection,
-  {e9f746a3-77a7-4fc1-881e-b7c9ff24c9d6}, !- Handle
-  {d1cf0b8b-8d69-4aa7-b235-cd1c61034f26}, !- Name
-  {f41be730-d4e1-4544-b068-ab780b8dfada}, !- Source Object
-  11,                                     !- Outlet Port
-  {4cc85579-bba6-4094-97a0-509a0cfe5212}, !- Target Object
-  2;                                      !- Inlet Port
-
-OS:PortList,
-  {0a463e9c-52a5-43fd-ad3f-0a94b2704f4e}, !- Handle
-  {869b7777-c525-4fc5-a46a-b9f0a3ab60d0}, !- Name
-  {f41be730-d4e1-4544-b068-ab780b8dfada}; !- HVAC Component
-
-OS:PortList,
-  {63ae8c71-0f09-4914-b48f-1806fea37dd4}, !- Handle
-  {84b33a29-6f72-4c5f-b28e-1fd3a655b3e8}, !- Name
-  {f41be730-d4e1-4544-b068-ab780b8dfada}; !- HVAC Component
-
-OS:PortList,
-  {4d6e4ef5-4450-486a-bb82-b03e833cabdb}, !- Handle
-  {21c3b3ac-3f1f-4ea0-bb5b-a0b2f82fbd7d}, !- Name
-  {f41be730-d4e1-4544-b068-ab780b8dfada}; !- HVAC Component
-
-OS:Sizing:Zone,
-  {5dbbf764-6ef7-49bd-b336-ac9548b720f4}, !- Handle
-  {f41be730-d4e1-4544-b068-ab780b8dfada}, !- Zone or ZoneList Name
-  SupplyAirTemperature,                   !- Zone Cooling Design Supply Air Temperature Input Method
-  14,                                     !- Zone Cooling Design Supply Air Temperature {C}
-  11.11,                                  !- Zone Cooling Design Supply Air Temperature Difference {deltaC}
-  SupplyAirTemperature,                   !- Zone Heating Design Supply Air Temperature Input Method
-  40,                                     !- Zone Heating Design Supply Air Temperature {C}
-  11.11,                                  !- Zone Heating Design Supply Air Temperature Difference {deltaC}
-  0.0085,                                 !- Zone Cooling Design Supply Air Humidity Ratio {kg-H2O/kg-air}
-  0.008,                                  !- Zone Heating Design Supply Air Humidity Ratio {kg-H2O/kg-air}
-  ,                                       !- Zone Heating Sizing Factor
-  ,                                       !- Zone Cooling Sizing Factor
-  DesignDay,                              !- Cooling Design Air Flow Method
-  ,                                       !- Cooling Design Air Flow Rate {m3/s}
-  ,                                       !- Cooling Minimum Air Flow per Zone Floor Area {m3/s-m2}
-  ,                                       !- Cooling Minimum Air Flow {m3/s}
-  ,                                       !- Cooling Minimum Air Flow Fraction
-  DesignDay,                              !- Heating Design Air Flow Method
-  ,                                       !- Heating Design Air Flow Rate {m3/s}
-  ,                                       !- Heating Maximum Air Flow per Zone Floor Area {m3/s-m2}
-  ,                                       !- Heating Maximum Air Flow {m3/s}
-  ,                                       !- Heating Maximum Air Flow Fraction
-  ,                                       !- Design Zone Air Distribution Effectiveness in Cooling Mode
-  ,                                       !- Design Zone Air Distribution Effectiveness in Heating Mode
-  No,                                     !- Account for Dedicated Outdoor Air System
-  NeutralSupplyAir,                       !- Dedicated Outdoor Air System Control Strategy
-  autosize,                               !- Dedicated Outdoor Air Low Setpoint Temperature for Design {C}
-  autosize;                               !- Dedicated Outdoor Air High Setpoint Temperature for Design {C}
-
-OS:ZoneHVAC:EquipmentList,
-  {da7fe373-001e-4152-97f0-ac2417ab35d6}, !- Handle
-  Zone HVAC Equipment List 6,             !- Name
-  {f41be730-d4e1-4544-b068-ab780b8dfada}; !- Thermal Zone
-
-OS:Space,
-  {f08a95f0-2dc0-4338-a89c-977553c3e163}, !- Handle
-  living space|unit 6|story 1,            !- Name
-  {f1001cfd-549c-469c-9104-e4a8da188287}, !- Space Type Name
-  ,                                       !- Default Construction Set Name
-  ,                                       !- Default Schedule Set Name
-  -0,                                     !- Direction of Relative North {deg}
-  0,                                      !- X Origin {m}
-  0,                                      !- Y Origin {m}
-  0,                                      !- Z Origin {m}
-  ,                                       !- Building Story Name
-  {f41be730-d4e1-4544-b068-ab780b8dfada}, !- Thermal Zone Name
-  ,                                       !- Part of Total Floor Area
-  ,                                       !- Design Specification Outdoor Air Object Name
-  {f47cf01f-aa6e-434a-8fb5-cbdbf904532d}; !- Building Unit Name
-
-OS:Surface,
-  {872ac75a-9f27-4ceb-8e82-45054576b0f1}, !- Handle
-  Surface 31,                             !- Name
-  Wall,                                   !- Surface Type
-  ,                                       !- Construction Name
-  {f08a95f0-2dc0-4338-a89c-977553c3e163}, !- Space Name
-  Adiabatic,                              !- Outside Boundary Condition
-  ,                                       !- Outside Boundary Condition Object
-  NoSun,                                  !- Sun Exposure
-  NoWind,                                 !- Wind Exposure
-  ,                                       !- View Factor to Ground
-  ,                                       !- Number of Vertices
-  12.9315688143396, 3.048, 2.4384,        !- X,Y,Z Vertex 1 {m}
-  12.9315688143396, 3.048, 0,             !- X,Y,Z Vertex 2 {m}
-  19.3973532215094, 3.048, 0,             !- X,Y,Z Vertex 3 {m}
-  19.3973532215094, 3.048, 2.4384;        !- X,Y,Z Vertex 4 {m}
-
-OS:Surface,
-  {90fa4eed-1f95-40d6-b09d-02aa6f36d27d}, !- Handle
-  Surface 32,                             !- Name
-  Floor,                                  !- Surface Type
-  ,                                       !- Construction Name
-  {f08a95f0-2dc0-4338-a89c-977553c3e163}, !- Space Name
-  Foundation,                             !- Outside Boundary Condition
-  ,                                       !- Outside Boundary Condition Object
-  NoSun,                                  !- Sun Exposure
-  NoWind,                                 !- Wind Exposure
-  ,                                       !- View Factor to Ground
-  ,                                       !- Number of Vertices
-  12.9315688143396, 3.048, 0,             !- X,Y,Z Vertex 1 {m}
-  12.9315688143396, 15.9795688143396, 0,  !- X,Y,Z Vertex 2 {m}
-  19.3973532215094, 15.9795688143396, 0,  !- X,Y,Z Vertex 3 {m}
-  19.3973532215094, 3.048, 0;             !- X,Y,Z Vertex 4 {m}
-
-OS:Surface,
-  {f1e51dfd-9459-4534-a679-cfbcc059b8fd}, !- Handle
-  Surface 33,                             !- Name
-  Wall,                                   !- Surface Type
-  ,                                       !- Construction Name
-  {f08a95f0-2dc0-4338-a89c-977553c3e163}, !- Space Name
-  Outdoors,                               !- Outside Boundary Condition
-  ,                                       !- Outside Boundary Condition Object
-  SunExposed,                             !- Sun Exposure
-  WindExposed,                            !- Wind Exposure
-  ,                                       !- View Factor to Ground
-  ,                                       !- Number of Vertices
-  19.3973532215094, 15.9795688143396, 2.4384, !- X,Y,Z Vertex 1 {m}
-  19.3973532215094, 15.9795688143396, 0,  !- X,Y,Z Vertex 2 {m}
-  12.9315688143396, 15.9795688143396, 0,  !- X,Y,Z Vertex 3 {m}
-  12.9315688143396, 15.9795688143396, 2.4384; !- X,Y,Z Vertex 4 {m}
-
-OS:Surface,
-  {caca48db-c0cc-4dd4-b521-250e576b066d}, !- Handle
-  Surface 34,                             !- Name
-  Wall,                                   !- Surface Type
-  ,                                       !- Construction Name
-  {f08a95f0-2dc0-4338-a89c-977553c3e163}, !- Space Name
-  Surface,                                !- Outside Boundary Condition
-  {f61048e9-2359-48fd-a3a8-06d3f388643d}, !- Outside Boundary Condition Object
-  NoSun,                                  !- Sun Exposure
-  NoWind,                                 !- Wind Exposure
-  ,                                       !- View Factor to Ground
-  ,                                       !- Number of Vertices
-  12.9315688143396, 15.9795688143396, 2.4384, !- X,Y,Z Vertex 1 {m}
-  12.9315688143396, 15.9795688143396, 0,  !- X,Y,Z Vertex 2 {m}
-  12.9315688143396, 3.048, 0,             !- X,Y,Z Vertex 3 {m}
-  12.9315688143396, 3.048, 2.4384;        !- X,Y,Z Vertex 4 {m}
-
-OS:Surface,
-  {90d1b9b3-7649-45d7-a11a-a5b2927bb64f}, !- Handle
-  Surface 35,                             !- Name
-  RoofCeiling,                            !- Surface Type
-  ,                                       !- Construction Name
-  {f08a95f0-2dc0-4338-a89c-977553c3e163}, !- Space Name
-  Outdoors,                               !- Outside Boundary Condition
-  ,                                       !- Outside Boundary Condition Object
-  SunExposed,                             !- Sun Exposure
-  WindExposed,                            !- Wind Exposure
-  ,                                       !- View Factor to Ground
-  ,                                       !- Number of Vertices
-  19.3973532215094, 3.048, 2.4384,        !- X,Y,Z Vertex 1 {m}
-  19.3973532215094, 15.9795688143396, 2.4384, !- X,Y,Z Vertex 2 {m}
-  12.9315688143396, 15.9795688143396, 2.4384, !- X,Y,Z Vertex 3 {m}
-  12.9315688143396, 3.048, 2.4384;        !- X,Y,Z Vertex 4 {m}
-
-OS:Surface,
-  {30bb972b-324b-491d-8386-7d7428537365}, !- Handle
-  Surface 36,                             !- Name
-  Wall,                                   !- Surface Type
-  ,                                       !- Construction Name
-  {f08a95f0-2dc0-4338-a89c-977553c3e163}, !- Space Name
-  Surface,                                !- Outside Boundary Condition
-  {8c11d7b9-9f33-47bf-a476-daaea55f9502}, !- Outside Boundary Condition Object
-  NoSun,                                  !- Sun Exposure
-  NoWind,                                 !- Wind Exposure
-  ,                                       !- View Factor to Ground
-  ,                                       !- Number of Vertices
-  19.3973532215094, 3.048, 2.4384,        !- X,Y,Z Vertex 1 {m}
-  19.3973532215094, 3.048, 0,             !- X,Y,Z Vertex 2 {m}
-  19.3973532215094, 15.9795688143396, 0,  !- X,Y,Z Vertex 3 {m}
-  19.3973532215094, 15.9795688143396, 2.4384; !- X,Y,Z Vertex 4 {m}
-
-OS:ThermalZone,
-  {9ee28931-b0cb-4daa-947e-0829a98e85f1}, !- Handle
-  living zone|unit 7,                     !- Name
-  ,                                       !- Multiplier
-  ,                                       !- Ceiling Height {m}
-  ,                                       !- Volume {m3}
-  ,                                       !- Floor Area {m2}
-  ,                                       !- Zone Inside Convection Algorithm
-  ,                                       !- Zone Outside Convection Algorithm
-  ,                                       !- Zone Conditioning Equipment List Name
-  {2c8a9c2a-3861-4901-9788-9732cdf930c0}, !- Zone Air Inlet Port List
-  {990aea24-2b33-4a6b-9864-3008e5f6fd4f}, !- Zone Air Exhaust Port List
-  {76274584-0bd1-4bc3-bffd-12d7ae397c5f}, !- Zone Air Node Name
-  {956b649a-335b-43b9-91b8-3b5644e6dc8e}, !- Zone Return Air Port List
-  ,                                       !- Primary Daylighting Control Name
-  ,                                       !- Fraction of Zone Controlled by Primary Daylighting Control
-  ,                                       !- Secondary Daylighting Control Name
-  ,                                       !- Fraction of Zone Controlled by Secondary Daylighting Control
-  ,                                       !- Illuminance Map Name
-  ,                                       !- Group Rendering Name
-  ,                                       !- Thermostat Name
-  No;                                     !- Use Ideal Air Loads
-
-OS:Node,
-  {00004110-1551-4128-844f-87392119be65}, !- Handle
-  Node 7,                                 !- Name
-  {76274584-0bd1-4bc3-bffd-12d7ae397c5f}, !- Inlet Port
-  ;                                       !- Outlet Port
-
-OS:Connection,
-  {76274584-0bd1-4bc3-bffd-12d7ae397c5f}, !- Handle
-  {5ad26576-f443-42d9-bd6f-f049a7b5e188}, !- Name
-  {9ee28931-b0cb-4daa-947e-0829a98e85f1}, !- Source Object
-  11,                                     !- Outlet Port
-  {00004110-1551-4128-844f-87392119be65}, !- Target Object
-  2;                                      !- Inlet Port
-
-OS:PortList,
-  {2c8a9c2a-3861-4901-9788-9732cdf930c0}, !- Handle
-  {5da0c69d-cc84-4f7b-b9c8-12bb7cef2353}, !- Name
-  {9ee28931-b0cb-4daa-947e-0829a98e85f1}; !- HVAC Component
-
-OS:PortList,
-  {990aea24-2b33-4a6b-9864-3008e5f6fd4f}, !- Handle
-  {db291d76-b9d2-4668-ab94-5c43a16829d5}, !- Name
-  {9ee28931-b0cb-4daa-947e-0829a98e85f1}; !- HVAC Component
-
-OS:PortList,
-  {956b649a-335b-43b9-91b8-3b5644e6dc8e}, !- Handle
-  {8d0b0ace-5dd4-4537-98a4-4eabebe3435a}, !- Name
-  {9ee28931-b0cb-4daa-947e-0829a98e85f1}; !- HVAC Component
-
-OS:Sizing:Zone,
-  {ecd06ebf-077a-4b68-9b89-760679bde553}, !- Handle
-  {9ee28931-b0cb-4daa-947e-0829a98e85f1}, !- Zone or ZoneList Name
-  SupplyAirTemperature,                   !- Zone Cooling Design Supply Air Temperature Input Method
-  14,                                     !- Zone Cooling Design Supply Air Temperature {C}
-  11.11,                                  !- Zone Cooling Design Supply Air Temperature Difference {deltaC}
-  SupplyAirTemperature,                   !- Zone Heating Design Supply Air Temperature Input Method
-  40,                                     !- Zone Heating Design Supply Air Temperature {C}
-  11.11,                                  !- Zone Heating Design Supply Air Temperature Difference {deltaC}
-  0.0085,                                 !- Zone Cooling Design Supply Air Humidity Ratio {kg-H2O/kg-air}
-  0.008,                                  !- Zone Heating Design Supply Air Humidity Ratio {kg-H2O/kg-air}
-  ,                                       !- Zone Heating Sizing Factor
-  ,                                       !- Zone Cooling Sizing Factor
-  DesignDay,                              !- Cooling Design Air Flow Method
-  ,                                       !- Cooling Design Air Flow Rate {m3/s}
-  ,                                       !- Cooling Minimum Air Flow per Zone Floor Area {m3/s-m2}
-  ,                                       !- Cooling Minimum Air Flow {m3/s}
-  ,                                       !- Cooling Minimum Air Flow Fraction
-  DesignDay,                              !- Heating Design Air Flow Method
-  ,                                       !- Heating Design Air Flow Rate {m3/s}
-  ,                                       !- Heating Maximum Air Flow per Zone Floor Area {m3/s-m2}
-  ,                                       !- Heating Maximum Air Flow {m3/s}
-  ,                                       !- Heating Maximum Air Flow Fraction
-  ,                                       !- Design Zone Air Distribution Effectiveness in Cooling Mode
-  ,                                       !- Design Zone Air Distribution Effectiveness in Heating Mode
-  No,                                     !- Account for Dedicated Outdoor Air System
-  NeutralSupplyAir,                       !- Dedicated Outdoor Air System Control Strategy
-  autosize,                               !- Dedicated Outdoor Air Low Setpoint Temperature for Design {C}
-  autosize;                               !- Dedicated Outdoor Air High Setpoint Temperature for Design {C}
-
-OS:ZoneHVAC:EquipmentList,
-  {b4b3bb99-9e81-474b-81f4-bf6e4e2912ca}, !- Handle
-  Zone HVAC Equipment List 7,             !- Name
-  {9ee28931-b0cb-4daa-947e-0829a98e85f1}; !- Thermal Zone
-
-OS:Space,
-  {85d480cb-da7a-4937-93d3-a4c6808c5103}, !- Handle
-  living space|unit 7|story 1,            !- Name
-  {f1001cfd-549c-469c-9104-e4a8da188287}, !- Space Type Name
-  ,                                       !- Default Construction Set Name
-  ,                                       !- Default Schedule Set Name
-  -0,                                     !- Direction of Relative North {deg}
-  0,                                      !- X Origin {m}
-  0,                                      !- Y Origin {m}
-  0,                                      !- Z Origin {m}
-  ,                                       !- Building Story Name
-  {9ee28931-b0cb-4daa-947e-0829a98e85f1}, !- Thermal Zone Name
-  ,                                       !- Part of Total Floor Area
-  ,                                       !- Design Specification Outdoor Air Object Name
-  {46ec1dd2-ca35-48ae-a395-dfe4162b2e0e}; !- Building Unit Name
-
-OS:Surface,
-  {ede43549-6a6a-4b37-ad04-210b98e0a2c4}, !- Handle
-  Surface 37,                             !- Name
-  Wall,                                   !- Surface Type
-  ,                                       !- Construction Name
-  {85d480cb-da7a-4937-93d3-a4c6808c5103}, !- Space Name
-  Surface,                                !- Outside Boundary Condition
-  {8e174b1e-b16c-4bca-bbee-5a26068fd433}, !- Outside Boundary Condition Object
-  NoSun,                                  !- Sun Exposure
-  NoWind,                                 !- Wind Exposure
-  ,                                       !- View Factor to Ground
-  ,                                       !- Number of Vertices
-  19.3973532215094, 0, 2.4384,            !- X,Y,Z Vertex 1 {m}
-  19.3973532215094, 0, 0,                 !- X,Y,Z Vertex 2 {m}
-  19.3973532215094, -12.9315688143396, 0, !- X,Y,Z Vertex 3 {m}
-  19.3973532215094, -12.9315688143396, 2.4384; !- X,Y,Z Vertex 4 {m}
-
-OS:Surface,
-  {fbb4cea0-9610-4111-84b5-545161346160}, !- Handle
-  Surface 38,                             !- Name
-  Wall,                                   !- Surface Type
-  ,                                       !- Construction Name
-  {85d480cb-da7a-4937-93d3-a4c6808c5103}, !- Space Name
-  Outdoors,                               !- Outside Boundary Condition
-  ,                                       !- Outside Boundary Condition Object
-  SunExposed,                             !- Sun Exposure
-  WindExposed,                            !- Wind Exposure
-  ,                                       !- View Factor to Ground
-  ,                                       !- Number of Vertices
-  25.8631376286792, -12.9315688143396, 2.4384, !- X,Y,Z Vertex 1 {m}
-  25.8631376286792, -12.9315688143396, 0, !- X,Y,Z Vertex 2 {m}
-  25.8631376286792, 0, 0,                 !- X,Y,Z Vertex 3 {m}
-  25.8631376286792, 0, 2.4384;            !- X,Y,Z Vertex 4 {m}
-
-OS:Surface,
-  {c760c4eb-fd16-41f8-b4df-4f1445dfddd0}, !- Handle
-  Surface 39,                             !- Name
-  Wall,                                   !- Surface Type
-  ,                                       !- Construction Name
-  {85d480cb-da7a-4937-93d3-a4c6808c5103}, !- Space Name
-  Adiabatic,                              !- Outside Boundary Condition
-  ,                                       !- Outside Boundary Condition Object
-  NoSun,                                  !- Sun Exposure
-  NoWind,                                 !- Wind Exposure
-  ,                                       !- View Factor to Ground
-  ,                                       !- Number of Vertices
-  25.8631376286792, 0, 2.4384,            !- X,Y,Z Vertex 1 {m}
-  25.8631376286792, 0, 0,                 !- X,Y,Z Vertex 2 {m}
-  19.3973532215094, 0, 0,                 !- X,Y,Z Vertex 3 {m}
-  19.3973532215094, 0, 2.4384;            !- X,Y,Z Vertex 4 {m}
-
-OS:Surface,
-  {de51091c-e87d-45e4-966c-bef9eb36dfbb}, !- Handle
-  Surface 40,                             !- Name
-  RoofCeiling,                            !- Surface Type
-  ,                                       !- Construction Name
-  {85d480cb-da7a-4937-93d3-a4c6808c5103}, !- Space Name
-  Outdoors,                               !- Outside Boundary Condition
-  ,                                       !- Outside Boundary Condition Object
-  SunExposed,                             !- Sun Exposure
-  WindExposed,                            !- Wind Exposure
-  ,                                       !- View Factor to Ground
-  ,                                       !- Number of Vertices
-  25.8631376286792, -12.9315688143396, 2.4384, !- X,Y,Z Vertex 1 {m}
-  25.8631376286792, 0, 2.4384,            !- X,Y,Z Vertex 2 {m}
-  19.3973532215094, 0, 2.4384,            !- X,Y,Z Vertex 3 {m}
-  19.3973532215094, -12.9315688143396, 2.4384; !- X,Y,Z Vertex 4 {m}
-
-OS:Surface,
-  {2a557ad9-8560-4092-97ab-53e72d7065d2}, !- Handle
-  Surface 41,                             !- Name
-  Floor,                                  !- Surface Type
-  ,                                       !- Construction Name
-  {85d480cb-da7a-4937-93d3-a4c6808c5103}, !- Space Name
-  Foundation,                             !- Outside Boundary Condition
-  ,                                       !- Outside Boundary Condition Object
-  NoSun,                                  !- Sun Exposure
-  NoWind,                                 !- Wind Exposure
-  ,                                       !- View Factor to Ground
-  ,                                       !- Number of Vertices
-  19.3973532215094, -12.9315688143396, 0, !- X,Y,Z Vertex 1 {m}
-  19.3973532215094, 0, 0,                 !- X,Y,Z Vertex 2 {m}
-  25.8631376286792, 0, 0,                 !- X,Y,Z Vertex 3 {m}
-  25.8631376286792, -12.9315688143396, 0; !- X,Y,Z Vertex 4 {m}
-
-OS:Surface,
-  {f26e239c-8fc9-457e-bcad-2ca117ef3806}, !- Handle
-  Surface 42,                             !- Name
-  Wall,                                   !- Surface Type
-  ,                                       !- Construction Name
-  {85d480cb-da7a-4937-93d3-a4c6808c5103}, !- Space Name
-  Outdoors,                               !- Outside Boundary Condition
-  ,                                       !- Outside Boundary Condition Object
-  SunExposed,                             !- Sun Exposure
-  WindExposed,                            !- Wind Exposure
-  ,                                       !- View Factor to Ground
-  ,                                       !- Number of Vertices
-  19.3973532215094, -12.9315688143396, 2.4384, !- X,Y,Z Vertex 1 {m}
-  19.3973532215094, -12.9315688143396, 0, !- X,Y,Z Vertex 2 {m}
-  25.8631376286792, -12.9315688143396, 0, !- X,Y,Z Vertex 3 {m}
-  25.8631376286792, -12.9315688143396, 2.4384; !- X,Y,Z Vertex 4 {m}
-
-OS:ThermalZone,
-  {7135383c-47fa-410a-be8a-7a89594a5b9e}, !- Handle
-  living zone|unit 8,                     !- Name
-  ,                                       !- Multiplier
-  ,                                       !- Ceiling Height {m}
-  ,                                       !- Volume {m3}
-  ,                                       !- Floor Area {m2}
-  ,                                       !- Zone Inside Convection Algorithm
-  ,                                       !- Zone Outside Convection Algorithm
-  ,                                       !- Zone Conditioning Equipment List Name
-  {9eac9078-b92e-44d3-845b-a913ce1858b0}, !- Zone Air Inlet Port List
-  {4a4a28ae-5c81-417c-b0cd-f549e06e73b3}, !- Zone Air Exhaust Port List
-  {f3f4939f-ec88-4357-9896-7701b0243d65}, !- Zone Air Node Name
-  {8b4a8701-6f29-4bd7-b347-882bc1520387}, !- Zone Return Air Port List
-  ,                                       !- Primary Daylighting Control Name
-  ,                                       !- Fraction of Zone Controlled by Primary Daylighting Control
-  ,                                       !- Secondary Daylighting Control Name
-  ,                                       !- Fraction of Zone Controlled by Secondary Daylighting Control
-  ,                                       !- Illuminance Map Name
-  ,                                       !- Group Rendering Name
-  ,                                       !- Thermostat Name
-  No;                                     !- Use Ideal Air Loads
-
-OS:Node,
-  {18050aef-0160-4bdd-8987-8fee3cabf4a0}, !- Handle
-  Node 8,                                 !- Name
-  {f3f4939f-ec88-4357-9896-7701b0243d65}, !- Inlet Port
-  ;                                       !- Outlet Port
-
-OS:Connection,
-  {f3f4939f-ec88-4357-9896-7701b0243d65}, !- Handle
-  {797aadd7-edcd-4b81-9868-e0b608ad0604}, !- Name
-  {7135383c-47fa-410a-be8a-7a89594a5b9e}, !- Source Object
-  11,                                     !- Outlet Port
-  {18050aef-0160-4bdd-8987-8fee3cabf4a0}, !- Target Object
-  2;                                      !- Inlet Port
-
-OS:PortList,
-  {9eac9078-b92e-44d3-845b-a913ce1858b0}, !- Handle
-  {02331ecd-ee75-4247-9b78-9cf266fea654}, !- Name
-  {7135383c-47fa-410a-be8a-7a89594a5b9e}; !- HVAC Component
-
-OS:PortList,
-  {4a4a28ae-5c81-417c-b0cd-f549e06e73b3}, !- Handle
-  {76257919-8aa9-426b-b0a9-0c2b9fdda7e7}, !- Name
-  {7135383c-47fa-410a-be8a-7a89594a5b9e}; !- HVAC Component
-
-OS:PortList,
-  {8b4a8701-6f29-4bd7-b347-882bc1520387}, !- Handle
-  {58b4fea9-031c-4045-b6cf-2be1932449bc}, !- Name
-  {7135383c-47fa-410a-be8a-7a89594a5b9e}; !- HVAC Component
-
-OS:Sizing:Zone,
-  {2b25bb0d-c818-47de-8010-b0826f7089a7}, !- Handle
-  {7135383c-47fa-410a-be8a-7a89594a5b9e}, !- Zone or ZoneList Name
-  SupplyAirTemperature,                   !- Zone Cooling Design Supply Air Temperature Input Method
-  14,                                     !- Zone Cooling Design Supply Air Temperature {C}
-  11.11,                                  !- Zone Cooling Design Supply Air Temperature Difference {deltaC}
-  SupplyAirTemperature,                   !- Zone Heating Design Supply Air Temperature Input Method
-  40,                                     !- Zone Heating Design Supply Air Temperature {C}
-  11.11,                                  !- Zone Heating Design Supply Air Temperature Difference {deltaC}
-  0.0085,                                 !- Zone Cooling Design Supply Air Humidity Ratio {kg-H2O/kg-air}
-  0.008,                                  !- Zone Heating Design Supply Air Humidity Ratio {kg-H2O/kg-air}
-  ,                                       !- Zone Heating Sizing Factor
-  ,                                       !- Zone Cooling Sizing Factor
-  DesignDay,                              !- Cooling Design Air Flow Method
-  ,                                       !- Cooling Design Air Flow Rate {m3/s}
-  ,                                       !- Cooling Minimum Air Flow per Zone Floor Area {m3/s-m2}
-  ,                                       !- Cooling Minimum Air Flow {m3/s}
-  ,                                       !- Cooling Minimum Air Flow Fraction
-  DesignDay,                              !- Heating Design Air Flow Method
-  ,                                       !- Heating Design Air Flow Rate {m3/s}
-  ,                                       !- Heating Maximum Air Flow per Zone Floor Area {m3/s-m2}
-  ,                                       !- Heating Maximum Air Flow {m3/s}
-  ,                                       !- Heating Maximum Air Flow Fraction
-  ,                                       !- Design Zone Air Distribution Effectiveness in Cooling Mode
-  ,                                       !- Design Zone Air Distribution Effectiveness in Heating Mode
-  No,                                     !- Account for Dedicated Outdoor Air System
-  NeutralSupplyAir,                       !- Dedicated Outdoor Air System Control Strategy
-  autosize,                               !- Dedicated Outdoor Air Low Setpoint Temperature for Design {C}
-  autosize;                               !- Dedicated Outdoor Air High Setpoint Temperature for Design {C}
-
-OS:ZoneHVAC:EquipmentList,
-  {9f37f61f-0b3b-4a3b-9b9e-ba0a226a18db}, !- Handle
-  Zone HVAC Equipment List 8,             !- Name
-  {7135383c-47fa-410a-be8a-7a89594a5b9e}; !- Thermal Zone
-
-OS:Space,
-  {7ffafaec-8659-43bc-aaed-300f9de12e8f}, !- Handle
-  living space|unit 8|story 1,            !- Name
-  {f1001cfd-549c-469c-9104-e4a8da188287}, !- Space Type Name
-  ,                                       !- Default Construction Set Name
-  ,                                       !- Default Schedule Set Name
-  -0,                                     !- Direction of Relative North {deg}
-  0,                                      !- X Origin {m}
-  0,                                      !- Y Origin {m}
-  0,                                      !- Z Origin {m}
-  ,                                       !- Building Story Name
-  {7135383c-47fa-410a-be8a-7a89594a5b9e}, !- Thermal Zone Name
-  ,                                       !- Part of Total Floor Area
-  ,                                       !- Design Specification Outdoor Air Object Name
-  {7cc741c2-0f35-418f-9d20-8370e6e704cf}; !- Building Unit Name
-
-OS:Surface,
-  {6a6ef186-a3cd-439f-b7d6-1418e57313ed}, !- Handle
-  Surface 43,                             !- Name
-  Wall,                                   !- Surface Type
-  ,                                       !- Construction Name
-  {7ffafaec-8659-43bc-aaed-300f9de12e8f}, !- Space Name
-  Adiabatic,                              !- Outside Boundary Condition
-  ,                                       !- Outside Boundary Condition Object
-  NoSun,                                  !- Sun Exposure
-  NoWind,                                 !- Wind Exposure
-  ,                                       !- View Factor to Ground
-  ,                                       !- Number of Vertices
-  19.3973532215094, 3.048, 2.4384,        !- X,Y,Z Vertex 1 {m}
-  19.3973532215094, 3.048, 0,             !- X,Y,Z Vertex 2 {m}
-  25.8631376286792, 3.048, 0,             !- X,Y,Z Vertex 3 {m}
-  25.8631376286792, 3.048, 2.4384;        !- X,Y,Z Vertex 4 {m}
-
-OS:Surface,
-  {a23737e4-7ffe-471a-84f7-a9a6d9ccaddc}, !- Handle
-  Surface 44,                             !- Name
-  Floor,                                  !- Surface Type
-  ,                                       !- Construction Name
-  {7ffafaec-8659-43bc-aaed-300f9de12e8f}, !- Space Name
-  Foundation,                             !- Outside Boundary Condition
-  ,                                       !- Outside Boundary Condition Object
-  NoSun,                                  !- Sun Exposure
-  NoWind,                                 !- Wind Exposure
-  ,                                       !- View Factor to Ground
-  ,                                       !- Number of Vertices
-  19.3973532215094, 3.048, 0,             !- X,Y,Z Vertex 1 {m}
-  19.3973532215094, 15.9795688143396, 0,  !- X,Y,Z Vertex 2 {m}
-  25.8631376286792, 15.9795688143396, 0,  !- X,Y,Z Vertex 3 {m}
-  25.8631376286792, 3.048, 0;             !- X,Y,Z Vertex 4 {m}
-
-OS:Surface,
-  {5db04347-380f-4f10-86f7-fdf8e1896819}, !- Handle
-  Surface 45,                             !- Name
-  Wall,                                   !- Surface Type
-  ,                                       !- Construction Name
-  {7ffafaec-8659-43bc-aaed-300f9de12e8f}, !- Space Name
-  Outdoors,                               !- Outside Boundary Condition
-  ,                                       !- Outside Boundary Condition Object
-  SunExposed,                             !- Sun Exposure
-  WindExposed,                            !- Wind Exposure
-  ,                                       !- View Factor to Ground
-  ,                                       !- Number of Vertices
-  25.8631376286792, 15.9795688143396, 2.4384, !- X,Y,Z Vertex 1 {m}
-  25.8631376286792, 15.9795688143396, 0,  !- X,Y,Z Vertex 2 {m}
-  19.3973532215094, 15.9795688143396, 0,  !- X,Y,Z Vertex 3 {m}
-  19.3973532215094, 15.9795688143396, 2.4384; !- X,Y,Z Vertex 4 {m}
-
-OS:Surface,
-  {8c11d7b9-9f33-47bf-a476-daaea55f9502}, !- Handle
-  Surface 46,                             !- Name
-  Wall,                                   !- Surface Type
-  ,                                       !- Construction Name
-  {7ffafaec-8659-43bc-aaed-300f9de12e8f}, !- Space Name
-  Surface,                                !- Outside Boundary Condition
-  {30bb972b-324b-491d-8386-7d7428537365}, !- Outside Boundary Condition Object
-  NoSun,                                  !- Sun Exposure
-  NoWind,                                 !- Wind Exposure
-  ,                                       !- View Factor to Ground
-  ,                                       !- Number of Vertices
-  19.3973532215094, 15.9795688143396, 2.4384, !- X,Y,Z Vertex 1 {m}
-  19.3973532215094, 15.9795688143396, 0,  !- X,Y,Z Vertex 2 {m}
-  19.3973532215094, 3.048, 0,             !- X,Y,Z Vertex 3 {m}
-  19.3973532215094, 3.048, 2.4384;        !- X,Y,Z Vertex 4 {m}
-
-OS:Surface,
-  {6c0ea51a-b73a-4a0d-a2ff-e4c44f3bed50}, !- Handle
-  Surface 47,                             !- Name
-  RoofCeiling,                            !- Surface Type
-  ,                                       !- Construction Name
-  {7ffafaec-8659-43bc-aaed-300f9de12e8f}, !- Space Name
-  Outdoors,                               !- Outside Boundary Condition
-  ,                                       !- Outside Boundary Condition Object
-  SunExposed,                             !- Sun Exposure
-  WindExposed,                            !- Wind Exposure
-  ,                                       !- View Factor to Ground
-  ,                                       !- Number of Vertices
-  25.8631376286792, 3.048, 2.4384,        !- X,Y,Z Vertex 1 {m}
-  25.8631376286792, 15.9795688143396, 2.4384, !- X,Y,Z Vertex 2 {m}
-  19.3973532215094, 15.9795688143396, 2.4384, !- X,Y,Z Vertex 3 {m}
-  19.3973532215094, 3.048, 2.4384;        !- X,Y,Z Vertex 4 {m}
-
-OS:Surface,
-  {52b50680-adb0-4ba2-8824-bcdb27124380}, !- Handle
-  Surface 48,                             !- Name
-  Wall,                                   !- Surface Type
-  ,                                       !- Construction Name
-  {7ffafaec-8659-43bc-aaed-300f9de12e8f}, !- Space Name
-  Outdoors,                               !- Outside Boundary Condition
-  ,                                       !- Outside Boundary Condition Object
-  SunExposed,                             !- Sun Exposure
-  WindExposed,                            !- Wind Exposure
-  ,                                       !- View Factor to Ground
-  ,                                       !- Number of Vertices
-  25.8631376286792, 3.048, 2.4384,        !- X,Y,Z Vertex 1 {m}
-  25.8631376286792, 3.048, 0,             !- X,Y,Z Vertex 2 {m}
-  25.8631376286792, 15.9795688143396, 0,  !- X,Y,Z Vertex 3 {m}
-  25.8631376286792, 15.9795688143396, 2.4384; !- X,Y,Z Vertex 4 {m}
-
-OS:ThermalZone,
-  {fd80d791-95d2-4499-87c4-ea4d8ba877d7}, !- Handle
-  corridor zone,                          !- Name
-  ,                                       !- Multiplier
-  ,                                       !- Ceiling Height {m}
-  ,                                       !- Volume {m3}
-  ,                                       !- Floor Area {m2}
-  ,                                       !- Zone Inside Convection Algorithm
-  ,                                       !- Zone Outside Convection Algorithm
-  ,                                       !- Zone Conditioning Equipment List Name
-  {a48af53c-89bc-401b-9d85-7a65568be052}, !- Zone Air Inlet Port List
-  {591b2ba1-d76e-40d9-9d33-418c7cffd190}, !- Zone Air Exhaust Port List
-  {a44d7506-687f-4398-a3ac-725110381551}, !- Zone Air Node Name
-  {f19a36bd-30c8-4171-bbfc-eea43bc23166}, !- Zone Return Air Port List
-  ,                                       !- Primary Daylighting Control Name
-  ,                                       !- Fraction of Zone Controlled by Primary Daylighting Control
-  ,                                       !- Secondary Daylighting Control Name
-  ,                                       !- Fraction of Zone Controlled by Secondary Daylighting Control
-  ,                                       !- Illuminance Map Name
-  ,                                       !- Group Rendering Name
-  ,                                       !- Thermostat Name
-  No;                                     !- Use Ideal Air Loads
-
-OS:Node,
-  {6a0a9b87-51fa-49f9-a6b9-96e83bee8ae3}, !- Handle
-  Node 9,                                 !- Name
-  {a44d7506-687f-4398-a3ac-725110381551}, !- Inlet Port
-  ;                                       !- Outlet Port
-
-OS:Connection,
-  {a44d7506-687f-4398-a3ac-725110381551}, !- Handle
-  {7dd4eff0-030e-46c4-807f-9ef7b6d292b6}, !- Name
-  {fd80d791-95d2-4499-87c4-ea4d8ba877d7}, !- Source Object
-  11,                                     !- Outlet Port
-  {6a0a9b87-51fa-49f9-a6b9-96e83bee8ae3}, !- Target Object
-  2;                                      !- Inlet Port
-
-OS:PortList,
-  {a48af53c-89bc-401b-9d85-7a65568be052}, !- Handle
-  {39395388-e69a-4a71-94ba-46c08106dd1f}, !- Name
-  {fd80d791-95d2-4499-87c4-ea4d8ba877d7}; !- HVAC Component
-
-OS:PortList,
-  {591b2ba1-d76e-40d9-9d33-418c7cffd190}, !- Handle
-  {82023d6e-d197-43a4-855e-fe9973baf3df}, !- Name
-  {fd80d791-95d2-4499-87c4-ea4d8ba877d7}; !- HVAC Component
-
-OS:PortList,
-  {f19a36bd-30c8-4171-bbfc-eea43bc23166}, !- Handle
-  {b9840263-0714-4a5b-ab74-ac6729d1ee90}, !- Name
-  {fd80d791-95d2-4499-87c4-ea4d8ba877d7}; !- HVAC Component
-
-OS:Sizing:Zone,
-  {dfdca8c6-0c1d-4fd1-8266-da2ddac9acab}, !- Handle
-  {fd80d791-95d2-4499-87c4-ea4d8ba877d7}, !- Zone or ZoneList Name
-  SupplyAirTemperature,                   !- Zone Cooling Design Supply Air Temperature Input Method
-  14,                                     !- Zone Cooling Design Supply Air Temperature {C}
-  11.11,                                  !- Zone Cooling Design Supply Air Temperature Difference {deltaC}
-  SupplyAirTemperature,                   !- Zone Heating Design Supply Air Temperature Input Method
-  40,                                     !- Zone Heating Design Supply Air Temperature {C}
-  11.11,                                  !- Zone Heating Design Supply Air Temperature Difference {deltaC}
-  0.0085,                                 !- Zone Cooling Design Supply Air Humidity Ratio {kg-H2O/kg-air}
-  0.008,                                  !- Zone Heating Design Supply Air Humidity Ratio {kg-H2O/kg-air}
-  ,                                       !- Zone Heating Sizing Factor
-  ,                                       !- Zone Cooling Sizing Factor
-  DesignDay,                              !- Cooling Design Air Flow Method
-  ,                                       !- Cooling Design Air Flow Rate {m3/s}
-  ,                                       !- Cooling Minimum Air Flow per Zone Floor Area {m3/s-m2}
-  ,                                       !- Cooling Minimum Air Flow {m3/s}
-  ,                                       !- Cooling Minimum Air Flow Fraction
-  DesignDay,                              !- Heating Design Air Flow Method
-  ,                                       !- Heating Design Air Flow Rate {m3/s}
-  ,                                       !- Heating Maximum Air Flow per Zone Floor Area {m3/s-m2}
-  ,                                       !- Heating Maximum Air Flow {m3/s}
-  ,                                       !- Heating Maximum Air Flow Fraction
-  ,                                       !- Design Zone Air Distribution Effectiveness in Cooling Mode
-  ,                                       !- Design Zone Air Distribution Effectiveness in Heating Mode
-  No,                                     !- Account for Dedicated Outdoor Air System
-  NeutralSupplyAir,                       !- Dedicated Outdoor Air System Control Strategy
-  autosize,                               !- Dedicated Outdoor Air Low Setpoint Temperature for Design {C}
-  autosize;                               !- Dedicated Outdoor Air High Setpoint Temperature for Design {C}
-
-OS:ZoneHVAC:EquipmentList,
-  {d8eac32e-3d29-4f56-8733-1e5fddb9507b}, !- Handle
-  Zone HVAC Equipment List 9,             !- Name
-  {fd80d791-95d2-4499-87c4-ea4d8ba877d7}; !- Thermal Zone
-
-OS:Space,
-  {36679dd6-71c2-4229-a64f-acc19bc8f849}, !- Handle
-  corridor space,                         !- Name
-  {701d0646-aa0c-4cac-87c4-beda98cf741f}, !- Space Type Name
-  ,                                       !- Default Construction Set Name
-  ,                                       !- Default Schedule Set Name
-  ,                                       !- Direction of Relative North {deg}
-  ,                                       !- X Origin {m}
-  ,                                       !- Y Origin {m}
-  ,                                       !- Z Origin {m}
-  ,                                       !- Building Story Name
-  {fd80d791-95d2-4499-87c4-ea4d8ba877d7}; !- Thermal Zone Name
-
-OS:Surface,
-  {4e05d5a0-710b-491b-97fd-7d828df948f8}, !- Handle
-  Surface 49,                             !- Name
-  Floor,                                  !- Surface Type
-  ,                                       !- Construction Name
-  {36679dd6-71c2-4229-a64f-acc19bc8f849}, !- Space Name
-  Foundation,                             !- Outside Boundary Condition
-  ,                                       !- Outside Boundary Condition Object
-  NoSun,                                  !- Sun Exposure
-  NoWind,                                 !- Wind Exposure
-  ,                                       !- View Factor to Ground
-  ,                                       !- Number of Vertices
-  0, 0, 0,                                !- X,Y,Z Vertex 1 {m}
-  0, 3.048, 0,                            !- X,Y,Z Vertex 2 {m}
-  25.8631376286792, 3.048, 0,             !- X,Y,Z Vertex 3 {m}
-  25.8631376286792, 0, 0;                 !- X,Y,Z Vertex 4 {m}
-
-OS:Surface,
-  {dc9550fe-4d73-43ad-8679-0e1fffbf01ea}, !- Handle
-  Surface 50,                             !- Name
-  Wall,                                   !- Surface Type
-  ,                                       !- Construction Name
-  {36679dd6-71c2-4229-a64f-acc19bc8f849}, !- Space Name
-  Outdoors,                               !- Outside Boundary Condition
-  ,                                       !- Outside Boundary Condition Object
-  SunExposed,                             !- Sun Exposure
-  WindExposed,                            !- Wind Exposure
-  ,                                       !- View Factor to Ground
-  ,                                       !- Number of Vertices
-  0, 3.048, 2.4384,                       !- X,Y,Z Vertex 1 {m}
-  0, 3.048, 0,                            !- X,Y,Z Vertex 2 {m}
-  0, 0, 0,                                !- X,Y,Z Vertex 3 {m}
-  0, 0, 2.4384;                           !- X,Y,Z Vertex 4 {m}
-
-OS:Surface,
-  {caa27d56-4c4d-46e1-a128-98dabc0905dd}, !- Handle
-  Surface 51,                             !- Name
-  Wall,                                   !- Surface Type
-  ,                                       !- Construction Name
-  {36679dd6-71c2-4229-a64f-acc19bc8f849}, !- Space Name
-  Adiabatic,                              !- Outside Boundary Condition
-  ,                                       !- Outside Boundary Condition Object
-  NoSun,                                  !- Sun Exposure
-  NoWind,                                 !- Wind Exposure
-  ,                                       !- View Factor to Ground
-  ,                                       !- Number of Vertices
-  6.46578440716979, 3.048, 2.4384,        !- X,Y,Z Vertex 1 {m}
-  6.46578440716979, 3.048, 0,             !- X,Y,Z Vertex 2 {m}
-  0, 3.048, 0,                            !- X,Y,Z Vertex 3 {m}
-  0, 3.048, 2.4384;                       !- X,Y,Z Vertex 4 {m}
-
-OS:Surface,
-  {f169b86f-cdb7-4da8-9bea-ed807407dbc5}, !- Handle
-  Surface 52,                             !- Name
-  Wall,                                   !- Surface Type
-  ,                                       !- Construction Name
-  {36679dd6-71c2-4229-a64f-acc19bc8f849}, !- Space Name
-  Outdoors,                               !- Outside Boundary Condition
-  ,                                       !- Outside Boundary Condition Object
-  SunExposed,                             !- Sun Exposure
-  WindExposed,                            !- Wind Exposure
-  ,                                       !- View Factor to Ground
-  ,                                       !- Number of Vertices
-  25.8631376286792, 0, 2.4384,            !- X,Y,Z Vertex 1 {m}
-  25.8631376286792, 0, 0,                 !- X,Y,Z Vertex 2 {m}
-  25.8631376286792, 3.048, 0,             !- X,Y,Z Vertex 3 {m}
-  25.8631376286792, 3.048, 2.4384;        !- X,Y,Z Vertex 4 {m}
-
-OS:Surface,
-  {1eac77c2-cb2f-406d-8f32-b86aa17943be}, !- Handle
-  Surface 53,                             !- Name
-  Wall,                                   !- Surface Type
-  ,                                       !- Construction Name
-  {36679dd6-71c2-4229-a64f-acc19bc8f849}, !- Space Name
-  Adiabatic,                              !- Outside Boundary Condition
-  ,                                       !- Outside Boundary Condition Object
-  NoSun,                                  !- Sun Exposure
-  NoWind,                                 !- Wind Exposure
-  ,                                       !- View Factor to Ground
-  ,                                       !- Number of Vertices
-  0, 0, 2.4384,                           !- X,Y,Z Vertex 1 {m}
-  0, 0, 0,                                !- X,Y,Z Vertex 2 {m}
-  6.46578440716979, 0, 0,                 !- X,Y,Z Vertex 3 {m}
-  6.46578440716979, 0, 2.4384;            !- X,Y,Z Vertex 4 {m}
-
-OS:Surface,
-  {e1d5b5ff-7717-40fa-ab82-16e658738803}, !- Handle
-  Surface 54,                             !- Name
-  RoofCeiling,                            !- Surface Type
-  ,                                       !- Construction Name
-  {36679dd6-71c2-4229-a64f-acc19bc8f849}, !- Space Name
-  Outdoors,                               !- Outside Boundary Condition
-  ,                                       !- Outside Boundary Condition Object
-  SunExposed,                             !- Sun Exposure
-  WindExposed,                            !- Wind Exposure
-  ,                                       !- View Factor to Ground
-  ,                                       !- Number of Vertices
-  25.8631376286792, 0, 2.4384,            !- X,Y,Z Vertex 1 {m}
-  25.8631376286792, 3.048, 2.4384,        !- X,Y,Z Vertex 2 {m}
-  0, 3.048, 2.4384,                       !- X,Y,Z Vertex 3 {m}
-  0, 0, 2.4384;                           !- X,Y,Z Vertex 4 {m}
-
-OS:SpaceType,
-  {701d0646-aa0c-4cac-87c4-beda98cf741f}, !- Handle
-  Space Type 2,                           !- Name
-  ,                                       !- Default Construction Set Name
-  ,                                       !- Default Schedule Set Name
-  ,                                       !- Group Rendering Name
-  ,                                       !- Design Specification Outdoor Air Object Name
-  ,                                       !- Standards Template
-  ,                                       !- Standards Building Type
-  corridor;                               !- Standards Space Type
-
-OS:BuildingUnit,
-  {5ea37fb0-f340-4498-979c-2d7dc324bd49}, !- Handle
-  unit 1,                                 !- Name
-  ,                                       !- Rendering Color
-  Residential;                            !- Building Unit Type
-
-OS:AdditionalProperties,
-  {d9a95cc9-7daa-4180-81d0-ccbd510d84dc}, !- Handle
-  {5ea37fb0-f340-4498-979c-2d7dc324bd49}, !- Object Name
-  Units Represented,                      !- Feature Name 1
-  Integer,                                !- Feature Data Type 1
-  1,                                      !- Feature Value 1
-  NumberOfBedrooms,                       !- Feature Name 2
-  Integer,                                !- Feature Data Type 2
-  3,                                      !- Feature Value 2
-  NumberOfBathrooms,                      !- Feature Name 3
-  Double,                                 !- Feature Data Type 3
-  2,                                      !- Feature Value 3
-  NumberOfOccupants,                      !- Feature Name 4
-  Double,                                 !- Feature Data Type 4
-  3.3900000000000001;                     !- Feature Value 4
-
-OS:BuildingUnit,
-  {307cba67-630e-4cb9-8cb3-a0b11f6fca2e}, !- Handle
-  unit 2,                                 !- Name
-  ,                                       !- Rendering Color
-  Residential;                            !- Building Unit Type
-
-OS:AdditionalProperties,
-  {7e679814-2ba9-4daf-9714-dbd858f1c5aa}, !- Handle
-  {307cba67-630e-4cb9-8cb3-a0b11f6fca2e}, !- Object Name
-  Units Represented,                      !- Feature Name 1
-  Integer,                                !- Feature Data Type 1
-  1,                                      !- Feature Value 1
-  NumberOfBedrooms,                       !- Feature Name 2
-  Integer,                                !- Feature Data Type 2
-  3,                                      !- Feature Value 2
-  NumberOfBathrooms,                      !- Feature Name 3
-  Double,                                 !- Feature Data Type 3
-  2,                                      !- Feature Value 3
-  NumberOfOccupants,                      !- Feature Name 4
-  Double,                                 !- Feature Data Type 4
-  3.3900000000000001;                     !- Feature Value 4
-
-OS:BuildingUnit,
-  {3822b52b-2548-4d85-b7ba-bb8e1b0fdf40}, !- Handle
-  unit 3,                                 !- Name
-  ,                                       !- Rendering Color
-  Residential;                            !- Building Unit Type
-
-OS:AdditionalProperties,
-  {02e0550c-be7c-4876-a32b-c59080858519}, !- Handle
-  {3822b52b-2548-4d85-b7ba-bb8e1b0fdf40}, !- Object Name
-  Units Represented,                      !- Feature Name 1
-  Integer,                                !- Feature Data Type 1
-  1,                                      !- Feature Value 1
-  NumberOfBedrooms,                       !- Feature Name 2
-  Integer,                                !- Feature Data Type 2
-  3,                                      !- Feature Value 2
-  NumberOfBathrooms,                      !- Feature Name 3
-  Double,                                 !- Feature Data Type 3
-  2,                                      !- Feature Value 3
-  NumberOfOccupants,                      !- Feature Name 4
-  Double,                                 !- Feature Data Type 4
-  3.3900000000000001;                     !- Feature Value 4
-
-OS:BuildingUnit,
-  {4b3ac4d0-e19b-4a53-a71f-fd858f2933eb}, !- Handle
-  unit 4,                                 !- Name
-  ,                                       !- Rendering Color
-  Residential;                            !- Building Unit Type
-
-OS:AdditionalProperties,
-  {14428892-8f0d-4c06-9845-f1f5d7a44d5f}, !- Handle
-  {4b3ac4d0-e19b-4a53-a71f-fd858f2933eb}, !- Object Name
-  Units Represented,                      !- Feature Name 1
-  Integer,                                !- Feature Data Type 1
-  1,                                      !- Feature Value 1
-  NumberOfBedrooms,                       !- Feature Name 2
-  Integer,                                !- Feature Data Type 2
-  3,                                      !- Feature Value 2
-  NumberOfBathrooms,                      !- Feature Name 3
-  Double,                                 !- Feature Data Type 3
-  2,                                      !- Feature Value 3
-  NumberOfOccupants,                      !- Feature Name 4
-  Double,                                 !- Feature Data Type 4
-  3.3900000000000001;                     !- Feature Value 4
-
-OS:BuildingUnit,
-  {09c6b8c6-16a2-4960-b0ae-47914d0dd04b}, !- Handle
-  unit 5,                                 !- Name
-  ,                                       !- Rendering Color
-  Residential;                            !- Building Unit Type
-
-OS:AdditionalProperties,
-  {6820ec61-ac67-4aa4-83b8-7aff203ba2f7}, !- Handle
-  {09c6b8c6-16a2-4960-b0ae-47914d0dd04b}, !- Object Name
-  Units Represented,                      !- Feature Name 1
-  Integer,                                !- Feature Data Type 1
-  1,                                      !- Feature Value 1
-  NumberOfBedrooms,                       !- Feature Name 2
-  Integer,                                !- Feature Data Type 2
-  3,                                      !- Feature Value 2
-  NumberOfBathrooms,                      !- Feature Name 3
-  Double,                                 !- Feature Data Type 3
-  2,                                      !- Feature Value 3
-  NumberOfOccupants,                      !- Feature Name 4
-  Double,                                 !- Feature Data Type 4
-  3.3900000000000001;                     !- Feature Value 4
-
-OS:BuildingUnit,
-  {f47cf01f-aa6e-434a-8fb5-cbdbf904532d}, !- Handle
-  unit 6,                                 !- Name
-  ,                                       !- Rendering Color
-  Residential;                            !- Building Unit Type
-
-OS:AdditionalProperties,
-  {d0a28d02-78b7-499f-9163-3a27d7832d78}, !- Handle
-  {f47cf01f-aa6e-434a-8fb5-cbdbf904532d}, !- Object Name
-  Units Represented,                      !- Feature Name 1
-  Integer,                                !- Feature Data Type 1
-  1,                                      !- Feature Value 1
-  NumberOfBedrooms,                       !- Feature Name 2
-  Integer,                                !- Feature Data Type 2
-  3,                                      !- Feature Value 2
-  NumberOfBathrooms,                      !- Feature Name 3
-  Double,                                 !- Feature Data Type 3
-  2,                                      !- Feature Value 3
-  NumberOfOccupants,                      !- Feature Name 4
-  Double,                                 !- Feature Data Type 4
-  3.3900000000000001;                     !- Feature Value 4
-
-OS:BuildingUnit,
-  {46ec1dd2-ca35-48ae-a395-dfe4162b2e0e}, !- Handle
-  unit 7,                                 !- Name
-  ,                                       !- Rendering Color
-  Residential;                            !- Building Unit Type
-
-OS:AdditionalProperties,
-  {8c84e221-fc4b-4b7e-8a19-8ac8e503ac82}, !- Handle
-  {46ec1dd2-ca35-48ae-a395-dfe4162b2e0e}, !- Object Name
-  Units Represented,                      !- Feature Name 1
-  Integer,                                !- Feature Data Type 1
-  1,                                      !- Feature Value 1
-  NumberOfBedrooms,                       !- Feature Name 2
-  Integer,                                !- Feature Data Type 2
-  3,                                      !- Feature Value 2
-  NumberOfBathrooms,                      !- Feature Name 3
-  Double,                                 !- Feature Data Type 3
-  2,                                      !- Feature Value 3
-  NumberOfOccupants,                      !- Feature Name 4
-  Double,                                 !- Feature Data Type 4
-  3.3900000000000001;                     !- Feature Value 4
-
-OS:BuildingUnit,
-  {7cc741c2-0f35-418f-9d20-8370e6e704cf}, !- Handle
-  unit 8,                                 !- Name
-  ,                                       !- Rendering Color
-  Residential;                            !- Building Unit Type
-
-OS:AdditionalProperties,
-  {bcd2bdbe-76d7-400e-9f0c-1f573b610139}, !- Handle
-  {7cc741c2-0f35-418f-9d20-8370e6e704cf}, !- Object Name
-  Units Represented,                      !- Feature Name 1
-  Integer,                                !- Feature Data Type 1
-  1,                                      !- Feature Value 1
-  NumberOfBedrooms,                       !- Feature Name 2
-  Integer,                                !- Feature Data Type 2
-  3,                                      !- Feature Value 2
-  NumberOfBathrooms,                      !- Feature Name 3
-  Double,                                 !- Feature Data Type 3
-  2,                                      !- Feature Value 3
-  NumberOfOccupants,                      !- Feature Name 4
-  Double,                                 !- Feature Data Type 4
-  3.3900000000000001;                     !- Feature Value 4
-
-OS:Surface,
-  {0742bfc2-1041-498f-babe-918acea8a9dc}, !- Handle
-  Surface 55,                             !- Name
-  Wall,                                   !- Surface Type
-  ,                                       !- Construction Name
-  {36679dd6-71c2-4229-a64f-acc19bc8f849}, !- Space Name
-  Adiabatic,                              !- Outside Boundary Condition
-  ,                                       !- Outside Boundary Condition Object
-  NoSun,                                  !- Sun Exposure
-  NoWind,                                 !- Wind Exposure
-  ,                                       !- View Factor to Ground
-  ,                                       !- Number of Vertices
-  12.9315688143396, 0, 2.4384,            !- X,Y,Z Vertex 1 {m}
-  12.9315688143396, 0, 0,                 !- X,Y,Z Vertex 2 {m}
-  19.3973532215094, 0, 0,                 !- X,Y,Z Vertex 3 {m}
-  19.3973532215094, 0, 2.4384;            !- X,Y,Z Vertex 4 {m}
-
-OS:Surface,
-  {18b31d1b-0310-4200-9866-c0af545609a7}, !- Handle
-  Surface 56,                             !- Name
-  Wall,                                   !- Surface Type
-  ,                                       !- Construction Name
-  {36679dd6-71c2-4229-a64f-acc19bc8f849}, !- Space Name
-  Adiabatic,                              !- Outside Boundary Condition
-  ,                                       !- Outside Boundary Condition Object
-  NoSun,                                  !- Sun Exposure
-  NoWind,                                 !- Wind Exposure
-  ,                                       !- View Factor to Ground
-  ,                                       !- Number of Vertices
-  19.3973532215094, 3.048, 2.4384,        !- X,Y,Z Vertex 1 {m}
-  19.3973532215094, 3.048, 0,             !- X,Y,Z Vertex 2 {m}
-  12.9315688143396, 3.048, 0,             !- X,Y,Z Vertex 3 {m}
-  12.9315688143396, 3.048, 2.4384;        !- X,Y,Z Vertex 4 {m}
-
-OS:Surface,
-  {b893b464-5e40-4b35-a92a-1738ec6f21bb}, !- Handle
-  Surface 57,                             !- Name
-  Wall,                                   !- Surface Type
-  ,                                       !- Construction Name
-  {36679dd6-71c2-4229-a64f-acc19bc8f849}, !- Space Name
-  Adiabatic,                              !- Outside Boundary Condition
-  ,                                       !- Outside Boundary Condition Object
-  NoSun,                                  !- Sun Exposure
-  NoWind,                                 !- Wind Exposure
-  ,                                       !- View Factor to Ground
-  ,                                       !- Number of Vertices
-  6.46578440716979, 0, 2.4384,            !- X,Y,Z Vertex 1 {m}
-  6.46578440716979, 0, 0,                 !- X,Y,Z Vertex 2 {m}
-  12.9315688143396, 0, 0,                 !- X,Y,Z Vertex 3 {m}
-  12.9315688143396, 0, 2.4384;            !- X,Y,Z Vertex 4 {m}
-
-OS:Surface,
-  {3063bb39-18bb-440e-9320-e19b42bae7f2}, !- Handle
-  Surface 58,                             !- Name
-  Wall,                                   !- Surface Type
-  ,                                       !- Construction Name
-  {36679dd6-71c2-4229-a64f-acc19bc8f849}, !- Space Name
-  Adiabatic,                              !- Outside Boundary Condition
-  ,                                       !- Outside Boundary Condition Object
-  NoSun,                                  !- Sun Exposure
-  NoWind,                                 !- Wind Exposure
-  ,                                       !- View Factor to Ground
-  ,                                       !- Number of Vertices
-  19.3973532215094, 0, 2.4384,            !- X,Y,Z Vertex 1 {m}
-  19.3973532215094, 0, 0,                 !- X,Y,Z Vertex 2 {m}
-  25.8631376286792, 0, 0,                 !- X,Y,Z Vertex 3 {m}
-  25.8631376286792, 0, 2.4384;            !- X,Y,Z Vertex 4 {m}
-
-OS:Surface,
-  {3e73efee-70d6-416c-a42d-557b99caee8b}, !- Handle
-  Surface 59,                             !- Name
-  Wall,                                   !- Surface Type
-  ,                                       !- Construction Name
-  {36679dd6-71c2-4229-a64f-acc19bc8f849}, !- Space Name
-  Adiabatic,                              !- Outside Boundary Condition
-  ,                                       !- Outside Boundary Condition Object
-  NoSun,                                  !- Sun Exposure
-  NoWind,                                 !- Wind Exposure
-  ,                                       !- View Factor to Ground
-  ,                                       !- Number of Vertices
-  25.8631376286792, 3.048, 2.4384,        !- X,Y,Z Vertex 1 {m}
-  25.8631376286792, 3.048, 0,             !- X,Y,Z Vertex 2 {m}
-  19.3973532215094, 3.048, 0,             !- X,Y,Z Vertex 3 {m}
-  19.3973532215094, 3.048, 2.4384;        !- X,Y,Z Vertex 4 {m}
-
-OS:Surface,
-  {3fa72b5b-d116-4f41-aeb4-53ae24db00a6}, !- Handle
-  Surface 60,                             !- Name
-  Wall,                                   !- Surface Type
-  ,                                       !- Construction Name
-  {36679dd6-71c2-4229-a64f-acc19bc8f849}, !- Space Name
-  Adiabatic,                              !- Outside Boundary Condition
-  ,                                       !- Outside Boundary Condition Object
-  NoSun,                                  !- Sun Exposure
-  NoWind,                                 !- Wind Exposure
-  ,                                       !- View Factor to Ground
-  ,                                       !- Number of Vertices
-  12.9315688143396, 3.048, 2.4384,        !- X,Y,Z Vertex 1 {m}
-  12.9315688143396, 3.048, 0,             !- X,Y,Z Vertex 2 {m}
-  6.46578440716979, 3.048, 0,             !- X,Y,Z Vertex 3 {m}
-  6.46578440716979, 3.048, 2.4384;        !- X,Y,Z Vertex 4 {m}
-
-OS:External:File,
-  {dbec2943-c917-47a7-b18e-c718de562b49}, !- Handle
-  8760.csv,                               !- Name
-  8760.csv;                               !- File Name
-
-OS:Schedule:Day,
-  {92320cd5-7ac3-4334-b674-43d6903d775a}, !- Handle
-  Schedule Day 1,                         !- Name
-  ,                                       !- Schedule Type Limits Name
-  ,                                       !- Interpolate to Timestep
-  24,                                     !- Hour 1
-  0,                                      !- Minute 1
-  0;                                      !- Value Until Time 1
-
-OS:Schedule:Day,
-  {b92befc4-2acf-4dcc-a687-7759c16f6680}, !- Handle
-  Schedule Day 2,                         !- Name
-  ,                                       !- Schedule Type Limits Name
-  ,                                       !- Interpolate to Timestep
-  24,                                     !- Hour 1
-  0,                                      !- Minute 1
-  1;                                      !- Value Until Time 1
-
-OS:Schedule:File,
-  {adf886a8-f327-46c1-b310-3d1b86dc36a8}, !- Handle
-  occupants,                              !- Name
-  {36300fdb-adc5-46c9-a9ae-fc5d3bf82712}, !- Schedule Type Limits Name
-  {dbec2943-c917-47a7-b18e-c718de562b49}, !- External File Name
-  1,                                      !- Column Number
-  1,                                      !- Rows to Skip at Top
-  8760,                                   !- Number of Hours of Data
-  ,                                       !- Column Separator
-  ,                                       !- Interpolate to Timestep
-  60;                                     !- Minutes per Item
-
-OS:Schedule:Ruleset,
-  {0724e261-7b8f-4d3f-ab71-e2e450b3c55e}, !- Handle
-  Schedule Ruleset 1,                     !- Name
-  {4aedbded-e24f-422f-a05b-a364e86fbf30}, !- Schedule Type Limits Name
-  {727f5642-2e42-499c-9d69-da333380296b}; !- Default Day Schedule Name
-
-OS:Schedule:Day,
-  {727f5642-2e42-499c-9d69-da333380296b}, !- Handle
-  Schedule Day 3,                         !- Name
-  {4aedbded-e24f-422f-a05b-a364e86fbf30}, !- Schedule Type Limits Name
->>>>>>> 2c92e5b7
+  {e34f725b-7794-4c7f-a20b-2ed4bf365c0d}, !- Schedule Type Limits Name
   ,                                       !- Interpolate to Timestep
   24,                                     !- Hour 1
   0,                                      !- Minute 1
   112.539290946133;                       !- Value Until Time 1
 
 OS:People:Definition,
-<<<<<<< HEAD
-  {ad894482-ed4b-48d1-b207-51a624d1fa01}, !- Handle
-=======
-  {eb6e729d-7894-450a-af58-0491d0c77573}, !- Handle
->>>>>>> 2c92e5b7
+  {f3553e22-8ac9-4707-ba72-b5020bbfdad7}, !- Handle
   res occupants|living space,             !- Name
   People,                                 !- Number of People Calculation Method
   3.39,                                   !- Number of People {people}
@@ -2863,21 +781,12 @@
   ZoneAveraged;                           !- Mean Radiant Temperature Calculation Type
 
 OS:People,
-<<<<<<< HEAD
-  {296e2534-4f6f-4b32-8741-1f93005aba69}, !- Handle
+  {4f71d396-1449-47c5-956d-17c183298ec2}, !- Handle
   res occupants|living space,             !- Name
-  {ad894482-ed4b-48d1-b207-51a624d1fa01}, !- People Definition Name
-  {4f040c87-6c14-4fa8-8593-6a419c331332}, !- Space or SpaceType Name
-  {f07a4b8f-5e64-47bb-a4dd-39f7e4e7db93}, !- Number of People Schedule Name
-  {bc982441-0097-490f-9b25-f43bf72ade21}, !- Activity Level Schedule Name
-=======
-  {c46e42e2-e94c-4914-bced-6551fb9d5936}, !- Handle
-  res occupants|living space,             !- Name
-  {eb6e729d-7894-450a-af58-0491d0c77573}, !- People Definition Name
-  {ee4df8bf-2cfb-4898-960e-1d3586917923}, !- Space or SpaceType Name
-  {adf886a8-f327-46c1-b310-3d1b86dc36a8}, !- Number of People Schedule Name
-  {0724e261-7b8f-4d3f-ab71-e2e450b3c55e}, !- Activity Level Schedule Name
->>>>>>> 2c92e5b7
+  {f3553e22-8ac9-4707-ba72-b5020bbfdad7}, !- People Definition Name
+  {1a230cc3-2d6d-44a2-b85b-647275a40879}, !- Space or SpaceType Name
+  {873cd311-75b8-4df3-8041-91a92e457d00}, !- Number of People Schedule Name
+  {d0ab2952-a7c9-4d5e-a328-e67550244f6a}, !- Activity Level Schedule Name
   ,                                       !- Surface Name/Angle Factor List Name
   ,                                       !- Work Efficiency Schedule Name
   ,                                       !- Clothing Insulation Schedule Name
@@ -2885,11 +794,7 @@
   1;                                      !- Multiplier
 
 OS:ScheduleTypeLimits,
-<<<<<<< HEAD
-  {c0e6fdb6-4104-4a41-ad8f-023d8303c14d}, !- Handle
-=======
-  {4aedbded-e24f-422f-a05b-a364e86fbf30}, !- Handle
->>>>>>> 2c92e5b7
+  {e34f725b-7794-4c7f-a20b-2ed4bf365c0d}, !- Handle
   ActivityLevel,                          !- Name
   0,                                      !- Lower Limit Value
   ,                                       !- Upper Limit Value
@@ -2897,323 +802,8 @@
   ActivityLevel;                          !- Unit Type
 
 OS:ScheduleTypeLimits,
-<<<<<<< HEAD
-  {25f16148-1d52-4360-8fdf-ce67c8f8f499}, !- Handle
-=======
-  {36300fdb-adc5-46c9-a9ae-fc5d3bf82712}, !- Handle
->>>>>>> 2c92e5b7
+  {c4a98d87-4729-4c1a-b1a4-9dd00dc1cf3f}, !- Handle
   Fractional,                             !- Name
   0,                                      !- Lower Limit Value
   1,                                      !- Upper Limit Value
   Continuous;                             !- Numeric Type
-<<<<<<< HEAD
-=======
-
-OS:Schedule:Day,
-  {9c231950-1358-482a-b89d-fcbcaa384bc0}, !- Handle
-  Schedule Day 4,                         !- Name
-  ,                                       !- Schedule Type Limits Name
-  ,                                       !- Interpolate to Timestep
-  24,                                     !- Hour 1
-  0,                                      !- Minute 1
-  0;                                      !- Value Until Time 1
-
-OS:Schedule:Day,
-  {8093f820-a4bd-4444-ace9-bfa176dde87b}, !- Handle
-  Schedule Day 5,                         !- Name
-  ,                                       !- Schedule Type Limits Name
-  ,                                       !- Interpolate to Timestep
-  24,                                     !- Hour 1
-  0,                                      !- Minute 1
-  1;                                      !- Value Until Time 1
-
-OS:People:Definition,
-  {708ca4ed-da8f-49b0-9d10-8b4cea405534}, !- Handle
-  res occupants|unit 2|living space|unit 2, !- Name
-  People,                                 !- Number of People Calculation Method
-  3.39,                                   !- Number of People {people}
-  ,                                       !- People per Space Floor Area {person/m2}
-  ,                                       !- Space Floor Area per Person {m2/person}
-  0.319734,                               !- Fraction Radiant
-  0.573,                                  !- Sensible Heat Fraction
-  0,                                      !- Carbon Dioxide Generation Rate {m3/s-W}
-  No,                                     !- Enable ASHRAE 55 Comfort Warnings
-  ZoneAveraged;                           !- Mean Radiant Temperature Calculation Type
-
-OS:People,
-  {13b1602c-b29b-4a97-9d89-d3d8f005434c}, !- Handle
-  res occupants|unit 2|living space|unit 2, !- Name
-  {708ca4ed-da8f-49b0-9d10-8b4cea405534}, !- People Definition Name
-  {e36414b4-8c47-41c3-85b7-d0b9817f5e03}, !- Space or SpaceType Name
-  {adf886a8-f327-46c1-b310-3d1b86dc36a8}, !- Number of People Schedule Name
-  {0724e261-7b8f-4d3f-ab71-e2e450b3c55e}, !- Activity Level Schedule Name
-  ,                                       !- Surface Name/Angle Factor List Name
-  ,                                       !- Work Efficiency Schedule Name
-  ,                                       !- Clothing Insulation Schedule Name
-  ,                                       !- Air Velocity Schedule Name
-  1;                                      !- Multiplier
-
-OS:Schedule:Day,
-  {784d9080-dbe6-401b-8372-67acd5430736}, !- Handle
-  Schedule Day 6,                         !- Name
-  ,                                       !- Schedule Type Limits Name
-  ,                                       !- Interpolate to Timestep
-  24,                                     !- Hour 1
-  0,                                      !- Minute 1
-  0;                                      !- Value Until Time 1
-
-OS:Schedule:Day,
-  {87661eee-ad9c-42e1-b91b-eedc8163462e}, !- Handle
-  Schedule Day 7,                         !- Name
-  ,                                       !- Schedule Type Limits Name
-  ,                                       !- Interpolate to Timestep
-  24,                                     !- Hour 1
-  0,                                      !- Minute 1
-  1;                                      !- Value Until Time 1
-
-OS:People:Definition,
-  {895e014f-aace-4d6f-8f08-a1dc6eeb732f}, !- Handle
-  res occupants|unit 3|living space|unit 3|story 1, !- Name
-  People,                                 !- Number of People Calculation Method
-  3.39,                                   !- Number of People {people}
-  ,                                       !- People per Space Floor Area {person/m2}
-  ,                                       !- Space Floor Area per Person {m2/person}
-  0.319734,                               !- Fraction Radiant
-  0.573,                                  !- Sensible Heat Fraction
-  0,                                      !- Carbon Dioxide Generation Rate {m3/s-W}
-  No,                                     !- Enable ASHRAE 55 Comfort Warnings
-  ZoneAveraged;                           !- Mean Radiant Temperature Calculation Type
-
-OS:People,
-  {5608b3e0-cd38-4cb1-a38f-590ea5f971bc}, !- Handle
-  res occupants|unit 3|living space|unit 3|story 1, !- Name
-  {895e014f-aace-4d6f-8f08-a1dc6eeb732f}, !- People Definition Name
-  {fc1842e8-6dd6-4b03-8d8c-c4b238e5ef9b}, !- Space or SpaceType Name
-  {adf886a8-f327-46c1-b310-3d1b86dc36a8}, !- Number of People Schedule Name
-  {0724e261-7b8f-4d3f-ab71-e2e450b3c55e}, !- Activity Level Schedule Name
-  ,                                       !- Surface Name/Angle Factor List Name
-  ,                                       !- Work Efficiency Schedule Name
-  ,                                       !- Clothing Insulation Schedule Name
-  ,                                       !- Air Velocity Schedule Name
-  1;                                      !- Multiplier
-
-OS:Schedule:Day,
-  {387fa09e-ccf1-41b1-9fa2-2bd846db455a}, !- Handle
-  Schedule Day 8,                         !- Name
-  ,                                       !- Schedule Type Limits Name
-  ,                                       !- Interpolate to Timestep
-  24,                                     !- Hour 1
-  0,                                      !- Minute 1
-  0;                                      !- Value Until Time 1
-
-OS:Schedule:Day,
-  {b16b4756-44b1-47f8-b4ff-8eb1e2cc5164}, !- Handle
-  Schedule Day 9,                         !- Name
-  ,                                       !- Schedule Type Limits Name
-  ,                                       !- Interpolate to Timestep
-  24,                                     !- Hour 1
-  0,                                      !- Minute 1
-  1;                                      !- Value Until Time 1
-
-OS:People:Definition,
-  {95c6ce71-d852-412f-960e-7333b517c811}, !- Handle
-  res occupants|unit 4|living space|unit 4|story 1, !- Name
-  People,                                 !- Number of People Calculation Method
-  3.39,                                   !- Number of People {people}
-  ,                                       !- People per Space Floor Area {person/m2}
-  ,                                       !- Space Floor Area per Person {m2/person}
-  0.319734,                               !- Fraction Radiant
-  0.573,                                  !- Sensible Heat Fraction
-  0,                                      !- Carbon Dioxide Generation Rate {m3/s-W}
-  No,                                     !- Enable ASHRAE 55 Comfort Warnings
-  ZoneAveraged;                           !- Mean Radiant Temperature Calculation Type
-
-OS:People,
-  {8754e400-6cc8-4622-97d5-3fa6d09019da}, !- Handle
-  res occupants|unit 4|living space|unit 4|story 1, !- Name
-  {95c6ce71-d852-412f-960e-7333b517c811}, !- People Definition Name
-  {e338df16-48c6-4584-af7e-02b47dcedecf}, !- Space or SpaceType Name
-  {adf886a8-f327-46c1-b310-3d1b86dc36a8}, !- Number of People Schedule Name
-  {0724e261-7b8f-4d3f-ab71-e2e450b3c55e}, !- Activity Level Schedule Name
-  ,                                       !- Surface Name/Angle Factor List Name
-  ,                                       !- Work Efficiency Schedule Name
-  ,                                       !- Clothing Insulation Schedule Name
-  ,                                       !- Air Velocity Schedule Name
-  1;                                      !- Multiplier
-
-OS:Schedule:Day,
-  {a51d27ff-2264-4a61-9368-1a7844d514c9}, !- Handle
-  Schedule Day 10,                        !- Name
-  ,                                       !- Schedule Type Limits Name
-  ,                                       !- Interpolate to Timestep
-  24,                                     !- Hour 1
-  0,                                      !- Minute 1
-  0;                                      !- Value Until Time 1
-
-OS:Schedule:Day,
-  {c05e39b8-b5f4-46a2-a25d-1e36a61e8e63}, !- Handle
-  Schedule Day 11,                        !- Name
-  ,                                       !- Schedule Type Limits Name
-  ,                                       !- Interpolate to Timestep
-  24,                                     !- Hour 1
-  0,                                      !- Minute 1
-  1;                                      !- Value Until Time 1
-
-OS:People:Definition,
-  {2a823e1f-2ae3-4a9d-8737-a7038b9e9983}, !- Handle
-  res occupants|unit 5|living space|unit 5|story 1, !- Name
-  People,                                 !- Number of People Calculation Method
-  3.39,                                   !- Number of People {people}
-  ,                                       !- People per Space Floor Area {person/m2}
-  ,                                       !- Space Floor Area per Person {m2/person}
-  0.319734,                               !- Fraction Radiant
-  0.573,                                  !- Sensible Heat Fraction
-  0,                                      !- Carbon Dioxide Generation Rate {m3/s-W}
-  No,                                     !- Enable ASHRAE 55 Comfort Warnings
-  ZoneAveraged;                           !- Mean Radiant Temperature Calculation Type
-
-OS:People,
-  {c14762bb-e0f4-4a7c-b4c7-7d9fc49cc75c}, !- Handle
-  res occupants|unit 5|living space|unit 5|story 1, !- Name
-  {2a823e1f-2ae3-4a9d-8737-a7038b9e9983}, !- People Definition Name
-  {3d1a0823-58ba-4261-82b1-fa485ac11ccb}, !- Space or SpaceType Name
-  {adf886a8-f327-46c1-b310-3d1b86dc36a8}, !- Number of People Schedule Name
-  {0724e261-7b8f-4d3f-ab71-e2e450b3c55e}, !- Activity Level Schedule Name
-  ,                                       !- Surface Name/Angle Factor List Name
-  ,                                       !- Work Efficiency Schedule Name
-  ,                                       !- Clothing Insulation Schedule Name
-  ,                                       !- Air Velocity Schedule Name
-  1;                                      !- Multiplier
-
-OS:Schedule:Day,
-  {7005638a-4954-4c4b-9003-a1f7e6eaa64f}, !- Handle
-  Schedule Day 12,                        !- Name
-  ,                                       !- Schedule Type Limits Name
-  ,                                       !- Interpolate to Timestep
-  24,                                     !- Hour 1
-  0,                                      !- Minute 1
-  0;                                      !- Value Until Time 1
-
-OS:Schedule:Day,
-  {21112720-7263-4d79-b8ae-ae2e570a003b}, !- Handle
-  Schedule Day 13,                        !- Name
-  ,                                       !- Schedule Type Limits Name
-  ,                                       !- Interpolate to Timestep
-  24,                                     !- Hour 1
-  0,                                      !- Minute 1
-  1;                                      !- Value Until Time 1
-
-OS:People:Definition,
-  {3428b555-b7f8-4250-9031-cb860c07fff4}, !- Handle
-  res occupants|unit 6|living space|unit 6|story 1, !- Name
-  People,                                 !- Number of People Calculation Method
-  3.39,                                   !- Number of People {people}
-  ,                                       !- People per Space Floor Area {person/m2}
-  ,                                       !- Space Floor Area per Person {m2/person}
-  0.319734,                               !- Fraction Radiant
-  0.573,                                  !- Sensible Heat Fraction
-  0,                                      !- Carbon Dioxide Generation Rate {m3/s-W}
-  No,                                     !- Enable ASHRAE 55 Comfort Warnings
-  ZoneAveraged;                           !- Mean Radiant Temperature Calculation Type
-
-OS:People,
-  {ee7f0624-9f3b-4c96-a754-e48b10258c97}, !- Handle
-  res occupants|unit 6|living space|unit 6|story 1, !- Name
-  {3428b555-b7f8-4250-9031-cb860c07fff4}, !- People Definition Name
-  {f08a95f0-2dc0-4338-a89c-977553c3e163}, !- Space or SpaceType Name
-  {adf886a8-f327-46c1-b310-3d1b86dc36a8}, !- Number of People Schedule Name
-  {0724e261-7b8f-4d3f-ab71-e2e450b3c55e}, !- Activity Level Schedule Name
-  ,                                       !- Surface Name/Angle Factor List Name
-  ,                                       !- Work Efficiency Schedule Name
-  ,                                       !- Clothing Insulation Schedule Name
-  ,                                       !- Air Velocity Schedule Name
-  1;                                      !- Multiplier
-
-OS:Schedule:Day,
-  {f6722652-680c-4329-a591-5fd8d3a60a63}, !- Handle
-  Schedule Day 14,                        !- Name
-  ,                                       !- Schedule Type Limits Name
-  ,                                       !- Interpolate to Timestep
-  24,                                     !- Hour 1
-  0,                                      !- Minute 1
-  0;                                      !- Value Until Time 1
-
-OS:Schedule:Day,
-  {a985e2f6-888e-4634-a79b-7e5304c2cbde}, !- Handle
-  Schedule Day 15,                        !- Name
-  ,                                       !- Schedule Type Limits Name
-  ,                                       !- Interpolate to Timestep
-  24,                                     !- Hour 1
-  0,                                      !- Minute 1
-  1;                                      !- Value Until Time 1
-
-OS:People:Definition,
-  {d4009fc4-51e9-4127-865b-8b4fe76d5d55}, !- Handle
-  res occupants|unit 7|living space|unit 7|story 1, !- Name
-  People,                                 !- Number of People Calculation Method
-  3.39,                                   !- Number of People {people}
-  ,                                       !- People per Space Floor Area {person/m2}
-  ,                                       !- Space Floor Area per Person {m2/person}
-  0.319734,                               !- Fraction Radiant
-  0.573,                                  !- Sensible Heat Fraction
-  0,                                      !- Carbon Dioxide Generation Rate {m3/s-W}
-  No,                                     !- Enable ASHRAE 55 Comfort Warnings
-  ZoneAveraged;                           !- Mean Radiant Temperature Calculation Type
-
-OS:People,
-  {4b1f6309-05c6-487c-8957-9157d7ad23f2}, !- Handle
-  res occupants|unit 7|living space|unit 7|story 1, !- Name
-  {d4009fc4-51e9-4127-865b-8b4fe76d5d55}, !- People Definition Name
-  {85d480cb-da7a-4937-93d3-a4c6808c5103}, !- Space or SpaceType Name
-  {adf886a8-f327-46c1-b310-3d1b86dc36a8}, !- Number of People Schedule Name
-  {0724e261-7b8f-4d3f-ab71-e2e450b3c55e}, !- Activity Level Schedule Name
-  ,                                       !- Surface Name/Angle Factor List Name
-  ,                                       !- Work Efficiency Schedule Name
-  ,                                       !- Clothing Insulation Schedule Name
-  ,                                       !- Air Velocity Schedule Name
-  1;                                      !- Multiplier
-
-OS:Schedule:Day,
-  {3562d41f-da6b-4af6-974a-090137936fea}, !- Handle
-  Schedule Day 16,                        !- Name
-  ,                                       !- Schedule Type Limits Name
-  ,                                       !- Interpolate to Timestep
-  24,                                     !- Hour 1
-  0,                                      !- Minute 1
-  0;                                      !- Value Until Time 1
-
-OS:Schedule:Day,
-  {52b60ae5-c5d4-44f8-ae1a-0f7e5415ac0d}, !- Handle
-  Schedule Day 17,                        !- Name
-  ,                                       !- Schedule Type Limits Name
-  ,                                       !- Interpolate to Timestep
-  24,                                     !- Hour 1
-  0,                                      !- Minute 1
-  1;                                      !- Value Until Time 1
-
-OS:People:Definition,
-  {ef834252-64db-4b83-8c85-1287a587deaa}, !- Handle
-  res occupants|unit 8|living space|unit 8|story 1, !- Name
-  People,                                 !- Number of People Calculation Method
-  3.39,                                   !- Number of People {people}
-  ,                                       !- People per Space Floor Area {person/m2}
-  ,                                       !- Space Floor Area per Person {m2/person}
-  0.319734,                               !- Fraction Radiant
-  0.573,                                  !- Sensible Heat Fraction
-  0,                                      !- Carbon Dioxide Generation Rate {m3/s-W}
-  No,                                     !- Enable ASHRAE 55 Comfort Warnings
-  ZoneAveraged;                           !- Mean Radiant Temperature Calculation Type
-
-OS:People,
-  {17d0b235-20bf-4f2a-aa63-da6680ac24f3}, !- Handle
-  res occupants|unit 8|living space|unit 8|story 1, !- Name
-  {ef834252-64db-4b83-8c85-1287a587deaa}, !- People Definition Name
-  {7ffafaec-8659-43bc-aaed-300f9de12e8f}, !- Space or SpaceType Name
-  {adf886a8-f327-46c1-b310-3d1b86dc36a8}, !- Number of People Schedule Name
-  {0724e261-7b8f-4d3f-ab71-e2e450b3c55e}, !- Activity Level Schedule Name
-  ,                                       !- Surface Name/Angle Factor List Name
-  ,                                       !- Work Efficiency Schedule Name
-  ,                                       !- Clothing Insulation Schedule Name
-  ,                                       !- Air Velocity Schedule Name
-  1;                                      !- Multiplier
->>>>>>> 2c92e5b7
