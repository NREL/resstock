!- NOTE: Auto-generated from /test/osw_files/SFD_2000sqft_2story_SL_FA_HipRoof.osw

OS:Version,
<<<<<<< HEAD
  {37f7abb6-2cba-4036-98ab-7c82e7227499}, !- Handle
  3.2.1;                                  !- Version Identifier

OS:SimulationControl,
  {9e93f796-93f8-4648-8114-be49a997706b}, !- Handle
=======
  {5bbb752e-86d1-450e-b23a-02665891c222}, !- Handle
  3.2.1;                                  !- Version Identifier

OS:SimulationControl,
  {1d819acf-4e4e-45e0-b214-046823a67ee6}, !- Handle
>>>>>>> 055af606
  ,                                       !- Do Zone Sizing Calculation
  ,                                       !- Do System Sizing Calculation
  ,                                       !- Do Plant Sizing Calculation
  No;                                     !- Run Simulation for Sizing Periods

OS:Timestep,
<<<<<<< HEAD
  {d87c20fe-d280-4ae6-a000-682c6b0aca34}, !- Handle
  6;                                      !- Number of Timesteps per Hour

OS:ShadowCalculation,
  {b05bc8f9-3f22-41f3-a35b-2e7216a8d341}, !- Handle
=======
  {1f58addf-2983-4be9-b2e7-4d44758b2abc}, !- Handle
  6;                                      !- Number of Timesteps per Hour

OS:ShadowCalculation,
  {dab38064-fbab-4511-8849-71f1b1ed12d4}, !- Handle
>>>>>>> 055af606
  PolygonClipping,                        !- Shading Calculation Method
  ,                                       !- Shading Calculation Update Frequency Method
  20,                                     !- Shading Calculation Update Frequency
  200,                                    !- Maximum Figures in Shadow Overlap Calculations
  ,                                       !- Polygon Clipping Algorithm
  512,                                    !- Pixel Counting Resolution
  DetailedSkyDiffuseModeling,             !- Sky Diffuse Modeling Algorithm
  No,                                     !- Output External Shading Calculation Results
  No,                                     !- Disable Self-Shading Within Shading Zone Groups
  No;                                     !- Disable Self-Shading From Shading Zone Groups to Other Zones

OS:SurfaceConvectionAlgorithm:Outside,
<<<<<<< HEAD
  {7070a685-dae2-4055-9c4b-f3f042886167}, !- Handle
  DOE-2;                                  !- Algorithm

OS:SurfaceConvectionAlgorithm:Inside,
  {16e4e5dc-9fc7-4de1-bbd1-f82be2bab062}, !- Handle
  TARP;                                   !- Algorithm

OS:ZoneCapacitanceMultiplier:ResearchSpecial,
  {a9e39e4d-5472-4604-8d53-6986e3ba947b}, !- Handle
=======
  {911ec7ba-14ed-48ba-ad6f-92cf59ff6e6e}, !- Handle
  DOE-2;                                  !- Algorithm

OS:SurfaceConvectionAlgorithm:Inside,
  {a6ef93ed-a7be-4fcd-93f8-30468114c38c}, !- Handle
  TARP;                                   !- Algorithm

OS:ZoneCapacitanceMultiplier:ResearchSpecial,
  {256b2de3-4109-44c2-ab2b-62c34943b92c}, !- Handle
>>>>>>> 055af606
  ,                                       !- Temperature Capacity Multiplier
  15,                                     !- Humidity Capacity Multiplier
  ;                                       !- Carbon Dioxide Capacity Multiplier

OS:RunPeriod,
<<<<<<< HEAD
  {f6f8b25e-4229-4786-8d9a-d4104fca77f8}, !- Handle
=======
  {b06f6144-154c-4a4e-bdeb-1b2af96f1c20}, !- Handle
>>>>>>> 055af606
  Run Period 1,                           !- Name
  1,                                      !- Begin Month
  1,                                      !- Begin Day of Month
  12,                                     !- End Month
  31,                                     !- End Day of Month
  ,                                       !- Use Weather File Holidays and Special Days
  ,                                       !- Use Weather File Daylight Saving Period
  ,                                       !- Apply Weekend Holiday Rule
  ,                                       !- Use Weather File Rain Indicators
  ,                                       !- Use Weather File Snow Indicators
  ;                                       !- Number of Times Runperiod to be Repeated

OS:YearDescription,
<<<<<<< HEAD
  {ea0a21e5-ea71-463a-a759-6b524bae7de6}, !- Handle
=======
  {7ccc6a45-5ece-406f-baca-dfabf99dc5aa}, !- Handle
>>>>>>> 055af606
  2007,                                   !- Calendar Year
  ,                                       !- Day of Week for Start Day
  ;                                       !- Is Leap Year

OS:WeatherFile,
<<<<<<< HEAD
  {613069b6-ba95-4950-a3f7-6bb5e4474ccb}, !- Handle
=======
  {e776b86e-738d-40c5-8df3-b3c97270fcd4}, !- Handle
>>>>>>> 055af606
  Denver Intl Ap,                         !- City
  CO,                                     !- State Province Region
  USA,                                    !- Country
  TMY3,                                   !- Data Source
  725650,                                 !- WMO Number
  39.83,                                  !- Latitude {deg}
  -104.65,                                !- Longitude {deg}
  -7,                                     !- Time Zone {hr}
  1650,                                   !- Elevation {m}
  C:/OpenStudio/resstock/resources/measures/HPXMLtoOpenStudio/weather/USA_CO_Denver.Intl.AP.725650_TMY3.epw, !- Url
  E23378AA;                               !- Checksum

OS:AdditionalProperties,
<<<<<<< HEAD
  {8f6fec9b-d16d-4657-a6c1-0406e8ef5338}, !- Handle
  {613069b6-ba95-4950-a3f7-6bb5e4474ccb}, !- Object Name
=======
  {859eac1a-65bd-4180-b2da-f160ba951991}, !- Handle
  {e776b86e-738d-40c5-8df3-b3c97270fcd4}, !- Object Name
>>>>>>> 055af606
  EPWHeaderCity,                          !- Feature Name 1
  String,                                 !- Feature Data Type 1
  Denver Intl Ap,                         !- Feature Value 1
  EPWHeaderState,                         !- Feature Name 2
  String,                                 !- Feature Data Type 2
  CO,                                     !- Feature Value 2
  EPWHeaderCountry,                       !- Feature Name 3
  String,                                 !- Feature Data Type 3
  USA,                                    !- Feature Value 3
  EPWHeaderDataSource,                    !- Feature Name 4
  String,                                 !- Feature Data Type 4
  TMY3,                                   !- Feature Value 4
  EPWHeaderStation,                       !- Feature Name 5
  String,                                 !- Feature Data Type 5
  725650,                                 !- Feature Value 5
  EPWHeaderLatitude,                      !- Feature Name 6
  Double,                                 !- Feature Data Type 6
  39.829999999999998,                     !- Feature Value 6
  EPWHeaderLongitude,                     !- Feature Name 7
  Double,                                 !- Feature Data Type 7
  -104.65000000000001,                    !- Feature Value 7
  EPWHeaderTimezone,                      !- Feature Name 8
  Double,                                 !- Feature Data Type 8
  -7,                                     !- Feature Value 8
  EPWHeaderAltitude,                      !- Feature Name 9
  Double,                                 !- Feature Data Type 9
  5413.3858267716532,                     !- Feature Value 9
  EPWHeaderLocalPressure,                 !- Feature Name 10
  Double,                                 !- Feature Data Type 10
  0.81937567683596546,                    !- Feature Value 10
  EPWHeaderRecordsPerHour,                !- Feature Name 11
  Double,                                 !- Feature Data Type 11
  0,                                      !- Feature Value 11
  EPWDataAnnualAvgDrybulb,                !- Feature Name 12
  Double,                                 !- Feature Data Type 12
  51.575616438356228,                     !- Feature Value 12
  EPWDataAnnualMinDrybulb,                !- Feature Name 13
  Double,                                 !- Feature Data Type 13
  -2.9200000000000017,                    !- Feature Value 13
  EPWDataAnnualMaxDrybulb,                !- Feature Name 14
  Double,                                 !- Feature Data Type 14
  104,                                    !- Feature Value 14
  EPWDataCDD50F,                          !- Feature Name 15
  Double,                                 !- Feature Data Type 15
  3072.2925000000005,                     !- Feature Value 15
  EPWDataCDD65F,                          !- Feature Name 16
  Double,                                 !- Feature Data Type 16
  883.62000000000035,                     !- Feature Value 16
  EPWDataHDD50F,                          !- Feature Name 17
  Double,                                 !- Feature Data Type 17
  2497.1925000000001,                     !- Feature Value 17
  EPWDataHDD65F,                          !- Feature Name 18
  Double,                                 !- Feature Data Type 18
  5783.5200000000013,                     !- Feature Value 18
  EPWDataAnnualAvgWindspeed,              !- Feature Name 19
  Double,                                 !- Feature Data Type 19
  3.9165296803649667,                     !- Feature Value 19
  EPWDataMonthlyAvgDrybulbs,              !- Feature Name 20
  String,                                 !- Feature Data Type 20
  33.4191935483871&#4431.90142857142857&#4443.02620967741937&#4442.48624999999999&#4459.877741935483854&#4473.57574999999997&#4472.07975806451608&#4472.70008064516134&#4466.49200000000006&#4450.079112903225806&#4437.218250000000005&#4434.582177419354835, !- Feature Value 20
  EPWDataGroundMonthlyTemps,              !- Feature Name 21
  String,                                 !- Feature Data Type 21
  44.08306285945173&#4440.89570904991865&#4440.64045432632048&#4442.153016571250646&#4448.225111118704206&#4454.268919273837525&#4459.508577937551024&#4462.82777283423508&#4463.10975667174995&#4460.41014950381947&#4455.304105212311526&#4449.445696474514364, !- Feature Value 21
  EPWDataWSF,                             !- Feature Name 22
  Double,                                 !- Feature Data Type 22
  0.58999999999999997,                    !- Feature Value 22
  EPWDataMonthlyAvgDailyHighDrybulbs,     !- Feature Name 23
  String,                                 !- Feature Data Type 23
  47.41032258064516&#4446.58642857142857&#4455.15032258064517&#4453.708&#4472.80193548387098&#4488.67600000000002&#4486.1858064516129&#4485.87225806451613&#4482.082&#4463.18064516129033&#4448.73400000000001&#4448.87935483870968, !- Feature Value 23
  EPWDataMonthlyAvgDailyLowDrybulbs,      !- Feature Name 24
  String,                                 !- Feature Data Type 24
  19.347741935483874&#4419.856428571428573&#4430.316129032258065&#4431.112&#4447.41612903225806&#4457.901999999999994&#4459.063870967741934&#4460.956774193548384&#4452.352000000000004&#4438.41612903225806&#4427.002000000000002&#4423.02903225806451, !- Feature Value 24
  EPWDesignHeatingDrybulb,                !- Feature Name 25
  Double,                                 !- Feature Data Type 25
  12.02,                                  !- Feature Value 25
  EPWDesignHeatingWindspeed,              !- Feature Name 26
  Double,                                 !- Feature Data Type 26
  2.8062500000000004,                     !- Feature Value 26
  EPWDesignCoolingDrybulb,                !- Feature Name 27
  Double,                                 !- Feature Data Type 27
  91.939999999999998,                     !- Feature Value 27
  EPWDesignCoolingWetbulb,                !- Feature Name 28
  Double,                                 !- Feature Data Type 28
  59.95131430195849,                      !- Feature Value 28
  EPWDesignCoolingHumidityRatio,          !- Feature Name 29
  Double,                                 !- Feature Data Type 29
  0.0059161086834698092,                  !- Feature Value 29
  EPWDesignCoolingWindspeed,              !- Feature Name 30
  Double,                                 !- Feature Data Type 30
  3.7999999999999989,                     !- Feature Value 30
  EPWDesignDailyTemperatureRange,         !- Feature Name 31
  Double,                                 !- Feature Data Type 31
  24.915483870967748,                     !- Feature Value 31
  EPWDesignDehumidDrybulb,                !- Feature Name 32
  Double,                                 !- Feature Data Type 32
  67.996785714285721,                     !- Feature Value 32
  EPWDesignDehumidHumidityRatio,          !- Feature Name 33
  Double,                                 !- Feature Data Type 33
  0.012133744170488724,                   !- Feature Value 33
  EPWDesignCoolingDirectNormal,           !- Feature Name 34
  Double,                                 !- Feature Data Type 34
  985,                                    !- Feature Value 34
  EPWDesignCoolingDiffuseHorizontal,      !- Feature Name 35
  Double,                                 !- Feature Data Type 35
  84;                                     !- Feature Value 35

OS:Site,
<<<<<<< HEAD
  {7ab4d11a-0401-4175-8662-314137261d15}, !- Handle
=======
  {62f304ca-68ea-4c92-9c10-2bd7fe4dc8ff}, !- Handle
>>>>>>> 055af606
  Denver Intl Ap_CO_USA,                  !- Name
  39.83,                                  !- Latitude {deg}
  -104.65,                                !- Longitude {deg}
  -7,                                     !- Time Zone {hr}
  1650,                                   !- Elevation {m}
  ;                                       !- Terrain

OS:ClimateZones,
<<<<<<< HEAD
  {f72cd555-49ee-4485-ac6f-ecd3d5485b34}, !- Handle
=======
  {7848db7e-cf98-44d5-b797-b6287357bf8d}, !- Handle
>>>>>>> 055af606
  Building America,                       !- Climate Zone Institution Name 1
  ,                                       !- Climate Zone Document Name 1
  0,                                      !- Climate Zone Document Year 1
  Cold;                                   !- Climate Zone Value 1

OS:Site:WaterMainsTemperature,
<<<<<<< HEAD
  {41cfc7bf-4d02-44d2-ba07-947b5e71c49d}, !- Handle
=======
  {48148890-04ae-4186-adb4-f1b1c9f9d831}, !- Handle
>>>>>>> 055af606
  Correlation,                            !- Calculation Method
  ,                                       !- Temperature Schedule Name
  10.8753424657535,                       !- Annual Average Outdoor Air Temperature {C}
  23.1524007936508;                       !- Maximum Difference In Monthly Average Outdoor Air Temperatures {deltaC}

OS:RunPeriodControl:DaylightSavingTime,
<<<<<<< HEAD
  {7fa7eaa4-bcb1-420d-9ad8-ddf02bb65747}, !- Handle
=======
  {329e0b99-24a0-40a4-a25d-81dfe9fe1d2e}, !- Handle
>>>>>>> 055af606
  3/12,                                   !- Start Date
  11/5;                                   !- End Date

OS:Site:GroundTemperature:Deep,
<<<<<<< HEAD
  {9abd3f9d-7891-44e1-9be6-1ac16b289ca8}, !- Handle
=======
  {02f5614c-8902-4027-a9c9-7bddf28314cd}, !- Handle
>>>>>>> 055af606
  10.8753424657535,                       !- January Deep Ground Temperature {C}
  10.8753424657535,                       !- February Deep Ground Temperature {C}
  10.8753424657535,                       !- March Deep Ground Temperature {C}
  10.8753424657535,                       !- April Deep Ground Temperature {C}
  10.8753424657535,                       !- May Deep Ground Temperature {C}
  10.8753424657535,                       !- June Deep Ground Temperature {C}
  10.8753424657535,                       !- July Deep Ground Temperature {C}
  10.8753424657535,                       !- August Deep Ground Temperature {C}
  10.8753424657535,                       !- September Deep Ground Temperature {C}
  10.8753424657535,                       !- October Deep Ground Temperature {C}
  10.8753424657535,                       !- November Deep Ground Temperature {C}
  10.8753424657535;                       !- December Deep Ground Temperature {C}

OS:Building,
<<<<<<< HEAD
  {1cef469c-816a-41f2-ba50-6be4c66631f1}, !- Handle
=======
  {025b097b-a6c0-4eca-ae14-d935edb72de7}, !- Handle
>>>>>>> 055af606
  Building 1,                             !- Name
  ,                                       !- Building Sector Type
  0,                                      !- North Axis {deg}
  ,                                       !- Nominal Floor to Floor Height {m}
  ,                                       !- Space Type Name
  ,                                       !- Default Construction Set Name
  ,                                       !- Default Schedule Set Name
  3,                                      !- Standards Number of Stories
  3,                                      !- Standards Number of Above Ground Stories
  ,                                       !- Standards Template
  singlefamilydetached,                   !- Standards Building Type
  1;                                      !- Standards Number of Living Units

OS:AdditionalProperties,
<<<<<<< HEAD
  {07f523e6-0804-40d3-8344-d05b9dc137f3}, !- Handle
  {1cef469c-816a-41f2-ba50-6be4c66631f1}, !- Object Name
=======
  {1215d975-4c42-457b-aa5c-c5c0731afbec}, !- Handle
  {025b097b-a6c0-4eca-ae14-d935edb72de7}, !- Object Name
>>>>>>> 055af606
  Total Units Modeled,                    !- Feature Name 1
  Integer,                                !- Feature Data Type 1
  1;                                      !- Feature Value 1

OS:ThermalZone,
<<<<<<< HEAD
  {bf21212c-c010-4f76-8e9e-b82feb681229}, !- Handle
=======
  {52d54613-6ae1-4f8c-a016-b5d7f0c87005}, !- Handle
>>>>>>> 055af606
  living zone,                            !- Name
  ,                                       !- Multiplier
  ,                                       !- Ceiling Height {m}
  ,                                       !- Volume {m3}
  ,                                       !- Floor Area {m2}
  ,                                       !- Zone Inside Convection Algorithm
  ,                                       !- Zone Outside Convection Algorithm
  ,                                       !- Zone Conditioning Equipment List Name
<<<<<<< HEAD
  {867889d9-8fd0-4171-8be4-f2109d2d3de7}, !- Zone Air Inlet Port List
  {3eec4921-f3ea-4855-9a22-d2167716715d}, !- Zone Air Exhaust Port List
  {65e09bac-cd97-4103-a437-b6cdf30a74c1}, !- Zone Air Node Name
  {af74b66a-efb4-4684-a7f8-c9871028383c}, !- Zone Return Air Port List
=======
  {1beef66e-3b61-4a2c-92aa-65742beccdc8}, !- Zone Air Inlet Port List
  {efb8bf3b-0ef4-4a24-b4ee-9801c2e9d156}, !- Zone Air Exhaust Port List
  {1b02e610-3fe3-41e0-8d2c-d4d12ffff77d}, !- Zone Air Node Name
  {2321916a-e8e8-4d3f-9ca9-5c99591da7e3}, !- Zone Return Air Port List
>>>>>>> 055af606
  ,                                       !- Primary Daylighting Control Name
  ,                                       !- Fraction of Zone Controlled by Primary Daylighting Control
  ,                                       !- Secondary Daylighting Control Name
  ,                                       !- Fraction of Zone Controlled by Secondary Daylighting Control
  ,                                       !- Illuminance Map Name
  ,                                       !- Group Rendering Name
  ,                                       !- Thermostat Name
  No;                                     !- Use Ideal Air Loads

OS:Node,
<<<<<<< HEAD
  {9566e775-9ec0-42f0-9056-d69c16873781}, !- Handle
  Node 1,                                 !- Name
  {65e09bac-cd97-4103-a437-b6cdf30a74c1}, !- Inlet Port
  ;                                       !- Outlet Port

OS:Connection,
  {65e09bac-cd97-4103-a437-b6cdf30a74c1}, !- Handle
  {bf21212c-c010-4f76-8e9e-b82feb681229}, !- Source Object
  11,                                     !- Outlet Port
  {9566e775-9ec0-42f0-9056-d69c16873781}, !- Target Object
  2;                                      !- Inlet Port

OS:PortList,
  {867889d9-8fd0-4171-8be4-f2109d2d3de7}, !- Handle
  {bf21212c-c010-4f76-8e9e-b82feb681229}; !- HVAC Component

OS:PortList,
  {3eec4921-f3ea-4855-9a22-d2167716715d}, !- Handle
  {bf21212c-c010-4f76-8e9e-b82feb681229}; !- HVAC Component

OS:PortList,
  {af74b66a-efb4-4684-a7f8-c9871028383c}, !- Handle
  {bf21212c-c010-4f76-8e9e-b82feb681229}; !- HVAC Component

OS:Sizing:Zone,
  {b4f63d5b-c973-43c0-b05a-a3a4aa740e10}, !- Handle
  {bf21212c-c010-4f76-8e9e-b82feb681229}, !- Zone or ZoneList Name
=======
  {2f27e0f7-92a3-41d3-9d27-ff17eff9fd81}, !- Handle
  Node 1,                                 !- Name
  {1b02e610-3fe3-41e0-8d2c-d4d12ffff77d}, !- Inlet Port
  ;                                       !- Outlet Port

OS:Connection,
  {1b02e610-3fe3-41e0-8d2c-d4d12ffff77d}, !- Handle
  {52d54613-6ae1-4f8c-a016-b5d7f0c87005}, !- Source Object
  11,                                     !- Outlet Port
  {2f27e0f7-92a3-41d3-9d27-ff17eff9fd81}, !- Target Object
  2;                                      !- Inlet Port

OS:PortList,
  {1beef66e-3b61-4a2c-92aa-65742beccdc8}, !- Handle
  {52d54613-6ae1-4f8c-a016-b5d7f0c87005}; !- HVAC Component

OS:PortList,
  {efb8bf3b-0ef4-4a24-b4ee-9801c2e9d156}, !- Handle
  {52d54613-6ae1-4f8c-a016-b5d7f0c87005}; !- HVAC Component

OS:PortList,
  {2321916a-e8e8-4d3f-9ca9-5c99591da7e3}, !- Handle
  {52d54613-6ae1-4f8c-a016-b5d7f0c87005}; !- HVAC Component

OS:Sizing:Zone,
  {f543883f-ac41-44f5-a098-107c473053c0}, !- Handle
  {52d54613-6ae1-4f8c-a016-b5d7f0c87005}, !- Zone or ZoneList Name
>>>>>>> 055af606
  SupplyAirTemperature,                   !- Zone Cooling Design Supply Air Temperature Input Method
  14,                                     !- Zone Cooling Design Supply Air Temperature {C}
  11.11,                                  !- Zone Cooling Design Supply Air Temperature Difference {deltaC}
  SupplyAirTemperature,                   !- Zone Heating Design Supply Air Temperature Input Method
  40,                                     !- Zone Heating Design Supply Air Temperature {C}
  11.11,                                  !- Zone Heating Design Supply Air Temperature Difference {deltaC}
  0.0085,                                 !- Zone Cooling Design Supply Air Humidity Ratio {kg-H2O/kg-air}
  0.008,                                  !- Zone Heating Design Supply Air Humidity Ratio {kg-H2O/kg-air}
  ,                                       !- Zone Heating Sizing Factor
  ,                                       !- Zone Cooling Sizing Factor
  DesignDay,                              !- Cooling Design Air Flow Method
  ,                                       !- Cooling Design Air Flow Rate {m3/s}
  ,                                       !- Cooling Minimum Air Flow per Zone Floor Area {m3/s-m2}
  ,                                       !- Cooling Minimum Air Flow {m3/s}
  ,                                       !- Cooling Minimum Air Flow Fraction
  DesignDay,                              !- Heating Design Air Flow Method
  ,                                       !- Heating Design Air Flow Rate {m3/s}
  ,                                       !- Heating Maximum Air Flow per Zone Floor Area {m3/s-m2}
  ,                                       !- Heating Maximum Air Flow {m3/s}
  ,                                       !- Heating Maximum Air Flow Fraction
  No,                                     !- Account for Dedicated Outdoor Air System
  NeutralSupplyAir,                       !- Dedicated Outdoor Air System Control Strategy
  autosize,                               !- Dedicated Outdoor Air Low Setpoint Temperature for Design {C}
  autosize;                               !- Dedicated Outdoor Air High Setpoint Temperature for Design {C}

OS:ZoneHVAC:EquipmentList,
<<<<<<< HEAD
  {69475c5a-5b08-4b21-b0d2-e256f7bb0805}, !- Handle
  Zone HVAC Equipment List 1,             !- Name
  {bf21212c-c010-4f76-8e9e-b82feb681229}; !- Thermal Zone

OS:Space,
  {51afbe04-4ec8-4aa4-b83c-40ae5b97fdf8}, !- Handle
  living space,                           !- Name
  {16cabc60-07d3-48da-ad30-3d8d499475c1}, !- Space Type Name
=======
  {38c02cc0-64c4-4ad7-87b9-02df67645ef8}, !- Handle
  Zone HVAC Equipment List 1,             !- Name
  {52d54613-6ae1-4f8c-a016-b5d7f0c87005}; !- Thermal Zone

OS:Space,
  {0988551f-9b57-47ad-9f5a-b29cd63c137f}, !- Handle
  living space,                           !- Name
  {aa6ffa2e-dfcf-4169-9dbb-c3fe4474bc4a}, !- Space Type Name
>>>>>>> 055af606
  ,                                       !- Default Construction Set Name
  ,                                       !- Default Schedule Set Name
  -0,                                     !- Direction of Relative North {deg}
  0,                                      !- X Origin {m}
  0,                                      !- Y Origin {m}
  0,                                      !- Z Origin {m}
  ,                                       !- Building Story Name
<<<<<<< HEAD
  {bf21212c-c010-4f76-8e9e-b82feb681229}, !- Thermal Zone Name
  ,                                       !- Part of Total Floor Area
  ,                                       !- Design Specification Outdoor Air Object Name
  {8f149716-d006-465d-a61d-a151ab30c9aa}; !- Building Unit Name

OS:Surface,
  {2b2d6bf3-821b-46fb-8aeb-29e5ce09aebe}, !- Handle
  Surface 1,                              !- Name
  Floor,                                  !- Surface Type
  ,                                       !- Construction Name
  {51afbe04-4ec8-4aa4-b83c-40ae5b97fdf8}, !- Space Name
=======
  {52d54613-6ae1-4f8c-a016-b5d7f0c87005}, !- Thermal Zone Name
  ,                                       !- Part of Total Floor Area
  ,                                       !- Design Specification Outdoor Air Object Name
  {07ae9ed7-f6e7-4340-b320-03a5d11d4ba2}; !- Building Unit Name

OS:Surface,
  {fbb7c0fa-c015-41ae-8b67-5dd0fbfdbc87}, !- Handle
  Surface 1,                              !- Name
  Floor,                                  !- Surface Type
  ,                                       !- Construction Name
  {0988551f-9b57-47ad-9f5a-b29cd63c137f}, !- Space Name
>>>>>>> 055af606
  Foundation,                             !- Outside Boundary Condition
  ,                                       !- Outside Boundary Condition Object
  NoSun,                                  !- Sun Exposure
  NoWind,                                 !- Wind Exposure
  ,                                       !- View Factor to Ground
  ,                                       !- Number of Vertices
  0, 0, 0,                                !- X,Y,Z Vertex 1 {m}
  0, 5.56486118425249, 0,                 !- X,Y,Z Vertex 2 {m}
  11.129722368505, 5.56486118425249, 0,   !- X,Y,Z Vertex 3 {m}
  11.129722368505, 0, 0;                  !- X,Y,Z Vertex 4 {m}

OS:Surface,
<<<<<<< HEAD
  {9dea6bc8-7424-4d5a-857a-8204d1af9233}, !- Handle
  Surface 2,                              !- Name
  Wall,                                   !- Surface Type
  ,                                       !- Construction Name
  {51afbe04-4ec8-4aa4-b83c-40ae5b97fdf8}, !- Space Name
=======
  {ce6cb54b-6734-4d18-af3b-19c41a3dfab0}, !- Handle
  Surface 2,                              !- Name
  Wall,                                   !- Surface Type
  ,                                       !- Construction Name
  {0988551f-9b57-47ad-9f5a-b29cd63c137f}, !- Space Name
>>>>>>> 055af606
  Outdoors,                               !- Outside Boundary Condition
  ,                                       !- Outside Boundary Condition Object
  SunExposed,                             !- Sun Exposure
  WindExposed,                            !- Wind Exposure
  ,                                       !- View Factor to Ground
  ,                                       !- Number of Vertices
  0, 5.56486118425249, 2.4384,            !- X,Y,Z Vertex 1 {m}
  0, 5.56486118425249, 0,                 !- X,Y,Z Vertex 2 {m}
  0, 0, 0,                                !- X,Y,Z Vertex 3 {m}
  0, 0, 2.4384;                           !- X,Y,Z Vertex 4 {m}

OS:Surface,
<<<<<<< HEAD
  {41597b99-b324-4016-baca-b561429922b8}, !- Handle
  Surface 3,                              !- Name
  Wall,                                   !- Surface Type
  ,                                       !- Construction Name
  {51afbe04-4ec8-4aa4-b83c-40ae5b97fdf8}, !- Space Name
=======
  {d49f0bea-234e-49fa-87c1-279b556faa7c}, !- Handle
  Surface 3,                              !- Name
  Wall,                                   !- Surface Type
  ,                                       !- Construction Name
  {0988551f-9b57-47ad-9f5a-b29cd63c137f}, !- Space Name
>>>>>>> 055af606
  Outdoors,                               !- Outside Boundary Condition
  ,                                       !- Outside Boundary Condition Object
  SunExposed,                             !- Sun Exposure
  WindExposed,                            !- Wind Exposure
  ,                                       !- View Factor to Ground
  ,                                       !- Number of Vertices
  11.129722368505, 5.56486118425249, 2.4384, !- X,Y,Z Vertex 1 {m}
  11.129722368505, 5.56486118425249, 0,   !- X,Y,Z Vertex 2 {m}
  0, 5.56486118425249, 0,                 !- X,Y,Z Vertex 3 {m}
  0, 5.56486118425249, 2.4384;            !- X,Y,Z Vertex 4 {m}

OS:Surface,
<<<<<<< HEAD
  {42ad3b2d-7c6c-499d-9c35-de89691cfb50}, !- Handle
  Surface 4,                              !- Name
  Wall,                                   !- Surface Type
  ,                                       !- Construction Name
  {51afbe04-4ec8-4aa4-b83c-40ae5b97fdf8}, !- Space Name
=======
  {0296b955-7237-4907-a475-8b6e0dda41be}, !- Handle
  Surface 4,                              !- Name
  Wall,                                   !- Surface Type
  ,                                       !- Construction Name
  {0988551f-9b57-47ad-9f5a-b29cd63c137f}, !- Space Name
>>>>>>> 055af606
  Outdoors,                               !- Outside Boundary Condition
  ,                                       !- Outside Boundary Condition Object
  SunExposed,                             !- Sun Exposure
  WindExposed,                            !- Wind Exposure
  ,                                       !- View Factor to Ground
  ,                                       !- Number of Vertices
  11.129722368505, 0, 2.4384,             !- X,Y,Z Vertex 1 {m}
  11.129722368505, 0, 0,                  !- X,Y,Z Vertex 2 {m}
  11.129722368505, 5.56486118425249, 0,   !- X,Y,Z Vertex 3 {m}
  11.129722368505, 5.56486118425249, 2.4384; !- X,Y,Z Vertex 4 {m}

OS:Surface,
<<<<<<< HEAD
  {dbd85fb7-0e48-4607-ac31-5bfcab65aaf4}, !- Handle
  Surface 5,                              !- Name
  Wall,                                   !- Surface Type
  ,                                       !- Construction Name
  {51afbe04-4ec8-4aa4-b83c-40ae5b97fdf8}, !- Space Name
=======
  {df78cf0c-4727-4e27-a3c4-f7ff3f7b5dbc}, !- Handle
  Surface 5,                              !- Name
  Wall,                                   !- Surface Type
  ,                                       !- Construction Name
  {0988551f-9b57-47ad-9f5a-b29cd63c137f}, !- Space Name
>>>>>>> 055af606
  Outdoors,                               !- Outside Boundary Condition
  ,                                       !- Outside Boundary Condition Object
  SunExposed,                             !- Sun Exposure
  WindExposed,                            !- Wind Exposure
  ,                                       !- View Factor to Ground
  ,                                       !- Number of Vertices
  0, 0, 2.4384,                           !- X,Y,Z Vertex 1 {m}
  0, 0, 0,                                !- X,Y,Z Vertex 2 {m}
  11.129722368505, 0, 0,                  !- X,Y,Z Vertex 3 {m}
  11.129722368505, 0, 2.4384;             !- X,Y,Z Vertex 4 {m}

OS:Surface,
<<<<<<< HEAD
  {7f653a3c-9fc3-402a-9643-aad1e814ea72}, !- Handle
  Surface 6,                              !- Name
  RoofCeiling,                            !- Surface Type
  ,                                       !- Construction Name
  {51afbe04-4ec8-4aa4-b83c-40ae5b97fdf8}, !- Space Name
  Surface,                                !- Outside Boundary Condition
  {165dc991-a0ac-44da-976e-9f5e31f1e6db}, !- Outside Boundary Condition Object
=======
  {5166f638-76fe-4ba1-986f-1fb206f5d294}, !- Handle
  Surface 6,                              !- Name
  RoofCeiling,                            !- Surface Type
  ,                                       !- Construction Name
  {0988551f-9b57-47ad-9f5a-b29cd63c137f}, !- Space Name
  Surface,                                !- Outside Boundary Condition
  {81aeefb4-3f3d-4831-9fa3-95f0b255d58a}, !- Outside Boundary Condition Object
>>>>>>> 055af606
  NoSun,                                  !- Sun Exposure
  NoWind,                                 !- Wind Exposure
  ,                                       !- View Factor to Ground
  ,                                       !- Number of Vertices
  11.129722368505, 0, 2.4384,             !- X,Y,Z Vertex 1 {m}
  11.129722368505, 5.56486118425249, 2.4384, !- X,Y,Z Vertex 2 {m}
  0, 5.56486118425249, 2.4384,            !- X,Y,Z Vertex 3 {m}
  0, 0, 2.4384;                           !- X,Y,Z Vertex 4 {m}

OS:SpaceType,
<<<<<<< HEAD
  {16cabc60-07d3-48da-ad30-3d8d499475c1}, !- Handle
=======
  {aa6ffa2e-dfcf-4169-9dbb-c3fe4474bc4a}, !- Handle
>>>>>>> 055af606
  Space Type 1,                           !- Name
  ,                                       !- Default Construction Set Name
  ,                                       !- Default Schedule Set Name
  ,                                       !- Group Rendering Name
  ,                                       !- Design Specification Outdoor Air Object Name
  ,                                       !- Standards Template
  ,                                       !- Standards Building Type
  living;                                 !- Standards Space Type

OS:Space,
<<<<<<< HEAD
  {ceab469a-54ab-4aa0-aac7-aade81fa8199}, !- Handle
  living space|story 2,                   !- Name
  {16cabc60-07d3-48da-ad30-3d8d499475c1}, !- Space Type Name
=======
  {4217890c-8565-4915-ad5c-8031baf4c6e5}, !- Handle
  living space|story 2,                   !- Name
  {aa6ffa2e-dfcf-4169-9dbb-c3fe4474bc4a}, !- Space Type Name
>>>>>>> 055af606
  ,                                       !- Default Construction Set Name
  ,                                       !- Default Schedule Set Name
  -0,                                     !- Direction of Relative North {deg}
  0,                                      !- X Origin {m}
  0,                                      !- Y Origin {m}
  2.4384,                                 !- Z Origin {m}
  ,                                       !- Building Story Name
<<<<<<< HEAD
  {bf21212c-c010-4f76-8e9e-b82feb681229}, !- Thermal Zone Name
  ,                                       !- Part of Total Floor Area
  ,                                       !- Design Specification Outdoor Air Object Name
  {8f149716-d006-465d-a61d-a151ab30c9aa}; !- Building Unit Name

OS:Surface,
  {165dc991-a0ac-44da-976e-9f5e31f1e6db}, !- Handle
  Surface 7,                              !- Name
  Floor,                                  !- Surface Type
  ,                                       !- Construction Name
  {ceab469a-54ab-4aa0-aac7-aade81fa8199}, !- Space Name
  Surface,                                !- Outside Boundary Condition
  {7f653a3c-9fc3-402a-9643-aad1e814ea72}, !- Outside Boundary Condition Object
=======
  {52d54613-6ae1-4f8c-a016-b5d7f0c87005}, !- Thermal Zone Name
  ,                                       !- Part of Total Floor Area
  ,                                       !- Design Specification Outdoor Air Object Name
  {07ae9ed7-f6e7-4340-b320-03a5d11d4ba2}; !- Building Unit Name

OS:Surface,
  {81aeefb4-3f3d-4831-9fa3-95f0b255d58a}, !- Handle
  Surface 7,                              !- Name
  Floor,                                  !- Surface Type
  ,                                       !- Construction Name
  {4217890c-8565-4915-ad5c-8031baf4c6e5}, !- Space Name
  Surface,                                !- Outside Boundary Condition
  {5166f638-76fe-4ba1-986f-1fb206f5d294}, !- Outside Boundary Condition Object
>>>>>>> 055af606
  NoSun,                                  !- Sun Exposure
  NoWind,                                 !- Wind Exposure
  ,                                       !- View Factor to Ground
  ,                                       !- Number of Vertices
  0, 0, 0,                                !- X,Y,Z Vertex 1 {m}
  0, 5.56486118425249, 0,                 !- X,Y,Z Vertex 2 {m}
  11.129722368505, 5.56486118425249, 0,   !- X,Y,Z Vertex 3 {m}
  11.129722368505, 0, 0;                  !- X,Y,Z Vertex 4 {m}

OS:Surface,
<<<<<<< HEAD
  {0885e7c8-4172-4b0d-aaff-ca2c081571e1}, !- Handle
  Surface 8,                              !- Name
  Wall,                                   !- Surface Type
  ,                                       !- Construction Name
  {ceab469a-54ab-4aa0-aac7-aade81fa8199}, !- Space Name
=======
  {812a7d66-1880-4139-b83e-62c09456a3ef}, !- Handle
  Surface 8,                              !- Name
  Wall,                                   !- Surface Type
  ,                                       !- Construction Name
  {4217890c-8565-4915-ad5c-8031baf4c6e5}, !- Space Name
>>>>>>> 055af606
  Outdoors,                               !- Outside Boundary Condition
  ,                                       !- Outside Boundary Condition Object
  SunExposed,                             !- Sun Exposure
  WindExposed,                            !- Wind Exposure
  ,                                       !- View Factor to Ground
  ,                                       !- Number of Vertices
  0, 5.56486118425249, 2.4384,            !- X,Y,Z Vertex 1 {m}
  0, 5.56486118425249, 0,                 !- X,Y,Z Vertex 2 {m}
  0, 0, 0,                                !- X,Y,Z Vertex 3 {m}
  0, 0, 2.4384;                           !- X,Y,Z Vertex 4 {m}

OS:Surface,
<<<<<<< HEAD
  {04737c21-d863-4f5f-8fe2-05acd030ffef}, !- Handle
  Surface 9,                              !- Name
  Wall,                                   !- Surface Type
  ,                                       !- Construction Name
  {ceab469a-54ab-4aa0-aac7-aade81fa8199}, !- Space Name
=======
  {e73e7641-7b25-41d4-aa2c-579ca72d97d3}, !- Handle
  Surface 9,                              !- Name
  Wall,                                   !- Surface Type
  ,                                       !- Construction Name
  {4217890c-8565-4915-ad5c-8031baf4c6e5}, !- Space Name
>>>>>>> 055af606
  Outdoors,                               !- Outside Boundary Condition
  ,                                       !- Outside Boundary Condition Object
  SunExposed,                             !- Sun Exposure
  WindExposed,                            !- Wind Exposure
  ,                                       !- View Factor to Ground
  ,                                       !- Number of Vertices
  11.129722368505, 5.56486118425249, 2.4384, !- X,Y,Z Vertex 1 {m}
  11.129722368505, 5.56486118425249, 0,   !- X,Y,Z Vertex 2 {m}
  0, 5.56486118425249, 0,                 !- X,Y,Z Vertex 3 {m}
  0, 5.56486118425249, 2.4384;            !- X,Y,Z Vertex 4 {m}

OS:Surface,
<<<<<<< HEAD
  {28cbf2f2-2f44-4bc2-bf54-9e0bb8eabd35}, !- Handle
  Surface 10,                             !- Name
  Wall,                                   !- Surface Type
  ,                                       !- Construction Name
  {ceab469a-54ab-4aa0-aac7-aade81fa8199}, !- Space Name
=======
  {5b0ed3a4-4db2-4301-9ca9-6bb90faedbf0}, !- Handle
  Surface 10,                             !- Name
  Wall,                                   !- Surface Type
  ,                                       !- Construction Name
  {4217890c-8565-4915-ad5c-8031baf4c6e5}, !- Space Name
>>>>>>> 055af606
  Outdoors,                               !- Outside Boundary Condition
  ,                                       !- Outside Boundary Condition Object
  SunExposed,                             !- Sun Exposure
  WindExposed,                            !- Wind Exposure
  ,                                       !- View Factor to Ground
  ,                                       !- Number of Vertices
  11.129722368505, 0, 2.4384,             !- X,Y,Z Vertex 1 {m}
  11.129722368505, 0, 0,                  !- X,Y,Z Vertex 2 {m}
  11.129722368505, 5.56486118425249, 0,   !- X,Y,Z Vertex 3 {m}
  11.129722368505, 5.56486118425249, 2.4384; !- X,Y,Z Vertex 4 {m}

OS:Surface,
<<<<<<< HEAD
  {ca43430e-0ff9-4beb-bfc5-b3b914b8025e}, !- Handle
  Surface 11,                             !- Name
  Wall,                                   !- Surface Type
  ,                                       !- Construction Name
  {ceab469a-54ab-4aa0-aac7-aade81fa8199}, !- Space Name
=======
  {f5efe6f0-3bbe-4041-85af-97bac88a4653}, !- Handle
  Surface 11,                             !- Name
  Wall,                                   !- Surface Type
  ,                                       !- Construction Name
  {4217890c-8565-4915-ad5c-8031baf4c6e5}, !- Space Name
>>>>>>> 055af606
  Outdoors,                               !- Outside Boundary Condition
  ,                                       !- Outside Boundary Condition Object
  SunExposed,                             !- Sun Exposure
  WindExposed,                            !- Wind Exposure
  ,                                       !- View Factor to Ground
  ,                                       !- Number of Vertices
  0, 0, 2.4384,                           !- X,Y,Z Vertex 1 {m}
  0, 0, 0,                                !- X,Y,Z Vertex 2 {m}
  11.129722368505, 0, 0,                  !- X,Y,Z Vertex 3 {m}
  11.129722368505, 0, 2.4384;             !- X,Y,Z Vertex 4 {m}

OS:Surface,
<<<<<<< HEAD
  {98f128c2-9c05-4db1-b3f7-03519aa3bcd6}, !- Handle
  Surface 12,                             !- Name
  RoofCeiling,                            !- Surface Type
  ,                                       !- Construction Name
  {ceab469a-54ab-4aa0-aac7-aade81fa8199}, !- Space Name
  Surface,                                !- Outside Boundary Condition
  {fa8ef88c-cc02-4ee7-9d5d-2f48f69b891d}, !- Outside Boundary Condition Object
=======
  {f460028a-1620-4f32-9bf5-9c34432526cb}, !- Handle
  Surface 12,                             !- Name
  RoofCeiling,                            !- Surface Type
  ,                                       !- Construction Name
  {4217890c-8565-4915-ad5c-8031baf4c6e5}, !- Space Name
  Surface,                                !- Outside Boundary Condition
  {afd9a718-c52a-4e81-842a-2f87dcfeaf67}, !- Outside Boundary Condition Object
>>>>>>> 055af606
  NoSun,                                  !- Sun Exposure
  NoWind,                                 !- Wind Exposure
  ,                                       !- View Factor to Ground
  ,                                       !- Number of Vertices
  11.129722368505, 0, 2.4384,             !- X,Y,Z Vertex 1 {m}
  11.129722368505, 5.56486118425249, 2.4384, !- X,Y,Z Vertex 2 {m}
  0, 5.56486118425249, 2.4384,            !- X,Y,Z Vertex 3 {m}
  0, 0, 2.4384;                           !- X,Y,Z Vertex 4 {m}

OS:Surface,
<<<<<<< HEAD
  {fa8ef88c-cc02-4ee7-9d5d-2f48f69b891d}, !- Handle
  Surface 13,                             !- Name
  Floor,                                  !- Surface Type
  ,                                       !- Construction Name
  {179d8dce-d792-4094-bc8f-cc9231dccf77}, !- Space Name
  Surface,                                !- Outside Boundary Condition
  {98f128c2-9c05-4db1-b3f7-03519aa3bcd6}, !- Outside Boundary Condition Object
=======
  {afd9a718-c52a-4e81-842a-2f87dcfeaf67}, !- Handle
  Surface 13,                             !- Name
  Floor,                                  !- Surface Type
  ,                                       !- Construction Name
  {2c1a02e0-b05d-40e2-a5ad-be60529da574}, !- Space Name
  Surface,                                !- Outside Boundary Condition
  {f460028a-1620-4f32-9bf5-9c34432526cb}, !- Outside Boundary Condition Object
>>>>>>> 055af606
  NoSun,                                  !- Sun Exposure
  NoWind,                                 !- Wind Exposure
  ,                                       !- View Factor to Ground
  ,                                       !- Number of Vertices
  0, 5.56486118425249, 0,                 !- X,Y,Z Vertex 1 {m}
  11.129722368505, 5.56486118425249, 0,   !- X,Y,Z Vertex 2 {m}
  11.129722368505, 0, 0,                  !- X,Y,Z Vertex 3 {m}
  0, 0, 0;                                !- X,Y,Z Vertex 4 {m}

OS:Surface,
<<<<<<< HEAD
  {60627dd7-1378-49f3-bad8-161cc3ba1c92}, !- Handle
  Surface 14,                             !- Name
  RoofCeiling,                            !- Surface Type
  ,                                       !- Construction Name
  {179d8dce-d792-4094-bc8f-cc9231dccf77}, !- Space Name
=======
  {3d4e99af-d09f-4f6c-9a5b-e607baab7007}, !- Handle
  Surface 14,                             !- Name
  RoofCeiling,                            !- Surface Type
  ,                                       !- Construction Name
  {2c1a02e0-b05d-40e2-a5ad-be60529da574}, !- Space Name
>>>>>>> 055af606
  Outdoors,                               !- Outside Boundary Condition
  ,                                       !- Outside Boundary Condition Object
  SunExposed,                             !- Sun Exposure
  WindExposed,                            !- Wind Exposure
  ,                                       !- View Factor to Ground
  ,                                       !- Number of Vertices
  8.34729177637873, 2.78243059212624, 1.69601529606312, !- X,Y,Z Vertex 1 {m}
  2.78243059212624, 2.78243059212624, 1.69601529606312, !- X,Y,Z Vertex 2 {m}
  0, 0, 0.3048,                           !- X,Y,Z Vertex 3 {m}
  11.129722368505, 0, 0.3048;             !- X,Y,Z Vertex 4 {m}

OS:Surface,
<<<<<<< HEAD
  {cdf49add-1221-4ef9-ac7b-bdf9faa35b1c}, !- Handle
  Surface 15,                             !- Name
  RoofCeiling,                            !- Surface Type
  ,                                       !- Construction Name
  {179d8dce-d792-4094-bc8f-cc9231dccf77}, !- Space Name
=======
  {95440f2d-08a0-49d4-a1ee-a2529e43496e}, !- Handle
  Surface 15,                             !- Name
  RoofCeiling,                            !- Surface Type
  ,                                       !- Construction Name
  {2c1a02e0-b05d-40e2-a5ad-be60529da574}, !- Space Name
>>>>>>> 055af606
  Outdoors,                               !- Outside Boundary Condition
  ,                                       !- Outside Boundary Condition Object
  SunExposed,                             !- Sun Exposure
  WindExposed,                            !- Wind Exposure
  ,                                       !- View Factor to Ground
  ,                                       !- Number of Vertices
  2.78243059212624, 2.78243059212624, 1.69601529606312, !- X,Y,Z Vertex 1 {m}
  8.34729177637873, 2.78243059212624, 1.69601529606312, !- X,Y,Z Vertex 2 {m}
  11.129722368505, 5.56486118425249, 0.304799999999999, !- X,Y,Z Vertex 3 {m}
  0, 5.56486118425249, 0.304799999999999; !- X,Y,Z Vertex 4 {m}

OS:Surface,
<<<<<<< HEAD
  {8c946af5-47ea-425c-8e22-fb342f487adf}, !- Handle
  Surface 16,                             !- Name
  RoofCeiling,                            !- Surface Type
  ,                                       !- Construction Name
  {179d8dce-d792-4094-bc8f-cc9231dccf77}, !- Space Name
=======
  {ab11dedb-b9f8-4cf5-8b02-b538d1b2b38e}, !- Handle
  Surface 16,                             !- Name
  RoofCeiling,                            !- Surface Type
  ,                                       !- Construction Name
  {2c1a02e0-b05d-40e2-a5ad-be60529da574}, !- Space Name
>>>>>>> 055af606
  Outdoors,                               !- Outside Boundary Condition
  ,                                       !- Outside Boundary Condition Object
  SunExposed,                             !- Sun Exposure
  WindExposed,                            !- Wind Exposure
  ,                                       !- View Factor to Ground
  ,                                       !- Number of Vertices
  2.78243059212624, 2.78243059212624, 1.69601529606312, !- X,Y,Z Vertex 1 {m}
  0, 5.56486118425249, 0.3048,            !- X,Y,Z Vertex 2 {m}
  0, 0, 0.3048;                           !- X,Y,Z Vertex 3 {m}

OS:Surface,
<<<<<<< HEAD
  {e954f4ad-6422-4862-9d2a-f96bc880cbcd}, !- Handle
  Surface 17,                             !- Name
  RoofCeiling,                            !- Surface Type
  ,                                       !- Construction Name
  {179d8dce-d792-4094-bc8f-cc9231dccf77}, !- Space Name
=======
  {f6fb9830-5885-4ca1-a610-70f62dc9dcfa}, !- Handle
  Surface 17,                             !- Name
  RoofCeiling,                            !- Surface Type
  ,                                       !- Construction Name
  {2c1a02e0-b05d-40e2-a5ad-be60529da574}, !- Space Name
>>>>>>> 055af606
  Outdoors,                               !- Outside Boundary Condition
  ,                                       !- Outside Boundary Condition Object
  SunExposed,                             !- Sun Exposure
  WindExposed,                            !- Wind Exposure
  ,                                       !- View Factor to Ground
  ,                                       !- Number of Vertices
  8.34729177637873, 2.78243059212624, 1.69601529606312, !- X,Y,Z Vertex 1 {m}
  11.129722368505, 0, 0.304799999999997,  !- X,Y,Z Vertex 2 {m}
  11.129722368505, 5.56486118425249, 0.304799999999997; !- X,Y,Z Vertex 3 {m}

OS:Space,
<<<<<<< HEAD
  {179d8dce-d792-4094-bc8f-cc9231dccf77}, !- Handle
  finished attic space,                   !- Name
  {16cabc60-07d3-48da-ad30-3d8d499475c1}, !- Space Type Name
=======
  {2c1a02e0-b05d-40e2-a5ad-be60529da574}, !- Handle
  finished attic space,                   !- Name
  {aa6ffa2e-dfcf-4169-9dbb-c3fe4474bc4a}, !- Space Type Name
>>>>>>> 055af606
  ,                                       !- Default Construction Set Name
  ,                                       !- Default Schedule Set Name
  -0,                                     !- Direction of Relative North {deg}
  0,                                      !- X Origin {m}
  0,                                      !- Y Origin {m}
  4.8768,                                 !- Z Origin {m}
  ,                                       !- Building Story Name
<<<<<<< HEAD
  {bf21212c-c010-4f76-8e9e-b82feb681229}, !- Thermal Zone Name
  ,                                       !- Part of Total Floor Area
  ,                                       !- Design Specification Outdoor Air Object Name
  {8f149716-d006-465d-a61d-a151ab30c9aa}; !- Building Unit Name

OS:BuildingUnit,
  {8f149716-d006-465d-a61d-a151ab30c9aa}, !- Handle
=======
  {52d54613-6ae1-4f8c-a016-b5d7f0c87005}, !- Thermal Zone Name
  ,                                       !- Part of Total Floor Area
  ,                                       !- Design Specification Outdoor Air Object Name
  {07ae9ed7-f6e7-4340-b320-03a5d11d4ba2}; !- Building Unit Name

OS:BuildingUnit,
  {07ae9ed7-f6e7-4340-b320-03a5d11d4ba2}, !- Handle
>>>>>>> 055af606
  unit 1,                                 !- Name
  ,                                       !- Rendering Color
  Residential;                            !- Building Unit Type

OS:AdditionalProperties,
<<<<<<< HEAD
  {4119fcd6-7c2f-4445-b4e6-17e6b91e006c}, !- Handle
  {8f149716-d006-465d-a61d-a151ab30c9aa}, !- Object Name
=======
  {0ce37619-0fad-4347-b0d4-3cb952eda4ac}, !- Handle
  {07ae9ed7-f6e7-4340-b320-03a5d11d4ba2}, !- Object Name
>>>>>>> 055af606
  NumberOfBedrooms,                       !- Feature Name 1
  Integer,                                !- Feature Data Type 1
  3,                                      !- Feature Value 1
  NumberOfBathrooms,                      !- Feature Name 2
  Double,                                 !- Feature Data Type 2
  2,                                      !- Feature Value 2
  NumberOfOccupants,                      !- Feature Name 3
  Double,                                 !- Feature Data Type 3
  2.6400000000000001;                     !- Feature Value 3

OS:External:File,
<<<<<<< HEAD
  {801a214f-dda2-4015-8bd4-cce2e5b133a0}, !- Handle
=======
  {c4eb1eba-6632-40cb-b6ff-9f2ba66bcf58}, !- Handle
>>>>>>> 055af606
  8760.csv,                               !- Name
  8760.csv;                               !- File Name

OS:Schedule:Day,
<<<<<<< HEAD
  {ffc06858-c5b0-4aba-995f-d6e3bf8aa08b}, !- Handle
=======
  {75803b09-248b-4b6e-b969-5a191229fedf}, !- Handle
>>>>>>> 055af606
  Schedule Day 1,                         !- Name
  ,                                       !- Schedule Type Limits Name
  ,                                       !- Interpolate to Timestep
  24,                                     !- Hour 1
  0,                                      !- Minute 1
  0;                                      !- Value Until Time 1

OS:Schedule:Day,
<<<<<<< HEAD
  {569615a8-73c3-4e48-849b-b2e45857c677}, !- Handle
=======
  {ba3ee272-70ea-4f45-a966-79a8064bbe75}, !- Handle
>>>>>>> 055af606
  Schedule Day 2,                         !- Name
  ,                                       !- Schedule Type Limits Name
  ,                                       !- Interpolate to Timestep
  24,                                     !- Hour 1
  0,                                      !- Minute 1
  1;                                      !- Value Until Time 1

OS:Schedule:File,
<<<<<<< HEAD
  {8070c09c-3fe6-4ccf-867c-a057560021b4}, !- Handle
  occupants,                              !- Name
  {c3804cfb-ba4e-4e04-9184-e7bc4ab9c691}, !- Schedule Type Limits Name
  {801a214f-dda2-4015-8bd4-cce2e5b133a0}, !- External File Name
=======
  {1e62b5f9-cca3-4dbc-8257-681cf520e0c6}, !- Handle
  occupants,                              !- Name
  {4c25162c-4e03-4b3d-b6b1-297d00fa3fa7}, !- Schedule Type Limits Name
  {c4eb1eba-6632-40cb-b6ff-9f2ba66bcf58}, !- External File Name
>>>>>>> 055af606
  1,                                      !- Column Number
  1,                                      !- Rows to Skip at Top
  8760,                                   !- Number of Hours of Data
  ,                                       !- Column Separator
  ,                                       !- Interpolate to Timestep
  60;                                     !- Minutes per Item

OS:Schedule:Constant,
<<<<<<< HEAD
  {bc308195-378d-4fdb-bce7-53ac3440ef14}, !- Handle
  res occupants activity schedule,        !- Name
  {1b40a781-6131-415e-9e12-ca0869327d13}, !- Schedule Type Limits Name
  112.539290946133;                       !- Value

OS:People:Definition,
  {9992412e-b2f6-4326-a36d-9c934ffb2047}, !- Handle
=======
  {dd4827e4-61da-4621-a694-23e5863fc8e4}, !- Handle
  res occupants activity schedule,        !- Name
  {7d818d09-7674-4ba1-a394-17be35310d0d}, !- Schedule Type Limits Name
  112.539290946133;                       !- Value

OS:People:Definition,
  {61632ed1-5aa9-4259-808c-7196ba0453db}, !- Handle
>>>>>>> 055af606
  res occupants|living space,             !- Name
  People,                                 !- Number of People Calculation Method
  0.88,                                   !- Number of People {people}
  ,                                       !- People per Space Floor Area {person/m2}
  ,                                       !- Space Floor Area per Person {m2/person}
  0.319734,                               !- Fraction Radiant
  0.573,                                  !- Sensible Heat Fraction
  0,                                      !- Carbon Dioxide Generation Rate {m3/s-W}
  No,                                     !- Enable ASHRAE 55 Comfort Warnings
  ZoneAveraged;                           !- Mean Radiant Temperature Calculation Type

OS:People,
<<<<<<< HEAD
  {212364dc-09b1-4b25-9784-55849e6d9767}, !- Handle
  res occupants|living space,             !- Name
  {9992412e-b2f6-4326-a36d-9c934ffb2047}, !- People Definition Name
  {51afbe04-4ec8-4aa4-b83c-40ae5b97fdf8}, !- Space or SpaceType Name
  {8070c09c-3fe6-4ccf-867c-a057560021b4}, !- Number of People Schedule Name
  {bc308195-378d-4fdb-bce7-53ac3440ef14}, !- Activity Level Schedule Name
=======
  {b1d0b8cd-ee73-49a5-bda3-e7a518863dee}, !- Handle
  res occupants|living space,             !- Name
  {61632ed1-5aa9-4259-808c-7196ba0453db}, !- People Definition Name
  {0988551f-9b57-47ad-9f5a-b29cd63c137f}, !- Space or SpaceType Name
  {1e62b5f9-cca3-4dbc-8257-681cf520e0c6}, !- Number of People Schedule Name
  {dd4827e4-61da-4621-a694-23e5863fc8e4}, !- Activity Level Schedule Name
>>>>>>> 055af606
  ,                                       !- Surface Name/Angle Factor List Name
  ,                                       !- Work Efficiency Schedule Name
  ,                                       !- Clothing Insulation Schedule Name
  ,                                       !- Air Velocity Schedule Name
  1;                                      !- Multiplier

OS:ScheduleTypeLimits,
<<<<<<< HEAD
  {1b40a781-6131-415e-9e12-ca0869327d13}, !- Handle
=======
  {7d818d09-7674-4ba1-a394-17be35310d0d}, !- Handle
>>>>>>> 055af606
  ActivityLevel,                          !- Name
  0,                                      !- Lower Limit Value
  ,                                       !- Upper Limit Value
  Continuous,                             !- Numeric Type
  ActivityLevel;                          !- Unit Type

OS:ScheduleTypeLimits,
<<<<<<< HEAD
  {c3804cfb-ba4e-4e04-9184-e7bc4ab9c691}, !- Handle
=======
  {4c25162c-4e03-4b3d-b6b1-297d00fa3fa7}, !- Handle
>>>>>>> 055af606
  Fractional,                             !- Name
  0,                                      !- Lower Limit Value
  1,                                      !- Upper Limit Value
  Continuous;                             !- Numeric Type

OS:People:Definition,
<<<<<<< HEAD
  {4411116e-e28c-4ab9-b53b-1a3b937266c0}, !- Handle
=======
  {efede3c2-e679-45b4-a37a-9ef316e84a97}, !- Handle
>>>>>>> 055af606
  res occupants|living space|story 2,     !- Name
  People,                                 !- Number of People Calculation Method
  0.88,                                   !- Number of People {people}
  ,                                       !- People per Space Floor Area {person/m2}
  ,                                       !- Space Floor Area per Person {m2/person}
  0.319734,                               !- Fraction Radiant
  0.573,                                  !- Sensible Heat Fraction
  0,                                      !- Carbon Dioxide Generation Rate {m3/s-W}
  No,                                     !- Enable ASHRAE 55 Comfort Warnings
  ZoneAveraged;                           !- Mean Radiant Temperature Calculation Type

OS:People,
<<<<<<< HEAD
  {fdce0671-0dba-48f4-bc47-5e18658ef51f}, !- Handle
  res occupants|living space|story 2,     !- Name
  {4411116e-e28c-4ab9-b53b-1a3b937266c0}, !- People Definition Name
  {ceab469a-54ab-4aa0-aac7-aade81fa8199}, !- Space or SpaceType Name
  {8070c09c-3fe6-4ccf-867c-a057560021b4}, !- Number of People Schedule Name
  {bc308195-378d-4fdb-bce7-53ac3440ef14}, !- Activity Level Schedule Name
=======
  {0063cdbd-6380-4401-bdb4-2c4b1aac6a24}, !- Handle
  res occupants|living space|story 2,     !- Name
  {efede3c2-e679-45b4-a37a-9ef316e84a97}, !- People Definition Name
  {4217890c-8565-4915-ad5c-8031baf4c6e5}, !- Space or SpaceType Name
  {1e62b5f9-cca3-4dbc-8257-681cf520e0c6}, !- Number of People Schedule Name
  {dd4827e4-61da-4621-a694-23e5863fc8e4}, !- Activity Level Schedule Name
>>>>>>> 055af606
  ,                                       !- Surface Name/Angle Factor List Name
  ,                                       !- Work Efficiency Schedule Name
  ,                                       !- Clothing Insulation Schedule Name
  ,                                       !- Air Velocity Schedule Name
  1;                                      !- Multiplier

OS:People:Definition,
<<<<<<< HEAD
  {0ee3a16b-e735-4262-b0ea-dbf32cfb35f9}, !- Handle
=======
  {5f919aac-3fb1-4e31-a9d4-b64421b64bcd}, !- Handle
>>>>>>> 055af606
  res occupants|finished attic space,     !- Name
  People,                                 !- Number of People Calculation Method
  0.88,                                   !- Number of People {people}
  ,                                       !- People per Space Floor Area {person/m2}
  ,                                       !- Space Floor Area per Person {m2/person}
  0.319734,                               !- Fraction Radiant
  0.573,                                  !- Sensible Heat Fraction
  0,                                      !- Carbon Dioxide Generation Rate {m3/s-W}
  No,                                     !- Enable ASHRAE 55 Comfort Warnings
  ZoneAveraged;                           !- Mean Radiant Temperature Calculation Type

OS:People,
<<<<<<< HEAD
  {1f92b618-dae4-4dff-84f6-c873e08419a0}, !- Handle
  res occupants|finished attic space,     !- Name
  {0ee3a16b-e735-4262-b0ea-dbf32cfb35f9}, !- People Definition Name
  {179d8dce-d792-4094-bc8f-cc9231dccf77}, !- Space or SpaceType Name
  {8070c09c-3fe6-4ccf-867c-a057560021b4}, !- Number of People Schedule Name
  {bc308195-378d-4fdb-bce7-53ac3440ef14}, !- Activity Level Schedule Name
=======
  {4ab1de25-abb7-451a-be91-e27558b8f8e6}, !- Handle
  res occupants|finished attic space,     !- Name
  {5f919aac-3fb1-4e31-a9d4-b64421b64bcd}, !- People Definition Name
  {2c1a02e0-b05d-40e2-a5ad-be60529da574}, !- Space or SpaceType Name
  {1e62b5f9-cca3-4dbc-8257-681cf520e0c6}, !- Number of People Schedule Name
  {dd4827e4-61da-4621-a694-23e5863fc8e4}, !- Activity Level Schedule Name
>>>>>>> 055af606
  ,                                       !- Surface Name/Angle Factor List Name
  ,                                       !- Work Efficiency Schedule Name
  ,                                       !- Clothing Insulation Schedule Name
  ,                                       !- Air Velocity Schedule Name
  1;                                      !- Multiplier

OS:ShadingSurfaceGroup,
<<<<<<< HEAD
  {dabe55ef-c0cd-46a6-bd88-bbacb64bed09}, !- Handle
=======
  {6e7480bc-a4fb-4351-b9b4-861d05089da0}, !- Handle
>>>>>>> 055af606
  res eaves,                              !- Name
  Building;                               !- Shading Surface Type

OS:ShadingSurface,
<<<<<<< HEAD
  {9dac125c-194d-4607-b9ca-a6d01bedcd6c}, !- Handle
  Surface 17 - res eaves,                 !- Name
  ,                                       !- Construction Name
  {dabe55ef-c0cd-46a6-bd88-bbacb64bed09}, !- Shading Surface Group Name
  ,                                       !- Transmittance Schedule Name
  ,                                       !- Number of Vertices
  11.739322368505, 0, 4.8768,             !- X,Y,Z Vertex 1 {m}
  11.739322368505, 5.56486118425249, 4.8768, !- X,Y,Z Vertex 2 {m}
  11.129722368505, 5.56486118425249, 5.1816, !- X,Y,Z Vertex 3 {m}
  11.129722368505, 0, 5.1816;             !- X,Y,Z Vertex 4 {m}

OS:ShadingSurface,
  {7e15b5a4-6f6f-4ea7-a41f-c9d156813b0e}, !- Handle
  Surface 15 - res eaves,                 !- Name
  ,                                       !- Construction Name
  {dabe55ef-c0cd-46a6-bd88-bbacb64bed09}, !- Shading Surface Group Name
=======
  {a318791b-3f70-4349-9fd4-aab2f0ecfe27}, !- Handle
  Surface 14 - res eaves,                 !- Name
  ,                                       !- Construction Name
  {6e7480bc-a4fb-4351-b9b4-861d05089da0}, !- Shading Surface Group Name
  ,                                       !- Transmittance Schedule Name
  ,                                       !- Number of Vertices
  0, -0.6096, 4.8768,                     !- X,Y,Z Vertex 1 {m}
  11.129722368505, -0.6096, 4.8768,       !- X,Y,Z Vertex 2 {m}
  11.129722368505, 0, 5.1816,             !- X,Y,Z Vertex 3 {m}
  0, 0, 5.1816;                           !- X,Y,Z Vertex 4 {m}

OS:ShadingSurface,
  {e797379f-e8f3-4e1d-a503-145c5f43019e}, !- Handle
  Surface 15 - res eaves,                 !- Name
  ,                                       !- Construction Name
  {6e7480bc-a4fb-4351-b9b4-861d05089da0}, !- Shading Surface Group Name
>>>>>>> 055af606
  ,                                       !- Transmittance Schedule Name
  ,                                       !- Number of Vertices
  11.129722368505, 6.17446118425249, 4.8768, !- X,Y,Z Vertex 1 {m}
  0, 6.17446118425249, 4.8768,            !- X,Y,Z Vertex 2 {m}
  0, 5.56486118425249, 5.1816,            !- X,Y,Z Vertex 3 {m}
  11.129722368505, 5.56486118425249, 5.1816; !- X,Y,Z Vertex 4 {m}

OS:ShadingSurface,
<<<<<<< HEAD
  {ffd5d108-26a1-4da0-9d6f-6579d2e2546e}, !- Handle
  Surface 16 - res eaves,                 !- Name
  ,                                       !- Construction Name
  {dabe55ef-c0cd-46a6-bd88-bbacb64bed09}, !- Shading Surface Group Name
  ,                                       !- Transmittance Schedule Name
  ,                                       !- Number of Vertices
  -0.6096, 5.56486118425249, 4.8768,      !- X,Y,Z Vertex 1 {m}
  -0.6096, 0, 4.8768,                     !- X,Y,Z Vertex 2 {m}
  0, 0, 5.1816,                           !- X,Y,Z Vertex 3 {m}
  0, 5.56486118425249, 5.1816;            !- X,Y,Z Vertex 4 {m}

OS:ShadingSurface,
  {83658310-ff7c-47f8-8ed4-dedc2c2eda92}, !- Handle
  Surface 14 - res eaves,                 !- Name
  ,                                       !- Construction Name
  {dabe55ef-c0cd-46a6-bd88-bbacb64bed09}, !- Shading Surface Group Name
=======
  {16b34a93-9248-47ba-a563-b0826b016ff8}, !- Handle
  Surface 16 - res eaves,                 !- Name
  ,                                       !- Construction Name
  {6e7480bc-a4fb-4351-b9b4-861d05089da0}, !- Shading Surface Group Name
>>>>>>> 055af606
  ,                                       !- Transmittance Schedule Name
  ,                                       !- Number of Vertices
  -0.6096, 5.56486118425249, 4.8768,      !- X,Y,Z Vertex 1 {m}
  -0.6096, 0, 4.8768,                     !- X,Y,Z Vertex 2 {m}
  0, 0, 5.1816,                           !- X,Y,Z Vertex 3 {m}
  0, 5.56486118425249, 5.1816;            !- X,Y,Z Vertex 4 {m}

OS:ShadingSurface,
  {2738246f-dc0d-414e-871f-07851f9a31a0}, !- Handle
  Surface 17 - res eaves,                 !- Name
  ,                                       !- Construction Name
  {6e7480bc-a4fb-4351-b9b4-861d05089da0}, !- Shading Surface Group Name
  ,                                       !- Transmittance Schedule Name
  ,                                       !- Number of Vertices
  11.739322368505, 0, 4.8768,             !- X,Y,Z Vertex 1 {m}
  11.739322368505, 5.56486118425249, 4.8768, !- X,Y,Z Vertex 2 {m}
  11.129722368505, 5.56486118425249, 5.1816, !- X,Y,Z Vertex 3 {m}
  11.129722368505, 0, 5.1816;             !- X,Y,Z Vertex 4 {m}
<|MERGE_RESOLUTION|>--- conflicted
+++ resolved
@@ -1,38 +1,22 @@
 !- NOTE: Auto-generated from /test/osw_files/SFD_2000sqft_2story_SL_FA_HipRoof.osw
 
 OS:Version,
-<<<<<<< HEAD
-  {37f7abb6-2cba-4036-98ab-7c82e7227499}, !- Handle
+  {48708c0d-aa4b-4e08-bb48-624198cc42db}, !- Handle
   3.2.1;                                  !- Version Identifier
 
 OS:SimulationControl,
-  {9e93f796-93f8-4648-8114-be49a997706b}, !- Handle
-=======
-  {5bbb752e-86d1-450e-b23a-02665891c222}, !- Handle
-  3.2.1;                                  !- Version Identifier
-
-OS:SimulationControl,
-  {1d819acf-4e4e-45e0-b214-046823a67ee6}, !- Handle
->>>>>>> 055af606
+  {7dff391f-2718-4a89-ae38-c80e64837917}, !- Handle
   ,                                       !- Do Zone Sizing Calculation
   ,                                       !- Do System Sizing Calculation
   ,                                       !- Do Plant Sizing Calculation
   No;                                     !- Run Simulation for Sizing Periods
 
 OS:Timestep,
-<<<<<<< HEAD
-  {d87c20fe-d280-4ae6-a000-682c6b0aca34}, !- Handle
+  {c9fcacc7-b49a-4c5f-a74e-dbf0007012af}, !- Handle
   6;                                      !- Number of Timesteps per Hour
 
 OS:ShadowCalculation,
-  {b05bc8f9-3f22-41f3-a35b-2e7216a8d341}, !- Handle
-=======
-  {1f58addf-2983-4be9-b2e7-4d44758b2abc}, !- Handle
-  6;                                      !- Number of Timesteps per Hour
-
-OS:ShadowCalculation,
-  {dab38064-fbab-4511-8849-71f1b1ed12d4}, !- Handle
->>>>>>> 055af606
+  {ecf7b8aa-36c8-41b3-a34d-cb245ff187d6}, !- Handle
   PolygonClipping,                        !- Shading Calculation Method
   ,                                       !- Shading Calculation Update Frequency Method
   20,                                     !- Shading Calculation Update Frequency
@@ -45,37 +29,21 @@
   No;                                     !- Disable Self-Shading From Shading Zone Groups to Other Zones
 
 OS:SurfaceConvectionAlgorithm:Outside,
-<<<<<<< HEAD
-  {7070a685-dae2-4055-9c4b-f3f042886167}, !- Handle
+  {c4705814-ac2a-4e02-860c-e771685cd3c7}, !- Handle
   DOE-2;                                  !- Algorithm
 
 OS:SurfaceConvectionAlgorithm:Inside,
-  {16e4e5dc-9fc7-4de1-bbd1-f82be2bab062}, !- Handle
+  {c09a31d5-a5cf-494a-8fee-f8456c6b39e6}, !- Handle
   TARP;                                   !- Algorithm
 
 OS:ZoneCapacitanceMultiplier:ResearchSpecial,
-  {a9e39e4d-5472-4604-8d53-6986e3ba947b}, !- Handle
-=======
-  {911ec7ba-14ed-48ba-ad6f-92cf59ff6e6e}, !- Handle
-  DOE-2;                                  !- Algorithm
-
-OS:SurfaceConvectionAlgorithm:Inside,
-  {a6ef93ed-a7be-4fcd-93f8-30468114c38c}, !- Handle
-  TARP;                                   !- Algorithm
-
-OS:ZoneCapacitanceMultiplier:ResearchSpecial,
-  {256b2de3-4109-44c2-ab2b-62c34943b92c}, !- Handle
->>>>>>> 055af606
+  {8f2846ce-720a-4a9c-8c2a-2d0ce10743ea}, !- Handle
   ,                                       !- Temperature Capacity Multiplier
   15,                                     !- Humidity Capacity Multiplier
   ;                                       !- Carbon Dioxide Capacity Multiplier
 
 OS:RunPeriod,
-<<<<<<< HEAD
-  {f6f8b25e-4229-4786-8d9a-d4104fca77f8}, !- Handle
-=======
-  {b06f6144-154c-4a4e-bdeb-1b2af96f1c20}, !- Handle
->>>>>>> 055af606
+  {ef5b6d5b-34b6-4cac-ab71-d81b3a6bb4e3}, !- Handle
   Run Period 1,                           !- Name
   1,                                      !- Begin Month
   1,                                      !- Begin Day of Month
@@ -89,21 +57,13 @@
   ;                                       !- Number of Times Runperiod to be Repeated
 
 OS:YearDescription,
-<<<<<<< HEAD
-  {ea0a21e5-ea71-463a-a759-6b524bae7de6}, !- Handle
-=======
-  {7ccc6a45-5ece-406f-baca-dfabf99dc5aa}, !- Handle
->>>>>>> 055af606
+  {1a9114a7-3957-4b48-8cca-49f3255b0de7}, !- Handle
   2007,                                   !- Calendar Year
   ,                                       !- Day of Week for Start Day
   ;                                       !- Is Leap Year
 
 OS:WeatherFile,
-<<<<<<< HEAD
-  {613069b6-ba95-4950-a3f7-6bb5e4474ccb}, !- Handle
-=======
-  {e776b86e-738d-40c5-8df3-b3c97270fcd4}, !- Handle
->>>>>>> 055af606
+  {8ca13d57-6ad1-4915-bab1-9c2024a14063}, !- Handle
   Denver Intl Ap,                         !- City
   CO,                                     !- State Province Region
   USA,                                    !- Country
@@ -117,13 +77,8 @@
   E23378AA;                               !- Checksum
 
 OS:AdditionalProperties,
-<<<<<<< HEAD
-  {8f6fec9b-d16d-4657-a6c1-0406e8ef5338}, !- Handle
-  {613069b6-ba95-4950-a3f7-6bb5e4474ccb}, !- Object Name
-=======
-  {859eac1a-65bd-4180-b2da-f160ba951991}, !- Handle
-  {e776b86e-738d-40c5-8df3-b3c97270fcd4}, !- Object Name
->>>>>>> 055af606
+  {56e76736-f37c-43aa-9ca5-a6eec6bf62a1}, !- Handle
+  {8ca13d57-6ad1-4915-bab1-9c2024a14063}, !- Object Name
   EPWHeaderCity,                          !- Feature Name 1
   String,                                 !- Feature Data Type 1
   Denver Intl Ap,                         !- Feature Value 1
@@ -231,11 +186,7 @@
   84;                                     !- Feature Value 35
 
 OS:Site,
-<<<<<<< HEAD
-  {7ab4d11a-0401-4175-8662-314137261d15}, !- Handle
-=======
-  {62f304ca-68ea-4c92-9c10-2bd7fe4dc8ff}, !- Handle
->>>>>>> 055af606
+  {f90ac544-2ebd-4564-8a8d-5ee7996b2e97}, !- Handle
   Denver Intl Ap_CO_USA,                  !- Name
   39.83,                                  !- Latitude {deg}
   -104.65,                                !- Longitude {deg}
@@ -244,42 +195,26 @@
   ;                                       !- Terrain
 
 OS:ClimateZones,
-<<<<<<< HEAD
-  {f72cd555-49ee-4485-ac6f-ecd3d5485b34}, !- Handle
-=======
-  {7848db7e-cf98-44d5-b797-b6287357bf8d}, !- Handle
->>>>>>> 055af606
+  {8d11483e-a900-48aa-b0d1-c65d23feb4e8}, !- Handle
   Building America,                       !- Climate Zone Institution Name 1
   ,                                       !- Climate Zone Document Name 1
   0,                                      !- Climate Zone Document Year 1
   Cold;                                   !- Climate Zone Value 1
 
 OS:Site:WaterMainsTemperature,
-<<<<<<< HEAD
-  {41cfc7bf-4d02-44d2-ba07-947b5e71c49d}, !- Handle
-=======
-  {48148890-04ae-4186-adb4-f1b1c9f9d831}, !- Handle
->>>>>>> 055af606
+  {707da470-f814-4ae2-8d5e-ceca87f24945}, !- Handle
   Correlation,                            !- Calculation Method
   ,                                       !- Temperature Schedule Name
   10.8753424657535,                       !- Annual Average Outdoor Air Temperature {C}
   23.1524007936508;                       !- Maximum Difference In Monthly Average Outdoor Air Temperatures {deltaC}
 
 OS:RunPeriodControl:DaylightSavingTime,
-<<<<<<< HEAD
-  {7fa7eaa4-bcb1-420d-9ad8-ddf02bb65747}, !- Handle
-=======
-  {329e0b99-24a0-40a4-a25d-81dfe9fe1d2e}, !- Handle
->>>>>>> 055af606
+  {fea8b9e3-3d6b-4288-ae76-08e7b7154933}, !- Handle
   3/12,                                   !- Start Date
   11/5;                                   !- End Date
 
 OS:Site:GroundTemperature:Deep,
-<<<<<<< HEAD
-  {9abd3f9d-7891-44e1-9be6-1ac16b289ca8}, !- Handle
-=======
-  {02f5614c-8902-4027-a9c9-7bddf28314cd}, !- Handle
->>>>>>> 055af606
+  {aca2746a-9692-4ff9-82e1-35e739c04744}, !- Handle
   10.8753424657535,                       !- January Deep Ground Temperature {C}
   10.8753424657535,                       !- February Deep Ground Temperature {C}
   10.8753424657535,                       !- March Deep Ground Temperature {C}
@@ -294,11 +229,7 @@
   10.8753424657535;                       !- December Deep Ground Temperature {C}
 
 OS:Building,
-<<<<<<< HEAD
-  {1cef469c-816a-41f2-ba50-6be4c66631f1}, !- Handle
-=======
-  {025b097b-a6c0-4eca-ae14-d935edb72de7}, !- Handle
->>>>>>> 055af606
+  {78cb07c9-825a-442d-8136-58773ea3fbbd}, !- Handle
   Building 1,                             !- Name
   ,                                       !- Building Sector Type
   0,                                      !- North Axis {deg}
@@ -313,23 +244,14 @@
   1;                                      !- Standards Number of Living Units
 
 OS:AdditionalProperties,
-<<<<<<< HEAD
-  {07f523e6-0804-40d3-8344-d05b9dc137f3}, !- Handle
-  {1cef469c-816a-41f2-ba50-6be4c66631f1}, !- Object Name
-=======
-  {1215d975-4c42-457b-aa5c-c5c0731afbec}, !- Handle
-  {025b097b-a6c0-4eca-ae14-d935edb72de7}, !- Object Name
->>>>>>> 055af606
+  {923b205b-b2e4-4af7-b474-21deebb76e61}, !- Handle
+  {78cb07c9-825a-442d-8136-58773ea3fbbd}, !- Object Name
   Total Units Modeled,                    !- Feature Name 1
   Integer,                                !- Feature Data Type 1
   1;                                      !- Feature Value 1
 
 OS:ThermalZone,
-<<<<<<< HEAD
-  {bf21212c-c010-4f76-8e9e-b82feb681229}, !- Handle
-=======
-  {52d54613-6ae1-4f8c-a016-b5d7f0c87005}, !- Handle
->>>>>>> 055af606
+  {f5c39f99-2f97-4eb8-a375-d246455a48e3}, !- Handle
   living zone,                            !- Name
   ,                                       !- Multiplier
   ,                                       !- Ceiling Height {m}
@@ -338,17 +260,10 @@
   ,                                       !- Zone Inside Convection Algorithm
   ,                                       !- Zone Outside Convection Algorithm
   ,                                       !- Zone Conditioning Equipment List Name
-<<<<<<< HEAD
-  {867889d9-8fd0-4171-8be4-f2109d2d3de7}, !- Zone Air Inlet Port List
-  {3eec4921-f3ea-4855-9a22-d2167716715d}, !- Zone Air Exhaust Port List
-  {65e09bac-cd97-4103-a437-b6cdf30a74c1}, !- Zone Air Node Name
-  {af74b66a-efb4-4684-a7f8-c9871028383c}, !- Zone Return Air Port List
-=======
-  {1beef66e-3b61-4a2c-92aa-65742beccdc8}, !- Zone Air Inlet Port List
-  {efb8bf3b-0ef4-4a24-b4ee-9801c2e9d156}, !- Zone Air Exhaust Port List
-  {1b02e610-3fe3-41e0-8d2c-d4d12ffff77d}, !- Zone Air Node Name
-  {2321916a-e8e8-4d3f-9ca9-5c99591da7e3}, !- Zone Return Air Port List
->>>>>>> 055af606
+  {37ba2308-cf67-4c9c-92fc-5325e926cd87}, !- Zone Air Inlet Port List
+  {75526ab3-8d40-46fa-afbb-b8ed91f21254}, !- Zone Air Exhaust Port List
+  {6ee2f381-2abc-4e1e-b550-0d636c2e2612}, !- Zone Air Node Name
+  {ea18a8ba-c98c-4f10-9168-0c39ad8853ad}, !- Zone Return Air Port List
   ,                                       !- Primary Daylighting Control Name
   ,                                       !- Fraction of Zone Controlled by Primary Daylighting Control
   ,                                       !- Secondary Daylighting Control Name
@@ -359,63 +274,33 @@
   No;                                     !- Use Ideal Air Loads
 
 OS:Node,
-<<<<<<< HEAD
-  {9566e775-9ec0-42f0-9056-d69c16873781}, !- Handle
+  {3d2b002a-daa0-4a06-850f-72a7a3dbc4dc}, !- Handle
   Node 1,                                 !- Name
-  {65e09bac-cd97-4103-a437-b6cdf30a74c1}, !- Inlet Port
+  {6ee2f381-2abc-4e1e-b550-0d636c2e2612}, !- Inlet Port
   ;                                       !- Outlet Port
 
 OS:Connection,
-  {65e09bac-cd97-4103-a437-b6cdf30a74c1}, !- Handle
-  {bf21212c-c010-4f76-8e9e-b82feb681229}, !- Source Object
+  {6ee2f381-2abc-4e1e-b550-0d636c2e2612}, !- Handle
+  {f5c39f99-2f97-4eb8-a375-d246455a48e3}, !- Source Object
   11,                                     !- Outlet Port
-  {9566e775-9ec0-42f0-9056-d69c16873781}, !- Target Object
+  {3d2b002a-daa0-4a06-850f-72a7a3dbc4dc}, !- Target Object
   2;                                      !- Inlet Port
 
 OS:PortList,
-  {867889d9-8fd0-4171-8be4-f2109d2d3de7}, !- Handle
-  {bf21212c-c010-4f76-8e9e-b82feb681229}; !- HVAC Component
+  {37ba2308-cf67-4c9c-92fc-5325e926cd87}, !- Handle
+  {f5c39f99-2f97-4eb8-a375-d246455a48e3}; !- HVAC Component
 
 OS:PortList,
-  {3eec4921-f3ea-4855-9a22-d2167716715d}, !- Handle
-  {bf21212c-c010-4f76-8e9e-b82feb681229}; !- HVAC Component
+  {75526ab3-8d40-46fa-afbb-b8ed91f21254}, !- Handle
+  {f5c39f99-2f97-4eb8-a375-d246455a48e3}; !- HVAC Component
 
 OS:PortList,
-  {af74b66a-efb4-4684-a7f8-c9871028383c}, !- Handle
-  {bf21212c-c010-4f76-8e9e-b82feb681229}; !- HVAC Component
+  {ea18a8ba-c98c-4f10-9168-0c39ad8853ad}, !- Handle
+  {f5c39f99-2f97-4eb8-a375-d246455a48e3}; !- HVAC Component
 
 OS:Sizing:Zone,
-  {b4f63d5b-c973-43c0-b05a-a3a4aa740e10}, !- Handle
-  {bf21212c-c010-4f76-8e9e-b82feb681229}, !- Zone or ZoneList Name
-=======
-  {2f27e0f7-92a3-41d3-9d27-ff17eff9fd81}, !- Handle
-  Node 1,                                 !- Name
-  {1b02e610-3fe3-41e0-8d2c-d4d12ffff77d}, !- Inlet Port
-  ;                                       !- Outlet Port
-
-OS:Connection,
-  {1b02e610-3fe3-41e0-8d2c-d4d12ffff77d}, !- Handle
-  {52d54613-6ae1-4f8c-a016-b5d7f0c87005}, !- Source Object
-  11,                                     !- Outlet Port
-  {2f27e0f7-92a3-41d3-9d27-ff17eff9fd81}, !- Target Object
-  2;                                      !- Inlet Port
-
-OS:PortList,
-  {1beef66e-3b61-4a2c-92aa-65742beccdc8}, !- Handle
-  {52d54613-6ae1-4f8c-a016-b5d7f0c87005}; !- HVAC Component
-
-OS:PortList,
-  {efb8bf3b-0ef4-4a24-b4ee-9801c2e9d156}, !- Handle
-  {52d54613-6ae1-4f8c-a016-b5d7f0c87005}; !- HVAC Component
-
-OS:PortList,
-  {2321916a-e8e8-4d3f-9ca9-5c99591da7e3}, !- Handle
-  {52d54613-6ae1-4f8c-a016-b5d7f0c87005}; !- HVAC Component
-
-OS:Sizing:Zone,
-  {f543883f-ac41-44f5-a098-107c473053c0}, !- Handle
-  {52d54613-6ae1-4f8c-a016-b5d7f0c87005}, !- Zone or ZoneList Name
->>>>>>> 055af606
+  {1bc6ecc2-fc2c-4a64-911c-7e99e578a68b}, !- Handle
+  {f5c39f99-2f97-4eb8-a375-d246455a48e3}, !- Zone or ZoneList Name
   SupplyAirTemperature,                   !- Zone Cooling Design Supply Air Temperature Input Method
   14,                                     !- Zone Cooling Design Supply Air Temperature {C}
   11.11,                                  !- Zone Cooling Design Supply Air Temperature Difference {deltaC}
@@ -442,25 +327,14 @@
   autosize;                               !- Dedicated Outdoor Air High Setpoint Temperature for Design {C}
 
 OS:ZoneHVAC:EquipmentList,
-<<<<<<< HEAD
-  {69475c5a-5b08-4b21-b0d2-e256f7bb0805}, !- Handle
+  {41936a15-7160-4a10-8631-53b4cc6f3d06}, !- Handle
   Zone HVAC Equipment List 1,             !- Name
-  {bf21212c-c010-4f76-8e9e-b82feb681229}; !- Thermal Zone
+  {f5c39f99-2f97-4eb8-a375-d246455a48e3}; !- Thermal Zone
 
 OS:Space,
-  {51afbe04-4ec8-4aa4-b83c-40ae5b97fdf8}, !- Handle
+  {06fd0ccf-f043-4fdb-9882-585da86f784f}, !- Handle
   living space,                           !- Name
-  {16cabc60-07d3-48da-ad30-3d8d499475c1}, !- Space Type Name
-=======
-  {38c02cc0-64c4-4ad7-87b9-02df67645ef8}, !- Handle
-  Zone HVAC Equipment List 1,             !- Name
-  {52d54613-6ae1-4f8c-a016-b5d7f0c87005}; !- Thermal Zone
-
-OS:Space,
-  {0988551f-9b57-47ad-9f5a-b29cd63c137f}, !- Handle
-  living space,                           !- Name
-  {aa6ffa2e-dfcf-4169-9dbb-c3fe4474bc4a}, !- Space Type Name
->>>>>>> 055af606
+  {1edcae82-e155-4f03-98cf-9d8102f981e0}, !- Space Type Name
   ,                                       !- Default Construction Set Name
   ,                                       !- Default Schedule Set Name
   -0,                                     !- Direction of Relative North {deg}
@@ -468,31 +342,17 @@
   0,                                      !- Y Origin {m}
   0,                                      !- Z Origin {m}
   ,                                       !- Building Story Name
-<<<<<<< HEAD
-  {bf21212c-c010-4f76-8e9e-b82feb681229}, !- Thermal Zone Name
+  {f5c39f99-2f97-4eb8-a375-d246455a48e3}, !- Thermal Zone Name
   ,                                       !- Part of Total Floor Area
   ,                                       !- Design Specification Outdoor Air Object Name
-  {8f149716-d006-465d-a61d-a151ab30c9aa}; !- Building Unit Name
-
-OS:Surface,
-  {2b2d6bf3-821b-46fb-8aeb-29e5ce09aebe}, !- Handle
+  {d53481ae-5eef-4f64-918c-8142ffcadbcf}; !- Building Unit Name
+
+OS:Surface,
+  {e79231fd-b681-4c8d-878c-1fbbb051a2a7}, !- Handle
   Surface 1,                              !- Name
   Floor,                                  !- Surface Type
   ,                                       !- Construction Name
-  {51afbe04-4ec8-4aa4-b83c-40ae5b97fdf8}, !- Space Name
-=======
-  {52d54613-6ae1-4f8c-a016-b5d7f0c87005}, !- Thermal Zone Name
-  ,                                       !- Part of Total Floor Area
-  ,                                       !- Design Specification Outdoor Air Object Name
-  {07ae9ed7-f6e7-4340-b320-03a5d11d4ba2}; !- Building Unit Name
-
-OS:Surface,
-  {fbb7c0fa-c015-41ae-8b67-5dd0fbfdbc87}, !- Handle
-  Surface 1,                              !- Name
-  Floor,                                  !- Surface Type
-  ,                                       !- Construction Name
-  {0988551f-9b57-47ad-9f5a-b29cd63c137f}, !- Space Name
->>>>>>> 055af606
+  {06fd0ccf-f043-4fdb-9882-585da86f784f}, !- Space Name
   Foundation,                             !- Outside Boundary Condition
   ,                                       !- Outside Boundary Condition Object
   NoSun,                                  !- Sun Exposure
@@ -505,19 +365,11 @@
   11.129722368505, 0, 0;                  !- X,Y,Z Vertex 4 {m}
 
 OS:Surface,
-<<<<<<< HEAD
-  {9dea6bc8-7424-4d5a-857a-8204d1af9233}, !- Handle
+  {3186f5b6-510c-4634-8602-69c8b3d6c682}, !- Handle
   Surface 2,                              !- Name
   Wall,                                   !- Surface Type
   ,                                       !- Construction Name
-  {51afbe04-4ec8-4aa4-b83c-40ae5b97fdf8}, !- Space Name
-=======
-  {ce6cb54b-6734-4d18-af3b-19c41a3dfab0}, !- Handle
-  Surface 2,                              !- Name
-  Wall,                                   !- Surface Type
-  ,                                       !- Construction Name
-  {0988551f-9b57-47ad-9f5a-b29cd63c137f}, !- Space Name
->>>>>>> 055af606
+  {06fd0ccf-f043-4fdb-9882-585da86f784f}, !- Space Name
   Outdoors,                               !- Outside Boundary Condition
   ,                                       !- Outside Boundary Condition Object
   SunExposed,                             !- Sun Exposure
@@ -530,19 +382,11 @@
   0, 0, 2.4384;                           !- X,Y,Z Vertex 4 {m}
 
 OS:Surface,
-<<<<<<< HEAD
-  {41597b99-b324-4016-baca-b561429922b8}, !- Handle
+  {3d874ed5-50a7-41a3-a428-34eab028c15b}, !- Handle
   Surface 3,                              !- Name
   Wall,                                   !- Surface Type
   ,                                       !- Construction Name
-  {51afbe04-4ec8-4aa4-b83c-40ae5b97fdf8}, !- Space Name
-=======
-  {d49f0bea-234e-49fa-87c1-279b556faa7c}, !- Handle
-  Surface 3,                              !- Name
-  Wall,                                   !- Surface Type
-  ,                                       !- Construction Name
-  {0988551f-9b57-47ad-9f5a-b29cd63c137f}, !- Space Name
->>>>>>> 055af606
+  {06fd0ccf-f043-4fdb-9882-585da86f784f}, !- Space Name
   Outdoors,                               !- Outside Boundary Condition
   ,                                       !- Outside Boundary Condition Object
   SunExposed,                             !- Sun Exposure
@@ -555,19 +399,11 @@
   0, 5.56486118425249, 2.4384;            !- X,Y,Z Vertex 4 {m}
 
 OS:Surface,
-<<<<<<< HEAD
-  {42ad3b2d-7c6c-499d-9c35-de89691cfb50}, !- Handle
+  {bd575be9-ec3f-4399-b085-49725277c5e6}, !- Handle
   Surface 4,                              !- Name
   Wall,                                   !- Surface Type
   ,                                       !- Construction Name
-  {51afbe04-4ec8-4aa4-b83c-40ae5b97fdf8}, !- Space Name
-=======
-  {0296b955-7237-4907-a475-8b6e0dda41be}, !- Handle
-  Surface 4,                              !- Name
-  Wall,                                   !- Surface Type
-  ,                                       !- Construction Name
-  {0988551f-9b57-47ad-9f5a-b29cd63c137f}, !- Space Name
->>>>>>> 055af606
+  {06fd0ccf-f043-4fdb-9882-585da86f784f}, !- Space Name
   Outdoors,                               !- Outside Boundary Condition
   ,                                       !- Outside Boundary Condition Object
   SunExposed,                             !- Sun Exposure
@@ -580,19 +416,11 @@
   11.129722368505, 5.56486118425249, 2.4384; !- X,Y,Z Vertex 4 {m}
 
 OS:Surface,
-<<<<<<< HEAD
-  {dbd85fb7-0e48-4607-ac31-5bfcab65aaf4}, !- Handle
+  {d9b98ae3-d194-486c-bc4b-df92d8bfc826}, !- Handle
   Surface 5,                              !- Name
   Wall,                                   !- Surface Type
   ,                                       !- Construction Name
-  {51afbe04-4ec8-4aa4-b83c-40ae5b97fdf8}, !- Space Name
-=======
-  {df78cf0c-4727-4e27-a3c4-f7ff3f7b5dbc}, !- Handle
-  Surface 5,                              !- Name
-  Wall,                                   !- Surface Type
-  ,                                       !- Construction Name
-  {0988551f-9b57-47ad-9f5a-b29cd63c137f}, !- Space Name
->>>>>>> 055af606
+  {06fd0ccf-f043-4fdb-9882-585da86f784f}, !- Space Name
   Outdoors,                               !- Outside Boundary Condition
   ,                                       !- Outside Boundary Condition Object
   SunExposed,                             !- Sun Exposure
@@ -605,23 +433,13 @@
   11.129722368505, 0, 2.4384;             !- X,Y,Z Vertex 4 {m}
 
 OS:Surface,
-<<<<<<< HEAD
-  {7f653a3c-9fc3-402a-9643-aad1e814ea72}, !- Handle
+  {6521f9df-f8d9-4b77-bef5-a5afe7b47c29}, !- Handle
   Surface 6,                              !- Name
   RoofCeiling,                            !- Surface Type
   ,                                       !- Construction Name
-  {51afbe04-4ec8-4aa4-b83c-40ae5b97fdf8}, !- Space Name
+  {06fd0ccf-f043-4fdb-9882-585da86f784f}, !- Space Name
   Surface,                                !- Outside Boundary Condition
-  {165dc991-a0ac-44da-976e-9f5e31f1e6db}, !- Outside Boundary Condition Object
-=======
-  {5166f638-76fe-4ba1-986f-1fb206f5d294}, !- Handle
-  Surface 6,                              !- Name
-  RoofCeiling,                            !- Surface Type
-  ,                                       !- Construction Name
-  {0988551f-9b57-47ad-9f5a-b29cd63c137f}, !- Space Name
-  Surface,                                !- Outside Boundary Condition
-  {81aeefb4-3f3d-4831-9fa3-95f0b255d58a}, !- Outside Boundary Condition Object
->>>>>>> 055af606
+  {3e346b5b-671a-4308-ab31-a523c6ff8412}, !- Outside Boundary Condition Object
   NoSun,                                  !- Sun Exposure
   NoWind,                                 !- Wind Exposure
   ,                                       !- View Factor to Ground
@@ -632,11 +450,7 @@
   0, 0, 2.4384;                           !- X,Y,Z Vertex 4 {m}
 
 OS:SpaceType,
-<<<<<<< HEAD
-  {16cabc60-07d3-48da-ad30-3d8d499475c1}, !- Handle
-=======
-  {aa6ffa2e-dfcf-4169-9dbb-c3fe4474bc4a}, !- Handle
->>>>>>> 055af606
+  {1edcae82-e155-4f03-98cf-9d8102f981e0}, !- Handle
   Space Type 1,                           !- Name
   ,                                       !- Default Construction Set Name
   ,                                       !- Default Schedule Set Name
@@ -647,15 +461,9 @@
   living;                                 !- Standards Space Type
 
 OS:Space,
-<<<<<<< HEAD
-  {ceab469a-54ab-4aa0-aac7-aade81fa8199}, !- Handle
+  {204f09dc-4141-4271-8a0a-240ea02782c5}, !- Handle
   living space|story 2,                   !- Name
-  {16cabc60-07d3-48da-ad30-3d8d499475c1}, !- Space Type Name
-=======
-  {4217890c-8565-4915-ad5c-8031baf4c6e5}, !- Handle
-  living space|story 2,                   !- Name
-  {aa6ffa2e-dfcf-4169-9dbb-c3fe4474bc4a}, !- Space Type Name
->>>>>>> 055af606
+  {1edcae82-e155-4f03-98cf-9d8102f981e0}, !- Space Type Name
   ,                                       !- Default Construction Set Name
   ,                                       !- Default Schedule Set Name
   -0,                                     !- Direction of Relative North {deg}
@@ -663,35 +471,19 @@
   0,                                      !- Y Origin {m}
   2.4384,                                 !- Z Origin {m}
   ,                                       !- Building Story Name
-<<<<<<< HEAD
-  {bf21212c-c010-4f76-8e9e-b82feb681229}, !- Thermal Zone Name
+  {f5c39f99-2f97-4eb8-a375-d246455a48e3}, !- Thermal Zone Name
   ,                                       !- Part of Total Floor Area
   ,                                       !- Design Specification Outdoor Air Object Name
-  {8f149716-d006-465d-a61d-a151ab30c9aa}; !- Building Unit Name
-
-OS:Surface,
-  {165dc991-a0ac-44da-976e-9f5e31f1e6db}, !- Handle
+  {d53481ae-5eef-4f64-918c-8142ffcadbcf}; !- Building Unit Name
+
+OS:Surface,
+  {3e346b5b-671a-4308-ab31-a523c6ff8412}, !- Handle
   Surface 7,                              !- Name
   Floor,                                  !- Surface Type
   ,                                       !- Construction Name
-  {ceab469a-54ab-4aa0-aac7-aade81fa8199}, !- Space Name
+  {204f09dc-4141-4271-8a0a-240ea02782c5}, !- Space Name
   Surface,                                !- Outside Boundary Condition
-  {7f653a3c-9fc3-402a-9643-aad1e814ea72}, !- Outside Boundary Condition Object
-=======
-  {52d54613-6ae1-4f8c-a016-b5d7f0c87005}, !- Thermal Zone Name
-  ,                                       !- Part of Total Floor Area
-  ,                                       !- Design Specification Outdoor Air Object Name
-  {07ae9ed7-f6e7-4340-b320-03a5d11d4ba2}; !- Building Unit Name
-
-OS:Surface,
-  {81aeefb4-3f3d-4831-9fa3-95f0b255d58a}, !- Handle
-  Surface 7,                              !- Name
-  Floor,                                  !- Surface Type
-  ,                                       !- Construction Name
-  {4217890c-8565-4915-ad5c-8031baf4c6e5}, !- Space Name
-  Surface,                                !- Outside Boundary Condition
-  {5166f638-76fe-4ba1-986f-1fb206f5d294}, !- Outside Boundary Condition Object
->>>>>>> 055af606
+  {6521f9df-f8d9-4b77-bef5-a5afe7b47c29}, !- Outside Boundary Condition Object
   NoSun,                                  !- Sun Exposure
   NoWind,                                 !- Wind Exposure
   ,                                       !- View Factor to Ground
@@ -702,19 +494,11 @@
   11.129722368505, 0, 0;                  !- X,Y,Z Vertex 4 {m}
 
 OS:Surface,
-<<<<<<< HEAD
-  {0885e7c8-4172-4b0d-aaff-ca2c081571e1}, !- Handle
+  {a38ee849-f99c-400a-8c94-df82dab05e99}, !- Handle
   Surface 8,                              !- Name
   Wall,                                   !- Surface Type
   ,                                       !- Construction Name
-  {ceab469a-54ab-4aa0-aac7-aade81fa8199}, !- Space Name
-=======
-  {812a7d66-1880-4139-b83e-62c09456a3ef}, !- Handle
-  Surface 8,                              !- Name
-  Wall,                                   !- Surface Type
-  ,                                       !- Construction Name
-  {4217890c-8565-4915-ad5c-8031baf4c6e5}, !- Space Name
->>>>>>> 055af606
+  {204f09dc-4141-4271-8a0a-240ea02782c5}, !- Space Name
   Outdoors,                               !- Outside Boundary Condition
   ,                                       !- Outside Boundary Condition Object
   SunExposed,                             !- Sun Exposure
@@ -727,19 +511,11 @@
   0, 0, 2.4384;                           !- X,Y,Z Vertex 4 {m}
 
 OS:Surface,
-<<<<<<< HEAD
-  {04737c21-d863-4f5f-8fe2-05acd030ffef}, !- Handle
+  {910ab13c-3475-466c-8192-91bd0303f033}, !- Handle
   Surface 9,                              !- Name
   Wall,                                   !- Surface Type
   ,                                       !- Construction Name
-  {ceab469a-54ab-4aa0-aac7-aade81fa8199}, !- Space Name
-=======
-  {e73e7641-7b25-41d4-aa2c-579ca72d97d3}, !- Handle
-  Surface 9,                              !- Name
-  Wall,                                   !- Surface Type
-  ,                                       !- Construction Name
-  {4217890c-8565-4915-ad5c-8031baf4c6e5}, !- Space Name
->>>>>>> 055af606
+  {204f09dc-4141-4271-8a0a-240ea02782c5}, !- Space Name
   Outdoors,                               !- Outside Boundary Condition
   ,                                       !- Outside Boundary Condition Object
   SunExposed,                             !- Sun Exposure
@@ -752,19 +528,11 @@
   0, 5.56486118425249, 2.4384;            !- X,Y,Z Vertex 4 {m}
 
 OS:Surface,
-<<<<<<< HEAD
-  {28cbf2f2-2f44-4bc2-bf54-9e0bb8eabd35}, !- Handle
+  {c1439448-c469-4519-8c31-01904919ed2a}, !- Handle
   Surface 10,                             !- Name
   Wall,                                   !- Surface Type
   ,                                       !- Construction Name
-  {ceab469a-54ab-4aa0-aac7-aade81fa8199}, !- Space Name
-=======
-  {5b0ed3a4-4db2-4301-9ca9-6bb90faedbf0}, !- Handle
-  Surface 10,                             !- Name
-  Wall,                                   !- Surface Type
-  ,                                       !- Construction Name
-  {4217890c-8565-4915-ad5c-8031baf4c6e5}, !- Space Name
->>>>>>> 055af606
+  {204f09dc-4141-4271-8a0a-240ea02782c5}, !- Space Name
   Outdoors,                               !- Outside Boundary Condition
   ,                                       !- Outside Boundary Condition Object
   SunExposed,                             !- Sun Exposure
@@ -777,19 +545,11 @@
   11.129722368505, 5.56486118425249, 2.4384; !- X,Y,Z Vertex 4 {m}
 
 OS:Surface,
-<<<<<<< HEAD
-  {ca43430e-0ff9-4beb-bfc5-b3b914b8025e}, !- Handle
+  {732ec3bf-c72e-4588-b7e7-0bdb9d36d364}, !- Handle
   Surface 11,                             !- Name
   Wall,                                   !- Surface Type
   ,                                       !- Construction Name
-  {ceab469a-54ab-4aa0-aac7-aade81fa8199}, !- Space Name
-=======
-  {f5efe6f0-3bbe-4041-85af-97bac88a4653}, !- Handle
-  Surface 11,                             !- Name
-  Wall,                                   !- Surface Type
-  ,                                       !- Construction Name
-  {4217890c-8565-4915-ad5c-8031baf4c6e5}, !- Space Name
->>>>>>> 055af606
+  {204f09dc-4141-4271-8a0a-240ea02782c5}, !- Space Name
   Outdoors,                               !- Outside Boundary Condition
   ,                                       !- Outside Boundary Condition Object
   SunExposed,                             !- Sun Exposure
@@ -802,23 +562,13 @@
   11.129722368505, 0, 2.4384;             !- X,Y,Z Vertex 4 {m}
 
 OS:Surface,
-<<<<<<< HEAD
-  {98f128c2-9c05-4db1-b3f7-03519aa3bcd6}, !- Handle
+  {74f490d2-7ff0-4c99-9bd1-d64b43298e1c}, !- Handle
   Surface 12,                             !- Name
   RoofCeiling,                            !- Surface Type
   ,                                       !- Construction Name
-  {ceab469a-54ab-4aa0-aac7-aade81fa8199}, !- Space Name
+  {204f09dc-4141-4271-8a0a-240ea02782c5}, !- Space Name
   Surface,                                !- Outside Boundary Condition
-  {fa8ef88c-cc02-4ee7-9d5d-2f48f69b891d}, !- Outside Boundary Condition Object
-=======
-  {f460028a-1620-4f32-9bf5-9c34432526cb}, !- Handle
-  Surface 12,                             !- Name
-  RoofCeiling,                            !- Surface Type
-  ,                                       !- Construction Name
-  {4217890c-8565-4915-ad5c-8031baf4c6e5}, !- Space Name
-  Surface,                                !- Outside Boundary Condition
-  {afd9a718-c52a-4e81-842a-2f87dcfeaf67}, !- Outside Boundary Condition Object
->>>>>>> 055af606
+  {af40a536-762f-4ae5-9d84-b4497491bd5e}, !- Outside Boundary Condition Object
   NoSun,                                  !- Sun Exposure
   NoWind,                                 !- Wind Exposure
   ,                                       !- View Factor to Ground
@@ -829,23 +579,13 @@
   0, 0, 2.4384;                           !- X,Y,Z Vertex 4 {m}
 
 OS:Surface,
-<<<<<<< HEAD
-  {fa8ef88c-cc02-4ee7-9d5d-2f48f69b891d}, !- Handle
+  {af40a536-762f-4ae5-9d84-b4497491bd5e}, !- Handle
   Surface 13,                             !- Name
   Floor,                                  !- Surface Type
   ,                                       !- Construction Name
-  {179d8dce-d792-4094-bc8f-cc9231dccf77}, !- Space Name
+  {042c58cb-86d3-4bf2-afda-d1c2f792ec66}, !- Space Name
   Surface,                                !- Outside Boundary Condition
-  {98f128c2-9c05-4db1-b3f7-03519aa3bcd6}, !- Outside Boundary Condition Object
-=======
-  {afd9a718-c52a-4e81-842a-2f87dcfeaf67}, !- Handle
-  Surface 13,                             !- Name
-  Floor,                                  !- Surface Type
-  ,                                       !- Construction Name
-  {2c1a02e0-b05d-40e2-a5ad-be60529da574}, !- Space Name
-  Surface,                                !- Outside Boundary Condition
-  {f460028a-1620-4f32-9bf5-9c34432526cb}, !- Outside Boundary Condition Object
->>>>>>> 055af606
+  {74f490d2-7ff0-4c99-9bd1-d64b43298e1c}, !- Outside Boundary Condition Object
   NoSun,                                  !- Sun Exposure
   NoWind,                                 !- Wind Exposure
   ,                                       !- View Factor to Ground
@@ -856,19 +596,11 @@
   0, 0, 0;                                !- X,Y,Z Vertex 4 {m}
 
 OS:Surface,
-<<<<<<< HEAD
-  {60627dd7-1378-49f3-bad8-161cc3ba1c92}, !- Handle
+  {e74a33fd-4b9e-47b7-bee8-250bd6b41684}, !- Handle
   Surface 14,                             !- Name
   RoofCeiling,                            !- Surface Type
   ,                                       !- Construction Name
-  {179d8dce-d792-4094-bc8f-cc9231dccf77}, !- Space Name
-=======
-  {3d4e99af-d09f-4f6c-9a5b-e607baab7007}, !- Handle
-  Surface 14,                             !- Name
-  RoofCeiling,                            !- Surface Type
-  ,                                       !- Construction Name
-  {2c1a02e0-b05d-40e2-a5ad-be60529da574}, !- Space Name
->>>>>>> 055af606
+  {042c58cb-86d3-4bf2-afda-d1c2f792ec66}, !- Space Name
   Outdoors,                               !- Outside Boundary Condition
   ,                                       !- Outside Boundary Condition Object
   SunExposed,                             !- Sun Exposure
@@ -881,19 +613,11 @@
   11.129722368505, 0, 0.3048;             !- X,Y,Z Vertex 4 {m}
 
 OS:Surface,
-<<<<<<< HEAD
-  {cdf49add-1221-4ef9-ac7b-bdf9faa35b1c}, !- Handle
+  {a621db60-5ac1-4887-ba8c-8ff7577a38d3}, !- Handle
   Surface 15,                             !- Name
   RoofCeiling,                            !- Surface Type
   ,                                       !- Construction Name
-  {179d8dce-d792-4094-bc8f-cc9231dccf77}, !- Space Name
-=======
-  {95440f2d-08a0-49d4-a1ee-a2529e43496e}, !- Handle
-  Surface 15,                             !- Name
-  RoofCeiling,                            !- Surface Type
-  ,                                       !- Construction Name
-  {2c1a02e0-b05d-40e2-a5ad-be60529da574}, !- Space Name
->>>>>>> 055af606
+  {042c58cb-86d3-4bf2-afda-d1c2f792ec66}, !- Space Name
   Outdoors,                               !- Outside Boundary Condition
   ,                                       !- Outside Boundary Condition Object
   SunExposed,                             !- Sun Exposure
@@ -906,19 +630,11 @@
   0, 5.56486118425249, 0.304799999999999; !- X,Y,Z Vertex 4 {m}
 
 OS:Surface,
-<<<<<<< HEAD
-  {8c946af5-47ea-425c-8e22-fb342f487adf}, !- Handle
+  {f2e449bc-e172-4010-af1c-7eed446ca390}, !- Handle
   Surface 16,                             !- Name
   RoofCeiling,                            !- Surface Type
   ,                                       !- Construction Name
-  {179d8dce-d792-4094-bc8f-cc9231dccf77}, !- Space Name
-=======
-  {ab11dedb-b9f8-4cf5-8b02-b538d1b2b38e}, !- Handle
-  Surface 16,                             !- Name
-  RoofCeiling,                            !- Surface Type
-  ,                                       !- Construction Name
-  {2c1a02e0-b05d-40e2-a5ad-be60529da574}, !- Space Name
->>>>>>> 055af606
+  {042c58cb-86d3-4bf2-afda-d1c2f792ec66}, !- Space Name
   Outdoors,                               !- Outside Boundary Condition
   ,                                       !- Outside Boundary Condition Object
   SunExposed,                             !- Sun Exposure
@@ -930,19 +646,11 @@
   0, 0, 0.3048;                           !- X,Y,Z Vertex 3 {m}
 
 OS:Surface,
-<<<<<<< HEAD
-  {e954f4ad-6422-4862-9d2a-f96bc880cbcd}, !- Handle
+  {90d36713-8168-45e0-80bb-c748f3e33bc4}, !- Handle
   Surface 17,                             !- Name
   RoofCeiling,                            !- Surface Type
   ,                                       !- Construction Name
-  {179d8dce-d792-4094-bc8f-cc9231dccf77}, !- Space Name
-=======
-  {f6fb9830-5885-4ca1-a610-70f62dc9dcfa}, !- Handle
-  Surface 17,                             !- Name
-  RoofCeiling,                            !- Surface Type
-  ,                                       !- Construction Name
-  {2c1a02e0-b05d-40e2-a5ad-be60529da574}, !- Space Name
->>>>>>> 055af606
+  {042c58cb-86d3-4bf2-afda-d1c2f792ec66}, !- Space Name
   Outdoors,                               !- Outside Boundary Condition
   ,                                       !- Outside Boundary Condition Object
   SunExposed,                             !- Sun Exposure
@@ -954,15 +662,9 @@
   11.129722368505, 5.56486118425249, 0.304799999999997; !- X,Y,Z Vertex 3 {m}
 
 OS:Space,
-<<<<<<< HEAD
-  {179d8dce-d792-4094-bc8f-cc9231dccf77}, !- Handle
+  {042c58cb-86d3-4bf2-afda-d1c2f792ec66}, !- Handle
   finished attic space,                   !- Name
-  {16cabc60-07d3-48da-ad30-3d8d499475c1}, !- Space Type Name
-=======
-  {2c1a02e0-b05d-40e2-a5ad-be60529da574}, !- Handle
-  finished attic space,                   !- Name
-  {aa6ffa2e-dfcf-4169-9dbb-c3fe4474bc4a}, !- Space Type Name
->>>>>>> 055af606
+  {1edcae82-e155-4f03-98cf-9d8102f981e0}, !- Space Type Name
   ,                                       !- Default Construction Set Name
   ,                                       !- Default Schedule Set Name
   -0,                                     !- Direction of Relative North {deg}
@@ -970,35 +672,20 @@
   0,                                      !- Y Origin {m}
   4.8768,                                 !- Z Origin {m}
   ,                                       !- Building Story Name
-<<<<<<< HEAD
-  {bf21212c-c010-4f76-8e9e-b82feb681229}, !- Thermal Zone Name
+  {f5c39f99-2f97-4eb8-a375-d246455a48e3}, !- Thermal Zone Name
   ,                                       !- Part of Total Floor Area
   ,                                       !- Design Specification Outdoor Air Object Name
-  {8f149716-d006-465d-a61d-a151ab30c9aa}; !- Building Unit Name
+  {d53481ae-5eef-4f64-918c-8142ffcadbcf}; !- Building Unit Name
 
 OS:BuildingUnit,
-  {8f149716-d006-465d-a61d-a151ab30c9aa}, !- Handle
-=======
-  {52d54613-6ae1-4f8c-a016-b5d7f0c87005}, !- Thermal Zone Name
-  ,                                       !- Part of Total Floor Area
-  ,                                       !- Design Specification Outdoor Air Object Name
-  {07ae9ed7-f6e7-4340-b320-03a5d11d4ba2}; !- Building Unit Name
-
-OS:BuildingUnit,
-  {07ae9ed7-f6e7-4340-b320-03a5d11d4ba2}, !- Handle
->>>>>>> 055af606
+  {d53481ae-5eef-4f64-918c-8142ffcadbcf}, !- Handle
   unit 1,                                 !- Name
   ,                                       !- Rendering Color
   Residential;                            !- Building Unit Type
 
 OS:AdditionalProperties,
-<<<<<<< HEAD
-  {4119fcd6-7c2f-4445-b4e6-17e6b91e006c}, !- Handle
-  {8f149716-d006-465d-a61d-a151ab30c9aa}, !- Object Name
-=======
-  {0ce37619-0fad-4347-b0d4-3cb952eda4ac}, !- Handle
-  {07ae9ed7-f6e7-4340-b320-03a5d11d4ba2}, !- Object Name
->>>>>>> 055af606
+  {c7d189e5-d42d-44d1-a2f5-28e0a9df06b9}, !- Handle
+  {d53481ae-5eef-4f64-918c-8142ffcadbcf}, !- Object Name
   NumberOfBedrooms,                       !- Feature Name 1
   Integer,                                !- Feature Data Type 1
   3,                                      !- Feature Value 1
@@ -1010,20 +697,12 @@
   2.6400000000000001;                     !- Feature Value 3
 
 OS:External:File,
-<<<<<<< HEAD
-  {801a214f-dda2-4015-8bd4-cce2e5b133a0}, !- Handle
-=======
-  {c4eb1eba-6632-40cb-b6ff-9f2ba66bcf58}, !- Handle
->>>>>>> 055af606
+  {45348c73-e05f-4faa-b8f8-c86d6730072c}, !- Handle
   8760.csv,                               !- Name
   8760.csv;                               !- File Name
 
 OS:Schedule:Day,
-<<<<<<< HEAD
-  {ffc06858-c5b0-4aba-995f-d6e3bf8aa08b}, !- Handle
-=======
-  {75803b09-248b-4b6e-b969-5a191229fedf}, !- Handle
->>>>>>> 055af606
+  {e87ce763-77a9-40b2-8717-b77046630c12}, !- Handle
   Schedule Day 1,                         !- Name
   ,                                       !- Schedule Type Limits Name
   ,                                       !- Interpolate to Timestep
@@ -1032,11 +711,7 @@
   0;                                      !- Value Until Time 1
 
 OS:Schedule:Day,
-<<<<<<< HEAD
-  {569615a8-73c3-4e48-849b-b2e45857c677}, !- Handle
-=======
-  {ba3ee272-70ea-4f45-a966-79a8064bbe75}, !- Handle
->>>>>>> 055af606
+  {04582c48-c692-4522-9dbb-2085f7aa7fba}, !- Handle
   Schedule Day 2,                         !- Name
   ,                                       !- Schedule Type Limits Name
   ,                                       !- Interpolate to Timestep
@@ -1045,17 +720,10 @@
   1;                                      !- Value Until Time 1
 
 OS:Schedule:File,
-<<<<<<< HEAD
-  {8070c09c-3fe6-4ccf-867c-a057560021b4}, !- Handle
+  {3bf4d9ab-1689-4e14-bfa3-7db5d8d7ba55}, !- Handle
   occupants,                              !- Name
-  {c3804cfb-ba4e-4e04-9184-e7bc4ab9c691}, !- Schedule Type Limits Name
-  {801a214f-dda2-4015-8bd4-cce2e5b133a0}, !- External File Name
-=======
-  {1e62b5f9-cca3-4dbc-8257-681cf520e0c6}, !- Handle
-  occupants,                              !- Name
-  {4c25162c-4e03-4b3d-b6b1-297d00fa3fa7}, !- Schedule Type Limits Name
-  {c4eb1eba-6632-40cb-b6ff-9f2ba66bcf58}, !- External File Name
->>>>>>> 055af606
+  {925cdffe-c2d6-43ba-ae96-13c72f8dea19}, !- Schedule Type Limits Name
+  {45348c73-e05f-4faa-b8f8-c86d6730072c}, !- External File Name
   1,                                      !- Column Number
   1,                                      !- Rows to Skip at Top
   8760,                                   !- Number of Hours of Data
@@ -1064,23 +732,80 @@
   60;                                     !- Minutes per Item
 
 OS:Schedule:Constant,
-<<<<<<< HEAD
-  {bc308195-378d-4fdb-bce7-53ac3440ef14}, !- Handle
+  {8da86bf6-1458-4115-b029-9659e99ad07a}, !- Handle
   res occupants activity schedule,        !- Name
-  {1b40a781-6131-415e-9e12-ca0869327d13}, !- Schedule Type Limits Name
+  {d725ffc5-f8bd-42ea-b4df-f493a2bfdffb}, !- Schedule Type Limits Name
   112.539290946133;                       !- Value
 
 OS:People:Definition,
-  {9992412e-b2f6-4326-a36d-9c934ffb2047}, !- Handle
-=======
-  {dd4827e4-61da-4621-a694-23e5863fc8e4}, !- Handle
-  res occupants activity schedule,        !- Name
-  {7d818d09-7674-4ba1-a394-17be35310d0d}, !- Schedule Type Limits Name
-  112.539290946133;                       !- Value
+  {b521ece5-bd7d-4e5c-829e-b4e96415b167}, !- Handle
+  res occupants|living space|story 2,     !- Name
+  People,                                 !- Number of People Calculation Method
+  0.88,                                   !- Number of People {people}
+  ,                                       !- People per Space Floor Area {person/m2}
+  ,                                       !- Space Floor Area per Person {m2/person}
+  0.319734,                               !- Fraction Radiant
+  0.573,                                  !- Sensible Heat Fraction
+  0,                                      !- Carbon Dioxide Generation Rate {m3/s-W}
+  No,                                     !- Enable ASHRAE 55 Comfort Warnings
+  ZoneAveraged;                           !- Mean Radiant Temperature Calculation Type
+
+OS:People,
+  {8f877096-82fa-44c7-9772-ef76302c460a}, !- Handle
+  res occupants|living space|story 2,     !- Name
+  {b521ece5-bd7d-4e5c-829e-b4e96415b167}, !- People Definition Name
+  {204f09dc-4141-4271-8a0a-240ea02782c5}, !- Space or SpaceType Name
+  {3bf4d9ab-1689-4e14-bfa3-7db5d8d7ba55}, !- Number of People Schedule Name
+  {8da86bf6-1458-4115-b029-9659e99ad07a}, !- Activity Level Schedule Name
+  ,                                       !- Surface Name/Angle Factor List Name
+  ,                                       !- Work Efficiency Schedule Name
+  ,                                       !- Clothing Insulation Schedule Name
+  ,                                       !- Air Velocity Schedule Name
+  1;                                      !- Multiplier
+
+OS:ScheduleTypeLimits,
+  {d725ffc5-f8bd-42ea-b4df-f493a2bfdffb}, !- Handle
+  ActivityLevel,                          !- Name
+  0,                                      !- Lower Limit Value
+  ,                                       !- Upper Limit Value
+  Continuous,                             !- Numeric Type
+  ActivityLevel;                          !- Unit Type
+
+OS:ScheduleTypeLimits,
+  {925cdffe-c2d6-43ba-ae96-13c72f8dea19}, !- Handle
+  Fractional,                             !- Name
+  0,                                      !- Lower Limit Value
+  1,                                      !- Upper Limit Value
+  Continuous;                             !- Numeric Type
 
 OS:People:Definition,
-  {61632ed1-5aa9-4259-808c-7196ba0453db}, !- Handle
->>>>>>> 055af606
+  {ffb066be-918e-4a4c-8b48-bd1564f7664f}, !- Handle
+  res occupants|finished attic space,     !- Name
+  People,                                 !- Number of People Calculation Method
+  0.88,                                   !- Number of People {people}
+  ,                                       !- People per Space Floor Area {person/m2}
+  ,                                       !- Space Floor Area per Person {m2/person}
+  0.319734,                               !- Fraction Radiant
+  0.573,                                  !- Sensible Heat Fraction
+  0,                                      !- Carbon Dioxide Generation Rate {m3/s-W}
+  No,                                     !- Enable ASHRAE 55 Comfort Warnings
+  ZoneAveraged;                           !- Mean Radiant Temperature Calculation Type
+
+OS:People,
+  {0f82dc0d-6832-4934-80e8-42515d34c938}, !- Handle
+  res occupants|finished attic space,     !- Name
+  {ffb066be-918e-4a4c-8b48-bd1564f7664f}, !- People Definition Name
+  {042c58cb-86d3-4bf2-afda-d1c2f792ec66}, !- Space or SpaceType Name
+  {3bf4d9ab-1689-4e14-bfa3-7db5d8d7ba55}, !- Number of People Schedule Name
+  {8da86bf6-1458-4115-b029-9659e99ad07a}, !- Activity Level Schedule Name
+  ,                                       !- Surface Name/Angle Factor List Name
+  ,                                       !- Work Efficiency Schedule Name
+  ,                                       !- Clothing Insulation Schedule Name
+  ,                                       !- Air Velocity Schedule Name
+  1;                                      !- Multiplier
+
+OS:People:Definition,
+  {4ac013f8-ec12-4c13-a786-d92f7cb1a99c}, !- Handle
   res occupants|living space,             !- Name
   People,                                 !- Number of People Calculation Method
   0.88,                                   !- Number of People {people}
@@ -1093,219 +818,67 @@
   ZoneAveraged;                           !- Mean Radiant Temperature Calculation Type
 
 OS:People,
-<<<<<<< HEAD
-  {212364dc-09b1-4b25-9784-55849e6d9767}, !- Handle
+  {bc869438-3f9a-422a-aedd-71c141f4a52a}, !- Handle
   res occupants|living space,             !- Name
-  {9992412e-b2f6-4326-a36d-9c934ffb2047}, !- People Definition Name
-  {51afbe04-4ec8-4aa4-b83c-40ae5b97fdf8}, !- Space or SpaceType Name
-  {8070c09c-3fe6-4ccf-867c-a057560021b4}, !- Number of People Schedule Name
-  {bc308195-378d-4fdb-bce7-53ac3440ef14}, !- Activity Level Schedule Name
-=======
-  {b1d0b8cd-ee73-49a5-bda3-e7a518863dee}, !- Handle
-  res occupants|living space,             !- Name
-  {61632ed1-5aa9-4259-808c-7196ba0453db}, !- People Definition Name
-  {0988551f-9b57-47ad-9f5a-b29cd63c137f}, !- Space or SpaceType Name
-  {1e62b5f9-cca3-4dbc-8257-681cf520e0c6}, !- Number of People Schedule Name
-  {dd4827e4-61da-4621-a694-23e5863fc8e4}, !- Activity Level Schedule Name
->>>>>>> 055af606
+  {4ac013f8-ec12-4c13-a786-d92f7cb1a99c}, !- People Definition Name
+  {06fd0ccf-f043-4fdb-9882-585da86f784f}, !- Space or SpaceType Name
+  {3bf4d9ab-1689-4e14-bfa3-7db5d8d7ba55}, !- Number of People Schedule Name
+  {8da86bf6-1458-4115-b029-9659e99ad07a}, !- Activity Level Schedule Name
   ,                                       !- Surface Name/Angle Factor List Name
   ,                                       !- Work Efficiency Schedule Name
   ,                                       !- Clothing Insulation Schedule Name
   ,                                       !- Air Velocity Schedule Name
   1;                                      !- Multiplier
 
-OS:ScheduleTypeLimits,
-<<<<<<< HEAD
-  {1b40a781-6131-415e-9e12-ca0869327d13}, !- Handle
-=======
-  {7d818d09-7674-4ba1-a394-17be35310d0d}, !- Handle
->>>>>>> 055af606
-  ActivityLevel,                          !- Name
-  0,                                      !- Lower Limit Value
-  ,                                       !- Upper Limit Value
-  Continuous,                             !- Numeric Type
-  ActivityLevel;                          !- Unit Type
-
-OS:ScheduleTypeLimits,
-<<<<<<< HEAD
-  {c3804cfb-ba4e-4e04-9184-e7bc4ab9c691}, !- Handle
-=======
-  {4c25162c-4e03-4b3d-b6b1-297d00fa3fa7}, !- Handle
->>>>>>> 055af606
-  Fractional,                             !- Name
-  0,                                      !- Lower Limit Value
-  1,                                      !- Upper Limit Value
-  Continuous;                             !- Numeric Type
-
-OS:People:Definition,
-<<<<<<< HEAD
-  {4411116e-e28c-4ab9-b53b-1a3b937266c0}, !- Handle
-=======
-  {efede3c2-e679-45b4-a37a-9ef316e84a97}, !- Handle
->>>>>>> 055af606
-  res occupants|living space|story 2,     !- Name
-  People,                                 !- Number of People Calculation Method
-  0.88,                                   !- Number of People {people}
-  ,                                       !- People per Space Floor Area {person/m2}
-  ,                                       !- Space Floor Area per Person {m2/person}
-  0.319734,                               !- Fraction Radiant
-  0.573,                                  !- Sensible Heat Fraction
-  0,                                      !- Carbon Dioxide Generation Rate {m3/s-W}
-  No,                                     !- Enable ASHRAE 55 Comfort Warnings
-  ZoneAveraged;                           !- Mean Radiant Temperature Calculation Type
-
-OS:People,
-<<<<<<< HEAD
-  {fdce0671-0dba-48f4-bc47-5e18658ef51f}, !- Handle
-  res occupants|living space|story 2,     !- Name
-  {4411116e-e28c-4ab9-b53b-1a3b937266c0}, !- People Definition Name
-  {ceab469a-54ab-4aa0-aac7-aade81fa8199}, !- Space or SpaceType Name
-  {8070c09c-3fe6-4ccf-867c-a057560021b4}, !- Number of People Schedule Name
-  {bc308195-378d-4fdb-bce7-53ac3440ef14}, !- Activity Level Schedule Name
-=======
-  {0063cdbd-6380-4401-bdb4-2c4b1aac6a24}, !- Handle
-  res occupants|living space|story 2,     !- Name
-  {efede3c2-e679-45b4-a37a-9ef316e84a97}, !- People Definition Name
-  {4217890c-8565-4915-ad5c-8031baf4c6e5}, !- Space or SpaceType Name
-  {1e62b5f9-cca3-4dbc-8257-681cf520e0c6}, !- Number of People Schedule Name
-  {dd4827e4-61da-4621-a694-23e5863fc8e4}, !- Activity Level Schedule Name
->>>>>>> 055af606
-  ,                                       !- Surface Name/Angle Factor List Name
-  ,                                       !- Work Efficiency Schedule Name
-  ,                                       !- Clothing Insulation Schedule Name
-  ,                                       !- Air Velocity Schedule Name
-  1;                                      !- Multiplier
-
-OS:People:Definition,
-<<<<<<< HEAD
-  {0ee3a16b-e735-4262-b0ea-dbf32cfb35f9}, !- Handle
-=======
-  {5f919aac-3fb1-4e31-a9d4-b64421b64bcd}, !- Handle
->>>>>>> 055af606
-  res occupants|finished attic space,     !- Name
-  People,                                 !- Number of People Calculation Method
-  0.88,                                   !- Number of People {people}
-  ,                                       !- People per Space Floor Area {person/m2}
-  ,                                       !- Space Floor Area per Person {m2/person}
-  0.319734,                               !- Fraction Radiant
-  0.573,                                  !- Sensible Heat Fraction
-  0,                                      !- Carbon Dioxide Generation Rate {m3/s-W}
-  No,                                     !- Enable ASHRAE 55 Comfort Warnings
-  ZoneAveraged;                           !- Mean Radiant Temperature Calculation Type
-
-OS:People,
-<<<<<<< HEAD
-  {1f92b618-dae4-4dff-84f6-c873e08419a0}, !- Handle
-  res occupants|finished attic space,     !- Name
-  {0ee3a16b-e735-4262-b0ea-dbf32cfb35f9}, !- People Definition Name
-  {179d8dce-d792-4094-bc8f-cc9231dccf77}, !- Space or SpaceType Name
-  {8070c09c-3fe6-4ccf-867c-a057560021b4}, !- Number of People Schedule Name
-  {bc308195-378d-4fdb-bce7-53ac3440ef14}, !- Activity Level Schedule Name
-=======
-  {4ab1de25-abb7-451a-be91-e27558b8f8e6}, !- Handle
-  res occupants|finished attic space,     !- Name
-  {5f919aac-3fb1-4e31-a9d4-b64421b64bcd}, !- People Definition Name
-  {2c1a02e0-b05d-40e2-a5ad-be60529da574}, !- Space or SpaceType Name
-  {1e62b5f9-cca3-4dbc-8257-681cf520e0c6}, !- Number of People Schedule Name
-  {dd4827e4-61da-4621-a694-23e5863fc8e4}, !- Activity Level Schedule Name
->>>>>>> 055af606
-  ,                                       !- Surface Name/Angle Factor List Name
-  ,                                       !- Work Efficiency Schedule Name
-  ,                                       !- Clothing Insulation Schedule Name
-  ,                                       !- Air Velocity Schedule Name
-  1;                                      !- Multiplier
-
 OS:ShadingSurfaceGroup,
-<<<<<<< HEAD
-  {dabe55ef-c0cd-46a6-bd88-bbacb64bed09}, !- Handle
-=======
-  {6e7480bc-a4fb-4351-b9b4-861d05089da0}, !- Handle
->>>>>>> 055af606
+  {d7034a37-9d17-4d58-a392-376d1f5f23af}, !- Handle
   res eaves,                              !- Name
   Building;                               !- Shading Surface Type
 
 OS:ShadingSurface,
-<<<<<<< HEAD
-  {9dac125c-194d-4607-b9ca-a6d01bedcd6c}, !- Handle
+  {fd80af5f-d369-442b-b999-477ed44414d8}, !- Handle
+  Surface 14 - res eaves,                 !- Name
+  ,                                       !- Construction Name
+  {d7034a37-9d17-4d58-a392-376d1f5f23af}, !- Shading Surface Group Name
+  ,                                       !- Transmittance Schedule Name
+  ,                                       !- Number of Vertices
+  0, -0.6096, 4.8768,                     !- X,Y,Z Vertex 1 {m}
+  11.129722368505, -0.6096, 4.8768,       !- X,Y,Z Vertex 2 {m}
+  11.129722368505, 0, 5.1816,             !- X,Y,Z Vertex 3 {m}
+  0, 0, 5.1816;                           !- X,Y,Z Vertex 4 {m}
+
+OS:ShadingSurface,
+  {b9fb692e-cfef-4682-930b-3413a89e1471}, !- Handle
+  Surface 15 - res eaves,                 !- Name
+  ,                                       !- Construction Name
+  {d7034a37-9d17-4d58-a392-376d1f5f23af}, !- Shading Surface Group Name
+  ,                                       !- Transmittance Schedule Name
+  ,                                       !- Number of Vertices
+  11.129722368505, 6.17446118425249, 4.8768, !- X,Y,Z Vertex 1 {m}
+  0, 6.17446118425249, 4.8768,            !- X,Y,Z Vertex 2 {m}
+  0, 5.56486118425249, 5.1816,            !- X,Y,Z Vertex 3 {m}
+  11.129722368505, 5.56486118425249, 5.1816; !- X,Y,Z Vertex 4 {m}
+
+OS:ShadingSurface,
+  {4b1757b8-0d25-4b62-9a89-0b06806d90a0}, !- Handle
+  Surface 16 - res eaves,                 !- Name
+  ,                                       !- Construction Name
+  {d7034a37-9d17-4d58-a392-376d1f5f23af}, !- Shading Surface Group Name
+  ,                                       !- Transmittance Schedule Name
+  ,                                       !- Number of Vertices
+  -0.6096, 5.56486118425249, 4.8768,      !- X,Y,Z Vertex 1 {m}
+  -0.6096, 0, 4.8768,                     !- X,Y,Z Vertex 2 {m}
+  0, 0, 5.1816,                           !- X,Y,Z Vertex 3 {m}
+  0, 5.56486118425249, 5.1816;            !- X,Y,Z Vertex 4 {m}
+
+OS:ShadingSurface,
+  {7bc02d93-524c-4d33-a790-3ecb1cc4c019}, !- Handle
   Surface 17 - res eaves,                 !- Name
   ,                                       !- Construction Name
-  {dabe55ef-c0cd-46a6-bd88-bbacb64bed09}, !- Shading Surface Group Name
+  {d7034a37-9d17-4d58-a392-376d1f5f23af}, !- Shading Surface Group Name
   ,                                       !- Transmittance Schedule Name
   ,                                       !- Number of Vertices
   11.739322368505, 0, 4.8768,             !- X,Y,Z Vertex 1 {m}
   11.739322368505, 5.56486118425249, 4.8768, !- X,Y,Z Vertex 2 {m}
   11.129722368505, 5.56486118425249, 5.1816, !- X,Y,Z Vertex 3 {m}
   11.129722368505, 0, 5.1816;             !- X,Y,Z Vertex 4 {m}
-
-OS:ShadingSurface,
-  {7e15b5a4-6f6f-4ea7-a41f-c9d156813b0e}, !- Handle
-  Surface 15 - res eaves,                 !- Name
-  ,                                       !- Construction Name
-  {dabe55ef-c0cd-46a6-bd88-bbacb64bed09}, !- Shading Surface Group Name
-=======
-  {a318791b-3f70-4349-9fd4-aab2f0ecfe27}, !- Handle
-  Surface 14 - res eaves,                 !- Name
-  ,                                       !- Construction Name
-  {6e7480bc-a4fb-4351-b9b4-861d05089da0}, !- Shading Surface Group Name
-  ,                                       !- Transmittance Schedule Name
-  ,                                       !- Number of Vertices
-  0, -0.6096, 4.8768,                     !- X,Y,Z Vertex 1 {m}
-  11.129722368505, -0.6096, 4.8768,       !- X,Y,Z Vertex 2 {m}
-  11.129722368505, 0, 5.1816,             !- X,Y,Z Vertex 3 {m}
-  0, 0, 5.1816;                           !- X,Y,Z Vertex 4 {m}
-
-OS:ShadingSurface,
-  {e797379f-e8f3-4e1d-a503-145c5f43019e}, !- Handle
-  Surface 15 - res eaves,                 !- Name
-  ,                                       !- Construction Name
-  {6e7480bc-a4fb-4351-b9b4-861d05089da0}, !- Shading Surface Group Name
->>>>>>> 055af606
-  ,                                       !- Transmittance Schedule Name
-  ,                                       !- Number of Vertices
-  11.129722368505, 6.17446118425249, 4.8768, !- X,Y,Z Vertex 1 {m}
-  0, 6.17446118425249, 4.8768,            !- X,Y,Z Vertex 2 {m}
-  0, 5.56486118425249, 5.1816,            !- X,Y,Z Vertex 3 {m}
-  11.129722368505, 5.56486118425249, 5.1816; !- X,Y,Z Vertex 4 {m}
-
-OS:ShadingSurface,
-<<<<<<< HEAD
-  {ffd5d108-26a1-4da0-9d6f-6579d2e2546e}, !- Handle
-  Surface 16 - res eaves,                 !- Name
-  ,                                       !- Construction Name
-  {dabe55ef-c0cd-46a6-bd88-bbacb64bed09}, !- Shading Surface Group Name
-  ,                                       !- Transmittance Schedule Name
-  ,                                       !- Number of Vertices
-  -0.6096, 5.56486118425249, 4.8768,      !- X,Y,Z Vertex 1 {m}
-  -0.6096, 0, 4.8768,                     !- X,Y,Z Vertex 2 {m}
-  0, 0, 5.1816,                           !- X,Y,Z Vertex 3 {m}
-  0, 5.56486118425249, 5.1816;            !- X,Y,Z Vertex 4 {m}
-
-OS:ShadingSurface,
-  {83658310-ff7c-47f8-8ed4-dedc2c2eda92}, !- Handle
-  Surface 14 - res eaves,                 !- Name
-  ,                                       !- Construction Name
-  {dabe55ef-c0cd-46a6-bd88-bbacb64bed09}, !- Shading Surface Group Name
-=======
-  {16b34a93-9248-47ba-a563-b0826b016ff8}, !- Handle
-  Surface 16 - res eaves,                 !- Name
-  ,                                       !- Construction Name
-  {6e7480bc-a4fb-4351-b9b4-861d05089da0}, !- Shading Surface Group Name
->>>>>>> 055af606
-  ,                                       !- Transmittance Schedule Name
-  ,                                       !- Number of Vertices
-  -0.6096, 5.56486118425249, 4.8768,      !- X,Y,Z Vertex 1 {m}
-  -0.6096, 0, 4.8768,                     !- X,Y,Z Vertex 2 {m}
-  0, 0, 5.1816,                           !- X,Y,Z Vertex 3 {m}
-  0, 5.56486118425249, 5.1816;            !- X,Y,Z Vertex 4 {m}
-
-OS:ShadingSurface,
-  {2738246f-dc0d-414e-871f-07851f9a31a0}, !- Handle
-  Surface 17 - res eaves,                 !- Name
-  ,                                       !- Construction Name
-  {6e7480bc-a4fb-4351-b9b4-861d05089da0}, !- Shading Surface Group Name
-  ,                                       !- Transmittance Schedule Name
-  ,                                       !- Number of Vertices
-  11.739322368505, 0, 4.8768,             !- X,Y,Z Vertex 1 {m}
-  11.739322368505, 5.56486118425249, 4.8768, !- X,Y,Z Vertex 2 {m}
-  11.129722368505, 5.56486118425249, 5.1816, !- X,Y,Z Vertex 3 {m}
-  11.129722368505, 0, 5.1816;             !- X,Y,Z Vertex 4 {m}
