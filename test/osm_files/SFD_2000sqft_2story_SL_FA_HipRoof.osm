!- NOTE: Auto-generated from /test/osw_files/SFD_2000sqft_2story_SL_FA_HipRoof.osw

OS:Version,
<<<<<<< HEAD
  {74542217-963c-44f4-9b6e-d7dab4db6957}, !- Handle
  2.9.1;                                  !- Version Identifier

OS:SimulationControl,
  {7380ffd6-04e9-44ed-9561-711394cb00d8}, !- Handle
=======
  {cb2ab360-5bcc-4cd0-8c84-a82ac874dedc}, !- Handle
  2.9.0;                                  !- Version Identifier

OS:SimulationControl,
  {6144522f-0aa7-436b-81d5-c21c7077062a}, !- Handle
>>>>>>> 3c1d7324
  ,                                       !- Do Zone Sizing Calculation
  ,                                       !- Do System Sizing Calculation
  ,                                       !- Do Plant Sizing Calculation
  No;                                     !- Run Simulation for Sizing Periods

OS:Timestep,
<<<<<<< HEAD
  {8d0d534d-8ff1-4bd9-8f7c-071789cc63ac}, !- Handle
  6;                                      !- Number of Timesteps per Hour

OS:ShadowCalculation,
  {950c7ad2-b50c-4119-92aa-c677b3d67fab}, !- Handle
=======
  {733f0ccc-5775-4ea2-8bc7-f6ff7776c305}, !- Handle
  6;                                      !- Number of Timesteps per Hour

OS:ShadowCalculation,
  {89340c52-aeb8-4b85-8598-ff4deff41228}, !- Handle
>>>>>>> 3c1d7324
  20,                                     !- Calculation Frequency
  200;                                    !- Maximum Figures in Shadow Overlap Calculations

OS:SurfaceConvectionAlgorithm:Outside,
<<<<<<< HEAD
  {0d2f77c5-4536-40bc-a670-255aabc15c43}, !- Handle
  DOE-2;                                  !- Algorithm

OS:SurfaceConvectionAlgorithm:Inside,
  {e34adbc6-030a-4db2-8b3a-7f09f4976c3b}, !- Handle
  TARP;                                   !- Algorithm

OS:ZoneCapacitanceMultiplier:ResearchSpecial,
  {de25708c-c72c-4c49-9293-302755b47d1e}, !- Handle
=======
  {44577aaf-a2c2-43a8-af5a-2b1630044b02}, !- Handle
  DOE-2;                                  !- Algorithm

OS:SurfaceConvectionAlgorithm:Inside,
  {14c5a5ca-3ff9-46eb-ada5-e81e92cc9f05}, !- Handle
  TARP;                                   !- Algorithm

OS:ZoneCapacitanceMultiplier:ResearchSpecial,
  {b383bd28-c250-4910-b657-14805ad1972b}, !- Handle
>>>>>>> 3c1d7324
  ,                                       !- Temperature Capacity Multiplier
  15,                                     !- Humidity Capacity Multiplier
  ;                                       !- Carbon Dioxide Capacity Multiplier

OS:RunPeriod,
<<<<<<< HEAD
  {9336a472-4506-4d1e-8432-f6e54df1b3f2}, !- Handle
=======
  {9eec6937-05f8-461a-87ca-7df2f8a11f27}, !- Handle
>>>>>>> 3c1d7324
  Run Period 1,                           !- Name
  1,                                      !- Begin Month
  1,                                      !- Begin Day of Month
  12,                                     !- End Month
  31,                                     !- End Day of Month
  ,                                       !- Use Weather File Holidays and Special Days
  ,                                       !- Use Weather File Daylight Saving Period
  ,                                       !- Apply Weekend Holiday Rule
  ,                                       !- Use Weather File Rain Indicators
  ,                                       !- Use Weather File Snow Indicators
  ;                                       !- Number of Times Runperiod to be Repeated

OS:YearDescription,
<<<<<<< HEAD
  {e6eeec65-fa85-44c3-8029-9ae02570b9e1}, !- Handle
=======
  {0f88d8c9-4266-417c-9b0a-e963f652e066}, !- Handle
>>>>>>> 3c1d7324
  2007,                                   !- Calendar Year
  ,                                       !- Day of Week for Start Day
  ;                                       !- Is Leap Year

OS:WeatherFile,
<<<<<<< HEAD
  {88641ddd-cb6a-4313-bb47-4f0152146646}, !- Handle
=======
  {34767828-8f55-42e2-a242-a1f5fd66966d}, !- Handle
>>>>>>> 3c1d7324
  Denver Intl Ap,                         !- City
  CO,                                     !- State Province Region
  USA,                                    !- Country
  TMY3,                                   !- Data Source
  725650,                                 !- WMO Number
  39.83,                                  !- Latitude {deg}
  -104.65,                                !- Longitude {deg}
  -7,                                     !- Time Zone {hr}
  1650,                                   !- Elevation {m}
  file:../weather/USA_CO_Denver.Intl.AP.725650_TMY3.epw, !- Url
  E23378AA;                               !- Checksum

OS:AdditionalProperties,
<<<<<<< HEAD
  {9d3fb66b-7ffc-457f-8c76-7a954f0481a6}, !- Handle
  {88641ddd-cb6a-4313-bb47-4f0152146646}, !- Object Name
=======
  {8db282cc-e919-405c-a4f5-b98f51473102}, !- Handle
  {34767828-8f55-42e2-a242-a1f5fd66966d}, !- Object Name
>>>>>>> 3c1d7324
  EPWHeaderCity,                          !- Feature Name 1
  String,                                 !- Feature Data Type 1
  Denver Intl Ap,                         !- Feature Value 1
  EPWHeaderState,                         !- Feature Name 2
  String,                                 !- Feature Data Type 2
  CO,                                     !- Feature Value 2
  EPWHeaderCountry,                       !- Feature Name 3
  String,                                 !- Feature Data Type 3
  USA,                                    !- Feature Value 3
  EPWHeaderDataSource,                    !- Feature Name 4
  String,                                 !- Feature Data Type 4
  TMY3,                                   !- Feature Value 4
  EPWHeaderStation,                       !- Feature Name 5
  String,                                 !- Feature Data Type 5
  725650,                                 !- Feature Value 5
  EPWHeaderLatitude,                      !- Feature Name 6
  Double,                                 !- Feature Data Type 6
  39.829999999999998,                     !- Feature Value 6
  EPWHeaderLongitude,                     !- Feature Name 7
  Double,                                 !- Feature Data Type 7
  -104.65000000000001,                    !- Feature Value 7
  EPWHeaderTimezone,                      !- Feature Name 8
  Double,                                 !- Feature Data Type 8
  -7,                                     !- Feature Value 8
  EPWHeaderAltitude,                      !- Feature Name 9
  Double,                                 !- Feature Data Type 9
  5413.3858267716532,                     !- Feature Value 9
  EPWHeaderLocalPressure,                 !- Feature Name 10
  Double,                                 !- Feature Data Type 10
  0.81937567683596546,                    !- Feature Value 10
  EPWHeaderRecordsPerHour,                !- Feature Name 11
  Double,                                 !- Feature Data Type 11
  0,                                      !- Feature Value 11
  EPWDataAnnualAvgDrybulb,                !- Feature Name 12
  Double,                                 !- Feature Data Type 12
  51.575616438356228,                     !- Feature Value 12
  EPWDataAnnualMinDrybulb,                !- Feature Name 13
  Double,                                 !- Feature Data Type 13
  -2.9200000000000017,                    !- Feature Value 13
  EPWDataAnnualMaxDrybulb,                !- Feature Name 14
  Double,                                 !- Feature Data Type 14
  104,                                    !- Feature Value 14
  EPWDataCDD50F,                          !- Feature Name 15
  Double,                                 !- Feature Data Type 15
  3072.2925000000005,                     !- Feature Value 15
  EPWDataCDD65F,                          !- Feature Name 16
  Double,                                 !- Feature Data Type 16
  883.62000000000035,                     !- Feature Value 16
  EPWDataHDD50F,                          !- Feature Name 17
  Double,                                 !- Feature Data Type 17
  2497.1925000000001,                     !- Feature Value 17
  EPWDataHDD65F,                          !- Feature Name 18
  Double,                                 !- Feature Data Type 18
  5783.5200000000013,                     !- Feature Value 18
  EPWDataAnnualAvgWindspeed,              !- Feature Name 19
  Double,                                 !- Feature Data Type 19
  3.9165296803649667,                     !- Feature Value 19
  EPWDataMonthlyAvgDrybulbs,              !- Feature Name 20
  String,                                 !- Feature Data Type 20
  33.4191935483871&#4431.90142857142857&#4443.02620967741937&#4442.48624999999999&#4459.877741935483854&#4473.57574999999997&#4472.07975806451608&#4472.70008064516134&#4466.49200000000006&#4450.079112903225806&#4437.218250000000005&#4434.582177419354835, !- Feature Value 20
  EPWDataGroundMonthlyTemps,              !- Feature Name 21
  String,                                 !- Feature Data Type 21
  44.08306285945173&#4440.89570904991865&#4440.64045432632048&#4442.153016571250646&#4448.225111118704206&#4454.268919273837525&#4459.508577937551024&#4462.82777283423508&#4463.10975667174995&#4460.41014950381947&#4455.304105212311526&#4449.445696474514364, !- Feature Value 21
  EPWDataWSF,                             !- Feature Name 22
  Double,                                 !- Feature Data Type 22
  0.58999999999999997,                    !- Feature Value 22
  EPWDataMonthlyAvgDailyHighDrybulbs,     !- Feature Name 23
  String,                                 !- Feature Data Type 23
  47.41032258064516&#4446.58642857142857&#4455.15032258064517&#4453.708&#4472.80193548387098&#4488.67600000000002&#4486.1858064516129&#4485.87225806451613&#4482.082&#4463.18064516129033&#4448.73400000000001&#4448.87935483870968, !- Feature Value 23
  EPWDataMonthlyAvgDailyLowDrybulbs,      !- Feature Name 24
  String,                                 !- Feature Data Type 24
  19.347741935483874&#4419.856428571428573&#4430.316129032258065&#4431.112&#4447.41612903225806&#4457.901999999999994&#4459.063870967741934&#4460.956774193548384&#4452.352000000000004&#4438.41612903225806&#4427.002000000000002&#4423.02903225806451, !- Feature Value 24
  EPWDesignHeatingDrybulb,                !- Feature Name 25
  Double,                                 !- Feature Data Type 25
  12.02,                                  !- Feature Value 25
  EPWDesignHeatingWindspeed,              !- Feature Name 26
  Double,                                 !- Feature Data Type 26
  2.8062500000000004,                     !- Feature Value 26
  EPWDesignCoolingDrybulb,                !- Feature Name 27
  Double,                                 !- Feature Data Type 27
  91.939999999999998,                     !- Feature Value 27
  EPWDesignCoolingWetbulb,                !- Feature Name 28
  Double,                                 !- Feature Data Type 28
  59.95131430195849,                      !- Feature Value 28
  EPWDesignCoolingHumidityRatio,          !- Feature Name 29
  Double,                                 !- Feature Data Type 29
  0.0059161086834698092,                  !- Feature Value 29
  EPWDesignCoolingWindspeed,              !- Feature Name 30
  Double,                                 !- Feature Data Type 30
  3.7999999999999989,                     !- Feature Value 30
  EPWDesignDailyTemperatureRange,         !- Feature Name 31
  Double,                                 !- Feature Data Type 31
  24.915483870967748,                     !- Feature Value 31
  EPWDesignDehumidDrybulb,                !- Feature Name 32
  Double,                                 !- Feature Data Type 32
  67.996785714285721,                     !- Feature Value 32
  EPWDesignDehumidHumidityRatio,          !- Feature Name 33
  Double,                                 !- Feature Data Type 33
  0.012133744170488724,                   !- Feature Value 33
  EPWDesignCoolingDirectNormal,           !- Feature Name 34
  Double,                                 !- Feature Data Type 34
  985,                                    !- Feature Value 34
  EPWDesignCoolingDiffuseHorizontal,      !- Feature Name 35
  Double,                                 !- Feature Data Type 35
  84;                                     !- Feature Value 35

OS:Site,
<<<<<<< HEAD
  {d56f847c-20d3-435f-af7e-3d9043716037}, !- Handle
=======
  {b125b34b-a369-437e-88c6-de899dbf5ccf}, !- Handle
>>>>>>> 3c1d7324
  Denver Intl Ap_CO_USA,                  !- Name
  39.83,                                  !- Latitude {deg}
  -104.65,                                !- Longitude {deg}
  -7,                                     !- Time Zone {hr}
  1650,                                   !- Elevation {m}
  ;                                       !- Terrain

OS:ClimateZones,
<<<<<<< HEAD
  {4e243776-10ac-4085-90f0-e3eb80bfc467}, !- Handle
=======
  {2bd00de8-0ee4-42f0-a354-e3fb2308ba88}, !- Handle
>>>>>>> 3c1d7324
  ,                                       !- Active Institution
  ,                                       !- Active Year
  ,                                       !- Climate Zone Institution Name 1
  ,                                       !- Climate Zone Document Name 1
  ,                                       !- Climate Zone Document Year 1
  ,                                       !- Climate Zone Value 1
  Building America,                       !- Climate Zone Institution Name 2
  ,                                       !- Climate Zone Document Name 2
  0,                                      !- Climate Zone Document Year 2
  Cold;                                   !- Climate Zone Value 2

OS:Site:WaterMainsTemperature,
<<<<<<< HEAD
  {8318dc63-4da4-417e-86df-e7287881e4ba}, !- Handle
=======
  {6c2f8501-4935-4773-90aa-e83bfc392c17}, !- Handle
>>>>>>> 3c1d7324
  Correlation,                            !- Calculation Method
  ,                                       !- Temperature Schedule Name
  10.8753424657535,                       !- Annual Average Outdoor Air Temperature {C}
  23.1524007936508;                       !- Maximum Difference In Monthly Average Outdoor Air Temperatures {deltaC}

OS:RunPeriodControl:DaylightSavingTime,
<<<<<<< HEAD
  {e4ab03cb-71ff-4a41-a3c3-9335976d57fb}, !- Handle
=======
  {703d3f30-4a84-4927-a461-e3a742a14422}, !- Handle
>>>>>>> 3c1d7324
  3/12,                                   !- Start Date
  11/5;                                   !- End Date

OS:Site:GroundTemperature:Deep,
<<<<<<< HEAD
  {c94e7e80-fb0f-47dc-a228-4bb98ba64153}, !- Handle
=======
  {350717be-37af-4c0a-bf5c-2f06d8e46f08}, !- Handle
>>>>>>> 3c1d7324
  10.8753424657535,                       !- January Deep Ground Temperature {C}
  10.8753424657535,                       !- February Deep Ground Temperature {C}
  10.8753424657535,                       !- March Deep Ground Temperature {C}
  10.8753424657535,                       !- April Deep Ground Temperature {C}
  10.8753424657535,                       !- May Deep Ground Temperature {C}
  10.8753424657535,                       !- June Deep Ground Temperature {C}
  10.8753424657535,                       !- July Deep Ground Temperature {C}
  10.8753424657535,                       !- August Deep Ground Temperature {C}
  10.8753424657535,                       !- September Deep Ground Temperature {C}
  10.8753424657535,                       !- October Deep Ground Temperature {C}
  10.8753424657535,                       !- November Deep Ground Temperature {C}
  10.8753424657535;                       !- December Deep Ground Temperature {C}

OS:Building,
<<<<<<< HEAD
  {c1110dbd-f8bf-48de-9ed2-0f4dbf8dd7cb}, !- Handle
=======
  {353f9399-c13e-44c8-a8be-031dc3dfea92}, !- Handle
>>>>>>> 3c1d7324
  Building 1,                             !- Name
  ,                                       !- Building Sector Type
  0,                                      !- North Axis {deg}
  ,                                       !- Nominal Floor to Floor Height {m}
  ,                                       !- Space Type Name
  ,                                       !- Default Construction Set Name
  ,                                       !- Default Schedule Set Name
  3,                                      !- Standards Number of Stories
  3,                                      !- Standards Number of Above Ground Stories
  ,                                       !- Standards Template
  singlefamilydetached,                   !- Standards Building Type
  1;                                      !- Standards Number of Living Units

OS:AdditionalProperties,
<<<<<<< HEAD
  {21c19fd5-43de-4fbc-a3d6-184272945963}, !- Handle
  {c1110dbd-f8bf-48de-9ed2-0f4dbf8dd7cb}, !- Object Name
=======
  {52080f82-23f0-4eff-9ecf-7a2256b0ea87}, !- Handle
  {353f9399-c13e-44c8-a8be-031dc3dfea92}, !- Object Name
>>>>>>> 3c1d7324
  Total Units Modeled,                    !- Feature Name 1
  Integer,                                !- Feature Data Type 1
  1;                                      !- Feature Value 1

OS:ThermalZone,
<<<<<<< HEAD
  {8f3be7b3-cc7a-4692-a52c-ab42ca7bd30d}, !- Handle
=======
  {2217210c-a583-4f8a-8642-25ff739512c9}, !- Handle
>>>>>>> 3c1d7324
  living zone,                            !- Name
  ,                                       !- Multiplier
  ,                                       !- Ceiling Height {m}
  ,                                       !- Volume {m3}
  ,                                       !- Floor Area {m2}
  ,                                       !- Zone Inside Convection Algorithm
  ,                                       !- Zone Outside Convection Algorithm
  ,                                       !- Zone Conditioning Equipment List Name
<<<<<<< HEAD
  {81b044e6-5fb0-42b0-990c-bafbdc55c37e}, !- Zone Air Inlet Port List
  {ec23e33c-f84a-4b55-b756-be685a412bf0}, !- Zone Air Exhaust Port List
  {79be35e6-bdb2-48be-8be2-7c1897ae1f18}, !- Zone Air Node Name
  {c1fa66cc-d04d-4d51-9d38-f282816df563}, !- Zone Return Air Port List
=======
  {72a02e1f-f60a-4d78-bb4a-5ed2454d3779}, !- Zone Air Inlet Port List
  {f94510b9-8cbd-4f39-8c5f-3adafd01d6bc}, !- Zone Air Exhaust Port List
  {84be9676-34e9-4fcf-af3a-ace7a630912d}, !- Zone Air Node Name
  {dca61f54-bbe8-403a-a84a-dca0f0fae4dd}, !- Zone Return Air Port List
>>>>>>> 3c1d7324
  ,                                       !- Primary Daylighting Control Name
  ,                                       !- Fraction of Zone Controlled by Primary Daylighting Control
  ,                                       !- Secondary Daylighting Control Name
  ,                                       !- Fraction of Zone Controlled by Secondary Daylighting Control
  ,                                       !- Illuminance Map Name
  ,                                       !- Group Rendering Name
  ,                                       !- Thermostat Name
  No;                                     !- Use Ideal Air Loads

OS:Node,
<<<<<<< HEAD
  {45896491-259c-49a7-9207-d0002ef70f16}, !- Handle
  Node 1,                                 !- Name
  {79be35e6-bdb2-48be-8be2-7c1897ae1f18}, !- Inlet Port
  ;                                       !- Outlet Port

OS:Connection,
  {79be35e6-bdb2-48be-8be2-7c1897ae1f18}, !- Handle
  {cf76a4b7-a3ef-4988-bbed-2dbded32e3e3}, !- Name
  {8f3be7b3-cc7a-4692-a52c-ab42ca7bd30d}, !- Source Object
  11,                                     !- Outlet Port
  {45896491-259c-49a7-9207-d0002ef70f16}, !- Target Object
  2;                                      !- Inlet Port

OS:PortList,
  {81b044e6-5fb0-42b0-990c-bafbdc55c37e}, !- Handle
  {deb5ff9a-0c4e-4541-bfa1-4e6afd33ed05}, !- Name
  {8f3be7b3-cc7a-4692-a52c-ab42ca7bd30d}; !- HVAC Component

OS:PortList,
  {ec23e33c-f84a-4b55-b756-be685a412bf0}, !- Handle
  {2cd3a875-e4fc-493c-95dc-7ec5a3614ce7}, !- Name
  {8f3be7b3-cc7a-4692-a52c-ab42ca7bd30d}; !- HVAC Component

OS:PortList,
  {c1fa66cc-d04d-4d51-9d38-f282816df563}, !- Handle
  {d3ff7f74-89d4-4acc-9136-9d95e91e91b6}, !- Name
  {8f3be7b3-cc7a-4692-a52c-ab42ca7bd30d}; !- HVAC Component

OS:Sizing:Zone,
  {85d8f1dc-dd5f-4013-9ec4-5a4d57cdc2b4}, !- Handle
  {8f3be7b3-cc7a-4692-a52c-ab42ca7bd30d}, !- Zone or ZoneList Name
=======
  {e5f058ed-d110-4759-bbc4-b3a889dd9afc}, !- Handle
  Node 1,                                 !- Name
  {84be9676-34e9-4fcf-af3a-ace7a630912d}, !- Inlet Port
  ;                                       !- Outlet Port

OS:Connection,
  {84be9676-34e9-4fcf-af3a-ace7a630912d}, !- Handle
  {adf1bff5-db79-45d0-8c0d-6883e27efaa9}, !- Name
  {2217210c-a583-4f8a-8642-25ff739512c9}, !- Source Object
  11,                                     !- Outlet Port
  {e5f058ed-d110-4759-bbc4-b3a889dd9afc}, !- Target Object
  2;                                      !- Inlet Port

OS:PortList,
  {72a02e1f-f60a-4d78-bb4a-5ed2454d3779}, !- Handle
  {9a9f0616-05eb-4258-a04f-49bb5aa430e0}, !- Name
  {2217210c-a583-4f8a-8642-25ff739512c9}; !- HVAC Component

OS:PortList,
  {f94510b9-8cbd-4f39-8c5f-3adafd01d6bc}, !- Handle
  {17fdbc80-94f1-4cb6-ad36-0cae24cf9be5}, !- Name
  {2217210c-a583-4f8a-8642-25ff739512c9}; !- HVAC Component

OS:PortList,
  {dca61f54-bbe8-403a-a84a-dca0f0fae4dd}, !- Handle
  {21278bd5-9b60-4418-92ca-ccc3dad10270}, !- Name
  {2217210c-a583-4f8a-8642-25ff739512c9}; !- HVAC Component

OS:Sizing:Zone,
  {d30dc4c9-23e2-4338-b252-cc0a258f8a8d}, !- Handle
  {2217210c-a583-4f8a-8642-25ff739512c9}, !- Zone or ZoneList Name
>>>>>>> 3c1d7324
  SupplyAirTemperature,                   !- Zone Cooling Design Supply Air Temperature Input Method
  14,                                     !- Zone Cooling Design Supply Air Temperature {C}
  11.11,                                  !- Zone Cooling Design Supply Air Temperature Difference {deltaC}
  SupplyAirTemperature,                   !- Zone Heating Design Supply Air Temperature Input Method
  40,                                     !- Zone Heating Design Supply Air Temperature {C}
  11.11,                                  !- Zone Heating Design Supply Air Temperature Difference {deltaC}
  0.0085,                                 !- Zone Cooling Design Supply Air Humidity Ratio {kg-H2O/kg-air}
  0.008,                                  !- Zone Heating Design Supply Air Humidity Ratio {kg-H2O/kg-air}
  ,                                       !- Zone Heating Sizing Factor
  ,                                       !- Zone Cooling Sizing Factor
  DesignDay,                              !- Cooling Design Air Flow Method
  ,                                       !- Cooling Design Air Flow Rate {m3/s}
  ,                                       !- Cooling Minimum Air Flow per Zone Floor Area {m3/s-m2}
  ,                                       !- Cooling Minimum Air Flow {m3/s}
  ,                                       !- Cooling Minimum Air Flow Fraction
  DesignDay,                              !- Heating Design Air Flow Method
  ,                                       !- Heating Design Air Flow Rate {m3/s}
  ,                                       !- Heating Maximum Air Flow per Zone Floor Area {m3/s-m2}
  ,                                       !- Heating Maximum Air Flow {m3/s}
  ,                                       !- Heating Maximum Air Flow Fraction
  ,                                       !- Design Zone Air Distribution Effectiveness in Cooling Mode
  ,                                       !- Design Zone Air Distribution Effectiveness in Heating Mode
  No,                                     !- Account for Dedicated Outdoor Air System
  NeutralSupplyAir,                       !- Dedicated Outdoor Air System Control Strategy
  autosize,                               !- Dedicated Outdoor Air Low Setpoint Temperature for Design {C}
  autosize;                               !- Dedicated Outdoor Air High Setpoint Temperature for Design {C}

OS:ZoneHVAC:EquipmentList,
<<<<<<< HEAD
  {b3d6e503-d78f-40af-aeb9-6ebbd1a48272}, !- Handle
  Zone HVAC Equipment List 1,             !- Name
  {8f3be7b3-cc7a-4692-a52c-ab42ca7bd30d}; !- Thermal Zone

OS:Space,
  {92f8cfb0-80d4-4718-9f83-7cd67598925d}, !- Handle
  living space,                           !- Name
  {03a476d4-b603-4cbe-929f-310b85cc20a8}, !- Space Type Name
=======
  {2b288ddf-669e-45bf-9095-9711db851b26}, !- Handle
  Zone HVAC Equipment List 1,             !- Name
  {2217210c-a583-4f8a-8642-25ff739512c9}; !- Thermal Zone

OS:Space,
  {6102be62-f7a4-412e-82cf-46b322cca33c}, !- Handle
  living space,                           !- Name
  {4354554f-8536-4008-8922-9dd655ec97e6}, !- Space Type Name
>>>>>>> 3c1d7324
  ,                                       !- Default Construction Set Name
  ,                                       !- Default Schedule Set Name
  -0,                                     !- Direction of Relative North {deg}
  0,                                      !- X Origin {m}
  0,                                      !- Y Origin {m}
  0,                                      !- Z Origin {m}
  ,                                       !- Building Story Name
<<<<<<< HEAD
  {8f3be7b3-cc7a-4692-a52c-ab42ca7bd30d}, !- Thermal Zone Name
  ,                                       !- Part of Total Floor Area
  ,                                       !- Design Specification Outdoor Air Object Name
  {6b0b5cb4-8461-40e8-9aac-6e2ec70a05ed}; !- Building Unit Name

OS:Surface,
  {ae58022f-3997-4cc4-9fad-fad8cc54bc4b}, !- Handle
  Surface 1,                              !- Name
  Floor,                                  !- Surface Type
  ,                                       !- Construction Name
  {92f8cfb0-80d4-4718-9f83-7cd67598925d}, !- Space Name
=======
  {2217210c-a583-4f8a-8642-25ff739512c9}, !- Thermal Zone Name
  ,                                       !- Part of Total Floor Area
  ,                                       !- Design Specification Outdoor Air Object Name
  {d51a6eab-13a8-425a-b5df-67ad512435e1}; !- Building Unit Name

OS:Surface,
  {20c03b2f-9d3c-42b8-8063-0e2af80676a9}, !- Handle
  Surface 1,                              !- Name
  Floor,                                  !- Surface Type
  ,                                       !- Construction Name
  {6102be62-f7a4-412e-82cf-46b322cca33c}, !- Space Name
>>>>>>> 3c1d7324
  Foundation,                             !- Outside Boundary Condition
  ,                                       !- Outside Boundary Condition Object
  NoSun,                                  !- Sun Exposure
  NoWind,                                 !- Wind Exposure
  ,                                       !- View Factor to Ground
  ,                                       !- Number of Vertices
  0, 0, 0,                                !- X,Y,Z Vertex 1 {m}
  0, 5.56486118425249, 0,                 !- X,Y,Z Vertex 2 {m}
  11.129722368505, 5.56486118425249, 0,   !- X,Y,Z Vertex 3 {m}
  11.129722368505, 0, 0;                  !- X,Y,Z Vertex 4 {m}

OS:Surface,
<<<<<<< HEAD
  {a6280afa-7ae2-4976-8382-a08cbc93f595}, !- Handle
  Surface 2,                              !- Name
  Wall,                                   !- Surface Type
  ,                                       !- Construction Name
  {92f8cfb0-80d4-4718-9f83-7cd67598925d}, !- Space Name
=======
  {d340e4aa-1e49-4530-8c0d-8fb390f210de}, !- Handle
  Surface 2,                              !- Name
  Wall,                                   !- Surface Type
  ,                                       !- Construction Name
  {6102be62-f7a4-412e-82cf-46b322cca33c}, !- Space Name
>>>>>>> 3c1d7324
  Outdoors,                               !- Outside Boundary Condition
  ,                                       !- Outside Boundary Condition Object
  SunExposed,                             !- Sun Exposure
  WindExposed,                            !- Wind Exposure
  ,                                       !- View Factor to Ground
  ,                                       !- Number of Vertices
  0, 5.56486118425249, 2.4384,            !- X,Y,Z Vertex 1 {m}
  0, 5.56486118425249, 0,                 !- X,Y,Z Vertex 2 {m}
  0, 0, 0,                                !- X,Y,Z Vertex 3 {m}
  0, 0, 2.4384;                           !- X,Y,Z Vertex 4 {m}

OS:Surface,
<<<<<<< HEAD
  {89f3fc0e-8823-401e-ae91-d4e997272747}, !- Handle
  Surface 3,                              !- Name
  Wall,                                   !- Surface Type
  ,                                       !- Construction Name
  {92f8cfb0-80d4-4718-9f83-7cd67598925d}, !- Space Name
=======
  {ec76afc2-328f-4948-b8b3-0fc3dcf517a2}, !- Handle
  Surface 3,                              !- Name
  Wall,                                   !- Surface Type
  ,                                       !- Construction Name
  {6102be62-f7a4-412e-82cf-46b322cca33c}, !- Space Name
>>>>>>> 3c1d7324
  Outdoors,                               !- Outside Boundary Condition
  ,                                       !- Outside Boundary Condition Object
  SunExposed,                             !- Sun Exposure
  WindExposed,                            !- Wind Exposure
  ,                                       !- View Factor to Ground
  ,                                       !- Number of Vertices
  11.129722368505, 5.56486118425249, 2.4384, !- X,Y,Z Vertex 1 {m}
  11.129722368505, 5.56486118425249, 0,   !- X,Y,Z Vertex 2 {m}
  0, 5.56486118425249, 0,                 !- X,Y,Z Vertex 3 {m}
  0, 5.56486118425249, 2.4384;            !- X,Y,Z Vertex 4 {m}

OS:Surface,
<<<<<<< HEAD
  {559cb8de-faf1-45a7-ba35-6312d8ea4018}, !- Handle
  Surface 4,                              !- Name
  Wall,                                   !- Surface Type
  ,                                       !- Construction Name
  {92f8cfb0-80d4-4718-9f83-7cd67598925d}, !- Space Name
=======
  {80a76e47-8e18-4598-90d3-5f6732c558f6}, !- Handle
  Surface 4,                              !- Name
  Wall,                                   !- Surface Type
  ,                                       !- Construction Name
  {6102be62-f7a4-412e-82cf-46b322cca33c}, !- Space Name
>>>>>>> 3c1d7324
  Outdoors,                               !- Outside Boundary Condition
  ,                                       !- Outside Boundary Condition Object
  SunExposed,                             !- Sun Exposure
  WindExposed,                            !- Wind Exposure
  ,                                       !- View Factor to Ground
  ,                                       !- Number of Vertices
  11.129722368505, 0, 2.4384,             !- X,Y,Z Vertex 1 {m}
  11.129722368505, 0, 0,                  !- X,Y,Z Vertex 2 {m}
  11.129722368505, 5.56486118425249, 0,   !- X,Y,Z Vertex 3 {m}
  11.129722368505, 5.56486118425249, 2.4384; !- X,Y,Z Vertex 4 {m}

OS:Surface,
<<<<<<< HEAD
  {bda2218e-561a-41db-be78-f5630bd9cb5c}, !- Handle
  Surface 5,                              !- Name
  Wall,                                   !- Surface Type
  ,                                       !- Construction Name
  {92f8cfb0-80d4-4718-9f83-7cd67598925d}, !- Space Name
=======
  {e68f7471-9a04-403e-9a40-e72f49609d2b}, !- Handle
  Surface 5,                              !- Name
  Wall,                                   !- Surface Type
  ,                                       !- Construction Name
  {6102be62-f7a4-412e-82cf-46b322cca33c}, !- Space Name
>>>>>>> 3c1d7324
  Outdoors,                               !- Outside Boundary Condition
  ,                                       !- Outside Boundary Condition Object
  SunExposed,                             !- Sun Exposure
  WindExposed,                            !- Wind Exposure
  ,                                       !- View Factor to Ground
  ,                                       !- Number of Vertices
  0, 0, 2.4384,                           !- X,Y,Z Vertex 1 {m}
  0, 0, 0,                                !- X,Y,Z Vertex 2 {m}
  11.129722368505, 0, 0,                  !- X,Y,Z Vertex 3 {m}
  11.129722368505, 0, 2.4384;             !- X,Y,Z Vertex 4 {m}

OS:Surface,
<<<<<<< HEAD
  {7d4cbddc-2520-471a-b8c4-353eeb209159}, !- Handle
  Surface 6,                              !- Name
  RoofCeiling,                            !- Surface Type
  ,                                       !- Construction Name
  {92f8cfb0-80d4-4718-9f83-7cd67598925d}, !- Space Name
  Surface,                                !- Outside Boundary Condition
  {68fb1bbd-0335-4171-93ab-024bf6abf718}, !- Outside Boundary Condition Object
=======
  {57ee47a4-8b98-41a9-abfc-984ff7713738}, !- Handle
  Surface 6,                              !- Name
  RoofCeiling,                            !- Surface Type
  ,                                       !- Construction Name
  {6102be62-f7a4-412e-82cf-46b322cca33c}, !- Space Name
  Surface,                                !- Outside Boundary Condition
  {ac52a2a6-bd1b-43a8-8499-dcc8987e52fb}, !- Outside Boundary Condition Object
>>>>>>> 3c1d7324
  NoSun,                                  !- Sun Exposure
  NoWind,                                 !- Wind Exposure
  ,                                       !- View Factor to Ground
  ,                                       !- Number of Vertices
  11.129722368505, 0, 2.4384,             !- X,Y,Z Vertex 1 {m}
  11.129722368505, 5.56486118425249, 2.4384, !- X,Y,Z Vertex 2 {m}
  0, 5.56486118425249, 2.4384,            !- X,Y,Z Vertex 3 {m}
  0, 0, 2.4384;                           !- X,Y,Z Vertex 4 {m}

OS:SpaceType,
<<<<<<< HEAD
  {03a476d4-b603-4cbe-929f-310b85cc20a8}, !- Handle
=======
  {4354554f-8536-4008-8922-9dd655ec97e6}, !- Handle
>>>>>>> 3c1d7324
  Space Type 1,                           !- Name
  ,                                       !- Default Construction Set Name
  ,                                       !- Default Schedule Set Name
  ,                                       !- Group Rendering Name
  ,                                       !- Design Specification Outdoor Air Object Name
  ,                                       !- Standards Template
  ,                                       !- Standards Building Type
  living;                                 !- Standards Space Type

OS:Space,
<<<<<<< HEAD
  {104d274e-8775-427a-9247-1199e9a6cbcd}, !- Handle
  living space|story 2,                   !- Name
  {03a476d4-b603-4cbe-929f-310b85cc20a8}, !- Space Type Name
=======
  {03ed73c9-4895-45e3-8250-f9dde30b2df6}, !- Handle
  living space|story 2,                   !- Name
  {4354554f-8536-4008-8922-9dd655ec97e6}, !- Space Type Name
>>>>>>> 3c1d7324
  ,                                       !- Default Construction Set Name
  ,                                       !- Default Schedule Set Name
  -0,                                     !- Direction of Relative North {deg}
  0,                                      !- X Origin {m}
  0,                                      !- Y Origin {m}
  2.4384,                                 !- Z Origin {m}
  ,                                       !- Building Story Name
<<<<<<< HEAD
  {8f3be7b3-cc7a-4692-a52c-ab42ca7bd30d}, !- Thermal Zone Name
  ,                                       !- Part of Total Floor Area
  ,                                       !- Design Specification Outdoor Air Object Name
  {6b0b5cb4-8461-40e8-9aac-6e2ec70a05ed}; !- Building Unit Name

OS:Surface,
  {68fb1bbd-0335-4171-93ab-024bf6abf718}, !- Handle
  Surface 7,                              !- Name
  Floor,                                  !- Surface Type
  ,                                       !- Construction Name
  {104d274e-8775-427a-9247-1199e9a6cbcd}, !- Space Name
  Surface,                                !- Outside Boundary Condition
  {7d4cbddc-2520-471a-b8c4-353eeb209159}, !- Outside Boundary Condition Object
=======
  {2217210c-a583-4f8a-8642-25ff739512c9}, !- Thermal Zone Name
  ,                                       !- Part of Total Floor Area
  ,                                       !- Design Specification Outdoor Air Object Name
  {d51a6eab-13a8-425a-b5df-67ad512435e1}; !- Building Unit Name

OS:Surface,
  {ac52a2a6-bd1b-43a8-8499-dcc8987e52fb}, !- Handle
  Surface 7,                              !- Name
  Floor,                                  !- Surface Type
  ,                                       !- Construction Name
  {03ed73c9-4895-45e3-8250-f9dde30b2df6}, !- Space Name
  Surface,                                !- Outside Boundary Condition
  {57ee47a4-8b98-41a9-abfc-984ff7713738}, !- Outside Boundary Condition Object
>>>>>>> 3c1d7324
  NoSun,                                  !- Sun Exposure
  NoWind,                                 !- Wind Exposure
  ,                                       !- View Factor to Ground
  ,                                       !- Number of Vertices
  0, 0, 0,                                !- X,Y,Z Vertex 1 {m}
  0, 5.56486118425249, 0,                 !- X,Y,Z Vertex 2 {m}
  11.129722368505, 5.56486118425249, 0,   !- X,Y,Z Vertex 3 {m}
  11.129722368505, 0, 0;                  !- X,Y,Z Vertex 4 {m}

OS:Surface,
<<<<<<< HEAD
  {d6bd2aff-612a-4803-9dfd-155b432487ea}, !- Handle
  Surface 8,                              !- Name
  Wall,                                   !- Surface Type
  ,                                       !- Construction Name
  {104d274e-8775-427a-9247-1199e9a6cbcd}, !- Space Name
=======
  {76acfd03-d0b0-4d6f-9d5c-1bf602b1ae0b}, !- Handle
  Surface 8,                              !- Name
  Wall,                                   !- Surface Type
  ,                                       !- Construction Name
  {03ed73c9-4895-45e3-8250-f9dde30b2df6}, !- Space Name
>>>>>>> 3c1d7324
  Outdoors,                               !- Outside Boundary Condition
  ,                                       !- Outside Boundary Condition Object
  SunExposed,                             !- Sun Exposure
  WindExposed,                            !- Wind Exposure
  ,                                       !- View Factor to Ground
  ,                                       !- Number of Vertices
  0, 5.56486118425249, 2.4384,            !- X,Y,Z Vertex 1 {m}
  0, 5.56486118425249, 0,                 !- X,Y,Z Vertex 2 {m}
  0, 0, 0,                                !- X,Y,Z Vertex 3 {m}
  0, 0, 2.4384;                           !- X,Y,Z Vertex 4 {m}

OS:Surface,
<<<<<<< HEAD
  {74251d68-327f-4881-87f2-f47daf30d9ca}, !- Handle
  Surface 9,                              !- Name
  Wall,                                   !- Surface Type
  ,                                       !- Construction Name
  {104d274e-8775-427a-9247-1199e9a6cbcd}, !- Space Name
=======
  {1fa84344-0f17-48d4-9e15-09100d0bfebb}, !- Handle
  Surface 9,                              !- Name
  Wall,                                   !- Surface Type
  ,                                       !- Construction Name
  {03ed73c9-4895-45e3-8250-f9dde30b2df6}, !- Space Name
>>>>>>> 3c1d7324
  Outdoors,                               !- Outside Boundary Condition
  ,                                       !- Outside Boundary Condition Object
  SunExposed,                             !- Sun Exposure
  WindExposed,                            !- Wind Exposure
  ,                                       !- View Factor to Ground
  ,                                       !- Number of Vertices
  11.129722368505, 5.56486118425249, 2.4384, !- X,Y,Z Vertex 1 {m}
  11.129722368505, 5.56486118425249, 0,   !- X,Y,Z Vertex 2 {m}
  0, 5.56486118425249, 0,                 !- X,Y,Z Vertex 3 {m}
  0, 5.56486118425249, 2.4384;            !- X,Y,Z Vertex 4 {m}

OS:Surface,
<<<<<<< HEAD
  {141af091-7320-4623-bf59-f438cc4423e6}, !- Handle
  Surface 10,                             !- Name
  Wall,                                   !- Surface Type
  ,                                       !- Construction Name
  {104d274e-8775-427a-9247-1199e9a6cbcd}, !- Space Name
=======
  {9cbbd90b-df7c-48b0-a0fb-1571ffe83317}, !- Handle
  Surface 10,                             !- Name
  Wall,                                   !- Surface Type
  ,                                       !- Construction Name
  {03ed73c9-4895-45e3-8250-f9dde30b2df6}, !- Space Name
>>>>>>> 3c1d7324
  Outdoors,                               !- Outside Boundary Condition
  ,                                       !- Outside Boundary Condition Object
  SunExposed,                             !- Sun Exposure
  WindExposed,                            !- Wind Exposure
  ,                                       !- View Factor to Ground
  ,                                       !- Number of Vertices
  11.129722368505, 0, 2.4384,             !- X,Y,Z Vertex 1 {m}
  11.129722368505, 0, 0,                  !- X,Y,Z Vertex 2 {m}
  11.129722368505, 5.56486118425249, 0,   !- X,Y,Z Vertex 3 {m}
  11.129722368505, 5.56486118425249, 2.4384; !- X,Y,Z Vertex 4 {m}

OS:Surface,
<<<<<<< HEAD
  {39cebfd9-38c4-4767-a2cc-380e7da787a8}, !- Handle
  Surface 11,                             !- Name
  Wall,                                   !- Surface Type
  ,                                       !- Construction Name
  {104d274e-8775-427a-9247-1199e9a6cbcd}, !- Space Name
=======
  {5a650dab-f440-4f8f-bb3a-de17d7f0fc40}, !- Handle
  Surface 11,                             !- Name
  Wall,                                   !- Surface Type
  ,                                       !- Construction Name
  {03ed73c9-4895-45e3-8250-f9dde30b2df6}, !- Space Name
>>>>>>> 3c1d7324
  Outdoors,                               !- Outside Boundary Condition
  ,                                       !- Outside Boundary Condition Object
  SunExposed,                             !- Sun Exposure
  WindExposed,                            !- Wind Exposure
  ,                                       !- View Factor to Ground
  ,                                       !- Number of Vertices
  0, 0, 2.4384,                           !- X,Y,Z Vertex 1 {m}
  0, 0, 0,                                !- X,Y,Z Vertex 2 {m}
  11.129722368505, 0, 0,                  !- X,Y,Z Vertex 3 {m}
  11.129722368505, 0, 2.4384;             !- X,Y,Z Vertex 4 {m}

OS:Surface,
<<<<<<< HEAD
  {3deac3fb-376f-41d5-a351-16bea48f25c0}, !- Handle
  Surface 12,                             !- Name
  RoofCeiling,                            !- Surface Type
  ,                                       !- Construction Name
  {104d274e-8775-427a-9247-1199e9a6cbcd}, !- Space Name
  Surface,                                !- Outside Boundary Condition
  {9d1937c7-b648-4254-9ed2-bf7fd3e40b65}, !- Outside Boundary Condition Object
=======
  {9e5a55a9-15a6-4cf3-b77a-e0112f2c5e10}, !- Handle
  Surface 12,                             !- Name
  RoofCeiling,                            !- Surface Type
  ,                                       !- Construction Name
  {03ed73c9-4895-45e3-8250-f9dde30b2df6}, !- Space Name
  Surface,                                !- Outside Boundary Condition
  {4ed053eb-3865-4285-8ee2-c5fdadc90e3b}, !- Outside Boundary Condition Object
>>>>>>> 3c1d7324
  NoSun,                                  !- Sun Exposure
  NoWind,                                 !- Wind Exposure
  ,                                       !- View Factor to Ground
  ,                                       !- Number of Vertices
  11.129722368505, 0, 2.4384,             !- X,Y,Z Vertex 1 {m}
  11.129722368505, 5.56486118425249, 2.4384, !- X,Y,Z Vertex 2 {m}
  0, 5.56486118425249, 2.4384,            !- X,Y,Z Vertex 3 {m}
  0, 0, 2.4384;                           !- X,Y,Z Vertex 4 {m}

OS:Surface,
<<<<<<< HEAD
  {9d1937c7-b648-4254-9ed2-bf7fd3e40b65}, !- Handle
  Surface 13,                             !- Name
  Floor,                                  !- Surface Type
  ,                                       !- Construction Name
  {edeb386f-e66b-4aa3-a0c4-72391e4a21c2}, !- Space Name
  Surface,                                !- Outside Boundary Condition
  {3deac3fb-376f-41d5-a351-16bea48f25c0}, !- Outside Boundary Condition Object
=======
  {4ed053eb-3865-4285-8ee2-c5fdadc90e3b}, !- Handle
  Surface 13,                             !- Name
  Floor,                                  !- Surface Type
  ,                                       !- Construction Name
  {86ec7386-9e49-49a8-9b71-b752199d6ebe}, !- Space Name
  Surface,                                !- Outside Boundary Condition
  {9e5a55a9-15a6-4cf3-b77a-e0112f2c5e10}, !- Outside Boundary Condition Object
>>>>>>> 3c1d7324
  NoSun,                                  !- Sun Exposure
  NoWind,                                 !- Wind Exposure
  ,                                       !- View Factor to Ground
  ,                                       !- Number of Vertices
  0, 5.56486118425249, 0,                 !- X,Y,Z Vertex 1 {m}
  11.129722368505, 5.56486118425249, 0,   !- X,Y,Z Vertex 2 {m}
  11.129722368505, 0, 0,                  !- X,Y,Z Vertex 3 {m}
  0, 0, 0;                                !- X,Y,Z Vertex 4 {m}

OS:Surface,
<<<<<<< HEAD
  {e3933370-80a2-4fca-800e-51fb3b29e28d}, !- Handle
  Surface 14,                             !- Name
  RoofCeiling,                            !- Surface Type
  ,                                       !- Construction Name
  {edeb386f-e66b-4aa3-a0c4-72391e4a21c2}, !- Space Name
=======
  {a3a76bab-1447-4cc4-bd27-9a5495df16b1}, !- Handle
  Surface 14,                             !- Name
  RoofCeiling,                            !- Surface Type
  ,                                       !- Construction Name
  {86ec7386-9e49-49a8-9b71-b752199d6ebe}, !- Space Name
>>>>>>> 3c1d7324
  Outdoors,                               !- Outside Boundary Condition
  ,                                       !- Outside Boundary Condition Object
  SunExposed,                             !- Sun Exposure
  WindExposed,                            !- Wind Exposure
  ,                                       !- View Factor to Ground
  ,                                       !- Number of Vertices
  8.34729177637873, 2.78243059212624, 1.69601529606312, !- X,Y,Z Vertex 1 {m}
  2.78243059212624, 2.78243059212624, 1.69601529606312, !- X,Y,Z Vertex 2 {m}
  0, 0, 0.3048,                           !- X,Y,Z Vertex 3 {m}
  11.129722368505, 0, 0.3048;             !- X,Y,Z Vertex 4 {m}

OS:Surface,
<<<<<<< HEAD
  {0e53ee3f-49ca-4ad9-967d-e16db8db831b}, !- Handle
  Surface 15,                             !- Name
  RoofCeiling,                            !- Surface Type
  ,                                       !- Construction Name
  {edeb386f-e66b-4aa3-a0c4-72391e4a21c2}, !- Space Name
=======
  {959f83ae-ad53-4379-9cc9-8f8b1b3e5ca7}, !- Handle
  Surface 15,                             !- Name
  RoofCeiling,                            !- Surface Type
  ,                                       !- Construction Name
  {86ec7386-9e49-49a8-9b71-b752199d6ebe}, !- Space Name
>>>>>>> 3c1d7324
  Outdoors,                               !- Outside Boundary Condition
  ,                                       !- Outside Boundary Condition Object
  SunExposed,                             !- Sun Exposure
  WindExposed,                            !- Wind Exposure
  ,                                       !- View Factor to Ground
  ,                                       !- Number of Vertices
  2.78243059212624, 2.78243059212624, 1.69601529606312, !- X,Y,Z Vertex 1 {m}
  8.34729177637873, 2.78243059212624, 1.69601529606312, !- X,Y,Z Vertex 2 {m}
  11.129722368505, 5.56486118425249, 0.304799999999999, !- X,Y,Z Vertex 3 {m}
  0, 5.56486118425249, 0.304799999999999; !- X,Y,Z Vertex 4 {m}

OS:Surface,
<<<<<<< HEAD
  {ac8d314e-51ca-4786-912d-a3aeb8baed19}, !- Handle
  Surface 16,                             !- Name
  RoofCeiling,                            !- Surface Type
  ,                                       !- Construction Name
  {edeb386f-e66b-4aa3-a0c4-72391e4a21c2}, !- Space Name
=======
  {4a8447ca-43f8-4e68-9a74-50d01203f58d}, !- Handle
  Surface 16,                             !- Name
  RoofCeiling,                            !- Surface Type
  ,                                       !- Construction Name
  {86ec7386-9e49-49a8-9b71-b752199d6ebe}, !- Space Name
>>>>>>> 3c1d7324
  Outdoors,                               !- Outside Boundary Condition
  ,                                       !- Outside Boundary Condition Object
  SunExposed,                             !- Sun Exposure
  WindExposed,                            !- Wind Exposure
  ,                                       !- View Factor to Ground
  ,                                       !- Number of Vertices
  2.78243059212624, 2.78243059212624, 1.69601529606312, !- X,Y,Z Vertex 1 {m}
  0, 5.56486118425249, 0.3048,            !- X,Y,Z Vertex 2 {m}
  0, 0, 0.3048;                           !- X,Y,Z Vertex 3 {m}

OS:Surface,
<<<<<<< HEAD
  {d06d6bf5-78da-4882-96e9-2fbcc87c2461}, !- Handle
  Surface 17,                             !- Name
  RoofCeiling,                            !- Surface Type
  ,                                       !- Construction Name
  {edeb386f-e66b-4aa3-a0c4-72391e4a21c2}, !- Space Name
=======
  {b1408812-2139-4f39-8fab-d09b0c3712aa}, !- Handle
  Surface 17,                             !- Name
  RoofCeiling,                            !- Surface Type
  ,                                       !- Construction Name
  {86ec7386-9e49-49a8-9b71-b752199d6ebe}, !- Space Name
>>>>>>> 3c1d7324
  Outdoors,                               !- Outside Boundary Condition
  ,                                       !- Outside Boundary Condition Object
  SunExposed,                             !- Sun Exposure
  WindExposed,                            !- Wind Exposure
  ,                                       !- View Factor to Ground
  ,                                       !- Number of Vertices
  8.34729177637873, 2.78243059212624, 1.69601529606312, !- X,Y,Z Vertex 1 {m}
  11.129722368505, 0, 0.304799999999997,  !- X,Y,Z Vertex 2 {m}
  11.129722368505, 5.56486118425249, 0.304799999999997; !- X,Y,Z Vertex 3 {m}

OS:Space,
<<<<<<< HEAD
  {edeb386f-e66b-4aa3-a0c4-72391e4a21c2}, !- Handle
  finished attic space,                   !- Name
  {03a476d4-b603-4cbe-929f-310b85cc20a8}, !- Space Type Name
=======
  {86ec7386-9e49-49a8-9b71-b752199d6ebe}, !- Handle
  finished attic space,                   !- Name
  {4354554f-8536-4008-8922-9dd655ec97e6}, !- Space Type Name
>>>>>>> 3c1d7324
  ,                                       !- Default Construction Set Name
  ,                                       !- Default Schedule Set Name
  -0,                                     !- Direction of Relative North {deg}
  0,                                      !- X Origin {m}
  0,                                      !- Y Origin {m}
  4.8768,                                 !- Z Origin {m}
  ,                                       !- Building Story Name
<<<<<<< HEAD
  {8f3be7b3-cc7a-4692-a52c-ab42ca7bd30d}, !- Thermal Zone Name
  ,                                       !- Part of Total Floor Area
  ,                                       !- Design Specification Outdoor Air Object Name
  {6b0b5cb4-8461-40e8-9aac-6e2ec70a05ed}; !- Building Unit Name

OS:BuildingUnit,
  {6b0b5cb4-8461-40e8-9aac-6e2ec70a05ed}, !- Handle
=======
  {2217210c-a583-4f8a-8642-25ff739512c9}, !- Thermal Zone Name
  ,                                       !- Part of Total Floor Area
  ,                                       !- Design Specification Outdoor Air Object Name
  {d51a6eab-13a8-425a-b5df-67ad512435e1}; !- Building Unit Name

OS:BuildingUnit,
  {d51a6eab-13a8-425a-b5df-67ad512435e1}, !- Handle
>>>>>>> 3c1d7324
  unit 1,                                 !- Name
  ,                                       !- Rendering Color
  Residential;                            !- Building Unit Type

OS:AdditionalProperties,
<<<<<<< HEAD
  {4b8b3c73-bb38-497a-afa2-78c6247c7aa1}, !- Handle
  {6b0b5cb4-8461-40e8-9aac-6e2ec70a05ed}, !- Object Name
=======
  {480fb819-c769-4a53-b4dd-3c2188a06bd1}, !- Handle
  {d51a6eab-13a8-425a-b5df-67ad512435e1}, !- Object Name
>>>>>>> 3c1d7324
  NumberOfBedrooms,                       !- Feature Name 1
  Integer,                                !- Feature Data Type 1
  3,                                      !- Feature Value 1
  NumberOfBathrooms,                      !- Feature Name 2
  Double,                                 !- Feature Data Type 2
  2,                                      !- Feature Value 2
  NumberOfOccupants,                      !- Feature Name 3
  Double,                                 !- Feature Data Type 3
  2.6400000000000001;                     !- Feature Value 3

OS:External:File,
<<<<<<< HEAD
  {e61a1440-577f-4271-bfc7-00a84ee4e8ba}, !- Handle
=======
  {d34cce94-0eeb-4665-875f-020455cd6150}, !- Handle
>>>>>>> 3c1d7324
  8760.csv,                               !- Name
  8760.csv;                               !- File Name

OS:Schedule:Day,
<<<<<<< HEAD
  {38cd5df2-ab71-4685-b3e2-64a7248bd73b}, !- Handle
=======
  {816aea61-b3ca-4ebc-840a-8d72ad438082}, !- Handle
>>>>>>> 3c1d7324
  Schedule Day 1,                         !- Name
  ,                                       !- Schedule Type Limits Name
  ,                                       !- Interpolate to Timestep
  24,                                     !- Hour 1
  0,                                      !- Minute 1
  0;                                      !- Value Until Time 1

OS:Schedule:Day,
<<<<<<< HEAD
  {4015a92f-1974-423f-9f48-8f08d7a8aab8}, !- Handle
=======
  {769d346e-4924-4f44-965c-709214d6d1b6}, !- Handle
>>>>>>> 3c1d7324
  Schedule Day 2,                         !- Name
  ,                                       !- Schedule Type Limits Name
  ,                                       !- Interpolate to Timestep
  24,                                     !- Hour 1
  0,                                      !- Minute 1
  1;                                      !- Value Until Time 1

OS:Schedule:File,
<<<<<<< HEAD
  {236e1027-5647-415d-9f9c-54dcf8489648}, !- Handle
  occupants,                              !- Name
  {506e3014-7975-4ac5-a0f3-a7448092f8e3}, !- Schedule Type Limits Name
  {e61a1440-577f-4271-bfc7-00a84ee4e8ba}, !- External File Name
=======
  {0361a414-34de-4527-9053-1ed05a9517bd}, !- Handle
  occupants,                              !- Name
  {4132aa0e-87fc-45be-a034-1086994c64c0}, !- Schedule Type Limits Name
  {d34cce94-0eeb-4665-875f-020455cd6150}, !- External File Name
>>>>>>> 3c1d7324
  1,                                      !- Column Number
  1,                                      !- Rows to Skip at Top
  8760,                                   !- Number of Hours of Data
  ,                                       !- Column Separator
  ,                                       !- Interpolate to Timestep
  60;                                     !- Minutes per Item

OS:Schedule:Ruleset,
<<<<<<< HEAD
  {0dc9cd0f-b0c8-4c69-9830-0f798f3ca34c}, !- Handle
  Schedule Ruleset 1,                     !- Name
  {1b26041f-30bd-4cba-a91c-fe1d9497197d}, !- Schedule Type Limits Name
  {4c0be909-acb3-43d9-8c09-673dd324b80b}; !- Default Day Schedule Name

OS:Schedule:Day,
  {4c0be909-acb3-43d9-8c09-673dd324b80b}, !- Handle
  Schedule Day 3,                         !- Name
  {1b26041f-30bd-4cba-a91c-fe1d9497197d}, !- Schedule Type Limits Name
=======
  {ff14884e-928e-4bb0-b502-566fed3eee22}, !- Handle
  Schedule Ruleset 1,                     !- Name
  {0a74b7d6-bb64-49c4-af25-5c5fd5b86fa5}, !- Schedule Type Limits Name
  {192f78d7-3262-42b3-815c-7a31aceff190}; !- Default Day Schedule Name

OS:Schedule:Day,
  {192f78d7-3262-42b3-815c-7a31aceff190}, !- Handle
  Schedule Day 3,                         !- Name
  {0a74b7d6-bb64-49c4-af25-5c5fd5b86fa5}, !- Schedule Type Limits Name
>>>>>>> 3c1d7324
  ,                                       !- Interpolate to Timestep
  24,                                     !- Hour 1
  0,                                      !- Minute 1
  112.539290946133;                       !- Value Until Time 1

OS:People:Definition,
<<<<<<< HEAD
  {ea56a73e-a369-4d77-b4bd-5047b72cc663}, !- Handle
=======
  {60f88872-e8bb-4635-8f70-863bbe77d41b}, !- Handle
>>>>>>> 3c1d7324
  res occupants|living space,             !- Name
  People,                                 !- Number of People Calculation Method
  0.88,                                   !- Number of People {people}
  ,                                       !- People per Space Floor Area {person/m2}
  ,                                       !- Space Floor Area per Person {m2/person}
  0.319734,                               !- Fraction Radiant
  0.573,                                  !- Sensible Heat Fraction
  0,                                      !- Carbon Dioxide Generation Rate {m3/s-W}
  No,                                     !- Enable ASHRAE 55 Comfort Warnings
  ZoneAveraged;                           !- Mean Radiant Temperature Calculation Type

OS:People,
<<<<<<< HEAD
  {ddafe210-d519-42ef-854d-cd2e446ae5fd}, !- Handle
  res occupants|living space,             !- Name
  {ea56a73e-a369-4d77-b4bd-5047b72cc663}, !- People Definition Name
  {92f8cfb0-80d4-4718-9f83-7cd67598925d}, !- Space or SpaceType Name
  {236e1027-5647-415d-9f9c-54dcf8489648}, !- Number of People Schedule Name
  {0dc9cd0f-b0c8-4c69-9830-0f798f3ca34c}, !- Activity Level Schedule Name
=======
  {302a269d-26ae-42a1-9c27-4aa4a0ef56a6}, !- Handle
  res occupants|living space,             !- Name
  {60f88872-e8bb-4635-8f70-863bbe77d41b}, !- People Definition Name
  {6102be62-f7a4-412e-82cf-46b322cca33c}, !- Space or SpaceType Name
  {0361a414-34de-4527-9053-1ed05a9517bd}, !- Number of People Schedule Name
  {ff14884e-928e-4bb0-b502-566fed3eee22}, !- Activity Level Schedule Name
>>>>>>> 3c1d7324
  ,                                       !- Surface Name/Angle Factor List Name
  ,                                       !- Work Efficiency Schedule Name
  ,                                       !- Clothing Insulation Schedule Name
  ,                                       !- Air Velocity Schedule Name
  1;                                      !- Multiplier

OS:ScheduleTypeLimits,
<<<<<<< HEAD
  {1b26041f-30bd-4cba-a91c-fe1d9497197d}, !- Handle
=======
  {0a74b7d6-bb64-49c4-af25-5c5fd5b86fa5}, !- Handle
>>>>>>> 3c1d7324
  ActivityLevel,                          !- Name
  0,                                      !- Lower Limit Value
  ,                                       !- Upper Limit Value
  Continuous,                             !- Numeric Type
  ActivityLevel;                          !- Unit Type

OS:ScheduleTypeLimits,
<<<<<<< HEAD
  {506e3014-7975-4ac5-a0f3-a7448092f8e3}, !- Handle
=======
  {4132aa0e-87fc-45be-a034-1086994c64c0}, !- Handle
>>>>>>> 3c1d7324
  Fractional,                             !- Name
  0,                                      !- Lower Limit Value
  1,                                      !- Upper Limit Value
  Continuous;                             !- Numeric Type

OS:People:Definition,
<<<<<<< HEAD
  {3f45e670-efe5-4345-b118-916294845b75}, !- Handle
=======
  {d05f6070-ba81-48c6-802b-3178d84bca4b}, !- Handle
>>>>>>> 3c1d7324
  res occupants|living space|story 2,     !- Name
  People,                                 !- Number of People Calculation Method
  0.88,                                   !- Number of People {people}
  ,                                       !- People per Space Floor Area {person/m2}
  ,                                       !- Space Floor Area per Person {m2/person}
  0.319734,                               !- Fraction Radiant
  0.573,                                  !- Sensible Heat Fraction
  0,                                      !- Carbon Dioxide Generation Rate {m3/s-W}
  No,                                     !- Enable ASHRAE 55 Comfort Warnings
  ZoneAveraged;                           !- Mean Radiant Temperature Calculation Type

OS:People,
<<<<<<< HEAD
  {8afb8ae7-bfd6-44b2-a344-1f55427530ce}, !- Handle
  res occupants|living space|story 2,     !- Name
  {3f45e670-efe5-4345-b118-916294845b75}, !- People Definition Name
  {104d274e-8775-427a-9247-1199e9a6cbcd}, !- Space or SpaceType Name
  {236e1027-5647-415d-9f9c-54dcf8489648}, !- Number of People Schedule Name
  {0dc9cd0f-b0c8-4c69-9830-0f798f3ca34c}, !- Activity Level Schedule Name
=======
  {d3258ecf-774f-4f0e-9020-ef8dd19ad5d3}, !- Handle
  res occupants|living space|story 2,     !- Name
  {d05f6070-ba81-48c6-802b-3178d84bca4b}, !- People Definition Name
  {03ed73c9-4895-45e3-8250-f9dde30b2df6}, !- Space or SpaceType Name
  {0361a414-34de-4527-9053-1ed05a9517bd}, !- Number of People Schedule Name
  {ff14884e-928e-4bb0-b502-566fed3eee22}, !- Activity Level Schedule Name
>>>>>>> 3c1d7324
  ,                                       !- Surface Name/Angle Factor List Name
  ,                                       !- Work Efficiency Schedule Name
  ,                                       !- Clothing Insulation Schedule Name
  ,                                       !- Air Velocity Schedule Name
  1;                                      !- Multiplier

OS:People:Definition,
<<<<<<< HEAD
  {04857f93-6f95-4a5f-89b2-cbde11104ca2}, !- Handle
=======
  {eb749591-1a8f-45e8-8f3e-a3872da1291e}, !- Handle
>>>>>>> 3c1d7324
  res occupants|finished attic space,     !- Name
  People,                                 !- Number of People Calculation Method
  0.88,                                   !- Number of People {people}
  ,                                       !- People per Space Floor Area {person/m2}
  ,                                       !- Space Floor Area per Person {m2/person}
  0.319734,                               !- Fraction Radiant
  0.573,                                  !- Sensible Heat Fraction
  0,                                      !- Carbon Dioxide Generation Rate {m3/s-W}
  No,                                     !- Enable ASHRAE 55 Comfort Warnings
  ZoneAveraged;                           !- Mean Radiant Temperature Calculation Type

OS:People,
<<<<<<< HEAD
  {aeaad54f-8273-46ca-ad0e-da3517a8e9c3}, !- Handle
  res occupants|finished attic space,     !- Name
  {04857f93-6f95-4a5f-89b2-cbde11104ca2}, !- People Definition Name
  {edeb386f-e66b-4aa3-a0c4-72391e4a21c2}, !- Space or SpaceType Name
  {236e1027-5647-415d-9f9c-54dcf8489648}, !- Number of People Schedule Name
  {0dc9cd0f-b0c8-4c69-9830-0f798f3ca34c}, !- Activity Level Schedule Name
=======
  {025fddb3-6d31-447f-8547-7ef55f41d77c}, !- Handle
  res occupants|finished attic space,     !- Name
  {eb749591-1a8f-45e8-8f3e-a3872da1291e}, !- People Definition Name
  {86ec7386-9e49-49a8-9b71-b752199d6ebe}, !- Space or SpaceType Name
  {0361a414-34de-4527-9053-1ed05a9517bd}, !- Number of People Schedule Name
  {ff14884e-928e-4bb0-b502-566fed3eee22}, !- Activity Level Schedule Name
>>>>>>> 3c1d7324
  ,                                       !- Surface Name/Angle Factor List Name
  ,                                       !- Work Efficiency Schedule Name
  ,                                       !- Clothing Insulation Schedule Name
  ,                                       !- Air Velocity Schedule Name
  1;                                      !- Multiplier

OS:ShadingSurfaceGroup,
<<<<<<< HEAD
  {9c30171d-68fe-4d99-b646-1092fd630bd4}, !- Handle
=======
  {9a7d7754-2d15-4ff2-813f-d844268611a8}, !- Handle
>>>>>>> 3c1d7324
  res eaves,                              !- Name
  Building;                               !- Shading Surface Type

OS:ShadingSurface,
<<<<<<< HEAD
  {2eee2503-5850-4406-8a66-9d3b10b43e24}, !- Handle
  Surface 15 - res eaves,                 !- Name
  ,                                       !- Construction Name
  {9c30171d-68fe-4d99-b646-1092fd630bd4}, !- Shading Surface Group Name
=======
  {dff5ee5b-7961-48ac-a85e-0ab6cbce7631}, !- Handle
  Surface 17 - res eaves,                 !- Name
  ,                                       !- Construction Name
  {9a7d7754-2d15-4ff2-813f-d844268611a8}, !- Shading Surface Group Name
  ,                                       !- Transmittance Schedule Name
  ,                                       !- Number of Vertices
  11.739322368505, 0, 4.8768,             !- X,Y,Z Vertex 1 {m}
  11.739322368505, 5.56486118425249, 4.8768, !- X,Y,Z Vertex 2 {m}
  11.129722368505, 5.56486118425249, 5.1816, !- X,Y,Z Vertex 3 {m}
  11.129722368505, 0, 5.1816;             !- X,Y,Z Vertex 4 {m}

OS:ShadingSurface,
  {c11a11c6-48a8-4b4e-b5a7-d994b4860a5f}, !- Handle
  Surface 14 - res eaves,                 !- Name
  ,                                       !- Construction Name
  {9a7d7754-2d15-4ff2-813f-d844268611a8}, !- Shading Surface Group Name
  ,                                       !- Transmittance Schedule Name
  ,                                       !- Number of Vertices
  0, -0.6096, 4.8768,                     !- X,Y,Z Vertex 1 {m}
  11.129722368505, -0.6096, 4.8768,       !- X,Y,Z Vertex 2 {m}
  11.129722368505, 0, 5.1816,             !- X,Y,Z Vertex 3 {m}
  0, 0, 5.1816;                           !- X,Y,Z Vertex 4 {m}

OS:ShadingSurface,
  {dc480862-63aa-403b-9b7a-7e247a0c1856}, !- Handle
  Surface 15 - res eaves,                 !- Name
  ,                                       !- Construction Name
  {9a7d7754-2d15-4ff2-813f-d844268611a8}, !- Shading Surface Group Name
>>>>>>> 3c1d7324
  ,                                       !- Transmittance Schedule Name
  ,                                       !- Number of Vertices
  11.129722368505, 6.17446118425249, 4.8768, !- X,Y,Z Vertex 1 {m}
  0, 6.17446118425249, 4.8768,            !- X,Y,Z Vertex 2 {m}
  0, 5.56486118425249, 5.1816,            !- X,Y,Z Vertex 3 {m}
  11.129722368505, 5.56486118425249, 5.1816; !- X,Y,Z Vertex 4 {m}

OS:ShadingSurface,
<<<<<<< HEAD
  {4cddeeaf-52b9-4325-958e-d1490f5e915e}, !- Handle
  Surface 14 - res eaves,                 !- Name
  ,                                       !- Construction Name
  {9c30171d-68fe-4d99-b646-1092fd630bd4}, !- Shading Surface Group Name
  ,                                       !- Transmittance Schedule Name
  ,                                       !- Number of Vertices
  0, -0.6096, 4.8768,                     !- X,Y,Z Vertex 1 {m}
  11.129722368505, -0.6096, 4.8768,       !- X,Y,Z Vertex 2 {m}
  11.129722368505, 0, 5.1816,             !- X,Y,Z Vertex 3 {m}
  0, 0, 5.1816;                           !- X,Y,Z Vertex 4 {m}

OS:ShadingSurface,
  {3adcc4e4-71ca-42f1-80d5-b3d1011b4405}, !- Handle
  Surface 16 - res eaves,                 !- Name
  ,                                       !- Construction Name
  {9c30171d-68fe-4d99-b646-1092fd630bd4}, !- Shading Surface Group Name
=======
  {e3d04a02-1322-4641-aefc-be4f7abb1e7d}, !- Handle
  Surface 16 - res eaves,                 !- Name
  ,                                       !- Construction Name
  {9a7d7754-2d15-4ff2-813f-d844268611a8}, !- Shading Surface Group Name
>>>>>>> 3c1d7324
  ,                                       !- Transmittance Schedule Name
  ,                                       !- Number of Vertices
  -0.6096, 5.56486118425249, 4.8768,      !- X,Y,Z Vertex 1 {m}
  -0.6096, 0, 4.8768,                     !- X,Y,Z Vertex 2 {m}
  0, 0, 5.1816,                           !- X,Y,Z Vertex 3 {m}
  0, 5.56486118425249, 5.1816;            !- X,Y,Z Vertex 4 {m}

OS:ShadingSurface,
  {f4bd5d0f-0fe8-4da9-82fb-32fcb06e6e94}, !- Handle
  Surface 17 - res eaves,                 !- Name
  ,                                       !- Construction Name
  {9c30171d-68fe-4d99-b646-1092fd630bd4}, !- Shading Surface Group Name
  ,                                       !- Transmittance Schedule Name
  ,                                       !- Number of Vertices
  11.739322368505, 0, 4.8768,             !- X,Y,Z Vertex 1 {m}
  11.739322368505, 5.56486118425249, 4.8768, !- X,Y,Z Vertex 2 {m}
  11.129722368505, 5.56486118425249, 5.1816, !- X,Y,Z Vertex 3 {m}
  11.129722368505, 0, 5.1816;             !- X,Y,Z Vertex 4 {m}
<|MERGE_RESOLUTION|>--- conflicted
+++ resolved
@@ -1,73 +1,41 @@
 !- NOTE: Auto-generated from /test/osw_files/SFD_2000sqft_2story_SL_FA_HipRoof.osw
 
 OS:Version,
-<<<<<<< HEAD
-  {74542217-963c-44f4-9b6e-d7dab4db6957}, !- Handle
+  {8cddcaa3-5617-449a-b47d-4a3c289877f4}, !- Handle
   2.9.1;                                  !- Version Identifier
 
 OS:SimulationControl,
-  {7380ffd6-04e9-44ed-9561-711394cb00d8}, !- Handle
-=======
-  {cb2ab360-5bcc-4cd0-8c84-a82ac874dedc}, !- Handle
-  2.9.0;                                  !- Version Identifier
-
-OS:SimulationControl,
-  {6144522f-0aa7-436b-81d5-c21c7077062a}, !- Handle
->>>>>>> 3c1d7324
+  {69b496d4-2b38-4c69-8846-9798f6a4ad02}, !- Handle
   ,                                       !- Do Zone Sizing Calculation
   ,                                       !- Do System Sizing Calculation
   ,                                       !- Do Plant Sizing Calculation
   No;                                     !- Run Simulation for Sizing Periods
 
 OS:Timestep,
-<<<<<<< HEAD
-  {8d0d534d-8ff1-4bd9-8f7c-071789cc63ac}, !- Handle
+  {60f20716-85d1-465a-8c1b-a26de839b592}, !- Handle
   6;                                      !- Number of Timesteps per Hour
 
 OS:ShadowCalculation,
-  {950c7ad2-b50c-4119-92aa-c677b3d67fab}, !- Handle
-=======
-  {733f0ccc-5775-4ea2-8bc7-f6ff7776c305}, !- Handle
-  6;                                      !- Number of Timesteps per Hour
-
-OS:ShadowCalculation,
-  {89340c52-aeb8-4b85-8598-ff4deff41228}, !- Handle
->>>>>>> 3c1d7324
+  {b4b7f3cf-afae-4fac-b1f6-cac3b5c942f9}, !- Handle
   20,                                     !- Calculation Frequency
   200;                                    !- Maximum Figures in Shadow Overlap Calculations
 
 OS:SurfaceConvectionAlgorithm:Outside,
-<<<<<<< HEAD
-  {0d2f77c5-4536-40bc-a670-255aabc15c43}, !- Handle
+  {1238d5be-3c08-4ce5-bbb6-da2e3f8175f2}, !- Handle
   DOE-2;                                  !- Algorithm
 
 OS:SurfaceConvectionAlgorithm:Inside,
-  {e34adbc6-030a-4db2-8b3a-7f09f4976c3b}, !- Handle
+  {2cd121d8-9bd4-479a-82bd-fa3e2bb4b63b}, !- Handle
   TARP;                                   !- Algorithm
 
 OS:ZoneCapacitanceMultiplier:ResearchSpecial,
-  {de25708c-c72c-4c49-9293-302755b47d1e}, !- Handle
-=======
-  {44577aaf-a2c2-43a8-af5a-2b1630044b02}, !- Handle
-  DOE-2;                                  !- Algorithm
-
-OS:SurfaceConvectionAlgorithm:Inside,
-  {14c5a5ca-3ff9-46eb-ada5-e81e92cc9f05}, !- Handle
-  TARP;                                   !- Algorithm
-
-OS:ZoneCapacitanceMultiplier:ResearchSpecial,
-  {b383bd28-c250-4910-b657-14805ad1972b}, !- Handle
->>>>>>> 3c1d7324
+  {318e9001-a79b-4019-b918-8b8d016d107b}, !- Handle
   ,                                       !- Temperature Capacity Multiplier
   15,                                     !- Humidity Capacity Multiplier
   ;                                       !- Carbon Dioxide Capacity Multiplier
 
 OS:RunPeriod,
-<<<<<<< HEAD
-  {9336a472-4506-4d1e-8432-f6e54df1b3f2}, !- Handle
-=======
-  {9eec6937-05f8-461a-87ca-7df2f8a11f27}, !- Handle
->>>>>>> 3c1d7324
+  {0c2836f6-be0d-4f5d-bb70-e630df68ed58}, !- Handle
   Run Period 1,                           !- Name
   1,                                      !- Begin Month
   1,                                      !- Begin Day of Month
@@ -81,21 +49,13 @@
   ;                                       !- Number of Times Runperiod to be Repeated
 
 OS:YearDescription,
-<<<<<<< HEAD
-  {e6eeec65-fa85-44c3-8029-9ae02570b9e1}, !- Handle
-=======
-  {0f88d8c9-4266-417c-9b0a-e963f652e066}, !- Handle
->>>>>>> 3c1d7324
+  {4cc0dfb6-1fa3-447e-aba0-f74963490a84}, !- Handle
   2007,                                   !- Calendar Year
   ,                                       !- Day of Week for Start Day
   ;                                       !- Is Leap Year
 
 OS:WeatherFile,
-<<<<<<< HEAD
-  {88641ddd-cb6a-4313-bb47-4f0152146646}, !- Handle
-=======
-  {34767828-8f55-42e2-a242-a1f5fd66966d}, !- Handle
->>>>>>> 3c1d7324
+  {84dee2f2-6994-4c0c-965f-b45894df695d}, !- Handle
   Denver Intl Ap,                         !- City
   CO,                                     !- State Province Region
   USA,                                    !- Country
@@ -109,13 +69,8 @@
   E23378AA;                               !- Checksum
 
 OS:AdditionalProperties,
-<<<<<<< HEAD
-  {9d3fb66b-7ffc-457f-8c76-7a954f0481a6}, !- Handle
-  {88641ddd-cb6a-4313-bb47-4f0152146646}, !- Object Name
-=======
-  {8db282cc-e919-405c-a4f5-b98f51473102}, !- Handle
-  {34767828-8f55-42e2-a242-a1f5fd66966d}, !- Object Name
->>>>>>> 3c1d7324
+  {63b1fdac-7773-4346-98ac-10624ec0184a}, !- Handle
+  {84dee2f2-6994-4c0c-965f-b45894df695d}, !- Object Name
   EPWHeaderCity,                          !- Feature Name 1
   String,                                 !- Feature Data Type 1
   Denver Intl Ap,                         !- Feature Value 1
@@ -223,11 +178,7 @@
   84;                                     !- Feature Value 35
 
 OS:Site,
-<<<<<<< HEAD
-  {d56f847c-20d3-435f-af7e-3d9043716037}, !- Handle
-=======
-  {b125b34b-a369-437e-88c6-de899dbf5ccf}, !- Handle
->>>>>>> 3c1d7324
+  {3d8c32f1-f722-493d-bd96-e53dadf17dc1}, !- Handle
   Denver Intl Ap_CO_USA,                  !- Name
   39.83,                                  !- Latitude {deg}
   -104.65,                                !- Longitude {deg}
@@ -236,11 +187,7 @@
   ;                                       !- Terrain
 
 OS:ClimateZones,
-<<<<<<< HEAD
-  {4e243776-10ac-4085-90f0-e3eb80bfc467}, !- Handle
-=======
-  {2bd00de8-0ee4-42f0-a354-e3fb2308ba88}, !- Handle
->>>>>>> 3c1d7324
+  {1c1abb5e-c337-46cf-8a90-8dcb5cdd5bfe}, !- Handle
   ,                                       !- Active Institution
   ,                                       !- Active Year
   ,                                       !- Climate Zone Institution Name 1
@@ -253,31 +200,19 @@
   Cold;                                   !- Climate Zone Value 2
 
 OS:Site:WaterMainsTemperature,
-<<<<<<< HEAD
-  {8318dc63-4da4-417e-86df-e7287881e4ba}, !- Handle
-=======
-  {6c2f8501-4935-4773-90aa-e83bfc392c17}, !- Handle
->>>>>>> 3c1d7324
+  {a96d7612-fc99-4283-99b4-524dddd996d8}, !- Handle
   Correlation,                            !- Calculation Method
   ,                                       !- Temperature Schedule Name
   10.8753424657535,                       !- Annual Average Outdoor Air Temperature {C}
   23.1524007936508;                       !- Maximum Difference In Monthly Average Outdoor Air Temperatures {deltaC}
 
 OS:RunPeriodControl:DaylightSavingTime,
-<<<<<<< HEAD
-  {e4ab03cb-71ff-4a41-a3c3-9335976d57fb}, !- Handle
-=======
-  {703d3f30-4a84-4927-a461-e3a742a14422}, !- Handle
->>>>>>> 3c1d7324
+  {47fedc07-e310-4dc7-ace7-608a7c2631f3}, !- Handle
   3/12,                                   !- Start Date
   11/5;                                   !- End Date
 
 OS:Site:GroundTemperature:Deep,
-<<<<<<< HEAD
-  {c94e7e80-fb0f-47dc-a228-4bb98ba64153}, !- Handle
-=======
-  {350717be-37af-4c0a-bf5c-2f06d8e46f08}, !- Handle
->>>>>>> 3c1d7324
+  {6116d90e-0d0c-4609-aaf9-d3abd412517d}, !- Handle
   10.8753424657535,                       !- January Deep Ground Temperature {C}
   10.8753424657535,                       !- February Deep Ground Temperature {C}
   10.8753424657535,                       !- March Deep Ground Temperature {C}
@@ -292,11 +227,7 @@
   10.8753424657535;                       !- December Deep Ground Temperature {C}
 
 OS:Building,
-<<<<<<< HEAD
-  {c1110dbd-f8bf-48de-9ed2-0f4dbf8dd7cb}, !- Handle
-=======
-  {353f9399-c13e-44c8-a8be-031dc3dfea92}, !- Handle
->>>>>>> 3c1d7324
+  {f7ab956c-625e-43b4-a681-e0d89ef31017}, !- Handle
   Building 1,                             !- Name
   ,                                       !- Building Sector Type
   0,                                      !- North Axis {deg}
@@ -311,23 +242,14 @@
   1;                                      !- Standards Number of Living Units
 
 OS:AdditionalProperties,
-<<<<<<< HEAD
-  {21c19fd5-43de-4fbc-a3d6-184272945963}, !- Handle
-  {c1110dbd-f8bf-48de-9ed2-0f4dbf8dd7cb}, !- Object Name
-=======
-  {52080f82-23f0-4eff-9ecf-7a2256b0ea87}, !- Handle
-  {353f9399-c13e-44c8-a8be-031dc3dfea92}, !- Object Name
->>>>>>> 3c1d7324
+  {0c2fc789-3477-406a-8e68-900bfd933fe9}, !- Handle
+  {f7ab956c-625e-43b4-a681-e0d89ef31017}, !- Object Name
   Total Units Modeled,                    !- Feature Name 1
   Integer,                                !- Feature Data Type 1
   1;                                      !- Feature Value 1
 
 OS:ThermalZone,
-<<<<<<< HEAD
-  {8f3be7b3-cc7a-4692-a52c-ab42ca7bd30d}, !- Handle
-=======
-  {2217210c-a583-4f8a-8642-25ff739512c9}, !- Handle
->>>>>>> 3c1d7324
+  {22c7fb77-9295-4efd-8860-5527b724b75e}, !- Handle
   living zone,                            !- Name
   ,                                       !- Multiplier
   ,                                       !- Ceiling Height {m}
@@ -336,17 +258,10 @@
   ,                                       !- Zone Inside Convection Algorithm
   ,                                       !- Zone Outside Convection Algorithm
   ,                                       !- Zone Conditioning Equipment List Name
-<<<<<<< HEAD
-  {81b044e6-5fb0-42b0-990c-bafbdc55c37e}, !- Zone Air Inlet Port List
-  {ec23e33c-f84a-4b55-b756-be685a412bf0}, !- Zone Air Exhaust Port List
-  {79be35e6-bdb2-48be-8be2-7c1897ae1f18}, !- Zone Air Node Name
-  {c1fa66cc-d04d-4d51-9d38-f282816df563}, !- Zone Return Air Port List
-=======
-  {72a02e1f-f60a-4d78-bb4a-5ed2454d3779}, !- Zone Air Inlet Port List
-  {f94510b9-8cbd-4f39-8c5f-3adafd01d6bc}, !- Zone Air Exhaust Port List
-  {84be9676-34e9-4fcf-af3a-ace7a630912d}, !- Zone Air Node Name
-  {dca61f54-bbe8-403a-a84a-dca0f0fae4dd}, !- Zone Return Air Port List
->>>>>>> 3c1d7324
+  {3ddef82c-5001-4b08-bee7-d6783c35ea6c}, !- Zone Air Inlet Port List
+  {a90dccd4-2be1-4803-9fb2-8ebcd83ffba2}, !- Zone Air Exhaust Port List
+  {92eae66d-cc65-463c-9c46-709d99b92f42}, !- Zone Air Node Name
+  {1f2192d9-1f6a-42b1-a76d-0ff48434b941}, !- Zone Return Air Port List
   ,                                       !- Primary Daylighting Control Name
   ,                                       !- Fraction of Zone Controlled by Primary Daylighting Control
   ,                                       !- Secondary Daylighting Control Name
@@ -357,71 +272,37 @@
   No;                                     !- Use Ideal Air Loads
 
 OS:Node,
-<<<<<<< HEAD
-  {45896491-259c-49a7-9207-d0002ef70f16}, !- Handle
+  {7e1a58ae-e314-47ab-aaac-26bbe30e7a71}, !- Handle
   Node 1,                                 !- Name
-  {79be35e6-bdb2-48be-8be2-7c1897ae1f18}, !- Inlet Port
+  {92eae66d-cc65-463c-9c46-709d99b92f42}, !- Inlet Port
   ;                                       !- Outlet Port
 
 OS:Connection,
-  {79be35e6-bdb2-48be-8be2-7c1897ae1f18}, !- Handle
-  {cf76a4b7-a3ef-4988-bbed-2dbded32e3e3}, !- Name
-  {8f3be7b3-cc7a-4692-a52c-ab42ca7bd30d}, !- Source Object
+  {92eae66d-cc65-463c-9c46-709d99b92f42}, !- Handle
+  {0e83be64-d5b8-49d3-9b0e-d64b99b5fd19}, !- Name
+  {22c7fb77-9295-4efd-8860-5527b724b75e}, !- Source Object
   11,                                     !- Outlet Port
-  {45896491-259c-49a7-9207-d0002ef70f16}, !- Target Object
+  {7e1a58ae-e314-47ab-aaac-26bbe30e7a71}, !- Target Object
   2;                                      !- Inlet Port
 
 OS:PortList,
-  {81b044e6-5fb0-42b0-990c-bafbdc55c37e}, !- Handle
-  {deb5ff9a-0c4e-4541-bfa1-4e6afd33ed05}, !- Name
-  {8f3be7b3-cc7a-4692-a52c-ab42ca7bd30d}; !- HVAC Component
+  {3ddef82c-5001-4b08-bee7-d6783c35ea6c}, !- Handle
+  {c5de0832-1675-425d-ada7-ca5f232c335b}, !- Name
+  {22c7fb77-9295-4efd-8860-5527b724b75e}; !- HVAC Component
 
 OS:PortList,
-  {ec23e33c-f84a-4b55-b756-be685a412bf0}, !- Handle
-  {2cd3a875-e4fc-493c-95dc-7ec5a3614ce7}, !- Name
-  {8f3be7b3-cc7a-4692-a52c-ab42ca7bd30d}; !- HVAC Component
+  {a90dccd4-2be1-4803-9fb2-8ebcd83ffba2}, !- Handle
+  {2a38285e-b7b2-42b7-9848-6915c2e9af40}, !- Name
+  {22c7fb77-9295-4efd-8860-5527b724b75e}; !- HVAC Component
 
 OS:PortList,
-  {c1fa66cc-d04d-4d51-9d38-f282816df563}, !- Handle
-  {d3ff7f74-89d4-4acc-9136-9d95e91e91b6}, !- Name
-  {8f3be7b3-cc7a-4692-a52c-ab42ca7bd30d}; !- HVAC Component
+  {1f2192d9-1f6a-42b1-a76d-0ff48434b941}, !- Handle
+  {57a6bcc9-58cf-4870-afc6-87cc0f034f82}, !- Name
+  {22c7fb77-9295-4efd-8860-5527b724b75e}; !- HVAC Component
 
 OS:Sizing:Zone,
-  {85d8f1dc-dd5f-4013-9ec4-5a4d57cdc2b4}, !- Handle
-  {8f3be7b3-cc7a-4692-a52c-ab42ca7bd30d}, !- Zone or ZoneList Name
-=======
-  {e5f058ed-d110-4759-bbc4-b3a889dd9afc}, !- Handle
-  Node 1,                                 !- Name
-  {84be9676-34e9-4fcf-af3a-ace7a630912d}, !- Inlet Port
-  ;                                       !- Outlet Port
-
-OS:Connection,
-  {84be9676-34e9-4fcf-af3a-ace7a630912d}, !- Handle
-  {adf1bff5-db79-45d0-8c0d-6883e27efaa9}, !- Name
-  {2217210c-a583-4f8a-8642-25ff739512c9}, !- Source Object
-  11,                                     !- Outlet Port
-  {e5f058ed-d110-4759-bbc4-b3a889dd9afc}, !- Target Object
-  2;                                      !- Inlet Port
-
-OS:PortList,
-  {72a02e1f-f60a-4d78-bb4a-5ed2454d3779}, !- Handle
-  {9a9f0616-05eb-4258-a04f-49bb5aa430e0}, !- Name
-  {2217210c-a583-4f8a-8642-25ff739512c9}; !- HVAC Component
-
-OS:PortList,
-  {f94510b9-8cbd-4f39-8c5f-3adafd01d6bc}, !- Handle
-  {17fdbc80-94f1-4cb6-ad36-0cae24cf9be5}, !- Name
-  {2217210c-a583-4f8a-8642-25ff739512c9}; !- HVAC Component
-
-OS:PortList,
-  {dca61f54-bbe8-403a-a84a-dca0f0fae4dd}, !- Handle
-  {21278bd5-9b60-4418-92ca-ccc3dad10270}, !- Name
-  {2217210c-a583-4f8a-8642-25ff739512c9}; !- HVAC Component
-
-OS:Sizing:Zone,
-  {d30dc4c9-23e2-4338-b252-cc0a258f8a8d}, !- Handle
-  {2217210c-a583-4f8a-8642-25ff739512c9}, !- Zone or ZoneList Name
->>>>>>> 3c1d7324
+  {b738950c-7d96-4a78-8723-1845492a5fef}, !- Handle
+  {22c7fb77-9295-4efd-8860-5527b724b75e}, !- Zone or ZoneList Name
   SupplyAirTemperature,                   !- Zone Cooling Design Supply Air Temperature Input Method
   14,                                     !- Zone Cooling Design Supply Air Temperature {C}
   11.11,                                  !- Zone Cooling Design Supply Air Temperature Difference {deltaC}
@@ -450,25 +331,14 @@
   autosize;                               !- Dedicated Outdoor Air High Setpoint Temperature for Design {C}
 
 OS:ZoneHVAC:EquipmentList,
-<<<<<<< HEAD
-  {b3d6e503-d78f-40af-aeb9-6ebbd1a48272}, !- Handle
+  {1d7016a9-f546-4f24-8daa-a43d5a5c06c7}, !- Handle
   Zone HVAC Equipment List 1,             !- Name
-  {8f3be7b3-cc7a-4692-a52c-ab42ca7bd30d}; !- Thermal Zone
+  {22c7fb77-9295-4efd-8860-5527b724b75e}; !- Thermal Zone
 
 OS:Space,
-  {92f8cfb0-80d4-4718-9f83-7cd67598925d}, !- Handle
+  {0a3cbe57-bb26-452e-96b3-3962702b7eb1}, !- Handle
   living space,                           !- Name
-  {03a476d4-b603-4cbe-929f-310b85cc20a8}, !- Space Type Name
-=======
-  {2b288ddf-669e-45bf-9095-9711db851b26}, !- Handle
-  Zone HVAC Equipment List 1,             !- Name
-  {2217210c-a583-4f8a-8642-25ff739512c9}; !- Thermal Zone
-
-OS:Space,
-  {6102be62-f7a4-412e-82cf-46b322cca33c}, !- Handle
-  living space,                           !- Name
-  {4354554f-8536-4008-8922-9dd655ec97e6}, !- Space Type Name
->>>>>>> 3c1d7324
+  {1b75332b-9368-4ccc-bc1a-ac036cb2388f}, !- Space Type Name
   ,                                       !- Default Construction Set Name
   ,                                       !- Default Schedule Set Name
   -0,                                     !- Direction of Relative North {deg}
@@ -476,31 +346,17 @@
   0,                                      !- Y Origin {m}
   0,                                      !- Z Origin {m}
   ,                                       !- Building Story Name
-<<<<<<< HEAD
-  {8f3be7b3-cc7a-4692-a52c-ab42ca7bd30d}, !- Thermal Zone Name
+  {22c7fb77-9295-4efd-8860-5527b724b75e}, !- Thermal Zone Name
   ,                                       !- Part of Total Floor Area
   ,                                       !- Design Specification Outdoor Air Object Name
-  {6b0b5cb4-8461-40e8-9aac-6e2ec70a05ed}; !- Building Unit Name
-
-OS:Surface,
-  {ae58022f-3997-4cc4-9fad-fad8cc54bc4b}, !- Handle
+  {9b3cbfd2-d009-497d-bc65-e2515bd923dd}; !- Building Unit Name
+
+OS:Surface,
+  {4c1f4202-7d7e-4de6-b4c6-2b3c12642520}, !- Handle
   Surface 1,                              !- Name
   Floor,                                  !- Surface Type
   ,                                       !- Construction Name
-  {92f8cfb0-80d4-4718-9f83-7cd67598925d}, !- Space Name
-=======
-  {2217210c-a583-4f8a-8642-25ff739512c9}, !- Thermal Zone Name
-  ,                                       !- Part of Total Floor Area
-  ,                                       !- Design Specification Outdoor Air Object Name
-  {d51a6eab-13a8-425a-b5df-67ad512435e1}; !- Building Unit Name
-
-OS:Surface,
-  {20c03b2f-9d3c-42b8-8063-0e2af80676a9}, !- Handle
-  Surface 1,                              !- Name
-  Floor,                                  !- Surface Type
-  ,                                       !- Construction Name
-  {6102be62-f7a4-412e-82cf-46b322cca33c}, !- Space Name
->>>>>>> 3c1d7324
+  {0a3cbe57-bb26-452e-96b3-3962702b7eb1}, !- Space Name
   Foundation,                             !- Outside Boundary Condition
   ,                                       !- Outside Boundary Condition Object
   NoSun,                                  !- Sun Exposure
@@ -513,19 +369,11 @@
   11.129722368505, 0, 0;                  !- X,Y,Z Vertex 4 {m}
 
 OS:Surface,
-<<<<<<< HEAD
-  {a6280afa-7ae2-4976-8382-a08cbc93f595}, !- Handle
+  {26ffcf69-c6dc-4ee6-ae39-abcb7252ad7f}, !- Handle
   Surface 2,                              !- Name
   Wall,                                   !- Surface Type
   ,                                       !- Construction Name
-  {92f8cfb0-80d4-4718-9f83-7cd67598925d}, !- Space Name
-=======
-  {d340e4aa-1e49-4530-8c0d-8fb390f210de}, !- Handle
-  Surface 2,                              !- Name
-  Wall,                                   !- Surface Type
-  ,                                       !- Construction Name
-  {6102be62-f7a4-412e-82cf-46b322cca33c}, !- Space Name
->>>>>>> 3c1d7324
+  {0a3cbe57-bb26-452e-96b3-3962702b7eb1}, !- Space Name
   Outdoors,                               !- Outside Boundary Condition
   ,                                       !- Outside Boundary Condition Object
   SunExposed,                             !- Sun Exposure
@@ -538,19 +386,11 @@
   0, 0, 2.4384;                           !- X,Y,Z Vertex 4 {m}
 
 OS:Surface,
-<<<<<<< HEAD
-  {89f3fc0e-8823-401e-ae91-d4e997272747}, !- Handle
+  {c481bff7-4a23-488f-a0b0-69d6ce431ade}, !- Handle
   Surface 3,                              !- Name
   Wall,                                   !- Surface Type
   ,                                       !- Construction Name
-  {92f8cfb0-80d4-4718-9f83-7cd67598925d}, !- Space Name
-=======
-  {ec76afc2-328f-4948-b8b3-0fc3dcf517a2}, !- Handle
-  Surface 3,                              !- Name
-  Wall,                                   !- Surface Type
-  ,                                       !- Construction Name
-  {6102be62-f7a4-412e-82cf-46b322cca33c}, !- Space Name
->>>>>>> 3c1d7324
+  {0a3cbe57-bb26-452e-96b3-3962702b7eb1}, !- Space Name
   Outdoors,                               !- Outside Boundary Condition
   ,                                       !- Outside Boundary Condition Object
   SunExposed,                             !- Sun Exposure
@@ -563,19 +403,11 @@
   0, 5.56486118425249, 2.4384;            !- X,Y,Z Vertex 4 {m}
 
 OS:Surface,
-<<<<<<< HEAD
-  {559cb8de-faf1-45a7-ba35-6312d8ea4018}, !- Handle
+  {ec5bedd9-7e0c-4acc-8115-afd71c901ad3}, !- Handle
   Surface 4,                              !- Name
   Wall,                                   !- Surface Type
   ,                                       !- Construction Name
-  {92f8cfb0-80d4-4718-9f83-7cd67598925d}, !- Space Name
-=======
-  {80a76e47-8e18-4598-90d3-5f6732c558f6}, !- Handle
-  Surface 4,                              !- Name
-  Wall,                                   !- Surface Type
-  ,                                       !- Construction Name
-  {6102be62-f7a4-412e-82cf-46b322cca33c}, !- Space Name
->>>>>>> 3c1d7324
+  {0a3cbe57-bb26-452e-96b3-3962702b7eb1}, !- Space Name
   Outdoors,                               !- Outside Boundary Condition
   ,                                       !- Outside Boundary Condition Object
   SunExposed,                             !- Sun Exposure
@@ -588,19 +420,11 @@
   11.129722368505, 5.56486118425249, 2.4384; !- X,Y,Z Vertex 4 {m}
 
 OS:Surface,
-<<<<<<< HEAD
-  {bda2218e-561a-41db-be78-f5630bd9cb5c}, !- Handle
+  {d4313518-d13d-4b0c-939f-75885231ea92}, !- Handle
   Surface 5,                              !- Name
   Wall,                                   !- Surface Type
   ,                                       !- Construction Name
-  {92f8cfb0-80d4-4718-9f83-7cd67598925d}, !- Space Name
-=======
-  {e68f7471-9a04-403e-9a40-e72f49609d2b}, !- Handle
-  Surface 5,                              !- Name
-  Wall,                                   !- Surface Type
-  ,                                       !- Construction Name
-  {6102be62-f7a4-412e-82cf-46b322cca33c}, !- Space Name
->>>>>>> 3c1d7324
+  {0a3cbe57-bb26-452e-96b3-3962702b7eb1}, !- Space Name
   Outdoors,                               !- Outside Boundary Condition
   ,                                       !- Outside Boundary Condition Object
   SunExposed,                             !- Sun Exposure
@@ -613,23 +437,13 @@
   11.129722368505, 0, 2.4384;             !- X,Y,Z Vertex 4 {m}
 
 OS:Surface,
-<<<<<<< HEAD
-  {7d4cbddc-2520-471a-b8c4-353eeb209159}, !- Handle
+  {b28edbe4-dbad-42ee-8e2c-85d335e55bdd}, !- Handle
   Surface 6,                              !- Name
   RoofCeiling,                            !- Surface Type
   ,                                       !- Construction Name
-  {92f8cfb0-80d4-4718-9f83-7cd67598925d}, !- Space Name
+  {0a3cbe57-bb26-452e-96b3-3962702b7eb1}, !- Space Name
   Surface,                                !- Outside Boundary Condition
-  {68fb1bbd-0335-4171-93ab-024bf6abf718}, !- Outside Boundary Condition Object
-=======
-  {57ee47a4-8b98-41a9-abfc-984ff7713738}, !- Handle
-  Surface 6,                              !- Name
-  RoofCeiling,                            !- Surface Type
-  ,                                       !- Construction Name
-  {6102be62-f7a4-412e-82cf-46b322cca33c}, !- Space Name
-  Surface,                                !- Outside Boundary Condition
-  {ac52a2a6-bd1b-43a8-8499-dcc8987e52fb}, !- Outside Boundary Condition Object
->>>>>>> 3c1d7324
+  {1cfa7b0b-4f26-4830-8fa0-f463ef815e91}, !- Outside Boundary Condition Object
   NoSun,                                  !- Sun Exposure
   NoWind,                                 !- Wind Exposure
   ,                                       !- View Factor to Ground
@@ -640,11 +454,7 @@
   0, 0, 2.4384;                           !- X,Y,Z Vertex 4 {m}
 
 OS:SpaceType,
-<<<<<<< HEAD
-  {03a476d4-b603-4cbe-929f-310b85cc20a8}, !- Handle
-=======
-  {4354554f-8536-4008-8922-9dd655ec97e6}, !- Handle
->>>>>>> 3c1d7324
+  {1b75332b-9368-4ccc-bc1a-ac036cb2388f}, !- Handle
   Space Type 1,                           !- Name
   ,                                       !- Default Construction Set Name
   ,                                       !- Default Schedule Set Name
@@ -655,15 +465,9 @@
   living;                                 !- Standards Space Type
 
 OS:Space,
-<<<<<<< HEAD
-  {104d274e-8775-427a-9247-1199e9a6cbcd}, !- Handle
+  {e6c45415-9dee-4c51-b249-0294f07d6b10}, !- Handle
   living space|story 2,                   !- Name
-  {03a476d4-b603-4cbe-929f-310b85cc20a8}, !- Space Type Name
-=======
-  {03ed73c9-4895-45e3-8250-f9dde30b2df6}, !- Handle
-  living space|story 2,                   !- Name
-  {4354554f-8536-4008-8922-9dd655ec97e6}, !- Space Type Name
->>>>>>> 3c1d7324
+  {1b75332b-9368-4ccc-bc1a-ac036cb2388f}, !- Space Type Name
   ,                                       !- Default Construction Set Name
   ,                                       !- Default Schedule Set Name
   -0,                                     !- Direction of Relative North {deg}
@@ -671,35 +475,19 @@
   0,                                      !- Y Origin {m}
   2.4384,                                 !- Z Origin {m}
   ,                                       !- Building Story Name
-<<<<<<< HEAD
-  {8f3be7b3-cc7a-4692-a52c-ab42ca7bd30d}, !- Thermal Zone Name
+  {22c7fb77-9295-4efd-8860-5527b724b75e}, !- Thermal Zone Name
   ,                                       !- Part of Total Floor Area
   ,                                       !- Design Specification Outdoor Air Object Name
-  {6b0b5cb4-8461-40e8-9aac-6e2ec70a05ed}; !- Building Unit Name
-
-OS:Surface,
-  {68fb1bbd-0335-4171-93ab-024bf6abf718}, !- Handle
+  {9b3cbfd2-d009-497d-bc65-e2515bd923dd}; !- Building Unit Name
+
+OS:Surface,
+  {1cfa7b0b-4f26-4830-8fa0-f463ef815e91}, !- Handle
   Surface 7,                              !- Name
   Floor,                                  !- Surface Type
   ,                                       !- Construction Name
-  {104d274e-8775-427a-9247-1199e9a6cbcd}, !- Space Name
+  {e6c45415-9dee-4c51-b249-0294f07d6b10}, !- Space Name
   Surface,                                !- Outside Boundary Condition
-  {7d4cbddc-2520-471a-b8c4-353eeb209159}, !- Outside Boundary Condition Object
-=======
-  {2217210c-a583-4f8a-8642-25ff739512c9}, !- Thermal Zone Name
-  ,                                       !- Part of Total Floor Area
-  ,                                       !- Design Specification Outdoor Air Object Name
-  {d51a6eab-13a8-425a-b5df-67ad512435e1}; !- Building Unit Name
-
-OS:Surface,
-  {ac52a2a6-bd1b-43a8-8499-dcc8987e52fb}, !- Handle
-  Surface 7,                              !- Name
-  Floor,                                  !- Surface Type
-  ,                                       !- Construction Name
-  {03ed73c9-4895-45e3-8250-f9dde30b2df6}, !- Space Name
-  Surface,                                !- Outside Boundary Condition
-  {57ee47a4-8b98-41a9-abfc-984ff7713738}, !- Outside Boundary Condition Object
->>>>>>> 3c1d7324
+  {b28edbe4-dbad-42ee-8e2c-85d335e55bdd}, !- Outside Boundary Condition Object
   NoSun,                                  !- Sun Exposure
   NoWind,                                 !- Wind Exposure
   ,                                       !- View Factor to Ground
@@ -710,19 +498,11 @@
   11.129722368505, 0, 0;                  !- X,Y,Z Vertex 4 {m}
 
 OS:Surface,
-<<<<<<< HEAD
-  {d6bd2aff-612a-4803-9dfd-155b432487ea}, !- Handle
+  {52f1c6a1-4e01-469b-8cd5-09d7962c1e47}, !- Handle
   Surface 8,                              !- Name
   Wall,                                   !- Surface Type
   ,                                       !- Construction Name
-  {104d274e-8775-427a-9247-1199e9a6cbcd}, !- Space Name
-=======
-  {76acfd03-d0b0-4d6f-9d5c-1bf602b1ae0b}, !- Handle
-  Surface 8,                              !- Name
-  Wall,                                   !- Surface Type
-  ,                                       !- Construction Name
-  {03ed73c9-4895-45e3-8250-f9dde30b2df6}, !- Space Name
->>>>>>> 3c1d7324
+  {e6c45415-9dee-4c51-b249-0294f07d6b10}, !- Space Name
   Outdoors,                               !- Outside Boundary Condition
   ,                                       !- Outside Boundary Condition Object
   SunExposed,                             !- Sun Exposure
@@ -735,19 +515,11 @@
   0, 0, 2.4384;                           !- X,Y,Z Vertex 4 {m}
 
 OS:Surface,
-<<<<<<< HEAD
-  {74251d68-327f-4881-87f2-f47daf30d9ca}, !- Handle
+  {2f0b164d-c839-452f-804d-0ed65dc1a8a7}, !- Handle
   Surface 9,                              !- Name
   Wall,                                   !- Surface Type
   ,                                       !- Construction Name
-  {104d274e-8775-427a-9247-1199e9a6cbcd}, !- Space Name
-=======
-  {1fa84344-0f17-48d4-9e15-09100d0bfebb}, !- Handle
-  Surface 9,                              !- Name
-  Wall,                                   !- Surface Type
-  ,                                       !- Construction Name
-  {03ed73c9-4895-45e3-8250-f9dde30b2df6}, !- Space Name
->>>>>>> 3c1d7324
+  {e6c45415-9dee-4c51-b249-0294f07d6b10}, !- Space Name
   Outdoors,                               !- Outside Boundary Condition
   ,                                       !- Outside Boundary Condition Object
   SunExposed,                             !- Sun Exposure
@@ -760,19 +532,11 @@
   0, 5.56486118425249, 2.4384;            !- X,Y,Z Vertex 4 {m}
 
 OS:Surface,
-<<<<<<< HEAD
-  {141af091-7320-4623-bf59-f438cc4423e6}, !- Handle
+  {eb3d1e97-f875-420c-bf1e-770eaf714e9d}, !- Handle
   Surface 10,                             !- Name
   Wall,                                   !- Surface Type
   ,                                       !- Construction Name
-  {104d274e-8775-427a-9247-1199e9a6cbcd}, !- Space Name
-=======
-  {9cbbd90b-df7c-48b0-a0fb-1571ffe83317}, !- Handle
-  Surface 10,                             !- Name
-  Wall,                                   !- Surface Type
-  ,                                       !- Construction Name
-  {03ed73c9-4895-45e3-8250-f9dde30b2df6}, !- Space Name
->>>>>>> 3c1d7324
+  {e6c45415-9dee-4c51-b249-0294f07d6b10}, !- Space Name
   Outdoors,                               !- Outside Boundary Condition
   ,                                       !- Outside Boundary Condition Object
   SunExposed,                             !- Sun Exposure
@@ -785,19 +549,11 @@
   11.129722368505, 5.56486118425249, 2.4384; !- X,Y,Z Vertex 4 {m}
 
 OS:Surface,
-<<<<<<< HEAD
-  {39cebfd9-38c4-4767-a2cc-380e7da787a8}, !- Handle
+  {c1e21f46-b57c-4a8b-824b-25f5cb98a444}, !- Handle
   Surface 11,                             !- Name
   Wall,                                   !- Surface Type
   ,                                       !- Construction Name
-  {104d274e-8775-427a-9247-1199e9a6cbcd}, !- Space Name
-=======
-  {5a650dab-f440-4f8f-bb3a-de17d7f0fc40}, !- Handle
-  Surface 11,                             !- Name
-  Wall,                                   !- Surface Type
-  ,                                       !- Construction Name
-  {03ed73c9-4895-45e3-8250-f9dde30b2df6}, !- Space Name
->>>>>>> 3c1d7324
+  {e6c45415-9dee-4c51-b249-0294f07d6b10}, !- Space Name
   Outdoors,                               !- Outside Boundary Condition
   ,                                       !- Outside Boundary Condition Object
   SunExposed,                             !- Sun Exposure
@@ -810,23 +566,13 @@
   11.129722368505, 0, 2.4384;             !- X,Y,Z Vertex 4 {m}
 
 OS:Surface,
-<<<<<<< HEAD
-  {3deac3fb-376f-41d5-a351-16bea48f25c0}, !- Handle
+  {810c3731-b6e6-4a90-a157-484af44dfe89}, !- Handle
   Surface 12,                             !- Name
   RoofCeiling,                            !- Surface Type
   ,                                       !- Construction Name
-  {104d274e-8775-427a-9247-1199e9a6cbcd}, !- Space Name
+  {e6c45415-9dee-4c51-b249-0294f07d6b10}, !- Space Name
   Surface,                                !- Outside Boundary Condition
-  {9d1937c7-b648-4254-9ed2-bf7fd3e40b65}, !- Outside Boundary Condition Object
-=======
-  {9e5a55a9-15a6-4cf3-b77a-e0112f2c5e10}, !- Handle
-  Surface 12,                             !- Name
-  RoofCeiling,                            !- Surface Type
-  ,                                       !- Construction Name
-  {03ed73c9-4895-45e3-8250-f9dde30b2df6}, !- Space Name
-  Surface,                                !- Outside Boundary Condition
-  {4ed053eb-3865-4285-8ee2-c5fdadc90e3b}, !- Outside Boundary Condition Object
->>>>>>> 3c1d7324
+  {69a4b60f-0221-4980-b9ae-b610afc5cb2f}, !- Outside Boundary Condition Object
   NoSun,                                  !- Sun Exposure
   NoWind,                                 !- Wind Exposure
   ,                                       !- View Factor to Ground
@@ -837,23 +583,13 @@
   0, 0, 2.4384;                           !- X,Y,Z Vertex 4 {m}
 
 OS:Surface,
-<<<<<<< HEAD
-  {9d1937c7-b648-4254-9ed2-bf7fd3e40b65}, !- Handle
+  {69a4b60f-0221-4980-b9ae-b610afc5cb2f}, !- Handle
   Surface 13,                             !- Name
   Floor,                                  !- Surface Type
   ,                                       !- Construction Name
-  {edeb386f-e66b-4aa3-a0c4-72391e4a21c2}, !- Space Name
+  {72c1777c-b20e-416f-9b9a-70f304d44149}, !- Space Name
   Surface,                                !- Outside Boundary Condition
-  {3deac3fb-376f-41d5-a351-16bea48f25c0}, !- Outside Boundary Condition Object
-=======
-  {4ed053eb-3865-4285-8ee2-c5fdadc90e3b}, !- Handle
-  Surface 13,                             !- Name
-  Floor,                                  !- Surface Type
-  ,                                       !- Construction Name
-  {86ec7386-9e49-49a8-9b71-b752199d6ebe}, !- Space Name
-  Surface,                                !- Outside Boundary Condition
-  {9e5a55a9-15a6-4cf3-b77a-e0112f2c5e10}, !- Outside Boundary Condition Object
->>>>>>> 3c1d7324
+  {810c3731-b6e6-4a90-a157-484af44dfe89}, !- Outside Boundary Condition Object
   NoSun,                                  !- Sun Exposure
   NoWind,                                 !- Wind Exposure
   ,                                       !- View Factor to Ground
@@ -864,19 +600,11 @@
   0, 0, 0;                                !- X,Y,Z Vertex 4 {m}
 
 OS:Surface,
-<<<<<<< HEAD
-  {e3933370-80a2-4fca-800e-51fb3b29e28d}, !- Handle
+  {afa64311-93a5-454a-9977-16482e0096c8}, !- Handle
   Surface 14,                             !- Name
   RoofCeiling,                            !- Surface Type
   ,                                       !- Construction Name
-  {edeb386f-e66b-4aa3-a0c4-72391e4a21c2}, !- Space Name
-=======
-  {a3a76bab-1447-4cc4-bd27-9a5495df16b1}, !- Handle
-  Surface 14,                             !- Name
-  RoofCeiling,                            !- Surface Type
-  ,                                       !- Construction Name
-  {86ec7386-9e49-49a8-9b71-b752199d6ebe}, !- Space Name
->>>>>>> 3c1d7324
+  {72c1777c-b20e-416f-9b9a-70f304d44149}, !- Space Name
   Outdoors,                               !- Outside Boundary Condition
   ,                                       !- Outside Boundary Condition Object
   SunExposed,                             !- Sun Exposure
@@ -889,19 +617,11 @@
   11.129722368505, 0, 0.3048;             !- X,Y,Z Vertex 4 {m}
 
 OS:Surface,
-<<<<<<< HEAD
-  {0e53ee3f-49ca-4ad9-967d-e16db8db831b}, !- Handle
+  {b3e76c58-1ff1-43b3-bc5e-d3f86324da01}, !- Handle
   Surface 15,                             !- Name
   RoofCeiling,                            !- Surface Type
   ,                                       !- Construction Name
-  {edeb386f-e66b-4aa3-a0c4-72391e4a21c2}, !- Space Name
-=======
-  {959f83ae-ad53-4379-9cc9-8f8b1b3e5ca7}, !- Handle
-  Surface 15,                             !- Name
-  RoofCeiling,                            !- Surface Type
-  ,                                       !- Construction Name
-  {86ec7386-9e49-49a8-9b71-b752199d6ebe}, !- Space Name
->>>>>>> 3c1d7324
+  {72c1777c-b20e-416f-9b9a-70f304d44149}, !- Space Name
   Outdoors,                               !- Outside Boundary Condition
   ,                                       !- Outside Boundary Condition Object
   SunExposed,                             !- Sun Exposure
@@ -914,19 +634,11 @@
   0, 5.56486118425249, 0.304799999999999; !- X,Y,Z Vertex 4 {m}
 
 OS:Surface,
-<<<<<<< HEAD
-  {ac8d314e-51ca-4786-912d-a3aeb8baed19}, !- Handle
+  {574d6a40-aad2-456c-8e49-656eede62562}, !- Handle
   Surface 16,                             !- Name
   RoofCeiling,                            !- Surface Type
   ,                                       !- Construction Name
-  {edeb386f-e66b-4aa3-a0c4-72391e4a21c2}, !- Space Name
-=======
-  {4a8447ca-43f8-4e68-9a74-50d01203f58d}, !- Handle
-  Surface 16,                             !- Name
-  RoofCeiling,                            !- Surface Type
-  ,                                       !- Construction Name
-  {86ec7386-9e49-49a8-9b71-b752199d6ebe}, !- Space Name
->>>>>>> 3c1d7324
+  {72c1777c-b20e-416f-9b9a-70f304d44149}, !- Space Name
   Outdoors,                               !- Outside Boundary Condition
   ,                                       !- Outside Boundary Condition Object
   SunExposed,                             !- Sun Exposure
@@ -938,19 +650,11 @@
   0, 0, 0.3048;                           !- X,Y,Z Vertex 3 {m}
 
 OS:Surface,
-<<<<<<< HEAD
-  {d06d6bf5-78da-4882-96e9-2fbcc87c2461}, !- Handle
+  {9bd9a878-84f3-4e08-8d1f-7d0604f288df}, !- Handle
   Surface 17,                             !- Name
   RoofCeiling,                            !- Surface Type
   ,                                       !- Construction Name
-  {edeb386f-e66b-4aa3-a0c4-72391e4a21c2}, !- Space Name
-=======
-  {b1408812-2139-4f39-8fab-d09b0c3712aa}, !- Handle
-  Surface 17,                             !- Name
-  RoofCeiling,                            !- Surface Type
-  ,                                       !- Construction Name
-  {86ec7386-9e49-49a8-9b71-b752199d6ebe}, !- Space Name
->>>>>>> 3c1d7324
+  {72c1777c-b20e-416f-9b9a-70f304d44149}, !- Space Name
   Outdoors,                               !- Outside Boundary Condition
   ,                                       !- Outside Boundary Condition Object
   SunExposed,                             !- Sun Exposure
@@ -962,15 +666,9 @@
   11.129722368505, 5.56486118425249, 0.304799999999997; !- X,Y,Z Vertex 3 {m}
 
 OS:Space,
-<<<<<<< HEAD
-  {edeb386f-e66b-4aa3-a0c4-72391e4a21c2}, !- Handle
+  {72c1777c-b20e-416f-9b9a-70f304d44149}, !- Handle
   finished attic space,                   !- Name
-  {03a476d4-b603-4cbe-929f-310b85cc20a8}, !- Space Type Name
-=======
-  {86ec7386-9e49-49a8-9b71-b752199d6ebe}, !- Handle
-  finished attic space,                   !- Name
-  {4354554f-8536-4008-8922-9dd655ec97e6}, !- Space Type Name
->>>>>>> 3c1d7324
+  {1b75332b-9368-4ccc-bc1a-ac036cb2388f}, !- Space Type Name
   ,                                       !- Default Construction Set Name
   ,                                       !- Default Schedule Set Name
   -0,                                     !- Direction of Relative North {deg}
@@ -978,35 +676,20 @@
   0,                                      !- Y Origin {m}
   4.8768,                                 !- Z Origin {m}
   ,                                       !- Building Story Name
-<<<<<<< HEAD
-  {8f3be7b3-cc7a-4692-a52c-ab42ca7bd30d}, !- Thermal Zone Name
+  {22c7fb77-9295-4efd-8860-5527b724b75e}, !- Thermal Zone Name
   ,                                       !- Part of Total Floor Area
   ,                                       !- Design Specification Outdoor Air Object Name
-  {6b0b5cb4-8461-40e8-9aac-6e2ec70a05ed}; !- Building Unit Name
+  {9b3cbfd2-d009-497d-bc65-e2515bd923dd}; !- Building Unit Name
 
 OS:BuildingUnit,
-  {6b0b5cb4-8461-40e8-9aac-6e2ec70a05ed}, !- Handle
-=======
-  {2217210c-a583-4f8a-8642-25ff739512c9}, !- Thermal Zone Name
-  ,                                       !- Part of Total Floor Area
-  ,                                       !- Design Specification Outdoor Air Object Name
-  {d51a6eab-13a8-425a-b5df-67ad512435e1}; !- Building Unit Name
-
-OS:BuildingUnit,
-  {d51a6eab-13a8-425a-b5df-67ad512435e1}, !- Handle
->>>>>>> 3c1d7324
+  {9b3cbfd2-d009-497d-bc65-e2515bd923dd}, !- Handle
   unit 1,                                 !- Name
   ,                                       !- Rendering Color
   Residential;                            !- Building Unit Type
 
 OS:AdditionalProperties,
-<<<<<<< HEAD
-  {4b8b3c73-bb38-497a-afa2-78c6247c7aa1}, !- Handle
-  {6b0b5cb4-8461-40e8-9aac-6e2ec70a05ed}, !- Object Name
-=======
-  {480fb819-c769-4a53-b4dd-3c2188a06bd1}, !- Handle
-  {d51a6eab-13a8-425a-b5df-67ad512435e1}, !- Object Name
->>>>>>> 3c1d7324
+  {5ff72746-4304-42a2-b6b6-89827653c0cc}, !- Handle
+  {9b3cbfd2-d009-497d-bc65-e2515bd923dd}, !- Object Name
   NumberOfBedrooms,                       !- Feature Name 1
   Integer,                                !- Feature Data Type 1
   3,                                      !- Feature Value 1
@@ -1018,20 +701,12 @@
   2.6400000000000001;                     !- Feature Value 3
 
 OS:External:File,
-<<<<<<< HEAD
-  {e61a1440-577f-4271-bfc7-00a84ee4e8ba}, !- Handle
-=======
-  {d34cce94-0eeb-4665-875f-020455cd6150}, !- Handle
->>>>>>> 3c1d7324
+  {6e89614d-db84-43c2-b96f-32fa04aaf7dd}, !- Handle
   8760.csv,                               !- Name
   8760.csv;                               !- File Name
 
 OS:Schedule:Day,
-<<<<<<< HEAD
-  {38cd5df2-ab71-4685-b3e2-64a7248bd73b}, !- Handle
-=======
-  {816aea61-b3ca-4ebc-840a-8d72ad438082}, !- Handle
->>>>>>> 3c1d7324
+  {9986d2cb-1d93-4406-9b52-bf4d9e11df31}, !- Handle
   Schedule Day 1,                         !- Name
   ,                                       !- Schedule Type Limits Name
   ,                                       !- Interpolate to Timestep
@@ -1040,11 +715,7 @@
   0;                                      !- Value Until Time 1
 
 OS:Schedule:Day,
-<<<<<<< HEAD
-  {4015a92f-1974-423f-9f48-8f08d7a8aab8}, !- Handle
-=======
-  {769d346e-4924-4f44-965c-709214d6d1b6}, !- Handle
->>>>>>> 3c1d7324
+  {61d08dd6-3846-4339-827b-2ebc7e291e08}, !- Handle
   Schedule Day 2,                         !- Name
   ,                                       !- Schedule Type Limits Name
   ,                                       !- Interpolate to Timestep
@@ -1053,17 +724,10 @@
   1;                                      !- Value Until Time 1
 
 OS:Schedule:File,
-<<<<<<< HEAD
-  {236e1027-5647-415d-9f9c-54dcf8489648}, !- Handle
+  {9df002a7-232c-47c2-ac00-23be384478ee}, !- Handle
   occupants,                              !- Name
-  {506e3014-7975-4ac5-a0f3-a7448092f8e3}, !- Schedule Type Limits Name
-  {e61a1440-577f-4271-bfc7-00a84ee4e8ba}, !- External File Name
-=======
-  {0361a414-34de-4527-9053-1ed05a9517bd}, !- Handle
-  occupants,                              !- Name
-  {4132aa0e-87fc-45be-a034-1086994c64c0}, !- Schedule Type Limits Name
-  {d34cce94-0eeb-4665-875f-020455cd6150}, !- External File Name
->>>>>>> 3c1d7324
+  {3eac0f1a-588e-41eb-992d-ff29ac5e1ecf}, !- Schedule Type Limits Name
+  {6e89614d-db84-43c2-b96f-32fa04aaf7dd}, !- External File Name
   1,                                      !- Column Number
   1,                                      !- Rows to Skip at Top
   8760,                                   !- Number of Hours of Data
@@ -1072,38 +736,89 @@
   60;                                     !- Minutes per Item
 
 OS:Schedule:Ruleset,
-<<<<<<< HEAD
-  {0dc9cd0f-b0c8-4c69-9830-0f798f3ca34c}, !- Handle
+  {d3e634d5-e6ea-4394-a2c6-c289c62190a3}, !- Handle
   Schedule Ruleset 1,                     !- Name
-  {1b26041f-30bd-4cba-a91c-fe1d9497197d}, !- Schedule Type Limits Name
-  {4c0be909-acb3-43d9-8c09-673dd324b80b}; !- Default Day Schedule Name
+  {8bb3d193-509d-4e41-aaca-8a1337d17b4a}, !- Schedule Type Limits Name
+  {e72ff922-be2f-432b-8a15-08f1941e0852}; !- Default Day Schedule Name
 
 OS:Schedule:Day,
-  {4c0be909-acb3-43d9-8c09-673dd324b80b}, !- Handle
+  {e72ff922-be2f-432b-8a15-08f1941e0852}, !- Handle
   Schedule Day 3,                         !- Name
-  {1b26041f-30bd-4cba-a91c-fe1d9497197d}, !- Schedule Type Limits Name
-=======
-  {ff14884e-928e-4bb0-b502-566fed3eee22}, !- Handle
-  Schedule Ruleset 1,                     !- Name
-  {0a74b7d6-bb64-49c4-af25-5c5fd5b86fa5}, !- Schedule Type Limits Name
-  {192f78d7-3262-42b3-815c-7a31aceff190}; !- Default Day Schedule Name
-
-OS:Schedule:Day,
-  {192f78d7-3262-42b3-815c-7a31aceff190}, !- Handle
-  Schedule Day 3,                         !- Name
-  {0a74b7d6-bb64-49c4-af25-5c5fd5b86fa5}, !- Schedule Type Limits Name
->>>>>>> 3c1d7324
+  {8bb3d193-509d-4e41-aaca-8a1337d17b4a}, !- Schedule Type Limits Name
   ,                                       !- Interpolate to Timestep
   24,                                     !- Hour 1
   0,                                      !- Minute 1
   112.539290946133;                       !- Value Until Time 1
 
 OS:People:Definition,
-<<<<<<< HEAD
-  {ea56a73e-a369-4d77-b4bd-5047b72cc663}, !- Handle
-=======
-  {60f88872-e8bb-4635-8f70-863bbe77d41b}, !- Handle
->>>>>>> 3c1d7324
+  {06cb4c8b-add5-436b-a7c3-169ecd33955a}, !- Handle
+  res occupants|finished attic space,     !- Name
+  People,                                 !- Number of People Calculation Method
+  0.88,                                   !- Number of People {people}
+  ,                                       !- People per Space Floor Area {person/m2}
+  ,                                       !- Space Floor Area per Person {m2/person}
+  0.319734,                               !- Fraction Radiant
+  0.573,                                  !- Sensible Heat Fraction
+  0,                                      !- Carbon Dioxide Generation Rate {m3/s-W}
+  No,                                     !- Enable ASHRAE 55 Comfort Warnings
+  ZoneAveraged;                           !- Mean Radiant Temperature Calculation Type
+
+OS:People,
+  {292b3acd-1ac8-4da7-bfc4-12ddfd2244b1}, !- Handle
+  res occupants|finished attic space,     !- Name
+  {06cb4c8b-add5-436b-a7c3-169ecd33955a}, !- People Definition Name
+  {72c1777c-b20e-416f-9b9a-70f304d44149}, !- Space or SpaceType Name
+  {9df002a7-232c-47c2-ac00-23be384478ee}, !- Number of People Schedule Name
+  {d3e634d5-e6ea-4394-a2c6-c289c62190a3}, !- Activity Level Schedule Name
+  ,                                       !- Surface Name/Angle Factor List Name
+  ,                                       !- Work Efficiency Schedule Name
+  ,                                       !- Clothing Insulation Schedule Name
+  ,                                       !- Air Velocity Schedule Name
+  1;                                      !- Multiplier
+
+OS:ScheduleTypeLimits,
+  {8bb3d193-509d-4e41-aaca-8a1337d17b4a}, !- Handle
+  ActivityLevel,                          !- Name
+  0,                                      !- Lower Limit Value
+  ,                                       !- Upper Limit Value
+  Continuous,                             !- Numeric Type
+  ActivityLevel;                          !- Unit Type
+
+OS:ScheduleTypeLimits,
+  {3eac0f1a-588e-41eb-992d-ff29ac5e1ecf}, !- Handle
+  Fractional,                             !- Name
+  0,                                      !- Lower Limit Value
+  1,                                      !- Upper Limit Value
+  Continuous;                             !- Numeric Type
+
+OS:People:Definition,
+  {a931ecb7-e364-498c-af90-f1f26ca0eead}, !- Handle
+  res occupants|living space|story 2,     !- Name
+  People,                                 !- Number of People Calculation Method
+  0.88,                                   !- Number of People {people}
+  ,                                       !- People per Space Floor Area {person/m2}
+  ,                                       !- Space Floor Area per Person {m2/person}
+  0.319734,                               !- Fraction Radiant
+  0.573,                                  !- Sensible Heat Fraction
+  0,                                      !- Carbon Dioxide Generation Rate {m3/s-W}
+  No,                                     !- Enable ASHRAE 55 Comfort Warnings
+  ZoneAveraged;                           !- Mean Radiant Temperature Calculation Type
+
+OS:People,
+  {97edf1a8-f605-45c2-86ec-42bfbe4f6883}, !- Handle
+  res occupants|living space|story 2,     !- Name
+  {a931ecb7-e364-498c-af90-f1f26ca0eead}, !- People Definition Name
+  {e6c45415-9dee-4c51-b249-0294f07d6b10}, !- Space or SpaceType Name
+  {9df002a7-232c-47c2-ac00-23be384478ee}, !- Number of People Schedule Name
+  {d3e634d5-e6ea-4394-a2c6-c289c62190a3}, !- Activity Level Schedule Name
+  ,                                       !- Surface Name/Angle Factor List Name
+  ,                                       !- Work Efficiency Schedule Name
+  ,                                       !- Clothing Insulation Schedule Name
+  ,                                       !- Air Velocity Schedule Name
+  1;                                      !- Multiplier
+
+OS:People:Definition,
+  {e98d94a3-0092-4790-b212-f30192a1033a}, !- Handle
   res occupants|living space,             !- Name
   People,                                 !- Number of People Calculation Method
   0.88,                                   !- Number of People {people}
@@ -1116,219 +831,67 @@
   ZoneAveraged;                           !- Mean Radiant Temperature Calculation Type
 
 OS:People,
-<<<<<<< HEAD
-  {ddafe210-d519-42ef-854d-cd2e446ae5fd}, !- Handle
+  {8584386c-1c5d-49e4-9e5d-358aaf4fe0dd}, !- Handle
   res occupants|living space,             !- Name
-  {ea56a73e-a369-4d77-b4bd-5047b72cc663}, !- People Definition Name
-  {92f8cfb0-80d4-4718-9f83-7cd67598925d}, !- Space or SpaceType Name
-  {236e1027-5647-415d-9f9c-54dcf8489648}, !- Number of People Schedule Name
-  {0dc9cd0f-b0c8-4c69-9830-0f798f3ca34c}, !- Activity Level Schedule Name
-=======
-  {302a269d-26ae-42a1-9c27-4aa4a0ef56a6}, !- Handle
-  res occupants|living space,             !- Name
-  {60f88872-e8bb-4635-8f70-863bbe77d41b}, !- People Definition Name
-  {6102be62-f7a4-412e-82cf-46b322cca33c}, !- Space or SpaceType Name
-  {0361a414-34de-4527-9053-1ed05a9517bd}, !- Number of People Schedule Name
-  {ff14884e-928e-4bb0-b502-566fed3eee22}, !- Activity Level Schedule Name
->>>>>>> 3c1d7324
+  {e98d94a3-0092-4790-b212-f30192a1033a}, !- People Definition Name
+  {0a3cbe57-bb26-452e-96b3-3962702b7eb1}, !- Space or SpaceType Name
+  {9df002a7-232c-47c2-ac00-23be384478ee}, !- Number of People Schedule Name
+  {d3e634d5-e6ea-4394-a2c6-c289c62190a3}, !- Activity Level Schedule Name
   ,                                       !- Surface Name/Angle Factor List Name
   ,                                       !- Work Efficiency Schedule Name
   ,                                       !- Clothing Insulation Schedule Name
   ,                                       !- Air Velocity Schedule Name
   1;                                      !- Multiplier
 
-OS:ScheduleTypeLimits,
-<<<<<<< HEAD
-  {1b26041f-30bd-4cba-a91c-fe1d9497197d}, !- Handle
-=======
-  {0a74b7d6-bb64-49c4-af25-5c5fd5b86fa5}, !- Handle
->>>>>>> 3c1d7324
-  ActivityLevel,                          !- Name
-  0,                                      !- Lower Limit Value
-  ,                                       !- Upper Limit Value
-  Continuous,                             !- Numeric Type
-  ActivityLevel;                          !- Unit Type
-
-OS:ScheduleTypeLimits,
-<<<<<<< HEAD
-  {506e3014-7975-4ac5-a0f3-a7448092f8e3}, !- Handle
-=======
-  {4132aa0e-87fc-45be-a034-1086994c64c0}, !- Handle
->>>>>>> 3c1d7324
-  Fractional,                             !- Name
-  0,                                      !- Lower Limit Value
-  1,                                      !- Upper Limit Value
-  Continuous;                             !- Numeric Type
-
-OS:People:Definition,
-<<<<<<< HEAD
-  {3f45e670-efe5-4345-b118-916294845b75}, !- Handle
-=======
-  {d05f6070-ba81-48c6-802b-3178d84bca4b}, !- Handle
->>>>>>> 3c1d7324
-  res occupants|living space|story 2,     !- Name
-  People,                                 !- Number of People Calculation Method
-  0.88,                                   !- Number of People {people}
-  ,                                       !- People per Space Floor Area {person/m2}
-  ,                                       !- Space Floor Area per Person {m2/person}
-  0.319734,                               !- Fraction Radiant
-  0.573,                                  !- Sensible Heat Fraction
-  0,                                      !- Carbon Dioxide Generation Rate {m3/s-W}
-  No,                                     !- Enable ASHRAE 55 Comfort Warnings
-  ZoneAveraged;                           !- Mean Radiant Temperature Calculation Type
-
-OS:People,
-<<<<<<< HEAD
-  {8afb8ae7-bfd6-44b2-a344-1f55427530ce}, !- Handle
-  res occupants|living space|story 2,     !- Name
-  {3f45e670-efe5-4345-b118-916294845b75}, !- People Definition Name
-  {104d274e-8775-427a-9247-1199e9a6cbcd}, !- Space or SpaceType Name
-  {236e1027-5647-415d-9f9c-54dcf8489648}, !- Number of People Schedule Name
-  {0dc9cd0f-b0c8-4c69-9830-0f798f3ca34c}, !- Activity Level Schedule Name
-=======
-  {d3258ecf-774f-4f0e-9020-ef8dd19ad5d3}, !- Handle
-  res occupants|living space|story 2,     !- Name
-  {d05f6070-ba81-48c6-802b-3178d84bca4b}, !- People Definition Name
-  {03ed73c9-4895-45e3-8250-f9dde30b2df6}, !- Space or SpaceType Name
-  {0361a414-34de-4527-9053-1ed05a9517bd}, !- Number of People Schedule Name
-  {ff14884e-928e-4bb0-b502-566fed3eee22}, !- Activity Level Schedule Name
->>>>>>> 3c1d7324
-  ,                                       !- Surface Name/Angle Factor List Name
-  ,                                       !- Work Efficiency Schedule Name
-  ,                                       !- Clothing Insulation Schedule Name
-  ,                                       !- Air Velocity Schedule Name
-  1;                                      !- Multiplier
-
-OS:People:Definition,
-<<<<<<< HEAD
-  {04857f93-6f95-4a5f-89b2-cbde11104ca2}, !- Handle
-=======
-  {eb749591-1a8f-45e8-8f3e-a3872da1291e}, !- Handle
->>>>>>> 3c1d7324
-  res occupants|finished attic space,     !- Name
-  People,                                 !- Number of People Calculation Method
-  0.88,                                   !- Number of People {people}
-  ,                                       !- People per Space Floor Area {person/m2}
-  ,                                       !- Space Floor Area per Person {m2/person}
-  0.319734,                               !- Fraction Radiant
-  0.573,                                  !- Sensible Heat Fraction
-  0,                                      !- Carbon Dioxide Generation Rate {m3/s-W}
-  No,                                     !- Enable ASHRAE 55 Comfort Warnings
-  ZoneAveraged;                           !- Mean Radiant Temperature Calculation Type
-
-OS:People,
-<<<<<<< HEAD
-  {aeaad54f-8273-46ca-ad0e-da3517a8e9c3}, !- Handle
-  res occupants|finished attic space,     !- Name
-  {04857f93-6f95-4a5f-89b2-cbde11104ca2}, !- People Definition Name
-  {edeb386f-e66b-4aa3-a0c4-72391e4a21c2}, !- Space or SpaceType Name
-  {236e1027-5647-415d-9f9c-54dcf8489648}, !- Number of People Schedule Name
-  {0dc9cd0f-b0c8-4c69-9830-0f798f3ca34c}, !- Activity Level Schedule Name
-=======
-  {025fddb3-6d31-447f-8547-7ef55f41d77c}, !- Handle
-  res occupants|finished attic space,     !- Name
-  {eb749591-1a8f-45e8-8f3e-a3872da1291e}, !- People Definition Name
-  {86ec7386-9e49-49a8-9b71-b752199d6ebe}, !- Space or SpaceType Name
-  {0361a414-34de-4527-9053-1ed05a9517bd}, !- Number of People Schedule Name
-  {ff14884e-928e-4bb0-b502-566fed3eee22}, !- Activity Level Schedule Name
->>>>>>> 3c1d7324
-  ,                                       !- Surface Name/Angle Factor List Name
-  ,                                       !- Work Efficiency Schedule Name
-  ,                                       !- Clothing Insulation Schedule Name
-  ,                                       !- Air Velocity Schedule Name
-  1;                                      !- Multiplier
-
 OS:ShadingSurfaceGroup,
-<<<<<<< HEAD
-  {9c30171d-68fe-4d99-b646-1092fd630bd4}, !- Handle
-=======
-  {9a7d7754-2d15-4ff2-813f-d844268611a8}, !- Handle
->>>>>>> 3c1d7324
+  {4887ad2f-298b-46c5-b1df-21a40ae9df2a}, !- Handle
   res eaves,                              !- Name
   Building;                               !- Shading Surface Type
 
 OS:ShadingSurface,
-<<<<<<< HEAD
-  {2eee2503-5850-4406-8a66-9d3b10b43e24}, !- Handle
+  {e1be58d1-1337-42e0-ad70-fff759b9bad8}, !- Handle
+  Surface 14 - res eaves,                 !- Name
+  ,                                       !- Construction Name
+  {4887ad2f-298b-46c5-b1df-21a40ae9df2a}, !- Shading Surface Group Name
+  ,                                       !- Transmittance Schedule Name
+  ,                                       !- Number of Vertices
+  0, -0.6096, 4.8768,                     !- X,Y,Z Vertex 1 {m}
+  11.129722368505, -0.6096, 4.8768,       !- X,Y,Z Vertex 2 {m}
+  11.129722368505, 0, 5.1816,             !- X,Y,Z Vertex 3 {m}
+  0, 0, 5.1816;                           !- X,Y,Z Vertex 4 {m}
+
+OS:ShadingSurface,
+  {687108a3-009b-4878-869d-b540c4acbd06}, !- Handle
   Surface 15 - res eaves,                 !- Name
   ,                                       !- Construction Name
-  {9c30171d-68fe-4d99-b646-1092fd630bd4}, !- Shading Surface Group Name
-=======
-  {dff5ee5b-7961-48ac-a85e-0ab6cbce7631}, !- Handle
+  {4887ad2f-298b-46c5-b1df-21a40ae9df2a}, !- Shading Surface Group Name
+  ,                                       !- Transmittance Schedule Name
+  ,                                       !- Number of Vertices
+  11.129722368505, 6.17446118425249, 4.8768, !- X,Y,Z Vertex 1 {m}
+  0, 6.17446118425249, 4.8768,            !- X,Y,Z Vertex 2 {m}
+  0, 5.56486118425249, 5.1816,            !- X,Y,Z Vertex 3 {m}
+  11.129722368505, 5.56486118425249, 5.1816; !- X,Y,Z Vertex 4 {m}
+
+OS:ShadingSurface,
+  {5cdd339a-9306-4bee-9654-d31170b0ef79}, !- Handle
+  Surface 16 - res eaves,                 !- Name
+  ,                                       !- Construction Name
+  {4887ad2f-298b-46c5-b1df-21a40ae9df2a}, !- Shading Surface Group Name
+  ,                                       !- Transmittance Schedule Name
+  ,                                       !- Number of Vertices
+  -0.6096, 5.56486118425249, 4.8768,      !- X,Y,Z Vertex 1 {m}
+  -0.6096, 0, 4.8768,                     !- X,Y,Z Vertex 2 {m}
+  0, 0, 5.1816,                           !- X,Y,Z Vertex 3 {m}
+  0, 5.56486118425249, 5.1816;            !- X,Y,Z Vertex 4 {m}
+
+OS:ShadingSurface,
+  {2a4fc823-14e5-41a1-af04-bb31ba3cb41b}, !- Handle
   Surface 17 - res eaves,                 !- Name
   ,                                       !- Construction Name
-  {9a7d7754-2d15-4ff2-813f-d844268611a8}, !- Shading Surface Group Name
+  {4887ad2f-298b-46c5-b1df-21a40ae9df2a}, !- Shading Surface Group Name
   ,                                       !- Transmittance Schedule Name
   ,                                       !- Number of Vertices
   11.739322368505, 0, 4.8768,             !- X,Y,Z Vertex 1 {m}
   11.739322368505, 5.56486118425249, 4.8768, !- X,Y,Z Vertex 2 {m}
   11.129722368505, 5.56486118425249, 5.1816, !- X,Y,Z Vertex 3 {m}
   11.129722368505, 0, 5.1816;             !- X,Y,Z Vertex 4 {m}
-
-OS:ShadingSurface,
-  {c11a11c6-48a8-4b4e-b5a7-d994b4860a5f}, !- Handle
-  Surface 14 - res eaves,                 !- Name
-  ,                                       !- Construction Name
-  {9a7d7754-2d15-4ff2-813f-d844268611a8}, !- Shading Surface Group Name
-  ,                                       !- Transmittance Schedule Name
-  ,                                       !- Number of Vertices
-  0, -0.6096, 4.8768,                     !- X,Y,Z Vertex 1 {m}
-  11.129722368505, -0.6096, 4.8768,       !- X,Y,Z Vertex 2 {m}
-  11.129722368505, 0, 5.1816,             !- X,Y,Z Vertex 3 {m}
-  0, 0, 5.1816;                           !- X,Y,Z Vertex 4 {m}
-
-OS:ShadingSurface,
-  {dc480862-63aa-403b-9b7a-7e247a0c1856}, !- Handle
-  Surface 15 - res eaves,                 !- Name
-  ,                                       !- Construction Name
-  {9a7d7754-2d15-4ff2-813f-d844268611a8}, !- Shading Surface Group Name
->>>>>>> 3c1d7324
-  ,                                       !- Transmittance Schedule Name
-  ,                                       !- Number of Vertices
-  11.129722368505, 6.17446118425249, 4.8768, !- X,Y,Z Vertex 1 {m}
-  0, 6.17446118425249, 4.8768,            !- X,Y,Z Vertex 2 {m}
-  0, 5.56486118425249, 5.1816,            !- X,Y,Z Vertex 3 {m}
-  11.129722368505, 5.56486118425249, 5.1816; !- X,Y,Z Vertex 4 {m}
-
-OS:ShadingSurface,
-<<<<<<< HEAD
-  {4cddeeaf-52b9-4325-958e-d1490f5e915e}, !- Handle
-  Surface 14 - res eaves,                 !- Name
-  ,                                       !- Construction Name
-  {9c30171d-68fe-4d99-b646-1092fd630bd4}, !- Shading Surface Group Name
-  ,                                       !- Transmittance Schedule Name
-  ,                                       !- Number of Vertices
-  0, -0.6096, 4.8768,                     !- X,Y,Z Vertex 1 {m}
-  11.129722368505, -0.6096, 4.8768,       !- X,Y,Z Vertex 2 {m}
-  11.129722368505, 0, 5.1816,             !- X,Y,Z Vertex 3 {m}
-  0, 0, 5.1816;                           !- X,Y,Z Vertex 4 {m}
-
-OS:ShadingSurface,
-  {3adcc4e4-71ca-42f1-80d5-b3d1011b4405}, !- Handle
-  Surface 16 - res eaves,                 !- Name
-  ,                                       !- Construction Name
-  {9c30171d-68fe-4d99-b646-1092fd630bd4}, !- Shading Surface Group Name
-=======
-  {e3d04a02-1322-4641-aefc-be4f7abb1e7d}, !- Handle
-  Surface 16 - res eaves,                 !- Name
-  ,                                       !- Construction Name
-  {9a7d7754-2d15-4ff2-813f-d844268611a8}, !- Shading Surface Group Name
->>>>>>> 3c1d7324
-  ,                                       !- Transmittance Schedule Name
-  ,                                       !- Number of Vertices
-  -0.6096, 5.56486118425249, 4.8768,      !- X,Y,Z Vertex 1 {m}
-  -0.6096, 0, 4.8768,                     !- X,Y,Z Vertex 2 {m}
-  0, 0, 5.1816,                           !- X,Y,Z Vertex 3 {m}
-  0, 5.56486118425249, 5.1816;            !- X,Y,Z Vertex 4 {m}
-
-OS:ShadingSurface,
-  {f4bd5d0f-0fe8-4da9-82fb-32fcb06e6e94}, !- Handle
-  Surface 17 - res eaves,                 !- Name
-  ,                                       !- Construction Name
-  {9c30171d-68fe-4d99-b646-1092fd630bd4}, !- Shading Surface Group Name
-  ,                                       !- Transmittance Schedule Name
-  ,                                       !- Number of Vertices
-  11.739322368505, 0, 4.8768,             !- X,Y,Z Vertex 1 {m}
-  11.739322368505, 5.56486118425249, 4.8768, !- X,Y,Z Vertex 2 {m}
-  11.129722368505, 5.56486118425249, 5.1816, !- X,Y,Z Vertex 3 {m}
-  11.129722368505, 0, 5.1816;             !- X,Y,Z Vertex 4 {m}
