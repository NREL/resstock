!- NOTE: Auto-generated from /test/osw_files/SFD_2000sqft_2story_SL_FA_HipRoof.osw

OS:Version,
<<<<<<< HEAD
  {9d1903d5-1eb4-4a7b-9858-e663773d5f0a}, !- Handle
  2.9.1;                                  !- Version Identifier

OS:SimulationControl,
  {cc304fb1-cb72-4796-8b8f-4aecf18afc89}, !- Handle
=======
  {ba68f48f-ca4d-4370-9e7c-ffb872861c43}, !- Handle
  2.9.0;                                  !- Version Identifier

OS:SimulationControl,
  {91e33d17-f105-48ea-a860-2ef1c597cc63}, !- Handle
>>>>>>> 78927444
  ,                                       !- Do Zone Sizing Calculation
  ,                                       !- Do System Sizing Calculation
  ,                                       !- Do Plant Sizing Calculation
  No;                                     !- Run Simulation for Sizing Periods

OS:Timestep,
<<<<<<< HEAD
  {e6aa218d-aa1d-4f2b-afd8-45f973490e70}, !- Handle
  6;                                      !- Number of Timesteps per Hour

OS:ShadowCalculation,
  {1c04d443-eb3d-4e08-b4f3-c32401863e68}, !- Handle
=======
  {c295b259-56a1-46c2-ac31-ddda3d36f522}, !- Handle
  6;                                      !- Number of Timesteps per Hour

OS:ShadowCalculation,
  {fed9d9ac-647b-44f3-bce7-5d923227e015}, !- Handle
>>>>>>> 78927444
  20,                                     !- Calculation Frequency
  200;                                    !- Maximum Figures in Shadow Overlap Calculations

OS:SurfaceConvectionAlgorithm:Outside,
<<<<<<< HEAD
  {534fbb19-4399-4fae-b13a-b4aa4cdb4e57}, !- Handle
  DOE-2;                                  !- Algorithm

OS:SurfaceConvectionAlgorithm:Inside,
  {d1f9494e-f774-45de-9a64-48ba06357fa5}, !- Handle
  TARP;                                   !- Algorithm

OS:ZoneCapacitanceMultiplier:ResearchSpecial,
  {d52f3559-06f1-4815-a36d-ad360e9a08d5}, !- Handle
=======
  {f42b8eb8-6d42-4020-af6f-12f5feac3f9e}, !- Handle
  DOE-2;                                  !- Algorithm

OS:SurfaceConvectionAlgorithm:Inside,
  {5c2b06cb-d9cc-481d-a52e-c640e3eea41f}, !- Handle
  TARP;                                   !- Algorithm

OS:ZoneCapacitanceMultiplier:ResearchSpecial,
  {833799ad-08b5-4f19-9674-21c988eab845}, !- Handle
>>>>>>> 78927444
  ,                                       !- Temperature Capacity Multiplier
  15,                                     !- Humidity Capacity Multiplier
  ;                                       !- Carbon Dioxide Capacity Multiplier

OS:RunPeriod,
<<<<<<< HEAD
  {2a9896e2-7cca-4806-8cea-c83657b7d2ff}, !- Handle
=======
  {4af0e525-0992-4b89-8070-ea188d0a4df9}, !- Handle
>>>>>>> 78927444
  Run Period 1,                           !- Name
  1,                                      !- Begin Month
  1,                                      !- Begin Day of Month
  12,                                     !- End Month
  31,                                     !- End Day of Month
  ,                                       !- Use Weather File Holidays and Special Days
  ,                                       !- Use Weather File Daylight Saving Period
  ,                                       !- Apply Weekend Holiday Rule
  ,                                       !- Use Weather File Rain Indicators
  ,                                       !- Use Weather File Snow Indicators
  ;                                       !- Number of Times Runperiod to be Repeated

OS:YearDescription,
<<<<<<< HEAD
  {7e34bcd9-2093-45b5-8c2d-a2c168fb2afc}, !- Handle
=======
  {7c061912-4ad9-4cf6-8d5d-9d2137094827}, !- Handle
>>>>>>> 78927444
  2007,                                   !- Calendar Year
  ,                                       !- Day of Week for Start Day
  ;                                       !- Is Leap Year

OS:WeatherFile,
<<<<<<< HEAD
  {f53538ba-18a8-4734-bbc1-75a4c6192b06}, !- Handle
=======
  {44da0566-c2ac-4f34-a93f-da042d8a1aa5}, !- Handle
>>>>>>> 78927444
  Denver Intl Ap,                         !- City
  CO,                                     !- State Province Region
  USA,                                    !- Country
  TMY3,                                   !- Data Source
  725650,                                 !- WMO Number
  39.83,                                  !- Latitude {deg}
  -104.65,                                !- Longitude {deg}
  -7,                                     !- Time Zone {hr}
  1650,                                   !- Elevation {m}
  file:../weather/USA_CO_Denver.Intl.AP.725650_TMY3.epw, !- Url
  E23378AA;                               !- Checksum

OS:AdditionalProperties,
<<<<<<< HEAD
  {a6254515-d763-4109-91ff-ac60f210d8d0}, !- Handle
  {f53538ba-18a8-4734-bbc1-75a4c6192b06}, !- Object Name
=======
  {8ca79984-f142-4f5a-b5fe-33edbbaf03cd}, !- Handle
  {44da0566-c2ac-4f34-a93f-da042d8a1aa5}, !- Object Name
>>>>>>> 78927444
  EPWHeaderCity,                          !- Feature Name 1
  String,                                 !- Feature Data Type 1
  Denver Intl Ap,                         !- Feature Value 1
  EPWHeaderState,                         !- Feature Name 2
  String,                                 !- Feature Data Type 2
  CO,                                     !- Feature Value 2
  EPWHeaderCountry,                       !- Feature Name 3
  String,                                 !- Feature Data Type 3
  USA,                                    !- Feature Value 3
  EPWHeaderDataSource,                    !- Feature Name 4
  String,                                 !- Feature Data Type 4
  TMY3,                                   !- Feature Value 4
  EPWHeaderStation,                       !- Feature Name 5
  String,                                 !- Feature Data Type 5
  725650,                                 !- Feature Value 5
  EPWHeaderLatitude,                      !- Feature Name 6
  Double,                                 !- Feature Data Type 6
  39.829999999999998,                     !- Feature Value 6
  EPWHeaderLongitude,                     !- Feature Name 7
  Double,                                 !- Feature Data Type 7
  -104.65000000000001,                    !- Feature Value 7
  EPWHeaderTimezone,                      !- Feature Name 8
  Double,                                 !- Feature Data Type 8
  -7,                                     !- Feature Value 8
  EPWHeaderAltitude,                      !- Feature Name 9
  Double,                                 !- Feature Data Type 9
  5413.3858267716532,                     !- Feature Value 9
  EPWHeaderLocalPressure,                 !- Feature Name 10
  Double,                                 !- Feature Data Type 10
  0.81937567683596546,                    !- Feature Value 10
  EPWHeaderRecordsPerHour,                !- Feature Name 11
  Double,                                 !- Feature Data Type 11
  0,                                      !- Feature Value 11
  EPWDataAnnualAvgDrybulb,                !- Feature Name 12
  Double,                                 !- Feature Data Type 12
  51.575616438356228,                     !- Feature Value 12
  EPWDataAnnualMinDrybulb,                !- Feature Name 13
  Double,                                 !- Feature Data Type 13
  -2.9200000000000017,                    !- Feature Value 13
  EPWDataAnnualMaxDrybulb,                !- Feature Name 14
  Double,                                 !- Feature Data Type 14
  104,                                    !- Feature Value 14
  EPWDataCDD50F,                          !- Feature Name 15
  Double,                                 !- Feature Data Type 15
  3072.2925000000005,                     !- Feature Value 15
  EPWDataCDD65F,                          !- Feature Name 16
  Double,                                 !- Feature Data Type 16
  883.62000000000035,                     !- Feature Value 16
  EPWDataHDD50F,                          !- Feature Name 17
  Double,                                 !- Feature Data Type 17
  2497.1925000000001,                     !- Feature Value 17
  EPWDataHDD65F,                          !- Feature Name 18
  Double,                                 !- Feature Data Type 18
  5783.5200000000013,                     !- Feature Value 18
  EPWDataAnnualAvgWindspeed,              !- Feature Name 19
  Double,                                 !- Feature Data Type 19
  3.9165296803649667,                     !- Feature Value 19
  EPWDataMonthlyAvgDrybulbs,              !- Feature Name 20
  String,                                 !- Feature Data Type 20
  33.4191935483871&#4431.90142857142857&#4443.02620967741937&#4442.48624999999999&#4459.877741935483854&#4473.57574999999997&#4472.07975806451608&#4472.70008064516134&#4466.49200000000006&#4450.079112903225806&#4437.218250000000005&#4434.582177419354835, !- Feature Value 20
  EPWDataGroundMonthlyTemps,              !- Feature Name 21
  String,                                 !- Feature Data Type 21
  44.08306285945173&#4440.89570904991865&#4440.64045432632048&#4442.153016571250646&#4448.225111118704206&#4454.268919273837525&#4459.508577937551024&#4462.82777283423508&#4463.10975667174995&#4460.41014950381947&#4455.304105212311526&#4449.445696474514364, !- Feature Value 21
  EPWDataWSF,                             !- Feature Name 22
  Double,                                 !- Feature Data Type 22
  0.58999999999999997,                    !- Feature Value 22
  EPWDataMonthlyAvgDailyHighDrybulbs,     !- Feature Name 23
  String,                                 !- Feature Data Type 23
  47.41032258064516&#4446.58642857142857&#4455.15032258064517&#4453.708&#4472.80193548387098&#4488.67600000000002&#4486.1858064516129&#4485.87225806451613&#4482.082&#4463.18064516129033&#4448.73400000000001&#4448.87935483870968, !- Feature Value 23
  EPWDataMonthlyAvgDailyLowDrybulbs,      !- Feature Name 24
  String,                                 !- Feature Data Type 24
  19.347741935483874&#4419.856428571428573&#4430.316129032258065&#4431.112&#4447.41612903225806&#4457.901999999999994&#4459.063870967741934&#4460.956774193548384&#4452.352000000000004&#4438.41612903225806&#4427.002000000000002&#4423.02903225806451, !- Feature Value 24
  EPWDesignHeatingDrybulb,                !- Feature Name 25
  Double,                                 !- Feature Data Type 25
  12.02,                                  !- Feature Value 25
  EPWDesignHeatingWindspeed,              !- Feature Name 26
  Double,                                 !- Feature Data Type 26
  2.8062500000000004,                     !- Feature Value 26
  EPWDesignCoolingDrybulb,                !- Feature Name 27
  Double,                                 !- Feature Data Type 27
  91.939999999999998,                     !- Feature Value 27
  EPWDesignCoolingWetbulb,                !- Feature Name 28
  Double,                                 !- Feature Data Type 28
  59.95131430195849,                      !- Feature Value 28
  EPWDesignCoolingHumidityRatio,          !- Feature Name 29
  Double,                                 !- Feature Data Type 29
  0.0059161086834698092,                  !- Feature Value 29
  EPWDesignCoolingWindspeed,              !- Feature Name 30
  Double,                                 !- Feature Data Type 30
  3.7999999999999989,                     !- Feature Value 30
  EPWDesignDailyTemperatureRange,         !- Feature Name 31
  Double,                                 !- Feature Data Type 31
  24.915483870967748,                     !- Feature Value 31
  EPWDesignDehumidDrybulb,                !- Feature Name 32
  Double,                                 !- Feature Data Type 32
  67.996785714285721,                     !- Feature Value 32
  EPWDesignDehumidHumidityRatio,          !- Feature Name 33
  Double,                                 !- Feature Data Type 33
  0.012133744170488724,                   !- Feature Value 33
  EPWDesignCoolingDirectNormal,           !- Feature Name 34
  Double,                                 !- Feature Data Type 34
  985,                                    !- Feature Value 34
  EPWDesignCoolingDiffuseHorizontal,      !- Feature Name 35
  Double,                                 !- Feature Data Type 35
  84;                                     !- Feature Value 35

OS:Site,
<<<<<<< HEAD
  {c8dc2fb4-880f-4058-918d-39fb64e392f2}, !- Handle
=======
  {c0a5f64b-6f64-4979-a402-f254549159b7}, !- Handle
>>>>>>> 78927444
  Denver Intl Ap_CO_USA,                  !- Name
  39.83,                                  !- Latitude {deg}
  -104.65,                                !- Longitude {deg}
  -7,                                     !- Time Zone {hr}
  1650,                                   !- Elevation {m}
  ;                                       !- Terrain

OS:ClimateZones,
<<<<<<< HEAD
  {5e83911f-7283-44c1-af70-06c65142f5e9}, !- Handle
=======
  {a6ab5ac7-dc1f-4aa0-8849-7b8970feb52c}, !- Handle
>>>>>>> 78927444
  ,                                       !- Active Institution
  ,                                       !- Active Year
  ,                                       !- Climate Zone Institution Name 1
  ,                                       !- Climate Zone Document Name 1
  ,                                       !- Climate Zone Document Year 1
  ,                                       !- Climate Zone Value 1
  Building America,                       !- Climate Zone Institution Name 2
  ,                                       !- Climate Zone Document Name 2
  0,                                      !- Climate Zone Document Year 2
  Cold;                                   !- Climate Zone Value 2

OS:Site:WaterMainsTemperature,
<<<<<<< HEAD
  {4ec25a1f-fac7-448b-b25c-d654e0f5b9f2}, !- Handle
=======
  {f169a2b9-3c59-4a8e-bcb8-798fa842d2bf}, !- Handle
>>>>>>> 78927444
  Correlation,                            !- Calculation Method
  ,                                       !- Temperature Schedule Name
  10.8753424657535,                       !- Annual Average Outdoor Air Temperature {C}
  23.1524007936508;                       !- Maximum Difference In Monthly Average Outdoor Air Temperatures {deltaC}

OS:RunPeriodControl:DaylightSavingTime,
<<<<<<< HEAD
  {a360ba60-1a0e-40e8-bbd1-83e08270d051}, !- Handle
=======
  {d13ffdd4-0af9-46bd-b804-1501cb5d3f86}, !- Handle
>>>>>>> 78927444
  3/12,                                   !- Start Date
  11/5;                                   !- End Date

OS:Site:GroundTemperature:Deep,
<<<<<<< HEAD
  {5f6ea61f-cd76-4b16-84cb-2b5ad1220bfe}, !- Handle
=======
  {94526a82-496e-48b7-abb4-4f894eccb231}, !- Handle
>>>>>>> 78927444
  10.8753424657535,                       !- January Deep Ground Temperature {C}
  10.8753424657535,                       !- February Deep Ground Temperature {C}
  10.8753424657535,                       !- March Deep Ground Temperature {C}
  10.8753424657535,                       !- April Deep Ground Temperature {C}
  10.8753424657535,                       !- May Deep Ground Temperature {C}
  10.8753424657535,                       !- June Deep Ground Temperature {C}
  10.8753424657535,                       !- July Deep Ground Temperature {C}
  10.8753424657535,                       !- August Deep Ground Temperature {C}
  10.8753424657535,                       !- September Deep Ground Temperature {C}
  10.8753424657535,                       !- October Deep Ground Temperature {C}
  10.8753424657535,                       !- November Deep Ground Temperature {C}
  10.8753424657535;                       !- December Deep Ground Temperature {C}

OS:Building,
<<<<<<< HEAD
  {5a3b2306-3466-4b99-8ea6-c8ba2388a4f4}, !- Handle
=======
  {142342f4-2b8a-4574-a636-1961d0acc0f8}, !- Handle
>>>>>>> 78927444
  Building 1,                             !- Name
  ,                                       !- Building Sector Type
  0,                                      !- North Axis {deg}
  ,                                       !- Nominal Floor to Floor Height {m}
  ,                                       !- Space Type Name
  ,                                       !- Default Construction Set Name
  ,                                       !- Default Schedule Set Name
  3,                                      !- Standards Number of Stories
  3,                                      !- Standards Number of Above Ground Stories
  ,                                       !- Standards Template
  singlefamilydetached,                   !- Standards Building Type
  1;                                      !- Standards Number of Living Units

OS:AdditionalProperties,
<<<<<<< HEAD
  {45b3eda8-9685-4560-9a87-7a24dc4522f3}, !- Handle
  {5a3b2306-3466-4b99-8ea6-c8ba2388a4f4}, !- Object Name
=======
  {c719982b-c0b3-47b2-a4bc-0f9fcdd3da8d}, !- Handle
  {142342f4-2b8a-4574-a636-1961d0acc0f8}, !- Object Name
>>>>>>> 78927444
  Total Units Modeled,                    !- Feature Name 1
  Integer,                                !- Feature Data Type 1
  1;                                      !- Feature Value 1

OS:ThermalZone,
<<<<<<< HEAD
  {c46d0a9d-f1cf-4803-a0e4-d3b6bf2b07b5}, !- Handle
=======
  {c8a6b55e-2023-48a9-87a2-667486375113}, !- Handle
>>>>>>> 78927444
  living zone,                            !- Name
  ,                                       !- Multiplier
  ,                                       !- Ceiling Height {m}
  ,                                       !- Volume {m3}
  ,                                       !- Floor Area {m2}
  ,                                       !- Zone Inside Convection Algorithm
  ,                                       !- Zone Outside Convection Algorithm
  ,                                       !- Zone Conditioning Equipment List Name
<<<<<<< HEAD
  {dd53fd01-334d-4b7c-9395-dbd87d29adff}, !- Zone Air Inlet Port List
  {3fb6b3b6-a0fb-4de7-97f0-c4771724b4dd}, !- Zone Air Exhaust Port List
  {4d3d2d40-445c-4604-b498-dd91fbeed30c}, !- Zone Air Node Name
  {207b2b4f-d9a8-4189-b399-f49ad74a6bc3}, !- Zone Return Air Port List
=======
  {7d050131-9961-421f-859e-5ebe3294851b}, !- Zone Air Inlet Port List
  {aca455db-e639-4a26-92e3-0931e99e9038}, !- Zone Air Exhaust Port List
  {942b5739-c27b-41a8-9a60-5c0a5b04e413}, !- Zone Air Node Name
  {e7fad5f8-69db-4a96-a3e8-3c0fad02e18f}, !- Zone Return Air Port List
>>>>>>> 78927444
  ,                                       !- Primary Daylighting Control Name
  ,                                       !- Fraction of Zone Controlled by Primary Daylighting Control
  ,                                       !- Secondary Daylighting Control Name
  ,                                       !- Fraction of Zone Controlled by Secondary Daylighting Control
  ,                                       !- Illuminance Map Name
  ,                                       !- Group Rendering Name
  ,                                       !- Thermostat Name
  No;                                     !- Use Ideal Air Loads

OS:Node,
<<<<<<< HEAD
  {3abcbd55-50ed-4804-a664-b08ee6de27bc}, !- Handle
  Node 1,                                 !- Name
  {4d3d2d40-445c-4604-b498-dd91fbeed30c}, !- Inlet Port
  ;                                       !- Outlet Port

OS:Connection,
  {4d3d2d40-445c-4604-b498-dd91fbeed30c}, !- Handle
  {3e29b01c-e5bc-418a-a877-601a90991e8f}, !- Name
  {c46d0a9d-f1cf-4803-a0e4-d3b6bf2b07b5}, !- Source Object
  11,                                     !- Outlet Port
  {3abcbd55-50ed-4804-a664-b08ee6de27bc}, !- Target Object
  2;                                      !- Inlet Port

OS:PortList,
  {dd53fd01-334d-4b7c-9395-dbd87d29adff}, !- Handle
  {41129c25-3ed3-4aeb-9ff9-3fc11e55e690}, !- Name
  {c46d0a9d-f1cf-4803-a0e4-d3b6bf2b07b5}; !- HVAC Component

OS:PortList,
  {3fb6b3b6-a0fb-4de7-97f0-c4771724b4dd}, !- Handle
  {79a02c8b-9d88-4fed-ba7a-37f093dbcbf5}, !- Name
  {c46d0a9d-f1cf-4803-a0e4-d3b6bf2b07b5}; !- HVAC Component

OS:PortList,
  {207b2b4f-d9a8-4189-b399-f49ad74a6bc3}, !- Handle
  {a5c32430-d68b-415c-acaa-e7cedb1c2bcd}, !- Name
  {c46d0a9d-f1cf-4803-a0e4-d3b6bf2b07b5}; !- HVAC Component

OS:Sizing:Zone,
  {bf2ec78a-a978-4e2c-8559-4e8acf5f6226}, !- Handle
  {c46d0a9d-f1cf-4803-a0e4-d3b6bf2b07b5}, !- Zone or ZoneList Name
=======
  {245e24a5-77e6-4266-aa48-c3158231736a}, !- Handle
  Node 1,                                 !- Name
  {942b5739-c27b-41a8-9a60-5c0a5b04e413}, !- Inlet Port
  ;                                       !- Outlet Port

OS:Connection,
  {942b5739-c27b-41a8-9a60-5c0a5b04e413}, !- Handle
  {e53701dd-6310-4f75-a5c4-d9406736f6f0}, !- Name
  {c8a6b55e-2023-48a9-87a2-667486375113}, !- Source Object
  11,                                     !- Outlet Port
  {245e24a5-77e6-4266-aa48-c3158231736a}, !- Target Object
  2;                                      !- Inlet Port

OS:PortList,
  {7d050131-9961-421f-859e-5ebe3294851b}, !- Handle
  {705abc95-07e8-4c98-b12b-90c85907c207}, !- Name
  {c8a6b55e-2023-48a9-87a2-667486375113}; !- HVAC Component

OS:PortList,
  {aca455db-e639-4a26-92e3-0931e99e9038}, !- Handle
  {8e9a2b52-4832-4429-a829-50e57fa5ac4e}, !- Name
  {c8a6b55e-2023-48a9-87a2-667486375113}; !- HVAC Component

OS:PortList,
  {e7fad5f8-69db-4a96-a3e8-3c0fad02e18f}, !- Handle
  {5ed60dd0-7a63-43ff-860c-81cf1910ad21}, !- Name
  {c8a6b55e-2023-48a9-87a2-667486375113}; !- HVAC Component

OS:Sizing:Zone,
  {2fc01939-c48b-4e7e-94f5-1640571f6fdd}, !- Handle
  {c8a6b55e-2023-48a9-87a2-667486375113}, !- Zone or ZoneList Name
>>>>>>> 78927444
  SupplyAirTemperature,                   !- Zone Cooling Design Supply Air Temperature Input Method
  14,                                     !- Zone Cooling Design Supply Air Temperature {C}
  11.11,                                  !- Zone Cooling Design Supply Air Temperature Difference {deltaC}
  SupplyAirTemperature,                   !- Zone Heating Design Supply Air Temperature Input Method
  40,                                     !- Zone Heating Design Supply Air Temperature {C}
  11.11,                                  !- Zone Heating Design Supply Air Temperature Difference {deltaC}
  0.0085,                                 !- Zone Cooling Design Supply Air Humidity Ratio {kg-H2O/kg-air}
  0.008,                                  !- Zone Heating Design Supply Air Humidity Ratio {kg-H2O/kg-air}
  ,                                       !- Zone Heating Sizing Factor
  ,                                       !- Zone Cooling Sizing Factor
  DesignDay,                              !- Cooling Design Air Flow Method
  ,                                       !- Cooling Design Air Flow Rate {m3/s}
  ,                                       !- Cooling Minimum Air Flow per Zone Floor Area {m3/s-m2}
  ,                                       !- Cooling Minimum Air Flow {m3/s}
  ,                                       !- Cooling Minimum Air Flow Fraction
  DesignDay,                              !- Heating Design Air Flow Method
  ,                                       !- Heating Design Air Flow Rate {m3/s}
  ,                                       !- Heating Maximum Air Flow per Zone Floor Area {m3/s-m2}
  ,                                       !- Heating Maximum Air Flow {m3/s}
  ,                                       !- Heating Maximum Air Flow Fraction
  ,                                       !- Design Zone Air Distribution Effectiveness in Cooling Mode
  ,                                       !- Design Zone Air Distribution Effectiveness in Heating Mode
  No,                                     !- Account for Dedicated Outdoor Air System
  NeutralSupplyAir,                       !- Dedicated Outdoor Air System Control Strategy
  autosize,                               !- Dedicated Outdoor Air Low Setpoint Temperature for Design {C}
  autosize;                               !- Dedicated Outdoor Air High Setpoint Temperature for Design {C}

OS:ZoneHVAC:EquipmentList,
<<<<<<< HEAD
  {6e9ae3cb-ce56-4823-a470-b90ce990f999}, !- Handle
  Zone HVAC Equipment List 1,             !- Name
  {c46d0a9d-f1cf-4803-a0e4-d3b6bf2b07b5}; !- Thermal Zone

OS:Space,
  {e349797c-8f0f-4096-9752-bf13dc34cb27}, !- Handle
  living space,                           !- Name
  {cdca3b90-c77e-4258-bfb0-5267ff273208}, !- Space Type Name
=======
  {aad2616b-d236-4330-88fc-0e5b74e9bd14}, !- Handle
  Zone HVAC Equipment List 1,             !- Name
  {c8a6b55e-2023-48a9-87a2-667486375113}; !- Thermal Zone

OS:Space,
  {e519f48c-1e06-4510-86c3-c59818b24469}, !- Handle
  living space,                           !- Name
  {8ff38900-8e5a-4c34-be47-33df8d3b14fd}, !- Space Type Name
>>>>>>> 78927444
  ,                                       !- Default Construction Set Name
  ,                                       !- Default Schedule Set Name
  -0,                                     !- Direction of Relative North {deg}
  0,                                      !- X Origin {m}
  0,                                      !- Y Origin {m}
  0,                                      !- Z Origin {m}
  ,                                       !- Building Story Name
<<<<<<< HEAD
  {c46d0a9d-f1cf-4803-a0e4-d3b6bf2b07b5}, !- Thermal Zone Name
  ,                                       !- Part of Total Floor Area
  ,                                       !- Design Specification Outdoor Air Object Name
  {da5996df-09d3-4b19-8a24-507abcd14d5a}; !- Building Unit Name

OS:Surface,
  {10ac9cdd-33f1-4364-9f06-8de8df835448}, !- Handle
  Surface 1,                              !- Name
  Floor,                                  !- Surface Type
  ,                                       !- Construction Name
  {e349797c-8f0f-4096-9752-bf13dc34cb27}, !- Space Name
=======
  {c8a6b55e-2023-48a9-87a2-667486375113}, !- Thermal Zone Name
  ,                                       !- Part of Total Floor Area
  ,                                       !- Design Specification Outdoor Air Object Name
  {02bb8c6d-adfc-4d35-86ce-91463f3d1040}; !- Building Unit Name

OS:Surface,
  {03d848ce-16ec-4e7f-b831-60a5a053fb30}, !- Handle
  Surface 1,                              !- Name
  Floor,                                  !- Surface Type
  ,                                       !- Construction Name
  {e519f48c-1e06-4510-86c3-c59818b24469}, !- Space Name
>>>>>>> 78927444
  Foundation,                             !- Outside Boundary Condition
  ,                                       !- Outside Boundary Condition Object
  NoSun,                                  !- Sun Exposure
  NoWind,                                 !- Wind Exposure
  ,                                       !- View Factor to Ground
  ,                                       !- Number of Vertices
  0, 0, 0,                                !- X,Y,Z Vertex 1 {m}
  0, 5.56486118425249, 0,                 !- X,Y,Z Vertex 2 {m}
  11.129722368505, 5.56486118425249, 0,   !- X,Y,Z Vertex 3 {m}
  11.129722368505, 0, 0;                  !- X,Y,Z Vertex 4 {m}

OS:Surface,
<<<<<<< HEAD
  {bffce2e8-72a6-410f-a21a-192885cae176}, !- Handle
  Surface 2,                              !- Name
  Wall,                                   !- Surface Type
  ,                                       !- Construction Name
  {e349797c-8f0f-4096-9752-bf13dc34cb27}, !- Space Name
=======
  {bbc2770e-42a1-41e5-b75c-d55147efd1fc}, !- Handle
  Surface 2,                              !- Name
  Wall,                                   !- Surface Type
  ,                                       !- Construction Name
  {e519f48c-1e06-4510-86c3-c59818b24469}, !- Space Name
>>>>>>> 78927444
  Outdoors,                               !- Outside Boundary Condition
  ,                                       !- Outside Boundary Condition Object
  SunExposed,                             !- Sun Exposure
  WindExposed,                            !- Wind Exposure
  ,                                       !- View Factor to Ground
  ,                                       !- Number of Vertices
  0, 5.56486118425249, 2.4384,            !- X,Y,Z Vertex 1 {m}
  0, 5.56486118425249, 0,                 !- X,Y,Z Vertex 2 {m}
  0, 0, 0,                                !- X,Y,Z Vertex 3 {m}
  0, 0, 2.4384;                           !- X,Y,Z Vertex 4 {m}

OS:Surface,
<<<<<<< HEAD
  {834738c7-b25a-431e-8e2b-3c45035c8090}, !- Handle
  Surface 3,                              !- Name
  Wall,                                   !- Surface Type
  ,                                       !- Construction Name
  {e349797c-8f0f-4096-9752-bf13dc34cb27}, !- Space Name
=======
  {537d816d-44ba-47b8-87be-b74e1226f843}, !- Handle
  Surface 3,                              !- Name
  Wall,                                   !- Surface Type
  ,                                       !- Construction Name
  {e519f48c-1e06-4510-86c3-c59818b24469}, !- Space Name
>>>>>>> 78927444
  Outdoors,                               !- Outside Boundary Condition
  ,                                       !- Outside Boundary Condition Object
  SunExposed,                             !- Sun Exposure
  WindExposed,                            !- Wind Exposure
  ,                                       !- View Factor to Ground
  ,                                       !- Number of Vertices
  11.129722368505, 5.56486118425249, 2.4384, !- X,Y,Z Vertex 1 {m}
  11.129722368505, 5.56486118425249, 0,   !- X,Y,Z Vertex 2 {m}
  0, 5.56486118425249, 0,                 !- X,Y,Z Vertex 3 {m}
  0, 5.56486118425249, 2.4384;            !- X,Y,Z Vertex 4 {m}

OS:Surface,
<<<<<<< HEAD
  {28432026-8a1c-4eac-9c80-9c04860c7955}, !- Handle
  Surface 4,                              !- Name
  Wall,                                   !- Surface Type
  ,                                       !- Construction Name
  {e349797c-8f0f-4096-9752-bf13dc34cb27}, !- Space Name
=======
  {c1d22fc6-a425-4373-a0ad-884f3427c6b9}, !- Handle
  Surface 4,                              !- Name
  Wall,                                   !- Surface Type
  ,                                       !- Construction Name
  {e519f48c-1e06-4510-86c3-c59818b24469}, !- Space Name
>>>>>>> 78927444
  Outdoors,                               !- Outside Boundary Condition
  ,                                       !- Outside Boundary Condition Object
  SunExposed,                             !- Sun Exposure
  WindExposed,                            !- Wind Exposure
  ,                                       !- View Factor to Ground
  ,                                       !- Number of Vertices
  11.129722368505, 0, 2.4384,             !- X,Y,Z Vertex 1 {m}
  11.129722368505, 0, 0,                  !- X,Y,Z Vertex 2 {m}
  11.129722368505, 5.56486118425249, 0,   !- X,Y,Z Vertex 3 {m}
  11.129722368505, 5.56486118425249, 2.4384; !- X,Y,Z Vertex 4 {m}

OS:Surface,
<<<<<<< HEAD
  {a3525979-e611-4803-a9a4-07ab54ca89c1}, !- Handle
  Surface 5,                              !- Name
  Wall,                                   !- Surface Type
  ,                                       !- Construction Name
  {e349797c-8f0f-4096-9752-bf13dc34cb27}, !- Space Name
=======
  {6cf2b964-9f7f-4dc2-93f3-61e6d69832e1}, !- Handle
  Surface 5,                              !- Name
  Wall,                                   !- Surface Type
  ,                                       !- Construction Name
  {e519f48c-1e06-4510-86c3-c59818b24469}, !- Space Name
>>>>>>> 78927444
  Outdoors,                               !- Outside Boundary Condition
  ,                                       !- Outside Boundary Condition Object
  SunExposed,                             !- Sun Exposure
  WindExposed,                            !- Wind Exposure
  ,                                       !- View Factor to Ground
  ,                                       !- Number of Vertices
  0, 0, 2.4384,                           !- X,Y,Z Vertex 1 {m}
  0, 0, 0,                                !- X,Y,Z Vertex 2 {m}
  11.129722368505, 0, 0,                  !- X,Y,Z Vertex 3 {m}
  11.129722368505, 0, 2.4384;             !- X,Y,Z Vertex 4 {m}

OS:Surface,
<<<<<<< HEAD
  {f3e61289-a865-4e3d-b91f-3787b2015c4a}, !- Handle
  Surface 6,                              !- Name
  RoofCeiling,                            !- Surface Type
  ,                                       !- Construction Name
  {e349797c-8f0f-4096-9752-bf13dc34cb27}, !- Space Name
  Surface,                                !- Outside Boundary Condition
  {93989e0b-f99c-4d42-8857-433f66040348}, !- Outside Boundary Condition Object
=======
  {2bbe70ea-cb33-4080-88f8-678c3de2efc0}, !- Handle
  Surface 6,                              !- Name
  RoofCeiling,                            !- Surface Type
  ,                                       !- Construction Name
  {e519f48c-1e06-4510-86c3-c59818b24469}, !- Space Name
  Surface,                                !- Outside Boundary Condition
  {8f470522-70d1-4553-9e62-8c0c77ac3309}, !- Outside Boundary Condition Object
>>>>>>> 78927444
  NoSun,                                  !- Sun Exposure
  NoWind,                                 !- Wind Exposure
  ,                                       !- View Factor to Ground
  ,                                       !- Number of Vertices
  11.129722368505, 0, 2.4384,             !- X,Y,Z Vertex 1 {m}
  11.129722368505, 5.56486118425249, 2.4384, !- X,Y,Z Vertex 2 {m}
  0, 5.56486118425249, 2.4384,            !- X,Y,Z Vertex 3 {m}
  0, 0, 2.4384;                           !- X,Y,Z Vertex 4 {m}

OS:SpaceType,
<<<<<<< HEAD
  {cdca3b90-c77e-4258-bfb0-5267ff273208}, !- Handle
=======
  {8ff38900-8e5a-4c34-be47-33df8d3b14fd}, !- Handle
>>>>>>> 78927444
  Space Type 1,                           !- Name
  ,                                       !- Default Construction Set Name
  ,                                       !- Default Schedule Set Name
  ,                                       !- Group Rendering Name
  ,                                       !- Design Specification Outdoor Air Object Name
  ,                                       !- Standards Template
  ,                                       !- Standards Building Type
  living;                                 !- Standards Space Type

OS:Space,
<<<<<<< HEAD
  {042d1af7-a7eb-4f59-8b6c-b26679370219}, !- Handle
  living space|story 2,                   !- Name
  {cdca3b90-c77e-4258-bfb0-5267ff273208}, !- Space Type Name
=======
  {d6b5d0ff-b189-4b1d-bfaa-79f9d225f106}, !- Handle
  living space|story 2,                   !- Name
  {8ff38900-8e5a-4c34-be47-33df8d3b14fd}, !- Space Type Name
>>>>>>> 78927444
  ,                                       !- Default Construction Set Name
  ,                                       !- Default Schedule Set Name
  -0,                                     !- Direction of Relative North {deg}
  0,                                      !- X Origin {m}
  0,                                      !- Y Origin {m}
  2.4384,                                 !- Z Origin {m}
  ,                                       !- Building Story Name
<<<<<<< HEAD
  {c46d0a9d-f1cf-4803-a0e4-d3b6bf2b07b5}, !- Thermal Zone Name
  ,                                       !- Part of Total Floor Area
  ,                                       !- Design Specification Outdoor Air Object Name
  {da5996df-09d3-4b19-8a24-507abcd14d5a}; !- Building Unit Name

OS:Surface,
  {93989e0b-f99c-4d42-8857-433f66040348}, !- Handle
  Surface 7,                              !- Name
  Floor,                                  !- Surface Type
  ,                                       !- Construction Name
  {042d1af7-a7eb-4f59-8b6c-b26679370219}, !- Space Name
  Surface,                                !- Outside Boundary Condition
  {f3e61289-a865-4e3d-b91f-3787b2015c4a}, !- Outside Boundary Condition Object
=======
  {c8a6b55e-2023-48a9-87a2-667486375113}, !- Thermal Zone Name
  ,                                       !- Part of Total Floor Area
  ,                                       !- Design Specification Outdoor Air Object Name
  {02bb8c6d-adfc-4d35-86ce-91463f3d1040}; !- Building Unit Name

OS:Surface,
  {8f470522-70d1-4553-9e62-8c0c77ac3309}, !- Handle
  Surface 7,                              !- Name
  Floor,                                  !- Surface Type
  ,                                       !- Construction Name
  {d6b5d0ff-b189-4b1d-bfaa-79f9d225f106}, !- Space Name
  Surface,                                !- Outside Boundary Condition
  {2bbe70ea-cb33-4080-88f8-678c3de2efc0}, !- Outside Boundary Condition Object
>>>>>>> 78927444
  NoSun,                                  !- Sun Exposure
  NoWind,                                 !- Wind Exposure
  ,                                       !- View Factor to Ground
  ,                                       !- Number of Vertices
  0, 0, 0,                                !- X,Y,Z Vertex 1 {m}
  0, 5.56486118425249, 0,                 !- X,Y,Z Vertex 2 {m}
  11.129722368505, 5.56486118425249, 0,   !- X,Y,Z Vertex 3 {m}
  11.129722368505, 0, 0;                  !- X,Y,Z Vertex 4 {m}

OS:Surface,
<<<<<<< HEAD
  {9175a460-9b8c-4155-9434-66e765897c92}, !- Handle
  Surface 8,                              !- Name
  Wall,                                   !- Surface Type
  ,                                       !- Construction Name
  {042d1af7-a7eb-4f59-8b6c-b26679370219}, !- Space Name
=======
  {29ad8ffa-be20-4f50-82cc-0868acdfb77d}, !- Handle
  Surface 8,                              !- Name
  Wall,                                   !- Surface Type
  ,                                       !- Construction Name
  {d6b5d0ff-b189-4b1d-bfaa-79f9d225f106}, !- Space Name
>>>>>>> 78927444
  Outdoors,                               !- Outside Boundary Condition
  ,                                       !- Outside Boundary Condition Object
  SunExposed,                             !- Sun Exposure
  WindExposed,                            !- Wind Exposure
  ,                                       !- View Factor to Ground
  ,                                       !- Number of Vertices
  0, 5.56486118425249, 2.4384,            !- X,Y,Z Vertex 1 {m}
  0, 5.56486118425249, 0,                 !- X,Y,Z Vertex 2 {m}
  0, 0, 0,                                !- X,Y,Z Vertex 3 {m}
  0, 0, 2.4384;                           !- X,Y,Z Vertex 4 {m}

OS:Surface,
<<<<<<< HEAD
  {42ce0f3b-1416-424e-b5fe-b1f284c5fc7b}, !- Handle
  Surface 9,                              !- Name
  Wall,                                   !- Surface Type
  ,                                       !- Construction Name
  {042d1af7-a7eb-4f59-8b6c-b26679370219}, !- Space Name
=======
  {691ffbd3-0e55-4fa9-acbe-95fd55b25990}, !- Handle
  Surface 9,                              !- Name
  Wall,                                   !- Surface Type
  ,                                       !- Construction Name
  {d6b5d0ff-b189-4b1d-bfaa-79f9d225f106}, !- Space Name
>>>>>>> 78927444
  Outdoors,                               !- Outside Boundary Condition
  ,                                       !- Outside Boundary Condition Object
  SunExposed,                             !- Sun Exposure
  WindExposed,                            !- Wind Exposure
  ,                                       !- View Factor to Ground
  ,                                       !- Number of Vertices
  11.129722368505, 5.56486118425249, 2.4384, !- X,Y,Z Vertex 1 {m}
  11.129722368505, 5.56486118425249, 0,   !- X,Y,Z Vertex 2 {m}
  0, 5.56486118425249, 0,                 !- X,Y,Z Vertex 3 {m}
  0, 5.56486118425249, 2.4384;            !- X,Y,Z Vertex 4 {m}

OS:Surface,
<<<<<<< HEAD
  {1ddbd0d3-33a2-4be8-8454-5c703edf300c}, !- Handle
  Surface 10,                             !- Name
  Wall,                                   !- Surface Type
  ,                                       !- Construction Name
  {042d1af7-a7eb-4f59-8b6c-b26679370219}, !- Space Name
=======
  {03846a95-08bf-4329-8a4f-d5a0b0556057}, !- Handle
  Surface 10,                             !- Name
  Wall,                                   !- Surface Type
  ,                                       !- Construction Name
  {d6b5d0ff-b189-4b1d-bfaa-79f9d225f106}, !- Space Name
>>>>>>> 78927444
  Outdoors,                               !- Outside Boundary Condition
  ,                                       !- Outside Boundary Condition Object
  SunExposed,                             !- Sun Exposure
  WindExposed,                            !- Wind Exposure
  ,                                       !- View Factor to Ground
  ,                                       !- Number of Vertices
  11.129722368505, 0, 2.4384,             !- X,Y,Z Vertex 1 {m}
  11.129722368505, 0, 0,                  !- X,Y,Z Vertex 2 {m}
  11.129722368505, 5.56486118425249, 0,   !- X,Y,Z Vertex 3 {m}
  11.129722368505, 5.56486118425249, 2.4384; !- X,Y,Z Vertex 4 {m}

OS:Surface,
<<<<<<< HEAD
  {7abd0a7f-1f34-4290-b946-8e5b6b4b5c20}, !- Handle
  Surface 11,                             !- Name
  Wall,                                   !- Surface Type
  ,                                       !- Construction Name
  {042d1af7-a7eb-4f59-8b6c-b26679370219}, !- Space Name
=======
  {315b5dbf-4911-48a3-99c0-3fc6e23ad6d1}, !- Handle
  Surface 11,                             !- Name
  Wall,                                   !- Surface Type
  ,                                       !- Construction Name
  {d6b5d0ff-b189-4b1d-bfaa-79f9d225f106}, !- Space Name
>>>>>>> 78927444
  Outdoors,                               !- Outside Boundary Condition
  ,                                       !- Outside Boundary Condition Object
  SunExposed,                             !- Sun Exposure
  WindExposed,                            !- Wind Exposure
  ,                                       !- View Factor to Ground
  ,                                       !- Number of Vertices
  0, 0, 2.4384,                           !- X,Y,Z Vertex 1 {m}
  0, 0, 0,                                !- X,Y,Z Vertex 2 {m}
  11.129722368505, 0, 0,                  !- X,Y,Z Vertex 3 {m}
  11.129722368505, 0, 2.4384;             !- X,Y,Z Vertex 4 {m}

OS:Surface,
<<<<<<< HEAD
  {afc447b3-337b-4217-a5b3-ebfe61c32c99}, !- Handle
  Surface 12,                             !- Name
  RoofCeiling,                            !- Surface Type
  ,                                       !- Construction Name
  {042d1af7-a7eb-4f59-8b6c-b26679370219}, !- Space Name
  Surface,                                !- Outside Boundary Condition
  {296f4f01-6e45-4256-bdcf-b8943da398a6}, !- Outside Boundary Condition Object
=======
  {8adc303a-1044-4ba3-a82b-eff1b5020955}, !- Handle
  Surface 12,                             !- Name
  RoofCeiling,                            !- Surface Type
  ,                                       !- Construction Name
  {d6b5d0ff-b189-4b1d-bfaa-79f9d225f106}, !- Space Name
  Surface,                                !- Outside Boundary Condition
  {37be7447-48f4-425c-87e9-daaf8cb52b0b}, !- Outside Boundary Condition Object
>>>>>>> 78927444
  NoSun,                                  !- Sun Exposure
  NoWind,                                 !- Wind Exposure
  ,                                       !- View Factor to Ground
  ,                                       !- Number of Vertices
  11.129722368505, 0, 2.4384,             !- X,Y,Z Vertex 1 {m}
  11.129722368505, 5.56486118425249, 2.4384, !- X,Y,Z Vertex 2 {m}
  0, 5.56486118425249, 2.4384,            !- X,Y,Z Vertex 3 {m}
  0, 0, 2.4384;                           !- X,Y,Z Vertex 4 {m}

OS:Surface,
<<<<<<< HEAD
  {296f4f01-6e45-4256-bdcf-b8943da398a6}, !- Handle
  Surface 13,                             !- Name
  Floor,                                  !- Surface Type
  ,                                       !- Construction Name
  {50ba380b-d8d6-4993-bc58-ac1e71c38801}, !- Space Name
  Surface,                                !- Outside Boundary Condition
  {afc447b3-337b-4217-a5b3-ebfe61c32c99}, !- Outside Boundary Condition Object
=======
  {37be7447-48f4-425c-87e9-daaf8cb52b0b}, !- Handle
  Surface 13,                             !- Name
  Floor,                                  !- Surface Type
  ,                                       !- Construction Name
  {4f990f94-4b3b-49ea-922f-8be620878a9c}, !- Space Name
  Surface,                                !- Outside Boundary Condition
  {8adc303a-1044-4ba3-a82b-eff1b5020955}, !- Outside Boundary Condition Object
>>>>>>> 78927444
  NoSun,                                  !- Sun Exposure
  NoWind,                                 !- Wind Exposure
  ,                                       !- View Factor to Ground
  ,                                       !- Number of Vertices
  0, 5.56486118425249, 0,                 !- X,Y,Z Vertex 1 {m}
  11.129722368505, 5.56486118425249, 0,   !- X,Y,Z Vertex 2 {m}
  11.129722368505, 0, 0,                  !- X,Y,Z Vertex 3 {m}
  0, 0, 0;                                !- X,Y,Z Vertex 4 {m}

OS:Surface,
<<<<<<< HEAD
  {33df4f0e-4fae-4062-8dce-3734f8236a94}, !- Handle
  Surface 14,                             !- Name
  RoofCeiling,                            !- Surface Type
  ,                                       !- Construction Name
  {50ba380b-d8d6-4993-bc58-ac1e71c38801}, !- Space Name
=======
  {8ea3bb8d-ea82-484f-a267-900fd8ee1ade}, !- Handle
  Surface 14,                             !- Name
  RoofCeiling,                            !- Surface Type
  ,                                       !- Construction Name
  {4f990f94-4b3b-49ea-922f-8be620878a9c}, !- Space Name
>>>>>>> 78927444
  Outdoors,                               !- Outside Boundary Condition
  ,                                       !- Outside Boundary Condition Object
  SunExposed,                             !- Sun Exposure
  WindExposed,                            !- Wind Exposure
  ,                                       !- View Factor to Ground
  ,                                       !- Number of Vertices
  8.34729177637873, 2.78243059212624, 1.69601529606312, !- X,Y,Z Vertex 1 {m}
  2.78243059212624, 2.78243059212624, 1.69601529606312, !- X,Y,Z Vertex 2 {m}
  0, 0, 0.3048,                           !- X,Y,Z Vertex 3 {m}
  11.129722368505, 0, 0.3048;             !- X,Y,Z Vertex 4 {m}

OS:Surface,
<<<<<<< HEAD
  {b12b02df-e920-4a36-8709-5e6dbf5fc8c4}, !- Handle
  Surface 15,                             !- Name
  RoofCeiling,                            !- Surface Type
  ,                                       !- Construction Name
  {50ba380b-d8d6-4993-bc58-ac1e71c38801}, !- Space Name
=======
  {aa9bf467-30ef-4f10-94d7-72d1922606e0}, !- Handle
  Surface 15,                             !- Name
  RoofCeiling,                            !- Surface Type
  ,                                       !- Construction Name
  {4f990f94-4b3b-49ea-922f-8be620878a9c}, !- Space Name
>>>>>>> 78927444
  Outdoors,                               !- Outside Boundary Condition
  ,                                       !- Outside Boundary Condition Object
  SunExposed,                             !- Sun Exposure
  WindExposed,                            !- Wind Exposure
  ,                                       !- View Factor to Ground
  ,                                       !- Number of Vertices
  2.78243059212624, 2.78243059212624, 1.69601529606312, !- X,Y,Z Vertex 1 {m}
  8.34729177637873, 2.78243059212624, 1.69601529606312, !- X,Y,Z Vertex 2 {m}
  11.129722368505, 5.56486118425249, 0.304799999999999, !- X,Y,Z Vertex 3 {m}
  0, 5.56486118425249, 0.304799999999999; !- X,Y,Z Vertex 4 {m}

OS:Surface,
<<<<<<< HEAD
  {87e63a3b-020c-402d-b112-e43e01d420ab}, !- Handle
  Surface 16,                             !- Name
  RoofCeiling,                            !- Surface Type
  ,                                       !- Construction Name
  {50ba380b-d8d6-4993-bc58-ac1e71c38801}, !- Space Name
=======
  {18f9f957-8417-4894-95fc-52b970b98adb}, !- Handle
  Surface 16,                             !- Name
  RoofCeiling,                            !- Surface Type
  ,                                       !- Construction Name
  {4f990f94-4b3b-49ea-922f-8be620878a9c}, !- Space Name
>>>>>>> 78927444
  Outdoors,                               !- Outside Boundary Condition
  ,                                       !- Outside Boundary Condition Object
  SunExposed,                             !- Sun Exposure
  WindExposed,                            !- Wind Exposure
  ,                                       !- View Factor to Ground
  ,                                       !- Number of Vertices
  2.78243059212624, 2.78243059212624, 1.69601529606312, !- X,Y,Z Vertex 1 {m}
  0, 5.56486118425249, 0.3048,            !- X,Y,Z Vertex 2 {m}
  0, 0, 0.3048;                           !- X,Y,Z Vertex 3 {m}

OS:Surface,
<<<<<<< HEAD
  {eed7e7ba-ee41-4e63-af09-60184a4579d9}, !- Handle
  Surface 17,                             !- Name
  RoofCeiling,                            !- Surface Type
  ,                                       !- Construction Name
  {50ba380b-d8d6-4993-bc58-ac1e71c38801}, !- Space Name
=======
  {6092260a-16d9-413b-8619-894ebd9152e8}, !- Handle
  Surface 17,                             !- Name
  RoofCeiling,                            !- Surface Type
  ,                                       !- Construction Name
  {4f990f94-4b3b-49ea-922f-8be620878a9c}, !- Space Name
>>>>>>> 78927444
  Outdoors,                               !- Outside Boundary Condition
  ,                                       !- Outside Boundary Condition Object
  SunExposed,                             !- Sun Exposure
  WindExposed,                            !- Wind Exposure
  ,                                       !- View Factor to Ground
  ,                                       !- Number of Vertices
  8.34729177637873, 2.78243059212624, 1.69601529606312, !- X,Y,Z Vertex 1 {m}
  11.129722368505, 0, 0.304799999999997,  !- X,Y,Z Vertex 2 {m}
  11.129722368505, 5.56486118425249, 0.304799999999997; !- X,Y,Z Vertex 3 {m}

OS:Space,
<<<<<<< HEAD
  {50ba380b-d8d6-4993-bc58-ac1e71c38801}, !- Handle
  finished attic space,                   !- Name
  {cdca3b90-c77e-4258-bfb0-5267ff273208}, !- Space Type Name
=======
  {4f990f94-4b3b-49ea-922f-8be620878a9c}, !- Handle
  finished attic space,                   !- Name
  {8ff38900-8e5a-4c34-be47-33df8d3b14fd}, !- Space Type Name
>>>>>>> 78927444
  ,                                       !- Default Construction Set Name
  ,                                       !- Default Schedule Set Name
  -0,                                     !- Direction of Relative North {deg}
  0,                                      !- X Origin {m}
  0,                                      !- Y Origin {m}
  4.8768,                                 !- Z Origin {m}
  ,                                       !- Building Story Name
<<<<<<< HEAD
  {c46d0a9d-f1cf-4803-a0e4-d3b6bf2b07b5}, !- Thermal Zone Name
  ,                                       !- Part of Total Floor Area
  ,                                       !- Design Specification Outdoor Air Object Name
  {da5996df-09d3-4b19-8a24-507abcd14d5a}; !- Building Unit Name

OS:BuildingUnit,
  {da5996df-09d3-4b19-8a24-507abcd14d5a}, !- Handle
=======
  {c8a6b55e-2023-48a9-87a2-667486375113}, !- Thermal Zone Name
  ,                                       !- Part of Total Floor Area
  ,                                       !- Design Specification Outdoor Air Object Name
  {02bb8c6d-adfc-4d35-86ce-91463f3d1040}; !- Building Unit Name

OS:BuildingUnit,
  {02bb8c6d-adfc-4d35-86ce-91463f3d1040}, !- Handle
>>>>>>> 78927444
  unit 1,                                 !- Name
  ,                                       !- Rendering Color
  Residential;                            !- Building Unit Type

OS:AdditionalProperties,
<<<<<<< HEAD
  {445f2aec-690e-46cd-afaf-04a6eb7a45d4}, !- Handle
  {da5996df-09d3-4b19-8a24-507abcd14d5a}, !- Object Name
=======
  {d5720947-6442-49e8-8e59-31415c32a958}, !- Handle
  {02bb8c6d-adfc-4d35-86ce-91463f3d1040}, !- Object Name
>>>>>>> 78927444
  NumberOfBedrooms,                       !- Feature Name 1
  Integer,                                !- Feature Data Type 1
  3,                                      !- Feature Value 1
  NumberOfBathrooms,                      !- Feature Name 2
  Double,                                 !- Feature Data Type 2
  2,                                      !- Feature Value 2
  NumberOfOccupants,                      !- Feature Name 3
  Double,                                 !- Feature Data Type 3
  2.6400000000000001;                     !- Feature Value 3

OS:External:File,
<<<<<<< HEAD
  {9069fd7e-9822-4a8e-ab2a-823e96f0d7a7}, !- Handle
=======
  {e12705ef-f28d-4f99-a567-57518a9b7ba6}, !- Handle
>>>>>>> 78927444
  8760.csv,                               !- Name
  8760.csv;                               !- File Name

OS:Schedule:Day,
<<<<<<< HEAD
  {2aaeb4de-f361-4cc1-ad43-cef5aaa02cc9}, !- Handle
=======
  {9518b71e-5751-4f77-95d5-75506a8f1dcd}, !- Handle
>>>>>>> 78927444
  Schedule Day 1,                         !- Name
  ,                                       !- Schedule Type Limits Name
  ,                                       !- Interpolate to Timestep
  24,                                     !- Hour 1
  0,                                      !- Minute 1
  0;                                      !- Value Until Time 1

OS:Schedule:Day,
<<<<<<< HEAD
  {ad698277-b9d0-4f12-af20-cb3a3edef03f}, !- Handle
=======
  {61a0cbc4-e0e5-4efd-b625-e7d7b3e63fac}, !- Handle
>>>>>>> 78927444
  Schedule Day 2,                         !- Name
  ,                                       !- Schedule Type Limits Name
  ,                                       !- Interpolate to Timestep
  24,                                     !- Hour 1
  0,                                      !- Minute 1
  1;                                      !- Value Until Time 1

OS:Schedule:File,
<<<<<<< HEAD
  {f5bbc3c9-131f-4fb8-9562-4e15b6d3c8bf}, !- Handle
  occupants,                              !- Name
  {27f310ed-3025-4d4b-9c18-fd04163ba313}, !- Schedule Type Limits Name
  {9069fd7e-9822-4a8e-ab2a-823e96f0d7a7}, !- External File Name
=======
  {9e016671-ba95-4cb1-9cf5-770b095fa454}, !- Handle
  occupants,                              !- Name
  {fed9bb30-83cc-42b5-8f5c-2ff509cf72ac}, !- Schedule Type Limits Name
  {e12705ef-f28d-4f99-a567-57518a9b7ba6}, !- External File Name
>>>>>>> 78927444
  1,                                      !- Column Number
  1,                                      !- Rows to Skip at Top
  8760,                                   !- Number of Hours of Data
  ,                                       !- Column Separator
  ,                                       !- Interpolate to Timestep
  60;                                     !- Minutes per Item

OS:Schedule:Ruleset,
<<<<<<< HEAD
  {a9b46774-6cd9-45d8-b26e-8f29f683e149}, !- Handle
  Schedule Ruleset 1,                     !- Name
  {909f28ad-a137-494f-95a9-45e66058ef49}, !- Schedule Type Limits Name
  {a20aa60d-1617-4355-b3ee-3aed3a01514a}; !- Default Day Schedule Name

OS:Schedule:Day,
  {a20aa60d-1617-4355-b3ee-3aed3a01514a}, !- Handle
  Schedule Day 3,                         !- Name
  {909f28ad-a137-494f-95a9-45e66058ef49}, !- Schedule Type Limits Name
=======
  {74b3f2f8-40e8-4a2c-8ac5-5af29b4a840f}, !- Handle
  Schedule Ruleset 1,                     !- Name
  {5a370e64-4443-4a52-bb76-3fc7feece2b5}, !- Schedule Type Limits Name
  {cc078298-e24e-4ff0-8aba-7db375e073ae}; !- Default Day Schedule Name

OS:Schedule:Day,
  {cc078298-e24e-4ff0-8aba-7db375e073ae}, !- Handle
  Schedule Day 3,                         !- Name
  {5a370e64-4443-4a52-bb76-3fc7feece2b5}, !- Schedule Type Limits Name
>>>>>>> 78927444
  ,                                       !- Interpolate to Timestep
  24,                                     !- Hour 1
  0,                                      !- Minute 1
  112.539290946133;                       !- Value Until Time 1

OS:People:Definition,
<<<<<<< HEAD
  {baf955c6-5c2f-4603-8d7b-96ae93f58b0b}, !- Handle
  res occupants|living space|story 2,     !- Name
=======
  {7571b2f2-d364-4008-9aa9-bedb33a3aa4d}, !- Handle
  res occupants|living space,             !- Name
>>>>>>> 78927444
  People,                                 !- Number of People Calculation Method
  0.88,                                   !- Number of People {people}
  ,                                       !- People per Space Floor Area {person/m2}
  ,                                       !- Space Floor Area per Person {m2/person}
  0.319734,                               !- Fraction Radiant
  0.573,                                  !- Sensible Heat Fraction
  0,                                      !- Carbon Dioxide Generation Rate {m3/s-W}
  No,                                     !- Enable ASHRAE 55 Comfort Warnings
  ZoneAveraged;                           !- Mean Radiant Temperature Calculation Type

OS:People,
<<<<<<< HEAD
  {cbe39edc-d17b-42ea-8e85-ebf50b6f2233}, !- Handle
  res occupants|living space|story 2,     !- Name
  {baf955c6-5c2f-4603-8d7b-96ae93f58b0b}, !- People Definition Name
  {042d1af7-a7eb-4f59-8b6c-b26679370219}, !- Space or SpaceType Name
  {f5bbc3c9-131f-4fb8-9562-4e15b6d3c8bf}, !- Number of People Schedule Name
  {a9b46774-6cd9-45d8-b26e-8f29f683e149}, !- Activity Level Schedule Name
=======
  {2a12b9a6-5544-46d8-a4ff-f83de0ee9c34}, !- Handle
  res occupants|living space,             !- Name
  {7571b2f2-d364-4008-9aa9-bedb33a3aa4d}, !- People Definition Name
  {e519f48c-1e06-4510-86c3-c59818b24469}, !- Space or SpaceType Name
  {9e016671-ba95-4cb1-9cf5-770b095fa454}, !- Number of People Schedule Name
  {74b3f2f8-40e8-4a2c-8ac5-5af29b4a840f}, !- Activity Level Schedule Name
>>>>>>> 78927444
  ,                                       !- Surface Name/Angle Factor List Name
  ,                                       !- Work Efficiency Schedule Name
  ,                                       !- Clothing Insulation Schedule Name
  ,                                       !- Air Velocity Schedule Name
  1;                                      !- Multiplier

OS:ScheduleTypeLimits,
<<<<<<< HEAD
  {909f28ad-a137-494f-95a9-45e66058ef49}, !- Handle
=======
  {5a370e64-4443-4a52-bb76-3fc7feece2b5}, !- Handle
>>>>>>> 78927444
  ActivityLevel,                          !- Name
  0,                                      !- Lower Limit Value
  ,                                       !- Upper Limit Value
  Continuous,                             !- Numeric Type
  ActivityLevel;                          !- Unit Type

OS:ScheduleTypeLimits,
<<<<<<< HEAD
  {27f310ed-3025-4d4b-9c18-fd04163ba313}, !- Handle
=======
  {fed9bb30-83cc-42b5-8f5c-2ff509cf72ac}, !- Handle
>>>>>>> 78927444
  Fractional,                             !- Name
  0,                                      !- Lower Limit Value
  1,                                      !- Upper Limit Value
  Continuous;                             !- Numeric Type

OS:People:Definition,
<<<<<<< HEAD
  {52e85a12-5ff5-4d7d-9aac-847b61ba064d}, !- Handle
=======
  {908a9b4b-e841-4661-beeb-628c27a269f4}, !- Handle
>>>>>>> 78927444
  res occupants|finished attic space,     !- Name
  People,                                 !- Number of People Calculation Method
  0.88,                                   !- Number of People {people}
  ,                                       !- People per Space Floor Area {person/m2}
  ,                                       !- Space Floor Area per Person {m2/person}
  0.319734,                               !- Fraction Radiant
  0.573,                                  !- Sensible Heat Fraction
  0,                                      !- Carbon Dioxide Generation Rate {m3/s-W}
  No,                                     !- Enable ASHRAE 55 Comfort Warnings
  ZoneAveraged;                           !- Mean Radiant Temperature Calculation Type

OS:People,
<<<<<<< HEAD
  {56b89277-06ee-4674-8526-0c23eeeb19ff}, !- Handle
  res occupants|finished attic space,     !- Name
  {52e85a12-5ff5-4d7d-9aac-847b61ba064d}, !- People Definition Name
  {50ba380b-d8d6-4993-bc58-ac1e71c38801}, !- Space or SpaceType Name
  {f5bbc3c9-131f-4fb8-9562-4e15b6d3c8bf}, !- Number of People Schedule Name
  {a9b46774-6cd9-45d8-b26e-8f29f683e149}, !- Activity Level Schedule Name
=======
  {53e01a75-75c8-4bed-8879-1ba519fe85e0}, !- Handle
  res occupants|finished attic space,     !- Name
  {908a9b4b-e841-4661-beeb-628c27a269f4}, !- People Definition Name
  {4f990f94-4b3b-49ea-922f-8be620878a9c}, !- Space or SpaceType Name
  {9e016671-ba95-4cb1-9cf5-770b095fa454}, !- Number of People Schedule Name
  {74b3f2f8-40e8-4a2c-8ac5-5af29b4a840f}, !- Activity Level Schedule Name
>>>>>>> 78927444
  ,                                       !- Surface Name/Angle Factor List Name
  ,                                       !- Work Efficiency Schedule Name
  ,                                       !- Clothing Insulation Schedule Name
  ,                                       !- Air Velocity Schedule Name
  1;                                      !- Multiplier

OS:People:Definition,
<<<<<<< HEAD
  {d9a0876b-a607-4b74-ad66-7588c9011b95}, !- Handle
  res occupants|living space,             !- Name
=======
  {df025202-8706-4d40-b63e-16faa380cc71}, !- Handle
  res occupants|living space|story 2,     !- Name
>>>>>>> 78927444
  People,                                 !- Number of People Calculation Method
  0.88,                                   !- Number of People {people}
  ,                                       !- People per Space Floor Area {person/m2}
  ,                                       !- Space Floor Area per Person {m2/person}
  0.319734,                               !- Fraction Radiant
  0.573,                                  !- Sensible Heat Fraction
  0,                                      !- Carbon Dioxide Generation Rate {m3/s-W}
  No,                                     !- Enable ASHRAE 55 Comfort Warnings
  ZoneAveraged;                           !- Mean Radiant Temperature Calculation Type

OS:People,
<<<<<<< HEAD
  {1038cbdc-8ab5-41ca-bafa-71f6e5ead952}, !- Handle
  res occupants|living space,             !- Name
  {d9a0876b-a607-4b74-ad66-7588c9011b95}, !- People Definition Name
  {e349797c-8f0f-4096-9752-bf13dc34cb27}, !- Space or SpaceType Name
  {f5bbc3c9-131f-4fb8-9562-4e15b6d3c8bf}, !- Number of People Schedule Name
  {a9b46774-6cd9-45d8-b26e-8f29f683e149}, !- Activity Level Schedule Name
=======
  {3c15b570-8b33-4d21-a271-4214815b839e}, !- Handle
  res occupants|living space|story 2,     !- Name
  {df025202-8706-4d40-b63e-16faa380cc71}, !- People Definition Name
  {d6b5d0ff-b189-4b1d-bfaa-79f9d225f106}, !- Space or SpaceType Name
  {9e016671-ba95-4cb1-9cf5-770b095fa454}, !- Number of People Schedule Name
  {74b3f2f8-40e8-4a2c-8ac5-5af29b4a840f}, !- Activity Level Schedule Name
>>>>>>> 78927444
  ,                                       !- Surface Name/Angle Factor List Name
  ,                                       !- Work Efficiency Schedule Name
  ,                                       !- Clothing Insulation Schedule Name
  ,                                       !- Air Velocity Schedule Name
  1;                                      !- Multiplier

OS:ShadingSurfaceGroup,
<<<<<<< HEAD
  {13c5c5ed-d052-4f38-8fe0-81a023166817}, !- Handle
=======
  {8520853a-db62-41da-8a28-e2f0239ed04d}, !- Handle
>>>>>>> 78927444
  res eaves,                              !- Name
  Building;                               !- Shading Surface Type

OS:ShadingSurface,
<<<<<<< HEAD
  {916ada7c-cdfd-4a4c-b05f-d4d8e115e1fb}, !- Handle
  Surface 16 - res eaves,                 !- Name
  ,                                       !- Construction Name
  {13c5c5ed-d052-4f38-8fe0-81a023166817}, !- Shading Surface Group Name
  ,                                       !- Transmittance Schedule Name
  ,                                       !- Number of Vertices
  -0.6096, 5.56486118425249, 4.8768,      !- X,Y,Z Vertex 1 {m}
  -0.6096, 0, 4.8768,                     !- X,Y,Z Vertex 2 {m}
  0, 0, 5.1816,                           !- X,Y,Z Vertex 3 {m}
  0, 5.56486118425249, 5.1816;            !- X,Y,Z Vertex 4 {m}

OS:ShadingSurface,
  {684c8e21-2e66-4743-b167-9f6b453cdb29}, !- Handle
  Surface 14 - res eaves,                 !- Name
  ,                                       !- Construction Name
  {13c5c5ed-d052-4f38-8fe0-81a023166817}, !- Shading Surface Group Name
=======
  {8030b118-29cf-4df1-afb0-aad67d1ca711}, !- Handle
  Surface 14 - res eaves,                 !- Name
  ,                                       !- Construction Name
  {8520853a-db62-41da-8a28-e2f0239ed04d}, !- Shading Surface Group Name
>>>>>>> 78927444
  ,                                       !- Transmittance Schedule Name
  ,                                       !- Number of Vertices
  0, -0.6096, 4.8768,                     !- X,Y,Z Vertex 1 {m}
  11.129722368505, -0.6096, 4.8768,       !- X,Y,Z Vertex 2 {m}
  11.129722368505, 0, 5.1816,             !- X,Y,Z Vertex 3 {m}
  0, 0, 5.1816;                           !- X,Y,Z Vertex 4 {m}

OS:ShadingSurface,
<<<<<<< HEAD
  {fbf8e9c3-a9ad-477c-8a28-d5ece3d53af0}, !- Handle
  Surface 15 - res eaves,                 !- Name
  ,                                       !- Construction Name
  {13c5c5ed-d052-4f38-8fe0-81a023166817}, !- Shading Surface Group Name
=======
  {00ff90e7-0fae-4038-8256-00b534771953}, !- Handle
  Surface 15 - res eaves,                 !- Name
  ,                                       !- Construction Name
  {8520853a-db62-41da-8a28-e2f0239ed04d}, !- Shading Surface Group Name
  ,                                       !- Transmittance Schedule Name
  ,                                       !- Number of Vertices
  11.129722368505, 6.17446118425249, 4.8768, !- X,Y,Z Vertex 1 {m}
  0, 6.17446118425249, 4.8768,            !- X,Y,Z Vertex 2 {m}
  0, 5.56486118425249, 5.1816,            !- X,Y,Z Vertex 3 {m}
  11.129722368505, 5.56486118425249, 5.1816; !- X,Y,Z Vertex 4 {m}

OS:ShadingSurface,
  {e2e16a11-36d5-4e5b-8d02-86ca267ac990}, !- Handle
  Surface 16 - res eaves,                 !- Name
  ,                                       !- Construction Name
  {8520853a-db62-41da-8a28-e2f0239ed04d}, !- Shading Surface Group Name
>>>>>>> 78927444
  ,                                       !- Transmittance Schedule Name
  ,                                       !- Number of Vertices
  11.129722368505, 6.17446118425249, 4.8768, !- X,Y,Z Vertex 1 {m}
  0, 6.17446118425249, 4.8768,            !- X,Y,Z Vertex 2 {m}
  0, 5.56486118425249, 5.1816,            !- X,Y,Z Vertex 3 {m}
  11.129722368505, 5.56486118425249, 5.1816; !- X,Y,Z Vertex 4 {m}

OS:ShadingSurface,
<<<<<<< HEAD
  {7bb9e1b9-e2a5-4644-80cd-0932c6dca455}, !- Handle
  Surface 17 - res eaves,                 !- Name
  ,                                       !- Construction Name
  {13c5c5ed-d052-4f38-8fe0-81a023166817}, !- Shading Surface Group Name
=======
  {dd7969ff-b7fe-4138-ab4a-7a9d272d0f67}, !- Handle
  Surface 17 - res eaves,                 !- Name
  ,                                       !- Construction Name
  {8520853a-db62-41da-8a28-e2f0239ed04d}, !- Shading Surface Group Name
>>>>>>> 78927444
  ,                                       !- Transmittance Schedule Name
  ,                                       !- Number of Vertices
  11.739322368505, 0, 4.8768,             !- X,Y,Z Vertex 1 {m}
  11.739322368505, 5.56486118425249, 4.8768, !- X,Y,Z Vertex 2 {m}
  11.129722368505, 5.56486118425249, 5.1816, !- X,Y,Z Vertex 3 {m}
  11.129722368505, 0, 5.1816;             !- X,Y,Z Vertex 4 {m}
<|MERGE_RESOLUTION|>--- conflicted
+++ resolved
@@ -1,73 +1,41 @@
 !- NOTE: Auto-generated from /test/osw_files/SFD_2000sqft_2story_SL_FA_HipRoof.osw
 
 OS:Version,
-<<<<<<< HEAD
-  {9d1903d5-1eb4-4a7b-9858-e663773d5f0a}, !- Handle
+  {4a60099c-16a4-44ec-ada9-23b2d6a5a2ae}, !- Handle
   2.9.1;                                  !- Version Identifier
 
 OS:SimulationControl,
-  {cc304fb1-cb72-4796-8b8f-4aecf18afc89}, !- Handle
-=======
-  {ba68f48f-ca4d-4370-9e7c-ffb872861c43}, !- Handle
-  2.9.0;                                  !- Version Identifier
-
-OS:SimulationControl,
-  {91e33d17-f105-48ea-a860-2ef1c597cc63}, !- Handle
->>>>>>> 78927444
+  {45fa51f9-add3-4cd2-88de-a09d9f899f78}, !- Handle
   ,                                       !- Do Zone Sizing Calculation
   ,                                       !- Do System Sizing Calculation
   ,                                       !- Do Plant Sizing Calculation
   No;                                     !- Run Simulation for Sizing Periods
 
 OS:Timestep,
-<<<<<<< HEAD
-  {e6aa218d-aa1d-4f2b-afd8-45f973490e70}, !- Handle
+  {b9a7a8f0-7979-4f9a-bd61-f1c8aea2d8b7}, !- Handle
   6;                                      !- Number of Timesteps per Hour
 
 OS:ShadowCalculation,
-  {1c04d443-eb3d-4e08-b4f3-c32401863e68}, !- Handle
-=======
-  {c295b259-56a1-46c2-ac31-ddda3d36f522}, !- Handle
-  6;                                      !- Number of Timesteps per Hour
-
-OS:ShadowCalculation,
-  {fed9d9ac-647b-44f3-bce7-5d923227e015}, !- Handle
->>>>>>> 78927444
+  {4c9e0f72-7132-4c36-9899-c07277e4b3cc}, !- Handle
   20,                                     !- Calculation Frequency
   200;                                    !- Maximum Figures in Shadow Overlap Calculations
 
 OS:SurfaceConvectionAlgorithm:Outside,
-<<<<<<< HEAD
-  {534fbb19-4399-4fae-b13a-b4aa4cdb4e57}, !- Handle
+  {d9ec3915-74a6-4921-b7d4-55531f826f6e}, !- Handle
   DOE-2;                                  !- Algorithm
 
 OS:SurfaceConvectionAlgorithm:Inside,
-  {d1f9494e-f774-45de-9a64-48ba06357fa5}, !- Handle
+  {2392ebc4-08c5-4ecc-8104-804a67e7d000}, !- Handle
   TARP;                                   !- Algorithm
 
 OS:ZoneCapacitanceMultiplier:ResearchSpecial,
-  {d52f3559-06f1-4815-a36d-ad360e9a08d5}, !- Handle
-=======
-  {f42b8eb8-6d42-4020-af6f-12f5feac3f9e}, !- Handle
-  DOE-2;                                  !- Algorithm
-
-OS:SurfaceConvectionAlgorithm:Inside,
-  {5c2b06cb-d9cc-481d-a52e-c640e3eea41f}, !- Handle
-  TARP;                                   !- Algorithm
-
-OS:ZoneCapacitanceMultiplier:ResearchSpecial,
-  {833799ad-08b5-4f19-9674-21c988eab845}, !- Handle
->>>>>>> 78927444
+  {3794a696-37df-4a0c-8c88-fa317fc7ca6a}, !- Handle
   ,                                       !- Temperature Capacity Multiplier
   15,                                     !- Humidity Capacity Multiplier
   ;                                       !- Carbon Dioxide Capacity Multiplier
 
 OS:RunPeriod,
-<<<<<<< HEAD
-  {2a9896e2-7cca-4806-8cea-c83657b7d2ff}, !- Handle
-=======
-  {4af0e525-0992-4b89-8070-ea188d0a4df9}, !- Handle
->>>>>>> 78927444
+  {07bdea1d-8cb6-46d0-aac6-84bf44831204}, !- Handle
   Run Period 1,                           !- Name
   1,                                      !- Begin Month
   1,                                      !- Begin Day of Month
@@ -81,21 +49,13 @@
   ;                                       !- Number of Times Runperiod to be Repeated
 
 OS:YearDescription,
-<<<<<<< HEAD
-  {7e34bcd9-2093-45b5-8c2d-a2c168fb2afc}, !- Handle
-=======
-  {7c061912-4ad9-4cf6-8d5d-9d2137094827}, !- Handle
->>>>>>> 78927444
+  {e6b775eb-ee76-4dd9-a2ab-909e1b84a35e}, !- Handle
   2007,                                   !- Calendar Year
   ,                                       !- Day of Week for Start Day
   ;                                       !- Is Leap Year
 
 OS:WeatherFile,
-<<<<<<< HEAD
-  {f53538ba-18a8-4734-bbc1-75a4c6192b06}, !- Handle
-=======
-  {44da0566-c2ac-4f34-a93f-da042d8a1aa5}, !- Handle
->>>>>>> 78927444
+  {06397ca4-a431-4b68-a324-d9eefccc3158}, !- Handle
   Denver Intl Ap,                         !- City
   CO,                                     !- State Province Region
   USA,                                    !- Country
@@ -109,13 +69,8 @@
   E23378AA;                               !- Checksum
 
 OS:AdditionalProperties,
-<<<<<<< HEAD
-  {a6254515-d763-4109-91ff-ac60f210d8d0}, !- Handle
-  {f53538ba-18a8-4734-bbc1-75a4c6192b06}, !- Object Name
-=======
-  {8ca79984-f142-4f5a-b5fe-33edbbaf03cd}, !- Handle
-  {44da0566-c2ac-4f34-a93f-da042d8a1aa5}, !- Object Name
->>>>>>> 78927444
+  {425fec84-8615-4bf0-a6fe-bab9c6bcbf40}, !- Handle
+  {06397ca4-a431-4b68-a324-d9eefccc3158}, !- Object Name
   EPWHeaderCity,                          !- Feature Name 1
   String,                                 !- Feature Data Type 1
   Denver Intl Ap,                         !- Feature Value 1
@@ -223,11 +178,7 @@
   84;                                     !- Feature Value 35
 
 OS:Site,
-<<<<<<< HEAD
-  {c8dc2fb4-880f-4058-918d-39fb64e392f2}, !- Handle
-=======
-  {c0a5f64b-6f64-4979-a402-f254549159b7}, !- Handle
->>>>>>> 78927444
+  {de10ab80-8ec7-46f1-a4e2-b4e0f75ba7c0}, !- Handle
   Denver Intl Ap_CO_USA,                  !- Name
   39.83,                                  !- Latitude {deg}
   -104.65,                                !- Longitude {deg}
@@ -236,11 +187,7 @@
   ;                                       !- Terrain
 
 OS:ClimateZones,
-<<<<<<< HEAD
-  {5e83911f-7283-44c1-af70-06c65142f5e9}, !- Handle
-=======
-  {a6ab5ac7-dc1f-4aa0-8849-7b8970feb52c}, !- Handle
->>>>>>> 78927444
+  {53ab2415-54f7-43c0-814c-cdf8b787fc28}, !- Handle
   ,                                       !- Active Institution
   ,                                       !- Active Year
   ,                                       !- Climate Zone Institution Name 1
@@ -253,31 +200,19 @@
   Cold;                                   !- Climate Zone Value 2
 
 OS:Site:WaterMainsTemperature,
-<<<<<<< HEAD
-  {4ec25a1f-fac7-448b-b25c-d654e0f5b9f2}, !- Handle
-=======
-  {f169a2b9-3c59-4a8e-bcb8-798fa842d2bf}, !- Handle
->>>>>>> 78927444
+  {0941ece8-3839-43b2-a09a-8863e8ee18ba}, !- Handle
   Correlation,                            !- Calculation Method
   ,                                       !- Temperature Schedule Name
   10.8753424657535,                       !- Annual Average Outdoor Air Temperature {C}
   23.1524007936508;                       !- Maximum Difference In Monthly Average Outdoor Air Temperatures {deltaC}
 
 OS:RunPeriodControl:DaylightSavingTime,
-<<<<<<< HEAD
-  {a360ba60-1a0e-40e8-bbd1-83e08270d051}, !- Handle
-=======
-  {d13ffdd4-0af9-46bd-b804-1501cb5d3f86}, !- Handle
->>>>>>> 78927444
+  {98e2e329-d6bc-4990-9b0a-a5b1dfaaa1b0}, !- Handle
   3/12,                                   !- Start Date
   11/5;                                   !- End Date
 
 OS:Site:GroundTemperature:Deep,
-<<<<<<< HEAD
-  {5f6ea61f-cd76-4b16-84cb-2b5ad1220bfe}, !- Handle
-=======
-  {94526a82-496e-48b7-abb4-4f894eccb231}, !- Handle
->>>>>>> 78927444
+  {d8815210-f11e-4e25-91f3-f0b6f17323f3}, !- Handle
   10.8753424657535,                       !- January Deep Ground Temperature {C}
   10.8753424657535,                       !- February Deep Ground Temperature {C}
   10.8753424657535,                       !- March Deep Ground Temperature {C}
@@ -292,11 +227,7 @@
   10.8753424657535;                       !- December Deep Ground Temperature {C}
 
 OS:Building,
-<<<<<<< HEAD
-  {5a3b2306-3466-4b99-8ea6-c8ba2388a4f4}, !- Handle
-=======
-  {142342f4-2b8a-4574-a636-1961d0acc0f8}, !- Handle
->>>>>>> 78927444
+  {f1b9a71d-d8a4-40dd-bd30-72b53a4aea17}, !- Handle
   Building 1,                             !- Name
   ,                                       !- Building Sector Type
   0,                                      !- North Axis {deg}
@@ -311,23 +242,14 @@
   1;                                      !- Standards Number of Living Units
 
 OS:AdditionalProperties,
-<<<<<<< HEAD
-  {45b3eda8-9685-4560-9a87-7a24dc4522f3}, !- Handle
-  {5a3b2306-3466-4b99-8ea6-c8ba2388a4f4}, !- Object Name
-=======
-  {c719982b-c0b3-47b2-a4bc-0f9fcdd3da8d}, !- Handle
-  {142342f4-2b8a-4574-a636-1961d0acc0f8}, !- Object Name
->>>>>>> 78927444
+  {74d588dc-cc7d-496d-abf7-95cb2d5b061c}, !- Handle
+  {f1b9a71d-d8a4-40dd-bd30-72b53a4aea17}, !- Object Name
   Total Units Modeled,                    !- Feature Name 1
   Integer,                                !- Feature Data Type 1
   1;                                      !- Feature Value 1
 
 OS:ThermalZone,
-<<<<<<< HEAD
-  {c46d0a9d-f1cf-4803-a0e4-d3b6bf2b07b5}, !- Handle
-=======
-  {c8a6b55e-2023-48a9-87a2-667486375113}, !- Handle
->>>>>>> 78927444
+  {1674731f-e2d0-47f4-9f0c-412fc06e0e20}, !- Handle
   living zone,                            !- Name
   ,                                       !- Multiplier
   ,                                       !- Ceiling Height {m}
@@ -336,17 +258,10 @@
   ,                                       !- Zone Inside Convection Algorithm
   ,                                       !- Zone Outside Convection Algorithm
   ,                                       !- Zone Conditioning Equipment List Name
-<<<<<<< HEAD
-  {dd53fd01-334d-4b7c-9395-dbd87d29adff}, !- Zone Air Inlet Port List
-  {3fb6b3b6-a0fb-4de7-97f0-c4771724b4dd}, !- Zone Air Exhaust Port List
-  {4d3d2d40-445c-4604-b498-dd91fbeed30c}, !- Zone Air Node Name
-  {207b2b4f-d9a8-4189-b399-f49ad74a6bc3}, !- Zone Return Air Port List
-=======
-  {7d050131-9961-421f-859e-5ebe3294851b}, !- Zone Air Inlet Port List
-  {aca455db-e639-4a26-92e3-0931e99e9038}, !- Zone Air Exhaust Port List
-  {942b5739-c27b-41a8-9a60-5c0a5b04e413}, !- Zone Air Node Name
-  {e7fad5f8-69db-4a96-a3e8-3c0fad02e18f}, !- Zone Return Air Port List
->>>>>>> 78927444
+  {ed5a46f1-84c5-4a04-80c1-96b651e0ca8d}, !- Zone Air Inlet Port List
+  {a83fc084-b24a-478e-8b7c-8dc1a66a4bda}, !- Zone Air Exhaust Port List
+  {aeb7e379-d168-437f-96f5-1e13d59de56f}, !- Zone Air Node Name
+  {553e568e-c31a-4ad7-bc8e-515dd28e70ac}, !- Zone Return Air Port List
   ,                                       !- Primary Daylighting Control Name
   ,                                       !- Fraction of Zone Controlled by Primary Daylighting Control
   ,                                       !- Secondary Daylighting Control Name
@@ -357,71 +272,37 @@
   No;                                     !- Use Ideal Air Loads
 
 OS:Node,
-<<<<<<< HEAD
-  {3abcbd55-50ed-4804-a664-b08ee6de27bc}, !- Handle
+  {baa0c00c-bcf7-4582-80fd-36fcf364f8ae}, !- Handle
   Node 1,                                 !- Name
-  {4d3d2d40-445c-4604-b498-dd91fbeed30c}, !- Inlet Port
+  {aeb7e379-d168-437f-96f5-1e13d59de56f}, !- Inlet Port
   ;                                       !- Outlet Port
 
 OS:Connection,
-  {4d3d2d40-445c-4604-b498-dd91fbeed30c}, !- Handle
-  {3e29b01c-e5bc-418a-a877-601a90991e8f}, !- Name
-  {c46d0a9d-f1cf-4803-a0e4-d3b6bf2b07b5}, !- Source Object
+  {aeb7e379-d168-437f-96f5-1e13d59de56f}, !- Handle
+  {7cda80ad-44c0-4eaa-ba96-84c722090902}, !- Name
+  {1674731f-e2d0-47f4-9f0c-412fc06e0e20}, !- Source Object
   11,                                     !- Outlet Port
-  {3abcbd55-50ed-4804-a664-b08ee6de27bc}, !- Target Object
+  {baa0c00c-bcf7-4582-80fd-36fcf364f8ae}, !- Target Object
   2;                                      !- Inlet Port
 
 OS:PortList,
-  {dd53fd01-334d-4b7c-9395-dbd87d29adff}, !- Handle
-  {41129c25-3ed3-4aeb-9ff9-3fc11e55e690}, !- Name
-  {c46d0a9d-f1cf-4803-a0e4-d3b6bf2b07b5}; !- HVAC Component
+  {ed5a46f1-84c5-4a04-80c1-96b651e0ca8d}, !- Handle
+  {aac6c538-f365-425b-8115-05de20947e4b}, !- Name
+  {1674731f-e2d0-47f4-9f0c-412fc06e0e20}; !- HVAC Component
 
 OS:PortList,
-  {3fb6b3b6-a0fb-4de7-97f0-c4771724b4dd}, !- Handle
-  {79a02c8b-9d88-4fed-ba7a-37f093dbcbf5}, !- Name
-  {c46d0a9d-f1cf-4803-a0e4-d3b6bf2b07b5}; !- HVAC Component
+  {a83fc084-b24a-478e-8b7c-8dc1a66a4bda}, !- Handle
+  {e98ce4a8-b748-43a5-bc4b-1463565d8d92}, !- Name
+  {1674731f-e2d0-47f4-9f0c-412fc06e0e20}; !- HVAC Component
 
 OS:PortList,
-  {207b2b4f-d9a8-4189-b399-f49ad74a6bc3}, !- Handle
-  {a5c32430-d68b-415c-acaa-e7cedb1c2bcd}, !- Name
-  {c46d0a9d-f1cf-4803-a0e4-d3b6bf2b07b5}; !- HVAC Component
+  {553e568e-c31a-4ad7-bc8e-515dd28e70ac}, !- Handle
+  {0a8e21b7-dcca-40a5-b789-4c6b6b4d1b54}, !- Name
+  {1674731f-e2d0-47f4-9f0c-412fc06e0e20}; !- HVAC Component
 
 OS:Sizing:Zone,
-  {bf2ec78a-a978-4e2c-8559-4e8acf5f6226}, !- Handle
-  {c46d0a9d-f1cf-4803-a0e4-d3b6bf2b07b5}, !- Zone or ZoneList Name
-=======
-  {245e24a5-77e6-4266-aa48-c3158231736a}, !- Handle
-  Node 1,                                 !- Name
-  {942b5739-c27b-41a8-9a60-5c0a5b04e413}, !- Inlet Port
-  ;                                       !- Outlet Port
-
-OS:Connection,
-  {942b5739-c27b-41a8-9a60-5c0a5b04e413}, !- Handle
-  {e53701dd-6310-4f75-a5c4-d9406736f6f0}, !- Name
-  {c8a6b55e-2023-48a9-87a2-667486375113}, !- Source Object
-  11,                                     !- Outlet Port
-  {245e24a5-77e6-4266-aa48-c3158231736a}, !- Target Object
-  2;                                      !- Inlet Port
-
-OS:PortList,
-  {7d050131-9961-421f-859e-5ebe3294851b}, !- Handle
-  {705abc95-07e8-4c98-b12b-90c85907c207}, !- Name
-  {c8a6b55e-2023-48a9-87a2-667486375113}; !- HVAC Component
-
-OS:PortList,
-  {aca455db-e639-4a26-92e3-0931e99e9038}, !- Handle
-  {8e9a2b52-4832-4429-a829-50e57fa5ac4e}, !- Name
-  {c8a6b55e-2023-48a9-87a2-667486375113}; !- HVAC Component
-
-OS:PortList,
-  {e7fad5f8-69db-4a96-a3e8-3c0fad02e18f}, !- Handle
-  {5ed60dd0-7a63-43ff-860c-81cf1910ad21}, !- Name
-  {c8a6b55e-2023-48a9-87a2-667486375113}; !- HVAC Component
-
-OS:Sizing:Zone,
-  {2fc01939-c48b-4e7e-94f5-1640571f6fdd}, !- Handle
-  {c8a6b55e-2023-48a9-87a2-667486375113}, !- Zone or ZoneList Name
->>>>>>> 78927444
+  {62e22431-04d0-4361-80dd-30695e4054a5}, !- Handle
+  {1674731f-e2d0-47f4-9f0c-412fc06e0e20}, !- Zone or ZoneList Name
   SupplyAirTemperature,                   !- Zone Cooling Design Supply Air Temperature Input Method
   14,                                     !- Zone Cooling Design Supply Air Temperature {C}
   11.11,                                  !- Zone Cooling Design Supply Air Temperature Difference {deltaC}
@@ -450,25 +331,14 @@
   autosize;                               !- Dedicated Outdoor Air High Setpoint Temperature for Design {C}
 
 OS:ZoneHVAC:EquipmentList,
-<<<<<<< HEAD
-  {6e9ae3cb-ce56-4823-a470-b90ce990f999}, !- Handle
+  {74335589-5152-4297-8506-dc6bacbfd3de}, !- Handle
   Zone HVAC Equipment List 1,             !- Name
-  {c46d0a9d-f1cf-4803-a0e4-d3b6bf2b07b5}; !- Thermal Zone
+  {1674731f-e2d0-47f4-9f0c-412fc06e0e20}; !- Thermal Zone
 
 OS:Space,
-  {e349797c-8f0f-4096-9752-bf13dc34cb27}, !- Handle
+  {0fe58d20-f367-4814-8981-9f7553308714}, !- Handle
   living space,                           !- Name
-  {cdca3b90-c77e-4258-bfb0-5267ff273208}, !- Space Type Name
-=======
-  {aad2616b-d236-4330-88fc-0e5b74e9bd14}, !- Handle
-  Zone HVAC Equipment List 1,             !- Name
-  {c8a6b55e-2023-48a9-87a2-667486375113}; !- Thermal Zone
-
-OS:Space,
-  {e519f48c-1e06-4510-86c3-c59818b24469}, !- Handle
-  living space,                           !- Name
-  {8ff38900-8e5a-4c34-be47-33df8d3b14fd}, !- Space Type Name
->>>>>>> 78927444
+  {2d785c5e-f1d7-4c14-bbbe-34c8b20bd027}, !- Space Type Name
   ,                                       !- Default Construction Set Name
   ,                                       !- Default Schedule Set Name
   -0,                                     !- Direction of Relative North {deg}
@@ -476,31 +346,17 @@
   0,                                      !- Y Origin {m}
   0,                                      !- Z Origin {m}
   ,                                       !- Building Story Name
-<<<<<<< HEAD
-  {c46d0a9d-f1cf-4803-a0e4-d3b6bf2b07b5}, !- Thermal Zone Name
+  {1674731f-e2d0-47f4-9f0c-412fc06e0e20}, !- Thermal Zone Name
   ,                                       !- Part of Total Floor Area
   ,                                       !- Design Specification Outdoor Air Object Name
-  {da5996df-09d3-4b19-8a24-507abcd14d5a}; !- Building Unit Name
-
-OS:Surface,
-  {10ac9cdd-33f1-4364-9f06-8de8df835448}, !- Handle
+  {6d306936-7d0f-4376-8157-b126525ebe1b}; !- Building Unit Name
+
+OS:Surface,
+  {b0eb9ef0-64f1-40ae-939a-626d7fa4c121}, !- Handle
   Surface 1,                              !- Name
   Floor,                                  !- Surface Type
   ,                                       !- Construction Name
-  {e349797c-8f0f-4096-9752-bf13dc34cb27}, !- Space Name
-=======
-  {c8a6b55e-2023-48a9-87a2-667486375113}, !- Thermal Zone Name
-  ,                                       !- Part of Total Floor Area
-  ,                                       !- Design Specification Outdoor Air Object Name
-  {02bb8c6d-adfc-4d35-86ce-91463f3d1040}; !- Building Unit Name
-
-OS:Surface,
-  {03d848ce-16ec-4e7f-b831-60a5a053fb30}, !- Handle
-  Surface 1,                              !- Name
-  Floor,                                  !- Surface Type
-  ,                                       !- Construction Name
-  {e519f48c-1e06-4510-86c3-c59818b24469}, !- Space Name
->>>>>>> 78927444
+  {0fe58d20-f367-4814-8981-9f7553308714}, !- Space Name
   Foundation,                             !- Outside Boundary Condition
   ,                                       !- Outside Boundary Condition Object
   NoSun,                                  !- Sun Exposure
@@ -513,19 +369,11 @@
   11.129722368505, 0, 0;                  !- X,Y,Z Vertex 4 {m}
 
 OS:Surface,
-<<<<<<< HEAD
-  {bffce2e8-72a6-410f-a21a-192885cae176}, !- Handle
+  {33e677b3-fc3a-461e-8459-94276b34a40c}, !- Handle
   Surface 2,                              !- Name
   Wall,                                   !- Surface Type
   ,                                       !- Construction Name
-  {e349797c-8f0f-4096-9752-bf13dc34cb27}, !- Space Name
-=======
-  {bbc2770e-42a1-41e5-b75c-d55147efd1fc}, !- Handle
-  Surface 2,                              !- Name
-  Wall,                                   !- Surface Type
-  ,                                       !- Construction Name
-  {e519f48c-1e06-4510-86c3-c59818b24469}, !- Space Name
->>>>>>> 78927444
+  {0fe58d20-f367-4814-8981-9f7553308714}, !- Space Name
   Outdoors,                               !- Outside Boundary Condition
   ,                                       !- Outside Boundary Condition Object
   SunExposed,                             !- Sun Exposure
@@ -538,19 +386,11 @@
   0, 0, 2.4384;                           !- X,Y,Z Vertex 4 {m}
 
 OS:Surface,
-<<<<<<< HEAD
-  {834738c7-b25a-431e-8e2b-3c45035c8090}, !- Handle
+  {89e3c3cb-f74b-43df-b7a9-162a487fff14}, !- Handle
   Surface 3,                              !- Name
   Wall,                                   !- Surface Type
   ,                                       !- Construction Name
-  {e349797c-8f0f-4096-9752-bf13dc34cb27}, !- Space Name
-=======
-  {537d816d-44ba-47b8-87be-b74e1226f843}, !- Handle
-  Surface 3,                              !- Name
-  Wall,                                   !- Surface Type
-  ,                                       !- Construction Name
-  {e519f48c-1e06-4510-86c3-c59818b24469}, !- Space Name
->>>>>>> 78927444
+  {0fe58d20-f367-4814-8981-9f7553308714}, !- Space Name
   Outdoors,                               !- Outside Boundary Condition
   ,                                       !- Outside Boundary Condition Object
   SunExposed,                             !- Sun Exposure
@@ -563,19 +403,11 @@
   0, 5.56486118425249, 2.4384;            !- X,Y,Z Vertex 4 {m}
 
 OS:Surface,
-<<<<<<< HEAD
-  {28432026-8a1c-4eac-9c80-9c04860c7955}, !- Handle
+  {34c1d228-3064-440f-862d-86af1c28a54d}, !- Handle
   Surface 4,                              !- Name
   Wall,                                   !- Surface Type
   ,                                       !- Construction Name
-  {e349797c-8f0f-4096-9752-bf13dc34cb27}, !- Space Name
-=======
-  {c1d22fc6-a425-4373-a0ad-884f3427c6b9}, !- Handle
-  Surface 4,                              !- Name
-  Wall,                                   !- Surface Type
-  ,                                       !- Construction Name
-  {e519f48c-1e06-4510-86c3-c59818b24469}, !- Space Name
->>>>>>> 78927444
+  {0fe58d20-f367-4814-8981-9f7553308714}, !- Space Name
   Outdoors,                               !- Outside Boundary Condition
   ,                                       !- Outside Boundary Condition Object
   SunExposed,                             !- Sun Exposure
@@ -588,19 +420,11 @@
   11.129722368505, 5.56486118425249, 2.4384; !- X,Y,Z Vertex 4 {m}
 
 OS:Surface,
-<<<<<<< HEAD
-  {a3525979-e611-4803-a9a4-07ab54ca89c1}, !- Handle
+  {57f5e80b-ad9b-4336-a9dc-71259f69cc30}, !- Handle
   Surface 5,                              !- Name
   Wall,                                   !- Surface Type
   ,                                       !- Construction Name
-  {e349797c-8f0f-4096-9752-bf13dc34cb27}, !- Space Name
-=======
-  {6cf2b964-9f7f-4dc2-93f3-61e6d69832e1}, !- Handle
-  Surface 5,                              !- Name
-  Wall,                                   !- Surface Type
-  ,                                       !- Construction Name
-  {e519f48c-1e06-4510-86c3-c59818b24469}, !- Space Name
->>>>>>> 78927444
+  {0fe58d20-f367-4814-8981-9f7553308714}, !- Space Name
   Outdoors,                               !- Outside Boundary Condition
   ,                                       !- Outside Boundary Condition Object
   SunExposed,                             !- Sun Exposure
@@ -613,23 +437,13 @@
   11.129722368505, 0, 2.4384;             !- X,Y,Z Vertex 4 {m}
 
 OS:Surface,
-<<<<<<< HEAD
-  {f3e61289-a865-4e3d-b91f-3787b2015c4a}, !- Handle
+  {241dbbce-14e9-48d7-a427-48b8011cc56a}, !- Handle
   Surface 6,                              !- Name
   RoofCeiling,                            !- Surface Type
   ,                                       !- Construction Name
-  {e349797c-8f0f-4096-9752-bf13dc34cb27}, !- Space Name
+  {0fe58d20-f367-4814-8981-9f7553308714}, !- Space Name
   Surface,                                !- Outside Boundary Condition
-  {93989e0b-f99c-4d42-8857-433f66040348}, !- Outside Boundary Condition Object
-=======
-  {2bbe70ea-cb33-4080-88f8-678c3de2efc0}, !- Handle
-  Surface 6,                              !- Name
-  RoofCeiling,                            !- Surface Type
-  ,                                       !- Construction Name
-  {e519f48c-1e06-4510-86c3-c59818b24469}, !- Space Name
-  Surface,                                !- Outside Boundary Condition
-  {8f470522-70d1-4553-9e62-8c0c77ac3309}, !- Outside Boundary Condition Object
->>>>>>> 78927444
+  {a0af0d2d-759f-402e-8e20-1df3b7687e96}, !- Outside Boundary Condition Object
   NoSun,                                  !- Sun Exposure
   NoWind,                                 !- Wind Exposure
   ,                                       !- View Factor to Ground
@@ -640,11 +454,7 @@
   0, 0, 2.4384;                           !- X,Y,Z Vertex 4 {m}
 
 OS:SpaceType,
-<<<<<<< HEAD
-  {cdca3b90-c77e-4258-bfb0-5267ff273208}, !- Handle
-=======
-  {8ff38900-8e5a-4c34-be47-33df8d3b14fd}, !- Handle
->>>>>>> 78927444
+  {2d785c5e-f1d7-4c14-bbbe-34c8b20bd027}, !- Handle
   Space Type 1,                           !- Name
   ,                                       !- Default Construction Set Name
   ,                                       !- Default Schedule Set Name
@@ -655,15 +465,9 @@
   living;                                 !- Standards Space Type
 
 OS:Space,
-<<<<<<< HEAD
-  {042d1af7-a7eb-4f59-8b6c-b26679370219}, !- Handle
+  {e3f4fd44-5b80-49fb-ad6d-35a7529779e7}, !- Handle
   living space|story 2,                   !- Name
-  {cdca3b90-c77e-4258-bfb0-5267ff273208}, !- Space Type Name
-=======
-  {d6b5d0ff-b189-4b1d-bfaa-79f9d225f106}, !- Handle
-  living space|story 2,                   !- Name
-  {8ff38900-8e5a-4c34-be47-33df8d3b14fd}, !- Space Type Name
->>>>>>> 78927444
+  {2d785c5e-f1d7-4c14-bbbe-34c8b20bd027}, !- Space Type Name
   ,                                       !- Default Construction Set Name
   ,                                       !- Default Schedule Set Name
   -0,                                     !- Direction of Relative North {deg}
@@ -671,35 +475,19 @@
   0,                                      !- Y Origin {m}
   2.4384,                                 !- Z Origin {m}
   ,                                       !- Building Story Name
-<<<<<<< HEAD
-  {c46d0a9d-f1cf-4803-a0e4-d3b6bf2b07b5}, !- Thermal Zone Name
+  {1674731f-e2d0-47f4-9f0c-412fc06e0e20}, !- Thermal Zone Name
   ,                                       !- Part of Total Floor Area
   ,                                       !- Design Specification Outdoor Air Object Name
-  {da5996df-09d3-4b19-8a24-507abcd14d5a}; !- Building Unit Name
-
-OS:Surface,
-  {93989e0b-f99c-4d42-8857-433f66040348}, !- Handle
+  {6d306936-7d0f-4376-8157-b126525ebe1b}; !- Building Unit Name
+
+OS:Surface,
+  {a0af0d2d-759f-402e-8e20-1df3b7687e96}, !- Handle
   Surface 7,                              !- Name
   Floor,                                  !- Surface Type
   ,                                       !- Construction Name
-  {042d1af7-a7eb-4f59-8b6c-b26679370219}, !- Space Name
+  {e3f4fd44-5b80-49fb-ad6d-35a7529779e7}, !- Space Name
   Surface,                                !- Outside Boundary Condition
-  {f3e61289-a865-4e3d-b91f-3787b2015c4a}, !- Outside Boundary Condition Object
-=======
-  {c8a6b55e-2023-48a9-87a2-667486375113}, !- Thermal Zone Name
-  ,                                       !- Part of Total Floor Area
-  ,                                       !- Design Specification Outdoor Air Object Name
-  {02bb8c6d-adfc-4d35-86ce-91463f3d1040}; !- Building Unit Name
-
-OS:Surface,
-  {8f470522-70d1-4553-9e62-8c0c77ac3309}, !- Handle
-  Surface 7,                              !- Name
-  Floor,                                  !- Surface Type
-  ,                                       !- Construction Name
-  {d6b5d0ff-b189-4b1d-bfaa-79f9d225f106}, !- Space Name
-  Surface,                                !- Outside Boundary Condition
-  {2bbe70ea-cb33-4080-88f8-678c3de2efc0}, !- Outside Boundary Condition Object
->>>>>>> 78927444
+  {241dbbce-14e9-48d7-a427-48b8011cc56a}, !- Outside Boundary Condition Object
   NoSun,                                  !- Sun Exposure
   NoWind,                                 !- Wind Exposure
   ,                                       !- View Factor to Ground
@@ -710,19 +498,11 @@
   11.129722368505, 0, 0;                  !- X,Y,Z Vertex 4 {m}
 
 OS:Surface,
-<<<<<<< HEAD
-  {9175a460-9b8c-4155-9434-66e765897c92}, !- Handle
+  {125a9fb8-23b5-4563-b39e-56ad4484b520}, !- Handle
   Surface 8,                              !- Name
   Wall,                                   !- Surface Type
   ,                                       !- Construction Name
-  {042d1af7-a7eb-4f59-8b6c-b26679370219}, !- Space Name
-=======
-  {29ad8ffa-be20-4f50-82cc-0868acdfb77d}, !- Handle
-  Surface 8,                              !- Name
-  Wall,                                   !- Surface Type
-  ,                                       !- Construction Name
-  {d6b5d0ff-b189-4b1d-bfaa-79f9d225f106}, !- Space Name
->>>>>>> 78927444
+  {e3f4fd44-5b80-49fb-ad6d-35a7529779e7}, !- Space Name
   Outdoors,                               !- Outside Boundary Condition
   ,                                       !- Outside Boundary Condition Object
   SunExposed,                             !- Sun Exposure
@@ -735,19 +515,11 @@
   0, 0, 2.4384;                           !- X,Y,Z Vertex 4 {m}
 
 OS:Surface,
-<<<<<<< HEAD
-  {42ce0f3b-1416-424e-b5fe-b1f284c5fc7b}, !- Handle
+  {090d6ccb-7064-4365-b29c-a9e9689186c0}, !- Handle
   Surface 9,                              !- Name
   Wall,                                   !- Surface Type
   ,                                       !- Construction Name
-  {042d1af7-a7eb-4f59-8b6c-b26679370219}, !- Space Name
-=======
-  {691ffbd3-0e55-4fa9-acbe-95fd55b25990}, !- Handle
-  Surface 9,                              !- Name
-  Wall,                                   !- Surface Type
-  ,                                       !- Construction Name
-  {d6b5d0ff-b189-4b1d-bfaa-79f9d225f106}, !- Space Name
->>>>>>> 78927444
+  {e3f4fd44-5b80-49fb-ad6d-35a7529779e7}, !- Space Name
   Outdoors,                               !- Outside Boundary Condition
   ,                                       !- Outside Boundary Condition Object
   SunExposed,                             !- Sun Exposure
@@ -760,19 +532,11 @@
   0, 5.56486118425249, 2.4384;            !- X,Y,Z Vertex 4 {m}
 
 OS:Surface,
-<<<<<<< HEAD
-  {1ddbd0d3-33a2-4be8-8454-5c703edf300c}, !- Handle
+  {fe7794a5-885c-44f0-92ca-896f65e23897}, !- Handle
   Surface 10,                             !- Name
   Wall,                                   !- Surface Type
   ,                                       !- Construction Name
-  {042d1af7-a7eb-4f59-8b6c-b26679370219}, !- Space Name
-=======
-  {03846a95-08bf-4329-8a4f-d5a0b0556057}, !- Handle
-  Surface 10,                             !- Name
-  Wall,                                   !- Surface Type
-  ,                                       !- Construction Name
-  {d6b5d0ff-b189-4b1d-bfaa-79f9d225f106}, !- Space Name
->>>>>>> 78927444
+  {e3f4fd44-5b80-49fb-ad6d-35a7529779e7}, !- Space Name
   Outdoors,                               !- Outside Boundary Condition
   ,                                       !- Outside Boundary Condition Object
   SunExposed,                             !- Sun Exposure
@@ -785,19 +549,11 @@
   11.129722368505, 5.56486118425249, 2.4384; !- X,Y,Z Vertex 4 {m}
 
 OS:Surface,
-<<<<<<< HEAD
-  {7abd0a7f-1f34-4290-b946-8e5b6b4b5c20}, !- Handle
+  {112c63e0-571d-4eb1-833a-26295df96836}, !- Handle
   Surface 11,                             !- Name
   Wall,                                   !- Surface Type
   ,                                       !- Construction Name
-  {042d1af7-a7eb-4f59-8b6c-b26679370219}, !- Space Name
-=======
-  {315b5dbf-4911-48a3-99c0-3fc6e23ad6d1}, !- Handle
-  Surface 11,                             !- Name
-  Wall,                                   !- Surface Type
-  ,                                       !- Construction Name
-  {d6b5d0ff-b189-4b1d-bfaa-79f9d225f106}, !- Space Name
->>>>>>> 78927444
+  {e3f4fd44-5b80-49fb-ad6d-35a7529779e7}, !- Space Name
   Outdoors,                               !- Outside Boundary Condition
   ,                                       !- Outside Boundary Condition Object
   SunExposed,                             !- Sun Exposure
@@ -810,23 +566,13 @@
   11.129722368505, 0, 2.4384;             !- X,Y,Z Vertex 4 {m}
 
 OS:Surface,
-<<<<<<< HEAD
-  {afc447b3-337b-4217-a5b3-ebfe61c32c99}, !- Handle
+  {caf24076-22af-48f0-a169-33b05d1da9bf}, !- Handle
   Surface 12,                             !- Name
   RoofCeiling,                            !- Surface Type
   ,                                       !- Construction Name
-  {042d1af7-a7eb-4f59-8b6c-b26679370219}, !- Space Name
+  {e3f4fd44-5b80-49fb-ad6d-35a7529779e7}, !- Space Name
   Surface,                                !- Outside Boundary Condition
-  {296f4f01-6e45-4256-bdcf-b8943da398a6}, !- Outside Boundary Condition Object
-=======
-  {8adc303a-1044-4ba3-a82b-eff1b5020955}, !- Handle
-  Surface 12,                             !- Name
-  RoofCeiling,                            !- Surface Type
-  ,                                       !- Construction Name
-  {d6b5d0ff-b189-4b1d-bfaa-79f9d225f106}, !- Space Name
-  Surface,                                !- Outside Boundary Condition
-  {37be7447-48f4-425c-87e9-daaf8cb52b0b}, !- Outside Boundary Condition Object
->>>>>>> 78927444
+  {ad8bf5c0-f812-4cdc-8750-41b295638ebd}, !- Outside Boundary Condition Object
   NoSun,                                  !- Sun Exposure
   NoWind,                                 !- Wind Exposure
   ,                                       !- View Factor to Ground
@@ -837,23 +583,13 @@
   0, 0, 2.4384;                           !- X,Y,Z Vertex 4 {m}
 
 OS:Surface,
-<<<<<<< HEAD
-  {296f4f01-6e45-4256-bdcf-b8943da398a6}, !- Handle
+  {ad8bf5c0-f812-4cdc-8750-41b295638ebd}, !- Handle
   Surface 13,                             !- Name
   Floor,                                  !- Surface Type
   ,                                       !- Construction Name
-  {50ba380b-d8d6-4993-bc58-ac1e71c38801}, !- Space Name
+  {f05ae336-52b4-47b9-af0d-9c7aa1eac7fd}, !- Space Name
   Surface,                                !- Outside Boundary Condition
-  {afc447b3-337b-4217-a5b3-ebfe61c32c99}, !- Outside Boundary Condition Object
-=======
-  {37be7447-48f4-425c-87e9-daaf8cb52b0b}, !- Handle
-  Surface 13,                             !- Name
-  Floor,                                  !- Surface Type
-  ,                                       !- Construction Name
-  {4f990f94-4b3b-49ea-922f-8be620878a9c}, !- Space Name
-  Surface,                                !- Outside Boundary Condition
-  {8adc303a-1044-4ba3-a82b-eff1b5020955}, !- Outside Boundary Condition Object
->>>>>>> 78927444
+  {caf24076-22af-48f0-a169-33b05d1da9bf}, !- Outside Boundary Condition Object
   NoSun,                                  !- Sun Exposure
   NoWind,                                 !- Wind Exposure
   ,                                       !- View Factor to Ground
@@ -864,19 +600,11 @@
   0, 0, 0;                                !- X,Y,Z Vertex 4 {m}
 
 OS:Surface,
-<<<<<<< HEAD
-  {33df4f0e-4fae-4062-8dce-3734f8236a94}, !- Handle
+  {65f6ad95-2ad3-4267-b75b-97b885489adf}, !- Handle
   Surface 14,                             !- Name
   RoofCeiling,                            !- Surface Type
   ,                                       !- Construction Name
-  {50ba380b-d8d6-4993-bc58-ac1e71c38801}, !- Space Name
-=======
-  {8ea3bb8d-ea82-484f-a267-900fd8ee1ade}, !- Handle
-  Surface 14,                             !- Name
-  RoofCeiling,                            !- Surface Type
-  ,                                       !- Construction Name
-  {4f990f94-4b3b-49ea-922f-8be620878a9c}, !- Space Name
->>>>>>> 78927444
+  {f05ae336-52b4-47b9-af0d-9c7aa1eac7fd}, !- Space Name
   Outdoors,                               !- Outside Boundary Condition
   ,                                       !- Outside Boundary Condition Object
   SunExposed,                             !- Sun Exposure
@@ -889,19 +617,11 @@
   11.129722368505, 0, 0.3048;             !- X,Y,Z Vertex 4 {m}
 
 OS:Surface,
-<<<<<<< HEAD
-  {b12b02df-e920-4a36-8709-5e6dbf5fc8c4}, !- Handle
+  {d951694e-21db-4a0a-9df9-26788f1187ca}, !- Handle
   Surface 15,                             !- Name
   RoofCeiling,                            !- Surface Type
   ,                                       !- Construction Name
-  {50ba380b-d8d6-4993-bc58-ac1e71c38801}, !- Space Name
-=======
-  {aa9bf467-30ef-4f10-94d7-72d1922606e0}, !- Handle
-  Surface 15,                             !- Name
-  RoofCeiling,                            !- Surface Type
-  ,                                       !- Construction Name
-  {4f990f94-4b3b-49ea-922f-8be620878a9c}, !- Space Name
->>>>>>> 78927444
+  {f05ae336-52b4-47b9-af0d-9c7aa1eac7fd}, !- Space Name
   Outdoors,                               !- Outside Boundary Condition
   ,                                       !- Outside Boundary Condition Object
   SunExposed,                             !- Sun Exposure
@@ -914,19 +634,11 @@
   0, 5.56486118425249, 0.304799999999999; !- X,Y,Z Vertex 4 {m}
 
 OS:Surface,
-<<<<<<< HEAD
-  {87e63a3b-020c-402d-b112-e43e01d420ab}, !- Handle
+  {0504e68a-4895-4bab-8bec-b53d92c3619b}, !- Handle
   Surface 16,                             !- Name
   RoofCeiling,                            !- Surface Type
   ,                                       !- Construction Name
-  {50ba380b-d8d6-4993-bc58-ac1e71c38801}, !- Space Name
-=======
-  {18f9f957-8417-4894-95fc-52b970b98adb}, !- Handle
-  Surface 16,                             !- Name
-  RoofCeiling,                            !- Surface Type
-  ,                                       !- Construction Name
-  {4f990f94-4b3b-49ea-922f-8be620878a9c}, !- Space Name
->>>>>>> 78927444
+  {f05ae336-52b4-47b9-af0d-9c7aa1eac7fd}, !- Space Name
   Outdoors,                               !- Outside Boundary Condition
   ,                                       !- Outside Boundary Condition Object
   SunExposed,                             !- Sun Exposure
@@ -938,19 +650,11 @@
   0, 0, 0.3048;                           !- X,Y,Z Vertex 3 {m}
 
 OS:Surface,
-<<<<<<< HEAD
-  {eed7e7ba-ee41-4e63-af09-60184a4579d9}, !- Handle
+  {13acd280-616c-413f-b998-4b1f74683989}, !- Handle
   Surface 17,                             !- Name
   RoofCeiling,                            !- Surface Type
   ,                                       !- Construction Name
-  {50ba380b-d8d6-4993-bc58-ac1e71c38801}, !- Space Name
-=======
-  {6092260a-16d9-413b-8619-894ebd9152e8}, !- Handle
-  Surface 17,                             !- Name
-  RoofCeiling,                            !- Surface Type
-  ,                                       !- Construction Name
-  {4f990f94-4b3b-49ea-922f-8be620878a9c}, !- Space Name
->>>>>>> 78927444
+  {f05ae336-52b4-47b9-af0d-9c7aa1eac7fd}, !- Space Name
   Outdoors,                               !- Outside Boundary Condition
   ,                                       !- Outside Boundary Condition Object
   SunExposed,                             !- Sun Exposure
@@ -962,15 +666,9 @@
   11.129722368505, 5.56486118425249, 0.304799999999997; !- X,Y,Z Vertex 3 {m}
 
 OS:Space,
-<<<<<<< HEAD
-  {50ba380b-d8d6-4993-bc58-ac1e71c38801}, !- Handle
+  {f05ae336-52b4-47b9-af0d-9c7aa1eac7fd}, !- Handle
   finished attic space,                   !- Name
-  {cdca3b90-c77e-4258-bfb0-5267ff273208}, !- Space Type Name
-=======
-  {4f990f94-4b3b-49ea-922f-8be620878a9c}, !- Handle
-  finished attic space,                   !- Name
-  {8ff38900-8e5a-4c34-be47-33df8d3b14fd}, !- Space Type Name
->>>>>>> 78927444
+  {2d785c5e-f1d7-4c14-bbbe-34c8b20bd027}, !- Space Type Name
   ,                                       !- Default Construction Set Name
   ,                                       !- Default Schedule Set Name
   -0,                                     !- Direction of Relative North {deg}
@@ -978,35 +676,20 @@
   0,                                      !- Y Origin {m}
   4.8768,                                 !- Z Origin {m}
   ,                                       !- Building Story Name
-<<<<<<< HEAD
-  {c46d0a9d-f1cf-4803-a0e4-d3b6bf2b07b5}, !- Thermal Zone Name
+  {1674731f-e2d0-47f4-9f0c-412fc06e0e20}, !- Thermal Zone Name
   ,                                       !- Part of Total Floor Area
   ,                                       !- Design Specification Outdoor Air Object Name
-  {da5996df-09d3-4b19-8a24-507abcd14d5a}; !- Building Unit Name
+  {6d306936-7d0f-4376-8157-b126525ebe1b}; !- Building Unit Name
 
 OS:BuildingUnit,
-  {da5996df-09d3-4b19-8a24-507abcd14d5a}, !- Handle
-=======
-  {c8a6b55e-2023-48a9-87a2-667486375113}, !- Thermal Zone Name
-  ,                                       !- Part of Total Floor Area
-  ,                                       !- Design Specification Outdoor Air Object Name
-  {02bb8c6d-adfc-4d35-86ce-91463f3d1040}; !- Building Unit Name
-
-OS:BuildingUnit,
-  {02bb8c6d-adfc-4d35-86ce-91463f3d1040}, !- Handle
->>>>>>> 78927444
+  {6d306936-7d0f-4376-8157-b126525ebe1b}, !- Handle
   unit 1,                                 !- Name
   ,                                       !- Rendering Color
   Residential;                            !- Building Unit Type
 
 OS:AdditionalProperties,
-<<<<<<< HEAD
-  {445f2aec-690e-46cd-afaf-04a6eb7a45d4}, !- Handle
-  {da5996df-09d3-4b19-8a24-507abcd14d5a}, !- Object Name
-=======
-  {d5720947-6442-49e8-8e59-31415c32a958}, !- Handle
-  {02bb8c6d-adfc-4d35-86ce-91463f3d1040}, !- Object Name
->>>>>>> 78927444
+  {4b93d340-7cda-4b11-a5ab-350341c5a357}, !- Handle
+  {6d306936-7d0f-4376-8157-b126525ebe1b}, !- Object Name
   NumberOfBedrooms,                       !- Feature Name 1
   Integer,                                !- Feature Data Type 1
   3,                                      !- Feature Value 1
@@ -1018,20 +701,12 @@
   2.6400000000000001;                     !- Feature Value 3
 
 OS:External:File,
-<<<<<<< HEAD
-  {9069fd7e-9822-4a8e-ab2a-823e96f0d7a7}, !- Handle
-=======
-  {e12705ef-f28d-4f99-a567-57518a9b7ba6}, !- Handle
->>>>>>> 78927444
+  {c81fc01b-e75e-4a83-9efb-9aaab5cd356a}, !- Handle
   8760.csv,                               !- Name
   8760.csv;                               !- File Name
 
 OS:Schedule:Day,
-<<<<<<< HEAD
-  {2aaeb4de-f361-4cc1-ad43-cef5aaa02cc9}, !- Handle
-=======
-  {9518b71e-5751-4f77-95d5-75506a8f1dcd}, !- Handle
->>>>>>> 78927444
+  {6c1eb316-aa19-4a4a-8f34-2a9ea161dadb}, !- Handle
   Schedule Day 1,                         !- Name
   ,                                       !- Schedule Type Limits Name
   ,                                       !- Interpolate to Timestep
@@ -1040,11 +715,7 @@
   0;                                      !- Value Until Time 1
 
 OS:Schedule:Day,
-<<<<<<< HEAD
-  {ad698277-b9d0-4f12-af20-cb3a3edef03f}, !- Handle
-=======
-  {61a0cbc4-e0e5-4efd-b625-e7d7b3e63fac}, !- Handle
->>>>>>> 78927444
+  {c0278668-34d0-4a57-8992-7935a17e8ec9}, !- Handle
   Schedule Day 2,                         !- Name
   ,                                       !- Schedule Type Limits Name
   ,                                       !- Interpolate to Timestep
@@ -1053,17 +724,10 @@
   1;                                      !- Value Until Time 1
 
 OS:Schedule:File,
-<<<<<<< HEAD
-  {f5bbc3c9-131f-4fb8-9562-4e15b6d3c8bf}, !- Handle
+  {aad08fc6-309f-4e65-9f60-dedd860bb03b}, !- Handle
   occupants,                              !- Name
-  {27f310ed-3025-4d4b-9c18-fd04163ba313}, !- Schedule Type Limits Name
-  {9069fd7e-9822-4a8e-ab2a-823e96f0d7a7}, !- External File Name
-=======
-  {9e016671-ba95-4cb1-9cf5-770b095fa454}, !- Handle
-  occupants,                              !- Name
-  {fed9bb30-83cc-42b5-8f5c-2ff509cf72ac}, !- Schedule Type Limits Name
-  {e12705ef-f28d-4f99-a567-57518a9b7ba6}, !- External File Name
->>>>>>> 78927444
+  {1ac8b819-7ddb-45eb-a3e6-fef4a297a716}, !- Schedule Type Limits Name
+  {c81fc01b-e75e-4a83-9efb-9aaab5cd356a}, !- External File Name
   1,                                      !- Column Number
   1,                                      !- Rows to Skip at Top
   8760,                                   !- Number of Hours of Data
@@ -1072,40 +736,23 @@
   60;                                     !- Minutes per Item
 
 OS:Schedule:Ruleset,
-<<<<<<< HEAD
-  {a9b46774-6cd9-45d8-b26e-8f29f683e149}, !- Handle
+  {2884f367-7e57-4133-bab0-de4b02196eee}, !- Handle
   Schedule Ruleset 1,                     !- Name
-  {909f28ad-a137-494f-95a9-45e66058ef49}, !- Schedule Type Limits Name
-  {a20aa60d-1617-4355-b3ee-3aed3a01514a}; !- Default Day Schedule Name
+  {3b322522-e15f-4268-858d-18b94112ffa3}, !- Schedule Type Limits Name
+  {94164b9b-8945-4436-a087-f548ed5b32ae}; !- Default Day Schedule Name
 
 OS:Schedule:Day,
-  {a20aa60d-1617-4355-b3ee-3aed3a01514a}, !- Handle
+  {94164b9b-8945-4436-a087-f548ed5b32ae}, !- Handle
   Schedule Day 3,                         !- Name
-  {909f28ad-a137-494f-95a9-45e66058ef49}, !- Schedule Type Limits Name
-=======
-  {74b3f2f8-40e8-4a2c-8ac5-5af29b4a840f}, !- Handle
-  Schedule Ruleset 1,                     !- Name
-  {5a370e64-4443-4a52-bb76-3fc7feece2b5}, !- Schedule Type Limits Name
-  {cc078298-e24e-4ff0-8aba-7db375e073ae}; !- Default Day Schedule Name
-
-OS:Schedule:Day,
-  {cc078298-e24e-4ff0-8aba-7db375e073ae}, !- Handle
-  Schedule Day 3,                         !- Name
-  {5a370e64-4443-4a52-bb76-3fc7feece2b5}, !- Schedule Type Limits Name
->>>>>>> 78927444
+  {3b322522-e15f-4268-858d-18b94112ffa3}, !- Schedule Type Limits Name
   ,                                       !- Interpolate to Timestep
   24,                                     !- Hour 1
   0,                                      !- Minute 1
   112.539290946133;                       !- Value Until Time 1
 
 OS:People:Definition,
-<<<<<<< HEAD
-  {baf955c6-5c2f-4603-8d7b-96ae93f58b0b}, !- Handle
+  {a1192586-04ed-4939-8ca4-e5cf77152729}, !- Handle
   res occupants|living space|story 2,     !- Name
-=======
-  {7571b2f2-d364-4008-9aa9-bedb33a3aa4d}, !- Handle
-  res occupants|living space,             !- Name
->>>>>>> 78927444
   People,                                 !- Number of People Calculation Method
   0.88,                                   !- Number of People {people}
   ,                                       !- People per Space Floor Area {person/m2}
@@ -1117,21 +764,12 @@
   ZoneAveraged;                           !- Mean Radiant Temperature Calculation Type
 
 OS:People,
-<<<<<<< HEAD
-  {cbe39edc-d17b-42ea-8e85-ebf50b6f2233}, !- Handle
+  {7b50087c-9254-4b9d-ad57-bed9f451f0cf}, !- Handle
   res occupants|living space|story 2,     !- Name
-  {baf955c6-5c2f-4603-8d7b-96ae93f58b0b}, !- People Definition Name
-  {042d1af7-a7eb-4f59-8b6c-b26679370219}, !- Space or SpaceType Name
-  {f5bbc3c9-131f-4fb8-9562-4e15b6d3c8bf}, !- Number of People Schedule Name
-  {a9b46774-6cd9-45d8-b26e-8f29f683e149}, !- Activity Level Schedule Name
-=======
-  {2a12b9a6-5544-46d8-a4ff-f83de0ee9c34}, !- Handle
-  res occupants|living space,             !- Name
-  {7571b2f2-d364-4008-9aa9-bedb33a3aa4d}, !- People Definition Name
-  {e519f48c-1e06-4510-86c3-c59818b24469}, !- Space or SpaceType Name
-  {9e016671-ba95-4cb1-9cf5-770b095fa454}, !- Number of People Schedule Name
-  {74b3f2f8-40e8-4a2c-8ac5-5af29b4a840f}, !- Activity Level Schedule Name
->>>>>>> 78927444
+  {a1192586-04ed-4939-8ca4-e5cf77152729}, !- People Definition Name
+  {e3f4fd44-5b80-49fb-ad6d-35a7529779e7}, !- Space or SpaceType Name
+  {aad08fc6-309f-4e65-9f60-dedd860bb03b}, !- Number of People Schedule Name
+  {2884f367-7e57-4133-bab0-de4b02196eee}, !- Activity Level Schedule Name
   ,                                       !- Surface Name/Angle Factor List Name
   ,                                       !- Work Efficiency Schedule Name
   ,                                       !- Clothing Insulation Schedule Name
@@ -1139,11 +777,7 @@
   1;                                      !- Multiplier
 
 OS:ScheduleTypeLimits,
-<<<<<<< HEAD
-  {909f28ad-a137-494f-95a9-45e66058ef49}, !- Handle
-=======
-  {5a370e64-4443-4a52-bb76-3fc7feece2b5}, !- Handle
->>>>>>> 78927444
+  {3b322522-e15f-4268-858d-18b94112ffa3}, !- Handle
   ActivityLevel,                          !- Name
   0,                                      !- Lower Limit Value
   ,                                       !- Upper Limit Value
@@ -1151,22 +785,40 @@
   ActivityLevel;                          !- Unit Type
 
 OS:ScheduleTypeLimits,
-<<<<<<< HEAD
-  {27f310ed-3025-4d4b-9c18-fd04163ba313}, !- Handle
-=======
-  {fed9bb30-83cc-42b5-8f5c-2ff509cf72ac}, !- Handle
->>>>>>> 78927444
+  {1ac8b819-7ddb-45eb-a3e6-fef4a297a716}, !- Handle
   Fractional,                             !- Name
   0,                                      !- Lower Limit Value
   1,                                      !- Upper Limit Value
   Continuous;                             !- Numeric Type
 
 OS:People:Definition,
-<<<<<<< HEAD
-  {52e85a12-5ff5-4d7d-9aac-847b61ba064d}, !- Handle
-=======
-  {908a9b4b-e841-4661-beeb-628c27a269f4}, !- Handle
->>>>>>> 78927444
+  {974d10d2-f81c-4379-8037-fe9092764d2e}, !- Handle
+  res occupants|living space,             !- Name
+  People,                                 !- Number of People Calculation Method
+  0.88,                                   !- Number of People {people}
+  ,                                       !- People per Space Floor Area {person/m2}
+  ,                                       !- Space Floor Area per Person {m2/person}
+  0.319734,                               !- Fraction Radiant
+  0.573,                                  !- Sensible Heat Fraction
+  0,                                      !- Carbon Dioxide Generation Rate {m3/s-W}
+  No,                                     !- Enable ASHRAE 55 Comfort Warnings
+  ZoneAveraged;                           !- Mean Radiant Temperature Calculation Type
+
+OS:People,
+  {96f2b0fd-ad79-4995-967d-cfd7f807146a}, !- Handle
+  res occupants|living space,             !- Name
+  {974d10d2-f81c-4379-8037-fe9092764d2e}, !- People Definition Name
+  {0fe58d20-f367-4814-8981-9f7553308714}, !- Space or SpaceType Name
+  {aad08fc6-309f-4e65-9f60-dedd860bb03b}, !- Number of People Schedule Name
+  {2884f367-7e57-4133-bab0-de4b02196eee}, !- Activity Level Schedule Name
+  ,                                       !- Surface Name/Angle Factor List Name
+  ,                                       !- Work Efficiency Schedule Name
+  ,                                       !- Clothing Insulation Schedule Name
+  ,                                       !- Air Velocity Schedule Name
+  1;                                      !- Multiplier
+
+OS:People:Definition,
+  {8b8c9389-5970-4fad-bcff-6a1b7771d001}, !- Handle
   res occupants|finished attic space,     !- Name
   People,                                 !- Number of People Calculation Method
   0.88,                                   !- Number of People {people}
@@ -1179,82 +831,40 @@
   ZoneAveraged;                           !- Mean Radiant Temperature Calculation Type
 
 OS:People,
-<<<<<<< HEAD
-  {56b89277-06ee-4674-8526-0c23eeeb19ff}, !- Handle
+  {5b04175c-5b4f-4986-94d2-2ded675db8cd}, !- Handle
   res occupants|finished attic space,     !- Name
-  {52e85a12-5ff5-4d7d-9aac-847b61ba064d}, !- People Definition Name
-  {50ba380b-d8d6-4993-bc58-ac1e71c38801}, !- Space or SpaceType Name
-  {f5bbc3c9-131f-4fb8-9562-4e15b6d3c8bf}, !- Number of People Schedule Name
-  {a9b46774-6cd9-45d8-b26e-8f29f683e149}, !- Activity Level Schedule Name
-=======
-  {53e01a75-75c8-4bed-8879-1ba519fe85e0}, !- Handle
-  res occupants|finished attic space,     !- Name
-  {908a9b4b-e841-4661-beeb-628c27a269f4}, !- People Definition Name
-  {4f990f94-4b3b-49ea-922f-8be620878a9c}, !- Space or SpaceType Name
-  {9e016671-ba95-4cb1-9cf5-770b095fa454}, !- Number of People Schedule Name
-  {74b3f2f8-40e8-4a2c-8ac5-5af29b4a840f}, !- Activity Level Schedule Name
->>>>>>> 78927444
+  {8b8c9389-5970-4fad-bcff-6a1b7771d001}, !- People Definition Name
+  {f05ae336-52b4-47b9-af0d-9c7aa1eac7fd}, !- Space or SpaceType Name
+  {aad08fc6-309f-4e65-9f60-dedd860bb03b}, !- Number of People Schedule Name
+  {2884f367-7e57-4133-bab0-de4b02196eee}, !- Activity Level Schedule Name
   ,                                       !- Surface Name/Angle Factor List Name
   ,                                       !- Work Efficiency Schedule Name
   ,                                       !- Clothing Insulation Schedule Name
   ,                                       !- Air Velocity Schedule Name
   1;                                      !- Multiplier
 
-OS:People:Definition,
-<<<<<<< HEAD
-  {d9a0876b-a607-4b74-ad66-7588c9011b95}, !- Handle
-  res occupants|living space,             !- Name
-=======
-  {df025202-8706-4d40-b63e-16faa380cc71}, !- Handle
-  res occupants|living space|story 2,     !- Name
->>>>>>> 78927444
-  People,                                 !- Number of People Calculation Method
-  0.88,                                   !- Number of People {people}
-  ,                                       !- People per Space Floor Area {person/m2}
-  ,                                       !- Space Floor Area per Person {m2/person}
-  0.319734,                               !- Fraction Radiant
-  0.573,                                  !- Sensible Heat Fraction
-  0,                                      !- Carbon Dioxide Generation Rate {m3/s-W}
-  No,                                     !- Enable ASHRAE 55 Comfort Warnings
-  ZoneAveraged;                           !- Mean Radiant Temperature Calculation Type
-
-OS:People,
-<<<<<<< HEAD
-  {1038cbdc-8ab5-41ca-bafa-71f6e5ead952}, !- Handle
-  res occupants|living space,             !- Name
-  {d9a0876b-a607-4b74-ad66-7588c9011b95}, !- People Definition Name
-  {e349797c-8f0f-4096-9752-bf13dc34cb27}, !- Space or SpaceType Name
-  {f5bbc3c9-131f-4fb8-9562-4e15b6d3c8bf}, !- Number of People Schedule Name
-  {a9b46774-6cd9-45d8-b26e-8f29f683e149}, !- Activity Level Schedule Name
-=======
-  {3c15b570-8b33-4d21-a271-4214815b839e}, !- Handle
-  res occupants|living space|story 2,     !- Name
-  {df025202-8706-4d40-b63e-16faa380cc71}, !- People Definition Name
-  {d6b5d0ff-b189-4b1d-bfaa-79f9d225f106}, !- Space or SpaceType Name
-  {9e016671-ba95-4cb1-9cf5-770b095fa454}, !- Number of People Schedule Name
-  {74b3f2f8-40e8-4a2c-8ac5-5af29b4a840f}, !- Activity Level Schedule Name
->>>>>>> 78927444
-  ,                                       !- Surface Name/Angle Factor List Name
-  ,                                       !- Work Efficiency Schedule Name
-  ,                                       !- Clothing Insulation Schedule Name
-  ,                                       !- Air Velocity Schedule Name
-  1;                                      !- Multiplier
-
 OS:ShadingSurfaceGroup,
-<<<<<<< HEAD
-  {13c5c5ed-d052-4f38-8fe0-81a023166817}, !- Handle
-=======
-  {8520853a-db62-41da-8a28-e2f0239ed04d}, !- Handle
->>>>>>> 78927444
+  {e2ade37f-8937-4f4a-8d00-8cbf08a14b1d}, !- Handle
   res eaves,                              !- Name
   Building;                               !- Shading Surface Type
 
 OS:ShadingSurface,
-<<<<<<< HEAD
-  {916ada7c-cdfd-4a4c-b05f-d4d8e115e1fb}, !- Handle
+  {ac3e2986-b627-4df3-bd02-4be4da911ea5}, !- Handle
+  Surface 14 - res eaves,                 !- Name
+  ,                                       !- Construction Name
+  {e2ade37f-8937-4f4a-8d00-8cbf08a14b1d}, !- Shading Surface Group Name
+  ,                                       !- Transmittance Schedule Name
+  ,                                       !- Number of Vertices
+  0, -0.6096, 4.8768,                     !- X,Y,Z Vertex 1 {m}
+  11.129722368505, -0.6096, 4.8768,       !- X,Y,Z Vertex 2 {m}
+  11.129722368505, 0, 5.1816,             !- X,Y,Z Vertex 3 {m}
+  0, 0, 5.1816;                           !- X,Y,Z Vertex 4 {m}
+
+OS:ShadingSurface,
+  {65714f06-24a6-432d-9fd1-05edb1820d24}, !- Handle
   Surface 16 - res eaves,                 !- Name
   ,                                       !- Construction Name
-  {13c5c5ed-d052-4f38-8fe0-81a023166817}, !- Shading Surface Group Name
+  {e2ade37f-8937-4f4a-8d00-8cbf08a14b1d}, !- Shading Surface Group Name
   ,                                       !- Transmittance Schedule Name
   ,                                       !- Number of Vertices
   -0.6096, 5.56486118425249, 4.8768,      !- X,Y,Z Vertex 1 {m}
@@ -1263,34 +873,10 @@
   0, 5.56486118425249, 5.1816;            !- X,Y,Z Vertex 4 {m}
 
 OS:ShadingSurface,
-  {684c8e21-2e66-4743-b167-9f6b453cdb29}, !- Handle
-  Surface 14 - res eaves,                 !- Name
-  ,                                       !- Construction Name
-  {13c5c5ed-d052-4f38-8fe0-81a023166817}, !- Shading Surface Group Name
-=======
-  {8030b118-29cf-4df1-afb0-aad67d1ca711}, !- Handle
-  Surface 14 - res eaves,                 !- Name
-  ,                                       !- Construction Name
-  {8520853a-db62-41da-8a28-e2f0239ed04d}, !- Shading Surface Group Name
->>>>>>> 78927444
-  ,                                       !- Transmittance Schedule Name
-  ,                                       !- Number of Vertices
-  0, -0.6096, 4.8768,                     !- X,Y,Z Vertex 1 {m}
-  11.129722368505, -0.6096, 4.8768,       !- X,Y,Z Vertex 2 {m}
-  11.129722368505, 0, 5.1816,             !- X,Y,Z Vertex 3 {m}
-  0, 0, 5.1816;                           !- X,Y,Z Vertex 4 {m}
-
-OS:ShadingSurface,
-<<<<<<< HEAD
-  {fbf8e9c3-a9ad-477c-8a28-d5ece3d53af0}, !- Handle
+  {8ce65eae-e692-4b18-bcab-4791b4a7da06}, !- Handle
   Surface 15 - res eaves,                 !- Name
   ,                                       !- Construction Name
-  {13c5c5ed-d052-4f38-8fe0-81a023166817}, !- Shading Surface Group Name
-=======
-  {00ff90e7-0fae-4038-8256-00b534771953}, !- Handle
-  Surface 15 - res eaves,                 !- Name
-  ,                                       !- Construction Name
-  {8520853a-db62-41da-8a28-e2f0239ed04d}, !- Shading Surface Group Name
+  {e2ade37f-8937-4f4a-8d00-8cbf08a14b1d}, !- Shading Surface Group Name
   ,                                       !- Transmittance Schedule Name
   ,                                       !- Number of Vertices
   11.129722368505, 6.17446118425249, 4.8768, !- X,Y,Z Vertex 1 {m}
@@ -1299,30 +885,10 @@
   11.129722368505, 5.56486118425249, 5.1816; !- X,Y,Z Vertex 4 {m}
 
 OS:ShadingSurface,
-  {e2e16a11-36d5-4e5b-8d02-86ca267ac990}, !- Handle
-  Surface 16 - res eaves,                 !- Name
-  ,                                       !- Construction Name
-  {8520853a-db62-41da-8a28-e2f0239ed04d}, !- Shading Surface Group Name
->>>>>>> 78927444
-  ,                                       !- Transmittance Schedule Name
-  ,                                       !- Number of Vertices
-  11.129722368505, 6.17446118425249, 4.8768, !- X,Y,Z Vertex 1 {m}
-  0, 6.17446118425249, 4.8768,            !- X,Y,Z Vertex 2 {m}
-  0, 5.56486118425249, 5.1816,            !- X,Y,Z Vertex 3 {m}
-  11.129722368505, 5.56486118425249, 5.1816; !- X,Y,Z Vertex 4 {m}
-
-OS:ShadingSurface,
-<<<<<<< HEAD
-  {7bb9e1b9-e2a5-4644-80cd-0932c6dca455}, !- Handle
+  {adc69700-91d8-4990-b2aa-2cd029900247}, !- Handle
   Surface 17 - res eaves,                 !- Name
   ,                                       !- Construction Name
-  {13c5c5ed-d052-4f38-8fe0-81a023166817}, !- Shading Surface Group Name
-=======
-  {dd7969ff-b7fe-4138-ab4a-7a9d272d0f67}, !- Handle
-  Surface 17 - res eaves,                 !- Name
-  ,                                       !- Construction Name
-  {8520853a-db62-41da-8a28-e2f0239ed04d}, !- Shading Surface Group Name
->>>>>>> 78927444
+  {e2ade37f-8937-4f4a-8d00-8cbf08a14b1d}, !- Shading Surface Group Name
   ,                                       !- Transmittance Schedule Name
   ,                                       !- Number of Vertices
   11.739322368505, 0, 4.8768,             !- X,Y,Z Vertex 1 {m}
