--- conflicted
+++ resolved
@@ -1,53 +1,26 @@
 !- NOTE: Auto-generated from /test/osw_files/SFD_2000sqft_2story_SL_FA_HipRoof.osw
 
 OS:Version,
-<<<<<<< HEAD
-  {22b718cd-e705-47c9-9e36-d70322918520}, !- Handle
-  2.8.0;                                  !- Version Identifier
-
-OS:SimulationControl,
-  {391e2927-ba78-4a17-901d-2ceb4f96ade8}, !- Handle
-=======
   {1a498651-540c-4a20-af4d-a1e9dabc9cf1}, !- Handle
   2.8.0;                                  !- Version Identifier
 
 OS:SimulationControl,
   {044aa752-a7a9-4735-8896-14135339e9da}, !- Handle
->>>>>>> 4b2e9d71
   ,                                       !- Do Zone Sizing Calculation
   ,                                       !- Do System Sizing Calculation
   ,                                       !- Do Plant Sizing Calculation
   No;                                     !- Run Simulation for Sizing Periods
 
 OS:Timestep,
-<<<<<<< HEAD
-  {d03268b2-f455-4447-852f-393c08b8461f}, !- Handle
-  6;                                      !- Number of Timesteps per Hour
-
-OS:ShadowCalculation,
-  {0a3dcc28-de02-4067-8001-67f106b1c86a}, !- Handle
-=======
   {5eb3c1c7-58fe-4dd8-9d69-4a7a103f7cb5}, !- Handle
   6;                                      !- Number of Timesteps per Hour
 
 OS:ShadowCalculation,
   {e5ed4682-c3d2-45d9-9f7a-db1cc0fd9943}, !- Handle
->>>>>>> 4b2e9d71
   20,                                     !- Calculation Frequency
   200;                                    !- Maximum Figures in Shadow Overlap Calculations
 
 OS:SurfaceConvectionAlgorithm:Outside,
-<<<<<<< HEAD
-  {7304b08a-a2e5-450a-8072-7d4fd1fceb8b}, !- Handle
-  DOE-2;                                  !- Algorithm
-
-OS:SurfaceConvectionAlgorithm:Inside,
-  {289aed5b-a109-4be2-ae5a-abc0ad2a5499}, !- Handle
-  TARP;                                   !- Algorithm
-
-OS:ZoneCapacitanceMultiplier:ResearchSpecial,
-  {7a95edef-fa1e-4f51-ab5c-a7725cb0127a}, !- Handle
-=======
   {17a3313f-d801-46a9-8982-5d10d3d4b7a6}, !- Handle
   DOE-2;                                  !- Algorithm
 
@@ -57,17 +30,12 @@
 
 OS:ZoneCapacitanceMultiplier:ResearchSpecial,
   {e3d850fb-ccf6-4bbf-9873-1e7476df3307}, !- Handle
->>>>>>> 4b2e9d71
   ,                                       !- Temperature Capacity Multiplier
   15,                                     !- Humidity Capacity Multiplier
   ;                                       !- Carbon Dioxide Capacity Multiplier
 
 OS:RunPeriod,
-<<<<<<< HEAD
-  {3b952b07-118a-454a-b232-708eefa543b6}, !- Handle
-=======
   {b454aff3-ef2b-4a39-8ae3-7bf0757a6fa8}, !- Handle
->>>>>>> 4b2e9d71
   Run Period 1,                           !- Name
   1,                                      !- Begin Month
   1,                                      !- Begin Day of Month
@@ -81,21 +49,13 @@
   ;                                       !- Number of Times Runperiod to be Repeated
 
 OS:YearDescription,
-<<<<<<< HEAD
-  {aa75d219-eddc-4eb2-83f1-81f3d7bb89a4}, !- Handle
-=======
   {f3919178-d60d-4116-877e-a0f9f0af61fd}, !- Handle
->>>>>>> 4b2e9d71
   2007,                                   !- Calendar Year
   ,                                       !- Day of Week for Start Day
   ;                                       !- Is Leap Year
 
 OS:ThermalZone,
-<<<<<<< HEAD
-  {543b2697-a137-4678-b716-2ffa8a454180}, !- Handle
-=======
   {27ce8eba-8341-4738-a893-0c1ffeffba6d}, !- Handle
->>>>>>> 4b2e9d71
   living zone,                            !- Name
   ,                                       !- Multiplier
   ,                                       !- Ceiling Height {m}
@@ -104,17 +64,10 @@
   ,                                       !- Zone Inside Convection Algorithm
   ,                                       !- Zone Outside Convection Algorithm
   ,                                       !- Zone Conditioning Equipment List Name
-<<<<<<< HEAD
-  {124e7ff7-70df-4dce-b1b0-72c3b46251c4}, !- Zone Air Inlet Port List
-  {7d02d204-c08d-403d-bdba-bee7290cf5e9}, !- Zone Air Exhaust Port List
-  {5f5fd7d7-3e94-4254-a25d-cc77bf83bca8}, !- Zone Air Node Name
-  {7ef0aa78-b24b-4348-990b-519f1999beb6}, !- Zone Return Air Port List
-=======
   {489c9efc-3a38-4fb8-9a88-5ab9192a8f3a}, !- Zone Air Inlet Port List
   {201eadc6-3e36-46ea-9fd8-6b92c754658c}, !- Zone Air Exhaust Port List
   {482fa027-9868-4c8c-8d61-a39049cfb2d0}, !- Zone Air Node Name
   {ecba7b20-dea5-4e86-816a-26b1471c4b30}, !- Zone Return Air Port List
->>>>>>> 4b2e9d71
   ,                                       !- Primary Daylighting Control Name
   ,                                       !- Fraction of Zone Controlled by Primary Daylighting Control
   ,                                       !- Secondary Daylighting Control Name
@@ -125,39 +78,6 @@
   No;                                     !- Use Ideal Air Loads
 
 OS:Node,
-<<<<<<< HEAD
-  {57861513-be3e-46ed-a233-a77344c0cf82}, !- Handle
-  Node 1,                                 !- Name
-  {5f5fd7d7-3e94-4254-a25d-cc77bf83bca8}, !- Inlet Port
-  ;                                       !- Outlet Port
-
-OS:Connection,
-  {5f5fd7d7-3e94-4254-a25d-cc77bf83bca8}, !- Handle
-  {cf9dda7a-7a0c-42eb-9c34-75a127d88ded}, !- Name
-  {543b2697-a137-4678-b716-2ffa8a454180}, !- Source Object
-  11,                                     !- Outlet Port
-  {57861513-be3e-46ed-a233-a77344c0cf82}, !- Target Object
-  2;                                      !- Inlet Port
-
-OS:PortList,
-  {124e7ff7-70df-4dce-b1b0-72c3b46251c4}, !- Handle
-  {424eb163-f791-4953-a074-e8e821a97b6b}, !- Name
-  {543b2697-a137-4678-b716-2ffa8a454180}; !- HVAC Component
-
-OS:PortList,
-  {7d02d204-c08d-403d-bdba-bee7290cf5e9}, !- Handle
-  {4cdb63b7-dd5c-4a00-a741-ce49766b8526}, !- Name
-  {543b2697-a137-4678-b716-2ffa8a454180}; !- HVAC Component
-
-OS:PortList,
-  {7ef0aa78-b24b-4348-990b-519f1999beb6}, !- Handle
-  {1c3971bc-a2a2-433f-a774-9e28d5e89cf1}, !- Name
-  {543b2697-a137-4678-b716-2ffa8a454180}; !- HVAC Component
-
-OS:Sizing:Zone,
-  {e707bef8-2e5c-4146-bde3-4c9ac28daec9}, !- Handle
-  {543b2697-a137-4678-b716-2ffa8a454180}, !- Zone or ZoneList Name
-=======
   {2a6741bd-280f-4c56-b957-685fa5356c3a}, !- Handle
   Node 1,                                 !- Name
   {482fa027-9868-4c8c-8d61-a39049cfb2d0}, !- Inlet Port
@@ -189,7 +109,6 @@
 OS:Sizing:Zone,
   {d9d2c474-fc9d-4616-9d8e-9aa2116a874a}, !- Handle
   {27ce8eba-8341-4738-a893-0c1ffeffba6d}, !- Zone or ZoneList Name
->>>>>>> 4b2e9d71
   SupplyAirTemperature,                   !- Zone Cooling Design Supply Air Temperature Input Method
   14,                                     !- Zone Cooling Design Supply Air Temperature {C}
   11.11,                                  !- Zone Cooling Design Supply Air Temperature Difference {deltaC}
@@ -218,16 +137,6 @@
   autosize;                               !- Dedicated Outdoor Air High Setpoint Temperature for Design {C}
 
 OS:ZoneHVAC:EquipmentList,
-<<<<<<< HEAD
-  {53ead5eb-5ca5-4a5e-88ca-1dd28dd79e46}, !- Handle
-  Zone HVAC Equipment List 1,             !- Name
-  {543b2697-a137-4678-b716-2ffa8a454180}; !- Thermal Zone
-
-OS:Space,
-  {4cbc614a-d2a1-4f15-ac46-89105bafc66e}, !- Handle
-  living space,                           !- Name
-  {dd3800ce-eec0-440a-8bce-4b46d878fe50}, !- Space Type Name
-=======
   {f48c0015-26d2-4dda-8a51-d298cf0b2983}, !- Handle
   Zone HVAC Equipment List 1,             !- Name
   {27ce8eba-8341-4738-a893-0c1ffeffba6d}; !- Thermal Zone
@@ -236,7 +145,6 @@
   {bbd3bedf-041e-4079-9b74-d145b401bac0}, !- Handle
   living space,                           !- Name
   {bbb177b4-0b01-46d0-b53e-bf5d36ca92df}, !- Space Type Name
->>>>>>> 4b2e9d71
   ,                                       !- Default Construction Set Name
   ,                                       !- Default Schedule Set Name
   -0,                                     !- Direction of Relative North {deg}
@@ -244,19 +152,6 @@
   0,                                      !- Y Origin {m}
   0,                                      !- Z Origin {m}
   ,                                       !- Building Story Name
-<<<<<<< HEAD
-  {543b2697-a137-4678-b716-2ffa8a454180}, !- Thermal Zone Name
-  ,                                       !- Part of Total Floor Area
-  ,                                       !- Design Specification Outdoor Air Object Name
-  {d94b79c2-f92a-4660-a5f6-077ee1b80ffd}; !- Building Unit Name
-
-OS:Surface,
-  {77c26603-87e7-41d6-91c6-7fe75d4fda2c}, !- Handle
-  Surface 1,                              !- Name
-  Floor,                                  !- Surface Type
-  ,                                       !- Construction Name
-  {4cbc614a-d2a1-4f15-ac46-89105bafc66e}, !- Space Name
-=======
   {27ce8eba-8341-4738-a893-0c1ffeffba6d}, !- Thermal Zone Name
   ,                                       !- Part of Total Floor Area
   ,                                       !- Design Specification Outdoor Air Object Name
@@ -268,7 +163,6 @@
   Floor,                                  !- Surface Type
   ,                                       !- Construction Name
   {bbd3bedf-041e-4079-9b74-d145b401bac0}, !- Space Name
->>>>>>> 4b2e9d71
   Foundation,                             !- Outside Boundary Condition
   ,                                       !- Outside Boundary Condition Object
   NoSun,                                  !- Sun Exposure
@@ -281,19 +175,11 @@
   11.129722368505, 0, 0;                  !- X,Y,Z Vertex 4 {m}
 
 OS:Surface,
-<<<<<<< HEAD
-  {75afa2c9-ceea-4c60-bfa4-119cda5b93ab}, !- Handle
-  Surface 2,                              !- Name
-  Wall,                                   !- Surface Type
-  ,                                       !- Construction Name
-  {4cbc614a-d2a1-4f15-ac46-89105bafc66e}, !- Space Name
-=======
   {4b971c33-f8f8-4cc8-8c06-440d040478d5}, !- Handle
   Surface 2,                              !- Name
   Wall,                                   !- Surface Type
   ,                                       !- Construction Name
   {bbd3bedf-041e-4079-9b74-d145b401bac0}, !- Space Name
->>>>>>> 4b2e9d71
   Outdoors,                               !- Outside Boundary Condition
   ,                                       !- Outside Boundary Condition Object
   SunExposed,                             !- Sun Exposure
@@ -306,19 +192,11 @@
   0, 0, 2.4384;                           !- X,Y,Z Vertex 4 {m}
 
 OS:Surface,
-<<<<<<< HEAD
-  {683ee4cb-7f00-424f-9a94-7a19d3070e68}, !- Handle
-  Surface 3,                              !- Name
-  Wall,                                   !- Surface Type
-  ,                                       !- Construction Name
-  {4cbc614a-d2a1-4f15-ac46-89105bafc66e}, !- Space Name
-=======
   {d5a36bc8-2445-4f05-8e38-89f47af57739}, !- Handle
   Surface 3,                              !- Name
   Wall,                                   !- Surface Type
   ,                                       !- Construction Name
   {bbd3bedf-041e-4079-9b74-d145b401bac0}, !- Space Name
->>>>>>> 4b2e9d71
   Outdoors,                               !- Outside Boundary Condition
   ,                                       !- Outside Boundary Condition Object
   SunExposed,                             !- Sun Exposure
@@ -331,19 +209,11 @@
   0, 5.56486118425249, 2.4384;            !- X,Y,Z Vertex 4 {m}
 
 OS:Surface,
-<<<<<<< HEAD
-  {f84f2825-8a4e-4717-9654-c13f2422f1eb}, !- Handle
-  Surface 4,                              !- Name
-  Wall,                                   !- Surface Type
-  ,                                       !- Construction Name
-  {4cbc614a-d2a1-4f15-ac46-89105bafc66e}, !- Space Name
-=======
   {8048a80d-5a5b-4312-90d3-26a875ecf246}, !- Handle
   Surface 4,                              !- Name
   Wall,                                   !- Surface Type
   ,                                       !- Construction Name
   {bbd3bedf-041e-4079-9b74-d145b401bac0}, !- Space Name
->>>>>>> 4b2e9d71
   Outdoors,                               !- Outside Boundary Condition
   ,                                       !- Outside Boundary Condition Object
   SunExposed,                             !- Sun Exposure
@@ -356,19 +226,11 @@
   11.129722368505, 5.56486118425249, 2.4384; !- X,Y,Z Vertex 4 {m}
 
 OS:Surface,
-<<<<<<< HEAD
-  {b29f9acd-6882-4520-9e6f-6c1de3c4c3cf}, !- Handle
-  Surface 5,                              !- Name
-  Wall,                                   !- Surface Type
-  ,                                       !- Construction Name
-  {4cbc614a-d2a1-4f15-ac46-89105bafc66e}, !- Space Name
-=======
   {6b36dce0-ab54-4fff-a48f-f298fb068be4}, !- Handle
   Surface 5,                              !- Name
   Wall,                                   !- Surface Type
   ,                                       !- Construction Name
   {bbd3bedf-041e-4079-9b74-d145b401bac0}, !- Space Name
->>>>>>> 4b2e9d71
   Outdoors,                               !- Outside Boundary Condition
   ,                                       !- Outside Boundary Condition Object
   SunExposed,                             !- Sun Exposure
@@ -381,15 +243,6 @@
   11.129722368505, 0, 2.4384;             !- X,Y,Z Vertex 4 {m}
 
 OS:Surface,
-<<<<<<< HEAD
-  {38053dbd-fe09-446e-95c1-e2b5c5808e4d}, !- Handle
-  Surface 6,                              !- Name
-  RoofCeiling,                            !- Surface Type
-  ,                                       !- Construction Name
-  {4cbc614a-d2a1-4f15-ac46-89105bafc66e}, !- Space Name
-  Surface,                                !- Outside Boundary Condition
-  {5d562aa0-d9c9-4b7a-b47c-24a12e7d6cb1}, !- Outside Boundary Condition Object
-=======
   {e8384259-3ee8-4162-b57f-7c48335f2cb7}, !- Handle
   Surface 6,                              !- Name
   RoofCeiling,                            !- Surface Type
@@ -397,7 +250,6 @@
   {bbd3bedf-041e-4079-9b74-d145b401bac0}, !- Space Name
   Surface,                                !- Outside Boundary Condition
   {6dccb4fe-c059-4473-8934-9000744c176c}, !- Outside Boundary Condition Object
->>>>>>> 4b2e9d71
   NoSun,                                  !- Sun Exposure
   NoWind,                                 !- Wind Exposure
   ,                                       !- View Factor to Ground
@@ -408,11 +260,7 @@
   0, 0, 2.4384;                           !- X,Y,Z Vertex 4 {m}
 
 OS:SpaceType,
-<<<<<<< HEAD
-  {dd3800ce-eec0-440a-8bce-4b46d878fe50}, !- Handle
-=======
   {bbb177b4-0b01-46d0-b53e-bf5d36ca92df}, !- Handle
->>>>>>> 4b2e9d71
   Space Type 1,                           !- Name
   ,                                       !- Default Construction Set Name
   ,                                       !- Default Schedule Set Name
@@ -423,15 +271,9 @@
   living;                                 !- Standards Space Type
 
 OS:Space,
-<<<<<<< HEAD
-  {81f7a588-a6bb-40ab-ae79-7e63f309ddc7}, !- Handle
-  living space|story 2,                   !- Name
-  {dd3800ce-eec0-440a-8bce-4b46d878fe50}, !- Space Type Name
-=======
   {783c5c70-f8c4-4f4a-b7cf-13cee6ebb1e4}, !- Handle
   living space|story 2,                   !- Name
   {bbb177b4-0b01-46d0-b53e-bf5d36ca92df}, !- Space Type Name
->>>>>>> 4b2e9d71
   ,                                       !- Default Construction Set Name
   ,                                       !- Default Schedule Set Name
   -0,                                     !- Direction of Relative North {deg}
@@ -439,21 +281,6 @@
   0,                                      !- Y Origin {m}
   2.4384,                                 !- Z Origin {m}
   ,                                       !- Building Story Name
-<<<<<<< HEAD
-  {543b2697-a137-4678-b716-2ffa8a454180}, !- Thermal Zone Name
-  ,                                       !- Part of Total Floor Area
-  ,                                       !- Design Specification Outdoor Air Object Name
-  {d94b79c2-f92a-4660-a5f6-077ee1b80ffd}; !- Building Unit Name
-
-OS:Surface,
-  {5d562aa0-d9c9-4b7a-b47c-24a12e7d6cb1}, !- Handle
-  Surface 7,                              !- Name
-  Floor,                                  !- Surface Type
-  ,                                       !- Construction Name
-  {81f7a588-a6bb-40ab-ae79-7e63f309ddc7}, !- Space Name
-  Surface,                                !- Outside Boundary Condition
-  {38053dbd-fe09-446e-95c1-e2b5c5808e4d}, !- Outside Boundary Condition Object
-=======
   {27ce8eba-8341-4738-a893-0c1ffeffba6d}, !- Thermal Zone Name
   ,                                       !- Part of Total Floor Area
   ,                                       !- Design Specification Outdoor Air Object Name
@@ -467,7 +294,6 @@
   {783c5c70-f8c4-4f4a-b7cf-13cee6ebb1e4}, !- Space Name
   Surface,                                !- Outside Boundary Condition
   {e8384259-3ee8-4162-b57f-7c48335f2cb7}, !- Outside Boundary Condition Object
->>>>>>> 4b2e9d71
   NoSun,                                  !- Sun Exposure
   NoWind,                                 !- Wind Exposure
   ,                                       !- View Factor to Ground
@@ -478,19 +304,11 @@
   11.129722368505, 0, 0;                  !- X,Y,Z Vertex 4 {m}
 
 OS:Surface,
-<<<<<<< HEAD
-  {dde46cca-6472-43d3-b9dd-ed3c1ba36226}, !- Handle
-  Surface 8,                              !- Name
-  Wall,                                   !- Surface Type
-  ,                                       !- Construction Name
-  {81f7a588-a6bb-40ab-ae79-7e63f309ddc7}, !- Space Name
-=======
   {d10aa6a3-acb4-4709-9ab5-2239b157d473}, !- Handle
   Surface 8,                              !- Name
   Wall,                                   !- Surface Type
   ,                                       !- Construction Name
   {783c5c70-f8c4-4f4a-b7cf-13cee6ebb1e4}, !- Space Name
->>>>>>> 4b2e9d71
   Outdoors,                               !- Outside Boundary Condition
   ,                                       !- Outside Boundary Condition Object
   SunExposed,                             !- Sun Exposure
@@ -503,19 +321,11 @@
   0, 0, 2.4384;                           !- X,Y,Z Vertex 4 {m}
 
 OS:Surface,
-<<<<<<< HEAD
-  {999e66a5-3202-4457-86eb-553ebaacc0aa}, !- Handle
-  Surface 9,                              !- Name
-  Wall,                                   !- Surface Type
-  ,                                       !- Construction Name
-  {81f7a588-a6bb-40ab-ae79-7e63f309ddc7}, !- Space Name
-=======
   {c8755b6b-d586-41a6-8dd1-016cafbbf21d}, !- Handle
   Surface 9,                              !- Name
   Wall,                                   !- Surface Type
   ,                                       !- Construction Name
   {783c5c70-f8c4-4f4a-b7cf-13cee6ebb1e4}, !- Space Name
->>>>>>> 4b2e9d71
   Outdoors,                               !- Outside Boundary Condition
   ,                                       !- Outside Boundary Condition Object
   SunExposed,                             !- Sun Exposure
@@ -528,19 +338,11 @@
   0, 5.56486118425249, 2.4384;            !- X,Y,Z Vertex 4 {m}
 
 OS:Surface,
-<<<<<<< HEAD
-  {244e337f-b53e-4578-87b3-8248ee2cff5b}, !- Handle
-  Surface 10,                             !- Name
-  Wall,                                   !- Surface Type
-  ,                                       !- Construction Name
-  {81f7a588-a6bb-40ab-ae79-7e63f309ddc7}, !- Space Name
-=======
   {0a211b81-c278-40b3-a3e7-7878337a6a07}, !- Handle
   Surface 10,                             !- Name
   Wall,                                   !- Surface Type
   ,                                       !- Construction Name
   {783c5c70-f8c4-4f4a-b7cf-13cee6ebb1e4}, !- Space Name
->>>>>>> 4b2e9d71
   Outdoors,                               !- Outside Boundary Condition
   ,                                       !- Outside Boundary Condition Object
   SunExposed,                             !- Sun Exposure
@@ -553,19 +355,11 @@
   11.129722368505, 5.56486118425249, 2.4384; !- X,Y,Z Vertex 4 {m}
 
 OS:Surface,
-<<<<<<< HEAD
-  {bc5f58fb-821f-46e2-9326-666f7ff1f691}, !- Handle
-  Surface 11,                             !- Name
-  Wall,                                   !- Surface Type
-  ,                                       !- Construction Name
-  {81f7a588-a6bb-40ab-ae79-7e63f309ddc7}, !- Space Name
-=======
   {69e2376e-9507-4941-a5ed-8883433d3b26}, !- Handle
   Surface 11,                             !- Name
   Wall,                                   !- Surface Type
   ,                                       !- Construction Name
   {783c5c70-f8c4-4f4a-b7cf-13cee6ebb1e4}, !- Space Name
->>>>>>> 4b2e9d71
   Outdoors,                               !- Outside Boundary Condition
   ,                                       !- Outside Boundary Condition Object
   SunExposed,                             !- Sun Exposure
@@ -578,15 +372,6 @@
   11.129722368505, 0, 2.4384;             !- X,Y,Z Vertex 4 {m}
 
 OS:Surface,
-<<<<<<< HEAD
-  {04288f83-56c5-44b8-89d5-d64153a640ed}, !- Handle
-  Surface 12,                             !- Name
-  RoofCeiling,                            !- Surface Type
-  ,                                       !- Construction Name
-  {81f7a588-a6bb-40ab-ae79-7e63f309ddc7}, !- Space Name
-  Surface,                                !- Outside Boundary Condition
-  {064a7381-949e-4aa6-ad38-3edc6c3fb209}, !- Outside Boundary Condition Object
-=======
   {00371f63-6849-4861-aa71-a46c9c63692e}, !- Handle
   Surface 12,                             !- Name
   RoofCeiling,                            !- Surface Type
@@ -594,7 +379,6 @@
   {783c5c70-f8c4-4f4a-b7cf-13cee6ebb1e4}, !- Space Name
   Surface,                                !- Outside Boundary Condition
   {c8742430-eab2-43dd-afed-423c406d37cc}, !- Outside Boundary Condition Object
->>>>>>> 4b2e9d71
   NoSun,                                  !- Sun Exposure
   NoWind,                                 !- Wind Exposure
   ,                                       !- View Factor to Ground
@@ -605,15 +389,6 @@
   0, 0, 2.4384;                           !- X,Y,Z Vertex 4 {m}
 
 OS:Surface,
-<<<<<<< HEAD
-  {064a7381-949e-4aa6-ad38-3edc6c3fb209}, !- Handle
-  Surface 13,                             !- Name
-  Floor,                                  !- Surface Type
-  ,                                       !- Construction Name
-  {049f817c-aa51-4e8e-a409-4543a3945531}, !- Space Name
-  Surface,                                !- Outside Boundary Condition
-  {04288f83-56c5-44b8-89d5-d64153a640ed}, !- Outside Boundary Condition Object
-=======
   {c8742430-eab2-43dd-afed-423c406d37cc}, !- Handle
   Surface 13,                             !- Name
   Floor,                                  !- Surface Type
@@ -621,7 +396,6 @@
   {82734f3b-121f-4b31-833c-1c6561f6857f}, !- Space Name
   Surface,                                !- Outside Boundary Condition
   {00371f63-6849-4861-aa71-a46c9c63692e}, !- Outside Boundary Condition Object
->>>>>>> 4b2e9d71
   NoSun,                                  !- Sun Exposure
   NoWind,                                 !- Wind Exposure
   ,                                       !- View Factor to Ground
@@ -632,19 +406,11 @@
   0, 0, 0;                                !- X,Y,Z Vertex 4 {m}
 
 OS:Surface,
-<<<<<<< HEAD
-  {7fd259af-186a-4f6d-b155-592f22870f56}, !- Handle
-  Surface 14,                             !- Name
-  RoofCeiling,                            !- Surface Type
-  ,                                       !- Construction Name
-  {049f817c-aa51-4e8e-a409-4543a3945531}, !- Space Name
-=======
   {3f342833-a41b-46c8-a76e-a17700827edd}, !- Handle
   Surface 14,                             !- Name
   RoofCeiling,                            !- Surface Type
   ,                                       !- Construction Name
   {82734f3b-121f-4b31-833c-1c6561f6857f}, !- Space Name
->>>>>>> 4b2e9d71
   Outdoors,                               !- Outside Boundary Condition
   ,                                       !- Outside Boundary Condition Object
   SunExposed,                             !- Sun Exposure
@@ -657,19 +423,11 @@
   11.129722368505, 0, 0.3048;             !- X,Y,Z Vertex 4 {m}
 
 OS:Surface,
-<<<<<<< HEAD
-  {e96ef563-6e33-4999-8a61-5e440c0cf902}, !- Handle
-  Surface 15,                             !- Name
-  RoofCeiling,                            !- Surface Type
-  ,                                       !- Construction Name
-  {049f817c-aa51-4e8e-a409-4543a3945531}, !- Space Name
-=======
   {e0163b55-5f89-4747-9d68-32d5b25661a5}, !- Handle
   Surface 15,                             !- Name
   RoofCeiling,                            !- Surface Type
   ,                                       !- Construction Name
   {82734f3b-121f-4b31-833c-1c6561f6857f}, !- Space Name
->>>>>>> 4b2e9d71
   Outdoors,                               !- Outside Boundary Condition
   ,                                       !- Outside Boundary Condition Object
   SunExposed,                             !- Sun Exposure
@@ -682,19 +440,11 @@
   0, 5.56486118425249, 0.304799999999999; !- X,Y,Z Vertex 4 {m}
 
 OS:Surface,
-<<<<<<< HEAD
-  {9603c69b-515d-40dd-8404-c244cb7049ee}, !- Handle
-  Surface 16,                             !- Name
-  RoofCeiling,                            !- Surface Type
-  ,                                       !- Construction Name
-  {049f817c-aa51-4e8e-a409-4543a3945531}, !- Space Name
-=======
   {ff98b012-56a3-48ba-ab75-55941acb227e}, !- Handle
   Surface 16,                             !- Name
   RoofCeiling,                            !- Surface Type
   ,                                       !- Construction Name
   {82734f3b-121f-4b31-833c-1c6561f6857f}, !- Space Name
->>>>>>> 4b2e9d71
   Outdoors,                               !- Outside Boundary Condition
   ,                                       !- Outside Boundary Condition Object
   SunExposed,                             !- Sun Exposure
@@ -706,19 +456,11 @@
   0, 0, 0.3048;                           !- X,Y,Z Vertex 3 {m}
 
 OS:Surface,
-<<<<<<< HEAD
-  {af351945-ca2c-4a7f-8279-8d6430f74661}, !- Handle
-  Surface 17,                             !- Name
-  RoofCeiling,                            !- Surface Type
-  ,                                       !- Construction Name
-  {049f817c-aa51-4e8e-a409-4543a3945531}, !- Space Name
-=======
   {5074fbec-f108-410d-bea2-21e398d07192}, !- Handle
   Surface 17,                             !- Name
   RoofCeiling,                            !- Surface Type
   ,                                       !- Construction Name
   {82734f3b-121f-4b31-833c-1c6561f6857f}, !- Space Name
->>>>>>> 4b2e9d71
   Outdoors,                               !- Outside Boundary Condition
   ,                                       !- Outside Boundary Condition Object
   SunExposed,                             !- Sun Exposure
@@ -730,15 +472,9 @@
   11.129722368505, 5.56486118425249, 0.304799999999997; !- X,Y,Z Vertex 3 {m}
 
 OS:Space,
-<<<<<<< HEAD
-  {049f817c-aa51-4e8e-a409-4543a3945531}, !- Handle
-  finished attic space,                   !- Name
-  {dd3800ce-eec0-440a-8bce-4b46d878fe50}, !- Space Type Name
-=======
   {82734f3b-121f-4b31-833c-1c6561f6857f}, !- Handle
   finished attic space,                   !- Name
   {bbb177b4-0b01-46d0-b53e-bf5d36ca92df}, !- Space Type Name
->>>>>>> 4b2e9d71
   ,                                       !- Default Construction Set Name
   ,                                       !- Default Schedule Set Name
   -0,                                     !- Direction of Relative North {deg}
@@ -746,15 +482,6 @@
   0,                                      !- Y Origin {m}
   4.8768,                                 !- Z Origin {m}
   ,                                       !- Building Story Name
-<<<<<<< HEAD
-  {543b2697-a137-4678-b716-2ffa8a454180}, !- Thermal Zone Name
-  ,                                       !- Part of Total Floor Area
-  ,                                       !- Design Specification Outdoor Air Object Name
-  {d94b79c2-f92a-4660-a5f6-077ee1b80ffd}; !- Building Unit Name
-
-OS:BuildingUnit,
-  {d94b79c2-f92a-4660-a5f6-077ee1b80ffd}, !- Handle
-=======
   {27ce8eba-8341-4738-a893-0c1ffeffba6d}, !- Thermal Zone Name
   ,                                       !- Part of Total Floor Area
   ,                                       !- Design Specification Outdoor Air Object Name
@@ -762,17 +489,12 @@
 
 OS:BuildingUnit,
   {7b88fa01-0f98-48d7-81c9-ed62a04808b4}, !- Handle
->>>>>>> 4b2e9d71
   unit 1,                                 !- Name
   ,                                       !- Rendering Color
   Residential;                            !- Building Unit Type
 
 OS:Building,
-<<<<<<< HEAD
-  {c10ac7f7-595b-46d4-a067-e23cd0d9ef33}, !- Handle
-=======
   {f672e564-134f-449e-a7b7-f40f2018c71f}, !- Handle
->>>>>>> 4b2e9d71
   Building 1,                             !- Name
   ,                                       !- Building Sector Type
   0,                                      !- North Axis {deg}
@@ -787,13 +509,8 @@
   1;                                      !- Standards Number of Living Units
 
 OS:AdditionalProperties,
-<<<<<<< HEAD
-  {b9e92c7c-f88a-4eff-962c-717d5b03a899}, !- Handle
-  {c10ac7f7-595b-46d4-a067-e23cd0d9ef33}, !- Object Name
-=======
   {599d87c7-99b7-4baa-a56f-00c5a5b831bc}, !- Handle
   {f672e564-134f-449e-a7b7-f40f2018c71f}, !- Object Name
->>>>>>> 4b2e9d71
   Total Units Represented,                !- Feature Name 1
   Integer,                                !- Feature Data Type 1
   1,                                      !- Feature Value 1
@@ -802,13 +519,8 @@
   1;                                      !- Feature Value 2
 
 OS:AdditionalProperties,
-<<<<<<< HEAD
-  {3ae0ce5a-4e3b-41f6-bc68-61a887a20e10}, !- Handle
-  {d94b79c2-f92a-4660-a5f6-077ee1b80ffd}, !- Object Name
-=======
   {9b98541f-1316-4460-a3ef-8e7586686e69}, !- Handle
   {7b88fa01-0f98-48d7-81c9-ed62a04808b4}, !- Object Name
->>>>>>> 4b2e9d71
   NumberOfBedrooms,                       !- Feature Name 1
   Integer,                                !- Feature Data Type 1
   3,                                      !- Feature Value 1
@@ -817,11 +529,7 @@
   2;                                      !- Feature Value 2
 
 OS:Schedule:Day,
-<<<<<<< HEAD
-  {00d96023-4315-4b56-a8b9-5820ff66936a}, !- Handle
-=======
   {272c3321-8c82-414c-9d5a-4c76e76235ce}, !- Handle
->>>>>>> 4b2e9d71
   Schedule Day 1,                         !- Name
   ,                                       !- Schedule Type Limits Name
   ,                                       !- Interpolate to Timestep
@@ -830,11 +538,7 @@
   0;                                      !- Value Until Time 1
 
 OS:Schedule:Day,
-<<<<<<< HEAD
-  {38a288b0-abeb-40fe-810f-3e57d0a5c3ad}, !- Handle
-=======
   {31703fbf-37e3-42d0-a734-334e4df545a4}, !- Handle
->>>>>>> 4b2e9d71
   Schedule Day 2,                         !- Name
   ,                                       !- Schedule Type Limits Name
   ,                                       !- Interpolate to Timestep
@@ -843,20 +547,39 @@
   1;                                      !- Value Until Time 1
 
 OS:ShadingSurfaceGroup,
-<<<<<<< HEAD
-  {7117c639-201f-4280-a36d-476e88d4e728}, !- Handle
-=======
   {086ca0ef-dc67-4b14-b1f5-cdacdd006926}, !- Handle
->>>>>>> 4b2e9d71
   res eaves,                              !- Name
   Building;                               !- Shading Surface Type
 
 OS:ShadingSurface,
-<<<<<<< HEAD
-  {7d8884b9-21a8-4f36-9c0e-c8ab789be7f3}, !- Handle
+  {76f49dda-be27-4e33-985c-4d0dfba6cd01}, !- Handle
+  Surface 17 - res eaves,                 !- Name
+  ,                                       !- Construction Name
+  {086ca0ef-dc67-4b14-b1f5-cdacdd006926}, !- Shading Surface Group Name
+  ,                                       !- Transmittance Schedule Name
+  ,                                       !- Number of Vertices
+  11.739322368505, 0, 4.8768,             !- X,Y,Z Vertex 1 {m}
+  11.739322368505, 5.56486118425249, 4.8768, !- X,Y,Z Vertex 2 {m}
+  11.129722368505, 5.56486118425249, 5.1816, !- X,Y,Z Vertex 3 {m}
+  11.129722368505, 0, 5.1816;             !- X,Y,Z Vertex 4 {m}
+
+OS:ShadingSurface,
+  {d498dced-054e-4c42-b8d0-c47e696bcc79}, !- Handle
+  Surface 15 - res eaves,                 !- Name
+  ,                                       !- Construction Name
+  {086ca0ef-dc67-4b14-b1f5-cdacdd006926}, !- Shading Surface Group Name
+  ,                                       !- Transmittance Schedule Name
+  ,                                       !- Number of Vertices
+  11.129722368505, 6.17446118425249, 4.8768, !- X,Y,Z Vertex 1 {m}
+  0, 6.17446118425249, 4.8768,            !- X,Y,Z Vertex 2 {m}
+  0, 5.56486118425249, 5.1816,            !- X,Y,Z Vertex 3 {m}
+  11.129722368505, 5.56486118425249, 5.1816; !- X,Y,Z Vertex 4 {m}
+
+OS:ShadingSurface,
+  {166fc465-f7ad-4d12-a1bd-1bacb7873a88}, !- Handle
   Surface 16 - res eaves,                 !- Name
   ,                                       !- Construction Name
-  {7117c639-201f-4280-a36d-476e88d4e728}, !- Shading Surface Group Name
+  {086ca0ef-dc67-4b14-b1f5-cdacdd006926}, !- Shading Surface Group Name
   ,                                       !- Transmittance Schedule Name
   ,                                       !- Number of Vertices
   -0.6096, 5.56486118425249, 4.8768,      !- X,Y,Z Vertex 1 {m}
@@ -865,66 +588,10 @@
   0, 5.56486118425249, 5.1816;            !- X,Y,Z Vertex 4 {m}
 
 OS:ShadingSurface,
-  {fda63a19-f9b8-4df3-a8a0-ba8097aa2e0f}, !- Handle
-  Surface 14 - res eaves,                 !- Name
-  ,                                       !- Construction Name
-  {7117c639-201f-4280-a36d-476e88d4e728}, !- Shading Surface Group Name
-=======
-  {76f49dda-be27-4e33-985c-4d0dfba6cd01}, !- Handle
-  Surface 17 - res eaves,                 !- Name
-  ,                                       !- Construction Name
-  {086ca0ef-dc67-4b14-b1f5-cdacdd006926}, !- Shading Surface Group Name
->>>>>>> 4b2e9d71
-  ,                                       !- Transmittance Schedule Name
-  ,                                       !- Number of Vertices
-  11.739322368505, 0, 4.8768,             !- X,Y,Z Vertex 1 {m}
-  11.739322368505, 5.56486118425249, 4.8768, !- X,Y,Z Vertex 2 {m}
-  11.129722368505, 5.56486118425249, 5.1816, !- X,Y,Z Vertex 3 {m}
-  11.129722368505, 0, 5.1816;             !- X,Y,Z Vertex 4 {m}
-
-OS:ShadingSurface,
-<<<<<<< HEAD
-  {6e4d83fc-ac62-4144-9f46-78c0447524e0}, !- Handle
-  Surface 15 - res eaves,                 !- Name
-  ,                                       !- Construction Name
-  {7117c639-201f-4280-a36d-476e88d4e728}, !- Shading Surface Group Name
-=======
-  {d498dced-054e-4c42-b8d0-c47e696bcc79}, !- Handle
-  Surface 15 - res eaves,                 !- Name
-  ,                                       !- Construction Name
-  {086ca0ef-dc67-4b14-b1f5-cdacdd006926}, !- Shading Surface Group Name
->>>>>>> 4b2e9d71
-  ,                                       !- Transmittance Schedule Name
-  ,                                       !- Number of Vertices
-  11.129722368505, 6.17446118425249, 4.8768, !- X,Y,Z Vertex 1 {m}
-  0, 6.17446118425249, 4.8768,            !- X,Y,Z Vertex 2 {m}
-  0, 5.56486118425249, 5.1816,            !- X,Y,Z Vertex 3 {m}
-  11.129722368505, 5.56486118425249, 5.1816; !- X,Y,Z Vertex 4 {m}
-
-OS:ShadingSurface,
-<<<<<<< HEAD
-  {37f78c4f-d6a0-4183-aac6-ef295d4eccbf}, !- Handle
-  Surface 17 - res eaves,                 !- Name
-  ,                                       !- Construction Name
-  {7117c639-201f-4280-a36d-476e88d4e728}, !- Shading Surface Group Name
-=======
-  {166fc465-f7ad-4d12-a1bd-1bacb7873a88}, !- Handle
-  Surface 16 - res eaves,                 !- Name
-  ,                                       !- Construction Name
-  {086ca0ef-dc67-4b14-b1f5-cdacdd006926}, !- Shading Surface Group Name
-  ,                                       !- Transmittance Schedule Name
-  ,                                       !- Number of Vertices
-  -0.6096, 5.56486118425249, 4.8768,      !- X,Y,Z Vertex 1 {m}
-  -0.6096, 0, 4.8768,                     !- X,Y,Z Vertex 2 {m}
-  0, 0, 5.1816,                           !- X,Y,Z Vertex 3 {m}
-  0, 5.56486118425249, 5.1816;            !- X,Y,Z Vertex 4 {m}
-
-OS:ShadingSurface,
   {cfd6226d-40de-476d-99b9-f9ef036608db}, !- Handle
   Surface 14 - res eaves,                 !- Name
   ,                                       !- Construction Name
   {086ca0ef-dc67-4b14-b1f5-cdacdd006926}, !- Shading Surface Group Name
->>>>>>> 4b2e9d71
   ,                                       !- Transmittance Schedule Name
   ,                                       !- Number of Vertices
   0, -0.6096, 4.8768,                     !- X,Y,Z Vertex 1 {m}
