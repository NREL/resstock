--- conflicted
+++ resolved
@@ -1,53 +1,26 @@
 !- NOTE: Auto-generated from /test/osw_files/SFD_2000sqft_2story_SL_FA_HipRoof.osw
 
 OS:Version,
-<<<<<<< HEAD
-  {169f5d5a-a9bf-4d31-86ad-f0eb2d946c71}, !- Handle
-  2.8.1;                                  !- Version Identifier
-
-OS:SimulationControl,
-  {68d73162-555d-45a0-b1c4-fd145ff69259}, !- Handle
-=======
   {72f09bbb-486d-443f-ae91-f5a98f1e1b1e}, !- Handle
   2.9.0;                                  !- Version Identifier
 
 OS:SimulationControl,
   {e3797a54-38d6-4b06-9b75-996f5b92053a}, !- Handle
->>>>>>> d6ffb22f
   ,                                       !- Do Zone Sizing Calculation
   ,                                       !- Do System Sizing Calculation
   ,                                       !- Do Plant Sizing Calculation
   No;                                     !- Run Simulation for Sizing Periods
 
 OS:Timestep,
-<<<<<<< HEAD
-  {9536d63d-141c-4103-a7f8-68589d50cd42}, !- Handle
-  6;                                      !- Number of Timesteps per Hour
-
-OS:ShadowCalculation,
-  {f818568b-a23e-4205-8649-dfec83235c40}, !- Handle
-=======
   {5fd74be5-64d5-43a4-8d20-d6527e069ad0}, !- Handle
   6;                                      !- Number of Timesteps per Hour
 
 OS:ShadowCalculation,
   {05fa0c49-105d-473a-94e8-070b5d433cc1}, !- Handle
->>>>>>> d6ffb22f
   20,                                     !- Calculation Frequency
   200;                                    !- Maximum Figures in Shadow Overlap Calculations
 
 OS:SurfaceConvectionAlgorithm:Outside,
-<<<<<<< HEAD
-  {093d9f73-b02c-4d63-bb14-3dd666f829e7}, !- Handle
-  DOE-2;                                  !- Algorithm
-
-OS:SurfaceConvectionAlgorithm:Inside,
-  {87d14fad-68e2-4cdd-9274-2add3bd1f662}, !- Handle
-  TARP;                                   !- Algorithm
-
-OS:ZoneCapacitanceMultiplier:ResearchSpecial,
-  {08557deb-3137-4eb5-b9eb-925f5effface}, !- Handle
-=======
   {8af2a437-c6cb-494d-bd49-41de3c817e25}, !- Handle
   DOE-2;                                  !- Algorithm
 
@@ -57,17 +30,12 @@
 
 OS:ZoneCapacitanceMultiplier:ResearchSpecial,
   {d721918b-b83c-4e91-99c5-2320808d556f}, !- Handle
->>>>>>> d6ffb22f
   ,                                       !- Temperature Capacity Multiplier
   15,                                     !- Humidity Capacity Multiplier
   ;                                       !- Carbon Dioxide Capacity Multiplier
 
 OS:RunPeriod,
-<<<<<<< HEAD
-  {73d33e54-5e64-47c6-8e45-259820821a30}, !- Handle
-=======
   {3cac6ac1-40de-41a8-8de3-15582b880a0e}, !- Handle
->>>>>>> d6ffb22f
   Run Period 1,                           !- Name
   1,                                      !- Begin Month
   1,                                      !- Begin Day of Month
@@ -81,21 +49,13 @@
   ;                                       !- Number of Times Runperiod to be Repeated
 
 OS:YearDescription,
-<<<<<<< HEAD
-  {3f5972fd-7955-45ea-9960-2a81bedf0ae0}, !- Handle
-=======
   {8a6efb76-a24a-4c1c-947c-988c1dcb0ae6}, !- Handle
->>>>>>> d6ffb22f
   2007,                                   !- Calendar Year
   ,                                       !- Day of Week for Start Day
   ;                                       !- Is Leap Year
 
 OS:ThermalZone,
-<<<<<<< HEAD
-  {6a9974d0-9bfd-4f8a-b8f9-49e8608561fc}, !- Handle
-=======
   {379fb7a5-f054-46f1-907c-827796fa1e0a}, !- Handle
->>>>>>> d6ffb22f
   living zone,                            !- Name
   ,                                       !- Multiplier
   ,                                       !- Ceiling Height {m}
@@ -104,17 +64,10 @@
   ,                                       !- Zone Inside Convection Algorithm
   ,                                       !- Zone Outside Convection Algorithm
   ,                                       !- Zone Conditioning Equipment List Name
-<<<<<<< HEAD
-  {ed0d5258-d85f-4fc0-a61d-f90968bad455}, !- Zone Air Inlet Port List
-  {9aaaae2f-4fa9-4128-b0cf-20f84dab701e}, !- Zone Air Exhaust Port List
-  {b38f39d3-ee67-417f-b0a8-ba8b280757fe}, !- Zone Air Node Name
-  {ba1b9edf-5e53-43eb-ac79-176e672150b0}, !- Zone Return Air Port List
-=======
   {1e06714d-861e-4edb-83d9-5cf86b298088}, !- Zone Air Inlet Port List
   {36f30cc1-e3df-42ba-be86-80d2a05a2101}, !- Zone Air Exhaust Port List
   {2d369b48-0101-4ba6-a771-3355bbbe81ca}, !- Zone Air Node Name
   {cb6a78a0-a02e-44d3-99f0-8b5dd4df8bff}, !- Zone Return Air Port List
->>>>>>> d6ffb22f
   ,                                       !- Primary Daylighting Control Name
   ,                                       !- Fraction of Zone Controlled by Primary Daylighting Control
   ,                                       !- Secondary Daylighting Control Name
@@ -125,39 +78,6 @@
   No;                                     !- Use Ideal Air Loads
 
 OS:Node,
-<<<<<<< HEAD
-  {70114a5b-5f5f-422c-a513-ef6ce91bd11c}, !- Handle
-  Node 1,                                 !- Name
-  {b38f39d3-ee67-417f-b0a8-ba8b280757fe}, !- Inlet Port
-  ;                                       !- Outlet Port
-
-OS:Connection,
-  {b38f39d3-ee67-417f-b0a8-ba8b280757fe}, !- Handle
-  {733e5f6b-5896-48f3-ba6a-afcaa2455877}, !- Name
-  {6a9974d0-9bfd-4f8a-b8f9-49e8608561fc}, !- Source Object
-  11,                                     !- Outlet Port
-  {70114a5b-5f5f-422c-a513-ef6ce91bd11c}, !- Target Object
-  2;                                      !- Inlet Port
-
-OS:PortList,
-  {ed0d5258-d85f-4fc0-a61d-f90968bad455}, !- Handle
-  {8141c9ec-6e01-4346-b44d-704271fe2b9e}, !- Name
-  {6a9974d0-9bfd-4f8a-b8f9-49e8608561fc}; !- HVAC Component
-
-OS:PortList,
-  {9aaaae2f-4fa9-4128-b0cf-20f84dab701e}, !- Handle
-  {753f0690-f304-4db4-a679-e9bfe426ab92}, !- Name
-  {6a9974d0-9bfd-4f8a-b8f9-49e8608561fc}; !- HVAC Component
-
-OS:PortList,
-  {ba1b9edf-5e53-43eb-ac79-176e672150b0}, !- Handle
-  {99627a56-9772-4cbb-b1bf-e9a25340cdd5}, !- Name
-  {6a9974d0-9bfd-4f8a-b8f9-49e8608561fc}; !- HVAC Component
-
-OS:Sizing:Zone,
-  {e0562941-5a1a-41fc-ae60-325877b52055}, !- Handle
-  {6a9974d0-9bfd-4f8a-b8f9-49e8608561fc}, !- Zone or ZoneList Name
-=======
   {7a624497-2a5d-416f-83b8-3e0c5f93423a}, !- Handle
   Node 1,                                 !- Name
   {2d369b48-0101-4ba6-a771-3355bbbe81ca}, !- Inlet Port
@@ -189,7 +109,6 @@
 OS:Sizing:Zone,
   {ce8f2ecf-544b-4765-b98a-cef3c631e0a4}, !- Handle
   {379fb7a5-f054-46f1-907c-827796fa1e0a}, !- Zone or ZoneList Name
->>>>>>> d6ffb22f
   SupplyAirTemperature,                   !- Zone Cooling Design Supply Air Temperature Input Method
   14,                                     !- Zone Cooling Design Supply Air Temperature {C}
   11.11,                                  !- Zone Cooling Design Supply Air Temperature Difference {deltaC}
@@ -218,16 +137,6 @@
   autosize;                               !- Dedicated Outdoor Air High Setpoint Temperature for Design {C}
 
 OS:ZoneHVAC:EquipmentList,
-<<<<<<< HEAD
-  {39cc0f5e-ff0f-4133-b944-9826c9a83a40}, !- Handle
-  Zone HVAC Equipment List 1,             !- Name
-  {6a9974d0-9bfd-4f8a-b8f9-49e8608561fc}; !- Thermal Zone
-
-OS:Space,
-  {ff0bb5e7-1694-4c68-b1a4-08890f3a22c9}, !- Handle
-  living space,                           !- Name
-  {4904c9c8-16c5-41bf-89a2-aa3d143644ca}, !- Space Type Name
-=======
   {4b5b3bad-7d4b-4524-a586-533b90e5e04c}, !- Handle
   Zone HVAC Equipment List 1,             !- Name
   {379fb7a5-f054-46f1-907c-827796fa1e0a}; !- Thermal Zone
@@ -236,7 +145,6 @@
   {c2f9afd1-2d64-4ad4-aa34-23f49f8b613d}, !- Handle
   living space,                           !- Name
   {418a83ff-812f-428d-8e39-c7798087b5d7}, !- Space Type Name
->>>>>>> d6ffb22f
   ,                                       !- Default Construction Set Name
   ,                                       !- Default Schedule Set Name
   -0,                                     !- Direction of Relative North {deg}
@@ -244,19 +152,6 @@
   0,                                      !- Y Origin {m}
   0,                                      !- Z Origin {m}
   ,                                       !- Building Story Name
-<<<<<<< HEAD
-  {6a9974d0-9bfd-4f8a-b8f9-49e8608561fc}, !- Thermal Zone Name
-  ,                                       !- Part of Total Floor Area
-  ,                                       !- Design Specification Outdoor Air Object Name
-  {b95712c5-c74a-41ce-bfc7-1eca13b3baee}; !- Building Unit Name
-
-OS:Surface,
-  {2874a319-3029-4030-8913-f25fb321de1e}, !- Handle
-  Surface 1,                              !- Name
-  Floor,                                  !- Surface Type
-  ,                                       !- Construction Name
-  {ff0bb5e7-1694-4c68-b1a4-08890f3a22c9}, !- Space Name
-=======
   {379fb7a5-f054-46f1-907c-827796fa1e0a}, !- Thermal Zone Name
   ,                                       !- Part of Total Floor Area
   ,                                       !- Design Specification Outdoor Air Object Name
@@ -268,7 +163,6 @@
   Floor,                                  !- Surface Type
   ,                                       !- Construction Name
   {c2f9afd1-2d64-4ad4-aa34-23f49f8b613d}, !- Space Name
->>>>>>> d6ffb22f
   Foundation,                             !- Outside Boundary Condition
   ,                                       !- Outside Boundary Condition Object
   NoSun,                                  !- Sun Exposure
@@ -281,19 +175,11 @@
   11.129722368505, 0, 0;                  !- X,Y,Z Vertex 4 {m}
 
 OS:Surface,
-<<<<<<< HEAD
-  {c0785644-29b7-4cf0-a472-bc4cc5a2ea80}, !- Handle
-  Surface 2,                              !- Name
-  Wall,                                   !- Surface Type
-  ,                                       !- Construction Name
-  {ff0bb5e7-1694-4c68-b1a4-08890f3a22c9}, !- Space Name
-=======
   {4acea7b0-5545-4b86-855a-3aef673ad838}, !- Handle
   Surface 2,                              !- Name
   Wall,                                   !- Surface Type
   ,                                       !- Construction Name
   {c2f9afd1-2d64-4ad4-aa34-23f49f8b613d}, !- Space Name
->>>>>>> d6ffb22f
   Outdoors,                               !- Outside Boundary Condition
   ,                                       !- Outside Boundary Condition Object
   SunExposed,                             !- Sun Exposure
@@ -306,19 +192,11 @@
   0, 0, 2.4384;                           !- X,Y,Z Vertex 4 {m}
 
 OS:Surface,
-<<<<<<< HEAD
-  {0d88e973-87f2-4505-accb-05807b21a6c0}, !- Handle
-  Surface 3,                              !- Name
-  Wall,                                   !- Surface Type
-  ,                                       !- Construction Name
-  {ff0bb5e7-1694-4c68-b1a4-08890f3a22c9}, !- Space Name
-=======
   {16d34dfb-9f7b-4e63-93aa-47205d18da20}, !- Handle
   Surface 3,                              !- Name
   Wall,                                   !- Surface Type
   ,                                       !- Construction Name
   {c2f9afd1-2d64-4ad4-aa34-23f49f8b613d}, !- Space Name
->>>>>>> d6ffb22f
   Outdoors,                               !- Outside Boundary Condition
   ,                                       !- Outside Boundary Condition Object
   SunExposed,                             !- Sun Exposure
@@ -331,19 +209,11 @@
   0, 5.56486118425249, 2.4384;            !- X,Y,Z Vertex 4 {m}
 
 OS:Surface,
-<<<<<<< HEAD
-  {6f3319ab-3d87-4c27-9946-8966bb5ec723}, !- Handle
-  Surface 4,                              !- Name
-  Wall,                                   !- Surface Type
-  ,                                       !- Construction Name
-  {ff0bb5e7-1694-4c68-b1a4-08890f3a22c9}, !- Space Name
-=======
   {b262e184-d7ac-47a5-a40f-269960f903d9}, !- Handle
   Surface 4,                              !- Name
   Wall,                                   !- Surface Type
   ,                                       !- Construction Name
   {c2f9afd1-2d64-4ad4-aa34-23f49f8b613d}, !- Space Name
->>>>>>> d6ffb22f
   Outdoors,                               !- Outside Boundary Condition
   ,                                       !- Outside Boundary Condition Object
   SunExposed,                             !- Sun Exposure
@@ -356,19 +226,11 @@
   11.129722368505, 5.56486118425249, 2.4384; !- X,Y,Z Vertex 4 {m}
 
 OS:Surface,
-<<<<<<< HEAD
-  {aa73d185-26da-4b78-b198-4ebd505784d4}, !- Handle
-  Surface 5,                              !- Name
-  Wall,                                   !- Surface Type
-  ,                                       !- Construction Name
-  {ff0bb5e7-1694-4c68-b1a4-08890f3a22c9}, !- Space Name
-=======
   {58cdc219-d2c5-4d8f-ad7c-fa9d255ad856}, !- Handle
   Surface 5,                              !- Name
   Wall,                                   !- Surface Type
   ,                                       !- Construction Name
   {c2f9afd1-2d64-4ad4-aa34-23f49f8b613d}, !- Space Name
->>>>>>> d6ffb22f
   Outdoors,                               !- Outside Boundary Condition
   ,                                       !- Outside Boundary Condition Object
   SunExposed,                             !- Sun Exposure
@@ -381,15 +243,6 @@
   11.129722368505, 0, 2.4384;             !- X,Y,Z Vertex 4 {m}
 
 OS:Surface,
-<<<<<<< HEAD
-  {9361c9b6-24cd-49e5-a5af-eca20b969c98}, !- Handle
-  Surface 6,                              !- Name
-  RoofCeiling,                            !- Surface Type
-  ,                                       !- Construction Name
-  {ff0bb5e7-1694-4c68-b1a4-08890f3a22c9}, !- Space Name
-  Surface,                                !- Outside Boundary Condition
-  {a2e9fcb0-0136-47c4-b227-8cc5aded804d}, !- Outside Boundary Condition Object
-=======
   {a4169591-1357-4566-b640-cad0a29cda05}, !- Handle
   Surface 6,                              !- Name
   RoofCeiling,                            !- Surface Type
@@ -397,7 +250,6 @@
   {c2f9afd1-2d64-4ad4-aa34-23f49f8b613d}, !- Space Name
   Surface,                                !- Outside Boundary Condition
   {6239c927-d9ed-47fc-a864-4d9d38258325}, !- Outside Boundary Condition Object
->>>>>>> d6ffb22f
   NoSun,                                  !- Sun Exposure
   NoWind,                                 !- Wind Exposure
   ,                                       !- View Factor to Ground
@@ -408,11 +260,7 @@
   0, 0, 2.4384;                           !- X,Y,Z Vertex 4 {m}
 
 OS:SpaceType,
-<<<<<<< HEAD
-  {4904c9c8-16c5-41bf-89a2-aa3d143644ca}, !- Handle
-=======
   {418a83ff-812f-428d-8e39-c7798087b5d7}, !- Handle
->>>>>>> d6ffb22f
   Space Type 1,                           !- Name
   ,                                       !- Default Construction Set Name
   ,                                       !- Default Schedule Set Name
@@ -423,15 +271,9 @@
   living;                                 !- Standards Space Type
 
 OS:Space,
-<<<<<<< HEAD
-  {95e50f1b-1db9-46cd-af91-4442f536b2a3}, !- Handle
-  living space|story 2,                   !- Name
-  {4904c9c8-16c5-41bf-89a2-aa3d143644ca}, !- Space Type Name
-=======
   {da7f823d-3dfe-474a-83df-8d5c9ead8922}, !- Handle
   living space|story 2,                   !- Name
   {418a83ff-812f-428d-8e39-c7798087b5d7}, !- Space Type Name
->>>>>>> d6ffb22f
   ,                                       !- Default Construction Set Name
   ,                                       !- Default Schedule Set Name
   -0,                                     !- Direction of Relative North {deg}
@@ -439,21 +281,6 @@
   0,                                      !- Y Origin {m}
   2.4384,                                 !- Z Origin {m}
   ,                                       !- Building Story Name
-<<<<<<< HEAD
-  {6a9974d0-9bfd-4f8a-b8f9-49e8608561fc}, !- Thermal Zone Name
-  ,                                       !- Part of Total Floor Area
-  ,                                       !- Design Specification Outdoor Air Object Name
-  {b95712c5-c74a-41ce-bfc7-1eca13b3baee}; !- Building Unit Name
-
-OS:Surface,
-  {a2e9fcb0-0136-47c4-b227-8cc5aded804d}, !- Handle
-  Surface 7,                              !- Name
-  Floor,                                  !- Surface Type
-  ,                                       !- Construction Name
-  {95e50f1b-1db9-46cd-af91-4442f536b2a3}, !- Space Name
-  Surface,                                !- Outside Boundary Condition
-  {9361c9b6-24cd-49e5-a5af-eca20b969c98}, !- Outside Boundary Condition Object
-=======
   {379fb7a5-f054-46f1-907c-827796fa1e0a}, !- Thermal Zone Name
   ,                                       !- Part of Total Floor Area
   ,                                       !- Design Specification Outdoor Air Object Name
@@ -467,7 +294,6 @@
   {da7f823d-3dfe-474a-83df-8d5c9ead8922}, !- Space Name
   Surface,                                !- Outside Boundary Condition
   {a4169591-1357-4566-b640-cad0a29cda05}, !- Outside Boundary Condition Object
->>>>>>> d6ffb22f
   NoSun,                                  !- Sun Exposure
   NoWind,                                 !- Wind Exposure
   ,                                       !- View Factor to Ground
@@ -478,19 +304,11 @@
   11.129722368505, 0, 0;                  !- X,Y,Z Vertex 4 {m}
 
 OS:Surface,
-<<<<<<< HEAD
-  {bb067c2f-cd2a-4044-8996-0a272704ce22}, !- Handle
-  Surface 8,                              !- Name
-  Wall,                                   !- Surface Type
-  ,                                       !- Construction Name
-  {95e50f1b-1db9-46cd-af91-4442f536b2a3}, !- Space Name
-=======
   {6c892f54-1a14-457e-b005-ed706d399a35}, !- Handle
   Surface 8,                              !- Name
   Wall,                                   !- Surface Type
   ,                                       !- Construction Name
   {da7f823d-3dfe-474a-83df-8d5c9ead8922}, !- Space Name
->>>>>>> d6ffb22f
   Outdoors,                               !- Outside Boundary Condition
   ,                                       !- Outside Boundary Condition Object
   SunExposed,                             !- Sun Exposure
@@ -503,19 +321,11 @@
   0, 0, 2.4384;                           !- X,Y,Z Vertex 4 {m}
 
 OS:Surface,
-<<<<<<< HEAD
-  {a32e0163-89c9-4289-8d6d-a5c8c7f62d29}, !- Handle
-  Surface 9,                              !- Name
-  Wall,                                   !- Surface Type
-  ,                                       !- Construction Name
-  {95e50f1b-1db9-46cd-af91-4442f536b2a3}, !- Space Name
-=======
   {3bdfc82a-b070-4183-ba15-de9c2c7c0c79}, !- Handle
   Surface 9,                              !- Name
   Wall,                                   !- Surface Type
   ,                                       !- Construction Name
   {da7f823d-3dfe-474a-83df-8d5c9ead8922}, !- Space Name
->>>>>>> d6ffb22f
   Outdoors,                               !- Outside Boundary Condition
   ,                                       !- Outside Boundary Condition Object
   SunExposed,                             !- Sun Exposure
@@ -528,19 +338,11 @@
   0, 5.56486118425249, 2.4384;            !- X,Y,Z Vertex 4 {m}
 
 OS:Surface,
-<<<<<<< HEAD
-  {ce571837-be61-4236-9d5e-99708335de23}, !- Handle
-  Surface 10,                             !- Name
-  Wall,                                   !- Surface Type
-  ,                                       !- Construction Name
-  {95e50f1b-1db9-46cd-af91-4442f536b2a3}, !- Space Name
-=======
   {f53aa9a2-7d90-4d64-b640-69ccc63d174d}, !- Handle
   Surface 10,                             !- Name
   Wall,                                   !- Surface Type
   ,                                       !- Construction Name
   {da7f823d-3dfe-474a-83df-8d5c9ead8922}, !- Space Name
->>>>>>> d6ffb22f
   Outdoors,                               !- Outside Boundary Condition
   ,                                       !- Outside Boundary Condition Object
   SunExposed,                             !- Sun Exposure
@@ -553,19 +355,11 @@
   11.129722368505, 5.56486118425249, 2.4384; !- X,Y,Z Vertex 4 {m}
 
 OS:Surface,
-<<<<<<< HEAD
-  {7e909d65-60d6-4c29-9132-09a9dfd3db76}, !- Handle
-  Surface 11,                             !- Name
-  Wall,                                   !- Surface Type
-  ,                                       !- Construction Name
-  {95e50f1b-1db9-46cd-af91-4442f536b2a3}, !- Space Name
-=======
   {b6a89ace-60a2-46a4-8d7d-e57dd43f40c9}, !- Handle
   Surface 11,                             !- Name
   Wall,                                   !- Surface Type
   ,                                       !- Construction Name
   {da7f823d-3dfe-474a-83df-8d5c9ead8922}, !- Space Name
->>>>>>> d6ffb22f
   Outdoors,                               !- Outside Boundary Condition
   ,                                       !- Outside Boundary Condition Object
   SunExposed,                             !- Sun Exposure
@@ -578,15 +372,6 @@
   11.129722368505, 0, 2.4384;             !- X,Y,Z Vertex 4 {m}
 
 OS:Surface,
-<<<<<<< HEAD
-  {d54ce577-1e1a-4562-9cf5-9203000d4f68}, !- Handle
-  Surface 12,                             !- Name
-  RoofCeiling,                            !- Surface Type
-  ,                                       !- Construction Name
-  {95e50f1b-1db9-46cd-af91-4442f536b2a3}, !- Space Name
-  Surface,                                !- Outside Boundary Condition
-  {685f4bed-3a7b-4523-b766-e680ba180718}, !- Outside Boundary Condition Object
-=======
   {e51f79d0-fee4-4e0c-a173-f4252bc9def1}, !- Handle
   Surface 12,                             !- Name
   RoofCeiling,                            !- Surface Type
@@ -594,7 +379,6 @@
   {da7f823d-3dfe-474a-83df-8d5c9ead8922}, !- Space Name
   Surface,                                !- Outside Boundary Condition
   {b58b54e7-6f4b-49c5-8c48-0f6c9a232031}, !- Outside Boundary Condition Object
->>>>>>> d6ffb22f
   NoSun,                                  !- Sun Exposure
   NoWind,                                 !- Wind Exposure
   ,                                       !- View Factor to Ground
@@ -605,15 +389,6 @@
   0, 0, 2.4384;                           !- X,Y,Z Vertex 4 {m}
 
 OS:Surface,
-<<<<<<< HEAD
-  {685f4bed-3a7b-4523-b766-e680ba180718}, !- Handle
-  Surface 13,                             !- Name
-  Floor,                                  !- Surface Type
-  ,                                       !- Construction Name
-  {d577c0d8-af5a-4941-a551-4a1711bb9eb4}, !- Space Name
-  Surface,                                !- Outside Boundary Condition
-  {d54ce577-1e1a-4562-9cf5-9203000d4f68}, !- Outside Boundary Condition Object
-=======
   {b58b54e7-6f4b-49c5-8c48-0f6c9a232031}, !- Handle
   Surface 13,                             !- Name
   Floor,                                  !- Surface Type
@@ -621,7 +396,6 @@
   {6a70e9b2-8481-4d64-b1ba-dd1a03b5f544}, !- Space Name
   Surface,                                !- Outside Boundary Condition
   {e51f79d0-fee4-4e0c-a173-f4252bc9def1}, !- Outside Boundary Condition Object
->>>>>>> d6ffb22f
   NoSun,                                  !- Sun Exposure
   NoWind,                                 !- Wind Exposure
   ,                                       !- View Factor to Ground
@@ -632,19 +406,11 @@
   0, 0, 0;                                !- X,Y,Z Vertex 4 {m}
 
 OS:Surface,
-<<<<<<< HEAD
-  {f78af0d7-db62-488c-ad44-d1bd9b94c5e0}, !- Handle
-  Surface 14,                             !- Name
-  RoofCeiling,                            !- Surface Type
-  ,                                       !- Construction Name
-  {d577c0d8-af5a-4941-a551-4a1711bb9eb4}, !- Space Name
-=======
   {40427788-f80b-43cd-9baf-2587c8ee588a}, !- Handle
   Surface 14,                             !- Name
   RoofCeiling,                            !- Surface Type
   ,                                       !- Construction Name
   {6a70e9b2-8481-4d64-b1ba-dd1a03b5f544}, !- Space Name
->>>>>>> d6ffb22f
   Outdoors,                               !- Outside Boundary Condition
   ,                                       !- Outside Boundary Condition Object
   SunExposed,                             !- Sun Exposure
@@ -657,19 +423,11 @@
   11.129722368505, 0, 0.3048;             !- X,Y,Z Vertex 4 {m}
 
 OS:Surface,
-<<<<<<< HEAD
-  {72e043b4-10be-4c56-804d-35538fdfec43}, !- Handle
-  Surface 15,                             !- Name
-  RoofCeiling,                            !- Surface Type
-  ,                                       !- Construction Name
-  {d577c0d8-af5a-4941-a551-4a1711bb9eb4}, !- Space Name
-=======
   {c421b898-b46c-400d-9b82-a40e6d7a2483}, !- Handle
   Surface 15,                             !- Name
   RoofCeiling,                            !- Surface Type
   ,                                       !- Construction Name
   {6a70e9b2-8481-4d64-b1ba-dd1a03b5f544}, !- Space Name
->>>>>>> d6ffb22f
   Outdoors,                               !- Outside Boundary Condition
   ,                                       !- Outside Boundary Condition Object
   SunExposed,                             !- Sun Exposure
@@ -682,19 +440,11 @@
   0, 5.56486118425249, 0.304799999999999; !- X,Y,Z Vertex 4 {m}
 
 OS:Surface,
-<<<<<<< HEAD
-  {4049a98f-467d-44db-9aea-8d78a2eeddaa}, !- Handle
-  Surface 16,                             !- Name
-  RoofCeiling,                            !- Surface Type
-  ,                                       !- Construction Name
-  {d577c0d8-af5a-4941-a551-4a1711bb9eb4}, !- Space Name
-=======
   {300bb531-24a1-45fb-b79b-58c904b79bf8}, !- Handle
   Surface 16,                             !- Name
   RoofCeiling,                            !- Surface Type
   ,                                       !- Construction Name
   {6a70e9b2-8481-4d64-b1ba-dd1a03b5f544}, !- Space Name
->>>>>>> d6ffb22f
   Outdoors,                               !- Outside Boundary Condition
   ,                                       !- Outside Boundary Condition Object
   SunExposed,                             !- Sun Exposure
@@ -706,19 +456,11 @@
   0, 0, 0.3048;                           !- X,Y,Z Vertex 3 {m}
 
 OS:Surface,
-<<<<<<< HEAD
-  {19830a8d-0fbe-478b-8573-085424413a11}, !- Handle
-  Surface 17,                             !- Name
-  RoofCeiling,                            !- Surface Type
-  ,                                       !- Construction Name
-  {d577c0d8-af5a-4941-a551-4a1711bb9eb4}, !- Space Name
-=======
   {1ff777e8-e644-4725-ac7f-332578bf84bb}, !- Handle
   Surface 17,                             !- Name
   RoofCeiling,                            !- Surface Type
   ,                                       !- Construction Name
   {6a70e9b2-8481-4d64-b1ba-dd1a03b5f544}, !- Space Name
->>>>>>> d6ffb22f
   Outdoors,                               !- Outside Boundary Condition
   ,                                       !- Outside Boundary Condition Object
   SunExposed,                             !- Sun Exposure
@@ -730,15 +472,9 @@
   11.129722368505, 5.56486118425249, 0.304799999999997; !- X,Y,Z Vertex 3 {m}
 
 OS:Space,
-<<<<<<< HEAD
-  {d577c0d8-af5a-4941-a551-4a1711bb9eb4}, !- Handle
-  finished attic space,                   !- Name
-  {4904c9c8-16c5-41bf-89a2-aa3d143644ca}, !- Space Type Name
-=======
   {6a70e9b2-8481-4d64-b1ba-dd1a03b5f544}, !- Handle
   finished attic space,                   !- Name
   {418a83ff-812f-428d-8e39-c7798087b5d7}, !- Space Type Name
->>>>>>> d6ffb22f
   ,                                       !- Default Construction Set Name
   ,                                       !- Default Schedule Set Name
   -0,                                     !- Direction of Relative North {deg}
@@ -746,15 +482,6 @@
   0,                                      !- Y Origin {m}
   4.8768,                                 !- Z Origin {m}
   ,                                       !- Building Story Name
-<<<<<<< HEAD
-  {6a9974d0-9bfd-4f8a-b8f9-49e8608561fc}, !- Thermal Zone Name
-  ,                                       !- Part of Total Floor Area
-  ,                                       !- Design Specification Outdoor Air Object Name
-  {b95712c5-c74a-41ce-bfc7-1eca13b3baee}; !- Building Unit Name
-
-OS:BuildingUnit,
-  {b95712c5-c74a-41ce-bfc7-1eca13b3baee}, !- Handle
-=======
   {379fb7a5-f054-46f1-907c-827796fa1e0a}, !- Thermal Zone Name
   ,                                       !- Part of Total Floor Area
   ,                                       !- Design Specification Outdoor Air Object Name
@@ -762,17 +489,12 @@
 
 OS:BuildingUnit,
   {98f0cc37-e758-418d-88fd-e27841bda0b5}, !- Handle
->>>>>>> d6ffb22f
   unit 1,                                 !- Name
   ,                                       !- Rendering Color
   Residential;                            !- Building Unit Type
 
 OS:Building,
-<<<<<<< HEAD
-  {68d70d38-c3b7-42c6-a5fd-265f0f3acf12}, !- Handle
-=======
   {f1624b27-ed8d-4211-a1b9-7bc48b273b24}, !- Handle
->>>>>>> d6ffb22f
   Building 1,                             !- Name
   ,                                       !- Building Sector Type
   0,                                      !- North Axis {deg}
@@ -787,13 +509,8 @@
   1;                                      !- Standards Number of Living Units
 
 OS:AdditionalProperties,
-<<<<<<< HEAD
-  {127c1605-42e9-4809-be78-f6c5890884fa}, !- Handle
-  {68d70d38-c3b7-42c6-a5fd-265f0f3acf12}, !- Object Name
-=======
   {b01ade30-e6d7-41f3-ad21-b3b461e8e0f5}, !- Handle
   {f1624b27-ed8d-4211-a1b9-7bc48b273b24}, !- Object Name
->>>>>>> d6ffb22f
   Total Units Represented,                !- Feature Name 1
   Integer,                                !- Feature Data Type 1
   1,                                      !- Feature Value 1
@@ -802,13 +519,8 @@
   1;                                      !- Feature Value 2
 
 OS:AdditionalProperties,
-<<<<<<< HEAD
-  {0297acd9-5dbf-4a88-8285-aeb9831907b8}, !- Handle
-  {b95712c5-c74a-41ce-bfc7-1eca13b3baee}, !- Object Name
-=======
   {36895ce5-fca9-49b7-bc1d-39feb8d8223a}, !- Handle
   {98f0cc37-e758-418d-88fd-e27841bda0b5}, !- Object Name
->>>>>>> d6ffb22f
   NumberOfBedrooms,                       !- Feature Name 1
   Integer,                                !- Feature Data Type 1
   3,                                      !- Feature Value 1
@@ -817,11 +529,7 @@
   2;                                      !- Feature Value 2
 
 OS:Schedule:Day,
-<<<<<<< HEAD
-  {bfdc1fcf-906c-4fcb-9125-1d777d0097af}, !- Handle
-=======
   {1b502d33-17b5-4f8f-8af3-5fbd2ffffcd5}, !- Handle
->>>>>>> d6ffb22f
   Schedule Day 1,                         !- Name
   ,                                       !- Schedule Type Limits Name
   ,                                       !- Interpolate to Timestep
@@ -830,11 +538,7 @@
   0;                                      !- Value Until Time 1
 
 OS:Schedule:Day,
-<<<<<<< HEAD
-  {67514e3f-dd72-40ba-84fb-c3bcf481c8ea}, !- Handle
-=======
   {7f00e283-ed1e-423f-adac-f267301341ad}, !- Handle
->>>>>>> d6ffb22f
   Schedule Day 2,                         !- Name
   ,                                       !- Schedule Type Limits Name
   ,                                       !- Interpolate to Timestep
@@ -843,21 +547,11 @@
   1;                                      !- Value Until Time 1
 
 OS:ShadingSurfaceGroup,
-<<<<<<< HEAD
-  {cd0ab17b-4c29-4757-8171-a75b15640fa4}, !- Handle
-=======
   {8e5e2edb-8e4c-436c-8a77-4f340b9c2d1a}, !- Handle
->>>>>>> d6ffb22f
   res eaves,                              !- Name
   Building;                               !- Shading Surface Type
 
 OS:ShadingSurface,
-<<<<<<< HEAD
-  {9d42569c-3b53-4afc-b145-6aaef434d3b0}, !- Handle
-  Surface 14 - res eaves,                 !- Name
-  ,                                       !- Construction Name
-  {cd0ab17b-4c29-4757-8171-a75b15640fa4}, !- Shading Surface Group Name
-=======
   {bb625a97-d3b0-4852-93b3-93f30e599d32}, !- Handle
   Surface 17 - res eaves,                 !- Name
   ,                                       !- Construction Name
@@ -874,7 +568,6 @@
   Surface 14 - res eaves,                 !- Name
   ,                                       !- Construction Name
   {8e5e2edb-8e4c-436c-8a77-4f340b9c2d1a}, !- Shading Surface Group Name
->>>>>>> d6ffb22f
   ,                                       !- Transmittance Schedule Name
   ,                                       !- Number of Vertices
   0, -0.6096, 4.8768,                     !- X,Y,Z Vertex 1 {m}
@@ -883,17 +576,10 @@
   0, 0, 5.1816;                           !- X,Y,Z Vertex 4 {m}
 
 OS:ShadingSurface,
-<<<<<<< HEAD
-  {c52216e4-a0ba-4fdb-a1e7-4b29d0d3cdef}, !- Handle
-  Surface 15 - res eaves,                 !- Name
-  ,                                       !- Construction Name
-  {cd0ab17b-4c29-4757-8171-a75b15640fa4}, !- Shading Surface Group Name
-=======
   {7154acf9-434a-4130-9f63-ea252a755268}, !- Handle
   Surface 15 - res eaves,                 !- Name
   ,                                       !- Construction Name
   {8e5e2edb-8e4c-436c-8a77-4f340b9c2d1a}, !- Shading Surface Group Name
->>>>>>> d6ffb22f
   ,                                       !- Transmittance Schedule Name
   ,                                       !- Number of Vertices
   11.129722368505, 6.17446118425249, 4.8768, !- X,Y,Z Vertex 1 {m}
@@ -902,29 +588,10 @@
   11.129722368505, 5.56486118425249, 5.1816; !- X,Y,Z Vertex 4 {m}
 
 OS:ShadingSurface,
-<<<<<<< HEAD
-  {ed0129ad-75b0-47e6-91fe-c407194a97bb}, !- Handle
-  Surface 17 - res eaves,                 !- Name
-  ,                                       !- Construction Name
-  {cd0ab17b-4c29-4757-8171-a75b15640fa4}, !- Shading Surface Group Name
-  ,                                       !- Transmittance Schedule Name
-  ,                                       !- Number of Vertices
-  11.739322368505, 0, 4.8768,             !- X,Y,Z Vertex 1 {m}
-  11.739322368505, 5.56486118425249, 4.8768, !- X,Y,Z Vertex 2 {m}
-  11.129722368505, 5.56486118425249, 5.1816, !- X,Y,Z Vertex 3 {m}
-  11.129722368505, 0, 5.1816;             !- X,Y,Z Vertex 4 {m}
-
-OS:ShadingSurface,
-  {20384e64-02d6-4678-b9c1-3a72da42f6c1}, !- Handle
-  Surface 16 - res eaves,                 !- Name
-  ,                                       !- Construction Name
-  {cd0ab17b-4c29-4757-8171-a75b15640fa4}, !- Shading Surface Group Name
-=======
   {43ece027-352a-446a-8569-ef96f83aee9f}, !- Handle
   Surface 16 - res eaves,                 !- Name
   ,                                       !- Construction Name
   {8e5e2edb-8e4c-436c-8a77-4f340b9c2d1a}, !- Shading Surface Group Name
->>>>>>> d6ffb22f
   ,                                       !- Transmittance Schedule Name
   ,                                       !- Number of Vertices
   -0.6096, 5.56486118425249, 4.8768,      !- X,Y,Z Vertex 1 {m}
