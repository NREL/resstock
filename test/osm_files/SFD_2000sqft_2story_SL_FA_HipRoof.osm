!- NOTE: Auto-generated from /test/osw_files/SFD_2000sqft_2story_SL_FA_HipRoof.osw

OS:Version,
<<<<<<< HEAD
  {28ff30af-8e49-450f-ae18-96800795ce66}, !- Handle
  3.2.1;                                  !- Version Identifier

OS:SimulationControl,
  {b3c5372e-7800-4d9a-b3d7-1fbd7fc74f9a}, !- Handle
=======
  {0dcd7255-2d4c-491c-827e-2e67b9627fc9}, !- Handle
  3.2.1;                                  !- Version Identifier

OS:SimulationControl,
  {d82f0ef6-55f0-4fc4-ba33-692e8b228365}, !- Handle
>>>>>>> a49bb51b
  ,                                       !- Do Zone Sizing Calculation
  ,                                       !- Do System Sizing Calculation
  ,                                       !- Do Plant Sizing Calculation
  No;                                     !- Run Simulation for Sizing Periods

OS:Timestep,
<<<<<<< HEAD
  {1d4b279c-7b03-4d8b-bfb3-3cd80937bd55}, !- Handle
  6;                                      !- Number of Timesteps per Hour

OS:ShadowCalculation,
  {fb6acd02-b361-4ecc-87f0-dbe8c22aa2ee}, !- Handle
=======
  {b6575c67-8fe4-49bc-b3c8-81ff8d800540}, !- Handle
  6;                                      !- Number of Timesteps per Hour

OS:ShadowCalculation,
  {9321fcaf-4848-47a2-bfaa-f33f11bf3ba0}, !- Handle
>>>>>>> a49bb51b
  PolygonClipping,                        !- Shading Calculation Method
  ,                                       !- Shading Calculation Update Frequency Method
  20,                                     !- Shading Calculation Update Frequency
  200,                                    !- Maximum Figures in Shadow Overlap Calculations
  ,                                       !- Polygon Clipping Algorithm
  512,                                    !- Pixel Counting Resolution
  DetailedSkyDiffuseModeling,             !- Sky Diffuse Modeling Algorithm
  No,                                     !- Output External Shading Calculation Results
  No,                                     !- Disable Self-Shading Within Shading Zone Groups
  No;                                     !- Disable Self-Shading From Shading Zone Groups to Other Zones

OS:SurfaceConvectionAlgorithm:Outside,
<<<<<<< HEAD
  {468efe6f-c57c-4581-926c-51b465ab8e47}, !- Handle
  DOE-2;                                  !- Algorithm

OS:SurfaceConvectionAlgorithm:Inside,
  {11ac16a0-c54a-4bcb-86ca-001b001f12ad}, !- Handle
  TARP;                                   !- Algorithm

OS:ZoneCapacitanceMultiplier:ResearchSpecial,
  {b24a9c96-7c12-436b-b445-97994ddef8bd}, !- Handle
=======
  {8afc0f41-7636-46d7-ba1d-5e773b6a4540}, !- Handle
  DOE-2;                                  !- Algorithm

OS:SurfaceConvectionAlgorithm:Inside,
  {140d4aa7-c8e0-4d7c-9a32-b405d53a8b8d}, !- Handle
  TARP;                                   !- Algorithm

OS:ZoneCapacitanceMultiplier:ResearchSpecial,
  {b657ba6f-3125-41b7-b596-fc7af80899b4}, !- Handle
>>>>>>> a49bb51b
  ,                                       !- Temperature Capacity Multiplier
  15,                                     !- Humidity Capacity Multiplier
  ;                                       !- Carbon Dioxide Capacity Multiplier

OS:RunPeriod,
<<<<<<< HEAD
  {24125076-2f20-4188-90f9-63123f6c1921}, !- Handle
=======
  {fd928f6f-abc0-4584-8b37-479f7e113ba0}, !- Handle
>>>>>>> a49bb51b
  Run Period 1,                           !- Name
  1,                                      !- Begin Month
  1,                                      !- Begin Day of Month
  12,                                     !- End Month
  31,                                     !- End Day of Month
  ,                                       !- Use Weather File Holidays and Special Days
  ,                                       !- Use Weather File Daylight Saving Period
  ,                                       !- Apply Weekend Holiday Rule
  ,                                       !- Use Weather File Rain Indicators
  ,                                       !- Use Weather File Snow Indicators
  ;                                       !- Number of Times Runperiod to be Repeated

OS:YearDescription,
<<<<<<< HEAD
  {e156bdd8-a9d2-4f20-9302-81f863c0b4a5}, !- Handle
=======
  {b4a1f5f3-9f28-44ab-8fba-6a27a3a1eff3}, !- Handle
>>>>>>> a49bb51b
  2007,                                   !- Calendar Year
  ,                                       !- Day of Week for Start Day
  ;                                       !- Is Leap Year

OS:WeatherFile,
<<<<<<< HEAD
  {b8624840-8e6a-4eb6-b0cd-b8dc83bcaec3}, !- Handle
=======
  {8d983aad-adc8-4346-849f-fcad1d872421}, !- Handle
>>>>>>> a49bb51b
  Denver Intl Ap,                         !- City
  CO,                                     !- State Province Region
  USA,                                    !- Country
  TMY3,                                   !- Data Source
  725650,                                 !- WMO Number
  39.83,                                  !- Latitude {deg}
  -104.65,                                !- Longitude {deg}
  -7,                                     !- Time Zone {hr}
  1650,                                   !- Elevation {m}
  C:/OpenStudio/resstock/resources/measures/HPXMLtoOpenStudio/weather/USA_CO_Denver.Intl.AP.725650_TMY3.epw, !- Url
  E23378AA;                               !- Checksum

OS:AdditionalProperties,
<<<<<<< HEAD
  {bd88f5af-dac8-4273-86c0-8a1ef2cfe154}, !- Handle
  {b8624840-8e6a-4eb6-b0cd-b8dc83bcaec3}, !- Object Name
=======
  {cae4948f-20e6-4f30-95ed-05be226124f4}, !- Handle
  {8d983aad-adc8-4346-849f-fcad1d872421}, !- Object Name
>>>>>>> a49bb51b
  EPWHeaderCity,                          !- Feature Name 1
  String,                                 !- Feature Data Type 1
  Denver Intl Ap,                         !- Feature Value 1
  EPWHeaderState,                         !- Feature Name 2
  String,                                 !- Feature Data Type 2
  CO,                                     !- Feature Value 2
  EPWHeaderCountry,                       !- Feature Name 3
  String,                                 !- Feature Data Type 3
  USA,                                    !- Feature Value 3
  EPWHeaderDataSource,                    !- Feature Name 4
  String,                                 !- Feature Data Type 4
  TMY3,                                   !- Feature Value 4
  EPWHeaderStation,                       !- Feature Name 5
  String,                                 !- Feature Data Type 5
  725650,                                 !- Feature Value 5
  EPWHeaderLatitude,                      !- Feature Name 6
  Double,                                 !- Feature Data Type 6
  39.829999999999998,                     !- Feature Value 6
  EPWHeaderLongitude,                     !- Feature Name 7
  Double,                                 !- Feature Data Type 7
  -104.65000000000001,                    !- Feature Value 7
  EPWHeaderTimezone,                      !- Feature Name 8
  Double,                                 !- Feature Data Type 8
  -7,                                     !- Feature Value 8
  EPWHeaderAltitude,                      !- Feature Name 9
  Double,                                 !- Feature Data Type 9
  5413.3858267716532,                     !- Feature Value 9
  EPWHeaderLocalPressure,                 !- Feature Name 10
  Double,                                 !- Feature Data Type 10
  0.81937567683596546,                    !- Feature Value 10
  EPWHeaderRecordsPerHour,                !- Feature Name 11
  Double,                                 !- Feature Data Type 11
  0,                                      !- Feature Value 11
  EPWDataAnnualAvgDrybulb,                !- Feature Name 12
  Double,                                 !- Feature Data Type 12
  51.575616438356228,                     !- Feature Value 12
  EPWDataAnnualMinDrybulb,                !- Feature Name 13
  Double,                                 !- Feature Data Type 13
  -2.9200000000000017,                    !- Feature Value 13
  EPWDataAnnualMaxDrybulb,                !- Feature Name 14
  Double,                                 !- Feature Data Type 14
  104,                                    !- Feature Value 14
  EPWDataCDD50F,                          !- Feature Name 15
  Double,                                 !- Feature Data Type 15
  3072.2925000000005,                     !- Feature Value 15
  EPWDataCDD65F,                          !- Feature Name 16
  Double,                                 !- Feature Data Type 16
  883.62000000000035,                     !- Feature Value 16
  EPWDataHDD50F,                          !- Feature Name 17
  Double,                                 !- Feature Data Type 17
  2497.1925000000001,                     !- Feature Value 17
  EPWDataHDD65F,                          !- Feature Name 18
  Double,                                 !- Feature Data Type 18
  5783.5200000000013,                     !- Feature Value 18
  EPWDataAnnualAvgWindspeed,              !- Feature Name 19
  Double,                                 !- Feature Data Type 19
  3.9165296803649667,                     !- Feature Value 19
  EPWDataMonthlyAvgDrybulbs,              !- Feature Name 20
  String,                                 !- Feature Data Type 20
  33.4191935483871&#4431.90142857142857&#4443.02620967741937&#4442.48624999999999&#4459.877741935483854&#4473.57574999999997&#4472.07975806451608&#4472.70008064516134&#4466.49200000000006&#4450.079112903225806&#4437.218250000000005&#4434.582177419354835, !- Feature Value 20
  EPWDataGroundMonthlyTemps,              !- Feature Name 21
  String,                                 !- Feature Data Type 21
  44.08306285945173&#4440.89570904991865&#4440.64045432632048&#4442.153016571250646&#4448.225111118704206&#4454.268919273837525&#4459.508577937551024&#4462.82777283423508&#4463.10975667174995&#4460.41014950381947&#4455.304105212311526&#4449.445696474514364, !- Feature Value 21
  EPWDataWSF,                             !- Feature Name 22
  Double,                                 !- Feature Data Type 22
  0.58999999999999997,                    !- Feature Value 22
  EPWDataMonthlyAvgDailyHighDrybulbs,     !- Feature Name 23
  String,                                 !- Feature Data Type 23
  47.41032258064516&#4446.58642857142857&#4455.15032258064517&#4453.708&#4472.80193548387098&#4488.67600000000002&#4486.1858064516129&#4485.87225806451613&#4482.082&#4463.18064516129033&#4448.73400000000001&#4448.87935483870968, !- Feature Value 23
  EPWDataMonthlyAvgDailyLowDrybulbs,      !- Feature Name 24
  String,                                 !- Feature Data Type 24
  19.347741935483874&#4419.856428571428573&#4430.316129032258065&#4431.112&#4447.41612903225806&#4457.901999999999994&#4459.063870967741934&#4460.956774193548384&#4452.352000000000004&#4438.41612903225806&#4427.002000000000002&#4423.02903225806451, !- Feature Value 24
  EPWDesignHeatingDrybulb,                !- Feature Name 25
  Double,                                 !- Feature Data Type 25
  12.02,                                  !- Feature Value 25
  EPWDesignHeatingWindspeed,              !- Feature Name 26
  Double,                                 !- Feature Data Type 26
  2.8062500000000004,                     !- Feature Value 26
  EPWDesignCoolingDrybulb,                !- Feature Name 27
  Double,                                 !- Feature Data Type 27
  91.939999999999998,                     !- Feature Value 27
  EPWDesignCoolingWetbulb,                !- Feature Name 28
  Double,                                 !- Feature Data Type 28
  59.95131430195849,                      !- Feature Value 28
  EPWDesignCoolingHumidityRatio,          !- Feature Name 29
  Double,                                 !- Feature Data Type 29
  0.0059161086834698092,                  !- Feature Value 29
  EPWDesignCoolingWindspeed,              !- Feature Name 30
  Double,                                 !- Feature Data Type 30
  3.7999999999999989,                     !- Feature Value 30
  EPWDesignDailyTemperatureRange,         !- Feature Name 31
  Double,                                 !- Feature Data Type 31
  24.915483870967748,                     !- Feature Value 31
  EPWDesignDehumidDrybulb,                !- Feature Name 32
  Double,                                 !- Feature Data Type 32
  67.996785714285721,                     !- Feature Value 32
  EPWDesignDehumidHumidityRatio,          !- Feature Name 33
  Double,                                 !- Feature Data Type 33
  0.012133744170488724,                   !- Feature Value 33
  EPWDesignCoolingDirectNormal,           !- Feature Name 34
  Double,                                 !- Feature Data Type 34
  985,                                    !- Feature Value 34
  EPWDesignCoolingDiffuseHorizontal,      !- Feature Name 35
  Double,                                 !- Feature Data Type 35
  84;                                     !- Feature Value 35

OS:Site,
<<<<<<< HEAD
  {94a5eece-e445-46f5-8705-e28b2c46b0dc}, !- Handle
=======
  {2a89ab93-0d90-4696-b0eb-6df1f215d0c8}, !- Handle
>>>>>>> a49bb51b
  Denver Intl Ap_CO_USA,                  !- Name
  39.83,                                  !- Latitude {deg}
  -104.65,                                !- Longitude {deg}
  -7,                                     !- Time Zone {hr}
  1650,                                   !- Elevation {m}
  ;                                       !- Terrain

OS:ClimateZones,
<<<<<<< HEAD
  {7c01c65d-b79f-432f-8a10-02573ad4b614}, !- Handle
=======
  {8d8fe155-713d-424e-8a32-e923fee42cb7}, !- Handle
>>>>>>> a49bb51b
  Building America,                       !- Climate Zone Institution Name 1
  ,                                       !- Climate Zone Document Name 1
  0,                                      !- Climate Zone Document Year 1
  Cold;                                   !- Climate Zone Value 1

OS:Site:WaterMainsTemperature,
<<<<<<< HEAD
  {b91921d1-70a9-4c87-be1e-d3671187f02a}, !- Handle
=======
  {55e2bce8-3822-4489-9369-091693f9c2bd}, !- Handle
>>>>>>> a49bb51b
  Correlation,                            !- Calculation Method
  ,                                       !- Temperature Schedule Name
  10.8753424657535,                       !- Annual Average Outdoor Air Temperature {C}
  23.1524007936508;                       !- Maximum Difference In Monthly Average Outdoor Air Temperatures {deltaC}

OS:RunPeriodControl:DaylightSavingTime,
<<<<<<< HEAD
  {cf727377-2eec-47b9-96d8-964b4c881192}, !- Handle
=======
  {1d056151-456c-46c6-9b83-0914c20afb17}, !- Handle
>>>>>>> a49bb51b
  3/12,                                   !- Start Date
  11/5;                                   !- End Date

OS:Site:GroundTemperature:Deep,
<<<<<<< HEAD
  {15860d75-ecd3-4b0c-9147-9d22bc633315}, !- Handle
=======
  {69d37740-5bea-4640-8a97-4f408b6e953b}, !- Handle
>>>>>>> a49bb51b
  10.8753424657535,                       !- January Deep Ground Temperature {C}
  10.8753424657535,                       !- February Deep Ground Temperature {C}
  10.8753424657535,                       !- March Deep Ground Temperature {C}
  10.8753424657535,                       !- April Deep Ground Temperature {C}
  10.8753424657535,                       !- May Deep Ground Temperature {C}
  10.8753424657535,                       !- June Deep Ground Temperature {C}
  10.8753424657535,                       !- July Deep Ground Temperature {C}
  10.8753424657535,                       !- August Deep Ground Temperature {C}
  10.8753424657535,                       !- September Deep Ground Temperature {C}
  10.8753424657535,                       !- October Deep Ground Temperature {C}
  10.8753424657535,                       !- November Deep Ground Temperature {C}
  10.8753424657535;                       !- December Deep Ground Temperature {C}

OS:Building,
<<<<<<< HEAD
  {135a4845-dc41-4e59-b8e0-1b0baeaa8963}, !- Handle
=======
  {6f7043bb-fce3-46c4-8286-5f931e745642}, !- Handle
>>>>>>> a49bb51b
  Building 1,                             !- Name
  ,                                       !- Building Sector Type
  0,                                      !- North Axis {deg}
  ,                                       !- Nominal Floor to Floor Height {m}
  ,                                       !- Space Type Name
  ,                                       !- Default Construction Set Name
  ,                                       !- Default Schedule Set Name
  3,                                      !- Standards Number of Stories
  3,                                      !- Standards Number of Above Ground Stories
  ,                                       !- Standards Template
  singlefamilydetached,                   !- Standards Building Type
  1;                                      !- Standards Number of Living Units

OS:AdditionalProperties,
<<<<<<< HEAD
  {8c6816f7-3d28-4552-ab1d-0ffd9a3cce49}, !- Handle
  {135a4845-dc41-4e59-b8e0-1b0baeaa8963}, !- Object Name
=======
  {f267dc63-18b5-4796-8d97-3b36c0bfdd48}, !- Handle
  {6f7043bb-fce3-46c4-8286-5f931e745642}, !- Object Name
>>>>>>> a49bb51b
  Total Units Modeled,                    !- Feature Name 1
  Integer,                                !- Feature Data Type 1
  1;                                      !- Feature Value 1

OS:ThermalZone,
<<<<<<< HEAD
  {9f44c9a1-269b-47d8-9bf8-7a64c6bbb32c}, !- Handle
=======
  {ca7d4208-7220-4146-8652-0beeb40da063}, !- Handle
>>>>>>> a49bb51b
  living zone,                            !- Name
  ,                                       !- Multiplier
  ,                                       !- Ceiling Height {m}
  ,                                       !- Volume {m3}
  ,                                       !- Floor Area {m2}
  ,                                       !- Zone Inside Convection Algorithm
  ,                                       !- Zone Outside Convection Algorithm
  ,                                       !- Zone Conditioning Equipment List Name
<<<<<<< HEAD
  {4d33fdf4-4ede-4e8a-8cef-d4acb28c3cae}, !- Zone Air Inlet Port List
  {8f47afca-48bb-43bc-96ed-640e40f135e4}, !- Zone Air Exhaust Port List
  {f7cb99e9-8a37-4dab-9260-a2da55bb7893}, !- Zone Air Node Name
  {390e94fb-e7ff-4294-9e77-8135a706fb84}, !- Zone Return Air Port List
=======
  {89f2cdc7-5440-41f7-a7b1-bb84dbaf1dd7}, !- Zone Air Inlet Port List
  {f6ad8212-e1a8-4eef-908c-ed423b83bf3b}, !- Zone Air Exhaust Port List
  {6b1e2f3f-6358-4b31-b82a-05ecb6ae77eb}, !- Zone Air Node Name
  {96d8d096-7fd0-40dc-85ac-35a2cc84bd2a}, !- Zone Return Air Port List
>>>>>>> a49bb51b
  ,                                       !- Primary Daylighting Control Name
  ,                                       !- Fraction of Zone Controlled by Primary Daylighting Control
  ,                                       !- Secondary Daylighting Control Name
  ,                                       !- Fraction of Zone Controlled by Secondary Daylighting Control
  ,                                       !- Illuminance Map Name
  ,                                       !- Group Rendering Name
  ,                                       !- Thermostat Name
  No;                                     !- Use Ideal Air Loads

OS:Node,
<<<<<<< HEAD
  {fba68373-cc99-4557-af6a-3bbbccbc6ea2}, !- Handle
  Node 1,                                 !- Name
  {f7cb99e9-8a37-4dab-9260-a2da55bb7893}, !- Inlet Port
  ;                                       !- Outlet Port

OS:Connection,
  {f7cb99e9-8a37-4dab-9260-a2da55bb7893}, !- Handle
  {9f44c9a1-269b-47d8-9bf8-7a64c6bbb32c}, !- Source Object
  11,                                     !- Outlet Port
  {fba68373-cc99-4557-af6a-3bbbccbc6ea2}, !- Target Object
  2;                                      !- Inlet Port

OS:PortList,
  {4d33fdf4-4ede-4e8a-8cef-d4acb28c3cae}, !- Handle
  {9f44c9a1-269b-47d8-9bf8-7a64c6bbb32c}; !- HVAC Component

OS:PortList,
  {8f47afca-48bb-43bc-96ed-640e40f135e4}, !- Handle
  {9f44c9a1-269b-47d8-9bf8-7a64c6bbb32c}; !- HVAC Component

OS:PortList,
  {390e94fb-e7ff-4294-9e77-8135a706fb84}, !- Handle
  {9f44c9a1-269b-47d8-9bf8-7a64c6bbb32c}; !- HVAC Component

OS:Sizing:Zone,
  {db02640d-07fe-483c-a48d-b42647c1f014}, !- Handle
  {9f44c9a1-269b-47d8-9bf8-7a64c6bbb32c}, !- Zone or ZoneList Name
=======
  {2ee7acf5-fc8b-4d12-8f3a-262c3fa66f84}, !- Handle
  Node 1,                                 !- Name
  {6b1e2f3f-6358-4b31-b82a-05ecb6ae77eb}, !- Inlet Port
  ;                                       !- Outlet Port

OS:Connection,
  {6b1e2f3f-6358-4b31-b82a-05ecb6ae77eb}, !- Handle
  {ca7d4208-7220-4146-8652-0beeb40da063}, !- Source Object
  11,                                     !- Outlet Port
  {2ee7acf5-fc8b-4d12-8f3a-262c3fa66f84}, !- Target Object
  2;                                      !- Inlet Port

OS:PortList,
  {89f2cdc7-5440-41f7-a7b1-bb84dbaf1dd7}, !- Handle
  {ca7d4208-7220-4146-8652-0beeb40da063}; !- HVAC Component

OS:PortList,
  {f6ad8212-e1a8-4eef-908c-ed423b83bf3b}, !- Handle
  {ca7d4208-7220-4146-8652-0beeb40da063}; !- HVAC Component

OS:PortList,
  {96d8d096-7fd0-40dc-85ac-35a2cc84bd2a}, !- Handle
  {ca7d4208-7220-4146-8652-0beeb40da063}; !- HVAC Component

OS:Sizing:Zone,
  {194210d8-6d85-44b4-82e6-6888cbacfcea}, !- Handle
  {ca7d4208-7220-4146-8652-0beeb40da063}, !- Zone or ZoneList Name
>>>>>>> a49bb51b
  SupplyAirTemperature,                   !- Zone Cooling Design Supply Air Temperature Input Method
  14,                                     !- Zone Cooling Design Supply Air Temperature {C}
  11.11,                                  !- Zone Cooling Design Supply Air Temperature Difference {deltaC}
  SupplyAirTemperature,                   !- Zone Heating Design Supply Air Temperature Input Method
  40,                                     !- Zone Heating Design Supply Air Temperature {C}
  11.11,                                  !- Zone Heating Design Supply Air Temperature Difference {deltaC}
  0.0085,                                 !- Zone Cooling Design Supply Air Humidity Ratio {kg-H2O/kg-air}
  0.008,                                  !- Zone Heating Design Supply Air Humidity Ratio {kg-H2O/kg-air}
  ,                                       !- Zone Heating Sizing Factor
  ,                                       !- Zone Cooling Sizing Factor
  DesignDay,                              !- Cooling Design Air Flow Method
  ,                                       !- Cooling Design Air Flow Rate {m3/s}
  ,                                       !- Cooling Minimum Air Flow per Zone Floor Area {m3/s-m2}
  ,                                       !- Cooling Minimum Air Flow {m3/s}
  ,                                       !- Cooling Minimum Air Flow Fraction
  DesignDay,                              !- Heating Design Air Flow Method
  ,                                       !- Heating Design Air Flow Rate {m3/s}
  ,                                       !- Heating Maximum Air Flow per Zone Floor Area {m3/s-m2}
  ,                                       !- Heating Maximum Air Flow {m3/s}
  ,                                       !- Heating Maximum Air Flow Fraction
  No,                                     !- Account for Dedicated Outdoor Air System
  NeutralSupplyAir,                       !- Dedicated Outdoor Air System Control Strategy
  autosize,                               !- Dedicated Outdoor Air Low Setpoint Temperature for Design {C}
  autosize;                               !- Dedicated Outdoor Air High Setpoint Temperature for Design {C}

OS:ZoneHVAC:EquipmentList,
<<<<<<< HEAD
  {f053fcd0-5999-4cc8-ad03-e4a9daa6ea95}, !- Handle
  Zone HVAC Equipment List 1,             !- Name
  {9f44c9a1-269b-47d8-9bf8-7a64c6bbb32c}; !- Thermal Zone

OS:Space,
  {14d664f0-1e5b-45c8-9b10-50a3a8797bad}, !- Handle
  living space,                           !- Name
  {b7feb878-e559-42c6-8925-4ece584c6d5c}, !- Space Type Name
=======
  {6f3f9b58-4161-434e-8e00-7e3c789ebf4b}, !- Handle
  Zone HVAC Equipment List 1,             !- Name
  {ca7d4208-7220-4146-8652-0beeb40da063}; !- Thermal Zone

OS:Space,
  {18081c1b-1ea6-42f4-8212-3683c51bb2c1}, !- Handle
  living space,                           !- Name
  {3876f953-85c2-40b7-aad1-3c0799c3c46f}, !- Space Type Name
>>>>>>> a49bb51b
  ,                                       !- Default Construction Set Name
  ,                                       !- Default Schedule Set Name
  -0,                                     !- Direction of Relative North {deg}
  0,                                      !- X Origin {m}
  0,                                      !- Y Origin {m}
  0,                                      !- Z Origin {m}
  ,                                       !- Building Story Name
<<<<<<< HEAD
  {9f44c9a1-269b-47d8-9bf8-7a64c6bbb32c}, !- Thermal Zone Name
  ,                                       !- Part of Total Floor Area
  ,                                       !- Design Specification Outdoor Air Object Name
  {257bb8a1-5179-427d-8a1d-0aed256994f6}; !- Building Unit Name

OS:Surface,
  {102a3951-a507-4f89-af1c-cf875c03daaa}, !- Handle
  Surface 1,                              !- Name
  Floor,                                  !- Surface Type
  ,                                       !- Construction Name
  {14d664f0-1e5b-45c8-9b10-50a3a8797bad}, !- Space Name
=======
  {ca7d4208-7220-4146-8652-0beeb40da063}, !- Thermal Zone Name
  ,                                       !- Part of Total Floor Area
  ,                                       !- Design Specification Outdoor Air Object Name
  {d892a356-1e79-49a4-8c84-e0c39e100cd7}; !- Building Unit Name

OS:Surface,
  {5f2475bb-9635-4b34-be0b-3fe367d0ab8a}, !- Handle
  Surface 1,                              !- Name
  Floor,                                  !- Surface Type
  ,                                       !- Construction Name
  {18081c1b-1ea6-42f4-8212-3683c51bb2c1}, !- Space Name
>>>>>>> a49bb51b
  Foundation,                             !- Outside Boundary Condition
  ,                                       !- Outside Boundary Condition Object
  NoSun,                                  !- Sun Exposure
  NoWind,                                 !- Wind Exposure
  ,                                       !- View Factor to Ground
  ,                                       !- Number of Vertices
  0, 0, 0,                                !- X,Y,Z Vertex 1 {m}
  0, 5.56486118425249, 0,                 !- X,Y,Z Vertex 2 {m}
  11.129722368505, 5.56486118425249, 0,   !- X,Y,Z Vertex 3 {m}
  11.129722368505, 0, 0;                  !- X,Y,Z Vertex 4 {m}

OS:Surface,
<<<<<<< HEAD
  {a27184a3-8b47-475b-87da-044fb9dd643f}, !- Handle
  Surface 2,                              !- Name
  Wall,                                   !- Surface Type
  ,                                       !- Construction Name
  {14d664f0-1e5b-45c8-9b10-50a3a8797bad}, !- Space Name
=======
  {ce1219aa-a128-4b92-8d12-011c7ea6e793}, !- Handle
  Surface 2,                              !- Name
  Wall,                                   !- Surface Type
  ,                                       !- Construction Name
  {18081c1b-1ea6-42f4-8212-3683c51bb2c1}, !- Space Name
>>>>>>> a49bb51b
  Outdoors,                               !- Outside Boundary Condition
  ,                                       !- Outside Boundary Condition Object
  SunExposed,                             !- Sun Exposure
  WindExposed,                            !- Wind Exposure
  ,                                       !- View Factor to Ground
  ,                                       !- Number of Vertices
  0, 5.56486118425249, 2.4384,            !- X,Y,Z Vertex 1 {m}
  0, 5.56486118425249, 0,                 !- X,Y,Z Vertex 2 {m}
  0, 0, 0,                                !- X,Y,Z Vertex 3 {m}
  0, 0, 2.4384;                           !- X,Y,Z Vertex 4 {m}

OS:Surface,
<<<<<<< HEAD
  {69a04940-baae-4a92-87b0-3e8efa05969f}, !- Handle
  Surface 3,                              !- Name
  Wall,                                   !- Surface Type
  ,                                       !- Construction Name
  {14d664f0-1e5b-45c8-9b10-50a3a8797bad}, !- Space Name
=======
  {76098d79-502f-4ffc-94a9-8ec6b2f7fb34}, !- Handle
  Surface 3,                              !- Name
  Wall,                                   !- Surface Type
  ,                                       !- Construction Name
  {18081c1b-1ea6-42f4-8212-3683c51bb2c1}, !- Space Name
>>>>>>> a49bb51b
  Outdoors,                               !- Outside Boundary Condition
  ,                                       !- Outside Boundary Condition Object
  SunExposed,                             !- Sun Exposure
  WindExposed,                            !- Wind Exposure
  ,                                       !- View Factor to Ground
  ,                                       !- Number of Vertices
  11.129722368505, 5.56486118425249, 2.4384, !- X,Y,Z Vertex 1 {m}
  11.129722368505, 5.56486118425249, 0,   !- X,Y,Z Vertex 2 {m}
  0, 5.56486118425249, 0,                 !- X,Y,Z Vertex 3 {m}
  0, 5.56486118425249, 2.4384;            !- X,Y,Z Vertex 4 {m}

OS:Surface,
<<<<<<< HEAD
  {d4b70747-13a9-46a4-be6b-3d40da3469af}, !- Handle
  Surface 4,                              !- Name
  Wall,                                   !- Surface Type
  ,                                       !- Construction Name
  {14d664f0-1e5b-45c8-9b10-50a3a8797bad}, !- Space Name
=======
  {b70932df-0198-40aa-ba30-a6c455d9f5e2}, !- Handle
  Surface 4,                              !- Name
  Wall,                                   !- Surface Type
  ,                                       !- Construction Name
  {18081c1b-1ea6-42f4-8212-3683c51bb2c1}, !- Space Name
>>>>>>> a49bb51b
  Outdoors,                               !- Outside Boundary Condition
  ,                                       !- Outside Boundary Condition Object
  SunExposed,                             !- Sun Exposure
  WindExposed,                            !- Wind Exposure
  ,                                       !- View Factor to Ground
  ,                                       !- Number of Vertices
  11.129722368505, 0, 2.4384,             !- X,Y,Z Vertex 1 {m}
  11.129722368505, 0, 0,                  !- X,Y,Z Vertex 2 {m}
  11.129722368505, 5.56486118425249, 0,   !- X,Y,Z Vertex 3 {m}
  11.129722368505, 5.56486118425249, 2.4384; !- X,Y,Z Vertex 4 {m}

OS:Surface,
<<<<<<< HEAD
  {924c49ba-97a8-48ce-8db0-af47c7e7328a}, !- Handle
  Surface 5,                              !- Name
  Wall,                                   !- Surface Type
  ,                                       !- Construction Name
  {14d664f0-1e5b-45c8-9b10-50a3a8797bad}, !- Space Name
=======
  {c5386b40-efb5-4bdc-9ced-78c694eb4535}, !- Handle
  Surface 5,                              !- Name
  Wall,                                   !- Surface Type
  ,                                       !- Construction Name
  {18081c1b-1ea6-42f4-8212-3683c51bb2c1}, !- Space Name
>>>>>>> a49bb51b
  Outdoors,                               !- Outside Boundary Condition
  ,                                       !- Outside Boundary Condition Object
  SunExposed,                             !- Sun Exposure
  WindExposed,                            !- Wind Exposure
  ,                                       !- View Factor to Ground
  ,                                       !- Number of Vertices
  0, 0, 2.4384,                           !- X,Y,Z Vertex 1 {m}
  0, 0, 0,                                !- X,Y,Z Vertex 2 {m}
  11.129722368505, 0, 0,                  !- X,Y,Z Vertex 3 {m}
  11.129722368505, 0, 2.4384;             !- X,Y,Z Vertex 4 {m}

OS:Surface,
<<<<<<< HEAD
  {08553efb-dc26-4c55-a8ff-ca60861ae4a7}, !- Handle
  Surface 6,                              !- Name
  RoofCeiling,                            !- Surface Type
  ,                                       !- Construction Name
  {14d664f0-1e5b-45c8-9b10-50a3a8797bad}, !- Space Name
  Surface,                                !- Outside Boundary Condition
  {b087bd1d-9a65-4f58-82a6-aa3b7485c7ab}, !- Outside Boundary Condition Object
=======
  {d8b9cfc8-68a9-4938-881f-08f318f54b27}, !- Handle
  Surface 6,                              !- Name
  RoofCeiling,                            !- Surface Type
  ,                                       !- Construction Name
  {18081c1b-1ea6-42f4-8212-3683c51bb2c1}, !- Space Name
  Surface,                                !- Outside Boundary Condition
  {62d24d78-76ab-45f7-8d47-99c3fae6106e}, !- Outside Boundary Condition Object
>>>>>>> a49bb51b
  NoSun,                                  !- Sun Exposure
  NoWind,                                 !- Wind Exposure
  ,                                       !- View Factor to Ground
  ,                                       !- Number of Vertices
  11.129722368505, 0, 2.4384,             !- X,Y,Z Vertex 1 {m}
  11.129722368505, 5.56486118425249, 2.4384, !- X,Y,Z Vertex 2 {m}
  0, 5.56486118425249, 2.4384,            !- X,Y,Z Vertex 3 {m}
  0, 0, 2.4384;                           !- X,Y,Z Vertex 4 {m}

OS:SpaceType,
<<<<<<< HEAD
  {b7feb878-e559-42c6-8925-4ece584c6d5c}, !- Handle
=======
  {3876f953-85c2-40b7-aad1-3c0799c3c46f}, !- Handle
>>>>>>> a49bb51b
  Space Type 1,                           !- Name
  ,                                       !- Default Construction Set Name
  ,                                       !- Default Schedule Set Name
  ,                                       !- Group Rendering Name
  ,                                       !- Design Specification Outdoor Air Object Name
  ,                                       !- Standards Template
  ,                                       !- Standards Building Type
  living;                                 !- Standards Space Type

OS:Space,
<<<<<<< HEAD
  {a1dddd44-9fd3-4956-8d88-1c00b26add10}, !- Handle
  living space|story 2,                   !- Name
  {b7feb878-e559-42c6-8925-4ece584c6d5c}, !- Space Type Name
=======
  {7d176cc1-320c-42f1-a10a-0edd2575c0cf}, !- Handle
  living space|story 2,                   !- Name
  {3876f953-85c2-40b7-aad1-3c0799c3c46f}, !- Space Type Name
>>>>>>> a49bb51b
  ,                                       !- Default Construction Set Name
  ,                                       !- Default Schedule Set Name
  -0,                                     !- Direction of Relative North {deg}
  0,                                      !- X Origin {m}
  0,                                      !- Y Origin {m}
  2.4384,                                 !- Z Origin {m}
  ,                                       !- Building Story Name
<<<<<<< HEAD
  {9f44c9a1-269b-47d8-9bf8-7a64c6bbb32c}, !- Thermal Zone Name
  ,                                       !- Part of Total Floor Area
  ,                                       !- Design Specification Outdoor Air Object Name
  {257bb8a1-5179-427d-8a1d-0aed256994f6}; !- Building Unit Name

OS:Surface,
  {b087bd1d-9a65-4f58-82a6-aa3b7485c7ab}, !- Handle
  Surface 7,                              !- Name
  Floor,                                  !- Surface Type
  ,                                       !- Construction Name
  {a1dddd44-9fd3-4956-8d88-1c00b26add10}, !- Space Name
  Surface,                                !- Outside Boundary Condition
  {08553efb-dc26-4c55-a8ff-ca60861ae4a7}, !- Outside Boundary Condition Object
=======
  {ca7d4208-7220-4146-8652-0beeb40da063}, !- Thermal Zone Name
  ,                                       !- Part of Total Floor Area
  ,                                       !- Design Specification Outdoor Air Object Name
  {d892a356-1e79-49a4-8c84-e0c39e100cd7}; !- Building Unit Name

OS:Surface,
  {62d24d78-76ab-45f7-8d47-99c3fae6106e}, !- Handle
  Surface 7,                              !- Name
  Floor,                                  !- Surface Type
  ,                                       !- Construction Name
  {7d176cc1-320c-42f1-a10a-0edd2575c0cf}, !- Space Name
  Surface,                                !- Outside Boundary Condition
  {d8b9cfc8-68a9-4938-881f-08f318f54b27}, !- Outside Boundary Condition Object
>>>>>>> a49bb51b
  NoSun,                                  !- Sun Exposure
  NoWind,                                 !- Wind Exposure
  ,                                       !- View Factor to Ground
  ,                                       !- Number of Vertices
  0, 0, 0,                                !- X,Y,Z Vertex 1 {m}
  0, 5.56486118425249, 0,                 !- X,Y,Z Vertex 2 {m}
  11.129722368505, 5.56486118425249, 0,   !- X,Y,Z Vertex 3 {m}
  11.129722368505, 0, 0;                  !- X,Y,Z Vertex 4 {m}

OS:Surface,
<<<<<<< HEAD
  {a6aae776-20c8-4c4c-87b9-d8cc417bfbb4}, !- Handle
  Surface 8,                              !- Name
  Wall,                                   !- Surface Type
  ,                                       !- Construction Name
  {a1dddd44-9fd3-4956-8d88-1c00b26add10}, !- Space Name
=======
  {2a2b6edf-eb00-42d2-ac66-128d3c62099f}, !- Handle
  Surface 8,                              !- Name
  Wall,                                   !- Surface Type
  ,                                       !- Construction Name
  {7d176cc1-320c-42f1-a10a-0edd2575c0cf}, !- Space Name
>>>>>>> a49bb51b
  Outdoors,                               !- Outside Boundary Condition
  ,                                       !- Outside Boundary Condition Object
  SunExposed,                             !- Sun Exposure
  WindExposed,                            !- Wind Exposure
  ,                                       !- View Factor to Ground
  ,                                       !- Number of Vertices
  0, 5.56486118425249, 2.4384,            !- X,Y,Z Vertex 1 {m}
  0, 5.56486118425249, 0,                 !- X,Y,Z Vertex 2 {m}
  0, 0, 0,                                !- X,Y,Z Vertex 3 {m}
  0, 0, 2.4384;                           !- X,Y,Z Vertex 4 {m}

OS:Surface,
<<<<<<< HEAD
  {64647f56-4fb7-41df-ab19-2a449a669407}, !- Handle
  Surface 9,                              !- Name
  Wall,                                   !- Surface Type
  ,                                       !- Construction Name
  {a1dddd44-9fd3-4956-8d88-1c00b26add10}, !- Space Name
=======
  {8d39766d-7e0d-40cc-9d4a-465bfca96004}, !- Handle
  Surface 9,                              !- Name
  Wall,                                   !- Surface Type
  ,                                       !- Construction Name
  {7d176cc1-320c-42f1-a10a-0edd2575c0cf}, !- Space Name
>>>>>>> a49bb51b
  Outdoors,                               !- Outside Boundary Condition
  ,                                       !- Outside Boundary Condition Object
  SunExposed,                             !- Sun Exposure
  WindExposed,                            !- Wind Exposure
  ,                                       !- View Factor to Ground
  ,                                       !- Number of Vertices
  11.129722368505, 5.56486118425249, 2.4384, !- X,Y,Z Vertex 1 {m}
  11.129722368505, 5.56486118425249, 0,   !- X,Y,Z Vertex 2 {m}
  0, 5.56486118425249, 0,                 !- X,Y,Z Vertex 3 {m}
  0, 5.56486118425249, 2.4384;            !- X,Y,Z Vertex 4 {m}

OS:Surface,
<<<<<<< HEAD
  {a7555b95-ae5a-443b-83e1-a5bd3cad9477}, !- Handle
  Surface 10,                             !- Name
  Wall,                                   !- Surface Type
  ,                                       !- Construction Name
  {a1dddd44-9fd3-4956-8d88-1c00b26add10}, !- Space Name
=======
  {18bd3b47-a95c-4563-82fc-534b4266e514}, !- Handle
  Surface 10,                             !- Name
  Wall,                                   !- Surface Type
  ,                                       !- Construction Name
  {7d176cc1-320c-42f1-a10a-0edd2575c0cf}, !- Space Name
>>>>>>> a49bb51b
  Outdoors,                               !- Outside Boundary Condition
  ,                                       !- Outside Boundary Condition Object
  SunExposed,                             !- Sun Exposure
  WindExposed,                            !- Wind Exposure
  ,                                       !- View Factor to Ground
  ,                                       !- Number of Vertices
  11.129722368505, 0, 2.4384,             !- X,Y,Z Vertex 1 {m}
  11.129722368505, 0, 0,                  !- X,Y,Z Vertex 2 {m}
  11.129722368505, 5.56486118425249, 0,   !- X,Y,Z Vertex 3 {m}
  11.129722368505, 5.56486118425249, 2.4384; !- X,Y,Z Vertex 4 {m}

OS:Surface,
<<<<<<< HEAD
  {6d17b77a-21a5-491c-a377-63781de68d64}, !- Handle
  Surface 11,                             !- Name
  Wall,                                   !- Surface Type
  ,                                       !- Construction Name
  {a1dddd44-9fd3-4956-8d88-1c00b26add10}, !- Space Name
=======
  {1b72fb50-629c-479d-b05d-d42667b12cfb}, !- Handle
  Surface 11,                             !- Name
  Wall,                                   !- Surface Type
  ,                                       !- Construction Name
  {7d176cc1-320c-42f1-a10a-0edd2575c0cf}, !- Space Name
>>>>>>> a49bb51b
  Outdoors,                               !- Outside Boundary Condition
  ,                                       !- Outside Boundary Condition Object
  SunExposed,                             !- Sun Exposure
  WindExposed,                            !- Wind Exposure
  ,                                       !- View Factor to Ground
  ,                                       !- Number of Vertices
  0, 0, 2.4384,                           !- X,Y,Z Vertex 1 {m}
  0, 0, 0,                                !- X,Y,Z Vertex 2 {m}
  11.129722368505, 0, 0,                  !- X,Y,Z Vertex 3 {m}
  11.129722368505, 0, 2.4384;             !- X,Y,Z Vertex 4 {m}

OS:Surface,
<<<<<<< HEAD
  {f18a6c59-549e-44e2-9ace-62632b84af71}, !- Handle
  Surface 12,                             !- Name
  RoofCeiling,                            !- Surface Type
  ,                                       !- Construction Name
  {a1dddd44-9fd3-4956-8d88-1c00b26add10}, !- Space Name
  Surface,                                !- Outside Boundary Condition
  {6784065e-0cdf-4031-8f2c-c315d2a56636}, !- Outside Boundary Condition Object
=======
  {3224e0c0-cc93-45bc-a70b-7dbd8c33f8a1}, !- Handle
  Surface 12,                             !- Name
  RoofCeiling,                            !- Surface Type
  ,                                       !- Construction Name
  {7d176cc1-320c-42f1-a10a-0edd2575c0cf}, !- Space Name
  Surface,                                !- Outside Boundary Condition
  {90306734-7077-4dbf-9674-5be07afe52ad}, !- Outside Boundary Condition Object
>>>>>>> a49bb51b
  NoSun,                                  !- Sun Exposure
  NoWind,                                 !- Wind Exposure
  ,                                       !- View Factor to Ground
  ,                                       !- Number of Vertices
  11.129722368505, 0, 2.4384,             !- X,Y,Z Vertex 1 {m}
  11.129722368505, 5.56486118425249, 2.4384, !- X,Y,Z Vertex 2 {m}
  0, 5.56486118425249, 2.4384,            !- X,Y,Z Vertex 3 {m}
  0, 0, 2.4384;                           !- X,Y,Z Vertex 4 {m}

OS:Surface,
<<<<<<< HEAD
  {6784065e-0cdf-4031-8f2c-c315d2a56636}, !- Handle
  Surface 13,                             !- Name
  Floor,                                  !- Surface Type
  ,                                       !- Construction Name
  {84635b0f-13d4-4228-8614-943e66d9da09}, !- Space Name
  Surface,                                !- Outside Boundary Condition
  {f18a6c59-549e-44e2-9ace-62632b84af71}, !- Outside Boundary Condition Object
=======
  {90306734-7077-4dbf-9674-5be07afe52ad}, !- Handle
  Surface 13,                             !- Name
  Floor,                                  !- Surface Type
  ,                                       !- Construction Name
  {e6335f0a-cdf7-4573-b9ba-fd00bf90080c}, !- Space Name
  Surface,                                !- Outside Boundary Condition
  {3224e0c0-cc93-45bc-a70b-7dbd8c33f8a1}, !- Outside Boundary Condition Object
>>>>>>> a49bb51b
  NoSun,                                  !- Sun Exposure
  NoWind,                                 !- Wind Exposure
  ,                                       !- View Factor to Ground
  ,                                       !- Number of Vertices
  0, 5.56486118425249, 0,                 !- X,Y,Z Vertex 1 {m}
  11.129722368505, 5.56486118425249, 0,   !- X,Y,Z Vertex 2 {m}
  11.129722368505, 0, 0,                  !- X,Y,Z Vertex 3 {m}
  0, 0, 0;                                !- X,Y,Z Vertex 4 {m}

OS:Surface,
<<<<<<< HEAD
  {cb08bea8-b984-45bd-9d6d-06a3dea237d0}, !- Handle
  Surface 14,                             !- Name
  RoofCeiling,                            !- Surface Type
  ,                                       !- Construction Name
  {84635b0f-13d4-4228-8614-943e66d9da09}, !- Space Name
=======
  {898afe4f-f470-42d0-9ec6-e4793d1c3810}, !- Handle
  Surface 14,                             !- Name
  RoofCeiling,                            !- Surface Type
  ,                                       !- Construction Name
  {e6335f0a-cdf7-4573-b9ba-fd00bf90080c}, !- Space Name
>>>>>>> a49bb51b
  Outdoors,                               !- Outside Boundary Condition
  ,                                       !- Outside Boundary Condition Object
  SunExposed,                             !- Sun Exposure
  WindExposed,                            !- Wind Exposure
  ,                                       !- View Factor to Ground
  ,                                       !- Number of Vertices
  8.34729177637873, 2.78243059212624, 1.69601529606312, !- X,Y,Z Vertex 1 {m}
  2.78243059212624, 2.78243059212624, 1.69601529606312, !- X,Y,Z Vertex 2 {m}
  0, 0, 0.3048,                           !- X,Y,Z Vertex 3 {m}
  11.129722368505, 0, 0.3048;             !- X,Y,Z Vertex 4 {m}

OS:Surface,
<<<<<<< HEAD
  {4a465c96-f64e-4afe-9126-93fe6fba88eb}, !- Handle
  Surface 15,                             !- Name
  RoofCeiling,                            !- Surface Type
  ,                                       !- Construction Name
  {84635b0f-13d4-4228-8614-943e66d9da09}, !- Space Name
=======
  {098a8299-518a-4b5e-adb3-f78d8edcbbc4}, !- Handle
  Surface 15,                             !- Name
  RoofCeiling,                            !- Surface Type
  ,                                       !- Construction Name
  {e6335f0a-cdf7-4573-b9ba-fd00bf90080c}, !- Space Name
>>>>>>> a49bb51b
  Outdoors,                               !- Outside Boundary Condition
  ,                                       !- Outside Boundary Condition Object
  SunExposed,                             !- Sun Exposure
  WindExposed,                            !- Wind Exposure
  ,                                       !- View Factor to Ground
  ,                                       !- Number of Vertices
  2.78243059212624, 2.78243059212624, 1.69601529606312, !- X,Y,Z Vertex 1 {m}
  8.34729177637873, 2.78243059212624, 1.69601529606312, !- X,Y,Z Vertex 2 {m}
  11.129722368505, 5.56486118425249, 0.304799999999999, !- X,Y,Z Vertex 3 {m}
  0, 5.56486118425249, 0.304799999999999; !- X,Y,Z Vertex 4 {m}

OS:Surface,
<<<<<<< HEAD
  {4e4c6339-e2a3-41de-a6ef-3a61b16b382c}, !- Handle
  Surface 16,                             !- Name
  RoofCeiling,                            !- Surface Type
  ,                                       !- Construction Name
  {84635b0f-13d4-4228-8614-943e66d9da09}, !- Space Name
=======
  {3a1ac1ff-7d55-4c5c-bf1e-04193f50a66c}, !- Handle
  Surface 16,                             !- Name
  RoofCeiling,                            !- Surface Type
  ,                                       !- Construction Name
  {e6335f0a-cdf7-4573-b9ba-fd00bf90080c}, !- Space Name
>>>>>>> a49bb51b
  Outdoors,                               !- Outside Boundary Condition
  ,                                       !- Outside Boundary Condition Object
  SunExposed,                             !- Sun Exposure
  WindExposed,                            !- Wind Exposure
  ,                                       !- View Factor to Ground
  ,                                       !- Number of Vertices
  2.78243059212624, 2.78243059212624, 1.69601529606312, !- X,Y,Z Vertex 1 {m}
  0, 5.56486118425249, 0.3048,            !- X,Y,Z Vertex 2 {m}
  0, 0, 0.3048;                           !- X,Y,Z Vertex 3 {m}

OS:Surface,
<<<<<<< HEAD
  {76f16a79-39bc-4a44-abbb-5f0bcd00e0be}, !- Handle
  Surface 17,                             !- Name
  RoofCeiling,                            !- Surface Type
  ,                                       !- Construction Name
  {84635b0f-13d4-4228-8614-943e66d9da09}, !- Space Name
=======
  {574c1c6e-352a-4757-90f3-f39f743f5f6a}, !- Handle
  Surface 17,                             !- Name
  RoofCeiling,                            !- Surface Type
  ,                                       !- Construction Name
  {e6335f0a-cdf7-4573-b9ba-fd00bf90080c}, !- Space Name
>>>>>>> a49bb51b
  Outdoors,                               !- Outside Boundary Condition
  ,                                       !- Outside Boundary Condition Object
  SunExposed,                             !- Sun Exposure
  WindExposed,                            !- Wind Exposure
  ,                                       !- View Factor to Ground
  ,                                       !- Number of Vertices
  8.34729177637873, 2.78243059212624, 1.69601529606312, !- X,Y,Z Vertex 1 {m}
  11.129722368505, 0, 0.304799999999997,  !- X,Y,Z Vertex 2 {m}
  11.129722368505, 5.56486118425249, 0.304799999999997; !- X,Y,Z Vertex 3 {m}

OS:Space,
<<<<<<< HEAD
  {84635b0f-13d4-4228-8614-943e66d9da09}, !- Handle
  finished attic space,                   !- Name
  {b7feb878-e559-42c6-8925-4ece584c6d5c}, !- Space Type Name
=======
  {e6335f0a-cdf7-4573-b9ba-fd00bf90080c}, !- Handle
  finished attic space,                   !- Name
  {3876f953-85c2-40b7-aad1-3c0799c3c46f}, !- Space Type Name
>>>>>>> a49bb51b
  ,                                       !- Default Construction Set Name
  ,                                       !- Default Schedule Set Name
  -0,                                     !- Direction of Relative North {deg}
  0,                                      !- X Origin {m}
  0,                                      !- Y Origin {m}
  4.8768,                                 !- Z Origin {m}
  ,                                       !- Building Story Name
<<<<<<< HEAD
  {9f44c9a1-269b-47d8-9bf8-7a64c6bbb32c}, !- Thermal Zone Name
  ,                                       !- Part of Total Floor Area
  ,                                       !- Design Specification Outdoor Air Object Name
  {257bb8a1-5179-427d-8a1d-0aed256994f6}; !- Building Unit Name

OS:BuildingUnit,
  {257bb8a1-5179-427d-8a1d-0aed256994f6}, !- Handle
=======
  {ca7d4208-7220-4146-8652-0beeb40da063}, !- Thermal Zone Name
  ,                                       !- Part of Total Floor Area
  ,                                       !- Design Specification Outdoor Air Object Name
  {d892a356-1e79-49a4-8c84-e0c39e100cd7}; !- Building Unit Name

OS:BuildingUnit,
  {d892a356-1e79-49a4-8c84-e0c39e100cd7}, !- Handle
>>>>>>> a49bb51b
  unit 1,                                 !- Name
  ,                                       !- Rendering Color
  Residential;                            !- Building Unit Type

OS:AdditionalProperties,
<<<<<<< HEAD
  {5babfe75-5f9f-4b8b-8131-d720d1e03f8c}, !- Handle
  {257bb8a1-5179-427d-8a1d-0aed256994f6}, !- Object Name
=======
  {d9c1b42e-ad37-445a-a3c8-130e48dd8f8a}, !- Handle
  {d892a356-1e79-49a4-8c84-e0c39e100cd7}, !- Object Name
>>>>>>> a49bb51b
  NumberOfBedrooms,                       !- Feature Name 1
  Integer,                                !- Feature Data Type 1
  3,                                      !- Feature Value 1
  NumberOfBathrooms,                      !- Feature Name 2
  Double,                                 !- Feature Data Type 2
  2,                                      !- Feature Value 2
  NumberOfOccupants,                      !- Feature Name 3
  Double,                                 !- Feature Data Type 3
  2.6400000000000001;                     !- Feature Value 3

OS:External:File,
<<<<<<< HEAD
  {7e7c82c1-8dc5-423d-b723-cf92a8003a0f}, !- Handle
=======
  {ab85abad-a4e2-4b88-8251-5ac5b94d5cc7}, !- Handle
>>>>>>> a49bb51b
  8760.csv,                               !- Name
  8760.csv;                               !- File Name

OS:Schedule:Day,
<<<<<<< HEAD
  {4f11e770-7bbf-419b-8410-d91c9468dacc}, !- Handle
=======
  {003ef11f-6450-43d8-9caa-fbab7ca62287}, !- Handle
>>>>>>> a49bb51b
  Schedule Day 1,                         !- Name
  ,                                       !- Schedule Type Limits Name
  ,                                       !- Interpolate to Timestep
  24,                                     !- Hour 1
  0,                                      !- Minute 1
  0;                                      !- Value Until Time 1

OS:Schedule:Day,
<<<<<<< HEAD
  {625674d3-1b14-4fb8-826f-ebd79b7afbc9}, !- Handle
=======
  {df3cf5b9-046d-4e0c-a1c4-6de624364a91}, !- Handle
>>>>>>> a49bb51b
  Schedule Day 2,                         !- Name
  ,                                       !- Schedule Type Limits Name
  ,                                       !- Interpolate to Timestep
  24,                                     !- Hour 1
  0,                                      !- Minute 1
  1;                                      !- Value Until Time 1

OS:Schedule:File,
<<<<<<< HEAD
  {120144b5-0c45-4334-98c7-7312bda64a07}, !- Handle
  occupants,                              !- Name
  {da892140-64b7-4d51-a244-951940e6aa51}, !- Schedule Type Limits Name
  {7e7c82c1-8dc5-423d-b723-cf92a8003a0f}, !- External File Name
=======
  {390ebde1-6f34-424d-ba22-e403035c6bb1}, !- Handle
  occupants,                              !- Name
  {a7a331a1-61e8-4b20-bfd1-d2c29e8312ec}, !- Schedule Type Limits Name
  {ab85abad-a4e2-4b88-8251-5ac5b94d5cc7}, !- External File Name
>>>>>>> a49bb51b
  1,                                      !- Column Number
  1,                                      !- Rows to Skip at Top
  8760,                                   !- Number of Hours of Data
  ,                                       !- Column Separator
  ,                                       !- Interpolate to Timestep
  60;                                     !- Minutes per Item

OS:Schedule:Constant,
<<<<<<< HEAD
  {65f0342e-7369-499d-ba89-6ab31820a543}, !- Handle
  res occupants activity schedule,        !- Name
  {c1616c34-f41c-4620-ad1d-918ea0aa6696}, !- Schedule Type Limits Name
  112.539290946133;                       !- Value

OS:People:Definition,
  {2bb0df2c-c7ca-4758-abb4-00d1257bf1f5}, !- Handle
  res occupants|living space|story 2,     !- Name
=======
  {a6834c20-dbbe-4a72-9782-41badbe84572}, !- Handle
  res occupants activity schedule,        !- Name
  {d850ed49-69fb-4619-88ee-28e4113c7234}, !- Schedule Type Limits Name
  112.539290946133;                       !- Value

OS:People:Definition,
  {b2984dcf-2823-4134-95d1-4be6efcbbb12}, !- Handle
  res occupants|living space,             !- Name
>>>>>>> a49bb51b
  People,                                 !- Number of People Calculation Method
  0.88,                                   !- Number of People {people}
  ,                                       !- People per Space Floor Area {person/m2}
  ,                                       !- Space Floor Area per Person {m2/person}
  0.319734,                               !- Fraction Radiant
  0.573,                                  !- Sensible Heat Fraction
  0,                                      !- Carbon Dioxide Generation Rate {m3/s-W}
  No,                                     !- Enable ASHRAE 55 Comfort Warnings
  ZoneAveraged;                           !- Mean Radiant Temperature Calculation Type

OS:People,
<<<<<<< HEAD
  {05476691-3bc9-40f2-9f28-bd69140ebd1e}, !- Handle
  res occupants|living space|story 2,     !- Name
  {2bb0df2c-c7ca-4758-abb4-00d1257bf1f5}, !- People Definition Name
  {a1dddd44-9fd3-4956-8d88-1c00b26add10}, !- Space or SpaceType Name
  {120144b5-0c45-4334-98c7-7312bda64a07}, !- Number of People Schedule Name
  {65f0342e-7369-499d-ba89-6ab31820a543}, !- Activity Level Schedule Name
=======
  {22e3344a-2add-4baf-964b-5d5c49c98127}, !- Handle
  res occupants|living space,             !- Name
  {b2984dcf-2823-4134-95d1-4be6efcbbb12}, !- People Definition Name
  {18081c1b-1ea6-42f4-8212-3683c51bb2c1}, !- Space or SpaceType Name
  {390ebde1-6f34-424d-ba22-e403035c6bb1}, !- Number of People Schedule Name
  {a6834c20-dbbe-4a72-9782-41badbe84572}, !- Activity Level Schedule Name
>>>>>>> a49bb51b
  ,                                       !- Surface Name/Angle Factor List Name
  ,                                       !- Work Efficiency Schedule Name
  ,                                       !- Clothing Insulation Schedule Name
  ,                                       !- Air Velocity Schedule Name
  1;                                      !- Multiplier

OS:ScheduleTypeLimits,
<<<<<<< HEAD
  {c1616c34-f41c-4620-ad1d-918ea0aa6696}, !- Handle
=======
  {d850ed49-69fb-4619-88ee-28e4113c7234}, !- Handle
>>>>>>> a49bb51b
  ActivityLevel,                          !- Name
  0,                                      !- Lower Limit Value
  ,                                       !- Upper Limit Value
  Continuous,                             !- Numeric Type
  ActivityLevel;                          !- Unit Type

OS:ScheduleTypeLimits,
<<<<<<< HEAD
  {da892140-64b7-4d51-a244-951940e6aa51}, !- Handle
=======
  {a7a331a1-61e8-4b20-bfd1-d2c29e8312ec}, !- Handle
>>>>>>> a49bb51b
  Fractional,                             !- Name
  0,                                      !- Lower Limit Value
  1,                                      !- Upper Limit Value
  Continuous;                             !- Numeric Type

OS:People:Definition,
<<<<<<< HEAD
  {b1cba82b-1729-462e-abbe-4e8b73a4d448}, !- Handle
  res occupants|finished attic space,     !- Name
=======
  {7ec9b7e0-7630-42bc-9ffa-f3beecb6104e}, !- Handle
  res occupants|living space|story 2,     !- Name
>>>>>>> a49bb51b
  People,                                 !- Number of People Calculation Method
  0.88,                                   !- Number of People {people}
  ,                                       !- People per Space Floor Area {person/m2}
  ,                                       !- Space Floor Area per Person {m2/person}
  0.319734,                               !- Fraction Radiant
  0.573,                                  !- Sensible Heat Fraction
  0,                                      !- Carbon Dioxide Generation Rate {m3/s-W}
  No,                                     !- Enable ASHRAE 55 Comfort Warnings
  ZoneAveraged;                           !- Mean Radiant Temperature Calculation Type

OS:People,
<<<<<<< HEAD
  {97596f4d-4337-47c2-a98e-e83b49578059}, !- Handle
  res occupants|finished attic space,     !- Name
  {b1cba82b-1729-462e-abbe-4e8b73a4d448}, !- People Definition Name
  {84635b0f-13d4-4228-8614-943e66d9da09}, !- Space or SpaceType Name
  {120144b5-0c45-4334-98c7-7312bda64a07}, !- Number of People Schedule Name
  {65f0342e-7369-499d-ba89-6ab31820a543}, !- Activity Level Schedule Name
=======
  {986608ee-4ce9-4a2b-afe7-2a90a7f57905}, !- Handle
  res occupants|living space|story 2,     !- Name
  {7ec9b7e0-7630-42bc-9ffa-f3beecb6104e}, !- People Definition Name
  {7d176cc1-320c-42f1-a10a-0edd2575c0cf}, !- Space or SpaceType Name
  {390ebde1-6f34-424d-ba22-e403035c6bb1}, !- Number of People Schedule Name
  {a6834c20-dbbe-4a72-9782-41badbe84572}, !- Activity Level Schedule Name
>>>>>>> a49bb51b
  ,                                       !- Surface Name/Angle Factor List Name
  ,                                       !- Work Efficiency Schedule Name
  ,                                       !- Clothing Insulation Schedule Name
  ,                                       !- Air Velocity Schedule Name
  1;                                      !- Multiplier

OS:People:Definition,
<<<<<<< HEAD
  {859b9879-f873-48d5-a349-b240fedbefc9}, !- Handle
  res occupants|living space,             !- Name
=======
  {35e79226-96b1-4ded-8550-57d8cd368bc3}, !- Handle
  res occupants|finished attic space,     !- Name
>>>>>>> a49bb51b
  People,                                 !- Number of People Calculation Method
  0.88,                                   !- Number of People {people}
  ,                                       !- People per Space Floor Area {person/m2}
  ,                                       !- Space Floor Area per Person {m2/person}
  0.319734,                               !- Fraction Radiant
  0.573,                                  !- Sensible Heat Fraction
  0,                                      !- Carbon Dioxide Generation Rate {m3/s-W}
  No,                                     !- Enable ASHRAE 55 Comfort Warnings
  ZoneAveraged;                           !- Mean Radiant Temperature Calculation Type

OS:People,
<<<<<<< HEAD
  {547f8352-ff93-414e-8d90-4907e75152f7}, !- Handle
  res occupants|living space,             !- Name
  {859b9879-f873-48d5-a349-b240fedbefc9}, !- People Definition Name
  {14d664f0-1e5b-45c8-9b10-50a3a8797bad}, !- Space or SpaceType Name
  {120144b5-0c45-4334-98c7-7312bda64a07}, !- Number of People Schedule Name
  {65f0342e-7369-499d-ba89-6ab31820a543}, !- Activity Level Schedule Name
=======
  {6627ae8b-800c-4479-b9a4-23e3147f0607}, !- Handle
  res occupants|finished attic space,     !- Name
  {35e79226-96b1-4ded-8550-57d8cd368bc3}, !- People Definition Name
  {e6335f0a-cdf7-4573-b9ba-fd00bf90080c}, !- Space or SpaceType Name
  {390ebde1-6f34-424d-ba22-e403035c6bb1}, !- Number of People Schedule Name
  {a6834c20-dbbe-4a72-9782-41badbe84572}, !- Activity Level Schedule Name
>>>>>>> a49bb51b
  ,                                       !- Surface Name/Angle Factor List Name
  ,                                       !- Work Efficiency Schedule Name
  ,                                       !- Clothing Insulation Schedule Name
  ,                                       !- Air Velocity Schedule Name
  1;                                      !- Multiplier

OS:ShadingSurfaceGroup,
<<<<<<< HEAD
  {75723358-6e23-4682-a27e-c1eef114ac64}, !- Handle
=======
  {a84b0d46-a6e7-4458-8bf3-448ee6726491}, !- Handle
>>>>>>> a49bb51b
  res eaves,                              !- Name
  Building;                               !- Shading Surface Type

OS:ShadingSurface,
<<<<<<< HEAD
  {802d6caf-1094-4e00-90a9-d54c3100f820}, !- Handle
  Surface 14 - res eaves,                 !- Name
  ,                                       !- Construction Name
  {75723358-6e23-4682-a27e-c1eef114ac64}, !- Shading Surface Group Name
  ,                                       !- Transmittance Schedule Name
  ,                                       !- Number of Vertices
  0, -0.6096, 4.8768,                     !- X,Y,Z Vertex 1 {m}
  11.129722368505, -0.6096, 4.8768,       !- X,Y,Z Vertex 2 {m}
  11.129722368505, 0, 5.1816,             !- X,Y,Z Vertex 3 {m}
  0, 0, 5.1816;                           !- X,Y,Z Vertex 4 {m}

OS:ShadingSurface,
  {78f2d6be-0365-4932-885a-7dc15769eef8}, !- Handle
  Surface 15 - res eaves,                 !- Name
  ,                                       !- Construction Name
  {75723358-6e23-4682-a27e-c1eef114ac64}, !- Shading Surface Group Name
  ,                                       !- Transmittance Schedule Name
  ,                                       !- Number of Vertices
  11.129722368505, 6.17446118425249, 4.8768, !- X,Y,Z Vertex 1 {m}
  0, 6.17446118425249, 4.8768,            !- X,Y,Z Vertex 2 {m}
  0, 5.56486118425249, 5.1816,            !- X,Y,Z Vertex 3 {m}
  11.129722368505, 5.56486118425249, 5.1816; !- X,Y,Z Vertex 4 {m}

OS:ShadingSurface,
  {c869a963-4860-4e31-8dbd-bc6ee09a0724}, !- Handle
  Surface 16 - res eaves,                 !- Name
  ,                                       !- Construction Name
  {75723358-6e23-4682-a27e-c1eef114ac64}, !- Shading Surface Group Name
=======
  {147a2b02-8f3c-43a7-b800-0d152dce9426}, !- Handle
  Surface 17 - res eaves,                 !- Name
  ,                                       !- Construction Name
  {a84b0d46-a6e7-4458-8bf3-448ee6726491}, !- Shading Surface Group Name
  ,                                       !- Transmittance Schedule Name
  ,                                       !- Number of Vertices
  11.739322368505, 0, 4.8768,             !- X,Y,Z Vertex 1 {m}
  11.739322368505, 5.56486118425249, 4.8768, !- X,Y,Z Vertex 2 {m}
  11.129722368505, 5.56486118425249, 5.1816, !- X,Y,Z Vertex 3 {m}
  11.129722368505, 0, 5.1816;             !- X,Y,Z Vertex 4 {m}

OS:ShadingSurface,
  {67c79f44-02f3-4cc0-abd9-e78fa2496e67}, !- Handle
  Surface 16 - res eaves,                 !- Name
  ,                                       !- Construction Name
  {a84b0d46-a6e7-4458-8bf3-448ee6726491}, !- Shading Surface Group Name
>>>>>>> a49bb51b
  ,                                       !- Transmittance Schedule Name
  ,                                       !- Number of Vertices
  -0.6096, 5.56486118425249, 4.8768,      !- X,Y,Z Vertex 1 {m}
  -0.6096, 0, 4.8768,                     !- X,Y,Z Vertex 2 {m}
  0, 0, 5.1816,                           !- X,Y,Z Vertex 3 {m}
  0, 5.56486118425249, 5.1816;            !- X,Y,Z Vertex 4 {m}

OS:ShadingSurface,
<<<<<<< HEAD
  {7eb577ad-e62f-4ea5-8094-ada2699d44bf}, !- Handle
  Surface 17 - res eaves,                 !- Name
  ,                                       !- Construction Name
  {75723358-6e23-4682-a27e-c1eef114ac64}, !- Shading Surface Group Name
  ,                                       !- Transmittance Schedule Name
  ,                                       !- Number of Vertices
  11.739322368505, 0, 4.8768,             !- X,Y,Z Vertex 1 {m}
  11.739322368505, 5.56486118425249, 4.8768, !- X,Y,Z Vertex 2 {m}
  11.129722368505, 5.56486118425249, 5.1816, !- X,Y,Z Vertex 3 {m}
  11.129722368505, 0, 5.1816;             !- X,Y,Z Vertex 4 {m}
=======
  {55982d6b-7fab-4cba-b3b9-45635c20262f}, !- Handle
  Surface 15 - res eaves,                 !- Name
  ,                                       !- Construction Name
  {a84b0d46-a6e7-4458-8bf3-448ee6726491}, !- Shading Surface Group Name
  ,                                       !- Transmittance Schedule Name
  ,                                       !- Number of Vertices
  11.129722368505, 6.17446118425249, 4.8768, !- X,Y,Z Vertex 1 {m}
  0, 6.17446118425249, 4.8768,            !- X,Y,Z Vertex 2 {m}
  0, 5.56486118425249, 5.1816,            !- X,Y,Z Vertex 3 {m}
  11.129722368505, 5.56486118425249, 5.1816; !- X,Y,Z Vertex 4 {m}

OS:ShadingSurface,
  {d157cd41-695e-43ce-9896-20f892e5954a}, !- Handle
  Surface 14 - res eaves,                 !- Name
  ,                                       !- Construction Name
  {a84b0d46-a6e7-4458-8bf3-448ee6726491}, !- Shading Surface Group Name
  ,                                       !- Transmittance Schedule Name
  ,                                       !- Number of Vertices
  0, -0.6096, 4.8768,                     !- X,Y,Z Vertex 1 {m}
  11.129722368505, -0.6096, 4.8768,       !- X,Y,Z Vertex 2 {m}
  11.129722368505, 0, 5.1816,             !- X,Y,Z Vertex 3 {m}
  0, 0, 5.1816;                           !- X,Y,Z Vertex 4 {m}
>>>>>>> a49bb51b
<|MERGE_RESOLUTION|>--- conflicted
+++ resolved
@@ -1,38 +1,22 @@
 !- NOTE: Auto-generated from /test/osw_files/SFD_2000sqft_2story_SL_FA_HipRoof.osw
 
 OS:Version,
-<<<<<<< HEAD
-  {28ff30af-8e49-450f-ae18-96800795ce66}, !- Handle
+  {37f7abb6-2cba-4036-98ab-7c82e7227499}, !- Handle
   3.2.1;                                  !- Version Identifier
 
 OS:SimulationControl,
-  {b3c5372e-7800-4d9a-b3d7-1fbd7fc74f9a}, !- Handle
-=======
-  {0dcd7255-2d4c-491c-827e-2e67b9627fc9}, !- Handle
-  3.2.1;                                  !- Version Identifier
-
-OS:SimulationControl,
-  {d82f0ef6-55f0-4fc4-ba33-692e8b228365}, !- Handle
->>>>>>> a49bb51b
+  {9e93f796-93f8-4648-8114-be49a997706b}, !- Handle
   ,                                       !- Do Zone Sizing Calculation
   ,                                       !- Do System Sizing Calculation
   ,                                       !- Do Plant Sizing Calculation
   No;                                     !- Run Simulation for Sizing Periods
 
 OS:Timestep,
-<<<<<<< HEAD
-  {1d4b279c-7b03-4d8b-bfb3-3cd80937bd55}, !- Handle
+  {d87c20fe-d280-4ae6-a000-682c6b0aca34}, !- Handle
   6;                                      !- Number of Timesteps per Hour
 
 OS:ShadowCalculation,
-  {fb6acd02-b361-4ecc-87f0-dbe8c22aa2ee}, !- Handle
-=======
-  {b6575c67-8fe4-49bc-b3c8-81ff8d800540}, !- Handle
-  6;                                      !- Number of Timesteps per Hour
-
-OS:ShadowCalculation,
-  {9321fcaf-4848-47a2-bfaa-f33f11bf3ba0}, !- Handle
->>>>>>> a49bb51b
+  {b05bc8f9-3f22-41f3-a35b-2e7216a8d341}, !- Handle
   PolygonClipping,                        !- Shading Calculation Method
   ,                                       !- Shading Calculation Update Frequency Method
   20,                                     !- Shading Calculation Update Frequency
@@ -45,37 +29,21 @@
   No;                                     !- Disable Self-Shading From Shading Zone Groups to Other Zones
 
 OS:SurfaceConvectionAlgorithm:Outside,
-<<<<<<< HEAD
-  {468efe6f-c57c-4581-926c-51b465ab8e47}, !- Handle
+  {7070a685-dae2-4055-9c4b-f3f042886167}, !- Handle
   DOE-2;                                  !- Algorithm
 
 OS:SurfaceConvectionAlgorithm:Inside,
-  {11ac16a0-c54a-4bcb-86ca-001b001f12ad}, !- Handle
+  {16e4e5dc-9fc7-4de1-bbd1-f82be2bab062}, !- Handle
   TARP;                                   !- Algorithm
 
 OS:ZoneCapacitanceMultiplier:ResearchSpecial,
-  {b24a9c96-7c12-436b-b445-97994ddef8bd}, !- Handle
-=======
-  {8afc0f41-7636-46d7-ba1d-5e773b6a4540}, !- Handle
-  DOE-2;                                  !- Algorithm
-
-OS:SurfaceConvectionAlgorithm:Inside,
-  {140d4aa7-c8e0-4d7c-9a32-b405d53a8b8d}, !- Handle
-  TARP;                                   !- Algorithm
-
-OS:ZoneCapacitanceMultiplier:ResearchSpecial,
-  {b657ba6f-3125-41b7-b596-fc7af80899b4}, !- Handle
->>>>>>> a49bb51b
+  {a9e39e4d-5472-4604-8d53-6986e3ba947b}, !- Handle
   ,                                       !- Temperature Capacity Multiplier
   15,                                     !- Humidity Capacity Multiplier
   ;                                       !- Carbon Dioxide Capacity Multiplier
 
 OS:RunPeriod,
-<<<<<<< HEAD
-  {24125076-2f20-4188-90f9-63123f6c1921}, !- Handle
-=======
-  {fd928f6f-abc0-4584-8b37-479f7e113ba0}, !- Handle
->>>>>>> a49bb51b
+  {f6f8b25e-4229-4786-8d9a-d4104fca77f8}, !- Handle
   Run Period 1,                           !- Name
   1,                                      !- Begin Month
   1,                                      !- Begin Day of Month
@@ -89,21 +57,13 @@
   ;                                       !- Number of Times Runperiod to be Repeated
 
 OS:YearDescription,
-<<<<<<< HEAD
-  {e156bdd8-a9d2-4f20-9302-81f863c0b4a5}, !- Handle
-=======
-  {b4a1f5f3-9f28-44ab-8fba-6a27a3a1eff3}, !- Handle
->>>>>>> a49bb51b
+  {ea0a21e5-ea71-463a-a759-6b524bae7de6}, !- Handle
   2007,                                   !- Calendar Year
   ,                                       !- Day of Week for Start Day
   ;                                       !- Is Leap Year
 
 OS:WeatherFile,
-<<<<<<< HEAD
-  {b8624840-8e6a-4eb6-b0cd-b8dc83bcaec3}, !- Handle
-=======
-  {8d983aad-adc8-4346-849f-fcad1d872421}, !- Handle
->>>>>>> a49bb51b
+  {613069b6-ba95-4950-a3f7-6bb5e4474ccb}, !- Handle
   Denver Intl Ap,                         !- City
   CO,                                     !- State Province Region
   USA,                                    !- Country
@@ -113,17 +73,12 @@
   -104.65,                                !- Longitude {deg}
   -7,                                     !- Time Zone {hr}
   1650,                                   !- Elevation {m}
-  C:/OpenStudio/resstock/resources/measures/HPXMLtoOpenStudio/weather/USA_CO_Denver.Intl.AP.725650_TMY3.epw, !- Url
+  /mnt/c/git/resstock/resources/measures/HPXMLtoOpenStudio/weather/USA_CO_Denver.Intl.AP.725650_TMY3.epw, !- Url
   E23378AA;                               !- Checksum
 
 OS:AdditionalProperties,
-<<<<<<< HEAD
-  {bd88f5af-dac8-4273-86c0-8a1ef2cfe154}, !- Handle
-  {b8624840-8e6a-4eb6-b0cd-b8dc83bcaec3}, !- Object Name
-=======
-  {cae4948f-20e6-4f30-95ed-05be226124f4}, !- Handle
-  {8d983aad-adc8-4346-849f-fcad1d872421}, !- Object Name
->>>>>>> a49bb51b
+  {8f6fec9b-d16d-4657-a6c1-0406e8ef5338}, !- Handle
+  {613069b6-ba95-4950-a3f7-6bb5e4474ccb}, !- Object Name
   EPWHeaderCity,                          !- Feature Name 1
   String,                                 !- Feature Data Type 1
   Denver Intl Ap,                         !- Feature Value 1
@@ -231,11 +186,7 @@
   84;                                     !- Feature Value 35
 
 OS:Site,
-<<<<<<< HEAD
-  {94a5eece-e445-46f5-8705-e28b2c46b0dc}, !- Handle
-=======
-  {2a89ab93-0d90-4696-b0eb-6df1f215d0c8}, !- Handle
->>>>>>> a49bb51b
+  {7ab4d11a-0401-4175-8662-314137261d15}, !- Handle
   Denver Intl Ap_CO_USA,                  !- Name
   39.83,                                  !- Latitude {deg}
   -104.65,                                !- Longitude {deg}
@@ -244,42 +195,26 @@
   ;                                       !- Terrain
 
 OS:ClimateZones,
-<<<<<<< HEAD
-  {7c01c65d-b79f-432f-8a10-02573ad4b614}, !- Handle
-=======
-  {8d8fe155-713d-424e-8a32-e923fee42cb7}, !- Handle
->>>>>>> a49bb51b
+  {f72cd555-49ee-4485-ac6f-ecd3d5485b34}, !- Handle
   Building America,                       !- Climate Zone Institution Name 1
   ,                                       !- Climate Zone Document Name 1
   0,                                      !- Climate Zone Document Year 1
   Cold;                                   !- Climate Zone Value 1
 
 OS:Site:WaterMainsTemperature,
-<<<<<<< HEAD
-  {b91921d1-70a9-4c87-be1e-d3671187f02a}, !- Handle
-=======
-  {55e2bce8-3822-4489-9369-091693f9c2bd}, !- Handle
->>>>>>> a49bb51b
+  {41cfc7bf-4d02-44d2-ba07-947b5e71c49d}, !- Handle
   Correlation,                            !- Calculation Method
   ,                                       !- Temperature Schedule Name
   10.8753424657535,                       !- Annual Average Outdoor Air Temperature {C}
   23.1524007936508;                       !- Maximum Difference In Monthly Average Outdoor Air Temperatures {deltaC}
 
 OS:RunPeriodControl:DaylightSavingTime,
-<<<<<<< HEAD
-  {cf727377-2eec-47b9-96d8-964b4c881192}, !- Handle
-=======
-  {1d056151-456c-46c6-9b83-0914c20afb17}, !- Handle
->>>>>>> a49bb51b
+  {7fa7eaa4-bcb1-420d-9ad8-ddf02bb65747}, !- Handle
   3/12,                                   !- Start Date
   11/5;                                   !- End Date
 
 OS:Site:GroundTemperature:Deep,
-<<<<<<< HEAD
-  {15860d75-ecd3-4b0c-9147-9d22bc633315}, !- Handle
-=======
-  {69d37740-5bea-4640-8a97-4f408b6e953b}, !- Handle
->>>>>>> a49bb51b
+  {9abd3f9d-7891-44e1-9be6-1ac16b289ca8}, !- Handle
   10.8753424657535,                       !- January Deep Ground Temperature {C}
   10.8753424657535,                       !- February Deep Ground Temperature {C}
   10.8753424657535,                       !- March Deep Ground Temperature {C}
@@ -294,11 +229,7 @@
   10.8753424657535;                       !- December Deep Ground Temperature {C}
 
 OS:Building,
-<<<<<<< HEAD
-  {135a4845-dc41-4e59-b8e0-1b0baeaa8963}, !- Handle
-=======
-  {6f7043bb-fce3-46c4-8286-5f931e745642}, !- Handle
->>>>>>> a49bb51b
+  {1cef469c-816a-41f2-ba50-6be4c66631f1}, !- Handle
   Building 1,                             !- Name
   ,                                       !- Building Sector Type
   0,                                      !- North Axis {deg}
@@ -313,23 +244,14 @@
   1;                                      !- Standards Number of Living Units
 
 OS:AdditionalProperties,
-<<<<<<< HEAD
-  {8c6816f7-3d28-4552-ab1d-0ffd9a3cce49}, !- Handle
-  {135a4845-dc41-4e59-b8e0-1b0baeaa8963}, !- Object Name
-=======
-  {f267dc63-18b5-4796-8d97-3b36c0bfdd48}, !- Handle
-  {6f7043bb-fce3-46c4-8286-5f931e745642}, !- Object Name
->>>>>>> a49bb51b
+  {07f523e6-0804-40d3-8344-d05b9dc137f3}, !- Handle
+  {1cef469c-816a-41f2-ba50-6be4c66631f1}, !- Object Name
   Total Units Modeled,                    !- Feature Name 1
   Integer,                                !- Feature Data Type 1
   1;                                      !- Feature Value 1
 
 OS:ThermalZone,
-<<<<<<< HEAD
-  {9f44c9a1-269b-47d8-9bf8-7a64c6bbb32c}, !- Handle
-=======
-  {ca7d4208-7220-4146-8652-0beeb40da063}, !- Handle
->>>>>>> a49bb51b
+  {bf21212c-c010-4f76-8e9e-b82feb681229}, !- Handle
   living zone,                            !- Name
   ,                                       !- Multiplier
   ,                                       !- Ceiling Height {m}
@@ -338,17 +260,10 @@
   ,                                       !- Zone Inside Convection Algorithm
   ,                                       !- Zone Outside Convection Algorithm
   ,                                       !- Zone Conditioning Equipment List Name
-<<<<<<< HEAD
-  {4d33fdf4-4ede-4e8a-8cef-d4acb28c3cae}, !- Zone Air Inlet Port List
-  {8f47afca-48bb-43bc-96ed-640e40f135e4}, !- Zone Air Exhaust Port List
-  {f7cb99e9-8a37-4dab-9260-a2da55bb7893}, !- Zone Air Node Name
-  {390e94fb-e7ff-4294-9e77-8135a706fb84}, !- Zone Return Air Port List
-=======
-  {89f2cdc7-5440-41f7-a7b1-bb84dbaf1dd7}, !- Zone Air Inlet Port List
-  {f6ad8212-e1a8-4eef-908c-ed423b83bf3b}, !- Zone Air Exhaust Port List
-  {6b1e2f3f-6358-4b31-b82a-05ecb6ae77eb}, !- Zone Air Node Name
-  {96d8d096-7fd0-40dc-85ac-35a2cc84bd2a}, !- Zone Return Air Port List
->>>>>>> a49bb51b
+  {867889d9-8fd0-4171-8be4-f2109d2d3de7}, !- Zone Air Inlet Port List
+  {3eec4921-f3ea-4855-9a22-d2167716715d}, !- Zone Air Exhaust Port List
+  {65e09bac-cd97-4103-a437-b6cdf30a74c1}, !- Zone Air Node Name
+  {af74b66a-efb4-4684-a7f8-c9871028383c}, !- Zone Return Air Port List
   ,                                       !- Primary Daylighting Control Name
   ,                                       !- Fraction of Zone Controlled by Primary Daylighting Control
   ,                                       !- Secondary Daylighting Control Name
@@ -359,63 +274,33 @@
   No;                                     !- Use Ideal Air Loads
 
 OS:Node,
-<<<<<<< HEAD
-  {fba68373-cc99-4557-af6a-3bbbccbc6ea2}, !- Handle
+  {9566e775-9ec0-42f0-9056-d69c16873781}, !- Handle
   Node 1,                                 !- Name
-  {f7cb99e9-8a37-4dab-9260-a2da55bb7893}, !- Inlet Port
+  {65e09bac-cd97-4103-a437-b6cdf30a74c1}, !- Inlet Port
   ;                                       !- Outlet Port
 
 OS:Connection,
-  {f7cb99e9-8a37-4dab-9260-a2da55bb7893}, !- Handle
-  {9f44c9a1-269b-47d8-9bf8-7a64c6bbb32c}, !- Source Object
+  {65e09bac-cd97-4103-a437-b6cdf30a74c1}, !- Handle
+  {bf21212c-c010-4f76-8e9e-b82feb681229}, !- Source Object
   11,                                     !- Outlet Port
-  {fba68373-cc99-4557-af6a-3bbbccbc6ea2}, !- Target Object
+  {9566e775-9ec0-42f0-9056-d69c16873781}, !- Target Object
   2;                                      !- Inlet Port
 
 OS:PortList,
-  {4d33fdf4-4ede-4e8a-8cef-d4acb28c3cae}, !- Handle
-  {9f44c9a1-269b-47d8-9bf8-7a64c6bbb32c}; !- HVAC Component
+  {867889d9-8fd0-4171-8be4-f2109d2d3de7}, !- Handle
+  {bf21212c-c010-4f76-8e9e-b82feb681229}; !- HVAC Component
 
 OS:PortList,
-  {8f47afca-48bb-43bc-96ed-640e40f135e4}, !- Handle
-  {9f44c9a1-269b-47d8-9bf8-7a64c6bbb32c}; !- HVAC Component
+  {3eec4921-f3ea-4855-9a22-d2167716715d}, !- Handle
+  {bf21212c-c010-4f76-8e9e-b82feb681229}; !- HVAC Component
 
 OS:PortList,
-  {390e94fb-e7ff-4294-9e77-8135a706fb84}, !- Handle
-  {9f44c9a1-269b-47d8-9bf8-7a64c6bbb32c}; !- HVAC Component
+  {af74b66a-efb4-4684-a7f8-c9871028383c}, !- Handle
+  {bf21212c-c010-4f76-8e9e-b82feb681229}; !- HVAC Component
 
 OS:Sizing:Zone,
-  {db02640d-07fe-483c-a48d-b42647c1f014}, !- Handle
-  {9f44c9a1-269b-47d8-9bf8-7a64c6bbb32c}, !- Zone or ZoneList Name
-=======
-  {2ee7acf5-fc8b-4d12-8f3a-262c3fa66f84}, !- Handle
-  Node 1,                                 !- Name
-  {6b1e2f3f-6358-4b31-b82a-05ecb6ae77eb}, !- Inlet Port
-  ;                                       !- Outlet Port
-
-OS:Connection,
-  {6b1e2f3f-6358-4b31-b82a-05ecb6ae77eb}, !- Handle
-  {ca7d4208-7220-4146-8652-0beeb40da063}, !- Source Object
-  11,                                     !- Outlet Port
-  {2ee7acf5-fc8b-4d12-8f3a-262c3fa66f84}, !- Target Object
-  2;                                      !- Inlet Port
-
-OS:PortList,
-  {89f2cdc7-5440-41f7-a7b1-bb84dbaf1dd7}, !- Handle
-  {ca7d4208-7220-4146-8652-0beeb40da063}; !- HVAC Component
-
-OS:PortList,
-  {f6ad8212-e1a8-4eef-908c-ed423b83bf3b}, !- Handle
-  {ca7d4208-7220-4146-8652-0beeb40da063}; !- HVAC Component
-
-OS:PortList,
-  {96d8d096-7fd0-40dc-85ac-35a2cc84bd2a}, !- Handle
-  {ca7d4208-7220-4146-8652-0beeb40da063}; !- HVAC Component
-
-OS:Sizing:Zone,
-  {194210d8-6d85-44b4-82e6-6888cbacfcea}, !- Handle
-  {ca7d4208-7220-4146-8652-0beeb40da063}, !- Zone or ZoneList Name
->>>>>>> a49bb51b
+  {b4f63d5b-c973-43c0-b05a-a3a4aa740e10}, !- Handle
+  {bf21212c-c010-4f76-8e9e-b82feb681229}, !- Zone or ZoneList Name
   SupplyAirTemperature,                   !- Zone Cooling Design Supply Air Temperature Input Method
   14,                                     !- Zone Cooling Design Supply Air Temperature {C}
   11.11,                                  !- Zone Cooling Design Supply Air Temperature Difference {deltaC}
@@ -442,25 +327,14 @@
   autosize;                               !- Dedicated Outdoor Air High Setpoint Temperature for Design {C}
 
 OS:ZoneHVAC:EquipmentList,
-<<<<<<< HEAD
-  {f053fcd0-5999-4cc8-ad03-e4a9daa6ea95}, !- Handle
+  {69475c5a-5b08-4b21-b0d2-e256f7bb0805}, !- Handle
   Zone HVAC Equipment List 1,             !- Name
-  {9f44c9a1-269b-47d8-9bf8-7a64c6bbb32c}; !- Thermal Zone
+  {bf21212c-c010-4f76-8e9e-b82feb681229}; !- Thermal Zone
 
 OS:Space,
-  {14d664f0-1e5b-45c8-9b10-50a3a8797bad}, !- Handle
+  {51afbe04-4ec8-4aa4-b83c-40ae5b97fdf8}, !- Handle
   living space,                           !- Name
-  {b7feb878-e559-42c6-8925-4ece584c6d5c}, !- Space Type Name
-=======
-  {6f3f9b58-4161-434e-8e00-7e3c789ebf4b}, !- Handle
-  Zone HVAC Equipment List 1,             !- Name
-  {ca7d4208-7220-4146-8652-0beeb40da063}; !- Thermal Zone
-
-OS:Space,
-  {18081c1b-1ea6-42f4-8212-3683c51bb2c1}, !- Handle
-  living space,                           !- Name
-  {3876f953-85c2-40b7-aad1-3c0799c3c46f}, !- Space Type Name
->>>>>>> a49bb51b
+  {16cabc60-07d3-48da-ad30-3d8d499475c1}, !- Space Type Name
   ,                                       !- Default Construction Set Name
   ,                                       !- Default Schedule Set Name
   -0,                                     !- Direction of Relative North {deg}
@@ -468,31 +342,17 @@
   0,                                      !- Y Origin {m}
   0,                                      !- Z Origin {m}
   ,                                       !- Building Story Name
-<<<<<<< HEAD
-  {9f44c9a1-269b-47d8-9bf8-7a64c6bbb32c}, !- Thermal Zone Name
+  {bf21212c-c010-4f76-8e9e-b82feb681229}, !- Thermal Zone Name
   ,                                       !- Part of Total Floor Area
   ,                                       !- Design Specification Outdoor Air Object Name
-  {257bb8a1-5179-427d-8a1d-0aed256994f6}; !- Building Unit Name
-
-OS:Surface,
-  {102a3951-a507-4f89-af1c-cf875c03daaa}, !- Handle
+  {8f149716-d006-465d-a61d-a151ab30c9aa}; !- Building Unit Name
+
+OS:Surface,
+  {2b2d6bf3-821b-46fb-8aeb-29e5ce09aebe}, !- Handle
   Surface 1,                              !- Name
   Floor,                                  !- Surface Type
   ,                                       !- Construction Name
-  {14d664f0-1e5b-45c8-9b10-50a3a8797bad}, !- Space Name
-=======
-  {ca7d4208-7220-4146-8652-0beeb40da063}, !- Thermal Zone Name
-  ,                                       !- Part of Total Floor Area
-  ,                                       !- Design Specification Outdoor Air Object Name
-  {d892a356-1e79-49a4-8c84-e0c39e100cd7}; !- Building Unit Name
-
-OS:Surface,
-  {5f2475bb-9635-4b34-be0b-3fe367d0ab8a}, !- Handle
-  Surface 1,                              !- Name
-  Floor,                                  !- Surface Type
-  ,                                       !- Construction Name
-  {18081c1b-1ea6-42f4-8212-3683c51bb2c1}, !- Space Name
->>>>>>> a49bb51b
+  {51afbe04-4ec8-4aa4-b83c-40ae5b97fdf8}, !- Space Name
   Foundation,                             !- Outside Boundary Condition
   ,                                       !- Outside Boundary Condition Object
   NoSun,                                  !- Sun Exposure
@@ -505,19 +365,11 @@
   11.129722368505, 0, 0;                  !- X,Y,Z Vertex 4 {m}
 
 OS:Surface,
-<<<<<<< HEAD
-  {a27184a3-8b47-475b-87da-044fb9dd643f}, !- Handle
+  {9dea6bc8-7424-4d5a-857a-8204d1af9233}, !- Handle
   Surface 2,                              !- Name
   Wall,                                   !- Surface Type
   ,                                       !- Construction Name
-  {14d664f0-1e5b-45c8-9b10-50a3a8797bad}, !- Space Name
-=======
-  {ce1219aa-a128-4b92-8d12-011c7ea6e793}, !- Handle
-  Surface 2,                              !- Name
-  Wall,                                   !- Surface Type
-  ,                                       !- Construction Name
-  {18081c1b-1ea6-42f4-8212-3683c51bb2c1}, !- Space Name
->>>>>>> a49bb51b
+  {51afbe04-4ec8-4aa4-b83c-40ae5b97fdf8}, !- Space Name
   Outdoors,                               !- Outside Boundary Condition
   ,                                       !- Outside Boundary Condition Object
   SunExposed,                             !- Sun Exposure
@@ -530,19 +382,11 @@
   0, 0, 2.4384;                           !- X,Y,Z Vertex 4 {m}
 
 OS:Surface,
-<<<<<<< HEAD
-  {69a04940-baae-4a92-87b0-3e8efa05969f}, !- Handle
+  {41597b99-b324-4016-baca-b561429922b8}, !- Handle
   Surface 3,                              !- Name
   Wall,                                   !- Surface Type
   ,                                       !- Construction Name
-  {14d664f0-1e5b-45c8-9b10-50a3a8797bad}, !- Space Name
-=======
-  {76098d79-502f-4ffc-94a9-8ec6b2f7fb34}, !- Handle
-  Surface 3,                              !- Name
-  Wall,                                   !- Surface Type
-  ,                                       !- Construction Name
-  {18081c1b-1ea6-42f4-8212-3683c51bb2c1}, !- Space Name
->>>>>>> a49bb51b
+  {51afbe04-4ec8-4aa4-b83c-40ae5b97fdf8}, !- Space Name
   Outdoors,                               !- Outside Boundary Condition
   ,                                       !- Outside Boundary Condition Object
   SunExposed,                             !- Sun Exposure
@@ -555,19 +399,11 @@
   0, 5.56486118425249, 2.4384;            !- X,Y,Z Vertex 4 {m}
 
 OS:Surface,
-<<<<<<< HEAD
-  {d4b70747-13a9-46a4-be6b-3d40da3469af}, !- Handle
+  {42ad3b2d-7c6c-499d-9c35-de89691cfb50}, !- Handle
   Surface 4,                              !- Name
   Wall,                                   !- Surface Type
   ,                                       !- Construction Name
-  {14d664f0-1e5b-45c8-9b10-50a3a8797bad}, !- Space Name
-=======
-  {b70932df-0198-40aa-ba30-a6c455d9f5e2}, !- Handle
-  Surface 4,                              !- Name
-  Wall,                                   !- Surface Type
-  ,                                       !- Construction Name
-  {18081c1b-1ea6-42f4-8212-3683c51bb2c1}, !- Space Name
->>>>>>> a49bb51b
+  {51afbe04-4ec8-4aa4-b83c-40ae5b97fdf8}, !- Space Name
   Outdoors,                               !- Outside Boundary Condition
   ,                                       !- Outside Boundary Condition Object
   SunExposed,                             !- Sun Exposure
@@ -580,19 +416,11 @@
   11.129722368505, 5.56486118425249, 2.4384; !- X,Y,Z Vertex 4 {m}
 
 OS:Surface,
-<<<<<<< HEAD
-  {924c49ba-97a8-48ce-8db0-af47c7e7328a}, !- Handle
+  {dbd85fb7-0e48-4607-ac31-5bfcab65aaf4}, !- Handle
   Surface 5,                              !- Name
   Wall,                                   !- Surface Type
   ,                                       !- Construction Name
-  {14d664f0-1e5b-45c8-9b10-50a3a8797bad}, !- Space Name
-=======
-  {c5386b40-efb5-4bdc-9ced-78c694eb4535}, !- Handle
-  Surface 5,                              !- Name
-  Wall,                                   !- Surface Type
-  ,                                       !- Construction Name
-  {18081c1b-1ea6-42f4-8212-3683c51bb2c1}, !- Space Name
->>>>>>> a49bb51b
+  {51afbe04-4ec8-4aa4-b83c-40ae5b97fdf8}, !- Space Name
   Outdoors,                               !- Outside Boundary Condition
   ,                                       !- Outside Boundary Condition Object
   SunExposed,                             !- Sun Exposure
@@ -605,23 +433,13 @@
   11.129722368505, 0, 2.4384;             !- X,Y,Z Vertex 4 {m}
 
 OS:Surface,
-<<<<<<< HEAD
-  {08553efb-dc26-4c55-a8ff-ca60861ae4a7}, !- Handle
+  {7f653a3c-9fc3-402a-9643-aad1e814ea72}, !- Handle
   Surface 6,                              !- Name
   RoofCeiling,                            !- Surface Type
   ,                                       !- Construction Name
-  {14d664f0-1e5b-45c8-9b10-50a3a8797bad}, !- Space Name
+  {51afbe04-4ec8-4aa4-b83c-40ae5b97fdf8}, !- Space Name
   Surface,                                !- Outside Boundary Condition
-  {b087bd1d-9a65-4f58-82a6-aa3b7485c7ab}, !- Outside Boundary Condition Object
-=======
-  {d8b9cfc8-68a9-4938-881f-08f318f54b27}, !- Handle
-  Surface 6,                              !- Name
-  RoofCeiling,                            !- Surface Type
-  ,                                       !- Construction Name
-  {18081c1b-1ea6-42f4-8212-3683c51bb2c1}, !- Space Name
-  Surface,                                !- Outside Boundary Condition
-  {62d24d78-76ab-45f7-8d47-99c3fae6106e}, !- Outside Boundary Condition Object
->>>>>>> a49bb51b
+  {165dc991-a0ac-44da-976e-9f5e31f1e6db}, !- Outside Boundary Condition Object
   NoSun,                                  !- Sun Exposure
   NoWind,                                 !- Wind Exposure
   ,                                       !- View Factor to Ground
@@ -632,11 +450,7 @@
   0, 0, 2.4384;                           !- X,Y,Z Vertex 4 {m}
 
 OS:SpaceType,
-<<<<<<< HEAD
-  {b7feb878-e559-42c6-8925-4ece584c6d5c}, !- Handle
-=======
-  {3876f953-85c2-40b7-aad1-3c0799c3c46f}, !- Handle
->>>>>>> a49bb51b
+  {16cabc60-07d3-48da-ad30-3d8d499475c1}, !- Handle
   Space Type 1,                           !- Name
   ,                                       !- Default Construction Set Name
   ,                                       !- Default Schedule Set Name
@@ -647,15 +461,9 @@
   living;                                 !- Standards Space Type
 
 OS:Space,
-<<<<<<< HEAD
-  {a1dddd44-9fd3-4956-8d88-1c00b26add10}, !- Handle
+  {ceab469a-54ab-4aa0-aac7-aade81fa8199}, !- Handle
   living space|story 2,                   !- Name
-  {b7feb878-e559-42c6-8925-4ece584c6d5c}, !- Space Type Name
-=======
-  {7d176cc1-320c-42f1-a10a-0edd2575c0cf}, !- Handle
-  living space|story 2,                   !- Name
-  {3876f953-85c2-40b7-aad1-3c0799c3c46f}, !- Space Type Name
->>>>>>> a49bb51b
+  {16cabc60-07d3-48da-ad30-3d8d499475c1}, !- Space Type Name
   ,                                       !- Default Construction Set Name
   ,                                       !- Default Schedule Set Name
   -0,                                     !- Direction of Relative North {deg}
@@ -663,35 +471,19 @@
   0,                                      !- Y Origin {m}
   2.4384,                                 !- Z Origin {m}
   ,                                       !- Building Story Name
-<<<<<<< HEAD
-  {9f44c9a1-269b-47d8-9bf8-7a64c6bbb32c}, !- Thermal Zone Name
+  {bf21212c-c010-4f76-8e9e-b82feb681229}, !- Thermal Zone Name
   ,                                       !- Part of Total Floor Area
   ,                                       !- Design Specification Outdoor Air Object Name
-  {257bb8a1-5179-427d-8a1d-0aed256994f6}; !- Building Unit Name
-
-OS:Surface,
-  {b087bd1d-9a65-4f58-82a6-aa3b7485c7ab}, !- Handle
+  {8f149716-d006-465d-a61d-a151ab30c9aa}; !- Building Unit Name
+
+OS:Surface,
+  {165dc991-a0ac-44da-976e-9f5e31f1e6db}, !- Handle
   Surface 7,                              !- Name
   Floor,                                  !- Surface Type
   ,                                       !- Construction Name
-  {a1dddd44-9fd3-4956-8d88-1c00b26add10}, !- Space Name
+  {ceab469a-54ab-4aa0-aac7-aade81fa8199}, !- Space Name
   Surface,                                !- Outside Boundary Condition
-  {08553efb-dc26-4c55-a8ff-ca60861ae4a7}, !- Outside Boundary Condition Object
-=======
-  {ca7d4208-7220-4146-8652-0beeb40da063}, !- Thermal Zone Name
-  ,                                       !- Part of Total Floor Area
-  ,                                       !- Design Specification Outdoor Air Object Name
-  {d892a356-1e79-49a4-8c84-e0c39e100cd7}; !- Building Unit Name
-
-OS:Surface,
-  {62d24d78-76ab-45f7-8d47-99c3fae6106e}, !- Handle
-  Surface 7,                              !- Name
-  Floor,                                  !- Surface Type
-  ,                                       !- Construction Name
-  {7d176cc1-320c-42f1-a10a-0edd2575c0cf}, !- Space Name
-  Surface,                                !- Outside Boundary Condition
-  {d8b9cfc8-68a9-4938-881f-08f318f54b27}, !- Outside Boundary Condition Object
->>>>>>> a49bb51b
+  {7f653a3c-9fc3-402a-9643-aad1e814ea72}, !- Outside Boundary Condition Object
   NoSun,                                  !- Sun Exposure
   NoWind,                                 !- Wind Exposure
   ,                                       !- View Factor to Ground
@@ -702,19 +494,11 @@
   11.129722368505, 0, 0;                  !- X,Y,Z Vertex 4 {m}
 
 OS:Surface,
-<<<<<<< HEAD
-  {a6aae776-20c8-4c4c-87b9-d8cc417bfbb4}, !- Handle
+  {0885e7c8-4172-4b0d-aaff-ca2c081571e1}, !- Handle
   Surface 8,                              !- Name
   Wall,                                   !- Surface Type
   ,                                       !- Construction Name
-  {a1dddd44-9fd3-4956-8d88-1c00b26add10}, !- Space Name
-=======
-  {2a2b6edf-eb00-42d2-ac66-128d3c62099f}, !- Handle
-  Surface 8,                              !- Name
-  Wall,                                   !- Surface Type
-  ,                                       !- Construction Name
-  {7d176cc1-320c-42f1-a10a-0edd2575c0cf}, !- Space Name
->>>>>>> a49bb51b
+  {ceab469a-54ab-4aa0-aac7-aade81fa8199}, !- Space Name
   Outdoors,                               !- Outside Boundary Condition
   ,                                       !- Outside Boundary Condition Object
   SunExposed,                             !- Sun Exposure
@@ -727,19 +511,11 @@
   0, 0, 2.4384;                           !- X,Y,Z Vertex 4 {m}
 
 OS:Surface,
-<<<<<<< HEAD
-  {64647f56-4fb7-41df-ab19-2a449a669407}, !- Handle
+  {04737c21-d863-4f5f-8fe2-05acd030ffef}, !- Handle
   Surface 9,                              !- Name
   Wall,                                   !- Surface Type
   ,                                       !- Construction Name
-  {a1dddd44-9fd3-4956-8d88-1c00b26add10}, !- Space Name
-=======
-  {8d39766d-7e0d-40cc-9d4a-465bfca96004}, !- Handle
-  Surface 9,                              !- Name
-  Wall,                                   !- Surface Type
-  ,                                       !- Construction Name
-  {7d176cc1-320c-42f1-a10a-0edd2575c0cf}, !- Space Name
->>>>>>> a49bb51b
+  {ceab469a-54ab-4aa0-aac7-aade81fa8199}, !- Space Name
   Outdoors,                               !- Outside Boundary Condition
   ,                                       !- Outside Boundary Condition Object
   SunExposed,                             !- Sun Exposure
@@ -752,19 +528,11 @@
   0, 5.56486118425249, 2.4384;            !- X,Y,Z Vertex 4 {m}
 
 OS:Surface,
-<<<<<<< HEAD
-  {a7555b95-ae5a-443b-83e1-a5bd3cad9477}, !- Handle
+  {28cbf2f2-2f44-4bc2-bf54-9e0bb8eabd35}, !- Handle
   Surface 10,                             !- Name
   Wall,                                   !- Surface Type
   ,                                       !- Construction Name
-  {a1dddd44-9fd3-4956-8d88-1c00b26add10}, !- Space Name
-=======
-  {18bd3b47-a95c-4563-82fc-534b4266e514}, !- Handle
-  Surface 10,                             !- Name
-  Wall,                                   !- Surface Type
-  ,                                       !- Construction Name
-  {7d176cc1-320c-42f1-a10a-0edd2575c0cf}, !- Space Name
->>>>>>> a49bb51b
+  {ceab469a-54ab-4aa0-aac7-aade81fa8199}, !- Space Name
   Outdoors,                               !- Outside Boundary Condition
   ,                                       !- Outside Boundary Condition Object
   SunExposed,                             !- Sun Exposure
@@ -777,19 +545,11 @@
   11.129722368505, 5.56486118425249, 2.4384; !- X,Y,Z Vertex 4 {m}
 
 OS:Surface,
-<<<<<<< HEAD
-  {6d17b77a-21a5-491c-a377-63781de68d64}, !- Handle
+  {ca43430e-0ff9-4beb-bfc5-b3b914b8025e}, !- Handle
   Surface 11,                             !- Name
   Wall,                                   !- Surface Type
   ,                                       !- Construction Name
-  {a1dddd44-9fd3-4956-8d88-1c00b26add10}, !- Space Name
-=======
-  {1b72fb50-629c-479d-b05d-d42667b12cfb}, !- Handle
-  Surface 11,                             !- Name
-  Wall,                                   !- Surface Type
-  ,                                       !- Construction Name
-  {7d176cc1-320c-42f1-a10a-0edd2575c0cf}, !- Space Name
->>>>>>> a49bb51b
+  {ceab469a-54ab-4aa0-aac7-aade81fa8199}, !- Space Name
   Outdoors,                               !- Outside Boundary Condition
   ,                                       !- Outside Boundary Condition Object
   SunExposed,                             !- Sun Exposure
@@ -802,23 +562,13 @@
   11.129722368505, 0, 2.4384;             !- X,Y,Z Vertex 4 {m}
 
 OS:Surface,
-<<<<<<< HEAD
-  {f18a6c59-549e-44e2-9ace-62632b84af71}, !- Handle
+  {98f128c2-9c05-4db1-b3f7-03519aa3bcd6}, !- Handle
   Surface 12,                             !- Name
   RoofCeiling,                            !- Surface Type
   ,                                       !- Construction Name
-  {a1dddd44-9fd3-4956-8d88-1c00b26add10}, !- Space Name
+  {ceab469a-54ab-4aa0-aac7-aade81fa8199}, !- Space Name
   Surface,                                !- Outside Boundary Condition
-  {6784065e-0cdf-4031-8f2c-c315d2a56636}, !- Outside Boundary Condition Object
-=======
-  {3224e0c0-cc93-45bc-a70b-7dbd8c33f8a1}, !- Handle
-  Surface 12,                             !- Name
-  RoofCeiling,                            !- Surface Type
-  ,                                       !- Construction Name
-  {7d176cc1-320c-42f1-a10a-0edd2575c0cf}, !- Space Name
-  Surface,                                !- Outside Boundary Condition
-  {90306734-7077-4dbf-9674-5be07afe52ad}, !- Outside Boundary Condition Object
->>>>>>> a49bb51b
+  {fa8ef88c-cc02-4ee7-9d5d-2f48f69b891d}, !- Outside Boundary Condition Object
   NoSun,                                  !- Sun Exposure
   NoWind,                                 !- Wind Exposure
   ,                                       !- View Factor to Ground
@@ -829,23 +579,13 @@
   0, 0, 2.4384;                           !- X,Y,Z Vertex 4 {m}
 
 OS:Surface,
-<<<<<<< HEAD
-  {6784065e-0cdf-4031-8f2c-c315d2a56636}, !- Handle
+  {fa8ef88c-cc02-4ee7-9d5d-2f48f69b891d}, !- Handle
   Surface 13,                             !- Name
   Floor,                                  !- Surface Type
   ,                                       !- Construction Name
-  {84635b0f-13d4-4228-8614-943e66d9da09}, !- Space Name
+  {179d8dce-d792-4094-bc8f-cc9231dccf77}, !- Space Name
   Surface,                                !- Outside Boundary Condition
-  {f18a6c59-549e-44e2-9ace-62632b84af71}, !- Outside Boundary Condition Object
-=======
-  {90306734-7077-4dbf-9674-5be07afe52ad}, !- Handle
-  Surface 13,                             !- Name
-  Floor,                                  !- Surface Type
-  ,                                       !- Construction Name
-  {e6335f0a-cdf7-4573-b9ba-fd00bf90080c}, !- Space Name
-  Surface,                                !- Outside Boundary Condition
-  {3224e0c0-cc93-45bc-a70b-7dbd8c33f8a1}, !- Outside Boundary Condition Object
->>>>>>> a49bb51b
+  {98f128c2-9c05-4db1-b3f7-03519aa3bcd6}, !- Outside Boundary Condition Object
   NoSun,                                  !- Sun Exposure
   NoWind,                                 !- Wind Exposure
   ,                                       !- View Factor to Ground
@@ -856,19 +596,11 @@
   0, 0, 0;                                !- X,Y,Z Vertex 4 {m}
 
 OS:Surface,
-<<<<<<< HEAD
-  {cb08bea8-b984-45bd-9d6d-06a3dea237d0}, !- Handle
+  {60627dd7-1378-49f3-bad8-161cc3ba1c92}, !- Handle
   Surface 14,                             !- Name
   RoofCeiling,                            !- Surface Type
   ,                                       !- Construction Name
-  {84635b0f-13d4-4228-8614-943e66d9da09}, !- Space Name
-=======
-  {898afe4f-f470-42d0-9ec6-e4793d1c3810}, !- Handle
-  Surface 14,                             !- Name
-  RoofCeiling,                            !- Surface Type
-  ,                                       !- Construction Name
-  {e6335f0a-cdf7-4573-b9ba-fd00bf90080c}, !- Space Name
->>>>>>> a49bb51b
+  {179d8dce-d792-4094-bc8f-cc9231dccf77}, !- Space Name
   Outdoors,                               !- Outside Boundary Condition
   ,                                       !- Outside Boundary Condition Object
   SunExposed,                             !- Sun Exposure
@@ -881,19 +613,11 @@
   11.129722368505, 0, 0.3048;             !- X,Y,Z Vertex 4 {m}
 
 OS:Surface,
-<<<<<<< HEAD
-  {4a465c96-f64e-4afe-9126-93fe6fba88eb}, !- Handle
+  {cdf49add-1221-4ef9-ac7b-bdf9faa35b1c}, !- Handle
   Surface 15,                             !- Name
   RoofCeiling,                            !- Surface Type
   ,                                       !- Construction Name
-  {84635b0f-13d4-4228-8614-943e66d9da09}, !- Space Name
-=======
-  {098a8299-518a-4b5e-adb3-f78d8edcbbc4}, !- Handle
-  Surface 15,                             !- Name
-  RoofCeiling,                            !- Surface Type
-  ,                                       !- Construction Name
-  {e6335f0a-cdf7-4573-b9ba-fd00bf90080c}, !- Space Name
->>>>>>> a49bb51b
+  {179d8dce-d792-4094-bc8f-cc9231dccf77}, !- Space Name
   Outdoors,                               !- Outside Boundary Condition
   ,                                       !- Outside Boundary Condition Object
   SunExposed,                             !- Sun Exposure
@@ -906,19 +630,11 @@
   0, 5.56486118425249, 0.304799999999999; !- X,Y,Z Vertex 4 {m}
 
 OS:Surface,
-<<<<<<< HEAD
-  {4e4c6339-e2a3-41de-a6ef-3a61b16b382c}, !- Handle
+  {8c946af5-47ea-425c-8e22-fb342f487adf}, !- Handle
   Surface 16,                             !- Name
   RoofCeiling,                            !- Surface Type
   ,                                       !- Construction Name
-  {84635b0f-13d4-4228-8614-943e66d9da09}, !- Space Name
-=======
-  {3a1ac1ff-7d55-4c5c-bf1e-04193f50a66c}, !- Handle
-  Surface 16,                             !- Name
-  RoofCeiling,                            !- Surface Type
-  ,                                       !- Construction Name
-  {e6335f0a-cdf7-4573-b9ba-fd00bf90080c}, !- Space Name
->>>>>>> a49bb51b
+  {179d8dce-d792-4094-bc8f-cc9231dccf77}, !- Space Name
   Outdoors,                               !- Outside Boundary Condition
   ,                                       !- Outside Boundary Condition Object
   SunExposed,                             !- Sun Exposure
@@ -930,19 +646,11 @@
   0, 0, 0.3048;                           !- X,Y,Z Vertex 3 {m}
 
 OS:Surface,
-<<<<<<< HEAD
-  {76f16a79-39bc-4a44-abbb-5f0bcd00e0be}, !- Handle
+  {e954f4ad-6422-4862-9d2a-f96bc880cbcd}, !- Handle
   Surface 17,                             !- Name
   RoofCeiling,                            !- Surface Type
   ,                                       !- Construction Name
-  {84635b0f-13d4-4228-8614-943e66d9da09}, !- Space Name
-=======
-  {574c1c6e-352a-4757-90f3-f39f743f5f6a}, !- Handle
-  Surface 17,                             !- Name
-  RoofCeiling,                            !- Surface Type
-  ,                                       !- Construction Name
-  {e6335f0a-cdf7-4573-b9ba-fd00bf90080c}, !- Space Name
->>>>>>> a49bb51b
+  {179d8dce-d792-4094-bc8f-cc9231dccf77}, !- Space Name
   Outdoors,                               !- Outside Boundary Condition
   ,                                       !- Outside Boundary Condition Object
   SunExposed,                             !- Sun Exposure
@@ -954,15 +662,9 @@
   11.129722368505, 5.56486118425249, 0.304799999999997; !- X,Y,Z Vertex 3 {m}
 
 OS:Space,
-<<<<<<< HEAD
-  {84635b0f-13d4-4228-8614-943e66d9da09}, !- Handle
+  {179d8dce-d792-4094-bc8f-cc9231dccf77}, !- Handle
   finished attic space,                   !- Name
-  {b7feb878-e559-42c6-8925-4ece584c6d5c}, !- Space Type Name
-=======
-  {e6335f0a-cdf7-4573-b9ba-fd00bf90080c}, !- Handle
-  finished attic space,                   !- Name
-  {3876f953-85c2-40b7-aad1-3c0799c3c46f}, !- Space Type Name
->>>>>>> a49bb51b
+  {16cabc60-07d3-48da-ad30-3d8d499475c1}, !- Space Type Name
   ,                                       !- Default Construction Set Name
   ,                                       !- Default Schedule Set Name
   -0,                                     !- Direction of Relative North {deg}
@@ -970,35 +672,20 @@
   0,                                      !- Y Origin {m}
   4.8768,                                 !- Z Origin {m}
   ,                                       !- Building Story Name
-<<<<<<< HEAD
-  {9f44c9a1-269b-47d8-9bf8-7a64c6bbb32c}, !- Thermal Zone Name
+  {bf21212c-c010-4f76-8e9e-b82feb681229}, !- Thermal Zone Name
   ,                                       !- Part of Total Floor Area
   ,                                       !- Design Specification Outdoor Air Object Name
-  {257bb8a1-5179-427d-8a1d-0aed256994f6}; !- Building Unit Name
+  {8f149716-d006-465d-a61d-a151ab30c9aa}; !- Building Unit Name
 
 OS:BuildingUnit,
-  {257bb8a1-5179-427d-8a1d-0aed256994f6}, !- Handle
-=======
-  {ca7d4208-7220-4146-8652-0beeb40da063}, !- Thermal Zone Name
-  ,                                       !- Part of Total Floor Area
-  ,                                       !- Design Specification Outdoor Air Object Name
-  {d892a356-1e79-49a4-8c84-e0c39e100cd7}; !- Building Unit Name
-
-OS:BuildingUnit,
-  {d892a356-1e79-49a4-8c84-e0c39e100cd7}, !- Handle
->>>>>>> a49bb51b
+  {8f149716-d006-465d-a61d-a151ab30c9aa}, !- Handle
   unit 1,                                 !- Name
   ,                                       !- Rendering Color
   Residential;                            !- Building Unit Type
 
 OS:AdditionalProperties,
-<<<<<<< HEAD
-  {5babfe75-5f9f-4b8b-8131-d720d1e03f8c}, !- Handle
-  {257bb8a1-5179-427d-8a1d-0aed256994f6}, !- Object Name
-=======
-  {d9c1b42e-ad37-445a-a3c8-130e48dd8f8a}, !- Handle
-  {d892a356-1e79-49a4-8c84-e0c39e100cd7}, !- Object Name
->>>>>>> a49bb51b
+  {4119fcd6-7c2f-4445-b4e6-17e6b91e006c}, !- Handle
+  {8f149716-d006-465d-a61d-a151ab30c9aa}, !- Object Name
   NumberOfBedrooms,                       !- Feature Name 1
   Integer,                                !- Feature Data Type 1
   3,                                      !- Feature Value 1
@@ -1010,20 +697,12 @@
   2.6400000000000001;                     !- Feature Value 3
 
 OS:External:File,
-<<<<<<< HEAD
-  {7e7c82c1-8dc5-423d-b723-cf92a8003a0f}, !- Handle
-=======
-  {ab85abad-a4e2-4b88-8251-5ac5b94d5cc7}, !- Handle
->>>>>>> a49bb51b
+  {801a214f-dda2-4015-8bd4-cce2e5b133a0}, !- Handle
   8760.csv,                               !- Name
   8760.csv;                               !- File Name
 
 OS:Schedule:Day,
-<<<<<<< HEAD
-  {4f11e770-7bbf-419b-8410-d91c9468dacc}, !- Handle
-=======
-  {003ef11f-6450-43d8-9caa-fbab7ca62287}, !- Handle
->>>>>>> a49bb51b
+  {ffc06858-c5b0-4aba-995f-d6e3bf8aa08b}, !- Handle
   Schedule Day 1,                         !- Name
   ,                                       !- Schedule Type Limits Name
   ,                                       !- Interpolate to Timestep
@@ -1032,11 +711,7 @@
   0;                                      !- Value Until Time 1
 
 OS:Schedule:Day,
-<<<<<<< HEAD
-  {625674d3-1b14-4fb8-826f-ebd79b7afbc9}, !- Handle
-=======
-  {df3cf5b9-046d-4e0c-a1c4-6de624364a91}, !- Handle
->>>>>>> a49bb51b
+  {569615a8-73c3-4e48-849b-b2e45857c677}, !- Handle
   Schedule Day 2,                         !- Name
   ,                                       !- Schedule Type Limits Name
   ,                                       !- Interpolate to Timestep
@@ -1045,17 +720,10 @@
   1;                                      !- Value Until Time 1
 
 OS:Schedule:File,
-<<<<<<< HEAD
-  {120144b5-0c45-4334-98c7-7312bda64a07}, !- Handle
+  {8070c09c-3fe6-4ccf-867c-a057560021b4}, !- Handle
   occupants,                              !- Name
-  {da892140-64b7-4d51-a244-951940e6aa51}, !- Schedule Type Limits Name
-  {7e7c82c1-8dc5-423d-b723-cf92a8003a0f}, !- External File Name
-=======
-  {390ebde1-6f34-424d-ba22-e403035c6bb1}, !- Handle
-  occupants,                              !- Name
-  {a7a331a1-61e8-4b20-bfd1-d2c29e8312ec}, !- Schedule Type Limits Name
-  {ab85abad-a4e2-4b88-8251-5ac5b94d5cc7}, !- External File Name
->>>>>>> a49bb51b
+  {c3804cfb-ba4e-4e04-9184-e7bc4ab9c691}, !- Schedule Type Limits Name
+  {801a214f-dda2-4015-8bd4-cce2e5b133a0}, !- External File Name
   1,                                      !- Column Number
   1,                                      !- Rows to Skip at Top
   8760,                                   !- Number of Hours of Data
@@ -1064,25 +732,14 @@
   60;                                     !- Minutes per Item
 
 OS:Schedule:Constant,
-<<<<<<< HEAD
-  {65f0342e-7369-499d-ba89-6ab31820a543}, !- Handle
+  {bc308195-378d-4fdb-bce7-53ac3440ef14}, !- Handle
   res occupants activity schedule,        !- Name
-  {c1616c34-f41c-4620-ad1d-918ea0aa6696}, !- Schedule Type Limits Name
+  {1b40a781-6131-415e-9e12-ca0869327d13}, !- Schedule Type Limits Name
   112.539290946133;                       !- Value
 
 OS:People:Definition,
-  {2bb0df2c-c7ca-4758-abb4-00d1257bf1f5}, !- Handle
-  res occupants|living space|story 2,     !- Name
-=======
-  {a6834c20-dbbe-4a72-9782-41badbe84572}, !- Handle
-  res occupants activity schedule,        !- Name
-  {d850ed49-69fb-4619-88ee-28e4113c7234}, !- Schedule Type Limits Name
-  112.539290946133;                       !- Value
-
-OS:People:Definition,
-  {b2984dcf-2823-4134-95d1-4be6efcbbb12}, !- Handle
+  {9992412e-b2f6-4326-a36d-9c934ffb2047}, !- Handle
   res occupants|living space,             !- Name
->>>>>>> a49bb51b
   People,                                 !- Number of People Calculation Method
   0.88,                                   !- Number of People {people}
   ,                                       !- People per Space Floor Area {person/m2}
@@ -1094,21 +751,12 @@
   ZoneAveraged;                           !- Mean Radiant Temperature Calculation Type
 
 OS:People,
-<<<<<<< HEAD
-  {05476691-3bc9-40f2-9f28-bd69140ebd1e}, !- Handle
-  res occupants|living space|story 2,     !- Name
-  {2bb0df2c-c7ca-4758-abb4-00d1257bf1f5}, !- People Definition Name
-  {a1dddd44-9fd3-4956-8d88-1c00b26add10}, !- Space or SpaceType Name
-  {120144b5-0c45-4334-98c7-7312bda64a07}, !- Number of People Schedule Name
-  {65f0342e-7369-499d-ba89-6ab31820a543}, !- Activity Level Schedule Name
-=======
-  {22e3344a-2add-4baf-964b-5d5c49c98127}, !- Handle
+  {212364dc-09b1-4b25-9784-55849e6d9767}, !- Handle
   res occupants|living space,             !- Name
-  {b2984dcf-2823-4134-95d1-4be6efcbbb12}, !- People Definition Name
-  {18081c1b-1ea6-42f4-8212-3683c51bb2c1}, !- Space or SpaceType Name
-  {390ebde1-6f34-424d-ba22-e403035c6bb1}, !- Number of People Schedule Name
-  {a6834c20-dbbe-4a72-9782-41badbe84572}, !- Activity Level Schedule Name
->>>>>>> a49bb51b
+  {9992412e-b2f6-4326-a36d-9c934ffb2047}, !- People Definition Name
+  {51afbe04-4ec8-4aa4-b83c-40ae5b97fdf8}, !- Space or SpaceType Name
+  {8070c09c-3fe6-4ccf-867c-a057560021b4}, !- Number of People Schedule Name
+  {bc308195-378d-4fdb-bce7-53ac3440ef14}, !- Activity Level Schedule Name
   ,                                       !- Surface Name/Angle Factor List Name
   ,                                       !- Work Efficiency Schedule Name
   ,                                       !- Clothing Insulation Schedule Name
@@ -1116,11 +764,7 @@
   1;                                      !- Multiplier
 
 OS:ScheduleTypeLimits,
-<<<<<<< HEAD
-  {c1616c34-f41c-4620-ad1d-918ea0aa6696}, !- Handle
-=======
-  {d850ed49-69fb-4619-88ee-28e4113c7234}, !- Handle
->>>>>>> a49bb51b
+  {1b40a781-6131-415e-9e12-ca0869327d13}, !- Handle
   ActivityLevel,                          !- Name
   0,                                      !- Lower Limit Value
   ,                                       !- Upper Limit Value
@@ -1128,24 +772,15 @@
   ActivityLevel;                          !- Unit Type
 
 OS:ScheduleTypeLimits,
-<<<<<<< HEAD
-  {da892140-64b7-4d51-a244-951940e6aa51}, !- Handle
-=======
-  {a7a331a1-61e8-4b20-bfd1-d2c29e8312ec}, !- Handle
->>>>>>> a49bb51b
+  {c3804cfb-ba4e-4e04-9184-e7bc4ab9c691}, !- Handle
   Fractional,                             !- Name
   0,                                      !- Lower Limit Value
   1,                                      !- Upper Limit Value
   Continuous;                             !- Numeric Type
 
 OS:People:Definition,
-<<<<<<< HEAD
-  {b1cba82b-1729-462e-abbe-4e8b73a4d448}, !- Handle
-  res occupants|finished attic space,     !- Name
-=======
-  {7ec9b7e0-7630-42bc-9ffa-f3beecb6104e}, !- Handle
+  {4411116e-e28c-4ab9-b53b-1a3b937266c0}, !- Handle
   res occupants|living space|story 2,     !- Name
->>>>>>> a49bb51b
   People,                                 !- Number of People Calculation Method
   0.88,                                   !- Number of People {people}
   ,                                       !- People per Space Floor Area {person/m2}
@@ -1157,21 +792,12 @@
   ZoneAveraged;                           !- Mean Radiant Temperature Calculation Type
 
 OS:People,
-<<<<<<< HEAD
-  {97596f4d-4337-47c2-a98e-e83b49578059}, !- Handle
-  res occupants|finished attic space,     !- Name
-  {b1cba82b-1729-462e-abbe-4e8b73a4d448}, !- People Definition Name
-  {84635b0f-13d4-4228-8614-943e66d9da09}, !- Space or SpaceType Name
-  {120144b5-0c45-4334-98c7-7312bda64a07}, !- Number of People Schedule Name
-  {65f0342e-7369-499d-ba89-6ab31820a543}, !- Activity Level Schedule Name
-=======
-  {986608ee-4ce9-4a2b-afe7-2a90a7f57905}, !- Handle
+  {fdce0671-0dba-48f4-bc47-5e18658ef51f}, !- Handle
   res occupants|living space|story 2,     !- Name
-  {7ec9b7e0-7630-42bc-9ffa-f3beecb6104e}, !- People Definition Name
-  {7d176cc1-320c-42f1-a10a-0edd2575c0cf}, !- Space or SpaceType Name
-  {390ebde1-6f34-424d-ba22-e403035c6bb1}, !- Number of People Schedule Name
-  {a6834c20-dbbe-4a72-9782-41badbe84572}, !- Activity Level Schedule Name
->>>>>>> a49bb51b
+  {4411116e-e28c-4ab9-b53b-1a3b937266c0}, !- People Definition Name
+  {ceab469a-54ab-4aa0-aac7-aade81fa8199}, !- Space or SpaceType Name
+  {8070c09c-3fe6-4ccf-867c-a057560021b4}, !- Number of People Schedule Name
+  {bc308195-378d-4fdb-bce7-53ac3440ef14}, !- Activity Level Schedule Name
   ,                                       !- Surface Name/Angle Factor List Name
   ,                                       !- Work Efficiency Schedule Name
   ,                                       !- Clothing Insulation Schedule Name
@@ -1179,13 +805,8 @@
   1;                                      !- Multiplier
 
 OS:People:Definition,
-<<<<<<< HEAD
-  {859b9879-f873-48d5-a349-b240fedbefc9}, !- Handle
-  res occupants|living space,             !- Name
-=======
-  {35e79226-96b1-4ded-8550-57d8cd368bc3}, !- Handle
+  {0ee3a16b-e735-4262-b0ea-dbf32cfb35f9}, !- Handle
   res occupants|finished attic space,     !- Name
->>>>>>> a49bb51b
   People,                                 !- Number of People Calculation Method
   0.88,                                   !- Number of People {people}
   ,                                       !- People per Space Floor Area {person/m2}
@@ -1197,21 +818,12 @@
   ZoneAveraged;                           !- Mean Radiant Temperature Calculation Type
 
 OS:People,
-<<<<<<< HEAD
-  {547f8352-ff93-414e-8d90-4907e75152f7}, !- Handle
-  res occupants|living space,             !- Name
-  {859b9879-f873-48d5-a349-b240fedbefc9}, !- People Definition Name
-  {14d664f0-1e5b-45c8-9b10-50a3a8797bad}, !- Space or SpaceType Name
-  {120144b5-0c45-4334-98c7-7312bda64a07}, !- Number of People Schedule Name
-  {65f0342e-7369-499d-ba89-6ab31820a543}, !- Activity Level Schedule Name
-=======
-  {6627ae8b-800c-4479-b9a4-23e3147f0607}, !- Handle
+  {1f92b618-dae4-4dff-84f6-c873e08419a0}, !- Handle
   res occupants|finished attic space,     !- Name
-  {35e79226-96b1-4ded-8550-57d8cd368bc3}, !- People Definition Name
-  {e6335f0a-cdf7-4573-b9ba-fd00bf90080c}, !- Space or SpaceType Name
-  {390ebde1-6f34-424d-ba22-e403035c6bb1}, !- Number of People Schedule Name
-  {a6834c20-dbbe-4a72-9782-41badbe84572}, !- Activity Level Schedule Name
->>>>>>> a49bb51b
+  {0ee3a16b-e735-4262-b0ea-dbf32cfb35f9}, !- People Definition Name
+  {179d8dce-d792-4094-bc8f-cc9231dccf77}, !- Space or SpaceType Name
+  {8070c09c-3fe6-4ccf-867c-a057560021b4}, !- Number of People Schedule Name
+  {bc308195-378d-4fdb-bce7-53ac3440ef14}, !- Activity Level Schedule Name
   ,                                       !- Surface Name/Angle Factor List Name
   ,                                       !- Work Efficiency Schedule Name
   ,                                       !- Clothing Insulation Schedule Name
@@ -1219,102 +831,54 @@
   1;                                      !- Multiplier
 
 OS:ShadingSurfaceGroup,
-<<<<<<< HEAD
-  {75723358-6e23-4682-a27e-c1eef114ac64}, !- Handle
-=======
-  {a84b0d46-a6e7-4458-8bf3-448ee6726491}, !- Handle
->>>>>>> a49bb51b
+  {dabe55ef-c0cd-46a6-bd88-bbacb64bed09}, !- Handle
   res eaves,                              !- Name
   Building;                               !- Shading Surface Type
 
 OS:ShadingSurface,
-<<<<<<< HEAD
-  {802d6caf-1094-4e00-90a9-d54c3100f820}, !- Handle
+  {9dac125c-194d-4607-b9ca-a6d01bedcd6c}, !- Handle
+  Surface 17 - res eaves,                 !- Name
+  ,                                       !- Construction Name
+  {dabe55ef-c0cd-46a6-bd88-bbacb64bed09}, !- Shading Surface Group Name
+  ,                                       !- Transmittance Schedule Name
+  ,                                       !- Number of Vertices
+  11.739322368505, 0, 4.8768,             !- X,Y,Z Vertex 1 {m}
+  11.739322368505, 5.56486118425249, 4.8768, !- X,Y,Z Vertex 2 {m}
+  11.129722368505, 5.56486118425249, 5.1816, !- X,Y,Z Vertex 3 {m}
+  11.129722368505, 0, 5.1816;             !- X,Y,Z Vertex 4 {m}
+
+OS:ShadingSurface,
+  {7e15b5a4-6f6f-4ea7-a41f-c9d156813b0e}, !- Handle
+  Surface 15 - res eaves,                 !- Name
+  ,                                       !- Construction Name
+  {dabe55ef-c0cd-46a6-bd88-bbacb64bed09}, !- Shading Surface Group Name
+  ,                                       !- Transmittance Schedule Name
+  ,                                       !- Number of Vertices
+  11.129722368505, 6.17446118425249, 4.8768, !- X,Y,Z Vertex 1 {m}
+  0, 6.17446118425249, 4.8768,            !- X,Y,Z Vertex 2 {m}
+  0, 5.56486118425249, 5.1816,            !- X,Y,Z Vertex 3 {m}
+  11.129722368505, 5.56486118425249, 5.1816; !- X,Y,Z Vertex 4 {m}
+
+OS:ShadingSurface,
+  {ffd5d108-26a1-4da0-9d6f-6579d2e2546e}, !- Handle
+  Surface 16 - res eaves,                 !- Name
+  ,                                       !- Construction Name
+  {dabe55ef-c0cd-46a6-bd88-bbacb64bed09}, !- Shading Surface Group Name
+  ,                                       !- Transmittance Schedule Name
+  ,                                       !- Number of Vertices
+  -0.6096, 5.56486118425249, 4.8768,      !- X,Y,Z Vertex 1 {m}
+  -0.6096, 0, 4.8768,                     !- X,Y,Z Vertex 2 {m}
+  0, 0, 5.1816,                           !- X,Y,Z Vertex 3 {m}
+  0, 5.56486118425249, 5.1816;            !- X,Y,Z Vertex 4 {m}
+
+OS:ShadingSurface,
+  {83658310-ff7c-47f8-8ed4-dedc2c2eda92}, !- Handle
   Surface 14 - res eaves,                 !- Name
   ,                                       !- Construction Name
-  {75723358-6e23-4682-a27e-c1eef114ac64}, !- Shading Surface Group Name
+  {dabe55ef-c0cd-46a6-bd88-bbacb64bed09}, !- Shading Surface Group Name
   ,                                       !- Transmittance Schedule Name
   ,                                       !- Number of Vertices
   0, -0.6096, 4.8768,                     !- X,Y,Z Vertex 1 {m}
   11.129722368505, -0.6096, 4.8768,       !- X,Y,Z Vertex 2 {m}
   11.129722368505, 0, 5.1816,             !- X,Y,Z Vertex 3 {m}
   0, 0, 5.1816;                           !- X,Y,Z Vertex 4 {m}
-
-OS:ShadingSurface,
-  {78f2d6be-0365-4932-885a-7dc15769eef8}, !- Handle
-  Surface 15 - res eaves,                 !- Name
-  ,                                       !- Construction Name
-  {75723358-6e23-4682-a27e-c1eef114ac64}, !- Shading Surface Group Name
-  ,                                       !- Transmittance Schedule Name
-  ,                                       !- Number of Vertices
-  11.129722368505, 6.17446118425249, 4.8768, !- X,Y,Z Vertex 1 {m}
-  0, 6.17446118425249, 4.8768,            !- X,Y,Z Vertex 2 {m}
-  0, 5.56486118425249, 5.1816,            !- X,Y,Z Vertex 3 {m}
-  11.129722368505, 5.56486118425249, 5.1816; !- X,Y,Z Vertex 4 {m}
-
-OS:ShadingSurface,
-  {c869a963-4860-4e31-8dbd-bc6ee09a0724}, !- Handle
-  Surface 16 - res eaves,                 !- Name
-  ,                                       !- Construction Name
-  {75723358-6e23-4682-a27e-c1eef114ac64}, !- Shading Surface Group Name
-=======
-  {147a2b02-8f3c-43a7-b800-0d152dce9426}, !- Handle
-  Surface 17 - res eaves,                 !- Name
-  ,                                       !- Construction Name
-  {a84b0d46-a6e7-4458-8bf3-448ee6726491}, !- Shading Surface Group Name
-  ,                                       !- Transmittance Schedule Name
-  ,                                       !- Number of Vertices
-  11.739322368505, 0, 4.8768,             !- X,Y,Z Vertex 1 {m}
-  11.739322368505, 5.56486118425249, 4.8768, !- X,Y,Z Vertex 2 {m}
-  11.129722368505, 5.56486118425249, 5.1816, !- X,Y,Z Vertex 3 {m}
-  11.129722368505, 0, 5.1816;             !- X,Y,Z Vertex 4 {m}
-
-OS:ShadingSurface,
-  {67c79f44-02f3-4cc0-abd9-e78fa2496e67}, !- Handle
-  Surface 16 - res eaves,                 !- Name
-  ,                                       !- Construction Name
-  {a84b0d46-a6e7-4458-8bf3-448ee6726491}, !- Shading Surface Group Name
->>>>>>> a49bb51b
-  ,                                       !- Transmittance Schedule Name
-  ,                                       !- Number of Vertices
-  -0.6096, 5.56486118425249, 4.8768,      !- X,Y,Z Vertex 1 {m}
-  -0.6096, 0, 4.8768,                     !- X,Y,Z Vertex 2 {m}
-  0, 0, 5.1816,                           !- X,Y,Z Vertex 3 {m}
-  0, 5.56486118425249, 5.1816;            !- X,Y,Z Vertex 4 {m}
-
-OS:ShadingSurface,
-<<<<<<< HEAD
-  {7eb577ad-e62f-4ea5-8094-ada2699d44bf}, !- Handle
-  Surface 17 - res eaves,                 !- Name
-  ,                                       !- Construction Name
-  {75723358-6e23-4682-a27e-c1eef114ac64}, !- Shading Surface Group Name
-  ,                                       !- Transmittance Schedule Name
-  ,                                       !- Number of Vertices
-  11.739322368505, 0, 4.8768,             !- X,Y,Z Vertex 1 {m}
-  11.739322368505, 5.56486118425249, 4.8768, !- X,Y,Z Vertex 2 {m}
-  11.129722368505, 5.56486118425249, 5.1816, !- X,Y,Z Vertex 3 {m}
-  11.129722368505, 0, 5.1816;             !- X,Y,Z Vertex 4 {m}
-=======
-  {55982d6b-7fab-4cba-b3b9-45635c20262f}, !- Handle
-  Surface 15 - res eaves,                 !- Name
-  ,                                       !- Construction Name
-  {a84b0d46-a6e7-4458-8bf3-448ee6726491}, !- Shading Surface Group Name
-  ,                                       !- Transmittance Schedule Name
-  ,                                       !- Number of Vertices
-  11.129722368505, 6.17446118425249, 4.8768, !- X,Y,Z Vertex 1 {m}
-  0, 6.17446118425249, 4.8768,            !- X,Y,Z Vertex 2 {m}
-  0, 5.56486118425249, 5.1816,            !- X,Y,Z Vertex 3 {m}
-  11.129722368505, 5.56486118425249, 5.1816; !- X,Y,Z Vertex 4 {m}
-
-OS:ShadingSurface,
-  {d157cd41-695e-43ce-9896-20f892e5954a}, !- Handle
-  Surface 14 - res eaves,                 !- Name
-  ,                                       !- Construction Name
-  {a84b0d46-a6e7-4458-8bf3-448ee6726491}, !- Shading Surface Group Name
-  ,                                       !- Transmittance Schedule Name
-  ,                                       !- Number of Vertices
-  0, -0.6096, 4.8768,                     !- X,Y,Z Vertex 1 {m}
-  11.129722368505, -0.6096, 4.8768,       !- X,Y,Z Vertex 2 {m}
-  11.129722368505, 0, 5.1816,             !- X,Y,Z Vertex 3 {m}
-  0, 0, 5.1816;                           !- X,Y,Z Vertex 4 {m}
->>>>>>> a49bb51b
