!- NOTE: Auto-generated from /test/osw_files/SFD_2000sqft_2story_SL_FA_HipRoof.osw

OS:Version,
<<<<<<< HEAD
  {d2dd821e-72df-4264-98ca-666dab28c2e8}, !- Handle
  2.9.0;                                  !- Version Identifier

OS:SimulationControl,
  {174772d5-c649-4e9d-9fd8-b7d454e8178e}, !- Handle
=======
  {6e1e55a7-6c1a-496a-bfc9-86d01e82fc7a}, !- Handle
  2.9.0;                                  !- Version Identifier

OS:SimulationControl,
  {63a641f1-fde2-4edd-bfc8-36ed8decdf93}, !- Handle
>>>>>>> 7902c0f9
  ,                                       !- Do Zone Sizing Calculation
  ,                                       !- Do System Sizing Calculation
  ,                                       !- Do Plant Sizing Calculation
  No;                                     !- Run Simulation for Sizing Periods

OS:Timestep,
<<<<<<< HEAD
  {abe180a5-97cf-4b22-93b7-3ae8d849cd37}, !- Handle
  6;                                      !- Number of Timesteps per Hour

OS:ShadowCalculation,
  {10bde228-4b75-4610-b42d-4f0f65985eeb}, !- Handle
=======
  {0ed8cff4-b929-451e-9399-b97f09a00194}, !- Handle
  6;                                      !- Number of Timesteps per Hour

OS:ShadowCalculation,
  {0c7cdd02-95ed-4459-bf71-45314a3585b3}, !- Handle
>>>>>>> 7902c0f9
  20,                                     !- Calculation Frequency
  200;                                    !- Maximum Figures in Shadow Overlap Calculations

OS:SurfaceConvectionAlgorithm:Outside,
<<<<<<< HEAD
  {2b160082-be9f-4f82-a151-47f904f3b14d}, !- Handle
  DOE-2;                                  !- Algorithm

OS:SurfaceConvectionAlgorithm:Inside,
  {142340d5-e859-458f-94d6-5762954aea0a}, !- Handle
  TARP;                                   !- Algorithm

OS:ZoneCapacitanceMultiplier:ResearchSpecial,
  {72fe00c1-c41d-409d-9d96-b59d9cfd506e}, !- Handle
=======
  {4fc8b707-c905-41d4-9369-f5366236d51f}, !- Handle
  DOE-2;                                  !- Algorithm

OS:SurfaceConvectionAlgorithm:Inside,
  {015412c6-bba9-4144-b17b-eb823f68dcdd}, !- Handle
  TARP;                                   !- Algorithm

OS:ZoneCapacitanceMultiplier:ResearchSpecial,
  {959f44b3-d504-4056-9f79-04763b799a02}, !- Handle
>>>>>>> 7902c0f9
  ,                                       !- Temperature Capacity Multiplier
  15,                                     !- Humidity Capacity Multiplier
  ;                                       !- Carbon Dioxide Capacity Multiplier

OS:RunPeriod,
<<<<<<< HEAD
  {5d7bc16e-c7c7-46e0-af2a-3506353cc3f0}, !- Handle
=======
  {50b283ee-3773-4a72-872b-efd3e02c881b}, !- Handle
>>>>>>> 7902c0f9
  Run Period 1,                           !- Name
  1,                                      !- Begin Month
  1,                                      !- Begin Day of Month
  12,                                     !- End Month
  31,                                     !- End Day of Month
  ,                                       !- Use Weather File Holidays and Special Days
  ,                                       !- Use Weather File Daylight Saving Period
  ,                                       !- Apply Weekend Holiday Rule
  ,                                       !- Use Weather File Rain Indicators
  ,                                       !- Use Weather File Snow Indicators
  ;                                       !- Number of Times Runperiod to be Repeated

OS:YearDescription,
<<<<<<< HEAD
  {cd53310e-cb05-471e-a3ba-0e459bf1414f}, !- Handle
=======
  {c1627cbd-40d3-4626-b489-d21d9af71a09}, !- Handle
>>>>>>> 7902c0f9
  2007,                                   !- Calendar Year
  ,                                       !- Day of Week for Start Day
  ;                                       !- Is Leap Year

OS:WeatherFile,
<<<<<<< HEAD
  {bdc92bab-e6eb-4247-9cf8-9c69ec5e483f}, !- Handle
=======
  {67b46497-e0d3-4714-afbe-bb374fbbab0e}, !- Handle
>>>>>>> 7902c0f9
  Denver Intl Ap,                         !- City
  CO,                                     !- State Province Region
  USA,                                    !- Country
  TMY3,                                   !- Data Source
  725650,                                 !- WMO Number
  39.83,                                  !- Latitude {deg}
  -104.65,                                !- Longitude {deg}
  -7,                                     !- Time Zone {hr}
  1650,                                   !- Elevation {m}
  file:../weather/USA_CO_Denver.Intl.AP.725650_TMY3.epw, !- Url
  E23378AA;                               !- Checksum

OS:AdditionalProperties,
<<<<<<< HEAD
  {b9b4de8b-9025-4c0e-a0ed-3f8bdbe81b56}, !- Handle
  {bdc92bab-e6eb-4247-9cf8-9c69ec5e483f}, !- Object Name
=======
  {b7b44b19-e889-4fb1-ab55-45dbd3570468}, !- Handle
  {67b46497-e0d3-4714-afbe-bb374fbbab0e}, !- Object Name
>>>>>>> 7902c0f9
  EPWHeaderCity,                          !- Feature Name 1
  String,                                 !- Feature Data Type 1
  Denver Intl Ap,                         !- Feature Value 1
  EPWHeaderState,                         !- Feature Name 2
  String,                                 !- Feature Data Type 2
  CO,                                     !- Feature Value 2
  EPWHeaderCountry,                       !- Feature Name 3
  String,                                 !- Feature Data Type 3
  USA,                                    !- Feature Value 3
  EPWHeaderDataSource,                    !- Feature Name 4
  String,                                 !- Feature Data Type 4
  TMY3,                                   !- Feature Value 4
  EPWHeaderStation,                       !- Feature Name 5
  String,                                 !- Feature Data Type 5
  725650,                                 !- Feature Value 5
  EPWHeaderLatitude,                      !- Feature Name 6
  Double,                                 !- Feature Data Type 6
  39.829999999999998,                     !- Feature Value 6
  EPWHeaderLongitude,                     !- Feature Name 7
  Double,                                 !- Feature Data Type 7
  -104.65000000000001,                    !- Feature Value 7
  EPWHeaderTimezone,                      !- Feature Name 8
  Double,                                 !- Feature Data Type 8
  -7,                                     !- Feature Value 8
  EPWHeaderAltitude,                      !- Feature Name 9
  Double,                                 !- Feature Data Type 9
  5413.3858267716532,                     !- Feature Value 9
  EPWHeaderLocalPressure,                 !- Feature Name 10
  Double,                                 !- Feature Data Type 10
  0.81937567683596546,                    !- Feature Value 10
  EPWHeaderRecordsPerHour,                !- Feature Name 11
  Double,                                 !- Feature Data Type 11
  0,                                      !- Feature Value 11
  EPWDataAnnualAvgDrybulb,                !- Feature Name 12
  Double,                                 !- Feature Data Type 12
  51.575616438356228,                     !- Feature Value 12
  EPWDataAnnualMinDrybulb,                !- Feature Name 13
  Double,                                 !- Feature Data Type 13
  -2.9200000000000017,                    !- Feature Value 13
  EPWDataAnnualMaxDrybulb,                !- Feature Name 14
  Double,                                 !- Feature Data Type 14
  104,                                    !- Feature Value 14
  EPWDataCDD50F,                          !- Feature Name 15
  Double,                                 !- Feature Data Type 15
  3072.2925000000005,                     !- Feature Value 15
  EPWDataCDD65F,                          !- Feature Name 16
  Double,                                 !- Feature Data Type 16
  883.62000000000035,                     !- Feature Value 16
  EPWDataHDD50F,                          !- Feature Name 17
  Double,                                 !- Feature Data Type 17
  2497.1925000000001,                     !- Feature Value 17
  EPWDataHDD65F,                          !- Feature Name 18
  Double,                                 !- Feature Data Type 18
  5783.5200000000013,                     !- Feature Value 18
  EPWDataAnnualAvgWindspeed,              !- Feature Name 19
  Double,                                 !- Feature Data Type 19
  3.9165296803649667,                     !- Feature Value 19
  EPWDataMonthlyAvgDrybulbs,              !- Feature Name 20
  String,                                 !- Feature Data Type 20
  33.4191935483871&#4431.90142857142857&#4443.02620967741937&#4442.48624999999999&#4459.877741935483854&#4473.57574999999997&#4472.07975806451608&#4472.70008064516134&#4466.49200000000006&#4450.079112903225806&#4437.218250000000005&#4434.582177419354835, !- Feature Value 20
  EPWDataGroundMonthlyTemps,              !- Feature Name 21
  String,                                 !- Feature Data Type 21
  44.08306285945173&#4440.89570904991865&#4440.64045432632048&#4442.153016571250646&#4448.225111118704206&#4454.268919273837525&#4459.508577937551024&#4462.82777283423508&#4463.10975667174995&#4460.41014950381947&#4455.304105212311526&#4449.445696474514364, !- Feature Value 21
  EPWDataWSF,                             !- Feature Name 22
  Double,                                 !- Feature Data Type 22
  0.58999999999999997,                    !- Feature Value 22
  EPWDataMonthlyAvgDailyHighDrybulbs,     !- Feature Name 23
  String,                                 !- Feature Data Type 23
  47.41032258064516&#4446.58642857142857&#4455.15032258064517&#4453.708&#4472.80193548387098&#4488.67600000000002&#4486.1858064516129&#4485.87225806451613&#4482.082&#4463.18064516129033&#4448.73400000000001&#4448.87935483870968, !- Feature Value 23
  EPWDataMonthlyAvgDailyLowDrybulbs,      !- Feature Name 24
  String,                                 !- Feature Data Type 24
  19.347741935483874&#4419.856428571428573&#4430.316129032258065&#4431.112&#4447.41612903225806&#4457.901999999999994&#4459.063870967741934&#4460.956774193548384&#4452.352000000000004&#4438.41612903225806&#4427.002000000000002&#4423.02903225806451, !- Feature Value 24
  EPWDesignHeatingDrybulb,                !- Feature Name 25
  Double,                                 !- Feature Data Type 25
  12.02,                                  !- Feature Value 25
  EPWDesignHeatingWindspeed,              !- Feature Name 26
  Double,                                 !- Feature Data Type 26
  2.8062500000000004,                     !- Feature Value 26
  EPWDesignCoolingDrybulb,                !- Feature Name 27
  Double,                                 !- Feature Data Type 27
  91.939999999999998,                     !- Feature Value 27
  EPWDesignCoolingWetbulb,                !- Feature Name 28
  Double,                                 !- Feature Data Type 28
  59.95131430195849,                      !- Feature Value 28
  EPWDesignCoolingHumidityRatio,          !- Feature Name 29
  Double,                                 !- Feature Data Type 29
  0.0059161086834698092,                  !- Feature Value 29
  EPWDesignCoolingWindspeed,              !- Feature Name 30
  Double,                                 !- Feature Data Type 30
  3.7999999999999989,                     !- Feature Value 30
  EPWDesignDailyTemperatureRange,         !- Feature Name 31
  Double,                                 !- Feature Data Type 31
  24.915483870967748,                     !- Feature Value 31
  EPWDesignDehumidDrybulb,                !- Feature Name 32
  Double,                                 !- Feature Data Type 32
  67.996785714285721,                     !- Feature Value 32
  EPWDesignDehumidHumidityRatio,          !- Feature Name 33
  Double,                                 !- Feature Data Type 33
  0.012133744170488724,                   !- Feature Value 33
  EPWDesignCoolingDirectNormal,           !- Feature Name 34
  Double,                                 !- Feature Data Type 34
  985,                                    !- Feature Value 34
  EPWDesignCoolingDiffuseHorizontal,      !- Feature Name 35
  Double,                                 !- Feature Data Type 35
  84;                                     !- Feature Value 35

OS:Site,
<<<<<<< HEAD
  {81e5ff47-f861-4676-80b5-4b39b2641d6a}, !- Handle
=======
  {c5b8babb-c4d4-4653-bec3-519e226091ef}, !- Handle
>>>>>>> 7902c0f9
  Denver Intl Ap_CO_USA,                  !- Name
  39.83,                                  !- Latitude {deg}
  -104.65,                                !- Longitude {deg}
  -7,                                     !- Time Zone {hr}
  1650,                                   !- Elevation {m}
  ;                                       !- Terrain

OS:ClimateZones,
<<<<<<< HEAD
  {9b7640cc-a101-4373-964c-100df634c7c0}, !- Handle
=======
  {b4a91dab-dc79-4f47-affe-c2b4f1aaeed2}, !- Handle
>>>>>>> 7902c0f9
  ,                                       !- Active Institution
  ,                                       !- Active Year
  ,                                       !- Climate Zone Institution Name 1
  ,                                       !- Climate Zone Document Name 1
  ,                                       !- Climate Zone Document Year 1
  ,                                       !- Climate Zone Value 1
  Building America,                       !- Climate Zone Institution Name 2
  ,                                       !- Climate Zone Document Name 2
  0,                                      !- Climate Zone Document Year 2
  Cold;                                   !- Climate Zone Value 2

OS:Site:WaterMainsTemperature,
<<<<<<< HEAD
  {15c008ae-397f-409b-a37c-6d28a2c43b54}, !- Handle
=======
  {e96c7a3a-57f9-4631-98f3-4b41e98b8e2a}, !- Handle
>>>>>>> 7902c0f9
  Correlation,                            !- Calculation Method
  ,                                       !- Temperature Schedule Name
  10.8753424657535,                       !- Annual Average Outdoor Air Temperature {C}
  23.1524007936508;                       !- Maximum Difference In Monthly Average Outdoor Air Temperatures {deltaC}

OS:RunPeriodControl:DaylightSavingTime,
<<<<<<< HEAD
  {078cc5be-6fd1-432e-bbf4-80ab6cd2b6a2}, !- Handle
=======
  {5b045da6-e53e-4820-b709-09a30bab6fdd}, !- Handle
>>>>>>> 7902c0f9
  3/12,                                   !- Start Date
  11/5;                                   !- End Date

OS:Site:GroundTemperature:Deep,
<<<<<<< HEAD
  {6b3c5daf-0d98-4745-876e-cbac78ebcb28}, !- Handle
=======
  {b17e1418-ee91-4dd0-91e6-074417e79f66}, !- Handle
>>>>>>> 7902c0f9
  10.8753424657535,                       !- January Deep Ground Temperature {C}
  10.8753424657535,                       !- February Deep Ground Temperature {C}
  10.8753424657535,                       !- March Deep Ground Temperature {C}
  10.8753424657535,                       !- April Deep Ground Temperature {C}
  10.8753424657535,                       !- May Deep Ground Temperature {C}
  10.8753424657535,                       !- June Deep Ground Temperature {C}
  10.8753424657535,                       !- July Deep Ground Temperature {C}
  10.8753424657535,                       !- August Deep Ground Temperature {C}
  10.8753424657535,                       !- September Deep Ground Temperature {C}
  10.8753424657535,                       !- October Deep Ground Temperature {C}
  10.8753424657535,                       !- November Deep Ground Temperature {C}
  10.8753424657535;                       !- December Deep Ground Temperature {C}

OS:Building,
<<<<<<< HEAD
  {5981fc76-64da-470e-9450-0c31bfeb5fba}, !- Handle
=======
  {469a7cc7-cdf3-4b96-af7b-d4b724592277}, !- Handle
>>>>>>> 7902c0f9
  Building 1,                             !- Name
  ,                                       !- Building Sector Type
  0,                                      !- North Axis {deg}
  ,                                       !- Nominal Floor to Floor Height {m}
  ,                                       !- Space Type Name
  ,                                       !- Default Construction Set Name
  ,                                       !- Default Schedule Set Name
  3,                                      !- Standards Number of Stories
  3,                                      !- Standards Number of Above Ground Stories
  ,                                       !- Standards Template
  singlefamilydetached,                   !- Standards Building Type
  1;                                      !- Standards Number of Living Units

OS:AdditionalProperties,
<<<<<<< HEAD
  {804956be-0d43-4e48-bf38-d1b1a389ca72}, !- Handle
  {5981fc76-64da-470e-9450-0c31bfeb5fba}, !- Object Name
=======
  {4298fd7a-67fa-44aa-beb2-bca558be9075}, !- Handle
  {469a7cc7-cdf3-4b96-af7b-d4b724592277}, !- Object Name
>>>>>>> 7902c0f9
  Total Units Modeled,                    !- Feature Name 1
  Integer,                                !- Feature Data Type 1
  1;                                      !- Feature Value 1

OS:ThermalZone,
<<<<<<< HEAD
  {5f6cb339-9bfd-49c1-85d2-115e08dd2609}, !- Handle
=======
  {2fb8947b-d520-4e58-ae04-2641e4e96fe7}, !- Handle
>>>>>>> 7902c0f9
  living zone,                            !- Name
  ,                                       !- Multiplier
  ,                                       !- Ceiling Height {m}
  ,                                       !- Volume {m3}
  ,                                       !- Floor Area {m2}
  ,                                       !- Zone Inside Convection Algorithm
  ,                                       !- Zone Outside Convection Algorithm
  ,                                       !- Zone Conditioning Equipment List Name
<<<<<<< HEAD
  {d5fa0d60-59ec-49b2-9687-bb90efe0cf67}, !- Zone Air Inlet Port List
  {2fb1c17c-bf5f-464d-9949-4cf3995ada6a}, !- Zone Air Exhaust Port List
  {216cc263-472c-4c8d-be0d-b9b4e281bec5}, !- Zone Air Node Name
  {9f30fad4-5a45-4afc-910d-d3f76e00ed3f}, !- Zone Return Air Port List
=======
  {3fcf2e97-50b4-4bab-b143-ec83a798d238}, !- Zone Air Inlet Port List
  {b82e16ed-ac47-4084-be31-76c43277a106}, !- Zone Air Exhaust Port List
  {db5b0dec-d515-42b2-8b84-248b3571efde}, !- Zone Air Node Name
  {38f1d3c2-00fc-42f7-b3e0-0ed899866a13}, !- Zone Return Air Port List
>>>>>>> 7902c0f9
  ,                                       !- Primary Daylighting Control Name
  ,                                       !- Fraction of Zone Controlled by Primary Daylighting Control
  ,                                       !- Secondary Daylighting Control Name
  ,                                       !- Fraction of Zone Controlled by Secondary Daylighting Control
  ,                                       !- Illuminance Map Name
  ,                                       !- Group Rendering Name
  ,                                       !- Thermostat Name
  No;                                     !- Use Ideal Air Loads

OS:Node,
<<<<<<< HEAD
  {cdf5de55-cd8d-4205-9d42-5e5683d2e3d5}, !- Handle
  Node 1,                                 !- Name
  {216cc263-472c-4c8d-be0d-b9b4e281bec5}, !- Inlet Port
  ;                                       !- Outlet Port

OS:Connection,
  {216cc263-472c-4c8d-be0d-b9b4e281bec5}, !- Handle
  {1fbf9b9d-39f1-4961-9c84-16133a4a112c}, !- Name
  {5f6cb339-9bfd-49c1-85d2-115e08dd2609}, !- Source Object
  11,                                     !- Outlet Port
  {cdf5de55-cd8d-4205-9d42-5e5683d2e3d5}, !- Target Object
  2;                                      !- Inlet Port

OS:PortList,
  {d5fa0d60-59ec-49b2-9687-bb90efe0cf67}, !- Handle
  {ff545fa2-860e-49da-adbd-26cfdcf82f0b}, !- Name
  {5f6cb339-9bfd-49c1-85d2-115e08dd2609}; !- HVAC Component

OS:PortList,
  {2fb1c17c-bf5f-464d-9949-4cf3995ada6a}, !- Handle
  {fc7031fa-6f35-4b51-9731-190cac8078cd}, !- Name
  {5f6cb339-9bfd-49c1-85d2-115e08dd2609}; !- HVAC Component

OS:PortList,
  {9f30fad4-5a45-4afc-910d-d3f76e00ed3f}, !- Handle
  {1cbdff94-d129-4467-a076-af1c7423b437}, !- Name
  {5f6cb339-9bfd-49c1-85d2-115e08dd2609}; !- HVAC Component

OS:Sizing:Zone,
  {1c0b39b1-1630-489b-98b8-0eb86f05802a}, !- Handle
  {5f6cb339-9bfd-49c1-85d2-115e08dd2609}, !- Zone or ZoneList Name
=======
  {8dcd02fa-406f-45d3-b2db-a9d3588ee832}, !- Handle
  Node 1,                                 !- Name
  {db5b0dec-d515-42b2-8b84-248b3571efde}, !- Inlet Port
  ;                                       !- Outlet Port

OS:Connection,
  {db5b0dec-d515-42b2-8b84-248b3571efde}, !- Handle
  {f628d4bc-fecb-4e04-9bf1-1088bff4a2de}, !- Name
  {2fb8947b-d520-4e58-ae04-2641e4e96fe7}, !- Source Object
  11,                                     !- Outlet Port
  {8dcd02fa-406f-45d3-b2db-a9d3588ee832}, !- Target Object
  2;                                      !- Inlet Port

OS:PortList,
  {3fcf2e97-50b4-4bab-b143-ec83a798d238}, !- Handle
  {0bfa7f44-fedf-41ea-ad0d-4b08ea421ccc}, !- Name
  {2fb8947b-d520-4e58-ae04-2641e4e96fe7}; !- HVAC Component

OS:PortList,
  {b82e16ed-ac47-4084-be31-76c43277a106}, !- Handle
  {b0690853-cf47-41a3-ae0f-240a9e4b4675}, !- Name
  {2fb8947b-d520-4e58-ae04-2641e4e96fe7}; !- HVAC Component

OS:PortList,
  {38f1d3c2-00fc-42f7-b3e0-0ed899866a13}, !- Handle
  {188961bd-5da8-49ea-984b-496928bec5b4}, !- Name
  {2fb8947b-d520-4e58-ae04-2641e4e96fe7}; !- HVAC Component

OS:Sizing:Zone,
  {5b154681-1475-4ba1-8f74-19dfc0a97598}, !- Handle
  {2fb8947b-d520-4e58-ae04-2641e4e96fe7}, !- Zone or ZoneList Name
>>>>>>> 7902c0f9
  SupplyAirTemperature,                   !- Zone Cooling Design Supply Air Temperature Input Method
  14,                                     !- Zone Cooling Design Supply Air Temperature {C}
  11.11,                                  !- Zone Cooling Design Supply Air Temperature Difference {deltaC}
  SupplyAirTemperature,                   !- Zone Heating Design Supply Air Temperature Input Method
  40,                                     !- Zone Heating Design Supply Air Temperature {C}
  11.11,                                  !- Zone Heating Design Supply Air Temperature Difference {deltaC}
  0.0085,                                 !- Zone Cooling Design Supply Air Humidity Ratio {kg-H2O/kg-air}
  0.008,                                  !- Zone Heating Design Supply Air Humidity Ratio {kg-H2O/kg-air}
  ,                                       !- Zone Heating Sizing Factor
  ,                                       !- Zone Cooling Sizing Factor
  DesignDay,                              !- Cooling Design Air Flow Method
  ,                                       !- Cooling Design Air Flow Rate {m3/s}
  ,                                       !- Cooling Minimum Air Flow per Zone Floor Area {m3/s-m2}
  ,                                       !- Cooling Minimum Air Flow {m3/s}
  ,                                       !- Cooling Minimum Air Flow Fraction
  DesignDay,                              !- Heating Design Air Flow Method
  ,                                       !- Heating Design Air Flow Rate {m3/s}
  ,                                       !- Heating Maximum Air Flow per Zone Floor Area {m3/s-m2}
  ,                                       !- Heating Maximum Air Flow {m3/s}
  ,                                       !- Heating Maximum Air Flow Fraction
  ,                                       !- Design Zone Air Distribution Effectiveness in Cooling Mode
  ,                                       !- Design Zone Air Distribution Effectiveness in Heating Mode
  No,                                     !- Account for Dedicated Outdoor Air System
  NeutralSupplyAir,                       !- Dedicated Outdoor Air System Control Strategy
  autosize,                               !- Dedicated Outdoor Air Low Setpoint Temperature for Design {C}
  autosize;                               !- Dedicated Outdoor Air High Setpoint Temperature for Design {C}

OS:ZoneHVAC:EquipmentList,
<<<<<<< HEAD
  {fff5d52e-171b-408d-a83f-d14979da9e4a}, !- Handle
  Zone HVAC Equipment List 1,             !- Name
  {5f6cb339-9bfd-49c1-85d2-115e08dd2609}; !- Thermal Zone

OS:Space,
  {b8bec3cd-35c1-4326-98da-f9c10a83a8b4}, !- Handle
  living space,                           !- Name
  {cdc9248b-2e62-493d-838c-c126af1e656c}, !- Space Type Name
=======
  {e52435be-59c2-4c38-90bc-84eb4d514518}, !- Handle
  Zone HVAC Equipment List 1,             !- Name
  {2fb8947b-d520-4e58-ae04-2641e4e96fe7}; !- Thermal Zone

OS:Space,
  {3f7df2ec-25b1-4dbc-b8ba-0b18be391466}, !- Handle
  living space,                           !- Name
  {ff67536d-70f2-488f-8328-dee179573e2b}, !- Space Type Name
>>>>>>> 7902c0f9
  ,                                       !- Default Construction Set Name
  ,                                       !- Default Schedule Set Name
  -0,                                     !- Direction of Relative North {deg}
  0,                                      !- X Origin {m}
  0,                                      !- Y Origin {m}
  0,                                      !- Z Origin {m}
  ,                                       !- Building Story Name
<<<<<<< HEAD
  {5f6cb339-9bfd-49c1-85d2-115e08dd2609}, !- Thermal Zone Name
  ,                                       !- Part of Total Floor Area
  ,                                       !- Design Specification Outdoor Air Object Name
  {e4c9d1ff-bef9-4e5c-9085-548c5bb431a4}; !- Building Unit Name

OS:Surface,
  {78477b1d-abaf-46f7-a651-22a916ebcd3e}, !- Handle
  Surface 1,                              !- Name
  Floor,                                  !- Surface Type
  ,                                       !- Construction Name
  {b8bec3cd-35c1-4326-98da-f9c10a83a8b4}, !- Space Name
=======
  {2fb8947b-d520-4e58-ae04-2641e4e96fe7}, !- Thermal Zone Name
  ,                                       !- Part of Total Floor Area
  ,                                       !- Design Specification Outdoor Air Object Name
  {d27503e0-9172-4c89-922a-62c6ad4301d5}; !- Building Unit Name

OS:Surface,
  {1a77623e-8187-4c56-be46-e70a6baed719}, !- Handle
  Surface 1,                              !- Name
  Floor,                                  !- Surface Type
  ,                                       !- Construction Name
  {3f7df2ec-25b1-4dbc-b8ba-0b18be391466}, !- Space Name
>>>>>>> 7902c0f9
  Foundation,                             !- Outside Boundary Condition
  ,                                       !- Outside Boundary Condition Object
  NoSun,                                  !- Sun Exposure
  NoWind,                                 !- Wind Exposure
  ,                                       !- View Factor to Ground
  ,                                       !- Number of Vertices
  0, 0, 0,                                !- X,Y,Z Vertex 1 {m}
  0, 5.56486118425249, 0,                 !- X,Y,Z Vertex 2 {m}
  11.129722368505, 5.56486118425249, 0,   !- X,Y,Z Vertex 3 {m}
  11.129722368505, 0, 0;                  !- X,Y,Z Vertex 4 {m}

OS:Surface,
<<<<<<< HEAD
  {ac8333f5-69e3-4da5-9b4a-989de36be18b}, !- Handle
  Surface 2,                              !- Name
  Wall,                                   !- Surface Type
  ,                                       !- Construction Name
  {b8bec3cd-35c1-4326-98da-f9c10a83a8b4}, !- Space Name
=======
  {633ce1a3-c016-4d83-94c2-0c241bc3daff}, !- Handle
  Surface 2,                              !- Name
  Wall,                                   !- Surface Type
  ,                                       !- Construction Name
  {3f7df2ec-25b1-4dbc-b8ba-0b18be391466}, !- Space Name
>>>>>>> 7902c0f9
  Outdoors,                               !- Outside Boundary Condition
  ,                                       !- Outside Boundary Condition Object
  SunExposed,                             !- Sun Exposure
  WindExposed,                            !- Wind Exposure
  ,                                       !- View Factor to Ground
  ,                                       !- Number of Vertices
  0, 5.56486118425249, 2.4384,            !- X,Y,Z Vertex 1 {m}
  0, 5.56486118425249, 0,                 !- X,Y,Z Vertex 2 {m}
  0, 0, 0,                                !- X,Y,Z Vertex 3 {m}
  0, 0, 2.4384;                           !- X,Y,Z Vertex 4 {m}

OS:Surface,
<<<<<<< HEAD
  {d0c92a36-62b7-4097-b336-fdec66b6fb9e}, !- Handle
  Surface 3,                              !- Name
  Wall,                                   !- Surface Type
  ,                                       !- Construction Name
  {b8bec3cd-35c1-4326-98da-f9c10a83a8b4}, !- Space Name
=======
  {34a45bd5-6531-49d9-b58f-690cab93f333}, !- Handle
  Surface 3,                              !- Name
  Wall,                                   !- Surface Type
  ,                                       !- Construction Name
  {3f7df2ec-25b1-4dbc-b8ba-0b18be391466}, !- Space Name
>>>>>>> 7902c0f9
  Outdoors,                               !- Outside Boundary Condition
  ,                                       !- Outside Boundary Condition Object
  SunExposed,                             !- Sun Exposure
  WindExposed,                            !- Wind Exposure
  ,                                       !- View Factor to Ground
  ,                                       !- Number of Vertices
  11.129722368505, 5.56486118425249, 2.4384, !- X,Y,Z Vertex 1 {m}
  11.129722368505, 5.56486118425249, 0,   !- X,Y,Z Vertex 2 {m}
  0, 5.56486118425249, 0,                 !- X,Y,Z Vertex 3 {m}
  0, 5.56486118425249, 2.4384;            !- X,Y,Z Vertex 4 {m}

OS:Surface,
<<<<<<< HEAD
  {9efcdf73-d1a0-42cd-922f-5635e71b76d4}, !- Handle
  Surface 4,                              !- Name
  Wall,                                   !- Surface Type
  ,                                       !- Construction Name
  {b8bec3cd-35c1-4326-98da-f9c10a83a8b4}, !- Space Name
=======
  {6b31599e-5216-41b1-9b34-8cfae658999e}, !- Handle
  Surface 4,                              !- Name
  Wall,                                   !- Surface Type
  ,                                       !- Construction Name
  {3f7df2ec-25b1-4dbc-b8ba-0b18be391466}, !- Space Name
>>>>>>> 7902c0f9
  Outdoors,                               !- Outside Boundary Condition
  ,                                       !- Outside Boundary Condition Object
  SunExposed,                             !- Sun Exposure
  WindExposed,                            !- Wind Exposure
  ,                                       !- View Factor to Ground
  ,                                       !- Number of Vertices
  11.129722368505, 0, 2.4384,             !- X,Y,Z Vertex 1 {m}
  11.129722368505, 0, 0,                  !- X,Y,Z Vertex 2 {m}
  11.129722368505, 5.56486118425249, 0,   !- X,Y,Z Vertex 3 {m}
  11.129722368505, 5.56486118425249, 2.4384; !- X,Y,Z Vertex 4 {m}

OS:Surface,
<<<<<<< HEAD
  {2cfd734d-d6dc-495c-86d6-8bb677826e3e}, !- Handle
  Surface 5,                              !- Name
  Wall,                                   !- Surface Type
  ,                                       !- Construction Name
  {b8bec3cd-35c1-4326-98da-f9c10a83a8b4}, !- Space Name
=======
  {7fbfeb64-1021-45e2-8f3a-509302d1f2ef}, !- Handle
  Surface 5,                              !- Name
  Wall,                                   !- Surface Type
  ,                                       !- Construction Name
  {3f7df2ec-25b1-4dbc-b8ba-0b18be391466}, !- Space Name
>>>>>>> 7902c0f9
  Outdoors,                               !- Outside Boundary Condition
  ,                                       !- Outside Boundary Condition Object
  SunExposed,                             !- Sun Exposure
  WindExposed,                            !- Wind Exposure
  ,                                       !- View Factor to Ground
  ,                                       !- Number of Vertices
  0, 0, 2.4384,                           !- X,Y,Z Vertex 1 {m}
  0, 0, 0,                                !- X,Y,Z Vertex 2 {m}
  11.129722368505, 0, 0,                  !- X,Y,Z Vertex 3 {m}
  11.129722368505, 0, 2.4384;             !- X,Y,Z Vertex 4 {m}

OS:Surface,
<<<<<<< HEAD
  {4616f696-125d-4172-bf18-c6ecb6be04ca}, !- Handle
  Surface 6,                              !- Name
  RoofCeiling,                            !- Surface Type
  ,                                       !- Construction Name
  {b8bec3cd-35c1-4326-98da-f9c10a83a8b4}, !- Space Name
  Surface,                                !- Outside Boundary Condition
  {ea8f9c10-0c64-40d2-947c-6362545f43ff}, !- Outside Boundary Condition Object
=======
  {3378cfac-8085-4f78-b2e7-e5257a9b268e}, !- Handle
  Surface 6,                              !- Name
  RoofCeiling,                            !- Surface Type
  ,                                       !- Construction Name
  {3f7df2ec-25b1-4dbc-b8ba-0b18be391466}, !- Space Name
  Surface,                                !- Outside Boundary Condition
  {d0fe02b4-eb44-4a45-bcad-66d9a29b15fb}, !- Outside Boundary Condition Object
>>>>>>> 7902c0f9
  NoSun,                                  !- Sun Exposure
  NoWind,                                 !- Wind Exposure
  ,                                       !- View Factor to Ground
  ,                                       !- Number of Vertices
  11.129722368505, 0, 2.4384,             !- X,Y,Z Vertex 1 {m}
  11.129722368505, 5.56486118425249, 2.4384, !- X,Y,Z Vertex 2 {m}
  0, 5.56486118425249, 2.4384,            !- X,Y,Z Vertex 3 {m}
  0, 0, 2.4384;                           !- X,Y,Z Vertex 4 {m}

OS:SpaceType,
<<<<<<< HEAD
  {cdc9248b-2e62-493d-838c-c126af1e656c}, !- Handle
=======
  {ff67536d-70f2-488f-8328-dee179573e2b}, !- Handle
>>>>>>> 7902c0f9
  Space Type 1,                           !- Name
  ,                                       !- Default Construction Set Name
  ,                                       !- Default Schedule Set Name
  ,                                       !- Group Rendering Name
  ,                                       !- Design Specification Outdoor Air Object Name
  ,                                       !- Standards Template
  ,                                       !- Standards Building Type
  living;                                 !- Standards Space Type

OS:Space,
<<<<<<< HEAD
  {59b1c9e8-1d09-4e96-bd08-e5f2c916aa25}, !- Handle
  living space|story 2,                   !- Name
  {cdc9248b-2e62-493d-838c-c126af1e656c}, !- Space Type Name
=======
  {f6e65f1f-cadd-4c62-a76c-06dd4013915c}, !- Handle
  living space|story 2,                   !- Name
  {ff67536d-70f2-488f-8328-dee179573e2b}, !- Space Type Name
>>>>>>> 7902c0f9
  ,                                       !- Default Construction Set Name
  ,                                       !- Default Schedule Set Name
  -0,                                     !- Direction of Relative North {deg}
  0,                                      !- X Origin {m}
  0,                                      !- Y Origin {m}
  2.4384,                                 !- Z Origin {m}
  ,                                       !- Building Story Name
<<<<<<< HEAD
  {5f6cb339-9bfd-49c1-85d2-115e08dd2609}, !- Thermal Zone Name
  ,                                       !- Part of Total Floor Area
  ,                                       !- Design Specification Outdoor Air Object Name
  {e4c9d1ff-bef9-4e5c-9085-548c5bb431a4}; !- Building Unit Name

OS:Surface,
  {ea8f9c10-0c64-40d2-947c-6362545f43ff}, !- Handle
  Surface 7,                              !- Name
  Floor,                                  !- Surface Type
  ,                                       !- Construction Name
  {59b1c9e8-1d09-4e96-bd08-e5f2c916aa25}, !- Space Name
  Surface,                                !- Outside Boundary Condition
  {4616f696-125d-4172-bf18-c6ecb6be04ca}, !- Outside Boundary Condition Object
=======
  {2fb8947b-d520-4e58-ae04-2641e4e96fe7}, !- Thermal Zone Name
  ,                                       !- Part of Total Floor Area
  ,                                       !- Design Specification Outdoor Air Object Name
  {d27503e0-9172-4c89-922a-62c6ad4301d5}; !- Building Unit Name

OS:Surface,
  {d0fe02b4-eb44-4a45-bcad-66d9a29b15fb}, !- Handle
  Surface 7,                              !- Name
  Floor,                                  !- Surface Type
  ,                                       !- Construction Name
  {f6e65f1f-cadd-4c62-a76c-06dd4013915c}, !- Space Name
  Surface,                                !- Outside Boundary Condition
  {3378cfac-8085-4f78-b2e7-e5257a9b268e}, !- Outside Boundary Condition Object
>>>>>>> 7902c0f9
  NoSun,                                  !- Sun Exposure
  NoWind,                                 !- Wind Exposure
  ,                                       !- View Factor to Ground
  ,                                       !- Number of Vertices
  0, 0, 0,                                !- X,Y,Z Vertex 1 {m}
  0, 5.56486118425249, 0,                 !- X,Y,Z Vertex 2 {m}
  11.129722368505, 5.56486118425249, 0,   !- X,Y,Z Vertex 3 {m}
  11.129722368505, 0, 0;                  !- X,Y,Z Vertex 4 {m}

OS:Surface,
<<<<<<< HEAD
  {de72d4b2-9f92-4a5f-8034-9fe0001df65d}, !- Handle
  Surface 8,                              !- Name
  Wall,                                   !- Surface Type
  ,                                       !- Construction Name
  {59b1c9e8-1d09-4e96-bd08-e5f2c916aa25}, !- Space Name
=======
  {df2467b6-da89-451e-ad9d-173da6ce0c25}, !- Handle
  Surface 8,                              !- Name
  Wall,                                   !- Surface Type
  ,                                       !- Construction Name
  {f6e65f1f-cadd-4c62-a76c-06dd4013915c}, !- Space Name
>>>>>>> 7902c0f9
  Outdoors,                               !- Outside Boundary Condition
  ,                                       !- Outside Boundary Condition Object
  SunExposed,                             !- Sun Exposure
  WindExposed,                            !- Wind Exposure
  ,                                       !- View Factor to Ground
  ,                                       !- Number of Vertices
  0, 5.56486118425249, 2.4384,            !- X,Y,Z Vertex 1 {m}
  0, 5.56486118425249, 0,                 !- X,Y,Z Vertex 2 {m}
  0, 0, 0,                                !- X,Y,Z Vertex 3 {m}
  0, 0, 2.4384;                           !- X,Y,Z Vertex 4 {m}

OS:Surface,
<<<<<<< HEAD
  {5a0eba97-e2dc-4287-806d-a07b5de4c3db}, !- Handle
  Surface 9,                              !- Name
  Wall,                                   !- Surface Type
  ,                                       !- Construction Name
  {59b1c9e8-1d09-4e96-bd08-e5f2c916aa25}, !- Space Name
=======
  {2a15a80f-e574-4ae1-8cec-cfff19387177}, !- Handle
  Surface 9,                              !- Name
  Wall,                                   !- Surface Type
  ,                                       !- Construction Name
  {f6e65f1f-cadd-4c62-a76c-06dd4013915c}, !- Space Name
>>>>>>> 7902c0f9
  Outdoors,                               !- Outside Boundary Condition
  ,                                       !- Outside Boundary Condition Object
  SunExposed,                             !- Sun Exposure
  WindExposed,                            !- Wind Exposure
  ,                                       !- View Factor to Ground
  ,                                       !- Number of Vertices
  11.129722368505, 5.56486118425249, 2.4384, !- X,Y,Z Vertex 1 {m}
  11.129722368505, 5.56486118425249, 0,   !- X,Y,Z Vertex 2 {m}
  0, 5.56486118425249, 0,                 !- X,Y,Z Vertex 3 {m}
  0, 5.56486118425249, 2.4384;            !- X,Y,Z Vertex 4 {m}

OS:Surface,
<<<<<<< HEAD
  {7c03c90c-2a08-42e5-82e9-beb94a0b6d50}, !- Handle
  Surface 10,                             !- Name
  Wall,                                   !- Surface Type
  ,                                       !- Construction Name
  {59b1c9e8-1d09-4e96-bd08-e5f2c916aa25}, !- Space Name
=======
  {399a7512-622f-4d8b-8e4f-94a0fb860d34}, !- Handle
  Surface 10,                             !- Name
  Wall,                                   !- Surface Type
  ,                                       !- Construction Name
  {f6e65f1f-cadd-4c62-a76c-06dd4013915c}, !- Space Name
>>>>>>> 7902c0f9
  Outdoors,                               !- Outside Boundary Condition
  ,                                       !- Outside Boundary Condition Object
  SunExposed,                             !- Sun Exposure
  WindExposed,                            !- Wind Exposure
  ,                                       !- View Factor to Ground
  ,                                       !- Number of Vertices
  11.129722368505, 0, 2.4384,             !- X,Y,Z Vertex 1 {m}
  11.129722368505, 0, 0,                  !- X,Y,Z Vertex 2 {m}
  11.129722368505, 5.56486118425249, 0,   !- X,Y,Z Vertex 3 {m}
  11.129722368505, 5.56486118425249, 2.4384; !- X,Y,Z Vertex 4 {m}

OS:Surface,
<<<<<<< HEAD
  {0919c575-8d0c-421d-a02c-5fe81bd008c7}, !- Handle
  Surface 11,                             !- Name
  Wall,                                   !- Surface Type
  ,                                       !- Construction Name
  {59b1c9e8-1d09-4e96-bd08-e5f2c916aa25}, !- Space Name
=======
  {46732e1b-96c4-443e-bdfc-579f0e8f0b6f}, !- Handle
  Surface 11,                             !- Name
  Wall,                                   !- Surface Type
  ,                                       !- Construction Name
  {f6e65f1f-cadd-4c62-a76c-06dd4013915c}, !- Space Name
>>>>>>> 7902c0f9
  Outdoors,                               !- Outside Boundary Condition
  ,                                       !- Outside Boundary Condition Object
  SunExposed,                             !- Sun Exposure
  WindExposed,                            !- Wind Exposure
  ,                                       !- View Factor to Ground
  ,                                       !- Number of Vertices
  0, 0, 2.4384,                           !- X,Y,Z Vertex 1 {m}
  0, 0, 0,                                !- X,Y,Z Vertex 2 {m}
  11.129722368505, 0, 0,                  !- X,Y,Z Vertex 3 {m}
  11.129722368505, 0, 2.4384;             !- X,Y,Z Vertex 4 {m}

OS:Surface,
<<<<<<< HEAD
  {ed40a64d-75de-4a40-8b09-918269577329}, !- Handle
  Surface 12,                             !- Name
  RoofCeiling,                            !- Surface Type
  ,                                       !- Construction Name
  {59b1c9e8-1d09-4e96-bd08-e5f2c916aa25}, !- Space Name
  Surface,                                !- Outside Boundary Condition
  {bc3c95eb-bf9a-4a81-8ea1-64fc1d39e412}, !- Outside Boundary Condition Object
=======
  {9572bb98-1174-4319-a6b6-ac52c1c52648}, !- Handle
  Surface 12,                             !- Name
  RoofCeiling,                            !- Surface Type
  ,                                       !- Construction Name
  {f6e65f1f-cadd-4c62-a76c-06dd4013915c}, !- Space Name
  Surface,                                !- Outside Boundary Condition
  {226f0b62-29f2-45b5-b009-c79d339e4715}, !- Outside Boundary Condition Object
>>>>>>> 7902c0f9
  NoSun,                                  !- Sun Exposure
  NoWind,                                 !- Wind Exposure
  ,                                       !- View Factor to Ground
  ,                                       !- Number of Vertices
  11.129722368505, 0, 2.4384,             !- X,Y,Z Vertex 1 {m}
  11.129722368505, 5.56486118425249, 2.4384, !- X,Y,Z Vertex 2 {m}
  0, 5.56486118425249, 2.4384,            !- X,Y,Z Vertex 3 {m}
  0, 0, 2.4384;                           !- X,Y,Z Vertex 4 {m}

OS:Surface,
<<<<<<< HEAD
  {bc3c95eb-bf9a-4a81-8ea1-64fc1d39e412}, !- Handle
  Surface 13,                             !- Name
  Floor,                                  !- Surface Type
  ,                                       !- Construction Name
  {307a2b4a-c4a6-4d6d-811c-0fc3da583a37}, !- Space Name
  Surface,                                !- Outside Boundary Condition
  {ed40a64d-75de-4a40-8b09-918269577329}, !- Outside Boundary Condition Object
=======
  {226f0b62-29f2-45b5-b009-c79d339e4715}, !- Handle
  Surface 13,                             !- Name
  Floor,                                  !- Surface Type
  ,                                       !- Construction Name
  {761753e9-0d76-44a4-954d-e651da535e7e}, !- Space Name
  Surface,                                !- Outside Boundary Condition
  {9572bb98-1174-4319-a6b6-ac52c1c52648}, !- Outside Boundary Condition Object
>>>>>>> 7902c0f9
  NoSun,                                  !- Sun Exposure
  NoWind,                                 !- Wind Exposure
  ,                                       !- View Factor to Ground
  ,                                       !- Number of Vertices
  0, 5.56486118425249, 0,                 !- X,Y,Z Vertex 1 {m}
  11.129722368505, 5.56486118425249, 0,   !- X,Y,Z Vertex 2 {m}
  11.129722368505, 0, 0,                  !- X,Y,Z Vertex 3 {m}
  0, 0, 0;                                !- X,Y,Z Vertex 4 {m}

OS:Surface,
<<<<<<< HEAD
  {4dcbd76f-8aa6-4fcb-9b00-3f5fb44cd1e1}, !- Handle
  Surface 14,                             !- Name
  RoofCeiling,                            !- Surface Type
  ,                                       !- Construction Name
  {307a2b4a-c4a6-4d6d-811c-0fc3da583a37}, !- Space Name
=======
  {e38193af-fbc1-4fa0-9507-535a1e8ead72}, !- Handle
  Surface 14,                             !- Name
  RoofCeiling,                            !- Surface Type
  ,                                       !- Construction Name
  {761753e9-0d76-44a4-954d-e651da535e7e}, !- Space Name
>>>>>>> 7902c0f9
  Outdoors,                               !- Outside Boundary Condition
  ,                                       !- Outside Boundary Condition Object
  SunExposed,                             !- Sun Exposure
  WindExposed,                            !- Wind Exposure
  ,                                       !- View Factor to Ground
  ,                                       !- Number of Vertices
  8.34729177637873, 2.78243059212624, 1.69601529606312, !- X,Y,Z Vertex 1 {m}
  2.78243059212624, 2.78243059212624, 1.69601529606312, !- X,Y,Z Vertex 2 {m}
  0, 0, 0.3048,                           !- X,Y,Z Vertex 3 {m}
  11.129722368505, 0, 0.3048;             !- X,Y,Z Vertex 4 {m}

OS:Surface,
<<<<<<< HEAD
  {ec12fab1-4aa6-4c70-a44e-68b7f11b0636}, !- Handle
  Surface 15,                             !- Name
  RoofCeiling,                            !- Surface Type
  ,                                       !- Construction Name
  {307a2b4a-c4a6-4d6d-811c-0fc3da583a37}, !- Space Name
=======
  {68de4c15-0d65-4826-a58e-472092f57468}, !- Handle
  Surface 15,                             !- Name
  RoofCeiling,                            !- Surface Type
  ,                                       !- Construction Name
  {761753e9-0d76-44a4-954d-e651da535e7e}, !- Space Name
>>>>>>> 7902c0f9
  Outdoors,                               !- Outside Boundary Condition
  ,                                       !- Outside Boundary Condition Object
  SunExposed,                             !- Sun Exposure
  WindExposed,                            !- Wind Exposure
  ,                                       !- View Factor to Ground
  ,                                       !- Number of Vertices
  2.78243059212624, 2.78243059212624, 1.69601529606312, !- X,Y,Z Vertex 1 {m}
  8.34729177637873, 2.78243059212624, 1.69601529606312, !- X,Y,Z Vertex 2 {m}
  11.129722368505, 5.56486118425249, 0.304799999999999, !- X,Y,Z Vertex 3 {m}
  0, 5.56486118425249, 0.304799999999999; !- X,Y,Z Vertex 4 {m}

OS:Surface,
<<<<<<< HEAD
  {d4ac7edd-f312-4768-bd10-31d7a5fca9ce}, !- Handle
  Surface 16,                             !- Name
  RoofCeiling,                            !- Surface Type
  ,                                       !- Construction Name
  {307a2b4a-c4a6-4d6d-811c-0fc3da583a37}, !- Space Name
=======
  {34d993fc-b2db-48df-9679-8ec92dc754a1}, !- Handle
  Surface 16,                             !- Name
  RoofCeiling,                            !- Surface Type
  ,                                       !- Construction Name
  {761753e9-0d76-44a4-954d-e651da535e7e}, !- Space Name
>>>>>>> 7902c0f9
  Outdoors,                               !- Outside Boundary Condition
  ,                                       !- Outside Boundary Condition Object
  SunExposed,                             !- Sun Exposure
  WindExposed,                            !- Wind Exposure
  ,                                       !- View Factor to Ground
  ,                                       !- Number of Vertices
  2.78243059212624, 2.78243059212624, 1.69601529606312, !- X,Y,Z Vertex 1 {m}
  0, 5.56486118425249, 0.3048,            !- X,Y,Z Vertex 2 {m}
  0, 0, 0.3048;                           !- X,Y,Z Vertex 3 {m}

OS:Surface,
<<<<<<< HEAD
  {8f77a6fa-f302-4ffe-a424-e9538a4290c0}, !- Handle
  Surface 17,                             !- Name
  RoofCeiling,                            !- Surface Type
  ,                                       !- Construction Name
  {307a2b4a-c4a6-4d6d-811c-0fc3da583a37}, !- Space Name
=======
  {7fad6493-facc-439a-8cde-58e3a833f00c}, !- Handle
  Surface 17,                             !- Name
  RoofCeiling,                            !- Surface Type
  ,                                       !- Construction Name
  {761753e9-0d76-44a4-954d-e651da535e7e}, !- Space Name
>>>>>>> 7902c0f9
  Outdoors,                               !- Outside Boundary Condition
  ,                                       !- Outside Boundary Condition Object
  SunExposed,                             !- Sun Exposure
  WindExposed,                            !- Wind Exposure
  ,                                       !- View Factor to Ground
  ,                                       !- Number of Vertices
  8.34729177637873, 2.78243059212624, 1.69601529606312, !- X,Y,Z Vertex 1 {m}
  11.129722368505, 0, 0.304799999999997,  !- X,Y,Z Vertex 2 {m}
  11.129722368505, 5.56486118425249, 0.304799999999997; !- X,Y,Z Vertex 3 {m}

OS:Space,
<<<<<<< HEAD
  {307a2b4a-c4a6-4d6d-811c-0fc3da583a37}, !- Handle
  finished attic space,                   !- Name
  {cdc9248b-2e62-493d-838c-c126af1e656c}, !- Space Type Name
=======
  {761753e9-0d76-44a4-954d-e651da535e7e}, !- Handle
  finished attic space,                   !- Name
  {ff67536d-70f2-488f-8328-dee179573e2b}, !- Space Type Name
>>>>>>> 7902c0f9
  ,                                       !- Default Construction Set Name
  ,                                       !- Default Schedule Set Name
  -0,                                     !- Direction of Relative North {deg}
  0,                                      !- X Origin {m}
  0,                                      !- Y Origin {m}
  4.8768,                                 !- Z Origin {m}
  ,                                       !- Building Story Name
<<<<<<< HEAD
  {5f6cb339-9bfd-49c1-85d2-115e08dd2609}, !- Thermal Zone Name
  ,                                       !- Part of Total Floor Area
  ,                                       !- Design Specification Outdoor Air Object Name
  {e4c9d1ff-bef9-4e5c-9085-548c5bb431a4}; !- Building Unit Name

OS:BuildingUnit,
  {e4c9d1ff-bef9-4e5c-9085-548c5bb431a4}, !- Handle
=======
  {2fb8947b-d520-4e58-ae04-2641e4e96fe7}, !- Thermal Zone Name
  ,                                       !- Part of Total Floor Area
  ,                                       !- Design Specification Outdoor Air Object Name
  {d27503e0-9172-4c89-922a-62c6ad4301d5}; !- Building Unit Name

OS:BuildingUnit,
  {d27503e0-9172-4c89-922a-62c6ad4301d5}, !- Handle
>>>>>>> 7902c0f9
  unit 1,                                 !- Name
  ,                                       !- Rendering Color
  Residential;                            !- Building Unit Type

OS:AdditionalProperties,
<<<<<<< HEAD
  {d00b2e36-32d5-49ff-be57-dec44508e2fc}, !- Handle
  {e4c9d1ff-bef9-4e5c-9085-548c5bb431a4}, !- Object Name
=======
  {c361a82b-89a7-4ea5-9c79-75cca61f9aa6}, !- Handle
  {d27503e0-9172-4c89-922a-62c6ad4301d5}, !- Object Name
>>>>>>> 7902c0f9
  NumberOfBedrooms,                       !- Feature Name 1
  Integer,                                !- Feature Data Type 1
  3,                                      !- Feature Value 1
  NumberOfBathrooms,                      !- Feature Name 2
  Double,                                 !- Feature Data Type 2
  2,                                      !- Feature Value 2
  NumberOfOccupants,                      !- Feature Name 3
  Double,                                 !- Feature Data Type 3
  2.6400000000000001;                     !- Feature Value 3

OS:External:File,
<<<<<<< HEAD
  {a626c149-f00f-45c7-867a-3e70bdb2caed}, !- Handle
=======
  {36926e22-5446-424f-b0a0-367cb2700306}, !- Handle
>>>>>>> 7902c0f9
  8760.csv,                               !- Name
  8760.csv;                               !- File Name

OS:Schedule:Day,
<<<<<<< HEAD
  {dfbfd01d-29d3-4506-bee9-aa3892ebdcfb}, !- Handle
=======
  {d1433d22-aff4-4b61-a29c-c09e452f47a0}, !- Handle
>>>>>>> 7902c0f9
  Schedule Day 1,                         !- Name
  ,                                       !- Schedule Type Limits Name
  ,                                       !- Interpolate to Timestep
  24,                                     !- Hour 1
  0,                                      !- Minute 1
  0;                                      !- Value Until Time 1

OS:Schedule:Day,
<<<<<<< HEAD
  {c9aad6ba-f8b8-4ca8-8cd6-858595d3826f}, !- Handle
=======
  {48f5dadf-2971-4b13-a5d5-5307cad8ff54}, !- Handle
>>>>>>> 7902c0f9
  Schedule Day 2,                         !- Name
  ,                                       !- Schedule Type Limits Name
  ,                                       !- Interpolate to Timestep
  24,                                     !- Hour 1
  0,                                      !- Minute 1
  1;                                      !- Value Until Time 1

OS:Schedule:File,
<<<<<<< HEAD
  {e909553f-4c22-4832-b32e-6784dd8e0fb4}, !- Handle
  occupants,                              !- Name
  {e54bf778-d08a-4be3-bd8c-051e3f1e44d7}, !- Schedule Type Limits Name
  {a626c149-f00f-45c7-867a-3e70bdb2caed}, !- External File Name
=======
  {a3747ce7-1414-4020-8316-53f44a937da2}, !- Handle
  occupants,                              !- Name
  {01334140-5fb2-476a-88d5-636626366ba8}, !- Schedule Type Limits Name
  {36926e22-5446-424f-b0a0-367cb2700306}, !- External File Name
>>>>>>> 7902c0f9
  1,                                      !- Column Number
  1,                                      !- Rows to Skip at Top
  8760,                                   !- Number of Hours of Data
  ,                                       !- Column Separator
  ,                                       !- Interpolate to Timestep
  60;                                     !- Minutes per Item

OS:Schedule:Ruleset,
<<<<<<< HEAD
  {69553af5-6bc8-40e0-aa0b-ae0d8a05ef84}, !- Handle
  Schedule Ruleset 1,                     !- Name
  {c2e32f55-01d1-433a-b63e-fc0dc561e552}, !- Schedule Type Limits Name
  {a52405b4-0200-444a-b361-a162a3659ec7}; !- Default Day Schedule Name

OS:Schedule:Day,
  {a52405b4-0200-444a-b361-a162a3659ec7}, !- Handle
  Schedule Day 3,                         !- Name
  {c2e32f55-01d1-433a-b63e-fc0dc561e552}, !- Schedule Type Limits Name
=======
  {7d320c69-9863-4d5d-8caa-e144d939b2aa}, !- Handle
  Schedule Ruleset 1,                     !- Name
  {4599cb0f-43e0-4424-bfdd-7d41323ff1bf}, !- Schedule Type Limits Name
  {1733779e-ea98-4904-b25b-d535061cc767}; !- Default Day Schedule Name

OS:Schedule:Day,
  {1733779e-ea98-4904-b25b-d535061cc767}, !- Handle
  Schedule Day 3,                         !- Name
  {4599cb0f-43e0-4424-bfdd-7d41323ff1bf}, !- Schedule Type Limits Name
>>>>>>> 7902c0f9
  ,                                       !- Interpolate to Timestep
  24,                                     !- Hour 1
  0,                                      !- Minute 1
  112.539290946133;                       !- Value Until Time 1

OS:People:Definition,
<<<<<<< HEAD
  {5ca7de89-6b03-47a2-b820-3c0cec1fea9b}, !- Handle
=======
  {95795df0-7073-4436-8d8a-19894081a222}, !- Handle
>>>>>>> 7902c0f9
  res occupants|living space,             !- Name
  People,                                 !- Number of People Calculation Method
  0.88,                                   !- Number of People {people}
  ,                                       !- People per Space Floor Area {person/m2}
  ,                                       !- Space Floor Area per Person {m2/person}
  0.319734,                               !- Fraction Radiant
  0.573,                                  !- Sensible Heat Fraction
  0,                                      !- Carbon Dioxide Generation Rate {m3/s-W}
  No,                                     !- Enable ASHRAE 55 Comfort Warnings
  ZoneAveraged;                           !- Mean Radiant Temperature Calculation Type

OS:People,
<<<<<<< HEAD
  {ec2b3111-e1c0-4460-81e6-acfec7039243}, !- Handle
  res occupants|living space,             !- Name
  {5ca7de89-6b03-47a2-b820-3c0cec1fea9b}, !- People Definition Name
  {b8bec3cd-35c1-4326-98da-f9c10a83a8b4}, !- Space or SpaceType Name
  {e909553f-4c22-4832-b32e-6784dd8e0fb4}, !- Number of People Schedule Name
  {69553af5-6bc8-40e0-aa0b-ae0d8a05ef84}, !- Activity Level Schedule Name
=======
  {bbd453bd-db93-4d34-ae46-00ee8a04869b}, !- Handle
  res occupants|living space,             !- Name
  {95795df0-7073-4436-8d8a-19894081a222}, !- People Definition Name
  {3f7df2ec-25b1-4dbc-b8ba-0b18be391466}, !- Space or SpaceType Name
  {a3747ce7-1414-4020-8316-53f44a937da2}, !- Number of People Schedule Name
  {7d320c69-9863-4d5d-8caa-e144d939b2aa}, !- Activity Level Schedule Name
>>>>>>> 7902c0f9
  ,                                       !- Surface Name/Angle Factor List Name
  ,                                       !- Work Efficiency Schedule Name
  ,                                       !- Clothing Insulation Schedule Name
  ,                                       !- Air Velocity Schedule Name
  1;                                      !- Multiplier

OS:ScheduleTypeLimits,
<<<<<<< HEAD
  {c2e32f55-01d1-433a-b63e-fc0dc561e552}, !- Handle
=======
  {4599cb0f-43e0-4424-bfdd-7d41323ff1bf}, !- Handle
>>>>>>> 7902c0f9
  ActivityLevel,                          !- Name
  0,                                      !- Lower Limit Value
  ,                                       !- Upper Limit Value
  Continuous,                             !- Numeric Type
  ActivityLevel;                          !- Unit Type

OS:ScheduleTypeLimits,
<<<<<<< HEAD
  {e54bf778-d08a-4be3-bd8c-051e3f1e44d7}, !- Handle
=======
  {01334140-5fb2-476a-88d5-636626366ba8}, !- Handle
>>>>>>> 7902c0f9
  Fractional,                             !- Name
  0,                                      !- Lower Limit Value
  1,                                      !- Upper Limit Value
  Continuous;                             !- Numeric Type

OS:People:Definition,
<<<<<<< HEAD
  {035fdf18-05bd-43d7-b39d-2ae35519fe8d}, !- Handle
  res occupants|finished attic space,     !- Name
=======
  {77dd17be-7a7e-47b5-8ceb-c20cdad3f824}, !- Handle
  res occupants|living space|story 2,     !- Name
>>>>>>> 7902c0f9
  People,                                 !- Number of People Calculation Method
  0.88,                                   !- Number of People {people}
  ,                                       !- People per Space Floor Area {person/m2}
  ,                                       !- Space Floor Area per Person {m2/person}
  0.319734,                               !- Fraction Radiant
  0.573,                                  !- Sensible Heat Fraction
  0,                                      !- Carbon Dioxide Generation Rate {m3/s-W}
  No,                                     !- Enable ASHRAE 55 Comfort Warnings
  ZoneAveraged;                           !- Mean Radiant Temperature Calculation Type

OS:People,
<<<<<<< HEAD
  {09189a8d-c2a7-465e-a8a9-48680dd1b462}, !- Handle
  res occupants|finished attic space,     !- Name
  {035fdf18-05bd-43d7-b39d-2ae35519fe8d}, !- People Definition Name
  {307a2b4a-c4a6-4d6d-811c-0fc3da583a37}, !- Space or SpaceType Name
  {e909553f-4c22-4832-b32e-6784dd8e0fb4}, !- Number of People Schedule Name
  {69553af5-6bc8-40e0-aa0b-ae0d8a05ef84}, !- Activity Level Schedule Name
=======
  {9081b657-1c70-4a15-bb04-146d27d7e2ec}, !- Handle
  res occupants|living space|story 2,     !- Name
  {77dd17be-7a7e-47b5-8ceb-c20cdad3f824}, !- People Definition Name
  {f6e65f1f-cadd-4c62-a76c-06dd4013915c}, !- Space or SpaceType Name
  {a3747ce7-1414-4020-8316-53f44a937da2}, !- Number of People Schedule Name
  {7d320c69-9863-4d5d-8caa-e144d939b2aa}, !- Activity Level Schedule Name
>>>>>>> 7902c0f9
  ,                                       !- Surface Name/Angle Factor List Name
  ,                                       !- Work Efficiency Schedule Name
  ,                                       !- Clothing Insulation Schedule Name
  ,                                       !- Air Velocity Schedule Name
  1;                                      !- Multiplier

OS:People:Definition,
<<<<<<< HEAD
  {7b9a836e-5fa1-47d0-8f16-d0993a7e041d}, !- Handle
  res occupants|living space|story 2,     !- Name
=======
  {7b0fb077-469c-49b2-b4e1-841d2bcb4116}, !- Handle
  res occupants|finished attic space,     !- Name
>>>>>>> 7902c0f9
  People,                                 !- Number of People Calculation Method
  0.88,                                   !- Number of People {people}
  ,                                       !- People per Space Floor Area {person/m2}
  ,                                       !- Space Floor Area per Person {m2/person}
  0.319734,                               !- Fraction Radiant
  0.573,                                  !- Sensible Heat Fraction
  0,                                      !- Carbon Dioxide Generation Rate {m3/s-W}
  No,                                     !- Enable ASHRAE 55 Comfort Warnings
  ZoneAveraged;                           !- Mean Radiant Temperature Calculation Type

OS:People,
<<<<<<< HEAD
  {7d2c1b7d-8f2f-4129-9c6c-c3fd4a548b85}, !- Handle
  res occupants|living space|story 2,     !- Name
  {7b9a836e-5fa1-47d0-8f16-d0993a7e041d}, !- People Definition Name
  {59b1c9e8-1d09-4e96-bd08-e5f2c916aa25}, !- Space or SpaceType Name
  {e909553f-4c22-4832-b32e-6784dd8e0fb4}, !- Number of People Schedule Name
  {69553af5-6bc8-40e0-aa0b-ae0d8a05ef84}, !- Activity Level Schedule Name
=======
  {de5b5064-4f83-4866-b9f3-968d008faa1b}, !- Handle
  res occupants|finished attic space,     !- Name
  {7b0fb077-469c-49b2-b4e1-841d2bcb4116}, !- People Definition Name
  {761753e9-0d76-44a4-954d-e651da535e7e}, !- Space or SpaceType Name
  {a3747ce7-1414-4020-8316-53f44a937da2}, !- Number of People Schedule Name
  {7d320c69-9863-4d5d-8caa-e144d939b2aa}, !- Activity Level Schedule Name
>>>>>>> 7902c0f9
  ,                                       !- Surface Name/Angle Factor List Name
  ,                                       !- Work Efficiency Schedule Name
  ,                                       !- Clothing Insulation Schedule Name
  ,                                       !- Air Velocity Schedule Name
  1;                                      !- Multiplier

OS:ShadingSurfaceGroup,
<<<<<<< HEAD
  {2a454a22-b070-4462-b7e9-c53a7529295f}, !- Handle
=======
  {95cfeb7f-1557-48fe-8ec4-172c48bc5cd9}, !- Handle
>>>>>>> 7902c0f9
  res eaves,                              !- Name
  Building;                               !- Shading Surface Type

OS:ShadingSurface,
<<<<<<< HEAD
  {1a723d5b-9e97-4ee5-bbf8-694b646a0d71}, !- Handle
  Surface 14 - res eaves,                 !- Name
  ,                                       !- Construction Name
  {2a454a22-b070-4462-b7e9-c53a7529295f}, !- Shading Surface Group Name
=======
  {145b0ae0-af9b-4b5d-bca8-c5350b07fb7a}, !- Handle
  Surface 14 - res eaves,                 !- Name
  ,                                       !- Construction Name
  {95cfeb7f-1557-48fe-8ec4-172c48bc5cd9}, !- Shading Surface Group Name
>>>>>>> 7902c0f9
  ,                                       !- Transmittance Schedule Name
  ,                                       !- Number of Vertices
  0, -0.6096, 4.8768,                     !- X,Y,Z Vertex 1 {m}
  11.129722368505, -0.6096, 4.8768,       !- X,Y,Z Vertex 2 {m}
  11.129722368505, 0, 5.1816,             !- X,Y,Z Vertex 3 {m}
  0, 0, 5.1816;                           !- X,Y,Z Vertex 4 {m}

OS:ShadingSurface,
<<<<<<< HEAD
  {46278f4c-481c-4891-b5f5-cdc7fe566993}, !- Handle
  Surface 15 - res eaves,                 !- Name
  ,                                       !- Construction Name
  {2a454a22-b070-4462-b7e9-c53a7529295f}, !- Shading Surface Group Name
=======
  {b63fa9bb-ecd5-42c3-b92e-98c49c36d5b9}, !- Handle
  Surface 15 - res eaves,                 !- Name
  ,                                       !- Construction Name
  {95cfeb7f-1557-48fe-8ec4-172c48bc5cd9}, !- Shading Surface Group Name
>>>>>>> 7902c0f9
  ,                                       !- Transmittance Schedule Name
  ,                                       !- Number of Vertices
  11.129722368505, 6.17446118425249, 4.8768, !- X,Y,Z Vertex 1 {m}
  0, 6.17446118425249, 4.8768,            !- X,Y,Z Vertex 2 {m}
  0, 5.56486118425249, 5.1816,            !- X,Y,Z Vertex 3 {m}
  11.129722368505, 5.56486118425249, 5.1816; !- X,Y,Z Vertex 4 {m}

OS:ShadingSurface,
<<<<<<< HEAD
  {e934afb1-3834-47cb-9760-b86aeff9bcf8}, !- Handle
  Surface 16 - res eaves,                 !- Name
  ,                                       !- Construction Name
  {2a454a22-b070-4462-b7e9-c53a7529295f}, !- Shading Surface Group Name
=======
  {57703a4a-bf5b-4682-9723-4877c5c456b7}, !- Handle
  Surface 16 - res eaves,                 !- Name
  ,                                       !- Construction Name
  {95cfeb7f-1557-48fe-8ec4-172c48bc5cd9}, !- Shading Surface Group Name
>>>>>>> 7902c0f9
  ,                                       !- Transmittance Schedule Name
  ,                                       !- Number of Vertices
  -0.6096, 5.56486118425249, 4.8768,      !- X,Y,Z Vertex 1 {m}
  -0.6096, 0, 4.8768,                     !- X,Y,Z Vertex 2 {m}
  0, 0, 5.1816,                           !- X,Y,Z Vertex 3 {m}
  0, 5.56486118425249, 5.1816;            !- X,Y,Z Vertex 4 {m}

OS:ShadingSurface,
<<<<<<< HEAD
  {748f435b-3a62-4f6a-a2c7-eaf88c8b9f4a}, !- Handle
  Surface 17 - res eaves,                 !- Name
  ,                                       !- Construction Name
  {2a454a22-b070-4462-b7e9-c53a7529295f}, !- Shading Surface Group Name
=======
  {ced704d0-d8c2-4c52-b927-9a8b312e3351}, !- Handle
  Surface 17 - res eaves,                 !- Name
  ,                                       !- Construction Name
  {95cfeb7f-1557-48fe-8ec4-172c48bc5cd9}, !- Shading Surface Group Name
>>>>>>> 7902c0f9
  ,                                       !- Transmittance Schedule Name
  ,                                       !- Number of Vertices
  11.739322368505, 0, 4.8768,             !- X,Y,Z Vertex 1 {m}
  11.739322368505, 5.56486118425249, 4.8768, !- X,Y,Z Vertex 2 {m}
  11.129722368505, 5.56486118425249, 5.1816, !- X,Y,Z Vertex 3 {m}
  11.129722368505, 0, 5.1816;             !- X,Y,Z Vertex 4 {m}
<|MERGE_RESOLUTION|>--- conflicted
+++ resolved
@@ -1,73 +1,41 @@
 !- NOTE: Auto-generated from /test/osw_files/SFD_2000sqft_2story_SL_FA_HipRoof.osw
 
 OS:Version,
-<<<<<<< HEAD
-  {d2dd821e-72df-4264-98ca-666dab28c2e8}, !- Handle
+  {ba68f48f-ca4d-4370-9e7c-ffb872861c43}, !- Handle
   2.9.0;                                  !- Version Identifier
 
 OS:SimulationControl,
-  {174772d5-c649-4e9d-9fd8-b7d454e8178e}, !- Handle
-=======
-  {6e1e55a7-6c1a-496a-bfc9-86d01e82fc7a}, !- Handle
-  2.9.0;                                  !- Version Identifier
-
-OS:SimulationControl,
-  {63a641f1-fde2-4edd-bfc8-36ed8decdf93}, !- Handle
->>>>>>> 7902c0f9
+  {91e33d17-f105-48ea-a860-2ef1c597cc63}, !- Handle
   ,                                       !- Do Zone Sizing Calculation
   ,                                       !- Do System Sizing Calculation
   ,                                       !- Do Plant Sizing Calculation
   No;                                     !- Run Simulation for Sizing Periods
 
 OS:Timestep,
-<<<<<<< HEAD
-  {abe180a5-97cf-4b22-93b7-3ae8d849cd37}, !- Handle
+  {c295b259-56a1-46c2-ac31-ddda3d36f522}, !- Handle
   6;                                      !- Number of Timesteps per Hour
 
 OS:ShadowCalculation,
-  {10bde228-4b75-4610-b42d-4f0f65985eeb}, !- Handle
-=======
-  {0ed8cff4-b929-451e-9399-b97f09a00194}, !- Handle
-  6;                                      !- Number of Timesteps per Hour
-
-OS:ShadowCalculation,
-  {0c7cdd02-95ed-4459-bf71-45314a3585b3}, !- Handle
->>>>>>> 7902c0f9
+  {fed9d9ac-647b-44f3-bce7-5d923227e015}, !- Handle
   20,                                     !- Calculation Frequency
   200;                                    !- Maximum Figures in Shadow Overlap Calculations
 
 OS:SurfaceConvectionAlgorithm:Outside,
-<<<<<<< HEAD
-  {2b160082-be9f-4f82-a151-47f904f3b14d}, !- Handle
+  {f42b8eb8-6d42-4020-af6f-12f5feac3f9e}, !- Handle
   DOE-2;                                  !- Algorithm
 
 OS:SurfaceConvectionAlgorithm:Inside,
-  {142340d5-e859-458f-94d6-5762954aea0a}, !- Handle
+  {5c2b06cb-d9cc-481d-a52e-c640e3eea41f}, !- Handle
   TARP;                                   !- Algorithm
 
 OS:ZoneCapacitanceMultiplier:ResearchSpecial,
-  {72fe00c1-c41d-409d-9d96-b59d9cfd506e}, !- Handle
-=======
-  {4fc8b707-c905-41d4-9369-f5366236d51f}, !- Handle
-  DOE-2;                                  !- Algorithm
-
-OS:SurfaceConvectionAlgorithm:Inside,
-  {015412c6-bba9-4144-b17b-eb823f68dcdd}, !- Handle
-  TARP;                                   !- Algorithm
-
-OS:ZoneCapacitanceMultiplier:ResearchSpecial,
-  {959f44b3-d504-4056-9f79-04763b799a02}, !- Handle
->>>>>>> 7902c0f9
+  {833799ad-08b5-4f19-9674-21c988eab845}, !- Handle
   ,                                       !- Temperature Capacity Multiplier
   15,                                     !- Humidity Capacity Multiplier
   ;                                       !- Carbon Dioxide Capacity Multiplier
 
 OS:RunPeriod,
-<<<<<<< HEAD
-  {5d7bc16e-c7c7-46e0-af2a-3506353cc3f0}, !- Handle
-=======
-  {50b283ee-3773-4a72-872b-efd3e02c881b}, !- Handle
->>>>>>> 7902c0f9
+  {4af0e525-0992-4b89-8070-ea188d0a4df9}, !- Handle
   Run Period 1,                           !- Name
   1,                                      !- Begin Month
   1,                                      !- Begin Day of Month
@@ -81,21 +49,13 @@
   ;                                       !- Number of Times Runperiod to be Repeated
 
 OS:YearDescription,
-<<<<<<< HEAD
-  {cd53310e-cb05-471e-a3ba-0e459bf1414f}, !- Handle
-=======
-  {c1627cbd-40d3-4626-b489-d21d9af71a09}, !- Handle
->>>>>>> 7902c0f9
+  {7c061912-4ad9-4cf6-8d5d-9d2137094827}, !- Handle
   2007,                                   !- Calendar Year
   ,                                       !- Day of Week for Start Day
   ;                                       !- Is Leap Year
 
 OS:WeatherFile,
-<<<<<<< HEAD
-  {bdc92bab-e6eb-4247-9cf8-9c69ec5e483f}, !- Handle
-=======
-  {67b46497-e0d3-4714-afbe-bb374fbbab0e}, !- Handle
->>>>>>> 7902c0f9
+  {44da0566-c2ac-4f34-a93f-da042d8a1aa5}, !- Handle
   Denver Intl Ap,                         !- City
   CO,                                     !- State Province Region
   USA,                                    !- Country
@@ -109,13 +69,8 @@
   E23378AA;                               !- Checksum
 
 OS:AdditionalProperties,
-<<<<<<< HEAD
-  {b9b4de8b-9025-4c0e-a0ed-3f8bdbe81b56}, !- Handle
-  {bdc92bab-e6eb-4247-9cf8-9c69ec5e483f}, !- Object Name
-=======
-  {b7b44b19-e889-4fb1-ab55-45dbd3570468}, !- Handle
-  {67b46497-e0d3-4714-afbe-bb374fbbab0e}, !- Object Name
->>>>>>> 7902c0f9
+  {8ca79984-f142-4f5a-b5fe-33edbbaf03cd}, !- Handle
+  {44da0566-c2ac-4f34-a93f-da042d8a1aa5}, !- Object Name
   EPWHeaderCity,                          !- Feature Name 1
   String,                                 !- Feature Data Type 1
   Denver Intl Ap,                         !- Feature Value 1
@@ -223,11 +178,7 @@
   84;                                     !- Feature Value 35
 
 OS:Site,
-<<<<<<< HEAD
-  {81e5ff47-f861-4676-80b5-4b39b2641d6a}, !- Handle
-=======
-  {c5b8babb-c4d4-4653-bec3-519e226091ef}, !- Handle
->>>>>>> 7902c0f9
+  {c0a5f64b-6f64-4979-a402-f254549159b7}, !- Handle
   Denver Intl Ap_CO_USA,                  !- Name
   39.83,                                  !- Latitude {deg}
   -104.65,                                !- Longitude {deg}
@@ -236,11 +187,7 @@
   ;                                       !- Terrain
 
 OS:ClimateZones,
-<<<<<<< HEAD
-  {9b7640cc-a101-4373-964c-100df634c7c0}, !- Handle
-=======
-  {b4a91dab-dc79-4f47-affe-c2b4f1aaeed2}, !- Handle
->>>>>>> 7902c0f9
+  {a6ab5ac7-dc1f-4aa0-8849-7b8970feb52c}, !- Handle
   ,                                       !- Active Institution
   ,                                       !- Active Year
   ,                                       !- Climate Zone Institution Name 1
@@ -253,31 +200,19 @@
   Cold;                                   !- Climate Zone Value 2
 
 OS:Site:WaterMainsTemperature,
-<<<<<<< HEAD
-  {15c008ae-397f-409b-a37c-6d28a2c43b54}, !- Handle
-=======
-  {e96c7a3a-57f9-4631-98f3-4b41e98b8e2a}, !- Handle
->>>>>>> 7902c0f9
+  {f169a2b9-3c59-4a8e-bcb8-798fa842d2bf}, !- Handle
   Correlation,                            !- Calculation Method
   ,                                       !- Temperature Schedule Name
   10.8753424657535,                       !- Annual Average Outdoor Air Temperature {C}
   23.1524007936508;                       !- Maximum Difference In Monthly Average Outdoor Air Temperatures {deltaC}
 
 OS:RunPeriodControl:DaylightSavingTime,
-<<<<<<< HEAD
-  {078cc5be-6fd1-432e-bbf4-80ab6cd2b6a2}, !- Handle
-=======
-  {5b045da6-e53e-4820-b709-09a30bab6fdd}, !- Handle
->>>>>>> 7902c0f9
+  {d13ffdd4-0af9-46bd-b804-1501cb5d3f86}, !- Handle
   3/12,                                   !- Start Date
   11/5;                                   !- End Date
 
 OS:Site:GroundTemperature:Deep,
-<<<<<<< HEAD
-  {6b3c5daf-0d98-4745-876e-cbac78ebcb28}, !- Handle
-=======
-  {b17e1418-ee91-4dd0-91e6-074417e79f66}, !- Handle
->>>>>>> 7902c0f9
+  {94526a82-496e-48b7-abb4-4f894eccb231}, !- Handle
   10.8753424657535,                       !- January Deep Ground Temperature {C}
   10.8753424657535,                       !- February Deep Ground Temperature {C}
   10.8753424657535,                       !- March Deep Ground Temperature {C}
@@ -292,11 +227,7 @@
   10.8753424657535;                       !- December Deep Ground Temperature {C}
 
 OS:Building,
-<<<<<<< HEAD
-  {5981fc76-64da-470e-9450-0c31bfeb5fba}, !- Handle
-=======
-  {469a7cc7-cdf3-4b96-af7b-d4b724592277}, !- Handle
->>>>>>> 7902c0f9
+  {142342f4-2b8a-4574-a636-1961d0acc0f8}, !- Handle
   Building 1,                             !- Name
   ,                                       !- Building Sector Type
   0,                                      !- North Axis {deg}
@@ -311,23 +242,14 @@
   1;                                      !- Standards Number of Living Units
 
 OS:AdditionalProperties,
-<<<<<<< HEAD
-  {804956be-0d43-4e48-bf38-d1b1a389ca72}, !- Handle
-  {5981fc76-64da-470e-9450-0c31bfeb5fba}, !- Object Name
-=======
-  {4298fd7a-67fa-44aa-beb2-bca558be9075}, !- Handle
-  {469a7cc7-cdf3-4b96-af7b-d4b724592277}, !- Object Name
->>>>>>> 7902c0f9
+  {c719982b-c0b3-47b2-a4bc-0f9fcdd3da8d}, !- Handle
+  {142342f4-2b8a-4574-a636-1961d0acc0f8}, !- Object Name
   Total Units Modeled,                    !- Feature Name 1
   Integer,                                !- Feature Data Type 1
   1;                                      !- Feature Value 1
 
 OS:ThermalZone,
-<<<<<<< HEAD
-  {5f6cb339-9bfd-49c1-85d2-115e08dd2609}, !- Handle
-=======
-  {2fb8947b-d520-4e58-ae04-2641e4e96fe7}, !- Handle
->>>>>>> 7902c0f9
+  {c8a6b55e-2023-48a9-87a2-667486375113}, !- Handle
   living zone,                            !- Name
   ,                                       !- Multiplier
   ,                                       !- Ceiling Height {m}
@@ -336,17 +258,10 @@
   ,                                       !- Zone Inside Convection Algorithm
   ,                                       !- Zone Outside Convection Algorithm
   ,                                       !- Zone Conditioning Equipment List Name
-<<<<<<< HEAD
-  {d5fa0d60-59ec-49b2-9687-bb90efe0cf67}, !- Zone Air Inlet Port List
-  {2fb1c17c-bf5f-464d-9949-4cf3995ada6a}, !- Zone Air Exhaust Port List
-  {216cc263-472c-4c8d-be0d-b9b4e281bec5}, !- Zone Air Node Name
-  {9f30fad4-5a45-4afc-910d-d3f76e00ed3f}, !- Zone Return Air Port List
-=======
-  {3fcf2e97-50b4-4bab-b143-ec83a798d238}, !- Zone Air Inlet Port List
-  {b82e16ed-ac47-4084-be31-76c43277a106}, !- Zone Air Exhaust Port List
-  {db5b0dec-d515-42b2-8b84-248b3571efde}, !- Zone Air Node Name
-  {38f1d3c2-00fc-42f7-b3e0-0ed899866a13}, !- Zone Return Air Port List
->>>>>>> 7902c0f9
+  {7d050131-9961-421f-859e-5ebe3294851b}, !- Zone Air Inlet Port List
+  {aca455db-e639-4a26-92e3-0931e99e9038}, !- Zone Air Exhaust Port List
+  {942b5739-c27b-41a8-9a60-5c0a5b04e413}, !- Zone Air Node Name
+  {e7fad5f8-69db-4a96-a3e8-3c0fad02e18f}, !- Zone Return Air Port List
   ,                                       !- Primary Daylighting Control Name
   ,                                       !- Fraction of Zone Controlled by Primary Daylighting Control
   ,                                       !- Secondary Daylighting Control Name
@@ -357,71 +272,37 @@
   No;                                     !- Use Ideal Air Loads
 
 OS:Node,
-<<<<<<< HEAD
-  {cdf5de55-cd8d-4205-9d42-5e5683d2e3d5}, !- Handle
+  {245e24a5-77e6-4266-aa48-c3158231736a}, !- Handle
   Node 1,                                 !- Name
-  {216cc263-472c-4c8d-be0d-b9b4e281bec5}, !- Inlet Port
+  {942b5739-c27b-41a8-9a60-5c0a5b04e413}, !- Inlet Port
   ;                                       !- Outlet Port
 
 OS:Connection,
-  {216cc263-472c-4c8d-be0d-b9b4e281bec5}, !- Handle
-  {1fbf9b9d-39f1-4961-9c84-16133a4a112c}, !- Name
-  {5f6cb339-9bfd-49c1-85d2-115e08dd2609}, !- Source Object
+  {942b5739-c27b-41a8-9a60-5c0a5b04e413}, !- Handle
+  {e53701dd-6310-4f75-a5c4-d9406736f6f0}, !- Name
+  {c8a6b55e-2023-48a9-87a2-667486375113}, !- Source Object
   11,                                     !- Outlet Port
-  {cdf5de55-cd8d-4205-9d42-5e5683d2e3d5}, !- Target Object
+  {245e24a5-77e6-4266-aa48-c3158231736a}, !- Target Object
   2;                                      !- Inlet Port
 
 OS:PortList,
-  {d5fa0d60-59ec-49b2-9687-bb90efe0cf67}, !- Handle
-  {ff545fa2-860e-49da-adbd-26cfdcf82f0b}, !- Name
-  {5f6cb339-9bfd-49c1-85d2-115e08dd2609}; !- HVAC Component
+  {7d050131-9961-421f-859e-5ebe3294851b}, !- Handle
+  {705abc95-07e8-4c98-b12b-90c85907c207}, !- Name
+  {c8a6b55e-2023-48a9-87a2-667486375113}; !- HVAC Component
 
 OS:PortList,
-  {2fb1c17c-bf5f-464d-9949-4cf3995ada6a}, !- Handle
-  {fc7031fa-6f35-4b51-9731-190cac8078cd}, !- Name
-  {5f6cb339-9bfd-49c1-85d2-115e08dd2609}; !- HVAC Component
+  {aca455db-e639-4a26-92e3-0931e99e9038}, !- Handle
+  {8e9a2b52-4832-4429-a829-50e57fa5ac4e}, !- Name
+  {c8a6b55e-2023-48a9-87a2-667486375113}; !- HVAC Component
 
 OS:PortList,
-  {9f30fad4-5a45-4afc-910d-d3f76e00ed3f}, !- Handle
-  {1cbdff94-d129-4467-a076-af1c7423b437}, !- Name
-  {5f6cb339-9bfd-49c1-85d2-115e08dd2609}; !- HVAC Component
+  {e7fad5f8-69db-4a96-a3e8-3c0fad02e18f}, !- Handle
+  {5ed60dd0-7a63-43ff-860c-81cf1910ad21}, !- Name
+  {c8a6b55e-2023-48a9-87a2-667486375113}; !- HVAC Component
 
 OS:Sizing:Zone,
-  {1c0b39b1-1630-489b-98b8-0eb86f05802a}, !- Handle
-  {5f6cb339-9bfd-49c1-85d2-115e08dd2609}, !- Zone or ZoneList Name
-=======
-  {8dcd02fa-406f-45d3-b2db-a9d3588ee832}, !- Handle
-  Node 1,                                 !- Name
-  {db5b0dec-d515-42b2-8b84-248b3571efde}, !- Inlet Port
-  ;                                       !- Outlet Port
-
-OS:Connection,
-  {db5b0dec-d515-42b2-8b84-248b3571efde}, !- Handle
-  {f628d4bc-fecb-4e04-9bf1-1088bff4a2de}, !- Name
-  {2fb8947b-d520-4e58-ae04-2641e4e96fe7}, !- Source Object
-  11,                                     !- Outlet Port
-  {8dcd02fa-406f-45d3-b2db-a9d3588ee832}, !- Target Object
-  2;                                      !- Inlet Port
-
-OS:PortList,
-  {3fcf2e97-50b4-4bab-b143-ec83a798d238}, !- Handle
-  {0bfa7f44-fedf-41ea-ad0d-4b08ea421ccc}, !- Name
-  {2fb8947b-d520-4e58-ae04-2641e4e96fe7}; !- HVAC Component
-
-OS:PortList,
-  {b82e16ed-ac47-4084-be31-76c43277a106}, !- Handle
-  {b0690853-cf47-41a3-ae0f-240a9e4b4675}, !- Name
-  {2fb8947b-d520-4e58-ae04-2641e4e96fe7}; !- HVAC Component
-
-OS:PortList,
-  {38f1d3c2-00fc-42f7-b3e0-0ed899866a13}, !- Handle
-  {188961bd-5da8-49ea-984b-496928bec5b4}, !- Name
-  {2fb8947b-d520-4e58-ae04-2641e4e96fe7}; !- HVAC Component
-
-OS:Sizing:Zone,
-  {5b154681-1475-4ba1-8f74-19dfc0a97598}, !- Handle
-  {2fb8947b-d520-4e58-ae04-2641e4e96fe7}, !- Zone or ZoneList Name
->>>>>>> 7902c0f9
+  {2fc01939-c48b-4e7e-94f5-1640571f6fdd}, !- Handle
+  {c8a6b55e-2023-48a9-87a2-667486375113}, !- Zone or ZoneList Name
   SupplyAirTemperature,                   !- Zone Cooling Design Supply Air Temperature Input Method
   14,                                     !- Zone Cooling Design Supply Air Temperature {C}
   11.11,                                  !- Zone Cooling Design Supply Air Temperature Difference {deltaC}
@@ -450,25 +331,14 @@
   autosize;                               !- Dedicated Outdoor Air High Setpoint Temperature for Design {C}
 
 OS:ZoneHVAC:EquipmentList,
-<<<<<<< HEAD
-  {fff5d52e-171b-408d-a83f-d14979da9e4a}, !- Handle
+  {aad2616b-d236-4330-88fc-0e5b74e9bd14}, !- Handle
   Zone HVAC Equipment List 1,             !- Name
-  {5f6cb339-9bfd-49c1-85d2-115e08dd2609}; !- Thermal Zone
+  {c8a6b55e-2023-48a9-87a2-667486375113}; !- Thermal Zone
 
 OS:Space,
-  {b8bec3cd-35c1-4326-98da-f9c10a83a8b4}, !- Handle
+  {e519f48c-1e06-4510-86c3-c59818b24469}, !- Handle
   living space,                           !- Name
-  {cdc9248b-2e62-493d-838c-c126af1e656c}, !- Space Type Name
-=======
-  {e52435be-59c2-4c38-90bc-84eb4d514518}, !- Handle
-  Zone HVAC Equipment List 1,             !- Name
-  {2fb8947b-d520-4e58-ae04-2641e4e96fe7}; !- Thermal Zone
-
-OS:Space,
-  {3f7df2ec-25b1-4dbc-b8ba-0b18be391466}, !- Handle
-  living space,                           !- Name
-  {ff67536d-70f2-488f-8328-dee179573e2b}, !- Space Type Name
->>>>>>> 7902c0f9
+  {8ff38900-8e5a-4c34-be47-33df8d3b14fd}, !- Space Type Name
   ,                                       !- Default Construction Set Name
   ,                                       !- Default Schedule Set Name
   -0,                                     !- Direction of Relative North {deg}
@@ -476,31 +346,17 @@
   0,                                      !- Y Origin {m}
   0,                                      !- Z Origin {m}
   ,                                       !- Building Story Name
-<<<<<<< HEAD
-  {5f6cb339-9bfd-49c1-85d2-115e08dd2609}, !- Thermal Zone Name
+  {c8a6b55e-2023-48a9-87a2-667486375113}, !- Thermal Zone Name
   ,                                       !- Part of Total Floor Area
   ,                                       !- Design Specification Outdoor Air Object Name
-  {e4c9d1ff-bef9-4e5c-9085-548c5bb431a4}; !- Building Unit Name
-
-OS:Surface,
-  {78477b1d-abaf-46f7-a651-22a916ebcd3e}, !- Handle
+  {02bb8c6d-adfc-4d35-86ce-91463f3d1040}; !- Building Unit Name
+
+OS:Surface,
+  {03d848ce-16ec-4e7f-b831-60a5a053fb30}, !- Handle
   Surface 1,                              !- Name
   Floor,                                  !- Surface Type
   ,                                       !- Construction Name
-  {b8bec3cd-35c1-4326-98da-f9c10a83a8b4}, !- Space Name
-=======
-  {2fb8947b-d520-4e58-ae04-2641e4e96fe7}, !- Thermal Zone Name
-  ,                                       !- Part of Total Floor Area
-  ,                                       !- Design Specification Outdoor Air Object Name
-  {d27503e0-9172-4c89-922a-62c6ad4301d5}; !- Building Unit Name
-
-OS:Surface,
-  {1a77623e-8187-4c56-be46-e70a6baed719}, !- Handle
-  Surface 1,                              !- Name
-  Floor,                                  !- Surface Type
-  ,                                       !- Construction Name
-  {3f7df2ec-25b1-4dbc-b8ba-0b18be391466}, !- Space Name
->>>>>>> 7902c0f9
+  {e519f48c-1e06-4510-86c3-c59818b24469}, !- Space Name
   Foundation,                             !- Outside Boundary Condition
   ,                                       !- Outside Boundary Condition Object
   NoSun,                                  !- Sun Exposure
@@ -513,19 +369,11 @@
   11.129722368505, 0, 0;                  !- X,Y,Z Vertex 4 {m}
 
 OS:Surface,
-<<<<<<< HEAD
-  {ac8333f5-69e3-4da5-9b4a-989de36be18b}, !- Handle
+  {bbc2770e-42a1-41e5-b75c-d55147efd1fc}, !- Handle
   Surface 2,                              !- Name
   Wall,                                   !- Surface Type
   ,                                       !- Construction Name
-  {b8bec3cd-35c1-4326-98da-f9c10a83a8b4}, !- Space Name
-=======
-  {633ce1a3-c016-4d83-94c2-0c241bc3daff}, !- Handle
-  Surface 2,                              !- Name
-  Wall,                                   !- Surface Type
-  ,                                       !- Construction Name
-  {3f7df2ec-25b1-4dbc-b8ba-0b18be391466}, !- Space Name
->>>>>>> 7902c0f9
+  {e519f48c-1e06-4510-86c3-c59818b24469}, !- Space Name
   Outdoors,                               !- Outside Boundary Condition
   ,                                       !- Outside Boundary Condition Object
   SunExposed,                             !- Sun Exposure
@@ -538,19 +386,11 @@
   0, 0, 2.4384;                           !- X,Y,Z Vertex 4 {m}
 
 OS:Surface,
-<<<<<<< HEAD
-  {d0c92a36-62b7-4097-b336-fdec66b6fb9e}, !- Handle
+  {537d816d-44ba-47b8-87be-b74e1226f843}, !- Handle
   Surface 3,                              !- Name
   Wall,                                   !- Surface Type
   ,                                       !- Construction Name
-  {b8bec3cd-35c1-4326-98da-f9c10a83a8b4}, !- Space Name
-=======
-  {34a45bd5-6531-49d9-b58f-690cab93f333}, !- Handle
-  Surface 3,                              !- Name
-  Wall,                                   !- Surface Type
-  ,                                       !- Construction Name
-  {3f7df2ec-25b1-4dbc-b8ba-0b18be391466}, !- Space Name
->>>>>>> 7902c0f9
+  {e519f48c-1e06-4510-86c3-c59818b24469}, !- Space Name
   Outdoors,                               !- Outside Boundary Condition
   ,                                       !- Outside Boundary Condition Object
   SunExposed,                             !- Sun Exposure
@@ -563,19 +403,11 @@
   0, 5.56486118425249, 2.4384;            !- X,Y,Z Vertex 4 {m}
 
 OS:Surface,
-<<<<<<< HEAD
-  {9efcdf73-d1a0-42cd-922f-5635e71b76d4}, !- Handle
+  {c1d22fc6-a425-4373-a0ad-884f3427c6b9}, !- Handle
   Surface 4,                              !- Name
   Wall,                                   !- Surface Type
   ,                                       !- Construction Name
-  {b8bec3cd-35c1-4326-98da-f9c10a83a8b4}, !- Space Name
-=======
-  {6b31599e-5216-41b1-9b34-8cfae658999e}, !- Handle
-  Surface 4,                              !- Name
-  Wall,                                   !- Surface Type
-  ,                                       !- Construction Name
-  {3f7df2ec-25b1-4dbc-b8ba-0b18be391466}, !- Space Name
->>>>>>> 7902c0f9
+  {e519f48c-1e06-4510-86c3-c59818b24469}, !- Space Name
   Outdoors,                               !- Outside Boundary Condition
   ,                                       !- Outside Boundary Condition Object
   SunExposed,                             !- Sun Exposure
@@ -588,19 +420,11 @@
   11.129722368505, 5.56486118425249, 2.4384; !- X,Y,Z Vertex 4 {m}
 
 OS:Surface,
-<<<<<<< HEAD
-  {2cfd734d-d6dc-495c-86d6-8bb677826e3e}, !- Handle
+  {6cf2b964-9f7f-4dc2-93f3-61e6d69832e1}, !- Handle
   Surface 5,                              !- Name
   Wall,                                   !- Surface Type
   ,                                       !- Construction Name
-  {b8bec3cd-35c1-4326-98da-f9c10a83a8b4}, !- Space Name
-=======
-  {7fbfeb64-1021-45e2-8f3a-509302d1f2ef}, !- Handle
-  Surface 5,                              !- Name
-  Wall,                                   !- Surface Type
-  ,                                       !- Construction Name
-  {3f7df2ec-25b1-4dbc-b8ba-0b18be391466}, !- Space Name
->>>>>>> 7902c0f9
+  {e519f48c-1e06-4510-86c3-c59818b24469}, !- Space Name
   Outdoors,                               !- Outside Boundary Condition
   ,                                       !- Outside Boundary Condition Object
   SunExposed,                             !- Sun Exposure
@@ -613,23 +437,13 @@
   11.129722368505, 0, 2.4384;             !- X,Y,Z Vertex 4 {m}
 
 OS:Surface,
-<<<<<<< HEAD
-  {4616f696-125d-4172-bf18-c6ecb6be04ca}, !- Handle
+  {2bbe70ea-cb33-4080-88f8-678c3de2efc0}, !- Handle
   Surface 6,                              !- Name
   RoofCeiling,                            !- Surface Type
   ,                                       !- Construction Name
-  {b8bec3cd-35c1-4326-98da-f9c10a83a8b4}, !- Space Name
+  {e519f48c-1e06-4510-86c3-c59818b24469}, !- Space Name
   Surface,                                !- Outside Boundary Condition
-  {ea8f9c10-0c64-40d2-947c-6362545f43ff}, !- Outside Boundary Condition Object
-=======
-  {3378cfac-8085-4f78-b2e7-e5257a9b268e}, !- Handle
-  Surface 6,                              !- Name
-  RoofCeiling,                            !- Surface Type
-  ,                                       !- Construction Name
-  {3f7df2ec-25b1-4dbc-b8ba-0b18be391466}, !- Space Name
-  Surface,                                !- Outside Boundary Condition
-  {d0fe02b4-eb44-4a45-bcad-66d9a29b15fb}, !- Outside Boundary Condition Object
->>>>>>> 7902c0f9
+  {8f470522-70d1-4553-9e62-8c0c77ac3309}, !- Outside Boundary Condition Object
   NoSun,                                  !- Sun Exposure
   NoWind,                                 !- Wind Exposure
   ,                                       !- View Factor to Ground
@@ -640,11 +454,7 @@
   0, 0, 2.4384;                           !- X,Y,Z Vertex 4 {m}
 
 OS:SpaceType,
-<<<<<<< HEAD
-  {cdc9248b-2e62-493d-838c-c126af1e656c}, !- Handle
-=======
-  {ff67536d-70f2-488f-8328-dee179573e2b}, !- Handle
->>>>>>> 7902c0f9
+  {8ff38900-8e5a-4c34-be47-33df8d3b14fd}, !- Handle
   Space Type 1,                           !- Name
   ,                                       !- Default Construction Set Name
   ,                                       !- Default Schedule Set Name
@@ -655,15 +465,9 @@
   living;                                 !- Standards Space Type
 
 OS:Space,
-<<<<<<< HEAD
-  {59b1c9e8-1d09-4e96-bd08-e5f2c916aa25}, !- Handle
+  {d6b5d0ff-b189-4b1d-bfaa-79f9d225f106}, !- Handle
   living space|story 2,                   !- Name
-  {cdc9248b-2e62-493d-838c-c126af1e656c}, !- Space Type Name
-=======
-  {f6e65f1f-cadd-4c62-a76c-06dd4013915c}, !- Handle
-  living space|story 2,                   !- Name
-  {ff67536d-70f2-488f-8328-dee179573e2b}, !- Space Type Name
->>>>>>> 7902c0f9
+  {8ff38900-8e5a-4c34-be47-33df8d3b14fd}, !- Space Type Name
   ,                                       !- Default Construction Set Name
   ,                                       !- Default Schedule Set Name
   -0,                                     !- Direction of Relative North {deg}
@@ -671,35 +475,19 @@
   0,                                      !- Y Origin {m}
   2.4384,                                 !- Z Origin {m}
   ,                                       !- Building Story Name
-<<<<<<< HEAD
-  {5f6cb339-9bfd-49c1-85d2-115e08dd2609}, !- Thermal Zone Name
+  {c8a6b55e-2023-48a9-87a2-667486375113}, !- Thermal Zone Name
   ,                                       !- Part of Total Floor Area
   ,                                       !- Design Specification Outdoor Air Object Name
-  {e4c9d1ff-bef9-4e5c-9085-548c5bb431a4}; !- Building Unit Name
-
-OS:Surface,
-  {ea8f9c10-0c64-40d2-947c-6362545f43ff}, !- Handle
+  {02bb8c6d-adfc-4d35-86ce-91463f3d1040}; !- Building Unit Name
+
+OS:Surface,
+  {8f470522-70d1-4553-9e62-8c0c77ac3309}, !- Handle
   Surface 7,                              !- Name
   Floor,                                  !- Surface Type
   ,                                       !- Construction Name
-  {59b1c9e8-1d09-4e96-bd08-e5f2c916aa25}, !- Space Name
+  {d6b5d0ff-b189-4b1d-bfaa-79f9d225f106}, !- Space Name
   Surface,                                !- Outside Boundary Condition
-  {4616f696-125d-4172-bf18-c6ecb6be04ca}, !- Outside Boundary Condition Object
-=======
-  {2fb8947b-d520-4e58-ae04-2641e4e96fe7}, !- Thermal Zone Name
-  ,                                       !- Part of Total Floor Area
-  ,                                       !- Design Specification Outdoor Air Object Name
-  {d27503e0-9172-4c89-922a-62c6ad4301d5}; !- Building Unit Name
-
-OS:Surface,
-  {d0fe02b4-eb44-4a45-bcad-66d9a29b15fb}, !- Handle
-  Surface 7,                              !- Name
-  Floor,                                  !- Surface Type
-  ,                                       !- Construction Name
-  {f6e65f1f-cadd-4c62-a76c-06dd4013915c}, !- Space Name
-  Surface,                                !- Outside Boundary Condition
-  {3378cfac-8085-4f78-b2e7-e5257a9b268e}, !- Outside Boundary Condition Object
->>>>>>> 7902c0f9
+  {2bbe70ea-cb33-4080-88f8-678c3de2efc0}, !- Outside Boundary Condition Object
   NoSun,                                  !- Sun Exposure
   NoWind,                                 !- Wind Exposure
   ,                                       !- View Factor to Ground
@@ -710,19 +498,11 @@
   11.129722368505, 0, 0;                  !- X,Y,Z Vertex 4 {m}
 
 OS:Surface,
-<<<<<<< HEAD
-  {de72d4b2-9f92-4a5f-8034-9fe0001df65d}, !- Handle
+  {29ad8ffa-be20-4f50-82cc-0868acdfb77d}, !- Handle
   Surface 8,                              !- Name
   Wall,                                   !- Surface Type
   ,                                       !- Construction Name
-  {59b1c9e8-1d09-4e96-bd08-e5f2c916aa25}, !- Space Name
-=======
-  {df2467b6-da89-451e-ad9d-173da6ce0c25}, !- Handle
-  Surface 8,                              !- Name
-  Wall,                                   !- Surface Type
-  ,                                       !- Construction Name
-  {f6e65f1f-cadd-4c62-a76c-06dd4013915c}, !- Space Name
->>>>>>> 7902c0f9
+  {d6b5d0ff-b189-4b1d-bfaa-79f9d225f106}, !- Space Name
   Outdoors,                               !- Outside Boundary Condition
   ,                                       !- Outside Boundary Condition Object
   SunExposed,                             !- Sun Exposure
@@ -735,19 +515,11 @@
   0, 0, 2.4384;                           !- X,Y,Z Vertex 4 {m}
 
 OS:Surface,
-<<<<<<< HEAD
-  {5a0eba97-e2dc-4287-806d-a07b5de4c3db}, !- Handle
+  {691ffbd3-0e55-4fa9-acbe-95fd55b25990}, !- Handle
   Surface 9,                              !- Name
   Wall,                                   !- Surface Type
   ,                                       !- Construction Name
-  {59b1c9e8-1d09-4e96-bd08-e5f2c916aa25}, !- Space Name
-=======
-  {2a15a80f-e574-4ae1-8cec-cfff19387177}, !- Handle
-  Surface 9,                              !- Name
-  Wall,                                   !- Surface Type
-  ,                                       !- Construction Name
-  {f6e65f1f-cadd-4c62-a76c-06dd4013915c}, !- Space Name
->>>>>>> 7902c0f9
+  {d6b5d0ff-b189-4b1d-bfaa-79f9d225f106}, !- Space Name
   Outdoors,                               !- Outside Boundary Condition
   ,                                       !- Outside Boundary Condition Object
   SunExposed,                             !- Sun Exposure
@@ -760,19 +532,11 @@
   0, 5.56486118425249, 2.4384;            !- X,Y,Z Vertex 4 {m}
 
 OS:Surface,
-<<<<<<< HEAD
-  {7c03c90c-2a08-42e5-82e9-beb94a0b6d50}, !- Handle
+  {03846a95-08bf-4329-8a4f-d5a0b0556057}, !- Handle
   Surface 10,                             !- Name
   Wall,                                   !- Surface Type
   ,                                       !- Construction Name
-  {59b1c9e8-1d09-4e96-bd08-e5f2c916aa25}, !- Space Name
-=======
-  {399a7512-622f-4d8b-8e4f-94a0fb860d34}, !- Handle
-  Surface 10,                             !- Name
-  Wall,                                   !- Surface Type
-  ,                                       !- Construction Name
-  {f6e65f1f-cadd-4c62-a76c-06dd4013915c}, !- Space Name
->>>>>>> 7902c0f9
+  {d6b5d0ff-b189-4b1d-bfaa-79f9d225f106}, !- Space Name
   Outdoors,                               !- Outside Boundary Condition
   ,                                       !- Outside Boundary Condition Object
   SunExposed,                             !- Sun Exposure
@@ -785,19 +549,11 @@
   11.129722368505, 5.56486118425249, 2.4384; !- X,Y,Z Vertex 4 {m}
 
 OS:Surface,
-<<<<<<< HEAD
-  {0919c575-8d0c-421d-a02c-5fe81bd008c7}, !- Handle
+  {315b5dbf-4911-48a3-99c0-3fc6e23ad6d1}, !- Handle
   Surface 11,                             !- Name
   Wall,                                   !- Surface Type
   ,                                       !- Construction Name
-  {59b1c9e8-1d09-4e96-bd08-e5f2c916aa25}, !- Space Name
-=======
-  {46732e1b-96c4-443e-bdfc-579f0e8f0b6f}, !- Handle
-  Surface 11,                             !- Name
-  Wall,                                   !- Surface Type
-  ,                                       !- Construction Name
-  {f6e65f1f-cadd-4c62-a76c-06dd4013915c}, !- Space Name
->>>>>>> 7902c0f9
+  {d6b5d0ff-b189-4b1d-bfaa-79f9d225f106}, !- Space Name
   Outdoors,                               !- Outside Boundary Condition
   ,                                       !- Outside Boundary Condition Object
   SunExposed,                             !- Sun Exposure
@@ -810,23 +566,13 @@
   11.129722368505, 0, 2.4384;             !- X,Y,Z Vertex 4 {m}
 
 OS:Surface,
-<<<<<<< HEAD
-  {ed40a64d-75de-4a40-8b09-918269577329}, !- Handle
+  {8adc303a-1044-4ba3-a82b-eff1b5020955}, !- Handle
   Surface 12,                             !- Name
   RoofCeiling,                            !- Surface Type
   ,                                       !- Construction Name
-  {59b1c9e8-1d09-4e96-bd08-e5f2c916aa25}, !- Space Name
+  {d6b5d0ff-b189-4b1d-bfaa-79f9d225f106}, !- Space Name
   Surface,                                !- Outside Boundary Condition
-  {bc3c95eb-bf9a-4a81-8ea1-64fc1d39e412}, !- Outside Boundary Condition Object
-=======
-  {9572bb98-1174-4319-a6b6-ac52c1c52648}, !- Handle
-  Surface 12,                             !- Name
-  RoofCeiling,                            !- Surface Type
-  ,                                       !- Construction Name
-  {f6e65f1f-cadd-4c62-a76c-06dd4013915c}, !- Space Name
-  Surface,                                !- Outside Boundary Condition
-  {226f0b62-29f2-45b5-b009-c79d339e4715}, !- Outside Boundary Condition Object
->>>>>>> 7902c0f9
+  {37be7447-48f4-425c-87e9-daaf8cb52b0b}, !- Outside Boundary Condition Object
   NoSun,                                  !- Sun Exposure
   NoWind,                                 !- Wind Exposure
   ,                                       !- View Factor to Ground
@@ -837,23 +583,13 @@
   0, 0, 2.4384;                           !- X,Y,Z Vertex 4 {m}
 
 OS:Surface,
-<<<<<<< HEAD
-  {bc3c95eb-bf9a-4a81-8ea1-64fc1d39e412}, !- Handle
+  {37be7447-48f4-425c-87e9-daaf8cb52b0b}, !- Handle
   Surface 13,                             !- Name
   Floor,                                  !- Surface Type
   ,                                       !- Construction Name
-  {307a2b4a-c4a6-4d6d-811c-0fc3da583a37}, !- Space Name
+  {4f990f94-4b3b-49ea-922f-8be620878a9c}, !- Space Name
   Surface,                                !- Outside Boundary Condition
-  {ed40a64d-75de-4a40-8b09-918269577329}, !- Outside Boundary Condition Object
-=======
-  {226f0b62-29f2-45b5-b009-c79d339e4715}, !- Handle
-  Surface 13,                             !- Name
-  Floor,                                  !- Surface Type
-  ,                                       !- Construction Name
-  {761753e9-0d76-44a4-954d-e651da535e7e}, !- Space Name
-  Surface,                                !- Outside Boundary Condition
-  {9572bb98-1174-4319-a6b6-ac52c1c52648}, !- Outside Boundary Condition Object
->>>>>>> 7902c0f9
+  {8adc303a-1044-4ba3-a82b-eff1b5020955}, !- Outside Boundary Condition Object
   NoSun,                                  !- Sun Exposure
   NoWind,                                 !- Wind Exposure
   ,                                       !- View Factor to Ground
@@ -864,19 +600,11 @@
   0, 0, 0;                                !- X,Y,Z Vertex 4 {m}
 
 OS:Surface,
-<<<<<<< HEAD
-  {4dcbd76f-8aa6-4fcb-9b00-3f5fb44cd1e1}, !- Handle
+  {8ea3bb8d-ea82-484f-a267-900fd8ee1ade}, !- Handle
   Surface 14,                             !- Name
   RoofCeiling,                            !- Surface Type
   ,                                       !- Construction Name
-  {307a2b4a-c4a6-4d6d-811c-0fc3da583a37}, !- Space Name
-=======
-  {e38193af-fbc1-4fa0-9507-535a1e8ead72}, !- Handle
-  Surface 14,                             !- Name
-  RoofCeiling,                            !- Surface Type
-  ,                                       !- Construction Name
-  {761753e9-0d76-44a4-954d-e651da535e7e}, !- Space Name
->>>>>>> 7902c0f9
+  {4f990f94-4b3b-49ea-922f-8be620878a9c}, !- Space Name
   Outdoors,                               !- Outside Boundary Condition
   ,                                       !- Outside Boundary Condition Object
   SunExposed,                             !- Sun Exposure
@@ -889,19 +617,11 @@
   11.129722368505, 0, 0.3048;             !- X,Y,Z Vertex 4 {m}
 
 OS:Surface,
-<<<<<<< HEAD
-  {ec12fab1-4aa6-4c70-a44e-68b7f11b0636}, !- Handle
+  {aa9bf467-30ef-4f10-94d7-72d1922606e0}, !- Handle
   Surface 15,                             !- Name
   RoofCeiling,                            !- Surface Type
   ,                                       !- Construction Name
-  {307a2b4a-c4a6-4d6d-811c-0fc3da583a37}, !- Space Name
-=======
-  {68de4c15-0d65-4826-a58e-472092f57468}, !- Handle
-  Surface 15,                             !- Name
-  RoofCeiling,                            !- Surface Type
-  ,                                       !- Construction Name
-  {761753e9-0d76-44a4-954d-e651da535e7e}, !- Space Name
->>>>>>> 7902c0f9
+  {4f990f94-4b3b-49ea-922f-8be620878a9c}, !- Space Name
   Outdoors,                               !- Outside Boundary Condition
   ,                                       !- Outside Boundary Condition Object
   SunExposed,                             !- Sun Exposure
@@ -914,19 +634,11 @@
   0, 5.56486118425249, 0.304799999999999; !- X,Y,Z Vertex 4 {m}
 
 OS:Surface,
-<<<<<<< HEAD
-  {d4ac7edd-f312-4768-bd10-31d7a5fca9ce}, !- Handle
+  {18f9f957-8417-4894-95fc-52b970b98adb}, !- Handle
   Surface 16,                             !- Name
   RoofCeiling,                            !- Surface Type
   ,                                       !- Construction Name
-  {307a2b4a-c4a6-4d6d-811c-0fc3da583a37}, !- Space Name
-=======
-  {34d993fc-b2db-48df-9679-8ec92dc754a1}, !- Handle
-  Surface 16,                             !- Name
-  RoofCeiling,                            !- Surface Type
-  ,                                       !- Construction Name
-  {761753e9-0d76-44a4-954d-e651da535e7e}, !- Space Name
->>>>>>> 7902c0f9
+  {4f990f94-4b3b-49ea-922f-8be620878a9c}, !- Space Name
   Outdoors,                               !- Outside Boundary Condition
   ,                                       !- Outside Boundary Condition Object
   SunExposed,                             !- Sun Exposure
@@ -938,19 +650,11 @@
   0, 0, 0.3048;                           !- X,Y,Z Vertex 3 {m}
 
 OS:Surface,
-<<<<<<< HEAD
-  {8f77a6fa-f302-4ffe-a424-e9538a4290c0}, !- Handle
+  {6092260a-16d9-413b-8619-894ebd9152e8}, !- Handle
   Surface 17,                             !- Name
   RoofCeiling,                            !- Surface Type
   ,                                       !- Construction Name
-  {307a2b4a-c4a6-4d6d-811c-0fc3da583a37}, !- Space Name
-=======
-  {7fad6493-facc-439a-8cde-58e3a833f00c}, !- Handle
-  Surface 17,                             !- Name
-  RoofCeiling,                            !- Surface Type
-  ,                                       !- Construction Name
-  {761753e9-0d76-44a4-954d-e651da535e7e}, !- Space Name
->>>>>>> 7902c0f9
+  {4f990f94-4b3b-49ea-922f-8be620878a9c}, !- Space Name
   Outdoors,                               !- Outside Boundary Condition
   ,                                       !- Outside Boundary Condition Object
   SunExposed,                             !- Sun Exposure
@@ -962,15 +666,9 @@
   11.129722368505, 5.56486118425249, 0.304799999999997; !- X,Y,Z Vertex 3 {m}
 
 OS:Space,
-<<<<<<< HEAD
-  {307a2b4a-c4a6-4d6d-811c-0fc3da583a37}, !- Handle
+  {4f990f94-4b3b-49ea-922f-8be620878a9c}, !- Handle
   finished attic space,                   !- Name
-  {cdc9248b-2e62-493d-838c-c126af1e656c}, !- Space Type Name
-=======
-  {761753e9-0d76-44a4-954d-e651da535e7e}, !- Handle
-  finished attic space,                   !- Name
-  {ff67536d-70f2-488f-8328-dee179573e2b}, !- Space Type Name
->>>>>>> 7902c0f9
+  {8ff38900-8e5a-4c34-be47-33df8d3b14fd}, !- Space Type Name
   ,                                       !- Default Construction Set Name
   ,                                       !- Default Schedule Set Name
   -0,                                     !- Direction of Relative North {deg}
@@ -978,35 +676,20 @@
   0,                                      !- Y Origin {m}
   4.8768,                                 !- Z Origin {m}
   ,                                       !- Building Story Name
-<<<<<<< HEAD
-  {5f6cb339-9bfd-49c1-85d2-115e08dd2609}, !- Thermal Zone Name
+  {c8a6b55e-2023-48a9-87a2-667486375113}, !- Thermal Zone Name
   ,                                       !- Part of Total Floor Area
   ,                                       !- Design Specification Outdoor Air Object Name
-  {e4c9d1ff-bef9-4e5c-9085-548c5bb431a4}; !- Building Unit Name
+  {02bb8c6d-adfc-4d35-86ce-91463f3d1040}; !- Building Unit Name
 
 OS:BuildingUnit,
-  {e4c9d1ff-bef9-4e5c-9085-548c5bb431a4}, !- Handle
-=======
-  {2fb8947b-d520-4e58-ae04-2641e4e96fe7}, !- Thermal Zone Name
-  ,                                       !- Part of Total Floor Area
-  ,                                       !- Design Specification Outdoor Air Object Name
-  {d27503e0-9172-4c89-922a-62c6ad4301d5}; !- Building Unit Name
-
-OS:BuildingUnit,
-  {d27503e0-9172-4c89-922a-62c6ad4301d5}, !- Handle
->>>>>>> 7902c0f9
+  {02bb8c6d-adfc-4d35-86ce-91463f3d1040}, !- Handle
   unit 1,                                 !- Name
   ,                                       !- Rendering Color
   Residential;                            !- Building Unit Type
 
 OS:AdditionalProperties,
-<<<<<<< HEAD
-  {d00b2e36-32d5-49ff-be57-dec44508e2fc}, !- Handle
-  {e4c9d1ff-bef9-4e5c-9085-548c5bb431a4}, !- Object Name
-=======
-  {c361a82b-89a7-4ea5-9c79-75cca61f9aa6}, !- Handle
-  {d27503e0-9172-4c89-922a-62c6ad4301d5}, !- Object Name
->>>>>>> 7902c0f9
+  {d5720947-6442-49e8-8e59-31415c32a958}, !- Handle
+  {02bb8c6d-adfc-4d35-86ce-91463f3d1040}, !- Object Name
   NumberOfBedrooms,                       !- Feature Name 1
   Integer,                                !- Feature Data Type 1
   3,                                      !- Feature Value 1
@@ -1018,20 +701,12 @@
   2.6400000000000001;                     !- Feature Value 3
 
 OS:External:File,
-<<<<<<< HEAD
-  {a626c149-f00f-45c7-867a-3e70bdb2caed}, !- Handle
-=======
-  {36926e22-5446-424f-b0a0-367cb2700306}, !- Handle
->>>>>>> 7902c0f9
+  {e12705ef-f28d-4f99-a567-57518a9b7ba6}, !- Handle
   8760.csv,                               !- Name
   8760.csv;                               !- File Name
 
 OS:Schedule:Day,
-<<<<<<< HEAD
-  {dfbfd01d-29d3-4506-bee9-aa3892ebdcfb}, !- Handle
-=======
-  {d1433d22-aff4-4b61-a29c-c09e452f47a0}, !- Handle
->>>>>>> 7902c0f9
+  {9518b71e-5751-4f77-95d5-75506a8f1dcd}, !- Handle
   Schedule Day 1,                         !- Name
   ,                                       !- Schedule Type Limits Name
   ,                                       !- Interpolate to Timestep
@@ -1040,11 +715,7 @@
   0;                                      !- Value Until Time 1
 
 OS:Schedule:Day,
-<<<<<<< HEAD
-  {c9aad6ba-f8b8-4ca8-8cd6-858595d3826f}, !- Handle
-=======
-  {48f5dadf-2971-4b13-a5d5-5307cad8ff54}, !- Handle
->>>>>>> 7902c0f9
+  {61a0cbc4-e0e5-4efd-b625-e7d7b3e63fac}, !- Handle
   Schedule Day 2,                         !- Name
   ,                                       !- Schedule Type Limits Name
   ,                                       !- Interpolate to Timestep
@@ -1053,17 +724,10 @@
   1;                                      !- Value Until Time 1
 
 OS:Schedule:File,
-<<<<<<< HEAD
-  {e909553f-4c22-4832-b32e-6784dd8e0fb4}, !- Handle
+  {9e016671-ba95-4cb1-9cf5-770b095fa454}, !- Handle
   occupants,                              !- Name
-  {e54bf778-d08a-4be3-bd8c-051e3f1e44d7}, !- Schedule Type Limits Name
-  {a626c149-f00f-45c7-867a-3e70bdb2caed}, !- External File Name
-=======
-  {a3747ce7-1414-4020-8316-53f44a937da2}, !- Handle
-  occupants,                              !- Name
-  {01334140-5fb2-476a-88d5-636626366ba8}, !- Schedule Type Limits Name
-  {36926e22-5446-424f-b0a0-367cb2700306}, !- External File Name
->>>>>>> 7902c0f9
+  {fed9bb30-83cc-42b5-8f5c-2ff509cf72ac}, !- Schedule Type Limits Name
+  {e12705ef-f28d-4f99-a567-57518a9b7ba6}, !- External File Name
   1,                                      !- Column Number
   1,                                      !- Rows to Skip at Top
   8760,                                   !- Number of Hours of Data
@@ -1072,38 +736,22 @@
   60;                                     !- Minutes per Item
 
 OS:Schedule:Ruleset,
-<<<<<<< HEAD
-  {69553af5-6bc8-40e0-aa0b-ae0d8a05ef84}, !- Handle
+  {74b3f2f8-40e8-4a2c-8ac5-5af29b4a840f}, !- Handle
   Schedule Ruleset 1,                     !- Name
-  {c2e32f55-01d1-433a-b63e-fc0dc561e552}, !- Schedule Type Limits Name
-  {a52405b4-0200-444a-b361-a162a3659ec7}; !- Default Day Schedule Name
+  {5a370e64-4443-4a52-bb76-3fc7feece2b5}, !- Schedule Type Limits Name
+  {cc078298-e24e-4ff0-8aba-7db375e073ae}; !- Default Day Schedule Name
 
 OS:Schedule:Day,
-  {a52405b4-0200-444a-b361-a162a3659ec7}, !- Handle
+  {cc078298-e24e-4ff0-8aba-7db375e073ae}, !- Handle
   Schedule Day 3,                         !- Name
-  {c2e32f55-01d1-433a-b63e-fc0dc561e552}, !- Schedule Type Limits Name
-=======
-  {7d320c69-9863-4d5d-8caa-e144d939b2aa}, !- Handle
-  Schedule Ruleset 1,                     !- Name
-  {4599cb0f-43e0-4424-bfdd-7d41323ff1bf}, !- Schedule Type Limits Name
-  {1733779e-ea98-4904-b25b-d535061cc767}; !- Default Day Schedule Name
-
-OS:Schedule:Day,
-  {1733779e-ea98-4904-b25b-d535061cc767}, !- Handle
-  Schedule Day 3,                         !- Name
-  {4599cb0f-43e0-4424-bfdd-7d41323ff1bf}, !- Schedule Type Limits Name
->>>>>>> 7902c0f9
+  {5a370e64-4443-4a52-bb76-3fc7feece2b5}, !- Schedule Type Limits Name
   ,                                       !- Interpolate to Timestep
   24,                                     !- Hour 1
   0,                                      !- Minute 1
   112.539290946133;                       !- Value Until Time 1
 
 OS:People:Definition,
-<<<<<<< HEAD
-  {5ca7de89-6b03-47a2-b820-3c0cec1fea9b}, !- Handle
-=======
-  {95795df0-7073-4436-8d8a-19894081a222}, !- Handle
->>>>>>> 7902c0f9
+  {7571b2f2-d364-4008-9aa9-bedb33a3aa4d}, !- Handle
   res occupants|living space,             !- Name
   People,                                 !- Number of People Calculation Method
   0.88,                                   !- Number of People {people}
@@ -1116,21 +764,12 @@
   ZoneAveraged;                           !- Mean Radiant Temperature Calculation Type
 
 OS:People,
-<<<<<<< HEAD
-  {ec2b3111-e1c0-4460-81e6-acfec7039243}, !- Handle
+  {2a12b9a6-5544-46d8-a4ff-f83de0ee9c34}, !- Handle
   res occupants|living space,             !- Name
-  {5ca7de89-6b03-47a2-b820-3c0cec1fea9b}, !- People Definition Name
-  {b8bec3cd-35c1-4326-98da-f9c10a83a8b4}, !- Space or SpaceType Name
-  {e909553f-4c22-4832-b32e-6784dd8e0fb4}, !- Number of People Schedule Name
-  {69553af5-6bc8-40e0-aa0b-ae0d8a05ef84}, !- Activity Level Schedule Name
-=======
-  {bbd453bd-db93-4d34-ae46-00ee8a04869b}, !- Handle
-  res occupants|living space,             !- Name
-  {95795df0-7073-4436-8d8a-19894081a222}, !- People Definition Name
-  {3f7df2ec-25b1-4dbc-b8ba-0b18be391466}, !- Space or SpaceType Name
-  {a3747ce7-1414-4020-8316-53f44a937da2}, !- Number of People Schedule Name
-  {7d320c69-9863-4d5d-8caa-e144d939b2aa}, !- Activity Level Schedule Name
->>>>>>> 7902c0f9
+  {7571b2f2-d364-4008-9aa9-bedb33a3aa4d}, !- People Definition Name
+  {e519f48c-1e06-4510-86c3-c59818b24469}, !- Space or SpaceType Name
+  {9e016671-ba95-4cb1-9cf5-770b095fa454}, !- Number of People Schedule Name
+  {74b3f2f8-40e8-4a2c-8ac5-5af29b4a840f}, !- Activity Level Schedule Name
   ,                                       !- Surface Name/Angle Factor List Name
   ,                                       !- Work Efficiency Schedule Name
   ,                                       !- Clothing Insulation Schedule Name
@@ -1138,11 +777,7 @@
   1;                                      !- Multiplier
 
 OS:ScheduleTypeLimits,
-<<<<<<< HEAD
-  {c2e32f55-01d1-433a-b63e-fc0dc561e552}, !- Handle
-=======
-  {4599cb0f-43e0-4424-bfdd-7d41323ff1bf}, !- Handle
->>>>>>> 7902c0f9
+  {5a370e64-4443-4a52-bb76-3fc7feece2b5}, !- Handle
   ActivityLevel,                          !- Name
   0,                                      !- Lower Limit Value
   ,                                       !- Upper Limit Value
@@ -1150,24 +785,15 @@
   ActivityLevel;                          !- Unit Type
 
 OS:ScheduleTypeLimits,
-<<<<<<< HEAD
-  {e54bf778-d08a-4be3-bd8c-051e3f1e44d7}, !- Handle
-=======
-  {01334140-5fb2-476a-88d5-636626366ba8}, !- Handle
->>>>>>> 7902c0f9
+  {fed9bb30-83cc-42b5-8f5c-2ff509cf72ac}, !- Handle
   Fractional,                             !- Name
   0,                                      !- Lower Limit Value
   1,                                      !- Upper Limit Value
   Continuous;                             !- Numeric Type
 
 OS:People:Definition,
-<<<<<<< HEAD
-  {035fdf18-05bd-43d7-b39d-2ae35519fe8d}, !- Handle
+  {908a9b4b-e841-4661-beeb-628c27a269f4}, !- Handle
   res occupants|finished attic space,     !- Name
-=======
-  {77dd17be-7a7e-47b5-8ceb-c20cdad3f824}, !- Handle
-  res occupants|living space|story 2,     !- Name
->>>>>>> 7902c0f9
   People,                                 !- Number of People Calculation Method
   0.88,                                   !- Number of People {people}
   ,                                       !- People per Space Floor Area {person/m2}
@@ -1179,21 +805,12 @@
   ZoneAveraged;                           !- Mean Radiant Temperature Calculation Type
 
 OS:People,
-<<<<<<< HEAD
-  {09189a8d-c2a7-465e-a8a9-48680dd1b462}, !- Handle
+  {53e01a75-75c8-4bed-8879-1ba519fe85e0}, !- Handle
   res occupants|finished attic space,     !- Name
-  {035fdf18-05bd-43d7-b39d-2ae35519fe8d}, !- People Definition Name
-  {307a2b4a-c4a6-4d6d-811c-0fc3da583a37}, !- Space or SpaceType Name
-  {e909553f-4c22-4832-b32e-6784dd8e0fb4}, !- Number of People Schedule Name
-  {69553af5-6bc8-40e0-aa0b-ae0d8a05ef84}, !- Activity Level Schedule Name
-=======
-  {9081b657-1c70-4a15-bb04-146d27d7e2ec}, !- Handle
-  res occupants|living space|story 2,     !- Name
-  {77dd17be-7a7e-47b5-8ceb-c20cdad3f824}, !- People Definition Name
-  {f6e65f1f-cadd-4c62-a76c-06dd4013915c}, !- Space or SpaceType Name
-  {a3747ce7-1414-4020-8316-53f44a937da2}, !- Number of People Schedule Name
-  {7d320c69-9863-4d5d-8caa-e144d939b2aa}, !- Activity Level Schedule Name
->>>>>>> 7902c0f9
+  {908a9b4b-e841-4661-beeb-628c27a269f4}, !- People Definition Name
+  {4f990f94-4b3b-49ea-922f-8be620878a9c}, !- Space or SpaceType Name
+  {9e016671-ba95-4cb1-9cf5-770b095fa454}, !- Number of People Schedule Name
+  {74b3f2f8-40e8-4a2c-8ac5-5af29b4a840f}, !- Activity Level Schedule Name
   ,                                       !- Surface Name/Angle Factor List Name
   ,                                       !- Work Efficiency Schedule Name
   ,                                       !- Clothing Insulation Schedule Name
@@ -1201,13 +818,8 @@
   1;                                      !- Multiplier
 
 OS:People:Definition,
-<<<<<<< HEAD
-  {7b9a836e-5fa1-47d0-8f16-d0993a7e041d}, !- Handle
+  {df025202-8706-4d40-b63e-16faa380cc71}, !- Handle
   res occupants|living space|story 2,     !- Name
-=======
-  {7b0fb077-469c-49b2-b4e1-841d2bcb4116}, !- Handle
-  res occupants|finished attic space,     !- Name
->>>>>>> 7902c0f9
   People,                                 !- Number of People Calculation Method
   0.88,                                   !- Number of People {people}
   ,                                       !- People per Space Floor Area {person/m2}
@@ -1219,21 +831,12 @@
   ZoneAveraged;                           !- Mean Radiant Temperature Calculation Type
 
 OS:People,
-<<<<<<< HEAD
-  {7d2c1b7d-8f2f-4129-9c6c-c3fd4a548b85}, !- Handle
+  {3c15b570-8b33-4d21-a271-4214815b839e}, !- Handle
   res occupants|living space|story 2,     !- Name
-  {7b9a836e-5fa1-47d0-8f16-d0993a7e041d}, !- People Definition Name
-  {59b1c9e8-1d09-4e96-bd08-e5f2c916aa25}, !- Space or SpaceType Name
-  {e909553f-4c22-4832-b32e-6784dd8e0fb4}, !- Number of People Schedule Name
-  {69553af5-6bc8-40e0-aa0b-ae0d8a05ef84}, !- Activity Level Schedule Name
-=======
-  {de5b5064-4f83-4866-b9f3-968d008faa1b}, !- Handle
-  res occupants|finished attic space,     !- Name
-  {7b0fb077-469c-49b2-b4e1-841d2bcb4116}, !- People Definition Name
-  {761753e9-0d76-44a4-954d-e651da535e7e}, !- Space or SpaceType Name
-  {a3747ce7-1414-4020-8316-53f44a937da2}, !- Number of People Schedule Name
-  {7d320c69-9863-4d5d-8caa-e144d939b2aa}, !- Activity Level Schedule Name
->>>>>>> 7902c0f9
+  {df025202-8706-4d40-b63e-16faa380cc71}, !- People Definition Name
+  {d6b5d0ff-b189-4b1d-bfaa-79f9d225f106}, !- Space or SpaceType Name
+  {9e016671-ba95-4cb1-9cf5-770b095fa454}, !- Number of People Schedule Name
+  {74b3f2f8-40e8-4a2c-8ac5-5af29b4a840f}, !- Activity Level Schedule Name
   ,                                       !- Surface Name/Angle Factor List Name
   ,                                       !- Work Efficiency Schedule Name
   ,                                       !- Clothing Insulation Schedule Name
@@ -1241,26 +844,15 @@
   1;                                      !- Multiplier
 
 OS:ShadingSurfaceGroup,
-<<<<<<< HEAD
-  {2a454a22-b070-4462-b7e9-c53a7529295f}, !- Handle
-=======
-  {95cfeb7f-1557-48fe-8ec4-172c48bc5cd9}, !- Handle
->>>>>>> 7902c0f9
+  {8520853a-db62-41da-8a28-e2f0239ed04d}, !- Handle
   res eaves,                              !- Name
   Building;                               !- Shading Surface Type
 
 OS:ShadingSurface,
-<<<<<<< HEAD
-  {1a723d5b-9e97-4ee5-bbf8-694b646a0d71}, !- Handle
+  {8030b118-29cf-4df1-afb0-aad67d1ca711}, !- Handle
   Surface 14 - res eaves,                 !- Name
   ,                                       !- Construction Name
-  {2a454a22-b070-4462-b7e9-c53a7529295f}, !- Shading Surface Group Name
-=======
-  {145b0ae0-af9b-4b5d-bca8-c5350b07fb7a}, !- Handle
-  Surface 14 - res eaves,                 !- Name
-  ,                                       !- Construction Name
-  {95cfeb7f-1557-48fe-8ec4-172c48bc5cd9}, !- Shading Surface Group Name
->>>>>>> 7902c0f9
+  {8520853a-db62-41da-8a28-e2f0239ed04d}, !- Shading Surface Group Name
   ,                                       !- Transmittance Schedule Name
   ,                                       !- Number of Vertices
   0, -0.6096, 4.8768,                     !- X,Y,Z Vertex 1 {m}
@@ -1269,17 +861,10 @@
   0, 0, 5.1816;                           !- X,Y,Z Vertex 4 {m}
 
 OS:ShadingSurface,
-<<<<<<< HEAD
-  {46278f4c-481c-4891-b5f5-cdc7fe566993}, !- Handle
+  {00ff90e7-0fae-4038-8256-00b534771953}, !- Handle
   Surface 15 - res eaves,                 !- Name
   ,                                       !- Construction Name
-  {2a454a22-b070-4462-b7e9-c53a7529295f}, !- Shading Surface Group Name
-=======
-  {b63fa9bb-ecd5-42c3-b92e-98c49c36d5b9}, !- Handle
-  Surface 15 - res eaves,                 !- Name
-  ,                                       !- Construction Name
-  {95cfeb7f-1557-48fe-8ec4-172c48bc5cd9}, !- Shading Surface Group Name
->>>>>>> 7902c0f9
+  {8520853a-db62-41da-8a28-e2f0239ed04d}, !- Shading Surface Group Name
   ,                                       !- Transmittance Schedule Name
   ,                                       !- Number of Vertices
   11.129722368505, 6.17446118425249, 4.8768, !- X,Y,Z Vertex 1 {m}
@@ -1288,17 +873,10 @@
   11.129722368505, 5.56486118425249, 5.1816; !- X,Y,Z Vertex 4 {m}
 
 OS:ShadingSurface,
-<<<<<<< HEAD
-  {e934afb1-3834-47cb-9760-b86aeff9bcf8}, !- Handle
+  {e2e16a11-36d5-4e5b-8d02-86ca267ac990}, !- Handle
   Surface 16 - res eaves,                 !- Name
   ,                                       !- Construction Name
-  {2a454a22-b070-4462-b7e9-c53a7529295f}, !- Shading Surface Group Name
-=======
-  {57703a4a-bf5b-4682-9723-4877c5c456b7}, !- Handle
-  Surface 16 - res eaves,                 !- Name
-  ,                                       !- Construction Name
-  {95cfeb7f-1557-48fe-8ec4-172c48bc5cd9}, !- Shading Surface Group Name
->>>>>>> 7902c0f9
+  {8520853a-db62-41da-8a28-e2f0239ed04d}, !- Shading Surface Group Name
   ,                                       !- Transmittance Schedule Name
   ,                                       !- Number of Vertices
   -0.6096, 5.56486118425249, 4.8768,      !- X,Y,Z Vertex 1 {m}
@@ -1307,17 +885,10 @@
   0, 5.56486118425249, 5.1816;            !- X,Y,Z Vertex 4 {m}
 
 OS:ShadingSurface,
-<<<<<<< HEAD
-  {748f435b-3a62-4f6a-a2c7-eaf88c8b9f4a}, !- Handle
+  {dd7969ff-b7fe-4138-ab4a-7a9d272d0f67}, !- Handle
   Surface 17 - res eaves,                 !- Name
   ,                                       !- Construction Name
-  {2a454a22-b070-4462-b7e9-c53a7529295f}, !- Shading Surface Group Name
-=======
-  {ced704d0-d8c2-4c52-b927-9a8b312e3351}, !- Handle
-  Surface 17 - res eaves,                 !- Name
-  ,                                       !- Construction Name
-  {95cfeb7f-1557-48fe-8ec4-172c48bc5cd9}, !- Shading Surface Group Name
->>>>>>> 7902c0f9
+  {8520853a-db62-41da-8a28-e2f0239ed04d}, !- Shading Surface Group Name
   ,                                       !- Transmittance Schedule Name
   ,                                       !- Number of Vertices
   11.739322368505, 0, 4.8768,             !- X,Y,Z Vertex 1 {m}
