--- conflicted
+++ resolved
@@ -1,53 +1,26 @@
 !- NOTE: Auto-generated from /test/osw_files/SFD_2000sqft_2story_SL_FA_HipRoof.osw
 
 OS:Version,
-<<<<<<< HEAD
-  {35f41d36-1406-4392-94f7-cceccc75e3bd}, !- Handle
-  2.8.0;                                  !- Version Identifier
-
-OS:SimulationControl,
-  {2b39aa1f-6b6c-4b61-9596-48f3792c44eb}, !- Handle
-=======
   {e54d92b5-6575-4e23-8bf1-da6002f30371}, !- Handle
   2.8.1;                                  !- Version Identifier
 
 OS:SimulationControl,
   {3556f38e-46d0-4043-9372-1a1fd1a66c77}, !- Handle
->>>>>>> 9fc7b4ca
   ,                                       !- Do Zone Sizing Calculation
   ,                                       !- Do System Sizing Calculation
   ,                                       !- Do Plant Sizing Calculation
   No;                                     !- Run Simulation for Sizing Periods
 
 OS:Timestep,
-<<<<<<< HEAD
-  {ebdaac61-6317-46f0-b6c3-a348fec5c789}, !- Handle
-  6;                                      !- Number of Timesteps per Hour
-
-OS:ShadowCalculation,
-  {3c882c14-9a74-420d-8523-f76cb9b10af9}, !- Handle
-=======
   {87cfc23e-95d4-4e66-ae77-dc6ef3ee22db}, !- Handle
   6;                                      !- Number of Timesteps per Hour
 
 OS:ShadowCalculation,
   {cccfdfd6-5827-4ae1-af10-8b7c3d89dcd7}, !- Handle
->>>>>>> 9fc7b4ca
   20,                                     !- Calculation Frequency
   200;                                    !- Maximum Figures in Shadow Overlap Calculations
 
 OS:SurfaceConvectionAlgorithm:Outside,
-<<<<<<< HEAD
-  {e51292af-0fd4-4d48-89b9-ef47c67f1bdf}, !- Handle
-  DOE-2;                                  !- Algorithm
-
-OS:SurfaceConvectionAlgorithm:Inside,
-  {b10a9e7b-c709-4227-b403-d0462406ea6f}, !- Handle
-  TARP;                                   !- Algorithm
-
-OS:ZoneCapacitanceMultiplier:ResearchSpecial,
-  {4ce819fc-6f30-46eb-b699-05316af7a667}, !- Handle
-=======
   {69a7d681-ba30-44ae-becb-398c6a41b4e3}, !- Handle
   DOE-2;                                  !- Algorithm
 
@@ -57,17 +30,12 @@
 
 OS:ZoneCapacitanceMultiplier:ResearchSpecial,
   {c3c30e06-99e3-4d7f-936c-9b7012d29ebe}, !- Handle
->>>>>>> 9fc7b4ca
   ,                                       !- Temperature Capacity Multiplier
   15,                                     !- Humidity Capacity Multiplier
   ;                                       !- Carbon Dioxide Capacity Multiplier
 
 OS:RunPeriod,
-<<<<<<< HEAD
-  {39512bad-8e08-441e-9544-b9d2fc02322d}, !- Handle
-=======
   {8182b635-ff34-4eed-8b30-172533a01468}, !- Handle
->>>>>>> 9fc7b4ca
   Run Period 1,                           !- Name
   1,                                      !- Begin Month
   1,                                      !- Begin Day of Month
@@ -87,11 +55,7 @@
   ;                                       !- Is Leap Year
 
 OS:ThermalZone,
-<<<<<<< HEAD
-  {8ef6c940-896a-4775-be3d-4c4a5e3922f2}, !- Handle
-=======
   {d5b188d1-c330-4dde-93db-2bc4bd052231}, !- Handle
->>>>>>> 9fc7b4ca
   living zone,                            !- Name
   ,                                       !- Multiplier
   ,                                       !- Ceiling Height {m}
@@ -100,17 +64,10 @@
   ,                                       !- Zone Inside Convection Algorithm
   ,                                       !- Zone Outside Convection Algorithm
   ,                                       !- Zone Conditioning Equipment List Name
-<<<<<<< HEAD
-  {e2d70ad3-e44c-4ad3-ab91-02f3ff3155d4}, !- Zone Air Inlet Port List
-  {0579a500-0c12-4166-ba42-dc62b2127484}, !- Zone Air Exhaust Port List
-  {d030ec83-6a50-447e-88bb-16c7a3cd156c}, !- Zone Air Node Name
-  {633d75c5-9d84-4612-aeb2-ce5a228b2663}, !- Zone Return Air Port List
-=======
   {53cefb77-3bb8-4685-b2ee-e6ea10b58864}, !- Zone Air Inlet Port List
   {874b41ce-43c2-4510-a38a-2b8028373ce5}, !- Zone Air Exhaust Port List
   {c631ffd5-137a-40e0-bffa-6e4221b770e3}, !- Zone Air Node Name
   {e86c2843-4f02-4b2f-bd8c-20d3f8b91d57}, !- Zone Return Air Port List
->>>>>>> 9fc7b4ca
   ,                                       !- Primary Daylighting Control Name
   ,                                       !- Fraction of Zone Controlled by Primary Daylighting Control
   ,                                       !- Secondary Daylighting Control Name
@@ -121,39 +78,6 @@
   No;                                     !- Use Ideal Air Loads
 
 OS:Node,
-<<<<<<< HEAD
-  {9408010d-9bb8-479c-816e-89865ee61d19}, !- Handle
-  Node 1,                                 !- Name
-  {d030ec83-6a50-447e-88bb-16c7a3cd156c}, !- Inlet Port
-  ;                                       !- Outlet Port
-
-OS:Connection,
-  {d030ec83-6a50-447e-88bb-16c7a3cd156c}, !- Handle
-  {147a8250-7105-4a94-833a-f92df240c66d}, !- Name
-  {8ef6c940-896a-4775-be3d-4c4a5e3922f2}, !- Source Object
-  11,                                     !- Outlet Port
-  {9408010d-9bb8-479c-816e-89865ee61d19}, !- Target Object
-  2;                                      !- Inlet Port
-
-OS:PortList,
-  {e2d70ad3-e44c-4ad3-ab91-02f3ff3155d4}, !- Handle
-  {fbbe4be4-a252-423d-a0e3-324aafd8a3c3}, !- Name
-  {8ef6c940-896a-4775-be3d-4c4a5e3922f2}; !- HVAC Component
-
-OS:PortList,
-  {0579a500-0c12-4166-ba42-dc62b2127484}, !- Handle
-  {7cb45bb4-1e45-4c22-b3c7-b1c35784c7b2}, !- Name
-  {8ef6c940-896a-4775-be3d-4c4a5e3922f2}; !- HVAC Component
-
-OS:PortList,
-  {633d75c5-9d84-4612-aeb2-ce5a228b2663}, !- Handle
-  {fdd5f153-608a-4bac-8997-fc9900f9608e}, !- Name
-  {8ef6c940-896a-4775-be3d-4c4a5e3922f2}; !- HVAC Component
-
-OS:Sizing:Zone,
-  {ef54ebd4-813c-421e-b8ef-cc432a1c67a4}, !- Handle
-  {8ef6c940-896a-4775-be3d-4c4a5e3922f2}, !- Zone or ZoneList Name
-=======
   {4175c017-4151-4ae2-ae47-25bed1ba17ed}, !- Handle
   Node 1,                                 !- Name
   {c631ffd5-137a-40e0-bffa-6e4221b770e3}, !- Inlet Port
@@ -185,7 +109,6 @@
 OS:Sizing:Zone,
   {836829b3-794d-4531-9c19-7aa6cc8536ba}, !- Handle
   {d5b188d1-c330-4dde-93db-2bc4bd052231}, !- Zone or ZoneList Name
->>>>>>> 9fc7b4ca
   SupplyAirTemperature,                   !- Zone Cooling Design Supply Air Temperature Input Method
   14,                                     !- Zone Cooling Design Supply Air Temperature {C}
   11.11,                                  !- Zone Cooling Design Supply Air Temperature Difference {deltaC}
@@ -214,16 +137,6 @@
   autosize;                               !- Dedicated Outdoor Air High Setpoint Temperature for Design {C}
 
 OS:ZoneHVAC:EquipmentList,
-<<<<<<< HEAD
-  {db377678-08b3-49ca-98f6-806a1526df9a}, !- Handle
-  Zone HVAC Equipment List 1,             !- Name
-  {8ef6c940-896a-4775-be3d-4c4a5e3922f2}; !- Thermal Zone
-
-OS:Space,
-  {6b274a79-92ac-45a9-ac52-7f23da4757cc}, !- Handle
-  living space,                           !- Name
-  {cb429dcf-59c7-49ee-89c5-b12f6e256590}, !- Space Type Name
-=======
   {f26ac6c9-16b1-4a7c-8a52-45f577c981b7}, !- Handle
   Zone HVAC Equipment List 1,             !- Name
   {d5b188d1-c330-4dde-93db-2bc4bd052231}; !- Thermal Zone
@@ -232,7 +145,6 @@
   {309cf7ef-f03e-4a4b-ac54-b2373521fe93}, !- Handle
   living space,                           !- Name
   {4338a47c-2b38-445c-adc7-180c10338c2f}, !- Space Type Name
->>>>>>> 9fc7b4ca
   ,                                       !- Default Construction Set Name
   ,                                       !- Default Schedule Set Name
   -0,                                     !- Direction of Relative North {deg}
@@ -240,19 +152,6 @@
   0,                                      !- Y Origin {m}
   0,                                      !- Z Origin {m}
   ,                                       !- Building Story Name
-<<<<<<< HEAD
-  {8ef6c940-896a-4775-be3d-4c4a5e3922f2}, !- Thermal Zone Name
-  ,                                       !- Part of Total Floor Area
-  ,                                       !- Design Specification Outdoor Air Object Name
-  {00e56055-ea53-4ffd-829b-b4b53e8feb5e}; !- Building Unit Name
-
-OS:Surface,
-  {8a2ffd8e-b874-4ddc-96e5-5bc2e048625e}, !- Handle
-  Surface 1,                              !- Name
-  Floor,                                  !- Surface Type
-  ,                                       !- Construction Name
-  {6b274a79-92ac-45a9-ac52-7f23da4757cc}, !- Space Name
-=======
   {d5b188d1-c330-4dde-93db-2bc4bd052231}, !- Thermal Zone Name
   ,                                       !- Part of Total Floor Area
   ,                                       !- Design Specification Outdoor Air Object Name
@@ -264,7 +163,6 @@
   Floor,                                  !- Surface Type
   ,                                       !- Construction Name
   {309cf7ef-f03e-4a4b-ac54-b2373521fe93}, !- Space Name
->>>>>>> 9fc7b4ca
   Foundation,                             !- Outside Boundary Condition
   ,                                       !- Outside Boundary Condition Object
   NoSun,                                  !- Sun Exposure
@@ -277,19 +175,11 @@
   11.129722368505, 0, 0;                  !- X,Y,Z Vertex 4 {m}
 
 OS:Surface,
-<<<<<<< HEAD
-  {5b9bf058-4c41-4e28-b1a0-e6e369d3e40f}, !- Handle
-  Surface 2,                              !- Name
-  Wall,                                   !- Surface Type
-  ,                                       !- Construction Name
-  {6b274a79-92ac-45a9-ac52-7f23da4757cc}, !- Space Name
-=======
   {4b253dc5-6e9e-400d-8565-6f0dacebd613}, !- Handle
   Surface 2,                              !- Name
   Wall,                                   !- Surface Type
   ,                                       !- Construction Name
   {309cf7ef-f03e-4a4b-ac54-b2373521fe93}, !- Space Name
->>>>>>> 9fc7b4ca
   Outdoors,                               !- Outside Boundary Condition
   ,                                       !- Outside Boundary Condition Object
   SunExposed,                             !- Sun Exposure
@@ -302,19 +192,11 @@
   0, 0, 2.4384;                           !- X,Y,Z Vertex 4 {m}
 
 OS:Surface,
-<<<<<<< HEAD
-  {ccac712e-12fe-46dd-be28-37240dbe5669}, !- Handle
-  Surface 3,                              !- Name
-  Wall,                                   !- Surface Type
-  ,                                       !- Construction Name
-  {6b274a79-92ac-45a9-ac52-7f23da4757cc}, !- Space Name
-=======
   {0da20f2e-cc34-4f20-98b5-fdde4f13a3b8}, !- Handle
   Surface 3,                              !- Name
   Wall,                                   !- Surface Type
   ,                                       !- Construction Name
   {309cf7ef-f03e-4a4b-ac54-b2373521fe93}, !- Space Name
->>>>>>> 9fc7b4ca
   Outdoors,                               !- Outside Boundary Condition
   ,                                       !- Outside Boundary Condition Object
   SunExposed,                             !- Sun Exposure
@@ -327,19 +209,11 @@
   0, 5.56486118425249, 2.4384;            !- X,Y,Z Vertex 4 {m}
 
 OS:Surface,
-<<<<<<< HEAD
-  {14e1ba92-edd3-4adc-adcd-59400ee1afea}, !- Handle
-  Surface 4,                              !- Name
-  Wall,                                   !- Surface Type
-  ,                                       !- Construction Name
-  {6b274a79-92ac-45a9-ac52-7f23da4757cc}, !- Space Name
-=======
   {b2ece36b-993e-405b-957b-0cdab75b01d4}, !- Handle
   Surface 4,                              !- Name
   Wall,                                   !- Surface Type
   ,                                       !- Construction Name
   {309cf7ef-f03e-4a4b-ac54-b2373521fe93}, !- Space Name
->>>>>>> 9fc7b4ca
   Outdoors,                               !- Outside Boundary Condition
   ,                                       !- Outside Boundary Condition Object
   SunExposed,                             !- Sun Exposure
@@ -352,19 +226,11 @@
   11.129722368505, 5.56486118425249, 2.4384; !- X,Y,Z Vertex 4 {m}
 
 OS:Surface,
-<<<<<<< HEAD
-  {e2d92618-25db-4cdb-a970-e6cc589d0747}, !- Handle
-  Surface 5,                              !- Name
-  Wall,                                   !- Surface Type
-  ,                                       !- Construction Name
-  {6b274a79-92ac-45a9-ac52-7f23da4757cc}, !- Space Name
-=======
   {c12cb338-dc32-422a-9268-10f9f3f01f69}, !- Handle
   Surface 5,                              !- Name
   Wall,                                   !- Surface Type
   ,                                       !- Construction Name
   {309cf7ef-f03e-4a4b-ac54-b2373521fe93}, !- Space Name
->>>>>>> 9fc7b4ca
   Outdoors,                               !- Outside Boundary Condition
   ,                                       !- Outside Boundary Condition Object
   SunExposed,                             !- Sun Exposure
@@ -377,15 +243,6 @@
   11.129722368505, 0, 2.4384;             !- X,Y,Z Vertex 4 {m}
 
 OS:Surface,
-<<<<<<< HEAD
-  {15460529-ab16-43b8-8a0a-deb373589b61}, !- Handle
-  Surface 6,                              !- Name
-  RoofCeiling,                            !- Surface Type
-  ,                                       !- Construction Name
-  {6b274a79-92ac-45a9-ac52-7f23da4757cc}, !- Space Name
-  Surface,                                !- Outside Boundary Condition
-  {0e898af3-f7ea-4e24-9469-e17a516b16fa}, !- Outside Boundary Condition Object
-=======
   {b96e4706-c7cb-47d5-9199-d32b2c03dc52}, !- Handle
   Surface 6,                              !- Name
   RoofCeiling,                            !- Surface Type
@@ -393,7 +250,6 @@
   {309cf7ef-f03e-4a4b-ac54-b2373521fe93}, !- Space Name
   Surface,                                !- Outside Boundary Condition
   {5a4d2c8a-8a07-4770-a937-0759e11cef68}, !- Outside Boundary Condition Object
->>>>>>> 9fc7b4ca
   NoSun,                                  !- Sun Exposure
   NoWind,                                 !- Wind Exposure
   ,                                       !- View Factor to Ground
@@ -404,11 +260,7 @@
   0, 0, 2.4384;                           !- X,Y,Z Vertex 4 {m}
 
 OS:SpaceType,
-<<<<<<< HEAD
-  {cb429dcf-59c7-49ee-89c5-b12f6e256590}, !- Handle
-=======
   {4338a47c-2b38-445c-adc7-180c10338c2f}, !- Handle
->>>>>>> 9fc7b4ca
   Space Type 1,                           !- Name
   ,                                       !- Default Construction Set Name
   ,                                       !- Default Schedule Set Name
@@ -419,15 +271,9 @@
   living;                                 !- Standards Space Type
 
 OS:Space,
-<<<<<<< HEAD
-  {d12108a5-9aa3-4538-bca3-be169df826a8}, !- Handle
-  living space|story 2,                   !- Name
-  {cb429dcf-59c7-49ee-89c5-b12f6e256590}, !- Space Type Name
-=======
   {21ea2fa5-79ae-4f91-821e-a2706ae0bb58}, !- Handle
   living space|story 2,                   !- Name
   {4338a47c-2b38-445c-adc7-180c10338c2f}, !- Space Type Name
->>>>>>> 9fc7b4ca
   ,                                       !- Default Construction Set Name
   ,                                       !- Default Schedule Set Name
   -0,                                     !- Direction of Relative North {deg}
@@ -435,21 +281,6 @@
   0,                                      !- Y Origin {m}
   2.4384,                                 !- Z Origin {m}
   ,                                       !- Building Story Name
-<<<<<<< HEAD
-  {8ef6c940-896a-4775-be3d-4c4a5e3922f2}, !- Thermal Zone Name
-  ,                                       !- Part of Total Floor Area
-  ,                                       !- Design Specification Outdoor Air Object Name
-  {00e56055-ea53-4ffd-829b-b4b53e8feb5e}; !- Building Unit Name
-
-OS:Surface,
-  {0e898af3-f7ea-4e24-9469-e17a516b16fa}, !- Handle
-  Surface 7,                              !- Name
-  Floor,                                  !- Surface Type
-  ,                                       !- Construction Name
-  {d12108a5-9aa3-4538-bca3-be169df826a8}, !- Space Name
-  Surface,                                !- Outside Boundary Condition
-  {15460529-ab16-43b8-8a0a-deb373589b61}, !- Outside Boundary Condition Object
-=======
   {d5b188d1-c330-4dde-93db-2bc4bd052231}, !- Thermal Zone Name
   ,                                       !- Part of Total Floor Area
   ,                                       !- Design Specification Outdoor Air Object Name
@@ -463,7 +294,6 @@
   {21ea2fa5-79ae-4f91-821e-a2706ae0bb58}, !- Space Name
   Surface,                                !- Outside Boundary Condition
   {b96e4706-c7cb-47d5-9199-d32b2c03dc52}, !- Outside Boundary Condition Object
->>>>>>> 9fc7b4ca
   NoSun,                                  !- Sun Exposure
   NoWind,                                 !- Wind Exposure
   ,                                       !- View Factor to Ground
@@ -474,19 +304,11 @@
   11.129722368505, 0, 0;                  !- X,Y,Z Vertex 4 {m}
 
 OS:Surface,
-<<<<<<< HEAD
-  {b37d473b-4845-4336-8261-951872d5d545}, !- Handle
-  Surface 8,                              !- Name
-  Wall,                                   !- Surface Type
-  ,                                       !- Construction Name
-  {d12108a5-9aa3-4538-bca3-be169df826a8}, !- Space Name
-=======
   {219e9987-1c23-4235-927e-3da076d06740}, !- Handle
   Surface 8,                              !- Name
   Wall,                                   !- Surface Type
   ,                                       !- Construction Name
   {21ea2fa5-79ae-4f91-821e-a2706ae0bb58}, !- Space Name
->>>>>>> 9fc7b4ca
   Outdoors,                               !- Outside Boundary Condition
   ,                                       !- Outside Boundary Condition Object
   SunExposed,                             !- Sun Exposure
@@ -499,19 +321,11 @@
   0, 0, 2.4384;                           !- X,Y,Z Vertex 4 {m}
 
 OS:Surface,
-<<<<<<< HEAD
-  {b126bb25-9b53-4fba-8401-eaeb21ffac8b}, !- Handle
-  Surface 9,                              !- Name
-  Wall,                                   !- Surface Type
-  ,                                       !- Construction Name
-  {d12108a5-9aa3-4538-bca3-be169df826a8}, !- Space Name
-=======
   {eececb5a-8d01-4938-a462-ec9f9152ff47}, !- Handle
   Surface 9,                              !- Name
   Wall,                                   !- Surface Type
   ,                                       !- Construction Name
   {21ea2fa5-79ae-4f91-821e-a2706ae0bb58}, !- Space Name
->>>>>>> 9fc7b4ca
   Outdoors,                               !- Outside Boundary Condition
   ,                                       !- Outside Boundary Condition Object
   SunExposed,                             !- Sun Exposure
@@ -524,19 +338,11 @@
   0, 5.56486118425249, 2.4384;            !- X,Y,Z Vertex 4 {m}
 
 OS:Surface,
-<<<<<<< HEAD
-  {dcc420bd-7aa2-4358-8efa-4832d36a8181}, !- Handle
-  Surface 10,                             !- Name
-  Wall,                                   !- Surface Type
-  ,                                       !- Construction Name
-  {d12108a5-9aa3-4538-bca3-be169df826a8}, !- Space Name
-=======
   {b7e0506b-c616-4c1f-91a1-f177732dcc54}, !- Handle
   Surface 10,                             !- Name
   Wall,                                   !- Surface Type
   ,                                       !- Construction Name
   {21ea2fa5-79ae-4f91-821e-a2706ae0bb58}, !- Space Name
->>>>>>> 9fc7b4ca
   Outdoors,                               !- Outside Boundary Condition
   ,                                       !- Outside Boundary Condition Object
   SunExposed,                             !- Sun Exposure
@@ -549,19 +355,11 @@
   11.129722368505, 5.56486118425249, 2.4384; !- X,Y,Z Vertex 4 {m}
 
 OS:Surface,
-<<<<<<< HEAD
-  {d047c31b-8722-4e0a-8ece-df85c7338f75}, !- Handle
-  Surface 11,                             !- Name
-  Wall,                                   !- Surface Type
-  ,                                       !- Construction Name
-  {d12108a5-9aa3-4538-bca3-be169df826a8}, !- Space Name
-=======
   {cb632647-39f4-4ec6-a6ff-3fcc746dfc05}, !- Handle
   Surface 11,                             !- Name
   Wall,                                   !- Surface Type
   ,                                       !- Construction Name
   {21ea2fa5-79ae-4f91-821e-a2706ae0bb58}, !- Space Name
->>>>>>> 9fc7b4ca
   Outdoors,                               !- Outside Boundary Condition
   ,                                       !- Outside Boundary Condition Object
   SunExposed,                             !- Sun Exposure
@@ -574,15 +372,6 @@
   11.129722368505, 0, 2.4384;             !- X,Y,Z Vertex 4 {m}
 
 OS:Surface,
-<<<<<<< HEAD
-  {37e9ad2e-b70a-4a63-a9d0-90cbe057093b}, !- Handle
-  Surface 12,                             !- Name
-  RoofCeiling,                            !- Surface Type
-  ,                                       !- Construction Name
-  {d12108a5-9aa3-4538-bca3-be169df826a8}, !- Space Name
-  Surface,                                !- Outside Boundary Condition
-  {67a1d4d7-2326-4f91-bf72-19a7eae05888}, !- Outside Boundary Condition Object
-=======
   {0f45ee34-a11a-45c8-8cff-f60b740e96da}, !- Handle
   Surface 12,                             !- Name
   RoofCeiling,                            !- Surface Type
@@ -590,7 +379,6 @@
   {21ea2fa5-79ae-4f91-821e-a2706ae0bb58}, !- Space Name
   Surface,                                !- Outside Boundary Condition
   {39726862-7dc4-48e0-baa6-56a21f993625}, !- Outside Boundary Condition Object
->>>>>>> 9fc7b4ca
   NoSun,                                  !- Sun Exposure
   NoWind,                                 !- Wind Exposure
   ,                                       !- View Factor to Ground
@@ -601,15 +389,6 @@
   0, 0, 2.4384;                           !- X,Y,Z Vertex 4 {m}
 
 OS:Surface,
-<<<<<<< HEAD
-  {67a1d4d7-2326-4f91-bf72-19a7eae05888}, !- Handle
-  Surface 13,                             !- Name
-  Floor,                                  !- Surface Type
-  ,                                       !- Construction Name
-  {f89c023a-6e9a-42c6-9cc8-35fe888edb0e}, !- Space Name
-  Surface,                                !- Outside Boundary Condition
-  {37e9ad2e-b70a-4a63-a9d0-90cbe057093b}, !- Outside Boundary Condition Object
-=======
   {39726862-7dc4-48e0-baa6-56a21f993625}, !- Handle
   Surface 13,                             !- Name
   Floor,                                  !- Surface Type
@@ -617,7 +396,6 @@
   {de6c5def-29db-45e2-b9b4-f065bcd7cf65}, !- Space Name
   Surface,                                !- Outside Boundary Condition
   {0f45ee34-a11a-45c8-8cff-f60b740e96da}, !- Outside Boundary Condition Object
->>>>>>> 9fc7b4ca
   NoSun,                                  !- Sun Exposure
   NoWind,                                 !- Wind Exposure
   ,                                       !- View Factor to Ground
@@ -628,19 +406,11 @@
   0, 0, 0;                                !- X,Y,Z Vertex 4 {m}
 
 OS:Surface,
-<<<<<<< HEAD
-  {06fa9daa-c708-408c-ad7a-15484a4de1b8}, !- Handle
-  Surface 14,                             !- Name
-  RoofCeiling,                            !- Surface Type
-  ,                                       !- Construction Name
-  {f89c023a-6e9a-42c6-9cc8-35fe888edb0e}, !- Space Name
-=======
   {8863a9e7-51a2-4f7d-abb4-d53526e12709}, !- Handle
   Surface 14,                             !- Name
   RoofCeiling,                            !- Surface Type
   ,                                       !- Construction Name
   {de6c5def-29db-45e2-b9b4-f065bcd7cf65}, !- Space Name
->>>>>>> 9fc7b4ca
   Outdoors,                               !- Outside Boundary Condition
   ,                                       !- Outside Boundary Condition Object
   SunExposed,                             !- Sun Exposure
@@ -653,19 +423,11 @@
   11.129722368505, 0, 0.3048;             !- X,Y,Z Vertex 4 {m}
 
 OS:Surface,
-<<<<<<< HEAD
-  {2567f6a4-34d0-422b-b9ea-da88174b07fb}, !- Handle
-  Surface 15,                             !- Name
-  RoofCeiling,                            !- Surface Type
-  ,                                       !- Construction Name
-  {f89c023a-6e9a-42c6-9cc8-35fe888edb0e}, !- Space Name
-=======
   {248d6133-6ae3-4131-9585-97cd1aad305a}, !- Handle
   Surface 15,                             !- Name
   RoofCeiling,                            !- Surface Type
   ,                                       !- Construction Name
   {de6c5def-29db-45e2-b9b4-f065bcd7cf65}, !- Space Name
->>>>>>> 9fc7b4ca
   Outdoors,                               !- Outside Boundary Condition
   ,                                       !- Outside Boundary Condition Object
   SunExposed,                             !- Sun Exposure
@@ -678,19 +440,11 @@
   0, 5.56486118425249, 0.304799999999999; !- X,Y,Z Vertex 4 {m}
 
 OS:Surface,
-<<<<<<< HEAD
-  {200ad35d-2bcb-40cd-9f05-6d3f3c894a34}, !- Handle
-  Surface 16,                             !- Name
-  RoofCeiling,                            !- Surface Type
-  ,                                       !- Construction Name
-  {f89c023a-6e9a-42c6-9cc8-35fe888edb0e}, !- Space Name
-=======
   {df489d3a-c206-4660-8512-94bbe7c82f60}, !- Handle
   Surface 16,                             !- Name
   RoofCeiling,                            !- Surface Type
   ,                                       !- Construction Name
   {de6c5def-29db-45e2-b9b4-f065bcd7cf65}, !- Space Name
->>>>>>> 9fc7b4ca
   Outdoors,                               !- Outside Boundary Condition
   ,                                       !- Outside Boundary Condition Object
   SunExposed,                             !- Sun Exposure
@@ -702,19 +456,11 @@
   0, 0, 0.3048;                           !- X,Y,Z Vertex 3 {m}
 
 OS:Surface,
-<<<<<<< HEAD
-  {0cbc5065-10c1-425c-95de-794b3054d185}, !- Handle
-  Surface 17,                             !- Name
-  RoofCeiling,                            !- Surface Type
-  ,                                       !- Construction Name
-  {f89c023a-6e9a-42c6-9cc8-35fe888edb0e}, !- Space Name
-=======
   {318752ba-a63c-48fb-814e-15645020e090}, !- Handle
   Surface 17,                             !- Name
   RoofCeiling,                            !- Surface Type
   ,                                       !- Construction Name
   {de6c5def-29db-45e2-b9b4-f065bcd7cf65}, !- Space Name
->>>>>>> 9fc7b4ca
   Outdoors,                               !- Outside Boundary Condition
   ,                                       !- Outside Boundary Condition Object
   SunExposed,                             !- Sun Exposure
@@ -726,15 +472,9 @@
   11.129722368505, 5.56486118425249, 0.304799999999997; !- X,Y,Z Vertex 3 {m}
 
 OS:Space,
-<<<<<<< HEAD
-  {f89c023a-6e9a-42c6-9cc8-35fe888edb0e}, !- Handle
-  finished attic space,                   !- Name
-  {cb429dcf-59c7-49ee-89c5-b12f6e256590}, !- Space Type Name
-=======
   {de6c5def-29db-45e2-b9b4-f065bcd7cf65}, !- Handle
   finished attic space,                   !- Name
   {4338a47c-2b38-445c-adc7-180c10338c2f}, !- Space Type Name
->>>>>>> 9fc7b4ca
   ,                                       !- Default Construction Set Name
   ,                                       !- Default Schedule Set Name
   -0,                                     !- Direction of Relative North {deg}
@@ -742,15 +482,6 @@
   0,                                      !- Y Origin {m}
   4.8768,                                 !- Z Origin {m}
   ,                                       !- Building Story Name
-<<<<<<< HEAD
-  {8ef6c940-896a-4775-be3d-4c4a5e3922f2}, !- Thermal Zone Name
-  ,                                       !- Part of Total Floor Area
-  ,                                       !- Design Specification Outdoor Air Object Name
-  {00e56055-ea53-4ffd-829b-b4b53e8feb5e}; !- Building Unit Name
-
-OS:BuildingUnit,
-  {00e56055-ea53-4ffd-829b-b4b53e8feb5e}, !- Handle
-=======
   {d5b188d1-c330-4dde-93db-2bc4bd052231}, !- Thermal Zone Name
   ,                                       !- Part of Total Floor Area
   ,                                       !- Design Specification Outdoor Air Object Name
@@ -758,17 +489,12 @@
 
 OS:BuildingUnit,
   {4405aff6-d156-40a4-9823-c5d808ff5dc3}, !- Handle
->>>>>>> 9fc7b4ca
   unit 1,                                 !- Name
   ,                                       !- Rendering Color
   Residential;                            !- Building Unit Type
 
 OS:Building,
-<<<<<<< HEAD
-  {97f80a38-49a4-4f1b-88b8-f9efd035601b}, !- Handle
-=======
   {73882f9d-53ba-4cb8-a8b0-079244397a40}, !- Handle
->>>>>>> 9fc7b4ca
   Building 1,                             !- Name
   ,                                       !- Building Sector Type
   0,                                      !- North Axis {deg}
@@ -783,13 +509,8 @@
   1;                                      !- Standards Number of Living Units
 
 OS:AdditionalProperties,
-<<<<<<< HEAD
-  {0bb7e059-6a6c-40e4-bd0b-523a11f9bb20}, !- Handle
-  {97f80a38-49a4-4f1b-88b8-f9efd035601b}, !- Object Name
-=======
   {cd6c5308-fe16-4f8f-b0a1-65aa7fbd80ea}, !- Handle
   {73882f9d-53ba-4cb8-a8b0-079244397a40}, !- Object Name
->>>>>>> 9fc7b4ca
   Total Units Represented,                !- Feature Name 1
   Integer,                                !- Feature Data Type 1
   1,                                      !- Feature Value 1
@@ -798,13 +519,8 @@
   1;                                      !- Feature Value 2
 
 OS:AdditionalProperties,
-<<<<<<< HEAD
-  {a5cdf411-d118-4546-978a-7fc223d702d5}, !- Handle
-  {00e56055-ea53-4ffd-829b-b4b53e8feb5e}, !- Object Name
-=======
   {047e454a-2d64-4e99-9eff-0cedbe904d80}, !- Handle
   {4405aff6-d156-40a4-9823-c5d808ff5dc3}, !- Object Name
->>>>>>> 9fc7b4ca
   NumberOfBedrooms,                       !- Feature Name 1
   Integer,                                !- Feature Data Type 1
   3,                                      !- Feature Value 1
@@ -813,11 +529,7 @@
   2;                                      !- Feature Value 2
 
 OS:Schedule:Day,
-<<<<<<< HEAD
-  {585875fb-5a3c-46a4-a781-2e61b5d6584d}, !- Handle
-=======
   {325fceeb-0a09-4348-aa89-90cfea443361}, !- Handle
->>>>>>> 9fc7b4ca
   Schedule Day 1,                         !- Name
   ,                                       !- Schedule Type Limits Name
   ,                                       !- Interpolate to Timestep
@@ -826,11 +538,7 @@
   0;                                      !- Value Until Time 1
 
 OS:Schedule:Day,
-<<<<<<< HEAD
-  {3042e55a-ae5b-44f5-bcb9-029cf79c1b36}, !- Handle
-=======
   {002276bb-1c79-4d95-a513-a9d74af466e9}, !- Handle
->>>>>>> 9fc7b4ca
   Schedule Day 2,                         !- Name
   ,                                       !- Schedule Type Limits Name
   ,                                       !- Interpolate to Timestep
@@ -839,21 +547,11 @@
   1;                                      !- Value Until Time 1
 
 OS:ShadingSurfaceGroup,
-<<<<<<< HEAD
-  {e8bba47e-b75a-4dc4-b2d2-47fb33e09c5c}, !- Handle
-=======
   {648c9b2e-3372-4f80-923d-0bdb7c651cf4}, !- Handle
->>>>>>> 9fc7b4ca
   res eaves,                              !- Name
   Building;                               !- Shading Surface Type
 
 OS:ShadingSurface,
-<<<<<<< HEAD
-  {c0be3dca-69e5-46c4-a522-dddc6fbeff25}, !- Handle
-  Surface 17 - res eaves,                 !- Name
-  ,                                       !- Construction Name
-  {e8bba47e-b75a-4dc4-b2d2-47fb33e09c5c}, !- Shading Surface Group Name
-=======
   {f6565776-31ef-4beb-8162-b392b91ccb14}, !- Handle
   Surface 14 - res eaves,                 !- Name
   ,                                       !- Construction Name
@@ -882,53 +580,21 @@
   Surface 16 - res eaves,                 !- Name
   ,                                       !- Construction Name
   {648c9b2e-3372-4f80-923d-0bdb7c651cf4}, !- Shading Surface Group Name
->>>>>>> 9fc7b4ca
+  ,                                       !- Transmittance Schedule Name
+  ,                                       !- Number of Vertices
+  -0.6096, 5.56486118425249, 4.8768,      !- X,Y,Z Vertex 1 {m}
+  -0.6096, 0, 4.8768,                     !- X,Y,Z Vertex 2 {m}
+  0, 0, 5.1816,                           !- X,Y,Z Vertex 3 {m}
+  0, 5.56486118425249, 5.1816;            !- X,Y,Z Vertex 4 {m}
+
+OS:ShadingSurface,
+  {6720b0e8-6fe7-4d94-9a48-d032b7ee72a4}, !- Handle
+  Surface 17 - res eaves,                 !- Name
+  ,                                       !- Construction Name
+  {648c9b2e-3372-4f80-923d-0bdb7c651cf4}, !- Shading Surface Group Name
   ,                                       !- Transmittance Schedule Name
   ,                                       !- Number of Vertices
   11.739322368505, 0, 4.8768,             !- X,Y,Z Vertex 1 {m}
   11.739322368505, 5.56486118425249, 4.8768, !- X,Y,Z Vertex 2 {m}
   11.129722368505, 5.56486118425249, 5.1816, !- X,Y,Z Vertex 3 {m}
   11.129722368505, 0, 5.1816;             !- X,Y,Z Vertex 4 {m}
-
-OS:ShadingSurface,
-<<<<<<< HEAD
-  {da2ea6bd-0e12-4101-ac15-65f6d6e7dd4b}, !- Handle
-  Surface 14 - res eaves,                 !- Name
-  ,                                       !- Construction Name
-  {e8bba47e-b75a-4dc4-b2d2-47fb33e09c5c}, !- Shading Surface Group Name
-  ,                                       !- Transmittance Schedule Name
-  ,                                       !- Number of Vertices
-  0, -0.6096, 4.8768,                     !- X,Y,Z Vertex 1 {m}
-  11.129722368505, -0.6096, 4.8768,       !- X,Y,Z Vertex 2 {m}
-  11.129722368505, 0, 5.1816,             !- X,Y,Z Vertex 3 {m}
-  0, 0, 5.1816;                           !- X,Y,Z Vertex 4 {m}
-
-OS:ShadingSurface,
-  {82e1617e-2767-4062-bb88-e3b8bc7b0de2}, !- Handle
-  Surface 16 - res eaves,                 !- Name
-  ,                                       !- Construction Name
-  {e8bba47e-b75a-4dc4-b2d2-47fb33e09c5c}, !- Shading Surface Group Name
-=======
-  {6720b0e8-6fe7-4d94-9a48-d032b7ee72a4}, !- Handle
-  Surface 17 - res eaves,                 !- Name
-  ,                                       !- Construction Name
-  {648c9b2e-3372-4f80-923d-0bdb7c651cf4}, !- Shading Surface Group Name
->>>>>>> 9fc7b4ca
-  ,                                       !- Transmittance Schedule Name
-  ,                                       !- Number of Vertices
-  -0.6096, 5.56486118425249, 4.8768,      !- X,Y,Z Vertex 1 {m}
-  -0.6096, 0, 4.8768,                     !- X,Y,Z Vertex 2 {m}
-  0, 0, 5.1816,                           !- X,Y,Z Vertex 3 {m}
-  0, 5.56486118425249, 5.1816;            !- X,Y,Z Vertex 4 {m}
-
-OS:ShadingSurface,
-  {ddd285a9-5ee0-4bcf-93ac-3626e844bb98}, !- Handle
-  Surface 15 - res eaves,                 !- Name
-  ,                                       !- Construction Name
-  {e8bba47e-b75a-4dc4-b2d2-47fb33e09c5c}, !- Shading Surface Group Name
-  ,                                       !- Transmittance Schedule Name
-  ,                                       !- Number of Vertices
-  11.129722368505, 6.17446118425249, 4.8768, !- X,Y,Z Vertex 1 {m}
-  0, 6.17446118425249, 4.8768,            !- X,Y,Z Vertex 2 {m}
-  0, 5.56486118425249, 5.1816,            !- X,Y,Z Vertex 3 {m}
-  11.129722368505, 5.56486118425249, 5.1816; !- X,Y,Z Vertex 4 {m}
