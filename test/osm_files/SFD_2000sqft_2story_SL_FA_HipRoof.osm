--- conflicted
+++ resolved
@@ -1,73 +1,41 @@
 !- NOTE: Auto-generated from /test/osw_files/SFD_2000sqft_2story_SL_FA_HipRoof.osw
 
 OS:Version,
-<<<<<<< HEAD
-  {850a0c75-653e-4a51-bef2-e6a01e0ed946}, !- Handle
+  {20b1990f-4e27-4b96-b83d-b0d8db531564}, !- Handle
   2.9.0;                                  !- Version Identifier
 
 OS:SimulationControl,
-  {60c54b29-a002-4027-a68f-b4618056d65f}, !- Handle
-=======
-  {e64f324d-438c-461b-8464-f8cd2d074a83}, !- Handle
-  2.9.0;                                  !- Version Identifier
-
-OS:SimulationControl,
-  {6277eb1d-7633-41b4-bbd3-d2a8657bc683}, !- Handle
->>>>>>> aeaf96d4
+  {2ef880c8-4d72-4768-9742-3ff684217a3d}, !- Handle
   ,                                       !- Do Zone Sizing Calculation
   ,                                       !- Do System Sizing Calculation
   ,                                       !- Do Plant Sizing Calculation
   No;                                     !- Run Simulation for Sizing Periods
 
 OS:Timestep,
-<<<<<<< HEAD
-  {c86255e0-6e72-4af5-ad48-63b8834875b9}, !- Handle
+  {4fd6387d-f6a7-4e7e-90d2-8f93456a5b11}, !- Handle
   6;                                      !- Number of Timesteps per Hour
 
 OS:ShadowCalculation,
-  {fcc96cdc-2ed0-4169-a8f4-c6422d2ab225}, !- Handle
-=======
-  {dd9d92a0-a3cb-4969-bf15-544a6bc7be04}, !- Handle
-  6;                                      !- Number of Timesteps per Hour
-
-OS:ShadowCalculation,
-  {7e1b6899-32c9-45fd-b681-2060fe4e9662}, !- Handle
->>>>>>> aeaf96d4
+  {f0b8fd4d-05bd-468e-bea8-b17906ce8345}, !- Handle
   20,                                     !- Calculation Frequency
   200;                                    !- Maximum Figures in Shadow Overlap Calculations
 
 OS:SurfaceConvectionAlgorithm:Outside,
-<<<<<<< HEAD
-  {0ea7bab1-89aa-4d5c-9fb2-125c984d29d7}, !- Handle
+  {a4df65f9-6c06-4654-a0d6-ffbb614d7b57}, !- Handle
   DOE-2;                                  !- Algorithm
 
 OS:SurfaceConvectionAlgorithm:Inside,
-  {fb3c04c1-10fd-459e-b4f3-650823b2b0cd}, !- Handle
+  {2149b421-0e64-4118-b3f8-7291e817e911}, !- Handle
   TARP;                                   !- Algorithm
 
 OS:ZoneCapacitanceMultiplier:ResearchSpecial,
-  {cc875320-adda-4da6-8091-49fb5b39068e}, !- Handle
-=======
-  {93e6b8a8-42c7-4138-973f-7b633b092483}, !- Handle
-  DOE-2;                                  !- Algorithm
-
-OS:SurfaceConvectionAlgorithm:Inside,
-  {40ec8001-3b53-42aa-ba4c-6073c04172d5}, !- Handle
-  TARP;                                   !- Algorithm
-
-OS:ZoneCapacitanceMultiplier:ResearchSpecial,
-  {b8eebe75-f531-4495-aa22-ed09b209f074}, !- Handle
->>>>>>> aeaf96d4
+  {6bcda9a2-f562-422f-9f51-35d30ba56853}, !- Handle
   ,                                       !- Temperature Capacity Multiplier
   15,                                     !- Humidity Capacity Multiplier
   ;                                       !- Carbon Dioxide Capacity Multiplier
 
 OS:RunPeriod,
-<<<<<<< HEAD
-  {bb9f8c8c-9591-4cfa-a6fc-6915260ed749}, !- Handle
-=======
-  {5f39e890-2436-4781-8240-2fb8686701d0}, !- Handle
->>>>>>> aeaf96d4
+  {db01860e-41ba-4560-a9bb-e41b371353ab}, !- Handle
   Run Period 1,                           !- Name
   1,                                      !- Begin Month
   1,                                      !- Begin Day of Month
@@ -81,21 +49,13 @@
   ;                                       !- Number of Times Runperiod to be Repeated
 
 OS:YearDescription,
-<<<<<<< HEAD
-  {c7011559-93b5-4ce5-9bc7-638b240f6d7e}, !- Handle
-=======
-  {8a5c2519-2b44-4302-9863-ace8456f8a35}, !- Handle
->>>>>>> aeaf96d4
+  {15f54aad-c6cd-4974-8ffe-bf2ab693dc9a}, !- Handle
   2007,                                   !- Calendar Year
   ,                                       !- Day of Week for Start Day
   ;                                       !- Is Leap Year
 
 OS:WeatherFile,
-<<<<<<< HEAD
-  {e74fa102-c1fd-4c98-b04b-bb89dd216ac1}, !- Handle
-=======
-  {b493845a-5711-410c-a891-27a029de9a0d}, !- Handle
->>>>>>> aeaf96d4
+  {ec31179d-77ee-4049-9092-4f7e4e484d37}, !- Handle
   Denver Intl Ap,                         !- City
   CO,                                     !- State Province Region
   USA,                                    !- Country
@@ -109,13 +69,8 @@
   E23378AA;                               !- Checksum
 
 OS:AdditionalProperties,
-<<<<<<< HEAD
-  {b239c979-a35a-40d4-aac0-0bc93c5d1d9a}, !- Handle
-  {e74fa102-c1fd-4c98-b04b-bb89dd216ac1}, !- Object Name
-=======
-  {7fe3e2c7-3a02-44c7-b33d-7d891d02bde7}, !- Handle
-  {b493845a-5711-410c-a891-27a029de9a0d}, !- Object Name
->>>>>>> aeaf96d4
+  {78321f71-6d3b-4876-8821-f37ea4d4a5fb}, !- Handle
+  {ec31179d-77ee-4049-9092-4f7e4e484d37}, !- Object Name
   EPWHeaderCity,                          !- Feature Name 1
   String,                                 !- Feature Data Type 1
   Denver Intl Ap,                         !- Feature Value 1
@@ -223,11 +178,7 @@
   84;                                     !- Feature Value 35
 
 OS:Site,
-<<<<<<< HEAD
-  {9a308b34-2256-49f6-bdc2-2c645fbcd565}, !- Handle
-=======
-  {e6784e8b-ec8c-41c8-9412-f9c9b23f9836}, !- Handle
->>>>>>> aeaf96d4
+  {220f51b3-35de-4865-a200-58fe608c91fd}, !- Handle
   Denver Intl Ap_CO_USA,                  !- Name
   39.83,                                  !- Latitude {deg}
   -104.65,                                !- Longitude {deg}
@@ -236,11 +187,7 @@
   ;                                       !- Terrain
 
 OS:ClimateZones,
-<<<<<<< HEAD
-  {fac3ead1-1ceb-4a62-af0a-c7b655a38e29}, !- Handle
-=======
-  {5dde19f9-86ad-441c-87ae-7a9b78d09f85}, !- Handle
->>>>>>> aeaf96d4
+  {5b3ae9a0-aef6-448f-9de0-85a0d7b2ea1d}, !- Handle
   ,                                       !- Active Institution
   ,                                       !- Active Year
   ,                                       !- Climate Zone Institution Name 1
@@ -253,31 +200,19 @@
   Cold;                                   !- Climate Zone Value 2
 
 OS:Site:WaterMainsTemperature,
-<<<<<<< HEAD
-  {8b9836de-0e4a-4697-b7d8-0a3d286e0588}, !- Handle
-=======
-  {51cd0734-e466-4de5-99c1-455e550b3410}, !- Handle
->>>>>>> aeaf96d4
+  {8e5f295b-4342-4ce7-bb93-9affb33bace0}, !- Handle
   Correlation,                            !- Calculation Method
   ,                                       !- Temperature Schedule Name
   10.8753424657535,                       !- Annual Average Outdoor Air Temperature {C}
   23.1524007936508;                       !- Maximum Difference In Monthly Average Outdoor Air Temperatures {deltaC}
 
 OS:RunPeriodControl:DaylightSavingTime,
-<<<<<<< HEAD
-  {2d69592c-24f2-4260-aee0-bdd875f03b1f}, !- Handle
-=======
-  {5b050a6d-96a6-4f6d-aa94-302b0d01c67c}, !- Handle
->>>>>>> aeaf96d4
+  {b1de1435-cc3d-4854-8cda-c4e175957ae9}, !- Handle
   4/7,                                    !- Start Date
   10/26;                                  !- End Date
 
 OS:Site:GroundTemperature:Deep,
-<<<<<<< HEAD
-  {2c7b9f27-9aa6-4bb2-97a8-5b482d7b1ad0}, !- Handle
-=======
-  {b200f837-1d91-4f9d-8a44-e0d848e43474}, !- Handle
->>>>>>> aeaf96d4
+  {cb01d042-7170-485a-824e-94f9684999e5}, !- Handle
   10.8753424657535,                       !- January Deep Ground Temperature {C}
   10.8753424657535,                       !- February Deep Ground Temperature {C}
   10.8753424657535,                       !- March Deep Ground Temperature {C}
@@ -292,11 +227,7 @@
   10.8753424657535;                       !- December Deep Ground Temperature {C}
 
 OS:Building,
-<<<<<<< HEAD
-  {305366c7-25b3-4fce-80db-99b866473b81}, !- Handle
-=======
-  {0fb2d24a-17c7-452c-b6c7-30e414a54a96}, !- Handle
->>>>>>> aeaf96d4
+  {40081453-942b-49c2-87e4-9278d72e1b5d}, !- Handle
   Building 1,                             !- Name
   ,                                       !- Building Sector Type
   0,                                      !- North Axis {deg}
@@ -311,13 +242,8 @@
   1;                                      !- Standards Number of Living Units
 
 OS:AdditionalProperties,
-<<<<<<< HEAD
-  {1c30b2a2-0217-4acb-8acf-e1a74b46a70b}, !- Handle
-  {305366c7-25b3-4fce-80db-99b866473b81}, !- Object Name
-=======
-  {2781e125-7f72-45e4-ac6f-80896c98f7d5}, !- Handle
-  {0fb2d24a-17c7-452c-b6c7-30e414a54a96}, !- Object Name
->>>>>>> aeaf96d4
+  {276c9766-64f3-43ce-8ab4-8f19e88997db}, !- Handle
+  {40081453-942b-49c2-87e4-9278d72e1b5d}, !- Object Name
   Total Units Represented,                !- Feature Name 1
   Integer,                                !- Feature Data Type 1
   1,                                      !- Feature Value 1
@@ -326,11 +252,7 @@
   1;                                      !- Feature Value 2
 
 OS:ThermalZone,
-<<<<<<< HEAD
-  {01d02111-f885-43bc-8a3d-586a2c481946}, !- Handle
-=======
-  {12f5f51f-8422-4c5c-a559-35be68930125}, !- Handle
->>>>>>> aeaf96d4
+  {e7ae8989-06fa-425e-9d33-706f450d576c}, !- Handle
   living zone,                            !- Name
   ,                                       !- Multiplier
   ,                                       !- Ceiling Height {m}
@@ -339,17 +261,10 @@
   ,                                       !- Zone Inside Convection Algorithm
   ,                                       !- Zone Outside Convection Algorithm
   ,                                       !- Zone Conditioning Equipment List Name
-<<<<<<< HEAD
-  {82bcdc01-047d-417b-bc27-9e6b140fafec}, !- Zone Air Inlet Port List
-  {5959787e-3833-41b5-9c88-0fe703643698}, !- Zone Air Exhaust Port List
-  {ae34a221-c972-4a87-a80c-1f073bf79d47}, !- Zone Air Node Name
-  {557a0d41-e139-47cc-b227-b30feb981c9d}, !- Zone Return Air Port List
-=======
-  {a9ed4ce4-55e9-48d9-8b44-01d292b6e8a4}, !- Zone Air Inlet Port List
-  {1e0024c8-cd89-4e38-917b-6fe9df90b8c6}, !- Zone Air Exhaust Port List
-  {d3784214-51e7-4c54-8b56-992d9cf2aa59}, !- Zone Air Node Name
-  {3e2806ff-9324-47a6-8c93-5293a017736f}, !- Zone Return Air Port List
->>>>>>> aeaf96d4
+  {9e62b9ec-777a-4eb6-8719-f3242d357775}, !- Zone Air Inlet Port List
+  {309487d7-3f68-4694-a230-2f47ab3ffce2}, !- Zone Air Exhaust Port List
+  {7b672c8e-834d-4440-8da6-1808decb120b}, !- Zone Air Node Name
+  {593756e0-8a41-4755-9589-32135e70c920}, !- Zone Return Air Port List
   ,                                       !- Primary Daylighting Control Name
   ,                                       !- Fraction of Zone Controlled by Primary Daylighting Control
   ,                                       !- Secondary Daylighting Control Name
@@ -360,71 +275,37 @@
   No;                                     !- Use Ideal Air Loads
 
 OS:Node,
-<<<<<<< HEAD
-  {28ccaa51-1c70-4271-b86b-546d0b96d4f8}, !- Handle
+  {6cd28f7c-b81d-42b1-b219-56a06d6024cc}, !- Handle
   Node 1,                                 !- Name
-  {ae34a221-c972-4a87-a80c-1f073bf79d47}, !- Inlet Port
+  {7b672c8e-834d-4440-8da6-1808decb120b}, !- Inlet Port
   ;                                       !- Outlet Port
 
 OS:Connection,
-  {ae34a221-c972-4a87-a80c-1f073bf79d47}, !- Handle
-  {65fa6c2a-6a3a-4836-b0e1-a6a53d4a1879}, !- Name
-  {01d02111-f885-43bc-8a3d-586a2c481946}, !- Source Object
+  {7b672c8e-834d-4440-8da6-1808decb120b}, !- Handle
+  {35f4cabc-dd44-480d-a646-ad6638300fd5}, !- Name
+  {e7ae8989-06fa-425e-9d33-706f450d576c}, !- Source Object
   11,                                     !- Outlet Port
-  {28ccaa51-1c70-4271-b86b-546d0b96d4f8}, !- Target Object
+  {6cd28f7c-b81d-42b1-b219-56a06d6024cc}, !- Target Object
   2;                                      !- Inlet Port
 
 OS:PortList,
-  {82bcdc01-047d-417b-bc27-9e6b140fafec}, !- Handle
-  {65488263-cad8-4f8f-8216-c7995c0c390d}, !- Name
-  {01d02111-f885-43bc-8a3d-586a2c481946}; !- HVAC Component
+  {9e62b9ec-777a-4eb6-8719-f3242d357775}, !- Handle
+  {e3e5518b-b874-4292-9278-a7ba40bac75c}, !- Name
+  {e7ae8989-06fa-425e-9d33-706f450d576c}; !- HVAC Component
 
 OS:PortList,
-  {5959787e-3833-41b5-9c88-0fe703643698}, !- Handle
-  {6d742bb5-8309-46ff-9c21-efce54837c52}, !- Name
-  {01d02111-f885-43bc-8a3d-586a2c481946}; !- HVAC Component
+  {309487d7-3f68-4694-a230-2f47ab3ffce2}, !- Handle
+  {eba58f0e-78d6-4e51-b622-07a4c7f81042}, !- Name
+  {e7ae8989-06fa-425e-9d33-706f450d576c}; !- HVAC Component
 
 OS:PortList,
-  {557a0d41-e139-47cc-b227-b30feb981c9d}, !- Handle
-  {1a1984f3-701a-4582-bd30-6f68122146b1}, !- Name
-  {01d02111-f885-43bc-8a3d-586a2c481946}; !- HVAC Component
+  {593756e0-8a41-4755-9589-32135e70c920}, !- Handle
+  {98702c09-816c-49f9-82cb-2bc3f7a1de81}, !- Name
+  {e7ae8989-06fa-425e-9d33-706f450d576c}; !- HVAC Component
 
 OS:Sizing:Zone,
-  {3971fe39-61c2-4516-aed0-4ff25db1276f}, !- Handle
-  {01d02111-f885-43bc-8a3d-586a2c481946}, !- Zone or ZoneList Name
-=======
-  {7740ddd8-6846-4090-91b2-0b3b7d7693c9}, !- Handle
-  Node 1,                                 !- Name
-  {d3784214-51e7-4c54-8b56-992d9cf2aa59}, !- Inlet Port
-  ;                                       !- Outlet Port
-
-OS:Connection,
-  {d3784214-51e7-4c54-8b56-992d9cf2aa59}, !- Handle
-  {8dc1b7e7-a8e4-4f36-ba2c-d11a2f950bf4}, !- Name
-  {12f5f51f-8422-4c5c-a559-35be68930125}, !- Source Object
-  11,                                     !- Outlet Port
-  {7740ddd8-6846-4090-91b2-0b3b7d7693c9}, !- Target Object
-  2;                                      !- Inlet Port
-
-OS:PortList,
-  {a9ed4ce4-55e9-48d9-8b44-01d292b6e8a4}, !- Handle
-  {cf39c857-92a6-44c6-8880-2014e0f4c4a5}, !- Name
-  {12f5f51f-8422-4c5c-a559-35be68930125}; !- HVAC Component
-
-OS:PortList,
-  {1e0024c8-cd89-4e38-917b-6fe9df90b8c6}, !- Handle
-  {1d5648a3-3e42-4caf-962a-3805ea820277}, !- Name
-  {12f5f51f-8422-4c5c-a559-35be68930125}; !- HVAC Component
-
-OS:PortList,
-  {3e2806ff-9324-47a6-8c93-5293a017736f}, !- Handle
-  {d069d39e-0f0e-48f6-93c6-bc8bbcd22c5d}, !- Name
-  {12f5f51f-8422-4c5c-a559-35be68930125}; !- HVAC Component
-
-OS:Sizing:Zone,
-  {d2539cfd-a059-4988-8316-b0d159c322b0}, !- Handle
-  {12f5f51f-8422-4c5c-a559-35be68930125}, !- Zone or ZoneList Name
->>>>>>> aeaf96d4
+  {d2f3382c-c260-4b44-bc7a-b6dee92d9982}, !- Handle
+  {e7ae8989-06fa-425e-9d33-706f450d576c}, !- Zone or ZoneList Name
   SupplyAirTemperature,                   !- Zone Cooling Design Supply Air Temperature Input Method
   14,                                     !- Zone Cooling Design Supply Air Temperature {C}
   11.11,                                  !- Zone Cooling Design Supply Air Temperature Difference {deltaC}
@@ -453,25 +334,14 @@
   autosize;                               !- Dedicated Outdoor Air High Setpoint Temperature for Design {C}
 
 OS:ZoneHVAC:EquipmentList,
-<<<<<<< HEAD
-  {59d56948-df40-4944-bed8-7980b19b4df1}, !- Handle
+  {5bf08d17-8e12-4d43-accc-6365ff12301f}, !- Handle
   Zone HVAC Equipment List 1,             !- Name
-  {01d02111-f885-43bc-8a3d-586a2c481946}; !- Thermal Zone
+  {e7ae8989-06fa-425e-9d33-706f450d576c}; !- Thermal Zone
 
 OS:Space,
-  {ffe15094-9d12-4d23-ac09-6d81fa47871e}, !- Handle
+  {1ded4bce-e898-4065-9ea8-b9aeb4585c5d}, !- Handle
   living space,                           !- Name
-  {cdbed3bf-9f74-4bb9-ae44-801945e3a0be}, !- Space Type Name
-=======
-  {7eef1031-b0cb-4292-8cb8-165ae89a10b6}, !- Handle
-  Zone HVAC Equipment List 1,             !- Name
-  {12f5f51f-8422-4c5c-a559-35be68930125}; !- Thermal Zone
-
-OS:Space,
-  {b10fcfa2-8818-49fa-acba-d7e284773056}, !- Handle
-  living space,                           !- Name
-  {ab508ec2-c5ac-4de6-a972-989c4402a23e}, !- Space Type Name
->>>>>>> aeaf96d4
+  {07b8ba72-8ad1-4ea6-9f57-c0e47c4bb7dc}, !- Space Type Name
   ,                                       !- Default Construction Set Name
   ,                                       !- Default Schedule Set Name
   -0,                                     !- Direction of Relative North {deg}
@@ -479,31 +349,17 @@
   0,                                      !- Y Origin {m}
   0,                                      !- Z Origin {m}
   ,                                       !- Building Story Name
-<<<<<<< HEAD
-  {01d02111-f885-43bc-8a3d-586a2c481946}, !- Thermal Zone Name
+  {e7ae8989-06fa-425e-9d33-706f450d576c}, !- Thermal Zone Name
   ,                                       !- Part of Total Floor Area
   ,                                       !- Design Specification Outdoor Air Object Name
-  {2ea8803e-e40b-4b51-8e43-bf35c52c240c}; !- Building Unit Name
-
-OS:Surface,
-  {e7d05bca-9354-4dc1-ae0b-0499ac24d050}, !- Handle
+  {69b3c3dd-d2dc-4dd8-95ee-24df1bbaf62b}; !- Building Unit Name
+
+OS:Surface,
+  {68dbeb5a-c242-4eaf-af43-f8a2452d27dd}, !- Handle
   Surface 1,                              !- Name
   Floor,                                  !- Surface Type
   ,                                       !- Construction Name
-  {ffe15094-9d12-4d23-ac09-6d81fa47871e}, !- Space Name
-=======
-  {12f5f51f-8422-4c5c-a559-35be68930125}, !- Thermal Zone Name
-  ,                                       !- Part of Total Floor Area
-  ,                                       !- Design Specification Outdoor Air Object Name
-  {60e9bbff-79e3-41f7-9c28-1eb4bf88270b}; !- Building Unit Name
-
-OS:Surface,
-  {26d36446-f9b9-4a37-bf0b-dcd7ac6fe32d}, !- Handle
-  Surface 1,                              !- Name
-  Floor,                                  !- Surface Type
-  ,                                       !- Construction Name
-  {b10fcfa2-8818-49fa-acba-d7e284773056}, !- Space Name
->>>>>>> aeaf96d4
+  {1ded4bce-e898-4065-9ea8-b9aeb4585c5d}, !- Space Name
   Foundation,                             !- Outside Boundary Condition
   ,                                       !- Outside Boundary Condition Object
   NoSun,                                  !- Sun Exposure
@@ -516,19 +372,11 @@
   11.129722368505, 0, 0;                  !- X,Y,Z Vertex 4 {m}
 
 OS:Surface,
-<<<<<<< HEAD
-  {d8aeafa3-1853-4b29-b84b-7c76b3da3116}, !- Handle
+  {8b798d3a-114e-4f73-b732-02a56b918ac3}, !- Handle
   Surface 2,                              !- Name
   Wall,                                   !- Surface Type
   ,                                       !- Construction Name
-  {ffe15094-9d12-4d23-ac09-6d81fa47871e}, !- Space Name
-=======
-  {fdd54a0c-9655-4667-9ac5-711f242f4913}, !- Handle
-  Surface 2,                              !- Name
-  Wall,                                   !- Surface Type
-  ,                                       !- Construction Name
-  {b10fcfa2-8818-49fa-acba-d7e284773056}, !- Space Name
->>>>>>> aeaf96d4
+  {1ded4bce-e898-4065-9ea8-b9aeb4585c5d}, !- Space Name
   Outdoors,                               !- Outside Boundary Condition
   ,                                       !- Outside Boundary Condition Object
   SunExposed,                             !- Sun Exposure
@@ -541,19 +389,11 @@
   0, 0, 2.4384;                           !- X,Y,Z Vertex 4 {m}
 
 OS:Surface,
-<<<<<<< HEAD
-  {325b7f2b-78d8-4919-99ce-14b978e4b2e4}, !- Handle
+  {2c66ee98-f18f-475b-b176-c4b2cbca9bd9}, !- Handle
   Surface 3,                              !- Name
   Wall,                                   !- Surface Type
   ,                                       !- Construction Name
-  {ffe15094-9d12-4d23-ac09-6d81fa47871e}, !- Space Name
-=======
-  {0b88509f-d54f-4a05-9006-d40a3f17d244}, !- Handle
-  Surface 3,                              !- Name
-  Wall,                                   !- Surface Type
-  ,                                       !- Construction Name
-  {b10fcfa2-8818-49fa-acba-d7e284773056}, !- Space Name
->>>>>>> aeaf96d4
+  {1ded4bce-e898-4065-9ea8-b9aeb4585c5d}, !- Space Name
   Outdoors,                               !- Outside Boundary Condition
   ,                                       !- Outside Boundary Condition Object
   SunExposed,                             !- Sun Exposure
@@ -566,19 +406,11 @@
   0, 5.56486118425249, 2.4384;            !- X,Y,Z Vertex 4 {m}
 
 OS:Surface,
-<<<<<<< HEAD
-  {7c88656d-fe64-4c3a-a320-58272d3bc9b2}, !- Handle
+  {b656bec3-f0ef-4194-83d2-ce5bd3667642}, !- Handle
   Surface 4,                              !- Name
   Wall,                                   !- Surface Type
   ,                                       !- Construction Name
-  {ffe15094-9d12-4d23-ac09-6d81fa47871e}, !- Space Name
-=======
-  {0664eae6-30ae-4e8d-9416-e4060aaf0947}, !- Handle
-  Surface 4,                              !- Name
-  Wall,                                   !- Surface Type
-  ,                                       !- Construction Name
-  {b10fcfa2-8818-49fa-acba-d7e284773056}, !- Space Name
->>>>>>> aeaf96d4
+  {1ded4bce-e898-4065-9ea8-b9aeb4585c5d}, !- Space Name
   Outdoors,                               !- Outside Boundary Condition
   ,                                       !- Outside Boundary Condition Object
   SunExposed,                             !- Sun Exposure
@@ -591,19 +423,11 @@
   11.129722368505, 5.56486118425249, 2.4384; !- X,Y,Z Vertex 4 {m}
 
 OS:Surface,
-<<<<<<< HEAD
-  {c3773069-1a46-4fbe-b761-7ea0ba967675}, !- Handle
+  {8f9c4112-bbea-4a23-8c83-791acdc92a5a}, !- Handle
   Surface 5,                              !- Name
   Wall,                                   !- Surface Type
   ,                                       !- Construction Name
-  {ffe15094-9d12-4d23-ac09-6d81fa47871e}, !- Space Name
-=======
-  {2faa888d-bb6a-49fc-b3b7-db6da5e825de}, !- Handle
-  Surface 5,                              !- Name
-  Wall,                                   !- Surface Type
-  ,                                       !- Construction Name
-  {b10fcfa2-8818-49fa-acba-d7e284773056}, !- Space Name
->>>>>>> aeaf96d4
+  {1ded4bce-e898-4065-9ea8-b9aeb4585c5d}, !- Space Name
   Outdoors,                               !- Outside Boundary Condition
   ,                                       !- Outside Boundary Condition Object
   SunExposed,                             !- Sun Exposure
@@ -616,23 +440,13 @@
   11.129722368505, 0, 2.4384;             !- X,Y,Z Vertex 4 {m}
 
 OS:Surface,
-<<<<<<< HEAD
-  {aa774a56-8d73-4d67-a53d-807bc7ce9f12}, !- Handle
+  {820368dc-59a0-4405-86b2-893a964e93a7}, !- Handle
   Surface 6,                              !- Name
   RoofCeiling,                            !- Surface Type
   ,                                       !- Construction Name
-  {ffe15094-9d12-4d23-ac09-6d81fa47871e}, !- Space Name
+  {1ded4bce-e898-4065-9ea8-b9aeb4585c5d}, !- Space Name
   Surface,                                !- Outside Boundary Condition
-  {ab0b0acd-ee67-4ce4-98ff-c8a22482299e}, !- Outside Boundary Condition Object
-=======
-  {be0aa157-997a-4e60-90dc-ff8e86ce4d6a}, !- Handle
-  Surface 6,                              !- Name
-  RoofCeiling,                            !- Surface Type
-  ,                                       !- Construction Name
-  {b10fcfa2-8818-49fa-acba-d7e284773056}, !- Space Name
-  Surface,                                !- Outside Boundary Condition
-  {a77cd0d7-62bc-4a8f-9193-584f45704b97}, !- Outside Boundary Condition Object
->>>>>>> aeaf96d4
+  {e61dd556-d134-4bd3-9094-e41e4ea8d0bc}, !- Outside Boundary Condition Object
   NoSun,                                  !- Sun Exposure
   NoWind,                                 !- Wind Exposure
   ,                                       !- View Factor to Ground
@@ -643,11 +457,7 @@
   0, 0, 2.4384;                           !- X,Y,Z Vertex 4 {m}
 
 OS:SpaceType,
-<<<<<<< HEAD
-  {cdbed3bf-9f74-4bb9-ae44-801945e3a0be}, !- Handle
-=======
-  {ab508ec2-c5ac-4de6-a972-989c4402a23e}, !- Handle
->>>>>>> aeaf96d4
+  {07b8ba72-8ad1-4ea6-9f57-c0e47c4bb7dc}, !- Handle
   Space Type 1,                           !- Name
   ,                                       !- Default Construction Set Name
   ,                                       !- Default Schedule Set Name
@@ -658,15 +468,9 @@
   living;                                 !- Standards Space Type
 
 OS:Space,
-<<<<<<< HEAD
-  {43c57982-44df-4cfb-9698-7605fb66835f}, !- Handle
+  {62adcc6a-7bcf-41b5-a2dc-99e221fa5341}, !- Handle
   living space|story 2,                   !- Name
-  {cdbed3bf-9f74-4bb9-ae44-801945e3a0be}, !- Space Type Name
-=======
-  {ad209582-f079-4a8d-9c33-a150a2699597}, !- Handle
-  living space|story 2,                   !- Name
-  {ab508ec2-c5ac-4de6-a972-989c4402a23e}, !- Space Type Name
->>>>>>> aeaf96d4
+  {07b8ba72-8ad1-4ea6-9f57-c0e47c4bb7dc}, !- Space Type Name
   ,                                       !- Default Construction Set Name
   ,                                       !- Default Schedule Set Name
   -0,                                     !- Direction of Relative North {deg}
@@ -674,35 +478,19 @@
   0,                                      !- Y Origin {m}
   2.4384,                                 !- Z Origin {m}
   ,                                       !- Building Story Name
-<<<<<<< HEAD
-  {01d02111-f885-43bc-8a3d-586a2c481946}, !- Thermal Zone Name
+  {e7ae8989-06fa-425e-9d33-706f450d576c}, !- Thermal Zone Name
   ,                                       !- Part of Total Floor Area
   ,                                       !- Design Specification Outdoor Air Object Name
-  {2ea8803e-e40b-4b51-8e43-bf35c52c240c}; !- Building Unit Name
-
-OS:Surface,
-  {ab0b0acd-ee67-4ce4-98ff-c8a22482299e}, !- Handle
+  {69b3c3dd-d2dc-4dd8-95ee-24df1bbaf62b}; !- Building Unit Name
+
+OS:Surface,
+  {e61dd556-d134-4bd3-9094-e41e4ea8d0bc}, !- Handle
   Surface 7,                              !- Name
   Floor,                                  !- Surface Type
   ,                                       !- Construction Name
-  {43c57982-44df-4cfb-9698-7605fb66835f}, !- Space Name
+  {62adcc6a-7bcf-41b5-a2dc-99e221fa5341}, !- Space Name
   Surface,                                !- Outside Boundary Condition
-  {aa774a56-8d73-4d67-a53d-807bc7ce9f12}, !- Outside Boundary Condition Object
-=======
-  {12f5f51f-8422-4c5c-a559-35be68930125}, !- Thermal Zone Name
-  ,                                       !- Part of Total Floor Area
-  ,                                       !- Design Specification Outdoor Air Object Name
-  {60e9bbff-79e3-41f7-9c28-1eb4bf88270b}; !- Building Unit Name
-
-OS:Surface,
-  {a77cd0d7-62bc-4a8f-9193-584f45704b97}, !- Handle
-  Surface 7,                              !- Name
-  Floor,                                  !- Surface Type
-  ,                                       !- Construction Name
-  {ad209582-f079-4a8d-9c33-a150a2699597}, !- Space Name
-  Surface,                                !- Outside Boundary Condition
-  {be0aa157-997a-4e60-90dc-ff8e86ce4d6a}, !- Outside Boundary Condition Object
->>>>>>> aeaf96d4
+  {820368dc-59a0-4405-86b2-893a964e93a7}, !- Outside Boundary Condition Object
   NoSun,                                  !- Sun Exposure
   NoWind,                                 !- Wind Exposure
   ,                                       !- View Factor to Ground
@@ -713,19 +501,11 @@
   11.129722368505, 0, 0;                  !- X,Y,Z Vertex 4 {m}
 
 OS:Surface,
-<<<<<<< HEAD
-  {7b9f6720-b061-40fa-aa24-49cfc65fb925}, !- Handle
+  {cabab8da-60f4-4813-861c-576cf5b09298}, !- Handle
   Surface 8,                              !- Name
   Wall,                                   !- Surface Type
   ,                                       !- Construction Name
-  {43c57982-44df-4cfb-9698-7605fb66835f}, !- Space Name
-=======
-  {e6465f80-4cb9-4bb7-a02d-470f4c68495a}, !- Handle
-  Surface 8,                              !- Name
-  Wall,                                   !- Surface Type
-  ,                                       !- Construction Name
-  {ad209582-f079-4a8d-9c33-a150a2699597}, !- Space Name
->>>>>>> aeaf96d4
+  {62adcc6a-7bcf-41b5-a2dc-99e221fa5341}, !- Space Name
   Outdoors,                               !- Outside Boundary Condition
   ,                                       !- Outside Boundary Condition Object
   SunExposed,                             !- Sun Exposure
@@ -738,19 +518,11 @@
   0, 0, 2.4384;                           !- X,Y,Z Vertex 4 {m}
 
 OS:Surface,
-<<<<<<< HEAD
-  {a30c1b9d-afa5-4ba8-82e1-5493a415c532}, !- Handle
+  {98673d9a-2458-4600-99d6-217c094f2fa7}, !- Handle
   Surface 9,                              !- Name
   Wall,                                   !- Surface Type
   ,                                       !- Construction Name
-  {43c57982-44df-4cfb-9698-7605fb66835f}, !- Space Name
-=======
-  {79fcf797-8034-410c-af94-cd66732eecd8}, !- Handle
-  Surface 9,                              !- Name
-  Wall,                                   !- Surface Type
-  ,                                       !- Construction Name
-  {ad209582-f079-4a8d-9c33-a150a2699597}, !- Space Name
->>>>>>> aeaf96d4
+  {62adcc6a-7bcf-41b5-a2dc-99e221fa5341}, !- Space Name
   Outdoors,                               !- Outside Boundary Condition
   ,                                       !- Outside Boundary Condition Object
   SunExposed,                             !- Sun Exposure
@@ -763,19 +535,11 @@
   0, 5.56486118425249, 2.4384;            !- X,Y,Z Vertex 4 {m}
 
 OS:Surface,
-<<<<<<< HEAD
-  {7b00967d-edbe-4dfe-a7bf-c42acb4b0946}, !- Handle
+  {0de3a51a-fb18-4ce2-9434-e599c3478b96}, !- Handle
   Surface 10,                             !- Name
   Wall,                                   !- Surface Type
   ,                                       !- Construction Name
-  {43c57982-44df-4cfb-9698-7605fb66835f}, !- Space Name
-=======
-  {c1bfbef3-d10b-404e-b3fa-8c5f25f48126}, !- Handle
-  Surface 10,                             !- Name
-  Wall,                                   !- Surface Type
-  ,                                       !- Construction Name
-  {ad209582-f079-4a8d-9c33-a150a2699597}, !- Space Name
->>>>>>> aeaf96d4
+  {62adcc6a-7bcf-41b5-a2dc-99e221fa5341}, !- Space Name
   Outdoors,                               !- Outside Boundary Condition
   ,                                       !- Outside Boundary Condition Object
   SunExposed,                             !- Sun Exposure
@@ -788,19 +552,11 @@
   11.129722368505, 5.56486118425249, 2.4384; !- X,Y,Z Vertex 4 {m}
 
 OS:Surface,
-<<<<<<< HEAD
-  {412a90a7-a45b-4384-b1b1-0a17bf07ac8f}, !- Handle
+  {5b89f776-679d-42a3-9331-f1ceddc7590c}, !- Handle
   Surface 11,                             !- Name
   Wall,                                   !- Surface Type
   ,                                       !- Construction Name
-  {43c57982-44df-4cfb-9698-7605fb66835f}, !- Space Name
-=======
-  {d3f4d172-d1b0-42cc-8d3e-1f5610ad644d}, !- Handle
-  Surface 11,                             !- Name
-  Wall,                                   !- Surface Type
-  ,                                       !- Construction Name
-  {ad209582-f079-4a8d-9c33-a150a2699597}, !- Space Name
->>>>>>> aeaf96d4
+  {62adcc6a-7bcf-41b5-a2dc-99e221fa5341}, !- Space Name
   Outdoors,                               !- Outside Boundary Condition
   ,                                       !- Outside Boundary Condition Object
   SunExposed,                             !- Sun Exposure
@@ -813,23 +569,13 @@
   11.129722368505, 0, 2.4384;             !- X,Y,Z Vertex 4 {m}
 
 OS:Surface,
-<<<<<<< HEAD
-  {b9a44b87-acbd-487b-a1bf-2c5af680346e}, !- Handle
+  {f670a6d0-ae0c-48ff-93ab-25d92aae96c7}, !- Handle
   Surface 12,                             !- Name
   RoofCeiling,                            !- Surface Type
   ,                                       !- Construction Name
-  {43c57982-44df-4cfb-9698-7605fb66835f}, !- Space Name
+  {62adcc6a-7bcf-41b5-a2dc-99e221fa5341}, !- Space Name
   Surface,                                !- Outside Boundary Condition
-  {8299156a-827e-4451-9f0e-f95960743307}, !- Outside Boundary Condition Object
-=======
-  {68fa19a8-3af8-44ba-a555-09e421bf08d9}, !- Handle
-  Surface 12,                             !- Name
-  RoofCeiling,                            !- Surface Type
-  ,                                       !- Construction Name
-  {ad209582-f079-4a8d-9c33-a150a2699597}, !- Space Name
-  Surface,                                !- Outside Boundary Condition
-  {1b6e7e72-1632-4db9-bc5a-e0da5f3ae681}, !- Outside Boundary Condition Object
->>>>>>> aeaf96d4
+  {0f3ba36b-27bd-43d9-9c29-ad2328ba2de7}, !- Outside Boundary Condition Object
   NoSun,                                  !- Sun Exposure
   NoWind,                                 !- Wind Exposure
   ,                                       !- View Factor to Ground
@@ -840,23 +586,13 @@
   0, 0, 2.4384;                           !- X,Y,Z Vertex 4 {m}
 
 OS:Surface,
-<<<<<<< HEAD
-  {8299156a-827e-4451-9f0e-f95960743307}, !- Handle
+  {0f3ba36b-27bd-43d9-9c29-ad2328ba2de7}, !- Handle
   Surface 13,                             !- Name
   Floor,                                  !- Surface Type
   ,                                       !- Construction Name
-  {8abfce0c-914e-4dce-8e3a-6c348092952b}, !- Space Name
+  {a110b479-aaa3-4192-90c2-8a44d9b0d1dd}, !- Space Name
   Surface,                                !- Outside Boundary Condition
-  {b9a44b87-acbd-487b-a1bf-2c5af680346e}, !- Outside Boundary Condition Object
-=======
-  {1b6e7e72-1632-4db9-bc5a-e0da5f3ae681}, !- Handle
-  Surface 13,                             !- Name
-  Floor,                                  !- Surface Type
-  ,                                       !- Construction Name
-  {bd4e6667-c751-45ab-b38e-823feaa15942}, !- Space Name
-  Surface,                                !- Outside Boundary Condition
-  {68fa19a8-3af8-44ba-a555-09e421bf08d9}, !- Outside Boundary Condition Object
->>>>>>> aeaf96d4
+  {f670a6d0-ae0c-48ff-93ab-25d92aae96c7}, !- Outside Boundary Condition Object
   NoSun,                                  !- Sun Exposure
   NoWind,                                 !- Wind Exposure
   ,                                       !- View Factor to Ground
@@ -867,19 +603,11 @@
   0, 0, 0;                                !- X,Y,Z Vertex 4 {m}
 
 OS:Surface,
-<<<<<<< HEAD
-  {60da6751-c100-4cef-ac93-7f0854628e26}, !- Handle
+  {8897b52a-da34-4a51-9d2e-bf7e3f2d9f23}, !- Handle
   Surface 14,                             !- Name
   RoofCeiling,                            !- Surface Type
   ,                                       !- Construction Name
-  {8abfce0c-914e-4dce-8e3a-6c348092952b}, !- Space Name
-=======
-  {97d3b8de-578e-4479-b000-f47ceb812f7c}, !- Handle
-  Surface 14,                             !- Name
-  RoofCeiling,                            !- Surface Type
-  ,                                       !- Construction Name
-  {bd4e6667-c751-45ab-b38e-823feaa15942}, !- Space Name
->>>>>>> aeaf96d4
+  {a110b479-aaa3-4192-90c2-8a44d9b0d1dd}, !- Space Name
   Outdoors,                               !- Outside Boundary Condition
   ,                                       !- Outside Boundary Condition Object
   SunExposed,                             !- Sun Exposure
@@ -892,19 +620,11 @@
   11.129722368505, 0, 0.3048;             !- X,Y,Z Vertex 4 {m}
 
 OS:Surface,
-<<<<<<< HEAD
-  {296b5493-09a7-42e8-951c-85b077ed1afd}, !- Handle
+  {e1290b01-74c1-4ae3-9a24-05bb90450366}, !- Handle
   Surface 15,                             !- Name
   RoofCeiling,                            !- Surface Type
   ,                                       !- Construction Name
-  {8abfce0c-914e-4dce-8e3a-6c348092952b}, !- Space Name
-=======
-  {ca880b65-e41a-4193-a12e-4fe616cecd49}, !- Handle
-  Surface 15,                             !- Name
-  RoofCeiling,                            !- Surface Type
-  ,                                       !- Construction Name
-  {bd4e6667-c751-45ab-b38e-823feaa15942}, !- Space Name
->>>>>>> aeaf96d4
+  {a110b479-aaa3-4192-90c2-8a44d9b0d1dd}, !- Space Name
   Outdoors,                               !- Outside Boundary Condition
   ,                                       !- Outside Boundary Condition Object
   SunExposed,                             !- Sun Exposure
@@ -917,19 +637,11 @@
   0, 5.56486118425249, 0.304799999999999; !- X,Y,Z Vertex 4 {m}
 
 OS:Surface,
-<<<<<<< HEAD
-  {20f78386-2a84-45b6-9023-03c4598c1df8}, !- Handle
+  {e7b976e9-dbd9-479d-ab04-a9d5246d6161}, !- Handle
   Surface 16,                             !- Name
   RoofCeiling,                            !- Surface Type
   ,                                       !- Construction Name
-  {8abfce0c-914e-4dce-8e3a-6c348092952b}, !- Space Name
-=======
-  {d16ecbbd-d3bc-41ec-ba6c-a938bfd08b01}, !- Handle
-  Surface 16,                             !- Name
-  RoofCeiling,                            !- Surface Type
-  ,                                       !- Construction Name
-  {bd4e6667-c751-45ab-b38e-823feaa15942}, !- Space Name
->>>>>>> aeaf96d4
+  {a110b479-aaa3-4192-90c2-8a44d9b0d1dd}, !- Space Name
   Outdoors,                               !- Outside Boundary Condition
   ,                                       !- Outside Boundary Condition Object
   SunExposed,                             !- Sun Exposure
@@ -941,19 +653,11 @@
   0, 0, 0.3048;                           !- X,Y,Z Vertex 3 {m}
 
 OS:Surface,
-<<<<<<< HEAD
-  {2274985e-8446-4e2e-9e09-40ee5a7ba619}, !- Handle
+  {4313bbfb-aa93-41c1-9e9d-26a59bfd35f1}, !- Handle
   Surface 17,                             !- Name
   RoofCeiling,                            !- Surface Type
   ,                                       !- Construction Name
-  {8abfce0c-914e-4dce-8e3a-6c348092952b}, !- Space Name
-=======
-  {0449ba56-0ac9-4037-bdd9-e8970594d988}, !- Handle
-  Surface 17,                             !- Name
-  RoofCeiling,                            !- Surface Type
-  ,                                       !- Construction Name
-  {bd4e6667-c751-45ab-b38e-823feaa15942}, !- Space Name
->>>>>>> aeaf96d4
+  {a110b479-aaa3-4192-90c2-8a44d9b0d1dd}, !- Space Name
   Outdoors,                               !- Outside Boundary Condition
   ,                                       !- Outside Boundary Condition Object
   SunExposed,                             !- Sun Exposure
@@ -965,15 +669,9 @@
   11.129722368505, 5.56486118425249, 0.304799999999997; !- X,Y,Z Vertex 3 {m}
 
 OS:Space,
-<<<<<<< HEAD
-  {8abfce0c-914e-4dce-8e3a-6c348092952b}, !- Handle
+  {a110b479-aaa3-4192-90c2-8a44d9b0d1dd}, !- Handle
   finished attic space,                   !- Name
-  {cdbed3bf-9f74-4bb9-ae44-801945e3a0be}, !- Space Type Name
-=======
-  {bd4e6667-c751-45ab-b38e-823feaa15942}, !- Handle
-  finished attic space,                   !- Name
-  {ab508ec2-c5ac-4de6-a972-989c4402a23e}, !- Space Type Name
->>>>>>> aeaf96d4
+  {07b8ba72-8ad1-4ea6-9f57-c0e47c4bb7dc}, !- Space Type Name
   ,                                       !- Default Construction Set Name
   ,                                       !- Default Schedule Set Name
   -0,                                     !- Direction of Relative North {deg}
@@ -981,35 +679,20 @@
   0,                                      !- Y Origin {m}
   4.8768,                                 !- Z Origin {m}
   ,                                       !- Building Story Name
-<<<<<<< HEAD
-  {01d02111-f885-43bc-8a3d-586a2c481946}, !- Thermal Zone Name
+  {e7ae8989-06fa-425e-9d33-706f450d576c}, !- Thermal Zone Name
   ,                                       !- Part of Total Floor Area
   ,                                       !- Design Specification Outdoor Air Object Name
-  {2ea8803e-e40b-4b51-8e43-bf35c52c240c}; !- Building Unit Name
+  {69b3c3dd-d2dc-4dd8-95ee-24df1bbaf62b}; !- Building Unit Name
 
 OS:BuildingUnit,
-  {2ea8803e-e40b-4b51-8e43-bf35c52c240c}, !- Handle
-=======
-  {12f5f51f-8422-4c5c-a559-35be68930125}, !- Thermal Zone Name
-  ,                                       !- Part of Total Floor Area
-  ,                                       !- Design Specification Outdoor Air Object Name
-  {60e9bbff-79e3-41f7-9c28-1eb4bf88270b}; !- Building Unit Name
-
-OS:BuildingUnit,
-  {60e9bbff-79e3-41f7-9c28-1eb4bf88270b}, !- Handle
->>>>>>> aeaf96d4
+  {69b3c3dd-d2dc-4dd8-95ee-24df1bbaf62b}, !- Handle
   unit 1,                                 !- Name
   ,                                       !- Rendering Color
   Residential;                            !- Building Unit Type
 
 OS:AdditionalProperties,
-<<<<<<< HEAD
-  {798fe928-c4d6-4394-9a86-025d328f4ddf}, !- Handle
-  {2ea8803e-e40b-4b51-8e43-bf35c52c240c}, !- Object Name
-=======
-  {924c4b2d-cceb-48f5-b7a6-313af3efde5a}, !- Handle
-  {60e9bbff-79e3-41f7-9c28-1eb4bf88270b}, !- Object Name
->>>>>>> aeaf96d4
+  {2b8afb74-84af-4a56-87ac-2d0096a4847b}, !- Handle
+  {69b3c3dd-d2dc-4dd8-95ee-24df1bbaf62b}, !- Object Name
   NumberOfBedrooms,                       !- Feature Name 1
   Integer,                                !- Feature Data Type 1
   3,                                      !- Feature Value 1
@@ -1021,20 +704,12 @@
   2.6400000000000001;                     !- Feature Value 3
 
 OS:External:File,
-<<<<<<< HEAD
-  {6afca56d-7d8d-4863-8b33-214e11e5fc16}, !- Handle
-=======
-  {1444ada8-2597-4798-99d5-dfecc0e60134}, !- Handle
->>>>>>> aeaf96d4
+  {0f539bd8-3b52-4f05-9ede-929051cce328}, !- Handle
   8760.csv,                               !- Name
   8760.csv;                               !- File Name
 
 OS:Schedule:Day,
-<<<<<<< HEAD
-  {e9c4ebe5-0da8-4442-bb1c-41e4fd382500}, !- Handle
-=======
-  {33132982-ee5f-42b3-8142-f7ab6abe04c3}, !- Handle
->>>>>>> aeaf96d4
+  {6519826c-5ece-47c0-93db-42c65b9e1bdd}, !- Handle
   Schedule Day 1,                         !- Name
   ,                                       !- Schedule Type Limits Name
   ,                                       !- Interpolate to Timestep
@@ -1043,11 +718,7 @@
   0;                                      !- Value Until Time 1
 
 OS:Schedule:Day,
-<<<<<<< HEAD
-  {d7186c4b-2135-4d2c-907e-a1adccb6c71a}, !- Handle
-=======
-  {509ff4c9-240a-4624-809c-d4d69007a4f2}, !- Handle
->>>>>>> aeaf96d4
+  {5af6a6fa-ddd1-4c3b-bb05-2aedfacb94d3}, !- Handle
   Schedule Day 2,                         !- Name
   ,                                       !- Schedule Type Limits Name
   ,                                       !- Interpolate to Timestep
@@ -1056,17 +727,10 @@
   1;                                      !- Value Until Time 1
 
 OS:Schedule:File,
-<<<<<<< HEAD
-  {d0492cac-28e4-4c1e-be2c-d764225cb39e}, !- Handle
+  {ec57e140-a68f-480e-894c-7fddd4c81cdd}, !- Handle
   occupants,                              !- Name
-  {69714507-931b-4e93-a9b2-cbb3b3529ad2}, !- Schedule Type Limits Name
-  {6afca56d-7d8d-4863-8b33-214e11e5fc16}, !- External File Name
-=======
-  {0c5c6c74-ad81-4f1a-82f7-062fbf2304ea}, !- Handle
-  occupants,                              !- Name
-  {b1a16a29-a94b-4214-8121-2871ae082338}, !- Schedule Type Limits Name
-  {1444ada8-2597-4798-99d5-dfecc0e60134}, !- External File Name
->>>>>>> aeaf96d4
+  {cde122bc-5a55-4e09-bc6c-81c350daf0ff}, !- Schedule Type Limits Name
+  {0f539bd8-3b52-4f05-9ede-929051cce328}, !- External File Name
   1,                                      !- Column Number
   1,                                      !- Rows to Skip at Top
   8760,                                   !- Number of Hours of Data
@@ -1075,101 +739,22 @@
   60;                                     !- Minutes per Item
 
 OS:Schedule:Ruleset,
-<<<<<<< HEAD
-  {80b052e4-caf3-4333-9874-12ff6d4dcaf5}, !- Handle
+  {1a4427e7-1ad7-4729-93be-8f35dd5ff59b}, !- Handle
   Schedule Ruleset 1,                     !- Name
-  {c9cf8e08-a054-4bf1-8461-bf3f45b7b795}, !- Schedule Type Limits Name
-  {a425319e-08a5-4513-b0d8-aac7a7964305}; !- Default Day Schedule Name
+  {78ff6983-4ca9-49f3-b13c-0b5b915e13e2}, !- Schedule Type Limits Name
+  {6815e6e8-1c27-4f8a-b854-19852d0d5364}; !- Default Day Schedule Name
 
 OS:Schedule:Day,
-  {a425319e-08a5-4513-b0d8-aac7a7964305}, !- Handle
+  {6815e6e8-1c27-4f8a-b854-19852d0d5364}, !- Handle
   Schedule Day 3,                         !- Name
-  {c9cf8e08-a054-4bf1-8461-bf3f45b7b795}, !- Schedule Type Limits Name
-=======
-  {1f8c2ddc-b2c4-49ae-a5b7-e8bdc131c677}, !- Handle
-  Schedule Ruleset 1,                     !- Name
-  {bec5803a-0e9c-4464-93dc-20df19306b08}, !- Schedule Type Limits Name
-  {d38f7946-ecac-421f-a48c-535de817ac76}; !- Default Day Schedule Name
-
-OS:Schedule:Day,
-  {d38f7946-ecac-421f-a48c-535de817ac76}, !- Handle
-  Schedule Day 3,                         !- Name
-  {bec5803a-0e9c-4464-93dc-20df19306b08}, !- Schedule Type Limits Name
->>>>>>> aeaf96d4
+  {78ff6983-4ca9-49f3-b13c-0b5b915e13e2}, !- Schedule Type Limits Name
   ,                                       !- Interpolate to Timestep
   24,                                     !- Hour 1
   0,                                      !- Minute 1
   112.539290946133;                       !- Value Until Time 1
 
 OS:People:Definition,
-<<<<<<< HEAD
-  {ba202b57-df71-417c-822c-0915171636a4}, !- Handle
-  res occupants|living space|story 2,     !- Name
-=======
-  {45e455e2-7012-4a15-a135-e3565b314085}, !- Handle
-  res occupants|finished attic space,     !- Name
->>>>>>> aeaf96d4
-  People,                                 !- Number of People Calculation Method
-  0.88,                                   !- Number of People {people}
-  ,                                       !- People per Space Floor Area {person/m2}
-  ,                                       !- Space Floor Area per Person {m2/person}
-  0.319734,                               !- Fraction Radiant
-  0.573,                                  !- Sensible Heat Fraction
-  0,                                      !- Carbon Dioxide Generation Rate {m3/s-W}
-  No,                                     !- Enable ASHRAE 55 Comfort Warnings
-  ZoneAveraged;                           !- Mean Radiant Temperature Calculation Type
-
-OS:People,
-<<<<<<< HEAD
-  {b6e5ff9a-1a91-4930-8eab-ae17a73f6226}, !- Handle
-  res occupants|living space|story 2,     !- Name
-  {ba202b57-df71-417c-822c-0915171636a4}, !- People Definition Name
-  {43c57982-44df-4cfb-9698-7605fb66835f}, !- Space or SpaceType Name
-  {d0492cac-28e4-4c1e-be2c-d764225cb39e}, !- Number of People Schedule Name
-  {80b052e4-caf3-4333-9874-12ff6d4dcaf5}, !- Activity Level Schedule Name
-=======
-  {6414399b-a863-4303-a7db-b5ed7ce0bf32}, !- Handle
-  res occupants|finished attic space,     !- Name
-  {45e455e2-7012-4a15-a135-e3565b314085}, !- People Definition Name
-  {bd4e6667-c751-45ab-b38e-823feaa15942}, !- Space or SpaceType Name
-  {0c5c6c74-ad81-4f1a-82f7-062fbf2304ea}, !- Number of People Schedule Name
-  {1f8c2ddc-b2c4-49ae-a5b7-e8bdc131c677}, !- Activity Level Schedule Name
->>>>>>> aeaf96d4
-  ,                                       !- Surface Name/Angle Factor List Name
-  ,                                       !- Work Efficiency Schedule Name
-  ,                                       !- Clothing Insulation Schedule Name
-  ,                                       !- Air Velocity Schedule Name
-  1;                                      !- Multiplier
-
-OS:ScheduleTypeLimits,
-<<<<<<< HEAD
-  {c9cf8e08-a054-4bf1-8461-bf3f45b7b795}, !- Handle
-=======
-  {bec5803a-0e9c-4464-93dc-20df19306b08}, !- Handle
->>>>>>> aeaf96d4
-  ActivityLevel,                          !- Name
-  0,                                      !- Lower Limit Value
-  ,                                       !- Upper Limit Value
-  Continuous,                             !- Numeric Type
-  ActivityLevel;                          !- Unit Type
-
-OS:ScheduleTypeLimits,
-<<<<<<< HEAD
-  {69714507-931b-4e93-a9b2-cbb3b3529ad2}, !- Handle
-=======
-  {b1a16a29-a94b-4214-8121-2871ae082338}, !- Handle
->>>>>>> aeaf96d4
-  Fractional,                             !- Name
-  0,                                      !- Lower Limit Value
-  1,                                      !- Upper Limit Value
-  Continuous;                             !- Numeric Type
-
-OS:People:Definition,
-<<<<<<< HEAD
-  {23d50945-f1a1-41a5-813b-6ad8c48e5191}, !- Handle
-=======
-  {9f6dde33-1517-45bd-8519-1a42c0134aad}, !- Handle
->>>>>>> aeaf96d4
+  {dfe7a0a7-fc86-4d66-b6a1-72271fcca597}, !- Handle
   res occupants|living space,             !- Name
   People,                                 !- Number of People Calculation Method
   0.88,                                   !- Number of People {people}
@@ -1182,35 +767,36 @@
   ZoneAveraged;                           !- Mean Radiant Temperature Calculation Type
 
 OS:People,
-<<<<<<< HEAD
-  {1d6e45e9-7a43-4446-90d1-4fc1929f96df}, !- Handle
+  {3a44200f-8dbc-4206-9a2c-c372a49997c5}, !- Handle
   res occupants|living space,             !- Name
-  {23d50945-f1a1-41a5-813b-6ad8c48e5191}, !- People Definition Name
-  {ffe15094-9d12-4d23-ac09-6d81fa47871e}, !- Space or SpaceType Name
-  {d0492cac-28e4-4c1e-be2c-d764225cb39e}, !- Number of People Schedule Name
-  {80b052e4-caf3-4333-9874-12ff6d4dcaf5}, !- Activity Level Schedule Name
-=======
-  {f2244cc7-f449-4af6-983a-15aba43f2489}, !- Handle
-  res occupants|living space,             !- Name
-  {9f6dde33-1517-45bd-8519-1a42c0134aad}, !- People Definition Name
-  {b10fcfa2-8818-49fa-acba-d7e284773056}, !- Space or SpaceType Name
-  {0c5c6c74-ad81-4f1a-82f7-062fbf2304ea}, !- Number of People Schedule Name
-  {1f8c2ddc-b2c4-49ae-a5b7-e8bdc131c677}, !- Activity Level Schedule Name
->>>>>>> aeaf96d4
+  {dfe7a0a7-fc86-4d66-b6a1-72271fcca597}, !- People Definition Name
+  {1ded4bce-e898-4065-9ea8-b9aeb4585c5d}, !- Space or SpaceType Name
+  {ec57e140-a68f-480e-894c-7fddd4c81cdd}, !- Number of People Schedule Name
+  {1a4427e7-1ad7-4729-93be-8f35dd5ff59b}, !- Activity Level Schedule Name
   ,                                       !- Surface Name/Angle Factor List Name
   ,                                       !- Work Efficiency Schedule Name
   ,                                       !- Clothing Insulation Schedule Name
   ,                                       !- Air Velocity Schedule Name
   1;                                      !- Multiplier
 
+OS:ScheduleTypeLimits,
+  {78ff6983-4ca9-49f3-b13c-0b5b915e13e2}, !- Handle
+  ActivityLevel,                          !- Name
+  0,                                      !- Lower Limit Value
+  ,                                       !- Upper Limit Value
+  Continuous,                             !- Numeric Type
+  ActivityLevel;                          !- Unit Type
+
+OS:ScheduleTypeLimits,
+  {cde122bc-5a55-4e09-bc6c-81c350daf0ff}, !- Handle
+  Fractional,                             !- Name
+  0,                                      !- Lower Limit Value
+  1,                                      !- Upper Limit Value
+  Continuous;                             !- Numeric Type
+
 OS:People:Definition,
-<<<<<<< HEAD
-  {0ea9d012-3994-402e-8e1b-fa7a3fd4ad36}, !- Handle
-  res occupants|finished attic space,     !- Name
-=======
-  {f0a7f450-9047-45f4-bfaa-50f3babe7f48}, !- Handle
+  {ee0b3104-e2b8-46bd-9b90-0831430a7afc}, !- Handle
   res occupants|living space|story 2,     !- Name
->>>>>>> aeaf96d4
   People,                                 !- Number of People Calculation Method
   0.88,                                   !- Number of People {people}
   ,                                       !- People per Space Floor Area {person/m2}
@@ -1222,48 +808,54 @@
   ZoneAveraged;                           !- Mean Radiant Temperature Calculation Type
 
 OS:People,
-<<<<<<< HEAD
-  {6327a721-5aa0-447e-86e7-1b2333d5eed0}, !- Handle
-  res occupants|finished attic space,     !- Name
-  {0ea9d012-3994-402e-8e1b-fa7a3fd4ad36}, !- People Definition Name
-  {8abfce0c-914e-4dce-8e3a-6c348092952b}, !- Space or SpaceType Name
-  {d0492cac-28e4-4c1e-be2c-d764225cb39e}, !- Number of People Schedule Name
-  {80b052e4-caf3-4333-9874-12ff6d4dcaf5}, !- Activity Level Schedule Name
-=======
-  {41d5c90b-bd57-4734-97ba-4598bc5e5c22}, !- Handle
+  {37d61457-d779-4768-b7f6-13cbbc836fe6}, !- Handle
   res occupants|living space|story 2,     !- Name
-  {f0a7f450-9047-45f4-bfaa-50f3babe7f48}, !- People Definition Name
-  {ad209582-f079-4a8d-9c33-a150a2699597}, !- Space or SpaceType Name
-  {0c5c6c74-ad81-4f1a-82f7-062fbf2304ea}, !- Number of People Schedule Name
-  {1f8c2ddc-b2c4-49ae-a5b7-e8bdc131c677}, !- Activity Level Schedule Name
->>>>>>> aeaf96d4
+  {ee0b3104-e2b8-46bd-9b90-0831430a7afc}, !- People Definition Name
+  {62adcc6a-7bcf-41b5-a2dc-99e221fa5341}, !- Space or SpaceType Name
+  {ec57e140-a68f-480e-894c-7fddd4c81cdd}, !- Number of People Schedule Name
+  {1a4427e7-1ad7-4729-93be-8f35dd5ff59b}, !- Activity Level Schedule Name
   ,                                       !- Surface Name/Angle Factor List Name
   ,                                       !- Work Efficiency Schedule Name
   ,                                       !- Clothing Insulation Schedule Name
   ,                                       !- Air Velocity Schedule Name
   1;                                      !- Multiplier
 
+OS:People:Definition,
+  {3e072db1-39db-48ac-be37-6255981bf6da}, !- Handle
+  res occupants|finished attic space,     !- Name
+  People,                                 !- Number of People Calculation Method
+  0.88,                                   !- Number of People {people}
+  ,                                       !- People per Space Floor Area {person/m2}
+  ,                                       !- Space Floor Area per Person {m2/person}
+  0.319734,                               !- Fraction Radiant
+  0.573,                                  !- Sensible Heat Fraction
+  0,                                      !- Carbon Dioxide Generation Rate {m3/s-W}
+  No,                                     !- Enable ASHRAE 55 Comfort Warnings
+  ZoneAveraged;                           !- Mean Radiant Temperature Calculation Type
+
+OS:People,
+  {ecc6ecfe-0018-4b03-8f46-ad08f4ad3e35}, !- Handle
+  res occupants|finished attic space,     !- Name
+  {3e072db1-39db-48ac-be37-6255981bf6da}, !- People Definition Name
+  {a110b479-aaa3-4192-90c2-8a44d9b0d1dd}, !- Space or SpaceType Name
+  {ec57e140-a68f-480e-894c-7fddd4c81cdd}, !- Number of People Schedule Name
+  {1a4427e7-1ad7-4729-93be-8f35dd5ff59b}, !- Activity Level Schedule Name
+  ,                                       !- Surface Name/Angle Factor List Name
+  ,                                       !- Work Efficiency Schedule Name
+  ,                                       !- Clothing Insulation Schedule Name
+  ,                                       !- Air Velocity Schedule Name
+  1;                                      !- Multiplier
+
 OS:ShadingSurfaceGroup,
-<<<<<<< HEAD
-  {ba26fdc3-419f-4f89-836e-8b546774dbbf}, !- Handle
-=======
-  {61c00b4b-949b-48d8-a09a-7daa6dda071f}, !- Handle
->>>>>>> aeaf96d4
+  {38a7aefb-940a-4ad6-ba2a-ec48bf75c4b2}, !- Handle
   res eaves,                              !- Name
   Building;                               !- Shading Surface Type
 
 OS:ShadingSurface,
-<<<<<<< HEAD
-  {11a650f8-7d39-4fb1-8fed-a569560115f4}, !- Handle
+  {1f48e37d-490d-4225-a517-fba6efcc2518}, !- Handle
   Surface 14 - res eaves,                 !- Name
   ,                                       !- Construction Name
-  {ba26fdc3-419f-4f89-836e-8b546774dbbf}, !- Shading Surface Group Name
-=======
-  {a1dd8ad9-7f2b-4010-8a83-e512fc37c403}, !- Handle
-  Surface 14 - res eaves,                 !- Name
-  ,                                       !- Construction Name
-  {61c00b4b-949b-48d8-a09a-7daa6dda071f}, !- Shading Surface Group Name
->>>>>>> aeaf96d4
+  {38a7aefb-940a-4ad6-ba2a-ec48bf75c4b2}, !- Shading Surface Group Name
   ,                                       !- Transmittance Schedule Name
   ,                                       !- Number of Vertices
   0, -0.6096, 4.8768,                     !- X,Y,Z Vertex 1 {m}
@@ -1272,17 +864,10 @@
   0, 0, 5.1816;                           !- X,Y,Z Vertex 4 {m}
 
 OS:ShadingSurface,
-<<<<<<< HEAD
-  {2d73fcd4-d07f-4f0a-b978-712a54c8604a}, !- Handle
+  {ce18f54a-9f40-44b6-adc1-fe5097414572}, !- Handle
   Surface 15 - res eaves,                 !- Name
   ,                                       !- Construction Name
-  {ba26fdc3-419f-4f89-836e-8b546774dbbf}, !- Shading Surface Group Name
-=======
-  {97509a24-c6b0-4145-b5d7-970941439204}, !- Handle
-  Surface 15 - res eaves,                 !- Name
-  ,                                       !- Construction Name
-  {61c00b4b-949b-48d8-a09a-7daa6dda071f}, !- Shading Surface Group Name
->>>>>>> aeaf96d4
+  {38a7aefb-940a-4ad6-ba2a-ec48bf75c4b2}, !- Shading Surface Group Name
   ,                                       !- Transmittance Schedule Name
   ,                                       !- Number of Vertices
   11.129722368505, 6.17446118425249, 4.8768, !- X,Y,Z Vertex 1 {m}
@@ -1291,39 +876,25 @@
   11.129722368505, 5.56486118425249, 5.1816; !- X,Y,Z Vertex 4 {m}
 
 OS:ShadingSurface,
-<<<<<<< HEAD
-  {0ccc1e2c-c06e-4ab8-8e7e-14fda0dca977}, !- Handle
+  {a0d660f1-d3b1-46b4-b2f9-f9695f7561bd}, !- Handle
+  Surface 17 - res eaves,                 !- Name
+  ,                                       !- Construction Name
+  {38a7aefb-940a-4ad6-ba2a-ec48bf75c4b2}, !- Shading Surface Group Name
+  ,                                       !- Transmittance Schedule Name
+  ,                                       !- Number of Vertices
+  11.739322368505, 0, 4.8768,             !- X,Y,Z Vertex 1 {m}
+  11.739322368505, 5.56486118425249, 4.8768, !- X,Y,Z Vertex 2 {m}
+  11.129722368505, 5.56486118425249, 5.1816, !- X,Y,Z Vertex 3 {m}
+  11.129722368505, 0, 5.1816;             !- X,Y,Z Vertex 4 {m}
+
+OS:ShadingSurface,
+  {cc9d61ad-577c-41f0-84cc-224811f1a258}, !- Handle
   Surface 16 - res eaves,                 !- Name
   ,                                       !- Construction Name
-  {ba26fdc3-419f-4f89-836e-8b546774dbbf}, !- Shading Surface Group Name
-=======
-  {363de320-4f13-493c-9a43-3bb65770fd28}, !- Handle
-  Surface 16 - res eaves,                 !- Name
-  ,                                       !- Construction Name
-  {61c00b4b-949b-48d8-a09a-7daa6dda071f}, !- Shading Surface Group Name
->>>>>>> aeaf96d4
+  {38a7aefb-940a-4ad6-ba2a-ec48bf75c4b2}, !- Shading Surface Group Name
   ,                                       !- Transmittance Schedule Name
   ,                                       !- Number of Vertices
   -0.6096, 5.56486118425249, 4.8768,      !- X,Y,Z Vertex 1 {m}
   -0.6096, 0, 4.8768,                     !- X,Y,Z Vertex 2 {m}
   0, 0, 5.1816,                           !- X,Y,Z Vertex 3 {m}
   0, 5.56486118425249, 5.1816;            !- X,Y,Z Vertex 4 {m}
-
-OS:ShadingSurface,
-<<<<<<< HEAD
-  {b3f9c2de-131e-4f2d-9875-ced46ef8b57b}, !- Handle
-  Surface 17 - res eaves,                 !- Name
-  ,                                       !- Construction Name
-  {ba26fdc3-419f-4f89-836e-8b546774dbbf}, !- Shading Surface Group Name
-=======
-  {7fd6b0b9-0295-4719-ad9b-75f83f194532}, !- Handle
-  Surface 17 - res eaves,                 !- Name
-  ,                                       !- Construction Name
-  {61c00b4b-949b-48d8-a09a-7daa6dda071f}, !- Shading Surface Group Name
->>>>>>> aeaf96d4
-  ,                                       !- Transmittance Schedule Name
-  ,                                       !- Number of Vertices
-  11.739322368505, 0, 4.8768,             !- X,Y,Z Vertex 1 {m}
-  11.739322368505, 5.56486118425249, 4.8768, !- X,Y,Z Vertex 2 {m}
-  11.129722368505, 5.56486118425249, 5.1816, !- X,Y,Z Vertex 3 {m}
-  11.129722368505, 0, 5.1816;             !- X,Y,Z Vertex 4 {m}
