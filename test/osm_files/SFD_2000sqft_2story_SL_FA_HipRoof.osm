--- conflicted
+++ resolved
@@ -1,53 +1,26 @@
 !- NOTE: Auto-generated from /test/osw_files/SFD_2000sqft_2story_SL_FA_HipRoof.osw
 
 OS:Version,
-<<<<<<< HEAD
-  {089c5a7b-96c6-4a64-bd82-49ec92722ccd}, !- Handle
-  2.9.0;                                  !- Version Identifier
-
-OS:SimulationControl,
-  {4281f2cf-196a-4c4c-b384-f143761e2b43}, !- Handle
-=======
   {a8185ea6-9228-4564-bf40-a4bb458c31fc}, !- Handle
   2.9.0;                                  !- Version Identifier
 
 OS:SimulationControl,
   {ba5ef118-74db-4a93-ac19-4d89dbf48e93}, !- Handle
->>>>>>> 49f5e9b9
   ,                                       !- Do Zone Sizing Calculation
   ,                                       !- Do System Sizing Calculation
   ,                                       !- Do Plant Sizing Calculation
   No;                                     !- Run Simulation for Sizing Periods
 
 OS:Timestep,
-<<<<<<< HEAD
-  {2bcac8ff-827b-4ad6-9a5e-b6c4e38e4d97}, !- Handle
-  6;                                      !- Number of Timesteps per Hour
-
-OS:ShadowCalculation,
-  {37cd5f7b-e970-4757-b108-cb5da15a21ed}, !- Handle
-=======
   {430914de-8662-4c4e-b514-c2ccedff8796}, !- Handle
   6;                                      !- Number of Timesteps per Hour
 
 OS:ShadowCalculation,
   {91d3a7d4-3e3a-4651-b348-fcde9ce885a4}, !- Handle
->>>>>>> 49f5e9b9
   20,                                     !- Calculation Frequency
   200;                                    !- Maximum Figures in Shadow Overlap Calculations
 
 OS:SurfaceConvectionAlgorithm:Outside,
-<<<<<<< HEAD
-  {6de85ae9-5a4c-4806-b47b-044ad73de78b}, !- Handle
-  DOE-2;                                  !- Algorithm
-
-OS:SurfaceConvectionAlgorithm:Inside,
-  {22b09cb1-ac5b-4730-931e-fd46a485fcfd}, !- Handle
-  TARP;                                   !- Algorithm
-
-OS:ZoneCapacitanceMultiplier:ResearchSpecial,
-  {9a4d861d-c7da-49d7-b7e7-1d24cede7838}, !- Handle
-=======
   {7d02bffb-6c54-4ce3-84c0-f3e9b6e758a0}, !- Handle
   DOE-2;                                  !- Algorithm
 
@@ -57,17 +30,12 @@
 
 OS:ZoneCapacitanceMultiplier:ResearchSpecial,
   {f8e51456-c68a-4875-a230-ccf4c4c6923c}, !- Handle
->>>>>>> 49f5e9b9
   ,                                       !- Temperature Capacity Multiplier
   15,                                     !- Humidity Capacity Multiplier
   ;                                       !- Carbon Dioxide Capacity Multiplier
 
 OS:RunPeriod,
-<<<<<<< HEAD
-  {64c3258a-776c-47a5-a360-93c49872fbd0}, !- Handle
-=======
   {35109df1-df7a-4b28-b633-cd3b32105d2f}, !- Handle
->>>>>>> 49f5e9b9
   Run Period 1,                           !- Name
   1,                                      !- Begin Month
   1,                                      !- Begin Day of Month
@@ -81,11 +49,7 @@
   ;                                       !- Number of Times Runperiod to be Repeated
 
 OS:YearDescription,
-<<<<<<< HEAD
-  {41e1a1c1-eace-46dc-a857-1d0d5ce8986e}, !- Handle
-=======
   {e405b9d1-7b25-4890-b6ff-97ae97c4cb3b}, !- Handle
->>>>>>> 49f5e9b9
   2007,                                   !- Calendar Year
   ,                                       !- Day of Week for Start Day
   ;                                       !- Is Leap Year
@@ -285,11 +249,7 @@
   1;                                      !- Feature Value 1
 
 OS:ThermalZone,
-<<<<<<< HEAD
-  {95d6d2ca-f1ca-483a-9e23-27d267b2f9dc}, !- Handle
-=======
   {0fb9b626-b9ec-4984-b4ab-bc9bfb4f8544}, !- Handle
->>>>>>> 49f5e9b9
   living zone,                            !- Name
   ,                                       !- Multiplier
   ,                                       !- Ceiling Height {m}
@@ -298,17 +258,10 @@
   ,                                       !- Zone Inside Convection Algorithm
   ,                                       !- Zone Outside Convection Algorithm
   ,                                       !- Zone Conditioning Equipment List Name
-<<<<<<< HEAD
-  {6fd1533d-4448-404f-8cba-99d10b3f0cf6}, !- Zone Air Inlet Port List
-  {74999ded-fc87-44ab-98f7-55d5bd6628bd}, !- Zone Air Exhaust Port List
-  {9345ade5-0b9d-4d03-b28a-7f5b7b0ba6e7}, !- Zone Air Node Name
-  {899d8340-0c6a-436a-9e56-e9f7cf08f45e}, !- Zone Return Air Port List
-=======
   {a38d6df9-17b0-4c92-a475-8e57d692d07e}, !- Zone Air Inlet Port List
   {2aba9b52-6deb-4c7c-9742-45865d32c728}, !- Zone Air Exhaust Port List
   {7295d737-de7a-459d-92f2-20e57e51cb46}, !- Zone Air Node Name
   {73db482a-e412-41a1-b03f-f77df8dc59c3}, !- Zone Return Air Port List
->>>>>>> 49f5e9b9
   ,                                       !- Primary Daylighting Control Name
   ,                                       !- Fraction of Zone Controlled by Primary Daylighting Control
   ,                                       !- Secondary Daylighting Control Name
@@ -319,39 +272,6 @@
   No;                                     !- Use Ideal Air Loads
 
 OS:Node,
-<<<<<<< HEAD
-  {4e910930-1dbb-419c-9939-ed960d4fcfdd}, !- Handle
-  Node 1,                                 !- Name
-  {9345ade5-0b9d-4d03-b28a-7f5b7b0ba6e7}, !- Inlet Port
-  ;                                       !- Outlet Port
-
-OS:Connection,
-  {9345ade5-0b9d-4d03-b28a-7f5b7b0ba6e7}, !- Handle
-  {008c8f5b-669f-4e4b-93a2-cbced67688d5}, !- Name
-  {95d6d2ca-f1ca-483a-9e23-27d267b2f9dc}, !- Source Object
-  11,                                     !- Outlet Port
-  {4e910930-1dbb-419c-9939-ed960d4fcfdd}, !- Target Object
-  2;                                      !- Inlet Port
-
-OS:PortList,
-  {6fd1533d-4448-404f-8cba-99d10b3f0cf6}, !- Handle
-  {babb7d2e-7693-4f6e-a192-cae8804cae95}, !- Name
-  {95d6d2ca-f1ca-483a-9e23-27d267b2f9dc}; !- HVAC Component
-
-OS:PortList,
-  {74999ded-fc87-44ab-98f7-55d5bd6628bd}, !- Handle
-  {74318d1e-9793-435e-a727-0b48d7292e17}, !- Name
-  {95d6d2ca-f1ca-483a-9e23-27d267b2f9dc}; !- HVAC Component
-
-OS:PortList,
-  {899d8340-0c6a-436a-9e56-e9f7cf08f45e}, !- Handle
-  {27e010e0-bd12-4e61-b51d-f3652cfe0447}, !- Name
-  {95d6d2ca-f1ca-483a-9e23-27d267b2f9dc}; !- HVAC Component
-
-OS:Sizing:Zone,
-  {82d6348a-d8e7-4dce-8421-2a96ac244cd9}, !- Handle
-  {95d6d2ca-f1ca-483a-9e23-27d267b2f9dc}, !- Zone or ZoneList Name
-=======
   {677fe966-e018-4c38-8b60-4d6a63f4d260}, !- Handle
   Node 1,                                 !- Name
   {7295d737-de7a-459d-92f2-20e57e51cb46}, !- Inlet Port
@@ -383,7 +303,6 @@
 OS:Sizing:Zone,
   {de1a9ef7-d930-4bdd-9fef-e43a471ba53f}, !- Handle
   {0fb9b626-b9ec-4984-b4ab-bc9bfb4f8544}, !- Zone or ZoneList Name
->>>>>>> 49f5e9b9
   SupplyAirTemperature,                   !- Zone Cooling Design Supply Air Temperature Input Method
   14,                                     !- Zone Cooling Design Supply Air Temperature {C}
   11.11,                                  !- Zone Cooling Design Supply Air Temperature Difference {deltaC}
@@ -412,16 +331,6 @@
   autosize;                               !- Dedicated Outdoor Air High Setpoint Temperature for Design {C}
 
 OS:ZoneHVAC:EquipmentList,
-<<<<<<< HEAD
-  {685afb29-1d48-41a6-ab97-219431c4f530}, !- Handle
-  Zone HVAC Equipment List 1,             !- Name
-  {95d6d2ca-f1ca-483a-9e23-27d267b2f9dc}; !- Thermal Zone
-
-OS:Space,
-  {345b2cc6-d462-4e0b-9c34-eedf5395298b}, !- Handle
-  living space,                           !- Name
-  {edfa960a-0870-4c6f-992b-395bdf9bec26}, !- Space Type Name
-=======
   {c14fbfd1-b93e-4d58-b75a-1b33f7e699f5}, !- Handle
   Zone HVAC Equipment List 1,             !- Name
   {0fb9b626-b9ec-4984-b4ab-bc9bfb4f8544}; !- Thermal Zone
@@ -430,7 +339,6 @@
   {f1d68432-bcba-450b-bbc2-46fc5016e1ca}, !- Handle
   living space,                           !- Name
   {aa24c109-8114-461b-95f4-699608936ab3}, !- Space Type Name
->>>>>>> 49f5e9b9
   ,                                       !- Default Construction Set Name
   ,                                       !- Default Schedule Set Name
   -0,                                     !- Direction of Relative North {deg}
@@ -438,19 +346,6 @@
   0,                                      !- Y Origin {m}
   0,                                      !- Z Origin {m}
   ,                                       !- Building Story Name
-<<<<<<< HEAD
-  {95d6d2ca-f1ca-483a-9e23-27d267b2f9dc}, !- Thermal Zone Name
-  ,                                       !- Part of Total Floor Area
-  ,                                       !- Design Specification Outdoor Air Object Name
-  {5a0cf711-efc3-40b1-b088-b33ca66d28e1}; !- Building Unit Name
-
-OS:Surface,
-  {be41d1f4-d4d1-4754-b365-3014681c232f}, !- Handle
-  Surface 1,                              !- Name
-  Floor,                                  !- Surface Type
-  ,                                       !- Construction Name
-  {345b2cc6-d462-4e0b-9c34-eedf5395298b}, !- Space Name
-=======
   {0fb9b626-b9ec-4984-b4ab-bc9bfb4f8544}, !- Thermal Zone Name
   ,                                       !- Part of Total Floor Area
   ,                                       !- Design Specification Outdoor Air Object Name
@@ -462,7 +357,6 @@
   Floor,                                  !- Surface Type
   ,                                       !- Construction Name
   {f1d68432-bcba-450b-bbc2-46fc5016e1ca}, !- Space Name
->>>>>>> 49f5e9b9
   Foundation,                             !- Outside Boundary Condition
   ,                                       !- Outside Boundary Condition Object
   NoSun,                                  !- Sun Exposure
@@ -475,19 +369,11 @@
   11.129722368505, 0, 0;                  !- X,Y,Z Vertex 4 {m}
 
 OS:Surface,
-<<<<<<< HEAD
-  {74af4a0f-dfc6-4b01-b621-542d870ba0e1}, !- Handle
-  Surface 2,                              !- Name
-  Wall,                                   !- Surface Type
-  ,                                       !- Construction Name
-  {345b2cc6-d462-4e0b-9c34-eedf5395298b}, !- Space Name
-=======
   {135ca25f-387e-43f4-bf89-e35676006fa3}, !- Handle
   Surface 2,                              !- Name
   Wall,                                   !- Surface Type
   ,                                       !- Construction Name
   {f1d68432-bcba-450b-bbc2-46fc5016e1ca}, !- Space Name
->>>>>>> 49f5e9b9
   Outdoors,                               !- Outside Boundary Condition
   ,                                       !- Outside Boundary Condition Object
   SunExposed,                             !- Sun Exposure
@@ -500,19 +386,11 @@
   0, 0, 2.4384;                           !- X,Y,Z Vertex 4 {m}
 
 OS:Surface,
-<<<<<<< HEAD
-  {6da58389-fc1d-4955-b573-18384bf82509}, !- Handle
-  Surface 3,                              !- Name
-  Wall,                                   !- Surface Type
-  ,                                       !- Construction Name
-  {345b2cc6-d462-4e0b-9c34-eedf5395298b}, !- Space Name
-=======
   {385d9d20-eec7-4d22-9612-a834471e7b97}, !- Handle
   Surface 3,                              !- Name
   Wall,                                   !- Surface Type
   ,                                       !- Construction Name
   {f1d68432-bcba-450b-bbc2-46fc5016e1ca}, !- Space Name
->>>>>>> 49f5e9b9
   Outdoors,                               !- Outside Boundary Condition
   ,                                       !- Outside Boundary Condition Object
   SunExposed,                             !- Sun Exposure
@@ -525,19 +403,11 @@
   0, 5.56486118425249, 2.4384;            !- X,Y,Z Vertex 4 {m}
 
 OS:Surface,
-<<<<<<< HEAD
-  {46ddfd69-b5dc-4dd7-a049-37501f4f1769}, !- Handle
-  Surface 4,                              !- Name
-  Wall,                                   !- Surface Type
-  ,                                       !- Construction Name
-  {345b2cc6-d462-4e0b-9c34-eedf5395298b}, !- Space Name
-=======
   {c48c2bb4-5afa-4a29-ae25-dad8717b39da}, !- Handle
   Surface 4,                              !- Name
   Wall,                                   !- Surface Type
   ,                                       !- Construction Name
   {f1d68432-bcba-450b-bbc2-46fc5016e1ca}, !- Space Name
->>>>>>> 49f5e9b9
   Outdoors,                               !- Outside Boundary Condition
   ,                                       !- Outside Boundary Condition Object
   SunExposed,                             !- Sun Exposure
@@ -550,19 +420,11 @@
   11.129722368505, 5.56486118425249, 2.4384; !- X,Y,Z Vertex 4 {m}
 
 OS:Surface,
-<<<<<<< HEAD
-  {4c9cc652-d852-4a0a-8600-6fbbc86b29bc}, !- Handle
-  Surface 5,                              !- Name
-  Wall,                                   !- Surface Type
-  ,                                       !- Construction Name
-  {345b2cc6-d462-4e0b-9c34-eedf5395298b}, !- Space Name
-=======
   {a2a1554f-bfd9-4344-a153-4fbbec5de346}, !- Handle
   Surface 5,                              !- Name
   Wall,                                   !- Surface Type
   ,                                       !- Construction Name
   {f1d68432-bcba-450b-bbc2-46fc5016e1ca}, !- Space Name
->>>>>>> 49f5e9b9
   Outdoors,                               !- Outside Boundary Condition
   ,                                       !- Outside Boundary Condition Object
   SunExposed,                             !- Sun Exposure
@@ -575,15 +437,6 @@
   11.129722368505, 0, 2.4384;             !- X,Y,Z Vertex 4 {m}
 
 OS:Surface,
-<<<<<<< HEAD
-  {556dd49d-694c-4456-8dab-2e2c773bd176}, !- Handle
-  Surface 6,                              !- Name
-  RoofCeiling,                            !- Surface Type
-  ,                                       !- Construction Name
-  {345b2cc6-d462-4e0b-9c34-eedf5395298b}, !- Space Name
-  Surface,                                !- Outside Boundary Condition
-  {07d1a62f-4c86-4688-aa7c-08353d8ad977}, !- Outside Boundary Condition Object
-=======
   {7fdfe878-1866-4414-bba0-6a2297010f02}, !- Handle
   Surface 6,                              !- Name
   RoofCeiling,                            !- Surface Type
@@ -591,7 +444,6 @@
   {f1d68432-bcba-450b-bbc2-46fc5016e1ca}, !- Space Name
   Surface,                                !- Outside Boundary Condition
   {70b61504-0f42-41b2-ab7a-8c5089191d85}, !- Outside Boundary Condition Object
->>>>>>> 49f5e9b9
   NoSun,                                  !- Sun Exposure
   NoWind,                                 !- Wind Exposure
   ,                                       !- View Factor to Ground
@@ -602,11 +454,7 @@
   0, 0, 2.4384;                           !- X,Y,Z Vertex 4 {m}
 
 OS:SpaceType,
-<<<<<<< HEAD
-  {edfa960a-0870-4c6f-992b-395bdf9bec26}, !- Handle
-=======
   {aa24c109-8114-461b-95f4-699608936ab3}, !- Handle
->>>>>>> 49f5e9b9
   Space Type 1,                           !- Name
   ,                                       !- Default Construction Set Name
   ,                                       !- Default Schedule Set Name
@@ -617,15 +465,9 @@
   living;                                 !- Standards Space Type
 
 OS:Space,
-<<<<<<< HEAD
-  {a550719d-f99e-47e6-b586-cc6b727f3f7a}, !- Handle
-  living space|story 2,                   !- Name
-  {edfa960a-0870-4c6f-992b-395bdf9bec26}, !- Space Type Name
-=======
   {d1fc1882-b57c-43f3-9d50-3f21609a8d5d}, !- Handle
   living space|story 2,                   !- Name
   {aa24c109-8114-461b-95f4-699608936ab3}, !- Space Type Name
->>>>>>> 49f5e9b9
   ,                                       !- Default Construction Set Name
   ,                                       !- Default Schedule Set Name
   -0,                                     !- Direction of Relative North {deg}
@@ -633,21 +475,6 @@
   0,                                      !- Y Origin {m}
   2.4384,                                 !- Z Origin {m}
   ,                                       !- Building Story Name
-<<<<<<< HEAD
-  {95d6d2ca-f1ca-483a-9e23-27d267b2f9dc}, !- Thermal Zone Name
-  ,                                       !- Part of Total Floor Area
-  ,                                       !- Design Specification Outdoor Air Object Name
-  {5a0cf711-efc3-40b1-b088-b33ca66d28e1}; !- Building Unit Name
-
-OS:Surface,
-  {07d1a62f-4c86-4688-aa7c-08353d8ad977}, !- Handle
-  Surface 7,                              !- Name
-  Floor,                                  !- Surface Type
-  ,                                       !- Construction Name
-  {a550719d-f99e-47e6-b586-cc6b727f3f7a}, !- Space Name
-  Surface,                                !- Outside Boundary Condition
-  {556dd49d-694c-4456-8dab-2e2c773bd176}, !- Outside Boundary Condition Object
-=======
   {0fb9b626-b9ec-4984-b4ab-bc9bfb4f8544}, !- Thermal Zone Name
   ,                                       !- Part of Total Floor Area
   ,                                       !- Design Specification Outdoor Air Object Name
@@ -661,7 +488,6 @@
   {d1fc1882-b57c-43f3-9d50-3f21609a8d5d}, !- Space Name
   Surface,                                !- Outside Boundary Condition
   {7fdfe878-1866-4414-bba0-6a2297010f02}, !- Outside Boundary Condition Object
->>>>>>> 49f5e9b9
   NoSun,                                  !- Sun Exposure
   NoWind,                                 !- Wind Exposure
   ,                                       !- View Factor to Ground
@@ -672,19 +498,11 @@
   11.129722368505, 0, 0;                  !- X,Y,Z Vertex 4 {m}
 
 OS:Surface,
-<<<<<<< HEAD
-  {66eebc2f-690b-4e0a-92e0-89dd51d8a9d2}, !- Handle
-  Surface 8,                              !- Name
-  Wall,                                   !- Surface Type
-  ,                                       !- Construction Name
-  {a550719d-f99e-47e6-b586-cc6b727f3f7a}, !- Space Name
-=======
   {64bd30fb-8cde-4282-806d-171ca2c5180c}, !- Handle
   Surface 8,                              !- Name
   Wall,                                   !- Surface Type
   ,                                       !- Construction Name
   {d1fc1882-b57c-43f3-9d50-3f21609a8d5d}, !- Space Name
->>>>>>> 49f5e9b9
   Outdoors,                               !- Outside Boundary Condition
   ,                                       !- Outside Boundary Condition Object
   SunExposed,                             !- Sun Exposure
@@ -697,19 +515,11 @@
   0, 0, 2.4384;                           !- X,Y,Z Vertex 4 {m}
 
 OS:Surface,
-<<<<<<< HEAD
-  {5a0512f8-a6e2-464b-bc1f-5955afe14d8a}, !- Handle
-  Surface 9,                              !- Name
-  Wall,                                   !- Surface Type
-  ,                                       !- Construction Name
-  {a550719d-f99e-47e6-b586-cc6b727f3f7a}, !- Space Name
-=======
   {38984d68-1897-438c-9dd5-39f977178f7e}, !- Handle
   Surface 9,                              !- Name
   Wall,                                   !- Surface Type
   ,                                       !- Construction Name
   {d1fc1882-b57c-43f3-9d50-3f21609a8d5d}, !- Space Name
->>>>>>> 49f5e9b9
   Outdoors,                               !- Outside Boundary Condition
   ,                                       !- Outside Boundary Condition Object
   SunExposed,                             !- Sun Exposure
@@ -722,19 +532,11 @@
   0, 5.56486118425249, 2.4384;            !- X,Y,Z Vertex 4 {m}
 
 OS:Surface,
-<<<<<<< HEAD
-  {0a211085-35ee-4566-b6f2-51e87f8b194f}, !- Handle
-  Surface 10,                             !- Name
-  Wall,                                   !- Surface Type
-  ,                                       !- Construction Name
-  {a550719d-f99e-47e6-b586-cc6b727f3f7a}, !- Space Name
-=======
   {243f5f6c-a801-4707-9f32-4804772d6685}, !- Handle
   Surface 10,                             !- Name
   Wall,                                   !- Surface Type
   ,                                       !- Construction Name
   {d1fc1882-b57c-43f3-9d50-3f21609a8d5d}, !- Space Name
->>>>>>> 49f5e9b9
   Outdoors,                               !- Outside Boundary Condition
   ,                                       !- Outside Boundary Condition Object
   SunExposed,                             !- Sun Exposure
@@ -747,19 +549,11 @@
   11.129722368505, 5.56486118425249, 2.4384; !- X,Y,Z Vertex 4 {m}
 
 OS:Surface,
-<<<<<<< HEAD
-  {805b7901-5d7f-48c1-ae5d-7e924b4cb243}, !- Handle
-  Surface 11,                             !- Name
-  Wall,                                   !- Surface Type
-  ,                                       !- Construction Name
-  {a550719d-f99e-47e6-b586-cc6b727f3f7a}, !- Space Name
-=======
   {a9d7292b-5a55-40de-a19a-6703e9898717}, !- Handle
   Surface 11,                             !- Name
   Wall,                                   !- Surface Type
   ,                                       !- Construction Name
   {d1fc1882-b57c-43f3-9d50-3f21609a8d5d}, !- Space Name
->>>>>>> 49f5e9b9
   Outdoors,                               !- Outside Boundary Condition
   ,                                       !- Outside Boundary Condition Object
   SunExposed,                             !- Sun Exposure
@@ -772,15 +566,6 @@
   11.129722368505, 0, 2.4384;             !- X,Y,Z Vertex 4 {m}
 
 OS:Surface,
-<<<<<<< HEAD
-  {4beee31d-54da-46fa-94af-36cfaebdcb1a}, !- Handle
-  Surface 12,                             !- Name
-  RoofCeiling,                            !- Surface Type
-  ,                                       !- Construction Name
-  {a550719d-f99e-47e6-b586-cc6b727f3f7a}, !- Space Name
-  Surface,                                !- Outside Boundary Condition
-  {d4734b82-8528-4b46-9f47-18bce397a5d1}, !- Outside Boundary Condition Object
-=======
   {4b1f0ed7-cedc-4242-a7b2-3bcc57cdda30}, !- Handle
   Surface 12,                             !- Name
   RoofCeiling,                            !- Surface Type
@@ -788,7 +573,6 @@
   {d1fc1882-b57c-43f3-9d50-3f21609a8d5d}, !- Space Name
   Surface,                                !- Outside Boundary Condition
   {b2a96808-459f-4b99-bf23-77fa8e460e8a}, !- Outside Boundary Condition Object
->>>>>>> 49f5e9b9
   NoSun,                                  !- Sun Exposure
   NoWind,                                 !- Wind Exposure
   ,                                       !- View Factor to Ground
@@ -799,15 +583,6 @@
   0, 0, 2.4384;                           !- X,Y,Z Vertex 4 {m}
 
 OS:Surface,
-<<<<<<< HEAD
-  {d4734b82-8528-4b46-9f47-18bce397a5d1}, !- Handle
-  Surface 13,                             !- Name
-  Floor,                                  !- Surface Type
-  ,                                       !- Construction Name
-  {4f82eac6-5736-4899-8d49-66247711f0a2}, !- Space Name
-  Surface,                                !- Outside Boundary Condition
-  {4beee31d-54da-46fa-94af-36cfaebdcb1a}, !- Outside Boundary Condition Object
-=======
   {b2a96808-459f-4b99-bf23-77fa8e460e8a}, !- Handle
   Surface 13,                             !- Name
   Floor,                                  !- Surface Type
@@ -815,7 +590,6 @@
   {c1b410f2-146d-4e28-83dc-f8d880094dd7}, !- Space Name
   Surface,                                !- Outside Boundary Condition
   {4b1f0ed7-cedc-4242-a7b2-3bcc57cdda30}, !- Outside Boundary Condition Object
->>>>>>> 49f5e9b9
   NoSun,                                  !- Sun Exposure
   NoWind,                                 !- Wind Exposure
   ,                                       !- View Factor to Ground
@@ -826,19 +600,11 @@
   0, 0, 0;                                !- X,Y,Z Vertex 4 {m}
 
 OS:Surface,
-<<<<<<< HEAD
-  {7bebcb05-3716-43c4-9d4b-95ff6b7e42ad}, !- Handle
-  Surface 14,                             !- Name
-  RoofCeiling,                            !- Surface Type
-  ,                                       !- Construction Name
-  {4f82eac6-5736-4899-8d49-66247711f0a2}, !- Space Name
-=======
   {fd11b316-87cd-4aa4-82db-2e5f3e4da164}, !- Handle
   Surface 14,                             !- Name
   RoofCeiling,                            !- Surface Type
   ,                                       !- Construction Name
   {c1b410f2-146d-4e28-83dc-f8d880094dd7}, !- Space Name
->>>>>>> 49f5e9b9
   Outdoors,                               !- Outside Boundary Condition
   ,                                       !- Outside Boundary Condition Object
   SunExposed,                             !- Sun Exposure
@@ -851,19 +617,11 @@
   11.129722368505, 0, 0.3048;             !- X,Y,Z Vertex 4 {m}
 
 OS:Surface,
-<<<<<<< HEAD
-  {bc558215-7d78-4ae4-a5cb-459a95ddbaf0}, !- Handle
-  Surface 15,                             !- Name
-  RoofCeiling,                            !- Surface Type
-  ,                                       !- Construction Name
-  {4f82eac6-5736-4899-8d49-66247711f0a2}, !- Space Name
-=======
   {f8c5cbd4-7fb0-4941-8bf4-ed3f72ecfeae}, !- Handle
   Surface 15,                             !- Name
   RoofCeiling,                            !- Surface Type
   ,                                       !- Construction Name
   {c1b410f2-146d-4e28-83dc-f8d880094dd7}, !- Space Name
->>>>>>> 49f5e9b9
   Outdoors,                               !- Outside Boundary Condition
   ,                                       !- Outside Boundary Condition Object
   SunExposed,                             !- Sun Exposure
@@ -876,19 +634,11 @@
   0, 5.56486118425249, 0.304799999999999; !- X,Y,Z Vertex 4 {m}
 
 OS:Surface,
-<<<<<<< HEAD
-  {740353a4-47e3-4def-b8ce-ca1f66447fe8}, !- Handle
-  Surface 16,                             !- Name
-  RoofCeiling,                            !- Surface Type
-  ,                                       !- Construction Name
-  {4f82eac6-5736-4899-8d49-66247711f0a2}, !- Space Name
-=======
   {d1b1367c-2ee3-4583-a472-a74799b32e19}, !- Handle
   Surface 16,                             !- Name
   RoofCeiling,                            !- Surface Type
   ,                                       !- Construction Name
   {c1b410f2-146d-4e28-83dc-f8d880094dd7}, !- Space Name
->>>>>>> 49f5e9b9
   Outdoors,                               !- Outside Boundary Condition
   ,                                       !- Outside Boundary Condition Object
   SunExposed,                             !- Sun Exposure
@@ -900,19 +650,11 @@
   0, 0, 0.3048;                           !- X,Y,Z Vertex 3 {m}
 
 OS:Surface,
-<<<<<<< HEAD
-  {7b68d8f2-f2f7-4290-83e8-130de76f90e5}, !- Handle
-  Surface 17,                             !- Name
-  RoofCeiling,                            !- Surface Type
-  ,                                       !- Construction Name
-  {4f82eac6-5736-4899-8d49-66247711f0a2}, !- Space Name
-=======
   {46dfddbd-8eb6-4ecf-8bb1-f4b64db57ca3}, !- Handle
   Surface 17,                             !- Name
   RoofCeiling,                            !- Surface Type
   ,                                       !- Construction Name
   {c1b410f2-146d-4e28-83dc-f8d880094dd7}, !- Space Name
->>>>>>> 49f5e9b9
   Outdoors,                               !- Outside Boundary Condition
   ,                                       !- Outside Boundary Condition Object
   SunExposed,                             !- Sun Exposure
@@ -924,15 +666,9 @@
   11.129722368505, 5.56486118425249, 0.304799999999997; !- X,Y,Z Vertex 3 {m}
 
 OS:Space,
-<<<<<<< HEAD
-  {4f82eac6-5736-4899-8d49-66247711f0a2}, !- Handle
-  finished attic space,                   !- Name
-  {edfa960a-0870-4c6f-992b-395bdf9bec26}, !- Space Type Name
-=======
   {c1b410f2-146d-4e28-83dc-f8d880094dd7}, !- Handle
   finished attic space,                   !- Name
   {aa24c109-8114-461b-95f4-699608936ab3}, !- Space Type Name
->>>>>>> 49f5e9b9
   ,                                       !- Default Construction Set Name
   ,                                       !- Default Schedule Set Name
   -0,                                     !- Direction of Relative North {deg}
@@ -940,15 +676,6 @@
   0,                                      !- Y Origin {m}
   4.8768,                                 !- Z Origin {m}
   ,                                       !- Building Story Name
-<<<<<<< HEAD
-  {95d6d2ca-f1ca-483a-9e23-27d267b2f9dc}, !- Thermal Zone Name
-  ,                                       !- Part of Total Floor Area
-  ,                                       !- Design Specification Outdoor Air Object Name
-  {5a0cf711-efc3-40b1-b088-b33ca66d28e1}; !- Building Unit Name
-
-OS:BuildingUnit,
-  {5a0cf711-efc3-40b1-b088-b33ca66d28e1}, !- Handle
-=======
   {0fb9b626-b9ec-4984-b4ab-bc9bfb4f8544}, !- Thermal Zone Name
   ,                                       !- Part of Total Floor Area
   ,                                       !- Design Specification Outdoor Air Object Name
@@ -956,45 +683,13 @@
 
 OS:BuildingUnit,
   {7e452c98-7693-4f0b-8d66-0fdaaf6945eb}, !- Handle
->>>>>>> 49f5e9b9
   unit 1,                                 !- Name
   ,                                       !- Rendering Color
   Residential;                            !- Building Unit Type
 
-<<<<<<< HEAD
-OS:Building,
-  {885fa867-47b6-4e9a-b31e-3821860e92fd}, !- Handle
-  Building 1,                             !- Name
-  ,                                       !- Building Sector Type
-  0,                                      !- North Axis {deg}
-  ,                                       !- Nominal Floor to Floor Height {m}
-  ,                                       !- Space Type Name
-  ,                                       !- Default Construction Set Name
-  ,                                       !- Default Schedule Set Name
-  3,                                      !- Standards Number of Stories
-  3,                                      !- Standards Number of Above Ground Stories
-  ,                                       !- Standards Template
-  singlefamilydetached,                   !- Standards Building Type
-  1;                                      !- Standards Number of Living Units
-
-OS:AdditionalProperties,
-  {752db574-40ab-40f2-8de0-163c8e690a0e}, !- Handle
-  {885fa867-47b6-4e9a-b31e-3821860e92fd}, !- Object Name
-  Total Units Represented,                !- Feature Name 1
-  Integer,                                !- Feature Data Type 1
-  1,                                      !- Feature Value 1
-  Total Units Modeled,                    !- Feature Name 2
-  Integer,                                !- Feature Data Type 2
-  1;                                      !- Feature Value 2
-
-OS:AdditionalProperties,
-  {df9ab194-d590-4670-bc50-c34eed1b260a}, !- Handle
-  {5a0cf711-efc3-40b1-b088-b33ca66d28e1}, !- Object Name
-=======
 OS:AdditionalProperties,
   {aa23a5e1-c5b6-4ce0-9250-3224af307b8a}, !- Handle
   {7e452c98-7693-4f0b-8d66-0fdaaf6945eb}, !- Object Name
->>>>>>> 49f5e9b9
   NumberOfBedrooms,                       !- Feature Name 1
   Integer,                                !- Feature Data Type 1
   3,                                      !- Feature Value 1
@@ -1011,11 +706,7 @@
   8760.csv;                               !- File Name
 
 OS:Schedule:Day,
-<<<<<<< HEAD
-  {ad01c920-6533-4d4c-906a-237f0344b7db}, !- Handle
-=======
   {1a414ca8-3d04-4fc4-9190-f1af127d152f}, !- Handle
->>>>>>> 49f5e9b9
   Schedule Day 1,                         !- Name
   ,                                       !- Schedule Type Limits Name
   ,                                       !- Interpolate to Timestep
@@ -1024,11 +715,7 @@
   0;                                      !- Value Until Time 1
 
 OS:Schedule:Day,
-<<<<<<< HEAD
-  {3679f835-e02c-4d04-9649-8f5342307fda}, !- Handle
-=======
   {b2bf565e-d799-4006-aedd-d55b23114d81}, !- Handle
->>>>>>> 49f5e9b9
   Schedule Day 2,                         !- Name
   ,                                       !- Schedule Type Limits Name
   ,                                       !- Interpolate to Timestep
@@ -1157,21 +844,11 @@
   1;                                      !- Multiplier
 
 OS:ShadingSurfaceGroup,
-<<<<<<< HEAD
-  {1d757f52-ed81-4db4-9a4a-229aa9ec23e0}, !- Handle
-=======
   {a7a1e0b6-6791-459a-a9cd-a00630b8a072}, !- Handle
->>>>>>> 49f5e9b9
   res eaves,                              !- Name
   Building;                               !- Shading Surface Type
 
 OS:ShadingSurface,
-<<<<<<< HEAD
-  {94dbd659-36da-4ed3-ad81-c667133ba249}, !- Handle
-  Surface 14 - res eaves,                 !- Name
-  ,                                       !- Construction Name
-  {1d757f52-ed81-4db4-9a4a-229aa9ec23e0}, !- Shading Surface Group Name
-=======
   {7e61fbb6-8028-47e4-a7e1-eac81b6eadee}, !- Handle
   Surface 16 - res eaves,                 !- Name
   ,                                       !- Construction Name
@@ -1188,7 +865,6 @@
   Surface 14 - res eaves,                 !- Name
   ,                                       !- Construction Name
   {a7a1e0b6-6791-459a-a9cd-a00630b8a072}, !- Shading Surface Group Name
->>>>>>> 49f5e9b9
   ,                                       !- Transmittance Schedule Name
   ,                                       !- Number of Vertices
   0, -0.6096, 4.8768,                     !- X,Y,Z Vertex 1 {m}
@@ -1197,17 +873,10 @@
   0, 0, 5.1816;                           !- X,Y,Z Vertex 4 {m}
 
 OS:ShadingSurface,
-<<<<<<< HEAD
-  {0641a3d1-88a6-40cb-895a-25d4edc245f0}, !- Handle
-  Surface 15 - res eaves,                 !- Name
-  ,                                       !- Construction Name
-  {1d757f52-ed81-4db4-9a4a-229aa9ec23e0}, !- Shading Surface Group Name
-=======
   {bfe63381-9f27-44c0-847f-1dac0e7d33d7}, !- Handle
   Surface 15 - res eaves,                 !- Name
   ,                                       !- Construction Name
   {a7a1e0b6-6791-459a-a9cd-a00630b8a072}, !- Shading Surface Group Name
->>>>>>> 49f5e9b9
   ,                                       !- Transmittance Schedule Name
   ,                                       !- Number of Vertices
   11.129722368505, 6.17446118425249, 4.8768, !- X,Y,Z Vertex 1 {m}
@@ -1216,29 +885,10 @@
   11.129722368505, 5.56486118425249, 5.1816; !- X,Y,Z Vertex 4 {m}
 
 OS:ShadingSurface,
-<<<<<<< HEAD
-  {c6f06522-3a43-4a47-b473-5090ce860864}, !- Handle
-  Surface 16 - res eaves,                 !- Name
-  ,                                       !- Construction Name
-  {1d757f52-ed81-4db4-9a4a-229aa9ec23e0}, !- Shading Surface Group Name
-  ,                                       !- Transmittance Schedule Name
-  ,                                       !- Number of Vertices
-  -0.6096, 5.56486118425249, 4.8768,      !- X,Y,Z Vertex 1 {m}
-  -0.6096, 0, 4.8768,                     !- X,Y,Z Vertex 2 {m}
-  0, 0, 5.1816,                           !- X,Y,Z Vertex 3 {m}
-  0, 5.56486118425249, 5.1816;            !- X,Y,Z Vertex 4 {m}
-
-OS:ShadingSurface,
-  {d3467708-be6a-4cf5-b87c-e03eb566eabd}, !- Handle
-  Surface 17 - res eaves,                 !- Name
-  ,                                       !- Construction Name
-  {1d757f52-ed81-4db4-9a4a-229aa9ec23e0}, !- Shading Surface Group Name
-=======
   {efc162f3-2be6-4d1d-b934-2c3236ff787f}, !- Handle
   Surface 17 - res eaves,                 !- Name
   ,                                       !- Construction Name
   {a7a1e0b6-6791-459a-a9cd-a00630b8a072}, !- Shading Surface Group Name
->>>>>>> 49f5e9b9
   ,                                       !- Transmittance Schedule Name
   ,                                       !- Number of Vertices
   11.739322368505, 0, 4.8768,             !- X,Y,Z Vertex 1 {m}
