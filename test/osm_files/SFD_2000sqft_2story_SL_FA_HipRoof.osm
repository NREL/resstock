!- NOTE: Auto-generated from /test/osw_files/SFD_2000sqft_2story_SL_FA_HipRoof.osw

OS:Version,
<<<<<<< HEAD
  {a28cb709-75f1-460f-ab24-60a0d411d35e}, !- Handle
  3.2.1,                                  !- Version Identifier
  rc1;                                    !- Prerelease Identifier

OS:SimulationControl,
  {23774802-52a8-424a-b7f6-5176e5c05f00}, !- Handle
=======
  {cb2ab360-5bcc-4cd0-8c84-a82ac874dedc}, !- Handle
  2.9.0;                                  !- Version Identifier

OS:SimulationControl,
  {6144522f-0aa7-436b-81d5-c21c7077062a}, !- Handle
>>>>>>> 3c1d7324
  ,                                       !- Do Zone Sizing Calculation
  ,                                       !- Do System Sizing Calculation
  ,                                       !- Do Plant Sizing Calculation
  No;                                     !- Run Simulation for Sizing Periods

OS:Timestep,
<<<<<<< HEAD
  {a0d53fff-8387-4a51-a02a-5712857870ca}, !- Handle
  6;                                      !- Number of Timesteps per Hour

OS:ShadowCalculation,
  {66d62bef-7106-482e-9866-00ae987aedea}, !- Handle
  PolygonClipping,                        !- Shading Calculation Method
  ,                                       !- Shading Calculation Update Frequency Method
  20,                                     !- Shading Calculation Update Frequency
  200,                                    !- Maximum Figures in Shadow Overlap Calculations
  ,                                       !- Polygon Clipping Algorithm
  512,                                    !- Pixel Counting Resolution
  ,                                       !- Sky Diffuse Modeling Algorithm
  No,                                     !- Output External Shading Calculation Results
  No,                                     !- Disable Self-Shading Within Shading Zone Groups
  No;                                     !- Disable Self-Shading From Shading Zone Groups to Other Zones

OS:SurfaceConvectionAlgorithm:Outside,
  {f38d780e-f9e5-43b3-9edf-a8cd16a55b97}, !- Handle
  DOE-2;                                  !- Algorithm

OS:SurfaceConvectionAlgorithm:Inside,
  {84dc6997-bafa-4655-aaa8-8ff2eea1a4e9}, !- Handle
  TARP;                                   !- Algorithm

OS:ZoneCapacitanceMultiplier:ResearchSpecial,
  {539b8a03-a9ba-49e9-8eaf-12bcb99a96a4}, !- Handle
=======
  {733f0ccc-5775-4ea2-8bc7-f6ff7776c305}, !- Handle
  6;                                      !- Number of Timesteps per Hour

OS:ShadowCalculation,
  {89340c52-aeb8-4b85-8598-ff4deff41228}, !- Handle
  20,                                     !- Calculation Frequency
  200;                                    !- Maximum Figures in Shadow Overlap Calculations

OS:SurfaceConvectionAlgorithm:Outside,
  {44577aaf-a2c2-43a8-af5a-2b1630044b02}, !- Handle
  DOE-2;                                  !- Algorithm

OS:SurfaceConvectionAlgorithm:Inside,
  {14c5a5ca-3ff9-46eb-ada5-e81e92cc9f05}, !- Handle
  TARP;                                   !- Algorithm

OS:ZoneCapacitanceMultiplier:ResearchSpecial,
  {b383bd28-c250-4910-b657-14805ad1972b}, !- Handle
>>>>>>> 3c1d7324
  ,                                       !- Temperature Capacity Multiplier
  15,                                     !- Humidity Capacity Multiplier
  ;                                       !- Carbon Dioxide Capacity Multiplier

OS:RunPeriod,
<<<<<<< HEAD
  {9b79be52-e282-47f6-8ff3-8325100a684a}, !- Handle
=======
  {9eec6937-05f8-461a-87ca-7df2f8a11f27}, !- Handle
>>>>>>> 3c1d7324
  Run Period 1,                           !- Name
  1,                                      !- Begin Month
  1,                                      !- Begin Day of Month
  12,                                     !- End Month
  31,                                     !- End Day of Month
  ,                                       !- Use Weather File Holidays and Special Days
  ,                                       !- Use Weather File Daylight Saving Period
  ,                                       !- Apply Weekend Holiday Rule
  ,                                       !- Use Weather File Rain Indicators
  ,                                       !- Use Weather File Snow Indicators
  ;                                       !- Number of Times Runperiod to be Repeated

OS:YearDescription,
<<<<<<< HEAD
  {d502c650-5147-4141-ac36-8dbd889a1cc2}, !- Handle
=======
  {0f88d8c9-4266-417c-9b0a-e963f652e066}, !- Handle
>>>>>>> 3c1d7324
  2007,                                   !- Calendar Year
  ,                                       !- Day of Week for Start Day
  ;                                       !- Is Leap Year

OS:WeatherFile,
<<<<<<< HEAD
  {48b6c7c7-dedb-4236-9ea9-782f7c0ca73c}, !- Handle
=======
  {34767828-8f55-42e2-a242-a1f5fd66966d}, !- Handle
>>>>>>> 3c1d7324
  Denver Intl Ap,                         !- City
  CO,                                     !- State Province Region
  USA,                                    !- Country
  TMY3,                                   !- Data Source
  725650,                                 !- WMO Number
  39.83,                                  !- Latitude {deg}
  -104.65,                                !- Longitude {deg}
  -7,                                     !- Time Zone {hr}
  1650,                                   !- Elevation {m}
  /mnt/c/git/resstock-develop/resources/measures/HPXMLtoOpenStudio/weather/USA_CO_Denver.Intl.AP.725650_TMY3.epw, !- Url
  E23378AA;                               !- Checksum

OS:AdditionalProperties,
<<<<<<< HEAD
  {f264b872-f0bb-486b-a866-3449f3ab8da5}, !- Handle
  {48b6c7c7-dedb-4236-9ea9-782f7c0ca73c}, !- Object Name
=======
  {8db282cc-e919-405c-a4f5-b98f51473102}, !- Handle
  {34767828-8f55-42e2-a242-a1f5fd66966d}, !- Object Name
>>>>>>> 3c1d7324
  EPWHeaderCity,                          !- Feature Name 1
  String,                                 !- Feature Data Type 1
  Denver Intl Ap,                         !- Feature Value 1
  EPWHeaderState,                         !- Feature Name 2
  String,                                 !- Feature Data Type 2
  CO,                                     !- Feature Value 2
  EPWHeaderCountry,                       !- Feature Name 3
  String,                                 !- Feature Data Type 3
  USA,                                    !- Feature Value 3
  EPWHeaderDataSource,                    !- Feature Name 4
  String,                                 !- Feature Data Type 4
  TMY3,                                   !- Feature Value 4
  EPWHeaderStation,                       !- Feature Name 5
  String,                                 !- Feature Data Type 5
  725650,                                 !- Feature Value 5
  EPWHeaderLatitude,                      !- Feature Name 6
  Double,                                 !- Feature Data Type 6
  39.829999999999998,                     !- Feature Value 6
  EPWHeaderLongitude,                     !- Feature Name 7
  Double,                                 !- Feature Data Type 7
  -104.65000000000001,                    !- Feature Value 7
  EPWHeaderTimezone,                      !- Feature Name 8
  Double,                                 !- Feature Data Type 8
  -7,                                     !- Feature Value 8
  EPWHeaderAltitude,                      !- Feature Name 9
  Double,                                 !- Feature Data Type 9
  5413.3858267716532,                     !- Feature Value 9
  EPWHeaderLocalPressure,                 !- Feature Name 10
  Double,                                 !- Feature Data Type 10
  0.81937567683596546,                    !- Feature Value 10
  EPWHeaderRecordsPerHour,                !- Feature Name 11
  Double,                                 !- Feature Data Type 11
  0,                                      !- Feature Value 11
  EPWDataAnnualAvgDrybulb,                !- Feature Name 12
  Double,                                 !- Feature Data Type 12
  51.575616438356228,                     !- Feature Value 12
  EPWDataAnnualMinDrybulb,                !- Feature Name 13
  Double,                                 !- Feature Data Type 13
  -2.9200000000000017,                    !- Feature Value 13
  EPWDataAnnualMaxDrybulb,                !- Feature Name 14
  Double,                                 !- Feature Data Type 14
  104,                                    !- Feature Value 14
  EPWDataCDD50F,                          !- Feature Name 15
  Double,                                 !- Feature Data Type 15
  3072.2925000000005,                     !- Feature Value 15
  EPWDataCDD65F,                          !- Feature Name 16
  Double,                                 !- Feature Data Type 16
  883.62000000000035,                     !- Feature Value 16
  EPWDataHDD50F,                          !- Feature Name 17
  Double,                                 !- Feature Data Type 17
  2497.1925000000001,                     !- Feature Value 17
  EPWDataHDD65F,                          !- Feature Name 18
  Double,                                 !- Feature Data Type 18
  5783.5200000000013,                     !- Feature Value 18
  EPWDataAnnualAvgWindspeed,              !- Feature Name 19
  Double,                                 !- Feature Data Type 19
  3.9165296803649667,                     !- Feature Value 19
  EPWDataMonthlyAvgDrybulbs,              !- Feature Name 20
  String,                                 !- Feature Data Type 20
  33.4191935483871&#4431.90142857142857&#4443.02620967741937&#4442.48624999999999&#4459.877741935483854&#4473.57574999999997&#4472.07975806451608&#4472.70008064516134&#4466.49200000000006&#4450.079112903225806&#4437.218250000000005&#4434.582177419354835, !- Feature Value 20
  EPWDataGroundMonthlyTemps,              !- Feature Name 21
  String,                                 !- Feature Data Type 21
  44.08306285945173&#4440.89570904991865&#4440.64045432632048&#4442.153016571250646&#4448.225111118704206&#4454.268919273837525&#4459.508577937551024&#4462.82777283423508&#4463.10975667174995&#4460.41014950381947&#4455.304105212311526&#4449.445696474514364, !- Feature Value 21
  EPWDataWSF,                             !- Feature Name 22
  Double,                                 !- Feature Data Type 22
  0.58999999999999997,                    !- Feature Value 22
  EPWDataMonthlyAvgDailyHighDrybulbs,     !- Feature Name 23
  String,                                 !- Feature Data Type 23
  47.41032258064516&#4446.58642857142857&#4455.15032258064517&#4453.708&#4472.80193548387098&#4488.67600000000002&#4486.1858064516129&#4485.87225806451613&#4482.082&#4463.18064516129033&#4448.73400000000001&#4448.87935483870968, !- Feature Value 23
  EPWDataMonthlyAvgDailyLowDrybulbs,      !- Feature Name 24
  String,                                 !- Feature Data Type 24
  19.347741935483874&#4419.856428571428573&#4430.316129032258065&#4431.112&#4447.41612903225806&#4457.901999999999994&#4459.063870967741934&#4460.956774193548384&#4452.352000000000004&#4438.41612903225806&#4427.002000000000002&#4423.02903225806451, !- Feature Value 24
  EPWDesignHeatingDrybulb,                !- Feature Name 25
  Double,                                 !- Feature Data Type 25
  12.02,                                  !- Feature Value 25
  EPWDesignHeatingWindspeed,              !- Feature Name 26
  Double,                                 !- Feature Data Type 26
  2.8062500000000004,                     !- Feature Value 26
  EPWDesignCoolingDrybulb,                !- Feature Name 27
  Double,                                 !- Feature Data Type 27
  91.939999999999998,                     !- Feature Value 27
  EPWDesignCoolingWetbulb,                !- Feature Name 28
  Double,                                 !- Feature Data Type 28
  59.95131430195849,                      !- Feature Value 28
  EPWDesignCoolingHumidityRatio,          !- Feature Name 29
  Double,                                 !- Feature Data Type 29
  0.0059161086834698092,                  !- Feature Value 29
  EPWDesignCoolingWindspeed,              !- Feature Name 30
  Double,                                 !- Feature Data Type 30
  3.7999999999999989,                     !- Feature Value 30
  EPWDesignDailyTemperatureRange,         !- Feature Name 31
  Double,                                 !- Feature Data Type 31
  24.915483870967748,                     !- Feature Value 31
  EPWDesignDehumidDrybulb,                !- Feature Name 32
  Double,                                 !- Feature Data Type 32
  67.996785714285721,                     !- Feature Value 32
  EPWDesignDehumidHumidityRatio,          !- Feature Name 33
  Double,                                 !- Feature Data Type 33
  0.012133744170488724,                   !- Feature Value 33
  EPWDesignCoolingDirectNormal,           !- Feature Name 34
  Double,                                 !- Feature Data Type 34
  985,                                    !- Feature Value 34
  EPWDesignCoolingDiffuseHorizontal,      !- Feature Name 35
  Double,                                 !- Feature Data Type 35
  84;                                     !- Feature Value 35

OS:Site,
<<<<<<< HEAD
  {808ef195-7fb0-4d0e-95bc-8e4162c1d8bf}, !- Handle
=======
  {b125b34b-a369-437e-88c6-de899dbf5ccf}, !- Handle
>>>>>>> 3c1d7324
  Denver Intl Ap_CO_USA,                  !- Name
  39.83,                                  !- Latitude {deg}
  -104.65,                                !- Longitude {deg}
  -7,                                     !- Time Zone {hr}
  1650,                                   !- Elevation {m}
  ;                                       !- Terrain

OS:ClimateZones,
<<<<<<< HEAD
  {1d4c590e-7609-4935-8eca-cfca26363ba1}, !- Handle
  Building America,                       !- Climate Zone Institution Name 1
=======
  {2bd00de8-0ee4-42f0-a354-e3fb2308ba88}, !- Handle
  ,                                       !- Active Institution
  ,                                       !- Active Year
  ,                                       !- Climate Zone Institution Name 1
>>>>>>> 3c1d7324
  ,                                       !- Climate Zone Document Name 1
  0,                                      !- Climate Zone Document Year 1
  Cold;                                   !- Climate Zone Value 1

OS:Site:WaterMainsTemperature,
<<<<<<< HEAD
  {47904cd1-cc9a-4b1e-9b51-9c9764fd7f91}, !- Handle
=======
  {6c2f8501-4935-4773-90aa-e83bfc392c17}, !- Handle
>>>>>>> 3c1d7324
  Correlation,                            !- Calculation Method
  ,                                       !- Temperature Schedule Name
  10.8753424657535,                       !- Annual Average Outdoor Air Temperature {C}
  23.1524007936508;                       !- Maximum Difference In Monthly Average Outdoor Air Temperatures {deltaC}

OS:RunPeriodControl:DaylightSavingTime,
<<<<<<< HEAD
  {91481daa-feff-4a7d-86a8-707522d6a187}, !- Handle
=======
  {703d3f30-4a84-4927-a461-e3a742a14422}, !- Handle
>>>>>>> 3c1d7324
  3/12,                                   !- Start Date
  11/5;                                   !- End Date

OS:Site:GroundTemperature:Deep,
<<<<<<< HEAD
  {3a29d348-cc79-4070-9afb-8bab43677b4f}, !- Handle
=======
  {350717be-37af-4c0a-bf5c-2f06d8e46f08}, !- Handle
>>>>>>> 3c1d7324
  10.8753424657535,                       !- January Deep Ground Temperature {C}
  10.8753424657535,                       !- February Deep Ground Temperature {C}
  10.8753424657535,                       !- March Deep Ground Temperature {C}
  10.8753424657535,                       !- April Deep Ground Temperature {C}
  10.8753424657535,                       !- May Deep Ground Temperature {C}
  10.8753424657535,                       !- June Deep Ground Temperature {C}
  10.8753424657535,                       !- July Deep Ground Temperature {C}
  10.8753424657535,                       !- August Deep Ground Temperature {C}
  10.8753424657535,                       !- September Deep Ground Temperature {C}
  10.8753424657535,                       !- October Deep Ground Temperature {C}
  10.8753424657535,                       !- November Deep Ground Temperature {C}
  10.8753424657535;                       !- December Deep Ground Temperature {C}

OS:Building,
<<<<<<< HEAD
  {7c3633a2-058b-4127-ad8d-5f4732022ecf}, !- Handle
=======
  {353f9399-c13e-44c8-a8be-031dc3dfea92}, !- Handle
>>>>>>> 3c1d7324
  Building 1,                             !- Name
  ,                                       !- Building Sector Type
  0,                                      !- North Axis {deg}
  ,                                       !- Nominal Floor to Floor Height {m}
  ,                                       !- Space Type Name
  ,                                       !- Default Construction Set Name
  ,                                       !- Default Schedule Set Name
  3,                                      !- Standards Number of Stories
  3,                                      !- Standards Number of Above Ground Stories
  ,                                       !- Standards Template
  singlefamilydetached,                   !- Standards Building Type
  1;                                      !- Standards Number of Living Units

OS:AdditionalProperties,
<<<<<<< HEAD
  {60405b3a-38eb-4b00-b0fd-4602006dc83a}, !- Handle
  {7c3633a2-058b-4127-ad8d-5f4732022ecf}, !- Object Name
=======
  {52080f82-23f0-4eff-9ecf-7a2256b0ea87}, !- Handle
  {353f9399-c13e-44c8-a8be-031dc3dfea92}, !- Object Name
>>>>>>> 3c1d7324
  Total Units Modeled,                    !- Feature Name 1
  Integer,                                !- Feature Data Type 1
  1;                                      !- Feature Value 1

OS:ThermalZone,
<<<<<<< HEAD
  {d26925e2-5b46-4912-ba4c-c7d7dab66a3d}, !- Handle
=======
  {2217210c-a583-4f8a-8642-25ff739512c9}, !- Handle
>>>>>>> 3c1d7324
  living zone,                            !- Name
  ,                                       !- Multiplier
  ,                                       !- Ceiling Height {m}
  ,                                       !- Volume {m3}
  ,                                       !- Floor Area {m2}
  ,                                       !- Zone Inside Convection Algorithm
  ,                                       !- Zone Outside Convection Algorithm
  ,                                       !- Zone Conditioning Equipment List Name
<<<<<<< HEAD
  {397a8d69-da72-4ce1-83cc-7dc9c3ed8092}, !- Zone Air Inlet Port List
  {cef83022-8c5f-43c0-a021-8a7b4e2c710c}, !- Zone Air Exhaust Port List
  {03e2d10e-a17b-4daa-b8d7-40b95ec2fd7f}, !- Zone Air Node Name
  {adb11b4c-8790-4fb1-a87d-1c8ef7c2e36e}, !- Zone Return Air Port List
=======
  {72a02e1f-f60a-4d78-bb4a-5ed2454d3779}, !- Zone Air Inlet Port List
  {f94510b9-8cbd-4f39-8c5f-3adafd01d6bc}, !- Zone Air Exhaust Port List
  {84be9676-34e9-4fcf-af3a-ace7a630912d}, !- Zone Air Node Name
  {dca61f54-bbe8-403a-a84a-dca0f0fae4dd}, !- Zone Return Air Port List
>>>>>>> 3c1d7324
  ,                                       !- Primary Daylighting Control Name
  ,                                       !- Fraction of Zone Controlled by Primary Daylighting Control
  ,                                       !- Secondary Daylighting Control Name
  ,                                       !- Fraction of Zone Controlled by Secondary Daylighting Control
  ,                                       !- Illuminance Map Name
  ,                                       !- Group Rendering Name
  ,                                       !- Thermostat Name
  No;                                     !- Use Ideal Air Loads

OS:Node,
<<<<<<< HEAD
  {f0fb16e5-fd47-402b-8f1d-f9e6523f1551}, !- Handle
  Node 1,                                 !- Name
  {03e2d10e-a17b-4daa-b8d7-40b95ec2fd7f}, !- Inlet Port
  ;                                       !- Outlet Port

OS:Connection,
  {03e2d10e-a17b-4daa-b8d7-40b95ec2fd7f}, !- Handle
  {d26925e2-5b46-4912-ba4c-c7d7dab66a3d}, !- Source Object
  11,                                     !- Outlet Port
  {f0fb16e5-fd47-402b-8f1d-f9e6523f1551}, !- Target Object
  2;                                      !- Inlet Port

OS:PortList,
  {397a8d69-da72-4ce1-83cc-7dc9c3ed8092}, !- Handle
  {d26925e2-5b46-4912-ba4c-c7d7dab66a3d}; !- HVAC Component

OS:PortList,
  {cef83022-8c5f-43c0-a021-8a7b4e2c710c}, !- Handle
  {d26925e2-5b46-4912-ba4c-c7d7dab66a3d}; !- HVAC Component

OS:PortList,
  {adb11b4c-8790-4fb1-a87d-1c8ef7c2e36e}, !- Handle
  {d26925e2-5b46-4912-ba4c-c7d7dab66a3d}; !- HVAC Component

OS:Sizing:Zone,
  {4988e8e7-df77-4763-9025-0774b7802817}, !- Handle
  {d26925e2-5b46-4912-ba4c-c7d7dab66a3d}, !- Zone or ZoneList Name
=======
  {e5f058ed-d110-4759-bbc4-b3a889dd9afc}, !- Handle
  Node 1,                                 !- Name
  {84be9676-34e9-4fcf-af3a-ace7a630912d}, !- Inlet Port
  ;                                       !- Outlet Port

OS:Connection,
  {84be9676-34e9-4fcf-af3a-ace7a630912d}, !- Handle
  {adf1bff5-db79-45d0-8c0d-6883e27efaa9}, !- Name
  {2217210c-a583-4f8a-8642-25ff739512c9}, !- Source Object
  11,                                     !- Outlet Port
  {e5f058ed-d110-4759-bbc4-b3a889dd9afc}, !- Target Object
  2;                                      !- Inlet Port

OS:PortList,
  {72a02e1f-f60a-4d78-bb4a-5ed2454d3779}, !- Handle
  {9a9f0616-05eb-4258-a04f-49bb5aa430e0}, !- Name
  {2217210c-a583-4f8a-8642-25ff739512c9}; !- HVAC Component

OS:PortList,
  {f94510b9-8cbd-4f39-8c5f-3adafd01d6bc}, !- Handle
  {17fdbc80-94f1-4cb6-ad36-0cae24cf9be5}, !- Name
  {2217210c-a583-4f8a-8642-25ff739512c9}; !- HVAC Component

OS:PortList,
  {dca61f54-bbe8-403a-a84a-dca0f0fae4dd}, !- Handle
  {21278bd5-9b60-4418-92ca-ccc3dad10270}, !- Name
  {2217210c-a583-4f8a-8642-25ff739512c9}; !- HVAC Component

OS:Sizing:Zone,
  {d30dc4c9-23e2-4338-b252-cc0a258f8a8d}, !- Handle
  {2217210c-a583-4f8a-8642-25ff739512c9}, !- Zone or ZoneList Name
>>>>>>> 3c1d7324
  SupplyAirTemperature,                   !- Zone Cooling Design Supply Air Temperature Input Method
  14,                                     !- Zone Cooling Design Supply Air Temperature {C}
  11.11,                                  !- Zone Cooling Design Supply Air Temperature Difference {deltaC}
  SupplyAirTemperature,                   !- Zone Heating Design Supply Air Temperature Input Method
  40,                                     !- Zone Heating Design Supply Air Temperature {C}
  11.11,                                  !- Zone Heating Design Supply Air Temperature Difference {deltaC}
  0.0085,                                 !- Zone Cooling Design Supply Air Humidity Ratio {kg-H2O/kg-air}
  0.008,                                  !- Zone Heating Design Supply Air Humidity Ratio {kg-H2O/kg-air}
  ,                                       !- Zone Heating Sizing Factor
  ,                                       !- Zone Cooling Sizing Factor
  DesignDay,                              !- Cooling Design Air Flow Method
  ,                                       !- Cooling Design Air Flow Rate {m3/s}
  ,                                       !- Cooling Minimum Air Flow per Zone Floor Area {m3/s-m2}
  ,                                       !- Cooling Minimum Air Flow {m3/s}
  ,                                       !- Cooling Minimum Air Flow Fraction
  DesignDay,                              !- Heating Design Air Flow Method
  ,                                       !- Heating Design Air Flow Rate {m3/s}
  ,                                       !- Heating Maximum Air Flow per Zone Floor Area {m3/s-m2}
  ,                                       !- Heating Maximum Air Flow {m3/s}
  ,                                       !- Heating Maximum Air Flow Fraction
  No,                                     !- Account for Dedicated Outdoor Air System
  NeutralSupplyAir,                       !- Dedicated Outdoor Air System Control Strategy
  autosize,                               !- Dedicated Outdoor Air Low Setpoint Temperature for Design {C}
  autosize;                               !- Dedicated Outdoor Air High Setpoint Temperature for Design {C}

OS:ZoneHVAC:EquipmentList,
<<<<<<< HEAD
  {bc4c8c69-6939-40a2-9986-be5f8aa35e5e}, !- Handle
  Zone HVAC Equipment List 1,             !- Name
  {d26925e2-5b46-4912-ba4c-c7d7dab66a3d}; !- Thermal Zone

OS:Space,
  {9134a647-6f90-4eed-b221-6600af08ffc9}, !- Handle
  living space,                           !- Name
  {5031da44-bb73-44f3-8bbc-ee68f68c439c}, !- Space Type Name
=======
  {2b288ddf-669e-45bf-9095-9711db851b26}, !- Handle
  Zone HVAC Equipment List 1,             !- Name
  {2217210c-a583-4f8a-8642-25ff739512c9}; !- Thermal Zone

OS:Space,
  {6102be62-f7a4-412e-82cf-46b322cca33c}, !- Handle
  living space,                           !- Name
  {4354554f-8536-4008-8922-9dd655ec97e6}, !- Space Type Name
>>>>>>> 3c1d7324
  ,                                       !- Default Construction Set Name
  ,                                       !- Default Schedule Set Name
  -0,                                     !- Direction of Relative North {deg}
  0,                                      !- X Origin {m}
  0,                                      !- Y Origin {m}
  0,                                      !- Z Origin {m}
  ,                                       !- Building Story Name
<<<<<<< HEAD
  {d26925e2-5b46-4912-ba4c-c7d7dab66a3d}, !- Thermal Zone Name
  ,                                       !- Part of Total Floor Area
  ,                                       !- Design Specification Outdoor Air Object Name
  {4bf8859f-2482-42cd-87c6-ab9acf182fef}; !- Building Unit Name

OS:Surface,
  {443a2923-1a15-4b04-9936-027ef7758f40}, !- Handle
  Surface 1,                              !- Name
  Floor,                                  !- Surface Type
  ,                                       !- Construction Name
  {9134a647-6f90-4eed-b221-6600af08ffc9}, !- Space Name
=======
  {2217210c-a583-4f8a-8642-25ff739512c9}, !- Thermal Zone Name
  ,                                       !- Part of Total Floor Area
  ,                                       !- Design Specification Outdoor Air Object Name
  {d51a6eab-13a8-425a-b5df-67ad512435e1}; !- Building Unit Name

OS:Surface,
  {20c03b2f-9d3c-42b8-8063-0e2af80676a9}, !- Handle
  Surface 1,                              !- Name
  Floor,                                  !- Surface Type
  ,                                       !- Construction Name
  {6102be62-f7a4-412e-82cf-46b322cca33c}, !- Space Name
>>>>>>> 3c1d7324
  Foundation,                             !- Outside Boundary Condition
  ,                                       !- Outside Boundary Condition Object
  NoSun,                                  !- Sun Exposure
  NoWind,                                 !- Wind Exposure
  ,                                       !- View Factor to Ground
  ,                                       !- Number of Vertices
  0, 0, 0,                                !- X,Y,Z Vertex 1 {m}
  0, 5.56486118425249, 0,                 !- X,Y,Z Vertex 2 {m}
  11.129722368505, 5.56486118425249, 0,   !- X,Y,Z Vertex 3 {m}
  11.129722368505, 0, 0;                  !- X,Y,Z Vertex 4 {m}

OS:Surface,
<<<<<<< HEAD
  {06e3d345-8457-4399-9086-cf31c5232158}, !- Handle
  Surface 2,                              !- Name
  Wall,                                   !- Surface Type
  ,                                       !- Construction Name
  {9134a647-6f90-4eed-b221-6600af08ffc9}, !- Space Name
=======
  {d340e4aa-1e49-4530-8c0d-8fb390f210de}, !- Handle
  Surface 2,                              !- Name
  Wall,                                   !- Surface Type
  ,                                       !- Construction Name
  {6102be62-f7a4-412e-82cf-46b322cca33c}, !- Space Name
>>>>>>> 3c1d7324
  Outdoors,                               !- Outside Boundary Condition
  ,                                       !- Outside Boundary Condition Object
  SunExposed,                             !- Sun Exposure
  WindExposed,                            !- Wind Exposure
  ,                                       !- View Factor to Ground
  ,                                       !- Number of Vertices
  0, 5.56486118425249, 2.4384,            !- X,Y,Z Vertex 1 {m}
  0, 5.56486118425249, 0,                 !- X,Y,Z Vertex 2 {m}
  0, 0, 0,                                !- X,Y,Z Vertex 3 {m}
  0, 0, 2.4384;                           !- X,Y,Z Vertex 4 {m}

OS:Surface,
<<<<<<< HEAD
  {797a3ff4-c7c7-4c3b-bf94-09306dce6b27}, !- Handle
  Surface 3,                              !- Name
  Wall,                                   !- Surface Type
  ,                                       !- Construction Name
  {9134a647-6f90-4eed-b221-6600af08ffc9}, !- Space Name
=======
  {ec76afc2-328f-4948-b8b3-0fc3dcf517a2}, !- Handle
  Surface 3,                              !- Name
  Wall,                                   !- Surface Type
  ,                                       !- Construction Name
  {6102be62-f7a4-412e-82cf-46b322cca33c}, !- Space Name
>>>>>>> 3c1d7324
  Outdoors,                               !- Outside Boundary Condition
  ,                                       !- Outside Boundary Condition Object
  SunExposed,                             !- Sun Exposure
  WindExposed,                            !- Wind Exposure
  ,                                       !- View Factor to Ground
  ,                                       !- Number of Vertices
  11.129722368505, 5.56486118425249, 2.4384, !- X,Y,Z Vertex 1 {m}
  11.129722368505, 5.56486118425249, 0,   !- X,Y,Z Vertex 2 {m}
  0, 5.56486118425249, 0,                 !- X,Y,Z Vertex 3 {m}
  0, 5.56486118425249, 2.4384;            !- X,Y,Z Vertex 4 {m}

OS:Surface,
<<<<<<< HEAD
  {07c0b8ae-358a-496c-bb75-53834d1d42f8}, !- Handle
  Surface 4,                              !- Name
  Wall,                                   !- Surface Type
  ,                                       !- Construction Name
  {9134a647-6f90-4eed-b221-6600af08ffc9}, !- Space Name
=======
  {80a76e47-8e18-4598-90d3-5f6732c558f6}, !- Handle
  Surface 4,                              !- Name
  Wall,                                   !- Surface Type
  ,                                       !- Construction Name
  {6102be62-f7a4-412e-82cf-46b322cca33c}, !- Space Name
>>>>>>> 3c1d7324
  Outdoors,                               !- Outside Boundary Condition
  ,                                       !- Outside Boundary Condition Object
  SunExposed,                             !- Sun Exposure
  WindExposed,                            !- Wind Exposure
  ,                                       !- View Factor to Ground
  ,                                       !- Number of Vertices
  11.129722368505, 0, 2.4384,             !- X,Y,Z Vertex 1 {m}
  11.129722368505, 0, 0,                  !- X,Y,Z Vertex 2 {m}
  11.129722368505, 5.56486118425249, 0,   !- X,Y,Z Vertex 3 {m}
  11.129722368505, 5.56486118425249, 2.4384; !- X,Y,Z Vertex 4 {m}

OS:Surface,
<<<<<<< HEAD
  {f2ba49e3-b13c-4b8e-810b-2685da5f3360}, !- Handle
  Surface 5,                              !- Name
  Wall,                                   !- Surface Type
  ,                                       !- Construction Name
  {9134a647-6f90-4eed-b221-6600af08ffc9}, !- Space Name
=======
  {e68f7471-9a04-403e-9a40-e72f49609d2b}, !- Handle
  Surface 5,                              !- Name
  Wall,                                   !- Surface Type
  ,                                       !- Construction Name
  {6102be62-f7a4-412e-82cf-46b322cca33c}, !- Space Name
>>>>>>> 3c1d7324
  Outdoors,                               !- Outside Boundary Condition
  ,                                       !- Outside Boundary Condition Object
  SunExposed,                             !- Sun Exposure
  WindExposed,                            !- Wind Exposure
  ,                                       !- View Factor to Ground
  ,                                       !- Number of Vertices
  0, 0, 2.4384,                           !- X,Y,Z Vertex 1 {m}
  0, 0, 0,                                !- X,Y,Z Vertex 2 {m}
  11.129722368505, 0, 0,                  !- X,Y,Z Vertex 3 {m}
  11.129722368505, 0, 2.4384;             !- X,Y,Z Vertex 4 {m}

OS:Surface,
<<<<<<< HEAD
  {04331541-ad1e-43b3-9be1-17dc100b4438}, !- Handle
  Surface 6,                              !- Name
  RoofCeiling,                            !- Surface Type
  ,                                       !- Construction Name
  {9134a647-6f90-4eed-b221-6600af08ffc9}, !- Space Name
  Surface,                                !- Outside Boundary Condition
  {582b88ba-ad0d-4a5e-9cd1-2d399d42001b}, !- Outside Boundary Condition Object
=======
  {57ee47a4-8b98-41a9-abfc-984ff7713738}, !- Handle
  Surface 6,                              !- Name
  RoofCeiling,                            !- Surface Type
  ,                                       !- Construction Name
  {6102be62-f7a4-412e-82cf-46b322cca33c}, !- Space Name
  Surface,                                !- Outside Boundary Condition
  {ac52a2a6-bd1b-43a8-8499-dcc8987e52fb}, !- Outside Boundary Condition Object
>>>>>>> 3c1d7324
  NoSun,                                  !- Sun Exposure
  NoWind,                                 !- Wind Exposure
  ,                                       !- View Factor to Ground
  ,                                       !- Number of Vertices
  11.129722368505, 0, 2.4384,             !- X,Y,Z Vertex 1 {m}
  11.129722368505, 5.56486118425249, 2.4384, !- X,Y,Z Vertex 2 {m}
  0, 5.56486118425249, 2.4384,            !- X,Y,Z Vertex 3 {m}
  0, 0, 2.4384;                           !- X,Y,Z Vertex 4 {m}

OS:SpaceType,
<<<<<<< HEAD
  {5031da44-bb73-44f3-8bbc-ee68f68c439c}, !- Handle
=======
  {4354554f-8536-4008-8922-9dd655ec97e6}, !- Handle
>>>>>>> 3c1d7324
  Space Type 1,                           !- Name
  ,                                       !- Default Construction Set Name
  ,                                       !- Default Schedule Set Name
  ,                                       !- Group Rendering Name
  ,                                       !- Design Specification Outdoor Air Object Name
  ,                                       !- Standards Template
  ,                                       !- Standards Building Type
  living;                                 !- Standards Space Type

OS:Space,
<<<<<<< HEAD
  {f63b1057-ac22-4b43-9e14-2317497afb3e}, !- Handle
  living space|story 2,                   !- Name
  {5031da44-bb73-44f3-8bbc-ee68f68c439c}, !- Space Type Name
=======
  {03ed73c9-4895-45e3-8250-f9dde30b2df6}, !- Handle
  living space|story 2,                   !- Name
  {4354554f-8536-4008-8922-9dd655ec97e6}, !- Space Type Name
>>>>>>> 3c1d7324
  ,                                       !- Default Construction Set Name
  ,                                       !- Default Schedule Set Name
  -0,                                     !- Direction of Relative North {deg}
  0,                                      !- X Origin {m}
  0,                                      !- Y Origin {m}
  2.4384,                                 !- Z Origin {m}
  ,                                       !- Building Story Name
<<<<<<< HEAD
  {d26925e2-5b46-4912-ba4c-c7d7dab66a3d}, !- Thermal Zone Name
  ,                                       !- Part of Total Floor Area
  ,                                       !- Design Specification Outdoor Air Object Name
  {4bf8859f-2482-42cd-87c6-ab9acf182fef}; !- Building Unit Name

OS:Surface,
  {582b88ba-ad0d-4a5e-9cd1-2d399d42001b}, !- Handle
  Surface 7,                              !- Name
  Floor,                                  !- Surface Type
  ,                                       !- Construction Name
  {f63b1057-ac22-4b43-9e14-2317497afb3e}, !- Space Name
  Surface,                                !- Outside Boundary Condition
  {04331541-ad1e-43b3-9be1-17dc100b4438}, !- Outside Boundary Condition Object
=======
  {2217210c-a583-4f8a-8642-25ff739512c9}, !- Thermal Zone Name
  ,                                       !- Part of Total Floor Area
  ,                                       !- Design Specification Outdoor Air Object Name
  {d51a6eab-13a8-425a-b5df-67ad512435e1}; !- Building Unit Name

OS:Surface,
  {ac52a2a6-bd1b-43a8-8499-dcc8987e52fb}, !- Handle
  Surface 7,                              !- Name
  Floor,                                  !- Surface Type
  ,                                       !- Construction Name
  {03ed73c9-4895-45e3-8250-f9dde30b2df6}, !- Space Name
  Surface,                                !- Outside Boundary Condition
  {57ee47a4-8b98-41a9-abfc-984ff7713738}, !- Outside Boundary Condition Object
>>>>>>> 3c1d7324
  NoSun,                                  !- Sun Exposure
  NoWind,                                 !- Wind Exposure
  ,                                       !- View Factor to Ground
  ,                                       !- Number of Vertices
  0, 0, 0,                                !- X,Y,Z Vertex 1 {m}
  0, 5.56486118425249, 0,                 !- X,Y,Z Vertex 2 {m}
  11.129722368505, 5.56486118425249, 0,   !- X,Y,Z Vertex 3 {m}
  11.129722368505, 0, 0;                  !- X,Y,Z Vertex 4 {m}

OS:Surface,
<<<<<<< HEAD
  {de77d99e-7169-4bd5-b3cf-bed015bd57e7}, !- Handle
  Surface 8,                              !- Name
  Wall,                                   !- Surface Type
  ,                                       !- Construction Name
  {f63b1057-ac22-4b43-9e14-2317497afb3e}, !- Space Name
=======
  {76acfd03-d0b0-4d6f-9d5c-1bf602b1ae0b}, !- Handle
  Surface 8,                              !- Name
  Wall,                                   !- Surface Type
  ,                                       !- Construction Name
  {03ed73c9-4895-45e3-8250-f9dde30b2df6}, !- Space Name
>>>>>>> 3c1d7324
  Outdoors,                               !- Outside Boundary Condition
  ,                                       !- Outside Boundary Condition Object
  SunExposed,                             !- Sun Exposure
  WindExposed,                            !- Wind Exposure
  ,                                       !- View Factor to Ground
  ,                                       !- Number of Vertices
  0, 5.56486118425249, 2.4384,            !- X,Y,Z Vertex 1 {m}
  0, 5.56486118425249, 0,                 !- X,Y,Z Vertex 2 {m}
  0, 0, 0,                                !- X,Y,Z Vertex 3 {m}
  0, 0, 2.4384;                           !- X,Y,Z Vertex 4 {m}

OS:Surface,
<<<<<<< HEAD
  {aa4cd80a-a487-487b-8914-67d4037da22e}, !- Handle
  Surface 9,                              !- Name
  Wall,                                   !- Surface Type
  ,                                       !- Construction Name
  {f63b1057-ac22-4b43-9e14-2317497afb3e}, !- Space Name
=======
  {1fa84344-0f17-48d4-9e15-09100d0bfebb}, !- Handle
  Surface 9,                              !- Name
  Wall,                                   !- Surface Type
  ,                                       !- Construction Name
  {03ed73c9-4895-45e3-8250-f9dde30b2df6}, !- Space Name
>>>>>>> 3c1d7324
  Outdoors,                               !- Outside Boundary Condition
  ,                                       !- Outside Boundary Condition Object
  SunExposed,                             !- Sun Exposure
  WindExposed,                            !- Wind Exposure
  ,                                       !- View Factor to Ground
  ,                                       !- Number of Vertices
  11.129722368505, 5.56486118425249, 2.4384, !- X,Y,Z Vertex 1 {m}
  11.129722368505, 5.56486118425249, 0,   !- X,Y,Z Vertex 2 {m}
  0, 5.56486118425249, 0,                 !- X,Y,Z Vertex 3 {m}
  0, 5.56486118425249, 2.4384;            !- X,Y,Z Vertex 4 {m}

OS:Surface,
<<<<<<< HEAD
  {ee485313-561d-43bd-b972-f825602ebe55}, !- Handle
  Surface 10,                             !- Name
  Wall,                                   !- Surface Type
  ,                                       !- Construction Name
  {f63b1057-ac22-4b43-9e14-2317497afb3e}, !- Space Name
=======
  {9cbbd90b-df7c-48b0-a0fb-1571ffe83317}, !- Handle
  Surface 10,                             !- Name
  Wall,                                   !- Surface Type
  ,                                       !- Construction Name
  {03ed73c9-4895-45e3-8250-f9dde30b2df6}, !- Space Name
>>>>>>> 3c1d7324
  Outdoors,                               !- Outside Boundary Condition
  ,                                       !- Outside Boundary Condition Object
  SunExposed,                             !- Sun Exposure
  WindExposed,                            !- Wind Exposure
  ,                                       !- View Factor to Ground
  ,                                       !- Number of Vertices
  11.129722368505, 0, 2.4384,             !- X,Y,Z Vertex 1 {m}
  11.129722368505, 0, 0,                  !- X,Y,Z Vertex 2 {m}
  11.129722368505, 5.56486118425249, 0,   !- X,Y,Z Vertex 3 {m}
  11.129722368505, 5.56486118425249, 2.4384; !- X,Y,Z Vertex 4 {m}

OS:Surface,
<<<<<<< HEAD
  {caaea669-bda3-471a-a0ab-f003290438fc}, !- Handle
  Surface 11,                             !- Name
  Wall,                                   !- Surface Type
  ,                                       !- Construction Name
  {f63b1057-ac22-4b43-9e14-2317497afb3e}, !- Space Name
=======
  {5a650dab-f440-4f8f-bb3a-de17d7f0fc40}, !- Handle
  Surface 11,                             !- Name
  Wall,                                   !- Surface Type
  ,                                       !- Construction Name
  {03ed73c9-4895-45e3-8250-f9dde30b2df6}, !- Space Name
>>>>>>> 3c1d7324
  Outdoors,                               !- Outside Boundary Condition
  ,                                       !- Outside Boundary Condition Object
  SunExposed,                             !- Sun Exposure
  WindExposed,                            !- Wind Exposure
  ,                                       !- View Factor to Ground
  ,                                       !- Number of Vertices
  0, 0, 2.4384,                           !- X,Y,Z Vertex 1 {m}
  0, 0, 0,                                !- X,Y,Z Vertex 2 {m}
  11.129722368505, 0, 0,                  !- X,Y,Z Vertex 3 {m}
  11.129722368505, 0, 2.4384;             !- X,Y,Z Vertex 4 {m}

OS:Surface,
<<<<<<< HEAD
  {422f9fba-b179-4413-acd4-7b8c16ccf194}, !- Handle
  Surface 12,                             !- Name
  RoofCeiling,                            !- Surface Type
  ,                                       !- Construction Name
  {f63b1057-ac22-4b43-9e14-2317497afb3e}, !- Space Name
  Surface,                                !- Outside Boundary Condition
  {4fdd7ef7-fb07-4097-862a-7144f67e665c}, !- Outside Boundary Condition Object
=======
  {9e5a55a9-15a6-4cf3-b77a-e0112f2c5e10}, !- Handle
  Surface 12,                             !- Name
  RoofCeiling,                            !- Surface Type
  ,                                       !- Construction Name
  {03ed73c9-4895-45e3-8250-f9dde30b2df6}, !- Space Name
  Surface,                                !- Outside Boundary Condition
  {4ed053eb-3865-4285-8ee2-c5fdadc90e3b}, !- Outside Boundary Condition Object
>>>>>>> 3c1d7324
  NoSun,                                  !- Sun Exposure
  NoWind,                                 !- Wind Exposure
  ,                                       !- View Factor to Ground
  ,                                       !- Number of Vertices
  11.129722368505, 0, 2.4384,             !- X,Y,Z Vertex 1 {m}
  11.129722368505, 5.56486118425249, 2.4384, !- X,Y,Z Vertex 2 {m}
  0, 5.56486118425249, 2.4384,            !- X,Y,Z Vertex 3 {m}
  0, 0, 2.4384;                           !- X,Y,Z Vertex 4 {m}

OS:Surface,
<<<<<<< HEAD
  {4fdd7ef7-fb07-4097-862a-7144f67e665c}, !- Handle
  Surface 13,                             !- Name
  Floor,                                  !- Surface Type
  ,                                       !- Construction Name
  {47afa000-a9ac-49d3-9420-9b6d62236eb4}, !- Space Name
  Surface,                                !- Outside Boundary Condition
  {422f9fba-b179-4413-acd4-7b8c16ccf194}, !- Outside Boundary Condition Object
=======
  {4ed053eb-3865-4285-8ee2-c5fdadc90e3b}, !- Handle
  Surface 13,                             !- Name
  Floor,                                  !- Surface Type
  ,                                       !- Construction Name
  {86ec7386-9e49-49a8-9b71-b752199d6ebe}, !- Space Name
  Surface,                                !- Outside Boundary Condition
  {9e5a55a9-15a6-4cf3-b77a-e0112f2c5e10}, !- Outside Boundary Condition Object
>>>>>>> 3c1d7324
  NoSun,                                  !- Sun Exposure
  NoWind,                                 !- Wind Exposure
  ,                                       !- View Factor to Ground
  ,                                       !- Number of Vertices
  0, 5.56486118425249, 0,                 !- X,Y,Z Vertex 1 {m}
  11.129722368505, 5.56486118425249, 0,   !- X,Y,Z Vertex 2 {m}
  11.129722368505, 0, 0,                  !- X,Y,Z Vertex 3 {m}
  0, 0, 0;                                !- X,Y,Z Vertex 4 {m}

OS:Surface,
<<<<<<< HEAD
  {8c67a0cf-79ff-4344-ac23-3123908c99d4}, !- Handle
  Surface 14,                             !- Name
  RoofCeiling,                            !- Surface Type
  ,                                       !- Construction Name
  {47afa000-a9ac-49d3-9420-9b6d62236eb4}, !- Space Name
=======
  {a3a76bab-1447-4cc4-bd27-9a5495df16b1}, !- Handle
  Surface 14,                             !- Name
  RoofCeiling,                            !- Surface Type
  ,                                       !- Construction Name
  {86ec7386-9e49-49a8-9b71-b752199d6ebe}, !- Space Name
>>>>>>> 3c1d7324
  Outdoors,                               !- Outside Boundary Condition
  ,                                       !- Outside Boundary Condition Object
  SunExposed,                             !- Sun Exposure
  WindExposed,                            !- Wind Exposure
  ,                                       !- View Factor to Ground
  ,                                       !- Number of Vertices
  8.34729177637873, 2.78243059212624, 1.69601529606312, !- X,Y,Z Vertex 1 {m}
  2.78243059212624, 2.78243059212624, 1.69601529606312, !- X,Y,Z Vertex 2 {m}
  0, 0, 0.3048,                           !- X,Y,Z Vertex 3 {m}
  11.129722368505, 0, 0.3048;             !- X,Y,Z Vertex 4 {m}

OS:Surface,
<<<<<<< HEAD
  {b1d33a30-65c3-4c4d-a94b-5289c56282f9}, !- Handle
  Surface 15,                             !- Name
  RoofCeiling,                            !- Surface Type
  ,                                       !- Construction Name
  {47afa000-a9ac-49d3-9420-9b6d62236eb4}, !- Space Name
=======
  {959f83ae-ad53-4379-9cc9-8f8b1b3e5ca7}, !- Handle
  Surface 15,                             !- Name
  RoofCeiling,                            !- Surface Type
  ,                                       !- Construction Name
  {86ec7386-9e49-49a8-9b71-b752199d6ebe}, !- Space Name
>>>>>>> 3c1d7324
  Outdoors,                               !- Outside Boundary Condition
  ,                                       !- Outside Boundary Condition Object
  SunExposed,                             !- Sun Exposure
  WindExposed,                            !- Wind Exposure
  ,                                       !- View Factor to Ground
  ,                                       !- Number of Vertices
  2.78243059212624, 2.78243059212624, 1.69601529606312, !- X,Y,Z Vertex 1 {m}
  8.34729177637873, 2.78243059212624, 1.69601529606312, !- X,Y,Z Vertex 2 {m}
  11.129722368505, 5.56486118425249, 0.304799999999999, !- X,Y,Z Vertex 3 {m}
  0, 5.56486118425249, 0.304799999999999; !- X,Y,Z Vertex 4 {m}

OS:Surface,
<<<<<<< HEAD
  {fe32f9e3-3f81-4924-828c-889a5b0532ba}, !- Handle
  Surface 16,                             !- Name
  RoofCeiling,                            !- Surface Type
  ,                                       !- Construction Name
  {47afa000-a9ac-49d3-9420-9b6d62236eb4}, !- Space Name
=======
  {4a8447ca-43f8-4e68-9a74-50d01203f58d}, !- Handle
  Surface 16,                             !- Name
  RoofCeiling,                            !- Surface Type
  ,                                       !- Construction Name
  {86ec7386-9e49-49a8-9b71-b752199d6ebe}, !- Space Name
>>>>>>> 3c1d7324
  Outdoors,                               !- Outside Boundary Condition
  ,                                       !- Outside Boundary Condition Object
  SunExposed,                             !- Sun Exposure
  WindExposed,                            !- Wind Exposure
  ,                                       !- View Factor to Ground
  ,                                       !- Number of Vertices
  2.78243059212624, 2.78243059212624, 1.69601529606312, !- X,Y,Z Vertex 1 {m}
  0, 5.56486118425249, 0.3048,            !- X,Y,Z Vertex 2 {m}
  0, 0, 0.3048;                           !- X,Y,Z Vertex 3 {m}

OS:Surface,
<<<<<<< HEAD
  {8ae4ab43-2679-4f96-93ef-84fb8f682dbe}, !- Handle
  Surface 17,                             !- Name
  RoofCeiling,                            !- Surface Type
  ,                                       !- Construction Name
  {47afa000-a9ac-49d3-9420-9b6d62236eb4}, !- Space Name
=======
  {b1408812-2139-4f39-8fab-d09b0c3712aa}, !- Handle
  Surface 17,                             !- Name
  RoofCeiling,                            !- Surface Type
  ,                                       !- Construction Name
  {86ec7386-9e49-49a8-9b71-b752199d6ebe}, !- Space Name
>>>>>>> 3c1d7324
  Outdoors,                               !- Outside Boundary Condition
  ,                                       !- Outside Boundary Condition Object
  SunExposed,                             !- Sun Exposure
  WindExposed,                            !- Wind Exposure
  ,                                       !- View Factor to Ground
  ,                                       !- Number of Vertices
  8.34729177637873, 2.78243059212624, 1.69601529606312, !- X,Y,Z Vertex 1 {m}
  11.129722368505, 0, 0.304799999999997,  !- X,Y,Z Vertex 2 {m}
  11.129722368505, 5.56486118425249, 0.304799999999997; !- X,Y,Z Vertex 3 {m}

OS:Space,
<<<<<<< HEAD
  {47afa000-a9ac-49d3-9420-9b6d62236eb4}, !- Handle
  finished attic space,                   !- Name
  {5031da44-bb73-44f3-8bbc-ee68f68c439c}, !- Space Type Name
=======
  {86ec7386-9e49-49a8-9b71-b752199d6ebe}, !- Handle
  finished attic space,                   !- Name
  {4354554f-8536-4008-8922-9dd655ec97e6}, !- Space Type Name
>>>>>>> 3c1d7324
  ,                                       !- Default Construction Set Name
  ,                                       !- Default Schedule Set Name
  -0,                                     !- Direction of Relative North {deg}
  0,                                      !- X Origin {m}
  0,                                      !- Y Origin {m}
  4.8768,                                 !- Z Origin {m}
  ,                                       !- Building Story Name
<<<<<<< HEAD
  {d26925e2-5b46-4912-ba4c-c7d7dab66a3d}, !- Thermal Zone Name
  ,                                       !- Part of Total Floor Area
  ,                                       !- Design Specification Outdoor Air Object Name
  {4bf8859f-2482-42cd-87c6-ab9acf182fef}; !- Building Unit Name

OS:BuildingUnit,
  {4bf8859f-2482-42cd-87c6-ab9acf182fef}, !- Handle
=======
  {2217210c-a583-4f8a-8642-25ff739512c9}, !- Thermal Zone Name
  ,                                       !- Part of Total Floor Area
  ,                                       !- Design Specification Outdoor Air Object Name
  {d51a6eab-13a8-425a-b5df-67ad512435e1}; !- Building Unit Name

OS:BuildingUnit,
  {d51a6eab-13a8-425a-b5df-67ad512435e1}, !- Handle
>>>>>>> 3c1d7324
  unit 1,                                 !- Name
  ,                                       !- Rendering Color
  Residential;                            !- Building Unit Type

OS:AdditionalProperties,
<<<<<<< HEAD
  {c87c5c3b-a4b0-4abf-a4cd-587a2150b005}, !- Handle
  {4bf8859f-2482-42cd-87c6-ab9acf182fef}, !- Object Name
=======
  {480fb819-c769-4a53-b4dd-3c2188a06bd1}, !- Handle
  {d51a6eab-13a8-425a-b5df-67ad512435e1}, !- Object Name
>>>>>>> 3c1d7324
  NumberOfBedrooms,                       !- Feature Name 1
  Integer,                                !- Feature Data Type 1
  3,                                      !- Feature Value 1
  NumberOfBathrooms,                      !- Feature Name 2
  Double,                                 !- Feature Data Type 2
  2,                                      !- Feature Value 2
  NumberOfOccupants,                      !- Feature Name 3
  Double,                                 !- Feature Data Type 3
  2.6400000000000001;                     !- Feature Value 3

OS:External:File,
<<<<<<< HEAD
  {94567edc-a8e8-495b-b754-494c56cc6851}, !- Handle
=======
  {d34cce94-0eeb-4665-875f-020455cd6150}, !- Handle
>>>>>>> 3c1d7324
  8760.csv,                               !- Name
  8760.csv;                               !- File Name

OS:Schedule:Day,
<<<<<<< HEAD
  {5debc4eb-497c-4422-861e-5f67db14dbe3}, !- Handle
=======
  {816aea61-b3ca-4ebc-840a-8d72ad438082}, !- Handle
>>>>>>> 3c1d7324
  Schedule Day 1,                         !- Name
  ,                                       !- Schedule Type Limits Name
  ,                                       !- Interpolate to Timestep
  24,                                     !- Hour 1
  0,                                      !- Minute 1
  0;                                      !- Value Until Time 1

OS:Schedule:Day,
<<<<<<< HEAD
  {934ef6c5-7588-4cff-b4ca-4f3897467456}, !- Handle
=======
  {769d346e-4924-4f44-965c-709214d6d1b6}, !- Handle
>>>>>>> 3c1d7324
  Schedule Day 2,                         !- Name
  ,                                       !- Schedule Type Limits Name
  ,                                       !- Interpolate to Timestep
  24,                                     !- Hour 1
  0,                                      !- Minute 1
  1;                                      !- Value Until Time 1

OS:Schedule:File,
<<<<<<< HEAD
  {357fbb4d-88e0-4b57-9381-4bd01c24db87}, !- Handle
  occupants,                              !- Name
  {690b6bac-6560-41f5-bb88-d128a6092d3d}, !- Schedule Type Limits Name
  {94567edc-a8e8-495b-b754-494c56cc6851}, !- External File Name
=======
  {0361a414-34de-4527-9053-1ed05a9517bd}, !- Handle
  occupants,                              !- Name
  {4132aa0e-87fc-45be-a034-1086994c64c0}, !- Schedule Type Limits Name
  {d34cce94-0eeb-4665-875f-020455cd6150}, !- External File Name
>>>>>>> 3c1d7324
  1,                                      !- Column Number
  1,                                      !- Rows to Skip at Top
  8760,                                   !- Number of Hours of Data
  ,                                       !- Column Separator
  ,                                       !- Interpolate to Timestep
  60;                                     !- Minutes per Item

<<<<<<< HEAD
OS:Schedule:Constant,
  {9fd1e337-0521-443a-abc2-569eaac2c86e}, !- Handle
  res occupants activity schedule,        !- Name
  {87f7af51-732a-4d44-84ae-79699325ccd7}, !- Schedule Type Limits Name
  112.539290946133;                       !- Value

OS:People:Definition,
  {49ae543d-7142-4eab-8cca-7ea85f3f3a8a}, !- Handle
  res occupants|living space|story 2,     !- Name
=======
OS:Schedule:Ruleset,
  {ff14884e-928e-4bb0-b502-566fed3eee22}, !- Handle
  Schedule Ruleset 1,                     !- Name
  {0a74b7d6-bb64-49c4-af25-5c5fd5b86fa5}, !- Schedule Type Limits Name
  {192f78d7-3262-42b3-815c-7a31aceff190}; !- Default Day Schedule Name

OS:Schedule:Day,
  {192f78d7-3262-42b3-815c-7a31aceff190}, !- Handle
  Schedule Day 3,                         !- Name
  {0a74b7d6-bb64-49c4-af25-5c5fd5b86fa5}, !- Schedule Type Limits Name
  ,                                       !- Interpolate to Timestep
  24,                                     !- Hour 1
  0,                                      !- Minute 1
  112.539290946133;                       !- Value Until Time 1

OS:People:Definition,
  {60f88872-e8bb-4635-8f70-863bbe77d41b}, !- Handle
  res occupants|living space,             !- Name
>>>>>>> 3c1d7324
  People,                                 !- Number of People Calculation Method
  0.88,                                   !- Number of People {people}
  ,                                       !- People per Space Floor Area {person/m2}
  ,                                       !- Space Floor Area per Person {m2/person}
  0.319734,                               !- Fraction Radiant
  0.573,                                  !- Sensible Heat Fraction
  0,                                      !- Carbon Dioxide Generation Rate {m3/s-W}
  No,                                     !- Enable ASHRAE 55 Comfort Warnings
  ZoneAveraged;                           !- Mean Radiant Temperature Calculation Type

OS:People,
<<<<<<< HEAD
  {199911bc-a142-4d14-b3f5-389a1f681cee}, !- Handle
  res occupants|living space|story 2,     !- Name
  {49ae543d-7142-4eab-8cca-7ea85f3f3a8a}, !- People Definition Name
  {f63b1057-ac22-4b43-9e14-2317497afb3e}, !- Space or SpaceType Name
  {357fbb4d-88e0-4b57-9381-4bd01c24db87}, !- Number of People Schedule Name
  {9fd1e337-0521-443a-abc2-569eaac2c86e}, !- Activity Level Schedule Name
=======
  {302a269d-26ae-42a1-9c27-4aa4a0ef56a6}, !- Handle
  res occupants|living space,             !- Name
  {60f88872-e8bb-4635-8f70-863bbe77d41b}, !- People Definition Name
  {6102be62-f7a4-412e-82cf-46b322cca33c}, !- Space or SpaceType Name
  {0361a414-34de-4527-9053-1ed05a9517bd}, !- Number of People Schedule Name
  {ff14884e-928e-4bb0-b502-566fed3eee22}, !- Activity Level Schedule Name
>>>>>>> 3c1d7324
  ,                                       !- Surface Name/Angle Factor List Name
  ,                                       !- Work Efficiency Schedule Name
  ,                                       !- Clothing Insulation Schedule Name
  ,                                       !- Air Velocity Schedule Name
  1;                                      !- Multiplier

OS:ScheduleTypeLimits,
<<<<<<< HEAD
  {87f7af51-732a-4d44-84ae-79699325ccd7}, !- Handle
=======
  {0a74b7d6-bb64-49c4-af25-5c5fd5b86fa5}, !- Handle
>>>>>>> 3c1d7324
  ActivityLevel,                          !- Name
  0,                                      !- Lower Limit Value
  ,                                       !- Upper Limit Value
  Continuous,                             !- Numeric Type
  ActivityLevel;                          !- Unit Type

OS:ScheduleTypeLimits,
<<<<<<< HEAD
  {690b6bac-6560-41f5-bb88-d128a6092d3d}, !- Handle
=======
  {4132aa0e-87fc-45be-a034-1086994c64c0}, !- Handle
>>>>>>> 3c1d7324
  Fractional,                             !- Name
  0,                                      !- Lower Limit Value
  1,                                      !- Upper Limit Value
  Continuous;                             !- Numeric Type

OS:People:Definition,
<<<<<<< HEAD
  {bbaeb5a5-10d4-432e-9d5c-453c2a94ee16}, !- Handle
  res occupants|living space,             !- Name
=======
  {d05f6070-ba81-48c6-802b-3178d84bca4b}, !- Handle
  res occupants|living space|story 2,     !- Name
>>>>>>> 3c1d7324
  People,                                 !- Number of People Calculation Method
  0.88,                                   !- Number of People {people}
  ,                                       !- People per Space Floor Area {person/m2}
  ,                                       !- Space Floor Area per Person {m2/person}
  0.319734,                               !- Fraction Radiant
  0.573,                                  !- Sensible Heat Fraction
  0,                                      !- Carbon Dioxide Generation Rate {m3/s-W}
  No,                                     !- Enable ASHRAE 55 Comfort Warnings
  ZoneAveraged;                           !- Mean Radiant Temperature Calculation Type

OS:People,
<<<<<<< HEAD
  {cabfc4c6-8990-4da1-83ab-14d613a64993}, !- Handle
  res occupants|living space,             !- Name
  {bbaeb5a5-10d4-432e-9d5c-453c2a94ee16}, !- People Definition Name
  {9134a647-6f90-4eed-b221-6600af08ffc9}, !- Space or SpaceType Name
  {357fbb4d-88e0-4b57-9381-4bd01c24db87}, !- Number of People Schedule Name
  {9fd1e337-0521-443a-abc2-569eaac2c86e}, !- Activity Level Schedule Name
=======
  {d3258ecf-774f-4f0e-9020-ef8dd19ad5d3}, !- Handle
  res occupants|living space|story 2,     !- Name
  {d05f6070-ba81-48c6-802b-3178d84bca4b}, !- People Definition Name
  {03ed73c9-4895-45e3-8250-f9dde30b2df6}, !- Space or SpaceType Name
  {0361a414-34de-4527-9053-1ed05a9517bd}, !- Number of People Schedule Name
  {ff14884e-928e-4bb0-b502-566fed3eee22}, !- Activity Level Schedule Name
>>>>>>> 3c1d7324
  ,                                       !- Surface Name/Angle Factor List Name
  ,                                       !- Work Efficiency Schedule Name
  ,                                       !- Clothing Insulation Schedule Name
  ,                                       !- Air Velocity Schedule Name
  1;                                      !- Multiplier

OS:People:Definition,
<<<<<<< HEAD
  {eb5c2b89-4eb0-4074-852f-5aed4833e7a4}, !- Handle
=======
  {eb749591-1a8f-45e8-8f3e-a3872da1291e}, !- Handle
>>>>>>> 3c1d7324
  res occupants|finished attic space,     !- Name
  People,                                 !- Number of People Calculation Method
  0.88,                                   !- Number of People {people}
  ,                                       !- People per Space Floor Area {person/m2}
  ,                                       !- Space Floor Area per Person {m2/person}
  0.319734,                               !- Fraction Radiant
  0.573,                                  !- Sensible Heat Fraction
  0,                                      !- Carbon Dioxide Generation Rate {m3/s-W}
  No,                                     !- Enable ASHRAE 55 Comfort Warnings
  ZoneAveraged;                           !- Mean Radiant Temperature Calculation Type

OS:People,
<<<<<<< HEAD
  {af175cee-b4ca-4514-ad7d-52c259f1e417}, !- Handle
  res occupants|finished attic space,     !- Name
  {eb5c2b89-4eb0-4074-852f-5aed4833e7a4}, !- People Definition Name
  {47afa000-a9ac-49d3-9420-9b6d62236eb4}, !- Space or SpaceType Name
  {357fbb4d-88e0-4b57-9381-4bd01c24db87}, !- Number of People Schedule Name
  {9fd1e337-0521-443a-abc2-569eaac2c86e}, !- Activity Level Schedule Name
=======
  {025fddb3-6d31-447f-8547-7ef55f41d77c}, !- Handle
  res occupants|finished attic space,     !- Name
  {eb749591-1a8f-45e8-8f3e-a3872da1291e}, !- People Definition Name
  {86ec7386-9e49-49a8-9b71-b752199d6ebe}, !- Space or SpaceType Name
  {0361a414-34de-4527-9053-1ed05a9517bd}, !- Number of People Schedule Name
  {ff14884e-928e-4bb0-b502-566fed3eee22}, !- Activity Level Schedule Name
>>>>>>> 3c1d7324
  ,                                       !- Surface Name/Angle Factor List Name
  ,                                       !- Work Efficiency Schedule Name
  ,                                       !- Clothing Insulation Schedule Name
  ,                                       !- Air Velocity Schedule Name
  1;                                      !- Multiplier

OS:ShadingSurfaceGroup,
<<<<<<< HEAD
  {f1c6f38a-f3de-42dc-a1a2-3f68c372284f}, !- Handle
=======
  {9a7d7754-2d15-4ff2-813f-d844268611a8}, !- Handle
>>>>>>> 3c1d7324
  res eaves,                              !- Name
  Building;                               !- Shading Surface Type

OS:ShadingSurface,
<<<<<<< HEAD
  {79b6965a-e5b3-4791-86a5-05ffc80369f6}, !- Handle
  Surface 17 - res eaves,                 !- Name
  ,                                       !- Construction Name
  {f1c6f38a-f3de-42dc-a1a2-3f68c372284f}, !- Shading Surface Group Name
=======
  {dff5ee5b-7961-48ac-a85e-0ab6cbce7631}, !- Handle
  Surface 17 - res eaves,                 !- Name
  ,                                       !- Construction Name
  {9a7d7754-2d15-4ff2-813f-d844268611a8}, !- Shading Surface Group Name
>>>>>>> 3c1d7324
  ,                                       !- Transmittance Schedule Name
  ,                                       !- Number of Vertices
  11.739322368505, 0, 4.8768,             !- X,Y,Z Vertex 1 {m}
  11.739322368505, 5.56486118425249, 4.8768, !- X,Y,Z Vertex 2 {m}
  11.129722368505, 5.56486118425249, 5.1816, !- X,Y,Z Vertex 3 {m}
  11.129722368505, 0, 5.1816;             !- X,Y,Z Vertex 4 {m}

OS:ShadingSurface,
<<<<<<< HEAD
  {52bde76e-e32a-4dc7-8e6e-b7a6cb6fc313}, !- Handle
  Surface 14 - res eaves,                 !- Name
  ,                                       !- Construction Name
  {f1c6f38a-f3de-42dc-a1a2-3f68c372284f}, !- Shading Surface Group Name
=======
  {c11a11c6-48a8-4b4e-b5a7-d994b4860a5f}, !- Handle
  Surface 14 - res eaves,                 !- Name
  ,                                       !- Construction Name
  {9a7d7754-2d15-4ff2-813f-d844268611a8}, !- Shading Surface Group Name
  ,                                       !- Transmittance Schedule Name
  ,                                       !- Number of Vertices
  0, -0.6096, 4.8768,                     !- X,Y,Z Vertex 1 {m}
  11.129722368505, -0.6096, 4.8768,       !- X,Y,Z Vertex 2 {m}
  11.129722368505, 0, 5.1816,             !- X,Y,Z Vertex 3 {m}
  0, 0, 5.1816;                           !- X,Y,Z Vertex 4 {m}

OS:ShadingSurface,
  {dc480862-63aa-403b-9b7a-7e247a0c1856}, !- Handle
  Surface 15 - res eaves,                 !- Name
  ,                                       !- Construction Name
  {9a7d7754-2d15-4ff2-813f-d844268611a8}, !- Shading Surface Group Name
>>>>>>> 3c1d7324
  ,                                       !- Transmittance Schedule Name
  ,                                       !- Number of Vertices
  0, -0.6096, 4.8768,                     !- X,Y,Z Vertex 1 {m}
  11.129722368505, -0.6096, 4.8768,       !- X,Y,Z Vertex 2 {m}
  11.129722368505, 0, 5.1816,             !- X,Y,Z Vertex 3 {m}
  0, 0, 5.1816;                           !- X,Y,Z Vertex 4 {m}

OS:ShadingSurface,
<<<<<<< HEAD
  {7cf16090-4a4d-4c28-873c-f06ee7fc4f29}, !- Handle
  Surface 16 - res eaves,                 !- Name
  ,                                       !- Construction Name
  {f1c6f38a-f3de-42dc-a1a2-3f68c372284f}, !- Shading Surface Group Name
=======
  {e3d04a02-1322-4641-aefc-be4f7abb1e7d}, !- Handle
  Surface 16 - res eaves,                 !- Name
  ,                                       !- Construction Name
  {9a7d7754-2d15-4ff2-813f-d844268611a8}, !- Shading Surface Group Name
>>>>>>> 3c1d7324
  ,                                       !- Transmittance Schedule Name
  ,                                       !- Number of Vertices
  -0.6096, 5.56486118425249, 4.8768,      !- X,Y,Z Vertex 1 {m}
  -0.6096, 0, 4.8768,                     !- X,Y,Z Vertex 2 {m}
  0, 0, 5.1816,                           !- X,Y,Z Vertex 3 {m}
  0, 5.56486118425249, 5.1816;            !- X,Y,Z Vertex 4 {m}

OS:ShadingSurface,
  {fd3133aa-a5b8-4bd6-bc2d-ec361b4b25af}, !- Handle
  Surface 15 - res eaves,                 !- Name
  ,                                       !- Construction Name
  {f1c6f38a-f3de-42dc-a1a2-3f68c372284f}, !- Shading Surface Group Name
  ,                                       !- Transmittance Schedule Name
  ,                                       !- Number of Vertices
  11.129722368505, 6.17446118425249, 4.8768, !- X,Y,Z Vertex 1 {m}
  0, 6.17446118425249, 4.8768,            !- X,Y,Z Vertex 2 {m}
  0, 5.56486118425249, 5.1816,            !- X,Y,Z Vertex 3 {m}
  11.129722368505, 5.56486118425249, 5.1816; !- X,Y,Z Vertex 4 {m}
<|MERGE_RESOLUTION|>--- conflicted
+++ resolved
@@ -1,32 +1,22 @@
 !- NOTE: Auto-generated from /test/osw_files/SFD_2000sqft_2story_SL_FA_HipRoof.osw
 
 OS:Version,
-<<<<<<< HEAD
-  {a28cb709-75f1-460f-ab24-60a0d411d35e}, !- Handle
-  3.2.1,                                  !- Version Identifier
-  rc1;                                    !- Prerelease Identifier
+  {efc92062-f686-452b-b066-a40b109913e8}, !- Handle
+  3.2.0;                                  !- Version Identifier
 
 OS:SimulationControl,
-  {23774802-52a8-424a-b7f6-5176e5c05f00}, !- Handle
-=======
-  {cb2ab360-5bcc-4cd0-8c84-a82ac874dedc}, !- Handle
-  2.9.0;                                  !- Version Identifier
-
-OS:SimulationControl,
-  {6144522f-0aa7-436b-81d5-c21c7077062a}, !- Handle
->>>>>>> 3c1d7324
+  {edb39166-a844-4cd9-9195-422659a2fe4f}, !- Handle
   ,                                       !- Do Zone Sizing Calculation
   ,                                       !- Do System Sizing Calculation
   ,                                       !- Do Plant Sizing Calculation
   No;                                     !- Run Simulation for Sizing Periods
 
 OS:Timestep,
-<<<<<<< HEAD
-  {a0d53fff-8387-4a51-a02a-5712857870ca}, !- Handle
+  {8d24a35b-01bf-48e4-a519-652610303e25}, !- Handle
   6;                                      !- Number of Timesteps per Hour
 
 OS:ShadowCalculation,
-  {66d62bef-7106-482e-9866-00ae987aedea}, !- Handle
+  {d8b5c2f0-d8c2-4256-a3e9-56adae1487a6}, !- Handle
   PolygonClipping,                        !- Shading Calculation Method
   ,                                       !- Shading Calculation Update Frequency Method
   20,                                     !- Shading Calculation Update Frequency
@@ -39,45 +29,21 @@
   No;                                     !- Disable Self-Shading From Shading Zone Groups to Other Zones
 
 OS:SurfaceConvectionAlgorithm:Outside,
-  {f38d780e-f9e5-43b3-9edf-a8cd16a55b97}, !- Handle
+  {d868260f-dc77-4f05-b8f4-96b31325c6e4}, !- Handle
   DOE-2;                                  !- Algorithm
 
 OS:SurfaceConvectionAlgorithm:Inside,
-  {84dc6997-bafa-4655-aaa8-8ff2eea1a4e9}, !- Handle
+  {982eec91-7ba6-4488-b101-2ccde78eef37}, !- Handle
   TARP;                                   !- Algorithm
 
 OS:ZoneCapacitanceMultiplier:ResearchSpecial,
-  {539b8a03-a9ba-49e9-8eaf-12bcb99a96a4}, !- Handle
-=======
-  {733f0ccc-5775-4ea2-8bc7-f6ff7776c305}, !- Handle
-  6;                                      !- Number of Timesteps per Hour
-
-OS:ShadowCalculation,
-  {89340c52-aeb8-4b85-8598-ff4deff41228}, !- Handle
-  20,                                     !- Calculation Frequency
-  200;                                    !- Maximum Figures in Shadow Overlap Calculations
-
-OS:SurfaceConvectionAlgorithm:Outside,
-  {44577aaf-a2c2-43a8-af5a-2b1630044b02}, !- Handle
-  DOE-2;                                  !- Algorithm
-
-OS:SurfaceConvectionAlgorithm:Inside,
-  {14c5a5ca-3ff9-46eb-ada5-e81e92cc9f05}, !- Handle
-  TARP;                                   !- Algorithm
-
-OS:ZoneCapacitanceMultiplier:ResearchSpecial,
-  {b383bd28-c250-4910-b657-14805ad1972b}, !- Handle
->>>>>>> 3c1d7324
+  {64ec2c71-735d-4630-a50a-c857206dd2ba}, !- Handle
   ,                                       !- Temperature Capacity Multiplier
   15,                                     !- Humidity Capacity Multiplier
   ;                                       !- Carbon Dioxide Capacity Multiplier
 
 OS:RunPeriod,
-<<<<<<< HEAD
-  {9b79be52-e282-47f6-8ff3-8325100a684a}, !- Handle
-=======
-  {9eec6937-05f8-461a-87ca-7df2f8a11f27}, !- Handle
->>>>>>> 3c1d7324
+  {f54b5b68-94c2-4ec1-bd18-de063e6bff01}, !- Handle
   Run Period 1,                           !- Name
   1,                                      !- Begin Month
   1,                                      !- Begin Day of Month
@@ -91,21 +57,13 @@
   ;                                       !- Number of Times Runperiod to be Repeated
 
 OS:YearDescription,
-<<<<<<< HEAD
-  {d502c650-5147-4141-ac36-8dbd889a1cc2}, !- Handle
-=======
-  {0f88d8c9-4266-417c-9b0a-e963f652e066}, !- Handle
->>>>>>> 3c1d7324
+  {d8fd71be-e491-4480-b22d-ab7f9d3ae9aa}, !- Handle
   2007,                                   !- Calendar Year
   ,                                       !- Day of Week for Start Day
   ;                                       !- Is Leap Year
 
 OS:WeatherFile,
-<<<<<<< HEAD
-  {48b6c7c7-dedb-4236-9ea9-782f7c0ca73c}, !- Handle
-=======
-  {34767828-8f55-42e2-a242-a1f5fd66966d}, !- Handle
->>>>>>> 3c1d7324
+  {b8fe6bb6-d9c0-4a1b-a8dd-93121259bb3e}, !- Handle
   Denver Intl Ap,                         !- City
   CO,                                     !- State Province Region
   USA,                                    !- Country
@@ -115,17 +73,12 @@
   -104.65,                                !- Longitude {deg}
   -7,                                     !- Time Zone {hr}
   1650,                                   !- Elevation {m}
-  /mnt/c/git/resstock-develop/resources/measures/HPXMLtoOpenStudio/weather/USA_CO_Denver.Intl.AP.725650_TMY3.epw, !- Url
+  C:/OpenStudio/resstock/resources/measures/HPXMLtoOpenStudio/weather/USA_CO_Denver.Intl.AP.725650_TMY3.epw, !- Url
   E23378AA;                               !- Checksum
 
 OS:AdditionalProperties,
-<<<<<<< HEAD
-  {f264b872-f0bb-486b-a866-3449f3ab8da5}, !- Handle
-  {48b6c7c7-dedb-4236-9ea9-782f7c0ca73c}, !- Object Name
-=======
-  {8db282cc-e919-405c-a4f5-b98f51473102}, !- Handle
-  {34767828-8f55-42e2-a242-a1f5fd66966d}, !- Object Name
->>>>>>> 3c1d7324
+  {d5828078-4260-4d44-b196-25a0ac16fa21}, !- Handle
+  {b8fe6bb6-d9c0-4a1b-a8dd-93121259bb3e}, !- Object Name
   EPWHeaderCity,                          !- Feature Name 1
   String,                                 !- Feature Data Type 1
   Denver Intl Ap,                         !- Feature Value 1
@@ -233,11 +186,7 @@
   84;                                     !- Feature Value 35
 
 OS:Site,
-<<<<<<< HEAD
-  {808ef195-7fb0-4d0e-95bc-8e4162c1d8bf}, !- Handle
-=======
-  {b125b34b-a369-437e-88c6-de899dbf5ccf}, !- Handle
->>>>>>> 3c1d7324
+  {2dddef34-d4ac-49d1-b437-a1a6225c66e5}, !- Handle
   Denver Intl Ap_CO_USA,                  !- Name
   39.83,                                  !- Latitude {deg}
   -104.65,                                !- Longitude {deg}
@@ -246,45 +195,26 @@
   ;                                       !- Terrain
 
 OS:ClimateZones,
-<<<<<<< HEAD
-  {1d4c590e-7609-4935-8eca-cfca26363ba1}, !- Handle
+  {06e6dcdf-2b41-48d7-9b64-16b5feb203a0}, !- Handle
   Building America,                       !- Climate Zone Institution Name 1
-=======
-  {2bd00de8-0ee4-42f0-a354-e3fb2308ba88}, !- Handle
-  ,                                       !- Active Institution
-  ,                                       !- Active Year
-  ,                                       !- Climate Zone Institution Name 1
->>>>>>> 3c1d7324
   ,                                       !- Climate Zone Document Name 1
   0,                                      !- Climate Zone Document Year 1
   Cold;                                   !- Climate Zone Value 1
 
 OS:Site:WaterMainsTemperature,
-<<<<<<< HEAD
-  {47904cd1-cc9a-4b1e-9b51-9c9764fd7f91}, !- Handle
-=======
-  {6c2f8501-4935-4773-90aa-e83bfc392c17}, !- Handle
->>>>>>> 3c1d7324
+  {ee5091a5-3d44-4dd6-9219-80dd1561a58c}, !- Handle
   Correlation,                            !- Calculation Method
   ,                                       !- Temperature Schedule Name
   10.8753424657535,                       !- Annual Average Outdoor Air Temperature {C}
   23.1524007936508;                       !- Maximum Difference In Monthly Average Outdoor Air Temperatures {deltaC}
 
 OS:RunPeriodControl:DaylightSavingTime,
-<<<<<<< HEAD
-  {91481daa-feff-4a7d-86a8-707522d6a187}, !- Handle
-=======
-  {703d3f30-4a84-4927-a461-e3a742a14422}, !- Handle
->>>>>>> 3c1d7324
+  {fd8c5f59-724d-4385-a1ba-a657632aa8ec}, !- Handle
   3/12,                                   !- Start Date
   11/5;                                   !- End Date
 
 OS:Site:GroundTemperature:Deep,
-<<<<<<< HEAD
-  {3a29d348-cc79-4070-9afb-8bab43677b4f}, !- Handle
-=======
-  {350717be-37af-4c0a-bf5c-2f06d8e46f08}, !- Handle
->>>>>>> 3c1d7324
+  {52e813f6-9de6-48e7-a88b-147f8fd122b2}, !- Handle
   10.8753424657535,                       !- January Deep Ground Temperature {C}
   10.8753424657535,                       !- February Deep Ground Temperature {C}
   10.8753424657535,                       !- March Deep Ground Temperature {C}
@@ -299,11 +229,7 @@
   10.8753424657535;                       !- December Deep Ground Temperature {C}
 
 OS:Building,
-<<<<<<< HEAD
-  {7c3633a2-058b-4127-ad8d-5f4732022ecf}, !- Handle
-=======
-  {353f9399-c13e-44c8-a8be-031dc3dfea92}, !- Handle
->>>>>>> 3c1d7324
+  {28e81f69-723d-47f8-9c5b-6dedda4c0332}, !- Handle
   Building 1,                             !- Name
   ,                                       !- Building Sector Type
   0,                                      !- North Axis {deg}
@@ -318,23 +244,14 @@
   1;                                      !- Standards Number of Living Units
 
 OS:AdditionalProperties,
-<<<<<<< HEAD
-  {60405b3a-38eb-4b00-b0fd-4602006dc83a}, !- Handle
-  {7c3633a2-058b-4127-ad8d-5f4732022ecf}, !- Object Name
-=======
-  {52080f82-23f0-4eff-9ecf-7a2256b0ea87}, !- Handle
-  {353f9399-c13e-44c8-a8be-031dc3dfea92}, !- Object Name
->>>>>>> 3c1d7324
+  {a83ff369-2b1a-4607-bd70-dd70bef031f1}, !- Handle
+  {28e81f69-723d-47f8-9c5b-6dedda4c0332}, !- Object Name
   Total Units Modeled,                    !- Feature Name 1
   Integer,                                !- Feature Data Type 1
   1;                                      !- Feature Value 1
 
 OS:ThermalZone,
-<<<<<<< HEAD
-  {d26925e2-5b46-4912-ba4c-c7d7dab66a3d}, !- Handle
-=======
-  {2217210c-a583-4f8a-8642-25ff739512c9}, !- Handle
->>>>>>> 3c1d7324
+  {f61852a8-1bab-4de2-8066-7bef0ec6d3ba}, !- Handle
   living zone,                            !- Name
   ,                                       !- Multiplier
   ,                                       !- Ceiling Height {m}
@@ -343,17 +260,10 @@
   ,                                       !- Zone Inside Convection Algorithm
   ,                                       !- Zone Outside Convection Algorithm
   ,                                       !- Zone Conditioning Equipment List Name
-<<<<<<< HEAD
-  {397a8d69-da72-4ce1-83cc-7dc9c3ed8092}, !- Zone Air Inlet Port List
-  {cef83022-8c5f-43c0-a021-8a7b4e2c710c}, !- Zone Air Exhaust Port List
-  {03e2d10e-a17b-4daa-b8d7-40b95ec2fd7f}, !- Zone Air Node Name
-  {adb11b4c-8790-4fb1-a87d-1c8ef7c2e36e}, !- Zone Return Air Port List
-=======
-  {72a02e1f-f60a-4d78-bb4a-5ed2454d3779}, !- Zone Air Inlet Port List
-  {f94510b9-8cbd-4f39-8c5f-3adafd01d6bc}, !- Zone Air Exhaust Port List
-  {84be9676-34e9-4fcf-af3a-ace7a630912d}, !- Zone Air Node Name
-  {dca61f54-bbe8-403a-a84a-dca0f0fae4dd}, !- Zone Return Air Port List
->>>>>>> 3c1d7324
+  {e5916718-e261-4587-906f-0e9c2c5c878e}, !- Zone Air Inlet Port List
+  {e4a6579e-ca4e-43be-a068-9e3abb8be67d}, !- Zone Air Exhaust Port List
+  {44d9b565-08fa-4b55-85a3-5651e75ed665}, !- Zone Air Node Name
+  {74a361d6-54d9-4f85-bff7-13e6db63716a}, !- Zone Return Air Port List
   ,                                       !- Primary Daylighting Control Name
   ,                                       !- Fraction of Zone Controlled by Primary Daylighting Control
   ,                                       !- Secondary Daylighting Control Name
@@ -364,67 +274,33 @@
   No;                                     !- Use Ideal Air Loads
 
 OS:Node,
-<<<<<<< HEAD
-  {f0fb16e5-fd47-402b-8f1d-f9e6523f1551}, !- Handle
+  {6c275ed6-e3d4-4e2c-954b-96ff18efb594}, !- Handle
   Node 1,                                 !- Name
-  {03e2d10e-a17b-4daa-b8d7-40b95ec2fd7f}, !- Inlet Port
+  {44d9b565-08fa-4b55-85a3-5651e75ed665}, !- Inlet Port
   ;                                       !- Outlet Port
 
 OS:Connection,
-  {03e2d10e-a17b-4daa-b8d7-40b95ec2fd7f}, !- Handle
-  {d26925e2-5b46-4912-ba4c-c7d7dab66a3d}, !- Source Object
+  {44d9b565-08fa-4b55-85a3-5651e75ed665}, !- Handle
+  {f61852a8-1bab-4de2-8066-7bef0ec6d3ba}, !- Source Object
   11,                                     !- Outlet Port
-  {f0fb16e5-fd47-402b-8f1d-f9e6523f1551}, !- Target Object
+  {6c275ed6-e3d4-4e2c-954b-96ff18efb594}, !- Target Object
   2;                                      !- Inlet Port
 
 OS:PortList,
-  {397a8d69-da72-4ce1-83cc-7dc9c3ed8092}, !- Handle
-  {d26925e2-5b46-4912-ba4c-c7d7dab66a3d}; !- HVAC Component
+  {e5916718-e261-4587-906f-0e9c2c5c878e}, !- Handle
+  {f61852a8-1bab-4de2-8066-7bef0ec6d3ba}; !- HVAC Component
 
 OS:PortList,
-  {cef83022-8c5f-43c0-a021-8a7b4e2c710c}, !- Handle
-  {d26925e2-5b46-4912-ba4c-c7d7dab66a3d}; !- HVAC Component
+  {e4a6579e-ca4e-43be-a068-9e3abb8be67d}, !- Handle
+  {f61852a8-1bab-4de2-8066-7bef0ec6d3ba}; !- HVAC Component
 
 OS:PortList,
-  {adb11b4c-8790-4fb1-a87d-1c8ef7c2e36e}, !- Handle
-  {d26925e2-5b46-4912-ba4c-c7d7dab66a3d}; !- HVAC Component
+  {74a361d6-54d9-4f85-bff7-13e6db63716a}, !- Handle
+  {f61852a8-1bab-4de2-8066-7bef0ec6d3ba}; !- HVAC Component
 
 OS:Sizing:Zone,
-  {4988e8e7-df77-4763-9025-0774b7802817}, !- Handle
-  {d26925e2-5b46-4912-ba4c-c7d7dab66a3d}, !- Zone or ZoneList Name
-=======
-  {e5f058ed-d110-4759-bbc4-b3a889dd9afc}, !- Handle
-  Node 1,                                 !- Name
-  {84be9676-34e9-4fcf-af3a-ace7a630912d}, !- Inlet Port
-  ;                                       !- Outlet Port
-
-OS:Connection,
-  {84be9676-34e9-4fcf-af3a-ace7a630912d}, !- Handle
-  {adf1bff5-db79-45d0-8c0d-6883e27efaa9}, !- Name
-  {2217210c-a583-4f8a-8642-25ff739512c9}, !- Source Object
-  11,                                     !- Outlet Port
-  {e5f058ed-d110-4759-bbc4-b3a889dd9afc}, !- Target Object
-  2;                                      !- Inlet Port
-
-OS:PortList,
-  {72a02e1f-f60a-4d78-bb4a-5ed2454d3779}, !- Handle
-  {9a9f0616-05eb-4258-a04f-49bb5aa430e0}, !- Name
-  {2217210c-a583-4f8a-8642-25ff739512c9}; !- HVAC Component
-
-OS:PortList,
-  {f94510b9-8cbd-4f39-8c5f-3adafd01d6bc}, !- Handle
-  {17fdbc80-94f1-4cb6-ad36-0cae24cf9be5}, !- Name
-  {2217210c-a583-4f8a-8642-25ff739512c9}; !- HVAC Component
-
-OS:PortList,
-  {dca61f54-bbe8-403a-a84a-dca0f0fae4dd}, !- Handle
-  {21278bd5-9b60-4418-92ca-ccc3dad10270}, !- Name
-  {2217210c-a583-4f8a-8642-25ff739512c9}; !- HVAC Component
-
-OS:Sizing:Zone,
-  {d30dc4c9-23e2-4338-b252-cc0a258f8a8d}, !- Handle
-  {2217210c-a583-4f8a-8642-25ff739512c9}, !- Zone or ZoneList Name
->>>>>>> 3c1d7324
+  {a86a500f-7caa-406d-a0b3-2e7bd1065fc7}, !- Handle
+  {f61852a8-1bab-4de2-8066-7bef0ec6d3ba}, !- Zone or ZoneList Name
   SupplyAirTemperature,                   !- Zone Cooling Design Supply Air Temperature Input Method
   14,                                     !- Zone Cooling Design Supply Air Temperature {C}
   11.11,                                  !- Zone Cooling Design Supply Air Temperature Difference {deltaC}
@@ -451,25 +327,14 @@
   autosize;                               !- Dedicated Outdoor Air High Setpoint Temperature for Design {C}
 
 OS:ZoneHVAC:EquipmentList,
-<<<<<<< HEAD
-  {bc4c8c69-6939-40a2-9986-be5f8aa35e5e}, !- Handle
+  {88d50de0-6c1c-410a-b2a3-9d5e45534074}, !- Handle
   Zone HVAC Equipment List 1,             !- Name
-  {d26925e2-5b46-4912-ba4c-c7d7dab66a3d}; !- Thermal Zone
+  {f61852a8-1bab-4de2-8066-7bef0ec6d3ba}; !- Thermal Zone
 
 OS:Space,
-  {9134a647-6f90-4eed-b221-6600af08ffc9}, !- Handle
+  {503069f8-623d-47db-8a33-88cff1465290}, !- Handle
   living space,                           !- Name
-  {5031da44-bb73-44f3-8bbc-ee68f68c439c}, !- Space Type Name
-=======
-  {2b288ddf-669e-45bf-9095-9711db851b26}, !- Handle
-  Zone HVAC Equipment List 1,             !- Name
-  {2217210c-a583-4f8a-8642-25ff739512c9}; !- Thermal Zone
-
-OS:Space,
-  {6102be62-f7a4-412e-82cf-46b322cca33c}, !- Handle
-  living space,                           !- Name
-  {4354554f-8536-4008-8922-9dd655ec97e6}, !- Space Type Name
->>>>>>> 3c1d7324
+  {847fdfb9-900f-4a42-8ac6-e9f962de480b}, !- Space Type Name
   ,                                       !- Default Construction Set Name
   ,                                       !- Default Schedule Set Name
   -0,                                     !- Direction of Relative North {deg}
@@ -477,31 +342,17 @@
   0,                                      !- Y Origin {m}
   0,                                      !- Z Origin {m}
   ,                                       !- Building Story Name
-<<<<<<< HEAD
-  {d26925e2-5b46-4912-ba4c-c7d7dab66a3d}, !- Thermal Zone Name
+  {f61852a8-1bab-4de2-8066-7bef0ec6d3ba}, !- Thermal Zone Name
   ,                                       !- Part of Total Floor Area
   ,                                       !- Design Specification Outdoor Air Object Name
-  {4bf8859f-2482-42cd-87c6-ab9acf182fef}; !- Building Unit Name
-
-OS:Surface,
-  {443a2923-1a15-4b04-9936-027ef7758f40}, !- Handle
+  {77673e34-3175-4bad-adcb-1ef731c3398a}; !- Building Unit Name
+
+OS:Surface,
+  {26a2fdd5-60da-4850-a629-50a96b8eec0f}, !- Handle
   Surface 1,                              !- Name
   Floor,                                  !- Surface Type
   ,                                       !- Construction Name
-  {9134a647-6f90-4eed-b221-6600af08ffc9}, !- Space Name
-=======
-  {2217210c-a583-4f8a-8642-25ff739512c9}, !- Thermal Zone Name
-  ,                                       !- Part of Total Floor Area
-  ,                                       !- Design Specification Outdoor Air Object Name
-  {d51a6eab-13a8-425a-b5df-67ad512435e1}; !- Building Unit Name
-
-OS:Surface,
-  {20c03b2f-9d3c-42b8-8063-0e2af80676a9}, !- Handle
-  Surface 1,                              !- Name
-  Floor,                                  !- Surface Type
-  ,                                       !- Construction Name
-  {6102be62-f7a4-412e-82cf-46b322cca33c}, !- Space Name
->>>>>>> 3c1d7324
+  {503069f8-623d-47db-8a33-88cff1465290}, !- Space Name
   Foundation,                             !- Outside Boundary Condition
   ,                                       !- Outside Boundary Condition Object
   NoSun,                                  !- Sun Exposure
@@ -514,19 +365,11 @@
   11.129722368505, 0, 0;                  !- X,Y,Z Vertex 4 {m}
 
 OS:Surface,
-<<<<<<< HEAD
-  {06e3d345-8457-4399-9086-cf31c5232158}, !- Handle
+  {a0451508-cbd8-4b96-88b2-a4b231ead6b1}, !- Handle
   Surface 2,                              !- Name
   Wall,                                   !- Surface Type
   ,                                       !- Construction Name
-  {9134a647-6f90-4eed-b221-6600af08ffc9}, !- Space Name
-=======
-  {d340e4aa-1e49-4530-8c0d-8fb390f210de}, !- Handle
-  Surface 2,                              !- Name
-  Wall,                                   !- Surface Type
-  ,                                       !- Construction Name
-  {6102be62-f7a4-412e-82cf-46b322cca33c}, !- Space Name
->>>>>>> 3c1d7324
+  {503069f8-623d-47db-8a33-88cff1465290}, !- Space Name
   Outdoors,                               !- Outside Boundary Condition
   ,                                       !- Outside Boundary Condition Object
   SunExposed,                             !- Sun Exposure
@@ -539,19 +382,11 @@
   0, 0, 2.4384;                           !- X,Y,Z Vertex 4 {m}
 
 OS:Surface,
-<<<<<<< HEAD
-  {797a3ff4-c7c7-4c3b-bf94-09306dce6b27}, !- Handle
+  {376b377a-14d6-4753-9a26-29b894e29b33}, !- Handle
   Surface 3,                              !- Name
   Wall,                                   !- Surface Type
   ,                                       !- Construction Name
-  {9134a647-6f90-4eed-b221-6600af08ffc9}, !- Space Name
-=======
-  {ec76afc2-328f-4948-b8b3-0fc3dcf517a2}, !- Handle
-  Surface 3,                              !- Name
-  Wall,                                   !- Surface Type
-  ,                                       !- Construction Name
-  {6102be62-f7a4-412e-82cf-46b322cca33c}, !- Space Name
->>>>>>> 3c1d7324
+  {503069f8-623d-47db-8a33-88cff1465290}, !- Space Name
   Outdoors,                               !- Outside Boundary Condition
   ,                                       !- Outside Boundary Condition Object
   SunExposed,                             !- Sun Exposure
@@ -564,19 +399,11 @@
   0, 5.56486118425249, 2.4384;            !- X,Y,Z Vertex 4 {m}
 
 OS:Surface,
-<<<<<<< HEAD
-  {07c0b8ae-358a-496c-bb75-53834d1d42f8}, !- Handle
+  {d4db70aa-7c07-4c35-b833-3d2438c312d8}, !- Handle
   Surface 4,                              !- Name
   Wall,                                   !- Surface Type
   ,                                       !- Construction Name
-  {9134a647-6f90-4eed-b221-6600af08ffc9}, !- Space Name
-=======
-  {80a76e47-8e18-4598-90d3-5f6732c558f6}, !- Handle
-  Surface 4,                              !- Name
-  Wall,                                   !- Surface Type
-  ,                                       !- Construction Name
-  {6102be62-f7a4-412e-82cf-46b322cca33c}, !- Space Name
->>>>>>> 3c1d7324
+  {503069f8-623d-47db-8a33-88cff1465290}, !- Space Name
   Outdoors,                               !- Outside Boundary Condition
   ,                                       !- Outside Boundary Condition Object
   SunExposed,                             !- Sun Exposure
@@ -589,19 +416,11 @@
   11.129722368505, 5.56486118425249, 2.4384; !- X,Y,Z Vertex 4 {m}
 
 OS:Surface,
-<<<<<<< HEAD
-  {f2ba49e3-b13c-4b8e-810b-2685da5f3360}, !- Handle
+  {8065acd1-053a-4d12-aa27-8f214a80f09b}, !- Handle
   Surface 5,                              !- Name
   Wall,                                   !- Surface Type
   ,                                       !- Construction Name
-  {9134a647-6f90-4eed-b221-6600af08ffc9}, !- Space Name
-=======
-  {e68f7471-9a04-403e-9a40-e72f49609d2b}, !- Handle
-  Surface 5,                              !- Name
-  Wall,                                   !- Surface Type
-  ,                                       !- Construction Name
-  {6102be62-f7a4-412e-82cf-46b322cca33c}, !- Space Name
->>>>>>> 3c1d7324
+  {503069f8-623d-47db-8a33-88cff1465290}, !- Space Name
   Outdoors,                               !- Outside Boundary Condition
   ,                                       !- Outside Boundary Condition Object
   SunExposed,                             !- Sun Exposure
@@ -614,23 +433,13 @@
   11.129722368505, 0, 2.4384;             !- X,Y,Z Vertex 4 {m}
 
 OS:Surface,
-<<<<<<< HEAD
-  {04331541-ad1e-43b3-9be1-17dc100b4438}, !- Handle
+  {c0f253bd-6370-45c6-b828-37b5cb8899e1}, !- Handle
   Surface 6,                              !- Name
   RoofCeiling,                            !- Surface Type
   ,                                       !- Construction Name
-  {9134a647-6f90-4eed-b221-6600af08ffc9}, !- Space Name
+  {503069f8-623d-47db-8a33-88cff1465290}, !- Space Name
   Surface,                                !- Outside Boundary Condition
-  {582b88ba-ad0d-4a5e-9cd1-2d399d42001b}, !- Outside Boundary Condition Object
-=======
-  {57ee47a4-8b98-41a9-abfc-984ff7713738}, !- Handle
-  Surface 6,                              !- Name
-  RoofCeiling,                            !- Surface Type
-  ,                                       !- Construction Name
-  {6102be62-f7a4-412e-82cf-46b322cca33c}, !- Space Name
-  Surface,                                !- Outside Boundary Condition
-  {ac52a2a6-bd1b-43a8-8499-dcc8987e52fb}, !- Outside Boundary Condition Object
->>>>>>> 3c1d7324
+  {6596c6ca-930b-4063-8709-709a8c6caca0}, !- Outside Boundary Condition Object
   NoSun,                                  !- Sun Exposure
   NoWind,                                 !- Wind Exposure
   ,                                       !- View Factor to Ground
@@ -641,11 +450,7 @@
   0, 0, 2.4384;                           !- X,Y,Z Vertex 4 {m}
 
 OS:SpaceType,
-<<<<<<< HEAD
-  {5031da44-bb73-44f3-8bbc-ee68f68c439c}, !- Handle
-=======
-  {4354554f-8536-4008-8922-9dd655ec97e6}, !- Handle
->>>>>>> 3c1d7324
+  {847fdfb9-900f-4a42-8ac6-e9f962de480b}, !- Handle
   Space Type 1,                           !- Name
   ,                                       !- Default Construction Set Name
   ,                                       !- Default Schedule Set Name
@@ -656,15 +461,9 @@
   living;                                 !- Standards Space Type
 
 OS:Space,
-<<<<<<< HEAD
-  {f63b1057-ac22-4b43-9e14-2317497afb3e}, !- Handle
+  {fc6d361c-7574-4153-bf01-cfd4d2770617}, !- Handle
   living space|story 2,                   !- Name
-  {5031da44-bb73-44f3-8bbc-ee68f68c439c}, !- Space Type Name
-=======
-  {03ed73c9-4895-45e3-8250-f9dde30b2df6}, !- Handle
-  living space|story 2,                   !- Name
-  {4354554f-8536-4008-8922-9dd655ec97e6}, !- Space Type Name
->>>>>>> 3c1d7324
+  {847fdfb9-900f-4a42-8ac6-e9f962de480b}, !- Space Type Name
   ,                                       !- Default Construction Set Name
   ,                                       !- Default Schedule Set Name
   -0,                                     !- Direction of Relative North {deg}
@@ -672,35 +471,19 @@
   0,                                      !- Y Origin {m}
   2.4384,                                 !- Z Origin {m}
   ,                                       !- Building Story Name
-<<<<<<< HEAD
-  {d26925e2-5b46-4912-ba4c-c7d7dab66a3d}, !- Thermal Zone Name
+  {f61852a8-1bab-4de2-8066-7bef0ec6d3ba}, !- Thermal Zone Name
   ,                                       !- Part of Total Floor Area
   ,                                       !- Design Specification Outdoor Air Object Name
-  {4bf8859f-2482-42cd-87c6-ab9acf182fef}; !- Building Unit Name
-
-OS:Surface,
-  {582b88ba-ad0d-4a5e-9cd1-2d399d42001b}, !- Handle
+  {77673e34-3175-4bad-adcb-1ef731c3398a}; !- Building Unit Name
+
+OS:Surface,
+  {6596c6ca-930b-4063-8709-709a8c6caca0}, !- Handle
   Surface 7,                              !- Name
   Floor,                                  !- Surface Type
   ,                                       !- Construction Name
-  {f63b1057-ac22-4b43-9e14-2317497afb3e}, !- Space Name
+  {fc6d361c-7574-4153-bf01-cfd4d2770617}, !- Space Name
   Surface,                                !- Outside Boundary Condition
-  {04331541-ad1e-43b3-9be1-17dc100b4438}, !- Outside Boundary Condition Object
-=======
-  {2217210c-a583-4f8a-8642-25ff739512c9}, !- Thermal Zone Name
-  ,                                       !- Part of Total Floor Area
-  ,                                       !- Design Specification Outdoor Air Object Name
-  {d51a6eab-13a8-425a-b5df-67ad512435e1}; !- Building Unit Name
-
-OS:Surface,
-  {ac52a2a6-bd1b-43a8-8499-dcc8987e52fb}, !- Handle
-  Surface 7,                              !- Name
-  Floor,                                  !- Surface Type
-  ,                                       !- Construction Name
-  {03ed73c9-4895-45e3-8250-f9dde30b2df6}, !- Space Name
-  Surface,                                !- Outside Boundary Condition
-  {57ee47a4-8b98-41a9-abfc-984ff7713738}, !- Outside Boundary Condition Object
->>>>>>> 3c1d7324
+  {c0f253bd-6370-45c6-b828-37b5cb8899e1}, !- Outside Boundary Condition Object
   NoSun,                                  !- Sun Exposure
   NoWind,                                 !- Wind Exposure
   ,                                       !- View Factor to Ground
@@ -711,19 +494,11 @@
   11.129722368505, 0, 0;                  !- X,Y,Z Vertex 4 {m}
 
 OS:Surface,
-<<<<<<< HEAD
-  {de77d99e-7169-4bd5-b3cf-bed015bd57e7}, !- Handle
+  {f6f754a5-038c-4b99-a0f2-9c2216fd7949}, !- Handle
   Surface 8,                              !- Name
   Wall,                                   !- Surface Type
   ,                                       !- Construction Name
-  {f63b1057-ac22-4b43-9e14-2317497afb3e}, !- Space Name
-=======
-  {76acfd03-d0b0-4d6f-9d5c-1bf602b1ae0b}, !- Handle
-  Surface 8,                              !- Name
-  Wall,                                   !- Surface Type
-  ,                                       !- Construction Name
-  {03ed73c9-4895-45e3-8250-f9dde30b2df6}, !- Space Name
->>>>>>> 3c1d7324
+  {fc6d361c-7574-4153-bf01-cfd4d2770617}, !- Space Name
   Outdoors,                               !- Outside Boundary Condition
   ,                                       !- Outside Boundary Condition Object
   SunExposed,                             !- Sun Exposure
@@ -736,19 +511,11 @@
   0, 0, 2.4384;                           !- X,Y,Z Vertex 4 {m}
 
 OS:Surface,
-<<<<<<< HEAD
-  {aa4cd80a-a487-487b-8914-67d4037da22e}, !- Handle
+  {d79e96fc-ca92-413d-87d0-3673f6d6ff15}, !- Handle
   Surface 9,                              !- Name
   Wall,                                   !- Surface Type
   ,                                       !- Construction Name
-  {f63b1057-ac22-4b43-9e14-2317497afb3e}, !- Space Name
-=======
-  {1fa84344-0f17-48d4-9e15-09100d0bfebb}, !- Handle
-  Surface 9,                              !- Name
-  Wall,                                   !- Surface Type
-  ,                                       !- Construction Name
-  {03ed73c9-4895-45e3-8250-f9dde30b2df6}, !- Space Name
->>>>>>> 3c1d7324
+  {fc6d361c-7574-4153-bf01-cfd4d2770617}, !- Space Name
   Outdoors,                               !- Outside Boundary Condition
   ,                                       !- Outside Boundary Condition Object
   SunExposed,                             !- Sun Exposure
@@ -761,19 +528,11 @@
   0, 5.56486118425249, 2.4384;            !- X,Y,Z Vertex 4 {m}
 
 OS:Surface,
-<<<<<<< HEAD
-  {ee485313-561d-43bd-b972-f825602ebe55}, !- Handle
+  {437148be-c248-4ca8-9a41-a910a8a4ccd3}, !- Handle
   Surface 10,                             !- Name
   Wall,                                   !- Surface Type
   ,                                       !- Construction Name
-  {f63b1057-ac22-4b43-9e14-2317497afb3e}, !- Space Name
-=======
-  {9cbbd90b-df7c-48b0-a0fb-1571ffe83317}, !- Handle
-  Surface 10,                             !- Name
-  Wall,                                   !- Surface Type
-  ,                                       !- Construction Name
-  {03ed73c9-4895-45e3-8250-f9dde30b2df6}, !- Space Name
->>>>>>> 3c1d7324
+  {fc6d361c-7574-4153-bf01-cfd4d2770617}, !- Space Name
   Outdoors,                               !- Outside Boundary Condition
   ,                                       !- Outside Boundary Condition Object
   SunExposed,                             !- Sun Exposure
@@ -786,19 +545,11 @@
   11.129722368505, 5.56486118425249, 2.4384; !- X,Y,Z Vertex 4 {m}
 
 OS:Surface,
-<<<<<<< HEAD
-  {caaea669-bda3-471a-a0ab-f003290438fc}, !- Handle
+  {78f49f85-1cb2-489c-91bc-50a14253c2e6}, !- Handle
   Surface 11,                             !- Name
   Wall,                                   !- Surface Type
   ,                                       !- Construction Name
-  {f63b1057-ac22-4b43-9e14-2317497afb3e}, !- Space Name
-=======
-  {5a650dab-f440-4f8f-bb3a-de17d7f0fc40}, !- Handle
-  Surface 11,                             !- Name
-  Wall,                                   !- Surface Type
-  ,                                       !- Construction Name
-  {03ed73c9-4895-45e3-8250-f9dde30b2df6}, !- Space Name
->>>>>>> 3c1d7324
+  {fc6d361c-7574-4153-bf01-cfd4d2770617}, !- Space Name
   Outdoors,                               !- Outside Boundary Condition
   ,                                       !- Outside Boundary Condition Object
   SunExposed,                             !- Sun Exposure
@@ -811,23 +562,13 @@
   11.129722368505, 0, 2.4384;             !- X,Y,Z Vertex 4 {m}
 
 OS:Surface,
-<<<<<<< HEAD
-  {422f9fba-b179-4413-acd4-7b8c16ccf194}, !- Handle
+  {3a0a9f36-b1a2-49c1-8c3b-7b1a2a725dc7}, !- Handle
   Surface 12,                             !- Name
   RoofCeiling,                            !- Surface Type
   ,                                       !- Construction Name
-  {f63b1057-ac22-4b43-9e14-2317497afb3e}, !- Space Name
+  {fc6d361c-7574-4153-bf01-cfd4d2770617}, !- Space Name
   Surface,                                !- Outside Boundary Condition
-  {4fdd7ef7-fb07-4097-862a-7144f67e665c}, !- Outside Boundary Condition Object
-=======
-  {9e5a55a9-15a6-4cf3-b77a-e0112f2c5e10}, !- Handle
-  Surface 12,                             !- Name
-  RoofCeiling,                            !- Surface Type
-  ,                                       !- Construction Name
-  {03ed73c9-4895-45e3-8250-f9dde30b2df6}, !- Space Name
-  Surface,                                !- Outside Boundary Condition
-  {4ed053eb-3865-4285-8ee2-c5fdadc90e3b}, !- Outside Boundary Condition Object
->>>>>>> 3c1d7324
+  {e3924440-8c87-437a-9595-902be49e25df}, !- Outside Boundary Condition Object
   NoSun,                                  !- Sun Exposure
   NoWind,                                 !- Wind Exposure
   ,                                       !- View Factor to Ground
@@ -838,23 +579,13 @@
   0, 0, 2.4384;                           !- X,Y,Z Vertex 4 {m}
 
 OS:Surface,
-<<<<<<< HEAD
-  {4fdd7ef7-fb07-4097-862a-7144f67e665c}, !- Handle
+  {e3924440-8c87-437a-9595-902be49e25df}, !- Handle
   Surface 13,                             !- Name
   Floor,                                  !- Surface Type
   ,                                       !- Construction Name
-  {47afa000-a9ac-49d3-9420-9b6d62236eb4}, !- Space Name
+  {e51682bd-f01c-4225-b307-26e1bc45dd9c}, !- Space Name
   Surface,                                !- Outside Boundary Condition
-  {422f9fba-b179-4413-acd4-7b8c16ccf194}, !- Outside Boundary Condition Object
-=======
-  {4ed053eb-3865-4285-8ee2-c5fdadc90e3b}, !- Handle
-  Surface 13,                             !- Name
-  Floor,                                  !- Surface Type
-  ,                                       !- Construction Name
-  {86ec7386-9e49-49a8-9b71-b752199d6ebe}, !- Space Name
-  Surface,                                !- Outside Boundary Condition
-  {9e5a55a9-15a6-4cf3-b77a-e0112f2c5e10}, !- Outside Boundary Condition Object
->>>>>>> 3c1d7324
+  {3a0a9f36-b1a2-49c1-8c3b-7b1a2a725dc7}, !- Outside Boundary Condition Object
   NoSun,                                  !- Sun Exposure
   NoWind,                                 !- Wind Exposure
   ,                                       !- View Factor to Ground
@@ -865,19 +596,11 @@
   0, 0, 0;                                !- X,Y,Z Vertex 4 {m}
 
 OS:Surface,
-<<<<<<< HEAD
-  {8c67a0cf-79ff-4344-ac23-3123908c99d4}, !- Handle
+  {ffbebdf3-5d57-4458-b7a9-44088ab16ce2}, !- Handle
   Surface 14,                             !- Name
   RoofCeiling,                            !- Surface Type
   ,                                       !- Construction Name
-  {47afa000-a9ac-49d3-9420-9b6d62236eb4}, !- Space Name
-=======
-  {a3a76bab-1447-4cc4-bd27-9a5495df16b1}, !- Handle
-  Surface 14,                             !- Name
-  RoofCeiling,                            !- Surface Type
-  ,                                       !- Construction Name
-  {86ec7386-9e49-49a8-9b71-b752199d6ebe}, !- Space Name
->>>>>>> 3c1d7324
+  {e51682bd-f01c-4225-b307-26e1bc45dd9c}, !- Space Name
   Outdoors,                               !- Outside Boundary Condition
   ,                                       !- Outside Boundary Condition Object
   SunExposed,                             !- Sun Exposure
@@ -890,19 +613,11 @@
   11.129722368505, 0, 0.3048;             !- X,Y,Z Vertex 4 {m}
 
 OS:Surface,
-<<<<<<< HEAD
-  {b1d33a30-65c3-4c4d-a94b-5289c56282f9}, !- Handle
+  {41f8ac1c-da0f-4e28-9ecf-e628157883ea}, !- Handle
   Surface 15,                             !- Name
   RoofCeiling,                            !- Surface Type
   ,                                       !- Construction Name
-  {47afa000-a9ac-49d3-9420-9b6d62236eb4}, !- Space Name
-=======
-  {959f83ae-ad53-4379-9cc9-8f8b1b3e5ca7}, !- Handle
-  Surface 15,                             !- Name
-  RoofCeiling,                            !- Surface Type
-  ,                                       !- Construction Name
-  {86ec7386-9e49-49a8-9b71-b752199d6ebe}, !- Space Name
->>>>>>> 3c1d7324
+  {e51682bd-f01c-4225-b307-26e1bc45dd9c}, !- Space Name
   Outdoors,                               !- Outside Boundary Condition
   ,                                       !- Outside Boundary Condition Object
   SunExposed,                             !- Sun Exposure
@@ -915,19 +630,11 @@
   0, 5.56486118425249, 0.304799999999999; !- X,Y,Z Vertex 4 {m}
 
 OS:Surface,
-<<<<<<< HEAD
-  {fe32f9e3-3f81-4924-828c-889a5b0532ba}, !- Handle
+  {d668646c-6f32-4e8f-830a-19ccb2fffa26}, !- Handle
   Surface 16,                             !- Name
   RoofCeiling,                            !- Surface Type
   ,                                       !- Construction Name
-  {47afa000-a9ac-49d3-9420-9b6d62236eb4}, !- Space Name
-=======
-  {4a8447ca-43f8-4e68-9a74-50d01203f58d}, !- Handle
-  Surface 16,                             !- Name
-  RoofCeiling,                            !- Surface Type
-  ,                                       !- Construction Name
-  {86ec7386-9e49-49a8-9b71-b752199d6ebe}, !- Space Name
->>>>>>> 3c1d7324
+  {e51682bd-f01c-4225-b307-26e1bc45dd9c}, !- Space Name
   Outdoors,                               !- Outside Boundary Condition
   ,                                       !- Outside Boundary Condition Object
   SunExposed,                             !- Sun Exposure
@@ -939,19 +646,11 @@
   0, 0, 0.3048;                           !- X,Y,Z Vertex 3 {m}
 
 OS:Surface,
-<<<<<<< HEAD
-  {8ae4ab43-2679-4f96-93ef-84fb8f682dbe}, !- Handle
+  {3a9bb91d-5aa5-4c9c-a86a-7f7859c3717e}, !- Handle
   Surface 17,                             !- Name
   RoofCeiling,                            !- Surface Type
   ,                                       !- Construction Name
-  {47afa000-a9ac-49d3-9420-9b6d62236eb4}, !- Space Name
-=======
-  {b1408812-2139-4f39-8fab-d09b0c3712aa}, !- Handle
-  Surface 17,                             !- Name
-  RoofCeiling,                            !- Surface Type
-  ,                                       !- Construction Name
-  {86ec7386-9e49-49a8-9b71-b752199d6ebe}, !- Space Name
->>>>>>> 3c1d7324
+  {e51682bd-f01c-4225-b307-26e1bc45dd9c}, !- Space Name
   Outdoors,                               !- Outside Boundary Condition
   ,                                       !- Outside Boundary Condition Object
   SunExposed,                             !- Sun Exposure
@@ -963,15 +662,9 @@
   11.129722368505, 5.56486118425249, 0.304799999999997; !- X,Y,Z Vertex 3 {m}
 
 OS:Space,
-<<<<<<< HEAD
-  {47afa000-a9ac-49d3-9420-9b6d62236eb4}, !- Handle
+  {e51682bd-f01c-4225-b307-26e1bc45dd9c}, !- Handle
   finished attic space,                   !- Name
-  {5031da44-bb73-44f3-8bbc-ee68f68c439c}, !- Space Type Name
-=======
-  {86ec7386-9e49-49a8-9b71-b752199d6ebe}, !- Handle
-  finished attic space,                   !- Name
-  {4354554f-8536-4008-8922-9dd655ec97e6}, !- Space Type Name
->>>>>>> 3c1d7324
+  {847fdfb9-900f-4a42-8ac6-e9f962de480b}, !- Space Type Name
   ,                                       !- Default Construction Set Name
   ,                                       !- Default Schedule Set Name
   -0,                                     !- Direction of Relative North {deg}
@@ -979,35 +672,20 @@
   0,                                      !- Y Origin {m}
   4.8768,                                 !- Z Origin {m}
   ,                                       !- Building Story Name
-<<<<<<< HEAD
-  {d26925e2-5b46-4912-ba4c-c7d7dab66a3d}, !- Thermal Zone Name
+  {f61852a8-1bab-4de2-8066-7bef0ec6d3ba}, !- Thermal Zone Name
   ,                                       !- Part of Total Floor Area
   ,                                       !- Design Specification Outdoor Air Object Name
-  {4bf8859f-2482-42cd-87c6-ab9acf182fef}; !- Building Unit Name
+  {77673e34-3175-4bad-adcb-1ef731c3398a}; !- Building Unit Name
 
 OS:BuildingUnit,
-  {4bf8859f-2482-42cd-87c6-ab9acf182fef}, !- Handle
-=======
-  {2217210c-a583-4f8a-8642-25ff739512c9}, !- Thermal Zone Name
-  ,                                       !- Part of Total Floor Area
-  ,                                       !- Design Specification Outdoor Air Object Name
-  {d51a6eab-13a8-425a-b5df-67ad512435e1}; !- Building Unit Name
-
-OS:BuildingUnit,
-  {d51a6eab-13a8-425a-b5df-67ad512435e1}, !- Handle
->>>>>>> 3c1d7324
+  {77673e34-3175-4bad-adcb-1ef731c3398a}, !- Handle
   unit 1,                                 !- Name
   ,                                       !- Rendering Color
   Residential;                            !- Building Unit Type
 
 OS:AdditionalProperties,
-<<<<<<< HEAD
-  {c87c5c3b-a4b0-4abf-a4cd-587a2150b005}, !- Handle
-  {4bf8859f-2482-42cd-87c6-ab9acf182fef}, !- Object Name
-=======
-  {480fb819-c769-4a53-b4dd-3c2188a06bd1}, !- Handle
-  {d51a6eab-13a8-425a-b5df-67ad512435e1}, !- Object Name
->>>>>>> 3c1d7324
+  {1f0d9d75-9c5c-4f72-a9f3-821a2f0fa1ce}, !- Handle
+  {77673e34-3175-4bad-adcb-1ef731c3398a}, !- Object Name
   NumberOfBedrooms,                       !- Feature Name 1
   Integer,                                !- Feature Data Type 1
   3,                                      !- Feature Value 1
@@ -1019,20 +697,12 @@
   2.6400000000000001;                     !- Feature Value 3
 
 OS:External:File,
-<<<<<<< HEAD
-  {94567edc-a8e8-495b-b754-494c56cc6851}, !- Handle
-=======
-  {d34cce94-0eeb-4665-875f-020455cd6150}, !- Handle
->>>>>>> 3c1d7324
+  {82775d75-8f0f-47f2-9206-99dab5adfe6c}, !- Handle
   8760.csv,                               !- Name
   8760.csv;                               !- File Name
 
 OS:Schedule:Day,
-<<<<<<< HEAD
-  {5debc4eb-497c-4422-861e-5f67db14dbe3}, !- Handle
-=======
-  {816aea61-b3ca-4ebc-840a-8d72ad438082}, !- Handle
->>>>>>> 3c1d7324
+  {3211df7e-c3ad-4d03-bc42-75a7efd6a2ac}, !- Handle
   Schedule Day 1,                         !- Name
   ,                                       !- Schedule Type Limits Name
   ,                                       !- Interpolate to Timestep
@@ -1041,11 +711,7 @@
   0;                                      !- Value Until Time 1
 
 OS:Schedule:Day,
-<<<<<<< HEAD
-  {934ef6c5-7588-4cff-b4ca-4f3897467456}, !- Handle
-=======
-  {769d346e-4924-4f44-965c-709214d6d1b6}, !- Handle
->>>>>>> 3c1d7324
+  {c5b58ee9-55d4-42af-9199-1bc80f65623b}, !- Handle
   Schedule Day 2,                         !- Name
   ,                                       !- Schedule Type Limits Name
   ,                                       !- Interpolate to Timestep
@@ -1054,17 +720,10 @@
   1;                                      !- Value Until Time 1
 
 OS:Schedule:File,
-<<<<<<< HEAD
-  {357fbb4d-88e0-4b57-9381-4bd01c24db87}, !- Handle
+  {cce635ea-0ebf-4494-a85d-e28fbb5b67af}, !- Handle
   occupants,                              !- Name
-  {690b6bac-6560-41f5-bb88-d128a6092d3d}, !- Schedule Type Limits Name
-  {94567edc-a8e8-495b-b754-494c56cc6851}, !- External File Name
-=======
-  {0361a414-34de-4527-9053-1ed05a9517bd}, !- Handle
-  occupants,                              !- Name
-  {4132aa0e-87fc-45be-a034-1086994c64c0}, !- Schedule Type Limits Name
-  {d34cce94-0eeb-4665-875f-020455cd6150}, !- External File Name
->>>>>>> 3c1d7324
+  {b26764dc-b18e-4351-a704-76b95ea9039a}, !- Schedule Type Limits Name
+  {82775d75-8f0f-47f2-9206-99dab5adfe6c}, !- External File Name
   1,                                      !- Column Number
   1,                                      !- Rows to Skip at Top
   8760,                                   !- Number of Hours of Data
@@ -1072,36 +731,15 @@
   ,                                       !- Interpolate to Timestep
   60;                                     !- Minutes per Item
 
-<<<<<<< HEAD
 OS:Schedule:Constant,
-  {9fd1e337-0521-443a-abc2-569eaac2c86e}, !- Handle
+  {ac39e1ea-5a60-4fcb-8c23-0f8f14803f59}, !- Handle
   res occupants activity schedule,        !- Name
-  {87f7af51-732a-4d44-84ae-79699325ccd7}, !- Schedule Type Limits Name
+  {cc90602a-8025-4b15-be45-061c4fdd5ef4}, !- Schedule Type Limits Name
   112.539290946133;                       !- Value
 
 OS:People:Definition,
-  {49ae543d-7142-4eab-8cca-7ea85f3f3a8a}, !- Handle
-  res occupants|living space|story 2,     !- Name
-=======
-OS:Schedule:Ruleset,
-  {ff14884e-928e-4bb0-b502-566fed3eee22}, !- Handle
-  Schedule Ruleset 1,                     !- Name
-  {0a74b7d6-bb64-49c4-af25-5c5fd5b86fa5}, !- Schedule Type Limits Name
-  {192f78d7-3262-42b3-815c-7a31aceff190}; !- Default Day Schedule Name
-
-OS:Schedule:Day,
-  {192f78d7-3262-42b3-815c-7a31aceff190}, !- Handle
-  Schedule Day 3,                         !- Name
-  {0a74b7d6-bb64-49c4-af25-5c5fd5b86fa5}, !- Schedule Type Limits Name
-  ,                                       !- Interpolate to Timestep
-  24,                                     !- Hour 1
-  0,                                      !- Minute 1
-  112.539290946133;                       !- Value Until Time 1
-
-OS:People:Definition,
-  {60f88872-e8bb-4635-8f70-863bbe77d41b}, !- Handle
+  {33a932aa-fa70-4e6f-9a9a-6caad4f0fbad}, !- Handle
   res occupants|living space,             !- Name
->>>>>>> 3c1d7324
   People,                                 !- Number of People Calculation Method
   0.88,                                   !- Number of People {people}
   ,                                       !- People per Space Floor Area {person/m2}
@@ -1113,21 +751,12 @@
   ZoneAveraged;                           !- Mean Radiant Temperature Calculation Type
 
 OS:People,
-<<<<<<< HEAD
-  {199911bc-a142-4d14-b3f5-389a1f681cee}, !- Handle
-  res occupants|living space|story 2,     !- Name
-  {49ae543d-7142-4eab-8cca-7ea85f3f3a8a}, !- People Definition Name
-  {f63b1057-ac22-4b43-9e14-2317497afb3e}, !- Space or SpaceType Name
-  {357fbb4d-88e0-4b57-9381-4bd01c24db87}, !- Number of People Schedule Name
-  {9fd1e337-0521-443a-abc2-569eaac2c86e}, !- Activity Level Schedule Name
-=======
-  {302a269d-26ae-42a1-9c27-4aa4a0ef56a6}, !- Handle
+  {51fa246e-c0ea-412a-b623-ecdfe7909a27}, !- Handle
   res occupants|living space,             !- Name
-  {60f88872-e8bb-4635-8f70-863bbe77d41b}, !- People Definition Name
-  {6102be62-f7a4-412e-82cf-46b322cca33c}, !- Space or SpaceType Name
-  {0361a414-34de-4527-9053-1ed05a9517bd}, !- Number of People Schedule Name
-  {ff14884e-928e-4bb0-b502-566fed3eee22}, !- Activity Level Schedule Name
->>>>>>> 3c1d7324
+  {33a932aa-fa70-4e6f-9a9a-6caad4f0fbad}, !- People Definition Name
+  {503069f8-623d-47db-8a33-88cff1465290}, !- Space or SpaceType Name
+  {cce635ea-0ebf-4494-a85d-e28fbb5b67af}, !- Number of People Schedule Name
+  {ac39e1ea-5a60-4fcb-8c23-0f8f14803f59}, !- Activity Level Schedule Name
   ,                                       !- Surface Name/Angle Factor List Name
   ,                                       !- Work Efficiency Schedule Name
   ,                                       !- Clothing Insulation Schedule Name
@@ -1135,11 +764,7 @@
   1;                                      !- Multiplier
 
 OS:ScheduleTypeLimits,
-<<<<<<< HEAD
-  {87f7af51-732a-4d44-84ae-79699325ccd7}, !- Handle
-=======
-  {0a74b7d6-bb64-49c4-af25-5c5fd5b86fa5}, !- Handle
->>>>>>> 3c1d7324
+  {cc90602a-8025-4b15-be45-061c4fdd5ef4}, !- Handle
   ActivityLevel,                          !- Name
   0,                                      !- Lower Limit Value
   ,                                       !- Upper Limit Value
@@ -1147,62 +772,14 @@
   ActivityLevel;                          !- Unit Type
 
 OS:ScheduleTypeLimits,
-<<<<<<< HEAD
-  {690b6bac-6560-41f5-bb88-d128a6092d3d}, !- Handle
-=======
-  {4132aa0e-87fc-45be-a034-1086994c64c0}, !- Handle
->>>>>>> 3c1d7324
+  {b26764dc-b18e-4351-a704-76b95ea9039a}, !- Handle
   Fractional,                             !- Name
   0,                                      !- Lower Limit Value
   1,                                      !- Upper Limit Value
   Continuous;                             !- Numeric Type
 
 OS:People:Definition,
-<<<<<<< HEAD
-  {bbaeb5a5-10d4-432e-9d5c-453c2a94ee16}, !- Handle
-  res occupants|living space,             !- Name
-=======
-  {d05f6070-ba81-48c6-802b-3178d84bca4b}, !- Handle
-  res occupants|living space|story 2,     !- Name
->>>>>>> 3c1d7324
-  People,                                 !- Number of People Calculation Method
-  0.88,                                   !- Number of People {people}
-  ,                                       !- People per Space Floor Area {person/m2}
-  ,                                       !- Space Floor Area per Person {m2/person}
-  0.319734,                               !- Fraction Radiant
-  0.573,                                  !- Sensible Heat Fraction
-  0,                                      !- Carbon Dioxide Generation Rate {m3/s-W}
-  No,                                     !- Enable ASHRAE 55 Comfort Warnings
-  ZoneAveraged;                           !- Mean Radiant Temperature Calculation Type
-
-OS:People,
-<<<<<<< HEAD
-  {cabfc4c6-8990-4da1-83ab-14d613a64993}, !- Handle
-  res occupants|living space,             !- Name
-  {bbaeb5a5-10d4-432e-9d5c-453c2a94ee16}, !- People Definition Name
-  {9134a647-6f90-4eed-b221-6600af08ffc9}, !- Space or SpaceType Name
-  {357fbb4d-88e0-4b57-9381-4bd01c24db87}, !- Number of People Schedule Name
-  {9fd1e337-0521-443a-abc2-569eaac2c86e}, !- Activity Level Schedule Name
-=======
-  {d3258ecf-774f-4f0e-9020-ef8dd19ad5d3}, !- Handle
-  res occupants|living space|story 2,     !- Name
-  {d05f6070-ba81-48c6-802b-3178d84bca4b}, !- People Definition Name
-  {03ed73c9-4895-45e3-8250-f9dde30b2df6}, !- Space or SpaceType Name
-  {0361a414-34de-4527-9053-1ed05a9517bd}, !- Number of People Schedule Name
-  {ff14884e-928e-4bb0-b502-566fed3eee22}, !- Activity Level Schedule Name
->>>>>>> 3c1d7324
-  ,                                       !- Surface Name/Angle Factor List Name
-  ,                                       !- Work Efficiency Schedule Name
-  ,                                       !- Clothing Insulation Schedule Name
-  ,                                       !- Air Velocity Schedule Name
-  1;                                      !- Multiplier
-
-OS:People:Definition,
-<<<<<<< HEAD
-  {eb5c2b89-4eb0-4074-852f-5aed4833e7a4}, !- Handle
-=======
-  {eb749591-1a8f-45e8-8f3e-a3872da1291e}, !- Handle
->>>>>>> 3c1d7324
+  {51deb82c-fcfe-45d0-85d4-89e141a49cf3}, !- Handle
   res occupants|finished attic space,     !- Name
   People,                                 !- Number of People Calculation Method
   0.88,                                   !- Number of People {people}
@@ -1215,113 +792,93 @@
   ZoneAveraged;                           !- Mean Radiant Temperature Calculation Type
 
 OS:People,
-<<<<<<< HEAD
-  {af175cee-b4ca-4514-ad7d-52c259f1e417}, !- Handle
+  {a7b9a24c-2a77-47bb-a5b7-6d79909d4f5c}, !- Handle
   res occupants|finished attic space,     !- Name
-  {eb5c2b89-4eb0-4074-852f-5aed4833e7a4}, !- People Definition Name
-  {47afa000-a9ac-49d3-9420-9b6d62236eb4}, !- Space or SpaceType Name
-  {357fbb4d-88e0-4b57-9381-4bd01c24db87}, !- Number of People Schedule Name
-  {9fd1e337-0521-443a-abc2-569eaac2c86e}, !- Activity Level Schedule Name
-=======
-  {025fddb3-6d31-447f-8547-7ef55f41d77c}, !- Handle
-  res occupants|finished attic space,     !- Name
-  {eb749591-1a8f-45e8-8f3e-a3872da1291e}, !- People Definition Name
-  {86ec7386-9e49-49a8-9b71-b752199d6ebe}, !- Space or SpaceType Name
-  {0361a414-34de-4527-9053-1ed05a9517bd}, !- Number of People Schedule Name
-  {ff14884e-928e-4bb0-b502-566fed3eee22}, !- Activity Level Schedule Name
->>>>>>> 3c1d7324
+  {51deb82c-fcfe-45d0-85d4-89e141a49cf3}, !- People Definition Name
+  {e51682bd-f01c-4225-b307-26e1bc45dd9c}, !- Space or SpaceType Name
+  {cce635ea-0ebf-4494-a85d-e28fbb5b67af}, !- Number of People Schedule Name
+  {ac39e1ea-5a60-4fcb-8c23-0f8f14803f59}, !- Activity Level Schedule Name
   ,                                       !- Surface Name/Angle Factor List Name
   ,                                       !- Work Efficiency Schedule Name
   ,                                       !- Clothing Insulation Schedule Name
   ,                                       !- Air Velocity Schedule Name
   1;                                      !- Multiplier
 
+OS:People:Definition,
+  {09b256e5-bb15-4019-8552-f70e5458ee88}, !- Handle
+  res occupants|living space|story 2,     !- Name
+  People,                                 !- Number of People Calculation Method
+  0.88,                                   !- Number of People {people}
+  ,                                       !- People per Space Floor Area {person/m2}
+  ,                                       !- Space Floor Area per Person {m2/person}
+  0.319734,                               !- Fraction Radiant
+  0.573,                                  !- Sensible Heat Fraction
+  0,                                      !- Carbon Dioxide Generation Rate {m3/s-W}
+  No,                                     !- Enable ASHRAE 55 Comfort Warnings
+  ZoneAveraged;                           !- Mean Radiant Temperature Calculation Type
+
+OS:People,
+  {80c174ea-525c-46d5-b5db-7483f2e0f397}, !- Handle
+  res occupants|living space|story 2,     !- Name
+  {09b256e5-bb15-4019-8552-f70e5458ee88}, !- People Definition Name
+  {fc6d361c-7574-4153-bf01-cfd4d2770617}, !- Space or SpaceType Name
+  {cce635ea-0ebf-4494-a85d-e28fbb5b67af}, !- Number of People Schedule Name
+  {ac39e1ea-5a60-4fcb-8c23-0f8f14803f59}, !- Activity Level Schedule Name
+  ,                                       !- Surface Name/Angle Factor List Name
+  ,                                       !- Work Efficiency Schedule Name
+  ,                                       !- Clothing Insulation Schedule Name
+  ,                                       !- Air Velocity Schedule Name
+  1;                                      !- Multiplier
+
 OS:ShadingSurfaceGroup,
-<<<<<<< HEAD
-  {f1c6f38a-f3de-42dc-a1a2-3f68c372284f}, !- Handle
-=======
-  {9a7d7754-2d15-4ff2-813f-d844268611a8}, !- Handle
->>>>>>> 3c1d7324
+  {b5d98306-9bda-4078-94e2-9137e4ab9129}, !- Handle
   res eaves,                              !- Name
   Building;                               !- Shading Surface Type
 
 OS:ShadingSurface,
-<<<<<<< HEAD
-  {79b6965a-e5b3-4791-86a5-05ffc80369f6}, !- Handle
+  {dc15d975-0133-4650-8fa1-03fe8fd2c2c8}, !- Handle
+  Surface 14 - res eaves,                 !- Name
+  ,                                       !- Construction Name
+  {b5d98306-9bda-4078-94e2-9137e4ab9129}, !- Shading Surface Group Name
+  ,                                       !- Transmittance Schedule Name
+  ,                                       !- Number of Vertices
+  0, -0.6096, 4.8768,                     !- X,Y,Z Vertex 1 {m}
+  11.129722368505, -0.6096, 4.8768,       !- X,Y,Z Vertex 2 {m}
+  11.129722368505, 0, 5.1816,             !- X,Y,Z Vertex 3 {m}
+  0, 0, 5.1816;                           !- X,Y,Z Vertex 4 {m}
+
+OS:ShadingSurface,
+  {8854d0e0-c635-4a98-a73c-b7e03093efc0}, !- Handle
+  Surface 15 - res eaves,                 !- Name
+  ,                                       !- Construction Name
+  {b5d98306-9bda-4078-94e2-9137e4ab9129}, !- Shading Surface Group Name
+  ,                                       !- Transmittance Schedule Name
+  ,                                       !- Number of Vertices
+  11.129722368505, 6.17446118425249, 4.8768, !- X,Y,Z Vertex 1 {m}
+  0, 6.17446118425249, 4.8768,            !- X,Y,Z Vertex 2 {m}
+  0, 5.56486118425249, 5.1816,            !- X,Y,Z Vertex 3 {m}
+  11.129722368505, 5.56486118425249, 5.1816; !- X,Y,Z Vertex 4 {m}
+
+OS:ShadingSurface,
+  {44967667-6365-4f86-bd3b-f2c1b5783893}, !- Handle
+  Surface 16 - res eaves,                 !- Name
+  ,                                       !- Construction Name
+  {b5d98306-9bda-4078-94e2-9137e4ab9129}, !- Shading Surface Group Name
+  ,                                       !- Transmittance Schedule Name
+  ,                                       !- Number of Vertices
+  -0.6096, 5.56486118425249, 4.8768,      !- X,Y,Z Vertex 1 {m}
+  -0.6096, 0, 4.8768,                     !- X,Y,Z Vertex 2 {m}
+  0, 0, 5.1816,                           !- X,Y,Z Vertex 3 {m}
+  0, 5.56486118425249, 5.1816;            !- X,Y,Z Vertex 4 {m}
+
+OS:ShadingSurface,
+  {1d6e8617-0c55-4453-abcb-ab4c7954f909}, !- Handle
   Surface 17 - res eaves,                 !- Name
   ,                                       !- Construction Name
-  {f1c6f38a-f3de-42dc-a1a2-3f68c372284f}, !- Shading Surface Group Name
-=======
-  {dff5ee5b-7961-48ac-a85e-0ab6cbce7631}, !- Handle
-  Surface 17 - res eaves,                 !- Name
-  ,                                       !- Construction Name
-  {9a7d7754-2d15-4ff2-813f-d844268611a8}, !- Shading Surface Group Name
->>>>>>> 3c1d7324
+  {b5d98306-9bda-4078-94e2-9137e4ab9129}, !- Shading Surface Group Name
   ,                                       !- Transmittance Schedule Name
   ,                                       !- Number of Vertices
   11.739322368505, 0, 4.8768,             !- X,Y,Z Vertex 1 {m}
   11.739322368505, 5.56486118425249, 4.8768, !- X,Y,Z Vertex 2 {m}
   11.129722368505, 5.56486118425249, 5.1816, !- X,Y,Z Vertex 3 {m}
   11.129722368505, 0, 5.1816;             !- X,Y,Z Vertex 4 {m}
-
-OS:ShadingSurface,
-<<<<<<< HEAD
-  {52bde76e-e32a-4dc7-8e6e-b7a6cb6fc313}, !- Handle
-  Surface 14 - res eaves,                 !- Name
-  ,                                       !- Construction Name
-  {f1c6f38a-f3de-42dc-a1a2-3f68c372284f}, !- Shading Surface Group Name
-=======
-  {c11a11c6-48a8-4b4e-b5a7-d994b4860a5f}, !- Handle
-  Surface 14 - res eaves,                 !- Name
-  ,                                       !- Construction Name
-  {9a7d7754-2d15-4ff2-813f-d844268611a8}, !- Shading Surface Group Name
-  ,                                       !- Transmittance Schedule Name
-  ,                                       !- Number of Vertices
-  0, -0.6096, 4.8768,                     !- X,Y,Z Vertex 1 {m}
-  11.129722368505, -0.6096, 4.8768,       !- X,Y,Z Vertex 2 {m}
-  11.129722368505, 0, 5.1816,             !- X,Y,Z Vertex 3 {m}
-  0, 0, 5.1816;                           !- X,Y,Z Vertex 4 {m}
-
-OS:ShadingSurface,
-  {dc480862-63aa-403b-9b7a-7e247a0c1856}, !- Handle
-  Surface 15 - res eaves,                 !- Name
-  ,                                       !- Construction Name
-  {9a7d7754-2d15-4ff2-813f-d844268611a8}, !- Shading Surface Group Name
->>>>>>> 3c1d7324
-  ,                                       !- Transmittance Schedule Name
-  ,                                       !- Number of Vertices
-  0, -0.6096, 4.8768,                     !- X,Y,Z Vertex 1 {m}
-  11.129722368505, -0.6096, 4.8768,       !- X,Y,Z Vertex 2 {m}
-  11.129722368505, 0, 5.1816,             !- X,Y,Z Vertex 3 {m}
-  0, 0, 5.1816;                           !- X,Y,Z Vertex 4 {m}
-
-OS:ShadingSurface,
-<<<<<<< HEAD
-  {7cf16090-4a4d-4c28-873c-f06ee7fc4f29}, !- Handle
-  Surface 16 - res eaves,                 !- Name
-  ,                                       !- Construction Name
-  {f1c6f38a-f3de-42dc-a1a2-3f68c372284f}, !- Shading Surface Group Name
-=======
-  {e3d04a02-1322-4641-aefc-be4f7abb1e7d}, !- Handle
-  Surface 16 - res eaves,                 !- Name
-  ,                                       !- Construction Name
-  {9a7d7754-2d15-4ff2-813f-d844268611a8}, !- Shading Surface Group Name
->>>>>>> 3c1d7324
-  ,                                       !- Transmittance Schedule Name
-  ,                                       !- Number of Vertices
-  -0.6096, 5.56486118425249, 4.8768,      !- X,Y,Z Vertex 1 {m}
-  -0.6096, 0, 4.8768,                     !- X,Y,Z Vertex 2 {m}
-  0, 0, 5.1816,                           !- X,Y,Z Vertex 3 {m}
-  0, 5.56486118425249, 5.1816;            !- X,Y,Z Vertex 4 {m}
-
-OS:ShadingSurface,
-  {fd3133aa-a5b8-4bd6-bc2d-ec361b4b25af}, !- Handle
-  Surface 15 - res eaves,                 !- Name
-  ,                                       !- Construction Name
-  {f1c6f38a-f3de-42dc-a1a2-3f68c372284f}, !- Shading Surface Group Name
-  ,                                       !- Transmittance Schedule Name
-  ,                                       !- Number of Vertices
-  11.129722368505, 6.17446118425249, 4.8768, !- X,Y,Z Vertex 1 {m}
-  0, 6.17446118425249, 4.8768,            !- X,Y,Z Vertex 2 {m}
-  0, 5.56486118425249, 5.1816,            !- X,Y,Z Vertex 3 {m}
-  11.129722368505, 5.56486118425249, 5.1816; !- X,Y,Z Vertex 4 {m}
