--- conflicted
+++ resolved
@@ -1,73 +1,41 @@
 !- NOTE: Auto-generated from /test/osw_files/SFD_2000sqft_2story_SL_FA_HipRoof.osw
 
 OS:Version,
-<<<<<<< HEAD
-  {9c64da81-3791-4435-b526-4ca66086e085}, !- Handle
+  {a186b1a7-48e3-40e4-b2e2-887ac7cefab3}, !- Handle
   2.9.1;                                  !- Version Identifier
 
 OS:SimulationControl,
-  {1000d413-64d4-4554-8e38-aef13dc0a1ce}, !- Handle
-=======
-  {43d838ed-aa1e-4ade-9521-1aa4a227e2b0}, !- Handle
-  2.9.1;                                  !- Version Identifier
-
-OS:SimulationControl,
-  {8a91738f-3293-4088-b817-18be6f1b0252}, !- Handle
->>>>>>> 5d223722
+  {38c01a6a-3b60-47e8-bed7-a19483949e67}, !- Handle
   ,                                       !- Do Zone Sizing Calculation
   ,                                       !- Do System Sizing Calculation
   ,                                       !- Do Plant Sizing Calculation
   No;                                     !- Run Simulation for Sizing Periods
 
 OS:Timestep,
-<<<<<<< HEAD
-  {f9bb7386-fb35-4c30-bc17-21a1b1b94144}, !- Handle
+  {98ea59a9-788a-40cb-9c2b-4a785b0d9a11}, !- Handle
   6;                                      !- Number of Timesteps per Hour
 
 OS:ShadowCalculation,
-  {822b050d-eda8-4dce-a845-490418b15c45}, !- Handle
-=======
-  {ffcd70e3-7a49-4e62-8e2e-e1b3719a4cd8}, !- Handle
-  6;                                      !- Number of Timesteps per Hour
-
-OS:ShadowCalculation,
-  {5e79486e-0174-4422-89c6-5c8e3eac4118}, !- Handle
->>>>>>> 5d223722
+  {617e432c-4899-4b6b-98da-91a9eed352b8}, !- Handle
   20,                                     !- Calculation Frequency
   200;                                    !- Maximum Figures in Shadow Overlap Calculations
 
 OS:SurfaceConvectionAlgorithm:Outside,
-<<<<<<< HEAD
-  {055c43e5-24b1-4ff4-9da3-899f93b2884d}, !- Handle
+  {f2119668-754f-470c-b172-ea1488527f69}, !- Handle
   DOE-2;                                  !- Algorithm
 
 OS:SurfaceConvectionAlgorithm:Inside,
-  {cbf5a943-b896-45c2-89b3-d921dd9c8ef5}, !- Handle
+  {d9bc037e-722d-4e69-a206-6b145f851535}, !- Handle
   TARP;                                   !- Algorithm
 
 OS:ZoneCapacitanceMultiplier:ResearchSpecial,
-  {5fb4c3ce-0e67-4ee8-90f7-eccda2aec6cd}, !- Handle
-=======
-  {90dcaa33-c642-40f3-af2b-8ccc940c4bce}, !- Handle
-  DOE-2;                                  !- Algorithm
-
-OS:SurfaceConvectionAlgorithm:Inside,
-  {ccc22a00-5bf2-4e83-9dd3-1a852e791e5c}, !- Handle
-  TARP;                                   !- Algorithm
-
-OS:ZoneCapacitanceMultiplier:ResearchSpecial,
-  {7d832cd5-649d-49a7-8492-5c78631dd422}, !- Handle
->>>>>>> 5d223722
+  {3952ce85-da81-4a04-aef1-9a9886cfcffc}, !- Handle
   ,                                       !- Temperature Capacity Multiplier
   15,                                     !- Humidity Capacity Multiplier
   ;                                       !- Carbon Dioxide Capacity Multiplier
 
 OS:RunPeriod,
-<<<<<<< HEAD
-  {1a1820c6-4972-4e8e-8476-136ce6a94774}, !- Handle
-=======
-  {34a4fa3a-aa6e-46cd-bae1-502d7fe307e2}, !- Handle
->>>>>>> 5d223722
+  {2e6bebb6-4090-4b1f-bd0e-bf607af74ec7}, !- Handle
   Run Period 1,                           !- Name
   1,                                      !- Begin Month
   1,                                      !- Begin Day of Month
@@ -81,21 +49,13 @@
   ;                                       !- Number of Times Runperiod to be Repeated
 
 OS:YearDescription,
-<<<<<<< HEAD
-  {47b3b53e-6cb8-4243-b941-78585d008db3}, !- Handle
-=======
-  {162862cd-50ab-4de3-9167-5fb337ec031c}, !- Handle
->>>>>>> 5d223722
+  {a80821cc-e0ba-4ce7-bb6c-ade474bb5d49}, !- Handle
   2007,                                   !- Calendar Year
   ,                                       !- Day of Week for Start Day
   ;                                       !- Is Leap Year
 
 OS:ThermalZone,
-<<<<<<< HEAD
-  {c7dcdd9d-b9c5-4117-b0da-fd3a9cc1eba8}, !- Handle
-=======
-  {40ae0a55-6ebf-420d-ba1a-6f880d678213}, !- Handle
->>>>>>> 5d223722
+  {2b585150-f93b-4460-a448-fb627a44b7aa}, !- Handle
   living zone,                            !- Name
   ,                                       !- Multiplier
   ,                                       !- Ceiling Height {m}
@@ -104,17 +64,10 @@
   ,                                       !- Zone Inside Convection Algorithm
   ,                                       !- Zone Outside Convection Algorithm
   ,                                       !- Zone Conditioning Equipment List Name
-<<<<<<< HEAD
-  {bb627768-0664-4b64-aa22-4383529f13dc}, !- Zone Air Inlet Port List
-  {93eab751-4ccc-44e7-992a-3cff15e8074e}, !- Zone Air Exhaust Port List
-  {8ad1d457-e336-49e1-a900-27816b2d9b3c}, !- Zone Air Node Name
-  {0bf208e8-30a6-4f72-b243-603a3b6d0b09}, !- Zone Return Air Port List
-=======
-  {b0853848-8ccb-4228-8409-189945591d11}, !- Zone Air Inlet Port List
-  {e39ba9af-85d2-4c0d-a860-b7c5ebb34111}, !- Zone Air Exhaust Port List
-  {64f96379-d14e-4dac-ab37-b42bd419bd6d}, !- Zone Air Node Name
-  {dfe29649-389e-4cb4-befc-c9f7b7da08da}, !- Zone Return Air Port List
->>>>>>> 5d223722
+  {3ba9e8c2-f521-4f70-b2cd-eeaf212a2f4f}, !- Zone Air Inlet Port List
+  {7a38c32e-3031-474a-bb4f-678f37a2d83b}, !- Zone Air Exhaust Port List
+  {d2bca680-8c4b-41e1-bb86-ba0f715fb04a}, !- Zone Air Node Name
+  {3cdc7a29-13ac-4290-a870-0544e41e4216}, !- Zone Return Air Port List
   ,                                       !- Primary Daylighting Control Name
   ,                                       !- Fraction of Zone Controlled by Primary Daylighting Control
   ,                                       !- Secondary Daylighting Control Name
@@ -125,71 +78,37 @@
   No;                                     !- Use Ideal Air Loads
 
 OS:Node,
-<<<<<<< HEAD
-  {ea0ce965-30f6-4490-ac9f-cd8feab9a612}, !- Handle
+  {a7cff301-5cb7-4fbe-82ed-8c65626f6b4c}, !- Handle
   Node 1,                                 !- Name
-  {8ad1d457-e336-49e1-a900-27816b2d9b3c}, !- Inlet Port
+  {d2bca680-8c4b-41e1-bb86-ba0f715fb04a}, !- Inlet Port
   ;                                       !- Outlet Port
 
 OS:Connection,
-  {8ad1d457-e336-49e1-a900-27816b2d9b3c}, !- Handle
-  {a96245a9-9ee4-4d69-9634-39e6150d8634}, !- Name
-  {c7dcdd9d-b9c5-4117-b0da-fd3a9cc1eba8}, !- Source Object
+  {d2bca680-8c4b-41e1-bb86-ba0f715fb04a}, !- Handle
+  {88d67c2a-be04-4702-950b-42fa9058df52}, !- Name
+  {2b585150-f93b-4460-a448-fb627a44b7aa}, !- Source Object
   11,                                     !- Outlet Port
-  {ea0ce965-30f6-4490-ac9f-cd8feab9a612}, !- Target Object
+  {a7cff301-5cb7-4fbe-82ed-8c65626f6b4c}, !- Target Object
   2;                                      !- Inlet Port
 
 OS:PortList,
-  {bb627768-0664-4b64-aa22-4383529f13dc}, !- Handle
-  {a98146eb-2ade-4dee-9cc5-020bda6af512}, !- Name
-  {c7dcdd9d-b9c5-4117-b0da-fd3a9cc1eba8}; !- HVAC Component
+  {3ba9e8c2-f521-4f70-b2cd-eeaf212a2f4f}, !- Handle
+  {ef0be2ad-9feb-446a-b743-a17b33487218}, !- Name
+  {2b585150-f93b-4460-a448-fb627a44b7aa}; !- HVAC Component
 
 OS:PortList,
-  {93eab751-4ccc-44e7-992a-3cff15e8074e}, !- Handle
-  {cda32208-bafe-49ee-a1a8-68b76e912712}, !- Name
-  {c7dcdd9d-b9c5-4117-b0da-fd3a9cc1eba8}; !- HVAC Component
+  {7a38c32e-3031-474a-bb4f-678f37a2d83b}, !- Handle
+  {4d316a2a-3c67-4232-a206-873bb2efc841}, !- Name
+  {2b585150-f93b-4460-a448-fb627a44b7aa}; !- HVAC Component
 
 OS:PortList,
-  {0bf208e8-30a6-4f72-b243-603a3b6d0b09}, !- Handle
-  {db84d537-59ad-4df4-ad60-646718926af7}, !- Name
-  {c7dcdd9d-b9c5-4117-b0da-fd3a9cc1eba8}; !- HVAC Component
+  {3cdc7a29-13ac-4290-a870-0544e41e4216}, !- Handle
+  {e45795ba-30ca-4eb5-8ade-cd9647cf6173}, !- Name
+  {2b585150-f93b-4460-a448-fb627a44b7aa}; !- HVAC Component
 
 OS:Sizing:Zone,
-  {01f43fbe-10f4-43d1-a140-e36a2e5b9258}, !- Handle
-  {c7dcdd9d-b9c5-4117-b0da-fd3a9cc1eba8}, !- Zone or ZoneList Name
-=======
-  {bcff70e9-3b91-4e8c-8605-0a9f0b70ca21}, !- Handle
-  Node 1,                                 !- Name
-  {64f96379-d14e-4dac-ab37-b42bd419bd6d}, !- Inlet Port
-  ;                                       !- Outlet Port
-
-OS:Connection,
-  {64f96379-d14e-4dac-ab37-b42bd419bd6d}, !- Handle
-  {d995cba5-3262-4a14-81f4-9d00fc50f581}, !- Name
-  {40ae0a55-6ebf-420d-ba1a-6f880d678213}, !- Source Object
-  11,                                     !- Outlet Port
-  {bcff70e9-3b91-4e8c-8605-0a9f0b70ca21}, !- Target Object
-  2;                                      !- Inlet Port
-
-OS:PortList,
-  {b0853848-8ccb-4228-8409-189945591d11}, !- Handle
-  {d150fbf7-6f0e-4fdb-a63f-fedded9966f5}, !- Name
-  {40ae0a55-6ebf-420d-ba1a-6f880d678213}; !- HVAC Component
-
-OS:PortList,
-  {e39ba9af-85d2-4c0d-a860-b7c5ebb34111}, !- Handle
-  {f94d8878-6b7d-460a-8a57-97499707bd31}, !- Name
-  {40ae0a55-6ebf-420d-ba1a-6f880d678213}; !- HVAC Component
-
-OS:PortList,
-  {dfe29649-389e-4cb4-befc-c9f7b7da08da}, !- Handle
-  {2698e32a-e09f-4e26-bb25-3d961ac08026}, !- Name
-  {40ae0a55-6ebf-420d-ba1a-6f880d678213}; !- HVAC Component
-
-OS:Sizing:Zone,
-  {3f59f3d6-8591-40ea-8a93-13b6222a1a13}, !- Handle
-  {40ae0a55-6ebf-420d-ba1a-6f880d678213}, !- Zone or ZoneList Name
->>>>>>> 5d223722
+  {9f8e6ac8-3636-4bec-853f-a2dce9a440df}, !- Handle
+  {2b585150-f93b-4460-a448-fb627a44b7aa}, !- Zone or ZoneList Name
   SupplyAirTemperature,                   !- Zone Cooling Design Supply Air Temperature Input Method
   14,                                     !- Zone Cooling Design Supply Air Temperature {C}
   11.11,                                  !- Zone Cooling Design Supply Air Temperature Difference {deltaC}
@@ -218,25 +137,14 @@
   autosize;                               !- Dedicated Outdoor Air High Setpoint Temperature for Design {C}
 
 OS:ZoneHVAC:EquipmentList,
-<<<<<<< HEAD
-  {47d1c1b8-9709-4852-9e1e-551354e1aa2a}, !- Handle
+  {0aff554f-1383-47b2-a6d0-31a1fc2a0cc5}, !- Handle
   Zone HVAC Equipment List 1,             !- Name
-  {c7dcdd9d-b9c5-4117-b0da-fd3a9cc1eba8}; !- Thermal Zone
+  {2b585150-f93b-4460-a448-fb627a44b7aa}; !- Thermal Zone
 
 OS:Space,
-  {7588142d-a846-4cc9-9c64-d0fe48a3b21d}, !- Handle
+  {ba3ec559-55e0-4525-866e-931d2a72d026}, !- Handle
   living space,                           !- Name
-  {687a038f-1eb2-4b18-a0a5-f1ec186f38ab}, !- Space Type Name
-=======
-  {8169a327-b5e4-4d30-9047-60d12a18ff32}, !- Handle
-  Zone HVAC Equipment List 1,             !- Name
-  {40ae0a55-6ebf-420d-ba1a-6f880d678213}; !- Thermal Zone
-
-OS:Space,
-  {b782c530-b931-4b86-88f5-da071cb11ac2}, !- Handle
-  living space,                           !- Name
-  {a58f0e91-fd4d-4034-9a1f-dbd4ed88f688}, !- Space Type Name
->>>>>>> 5d223722
+  {bd9ab2dd-3d5a-431c-94b9-5aff5098abad}, !- Space Type Name
   ,                                       !- Default Construction Set Name
   ,                                       !- Default Schedule Set Name
   -0,                                     !- Direction of Relative North {deg}
@@ -244,31 +152,17 @@
   0,                                      !- Y Origin {m}
   0,                                      !- Z Origin {m}
   ,                                       !- Building Story Name
-<<<<<<< HEAD
-  {c7dcdd9d-b9c5-4117-b0da-fd3a9cc1eba8}, !- Thermal Zone Name
+  {2b585150-f93b-4460-a448-fb627a44b7aa}, !- Thermal Zone Name
   ,                                       !- Part of Total Floor Area
   ,                                       !- Design Specification Outdoor Air Object Name
-  {86b461fa-f615-4037-8db1-a9c2940de910}; !- Building Unit Name
-
-OS:Surface,
-  {21e175c2-3280-4c19-a9ed-e032d7e9c1d5}, !- Handle
+  {c3b557ed-1803-468d-83f8-8f1a19988832}; !- Building Unit Name
+
+OS:Surface,
+  {25e108f6-4024-4d25-94a5-af04cd662b6d}, !- Handle
   Surface 1,                              !- Name
   Floor,                                  !- Surface Type
   ,                                       !- Construction Name
-  {7588142d-a846-4cc9-9c64-d0fe48a3b21d}, !- Space Name
-=======
-  {40ae0a55-6ebf-420d-ba1a-6f880d678213}, !- Thermal Zone Name
-  ,                                       !- Part of Total Floor Area
-  ,                                       !- Design Specification Outdoor Air Object Name
-  {709bbf45-14a0-4ea4-953a-4e1a0f632199}; !- Building Unit Name
-
-OS:Surface,
-  {5dc62f75-21ff-4c17-8a96-4378174beeda}, !- Handle
-  Surface 1,                              !- Name
-  Floor,                                  !- Surface Type
-  ,                                       !- Construction Name
-  {b782c530-b931-4b86-88f5-da071cb11ac2}, !- Space Name
->>>>>>> 5d223722
+  {ba3ec559-55e0-4525-866e-931d2a72d026}, !- Space Name
   Foundation,                             !- Outside Boundary Condition
   ,                                       !- Outside Boundary Condition Object
   NoSun,                                  !- Sun Exposure
@@ -281,19 +175,11 @@
   11.129722368505, 0, 0;                  !- X,Y,Z Vertex 4 {m}
 
 OS:Surface,
-<<<<<<< HEAD
-  {f4b58cd1-c963-4bcc-8cb2-d8a4c4f17577}, !- Handle
+  {b7af7400-4aa9-489d-8f15-3eb181b37f10}, !- Handle
   Surface 2,                              !- Name
   Wall,                                   !- Surface Type
   ,                                       !- Construction Name
-  {7588142d-a846-4cc9-9c64-d0fe48a3b21d}, !- Space Name
-=======
-  {d542f26c-4432-4a4f-ac9e-cd6104cf38b8}, !- Handle
-  Surface 2,                              !- Name
-  Wall,                                   !- Surface Type
-  ,                                       !- Construction Name
-  {b782c530-b931-4b86-88f5-da071cb11ac2}, !- Space Name
->>>>>>> 5d223722
+  {ba3ec559-55e0-4525-866e-931d2a72d026}, !- Space Name
   Outdoors,                               !- Outside Boundary Condition
   ,                                       !- Outside Boundary Condition Object
   SunExposed,                             !- Sun Exposure
@@ -306,19 +192,11 @@
   0, 0, 2.4384;                           !- X,Y,Z Vertex 4 {m}
 
 OS:Surface,
-<<<<<<< HEAD
-  {5e81ceff-bb7e-471a-a3f6-2e02bca821e4}, !- Handle
+  {c783ea35-0ac5-4e00-a413-66ea0680440f}, !- Handle
   Surface 3,                              !- Name
   Wall,                                   !- Surface Type
   ,                                       !- Construction Name
-  {7588142d-a846-4cc9-9c64-d0fe48a3b21d}, !- Space Name
-=======
-  {3815c4c9-bdce-4a6d-9a2d-ab088333b7ba}, !- Handle
-  Surface 3,                              !- Name
-  Wall,                                   !- Surface Type
-  ,                                       !- Construction Name
-  {b782c530-b931-4b86-88f5-da071cb11ac2}, !- Space Name
->>>>>>> 5d223722
+  {ba3ec559-55e0-4525-866e-931d2a72d026}, !- Space Name
   Outdoors,                               !- Outside Boundary Condition
   ,                                       !- Outside Boundary Condition Object
   SunExposed,                             !- Sun Exposure
@@ -331,19 +209,11 @@
   0, 5.56486118425249, 2.4384;            !- X,Y,Z Vertex 4 {m}
 
 OS:Surface,
-<<<<<<< HEAD
-  {d33a49cd-7fc8-4cd7-8c49-b08f336b2dd7}, !- Handle
+  {4205192f-40c2-4998-8cd2-5d2b8a406b16}, !- Handle
   Surface 4,                              !- Name
   Wall,                                   !- Surface Type
   ,                                       !- Construction Name
-  {7588142d-a846-4cc9-9c64-d0fe48a3b21d}, !- Space Name
-=======
-  {ff136ee1-ba00-46e9-9489-a881732b66d2}, !- Handle
-  Surface 4,                              !- Name
-  Wall,                                   !- Surface Type
-  ,                                       !- Construction Name
-  {b782c530-b931-4b86-88f5-da071cb11ac2}, !- Space Name
->>>>>>> 5d223722
+  {ba3ec559-55e0-4525-866e-931d2a72d026}, !- Space Name
   Outdoors,                               !- Outside Boundary Condition
   ,                                       !- Outside Boundary Condition Object
   SunExposed,                             !- Sun Exposure
@@ -356,19 +226,11 @@
   11.129722368505, 5.56486118425249, 2.4384; !- X,Y,Z Vertex 4 {m}
 
 OS:Surface,
-<<<<<<< HEAD
-  {c26131dd-c89b-444a-bdfb-c44ecbd56412}, !- Handle
+  {c63d0f4d-b36e-488d-abd6-96e7982d44a4}, !- Handle
   Surface 5,                              !- Name
   Wall,                                   !- Surface Type
   ,                                       !- Construction Name
-  {7588142d-a846-4cc9-9c64-d0fe48a3b21d}, !- Space Name
-=======
-  {21c6815e-7853-41ce-b61f-0e7a170fccdb}, !- Handle
-  Surface 5,                              !- Name
-  Wall,                                   !- Surface Type
-  ,                                       !- Construction Name
-  {b782c530-b931-4b86-88f5-da071cb11ac2}, !- Space Name
->>>>>>> 5d223722
+  {ba3ec559-55e0-4525-866e-931d2a72d026}, !- Space Name
   Outdoors,                               !- Outside Boundary Condition
   ,                                       !- Outside Boundary Condition Object
   SunExposed,                             !- Sun Exposure
@@ -381,23 +243,13 @@
   11.129722368505, 0, 2.4384;             !- X,Y,Z Vertex 4 {m}
 
 OS:Surface,
-<<<<<<< HEAD
-  {cc7bf353-6aa0-4ea7-8f13-9cab02d33842}, !- Handle
+  {383fdd55-c957-4b3f-b5b8-2daf046612e9}, !- Handle
   Surface 6,                              !- Name
   RoofCeiling,                            !- Surface Type
   ,                                       !- Construction Name
-  {7588142d-a846-4cc9-9c64-d0fe48a3b21d}, !- Space Name
+  {ba3ec559-55e0-4525-866e-931d2a72d026}, !- Space Name
   Surface,                                !- Outside Boundary Condition
-  {3e4e4803-5ce1-4217-8e96-bee77ec4d069}, !- Outside Boundary Condition Object
-=======
-  {f33313e4-daea-4c33-ba9b-a5d97dc2c315}, !- Handle
-  Surface 6,                              !- Name
-  RoofCeiling,                            !- Surface Type
-  ,                                       !- Construction Name
-  {b782c530-b931-4b86-88f5-da071cb11ac2}, !- Space Name
-  Surface,                                !- Outside Boundary Condition
-  {02bf3efd-8389-4eb0-9d9b-3a3d1aee6db9}, !- Outside Boundary Condition Object
->>>>>>> 5d223722
+  {fe5890de-2914-4032-951d-e08fa0c5c4aa}, !- Outside Boundary Condition Object
   NoSun,                                  !- Sun Exposure
   NoWind,                                 !- Wind Exposure
   ,                                       !- View Factor to Ground
@@ -408,11 +260,7 @@
   0, 0, 2.4384;                           !- X,Y,Z Vertex 4 {m}
 
 OS:SpaceType,
-<<<<<<< HEAD
-  {687a038f-1eb2-4b18-a0a5-f1ec186f38ab}, !- Handle
-=======
-  {a58f0e91-fd4d-4034-9a1f-dbd4ed88f688}, !- Handle
->>>>>>> 5d223722
+  {bd9ab2dd-3d5a-431c-94b9-5aff5098abad}, !- Handle
   Space Type 1,                           !- Name
   ,                                       !- Default Construction Set Name
   ,                                       !- Default Schedule Set Name
@@ -423,15 +271,9 @@
   living;                                 !- Standards Space Type
 
 OS:Space,
-<<<<<<< HEAD
-  {98d57e0b-b2c3-4840-89fc-6be9a38cb921}, !- Handle
+  {49e9a6a1-dfa6-4faa-8b96-c446ee820aac}, !- Handle
   living space|story 2,                   !- Name
-  {687a038f-1eb2-4b18-a0a5-f1ec186f38ab}, !- Space Type Name
-=======
-  {5473a7ca-f575-4a93-8182-b0bfa61dcca3}, !- Handle
-  living space|story 2,                   !- Name
-  {a58f0e91-fd4d-4034-9a1f-dbd4ed88f688}, !- Space Type Name
->>>>>>> 5d223722
+  {bd9ab2dd-3d5a-431c-94b9-5aff5098abad}, !- Space Type Name
   ,                                       !- Default Construction Set Name
   ,                                       !- Default Schedule Set Name
   -0,                                     !- Direction of Relative North {deg}
@@ -439,35 +281,19 @@
   0,                                      !- Y Origin {m}
   2.4384,                                 !- Z Origin {m}
   ,                                       !- Building Story Name
-<<<<<<< HEAD
-  {c7dcdd9d-b9c5-4117-b0da-fd3a9cc1eba8}, !- Thermal Zone Name
+  {2b585150-f93b-4460-a448-fb627a44b7aa}, !- Thermal Zone Name
   ,                                       !- Part of Total Floor Area
   ,                                       !- Design Specification Outdoor Air Object Name
-  {86b461fa-f615-4037-8db1-a9c2940de910}; !- Building Unit Name
-
-OS:Surface,
-  {3e4e4803-5ce1-4217-8e96-bee77ec4d069}, !- Handle
+  {c3b557ed-1803-468d-83f8-8f1a19988832}; !- Building Unit Name
+
+OS:Surface,
+  {fe5890de-2914-4032-951d-e08fa0c5c4aa}, !- Handle
   Surface 7,                              !- Name
   Floor,                                  !- Surface Type
   ,                                       !- Construction Name
-  {98d57e0b-b2c3-4840-89fc-6be9a38cb921}, !- Space Name
+  {49e9a6a1-dfa6-4faa-8b96-c446ee820aac}, !- Space Name
   Surface,                                !- Outside Boundary Condition
-  {cc7bf353-6aa0-4ea7-8f13-9cab02d33842}, !- Outside Boundary Condition Object
-=======
-  {40ae0a55-6ebf-420d-ba1a-6f880d678213}, !- Thermal Zone Name
-  ,                                       !- Part of Total Floor Area
-  ,                                       !- Design Specification Outdoor Air Object Name
-  {709bbf45-14a0-4ea4-953a-4e1a0f632199}; !- Building Unit Name
-
-OS:Surface,
-  {02bf3efd-8389-4eb0-9d9b-3a3d1aee6db9}, !- Handle
-  Surface 7,                              !- Name
-  Floor,                                  !- Surface Type
-  ,                                       !- Construction Name
-  {5473a7ca-f575-4a93-8182-b0bfa61dcca3}, !- Space Name
-  Surface,                                !- Outside Boundary Condition
-  {f33313e4-daea-4c33-ba9b-a5d97dc2c315}, !- Outside Boundary Condition Object
->>>>>>> 5d223722
+  {383fdd55-c957-4b3f-b5b8-2daf046612e9}, !- Outside Boundary Condition Object
   NoSun,                                  !- Sun Exposure
   NoWind,                                 !- Wind Exposure
   ,                                       !- View Factor to Ground
@@ -478,19 +304,11 @@
   11.129722368505, 0, 0;                  !- X,Y,Z Vertex 4 {m}
 
 OS:Surface,
-<<<<<<< HEAD
-  {a67815a6-f9e7-42ee-ba1f-dd2ab6b12412}, !- Handle
+  {a59b472f-3d57-4a66-94c1-8f20022a9380}, !- Handle
   Surface 8,                              !- Name
   Wall,                                   !- Surface Type
   ,                                       !- Construction Name
-  {98d57e0b-b2c3-4840-89fc-6be9a38cb921}, !- Space Name
-=======
-  {2bc54f05-fdba-4ebe-96a9-188af6f075dd}, !- Handle
-  Surface 8,                              !- Name
-  Wall,                                   !- Surface Type
-  ,                                       !- Construction Name
-  {5473a7ca-f575-4a93-8182-b0bfa61dcca3}, !- Space Name
->>>>>>> 5d223722
+  {49e9a6a1-dfa6-4faa-8b96-c446ee820aac}, !- Space Name
   Outdoors,                               !- Outside Boundary Condition
   ,                                       !- Outside Boundary Condition Object
   SunExposed,                             !- Sun Exposure
@@ -503,19 +321,11 @@
   0, 0, 2.4384;                           !- X,Y,Z Vertex 4 {m}
 
 OS:Surface,
-<<<<<<< HEAD
-  {e67cb2fb-8d7a-41a1-9dae-41741b86e156}, !- Handle
+  {94a4567f-f350-4c51-a926-111ad66a3946}, !- Handle
   Surface 9,                              !- Name
   Wall,                                   !- Surface Type
   ,                                       !- Construction Name
-  {98d57e0b-b2c3-4840-89fc-6be9a38cb921}, !- Space Name
-=======
-  {e8a6c2c0-2684-4b3e-abbf-ca3b6b809831}, !- Handle
-  Surface 9,                              !- Name
-  Wall,                                   !- Surface Type
-  ,                                       !- Construction Name
-  {5473a7ca-f575-4a93-8182-b0bfa61dcca3}, !- Space Name
->>>>>>> 5d223722
+  {49e9a6a1-dfa6-4faa-8b96-c446ee820aac}, !- Space Name
   Outdoors,                               !- Outside Boundary Condition
   ,                                       !- Outside Boundary Condition Object
   SunExposed,                             !- Sun Exposure
@@ -528,19 +338,11 @@
   0, 5.56486118425249, 2.4384;            !- X,Y,Z Vertex 4 {m}
 
 OS:Surface,
-<<<<<<< HEAD
-  {2389747e-e285-48c9-af69-8693defb61dd}, !- Handle
+  {a121b2ba-e431-4b2b-ac11-81e1415e06e2}, !- Handle
   Surface 10,                             !- Name
   Wall,                                   !- Surface Type
   ,                                       !- Construction Name
-  {98d57e0b-b2c3-4840-89fc-6be9a38cb921}, !- Space Name
-=======
-  {a7847f47-0ddf-46e5-b95e-e5bef99fd384}, !- Handle
-  Surface 10,                             !- Name
-  Wall,                                   !- Surface Type
-  ,                                       !- Construction Name
-  {5473a7ca-f575-4a93-8182-b0bfa61dcca3}, !- Space Name
->>>>>>> 5d223722
+  {49e9a6a1-dfa6-4faa-8b96-c446ee820aac}, !- Space Name
   Outdoors,                               !- Outside Boundary Condition
   ,                                       !- Outside Boundary Condition Object
   SunExposed,                             !- Sun Exposure
@@ -553,19 +355,11 @@
   11.129722368505, 5.56486118425249, 2.4384; !- X,Y,Z Vertex 4 {m}
 
 OS:Surface,
-<<<<<<< HEAD
-  {450bc18d-a466-4319-abf3-444a49dea392}, !- Handle
+  {72b726f8-22a5-4bf8-944f-3223a0849561}, !- Handle
   Surface 11,                             !- Name
   Wall,                                   !- Surface Type
   ,                                       !- Construction Name
-  {98d57e0b-b2c3-4840-89fc-6be9a38cb921}, !- Space Name
-=======
-  {659ab97e-e79c-4aff-9069-5cac2291fdf7}, !- Handle
-  Surface 11,                             !- Name
-  Wall,                                   !- Surface Type
-  ,                                       !- Construction Name
-  {5473a7ca-f575-4a93-8182-b0bfa61dcca3}, !- Space Name
->>>>>>> 5d223722
+  {49e9a6a1-dfa6-4faa-8b96-c446ee820aac}, !- Space Name
   Outdoors,                               !- Outside Boundary Condition
   ,                                       !- Outside Boundary Condition Object
   SunExposed,                             !- Sun Exposure
@@ -578,23 +372,13 @@
   11.129722368505, 0, 2.4384;             !- X,Y,Z Vertex 4 {m}
 
 OS:Surface,
-<<<<<<< HEAD
-  {20aea641-40ed-453a-be36-86b0f85f277a}, !- Handle
+  {1f80aef6-c416-40cc-9ade-d61f431a8e92}, !- Handle
   Surface 12,                             !- Name
   RoofCeiling,                            !- Surface Type
   ,                                       !- Construction Name
-  {98d57e0b-b2c3-4840-89fc-6be9a38cb921}, !- Space Name
+  {49e9a6a1-dfa6-4faa-8b96-c446ee820aac}, !- Space Name
   Surface,                                !- Outside Boundary Condition
-  {9543d17a-75a6-485b-af0c-9dafba007b20}, !- Outside Boundary Condition Object
-=======
-  {d1531a1b-ee48-4a21-97f6-2c8d0ac50737}, !- Handle
-  Surface 12,                             !- Name
-  RoofCeiling,                            !- Surface Type
-  ,                                       !- Construction Name
-  {5473a7ca-f575-4a93-8182-b0bfa61dcca3}, !- Space Name
-  Surface,                                !- Outside Boundary Condition
-  {fe15c453-3a23-4d59-880c-8ee33698f003}, !- Outside Boundary Condition Object
->>>>>>> 5d223722
+  {e2c58bb6-29d1-4313-85f8-c9a2236de37a}, !- Outside Boundary Condition Object
   NoSun,                                  !- Sun Exposure
   NoWind,                                 !- Wind Exposure
   ,                                       !- View Factor to Ground
@@ -605,23 +389,13 @@
   0, 0, 2.4384;                           !- X,Y,Z Vertex 4 {m}
 
 OS:Surface,
-<<<<<<< HEAD
-  {9543d17a-75a6-485b-af0c-9dafba007b20}, !- Handle
+  {e2c58bb6-29d1-4313-85f8-c9a2236de37a}, !- Handle
   Surface 13,                             !- Name
   Floor,                                  !- Surface Type
   ,                                       !- Construction Name
-  {247a2870-d856-45f8-be8c-56197eee5fff}, !- Space Name
+  {ac14b6e8-efa3-4000-bc7a-2498564988aa}, !- Space Name
   Surface,                                !- Outside Boundary Condition
-  {20aea641-40ed-453a-be36-86b0f85f277a}, !- Outside Boundary Condition Object
-=======
-  {fe15c453-3a23-4d59-880c-8ee33698f003}, !- Handle
-  Surface 13,                             !- Name
-  Floor,                                  !- Surface Type
-  ,                                       !- Construction Name
-  {ca034556-36ce-43e0-8af9-62253710c51f}, !- Space Name
-  Surface,                                !- Outside Boundary Condition
-  {d1531a1b-ee48-4a21-97f6-2c8d0ac50737}, !- Outside Boundary Condition Object
->>>>>>> 5d223722
+  {1f80aef6-c416-40cc-9ade-d61f431a8e92}, !- Outside Boundary Condition Object
   NoSun,                                  !- Sun Exposure
   NoWind,                                 !- Wind Exposure
   ,                                       !- View Factor to Ground
@@ -632,19 +406,11 @@
   0, 0, 0;                                !- X,Y,Z Vertex 4 {m}
 
 OS:Surface,
-<<<<<<< HEAD
-  {caebbb16-88d7-43da-9153-46e15cec563b}, !- Handle
+  {24ee079a-fdea-42ba-970c-6bc3d1a28bf0}, !- Handle
   Surface 14,                             !- Name
   RoofCeiling,                            !- Surface Type
   ,                                       !- Construction Name
-  {247a2870-d856-45f8-be8c-56197eee5fff}, !- Space Name
-=======
-  {60b1eb92-ae5c-47f2-90b5-ad70a7e7a874}, !- Handle
-  Surface 14,                             !- Name
-  RoofCeiling,                            !- Surface Type
-  ,                                       !- Construction Name
-  {ca034556-36ce-43e0-8af9-62253710c51f}, !- Space Name
->>>>>>> 5d223722
+  {ac14b6e8-efa3-4000-bc7a-2498564988aa}, !- Space Name
   Outdoors,                               !- Outside Boundary Condition
   ,                                       !- Outside Boundary Condition Object
   SunExposed,                             !- Sun Exposure
@@ -657,19 +423,11 @@
   11.129722368505, 0, 0.3048;             !- X,Y,Z Vertex 4 {m}
 
 OS:Surface,
-<<<<<<< HEAD
-  {8916787f-fb96-478a-ad01-7a5bdfcac6d3}, !- Handle
+  {b2a91aa8-1072-4973-90bb-6649ebf02b55}, !- Handle
   Surface 15,                             !- Name
   RoofCeiling,                            !- Surface Type
   ,                                       !- Construction Name
-  {247a2870-d856-45f8-be8c-56197eee5fff}, !- Space Name
-=======
-  {3a6654de-1cc5-418b-bef1-0a41dee5e539}, !- Handle
-  Surface 15,                             !- Name
-  RoofCeiling,                            !- Surface Type
-  ,                                       !- Construction Name
-  {ca034556-36ce-43e0-8af9-62253710c51f}, !- Space Name
->>>>>>> 5d223722
+  {ac14b6e8-efa3-4000-bc7a-2498564988aa}, !- Space Name
   Outdoors,                               !- Outside Boundary Condition
   ,                                       !- Outside Boundary Condition Object
   SunExposed,                             !- Sun Exposure
@@ -682,19 +440,11 @@
   0, 5.56486118425249, 0.304799999999999; !- X,Y,Z Vertex 4 {m}
 
 OS:Surface,
-<<<<<<< HEAD
-  {8486054e-9bf2-4ef8-afdf-7f7c0c8b241d}, !- Handle
+  {ca109d01-9ec7-4acd-ba0c-b14517d8c60c}, !- Handle
   Surface 16,                             !- Name
   RoofCeiling,                            !- Surface Type
   ,                                       !- Construction Name
-  {247a2870-d856-45f8-be8c-56197eee5fff}, !- Space Name
-=======
-  {73d748d2-0a34-4627-8cae-57a03877d98b}, !- Handle
-  Surface 16,                             !- Name
-  RoofCeiling,                            !- Surface Type
-  ,                                       !- Construction Name
-  {ca034556-36ce-43e0-8af9-62253710c51f}, !- Space Name
->>>>>>> 5d223722
+  {ac14b6e8-efa3-4000-bc7a-2498564988aa}, !- Space Name
   Outdoors,                               !- Outside Boundary Condition
   ,                                       !- Outside Boundary Condition Object
   SunExposed,                             !- Sun Exposure
@@ -706,19 +456,11 @@
   0, 0, 0.3048;                           !- X,Y,Z Vertex 3 {m}
 
 OS:Surface,
-<<<<<<< HEAD
-  {91c961eb-aa76-453f-89dc-af2e946e87c9}, !- Handle
+  {26461c5b-2b26-4313-9b9f-2608da180acd}, !- Handle
   Surface 17,                             !- Name
   RoofCeiling,                            !- Surface Type
   ,                                       !- Construction Name
-  {247a2870-d856-45f8-be8c-56197eee5fff}, !- Space Name
-=======
-  {dd807d10-9255-422f-a329-cbe1942350f4}, !- Handle
-  Surface 17,                             !- Name
-  RoofCeiling,                            !- Surface Type
-  ,                                       !- Construction Name
-  {ca034556-36ce-43e0-8af9-62253710c51f}, !- Space Name
->>>>>>> 5d223722
+  {ac14b6e8-efa3-4000-bc7a-2498564988aa}, !- Space Name
   Outdoors,                               !- Outside Boundary Condition
   ,                                       !- Outside Boundary Condition Object
   SunExposed,                             !- Sun Exposure
@@ -730,15 +472,9 @@
   11.129722368505, 5.56486118425249, 0.304799999999997; !- X,Y,Z Vertex 3 {m}
 
 OS:Space,
-<<<<<<< HEAD
-  {247a2870-d856-45f8-be8c-56197eee5fff}, !- Handle
+  {ac14b6e8-efa3-4000-bc7a-2498564988aa}, !- Handle
   finished attic space,                   !- Name
-  {687a038f-1eb2-4b18-a0a5-f1ec186f38ab}, !- Space Type Name
-=======
-  {ca034556-36ce-43e0-8af9-62253710c51f}, !- Handle
-  finished attic space,                   !- Name
-  {a58f0e91-fd4d-4034-9a1f-dbd4ed88f688}, !- Space Type Name
->>>>>>> 5d223722
+  {bd9ab2dd-3d5a-431c-94b9-5aff5098abad}, !- Space Type Name
   ,                                       !- Default Construction Set Name
   ,                                       !- Default Schedule Set Name
   -0,                                     !- Direction of Relative North {deg}
@@ -746,33 +482,19 @@
   0,                                      !- Y Origin {m}
   4.8768,                                 !- Z Origin {m}
   ,                                       !- Building Story Name
-<<<<<<< HEAD
-  {c7dcdd9d-b9c5-4117-b0da-fd3a9cc1eba8}, !- Thermal Zone Name
+  {2b585150-f93b-4460-a448-fb627a44b7aa}, !- Thermal Zone Name
   ,                                       !- Part of Total Floor Area
   ,                                       !- Design Specification Outdoor Air Object Name
-  {86b461fa-f615-4037-8db1-a9c2940de910}; !- Building Unit Name
+  {c3b557ed-1803-468d-83f8-8f1a19988832}; !- Building Unit Name
 
 OS:BuildingUnit,
-  {86b461fa-f615-4037-8db1-a9c2940de910}, !- Handle
-=======
-  {40ae0a55-6ebf-420d-ba1a-6f880d678213}, !- Thermal Zone Name
-  ,                                       !- Part of Total Floor Area
-  ,                                       !- Design Specification Outdoor Air Object Name
-  {709bbf45-14a0-4ea4-953a-4e1a0f632199}; !- Building Unit Name
-
-OS:BuildingUnit,
-  {709bbf45-14a0-4ea4-953a-4e1a0f632199}, !- Handle
->>>>>>> 5d223722
+  {c3b557ed-1803-468d-83f8-8f1a19988832}, !- Handle
   unit 1,                                 !- Name
   ,                                       !- Rendering Color
   Residential;                            !- Building Unit Type
 
 OS:Building,
-<<<<<<< HEAD
-  {a6354d07-6ea4-4aa1-8bc6-2c59e007e634}, !- Handle
-=======
-  {b9acc5e5-42c9-47f1-959e-1e434bb68cb9}, !- Handle
->>>>>>> 5d223722
+  {d680cee7-fa17-469e-9001-c7e4218dd185}, !- Handle
   Building 1,                             !- Name
   ,                                       !- Building Sector Type
   0,                                      !- North Axis {deg}
@@ -787,13 +509,8 @@
   1;                                      !- Standards Number of Living Units
 
 OS:AdditionalProperties,
-<<<<<<< HEAD
-  {dd990ad3-a177-4881-8c2d-224a3884d548}, !- Handle
-  {a6354d07-6ea4-4aa1-8bc6-2c59e007e634}, !- Object Name
-=======
-  {cd591c99-861c-47c8-99e5-80820b692d46}, !- Handle
-  {b9acc5e5-42c9-47f1-959e-1e434bb68cb9}, !- Object Name
->>>>>>> 5d223722
+  {a4db3cbe-6e74-488a-8d61-dbc246d974db}, !- Handle
+  {d680cee7-fa17-469e-9001-c7e4218dd185}, !- Object Name
   Total Units Represented,                !- Feature Name 1
   Integer,                                !- Feature Data Type 1
   1,                                      !- Feature Value 1
@@ -802,13 +519,8 @@
   1;                                      !- Feature Value 2
 
 OS:AdditionalProperties,
-<<<<<<< HEAD
-  {23665a86-d8c7-4869-83a4-45a7a3380289}, !- Handle
-  {86b461fa-f615-4037-8db1-a9c2940de910}, !- Object Name
-=======
-  {8506cb64-10f4-45f5-b492-aef5718292a1}, !- Handle
-  {709bbf45-14a0-4ea4-953a-4e1a0f632199}, !- Object Name
->>>>>>> 5d223722
+  {fe036a7c-fd7c-4c22-a9a4-4ce05ab02dff}, !- Handle
+  {c3b557ed-1803-468d-83f8-8f1a19988832}, !- Object Name
   NumberOfBedrooms,                       !- Feature Name 1
   Integer,                                !- Feature Data Type 1
   3,                                      !- Feature Value 1
@@ -817,11 +529,7 @@
   2;                                      !- Feature Value 2
 
 OS:Schedule:Day,
-<<<<<<< HEAD
-  {e700b558-11e9-4193-9cb4-51855a8bca93}, !- Handle
-=======
-  {d95c4540-1946-4d96-af8d-16dd8a987f22}, !- Handle
->>>>>>> 5d223722
+  {f3c890dd-332e-49dd-8c1c-76e48c26a560}, !- Handle
   Schedule Day 1,                         !- Name
   ,                                       !- Schedule Type Limits Name
   ,                                       !- Interpolate to Timestep
@@ -830,11 +538,7 @@
   0;                                      !- Value Until Time 1
 
 OS:Schedule:Day,
-<<<<<<< HEAD
-  {5c6a4f52-45d8-4f66-8fb5-478710bdef5d}, !- Handle
-=======
-  {97e7db0f-ebaa-4a47-9446-0c8bfd54a224}, !- Handle
->>>>>>> 5d223722
+  {322c3002-b4c2-4a37-866b-8da7c28f8b42}, !- Handle
   Schedule Day 2,                         !- Name
   ,                                       !- Schedule Type Limits Name
   ,                                       !- Interpolate to Timestep
@@ -843,86 +547,54 @@
   1;                                      !- Value Until Time 1
 
 OS:ShadingSurfaceGroup,
-<<<<<<< HEAD
-  {fe7057b8-a51a-4de5-a402-c90bcf5f043b}, !- Handle
-=======
-  {1b0f46a3-8385-46dc-b8ae-9c41fb359f2e}, !- Handle
->>>>>>> 5d223722
+  {6f7ca371-31df-4fb7-ae7d-4cca063351f2}, !- Handle
   res eaves,                              !- Name
   Building;                               !- Shading Surface Type
 
 OS:ShadingSurface,
-<<<<<<< HEAD
-  {6f12162b-5965-4bd6-9270-e5d03f769cd2}, !- Handle
+  {920b02ee-b348-48f4-ab92-887afc049ee8}, !- Handle
+  Surface 14 - res eaves,                 !- Name
+  ,                                       !- Construction Name
+  {6f7ca371-31df-4fb7-ae7d-4cca063351f2}, !- Shading Surface Group Name
+  ,                                       !- Transmittance Schedule Name
+  ,                                       !- Number of Vertices
+  0, -0.6096, 4.8768,                     !- X,Y,Z Vertex 1 {m}
+  11.129722368505, -0.6096, 4.8768,       !- X,Y,Z Vertex 2 {m}
+  11.129722368505, 0, 5.1816,             !- X,Y,Z Vertex 3 {m}
+  0, 0, 5.1816;                           !- X,Y,Z Vertex 4 {m}
+
+OS:ShadingSurface,
+  {2a145302-eb42-4020-8b30-779ba998b1ce}, !- Handle
+  Surface 15 - res eaves,                 !- Name
+  ,                                       !- Construction Name
+  {6f7ca371-31df-4fb7-ae7d-4cca063351f2}, !- Shading Surface Group Name
+  ,                                       !- Transmittance Schedule Name
+  ,                                       !- Number of Vertices
+  11.129722368505, 6.17446118425249, 4.8768, !- X,Y,Z Vertex 1 {m}
+  0, 6.17446118425249, 4.8768,            !- X,Y,Z Vertex 2 {m}
+  0, 5.56486118425249, 5.1816,            !- X,Y,Z Vertex 3 {m}
+  11.129722368505, 5.56486118425249, 5.1816; !- X,Y,Z Vertex 4 {m}
+
+OS:ShadingSurface,
+  {7e505d22-4d4d-4ee0-9f50-0449fd83c4b2}, !- Handle
+  Surface 16 - res eaves,                 !- Name
+  ,                                       !- Construction Name
+  {6f7ca371-31df-4fb7-ae7d-4cca063351f2}, !- Shading Surface Group Name
+  ,                                       !- Transmittance Schedule Name
+  ,                                       !- Number of Vertices
+  -0.6096, 5.56486118425249, 4.8768,      !- X,Y,Z Vertex 1 {m}
+  -0.6096, 0, 4.8768,                     !- X,Y,Z Vertex 2 {m}
+  0, 0, 5.1816,                           !- X,Y,Z Vertex 3 {m}
+  0, 5.56486118425249, 5.1816;            !- X,Y,Z Vertex 4 {m}
+
+OS:ShadingSurface,
+  {a982a12d-32ec-4c06-9cbf-0fee7bf65ce0}, !- Handle
   Surface 17 - res eaves,                 !- Name
   ,                                       !- Construction Name
-  {fe7057b8-a51a-4de5-a402-c90bcf5f043b}, !- Shading Surface Group Name
-=======
-  {4beaa8c4-bc2f-43d9-8797-416483a58d8b}, !- Handle
-  Surface 15 - res eaves,                 !- Name
-  ,                                       !- Construction Name
-  {1b0f46a3-8385-46dc-b8ae-9c41fb359f2e}, !- Shading Surface Group Name
->>>>>>> 5d223722
+  {6f7ca371-31df-4fb7-ae7d-4cca063351f2}, !- Shading Surface Group Name
   ,                                       !- Transmittance Schedule Name
   ,                                       !- Number of Vertices
   11.739322368505, 0, 4.8768,             !- X,Y,Z Vertex 1 {m}
   11.739322368505, 5.56486118425249, 4.8768, !- X,Y,Z Vertex 2 {m}
   11.129722368505, 5.56486118425249, 5.1816, !- X,Y,Z Vertex 3 {m}
   11.129722368505, 0, 5.1816;             !- X,Y,Z Vertex 4 {m}
-
-OS:ShadingSurface,
-<<<<<<< HEAD
-  {03667366-7677-4189-9cfa-3e92f9ba8a5a}, !- Handle
-  Surface 14 - res eaves,                 !- Name
-  ,                                       !- Construction Name
-  {fe7057b8-a51a-4de5-a402-c90bcf5f043b}, !- Shading Surface Group Name
-=======
-  {52d80bcc-7ff3-43ad-a043-a926306367ab}, !- Handle
-  Surface 14 - res eaves,                 !- Name
-  ,                                       !- Construction Name
-  {1b0f46a3-8385-46dc-b8ae-9c41fb359f2e}, !- Shading Surface Group Name
->>>>>>> 5d223722
-  ,                                       !- Transmittance Schedule Name
-  ,                                       !- Number of Vertices
-  0, -0.6096, 4.8768,                     !- X,Y,Z Vertex 1 {m}
-  11.129722368505, -0.6096, 4.8768,       !- X,Y,Z Vertex 2 {m}
-  11.129722368505, 0, 5.1816,             !- X,Y,Z Vertex 3 {m}
-  0, 0, 5.1816;                           !- X,Y,Z Vertex 4 {m}
-
-OS:ShadingSurface,
-<<<<<<< HEAD
-  {d29d66d4-341c-49b7-acd7-6c6cb13a97b5}, !- Handle
-  Surface 16 - res eaves,                 !- Name
-  ,                                       !- Construction Name
-  {fe7057b8-a51a-4de5-a402-c90bcf5f043b}, !- Shading Surface Group Name
-=======
-  {36b84498-ef5b-444a-a216-cccb08913682}, !- Handle
-  Surface 16 - res eaves,                 !- Name
-  ,                                       !- Construction Name
-  {1b0f46a3-8385-46dc-b8ae-9c41fb359f2e}, !- Shading Surface Group Name
->>>>>>> 5d223722
-  ,                                       !- Transmittance Schedule Name
-  ,                                       !- Number of Vertices
-  -0.6096, 5.56486118425249, 4.8768,      !- X,Y,Z Vertex 1 {m}
-  -0.6096, 0, 4.8768,                     !- X,Y,Z Vertex 2 {m}
-  0, 0, 5.1816,                           !- X,Y,Z Vertex 3 {m}
-  0, 5.56486118425249, 5.1816;            !- X,Y,Z Vertex 4 {m}
-
-OS:ShadingSurface,
-<<<<<<< HEAD
-  {774809ff-0209-446e-8ef8-ff529748fdeb}, !- Handle
-  Surface 15 - res eaves,                 !- Name
-  ,                                       !- Construction Name
-  {fe7057b8-a51a-4de5-a402-c90bcf5f043b}, !- Shading Surface Group Name
-=======
-  {22abe30a-83ca-44a0-b5e7-0c61514f49ee}, !- Handle
-  Surface 17 - res eaves,                 !- Name
-  ,                                       !- Construction Name
-  {1b0f46a3-8385-46dc-b8ae-9c41fb359f2e}, !- Shading Surface Group Name
->>>>>>> 5d223722
-  ,                                       !- Transmittance Schedule Name
-  ,                                       !- Number of Vertices
-  11.129722368505, 6.17446118425249, 4.8768, !- X,Y,Z Vertex 1 {m}
-  0, 6.17446118425249, 4.8768,            !- X,Y,Z Vertex 2 {m}
-  0, 5.56486118425249, 5.1816,            !- X,Y,Z Vertex 3 {m}
-  11.129722368505, 5.56486118425249, 5.1816; !- X,Y,Z Vertex 4 {m}
