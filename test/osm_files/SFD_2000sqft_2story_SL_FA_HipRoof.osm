!- NOTE: Auto-generated from /test/osw_files/SFD_2000sqft_2story_SL_FA_HipRoof.osw

OS:Version,
<<<<<<< HEAD
  {18d8a1aa-48a9-431f-a25f-074a163ae34f}, !- Handle
  2.8.1;                                  !- Version Identifier

OS:SimulationControl,
  {e988df3b-1779-49fa-aa78-0cbd807610f2}, !- Handle
=======
  {761239bc-5f12-40c1-9cbf-ed6e454ede94}, !- Handle
  2.8.1;                                  !- Version Identifier

OS:SimulationControl,
  {3eaf859d-78b0-4bc1-a5a5-b0b343f0f970}, !- Handle
>>>>>>> fea197d5
  ,                                       !- Do Zone Sizing Calculation
  ,                                       !- Do System Sizing Calculation
  ,                                       !- Do Plant Sizing Calculation
  No;                                     !- Run Simulation for Sizing Periods

OS:Timestep,
<<<<<<< HEAD
  {940bb9a9-e14d-4a5e-b899-e222425c691c}, !- Handle
  6;                                      !- Number of Timesteps per Hour

OS:ShadowCalculation,
  {f262c5b1-3b9b-4753-9ef3-4885a4afe03e}, !- Handle
=======
  {0f254abe-ce43-4cd0-8afe-0fa57bfd783f}, !- Handle
  6;                                      !- Number of Timesteps per Hour

OS:ShadowCalculation,
  {b8a4cb5d-f210-4385-ad9a-26910b3e4e87}, !- Handle
>>>>>>> fea197d5
  20,                                     !- Calculation Frequency
  200;                                    !- Maximum Figures in Shadow Overlap Calculations

OS:SurfaceConvectionAlgorithm:Outside,
<<<<<<< HEAD
  {fb73fb6d-dad6-4b1a-a5d6-f9f0d36e3026}, !- Handle
  DOE-2;                                  !- Algorithm

OS:SurfaceConvectionAlgorithm:Inside,
  {402a0ca1-9568-4a30-a85f-90b695bf8f39}, !- Handle
  TARP;                                   !- Algorithm

OS:ZoneCapacitanceMultiplier:ResearchSpecial,
  {56cee288-26ca-4ed8-a7aa-e9388b46677a}, !- Handle
=======
  {e11758c4-01f6-4731-91be-1eca4e6a895e}, !- Handle
  DOE-2;                                  !- Algorithm

OS:SurfaceConvectionAlgorithm:Inside,
  {5673dcf9-f0e4-4a4e-93c3-0fa2c0056461}, !- Handle
  TARP;                                   !- Algorithm

OS:ZoneCapacitanceMultiplier:ResearchSpecial,
  {bb44de5a-101b-4870-bfb2-2f33cff5e80b}, !- Handle
>>>>>>> fea197d5
  ,                                       !- Temperature Capacity Multiplier
  15,                                     !- Humidity Capacity Multiplier
  ;                                       !- Carbon Dioxide Capacity Multiplier

OS:RunPeriod,
<<<<<<< HEAD
  {c85bf842-beb4-42a7-a4e3-387d96aaea41}, !- Handle
=======
  {75118e60-c51e-41bf-a1c1-9bdfe8897066}, !- Handle
>>>>>>> fea197d5
  Run Period 1,                           !- Name
  1,                                      !- Begin Month
  1,                                      !- Begin Day of Month
  12,                                     !- End Month
  31,                                     !- End Day of Month
  ,                                       !- Use Weather File Holidays and Special Days
  ,                                       !- Use Weather File Daylight Saving Period
  ,                                       !- Apply Weekend Holiday Rule
  ,                                       !- Use Weather File Rain Indicators
  ,                                       !- Use Weather File Snow Indicators
  ;                                       !- Number of Times Runperiod to be Repeated

OS:YearDescription,
<<<<<<< HEAD
  {1037ef91-8012-435d-b17d-fa1b5d59203c}, !- Handle
=======
  {96704e2e-1515-468a-972a-2ee9c9ada17e}, !- Handle
>>>>>>> fea197d5
  2007,                                   !- Calendar Year
  ,                                       !- Day of Week for Start Day
  ;                                       !- Is Leap Year

OS:ThermalZone,
<<<<<<< HEAD
  {b32dd4a0-f9cb-430c-923a-95475e177850}, !- Handle
=======
  {6c5dd3b4-5592-4c8b-a1f3-e3dc731a84ae}, !- Handle
>>>>>>> fea197d5
  living zone,                            !- Name
  ,                                       !- Multiplier
  ,                                       !- Ceiling Height {m}
  ,                                       !- Volume {m3}
  ,                                       !- Floor Area {m2}
  ,                                       !- Zone Inside Convection Algorithm
  ,                                       !- Zone Outside Convection Algorithm
  ,                                       !- Zone Conditioning Equipment List Name
<<<<<<< HEAD
  {0f502d45-6263-45c1-8427-9d7b07c0f76d}, !- Zone Air Inlet Port List
  {d25a58ce-1974-4592-956c-9c3b61fe2607}, !- Zone Air Exhaust Port List
  {9fa6cec9-e6ce-457b-b41c-7bff36e802ba}, !- Zone Air Node Name
  {2be1fd65-b85f-4be6-b013-0d0926fa9795}, !- Zone Return Air Port List
=======
  {88816368-77d4-48ca-b993-4fa126f3a78d}, !- Zone Air Inlet Port List
  {fb5a4716-4745-4d07-9374-e8ede161fbf4}, !- Zone Air Exhaust Port List
  {e38e5fa3-ad44-43f2-8a0f-e9f2596784b5}, !- Zone Air Node Name
  {03250d8e-34f5-4fdf-94ba-f9182281b680}, !- Zone Return Air Port List
>>>>>>> fea197d5
  ,                                       !- Primary Daylighting Control Name
  ,                                       !- Fraction of Zone Controlled by Primary Daylighting Control
  ,                                       !- Secondary Daylighting Control Name
  ,                                       !- Fraction of Zone Controlled by Secondary Daylighting Control
  ,                                       !- Illuminance Map Name
  ,                                       !- Group Rendering Name
  ,                                       !- Thermostat Name
  No;                                     !- Use Ideal Air Loads

OS:Node,
<<<<<<< HEAD
  {2cc8aa92-256a-483f-ba39-4da312311c1b}, !- Handle
  Node 1,                                 !- Name
  {9fa6cec9-e6ce-457b-b41c-7bff36e802ba}, !- Inlet Port
  ;                                       !- Outlet Port

OS:Connection,
  {9fa6cec9-e6ce-457b-b41c-7bff36e802ba}, !- Handle
  {906f9f37-2a47-4d45-b832-379c140c72e2}, !- Name
  {b32dd4a0-f9cb-430c-923a-95475e177850}, !- Source Object
  11,                                     !- Outlet Port
  {2cc8aa92-256a-483f-ba39-4da312311c1b}, !- Target Object
  2;                                      !- Inlet Port

OS:PortList,
  {0f502d45-6263-45c1-8427-9d7b07c0f76d}, !- Handle
  {ac76ece6-708d-458a-a776-a78837506e24}, !- Name
  {b32dd4a0-f9cb-430c-923a-95475e177850}; !- HVAC Component

OS:PortList,
  {d25a58ce-1974-4592-956c-9c3b61fe2607}, !- Handle
  {e955efa5-1dc1-4292-9a12-c4a091f9b995}, !- Name
  {b32dd4a0-f9cb-430c-923a-95475e177850}; !- HVAC Component

OS:PortList,
  {2be1fd65-b85f-4be6-b013-0d0926fa9795}, !- Handle
  {aed18271-a3f0-4744-8fc0-5cc7aa2828a7}, !- Name
  {b32dd4a0-f9cb-430c-923a-95475e177850}; !- HVAC Component

OS:Sizing:Zone,
  {c163027f-4e90-4b80-9c65-93bc1e399999}, !- Handle
  {b32dd4a0-f9cb-430c-923a-95475e177850}, !- Zone or ZoneList Name
=======
  {cee1c997-136f-4bbf-8216-18af134cead8}, !- Handle
  Node 1,                                 !- Name
  {e38e5fa3-ad44-43f2-8a0f-e9f2596784b5}, !- Inlet Port
  ;                                       !- Outlet Port

OS:Connection,
  {e38e5fa3-ad44-43f2-8a0f-e9f2596784b5}, !- Handle
  {c7fd3dd8-4f61-4dfb-8582-4f757807d973}, !- Name
  {6c5dd3b4-5592-4c8b-a1f3-e3dc731a84ae}, !- Source Object
  11,                                     !- Outlet Port
  {cee1c997-136f-4bbf-8216-18af134cead8}, !- Target Object
  2;                                      !- Inlet Port

OS:PortList,
  {88816368-77d4-48ca-b993-4fa126f3a78d}, !- Handle
  {fd538c4d-fc2b-453b-a80c-3a6f444d99dc}, !- Name
  {6c5dd3b4-5592-4c8b-a1f3-e3dc731a84ae}; !- HVAC Component

OS:PortList,
  {fb5a4716-4745-4d07-9374-e8ede161fbf4}, !- Handle
  {96f2c72d-c301-4941-9458-663a75c27e47}, !- Name
  {6c5dd3b4-5592-4c8b-a1f3-e3dc731a84ae}; !- HVAC Component

OS:PortList,
  {03250d8e-34f5-4fdf-94ba-f9182281b680}, !- Handle
  {3042fdae-770a-4d32-899a-6d8d78108f55}, !- Name
  {6c5dd3b4-5592-4c8b-a1f3-e3dc731a84ae}; !- HVAC Component

OS:Sizing:Zone,
  {15ec346b-6904-4331-b4ad-4738d3d5cc55}, !- Handle
  {6c5dd3b4-5592-4c8b-a1f3-e3dc731a84ae}, !- Zone or ZoneList Name
>>>>>>> fea197d5
  SupplyAirTemperature,                   !- Zone Cooling Design Supply Air Temperature Input Method
  14,                                     !- Zone Cooling Design Supply Air Temperature {C}
  11.11,                                  !- Zone Cooling Design Supply Air Temperature Difference {deltaC}
  SupplyAirTemperature,                   !- Zone Heating Design Supply Air Temperature Input Method
  40,                                     !- Zone Heating Design Supply Air Temperature {C}
  11.11,                                  !- Zone Heating Design Supply Air Temperature Difference {deltaC}
  0.0085,                                 !- Zone Cooling Design Supply Air Humidity Ratio {kg-H2O/kg-air}
  0.008,                                  !- Zone Heating Design Supply Air Humidity Ratio {kg-H2O/kg-air}
  ,                                       !- Zone Heating Sizing Factor
  ,                                       !- Zone Cooling Sizing Factor
  DesignDay,                              !- Cooling Design Air Flow Method
  ,                                       !- Cooling Design Air Flow Rate {m3/s}
  ,                                       !- Cooling Minimum Air Flow per Zone Floor Area {m3/s-m2}
  ,                                       !- Cooling Minimum Air Flow {m3/s}
  ,                                       !- Cooling Minimum Air Flow Fraction
  DesignDay,                              !- Heating Design Air Flow Method
  ,                                       !- Heating Design Air Flow Rate {m3/s}
  ,                                       !- Heating Maximum Air Flow per Zone Floor Area {m3/s-m2}
  ,                                       !- Heating Maximum Air Flow {m3/s}
  ,                                       !- Heating Maximum Air Flow Fraction
  ,                                       !- Design Zone Air Distribution Effectiveness in Cooling Mode
  ,                                       !- Design Zone Air Distribution Effectiveness in Heating Mode
  No,                                     !- Account for Dedicated Outdoor Air System
  NeutralSupplyAir,                       !- Dedicated Outdoor Air System Control Strategy
  autosize,                               !- Dedicated Outdoor Air Low Setpoint Temperature for Design {C}
  autosize;                               !- Dedicated Outdoor Air High Setpoint Temperature for Design {C}

OS:ZoneHVAC:EquipmentList,
<<<<<<< HEAD
  {647430fa-1ff5-4b66-b334-9bcfd4ce5901}, !- Handle
  Zone HVAC Equipment List 1,             !- Name
  {b32dd4a0-f9cb-430c-923a-95475e177850}; !- Thermal Zone

OS:Space,
  {9c8699df-9795-4464-b7e1-1a1f5d5a545b}, !- Handle
  living space,                           !- Name
  {2f02f0aa-deb1-477d-98b7-52f077572a2f}, !- Space Type Name
=======
  {741b0278-1baa-451e-ac9a-cd3106d0454b}, !- Handle
  Zone HVAC Equipment List 1,             !- Name
  {6c5dd3b4-5592-4c8b-a1f3-e3dc731a84ae}; !- Thermal Zone

OS:Space,
  {2d61ab87-0ede-489f-87c5-dddba2ffda40}, !- Handle
  living space,                           !- Name
  {d186245a-9928-434b-9adb-d575f22a3370}, !- Space Type Name
>>>>>>> fea197d5
  ,                                       !- Default Construction Set Name
  ,                                       !- Default Schedule Set Name
  -0,                                     !- Direction of Relative North {deg}
  0,                                      !- X Origin {m}
  0,                                      !- Y Origin {m}
  0,                                      !- Z Origin {m}
  ,                                       !- Building Story Name
<<<<<<< HEAD
  {b32dd4a0-f9cb-430c-923a-95475e177850}, !- Thermal Zone Name
  ,                                       !- Part of Total Floor Area
  ,                                       !- Design Specification Outdoor Air Object Name
  {5a904fc0-b128-4c47-9fc4-18e483f74b94}; !- Building Unit Name

OS:Surface,
  {e9b9af72-e548-472f-9fa8-258feed10048}, !- Handle
  Surface 1,                              !- Name
  Floor,                                  !- Surface Type
  ,                                       !- Construction Name
  {9c8699df-9795-4464-b7e1-1a1f5d5a545b}, !- Space Name
=======
  {6c5dd3b4-5592-4c8b-a1f3-e3dc731a84ae}, !- Thermal Zone Name
  ,                                       !- Part of Total Floor Area
  ,                                       !- Design Specification Outdoor Air Object Name
  {8a719ab4-e851-4d11-b009-26615aa4d695}; !- Building Unit Name

OS:Surface,
  {d334d805-7a8d-4f8f-80f8-e1ce37a3f5c9}, !- Handle
  Surface 1,                              !- Name
  Floor,                                  !- Surface Type
  ,                                       !- Construction Name
  {2d61ab87-0ede-489f-87c5-dddba2ffda40}, !- Space Name
>>>>>>> fea197d5
  Foundation,                             !- Outside Boundary Condition
  ,                                       !- Outside Boundary Condition Object
  NoSun,                                  !- Sun Exposure
  NoWind,                                 !- Wind Exposure
  ,                                       !- View Factor to Ground
  ,                                       !- Number of Vertices
  0, 0, 0,                                !- X,Y,Z Vertex 1 {m}
  0, 5.56486118425249, 0,                 !- X,Y,Z Vertex 2 {m}
  11.129722368505, 5.56486118425249, 0,   !- X,Y,Z Vertex 3 {m}
  11.129722368505, 0, 0;                  !- X,Y,Z Vertex 4 {m}

OS:Surface,
<<<<<<< HEAD
  {529356aa-959d-4a01-a294-8f9b82a8b24a}, !- Handle
  Surface 2,                              !- Name
  Wall,                                   !- Surface Type
  ,                                       !- Construction Name
  {9c8699df-9795-4464-b7e1-1a1f5d5a545b}, !- Space Name
=======
  {c268797d-b381-4a65-9e53-5310a41ba8e9}, !- Handle
  Surface 2,                              !- Name
  Wall,                                   !- Surface Type
  ,                                       !- Construction Name
  {2d61ab87-0ede-489f-87c5-dddba2ffda40}, !- Space Name
>>>>>>> fea197d5
  Outdoors,                               !- Outside Boundary Condition
  ,                                       !- Outside Boundary Condition Object
  SunExposed,                             !- Sun Exposure
  WindExposed,                            !- Wind Exposure
  ,                                       !- View Factor to Ground
  ,                                       !- Number of Vertices
  0, 5.56486118425249, 2.4384,            !- X,Y,Z Vertex 1 {m}
  0, 5.56486118425249, 0,                 !- X,Y,Z Vertex 2 {m}
  0, 0, 0,                                !- X,Y,Z Vertex 3 {m}
  0, 0, 2.4384;                           !- X,Y,Z Vertex 4 {m}

OS:Surface,
<<<<<<< HEAD
  {0eb6784c-da42-4a22-a2e2-e034cad5f7e6}, !- Handle
  Surface 3,                              !- Name
  Wall,                                   !- Surface Type
  ,                                       !- Construction Name
  {9c8699df-9795-4464-b7e1-1a1f5d5a545b}, !- Space Name
=======
  {9d25883c-5512-4656-94d7-a1e86f2d5f2c}, !- Handle
  Surface 3,                              !- Name
  Wall,                                   !- Surface Type
  ,                                       !- Construction Name
  {2d61ab87-0ede-489f-87c5-dddba2ffda40}, !- Space Name
>>>>>>> fea197d5
  Outdoors,                               !- Outside Boundary Condition
  ,                                       !- Outside Boundary Condition Object
  SunExposed,                             !- Sun Exposure
  WindExposed,                            !- Wind Exposure
  ,                                       !- View Factor to Ground
  ,                                       !- Number of Vertices
  11.129722368505, 5.56486118425249, 2.4384, !- X,Y,Z Vertex 1 {m}
  11.129722368505, 5.56486118425249, 0,   !- X,Y,Z Vertex 2 {m}
  0, 5.56486118425249, 0,                 !- X,Y,Z Vertex 3 {m}
  0, 5.56486118425249, 2.4384;            !- X,Y,Z Vertex 4 {m}

OS:Surface,
<<<<<<< HEAD
  {e9ee0141-2b0b-4871-81a0-d85534ec835b}, !- Handle
  Surface 4,                              !- Name
  Wall,                                   !- Surface Type
  ,                                       !- Construction Name
  {9c8699df-9795-4464-b7e1-1a1f5d5a545b}, !- Space Name
=======
  {d9dc3474-dff4-4f47-ba18-36b4add5e719}, !- Handle
  Surface 4,                              !- Name
  Wall,                                   !- Surface Type
  ,                                       !- Construction Name
  {2d61ab87-0ede-489f-87c5-dddba2ffda40}, !- Space Name
>>>>>>> fea197d5
  Outdoors,                               !- Outside Boundary Condition
  ,                                       !- Outside Boundary Condition Object
  SunExposed,                             !- Sun Exposure
  WindExposed,                            !- Wind Exposure
  ,                                       !- View Factor to Ground
  ,                                       !- Number of Vertices
  11.129722368505, 0, 2.4384,             !- X,Y,Z Vertex 1 {m}
  11.129722368505, 0, 0,                  !- X,Y,Z Vertex 2 {m}
  11.129722368505, 5.56486118425249, 0,   !- X,Y,Z Vertex 3 {m}
  11.129722368505, 5.56486118425249, 2.4384; !- X,Y,Z Vertex 4 {m}

OS:Surface,
<<<<<<< HEAD
  {758bb5fe-8f2a-478b-8377-6652e92127c5}, !- Handle
  Surface 5,                              !- Name
  Wall,                                   !- Surface Type
  ,                                       !- Construction Name
  {9c8699df-9795-4464-b7e1-1a1f5d5a545b}, !- Space Name
=======
  {69370f43-15f9-4017-8308-a5306ce51544}, !- Handle
  Surface 5,                              !- Name
  Wall,                                   !- Surface Type
  ,                                       !- Construction Name
  {2d61ab87-0ede-489f-87c5-dddba2ffda40}, !- Space Name
>>>>>>> fea197d5
  Outdoors,                               !- Outside Boundary Condition
  ,                                       !- Outside Boundary Condition Object
  SunExposed,                             !- Sun Exposure
  WindExposed,                            !- Wind Exposure
  ,                                       !- View Factor to Ground
  ,                                       !- Number of Vertices
  0, 0, 2.4384,                           !- X,Y,Z Vertex 1 {m}
  0, 0, 0,                                !- X,Y,Z Vertex 2 {m}
  11.129722368505, 0, 0,                  !- X,Y,Z Vertex 3 {m}
  11.129722368505, 0, 2.4384;             !- X,Y,Z Vertex 4 {m}

OS:Surface,
<<<<<<< HEAD
  {e52a5f93-0a61-4337-853b-85e75ce8b439}, !- Handle
  Surface 6,                              !- Name
  RoofCeiling,                            !- Surface Type
  ,                                       !- Construction Name
  {9c8699df-9795-4464-b7e1-1a1f5d5a545b}, !- Space Name
  Surface,                                !- Outside Boundary Condition
  {55e688a4-9fae-4d72-b7f9-2230d7a71281}, !- Outside Boundary Condition Object
=======
  {8f070c66-7afe-41fc-bb60-22460bcafa25}, !- Handle
  Surface 6,                              !- Name
  RoofCeiling,                            !- Surface Type
  ,                                       !- Construction Name
  {2d61ab87-0ede-489f-87c5-dddba2ffda40}, !- Space Name
  Surface,                                !- Outside Boundary Condition
  {92ae9510-e061-4f13-ae2d-1c8d375e1785}, !- Outside Boundary Condition Object
>>>>>>> fea197d5
  NoSun,                                  !- Sun Exposure
  NoWind,                                 !- Wind Exposure
  ,                                       !- View Factor to Ground
  ,                                       !- Number of Vertices
  11.129722368505, 0, 2.4384,             !- X,Y,Z Vertex 1 {m}
  11.129722368505, 5.56486118425249, 2.4384, !- X,Y,Z Vertex 2 {m}
  0, 5.56486118425249, 2.4384,            !- X,Y,Z Vertex 3 {m}
  0, 0, 2.4384;                           !- X,Y,Z Vertex 4 {m}

OS:SpaceType,
<<<<<<< HEAD
  {2f02f0aa-deb1-477d-98b7-52f077572a2f}, !- Handle
=======
  {d186245a-9928-434b-9adb-d575f22a3370}, !- Handle
>>>>>>> fea197d5
  Space Type 1,                           !- Name
  ,                                       !- Default Construction Set Name
  ,                                       !- Default Schedule Set Name
  ,                                       !- Group Rendering Name
  ,                                       !- Design Specification Outdoor Air Object Name
  ,                                       !- Standards Template
  ,                                       !- Standards Building Type
  living;                                 !- Standards Space Type

OS:Space,
<<<<<<< HEAD
  {091530de-8595-44a9-bca8-23897f48cef3}, !- Handle
  living space|story 2,                   !- Name
  {2f02f0aa-deb1-477d-98b7-52f077572a2f}, !- Space Type Name
=======
  {906f3bd9-5a5c-4cf8-aa1e-3bea2627e53a}, !- Handle
  living space|story 2,                   !- Name
  {d186245a-9928-434b-9adb-d575f22a3370}, !- Space Type Name
>>>>>>> fea197d5
  ,                                       !- Default Construction Set Name
  ,                                       !- Default Schedule Set Name
  -0,                                     !- Direction of Relative North {deg}
  0,                                      !- X Origin {m}
  0,                                      !- Y Origin {m}
  2.4384,                                 !- Z Origin {m}
  ,                                       !- Building Story Name
<<<<<<< HEAD
  {b32dd4a0-f9cb-430c-923a-95475e177850}, !- Thermal Zone Name
  ,                                       !- Part of Total Floor Area
  ,                                       !- Design Specification Outdoor Air Object Name
  {5a904fc0-b128-4c47-9fc4-18e483f74b94}; !- Building Unit Name

OS:Surface,
  {55e688a4-9fae-4d72-b7f9-2230d7a71281}, !- Handle
  Surface 7,                              !- Name
  Floor,                                  !- Surface Type
  ,                                       !- Construction Name
  {091530de-8595-44a9-bca8-23897f48cef3}, !- Space Name
  Surface,                                !- Outside Boundary Condition
  {e52a5f93-0a61-4337-853b-85e75ce8b439}, !- Outside Boundary Condition Object
=======
  {6c5dd3b4-5592-4c8b-a1f3-e3dc731a84ae}, !- Thermal Zone Name
  ,                                       !- Part of Total Floor Area
  ,                                       !- Design Specification Outdoor Air Object Name
  {8a719ab4-e851-4d11-b009-26615aa4d695}; !- Building Unit Name

OS:Surface,
  {92ae9510-e061-4f13-ae2d-1c8d375e1785}, !- Handle
  Surface 7,                              !- Name
  Floor,                                  !- Surface Type
  ,                                       !- Construction Name
  {906f3bd9-5a5c-4cf8-aa1e-3bea2627e53a}, !- Space Name
  Surface,                                !- Outside Boundary Condition
  {8f070c66-7afe-41fc-bb60-22460bcafa25}, !- Outside Boundary Condition Object
>>>>>>> fea197d5
  NoSun,                                  !- Sun Exposure
  NoWind,                                 !- Wind Exposure
  ,                                       !- View Factor to Ground
  ,                                       !- Number of Vertices
  0, 0, 0,                                !- X,Y,Z Vertex 1 {m}
  0, 5.56486118425249, 0,                 !- X,Y,Z Vertex 2 {m}
  11.129722368505, 5.56486118425249, 0,   !- X,Y,Z Vertex 3 {m}
  11.129722368505, 0, 0;                  !- X,Y,Z Vertex 4 {m}

OS:Surface,
<<<<<<< HEAD
  {d87930bf-49bc-4fa1-adca-61478eca7ecb}, !- Handle
  Surface 8,                              !- Name
  Wall,                                   !- Surface Type
  ,                                       !- Construction Name
  {091530de-8595-44a9-bca8-23897f48cef3}, !- Space Name
=======
  {82737d68-30ae-456c-a051-a94c9ee6349d}, !- Handle
  Surface 8,                              !- Name
  Wall,                                   !- Surface Type
  ,                                       !- Construction Name
  {906f3bd9-5a5c-4cf8-aa1e-3bea2627e53a}, !- Space Name
>>>>>>> fea197d5
  Outdoors,                               !- Outside Boundary Condition
  ,                                       !- Outside Boundary Condition Object
  SunExposed,                             !- Sun Exposure
  WindExposed,                            !- Wind Exposure
  ,                                       !- View Factor to Ground
  ,                                       !- Number of Vertices
  0, 5.56486118425249, 2.4384,            !- X,Y,Z Vertex 1 {m}
  0, 5.56486118425249, 0,                 !- X,Y,Z Vertex 2 {m}
  0, 0, 0,                                !- X,Y,Z Vertex 3 {m}
  0, 0, 2.4384;                           !- X,Y,Z Vertex 4 {m}

OS:Surface,
<<<<<<< HEAD
  {f974539d-f280-4a31-b8e7-1b6ff34f6f6d}, !- Handle
  Surface 9,                              !- Name
  Wall,                                   !- Surface Type
  ,                                       !- Construction Name
  {091530de-8595-44a9-bca8-23897f48cef3}, !- Space Name
=======
  {6d08be21-c020-4b26-9f6b-0ab5e2a4b5e0}, !- Handle
  Surface 9,                              !- Name
  Wall,                                   !- Surface Type
  ,                                       !- Construction Name
  {906f3bd9-5a5c-4cf8-aa1e-3bea2627e53a}, !- Space Name
>>>>>>> fea197d5
  Outdoors,                               !- Outside Boundary Condition
  ,                                       !- Outside Boundary Condition Object
  SunExposed,                             !- Sun Exposure
  WindExposed,                            !- Wind Exposure
  ,                                       !- View Factor to Ground
  ,                                       !- Number of Vertices
  11.129722368505, 5.56486118425249, 2.4384, !- X,Y,Z Vertex 1 {m}
  11.129722368505, 5.56486118425249, 0,   !- X,Y,Z Vertex 2 {m}
  0, 5.56486118425249, 0,                 !- X,Y,Z Vertex 3 {m}
  0, 5.56486118425249, 2.4384;            !- X,Y,Z Vertex 4 {m}

OS:Surface,
<<<<<<< HEAD
  {f60a78e0-64b8-4a1f-bcc6-4f31ea4c6f32}, !- Handle
  Surface 10,                             !- Name
  Wall,                                   !- Surface Type
  ,                                       !- Construction Name
  {091530de-8595-44a9-bca8-23897f48cef3}, !- Space Name
=======
  {0a36a916-3754-4f67-a8f0-f7a0d90ed717}, !- Handle
  Surface 10,                             !- Name
  Wall,                                   !- Surface Type
  ,                                       !- Construction Name
  {906f3bd9-5a5c-4cf8-aa1e-3bea2627e53a}, !- Space Name
>>>>>>> fea197d5
  Outdoors,                               !- Outside Boundary Condition
  ,                                       !- Outside Boundary Condition Object
  SunExposed,                             !- Sun Exposure
  WindExposed,                            !- Wind Exposure
  ,                                       !- View Factor to Ground
  ,                                       !- Number of Vertices
  11.129722368505, 0, 2.4384,             !- X,Y,Z Vertex 1 {m}
  11.129722368505, 0, 0,                  !- X,Y,Z Vertex 2 {m}
  11.129722368505, 5.56486118425249, 0,   !- X,Y,Z Vertex 3 {m}
  11.129722368505, 5.56486118425249, 2.4384; !- X,Y,Z Vertex 4 {m}

OS:Surface,
<<<<<<< HEAD
  {f6eddcae-bd79-4778-881b-ca4bc2dd8341}, !- Handle
  Surface 11,                             !- Name
  Wall,                                   !- Surface Type
  ,                                       !- Construction Name
  {091530de-8595-44a9-bca8-23897f48cef3}, !- Space Name
=======
  {3cb80367-0d35-4fba-b74c-cbd9ea470deb}, !- Handle
  Surface 11,                             !- Name
  Wall,                                   !- Surface Type
  ,                                       !- Construction Name
  {906f3bd9-5a5c-4cf8-aa1e-3bea2627e53a}, !- Space Name
>>>>>>> fea197d5
  Outdoors,                               !- Outside Boundary Condition
  ,                                       !- Outside Boundary Condition Object
  SunExposed,                             !- Sun Exposure
  WindExposed,                            !- Wind Exposure
  ,                                       !- View Factor to Ground
  ,                                       !- Number of Vertices
  0, 0, 2.4384,                           !- X,Y,Z Vertex 1 {m}
  0, 0, 0,                                !- X,Y,Z Vertex 2 {m}
  11.129722368505, 0, 0,                  !- X,Y,Z Vertex 3 {m}
  11.129722368505, 0, 2.4384;             !- X,Y,Z Vertex 4 {m}

OS:Surface,
<<<<<<< HEAD
  {e5ac0e90-041c-48bc-bef5-340fe54fbc4d}, !- Handle
  Surface 12,                             !- Name
  RoofCeiling,                            !- Surface Type
  ,                                       !- Construction Name
  {091530de-8595-44a9-bca8-23897f48cef3}, !- Space Name
  Surface,                                !- Outside Boundary Condition
  {f78ed118-7fbb-4a56-9890-132636642a8e}, !- Outside Boundary Condition Object
=======
  {2318542a-72b1-4824-bba3-cc205d45a737}, !- Handle
  Surface 12,                             !- Name
  RoofCeiling,                            !- Surface Type
  ,                                       !- Construction Name
  {906f3bd9-5a5c-4cf8-aa1e-3bea2627e53a}, !- Space Name
  Surface,                                !- Outside Boundary Condition
  {a8848204-7278-4ad3-893b-bfa99207d322}, !- Outside Boundary Condition Object
>>>>>>> fea197d5
  NoSun,                                  !- Sun Exposure
  NoWind,                                 !- Wind Exposure
  ,                                       !- View Factor to Ground
  ,                                       !- Number of Vertices
  11.129722368505, 0, 2.4384,             !- X,Y,Z Vertex 1 {m}
  11.129722368505, 5.56486118425249, 2.4384, !- X,Y,Z Vertex 2 {m}
  0, 5.56486118425249, 2.4384,            !- X,Y,Z Vertex 3 {m}
  0, 0, 2.4384;                           !- X,Y,Z Vertex 4 {m}

OS:Surface,
<<<<<<< HEAD
  {f78ed118-7fbb-4a56-9890-132636642a8e}, !- Handle
  Surface 13,                             !- Name
  Floor,                                  !- Surface Type
  ,                                       !- Construction Name
  {5b9e1480-fa82-4e79-9ee2-62c7e3e661a3}, !- Space Name
  Surface,                                !- Outside Boundary Condition
  {e5ac0e90-041c-48bc-bef5-340fe54fbc4d}, !- Outside Boundary Condition Object
=======
  {a8848204-7278-4ad3-893b-bfa99207d322}, !- Handle
  Surface 13,                             !- Name
  Floor,                                  !- Surface Type
  ,                                       !- Construction Name
  {fec93de3-fa38-41ff-b428-44478a6e7e3e}, !- Space Name
  Surface,                                !- Outside Boundary Condition
  {2318542a-72b1-4824-bba3-cc205d45a737}, !- Outside Boundary Condition Object
>>>>>>> fea197d5
  NoSun,                                  !- Sun Exposure
  NoWind,                                 !- Wind Exposure
  ,                                       !- View Factor to Ground
  ,                                       !- Number of Vertices
  0, 5.56486118425249, 0,                 !- X,Y,Z Vertex 1 {m}
  11.129722368505, 5.56486118425249, 0,   !- X,Y,Z Vertex 2 {m}
  11.129722368505, 0, 0,                  !- X,Y,Z Vertex 3 {m}
  0, 0, 0;                                !- X,Y,Z Vertex 4 {m}

OS:Surface,
<<<<<<< HEAD
  {acc88ab3-7347-4b44-80d1-d92d912f8044}, !- Handle
  Surface 14,                             !- Name
  RoofCeiling,                            !- Surface Type
  ,                                       !- Construction Name
  {5b9e1480-fa82-4e79-9ee2-62c7e3e661a3}, !- Space Name
=======
  {72c63420-7641-4a04-8928-4f55c588fd73}, !- Handle
  Surface 14,                             !- Name
  RoofCeiling,                            !- Surface Type
  ,                                       !- Construction Name
  {fec93de3-fa38-41ff-b428-44478a6e7e3e}, !- Space Name
>>>>>>> fea197d5
  Outdoors,                               !- Outside Boundary Condition
  ,                                       !- Outside Boundary Condition Object
  SunExposed,                             !- Sun Exposure
  WindExposed,                            !- Wind Exposure
  ,                                       !- View Factor to Ground
  ,                                       !- Number of Vertices
  8.34729177637873, 2.78243059212624, 1.69601529606312, !- X,Y,Z Vertex 1 {m}
  2.78243059212624, 2.78243059212624, 1.69601529606312, !- X,Y,Z Vertex 2 {m}
  0, 0, 0.3048,                           !- X,Y,Z Vertex 3 {m}
  11.129722368505, 0, 0.3048;             !- X,Y,Z Vertex 4 {m}

OS:Surface,
<<<<<<< HEAD
  {3e3d9361-f087-4294-80c5-a4e187309187}, !- Handle
  Surface 15,                             !- Name
  RoofCeiling,                            !- Surface Type
  ,                                       !- Construction Name
  {5b9e1480-fa82-4e79-9ee2-62c7e3e661a3}, !- Space Name
=======
  {05559297-fde7-4b67-b02f-d1b3254bca79}, !- Handle
  Surface 15,                             !- Name
  RoofCeiling,                            !- Surface Type
  ,                                       !- Construction Name
  {fec93de3-fa38-41ff-b428-44478a6e7e3e}, !- Space Name
>>>>>>> fea197d5
  Outdoors,                               !- Outside Boundary Condition
  ,                                       !- Outside Boundary Condition Object
  SunExposed,                             !- Sun Exposure
  WindExposed,                            !- Wind Exposure
  ,                                       !- View Factor to Ground
  ,                                       !- Number of Vertices
  2.78243059212624, 2.78243059212624, 1.69601529606312, !- X,Y,Z Vertex 1 {m}
  8.34729177637873, 2.78243059212624, 1.69601529606312, !- X,Y,Z Vertex 2 {m}
  11.129722368505, 5.56486118425249, 0.304799999999999, !- X,Y,Z Vertex 3 {m}
  0, 5.56486118425249, 0.304799999999999; !- X,Y,Z Vertex 4 {m}

OS:Surface,
<<<<<<< HEAD
  {809023a8-002e-4a8e-9b98-4db121de23e7}, !- Handle
  Surface 16,                             !- Name
  RoofCeiling,                            !- Surface Type
  ,                                       !- Construction Name
  {5b9e1480-fa82-4e79-9ee2-62c7e3e661a3}, !- Space Name
=======
  {892f3d7a-2518-4eae-982c-a61d885356c4}, !- Handle
  Surface 16,                             !- Name
  RoofCeiling,                            !- Surface Type
  ,                                       !- Construction Name
  {fec93de3-fa38-41ff-b428-44478a6e7e3e}, !- Space Name
>>>>>>> fea197d5
  Outdoors,                               !- Outside Boundary Condition
  ,                                       !- Outside Boundary Condition Object
  SunExposed,                             !- Sun Exposure
  WindExposed,                            !- Wind Exposure
  ,                                       !- View Factor to Ground
  ,                                       !- Number of Vertices
  2.78243059212624, 2.78243059212624, 1.69601529606312, !- X,Y,Z Vertex 1 {m}
  0, 5.56486118425249, 0.3048,            !- X,Y,Z Vertex 2 {m}
  0, 0, 0.3048;                           !- X,Y,Z Vertex 3 {m}

OS:Surface,
<<<<<<< HEAD
  {cbf7a758-0475-4ede-baee-e07111c850fa}, !- Handle
  Surface 17,                             !- Name
  RoofCeiling,                            !- Surface Type
  ,                                       !- Construction Name
  {5b9e1480-fa82-4e79-9ee2-62c7e3e661a3}, !- Space Name
=======
  {a0fe292f-1187-42ff-9415-7c186882a74e}, !- Handle
  Surface 17,                             !- Name
  RoofCeiling,                            !- Surface Type
  ,                                       !- Construction Name
  {fec93de3-fa38-41ff-b428-44478a6e7e3e}, !- Space Name
>>>>>>> fea197d5
  Outdoors,                               !- Outside Boundary Condition
  ,                                       !- Outside Boundary Condition Object
  SunExposed,                             !- Sun Exposure
  WindExposed,                            !- Wind Exposure
  ,                                       !- View Factor to Ground
  ,                                       !- Number of Vertices
  8.34729177637873, 2.78243059212624, 1.69601529606312, !- X,Y,Z Vertex 1 {m}
  11.129722368505, 0, 0.304799999999997,  !- X,Y,Z Vertex 2 {m}
  11.129722368505, 5.56486118425249, 0.304799999999997; !- X,Y,Z Vertex 3 {m}

OS:Space,
<<<<<<< HEAD
  {5b9e1480-fa82-4e79-9ee2-62c7e3e661a3}, !- Handle
  finished attic space,                   !- Name
  {2f02f0aa-deb1-477d-98b7-52f077572a2f}, !- Space Type Name
=======
  {fec93de3-fa38-41ff-b428-44478a6e7e3e}, !- Handle
  finished attic space,                   !- Name
  {d186245a-9928-434b-9adb-d575f22a3370}, !- Space Type Name
>>>>>>> fea197d5
  ,                                       !- Default Construction Set Name
  ,                                       !- Default Schedule Set Name
  -0,                                     !- Direction of Relative North {deg}
  0,                                      !- X Origin {m}
  0,                                      !- Y Origin {m}
  4.8768,                                 !- Z Origin {m}
  ,                                       !- Building Story Name
<<<<<<< HEAD
  {b32dd4a0-f9cb-430c-923a-95475e177850}, !- Thermal Zone Name
  ,                                       !- Part of Total Floor Area
  ,                                       !- Design Specification Outdoor Air Object Name
  {5a904fc0-b128-4c47-9fc4-18e483f74b94}; !- Building Unit Name

OS:BuildingUnit,
  {5a904fc0-b128-4c47-9fc4-18e483f74b94}, !- Handle
=======
  {6c5dd3b4-5592-4c8b-a1f3-e3dc731a84ae}, !- Thermal Zone Name
  ,                                       !- Part of Total Floor Area
  ,                                       !- Design Specification Outdoor Air Object Name
  {8a719ab4-e851-4d11-b009-26615aa4d695}; !- Building Unit Name

OS:BuildingUnit,
  {8a719ab4-e851-4d11-b009-26615aa4d695}, !- Handle
>>>>>>> fea197d5
  unit 1,                                 !- Name
  ,                                       !- Rendering Color
  Residential;                            !- Building Unit Type

OS:Building,
<<<<<<< HEAD
  {13be8c9e-a273-4d66-9f94-ccb3e76ad1be}, !- Handle
=======
  {1b3e43de-b97f-4283-80f8-438e87875334}, !- Handle
>>>>>>> fea197d5
  Building 1,                             !- Name
  ,                                       !- Building Sector Type
  0,                                      !- North Axis {deg}
  ,                                       !- Nominal Floor to Floor Height {m}
  ,                                       !- Space Type Name
  ,                                       !- Default Construction Set Name
  ,                                       !- Default Schedule Set Name
  3,                                      !- Standards Number of Stories
  3,                                      !- Standards Number of Above Ground Stories
  ,                                       !- Standards Template
  singlefamilydetached,                   !- Standards Building Type
  1;                                      !- Standards Number of Living Units

OS:AdditionalProperties,
<<<<<<< HEAD
  {d897b661-644d-4a8a-8460-d3109b02079d}, !- Handle
  {13be8c9e-a273-4d66-9f94-ccb3e76ad1be}, !- Object Name
=======
  {cc3c7ef7-f17d-4f64-a2a7-d02da744bb56}, !- Handle
  {1b3e43de-b97f-4283-80f8-438e87875334}, !- Object Name
>>>>>>> fea197d5
  Total Units Represented,                !- Feature Name 1
  Integer,                                !- Feature Data Type 1
  1,                                      !- Feature Value 1
  Total Units Modeled,                    !- Feature Name 2
  Integer,                                !- Feature Data Type 2
  1;                                      !- Feature Value 2

OS:AdditionalProperties,
<<<<<<< HEAD
  {ca353cff-3ade-4595-ae1f-3fc3d65ff070}, !- Handle
  {5a904fc0-b128-4c47-9fc4-18e483f74b94}, !- Object Name
=======
  {56e647b9-bb3e-4b68-93e4-d9de2cd706e6}, !- Handle
  {8a719ab4-e851-4d11-b009-26615aa4d695}, !- Object Name
>>>>>>> fea197d5
  NumberOfBedrooms,                       !- Feature Name 1
  Integer,                                !- Feature Data Type 1
  3,                                      !- Feature Value 1
  NumberOfBathrooms,                      !- Feature Name 2
  Double,                                 !- Feature Data Type 2
  2;                                      !- Feature Value 2

OS:Schedule:Day,
<<<<<<< HEAD
  {5d276138-b247-4316-b829-44eaeedf10b5}, !- Handle
=======
  {9533a38b-9fdb-460f-b0c8-ad3b578f6cbd}, !- Handle
>>>>>>> fea197d5
  Schedule Day 1,                         !- Name
  ,                                       !- Schedule Type Limits Name
  ,                                       !- Interpolate to Timestep
  24,                                     !- Hour 1
  0,                                      !- Minute 1
  0;                                      !- Value Until Time 1

OS:Schedule:Day,
<<<<<<< HEAD
  {7776acb7-2df8-4bb1-a60f-823ca99cb021}, !- Handle
=======
  {ba24be61-9c5c-4333-84c6-6edef9622622}, !- Handle
>>>>>>> fea197d5
  Schedule Day 2,                         !- Name
  ,                                       !- Schedule Type Limits Name
  ,                                       !- Interpolate to Timestep
  24,                                     !- Hour 1
  0,                                      !- Minute 1
  1;                                      !- Value Until Time 1

OS:ShadingSurfaceGroup,
<<<<<<< HEAD
  {1779c5ee-eb71-4468-81d5-9fa80ead3a49}, !- Handle
=======
  {70202e72-236c-49d9-8025-7f881160d716}, !- Handle
>>>>>>> fea197d5
  res eaves,                              !- Name
  Building;                               !- Shading Surface Type

OS:ShadingSurface,
<<<<<<< HEAD
  {cb9ff39b-2c1b-4491-b1a2-a735c9983114}, !- Handle
  Surface 16 - res eaves,                 !- Name
  ,                                       !- Construction Name
  {1779c5ee-eb71-4468-81d5-9fa80ead3a49}, !- Shading Surface Group Name
=======
  {08452aab-2406-410d-a44a-f953eab47495}, !- Handle
  Surface 14 - res eaves,                 !- Name
  ,                                       !- Construction Name
  {70202e72-236c-49d9-8025-7f881160d716}, !- Shading Surface Group Name
  ,                                       !- Transmittance Schedule Name
  ,                                       !- Number of Vertices
  0, -0.6096, 4.8768,                     !- X,Y,Z Vertex 1 {m}
  11.129722368505, -0.6096, 4.8768,       !- X,Y,Z Vertex 2 {m}
  11.129722368505, 0, 5.1816,             !- X,Y,Z Vertex 3 {m}
  0, 0, 5.1816;                           !- X,Y,Z Vertex 4 {m}

OS:ShadingSurface,
  {f79402b3-1cb6-43b9-90ff-acc6ab8e4b5a}, !- Handle
  Surface 15 - res eaves,                 !- Name
  ,                                       !- Construction Name
  {70202e72-236c-49d9-8025-7f881160d716}, !- Shading Surface Group Name
  ,                                       !- Transmittance Schedule Name
  ,                                       !- Number of Vertices
  11.129722368505, 6.17446118425249, 4.8768, !- X,Y,Z Vertex 1 {m}
  0, 6.17446118425249, 4.8768,            !- X,Y,Z Vertex 2 {m}
  0, 5.56486118425249, 5.1816,            !- X,Y,Z Vertex 3 {m}
  11.129722368505, 5.56486118425249, 5.1816; !- X,Y,Z Vertex 4 {m}

OS:ShadingSurface,
  {e622ebf1-b6fe-4a33-97e5-3a6fbb8552e9}, !- Handle
  Surface 16 - res eaves,                 !- Name
  ,                                       !- Construction Name
  {70202e72-236c-49d9-8025-7f881160d716}, !- Shading Surface Group Name
>>>>>>> fea197d5
  ,                                       !- Transmittance Schedule Name
  ,                                       !- Number of Vertices
  -0.6096, 5.56486118425249, 4.8768,      !- X,Y,Z Vertex 1 {m}
  -0.6096, 0, 4.8768,                     !- X,Y,Z Vertex 2 {m}
  0, 0, 5.1816,                           !- X,Y,Z Vertex 3 {m}
  0, 5.56486118425249, 5.1816;            !- X,Y,Z Vertex 4 {m}

OS:ShadingSurface,
<<<<<<< HEAD
  {ec7975c9-fb6a-471f-a4de-d86e5edf48f2}, !- Handle
  Surface 17 - res eaves,                 !- Name
  ,                                       !- Construction Name
  {1779c5ee-eb71-4468-81d5-9fa80ead3a49}, !- Shading Surface Group Name
=======
  {3ed5c431-034a-414b-a433-e4bef36bd02e}, !- Handle
  Surface 17 - res eaves,                 !- Name
  ,                                       !- Construction Name
  {70202e72-236c-49d9-8025-7f881160d716}, !- Shading Surface Group Name
>>>>>>> fea197d5
  ,                                       !- Transmittance Schedule Name
  ,                                       !- Number of Vertices
  11.739322368505, 0, 4.8768,             !- X,Y,Z Vertex 1 {m}
  11.739322368505, 5.56486118425249, 4.8768, !- X,Y,Z Vertex 2 {m}
  11.129722368505, 5.56486118425249, 5.1816, !- X,Y,Z Vertex 3 {m}
  11.129722368505, 0, 5.1816;             !- X,Y,Z Vertex 4 {m}

OS:ShadingSurface,
  {7d8cf262-12f1-48f7-8c49-9ced4b394207}, !- Handle
  Surface 14 - res eaves,                 !- Name
  ,                                       !- Construction Name
  {1779c5ee-eb71-4468-81d5-9fa80ead3a49}, !- Shading Surface Group Name
  ,                                       !- Transmittance Schedule Name
  ,                                       !- Number of Vertices
  0, -0.6096, 4.8768,                     !- X,Y,Z Vertex 1 {m}
  11.129722368505, -0.6096, 4.8768,       !- X,Y,Z Vertex 2 {m}
  11.129722368505, 0, 5.1816,             !- X,Y,Z Vertex 3 {m}
  0, 0, 5.1816;                           !- X,Y,Z Vertex 4 {m}

OS:ShadingSurface,
  {bb6f59b8-5fa2-41c4-b7ca-94b9bfe22298}, !- Handle
  Surface 15 - res eaves,                 !- Name
  ,                                       !- Construction Name
  {1779c5ee-eb71-4468-81d5-9fa80ead3a49}, !- Shading Surface Group Name
  ,                                       !- Transmittance Schedule Name
  ,                                       !- Number of Vertices
  11.129722368505, 6.17446118425249, 4.8768, !- X,Y,Z Vertex 1 {m}
  0, 6.17446118425249, 4.8768,            !- X,Y,Z Vertex 2 {m}
  0, 5.56486118425249, 5.1816,            !- X,Y,Z Vertex 3 {m}
  11.129722368505, 5.56486118425249, 5.1816; !- X,Y,Z Vertex 4 {m}
<|MERGE_RESOLUTION|>--- conflicted
+++ resolved
@@ -1,53 +1,26 @@
 !- NOTE: Auto-generated from /test/osw_files/SFD_2000sqft_2story_SL_FA_HipRoof.osw
 
 OS:Version,
-<<<<<<< HEAD
-  {18d8a1aa-48a9-431f-a25f-074a163ae34f}, !- Handle
-  2.8.1;                                  !- Version Identifier
-
-OS:SimulationControl,
-  {e988df3b-1779-49fa-aa78-0cbd807610f2}, !- Handle
-=======
   {761239bc-5f12-40c1-9cbf-ed6e454ede94}, !- Handle
   2.8.1;                                  !- Version Identifier
 
 OS:SimulationControl,
   {3eaf859d-78b0-4bc1-a5a5-b0b343f0f970}, !- Handle
->>>>>>> fea197d5
   ,                                       !- Do Zone Sizing Calculation
   ,                                       !- Do System Sizing Calculation
   ,                                       !- Do Plant Sizing Calculation
   No;                                     !- Run Simulation for Sizing Periods
 
 OS:Timestep,
-<<<<<<< HEAD
-  {940bb9a9-e14d-4a5e-b899-e222425c691c}, !- Handle
-  6;                                      !- Number of Timesteps per Hour
-
-OS:ShadowCalculation,
-  {f262c5b1-3b9b-4753-9ef3-4885a4afe03e}, !- Handle
-=======
   {0f254abe-ce43-4cd0-8afe-0fa57bfd783f}, !- Handle
   6;                                      !- Number of Timesteps per Hour
 
 OS:ShadowCalculation,
   {b8a4cb5d-f210-4385-ad9a-26910b3e4e87}, !- Handle
->>>>>>> fea197d5
   20,                                     !- Calculation Frequency
   200;                                    !- Maximum Figures in Shadow Overlap Calculations
 
 OS:SurfaceConvectionAlgorithm:Outside,
-<<<<<<< HEAD
-  {fb73fb6d-dad6-4b1a-a5d6-f9f0d36e3026}, !- Handle
-  DOE-2;                                  !- Algorithm
-
-OS:SurfaceConvectionAlgorithm:Inside,
-  {402a0ca1-9568-4a30-a85f-90b695bf8f39}, !- Handle
-  TARP;                                   !- Algorithm
-
-OS:ZoneCapacitanceMultiplier:ResearchSpecial,
-  {56cee288-26ca-4ed8-a7aa-e9388b46677a}, !- Handle
-=======
   {e11758c4-01f6-4731-91be-1eca4e6a895e}, !- Handle
   DOE-2;                                  !- Algorithm
 
@@ -57,17 +30,12 @@
 
 OS:ZoneCapacitanceMultiplier:ResearchSpecial,
   {bb44de5a-101b-4870-bfb2-2f33cff5e80b}, !- Handle
->>>>>>> fea197d5
   ,                                       !- Temperature Capacity Multiplier
   15,                                     !- Humidity Capacity Multiplier
   ;                                       !- Carbon Dioxide Capacity Multiplier
 
 OS:RunPeriod,
-<<<<<<< HEAD
-  {c85bf842-beb4-42a7-a4e3-387d96aaea41}, !- Handle
-=======
   {75118e60-c51e-41bf-a1c1-9bdfe8897066}, !- Handle
->>>>>>> fea197d5
   Run Period 1,                           !- Name
   1,                                      !- Begin Month
   1,                                      !- Begin Day of Month
@@ -81,21 +49,13 @@
   ;                                       !- Number of Times Runperiod to be Repeated
 
 OS:YearDescription,
-<<<<<<< HEAD
-  {1037ef91-8012-435d-b17d-fa1b5d59203c}, !- Handle
-=======
   {96704e2e-1515-468a-972a-2ee9c9ada17e}, !- Handle
->>>>>>> fea197d5
   2007,                                   !- Calendar Year
   ,                                       !- Day of Week for Start Day
   ;                                       !- Is Leap Year
 
 OS:ThermalZone,
-<<<<<<< HEAD
-  {b32dd4a0-f9cb-430c-923a-95475e177850}, !- Handle
-=======
   {6c5dd3b4-5592-4c8b-a1f3-e3dc731a84ae}, !- Handle
->>>>>>> fea197d5
   living zone,                            !- Name
   ,                                       !- Multiplier
   ,                                       !- Ceiling Height {m}
@@ -104,17 +64,10 @@
   ,                                       !- Zone Inside Convection Algorithm
   ,                                       !- Zone Outside Convection Algorithm
   ,                                       !- Zone Conditioning Equipment List Name
-<<<<<<< HEAD
-  {0f502d45-6263-45c1-8427-9d7b07c0f76d}, !- Zone Air Inlet Port List
-  {d25a58ce-1974-4592-956c-9c3b61fe2607}, !- Zone Air Exhaust Port List
-  {9fa6cec9-e6ce-457b-b41c-7bff36e802ba}, !- Zone Air Node Name
-  {2be1fd65-b85f-4be6-b013-0d0926fa9795}, !- Zone Return Air Port List
-=======
   {88816368-77d4-48ca-b993-4fa126f3a78d}, !- Zone Air Inlet Port List
   {fb5a4716-4745-4d07-9374-e8ede161fbf4}, !- Zone Air Exhaust Port List
   {e38e5fa3-ad44-43f2-8a0f-e9f2596784b5}, !- Zone Air Node Name
   {03250d8e-34f5-4fdf-94ba-f9182281b680}, !- Zone Return Air Port List
->>>>>>> fea197d5
   ,                                       !- Primary Daylighting Control Name
   ,                                       !- Fraction of Zone Controlled by Primary Daylighting Control
   ,                                       !- Secondary Daylighting Control Name
@@ -125,39 +78,6 @@
   No;                                     !- Use Ideal Air Loads
 
 OS:Node,
-<<<<<<< HEAD
-  {2cc8aa92-256a-483f-ba39-4da312311c1b}, !- Handle
-  Node 1,                                 !- Name
-  {9fa6cec9-e6ce-457b-b41c-7bff36e802ba}, !- Inlet Port
-  ;                                       !- Outlet Port
-
-OS:Connection,
-  {9fa6cec9-e6ce-457b-b41c-7bff36e802ba}, !- Handle
-  {906f9f37-2a47-4d45-b832-379c140c72e2}, !- Name
-  {b32dd4a0-f9cb-430c-923a-95475e177850}, !- Source Object
-  11,                                     !- Outlet Port
-  {2cc8aa92-256a-483f-ba39-4da312311c1b}, !- Target Object
-  2;                                      !- Inlet Port
-
-OS:PortList,
-  {0f502d45-6263-45c1-8427-9d7b07c0f76d}, !- Handle
-  {ac76ece6-708d-458a-a776-a78837506e24}, !- Name
-  {b32dd4a0-f9cb-430c-923a-95475e177850}; !- HVAC Component
-
-OS:PortList,
-  {d25a58ce-1974-4592-956c-9c3b61fe2607}, !- Handle
-  {e955efa5-1dc1-4292-9a12-c4a091f9b995}, !- Name
-  {b32dd4a0-f9cb-430c-923a-95475e177850}; !- HVAC Component
-
-OS:PortList,
-  {2be1fd65-b85f-4be6-b013-0d0926fa9795}, !- Handle
-  {aed18271-a3f0-4744-8fc0-5cc7aa2828a7}, !- Name
-  {b32dd4a0-f9cb-430c-923a-95475e177850}; !- HVAC Component
-
-OS:Sizing:Zone,
-  {c163027f-4e90-4b80-9c65-93bc1e399999}, !- Handle
-  {b32dd4a0-f9cb-430c-923a-95475e177850}, !- Zone or ZoneList Name
-=======
   {cee1c997-136f-4bbf-8216-18af134cead8}, !- Handle
   Node 1,                                 !- Name
   {e38e5fa3-ad44-43f2-8a0f-e9f2596784b5}, !- Inlet Port
@@ -189,7 +109,6 @@
 OS:Sizing:Zone,
   {15ec346b-6904-4331-b4ad-4738d3d5cc55}, !- Handle
   {6c5dd3b4-5592-4c8b-a1f3-e3dc731a84ae}, !- Zone or ZoneList Name
->>>>>>> fea197d5
   SupplyAirTemperature,                   !- Zone Cooling Design Supply Air Temperature Input Method
   14,                                     !- Zone Cooling Design Supply Air Temperature {C}
   11.11,                                  !- Zone Cooling Design Supply Air Temperature Difference {deltaC}
@@ -218,16 +137,6 @@
   autosize;                               !- Dedicated Outdoor Air High Setpoint Temperature for Design {C}
 
 OS:ZoneHVAC:EquipmentList,
-<<<<<<< HEAD
-  {647430fa-1ff5-4b66-b334-9bcfd4ce5901}, !- Handle
-  Zone HVAC Equipment List 1,             !- Name
-  {b32dd4a0-f9cb-430c-923a-95475e177850}; !- Thermal Zone
-
-OS:Space,
-  {9c8699df-9795-4464-b7e1-1a1f5d5a545b}, !- Handle
-  living space,                           !- Name
-  {2f02f0aa-deb1-477d-98b7-52f077572a2f}, !- Space Type Name
-=======
   {741b0278-1baa-451e-ac9a-cd3106d0454b}, !- Handle
   Zone HVAC Equipment List 1,             !- Name
   {6c5dd3b4-5592-4c8b-a1f3-e3dc731a84ae}; !- Thermal Zone
@@ -236,7 +145,6 @@
   {2d61ab87-0ede-489f-87c5-dddba2ffda40}, !- Handle
   living space,                           !- Name
   {d186245a-9928-434b-9adb-d575f22a3370}, !- Space Type Name
->>>>>>> fea197d5
   ,                                       !- Default Construction Set Name
   ,                                       !- Default Schedule Set Name
   -0,                                     !- Direction of Relative North {deg}
@@ -244,19 +152,6 @@
   0,                                      !- Y Origin {m}
   0,                                      !- Z Origin {m}
   ,                                       !- Building Story Name
-<<<<<<< HEAD
-  {b32dd4a0-f9cb-430c-923a-95475e177850}, !- Thermal Zone Name
-  ,                                       !- Part of Total Floor Area
-  ,                                       !- Design Specification Outdoor Air Object Name
-  {5a904fc0-b128-4c47-9fc4-18e483f74b94}; !- Building Unit Name
-
-OS:Surface,
-  {e9b9af72-e548-472f-9fa8-258feed10048}, !- Handle
-  Surface 1,                              !- Name
-  Floor,                                  !- Surface Type
-  ,                                       !- Construction Name
-  {9c8699df-9795-4464-b7e1-1a1f5d5a545b}, !- Space Name
-=======
   {6c5dd3b4-5592-4c8b-a1f3-e3dc731a84ae}, !- Thermal Zone Name
   ,                                       !- Part of Total Floor Area
   ,                                       !- Design Specification Outdoor Air Object Name
@@ -268,7 +163,6 @@
   Floor,                                  !- Surface Type
   ,                                       !- Construction Name
   {2d61ab87-0ede-489f-87c5-dddba2ffda40}, !- Space Name
->>>>>>> fea197d5
   Foundation,                             !- Outside Boundary Condition
   ,                                       !- Outside Boundary Condition Object
   NoSun,                                  !- Sun Exposure
@@ -281,19 +175,11 @@
   11.129722368505, 0, 0;                  !- X,Y,Z Vertex 4 {m}
 
 OS:Surface,
-<<<<<<< HEAD
-  {529356aa-959d-4a01-a294-8f9b82a8b24a}, !- Handle
-  Surface 2,                              !- Name
-  Wall,                                   !- Surface Type
-  ,                                       !- Construction Name
-  {9c8699df-9795-4464-b7e1-1a1f5d5a545b}, !- Space Name
-=======
   {c268797d-b381-4a65-9e53-5310a41ba8e9}, !- Handle
   Surface 2,                              !- Name
   Wall,                                   !- Surface Type
   ,                                       !- Construction Name
   {2d61ab87-0ede-489f-87c5-dddba2ffda40}, !- Space Name
->>>>>>> fea197d5
   Outdoors,                               !- Outside Boundary Condition
   ,                                       !- Outside Boundary Condition Object
   SunExposed,                             !- Sun Exposure
@@ -306,19 +192,11 @@
   0, 0, 2.4384;                           !- X,Y,Z Vertex 4 {m}
 
 OS:Surface,
-<<<<<<< HEAD
-  {0eb6784c-da42-4a22-a2e2-e034cad5f7e6}, !- Handle
-  Surface 3,                              !- Name
-  Wall,                                   !- Surface Type
-  ,                                       !- Construction Name
-  {9c8699df-9795-4464-b7e1-1a1f5d5a545b}, !- Space Name
-=======
   {9d25883c-5512-4656-94d7-a1e86f2d5f2c}, !- Handle
   Surface 3,                              !- Name
   Wall,                                   !- Surface Type
   ,                                       !- Construction Name
   {2d61ab87-0ede-489f-87c5-dddba2ffda40}, !- Space Name
->>>>>>> fea197d5
   Outdoors,                               !- Outside Boundary Condition
   ,                                       !- Outside Boundary Condition Object
   SunExposed,                             !- Sun Exposure
@@ -331,19 +209,11 @@
   0, 5.56486118425249, 2.4384;            !- X,Y,Z Vertex 4 {m}
 
 OS:Surface,
-<<<<<<< HEAD
-  {e9ee0141-2b0b-4871-81a0-d85534ec835b}, !- Handle
-  Surface 4,                              !- Name
-  Wall,                                   !- Surface Type
-  ,                                       !- Construction Name
-  {9c8699df-9795-4464-b7e1-1a1f5d5a545b}, !- Space Name
-=======
   {d9dc3474-dff4-4f47-ba18-36b4add5e719}, !- Handle
   Surface 4,                              !- Name
   Wall,                                   !- Surface Type
   ,                                       !- Construction Name
   {2d61ab87-0ede-489f-87c5-dddba2ffda40}, !- Space Name
->>>>>>> fea197d5
   Outdoors,                               !- Outside Boundary Condition
   ,                                       !- Outside Boundary Condition Object
   SunExposed,                             !- Sun Exposure
@@ -356,19 +226,11 @@
   11.129722368505, 5.56486118425249, 2.4384; !- X,Y,Z Vertex 4 {m}
 
 OS:Surface,
-<<<<<<< HEAD
-  {758bb5fe-8f2a-478b-8377-6652e92127c5}, !- Handle
-  Surface 5,                              !- Name
-  Wall,                                   !- Surface Type
-  ,                                       !- Construction Name
-  {9c8699df-9795-4464-b7e1-1a1f5d5a545b}, !- Space Name
-=======
   {69370f43-15f9-4017-8308-a5306ce51544}, !- Handle
   Surface 5,                              !- Name
   Wall,                                   !- Surface Type
   ,                                       !- Construction Name
   {2d61ab87-0ede-489f-87c5-dddba2ffda40}, !- Space Name
->>>>>>> fea197d5
   Outdoors,                               !- Outside Boundary Condition
   ,                                       !- Outside Boundary Condition Object
   SunExposed,                             !- Sun Exposure
@@ -381,15 +243,6 @@
   11.129722368505, 0, 2.4384;             !- X,Y,Z Vertex 4 {m}
 
 OS:Surface,
-<<<<<<< HEAD
-  {e52a5f93-0a61-4337-853b-85e75ce8b439}, !- Handle
-  Surface 6,                              !- Name
-  RoofCeiling,                            !- Surface Type
-  ,                                       !- Construction Name
-  {9c8699df-9795-4464-b7e1-1a1f5d5a545b}, !- Space Name
-  Surface,                                !- Outside Boundary Condition
-  {55e688a4-9fae-4d72-b7f9-2230d7a71281}, !- Outside Boundary Condition Object
-=======
   {8f070c66-7afe-41fc-bb60-22460bcafa25}, !- Handle
   Surface 6,                              !- Name
   RoofCeiling,                            !- Surface Type
@@ -397,7 +250,6 @@
   {2d61ab87-0ede-489f-87c5-dddba2ffda40}, !- Space Name
   Surface,                                !- Outside Boundary Condition
   {92ae9510-e061-4f13-ae2d-1c8d375e1785}, !- Outside Boundary Condition Object
->>>>>>> fea197d5
   NoSun,                                  !- Sun Exposure
   NoWind,                                 !- Wind Exposure
   ,                                       !- View Factor to Ground
@@ -408,11 +260,7 @@
   0, 0, 2.4384;                           !- X,Y,Z Vertex 4 {m}
 
 OS:SpaceType,
-<<<<<<< HEAD
-  {2f02f0aa-deb1-477d-98b7-52f077572a2f}, !- Handle
-=======
   {d186245a-9928-434b-9adb-d575f22a3370}, !- Handle
->>>>>>> fea197d5
   Space Type 1,                           !- Name
   ,                                       !- Default Construction Set Name
   ,                                       !- Default Schedule Set Name
@@ -423,15 +271,9 @@
   living;                                 !- Standards Space Type
 
 OS:Space,
-<<<<<<< HEAD
-  {091530de-8595-44a9-bca8-23897f48cef3}, !- Handle
-  living space|story 2,                   !- Name
-  {2f02f0aa-deb1-477d-98b7-52f077572a2f}, !- Space Type Name
-=======
   {906f3bd9-5a5c-4cf8-aa1e-3bea2627e53a}, !- Handle
   living space|story 2,                   !- Name
   {d186245a-9928-434b-9adb-d575f22a3370}, !- Space Type Name
->>>>>>> fea197d5
   ,                                       !- Default Construction Set Name
   ,                                       !- Default Schedule Set Name
   -0,                                     !- Direction of Relative North {deg}
@@ -439,21 +281,6 @@
   0,                                      !- Y Origin {m}
   2.4384,                                 !- Z Origin {m}
   ,                                       !- Building Story Name
-<<<<<<< HEAD
-  {b32dd4a0-f9cb-430c-923a-95475e177850}, !- Thermal Zone Name
-  ,                                       !- Part of Total Floor Area
-  ,                                       !- Design Specification Outdoor Air Object Name
-  {5a904fc0-b128-4c47-9fc4-18e483f74b94}; !- Building Unit Name
-
-OS:Surface,
-  {55e688a4-9fae-4d72-b7f9-2230d7a71281}, !- Handle
-  Surface 7,                              !- Name
-  Floor,                                  !- Surface Type
-  ,                                       !- Construction Name
-  {091530de-8595-44a9-bca8-23897f48cef3}, !- Space Name
-  Surface,                                !- Outside Boundary Condition
-  {e52a5f93-0a61-4337-853b-85e75ce8b439}, !- Outside Boundary Condition Object
-=======
   {6c5dd3b4-5592-4c8b-a1f3-e3dc731a84ae}, !- Thermal Zone Name
   ,                                       !- Part of Total Floor Area
   ,                                       !- Design Specification Outdoor Air Object Name
@@ -467,7 +294,6 @@
   {906f3bd9-5a5c-4cf8-aa1e-3bea2627e53a}, !- Space Name
   Surface,                                !- Outside Boundary Condition
   {8f070c66-7afe-41fc-bb60-22460bcafa25}, !- Outside Boundary Condition Object
->>>>>>> fea197d5
   NoSun,                                  !- Sun Exposure
   NoWind,                                 !- Wind Exposure
   ,                                       !- View Factor to Ground
@@ -478,19 +304,11 @@
   11.129722368505, 0, 0;                  !- X,Y,Z Vertex 4 {m}
 
 OS:Surface,
-<<<<<<< HEAD
-  {d87930bf-49bc-4fa1-adca-61478eca7ecb}, !- Handle
-  Surface 8,                              !- Name
-  Wall,                                   !- Surface Type
-  ,                                       !- Construction Name
-  {091530de-8595-44a9-bca8-23897f48cef3}, !- Space Name
-=======
   {82737d68-30ae-456c-a051-a94c9ee6349d}, !- Handle
   Surface 8,                              !- Name
   Wall,                                   !- Surface Type
   ,                                       !- Construction Name
   {906f3bd9-5a5c-4cf8-aa1e-3bea2627e53a}, !- Space Name
->>>>>>> fea197d5
   Outdoors,                               !- Outside Boundary Condition
   ,                                       !- Outside Boundary Condition Object
   SunExposed,                             !- Sun Exposure
@@ -503,19 +321,11 @@
   0, 0, 2.4384;                           !- X,Y,Z Vertex 4 {m}
 
 OS:Surface,
-<<<<<<< HEAD
-  {f974539d-f280-4a31-b8e7-1b6ff34f6f6d}, !- Handle
-  Surface 9,                              !- Name
-  Wall,                                   !- Surface Type
-  ,                                       !- Construction Name
-  {091530de-8595-44a9-bca8-23897f48cef3}, !- Space Name
-=======
   {6d08be21-c020-4b26-9f6b-0ab5e2a4b5e0}, !- Handle
   Surface 9,                              !- Name
   Wall,                                   !- Surface Type
   ,                                       !- Construction Name
   {906f3bd9-5a5c-4cf8-aa1e-3bea2627e53a}, !- Space Name
->>>>>>> fea197d5
   Outdoors,                               !- Outside Boundary Condition
   ,                                       !- Outside Boundary Condition Object
   SunExposed,                             !- Sun Exposure
@@ -528,19 +338,11 @@
   0, 5.56486118425249, 2.4384;            !- X,Y,Z Vertex 4 {m}
 
 OS:Surface,
-<<<<<<< HEAD
-  {f60a78e0-64b8-4a1f-bcc6-4f31ea4c6f32}, !- Handle
-  Surface 10,                             !- Name
-  Wall,                                   !- Surface Type
-  ,                                       !- Construction Name
-  {091530de-8595-44a9-bca8-23897f48cef3}, !- Space Name
-=======
   {0a36a916-3754-4f67-a8f0-f7a0d90ed717}, !- Handle
   Surface 10,                             !- Name
   Wall,                                   !- Surface Type
   ,                                       !- Construction Name
   {906f3bd9-5a5c-4cf8-aa1e-3bea2627e53a}, !- Space Name
->>>>>>> fea197d5
   Outdoors,                               !- Outside Boundary Condition
   ,                                       !- Outside Boundary Condition Object
   SunExposed,                             !- Sun Exposure
@@ -553,19 +355,11 @@
   11.129722368505, 5.56486118425249, 2.4384; !- X,Y,Z Vertex 4 {m}
 
 OS:Surface,
-<<<<<<< HEAD
-  {f6eddcae-bd79-4778-881b-ca4bc2dd8341}, !- Handle
-  Surface 11,                             !- Name
-  Wall,                                   !- Surface Type
-  ,                                       !- Construction Name
-  {091530de-8595-44a9-bca8-23897f48cef3}, !- Space Name
-=======
   {3cb80367-0d35-4fba-b74c-cbd9ea470deb}, !- Handle
   Surface 11,                             !- Name
   Wall,                                   !- Surface Type
   ,                                       !- Construction Name
   {906f3bd9-5a5c-4cf8-aa1e-3bea2627e53a}, !- Space Name
->>>>>>> fea197d5
   Outdoors,                               !- Outside Boundary Condition
   ,                                       !- Outside Boundary Condition Object
   SunExposed,                             !- Sun Exposure
@@ -578,15 +372,6 @@
   11.129722368505, 0, 2.4384;             !- X,Y,Z Vertex 4 {m}
 
 OS:Surface,
-<<<<<<< HEAD
-  {e5ac0e90-041c-48bc-bef5-340fe54fbc4d}, !- Handle
-  Surface 12,                             !- Name
-  RoofCeiling,                            !- Surface Type
-  ,                                       !- Construction Name
-  {091530de-8595-44a9-bca8-23897f48cef3}, !- Space Name
-  Surface,                                !- Outside Boundary Condition
-  {f78ed118-7fbb-4a56-9890-132636642a8e}, !- Outside Boundary Condition Object
-=======
   {2318542a-72b1-4824-bba3-cc205d45a737}, !- Handle
   Surface 12,                             !- Name
   RoofCeiling,                            !- Surface Type
@@ -594,7 +379,6 @@
   {906f3bd9-5a5c-4cf8-aa1e-3bea2627e53a}, !- Space Name
   Surface,                                !- Outside Boundary Condition
   {a8848204-7278-4ad3-893b-bfa99207d322}, !- Outside Boundary Condition Object
->>>>>>> fea197d5
   NoSun,                                  !- Sun Exposure
   NoWind,                                 !- Wind Exposure
   ,                                       !- View Factor to Ground
@@ -605,15 +389,6 @@
   0, 0, 2.4384;                           !- X,Y,Z Vertex 4 {m}
 
 OS:Surface,
-<<<<<<< HEAD
-  {f78ed118-7fbb-4a56-9890-132636642a8e}, !- Handle
-  Surface 13,                             !- Name
-  Floor,                                  !- Surface Type
-  ,                                       !- Construction Name
-  {5b9e1480-fa82-4e79-9ee2-62c7e3e661a3}, !- Space Name
-  Surface,                                !- Outside Boundary Condition
-  {e5ac0e90-041c-48bc-bef5-340fe54fbc4d}, !- Outside Boundary Condition Object
-=======
   {a8848204-7278-4ad3-893b-bfa99207d322}, !- Handle
   Surface 13,                             !- Name
   Floor,                                  !- Surface Type
@@ -621,7 +396,6 @@
   {fec93de3-fa38-41ff-b428-44478a6e7e3e}, !- Space Name
   Surface,                                !- Outside Boundary Condition
   {2318542a-72b1-4824-bba3-cc205d45a737}, !- Outside Boundary Condition Object
->>>>>>> fea197d5
   NoSun,                                  !- Sun Exposure
   NoWind,                                 !- Wind Exposure
   ,                                       !- View Factor to Ground
@@ -632,19 +406,11 @@
   0, 0, 0;                                !- X,Y,Z Vertex 4 {m}
 
 OS:Surface,
-<<<<<<< HEAD
-  {acc88ab3-7347-4b44-80d1-d92d912f8044}, !- Handle
-  Surface 14,                             !- Name
-  RoofCeiling,                            !- Surface Type
-  ,                                       !- Construction Name
-  {5b9e1480-fa82-4e79-9ee2-62c7e3e661a3}, !- Space Name
-=======
   {72c63420-7641-4a04-8928-4f55c588fd73}, !- Handle
   Surface 14,                             !- Name
   RoofCeiling,                            !- Surface Type
   ,                                       !- Construction Name
   {fec93de3-fa38-41ff-b428-44478a6e7e3e}, !- Space Name
->>>>>>> fea197d5
   Outdoors,                               !- Outside Boundary Condition
   ,                                       !- Outside Boundary Condition Object
   SunExposed,                             !- Sun Exposure
@@ -657,19 +423,11 @@
   11.129722368505, 0, 0.3048;             !- X,Y,Z Vertex 4 {m}
 
 OS:Surface,
-<<<<<<< HEAD
-  {3e3d9361-f087-4294-80c5-a4e187309187}, !- Handle
-  Surface 15,                             !- Name
-  RoofCeiling,                            !- Surface Type
-  ,                                       !- Construction Name
-  {5b9e1480-fa82-4e79-9ee2-62c7e3e661a3}, !- Space Name
-=======
   {05559297-fde7-4b67-b02f-d1b3254bca79}, !- Handle
   Surface 15,                             !- Name
   RoofCeiling,                            !- Surface Type
   ,                                       !- Construction Name
   {fec93de3-fa38-41ff-b428-44478a6e7e3e}, !- Space Name
->>>>>>> fea197d5
   Outdoors,                               !- Outside Boundary Condition
   ,                                       !- Outside Boundary Condition Object
   SunExposed,                             !- Sun Exposure
@@ -682,19 +440,11 @@
   0, 5.56486118425249, 0.304799999999999; !- X,Y,Z Vertex 4 {m}
 
 OS:Surface,
-<<<<<<< HEAD
-  {809023a8-002e-4a8e-9b98-4db121de23e7}, !- Handle
-  Surface 16,                             !- Name
-  RoofCeiling,                            !- Surface Type
-  ,                                       !- Construction Name
-  {5b9e1480-fa82-4e79-9ee2-62c7e3e661a3}, !- Space Name
-=======
   {892f3d7a-2518-4eae-982c-a61d885356c4}, !- Handle
   Surface 16,                             !- Name
   RoofCeiling,                            !- Surface Type
   ,                                       !- Construction Name
   {fec93de3-fa38-41ff-b428-44478a6e7e3e}, !- Space Name
->>>>>>> fea197d5
   Outdoors,                               !- Outside Boundary Condition
   ,                                       !- Outside Boundary Condition Object
   SunExposed,                             !- Sun Exposure
@@ -706,19 +456,11 @@
   0, 0, 0.3048;                           !- X,Y,Z Vertex 3 {m}
 
 OS:Surface,
-<<<<<<< HEAD
-  {cbf7a758-0475-4ede-baee-e07111c850fa}, !- Handle
-  Surface 17,                             !- Name
-  RoofCeiling,                            !- Surface Type
-  ,                                       !- Construction Name
-  {5b9e1480-fa82-4e79-9ee2-62c7e3e661a3}, !- Space Name
-=======
   {a0fe292f-1187-42ff-9415-7c186882a74e}, !- Handle
   Surface 17,                             !- Name
   RoofCeiling,                            !- Surface Type
   ,                                       !- Construction Name
   {fec93de3-fa38-41ff-b428-44478a6e7e3e}, !- Space Name
->>>>>>> fea197d5
   Outdoors,                               !- Outside Boundary Condition
   ,                                       !- Outside Boundary Condition Object
   SunExposed,                             !- Sun Exposure
@@ -730,15 +472,9 @@
   11.129722368505, 5.56486118425249, 0.304799999999997; !- X,Y,Z Vertex 3 {m}
 
 OS:Space,
-<<<<<<< HEAD
-  {5b9e1480-fa82-4e79-9ee2-62c7e3e661a3}, !- Handle
-  finished attic space,                   !- Name
-  {2f02f0aa-deb1-477d-98b7-52f077572a2f}, !- Space Type Name
-=======
   {fec93de3-fa38-41ff-b428-44478a6e7e3e}, !- Handle
   finished attic space,                   !- Name
   {d186245a-9928-434b-9adb-d575f22a3370}, !- Space Type Name
->>>>>>> fea197d5
   ,                                       !- Default Construction Set Name
   ,                                       !- Default Schedule Set Name
   -0,                                     !- Direction of Relative North {deg}
@@ -746,15 +482,6 @@
   0,                                      !- Y Origin {m}
   4.8768,                                 !- Z Origin {m}
   ,                                       !- Building Story Name
-<<<<<<< HEAD
-  {b32dd4a0-f9cb-430c-923a-95475e177850}, !- Thermal Zone Name
-  ,                                       !- Part of Total Floor Area
-  ,                                       !- Design Specification Outdoor Air Object Name
-  {5a904fc0-b128-4c47-9fc4-18e483f74b94}; !- Building Unit Name
-
-OS:BuildingUnit,
-  {5a904fc0-b128-4c47-9fc4-18e483f74b94}, !- Handle
-=======
   {6c5dd3b4-5592-4c8b-a1f3-e3dc731a84ae}, !- Thermal Zone Name
   ,                                       !- Part of Total Floor Area
   ,                                       !- Design Specification Outdoor Air Object Name
@@ -762,17 +489,12 @@
 
 OS:BuildingUnit,
   {8a719ab4-e851-4d11-b009-26615aa4d695}, !- Handle
->>>>>>> fea197d5
   unit 1,                                 !- Name
   ,                                       !- Rendering Color
   Residential;                            !- Building Unit Type
 
 OS:Building,
-<<<<<<< HEAD
-  {13be8c9e-a273-4d66-9f94-ccb3e76ad1be}, !- Handle
-=======
   {1b3e43de-b97f-4283-80f8-438e87875334}, !- Handle
->>>>>>> fea197d5
   Building 1,                             !- Name
   ,                                       !- Building Sector Type
   0,                                      !- North Axis {deg}
@@ -787,13 +509,8 @@
   1;                                      !- Standards Number of Living Units
 
 OS:AdditionalProperties,
-<<<<<<< HEAD
-  {d897b661-644d-4a8a-8460-d3109b02079d}, !- Handle
-  {13be8c9e-a273-4d66-9f94-ccb3e76ad1be}, !- Object Name
-=======
   {cc3c7ef7-f17d-4f64-a2a7-d02da744bb56}, !- Handle
   {1b3e43de-b97f-4283-80f8-438e87875334}, !- Object Name
->>>>>>> fea197d5
   Total Units Represented,                !- Feature Name 1
   Integer,                                !- Feature Data Type 1
   1,                                      !- Feature Value 1
@@ -802,13 +519,8 @@
   1;                                      !- Feature Value 2
 
 OS:AdditionalProperties,
-<<<<<<< HEAD
-  {ca353cff-3ade-4595-ae1f-3fc3d65ff070}, !- Handle
-  {5a904fc0-b128-4c47-9fc4-18e483f74b94}, !- Object Name
-=======
   {56e647b9-bb3e-4b68-93e4-d9de2cd706e6}, !- Handle
   {8a719ab4-e851-4d11-b009-26615aa4d695}, !- Object Name
->>>>>>> fea197d5
   NumberOfBedrooms,                       !- Feature Name 1
   Integer,                                !- Feature Data Type 1
   3,                                      !- Feature Value 1
@@ -817,11 +529,7 @@
   2;                                      !- Feature Value 2
 
 OS:Schedule:Day,
-<<<<<<< HEAD
-  {5d276138-b247-4316-b829-44eaeedf10b5}, !- Handle
-=======
   {9533a38b-9fdb-460f-b0c8-ad3b578f6cbd}, !- Handle
->>>>>>> fea197d5
   Schedule Day 1,                         !- Name
   ,                                       !- Schedule Type Limits Name
   ,                                       !- Interpolate to Timestep
@@ -830,11 +538,7 @@
   0;                                      !- Value Until Time 1
 
 OS:Schedule:Day,
-<<<<<<< HEAD
-  {7776acb7-2df8-4bb1-a60f-823ca99cb021}, !- Handle
-=======
   {ba24be61-9c5c-4333-84c6-6edef9622622}, !- Handle
->>>>>>> fea197d5
   Schedule Day 2,                         !- Name
   ,                                       !- Schedule Type Limits Name
   ,                                       !- Interpolate to Timestep
@@ -843,21 +547,11 @@
   1;                                      !- Value Until Time 1
 
 OS:ShadingSurfaceGroup,
-<<<<<<< HEAD
-  {1779c5ee-eb71-4468-81d5-9fa80ead3a49}, !- Handle
-=======
   {70202e72-236c-49d9-8025-7f881160d716}, !- Handle
->>>>>>> fea197d5
   res eaves,                              !- Name
   Building;                               !- Shading Surface Type
 
 OS:ShadingSurface,
-<<<<<<< HEAD
-  {cb9ff39b-2c1b-4491-b1a2-a735c9983114}, !- Handle
-  Surface 16 - res eaves,                 !- Name
-  ,                                       !- Construction Name
-  {1779c5ee-eb71-4468-81d5-9fa80ead3a49}, !- Shading Surface Group Name
-=======
   {08452aab-2406-410d-a44a-f953eab47495}, !- Handle
   Surface 14 - res eaves,                 !- Name
   ,                                       !- Construction Name
@@ -886,7 +580,6 @@
   Surface 16 - res eaves,                 !- Name
   ,                                       !- Construction Name
   {70202e72-236c-49d9-8025-7f881160d716}, !- Shading Surface Group Name
->>>>>>> fea197d5
   ,                                       !- Transmittance Schedule Name
   ,                                       !- Number of Vertices
   -0.6096, 5.56486118425249, 4.8768,      !- X,Y,Z Vertex 1 {m}
@@ -895,44 +588,13 @@
   0, 5.56486118425249, 5.1816;            !- X,Y,Z Vertex 4 {m}
 
 OS:ShadingSurface,
-<<<<<<< HEAD
-  {ec7975c9-fb6a-471f-a4de-d86e5edf48f2}, !- Handle
-  Surface 17 - res eaves,                 !- Name
-  ,                                       !- Construction Name
-  {1779c5ee-eb71-4468-81d5-9fa80ead3a49}, !- Shading Surface Group Name
-=======
   {3ed5c431-034a-414b-a433-e4bef36bd02e}, !- Handle
   Surface 17 - res eaves,                 !- Name
   ,                                       !- Construction Name
   {70202e72-236c-49d9-8025-7f881160d716}, !- Shading Surface Group Name
->>>>>>> fea197d5
   ,                                       !- Transmittance Schedule Name
   ,                                       !- Number of Vertices
   11.739322368505, 0, 4.8768,             !- X,Y,Z Vertex 1 {m}
   11.739322368505, 5.56486118425249, 4.8768, !- X,Y,Z Vertex 2 {m}
   11.129722368505, 5.56486118425249, 5.1816, !- X,Y,Z Vertex 3 {m}
   11.129722368505, 0, 5.1816;             !- X,Y,Z Vertex 4 {m}
-
-OS:ShadingSurface,
-  {7d8cf262-12f1-48f7-8c49-9ced4b394207}, !- Handle
-  Surface 14 - res eaves,                 !- Name
-  ,                                       !- Construction Name
-  {1779c5ee-eb71-4468-81d5-9fa80ead3a49}, !- Shading Surface Group Name
-  ,                                       !- Transmittance Schedule Name
-  ,                                       !- Number of Vertices
-  0, -0.6096, 4.8768,                     !- X,Y,Z Vertex 1 {m}
-  11.129722368505, -0.6096, 4.8768,       !- X,Y,Z Vertex 2 {m}
-  11.129722368505, 0, 5.1816,             !- X,Y,Z Vertex 3 {m}
-  0, 0, 5.1816;                           !- X,Y,Z Vertex 4 {m}
-
-OS:ShadingSurface,
-  {bb6f59b8-5fa2-41c4-b7ca-94b9bfe22298}, !- Handle
-  Surface 15 - res eaves,                 !- Name
-  ,                                       !- Construction Name
-  {1779c5ee-eb71-4468-81d5-9fa80ead3a49}, !- Shading Surface Group Name
-  ,                                       !- Transmittance Schedule Name
-  ,                                       !- Number of Vertices
-  11.129722368505, 6.17446118425249, 4.8768, !- X,Y,Z Vertex 1 {m}
-  0, 6.17446118425249, 4.8768,            !- X,Y,Z Vertex 2 {m}
-  0, 5.56486118425249, 5.1816,            !- X,Y,Z Vertex 3 {m}
-  11.129722368505, 5.56486118425249, 5.1816; !- X,Y,Z Vertex 4 {m}
