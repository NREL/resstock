--- conflicted
+++ resolved
@@ -1,73 +1,41 @@
 !- NOTE: Auto-generated from /test/osw_files/SFD_2000sqft_2story_SL_FA_HipRoof.osw
 
 OS:Version,
-<<<<<<< HEAD
-  {8cddcaa3-5617-449a-b47d-4a3c289877f4}, !- Handle
-  2.9.1;                                  !- Version Identifier
+  {5ec7226c-77e2-4a03-b0cc-8b1ed9c7e8de}, !- Handle
+  2.9.0;                                  !- Version Identifier
 
 OS:SimulationControl,
-  {69b496d4-2b38-4c69-8846-9798f6a4ad02}, !- Handle
-=======
-  {56a43987-a618-4e05-9e1b-c11e07fd2111}, !- Handle
-  2.9.0;                                  !- Version Identifier
-
-OS:SimulationControl,
-  {e11c6f2f-5136-473d-a311-fb66474cf17b}, !- Handle
->>>>>>> 93199ada
+  {61de9a18-d4e8-4574-94ba-3613c1465ba5}, !- Handle
   ,                                       !- Do Zone Sizing Calculation
   ,                                       !- Do System Sizing Calculation
   ,                                       !- Do Plant Sizing Calculation
   No;                                     !- Run Simulation for Sizing Periods
 
 OS:Timestep,
-<<<<<<< HEAD
-  {60f20716-85d1-465a-8c1b-a26de839b592}, !- Handle
+  {70818d10-3ab8-48e3-a225-e0e2473e142a}, !- Handle
   6;                                      !- Number of Timesteps per Hour
 
 OS:ShadowCalculation,
-  {b4b7f3cf-afae-4fac-b1f6-cac3b5c942f9}, !- Handle
-=======
-  {05a9f2cb-79d7-4428-83d5-b5c6d13da6b1}, !- Handle
-  6;                                      !- Number of Timesteps per Hour
-
-OS:ShadowCalculation,
-  {31481a38-6923-4d09-99ce-901d90abfbcc}, !- Handle
->>>>>>> 93199ada
+  {cb492c55-6ad9-4902-bfe6-56bea7fa9d96}, !- Handle
   20,                                     !- Calculation Frequency
   200;                                    !- Maximum Figures in Shadow Overlap Calculations
 
 OS:SurfaceConvectionAlgorithm:Outside,
-<<<<<<< HEAD
-  {1238d5be-3c08-4ce5-bbb6-da2e3f8175f2}, !- Handle
+  {3f42fc19-5ff8-4ada-937b-b0dab734c1ad}, !- Handle
   DOE-2;                                  !- Algorithm
 
 OS:SurfaceConvectionAlgorithm:Inside,
-  {2cd121d8-9bd4-479a-82bd-fa3e2bb4b63b}, !- Handle
+  {fd23342c-8007-4b76-9622-2c67dca90bc6}, !- Handle
   TARP;                                   !- Algorithm
 
 OS:ZoneCapacitanceMultiplier:ResearchSpecial,
-  {318e9001-a79b-4019-b918-8b8d016d107b}, !- Handle
-=======
-  {692189a0-5f39-46de-a52d-095cd46eb7aa}, !- Handle
-  DOE-2;                                  !- Algorithm
-
-OS:SurfaceConvectionAlgorithm:Inside,
-  {1131bc62-04bf-4909-83df-38ecdec323a8}, !- Handle
-  TARP;                                   !- Algorithm
-
-OS:ZoneCapacitanceMultiplier:ResearchSpecial,
-  {77075f27-e492-4a7b-a25b-32558dee6054}, !- Handle
->>>>>>> 93199ada
+  {d42bf4bf-0887-4d13-af1b-24d7a5f30856}, !- Handle
   ,                                       !- Temperature Capacity Multiplier
   15,                                     !- Humidity Capacity Multiplier
   ;                                       !- Carbon Dioxide Capacity Multiplier
 
 OS:RunPeriod,
-<<<<<<< HEAD
-  {0c2836f6-be0d-4f5d-bb70-e630df68ed58}, !- Handle
-=======
-  {1795acbf-8f2f-46e0-9414-007b574648aa}, !- Handle
->>>>>>> 93199ada
+  {7dc1f61a-f405-44dd-b335-5c2db9295083}, !- Handle
   Run Period 1,                           !- Name
   1,                                      !- Begin Month
   1,                                      !- Begin Day of Month
@@ -81,21 +49,13 @@
   ;                                       !- Number of Times Runperiod to be Repeated
 
 OS:YearDescription,
-<<<<<<< HEAD
-  {4cc0dfb6-1fa3-447e-aba0-f74963490a84}, !- Handle
-=======
-  {ab88223b-c226-43b6-95cc-de6e0c101cf2}, !- Handle
->>>>>>> 93199ada
+  {96deb8cd-20a6-4845-a8c1-ef73077a064a}, !- Handle
   2007,                                   !- Calendar Year
   ,                                       !- Day of Week for Start Day
   ;                                       !- Is Leap Year
 
 OS:WeatherFile,
-<<<<<<< HEAD
-  {84dee2f2-6994-4c0c-965f-b45894df695d}, !- Handle
-=======
-  {dd51cf01-6364-4132-b75a-bbdc0d5ccbc5}, !- Handle
->>>>>>> 93199ada
+  {d7378093-4703-4c7f-a220-7fe587fbb20c}, !- Handle
   Denver Intl Ap,                         !- City
   CO,                                     !- State Province Region
   USA,                                    !- Country
@@ -109,13 +69,8 @@
   E23378AA;                               !- Checksum
 
 OS:AdditionalProperties,
-<<<<<<< HEAD
-  {63b1fdac-7773-4346-98ac-10624ec0184a}, !- Handle
-  {84dee2f2-6994-4c0c-965f-b45894df695d}, !- Object Name
-=======
-  {bed558e4-51ad-4833-8dbc-484ec2f03dc1}, !- Handle
-  {dd51cf01-6364-4132-b75a-bbdc0d5ccbc5}, !- Object Name
->>>>>>> 93199ada
+  {bda3396b-7a0c-47ce-8946-a889fcfe3241}, !- Handle
+  {d7378093-4703-4c7f-a220-7fe587fbb20c}, !- Object Name
   EPWHeaderCity,                          !- Feature Name 1
   String,                                 !- Feature Data Type 1
   Denver Intl Ap,                         !- Feature Value 1
@@ -223,11 +178,7 @@
   84;                                     !- Feature Value 35
 
 OS:Site,
-<<<<<<< HEAD
-  {3d8c32f1-f722-493d-bd96-e53dadf17dc1}, !- Handle
-=======
-  {77c0816d-031e-4c17-b32d-2a9514f762ca}, !- Handle
->>>>>>> 93199ada
+  {dfb71229-d562-419c-8200-7a509e7f481f}, !- Handle
   Denver Intl Ap_CO_USA,                  !- Name
   39.83,                                  !- Latitude {deg}
   -104.65,                                !- Longitude {deg}
@@ -236,11 +187,7 @@
   ;                                       !- Terrain
 
 OS:ClimateZones,
-<<<<<<< HEAD
-  {1c1abb5e-c337-46cf-8a90-8dcb5cdd5bfe}, !- Handle
-=======
-  {22f2ad02-efda-4418-9d31-c471ff263e53}, !- Handle
->>>>>>> 93199ada
+  {35d19af5-64f1-4f85-946a-05ced0cdb053}, !- Handle
   ,                                       !- Active Institution
   ,                                       !- Active Year
   ,                                       !- Climate Zone Institution Name 1
@@ -253,31 +200,19 @@
   Cold;                                   !- Climate Zone Value 2
 
 OS:Site:WaterMainsTemperature,
-<<<<<<< HEAD
-  {a96d7612-fc99-4283-99b4-524dddd996d8}, !- Handle
-=======
-  {4e378eb9-68b6-4e3e-b510-1361a8111247}, !- Handle
->>>>>>> 93199ada
+  {7c2318f3-73cf-4696-9b3f-bca9f4b869fa}, !- Handle
   Correlation,                            !- Calculation Method
   ,                                       !- Temperature Schedule Name
   10.8753424657535,                       !- Annual Average Outdoor Air Temperature {C}
   23.1524007936508;                       !- Maximum Difference In Monthly Average Outdoor Air Temperatures {deltaC}
 
 OS:RunPeriodControl:DaylightSavingTime,
-<<<<<<< HEAD
-  {47fedc07-e310-4dc7-ace7-608a7c2631f3}, !- Handle
-=======
-  {aea102a2-c28d-4ebb-8be6-09a075838e0b}, !- Handle
->>>>>>> 93199ada
+  {8eae3911-8d09-449d-a4be-973397032aa4}, !- Handle
   3/12,                                   !- Start Date
   11/5;                                   !- End Date
 
 OS:Site:GroundTemperature:Deep,
-<<<<<<< HEAD
-  {6116d90e-0d0c-4609-aaf9-d3abd412517d}, !- Handle
-=======
-  {7e0eb7c6-87c9-4aa3-a355-34e5b6652a2f}, !- Handle
->>>>>>> 93199ada
+  {c97d824e-acd0-4138-8dce-86b1411582ae}, !- Handle
   10.8753424657535,                       !- January Deep Ground Temperature {C}
   10.8753424657535,                       !- February Deep Ground Temperature {C}
   10.8753424657535,                       !- March Deep Ground Temperature {C}
@@ -292,11 +227,7 @@
   10.8753424657535;                       !- December Deep Ground Temperature {C}
 
 OS:Building,
-<<<<<<< HEAD
-  {f7ab956c-625e-43b4-a681-e0d89ef31017}, !- Handle
-=======
-  {dfd047bd-bd0a-4fbb-a320-123f74716f4c}, !- Handle
->>>>>>> 93199ada
+  {158fd092-3971-45ef-abe5-661c3ff0b2c2}, !- Handle
   Building 1,                             !- Name
   ,                                       !- Building Sector Type
   0,                                      !- North Axis {deg}
@@ -311,23 +242,14 @@
   1;                                      !- Standards Number of Living Units
 
 OS:AdditionalProperties,
-<<<<<<< HEAD
-  {0c2fc789-3477-406a-8e68-900bfd933fe9}, !- Handle
-  {f7ab956c-625e-43b4-a681-e0d89ef31017}, !- Object Name
-=======
-  {892462f3-60e2-49de-9a5b-226ed260bf0b}, !- Handle
-  {dfd047bd-bd0a-4fbb-a320-123f74716f4c}, !- Object Name
->>>>>>> 93199ada
+  {1281813e-def5-4513-b3be-132a40e724b9}, !- Handle
+  {158fd092-3971-45ef-abe5-661c3ff0b2c2}, !- Object Name
   Total Units Modeled,                    !- Feature Name 1
   Integer,                                !- Feature Data Type 1
   1;                                      !- Feature Value 1
 
 OS:ThermalZone,
-<<<<<<< HEAD
-  {22c7fb77-9295-4efd-8860-5527b724b75e}, !- Handle
-=======
-  {f3fe0299-1ce9-4fc0-98a3-2dc6dab851e5}, !- Handle
->>>>>>> 93199ada
+  {5f44d53c-2da8-4a82-b4fe-43207998e61d}, !- Handle
   living zone,                            !- Name
   ,                                       !- Multiplier
   ,                                       !- Ceiling Height {m}
@@ -336,17 +258,10 @@
   ,                                       !- Zone Inside Convection Algorithm
   ,                                       !- Zone Outside Convection Algorithm
   ,                                       !- Zone Conditioning Equipment List Name
-<<<<<<< HEAD
-  {3ddef82c-5001-4b08-bee7-d6783c35ea6c}, !- Zone Air Inlet Port List
-  {a90dccd4-2be1-4803-9fb2-8ebcd83ffba2}, !- Zone Air Exhaust Port List
-  {92eae66d-cc65-463c-9c46-709d99b92f42}, !- Zone Air Node Name
-  {1f2192d9-1f6a-42b1-a76d-0ff48434b941}, !- Zone Return Air Port List
-=======
-  {8478e5b0-94df-414c-8d99-dc950af5174f}, !- Zone Air Inlet Port List
-  {8e1e855b-6ab7-4722-accd-b1b2bdd8e991}, !- Zone Air Exhaust Port List
-  {d3f72691-c1d9-4d0a-b601-9407badb023d}, !- Zone Air Node Name
-  {88a53721-909e-4421-b017-038968aa5f36}, !- Zone Return Air Port List
->>>>>>> 93199ada
+  {91150e50-7de2-477a-9854-26df73b12a4c}, !- Zone Air Inlet Port List
+  {43496ae4-9d3e-46c7-9a00-86926090c3eb}, !- Zone Air Exhaust Port List
+  {3d47a092-b06a-45d1-bead-9dedeaf4b68d}, !- Zone Air Node Name
+  {4ec8b029-b9e6-473e-8ba4-9a6b7f8c8c98}, !- Zone Return Air Port List
   ,                                       !- Primary Daylighting Control Name
   ,                                       !- Fraction of Zone Controlled by Primary Daylighting Control
   ,                                       !- Secondary Daylighting Control Name
@@ -357,71 +272,37 @@
   No;                                     !- Use Ideal Air Loads
 
 OS:Node,
-<<<<<<< HEAD
-  {7e1a58ae-e314-47ab-aaac-26bbe30e7a71}, !- Handle
+  {57a2b90c-71c7-4248-b952-2e445dc2fd29}, !- Handle
   Node 1,                                 !- Name
-  {92eae66d-cc65-463c-9c46-709d99b92f42}, !- Inlet Port
+  {3d47a092-b06a-45d1-bead-9dedeaf4b68d}, !- Inlet Port
   ;                                       !- Outlet Port
 
 OS:Connection,
-  {92eae66d-cc65-463c-9c46-709d99b92f42}, !- Handle
-  {0e83be64-d5b8-49d3-9b0e-d64b99b5fd19}, !- Name
-  {22c7fb77-9295-4efd-8860-5527b724b75e}, !- Source Object
+  {3d47a092-b06a-45d1-bead-9dedeaf4b68d}, !- Handle
+  {0b8eca0b-6af2-4984-a3cb-53a01849929d}, !- Name
+  {5f44d53c-2da8-4a82-b4fe-43207998e61d}, !- Source Object
   11,                                     !- Outlet Port
-  {7e1a58ae-e314-47ab-aaac-26bbe30e7a71}, !- Target Object
+  {57a2b90c-71c7-4248-b952-2e445dc2fd29}, !- Target Object
   2;                                      !- Inlet Port
 
 OS:PortList,
-  {3ddef82c-5001-4b08-bee7-d6783c35ea6c}, !- Handle
-  {c5de0832-1675-425d-ada7-ca5f232c335b}, !- Name
-  {22c7fb77-9295-4efd-8860-5527b724b75e}; !- HVAC Component
+  {91150e50-7de2-477a-9854-26df73b12a4c}, !- Handle
+  {ea7776e7-0521-403c-affa-4cf0d5da1bf0}, !- Name
+  {5f44d53c-2da8-4a82-b4fe-43207998e61d}; !- HVAC Component
 
 OS:PortList,
-  {a90dccd4-2be1-4803-9fb2-8ebcd83ffba2}, !- Handle
-  {2a38285e-b7b2-42b7-9848-6915c2e9af40}, !- Name
-  {22c7fb77-9295-4efd-8860-5527b724b75e}; !- HVAC Component
+  {43496ae4-9d3e-46c7-9a00-86926090c3eb}, !- Handle
+  {1fdbc223-dabd-4462-8098-b3c561452fed}, !- Name
+  {5f44d53c-2da8-4a82-b4fe-43207998e61d}; !- HVAC Component
 
 OS:PortList,
-  {1f2192d9-1f6a-42b1-a76d-0ff48434b941}, !- Handle
-  {57a6bcc9-58cf-4870-afc6-87cc0f034f82}, !- Name
-  {22c7fb77-9295-4efd-8860-5527b724b75e}; !- HVAC Component
+  {4ec8b029-b9e6-473e-8ba4-9a6b7f8c8c98}, !- Handle
+  {d31ab52e-d872-43dc-8666-67b298559658}, !- Name
+  {5f44d53c-2da8-4a82-b4fe-43207998e61d}; !- HVAC Component
 
 OS:Sizing:Zone,
-  {b738950c-7d96-4a78-8723-1845492a5fef}, !- Handle
-  {22c7fb77-9295-4efd-8860-5527b724b75e}, !- Zone or ZoneList Name
-=======
-  {3a3645ae-57e2-4c2b-ba1d-a0238d727388}, !- Handle
-  Node 1,                                 !- Name
-  {d3f72691-c1d9-4d0a-b601-9407badb023d}, !- Inlet Port
-  ;                                       !- Outlet Port
-
-OS:Connection,
-  {d3f72691-c1d9-4d0a-b601-9407badb023d}, !- Handle
-  {d6190b6b-1ce0-4580-a7fc-56ee01da9c78}, !- Name
-  {f3fe0299-1ce9-4fc0-98a3-2dc6dab851e5}, !- Source Object
-  11,                                     !- Outlet Port
-  {3a3645ae-57e2-4c2b-ba1d-a0238d727388}, !- Target Object
-  2;                                      !- Inlet Port
-
-OS:PortList,
-  {8478e5b0-94df-414c-8d99-dc950af5174f}, !- Handle
-  {f0044535-9cbe-444d-8fc9-09ea6cb6b691}, !- Name
-  {f3fe0299-1ce9-4fc0-98a3-2dc6dab851e5}; !- HVAC Component
-
-OS:PortList,
-  {8e1e855b-6ab7-4722-accd-b1b2bdd8e991}, !- Handle
-  {bc2607e0-43fc-4912-9779-2f4ff4aa5f73}, !- Name
-  {f3fe0299-1ce9-4fc0-98a3-2dc6dab851e5}; !- HVAC Component
-
-OS:PortList,
-  {88a53721-909e-4421-b017-038968aa5f36}, !- Handle
-  {5d472722-f2c3-449f-8f79-38cdf9002798}, !- Name
-  {f3fe0299-1ce9-4fc0-98a3-2dc6dab851e5}; !- HVAC Component
-
-OS:Sizing:Zone,
-  {66b66bdd-71c7-4214-94ad-ae9f3d4eff07}, !- Handle
-  {f3fe0299-1ce9-4fc0-98a3-2dc6dab851e5}, !- Zone or ZoneList Name
->>>>>>> 93199ada
+  {175b0725-52cd-46ff-8f3f-98d2fa55d2d4}, !- Handle
+  {5f44d53c-2da8-4a82-b4fe-43207998e61d}, !- Zone or ZoneList Name
   SupplyAirTemperature,                   !- Zone Cooling Design Supply Air Temperature Input Method
   14,                                     !- Zone Cooling Design Supply Air Temperature {C}
   11.11,                                  !- Zone Cooling Design Supply Air Temperature Difference {deltaC}
@@ -450,25 +331,14 @@
   autosize;                               !- Dedicated Outdoor Air High Setpoint Temperature for Design {C}
 
 OS:ZoneHVAC:EquipmentList,
-<<<<<<< HEAD
-  {1d7016a9-f546-4f24-8daa-a43d5a5c06c7}, !- Handle
+  {6db9959c-b2bd-4e2b-9928-3359ac85d576}, !- Handle
   Zone HVAC Equipment List 1,             !- Name
-  {22c7fb77-9295-4efd-8860-5527b724b75e}; !- Thermal Zone
+  {5f44d53c-2da8-4a82-b4fe-43207998e61d}; !- Thermal Zone
 
 OS:Space,
-  {0a3cbe57-bb26-452e-96b3-3962702b7eb1}, !- Handle
+  {c65c6d9d-3496-443f-a2a4-6412d22c3e83}, !- Handle
   living space,                           !- Name
-  {1b75332b-9368-4ccc-bc1a-ac036cb2388f}, !- Space Type Name
-=======
-  {afff114c-c7b0-4cb1-bca9-bd0b6f271612}, !- Handle
-  Zone HVAC Equipment List 1,             !- Name
-  {f3fe0299-1ce9-4fc0-98a3-2dc6dab851e5}; !- Thermal Zone
-
-OS:Space,
-  {3e4a7320-0a6a-454f-ac89-cf821e22de54}, !- Handle
-  living space,                           !- Name
-  {3e7de15e-cd65-4636-8e3a-39f138110304}, !- Space Type Name
->>>>>>> 93199ada
+  {7138ef61-5c24-43be-b5e0-6f91a4c81762}, !- Space Type Name
   ,                                       !- Default Construction Set Name
   ,                                       !- Default Schedule Set Name
   -0,                                     !- Direction of Relative North {deg}
@@ -476,31 +346,17 @@
   0,                                      !- Y Origin {m}
   0,                                      !- Z Origin {m}
   ,                                       !- Building Story Name
-<<<<<<< HEAD
-  {22c7fb77-9295-4efd-8860-5527b724b75e}, !- Thermal Zone Name
+  {5f44d53c-2da8-4a82-b4fe-43207998e61d}, !- Thermal Zone Name
   ,                                       !- Part of Total Floor Area
   ,                                       !- Design Specification Outdoor Air Object Name
-  {9b3cbfd2-d009-497d-bc65-e2515bd923dd}; !- Building Unit Name
-
-OS:Surface,
-  {4c1f4202-7d7e-4de6-b4c6-2b3c12642520}, !- Handle
+  {2acc414c-0cb5-446e-8ba0-e4c854a8c7fc}; !- Building Unit Name
+
+OS:Surface,
+  {75adad5e-a824-4c52-a1a1-b097ff1703ef}, !- Handle
   Surface 1,                              !- Name
   Floor,                                  !- Surface Type
   ,                                       !- Construction Name
-  {0a3cbe57-bb26-452e-96b3-3962702b7eb1}, !- Space Name
-=======
-  {f3fe0299-1ce9-4fc0-98a3-2dc6dab851e5}, !- Thermal Zone Name
-  ,                                       !- Part of Total Floor Area
-  ,                                       !- Design Specification Outdoor Air Object Name
-  {a3eb11ce-1647-40ad-89b6-61987691ecf5}; !- Building Unit Name
-
-OS:Surface,
-  {435f5a3a-2337-4a03-b60c-083a0dbe37f3}, !- Handle
-  Surface 1,                              !- Name
-  Floor,                                  !- Surface Type
-  ,                                       !- Construction Name
-  {3e4a7320-0a6a-454f-ac89-cf821e22de54}, !- Space Name
->>>>>>> 93199ada
+  {c65c6d9d-3496-443f-a2a4-6412d22c3e83}, !- Space Name
   Foundation,                             !- Outside Boundary Condition
   ,                                       !- Outside Boundary Condition Object
   NoSun,                                  !- Sun Exposure
@@ -513,19 +369,11 @@
   11.129722368505, 0, 0;                  !- X,Y,Z Vertex 4 {m}
 
 OS:Surface,
-<<<<<<< HEAD
-  {26ffcf69-c6dc-4ee6-ae39-abcb7252ad7f}, !- Handle
+  {691758d9-a699-40d9-ad21-d119ded82e93}, !- Handle
   Surface 2,                              !- Name
   Wall,                                   !- Surface Type
   ,                                       !- Construction Name
-  {0a3cbe57-bb26-452e-96b3-3962702b7eb1}, !- Space Name
-=======
-  {c3e2314f-09b5-41f1-a996-ceb1a913f167}, !- Handle
-  Surface 2,                              !- Name
-  Wall,                                   !- Surface Type
-  ,                                       !- Construction Name
-  {3e4a7320-0a6a-454f-ac89-cf821e22de54}, !- Space Name
->>>>>>> 93199ada
+  {c65c6d9d-3496-443f-a2a4-6412d22c3e83}, !- Space Name
   Outdoors,                               !- Outside Boundary Condition
   ,                                       !- Outside Boundary Condition Object
   SunExposed,                             !- Sun Exposure
@@ -538,19 +386,11 @@
   0, 0, 2.4384;                           !- X,Y,Z Vertex 4 {m}
 
 OS:Surface,
-<<<<<<< HEAD
-  {c481bff7-4a23-488f-a0b0-69d6ce431ade}, !- Handle
+  {6ebc5313-6ec1-4a3f-96c7-c44f8acc0db3}, !- Handle
   Surface 3,                              !- Name
   Wall,                                   !- Surface Type
   ,                                       !- Construction Name
-  {0a3cbe57-bb26-452e-96b3-3962702b7eb1}, !- Space Name
-=======
-  {8e18e710-488a-499e-a710-834a08806d63}, !- Handle
-  Surface 3,                              !- Name
-  Wall,                                   !- Surface Type
-  ,                                       !- Construction Name
-  {3e4a7320-0a6a-454f-ac89-cf821e22de54}, !- Space Name
->>>>>>> 93199ada
+  {c65c6d9d-3496-443f-a2a4-6412d22c3e83}, !- Space Name
   Outdoors,                               !- Outside Boundary Condition
   ,                                       !- Outside Boundary Condition Object
   SunExposed,                             !- Sun Exposure
@@ -563,19 +403,11 @@
   0, 5.56486118425249, 2.4384;            !- X,Y,Z Vertex 4 {m}
 
 OS:Surface,
-<<<<<<< HEAD
-  {ec5bedd9-7e0c-4acc-8115-afd71c901ad3}, !- Handle
+  {18eb09d6-0f09-4ee6-a6fe-adad6bf8ec22}, !- Handle
   Surface 4,                              !- Name
   Wall,                                   !- Surface Type
   ,                                       !- Construction Name
-  {0a3cbe57-bb26-452e-96b3-3962702b7eb1}, !- Space Name
-=======
-  {59b1918c-a2eb-4e20-bb0c-2fecec15cb2a}, !- Handle
-  Surface 4,                              !- Name
-  Wall,                                   !- Surface Type
-  ,                                       !- Construction Name
-  {3e4a7320-0a6a-454f-ac89-cf821e22de54}, !- Space Name
->>>>>>> 93199ada
+  {c65c6d9d-3496-443f-a2a4-6412d22c3e83}, !- Space Name
   Outdoors,                               !- Outside Boundary Condition
   ,                                       !- Outside Boundary Condition Object
   SunExposed,                             !- Sun Exposure
@@ -588,19 +420,11 @@
   11.129722368505, 5.56486118425249, 2.4384; !- X,Y,Z Vertex 4 {m}
 
 OS:Surface,
-<<<<<<< HEAD
-  {d4313518-d13d-4b0c-939f-75885231ea92}, !- Handle
+  {cb0d853d-476e-4e31-abc2-4c9c23fe64dc}, !- Handle
   Surface 5,                              !- Name
   Wall,                                   !- Surface Type
   ,                                       !- Construction Name
-  {0a3cbe57-bb26-452e-96b3-3962702b7eb1}, !- Space Name
-=======
-  {893392f6-b48d-4a83-8ec9-f5850f9a2a34}, !- Handle
-  Surface 5,                              !- Name
-  Wall,                                   !- Surface Type
-  ,                                       !- Construction Name
-  {3e4a7320-0a6a-454f-ac89-cf821e22de54}, !- Space Name
->>>>>>> 93199ada
+  {c65c6d9d-3496-443f-a2a4-6412d22c3e83}, !- Space Name
   Outdoors,                               !- Outside Boundary Condition
   ,                                       !- Outside Boundary Condition Object
   SunExposed,                             !- Sun Exposure
@@ -613,23 +437,13 @@
   11.129722368505, 0, 2.4384;             !- X,Y,Z Vertex 4 {m}
 
 OS:Surface,
-<<<<<<< HEAD
-  {b28edbe4-dbad-42ee-8e2c-85d335e55bdd}, !- Handle
+  {14b11348-873e-4725-9ccc-068e490c17aa}, !- Handle
   Surface 6,                              !- Name
   RoofCeiling,                            !- Surface Type
   ,                                       !- Construction Name
-  {0a3cbe57-bb26-452e-96b3-3962702b7eb1}, !- Space Name
+  {c65c6d9d-3496-443f-a2a4-6412d22c3e83}, !- Space Name
   Surface,                                !- Outside Boundary Condition
-  {1cfa7b0b-4f26-4830-8fa0-f463ef815e91}, !- Outside Boundary Condition Object
-=======
-  {8e9d9af1-cef3-401c-8849-0073e37f562d}, !- Handle
-  Surface 6,                              !- Name
-  RoofCeiling,                            !- Surface Type
-  ,                                       !- Construction Name
-  {3e4a7320-0a6a-454f-ac89-cf821e22de54}, !- Space Name
-  Surface,                                !- Outside Boundary Condition
-  {8dd6a1d4-8254-4d78-af65-c1a71a12f8dc}, !- Outside Boundary Condition Object
->>>>>>> 93199ada
+  {6b34af3c-90bd-407a-847a-c3911d66c73d}, !- Outside Boundary Condition Object
   NoSun,                                  !- Sun Exposure
   NoWind,                                 !- Wind Exposure
   ,                                       !- View Factor to Ground
@@ -640,11 +454,7 @@
   0, 0, 2.4384;                           !- X,Y,Z Vertex 4 {m}
 
 OS:SpaceType,
-<<<<<<< HEAD
-  {1b75332b-9368-4ccc-bc1a-ac036cb2388f}, !- Handle
-=======
-  {3e7de15e-cd65-4636-8e3a-39f138110304}, !- Handle
->>>>>>> 93199ada
+  {7138ef61-5c24-43be-b5e0-6f91a4c81762}, !- Handle
   Space Type 1,                           !- Name
   ,                                       !- Default Construction Set Name
   ,                                       !- Default Schedule Set Name
@@ -655,15 +465,9 @@
   living;                                 !- Standards Space Type
 
 OS:Space,
-<<<<<<< HEAD
-  {e6c45415-9dee-4c51-b249-0294f07d6b10}, !- Handle
+  {a55db33c-6283-4040-91d6-09d227eaad99}, !- Handle
   living space|story 2,                   !- Name
-  {1b75332b-9368-4ccc-bc1a-ac036cb2388f}, !- Space Type Name
-=======
-  {5cf4f4d3-fea7-4d09-b4f8-4ddb315b6526}, !- Handle
-  living space|story 2,                   !- Name
-  {3e7de15e-cd65-4636-8e3a-39f138110304}, !- Space Type Name
->>>>>>> 93199ada
+  {7138ef61-5c24-43be-b5e0-6f91a4c81762}, !- Space Type Name
   ,                                       !- Default Construction Set Name
   ,                                       !- Default Schedule Set Name
   -0,                                     !- Direction of Relative North {deg}
@@ -671,35 +475,19 @@
   0,                                      !- Y Origin {m}
   2.4384,                                 !- Z Origin {m}
   ,                                       !- Building Story Name
-<<<<<<< HEAD
-  {22c7fb77-9295-4efd-8860-5527b724b75e}, !- Thermal Zone Name
+  {5f44d53c-2da8-4a82-b4fe-43207998e61d}, !- Thermal Zone Name
   ,                                       !- Part of Total Floor Area
   ,                                       !- Design Specification Outdoor Air Object Name
-  {9b3cbfd2-d009-497d-bc65-e2515bd923dd}; !- Building Unit Name
-
-OS:Surface,
-  {1cfa7b0b-4f26-4830-8fa0-f463ef815e91}, !- Handle
+  {2acc414c-0cb5-446e-8ba0-e4c854a8c7fc}; !- Building Unit Name
+
+OS:Surface,
+  {6b34af3c-90bd-407a-847a-c3911d66c73d}, !- Handle
   Surface 7,                              !- Name
   Floor,                                  !- Surface Type
   ,                                       !- Construction Name
-  {e6c45415-9dee-4c51-b249-0294f07d6b10}, !- Space Name
+  {a55db33c-6283-4040-91d6-09d227eaad99}, !- Space Name
   Surface,                                !- Outside Boundary Condition
-  {b28edbe4-dbad-42ee-8e2c-85d335e55bdd}, !- Outside Boundary Condition Object
-=======
-  {f3fe0299-1ce9-4fc0-98a3-2dc6dab851e5}, !- Thermal Zone Name
-  ,                                       !- Part of Total Floor Area
-  ,                                       !- Design Specification Outdoor Air Object Name
-  {a3eb11ce-1647-40ad-89b6-61987691ecf5}; !- Building Unit Name
-
-OS:Surface,
-  {8dd6a1d4-8254-4d78-af65-c1a71a12f8dc}, !- Handle
-  Surface 7,                              !- Name
-  Floor,                                  !- Surface Type
-  ,                                       !- Construction Name
-  {5cf4f4d3-fea7-4d09-b4f8-4ddb315b6526}, !- Space Name
-  Surface,                                !- Outside Boundary Condition
-  {8e9d9af1-cef3-401c-8849-0073e37f562d}, !- Outside Boundary Condition Object
->>>>>>> 93199ada
+  {14b11348-873e-4725-9ccc-068e490c17aa}, !- Outside Boundary Condition Object
   NoSun,                                  !- Sun Exposure
   NoWind,                                 !- Wind Exposure
   ,                                       !- View Factor to Ground
@@ -710,19 +498,11 @@
   11.129722368505, 0, 0;                  !- X,Y,Z Vertex 4 {m}
 
 OS:Surface,
-<<<<<<< HEAD
-  {52f1c6a1-4e01-469b-8cd5-09d7962c1e47}, !- Handle
+  {85f0e4b5-448d-46f8-99cc-6b9b05050d66}, !- Handle
   Surface 8,                              !- Name
   Wall,                                   !- Surface Type
   ,                                       !- Construction Name
-  {e6c45415-9dee-4c51-b249-0294f07d6b10}, !- Space Name
-=======
-  {3364b362-b710-4d2a-88c9-235203eb7d95}, !- Handle
-  Surface 8,                              !- Name
-  Wall,                                   !- Surface Type
-  ,                                       !- Construction Name
-  {5cf4f4d3-fea7-4d09-b4f8-4ddb315b6526}, !- Space Name
->>>>>>> 93199ada
+  {a55db33c-6283-4040-91d6-09d227eaad99}, !- Space Name
   Outdoors,                               !- Outside Boundary Condition
   ,                                       !- Outside Boundary Condition Object
   SunExposed,                             !- Sun Exposure
@@ -735,19 +515,11 @@
   0, 0, 2.4384;                           !- X,Y,Z Vertex 4 {m}
 
 OS:Surface,
-<<<<<<< HEAD
-  {2f0b164d-c839-452f-804d-0ed65dc1a8a7}, !- Handle
+  {67f8c599-923c-45d4-86c6-6a6364bcf0b5}, !- Handle
   Surface 9,                              !- Name
   Wall,                                   !- Surface Type
   ,                                       !- Construction Name
-  {e6c45415-9dee-4c51-b249-0294f07d6b10}, !- Space Name
-=======
-  {e2807c77-a882-4119-a751-dabe383d1928}, !- Handle
-  Surface 9,                              !- Name
-  Wall,                                   !- Surface Type
-  ,                                       !- Construction Name
-  {5cf4f4d3-fea7-4d09-b4f8-4ddb315b6526}, !- Space Name
->>>>>>> 93199ada
+  {a55db33c-6283-4040-91d6-09d227eaad99}, !- Space Name
   Outdoors,                               !- Outside Boundary Condition
   ,                                       !- Outside Boundary Condition Object
   SunExposed,                             !- Sun Exposure
@@ -760,19 +532,11 @@
   0, 5.56486118425249, 2.4384;            !- X,Y,Z Vertex 4 {m}
 
 OS:Surface,
-<<<<<<< HEAD
-  {eb3d1e97-f875-420c-bf1e-770eaf714e9d}, !- Handle
+  {5e63838b-401e-46d6-861b-a65ab2f3aa11}, !- Handle
   Surface 10,                             !- Name
   Wall,                                   !- Surface Type
   ,                                       !- Construction Name
-  {e6c45415-9dee-4c51-b249-0294f07d6b10}, !- Space Name
-=======
-  {434e0034-b950-4625-8da8-bb596e50b13b}, !- Handle
-  Surface 10,                             !- Name
-  Wall,                                   !- Surface Type
-  ,                                       !- Construction Name
-  {5cf4f4d3-fea7-4d09-b4f8-4ddb315b6526}, !- Space Name
->>>>>>> 93199ada
+  {a55db33c-6283-4040-91d6-09d227eaad99}, !- Space Name
   Outdoors,                               !- Outside Boundary Condition
   ,                                       !- Outside Boundary Condition Object
   SunExposed,                             !- Sun Exposure
@@ -785,19 +549,11 @@
   11.129722368505, 5.56486118425249, 2.4384; !- X,Y,Z Vertex 4 {m}
 
 OS:Surface,
-<<<<<<< HEAD
-  {c1e21f46-b57c-4a8b-824b-25f5cb98a444}, !- Handle
+  {eb05144f-7daa-44ad-99c2-379c6c878d59}, !- Handle
   Surface 11,                             !- Name
   Wall,                                   !- Surface Type
   ,                                       !- Construction Name
-  {e6c45415-9dee-4c51-b249-0294f07d6b10}, !- Space Name
-=======
-  {ef6fe93e-5eee-41f1-9467-c46fb680c578}, !- Handle
-  Surface 11,                             !- Name
-  Wall,                                   !- Surface Type
-  ,                                       !- Construction Name
-  {5cf4f4d3-fea7-4d09-b4f8-4ddb315b6526}, !- Space Name
->>>>>>> 93199ada
+  {a55db33c-6283-4040-91d6-09d227eaad99}, !- Space Name
   Outdoors,                               !- Outside Boundary Condition
   ,                                       !- Outside Boundary Condition Object
   SunExposed,                             !- Sun Exposure
@@ -810,23 +566,13 @@
   11.129722368505, 0, 2.4384;             !- X,Y,Z Vertex 4 {m}
 
 OS:Surface,
-<<<<<<< HEAD
-  {810c3731-b6e6-4a90-a157-484af44dfe89}, !- Handle
+  {e82bbea8-fd5c-453c-841a-a8834b7b1637}, !- Handle
   Surface 12,                             !- Name
   RoofCeiling,                            !- Surface Type
   ,                                       !- Construction Name
-  {e6c45415-9dee-4c51-b249-0294f07d6b10}, !- Space Name
+  {a55db33c-6283-4040-91d6-09d227eaad99}, !- Space Name
   Surface,                                !- Outside Boundary Condition
-  {69a4b60f-0221-4980-b9ae-b610afc5cb2f}, !- Outside Boundary Condition Object
-=======
-  {5cd1bff3-c1e8-435d-b618-d32ac4bb94f4}, !- Handle
-  Surface 12,                             !- Name
-  RoofCeiling,                            !- Surface Type
-  ,                                       !- Construction Name
-  {5cf4f4d3-fea7-4d09-b4f8-4ddb315b6526}, !- Space Name
-  Surface,                                !- Outside Boundary Condition
-  {6e0d56f9-17ca-425d-bad1-2e75b4607add}, !- Outside Boundary Condition Object
->>>>>>> 93199ada
+  {24566ad1-504c-453a-a892-69cb9e5ae33f}, !- Outside Boundary Condition Object
   NoSun,                                  !- Sun Exposure
   NoWind,                                 !- Wind Exposure
   ,                                       !- View Factor to Ground
@@ -837,23 +583,13 @@
   0, 0, 2.4384;                           !- X,Y,Z Vertex 4 {m}
 
 OS:Surface,
-<<<<<<< HEAD
-  {69a4b60f-0221-4980-b9ae-b610afc5cb2f}, !- Handle
+  {24566ad1-504c-453a-a892-69cb9e5ae33f}, !- Handle
   Surface 13,                             !- Name
   Floor,                                  !- Surface Type
   ,                                       !- Construction Name
-  {72c1777c-b20e-416f-9b9a-70f304d44149}, !- Space Name
+  {76a481b8-fdbf-4da9-a869-d3e53ae11adf}, !- Space Name
   Surface,                                !- Outside Boundary Condition
-  {810c3731-b6e6-4a90-a157-484af44dfe89}, !- Outside Boundary Condition Object
-=======
-  {6e0d56f9-17ca-425d-bad1-2e75b4607add}, !- Handle
-  Surface 13,                             !- Name
-  Floor,                                  !- Surface Type
-  ,                                       !- Construction Name
-  {0594bd50-7edf-4923-abc9-338ebfb53bfc}, !- Space Name
-  Surface,                                !- Outside Boundary Condition
-  {5cd1bff3-c1e8-435d-b618-d32ac4bb94f4}, !- Outside Boundary Condition Object
->>>>>>> 93199ada
+  {e82bbea8-fd5c-453c-841a-a8834b7b1637}, !- Outside Boundary Condition Object
   NoSun,                                  !- Sun Exposure
   NoWind,                                 !- Wind Exposure
   ,                                       !- View Factor to Ground
@@ -864,19 +600,11 @@
   0, 0, 0;                                !- X,Y,Z Vertex 4 {m}
 
 OS:Surface,
-<<<<<<< HEAD
-  {afa64311-93a5-454a-9977-16482e0096c8}, !- Handle
+  {e8efff81-2799-4f43-97e6-7d62b44f5bcd}, !- Handle
   Surface 14,                             !- Name
   RoofCeiling,                            !- Surface Type
   ,                                       !- Construction Name
-  {72c1777c-b20e-416f-9b9a-70f304d44149}, !- Space Name
-=======
-  {9f90c116-4f7d-4a95-ae4d-adada8bffb3e}, !- Handle
-  Surface 14,                             !- Name
-  RoofCeiling,                            !- Surface Type
-  ,                                       !- Construction Name
-  {0594bd50-7edf-4923-abc9-338ebfb53bfc}, !- Space Name
->>>>>>> 93199ada
+  {76a481b8-fdbf-4da9-a869-d3e53ae11adf}, !- Space Name
   Outdoors,                               !- Outside Boundary Condition
   ,                                       !- Outside Boundary Condition Object
   SunExposed,                             !- Sun Exposure
@@ -889,19 +617,11 @@
   11.129722368505, 0, 0.3048;             !- X,Y,Z Vertex 4 {m}
 
 OS:Surface,
-<<<<<<< HEAD
-  {b3e76c58-1ff1-43b3-bc5e-d3f86324da01}, !- Handle
+  {599a0b8d-3b89-45f7-8227-5e34db74eba0}, !- Handle
   Surface 15,                             !- Name
   RoofCeiling,                            !- Surface Type
   ,                                       !- Construction Name
-  {72c1777c-b20e-416f-9b9a-70f304d44149}, !- Space Name
-=======
-  {07385d80-9136-4f2e-9ad2-a3a65f8a7c95}, !- Handle
-  Surface 15,                             !- Name
-  RoofCeiling,                            !- Surface Type
-  ,                                       !- Construction Name
-  {0594bd50-7edf-4923-abc9-338ebfb53bfc}, !- Space Name
->>>>>>> 93199ada
+  {76a481b8-fdbf-4da9-a869-d3e53ae11adf}, !- Space Name
   Outdoors,                               !- Outside Boundary Condition
   ,                                       !- Outside Boundary Condition Object
   SunExposed,                             !- Sun Exposure
@@ -914,19 +634,11 @@
   0, 5.56486118425249, 0.304799999999999; !- X,Y,Z Vertex 4 {m}
 
 OS:Surface,
-<<<<<<< HEAD
-  {574d6a40-aad2-456c-8e49-656eede62562}, !- Handle
+  {e92ddc2e-1ce4-40e0-88e0-2c431c4e99d1}, !- Handle
   Surface 16,                             !- Name
   RoofCeiling,                            !- Surface Type
   ,                                       !- Construction Name
-  {72c1777c-b20e-416f-9b9a-70f304d44149}, !- Space Name
-=======
-  {49ee3384-df35-4146-9ffb-67f98a7f9817}, !- Handle
-  Surface 16,                             !- Name
-  RoofCeiling,                            !- Surface Type
-  ,                                       !- Construction Name
-  {0594bd50-7edf-4923-abc9-338ebfb53bfc}, !- Space Name
->>>>>>> 93199ada
+  {76a481b8-fdbf-4da9-a869-d3e53ae11adf}, !- Space Name
   Outdoors,                               !- Outside Boundary Condition
   ,                                       !- Outside Boundary Condition Object
   SunExposed,                             !- Sun Exposure
@@ -938,19 +650,11 @@
   0, 0, 0.3048;                           !- X,Y,Z Vertex 3 {m}
 
 OS:Surface,
-<<<<<<< HEAD
-  {9bd9a878-84f3-4e08-8d1f-7d0604f288df}, !- Handle
+  {b42f06a0-eb0c-4b6c-afca-100c7c25c84c}, !- Handle
   Surface 17,                             !- Name
   RoofCeiling,                            !- Surface Type
   ,                                       !- Construction Name
-  {72c1777c-b20e-416f-9b9a-70f304d44149}, !- Space Name
-=======
-  {cf66f60b-3a94-4486-a1b4-be1b147e0455}, !- Handle
-  Surface 17,                             !- Name
-  RoofCeiling,                            !- Surface Type
-  ,                                       !- Construction Name
-  {0594bd50-7edf-4923-abc9-338ebfb53bfc}, !- Space Name
->>>>>>> 93199ada
+  {76a481b8-fdbf-4da9-a869-d3e53ae11adf}, !- Space Name
   Outdoors,                               !- Outside Boundary Condition
   ,                                       !- Outside Boundary Condition Object
   SunExposed,                             !- Sun Exposure
@@ -962,15 +666,9 @@
   11.129722368505, 5.56486118425249, 0.304799999999997; !- X,Y,Z Vertex 3 {m}
 
 OS:Space,
-<<<<<<< HEAD
-  {72c1777c-b20e-416f-9b9a-70f304d44149}, !- Handle
+  {76a481b8-fdbf-4da9-a869-d3e53ae11adf}, !- Handle
   finished attic space,                   !- Name
-  {1b75332b-9368-4ccc-bc1a-ac036cb2388f}, !- Space Type Name
-=======
-  {0594bd50-7edf-4923-abc9-338ebfb53bfc}, !- Handle
-  finished attic space,                   !- Name
-  {3e7de15e-cd65-4636-8e3a-39f138110304}, !- Space Type Name
->>>>>>> 93199ada
+  {7138ef61-5c24-43be-b5e0-6f91a4c81762}, !- Space Type Name
   ,                                       !- Default Construction Set Name
   ,                                       !- Default Schedule Set Name
   -0,                                     !- Direction of Relative North {deg}
@@ -978,35 +676,20 @@
   0,                                      !- Y Origin {m}
   4.8768,                                 !- Z Origin {m}
   ,                                       !- Building Story Name
-<<<<<<< HEAD
-  {22c7fb77-9295-4efd-8860-5527b724b75e}, !- Thermal Zone Name
+  {5f44d53c-2da8-4a82-b4fe-43207998e61d}, !- Thermal Zone Name
   ,                                       !- Part of Total Floor Area
   ,                                       !- Design Specification Outdoor Air Object Name
-  {9b3cbfd2-d009-497d-bc65-e2515bd923dd}; !- Building Unit Name
+  {2acc414c-0cb5-446e-8ba0-e4c854a8c7fc}; !- Building Unit Name
 
 OS:BuildingUnit,
-  {9b3cbfd2-d009-497d-bc65-e2515bd923dd}, !- Handle
-=======
-  {f3fe0299-1ce9-4fc0-98a3-2dc6dab851e5}, !- Thermal Zone Name
-  ,                                       !- Part of Total Floor Area
-  ,                                       !- Design Specification Outdoor Air Object Name
-  {a3eb11ce-1647-40ad-89b6-61987691ecf5}; !- Building Unit Name
-
-OS:BuildingUnit,
-  {a3eb11ce-1647-40ad-89b6-61987691ecf5}, !- Handle
->>>>>>> 93199ada
+  {2acc414c-0cb5-446e-8ba0-e4c854a8c7fc}, !- Handle
   unit 1,                                 !- Name
   ,                                       !- Rendering Color
   Residential;                            !- Building Unit Type
 
 OS:AdditionalProperties,
-<<<<<<< HEAD
-  {5ff72746-4304-42a2-b6b6-89827653c0cc}, !- Handle
-  {9b3cbfd2-d009-497d-bc65-e2515bd923dd}, !- Object Name
-=======
-  {ea42f733-e02e-440b-aaeb-6a4475acc088}, !- Handle
-  {a3eb11ce-1647-40ad-89b6-61987691ecf5}, !- Object Name
->>>>>>> 93199ada
+  {9a26f83c-d648-4efd-a80a-62e5bf031267}, !- Handle
+  {2acc414c-0cb5-446e-8ba0-e4c854a8c7fc}, !- Object Name
   NumberOfBedrooms,                       !- Feature Name 1
   Integer,                                !- Feature Data Type 1
   3,                                      !- Feature Value 1
@@ -1018,20 +701,12 @@
   2.6400000000000001;                     !- Feature Value 3
 
 OS:External:File,
-<<<<<<< HEAD
-  {6e89614d-db84-43c2-b96f-32fa04aaf7dd}, !- Handle
-=======
-  {1c45314f-9ba2-4547-85f7-bd71871863db}, !- Handle
->>>>>>> 93199ada
+  {2b0631c3-c0ec-41a1-abaa-b85c1e6b3582}, !- Handle
   8760.csv,                               !- Name
   8760.csv;                               !- File Name
 
 OS:Schedule:Day,
-<<<<<<< HEAD
-  {9986d2cb-1d93-4406-9b52-bf4d9e11df31}, !- Handle
-=======
-  {b31df28c-653d-4400-8d5d-b9630eb2bcbf}, !- Handle
->>>>>>> 93199ada
+  {b5183d02-1b82-4277-b76f-ba4d802f784f}, !- Handle
   Schedule Day 1,                         !- Name
   ,                                       !- Schedule Type Limits Name
   ,                                       !- Interpolate to Timestep
@@ -1040,11 +715,7 @@
   0;                                      !- Value Until Time 1
 
 OS:Schedule:Day,
-<<<<<<< HEAD
-  {61d08dd6-3846-4339-827b-2ebc7e291e08}, !- Handle
-=======
-  {23ddce2a-45dc-4541-80f6-85d33b2a4df6}, !- Handle
->>>>>>> 93199ada
+  {87aa894a-4eff-4216-b775-057779135c7e}, !- Handle
   Schedule Day 2,                         !- Name
   ,                                       !- Schedule Type Limits Name
   ,                                       !- Interpolate to Timestep
@@ -1053,17 +724,10 @@
   1;                                      !- Value Until Time 1
 
 OS:Schedule:File,
-<<<<<<< HEAD
-  {9df002a7-232c-47c2-ac00-23be384478ee}, !- Handle
+  {ab9ed98d-3dbe-47c1-9ad8-c167ea6bd6b5}, !- Handle
   occupants,                              !- Name
-  {3eac0f1a-588e-41eb-992d-ff29ac5e1ecf}, !- Schedule Type Limits Name
-  {6e89614d-db84-43c2-b96f-32fa04aaf7dd}, !- External File Name
-=======
-  {a154fdd9-2c6b-4d62-a309-3111e4d95835}, !- Handle
-  occupants,                              !- Name
-  {0eaa6f19-ae90-43b9-89f0-34a437979aeb}, !- Schedule Type Limits Name
-  {1c45314f-9ba2-4547-85f7-bd71871863db}, !- External File Name
->>>>>>> 93199ada
+  {4102f117-f431-441f-9b8e-a775a27cf51a}, !- Schedule Type Limits Name
+  {2b0631c3-c0ec-41a1-abaa-b85c1e6b3582}, !- External File Name
   1,                                      !- Column Number
   1,                                      !- Rows to Skip at Top
   8760,                                   !- Number of Hours of Data
@@ -1072,40 +736,23 @@
   60;                                     !- Minutes per Item
 
 OS:Schedule:Ruleset,
-<<<<<<< HEAD
-  {d3e634d5-e6ea-4394-a2c6-c289c62190a3}, !- Handle
+  {ebd2d288-6592-4f5f-babe-8f1c49485c8d}, !- Handle
   Schedule Ruleset 1,                     !- Name
-  {8bb3d193-509d-4e41-aaca-8a1337d17b4a}, !- Schedule Type Limits Name
-  {e72ff922-be2f-432b-8a15-08f1941e0852}; !- Default Day Schedule Name
+  {c9cf312a-bec1-4015-b48d-bf54cb6082b6}, !- Schedule Type Limits Name
+  {116eaf82-1eaa-4b0a-a787-6510c5c75a94}; !- Default Day Schedule Name
 
 OS:Schedule:Day,
-  {e72ff922-be2f-432b-8a15-08f1941e0852}, !- Handle
+  {116eaf82-1eaa-4b0a-a787-6510c5c75a94}, !- Handle
   Schedule Day 3,                         !- Name
-  {8bb3d193-509d-4e41-aaca-8a1337d17b4a}, !- Schedule Type Limits Name
-=======
-  {26d2ebf1-a9b8-425b-a518-8f994320169e}, !- Handle
-  Schedule Ruleset 1,                     !- Name
-  {ed052d8b-bcf3-40cb-bf71-bba7de0fd6d4}, !- Schedule Type Limits Name
-  {8adbb3cd-1b1b-4d60-8f09-1dbdddb02780}; !- Default Day Schedule Name
-
-OS:Schedule:Day,
-  {8adbb3cd-1b1b-4d60-8f09-1dbdddb02780}, !- Handle
-  Schedule Day 3,                         !- Name
-  {ed052d8b-bcf3-40cb-bf71-bba7de0fd6d4}, !- Schedule Type Limits Name
->>>>>>> 93199ada
+  {c9cf312a-bec1-4015-b48d-bf54cb6082b6}, !- Schedule Type Limits Name
   ,                                       !- Interpolate to Timestep
   24,                                     !- Hour 1
   0,                                      !- Minute 1
   112.539290946133;                       !- Value Until Time 1
 
 OS:People:Definition,
-<<<<<<< HEAD
-  {06cb4c8b-add5-436b-a7c3-169ecd33955a}, !- Handle
-  res occupants|finished attic space,     !- Name
-=======
-  {3d6550c2-30c3-48b5-b69c-36be0c8f5369}, !- Handle
+  {3911e4aa-6d0e-402a-b2db-fe13d87e0d4f}, !- Handle
   res occupants|living space|story 2,     !- Name
->>>>>>> 93199ada
   People,                                 !- Number of People Calculation Method
   0.88,                                   !- Number of People {people}
   ,                                       !- People per Space Floor Area {person/m2}
@@ -1117,21 +764,12 @@
   ZoneAveraged;                           !- Mean Radiant Temperature Calculation Type
 
 OS:People,
-<<<<<<< HEAD
-  {292b3acd-1ac8-4da7-bfc4-12ddfd2244b1}, !- Handle
-  res occupants|finished attic space,     !- Name
-  {06cb4c8b-add5-436b-a7c3-169ecd33955a}, !- People Definition Name
-  {72c1777c-b20e-416f-9b9a-70f304d44149}, !- Space or SpaceType Name
-  {9df002a7-232c-47c2-ac00-23be384478ee}, !- Number of People Schedule Name
-  {d3e634d5-e6ea-4394-a2c6-c289c62190a3}, !- Activity Level Schedule Name
-=======
-  {a9c3b3a2-2c6c-4339-ad35-f74d357fe56d}, !- Handle
+  {6cb7a5dc-ac89-4775-a454-71b92e9e4e58}, !- Handle
   res occupants|living space|story 2,     !- Name
-  {3d6550c2-30c3-48b5-b69c-36be0c8f5369}, !- People Definition Name
-  {5cf4f4d3-fea7-4d09-b4f8-4ddb315b6526}, !- Space or SpaceType Name
-  {a154fdd9-2c6b-4d62-a309-3111e4d95835}, !- Number of People Schedule Name
-  {26d2ebf1-a9b8-425b-a518-8f994320169e}, !- Activity Level Schedule Name
->>>>>>> 93199ada
+  {3911e4aa-6d0e-402a-b2db-fe13d87e0d4f}, !- People Definition Name
+  {a55db33c-6283-4040-91d6-09d227eaad99}, !- Space or SpaceType Name
+  {ab9ed98d-3dbe-47c1-9ad8-c167ea6bd6b5}, !- Number of People Schedule Name
+  {ebd2d288-6592-4f5f-babe-8f1c49485c8d}, !- Activity Level Schedule Name
   ,                                       !- Surface Name/Angle Factor List Name
   ,                                       !- Work Efficiency Schedule Name
   ,                                       !- Clothing Insulation Schedule Name
@@ -1139,11 +777,7 @@
   1;                                      !- Multiplier
 
 OS:ScheduleTypeLimits,
-<<<<<<< HEAD
-  {8bb3d193-509d-4e41-aaca-8a1337d17b4a}, !- Handle
-=======
-  {ed052d8b-bcf3-40cb-bf71-bba7de0fd6d4}, !- Handle
->>>>>>> 93199ada
+  {c9cf312a-bec1-4015-b48d-bf54cb6082b6}, !- Handle
   ActivityLevel,                          !- Name
   0,                                      !- Lower Limit Value
   ,                                       !- Upper Limit Value
@@ -1151,24 +785,15 @@
   ActivityLevel;                          !- Unit Type
 
 OS:ScheduleTypeLimits,
-<<<<<<< HEAD
-  {3eac0f1a-588e-41eb-992d-ff29ac5e1ecf}, !- Handle
-=======
-  {0eaa6f19-ae90-43b9-89f0-34a437979aeb}, !- Handle
->>>>>>> 93199ada
+  {4102f117-f431-441f-9b8e-a775a27cf51a}, !- Handle
   Fractional,                             !- Name
   0,                                      !- Lower Limit Value
   1,                                      !- Upper Limit Value
   Continuous;                             !- Numeric Type
 
 OS:People:Definition,
-<<<<<<< HEAD
-  {a931ecb7-e364-498c-af90-f1f26ca0eead}, !- Handle
-  res occupants|living space|story 2,     !- Name
-=======
-  {6f2c31be-8328-4018-9891-93e2ae756a47}, !- Handle
-  res occupants|living space,             !- Name
->>>>>>> 93199ada
+  {6bec3847-07ba-4d13-8e37-0b76173b041d}, !- Handle
+  res occupants|finished attic space,     !- Name
   People,                                 !- Number of People Calculation Method
   0.88,                                   !- Number of People {people}
   ,                                       !- People per Space Floor Area {person/m2}
@@ -1180,21 +805,12 @@
   ZoneAveraged;                           !- Mean Radiant Temperature Calculation Type
 
 OS:People,
-<<<<<<< HEAD
-  {97edf1a8-f605-45c2-86ec-42bfbe4f6883}, !- Handle
-  res occupants|living space|story 2,     !- Name
-  {a931ecb7-e364-498c-af90-f1f26ca0eead}, !- People Definition Name
-  {e6c45415-9dee-4c51-b249-0294f07d6b10}, !- Space or SpaceType Name
-  {9df002a7-232c-47c2-ac00-23be384478ee}, !- Number of People Schedule Name
-  {d3e634d5-e6ea-4394-a2c6-c289c62190a3}, !- Activity Level Schedule Name
-=======
-  {8dddb032-5574-470a-a125-06a475208977}, !- Handle
-  res occupants|living space,             !- Name
-  {6f2c31be-8328-4018-9891-93e2ae756a47}, !- People Definition Name
-  {3e4a7320-0a6a-454f-ac89-cf821e22de54}, !- Space or SpaceType Name
-  {a154fdd9-2c6b-4d62-a309-3111e4d95835}, !- Number of People Schedule Name
-  {26d2ebf1-a9b8-425b-a518-8f994320169e}, !- Activity Level Schedule Name
->>>>>>> 93199ada
+  {d021712c-7f01-4259-a310-0ccb4416cac7}, !- Handle
+  res occupants|finished attic space,     !- Name
+  {6bec3847-07ba-4d13-8e37-0b76173b041d}, !- People Definition Name
+  {76a481b8-fdbf-4da9-a869-d3e53ae11adf}, !- Space or SpaceType Name
+  {ab9ed98d-3dbe-47c1-9ad8-c167ea6bd6b5}, !- Number of People Schedule Name
+  {ebd2d288-6592-4f5f-babe-8f1c49485c8d}, !- Activity Level Schedule Name
   ,                                       !- Surface Name/Angle Factor List Name
   ,                                       !- Work Efficiency Schedule Name
   ,                                       !- Clothing Insulation Schedule Name
@@ -1202,13 +818,8 @@
   1;                                      !- Multiplier
 
 OS:People:Definition,
-<<<<<<< HEAD
-  {e98d94a3-0092-4790-b212-f30192a1033a}, !- Handle
+  {1fd3c21e-f067-4ed3-a54d-1ba853887356}, !- Handle
   res occupants|living space,             !- Name
-=======
-  {cbbb06a4-493b-4f35-aa6b-6bd72b2d1c6d}, !- Handle
-  res occupants|finished attic space,     !- Name
->>>>>>> 93199ada
   People,                                 !- Number of People Calculation Method
   0.88,                                   !- Number of People {people}
   ,                                       !- People per Space Floor Area {person/m2}
@@ -1220,21 +831,12 @@
   ZoneAveraged;                           !- Mean Radiant Temperature Calculation Type
 
 OS:People,
-<<<<<<< HEAD
-  {8584386c-1c5d-49e4-9e5d-358aaf4fe0dd}, !- Handle
+  {81b1e248-2ce9-410e-acf6-d965c0ffe8d8}, !- Handle
   res occupants|living space,             !- Name
-  {e98d94a3-0092-4790-b212-f30192a1033a}, !- People Definition Name
-  {0a3cbe57-bb26-452e-96b3-3962702b7eb1}, !- Space or SpaceType Name
-  {9df002a7-232c-47c2-ac00-23be384478ee}, !- Number of People Schedule Name
-  {d3e634d5-e6ea-4394-a2c6-c289c62190a3}, !- Activity Level Schedule Name
-=======
-  {536f4848-1307-450c-8529-a2b1750b86c7}, !- Handle
-  res occupants|finished attic space,     !- Name
-  {cbbb06a4-493b-4f35-aa6b-6bd72b2d1c6d}, !- People Definition Name
-  {0594bd50-7edf-4923-abc9-338ebfb53bfc}, !- Space or SpaceType Name
-  {a154fdd9-2c6b-4d62-a309-3111e4d95835}, !- Number of People Schedule Name
-  {26d2ebf1-a9b8-425b-a518-8f994320169e}, !- Activity Level Schedule Name
->>>>>>> 93199ada
+  {1fd3c21e-f067-4ed3-a54d-1ba853887356}, !- People Definition Name
+  {c65c6d9d-3496-443f-a2a4-6412d22c3e83}, !- Space or SpaceType Name
+  {ab9ed98d-3dbe-47c1-9ad8-c167ea6bd6b5}, !- Number of People Schedule Name
+  {ebd2d288-6592-4f5f-babe-8f1c49485c8d}, !- Activity Level Schedule Name
   ,                                       !- Surface Name/Angle Factor List Name
   ,                                       !- Work Efficiency Schedule Name
   ,                                       !- Clothing Insulation Schedule Name
@@ -1242,25 +844,39 @@
   1;                                      !- Multiplier
 
 OS:ShadingSurfaceGroup,
-<<<<<<< HEAD
-  {4887ad2f-298b-46c5-b1df-21a40ae9df2a}, !- Handle
-=======
-  {0922bed6-9068-49ab-b751-c155ee8e49be}, !- Handle
->>>>>>> 93199ada
+  {43fa8315-2b55-4fcc-912c-06d5450aa9ef}, !- Handle
   res eaves,                              !- Name
   Building;                               !- Shading Surface Type
 
 OS:ShadingSurface,
-<<<<<<< HEAD
-  {e1be58d1-1337-42e0-ad70-fff759b9bad8}, !- Handle
+  {23e6e736-457a-4c18-ad08-934ae4bf0e76}, !- Handle
+  Surface 16 - res eaves,                 !- Name
+  ,                                       !- Construction Name
+  {43fa8315-2b55-4fcc-912c-06d5450aa9ef}, !- Shading Surface Group Name
+  ,                                       !- Transmittance Schedule Name
+  ,                                       !- Number of Vertices
+  -0.6096, 5.56486118425249, 4.8768,      !- X,Y,Z Vertex 1 {m}
+  -0.6096, 0, 4.8768,                     !- X,Y,Z Vertex 2 {m}
+  0, 0, 5.1816,                           !- X,Y,Z Vertex 3 {m}
+  0, 5.56486118425249, 5.1816;            !- X,Y,Z Vertex 4 {m}
+
+OS:ShadingSurface,
+  {337e2724-032d-4345-b99e-691a1f2746a5}, !- Handle
   Surface 14 - res eaves,                 !- Name
   ,                                       !- Construction Name
-  {4887ad2f-298b-46c5-b1df-21a40ae9df2a}, !- Shading Surface Group Name
-=======
-  {6fae4d65-56dc-45c7-aadb-bafc295c2b52}, !- Handle
+  {43fa8315-2b55-4fcc-912c-06d5450aa9ef}, !- Shading Surface Group Name
+  ,                                       !- Transmittance Schedule Name
+  ,                                       !- Number of Vertices
+  0, -0.6096, 4.8768,                     !- X,Y,Z Vertex 1 {m}
+  11.129722368505, -0.6096, 4.8768,       !- X,Y,Z Vertex 2 {m}
+  11.129722368505, 0, 5.1816,             !- X,Y,Z Vertex 3 {m}
+  0, 0, 5.1816;                           !- X,Y,Z Vertex 4 {m}
+
+OS:ShadingSurface,
+  {7dd99093-2669-420a-addd-5c801b203002}, !- Handle
   Surface 15 - res eaves,                 !- Name
   ,                                       !- Construction Name
-  {0922bed6-9068-49ab-b751-c155ee8e49be}, !- Shading Surface Group Name
+  {43fa8315-2b55-4fcc-912c-06d5450aa9ef}, !- Shading Surface Group Name
   ,                                       !- Transmittance Schedule Name
   ,                                       !- Number of Vertices
   11.129722368505, 6.17446118425249, 4.8768, !- X,Y,Z Vertex 1 {m}
@@ -1269,61 +885,10 @@
   11.129722368505, 5.56486118425249, 5.1816; !- X,Y,Z Vertex 4 {m}
 
 OS:ShadingSurface,
-  {0a7e1d3e-d07f-4eab-b2a5-8d7ce551aac9}, !- Handle
-  Surface 14 - res eaves,                 !- Name
-  ,                                       !- Construction Name
-  {0922bed6-9068-49ab-b751-c155ee8e49be}, !- Shading Surface Group Name
->>>>>>> 93199ada
-  ,                                       !- Transmittance Schedule Name
-  ,                                       !- Number of Vertices
-  0, -0.6096, 4.8768,                     !- X,Y,Z Vertex 1 {m}
-  11.129722368505, -0.6096, 4.8768,       !- X,Y,Z Vertex 2 {m}
-  11.129722368505, 0, 5.1816,             !- X,Y,Z Vertex 3 {m}
-  0, 0, 5.1816;                           !- X,Y,Z Vertex 4 {m}
-
-OS:ShadingSurface,
-<<<<<<< HEAD
-  {687108a3-009b-4878-869d-b540c4acbd06}, !- Handle
-  Surface 15 - res eaves,                 !- Name
-  ,                                       !- Construction Name
-  {4887ad2f-298b-46c5-b1df-21a40ae9df2a}, !- Shading Surface Group Name
-  ,                                       !- Transmittance Schedule Name
-  ,                                       !- Number of Vertices
-  11.129722368505, 6.17446118425249, 4.8768, !- X,Y,Z Vertex 1 {m}
-  0, 6.17446118425249, 4.8768,            !- X,Y,Z Vertex 2 {m}
-  0, 5.56486118425249, 5.1816,            !- X,Y,Z Vertex 3 {m}
-  11.129722368505, 5.56486118425249, 5.1816; !- X,Y,Z Vertex 4 {m}
-
-OS:ShadingSurface,
-  {5cdd339a-9306-4bee-9654-d31170b0ef79}, !- Handle
-  Surface 16 - res eaves,                 !- Name
-  ,                                       !- Construction Name
-  {4887ad2f-298b-46c5-b1df-21a40ae9df2a}, !- Shading Surface Group Name
-=======
-  {a37efbcc-4e00-4ef7-b451-ab2b45a15472}, !- Handle
-  Surface 16 - res eaves,                 !- Name
-  ,                                       !- Construction Name
-  {0922bed6-9068-49ab-b751-c155ee8e49be}, !- Shading Surface Group Name
->>>>>>> 93199ada
-  ,                                       !- Transmittance Schedule Name
-  ,                                       !- Number of Vertices
-  -0.6096, 5.56486118425249, 4.8768,      !- X,Y,Z Vertex 1 {m}
-  -0.6096, 0, 4.8768,                     !- X,Y,Z Vertex 2 {m}
-  0, 0, 5.1816,                           !- X,Y,Z Vertex 3 {m}
-  0, 5.56486118425249, 5.1816;            !- X,Y,Z Vertex 4 {m}
-
-OS:ShadingSurface,
-<<<<<<< HEAD
-  {2a4fc823-14e5-41a1-af04-bb31ba3cb41b}, !- Handle
+  {e1bde751-69ad-4b0f-9784-3d7e4181dfb1}, !- Handle
   Surface 17 - res eaves,                 !- Name
   ,                                       !- Construction Name
-  {4887ad2f-298b-46c5-b1df-21a40ae9df2a}, !- Shading Surface Group Name
-=======
-  {5d05b2c5-41ac-40ff-8117-4f966cf5361b}, !- Handle
-  Surface 17 - res eaves,                 !- Name
-  ,                                       !- Construction Name
-  {0922bed6-9068-49ab-b751-c155ee8e49be}, !- Shading Surface Group Name
->>>>>>> 93199ada
+  {43fa8315-2b55-4fcc-912c-06d5450aa9ef}, !- Shading Surface Group Name
   ,                                       !- Transmittance Schedule Name
   ,                                       !- Number of Vertices
   11.739322368505, 0, 4.8768,             !- X,Y,Z Vertex 1 {m}
