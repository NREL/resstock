!- NOTE: Auto-generated from /test/osw_files/SFD_2000sqft_2story_SL_FA_HipRoof.osw

OS:Version,
<<<<<<< HEAD
  {9e25eebb-8214-4f46-9ed7-8e16508f4d3e}, !- Handle
  2.9.0;                                  !- Version Identifier

OS:SimulationControl,
  {15cf8544-6820-40db-a295-5c190212c915}, !- Handle
=======
  {7eefbe08-35b5-43fc-9ef3-27449e4f800e}, !- Handle
  2.9.1;                                  !- Version Identifier

OS:SimulationControl,
  {a64e6811-8155-468f-94b2-e2f93ac072cc}, !- Handle
>>>>>>> 918de987
  ,                                       !- Do Zone Sizing Calculation
  ,                                       !- Do System Sizing Calculation
  ,                                       !- Do Plant Sizing Calculation
  No;                                     !- Run Simulation for Sizing Periods

OS:Timestep,
<<<<<<< HEAD
  {a8ba602f-b04c-46ee-8f13-51ad1b58ebf7}, !- Handle
  6;                                      !- Number of Timesteps per Hour

OS:ShadowCalculation,
  {efb1ee2a-6618-4f2e-b9ed-7687bbb298d3}, !- Handle
=======
  {ac0ca683-cfbe-4ded-af1f-ad62dc706a88}, !- Handle
  6;                                      !- Number of Timesteps per Hour

OS:ShadowCalculation,
  {168aa0b5-bc3e-4bfa-a02d-be277a225c9d}, !- Handle
>>>>>>> 918de987
  20,                                     !- Calculation Frequency
  200;                                    !- Maximum Figures in Shadow Overlap Calculations

OS:SurfaceConvectionAlgorithm:Outside,
<<<<<<< HEAD
  {354edeb6-c90e-48a8-af06-d42cb7349ab7}, !- Handle
  DOE-2;                                  !- Algorithm

OS:SurfaceConvectionAlgorithm:Inside,
  {71842ce4-a99f-4d81-a509-3dc448666ab8}, !- Handle
  TARP;                                   !- Algorithm

OS:ZoneCapacitanceMultiplier:ResearchSpecial,
  {cd049263-d2f5-40c5-9281-af2a8b5abb8f}, !- Handle
=======
  {bb11c6f7-1193-4068-b51d-4e3d86297a59}, !- Handle
  DOE-2;                                  !- Algorithm

OS:SurfaceConvectionAlgorithm:Inside,
  {6318778a-1b59-4cb5-970a-dc2bbe772f8f}, !- Handle
  TARP;                                   !- Algorithm

OS:ZoneCapacitanceMultiplier:ResearchSpecial,
  {aa2e21d1-dcea-46b1-aefe-b5c2ae054091}, !- Handle
>>>>>>> 918de987
  ,                                       !- Temperature Capacity Multiplier
  15,                                     !- Humidity Capacity Multiplier
  ;                                       !- Carbon Dioxide Capacity Multiplier

OS:RunPeriod,
<<<<<<< HEAD
  {94729728-b2a9-4bfb-affd-1005fb55a514}, !- Handle
=======
  {794b0bb6-e186-4182-ad59-777d4a53405e}, !- Handle
>>>>>>> 918de987
  Run Period 1,                           !- Name
  1,                                      !- Begin Month
  1,                                      !- Begin Day of Month
  12,                                     !- End Month
  31,                                     !- End Day of Month
  ,                                       !- Use Weather File Holidays and Special Days
  ,                                       !- Use Weather File Daylight Saving Period
  ,                                       !- Apply Weekend Holiday Rule
  ,                                       !- Use Weather File Rain Indicators
  ,                                       !- Use Weather File Snow Indicators
  ;                                       !- Number of Times Runperiod to be Repeated

OS:YearDescription,
<<<<<<< HEAD
  {a6b566c0-ffea-4d91-a3ec-5ceb51934e0c}, !- Handle
=======
  {dc32028e-76a8-4e9e-92f3-353b783e48fa}, !- Handle
>>>>>>> 918de987
  2007,                                   !- Calendar Year
  ,                                       !- Day of Week for Start Day
  ;                                       !- Is Leap Year

OS:WeatherFile,
<<<<<<< HEAD
  {01db728a-1c57-46b3-ae4f-23c2e7d83790}, !- Handle
=======
  {33f017ad-b8b7-486f-9e95-7194ed6c650a}, !- Handle
>>>>>>> 918de987
  Denver Intl Ap,                         !- City
  CO,                                     !- State Province Region
  USA,                                    !- Country
  TMY3,                                   !- Data Source
  725650,                                 !- WMO Number
  39.83,                                  !- Latitude {deg}
  -104.65,                                !- Longitude {deg}
  -7,                                     !- Time Zone {hr}
  1650,                                   !- Elevation {m}
  file:../weather/USA_CO_Denver.Intl.AP.725650_TMY3.epw, !- Url
  E23378AA;                               !- Checksum

OS:AdditionalProperties,
<<<<<<< HEAD
  {4ca19615-5357-4050-b313-109dda9a0537}, !- Handle
  {01db728a-1c57-46b3-ae4f-23c2e7d83790}, !- Object Name
=======
  {1ffff672-4093-4289-b567-906521ea3134}, !- Handle
  {33f017ad-b8b7-486f-9e95-7194ed6c650a}, !- Object Name
>>>>>>> 918de987
  EPWHeaderCity,                          !- Feature Name 1
  String,                                 !- Feature Data Type 1
  Denver Intl Ap,                         !- Feature Value 1
  EPWHeaderState,                         !- Feature Name 2
  String,                                 !- Feature Data Type 2
  CO,                                     !- Feature Value 2
  EPWHeaderCountry,                       !- Feature Name 3
  String,                                 !- Feature Data Type 3
  USA,                                    !- Feature Value 3
  EPWHeaderDataSource,                    !- Feature Name 4
  String,                                 !- Feature Data Type 4
  TMY3,                                   !- Feature Value 4
  EPWHeaderStation,                       !- Feature Name 5
  String,                                 !- Feature Data Type 5
  725650,                                 !- Feature Value 5
  EPWHeaderLatitude,                      !- Feature Name 6
  Double,                                 !- Feature Data Type 6
  39.829999999999998,                     !- Feature Value 6
  EPWHeaderLongitude,                     !- Feature Name 7
  Double,                                 !- Feature Data Type 7
  -104.65000000000001,                    !- Feature Value 7
  EPWHeaderTimezone,                      !- Feature Name 8
  Double,                                 !- Feature Data Type 8
  -7,                                     !- Feature Value 8
  EPWHeaderAltitude,                      !- Feature Name 9
  Double,                                 !- Feature Data Type 9
  5413.3858267716532,                     !- Feature Value 9
  EPWHeaderLocalPressure,                 !- Feature Name 10
  Double,                                 !- Feature Data Type 10
  0.81937567683596546,                    !- Feature Value 10
  EPWHeaderRecordsPerHour,                !- Feature Name 11
  Double,                                 !- Feature Data Type 11
  0,                                      !- Feature Value 11
  EPWDataAnnualAvgDrybulb,                !- Feature Name 12
  Double,                                 !- Feature Data Type 12
  51.575616438356228,                     !- Feature Value 12
  EPWDataAnnualMinDrybulb,                !- Feature Name 13
  Double,                                 !- Feature Data Type 13
  -2.9200000000000017,                    !- Feature Value 13
  EPWDataAnnualMaxDrybulb,                !- Feature Name 14
  Double,                                 !- Feature Data Type 14
  104,                                    !- Feature Value 14
  EPWDataCDD50F,                          !- Feature Name 15
  Double,                                 !- Feature Data Type 15
  3072.2925000000005,                     !- Feature Value 15
  EPWDataCDD65F,                          !- Feature Name 16
  Double,                                 !- Feature Data Type 16
  883.62000000000035,                     !- Feature Value 16
  EPWDataHDD50F,                          !- Feature Name 17
  Double,                                 !- Feature Data Type 17
  2497.1925000000001,                     !- Feature Value 17
  EPWDataHDD65F,                          !- Feature Name 18
  Double,                                 !- Feature Data Type 18
  5783.5200000000013,                     !- Feature Value 18
  EPWDataAnnualAvgWindspeed,              !- Feature Name 19
  Double,                                 !- Feature Data Type 19
  3.9165296803649667,                     !- Feature Value 19
  EPWDataMonthlyAvgDrybulbs,              !- Feature Name 20
  String,                                 !- Feature Data Type 20
  33.4191935483871&#4431.90142857142857&#4443.02620967741937&#4442.48624999999999&#4459.877741935483854&#4473.57574999999997&#4472.07975806451608&#4472.70008064516134&#4466.49200000000006&#4450.079112903225806&#4437.218250000000005&#4434.582177419354835, !- Feature Value 20
  EPWDataGroundMonthlyTemps,              !- Feature Name 21
  String,                                 !- Feature Data Type 21
  44.08306285945173&#4440.89570904991865&#4440.64045432632048&#4442.153016571250646&#4448.225111118704206&#4454.268919273837525&#4459.508577937551024&#4462.82777283423508&#4463.10975667174995&#4460.41014950381947&#4455.304105212311526&#4449.445696474514364, !- Feature Value 21
  EPWDataWSF,                             !- Feature Name 22
  Double,                                 !- Feature Data Type 22
  0.58999999999999997,                    !- Feature Value 22
  EPWDataMonthlyAvgDailyHighDrybulbs,     !- Feature Name 23
  String,                                 !- Feature Data Type 23
  47.41032258064516&#4446.58642857142857&#4455.15032258064517&#4453.708&#4472.80193548387098&#4488.67600000000002&#4486.1858064516129&#4485.87225806451613&#4482.082&#4463.18064516129033&#4448.73400000000001&#4448.87935483870968, !- Feature Value 23
  EPWDataMonthlyAvgDailyLowDrybulbs,      !- Feature Name 24
  String,                                 !- Feature Data Type 24
  19.347741935483874&#4419.856428571428573&#4430.316129032258065&#4431.112&#4447.41612903225806&#4457.901999999999994&#4459.063870967741934&#4460.956774193548384&#4452.352000000000004&#4438.41612903225806&#4427.002000000000002&#4423.02903225806451, !- Feature Value 24
  EPWDesignHeatingDrybulb,                !- Feature Name 25
  Double,                                 !- Feature Data Type 25
  12.02,                                  !- Feature Value 25
  EPWDesignHeatingWindspeed,              !- Feature Name 26
  Double,                                 !- Feature Data Type 26
  2.8062500000000004,                     !- Feature Value 26
  EPWDesignCoolingDrybulb,                !- Feature Name 27
  Double,                                 !- Feature Data Type 27
  91.939999999999998,                     !- Feature Value 27
  EPWDesignCoolingWetbulb,                !- Feature Name 28
  Double,                                 !- Feature Data Type 28
  59.95131430195849,                      !- Feature Value 28
  EPWDesignCoolingHumidityRatio,          !- Feature Name 29
  Double,                                 !- Feature Data Type 29
  0.0059161086834698092,                  !- Feature Value 29
  EPWDesignCoolingWindspeed,              !- Feature Name 30
  Double,                                 !- Feature Data Type 30
  3.7999999999999989,                     !- Feature Value 30
  EPWDesignDailyTemperatureRange,         !- Feature Name 31
  Double,                                 !- Feature Data Type 31
  24.915483870967748,                     !- Feature Value 31
  EPWDesignDehumidDrybulb,                !- Feature Name 32
  Double,                                 !- Feature Data Type 32
  67.996785714285721,                     !- Feature Value 32
  EPWDesignDehumidHumidityRatio,          !- Feature Name 33
  Double,                                 !- Feature Data Type 33
  0.012133744170488724,                   !- Feature Value 33
  EPWDesignCoolingDirectNormal,           !- Feature Name 34
  Double,                                 !- Feature Data Type 34
  985,                                    !- Feature Value 34
  EPWDesignCoolingDiffuseHorizontal,      !- Feature Name 35
  Double,                                 !- Feature Data Type 35
  84;                                     !- Feature Value 35

OS:Site,
<<<<<<< HEAD
  {1b6eb193-dfa6-4456-b52f-36260334366e}, !- Handle
=======
  {c265a0d7-8760-4aa5-bdbe-b2e22ac10a5a}, !- Handle
>>>>>>> 918de987
  Denver Intl Ap_CO_USA,                  !- Name
  39.83,                                  !- Latitude {deg}
  -104.65,                                !- Longitude {deg}
  -7,                                     !- Time Zone {hr}
  1650,                                   !- Elevation {m}
  ;                                       !- Terrain

OS:ClimateZones,
<<<<<<< HEAD
  {c8be7ea3-5fd8-4ff9-8f7c-ce28c2c0ca04}, !- Handle
=======
  {6f4592de-5011-4163-b31a-6d5bc3c567a1}, !- Handle
>>>>>>> 918de987
  ,                                       !- Active Institution
  ,                                       !- Active Year
  ,                                       !- Climate Zone Institution Name 1
  ,                                       !- Climate Zone Document Name 1
  ,                                       !- Climate Zone Document Year 1
  ,                                       !- Climate Zone Value 1
  Building America,                       !- Climate Zone Institution Name 2
  ,                                       !- Climate Zone Document Name 2
  0,                                      !- Climate Zone Document Year 2
  Cold;                                   !- Climate Zone Value 2

OS:Site:WaterMainsTemperature,
<<<<<<< HEAD
  {e52fcd24-c146-4ebd-9216-845ae7885d93}, !- Handle
=======
  {15e2ea93-e5c5-4f65-a37f-036421779b15}, !- Handle
>>>>>>> 918de987
  Correlation,                            !- Calculation Method
  ,                                       !- Temperature Schedule Name
  10.8753424657535,                       !- Annual Average Outdoor Air Temperature {C}
  23.1524007936508;                       !- Maximum Difference In Monthly Average Outdoor Air Temperatures {deltaC}

OS:RunPeriodControl:DaylightSavingTime,
<<<<<<< HEAD
  {15405eeb-24aa-4525-97e4-513d11f89319}, !- Handle
=======
  {65ff2579-06f1-4d60-8c76-2bc87ffb4daf}, !- Handle
>>>>>>> 918de987
  3/12,                                   !- Start Date
  11/5;                                   !- End Date

OS:Site:GroundTemperature:Deep,
<<<<<<< HEAD
  {1d9f17bf-75be-4367-90f1-ef1102b2eabb}, !- Handle
=======
  {7c28b4ab-a7d4-477d-93e1-5f70048005b1}, !- Handle
>>>>>>> 918de987
  10.8753424657535,                       !- January Deep Ground Temperature {C}
  10.8753424657535,                       !- February Deep Ground Temperature {C}
  10.8753424657535,                       !- March Deep Ground Temperature {C}
  10.8753424657535,                       !- April Deep Ground Temperature {C}
  10.8753424657535,                       !- May Deep Ground Temperature {C}
  10.8753424657535,                       !- June Deep Ground Temperature {C}
  10.8753424657535,                       !- July Deep Ground Temperature {C}
  10.8753424657535,                       !- August Deep Ground Temperature {C}
  10.8753424657535,                       !- September Deep Ground Temperature {C}
  10.8753424657535,                       !- October Deep Ground Temperature {C}
  10.8753424657535,                       !- November Deep Ground Temperature {C}
  10.8753424657535;                       !- December Deep Ground Temperature {C}

OS:Building,
<<<<<<< HEAD
  {1e3e6b7e-9234-4ca6-888d-fc5c79c44b28}, !- Handle
=======
  {aa17b911-df1e-4a28-8d9b-7e66046ed203}, !- Handle
>>>>>>> 918de987
  Building 1,                             !- Name
  ,                                       !- Building Sector Type
  0,                                      !- North Axis {deg}
  ,                                       !- Nominal Floor to Floor Height {m}
  ,                                       !- Space Type Name
  ,                                       !- Default Construction Set Name
  ,                                       !- Default Schedule Set Name
  3,                                      !- Standards Number of Stories
  3,                                      !- Standards Number of Above Ground Stories
  ,                                       !- Standards Template
  singlefamilydetached,                   !- Standards Building Type
  1;                                      !- Standards Number of Living Units

OS:AdditionalProperties,
<<<<<<< HEAD
  {5b58d7a9-6781-414a-8421-cc6b39714545}, !- Handle
  {1e3e6b7e-9234-4ca6-888d-fc5c79c44b28}, !- Object Name
=======
  {7f17067d-84ce-4a81-9e4b-365e84f33a3e}, !- Handle
  {aa17b911-df1e-4a28-8d9b-7e66046ed203}, !- Object Name
>>>>>>> 918de987
  Total Units Modeled,                    !- Feature Name 1
  Integer,                                !- Feature Data Type 1
  1;                                      !- Feature Value 1

OS:ThermalZone,
<<<<<<< HEAD
  {87b6f079-565b-475c-9fa4-222bd660b47a}, !- Handle
=======
  {4ab6d57c-33b5-4e9f-bb48-b2cf35bd5845}, !- Handle
>>>>>>> 918de987
  living zone,                            !- Name
  ,                                       !- Multiplier
  ,                                       !- Ceiling Height {m}
  ,                                       !- Volume {m3}
  ,                                       !- Floor Area {m2}
  ,                                       !- Zone Inside Convection Algorithm
  ,                                       !- Zone Outside Convection Algorithm
  ,                                       !- Zone Conditioning Equipment List Name
<<<<<<< HEAD
  {3d76394e-d1af-4117-83ad-108b408269f2}, !- Zone Air Inlet Port List
  {45a88f47-5db9-496d-8184-a19a2cec761a}, !- Zone Air Exhaust Port List
  {734ba0a0-f1b0-4e78-8fa9-a84394bdc8f6}, !- Zone Air Node Name
  {234b96bb-299e-442f-8613-0d0200e20e6a}, !- Zone Return Air Port List
=======
  {0c4c2baf-575e-402f-afc9-d95f23aba6c7}, !- Zone Air Inlet Port List
  {4d4e9dc1-0455-4156-b8aa-32c147ef0f7c}, !- Zone Air Exhaust Port List
  {fa00f7ab-9969-4c70-9749-82d546e1f98c}, !- Zone Air Node Name
  {0d714ae2-474a-478d-b9f4-4f3a453485b3}, !- Zone Return Air Port List
>>>>>>> 918de987
  ,                                       !- Primary Daylighting Control Name
  ,                                       !- Fraction of Zone Controlled by Primary Daylighting Control
  ,                                       !- Secondary Daylighting Control Name
  ,                                       !- Fraction of Zone Controlled by Secondary Daylighting Control
  ,                                       !- Illuminance Map Name
  ,                                       !- Group Rendering Name
  ,                                       !- Thermostat Name
  No;                                     !- Use Ideal Air Loads

OS:Node,
<<<<<<< HEAD
  {aae3d8e3-9024-47fb-9acb-b1cae9c35919}, !- Handle
  Node 1,                                 !- Name
  {734ba0a0-f1b0-4e78-8fa9-a84394bdc8f6}, !- Inlet Port
  ;                                       !- Outlet Port

OS:Connection,
  {734ba0a0-f1b0-4e78-8fa9-a84394bdc8f6}, !- Handle
  {b0607d0d-12e9-401f-93db-a5d1caa7be6e}, !- Name
  {87b6f079-565b-475c-9fa4-222bd660b47a}, !- Source Object
  11,                                     !- Outlet Port
  {aae3d8e3-9024-47fb-9acb-b1cae9c35919}, !- Target Object
  2;                                      !- Inlet Port

OS:PortList,
  {3d76394e-d1af-4117-83ad-108b408269f2}, !- Handle
  {4422d1ed-71ad-49c6-88b6-b8b94305864b}, !- Name
  {87b6f079-565b-475c-9fa4-222bd660b47a}; !- HVAC Component

OS:PortList,
  {45a88f47-5db9-496d-8184-a19a2cec761a}, !- Handle
  {68034a39-d6eb-443e-80c3-5a5b12204042}, !- Name
  {87b6f079-565b-475c-9fa4-222bd660b47a}; !- HVAC Component

OS:PortList,
  {234b96bb-299e-442f-8613-0d0200e20e6a}, !- Handle
  {9eeb49f4-7762-434d-a5f0-acecb2dec16d}, !- Name
  {87b6f079-565b-475c-9fa4-222bd660b47a}; !- HVAC Component

OS:Sizing:Zone,
  {728247f6-a445-461c-b371-68784493f9fd}, !- Handle
  {87b6f079-565b-475c-9fa4-222bd660b47a}, !- Zone or ZoneList Name
=======
  {d9eb4524-fadd-4165-801c-1a2f4b19dfe1}, !- Handle
  Node 1,                                 !- Name
  {fa00f7ab-9969-4c70-9749-82d546e1f98c}, !- Inlet Port
  ;                                       !- Outlet Port

OS:Connection,
  {fa00f7ab-9969-4c70-9749-82d546e1f98c}, !- Handle
  {000ce62d-c73d-432c-a866-334cb3466693}, !- Name
  {4ab6d57c-33b5-4e9f-bb48-b2cf35bd5845}, !- Source Object
  11,                                     !- Outlet Port
  {d9eb4524-fadd-4165-801c-1a2f4b19dfe1}, !- Target Object
  2;                                      !- Inlet Port

OS:PortList,
  {0c4c2baf-575e-402f-afc9-d95f23aba6c7}, !- Handle
  {c07a9b36-3c3d-482e-aa2c-faaceb1172a9}, !- Name
  {4ab6d57c-33b5-4e9f-bb48-b2cf35bd5845}; !- HVAC Component

OS:PortList,
  {4d4e9dc1-0455-4156-b8aa-32c147ef0f7c}, !- Handle
  {098c0ee4-a39f-43ac-9c0c-5993f7afb61a}, !- Name
  {4ab6d57c-33b5-4e9f-bb48-b2cf35bd5845}; !- HVAC Component

OS:PortList,
  {0d714ae2-474a-478d-b9f4-4f3a453485b3}, !- Handle
  {cf99ac00-54d6-4f0b-bdbc-78a995be8f45}, !- Name
  {4ab6d57c-33b5-4e9f-bb48-b2cf35bd5845}; !- HVAC Component

OS:Sizing:Zone,
  {715f1c65-8cb0-4429-8b75-ff5fe565c13c}, !- Handle
  {4ab6d57c-33b5-4e9f-bb48-b2cf35bd5845}, !- Zone or ZoneList Name
>>>>>>> 918de987
  SupplyAirTemperature,                   !- Zone Cooling Design Supply Air Temperature Input Method
  14,                                     !- Zone Cooling Design Supply Air Temperature {C}
  11.11,                                  !- Zone Cooling Design Supply Air Temperature Difference {deltaC}
  SupplyAirTemperature,                   !- Zone Heating Design Supply Air Temperature Input Method
  40,                                     !- Zone Heating Design Supply Air Temperature {C}
  11.11,                                  !- Zone Heating Design Supply Air Temperature Difference {deltaC}
  0.0085,                                 !- Zone Cooling Design Supply Air Humidity Ratio {kg-H2O/kg-air}
  0.008,                                  !- Zone Heating Design Supply Air Humidity Ratio {kg-H2O/kg-air}
  ,                                       !- Zone Heating Sizing Factor
  ,                                       !- Zone Cooling Sizing Factor
  DesignDay,                              !- Cooling Design Air Flow Method
  ,                                       !- Cooling Design Air Flow Rate {m3/s}
  ,                                       !- Cooling Minimum Air Flow per Zone Floor Area {m3/s-m2}
  ,                                       !- Cooling Minimum Air Flow {m3/s}
  ,                                       !- Cooling Minimum Air Flow Fraction
  DesignDay,                              !- Heating Design Air Flow Method
  ,                                       !- Heating Design Air Flow Rate {m3/s}
  ,                                       !- Heating Maximum Air Flow per Zone Floor Area {m3/s-m2}
  ,                                       !- Heating Maximum Air Flow {m3/s}
  ,                                       !- Heating Maximum Air Flow Fraction
  ,                                       !- Design Zone Air Distribution Effectiveness in Cooling Mode
  ,                                       !- Design Zone Air Distribution Effectiveness in Heating Mode
  No,                                     !- Account for Dedicated Outdoor Air System
  NeutralSupplyAir,                       !- Dedicated Outdoor Air System Control Strategy
  autosize,                               !- Dedicated Outdoor Air Low Setpoint Temperature for Design {C}
  autosize;                               !- Dedicated Outdoor Air High Setpoint Temperature for Design {C}

OS:ZoneHVAC:EquipmentList,
<<<<<<< HEAD
  {d4ffd97c-9921-4890-a2c1-fce7b3caf01e}, !- Handle
  Zone HVAC Equipment List 1,             !- Name
  {87b6f079-565b-475c-9fa4-222bd660b47a}; !- Thermal Zone

OS:Space,
  {56f03743-b8d3-4b46-a64d-a88e4c8cb9a4}, !- Handle
  living space,                           !- Name
  {dfedda91-8946-4cee-8f48-d3193c2ac500}, !- Space Type Name
=======
  {cff91d51-d5e1-4f80-8f34-e36c5ab1a46e}, !- Handle
  Zone HVAC Equipment List 1,             !- Name
  {4ab6d57c-33b5-4e9f-bb48-b2cf35bd5845}; !- Thermal Zone

OS:Space,
  {cb34323c-416c-4be1-bbcf-cd5e487ec929}, !- Handle
  living space,                           !- Name
  {22b42084-5ea1-45d0-924f-4234c6b89687}, !- Space Type Name
>>>>>>> 918de987
  ,                                       !- Default Construction Set Name
  ,                                       !- Default Schedule Set Name
  -0,                                     !- Direction of Relative North {deg}
  0,                                      !- X Origin {m}
  0,                                      !- Y Origin {m}
  0,                                      !- Z Origin {m}
  ,                                       !- Building Story Name
<<<<<<< HEAD
  {87b6f079-565b-475c-9fa4-222bd660b47a}, !- Thermal Zone Name
  ,                                       !- Part of Total Floor Area
  ,                                       !- Design Specification Outdoor Air Object Name
  {b384d580-4163-4aa5-a8c0-d7bcf415b79e}; !- Building Unit Name

OS:Surface,
  {c088d473-cc76-4ed0-a1ed-becd4d81b499}, !- Handle
  Surface 1,                              !- Name
  Floor,                                  !- Surface Type
  ,                                       !- Construction Name
  {56f03743-b8d3-4b46-a64d-a88e4c8cb9a4}, !- Space Name
=======
  {4ab6d57c-33b5-4e9f-bb48-b2cf35bd5845}, !- Thermal Zone Name
  ,                                       !- Part of Total Floor Area
  ,                                       !- Design Specification Outdoor Air Object Name
  {e76bc206-9d87-4ace-b1a1-d98e5074b12b}; !- Building Unit Name

OS:Surface,
  {3c021263-78ca-451f-a3a7-ddfd6f052af0}, !- Handle
  Surface 1,                              !- Name
  Floor,                                  !- Surface Type
  ,                                       !- Construction Name
  {cb34323c-416c-4be1-bbcf-cd5e487ec929}, !- Space Name
>>>>>>> 918de987
  Foundation,                             !- Outside Boundary Condition
  ,                                       !- Outside Boundary Condition Object
  NoSun,                                  !- Sun Exposure
  NoWind,                                 !- Wind Exposure
  ,                                       !- View Factor to Ground
  ,                                       !- Number of Vertices
  0, 0, 0,                                !- X,Y,Z Vertex 1 {m}
  0, 5.56486118425249, 0,                 !- X,Y,Z Vertex 2 {m}
  11.129722368505, 5.56486118425249, 0,   !- X,Y,Z Vertex 3 {m}
  11.129722368505, 0, 0;                  !- X,Y,Z Vertex 4 {m}

OS:Surface,
<<<<<<< HEAD
  {64c55804-35f5-4604-9337-e441151df947}, !- Handle
  Surface 2,                              !- Name
  Wall,                                   !- Surface Type
  ,                                       !- Construction Name
  {56f03743-b8d3-4b46-a64d-a88e4c8cb9a4}, !- Space Name
=======
  {de5befdd-a943-435c-adcd-f6bf3807e317}, !- Handle
  Surface 2,                              !- Name
  Wall,                                   !- Surface Type
  ,                                       !- Construction Name
  {cb34323c-416c-4be1-bbcf-cd5e487ec929}, !- Space Name
>>>>>>> 918de987
  Outdoors,                               !- Outside Boundary Condition
  ,                                       !- Outside Boundary Condition Object
  SunExposed,                             !- Sun Exposure
  WindExposed,                            !- Wind Exposure
  ,                                       !- View Factor to Ground
  ,                                       !- Number of Vertices
  0, 5.56486118425249, 2.4384,            !- X,Y,Z Vertex 1 {m}
  0, 5.56486118425249, 0,                 !- X,Y,Z Vertex 2 {m}
  0, 0, 0,                                !- X,Y,Z Vertex 3 {m}
  0, 0, 2.4384;                           !- X,Y,Z Vertex 4 {m}

OS:Surface,
<<<<<<< HEAD
  {e5921ef3-649a-4d22-aace-31f033b76377}, !- Handle
  Surface 3,                              !- Name
  Wall,                                   !- Surface Type
  ,                                       !- Construction Name
  {56f03743-b8d3-4b46-a64d-a88e4c8cb9a4}, !- Space Name
=======
  {5d1b950e-cfdc-44d7-8eb1-52a369ab05f8}, !- Handle
  Surface 3,                              !- Name
  Wall,                                   !- Surface Type
  ,                                       !- Construction Name
  {cb34323c-416c-4be1-bbcf-cd5e487ec929}, !- Space Name
>>>>>>> 918de987
  Outdoors,                               !- Outside Boundary Condition
  ,                                       !- Outside Boundary Condition Object
  SunExposed,                             !- Sun Exposure
  WindExposed,                            !- Wind Exposure
  ,                                       !- View Factor to Ground
  ,                                       !- Number of Vertices
  11.129722368505, 5.56486118425249, 2.4384, !- X,Y,Z Vertex 1 {m}
  11.129722368505, 5.56486118425249, 0,   !- X,Y,Z Vertex 2 {m}
  0, 5.56486118425249, 0,                 !- X,Y,Z Vertex 3 {m}
  0, 5.56486118425249, 2.4384;            !- X,Y,Z Vertex 4 {m}

OS:Surface,
<<<<<<< HEAD
  {dfa6fd88-db4a-424a-931e-a8ef7500ba4e}, !- Handle
  Surface 4,                              !- Name
  Wall,                                   !- Surface Type
  ,                                       !- Construction Name
  {56f03743-b8d3-4b46-a64d-a88e4c8cb9a4}, !- Space Name
=======
  {5bb188ef-5a1a-43ab-b850-7cf100bde052}, !- Handle
  Surface 4,                              !- Name
  Wall,                                   !- Surface Type
  ,                                       !- Construction Name
  {cb34323c-416c-4be1-bbcf-cd5e487ec929}, !- Space Name
>>>>>>> 918de987
  Outdoors,                               !- Outside Boundary Condition
  ,                                       !- Outside Boundary Condition Object
  SunExposed,                             !- Sun Exposure
  WindExposed,                            !- Wind Exposure
  ,                                       !- View Factor to Ground
  ,                                       !- Number of Vertices
  11.129722368505, 0, 2.4384,             !- X,Y,Z Vertex 1 {m}
  11.129722368505, 0, 0,                  !- X,Y,Z Vertex 2 {m}
  11.129722368505, 5.56486118425249, 0,   !- X,Y,Z Vertex 3 {m}
  11.129722368505, 5.56486118425249, 2.4384; !- X,Y,Z Vertex 4 {m}

OS:Surface,
<<<<<<< HEAD
  {959d462b-eb18-4dec-b762-7a1d1401e05d}, !- Handle
  Surface 5,                              !- Name
  Wall,                                   !- Surface Type
  ,                                       !- Construction Name
  {56f03743-b8d3-4b46-a64d-a88e4c8cb9a4}, !- Space Name
=======
  {894a8085-ab84-4cab-a11a-5f659fe4b595}, !- Handle
  Surface 5,                              !- Name
  Wall,                                   !- Surface Type
  ,                                       !- Construction Name
  {cb34323c-416c-4be1-bbcf-cd5e487ec929}, !- Space Name
>>>>>>> 918de987
  Outdoors,                               !- Outside Boundary Condition
  ,                                       !- Outside Boundary Condition Object
  SunExposed,                             !- Sun Exposure
  WindExposed,                            !- Wind Exposure
  ,                                       !- View Factor to Ground
  ,                                       !- Number of Vertices
  0, 0, 2.4384,                           !- X,Y,Z Vertex 1 {m}
  0, 0, 0,                                !- X,Y,Z Vertex 2 {m}
  11.129722368505, 0, 0,                  !- X,Y,Z Vertex 3 {m}
  11.129722368505, 0, 2.4384;             !- X,Y,Z Vertex 4 {m}

OS:Surface,
<<<<<<< HEAD
  {454eca1e-6b09-4fa2-a92e-66cf933105b9}, !- Handle
  Surface 6,                              !- Name
  RoofCeiling,                            !- Surface Type
  ,                                       !- Construction Name
  {56f03743-b8d3-4b46-a64d-a88e4c8cb9a4}, !- Space Name
  Surface,                                !- Outside Boundary Condition
  {830ac05a-ca25-4558-b4e7-89b08a3b3c6d}, !- Outside Boundary Condition Object
=======
  {4dcf7aa0-aa5e-4a0c-8cf9-b39d58014dfa}, !- Handle
  Surface 6,                              !- Name
  RoofCeiling,                            !- Surface Type
  ,                                       !- Construction Name
  {cb34323c-416c-4be1-bbcf-cd5e487ec929}, !- Space Name
  Surface,                                !- Outside Boundary Condition
  {58d8a1bc-dae7-4bb4-b327-8e347d9b209a}, !- Outside Boundary Condition Object
>>>>>>> 918de987
  NoSun,                                  !- Sun Exposure
  NoWind,                                 !- Wind Exposure
  ,                                       !- View Factor to Ground
  ,                                       !- Number of Vertices
  11.129722368505, 0, 2.4384,             !- X,Y,Z Vertex 1 {m}
  11.129722368505, 5.56486118425249, 2.4384, !- X,Y,Z Vertex 2 {m}
  0, 5.56486118425249, 2.4384,            !- X,Y,Z Vertex 3 {m}
  0, 0, 2.4384;                           !- X,Y,Z Vertex 4 {m}

OS:SpaceType,
<<<<<<< HEAD
  {dfedda91-8946-4cee-8f48-d3193c2ac500}, !- Handle
=======
  {22b42084-5ea1-45d0-924f-4234c6b89687}, !- Handle
>>>>>>> 918de987
  Space Type 1,                           !- Name
  ,                                       !- Default Construction Set Name
  ,                                       !- Default Schedule Set Name
  ,                                       !- Group Rendering Name
  ,                                       !- Design Specification Outdoor Air Object Name
  ,                                       !- Standards Template
  ,                                       !- Standards Building Type
  living;                                 !- Standards Space Type

OS:Space,
<<<<<<< HEAD
  {615535d1-9a4f-4ee5-a675-2ab6e64721b1}, !- Handle
  living space|story 2,                   !- Name
  {dfedda91-8946-4cee-8f48-d3193c2ac500}, !- Space Type Name
=======
  {ae89ea4e-f2ae-40ed-ae01-6dcca54a08bf}, !- Handle
  living space|story 2,                   !- Name
  {22b42084-5ea1-45d0-924f-4234c6b89687}, !- Space Type Name
>>>>>>> 918de987
  ,                                       !- Default Construction Set Name
  ,                                       !- Default Schedule Set Name
  -0,                                     !- Direction of Relative North {deg}
  0,                                      !- X Origin {m}
  0,                                      !- Y Origin {m}
  2.4384,                                 !- Z Origin {m}
  ,                                       !- Building Story Name
<<<<<<< HEAD
  {87b6f079-565b-475c-9fa4-222bd660b47a}, !- Thermal Zone Name
  ,                                       !- Part of Total Floor Area
  ,                                       !- Design Specification Outdoor Air Object Name
  {b384d580-4163-4aa5-a8c0-d7bcf415b79e}; !- Building Unit Name

OS:Surface,
  {830ac05a-ca25-4558-b4e7-89b08a3b3c6d}, !- Handle
  Surface 7,                              !- Name
  Floor,                                  !- Surface Type
  ,                                       !- Construction Name
  {615535d1-9a4f-4ee5-a675-2ab6e64721b1}, !- Space Name
  Surface,                                !- Outside Boundary Condition
  {454eca1e-6b09-4fa2-a92e-66cf933105b9}, !- Outside Boundary Condition Object
=======
  {4ab6d57c-33b5-4e9f-bb48-b2cf35bd5845}, !- Thermal Zone Name
  ,                                       !- Part of Total Floor Area
  ,                                       !- Design Specification Outdoor Air Object Name
  {e76bc206-9d87-4ace-b1a1-d98e5074b12b}; !- Building Unit Name

OS:Surface,
  {58d8a1bc-dae7-4bb4-b327-8e347d9b209a}, !- Handle
  Surface 7,                              !- Name
  Floor,                                  !- Surface Type
  ,                                       !- Construction Name
  {ae89ea4e-f2ae-40ed-ae01-6dcca54a08bf}, !- Space Name
  Surface,                                !- Outside Boundary Condition
  {4dcf7aa0-aa5e-4a0c-8cf9-b39d58014dfa}, !- Outside Boundary Condition Object
>>>>>>> 918de987
  NoSun,                                  !- Sun Exposure
  NoWind,                                 !- Wind Exposure
  ,                                       !- View Factor to Ground
  ,                                       !- Number of Vertices
  0, 0, 0,                                !- X,Y,Z Vertex 1 {m}
  0, 5.56486118425249, 0,                 !- X,Y,Z Vertex 2 {m}
  11.129722368505, 5.56486118425249, 0,   !- X,Y,Z Vertex 3 {m}
  11.129722368505, 0, 0;                  !- X,Y,Z Vertex 4 {m}

OS:Surface,
<<<<<<< HEAD
  {e157936f-b517-4889-a18f-c75d61655b24}, !- Handle
  Surface 8,                              !- Name
  Wall,                                   !- Surface Type
  ,                                       !- Construction Name
  {615535d1-9a4f-4ee5-a675-2ab6e64721b1}, !- Space Name
=======
  {15929b94-113f-4583-b368-15fb2107160a}, !- Handle
  Surface 8,                              !- Name
  Wall,                                   !- Surface Type
  ,                                       !- Construction Name
  {ae89ea4e-f2ae-40ed-ae01-6dcca54a08bf}, !- Space Name
>>>>>>> 918de987
  Outdoors,                               !- Outside Boundary Condition
  ,                                       !- Outside Boundary Condition Object
  SunExposed,                             !- Sun Exposure
  WindExposed,                            !- Wind Exposure
  ,                                       !- View Factor to Ground
  ,                                       !- Number of Vertices
  0, 5.56486118425249, 2.4384,            !- X,Y,Z Vertex 1 {m}
  0, 5.56486118425249, 0,                 !- X,Y,Z Vertex 2 {m}
  0, 0, 0,                                !- X,Y,Z Vertex 3 {m}
  0, 0, 2.4384;                           !- X,Y,Z Vertex 4 {m}

OS:Surface,
<<<<<<< HEAD
  {3ef212b7-2f5b-46f0-9be1-18fb7dc08a3f}, !- Handle
  Surface 9,                              !- Name
  Wall,                                   !- Surface Type
  ,                                       !- Construction Name
  {615535d1-9a4f-4ee5-a675-2ab6e64721b1}, !- Space Name
=======
  {930f2687-2124-4d27-918b-cb9a2649e511}, !- Handle
  Surface 9,                              !- Name
  Wall,                                   !- Surface Type
  ,                                       !- Construction Name
  {ae89ea4e-f2ae-40ed-ae01-6dcca54a08bf}, !- Space Name
>>>>>>> 918de987
  Outdoors,                               !- Outside Boundary Condition
  ,                                       !- Outside Boundary Condition Object
  SunExposed,                             !- Sun Exposure
  WindExposed,                            !- Wind Exposure
  ,                                       !- View Factor to Ground
  ,                                       !- Number of Vertices
  11.129722368505, 5.56486118425249, 2.4384, !- X,Y,Z Vertex 1 {m}
  11.129722368505, 5.56486118425249, 0,   !- X,Y,Z Vertex 2 {m}
  0, 5.56486118425249, 0,                 !- X,Y,Z Vertex 3 {m}
  0, 5.56486118425249, 2.4384;            !- X,Y,Z Vertex 4 {m}

OS:Surface,
<<<<<<< HEAD
  {86acc22d-28ea-40cd-8353-2ab6182cc693}, !- Handle
  Surface 10,                             !- Name
  Wall,                                   !- Surface Type
  ,                                       !- Construction Name
  {615535d1-9a4f-4ee5-a675-2ab6e64721b1}, !- Space Name
=======
  {ec7ed354-7247-41d4-a650-8f61354502c4}, !- Handle
  Surface 10,                             !- Name
  Wall,                                   !- Surface Type
  ,                                       !- Construction Name
  {ae89ea4e-f2ae-40ed-ae01-6dcca54a08bf}, !- Space Name
>>>>>>> 918de987
  Outdoors,                               !- Outside Boundary Condition
  ,                                       !- Outside Boundary Condition Object
  SunExposed,                             !- Sun Exposure
  WindExposed,                            !- Wind Exposure
  ,                                       !- View Factor to Ground
  ,                                       !- Number of Vertices
  11.129722368505, 0, 2.4384,             !- X,Y,Z Vertex 1 {m}
  11.129722368505, 0, 0,                  !- X,Y,Z Vertex 2 {m}
  11.129722368505, 5.56486118425249, 0,   !- X,Y,Z Vertex 3 {m}
  11.129722368505, 5.56486118425249, 2.4384; !- X,Y,Z Vertex 4 {m}

OS:Surface,
<<<<<<< HEAD
  {b43e2c3a-7d8b-438d-a389-554b4a927499}, !- Handle
  Surface 11,                             !- Name
  Wall,                                   !- Surface Type
  ,                                       !- Construction Name
  {615535d1-9a4f-4ee5-a675-2ab6e64721b1}, !- Space Name
=======
  {ca410e78-47e1-4e2c-bb88-515016b25d39}, !- Handle
  Surface 11,                             !- Name
  Wall,                                   !- Surface Type
  ,                                       !- Construction Name
  {ae89ea4e-f2ae-40ed-ae01-6dcca54a08bf}, !- Space Name
>>>>>>> 918de987
  Outdoors,                               !- Outside Boundary Condition
  ,                                       !- Outside Boundary Condition Object
  SunExposed,                             !- Sun Exposure
  WindExposed,                            !- Wind Exposure
  ,                                       !- View Factor to Ground
  ,                                       !- Number of Vertices
  0, 0, 2.4384,                           !- X,Y,Z Vertex 1 {m}
  0, 0, 0,                                !- X,Y,Z Vertex 2 {m}
  11.129722368505, 0, 0,                  !- X,Y,Z Vertex 3 {m}
  11.129722368505, 0, 2.4384;             !- X,Y,Z Vertex 4 {m}

OS:Surface,
<<<<<<< HEAD
  {2b20dcb2-fee6-4187-b8cd-9ca9fb8f755c}, !- Handle
  Surface 12,                             !- Name
  RoofCeiling,                            !- Surface Type
  ,                                       !- Construction Name
  {615535d1-9a4f-4ee5-a675-2ab6e64721b1}, !- Space Name
  Surface,                                !- Outside Boundary Condition
  {bb30b9bd-e75c-4926-b8f0-4045d0e791b9}, !- Outside Boundary Condition Object
=======
  {bfcd3f30-2af6-4d98-b2dc-9615a9add547}, !- Handle
  Surface 12,                             !- Name
  RoofCeiling,                            !- Surface Type
  ,                                       !- Construction Name
  {ae89ea4e-f2ae-40ed-ae01-6dcca54a08bf}, !- Space Name
  Surface,                                !- Outside Boundary Condition
  {64b45e2f-ea5b-4024-9a55-b80ae252509b}, !- Outside Boundary Condition Object
>>>>>>> 918de987
  NoSun,                                  !- Sun Exposure
  NoWind,                                 !- Wind Exposure
  ,                                       !- View Factor to Ground
  ,                                       !- Number of Vertices
  11.129722368505, 0, 2.4384,             !- X,Y,Z Vertex 1 {m}
  11.129722368505, 5.56486118425249, 2.4384, !- X,Y,Z Vertex 2 {m}
  0, 5.56486118425249, 2.4384,            !- X,Y,Z Vertex 3 {m}
  0, 0, 2.4384;                           !- X,Y,Z Vertex 4 {m}

OS:Surface,
<<<<<<< HEAD
  {bb30b9bd-e75c-4926-b8f0-4045d0e791b9}, !- Handle
  Surface 13,                             !- Name
  Floor,                                  !- Surface Type
  ,                                       !- Construction Name
  {aaf3b18c-aff9-4b95-9468-5473b4811d35}, !- Space Name
  Surface,                                !- Outside Boundary Condition
  {2b20dcb2-fee6-4187-b8cd-9ca9fb8f755c}, !- Outside Boundary Condition Object
=======
  {64b45e2f-ea5b-4024-9a55-b80ae252509b}, !- Handle
  Surface 13,                             !- Name
  Floor,                                  !- Surface Type
  ,                                       !- Construction Name
  {a37c7d90-d1bc-4391-a0e5-6b35ecaa60e7}, !- Space Name
  Surface,                                !- Outside Boundary Condition
  {bfcd3f30-2af6-4d98-b2dc-9615a9add547}, !- Outside Boundary Condition Object
>>>>>>> 918de987
  NoSun,                                  !- Sun Exposure
  NoWind,                                 !- Wind Exposure
  ,                                       !- View Factor to Ground
  ,                                       !- Number of Vertices
  0, 5.56486118425249, 0,                 !- X,Y,Z Vertex 1 {m}
  11.129722368505, 5.56486118425249, 0,   !- X,Y,Z Vertex 2 {m}
  11.129722368505, 0, 0,                  !- X,Y,Z Vertex 3 {m}
  0, 0, 0;                                !- X,Y,Z Vertex 4 {m}

OS:Surface,
<<<<<<< HEAD
  {55fc7614-c3f9-451d-a281-65f702ad93bf}, !- Handle
  Surface 14,                             !- Name
  RoofCeiling,                            !- Surface Type
  ,                                       !- Construction Name
  {aaf3b18c-aff9-4b95-9468-5473b4811d35}, !- Space Name
=======
  {215ca92f-6e81-4229-9f67-2f0cdd410f95}, !- Handle
  Surface 14,                             !- Name
  RoofCeiling,                            !- Surface Type
  ,                                       !- Construction Name
  {a37c7d90-d1bc-4391-a0e5-6b35ecaa60e7}, !- Space Name
>>>>>>> 918de987
  Outdoors,                               !- Outside Boundary Condition
  ,                                       !- Outside Boundary Condition Object
  SunExposed,                             !- Sun Exposure
  WindExposed,                            !- Wind Exposure
  ,                                       !- View Factor to Ground
  ,                                       !- Number of Vertices
  8.34729177637873, 2.78243059212624, 1.69601529606312, !- X,Y,Z Vertex 1 {m}
  2.78243059212624, 2.78243059212624, 1.69601529606312, !- X,Y,Z Vertex 2 {m}
  0, 0, 0.3048,                           !- X,Y,Z Vertex 3 {m}
  11.129722368505, 0, 0.3048;             !- X,Y,Z Vertex 4 {m}

OS:Surface,
<<<<<<< HEAD
  {f34c2873-2cb8-42bc-9ba3-48f556001135}, !- Handle
  Surface 15,                             !- Name
  RoofCeiling,                            !- Surface Type
  ,                                       !- Construction Name
  {aaf3b18c-aff9-4b95-9468-5473b4811d35}, !- Space Name
=======
  {20df7c41-31d1-4515-b172-45e8ad450565}, !- Handle
  Surface 15,                             !- Name
  RoofCeiling,                            !- Surface Type
  ,                                       !- Construction Name
  {a37c7d90-d1bc-4391-a0e5-6b35ecaa60e7}, !- Space Name
>>>>>>> 918de987
  Outdoors,                               !- Outside Boundary Condition
  ,                                       !- Outside Boundary Condition Object
  SunExposed,                             !- Sun Exposure
  WindExposed,                            !- Wind Exposure
  ,                                       !- View Factor to Ground
  ,                                       !- Number of Vertices
  2.78243059212624, 2.78243059212624, 1.69601529606312, !- X,Y,Z Vertex 1 {m}
  8.34729177637873, 2.78243059212624, 1.69601529606312, !- X,Y,Z Vertex 2 {m}
  11.129722368505, 5.56486118425249, 0.304799999999999, !- X,Y,Z Vertex 3 {m}
  0, 5.56486118425249, 0.304799999999999; !- X,Y,Z Vertex 4 {m}

OS:Surface,
<<<<<<< HEAD
  {90db67b7-5a73-48d0-9156-529f82676f65}, !- Handle
  Surface 16,                             !- Name
  RoofCeiling,                            !- Surface Type
  ,                                       !- Construction Name
  {aaf3b18c-aff9-4b95-9468-5473b4811d35}, !- Space Name
=======
  {bc89edcf-746c-41ad-ac7f-b77d3469348b}, !- Handle
  Surface 16,                             !- Name
  RoofCeiling,                            !- Surface Type
  ,                                       !- Construction Name
  {a37c7d90-d1bc-4391-a0e5-6b35ecaa60e7}, !- Space Name
>>>>>>> 918de987
  Outdoors,                               !- Outside Boundary Condition
  ,                                       !- Outside Boundary Condition Object
  SunExposed,                             !- Sun Exposure
  WindExposed,                            !- Wind Exposure
  ,                                       !- View Factor to Ground
  ,                                       !- Number of Vertices
  2.78243059212624, 2.78243059212624, 1.69601529606312, !- X,Y,Z Vertex 1 {m}
  0, 5.56486118425249, 0.3048,            !- X,Y,Z Vertex 2 {m}
  0, 0, 0.3048;                           !- X,Y,Z Vertex 3 {m}

OS:Surface,
<<<<<<< HEAD
  {72e20db0-d424-46c7-8d5a-15cd2a90e200}, !- Handle
  Surface 17,                             !- Name
  RoofCeiling,                            !- Surface Type
  ,                                       !- Construction Name
  {aaf3b18c-aff9-4b95-9468-5473b4811d35}, !- Space Name
=======
  {992f6b96-5ce6-4994-a870-b1bb2759384d}, !- Handle
  Surface 17,                             !- Name
  RoofCeiling,                            !- Surface Type
  ,                                       !- Construction Name
  {a37c7d90-d1bc-4391-a0e5-6b35ecaa60e7}, !- Space Name
>>>>>>> 918de987
  Outdoors,                               !- Outside Boundary Condition
  ,                                       !- Outside Boundary Condition Object
  SunExposed,                             !- Sun Exposure
  WindExposed,                            !- Wind Exposure
  ,                                       !- View Factor to Ground
  ,                                       !- Number of Vertices
  8.34729177637873, 2.78243059212624, 1.69601529606312, !- X,Y,Z Vertex 1 {m}
  11.129722368505, 0, 0.304799999999997,  !- X,Y,Z Vertex 2 {m}
  11.129722368505, 5.56486118425249, 0.304799999999997; !- X,Y,Z Vertex 3 {m}

OS:Space,
<<<<<<< HEAD
  {aaf3b18c-aff9-4b95-9468-5473b4811d35}, !- Handle
  finished attic space,                   !- Name
  {dfedda91-8946-4cee-8f48-d3193c2ac500}, !- Space Type Name
=======
  {a37c7d90-d1bc-4391-a0e5-6b35ecaa60e7}, !- Handle
  finished attic space,                   !- Name
  {22b42084-5ea1-45d0-924f-4234c6b89687}, !- Space Type Name
>>>>>>> 918de987
  ,                                       !- Default Construction Set Name
  ,                                       !- Default Schedule Set Name
  -0,                                     !- Direction of Relative North {deg}
  0,                                      !- X Origin {m}
  0,                                      !- Y Origin {m}
  4.8768,                                 !- Z Origin {m}
  ,                                       !- Building Story Name
<<<<<<< HEAD
  {87b6f079-565b-475c-9fa4-222bd660b47a}, !- Thermal Zone Name
  ,                                       !- Part of Total Floor Area
  ,                                       !- Design Specification Outdoor Air Object Name
  {b384d580-4163-4aa5-a8c0-d7bcf415b79e}; !- Building Unit Name

OS:BuildingUnit,
  {b384d580-4163-4aa5-a8c0-d7bcf415b79e}, !- Handle
=======
  {4ab6d57c-33b5-4e9f-bb48-b2cf35bd5845}, !- Thermal Zone Name
  ,                                       !- Part of Total Floor Area
  ,                                       !- Design Specification Outdoor Air Object Name
  {e76bc206-9d87-4ace-b1a1-d98e5074b12b}; !- Building Unit Name

OS:BuildingUnit,
  {e76bc206-9d87-4ace-b1a1-d98e5074b12b}, !- Handle
>>>>>>> 918de987
  unit 1,                                 !- Name
  ,                                       !- Rendering Color
  Residential;                            !- Building Unit Type

OS:AdditionalProperties,
<<<<<<< HEAD
  {53ef0c86-12de-4c70-b251-2ec06d616cee}, !- Handle
  {b384d580-4163-4aa5-a8c0-d7bcf415b79e}, !- Object Name
=======
  {2f439c54-eb01-47eb-b209-8a1d020bbf54}, !- Handle
  {e76bc206-9d87-4ace-b1a1-d98e5074b12b}, !- Object Name
>>>>>>> 918de987
  NumberOfBedrooms,                       !- Feature Name 1
  Integer,                                !- Feature Data Type 1
  3,                                      !- Feature Value 1
  NumberOfBathrooms,                      !- Feature Name 2
  Double,                                 !- Feature Data Type 2
  2,                                      !- Feature Value 2
  NumberOfOccupants,                      !- Feature Name 3
  Double,                                 !- Feature Data Type 3
  2.6400000000000001;                     !- Feature Value 3

OS:External:File,
<<<<<<< HEAD
  {86598143-3072-428a-a4f1-b6c5bad405e9}, !- Handle
=======
  {3aa0ffac-cc46-4440-8677-d2dda94dfe5c}, !- Handle
>>>>>>> 918de987
  8760.csv,                               !- Name
  8760.csv;                               !- File Name

OS:Schedule:Day,
<<<<<<< HEAD
  {ee7ae3cb-536e-40c2-b717-ceb4af3908b9}, !- Handle
=======
  {d9fd2534-070c-4242-9ab0-7b0f912ca1ac}, !- Handle
>>>>>>> 918de987
  Schedule Day 1,                         !- Name
  ,                                       !- Schedule Type Limits Name
  ,                                       !- Interpolate to Timestep
  24,                                     !- Hour 1
  0,                                      !- Minute 1
  0;                                      !- Value Until Time 1

OS:Schedule:Day,
<<<<<<< HEAD
  {e033bdca-4f6a-4a23-94e2-70debe5bcaf7}, !- Handle
=======
  {bb440dca-1fe5-4f89-9c96-d3fa538bdca0}, !- Handle
>>>>>>> 918de987
  Schedule Day 2,                         !- Name
  ,                                       !- Schedule Type Limits Name
  ,                                       !- Interpolate to Timestep
  24,                                     !- Hour 1
  0,                                      !- Minute 1
  1;                                      !- Value Until Time 1

OS:Schedule:File,
<<<<<<< HEAD
  {d34ede5e-7800-4250-98ca-2565ad55820b}, !- Handle
  occupants,                              !- Name
  {1d40e275-30e0-40ef-9c43-115b8acefde7}, !- Schedule Type Limits Name
  {86598143-3072-428a-a4f1-b6c5bad405e9}, !- External File Name
=======
  {819d5ad7-f95a-4476-afbc-5b995d693e28}, !- Handle
  occupants,                              !- Name
  {643d482c-d578-4d21-8f4e-f2ec3755992f}, !- Schedule Type Limits Name
  {3aa0ffac-cc46-4440-8677-d2dda94dfe5c}, !- External File Name
>>>>>>> 918de987
  1,                                      !- Column Number
  1,                                      !- Rows to Skip at Top
  8760,                                   !- Number of Hours of Data
  ,                                       !- Column Separator
  ,                                       !- Interpolate to Timestep
  60;                                     !- Minutes per Item

OS:Schedule:Ruleset,
<<<<<<< HEAD
  {421e58a9-cd9d-410d-bda3-512360f8c194}, !- Handle
  Schedule Ruleset 1,                     !- Name
  {c7f5c1e2-1c0f-409d-9e77-cb2ba7c9e8d5}, !- Schedule Type Limits Name
  {9fed691e-a294-401f-bd5a-4ad03497a126}; !- Default Day Schedule Name

OS:Schedule:Day,
  {9fed691e-a294-401f-bd5a-4ad03497a126}, !- Handle
  Schedule Day 3,                         !- Name
  {c7f5c1e2-1c0f-409d-9e77-cb2ba7c9e8d5}, !- Schedule Type Limits Name
=======
  {2a611529-df7c-4442-a669-e474a6393005}, !- Handle
  Schedule Ruleset 1,                     !- Name
  {917095b7-3e32-4487-80df-7dcdcc048c37}, !- Schedule Type Limits Name
  {63c1bf39-7b91-4d70-88eb-1ed24e1fc860}; !- Default Day Schedule Name

OS:Schedule:Day,
  {63c1bf39-7b91-4d70-88eb-1ed24e1fc860}, !- Handle
  Schedule Day 3,                         !- Name
  {917095b7-3e32-4487-80df-7dcdcc048c37}, !- Schedule Type Limits Name
>>>>>>> 918de987
  ,                                       !- Interpolate to Timestep
  24,                                     !- Hour 1
  0,                                      !- Minute 1
  112.539290946133;                       !- Value Until Time 1

OS:People:Definition,
<<<<<<< HEAD
  {85f01a49-ce21-41a1-9cb5-07f1ec0a9e75}, !- Handle
  res occupants|living space|story 2,     !- Name
=======
  {d4a13739-e6bd-4036-8b67-56669941423c}, !- Handle
  res occupants|living space,             !- Name
>>>>>>> 918de987
  People,                                 !- Number of People Calculation Method
  0.88,                                   !- Number of People {people}
  ,                                       !- People per Space Floor Area {person/m2}
  ,                                       !- Space Floor Area per Person {m2/person}
  0.319734,                               !- Fraction Radiant
  0.573,                                  !- Sensible Heat Fraction
  0,                                      !- Carbon Dioxide Generation Rate {m3/s-W}
  No,                                     !- Enable ASHRAE 55 Comfort Warnings
  ZoneAveraged;                           !- Mean Radiant Temperature Calculation Type

OS:People,
<<<<<<< HEAD
  {c2054128-fc05-4d7e-acb1-631b09b949c7}, !- Handle
  res occupants|living space|story 2,     !- Name
  {85f01a49-ce21-41a1-9cb5-07f1ec0a9e75}, !- People Definition Name
  {615535d1-9a4f-4ee5-a675-2ab6e64721b1}, !- Space or SpaceType Name
  {d34ede5e-7800-4250-98ca-2565ad55820b}, !- Number of People Schedule Name
  {421e58a9-cd9d-410d-bda3-512360f8c194}, !- Activity Level Schedule Name
=======
  {b02e8402-5e40-4e3d-afc2-fb296e32e0de}, !- Handle
  res occupants|living space,             !- Name
  {d4a13739-e6bd-4036-8b67-56669941423c}, !- People Definition Name
  {cb34323c-416c-4be1-bbcf-cd5e487ec929}, !- Space or SpaceType Name
  {819d5ad7-f95a-4476-afbc-5b995d693e28}, !- Number of People Schedule Name
  {2a611529-df7c-4442-a669-e474a6393005}, !- Activity Level Schedule Name
>>>>>>> 918de987
  ,                                       !- Surface Name/Angle Factor List Name
  ,                                       !- Work Efficiency Schedule Name
  ,                                       !- Clothing Insulation Schedule Name
  ,                                       !- Air Velocity Schedule Name
  1;                                      !- Multiplier

OS:ScheduleTypeLimits,
<<<<<<< HEAD
  {c7f5c1e2-1c0f-409d-9e77-cb2ba7c9e8d5}, !- Handle
=======
  {917095b7-3e32-4487-80df-7dcdcc048c37}, !- Handle
>>>>>>> 918de987
  ActivityLevel,                          !- Name
  0,                                      !- Lower Limit Value
  ,                                       !- Upper Limit Value
  Continuous,                             !- Numeric Type
  ActivityLevel;                          !- Unit Type

OS:ScheduleTypeLimits,
<<<<<<< HEAD
  {1d40e275-30e0-40ef-9c43-115b8acefde7}, !- Handle
=======
  {643d482c-d578-4d21-8f4e-f2ec3755992f}, !- Handle
>>>>>>> 918de987
  Fractional,                             !- Name
  0,                                      !- Lower Limit Value
  1,                                      !- Upper Limit Value
  Continuous;                             !- Numeric Type

OS:People:Definition,
<<<<<<< HEAD
  {3e7db117-40a2-43da-b05f-3b2921ebf948}, !- Handle
  res occupants|living space,             !- Name
=======
  {9cbc862c-9fd1-4197-87d7-abab582f9e7b}, !- Handle
  res occupants|finished attic space,     !- Name
>>>>>>> 918de987
  People,                                 !- Number of People Calculation Method
  0.88,                                   !- Number of People {people}
  ,                                       !- People per Space Floor Area {person/m2}
  ,                                       !- Space Floor Area per Person {m2/person}
  0.319734,                               !- Fraction Radiant
  0.573,                                  !- Sensible Heat Fraction
  0,                                      !- Carbon Dioxide Generation Rate {m3/s-W}
  No,                                     !- Enable ASHRAE 55 Comfort Warnings
  ZoneAveraged;                           !- Mean Radiant Temperature Calculation Type

OS:People,
<<<<<<< HEAD
  {8e1c3dcb-ae1d-4ccb-8828-5ad5c64d9292}, !- Handle
  res occupants|living space,             !- Name
  {3e7db117-40a2-43da-b05f-3b2921ebf948}, !- People Definition Name
  {56f03743-b8d3-4b46-a64d-a88e4c8cb9a4}, !- Space or SpaceType Name
  {d34ede5e-7800-4250-98ca-2565ad55820b}, !- Number of People Schedule Name
  {421e58a9-cd9d-410d-bda3-512360f8c194}, !- Activity Level Schedule Name
=======
  {2374c029-feb8-493d-82ee-c66742f83bd8}, !- Handle
  res occupants|finished attic space,     !- Name
  {9cbc862c-9fd1-4197-87d7-abab582f9e7b}, !- People Definition Name
  {a37c7d90-d1bc-4391-a0e5-6b35ecaa60e7}, !- Space or SpaceType Name
  {819d5ad7-f95a-4476-afbc-5b995d693e28}, !- Number of People Schedule Name
  {2a611529-df7c-4442-a669-e474a6393005}, !- Activity Level Schedule Name
>>>>>>> 918de987
  ,                                       !- Surface Name/Angle Factor List Name
  ,                                       !- Work Efficiency Schedule Name
  ,                                       !- Clothing Insulation Schedule Name
  ,                                       !- Air Velocity Schedule Name
  1;                                      !- Multiplier

OS:People:Definition,
<<<<<<< HEAD
  {5cbfae10-62a7-4750-82c6-4c2bf4dc7905}, !- Handle
  res occupants|finished attic space,     !- Name
=======
  {b7f93c14-858f-4fcc-9923-2df4cb957527}, !- Handle
  res occupants|living space|story 2,     !- Name
>>>>>>> 918de987
  People,                                 !- Number of People Calculation Method
  0.88,                                   !- Number of People {people}
  ,                                       !- People per Space Floor Area {person/m2}
  ,                                       !- Space Floor Area per Person {m2/person}
  0.319734,                               !- Fraction Radiant
  0.573,                                  !- Sensible Heat Fraction
  0,                                      !- Carbon Dioxide Generation Rate {m3/s-W}
  No,                                     !- Enable ASHRAE 55 Comfort Warnings
  ZoneAveraged;                           !- Mean Radiant Temperature Calculation Type

OS:People,
<<<<<<< HEAD
  {1c0ce7a3-e567-4c6d-bd49-7a90003e670e}, !- Handle
  res occupants|finished attic space,     !- Name
  {5cbfae10-62a7-4750-82c6-4c2bf4dc7905}, !- People Definition Name
  {aaf3b18c-aff9-4b95-9468-5473b4811d35}, !- Space or SpaceType Name
  {d34ede5e-7800-4250-98ca-2565ad55820b}, !- Number of People Schedule Name
  {421e58a9-cd9d-410d-bda3-512360f8c194}, !- Activity Level Schedule Name
=======
  {1283b074-24c2-4e14-9e28-233e0dd08823}, !- Handle
  res occupants|living space|story 2,     !- Name
  {b7f93c14-858f-4fcc-9923-2df4cb957527}, !- People Definition Name
  {ae89ea4e-f2ae-40ed-ae01-6dcca54a08bf}, !- Space or SpaceType Name
  {819d5ad7-f95a-4476-afbc-5b995d693e28}, !- Number of People Schedule Name
  {2a611529-df7c-4442-a669-e474a6393005}, !- Activity Level Schedule Name
>>>>>>> 918de987
  ,                                       !- Surface Name/Angle Factor List Name
  ,                                       !- Work Efficiency Schedule Name
  ,                                       !- Clothing Insulation Schedule Name
  ,                                       !- Air Velocity Schedule Name
  1;                                      !- Multiplier

OS:ShadingSurfaceGroup,
<<<<<<< HEAD
  {1a319eb9-c6d9-4318-8a36-1fcffca4509d}, !- Handle
=======
  {7e084872-1537-4179-98c0-3cb450c1ffbd}, !- Handle
>>>>>>> 918de987
  res eaves,                              !- Name
  Building;                               !- Shading Surface Type

OS:ShadingSurface,
<<<<<<< HEAD
  {0fa79d4c-d1f0-433e-a450-0c4daefc8b3d}, !- Handle
  Surface 17 - res eaves,                 !- Name
  ,                                       !- Construction Name
  {1a319eb9-c6d9-4318-8a36-1fcffca4509d}, !- Shading Surface Group Name
  ,                                       !- Transmittance Schedule Name
  ,                                       !- Number of Vertices
  11.739322368505, 0, 4.8768,             !- X,Y,Z Vertex 1 {m}
  11.739322368505, 5.56486118425249, 4.8768, !- X,Y,Z Vertex 2 {m}
  11.129722368505, 5.56486118425249, 5.1816, !- X,Y,Z Vertex 3 {m}
  11.129722368505, 0, 5.1816;             !- X,Y,Z Vertex 4 {m}

OS:ShadingSurface,
  {d6a27563-7eb1-4659-84e6-b6e121907cdd}, !- Handle
  Surface 14 - res eaves,                 !- Name
  ,                                       !- Construction Name
  {1a319eb9-c6d9-4318-8a36-1fcffca4509d}, !- Shading Surface Group Name
=======
  {ffd69155-16dc-4415-9513-a80235fa91c4}, !- Handle
  Surface 14 - res eaves,                 !- Name
  ,                                       !- Construction Name
  {7e084872-1537-4179-98c0-3cb450c1ffbd}, !- Shading Surface Group Name
>>>>>>> 918de987
  ,                                       !- Transmittance Schedule Name
  ,                                       !- Number of Vertices
  0, -0.6096, 4.8768,                     !- X,Y,Z Vertex 1 {m}
  11.129722368505, -0.6096, 4.8768,       !- X,Y,Z Vertex 2 {m}
  11.129722368505, 0, 5.1816,             !- X,Y,Z Vertex 3 {m}
  0, 0, 5.1816;                           !- X,Y,Z Vertex 4 {m}

OS:ShadingSurface,
<<<<<<< HEAD
  {2af14e04-6ad9-4c53-83d4-8131469de7b8}, !- Handle
  Surface 15 - res eaves,                 !- Name
  ,                                       !- Construction Name
  {1a319eb9-c6d9-4318-8a36-1fcffca4509d}, !- Shading Surface Group Name
=======
  {c6947777-5a40-4be0-8737-d13388c57fe7}, !- Handle
  Surface 15 - res eaves,                 !- Name
  ,                                       !- Construction Name
  {7e084872-1537-4179-98c0-3cb450c1ffbd}, !- Shading Surface Group Name
  ,                                       !- Transmittance Schedule Name
  ,                                       !- Number of Vertices
  11.129722368505, 6.17446118425249, 4.8768, !- X,Y,Z Vertex 1 {m}
  0, 6.17446118425249, 4.8768,            !- X,Y,Z Vertex 2 {m}
  0, 5.56486118425249, 5.1816,            !- X,Y,Z Vertex 3 {m}
  11.129722368505, 5.56486118425249, 5.1816; !- X,Y,Z Vertex 4 {m}

OS:ShadingSurface,
  {5aac857c-d454-4ce2-b67d-bf1f0e3a2837}, !- Handle
  Surface 16 - res eaves,                 !- Name
  ,                                       !- Construction Name
  {7e084872-1537-4179-98c0-3cb450c1ffbd}, !- Shading Surface Group Name
>>>>>>> 918de987
  ,                                       !- Transmittance Schedule Name
  ,                                       !- Number of Vertices
  11.129722368505, 6.17446118425249, 4.8768, !- X,Y,Z Vertex 1 {m}
  0, 6.17446118425249, 4.8768,            !- X,Y,Z Vertex 2 {m}
  0, 5.56486118425249, 5.1816,            !- X,Y,Z Vertex 3 {m}
  11.129722368505, 5.56486118425249, 5.1816; !- X,Y,Z Vertex 4 {m}

OS:ShadingSurface,
<<<<<<< HEAD
  {6dfeaf32-daa0-43cf-a693-c4792169146a}, !- Handle
  Surface 16 - res eaves,                 !- Name
  ,                                       !- Construction Name
  {1a319eb9-c6d9-4318-8a36-1fcffca4509d}, !- Shading Surface Group Name
=======
  {b5b9dd38-e97c-4550-b871-9d5c0202ba23}, !- Handle
  Surface 17 - res eaves,                 !- Name
  ,                                       !- Construction Name
  {7e084872-1537-4179-98c0-3cb450c1ffbd}, !- Shading Surface Group Name
>>>>>>> 918de987
  ,                                       !- Transmittance Schedule Name
  ,                                       !- Number of Vertices
  -0.6096, 5.56486118425249, 4.8768,      !- X,Y,Z Vertex 1 {m}
  -0.6096, 0, 4.8768,                     !- X,Y,Z Vertex 2 {m}
  0, 0, 5.1816,                           !- X,Y,Z Vertex 3 {m}
  0, 5.56486118425249, 5.1816;            !- X,Y,Z Vertex 4 {m}
<|MERGE_RESOLUTION|>--- conflicted
+++ resolved
@@ -1,73 +1,41 @@
 !- NOTE: Auto-generated from /test/osw_files/SFD_2000sqft_2story_SL_FA_HipRoof.osw
 
 OS:Version,
-<<<<<<< HEAD
-  {9e25eebb-8214-4f46-9ed7-8e16508f4d3e}, !- Handle
+  {e1e3c892-aee0-4a29-b54e-e9b51715d0f2}, !- Handle
   2.9.0;                                  !- Version Identifier
 
 OS:SimulationControl,
-  {15cf8544-6820-40db-a295-5c190212c915}, !- Handle
-=======
-  {7eefbe08-35b5-43fc-9ef3-27449e4f800e}, !- Handle
-  2.9.1;                                  !- Version Identifier
-
-OS:SimulationControl,
-  {a64e6811-8155-468f-94b2-e2f93ac072cc}, !- Handle
->>>>>>> 918de987
+  {2f3c2c2c-000d-4145-be83-4040923cc7e7}, !- Handle
   ,                                       !- Do Zone Sizing Calculation
   ,                                       !- Do System Sizing Calculation
   ,                                       !- Do Plant Sizing Calculation
   No;                                     !- Run Simulation for Sizing Periods
 
 OS:Timestep,
-<<<<<<< HEAD
-  {a8ba602f-b04c-46ee-8f13-51ad1b58ebf7}, !- Handle
+  {8fb64f18-726e-4860-85cd-771d7e9e939a}, !- Handle
   6;                                      !- Number of Timesteps per Hour
 
 OS:ShadowCalculation,
-  {efb1ee2a-6618-4f2e-b9ed-7687bbb298d3}, !- Handle
-=======
-  {ac0ca683-cfbe-4ded-af1f-ad62dc706a88}, !- Handle
-  6;                                      !- Number of Timesteps per Hour
-
-OS:ShadowCalculation,
-  {168aa0b5-bc3e-4bfa-a02d-be277a225c9d}, !- Handle
->>>>>>> 918de987
+  {9d61492a-4447-4133-90d5-b1d2773c5d6d}, !- Handle
   20,                                     !- Calculation Frequency
   200;                                    !- Maximum Figures in Shadow Overlap Calculations
 
 OS:SurfaceConvectionAlgorithm:Outside,
-<<<<<<< HEAD
-  {354edeb6-c90e-48a8-af06-d42cb7349ab7}, !- Handle
+  {d6a78fef-138a-4ca0-80c3-327d23b7b91b}, !- Handle
   DOE-2;                                  !- Algorithm
 
 OS:SurfaceConvectionAlgorithm:Inside,
-  {71842ce4-a99f-4d81-a509-3dc448666ab8}, !- Handle
+  {8de9a5db-84f8-4252-be2e-382cc4a036cb}, !- Handle
   TARP;                                   !- Algorithm
 
 OS:ZoneCapacitanceMultiplier:ResearchSpecial,
-  {cd049263-d2f5-40c5-9281-af2a8b5abb8f}, !- Handle
-=======
-  {bb11c6f7-1193-4068-b51d-4e3d86297a59}, !- Handle
-  DOE-2;                                  !- Algorithm
-
-OS:SurfaceConvectionAlgorithm:Inside,
-  {6318778a-1b59-4cb5-970a-dc2bbe772f8f}, !- Handle
-  TARP;                                   !- Algorithm
-
-OS:ZoneCapacitanceMultiplier:ResearchSpecial,
-  {aa2e21d1-dcea-46b1-aefe-b5c2ae054091}, !- Handle
->>>>>>> 918de987
+  {61464d02-3102-421d-a10a-8e6cc371a67d}, !- Handle
   ,                                       !- Temperature Capacity Multiplier
   15,                                     !- Humidity Capacity Multiplier
   ;                                       !- Carbon Dioxide Capacity Multiplier
 
 OS:RunPeriod,
-<<<<<<< HEAD
-  {94729728-b2a9-4bfb-affd-1005fb55a514}, !- Handle
-=======
-  {794b0bb6-e186-4182-ad59-777d4a53405e}, !- Handle
->>>>>>> 918de987
+  {9701dcdc-9a0c-4dca-a2c1-e38673de4d17}, !- Handle
   Run Period 1,                           !- Name
   1,                                      !- Begin Month
   1,                                      !- Begin Day of Month
@@ -81,21 +49,13 @@
   ;                                       !- Number of Times Runperiod to be Repeated
 
 OS:YearDescription,
-<<<<<<< HEAD
-  {a6b566c0-ffea-4d91-a3ec-5ceb51934e0c}, !- Handle
-=======
-  {dc32028e-76a8-4e9e-92f3-353b783e48fa}, !- Handle
->>>>>>> 918de987
+  {a70e1ea5-12df-4f81-b4c9-96be121d3b74}, !- Handle
   2007,                                   !- Calendar Year
   ,                                       !- Day of Week for Start Day
   ;                                       !- Is Leap Year
 
 OS:WeatherFile,
-<<<<<<< HEAD
-  {01db728a-1c57-46b3-ae4f-23c2e7d83790}, !- Handle
-=======
-  {33f017ad-b8b7-486f-9e95-7194ed6c650a}, !- Handle
->>>>>>> 918de987
+  {85e6834e-ad18-4f69-8eeb-17e1f2377eb9}, !- Handle
   Denver Intl Ap,                         !- City
   CO,                                     !- State Province Region
   USA,                                    !- Country
@@ -109,13 +69,8 @@
   E23378AA;                               !- Checksum
 
 OS:AdditionalProperties,
-<<<<<<< HEAD
-  {4ca19615-5357-4050-b313-109dda9a0537}, !- Handle
-  {01db728a-1c57-46b3-ae4f-23c2e7d83790}, !- Object Name
-=======
-  {1ffff672-4093-4289-b567-906521ea3134}, !- Handle
-  {33f017ad-b8b7-486f-9e95-7194ed6c650a}, !- Object Name
->>>>>>> 918de987
+  {3f911efe-aac7-4776-9f8e-2416831e1c21}, !- Handle
+  {85e6834e-ad18-4f69-8eeb-17e1f2377eb9}, !- Object Name
   EPWHeaderCity,                          !- Feature Name 1
   String,                                 !- Feature Data Type 1
   Denver Intl Ap,                         !- Feature Value 1
@@ -223,11 +178,7 @@
   84;                                     !- Feature Value 35
 
 OS:Site,
-<<<<<<< HEAD
-  {1b6eb193-dfa6-4456-b52f-36260334366e}, !- Handle
-=======
-  {c265a0d7-8760-4aa5-bdbe-b2e22ac10a5a}, !- Handle
->>>>>>> 918de987
+  {0effd1f3-d9ea-49a3-bc00-95e67e0ce8d8}, !- Handle
   Denver Intl Ap_CO_USA,                  !- Name
   39.83,                                  !- Latitude {deg}
   -104.65,                                !- Longitude {deg}
@@ -236,11 +187,7 @@
   ;                                       !- Terrain
 
 OS:ClimateZones,
-<<<<<<< HEAD
-  {c8be7ea3-5fd8-4ff9-8f7c-ce28c2c0ca04}, !- Handle
-=======
-  {6f4592de-5011-4163-b31a-6d5bc3c567a1}, !- Handle
->>>>>>> 918de987
+  {225cdaa5-79b8-47cd-b53f-66339bdbaeeb}, !- Handle
   ,                                       !- Active Institution
   ,                                       !- Active Year
   ,                                       !- Climate Zone Institution Name 1
@@ -253,31 +200,19 @@
   Cold;                                   !- Climate Zone Value 2
 
 OS:Site:WaterMainsTemperature,
-<<<<<<< HEAD
-  {e52fcd24-c146-4ebd-9216-845ae7885d93}, !- Handle
-=======
-  {15e2ea93-e5c5-4f65-a37f-036421779b15}, !- Handle
->>>>>>> 918de987
+  {21fdec77-9d54-4575-82b8-d894d74efabd}, !- Handle
   Correlation,                            !- Calculation Method
   ,                                       !- Temperature Schedule Name
   10.8753424657535,                       !- Annual Average Outdoor Air Temperature {C}
   23.1524007936508;                       !- Maximum Difference In Monthly Average Outdoor Air Temperatures {deltaC}
 
 OS:RunPeriodControl:DaylightSavingTime,
-<<<<<<< HEAD
-  {15405eeb-24aa-4525-97e4-513d11f89319}, !- Handle
-=======
-  {65ff2579-06f1-4d60-8c76-2bc87ffb4daf}, !- Handle
->>>>>>> 918de987
+  {9ef7d134-e115-4fdb-8654-64b11d09a9ed}, !- Handle
   3/12,                                   !- Start Date
   11/5;                                   !- End Date
 
 OS:Site:GroundTemperature:Deep,
-<<<<<<< HEAD
-  {1d9f17bf-75be-4367-90f1-ef1102b2eabb}, !- Handle
-=======
-  {7c28b4ab-a7d4-477d-93e1-5f70048005b1}, !- Handle
->>>>>>> 918de987
+  {17a24120-c327-4d14-b531-7b41c95ccbd5}, !- Handle
   10.8753424657535,                       !- January Deep Ground Temperature {C}
   10.8753424657535,                       !- February Deep Ground Temperature {C}
   10.8753424657535,                       !- March Deep Ground Temperature {C}
@@ -292,11 +227,7 @@
   10.8753424657535;                       !- December Deep Ground Temperature {C}
 
 OS:Building,
-<<<<<<< HEAD
-  {1e3e6b7e-9234-4ca6-888d-fc5c79c44b28}, !- Handle
-=======
-  {aa17b911-df1e-4a28-8d9b-7e66046ed203}, !- Handle
->>>>>>> 918de987
+  {b84b057f-bfe0-4f1d-aeab-2ba4741b6dc6}, !- Handle
   Building 1,                             !- Name
   ,                                       !- Building Sector Type
   0,                                      !- North Axis {deg}
@@ -311,23 +242,14 @@
   1;                                      !- Standards Number of Living Units
 
 OS:AdditionalProperties,
-<<<<<<< HEAD
-  {5b58d7a9-6781-414a-8421-cc6b39714545}, !- Handle
-  {1e3e6b7e-9234-4ca6-888d-fc5c79c44b28}, !- Object Name
-=======
-  {7f17067d-84ce-4a81-9e4b-365e84f33a3e}, !- Handle
-  {aa17b911-df1e-4a28-8d9b-7e66046ed203}, !- Object Name
->>>>>>> 918de987
+  {311ff90e-e116-492c-8234-018b885d7fcc}, !- Handle
+  {b84b057f-bfe0-4f1d-aeab-2ba4741b6dc6}, !- Object Name
   Total Units Modeled,                    !- Feature Name 1
   Integer,                                !- Feature Data Type 1
   1;                                      !- Feature Value 1
 
 OS:ThermalZone,
-<<<<<<< HEAD
-  {87b6f079-565b-475c-9fa4-222bd660b47a}, !- Handle
-=======
-  {4ab6d57c-33b5-4e9f-bb48-b2cf35bd5845}, !- Handle
->>>>>>> 918de987
+  {0f7fd431-e703-4885-8000-5fa0eefcb067}, !- Handle
   living zone,                            !- Name
   ,                                       !- Multiplier
   ,                                       !- Ceiling Height {m}
@@ -336,17 +258,10 @@
   ,                                       !- Zone Inside Convection Algorithm
   ,                                       !- Zone Outside Convection Algorithm
   ,                                       !- Zone Conditioning Equipment List Name
-<<<<<<< HEAD
-  {3d76394e-d1af-4117-83ad-108b408269f2}, !- Zone Air Inlet Port List
-  {45a88f47-5db9-496d-8184-a19a2cec761a}, !- Zone Air Exhaust Port List
-  {734ba0a0-f1b0-4e78-8fa9-a84394bdc8f6}, !- Zone Air Node Name
-  {234b96bb-299e-442f-8613-0d0200e20e6a}, !- Zone Return Air Port List
-=======
-  {0c4c2baf-575e-402f-afc9-d95f23aba6c7}, !- Zone Air Inlet Port List
-  {4d4e9dc1-0455-4156-b8aa-32c147ef0f7c}, !- Zone Air Exhaust Port List
-  {fa00f7ab-9969-4c70-9749-82d546e1f98c}, !- Zone Air Node Name
-  {0d714ae2-474a-478d-b9f4-4f3a453485b3}, !- Zone Return Air Port List
->>>>>>> 918de987
+  {29bd3d53-8b99-492a-ac26-3c38e369de58}, !- Zone Air Inlet Port List
+  {b69d6672-ff35-4547-b2f6-40d92a4501a3}, !- Zone Air Exhaust Port List
+  {e27992ec-796a-4e8b-8a51-31c152bec12e}, !- Zone Air Node Name
+  {43632af7-38ad-4ea2-86c7-87aa0f0109a9}, !- Zone Return Air Port List
   ,                                       !- Primary Daylighting Control Name
   ,                                       !- Fraction of Zone Controlled by Primary Daylighting Control
   ,                                       !- Secondary Daylighting Control Name
@@ -357,71 +272,37 @@
   No;                                     !- Use Ideal Air Loads
 
 OS:Node,
-<<<<<<< HEAD
-  {aae3d8e3-9024-47fb-9acb-b1cae9c35919}, !- Handle
+  {6bccf466-088c-45ba-b471-49fbdb1258ca}, !- Handle
   Node 1,                                 !- Name
-  {734ba0a0-f1b0-4e78-8fa9-a84394bdc8f6}, !- Inlet Port
+  {e27992ec-796a-4e8b-8a51-31c152bec12e}, !- Inlet Port
   ;                                       !- Outlet Port
 
 OS:Connection,
-  {734ba0a0-f1b0-4e78-8fa9-a84394bdc8f6}, !- Handle
-  {b0607d0d-12e9-401f-93db-a5d1caa7be6e}, !- Name
-  {87b6f079-565b-475c-9fa4-222bd660b47a}, !- Source Object
+  {e27992ec-796a-4e8b-8a51-31c152bec12e}, !- Handle
+  {420f69ac-4c10-4283-82cc-af71a89100b4}, !- Name
+  {0f7fd431-e703-4885-8000-5fa0eefcb067}, !- Source Object
   11,                                     !- Outlet Port
-  {aae3d8e3-9024-47fb-9acb-b1cae9c35919}, !- Target Object
+  {6bccf466-088c-45ba-b471-49fbdb1258ca}, !- Target Object
   2;                                      !- Inlet Port
 
 OS:PortList,
-  {3d76394e-d1af-4117-83ad-108b408269f2}, !- Handle
-  {4422d1ed-71ad-49c6-88b6-b8b94305864b}, !- Name
-  {87b6f079-565b-475c-9fa4-222bd660b47a}; !- HVAC Component
+  {29bd3d53-8b99-492a-ac26-3c38e369de58}, !- Handle
+  {1e699302-d843-4429-b0b8-4e36d88dc053}, !- Name
+  {0f7fd431-e703-4885-8000-5fa0eefcb067}; !- HVAC Component
 
 OS:PortList,
-  {45a88f47-5db9-496d-8184-a19a2cec761a}, !- Handle
-  {68034a39-d6eb-443e-80c3-5a5b12204042}, !- Name
-  {87b6f079-565b-475c-9fa4-222bd660b47a}; !- HVAC Component
+  {b69d6672-ff35-4547-b2f6-40d92a4501a3}, !- Handle
+  {26159ad6-4097-4abf-adc5-8edc8b6d3f73}, !- Name
+  {0f7fd431-e703-4885-8000-5fa0eefcb067}; !- HVAC Component
 
 OS:PortList,
-  {234b96bb-299e-442f-8613-0d0200e20e6a}, !- Handle
-  {9eeb49f4-7762-434d-a5f0-acecb2dec16d}, !- Name
-  {87b6f079-565b-475c-9fa4-222bd660b47a}; !- HVAC Component
+  {43632af7-38ad-4ea2-86c7-87aa0f0109a9}, !- Handle
+  {92505caf-65a6-4643-ac1d-3322fed12382}, !- Name
+  {0f7fd431-e703-4885-8000-5fa0eefcb067}; !- HVAC Component
 
 OS:Sizing:Zone,
-  {728247f6-a445-461c-b371-68784493f9fd}, !- Handle
-  {87b6f079-565b-475c-9fa4-222bd660b47a}, !- Zone or ZoneList Name
-=======
-  {d9eb4524-fadd-4165-801c-1a2f4b19dfe1}, !- Handle
-  Node 1,                                 !- Name
-  {fa00f7ab-9969-4c70-9749-82d546e1f98c}, !- Inlet Port
-  ;                                       !- Outlet Port
-
-OS:Connection,
-  {fa00f7ab-9969-4c70-9749-82d546e1f98c}, !- Handle
-  {000ce62d-c73d-432c-a866-334cb3466693}, !- Name
-  {4ab6d57c-33b5-4e9f-bb48-b2cf35bd5845}, !- Source Object
-  11,                                     !- Outlet Port
-  {d9eb4524-fadd-4165-801c-1a2f4b19dfe1}, !- Target Object
-  2;                                      !- Inlet Port
-
-OS:PortList,
-  {0c4c2baf-575e-402f-afc9-d95f23aba6c7}, !- Handle
-  {c07a9b36-3c3d-482e-aa2c-faaceb1172a9}, !- Name
-  {4ab6d57c-33b5-4e9f-bb48-b2cf35bd5845}; !- HVAC Component
-
-OS:PortList,
-  {4d4e9dc1-0455-4156-b8aa-32c147ef0f7c}, !- Handle
-  {098c0ee4-a39f-43ac-9c0c-5993f7afb61a}, !- Name
-  {4ab6d57c-33b5-4e9f-bb48-b2cf35bd5845}; !- HVAC Component
-
-OS:PortList,
-  {0d714ae2-474a-478d-b9f4-4f3a453485b3}, !- Handle
-  {cf99ac00-54d6-4f0b-bdbc-78a995be8f45}, !- Name
-  {4ab6d57c-33b5-4e9f-bb48-b2cf35bd5845}; !- HVAC Component
-
-OS:Sizing:Zone,
-  {715f1c65-8cb0-4429-8b75-ff5fe565c13c}, !- Handle
-  {4ab6d57c-33b5-4e9f-bb48-b2cf35bd5845}, !- Zone or ZoneList Name
->>>>>>> 918de987
+  {c38f80c9-b3b1-4d4f-86a1-321a55f2ad2f}, !- Handle
+  {0f7fd431-e703-4885-8000-5fa0eefcb067}, !- Zone or ZoneList Name
   SupplyAirTemperature,                   !- Zone Cooling Design Supply Air Temperature Input Method
   14,                                     !- Zone Cooling Design Supply Air Temperature {C}
   11.11,                                  !- Zone Cooling Design Supply Air Temperature Difference {deltaC}
@@ -450,25 +331,14 @@
   autosize;                               !- Dedicated Outdoor Air High Setpoint Temperature for Design {C}
 
 OS:ZoneHVAC:EquipmentList,
-<<<<<<< HEAD
-  {d4ffd97c-9921-4890-a2c1-fce7b3caf01e}, !- Handle
+  {c2e7bb22-5fdc-4f61-833b-ce56fcca37c8}, !- Handle
   Zone HVAC Equipment List 1,             !- Name
-  {87b6f079-565b-475c-9fa4-222bd660b47a}; !- Thermal Zone
+  {0f7fd431-e703-4885-8000-5fa0eefcb067}; !- Thermal Zone
 
 OS:Space,
-  {56f03743-b8d3-4b46-a64d-a88e4c8cb9a4}, !- Handle
+  {14754a2d-5f6e-4e16-9977-944d0ebbcb67}, !- Handle
   living space,                           !- Name
-  {dfedda91-8946-4cee-8f48-d3193c2ac500}, !- Space Type Name
-=======
-  {cff91d51-d5e1-4f80-8f34-e36c5ab1a46e}, !- Handle
-  Zone HVAC Equipment List 1,             !- Name
-  {4ab6d57c-33b5-4e9f-bb48-b2cf35bd5845}; !- Thermal Zone
-
-OS:Space,
-  {cb34323c-416c-4be1-bbcf-cd5e487ec929}, !- Handle
-  living space,                           !- Name
-  {22b42084-5ea1-45d0-924f-4234c6b89687}, !- Space Type Name
->>>>>>> 918de987
+  {84b89d0c-b61d-4726-aa5d-4b65538dc64e}, !- Space Type Name
   ,                                       !- Default Construction Set Name
   ,                                       !- Default Schedule Set Name
   -0,                                     !- Direction of Relative North {deg}
@@ -476,31 +346,17 @@
   0,                                      !- Y Origin {m}
   0,                                      !- Z Origin {m}
   ,                                       !- Building Story Name
-<<<<<<< HEAD
-  {87b6f079-565b-475c-9fa4-222bd660b47a}, !- Thermal Zone Name
+  {0f7fd431-e703-4885-8000-5fa0eefcb067}, !- Thermal Zone Name
   ,                                       !- Part of Total Floor Area
   ,                                       !- Design Specification Outdoor Air Object Name
-  {b384d580-4163-4aa5-a8c0-d7bcf415b79e}; !- Building Unit Name
-
-OS:Surface,
-  {c088d473-cc76-4ed0-a1ed-becd4d81b499}, !- Handle
+  {4fe1cc1f-b5cd-4bfb-b942-b7a8c48755da}; !- Building Unit Name
+
+OS:Surface,
+  {060d4cbf-019f-4caf-9922-121d6254b564}, !- Handle
   Surface 1,                              !- Name
   Floor,                                  !- Surface Type
   ,                                       !- Construction Name
-  {56f03743-b8d3-4b46-a64d-a88e4c8cb9a4}, !- Space Name
-=======
-  {4ab6d57c-33b5-4e9f-bb48-b2cf35bd5845}, !- Thermal Zone Name
-  ,                                       !- Part of Total Floor Area
-  ,                                       !- Design Specification Outdoor Air Object Name
-  {e76bc206-9d87-4ace-b1a1-d98e5074b12b}; !- Building Unit Name
-
-OS:Surface,
-  {3c021263-78ca-451f-a3a7-ddfd6f052af0}, !- Handle
-  Surface 1,                              !- Name
-  Floor,                                  !- Surface Type
-  ,                                       !- Construction Name
-  {cb34323c-416c-4be1-bbcf-cd5e487ec929}, !- Space Name
->>>>>>> 918de987
+  {14754a2d-5f6e-4e16-9977-944d0ebbcb67}, !- Space Name
   Foundation,                             !- Outside Boundary Condition
   ,                                       !- Outside Boundary Condition Object
   NoSun,                                  !- Sun Exposure
@@ -513,19 +369,11 @@
   11.129722368505, 0, 0;                  !- X,Y,Z Vertex 4 {m}
 
 OS:Surface,
-<<<<<<< HEAD
-  {64c55804-35f5-4604-9337-e441151df947}, !- Handle
+  {c7d28e42-ffb1-4859-b088-df7539f06b8e}, !- Handle
   Surface 2,                              !- Name
   Wall,                                   !- Surface Type
   ,                                       !- Construction Name
-  {56f03743-b8d3-4b46-a64d-a88e4c8cb9a4}, !- Space Name
-=======
-  {de5befdd-a943-435c-adcd-f6bf3807e317}, !- Handle
-  Surface 2,                              !- Name
-  Wall,                                   !- Surface Type
-  ,                                       !- Construction Name
-  {cb34323c-416c-4be1-bbcf-cd5e487ec929}, !- Space Name
->>>>>>> 918de987
+  {14754a2d-5f6e-4e16-9977-944d0ebbcb67}, !- Space Name
   Outdoors,                               !- Outside Boundary Condition
   ,                                       !- Outside Boundary Condition Object
   SunExposed,                             !- Sun Exposure
@@ -538,19 +386,11 @@
   0, 0, 2.4384;                           !- X,Y,Z Vertex 4 {m}
 
 OS:Surface,
-<<<<<<< HEAD
-  {e5921ef3-649a-4d22-aace-31f033b76377}, !- Handle
+  {4eac055f-16d3-4ab2-80be-9226bea15d94}, !- Handle
   Surface 3,                              !- Name
   Wall,                                   !- Surface Type
   ,                                       !- Construction Name
-  {56f03743-b8d3-4b46-a64d-a88e4c8cb9a4}, !- Space Name
-=======
-  {5d1b950e-cfdc-44d7-8eb1-52a369ab05f8}, !- Handle
-  Surface 3,                              !- Name
-  Wall,                                   !- Surface Type
-  ,                                       !- Construction Name
-  {cb34323c-416c-4be1-bbcf-cd5e487ec929}, !- Space Name
->>>>>>> 918de987
+  {14754a2d-5f6e-4e16-9977-944d0ebbcb67}, !- Space Name
   Outdoors,                               !- Outside Boundary Condition
   ,                                       !- Outside Boundary Condition Object
   SunExposed,                             !- Sun Exposure
@@ -563,19 +403,11 @@
   0, 5.56486118425249, 2.4384;            !- X,Y,Z Vertex 4 {m}
 
 OS:Surface,
-<<<<<<< HEAD
-  {dfa6fd88-db4a-424a-931e-a8ef7500ba4e}, !- Handle
+  {26c55ef1-c732-442f-a95e-bb3d0bad8641}, !- Handle
   Surface 4,                              !- Name
   Wall,                                   !- Surface Type
   ,                                       !- Construction Name
-  {56f03743-b8d3-4b46-a64d-a88e4c8cb9a4}, !- Space Name
-=======
-  {5bb188ef-5a1a-43ab-b850-7cf100bde052}, !- Handle
-  Surface 4,                              !- Name
-  Wall,                                   !- Surface Type
-  ,                                       !- Construction Name
-  {cb34323c-416c-4be1-bbcf-cd5e487ec929}, !- Space Name
->>>>>>> 918de987
+  {14754a2d-5f6e-4e16-9977-944d0ebbcb67}, !- Space Name
   Outdoors,                               !- Outside Boundary Condition
   ,                                       !- Outside Boundary Condition Object
   SunExposed,                             !- Sun Exposure
@@ -588,19 +420,11 @@
   11.129722368505, 5.56486118425249, 2.4384; !- X,Y,Z Vertex 4 {m}
 
 OS:Surface,
-<<<<<<< HEAD
-  {959d462b-eb18-4dec-b762-7a1d1401e05d}, !- Handle
+  {ff99bb35-fdce-499e-ba07-2add02a55af7}, !- Handle
   Surface 5,                              !- Name
   Wall,                                   !- Surface Type
   ,                                       !- Construction Name
-  {56f03743-b8d3-4b46-a64d-a88e4c8cb9a4}, !- Space Name
-=======
-  {894a8085-ab84-4cab-a11a-5f659fe4b595}, !- Handle
-  Surface 5,                              !- Name
-  Wall,                                   !- Surface Type
-  ,                                       !- Construction Name
-  {cb34323c-416c-4be1-bbcf-cd5e487ec929}, !- Space Name
->>>>>>> 918de987
+  {14754a2d-5f6e-4e16-9977-944d0ebbcb67}, !- Space Name
   Outdoors,                               !- Outside Boundary Condition
   ,                                       !- Outside Boundary Condition Object
   SunExposed,                             !- Sun Exposure
@@ -613,23 +437,13 @@
   11.129722368505, 0, 2.4384;             !- X,Y,Z Vertex 4 {m}
 
 OS:Surface,
-<<<<<<< HEAD
-  {454eca1e-6b09-4fa2-a92e-66cf933105b9}, !- Handle
+  {3c7138b7-4da0-425a-9196-76e4754f97eb}, !- Handle
   Surface 6,                              !- Name
   RoofCeiling,                            !- Surface Type
   ,                                       !- Construction Name
-  {56f03743-b8d3-4b46-a64d-a88e4c8cb9a4}, !- Space Name
+  {14754a2d-5f6e-4e16-9977-944d0ebbcb67}, !- Space Name
   Surface,                                !- Outside Boundary Condition
-  {830ac05a-ca25-4558-b4e7-89b08a3b3c6d}, !- Outside Boundary Condition Object
-=======
-  {4dcf7aa0-aa5e-4a0c-8cf9-b39d58014dfa}, !- Handle
-  Surface 6,                              !- Name
-  RoofCeiling,                            !- Surface Type
-  ,                                       !- Construction Name
-  {cb34323c-416c-4be1-bbcf-cd5e487ec929}, !- Space Name
-  Surface,                                !- Outside Boundary Condition
-  {58d8a1bc-dae7-4bb4-b327-8e347d9b209a}, !- Outside Boundary Condition Object
->>>>>>> 918de987
+  {d17dd5cd-7c0d-4504-b844-fcc18837636a}, !- Outside Boundary Condition Object
   NoSun,                                  !- Sun Exposure
   NoWind,                                 !- Wind Exposure
   ,                                       !- View Factor to Ground
@@ -640,11 +454,7 @@
   0, 0, 2.4384;                           !- X,Y,Z Vertex 4 {m}
 
 OS:SpaceType,
-<<<<<<< HEAD
-  {dfedda91-8946-4cee-8f48-d3193c2ac500}, !- Handle
-=======
-  {22b42084-5ea1-45d0-924f-4234c6b89687}, !- Handle
->>>>>>> 918de987
+  {84b89d0c-b61d-4726-aa5d-4b65538dc64e}, !- Handle
   Space Type 1,                           !- Name
   ,                                       !- Default Construction Set Name
   ,                                       !- Default Schedule Set Name
@@ -655,15 +465,9 @@
   living;                                 !- Standards Space Type
 
 OS:Space,
-<<<<<<< HEAD
-  {615535d1-9a4f-4ee5-a675-2ab6e64721b1}, !- Handle
+  {2fe03e5d-87fe-4cf1-b390-9b14b61aeb0a}, !- Handle
   living space|story 2,                   !- Name
-  {dfedda91-8946-4cee-8f48-d3193c2ac500}, !- Space Type Name
-=======
-  {ae89ea4e-f2ae-40ed-ae01-6dcca54a08bf}, !- Handle
-  living space|story 2,                   !- Name
-  {22b42084-5ea1-45d0-924f-4234c6b89687}, !- Space Type Name
->>>>>>> 918de987
+  {84b89d0c-b61d-4726-aa5d-4b65538dc64e}, !- Space Type Name
   ,                                       !- Default Construction Set Name
   ,                                       !- Default Schedule Set Name
   -0,                                     !- Direction of Relative North {deg}
@@ -671,35 +475,19 @@
   0,                                      !- Y Origin {m}
   2.4384,                                 !- Z Origin {m}
   ,                                       !- Building Story Name
-<<<<<<< HEAD
-  {87b6f079-565b-475c-9fa4-222bd660b47a}, !- Thermal Zone Name
+  {0f7fd431-e703-4885-8000-5fa0eefcb067}, !- Thermal Zone Name
   ,                                       !- Part of Total Floor Area
   ,                                       !- Design Specification Outdoor Air Object Name
-  {b384d580-4163-4aa5-a8c0-d7bcf415b79e}; !- Building Unit Name
-
-OS:Surface,
-  {830ac05a-ca25-4558-b4e7-89b08a3b3c6d}, !- Handle
+  {4fe1cc1f-b5cd-4bfb-b942-b7a8c48755da}; !- Building Unit Name
+
+OS:Surface,
+  {d17dd5cd-7c0d-4504-b844-fcc18837636a}, !- Handle
   Surface 7,                              !- Name
   Floor,                                  !- Surface Type
   ,                                       !- Construction Name
-  {615535d1-9a4f-4ee5-a675-2ab6e64721b1}, !- Space Name
+  {2fe03e5d-87fe-4cf1-b390-9b14b61aeb0a}, !- Space Name
   Surface,                                !- Outside Boundary Condition
-  {454eca1e-6b09-4fa2-a92e-66cf933105b9}, !- Outside Boundary Condition Object
-=======
-  {4ab6d57c-33b5-4e9f-bb48-b2cf35bd5845}, !- Thermal Zone Name
-  ,                                       !- Part of Total Floor Area
-  ,                                       !- Design Specification Outdoor Air Object Name
-  {e76bc206-9d87-4ace-b1a1-d98e5074b12b}; !- Building Unit Name
-
-OS:Surface,
-  {58d8a1bc-dae7-4bb4-b327-8e347d9b209a}, !- Handle
-  Surface 7,                              !- Name
-  Floor,                                  !- Surface Type
-  ,                                       !- Construction Name
-  {ae89ea4e-f2ae-40ed-ae01-6dcca54a08bf}, !- Space Name
-  Surface,                                !- Outside Boundary Condition
-  {4dcf7aa0-aa5e-4a0c-8cf9-b39d58014dfa}, !- Outside Boundary Condition Object
->>>>>>> 918de987
+  {3c7138b7-4da0-425a-9196-76e4754f97eb}, !- Outside Boundary Condition Object
   NoSun,                                  !- Sun Exposure
   NoWind,                                 !- Wind Exposure
   ,                                       !- View Factor to Ground
@@ -710,19 +498,11 @@
   11.129722368505, 0, 0;                  !- X,Y,Z Vertex 4 {m}
 
 OS:Surface,
-<<<<<<< HEAD
-  {e157936f-b517-4889-a18f-c75d61655b24}, !- Handle
+  {3d0a4eed-d206-414a-9210-71b27e61ba64}, !- Handle
   Surface 8,                              !- Name
   Wall,                                   !- Surface Type
   ,                                       !- Construction Name
-  {615535d1-9a4f-4ee5-a675-2ab6e64721b1}, !- Space Name
-=======
-  {15929b94-113f-4583-b368-15fb2107160a}, !- Handle
-  Surface 8,                              !- Name
-  Wall,                                   !- Surface Type
-  ,                                       !- Construction Name
-  {ae89ea4e-f2ae-40ed-ae01-6dcca54a08bf}, !- Space Name
->>>>>>> 918de987
+  {2fe03e5d-87fe-4cf1-b390-9b14b61aeb0a}, !- Space Name
   Outdoors,                               !- Outside Boundary Condition
   ,                                       !- Outside Boundary Condition Object
   SunExposed,                             !- Sun Exposure
@@ -735,19 +515,11 @@
   0, 0, 2.4384;                           !- X,Y,Z Vertex 4 {m}
 
 OS:Surface,
-<<<<<<< HEAD
-  {3ef212b7-2f5b-46f0-9be1-18fb7dc08a3f}, !- Handle
+  {975328e1-7247-4622-8b51-657e49388eb4}, !- Handle
   Surface 9,                              !- Name
   Wall,                                   !- Surface Type
   ,                                       !- Construction Name
-  {615535d1-9a4f-4ee5-a675-2ab6e64721b1}, !- Space Name
-=======
-  {930f2687-2124-4d27-918b-cb9a2649e511}, !- Handle
-  Surface 9,                              !- Name
-  Wall,                                   !- Surface Type
-  ,                                       !- Construction Name
-  {ae89ea4e-f2ae-40ed-ae01-6dcca54a08bf}, !- Space Name
->>>>>>> 918de987
+  {2fe03e5d-87fe-4cf1-b390-9b14b61aeb0a}, !- Space Name
   Outdoors,                               !- Outside Boundary Condition
   ,                                       !- Outside Boundary Condition Object
   SunExposed,                             !- Sun Exposure
@@ -760,19 +532,11 @@
   0, 5.56486118425249, 2.4384;            !- X,Y,Z Vertex 4 {m}
 
 OS:Surface,
-<<<<<<< HEAD
-  {86acc22d-28ea-40cd-8353-2ab6182cc693}, !- Handle
+  {b592843b-7f27-4c43-9cb6-dccb75e54a3e}, !- Handle
   Surface 10,                             !- Name
   Wall,                                   !- Surface Type
   ,                                       !- Construction Name
-  {615535d1-9a4f-4ee5-a675-2ab6e64721b1}, !- Space Name
-=======
-  {ec7ed354-7247-41d4-a650-8f61354502c4}, !- Handle
-  Surface 10,                             !- Name
-  Wall,                                   !- Surface Type
-  ,                                       !- Construction Name
-  {ae89ea4e-f2ae-40ed-ae01-6dcca54a08bf}, !- Space Name
->>>>>>> 918de987
+  {2fe03e5d-87fe-4cf1-b390-9b14b61aeb0a}, !- Space Name
   Outdoors,                               !- Outside Boundary Condition
   ,                                       !- Outside Boundary Condition Object
   SunExposed,                             !- Sun Exposure
@@ -785,19 +549,11 @@
   11.129722368505, 5.56486118425249, 2.4384; !- X,Y,Z Vertex 4 {m}
 
 OS:Surface,
-<<<<<<< HEAD
-  {b43e2c3a-7d8b-438d-a389-554b4a927499}, !- Handle
+  {79b1acd1-37b0-480a-a37b-09df0aefe158}, !- Handle
   Surface 11,                             !- Name
   Wall,                                   !- Surface Type
   ,                                       !- Construction Name
-  {615535d1-9a4f-4ee5-a675-2ab6e64721b1}, !- Space Name
-=======
-  {ca410e78-47e1-4e2c-bb88-515016b25d39}, !- Handle
-  Surface 11,                             !- Name
-  Wall,                                   !- Surface Type
-  ,                                       !- Construction Name
-  {ae89ea4e-f2ae-40ed-ae01-6dcca54a08bf}, !- Space Name
->>>>>>> 918de987
+  {2fe03e5d-87fe-4cf1-b390-9b14b61aeb0a}, !- Space Name
   Outdoors,                               !- Outside Boundary Condition
   ,                                       !- Outside Boundary Condition Object
   SunExposed,                             !- Sun Exposure
@@ -810,23 +566,13 @@
   11.129722368505, 0, 2.4384;             !- X,Y,Z Vertex 4 {m}
 
 OS:Surface,
-<<<<<<< HEAD
-  {2b20dcb2-fee6-4187-b8cd-9ca9fb8f755c}, !- Handle
+  {f8240f31-9972-4868-b30d-673d07d7601a}, !- Handle
   Surface 12,                             !- Name
   RoofCeiling,                            !- Surface Type
   ,                                       !- Construction Name
-  {615535d1-9a4f-4ee5-a675-2ab6e64721b1}, !- Space Name
+  {2fe03e5d-87fe-4cf1-b390-9b14b61aeb0a}, !- Space Name
   Surface,                                !- Outside Boundary Condition
-  {bb30b9bd-e75c-4926-b8f0-4045d0e791b9}, !- Outside Boundary Condition Object
-=======
-  {bfcd3f30-2af6-4d98-b2dc-9615a9add547}, !- Handle
-  Surface 12,                             !- Name
-  RoofCeiling,                            !- Surface Type
-  ,                                       !- Construction Name
-  {ae89ea4e-f2ae-40ed-ae01-6dcca54a08bf}, !- Space Name
-  Surface,                                !- Outside Boundary Condition
-  {64b45e2f-ea5b-4024-9a55-b80ae252509b}, !- Outside Boundary Condition Object
->>>>>>> 918de987
+  {2d6adf8a-e7c9-45d5-9531-fe0e066bb01a}, !- Outside Boundary Condition Object
   NoSun,                                  !- Sun Exposure
   NoWind,                                 !- Wind Exposure
   ,                                       !- View Factor to Ground
@@ -837,23 +583,13 @@
   0, 0, 2.4384;                           !- X,Y,Z Vertex 4 {m}
 
 OS:Surface,
-<<<<<<< HEAD
-  {bb30b9bd-e75c-4926-b8f0-4045d0e791b9}, !- Handle
+  {2d6adf8a-e7c9-45d5-9531-fe0e066bb01a}, !- Handle
   Surface 13,                             !- Name
   Floor,                                  !- Surface Type
   ,                                       !- Construction Name
-  {aaf3b18c-aff9-4b95-9468-5473b4811d35}, !- Space Name
+  {9807609f-5bb7-44f7-a572-a98e2dba370e}, !- Space Name
   Surface,                                !- Outside Boundary Condition
-  {2b20dcb2-fee6-4187-b8cd-9ca9fb8f755c}, !- Outside Boundary Condition Object
-=======
-  {64b45e2f-ea5b-4024-9a55-b80ae252509b}, !- Handle
-  Surface 13,                             !- Name
-  Floor,                                  !- Surface Type
-  ,                                       !- Construction Name
-  {a37c7d90-d1bc-4391-a0e5-6b35ecaa60e7}, !- Space Name
-  Surface,                                !- Outside Boundary Condition
-  {bfcd3f30-2af6-4d98-b2dc-9615a9add547}, !- Outside Boundary Condition Object
->>>>>>> 918de987
+  {f8240f31-9972-4868-b30d-673d07d7601a}, !- Outside Boundary Condition Object
   NoSun,                                  !- Sun Exposure
   NoWind,                                 !- Wind Exposure
   ,                                       !- View Factor to Ground
@@ -864,19 +600,11 @@
   0, 0, 0;                                !- X,Y,Z Vertex 4 {m}
 
 OS:Surface,
-<<<<<<< HEAD
-  {55fc7614-c3f9-451d-a281-65f702ad93bf}, !- Handle
+  {9b7ab7b5-1e3e-4082-9dd0-447269ae1230}, !- Handle
   Surface 14,                             !- Name
   RoofCeiling,                            !- Surface Type
   ,                                       !- Construction Name
-  {aaf3b18c-aff9-4b95-9468-5473b4811d35}, !- Space Name
-=======
-  {215ca92f-6e81-4229-9f67-2f0cdd410f95}, !- Handle
-  Surface 14,                             !- Name
-  RoofCeiling,                            !- Surface Type
-  ,                                       !- Construction Name
-  {a37c7d90-d1bc-4391-a0e5-6b35ecaa60e7}, !- Space Name
->>>>>>> 918de987
+  {9807609f-5bb7-44f7-a572-a98e2dba370e}, !- Space Name
   Outdoors,                               !- Outside Boundary Condition
   ,                                       !- Outside Boundary Condition Object
   SunExposed,                             !- Sun Exposure
@@ -889,19 +617,11 @@
   11.129722368505, 0, 0.3048;             !- X,Y,Z Vertex 4 {m}
 
 OS:Surface,
-<<<<<<< HEAD
-  {f34c2873-2cb8-42bc-9ba3-48f556001135}, !- Handle
+  {ac52f30d-b251-4426-b005-25792f32f2f6}, !- Handle
   Surface 15,                             !- Name
   RoofCeiling,                            !- Surface Type
   ,                                       !- Construction Name
-  {aaf3b18c-aff9-4b95-9468-5473b4811d35}, !- Space Name
-=======
-  {20df7c41-31d1-4515-b172-45e8ad450565}, !- Handle
-  Surface 15,                             !- Name
-  RoofCeiling,                            !- Surface Type
-  ,                                       !- Construction Name
-  {a37c7d90-d1bc-4391-a0e5-6b35ecaa60e7}, !- Space Name
->>>>>>> 918de987
+  {9807609f-5bb7-44f7-a572-a98e2dba370e}, !- Space Name
   Outdoors,                               !- Outside Boundary Condition
   ,                                       !- Outside Boundary Condition Object
   SunExposed,                             !- Sun Exposure
@@ -914,19 +634,11 @@
   0, 5.56486118425249, 0.304799999999999; !- X,Y,Z Vertex 4 {m}
 
 OS:Surface,
-<<<<<<< HEAD
-  {90db67b7-5a73-48d0-9156-529f82676f65}, !- Handle
+  {611e8961-cb6a-4262-9c84-3ea0c7f53e41}, !- Handle
   Surface 16,                             !- Name
   RoofCeiling,                            !- Surface Type
   ,                                       !- Construction Name
-  {aaf3b18c-aff9-4b95-9468-5473b4811d35}, !- Space Name
-=======
-  {bc89edcf-746c-41ad-ac7f-b77d3469348b}, !- Handle
-  Surface 16,                             !- Name
-  RoofCeiling,                            !- Surface Type
-  ,                                       !- Construction Name
-  {a37c7d90-d1bc-4391-a0e5-6b35ecaa60e7}, !- Space Name
->>>>>>> 918de987
+  {9807609f-5bb7-44f7-a572-a98e2dba370e}, !- Space Name
   Outdoors,                               !- Outside Boundary Condition
   ,                                       !- Outside Boundary Condition Object
   SunExposed,                             !- Sun Exposure
@@ -938,19 +650,11 @@
   0, 0, 0.3048;                           !- X,Y,Z Vertex 3 {m}
 
 OS:Surface,
-<<<<<<< HEAD
-  {72e20db0-d424-46c7-8d5a-15cd2a90e200}, !- Handle
+  {fa303c8d-eff1-4720-a67d-e3f6c49c2f2a}, !- Handle
   Surface 17,                             !- Name
   RoofCeiling,                            !- Surface Type
   ,                                       !- Construction Name
-  {aaf3b18c-aff9-4b95-9468-5473b4811d35}, !- Space Name
-=======
-  {992f6b96-5ce6-4994-a870-b1bb2759384d}, !- Handle
-  Surface 17,                             !- Name
-  RoofCeiling,                            !- Surface Type
-  ,                                       !- Construction Name
-  {a37c7d90-d1bc-4391-a0e5-6b35ecaa60e7}, !- Space Name
->>>>>>> 918de987
+  {9807609f-5bb7-44f7-a572-a98e2dba370e}, !- Space Name
   Outdoors,                               !- Outside Boundary Condition
   ,                                       !- Outside Boundary Condition Object
   SunExposed,                             !- Sun Exposure
@@ -962,15 +666,9 @@
   11.129722368505, 5.56486118425249, 0.304799999999997; !- X,Y,Z Vertex 3 {m}
 
 OS:Space,
-<<<<<<< HEAD
-  {aaf3b18c-aff9-4b95-9468-5473b4811d35}, !- Handle
+  {9807609f-5bb7-44f7-a572-a98e2dba370e}, !- Handle
   finished attic space,                   !- Name
-  {dfedda91-8946-4cee-8f48-d3193c2ac500}, !- Space Type Name
-=======
-  {a37c7d90-d1bc-4391-a0e5-6b35ecaa60e7}, !- Handle
-  finished attic space,                   !- Name
-  {22b42084-5ea1-45d0-924f-4234c6b89687}, !- Space Type Name
->>>>>>> 918de987
+  {84b89d0c-b61d-4726-aa5d-4b65538dc64e}, !- Space Type Name
   ,                                       !- Default Construction Set Name
   ,                                       !- Default Schedule Set Name
   -0,                                     !- Direction of Relative North {deg}
@@ -978,35 +676,20 @@
   0,                                      !- Y Origin {m}
   4.8768,                                 !- Z Origin {m}
   ,                                       !- Building Story Name
-<<<<<<< HEAD
-  {87b6f079-565b-475c-9fa4-222bd660b47a}, !- Thermal Zone Name
+  {0f7fd431-e703-4885-8000-5fa0eefcb067}, !- Thermal Zone Name
   ,                                       !- Part of Total Floor Area
   ,                                       !- Design Specification Outdoor Air Object Name
-  {b384d580-4163-4aa5-a8c0-d7bcf415b79e}; !- Building Unit Name
+  {4fe1cc1f-b5cd-4bfb-b942-b7a8c48755da}; !- Building Unit Name
 
 OS:BuildingUnit,
-  {b384d580-4163-4aa5-a8c0-d7bcf415b79e}, !- Handle
-=======
-  {4ab6d57c-33b5-4e9f-bb48-b2cf35bd5845}, !- Thermal Zone Name
-  ,                                       !- Part of Total Floor Area
-  ,                                       !- Design Specification Outdoor Air Object Name
-  {e76bc206-9d87-4ace-b1a1-d98e5074b12b}; !- Building Unit Name
-
-OS:BuildingUnit,
-  {e76bc206-9d87-4ace-b1a1-d98e5074b12b}, !- Handle
->>>>>>> 918de987
+  {4fe1cc1f-b5cd-4bfb-b942-b7a8c48755da}, !- Handle
   unit 1,                                 !- Name
   ,                                       !- Rendering Color
   Residential;                            !- Building Unit Type
 
 OS:AdditionalProperties,
-<<<<<<< HEAD
-  {53ef0c86-12de-4c70-b251-2ec06d616cee}, !- Handle
-  {b384d580-4163-4aa5-a8c0-d7bcf415b79e}, !- Object Name
-=======
-  {2f439c54-eb01-47eb-b209-8a1d020bbf54}, !- Handle
-  {e76bc206-9d87-4ace-b1a1-d98e5074b12b}, !- Object Name
->>>>>>> 918de987
+  {c2bfbe6f-1f2b-4a86-a22c-83a19cdf6755}, !- Handle
+  {4fe1cc1f-b5cd-4bfb-b942-b7a8c48755da}, !- Object Name
   NumberOfBedrooms,                       !- Feature Name 1
   Integer,                                !- Feature Data Type 1
   3,                                      !- Feature Value 1
@@ -1018,20 +701,12 @@
   2.6400000000000001;                     !- Feature Value 3
 
 OS:External:File,
-<<<<<<< HEAD
-  {86598143-3072-428a-a4f1-b6c5bad405e9}, !- Handle
-=======
-  {3aa0ffac-cc46-4440-8677-d2dda94dfe5c}, !- Handle
->>>>>>> 918de987
+  {c8f5b62c-b1ec-461e-bb42-9522fa4ad6f4}, !- Handle
   8760.csv,                               !- Name
   8760.csv;                               !- File Name
 
 OS:Schedule:Day,
-<<<<<<< HEAD
-  {ee7ae3cb-536e-40c2-b717-ceb4af3908b9}, !- Handle
-=======
-  {d9fd2534-070c-4242-9ab0-7b0f912ca1ac}, !- Handle
->>>>>>> 918de987
+  {e41e39e6-5bb3-45a4-9e6d-07145dba2080}, !- Handle
   Schedule Day 1,                         !- Name
   ,                                       !- Schedule Type Limits Name
   ,                                       !- Interpolate to Timestep
@@ -1040,11 +715,7 @@
   0;                                      !- Value Until Time 1
 
 OS:Schedule:Day,
-<<<<<<< HEAD
-  {e033bdca-4f6a-4a23-94e2-70debe5bcaf7}, !- Handle
-=======
-  {bb440dca-1fe5-4f89-9c96-d3fa538bdca0}, !- Handle
->>>>>>> 918de987
+  {30976a04-86d8-49e8-becc-2d5d387a62f0}, !- Handle
   Schedule Day 2,                         !- Name
   ,                                       !- Schedule Type Limits Name
   ,                                       !- Interpolate to Timestep
@@ -1053,17 +724,10 @@
   1;                                      !- Value Until Time 1
 
 OS:Schedule:File,
-<<<<<<< HEAD
-  {d34ede5e-7800-4250-98ca-2565ad55820b}, !- Handle
+  {c7d16ee4-6395-433e-9304-3f6478f1280a}, !- Handle
   occupants,                              !- Name
-  {1d40e275-30e0-40ef-9c43-115b8acefde7}, !- Schedule Type Limits Name
-  {86598143-3072-428a-a4f1-b6c5bad405e9}, !- External File Name
-=======
-  {819d5ad7-f95a-4476-afbc-5b995d693e28}, !- Handle
-  occupants,                              !- Name
-  {643d482c-d578-4d21-8f4e-f2ec3755992f}, !- Schedule Type Limits Name
-  {3aa0ffac-cc46-4440-8677-d2dda94dfe5c}, !- External File Name
->>>>>>> 918de987
+  {90b8fd03-513b-419d-89e4-aad518a62f0c}, !- Schedule Type Limits Name
+  {c8f5b62c-b1ec-461e-bb42-9522fa4ad6f4}, !- External File Name
   1,                                      !- Column Number
   1,                                      !- Rows to Skip at Top
   8760,                                   !- Number of Hours of Data
@@ -1072,40 +736,23 @@
   60;                                     !- Minutes per Item
 
 OS:Schedule:Ruleset,
-<<<<<<< HEAD
-  {421e58a9-cd9d-410d-bda3-512360f8c194}, !- Handle
+  {d0b0d7bd-bf80-4abc-8c24-5f0529fcdb64}, !- Handle
   Schedule Ruleset 1,                     !- Name
-  {c7f5c1e2-1c0f-409d-9e77-cb2ba7c9e8d5}, !- Schedule Type Limits Name
-  {9fed691e-a294-401f-bd5a-4ad03497a126}; !- Default Day Schedule Name
+  {55b7aed8-a7cb-4f0f-aa75-4d72f4482bf7}, !- Schedule Type Limits Name
+  {667a12cb-1d17-4df5-982a-cfc818088ae7}; !- Default Day Schedule Name
 
 OS:Schedule:Day,
-  {9fed691e-a294-401f-bd5a-4ad03497a126}, !- Handle
+  {667a12cb-1d17-4df5-982a-cfc818088ae7}, !- Handle
   Schedule Day 3,                         !- Name
-  {c7f5c1e2-1c0f-409d-9e77-cb2ba7c9e8d5}, !- Schedule Type Limits Name
-=======
-  {2a611529-df7c-4442-a669-e474a6393005}, !- Handle
-  Schedule Ruleset 1,                     !- Name
-  {917095b7-3e32-4487-80df-7dcdcc048c37}, !- Schedule Type Limits Name
-  {63c1bf39-7b91-4d70-88eb-1ed24e1fc860}; !- Default Day Schedule Name
-
-OS:Schedule:Day,
-  {63c1bf39-7b91-4d70-88eb-1ed24e1fc860}, !- Handle
-  Schedule Day 3,                         !- Name
-  {917095b7-3e32-4487-80df-7dcdcc048c37}, !- Schedule Type Limits Name
->>>>>>> 918de987
+  {55b7aed8-a7cb-4f0f-aa75-4d72f4482bf7}, !- Schedule Type Limits Name
   ,                                       !- Interpolate to Timestep
   24,                                     !- Hour 1
   0,                                      !- Minute 1
   112.539290946133;                       !- Value Until Time 1
 
 OS:People:Definition,
-<<<<<<< HEAD
-  {85f01a49-ce21-41a1-9cb5-07f1ec0a9e75}, !- Handle
-  res occupants|living space|story 2,     !- Name
-=======
-  {d4a13739-e6bd-4036-8b67-56669941423c}, !- Handle
+  {07ced3a1-53cb-4905-aa6a-d48af2ed9034}, !- Handle
   res occupants|living space,             !- Name
->>>>>>> 918de987
   People,                                 !- Number of People Calculation Method
   0.88,                                   !- Number of People {people}
   ,                                       !- People per Space Floor Area {person/m2}
@@ -1117,21 +764,12 @@
   ZoneAveraged;                           !- Mean Radiant Temperature Calculation Type
 
 OS:People,
-<<<<<<< HEAD
-  {c2054128-fc05-4d7e-acb1-631b09b949c7}, !- Handle
-  res occupants|living space|story 2,     !- Name
-  {85f01a49-ce21-41a1-9cb5-07f1ec0a9e75}, !- People Definition Name
-  {615535d1-9a4f-4ee5-a675-2ab6e64721b1}, !- Space or SpaceType Name
-  {d34ede5e-7800-4250-98ca-2565ad55820b}, !- Number of People Schedule Name
-  {421e58a9-cd9d-410d-bda3-512360f8c194}, !- Activity Level Schedule Name
-=======
-  {b02e8402-5e40-4e3d-afc2-fb296e32e0de}, !- Handle
+  {dbfa9653-2b34-41f7-a21c-04b1e295355f}, !- Handle
   res occupants|living space,             !- Name
-  {d4a13739-e6bd-4036-8b67-56669941423c}, !- People Definition Name
-  {cb34323c-416c-4be1-bbcf-cd5e487ec929}, !- Space or SpaceType Name
-  {819d5ad7-f95a-4476-afbc-5b995d693e28}, !- Number of People Schedule Name
-  {2a611529-df7c-4442-a669-e474a6393005}, !- Activity Level Schedule Name
->>>>>>> 918de987
+  {07ced3a1-53cb-4905-aa6a-d48af2ed9034}, !- People Definition Name
+  {14754a2d-5f6e-4e16-9977-944d0ebbcb67}, !- Space or SpaceType Name
+  {c7d16ee4-6395-433e-9304-3f6478f1280a}, !- Number of People Schedule Name
+  {d0b0d7bd-bf80-4abc-8c24-5f0529fcdb64}, !- Activity Level Schedule Name
   ,                                       !- Surface Name/Angle Factor List Name
   ,                                       !- Work Efficiency Schedule Name
   ,                                       !- Clothing Insulation Schedule Name
@@ -1139,11 +777,7 @@
   1;                                      !- Multiplier
 
 OS:ScheduleTypeLimits,
-<<<<<<< HEAD
-  {c7f5c1e2-1c0f-409d-9e77-cb2ba7c9e8d5}, !- Handle
-=======
-  {917095b7-3e32-4487-80df-7dcdcc048c37}, !- Handle
->>>>>>> 918de987
+  {55b7aed8-a7cb-4f0f-aa75-4d72f4482bf7}, !- Handle
   ActivityLevel,                          !- Name
   0,                                      !- Lower Limit Value
   ,                                       !- Upper Limit Value
@@ -1151,24 +785,15 @@
   ActivityLevel;                          !- Unit Type
 
 OS:ScheduleTypeLimits,
-<<<<<<< HEAD
-  {1d40e275-30e0-40ef-9c43-115b8acefde7}, !- Handle
-=======
-  {643d482c-d578-4d21-8f4e-f2ec3755992f}, !- Handle
->>>>>>> 918de987
+  {90b8fd03-513b-419d-89e4-aad518a62f0c}, !- Handle
   Fractional,                             !- Name
   0,                                      !- Lower Limit Value
   1,                                      !- Upper Limit Value
   Continuous;                             !- Numeric Type
 
 OS:People:Definition,
-<<<<<<< HEAD
-  {3e7db117-40a2-43da-b05f-3b2921ebf948}, !- Handle
-  res occupants|living space,             !- Name
-=======
-  {9cbc862c-9fd1-4197-87d7-abab582f9e7b}, !- Handle
-  res occupants|finished attic space,     !- Name
->>>>>>> 918de987
+  {63b34840-17bc-4253-b907-575dd3613f69}, !- Handle
+  res occupants|living space|story 2,     !- Name
   People,                                 !- Number of People Calculation Method
   0.88,                                   !- Number of People {people}
   ,                                       !- People per Space Floor Area {person/m2}
@@ -1180,21 +805,12 @@
   ZoneAveraged;                           !- Mean Radiant Temperature Calculation Type
 
 OS:People,
-<<<<<<< HEAD
-  {8e1c3dcb-ae1d-4ccb-8828-5ad5c64d9292}, !- Handle
-  res occupants|living space,             !- Name
-  {3e7db117-40a2-43da-b05f-3b2921ebf948}, !- People Definition Name
-  {56f03743-b8d3-4b46-a64d-a88e4c8cb9a4}, !- Space or SpaceType Name
-  {d34ede5e-7800-4250-98ca-2565ad55820b}, !- Number of People Schedule Name
-  {421e58a9-cd9d-410d-bda3-512360f8c194}, !- Activity Level Schedule Name
-=======
-  {2374c029-feb8-493d-82ee-c66742f83bd8}, !- Handle
-  res occupants|finished attic space,     !- Name
-  {9cbc862c-9fd1-4197-87d7-abab582f9e7b}, !- People Definition Name
-  {a37c7d90-d1bc-4391-a0e5-6b35ecaa60e7}, !- Space or SpaceType Name
-  {819d5ad7-f95a-4476-afbc-5b995d693e28}, !- Number of People Schedule Name
-  {2a611529-df7c-4442-a669-e474a6393005}, !- Activity Level Schedule Name
->>>>>>> 918de987
+  {55b68717-a82a-4b5b-9faf-869c5bc3eb13}, !- Handle
+  res occupants|living space|story 2,     !- Name
+  {63b34840-17bc-4253-b907-575dd3613f69}, !- People Definition Name
+  {2fe03e5d-87fe-4cf1-b390-9b14b61aeb0a}, !- Space or SpaceType Name
+  {c7d16ee4-6395-433e-9304-3f6478f1280a}, !- Number of People Schedule Name
+  {d0b0d7bd-bf80-4abc-8c24-5f0529fcdb64}, !- Activity Level Schedule Name
   ,                                       !- Surface Name/Angle Factor List Name
   ,                                       !- Work Efficiency Schedule Name
   ,                                       !- Clothing Insulation Schedule Name
@@ -1202,13 +818,8 @@
   1;                                      !- Multiplier
 
 OS:People:Definition,
-<<<<<<< HEAD
-  {5cbfae10-62a7-4750-82c6-4c2bf4dc7905}, !- Handle
+  {5a1a330b-aea6-4655-9d12-49c01f3bff6a}, !- Handle
   res occupants|finished attic space,     !- Name
-=======
-  {b7f93c14-858f-4fcc-9923-2df4cb957527}, !- Handle
-  res occupants|living space|story 2,     !- Name
->>>>>>> 918de987
   People,                                 !- Number of People Calculation Method
   0.88,                                   !- Number of People {people}
   ,                                       !- People per Space Floor Area {person/m2}
@@ -1220,21 +831,12 @@
   ZoneAveraged;                           !- Mean Radiant Temperature Calculation Type
 
 OS:People,
-<<<<<<< HEAD
-  {1c0ce7a3-e567-4c6d-bd49-7a90003e670e}, !- Handle
+  {11b40b94-f7db-4c78-bb79-a6fa82918c69}, !- Handle
   res occupants|finished attic space,     !- Name
-  {5cbfae10-62a7-4750-82c6-4c2bf4dc7905}, !- People Definition Name
-  {aaf3b18c-aff9-4b95-9468-5473b4811d35}, !- Space or SpaceType Name
-  {d34ede5e-7800-4250-98ca-2565ad55820b}, !- Number of People Schedule Name
-  {421e58a9-cd9d-410d-bda3-512360f8c194}, !- Activity Level Schedule Name
-=======
-  {1283b074-24c2-4e14-9e28-233e0dd08823}, !- Handle
-  res occupants|living space|story 2,     !- Name
-  {b7f93c14-858f-4fcc-9923-2df4cb957527}, !- People Definition Name
-  {ae89ea4e-f2ae-40ed-ae01-6dcca54a08bf}, !- Space or SpaceType Name
-  {819d5ad7-f95a-4476-afbc-5b995d693e28}, !- Number of People Schedule Name
-  {2a611529-df7c-4442-a669-e474a6393005}, !- Activity Level Schedule Name
->>>>>>> 918de987
+  {5a1a330b-aea6-4655-9d12-49c01f3bff6a}, !- People Definition Name
+  {9807609f-5bb7-44f7-a572-a98e2dba370e}, !- Space or SpaceType Name
+  {c7d16ee4-6395-433e-9304-3f6478f1280a}, !- Number of People Schedule Name
+  {d0b0d7bd-bf80-4abc-8c24-5f0529fcdb64}, !- Activity Level Schedule Name
   ,                                       !- Surface Name/Angle Factor List Name
   ,                                       !- Work Efficiency Schedule Name
   ,                                       !- Clothing Insulation Schedule Name
@@ -1242,91 +844,54 @@
   1;                                      !- Multiplier
 
 OS:ShadingSurfaceGroup,
-<<<<<<< HEAD
-  {1a319eb9-c6d9-4318-8a36-1fcffca4509d}, !- Handle
-=======
-  {7e084872-1537-4179-98c0-3cb450c1ffbd}, !- Handle
->>>>>>> 918de987
+  {73b5679f-c72a-4bf0-b9ba-2b663661530c}, !- Handle
   res eaves,                              !- Name
   Building;                               !- Shading Surface Type
 
 OS:ShadingSurface,
-<<<<<<< HEAD
-  {0fa79d4c-d1f0-433e-a450-0c4daefc8b3d}, !- Handle
+  {28e6d53a-9d88-42b4-86e8-00d4781796b1}, !- Handle
+  Surface 14 - res eaves,                 !- Name
+  ,                                       !- Construction Name
+  {73b5679f-c72a-4bf0-b9ba-2b663661530c}, !- Shading Surface Group Name
+  ,                                       !- Transmittance Schedule Name
+  ,                                       !- Number of Vertices
+  0, -0.6096, 4.8768,                     !- X,Y,Z Vertex 1 {m}
+  11.129722368505, -0.6096, 4.8768,       !- X,Y,Z Vertex 2 {m}
+  11.129722368505, 0, 5.1816,             !- X,Y,Z Vertex 3 {m}
+  0, 0, 5.1816;                           !- X,Y,Z Vertex 4 {m}
+
+OS:ShadingSurface,
+  {9a1396a6-53c3-4c6c-9288-04ca2113aaa9}, !- Handle
+  Surface 15 - res eaves,                 !- Name
+  ,                                       !- Construction Name
+  {73b5679f-c72a-4bf0-b9ba-2b663661530c}, !- Shading Surface Group Name
+  ,                                       !- Transmittance Schedule Name
+  ,                                       !- Number of Vertices
+  11.129722368505, 6.17446118425249, 4.8768, !- X,Y,Z Vertex 1 {m}
+  0, 6.17446118425249, 4.8768,            !- X,Y,Z Vertex 2 {m}
+  0, 5.56486118425249, 5.1816,            !- X,Y,Z Vertex 3 {m}
+  11.129722368505, 5.56486118425249, 5.1816; !- X,Y,Z Vertex 4 {m}
+
+OS:ShadingSurface,
+  {25c6833e-7f19-43c1-bad4-318576e46a96}, !- Handle
+  Surface 16 - res eaves,                 !- Name
+  ,                                       !- Construction Name
+  {73b5679f-c72a-4bf0-b9ba-2b663661530c}, !- Shading Surface Group Name
+  ,                                       !- Transmittance Schedule Name
+  ,                                       !- Number of Vertices
+  -0.6096, 5.56486118425249, 4.8768,      !- X,Y,Z Vertex 1 {m}
+  -0.6096, 0, 4.8768,                     !- X,Y,Z Vertex 2 {m}
+  0, 0, 5.1816,                           !- X,Y,Z Vertex 3 {m}
+  0, 5.56486118425249, 5.1816;            !- X,Y,Z Vertex 4 {m}
+
+OS:ShadingSurface,
+  {79fb373b-9176-4a25-964e-561a08c9243f}, !- Handle
   Surface 17 - res eaves,                 !- Name
   ,                                       !- Construction Name
-  {1a319eb9-c6d9-4318-8a36-1fcffca4509d}, !- Shading Surface Group Name
+  {73b5679f-c72a-4bf0-b9ba-2b663661530c}, !- Shading Surface Group Name
   ,                                       !- Transmittance Schedule Name
   ,                                       !- Number of Vertices
   11.739322368505, 0, 4.8768,             !- X,Y,Z Vertex 1 {m}
   11.739322368505, 5.56486118425249, 4.8768, !- X,Y,Z Vertex 2 {m}
   11.129722368505, 5.56486118425249, 5.1816, !- X,Y,Z Vertex 3 {m}
   11.129722368505, 0, 5.1816;             !- X,Y,Z Vertex 4 {m}
-
-OS:ShadingSurface,
-  {d6a27563-7eb1-4659-84e6-b6e121907cdd}, !- Handle
-  Surface 14 - res eaves,                 !- Name
-  ,                                       !- Construction Name
-  {1a319eb9-c6d9-4318-8a36-1fcffca4509d}, !- Shading Surface Group Name
-=======
-  {ffd69155-16dc-4415-9513-a80235fa91c4}, !- Handle
-  Surface 14 - res eaves,                 !- Name
-  ,                                       !- Construction Name
-  {7e084872-1537-4179-98c0-3cb450c1ffbd}, !- Shading Surface Group Name
->>>>>>> 918de987
-  ,                                       !- Transmittance Schedule Name
-  ,                                       !- Number of Vertices
-  0, -0.6096, 4.8768,                     !- X,Y,Z Vertex 1 {m}
-  11.129722368505, -0.6096, 4.8768,       !- X,Y,Z Vertex 2 {m}
-  11.129722368505, 0, 5.1816,             !- X,Y,Z Vertex 3 {m}
-  0, 0, 5.1816;                           !- X,Y,Z Vertex 4 {m}
-
-OS:ShadingSurface,
-<<<<<<< HEAD
-  {2af14e04-6ad9-4c53-83d4-8131469de7b8}, !- Handle
-  Surface 15 - res eaves,                 !- Name
-  ,                                       !- Construction Name
-  {1a319eb9-c6d9-4318-8a36-1fcffca4509d}, !- Shading Surface Group Name
-=======
-  {c6947777-5a40-4be0-8737-d13388c57fe7}, !- Handle
-  Surface 15 - res eaves,                 !- Name
-  ,                                       !- Construction Name
-  {7e084872-1537-4179-98c0-3cb450c1ffbd}, !- Shading Surface Group Name
-  ,                                       !- Transmittance Schedule Name
-  ,                                       !- Number of Vertices
-  11.129722368505, 6.17446118425249, 4.8768, !- X,Y,Z Vertex 1 {m}
-  0, 6.17446118425249, 4.8768,            !- X,Y,Z Vertex 2 {m}
-  0, 5.56486118425249, 5.1816,            !- X,Y,Z Vertex 3 {m}
-  11.129722368505, 5.56486118425249, 5.1816; !- X,Y,Z Vertex 4 {m}
-
-OS:ShadingSurface,
-  {5aac857c-d454-4ce2-b67d-bf1f0e3a2837}, !- Handle
-  Surface 16 - res eaves,                 !- Name
-  ,                                       !- Construction Name
-  {7e084872-1537-4179-98c0-3cb450c1ffbd}, !- Shading Surface Group Name
->>>>>>> 918de987
-  ,                                       !- Transmittance Schedule Name
-  ,                                       !- Number of Vertices
-  11.129722368505, 6.17446118425249, 4.8768, !- X,Y,Z Vertex 1 {m}
-  0, 6.17446118425249, 4.8768,            !- X,Y,Z Vertex 2 {m}
-  0, 5.56486118425249, 5.1816,            !- X,Y,Z Vertex 3 {m}
-  11.129722368505, 5.56486118425249, 5.1816; !- X,Y,Z Vertex 4 {m}
-
-OS:ShadingSurface,
-<<<<<<< HEAD
-  {6dfeaf32-daa0-43cf-a693-c4792169146a}, !- Handle
-  Surface 16 - res eaves,                 !- Name
-  ,                                       !- Construction Name
-  {1a319eb9-c6d9-4318-8a36-1fcffca4509d}, !- Shading Surface Group Name
-=======
-  {b5b9dd38-e97c-4550-b871-9d5c0202ba23}, !- Handle
-  Surface 17 - res eaves,                 !- Name
-  ,                                       !- Construction Name
-  {7e084872-1537-4179-98c0-3cb450c1ffbd}, !- Shading Surface Group Name
->>>>>>> 918de987
-  ,                                       !- Transmittance Schedule Name
-  ,                                       !- Number of Vertices
-  -0.6096, 5.56486118425249, 4.8768,      !- X,Y,Z Vertex 1 {m}
-  -0.6096, 0, 4.8768,                     !- X,Y,Z Vertex 2 {m}
-  0, 0, 5.1816,                           !- X,Y,Z Vertex 3 {m}
-  0, 5.56486118425249, 5.1816;            !- X,Y,Z Vertex 4 {m}
