--- conflicted
+++ resolved
@@ -1,38 +1,22 @@
 !- NOTE: Auto-generated from /test/osw_files/SFD_2000sqft_2story_SL_FA_HipRoof.osw
 
 OS:Version,
-<<<<<<< HEAD
-  {84ef1c1c-a60c-466e-86c1-1707789e26e6}, !- Handle
+  {8d3b5592-a9a3-4c80-9515-4d9f73a9d25c}, !- Handle
   3.2.1;                                  !- Version Identifier
 
 OS:SimulationControl,
-  {0af19da4-051d-4ec5-9d96-7eadc3c5446d}, !- Handle
-=======
-  {2787972b-4689-403e-a460-72d4813569b8}, !- Handle
-  3.2.1;                                  !- Version Identifier
-
-OS:SimulationControl,
-  {355d7c2f-6c96-4db5-8821-162928fbb2d1}, !- Handle
->>>>>>> ad15e0a5
+  {bc668719-1604-4350-a127-0c3dca809751}, !- Handle
   ,                                       !- Do Zone Sizing Calculation
   ,                                       !- Do System Sizing Calculation
   ,                                       !- Do Plant Sizing Calculation
   No;                                     !- Run Simulation for Sizing Periods
 
 OS:Timestep,
-<<<<<<< HEAD
-  {d2ec499e-4565-46a9-a5d3-b7c96813e04c}, !- Handle
+  {1892abde-e36b-4acc-afe8-50e44f43d565}, !- Handle
   6;                                      !- Number of Timesteps per Hour
 
 OS:ShadowCalculation,
-  {231701cd-6a3d-458d-bf9e-e3f3a47ef972}, !- Handle
-=======
-  {0bae5680-13f8-4b0d-a4ca-a75ef593fccd}, !- Handle
-  6;                                      !- Number of Timesteps per Hour
-
-OS:ShadowCalculation,
-  {1f89eb1a-befa-425d-98d5-38fd68998580}, !- Handle
->>>>>>> ad15e0a5
+  {f18b28ad-6ccd-4158-a455-2401b520a6e0}, !- Handle
   PolygonClipping,                        !- Shading Calculation Method
   ,                                       !- Shading Calculation Update Frequency Method
   20,                                     !- Shading Calculation Update Frequency
@@ -45,37 +29,21 @@
   No;                                     !- Disable Self-Shading From Shading Zone Groups to Other Zones
 
 OS:SurfaceConvectionAlgorithm:Outside,
-<<<<<<< HEAD
-  {b763629c-8d91-4e72-b1ff-018b54d0f6f0}, !- Handle
+  {bf0e612a-3ddc-4c4b-9423-af0ba2c7439b}, !- Handle
   DOE-2;                                  !- Algorithm
 
 OS:SurfaceConvectionAlgorithm:Inside,
-  {15a672f1-45de-43c2-9448-52059a07d427}, !- Handle
+  {f41fee5e-a3ba-4643-961e-0af6d53e479d}, !- Handle
   TARP;                                   !- Algorithm
 
 OS:ZoneCapacitanceMultiplier:ResearchSpecial,
-  {849627f7-7bcd-4cc5-b1c2-f654fc7c9031}, !- Handle
-=======
-  {bfff0f00-e04a-493c-a6fb-55b8f9b3bc44}, !- Handle
-  DOE-2;                                  !- Algorithm
-
-OS:SurfaceConvectionAlgorithm:Inside,
-  {54ac8b72-2fda-49b0-9108-944224ead5e3}, !- Handle
-  TARP;                                   !- Algorithm
-
-OS:ZoneCapacitanceMultiplier:ResearchSpecial,
-  {580e858c-2d6f-4892-b88b-f55ba78e0ba4}, !- Handle
->>>>>>> ad15e0a5
+  {cae37709-90cc-4e2f-be11-0965a7817b44}, !- Handle
   ,                                       !- Temperature Capacity Multiplier
   15,                                     !- Humidity Capacity Multiplier
   ;                                       !- Carbon Dioxide Capacity Multiplier
 
 OS:RunPeriod,
-<<<<<<< HEAD
-  {1e5c9638-f1bc-4ae3-b7eb-d3001167972f}, !- Handle
-=======
-  {4586de71-909f-4630-812a-9710de755bc6}, !- Handle
->>>>>>> ad15e0a5
+  {1da61c1e-9e2e-493c-9022-b2becc1c8791}, !- Handle
   Run Period 1,                           !- Name
   1,                                      !- Begin Month
   1,                                      !- Begin Day of Month
@@ -89,21 +57,13 @@
   ;                                       !- Number of Times Runperiod to be Repeated
 
 OS:YearDescription,
-<<<<<<< HEAD
-  {488746a7-3c24-4d2b-84ea-d3cd97e5cb6f}, !- Handle
-=======
-  {e75944a0-3565-4001-98f4-d29968422031}, !- Handle
->>>>>>> ad15e0a5
+  {564fc908-5a9f-4968-b3b8-f167e0550ca0}, !- Handle
   2007,                                   !- Calendar Year
   ,                                       !- Day of Week for Start Day
   ;                                       !- Is Leap Year
 
 OS:WeatherFile,
-<<<<<<< HEAD
-  {766a856f-e7e9-4ab6-9927-09558da0508d}, !- Handle
-=======
-  {a3ac2d8e-a658-49f4-a8f8-a6763f1da200}, !- Handle
->>>>>>> ad15e0a5
+  {214ef0ad-e57a-4903-89e2-83941a4853f9}, !- Handle
   Denver Intl Ap,                         !- City
   CO,                                     !- State Province Region
   USA,                                    !- Country
@@ -113,17 +73,12 @@
   -104.65,                                !- Longitude {deg}
   -7,                                     !- Time Zone {hr}
   1650,                                   !- Elevation {m}
-  C:/Users/aspeake/Documents/resstock/resources/measures/HPXMLtoOpenStudio/weather/USA_CO_Denver.Intl.AP.725650_TMY3.epw, !- Url
+  /mnt/c/git/resstock/resources/measures/HPXMLtoOpenStudio/weather/USA_CO_Denver.Intl.AP.725650_TMY3.epw, !- Url
   E23378AA;                               !- Checksum
 
 OS:AdditionalProperties,
-<<<<<<< HEAD
-  {aace7f37-d1b9-476a-b3ef-7160b3e0e2f5}, !- Handle
-  {766a856f-e7e9-4ab6-9927-09558da0508d}, !- Object Name
-=======
-  {0380693e-ae8b-4bf1-92ea-f3dd4ad7c99a}, !- Handle
-  {a3ac2d8e-a658-49f4-a8f8-a6763f1da200}, !- Object Name
->>>>>>> ad15e0a5
+  {4e71e81d-44f1-4b96-8f60-fa632352f557}, !- Handle
+  {214ef0ad-e57a-4903-89e2-83941a4853f9}, !- Object Name
   EPWHeaderCity,                          !- Feature Name 1
   String,                                 !- Feature Data Type 1
   Denver Intl Ap,                         !- Feature Value 1
@@ -231,11 +186,7 @@
   84;                                     !- Feature Value 35
 
 OS:Site,
-<<<<<<< HEAD
-  {7f7a9d7f-cc87-46c0-924a-87514ec5f946}, !- Handle
-=======
-  {bf40d04b-d4b7-449a-bb6d-53a224f16091}, !- Handle
->>>>>>> ad15e0a5
+  {99f8ea3e-3a67-4774-977c-77506b483153}, !- Handle
   Denver Intl Ap_CO_USA,                  !- Name
   39.83,                                  !- Latitude {deg}
   -104.65,                                !- Longitude {deg}
@@ -244,42 +195,26 @@
   ;                                       !- Terrain
 
 OS:ClimateZones,
-<<<<<<< HEAD
-  {3ef90aa3-475a-45ea-949c-0f31e4090601}, !- Handle
-=======
-  {a082471b-6bbf-4263-8fe5-cc3cb28712b2}, !- Handle
->>>>>>> ad15e0a5
+  {29850a19-b061-4a88-9dc2-fc38fe267031}, !- Handle
   Building America,                       !- Climate Zone Institution Name 1
   ,                                       !- Climate Zone Document Name 1
   0,                                      !- Climate Zone Document Year 1
   Cold;                                   !- Climate Zone Value 1
 
 OS:Site:WaterMainsTemperature,
-<<<<<<< HEAD
-  {b301f812-eec5-4c4b-9fc3-a9af4c91acc8}, !- Handle
-=======
-  {8746b35c-be97-43b8-bfb0-490cd1dd7ea9}, !- Handle
->>>>>>> ad15e0a5
+  {63b94e64-2ba4-4262-b751-9cb1d261e666}, !- Handle
   Correlation,                            !- Calculation Method
   ,                                       !- Temperature Schedule Name
   10.8753424657535,                       !- Annual Average Outdoor Air Temperature {C}
   23.1524007936508;                       !- Maximum Difference In Monthly Average Outdoor Air Temperatures {deltaC}
 
 OS:RunPeriodControl:DaylightSavingTime,
-<<<<<<< HEAD
-  {e3783bfa-4a2a-49b7-938f-e340bbc8fdb9}, !- Handle
-=======
-  {0e1dbb82-2a31-4f38-9f8c-05455f293101}, !- Handle
->>>>>>> ad15e0a5
+  {2e9263b4-af29-4f47-9703-a22c515e9eb5}, !- Handle
   3/12,                                   !- Start Date
   11/5;                                   !- End Date
 
 OS:Site:GroundTemperature:Deep,
-<<<<<<< HEAD
-  {146bf8ca-05a8-4ef3-a7b2-9d8eeaea0b34}, !- Handle
-=======
-  {36bf0891-5e8d-4e55-933f-8d2eee043394}, !- Handle
->>>>>>> ad15e0a5
+  {3a19818e-5601-4382-9cd1-723847cea649}, !- Handle
   10.8753424657535,                       !- January Deep Ground Temperature {C}
   10.8753424657535,                       !- February Deep Ground Temperature {C}
   10.8753424657535,                       !- March Deep Ground Temperature {C}
@@ -294,11 +229,7 @@
   10.8753424657535;                       !- December Deep Ground Temperature {C}
 
 OS:Building,
-<<<<<<< HEAD
-  {317a0959-7626-4bc5-8544-dbc81fd23778}, !- Handle
-=======
-  {ee36f227-5ee3-4204-81ce-ac9abb1b8b30}, !- Handle
->>>>>>> ad15e0a5
+  {9109d36f-0138-4a99-bcd1-3f43858bca73}, !- Handle
   Building 1,                             !- Name
   ,                                       !- Building Sector Type
   0,                                      !- North Axis {deg}
@@ -313,23 +244,14 @@
   1;                                      !- Standards Number of Living Units
 
 OS:AdditionalProperties,
-<<<<<<< HEAD
-  {c817c953-770b-4fcf-9fa2-06e0a44d0d81}, !- Handle
-  {317a0959-7626-4bc5-8544-dbc81fd23778}, !- Object Name
-=======
-  {20121c5a-3c4f-433b-82a0-78f44303e06c}, !- Handle
-  {ee36f227-5ee3-4204-81ce-ac9abb1b8b30}, !- Object Name
->>>>>>> ad15e0a5
+  {a8160e56-a96b-4bb2-9919-1b2f1f5a9cc7}, !- Handle
+  {9109d36f-0138-4a99-bcd1-3f43858bca73}, !- Object Name
   Total Units Modeled,                    !- Feature Name 1
   Integer,                                !- Feature Data Type 1
   1;                                      !- Feature Value 1
 
 OS:ThermalZone,
-<<<<<<< HEAD
-  {fdbd64cc-74ab-402d-8d4b-6f727e6726fb}, !- Handle
-=======
-  {df21a23d-b10e-4eec-988f-4a9ebbbc57bb}, !- Handle
->>>>>>> ad15e0a5
+  {8af138af-a938-477b-879b-24921790bc43}, !- Handle
   living zone,                            !- Name
   ,                                       !- Multiplier
   ,                                       !- Ceiling Height {m}
@@ -338,17 +260,10 @@
   ,                                       !- Zone Inside Convection Algorithm
   ,                                       !- Zone Outside Convection Algorithm
   ,                                       !- Zone Conditioning Equipment List Name
-<<<<<<< HEAD
-  {23773bcf-9238-4594-960d-ee648ae35cd5}, !- Zone Air Inlet Port List
-  {6994f25d-d440-4608-a4b6-97c345e25b7e}, !- Zone Air Exhaust Port List
-  {d39b0e0d-dc10-4f32-a60c-e4c5f4771065}, !- Zone Air Node Name
-  {a4a0f5e2-bacd-4c5a-8afa-02826289f9ae}, !- Zone Return Air Port List
-=======
-  {4462c6e2-a2de-4a53-8c63-052f9ca0b833}, !- Zone Air Inlet Port List
-  {58914913-b2df-41b3-a1b2-258915b95d30}, !- Zone Air Exhaust Port List
-  {2be42e36-41fc-4a0e-bf2f-16d849481b00}, !- Zone Air Node Name
-  {637c6ed9-9b7a-4033-bfd1-b0450e9a79ee}, !- Zone Return Air Port List
->>>>>>> ad15e0a5
+  {9b6766a7-01b0-4c52-8734-394ac6cf35e3}, !- Zone Air Inlet Port List
+  {0532abd3-27f8-446f-a3e9-27890c04cbc9}, !- Zone Air Exhaust Port List
+  {acd535aa-7094-46fe-80e5-db77e73cec7e}, !- Zone Air Node Name
+  {7cea55ad-aee7-4e1c-9c56-a064e0f8d9bc}, !- Zone Return Air Port List
   ,                                       !- Primary Daylighting Control Name
   ,                                       !- Fraction of Zone Controlled by Primary Daylighting Control
   ,                                       !- Secondary Daylighting Control Name
@@ -359,63 +274,33 @@
   No;                                     !- Use Ideal Air Loads
 
 OS:Node,
-<<<<<<< HEAD
-  {fec0a00f-981f-463f-8c68-39f0d3f02229}, !- Handle
+  {176e7204-2ea1-421d-b024-7c94ff49dde5}, !- Handle
   Node 1,                                 !- Name
-  {d39b0e0d-dc10-4f32-a60c-e4c5f4771065}, !- Inlet Port
+  {acd535aa-7094-46fe-80e5-db77e73cec7e}, !- Inlet Port
   ;                                       !- Outlet Port
 
 OS:Connection,
-  {d39b0e0d-dc10-4f32-a60c-e4c5f4771065}, !- Handle
-  {fdbd64cc-74ab-402d-8d4b-6f727e6726fb}, !- Source Object
+  {acd535aa-7094-46fe-80e5-db77e73cec7e}, !- Handle
+  {8af138af-a938-477b-879b-24921790bc43}, !- Source Object
   11,                                     !- Outlet Port
-  {fec0a00f-981f-463f-8c68-39f0d3f02229}, !- Target Object
+  {176e7204-2ea1-421d-b024-7c94ff49dde5}, !- Target Object
   2;                                      !- Inlet Port
 
 OS:PortList,
-  {23773bcf-9238-4594-960d-ee648ae35cd5}, !- Handle
-  {fdbd64cc-74ab-402d-8d4b-6f727e6726fb}; !- HVAC Component
+  {9b6766a7-01b0-4c52-8734-394ac6cf35e3}, !- Handle
+  {8af138af-a938-477b-879b-24921790bc43}; !- HVAC Component
 
 OS:PortList,
-  {6994f25d-d440-4608-a4b6-97c345e25b7e}, !- Handle
-  {fdbd64cc-74ab-402d-8d4b-6f727e6726fb}; !- HVAC Component
+  {0532abd3-27f8-446f-a3e9-27890c04cbc9}, !- Handle
+  {8af138af-a938-477b-879b-24921790bc43}; !- HVAC Component
 
 OS:PortList,
-  {a4a0f5e2-bacd-4c5a-8afa-02826289f9ae}, !- Handle
-  {fdbd64cc-74ab-402d-8d4b-6f727e6726fb}; !- HVAC Component
+  {7cea55ad-aee7-4e1c-9c56-a064e0f8d9bc}, !- Handle
+  {8af138af-a938-477b-879b-24921790bc43}; !- HVAC Component
 
 OS:Sizing:Zone,
-  {c8c7eb30-5d58-465f-b646-134f6d5c16e4}, !- Handle
-  {fdbd64cc-74ab-402d-8d4b-6f727e6726fb}, !- Zone or ZoneList Name
-=======
-  {7c9e9651-c631-4de8-ae6e-1dad669e696b}, !- Handle
-  Node 1,                                 !- Name
-  {2be42e36-41fc-4a0e-bf2f-16d849481b00}, !- Inlet Port
-  ;                                       !- Outlet Port
-
-OS:Connection,
-  {2be42e36-41fc-4a0e-bf2f-16d849481b00}, !- Handle
-  {df21a23d-b10e-4eec-988f-4a9ebbbc57bb}, !- Source Object
-  11,                                     !- Outlet Port
-  {7c9e9651-c631-4de8-ae6e-1dad669e696b}, !- Target Object
-  2;                                      !- Inlet Port
-
-OS:PortList,
-  {4462c6e2-a2de-4a53-8c63-052f9ca0b833}, !- Handle
-  {df21a23d-b10e-4eec-988f-4a9ebbbc57bb}; !- HVAC Component
-
-OS:PortList,
-  {58914913-b2df-41b3-a1b2-258915b95d30}, !- Handle
-  {df21a23d-b10e-4eec-988f-4a9ebbbc57bb}; !- HVAC Component
-
-OS:PortList,
-  {637c6ed9-9b7a-4033-bfd1-b0450e9a79ee}, !- Handle
-  {df21a23d-b10e-4eec-988f-4a9ebbbc57bb}; !- HVAC Component
-
-OS:Sizing:Zone,
-  {d6a13c29-aada-4926-942b-af083713a7e9}, !- Handle
-  {df21a23d-b10e-4eec-988f-4a9ebbbc57bb}, !- Zone or ZoneList Name
->>>>>>> ad15e0a5
+  {bb727846-5950-4016-9d70-4378cf4c997a}, !- Handle
+  {8af138af-a938-477b-879b-24921790bc43}, !- Zone or ZoneList Name
   SupplyAirTemperature,                   !- Zone Cooling Design Supply Air Temperature Input Method
   14,                                     !- Zone Cooling Design Supply Air Temperature {C}
   11.11,                                  !- Zone Cooling Design Supply Air Temperature Difference {deltaC}
@@ -442,25 +327,14 @@
   autosize;                               !- Dedicated Outdoor Air High Setpoint Temperature for Design {C}
 
 OS:ZoneHVAC:EquipmentList,
-<<<<<<< HEAD
-  {11655dfa-6594-484b-a4ce-463121b00979}, !- Handle
+  {378d3d40-bf29-4fd2-8d4d-e67734cdb5dc}, !- Handle
   Zone HVAC Equipment List 1,             !- Name
-  {fdbd64cc-74ab-402d-8d4b-6f727e6726fb}; !- Thermal Zone
+  {8af138af-a938-477b-879b-24921790bc43}; !- Thermal Zone
 
 OS:Space,
-  {3069c076-e442-42fd-806a-15657f230c74}, !- Handle
+  {1ce9004d-9e5b-43e8-80e8-d96b70f269a1}, !- Handle
   living space,                           !- Name
-  {2068411c-f1e7-4a24-b6a4-9775d74389c3}, !- Space Type Name
-=======
-  {21e2bb86-f20b-4f60-b94d-fd3db3d460e2}, !- Handle
-  Zone HVAC Equipment List 1,             !- Name
-  {df21a23d-b10e-4eec-988f-4a9ebbbc57bb}; !- Thermal Zone
-
-OS:Space,
-  {70116869-6823-4123-ae14-d26a6faa30ec}, !- Handle
-  living space,                           !- Name
-  {34c7d0bb-7a3f-4a04-a67d-b4b37459fcc6}, !- Space Type Name
->>>>>>> ad15e0a5
+  {046d3fb4-3c3b-4de2-8844-39bbac14b6b1}, !- Space Type Name
   ,                                       !- Default Construction Set Name
   ,                                       !- Default Schedule Set Name
   -0,                                     !- Direction of Relative North {deg}
@@ -468,31 +342,17 @@
   0,                                      !- Y Origin {m}
   0,                                      !- Z Origin {m}
   ,                                       !- Building Story Name
-<<<<<<< HEAD
-  {fdbd64cc-74ab-402d-8d4b-6f727e6726fb}, !- Thermal Zone Name
+  {8af138af-a938-477b-879b-24921790bc43}, !- Thermal Zone Name
   ,                                       !- Part of Total Floor Area
   ,                                       !- Design Specification Outdoor Air Object Name
-  {8452b9cd-b9cd-4f90-a061-22b41b30be3c}; !- Building Unit Name
-
-OS:Surface,
-  {ddee80c3-e354-47c7-a8c8-d0ab77d4eec9}, !- Handle
+  {530534a9-92ec-499a-b0d4-2051e4cfec78}; !- Building Unit Name
+
+OS:Surface,
+  {7936a108-1466-43b5-991a-2a98f7c21cea}, !- Handle
   Surface 1,                              !- Name
   Floor,                                  !- Surface Type
   ,                                       !- Construction Name
-  {3069c076-e442-42fd-806a-15657f230c74}, !- Space Name
-=======
-  {df21a23d-b10e-4eec-988f-4a9ebbbc57bb}, !- Thermal Zone Name
-  ,                                       !- Part of Total Floor Area
-  ,                                       !- Design Specification Outdoor Air Object Name
-  {335dde18-306a-43f9-84f9-98333851271d}; !- Building Unit Name
-
-OS:Surface,
-  {57b8600e-6c1c-4f70-bfba-4c30eeeff381}, !- Handle
-  Surface 1,                              !- Name
-  Floor,                                  !- Surface Type
-  ,                                       !- Construction Name
-  {70116869-6823-4123-ae14-d26a6faa30ec}, !- Space Name
->>>>>>> ad15e0a5
+  {1ce9004d-9e5b-43e8-80e8-d96b70f269a1}, !- Space Name
   Foundation,                             !- Outside Boundary Condition
   ,                                       !- Outside Boundary Condition Object
   NoSun,                                  !- Sun Exposure
@@ -505,19 +365,11 @@
   11.129722368505, 0, 0;                  !- X,Y,Z Vertex 4 {m}
 
 OS:Surface,
-<<<<<<< HEAD
-  {02ac4235-4eea-47f0-81c5-43cfc471032b}, !- Handle
+  {ab7b0e45-0e13-466d-aadf-2955a7faa701}, !- Handle
   Surface 2,                              !- Name
   Wall,                                   !- Surface Type
   ,                                       !- Construction Name
-  {3069c076-e442-42fd-806a-15657f230c74}, !- Space Name
-=======
-  {f58f0d8c-24c5-49c3-9ed6-5aa012dbaee6}, !- Handle
-  Surface 2,                              !- Name
-  Wall,                                   !- Surface Type
-  ,                                       !- Construction Name
-  {70116869-6823-4123-ae14-d26a6faa30ec}, !- Space Name
->>>>>>> ad15e0a5
+  {1ce9004d-9e5b-43e8-80e8-d96b70f269a1}, !- Space Name
   Outdoors,                               !- Outside Boundary Condition
   ,                                       !- Outside Boundary Condition Object
   SunExposed,                             !- Sun Exposure
@@ -530,19 +382,11 @@
   0, 0, 2.4384;                           !- X,Y,Z Vertex 4 {m}
 
 OS:Surface,
-<<<<<<< HEAD
-  {1157adc4-f779-4a56-ad85-023f78078a11}, !- Handle
+  {d589f658-3e7b-477a-97e4-dacf2c241b45}, !- Handle
   Surface 3,                              !- Name
   Wall,                                   !- Surface Type
   ,                                       !- Construction Name
-  {3069c076-e442-42fd-806a-15657f230c74}, !- Space Name
-=======
-  {99143b87-308e-4f05-9242-e6cc0a8ce09b}, !- Handle
-  Surface 3,                              !- Name
-  Wall,                                   !- Surface Type
-  ,                                       !- Construction Name
-  {70116869-6823-4123-ae14-d26a6faa30ec}, !- Space Name
->>>>>>> ad15e0a5
+  {1ce9004d-9e5b-43e8-80e8-d96b70f269a1}, !- Space Name
   Outdoors,                               !- Outside Boundary Condition
   ,                                       !- Outside Boundary Condition Object
   SunExposed,                             !- Sun Exposure
@@ -555,19 +399,11 @@
   0, 5.56486118425249, 2.4384;            !- X,Y,Z Vertex 4 {m}
 
 OS:Surface,
-<<<<<<< HEAD
-  {a479812a-123b-4a60-b075-58af973eb822}, !- Handle
+  {cc80d4b7-c7eb-476e-ad9b-a5742364f120}, !- Handle
   Surface 4,                              !- Name
   Wall,                                   !- Surface Type
   ,                                       !- Construction Name
-  {3069c076-e442-42fd-806a-15657f230c74}, !- Space Name
-=======
-  {39e80434-fa40-48de-8150-97afeda3e3d7}, !- Handle
-  Surface 4,                              !- Name
-  Wall,                                   !- Surface Type
-  ,                                       !- Construction Name
-  {70116869-6823-4123-ae14-d26a6faa30ec}, !- Space Name
->>>>>>> ad15e0a5
+  {1ce9004d-9e5b-43e8-80e8-d96b70f269a1}, !- Space Name
   Outdoors,                               !- Outside Boundary Condition
   ,                                       !- Outside Boundary Condition Object
   SunExposed,                             !- Sun Exposure
@@ -580,19 +416,11 @@
   11.129722368505, 5.56486118425249, 2.4384; !- X,Y,Z Vertex 4 {m}
 
 OS:Surface,
-<<<<<<< HEAD
-  {9e52b460-1e80-423c-936d-47b9ad6defb3}, !- Handle
+  {47eee07a-471e-4484-b5e5-ac472433fc22}, !- Handle
   Surface 5,                              !- Name
   Wall,                                   !- Surface Type
   ,                                       !- Construction Name
-  {3069c076-e442-42fd-806a-15657f230c74}, !- Space Name
-=======
-  {5a6155d0-ad28-429f-a489-113fe74ab8ca}, !- Handle
-  Surface 5,                              !- Name
-  Wall,                                   !- Surface Type
-  ,                                       !- Construction Name
-  {70116869-6823-4123-ae14-d26a6faa30ec}, !- Space Name
->>>>>>> ad15e0a5
+  {1ce9004d-9e5b-43e8-80e8-d96b70f269a1}, !- Space Name
   Outdoors,                               !- Outside Boundary Condition
   ,                                       !- Outside Boundary Condition Object
   SunExposed,                             !- Sun Exposure
@@ -605,23 +433,13 @@
   11.129722368505, 0, 2.4384;             !- X,Y,Z Vertex 4 {m}
 
 OS:Surface,
-<<<<<<< HEAD
-  {6230dbe8-ad93-48f2-909c-9ac131c57d29}, !- Handle
+  {ae6ba4d5-11b7-4571-ac1b-e8174e89ebfc}, !- Handle
   Surface 6,                              !- Name
   RoofCeiling,                            !- Surface Type
   ,                                       !- Construction Name
-  {3069c076-e442-42fd-806a-15657f230c74}, !- Space Name
+  {1ce9004d-9e5b-43e8-80e8-d96b70f269a1}, !- Space Name
   Surface,                                !- Outside Boundary Condition
-  {344588cd-870c-4861-8eb5-14f681d22c57}, !- Outside Boundary Condition Object
-=======
-  {0586ad3d-df7c-48cc-8ae6-c423dedf452a}, !- Handle
-  Surface 6,                              !- Name
-  RoofCeiling,                            !- Surface Type
-  ,                                       !- Construction Name
-  {70116869-6823-4123-ae14-d26a6faa30ec}, !- Space Name
-  Surface,                                !- Outside Boundary Condition
-  {0fae3c78-daaf-4845-b342-f33fd94766ae}, !- Outside Boundary Condition Object
->>>>>>> ad15e0a5
+  {3023ee14-bcd4-4f5b-8164-3bc420658e29}, !- Outside Boundary Condition Object
   NoSun,                                  !- Sun Exposure
   NoWind,                                 !- Wind Exposure
   ,                                       !- View Factor to Ground
@@ -632,11 +450,7 @@
   0, 0, 2.4384;                           !- X,Y,Z Vertex 4 {m}
 
 OS:SpaceType,
-<<<<<<< HEAD
-  {2068411c-f1e7-4a24-b6a4-9775d74389c3}, !- Handle
-=======
-  {34c7d0bb-7a3f-4a04-a67d-b4b37459fcc6}, !- Handle
->>>>>>> ad15e0a5
+  {046d3fb4-3c3b-4de2-8844-39bbac14b6b1}, !- Handle
   Space Type 1,                           !- Name
   ,                                       !- Default Construction Set Name
   ,                                       !- Default Schedule Set Name
@@ -647,15 +461,9 @@
   living;                                 !- Standards Space Type
 
 OS:Space,
-<<<<<<< HEAD
-  {03ddbed0-0f41-4e3e-97b9-b15733431390}, !- Handle
+  {a715fdb1-6398-4b44-b3fd-6a28942b0bf4}, !- Handle
   living space|story 2,                   !- Name
-  {2068411c-f1e7-4a24-b6a4-9775d74389c3}, !- Space Type Name
-=======
-  {774b421b-ed3f-4643-bafd-7e9e275f7b95}, !- Handle
-  living space|story 2,                   !- Name
-  {34c7d0bb-7a3f-4a04-a67d-b4b37459fcc6}, !- Space Type Name
->>>>>>> ad15e0a5
+  {046d3fb4-3c3b-4de2-8844-39bbac14b6b1}, !- Space Type Name
   ,                                       !- Default Construction Set Name
   ,                                       !- Default Schedule Set Name
   -0,                                     !- Direction of Relative North {deg}
@@ -663,35 +471,19 @@
   0,                                      !- Y Origin {m}
   2.4384,                                 !- Z Origin {m}
   ,                                       !- Building Story Name
-<<<<<<< HEAD
-  {fdbd64cc-74ab-402d-8d4b-6f727e6726fb}, !- Thermal Zone Name
+  {8af138af-a938-477b-879b-24921790bc43}, !- Thermal Zone Name
   ,                                       !- Part of Total Floor Area
   ,                                       !- Design Specification Outdoor Air Object Name
-  {8452b9cd-b9cd-4f90-a061-22b41b30be3c}; !- Building Unit Name
-
-OS:Surface,
-  {344588cd-870c-4861-8eb5-14f681d22c57}, !- Handle
+  {530534a9-92ec-499a-b0d4-2051e4cfec78}; !- Building Unit Name
+
+OS:Surface,
+  {3023ee14-bcd4-4f5b-8164-3bc420658e29}, !- Handle
   Surface 7,                              !- Name
   Floor,                                  !- Surface Type
   ,                                       !- Construction Name
-  {03ddbed0-0f41-4e3e-97b9-b15733431390}, !- Space Name
+  {a715fdb1-6398-4b44-b3fd-6a28942b0bf4}, !- Space Name
   Surface,                                !- Outside Boundary Condition
-  {6230dbe8-ad93-48f2-909c-9ac131c57d29}, !- Outside Boundary Condition Object
-=======
-  {df21a23d-b10e-4eec-988f-4a9ebbbc57bb}, !- Thermal Zone Name
-  ,                                       !- Part of Total Floor Area
-  ,                                       !- Design Specification Outdoor Air Object Name
-  {335dde18-306a-43f9-84f9-98333851271d}; !- Building Unit Name
-
-OS:Surface,
-  {0fae3c78-daaf-4845-b342-f33fd94766ae}, !- Handle
-  Surface 7,                              !- Name
-  Floor,                                  !- Surface Type
-  ,                                       !- Construction Name
-  {774b421b-ed3f-4643-bafd-7e9e275f7b95}, !- Space Name
-  Surface,                                !- Outside Boundary Condition
-  {0586ad3d-df7c-48cc-8ae6-c423dedf452a}, !- Outside Boundary Condition Object
->>>>>>> ad15e0a5
+  {ae6ba4d5-11b7-4571-ac1b-e8174e89ebfc}, !- Outside Boundary Condition Object
   NoSun,                                  !- Sun Exposure
   NoWind,                                 !- Wind Exposure
   ,                                       !- View Factor to Ground
@@ -702,19 +494,11 @@
   11.129722368505, 0, 0;                  !- X,Y,Z Vertex 4 {m}
 
 OS:Surface,
-<<<<<<< HEAD
-  {99c470c2-fcbc-48cf-a6a1-d130f98ae416}, !- Handle
+  {c4b11a6e-611d-4845-afdc-06c1a1463488}, !- Handle
   Surface 8,                              !- Name
   Wall,                                   !- Surface Type
   ,                                       !- Construction Name
-  {03ddbed0-0f41-4e3e-97b9-b15733431390}, !- Space Name
-=======
-  {593864ff-b605-4e4b-841c-f94c04bc56a0}, !- Handle
-  Surface 8,                              !- Name
-  Wall,                                   !- Surface Type
-  ,                                       !- Construction Name
-  {774b421b-ed3f-4643-bafd-7e9e275f7b95}, !- Space Name
->>>>>>> ad15e0a5
+  {a715fdb1-6398-4b44-b3fd-6a28942b0bf4}, !- Space Name
   Outdoors,                               !- Outside Boundary Condition
   ,                                       !- Outside Boundary Condition Object
   SunExposed,                             !- Sun Exposure
@@ -727,19 +511,11 @@
   0, 0, 2.4384;                           !- X,Y,Z Vertex 4 {m}
 
 OS:Surface,
-<<<<<<< HEAD
-  {8c5065ae-1a4e-4df5-a2db-ddae9587a1d8}, !- Handle
+  {46a6e844-fb38-435e-884c-58fc51343f38}, !- Handle
   Surface 9,                              !- Name
   Wall,                                   !- Surface Type
   ,                                       !- Construction Name
-  {03ddbed0-0f41-4e3e-97b9-b15733431390}, !- Space Name
-=======
-  {fa69ae64-be95-4ec5-bdd5-582773bac94f}, !- Handle
-  Surface 9,                              !- Name
-  Wall,                                   !- Surface Type
-  ,                                       !- Construction Name
-  {774b421b-ed3f-4643-bafd-7e9e275f7b95}, !- Space Name
->>>>>>> ad15e0a5
+  {a715fdb1-6398-4b44-b3fd-6a28942b0bf4}, !- Space Name
   Outdoors,                               !- Outside Boundary Condition
   ,                                       !- Outside Boundary Condition Object
   SunExposed,                             !- Sun Exposure
@@ -752,19 +528,11 @@
   0, 5.56486118425249, 2.4384;            !- X,Y,Z Vertex 4 {m}
 
 OS:Surface,
-<<<<<<< HEAD
-  {af214e73-23c1-4ce5-b745-4125103d5c2e}, !- Handle
+  {da62d798-85d0-4297-8ef7-340107eafb5b}, !- Handle
   Surface 10,                             !- Name
   Wall,                                   !- Surface Type
   ,                                       !- Construction Name
-  {03ddbed0-0f41-4e3e-97b9-b15733431390}, !- Space Name
-=======
-  {949a9318-6b7a-4953-bbe5-a524b9ebb2bb}, !- Handle
-  Surface 10,                             !- Name
-  Wall,                                   !- Surface Type
-  ,                                       !- Construction Name
-  {774b421b-ed3f-4643-bafd-7e9e275f7b95}, !- Space Name
->>>>>>> ad15e0a5
+  {a715fdb1-6398-4b44-b3fd-6a28942b0bf4}, !- Space Name
   Outdoors,                               !- Outside Boundary Condition
   ,                                       !- Outside Boundary Condition Object
   SunExposed,                             !- Sun Exposure
@@ -777,19 +545,11 @@
   11.129722368505, 5.56486118425249, 2.4384; !- X,Y,Z Vertex 4 {m}
 
 OS:Surface,
-<<<<<<< HEAD
-  {e9cc503f-4565-49cd-8aef-9df94aa58e4a}, !- Handle
+  {aba29e04-1324-4eaa-97be-750d1f28b938}, !- Handle
   Surface 11,                             !- Name
   Wall,                                   !- Surface Type
   ,                                       !- Construction Name
-  {03ddbed0-0f41-4e3e-97b9-b15733431390}, !- Space Name
-=======
-  {cdef2176-b231-482d-bbb8-2da00c1010db}, !- Handle
-  Surface 11,                             !- Name
-  Wall,                                   !- Surface Type
-  ,                                       !- Construction Name
-  {774b421b-ed3f-4643-bafd-7e9e275f7b95}, !- Space Name
->>>>>>> ad15e0a5
+  {a715fdb1-6398-4b44-b3fd-6a28942b0bf4}, !- Space Name
   Outdoors,                               !- Outside Boundary Condition
   ,                                       !- Outside Boundary Condition Object
   SunExposed,                             !- Sun Exposure
@@ -802,23 +562,13 @@
   11.129722368505, 0, 2.4384;             !- X,Y,Z Vertex 4 {m}
 
 OS:Surface,
-<<<<<<< HEAD
-  {0936e005-7772-4099-b14c-8ad32f419d95}, !- Handle
+  {7eb49cd3-f3af-4fbf-a627-f4d4e6346542}, !- Handle
   Surface 12,                             !- Name
   RoofCeiling,                            !- Surface Type
   ,                                       !- Construction Name
-  {03ddbed0-0f41-4e3e-97b9-b15733431390}, !- Space Name
+  {a715fdb1-6398-4b44-b3fd-6a28942b0bf4}, !- Space Name
   Surface,                                !- Outside Boundary Condition
-  {622ba211-2c66-4c68-9841-fce145afb52a}, !- Outside Boundary Condition Object
-=======
-  {1d543093-4bf5-4aea-b4cf-cf88b34e3710}, !- Handle
-  Surface 12,                             !- Name
-  RoofCeiling,                            !- Surface Type
-  ,                                       !- Construction Name
-  {774b421b-ed3f-4643-bafd-7e9e275f7b95}, !- Space Name
-  Surface,                                !- Outside Boundary Condition
-  {ef738232-7df7-4058-893f-c5c4bc3dba4e}, !- Outside Boundary Condition Object
->>>>>>> ad15e0a5
+  {51829e1e-8863-4337-ba27-d0def5432d38}, !- Outside Boundary Condition Object
   NoSun,                                  !- Sun Exposure
   NoWind,                                 !- Wind Exposure
   ,                                       !- View Factor to Ground
@@ -829,23 +579,13 @@
   0, 0, 2.4384;                           !- X,Y,Z Vertex 4 {m}
 
 OS:Surface,
-<<<<<<< HEAD
-  {622ba211-2c66-4c68-9841-fce145afb52a}, !- Handle
+  {51829e1e-8863-4337-ba27-d0def5432d38}, !- Handle
   Surface 13,                             !- Name
   Floor,                                  !- Surface Type
   ,                                       !- Construction Name
-  {d101b05e-bff2-46e2-96de-8c734141c446}, !- Space Name
+  {1fbc9f3b-f558-4b43-ad14-785a1c2978c4}, !- Space Name
   Surface,                                !- Outside Boundary Condition
-  {0936e005-7772-4099-b14c-8ad32f419d95}, !- Outside Boundary Condition Object
-=======
-  {ef738232-7df7-4058-893f-c5c4bc3dba4e}, !- Handle
-  Surface 13,                             !- Name
-  Floor,                                  !- Surface Type
-  ,                                       !- Construction Name
-  {b6052056-0482-4059-806b-d32fd05f6a03}, !- Space Name
-  Surface,                                !- Outside Boundary Condition
-  {1d543093-4bf5-4aea-b4cf-cf88b34e3710}, !- Outside Boundary Condition Object
->>>>>>> ad15e0a5
+  {7eb49cd3-f3af-4fbf-a627-f4d4e6346542}, !- Outside Boundary Condition Object
   NoSun,                                  !- Sun Exposure
   NoWind,                                 !- Wind Exposure
   ,                                       !- View Factor to Ground
@@ -856,19 +596,11 @@
   0, 0, 0;                                !- X,Y,Z Vertex 4 {m}
 
 OS:Surface,
-<<<<<<< HEAD
-  {caf76b9b-b850-4197-b2e5-879bc1b86163}, !- Handle
+  {ed7299da-00fb-4985-9b4b-5ea1ad0f57eb}, !- Handle
   Surface 14,                             !- Name
   RoofCeiling,                            !- Surface Type
   ,                                       !- Construction Name
-  {d101b05e-bff2-46e2-96de-8c734141c446}, !- Space Name
-=======
-  {ad54a877-983e-47b4-bb05-d23cbcf55417}, !- Handle
-  Surface 14,                             !- Name
-  RoofCeiling,                            !- Surface Type
-  ,                                       !- Construction Name
-  {b6052056-0482-4059-806b-d32fd05f6a03}, !- Space Name
->>>>>>> ad15e0a5
+  {1fbc9f3b-f558-4b43-ad14-785a1c2978c4}, !- Space Name
   Outdoors,                               !- Outside Boundary Condition
   ,                                       !- Outside Boundary Condition Object
   SunExposed,                             !- Sun Exposure
@@ -881,19 +613,11 @@
   11.129722368505, 0, 0.3048;             !- X,Y,Z Vertex 4 {m}
 
 OS:Surface,
-<<<<<<< HEAD
-  {4fd1c6ff-5f03-4bb9-b9ad-b174f9e4fe5c}, !- Handle
+  {c49c30d0-4636-4bd7-a4d9-a80559ef6d07}, !- Handle
   Surface 15,                             !- Name
   RoofCeiling,                            !- Surface Type
   ,                                       !- Construction Name
-  {d101b05e-bff2-46e2-96de-8c734141c446}, !- Space Name
-=======
-  {d68e6b9e-421c-495b-9ff4-481200e718c6}, !- Handle
-  Surface 15,                             !- Name
-  RoofCeiling,                            !- Surface Type
-  ,                                       !- Construction Name
-  {b6052056-0482-4059-806b-d32fd05f6a03}, !- Space Name
->>>>>>> ad15e0a5
+  {1fbc9f3b-f558-4b43-ad14-785a1c2978c4}, !- Space Name
   Outdoors,                               !- Outside Boundary Condition
   ,                                       !- Outside Boundary Condition Object
   SunExposed,                             !- Sun Exposure
@@ -906,19 +630,11 @@
   0, 5.56486118425249, 0.304799999999999; !- X,Y,Z Vertex 4 {m}
 
 OS:Surface,
-<<<<<<< HEAD
-  {13dd1d42-e9b5-4f2e-8262-4a3a130641fc}, !- Handle
+  {1d9f94be-68f8-49ef-b7ea-479f0ae5097c}, !- Handle
   Surface 16,                             !- Name
   RoofCeiling,                            !- Surface Type
   ,                                       !- Construction Name
-  {d101b05e-bff2-46e2-96de-8c734141c446}, !- Space Name
-=======
-  {7f1c52b6-06c3-4cba-aff7-2f17f5297c74}, !- Handle
-  Surface 16,                             !- Name
-  RoofCeiling,                            !- Surface Type
-  ,                                       !- Construction Name
-  {b6052056-0482-4059-806b-d32fd05f6a03}, !- Space Name
->>>>>>> ad15e0a5
+  {1fbc9f3b-f558-4b43-ad14-785a1c2978c4}, !- Space Name
   Outdoors,                               !- Outside Boundary Condition
   ,                                       !- Outside Boundary Condition Object
   SunExposed,                             !- Sun Exposure
@@ -930,19 +646,11 @@
   0, 0, 0.3048;                           !- X,Y,Z Vertex 3 {m}
 
 OS:Surface,
-<<<<<<< HEAD
-  {e2263e3a-8e03-4893-b5ed-8d67ebb5bbcf}, !- Handle
+  {c0784775-b8d7-43bc-9025-d503a7204b64}, !- Handle
   Surface 17,                             !- Name
   RoofCeiling,                            !- Surface Type
   ,                                       !- Construction Name
-  {d101b05e-bff2-46e2-96de-8c734141c446}, !- Space Name
-=======
-  {df44851e-ea45-4211-bd3b-e3ba885388d7}, !- Handle
-  Surface 17,                             !- Name
-  RoofCeiling,                            !- Surface Type
-  ,                                       !- Construction Name
-  {b6052056-0482-4059-806b-d32fd05f6a03}, !- Space Name
->>>>>>> ad15e0a5
+  {1fbc9f3b-f558-4b43-ad14-785a1c2978c4}, !- Space Name
   Outdoors,                               !- Outside Boundary Condition
   ,                                       !- Outside Boundary Condition Object
   SunExposed,                             !- Sun Exposure
@@ -954,15 +662,9 @@
   11.129722368505, 5.56486118425249, 0.304799999999997; !- X,Y,Z Vertex 3 {m}
 
 OS:Space,
-<<<<<<< HEAD
-  {d101b05e-bff2-46e2-96de-8c734141c446}, !- Handle
+  {1fbc9f3b-f558-4b43-ad14-785a1c2978c4}, !- Handle
   finished attic space,                   !- Name
-  {2068411c-f1e7-4a24-b6a4-9775d74389c3}, !- Space Type Name
-=======
-  {b6052056-0482-4059-806b-d32fd05f6a03}, !- Handle
-  finished attic space,                   !- Name
-  {34c7d0bb-7a3f-4a04-a67d-b4b37459fcc6}, !- Space Type Name
->>>>>>> ad15e0a5
+  {046d3fb4-3c3b-4de2-8844-39bbac14b6b1}, !- Space Type Name
   ,                                       !- Default Construction Set Name
   ,                                       !- Default Schedule Set Name
   -0,                                     !- Direction of Relative North {deg}
@@ -970,35 +672,20 @@
   0,                                      !- Y Origin {m}
   4.8768,                                 !- Z Origin {m}
   ,                                       !- Building Story Name
-<<<<<<< HEAD
-  {fdbd64cc-74ab-402d-8d4b-6f727e6726fb}, !- Thermal Zone Name
+  {8af138af-a938-477b-879b-24921790bc43}, !- Thermal Zone Name
   ,                                       !- Part of Total Floor Area
   ,                                       !- Design Specification Outdoor Air Object Name
-  {8452b9cd-b9cd-4f90-a061-22b41b30be3c}; !- Building Unit Name
+  {530534a9-92ec-499a-b0d4-2051e4cfec78}; !- Building Unit Name
 
 OS:BuildingUnit,
-  {8452b9cd-b9cd-4f90-a061-22b41b30be3c}, !- Handle
-=======
-  {df21a23d-b10e-4eec-988f-4a9ebbbc57bb}, !- Thermal Zone Name
-  ,                                       !- Part of Total Floor Area
-  ,                                       !- Design Specification Outdoor Air Object Name
-  {335dde18-306a-43f9-84f9-98333851271d}; !- Building Unit Name
-
-OS:BuildingUnit,
-  {335dde18-306a-43f9-84f9-98333851271d}, !- Handle
->>>>>>> ad15e0a5
+  {530534a9-92ec-499a-b0d4-2051e4cfec78}, !- Handle
   unit 1,                                 !- Name
   ,                                       !- Rendering Color
   Residential;                            !- Building Unit Type
 
 OS:AdditionalProperties,
-<<<<<<< HEAD
-  {4b20f3be-3c88-4d81-99c1-28dec91fa64f}, !- Handle
-  {8452b9cd-b9cd-4f90-a061-22b41b30be3c}, !- Object Name
-=======
-  {6e088a40-abd0-4c32-9b09-129789aa9b96}, !- Handle
-  {335dde18-306a-43f9-84f9-98333851271d}, !- Object Name
->>>>>>> ad15e0a5
+  {ea100e86-9a42-4209-99c6-c42a717df3ba}, !- Handle
+  {530534a9-92ec-499a-b0d4-2051e4cfec78}, !- Object Name
   NumberOfBedrooms,                       !- Feature Name 1
   Integer,                                !- Feature Data Type 1
   3,                                      !- Feature Value 1
@@ -1010,20 +697,12 @@
   2.6400000000000001;                     !- Feature Value 3
 
 OS:External:File,
-<<<<<<< HEAD
-  {d37d907e-2406-417f-80db-6599a152a621}, !- Handle
-=======
-  {5d6d9f91-e1af-4d4b-8705-d13311665d72}, !- Handle
->>>>>>> ad15e0a5
+  {4f5bdbef-e9a1-452e-8ddf-ec93cc778874}, !- Handle
   8760.csv,                               !- Name
   8760.csv;                               !- File Name
 
 OS:Schedule:Day,
-<<<<<<< HEAD
-  {78f6663b-4cd4-446a-8537-099174c474f4}, !- Handle
-=======
-  {5905bf59-d4f3-4093-9807-df17d5f2acc4}, !- Handle
->>>>>>> ad15e0a5
+  {109fca99-8590-47a0-9465-b32ab018a840}, !- Handle
   Schedule Day 1,                         !- Name
   ,                                       !- Schedule Type Limits Name
   ,                                       !- Interpolate to Timestep
@@ -1032,11 +711,7 @@
   0;                                      !- Value Until Time 1
 
 OS:Schedule:Day,
-<<<<<<< HEAD
-  {b1f9fca3-09f3-453b-9655-1cd8bd79185e}, !- Handle
-=======
-  {61c34311-b566-49e0-ac97-3cc5851e341a}, !- Handle
->>>>>>> ad15e0a5
+  {204efb77-f03a-43eb-9166-cede69c60d09}, !- Handle
   Schedule Day 2,                         !- Name
   ,                                       !- Schedule Type Limits Name
   ,                                       !- Interpolate to Timestep
@@ -1045,17 +720,10 @@
   1;                                      !- Value Until Time 1
 
 OS:Schedule:File,
-<<<<<<< HEAD
-  {88f8429a-0654-4995-be95-a87b3b794109}, !- Handle
+  {0027431b-4b5a-4777-bd22-68243562e476}, !- Handle
   occupants,                              !- Name
-  {83e62458-f916-4ba3-8632-d4938451929a}, !- Schedule Type Limits Name
-  {d37d907e-2406-417f-80db-6599a152a621}, !- External File Name
-=======
-  {99a038b9-57db-4014-bf52-04e1be915b97}, !- Handle
-  occupants,                              !- Name
-  {cc70e1f8-81fc-4450-83eb-2005c085b59b}, !- Schedule Type Limits Name
-  {5d6d9f91-e1af-4d4b-8705-d13311665d72}, !- External File Name
->>>>>>> ad15e0a5
+  {00f24570-b53f-4e07-831d-b33efa5aaf37}, !- Schedule Type Limits Name
+  {4f5bdbef-e9a1-452e-8ddf-ec93cc778874}, !- External File Name
   1,                                      !- Column Number
   1,                                      !- Rows to Skip at Top
   8760,                                   !- Number of Hours of Data
@@ -1064,126 +732,13 @@
   60;                                     !- Minutes per Item
 
 OS:Schedule:Constant,
-<<<<<<< HEAD
-  {1c20802e-00ab-41e2-bb56-e117a5c2f6ee}, !- Handle
+  {1fb0fd50-3516-49ca-b43e-61bf743af5e4}, !- Handle
   res occupants activity schedule,        !- Name
-  {de3f024d-e776-41f4-9b0b-10b2b849c469}, !- Schedule Type Limits Name
+  {b4307c50-283b-4ef0-8230-b982c639e2ed}, !- Schedule Type Limits Name
   112.539290946133;                       !- Value
 
 OS:People:Definition,
-  {d9d30c2e-10ae-4ab5-acf3-9f9505b3d2d8}, !- Handle
-  res occupants|living space,             !- Name
-=======
-  {6518b8a1-0acf-4104-a3eb-da78f74da295}, !- Handle
-  res occupants activity schedule,        !- Name
-  {d7249995-6708-4f8f-8cc9-b100c12376d5}, !- Schedule Type Limits Name
-  112.539290946133;                       !- Value
-
-OS:People:Definition,
-  {2413d205-8d7f-4806-b2da-326811b4a3d1}, !- Handle
-  res occupants|finished attic space,     !- Name
->>>>>>> ad15e0a5
-  People,                                 !- Number of People Calculation Method
-  0.88,                                   !- Number of People {people}
-  ,                                       !- People per Space Floor Area {person/m2}
-  ,                                       !- Space Floor Area per Person {m2/person}
-  0.319734,                               !- Fraction Radiant
-  0.573,                                  !- Sensible Heat Fraction
-  0,                                      !- Carbon Dioxide Generation Rate {m3/s-W}
-  No,                                     !- Enable ASHRAE 55 Comfort Warnings
-  ZoneAveraged;                           !- Mean Radiant Temperature Calculation Type
-
-OS:People,
-<<<<<<< HEAD
-  {236ef10c-1673-4654-84d7-0684fb213d99}, !- Handle
-  res occupants|living space,             !- Name
-  {d9d30c2e-10ae-4ab5-acf3-9f9505b3d2d8}, !- People Definition Name
-  {3069c076-e442-42fd-806a-15657f230c74}, !- Space or SpaceType Name
-  {88f8429a-0654-4995-be95-a87b3b794109}, !- Number of People Schedule Name
-  {1c20802e-00ab-41e2-bb56-e117a5c2f6ee}, !- Activity Level Schedule Name
-=======
-  {52a87c53-622f-4bbe-ba4a-e28f7dd10ec7}, !- Handle
-  res occupants|finished attic space,     !- Name
-  {2413d205-8d7f-4806-b2da-326811b4a3d1}, !- People Definition Name
-  {b6052056-0482-4059-806b-d32fd05f6a03}, !- Space or SpaceType Name
-  {99a038b9-57db-4014-bf52-04e1be915b97}, !- Number of People Schedule Name
-  {6518b8a1-0acf-4104-a3eb-da78f74da295}, !- Activity Level Schedule Name
->>>>>>> ad15e0a5
-  ,                                       !- Surface Name/Angle Factor List Name
-  ,                                       !- Work Efficiency Schedule Name
-  ,                                       !- Clothing Insulation Schedule Name
-  ,                                       !- Air Velocity Schedule Name
-  1;                                      !- Multiplier
-
-OS:ScheduleTypeLimits,
-<<<<<<< HEAD
-  {de3f024d-e776-41f4-9b0b-10b2b849c469}, !- Handle
-=======
-  {d7249995-6708-4f8f-8cc9-b100c12376d5}, !- Handle
->>>>>>> ad15e0a5
-  ActivityLevel,                          !- Name
-  0,                                      !- Lower Limit Value
-  ,                                       !- Upper Limit Value
-  Continuous,                             !- Numeric Type
-  ActivityLevel;                          !- Unit Type
-
-OS:ScheduleTypeLimits,
-<<<<<<< HEAD
-  {83e62458-f916-4ba3-8632-d4938451929a}, !- Handle
-=======
-  {cc70e1f8-81fc-4450-83eb-2005c085b59b}, !- Handle
->>>>>>> ad15e0a5
-  Fractional,                             !- Name
-  0,                                      !- Lower Limit Value
-  1,                                      !- Upper Limit Value
-  Continuous;                             !- Numeric Type
-
-OS:People:Definition,
-<<<<<<< HEAD
-  {d8493370-dbe0-4119-b25f-9b6bf88b80e2}, !- Handle
-  res occupants|finished attic space,     !- Name
-=======
-  {983e620a-c579-461e-866b-70e91b503eee}, !- Handle
-  res occupants|living space,             !- Name
->>>>>>> ad15e0a5
-  People,                                 !- Number of People Calculation Method
-  0.88,                                   !- Number of People {people}
-  ,                                       !- People per Space Floor Area {person/m2}
-  ,                                       !- Space Floor Area per Person {m2/person}
-  0.319734,                               !- Fraction Radiant
-  0.573,                                  !- Sensible Heat Fraction
-  0,                                      !- Carbon Dioxide Generation Rate {m3/s-W}
-  No,                                     !- Enable ASHRAE 55 Comfort Warnings
-  ZoneAveraged;                           !- Mean Radiant Temperature Calculation Type
-
-OS:People,
-<<<<<<< HEAD
-  {13e2704a-bf9e-4785-9d83-12eeb537a555}, !- Handle
-  res occupants|finished attic space,     !- Name
-  {d8493370-dbe0-4119-b25f-9b6bf88b80e2}, !- People Definition Name
-  {d101b05e-bff2-46e2-96de-8c734141c446}, !- Space or SpaceType Name
-  {88f8429a-0654-4995-be95-a87b3b794109}, !- Number of People Schedule Name
-  {1c20802e-00ab-41e2-bb56-e117a5c2f6ee}, !- Activity Level Schedule Name
-=======
-  {53cfd90a-b728-4d78-bc0a-407a7bc852b5}, !- Handle
-  res occupants|living space,             !- Name
-  {983e620a-c579-461e-866b-70e91b503eee}, !- People Definition Name
-  {70116869-6823-4123-ae14-d26a6faa30ec}, !- Space or SpaceType Name
-  {99a038b9-57db-4014-bf52-04e1be915b97}, !- Number of People Schedule Name
-  {6518b8a1-0acf-4104-a3eb-da78f74da295}, !- Activity Level Schedule Name
->>>>>>> ad15e0a5
-  ,                                       !- Surface Name/Angle Factor List Name
-  ,                                       !- Work Efficiency Schedule Name
-  ,                                       !- Clothing Insulation Schedule Name
-  ,                                       !- Air Velocity Schedule Name
-  1;                                      !- Multiplier
-
-OS:People:Definition,
-<<<<<<< HEAD
-  {b6222f05-7164-48f2-aef4-8a74f9f068bc}, !- Handle
-=======
-  {7ab93514-890a-4075-be1c-c1801ddafdb2}, !- Handle
->>>>>>> ad15e0a5
+  {4589e04e-858d-4171-ac25-d2310f96be16}, !- Handle
   res occupants|living space|story 2,     !- Name
   People,                                 !- Number of People Calculation Method
   0.88,                                   !- Number of People {people}
@@ -1196,42 +751,107 @@
   ZoneAveraged;                           !- Mean Radiant Temperature Calculation Type
 
 OS:People,
-<<<<<<< HEAD
-  {b1ddc0e7-622d-4090-b538-3a939392843d}, !- Handle
+  {0526812d-d2aa-415b-8d40-89543dd7f734}, !- Handle
   res occupants|living space|story 2,     !- Name
-  {b6222f05-7164-48f2-aef4-8a74f9f068bc}, !- People Definition Name
-  {03ddbed0-0f41-4e3e-97b9-b15733431390}, !- Space or SpaceType Name
-  {88f8429a-0654-4995-be95-a87b3b794109}, !- Number of People Schedule Name
-  {1c20802e-00ab-41e2-bb56-e117a5c2f6ee}, !- Activity Level Schedule Name
-=======
-  {d0bb1942-5df0-4aae-aff2-72c511ea8493}, !- Handle
-  res occupants|living space|story 2,     !- Name
-  {7ab93514-890a-4075-be1c-c1801ddafdb2}, !- People Definition Name
-  {774b421b-ed3f-4643-bafd-7e9e275f7b95}, !- Space or SpaceType Name
-  {99a038b9-57db-4014-bf52-04e1be915b97}, !- Number of People Schedule Name
-  {6518b8a1-0acf-4104-a3eb-da78f74da295}, !- Activity Level Schedule Name
->>>>>>> ad15e0a5
+  {4589e04e-858d-4171-ac25-d2310f96be16}, !- People Definition Name
+  {a715fdb1-6398-4b44-b3fd-6a28942b0bf4}, !- Space or SpaceType Name
+  {0027431b-4b5a-4777-bd22-68243562e476}, !- Number of People Schedule Name
+  {1fb0fd50-3516-49ca-b43e-61bf743af5e4}, !- Activity Level Schedule Name
   ,                                       !- Surface Name/Angle Factor List Name
   ,                                       !- Work Efficiency Schedule Name
   ,                                       !- Clothing Insulation Schedule Name
   ,                                       !- Air Velocity Schedule Name
   1;                                      !- Multiplier
 
+OS:ScheduleTypeLimits,
+  {b4307c50-283b-4ef0-8230-b982c639e2ed}, !- Handle
+  ActivityLevel,                          !- Name
+  0,                                      !- Lower Limit Value
+  ,                                       !- Upper Limit Value
+  Continuous,                             !- Numeric Type
+  ActivityLevel;                          !- Unit Type
+
+OS:ScheduleTypeLimits,
+  {00f24570-b53f-4e07-831d-b33efa5aaf37}, !- Handle
+  Fractional,                             !- Name
+  0,                                      !- Lower Limit Value
+  1,                                      !- Upper Limit Value
+  Continuous;                             !- Numeric Type
+
+OS:People:Definition,
+  {333bbc03-870e-4b6d-9efb-1e4702dfe91c}, !- Handle
+  res occupants|living space,             !- Name
+  People,                                 !- Number of People Calculation Method
+  0.88,                                   !- Number of People {people}
+  ,                                       !- People per Space Floor Area {person/m2}
+  ,                                       !- Space Floor Area per Person {m2/person}
+  0.319734,                               !- Fraction Radiant
+  0.573,                                  !- Sensible Heat Fraction
+  0,                                      !- Carbon Dioxide Generation Rate {m3/s-W}
+  No,                                     !- Enable ASHRAE 55 Comfort Warnings
+  ZoneAveraged;                           !- Mean Radiant Temperature Calculation Type
+
+OS:People,
+  {8a9a2406-336a-4cbd-ba75-427e9ae79eb7}, !- Handle
+  res occupants|living space,             !- Name
+  {333bbc03-870e-4b6d-9efb-1e4702dfe91c}, !- People Definition Name
+  {1ce9004d-9e5b-43e8-80e8-d96b70f269a1}, !- Space or SpaceType Name
+  {0027431b-4b5a-4777-bd22-68243562e476}, !- Number of People Schedule Name
+  {1fb0fd50-3516-49ca-b43e-61bf743af5e4}, !- Activity Level Schedule Name
+  ,                                       !- Surface Name/Angle Factor List Name
+  ,                                       !- Work Efficiency Schedule Name
+  ,                                       !- Clothing Insulation Schedule Name
+  ,                                       !- Air Velocity Schedule Name
+  1;                                      !- Multiplier
+
+OS:People:Definition,
+  {03bad946-c85f-4d39-a1f1-9a06c59708af}, !- Handle
+  res occupants|finished attic space,     !- Name
+  People,                                 !- Number of People Calculation Method
+  0.88,                                   !- Number of People {people}
+  ,                                       !- People per Space Floor Area {person/m2}
+  ,                                       !- Space Floor Area per Person {m2/person}
+  0.319734,                               !- Fraction Radiant
+  0.573,                                  !- Sensible Heat Fraction
+  0,                                      !- Carbon Dioxide Generation Rate {m3/s-W}
+  No,                                     !- Enable ASHRAE 55 Comfort Warnings
+  ZoneAveraged;                           !- Mean Radiant Temperature Calculation Type
+
+OS:People,
+  {e64d17e1-ff8b-4dfe-888f-a5080cb0a40c}, !- Handle
+  res occupants|finished attic space,     !- Name
+  {03bad946-c85f-4d39-a1f1-9a06c59708af}, !- People Definition Name
+  {1fbc9f3b-f558-4b43-ad14-785a1c2978c4}, !- Space or SpaceType Name
+  {0027431b-4b5a-4777-bd22-68243562e476}, !- Number of People Schedule Name
+  {1fb0fd50-3516-49ca-b43e-61bf743af5e4}, !- Activity Level Schedule Name
+  ,                                       !- Surface Name/Angle Factor List Name
+  ,                                       !- Work Efficiency Schedule Name
+  ,                                       !- Clothing Insulation Schedule Name
+  ,                                       !- Air Velocity Schedule Name
+  1;                                      !- Multiplier
+
 OS:ShadingSurfaceGroup,
-<<<<<<< HEAD
-  {6467bb81-5939-4dd2-9027-d9553582b58b}, !- Handle
-=======
-  {5c7ab3c1-ff0a-4954-97f4-27e2c424f6ce}, !- Handle
->>>>>>> ad15e0a5
+  {1165a1c8-febe-49fa-a7ae-140fc6d6c3b6}, !- Handle
   res eaves,                              !- Name
   Building;                               !- Shading Surface Type
 
 OS:ShadingSurface,
-<<<<<<< HEAD
-  {0f1f5ba0-3bc0-4b54-8293-915a2c114a13}, !- Handle
+  {da56f4c7-26b9-4b7e-996c-c67b922700b0}, !- Handle
+  Surface 17 - res eaves,                 !- Name
+  ,                                       !- Construction Name
+  {1165a1c8-febe-49fa-a7ae-140fc6d6c3b6}, !- Shading Surface Group Name
+  ,                                       !- Transmittance Schedule Name
+  ,                                       !- Number of Vertices
+  11.739322368505, 0, 4.8768,             !- X,Y,Z Vertex 1 {m}
+  11.739322368505, 5.56486118425249, 4.8768, !- X,Y,Z Vertex 2 {m}
+  11.129722368505, 5.56486118425249, 5.1816, !- X,Y,Z Vertex 3 {m}
+  11.129722368505, 0, 5.1816;             !- X,Y,Z Vertex 4 {m}
+
+OS:ShadingSurface,
+  {bd31cca7-8680-4d3e-b62f-ad5939ccd662}, !- Handle
   Surface 16 - res eaves,                 !- Name
   ,                                       !- Construction Name
-  {6467bb81-5939-4dd2-9027-d9553582b58b}, !- Shading Surface Group Name
+  {1165a1c8-febe-49fa-a7ae-140fc6d6c3b6}, !- Shading Surface Group Name
   ,                                       !- Transmittance Schedule Name
   ,                                       !- Number of Vertices
   -0.6096, 5.56486118425249, 4.8768,      !- X,Y,Z Vertex 1 {m}
@@ -1240,10 +860,10 @@
   0, 5.56486118425249, 5.1816;            !- X,Y,Z Vertex 4 {m}
 
 OS:ShadingSurface,
-  {5e0baf90-32e8-4521-a033-35c2fb2b3cac}, !- Handle
+  {ff8e3e85-6637-40f9-aa56-041a5888122a}, !- Handle
   Surface 15 - res eaves,                 !- Name
   ,                                       !- Construction Name
-  {6467bb81-5939-4dd2-9027-d9553582b58b}, !- Shading Surface Group Name
+  {1165a1c8-febe-49fa-a7ae-140fc6d6c3b6}, !- Shading Surface Group Name
   ,                                       !- Transmittance Schedule Name
   ,                                       !- Number of Vertices
   11.129722368505, 6.17446118425249, 4.8768, !- X,Y,Z Vertex 1 {m}
@@ -1252,64 +872,13 @@
   11.129722368505, 5.56486118425249, 5.1816; !- X,Y,Z Vertex 4 {m}
 
 OS:ShadingSurface,
-  {336b9699-ca05-43d8-bd31-68054386c6a8}, !- Handle
+  {0d95cfaa-ed09-47eb-9858-3a4c6c5d7109}, !- Handle
   Surface 14 - res eaves,                 !- Name
   ,                                       !- Construction Name
-  {6467bb81-5939-4dd2-9027-d9553582b58b}, !- Shading Surface Group Name
-=======
-  {90440503-52fa-45d2-939b-67ec4efd7387}, !- Handle
-  Surface 14 - res eaves,                 !- Name
-  ,                                       !- Construction Name
-  {5c7ab3c1-ff0a-4954-97f4-27e2c424f6ce}, !- Shading Surface Group Name
->>>>>>> ad15e0a5
+  {1165a1c8-febe-49fa-a7ae-140fc6d6c3b6}, !- Shading Surface Group Name
   ,                                       !- Transmittance Schedule Name
   ,                                       !- Number of Vertices
   0, -0.6096, 4.8768,                     !- X,Y,Z Vertex 1 {m}
   11.129722368505, -0.6096, 4.8768,       !- X,Y,Z Vertex 2 {m}
   11.129722368505, 0, 5.1816,             !- X,Y,Z Vertex 3 {m}
   0, 0, 5.1816;                           !- X,Y,Z Vertex 4 {m}
-
-OS:ShadingSurface,
-<<<<<<< HEAD
-  {a0e2ed67-f3ec-44af-bcc9-a50e6dd3d9f4}, !- Handle
-  Surface 17 - res eaves,                 !- Name
-  ,                                       !- Construction Name
-  {6467bb81-5939-4dd2-9027-d9553582b58b}, !- Shading Surface Group Name
-  ,                                       !- Transmittance Schedule Name
-  ,                                       !- Number of Vertices
-=======
-  {b5316bba-3f8c-4bf2-8df0-7322d3d42004}, !- Handle
-  Surface 15 - res eaves,                 !- Name
-  ,                                       !- Construction Name
-  {5c7ab3c1-ff0a-4954-97f4-27e2c424f6ce}, !- Shading Surface Group Name
-  ,                                       !- Transmittance Schedule Name
-  ,                                       !- Number of Vertices
-  11.129722368505, 6.17446118425249, 4.8768, !- X,Y,Z Vertex 1 {m}
-  0, 6.17446118425249, 4.8768,            !- X,Y,Z Vertex 2 {m}
-  0, 5.56486118425249, 5.1816,            !- X,Y,Z Vertex 3 {m}
-  11.129722368505, 5.56486118425249, 5.1816; !- X,Y,Z Vertex 4 {m}
-
-OS:ShadingSurface,
-  {43c51334-99cb-4f96-9c6e-a395c56efa3d}, !- Handle
-  Surface 16 - res eaves,                 !- Name
-  ,                                       !- Construction Name
-  {5c7ab3c1-ff0a-4954-97f4-27e2c424f6ce}, !- Shading Surface Group Name
-  ,                                       !- Transmittance Schedule Name
-  ,                                       !- Number of Vertices
-  -0.6096, 5.56486118425249, 4.8768,      !- X,Y,Z Vertex 1 {m}
-  -0.6096, 0, 4.8768,                     !- X,Y,Z Vertex 2 {m}
-  0, 0, 5.1816,                           !- X,Y,Z Vertex 3 {m}
-  0, 5.56486118425249, 5.1816;            !- X,Y,Z Vertex 4 {m}
-
-OS:ShadingSurface,
-  {5d7cb6ee-f6a9-4a87-ac0a-681db44026a0}, !- Handle
-  Surface 17 - res eaves,                 !- Name
-  ,                                       !- Construction Name
-  {5c7ab3c1-ff0a-4954-97f4-27e2c424f6ce}, !- Shading Surface Group Name
-  ,                                       !- Transmittance Schedule Name
-  ,                                       !- Number of Vertices
->>>>>>> ad15e0a5
-  11.739322368505, 0, 4.8768,             !- X,Y,Z Vertex 1 {m}
-  11.739322368505, 5.56486118425249, 4.8768, !- X,Y,Z Vertex 2 {m}
-  11.129722368505, 5.56486118425249, 5.1816, !- X,Y,Z Vertex 3 {m}
-  11.129722368505, 0, 5.1816;             !- X,Y,Z Vertex 4 {m}
