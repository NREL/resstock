!- NOTE: Auto-generated from /test/osw_files/SFD_2000sqft_2story_SL_FA_HipRoof.osw

OS:Version,
<<<<<<< HEAD
  {c411a4a1-13e4-4471-881e-7f5c77fea023}, !- Handle
  2.8.0;                                  !- Version Identifier

OS:SimulationControl,
  {489b8045-8c68-4cec-b93c-dbc80d8ab593}, !- Handle
=======
  {09e2f379-62fe-47a2-ba01-c0b1731f2362}, !- Handle
  2.8.1;                                  !- Version Identifier

OS:SimulationControl,
  {f6c8b200-ee81-410f-a46a-af1d97a6c999}, !- Handle
>>>>>>> 17b3a688
  ,                                       !- Do Zone Sizing Calculation
  ,                                       !- Do System Sizing Calculation
  ,                                       !- Do Plant Sizing Calculation
  No;                                     !- Run Simulation for Sizing Periods

OS:Timestep,
<<<<<<< HEAD
  {ecd291aa-6c7c-4001-81e2-815794e870cc}, !- Handle
  6;                                      !- Number of Timesteps per Hour

OS:ShadowCalculation,
  {3e7730e2-7dda-42be-86f4-9e6485c4485f}, !- Handle
=======
  {54d85f66-a1c6-487b-bac8-8403306e835b}, !- Handle
  6;                                      !- Number of Timesteps per Hour

OS:ShadowCalculation,
  {5df3e6cd-1649-42cc-b1a6-2973397dbdd6}, !- Handle
>>>>>>> 17b3a688
  20,                                     !- Calculation Frequency
  200;                                    !- Maximum Figures in Shadow Overlap Calculations

OS:SurfaceConvectionAlgorithm:Outside,
<<<<<<< HEAD
  {bf9b823e-a3b3-41fa-8e30-7f51dc985558}, !- Handle
  DOE-2;                                  !- Algorithm

OS:SurfaceConvectionAlgorithm:Inside,
  {2a0ec557-2ad2-483c-bf17-20e1d42e4fbc}, !- Handle
  TARP;                                   !- Algorithm

OS:ZoneCapacitanceMultiplier:ResearchSpecial,
  {c00a2d0c-0e89-45d4-a579-ce540e4bd23d}, !- Handle
=======
  {21f190ec-c0af-4189-9cf5-270acc64d088}, !- Handle
  DOE-2;                                  !- Algorithm

OS:SurfaceConvectionAlgorithm:Inside,
  {f4a59787-324b-4ca1-bed8-3cd786a94489}, !- Handle
  TARP;                                   !- Algorithm

OS:ZoneCapacitanceMultiplier:ResearchSpecial,
  {4fa4ef0b-74f0-4dc4-bca4-c6d4524a1be3}, !- Handle
>>>>>>> 17b3a688
  ,                                       !- Temperature Capacity Multiplier
  15,                                     !- Humidity Capacity Multiplier
  ;                                       !- Carbon Dioxide Capacity Multiplier

OS:RunPeriod,
<<<<<<< HEAD
  {752fb9b2-e97b-48cf-936c-10a6f544a2b6}, !- Handle
=======
  {26dca1a4-9f03-4890-afe5-c4437974b26c}, !- Handle
>>>>>>> 17b3a688
  Run Period 1,                           !- Name
  1,                                      !- Begin Month
  1,                                      !- Begin Day of Month
  12,                                     !- End Month
  31,                                     !- End Day of Month
  ,                                       !- Use Weather File Holidays and Special Days
  ,                                       !- Use Weather File Daylight Saving Period
  ,                                       !- Apply Weekend Holiday Rule
  ,                                       !- Use Weather File Rain Indicators
  ,                                       !- Use Weather File Snow Indicators
  ;                                       !- Number of Times Runperiod to be Repeated

OS:ThermalZone,
<<<<<<< HEAD
  {41a7d054-b7bd-4027-bd2b-d5752b062f31}, !- Handle
=======
  {3600695b-7074-486b-b9ac-b6d4b160d0d5}, !- Handle
>>>>>>> 17b3a688
  living zone,                            !- Name
  ,                                       !- Multiplier
  ,                                       !- Ceiling Height {m}
  ,                                       !- Volume {m3}
  ,                                       !- Floor Area {m2}
  ,                                       !- Zone Inside Convection Algorithm
  ,                                       !- Zone Outside Convection Algorithm
  ,                                       !- Zone Conditioning Equipment List Name
<<<<<<< HEAD
  {c790c6f1-66f8-4ac5-9611-358fac9f2089}, !- Zone Air Inlet Port List
  {fc3d640c-9d0f-4ea6-9f2c-3798b982e630}, !- Zone Air Exhaust Port List
  {38e676f9-7ba8-47a5-ad1f-ca9cbccb3855}, !- Zone Air Node Name
  {2bfc90cf-799b-4397-a152-4ff1f39544ca}, !- Zone Return Air Port List
=======
  {fa8c60d9-5b4c-476a-9e9f-668ac733e336}, !- Zone Air Inlet Port List
  {1c038b65-9deb-444a-a279-554482f1b6d3}, !- Zone Air Exhaust Port List
  {4135a28a-49bf-4470-a21f-230bd88aa4ba}, !- Zone Air Node Name
  {2ce5f993-59a2-492b-9ae1-9fb3d8792b8c}, !- Zone Return Air Port List
>>>>>>> 17b3a688
  ,                                       !- Primary Daylighting Control Name
  ,                                       !- Fraction of Zone Controlled by Primary Daylighting Control
  ,                                       !- Secondary Daylighting Control Name
  ,                                       !- Fraction of Zone Controlled by Secondary Daylighting Control
  ,                                       !- Illuminance Map Name
  ,                                       !- Group Rendering Name
  ,                                       !- Thermostat Name
  No;                                     !- Use Ideal Air Loads

OS:Node,
<<<<<<< HEAD
  {ca6497c1-14b0-4b01-9543-eb479360a37a}, !- Handle
  Node 1,                                 !- Name
  {38e676f9-7ba8-47a5-ad1f-ca9cbccb3855}, !- Inlet Port
  ;                                       !- Outlet Port

OS:Connection,
  {38e676f9-7ba8-47a5-ad1f-ca9cbccb3855}, !- Handle
  {db2324c0-4044-45cd-b7f7-8d3bec56ee15}, !- Name
  {41a7d054-b7bd-4027-bd2b-d5752b062f31}, !- Source Object
  11,                                     !- Outlet Port
  {ca6497c1-14b0-4b01-9543-eb479360a37a}, !- Target Object
  2;                                      !- Inlet Port

OS:PortList,
  {c790c6f1-66f8-4ac5-9611-358fac9f2089}, !- Handle
  {4966c16b-b492-44b1-b6d6-81face54f546}, !- Name
  {41a7d054-b7bd-4027-bd2b-d5752b062f31}; !- HVAC Component

OS:PortList,
  {fc3d640c-9d0f-4ea6-9f2c-3798b982e630}, !- Handle
  {9a073d26-56e9-419d-ba7f-6c0747a1b7ac}, !- Name
  {41a7d054-b7bd-4027-bd2b-d5752b062f31}; !- HVAC Component

OS:PortList,
  {2bfc90cf-799b-4397-a152-4ff1f39544ca}, !- Handle
  {cf286911-9794-493d-8b94-5cf1421cc1ac}, !- Name
  {41a7d054-b7bd-4027-bd2b-d5752b062f31}; !- HVAC Component

OS:Sizing:Zone,
  {b293d571-9d04-4a0a-bb9f-a019c2b7e9cc}, !- Handle
  {41a7d054-b7bd-4027-bd2b-d5752b062f31}, !- Zone or ZoneList Name
=======
  {0f7c3edc-434e-46e9-a2fc-c34bc9e26161}, !- Handle
  Node 1,                                 !- Name
  {4135a28a-49bf-4470-a21f-230bd88aa4ba}, !- Inlet Port
  ;                                       !- Outlet Port

OS:Connection,
  {4135a28a-49bf-4470-a21f-230bd88aa4ba}, !- Handle
  {13e5ac7a-b96a-46fc-a479-78626e5106ad}, !- Name
  {3600695b-7074-486b-b9ac-b6d4b160d0d5}, !- Source Object
  11,                                     !- Outlet Port
  {0f7c3edc-434e-46e9-a2fc-c34bc9e26161}, !- Target Object
  2;                                      !- Inlet Port

OS:PortList,
  {fa8c60d9-5b4c-476a-9e9f-668ac733e336}, !- Handle
  {6fa14fd5-c904-40fe-a637-db0ef4aa9f84}, !- Name
  {3600695b-7074-486b-b9ac-b6d4b160d0d5}; !- HVAC Component

OS:PortList,
  {1c038b65-9deb-444a-a279-554482f1b6d3}, !- Handle
  {18fcc24b-9910-464b-ac23-8ba709669198}, !- Name
  {3600695b-7074-486b-b9ac-b6d4b160d0d5}; !- HVAC Component

OS:PortList,
  {2ce5f993-59a2-492b-9ae1-9fb3d8792b8c}, !- Handle
  {5f9833ab-037f-44ab-b35b-c0c74997c985}, !- Name
  {3600695b-7074-486b-b9ac-b6d4b160d0d5}; !- HVAC Component

OS:Sizing:Zone,
  {4b1ce23b-90b5-4d06-b05e-a4fc54ce3f09}, !- Handle
  {3600695b-7074-486b-b9ac-b6d4b160d0d5}, !- Zone or ZoneList Name
>>>>>>> 17b3a688
  SupplyAirTemperature,                   !- Zone Cooling Design Supply Air Temperature Input Method
  14,                                     !- Zone Cooling Design Supply Air Temperature {C}
  11.11,                                  !- Zone Cooling Design Supply Air Temperature Difference {deltaC}
  SupplyAirTemperature,                   !- Zone Heating Design Supply Air Temperature Input Method
  40,                                     !- Zone Heating Design Supply Air Temperature {C}
  11.11,                                  !- Zone Heating Design Supply Air Temperature Difference {deltaC}
  0.0085,                                 !- Zone Cooling Design Supply Air Humidity Ratio {kg-H2O/kg-air}
  0.008,                                  !- Zone Heating Design Supply Air Humidity Ratio {kg-H2O/kg-air}
  ,                                       !- Zone Heating Sizing Factor
  ,                                       !- Zone Cooling Sizing Factor
  DesignDay,                              !- Cooling Design Air Flow Method
  ,                                       !- Cooling Design Air Flow Rate {m3/s}
  ,                                       !- Cooling Minimum Air Flow per Zone Floor Area {m3/s-m2}
  ,                                       !- Cooling Minimum Air Flow {m3/s}
  ,                                       !- Cooling Minimum Air Flow Fraction
  DesignDay,                              !- Heating Design Air Flow Method
  ,                                       !- Heating Design Air Flow Rate {m3/s}
  ,                                       !- Heating Maximum Air Flow per Zone Floor Area {m3/s-m2}
  ,                                       !- Heating Maximum Air Flow {m3/s}
  ,                                       !- Heating Maximum Air Flow Fraction
  ,                                       !- Design Zone Air Distribution Effectiveness in Cooling Mode
  ,                                       !- Design Zone Air Distribution Effectiveness in Heating Mode
  No,                                     !- Account for Dedicated Outdoor Air System
  NeutralSupplyAir,                       !- Dedicated Outdoor Air System Control Strategy
  autosize,                               !- Dedicated Outdoor Air Low Setpoint Temperature for Design {C}
  autosize;                               !- Dedicated Outdoor Air High Setpoint Temperature for Design {C}

OS:ZoneHVAC:EquipmentList,
<<<<<<< HEAD
  {0bd4ec7f-68d0-41ee-aeaa-26dfd45de08b}, !- Handle
  Zone HVAC Equipment List 1,             !- Name
  {41a7d054-b7bd-4027-bd2b-d5752b062f31}; !- Thermal Zone

OS:Space,
  {f3d0ffef-658a-4053-8c01-7976c1e66ea8}, !- Handle
  living space,                           !- Name
  {bdbb6973-5089-4ac5-8e5d-2cbd97d5dd78}, !- Space Type Name
=======
  {3c8667d3-4b38-49b9-8d16-577d20bdade7}, !- Handle
  Zone HVAC Equipment List 1,             !- Name
  {3600695b-7074-486b-b9ac-b6d4b160d0d5}; !- Thermal Zone

OS:Space,
  {6b5244fb-c304-4f70-8e68-711587d69128}, !- Handle
  living space,                           !- Name
  {946078d9-c71d-428a-afac-dda2220f2030}, !- Space Type Name
>>>>>>> 17b3a688
  ,                                       !- Default Construction Set Name
  ,                                       !- Default Schedule Set Name
  -0,                                     !- Direction of Relative North {deg}
  0,                                      !- X Origin {m}
  0,                                      !- Y Origin {m}
  0,                                      !- Z Origin {m}
  ,                                       !- Building Story Name
<<<<<<< HEAD
  {41a7d054-b7bd-4027-bd2b-d5752b062f31}, !- Thermal Zone Name
  ,                                       !- Part of Total Floor Area
  ,                                       !- Design Specification Outdoor Air Object Name
  {f9e73481-988c-43c8-a1c3-ab713249f9dd}; !- Building Unit Name

OS:Surface,
  {16f7af64-09cf-4efb-b6dc-55cd74a95e8d}, !- Handle
  Surface 1,                              !- Name
  Floor,                                  !- Surface Type
  ,                                       !- Construction Name
  {f3d0ffef-658a-4053-8c01-7976c1e66ea8}, !- Space Name
=======
  {3600695b-7074-486b-b9ac-b6d4b160d0d5}, !- Thermal Zone Name
  ,                                       !- Part of Total Floor Area
  ,                                       !- Design Specification Outdoor Air Object Name
  {27db8b82-9362-489b-9130-e8e5ee5f537c}; !- Building Unit Name

OS:Surface,
  {9d3053d0-c5bc-44ac-a120-2c7b3a3b1d92}, !- Handle
  Surface 1,                              !- Name
  Floor,                                  !- Surface Type
  ,                                       !- Construction Name
  {6b5244fb-c304-4f70-8e68-711587d69128}, !- Space Name
>>>>>>> 17b3a688
  Foundation,                             !- Outside Boundary Condition
  ,                                       !- Outside Boundary Condition Object
  NoSun,                                  !- Sun Exposure
  NoWind,                                 !- Wind Exposure
  ,                                       !- View Factor to Ground
  ,                                       !- Number of Vertices
  0, 0, 0,                                !- X,Y,Z Vertex 1 {m}
  0, 5.56486118425249, 0,                 !- X,Y,Z Vertex 2 {m}
  11.129722368505, 5.56486118425249, 0,   !- X,Y,Z Vertex 3 {m}
  11.129722368505, 0, 0;                  !- X,Y,Z Vertex 4 {m}

OS:Surface,
<<<<<<< HEAD
  {11464e8f-4f2d-490c-9bb1-31ffdde10bc0}, !- Handle
  Surface 2,                              !- Name
  Wall,                                   !- Surface Type
  ,                                       !- Construction Name
  {f3d0ffef-658a-4053-8c01-7976c1e66ea8}, !- Space Name
=======
  {10dfd739-3143-444f-9050-7b0fcd4817f6}, !- Handle
  Surface 2,                              !- Name
  Wall,                                   !- Surface Type
  ,                                       !- Construction Name
  {6b5244fb-c304-4f70-8e68-711587d69128}, !- Space Name
>>>>>>> 17b3a688
  Outdoors,                               !- Outside Boundary Condition
  ,                                       !- Outside Boundary Condition Object
  SunExposed,                             !- Sun Exposure
  WindExposed,                            !- Wind Exposure
  ,                                       !- View Factor to Ground
  ,                                       !- Number of Vertices
  0, 5.56486118425249, 2.4384,            !- X,Y,Z Vertex 1 {m}
  0, 5.56486118425249, 0,                 !- X,Y,Z Vertex 2 {m}
  0, 0, 0,                                !- X,Y,Z Vertex 3 {m}
  0, 0, 2.4384;                           !- X,Y,Z Vertex 4 {m}

OS:Surface,
<<<<<<< HEAD
  {a48d2f0e-bde7-499e-9edd-ddfee31c4fee}, !- Handle
  Surface 3,                              !- Name
  Wall,                                   !- Surface Type
  ,                                       !- Construction Name
  {f3d0ffef-658a-4053-8c01-7976c1e66ea8}, !- Space Name
=======
  {97e17d2b-c086-4816-8d1b-705a43c1bb3e}, !- Handle
  Surface 3,                              !- Name
  Wall,                                   !- Surface Type
  ,                                       !- Construction Name
  {6b5244fb-c304-4f70-8e68-711587d69128}, !- Space Name
>>>>>>> 17b3a688
  Outdoors,                               !- Outside Boundary Condition
  ,                                       !- Outside Boundary Condition Object
  SunExposed,                             !- Sun Exposure
  WindExposed,                            !- Wind Exposure
  ,                                       !- View Factor to Ground
  ,                                       !- Number of Vertices
  11.129722368505, 5.56486118425249, 2.4384, !- X,Y,Z Vertex 1 {m}
  11.129722368505, 5.56486118425249, 0,   !- X,Y,Z Vertex 2 {m}
  0, 5.56486118425249, 0,                 !- X,Y,Z Vertex 3 {m}
  0, 5.56486118425249, 2.4384;            !- X,Y,Z Vertex 4 {m}

OS:Surface,
<<<<<<< HEAD
  {fbf098f1-4ef7-4083-90b5-54f8ea60734d}, !- Handle
  Surface 4,                              !- Name
  Wall,                                   !- Surface Type
  ,                                       !- Construction Name
  {f3d0ffef-658a-4053-8c01-7976c1e66ea8}, !- Space Name
=======
  {6dfa5a41-1ffb-4ca2-b001-6a28f6db51da}, !- Handle
  Surface 4,                              !- Name
  Wall,                                   !- Surface Type
  ,                                       !- Construction Name
  {6b5244fb-c304-4f70-8e68-711587d69128}, !- Space Name
>>>>>>> 17b3a688
  Outdoors,                               !- Outside Boundary Condition
  ,                                       !- Outside Boundary Condition Object
  SunExposed,                             !- Sun Exposure
  WindExposed,                            !- Wind Exposure
  ,                                       !- View Factor to Ground
  ,                                       !- Number of Vertices
  11.129722368505, 0, 2.4384,             !- X,Y,Z Vertex 1 {m}
  11.129722368505, 0, 0,                  !- X,Y,Z Vertex 2 {m}
  11.129722368505, 5.56486118425249, 0,   !- X,Y,Z Vertex 3 {m}
  11.129722368505, 5.56486118425249, 2.4384; !- X,Y,Z Vertex 4 {m}

OS:Surface,
<<<<<<< HEAD
  {144cce19-cfb2-4885-9445-62252ab27f61}, !- Handle
  Surface 5,                              !- Name
  Wall,                                   !- Surface Type
  ,                                       !- Construction Name
  {f3d0ffef-658a-4053-8c01-7976c1e66ea8}, !- Space Name
=======
  {ddc60db7-6928-4382-87f9-e83b9d9cbf10}, !- Handle
  Surface 5,                              !- Name
  Wall,                                   !- Surface Type
  ,                                       !- Construction Name
  {6b5244fb-c304-4f70-8e68-711587d69128}, !- Space Name
>>>>>>> 17b3a688
  Outdoors,                               !- Outside Boundary Condition
  ,                                       !- Outside Boundary Condition Object
  SunExposed,                             !- Sun Exposure
  WindExposed,                            !- Wind Exposure
  ,                                       !- View Factor to Ground
  ,                                       !- Number of Vertices
  0, 0, 2.4384,                           !- X,Y,Z Vertex 1 {m}
  0, 0, 0,                                !- X,Y,Z Vertex 2 {m}
  11.129722368505, 0, 0,                  !- X,Y,Z Vertex 3 {m}
  11.129722368505, 0, 2.4384;             !- X,Y,Z Vertex 4 {m}

OS:Surface,
<<<<<<< HEAD
  {f7ded45f-ea59-4064-b1d3-99856d59d5a7}, !- Handle
  Surface 6,                              !- Name
  RoofCeiling,                            !- Surface Type
  ,                                       !- Construction Name
  {f3d0ffef-658a-4053-8c01-7976c1e66ea8}, !- Space Name
  Surface,                                !- Outside Boundary Condition
  {facd2fb9-3835-4a6a-8556-172b1f370937}, !- Outside Boundary Condition Object
=======
  {4d6c7c93-4e2d-40d4-a081-ad71f3c87167}, !- Handle
  Surface 6,                              !- Name
  RoofCeiling,                            !- Surface Type
  ,                                       !- Construction Name
  {6b5244fb-c304-4f70-8e68-711587d69128}, !- Space Name
  Surface,                                !- Outside Boundary Condition
  {94779a9a-499e-48da-8667-2377b85a0d38}, !- Outside Boundary Condition Object
>>>>>>> 17b3a688
  NoSun,                                  !- Sun Exposure
  NoWind,                                 !- Wind Exposure
  ,                                       !- View Factor to Ground
  ,                                       !- Number of Vertices
  11.129722368505, 0, 2.4384,             !- X,Y,Z Vertex 1 {m}
  11.129722368505, 5.56486118425249, 2.4384, !- X,Y,Z Vertex 2 {m}
  0, 5.56486118425249, 2.4384,            !- X,Y,Z Vertex 3 {m}
  0, 0, 2.4384;                           !- X,Y,Z Vertex 4 {m}

OS:SpaceType,
<<<<<<< HEAD
  {bdbb6973-5089-4ac5-8e5d-2cbd97d5dd78}, !- Handle
=======
  {946078d9-c71d-428a-afac-dda2220f2030}, !- Handle
>>>>>>> 17b3a688
  Space Type 1,                           !- Name
  ,                                       !- Default Construction Set Name
  ,                                       !- Default Schedule Set Name
  ,                                       !- Group Rendering Name
  ,                                       !- Design Specification Outdoor Air Object Name
  ,                                       !- Standards Template
  ,                                       !- Standards Building Type
  living;                                 !- Standards Space Type

OS:Space,
<<<<<<< HEAD
  {c3f6bada-c861-4221-8f1a-2ac5b03cbce9}, !- Handle
  living space|story 2,                   !- Name
  {bdbb6973-5089-4ac5-8e5d-2cbd97d5dd78}, !- Space Type Name
=======
  {abfe60f1-5ea1-4bbd-988e-d3f14f98304f}, !- Handle
  living space|story 2,                   !- Name
  {946078d9-c71d-428a-afac-dda2220f2030}, !- Space Type Name
>>>>>>> 17b3a688
  ,                                       !- Default Construction Set Name
  ,                                       !- Default Schedule Set Name
  -0,                                     !- Direction of Relative North {deg}
  0,                                      !- X Origin {m}
  0,                                      !- Y Origin {m}
  2.4384,                                 !- Z Origin {m}
  ,                                       !- Building Story Name
<<<<<<< HEAD
  {41a7d054-b7bd-4027-bd2b-d5752b062f31}, !- Thermal Zone Name
  ,                                       !- Part of Total Floor Area
  ,                                       !- Design Specification Outdoor Air Object Name
  {f9e73481-988c-43c8-a1c3-ab713249f9dd}; !- Building Unit Name

OS:Surface,
  {facd2fb9-3835-4a6a-8556-172b1f370937}, !- Handle
  Surface 7,                              !- Name
  Floor,                                  !- Surface Type
  ,                                       !- Construction Name
  {c3f6bada-c861-4221-8f1a-2ac5b03cbce9}, !- Space Name
  Surface,                                !- Outside Boundary Condition
  {f7ded45f-ea59-4064-b1d3-99856d59d5a7}, !- Outside Boundary Condition Object
=======
  {3600695b-7074-486b-b9ac-b6d4b160d0d5}, !- Thermal Zone Name
  ,                                       !- Part of Total Floor Area
  ,                                       !- Design Specification Outdoor Air Object Name
  {27db8b82-9362-489b-9130-e8e5ee5f537c}; !- Building Unit Name

OS:Surface,
  {94779a9a-499e-48da-8667-2377b85a0d38}, !- Handle
  Surface 7,                              !- Name
  Floor,                                  !- Surface Type
  ,                                       !- Construction Name
  {abfe60f1-5ea1-4bbd-988e-d3f14f98304f}, !- Space Name
  Surface,                                !- Outside Boundary Condition
  {4d6c7c93-4e2d-40d4-a081-ad71f3c87167}, !- Outside Boundary Condition Object
>>>>>>> 17b3a688
  NoSun,                                  !- Sun Exposure
  NoWind,                                 !- Wind Exposure
  ,                                       !- View Factor to Ground
  ,                                       !- Number of Vertices
  0, 0, 0,                                !- X,Y,Z Vertex 1 {m}
  0, 5.56486118425249, 0,                 !- X,Y,Z Vertex 2 {m}
  11.129722368505, 5.56486118425249, 0,   !- X,Y,Z Vertex 3 {m}
  11.129722368505, 0, 0;                  !- X,Y,Z Vertex 4 {m}

OS:Surface,
<<<<<<< HEAD
  {497a6b84-4c8c-4412-90f5-495b60e206f9}, !- Handle
  Surface 8,                              !- Name
  Wall,                                   !- Surface Type
  ,                                       !- Construction Name
  {c3f6bada-c861-4221-8f1a-2ac5b03cbce9}, !- Space Name
=======
  {a83fad24-0698-4c5a-acbb-4fce606849d3}, !- Handle
  Surface 8,                              !- Name
  Wall,                                   !- Surface Type
  ,                                       !- Construction Name
  {abfe60f1-5ea1-4bbd-988e-d3f14f98304f}, !- Space Name
>>>>>>> 17b3a688
  Outdoors,                               !- Outside Boundary Condition
  ,                                       !- Outside Boundary Condition Object
  SunExposed,                             !- Sun Exposure
  WindExposed,                            !- Wind Exposure
  ,                                       !- View Factor to Ground
  ,                                       !- Number of Vertices
  0, 5.56486118425249, 2.4384,            !- X,Y,Z Vertex 1 {m}
  0, 5.56486118425249, 0,                 !- X,Y,Z Vertex 2 {m}
  0, 0, 0,                                !- X,Y,Z Vertex 3 {m}
  0, 0, 2.4384;                           !- X,Y,Z Vertex 4 {m}

OS:Surface,
<<<<<<< HEAD
  {f1d0948c-3b48-4b0b-bc3c-1c4307da9400}, !- Handle
  Surface 9,                              !- Name
  Wall,                                   !- Surface Type
  ,                                       !- Construction Name
  {c3f6bada-c861-4221-8f1a-2ac5b03cbce9}, !- Space Name
=======
  {311e086a-96c5-4c2d-867b-d8e1ccfa5956}, !- Handle
  Surface 9,                              !- Name
  Wall,                                   !- Surface Type
  ,                                       !- Construction Name
  {abfe60f1-5ea1-4bbd-988e-d3f14f98304f}, !- Space Name
>>>>>>> 17b3a688
  Outdoors,                               !- Outside Boundary Condition
  ,                                       !- Outside Boundary Condition Object
  SunExposed,                             !- Sun Exposure
  WindExposed,                            !- Wind Exposure
  ,                                       !- View Factor to Ground
  ,                                       !- Number of Vertices
  11.129722368505, 5.56486118425249, 2.4384, !- X,Y,Z Vertex 1 {m}
  11.129722368505, 5.56486118425249, 0,   !- X,Y,Z Vertex 2 {m}
  0, 5.56486118425249, 0,                 !- X,Y,Z Vertex 3 {m}
  0, 5.56486118425249, 2.4384;            !- X,Y,Z Vertex 4 {m}

OS:Surface,
<<<<<<< HEAD
  {591e53c7-d165-4efb-96a6-7779333330bb}, !- Handle
  Surface 10,                             !- Name
  Wall,                                   !- Surface Type
  ,                                       !- Construction Name
  {c3f6bada-c861-4221-8f1a-2ac5b03cbce9}, !- Space Name
=======
  {67b3fc68-e9ed-4743-9667-1b9aafa9e047}, !- Handle
  Surface 10,                             !- Name
  Wall,                                   !- Surface Type
  ,                                       !- Construction Name
  {abfe60f1-5ea1-4bbd-988e-d3f14f98304f}, !- Space Name
>>>>>>> 17b3a688
  Outdoors,                               !- Outside Boundary Condition
  ,                                       !- Outside Boundary Condition Object
  SunExposed,                             !- Sun Exposure
  WindExposed,                            !- Wind Exposure
  ,                                       !- View Factor to Ground
  ,                                       !- Number of Vertices
  11.129722368505, 0, 2.4384,             !- X,Y,Z Vertex 1 {m}
  11.129722368505, 0, 0,                  !- X,Y,Z Vertex 2 {m}
  11.129722368505, 5.56486118425249, 0,   !- X,Y,Z Vertex 3 {m}
  11.129722368505, 5.56486118425249, 2.4384; !- X,Y,Z Vertex 4 {m}

OS:Surface,
<<<<<<< HEAD
  {f224e8b5-00a0-409b-a1e2-b07a16737254}, !- Handle
  Surface 11,                             !- Name
  Wall,                                   !- Surface Type
  ,                                       !- Construction Name
  {c3f6bada-c861-4221-8f1a-2ac5b03cbce9}, !- Space Name
=======
  {2c350689-7239-4382-9e0c-a1cd6f158c79}, !- Handle
  Surface 11,                             !- Name
  Wall,                                   !- Surface Type
  ,                                       !- Construction Name
  {abfe60f1-5ea1-4bbd-988e-d3f14f98304f}, !- Space Name
>>>>>>> 17b3a688
  Outdoors,                               !- Outside Boundary Condition
  ,                                       !- Outside Boundary Condition Object
  SunExposed,                             !- Sun Exposure
  WindExposed,                            !- Wind Exposure
  ,                                       !- View Factor to Ground
  ,                                       !- Number of Vertices
  0, 0, 2.4384,                           !- X,Y,Z Vertex 1 {m}
  0, 0, 0,                                !- X,Y,Z Vertex 2 {m}
  11.129722368505, 0, 0,                  !- X,Y,Z Vertex 3 {m}
  11.129722368505, 0, 2.4384;             !- X,Y,Z Vertex 4 {m}

OS:Surface,
<<<<<<< HEAD
  {5a5992a7-7def-474e-b75a-90e0e57579cd}, !- Handle
  Surface 12,                             !- Name
  RoofCeiling,                            !- Surface Type
  ,                                       !- Construction Name
  {c3f6bada-c861-4221-8f1a-2ac5b03cbce9}, !- Space Name
  Surface,                                !- Outside Boundary Condition
  {5e583f94-9e01-4c81-8c4c-6132c8a867cd}, !- Outside Boundary Condition Object
=======
  {090b4a61-c221-4b79-ac47-0934d80b6991}, !- Handle
  Surface 12,                             !- Name
  RoofCeiling,                            !- Surface Type
  ,                                       !- Construction Name
  {abfe60f1-5ea1-4bbd-988e-d3f14f98304f}, !- Space Name
  Surface,                                !- Outside Boundary Condition
  {4b6fc766-e08d-4904-8d30-f72d2310f195}, !- Outside Boundary Condition Object
>>>>>>> 17b3a688
  NoSun,                                  !- Sun Exposure
  NoWind,                                 !- Wind Exposure
  ,                                       !- View Factor to Ground
  ,                                       !- Number of Vertices
  11.129722368505, 0, 2.4384,             !- X,Y,Z Vertex 1 {m}
  11.129722368505, 5.56486118425249, 2.4384, !- X,Y,Z Vertex 2 {m}
  0, 5.56486118425249, 2.4384,            !- X,Y,Z Vertex 3 {m}
  0, 0, 2.4384;                           !- X,Y,Z Vertex 4 {m}

OS:Surface,
<<<<<<< HEAD
  {5e583f94-9e01-4c81-8c4c-6132c8a867cd}, !- Handle
  Surface 13,                             !- Name
  Floor,                                  !- Surface Type
  ,                                       !- Construction Name
  {6af800ed-16ca-4358-990e-ed573e3400ad}, !- Space Name
  Surface,                                !- Outside Boundary Condition
  {5a5992a7-7def-474e-b75a-90e0e57579cd}, !- Outside Boundary Condition Object
=======
  {4b6fc766-e08d-4904-8d30-f72d2310f195}, !- Handle
  Surface 13,                             !- Name
  Floor,                                  !- Surface Type
  ,                                       !- Construction Name
  {55e928d9-794a-4497-b7d2-23dd92d186be}, !- Space Name
  Surface,                                !- Outside Boundary Condition
  {090b4a61-c221-4b79-ac47-0934d80b6991}, !- Outside Boundary Condition Object
>>>>>>> 17b3a688
  NoSun,                                  !- Sun Exposure
  NoWind,                                 !- Wind Exposure
  ,                                       !- View Factor to Ground
  ,                                       !- Number of Vertices
  0, 5.56486118425249, 0,                 !- X,Y,Z Vertex 1 {m}
  11.129722368505, 5.56486118425249, 0,   !- X,Y,Z Vertex 2 {m}
  11.129722368505, 0, 0,                  !- X,Y,Z Vertex 3 {m}
  0, 0, 0;                                !- X,Y,Z Vertex 4 {m}

OS:Surface,
<<<<<<< HEAD
  {998df649-37db-41a4-9285-dcd3fd6fa1e2}, !- Handle
  Surface 14,                             !- Name
  RoofCeiling,                            !- Surface Type
  ,                                       !- Construction Name
  {6af800ed-16ca-4358-990e-ed573e3400ad}, !- Space Name
=======
  {dfc3dc81-52e9-4518-b03c-59b1241866b2}, !- Handle
  Surface 14,                             !- Name
  RoofCeiling,                            !- Surface Type
  ,                                       !- Construction Name
  {55e928d9-794a-4497-b7d2-23dd92d186be}, !- Space Name
>>>>>>> 17b3a688
  Outdoors,                               !- Outside Boundary Condition
  ,                                       !- Outside Boundary Condition Object
  SunExposed,                             !- Sun Exposure
  WindExposed,                            !- Wind Exposure
  ,                                       !- View Factor to Ground
  ,                                       !- Number of Vertices
  8.34729177637873, 2.78243059212624, 1.69601529606312, !- X,Y,Z Vertex 1 {m}
  2.78243059212624, 2.78243059212624, 1.69601529606312, !- X,Y,Z Vertex 2 {m}
  0, 0, 0.3048,                           !- X,Y,Z Vertex 3 {m}
  11.129722368505, 0, 0.3048;             !- X,Y,Z Vertex 4 {m}

OS:Surface,
<<<<<<< HEAD
  {8bfc3717-666d-4e18-9a5d-bacc7d26ced3}, !- Handle
  Surface 15,                             !- Name
  RoofCeiling,                            !- Surface Type
  ,                                       !- Construction Name
  {6af800ed-16ca-4358-990e-ed573e3400ad}, !- Space Name
=======
  {f88be3d5-8943-4245-96b5-73bf848027ec}, !- Handle
  Surface 15,                             !- Name
  RoofCeiling,                            !- Surface Type
  ,                                       !- Construction Name
  {55e928d9-794a-4497-b7d2-23dd92d186be}, !- Space Name
>>>>>>> 17b3a688
  Outdoors,                               !- Outside Boundary Condition
  ,                                       !- Outside Boundary Condition Object
  SunExposed,                             !- Sun Exposure
  WindExposed,                            !- Wind Exposure
  ,                                       !- View Factor to Ground
  ,                                       !- Number of Vertices
  2.78243059212624, 2.78243059212624, 1.69601529606312, !- X,Y,Z Vertex 1 {m}
  8.34729177637873, 2.78243059212624, 1.69601529606312, !- X,Y,Z Vertex 2 {m}
  11.129722368505, 5.56486118425249, 0.304799999999999, !- X,Y,Z Vertex 3 {m}
  0, 5.56486118425249, 0.304799999999999; !- X,Y,Z Vertex 4 {m}

OS:Surface,
<<<<<<< HEAD
  {e80da8b2-cc3b-46c3-8b7a-72c7cceaef82}, !- Handle
  Surface 16,                             !- Name
  RoofCeiling,                            !- Surface Type
  ,                                       !- Construction Name
  {6af800ed-16ca-4358-990e-ed573e3400ad}, !- Space Name
=======
  {94457612-e3e1-4525-a6a8-67eb2171bdf1}, !- Handle
  Surface 16,                             !- Name
  RoofCeiling,                            !- Surface Type
  ,                                       !- Construction Name
  {55e928d9-794a-4497-b7d2-23dd92d186be}, !- Space Name
>>>>>>> 17b3a688
  Outdoors,                               !- Outside Boundary Condition
  ,                                       !- Outside Boundary Condition Object
  SunExposed,                             !- Sun Exposure
  WindExposed,                            !- Wind Exposure
  ,                                       !- View Factor to Ground
  ,                                       !- Number of Vertices
  2.78243059212624, 2.78243059212624, 1.69601529606312, !- X,Y,Z Vertex 1 {m}
  0, 5.56486118425249, 0.3048,            !- X,Y,Z Vertex 2 {m}
  0, 0, 0.3048;                           !- X,Y,Z Vertex 3 {m}

OS:Surface,
<<<<<<< HEAD
  {3919d9d2-b3ce-42e9-bd3a-b3497d47fb17}, !- Handle
  Surface 17,                             !- Name
  RoofCeiling,                            !- Surface Type
  ,                                       !- Construction Name
  {6af800ed-16ca-4358-990e-ed573e3400ad}, !- Space Name
=======
  {b724c824-ebd0-40c0-b58a-0d562a1f9c82}, !- Handle
  Surface 17,                             !- Name
  RoofCeiling,                            !- Surface Type
  ,                                       !- Construction Name
  {55e928d9-794a-4497-b7d2-23dd92d186be}, !- Space Name
>>>>>>> 17b3a688
  Outdoors,                               !- Outside Boundary Condition
  ,                                       !- Outside Boundary Condition Object
  SunExposed,                             !- Sun Exposure
  WindExposed,                            !- Wind Exposure
  ,                                       !- View Factor to Ground
  ,                                       !- Number of Vertices
  8.34729177637873, 2.78243059212624, 1.69601529606312, !- X,Y,Z Vertex 1 {m}
  11.129722368505, 0, 0.304799999999997,  !- X,Y,Z Vertex 2 {m}
  11.129722368505, 5.56486118425249, 0.304799999999997; !- X,Y,Z Vertex 3 {m}

OS:Space,
<<<<<<< HEAD
  {6af800ed-16ca-4358-990e-ed573e3400ad}, !- Handle
  finished attic space,                   !- Name
  {bdbb6973-5089-4ac5-8e5d-2cbd97d5dd78}, !- Space Type Name
=======
  {55e928d9-794a-4497-b7d2-23dd92d186be}, !- Handle
  finished attic space,                   !- Name
  {946078d9-c71d-428a-afac-dda2220f2030}, !- Space Type Name
>>>>>>> 17b3a688
  ,                                       !- Default Construction Set Name
  ,                                       !- Default Schedule Set Name
  -0,                                     !- Direction of Relative North {deg}
  0,                                      !- X Origin {m}
  0,                                      !- Y Origin {m}
  4.8768,                                 !- Z Origin {m}
  ,                                       !- Building Story Name
<<<<<<< HEAD
  {41a7d054-b7bd-4027-bd2b-d5752b062f31}, !- Thermal Zone Name
  ,                                       !- Part of Total Floor Area
  ,                                       !- Design Specification Outdoor Air Object Name
  {f9e73481-988c-43c8-a1c3-ab713249f9dd}; !- Building Unit Name

OS:BuildingUnit,
  {f9e73481-988c-43c8-a1c3-ab713249f9dd}, !- Handle
=======
  {3600695b-7074-486b-b9ac-b6d4b160d0d5}, !- Thermal Zone Name
  ,                                       !- Part of Total Floor Area
  ,                                       !- Design Specification Outdoor Air Object Name
  {27db8b82-9362-489b-9130-e8e5ee5f537c}; !- Building Unit Name

OS:BuildingUnit,
  {27db8b82-9362-489b-9130-e8e5ee5f537c}, !- Handle
>>>>>>> 17b3a688
  unit 1,                                 !- Name
  ,                                       !- Rendering Color
  Residential;                            !- Building Unit Type

OS:Building,
<<<<<<< HEAD
  {c05ea775-a846-4dfd-a426-8797dc5fa7af}, !- Handle
=======
  {55a200f1-945d-4cae-ba97-024a014219aa}, !- Handle
>>>>>>> 17b3a688
  Building 1,                             !- Name
  ,                                       !- Building Sector Type
  0,                                      !- North Axis {deg}
  ,                                       !- Nominal Floor to Floor Height {m}
  ,                                       !- Space Type Name
  ,                                       !- Default Construction Set Name
  ,                                       !- Default Schedule Set Name
  3,                                      !- Standards Number of Stories
  3,                                      !- Standards Number of Above Ground Stories
  ,                                       !- Standards Template
  singlefamilydetached,                   !- Standards Building Type
  1;                                      !- Standards Number of Living Units

OS:AdditionalProperties,
<<<<<<< HEAD
  {b35d5d18-b6ef-4e85-979b-26793ebf4011}, !- Handle
  {c05ea775-a846-4dfd-a426-8797dc5fa7af}, !- Object Name
=======
  {b6c1cf42-08f7-47b7-9585-962a13b6b873}, !- Handle
  {55a200f1-945d-4cae-ba97-024a014219aa}, !- Object Name
>>>>>>> 17b3a688
  Total Units Represented,                !- Feature Name 1
  Integer,                                !- Feature Data Type 1
  1,                                      !- Feature Value 1
  Total Units Modeled,                    !- Feature Name 2
  Integer,                                !- Feature Data Type 2
  1;                                      !- Feature Value 2

OS:AdditionalProperties,
<<<<<<< HEAD
  {dca00605-3c93-4370-afe1-3290f1fdafef}, !- Handle
  {f9e73481-988c-43c8-a1c3-ab713249f9dd}, !- Object Name
=======
  {cf51f357-d29f-43f7-bffe-a8d0d87a224f}, !- Handle
  {27db8b82-9362-489b-9130-e8e5ee5f537c}, !- Object Name
>>>>>>> 17b3a688
  NumberOfBedrooms,                       !- Feature Name 1
  Integer,                                !- Feature Data Type 1
  3,                                      !- Feature Value 1
  NumberOfBathrooms,                      !- Feature Name 2
  Double,                                 !- Feature Data Type 2
  2;                                      !- Feature Value 2

OS:Schedule:Day,
<<<<<<< HEAD
  {c4240f21-5c99-4781-8bd9-061a41737034}, !- Handle
=======
  {86e7e4af-6ce2-4468-b372-cbc9aa152b17}, !- Handle
>>>>>>> 17b3a688
  Schedule Day 1,                         !- Name
  ,                                       !- Schedule Type Limits Name
  ,                                       !- Interpolate to Timestep
  24,                                     !- Hour 1
  0,                                      !- Minute 1
  0;                                      !- Value Until Time 1

OS:Schedule:Day,
<<<<<<< HEAD
  {25bc41b7-651b-44e0-b5e9-cf7782c5aff5}, !- Handle
=======
  {620aec72-2e8a-4036-9207-e6937cb7072d}, !- Handle
>>>>>>> 17b3a688
  Schedule Day 2,                         !- Name
  ,                                       !- Schedule Type Limits Name
  ,                                       !- Interpolate to Timestep
  24,                                     !- Hour 1
  0,                                      !- Minute 1
  1;                                      !- Value Until Time 1

OS:ShadingSurfaceGroup,
<<<<<<< HEAD
  {be371c80-a72f-4116-841b-b1577e8751e4}, !- Handle
=======
  {6f8a315f-c21c-4777-ab04-8b0dab1245d4}, !- Handle
>>>>>>> 17b3a688
  res eaves,                              !- Name
  Building;                               !- Shading Surface Type

OS:ShadingSurface,
<<<<<<< HEAD
  {9cd29214-c85c-4a3d-b4b5-614f1c7841fd}, !- Handle
  Surface 14 - res eaves,                 !- Name
  ,                                       !- Construction Name
  {be371c80-a72f-4116-841b-b1577e8751e4}, !- Shading Surface Group Name
  ,                                       !- Transmittance Schedule Name
  ,                                       !- Number of Vertices
  0, -0.6096, 4.8768,                     !- X,Y,Z Vertex 1 {m}
  11.129722368505, -0.6096, 4.8768,       !- X,Y,Z Vertex 2 {m}
  11.129722368505, 0, 5.1816,             !- X,Y,Z Vertex 3 {m}
  0, 0, 5.1816;                           !- X,Y,Z Vertex 4 {m}

OS:ShadingSurface,
  {624827d5-6cea-4081-b1d8-4753b6b1a5ac}, !- Handle
  Surface 15 - res eaves,                 !- Name
  ,                                       !- Construction Name
  {be371c80-a72f-4116-841b-b1577e8751e4}, !- Shading Surface Group Name
=======
  {b4ce757b-3176-4a68-a066-44ea510c2d7b}, !- Handle
  Surface 15 - res eaves,                 !- Name
  ,                                       !- Construction Name
  {6f8a315f-c21c-4777-ab04-8b0dab1245d4}, !- Shading Surface Group Name
>>>>>>> 17b3a688
  ,                                       !- Transmittance Schedule Name
  ,                                       !- Number of Vertices
  11.129722368505, 6.17446118425249, 4.8768, !- X,Y,Z Vertex 1 {m}
  0, 6.17446118425249, 4.8768,            !- X,Y,Z Vertex 2 {m}
  0, 5.56486118425249, 5.1816,            !- X,Y,Z Vertex 3 {m}
  11.129722368505, 5.56486118425249, 5.1816; !- X,Y,Z Vertex 4 {m}

OS:ShadingSurface,
<<<<<<< HEAD
  {261d7e1b-198b-4e65-95c5-3363aca1c4c3}, !- Handle
  Surface 16 - res eaves,                 !- Name
  ,                                       !- Construction Name
  {be371c80-a72f-4116-841b-b1577e8751e4}, !- Shading Surface Group Name
=======
  {f3121815-897d-4878-9004-34ffd526e392}, !- Handle
  Surface 16 - res eaves,                 !- Name
  ,                                       !- Construction Name
  {6f8a315f-c21c-4777-ab04-8b0dab1245d4}, !- Shading Surface Group Name
>>>>>>> 17b3a688
  ,                                       !- Transmittance Schedule Name
  ,                                       !- Number of Vertices
  -0.6096, 5.56486118425249, 4.8768,      !- X,Y,Z Vertex 1 {m}
  -0.6096, 0, 4.8768,                     !- X,Y,Z Vertex 2 {m}
  0, 0, 5.1816,                           !- X,Y,Z Vertex 3 {m}
  0, 5.56486118425249, 5.1816;            !- X,Y,Z Vertex 4 {m}

OS:ShadingSurface,
<<<<<<< HEAD
  {19707aea-9afc-4a6a-b4dc-2b31e9610687}, !- Handle
  Surface 17 - res eaves,                 !- Name
  ,                                       !- Construction Name
  {be371c80-a72f-4116-841b-b1577e8751e4}, !- Shading Surface Group Name
=======
  {7d36cdd8-34a2-4960-adac-44f136236ff6}, !- Handle
  Surface 14 - res eaves,                 !- Name
  ,                                       !- Construction Name
  {6f8a315f-c21c-4777-ab04-8b0dab1245d4}, !- Shading Surface Group Name
  ,                                       !- Transmittance Schedule Name
  ,                                       !- Number of Vertices
  0, -0.6096, 4.8768,                     !- X,Y,Z Vertex 1 {m}
  11.129722368505, -0.6096, 4.8768,       !- X,Y,Z Vertex 2 {m}
  11.129722368505, 0, 5.1816,             !- X,Y,Z Vertex 3 {m}
  0, 0, 5.1816;                           !- X,Y,Z Vertex 4 {m}

OS:ShadingSurface,
  {9cd2fa1f-27db-4b9a-8f34-72ee552a1a75}, !- Handle
  Surface 17 - res eaves,                 !- Name
  ,                                       !- Construction Name
  {6f8a315f-c21c-4777-ab04-8b0dab1245d4}, !- Shading Surface Group Name
>>>>>>> 17b3a688
  ,                                       !- Transmittance Schedule Name
  ,                                       !- Number of Vertices
  11.739322368505, 0, 4.8768,             !- X,Y,Z Vertex 1 {m}
  11.739322368505, 5.56486118425249, 4.8768, !- X,Y,Z Vertex 2 {m}
  11.129722368505, 5.56486118425249, 5.1816, !- X,Y,Z Vertex 3 {m}
  11.129722368505, 0, 5.1816;             !- X,Y,Z Vertex 4 {m}
<|MERGE_RESOLUTION|>--- conflicted
+++ resolved
@@ -1,53 +1,26 @@
 !- NOTE: Auto-generated from /test/osw_files/SFD_2000sqft_2story_SL_FA_HipRoof.osw
 
 OS:Version,
-<<<<<<< HEAD
-  {c411a4a1-13e4-4471-881e-7f5c77fea023}, !- Handle
-  2.8.0;                                  !- Version Identifier
-
-OS:SimulationControl,
-  {489b8045-8c68-4cec-b93c-dbc80d8ab593}, !- Handle
-=======
   {09e2f379-62fe-47a2-ba01-c0b1731f2362}, !- Handle
   2.8.1;                                  !- Version Identifier
 
 OS:SimulationControl,
   {f6c8b200-ee81-410f-a46a-af1d97a6c999}, !- Handle
->>>>>>> 17b3a688
   ,                                       !- Do Zone Sizing Calculation
   ,                                       !- Do System Sizing Calculation
   ,                                       !- Do Plant Sizing Calculation
   No;                                     !- Run Simulation for Sizing Periods
 
 OS:Timestep,
-<<<<<<< HEAD
-  {ecd291aa-6c7c-4001-81e2-815794e870cc}, !- Handle
-  6;                                      !- Number of Timesteps per Hour
-
-OS:ShadowCalculation,
-  {3e7730e2-7dda-42be-86f4-9e6485c4485f}, !- Handle
-=======
   {54d85f66-a1c6-487b-bac8-8403306e835b}, !- Handle
   6;                                      !- Number of Timesteps per Hour
 
 OS:ShadowCalculation,
   {5df3e6cd-1649-42cc-b1a6-2973397dbdd6}, !- Handle
->>>>>>> 17b3a688
   20,                                     !- Calculation Frequency
   200;                                    !- Maximum Figures in Shadow Overlap Calculations
 
 OS:SurfaceConvectionAlgorithm:Outside,
-<<<<<<< HEAD
-  {bf9b823e-a3b3-41fa-8e30-7f51dc985558}, !- Handle
-  DOE-2;                                  !- Algorithm
-
-OS:SurfaceConvectionAlgorithm:Inside,
-  {2a0ec557-2ad2-483c-bf17-20e1d42e4fbc}, !- Handle
-  TARP;                                   !- Algorithm
-
-OS:ZoneCapacitanceMultiplier:ResearchSpecial,
-  {c00a2d0c-0e89-45d4-a579-ce540e4bd23d}, !- Handle
-=======
   {21f190ec-c0af-4189-9cf5-270acc64d088}, !- Handle
   DOE-2;                                  !- Algorithm
 
@@ -57,17 +30,12 @@
 
 OS:ZoneCapacitanceMultiplier:ResearchSpecial,
   {4fa4ef0b-74f0-4dc4-bca4-c6d4524a1be3}, !- Handle
->>>>>>> 17b3a688
   ,                                       !- Temperature Capacity Multiplier
   15,                                     !- Humidity Capacity Multiplier
   ;                                       !- Carbon Dioxide Capacity Multiplier
 
 OS:RunPeriod,
-<<<<<<< HEAD
-  {752fb9b2-e97b-48cf-936c-10a6f544a2b6}, !- Handle
-=======
   {26dca1a4-9f03-4890-afe5-c4437974b26c}, !- Handle
->>>>>>> 17b3a688
   Run Period 1,                           !- Name
   1,                                      !- Begin Month
   1,                                      !- Begin Day of Month
@@ -81,11 +49,7 @@
   ;                                       !- Number of Times Runperiod to be Repeated
 
 OS:ThermalZone,
-<<<<<<< HEAD
-  {41a7d054-b7bd-4027-bd2b-d5752b062f31}, !- Handle
-=======
   {3600695b-7074-486b-b9ac-b6d4b160d0d5}, !- Handle
->>>>>>> 17b3a688
   living zone,                            !- Name
   ,                                       !- Multiplier
   ,                                       !- Ceiling Height {m}
@@ -94,17 +58,10 @@
   ,                                       !- Zone Inside Convection Algorithm
   ,                                       !- Zone Outside Convection Algorithm
   ,                                       !- Zone Conditioning Equipment List Name
-<<<<<<< HEAD
-  {c790c6f1-66f8-4ac5-9611-358fac9f2089}, !- Zone Air Inlet Port List
-  {fc3d640c-9d0f-4ea6-9f2c-3798b982e630}, !- Zone Air Exhaust Port List
-  {38e676f9-7ba8-47a5-ad1f-ca9cbccb3855}, !- Zone Air Node Name
-  {2bfc90cf-799b-4397-a152-4ff1f39544ca}, !- Zone Return Air Port List
-=======
   {fa8c60d9-5b4c-476a-9e9f-668ac733e336}, !- Zone Air Inlet Port List
   {1c038b65-9deb-444a-a279-554482f1b6d3}, !- Zone Air Exhaust Port List
   {4135a28a-49bf-4470-a21f-230bd88aa4ba}, !- Zone Air Node Name
   {2ce5f993-59a2-492b-9ae1-9fb3d8792b8c}, !- Zone Return Air Port List
->>>>>>> 17b3a688
   ,                                       !- Primary Daylighting Control Name
   ,                                       !- Fraction of Zone Controlled by Primary Daylighting Control
   ,                                       !- Secondary Daylighting Control Name
@@ -115,39 +72,6 @@
   No;                                     !- Use Ideal Air Loads
 
 OS:Node,
-<<<<<<< HEAD
-  {ca6497c1-14b0-4b01-9543-eb479360a37a}, !- Handle
-  Node 1,                                 !- Name
-  {38e676f9-7ba8-47a5-ad1f-ca9cbccb3855}, !- Inlet Port
-  ;                                       !- Outlet Port
-
-OS:Connection,
-  {38e676f9-7ba8-47a5-ad1f-ca9cbccb3855}, !- Handle
-  {db2324c0-4044-45cd-b7f7-8d3bec56ee15}, !- Name
-  {41a7d054-b7bd-4027-bd2b-d5752b062f31}, !- Source Object
-  11,                                     !- Outlet Port
-  {ca6497c1-14b0-4b01-9543-eb479360a37a}, !- Target Object
-  2;                                      !- Inlet Port
-
-OS:PortList,
-  {c790c6f1-66f8-4ac5-9611-358fac9f2089}, !- Handle
-  {4966c16b-b492-44b1-b6d6-81face54f546}, !- Name
-  {41a7d054-b7bd-4027-bd2b-d5752b062f31}; !- HVAC Component
-
-OS:PortList,
-  {fc3d640c-9d0f-4ea6-9f2c-3798b982e630}, !- Handle
-  {9a073d26-56e9-419d-ba7f-6c0747a1b7ac}, !- Name
-  {41a7d054-b7bd-4027-bd2b-d5752b062f31}; !- HVAC Component
-
-OS:PortList,
-  {2bfc90cf-799b-4397-a152-4ff1f39544ca}, !- Handle
-  {cf286911-9794-493d-8b94-5cf1421cc1ac}, !- Name
-  {41a7d054-b7bd-4027-bd2b-d5752b062f31}; !- HVAC Component
-
-OS:Sizing:Zone,
-  {b293d571-9d04-4a0a-bb9f-a019c2b7e9cc}, !- Handle
-  {41a7d054-b7bd-4027-bd2b-d5752b062f31}, !- Zone or ZoneList Name
-=======
   {0f7c3edc-434e-46e9-a2fc-c34bc9e26161}, !- Handle
   Node 1,                                 !- Name
   {4135a28a-49bf-4470-a21f-230bd88aa4ba}, !- Inlet Port
@@ -179,7 +103,6 @@
 OS:Sizing:Zone,
   {4b1ce23b-90b5-4d06-b05e-a4fc54ce3f09}, !- Handle
   {3600695b-7074-486b-b9ac-b6d4b160d0d5}, !- Zone or ZoneList Name
->>>>>>> 17b3a688
   SupplyAirTemperature,                   !- Zone Cooling Design Supply Air Temperature Input Method
   14,                                     !- Zone Cooling Design Supply Air Temperature {C}
   11.11,                                  !- Zone Cooling Design Supply Air Temperature Difference {deltaC}
@@ -208,16 +131,6 @@
   autosize;                               !- Dedicated Outdoor Air High Setpoint Temperature for Design {C}
 
 OS:ZoneHVAC:EquipmentList,
-<<<<<<< HEAD
-  {0bd4ec7f-68d0-41ee-aeaa-26dfd45de08b}, !- Handle
-  Zone HVAC Equipment List 1,             !- Name
-  {41a7d054-b7bd-4027-bd2b-d5752b062f31}; !- Thermal Zone
-
-OS:Space,
-  {f3d0ffef-658a-4053-8c01-7976c1e66ea8}, !- Handle
-  living space,                           !- Name
-  {bdbb6973-5089-4ac5-8e5d-2cbd97d5dd78}, !- Space Type Name
-=======
   {3c8667d3-4b38-49b9-8d16-577d20bdade7}, !- Handle
   Zone HVAC Equipment List 1,             !- Name
   {3600695b-7074-486b-b9ac-b6d4b160d0d5}; !- Thermal Zone
@@ -226,7 +139,6 @@
   {6b5244fb-c304-4f70-8e68-711587d69128}, !- Handle
   living space,                           !- Name
   {946078d9-c71d-428a-afac-dda2220f2030}, !- Space Type Name
->>>>>>> 17b3a688
   ,                                       !- Default Construction Set Name
   ,                                       !- Default Schedule Set Name
   -0,                                     !- Direction of Relative North {deg}
@@ -234,19 +146,6 @@
   0,                                      !- Y Origin {m}
   0,                                      !- Z Origin {m}
   ,                                       !- Building Story Name
-<<<<<<< HEAD
-  {41a7d054-b7bd-4027-bd2b-d5752b062f31}, !- Thermal Zone Name
-  ,                                       !- Part of Total Floor Area
-  ,                                       !- Design Specification Outdoor Air Object Name
-  {f9e73481-988c-43c8-a1c3-ab713249f9dd}; !- Building Unit Name
-
-OS:Surface,
-  {16f7af64-09cf-4efb-b6dc-55cd74a95e8d}, !- Handle
-  Surface 1,                              !- Name
-  Floor,                                  !- Surface Type
-  ,                                       !- Construction Name
-  {f3d0ffef-658a-4053-8c01-7976c1e66ea8}, !- Space Name
-=======
   {3600695b-7074-486b-b9ac-b6d4b160d0d5}, !- Thermal Zone Name
   ,                                       !- Part of Total Floor Area
   ,                                       !- Design Specification Outdoor Air Object Name
@@ -258,7 +157,6 @@
   Floor,                                  !- Surface Type
   ,                                       !- Construction Name
   {6b5244fb-c304-4f70-8e68-711587d69128}, !- Space Name
->>>>>>> 17b3a688
   Foundation,                             !- Outside Boundary Condition
   ,                                       !- Outside Boundary Condition Object
   NoSun,                                  !- Sun Exposure
@@ -271,19 +169,11 @@
   11.129722368505, 0, 0;                  !- X,Y,Z Vertex 4 {m}
 
 OS:Surface,
-<<<<<<< HEAD
-  {11464e8f-4f2d-490c-9bb1-31ffdde10bc0}, !- Handle
-  Surface 2,                              !- Name
-  Wall,                                   !- Surface Type
-  ,                                       !- Construction Name
-  {f3d0ffef-658a-4053-8c01-7976c1e66ea8}, !- Space Name
-=======
   {10dfd739-3143-444f-9050-7b0fcd4817f6}, !- Handle
   Surface 2,                              !- Name
   Wall,                                   !- Surface Type
   ,                                       !- Construction Name
   {6b5244fb-c304-4f70-8e68-711587d69128}, !- Space Name
->>>>>>> 17b3a688
   Outdoors,                               !- Outside Boundary Condition
   ,                                       !- Outside Boundary Condition Object
   SunExposed,                             !- Sun Exposure
@@ -296,19 +186,11 @@
   0, 0, 2.4384;                           !- X,Y,Z Vertex 4 {m}
 
 OS:Surface,
-<<<<<<< HEAD
-  {a48d2f0e-bde7-499e-9edd-ddfee31c4fee}, !- Handle
-  Surface 3,                              !- Name
-  Wall,                                   !- Surface Type
-  ,                                       !- Construction Name
-  {f3d0ffef-658a-4053-8c01-7976c1e66ea8}, !- Space Name
-=======
   {97e17d2b-c086-4816-8d1b-705a43c1bb3e}, !- Handle
   Surface 3,                              !- Name
   Wall,                                   !- Surface Type
   ,                                       !- Construction Name
   {6b5244fb-c304-4f70-8e68-711587d69128}, !- Space Name
->>>>>>> 17b3a688
   Outdoors,                               !- Outside Boundary Condition
   ,                                       !- Outside Boundary Condition Object
   SunExposed,                             !- Sun Exposure
@@ -321,19 +203,11 @@
   0, 5.56486118425249, 2.4384;            !- X,Y,Z Vertex 4 {m}
 
 OS:Surface,
-<<<<<<< HEAD
-  {fbf098f1-4ef7-4083-90b5-54f8ea60734d}, !- Handle
-  Surface 4,                              !- Name
-  Wall,                                   !- Surface Type
-  ,                                       !- Construction Name
-  {f3d0ffef-658a-4053-8c01-7976c1e66ea8}, !- Space Name
-=======
   {6dfa5a41-1ffb-4ca2-b001-6a28f6db51da}, !- Handle
   Surface 4,                              !- Name
   Wall,                                   !- Surface Type
   ,                                       !- Construction Name
   {6b5244fb-c304-4f70-8e68-711587d69128}, !- Space Name
->>>>>>> 17b3a688
   Outdoors,                               !- Outside Boundary Condition
   ,                                       !- Outside Boundary Condition Object
   SunExposed,                             !- Sun Exposure
@@ -346,19 +220,11 @@
   11.129722368505, 5.56486118425249, 2.4384; !- X,Y,Z Vertex 4 {m}
 
 OS:Surface,
-<<<<<<< HEAD
-  {144cce19-cfb2-4885-9445-62252ab27f61}, !- Handle
-  Surface 5,                              !- Name
-  Wall,                                   !- Surface Type
-  ,                                       !- Construction Name
-  {f3d0ffef-658a-4053-8c01-7976c1e66ea8}, !- Space Name
-=======
   {ddc60db7-6928-4382-87f9-e83b9d9cbf10}, !- Handle
   Surface 5,                              !- Name
   Wall,                                   !- Surface Type
   ,                                       !- Construction Name
   {6b5244fb-c304-4f70-8e68-711587d69128}, !- Space Name
->>>>>>> 17b3a688
   Outdoors,                               !- Outside Boundary Condition
   ,                                       !- Outside Boundary Condition Object
   SunExposed,                             !- Sun Exposure
@@ -371,15 +237,6 @@
   11.129722368505, 0, 2.4384;             !- X,Y,Z Vertex 4 {m}
 
 OS:Surface,
-<<<<<<< HEAD
-  {f7ded45f-ea59-4064-b1d3-99856d59d5a7}, !- Handle
-  Surface 6,                              !- Name
-  RoofCeiling,                            !- Surface Type
-  ,                                       !- Construction Name
-  {f3d0ffef-658a-4053-8c01-7976c1e66ea8}, !- Space Name
-  Surface,                                !- Outside Boundary Condition
-  {facd2fb9-3835-4a6a-8556-172b1f370937}, !- Outside Boundary Condition Object
-=======
   {4d6c7c93-4e2d-40d4-a081-ad71f3c87167}, !- Handle
   Surface 6,                              !- Name
   RoofCeiling,                            !- Surface Type
@@ -387,7 +244,6 @@
   {6b5244fb-c304-4f70-8e68-711587d69128}, !- Space Name
   Surface,                                !- Outside Boundary Condition
   {94779a9a-499e-48da-8667-2377b85a0d38}, !- Outside Boundary Condition Object
->>>>>>> 17b3a688
   NoSun,                                  !- Sun Exposure
   NoWind,                                 !- Wind Exposure
   ,                                       !- View Factor to Ground
@@ -398,11 +254,7 @@
   0, 0, 2.4384;                           !- X,Y,Z Vertex 4 {m}
 
 OS:SpaceType,
-<<<<<<< HEAD
-  {bdbb6973-5089-4ac5-8e5d-2cbd97d5dd78}, !- Handle
-=======
   {946078d9-c71d-428a-afac-dda2220f2030}, !- Handle
->>>>>>> 17b3a688
   Space Type 1,                           !- Name
   ,                                       !- Default Construction Set Name
   ,                                       !- Default Schedule Set Name
@@ -413,15 +265,9 @@
   living;                                 !- Standards Space Type
 
 OS:Space,
-<<<<<<< HEAD
-  {c3f6bada-c861-4221-8f1a-2ac5b03cbce9}, !- Handle
-  living space|story 2,                   !- Name
-  {bdbb6973-5089-4ac5-8e5d-2cbd97d5dd78}, !- Space Type Name
-=======
   {abfe60f1-5ea1-4bbd-988e-d3f14f98304f}, !- Handle
   living space|story 2,                   !- Name
   {946078d9-c71d-428a-afac-dda2220f2030}, !- Space Type Name
->>>>>>> 17b3a688
   ,                                       !- Default Construction Set Name
   ,                                       !- Default Schedule Set Name
   -0,                                     !- Direction of Relative North {deg}
@@ -429,21 +275,6 @@
   0,                                      !- Y Origin {m}
   2.4384,                                 !- Z Origin {m}
   ,                                       !- Building Story Name
-<<<<<<< HEAD
-  {41a7d054-b7bd-4027-bd2b-d5752b062f31}, !- Thermal Zone Name
-  ,                                       !- Part of Total Floor Area
-  ,                                       !- Design Specification Outdoor Air Object Name
-  {f9e73481-988c-43c8-a1c3-ab713249f9dd}; !- Building Unit Name
-
-OS:Surface,
-  {facd2fb9-3835-4a6a-8556-172b1f370937}, !- Handle
-  Surface 7,                              !- Name
-  Floor,                                  !- Surface Type
-  ,                                       !- Construction Name
-  {c3f6bada-c861-4221-8f1a-2ac5b03cbce9}, !- Space Name
-  Surface,                                !- Outside Boundary Condition
-  {f7ded45f-ea59-4064-b1d3-99856d59d5a7}, !- Outside Boundary Condition Object
-=======
   {3600695b-7074-486b-b9ac-b6d4b160d0d5}, !- Thermal Zone Name
   ,                                       !- Part of Total Floor Area
   ,                                       !- Design Specification Outdoor Air Object Name
@@ -457,7 +288,6 @@
   {abfe60f1-5ea1-4bbd-988e-d3f14f98304f}, !- Space Name
   Surface,                                !- Outside Boundary Condition
   {4d6c7c93-4e2d-40d4-a081-ad71f3c87167}, !- Outside Boundary Condition Object
->>>>>>> 17b3a688
   NoSun,                                  !- Sun Exposure
   NoWind,                                 !- Wind Exposure
   ,                                       !- View Factor to Ground
@@ -468,19 +298,11 @@
   11.129722368505, 0, 0;                  !- X,Y,Z Vertex 4 {m}
 
 OS:Surface,
-<<<<<<< HEAD
-  {497a6b84-4c8c-4412-90f5-495b60e206f9}, !- Handle
-  Surface 8,                              !- Name
-  Wall,                                   !- Surface Type
-  ,                                       !- Construction Name
-  {c3f6bada-c861-4221-8f1a-2ac5b03cbce9}, !- Space Name
-=======
   {a83fad24-0698-4c5a-acbb-4fce606849d3}, !- Handle
   Surface 8,                              !- Name
   Wall,                                   !- Surface Type
   ,                                       !- Construction Name
   {abfe60f1-5ea1-4bbd-988e-d3f14f98304f}, !- Space Name
->>>>>>> 17b3a688
   Outdoors,                               !- Outside Boundary Condition
   ,                                       !- Outside Boundary Condition Object
   SunExposed,                             !- Sun Exposure
@@ -493,19 +315,11 @@
   0, 0, 2.4384;                           !- X,Y,Z Vertex 4 {m}
 
 OS:Surface,
-<<<<<<< HEAD
-  {f1d0948c-3b48-4b0b-bc3c-1c4307da9400}, !- Handle
-  Surface 9,                              !- Name
-  Wall,                                   !- Surface Type
-  ,                                       !- Construction Name
-  {c3f6bada-c861-4221-8f1a-2ac5b03cbce9}, !- Space Name
-=======
   {311e086a-96c5-4c2d-867b-d8e1ccfa5956}, !- Handle
   Surface 9,                              !- Name
   Wall,                                   !- Surface Type
   ,                                       !- Construction Name
   {abfe60f1-5ea1-4bbd-988e-d3f14f98304f}, !- Space Name
->>>>>>> 17b3a688
   Outdoors,                               !- Outside Boundary Condition
   ,                                       !- Outside Boundary Condition Object
   SunExposed,                             !- Sun Exposure
@@ -518,19 +332,11 @@
   0, 5.56486118425249, 2.4384;            !- X,Y,Z Vertex 4 {m}
 
 OS:Surface,
-<<<<<<< HEAD
-  {591e53c7-d165-4efb-96a6-7779333330bb}, !- Handle
-  Surface 10,                             !- Name
-  Wall,                                   !- Surface Type
-  ,                                       !- Construction Name
-  {c3f6bada-c861-4221-8f1a-2ac5b03cbce9}, !- Space Name
-=======
   {67b3fc68-e9ed-4743-9667-1b9aafa9e047}, !- Handle
   Surface 10,                             !- Name
   Wall,                                   !- Surface Type
   ,                                       !- Construction Name
   {abfe60f1-5ea1-4bbd-988e-d3f14f98304f}, !- Space Name
->>>>>>> 17b3a688
   Outdoors,                               !- Outside Boundary Condition
   ,                                       !- Outside Boundary Condition Object
   SunExposed,                             !- Sun Exposure
@@ -543,19 +349,11 @@
   11.129722368505, 5.56486118425249, 2.4384; !- X,Y,Z Vertex 4 {m}
 
 OS:Surface,
-<<<<<<< HEAD
-  {f224e8b5-00a0-409b-a1e2-b07a16737254}, !- Handle
-  Surface 11,                             !- Name
-  Wall,                                   !- Surface Type
-  ,                                       !- Construction Name
-  {c3f6bada-c861-4221-8f1a-2ac5b03cbce9}, !- Space Name
-=======
   {2c350689-7239-4382-9e0c-a1cd6f158c79}, !- Handle
   Surface 11,                             !- Name
   Wall,                                   !- Surface Type
   ,                                       !- Construction Name
   {abfe60f1-5ea1-4bbd-988e-d3f14f98304f}, !- Space Name
->>>>>>> 17b3a688
   Outdoors,                               !- Outside Boundary Condition
   ,                                       !- Outside Boundary Condition Object
   SunExposed,                             !- Sun Exposure
@@ -568,15 +366,6 @@
   11.129722368505, 0, 2.4384;             !- X,Y,Z Vertex 4 {m}
 
 OS:Surface,
-<<<<<<< HEAD
-  {5a5992a7-7def-474e-b75a-90e0e57579cd}, !- Handle
-  Surface 12,                             !- Name
-  RoofCeiling,                            !- Surface Type
-  ,                                       !- Construction Name
-  {c3f6bada-c861-4221-8f1a-2ac5b03cbce9}, !- Space Name
-  Surface,                                !- Outside Boundary Condition
-  {5e583f94-9e01-4c81-8c4c-6132c8a867cd}, !- Outside Boundary Condition Object
-=======
   {090b4a61-c221-4b79-ac47-0934d80b6991}, !- Handle
   Surface 12,                             !- Name
   RoofCeiling,                            !- Surface Type
@@ -584,7 +373,6 @@
   {abfe60f1-5ea1-4bbd-988e-d3f14f98304f}, !- Space Name
   Surface,                                !- Outside Boundary Condition
   {4b6fc766-e08d-4904-8d30-f72d2310f195}, !- Outside Boundary Condition Object
->>>>>>> 17b3a688
   NoSun,                                  !- Sun Exposure
   NoWind,                                 !- Wind Exposure
   ,                                       !- View Factor to Ground
@@ -595,15 +383,6 @@
   0, 0, 2.4384;                           !- X,Y,Z Vertex 4 {m}
 
 OS:Surface,
-<<<<<<< HEAD
-  {5e583f94-9e01-4c81-8c4c-6132c8a867cd}, !- Handle
-  Surface 13,                             !- Name
-  Floor,                                  !- Surface Type
-  ,                                       !- Construction Name
-  {6af800ed-16ca-4358-990e-ed573e3400ad}, !- Space Name
-  Surface,                                !- Outside Boundary Condition
-  {5a5992a7-7def-474e-b75a-90e0e57579cd}, !- Outside Boundary Condition Object
-=======
   {4b6fc766-e08d-4904-8d30-f72d2310f195}, !- Handle
   Surface 13,                             !- Name
   Floor,                                  !- Surface Type
@@ -611,7 +390,6 @@
   {55e928d9-794a-4497-b7d2-23dd92d186be}, !- Space Name
   Surface,                                !- Outside Boundary Condition
   {090b4a61-c221-4b79-ac47-0934d80b6991}, !- Outside Boundary Condition Object
->>>>>>> 17b3a688
   NoSun,                                  !- Sun Exposure
   NoWind,                                 !- Wind Exposure
   ,                                       !- View Factor to Ground
@@ -622,19 +400,11 @@
   0, 0, 0;                                !- X,Y,Z Vertex 4 {m}
 
 OS:Surface,
-<<<<<<< HEAD
-  {998df649-37db-41a4-9285-dcd3fd6fa1e2}, !- Handle
-  Surface 14,                             !- Name
-  RoofCeiling,                            !- Surface Type
-  ,                                       !- Construction Name
-  {6af800ed-16ca-4358-990e-ed573e3400ad}, !- Space Name
-=======
   {dfc3dc81-52e9-4518-b03c-59b1241866b2}, !- Handle
   Surface 14,                             !- Name
   RoofCeiling,                            !- Surface Type
   ,                                       !- Construction Name
   {55e928d9-794a-4497-b7d2-23dd92d186be}, !- Space Name
->>>>>>> 17b3a688
   Outdoors,                               !- Outside Boundary Condition
   ,                                       !- Outside Boundary Condition Object
   SunExposed,                             !- Sun Exposure
@@ -647,19 +417,11 @@
   11.129722368505, 0, 0.3048;             !- X,Y,Z Vertex 4 {m}
 
 OS:Surface,
-<<<<<<< HEAD
-  {8bfc3717-666d-4e18-9a5d-bacc7d26ced3}, !- Handle
-  Surface 15,                             !- Name
-  RoofCeiling,                            !- Surface Type
-  ,                                       !- Construction Name
-  {6af800ed-16ca-4358-990e-ed573e3400ad}, !- Space Name
-=======
   {f88be3d5-8943-4245-96b5-73bf848027ec}, !- Handle
   Surface 15,                             !- Name
   RoofCeiling,                            !- Surface Type
   ,                                       !- Construction Name
   {55e928d9-794a-4497-b7d2-23dd92d186be}, !- Space Name
->>>>>>> 17b3a688
   Outdoors,                               !- Outside Boundary Condition
   ,                                       !- Outside Boundary Condition Object
   SunExposed,                             !- Sun Exposure
@@ -672,19 +434,11 @@
   0, 5.56486118425249, 0.304799999999999; !- X,Y,Z Vertex 4 {m}
 
 OS:Surface,
-<<<<<<< HEAD
-  {e80da8b2-cc3b-46c3-8b7a-72c7cceaef82}, !- Handle
-  Surface 16,                             !- Name
-  RoofCeiling,                            !- Surface Type
-  ,                                       !- Construction Name
-  {6af800ed-16ca-4358-990e-ed573e3400ad}, !- Space Name
-=======
   {94457612-e3e1-4525-a6a8-67eb2171bdf1}, !- Handle
   Surface 16,                             !- Name
   RoofCeiling,                            !- Surface Type
   ,                                       !- Construction Name
   {55e928d9-794a-4497-b7d2-23dd92d186be}, !- Space Name
->>>>>>> 17b3a688
   Outdoors,                               !- Outside Boundary Condition
   ,                                       !- Outside Boundary Condition Object
   SunExposed,                             !- Sun Exposure
@@ -696,19 +450,11 @@
   0, 0, 0.3048;                           !- X,Y,Z Vertex 3 {m}
 
 OS:Surface,
-<<<<<<< HEAD
-  {3919d9d2-b3ce-42e9-bd3a-b3497d47fb17}, !- Handle
-  Surface 17,                             !- Name
-  RoofCeiling,                            !- Surface Type
-  ,                                       !- Construction Name
-  {6af800ed-16ca-4358-990e-ed573e3400ad}, !- Space Name
-=======
   {b724c824-ebd0-40c0-b58a-0d562a1f9c82}, !- Handle
   Surface 17,                             !- Name
   RoofCeiling,                            !- Surface Type
   ,                                       !- Construction Name
   {55e928d9-794a-4497-b7d2-23dd92d186be}, !- Space Name
->>>>>>> 17b3a688
   Outdoors,                               !- Outside Boundary Condition
   ,                                       !- Outside Boundary Condition Object
   SunExposed,                             !- Sun Exposure
@@ -720,15 +466,9 @@
   11.129722368505, 5.56486118425249, 0.304799999999997; !- X,Y,Z Vertex 3 {m}
 
 OS:Space,
-<<<<<<< HEAD
-  {6af800ed-16ca-4358-990e-ed573e3400ad}, !- Handle
-  finished attic space,                   !- Name
-  {bdbb6973-5089-4ac5-8e5d-2cbd97d5dd78}, !- Space Type Name
-=======
   {55e928d9-794a-4497-b7d2-23dd92d186be}, !- Handle
   finished attic space,                   !- Name
   {946078d9-c71d-428a-afac-dda2220f2030}, !- Space Type Name
->>>>>>> 17b3a688
   ,                                       !- Default Construction Set Name
   ,                                       !- Default Schedule Set Name
   -0,                                     !- Direction of Relative North {deg}
@@ -736,15 +476,6 @@
   0,                                      !- Y Origin {m}
   4.8768,                                 !- Z Origin {m}
   ,                                       !- Building Story Name
-<<<<<<< HEAD
-  {41a7d054-b7bd-4027-bd2b-d5752b062f31}, !- Thermal Zone Name
-  ,                                       !- Part of Total Floor Area
-  ,                                       !- Design Specification Outdoor Air Object Name
-  {f9e73481-988c-43c8-a1c3-ab713249f9dd}; !- Building Unit Name
-
-OS:BuildingUnit,
-  {f9e73481-988c-43c8-a1c3-ab713249f9dd}, !- Handle
-=======
   {3600695b-7074-486b-b9ac-b6d4b160d0d5}, !- Thermal Zone Name
   ,                                       !- Part of Total Floor Area
   ,                                       !- Design Specification Outdoor Air Object Name
@@ -752,17 +483,12 @@
 
 OS:BuildingUnit,
   {27db8b82-9362-489b-9130-e8e5ee5f537c}, !- Handle
->>>>>>> 17b3a688
   unit 1,                                 !- Name
   ,                                       !- Rendering Color
   Residential;                            !- Building Unit Type
 
 OS:Building,
-<<<<<<< HEAD
-  {c05ea775-a846-4dfd-a426-8797dc5fa7af}, !- Handle
-=======
   {55a200f1-945d-4cae-ba97-024a014219aa}, !- Handle
->>>>>>> 17b3a688
   Building 1,                             !- Name
   ,                                       !- Building Sector Type
   0,                                      !- North Axis {deg}
@@ -777,13 +503,8 @@
   1;                                      !- Standards Number of Living Units
 
 OS:AdditionalProperties,
-<<<<<<< HEAD
-  {b35d5d18-b6ef-4e85-979b-26793ebf4011}, !- Handle
-  {c05ea775-a846-4dfd-a426-8797dc5fa7af}, !- Object Name
-=======
   {b6c1cf42-08f7-47b7-9585-962a13b6b873}, !- Handle
   {55a200f1-945d-4cae-ba97-024a014219aa}, !- Object Name
->>>>>>> 17b3a688
   Total Units Represented,                !- Feature Name 1
   Integer,                                !- Feature Data Type 1
   1,                                      !- Feature Value 1
@@ -792,13 +513,8 @@
   1;                                      !- Feature Value 2
 
 OS:AdditionalProperties,
-<<<<<<< HEAD
-  {dca00605-3c93-4370-afe1-3290f1fdafef}, !- Handle
-  {f9e73481-988c-43c8-a1c3-ab713249f9dd}, !- Object Name
-=======
   {cf51f357-d29f-43f7-bffe-a8d0d87a224f}, !- Handle
   {27db8b82-9362-489b-9130-e8e5ee5f537c}, !- Object Name
->>>>>>> 17b3a688
   NumberOfBedrooms,                       !- Feature Name 1
   Integer,                                !- Feature Data Type 1
   3,                                      !- Feature Value 1
@@ -807,11 +523,7 @@
   2;                                      !- Feature Value 2
 
 OS:Schedule:Day,
-<<<<<<< HEAD
-  {c4240f21-5c99-4781-8bd9-061a41737034}, !- Handle
-=======
   {86e7e4af-6ce2-4468-b372-cbc9aa152b17}, !- Handle
->>>>>>> 17b3a688
   Schedule Day 1,                         !- Name
   ,                                       !- Schedule Type Limits Name
   ,                                       !- Interpolate to Timestep
@@ -820,11 +532,7 @@
   0;                                      !- Value Until Time 1
 
 OS:Schedule:Day,
-<<<<<<< HEAD
-  {25bc41b7-651b-44e0-b5e9-cf7782c5aff5}, !- Handle
-=======
   {620aec72-2e8a-4036-9207-e6937cb7072d}, !- Handle
->>>>>>> 17b3a688
   Schedule Day 2,                         !- Name
   ,                                       !- Schedule Type Limits Name
   ,                                       !- Interpolate to Timestep
@@ -833,20 +541,39 @@
   1;                                      !- Value Until Time 1
 
 OS:ShadingSurfaceGroup,
-<<<<<<< HEAD
-  {be371c80-a72f-4116-841b-b1577e8751e4}, !- Handle
-=======
   {6f8a315f-c21c-4777-ab04-8b0dab1245d4}, !- Handle
->>>>>>> 17b3a688
   res eaves,                              !- Name
   Building;                               !- Shading Surface Type
 
 OS:ShadingSurface,
-<<<<<<< HEAD
-  {9cd29214-c85c-4a3d-b4b5-614f1c7841fd}, !- Handle
+  {b4ce757b-3176-4a68-a066-44ea510c2d7b}, !- Handle
+  Surface 15 - res eaves,                 !- Name
+  ,                                       !- Construction Name
+  {6f8a315f-c21c-4777-ab04-8b0dab1245d4}, !- Shading Surface Group Name
+  ,                                       !- Transmittance Schedule Name
+  ,                                       !- Number of Vertices
+  11.129722368505, 6.17446118425249, 4.8768, !- X,Y,Z Vertex 1 {m}
+  0, 6.17446118425249, 4.8768,            !- X,Y,Z Vertex 2 {m}
+  0, 5.56486118425249, 5.1816,            !- X,Y,Z Vertex 3 {m}
+  11.129722368505, 5.56486118425249, 5.1816; !- X,Y,Z Vertex 4 {m}
+
+OS:ShadingSurface,
+  {f3121815-897d-4878-9004-34ffd526e392}, !- Handle
+  Surface 16 - res eaves,                 !- Name
+  ,                                       !- Construction Name
+  {6f8a315f-c21c-4777-ab04-8b0dab1245d4}, !- Shading Surface Group Name
+  ,                                       !- Transmittance Schedule Name
+  ,                                       !- Number of Vertices
+  -0.6096, 5.56486118425249, 4.8768,      !- X,Y,Z Vertex 1 {m}
+  -0.6096, 0, 4.8768,                     !- X,Y,Z Vertex 2 {m}
+  0, 0, 5.1816,                           !- X,Y,Z Vertex 3 {m}
+  0, 5.56486118425249, 5.1816;            !- X,Y,Z Vertex 4 {m}
+
+OS:ShadingSurface,
+  {7d36cdd8-34a2-4960-adac-44f136236ff6}, !- Handle
   Surface 14 - res eaves,                 !- Name
   ,                                       !- Construction Name
-  {be371c80-a72f-4116-841b-b1577e8751e4}, !- Shading Surface Group Name
+  {6f8a315f-c21c-4777-ab04-8b0dab1245d4}, !- Shading Surface Group Name
   ,                                       !- Transmittance Schedule Name
   ,                                       !- Number of Vertices
   0, -0.6096, 4.8768,                     !- X,Y,Z Vertex 1 {m}
@@ -855,66 +582,10 @@
   0, 0, 5.1816;                           !- X,Y,Z Vertex 4 {m}
 
 OS:ShadingSurface,
-  {624827d5-6cea-4081-b1d8-4753b6b1a5ac}, !- Handle
-  Surface 15 - res eaves,                 !- Name
-  ,                                       !- Construction Name
-  {be371c80-a72f-4116-841b-b1577e8751e4}, !- Shading Surface Group Name
-=======
-  {b4ce757b-3176-4a68-a066-44ea510c2d7b}, !- Handle
-  Surface 15 - res eaves,                 !- Name
-  ,                                       !- Construction Name
-  {6f8a315f-c21c-4777-ab04-8b0dab1245d4}, !- Shading Surface Group Name
->>>>>>> 17b3a688
-  ,                                       !- Transmittance Schedule Name
-  ,                                       !- Number of Vertices
-  11.129722368505, 6.17446118425249, 4.8768, !- X,Y,Z Vertex 1 {m}
-  0, 6.17446118425249, 4.8768,            !- X,Y,Z Vertex 2 {m}
-  0, 5.56486118425249, 5.1816,            !- X,Y,Z Vertex 3 {m}
-  11.129722368505, 5.56486118425249, 5.1816; !- X,Y,Z Vertex 4 {m}
-
-OS:ShadingSurface,
-<<<<<<< HEAD
-  {261d7e1b-198b-4e65-95c5-3363aca1c4c3}, !- Handle
-  Surface 16 - res eaves,                 !- Name
-  ,                                       !- Construction Name
-  {be371c80-a72f-4116-841b-b1577e8751e4}, !- Shading Surface Group Name
-=======
-  {f3121815-897d-4878-9004-34ffd526e392}, !- Handle
-  Surface 16 - res eaves,                 !- Name
-  ,                                       !- Construction Name
-  {6f8a315f-c21c-4777-ab04-8b0dab1245d4}, !- Shading Surface Group Name
->>>>>>> 17b3a688
-  ,                                       !- Transmittance Schedule Name
-  ,                                       !- Number of Vertices
-  -0.6096, 5.56486118425249, 4.8768,      !- X,Y,Z Vertex 1 {m}
-  -0.6096, 0, 4.8768,                     !- X,Y,Z Vertex 2 {m}
-  0, 0, 5.1816,                           !- X,Y,Z Vertex 3 {m}
-  0, 5.56486118425249, 5.1816;            !- X,Y,Z Vertex 4 {m}
-
-OS:ShadingSurface,
-<<<<<<< HEAD
-  {19707aea-9afc-4a6a-b4dc-2b31e9610687}, !- Handle
-  Surface 17 - res eaves,                 !- Name
-  ,                                       !- Construction Name
-  {be371c80-a72f-4116-841b-b1577e8751e4}, !- Shading Surface Group Name
-=======
-  {7d36cdd8-34a2-4960-adac-44f136236ff6}, !- Handle
-  Surface 14 - res eaves,                 !- Name
-  ,                                       !- Construction Name
-  {6f8a315f-c21c-4777-ab04-8b0dab1245d4}, !- Shading Surface Group Name
-  ,                                       !- Transmittance Schedule Name
-  ,                                       !- Number of Vertices
-  0, -0.6096, 4.8768,                     !- X,Y,Z Vertex 1 {m}
-  11.129722368505, -0.6096, 4.8768,       !- X,Y,Z Vertex 2 {m}
-  11.129722368505, 0, 5.1816,             !- X,Y,Z Vertex 3 {m}
-  0, 0, 5.1816;                           !- X,Y,Z Vertex 4 {m}
-
-OS:ShadingSurface,
   {9cd2fa1f-27db-4b9a-8f34-72ee552a1a75}, !- Handle
   Surface 17 - res eaves,                 !- Name
   ,                                       !- Construction Name
   {6f8a315f-c21c-4777-ab04-8b0dab1245d4}, !- Shading Surface Group Name
->>>>>>> 17b3a688
   ,                                       !- Transmittance Schedule Name
   ,                                       !- Number of Vertices
   11.739322368505, 0, 4.8768,             !- X,Y,Z Vertex 1 {m}
