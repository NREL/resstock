!- NOTE: Auto-generated from /test/osw_files/SFD_2000sqft_2story_SL_FA_HipRoof.osw

OS:Version,
<<<<<<< HEAD
  {4849ae59-2969-4685-a607-0d7829a9868e}, !- Handle
  2.8.1;                                  !- Version Identifier

OS:SimulationControl,
  {233bde64-f16c-455c-9c73-5e96402ca03f}, !- Handle
=======
  {b0fb9ab2-a585-4132-b5d7-ba4ac7698e45}, !- Handle
  2.8.0;                                  !- Version Identifier

OS:SimulationControl,
  {a630fec6-6d0d-4bb5-a69e-8c64a9d62be9}, !- Handle
>>>>>>> ed34baf7
  ,                                       !- Do Zone Sizing Calculation
  ,                                       !- Do System Sizing Calculation
  ,                                       !- Do Plant Sizing Calculation
  No;                                     !- Run Simulation for Sizing Periods

OS:Timestep,
<<<<<<< HEAD
  {e5bcb360-f94b-4601-b886-f2d8bf59f9ff}, !- Handle
  6;                                      !- Number of Timesteps per Hour

OS:ShadowCalculation,
  {af4d228a-c9ba-46c8-9a8d-f789ae96456e}, !- Handle
=======
  {ce72be10-6252-46de-a3fb-ed5b2f0d58ca}, !- Handle
  6;                                      !- Number of Timesteps per Hour

OS:ShadowCalculation,
  {06230dad-48c8-4e10-b4c0-405ebbabd11e}, !- Handle
>>>>>>> ed34baf7
  20,                                     !- Calculation Frequency
  200;                                    !- Maximum Figures in Shadow Overlap Calculations

OS:SurfaceConvectionAlgorithm:Outside,
<<<<<<< HEAD
  {6ecc4f6d-e0cd-4d40-8c87-d0ba8c8a34a3}, !- Handle
  DOE-2;                                  !- Algorithm

OS:SurfaceConvectionAlgorithm:Inside,
  {a0464687-ff56-41ef-8c81-39b3d3edb124}, !- Handle
  TARP;                                   !- Algorithm

OS:ZoneCapacitanceMultiplier:ResearchSpecial,
  {63110c70-3cbc-40d1-a6b2-e9f24d361f64}, !- Handle
=======
  {820fb211-b92e-44fd-91b8-386657bf4f36}, !- Handle
  DOE-2;                                  !- Algorithm

OS:SurfaceConvectionAlgorithm:Inside,
  {c038bddf-6ceb-465f-a90c-481b561d671f}, !- Handle
  TARP;                                   !- Algorithm

OS:ZoneCapacitanceMultiplier:ResearchSpecial,
  {5cf75f27-6997-4612-aa15-29354755001f}, !- Handle
>>>>>>> ed34baf7
  ,                                       !- Temperature Capacity Multiplier
  15,                                     !- Humidity Capacity Multiplier
  ;                                       !- Carbon Dioxide Capacity Multiplier

OS:RunPeriod,
<<<<<<< HEAD
  {bfe3f74a-6132-4309-b9ea-f14fe56b0794}, !- Handle
=======
  {e58af3f4-1e88-48c0-8916-7788b2c5a02f}, !- Handle
>>>>>>> ed34baf7
  Run Period 1,                           !- Name
  1,                                      !- Begin Month
  1,                                      !- Begin Day of Month
  12,                                     !- End Month
  31,                                     !- End Day of Month
  ,                                       !- Use Weather File Holidays and Special Days
  ,                                       !- Use Weather File Daylight Saving Period
  ,                                       !- Apply Weekend Holiday Rule
  ,                                       !- Use Weather File Rain Indicators
  ,                                       !- Use Weather File Snow Indicators
  ;                                       !- Number of Times Runperiod to be Repeated

OS:YearDescription,
  {2e435fcb-a7ab-48bd-931d-f643ba6e02b7}, !- Handle
  2007,                                   !- Calendar Year
  ,                                       !- Day of Week for Start Day
  ;                                       !- Is Leap Year

OS:ThermalZone,
<<<<<<< HEAD
  {f70aa6f0-311e-4b6c-9e2a-8500f85f5861}, !- Handle
=======
  {d14a4e6d-45a4-40d7-8b87-2edf70abaea6}, !- Handle
>>>>>>> ed34baf7
  living zone,                            !- Name
  ,                                       !- Multiplier
  ,                                       !- Ceiling Height {m}
  ,                                       !- Volume {m3}
  ,                                       !- Floor Area {m2}
  ,                                       !- Zone Inside Convection Algorithm
  ,                                       !- Zone Outside Convection Algorithm
  ,                                       !- Zone Conditioning Equipment List Name
<<<<<<< HEAD
  {c7a0a11e-24b2-4204-bae4-ebc2e532ce40}, !- Zone Air Inlet Port List
  {de8fa718-52e6-4d5a-9544-0ddc513a32ad}, !- Zone Air Exhaust Port List
  {b0b47708-e098-4fbc-a667-39694ebcd561}, !- Zone Air Node Name
  {b82633a0-a581-4136-9bec-acafd16eb3bf}, !- Zone Return Air Port List
=======
  {9618f4f0-8806-423b-a602-02da0bc4cbd7}, !- Zone Air Inlet Port List
  {a668c10a-e0ae-47f3-b023-3f2d900abed8}, !- Zone Air Exhaust Port List
  {10aceea4-5930-455b-8d24-74a969bc141c}, !- Zone Air Node Name
  {76633df0-5435-48d7-b0cc-1e090f6bf05b}, !- Zone Return Air Port List
>>>>>>> ed34baf7
  ,                                       !- Primary Daylighting Control Name
  ,                                       !- Fraction of Zone Controlled by Primary Daylighting Control
  ,                                       !- Secondary Daylighting Control Name
  ,                                       !- Fraction of Zone Controlled by Secondary Daylighting Control
  ,                                       !- Illuminance Map Name
  ,                                       !- Group Rendering Name
  ,                                       !- Thermostat Name
  No;                                     !- Use Ideal Air Loads

OS:Node,
<<<<<<< HEAD
  {3845e349-04f4-4325-95a5-cea8dc6b11c9}, !- Handle
  Node 1,                                 !- Name
  {b0b47708-e098-4fbc-a667-39694ebcd561}, !- Inlet Port
  ;                                       !- Outlet Port

OS:Connection,
  {b0b47708-e098-4fbc-a667-39694ebcd561}, !- Handle
  {896874b4-27ed-4adc-9c15-32a03cb45999}, !- Name
  {f70aa6f0-311e-4b6c-9e2a-8500f85f5861}, !- Source Object
  11,                                     !- Outlet Port
  {3845e349-04f4-4325-95a5-cea8dc6b11c9}, !- Target Object
  2;                                      !- Inlet Port

OS:PortList,
  {c7a0a11e-24b2-4204-bae4-ebc2e532ce40}, !- Handle
  {ed9c5586-e03c-466f-8e42-2f1f05b8e278}, !- Name
  {f70aa6f0-311e-4b6c-9e2a-8500f85f5861}; !- HVAC Component

OS:PortList,
  {de8fa718-52e6-4d5a-9544-0ddc513a32ad}, !- Handle
  {7243e78e-dd73-44f1-83bf-f635e2702b11}, !- Name
  {f70aa6f0-311e-4b6c-9e2a-8500f85f5861}; !- HVAC Component

OS:PortList,
  {b82633a0-a581-4136-9bec-acafd16eb3bf}, !- Handle
  {6bc2ae56-6e61-4c52-8c09-797361879f0e}, !- Name
  {f70aa6f0-311e-4b6c-9e2a-8500f85f5861}; !- HVAC Component

OS:Sizing:Zone,
  {065334e5-ff4a-4917-a8e0-a2d6f6536411}, !- Handle
  {f70aa6f0-311e-4b6c-9e2a-8500f85f5861}, !- Zone or ZoneList Name
=======
  {8e539b01-9cf8-4e36-ae9b-e2e47cd0c11f}, !- Handle
  Node 1,                                 !- Name
  {10aceea4-5930-455b-8d24-74a969bc141c}, !- Inlet Port
  ;                                       !- Outlet Port

OS:Connection,
  {10aceea4-5930-455b-8d24-74a969bc141c}, !- Handle
  {ae9d868c-8bb1-4288-9eec-0268a161c024}, !- Name
  {d14a4e6d-45a4-40d7-8b87-2edf70abaea6}, !- Source Object
  11,                                     !- Outlet Port
  {8e539b01-9cf8-4e36-ae9b-e2e47cd0c11f}, !- Target Object
  2;                                      !- Inlet Port

OS:PortList,
  {9618f4f0-8806-423b-a602-02da0bc4cbd7}, !- Handle
  {efc25b82-0432-4c83-b8dd-f6fb4140bcbd}, !- Name
  {d14a4e6d-45a4-40d7-8b87-2edf70abaea6}; !- HVAC Component

OS:PortList,
  {a668c10a-e0ae-47f3-b023-3f2d900abed8}, !- Handle
  {a3132e54-b5f1-4651-9d8b-6159fe369402}, !- Name
  {d14a4e6d-45a4-40d7-8b87-2edf70abaea6}; !- HVAC Component

OS:PortList,
  {76633df0-5435-48d7-b0cc-1e090f6bf05b}, !- Handle
  {7cfadad8-0960-4372-9842-b1b7f54c2940}, !- Name
  {d14a4e6d-45a4-40d7-8b87-2edf70abaea6}; !- HVAC Component

OS:Sizing:Zone,
  {c79d8688-da0d-48d4-a7ad-beeff69059a2}, !- Handle
  {d14a4e6d-45a4-40d7-8b87-2edf70abaea6}, !- Zone or ZoneList Name
>>>>>>> ed34baf7
  SupplyAirTemperature,                   !- Zone Cooling Design Supply Air Temperature Input Method
  14,                                     !- Zone Cooling Design Supply Air Temperature {C}
  11.11,                                  !- Zone Cooling Design Supply Air Temperature Difference {deltaC}
  SupplyAirTemperature,                   !- Zone Heating Design Supply Air Temperature Input Method
  40,                                     !- Zone Heating Design Supply Air Temperature {C}
  11.11,                                  !- Zone Heating Design Supply Air Temperature Difference {deltaC}
  0.0085,                                 !- Zone Cooling Design Supply Air Humidity Ratio {kg-H2O/kg-air}
  0.008,                                  !- Zone Heating Design Supply Air Humidity Ratio {kg-H2O/kg-air}
  ,                                       !- Zone Heating Sizing Factor
  ,                                       !- Zone Cooling Sizing Factor
  DesignDay,                              !- Cooling Design Air Flow Method
  ,                                       !- Cooling Design Air Flow Rate {m3/s}
  ,                                       !- Cooling Minimum Air Flow per Zone Floor Area {m3/s-m2}
  ,                                       !- Cooling Minimum Air Flow {m3/s}
  ,                                       !- Cooling Minimum Air Flow Fraction
  DesignDay,                              !- Heating Design Air Flow Method
  ,                                       !- Heating Design Air Flow Rate {m3/s}
  ,                                       !- Heating Maximum Air Flow per Zone Floor Area {m3/s-m2}
  ,                                       !- Heating Maximum Air Flow {m3/s}
  ,                                       !- Heating Maximum Air Flow Fraction
  ,                                       !- Design Zone Air Distribution Effectiveness in Cooling Mode
  ,                                       !- Design Zone Air Distribution Effectiveness in Heating Mode
  No,                                     !- Account for Dedicated Outdoor Air System
  NeutralSupplyAir,                       !- Dedicated Outdoor Air System Control Strategy
  autosize,                               !- Dedicated Outdoor Air Low Setpoint Temperature for Design {C}
  autosize;                               !- Dedicated Outdoor Air High Setpoint Temperature for Design {C}

OS:ZoneHVAC:EquipmentList,
<<<<<<< HEAD
  {44a01cb5-11d6-4c4f-a53d-6519bb7ca4b5}, !- Handle
  Zone HVAC Equipment List 1,             !- Name
  {f70aa6f0-311e-4b6c-9e2a-8500f85f5861}; !- Thermal Zone

OS:Space,
  {f0d40074-26c9-4b86-b906-0e37c0ae025b}, !- Handle
  living space,                           !- Name
  {f16e3ea4-2981-4941-9156-412d084294e3}, !- Space Type Name
=======
  {f7aa5ede-e7ea-4e90-82be-ef815d322c83}, !- Handle
  Zone HVAC Equipment List 1,             !- Name
  {d14a4e6d-45a4-40d7-8b87-2edf70abaea6}; !- Thermal Zone

OS:Space,
  {61daf45a-b0ed-4af4-bd58-0890565c1ced}, !- Handle
  living space,                           !- Name
  {3dd3a611-7307-4f6a-905a-19d778e06ca8}, !- Space Type Name
>>>>>>> ed34baf7
  ,                                       !- Default Construction Set Name
  ,                                       !- Default Schedule Set Name
  -0,                                     !- Direction of Relative North {deg}
  0,                                      !- X Origin {m}
  0,                                      !- Y Origin {m}
  0,                                      !- Z Origin {m}
  ,                                       !- Building Story Name
<<<<<<< HEAD
  {f70aa6f0-311e-4b6c-9e2a-8500f85f5861}, !- Thermal Zone Name
  ,                                       !- Part of Total Floor Area
  ,                                       !- Design Specification Outdoor Air Object Name
  {a0e58f93-ee7f-43f5-a6d6-18856f2a29c8}; !- Building Unit Name

OS:Surface,
  {881393b1-ccd8-401e-892d-cd349567aecd}, !- Handle
  Surface 1,                              !- Name
  Floor,                                  !- Surface Type
  ,                                       !- Construction Name
  {f0d40074-26c9-4b86-b906-0e37c0ae025b}, !- Space Name
=======
  {d14a4e6d-45a4-40d7-8b87-2edf70abaea6}, !- Thermal Zone Name
  ,                                       !- Part of Total Floor Area
  ,                                       !- Design Specification Outdoor Air Object Name
  {2d90bc94-eae9-4071-8750-0e4c74bcf89d}; !- Building Unit Name

OS:Surface,
  {5a33fecc-85af-43d7-a9a5-b0295cb74131}, !- Handle
  Surface 1,                              !- Name
  Floor,                                  !- Surface Type
  ,                                       !- Construction Name
  {61daf45a-b0ed-4af4-bd58-0890565c1ced}, !- Space Name
>>>>>>> ed34baf7
  Foundation,                             !- Outside Boundary Condition
  ,                                       !- Outside Boundary Condition Object
  NoSun,                                  !- Sun Exposure
  NoWind,                                 !- Wind Exposure
  ,                                       !- View Factor to Ground
  ,                                       !- Number of Vertices
  0, 0, 0,                                !- X,Y,Z Vertex 1 {m}
  0, 5.56486118425249, 0,                 !- X,Y,Z Vertex 2 {m}
  11.129722368505, 5.56486118425249, 0,   !- X,Y,Z Vertex 3 {m}
  11.129722368505, 0, 0;                  !- X,Y,Z Vertex 4 {m}

OS:Surface,
<<<<<<< HEAD
  {a1d5c549-c9ee-4e92-9dfc-22c67427a4e9}, !- Handle
  Surface 2,                              !- Name
  Wall,                                   !- Surface Type
  ,                                       !- Construction Name
  {f0d40074-26c9-4b86-b906-0e37c0ae025b}, !- Space Name
=======
  {9bff564a-057a-4b4b-b6f3-7ee73d8528f7}, !- Handle
  Surface 2,                              !- Name
  Wall,                                   !- Surface Type
  ,                                       !- Construction Name
  {61daf45a-b0ed-4af4-bd58-0890565c1ced}, !- Space Name
>>>>>>> ed34baf7
  Outdoors,                               !- Outside Boundary Condition
  ,                                       !- Outside Boundary Condition Object
  SunExposed,                             !- Sun Exposure
  WindExposed,                            !- Wind Exposure
  ,                                       !- View Factor to Ground
  ,                                       !- Number of Vertices
  0, 5.56486118425249, 2.4384,            !- X,Y,Z Vertex 1 {m}
  0, 5.56486118425249, 0,                 !- X,Y,Z Vertex 2 {m}
  0, 0, 0,                                !- X,Y,Z Vertex 3 {m}
  0, 0, 2.4384;                           !- X,Y,Z Vertex 4 {m}

OS:Surface,
<<<<<<< HEAD
  {81c755e2-391e-4685-93f4-53f8b96eaa76}, !- Handle
  Surface 3,                              !- Name
  Wall,                                   !- Surface Type
  ,                                       !- Construction Name
  {f0d40074-26c9-4b86-b906-0e37c0ae025b}, !- Space Name
=======
  {f07029a1-cfb8-4ef5-9ab7-b762fdf29d71}, !- Handle
  Surface 3,                              !- Name
  Wall,                                   !- Surface Type
  ,                                       !- Construction Name
  {61daf45a-b0ed-4af4-bd58-0890565c1ced}, !- Space Name
>>>>>>> ed34baf7
  Outdoors,                               !- Outside Boundary Condition
  ,                                       !- Outside Boundary Condition Object
  SunExposed,                             !- Sun Exposure
  WindExposed,                            !- Wind Exposure
  ,                                       !- View Factor to Ground
  ,                                       !- Number of Vertices
  11.129722368505, 5.56486118425249, 2.4384, !- X,Y,Z Vertex 1 {m}
  11.129722368505, 5.56486118425249, 0,   !- X,Y,Z Vertex 2 {m}
  0, 5.56486118425249, 0,                 !- X,Y,Z Vertex 3 {m}
  0, 5.56486118425249, 2.4384;            !- X,Y,Z Vertex 4 {m}

OS:Surface,
<<<<<<< HEAD
  {b0d09589-319e-482d-8a0d-fd5f2ed8a9d1}, !- Handle
  Surface 4,                              !- Name
  Wall,                                   !- Surface Type
  ,                                       !- Construction Name
  {f0d40074-26c9-4b86-b906-0e37c0ae025b}, !- Space Name
=======
  {d4d6ba9c-cdab-4ac1-ab42-f55ee42bd5e9}, !- Handle
  Surface 4,                              !- Name
  Wall,                                   !- Surface Type
  ,                                       !- Construction Name
  {61daf45a-b0ed-4af4-bd58-0890565c1ced}, !- Space Name
>>>>>>> ed34baf7
  Outdoors,                               !- Outside Boundary Condition
  ,                                       !- Outside Boundary Condition Object
  SunExposed,                             !- Sun Exposure
  WindExposed,                            !- Wind Exposure
  ,                                       !- View Factor to Ground
  ,                                       !- Number of Vertices
  11.129722368505, 0, 2.4384,             !- X,Y,Z Vertex 1 {m}
  11.129722368505, 0, 0,                  !- X,Y,Z Vertex 2 {m}
  11.129722368505, 5.56486118425249, 0,   !- X,Y,Z Vertex 3 {m}
  11.129722368505, 5.56486118425249, 2.4384; !- X,Y,Z Vertex 4 {m}

OS:Surface,
<<<<<<< HEAD
  {12337528-2958-4dd5-9868-10463f4a4543}, !- Handle
  Surface 5,                              !- Name
  Wall,                                   !- Surface Type
  ,                                       !- Construction Name
  {f0d40074-26c9-4b86-b906-0e37c0ae025b}, !- Space Name
=======
  {a02b05fc-96e6-4b2d-9369-770f559a9e6a}, !- Handle
  Surface 5,                              !- Name
  Wall,                                   !- Surface Type
  ,                                       !- Construction Name
  {61daf45a-b0ed-4af4-bd58-0890565c1ced}, !- Space Name
>>>>>>> ed34baf7
  Outdoors,                               !- Outside Boundary Condition
  ,                                       !- Outside Boundary Condition Object
  SunExposed,                             !- Sun Exposure
  WindExposed,                            !- Wind Exposure
  ,                                       !- View Factor to Ground
  ,                                       !- Number of Vertices
  0, 0, 2.4384,                           !- X,Y,Z Vertex 1 {m}
  0, 0, 0,                                !- X,Y,Z Vertex 2 {m}
  11.129722368505, 0, 0,                  !- X,Y,Z Vertex 3 {m}
  11.129722368505, 0, 2.4384;             !- X,Y,Z Vertex 4 {m}

OS:Surface,
<<<<<<< HEAD
  {d2a729a2-15b9-4717-a7d4-23ed7eea7d85}, !- Handle
  Surface 6,                              !- Name
  RoofCeiling,                            !- Surface Type
  ,                                       !- Construction Name
  {f0d40074-26c9-4b86-b906-0e37c0ae025b}, !- Space Name
  Surface,                                !- Outside Boundary Condition
  {394f57ef-7811-4e22-91c3-a7b2721444fa}, !- Outside Boundary Condition Object
=======
  {dde79120-3128-4f2e-9be1-64af672a329a}, !- Handle
  Surface 6,                              !- Name
  RoofCeiling,                            !- Surface Type
  ,                                       !- Construction Name
  {61daf45a-b0ed-4af4-bd58-0890565c1ced}, !- Space Name
  Surface,                                !- Outside Boundary Condition
  {5ee5b2b3-01da-4c78-86f9-0e34b132178c}, !- Outside Boundary Condition Object
>>>>>>> ed34baf7
  NoSun,                                  !- Sun Exposure
  NoWind,                                 !- Wind Exposure
  ,                                       !- View Factor to Ground
  ,                                       !- Number of Vertices
  11.129722368505, 0, 2.4384,             !- X,Y,Z Vertex 1 {m}
  11.129722368505, 5.56486118425249, 2.4384, !- X,Y,Z Vertex 2 {m}
  0, 5.56486118425249, 2.4384,            !- X,Y,Z Vertex 3 {m}
  0, 0, 2.4384;                           !- X,Y,Z Vertex 4 {m}

OS:SpaceType,
<<<<<<< HEAD
  {f16e3ea4-2981-4941-9156-412d084294e3}, !- Handle
=======
  {3dd3a611-7307-4f6a-905a-19d778e06ca8}, !- Handle
>>>>>>> ed34baf7
  Space Type 1,                           !- Name
  ,                                       !- Default Construction Set Name
  ,                                       !- Default Schedule Set Name
  ,                                       !- Group Rendering Name
  ,                                       !- Design Specification Outdoor Air Object Name
  ,                                       !- Standards Template
  ,                                       !- Standards Building Type
  living;                                 !- Standards Space Type

OS:Space,
<<<<<<< HEAD
  {07204820-b794-4643-9a01-5ef24ddc3a04}, !- Handle
  living space|story 2,                   !- Name
  {f16e3ea4-2981-4941-9156-412d084294e3}, !- Space Type Name
=======
  {c1cfab56-a4f1-4a85-9a86-216d93da5cc5}, !- Handle
  living space|story 2,                   !- Name
  {3dd3a611-7307-4f6a-905a-19d778e06ca8}, !- Space Type Name
>>>>>>> ed34baf7
  ,                                       !- Default Construction Set Name
  ,                                       !- Default Schedule Set Name
  -0,                                     !- Direction of Relative North {deg}
  0,                                      !- X Origin {m}
  0,                                      !- Y Origin {m}
  2.4384,                                 !- Z Origin {m}
  ,                                       !- Building Story Name
<<<<<<< HEAD
  {f70aa6f0-311e-4b6c-9e2a-8500f85f5861}, !- Thermal Zone Name
  ,                                       !- Part of Total Floor Area
  ,                                       !- Design Specification Outdoor Air Object Name
  {a0e58f93-ee7f-43f5-a6d6-18856f2a29c8}; !- Building Unit Name

OS:Surface,
  {394f57ef-7811-4e22-91c3-a7b2721444fa}, !- Handle
  Surface 7,                              !- Name
  Floor,                                  !- Surface Type
  ,                                       !- Construction Name
  {07204820-b794-4643-9a01-5ef24ddc3a04}, !- Space Name
  Surface,                                !- Outside Boundary Condition
  {d2a729a2-15b9-4717-a7d4-23ed7eea7d85}, !- Outside Boundary Condition Object
=======
  {d14a4e6d-45a4-40d7-8b87-2edf70abaea6}, !- Thermal Zone Name
  ,                                       !- Part of Total Floor Area
  ,                                       !- Design Specification Outdoor Air Object Name
  {2d90bc94-eae9-4071-8750-0e4c74bcf89d}; !- Building Unit Name

OS:Surface,
  {5ee5b2b3-01da-4c78-86f9-0e34b132178c}, !- Handle
  Surface 7,                              !- Name
  Floor,                                  !- Surface Type
  ,                                       !- Construction Name
  {c1cfab56-a4f1-4a85-9a86-216d93da5cc5}, !- Space Name
  Surface,                                !- Outside Boundary Condition
  {dde79120-3128-4f2e-9be1-64af672a329a}, !- Outside Boundary Condition Object
>>>>>>> ed34baf7
  NoSun,                                  !- Sun Exposure
  NoWind,                                 !- Wind Exposure
  ,                                       !- View Factor to Ground
  ,                                       !- Number of Vertices
  0, 0, 0,                                !- X,Y,Z Vertex 1 {m}
  0, 5.56486118425249, 0,                 !- X,Y,Z Vertex 2 {m}
  11.129722368505, 5.56486118425249, 0,   !- X,Y,Z Vertex 3 {m}
  11.129722368505, 0, 0;                  !- X,Y,Z Vertex 4 {m}

OS:Surface,
<<<<<<< HEAD
  {ae8106da-ba4d-440d-8884-a13efd356fdb}, !- Handle
  Surface 8,                              !- Name
  Wall,                                   !- Surface Type
  ,                                       !- Construction Name
  {07204820-b794-4643-9a01-5ef24ddc3a04}, !- Space Name
=======
  {b87b1700-e4b6-44a5-b9d4-9c1a8e328127}, !- Handle
  Surface 8,                              !- Name
  Wall,                                   !- Surface Type
  ,                                       !- Construction Name
  {c1cfab56-a4f1-4a85-9a86-216d93da5cc5}, !- Space Name
>>>>>>> ed34baf7
  Outdoors,                               !- Outside Boundary Condition
  ,                                       !- Outside Boundary Condition Object
  SunExposed,                             !- Sun Exposure
  WindExposed,                            !- Wind Exposure
  ,                                       !- View Factor to Ground
  ,                                       !- Number of Vertices
  0, 5.56486118425249, 2.4384,            !- X,Y,Z Vertex 1 {m}
  0, 5.56486118425249, 0,                 !- X,Y,Z Vertex 2 {m}
  0, 0, 0,                                !- X,Y,Z Vertex 3 {m}
  0, 0, 2.4384;                           !- X,Y,Z Vertex 4 {m}

OS:Surface,
<<<<<<< HEAD
  {5763e243-c652-4fb9-95ce-b2ee310a29a5}, !- Handle
  Surface 9,                              !- Name
  Wall,                                   !- Surface Type
  ,                                       !- Construction Name
  {07204820-b794-4643-9a01-5ef24ddc3a04}, !- Space Name
=======
  {a1790fc0-fe2c-4dd4-83f1-861167ebc77f}, !- Handle
  Surface 9,                              !- Name
  Wall,                                   !- Surface Type
  ,                                       !- Construction Name
  {c1cfab56-a4f1-4a85-9a86-216d93da5cc5}, !- Space Name
>>>>>>> ed34baf7
  Outdoors,                               !- Outside Boundary Condition
  ,                                       !- Outside Boundary Condition Object
  SunExposed,                             !- Sun Exposure
  WindExposed,                            !- Wind Exposure
  ,                                       !- View Factor to Ground
  ,                                       !- Number of Vertices
  11.129722368505, 5.56486118425249, 2.4384, !- X,Y,Z Vertex 1 {m}
  11.129722368505, 5.56486118425249, 0,   !- X,Y,Z Vertex 2 {m}
  0, 5.56486118425249, 0,                 !- X,Y,Z Vertex 3 {m}
  0, 5.56486118425249, 2.4384;            !- X,Y,Z Vertex 4 {m}

OS:Surface,
<<<<<<< HEAD
  {39894a3f-1bfe-4fbd-8501-8938affc9574}, !- Handle
  Surface 10,                             !- Name
  Wall,                                   !- Surface Type
  ,                                       !- Construction Name
  {07204820-b794-4643-9a01-5ef24ddc3a04}, !- Space Name
=======
  {895dfba2-452e-4c83-95c9-358903602490}, !- Handle
  Surface 10,                             !- Name
  Wall,                                   !- Surface Type
  ,                                       !- Construction Name
  {c1cfab56-a4f1-4a85-9a86-216d93da5cc5}, !- Space Name
>>>>>>> ed34baf7
  Outdoors,                               !- Outside Boundary Condition
  ,                                       !- Outside Boundary Condition Object
  SunExposed,                             !- Sun Exposure
  WindExposed,                            !- Wind Exposure
  ,                                       !- View Factor to Ground
  ,                                       !- Number of Vertices
  11.129722368505, 0, 2.4384,             !- X,Y,Z Vertex 1 {m}
  11.129722368505, 0, 0,                  !- X,Y,Z Vertex 2 {m}
  11.129722368505, 5.56486118425249, 0,   !- X,Y,Z Vertex 3 {m}
  11.129722368505, 5.56486118425249, 2.4384; !- X,Y,Z Vertex 4 {m}

OS:Surface,
<<<<<<< HEAD
  {4351e502-d48f-4aec-b25c-b147c7bf4158}, !- Handle
  Surface 11,                             !- Name
  Wall,                                   !- Surface Type
  ,                                       !- Construction Name
  {07204820-b794-4643-9a01-5ef24ddc3a04}, !- Space Name
=======
  {827e3be4-ef0c-481a-8f3c-10632b13f8d6}, !- Handle
  Surface 11,                             !- Name
  Wall,                                   !- Surface Type
  ,                                       !- Construction Name
  {c1cfab56-a4f1-4a85-9a86-216d93da5cc5}, !- Space Name
>>>>>>> ed34baf7
  Outdoors,                               !- Outside Boundary Condition
  ,                                       !- Outside Boundary Condition Object
  SunExposed,                             !- Sun Exposure
  WindExposed,                            !- Wind Exposure
  ,                                       !- View Factor to Ground
  ,                                       !- Number of Vertices
  0, 0, 2.4384,                           !- X,Y,Z Vertex 1 {m}
  0, 0, 0,                                !- X,Y,Z Vertex 2 {m}
  11.129722368505, 0, 0,                  !- X,Y,Z Vertex 3 {m}
  11.129722368505, 0, 2.4384;             !- X,Y,Z Vertex 4 {m}

OS:Surface,
<<<<<<< HEAD
  {d4866c82-776a-4814-b52e-0f931b7dc2d8}, !- Handle
  Surface 12,                             !- Name
  RoofCeiling,                            !- Surface Type
  ,                                       !- Construction Name
  {07204820-b794-4643-9a01-5ef24ddc3a04}, !- Space Name
  Surface,                                !- Outside Boundary Condition
  {01efbaf4-d778-47d5-9820-1b4ff66331b6}, !- Outside Boundary Condition Object
=======
  {a7c4f68a-3f1f-4577-a1c9-1ae704e5517e}, !- Handle
  Surface 12,                             !- Name
  RoofCeiling,                            !- Surface Type
  ,                                       !- Construction Name
  {c1cfab56-a4f1-4a85-9a86-216d93da5cc5}, !- Space Name
  Surface,                                !- Outside Boundary Condition
  {91098625-9e1c-488f-9f6d-da956c12040c}, !- Outside Boundary Condition Object
>>>>>>> ed34baf7
  NoSun,                                  !- Sun Exposure
  NoWind,                                 !- Wind Exposure
  ,                                       !- View Factor to Ground
  ,                                       !- Number of Vertices
  11.129722368505, 0, 2.4384,             !- X,Y,Z Vertex 1 {m}
  11.129722368505, 5.56486118425249, 2.4384, !- X,Y,Z Vertex 2 {m}
  0, 5.56486118425249, 2.4384,            !- X,Y,Z Vertex 3 {m}
  0, 0, 2.4384;                           !- X,Y,Z Vertex 4 {m}

OS:Surface,
<<<<<<< HEAD
  {01efbaf4-d778-47d5-9820-1b4ff66331b6}, !- Handle
  Surface 13,                             !- Name
  Floor,                                  !- Surface Type
  ,                                       !- Construction Name
  {e3b21d26-499a-4719-88b0-bae22bf7b810}, !- Space Name
  Surface,                                !- Outside Boundary Condition
  {d4866c82-776a-4814-b52e-0f931b7dc2d8}, !- Outside Boundary Condition Object
=======
  {91098625-9e1c-488f-9f6d-da956c12040c}, !- Handle
  Surface 13,                             !- Name
  Floor,                                  !- Surface Type
  ,                                       !- Construction Name
  {730af398-6a4c-4527-84ad-eda4b197d746}, !- Space Name
  Surface,                                !- Outside Boundary Condition
  {a7c4f68a-3f1f-4577-a1c9-1ae704e5517e}, !- Outside Boundary Condition Object
>>>>>>> ed34baf7
  NoSun,                                  !- Sun Exposure
  NoWind,                                 !- Wind Exposure
  ,                                       !- View Factor to Ground
  ,                                       !- Number of Vertices
  0, 5.56486118425249, 0,                 !- X,Y,Z Vertex 1 {m}
  11.129722368505, 5.56486118425249, 0,   !- X,Y,Z Vertex 2 {m}
  11.129722368505, 0, 0,                  !- X,Y,Z Vertex 3 {m}
  0, 0, 0;                                !- X,Y,Z Vertex 4 {m}

OS:Surface,
<<<<<<< HEAD
  {23058fe6-3a53-4bc3-99ac-5e8e3f6bc9ce}, !- Handle
  Surface 14,                             !- Name
  RoofCeiling,                            !- Surface Type
  ,                                       !- Construction Name
  {e3b21d26-499a-4719-88b0-bae22bf7b810}, !- Space Name
=======
  {794c8081-3f0d-480f-87fe-85f88dab66d6}, !- Handle
  Surface 14,                             !- Name
  RoofCeiling,                            !- Surface Type
  ,                                       !- Construction Name
  {730af398-6a4c-4527-84ad-eda4b197d746}, !- Space Name
>>>>>>> ed34baf7
  Outdoors,                               !- Outside Boundary Condition
  ,                                       !- Outside Boundary Condition Object
  SunExposed,                             !- Sun Exposure
  WindExposed,                            !- Wind Exposure
  ,                                       !- View Factor to Ground
  ,                                       !- Number of Vertices
  8.34729177637873, 2.78243059212624, 1.69601529606312, !- X,Y,Z Vertex 1 {m}
  2.78243059212624, 2.78243059212624, 1.69601529606312, !- X,Y,Z Vertex 2 {m}
  0, 0, 0.3048,                           !- X,Y,Z Vertex 3 {m}
  11.129722368505, 0, 0.3048;             !- X,Y,Z Vertex 4 {m}

OS:Surface,
<<<<<<< HEAD
  {f2c863a5-15ae-4117-8e7e-0bfbcd3d1eee}, !- Handle
  Surface 15,                             !- Name
  RoofCeiling,                            !- Surface Type
  ,                                       !- Construction Name
  {e3b21d26-499a-4719-88b0-bae22bf7b810}, !- Space Name
=======
  {be6107e6-a9ca-4273-a320-ecd17e0b2892}, !- Handle
  Surface 15,                             !- Name
  RoofCeiling,                            !- Surface Type
  ,                                       !- Construction Name
  {730af398-6a4c-4527-84ad-eda4b197d746}, !- Space Name
>>>>>>> ed34baf7
  Outdoors,                               !- Outside Boundary Condition
  ,                                       !- Outside Boundary Condition Object
  SunExposed,                             !- Sun Exposure
  WindExposed,                            !- Wind Exposure
  ,                                       !- View Factor to Ground
  ,                                       !- Number of Vertices
  2.78243059212624, 2.78243059212624, 1.69601529606312, !- X,Y,Z Vertex 1 {m}
  8.34729177637873, 2.78243059212624, 1.69601529606312, !- X,Y,Z Vertex 2 {m}
  11.129722368505, 5.56486118425249, 0.304799999999999, !- X,Y,Z Vertex 3 {m}
  0, 5.56486118425249, 0.304799999999999; !- X,Y,Z Vertex 4 {m}

OS:Surface,
<<<<<<< HEAD
  {27955716-6e38-4580-a297-66f5c4d92935}, !- Handle
  Surface 16,                             !- Name
  RoofCeiling,                            !- Surface Type
  ,                                       !- Construction Name
  {e3b21d26-499a-4719-88b0-bae22bf7b810}, !- Space Name
=======
  {a3bb7a8f-4418-4396-962b-6e31107ebfb2}, !- Handle
  Surface 16,                             !- Name
  RoofCeiling,                            !- Surface Type
  ,                                       !- Construction Name
  {730af398-6a4c-4527-84ad-eda4b197d746}, !- Space Name
>>>>>>> ed34baf7
  Outdoors,                               !- Outside Boundary Condition
  ,                                       !- Outside Boundary Condition Object
  SunExposed,                             !- Sun Exposure
  WindExposed,                            !- Wind Exposure
  ,                                       !- View Factor to Ground
  ,                                       !- Number of Vertices
  2.78243059212624, 2.78243059212624, 1.69601529606312, !- X,Y,Z Vertex 1 {m}
  0, 5.56486118425249, 0.3048,            !- X,Y,Z Vertex 2 {m}
  0, 0, 0.3048;                           !- X,Y,Z Vertex 3 {m}

OS:Surface,
<<<<<<< HEAD
  {ca34e1a6-b2f2-4dd9-93d2-c1e7a19a02a0}, !- Handle
  Surface 17,                             !- Name
  RoofCeiling,                            !- Surface Type
  ,                                       !- Construction Name
  {e3b21d26-499a-4719-88b0-bae22bf7b810}, !- Space Name
=======
  {b569b0b4-0cff-4d4f-80aa-c78267e6a729}, !- Handle
  Surface 17,                             !- Name
  RoofCeiling,                            !- Surface Type
  ,                                       !- Construction Name
  {730af398-6a4c-4527-84ad-eda4b197d746}, !- Space Name
>>>>>>> ed34baf7
  Outdoors,                               !- Outside Boundary Condition
  ,                                       !- Outside Boundary Condition Object
  SunExposed,                             !- Sun Exposure
  WindExposed,                            !- Wind Exposure
  ,                                       !- View Factor to Ground
  ,                                       !- Number of Vertices
  8.34729177637873, 2.78243059212624, 1.69601529606312, !- X,Y,Z Vertex 1 {m}
  11.129722368505, 0, 0.304799999999997,  !- X,Y,Z Vertex 2 {m}
  11.129722368505, 5.56486118425249, 0.304799999999997; !- X,Y,Z Vertex 3 {m}

OS:Space,
<<<<<<< HEAD
  {e3b21d26-499a-4719-88b0-bae22bf7b810}, !- Handle
  finished attic space,                   !- Name
  {f16e3ea4-2981-4941-9156-412d084294e3}, !- Space Type Name
=======
  {730af398-6a4c-4527-84ad-eda4b197d746}, !- Handle
  finished attic space,                   !- Name
  {3dd3a611-7307-4f6a-905a-19d778e06ca8}, !- Space Type Name
>>>>>>> ed34baf7
  ,                                       !- Default Construction Set Name
  ,                                       !- Default Schedule Set Name
  -0,                                     !- Direction of Relative North {deg}
  0,                                      !- X Origin {m}
  0,                                      !- Y Origin {m}
  4.8768,                                 !- Z Origin {m}
  ,                                       !- Building Story Name
<<<<<<< HEAD
  {f70aa6f0-311e-4b6c-9e2a-8500f85f5861}, !- Thermal Zone Name
  ,                                       !- Part of Total Floor Area
  ,                                       !- Design Specification Outdoor Air Object Name
  {a0e58f93-ee7f-43f5-a6d6-18856f2a29c8}; !- Building Unit Name

OS:BuildingUnit,
  {a0e58f93-ee7f-43f5-a6d6-18856f2a29c8}, !- Handle
=======
  {d14a4e6d-45a4-40d7-8b87-2edf70abaea6}, !- Thermal Zone Name
  ,                                       !- Part of Total Floor Area
  ,                                       !- Design Specification Outdoor Air Object Name
  {2d90bc94-eae9-4071-8750-0e4c74bcf89d}; !- Building Unit Name

OS:BuildingUnit,
  {2d90bc94-eae9-4071-8750-0e4c74bcf89d}, !- Handle
>>>>>>> ed34baf7
  unit 1,                                 !- Name
  ,                                       !- Rendering Color
  Residential;                            !- Building Unit Type

OS:Building,
<<<<<<< HEAD
  {07993f0b-74b5-4225-bf12-35137d51d1bb}, !- Handle
=======
  {0be4cd52-b25e-4fe5-98d4-960368938ef7}, !- Handle
>>>>>>> ed34baf7
  Building 1,                             !- Name
  ,                                       !- Building Sector Type
  0,                                      !- North Axis {deg}
  ,                                       !- Nominal Floor to Floor Height {m}
  ,                                       !- Space Type Name
  ,                                       !- Default Construction Set Name
  ,                                       !- Default Schedule Set Name
  3,                                      !- Standards Number of Stories
  3,                                      !- Standards Number of Above Ground Stories
  ,                                       !- Standards Template
  singlefamilydetached,                   !- Standards Building Type
  1;                                      !- Standards Number of Living Units

OS:AdditionalProperties,
<<<<<<< HEAD
  {c2a0fa24-b0bd-49e8-aef5-9645d99886e2}, !- Handle
  {07993f0b-74b5-4225-bf12-35137d51d1bb}, !- Object Name
=======
  {dc6ac755-0ddf-4fa8-8022-265273620614}, !- Handle
  {0be4cd52-b25e-4fe5-98d4-960368938ef7}, !- Object Name
>>>>>>> ed34baf7
  Total Units Represented,                !- Feature Name 1
  Integer,                                !- Feature Data Type 1
  1,                                      !- Feature Value 1
  Total Units Modeled,                    !- Feature Name 2
  Integer,                                !- Feature Data Type 2
  1;                                      !- Feature Value 2

OS:AdditionalProperties,
<<<<<<< HEAD
  {37c3b63c-d55c-4ffd-8cda-9118f81672ab}, !- Handle
  {a0e58f93-ee7f-43f5-a6d6-18856f2a29c8}, !- Object Name
=======
  {557fafb2-1e69-4419-a36e-f0f702b16584}, !- Handle
  {2d90bc94-eae9-4071-8750-0e4c74bcf89d}, !- Object Name
>>>>>>> ed34baf7
  NumberOfBedrooms,                       !- Feature Name 1
  Integer,                                !- Feature Data Type 1
  3,                                      !- Feature Value 1
  NumberOfBathrooms,                      !- Feature Name 2
  Double,                                 !- Feature Data Type 2
  2;                                      !- Feature Value 2

OS:Schedule:Day,
<<<<<<< HEAD
  {5402b913-c554-47d7-a38f-bc1219c8a444}, !- Handle
=======
  {79470ca1-c092-463a-8147-ee450c159733}, !- Handle
>>>>>>> ed34baf7
  Schedule Day 1,                         !- Name
  ,                                       !- Schedule Type Limits Name
  ,                                       !- Interpolate to Timestep
  24,                                     !- Hour 1
  0,                                      !- Minute 1
  0;                                      !- Value Until Time 1

OS:Schedule:Day,
<<<<<<< HEAD
  {391cfeb3-b30c-44a1-84b4-825781390605}, !- Handle
=======
  {e023d7ad-8c16-44b1-aa33-e0c44d90ae66}, !- Handle
>>>>>>> ed34baf7
  Schedule Day 2,                         !- Name
  ,                                       !- Schedule Type Limits Name
  ,                                       !- Interpolate to Timestep
  24,                                     !- Hour 1
  0,                                      !- Minute 1
  1;                                      !- Value Until Time 1

OS:ShadingSurfaceGroup,
<<<<<<< HEAD
  {8ef1428f-18f5-4675-90e0-14ec3398f9ca}, !- Handle
=======
  {1b179224-3577-47f3-b208-9bef49db9d43}, !- Handle
>>>>>>> ed34baf7
  res eaves,                              !- Name
  Building;                               !- Shading Surface Type

OS:ShadingSurface,
<<<<<<< HEAD
  {bf8404c7-99d3-4de5-ab04-f87c2bce9fbb}, !- Handle
  Surface 17 - res eaves,                 !- Name
  ,                                       !- Construction Name
  {8ef1428f-18f5-4675-90e0-14ec3398f9ca}, !- Shading Surface Group Name
=======
  {a29acbad-96e8-464f-bca7-976ecf7ce076}, !- Handle
  Surface 14 - res eaves,                 !- Name
  ,                                       !- Construction Name
  {1b179224-3577-47f3-b208-9bef49db9d43}, !- Shading Surface Group Name
  ,                                       !- Transmittance Schedule Name
  ,                                       !- Number of Vertices
  0, -0.6096, 4.8768,                     !- X,Y,Z Vertex 1 {m}
  11.129722368505, -0.6096, 4.8768,       !- X,Y,Z Vertex 2 {m}
  11.129722368505, 0, 5.1816,             !- X,Y,Z Vertex 3 {m}
  0, 0, 5.1816;                           !- X,Y,Z Vertex 4 {m}

OS:ShadingSurface,
  {fd64e9ed-0ae2-4f6d-bb66-62dd6232619c}, !- Handle
  Surface 15 - res eaves,                 !- Name
  ,                                       !- Construction Name
  {1b179224-3577-47f3-b208-9bef49db9d43}, !- Shading Surface Group Name
  ,                                       !- Transmittance Schedule Name
  ,                                       !- Number of Vertices
  11.129722368505, 6.17446118425249, 4.8768, !- X,Y,Z Vertex 1 {m}
  0, 6.17446118425249, 4.8768,            !- X,Y,Z Vertex 2 {m}
  0, 5.56486118425249, 5.1816,            !- X,Y,Z Vertex 3 {m}
  11.129722368505, 5.56486118425249, 5.1816; !- X,Y,Z Vertex 4 {m}

OS:ShadingSurface,
  {c0c6f5cc-22a6-4c9c-8927-82a67196f313}, !- Handle
  Surface 16 - res eaves,                 !- Name
  ,                                       !- Construction Name
  {1b179224-3577-47f3-b208-9bef49db9d43}, !- Shading Surface Group Name
>>>>>>> ed34baf7
  ,                                       !- Transmittance Schedule Name
  ,                                       !- Number of Vertices
  11.739322368505, 0, 4.8768,             !- X,Y,Z Vertex 1 {m}
  11.739322368505, 5.56486118425249, 4.8768, !- X,Y,Z Vertex 2 {m}
  11.129722368505, 5.56486118425249, 5.1816, !- X,Y,Z Vertex 3 {m}
  11.129722368505, 0, 5.1816;             !- X,Y,Z Vertex 4 {m}

OS:ShadingSurface,
<<<<<<< HEAD
  {ede9bab6-750b-44a1-b4ed-58c529859458}, !- Handle
  Surface 14 - res eaves,                 !- Name
  ,                                       !- Construction Name
  {8ef1428f-18f5-4675-90e0-14ec3398f9ca}, !- Shading Surface Group Name
  ,                                       !- Transmittance Schedule Name
  ,                                       !- Number of Vertices
  0, -0.6096, 4.8768,                     !- X,Y,Z Vertex 1 {m}
  11.129722368505, -0.6096, 4.8768,       !- X,Y,Z Vertex 2 {m}
  11.129722368505, 0, 5.1816,             !- X,Y,Z Vertex 3 {m}
  0, 0, 5.1816;                           !- X,Y,Z Vertex 4 {m}

OS:ShadingSurface,
  {0e87c65a-9418-4b4b-b61e-c0440ba11637}, !- Handle
  Surface 16 - res eaves,                 !- Name
  ,                                       !- Construction Name
  {8ef1428f-18f5-4675-90e0-14ec3398f9ca}, !- Shading Surface Group Name
=======
  {6f1e62c3-2542-4ce6-b9ff-d4943cedd3ec}, !- Handle
  Surface 17 - res eaves,                 !- Name
  ,                                       !- Construction Name
  {1b179224-3577-47f3-b208-9bef49db9d43}, !- Shading Surface Group Name
>>>>>>> ed34baf7
  ,                                       !- Transmittance Schedule Name
  ,                                       !- Number of Vertices
  -0.6096, 5.56486118425249, 4.8768,      !- X,Y,Z Vertex 1 {m}
  -0.6096, 0, 4.8768,                     !- X,Y,Z Vertex 2 {m}
  0, 0, 5.1816,                           !- X,Y,Z Vertex 3 {m}
  0, 5.56486118425249, 5.1816;            !- X,Y,Z Vertex 4 {m}

OS:ShadingSurface,
  {c6f7d371-1d8d-48fc-b402-18995b77eb28}, !- Handle
  Surface 15 - res eaves,                 !- Name
  ,                                       !- Construction Name
  {8ef1428f-18f5-4675-90e0-14ec3398f9ca}, !- Shading Surface Group Name
  ,                                       !- Transmittance Schedule Name
  ,                                       !- Number of Vertices
  11.129722368505, 6.17446118425249, 4.8768, !- X,Y,Z Vertex 1 {m}
  0, 6.17446118425249, 4.8768,            !- X,Y,Z Vertex 2 {m}
  0, 5.56486118425249, 5.1816,            !- X,Y,Z Vertex 3 {m}
  11.129722368505, 5.56486118425249, 5.1816; !- X,Y,Z Vertex 4 {m}
<|MERGE_RESOLUTION|>--- conflicted
+++ resolved
@@ -1,53 +1,26 @@
 !- NOTE: Auto-generated from /test/osw_files/SFD_2000sqft_2story_SL_FA_HipRoof.osw
 
 OS:Version,
-<<<<<<< HEAD
-  {4849ae59-2969-4685-a607-0d7829a9868e}, !- Handle
-  2.8.1;                                  !- Version Identifier
-
-OS:SimulationControl,
-  {233bde64-f16c-455c-9c73-5e96402ca03f}, !- Handle
-=======
   {b0fb9ab2-a585-4132-b5d7-ba4ac7698e45}, !- Handle
   2.8.0;                                  !- Version Identifier
 
 OS:SimulationControl,
   {a630fec6-6d0d-4bb5-a69e-8c64a9d62be9}, !- Handle
->>>>>>> ed34baf7
   ,                                       !- Do Zone Sizing Calculation
   ,                                       !- Do System Sizing Calculation
   ,                                       !- Do Plant Sizing Calculation
   No;                                     !- Run Simulation for Sizing Periods
 
 OS:Timestep,
-<<<<<<< HEAD
-  {e5bcb360-f94b-4601-b886-f2d8bf59f9ff}, !- Handle
-  6;                                      !- Number of Timesteps per Hour
-
-OS:ShadowCalculation,
-  {af4d228a-c9ba-46c8-9a8d-f789ae96456e}, !- Handle
-=======
   {ce72be10-6252-46de-a3fb-ed5b2f0d58ca}, !- Handle
   6;                                      !- Number of Timesteps per Hour
 
 OS:ShadowCalculation,
   {06230dad-48c8-4e10-b4c0-405ebbabd11e}, !- Handle
->>>>>>> ed34baf7
   20,                                     !- Calculation Frequency
   200;                                    !- Maximum Figures in Shadow Overlap Calculations
 
 OS:SurfaceConvectionAlgorithm:Outside,
-<<<<<<< HEAD
-  {6ecc4f6d-e0cd-4d40-8c87-d0ba8c8a34a3}, !- Handle
-  DOE-2;                                  !- Algorithm
-
-OS:SurfaceConvectionAlgorithm:Inside,
-  {a0464687-ff56-41ef-8c81-39b3d3edb124}, !- Handle
-  TARP;                                   !- Algorithm
-
-OS:ZoneCapacitanceMultiplier:ResearchSpecial,
-  {63110c70-3cbc-40d1-a6b2-e9f24d361f64}, !- Handle
-=======
   {820fb211-b92e-44fd-91b8-386657bf4f36}, !- Handle
   DOE-2;                                  !- Algorithm
 
@@ -57,17 +30,12 @@
 
 OS:ZoneCapacitanceMultiplier:ResearchSpecial,
   {5cf75f27-6997-4612-aa15-29354755001f}, !- Handle
->>>>>>> ed34baf7
   ,                                       !- Temperature Capacity Multiplier
   15,                                     !- Humidity Capacity Multiplier
   ;                                       !- Carbon Dioxide Capacity Multiplier
 
 OS:RunPeriod,
-<<<<<<< HEAD
-  {bfe3f74a-6132-4309-b9ea-f14fe56b0794}, !- Handle
-=======
   {e58af3f4-1e88-48c0-8916-7788b2c5a02f}, !- Handle
->>>>>>> ed34baf7
   Run Period 1,                           !- Name
   1,                                      !- Begin Month
   1,                                      !- Begin Day of Month
@@ -87,11 +55,7 @@
   ;                                       !- Is Leap Year
 
 OS:ThermalZone,
-<<<<<<< HEAD
-  {f70aa6f0-311e-4b6c-9e2a-8500f85f5861}, !- Handle
-=======
   {d14a4e6d-45a4-40d7-8b87-2edf70abaea6}, !- Handle
->>>>>>> ed34baf7
   living zone,                            !- Name
   ,                                       !- Multiplier
   ,                                       !- Ceiling Height {m}
@@ -100,17 +64,10 @@
   ,                                       !- Zone Inside Convection Algorithm
   ,                                       !- Zone Outside Convection Algorithm
   ,                                       !- Zone Conditioning Equipment List Name
-<<<<<<< HEAD
-  {c7a0a11e-24b2-4204-bae4-ebc2e532ce40}, !- Zone Air Inlet Port List
-  {de8fa718-52e6-4d5a-9544-0ddc513a32ad}, !- Zone Air Exhaust Port List
-  {b0b47708-e098-4fbc-a667-39694ebcd561}, !- Zone Air Node Name
-  {b82633a0-a581-4136-9bec-acafd16eb3bf}, !- Zone Return Air Port List
-=======
   {9618f4f0-8806-423b-a602-02da0bc4cbd7}, !- Zone Air Inlet Port List
   {a668c10a-e0ae-47f3-b023-3f2d900abed8}, !- Zone Air Exhaust Port List
   {10aceea4-5930-455b-8d24-74a969bc141c}, !- Zone Air Node Name
   {76633df0-5435-48d7-b0cc-1e090f6bf05b}, !- Zone Return Air Port List
->>>>>>> ed34baf7
   ,                                       !- Primary Daylighting Control Name
   ,                                       !- Fraction of Zone Controlled by Primary Daylighting Control
   ,                                       !- Secondary Daylighting Control Name
@@ -121,39 +78,6 @@
   No;                                     !- Use Ideal Air Loads
 
 OS:Node,
-<<<<<<< HEAD
-  {3845e349-04f4-4325-95a5-cea8dc6b11c9}, !- Handle
-  Node 1,                                 !- Name
-  {b0b47708-e098-4fbc-a667-39694ebcd561}, !- Inlet Port
-  ;                                       !- Outlet Port
-
-OS:Connection,
-  {b0b47708-e098-4fbc-a667-39694ebcd561}, !- Handle
-  {896874b4-27ed-4adc-9c15-32a03cb45999}, !- Name
-  {f70aa6f0-311e-4b6c-9e2a-8500f85f5861}, !- Source Object
-  11,                                     !- Outlet Port
-  {3845e349-04f4-4325-95a5-cea8dc6b11c9}, !- Target Object
-  2;                                      !- Inlet Port
-
-OS:PortList,
-  {c7a0a11e-24b2-4204-bae4-ebc2e532ce40}, !- Handle
-  {ed9c5586-e03c-466f-8e42-2f1f05b8e278}, !- Name
-  {f70aa6f0-311e-4b6c-9e2a-8500f85f5861}; !- HVAC Component
-
-OS:PortList,
-  {de8fa718-52e6-4d5a-9544-0ddc513a32ad}, !- Handle
-  {7243e78e-dd73-44f1-83bf-f635e2702b11}, !- Name
-  {f70aa6f0-311e-4b6c-9e2a-8500f85f5861}; !- HVAC Component
-
-OS:PortList,
-  {b82633a0-a581-4136-9bec-acafd16eb3bf}, !- Handle
-  {6bc2ae56-6e61-4c52-8c09-797361879f0e}, !- Name
-  {f70aa6f0-311e-4b6c-9e2a-8500f85f5861}; !- HVAC Component
-
-OS:Sizing:Zone,
-  {065334e5-ff4a-4917-a8e0-a2d6f6536411}, !- Handle
-  {f70aa6f0-311e-4b6c-9e2a-8500f85f5861}, !- Zone or ZoneList Name
-=======
   {8e539b01-9cf8-4e36-ae9b-e2e47cd0c11f}, !- Handle
   Node 1,                                 !- Name
   {10aceea4-5930-455b-8d24-74a969bc141c}, !- Inlet Port
@@ -185,7 +109,6 @@
 OS:Sizing:Zone,
   {c79d8688-da0d-48d4-a7ad-beeff69059a2}, !- Handle
   {d14a4e6d-45a4-40d7-8b87-2edf70abaea6}, !- Zone or ZoneList Name
->>>>>>> ed34baf7
   SupplyAirTemperature,                   !- Zone Cooling Design Supply Air Temperature Input Method
   14,                                     !- Zone Cooling Design Supply Air Temperature {C}
   11.11,                                  !- Zone Cooling Design Supply Air Temperature Difference {deltaC}
@@ -214,16 +137,6 @@
   autosize;                               !- Dedicated Outdoor Air High Setpoint Temperature for Design {C}
 
 OS:ZoneHVAC:EquipmentList,
-<<<<<<< HEAD
-  {44a01cb5-11d6-4c4f-a53d-6519bb7ca4b5}, !- Handle
-  Zone HVAC Equipment List 1,             !- Name
-  {f70aa6f0-311e-4b6c-9e2a-8500f85f5861}; !- Thermal Zone
-
-OS:Space,
-  {f0d40074-26c9-4b86-b906-0e37c0ae025b}, !- Handle
-  living space,                           !- Name
-  {f16e3ea4-2981-4941-9156-412d084294e3}, !- Space Type Name
-=======
   {f7aa5ede-e7ea-4e90-82be-ef815d322c83}, !- Handle
   Zone HVAC Equipment List 1,             !- Name
   {d14a4e6d-45a4-40d7-8b87-2edf70abaea6}; !- Thermal Zone
@@ -232,7 +145,6 @@
   {61daf45a-b0ed-4af4-bd58-0890565c1ced}, !- Handle
   living space,                           !- Name
   {3dd3a611-7307-4f6a-905a-19d778e06ca8}, !- Space Type Name
->>>>>>> ed34baf7
   ,                                       !- Default Construction Set Name
   ,                                       !- Default Schedule Set Name
   -0,                                     !- Direction of Relative North {deg}
@@ -240,19 +152,6 @@
   0,                                      !- Y Origin {m}
   0,                                      !- Z Origin {m}
   ,                                       !- Building Story Name
-<<<<<<< HEAD
-  {f70aa6f0-311e-4b6c-9e2a-8500f85f5861}, !- Thermal Zone Name
-  ,                                       !- Part of Total Floor Area
-  ,                                       !- Design Specification Outdoor Air Object Name
-  {a0e58f93-ee7f-43f5-a6d6-18856f2a29c8}; !- Building Unit Name
-
-OS:Surface,
-  {881393b1-ccd8-401e-892d-cd349567aecd}, !- Handle
-  Surface 1,                              !- Name
-  Floor,                                  !- Surface Type
-  ,                                       !- Construction Name
-  {f0d40074-26c9-4b86-b906-0e37c0ae025b}, !- Space Name
-=======
   {d14a4e6d-45a4-40d7-8b87-2edf70abaea6}, !- Thermal Zone Name
   ,                                       !- Part of Total Floor Area
   ,                                       !- Design Specification Outdoor Air Object Name
@@ -264,7 +163,6 @@
   Floor,                                  !- Surface Type
   ,                                       !- Construction Name
   {61daf45a-b0ed-4af4-bd58-0890565c1ced}, !- Space Name
->>>>>>> ed34baf7
   Foundation,                             !- Outside Boundary Condition
   ,                                       !- Outside Boundary Condition Object
   NoSun,                                  !- Sun Exposure
@@ -277,19 +175,11 @@
   11.129722368505, 0, 0;                  !- X,Y,Z Vertex 4 {m}
 
 OS:Surface,
-<<<<<<< HEAD
-  {a1d5c549-c9ee-4e92-9dfc-22c67427a4e9}, !- Handle
-  Surface 2,                              !- Name
-  Wall,                                   !- Surface Type
-  ,                                       !- Construction Name
-  {f0d40074-26c9-4b86-b906-0e37c0ae025b}, !- Space Name
-=======
   {9bff564a-057a-4b4b-b6f3-7ee73d8528f7}, !- Handle
   Surface 2,                              !- Name
   Wall,                                   !- Surface Type
   ,                                       !- Construction Name
   {61daf45a-b0ed-4af4-bd58-0890565c1ced}, !- Space Name
->>>>>>> ed34baf7
   Outdoors,                               !- Outside Boundary Condition
   ,                                       !- Outside Boundary Condition Object
   SunExposed,                             !- Sun Exposure
@@ -302,19 +192,11 @@
   0, 0, 2.4384;                           !- X,Y,Z Vertex 4 {m}
 
 OS:Surface,
-<<<<<<< HEAD
-  {81c755e2-391e-4685-93f4-53f8b96eaa76}, !- Handle
-  Surface 3,                              !- Name
-  Wall,                                   !- Surface Type
-  ,                                       !- Construction Name
-  {f0d40074-26c9-4b86-b906-0e37c0ae025b}, !- Space Name
-=======
   {f07029a1-cfb8-4ef5-9ab7-b762fdf29d71}, !- Handle
   Surface 3,                              !- Name
   Wall,                                   !- Surface Type
   ,                                       !- Construction Name
   {61daf45a-b0ed-4af4-bd58-0890565c1ced}, !- Space Name
->>>>>>> ed34baf7
   Outdoors,                               !- Outside Boundary Condition
   ,                                       !- Outside Boundary Condition Object
   SunExposed,                             !- Sun Exposure
@@ -327,19 +209,11 @@
   0, 5.56486118425249, 2.4384;            !- X,Y,Z Vertex 4 {m}
 
 OS:Surface,
-<<<<<<< HEAD
-  {b0d09589-319e-482d-8a0d-fd5f2ed8a9d1}, !- Handle
-  Surface 4,                              !- Name
-  Wall,                                   !- Surface Type
-  ,                                       !- Construction Name
-  {f0d40074-26c9-4b86-b906-0e37c0ae025b}, !- Space Name
-=======
   {d4d6ba9c-cdab-4ac1-ab42-f55ee42bd5e9}, !- Handle
   Surface 4,                              !- Name
   Wall,                                   !- Surface Type
   ,                                       !- Construction Name
   {61daf45a-b0ed-4af4-bd58-0890565c1ced}, !- Space Name
->>>>>>> ed34baf7
   Outdoors,                               !- Outside Boundary Condition
   ,                                       !- Outside Boundary Condition Object
   SunExposed,                             !- Sun Exposure
@@ -352,19 +226,11 @@
   11.129722368505, 5.56486118425249, 2.4384; !- X,Y,Z Vertex 4 {m}
 
 OS:Surface,
-<<<<<<< HEAD
-  {12337528-2958-4dd5-9868-10463f4a4543}, !- Handle
-  Surface 5,                              !- Name
-  Wall,                                   !- Surface Type
-  ,                                       !- Construction Name
-  {f0d40074-26c9-4b86-b906-0e37c0ae025b}, !- Space Name
-=======
   {a02b05fc-96e6-4b2d-9369-770f559a9e6a}, !- Handle
   Surface 5,                              !- Name
   Wall,                                   !- Surface Type
   ,                                       !- Construction Name
   {61daf45a-b0ed-4af4-bd58-0890565c1ced}, !- Space Name
->>>>>>> ed34baf7
   Outdoors,                               !- Outside Boundary Condition
   ,                                       !- Outside Boundary Condition Object
   SunExposed,                             !- Sun Exposure
@@ -377,15 +243,6 @@
   11.129722368505, 0, 2.4384;             !- X,Y,Z Vertex 4 {m}
 
 OS:Surface,
-<<<<<<< HEAD
-  {d2a729a2-15b9-4717-a7d4-23ed7eea7d85}, !- Handle
-  Surface 6,                              !- Name
-  RoofCeiling,                            !- Surface Type
-  ,                                       !- Construction Name
-  {f0d40074-26c9-4b86-b906-0e37c0ae025b}, !- Space Name
-  Surface,                                !- Outside Boundary Condition
-  {394f57ef-7811-4e22-91c3-a7b2721444fa}, !- Outside Boundary Condition Object
-=======
   {dde79120-3128-4f2e-9be1-64af672a329a}, !- Handle
   Surface 6,                              !- Name
   RoofCeiling,                            !- Surface Type
@@ -393,7 +250,6 @@
   {61daf45a-b0ed-4af4-bd58-0890565c1ced}, !- Space Name
   Surface,                                !- Outside Boundary Condition
   {5ee5b2b3-01da-4c78-86f9-0e34b132178c}, !- Outside Boundary Condition Object
->>>>>>> ed34baf7
   NoSun,                                  !- Sun Exposure
   NoWind,                                 !- Wind Exposure
   ,                                       !- View Factor to Ground
@@ -404,11 +260,7 @@
   0, 0, 2.4384;                           !- X,Y,Z Vertex 4 {m}
 
 OS:SpaceType,
-<<<<<<< HEAD
-  {f16e3ea4-2981-4941-9156-412d084294e3}, !- Handle
-=======
   {3dd3a611-7307-4f6a-905a-19d778e06ca8}, !- Handle
->>>>>>> ed34baf7
   Space Type 1,                           !- Name
   ,                                       !- Default Construction Set Name
   ,                                       !- Default Schedule Set Name
@@ -419,15 +271,9 @@
   living;                                 !- Standards Space Type
 
 OS:Space,
-<<<<<<< HEAD
-  {07204820-b794-4643-9a01-5ef24ddc3a04}, !- Handle
-  living space|story 2,                   !- Name
-  {f16e3ea4-2981-4941-9156-412d084294e3}, !- Space Type Name
-=======
   {c1cfab56-a4f1-4a85-9a86-216d93da5cc5}, !- Handle
   living space|story 2,                   !- Name
   {3dd3a611-7307-4f6a-905a-19d778e06ca8}, !- Space Type Name
->>>>>>> ed34baf7
   ,                                       !- Default Construction Set Name
   ,                                       !- Default Schedule Set Name
   -0,                                     !- Direction of Relative North {deg}
@@ -435,21 +281,6 @@
   0,                                      !- Y Origin {m}
   2.4384,                                 !- Z Origin {m}
   ,                                       !- Building Story Name
-<<<<<<< HEAD
-  {f70aa6f0-311e-4b6c-9e2a-8500f85f5861}, !- Thermal Zone Name
-  ,                                       !- Part of Total Floor Area
-  ,                                       !- Design Specification Outdoor Air Object Name
-  {a0e58f93-ee7f-43f5-a6d6-18856f2a29c8}; !- Building Unit Name
-
-OS:Surface,
-  {394f57ef-7811-4e22-91c3-a7b2721444fa}, !- Handle
-  Surface 7,                              !- Name
-  Floor,                                  !- Surface Type
-  ,                                       !- Construction Name
-  {07204820-b794-4643-9a01-5ef24ddc3a04}, !- Space Name
-  Surface,                                !- Outside Boundary Condition
-  {d2a729a2-15b9-4717-a7d4-23ed7eea7d85}, !- Outside Boundary Condition Object
-=======
   {d14a4e6d-45a4-40d7-8b87-2edf70abaea6}, !- Thermal Zone Name
   ,                                       !- Part of Total Floor Area
   ,                                       !- Design Specification Outdoor Air Object Name
@@ -463,7 +294,6 @@
   {c1cfab56-a4f1-4a85-9a86-216d93da5cc5}, !- Space Name
   Surface,                                !- Outside Boundary Condition
   {dde79120-3128-4f2e-9be1-64af672a329a}, !- Outside Boundary Condition Object
->>>>>>> ed34baf7
   NoSun,                                  !- Sun Exposure
   NoWind,                                 !- Wind Exposure
   ,                                       !- View Factor to Ground
@@ -474,19 +304,11 @@
   11.129722368505, 0, 0;                  !- X,Y,Z Vertex 4 {m}
 
 OS:Surface,
-<<<<<<< HEAD
-  {ae8106da-ba4d-440d-8884-a13efd356fdb}, !- Handle
-  Surface 8,                              !- Name
-  Wall,                                   !- Surface Type
-  ,                                       !- Construction Name
-  {07204820-b794-4643-9a01-5ef24ddc3a04}, !- Space Name
-=======
   {b87b1700-e4b6-44a5-b9d4-9c1a8e328127}, !- Handle
   Surface 8,                              !- Name
   Wall,                                   !- Surface Type
   ,                                       !- Construction Name
   {c1cfab56-a4f1-4a85-9a86-216d93da5cc5}, !- Space Name
->>>>>>> ed34baf7
   Outdoors,                               !- Outside Boundary Condition
   ,                                       !- Outside Boundary Condition Object
   SunExposed,                             !- Sun Exposure
@@ -499,19 +321,11 @@
   0, 0, 2.4384;                           !- X,Y,Z Vertex 4 {m}
 
 OS:Surface,
-<<<<<<< HEAD
-  {5763e243-c652-4fb9-95ce-b2ee310a29a5}, !- Handle
-  Surface 9,                              !- Name
-  Wall,                                   !- Surface Type
-  ,                                       !- Construction Name
-  {07204820-b794-4643-9a01-5ef24ddc3a04}, !- Space Name
-=======
   {a1790fc0-fe2c-4dd4-83f1-861167ebc77f}, !- Handle
   Surface 9,                              !- Name
   Wall,                                   !- Surface Type
   ,                                       !- Construction Name
   {c1cfab56-a4f1-4a85-9a86-216d93da5cc5}, !- Space Name
->>>>>>> ed34baf7
   Outdoors,                               !- Outside Boundary Condition
   ,                                       !- Outside Boundary Condition Object
   SunExposed,                             !- Sun Exposure
@@ -524,19 +338,11 @@
   0, 5.56486118425249, 2.4384;            !- X,Y,Z Vertex 4 {m}
 
 OS:Surface,
-<<<<<<< HEAD
-  {39894a3f-1bfe-4fbd-8501-8938affc9574}, !- Handle
-  Surface 10,                             !- Name
-  Wall,                                   !- Surface Type
-  ,                                       !- Construction Name
-  {07204820-b794-4643-9a01-5ef24ddc3a04}, !- Space Name
-=======
   {895dfba2-452e-4c83-95c9-358903602490}, !- Handle
   Surface 10,                             !- Name
   Wall,                                   !- Surface Type
   ,                                       !- Construction Name
   {c1cfab56-a4f1-4a85-9a86-216d93da5cc5}, !- Space Name
->>>>>>> ed34baf7
   Outdoors,                               !- Outside Boundary Condition
   ,                                       !- Outside Boundary Condition Object
   SunExposed,                             !- Sun Exposure
@@ -549,19 +355,11 @@
   11.129722368505, 5.56486118425249, 2.4384; !- X,Y,Z Vertex 4 {m}
 
 OS:Surface,
-<<<<<<< HEAD
-  {4351e502-d48f-4aec-b25c-b147c7bf4158}, !- Handle
-  Surface 11,                             !- Name
-  Wall,                                   !- Surface Type
-  ,                                       !- Construction Name
-  {07204820-b794-4643-9a01-5ef24ddc3a04}, !- Space Name
-=======
   {827e3be4-ef0c-481a-8f3c-10632b13f8d6}, !- Handle
   Surface 11,                             !- Name
   Wall,                                   !- Surface Type
   ,                                       !- Construction Name
   {c1cfab56-a4f1-4a85-9a86-216d93da5cc5}, !- Space Name
->>>>>>> ed34baf7
   Outdoors,                               !- Outside Boundary Condition
   ,                                       !- Outside Boundary Condition Object
   SunExposed,                             !- Sun Exposure
@@ -574,15 +372,6 @@
   11.129722368505, 0, 2.4384;             !- X,Y,Z Vertex 4 {m}
 
 OS:Surface,
-<<<<<<< HEAD
-  {d4866c82-776a-4814-b52e-0f931b7dc2d8}, !- Handle
-  Surface 12,                             !- Name
-  RoofCeiling,                            !- Surface Type
-  ,                                       !- Construction Name
-  {07204820-b794-4643-9a01-5ef24ddc3a04}, !- Space Name
-  Surface,                                !- Outside Boundary Condition
-  {01efbaf4-d778-47d5-9820-1b4ff66331b6}, !- Outside Boundary Condition Object
-=======
   {a7c4f68a-3f1f-4577-a1c9-1ae704e5517e}, !- Handle
   Surface 12,                             !- Name
   RoofCeiling,                            !- Surface Type
@@ -590,7 +379,6 @@
   {c1cfab56-a4f1-4a85-9a86-216d93da5cc5}, !- Space Name
   Surface,                                !- Outside Boundary Condition
   {91098625-9e1c-488f-9f6d-da956c12040c}, !- Outside Boundary Condition Object
->>>>>>> ed34baf7
   NoSun,                                  !- Sun Exposure
   NoWind,                                 !- Wind Exposure
   ,                                       !- View Factor to Ground
@@ -601,15 +389,6 @@
   0, 0, 2.4384;                           !- X,Y,Z Vertex 4 {m}
 
 OS:Surface,
-<<<<<<< HEAD
-  {01efbaf4-d778-47d5-9820-1b4ff66331b6}, !- Handle
-  Surface 13,                             !- Name
-  Floor,                                  !- Surface Type
-  ,                                       !- Construction Name
-  {e3b21d26-499a-4719-88b0-bae22bf7b810}, !- Space Name
-  Surface,                                !- Outside Boundary Condition
-  {d4866c82-776a-4814-b52e-0f931b7dc2d8}, !- Outside Boundary Condition Object
-=======
   {91098625-9e1c-488f-9f6d-da956c12040c}, !- Handle
   Surface 13,                             !- Name
   Floor,                                  !- Surface Type
@@ -617,7 +396,6 @@
   {730af398-6a4c-4527-84ad-eda4b197d746}, !- Space Name
   Surface,                                !- Outside Boundary Condition
   {a7c4f68a-3f1f-4577-a1c9-1ae704e5517e}, !- Outside Boundary Condition Object
->>>>>>> ed34baf7
   NoSun,                                  !- Sun Exposure
   NoWind,                                 !- Wind Exposure
   ,                                       !- View Factor to Ground
@@ -628,19 +406,11 @@
   0, 0, 0;                                !- X,Y,Z Vertex 4 {m}
 
 OS:Surface,
-<<<<<<< HEAD
-  {23058fe6-3a53-4bc3-99ac-5e8e3f6bc9ce}, !- Handle
-  Surface 14,                             !- Name
-  RoofCeiling,                            !- Surface Type
-  ,                                       !- Construction Name
-  {e3b21d26-499a-4719-88b0-bae22bf7b810}, !- Space Name
-=======
   {794c8081-3f0d-480f-87fe-85f88dab66d6}, !- Handle
   Surface 14,                             !- Name
   RoofCeiling,                            !- Surface Type
   ,                                       !- Construction Name
   {730af398-6a4c-4527-84ad-eda4b197d746}, !- Space Name
->>>>>>> ed34baf7
   Outdoors,                               !- Outside Boundary Condition
   ,                                       !- Outside Boundary Condition Object
   SunExposed,                             !- Sun Exposure
@@ -653,19 +423,11 @@
   11.129722368505, 0, 0.3048;             !- X,Y,Z Vertex 4 {m}
 
 OS:Surface,
-<<<<<<< HEAD
-  {f2c863a5-15ae-4117-8e7e-0bfbcd3d1eee}, !- Handle
-  Surface 15,                             !- Name
-  RoofCeiling,                            !- Surface Type
-  ,                                       !- Construction Name
-  {e3b21d26-499a-4719-88b0-bae22bf7b810}, !- Space Name
-=======
   {be6107e6-a9ca-4273-a320-ecd17e0b2892}, !- Handle
   Surface 15,                             !- Name
   RoofCeiling,                            !- Surface Type
   ,                                       !- Construction Name
   {730af398-6a4c-4527-84ad-eda4b197d746}, !- Space Name
->>>>>>> ed34baf7
   Outdoors,                               !- Outside Boundary Condition
   ,                                       !- Outside Boundary Condition Object
   SunExposed,                             !- Sun Exposure
@@ -678,19 +440,11 @@
   0, 5.56486118425249, 0.304799999999999; !- X,Y,Z Vertex 4 {m}
 
 OS:Surface,
-<<<<<<< HEAD
-  {27955716-6e38-4580-a297-66f5c4d92935}, !- Handle
-  Surface 16,                             !- Name
-  RoofCeiling,                            !- Surface Type
-  ,                                       !- Construction Name
-  {e3b21d26-499a-4719-88b0-bae22bf7b810}, !- Space Name
-=======
   {a3bb7a8f-4418-4396-962b-6e31107ebfb2}, !- Handle
   Surface 16,                             !- Name
   RoofCeiling,                            !- Surface Type
   ,                                       !- Construction Name
   {730af398-6a4c-4527-84ad-eda4b197d746}, !- Space Name
->>>>>>> ed34baf7
   Outdoors,                               !- Outside Boundary Condition
   ,                                       !- Outside Boundary Condition Object
   SunExposed,                             !- Sun Exposure
@@ -702,19 +456,11 @@
   0, 0, 0.3048;                           !- X,Y,Z Vertex 3 {m}
 
 OS:Surface,
-<<<<<<< HEAD
-  {ca34e1a6-b2f2-4dd9-93d2-c1e7a19a02a0}, !- Handle
-  Surface 17,                             !- Name
-  RoofCeiling,                            !- Surface Type
-  ,                                       !- Construction Name
-  {e3b21d26-499a-4719-88b0-bae22bf7b810}, !- Space Name
-=======
   {b569b0b4-0cff-4d4f-80aa-c78267e6a729}, !- Handle
   Surface 17,                             !- Name
   RoofCeiling,                            !- Surface Type
   ,                                       !- Construction Name
   {730af398-6a4c-4527-84ad-eda4b197d746}, !- Space Name
->>>>>>> ed34baf7
   Outdoors,                               !- Outside Boundary Condition
   ,                                       !- Outside Boundary Condition Object
   SunExposed,                             !- Sun Exposure
@@ -726,15 +472,9 @@
   11.129722368505, 5.56486118425249, 0.304799999999997; !- X,Y,Z Vertex 3 {m}
 
 OS:Space,
-<<<<<<< HEAD
-  {e3b21d26-499a-4719-88b0-bae22bf7b810}, !- Handle
-  finished attic space,                   !- Name
-  {f16e3ea4-2981-4941-9156-412d084294e3}, !- Space Type Name
-=======
   {730af398-6a4c-4527-84ad-eda4b197d746}, !- Handle
   finished attic space,                   !- Name
   {3dd3a611-7307-4f6a-905a-19d778e06ca8}, !- Space Type Name
->>>>>>> ed34baf7
   ,                                       !- Default Construction Set Name
   ,                                       !- Default Schedule Set Name
   -0,                                     !- Direction of Relative North {deg}
@@ -742,15 +482,6 @@
   0,                                      !- Y Origin {m}
   4.8768,                                 !- Z Origin {m}
   ,                                       !- Building Story Name
-<<<<<<< HEAD
-  {f70aa6f0-311e-4b6c-9e2a-8500f85f5861}, !- Thermal Zone Name
-  ,                                       !- Part of Total Floor Area
-  ,                                       !- Design Specification Outdoor Air Object Name
-  {a0e58f93-ee7f-43f5-a6d6-18856f2a29c8}; !- Building Unit Name
-
-OS:BuildingUnit,
-  {a0e58f93-ee7f-43f5-a6d6-18856f2a29c8}, !- Handle
-=======
   {d14a4e6d-45a4-40d7-8b87-2edf70abaea6}, !- Thermal Zone Name
   ,                                       !- Part of Total Floor Area
   ,                                       !- Design Specification Outdoor Air Object Name
@@ -758,17 +489,12 @@
 
 OS:BuildingUnit,
   {2d90bc94-eae9-4071-8750-0e4c74bcf89d}, !- Handle
->>>>>>> ed34baf7
   unit 1,                                 !- Name
   ,                                       !- Rendering Color
   Residential;                            !- Building Unit Type
 
 OS:Building,
-<<<<<<< HEAD
-  {07993f0b-74b5-4225-bf12-35137d51d1bb}, !- Handle
-=======
   {0be4cd52-b25e-4fe5-98d4-960368938ef7}, !- Handle
->>>>>>> ed34baf7
   Building 1,                             !- Name
   ,                                       !- Building Sector Type
   0,                                      !- North Axis {deg}
@@ -783,13 +509,8 @@
   1;                                      !- Standards Number of Living Units
 
 OS:AdditionalProperties,
-<<<<<<< HEAD
-  {c2a0fa24-b0bd-49e8-aef5-9645d99886e2}, !- Handle
-  {07993f0b-74b5-4225-bf12-35137d51d1bb}, !- Object Name
-=======
   {dc6ac755-0ddf-4fa8-8022-265273620614}, !- Handle
   {0be4cd52-b25e-4fe5-98d4-960368938ef7}, !- Object Name
->>>>>>> ed34baf7
   Total Units Represented,                !- Feature Name 1
   Integer,                                !- Feature Data Type 1
   1,                                      !- Feature Value 1
@@ -798,13 +519,8 @@
   1;                                      !- Feature Value 2
 
 OS:AdditionalProperties,
-<<<<<<< HEAD
-  {37c3b63c-d55c-4ffd-8cda-9118f81672ab}, !- Handle
-  {a0e58f93-ee7f-43f5-a6d6-18856f2a29c8}, !- Object Name
-=======
   {557fafb2-1e69-4419-a36e-f0f702b16584}, !- Handle
   {2d90bc94-eae9-4071-8750-0e4c74bcf89d}, !- Object Name
->>>>>>> ed34baf7
   NumberOfBedrooms,                       !- Feature Name 1
   Integer,                                !- Feature Data Type 1
   3,                                      !- Feature Value 1
@@ -813,11 +529,7 @@
   2;                                      !- Feature Value 2
 
 OS:Schedule:Day,
-<<<<<<< HEAD
-  {5402b913-c554-47d7-a38f-bc1219c8a444}, !- Handle
-=======
   {79470ca1-c092-463a-8147-ee450c159733}, !- Handle
->>>>>>> ed34baf7
   Schedule Day 1,                         !- Name
   ,                                       !- Schedule Type Limits Name
   ,                                       !- Interpolate to Timestep
@@ -826,11 +538,7 @@
   0;                                      !- Value Until Time 1
 
 OS:Schedule:Day,
-<<<<<<< HEAD
-  {391cfeb3-b30c-44a1-84b4-825781390605}, !- Handle
-=======
   {e023d7ad-8c16-44b1-aa33-e0c44d90ae66}, !- Handle
->>>>>>> ed34baf7
   Schedule Day 2,                         !- Name
   ,                                       !- Schedule Type Limits Name
   ,                                       !- Interpolate to Timestep
@@ -839,21 +547,11 @@
   1;                                      !- Value Until Time 1
 
 OS:ShadingSurfaceGroup,
-<<<<<<< HEAD
-  {8ef1428f-18f5-4675-90e0-14ec3398f9ca}, !- Handle
-=======
   {1b179224-3577-47f3-b208-9bef49db9d43}, !- Handle
->>>>>>> ed34baf7
   res eaves,                              !- Name
   Building;                               !- Shading Surface Type
 
 OS:ShadingSurface,
-<<<<<<< HEAD
-  {bf8404c7-99d3-4de5-ab04-f87c2bce9fbb}, !- Handle
-  Surface 17 - res eaves,                 !- Name
-  ,                                       !- Construction Name
-  {8ef1428f-18f5-4675-90e0-14ec3398f9ca}, !- Shading Surface Group Name
-=======
   {a29acbad-96e8-464f-bca7-976ecf7ce076}, !- Handle
   Surface 14 - res eaves,                 !- Name
   ,                                       !- Construction Name
@@ -882,7 +580,6 @@
   Surface 16 - res eaves,                 !- Name
   ,                                       !- Construction Name
   {1b179224-3577-47f3-b208-9bef49db9d43}, !- Shading Surface Group Name
->>>>>>> ed34baf7
   ,                                       !- Transmittance Schedule Name
   ,                                       !- Number of Vertices
   11.739322368505, 0, 4.8768,             !- X,Y,Z Vertex 1 {m}
@@ -891,29 +588,10 @@
   11.129722368505, 0, 5.1816;             !- X,Y,Z Vertex 4 {m}
 
 OS:ShadingSurface,
-<<<<<<< HEAD
-  {ede9bab6-750b-44a1-b4ed-58c529859458}, !- Handle
-  Surface 14 - res eaves,                 !- Name
-  ,                                       !- Construction Name
-  {8ef1428f-18f5-4675-90e0-14ec3398f9ca}, !- Shading Surface Group Name
-  ,                                       !- Transmittance Schedule Name
-  ,                                       !- Number of Vertices
-  0, -0.6096, 4.8768,                     !- X,Y,Z Vertex 1 {m}
-  11.129722368505, -0.6096, 4.8768,       !- X,Y,Z Vertex 2 {m}
-  11.129722368505, 0, 5.1816,             !- X,Y,Z Vertex 3 {m}
-  0, 0, 5.1816;                           !- X,Y,Z Vertex 4 {m}
-
-OS:ShadingSurface,
-  {0e87c65a-9418-4b4b-b61e-c0440ba11637}, !- Handle
-  Surface 16 - res eaves,                 !- Name
-  ,                                       !- Construction Name
-  {8ef1428f-18f5-4675-90e0-14ec3398f9ca}, !- Shading Surface Group Name
-=======
   {6f1e62c3-2542-4ce6-b9ff-d4943cedd3ec}, !- Handle
   Surface 17 - res eaves,                 !- Name
   ,                                       !- Construction Name
   {1b179224-3577-47f3-b208-9bef49db9d43}, !- Shading Surface Group Name
->>>>>>> ed34baf7
   ,                                       !- Transmittance Schedule Name
   ,                                       !- Number of Vertices
   -0.6096, 5.56486118425249, 4.8768,      !- X,Y,Z Vertex 1 {m}
