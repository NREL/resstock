!- NOTE: Auto-generated from /test/osw_files/SFD_2000sqft_2story_SL_FA_HipRoof.osw

OS:Version,
<<<<<<< HEAD
  {f1814b84-3f3a-4021-acd1-7f55026b64fa}, !- Handle
  2.9.1;                                  !- Version Identifier

OS:SimulationControl,
  {82fdd813-a456-46a9-a31a-1f7826249488}, !- Handle
=======
  {43d838ed-aa1e-4ade-9521-1aa4a227e2b0}, !- Handle
  2.9.1;                                  !- Version Identifier

OS:SimulationControl,
  {8a91738f-3293-4088-b817-18be6f1b0252}, !- Handle
>>>>>>> 5d223722
  ,                                       !- Do Zone Sizing Calculation
  ,                                       !- Do System Sizing Calculation
  ,                                       !- Do Plant Sizing Calculation
  No;                                     !- Run Simulation for Sizing Periods

OS:Timestep,
<<<<<<< HEAD
  {46fa5279-7d27-4bfb-8fc7-3e2b54e6aeae}, !- Handle
  6;                                      !- Number of Timesteps per Hour

OS:ShadowCalculation,
  {538b019d-b1c2-4555-aadd-26e9f30f62fe}, !- Handle
=======
  {ffcd70e3-7a49-4e62-8e2e-e1b3719a4cd8}, !- Handle
  6;                                      !- Number of Timesteps per Hour

OS:ShadowCalculation,
  {5e79486e-0174-4422-89c6-5c8e3eac4118}, !- Handle
>>>>>>> 5d223722
  20,                                     !- Calculation Frequency
  200;                                    !- Maximum Figures in Shadow Overlap Calculations

OS:SurfaceConvectionAlgorithm:Outside,
<<<<<<< HEAD
  {cd26af30-3ac5-41d9-a718-02e64b192430}, !- Handle
  DOE-2;                                  !- Algorithm

OS:SurfaceConvectionAlgorithm:Inside,
  {07899db5-d538-4327-979d-4a5f9c7f080e}, !- Handle
  TARP;                                   !- Algorithm

OS:ZoneCapacitanceMultiplier:ResearchSpecial,
  {7ac179d6-2254-4e8a-aff6-2c90a7fb4fba}, !- Handle
=======
  {90dcaa33-c642-40f3-af2b-8ccc940c4bce}, !- Handle
  DOE-2;                                  !- Algorithm

OS:SurfaceConvectionAlgorithm:Inside,
  {ccc22a00-5bf2-4e83-9dd3-1a852e791e5c}, !- Handle
  TARP;                                   !- Algorithm

OS:ZoneCapacitanceMultiplier:ResearchSpecial,
  {7d832cd5-649d-49a7-8492-5c78631dd422}, !- Handle
>>>>>>> 5d223722
  ,                                       !- Temperature Capacity Multiplier
  15,                                     !- Humidity Capacity Multiplier
  ;                                       !- Carbon Dioxide Capacity Multiplier

OS:RunPeriod,
<<<<<<< HEAD
  {2d0dd88f-23f1-4db0-908d-d1a449ecb060}, !- Handle
=======
  {34a4fa3a-aa6e-46cd-bae1-502d7fe307e2}, !- Handle
>>>>>>> 5d223722
  Run Period 1,                           !- Name
  1,                                      !- Begin Month
  1,                                      !- Begin Day of Month
  12,                                     !- End Month
  31,                                     !- End Day of Month
  ,                                       !- Use Weather File Holidays and Special Days
  ,                                       !- Use Weather File Daylight Saving Period
  ,                                       !- Apply Weekend Holiday Rule
  ,                                       !- Use Weather File Rain Indicators
  ,                                       !- Use Weather File Snow Indicators
  ;                                       !- Number of Times Runperiod to be Repeated

OS:YearDescription,
<<<<<<< HEAD
  {6e7c3461-8208-439a-9393-5c4bd290204c}, !- Handle
=======
  {162862cd-50ab-4de3-9167-5fb337ec031c}, !- Handle
>>>>>>> 5d223722
  2007,                                   !- Calendar Year
  ,                                       !- Day of Week for Start Day
  ;                                       !- Is Leap Year

OS:WeatherFile,
  {9d75a56b-4ff8-4c28-b8ab-6206b18fedff}, !- Handle
  Denver Intl Ap,                         !- City
  CO,                                     !- State Province Region
  USA,                                    !- Country
  TMY3,                                   !- Data Source
  725650,                                 !- WMO Number
  39.83,                                  !- Latitude {deg}
  -104.65,                                !- Longitude {deg}
  -7,                                     !- Time Zone {hr}
  1650,                                   !- Elevation {m}
  file:../weather/USA_CO_Denver.Intl.AP.725650_TMY3.epw, !- Url
  E23378AA;                               !- Checksum

OS:AdditionalProperties,
  {94b81b44-d624-479c-b82b-c68b211daa4e}, !- Handle
  {9d75a56b-4ff8-4c28-b8ab-6206b18fedff}, !- Object Name
  EPWHeaderCity,                          !- Feature Name 1
  String,                                 !- Feature Data Type 1
  Denver Intl Ap,                         !- Feature Value 1
  EPWHeaderState,                         !- Feature Name 2
  String,                                 !- Feature Data Type 2
  CO,                                     !- Feature Value 2
  EPWHeaderCountry,                       !- Feature Name 3
  String,                                 !- Feature Data Type 3
  USA,                                    !- Feature Value 3
  EPWHeaderDataSource,                    !- Feature Name 4
  String,                                 !- Feature Data Type 4
  TMY3,                                   !- Feature Value 4
  EPWHeaderStation,                       !- Feature Name 5
  String,                                 !- Feature Data Type 5
  725650,                                 !- Feature Value 5
  EPWHeaderLatitude,                      !- Feature Name 6
  Double,                                 !- Feature Data Type 6
  39.829999999999998,                     !- Feature Value 6
  EPWHeaderLongitude,                     !- Feature Name 7
  Double,                                 !- Feature Data Type 7
  -104.65000000000001,                    !- Feature Value 7
  EPWHeaderTimezone,                      !- Feature Name 8
  Double,                                 !- Feature Data Type 8
  -7,                                     !- Feature Value 8
  EPWHeaderAltitude,                      !- Feature Name 9
  Double,                                 !- Feature Data Type 9
  5413.3858267716532,                     !- Feature Value 9
  EPWHeaderLocalPressure,                 !- Feature Name 10
  Double,                                 !- Feature Data Type 10
  0.81937567683596546,                    !- Feature Value 10
  EPWHeaderRecordsPerHour,                !- Feature Name 11
  Double,                                 !- Feature Data Type 11
  0,                                      !- Feature Value 11
  EPWDataAnnualAvgDrybulb,                !- Feature Name 12
  Double,                                 !- Feature Data Type 12
  51.575616438356228,                     !- Feature Value 12
  EPWDataAnnualMinDrybulb,                !- Feature Name 13
  Double,                                 !- Feature Data Type 13
  -2.9200000000000017,                    !- Feature Value 13
  EPWDataAnnualMaxDrybulb,                !- Feature Name 14
  Double,                                 !- Feature Data Type 14
  104,                                    !- Feature Value 14
  EPWDataCDD50F,                          !- Feature Name 15
  Double,                                 !- Feature Data Type 15
  3072.2925000000005,                     !- Feature Value 15
  EPWDataCDD65F,                          !- Feature Name 16
  Double,                                 !- Feature Data Type 16
  883.62000000000035,                     !- Feature Value 16
  EPWDataHDD50F,                          !- Feature Name 17
  Double,                                 !- Feature Data Type 17
  2497.1925000000001,                     !- Feature Value 17
  EPWDataHDD65F,                          !- Feature Name 18
  Double,                                 !- Feature Data Type 18
  5783.5200000000013,                     !- Feature Value 18
  EPWDataAnnualAvgWindspeed,              !- Feature Name 19
  Double,                                 !- Feature Data Type 19
  3.9165296803649667,                     !- Feature Value 19
  EPWDataMonthlyAvgDrybulbs,              !- Feature Name 20
  String,                                 !- Feature Data Type 20
  33.4191935483871&#4431.90142857142857&#4443.02620967741937&#4442.48624999999999&#4459.877741935483854&#4473.57574999999997&#4472.07975806451608&#4472.70008064516134&#4466.49200000000006&#4450.079112903225806&#4437.218250000000005&#4434.582177419354835, !- Feature Value 20
  EPWDataGroundMonthlyTemps,              !- Feature Name 21
  String,                                 !- Feature Data Type 21
  44.08306285945173&#4440.89570904991865&#4440.64045432632048&#4442.153016571250646&#4448.225111118704206&#4454.268919273837525&#4459.508577937551024&#4462.82777283423508&#4463.10975667174995&#4460.41014950381947&#4455.304105212311526&#4449.445696474514364, !- Feature Value 21
  EPWDataWSF,                             !- Feature Name 22
  Double,                                 !- Feature Data Type 22
  0.58999999999999997,                    !- Feature Value 22
  EPWDataMonthlyAvgDailyHighDrybulbs,     !- Feature Name 23
  String,                                 !- Feature Data Type 23
  47.41032258064516&#4446.58642857142857&#4455.15032258064517&#4453.708&#4472.80193548387098&#4488.67600000000002&#4486.1858064516129&#4485.87225806451613&#4482.082&#4463.18064516129033&#4448.73400000000001&#4448.87935483870968, !- Feature Value 23
  EPWDataMonthlyAvgDailyLowDrybulbs,      !- Feature Name 24
  String,                                 !- Feature Data Type 24
  19.347741935483874&#4419.856428571428573&#4430.316129032258065&#4431.112&#4447.41612903225806&#4457.901999999999994&#4459.063870967741934&#4460.956774193548384&#4452.352000000000004&#4438.41612903225806&#4427.002000000000002&#4423.02903225806451, !- Feature Value 24
  EPWDesignHeatingDrybulb,                !- Feature Name 25
  Double,                                 !- Feature Data Type 25
  12.02,                                  !- Feature Value 25
  EPWDesignHeatingWindspeed,              !- Feature Name 26
  Double,                                 !- Feature Data Type 26
  2.8062500000000004,                     !- Feature Value 26
  EPWDesignCoolingDrybulb,                !- Feature Name 27
  Double,                                 !- Feature Data Type 27
  91.939999999999998,                     !- Feature Value 27
  EPWDesignCoolingWetbulb,                !- Feature Name 28
  Double,                                 !- Feature Data Type 28
  59.95131430195849,                      !- Feature Value 28
  EPWDesignCoolingHumidityRatio,          !- Feature Name 29
  Double,                                 !- Feature Data Type 29
  0.0059161086834698092,                  !- Feature Value 29
  EPWDesignCoolingWindspeed,              !- Feature Name 30
  Double,                                 !- Feature Data Type 30
  3.7999999999999989,                     !- Feature Value 30
  EPWDesignDailyTemperatureRange,         !- Feature Name 31
  Double,                                 !- Feature Data Type 31
  24.915483870967748,                     !- Feature Value 31
  EPWDesignDehumidDrybulb,                !- Feature Name 32
  Double,                                 !- Feature Data Type 32
  67.996785714285721,                     !- Feature Value 32
  EPWDesignDehumidHumidityRatio,          !- Feature Name 33
  Double,                                 !- Feature Data Type 33
  0.012133744170488724,                   !- Feature Value 33
  EPWDesignCoolingDirectNormal,           !- Feature Name 34
  Double,                                 !- Feature Data Type 34
  985,                                    !- Feature Value 34
  EPWDesignCoolingDiffuseHorizontal,      !- Feature Name 35
  Double,                                 !- Feature Data Type 35
  84;                                     !- Feature Value 35

OS:Site,
  {a5b0d667-fc52-4257-bd15-a1bcaaa5586e}, !- Handle
  Denver Intl Ap_CO_USA,                  !- Name
  39.83,                                  !- Latitude {deg}
  -104.65,                                !- Longitude {deg}
  -7,                                     !- Time Zone {hr}
  1650,                                   !- Elevation {m}
  ;                                       !- Terrain

OS:ClimateZones,
  {b3809c4a-7d73-410b-b334-0106c42968a6}, !- Handle
  ,                                       !- Active Institution
  ,                                       !- Active Year
  ,                                       !- Climate Zone Institution Name 1
  ,                                       !- Climate Zone Document Name 1
  ,                                       !- Climate Zone Document Year 1
  ,                                       !- Climate Zone Value 1
  Building America,                       !- Climate Zone Institution Name 2
  ,                                       !- Climate Zone Document Name 2
  0,                                      !- Climate Zone Document Year 2
  Cold;                                   !- Climate Zone Value 2

OS:Site:WaterMainsTemperature,
  {a7beccca-bd84-4f4e-9211-20bcf52cf410}, !- Handle
  Correlation,                            !- Calculation Method
  ,                                       !- Temperature Schedule Name
  10.8753424657535,                       !- Annual Average Outdoor Air Temperature {C}
  23.1524007936508;                       !- Maximum Difference In Monthly Average Outdoor Air Temperatures {deltaC}

OS:RunPeriodControl:DaylightSavingTime,
  {86d78778-40d7-41a0-a0de-f80ddc1ba704}, !- Handle
  4/7,                                    !- Start Date
  10/26;                                  !- End Date

OS:Site:GroundTemperature:Deep,
  {8b4f0ef3-143d-4005-91dc-de5aef72b222}, !- Handle
  10.8753424657535,                       !- January Deep Ground Temperature {C}
  10.8753424657535,                       !- February Deep Ground Temperature {C}
  10.8753424657535,                       !- March Deep Ground Temperature {C}
  10.8753424657535,                       !- April Deep Ground Temperature {C}
  10.8753424657535,                       !- May Deep Ground Temperature {C}
  10.8753424657535,                       !- June Deep Ground Temperature {C}
  10.8753424657535,                       !- July Deep Ground Temperature {C}
  10.8753424657535,                       !- August Deep Ground Temperature {C}
  10.8753424657535,                       !- September Deep Ground Temperature {C}
  10.8753424657535,                       !- October Deep Ground Temperature {C}
  10.8753424657535,                       !- November Deep Ground Temperature {C}
  10.8753424657535;                       !- December Deep Ground Temperature {C}

OS:ThermalZone,
<<<<<<< HEAD
  {6bde968f-da0b-45fe-8f49-d56df2e571ec}, !- Handle
=======
  {40ae0a55-6ebf-420d-ba1a-6f880d678213}, !- Handle
>>>>>>> 5d223722
  living zone,                            !- Name
  ,                                       !- Multiplier
  ,                                       !- Ceiling Height {m}
  ,                                       !- Volume {m3}
  ,                                       !- Floor Area {m2}
  ,                                       !- Zone Inside Convection Algorithm
  ,                                       !- Zone Outside Convection Algorithm
  ,                                       !- Zone Conditioning Equipment List Name
<<<<<<< HEAD
  {0df752c1-b88d-474e-be88-b51d9f86ea1d}, !- Zone Air Inlet Port List
  {0361a796-64a6-4334-b872-23d4f419d6d8}, !- Zone Air Exhaust Port List
  {ee1eab68-6bc4-45d3-b99c-162cc86f521d}, !- Zone Air Node Name
  {4b71ef41-00f1-4e7c-b66d-88d2a0d79273}, !- Zone Return Air Port List
=======
  {b0853848-8ccb-4228-8409-189945591d11}, !- Zone Air Inlet Port List
  {e39ba9af-85d2-4c0d-a860-b7c5ebb34111}, !- Zone Air Exhaust Port List
  {64f96379-d14e-4dac-ab37-b42bd419bd6d}, !- Zone Air Node Name
  {dfe29649-389e-4cb4-befc-c9f7b7da08da}, !- Zone Return Air Port List
>>>>>>> 5d223722
  ,                                       !- Primary Daylighting Control Name
  ,                                       !- Fraction of Zone Controlled by Primary Daylighting Control
  ,                                       !- Secondary Daylighting Control Name
  ,                                       !- Fraction of Zone Controlled by Secondary Daylighting Control
  ,                                       !- Illuminance Map Name
  ,                                       !- Group Rendering Name
  ,                                       !- Thermostat Name
  No;                                     !- Use Ideal Air Loads

OS:Node,
<<<<<<< HEAD
  {95612f3c-568a-4d4b-9ea3-c074ab9affcc}, !- Handle
  Node 1,                                 !- Name
  {ee1eab68-6bc4-45d3-b99c-162cc86f521d}, !- Inlet Port
  ;                                       !- Outlet Port

OS:Connection,
  {ee1eab68-6bc4-45d3-b99c-162cc86f521d}, !- Handle
  {e1590a6f-f511-443a-befb-1c041a452ceb}, !- Name
  {6bde968f-da0b-45fe-8f49-d56df2e571ec}, !- Source Object
  11,                                     !- Outlet Port
  {95612f3c-568a-4d4b-9ea3-c074ab9affcc}, !- Target Object
  2;                                      !- Inlet Port

OS:PortList,
  {0df752c1-b88d-474e-be88-b51d9f86ea1d}, !- Handle
  {1dd84463-ae5a-4098-80b4-3f1aa5e53df8}, !- Name
  {6bde968f-da0b-45fe-8f49-d56df2e571ec}; !- HVAC Component

OS:PortList,
  {0361a796-64a6-4334-b872-23d4f419d6d8}, !- Handle
  {e3f32063-ffd8-452f-8743-4d3727702b77}, !- Name
  {6bde968f-da0b-45fe-8f49-d56df2e571ec}; !- HVAC Component

OS:PortList,
  {4b71ef41-00f1-4e7c-b66d-88d2a0d79273}, !- Handle
  {c5381051-710a-4afc-a855-ad8ab3d479d2}, !- Name
  {6bde968f-da0b-45fe-8f49-d56df2e571ec}; !- HVAC Component

OS:Sizing:Zone,
  {36de381d-436c-4c04-97fb-11b38028cc1a}, !- Handle
  {6bde968f-da0b-45fe-8f49-d56df2e571ec}, !- Zone or ZoneList Name
=======
  {bcff70e9-3b91-4e8c-8605-0a9f0b70ca21}, !- Handle
  Node 1,                                 !- Name
  {64f96379-d14e-4dac-ab37-b42bd419bd6d}, !- Inlet Port
  ;                                       !- Outlet Port

OS:Connection,
  {64f96379-d14e-4dac-ab37-b42bd419bd6d}, !- Handle
  {d995cba5-3262-4a14-81f4-9d00fc50f581}, !- Name
  {40ae0a55-6ebf-420d-ba1a-6f880d678213}, !- Source Object
  11,                                     !- Outlet Port
  {bcff70e9-3b91-4e8c-8605-0a9f0b70ca21}, !- Target Object
  2;                                      !- Inlet Port

OS:PortList,
  {b0853848-8ccb-4228-8409-189945591d11}, !- Handle
  {d150fbf7-6f0e-4fdb-a63f-fedded9966f5}, !- Name
  {40ae0a55-6ebf-420d-ba1a-6f880d678213}; !- HVAC Component

OS:PortList,
  {e39ba9af-85d2-4c0d-a860-b7c5ebb34111}, !- Handle
  {f94d8878-6b7d-460a-8a57-97499707bd31}, !- Name
  {40ae0a55-6ebf-420d-ba1a-6f880d678213}; !- HVAC Component

OS:PortList,
  {dfe29649-389e-4cb4-befc-c9f7b7da08da}, !- Handle
  {2698e32a-e09f-4e26-bb25-3d961ac08026}, !- Name
  {40ae0a55-6ebf-420d-ba1a-6f880d678213}; !- HVAC Component

OS:Sizing:Zone,
  {3f59f3d6-8591-40ea-8a93-13b6222a1a13}, !- Handle
  {40ae0a55-6ebf-420d-ba1a-6f880d678213}, !- Zone or ZoneList Name
>>>>>>> 5d223722
  SupplyAirTemperature,                   !- Zone Cooling Design Supply Air Temperature Input Method
  14,                                     !- Zone Cooling Design Supply Air Temperature {C}
  11.11,                                  !- Zone Cooling Design Supply Air Temperature Difference {deltaC}
  SupplyAirTemperature,                   !- Zone Heating Design Supply Air Temperature Input Method
  40,                                     !- Zone Heating Design Supply Air Temperature {C}
  11.11,                                  !- Zone Heating Design Supply Air Temperature Difference {deltaC}
  0.0085,                                 !- Zone Cooling Design Supply Air Humidity Ratio {kg-H2O/kg-air}
  0.008,                                  !- Zone Heating Design Supply Air Humidity Ratio {kg-H2O/kg-air}
  ,                                       !- Zone Heating Sizing Factor
  ,                                       !- Zone Cooling Sizing Factor
  DesignDay,                              !- Cooling Design Air Flow Method
  ,                                       !- Cooling Design Air Flow Rate {m3/s}
  ,                                       !- Cooling Minimum Air Flow per Zone Floor Area {m3/s-m2}
  ,                                       !- Cooling Minimum Air Flow {m3/s}
  ,                                       !- Cooling Minimum Air Flow Fraction
  DesignDay,                              !- Heating Design Air Flow Method
  ,                                       !- Heating Design Air Flow Rate {m3/s}
  ,                                       !- Heating Maximum Air Flow per Zone Floor Area {m3/s-m2}
  ,                                       !- Heating Maximum Air Flow {m3/s}
  ,                                       !- Heating Maximum Air Flow Fraction
  ,                                       !- Design Zone Air Distribution Effectiveness in Cooling Mode
  ,                                       !- Design Zone Air Distribution Effectiveness in Heating Mode
  No,                                     !- Account for Dedicated Outdoor Air System
  NeutralSupplyAir,                       !- Dedicated Outdoor Air System Control Strategy
  autosize,                               !- Dedicated Outdoor Air Low Setpoint Temperature for Design {C}
  autosize;                               !- Dedicated Outdoor Air High Setpoint Temperature for Design {C}

OS:ZoneHVAC:EquipmentList,
<<<<<<< HEAD
  {86cdef53-042c-4abc-94a5-edb02ce81e68}, !- Handle
  Zone HVAC Equipment List 1,             !- Name
  {6bde968f-da0b-45fe-8f49-d56df2e571ec}; !- Thermal Zone

OS:Space,
  {d418d854-2a3e-44a1-9bf9-8087535dd8d0}, !- Handle
  living space,                           !- Name
  {280855f7-da17-47c2-b931-5c27fd407a5a}, !- Space Type Name
=======
  {8169a327-b5e4-4d30-9047-60d12a18ff32}, !- Handle
  Zone HVAC Equipment List 1,             !- Name
  {40ae0a55-6ebf-420d-ba1a-6f880d678213}; !- Thermal Zone

OS:Space,
  {b782c530-b931-4b86-88f5-da071cb11ac2}, !- Handle
  living space,                           !- Name
  {a58f0e91-fd4d-4034-9a1f-dbd4ed88f688}, !- Space Type Name
>>>>>>> 5d223722
  ,                                       !- Default Construction Set Name
  ,                                       !- Default Schedule Set Name
  -0,                                     !- Direction of Relative North {deg}
  0,                                      !- X Origin {m}
  0,                                      !- Y Origin {m}
  0,                                      !- Z Origin {m}
  ,                                       !- Building Story Name
<<<<<<< HEAD
  {6bde968f-da0b-45fe-8f49-d56df2e571ec}, !- Thermal Zone Name
  ,                                       !- Part of Total Floor Area
  ,                                       !- Design Specification Outdoor Air Object Name
  {085aec65-bab6-424f-af72-6b1fc9057b8a}; !- Building Unit Name

OS:Surface,
  {7219c7b0-edbf-4bdf-9b3d-1be30e694499}, !- Handle
  Surface 1,                              !- Name
  Floor,                                  !- Surface Type
  ,                                       !- Construction Name
  {d418d854-2a3e-44a1-9bf9-8087535dd8d0}, !- Space Name
=======
  {40ae0a55-6ebf-420d-ba1a-6f880d678213}, !- Thermal Zone Name
  ,                                       !- Part of Total Floor Area
  ,                                       !- Design Specification Outdoor Air Object Name
  {709bbf45-14a0-4ea4-953a-4e1a0f632199}; !- Building Unit Name

OS:Surface,
  {5dc62f75-21ff-4c17-8a96-4378174beeda}, !- Handle
  Surface 1,                              !- Name
  Floor,                                  !- Surface Type
  ,                                       !- Construction Name
  {b782c530-b931-4b86-88f5-da071cb11ac2}, !- Space Name
>>>>>>> 5d223722
  Foundation,                             !- Outside Boundary Condition
  ,                                       !- Outside Boundary Condition Object
  NoSun,                                  !- Sun Exposure
  NoWind,                                 !- Wind Exposure
  ,                                       !- View Factor to Ground
  ,                                       !- Number of Vertices
  0, 0, 0,                                !- X,Y,Z Vertex 1 {m}
  0, 5.56486118425249, 0,                 !- X,Y,Z Vertex 2 {m}
  11.129722368505, 5.56486118425249, 0,   !- X,Y,Z Vertex 3 {m}
  11.129722368505, 0, 0;                  !- X,Y,Z Vertex 4 {m}

OS:Surface,
<<<<<<< HEAD
  {b2ff7a83-be58-45b3-93f3-5f73f0546180}, !- Handle
  Surface 2,                              !- Name
  Wall,                                   !- Surface Type
  ,                                       !- Construction Name
  {d418d854-2a3e-44a1-9bf9-8087535dd8d0}, !- Space Name
=======
  {d542f26c-4432-4a4f-ac9e-cd6104cf38b8}, !- Handle
  Surface 2,                              !- Name
  Wall,                                   !- Surface Type
  ,                                       !- Construction Name
  {b782c530-b931-4b86-88f5-da071cb11ac2}, !- Space Name
>>>>>>> 5d223722
  Outdoors,                               !- Outside Boundary Condition
  ,                                       !- Outside Boundary Condition Object
  SunExposed,                             !- Sun Exposure
  WindExposed,                            !- Wind Exposure
  ,                                       !- View Factor to Ground
  ,                                       !- Number of Vertices
  0, 5.56486118425249, 2.4384,            !- X,Y,Z Vertex 1 {m}
  0, 5.56486118425249, 0,                 !- X,Y,Z Vertex 2 {m}
  0, 0, 0,                                !- X,Y,Z Vertex 3 {m}
  0, 0, 2.4384;                           !- X,Y,Z Vertex 4 {m}

OS:Surface,
<<<<<<< HEAD
  {d2a196e8-4dc0-437e-94f8-b7010f65b87d}, !- Handle
  Surface 3,                              !- Name
  Wall,                                   !- Surface Type
  ,                                       !- Construction Name
  {d418d854-2a3e-44a1-9bf9-8087535dd8d0}, !- Space Name
=======
  {3815c4c9-bdce-4a6d-9a2d-ab088333b7ba}, !- Handle
  Surface 3,                              !- Name
  Wall,                                   !- Surface Type
  ,                                       !- Construction Name
  {b782c530-b931-4b86-88f5-da071cb11ac2}, !- Space Name
>>>>>>> 5d223722
  Outdoors,                               !- Outside Boundary Condition
  ,                                       !- Outside Boundary Condition Object
  SunExposed,                             !- Sun Exposure
  WindExposed,                            !- Wind Exposure
  ,                                       !- View Factor to Ground
  ,                                       !- Number of Vertices
  11.129722368505, 5.56486118425249, 2.4384, !- X,Y,Z Vertex 1 {m}
  11.129722368505, 5.56486118425249, 0,   !- X,Y,Z Vertex 2 {m}
  0, 5.56486118425249, 0,                 !- X,Y,Z Vertex 3 {m}
  0, 5.56486118425249, 2.4384;            !- X,Y,Z Vertex 4 {m}

OS:Surface,
<<<<<<< HEAD
  {4c11b1ba-cb91-4501-ad69-ba86e51aef08}, !- Handle
  Surface 4,                              !- Name
  Wall,                                   !- Surface Type
  ,                                       !- Construction Name
  {d418d854-2a3e-44a1-9bf9-8087535dd8d0}, !- Space Name
=======
  {ff136ee1-ba00-46e9-9489-a881732b66d2}, !- Handle
  Surface 4,                              !- Name
  Wall,                                   !- Surface Type
  ,                                       !- Construction Name
  {b782c530-b931-4b86-88f5-da071cb11ac2}, !- Space Name
>>>>>>> 5d223722
  Outdoors,                               !- Outside Boundary Condition
  ,                                       !- Outside Boundary Condition Object
  SunExposed,                             !- Sun Exposure
  WindExposed,                            !- Wind Exposure
  ,                                       !- View Factor to Ground
  ,                                       !- Number of Vertices
  11.129722368505, 0, 2.4384,             !- X,Y,Z Vertex 1 {m}
  11.129722368505, 0, 0,                  !- X,Y,Z Vertex 2 {m}
  11.129722368505, 5.56486118425249, 0,   !- X,Y,Z Vertex 3 {m}
  11.129722368505, 5.56486118425249, 2.4384; !- X,Y,Z Vertex 4 {m}

OS:Surface,
<<<<<<< HEAD
  {4360cded-a205-4627-a787-af8270e0dafc}, !- Handle
  Surface 5,                              !- Name
  Wall,                                   !- Surface Type
  ,                                       !- Construction Name
  {d418d854-2a3e-44a1-9bf9-8087535dd8d0}, !- Space Name
=======
  {21c6815e-7853-41ce-b61f-0e7a170fccdb}, !- Handle
  Surface 5,                              !- Name
  Wall,                                   !- Surface Type
  ,                                       !- Construction Name
  {b782c530-b931-4b86-88f5-da071cb11ac2}, !- Space Name
>>>>>>> 5d223722
  Outdoors,                               !- Outside Boundary Condition
  ,                                       !- Outside Boundary Condition Object
  SunExposed,                             !- Sun Exposure
  WindExposed,                            !- Wind Exposure
  ,                                       !- View Factor to Ground
  ,                                       !- Number of Vertices
  0, 0, 2.4384,                           !- X,Y,Z Vertex 1 {m}
  0, 0, 0,                                !- X,Y,Z Vertex 2 {m}
  11.129722368505, 0, 0,                  !- X,Y,Z Vertex 3 {m}
  11.129722368505, 0, 2.4384;             !- X,Y,Z Vertex 4 {m}

OS:Surface,
<<<<<<< HEAD
  {70e0334b-75d2-43b9-95ed-30b0fd6c6c72}, !- Handle
  Surface 6,                              !- Name
  RoofCeiling,                            !- Surface Type
  ,                                       !- Construction Name
  {d418d854-2a3e-44a1-9bf9-8087535dd8d0}, !- Space Name
  Surface,                                !- Outside Boundary Condition
  {05fd717a-7c92-47f0-b413-705d7a655368}, !- Outside Boundary Condition Object
=======
  {f33313e4-daea-4c33-ba9b-a5d97dc2c315}, !- Handle
  Surface 6,                              !- Name
  RoofCeiling,                            !- Surface Type
  ,                                       !- Construction Name
  {b782c530-b931-4b86-88f5-da071cb11ac2}, !- Space Name
  Surface,                                !- Outside Boundary Condition
  {02bf3efd-8389-4eb0-9d9b-3a3d1aee6db9}, !- Outside Boundary Condition Object
>>>>>>> 5d223722
  NoSun,                                  !- Sun Exposure
  NoWind,                                 !- Wind Exposure
  ,                                       !- View Factor to Ground
  ,                                       !- Number of Vertices
  11.129722368505, 0, 2.4384,             !- X,Y,Z Vertex 1 {m}
  11.129722368505, 5.56486118425249, 2.4384, !- X,Y,Z Vertex 2 {m}
  0, 5.56486118425249, 2.4384,            !- X,Y,Z Vertex 3 {m}
  0, 0, 2.4384;                           !- X,Y,Z Vertex 4 {m}

OS:SpaceType,
<<<<<<< HEAD
  {280855f7-da17-47c2-b931-5c27fd407a5a}, !- Handle
=======
  {a58f0e91-fd4d-4034-9a1f-dbd4ed88f688}, !- Handle
>>>>>>> 5d223722
  Space Type 1,                           !- Name
  ,                                       !- Default Construction Set Name
  ,                                       !- Default Schedule Set Name
  ,                                       !- Group Rendering Name
  ,                                       !- Design Specification Outdoor Air Object Name
  ,                                       !- Standards Template
  ,                                       !- Standards Building Type
  living;                                 !- Standards Space Type

OS:Space,
<<<<<<< HEAD
  {d9e48479-d98d-43fd-be7f-dfc094b61e2f}, !- Handle
  living space|story 2,                   !- Name
  {280855f7-da17-47c2-b931-5c27fd407a5a}, !- Space Type Name
=======
  {5473a7ca-f575-4a93-8182-b0bfa61dcca3}, !- Handle
  living space|story 2,                   !- Name
  {a58f0e91-fd4d-4034-9a1f-dbd4ed88f688}, !- Space Type Name
>>>>>>> 5d223722
  ,                                       !- Default Construction Set Name
  ,                                       !- Default Schedule Set Name
  -0,                                     !- Direction of Relative North {deg}
  0,                                      !- X Origin {m}
  0,                                      !- Y Origin {m}
  2.4384,                                 !- Z Origin {m}
  ,                                       !- Building Story Name
<<<<<<< HEAD
  {6bde968f-da0b-45fe-8f49-d56df2e571ec}, !- Thermal Zone Name
  ,                                       !- Part of Total Floor Area
  ,                                       !- Design Specification Outdoor Air Object Name
  {085aec65-bab6-424f-af72-6b1fc9057b8a}; !- Building Unit Name

OS:Surface,
  {05fd717a-7c92-47f0-b413-705d7a655368}, !- Handle
  Surface 7,                              !- Name
  Floor,                                  !- Surface Type
  ,                                       !- Construction Name
  {d9e48479-d98d-43fd-be7f-dfc094b61e2f}, !- Space Name
  Surface,                                !- Outside Boundary Condition
  {70e0334b-75d2-43b9-95ed-30b0fd6c6c72}, !- Outside Boundary Condition Object
=======
  {40ae0a55-6ebf-420d-ba1a-6f880d678213}, !- Thermal Zone Name
  ,                                       !- Part of Total Floor Area
  ,                                       !- Design Specification Outdoor Air Object Name
  {709bbf45-14a0-4ea4-953a-4e1a0f632199}; !- Building Unit Name

OS:Surface,
  {02bf3efd-8389-4eb0-9d9b-3a3d1aee6db9}, !- Handle
  Surface 7,                              !- Name
  Floor,                                  !- Surface Type
  ,                                       !- Construction Name
  {5473a7ca-f575-4a93-8182-b0bfa61dcca3}, !- Space Name
  Surface,                                !- Outside Boundary Condition
  {f33313e4-daea-4c33-ba9b-a5d97dc2c315}, !- Outside Boundary Condition Object
>>>>>>> 5d223722
  NoSun,                                  !- Sun Exposure
  NoWind,                                 !- Wind Exposure
  ,                                       !- View Factor to Ground
  ,                                       !- Number of Vertices
  0, 0, 0,                                !- X,Y,Z Vertex 1 {m}
  0, 5.56486118425249, 0,                 !- X,Y,Z Vertex 2 {m}
  11.129722368505, 5.56486118425249, 0,   !- X,Y,Z Vertex 3 {m}
  11.129722368505, 0, 0;                  !- X,Y,Z Vertex 4 {m}

OS:Surface,
<<<<<<< HEAD
  {59c1314c-f171-4efc-863b-4e22541ef79c}, !- Handle
  Surface 8,                              !- Name
  Wall,                                   !- Surface Type
  ,                                       !- Construction Name
  {d9e48479-d98d-43fd-be7f-dfc094b61e2f}, !- Space Name
=======
  {2bc54f05-fdba-4ebe-96a9-188af6f075dd}, !- Handle
  Surface 8,                              !- Name
  Wall,                                   !- Surface Type
  ,                                       !- Construction Name
  {5473a7ca-f575-4a93-8182-b0bfa61dcca3}, !- Space Name
>>>>>>> 5d223722
  Outdoors,                               !- Outside Boundary Condition
  ,                                       !- Outside Boundary Condition Object
  SunExposed,                             !- Sun Exposure
  WindExposed,                            !- Wind Exposure
  ,                                       !- View Factor to Ground
  ,                                       !- Number of Vertices
  0, 5.56486118425249, 2.4384,            !- X,Y,Z Vertex 1 {m}
  0, 5.56486118425249, 0,                 !- X,Y,Z Vertex 2 {m}
  0, 0, 0,                                !- X,Y,Z Vertex 3 {m}
  0, 0, 2.4384;                           !- X,Y,Z Vertex 4 {m}

OS:Surface,
<<<<<<< HEAD
  {f782244f-9abc-4dbe-a322-c8e657b77c56}, !- Handle
  Surface 9,                              !- Name
  Wall,                                   !- Surface Type
  ,                                       !- Construction Name
  {d9e48479-d98d-43fd-be7f-dfc094b61e2f}, !- Space Name
=======
  {e8a6c2c0-2684-4b3e-abbf-ca3b6b809831}, !- Handle
  Surface 9,                              !- Name
  Wall,                                   !- Surface Type
  ,                                       !- Construction Name
  {5473a7ca-f575-4a93-8182-b0bfa61dcca3}, !- Space Name
>>>>>>> 5d223722
  Outdoors,                               !- Outside Boundary Condition
  ,                                       !- Outside Boundary Condition Object
  SunExposed,                             !- Sun Exposure
  WindExposed,                            !- Wind Exposure
  ,                                       !- View Factor to Ground
  ,                                       !- Number of Vertices
  11.129722368505, 5.56486118425249, 2.4384, !- X,Y,Z Vertex 1 {m}
  11.129722368505, 5.56486118425249, 0,   !- X,Y,Z Vertex 2 {m}
  0, 5.56486118425249, 0,                 !- X,Y,Z Vertex 3 {m}
  0, 5.56486118425249, 2.4384;            !- X,Y,Z Vertex 4 {m}

OS:Surface,
<<<<<<< HEAD
  {1a444ec2-3ce3-4468-96e2-803f27293acf}, !- Handle
  Surface 10,                             !- Name
  Wall,                                   !- Surface Type
  ,                                       !- Construction Name
  {d9e48479-d98d-43fd-be7f-dfc094b61e2f}, !- Space Name
=======
  {a7847f47-0ddf-46e5-b95e-e5bef99fd384}, !- Handle
  Surface 10,                             !- Name
  Wall,                                   !- Surface Type
  ,                                       !- Construction Name
  {5473a7ca-f575-4a93-8182-b0bfa61dcca3}, !- Space Name
>>>>>>> 5d223722
  Outdoors,                               !- Outside Boundary Condition
  ,                                       !- Outside Boundary Condition Object
  SunExposed,                             !- Sun Exposure
  WindExposed,                            !- Wind Exposure
  ,                                       !- View Factor to Ground
  ,                                       !- Number of Vertices
  11.129722368505, 0, 2.4384,             !- X,Y,Z Vertex 1 {m}
  11.129722368505, 0, 0,                  !- X,Y,Z Vertex 2 {m}
  11.129722368505, 5.56486118425249, 0,   !- X,Y,Z Vertex 3 {m}
  11.129722368505, 5.56486118425249, 2.4384; !- X,Y,Z Vertex 4 {m}

OS:Surface,
<<<<<<< HEAD
  {c81f584d-b883-4669-823f-182535785928}, !- Handle
  Surface 11,                             !- Name
  Wall,                                   !- Surface Type
  ,                                       !- Construction Name
  {d9e48479-d98d-43fd-be7f-dfc094b61e2f}, !- Space Name
=======
  {659ab97e-e79c-4aff-9069-5cac2291fdf7}, !- Handle
  Surface 11,                             !- Name
  Wall,                                   !- Surface Type
  ,                                       !- Construction Name
  {5473a7ca-f575-4a93-8182-b0bfa61dcca3}, !- Space Name
>>>>>>> 5d223722
  Outdoors,                               !- Outside Boundary Condition
  ,                                       !- Outside Boundary Condition Object
  SunExposed,                             !- Sun Exposure
  WindExposed,                            !- Wind Exposure
  ,                                       !- View Factor to Ground
  ,                                       !- Number of Vertices
  0, 0, 2.4384,                           !- X,Y,Z Vertex 1 {m}
  0, 0, 0,                                !- X,Y,Z Vertex 2 {m}
  11.129722368505, 0, 0,                  !- X,Y,Z Vertex 3 {m}
  11.129722368505, 0, 2.4384;             !- X,Y,Z Vertex 4 {m}

OS:Surface,
<<<<<<< HEAD
  {f87f5532-9ccf-40ff-90ba-ee7637e8729d}, !- Handle
  Surface 12,                             !- Name
  RoofCeiling,                            !- Surface Type
  ,                                       !- Construction Name
  {d9e48479-d98d-43fd-be7f-dfc094b61e2f}, !- Space Name
  Surface,                                !- Outside Boundary Condition
  {bf784422-84d5-41a3-aa40-39ac0f110950}, !- Outside Boundary Condition Object
=======
  {d1531a1b-ee48-4a21-97f6-2c8d0ac50737}, !- Handle
  Surface 12,                             !- Name
  RoofCeiling,                            !- Surface Type
  ,                                       !- Construction Name
  {5473a7ca-f575-4a93-8182-b0bfa61dcca3}, !- Space Name
  Surface,                                !- Outside Boundary Condition
  {fe15c453-3a23-4d59-880c-8ee33698f003}, !- Outside Boundary Condition Object
>>>>>>> 5d223722
  NoSun,                                  !- Sun Exposure
  NoWind,                                 !- Wind Exposure
  ,                                       !- View Factor to Ground
  ,                                       !- Number of Vertices
  11.129722368505, 0, 2.4384,             !- X,Y,Z Vertex 1 {m}
  11.129722368505, 5.56486118425249, 2.4384, !- X,Y,Z Vertex 2 {m}
  0, 5.56486118425249, 2.4384,            !- X,Y,Z Vertex 3 {m}
  0, 0, 2.4384;                           !- X,Y,Z Vertex 4 {m}

OS:Surface,
<<<<<<< HEAD
  {bf784422-84d5-41a3-aa40-39ac0f110950}, !- Handle
  Surface 13,                             !- Name
  Floor,                                  !- Surface Type
  ,                                       !- Construction Name
  {cbfd1ec0-76e1-4d63-9ae6-b41f4bf65699}, !- Space Name
  Surface,                                !- Outside Boundary Condition
  {f87f5532-9ccf-40ff-90ba-ee7637e8729d}, !- Outside Boundary Condition Object
=======
  {fe15c453-3a23-4d59-880c-8ee33698f003}, !- Handle
  Surface 13,                             !- Name
  Floor,                                  !- Surface Type
  ,                                       !- Construction Name
  {ca034556-36ce-43e0-8af9-62253710c51f}, !- Space Name
  Surface,                                !- Outside Boundary Condition
  {d1531a1b-ee48-4a21-97f6-2c8d0ac50737}, !- Outside Boundary Condition Object
>>>>>>> 5d223722
  NoSun,                                  !- Sun Exposure
  NoWind,                                 !- Wind Exposure
  ,                                       !- View Factor to Ground
  ,                                       !- Number of Vertices
  0, 5.56486118425249, 0,                 !- X,Y,Z Vertex 1 {m}
  11.129722368505, 5.56486118425249, 0,   !- X,Y,Z Vertex 2 {m}
  11.129722368505, 0, 0,                  !- X,Y,Z Vertex 3 {m}
  0, 0, 0;                                !- X,Y,Z Vertex 4 {m}

OS:Surface,
<<<<<<< HEAD
  {062e9c90-7408-41ca-bd45-d77ff4e5a2ac}, !- Handle
  Surface 14,                             !- Name
  RoofCeiling,                            !- Surface Type
  ,                                       !- Construction Name
  {cbfd1ec0-76e1-4d63-9ae6-b41f4bf65699}, !- Space Name
=======
  {60b1eb92-ae5c-47f2-90b5-ad70a7e7a874}, !- Handle
  Surface 14,                             !- Name
  RoofCeiling,                            !- Surface Type
  ,                                       !- Construction Name
  {ca034556-36ce-43e0-8af9-62253710c51f}, !- Space Name
>>>>>>> 5d223722
  Outdoors,                               !- Outside Boundary Condition
  ,                                       !- Outside Boundary Condition Object
  SunExposed,                             !- Sun Exposure
  WindExposed,                            !- Wind Exposure
  ,                                       !- View Factor to Ground
  ,                                       !- Number of Vertices
  8.34729177637873, 2.78243059212624, 1.69601529606312, !- X,Y,Z Vertex 1 {m}
  2.78243059212624, 2.78243059212624, 1.69601529606312, !- X,Y,Z Vertex 2 {m}
  0, 0, 0.3048,                           !- X,Y,Z Vertex 3 {m}
  11.129722368505, 0, 0.3048;             !- X,Y,Z Vertex 4 {m}

OS:Surface,
<<<<<<< HEAD
  {6b4ed8bd-fb36-4076-9f8b-b8c80ded9774}, !- Handle
  Surface 15,                             !- Name
  RoofCeiling,                            !- Surface Type
  ,                                       !- Construction Name
  {cbfd1ec0-76e1-4d63-9ae6-b41f4bf65699}, !- Space Name
=======
  {3a6654de-1cc5-418b-bef1-0a41dee5e539}, !- Handle
  Surface 15,                             !- Name
  RoofCeiling,                            !- Surface Type
  ,                                       !- Construction Name
  {ca034556-36ce-43e0-8af9-62253710c51f}, !- Space Name
>>>>>>> 5d223722
  Outdoors,                               !- Outside Boundary Condition
  ,                                       !- Outside Boundary Condition Object
  SunExposed,                             !- Sun Exposure
  WindExposed,                            !- Wind Exposure
  ,                                       !- View Factor to Ground
  ,                                       !- Number of Vertices
  2.78243059212624, 2.78243059212624, 1.69601529606312, !- X,Y,Z Vertex 1 {m}
  8.34729177637873, 2.78243059212624, 1.69601529606312, !- X,Y,Z Vertex 2 {m}
  11.129722368505, 5.56486118425249, 0.304799999999999, !- X,Y,Z Vertex 3 {m}
  0, 5.56486118425249, 0.304799999999999; !- X,Y,Z Vertex 4 {m}

OS:Surface,
<<<<<<< HEAD
  {de749f57-0b24-4c3f-b5c1-548edd0f4739}, !- Handle
  Surface 16,                             !- Name
  RoofCeiling,                            !- Surface Type
  ,                                       !- Construction Name
  {cbfd1ec0-76e1-4d63-9ae6-b41f4bf65699}, !- Space Name
=======
  {73d748d2-0a34-4627-8cae-57a03877d98b}, !- Handle
  Surface 16,                             !- Name
  RoofCeiling,                            !- Surface Type
  ,                                       !- Construction Name
  {ca034556-36ce-43e0-8af9-62253710c51f}, !- Space Name
>>>>>>> 5d223722
  Outdoors,                               !- Outside Boundary Condition
  ,                                       !- Outside Boundary Condition Object
  SunExposed,                             !- Sun Exposure
  WindExposed,                            !- Wind Exposure
  ,                                       !- View Factor to Ground
  ,                                       !- Number of Vertices
  2.78243059212624, 2.78243059212624, 1.69601529606312, !- X,Y,Z Vertex 1 {m}
  0, 5.56486118425249, 0.3048,            !- X,Y,Z Vertex 2 {m}
  0, 0, 0.3048;                           !- X,Y,Z Vertex 3 {m}

OS:Surface,
<<<<<<< HEAD
  {d8712bc5-b18e-4c4c-877c-b6fc7fb7269b}, !- Handle
  Surface 17,                             !- Name
  RoofCeiling,                            !- Surface Type
  ,                                       !- Construction Name
  {cbfd1ec0-76e1-4d63-9ae6-b41f4bf65699}, !- Space Name
=======
  {dd807d10-9255-422f-a329-cbe1942350f4}, !- Handle
  Surface 17,                             !- Name
  RoofCeiling,                            !- Surface Type
  ,                                       !- Construction Name
  {ca034556-36ce-43e0-8af9-62253710c51f}, !- Space Name
>>>>>>> 5d223722
  Outdoors,                               !- Outside Boundary Condition
  ,                                       !- Outside Boundary Condition Object
  SunExposed,                             !- Sun Exposure
  WindExposed,                            !- Wind Exposure
  ,                                       !- View Factor to Ground
  ,                                       !- Number of Vertices
  8.34729177637873, 2.78243059212624, 1.69601529606312, !- X,Y,Z Vertex 1 {m}
  11.129722368505, 0, 0.304799999999997,  !- X,Y,Z Vertex 2 {m}
  11.129722368505, 5.56486118425249, 0.304799999999997; !- X,Y,Z Vertex 3 {m}

OS:Space,
<<<<<<< HEAD
  {cbfd1ec0-76e1-4d63-9ae6-b41f4bf65699}, !- Handle
  finished attic space,                   !- Name
  {280855f7-da17-47c2-b931-5c27fd407a5a}, !- Space Type Name
=======
  {ca034556-36ce-43e0-8af9-62253710c51f}, !- Handle
  finished attic space,                   !- Name
  {a58f0e91-fd4d-4034-9a1f-dbd4ed88f688}, !- Space Type Name
>>>>>>> 5d223722
  ,                                       !- Default Construction Set Name
  ,                                       !- Default Schedule Set Name
  -0,                                     !- Direction of Relative North {deg}
  0,                                      !- X Origin {m}
  0,                                      !- Y Origin {m}
  4.8768,                                 !- Z Origin {m}
  ,                                       !- Building Story Name
<<<<<<< HEAD
  {6bde968f-da0b-45fe-8f49-d56df2e571ec}, !- Thermal Zone Name
  ,                                       !- Part of Total Floor Area
  ,                                       !- Design Specification Outdoor Air Object Name
  {085aec65-bab6-424f-af72-6b1fc9057b8a}; !- Building Unit Name

OS:BuildingUnit,
  {085aec65-bab6-424f-af72-6b1fc9057b8a}, !- Handle
=======
  {40ae0a55-6ebf-420d-ba1a-6f880d678213}, !- Thermal Zone Name
  ,                                       !- Part of Total Floor Area
  ,                                       !- Design Specification Outdoor Air Object Name
  {709bbf45-14a0-4ea4-953a-4e1a0f632199}; !- Building Unit Name

OS:BuildingUnit,
  {709bbf45-14a0-4ea4-953a-4e1a0f632199}, !- Handle
>>>>>>> 5d223722
  unit 1,                                 !- Name
  ,                                       !- Rendering Color
  Residential;                            !- Building Unit Type

OS:Building,
<<<<<<< HEAD
  {5423d9a0-04ca-4d3b-a56b-37579c5f939b}, !- Handle
=======
  {b9acc5e5-42c9-47f1-959e-1e434bb68cb9}, !- Handle
>>>>>>> 5d223722
  Building 1,                             !- Name
  ,                                       !- Building Sector Type
  0,                                      !- North Axis {deg}
  ,                                       !- Nominal Floor to Floor Height {m}
  ,                                       !- Space Type Name
  ,                                       !- Default Construction Set Name
  ,                                       !- Default Schedule Set Name
  3,                                      !- Standards Number of Stories
  3,                                      !- Standards Number of Above Ground Stories
  ,                                       !- Standards Template
  singlefamilydetached,                   !- Standards Building Type
  1;                                      !- Standards Number of Living Units

OS:AdditionalProperties,
<<<<<<< HEAD
  {8c52910e-280b-4b43-984a-8f4daff9c9f7}, !- Handle
  {5423d9a0-04ca-4d3b-a56b-37579c5f939b}, !- Object Name
=======
  {cd591c99-861c-47c8-99e5-80820b692d46}, !- Handle
  {b9acc5e5-42c9-47f1-959e-1e434bb68cb9}, !- Object Name
>>>>>>> 5d223722
  Total Units Represented,                !- Feature Name 1
  Integer,                                !- Feature Data Type 1
  1,                                      !- Feature Value 1
  Total Units Modeled,                    !- Feature Name 2
  Integer,                                !- Feature Data Type 2
  1;                                      !- Feature Value 2

OS:AdditionalProperties,
<<<<<<< HEAD
  {df0232a5-9a41-4073-ba51-9d6f62f5289d}, !- Handle
  {085aec65-bab6-424f-af72-6b1fc9057b8a}, !- Object Name
=======
  {8506cb64-10f4-45f5-b492-aef5718292a1}, !- Handle
  {709bbf45-14a0-4ea4-953a-4e1a0f632199}, !- Object Name
>>>>>>> 5d223722
  NumberOfBedrooms,                       !- Feature Name 1
  Integer,                                !- Feature Data Type 1
  3,                                      !- Feature Value 1
  NumberOfBathrooms,                      !- Feature Name 2
  Double,                                 !- Feature Data Type 2
  2;                                      !- Feature Value 2

OS:External:File,
  {c01a2cbb-40b5-414a-94dc-7c54fe81331a}, !- Handle
  TMY_10-60min.csv,                       !- Name
  TMY_10-60min.csv;                       !- File Name

OS:Schedule:Day,
<<<<<<< HEAD
  {adfb6f11-395c-414d-b2f4-b8b418c1b89d}, !- Handle
=======
  {d95c4540-1946-4d96-af8d-16dd8a987f22}, !- Handle
>>>>>>> 5d223722
  Schedule Day 1,                         !- Name
  ,                                       !- Schedule Type Limits Name
  ,                                       !- Interpolate to Timestep
  24,                                     !- Hour 1
  0,                                      !- Minute 1
  0;                                      !- Value Until Time 1

OS:Schedule:Day,
<<<<<<< HEAD
  {e2f94213-99b2-4f52-b11f-3079fcbe3122}, !- Handle
=======
  {97e7db0f-ebaa-4a47-9446-0c8bfd54a224}, !- Handle
>>>>>>> 5d223722
  Schedule Day 2,                         !- Name
  ,                                       !- Schedule Type Limits Name
  ,                                       !- Interpolate to Timestep
  24,                                     !- Hour 1
  0,                                      !- Minute 1
  1;                                      !- Value Until Time 1

OS:Schedule:File,
  {79762fbe-ef4f-4448-bcaa-874d6ee46f80}, !- Handle
  res occupants schedule,                 !- Name
  {15c716cc-7ed2-4ec9-8b55-dc84e62e4087}, !- Schedule Type Limits Name
  {c01a2cbb-40b5-414a-94dc-7c54fe81331a}, !- External File Name
  1,                                      !- Column Number
  1,                                      !- Rows to Skip at Top
  8760,                                   !- Number of Hours of Data
  ,                                       !- Column Separator
  ,                                       !- Interpolate to Timestep
  60;                                     !- Minutes per Item

OS:Schedule:Ruleset,
  {7c63c664-cd27-430b-83a3-4a47369800bb}, !- Handle
  Schedule Ruleset 1,                     !- Name
  {0a914d46-dd4e-4c60-8024-1c2d9cf0ef64}, !- Schedule Type Limits Name
  {df1574c5-13c4-4149-b696-6060b2a00723}; !- Default Day Schedule Name

OS:Schedule:Day,
  {df1574c5-13c4-4149-b696-6060b2a00723}, !- Handle
  Schedule Day 3,                         !- Name
  {0a914d46-dd4e-4c60-8024-1c2d9cf0ef64}, !- Schedule Type Limits Name
  ,                                       !- Interpolate to Timestep
  24,                                     !- Hour 1
  0,                                      !- Minute 1
  112.539290946133;                       !- Value Until Time 1

OS:People:Definition,
  {20e16b41-5dce-4fbf-b00c-2b80ed81b4b0}, !- Handle
  res occupants|living space|story 2,     !- Name
  People,                                 !- Number of People Calculation Method
  0.88,                                   !- Number of People {people}
  ,                                       !- People per Space Floor Area {person/m2}
  ,                                       !- Space Floor Area per Person {m2/person}
  0.319734,                               !- Fraction Radiant
  0.573,                                  !- Sensible Heat Fraction
  0,                                      !- Carbon Dioxide Generation Rate {m3/s-W}
  No,                                     !- Enable ASHRAE 55 Comfort Warnings
  ZoneAveraged;                           !- Mean Radiant Temperature Calculation Type

OS:People,
  {738443f2-2f3a-4b1f-8c27-97fe27d9408d}, !- Handle
  res occupants|living space|story 2,     !- Name
  {20e16b41-5dce-4fbf-b00c-2b80ed81b4b0}, !- People Definition Name
  {d9e48479-d98d-43fd-be7f-dfc094b61e2f}, !- Space or SpaceType Name
  {79762fbe-ef4f-4448-bcaa-874d6ee46f80}, !- Number of People Schedule Name
  {7c63c664-cd27-430b-83a3-4a47369800bb}, !- Activity Level Schedule Name
  ,                                       !- Surface Name/Angle Factor List Name
  ,                                       !- Work Efficiency Schedule Name
  ,                                       !- Clothing Insulation Schedule Name
  ,                                       !- Air Velocity Schedule Name
  1;                                      !- Multiplier

OS:ScheduleTypeLimits,
  {0a914d46-dd4e-4c60-8024-1c2d9cf0ef64}, !- Handle
  ActivityLevel,                          !- Name
  0,                                      !- Lower Limit Value
  ,                                       !- Upper Limit Value
  Continuous,                             !- Numeric Type
  ActivityLevel;                          !- Unit Type

OS:ScheduleTypeLimits,
  {15c716cc-7ed2-4ec9-8b55-dc84e62e4087}, !- Handle
  Fractional,                             !- Name
  0,                                      !- Lower Limit Value
  1,                                      !- Upper Limit Value
  Continuous;                             !- Numeric Type

OS:People:Definition,
  {d9eb7234-5dee-4867-9c25-20ddd5bfb66d}, !- Handle
  res occupants|finished attic space,     !- Name
  People,                                 !- Number of People Calculation Method
  0.88,                                   !- Number of People {people}
  ,                                       !- People per Space Floor Area {person/m2}
  ,                                       !- Space Floor Area per Person {m2/person}
  0.319734,                               !- Fraction Radiant
  0.573,                                  !- Sensible Heat Fraction
  0,                                      !- Carbon Dioxide Generation Rate {m3/s-W}
  No,                                     !- Enable ASHRAE 55 Comfort Warnings
  ZoneAveraged;                           !- Mean Radiant Temperature Calculation Type

OS:People,
  {7f450e2f-6fa7-4e4a-a5ad-67cce4253ef1}, !- Handle
  res occupants|finished attic space,     !- Name
  {d9eb7234-5dee-4867-9c25-20ddd5bfb66d}, !- People Definition Name
  {cbfd1ec0-76e1-4d63-9ae6-b41f4bf65699}, !- Space or SpaceType Name
  {79762fbe-ef4f-4448-bcaa-874d6ee46f80}, !- Number of People Schedule Name
  {7c63c664-cd27-430b-83a3-4a47369800bb}, !- Activity Level Schedule Name
  ,                                       !- Surface Name/Angle Factor List Name
  ,                                       !- Work Efficiency Schedule Name
  ,                                       !- Clothing Insulation Schedule Name
  ,                                       !- Air Velocity Schedule Name
  1;                                      !- Multiplier

OS:People:Definition,
  {e90a8695-d6e5-418d-930e-87ea79921496}, !- Handle
  res occupants|living space,             !- Name
  People,                                 !- Number of People Calculation Method
  0.88,                                   !- Number of People {people}
  ,                                       !- People per Space Floor Area {person/m2}
  ,                                       !- Space Floor Area per Person {m2/person}
  0.319734,                               !- Fraction Radiant
  0.573,                                  !- Sensible Heat Fraction
  0,                                      !- Carbon Dioxide Generation Rate {m3/s-W}
  No,                                     !- Enable ASHRAE 55 Comfort Warnings
  ZoneAveraged;                           !- Mean Radiant Temperature Calculation Type

OS:People,
  {d0e5acd7-c937-4a57-b06a-c10b67892042}, !- Handle
  res occupants|living space,             !- Name
  {e90a8695-d6e5-418d-930e-87ea79921496}, !- People Definition Name
  {d418d854-2a3e-44a1-9bf9-8087535dd8d0}, !- Space or SpaceType Name
  {79762fbe-ef4f-4448-bcaa-874d6ee46f80}, !- Number of People Schedule Name
  {7c63c664-cd27-430b-83a3-4a47369800bb}, !- Activity Level Schedule Name
  ,                                       !- Surface Name/Angle Factor List Name
  ,                                       !- Work Efficiency Schedule Name
  ,                                       !- Clothing Insulation Schedule Name
  ,                                       !- Air Velocity Schedule Name
  1;                                      !- Multiplier

OS:ShadingSurfaceGroup,
<<<<<<< HEAD
  {f08f5091-e401-49f7-9afd-ae10f291707a}, !- Handle
=======
  {1b0f46a3-8385-46dc-b8ae-9c41fb359f2e}, !- Handle
>>>>>>> 5d223722
  res eaves,                              !- Name
  Building;                               !- Shading Surface Type

OS:ShadingSurface,
<<<<<<< HEAD
  {ed176cc7-704d-4856-a61c-fad13c682641}, !- Handle
  Surface 15 - res eaves,                 !- Name
  ,                                       !- Construction Name
  {f08f5091-e401-49f7-9afd-ae10f291707a}, !- Shading Surface Group Name
=======
  {4beaa8c4-bc2f-43d9-8797-416483a58d8b}, !- Handle
  Surface 15 - res eaves,                 !- Name
  ,                                       !- Construction Name
  {1b0f46a3-8385-46dc-b8ae-9c41fb359f2e}, !- Shading Surface Group Name
>>>>>>> 5d223722
  ,                                       !- Transmittance Schedule Name
  ,                                       !- Number of Vertices
  11.129722368505, 6.17446118425249, 4.8768, !- X,Y,Z Vertex 1 {m}
  0, 6.17446118425249, 4.8768,            !- X,Y,Z Vertex 2 {m}
  0, 5.56486118425249, 5.1816,            !- X,Y,Z Vertex 3 {m}
  11.129722368505, 5.56486118425249, 5.1816; !- X,Y,Z Vertex 4 {m}

OS:ShadingSurface,
<<<<<<< HEAD
  {83869397-2814-4321-a92d-1fc02b784fab}, !- Handle
  Surface 14 - res eaves,                 !- Name
  ,                                       !- Construction Name
  {f08f5091-e401-49f7-9afd-ae10f291707a}, !- Shading Surface Group Name
=======
  {52d80bcc-7ff3-43ad-a043-a926306367ab}, !- Handle
  Surface 14 - res eaves,                 !- Name
  ,                                       !- Construction Name
  {1b0f46a3-8385-46dc-b8ae-9c41fb359f2e}, !- Shading Surface Group Name
>>>>>>> 5d223722
  ,                                       !- Transmittance Schedule Name
  ,                                       !- Number of Vertices
  0, -0.6096, 4.8768,                     !- X,Y,Z Vertex 1 {m}
  11.129722368505, -0.6096, 4.8768,       !- X,Y,Z Vertex 2 {m}
  11.129722368505, 0, 5.1816,             !- X,Y,Z Vertex 3 {m}
  0, 0, 5.1816;                           !- X,Y,Z Vertex 4 {m}

OS:ShadingSurface,
<<<<<<< HEAD
  {b38e69d5-4cdb-4f4e-b8c3-2c6d6c721d79}, !- Handle
  Surface 16 - res eaves,                 !- Name
  ,                                       !- Construction Name
  {f08f5091-e401-49f7-9afd-ae10f291707a}, !- Shading Surface Group Name
=======
  {36b84498-ef5b-444a-a216-cccb08913682}, !- Handle
  Surface 16 - res eaves,                 !- Name
  ,                                       !- Construction Name
  {1b0f46a3-8385-46dc-b8ae-9c41fb359f2e}, !- Shading Surface Group Name
>>>>>>> 5d223722
  ,                                       !- Transmittance Schedule Name
  ,                                       !- Number of Vertices
  -0.6096, 5.56486118425249, 4.8768,      !- X,Y,Z Vertex 1 {m}
  -0.6096, 0, 4.8768,                     !- X,Y,Z Vertex 2 {m}
  0, 0, 5.1816,                           !- X,Y,Z Vertex 3 {m}
  0, 5.56486118425249, 5.1816;            !- X,Y,Z Vertex 4 {m}

OS:ShadingSurface,
<<<<<<< HEAD
  {8593882a-f0f2-4b5c-9f45-48b3f761b4cd}, !- Handle
  Surface 17 - res eaves,                 !- Name
  ,                                       !- Construction Name
  {f08f5091-e401-49f7-9afd-ae10f291707a}, !- Shading Surface Group Name
=======
  {22abe30a-83ca-44a0-b5e7-0c61514f49ee}, !- Handle
  Surface 17 - res eaves,                 !- Name
  ,                                       !- Construction Name
  {1b0f46a3-8385-46dc-b8ae-9c41fb359f2e}, !- Shading Surface Group Name
>>>>>>> 5d223722
  ,                                       !- Transmittance Schedule Name
  ,                                       !- Number of Vertices
  11.739322368505, 0, 4.8768,             !- X,Y,Z Vertex 1 {m}
  11.739322368505, 5.56486118425249, 4.8768, !- X,Y,Z Vertex 2 {m}
  11.129722368505, 5.56486118425249, 5.1816, !- X,Y,Z Vertex 3 {m}
  11.129722368505, 0, 5.1816;             !- X,Y,Z Vertex 4 {m}
<|MERGE_RESOLUTION|>--- conflicted
+++ resolved
@@ -1,73 +1,41 @@
 !- NOTE: Auto-generated from /test/osw_files/SFD_2000sqft_2story_SL_FA_HipRoof.osw
 
 OS:Version,
-<<<<<<< HEAD
-  {f1814b84-3f3a-4021-acd1-7f55026b64fa}, !- Handle
+  {33d0dcf2-e908-4657-8d46-1a03623ec635}, !- Handle
   2.9.1;                                  !- Version Identifier
 
 OS:SimulationControl,
-  {82fdd813-a456-46a9-a31a-1f7826249488}, !- Handle
-=======
-  {43d838ed-aa1e-4ade-9521-1aa4a227e2b0}, !- Handle
-  2.9.1;                                  !- Version Identifier
-
-OS:SimulationControl,
-  {8a91738f-3293-4088-b817-18be6f1b0252}, !- Handle
->>>>>>> 5d223722
+  {444cf7c7-9d55-4114-afe9-b599daa34bb0}, !- Handle
   ,                                       !- Do Zone Sizing Calculation
   ,                                       !- Do System Sizing Calculation
   ,                                       !- Do Plant Sizing Calculation
   No;                                     !- Run Simulation for Sizing Periods
 
 OS:Timestep,
-<<<<<<< HEAD
-  {46fa5279-7d27-4bfb-8fc7-3e2b54e6aeae}, !- Handle
+  {7f3cb5b8-e3c2-4e61-bfaf-5a674a2a28e4}, !- Handle
   6;                                      !- Number of Timesteps per Hour
 
 OS:ShadowCalculation,
-  {538b019d-b1c2-4555-aadd-26e9f30f62fe}, !- Handle
-=======
-  {ffcd70e3-7a49-4e62-8e2e-e1b3719a4cd8}, !- Handle
-  6;                                      !- Number of Timesteps per Hour
-
-OS:ShadowCalculation,
-  {5e79486e-0174-4422-89c6-5c8e3eac4118}, !- Handle
->>>>>>> 5d223722
+  {3b38ee34-cfd5-4604-b0fb-3d31c00d4707}, !- Handle
   20,                                     !- Calculation Frequency
   200;                                    !- Maximum Figures in Shadow Overlap Calculations
 
 OS:SurfaceConvectionAlgorithm:Outside,
-<<<<<<< HEAD
-  {cd26af30-3ac5-41d9-a718-02e64b192430}, !- Handle
+  {3e0be5a2-52fa-47e1-9926-85cdd3ab89fb}, !- Handle
   DOE-2;                                  !- Algorithm
 
 OS:SurfaceConvectionAlgorithm:Inside,
-  {07899db5-d538-4327-979d-4a5f9c7f080e}, !- Handle
+  {a25bdd1d-3a5b-4d1e-b442-08219073f077}, !- Handle
   TARP;                                   !- Algorithm
 
 OS:ZoneCapacitanceMultiplier:ResearchSpecial,
-  {7ac179d6-2254-4e8a-aff6-2c90a7fb4fba}, !- Handle
-=======
-  {90dcaa33-c642-40f3-af2b-8ccc940c4bce}, !- Handle
-  DOE-2;                                  !- Algorithm
-
-OS:SurfaceConvectionAlgorithm:Inside,
-  {ccc22a00-5bf2-4e83-9dd3-1a852e791e5c}, !- Handle
-  TARP;                                   !- Algorithm
-
-OS:ZoneCapacitanceMultiplier:ResearchSpecial,
-  {7d832cd5-649d-49a7-8492-5c78631dd422}, !- Handle
->>>>>>> 5d223722
+  {000b9ee5-30f3-4735-910b-50c97b3fd5ee}, !- Handle
   ,                                       !- Temperature Capacity Multiplier
   15,                                     !- Humidity Capacity Multiplier
   ;                                       !- Carbon Dioxide Capacity Multiplier
 
 OS:RunPeriod,
-<<<<<<< HEAD
-  {2d0dd88f-23f1-4db0-908d-d1a449ecb060}, !- Handle
-=======
-  {34a4fa3a-aa6e-46cd-bae1-502d7fe307e2}, !- Handle
->>>>>>> 5d223722
+  {efbb9207-2569-44d3-b93f-3b4d5f13f7e2}, !- Handle
   Run Period 1,                           !- Name
   1,                                      !- Begin Month
   1,                                      !- Begin Day of Month
@@ -81,17 +49,13 @@
   ;                                       !- Number of Times Runperiod to be Repeated
 
 OS:YearDescription,
-<<<<<<< HEAD
-  {6e7c3461-8208-439a-9393-5c4bd290204c}, !- Handle
-=======
-  {162862cd-50ab-4de3-9167-5fb337ec031c}, !- Handle
->>>>>>> 5d223722
+  {b78cd27e-5f1b-48f6-a928-4e0596309dbb}, !- Handle
   2007,                                   !- Calendar Year
   ,                                       !- Day of Week for Start Day
   ;                                       !- Is Leap Year
 
 OS:WeatherFile,
-  {9d75a56b-4ff8-4c28-b8ab-6206b18fedff}, !- Handle
+  {c0d13d64-0241-44cb-8763-01e972dbdc63}, !- Handle
   Denver Intl Ap,                         !- City
   CO,                                     !- State Province Region
   USA,                                    !- Country
@@ -105,8 +69,8 @@
   E23378AA;                               !- Checksum
 
 OS:AdditionalProperties,
-  {94b81b44-d624-479c-b82b-c68b211daa4e}, !- Handle
-  {9d75a56b-4ff8-4c28-b8ab-6206b18fedff}, !- Object Name
+  {925f8874-94b4-4645-b41e-00d0ec6d2530}, !- Handle
+  {c0d13d64-0241-44cb-8763-01e972dbdc63}, !- Object Name
   EPWHeaderCity,                          !- Feature Name 1
   String,                                 !- Feature Data Type 1
   Denver Intl Ap,                         !- Feature Value 1
@@ -214,7 +178,7 @@
   84;                                     !- Feature Value 35
 
 OS:Site,
-  {a5b0d667-fc52-4257-bd15-a1bcaaa5586e}, !- Handle
+  {bb00b133-495c-40fb-9b05-931cd7854bfd}, !- Handle
   Denver Intl Ap_CO_USA,                  !- Name
   39.83,                                  !- Latitude {deg}
   -104.65,                                !- Longitude {deg}
@@ -223,7 +187,7 @@
   ;                                       !- Terrain
 
 OS:ClimateZones,
-  {b3809c4a-7d73-410b-b334-0106c42968a6}, !- Handle
+  {0a9fa3ad-a82b-42d0-95db-1e782a1874b9}, !- Handle
   ,                                       !- Active Institution
   ,                                       !- Active Year
   ,                                       !- Climate Zone Institution Name 1
@@ -236,19 +200,19 @@
   Cold;                                   !- Climate Zone Value 2
 
 OS:Site:WaterMainsTemperature,
-  {a7beccca-bd84-4f4e-9211-20bcf52cf410}, !- Handle
+  {78fffaba-1e3a-4ec1-a238-10a02947dafa}, !- Handle
   Correlation,                            !- Calculation Method
   ,                                       !- Temperature Schedule Name
   10.8753424657535,                       !- Annual Average Outdoor Air Temperature {C}
   23.1524007936508;                       !- Maximum Difference In Monthly Average Outdoor Air Temperatures {deltaC}
 
 OS:RunPeriodControl:DaylightSavingTime,
-  {86d78778-40d7-41a0-a0de-f80ddc1ba704}, !- Handle
+  {06638935-f64d-4b4c-ac86-7af80750a106}, !- Handle
   4/7,                                    !- Start Date
   10/26;                                  !- End Date
 
 OS:Site:GroundTemperature:Deep,
-  {8b4f0ef3-143d-4005-91dc-de5aef72b222}, !- Handle
+  {16026647-12e8-495b-b3a7-ad04723570b4}, !- Handle
   10.8753424657535,                       !- January Deep Ground Temperature {C}
   10.8753424657535,                       !- February Deep Ground Temperature {C}
   10.8753424657535,                       !- March Deep Ground Temperature {C}
@@ -263,11 +227,7 @@
   10.8753424657535;                       !- December Deep Ground Temperature {C}
 
 OS:ThermalZone,
-<<<<<<< HEAD
-  {6bde968f-da0b-45fe-8f49-d56df2e571ec}, !- Handle
-=======
-  {40ae0a55-6ebf-420d-ba1a-6f880d678213}, !- Handle
->>>>>>> 5d223722
+  {69a14a33-7696-4d92-96f9-b2a188d3682f}, !- Handle
   living zone,                            !- Name
   ,                                       !- Multiplier
   ,                                       !- Ceiling Height {m}
@@ -276,17 +236,10 @@
   ,                                       !- Zone Inside Convection Algorithm
   ,                                       !- Zone Outside Convection Algorithm
   ,                                       !- Zone Conditioning Equipment List Name
-<<<<<<< HEAD
-  {0df752c1-b88d-474e-be88-b51d9f86ea1d}, !- Zone Air Inlet Port List
-  {0361a796-64a6-4334-b872-23d4f419d6d8}, !- Zone Air Exhaust Port List
-  {ee1eab68-6bc4-45d3-b99c-162cc86f521d}, !- Zone Air Node Name
-  {4b71ef41-00f1-4e7c-b66d-88d2a0d79273}, !- Zone Return Air Port List
-=======
-  {b0853848-8ccb-4228-8409-189945591d11}, !- Zone Air Inlet Port List
-  {e39ba9af-85d2-4c0d-a860-b7c5ebb34111}, !- Zone Air Exhaust Port List
-  {64f96379-d14e-4dac-ab37-b42bd419bd6d}, !- Zone Air Node Name
-  {dfe29649-389e-4cb4-befc-c9f7b7da08da}, !- Zone Return Air Port List
->>>>>>> 5d223722
+  {a7372db2-2dcd-4b78-9ae4-0fba01abd59a}, !- Zone Air Inlet Port List
+  {0854e56c-ddab-48f0-9bb0-f194a1dabe83}, !- Zone Air Exhaust Port List
+  {00b64a21-b272-4bb9-b4ee-28d9a27bd1ff}, !- Zone Air Node Name
+  {5badbe4b-b5be-4deb-ad3b-c0915ab05e81}, !- Zone Return Air Port List
   ,                                       !- Primary Daylighting Control Name
   ,                                       !- Fraction of Zone Controlled by Primary Daylighting Control
   ,                                       !- Secondary Daylighting Control Name
@@ -297,71 +250,37 @@
   No;                                     !- Use Ideal Air Loads
 
 OS:Node,
-<<<<<<< HEAD
-  {95612f3c-568a-4d4b-9ea3-c074ab9affcc}, !- Handle
+  {140cb600-28a6-43f7-9925-84aa3e217068}, !- Handle
   Node 1,                                 !- Name
-  {ee1eab68-6bc4-45d3-b99c-162cc86f521d}, !- Inlet Port
+  {00b64a21-b272-4bb9-b4ee-28d9a27bd1ff}, !- Inlet Port
   ;                                       !- Outlet Port
 
 OS:Connection,
-  {ee1eab68-6bc4-45d3-b99c-162cc86f521d}, !- Handle
-  {e1590a6f-f511-443a-befb-1c041a452ceb}, !- Name
-  {6bde968f-da0b-45fe-8f49-d56df2e571ec}, !- Source Object
+  {00b64a21-b272-4bb9-b4ee-28d9a27bd1ff}, !- Handle
+  {b2a8d2a7-b1f9-4205-a2df-8ed1a830d019}, !- Name
+  {69a14a33-7696-4d92-96f9-b2a188d3682f}, !- Source Object
   11,                                     !- Outlet Port
-  {95612f3c-568a-4d4b-9ea3-c074ab9affcc}, !- Target Object
+  {140cb600-28a6-43f7-9925-84aa3e217068}, !- Target Object
   2;                                      !- Inlet Port
 
 OS:PortList,
-  {0df752c1-b88d-474e-be88-b51d9f86ea1d}, !- Handle
-  {1dd84463-ae5a-4098-80b4-3f1aa5e53df8}, !- Name
-  {6bde968f-da0b-45fe-8f49-d56df2e571ec}; !- HVAC Component
+  {a7372db2-2dcd-4b78-9ae4-0fba01abd59a}, !- Handle
+  {eb07ba28-e124-4a1c-a685-1e82257ee944}, !- Name
+  {69a14a33-7696-4d92-96f9-b2a188d3682f}; !- HVAC Component
 
 OS:PortList,
-  {0361a796-64a6-4334-b872-23d4f419d6d8}, !- Handle
-  {e3f32063-ffd8-452f-8743-4d3727702b77}, !- Name
-  {6bde968f-da0b-45fe-8f49-d56df2e571ec}; !- HVAC Component
+  {0854e56c-ddab-48f0-9bb0-f194a1dabe83}, !- Handle
+  {ffda67ec-de87-4607-aaac-4e8c441f5f3f}, !- Name
+  {69a14a33-7696-4d92-96f9-b2a188d3682f}; !- HVAC Component
 
 OS:PortList,
-  {4b71ef41-00f1-4e7c-b66d-88d2a0d79273}, !- Handle
-  {c5381051-710a-4afc-a855-ad8ab3d479d2}, !- Name
-  {6bde968f-da0b-45fe-8f49-d56df2e571ec}; !- HVAC Component
+  {5badbe4b-b5be-4deb-ad3b-c0915ab05e81}, !- Handle
+  {b0cdcd62-a1eb-4049-a5ce-4089fd29fe47}, !- Name
+  {69a14a33-7696-4d92-96f9-b2a188d3682f}; !- HVAC Component
 
 OS:Sizing:Zone,
-  {36de381d-436c-4c04-97fb-11b38028cc1a}, !- Handle
-  {6bde968f-da0b-45fe-8f49-d56df2e571ec}, !- Zone or ZoneList Name
-=======
-  {bcff70e9-3b91-4e8c-8605-0a9f0b70ca21}, !- Handle
-  Node 1,                                 !- Name
-  {64f96379-d14e-4dac-ab37-b42bd419bd6d}, !- Inlet Port
-  ;                                       !- Outlet Port
-
-OS:Connection,
-  {64f96379-d14e-4dac-ab37-b42bd419bd6d}, !- Handle
-  {d995cba5-3262-4a14-81f4-9d00fc50f581}, !- Name
-  {40ae0a55-6ebf-420d-ba1a-6f880d678213}, !- Source Object
-  11,                                     !- Outlet Port
-  {bcff70e9-3b91-4e8c-8605-0a9f0b70ca21}, !- Target Object
-  2;                                      !- Inlet Port
-
-OS:PortList,
-  {b0853848-8ccb-4228-8409-189945591d11}, !- Handle
-  {d150fbf7-6f0e-4fdb-a63f-fedded9966f5}, !- Name
-  {40ae0a55-6ebf-420d-ba1a-6f880d678213}; !- HVAC Component
-
-OS:PortList,
-  {e39ba9af-85d2-4c0d-a860-b7c5ebb34111}, !- Handle
-  {f94d8878-6b7d-460a-8a57-97499707bd31}, !- Name
-  {40ae0a55-6ebf-420d-ba1a-6f880d678213}; !- HVAC Component
-
-OS:PortList,
-  {dfe29649-389e-4cb4-befc-c9f7b7da08da}, !- Handle
-  {2698e32a-e09f-4e26-bb25-3d961ac08026}, !- Name
-  {40ae0a55-6ebf-420d-ba1a-6f880d678213}; !- HVAC Component
-
-OS:Sizing:Zone,
-  {3f59f3d6-8591-40ea-8a93-13b6222a1a13}, !- Handle
-  {40ae0a55-6ebf-420d-ba1a-6f880d678213}, !- Zone or ZoneList Name
->>>>>>> 5d223722
+  {f80d10ab-cec5-4d2b-8a13-93aa74711e46}, !- Handle
+  {69a14a33-7696-4d92-96f9-b2a188d3682f}, !- Zone or ZoneList Name
   SupplyAirTemperature,                   !- Zone Cooling Design Supply Air Temperature Input Method
   14,                                     !- Zone Cooling Design Supply Air Temperature {C}
   11.11,                                  !- Zone Cooling Design Supply Air Temperature Difference {deltaC}
@@ -390,25 +309,14 @@
   autosize;                               !- Dedicated Outdoor Air High Setpoint Temperature for Design {C}
 
 OS:ZoneHVAC:EquipmentList,
-<<<<<<< HEAD
-  {86cdef53-042c-4abc-94a5-edb02ce81e68}, !- Handle
+  {04999cbd-e8f6-4452-bca4-8904971956d5}, !- Handle
   Zone HVAC Equipment List 1,             !- Name
-  {6bde968f-da0b-45fe-8f49-d56df2e571ec}; !- Thermal Zone
+  {69a14a33-7696-4d92-96f9-b2a188d3682f}; !- Thermal Zone
 
 OS:Space,
-  {d418d854-2a3e-44a1-9bf9-8087535dd8d0}, !- Handle
+  {77b7f961-0386-4d16-9ad9-219a03a0b352}, !- Handle
   living space,                           !- Name
-  {280855f7-da17-47c2-b931-5c27fd407a5a}, !- Space Type Name
-=======
-  {8169a327-b5e4-4d30-9047-60d12a18ff32}, !- Handle
-  Zone HVAC Equipment List 1,             !- Name
-  {40ae0a55-6ebf-420d-ba1a-6f880d678213}; !- Thermal Zone
-
-OS:Space,
-  {b782c530-b931-4b86-88f5-da071cb11ac2}, !- Handle
-  living space,                           !- Name
-  {a58f0e91-fd4d-4034-9a1f-dbd4ed88f688}, !- Space Type Name
->>>>>>> 5d223722
+  {8881f4bc-de27-4049-b67c-07ae4ed96695}, !- Space Type Name
   ,                                       !- Default Construction Set Name
   ,                                       !- Default Schedule Set Name
   -0,                                     !- Direction of Relative North {deg}
@@ -416,31 +324,17 @@
   0,                                      !- Y Origin {m}
   0,                                      !- Z Origin {m}
   ,                                       !- Building Story Name
-<<<<<<< HEAD
-  {6bde968f-da0b-45fe-8f49-d56df2e571ec}, !- Thermal Zone Name
+  {69a14a33-7696-4d92-96f9-b2a188d3682f}, !- Thermal Zone Name
   ,                                       !- Part of Total Floor Area
   ,                                       !- Design Specification Outdoor Air Object Name
-  {085aec65-bab6-424f-af72-6b1fc9057b8a}; !- Building Unit Name
-
-OS:Surface,
-  {7219c7b0-edbf-4bdf-9b3d-1be30e694499}, !- Handle
+  {33c96a39-7ce4-4dee-8e9c-ca6c39bab85e}; !- Building Unit Name
+
+OS:Surface,
+  {d16093bb-bef0-4d55-be88-8f6829f37682}, !- Handle
   Surface 1,                              !- Name
   Floor,                                  !- Surface Type
   ,                                       !- Construction Name
-  {d418d854-2a3e-44a1-9bf9-8087535dd8d0}, !- Space Name
-=======
-  {40ae0a55-6ebf-420d-ba1a-6f880d678213}, !- Thermal Zone Name
-  ,                                       !- Part of Total Floor Area
-  ,                                       !- Design Specification Outdoor Air Object Name
-  {709bbf45-14a0-4ea4-953a-4e1a0f632199}; !- Building Unit Name
-
-OS:Surface,
-  {5dc62f75-21ff-4c17-8a96-4378174beeda}, !- Handle
-  Surface 1,                              !- Name
-  Floor,                                  !- Surface Type
-  ,                                       !- Construction Name
-  {b782c530-b931-4b86-88f5-da071cb11ac2}, !- Space Name
->>>>>>> 5d223722
+  {77b7f961-0386-4d16-9ad9-219a03a0b352}, !- Space Name
   Foundation,                             !- Outside Boundary Condition
   ,                                       !- Outside Boundary Condition Object
   NoSun,                                  !- Sun Exposure
@@ -453,19 +347,11 @@
   11.129722368505, 0, 0;                  !- X,Y,Z Vertex 4 {m}
 
 OS:Surface,
-<<<<<<< HEAD
-  {b2ff7a83-be58-45b3-93f3-5f73f0546180}, !- Handle
+  {083ad153-8c9b-4aa8-a029-a666d09900e9}, !- Handle
   Surface 2,                              !- Name
   Wall,                                   !- Surface Type
   ,                                       !- Construction Name
-  {d418d854-2a3e-44a1-9bf9-8087535dd8d0}, !- Space Name
-=======
-  {d542f26c-4432-4a4f-ac9e-cd6104cf38b8}, !- Handle
-  Surface 2,                              !- Name
-  Wall,                                   !- Surface Type
-  ,                                       !- Construction Name
-  {b782c530-b931-4b86-88f5-da071cb11ac2}, !- Space Name
->>>>>>> 5d223722
+  {77b7f961-0386-4d16-9ad9-219a03a0b352}, !- Space Name
   Outdoors,                               !- Outside Boundary Condition
   ,                                       !- Outside Boundary Condition Object
   SunExposed,                             !- Sun Exposure
@@ -478,19 +364,11 @@
   0, 0, 2.4384;                           !- X,Y,Z Vertex 4 {m}
 
 OS:Surface,
-<<<<<<< HEAD
-  {d2a196e8-4dc0-437e-94f8-b7010f65b87d}, !- Handle
+  {1b023235-f3dd-4685-bb88-477b684c9eb8}, !- Handle
   Surface 3,                              !- Name
   Wall,                                   !- Surface Type
   ,                                       !- Construction Name
-  {d418d854-2a3e-44a1-9bf9-8087535dd8d0}, !- Space Name
-=======
-  {3815c4c9-bdce-4a6d-9a2d-ab088333b7ba}, !- Handle
-  Surface 3,                              !- Name
-  Wall,                                   !- Surface Type
-  ,                                       !- Construction Name
-  {b782c530-b931-4b86-88f5-da071cb11ac2}, !- Space Name
->>>>>>> 5d223722
+  {77b7f961-0386-4d16-9ad9-219a03a0b352}, !- Space Name
   Outdoors,                               !- Outside Boundary Condition
   ,                                       !- Outside Boundary Condition Object
   SunExposed,                             !- Sun Exposure
@@ -503,19 +381,11 @@
   0, 5.56486118425249, 2.4384;            !- X,Y,Z Vertex 4 {m}
 
 OS:Surface,
-<<<<<<< HEAD
-  {4c11b1ba-cb91-4501-ad69-ba86e51aef08}, !- Handle
+  {4517c0c4-6797-4f8f-9ecb-7c349ef712e7}, !- Handle
   Surface 4,                              !- Name
   Wall,                                   !- Surface Type
   ,                                       !- Construction Name
-  {d418d854-2a3e-44a1-9bf9-8087535dd8d0}, !- Space Name
-=======
-  {ff136ee1-ba00-46e9-9489-a881732b66d2}, !- Handle
-  Surface 4,                              !- Name
-  Wall,                                   !- Surface Type
-  ,                                       !- Construction Name
-  {b782c530-b931-4b86-88f5-da071cb11ac2}, !- Space Name
->>>>>>> 5d223722
+  {77b7f961-0386-4d16-9ad9-219a03a0b352}, !- Space Name
   Outdoors,                               !- Outside Boundary Condition
   ,                                       !- Outside Boundary Condition Object
   SunExposed,                             !- Sun Exposure
@@ -528,19 +398,11 @@
   11.129722368505, 5.56486118425249, 2.4384; !- X,Y,Z Vertex 4 {m}
 
 OS:Surface,
-<<<<<<< HEAD
-  {4360cded-a205-4627-a787-af8270e0dafc}, !- Handle
+  {3fbfc039-15e4-4f2e-b110-55c03cd8b7f3}, !- Handle
   Surface 5,                              !- Name
   Wall,                                   !- Surface Type
   ,                                       !- Construction Name
-  {d418d854-2a3e-44a1-9bf9-8087535dd8d0}, !- Space Name
-=======
-  {21c6815e-7853-41ce-b61f-0e7a170fccdb}, !- Handle
-  Surface 5,                              !- Name
-  Wall,                                   !- Surface Type
-  ,                                       !- Construction Name
-  {b782c530-b931-4b86-88f5-da071cb11ac2}, !- Space Name
->>>>>>> 5d223722
+  {77b7f961-0386-4d16-9ad9-219a03a0b352}, !- Space Name
   Outdoors,                               !- Outside Boundary Condition
   ,                                       !- Outside Boundary Condition Object
   SunExposed,                             !- Sun Exposure
@@ -553,23 +415,13 @@
   11.129722368505, 0, 2.4384;             !- X,Y,Z Vertex 4 {m}
 
 OS:Surface,
-<<<<<<< HEAD
-  {70e0334b-75d2-43b9-95ed-30b0fd6c6c72}, !- Handle
+  {ef6769c8-d823-4077-bc79-9b2e4a310fac}, !- Handle
   Surface 6,                              !- Name
   RoofCeiling,                            !- Surface Type
   ,                                       !- Construction Name
-  {d418d854-2a3e-44a1-9bf9-8087535dd8d0}, !- Space Name
+  {77b7f961-0386-4d16-9ad9-219a03a0b352}, !- Space Name
   Surface,                                !- Outside Boundary Condition
-  {05fd717a-7c92-47f0-b413-705d7a655368}, !- Outside Boundary Condition Object
-=======
-  {f33313e4-daea-4c33-ba9b-a5d97dc2c315}, !- Handle
-  Surface 6,                              !- Name
-  RoofCeiling,                            !- Surface Type
-  ,                                       !- Construction Name
-  {b782c530-b931-4b86-88f5-da071cb11ac2}, !- Space Name
-  Surface,                                !- Outside Boundary Condition
-  {02bf3efd-8389-4eb0-9d9b-3a3d1aee6db9}, !- Outside Boundary Condition Object
->>>>>>> 5d223722
+  {ba6a36ab-9293-40e1-883c-70a892f27c53}, !- Outside Boundary Condition Object
   NoSun,                                  !- Sun Exposure
   NoWind,                                 !- Wind Exposure
   ,                                       !- View Factor to Ground
@@ -580,11 +432,7 @@
   0, 0, 2.4384;                           !- X,Y,Z Vertex 4 {m}
 
 OS:SpaceType,
-<<<<<<< HEAD
-  {280855f7-da17-47c2-b931-5c27fd407a5a}, !- Handle
-=======
-  {a58f0e91-fd4d-4034-9a1f-dbd4ed88f688}, !- Handle
->>>>>>> 5d223722
+  {8881f4bc-de27-4049-b67c-07ae4ed96695}, !- Handle
   Space Type 1,                           !- Name
   ,                                       !- Default Construction Set Name
   ,                                       !- Default Schedule Set Name
@@ -595,15 +443,9 @@
   living;                                 !- Standards Space Type
 
 OS:Space,
-<<<<<<< HEAD
-  {d9e48479-d98d-43fd-be7f-dfc094b61e2f}, !- Handle
+  {d251bdc4-8934-4cb9-80ef-5515757b5c53}, !- Handle
   living space|story 2,                   !- Name
-  {280855f7-da17-47c2-b931-5c27fd407a5a}, !- Space Type Name
-=======
-  {5473a7ca-f575-4a93-8182-b0bfa61dcca3}, !- Handle
-  living space|story 2,                   !- Name
-  {a58f0e91-fd4d-4034-9a1f-dbd4ed88f688}, !- Space Type Name
->>>>>>> 5d223722
+  {8881f4bc-de27-4049-b67c-07ae4ed96695}, !- Space Type Name
   ,                                       !- Default Construction Set Name
   ,                                       !- Default Schedule Set Name
   -0,                                     !- Direction of Relative North {deg}
@@ -611,35 +453,19 @@
   0,                                      !- Y Origin {m}
   2.4384,                                 !- Z Origin {m}
   ,                                       !- Building Story Name
-<<<<<<< HEAD
-  {6bde968f-da0b-45fe-8f49-d56df2e571ec}, !- Thermal Zone Name
+  {69a14a33-7696-4d92-96f9-b2a188d3682f}, !- Thermal Zone Name
   ,                                       !- Part of Total Floor Area
   ,                                       !- Design Specification Outdoor Air Object Name
-  {085aec65-bab6-424f-af72-6b1fc9057b8a}; !- Building Unit Name
-
-OS:Surface,
-  {05fd717a-7c92-47f0-b413-705d7a655368}, !- Handle
+  {33c96a39-7ce4-4dee-8e9c-ca6c39bab85e}; !- Building Unit Name
+
+OS:Surface,
+  {ba6a36ab-9293-40e1-883c-70a892f27c53}, !- Handle
   Surface 7,                              !- Name
   Floor,                                  !- Surface Type
   ,                                       !- Construction Name
-  {d9e48479-d98d-43fd-be7f-dfc094b61e2f}, !- Space Name
+  {d251bdc4-8934-4cb9-80ef-5515757b5c53}, !- Space Name
   Surface,                                !- Outside Boundary Condition
-  {70e0334b-75d2-43b9-95ed-30b0fd6c6c72}, !- Outside Boundary Condition Object
-=======
-  {40ae0a55-6ebf-420d-ba1a-6f880d678213}, !- Thermal Zone Name
-  ,                                       !- Part of Total Floor Area
-  ,                                       !- Design Specification Outdoor Air Object Name
-  {709bbf45-14a0-4ea4-953a-4e1a0f632199}; !- Building Unit Name
-
-OS:Surface,
-  {02bf3efd-8389-4eb0-9d9b-3a3d1aee6db9}, !- Handle
-  Surface 7,                              !- Name
-  Floor,                                  !- Surface Type
-  ,                                       !- Construction Name
-  {5473a7ca-f575-4a93-8182-b0bfa61dcca3}, !- Space Name
-  Surface,                                !- Outside Boundary Condition
-  {f33313e4-daea-4c33-ba9b-a5d97dc2c315}, !- Outside Boundary Condition Object
->>>>>>> 5d223722
+  {ef6769c8-d823-4077-bc79-9b2e4a310fac}, !- Outside Boundary Condition Object
   NoSun,                                  !- Sun Exposure
   NoWind,                                 !- Wind Exposure
   ,                                       !- View Factor to Ground
@@ -650,19 +476,11 @@
   11.129722368505, 0, 0;                  !- X,Y,Z Vertex 4 {m}
 
 OS:Surface,
-<<<<<<< HEAD
-  {59c1314c-f171-4efc-863b-4e22541ef79c}, !- Handle
+  {f41779b9-8548-4e05-847f-3df6bf32f7f2}, !- Handle
   Surface 8,                              !- Name
   Wall,                                   !- Surface Type
   ,                                       !- Construction Name
-  {d9e48479-d98d-43fd-be7f-dfc094b61e2f}, !- Space Name
-=======
-  {2bc54f05-fdba-4ebe-96a9-188af6f075dd}, !- Handle
-  Surface 8,                              !- Name
-  Wall,                                   !- Surface Type
-  ,                                       !- Construction Name
-  {5473a7ca-f575-4a93-8182-b0bfa61dcca3}, !- Space Name
->>>>>>> 5d223722
+  {d251bdc4-8934-4cb9-80ef-5515757b5c53}, !- Space Name
   Outdoors,                               !- Outside Boundary Condition
   ,                                       !- Outside Boundary Condition Object
   SunExposed,                             !- Sun Exposure
@@ -675,19 +493,11 @@
   0, 0, 2.4384;                           !- X,Y,Z Vertex 4 {m}
 
 OS:Surface,
-<<<<<<< HEAD
-  {f782244f-9abc-4dbe-a322-c8e657b77c56}, !- Handle
+  {a7d01a89-83a3-48b8-94f0-8032a73d5553}, !- Handle
   Surface 9,                              !- Name
   Wall,                                   !- Surface Type
   ,                                       !- Construction Name
-  {d9e48479-d98d-43fd-be7f-dfc094b61e2f}, !- Space Name
-=======
-  {e8a6c2c0-2684-4b3e-abbf-ca3b6b809831}, !- Handle
-  Surface 9,                              !- Name
-  Wall,                                   !- Surface Type
-  ,                                       !- Construction Name
-  {5473a7ca-f575-4a93-8182-b0bfa61dcca3}, !- Space Name
->>>>>>> 5d223722
+  {d251bdc4-8934-4cb9-80ef-5515757b5c53}, !- Space Name
   Outdoors,                               !- Outside Boundary Condition
   ,                                       !- Outside Boundary Condition Object
   SunExposed,                             !- Sun Exposure
@@ -700,19 +510,11 @@
   0, 5.56486118425249, 2.4384;            !- X,Y,Z Vertex 4 {m}
 
 OS:Surface,
-<<<<<<< HEAD
-  {1a444ec2-3ce3-4468-96e2-803f27293acf}, !- Handle
+  {a55a565b-6195-4303-93c5-eb5195584488}, !- Handle
   Surface 10,                             !- Name
   Wall,                                   !- Surface Type
   ,                                       !- Construction Name
-  {d9e48479-d98d-43fd-be7f-dfc094b61e2f}, !- Space Name
-=======
-  {a7847f47-0ddf-46e5-b95e-e5bef99fd384}, !- Handle
-  Surface 10,                             !- Name
-  Wall,                                   !- Surface Type
-  ,                                       !- Construction Name
-  {5473a7ca-f575-4a93-8182-b0bfa61dcca3}, !- Space Name
->>>>>>> 5d223722
+  {d251bdc4-8934-4cb9-80ef-5515757b5c53}, !- Space Name
   Outdoors,                               !- Outside Boundary Condition
   ,                                       !- Outside Boundary Condition Object
   SunExposed,                             !- Sun Exposure
@@ -725,19 +527,11 @@
   11.129722368505, 5.56486118425249, 2.4384; !- X,Y,Z Vertex 4 {m}
 
 OS:Surface,
-<<<<<<< HEAD
-  {c81f584d-b883-4669-823f-182535785928}, !- Handle
+  {6f265b7d-9f5e-4e28-8338-a0cc4f5534dc}, !- Handle
   Surface 11,                             !- Name
   Wall,                                   !- Surface Type
   ,                                       !- Construction Name
-  {d9e48479-d98d-43fd-be7f-dfc094b61e2f}, !- Space Name
-=======
-  {659ab97e-e79c-4aff-9069-5cac2291fdf7}, !- Handle
-  Surface 11,                             !- Name
-  Wall,                                   !- Surface Type
-  ,                                       !- Construction Name
-  {5473a7ca-f575-4a93-8182-b0bfa61dcca3}, !- Space Name
->>>>>>> 5d223722
+  {d251bdc4-8934-4cb9-80ef-5515757b5c53}, !- Space Name
   Outdoors,                               !- Outside Boundary Condition
   ,                                       !- Outside Boundary Condition Object
   SunExposed,                             !- Sun Exposure
@@ -750,23 +544,13 @@
   11.129722368505, 0, 2.4384;             !- X,Y,Z Vertex 4 {m}
 
 OS:Surface,
-<<<<<<< HEAD
-  {f87f5532-9ccf-40ff-90ba-ee7637e8729d}, !- Handle
+  {b0de01f4-a148-4e07-8ffa-ee48b4fb46bc}, !- Handle
   Surface 12,                             !- Name
   RoofCeiling,                            !- Surface Type
   ,                                       !- Construction Name
-  {d9e48479-d98d-43fd-be7f-dfc094b61e2f}, !- Space Name
+  {d251bdc4-8934-4cb9-80ef-5515757b5c53}, !- Space Name
   Surface,                                !- Outside Boundary Condition
-  {bf784422-84d5-41a3-aa40-39ac0f110950}, !- Outside Boundary Condition Object
-=======
-  {d1531a1b-ee48-4a21-97f6-2c8d0ac50737}, !- Handle
-  Surface 12,                             !- Name
-  RoofCeiling,                            !- Surface Type
-  ,                                       !- Construction Name
-  {5473a7ca-f575-4a93-8182-b0bfa61dcca3}, !- Space Name
-  Surface,                                !- Outside Boundary Condition
-  {fe15c453-3a23-4d59-880c-8ee33698f003}, !- Outside Boundary Condition Object
->>>>>>> 5d223722
+  {f435318d-d773-4d28-a952-db9a53a6cb42}, !- Outside Boundary Condition Object
   NoSun,                                  !- Sun Exposure
   NoWind,                                 !- Wind Exposure
   ,                                       !- View Factor to Ground
@@ -777,23 +561,13 @@
   0, 0, 2.4384;                           !- X,Y,Z Vertex 4 {m}
 
 OS:Surface,
-<<<<<<< HEAD
-  {bf784422-84d5-41a3-aa40-39ac0f110950}, !- Handle
+  {f435318d-d773-4d28-a952-db9a53a6cb42}, !- Handle
   Surface 13,                             !- Name
   Floor,                                  !- Surface Type
   ,                                       !- Construction Name
-  {cbfd1ec0-76e1-4d63-9ae6-b41f4bf65699}, !- Space Name
+  {6f82a6aa-a394-44ae-95a5-b92d83fb73f6}, !- Space Name
   Surface,                                !- Outside Boundary Condition
-  {f87f5532-9ccf-40ff-90ba-ee7637e8729d}, !- Outside Boundary Condition Object
-=======
-  {fe15c453-3a23-4d59-880c-8ee33698f003}, !- Handle
-  Surface 13,                             !- Name
-  Floor,                                  !- Surface Type
-  ,                                       !- Construction Name
-  {ca034556-36ce-43e0-8af9-62253710c51f}, !- Space Name
-  Surface,                                !- Outside Boundary Condition
-  {d1531a1b-ee48-4a21-97f6-2c8d0ac50737}, !- Outside Boundary Condition Object
->>>>>>> 5d223722
+  {b0de01f4-a148-4e07-8ffa-ee48b4fb46bc}, !- Outside Boundary Condition Object
   NoSun,                                  !- Sun Exposure
   NoWind,                                 !- Wind Exposure
   ,                                       !- View Factor to Ground
@@ -804,19 +578,11 @@
   0, 0, 0;                                !- X,Y,Z Vertex 4 {m}
 
 OS:Surface,
-<<<<<<< HEAD
-  {062e9c90-7408-41ca-bd45-d77ff4e5a2ac}, !- Handle
+  {0b7c553a-63d0-4d91-a491-9c137a61baf4}, !- Handle
   Surface 14,                             !- Name
   RoofCeiling,                            !- Surface Type
   ,                                       !- Construction Name
-  {cbfd1ec0-76e1-4d63-9ae6-b41f4bf65699}, !- Space Name
-=======
-  {60b1eb92-ae5c-47f2-90b5-ad70a7e7a874}, !- Handle
-  Surface 14,                             !- Name
-  RoofCeiling,                            !- Surface Type
-  ,                                       !- Construction Name
-  {ca034556-36ce-43e0-8af9-62253710c51f}, !- Space Name
->>>>>>> 5d223722
+  {6f82a6aa-a394-44ae-95a5-b92d83fb73f6}, !- Space Name
   Outdoors,                               !- Outside Boundary Condition
   ,                                       !- Outside Boundary Condition Object
   SunExposed,                             !- Sun Exposure
@@ -829,19 +595,11 @@
   11.129722368505, 0, 0.3048;             !- X,Y,Z Vertex 4 {m}
 
 OS:Surface,
-<<<<<<< HEAD
-  {6b4ed8bd-fb36-4076-9f8b-b8c80ded9774}, !- Handle
+  {29566f16-cd2f-45c8-b856-2778ce60607e}, !- Handle
   Surface 15,                             !- Name
   RoofCeiling,                            !- Surface Type
   ,                                       !- Construction Name
-  {cbfd1ec0-76e1-4d63-9ae6-b41f4bf65699}, !- Space Name
-=======
-  {3a6654de-1cc5-418b-bef1-0a41dee5e539}, !- Handle
-  Surface 15,                             !- Name
-  RoofCeiling,                            !- Surface Type
-  ,                                       !- Construction Name
-  {ca034556-36ce-43e0-8af9-62253710c51f}, !- Space Name
->>>>>>> 5d223722
+  {6f82a6aa-a394-44ae-95a5-b92d83fb73f6}, !- Space Name
   Outdoors,                               !- Outside Boundary Condition
   ,                                       !- Outside Boundary Condition Object
   SunExposed,                             !- Sun Exposure
@@ -854,19 +612,11 @@
   0, 5.56486118425249, 0.304799999999999; !- X,Y,Z Vertex 4 {m}
 
 OS:Surface,
-<<<<<<< HEAD
-  {de749f57-0b24-4c3f-b5c1-548edd0f4739}, !- Handle
+  {0b9a3f27-fe24-47a3-9494-25f5cc6df54a}, !- Handle
   Surface 16,                             !- Name
   RoofCeiling,                            !- Surface Type
   ,                                       !- Construction Name
-  {cbfd1ec0-76e1-4d63-9ae6-b41f4bf65699}, !- Space Name
-=======
-  {73d748d2-0a34-4627-8cae-57a03877d98b}, !- Handle
-  Surface 16,                             !- Name
-  RoofCeiling,                            !- Surface Type
-  ,                                       !- Construction Name
-  {ca034556-36ce-43e0-8af9-62253710c51f}, !- Space Name
->>>>>>> 5d223722
+  {6f82a6aa-a394-44ae-95a5-b92d83fb73f6}, !- Space Name
   Outdoors,                               !- Outside Boundary Condition
   ,                                       !- Outside Boundary Condition Object
   SunExposed,                             !- Sun Exposure
@@ -878,19 +628,11 @@
   0, 0, 0.3048;                           !- X,Y,Z Vertex 3 {m}
 
 OS:Surface,
-<<<<<<< HEAD
-  {d8712bc5-b18e-4c4c-877c-b6fc7fb7269b}, !- Handle
+  {66a6b4a8-945b-479f-9608-84e6ba41c1c0}, !- Handle
   Surface 17,                             !- Name
   RoofCeiling,                            !- Surface Type
   ,                                       !- Construction Name
-  {cbfd1ec0-76e1-4d63-9ae6-b41f4bf65699}, !- Space Name
-=======
-  {dd807d10-9255-422f-a329-cbe1942350f4}, !- Handle
-  Surface 17,                             !- Name
-  RoofCeiling,                            !- Surface Type
-  ,                                       !- Construction Name
-  {ca034556-36ce-43e0-8af9-62253710c51f}, !- Space Name
->>>>>>> 5d223722
+  {6f82a6aa-a394-44ae-95a5-b92d83fb73f6}, !- Space Name
   Outdoors,                               !- Outside Boundary Condition
   ,                                       !- Outside Boundary Condition Object
   SunExposed,                             !- Sun Exposure
@@ -902,15 +644,9 @@
   11.129722368505, 5.56486118425249, 0.304799999999997; !- X,Y,Z Vertex 3 {m}
 
 OS:Space,
-<<<<<<< HEAD
-  {cbfd1ec0-76e1-4d63-9ae6-b41f4bf65699}, !- Handle
+  {6f82a6aa-a394-44ae-95a5-b92d83fb73f6}, !- Handle
   finished attic space,                   !- Name
-  {280855f7-da17-47c2-b931-5c27fd407a5a}, !- Space Type Name
-=======
-  {ca034556-36ce-43e0-8af9-62253710c51f}, !- Handle
-  finished attic space,                   !- Name
-  {a58f0e91-fd4d-4034-9a1f-dbd4ed88f688}, !- Space Type Name
->>>>>>> 5d223722
+  {8881f4bc-de27-4049-b67c-07ae4ed96695}, !- Space Type Name
   ,                                       !- Default Construction Set Name
   ,                                       !- Default Schedule Set Name
   -0,                                     !- Direction of Relative North {deg}
@@ -918,33 +654,19 @@
   0,                                      !- Y Origin {m}
   4.8768,                                 !- Z Origin {m}
   ,                                       !- Building Story Name
-<<<<<<< HEAD
-  {6bde968f-da0b-45fe-8f49-d56df2e571ec}, !- Thermal Zone Name
+  {69a14a33-7696-4d92-96f9-b2a188d3682f}, !- Thermal Zone Name
   ,                                       !- Part of Total Floor Area
   ,                                       !- Design Specification Outdoor Air Object Name
-  {085aec65-bab6-424f-af72-6b1fc9057b8a}; !- Building Unit Name
+  {33c96a39-7ce4-4dee-8e9c-ca6c39bab85e}; !- Building Unit Name
 
 OS:BuildingUnit,
-  {085aec65-bab6-424f-af72-6b1fc9057b8a}, !- Handle
-=======
-  {40ae0a55-6ebf-420d-ba1a-6f880d678213}, !- Thermal Zone Name
-  ,                                       !- Part of Total Floor Area
-  ,                                       !- Design Specification Outdoor Air Object Name
-  {709bbf45-14a0-4ea4-953a-4e1a0f632199}; !- Building Unit Name
-
-OS:BuildingUnit,
-  {709bbf45-14a0-4ea4-953a-4e1a0f632199}, !- Handle
->>>>>>> 5d223722
+  {33c96a39-7ce4-4dee-8e9c-ca6c39bab85e}, !- Handle
   unit 1,                                 !- Name
   ,                                       !- Rendering Color
   Residential;                            !- Building Unit Type
 
 OS:Building,
-<<<<<<< HEAD
-  {5423d9a0-04ca-4d3b-a56b-37579c5f939b}, !- Handle
-=======
-  {b9acc5e5-42c9-47f1-959e-1e434bb68cb9}, !- Handle
->>>>>>> 5d223722
+  {4d15335d-4640-4a40-b886-c554108a3806}, !- Handle
   Building 1,                             !- Name
   ,                                       !- Building Sector Type
   0,                                      !- North Axis {deg}
@@ -959,13 +681,8 @@
   1;                                      !- Standards Number of Living Units
 
 OS:AdditionalProperties,
-<<<<<<< HEAD
-  {8c52910e-280b-4b43-984a-8f4daff9c9f7}, !- Handle
-  {5423d9a0-04ca-4d3b-a56b-37579c5f939b}, !- Object Name
-=======
-  {cd591c99-861c-47c8-99e5-80820b692d46}, !- Handle
-  {b9acc5e5-42c9-47f1-959e-1e434bb68cb9}, !- Object Name
->>>>>>> 5d223722
+  {860453ce-d96a-4542-9e0b-0fbc0e05423e}, !- Handle
+  {4d15335d-4640-4a40-b886-c554108a3806}, !- Object Name
   Total Units Represented,                !- Feature Name 1
   Integer,                                !- Feature Data Type 1
   1,                                      !- Feature Value 1
@@ -974,13 +691,8 @@
   1;                                      !- Feature Value 2
 
 OS:AdditionalProperties,
-<<<<<<< HEAD
-  {df0232a5-9a41-4073-ba51-9d6f62f5289d}, !- Handle
-  {085aec65-bab6-424f-af72-6b1fc9057b8a}, !- Object Name
-=======
-  {8506cb64-10f4-45f5-b492-aef5718292a1}, !- Handle
-  {709bbf45-14a0-4ea4-953a-4e1a0f632199}, !- Object Name
->>>>>>> 5d223722
+  {880f680f-a307-45b9-92d7-8e8ae0596460}, !- Handle
+  {33c96a39-7ce4-4dee-8e9c-ca6c39bab85e}, !- Object Name
   NumberOfBedrooms,                       !- Feature Name 1
   Integer,                                !- Feature Data Type 1
   3,                                      !- Feature Value 1
@@ -989,16 +701,12 @@
   2;                                      !- Feature Value 2
 
 OS:External:File,
-  {c01a2cbb-40b5-414a-94dc-7c54fe81331a}, !- Handle
+  {5ae1f89b-9c37-42c6-8378-1ff41b04b437}, !- Handle
   TMY_10-60min.csv,                       !- Name
   TMY_10-60min.csv;                       !- File Name
 
 OS:Schedule:Day,
-<<<<<<< HEAD
-  {adfb6f11-395c-414d-b2f4-b8b418c1b89d}, !- Handle
-=======
-  {d95c4540-1946-4d96-af8d-16dd8a987f22}, !- Handle
->>>>>>> 5d223722
+  {b573dccd-85f1-43e1-a387-ff1260b69b93}, !- Handle
   Schedule Day 1,                         !- Name
   ,                                       !- Schedule Type Limits Name
   ,                                       !- Interpolate to Timestep
@@ -1007,11 +715,7 @@
   0;                                      !- Value Until Time 1
 
 OS:Schedule:Day,
-<<<<<<< HEAD
-  {e2f94213-99b2-4f52-b11f-3079fcbe3122}, !- Handle
-=======
-  {97e7db0f-ebaa-4a47-9446-0c8bfd54a224}, !- Handle
->>>>>>> 5d223722
+  {950f9a8f-ef34-4010-9ebf-66ac9f8085f6}, !- Handle
   Schedule Day 2,                         !- Name
   ,                                       !- Schedule Type Limits Name
   ,                                       !- Interpolate to Timestep
@@ -1020,10 +724,10 @@
   1;                                      !- Value Until Time 1
 
 OS:Schedule:File,
-  {79762fbe-ef4f-4448-bcaa-874d6ee46f80}, !- Handle
+  {0802972f-b7e7-41f8-83cb-c28fd2267bcb}, !- Handle
   res occupants schedule,                 !- Name
-  {15c716cc-7ed2-4ec9-8b55-dc84e62e4087}, !- Schedule Type Limits Name
-  {c01a2cbb-40b5-414a-94dc-7c54fe81331a}, !- External File Name
+  {a71f486d-27a1-4614-8f56-11d7acc59ca6}, !- Schedule Type Limits Name
+  {5ae1f89b-9c37-42c6-8378-1ff41b04b437}, !- External File Name
   1,                                      !- Column Number
   1,                                      !- Rows to Skip at Top
   8760,                                   !- Number of Hours of Data
@@ -1032,22 +736,22 @@
   60;                                     !- Minutes per Item
 
 OS:Schedule:Ruleset,
-  {7c63c664-cd27-430b-83a3-4a47369800bb}, !- Handle
+  {f923383a-fc97-4065-acf7-e8eed73f1d90}, !- Handle
   Schedule Ruleset 1,                     !- Name
-  {0a914d46-dd4e-4c60-8024-1c2d9cf0ef64}, !- Schedule Type Limits Name
-  {df1574c5-13c4-4149-b696-6060b2a00723}; !- Default Day Schedule Name
+  {c01b5131-0a35-455f-931a-33fbc0cbe149}, !- Schedule Type Limits Name
+  {d4783bd0-bbb3-4207-9a8c-252f14b421a5}; !- Default Day Schedule Name
 
 OS:Schedule:Day,
-  {df1574c5-13c4-4149-b696-6060b2a00723}, !- Handle
+  {d4783bd0-bbb3-4207-9a8c-252f14b421a5}, !- Handle
   Schedule Day 3,                         !- Name
-  {0a914d46-dd4e-4c60-8024-1c2d9cf0ef64}, !- Schedule Type Limits Name
+  {c01b5131-0a35-455f-931a-33fbc0cbe149}, !- Schedule Type Limits Name
   ,                                       !- Interpolate to Timestep
   24,                                     !- Hour 1
   0,                                      !- Minute 1
   112.539290946133;                       !- Value Until Time 1
 
 OS:People:Definition,
-  {20e16b41-5dce-4fbf-b00c-2b80ed81b4b0}, !- Handle
+  {7cad0b6a-b2fc-4ec0-ac75-054ab8326a5a}, !- Handle
   res occupants|living space|story 2,     !- Name
   People,                                 !- Number of People Calculation Method
   0.88,                                   !- Number of People {people}
@@ -1060,12 +764,12 @@
   ZoneAveraged;                           !- Mean Radiant Temperature Calculation Type
 
 OS:People,
-  {738443f2-2f3a-4b1f-8c27-97fe27d9408d}, !- Handle
+  {3f12c830-be1e-4427-837a-82b7b38df442}, !- Handle
   res occupants|living space|story 2,     !- Name
-  {20e16b41-5dce-4fbf-b00c-2b80ed81b4b0}, !- People Definition Name
-  {d9e48479-d98d-43fd-be7f-dfc094b61e2f}, !- Space or SpaceType Name
-  {79762fbe-ef4f-4448-bcaa-874d6ee46f80}, !- Number of People Schedule Name
-  {7c63c664-cd27-430b-83a3-4a47369800bb}, !- Activity Level Schedule Name
+  {7cad0b6a-b2fc-4ec0-ac75-054ab8326a5a}, !- People Definition Name
+  {d251bdc4-8934-4cb9-80ef-5515757b5c53}, !- Space or SpaceType Name
+  {0802972f-b7e7-41f8-83cb-c28fd2267bcb}, !- Number of People Schedule Name
+  {f923383a-fc97-4065-acf7-e8eed73f1d90}, !- Activity Level Schedule Name
   ,                                       !- Surface Name/Angle Factor List Name
   ,                                       !- Work Efficiency Schedule Name
   ,                                       !- Clothing Insulation Schedule Name
@@ -1073,7 +777,7 @@
   1;                                      !- Multiplier
 
 OS:ScheduleTypeLimits,
-  {0a914d46-dd4e-4c60-8024-1c2d9cf0ef64}, !- Handle
+  {c01b5131-0a35-455f-931a-33fbc0cbe149}, !- Handle
   ActivityLevel,                          !- Name
   0,                                      !- Lower Limit Value
   ,                                       !- Upper Limit Value
@@ -1081,14 +785,14 @@
   ActivityLevel;                          !- Unit Type
 
 OS:ScheduleTypeLimits,
-  {15c716cc-7ed2-4ec9-8b55-dc84e62e4087}, !- Handle
+  {a71f486d-27a1-4614-8f56-11d7acc59ca6}, !- Handle
   Fractional,                             !- Name
   0,                                      !- Lower Limit Value
   1,                                      !- Upper Limit Value
   Continuous;                             !- Numeric Type
 
 OS:People:Definition,
-  {d9eb7234-5dee-4867-9c25-20ddd5bfb66d}, !- Handle
+  {3431f4a0-c941-4a9b-a3c9-cc0f5ebd15dc}, !- Handle
   res occupants|finished attic space,     !- Name
   People,                                 !- Number of People Calculation Method
   0.88,                                   !- Number of People {people}
@@ -1101,12 +805,12 @@
   ZoneAveraged;                           !- Mean Radiant Temperature Calculation Type
 
 OS:People,
-  {7f450e2f-6fa7-4e4a-a5ad-67cce4253ef1}, !- Handle
+  {fe8ff566-d52e-4e15-8477-e0246cfe6f6a}, !- Handle
   res occupants|finished attic space,     !- Name
-  {d9eb7234-5dee-4867-9c25-20ddd5bfb66d}, !- People Definition Name
-  {cbfd1ec0-76e1-4d63-9ae6-b41f4bf65699}, !- Space or SpaceType Name
-  {79762fbe-ef4f-4448-bcaa-874d6ee46f80}, !- Number of People Schedule Name
-  {7c63c664-cd27-430b-83a3-4a47369800bb}, !- Activity Level Schedule Name
+  {3431f4a0-c941-4a9b-a3c9-cc0f5ebd15dc}, !- People Definition Name
+  {6f82a6aa-a394-44ae-95a5-b92d83fb73f6}, !- Space or SpaceType Name
+  {0802972f-b7e7-41f8-83cb-c28fd2267bcb}, !- Number of People Schedule Name
+  {f923383a-fc97-4065-acf7-e8eed73f1d90}, !- Activity Level Schedule Name
   ,                                       !- Surface Name/Angle Factor List Name
   ,                                       !- Work Efficiency Schedule Name
   ,                                       !- Clothing Insulation Schedule Name
@@ -1114,7 +818,7 @@
   1;                                      !- Multiplier
 
 OS:People:Definition,
-  {e90a8695-d6e5-418d-930e-87ea79921496}, !- Handle
+  {db072423-ad57-473f-9c81-1145a286d10b}, !- Handle
   res occupants|living space,             !- Name
   People,                                 !- Number of People Calculation Method
   0.88,                                   !- Number of People {people}
@@ -1127,12 +831,12 @@
   ZoneAveraged;                           !- Mean Radiant Temperature Calculation Type
 
 OS:People,
-  {d0e5acd7-c937-4a57-b06a-c10b67892042}, !- Handle
+  {0bf8ad40-e4db-4f55-af7e-a9e4aa3bc3c7}, !- Handle
   res occupants|living space,             !- Name
-  {e90a8695-d6e5-418d-930e-87ea79921496}, !- People Definition Name
-  {d418d854-2a3e-44a1-9bf9-8087535dd8d0}, !- Space or SpaceType Name
-  {79762fbe-ef4f-4448-bcaa-874d6ee46f80}, !- Number of People Schedule Name
-  {7c63c664-cd27-430b-83a3-4a47369800bb}, !- Activity Level Schedule Name
+  {db072423-ad57-473f-9c81-1145a286d10b}, !- People Definition Name
+  {77b7f961-0386-4d16-9ad9-219a03a0b352}, !- Space or SpaceType Name
+  {0802972f-b7e7-41f8-83cb-c28fd2267bcb}, !- Number of People Schedule Name
+  {f923383a-fc97-4065-acf7-e8eed73f1d90}, !- Activity Level Schedule Name
   ,                                       !- Surface Name/Angle Factor List Name
   ,                                       !- Work Efficiency Schedule Name
   ,                                       !- Clothing Insulation Schedule Name
@@ -1140,26 +844,39 @@
   1;                                      !- Multiplier
 
 OS:ShadingSurfaceGroup,
-<<<<<<< HEAD
-  {f08f5091-e401-49f7-9afd-ae10f291707a}, !- Handle
-=======
-  {1b0f46a3-8385-46dc-b8ae-9c41fb359f2e}, !- Handle
->>>>>>> 5d223722
+  {4dc10ba2-6b3b-4944-8bb3-297741d2f376}, !- Handle
   res eaves,                              !- Name
   Building;                               !- Shading Surface Type
 
 OS:ShadingSurface,
-<<<<<<< HEAD
-  {ed176cc7-704d-4856-a61c-fad13c682641}, !- Handle
+  {04519650-0026-4d67-adac-1cf2a7942fbf}, !- Handle
+  Surface 17 - res eaves,                 !- Name
+  ,                                       !- Construction Name
+  {4dc10ba2-6b3b-4944-8bb3-297741d2f376}, !- Shading Surface Group Name
+  ,                                       !- Transmittance Schedule Name
+  ,                                       !- Number of Vertices
+  11.739322368505, 0, 4.8768,             !- X,Y,Z Vertex 1 {m}
+  11.739322368505, 5.56486118425249, 4.8768, !- X,Y,Z Vertex 2 {m}
+  11.129722368505, 5.56486118425249, 5.1816, !- X,Y,Z Vertex 3 {m}
+  11.129722368505, 0, 5.1816;             !- X,Y,Z Vertex 4 {m}
+
+OS:ShadingSurface,
+  {72b06c00-b65c-4741-80e0-bd2fd391758a}, !- Handle
+  Surface 14 - res eaves,                 !- Name
+  ,                                       !- Construction Name
+  {4dc10ba2-6b3b-4944-8bb3-297741d2f376}, !- Shading Surface Group Name
+  ,                                       !- Transmittance Schedule Name
+  ,                                       !- Number of Vertices
+  0, -0.6096, 4.8768,                     !- X,Y,Z Vertex 1 {m}
+  11.129722368505, -0.6096, 4.8768,       !- X,Y,Z Vertex 2 {m}
+  11.129722368505, 0, 5.1816,             !- X,Y,Z Vertex 3 {m}
+  0, 0, 5.1816;                           !- X,Y,Z Vertex 4 {m}
+
+OS:ShadingSurface,
+  {5eb6eee0-f0e9-4675-a585-1c5d9d5b20dd}, !- Handle
   Surface 15 - res eaves,                 !- Name
   ,                                       !- Construction Name
-  {f08f5091-e401-49f7-9afd-ae10f291707a}, !- Shading Surface Group Name
-=======
-  {4beaa8c4-bc2f-43d9-8797-416483a58d8b}, !- Handle
-  Surface 15 - res eaves,                 !- Name
-  ,                                       !- Construction Name
-  {1b0f46a3-8385-46dc-b8ae-9c41fb359f2e}, !- Shading Surface Group Name
->>>>>>> 5d223722
+  {4dc10ba2-6b3b-4944-8bb3-297741d2f376}, !- Shading Surface Group Name
   ,                                       !- Transmittance Schedule Name
   ,                                       !- Number of Vertices
   11.129722368505, 6.17446118425249, 4.8768, !- X,Y,Z Vertex 1 {m}
@@ -1168,58 +885,13 @@
   11.129722368505, 5.56486118425249, 5.1816; !- X,Y,Z Vertex 4 {m}
 
 OS:ShadingSurface,
-<<<<<<< HEAD
-  {83869397-2814-4321-a92d-1fc02b784fab}, !- Handle
-  Surface 14 - res eaves,                 !- Name
-  ,                                       !- Construction Name
-  {f08f5091-e401-49f7-9afd-ae10f291707a}, !- Shading Surface Group Name
-=======
-  {52d80bcc-7ff3-43ad-a043-a926306367ab}, !- Handle
-  Surface 14 - res eaves,                 !- Name
-  ,                                       !- Construction Name
-  {1b0f46a3-8385-46dc-b8ae-9c41fb359f2e}, !- Shading Surface Group Name
->>>>>>> 5d223722
-  ,                                       !- Transmittance Schedule Name
-  ,                                       !- Number of Vertices
-  0, -0.6096, 4.8768,                     !- X,Y,Z Vertex 1 {m}
-  11.129722368505, -0.6096, 4.8768,       !- X,Y,Z Vertex 2 {m}
-  11.129722368505, 0, 5.1816,             !- X,Y,Z Vertex 3 {m}
-  0, 0, 5.1816;                           !- X,Y,Z Vertex 4 {m}
-
-OS:ShadingSurface,
-<<<<<<< HEAD
-  {b38e69d5-4cdb-4f4e-b8c3-2c6d6c721d79}, !- Handle
+  {2169fbe6-777c-4d6d-bd4a-2940927afaf9}, !- Handle
   Surface 16 - res eaves,                 !- Name
   ,                                       !- Construction Name
-  {f08f5091-e401-49f7-9afd-ae10f291707a}, !- Shading Surface Group Name
-=======
-  {36b84498-ef5b-444a-a216-cccb08913682}, !- Handle
-  Surface 16 - res eaves,                 !- Name
-  ,                                       !- Construction Name
-  {1b0f46a3-8385-46dc-b8ae-9c41fb359f2e}, !- Shading Surface Group Name
->>>>>>> 5d223722
+  {4dc10ba2-6b3b-4944-8bb3-297741d2f376}, !- Shading Surface Group Name
   ,                                       !- Transmittance Schedule Name
   ,                                       !- Number of Vertices
   -0.6096, 5.56486118425249, 4.8768,      !- X,Y,Z Vertex 1 {m}
   -0.6096, 0, 4.8768,                     !- X,Y,Z Vertex 2 {m}
   0, 0, 5.1816,                           !- X,Y,Z Vertex 3 {m}
   0, 5.56486118425249, 5.1816;            !- X,Y,Z Vertex 4 {m}
-
-OS:ShadingSurface,
-<<<<<<< HEAD
-  {8593882a-f0f2-4b5c-9f45-48b3f761b4cd}, !- Handle
-  Surface 17 - res eaves,                 !- Name
-  ,                                       !- Construction Name
-  {f08f5091-e401-49f7-9afd-ae10f291707a}, !- Shading Surface Group Name
-=======
-  {22abe30a-83ca-44a0-b5e7-0c61514f49ee}, !- Handle
-  Surface 17 - res eaves,                 !- Name
-  ,                                       !- Construction Name
-  {1b0f46a3-8385-46dc-b8ae-9c41fb359f2e}, !- Shading Surface Group Name
->>>>>>> 5d223722
-  ,                                       !- Transmittance Schedule Name
-  ,                                       !- Number of Vertices
-  11.739322368505, 0, 4.8768,             !- X,Y,Z Vertex 1 {m}
-  11.739322368505, 5.56486118425249, 4.8768, !- X,Y,Z Vertex 2 {m}
-  11.129722368505, 5.56486118425249, 5.1816, !- X,Y,Z Vertex 3 {m}
-  11.129722368505, 0, 5.1816;             !- X,Y,Z Vertex 4 {m}
