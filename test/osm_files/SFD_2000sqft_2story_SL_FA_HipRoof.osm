!- NOTE: Auto-generated from /test/osw_files/SFD_2000sqft_2story_SL_FA_HipRoof.osw

OS:Version,
<<<<<<< HEAD
  {efc92062-f686-452b-b066-a40b109913e8}, !- Handle
  3.2.0;                                  !- Version Identifier

OS:SimulationControl,
  {edb39166-a844-4cd9-9195-422659a2fe4f}, !- Handle
=======
  {ba68f48f-ca4d-4370-9e7c-ffb872861c43}, !- Handle
  2.9.0;                                  !- Version Identifier

OS:SimulationControl,
  {91e33d17-f105-48ea-a860-2ef1c597cc63}, !- Handle
>>>>>>> 78927444
  ,                                       !- Do Zone Sizing Calculation
  ,                                       !- Do System Sizing Calculation
  ,                                       !- Do Plant Sizing Calculation
  No;                                     !- Run Simulation for Sizing Periods

OS:Timestep,
<<<<<<< HEAD
  {8d24a35b-01bf-48e4-a519-652610303e25}, !- Handle
  6;                                      !- Number of Timesteps per Hour

OS:ShadowCalculation,
  {d8b5c2f0-d8c2-4256-a3e9-56adae1487a6}, !- Handle
  PolygonClipping,                        !- Shading Calculation Method
  ,                                       !- Shading Calculation Update Frequency Method
  20,                                     !- Shading Calculation Update Frequency
  200,                                    !- Maximum Figures in Shadow Overlap Calculations
  ,                                       !- Polygon Clipping Algorithm
  512,                                    !- Pixel Counting Resolution
  ,                                       !- Sky Diffuse Modeling Algorithm
  No,                                     !- Output External Shading Calculation Results
  No,                                     !- Disable Self-Shading Within Shading Zone Groups
  No;                                     !- Disable Self-Shading From Shading Zone Groups to Other Zones

OS:SurfaceConvectionAlgorithm:Outside,
  {d868260f-dc77-4f05-b8f4-96b31325c6e4}, !- Handle
  DOE-2;                                  !- Algorithm

OS:SurfaceConvectionAlgorithm:Inside,
  {982eec91-7ba6-4488-b101-2ccde78eef37}, !- Handle
  TARP;                                   !- Algorithm

OS:ZoneCapacitanceMultiplier:ResearchSpecial,
  {64ec2c71-735d-4630-a50a-c857206dd2ba}, !- Handle
=======
  {c295b259-56a1-46c2-ac31-ddda3d36f522}, !- Handle
  6;                                      !- Number of Timesteps per Hour

OS:ShadowCalculation,
  {fed9d9ac-647b-44f3-bce7-5d923227e015}, !- Handle
  20,                                     !- Calculation Frequency
  200;                                    !- Maximum Figures in Shadow Overlap Calculations

OS:SurfaceConvectionAlgorithm:Outside,
  {f42b8eb8-6d42-4020-af6f-12f5feac3f9e}, !- Handle
  DOE-2;                                  !- Algorithm

OS:SurfaceConvectionAlgorithm:Inside,
  {5c2b06cb-d9cc-481d-a52e-c640e3eea41f}, !- Handle
  TARP;                                   !- Algorithm

OS:ZoneCapacitanceMultiplier:ResearchSpecial,
  {833799ad-08b5-4f19-9674-21c988eab845}, !- Handle
>>>>>>> 78927444
  ,                                       !- Temperature Capacity Multiplier
  15,                                     !- Humidity Capacity Multiplier
  ;                                       !- Carbon Dioxide Capacity Multiplier

OS:RunPeriod,
<<<<<<< HEAD
  {f54b5b68-94c2-4ec1-bd18-de063e6bff01}, !- Handle
=======
  {4af0e525-0992-4b89-8070-ea188d0a4df9}, !- Handle
>>>>>>> 78927444
  Run Period 1,                           !- Name
  1,                                      !- Begin Month
  1,                                      !- Begin Day of Month
  12,                                     !- End Month
  31,                                     !- End Day of Month
  ,                                       !- Use Weather File Holidays and Special Days
  ,                                       !- Use Weather File Daylight Saving Period
  ,                                       !- Apply Weekend Holiday Rule
  ,                                       !- Use Weather File Rain Indicators
  ,                                       !- Use Weather File Snow Indicators
  ;                                       !- Number of Times Runperiod to be Repeated

OS:YearDescription,
<<<<<<< HEAD
  {d8fd71be-e491-4480-b22d-ab7f9d3ae9aa}, !- Handle
=======
  {7c061912-4ad9-4cf6-8d5d-9d2137094827}, !- Handle
>>>>>>> 78927444
  2007,                                   !- Calendar Year
  ,                                       !- Day of Week for Start Day
  ;                                       !- Is Leap Year

OS:WeatherFile,
<<<<<<< HEAD
  {b8fe6bb6-d9c0-4a1b-a8dd-93121259bb3e}, !- Handle
=======
  {44da0566-c2ac-4f34-a93f-da042d8a1aa5}, !- Handle
>>>>>>> 78927444
  Denver Intl Ap,                         !- City
  CO,                                     !- State Province Region
  USA,                                    !- Country
  TMY3,                                   !- Data Source
  725650,                                 !- WMO Number
  39.83,                                  !- Latitude {deg}
  -104.65,                                !- Longitude {deg}
  -7,                                     !- Time Zone {hr}
  1650,                                   !- Elevation {m}
  C:/OpenStudio/resstock/resources/measures/HPXMLtoOpenStudio/weather/USA_CO_Denver.Intl.AP.725650_TMY3.epw, !- Url
  E23378AA;                               !- Checksum

OS:AdditionalProperties,
<<<<<<< HEAD
  {d5828078-4260-4d44-b196-25a0ac16fa21}, !- Handle
  {b8fe6bb6-d9c0-4a1b-a8dd-93121259bb3e}, !- Object Name
=======
  {8ca79984-f142-4f5a-b5fe-33edbbaf03cd}, !- Handle
  {44da0566-c2ac-4f34-a93f-da042d8a1aa5}, !- Object Name
>>>>>>> 78927444
  EPWHeaderCity,                          !- Feature Name 1
  String,                                 !- Feature Data Type 1
  Denver Intl Ap,                         !- Feature Value 1
  EPWHeaderState,                         !- Feature Name 2
  String,                                 !- Feature Data Type 2
  CO,                                     !- Feature Value 2
  EPWHeaderCountry,                       !- Feature Name 3
  String,                                 !- Feature Data Type 3
  USA,                                    !- Feature Value 3
  EPWHeaderDataSource,                    !- Feature Name 4
  String,                                 !- Feature Data Type 4
  TMY3,                                   !- Feature Value 4
  EPWHeaderStation,                       !- Feature Name 5
  String,                                 !- Feature Data Type 5
  725650,                                 !- Feature Value 5
  EPWHeaderLatitude,                      !- Feature Name 6
  Double,                                 !- Feature Data Type 6
  39.829999999999998,                     !- Feature Value 6
  EPWHeaderLongitude,                     !- Feature Name 7
  Double,                                 !- Feature Data Type 7
  -104.65000000000001,                    !- Feature Value 7
  EPWHeaderTimezone,                      !- Feature Name 8
  Double,                                 !- Feature Data Type 8
  -7,                                     !- Feature Value 8
  EPWHeaderAltitude,                      !- Feature Name 9
  Double,                                 !- Feature Data Type 9
  5413.3858267716532,                     !- Feature Value 9
  EPWHeaderLocalPressure,                 !- Feature Name 10
  Double,                                 !- Feature Data Type 10
  0.81937567683596546,                    !- Feature Value 10
  EPWHeaderRecordsPerHour,                !- Feature Name 11
  Double,                                 !- Feature Data Type 11
  0,                                      !- Feature Value 11
  EPWDataAnnualAvgDrybulb,                !- Feature Name 12
  Double,                                 !- Feature Data Type 12
  51.575616438356228,                     !- Feature Value 12
  EPWDataAnnualMinDrybulb,                !- Feature Name 13
  Double,                                 !- Feature Data Type 13
  -2.9200000000000017,                    !- Feature Value 13
  EPWDataAnnualMaxDrybulb,                !- Feature Name 14
  Double,                                 !- Feature Data Type 14
  104,                                    !- Feature Value 14
  EPWDataCDD50F,                          !- Feature Name 15
  Double,                                 !- Feature Data Type 15
  3072.2925000000005,                     !- Feature Value 15
  EPWDataCDD65F,                          !- Feature Name 16
  Double,                                 !- Feature Data Type 16
  883.62000000000035,                     !- Feature Value 16
  EPWDataHDD50F,                          !- Feature Name 17
  Double,                                 !- Feature Data Type 17
  2497.1925000000001,                     !- Feature Value 17
  EPWDataHDD65F,                          !- Feature Name 18
  Double,                                 !- Feature Data Type 18
  5783.5200000000013,                     !- Feature Value 18
  EPWDataAnnualAvgWindspeed,              !- Feature Name 19
  Double,                                 !- Feature Data Type 19
  3.9165296803649667,                     !- Feature Value 19
  EPWDataMonthlyAvgDrybulbs,              !- Feature Name 20
  String,                                 !- Feature Data Type 20
  33.4191935483871&#4431.90142857142857&#4443.02620967741937&#4442.48624999999999&#4459.877741935483854&#4473.57574999999997&#4472.07975806451608&#4472.70008064516134&#4466.49200000000006&#4450.079112903225806&#4437.218250000000005&#4434.582177419354835, !- Feature Value 20
  EPWDataGroundMonthlyTemps,              !- Feature Name 21
  String,                                 !- Feature Data Type 21
  44.08306285945173&#4440.89570904991865&#4440.64045432632048&#4442.153016571250646&#4448.225111118704206&#4454.268919273837525&#4459.508577937551024&#4462.82777283423508&#4463.10975667174995&#4460.41014950381947&#4455.304105212311526&#4449.445696474514364, !- Feature Value 21
  EPWDataWSF,                             !- Feature Name 22
  Double,                                 !- Feature Data Type 22
  0.58999999999999997,                    !- Feature Value 22
  EPWDataMonthlyAvgDailyHighDrybulbs,     !- Feature Name 23
  String,                                 !- Feature Data Type 23
  47.41032258064516&#4446.58642857142857&#4455.15032258064517&#4453.708&#4472.80193548387098&#4488.67600000000002&#4486.1858064516129&#4485.87225806451613&#4482.082&#4463.18064516129033&#4448.73400000000001&#4448.87935483870968, !- Feature Value 23
  EPWDataMonthlyAvgDailyLowDrybulbs,      !- Feature Name 24
  String,                                 !- Feature Data Type 24
  19.347741935483874&#4419.856428571428573&#4430.316129032258065&#4431.112&#4447.41612903225806&#4457.901999999999994&#4459.063870967741934&#4460.956774193548384&#4452.352000000000004&#4438.41612903225806&#4427.002000000000002&#4423.02903225806451, !- Feature Value 24
  EPWDesignHeatingDrybulb,                !- Feature Name 25
  Double,                                 !- Feature Data Type 25
  12.02,                                  !- Feature Value 25
  EPWDesignHeatingWindspeed,              !- Feature Name 26
  Double,                                 !- Feature Data Type 26
  2.8062500000000004,                     !- Feature Value 26
  EPWDesignCoolingDrybulb,                !- Feature Name 27
  Double,                                 !- Feature Data Type 27
  91.939999999999998,                     !- Feature Value 27
  EPWDesignCoolingWetbulb,                !- Feature Name 28
  Double,                                 !- Feature Data Type 28
  59.95131430195849,                      !- Feature Value 28
  EPWDesignCoolingHumidityRatio,          !- Feature Name 29
  Double,                                 !- Feature Data Type 29
  0.0059161086834698092,                  !- Feature Value 29
  EPWDesignCoolingWindspeed,              !- Feature Name 30
  Double,                                 !- Feature Data Type 30
  3.7999999999999989,                     !- Feature Value 30
  EPWDesignDailyTemperatureRange,         !- Feature Name 31
  Double,                                 !- Feature Data Type 31
  24.915483870967748,                     !- Feature Value 31
  EPWDesignDehumidDrybulb,                !- Feature Name 32
  Double,                                 !- Feature Data Type 32
  67.996785714285721,                     !- Feature Value 32
  EPWDesignDehumidHumidityRatio,          !- Feature Name 33
  Double,                                 !- Feature Data Type 33
  0.012133744170488724,                   !- Feature Value 33
  EPWDesignCoolingDirectNormal,           !- Feature Name 34
  Double,                                 !- Feature Data Type 34
  985,                                    !- Feature Value 34
  EPWDesignCoolingDiffuseHorizontal,      !- Feature Name 35
  Double,                                 !- Feature Data Type 35
  84;                                     !- Feature Value 35

OS:Site,
<<<<<<< HEAD
  {2dddef34-d4ac-49d1-b437-a1a6225c66e5}, !- Handle
=======
  {c0a5f64b-6f64-4979-a402-f254549159b7}, !- Handle
>>>>>>> 78927444
  Denver Intl Ap_CO_USA,                  !- Name
  39.83,                                  !- Latitude {deg}
  -104.65,                                !- Longitude {deg}
  -7,                                     !- Time Zone {hr}
  1650,                                   !- Elevation {m}
  ;                                       !- Terrain

OS:ClimateZones,
<<<<<<< HEAD
  {06e6dcdf-2b41-48d7-9b64-16b5feb203a0}, !- Handle
  Building America,                       !- Climate Zone Institution Name 1
=======
  {a6ab5ac7-dc1f-4aa0-8849-7b8970feb52c}, !- Handle
  ,                                       !- Active Institution
  ,                                       !- Active Year
  ,                                       !- Climate Zone Institution Name 1
>>>>>>> 78927444
  ,                                       !- Climate Zone Document Name 1
  0,                                      !- Climate Zone Document Year 1
  Cold;                                   !- Climate Zone Value 1

OS:Site:WaterMainsTemperature,
<<<<<<< HEAD
  {ee5091a5-3d44-4dd6-9219-80dd1561a58c}, !- Handle
=======
  {f169a2b9-3c59-4a8e-bcb8-798fa842d2bf}, !- Handle
>>>>>>> 78927444
  Correlation,                            !- Calculation Method
  ,                                       !- Temperature Schedule Name
  10.8753424657535,                       !- Annual Average Outdoor Air Temperature {C}
  23.1524007936508;                       !- Maximum Difference In Monthly Average Outdoor Air Temperatures {deltaC}

OS:RunPeriodControl:DaylightSavingTime,
<<<<<<< HEAD
  {fd8c5f59-724d-4385-a1ba-a657632aa8ec}, !- Handle
=======
  {d13ffdd4-0af9-46bd-b804-1501cb5d3f86}, !- Handle
>>>>>>> 78927444
  3/12,                                   !- Start Date
  11/5;                                   !- End Date

OS:Site:GroundTemperature:Deep,
<<<<<<< HEAD
  {52e813f6-9de6-48e7-a88b-147f8fd122b2}, !- Handle
=======
  {94526a82-496e-48b7-abb4-4f894eccb231}, !- Handle
>>>>>>> 78927444
  10.8753424657535,                       !- January Deep Ground Temperature {C}
  10.8753424657535,                       !- February Deep Ground Temperature {C}
  10.8753424657535,                       !- March Deep Ground Temperature {C}
  10.8753424657535,                       !- April Deep Ground Temperature {C}
  10.8753424657535,                       !- May Deep Ground Temperature {C}
  10.8753424657535,                       !- June Deep Ground Temperature {C}
  10.8753424657535,                       !- July Deep Ground Temperature {C}
  10.8753424657535,                       !- August Deep Ground Temperature {C}
  10.8753424657535,                       !- September Deep Ground Temperature {C}
  10.8753424657535,                       !- October Deep Ground Temperature {C}
  10.8753424657535,                       !- November Deep Ground Temperature {C}
  10.8753424657535;                       !- December Deep Ground Temperature {C}

OS:Building,
<<<<<<< HEAD
  {28e81f69-723d-47f8-9c5b-6dedda4c0332}, !- Handle
=======
  {142342f4-2b8a-4574-a636-1961d0acc0f8}, !- Handle
>>>>>>> 78927444
  Building 1,                             !- Name
  ,                                       !- Building Sector Type
  0,                                      !- North Axis {deg}
  ,                                       !- Nominal Floor to Floor Height {m}
  ,                                       !- Space Type Name
  ,                                       !- Default Construction Set Name
  ,                                       !- Default Schedule Set Name
  3,                                      !- Standards Number of Stories
  3,                                      !- Standards Number of Above Ground Stories
  ,                                       !- Standards Template
  singlefamilydetached,                   !- Standards Building Type
  1;                                      !- Standards Number of Living Units

OS:AdditionalProperties,
<<<<<<< HEAD
  {a83ff369-2b1a-4607-bd70-dd70bef031f1}, !- Handle
  {28e81f69-723d-47f8-9c5b-6dedda4c0332}, !- Object Name
=======
  {c719982b-c0b3-47b2-a4bc-0f9fcdd3da8d}, !- Handle
  {142342f4-2b8a-4574-a636-1961d0acc0f8}, !- Object Name
>>>>>>> 78927444
  Total Units Modeled,                    !- Feature Name 1
  Integer,                                !- Feature Data Type 1
  1;                                      !- Feature Value 1

OS:ThermalZone,
<<<<<<< HEAD
  {f61852a8-1bab-4de2-8066-7bef0ec6d3ba}, !- Handle
=======
  {c8a6b55e-2023-48a9-87a2-667486375113}, !- Handle
>>>>>>> 78927444
  living zone,                            !- Name
  ,                                       !- Multiplier
  ,                                       !- Ceiling Height {m}
  ,                                       !- Volume {m3}
  ,                                       !- Floor Area {m2}
  ,                                       !- Zone Inside Convection Algorithm
  ,                                       !- Zone Outside Convection Algorithm
  ,                                       !- Zone Conditioning Equipment List Name
<<<<<<< HEAD
  {e5916718-e261-4587-906f-0e9c2c5c878e}, !- Zone Air Inlet Port List
  {e4a6579e-ca4e-43be-a068-9e3abb8be67d}, !- Zone Air Exhaust Port List
  {44d9b565-08fa-4b55-85a3-5651e75ed665}, !- Zone Air Node Name
  {74a361d6-54d9-4f85-bff7-13e6db63716a}, !- Zone Return Air Port List
=======
  {7d050131-9961-421f-859e-5ebe3294851b}, !- Zone Air Inlet Port List
  {aca455db-e639-4a26-92e3-0931e99e9038}, !- Zone Air Exhaust Port List
  {942b5739-c27b-41a8-9a60-5c0a5b04e413}, !- Zone Air Node Name
  {e7fad5f8-69db-4a96-a3e8-3c0fad02e18f}, !- Zone Return Air Port List
>>>>>>> 78927444
  ,                                       !- Primary Daylighting Control Name
  ,                                       !- Fraction of Zone Controlled by Primary Daylighting Control
  ,                                       !- Secondary Daylighting Control Name
  ,                                       !- Fraction of Zone Controlled by Secondary Daylighting Control
  ,                                       !- Illuminance Map Name
  ,                                       !- Group Rendering Name
  ,                                       !- Thermostat Name
  No;                                     !- Use Ideal Air Loads

OS:Node,
<<<<<<< HEAD
  {6c275ed6-e3d4-4e2c-954b-96ff18efb594}, !- Handle
  Node 1,                                 !- Name
  {44d9b565-08fa-4b55-85a3-5651e75ed665}, !- Inlet Port
  ;                                       !- Outlet Port

OS:Connection,
  {44d9b565-08fa-4b55-85a3-5651e75ed665}, !- Handle
  {f61852a8-1bab-4de2-8066-7bef0ec6d3ba}, !- Source Object
  11,                                     !- Outlet Port
  {6c275ed6-e3d4-4e2c-954b-96ff18efb594}, !- Target Object
  2;                                      !- Inlet Port

OS:PortList,
  {e5916718-e261-4587-906f-0e9c2c5c878e}, !- Handle
  {f61852a8-1bab-4de2-8066-7bef0ec6d3ba}; !- HVAC Component

OS:PortList,
  {e4a6579e-ca4e-43be-a068-9e3abb8be67d}, !- Handle
  {f61852a8-1bab-4de2-8066-7bef0ec6d3ba}; !- HVAC Component

OS:PortList,
  {74a361d6-54d9-4f85-bff7-13e6db63716a}, !- Handle
  {f61852a8-1bab-4de2-8066-7bef0ec6d3ba}; !- HVAC Component

OS:Sizing:Zone,
  {a86a500f-7caa-406d-a0b3-2e7bd1065fc7}, !- Handle
  {f61852a8-1bab-4de2-8066-7bef0ec6d3ba}, !- Zone or ZoneList Name
=======
  {245e24a5-77e6-4266-aa48-c3158231736a}, !- Handle
  Node 1,                                 !- Name
  {942b5739-c27b-41a8-9a60-5c0a5b04e413}, !- Inlet Port
  ;                                       !- Outlet Port

OS:Connection,
  {942b5739-c27b-41a8-9a60-5c0a5b04e413}, !- Handle
  {e53701dd-6310-4f75-a5c4-d9406736f6f0}, !- Name
  {c8a6b55e-2023-48a9-87a2-667486375113}, !- Source Object
  11,                                     !- Outlet Port
  {245e24a5-77e6-4266-aa48-c3158231736a}, !- Target Object
  2;                                      !- Inlet Port

OS:PortList,
  {7d050131-9961-421f-859e-5ebe3294851b}, !- Handle
  {705abc95-07e8-4c98-b12b-90c85907c207}, !- Name
  {c8a6b55e-2023-48a9-87a2-667486375113}; !- HVAC Component

OS:PortList,
  {aca455db-e639-4a26-92e3-0931e99e9038}, !- Handle
  {8e9a2b52-4832-4429-a829-50e57fa5ac4e}, !- Name
  {c8a6b55e-2023-48a9-87a2-667486375113}; !- HVAC Component

OS:PortList,
  {e7fad5f8-69db-4a96-a3e8-3c0fad02e18f}, !- Handle
  {5ed60dd0-7a63-43ff-860c-81cf1910ad21}, !- Name
  {c8a6b55e-2023-48a9-87a2-667486375113}; !- HVAC Component

OS:Sizing:Zone,
  {2fc01939-c48b-4e7e-94f5-1640571f6fdd}, !- Handle
  {c8a6b55e-2023-48a9-87a2-667486375113}, !- Zone or ZoneList Name
>>>>>>> 78927444
  SupplyAirTemperature,                   !- Zone Cooling Design Supply Air Temperature Input Method
  14,                                     !- Zone Cooling Design Supply Air Temperature {C}
  11.11,                                  !- Zone Cooling Design Supply Air Temperature Difference {deltaC}
  SupplyAirTemperature,                   !- Zone Heating Design Supply Air Temperature Input Method
  40,                                     !- Zone Heating Design Supply Air Temperature {C}
  11.11,                                  !- Zone Heating Design Supply Air Temperature Difference {deltaC}
  0.0085,                                 !- Zone Cooling Design Supply Air Humidity Ratio {kg-H2O/kg-air}
  0.008,                                  !- Zone Heating Design Supply Air Humidity Ratio {kg-H2O/kg-air}
  ,                                       !- Zone Heating Sizing Factor
  ,                                       !- Zone Cooling Sizing Factor
  DesignDay,                              !- Cooling Design Air Flow Method
  ,                                       !- Cooling Design Air Flow Rate {m3/s}
  ,                                       !- Cooling Minimum Air Flow per Zone Floor Area {m3/s-m2}
  ,                                       !- Cooling Minimum Air Flow {m3/s}
  ,                                       !- Cooling Minimum Air Flow Fraction
  DesignDay,                              !- Heating Design Air Flow Method
  ,                                       !- Heating Design Air Flow Rate {m3/s}
  ,                                       !- Heating Maximum Air Flow per Zone Floor Area {m3/s-m2}
  ,                                       !- Heating Maximum Air Flow {m3/s}
  ,                                       !- Heating Maximum Air Flow Fraction
  No,                                     !- Account for Dedicated Outdoor Air System
  NeutralSupplyAir,                       !- Dedicated Outdoor Air System Control Strategy
  autosize,                               !- Dedicated Outdoor Air Low Setpoint Temperature for Design {C}
  autosize;                               !- Dedicated Outdoor Air High Setpoint Temperature for Design {C}

OS:ZoneHVAC:EquipmentList,
<<<<<<< HEAD
  {88d50de0-6c1c-410a-b2a3-9d5e45534074}, !- Handle
  Zone HVAC Equipment List 1,             !- Name
  {f61852a8-1bab-4de2-8066-7bef0ec6d3ba}; !- Thermal Zone

OS:Space,
  {503069f8-623d-47db-8a33-88cff1465290}, !- Handle
  living space,                           !- Name
  {847fdfb9-900f-4a42-8ac6-e9f962de480b}, !- Space Type Name
=======
  {aad2616b-d236-4330-88fc-0e5b74e9bd14}, !- Handle
  Zone HVAC Equipment List 1,             !- Name
  {c8a6b55e-2023-48a9-87a2-667486375113}; !- Thermal Zone

OS:Space,
  {e519f48c-1e06-4510-86c3-c59818b24469}, !- Handle
  living space,                           !- Name
  {8ff38900-8e5a-4c34-be47-33df8d3b14fd}, !- Space Type Name
>>>>>>> 78927444
  ,                                       !- Default Construction Set Name
  ,                                       !- Default Schedule Set Name
  -0,                                     !- Direction of Relative North {deg}
  0,                                      !- X Origin {m}
  0,                                      !- Y Origin {m}
  0,                                      !- Z Origin {m}
  ,                                       !- Building Story Name
<<<<<<< HEAD
  {f61852a8-1bab-4de2-8066-7bef0ec6d3ba}, !- Thermal Zone Name
  ,                                       !- Part of Total Floor Area
  ,                                       !- Design Specification Outdoor Air Object Name
  {77673e34-3175-4bad-adcb-1ef731c3398a}; !- Building Unit Name

OS:Surface,
  {26a2fdd5-60da-4850-a629-50a96b8eec0f}, !- Handle
  Surface 1,                              !- Name
  Floor,                                  !- Surface Type
  ,                                       !- Construction Name
  {503069f8-623d-47db-8a33-88cff1465290}, !- Space Name
=======
  {c8a6b55e-2023-48a9-87a2-667486375113}, !- Thermal Zone Name
  ,                                       !- Part of Total Floor Area
  ,                                       !- Design Specification Outdoor Air Object Name
  {02bb8c6d-adfc-4d35-86ce-91463f3d1040}; !- Building Unit Name

OS:Surface,
  {03d848ce-16ec-4e7f-b831-60a5a053fb30}, !- Handle
  Surface 1,                              !- Name
  Floor,                                  !- Surface Type
  ,                                       !- Construction Name
  {e519f48c-1e06-4510-86c3-c59818b24469}, !- Space Name
>>>>>>> 78927444
  Foundation,                             !- Outside Boundary Condition
  ,                                       !- Outside Boundary Condition Object
  NoSun,                                  !- Sun Exposure
  NoWind,                                 !- Wind Exposure
  ,                                       !- View Factor to Ground
  ,                                       !- Number of Vertices
  0, 0, 0,                                !- X,Y,Z Vertex 1 {m}
  0, 5.56486118425249, 0,                 !- X,Y,Z Vertex 2 {m}
  11.129722368505, 5.56486118425249, 0,   !- X,Y,Z Vertex 3 {m}
  11.129722368505, 0, 0;                  !- X,Y,Z Vertex 4 {m}

OS:Surface,
<<<<<<< HEAD
  {a0451508-cbd8-4b96-88b2-a4b231ead6b1}, !- Handle
  Surface 2,                              !- Name
  Wall,                                   !- Surface Type
  ,                                       !- Construction Name
  {503069f8-623d-47db-8a33-88cff1465290}, !- Space Name
=======
  {bbc2770e-42a1-41e5-b75c-d55147efd1fc}, !- Handle
  Surface 2,                              !- Name
  Wall,                                   !- Surface Type
  ,                                       !- Construction Name
  {e519f48c-1e06-4510-86c3-c59818b24469}, !- Space Name
>>>>>>> 78927444
  Outdoors,                               !- Outside Boundary Condition
  ,                                       !- Outside Boundary Condition Object
  SunExposed,                             !- Sun Exposure
  WindExposed,                            !- Wind Exposure
  ,                                       !- View Factor to Ground
  ,                                       !- Number of Vertices
  0, 5.56486118425249, 2.4384,            !- X,Y,Z Vertex 1 {m}
  0, 5.56486118425249, 0,                 !- X,Y,Z Vertex 2 {m}
  0, 0, 0,                                !- X,Y,Z Vertex 3 {m}
  0, 0, 2.4384;                           !- X,Y,Z Vertex 4 {m}

OS:Surface,
<<<<<<< HEAD
  {376b377a-14d6-4753-9a26-29b894e29b33}, !- Handle
  Surface 3,                              !- Name
  Wall,                                   !- Surface Type
  ,                                       !- Construction Name
  {503069f8-623d-47db-8a33-88cff1465290}, !- Space Name
=======
  {537d816d-44ba-47b8-87be-b74e1226f843}, !- Handle
  Surface 3,                              !- Name
  Wall,                                   !- Surface Type
  ,                                       !- Construction Name
  {e519f48c-1e06-4510-86c3-c59818b24469}, !- Space Name
>>>>>>> 78927444
  Outdoors,                               !- Outside Boundary Condition
  ,                                       !- Outside Boundary Condition Object
  SunExposed,                             !- Sun Exposure
  WindExposed,                            !- Wind Exposure
  ,                                       !- View Factor to Ground
  ,                                       !- Number of Vertices
  11.129722368505, 5.56486118425249, 2.4384, !- X,Y,Z Vertex 1 {m}
  11.129722368505, 5.56486118425249, 0,   !- X,Y,Z Vertex 2 {m}
  0, 5.56486118425249, 0,                 !- X,Y,Z Vertex 3 {m}
  0, 5.56486118425249, 2.4384;            !- X,Y,Z Vertex 4 {m}

OS:Surface,
<<<<<<< HEAD
  {d4db70aa-7c07-4c35-b833-3d2438c312d8}, !- Handle
  Surface 4,                              !- Name
  Wall,                                   !- Surface Type
  ,                                       !- Construction Name
  {503069f8-623d-47db-8a33-88cff1465290}, !- Space Name
=======
  {c1d22fc6-a425-4373-a0ad-884f3427c6b9}, !- Handle
  Surface 4,                              !- Name
  Wall,                                   !- Surface Type
  ,                                       !- Construction Name
  {e519f48c-1e06-4510-86c3-c59818b24469}, !- Space Name
>>>>>>> 78927444
  Outdoors,                               !- Outside Boundary Condition
  ,                                       !- Outside Boundary Condition Object
  SunExposed,                             !- Sun Exposure
  WindExposed,                            !- Wind Exposure
  ,                                       !- View Factor to Ground
  ,                                       !- Number of Vertices
  11.129722368505, 0, 2.4384,             !- X,Y,Z Vertex 1 {m}
  11.129722368505, 0, 0,                  !- X,Y,Z Vertex 2 {m}
  11.129722368505, 5.56486118425249, 0,   !- X,Y,Z Vertex 3 {m}
  11.129722368505, 5.56486118425249, 2.4384; !- X,Y,Z Vertex 4 {m}

OS:Surface,
<<<<<<< HEAD
  {8065acd1-053a-4d12-aa27-8f214a80f09b}, !- Handle
  Surface 5,                              !- Name
  Wall,                                   !- Surface Type
  ,                                       !- Construction Name
  {503069f8-623d-47db-8a33-88cff1465290}, !- Space Name
=======
  {6cf2b964-9f7f-4dc2-93f3-61e6d69832e1}, !- Handle
  Surface 5,                              !- Name
  Wall,                                   !- Surface Type
  ,                                       !- Construction Name
  {e519f48c-1e06-4510-86c3-c59818b24469}, !- Space Name
>>>>>>> 78927444
  Outdoors,                               !- Outside Boundary Condition
  ,                                       !- Outside Boundary Condition Object
  SunExposed,                             !- Sun Exposure
  WindExposed,                            !- Wind Exposure
  ,                                       !- View Factor to Ground
  ,                                       !- Number of Vertices
  0, 0, 2.4384,                           !- X,Y,Z Vertex 1 {m}
  0, 0, 0,                                !- X,Y,Z Vertex 2 {m}
  11.129722368505, 0, 0,                  !- X,Y,Z Vertex 3 {m}
  11.129722368505, 0, 2.4384;             !- X,Y,Z Vertex 4 {m}

OS:Surface,
<<<<<<< HEAD
  {c0f253bd-6370-45c6-b828-37b5cb8899e1}, !- Handle
  Surface 6,                              !- Name
  RoofCeiling,                            !- Surface Type
  ,                                       !- Construction Name
  {503069f8-623d-47db-8a33-88cff1465290}, !- Space Name
  Surface,                                !- Outside Boundary Condition
  {6596c6ca-930b-4063-8709-709a8c6caca0}, !- Outside Boundary Condition Object
=======
  {2bbe70ea-cb33-4080-88f8-678c3de2efc0}, !- Handle
  Surface 6,                              !- Name
  RoofCeiling,                            !- Surface Type
  ,                                       !- Construction Name
  {e519f48c-1e06-4510-86c3-c59818b24469}, !- Space Name
  Surface,                                !- Outside Boundary Condition
  {8f470522-70d1-4553-9e62-8c0c77ac3309}, !- Outside Boundary Condition Object
>>>>>>> 78927444
  NoSun,                                  !- Sun Exposure
  NoWind,                                 !- Wind Exposure
  ,                                       !- View Factor to Ground
  ,                                       !- Number of Vertices
  11.129722368505, 0, 2.4384,             !- X,Y,Z Vertex 1 {m}
  11.129722368505, 5.56486118425249, 2.4384, !- X,Y,Z Vertex 2 {m}
  0, 5.56486118425249, 2.4384,            !- X,Y,Z Vertex 3 {m}
  0, 0, 2.4384;                           !- X,Y,Z Vertex 4 {m}

OS:SpaceType,
<<<<<<< HEAD
  {847fdfb9-900f-4a42-8ac6-e9f962de480b}, !- Handle
=======
  {8ff38900-8e5a-4c34-be47-33df8d3b14fd}, !- Handle
>>>>>>> 78927444
  Space Type 1,                           !- Name
  ,                                       !- Default Construction Set Name
  ,                                       !- Default Schedule Set Name
  ,                                       !- Group Rendering Name
  ,                                       !- Design Specification Outdoor Air Object Name
  ,                                       !- Standards Template
  ,                                       !- Standards Building Type
  living;                                 !- Standards Space Type

OS:Space,
<<<<<<< HEAD
  {fc6d361c-7574-4153-bf01-cfd4d2770617}, !- Handle
  living space|story 2,                   !- Name
  {847fdfb9-900f-4a42-8ac6-e9f962de480b}, !- Space Type Name
=======
  {d6b5d0ff-b189-4b1d-bfaa-79f9d225f106}, !- Handle
  living space|story 2,                   !- Name
  {8ff38900-8e5a-4c34-be47-33df8d3b14fd}, !- Space Type Name
>>>>>>> 78927444
  ,                                       !- Default Construction Set Name
  ,                                       !- Default Schedule Set Name
  -0,                                     !- Direction of Relative North {deg}
  0,                                      !- X Origin {m}
  0,                                      !- Y Origin {m}
  2.4384,                                 !- Z Origin {m}
  ,                                       !- Building Story Name
<<<<<<< HEAD
  {f61852a8-1bab-4de2-8066-7bef0ec6d3ba}, !- Thermal Zone Name
  ,                                       !- Part of Total Floor Area
  ,                                       !- Design Specification Outdoor Air Object Name
  {77673e34-3175-4bad-adcb-1ef731c3398a}; !- Building Unit Name

OS:Surface,
  {6596c6ca-930b-4063-8709-709a8c6caca0}, !- Handle
  Surface 7,                              !- Name
  Floor,                                  !- Surface Type
  ,                                       !- Construction Name
  {fc6d361c-7574-4153-bf01-cfd4d2770617}, !- Space Name
  Surface,                                !- Outside Boundary Condition
  {c0f253bd-6370-45c6-b828-37b5cb8899e1}, !- Outside Boundary Condition Object
=======
  {c8a6b55e-2023-48a9-87a2-667486375113}, !- Thermal Zone Name
  ,                                       !- Part of Total Floor Area
  ,                                       !- Design Specification Outdoor Air Object Name
  {02bb8c6d-adfc-4d35-86ce-91463f3d1040}; !- Building Unit Name

OS:Surface,
  {8f470522-70d1-4553-9e62-8c0c77ac3309}, !- Handle
  Surface 7,                              !- Name
  Floor,                                  !- Surface Type
  ,                                       !- Construction Name
  {d6b5d0ff-b189-4b1d-bfaa-79f9d225f106}, !- Space Name
  Surface,                                !- Outside Boundary Condition
  {2bbe70ea-cb33-4080-88f8-678c3de2efc0}, !- Outside Boundary Condition Object
>>>>>>> 78927444
  NoSun,                                  !- Sun Exposure
  NoWind,                                 !- Wind Exposure
  ,                                       !- View Factor to Ground
  ,                                       !- Number of Vertices
  0, 0, 0,                                !- X,Y,Z Vertex 1 {m}
  0, 5.56486118425249, 0,                 !- X,Y,Z Vertex 2 {m}
  11.129722368505, 5.56486118425249, 0,   !- X,Y,Z Vertex 3 {m}
  11.129722368505, 0, 0;                  !- X,Y,Z Vertex 4 {m}

OS:Surface,
<<<<<<< HEAD
  {f6f754a5-038c-4b99-a0f2-9c2216fd7949}, !- Handle
  Surface 8,                              !- Name
  Wall,                                   !- Surface Type
  ,                                       !- Construction Name
  {fc6d361c-7574-4153-bf01-cfd4d2770617}, !- Space Name
=======
  {29ad8ffa-be20-4f50-82cc-0868acdfb77d}, !- Handle
  Surface 8,                              !- Name
  Wall,                                   !- Surface Type
  ,                                       !- Construction Name
  {d6b5d0ff-b189-4b1d-bfaa-79f9d225f106}, !- Space Name
>>>>>>> 78927444
  Outdoors,                               !- Outside Boundary Condition
  ,                                       !- Outside Boundary Condition Object
  SunExposed,                             !- Sun Exposure
  WindExposed,                            !- Wind Exposure
  ,                                       !- View Factor to Ground
  ,                                       !- Number of Vertices
  0, 5.56486118425249, 2.4384,            !- X,Y,Z Vertex 1 {m}
  0, 5.56486118425249, 0,                 !- X,Y,Z Vertex 2 {m}
  0, 0, 0,                                !- X,Y,Z Vertex 3 {m}
  0, 0, 2.4384;                           !- X,Y,Z Vertex 4 {m}

OS:Surface,
<<<<<<< HEAD
  {d79e96fc-ca92-413d-87d0-3673f6d6ff15}, !- Handle
  Surface 9,                              !- Name
  Wall,                                   !- Surface Type
  ,                                       !- Construction Name
  {fc6d361c-7574-4153-bf01-cfd4d2770617}, !- Space Name
=======
  {691ffbd3-0e55-4fa9-acbe-95fd55b25990}, !- Handle
  Surface 9,                              !- Name
  Wall,                                   !- Surface Type
  ,                                       !- Construction Name
  {d6b5d0ff-b189-4b1d-bfaa-79f9d225f106}, !- Space Name
>>>>>>> 78927444
  Outdoors,                               !- Outside Boundary Condition
  ,                                       !- Outside Boundary Condition Object
  SunExposed,                             !- Sun Exposure
  WindExposed,                            !- Wind Exposure
  ,                                       !- View Factor to Ground
  ,                                       !- Number of Vertices
  11.129722368505, 5.56486118425249, 2.4384, !- X,Y,Z Vertex 1 {m}
  11.129722368505, 5.56486118425249, 0,   !- X,Y,Z Vertex 2 {m}
  0, 5.56486118425249, 0,                 !- X,Y,Z Vertex 3 {m}
  0, 5.56486118425249, 2.4384;            !- X,Y,Z Vertex 4 {m}

OS:Surface,
<<<<<<< HEAD
  {437148be-c248-4ca8-9a41-a910a8a4ccd3}, !- Handle
  Surface 10,                             !- Name
  Wall,                                   !- Surface Type
  ,                                       !- Construction Name
  {fc6d361c-7574-4153-bf01-cfd4d2770617}, !- Space Name
=======
  {03846a95-08bf-4329-8a4f-d5a0b0556057}, !- Handle
  Surface 10,                             !- Name
  Wall,                                   !- Surface Type
  ,                                       !- Construction Name
  {d6b5d0ff-b189-4b1d-bfaa-79f9d225f106}, !- Space Name
>>>>>>> 78927444
  Outdoors,                               !- Outside Boundary Condition
  ,                                       !- Outside Boundary Condition Object
  SunExposed,                             !- Sun Exposure
  WindExposed,                            !- Wind Exposure
  ,                                       !- View Factor to Ground
  ,                                       !- Number of Vertices
  11.129722368505, 0, 2.4384,             !- X,Y,Z Vertex 1 {m}
  11.129722368505, 0, 0,                  !- X,Y,Z Vertex 2 {m}
  11.129722368505, 5.56486118425249, 0,   !- X,Y,Z Vertex 3 {m}
  11.129722368505, 5.56486118425249, 2.4384; !- X,Y,Z Vertex 4 {m}

OS:Surface,
<<<<<<< HEAD
  {78f49f85-1cb2-489c-91bc-50a14253c2e6}, !- Handle
  Surface 11,                             !- Name
  Wall,                                   !- Surface Type
  ,                                       !- Construction Name
  {fc6d361c-7574-4153-bf01-cfd4d2770617}, !- Space Name
=======
  {315b5dbf-4911-48a3-99c0-3fc6e23ad6d1}, !- Handle
  Surface 11,                             !- Name
  Wall,                                   !- Surface Type
  ,                                       !- Construction Name
  {d6b5d0ff-b189-4b1d-bfaa-79f9d225f106}, !- Space Name
>>>>>>> 78927444
  Outdoors,                               !- Outside Boundary Condition
  ,                                       !- Outside Boundary Condition Object
  SunExposed,                             !- Sun Exposure
  WindExposed,                            !- Wind Exposure
  ,                                       !- View Factor to Ground
  ,                                       !- Number of Vertices
  0, 0, 2.4384,                           !- X,Y,Z Vertex 1 {m}
  0, 0, 0,                                !- X,Y,Z Vertex 2 {m}
  11.129722368505, 0, 0,                  !- X,Y,Z Vertex 3 {m}
  11.129722368505, 0, 2.4384;             !- X,Y,Z Vertex 4 {m}

OS:Surface,
<<<<<<< HEAD
  {3a0a9f36-b1a2-49c1-8c3b-7b1a2a725dc7}, !- Handle
  Surface 12,                             !- Name
  RoofCeiling,                            !- Surface Type
  ,                                       !- Construction Name
  {fc6d361c-7574-4153-bf01-cfd4d2770617}, !- Space Name
  Surface,                                !- Outside Boundary Condition
  {e3924440-8c87-437a-9595-902be49e25df}, !- Outside Boundary Condition Object
=======
  {8adc303a-1044-4ba3-a82b-eff1b5020955}, !- Handle
  Surface 12,                             !- Name
  RoofCeiling,                            !- Surface Type
  ,                                       !- Construction Name
  {d6b5d0ff-b189-4b1d-bfaa-79f9d225f106}, !- Space Name
  Surface,                                !- Outside Boundary Condition
  {37be7447-48f4-425c-87e9-daaf8cb52b0b}, !- Outside Boundary Condition Object
>>>>>>> 78927444
  NoSun,                                  !- Sun Exposure
  NoWind,                                 !- Wind Exposure
  ,                                       !- View Factor to Ground
  ,                                       !- Number of Vertices
  11.129722368505, 0, 2.4384,             !- X,Y,Z Vertex 1 {m}
  11.129722368505, 5.56486118425249, 2.4384, !- X,Y,Z Vertex 2 {m}
  0, 5.56486118425249, 2.4384,            !- X,Y,Z Vertex 3 {m}
  0, 0, 2.4384;                           !- X,Y,Z Vertex 4 {m}

OS:Surface,
<<<<<<< HEAD
  {e3924440-8c87-437a-9595-902be49e25df}, !- Handle
  Surface 13,                             !- Name
  Floor,                                  !- Surface Type
  ,                                       !- Construction Name
  {e51682bd-f01c-4225-b307-26e1bc45dd9c}, !- Space Name
  Surface,                                !- Outside Boundary Condition
  {3a0a9f36-b1a2-49c1-8c3b-7b1a2a725dc7}, !- Outside Boundary Condition Object
=======
  {37be7447-48f4-425c-87e9-daaf8cb52b0b}, !- Handle
  Surface 13,                             !- Name
  Floor,                                  !- Surface Type
  ,                                       !- Construction Name
  {4f990f94-4b3b-49ea-922f-8be620878a9c}, !- Space Name
  Surface,                                !- Outside Boundary Condition
  {8adc303a-1044-4ba3-a82b-eff1b5020955}, !- Outside Boundary Condition Object
>>>>>>> 78927444
  NoSun,                                  !- Sun Exposure
  NoWind,                                 !- Wind Exposure
  ,                                       !- View Factor to Ground
  ,                                       !- Number of Vertices
  0, 5.56486118425249, 0,                 !- X,Y,Z Vertex 1 {m}
  11.129722368505, 5.56486118425249, 0,   !- X,Y,Z Vertex 2 {m}
  11.129722368505, 0, 0,                  !- X,Y,Z Vertex 3 {m}
  0, 0, 0;                                !- X,Y,Z Vertex 4 {m}

OS:Surface,
<<<<<<< HEAD
  {ffbebdf3-5d57-4458-b7a9-44088ab16ce2}, !- Handle
  Surface 14,                             !- Name
  RoofCeiling,                            !- Surface Type
  ,                                       !- Construction Name
  {e51682bd-f01c-4225-b307-26e1bc45dd9c}, !- Space Name
=======
  {8ea3bb8d-ea82-484f-a267-900fd8ee1ade}, !- Handle
  Surface 14,                             !- Name
  RoofCeiling,                            !- Surface Type
  ,                                       !- Construction Name
  {4f990f94-4b3b-49ea-922f-8be620878a9c}, !- Space Name
>>>>>>> 78927444
  Outdoors,                               !- Outside Boundary Condition
  ,                                       !- Outside Boundary Condition Object
  SunExposed,                             !- Sun Exposure
  WindExposed,                            !- Wind Exposure
  ,                                       !- View Factor to Ground
  ,                                       !- Number of Vertices
  8.34729177637873, 2.78243059212624, 1.69601529606312, !- X,Y,Z Vertex 1 {m}
  2.78243059212624, 2.78243059212624, 1.69601529606312, !- X,Y,Z Vertex 2 {m}
  0, 0, 0.3048,                           !- X,Y,Z Vertex 3 {m}
  11.129722368505, 0, 0.3048;             !- X,Y,Z Vertex 4 {m}

OS:Surface,
<<<<<<< HEAD
  {41f8ac1c-da0f-4e28-9ecf-e628157883ea}, !- Handle
  Surface 15,                             !- Name
  RoofCeiling,                            !- Surface Type
  ,                                       !- Construction Name
  {e51682bd-f01c-4225-b307-26e1bc45dd9c}, !- Space Name
=======
  {aa9bf467-30ef-4f10-94d7-72d1922606e0}, !- Handle
  Surface 15,                             !- Name
  RoofCeiling,                            !- Surface Type
  ,                                       !- Construction Name
  {4f990f94-4b3b-49ea-922f-8be620878a9c}, !- Space Name
>>>>>>> 78927444
  Outdoors,                               !- Outside Boundary Condition
  ,                                       !- Outside Boundary Condition Object
  SunExposed,                             !- Sun Exposure
  WindExposed,                            !- Wind Exposure
  ,                                       !- View Factor to Ground
  ,                                       !- Number of Vertices
  2.78243059212624, 2.78243059212624, 1.69601529606312, !- X,Y,Z Vertex 1 {m}
  8.34729177637873, 2.78243059212624, 1.69601529606312, !- X,Y,Z Vertex 2 {m}
  11.129722368505, 5.56486118425249, 0.304799999999999, !- X,Y,Z Vertex 3 {m}
  0, 5.56486118425249, 0.304799999999999; !- X,Y,Z Vertex 4 {m}

OS:Surface,
<<<<<<< HEAD
  {d668646c-6f32-4e8f-830a-19ccb2fffa26}, !- Handle
  Surface 16,                             !- Name
  RoofCeiling,                            !- Surface Type
  ,                                       !- Construction Name
  {e51682bd-f01c-4225-b307-26e1bc45dd9c}, !- Space Name
=======
  {18f9f957-8417-4894-95fc-52b970b98adb}, !- Handle
  Surface 16,                             !- Name
  RoofCeiling,                            !- Surface Type
  ,                                       !- Construction Name
  {4f990f94-4b3b-49ea-922f-8be620878a9c}, !- Space Name
>>>>>>> 78927444
  Outdoors,                               !- Outside Boundary Condition
  ,                                       !- Outside Boundary Condition Object
  SunExposed,                             !- Sun Exposure
  WindExposed,                            !- Wind Exposure
  ,                                       !- View Factor to Ground
  ,                                       !- Number of Vertices
  2.78243059212624, 2.78243059212624, 1.69601529606312, !- X,Y,Z Vertex 1 {m}
  0, 5.56486118425249, 0.3048,            !- X,Y,Z Vertex 2 {m}
  0, 0, 0.3048;                           !- X,Y,Z Vertex 3 {m}

OS:Surface,
<<<<<<< HEAD
  {3a9bb91d-5aa5-4c9c-a86a-7f7859c3717e}, !- Handle
  Surface 17,                             !- Name
  RoofCeiling,                            !- Surface Type
  ,                                       !- Construction Name
  {e51682bd-f01c-4225-b307-26e1bc45dd9c}, !- Space Name
=======
  {6092260a-16d9-413b-8619-894ebd9152e8}, !- Handle
  Surface 17,                             !- Name
  RoofCeiling,                            !- Surface Type
  ,                                       !- Construction Name
  {4f990f94-4b3b-49ea-922f-8be620878a9c}, !- Space Name
>>>>>>> 78927444
  Outdoors,                               !- Outside Boundary Condition
  ,                                       !- Outside Boundary Condition Object
  SunExposed,                             !- Sun Exposure
  WindExposed,                            !- Wind Exposure
  ,                                       !- View Factor to Ground
  ,                                       !- Number of Vertices
  8.34729177637873, 2.78243059212624, 1.69601529606312, !- X,Y,Z Vertex 1 {m}
  11.129722368505, 0, 0.304799999999997,  !- X,Y,Z Vertex 2 {m}
  11.129722368505, 5.56486118425249, 0.304799999999997; !- X,Y,Z Vertex 3 {m}

OS:Space,
<<<<<<< HEAD
  {e51682bd-f01c-4225-b307-26e1bc45dd9c}, !- Handle
  finished attic space,                   !- Name
  {847fdfb9-900f-4a42-8ac6-e9f962de480b}, !- Space Type Name
=======
  {4f990f94-4b3b-49ea-922f-8be620878a9c}, !- Handle
  finished attic space,                   !- Name
  {8ff38900-8e5a-4c34-be47-33df8d3b14fd}, !- Space Type Name
>>>>>>> 78927444
  ,                                       !- Default Construction Set Name
  ,                                       !- Default Schedule Set Name
  -0,                                     !- Direction of Relative North {deg}
  0,                                      !- X Origin {m}
  0,                                      !- Y Origin {m}
  4.8768,                                 !- Z Origin {m}
  ,                                       !- Building Story Name
<<<<<<< HEAD
  {f61852a8-1bab-4de2-8066-7bef0ec6d3ba}, !- Thermal Zone Name
  ,                                       !- Part of Total Floor Area
  ,                                       !- Design Specification Outdoor Air Object Name
  {77673e34-3175-4bad-adcb-1ef731c3398a}; !- Building Unit Name

OS:BuildingUnit,
  {77673e34-3175-4bad-adcb-1ef731c3398a}, !- Handle
=======
  {c8a6b55e-2023-48a9-87a2-667486375113}, !- Thermal Zone Name
  ,                                       !- Part of Total Floor Area
  ,                                       !- Design Specification Outdoor Air Object Name
  {02bb8c6d-adfc-4d35-86ce-91463f3d1040}; !- Building Unit Name

OS:BuildingUnit,
  {02bb8c6d-adfc-4d35-86ce-91463f3d1040}, !- Handle
>>>>>>> 78927444
  unit 1,                                 !- Name
  ,                                       !- Rendering Color
  Residential;                            !- Building Unit Type

OS:AdditionalProperties,
<<<<<<< HEAD
  {1f0d9d75-9c5c-4f72-a9f3-821a2f0fa1ce}, !- Handle
  {77673e34-3175-4bad-adcb-1ef731c3398a}, !- Object Name
=======
  {d5720947-6442-49e8-8e59-31415c32a958}, !- Handle
  {02bb8c6d-adfc-4d35-86ce-91463f3d1040}, !- Object Name
>>>>>>> 78927444
  NumberOfBedrooms,                       !- Feature Name 1
  Integer,                                !- Feature Data Type 1
  3,                                      !- Feature Value 1
  NumberOfBathrooms,                      !- Feature Name 2
  Double,                                 !- Feature Data Type 2
  2,                                      !- Feature Value 2
  NumberOfOccupants,                      !- Feature Name 3
  Double,                                 !- Feature Data Type 3
  2.6400000000000001;                     !- Feature Value 3

OS:External:File,
<<<<<<< HEAD
  {82775d75-8f0f-47f2-9206-99dab5adfe6c}, !- Handle
=======
  {e12705ef-f28d-4f99-a567-57518a9b7ba6}, !- Handle
>>>>>>> 78927444
  8760.csv,                               !- Name
  8760.csv;                               !- File Name

OS:Schedule:Day,
<<<<<<< HEAD
  {3211df7e-c3ad-4d03-bc42-75a7efd6a2ac}, !- Handle
=======
  {9518b71e-5751-4f77-95d5-75506a8f1dcd}, !- Handle
>>>>>>> 78927444
  Schedule Day 1,                         !- Name
  ,                                       !- Schedule Type Limits Name
  ,                                       !- Interpolate to Timestep
  24,                                     !- Hour 1
  0,                                      !- Minute 1
  0;                                      !- Value Until Time 1

OS:Schedule:Day,
<<<<<<< HEAD
  {c5b58ee9-55d4-42af-9199-1bc80f65623b}, !- Handle
=======
  {61a0cbc4-e0e5-4efd-b625-e7d7b3e63fac}, !- Handle
>>>>>>> 78927444
  Schedule Day 2,                         !- Name
  ,                                       !- Schedule Type Limits Name
  ,                                       !- Interpolate to Timestep
  24,                                     !- Hour 1
  0,                                      !- Minute 1
  1;                                      !- Value Until Time 1

OS:Schedule:File,
<<<<<<< HEAD
  {cce635ea-0ebf-4494-a85d-e28fbb5b67af}, !- Handle
  occupants,                              !- Name
  {b26764dc-b18e-4351-a704-76b95ea9039a}, !- Schedule Type Limits Name
  {82775d75-8f0f-47f2-9206-99dab5adfe6c}, !- External File Name
=======
  {9e016671-ba95-4cb1-9cf5-770b095fa454}, !- Handle
  occupants,                              !- Name
  {fed9bb30-83cc-42b5-8f5c-2ff509cf72ac}, !- Schedule Type Limits Name
  {e12705ef-f28d-4f99-a567-57518a9b7ba6}, !- External File Name
>>>>>>> 78927444
  1,                                      !- Column Number
  1,                                      !- Rows to Skip at Top
  8760,                                   !- Number of Hours of Data
  ,                                       !- Column Separator
  ,                                       !- Interpolate to Timestep
  60;                                     !- Minutes per Item

<<<<<<< HEAD
OS:Schedule:Constant,
  {ac39e1ea-5a60-4fcb-8c23-0f8f14803f59}, !- Handle
  res occupants activity schedule,        !- Name
  {cc90602a-8025-4b15-be45-061c4fdd5ef4}, !- Schedule Type Limits Name
  112.539290946133;                       !- Value

OS:People:Definition,
  {33a932aa-fa70-4e6f-9a9a-6caad4f0fbad}, !- Handle
=======
OS:Schedule:Ruleset,
  {74b3f2f8-40e8-4a2c-8ac5-5af29b4a840f}, !- Handle
  Schedule Ruleset 1,                     !- Name
  {5a370e64-4443-4a52-bb76-3fc7feece2b5}, !- Schedule Type Limits Name
  {cc078298-e24e-4ff0-8aba-7db375e073ae}; !- Default Day Schedule Name

OS:Schedule:Day,
  {cc078298-e24e-4ff0-8aba-7db375e073ae}, !- Handle
  Schedule Day 3,                         !- Name
  {5a370e64-4443-4a52-bb76-3fc7feece2b5}, !- Schedule Type Limits Name
  ,                                       !- Interpolate to Timestep
  24,                                     !- Hour 1
  0,                                      !- Minute 1
  112.539290946133;                       !- Value Until Time 1

OS:People:Definition,
  {7571b2f2-d364-4008-9aa9-bedb33a3aa4d}, !- Handle
>>>>>>> 78927444
  res occupants|living space,             !- Name
  People,                                 !- Number of People Calculation Method
  0.88,                                   !- Number of People {people}
  ,                                       !- People per Space Floor Area {person/m2}
  ,                                       !- Space Floor Area per Person {m2/person}
  0.319734,                               !- Fraction Radiant
  0.573,                                  !- Sensible Heat Fraction
  0,                                      !- Carbon Dioxide Generation Rate {m3/s-W}
  No,                                     !- Enable ASHRAE 55 Comfort Warnings
  ZoneAveraged;                           !- Mean Radiant Temperature Calculation Type

OS:People,
<<<<<<< HEAD
  {51fa246e-c0ea-412a-b623-ecdfe7909a27}, !- Handle
  res occupants|living space,             !- Name
  {33a932aa-fa70-4e6f-9a9a-6caad4f0fbad}, !- People Definition Name
  {503069f8-623d-47db-8a33-88cff1465290}, !- Space or SpaceType Name
  {cce635ea-0ebf-4494-a85d-e28fbb5b67af}, !- Number of People Schedule Name
  {ac39e1ea-5a60-4fcb-8c23-0f8f14803f59}, !- Activity Level Schedule Name
=======
  {2a12b9a6-5544-46d8-a4ff-f83de0ee9c34}, !- Handle
  res occupants|living space,             !- Name
  {7571b2f2-d364-4008-9aa9-bedb33a3aa4d}, !- People Definition Name
  {e519f48c-1e06-4510-86c3-c59818b24469}, !- Space or SpaceType Name
  {9e016671-ba95-4cb1-9cf5-770b095fa454}, !- Number of People Schedule Name
  {74b3f2f8-40e8-4a2c-8ac5-5af29b4a840f}, !- Activity Level Schedule Name
>>>>>>> 78927444
  ,                                       !- Surface Name/Angle Factor List Name
  ,                                       !- Work Efficiency Schedule Name
  ,                                       !- Clothing Insulation Schedule Name
  ,                                       !- Air Velocity Schedule Name
  1;                                      !- Multiplier

OS:ScheduleTypeLimits,
<<<<<<< HEAD
  {cc90602a-8025-4b15-be45-061c4fdd5ef4}, !- Handle
=======
  {5a370e64-4443-4a52-bb76-3fc7feece2b5}, !- Handle
>>>>>>> 78927444
  ActivityLevel,                          !- Name
  0,                                      !- Lower Limit Value
  ,                                       !- Upper Limit Value
  Continuous,                             !- Numeric Type
  ActivityLevel;                          !- Unit Type

OS:ScheduleTypeLimits,
<<<<<<< HEAD
  {b26764dc-b18e-4351-a704-76b95ea9039a}, !- Handle
=======
  {fed9bb30-83cc-42b5-8f5c-2ff509cf72ac}, !- Handle
>>>>>>> 78927444
  Fractional,                             !- Name
  0,                                      !- Lower Limit Value
  1,                                      !- Upper Limit Value
  Continuous;                             !- Numeric Type

OS:People:Definition,
<<<<<<< HEAD
  {51deb82c-fcfe-45d0-85d4-89e141a49cf3}, !- Handle
=======
  {908a9b4b-e841-4661-beeb-628c27a269f4}, !- Handle
>>>>>>> 78927444
  res occupants|finished attic space,     !- Name
  People,                                 !- Number of People Calculation Method
  0.88,                                   !- Number of People {people}
  ,                                       !- People per Space Floor Area {person/m2}
  ,                                       !- Space Floor Area per Person {m2/person}
  0.319734,                               !- Fraction Radiant
  0.573,                                  !- Sensible Heat Fraction
  0,                                      !- Carbon Dioxide Generation Rate {m3/s-W}
  No,                                     !- Enable ASHRAE 55 Comfort Warnings
  ZoneAveraged;                           !- Mean Radiant Temperature Calculation Type

OS:People,
<<<<<<< HEAD
  {a7b9a24c-2a77-47bb-a5b7-6d79909d4f5c}, !- Handle
  res occupants|finished attic space,     !- Name
  {51deb82c-fcfe-45d0-85d4-89e141a49cf3}, !- People Definition Name
  {e51682bd-f01c-4225-b307-26e1bc45dd9c}, !- Space or SpaceType Name
  {cce635ea-0ebf-4494-a85d-e28fbb5b67af}, !- Number of People Schedule Name
  {ac39e1ea-5a60-4fcb-8c23-0f8f14803f59}, !- Activity Level Schedule Name
=======
  {53e01a75-75c8-4bed-8879-1ba519fe85e0}, !- Handle
  res occupants|finished attic space,     !- Name
  {908a9b4b-e841-4661-beeb-628c27a269f4}, !- People Definition Name
  {4f990f94-4b3b-49ea-922f-8be620878a9c}, !- Space or SpaceType Name
  {9e016671-ba95-4cb1-9cf5-770b095fa454}, !- Number of People Schedule Name
  {74b3f2f8-40e8-4a2c-8ac5-5af29b4a840f}, !- Activity Level Schedule Name
>>>>>>> 78927444
  ,                                       !- Surface Name/Angle Factor List Name
  ,                                       !- Work Efficiency Schedule Name
  ,                                       !- Clothing Insulation Schedule Name
  ,                                       !- Air Velocity Schedule Name
  1;                                      !- Multiplier

OS:People:Definition,
<<<<<<< HEAD
  {09b256e5-bb15-4019-8552-f70e5458ee88}, !- Handle
=======
  {df025202-8706-4d40-b63e-16faa380cc71}, !- Handle
>>>>>>> 78927444
  res occupants|living space|story 2,     !- Name
  People,                                 !- Number of People Calculation Method
  0.88,                                   !- Number of People {people}
  ,                                       !- People per Space Floor Area {person/m2}
  ,                                       !- Space Floor Area per Person {m2/person}
  0.319734,                               !- Fraction Radiant
  0.573,                                  !- Sensible Heat Fraction
  0,                                      !- Carbon Dioxide Generation Rate {m3/s-W}
  No,                                     !- Enable ASHRAE 55 Comfort Warnings
  ZoneAveraged;                           !- Mean Radiant Temperature Calculation Type

OS:People,
<<<<<<< HEAD
  {80c174ea-525c-46d5-b5db-7483f2e0f397}, !- Handle
  res occupants|living space|story 2,     !- Name
  {09b256e5-bb15-4019-8552-f70e5458ee88}, !- People Definition Name
  {fc6d361c-7574-4153-bf01-cfd4d2770617}, !- Space or SpaceType Name
  {cce635ea-0ebf-4494-a85d-e28fbb5b67af}, !- Number of People Schedule Name
  {ac39e1ea-5a60-4fcb-8c23-0f8f14803f59}, !- Activity Level Schedule Name
=======
  {3c15b570-8b33-4d21-a271-4214815b839e}, !- Handle
  res occupants|living space|story 2,     !- Name
  {df025202-8706-4d40-b63e-16faa380cc71}, !- People Definition Name
  {d6b5d0ff-b189-4b1d-bfaa-79f9d225f106}, !- Space or SpaceType Name
  {9e016671-ba95-4cb1-9cf5-770b095fa454}, !- Number of People Schedule Name
  {74b3f2f8-40e8-4a2c-8ac5-5af29b4a840f}, !- Activity Level Schedule Name
>>>>>>> 78927444
  ,                                       !- Surface Name/Angle Factor List Name
  ,                                       !- Work Efficiency Schedule Name
  ,                                       !- Clothing Insulation Schedule Name
  ,                                       !- Air Velocity Schedule Name
  1;                                      !- Multiplier

OS:ShadingSurfaceGroup,
<<<<<<< HEAD
  {b5d98306-9bda-4078-94e2-9137e4ab9129}, !- Handle
=======
  {8520853a-db62-41da-8a28-e2f0239ed04d}, !- Handle
>>>>>>> 78927444
  res eaves,                              !- Name
  Building;                               !- Shading Surface Type

OS:ShadingSurface,
<<<<<<< HEAD
  {dc15d975-0133-4650-8fa1-03fe8fd2c2c8}, !- Handle
  Surface 14 - res eaves,                 !- Name
  ,                                       !- Construction Name
  {b5d98306-9bda-4078-94e2-9137e4ab9129}, !- Shading Surface Group Name
=======
  {8030b118-29cf-4df1-afb0-aad67d1ca711}, !- Handle
  Surface 14 - res eaves,                 !- Name
  ,                                       !- Construction Name
  {8520853a-db62-41da-8a28-e2f0239ed04d}, !- Shading Surface Group Name
>>>>>>> 78927444
  ,                                       !- Transmittance Schedule Name
  ,                                       !- Number of Vertices
  0, -0.6096, 4.8768,                     !- X,Y,Z Vertex 1 {m}
  11.129722368505, -0.6096, 4.8768,       !- X,Y,Z Vertex 2 {m}
  11.129722368505, 0, 5.1816,             !- X,Y,Z Vertex 3 {m}
  0, 0, 5.1816;                           !- X,Y,Z Vertex 4 {m}

OS:ShadingSurface,
<<<<<<< HEAD
  {8854d0e0-c635-4a98-a73c-b7e03093efc0}, !- Handle
  Surface 15 - res eaves,                 !- Name
  ,                                       !- Construction Name
  {b5d98306-9bda-4078-94e2-9137e4ab9129}, !- Shading Surface Group Name
=======
  {00ff90e7-0fae-4038-8256-00b534771953}, !- Handle
  Surface 15 - res eaves,                 !- Name
  ,                                       !- Construction Name
  {8520853a-db62-41da-8a28-e2f0239ed04d}, !- Shading Surface Group Name
>>>>>>> 78927444
  ,                                       !- Transmittance Schedule Name
  ,                                       !- Number of Vertices
  11.129722368505, 6.17446118425249, 4.8768, !- X,Y,Z Vertex 1 {m}
  0, 6.17446118425249, 4.8768,            !- X,Y,Z Vertex 2 {m}
  0, 5.56486118425249, 5.1816,            !- X,Y,Z Vertex 3 {m}
  11.129722368505, 5.56486118425249, 5.1816; !- X,Y,Z Vertex 4 {m}

OS:ShadingSurface,
<<<<<<< HEAD
  {44967667-6365-4f86-bd3b-f2c1b5783893}, !- Handle
  Surface 16 - res eaves,                 !- Name
  ,                                       !- Construction Name
  {b5d98306-9bda-4078-94e2-9137e4ab9129}, !- Shading Surface Group Name
=======
  {e2e16a11-36d5-4e5b-8d02-86ca267ac990}, !- Handle
  Surface 16 - res eaves,                 !- Name
  ,                                       !- Construction Name
  {8520853a-db62-41da-8a28-e2f0239ed04d}, !- Shading Surface Group Name
>>>>>>> 78927444
  ,                                       !- Transmittance Schedule Name
  ,                                       !- Number of Vertices
  -0.6096, 5.56486118425249, 4.8768,      !- X,Y,Z Vertex 1 {m}
  -0.6096, 0, 4.8768,                     !- X,Y,Z Vertex 2 {m}
  0, 0, 5.1816,                           !- X,Y,Z Vertex 3 {m}
  0, 5.56486118425249, 5.1816;            !- X,Y,Z Vertex 4 {m}

OS:ShadingSurface,
<<<<<<< HEAD
  {1d6e8617-0c55-4453-abcb-ab4c7954f909}, !- Handle
  Surface 17 - res eaves,                 !- Name
  ,                                       !- Construction Name
  {b5d98306-9bda-4078-94e2-9137e4ab9129}, !- Shading Surface Group Name
=======
  {dd7969ff-b7fe-4138-ab4a-7a9d272d0f67}, !- Handle
  Surface 17 - res eaves,                 !- Name
  ,                                       !- Construction Name
  {8520853a-db62-41da-8a28-e2f0239ed04d}, !- Shading Surface Group Name
>>>>>>> 78927444
  ,                                       !- Transmittance Schedule Name
  ,                                       !- Number of Vertices
  11.739322368505, 0, 4.8768,             !- X,Y,Z Vertex 1 {m}
  11.739322368505, 5.56486118425249, 4.8768, !- X,Y,Z Vertex 2 {m}
  11.129722368505, 5.56486118425249, 5.1816, !- X,Y,Z Vertex 3 {m}
  11.129722368505, 0, 5.1816;             !- X,Y,Z Vertex 4 {m}
<|MERGE_RESOLUTION|>--- conflicted
+++ resolved
@@ -1,31 +1,22 @@
 !- NOTE: Auto-generated from /test/osw_files/SFD_2000sqft_2story_SL_FA_HipRoof.osw
 
 OS:Version,
-<<<<<<< HEAD
-  {efc92062-f686-452b-b066-a40b109913e8}, !- Handle
-  3.2.0;                                  !- Version Identifier
+  {4570170d-894a-45d7-a163-2e1120aa771a}, !- Handle
+  3.2.1;                                  !- Version Identifier
 
 OS:SimulationControl,
-  {edb39166-a844-4cd9-9195-422659a2fe4f}, !- Handle
-=======
-  {ba68f48f-ca4d-4370-9e7c-ffb872861c43}, !- Handle
-  2.9.0;                                  !- Version Identifier
-
-OS:SimulationControl,
-  {91e33d17-f105-48ea-a860-2ef1c597cc63}, !- Handle
->>>>>>> 78927444
+  {1e677180-3446-4382-92b6-3cde0f8d0797}, !- Handle
   ,                                       !- Do Zone Sizing Calculation
   ,                                       !- Do System Sizing Calculation
   ,                                       !- Do Plant Sizing Calculation
   No;                                     !- Run Simulation for Sizing Periods
 
 OS:Timestep,
-<<<<<<< HEAD
-  {8d24a35b-01bf-48e4-a519-652610303e25}, !- Handle
+  {1f95647e-0bc4-4931-b442-58fef804c297}, !- Handle
   6;                                      !- Number of Timesteps per Hour
 
 OS:ShadowCalculation,
-  {d8b5c2f0-d8c2-4256-a3e9-56adae1487a6}, !- Handle
+  {15b7ee96-4bac-4b9b-94fa-4305c22eba30}, !- Handle
   PolygonClipping,                        !- Shading Calculation Method
   ,                                       !- Shading Calculation Update Frequency Method
   20,                                     !- Shading Calculation Update Frequency
@@ -38,45 +29,21 @@
   No;                                     !- Disable Self-Shading From Shading Zone Groups to Other Zones
 
 OS:SurfaceConvectionAlgorithm:Outside,
-  {d868260f-dc77-4f05-b8f4-96b31325c6e4}, !- Handle
+  {27989403-797f-4925-b8e5-93d391885f4e}, !- Handle
   DOE-2;                                  !- Algorithm
 
 OS:SurfaceConvectionAlgorithm:Inside,
-  {982eec91-7ba6-4488-b101-2ccde78eef37}, !- Handle
+  {9f4a29c7-dd38-4a89-94a5-6e92d0a2da2b}, !- Handle
   TARP;                                   !- Algorithm
 
 OS:ZoneCapacitanceMultiplier:ResearchSpecial,
-  {64ec2c71-735d-4630-a50a-c857206dd2ba}, !- Handle
-=======
-  {c295b259-56a1-46c2-ac31-ddda3d36f522}, !- Handle
-  6;                                      !- Number of Timesteps per Hour
-
-OS:ShadowCalculation,
-  {fed9d9ac-647b-44f3-bce7-5d923227e015}, !- Handle
-  20,                                     !- Calculation Frequency
-  200;                                    !- Maximum Figures in Shadow Overlap Calculations
-
-OS:SurfaceConvectionAlgorithm:Outside,
-  {f42b8eb8-6d42-4020-af6f-12f5feac3f9e}, !- Handle
-  DOE-2;                                  !- Algorithm
-
-OS:SurfaceConvectionAlgorithm:Inside,
-  {5c2b06cb-d9cc-481d-a52e-c640e3eea41f}, !- Handle
-  TARP;                                   !- Algorithm
-
-OS:ZoneCapacitanceMultiplier:ResearchSpecial,
-  {833799ad-08b5-4f19-9674-21c988eab845}, !- Handle
->>>>>>> 78927444
+  {aa9c8522-3967-4859-9503-16be972b1d1b}, !- Handle
   ,                                       !- Temperature Capacity Multiplier
   15,                                     !- Humidity Capacity Multiplier
   ;                                       !- Carbon Dioxide Capacity Multiplier
 
 OS:RunPeriod,
-<<<<<<< HEAD
-  {f54b5b68-94c2-4ec1-bd18-de063e6bff01}, !- Handle
-=======
-  {4af0e525-0992-4b89-8070-ea188d0a4df9}, !- Handle
->>>>>>> 78927444
+  {ab56a02a-1ab1-4128-b66e-fd87bb3f603f}, !- Handle
   Run Period 1,                           !- Name
   1,                                      !- Begin Month
   1,                                      !- Begin Day of Month
@@ -90,21 +57,13 @@
   ;                                       !- Number of Times Runperiod to be Repeated
 
 OS:YearDescription,
-<<<<<<< HEAD
-  {d8fd71be-e491-4480-b22d-ab7f9d3ae9aa}, !- Handle
-=======
-  {7c061912-4ad9-4cf6-8d5d-9d2137094827}, !- Handle
->>>>>>> 78927444
+  {b6e74047-19fd-41ae-8cfe-17163aa8e27d}, !- Handle
   2007,                                   !- Calendar Year
   ,                                       !- Day of Week for Start Day
   ;                                       !- Is Leap Year
 
 OS:WeatherFile,
-<<<<<<< HEAD
-  {b8fe6bb6-d9c0-4a1b-a8dd-93121259bb3e}, !- Handle
-=======
-  {44da0566-c2ac-4f34-a93f-da042d8a1aa5}, !- Handle
->>>>>>> 78927444
+  {0a14eb17-f389-4a5a-9530-9c3c4719120e}, !- Handle
   Denver Intl Ap,                         !- City
   CO,                                     !- State Province Region
   USA,                                    !- Country
@@ -114,17 +73,12 @@
   -104.65,                                !- Longitude {deg}
   -7,                                     !- Time Zone {hr}
   1650,                                   !- Elevation {m}
-  C:/OpenStudio/resstock/resources/measures/HPXMLtoOpenStudio/weather/USA_CO_Denver.Intl.AP.725650_TMY3.epw, !- Url
+  /mnt/c/git/resstock/resources/measures/HPXMLtoOpenStudio/weather/USA_CO_Denver.Intl.AP.725650_TMY3.epw, !- Url
   E23378AA;                               !- Checksum
 
 OS:AdditionalProperties,
-<<<<<<< HEAD
-  {d5828078-4260-4d44-b196-25a0ac16fa21}, !- Handle
-  {b8fe6bb6-d9c0-4a1b-a8dd-93121259bb3e}, !- Object Name
-=======
-  {8ca79984-f142-4f5a-b5fe-33edbbaf03cd}, !- Handle
-  {44da0566-c2ac-4f34-a93f-da042d8a1aa5}, !- Object Name
->>>>>>> 78927444
+  {e696b89b-520f-4122-9e34-9f57b1e951bb}, !- Handle
+  {0a14eb17-f389-4a5a-9530-9c3c4719120e}, !- Object Name
   EPWHeaderCity,                          !- Feature Name 1
   String,                                 !- Feature Data Type 1
   Denver Intl Ap,                         !- Feature Value 1
@@ -232,11 +186,7 @@
   84;                                     !- Feature Value 35
 
 OS:Site,
-<<<<<<< HEAD
-  {2dddef34-d4ac-49d1-b437-a1a6225c66e5}, !- Handle
-=======
-  {c0a5f64b-6f64-4979-a402-f254549159b7}, !- Handle
->>>>>>> 78927444
+  {2483928a-4166-4e5b-8954-b92d53252e51}, !- Handle
   Denver Intl Ap_CO_USA,                  !- Name
   39.83,                                  !- Latitude {deg}
   -104.65,                                !- Longitude {deg}
@@ -245,45 +195,26 @@
   ;                                       !- Terrain
 
 OS:ClimateZones,
-<<<<<<< HEAD
-  {06e6dcdf-2b41-48d7-9b64-16b5feb203a0}, !- Handle
+  {d4d53832-dbd0-48a8-a276-c04856a8c94f}, !- Handle
   Building America,                       !- Climate Zone Institution Name 1
-=======
-  {a6ab5ac7-dc1f-4aa0-8849-7b8970feb52c}, !- Handle
-  ,                                       !- Active Institution
-  ,                                       !- Active Year
-  ,                                       !- Climate Zone Institution Name 1
->>>>>>> 78927444
   ,                                       !- Climate Zone Document Name 1
   0,                                      !- Climate Zone Document Year 1
   Cold;                                   !- Climate Zone Value 1
 
 OS:Site:WaterMainsTemperature,
-<<<<<<< HEAD
-  {ee5091a5-3d44-4dd6-9219-80dd1561a58c}, !- Handle
-=======
-  {f169a2b9-3c59-4a8e-bcb8-798fa842d2bf}, !- Handle
->>>>>>> 78927444
+  {7f1493b9-fefb-4337-9b2f-f6981124a0d4}, !- Handle
   Correlation,                            !- Calculation Method
   ,                                       !- Temperature Schedule Name
   10.8753424657535,                       !- Annual Average Outdoor Air Temperature {C}
   23.1524007936508;                       !- Maximum Difference In Monthly Average Outdoor Air Temperatures {deltaC}
 
 OS:RunPeriodControl:DaylightSavingTime,
-<<<<<<< HEAD
-  {fd8c5f59-724d-4385-a1ba-a657632aa8ec}, !- Handle
-=======
-  {d13ffdd4-0af9-46bd-b804-1501cb5d3f86}, !- Handle
->>>>>>> 78927444
+  {9c92148d-7ad3-40fa-915b-5f8a46842285}, !- Handle
   3/12,                                   !- Start Date
   11/5;                                   !- End Date
 
 OS:Site:GroundTemperature:Deep,
-<<<<<<< HEAD
-  {52e813f6-9de6-48e7-a88b-147f8fd122b2}, !- Handle
-=======
-  {94526a82-496e-48b7-abb4-4f894eccb231}, !- Handle
->>>>>>> 78927444
+  {9131c1d4-2fe9-4b56-93c6-de5c5968af34}, !- Handle
   10.8753424657535,                       !- January Deep Ground Temperature {C}
   10.8753424657535,                       !- February Deep Ground Temperature {C}
   10.8753424657535,                       !- March Deep Ground Temperature {C}
@@ -298,11 +229,7 @@
   10.8753424657535;                       !- December Deep Ground Temperature {C}
 
 OS:Building,
-<<<<<<< HEAD
-  {28e81f69-723d-47f8-9c5b-6dedda4c0332}, !- Handle
-=======
-  {142342f4-2b8a-4574-a636-1961d0acc0f8}, !- Handle
->>>>>>> 78927444
+  {1ba5988d-8285-46bd-8eaa-8fc0167371da}, !- Handle
   Building 1,                             !- Name
   ,                                       !- Building Sector Type
   0,                                      !- North Axis {deg}
@@ -317,23 +244,14 @@
   1;                                      !- Standards Number of Living Units
 
 OS:AdditionalProperties,
-<<<<<<< HEAD
-  {a83ff369-2b1a-4607-bd70-dd70bef031f1}, !- Handle
-  {28e81f69-723d-47f8-9c5b-6dedda4c0332}, !- Object Name
-=======
-  {c719982b-c0b3-47b2-a4bc-0f9fcdd3da8d}, !- Handle
-  {142342f4-2b8a-4574-a636-1961d0acc0f8}, !- Object Name
->>>>>>> 78927444
+  {d9632512-dcc5-4a8c-ac38-43292d40094d}, !- Handle
+  {1ba5988d-8285-46bd-8eaa-8fc0167371da}, !- Object Name
   Total Units Modeled,                    !- Feature Name 1
   Integer,                                !- Feature Data Type 1
   1;                                      !- Feature Value 1
 
 OS:ThermalZone,
-<<<<<<< HEAD
-  {f61852a8-1bab-4de2-8066-7bef0ec6d3ba}, !- Handle
-=======
-  {c8a6b55e-2023-48a9-87a2-667486375113}, !- Handle
->>>>>>> 78927444
+  {3b95b856-c2ac-4f9d-9c21-6e684317e524}, !- Handle
   living zone,                            !- Name
   ,                                       !- Multiplier
   ,                                       !- Ceiling Height {m}
@@ -342,17 +260,10 @@
   ,                                       !- Zone Inside Convection Algorithm
   ,                                       !- Zone Outside Convection Algorithm
   ,                                       !- Zone Conditioning Equipment List Name
-<<<<<<< HEAD
-  {e5916718-e261-4587-906f-0e9c2c5c878e}, !- Zone Air Inlet Port List
-  {e4a6579e-ca4e-43be-a068-9e3abb8be67d}, !- Zone Air Exhaust Port List
-  {44d9b565-08fa-4b55-85a3-5651e75ed665}, !- Zone Air Node Name
-  {74a361d6-54d9-4f85-bff7-13e6db63716a}, !- Zone Return Air Port List
-=======
-  {7d050131-9961-421f-859e-5ebe3294851b}, !- Zone Air Inlet Port List
-  {aca455db-e639-4a26-92e3-0931e99e9038}, !- Zone Air Exhaust Port List
-  {942b5739-c27b-41a8-9a60-5c0a5b04e413}, !- Zone Air Node Name
-  {e7fad5f8-69db-4a96-a3e8-3c0fad02e18f}, !- Zone Return Air Port List
->>>>>>> 78927444
+  {752ae64c-b9db-4687-b385-437caebe7235}, !- Zone Air Inlet Port List
+  {2d382a1b-45aa-4f65-9af0-9fd9a16b2db3}, !- Zone Air Exhaust Port List
+  {7a06fb4e-983a-4dc7-aa2d-7bdcbb8dae78}, !- Zone Air Node Name
+  {922ff1e1-e9d4-413a-8dad-032f46db7e3c}, !- Zone Return Air Port List
   ,                                       !- Primary Daylighting Control Name
   ,                                       !- Fraction of Zone Controlled by Primary Daylighting Control
   ,                                       !- Secondary Daylighting Control Name
@@ -363,67 +274,33 @@
   No;                                     !- Use Ideal Air Loads
 
 OS:Node,
-<<<<<<< HEAD
-  {6c275ed6-e3d4-4e2c-954b-96ff18efb594}, !- Handle
+  {c6d588d3-0e77-4035-b452-b5adb581631d}, !- Handle
   Node 1,                                 !- Name
-  {44d9b565-08fa-4b55-85a3-5651e75ed665}, !- Inlet Port
+  {7a06fb4e-983a-4dc7-aa2d-7bdcbb8dae78}, !- Inlet Port
   ;                                       !- Outlet Port
 
 OS:Connection,
-  {44d9b565-08fa-4b55-85a3-5651e75ed665}, !- Handle
-  {f61852a8-1bab-4de2-8066-7bef0ec6d3ba}, !- Source Object
+  {7a06fb4e-983a-4dc7-aa2d-7bdcbb8dae78}, !- Handle
+  {3b95b856-c2ac-4f9d-9c21-6e684317e524}, !- Source Object
   11,                                     !- Outlet Port
-  {6c275ed6-e3d4-4e2c-954b-96ff18efb594}, !- Target Object
+  {c6d588d3-0e77-4035-b452-b5adb581631d}, !- Target Object
   2;                                      !- Inlet Port
 
 OS:PortList,
-  {e5916718-e261-4587-906f-0e9c2c5c878e}, !- Handle
-  {f61852a8-1bab-4de2-8066-7bef0ec6d3ba}; !- HVAC Component
+  {752ae64c-b9db-4687-b385-437caebe7235}, !- Handle
+  {3b95b856-c2ac-4f9d-9c21-6e684317e524}; !- HVAC Component
 
 OS:PortList,
-  {e4a6579e-ca4e-43be-a068-9e3abb8be67d}, !- Handle
-  {f61852a8-1bab-4de2-8066-7bef0ec6d3ba}; !- HVAC Component
+  {2d382a1b-45aa-4f65-9af0-9fd9a16b2db3}, !- Handle
+  {3b95b856-c2ac-4f9d-9c21-6e684317e524}; !- HVAC Component
 
 OS:PortList,
-  {74a361d6-54d9-4f85-bff7-13e6db63716a}, !- Handle
-  {f61852a8-1bab-4de2-8066-7bef0ec6d3ba}; !- HVAC Component
+  {922ff1e1-e9d4-413a-8dad-032f46db7e3c}, !- Handle
+  {3b95b856-c2ac-4f9d-9c21-6e684317e524}; !- HVAC Component
 
 OS:Sizing:Zone,
-  {a86a500f-7caa-406d-a0b3-2e7bd1065fc7}, !- Handle
-  {f61852a8-1bab-4de2-8066-7bef0ec6d3ba}, !- Zone or ZoneList Name
-=======
-  {245e24a5-77e6-4266-aa48-c3158231736a}, !- Handle
-  Node 1,                                 !- Name
-  {942b5739-c27b-41a8-9a60-5c0a5b04e413}, !- Inlet Port
-  ;                                       !- Outlet Port
-
-OS:Connection,
-  {942b5739-c27b-41a8-9a60-5c0a5b04e413}, !- Handle
-  {e53701dd-6310-4f75-a5c4-d9406736f6f0}, !- Name
-  {c8a6b55e-2023-48a9-87a2-667486375113}, !- Source Object
-  11,                                     !- Outlet Port
-  {245e24a5-77e6-4266-aa48-c3158231736a}, !- Target Object
-  2;                                      !- Inlet Port
-
-OS:PortList,
-  {7d050131-9961-421f-859e-5ebe3294851b}, !- Handle
-  {705abc95-07e8-4c98-b12b-90c85907c207}, !- Name
-  {c8a6b55e-2023-48a9-87a2-667486375113}; !- HVAC Component
-
-OS:PortList,
-  {aca455db-e639-4a26-92e3-0931e99e9038}, !- Handle
-  {8e9a2b52-4832-4429-a829-50e57fa5ac4e}, !- Name
-  {c8a6b55e-2023-48a9-87a2-667486375113}; !- HVAC Component
-
-OS:PortList,
-  {e7fad5f8-69db-4a96-a3e8-3c0fad02e18f}, !- Handle
-  {5ed60dd0-7a63-43ff-860c-81cf1910ad21}, !- Name
-  {c8a6b55e-2023-48a9-87a2-667486375113}; !- HVAC Component
-
-OS:Sizing:Zone,
-  {2fc01939-c48b-4e7e-94f5-1640571f6fdd}, !- Handle
-  {c8a6b55e-2023-48a9-87a2-667486375113}, !- Zone or ZoneList Name
->>>>>>> 78927444
+  {4ef353d0-90f2-43c2-8e1a-10ebd8504bd1}, !- Handle
+  {3b95b856-c2ac-4f9d-9c21-6e684317e524}, !- Zone or ZoneList Name
   SupplyAirTemperature,                   !- Zone Cooling Design Supply Air Temperature Input Method
   14,                                     !- Zone Cooling Design Supply Air Temperature {C}
   11.11,                                  !- Zone Cooling Design Supply Air Temperature Difference {deltaC}
@@ -450,25 +327,14 @@
   autosize;                               !- Dedicated Outdoor Air High Setpoint Temperature for Design {C}
 
 OS:ZoneHVAC:EquipmentList,
-<<<<<<< HEAD
-  {88d50de0-6c1c-410a-b2a3-9d5e45534074}, !- Handle
+  {93e0ad1b-bf64-4678-8813-e3f3a8d93fde}, !- Handle
   Zone HVAC Equipment List 1,             !- Name
-  {f61852a8-1bab-4de2-8066-7bef0ec6d3ba}; !- Thermal Zone
+  {3b95b856-c2ac-4f9d-9c21-6e684317e524}; !- Thermal Zone
 
 OS:Space,
-  {503069f8-623d-47db-8a33-88cff1465290}, !- Handle
+  {75dff9bc-d606-485b-94b6-cf138528a0e2}, !- Handle
   living space,                           !- Name
-  {847fdfb9-900f-4a42-8ac6-e9f962de480b}, !- Space Type Name
-=======
-  {aad2616b-d236-4330-88fc-0e5b74e9bd14}, !- Handle
-  Zone HVAC Equipment List 1,             !- Name
-  {c8a6b55e-2023-48a9-87a2-667486375113}; !- Thermal Zone
-
-OS:Space,
-  {e519f48c-1e06-4510-86c3-c59818b24469}, !- Handle
-  living space,                           !- Name
-  {8ff38900-8e5a-4c34-be47-33df8d3b14fd}, !- Space Type Name
->>>>>>> 78927444
+  {6179be82-d85b-4263-af65-4d0c20d44d79}, !- Space Type Name
   ,                                       !- Default Construction Set Name
   ,                                       !- Default Schedule Set Name
   -0,                                     !- Direction of Relative North {deg}
@@ -476,31 +342,17 @@
   0,                                      !- Y Origin {m}
   0,                                      !- Z Origin {m}
   ,                                       !- Building Story Name
-<<<<<<< HEAD
-  {f61852a8-1bab-4de2-8066-7bef0ec6d3ba}, !- Thermal Zone Name
+  {3b95b856-c2ac-4f9d-9c21-6e684317e524}, !- Thermal Zone Name
   ,                                       !- Part of Total Floor Area
   ,                                       !- Design Specification Outdoor Air Object Name
-  {77673e34-3175-4bad-adcb-1ef731c3398a}; !- Building Unit Name
-
-OS:Surface,
-  {26a2fdd5-60da-4850-a629-50a96b8eec0f}, !- Handle
+  {79c62f23-9a36-4f80-b4eb-8cb525189881}; !- Building Unit Name
+
+OS:Surface,
+  {2043dd83-4518-4328-9850-b89ed9408cc6}, !- Handle
   Surface 1,                              !- Name
   Floor,                                  !- Surface Type
   ,                                       !- Construction Name
-  {503069f8-623d-47db-8a33-88cff1465290}, !- Space Name
-=======
-  {c8a6b55e-2023-48a9-87a2-667486375113}, !- Thermal Zone Name
-  ,                                       !- Part of Total Floor Area
-  ,                                       !- Design Specification Outdoor Air Object Name
-  {02bb8c6d-adfc-4d35-86ce-91463f3d1040}; !- Building Unit Name
-
-OS:Surface,
-  {03d848ce-16ec-4e7f-b831-60a5a053fb30}, !- Handle
-  Surface 1,                              !- Name
-  Floor,                                  !- Surface Type
-  ,                                       !- Construction Name
-  {e519f48c-1e06-4510-86c3-c59818b24469}, !- Space Name
->>>>>>> 78927444
+  {75dff9bc-d606-485b-94b6-cf138528a0e2}, !- Space Name
   Foundation,                             !- Outside Boundary Condition
   ,                                       !- Outside Boundary Condition Object
   NoSun,                                  !- Sun Exposure
@@ -513,19 +365,11 @@
   11.129722368505, 0, 0;                  !- X,Y,Z Vertex 4 {m}
 
 OS:Surface,
-<<<<<<< HEAD
-  {a0451508-cbd8-4b96-88b2-a4b231ead6b1}, !- Handle
+  {656d9d25-af1f-4840-a85a-c0089c8a6bd6}, !- Handle
   Surface 2,                              !- Name
   Wall,                                   !- Surface Type
   ,                                       !- Construction Name
-  {503069f8-623d-47db-8a33-88cff1465290}, !- Space Name
-=======
-  {bbc2770e-42a1-41e5-b75c-d55147efd1fc}, !- Handle
-  Surface 2,                              !- Name
-  Wall,                                   !- Surface Type
-  ,                                       !- Construction Name
-  {e519f48c-1e06-4510-86c3-c59818b24469}, !- Space Name
->>>>>>> 78927444
+  {75dff9bc-d606-485b-94b6-cf138528a0e2}, !- Space Name
   Outdoors,                               !- Outside Boundary Condition
   ,                                       !- Outside Boundary Condition Object
   SunExposed,                             !- Sun Exposure
@@ -538,19 +382,11 @@
   0, 0, 2.4384;                           !- X,Y,Z Vertex 4 {m}
 
 OS:Surface,
-<<<<<<< HEAD
-  {376b377a-14d6-4753-9a26-29b894e29b33}, !- Handle
+  {af693790-e574-4ca0-8496-28cdb96486bf}, !- Handle
   Surface 3,                              !- Name
   Wall,                                   !- Surface Type
   ,                                       !- Construction Name
-  {503069f8-623d-47db-8a33-88cff1465290}, !- Space Name
-=======
-  {537d816d-44ba-47b8-87be-b74e1226f843}, !- Handle
-  Surface 3,                              !- Name
-  Wall,                                   !- Surface Type
-  ,                                       !- Construction Name
-  {e519f48c-1e06-4510-86c3-c59818b24469}, !- Space Name
->>>>>>> 78927444
+  {75dff9bc-d606-485b-94b6-cf138528a0e2}, !- Space Name
   Outdoors,                               !- Outside Boundary Condition
   ,                                       !- Outside Boundary Condition Object
   SunExposed,                             !- Sun Exposure
@@ -563,19 +399,11 @@
   0, 5.56486118425249, 2.4384;            !- X,Y,Z Vertex 4 {m}
 
 OS:Surface,
-<<<<<<< HEAD
-  {d4db70aa-7c07-4c35-b833-3d2438c312d8}, !- Handle
+  {fdefadea-2d0d-4b4b-b888-acb3badb64a3}, !- Handle
   Surface 4,                              !- Name
   Wall,                                   !- Surface Type
   ,                                       !- Construction Name
-  {503069f8-623d-47db-8a33-88cff1465290}, !- Space Name
-=======
-  {c1d22fc6-a425-4373-a0ad-884f3427c6b9}, !- Handle
-  Surface 4,                              !- Name
-  Wall,                                   !- Surface Type
-  ,                                       !- Construction Name
-  {e519f48c-1e06-4510-86c3-c59818b24469}, !- Space Name
->>>>>>> 78927444
+  {75dff9bc-d606-485b-94b6-cf138528a0e2}, !- Space Name
   Outdoors,                               !- Outside Boundary Condition
   ,                                       !- Outside Boundary Condition Object
   SunExposed,                             !- Sun Exposure
@@ -588,19 +416,11 @@
   11.129722368505, 5.56486118425249, 2.4384; !- X,Y,Z Vertex 4 {m}
 
 OS:Surface,
-<<<<<<< HEAD
-  {8065acd1-053a-4d12-aa27-8f214a80f09b}, !- Handle
+  {0ee5bff5-4ea2-4598-9630-e1f721491233}, !- Handle
   Surface 5,                              !- Name
   Wall,                                   !- Surface Type
   ,                                       !- Construction Name
-  {503069f8-623d-47db-8a33-88cff1465290}, !- Space Name
-=======
-  {6cf2b964-9f7f-4dc2-93f3-61e6d69832e1}, !- Handle
-  Surface 5,                              !- Name
-  Wall,                                   !- Surface Type
-  ,                                       !- Construction Name
-  {e519f48c-1e06-4510-86c3-c59818b24469}, !- Space Name
->>>>>>> 78927444
+  {75dff9bc-d606-485b-94b6-cf138528a0e2}, !- Space Name
   Outdoors,                               !- Outside Boundary Condition
   ,                                       !- Outside Boundary Condition Object
   SunExposed,                             !- Sun Exposure
@@ -613,23 +433,13 @@
   11.129722368505, 0, 2.4384;             !- X,Y,Z Vertex 4 {m}
 
 OS:Surface,
-<<<<<<< HEAD
-  {c0f253bd-6370-45c6-b828-37b5cb8899e1}, !- Handle
+  {1363df97-c169-4415-953d-a26eef7f9683}, !- Handle
   Surface 6,                              !- Name
   RoofCeiling,                            !- Surface Type
   ,                                       !- Construction Name
-  {503069f8-623d-47db-8a33-88cff1465290}, !- Space Name
+  {75dff9bc-d606-485b-94b6-cf138528a0e2}, !- Space Name
   Surface,                                !- Outside Boundary Condition
-  {6596c6ca-930b-4063-8709-709a8c6caca0}, !- Outside Boundary Condition Object
-=======
-  {2bbe70ea-cb33-4080-88f8-678c3de2efc0}, !- Handle
-  Surface 6,                              !- Name
-  RoofCeiling,                            !- Surface Type
-  ,                                       !- Construction Name
-  {e519f48c-1e06-4510-86c3-c59818b24469}, !- Space Name
-  Surface,                                !- Outside Boundary Condition
-  {8f470522-70d1-4553-9e62-8c0c77ac3309}, !- Outside Boundary Condition Object
->>>>>>> 78927444
+  {f9d9d322-ee58-4f33-a5dd-ede407ab7dea}, !- Outside Boundary Condition Object
   NoSun,                                  !- Sun Exposure
   NoWind,                                 !- Wind Exposure
   ,                                       !- View Factor to Ground
@@ -640,11 +450,7 @@
   0, 0, 2.4384;                           !- X,Y,Z Vertex 4 {m}
 
 OS:SpaceType,
-<<<<<<< HEAD
-  {847fdfb9-900f-4a42-8ac6-e9f962de480b}, !- Handle
-=======
-  {8ff38900-8e5a-4c34-be47-33df8d3b14fd}, !- Handle
->>>>>>> 78927444
+  {6179be82-d85b-4263-af65-4d0c20d44d79}, !- Handle
   Space Type 1,                           !- Name
   ,                                       !- Default Construction Set Name
   ,                                       !- Default Schedule Set Name
@@ -655,15 +461,9 @@
   living;                                 !- Standards Space Type
 
 OS:Space,
-<<<<<<< HEAD
-  {fc6d361c-7574-4153-bf01-cfd4d2770617}, !- Handle
+  {3091c4d4-c46e-4f78-b34a-25ba4fb69eb5}, !- Handle
   living space|story 2,                   !- Name
-  {847fdfb9-900f-4a42-8ac6-e9f962de480b}, !- Space Type Name
-=======
-  {d6b5d0ff-b189-4b1d-bfaa-79f9d225f106}, !- Handle
-  living space|story 2,                   !- Name
-  {8ff38900-8e5a-4c34-be47-33df8d3b14fd}, !- Space Type Name
->>>>>>> 78927444
+  {6179be82-d85b-4263-af65-4d0c20d44d79}, !- Space Type Name
   ,                                       !- Default Construction Set Name
   ,                                       !- Default Schedule Set Name
   -0,                                     !- Direction of Relative North {deg}
@@ -671,35 +471,19 @@
   0,                                      !- Y Origin {m}
   2.4384,                                 !- Z Origin {m}
   ,                                       !- Building Story Name
-<<<<<<< HEAD
-  {f61852a8-1bab-4de2-8066-7bef0ec6d3ba}, !- Thermal Zone Name
+  {3b95b856-c2ac-4f9d-9c21-6e684317e524}, !- Thermal Zone Name
   ,                                       !- Part of Total Floor Area
   ,                                       !- Design Specification Outdoor Air Object Name
-  {77673e34-3175-4bad-adcb-1ef731c3398a}; !- Building Unit Name
-
-OS:Surface,
-  {6596c6ca-930b-4063-8709-709a8c6caca0}, !- Handle
+  {79c62f23-9a36-4f80-b4eb-8cb525189881}; !- Building Unit Name
+
+OS:Surface,
+  {f9d9d322-ee58-4f33-a5dd-ede407ab7dea}, !- Handle
   Surface 7,                              !- Name
   Floor,                                  !- Surface Type
   ,                                       !- Construction Name
-  {fc6d361c-7574-4153-bf01-cfd4d2770617}, !- Space Name
+  {3091c4d4-c46e-4f78-b34a-25ba4fb69eb5}, !- Space Name
   Surface,                                !- Outside Boundary Condition
-  {c0f253bd-6370-45c6-b828-37b5cb8899e1}, !- Outside Boundary Condition Object
-=======
-  {c8a6b55e-2023-48a9-87a2-667486375113}, !- Thermal Zone Name
-  ,                                       !- Part of Total Floor Area
-  ,                                       !- Design Specification Outdoor Air Object Name
-  {02bb8c6d-adfc-4d35-86ce-91463f3d1040}; !- Building Unit Name
-
-OS:Surface,
-  {8f470522-70d1-4553-9e62-8c0c77ac3309}, !- Handle
-  Surface 7,                              !- Name
-  Floor,                                  !- Surface Type
-  ,                                       !- Construction Name
-  {d6b5d0ff-b189-4b1d-bfaa-79f9d225f106}, !- Space Name
-  Surface,                                !- Outside Boundary Condition
-  {2bbe70ea-cb33-4080-88f8-678c3de2efc0}, !- Outside Boundary Condition Object
->>>>>>> 78927444
+  {1363df97-c169-4415-953d-a26eef7f9683}, !- Outside Boundary Condition Object
   NoSun,                                  !- Sun Exposure
   NoWind,                                 !- Wind Exposure
   ,                                       !- View Factor to Ground
@@ -710,19 +494,11 @@
   11.129722368505, 0, 0;                  !- X,Y,Z Vertex 4 {m}
 
 OS:Surface,
-<<<<<<< HEAD
-  {f6f754a5-038c-4b99-a0f2-9c2216fd7949}, !- Handle
+  {c460b5a3-2a2d-4952-b855-08e8ad0a8b39}, !- Handle
   Surface 8,                              !- Name
   Wall,                                   !- Surface Type
   ,                                       !- Construction Name
-  {fc6d361c-7574-4153-bf01-cfd4d2770617}, !- Space Name
-=======
-  {29ad8ffa-be20-4f50-82cc-0868acdfb77d}, !- Handle
-  Surface 8,                              !- Name
-  Wall,                                   !- Surface Type
-  ,                                       !- Construction Name
-  {d6b5d0ff-b189-4b1d-bfaa-79f9d225f106}, !- Space Name
->>>>>>> 78927444
+  {3091c4d4-c46e-4f78-b34a-25ba4fb69eb5}, !- Space Name
   Outdoors,                               !- Outside Boundary Condition
   ,                                       !- Outside Boundary Condition Object
   SunExposed,                             !- Sun Exposure
@@ -735,19 +511,11 @@
   0, 0, 2.4384;                           !- X,Y,Z Vertex 4 {m}
 
 OS:Surface,
-<<<<<<< HEAD
-  {d79e96fc-ca92-413d-87d0-3673f6d6ff15}, !- Handle
+  {c3fd83ae-a08c-4951-a3a5-f0c10ae2c440}, !- Handle
   Surface 9,                              !- Name
   Wall,                                   !- Surface Type
   ,                                       !- Construction Name
-  {fc6d361c-7574-4153-bf01-cfd4d2770617}, !- Space Name
-=======
-  {691ffbd3-0e55-4fa9-acbe-95fd55b25990}, !- Handle
-  Surface 9,                              !- Name
-  Wall,                                   !- Surface Type
-  ,                                       !- Construction Name
-  {d6b5d0ff-b189-4b1d-bfaa-79f9d225f106}, !- Space Name
->>>>>>> 78927444
+  {3091c4d4-c46e-4f78-b34a-25ba4fb69eb5}, !- Space Name
   Outdoors,                               !- Outside Boundary Condition
   ,                                       !- Outside Boundary Condition Object
   SunExposed,                             !- Sun Exposure
@@ -760,19 +528,11 @@
   0, 5.56486118425249, 2.4384;            !- X,Y,Z Vertex 4 {m}
 
 OS:Surface,
-<<<<<<< HEAD
-  {437148be-c248-4ca8-9a41-a910a8a4ccd3}, !- Handle
+  {7221fa83-b3d1-4df1-b0ec-402218642c61}, !- Handle
   Surface 10,                             !- Name
   Wall,                                   !- Surface Type
   ,                                       !- Construction Name
-  {fc6d361c-7574-4153-bf01-cfd4d2770617}, !- Space Name
-=======
-  {03846a95-08bf-4329-8a4f-d5a0b0556057}, !- Handle
-  Surface 10,                             !- Name
-  Wall,                                   !- Surface Type
-  ,                                       !- Construction Name
-  {d6b5d0ff-b189-4b1d-bfaa-79f9d225f106}, !- Space Name
->>>>>>> 78927444
+  {3091c4d4-c46e-4f78-b34a-25ba4fb69eb5}, !- Space Name
   Outdoors,                               !- Outside Boundary Condition
   ,                                       !- Outside Boundary Condition Object
   SunExposed,                             !- Sun Exposure
@@ -785,19 +545,11 @@
   11.129722368505, 5.56486118425249, 2.4384; !- X,Y,Z Vertex 4 {m}
 
 OS:Surface,
-<<<<<<< HEAD
-  {78f49f85-1cb2-489c-91bc-50a14253c2e6}, !- Handle
+  {31c079e4-eac4-469b-8958-7d8710b130b2}, !- Handle
   Surface 11,                             !- Name
   Wall,                                   !- Surface Type
   ,                                       !- Construction Name
-  {fc6d361c-7574-4153-bf01-cfd4d2770617}, !- Space Name
-=======
-  {315b5dbf-4911-48a3-99c0-3fc6e23ad6d1}, !- Handle
-  Surface 11,                             !- Name
-  Wall,                                   !- Surface Type
-  ,                                       !- Construction Name
-  {d6b5d0ff-b189-4b1d-bfaa-79f9d225f106}, !- Space Name
->>>>>>> 78927444
+  {3091c4d4-c46e-4f78-b34a-25ba4fb69eb5}, !- Space Name
   Outdoors,                               !- Outside Boundary Condition
   ,                                       !- Outside Boundary Condition Object
   SunExposed,                             !- Sun Exposure
@@ -810,23 +562,13 @@
   11.129722368505, 0, 2.4384;             !- X,Y,Z Vertex 4 {m}
 
 OS:Surface,
-<<<<<<< HEAD
-  {3a0a9f36-b1a2-49c1-8c3b-7b1a2a725dc7}, !- Handle
+  {d3389144-1f9f-4ca6-a980-286bab61d568}, !- Handle
   Surface 12,                             !- Name
   RoofCeiling,                            !- Surface Type
   ,                                       !- Construction Name
-  {fc6d361c-7574-4153-bf01-cfd4d2770617}, !- Space Name
+  {3091c4d4-c46e-4f78-b34a-25ba4fb69eb5}, !- Space Name
   Surface,                                !- Outside Boundary Condition
-  {e3924440-8c87-437a-9595-902be49e25df}, !- Outside Boundary Condition Object
-=======
-  {8adc303a-1044-4ba3-a82b-eff1b5020955}, !- Handle
-  Surface 12,                             !- Name
-  RoofCeiling,                            !- Surface Type
-  ,                                       !- Construction Name
-  {d6b5d0ff-b189-4b1d-bfaa-79f9d225f106}, !- Space Name
-  Surface,                                !- Outside Boundary Condition
-  {37be7447-48f4-425c-87e9-daaf8cb52b0b}, !- Outside Boundary Condition Object
->>>>>>> 78927444
+  {bd357247-3a80-482c-bef8-377d4d0aa2dd}, !- Outside Boundary Condition Object
   NoSun,                                  !- Sun Exposure
   NoWind,                                 !- Wind Exposure
   ,                                       !- View Factor to Ground
@@ -837,23 +579,13 @@
   0, 0, 2.4384;                           !- X,Y,Z Vertex 4 {m}
 
 OS:Surface,
-<<<<<<< HEAD
-  {e3924440-8c87-437a-9595-902be49e25df}, !- Handle
+  {bd357247-3a80-482c-bef8-377d4d0aa2dd}, !- Handle
   Surface 13,                             !- Name
   Floor,                                  !- Surface Type
   ,                                       !- Construction Name
-  {e51682bd-f01c-4225-b307-26e1bc45dd9c}, !- Space Name
+  {b5ea249e-e913-467c-b807-a804ad8aa074}, !- Space Name
   Surface,                                !- Outside Boundary Condition
-  {3a0a9f36-b1a2-49c1-8c3b-7b1a2a725dc7}, !- Outside Boundary Condition Object
-=======
-  {37be7447-48f4-425c-87e9-daaf8cb52b0b}, !- Handle
-  Surface 13,                             !- Name
-  Floor,                                  !- Surface Type
-  ,                                       !- Construction Name
-  {4f990f94-4b3b-49ea-922f-8be620878a9c}, !- Space Name
-  Surface,                                !- Outside Boundary Condition
-  {8adc303a-1044-4ba3-a82b-eff1b5020955}, !- Outside Boundary Condition Object
->>>>>>> 78927444
+  {d3389144-1f9f-4ca6-a980-286bab61d568}, !- Outside Boundary Condition Object
   NoSun,                                  !- Sun Exposure
   NoWind,                                 !- Wind Exposure
   ,                                       !- View Factor to Ground
@@ -864,19 +596,11 @@
   0, 0, 0;                                !- X,Y,Z Vertex 4 {m}
 
 OS:Surface,
-<<<<<<< HEAD
-  {ffbebdf3-5d57-4458-b7a9-44088ab16ce2}, !- Handle
+  {2b856ad7-9a4d-4190-ab36-b96523058d59}, !- Handle
   Surface 14,                             !- Name
   RoofCeiling,                            !- Surface Type
   ,                                       !- Construction Name
-  {e51682bd-f01c-4225-b307-26e1bc45dd9c}, !- Space Name
-=======
-  {8ea3bb8d-ea82-484f-a267-900fd8ee1ade}, !- Handle
-  Surface 14,                             !- Name
-  RoofCeiling,                            !- Surface Type
-  ,                                       !- Construction Name
-  {4f990f94-4b3b-49ea-922f-8be620878a9c}, !- Space Name
->>>>>>> 78927444
+  {b5ea249e-e913-467c-b807-a804ad8aa074}, !- Space Name
   Outdoors,                               !- Outside Boundary Condition
   ,                                       !- Outside Boundary Condition Object
   SunExposed,                             !- Sun Exposure
@@ -889,19 +613,11 @@
   11.129722368505, 0, 0.3048;             !- X,Y,Z Vertex 4 {m}
 
 OS:Surface,
-<<<<<<< HEAD
-  {41f8ac1c-da0f-4e28-9ecf-e628157883ea}, !- Handle
+  {b45fb59c-f2f8-440f-addc-ef62feff84a8}, !- Handle
   Surface 15,                             !- Name
   RoofCeiling,                            !- Surface Type
   ,                                       !- Construction Name
-  {e51682bd-f01c-4225-b307-26e1bc45dd9c}, !- Space Name
-=======
-  {aa9bf467-30ef-4f10-94d7-72d1922606e0}, !- Handle
-  Surface 15,                             !- Name
-  RoofCeiling,                            !- Surface Type
-  ,                                       !- Construction Name
-  {4f990f94-4b3b-49ea-922f-8be620878a9c}, !- Space Name
->>>>>>> 78927444
+  {b5ea249e-e913-467c-b807-a804ad8aa074}, !- Space Name
   Outdoors,                               !- Outside Boundary Condition
   ,                                       !- Outside Boundary Condition Object
   SunExposed,                             !- Sun Exposure
@@ -914,19 +630,11 @@
   0, 5.56486118425249, 0.304799999999999; !- X,Y,Z Vertex 4 {m}
 
 OS:Surface,
-<<<<<<< HEAD
-  {d668646c-6f32-4e8f-830a-19ccb2fffa26}, !- Handle
+  {2d5bbb84-6147-47c1-b8a0-c5d6519d11b1}, !- Handle
   Surface 16,                             !- Name
   RoofCeiling,                            !- Surface Type
   ,                                       !- Construction Name
-  {e51682bd-f01c-4225-b307-26e1bc45dd9c}, !- Space Name
-=======
-  {18f9f957-8417-4894-95fc-52b970b98adb}, !- Handle
-  Surface 16,                             !- Name
-  RoofCeiling,                            !- Surface Type
-  ,                                       !- Construction Name
-  {4f990f94-4b3b-49ea-922f-8be620878a9c}, !- Space Name
->>>>>>> 78927444
+  {b5ea249e-e913-467c-b807-a804ad8aa074}, !- Space Name
   Outdoors,                               !- Outside Boundary Condition
   ,                                       !- Outside Boundary Condition Object
   SunExposed,                             !- Sun Exposure
@@ -938,19 +646,11 @@
   0, 0, 0.3048;                           !- X,Y,Z Vertex 3 {m}
 
 OS:Surface,
-<<<<<<< HEAD
-  {3a9bb91d-5aa5-4c9c-a86a-7f7859c3717e}, !- Handle
+  {ec767329-21b9-4dcd-befc-553a9baf61ab}, !- Handle
   Surface 17,                             !- Name
   RoofCeiling,                            !- Surface Type
   ,                                       !- Construction Name
-  {e51682bd-f01c-4225-b307-26e1bc45dd9c}, !- Space Name
-=======
-  {6092260a-16d9-413b-8619-894ebd9152e8}, !- Handle
-  Surface 17,                             !- Name
-  RoofCeiling,                            !- Surface Type
-  ,                                       !- Construction Name
-  {4f990f94-4b3b-49ea-922f-8be620878a9c}, !- Space Name
->>>>>>> 78927444
+  {b5ea249e-e913-467c-b807-a804ad8aa074}, !- Space Name
   Outdoors,                               !- Outside Boundary Condition
   ,                                       !- Outside Boundary Condition Object
   SunExposed,                             !- Sun Exposure
@@ -962,15 +662,9 @@
   11.129722368505, 5.56486118425249, 0.304799999999997; !- X,Y,Z Vertex 3 {m}
 
 OS:Space,
-<<<<<<< HEAD
-  {e51682bd-f01c-4225-b307-26e1bc45dd9c}, !- Handle
+  {b5ea249e-e913-467c-b807-a804ad8aa074}, !- Handle
   finished attic space,                   !- Name
-  {847fdfb9-900f-4a42-8ac6-e9f962de480b}, !- Space Type Name
-=======
-  {4f990f94-4b3b-49ea-922f-8be620878a9c}, !- Handle
-  finished attic space,                   !- Name
-  {8ff38900-8e5a-4c34-be47-33df8d3b14fd}, !- Space Type Name
->>>>>>> 78927444
+  {6179be82-d85b-4263-af65-4d0c20d44d79}, !- Space Type Name
   ,                                       !- Default Construction Set Name
   ,                                       !- Default Schedule Set Name
   -0,                                     !- Direction of Relative North {deg}
@@ -978,35 +672,20 @@
   0,                                      !- Y Origin {m}
   4.8768,                                 !- Z Origin {m}
   ,                                       !- Building Story Name
-<<<<<<< HEAD
-  {f61852a8-1bab-4de2-8066-7bef0ec6d3ba}, !- Thermal Zone Name
+  {3b95b856-c2ac-4f9d-9c21-6e684317e524}, !- Thermal Zone Name
   ,                                       !- Part of Total Floor Area
   ,                                       !- Design Specification Outdoor Air Object Name
-  {77673e34-3175-4bad-adcb-1ef731c3398a}; !- Building Unit Name
+  {79c62f23-9a36-4f80-b4eb-8cb525189881}; !- Building Unit Name
 
 OS:BuildingUnit,
-  {77673e34-3175-4bad-adcb-1ef731c3398a}, !- Handle
-=======
-  {c8a6b55e-2023-48a9-87a2-667486375113}, !- Thermal Zone Name
-  ,                                       !- Part of Total Floor Area
-  ,                                       !- Design Specification Outdoor Air Object Name
-  {02bb8c6d-adfc-4d35-86ce-91463f3d1040}; !- Building Unit Name
-
-OS:BuildingUnit,
-  {02bb8c6d-adfc-4d35-86ce-91463f3d1040}, !- Handle
->>>>>>> 78927444
+  {79c62f23-9a36-4f80-b4eb-8cb525189881}, !- Handle
   unit 1,                                 !- Name
   ,                                       !- Rendering Color
   Residential;                            !- Building Unit Type
 
 OS:AdditionalProperties,
-<<<<<<< HEAD
-  {1f0d9d75-9c5c-4f72-a9f3-821a2f0fa1ce}, !- Handle
-  {77673e34-3175-4bad-adcb-1ef731c3398a}, !- Object Name
-=======
-  {d5720947-6442-49e8-8e59-31415c32a958}, !- Handle
-  {02bb8c6d-adfc-4d35-86ce-91463f3d1040}, !- Object Name
->>>>>>> 78927444
+  {f1542f48-6544-4834-b784-f3615556fdc2}, !- Handle
+  {79c62f23-9a36-4f80-b4eb-8cb525189881}, !- Object Name
   NumberOfBedrooms,                       !- Feature Name 1
   Integer,                                !- Feature Data Type 1
   3,                                      !- Feature Value 1
@@ -1018,20 +697,12 @@
   2.6400000000000001;                     !- Feature Value 3
 
 OS:External:File,
-<<<<<<< HEAD
-  {82775d75-8f0f-47f2-9206-99dab5adfe6c}, !- Handle
-=======
-  {e12705ef-f28d-4f99-a567-57518a9b7ba6}, !- Handle
->>>>>>> 78927444
+  {49b109c0-9c50-40d3-a0fa-f1be5fe8de74}, !- Handle
   8760.csv,                               !- Name
   8760.csv;                               !- File Name
 
 OS:Schedule:Day,
-<<<<<<< HEAD
-  {3211df7e-c3ad-4d03-bc42-75a7efd6a2ac}, !- Handle
-=======
-  {9518b71e-5751-4f77-95d5-75506a8f1dcd}, !- Handle
->>>>>>> 78927444
+  {e6a00ee7-62af-47b6-aae4-0ebc494f0502}, !- Handle
   Schedule Day 1,                         !- Name
   ,                                       !- Schedule Type Limits Name
   ,                                       !- Interpolate to Timestep
@@ -1040,11 +711,7 @@
   0;                                      !- Value Until Time 1
 
 OS:Schedule:Day,
-<<<<<<< HEAD
-  {c5b58ee9-55d4-42af-9199-1bc80f65623b}, !- Handle
-=======
-  {61a0cbc4-e0e5-4efd-b625-e7d7b3e63fac}, !- Handle
->>>>>>> 78927444
+  {2a561dc4-ece8-4229-869f-547610caceb6}, !- Handle
   Schedule Day 2,                         !- Name
   ,                                       !- Schedule Type Limits Name
   ,                                       !- Interpolate to Timestep
@@ -1053,17 +720,10 @@
   1;                                      !- Value Until Time 1
 
 OS:Schedule:File,
-<<<<<<< HEAD
-  {cce635ea-0ebf-4494-a85d-e28fbb5b67af}, !- Handle
+  {a614a449-e3db-4bc7-a6d8-964daa43988a}, !- Handle
   occupants,                              !- Name
-  {b26764dc-b18e-4351-a704-76b95ea9039a}, !- Schedule Type Limits Name
-  {82775d75-8f0f-47f2-9206-99dab5adfe6c}, !- External File Name
-=======
-  {9e016671-ba95-4cb1-9cf5-770b095fa454}, !- Handle
-  occupants,                              !- Name
-  {fed9bb30-83cc-42b5-8f5c-2ff509cf72ac}, !- Schedule Type Limits Name
-  {e12705ef-f28d-4f99-a567-57518a9b7ba6}, !- External File Name
->>>>>>> 78927444
+  {cc5b402b-a6e8-401c-9b73-97952a2ef68e}, !- Schedule Type Limits Name
+  {49b109c0-9c50-40d3-a0fa-f1be5fe8de74}, !- External File Name
   1,                                      !- Column Number
   1,                                      !- Rows to Skip at Top
   8760,                                   !- Number of Hours of Data
@@ -1071,34 +731,14 @@
   ,                                       !- Interpolate to Timestep
   60;                                     !- Minutes per Item
 
-<<<<<<< HEAD
 OS:Schedule:Constant,
-  {ac39e1ea-5a60-4fcb-8c23-0f8f14803f59}, !- Handle
+  {8dad210d-b554-4162-80f6-2f9bc01a6311}, !- Handle
   res occupants activity schedule,        !- Name
-  {cc90602a-8025-4b15-be45-061c4fdd5ef4}, !- Schedule Type Limits Name
+  {84bc5218-5a8b-4a28-9c91-2a32ad3acaf4}, !- Schedule Type Limits Name
   112.539290946133;                       !- Value
 
 OS:People:Definition,
-  {33a932aa-fa70-4e6f-9a9a-6caad4f0fbad}, !- Handle
-=======
-OS:Schedule:Ruleset,
-  {74b3f2f8-40e8-4a2c-8ac5-5af29b4a840f}, !- Handle
-  Schedule Ruleset 1,                     !- Name
-  {5a370e64-4443-4a52-bb76-3fc7feece2b5}, !- Schedule Type Limits Name
-  {cc078298-e24e-4ff0-8aba-7db375e073ae}; !- Default Day Schedule Name
-
-OS:Schedule:Day,
-  {cc078298-e24e-4ff0-8aba-7db375e073ae}, !- Handle
-  Schedule Day 3,                         !- Name
-  {5a370e64-4443-4a52-bb76-3fc7feece2b5}, !- Schedule Type Limits Name
-  ,                                       !- Interpolate to Timestep
-  24,                                     !- Hour 1
-  0,                                      !- Minute 1
-  112.539290946133;                       !- Value Until Time 1
-
-OS:People:Definition,
-  {7571b2f2-d364-4008-9aa9-bedb33a3aa4d}, !- Handle
->>>>>>> 78927444
+  {d1b02a9e-fb50-43de-bb66-26fe7557b775}, !- Handle
   res occupants|living space,             !- Name
   People,                                 !- Number of People Calculation Method
   0.88,                                   !- Number of People {people}
@@ -1111,21 +751,12 @@
   ZoneAveraged;                           !- Mean Radiant Temperature Calculation Type
 
 OS:People,
-<<<<<<< HEAD
-  {51fa246e-c0ea-412a-b623-ecdfe7909a27}, !- Handle
+  {30dfc1d0-edc9-4335-9540-db894196ba2c}, !- Handle
   res occupants|living space,             !- Name
-  {33a932aa-fa70-4e6f-9a9a-6caad4f0fbad}, !- People Definition Name
-  {503069f8-623d-47db-8a33-88cff1465290}, !- Space or SpaceType Name
-  {cce635ea-0ebf-4494-a85d-e28fbb5b67af}, !- Number of People Schedule Name
-  {ac39e1ea-5a60-4fcb-8c23-0f8f14803f59}, !- Activity Level Schedule Name
-=======
-  {2a12b9a6-5544-46d8-a4ff-f83de0ee9c34}, !- Handle
-  res occupants|living space,             !- Name
-  {7571b2f2-d364-4008-9aa9-bedb33a3aa4d}, !- People Definition Name
-  {e519f48c-1e06-4510-86c3-c59818b24469}, !- Space or SpaceType Name
-  {9e016671-ba95-4cb1-9cf5-770b095fa454}, !- Number of People Schedule Name
-  {74b3f2f8-40e8-4a2c-8ac5-5af29b4a840f}, !- Activity Level Schedule Name
->>>>>>> 78927444
+  {d1b02a9e-fb50-43de-bb66-26fe7557b775}, !- People Definition Name
+  {75dff9bc-d606-485b-94b6-cf138528a0e2}, !- Space or SpaceType Name
+  {a614a449-e3db-4bc7-a6d8-964daa43988a}, !- Number of People Schedule Name
+  {8dad210d-b554-4162-80f6-2f9bc01a6311}, !- Activity Level Schedule Name
   ,                                       !- Surface Name/Angle Factor List Name
   ,                                       !- Work Efficiency Schedule Name
   ,                                       !- Clothing Insulation Schedule Name
@@ -1133,11 +764,7 @@
   1;                                      !- Multiplier
 
 OS:ScheduleTypeLimits,
-<<<<<<< HEAD
-  {cc90602a-8025-4b15-be45-061c4fdd5ef4}, !- Handle
-=======
-  {5a370e64-4443-4a52-bb76-3fc7feece2b5}, !- Handle
->>>>>>> 78927444
+  {84bc5218-5a8b-4a28-9c91-2a32ad3acaf4}, !- Handle
   ActivityLevel,                          !- Name
   0,                                      !- Lower Limit Value
   ,                                       !- Upper Limit Value
@@ -1145,22 +772,40 @@
   ActivityLevel;                          !- Unit Type
 
 OS:ScheduleTypeLimits,
-<<<<<<< HEAD
-  {b26764dc-b18e-4351-a704-76b95ea9039a}, !- Handle
-=======
-  {fed9bb30-83cc-42b5-8f5c-2ff509cf72ac}, !- Handle
->>>>>>> 78927444
+  {cc5b402b-a6e8-401c-9b73-97952a2ef68e}, !- Handle
   Fractional,                             !- Name
   0,                                      !- Lower Limit Value
   1,                                      !- Upper Limit Value
   Continuous;                             !- Numeric Type
 
 OS:People:Definition,
-<<<<<<< HEAD
-  {51deb82c-fcfe-45d0-85d4-89e141a49cf3}, !- Handle
-=======
-  {908a9b4b-e841-4661-beeb-628c27a269f4}, !- Handle
->>>>>>> 78927444
+  {1851ea4a-0e10-44eb-b050-ef1308dd4725}, !- Handle
+  res occupants|living space|story 2,     !- Name
+  People,                                 !- Number of People Calculation Method
+  0.88,                                   !- Number of People {people}
+  ,                                       !- People per Space Floor Area {person/m2}
+  ,                                       !- Space Floor Area per Person {m2/person}
+  0.319734,                               !- Fraction Radiant
+  0.573,                                  !- Sensible Heat Fraction
+  0,                                      !- Carbon Dioxide Generation Rate {m3/s-W}
+  No,                                     !- Enable ASHRAE 55 Comfort Warnings
+  ZoneAveraged;                           !- Mean Radiant Temperature Calculation Type
+
+OS:People,
+  {c8048c47-3d2b-4e1d-ad32-2e5ab5d52817}, !- Handle
+  res occupants|living space|story 2,     !- Name
+  {1851ea4a-0e10-44eb-b050-ef1308dd4725}, !- People Definition Name
+  {3091c4d4-c46e-4f78-b34a-25ba4fb69eb5}, !- Space or SpaceType Name
+  {a614a449-e3db-4bc7-a6d8-964daa43988a}, !- Number of People Schedule Name
+  {8dad210d-b554-4162-80f6-2f9bc01a6311}, !- Activity Level Schedule Name
+  ,                                       !- Surface Name/Angle Factor List Name
+  ,                                       !- Work Efficiency Schedule Name
+  ,                                       !- Clothing Insulation Schedule Name
+  ,                                       !- Air Velocity Schedule Name
+  1;                                      !- Multiplier
+
+OS:People:Definition,
+  {55a80b61-4b3d-4ff0-be52-9bf493f0a4fa}, !- Handle
   res occupants|finished attic space,     !- Name
   People,                                 !- Number of People Calculation Method
   0.88,                                   !- Number of People {people}
@@ -1173,87 +818,40 @@
   ZoneAveraged;                           !- Mean Radiant Temperature Calculation Type
 
 OS:People,
-<<<<<<< HEAD
-  {a7b9a24c-2a77-47bb-a5b7-6d79909d4f5c}, !- Handle
+  {78fea22b-c2a3-4a06-9169-5f61d45455a6}, !- Handle
   res occupants|finished attic space,     !- Name
-  {51deb82c-fcfe-45d0-85d4-89e141a49cf3}, !- People Definition Name
-  {e51682bd-f01c-4225-b307-26e1bc45dd9c}, !- Space or SpaceType Name
-  {cce635ea-0ebf-4494-a85d-e28fbb5b67af}, !- Number of People Schedule Name
-  {ac39e1ea-5a60-4fcb-8c23-0f8f14803f59}, !- Activity Level Schedule Name
-=======
-  {53e01a75-75c8-4bed-8879-1ba519fe85e0}, !- Handle
-  res occupants|finished attic space,     !- Name
-  {908a9b4b-e841-4661-beeb-628c27a269f4}, !- People Definition Name
-  {4f990f94-4b3b-49ea-922f-8be620878a9c}, !- Space or SpaceType Name
-  {9e016671-ba95-4cb1-9cf5-770b095fa454}, !- Number of People Schedule Name
-  {74b3f2f8-40e8-4a2c-8ac5-5af29b4a840f}, !- Activity Level Schedule Name
->>>>>>> 78927444
+  {55a80b61-4b3d-4ff0-be52-9bf493f0a4fa}, !- People Definition Name
+  {b5ea249e-e913-467c-b807-a804ad8aa074}, !- Space or SpaceType Name
+  {a614a449-e3db-4bc7-a6d8-964daa43988a}, !- Number of People Schedule Name
+  {8dad210d-b554-4162-80f6-2f9bc01a6311}, !- Activity Level Schedule Name
   ,                                       !- Surface Name/Angle Factor List Name
   ,                                       !- Work Efficiency Schedule Name
   ,                                       !- Clothing Insulation Schedule Name
   ,                                       !- Air Velocity Schedule Name
   1;                                      !- Multiplier
 
-OS:People:Definition,
-<<<<<<< HEAD
-  {09b256e5-bb15-4019-8552-f70e5458ee88}, !- Handle
-=======
-  {df025202-8706-4d40-b63e-16faa380cc71}, !- Handle
->>>>>>> 78927444
-  res occupants|living space|story 2,     !- Name
-  People,                                 !- Number of People Calculation Method
-  0.88,                                   !- Number of People {people}
-  ,                                       !- People per Space Floor Area {person/m2}
-  ,                                       !- Space Floor Area per Person {m2/person}
-  0.319734,                               !- Fraction Radiant
-  0.573,                                  !- Sensible Heat Fraction
-  0,                                      !- Carbon Dioxide Generation Rate {m3/s-W}
-  No,                                     !- Enable ASHRAE 55 Comfort Warnings
-  ZoneAveraged;                           !- Mean Radiant Temperature Calculation Type
-
-OS:People,
-<<<<<<< HEAD
-  {80c174ea-525c-46d5-b5db-7483f2e0f397}, !- Handle
-  res occupants|living space|story 2,     !- Name
-  {09b256e5-bb15-4019-8552-f70e5458ee88}, !- People Definition Name
-  {fc6d361c-7574-4153-bf01-cfd4d2770617}, !- Space or SpaceType Name
-  {cce635ea-0ebf-4494-a85d-e28fbb5b67af}, !- Number of People Schedule Name
-  {ac39e1ea-5a60-4fcb-8c23-0f8f14803f59}, !- Activity Level Schedule Name
-=======
-  {3c15b570-8b33-4d21-a271-4214815b839e}, !- Handle
-  res occupants|living space|story 2,     !- Name
-  {df025202-8706-4d40-b63e-16faa380cc71}, !- People Definition Name
-  {d6b5d0ff-b189-4b1d-bfaa-79f9d225f106}, !- Space or SpaceType Name
-  {9e016671-ba95-4cb1-9cf5-770b095fa454}, !- Number of People Schedule Name
-  {74b3f2f8-40e8-4a2c-8ac5-5af29b4a840f}, !- Activity Level Schedule Name
->>>>>>> 78927444
-  ,                                       !- Surface Name/Angle Factor List Name
-  ,                                       !- Work Efficiency Schedule Name
-  ,                                       !- Clothing Insulation Schedule Name
-  ,                                       !- Air Velocity Schedule Name
-  1;                                      !- Multiplier
-
 OS:ShadingSurfaceGroup,
-<<<<<<< HEAD
-  {b5d98306-9bda-4078-94e2-9137e4ab9129}, !- Handle
-=======
-  {8520853a-db62-41da-8a28-e2f0239ed04d}, !- Handle
->>>>>>> 78927444
+  {89b822f8-ff40-4708-be6e-6884c060ce82}, !- Handle
   res eaves,                              !- Name
   Building;                               !- Shading Surface Type
 
 OS:ShadingSurface,
-<<<<<<< HEAD
-  {dc15d975-0133-4650-8fa1-03fe8fd2c2c8}, !- Handle
+  {54ec4811-8e13-4e1c-ba2b-7bda86955deb}, !- Handle
+  Surface 15 - res eaves,                 !- Name
+  ,                                       !- Construction Name
+  {89b822f8-ff40-4708-be6e-6884c060ce82}, !- Shading Surface Group Name
+  ,                                       !- Transmittance Schedule Name
+  ,                                       !- Number of Vertices
+  11.129722368505, 6.17446118425249, 4.8768, !- X,Y,Z Vertex 1 {m}
+  0, 6.17446118425249, 4.8768,            !- X,Y,Z Vertex 2 {m}
+  0, 5.56486118425249, 5.1816,            !- X,Y,Z Vertex 3 {m}
+  11.129722368505, 5.56486118425249, 5.1816; !- X,Y,Z Vertex 4 {m}
+
+OS:ShadingSurface,
+  {c4391f73-f609-4bab-bc97-f95d12005ea7}, !- Handle
   Surface 14 - res eaves,                 !- Name
   ,                                       !- Construction Name
-  {b5d98306-9bda-4078-94e2-9137e4ab9129}, !- Shading Surface Group Name
-=======
-  {8030b118-29cf-4df1-afb0-aad67d1ca711}, !- Handle
-  Surface 14 - res eaves,                 !- Name
-  ,                                       !- Construction Name
-  {8520853a-db62-41da-8a28-e2f0239ed04d}, !- Shading Surface Group Name
->>>>>>> 78927444
+  {89b822f8-ff40-4708-be6e-6884c060ce82}, !- Shading Surface Group Name
   ,                                       !- Transmittance Schedule Name
   ,                                       !- Number of Vertices
   0, -0.6096, 4.8768,                     !- X,Y,Z Vertex 1 {m}
@@ -1262,58 +860,25 @@
   0, 0, 5.1816;                           !- X,Y,Z Vertex 4 {m}
 
 OS:ShadingSurface,
-<<<<<<< HEAD
-  {8854d0e0-c635-4a98-a73c-b7e03093efc0}, !- Handle
-  Surface 15 - res eaves,                 !- Name
-  ,                                       !- Construction Name
-  {b5d98306-9bda-4078-94e2-9137e4ab9129}, !- Shading Surface Group Name
-=======
-  {00ff90e7-0fae-4038-8256-00b534771953}, !- Handle
-  Surface 15 - res eaves,                 !- Name
-  ,                                       !- Construction Name
-  {8520853a-db62-41da-8a28-e2f0239ed04d}, !- Shading Surface Group Name
->>>>>>> 78927444
+  {ce66d3af-7a83-45f0-9f71-607e978a5804}, !- Handle
+  Surface 17 - res eaves,                 !- Name
+  ,                                       !- Construction Name
+  {89b822f8-ff40-4708-be6e-6884c060ce82}, !- Shading Surface Group Name
   ,                                       !- Transmittance Schedule Name
   ,                                       !- Number of Vertices
-  11.129722368505, 6.17446118425249, 4.8768, !- X,Y,Z Vertex 1 {m}
-  0, 6.17446118425249, 4.8768,            !- X,Y,Z Vertex 2 {m}
-  0, 5.56486118425249, 5.1816,            !- X,Y,Z Vertex 3 {m}
-  11.129722368505, 5.56486118425249, 5.1816; !- X,Y,Z Vertex 4 {m}
+  11.739322368505, 0, 4.8768,             !- X,Y,Z Vertex 1 {m}
+  11.739322368505, 5.56486118425249, 4.8768, !- X,Y,Z Vertex 2 {m}
+  11.129722368505, 5.56486118425249, 5.1816, !- X,Y,Z Vertex 3 {m}
+  11.129722368505, 0, 5.1816;             !- X,Y,Z Vertex 4 {m}
 
 OS:ShadingSurface,
-<<<<<<< HEAD
-  {44967667-6365-4f86-bd3b-f2c1b5783893}, !- Handle
+  {6d2b4367-1825-4394-bd94-6e3559ba5d8a}, !- Handle
   Surface 16 - res eaves,                 !- Name
   ,                                       !- Construction Name
-  {b5d98306-9bda-4078-94e2-9137e4ab9129}, !- Shading Surface Group Name
-=======
-  {e2e16a11-36d5-4e5b-8d02-86ca267ac990}, !- Handle
-  Surface 16 - res eaves,                 !- Name
-  ,                                       !- Construction Name
-  {8520853a-db62-41da-8a28-e2f0239ed04d}, !- Shading Surface Group Name
->>>>>>> 78927444
+  {89b822f8-ff40-4708-be6e-6884c060ce82}, !- Shading Surface Group Name
   ,                                       !- Transmittance Schedule Name
   ,                                       !- Number of Vertices
   -0.6096, 5.56486118425249, 4.8768,      !- X,Y,Z Vertex 1 {m}
   -0.6096, 0, 4.8768,                     !- X,Y,Z Vertex 2 {m}
   0, 0, 5.1816,                           !- X,Y,Z Vertex 3 {m}
   0, 5.56486118425249, 5.1816;            !- X,Y,Z Vertex 4 {m}
-
-OS:ShadingSurface,
-<<<<<<< HEAD
-  {1d6e8617-0c55-4453-abcb-ab4c7954f909}, !- Handle
-  Surface 17 - res eaves,                 !- Name
-  ,                                       !- Construction Name
-  {b5d98306-9bda-4078-94e2-9137e4ab9129}, !- Shading Surface Group Name
-=======
-  {dd7969ff-b7fe-4138-ab4a-7a9d272d0f67}, !- Handle
-  Surface 17 - res eaves,                 !- Name
-  ,                                       !- Construction Name
-  {8520853a-db62-41da-8a28-e2f0239ed04d}, !- Shading Surface Group Name
->>>>>>> 78927444
-  ,                                       !- Transmittance Schedule Name
-  ,                                       !- Number of Vertices
-  11.739322368505, 0, 4.8768,             !- X,Y,Z Vertex 1 {m}
-  11.739322368505, 5.56486118425249, 4.8768, !- X,Y,Z Vertex 2 {m}
-  11.129722368505, 5.56486118425249, 5.1816, !- X,Y,Z Vertex 3 {m}
-  11.129722368505, 0, 5.1816;             !- X,Y,Z Vertex 4 {m}
