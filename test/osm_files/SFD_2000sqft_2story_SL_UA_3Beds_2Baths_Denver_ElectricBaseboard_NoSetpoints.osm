!- NOTE: Auto-generated from /test/osw_files/SFD_2000sqft_2story_SL_UA_3Beds_2Baths_Denver_ElectricBaseboard_NoSetpoints.osw

OS:Version,
<<<<<<< HEAD
  {37c74e94-6e02-4efe-afec-3c8091b328e2}, !- Handle
  3.2.1;                                  !- Version Identifier

OS:SimulationControl,
  {7888d612-c25c-4779-a484-410903e8db66}, !- Handle
=======
  {33c43c4e-4ab2-4844-a85c-da84a2a29825}, !- Handle
  3.2.1;                                  !- Version Identifier

OS:SimulationControl,
  {a0372c5f-f77e-425c-ab52-1802419aa34e}, !- Handle
>>>>>>> a49bb51b
  ,                                       !- Do Zone Sizing Calculation
  ,                                       !- Do System Sizing Calculation
  ,                                       !- Do Plant Sizing Calculation
  No;                                     !- Run Simulation for Sizing Periods

OS:Timestep,
<<<<<<< HEAD
  {74af833c-2837-4a0d-a788-70a344894cbd}, !- Handle
  6;                                      !- Number of Timesteps per Hour

OS:ShadowCalculation,
  {f8c5a452-e210-4a31-8e07-006af4b314bf}, !- Handle
=======
  {d02b5b87-2f16-4cbd-b7fc-f87843cfafec}, !- Handle
  6;                                      !- Number of Timesteps per Hour

OS:ShadowCalculation,
  {46566e48-8399-42c3-8d13-400f0f16d7eb}, !- Handle
>>>>>>> a49bb51b
  PolygonClipping,                        !- Shading Calculation Method
  ,                                       !- Shading Calculation Update Frequency Method
  20,                                     !- Shading Calculation Update Frequency
  200,                                    !- Maximum Figures in Shadow Overlap Calculations
  ,                                       !- Polygon Clipping Algorithm
  512,                                    !- Pixel Counting Resolution
  DetailedSkyDiffuseModeling,             !- Sky Diffuse Modeling Algorithm
  No,                                     !- Output External Shading Calculation Results
  No,                                     !- Disable Self-Shading Within Shading Zone Groups
  No;                                     !- Disable Self-Shading From Shading Zone Groups to Other Zones

OS:SurfaceConvectionAlgorithm:Outside,
<<<<<<< HEAD
  {f1d61f37-1136-4a21-9573-31bba7c78602}, !- Handle
  DOE-2;                                  !- Algorithm

OS:SurfaceConvectionAlgorithm:Inside,
  {7b507f0f-ba76-410e-9556-b578d2149505}, !- Handle
  TARP;                                   !- Algorithm

OS:ZoneCapacitanceMultiplier:ResearchSpecial,
  {ab55d9ab-7d21-4cfb-a352-d5756fed3093}, !- Handle
=======
  {467dcf84-0935-40c3-b7da-4eb749d9e00a}, !- Handle
  DOE-2;                                  !- Algorithm

OS:SurfaceConvectionAlgorithm:Inside,
  {002f1385-4f76-498d-b2bd-74edc0cd6388}, !- Handle
  TARP;                                   !- Algorithm

OS:ZoneCapacitanceMultiplier:ResearchSpecial,
  {d627386e-4fdc-4798-a53c-466c8b7cc328}, !- Handle
>>>>>>> a49bb51b
  ,                                       !- Temperature Capacity Multiplier
  15,                                     !- Humidity Capacity Multiplier
  ;                                       !- Carbon Dioxide Capacity Multiplier

OS:RunPeriod,
<<<<<<< HEAD
  {963a1313-0844-473b-b4f2-65d352e73bd3}, !- Handle
=======
  {681cb3a6-ba7d-480b-80e0-b6c991fed39f}, !- Handle
>>>>>>> a49bb51b
  Run Period 1,                           !- Name
  1,                                      !- Begin Month
  1,                                      !- Begin Day of Month
  12,                                     !- End Month
  31,                                     !- End Day of Month
  ,                                       !- Use Weather File Holidays and Special Days
  ,                                       !- Use Weather File Daylight Saving Period
  ,                                       !- Apply Weekend Holiday Rule
  ,                                       !- Use Weather File Rain Indicators
  ,                                       !- Use Weather File Snow Indicators
  ;                                       !- Number of Times Runperiod to be Repeated

OS:YearDescription,
<<<<<<< HEAD
  {6150f468-6629-4b09-b719-abb77e7aec90}, !- Handle
=======
  {5485355f-3c4d-4e0e-9e5a-943e6868d163}, !- Handle
>>>>>>> a49bb51b
  2007,                                   !- Calendar Year
  ,                                       !- Day of Week for Start Day
  ;                                       !- Is Leap Year

OS:WeatherFile,
<<<<<<< HEAD
  {915d29ac-e953-4c84-9dc4-ee9a6e490521}, !- Handle
=======
  {c05a69b7-d632-4cb0-a70b-0d586951b81e}, !- Handle
>>>>>>> a49bb51b
  Denver Intl Ap,                         !- City
  CO,                                     !- State Province Region
  USA,                                    !- Country
  TMY3,                                   !- Data Source
  725650,                                 !- WMO Number
  39.83,                                  !- Latitude {deg}
  -104.65,                                !- Longitude {deg}
  -7,                                     !- Time Zone {hr}
  1650,                                   !- Elevation {m}
  C:/OpenStudio/resstock/resources/measures/HPXMLtoOpenStudio/weather/USA_CO_Denver.Intl.AP.725650_TMY3.epw, !- Url
  E23378AA;                               !- Checksum

OS:AdditionalProperties,
<<<<<<< HEAD
  {0f6d6ab3-a3c4-487c-b7d9-8546e0bec934}, !- Handle
  {915d29ac-e953-4c84-9dc4-ee9a6e490521}, !- Object Name
=======
  {6be92feb-28d1-4510-9041-758e43de241e}, !- Handle
  {c05a69b7-d632-4cb0-a70b-0d586951b81e}, !- Object Name
>>>>>>> a49bb51b
  EPWHeaderCity,                          !- Feature Name 1
  String,                                 !- Feature Data Type 1
  Denver Intl Ap,                         !- Feature Value 1
  EPWHeaderState,                         !- Feature Name 2
  String,                                 !- Feature Data Type 2
  CO,                                     !- Feature Value 2
  EPWHeaderCountry,                       !- Feature Name 3
  String,                                 !- Feature Data Type 3
  USA,                                    !- Feature Value 3
  EPWHeaderDataSource,                    !- Feature Name 4
  String,                                 !- Feature Data Type 4
  TMY3,                                   !- Feature Value 4
  EPWHeaderStation,                       !- Feature Name 5
  String,                                 !- Feature Data Type 5
  725650,                                 !- Feature Value 5
  EPWHeaderLatitude,                      !- Feature Name 6
  Double,                                 !- Feature Data Type 6
  39.829999999999998,                     !- Feature Value 6
  EPWHeaderLongitude,                     !- Feature Name 7
  Double,                                 !- Feature Data Type 7
  -104.65000000000001,                    !- Feature Value 7
  EPWHeaderTimezone,                      !- Feature Name 8
  Double,                                 !- Feature Data Type 8
  -7,                                     !- Feature Value 8
  EPWHeaderAltitude,                      !- Feature Name 9
  Double,                                 !- Feature Data Type 9
  5413.3858267716532,                     !- Feature Value 9
  EPWHeaderLocalPressure,                 !- Feature Name 10
  Double,                                 !- Feature Data Type 10
  0.81937567683596546,                    !- Feature Value 10
  EPWHeaderRecordsPerHour,                !- Feature Name 11
  Double,                                 !- Feature Data Type 11
  0,                                      !- Feature Value 11
  EPWDataAnnualAvgDrybulb,                !- Feature Name 12
  Double,                                 !- Feature Data Type 12
  51.575616438356228,                     !- Feature Value 12
  EPWDataAnnualMinDrybulb,                !- Feature Name 13
  Double,                                 !- Feature Data Type 13
  -2.9200000000000017,                    !- Feature Value 13
  EPWDataAnnualMaxDrybulb,                !- Feature Name 14
  Double,                                 !- Feature Data Type 14
  104,                                    !- Feature Value 14
  EPWDataCDD50F,                          !- Feature Name 15
  Double,                                 !- Feature Data Type 15
  3072.2925000000005,                     !- Feature Value 15
  EPWDataCDD65F,                          !- Feature Name 16
  Double,                                 !- Feature Data Type 16
  883.62000000000035,                     !- Feature Value 16
  EPWDataHDD50F,                          !- Feature Name 17
  Double,                                 !- Feature Data Type 17
  2497.1925000000001,                     !- Feature Value 17
  EPWDataHDD65F,                          !- Feature Name 18
  Double,                                 !- Feature Data Type 18
  5783.5200000000013,                     !- Feature Value 18
  EPWDataAnnualAvgWindspeed,              !- Feature Name 19
  Double,                                 !- Feature Data Type 19
  3.9165296803649667,                     !- Feature Value 19
  EPWDataMonthlyAvgDrybulbs,              !- Feature Name 20
  String,                                 !- Feature Data Type 20
  33.4191935483871&#4431.90142857142857&#4443.02620967741937&#4442.48624999999999&#4459.877741935483854&#4473.57574999999997&#4472.07975806451608&#4472.70008064516134&#4466.49200000000006&#4450.079112903225806&#4437.218250000000005&#4434.582177419354835, !- Feature Value 20
  EPWDataGroundMonthlyTemps,              !- Feature Name 21
  String,                                 !- Feature Data Type 21
  44.08306285945173&#4440.89570904991865&#4440.64045432632048&#4442.153016571250646&#4448.225111118704206&#4454.268919273837525&#4459.508577937551024&#4462.82777283423508&#4463.10975667174995&#4460.41014950381947&#4455.304105212311526&#4449.445696474514364, !- Feature Value 21
  EPWDataWSF,                             !- Feature Name 22
  Double,                                 !- Feature Data Type 22
  0.58999999999999997,                    !- Feature Value 22
  EPWDataMonthlyAvgDailyHighDrybulbs,     !- Feature Name 23
  String,                                 !- Feature Data Type 23
  47.41032258064516&#4446.58642857142857&#4455.15032258064517&#4453.708&#4472.80193548387098&#4488.67600000000002&#4486.1858064516129&#4485.87225806451613&#4482.082&#4463.18064516129033&#4448.73400000000001&#4448.87935483870968, !- Feature Value 23
  EPWDataMonthlyAvgDailyLowDrybulbs,      !- Feature Name 24
  String,                                 !- Feature Data Type 24
  19.347741935483874&#4419.856428571428573&#4430.316129032258065&#4431.112&#4447.41612903225806&#4457.901999999999994&#4459.063870967741934&#4460.956774193548384&#4452.352000000000004&#4438.41612903225806&#4427.002000000000002&#4423.02903225806451, !- Feature Value 24
  EPWDesignHeatingDrybulb,                !- Feature Name 25
  Double,                                 !- Feature Data Type 25
  12.02,                                  !- Feature Value 25
  EPWDesignHeatingWindspeed,              !- Feature Name 26
  Double,                                 !- Feature Data Type 26
  2.8062500000000004,                     !- Feature Value 26
  EPWDesignCoolingDrybulb,                !- Feature Name 27
  Double,                                 !- Feature Data Type 27
  91.939999999999998,                     !- Feature Value 27
  EPWDesignCoolingWetbulb,                !- Feature Name 28
  Double,                                 !- Feature Data Type 28
  59.95131430195849,                      !- Feature Value 28
  EPWDesignCoolingHumidityRatio,          !- Feature Name 29
  Double,                                 !- Feature Data Type 29
  0.0059161086834698092,                  !- Feature Value 29
  EPWDesignCoolingWindspeed,              !- Feature Name 30
  Double,                                 !- Feature Data Type 30
  3.7999999999999989,                     !- Feature Value 30
  EPWDesignDailyTemperatureRange,         !- Feature Name 31
  Double,                                 !- Feature Data Type 31
  24.915483870967748,                     !- Feature Value 31
  EPWDesignDehumidDrybulb,                !- Feature Name 32
  Double,                                 !- Feature Data Type 32
  67.996785714285721,                     !- Feature Value 32
  EPWDesignDehumidHumidityRatio,          !- Feature Name 33
  Double,                                 !- Feature Data Type 33
  0.012133744170488724,                   !- Feature Value 33
  EPWDesignCoolingDirectNormal,           !- Feature Name 34
  Double,                                 !- Feature Data Type 34
  985,                                    !- Feature Value 34
  EPWDesignCoolingDiffuseHorizontal,      !- Feature Name 35
  Double,                                 !- Feature Data Type 35
  84;                                     !- Feature Value 35

OS:Site,
<<<<<<< HEAD
  {8549a943-3a8f-4f4c-a2d1-1734588c8747}, !- Handle
=======
  {91570be9-1c6d-4fe7-b0b9-d14d4a74540e}, !- Handle
>>>>>>> a49bb51b
  Denver Intl Ap_CO_USA,                  !- Name
  39.83,                                  !- Latitude {deg}
  -104.65,                                !- Longitude {deg}
  -7,                                     !- Time Zone {hr}
  1650,                                   !- Elevation {m}
  ;                                       !- Terrain

OS:ClimateZones,
<<<<<<< HEAD
  {ac341f36-5f2b-46ab-a95c-10fee658ac75}, !- Handle
=======
  {e50e9395-52b4-4ce3-b0a8-0d804dfd0fe9}, !- Handle
>>>>>>> a49bb51b
  Building America,                       !- Climate Zone Institution Name 1
  ,                                       !- Climate Zone Document Name 1
  0,                                      !- Climate Zone Document Year 1
  Cold;                                   !- Climate Zone Value 1

OS:Site:WaterMainsTemperature,
<<<<<<< HEAD
  {5ed8c8e5-de81-41c5-8664-0c04f6cff743}, !- Handle
=======
  {b6b1215f-f1e5-46b7-a792-02fc488e4465}, !- Handle
>>>>>>> a49bb51b
  Correlation,                            !- Calculation Method
  ,                                       !- Temperature Schedule Name
  10.8753424657535,                       !- Annual Average Outdoor Air Temperature {C}
  23.1524007936508;                       !- Maximum Difference In Monthly Average Outdoor Air Temperatures {deltaC}

OS:RunPeriodControl:DaylightSavingTime,
<<<<<<< HEAD
  {777332fe-424e-4374-9742-dcc100c38288}, !- Handle
=======
  {a2b48435-848d-49f4-929b-4515aeadd169}, !- Handle
>>>>>>> a49bb51b
  3/12,                                   !- Start Date
  11/5;                                   !- End Date

OS:Site:GroundTemperature:Deep,
<<<<<<< HEAD
  {464fa381-cf9e-4213-ba9a-a0b8877be3f6}, !- Handle
=======
  {69dca672-3990-470a-906e-9ad68fc64d54}, !- Handle
>>>>>>> a49bb51b
  10.8753424657535,                       !- January Deep Ground Temperature {C}
  10.8753424657535,                       !- February Deep Ground Temperature {C}
  10.8753424657535,                       !- March Deep Ground Temperature {C}
  10.8753424657535,                       !- April Deep Ground Temperature {C}
  10.8753424657535,                       !- May Deep Ground Temperature {C}
  10.8753424657535,                       !- June Deep Ground Temperature {C}
  10.8753424657535,                       !- July Deep Ground Temperature {C}
  10.8753424657535,                       !- August Deep Ground Temperature {C}
  10.8753424657535,                       !- September Deep Ground Temperature {C}
  10.8753424657535,                       !- October Deep Ground Temperature {C}
  10.8753424657535,                       !- November Deep Ground Temperature {C}
  10.8753424657535;                       !- December Deep Ground Temperature {C}

OS:Building,
<<<<<<< HEAD
  {065a316c-d608-499d-8f94-20bafee17093}, !- Handle
=======
  {ba006ab2-397e-44ab-a31b-b41421173457}, !- Handle
>>>>>>> a49bb51b
  Building 1,                             !- Name
  ,                                       !- Building Sector Type
  180,                                    !- North Axis {deg}
  ,                                       !- Nominal Floor to Floor Height {m}
  ,                                       !- Space Type Name
  ,                                       !- Default Construction Set Name
  ,                                       !- Default Schedule Set Name
  2,                                      !- Standards Number of Stories
  2,                                      !- Standards Number of Above Ground Stories
  ,                                       !- Standards Template
  singlefamilydetached,                   !- Standards Building Type
  1;                                      !- Standards Number of Living Units

OS:AdditionalProperties,
<<<<<<< HEAD
  {98679608-4ec2-4c4d-9faf-c3101aec496c}, !- Handle
  {065a316c-d608-499d-8f94-20bafee17093}, !- Object Name
=======
  {86a14e70-fddc-47cd-b4d6-fb02e8739865}, !- Handle
  {ba006ab2-397e-44ab-a31b-b41421173457}, !- Object Name
>>>>>>> a49bb51b
  Total Units Modeled,                    !- Feature Name 1
  Integer,                                !- Feature Data Type 1
  1;                                      !- Feature Value 1

OS:ThermalZone,
<<<<<<< HEAD
  {f33b0c1d-97cf-47ba-ba0e-af797c4e1462}, !- Handle
=======
  {c2cf82c9-d9bc-4c25-9b5b-0ef4ebae2e72}, !- Handle
>>>>>>> a49bb51b
  living zone,                            !- Name
  ,                                       !- Multiplier
  ,                                       !- Ceiling Height {m}
  ,                                       !- Volume {m3}
  ,                                       !- Floor Area {m2}
  ,                                       !- Zone Inside Convection Algorithm
  ,                                       !- Zone Outside Convection Algorithm
  ,                                       !- Zone Conditioning Equipment List Name
<<<<<<< HEAD
  {b2e85297-fac0-464e-8bf5-bb2248a999b5}, !- Zone Air Inlet Port List
  {36d286ba-1992-49bc-a162-fbd423a27544}, !- Zone Air Exhaust Port List
  {bc0e904e-e613-487c-8dfe-0b46e0738786}, !- Zone Air Node Name
  {239f2e9d-bf79-4cc0-a800-d8439256a14f}, !- Zone Return Air Port List
=======
  {4ec6e5cc-663a-4ca3-91c0-b34c417ce09f}, !- Zone Air Inlet Port List
  {f79d7ebb-4509-4cac-8e67-9acbdad2656c}, !- Zone Air Exhaust Port List
  {4ac9f6c1-b74b-401e-9f9f-5b317b5b18f4}, !- Zone Air Node Name
  {e8505509-3da4-48b0-a002-6d583fe3d191}, !- Zone Return Air Port List
>>>>>>> a49bb51b
  ,                                       !- Primary Daylighting Control Name
  ,                                       !- Fraction of Zone Controlled by Primary Daylighting Control
  ,                                       !- Secondary Daylighting Control Name
  ,                                       !- Fraction of Zone Controlled by Secondary Daylighting Control
  ,                                       !- Illuminance Map Name
  ,                                       !- Group Rendering Name
  ,                                       !- Thermostat Name
  No;                                     !- Use Ideal Air Loads

OS:Node,
<<<<<<< HEAD
  {e092d6a6-a9e7-406b-8413-ed4058004215}, !- Handle
  Node 1,                                 !- Name
  {bc0e904e-e613-487c-8dfe-0b46e0738786}, !- Inlet Port
  ;                                       !- Outlet Port

OS:Connection,
  {bc0e904e-e613-487c-8dfe-0b46e0738786}, !- Handle
  {f33b0c1d-97cf-47ba-ba0e-af797c4e1462}, !- Source Object
  11,                                     !- Outlet Port
  {e092d6a6-a9e7-406b-8413-ed4058004215}, !- Target Object
  2;                                      !- Inlet Port

OS:PortList,
  {b2e85297-fac0-464e-8bf5-bb2248a999b5}, !- Handle
  {f33b0c1d-97cf-47ba-ba0e-af797c4e1462}; !- HVAC Component

OS:PortList,
  {36d286ba-1992-49bc-a162-fbd423a27544}, !- Handle
  {f33b0c1d-97cf-47ba-ba0e-af797c4e1462}; !- HVAC Component

OS:PortList,
  {239f2e9d-bf79-4cc0-a800-d8439256a14f}, !- Handle
  {f33b0c1d-97cf-47ba-ba0e-af797c4e1462}; !- HVAC Component

OS:Sizing:Zone,
  {6d7b166b-18d4-4769-b0cc-47ad9f01df17}, !- Handle
  {f33b0c1d-97cf-47ba-ba0e-af797c4e1462}, !- Zone or ZoneList Name
=======
  {584f2fda-7227-4be1-8d2d-11b3cb253071}, !- Handle
  Node 1,                                 !- Name
  {4ac9f6c1-b74b-401e-9f9f-5b317b5b18f4}, !- Inlet Port
  ;                                       !- Outlet Port

OS:Connection,
  {4ac9f6c1-b74b-401e-9f9f-5b317b5b18f4}, !- Handle
  {c2cf82c9-d9bc-4c25-9b5b-0ef4ebae2e72}, !- Source Object
  11,                                     !- Outlet Port
  {584f2fda-7227-4be1-8d2d-11b3cb253071}, !- Target Object
  2;                                      !- Inlet Port

OS:PortList,
  {4ec6e5cc-663a-4ca3-91c0-b34c417ce09f}, !- Handle
  {c2cf82c9-d9bc-4c25-9b5b-0ef4ebae2e72}; !- HVAC Component

OS:PortList,
  {f79d7ebb-4509-4cac-8e67-9acbdad2656c}, !- Handle
  {c2cf82c9-d9bc-4c25-9b5b-0ef4ebae2e72}; !- HVAC Component

OS:PortList,
  {e8505509-3da4-48b0-a002-6d583fe3d191}, !- Handle
  {c2cf82c9-d9bc-4c25-9b5b-0ef4ebae2e72}; !- HVAC Component

OS:Sizing:Zone,
  {56a3b4fa-74ee-4fb7-a786-e7405fd8bc10}, !- Handle
  {c2cf82c9-d9bc-4c25-9b5b-0ef4ebae2e72}, !- Zone or ZoneList Name
>>>>>>> a49bb51b
  SupplyAirTemperature,                   !- Zone Cooling Design Supply Air Temperature Input Method
  14,                                     !- Zone Cooling Design Supply Air Temperature {C}
  11.11,                                  !- Zone Cooling Design Supply Air Temperature Difference {deltaC}
  SupplyAirTemperature,                   !- Zone Heating Design Supply Air Temperature Input Method
  40,                                     !- Zone Heating Design Supply Air Temperature {C}
  11.11,                                  !- Zone Heating Design Supply Air Temperature Difference {deltaC}
  0.0085,                                 !- Zone Cooling Design Supply Air Humidity Ratio {kg-H2O/kg-air}
  0.008,                                  !- Zone Heating Design Supply Air Humidity Ratio {kg-H2O/kg-air}
  ,                                       !- Zone Heating Sizing Factor
  ,                                       !- Zone Cooling Sizing Factor
  DesignDay,                              !- Cooling Design Air Flow Method
  ,                                       !- Cooling Design Air Flow Rate {m3/s}
  ,                                       !- Cooling Minimum Air Flow per Zone Floor Area {m3/s-m2}
  ,                                       !- Cooling Minimum Air Flow {m3/s}
  ,                                       !- Cooling Minimum Air Flow Fraction
  DesignDay,                              !- Heating Design Air Flow Method
  ,                                       !- Heating Design Air Flow Rate {m3/s}
  ,                                       !- Heating Maximum Air Flow per Zone Floor Area {m3/s-m2}
  ,                                       !- Heating Maximum Air Flow {m3/s}
  ,                                       !- Heating Maximum Air Flow Fraction
  No,                                     !- Account for Dedicated Outdoor Air System
  NeutralSupplyAir,                       !- Dedicated Outdoor Air System Control Strategy
  autosize,                               !- Dedicated Outdoor Air Low Setpoint Temperature for Design {C}
  autosize;                               !- Dedicated Outdoor Air High Setpoint Temperature for Design {C}

OS:ZoneHVAC:EquipmentList,
<<<<<<< HEAD
  {a79bbfe5-0cf6-435f-ad47-f5071c208f79}, !- Handle
  Zone HVAC Equipment List 1,             !- Name
  {f33b0c1d-97cf-47ba-ba0e-af797c4e1462}, !- Thermal Zone
  SequentialLoad,                         !- Load Distribution Scheme
  {cd043b69-77ad-4c83-8ba4-9f24d299a97d}, !- Zone Equipment 1
=======
  {a06c06b1-701a-4341-8400-7750d26efd68}, !- Handle
  Zone HVAC Equipment List 1,             !- Name
  {c2cf82c9-d9bc-4c25-9b5b-0ef4ebae2e72}, !- Thermal Zone
  SequentialLoad,                         !- Load Distribution Scheme
  {081bec10-3c1b-4cd1-a703-3f640b745c74}, !- Zone Equipment 1
>>>>>>> a49bb51b
  1,                                      !- Zone Equipment Cooling Sequence 1
  1,                                      !- Zone Equipment Heating or No-Load Sequence 1
  ,                                       !- Zone Equipment Sequential Cooling Fraction Schedule Name 1
  ;                                       !- Zone Equipment Sequential Heating Fraction Schedule Name 1

OS:Space,
<<<<<<< HEAD
  {41e1ed0e-2412-4f2b-8cd0-93fd94e55e96}, !- Handle
  living space,                           !- Name
  {f1498251-aa37-475f-93f1-199000dcc531}, !- Space Type Name
=======
  {ec2e0406-8b84-4f7b-a242-f9fa56010c15}, !- Handle
  living space,                           !- Name
  {2dc9ebd9-ba3d-402e-b573-fbf259b1ec47}, !- Space Type Name
>>>>>>> a49bb51b
  ,                                       !- Default Construction Set Name
  ,                                       !- Default Schedule Set Name
  -0,                                     !- Direction of Relative North {deg}
  0,                                      !- X Origin {m}
  0,                                      !- Y Origin {m}
  0,                                      !- Z Origin {m}
  ,                                       !- Building Story Name
<<<<<<< HEAD
  {f33b0c1d-97cf-47ba-ba0e-af797c4e1462}, !- Thermal Zone Name
  ,                                       !- Part of Total Floor Area
  ,                                       !- Design Specification Outdoor Air Object Name
  {689018bd-339b-405e-96bb-707d31f9888f}; !- Building Unit Name

OS:Surface,
  {4ef40674-bae7-45a0-91a3-b20dd43355b0}, !- Handle
  Surface 1,                              !- Name
  Floor,                                  !- Surface Type
  ,                                       !- Construction Name
  {41e1ed0e-2412-4f2b-8cd0-93fd94e55e96}, !- Space Name
=======
  {c2cf82c9-d9bc-4c25-9b5b-0ef4ebae2e72}, !- Thermal Zone Name
  ,                                       !- Part of Total Floor Area
  ,                                       !- Design Specification Outdoor Air Object Name
  {c829bd9b-a926-4b27-8d08-38a859836b44}; !- Building Unit Name

OS:Surface,
  {8375e5c8-0feb-4939-b9f4-448aef3ba3ec}, !- Handle
  Surface 1,                              !- Name
  Floor,                                  !- Surface Type
  ,                                       !- Construction Name
  {ec2e0406-8b84-4f7b-a242-f9fa56010c15}, !- Space Name
>>>>>>> a49bb51b
  Foundation,                             !- Outside Boundary Condition
  ,                                       !- Outside Boundary Condition Object
  NoSun,                                  !- Sun Exposure
  NoWind,                                 !- Wind Exposure
  ,                                       !- View Factor to Ground
  ,                                       !- Number of Vertices
  0, 0, 0,                                !- X,Y,Z Vertex 1 {m}
  0, 6.81553519541936, 0,                 !- X,Y,Z Vertex 2 {m}
  13.6310703908387, 6.81553519541936, 0,  !- X,Y,Z Vertex 3 {m}
  13.6310703908387, 0, 0;                 !- X,Y,Z Vertex 4 {m}

OS:Surface,
<<<<<<< HEAD
  {5c415f7d-d0ec-4758-a671-5f9f148fc15f}, !- Handle
  Surface 2,                              !- Name
  Wall,                                   !- Surface Type
  ,                                       !- Construction Name
  {41e1ed0e-2412-4f2b-8cd0-93fd94e55e96}, !- Space Name
=======
  {f6f14333-6aa8-4181-bab0-1b719ab41f8c}, !- Handle
  Surface 2,                              !- Name
  Wall,                                   !- Surface Type
  ,                                       !- Construction Name
  {ec2e0406-8b84-4f7b-a242-f9fa56010c15}, !- Space Name
>>>>>>> a49bb51b
  Outdoors,                               !- Outside Boundary Condition
  ,                                       !- Outside Boundary Condition Object
  SunExposed,                             !- Sun Exposure
  WindExposed,                            !- Wind Exposure
  ,                                       !- View Factor to Ground
  ,                                       !- Number of Vertices
  0, 6.81553519541936, 2.4384,            !- X,Y,Z Vertex 1 {m}
  0, 6.81553519541936, 0,                 !- X,Y,Z Vertex 2 {m}
  0, 0, 0,                                !- X,Y,Z Vertex 3 {m}
  0, 0, 2.4384;                           !- X,Y,Z Vertex 4 {m}

OS:Surface,
<<<<<<< HEAD
  {d0e67d58-2c86-4c94-8e59-53add9ad3737}, !- Handle
  Surface 3,                              !- Name
  Wall,                                   !- Surface Type
  ,                                       !- Construction Name
  {41e1ed0e-2412-4f2b-8cd0-93fd94e55e96}, !- Space Name
=======
  {10f43a20-f9f8-432b-8f77-5fd45dd3d6f8}, !- Handle
  Surface 3,                              !- Name
  Wall,                                   !- Surface Type
  ,                                       !- Construction Name
  {ec2e0406-8b84-4f7b-a242-f9fa56010c15}, !- Space Name
>>>>>>> a49bb51b
  Outdoors,                               !- Outside Boundary Condition
  ,                                       !- Outside Boundary Condition Object
  SunExposed,                             !- Sun Exposure
  WindExposed,                            !- Wind Exposure
  ,                                       !- View Factor to Ground
  ,                                       !- Number of Vertices
  13.6310703908387, 6.81553519541936, 2.4384, !- X,Y,Z Vertex 1 {m}
  13.6310703908387, 6.81553519541936, 0,  !- X,Y,Z Vertex 2 {m}
  0, 6.81553519541936, 0,                 !- X,Y,Z Vertex 3 {m}
  0, 6.81553519541936, 2.4384;            !- X,Y,Z Vertex 4 {m}

OS:Surface,
<<<<<<< HEAD
  {52fbaef4-a09f-40eb-8f51-2a5d69e3eb43}, !- Handle
  Surface 4,                              !- Name
  Wall,                                   !- Surface Type
  ,                                       !- Construction Name
  {41e1ed0e-2412-4f2b-8cd0-93fd94e55e96}, !- Space Name
=======
  {0429deea-60c8-4471-ac12-47771bc2be64}, !- Handle
  Surface 4,                              !- Name
  Wall,                                   !- Surface Type
  ,                                       !- Construction Name
  {ec2e0406-8b84-4f7b-a242-f9fa56010c15}, !- Space Name
>>>>>>> a49bb51b
  Outdoors,                               !- Outside Boundary Condition
  ,                                       !- Outside Boundary Condition Object
  SunExposed,                             !- Sun Exposure
  WindExposed,                            !- Wind Exposure
  ,                                       !- View Factor to Ground
  ,                                       !- Number of Vertices
  13.6310703908387, 0, 2.4384,            !- X,Y,Z Vertex 1 {m}
  13.6310703908387, 0, 0,                 !- X,Y,Z Vertex 2 {m}
  13.6310703908387, 6.81553519541936, 0,  !- X,Y,Z Vertex 3 {m}
  13.6310703908387, 6.81553519541936, 2.4384; !- X,Y,Z Vertex 4 {m}

OS:Surface,
<<<<<<< HEAD
  {ef6664e4-d30f-48dd-a275-72455d27d346}, !- Handle
  Surface 5,                              !- Name
  Wall,                                   !- Surface Type
  ,                                       !- Construction Name
  {41e1ed0e-2412-4f2b-8cd0-93fd94e55e96}, !- Space Name
=======
  {dbc45af0-c22c-4db5-a2fa-7218cebd3947}, !- Handle
  Surface 5,                              !- Name
  Wall,                                   !- Surface Type
  ,                                       !- Construction Name
  {ec2e0406-8b84-4f7b-a242-f9fa56010c15}, !- Space Name
>>>>>>> a49bb51b
  Outdoors,                               !- Outside Boundary Condition
  ,                                       !- Outside Boundary Condition Object
  SunExposed,                             !- Sun Exposure
  WindExposed,                            !- Wind Exposure
  ,                                       !- View Factor to Ground
  ,                                       !- Number of Vertices
  0, 0, 2.4384,                           !- X,Y,Z Vertex 1 {m}
  0, 0, 0,                                !- X,Y,Z Vertex 2 {m}
  13.6310703908387, 0, 0,                 !- X,Y,Z Vertex 3 {m}
  13.6310703908387, 0, 2.4384;            !- X,Y,Z Vertex 4 {m}

OS:Surface,
<<<<<<< HEAD
  {5580c489-658b-4049-a07a-4e247435c409}, !- Handle
  Surface 6,                              !- Name
  RoofCeiling,                            !- Surface Type
  ,                                       !- Construction Name
  {41e1ed0e-2412-4f2b-8cd0-93fd94e55e96}, !- Space Name
  Surface,                                !- Outside Boundary Condition
  {46a4d47b-a985-43f8-8237-e962b99cae5d}, !- Outside Boundary Condition Object
=======
  {88093747-45bb-4b7e-8cac-b18dddaca964}, !- Handle
  Surface 6,                              !- Name
  RoofCeiling,                            !- Surface Type
  ,                                       !- Construction Name
  {ec2e0406-8b84-4f7b-a242-f9fa56010c15}, !- Space Name
  Surface,                                !- Outside Boundary Condition
  {f55def8a-6667-4b2b-99a0-00cbc2d33dfc}, !- Outside Boundary Condition Object
>>>>>>> a49bb51b
  NoSun,                                  !- Sun Exposure
  NoWind,                                 !- Wind Exposure
  ,                                       !- View Factor to Ground
  ,                                       !- Number of Vertices
  13.6310703908387, 0, 2.4384,            !- X,Y,Z Vertex 1 {m}
  13.6310703908387, 6.81553519541936, 2.4384, !- X,Y,Z Vertex 2 {m}
  0, 6.81553519541936, 2.4384,            !- X,Y,Z Vertex 3 {m}
  0, 0, 2.4384;                           !- X,Y,Z Vertex 4 {m}

OS:SpaceType,
<<<<<<< HEAD
  {f1498251-aa37-475f-93f1-199000dcc531}, !- Handle
=======
  {2dc9ebd9-ba3d-402e-b573-fbf259b1ec47}, !- Handle
>>>>>>> a49bb51b
  Space Type 1,                           !- Name
  ,                                       !- Default Construction Set Name
  ,                                       !- Default Schedule Set Name
  ,                                       !- Group Rendering Name
  ,                                       !- Design Specification Outdoor Air Object Name
  ,                                       !- Standards Template
  ,                                       !- Standards Building Type
  living;                                 !- Standards Space Type

OS:Space,
<<<<<<< HEAD
  {15dae795-44f7-4867-aa32-a675b6fedc7a}, !- Handle
  living space|story 2,                   !- Name
  {f1498251-aa37-475f-93f1-199000dcc531}, !- Space Type Name
=======
  {45dd18c1-dd90-4c2d-b893-fba09573a99b}, !- Handle
  living space|story 2,                   !- Name
  {2dc9ebd9-ba3d-402e-b573-fbf259b1ec47}, !- Space Type Name
>>>>>>> a49bb51b
  ,                                       !- Default Construction Set Name
  ,                                       !- Default Schedule Set Name
  -0,                                     !- Direction of Relative North {deg}
  0,                                      !- X Origin {m}
  0,                                      !- Y Origin {m}
  2.4384,                                 !- Z Origin {m}
  ,                                       !- Building Story Name
<<<<<<< HEAD
  {f33b0c1d-97cf-47ba-ba0e-af797c4e1462}, !- Thermal Zone Name
  ,                                       !- Part of Total Floor Area
  ,                                       !- Design Specification Outdoor Air Object Name
  {689018bd-339b-405e-96bb-707d31f9888f}; !- Building Unit Name

OS:Surface,
  {46a4d47b-a985-43f8-8237-e962b99cae5d}, !- Handle
  Surface 7,                              !- Name
  Floor,                                  !- Surface Type
  ,                                       !- Construction Name
  {15dae795-44f7-4867-aa32-a675b6fedc7a}, !- Space Name
  Surface,                                !- Outside Boundary Condition
  {5580c489-658b-4049-a07a-4e247435c409}, !- Outside Boundary Condition Object
=======
  {c2cf82c9-d9bc-4c25-9b5b-0ef4ebae2e72}, !- Thermal Zone Name
  ,                                       !- Part of Total Floor Area
  ,                                       !- Design Specification Outdoor Air Object Name
  {c829bd9b-a926-4b27-8d08-38a859836b44}; !- Building Unit Name

OS:Surface,
  {f55def8a-6667-4b2b-99a0-00cbc2d33dfc}, !- Handle
  Surface 7,                              !- Name
  Floor,                                  !- Surface Type
  ,                                       !- Construction Name
  {45dd18c1-dd90-4c2d-b893-fba09573a99b}, !- Space Name
  Surface,                                !- Outside Boundary Condition
  {88093747-45bb-4b7e-8cac-b18dddaca964}, !- Outside Boundary Condition Object
>>>>>>> a49bb51b
  NoSun,                                  !- Sun Exposure
  NoWind,                                 !- Wind Exposure
  ,                                       !- View Factor to Ground
  ,                                       !- Number of Vertices
  0, 0, 0,                                !- X,Y,Z Vertex 1 {m}
  0, 6.81553519541936, 0,                 !- X,Y,Z Vertex 2 {m}
  13.6310703908387, 6.81553519541936, 0,  !- X,Y,Z Vertex 3 {m}
  13.6310703908387, 0, 0;                 !- X,Y,Z Vertex 4 {m}

OS:Surface,
<<<<<<< HEAD
  {860385c0-eaf1-4aca-a47a-931a92fd0d02}, !- Handle
  Surface 8,                              !- Name
  Wall,                                   !- Surface Type
  ,                                       !- Construction Name
  {15dae795-44f7-4867-aa32-a675b6fedc7a}, !- Space Name
=======
  {436b359e-1919-469b-b764-5046b7618a10}, !- Handle
  Surface 8,                              !- Name
  Wall,                                   !- Surface Type
  ,                                       !- Construction Name
  {45dd18c1-dd90-4c2d-b893-fba09573a99b}, !- Space Name
>>>>>>> a49bb51b
  Outdoors,                               !- Outside Boundary Condition
  ,                                       !- Outside Boundary Condition Object
  SunExposed,                             !- Sun Exposure
  WindExposed,                            !- Wind Exposure
  ,                                       !- View Factor to Ground
  ,                                       !- Number of Vertices
  0, 6.81553519541936, 2.4384,            !- X,Y,Z Vertex 1 {m}
  0, 6.81553519541936, 0,                 !- X,Y,Z Vertex 2 {m}
  0, 0, 0,                                !- X,Y,Z Vertex 3 {m}
  0, 0, 2.4384;                           !- X,Y,Z Vertex 4 {m}

OS:Surface,
<<<<<<< HEAD
  {3e84eadb-fc0f-4092-979b-64ab43d2bd7e}, !- Handle
  Surface 9,                              !- Name
  Wall,                                   !- Surface Type
  ,                                       !- Construction Name
  {15dae795-44f7-4867-aa32-a675b6fedc7a}, !- Space Name
=======
  {66ec297c-a7e1-4364-98b7-2b2c8686fba9}, !- Handle
  Surface 9,                              !- Name
  Wall,                                   !- Surface Type
  ,                                       !- Construction Name
  {45dd18c1-dd90-4c2d-b893-fba09573a99b}, !- Space Name
>>>>>>> a49bb51b
  Outdoors,                               !- Outside Boundary Condition
  ,                                       !- Outside Boundary Condition Object
  SunExposed,                             !- Sun Exposure
  WindExposed,                            !- Wind Exposure
  ,                                       !- View Factor to Ground
  ,                                       !- Number of Vertices
  13.6310703908387, 6.81553519541936, 2.4384, !- X,Y,Z Vertex 1 {m}
  13.6310703908387, 6.81553519541936, 0,  !- X,Y,Z Vertex 2 {m}
  0, 6.81553519541936, 0,                 !- X,Y,Z Vertex 3 {m}
  0, 6.81553519541936, 2.4384;            !- X,Y,Z Vertex 4 {m}

OS:Surface,
<<<<<<< HEAD
  {ff04e367-de45-40cd-8378-a29706ad1d08}, !- Handle
  Surface 10,                             !- Name
  Wall,                                   !- Surface Type
  ,                                       !- Construction Name
  {15dae795-44f7-4867-aa32-a675b6fedc7a}, !- Space Name
=======
  {dfe8be1e-15e8-4d71-94d5-1fe315dac136}, !- Handle
  Surface 10,                             !- Name
  Wall,                                   !- Surface Type
  ,                                       !- Construction Name
  {45dd18c1-dd90-4c2d-b893-fba09573a99b}, !- Space Name
>>>>>>> a49bb51b
  Outdoors,                               !- Outside Boundary Condition
  ,                                       !- Outside Boundary Condition Object
  SunExposed,                             !- Sun Exposure
  WindExposed,                            !- Wind Exposure
  ,                                       !- View Factor to Ground
  ,                                       !- Number of Vertices
  13.6310703908387, 0, 2.4384,            !- X,Y,Z Vertex 1 {m}
  13.6310703908387, 0, 0,                 !- X,Y,Z Vertex 2 {m}
  13.6310703908387, 6.81553519541936, 0,  !- X,Y,Z Vertex 3 {m}
  13.6310703908387, 6.81553519541936, 2.4384; !- X,Y,Z Vertex 4 {m}

OS:Surface,
<<<<<<< HEAD
  {da409d76-6837-418f-8880-0c0d6fce927e}, !- Handle
  Surface 11,                             !- Name
  Wall,                                   !- Surface Type
  ,                                       !- Construction Name
  {15dae795-44f7-4867-aa32-a675b6fedc7a}, !- Space Name
=======
  {dd77c320-6649-4443-b943-2aec6c33984f}, !- Handle
  Surface 11,                             !- Name
  Wall,                                   !- Surface Type
  ,                                       !- Construction Name
  {45dd18c1-dd90-4c2d-b893-fba09573a99b}, !- Space Name
>>>>>>> a49bb51b
  Outdoors,                               !- Outside Boundary Condition
  ,                                       !- Outside Boundary Condition Object
  SunExposed,                             !- Sun Exposure
  WindExposed,                            !- Wind Exposure
  ,                                       !- View Factor to Ground
  ,                                       !- Number of Vertices
  0, 0, 2.4384,                           !- X,Y,Z Vertex 1 {m}
  0, 0, 0,                                !- X,Y,Z Vertex 2 {m}
  13.6310703908387, 0, 0,                 !- X,Y,Z Vertex 3 {m}
  13.6310703908387, 0, 2.4384;            !- X,Y,Z Vertex 4 {m}

OS:Surface,
<<<<<<< HEAD
  {a9edd502-b4eb-4654-aed7-735c54acad64}, !- Handle
  Surface 12,                             !- Name
  RoofCeiling,                            !- Surface Type
  ,                                       !- Construction Name
  {15dae795-44f7-4867-aa32-a675b6fedc7a}, !- Space Name
  Surface,                                !- Outside Boundary Condition
  {2bdde76c-b41f-4704-801c-ab26fb69a99a}, !- Outside Boundary Condition Object
=======
  {501f8d74-56eb-47e7-ae40-e75f21b53b88}, !- Handle
  Surface 12,                             !- Name
  RoofCeiling,                            !- Surface Type
  ,                                       !- Construction Name
  {45dd18c1-dd90-4c2d-b893-fba09573a99b}, !- Space Name
  Surface,                                !- Outside Boundary Condition
  {762cdd76-df8a-4347-b103-33ca9b1d8b10}, !- Outside Boundary Condition Object
>>>>>>> a49bb51b
  NoSun,                                  !- Sun Exposure
  NoWind,                                 !- Wind Exposure
  ,                                       !- View Factor to Ground
  ,                                       !- Number of Vertices
  13.6310703908387, 0, 2.4384,            !- X,Y,Z Vertex 1 {m}
  13.6310703908387, 6.81553519541936, 2.4384, !- X,Y,Z Vertex 2 {m}
  0, 6.81553519541936, 2.4384,            !- X,Y,Z Vertex 3 {m}
  0, 0, 2.4384;                           !- X,Y,Z Vertex 4 {m}

OS:Surface,
<<<<<<< HEAD
  {2bdde76c-b41f-4704-801c-ab26fb69a99a}, !- Handle
  Surface 13,                             !- Name
  Floor,                                  !- Surface Type
  ,                                       !- Construction Name
  {5cfe21c8-8092-42dc-bc48-c52ea0172902}, !- Space Name
  Surface,                                !- Outside Boundary Condition
  {a9edd502-b4eb-4654-aed7-735c54acad64}, !- Outside Boundary Condition Object
=======
  {762cdd76-df8a-4347-b103-33ca9b1d8b10}, !- Handle
  Surface 13,                             !- Name
  Floor,                                  !- Surface Type
  ,                                       !- Construction Name
  {b6ade459-624e-42b6-945e-b3e896586819}, !- Space Name
  Surface,                                !- Outside Boundary Condition
  {501f8d74-56eb-47e7-ae40-e75f21b53b88}, !- Outside Boundary Condition Object
>>>>>>> a49bb51b
  NoSun,                                  !- Sun Exposure
  NoWind,                                 !- Wind Exposure
  ,                                       !- View Factor to Ground
  ,                                       !- Number of Vertices
  0, 6.81553519541936, 0,                 !- X,Y,Z Vertex 1 {m}
  13.6310703908387, 6.81553519541936, 0,  !- X,Y,Z Vertex 2 {m}
  13.6310703908387, 0, 0,                 !- X,Y,Z Vertex 3 {m}
  0, 0, 0;                                !- X,Y,Z Vertex 4 {m}

OS:Surface,
<<<<<<< HEAD
  {ba77a6b7-04b9-4f12-a5a7-8129f304fc9f}, !- Handle
  Surface 14,                             !- Name
  RoofCeiling,                            !- Surface Type
  ,                                       !- Construction Name
  {5cfe21c8-8092-42dc-bc48-c52ea0172902}, !- Space Name
=======
  {59d66b6f-7410-4748-8eb9-8a193cb21d2f}, !- Handle
  Surface 14,                             !- Name
  RoofCeiling,                            !- Surface Type
  ,                                       !- Construction Name
  {b6ade459-624e-42b6-945e-b3e896586819}, !- Space Name
>>>>>>> a49bb51b
  Outdoors,                               !- Outside Boundary Condition
  ,                                       !- Outside Boundary Condition Object
  SunExposed,                             !- Sun Exposure
  WindExposed,                            !- Wind Exposure
  ,                                       !- View Factor to Ground
  ,                                       !- Number of Vertices
  13.6310703908387, 3.40776759770968, 2.00868379885484, !- X,Y,Z Vertex 1 {m}
  0, 3.40776759770968, 2.00868379885484,  !- X,Y,Z Vertex 2 {m}
  0, 0, 0.3048,                           !- X,Y,Z Vertex 3 {m}
  13.6310703908387, 0, 0.3048;            !- X,Y,Z Vertex 4 {m}

OS:Surface,
<<<<<<< HEAD
  {e1f8aa3e-36d4-4e9c-89d3-2723c356a4a7}, !- Handle
  Surface 15,                             !- Name
  RoofCeiling,                            !- Surface Type
  ,                                       !- Construction Name
  {5cfe21c8-8092-42dc-bc48-c52ea0172902}, !- Space Name
=======
  {7c20ad7f-4e1a-45ad-a646-ac2d2b4bd008}, !- Handle
  Surface 15,                             !- Name
  RoofCeiling,                            !- Surface Type
  ,                                       !- Construction Name
  {b6ade459-624e-42b6-945e-b3e896586819}, !- Space Name
>>>>>>> a49bb51b
  Outdoors,                               !- Outside Boundary Condition
  ,                                       !- Outside Boundary Condition Object
  SunExposed,                             !- Sun Exposure
  WindExposed,                            !- Wind Exposure
  ,                                       !- View Factor to Ground
  ,                                       !- Number of Vertices
  0, 3.40776759770968, 2.00868379885484,  !- X,Y,Z Vertex 1 {m}
  13.6310703908387, 3.40776759770968, 2.00868379885484, !- X,Y,Z Vertex 2 {m}
  13.6310703908387, 6.81553519541936, 0.3048, !- X,Y,Z Vertex 3 {m}
  0, 6.81553519541936, 0.3048;            !- X,Y,Z Vertex 4 {m}

OS:Surface,
<<<<<<< HEAD
  {999cc836-4b98-43c6-8e69-b1cd41fe92f2}, !- Handle
  Surface 16,                             !- Name
  Wall,                                   !- Surface Type
  ,                                       !- Construction Name
  {5cfe21c8-8092-42dc-bc48-c52ea0172902}, !- Space Name
=======
  {f4e22c2d-ffe2-4420-bda2-57074c1f3602}, !- Handle
  Surface 16,                             !- Name
  Wall,                                   !- Surface Type
  ,                                       !- Construction Name
  {b6ade459-624e-42b6-945e-b3e896586819}, !- Space Name
>>>>>>> a49bb51b
  Outdoors,                               !- Outside Boundary Condition
  ,                                       !- Outside Boundary Condition Object
  SunExposed,                             !- Sun Exposure
  WindExposed,                            !- Wind Exposure
  ,                                       !- View Factor to Ground
  ,                                       !- Number of Vertices
  0, 3.40776759770968, 1.70388379885484,  !- X,Y,Z Vertex 1 {m}
  0, 6.81553519541936, 0,                 !- X,Y,Z Vertex 2 {m}
  0, 0, 0;                                !- X,Y,Z Vertex 3 {m}

OS:Surface,
<<<<<<< HEAD
  {8b4a2e14-f589-4143-9779-52dea59e6bac}, !- Handle
  Surface 17,                             !- Name
  Wall,                                   !- Surface Type
  ,                                       !- Construction Name
  {5cfe21c8-8092-42dc-bc48-c52ea0172902}, !- Space Name
=======
  {a2ac82aa-0152-4b0b-ac72-1a02c48a6e3b}, !- Handle
  Surface 17,                             !- Name
  Wall,                                   !- Surface Type
  ,                                       !- Construction Name
  {b6ade459-624e-42b6-945e-b3e896586819}, !- Space Name
>>>>>>> a49bb51b
  Outdoors,                               !- Outside Boundary Condition
  ,                                       !- Outside Boundary Condition Object
  SunExposed,                             !- Sun Exposure
  WindExposed,                            !- Wind Exposure
  ,                                       !- View Factor to Ground
  ,                                       !- Number of Vertices
  13.6310703908387, 3.40776759770968, 1.70388379885484, !- X,Y,Z Vertex 1 {m}
  13.6310703908387, 0, 0,                 !- X,Y,Z Vertex 2 {m}
  13.6310703908387, 6.81553519541936, 0;  !- X,Y,Z Vertex 3 {m}

OS:Space,
<<<<<<< HEAD
  {5cfe21c8-8092-42dc-bc48-c52ea0172902}, !- Handle
  unfinished attic space,                 !- Name
  {eaa0eab9-db78-481e-bac1-2eacd99eaedc}, !- Space Type Name
=======
  {b6ade459-624e-42b6-945e-b3e896586819}, !- Handle
  unfinished attic space,                 !- Name
  {e41651e8-e31c-4ad5-9b45-1fe60b25adea}, !- Space Type Name
>>>>>>> a49bb51b
  ,                                       !- Default Construction Set Name
  ,                                       !- Default Schedule Set Name
  -0,                                     !- Direction of Relative North {deg}
  0,                                      !- X Origin {m}
  0,                                      !- Y Origin {m}
  4.8768,                                 !- Z Origin {m}
  ,                                       !- Building Story Name
<<<<<<< HEAD
  {5fae4f5b-32d5-4661-b2a4-c964eaabfef4}; !- Thermal Zone Name

OS:ThermalZone,
  {5fae4f5b-32d5-4661-b2a4-c964eaabfef4}, !- Handle
=======
  {1054c9a4-aa44-4d52-9854-824455f05975}; !- Thermal Zone Name

OS:ThermalZone,
  {1054c9a4-aa44-4d52-9854-824455f05975}, !- Handle
>>>>>>> a49bb51b
  unfinished attic zone,                  !- Name
  ,                                       !- Multiplier
  ,                                       !- Ceiling Height {m}
  ,                                       !- Volume {m3}
  ,                                       !- Floor Area {m2}
  ,                                       !- Zone Inside Convection Algorithm
  ,                                       !- Zone Outside Convection Algorithm
  ,                                       !- Zone Conditioning Equipment List Name
<<<<<<< HEAD
  {aef05dbf-5a43-44d4-8e41-38a3abc43005}, !- Zone Air Inlet Port List
  {62bec217-9767-4365-a577-83ef39ea3e7b}, !- Zone Air Exhaust Port List
  {d165b9a4-d1ef-4e97-ace8-aa0f2295bbe4}, !- Zone Air Node Name
  {ba34360b-3e83-478f-8367-a07d1ceda413}, !- Zone Return Air Port List
=======
  {768c22d5-9aeb-4168-9977-d38805467d8d}, !- Zone Air Inlet Port List
  {83aada35-7e86-4fbb-85b3-6f180b0539dd}, !- Zone Air Exhaust Port List
  {9609519c-e938-448e-80e9-7a8aac9c44b0}, !- Zone Air Node Name
  {e564a64f-c735-4507-bc26-9737cc61c8f5}, !- Zone Return Air Port List
>>>>>>> a49bb51b
  ,                                       !- Primary Daylighting Control Name
  ,                                       !- Fraction of Zone Controlled by Primary Daylighting Control
  ,                                       !- Secondary Daylighting Control Name
  ,                                       !- Fraction of Zone Controlled by Secondary Daylighting Control
  ,                                       !- Illuminance Map Name
  ,                                       !- Group Rendering Name
  ,                                       !- Thermostat Name
  No;                                     !- Use Ideal Air Loads

OS:Node,
<<<<<<< HEAD
  {59374b80-d1be-43f6-91d4-50dd54cbda77}, !- Handle
  Node 2,                                 !- Name
  {d165b9a4-d1ef-4e97-ace8-aa0f2295bbe4}, !- Inlet Port
  ;                                       !- Outlet Port

OS:Connection,
  {d165b9a4-d1ef-4e97-ace8-aa0f2295bbe4}, !- Handle
  {5fae4f5b-32d5-4661-b2a4-c964eaabfef4}, !- Source Object
  11,                                     !- Outlet Port
  {59374b80-d1be-43f6-91d4-50dd54cbda77}, !- Target Object
  2;                                      !- Inlet Port

OS:PortList,
  {aef05dbf-5a43-44d4-8e41-38a3abc43005}, !- Handle
  {5fae4f5b-32d5-4661-b2a4-c964eaabfef4}; !- HVAC Component

OS:PortList,
  {62bec217-9767-4365-a577-83ef39ea3e7b}, !- Handle
  {5fae4f5b-32d5-4661-b2a4-c964eaabfef4}; !- HVAC Component

OS:PortList,
  {ba34360b-3e83-478f-8367-a07d1ceda413}, !- Handle
  {5fae4f5b-32d5-4661-b2a4-c964eaabfef4}; !- HVAC Component

OS:Sizing:Zone,
  {5c9edb3e-98ae-44c8-aee8-067386fcd09d}, !- Handle
  {5fae4f5b-32d5-4661-b2a4-c964eaabfef4}, !- Zone or ZoneList Name
=======
  {c314909d-b819-4ed6-892f-02c050d4c302}, !- Handle
  Node 2,                                 !- Name
  {9609519c-e938-448e-80e9-7a8aac9c44b0}, !- Inlet Port
  ;                                       !- Outlet Port

OS:Connection,
  {9609519c-e938-448e-80e9-7a8aac9c44b0}, !- Handle
  {1054c9a4-aa44-4d52-9854-824455f05975}, !- Source Object
  11,                                     !- Outlet Port
  {c314909d-b819-4ed6-892f-02c050d4c302}, !- Target Object
  2;                                      !- Inlet Port

OS:PortList,
  {768c22d5-9aeb-4168-9977-d38805467d8d}, !- Handle
  {1054c9a4-aa44-4d52-9854-824455f05975}; !- HVAC Component

OS:PortList,
  {83aada35-7e86-4fbb-85b3-6f180b0539dd}, !- Handle
  {1054c9a4-aa44-4d52-9854-824455f05975}; !- HVAC Component

OS:PortList,
  {e564a64f-c735-4507-bc26-9737cc61c8f5}, !- Handle
  {1054c9a4-aa44-4d52-9854-824455f05975}; !- HVAC Component

OS:Sizing:Zone,
  {3825fc04-507a-467b-af4c-a2c641ed23d8}, !- Handle
  {1054c9a4-aa44-4d52-9854-824455f05975}, !- Zone or ZoneList Name
>>>>>>> a49bb51b
  SupplyAirTemperature,                   !- Zone Cooling Design Supply Air Temperature Input Method
  14,                                     !- Zone Cooling Design Supply Air Temperature {C}
  11.11,                                  !- Zone Cooling Design Supply Air Temperature Difference {deltaC}
  SupplyAirTemperature,                   !- Zone Heating Design Supply Air Temperature Input Method
  40,                                     !- Zone Heating Design Supply Air Temperature {C}
  11.11,                                  !- Zone Heating Design Supply Air Temperature Difference {deltaC}
  0.0085,                                 !- Zone Cooling Design Supply Air Humidity Ratio {kg-H2O/kg-air}
  0.008,                                  !- Zone Heating Design Supply Air Humidity Ratio {kg-H2O/kg-air}
  ,                                       !- Zone Heating Sizing Factor
  ,                                       !- Zone Cooling Sizing Factor
  DesignDay,                              !- Cooling Design Air Flow Method
  ,                                       !- Cooling Design Air Flow Rate {m3/s}
  ,                                       !- Cooling Minimum Air Flow per Zone Floor Area {m3/s-m2}
  ,                                       !- Cooling Minimum Air Flow {m3/s}
  ,                                       !- Cooling Minimum Air Flow Fraction
  DesignDay,                              !- Heating Design Air Flow Method
  ,                                       !- Heating Design Air Flow Rate {m3/s}
  ,                                       !- Heating Maximum Air Flow per Zone Floor Area {m3/s-m2}
  ,                                       !- Heating Maximum Air Flow {m3/s}
  ,                                       !- Heating Maximum Air Flow Fraction
  No,                                     !- Account for Dedicated Outdoor Air System
  NeutralSupplyAir,                       !- Dedicated Outdoor Air System Control Strategy
  autosize,                               !- Dedicated Outdoor Air Low Setpoint Temperature for Design {C}
  autosize;                               !- Dedicated Outdoor Air High Setpoint Temperature for Design {C}

OS:ZoneHVAC:EquipmentList,
<<<<<<< HEAD
  {85ca7bcd-aaaa-4e06-82a7-e634d3e2723d}, !- Handle
  Zone HVAC Equipment List 2,             !- Name
  {5fae4f5b-32d5-4661-b2a4-c964eaabfef4}; !- Thermal Zone

OS:SpaceType,
  {eaa0eab9-db78-481e-bac1-2eacd99eaedc}, !- Handle
=======
  {4eb98dcf-5540-40f5-838c-885438af6658}, !- Handle
  Zone HVAC Equipment List 2,             !- Name
  {1054c9a4-aa44-4d52-9854-824455f05975}; !- Thermal Zone

OS:SpaceType,
  {e41651e8-e31c-4ad5-9b45-1fe60b25adea}, !- Handle
>>>>>>> a49bb51b
  Space Type 2,                           !- Name
  ,                                       !- Default Construction Set Name
  ,                                       !- Default Schedule Set Name
  ,                                       !- Group Rendering Name
  ,                                       !- Design Specification Outdoor Air Object Name
  ,                                       !- Standards Template
  ,                                       !- Standards Building Type
  unfinished attic;                       !- Standards Space Type

OS:BuildingUnit,
<<<<<<< HEAD
  {689018bd-339b-405e-96bb-707d31f9888f}, !- Handle
=======
  {c829bd9b-a926-4b27-8d08-38a859836b44}, !- Handle
>>>>>>> a49bb51b
  unit 1,                                 !- Name
  ,                                       !- Rendering Color
  Residential;                            !- Building Unit Type

OS:AdditionalProperties,
<<<<<<< HEAD
  {6b6ffebf-13d4-4d9a-9dfa-b55155a6f4fd}, !- Handle
  {689018bd-339b-405e-96bb-707d31f9888f}, !- Object Name
=======
  {9c814103-0d8a-40e0-8437-f643bfeece73}, !- Handle
  {c829bd9b-a926-4b27-8d08-38a859836b44}, !- Object Name
>>>>>>> a49bb51b
  NumberOfBedrooms,                       !- Feature Name 1
  Integer,                                !- Feature Data Type 1
  3,                                      !- Feature Value 1
  NumberOfBathrooms,                      !- Feature Name 2
  Double,                                 !- Feature Data Type 2
  2,                                      !- Feature Value 2
  NumberOfOccupants,                      !- Feature Name 3
  Double,                                 !- Feature Data Type 3
  2.6400000000000001;                     !- Feature Value 3

OS:External:File,
<<<<<<< HEAD
  {6937bb39-04d8-4620-a9ce-e696554d2bb8}, !- Handle
=======
  {7cf9379c-1009-4356-a492-c4efd87cc843}, !- Handle
>>>>>>> a49bb51b
  8760.csv,                               !- Name
  8760.csv;                               !- File Name

OS:Schedule:Day,
<<<<<<< HEAD
  {f0dae264-6e1e-49ea-95dd-28bea4f6f85d}, !- Handle
=======
  {4fc532a6-8730-4fbc-ae85-89b32eb3b1c3}, !- Handle
>>>>>>> a49bb51b
  Schedule Day 1,                         !- Name
  ,                                       !- Schedule Type Limits Name
  ,                                       !- Interpolate to Timestep
  24,                                     !- Hour 1
  0,                                      !- Minute 1
  0;                                      !- Value Until Time 1

OS:Schedule:Day,
<<<<<<< HEAD
  {d433c1e7-9492-4a27-bfa9-70dc8a8d9fb2}, !- Handle
=======
  {c4eaf115-2304-4196-a280-2a8eb4687e79}, !- Handle
>>>>>>> a49bb51b
  Schedule Day 2,                         !- Name
  ,                                       !- Schedule Type Limits Name
  ,                                       !- Interpolate to Timestep
  24,                                     !- Hour 1
  0,                                      !- Minute 1
  1;                                      !- Value Until Time 1

OS:Schedule:File,
<<<<<<< HEAD
  {03b9462b-e9d2-447e-8df0-701fd26f1dbd}, !- Handle
  occupants,                              !- Name
  {2e11c1a8-9629-40fb-bdee-e03356c44e29}, !- Schedule Type Limits Name
  {6937bb39-04d8-4620-a9ce-e696554d2bb8}, !- External File Name
=======
  {a74e1b09-8087-49e2-ba12-e15659802099}, !- Handle
  occupants,                              !- Name
  {5fd924e1-6406-408f-a6d0-170cf68a2fc7}, !- Schedule Type Limits Name
  {7cf9379c-1009-4356-a492-c4efd87cc843}, !- External File Name
>>>>>>> a49bb51b
  1,                                      !- Column Number
  1,                                      !- Rows to Skip at Top
  8760,                                   !- Number of Hours of Data
  ,                                       !- Column Separator
  ,                                       !- Interpolate to Timestep
  60;                                     !- Minutes per Item

OS:Schedule:Constant,
<<<<<<< HEAD
  {9b72b461-20b2-4f67-af8e-8bf90fa2a320}, !- Handle
  res occupants activity schedule,        !- Name
  {64270c47-b00b-4214-aef6-854ab5bba068}, !- Schedule Type Limits Name
  112.539290946133;                       !- Value

OS:People:Definition,
  {c723c8ce-0c7c-4ab6-8d06-cfcec8970ad4}, !- Handle
=======
  {602e9cd9-0833-422d-8362-f5759088ff69}, !- Handle
  res occupants activity schedule,        !- Name
  {16ebf5ac-1371-4b81-9868-560238218597}, !- Schedule Type Limits Name
  112.539290946133;                       !- Value

OS:People:Definition,
  {9a05a2ab-bf9e-4705-901e-47e91fd02995}, !- Handle
>>>>>>> a49bb51b
  res occupants|living space|story 2,     !- Name
  People,                                 !- Number of People Calculation Method
  1.32,                                   !- Number of People {people}
  ,                                       !- People per Space Floor Area {person/m2}
  ,                                       !- Space Floor Area per Person {m2/person}
  0.319734,                               !- Fraction Radiant
  0.573,                                  !- Sensible Heat Fraction
  0,                                      !- Carbon Dioxide Generation Rate {m3/s-W}
  No,                                     !- Enable ASHRAE 55 Comfort Warnings
  ZoneAveraged;                           !- Mean Radiant Temperature Calculation Type

OS:People,
<<<<<<< HEAD
  {a4693af4-3d28-445c-804d-c718845ec838}, !- Handle
  res occupants|living space|story 2,     !- Name
  {c723c8ce-0c7c-4ab6-8d06-cfcec8970ad4}, !- People Definition Name
  {15dae795-44f7-4867-aa32-a675b6fedc7a}, !- Space or SpaceType Name
  {03b9462b-e9d2-447e-8df0-701fd26f1dbd}, !- Number of People Schedule Name
  {9b72b461-20b2-4f67-af8e-8bf90fa2a320}, !- Activity Level Schedule Name
=======
  {4e681b02-b2b9-4583-90a4-230b359178ae}, !- Handle
  res occupants|living space|story 2,     !- Name
  {9a05a2ab-bf9e-4705-901e-47e91fd02995}, !- People Definition Name
  {45dd18c1-dd90-4c2d-b893-fba09573a99b}, !- Space or SpaceType Name
  {a74e1b09-8087-49e2-ba12-e15659802099}, !- Number of People Schedule Name
  {602e9cd9-0833-422d-8362-f5759088ff69}, !- Activity Level Schedule Name
>>>>>>> a49bb51b
  ,                                       !- Surface Name/Angle Factor List Name
  ,                                       !- Work Efficiency Schedule Name
  ,                                       !- Clothing Insulation Schedule Name
  ,                                       !- Air Velocity Schedule Name
  1;                                      !- Multiplier

OS:ScheduleTypeLimits,
<<<<<<< HEAD
  {64270c47-b00b-4214-aef6-854ab5bba068}, !- Handle
=======
  {16ebf5ac-1371-4b81-9868-560238218597}, !- Handle
>>>>>>> a49bb51b
  ActivityLevel,                          !- Name
  0,                                      !- Lower Limit Value
  ,                                       !- Upper Limit Value
  Continuous,                             !- Numeric Type
  ActivityLevel;                          !- Unit Type

OS:ScheduleTypeLimits,
<<<<<<< HEAD
  {2e11c1a8-9629-40fb-bdee-e03356c44e29}, !- Handle
=======
  {5fd924e1-6406-408f-a6d0-170cf68a2fc7}, !- Handle
>>>>>>> a49bb51b
  Fractional,                             !- Name
  0,                                      !- Lower Limit Value
  1,                                      !- Upper Limit Value
  Continuous;                             !- Numeric Type

OS:People:Definition,
<<<<<<< HEAD
  {6202ad10-9fae-449e-8af1-3535e21538db}, !- Handle
=======
  {3bce60ac-fcac-481c-8cdb-ceeabeb8912f}, !- Handle
>>>>>>> a49bb51b
  res occupants|living space,             !- Name
  People,                                 !- Number of People Calculation Method
  1.32,                                   !- Number of People {people}
  ,                                       !- People per Space Floor Area {person/m2}
  ,                                       !- Space Floor Area per Person {m2/person}
  0.319734,                               !- Fraction Radiant
  0.573,                                  !- Sensible Heat Fraction
  0,                                      !- Carbon Dioxide Generation Rate {m3/s-W}
  No,                                     !- Enable ASHRAE 55 Comfort Warnings
  ZoneAveraged;                           !- Mean Radiant Temperature Calculation Type

OS:People,
<<<<<<< HEAD
  {3d314fd4-6308-427f-9925-c64c0763a78f}, !- Handle
  res occupants|living space,             !- Name
  {6202ad10-9fae-449e-8af1-3535e21538db}, !- People Definition Name
  {41e1ed0e-2412-4f2b-8cd0-93fd94e55e96}, !- Space or SpaceType Name
  {03b9462b-e9d2-447e-8df0-701fd26f1dbd}, !- Number of People Schedule Name
  {9b72b461-20b2-4f67-af8e-8bf90fa2a320}, !- Activity Level Schedule Name
=======
  {5893a8ad-02d3-47ac-985c-266ee1c074ac}, !- Handle
  res occupants|living space,             !- Name
  {3bce60ac-fcac-481c-8cdb-ceeabeb8912f}, !- People Definition Name
  {ec2e0406-8b84-4f7b-a242-f9fa56010c15}, !- Space or SpaceType Name
  {a74e1b09-8087-49e2-ba12-e15659802099}, !- Number of People Schedule Name
  {602e9cd9-0833-422d-8362-f5759088ff69}, !- Activity Level Schedule Name
>>>>>>> a49bb51b
  ,                                       !- Surface Name/Angle Factor List Name
  ,                                       !- Work Efficiency Schedule Name
  ,                                       !- Clothing Insulation Schedule Name
  ,                                       !- Air Velocity Schedule Name
  1;                                      !- Multiplier

OS:ShadingSurfaceGroup,
<<<<<<< HEAD
  {4cd4f647-8c96-4d66-938f-2be8b82ac48b}, !- Handle
=======
  {cfcc2180-a820-434c-b9ed-7baba1b2276e}, !- Handle
>>>>>>> a49bb51b
  res eaves,                              !- Name
  Building;                               !- Shading Surface Type

OS:ShadingSurface,
<<<<<<< HEAD
  {e87e90e4-26ce-4c09-8112-4b7849bf1319}, !- Handle
  Surface 14 - res eaves,                 !- Name
  ,                                       !- Construction Name
  {4cd4f647-8c96-4d66-938f-2be8b82ac48b}, !- Shading Surface Group Name
=======
  {641de5b2-6ebf-4a24-a094-d66d4127c6e1}, !- Handle
  Surface 14 - res eaves,                 !- Name
  ,                                       !- Construction Name
  {cfcc2180-a820-434c-b9ed-7baba1b2276e}, !- Shading Surface Group Name
>>>>>>> a49bb51b
  ,                                       !- Transmittance Schedule Name
  ,                                       !- Number of Vertices
  14.2406703908387, 0, 5.1816,            !- X,Y,Z Vertex 1 {m}
  14.2406703908387, 3.40776759770968, 6.88548379885484, !- X,Y,Z Vertex 2 {m}
  13.6310703908387, 3.40776759770968, 6.88548379885484, !- X,Y,Z Vertex 3 {m}
  13.6310703908387, 0, 5.1816;            !- X,Y,Z Vertex 4 {m}

OS:ShadingSurface,
<<<<<<< HEAD
  {85f02c96-fd56-4785-8973-9c016818a753}, !- Handle
  Surface 14 - res eaves 1,               !- Name
  ,                                       !- Construction Name
  {4cd4f647-8c96-4d66-938f-2be8b82ac48b}, !- Shading Surface Group Name
=======
  {f89674f9-6008-4413-87dc-369278f7e6e1}, !- Handle
  Surface 14 - res eaves 1,               !- Name
  ,                                       !- Construction Name
  {cfcc2180-a820-434c-b9ed-7baba1b2276e}, !- Shading Surface Group Name
>>>>>>> a49bb51b
  ,                                       !- Transmittance Schedule Name
  ,                                       !- Number of Vertices
  -0.6096, 3.40776759770968, 6.88548379885484, !- X,Y,Z Vertex 1 {m}
  -0.6096, 0, 5.1816,                     !- X,Y,Z Vertex 2 {m}
  0, 0, 5.1816,                           !- X,Y,Z Vertex 3 {m}
  0, 3.40776759770968, 6.88548379885484;  !- X,Y,Z Vertex 4 {m}

OS:ShadingSurface,
<<<<<<< HEAD
  {160f26cb-d8d6-40ee-852c-b1bc4b75cfd3}, !- Handle
  Surface 14 - res eaves 2,               !- Name
  ,                                       !- Construction Name
  {4cd4f647-8c96-4d66-938f-2be8b82ac48b}, !- Shading Surface Group Name
=======
  {c3130902-b025-4fd7-aa37-3c56aee2fa95}, !- Handle
  Surface 14 - res eaves 2,               !- Name
  ,                                       !- Construction Name
  {cfcc2180-a820-434c-b9ed-7baba1b2276e}, !- Shading Surface Group Name
>>>>>>> a49bb51b
  ,                                       !- Transmittance Schedule Name
  ,                                       !- Number of Vertices
  0, -0.6096, 4.8768,                     !- X,Y,Z Vertex 1 {m}
  13.6310703908387, -0.6096, 4.8768,      !- X,Y,Z Vertex 2 {m}
  13.6310703908387, 0, 5.1816,            !- X,Y,Z Vertex 3 {m}
  0, 0, 5.1816;                           !- X,Y,Z Vertex 4 {m}

OS:ShadingSurface,
<<<<<<< HEAD
  {c221d62e-cdbb-4fb7-9d32-bb77d11f612b}, !- Handle
  Surface 15 - res eaves,                 !- Name
  ,                                       !- Construction Name
  {4cd4f647-8c96-4d66-938f-2be8b82ac48b}, !- Shading Surface Group Name
=======
  {94852a1b-2cf5-40ca-8985-52ced1cb6917}, !- Handle
  Surface 15 - res eaves,                 !- Name
  ,                                       !- Construction Name
  {cfcc2180-a820-434c-b9ed-7baba1b2276e}, !- Shading Surface Group Name
>>>>>>> a49bb51b
  ,                                       !- Transmittance Schedule Name
  ,                                       !- Number of Vertices
  -0.6096, 6.81553519541936, 5.1816,      !- X,Y,Z Vertex 1 {m}
  -0.6096, 3.40776759770968, 6.88548379885484, !- X,Y,Z Vertex 2 {m}
  0, 3.40776759770968, 6.88548379885484,  !- X,Y,Z Vertex 3 {m}
  0, 6.81553519541936, 5.1816;            !- X,Y,Z Vertex 4 {m}

OS:ShadingSurface,
<<<<<<< HEAD
  {7533f320-e91e-48f8-b263-4cd080c173c0}, !- Handle
  Surface 15 - res eaves 1,               !- Name
  ,                                       !- Construction Name
  {4cd4f647-8c96-4d66-938f-2be8b82ac48b}, !- Shading Surface Group Name
=======
  {6a90b2d3-fbdb-4a65-a666-8c2b385702fe}, !- Handle
  Surface 15 - res eaves 1,               !- Name
  ,                                       !- Construction Name
  {cfcc2180-a820-434c-b9ed-7baba1b2276e}, !- Shading Surface Group Name
>>>>>>> a49bb51b
  ,                                       !- Transmittance Schedule Name
  ,                                       !- Number of Vertices
  14.2406703908387, 3.40776759770968, 6.88548379885484, !- X,Y,Z Vertex 1 {m}
  14.2406703908387, 6.81553519541936, 5.1816, !- X,Y,Z Vertex 2 {m}
  13.6310703908387, 6.81553519541936, 5.1816, !- X,Y,Z Vertex 3 {m}
  13.6310703908387, 3.40776759770968, 6.88548379885484; !- X,Y,Z Vertex 4 {m}

OS:ShadingSurface,
<<<<<<< HEAD
  {6d0d88d6-259b-45c9-b4d5-6aef6e610552}, !- Handle
  Surface 15 - res eaves 2,               !- Name
  ,                                       !- Construction Name
  {4cd4f647-8c96-4d66-938f-2be8b82ac48b}, !- Shading Surface Group Name
=======
  {7be7fd69-7554-4e1d-b155-4dbe64d58c89}, !- Handle
  Surface 15 - res eaves 2,               !- Name
  ,                                       !- Construction Name
  {cfcc2180-a820-434c-b9ed-7baba1b2276e}, !- Shading Surface Group Name
>>>>>>> a49bb51b
  ,                                       !- Transmittance Schedule Name
  ,                                       !- Number of Vertices
  13.6310703908387, 7.42513519541936, 4.8768, !- X,Y,Z Vertex 1 {m}
  0, 7.42513519541936, 4.8768,            !- X,Y,Z Vertex 2 {m}
  0, 6.81553519541936, 5.1816,            !- X,Y,Z Vertex 3 {m}
  13.6310703908387, 6.81553519541936, 5.1816; !- X,Y,Z Vertex 4 {m}

OS:ShadingSurfaceGroup,
<<<<<<< HEAD
  {00b3f197-3d23-45b3-9b35-fad629408e7f}, !- Handle
=======
  {bc729024-fb3e-4266-8ded-3f91b1d88c01}, !- Handle
>>>>>>> a49bb51b
  res neighbors,                          !- Name
  Building;                               !- Shading Surface Type

OS:ShadingSurface,
<<<<<<< HEAD
  {21add588-2f56-4054-accc-681a05262a36}, !- Handle
  res neighbors left,                     !- Name
  ,                                       !- Construction Name
  {00b3f197-3d23-45b3-9b35-fad629408e7f}, !- Shading Surface Group Name
=======
  {2a8a326f-d06b-4418-b167-2cbbce5b57f5}, !- Handle
  res neighbors left,                     !- Name
  ,                                       !- Construction Name
  {bc729024-fb3e-4266-8ded-3f91b1d88c01}, !- Shading Surface Group Name
>>>>>>> a49bb51b
  ,                                       !- Transmittance Schedule Name
  ,                                       !- Number of Vertices
  -3.048, 0, 0,                           !- X,Y,Z Vertex 1 {m}
  -3.048, 0, 6.58068379885484,            !- X,Y,Z Vertex 2 {m}
  -3.048, 6.81553519541936, 6.58068379885484, !- X,Y,Z Vertex 3 {m}
  -3.048, 6.81553519541936, 0;            !- X,Y,Z Vertex 4 {m}

OS:ShadingSurface,
<<<<<<< HEAD
  {ef571b11-dfdd-4a07-a0e7-6a29c448a0d0}, !- Handle
  res neighbors right,                    !- Name
  ,                                       !- Construction Name
  {00b3f197-3d23-45b3-9b35-fad629408e7f}, !- Shading Surface Group Name
=======
  {e6ce5f36-4562-423d-ae3a-715a64f9e273}, !- Handle
  res neighbors right,                    !- Name
  ,                                       !- Construction Name
  {bc729024-fb3e-4266-8ded-3f91b1d88c01}, !- Shading Surface Group Name
>>>>>>> a49bb51b
  ,                                       !- Transmittance Schedule Name
  ,                                       !- Number of Vertices
  16.6790703908387, 6.81553519541936, 0,  !- X,Y,Z Vertex 1 {m}
  16.6790703908387, 6.81553519541936, 6.58068379885484, !- X,Y,Z Vertex 2 {m}
  16.6790703908387, 0, 6.58068379885484,  !- X,Y,Z Vertex 3 {m}
  16.6790703908387, 0, 0;                 !- X,Y,Z Vertex 4 {m}

OS:ZoneHVAC:Baseboard:Convective:Electric,
<<<<<<< HEAD
  {cd043b69-77ad-4c83-8ba4-9f24d299a97d}, !- Handle
  res bb living zone convective electric, !- Name
  {62128ed2-1035-4a81-ac46-8e15f1d7a13f}, !- Availability Schedule
=======
  {081bec10-3c1b-4cd1-a703-3f640b745c74}, !- Handle
  res bb living zone convective electric, !- Name
  {045ac9fa-167d-4b77-9bda-8ea158950bcd}, !- Availability Schedule
>>>>>>> a49bb51b
  autosize,                               !- Nominal Capacity {W}
  1;                                      !- Efficiency

OS:Schedule:Constant,
<<<<<<< HEAD
  {62128ed2-1035-4a81-ac46-8e15f1d7a13f}, !- Handle
  Always On Discrete,                     !- Name
  {204302d1-7586-40c7-9a30-88a78b6db9da}, !- Schedule Type Limits Name
  1;                                      !- Value

OS:ScheduleTypeLimits,
  {204302d1-7586-40c7-9a30-88a78b6db9da}, !- Handle
=======
  {045ac9fa-167d-4b77-9bda-8ea158950bcd}, !- Handle
  Always On Discrete,                     !- Name
  {8a88a6cf-aa72-472b-9368-fe024b40a35a}, !- Schedule Type Limits Name
  1;                                      !- Value

OS:ScheduleTypeLimits,
  {8a88a6cf-aa72-472b-9368-fe024b40a35a}, !- Handle
>>>>>>> a49bb51b
  OnOff,                                  !- Name
  0,                                      !- Lower Limit Value
  1,                                      !- Upper Limit Value
  Discrete,                               !- Numeric Type
  Availability;                           !- Unit Type

OS:AdditionalProperties,
<<<<<<< HEAD
  {80ab195f-26c2-4bad-ba81-f8f9db1f9858}, !- Handle
  {cd043b69-77ad-4c83-8ba4-9f24d299a97d}, !- Object Name
=======
  {f4971547-d28e-4523-8a53-d0306b48eb30}, !- Handle
  {081bec10-3c1b-4cd1-a703-3f640b745c74}, !- Object Name
>>>>>>> a49bb51b
  SizingInfoHVACFracHeatLoadServed,       !- Feature Name 1
  Double,                                 !- Feature Data Type 1
  1;                                      !- Feature Value 1
<|MERGE_RESOLUTION|>--- conflicted
+++ resolved
@@ -1,38 +1,22 @@
 !- NOTE: Auto-generated from /test/osw_files/SFD_2000sqft_2story_SL_UA_3Beds_2Baths_Denver_ElectricBaseboard_NoSetpoints.osw
 
 OS:Version,
-<<<<<<< HEAD
-  {37c74e94-6e02-4efe-afec-3c8091b328e2}, !- Handle
+  {c356fd3a-9844-42eb-a1f7-1ce05fe59395}, !- Handle
   3.2.1;                                  !- Version Identifier
 
 OS:SimulationControl,
-  {7888d612-c25c-4779-a484-410903e8db66}, !- Handle
-=======
-  {33c43c4e-4ab2-4844-a85c-da84a2a29825}, !- Handle
-  3.2.1;                                  !- Version Identifier
-
-OS:SimulationControl,
-  {a0372c5f-f77e-425c-ab52-1802419aa34e}, !- Handle
->>>>>>> a49bb51b
+  {5be7aa0b-e712-4e95-9930-4ccc672b80f1}, !- Handle
   ,                                       !- Do Zone Sizing Calculation
   ,                                       !- Do System Sizing Calculation
   ,                                       !- Do Plant Sizing Calculation
   No;                                     !- Run Simulation for Sizing Periods
 
 OS:Timestep,
-<<<<<<< HEAD
-  {74af833c-2837-4a0d-a788-70a344894cbd}, !- Handle
+  {1950d7bb-ae6b-44c8-a9a2-13fd9e85496c}, !- Handle
   6;                                      !- Number of Timesteps per Hour
 
 OS:ShadowCalculation,
-  {f8c5a452-e210-4a31-8e07-006af4b314bf}, !- Handle
-=======
-  {d02b5b87-2f16-4cbd-b7fc-f87843cfafec}, !- Handle
-  6;                                      !- Number of Timesteps per Hour
-
-OS:ShadowCalculation,
-  {46566e48-8399-42c3-8d13-400f0f16d7eb}, !- Handle
->>>>>>> a49bb51b
+  {9b56b4cc-9aab-40f1-aa82-e5e827bf6c8c}, !- Handle
   PolygonClipping,                        !- Shading Calculation Method
   ,                                       !- Shading Calculation Update Frequency Method
   20,                                     !- Shading Calculation Update Frequency
@@ -45,37 +29,21 @@
   No;                                     !- Disable Self-Shading From Shading Zone Groups to Other Zones
 
 OS:SurfaceConvectionAlgorithm:Outside,
-<<<<<<< HEAD
-  {f1d61f37-1136-4a21-9573-31bba7c78602}, !- Handle
+  {5a146953-0f24-4a3b-8b0e-cf7bbacccf22}, !- Handle
   DOE-2;                                  !- Algorithm
 
 OS:SurfaceConvectionAlgorithm:Inside,
-  {7b507f0f-ba76-410e-9556-b578d2149505}, !- Handle
+  {1b246f5b-b4b2-4ebb-9687-33d87cce48b8}, !- Handle
   TARP;                                   !- Algorithm
 
 OS:ZoneCapacitanceMultiplier:ResearchSpecial,
-  {ab55d9ab-7d21-4cfb-a352-d5756fed3093}, !- Handle
-=======
-  {467dcf84-0935-40c3-b7da-4eb749d9e00a}, !- Handle
-  DOE-2;                                  !- Algorithm
-
-OS:SurfaceConvectionAlgorithm:Inside,
-  {002f1385-4f76-498d-b2bd-74edc0cd6388}, !- Handle
-  TARP;                                   !- Algorithm
-
-OS:ZoneCapacitanceMultiplier:ResearchSpecial,
-  {d627386e-4fdc-4798-a53c-466c8b7cc328}, !- Handle
->>>>>>> a49bb51b
+  {2d27b0f8-10cf-45b0-ad0a-17a8d4b69d09}, !- Handle
   ,                                       !- Temperature Capacity Multiplier
   15,                                     !- Humidity Capacity Multiplier
   ;                                       !- Carbon Dioxide Capacity Multiplier
 
 OS:RunPeriod,
-<<<<<<< HEAD
-  {963a1313-0844-473b-b4f2-65d352e73bd3}, !- Handle
-=======
-  {681cb3a6-ba7d-480b-80e0-b6c991fed39f}, !- Handle
->>>>>>> a49bb51b
+  {9811c5f5-4cb8-47b9-afbf-6e849e995a45}, !- Handle
   Run Period 1,                           !- Name
   1,                                      !- Begin Month
   1,                                      !- Begin Day of Month
@@ -89,21 +57,13 @@
   ;                                       !- Number of Times Runperiod to be Repeated
 
 OS:YearDescription,
-<<<<<<< HEAD
-  {6150f468-6629-4b09-b719-abb77e7aec90}, !- Handle
-=======
-  {5485355f-3c4d-4e0e-9e5a-943e6868d163}, !- Handle
->>>>>>> a49bb51b
+  {6a0027c1-1e14-4a15-ba9f-b3a19c10e135}, !- Handle
   2007,                                   !- Calendar Year
   ,                                       !- Day of Week for Start Day
   ;                                       !- Is Leap Year
 
 OS:WeatherFile,
-<<<<<<< HEAD
-  {915d29ac-e953-4c84-9dc4-ee9a6e490521}, !- Handle
-=======
-  {c05a69b7-d632-4cb0-a70b-0d586951b81e}, !- Handle
->>>>>>> a49bb51b
+  {ceea3c8d-ddf4-4978-b579-bb13f6756403}, !- Handle
   Denver Intl Ap,                         !- City
   CO,                                     !- State Province Region
   USA,                                    !- Country
@@ -113,17 +73,12 @@
   -104.65,                                !- Longitude {deg}
   -7,                                     !- Time Zone {hr}
   1650,                                   !- Elevation {m}
-  C:/OpenStudio/resstock/resources/measures/HPXMLtoOpenStudio/weather/USA_CO_Denver.Intl.AP.725650_TMY3.epw, !- Url
+  /mnt/c/git/resstock/resources/measures/HPXMLtoOpenStudio/weather/USA_CO_Denver.Intl.AP.725650_TMY3.epw, !- Url
   E23378AA;                               !- Checksum
 
 OS:AdditionalProperties,
-<<<<<<< HEAD
-  {0f6d6ab3-a3c4-487c-b7d9-8546e0bec934}, !- Handle
-  {915d29ac-e953-4c84-9dc4-ee9a6e490521}, !- Object Name
-=======
-  {6be92feb-28d1-4510-9041-758e43de241e}, !- Handle
-  {c05a69b7-d632-4cb0-a70b-0d586951b81e}, !- Object Name
->>>>>>> a49bb51b
+  {a55b90a6-8d9f-4d1a-9a14-1e080d02cd0d}, !- Handle
+  {ceea3c8d-ddf4-4978-b579-bb13f6756403}, !- Object Name
   EPWHeaderCity,                          !- Feature Name 1
   String,                                 !- Feature Data Type 1
   Denver Intl Ap,                         !- Feature Value 1
@@ -231,11 +186,7 @@
   84;                                     !- Feature Value 35
 
 OS:Site,
-<<<<<<< HEAD
-  {8549a943-3a8f-4f4c-a2d1-1734588c8747}, !- Handle
-=======
-  {91570be9-1c6d-4fe7-b0b9-d14d4a74540e}, !- Handle
->>>>>>> a49bb51b
+  {2586ee5a-4aa1-4d84-a3ea-78cf886b14f9}, !- Handle
   Denver Intl Ap_CO_USA,                  !- Name
   39.83,                                  !- Latitude {deg}
   -104.65,                                !- Longitude {deg}
@@ -244,42 +195,26 @@
   ;                                       !- Terrain
 
 OS:ClimateZones,
-<<<<<<< HEAD
-  {ac341f36-5f2b-46ab-a95c-10fee658ac75}, !- Handle
-=======
-  {e50e9395-52b4-4ce3-b0a8-0d804dfd0fe9}, !- Handle
->>>>>>> a49bb51b
+  {b31f33a4-1290-43a1-9aa6-43d6bd0b119c}, !- Handle
   Building America,                       !- Climate Zone Institution Name 1
   ,                                       !- Climate Zone Document Name 1
   0,                                      !- Climate Zone Document Year 1
   Cold;                                   !- Climate Zone Value 1
 
 OS:Site:WaterMainsTemperature,
-<<<<<<< HEAD
-  {5ed8c8e5-de81-41c5-8664-0c04f6cff743}, !- Handle
-=======
-  {b6b1215f-f1e5-46b7-a792-02fc488e4465}, !- Handle
->>>>>>> a49bb51b
+  {91679b03-341f-41f2-8d34-c8654a938e47}, !- Handle
   Correlation,                            !- Calculation Method
   ,                                       !- Temperature Schedule Name
   10.8753424657535,                       !- Annual Average Outdoor Air Temperature {C}
   23.1524007936508;                       !- Maximum Difference In Monthly Average Outdoor Air Temperatures {deltaC}
 
 OS:RunPeriodControl:DaylightSavingTime,
-<<<<<<< HEAD
-  {777332fe-424e-4374-9742-dcc100c38288}, !- Handle
-=======
-  {a2b48435-848d-49f4-929b-4515aeadd169}, !- Handle
->>>>>>> a49bb51b
+  {52d1086b-d0ba-4d08-b160-7bfac26da4d2}, !- Handle
   3/12,                                   !- Start Date
   11/5;                                   !- End Date
 
 OS:Site:GroundTemperature:Deep,
-<<<<<<< HEAD
-  {464fa381-cf9e-4213-ba9a-a0b8877be3f6}, !- Handle
-=======
-  {69dca672-3990-470a-906e-9ad68fc64d54}, !- Handle
->>>>>>> a49bb51b
+  {ac6eb5ce-8cfd-4c48-b068-48320a6e53fd}, !- Handle
   10.8753424657535,                       !- January Deep Ground Temperature {C}
   10.8753424657535,                       !- February Deep Ground Temperature {C}
   10.8753424657535,                       !- March Deep Ground Temperature {C}
@@ -294,11 +229,7 @@
   10.8753424657535;                       !- December Deep Ground Temperature {C}
 
 OS:Building,
-<<<<<<< HEAD
-  {065a316c-d608-499d-8f94-20bafee17093}, !- Handle
-=======
-  {ba006ab2-397e-44ab-a31b-b41421173457}, !- Handle
->>>>>>> a49bb51b
+  {e78a985c-47d6-4874-bed0-b9fb865e8b90}, !- Handle
   Building 1,                             !- Name
   ,                                       !- Building Sector Type
   180,                                    !- North Axis {deg}
@@ -313,23 +244,14 @@
   1;                                      !- Standards Number of Living Units
 
 OS:AdditionalProperties,
-<<<<<<< HEAD
-  {98679608-4ec2-4c4d-9faf-c3101aec496c}, !- Handle
-  {065a316c-d608-499d-8f94-20bafee17093}, !- Object Name
-=======
-  {86a14e70-fddc-47cd-b4d6-fb02e8739865}, !- Handle
-  {ba006ab2-397e-44ab-a31b-b41421173457}, !- Object Name
->>>>>>> a49bb51b
+  {818409c3-0df9-464b-88c4-d92cf1e4f579}, !- Handle
+  {e78a985c-47d6-4874-bed0-b9fb865e8b90}, !- Object Name
   Total Units Modeled,                    !- Feature Name 1
   Integer,                                !- Feature Data Type 1
   1;                                      !- Feature Value 1
 
 OS:ThermalZone,
-<<<<<<< HEAD
-  {f33b0c1d-97cf-47ba-ba0e-af797c4e1462}, !- Handle
-=======
-  {c2cf82c9-d9bc-4c25-9b5b-0ef4ebae2e72}, !- Handle
->>>>>>> a49bb51b
+  {5dd20a3f-c828-48b8-8b86-13afb5c93242}, !- Handle
   living zone,                            !- Name
   ,                                       !- Multiplier
   ,                                       !- Ceiling Height {m}
@@ -338,17 +260,10 @@
   ,                                       !- Zone Inside Convection Algorithm
   ,                                       !- Zone Outside Convection Algorithm
   ,                                       !- Zone Conditioning Equipment List Name
-<<<<<<< HEAD
-  {b2e85297-fac0-464e-8bf5-bb2248a999b5}, !- Zone Air Inlet Port List
-  {36d286ba-1992-49bc-a162-fbd423a27544}, !- Zone Air Exhaust Port List
-  {bc0e904e-e613-487c-8dfe-0b46e0738786}, !- Zone Air Node Name
-  {239f2e9d-bf79-4cc0-a800-d8439256a14f}, !- Zone Return Air Port List
-=======
-  {4ec6e5cc-663a-4ca3-91c0-b34c417ce09f}, !- Zone Air Inlet Port List
-  {f79d7ebb-4509-4cac-8e67-9acbdad2656c}, !- Zone Air Exhaust Port List
-  {4ac9f6c1-b74b-401e-9f9f-5b317b5b18f4}, !- Zone Air Node Name
-  {e8505509-3da4-48b0-a002-6d583fe3d191}, !- Zone Return Air Port List
->>>>>>> a49bb51b
+  {fc79ba27-a9f4-4d27-8dfd-3ffc34e3e773}, !- Zone Air Inlet Port List
+  {8951e1b8-14fb-4349-9740-888abd45ad59}, !- Zone Air Exhaust Port List
+  {7c7b1d54-d028-4b3b-9f2d-2ca5e1f56907}, !- Zone Air Node Name
+  {768ad15d-cea1-4f6b-b310-79928e319758}, !- Zone Return Air Port List
   ,                                       !- Primary Daylighting Control Name
   ,                                       !- Fraction of Zone Controlled by Primary Daylighting Control
   ,                                       !- Secondary Daylighting Control Name
@@ -359,63 +274,33 @@
   No;                                     !- Use Ideal Air Loads
 
 OS:Node,
-<<<<<<< HEAD
-  {e092d6a6-a9e7-406b-8413-ed4058004215}, !- Handle
+  {04ae186c-0a1d-4125-a773-1e498771e009}, !- Handle
   Node 1,                                 !- Name
-  {bc0e904e-e613-487c-8dfe-0b46e0738786}, !- Inlet Port
+  {7c7b1d54-d028-4b3b-9f2d-2ca5e1f56907}, !- Inlet Port
   ;                                       !- Outlet Port
 
 OS:Connection,
-  {bc0e904e-e613-487c-8dfe-0b46e0738786}, !- Handle
-  {f33b0c1d-97cf-47ba-ba0e-af797c4e1462}, !- Source Object
+  {7c7b1d54-d028-4b3b-9f2d-2ca5e1f56907}, !- Handle
+  {5dd20a3f-c828-48b8-8b86-13afb5c93242}, !- Source Object
   11,                                     !- Outlet Port
-  {e092d6a6-a9e7-406b-8413-ed4058004215}, !- Target Object
+  {04ae186c-0a1d-4125-a773-1e498771e009}, !- Target Object
   2;                                      !- Inlet Port
 
 OS:PortList,
-  {b2e85297-fac0-464e-8bf5-bb2248a999b5}, !- Handle
-  {f33b0c1d-97cf-47ba-ba0e-af797c4e1462}; !- HVAC Component
+  {fc79ba27-a9f4-4d27-8dfd-3ffc34e3e773}, !- Handle
+  {5dd20a3f-c828-48b8-8b86-13afb5c93242}; !- HVAC Component
 
 OS:PortList,
-  {36d286ba-1992-49bc-a162-fbd423a27544}, !- Handle
-  {f33b0c1d-97cf-47ba-ba0e-af797c4e1462}; !- HVAC Component
+  {8951e1b8-14fb-4349-9740-888abd45ad59}, !- Handle
+  {5dd20a3f-c828-48b8-8b86-13afb5c93242}; !- HVAC Component
 
 OS:PortList,
-  {239f2e9d-bf79-4cc0-a800-d8439256a14f}, !- Handle
-  {f33b0c1d-97cf-47ba-ba0e-af797c4e1462}; !- HVAC Component
+  {768ad15d-cea1-4f6b-b310-79928e319758}, !- Handle
+  {5dd20a3f-c828-48b8-8b86-13afb5c93242}; !- HVAC Component
 
 OS:Sizing:Zone,
-  {6d7b166b-18d4-4769-b0cc-47ad9f01df17}, !- Handle
-  {f33b0c1d-97cf-47ba-ba0e-af797c4e1462}, !- Zone or ZoneList Name
-=======
-  {584f2fda-7227-4be1-8d2d-11b3cb253071}, !- Handle
-  Node 1,                                 !- Name
-  {4ac9f6c1-b74b-401e-9f9f-5b317b5b18f4}, !- Inlet Port
-  ;                                       !- Outlet Port
-
-OS:Connection,
-  {4ac9f6c1-b74b-401e-9f9f-5b317b5b18f4}, !- Handle
-  {c2cf82c9-d9bc-4c25-9b5b-0ef4ebae2e72}, !- Source Object
-  11,                                     !- Outlet Port
-  {584f2fda-7227-4be1-8d2d-11b3cb253071}, !- Target Object
-  2;                                      !- Inlet Port
-
-OS:PortList,
-  {4ec6e5cc-663a-4ca3-91c0-b34c417ce09f}, !- Handle
-  {c2cf82c9-d9bc-4c25-9b5b-0ef4ebae2e72}; !- HVAC Component
-
-OS:PortList,
-  {f79d7ebb-4509-4cac-8e67-9acbdad2656c}, !- Handle
-  {c2cf82c9-d9bc-4c25-9b5b-0ef4ebae2e72}; !- HVAC Component
-
-OS:PortList,
-  {e8505509-3da4-48b0-a002-6d583fe3d191}, !- Handle
-  {c2cf82c9-d9bc-4c25-9b5b-0ef4ebae2e72}; !- HVAC Component
-
-OS:Sizing:Zone,
-  {56a3b4fa-74ee-4fb7-a786-e7405fd8bc10}, !- Handle
-  {c2cf82c9-d9bc-4c25-9b5b-0ef4ebae2e72}, !- Zone or ZoneList Name
->>>>>>> a49bb51b
+  {defab2c9-2dc8-4ddd-9a5c-8599d4892d06}, !- Handle
+  {5dd20a3f-c828-48b8-8b86-13afb5c93242}, !- Zone or ZoneList Name
   SupplyAirTemperature,                   !- Zone Cooling Design Supply Air Temperature Input Method
   14,                                     !- Zone Cooling Design Supply Air Temperature {C}
   11.11,                                  !- Zone Cooling Design Supply Air Temperature Difference {deltaC}
@@ -442,34 +327,20 @@
   autosize;                               !- Dedicated Outdoor Air High Setpoint Temperature for Design {C}
 
 OS:ZoneHVAC:EquipmentList,
-<<<<<<< HEAD
-  {a79bbfe5-0cf6-435f-ad47-f5071c208f79}, !- Handle
+  {70b57c0e-583b-43cc-af5b-bc3a92621190}, !- Handle
   Zone HVAC Equipment List 1,             !- Name
-  {f33b0c1d-97cf-47ba-ba0e-af797c4e1462}, !- Thermal Zone
+  {5dd20a3f-c828-48b8-8b86-13afb5c93242}, !- Thermal Zone
   SequentialLoad,                         !- Load Distribution Scheme
-  {cd043b69-77ad-4c83-8ba4-9f24d299a97d}, !- Zone Equipment 1
-=======
-  {a06c06b1-701a-4341-8400-7750d26efd68}, !- Handle
-  Zone HVAC Equipment List 1,             !- Name
-  {c2cf82c9-d9bc-4c25-9b5b-0ef4ebae2e72}, !- Thermal Zone
-  SequentialLoad,                         !- Load Distribution Scheme
-  {081bec10-3c1b-4cd1-a703-3f640b745c74}, !- Zone Equipment 1
->>>>>>> a49bb51b
+  {f0da7c4b-150f-4279-8939-288fea1e8396}, !- Zone Equipment 1
   1,                                      !- Zone Equipment Cooling Sequence 1
   1,                                      !- Zone Equipment Heating or No-Load Sequence 1
   ,                                       !- Zone Equipment Sequential Cooling Fraction Schedule Name 1
   ;                                       !- Zone Equipment Sequential Heating Fraction Schedule Name 1
 
 OS:Space,
-<<<<<<< HEAD
-  {41e1ed0e-2412-4f2b-8cd0-93fd94e55e96}, !- Handle
+  {eb858080-8a57-4052-baaf-8ed6783e42f9}, !- Handle
   living space,                           !- Name
-  {f1498251-aa37-475f-93f1-199000dcc531}, !- Space Type Name
-=======
-  {ec2e0406-8b84-4f7b-a242-f9fa56010c15}, !- Handle
-  living space,                           !- Name
-  {2dc9ebd9-ba3d-402e-b573-fbf259b1ec47}, !- Space Type Name
->>>>>>> a49bb51b
+  {60115f43-300b-4dab-a03d-4f00089c3155}, !- Space Type Name
   ,                                       !- Default Construction Set Name
   ,                                       !- Default Schedule Set Name
   -0,                                     !- Direction of Relative North {deg}
@@ -477,31 +348,17 @@
   0,                                      !- Y Origin {m}
   0,                                      !- Z Origin {m}
   ,                                       !- Building Story Name
-<<<<<<< HEAD
-  {f33b0c1d-97cf-47ba-ba0e-af797c4e1462}, !- Thermal Zone Name
+  {5dd20a3f-c828-48b8-8b86-13afb5c93242}, !- Thermal Zone Name
   ,                                       !- Part of Total Floor Area
   ,                                       !- Design Specification Outdoor Air Object Name
-  {689018bd-339b-405e-96bb-707d31f9888f}; !- Building Unit Name
-
-OS:Surface,
-  {4ef40674-bae7-45a0-91a3-b20dd43355b0}, !- Handle
+  {620dffbe-62dc-461b-b95c-a0cdad2880b4}; !- Building Unit Name
+
+OS:Surface,
+  {276ec16b-f197-47a6-b5af-ee229d18075a}, !- Handle
   Surface 1,                              !- Name
   Floor,                                  !- Surface Type
   ,                                       !- Construction Name
-  {41e1ed0e-2412-4f2b-8cd0-93fd94e55e96}, !- Space Name
-=======
-  {c2cf82c9-d9bc-4c25-9b5b-0ef4ebae2e72}, !- Thermal Zone Name
-  ,                                       !- Part of Total Floor Area
-  ,                                       !- Design Specification Outdoor Air Object Name
-  {c829bd9b-a926-4b27-8d08-38a859836b44}; !- Building Unit Name
-
-OS:Surface,
-  {8375e5c8-0feb-4939-b9f4-448aef3ba3ec}, !- Handle
-  Surface 1,                              !- Name
-  Floor,                                  !- Surface Type
-  ,                                       !- Construction Name
-  {ec2e0406-8b84-4f7b-a242-f9fa56010c15}, !- Space Name
->>>>>>> a49bb51b
+  {eb858080-8a57-4052-baaf-8ed6783e42f9}, !- Space Name
   Foundation,                             !- Outside Boundary Condition
   ,                                       !- Outside Boundary Condition Object
   NoSun,                                  !- Sun Exposure
@@ -514,19 +371,11 @@
   13.6310703908387, 0, 0;                 !- X,Y,Z Vertex 4 {m}
 
 OS:Surface,
-<<<<<<< HEAD
-  {5c415f7d-d0ec-4758-a671-5f9f148fc15f}, !- Handle
+  {d8b38d1c-34b5-4949-b15d-9483008683dc}, !- Handle
   Surface 2,                              !- Name
   Wall,                                   !- Surface Type
   ,                                       !- Construction Name
-  {41e1ed0e-2412-4f2b-8cd0-93fd94e55e96}, !- Space Name
-=======
-  {f6f14333-6aa8-4181-bab0-1b719ab41f8c}, !- Handle
-  Surface 2,                              !- Name
-  Wall,                                   !- Surface Type
-  ,                                       !- Construction Name
-  {ec2e0406-8b84-4f7b-a242-f9fa56010c15}, !- Space Name
->>>>>>> a49bb51b
+  {eb858080-8a57-4052-baaf-8ed6783e42f9}, !- Space Name
   Outdoors,                               !- Outside Boundary Condition
   ,                                       !- Outside Boundary Condition Object
   SunExposed,                             !- Sun Exposure
@@ -539,19 +388,11 @@
   0, 0, 2.4384;                           !- X,Y,Z Vertex 4 {m}
 
 OS:Surface,
-<<<<<<< HEAD
-  {d0e67d58-2c86-4c94-8e59-53add9ad3737}, !- Handle
+  {3027f218-83a4-437c-8472-d2f6ac72a5fa}, !- Handle
   Surface 3,                              !- Name
   Wall,                                   !- Surface Type
   ,                                       !- Construction Name
-  {41e1ed0e-2412-4f2b-8cd0-93fd94e55e96}, !- Space Name
-=======
-  {10f43a20-f9f8-432b-8f77-5fd45dd3d6f8}, !- Handle
-  Surface 3,                              !- Name
-  Wall,                                   !- Surface Type
-  ,                                       !- Construction Name
-  {ec2e0406-8b84-4f7b-a242-f9fa56010c15}, !- Space Name
->>>>>>> a49bb51b
+  {eb858080-8a57-4052-baaf-8ed6783e42f9}, !- Space Name
   Outdoors,                               !- Outside Boundary Condition
   ,                                       !- Outside Boundary Condition Object
   SunExposed,                             !- Sun Exposure
@@ -564,19 +405,11 @@
   0, 6.81553519541936, 2.4384;            !- X,Y,Z Vertex 4 {m}
 
 OS:Surface,
-<<<<<<< HEAD
-  {52fbaef4-a09f-40eb-8f51-2a5d69e3eb43}, !- Handle
+  {9525c76f-3185-421f-8acf-e9f28395ccee}, !- Handle
   Surface 4,                              !- Name
   Wall,                                   !- Surface Type
   ,                                       !- Construction Name
-  {41e1ed0e-2412-4f2b-8cd0-93fd94e55e96}, !- Space Name
-=======
-  {0429deea-60c8-4471-ac12-47771bc2be64}, !- Handle
-  Surface 4,                              !- Name
-  Wall,                                   !- Surface Type
-  ,                                       !- Construction Name
-  {ec2e0406-8b84-4f7b-a242-f9fa56010c15}, !- Space Name
->>>>>>> a49bb51b
+  {eb858080-8a57-4052-baaf-8ed6783e42f9}, !- Space Name
   Outdoors,                               !- Outside Boundary Condition
   ,                                       !- Outside Boundary Condition Object
   SunExposed,                             !- Sun Exposure
@@ -589,19 +422,11 @@
   13.6310703908387, 6.81553519541936, 2.4384; !- X,Y,Z Vertex 4 {m}
 
 OS:Surface,
-<<<<<<< HEAD
-  {ef6664e4-d30f-48dd-a275-72455d27d346}, !- Handle
+  {183134b2-2b63-4f0f-9e53-ab1e1c140df2}, !- Handle
   Surface 5,                              !- Name
   Wall,                                   !- Surface Type
   ,                                       !- Construction Name
-  {41e1ed0e-2412-4f2b-8cd0-93fd94e55e96}, !- Space Name
-=======
-  {dbc45af0-c22c-4db5-a2fa-7218cebd3947}, !- Handle
-  Surface 5,                              !- Name
-  Wall,                                   !- Surface Type
-  ,                                       !- Construction Name
-  {ec2e0406-8b84-4f7b-a242-f9fa56010c15}, !- Space Name
->>>>>>> a49bb51b
+  {eb858080-8a57-4052-baaf-8ed6783e42f9}, !- Space Name
   Outdoors,                               !- Outside Boundary Condition
   ,                                       !- Outside Boundary Condition Object
   SunExposed,                             !- Sun Exposure
@@ -614,23 +439,13 @@
   13.6310703908387, 0, 2.4384;            !- X,Y,Z Vertex 4 {m}
 
 OS:Surface,
-<<<<<<< HEAD
-  {5580c489-658b-4049-a07a-4e247435c409}, !- Handle
+  {0bd5b886-d613-481a-8c26-2bc7cfd86046}, !- Handle
   Surface 6,                              !- Name
   RoofCeiling,                            !- Surface Type
   ,                                       !- Construction Name
-  {41e1ed0e-2412-4f2b-8cd0-93fd94e55e96}, !- Space Name
+  {eb858080-8a57-4052-baaf-8ed6783e42f9}, !- Space Name
   Surface,                                !- Outside Boundary Condition
-  {46a4d47b-a985-43f8-8237-e962b99cae5d}, !- Outside Boundary Condition Object
-=======
-  {88093747-45bb-4b7e-8cac-b18dddaca964}, !- Handle
-  Surface 6,                              !- Name
-  RoofCeiling,                            !- Surface Type
-  ,                                       !- Construction Name
-  {ec2e0406-8b84-4f7b-a242-f9fa56010c15}, !- Space Name
-  Surface,                                !- Outside Boundary Condition
-  {f55def8a-6667-4b2b-99a0-00cbc2d33dfc}, !- Outside Boundary Condition Object
->>>>>>> a49bb51b
+  {3a48be4f-3831-4d22-98e6-893d34fd25ff}, !- Outside Boundary Condition Object
   NoSun,                                  !- Sun Exposure
   NoWind,                                 !- Wind Exposure
   ,                                       !- View Factor to Ground
@@ -641,11 +456,7 @@
   0, 0, 2.4384;                           !- X,Y,Z Vertex 4 {m}
 
 OS:SpaceType,
-<<<<<<< HEAD
-  {f1498251-aa37-475f-93f1-199000dcc531}, !- Handle
-=======
-  {2dc9ebd9-ba3d-402e-b573-fbf259b1ec47}, !- Handle
->>>>>>> a49bb51b
+  {60115f43-300b-4dab-a03d-4f00089c3155}, !- Handle
   Space Type 1,                           !- Name
   ,                                       !- Default Construction Set Name
   ,                                       !- Default Schedule Set Name
@@ -656,15 +467,9 @@
   living;                                 !- Standards Space Type
 
 OS:Space,
-<<<<<<< HEAD
-  {15dae795-44f7-4867-aa32-a675b6fedc7a}, !- Handle
+  {444de960-d073-4a27-a3b4-6031f2185309}, !- Handle
   living space|story 2,                   !- Name
-  {f1498251-aa37-475f-93f1-199000dcc531}, !- Space Type Name
-=======
-  {45dd18c1-dd90-4c2d-b893-fba09573a99b}, !- Handle
-  living space|story 2,                   !- Name
-  {2dc9ebd9-ba3d-402e-b573-fbf259b1ec47}, !- Space Type Name
->>>>>>> a49bb51b
+  {60115f43-300b-4dab-a03d-4f00089c3155}, !- Space Type Name
   ,                                       !- Default Construction Set Name
   ,                                       !- Default Schedule Set Name
   -0,                                     !- Direction of Relative North {deg}
@@ -672,35 +477,19 @@
   0,                                      !- Y Origin {m}
   2.4384,                                 !- Z Origin {m}
   ,                                       !- Building Story Name
-<<<<<<< HEAD
-  {f33b0c1d-97cf-47ba-ba0e-af797c4e1462}, !- Thermal Zone Name
+  {5dd20a3f-c828-48b8-8b86-13afb5c93242}, !- Thermal Zone Name
   ,                                       !- Part of Total Floor Area
   ,                                       !- Design Specification Outdoor Air Object Name
-  {689018bd-339b-405e-96bb-707d31f9888f}; !- Building Unit Name
-
-OS:Surface,
-  {46a4d47b-a985-43f8-8237-e962b99cae5d}, !- Handle
+  {620dffbe-62dc-461b-b95c-a0cdad2880b4}; !- Building Unit Name
+
+OS:Surface,
+  {3a48be4f-3831-4d22-98e6-893d34fd25ff}, !- Handle
   Surface 7,                              !- Name
   Floor,                                  !- Surface Type
   ,                                       !- Construction Name
-  {15dae795-44f7-4867-aa32-a675b6fedc7a}, !- Space Name
+  {444de960-d073-4a27-a3b4-6031f2185309}, !- Space Name
   Surface,                                !- Outside Boundary Condition
-  {5580c489-658b-4049-a07a-4e247435c409}, !- Outside Boundary Condition Object
-=======
-  {c2cf82c9-d9bc-4c25-9b5b-0ef4ebae2e72}, !- Thermal Zone Name
-  ,                                       !- Part of Total Floor Area
-  ,                                       !- Design Specification Outdoor Air Object Name
-  {c829bd9b-a926-4b27-8d08-38a859836b44}; !- Building Unit Name
-
-OS:Surface,
-  {f55def8a-6667-4b2b-99a0-00cbc2d33dfc}, !- Handle
-  Surface 7,                              !- Name
-  Floor,                                  !- Surface Type
-  ,                                       !- Construction Name
-  {45dd18c1-dd90-4c2d-b893-fba09573a99b}, !- Space Name
-  Surface,                                !- Outside Boundary Condition
-  {88093747-45bb-4b7e-8cac-b18dddaca964}, !- Outside Boundary Condition Object
->>>>>>> a49bb51b
+  {0bd5b886-d613-481a-8c26-2bc7cfd86046}, !- Outside Boundary Condition Object
   NoSun,                                  !- Sun Exposure
   NoWind,                                 !- Wind Exposure
   ,                                       !- View Factor to Ground
@@ -711,19 +500,11 @@
   13.6310703908387, 0, 0;                 !- X,Y,Z Vertex 4 {m}
 
 OS:Surface,
-<<<<<<< HEAD
-  {860385c0-eaf1-4aca-a47a-931a92fd0d02}, !- Handle
+  {9ba12faa-1f39-4e6c-8ca6-b2fa688655f4}, !- Handle
   Surface 8,                              !- Name
   Wall,                                   !- Surface Type
   ,                                       !- Construction Name
-  {15dae795-44f7-4867-aa32-a675b6fedc7a}, !- Space Name
-=======
-  {436b359e-1919-469b-b764-5046b7618a10}, !- Handle
-  Surface 8,                              !- Name
-  Wall,                                   !- Surface Type
-  ,                                       !- Construction Name
-  {45dd18c1-dd90-4c2d-b893-fba09573a99b}, !- Space Name
->>>>>>> a49bb51b
+  {444de960-d073-4a27-a3b4-6031f2185309}, !- Space Name
   Outdoors,                               !- Outside Boundary Condition
   ,                                       !- Outside Boundary Condition Object
   SunExposed,                             !- Sun Exposure
@@ -736,19 +517,11 @@
   0, 0, 2.4384;                           !- X,Y,Z Vertex 4 {m}
 
 OS:Surface,
-<<<<<<< HEAD
-  {3e84eadb-fc0f-4092-979b-64ab43d2bd7e}, !- Handle
+  {7daa239a-d011-4175-93d7-2c7eb3660cda}, !- Handle
   Surface 9,                              !- Name
   Wall,                                   !- Surface Type
   ,                                       !- Construction Name
-  {15dae795-44f7-4867-aa32-a675b6fedc7a}, !- Space Name
-=======
-  {66ec297c-a7e1-4364-98b7-2b2c8686fba9}, !- Handle
-  Surface 9,                              !- Name
-  Wall,                                   !- Surface Type
-  ,                                       !- Construction Name
-  {45dd18c1-dd90-4c2d-b893-fba09573a99b}, !- Space Name
->>>>>>> a49bb51b
+  {444de960-d073-4a27-a3b4-6031f2185309}, !- Space Name
   Outdoors,                               !- Outside Boundary Condition
   ,                                       !- Outside Boundary Condition Object
   SunExposed,                             !- Sun Exposure
@@ -761,19 +534,11 @@
   0, 6.81553519541936, 2.4384;            !- X,Y,Z Vertex 4 {m}
 
 OS:Surface,
-<<<<<<< HEAD
-  {ff04e367-de45-40cd-8378-a29706ad1d08}, !- Handle
+  {d1aafeaf-bf3b-43ac-864f-70ea2b538b98}, !- Handle
   Surface 10,                             !- Name
   Wall,                                   !- Surface Type
   ,                                       !- Construction Name
-  {15dae795-44f7-4867-aa32-a675b6fedc7a}, !- Space Name
-=======
-  {dfe8be1e-15e8-4d71-94d5-1fe315dac136}, !- Handle
-  Surface 10,                             !- Name
-  Wall,                                   !- Surface Type
-  ,                                       !- Construction Name
-  {45dd18c1-dd90-4c2d-b893-fba09573a99b}, !- Space Name
->>>>>>> a49bb51b
+  {444de960-d073-4a27-a3b4-6031f2185309}, !- Space Name
   Outdoors,                               !- Outside Boundary Condition
   ,                                       !- Outside Boundary Condition Object
   SunExposed,                             !- Sun Exposure
@@ -786,19 +551,11 @@
   13.6310703908387, 6.81553519541936, 2.4384; !- X,Y,Z Vertex 4 {m}
 
 OS:Surface,
-<<<<<<< HEAD
-  {da409d76-6837-418f-8880-0c0d6fce927e}, !- Handle
+  {a30aebfb-da52-4d13-8c3c-2df2bab18826}, !- Handle
   Surface 11,                             !- Name
   Wall,                                   !- Surface Type
   ,                                       !- Construction Name
-  {15dae795-44f7-4867-aa32-a675b6fedc7a}, !- Space Name
-=======
-  {dd77c320-6649-4443-b943-2aec6c33984f}, !- Handle
-  Surface 11,                             !- Name
-  Wall,                                   !- Surface Type
-  ,                                       !- Construction Name
-  {45dd18c1-dd90-4c2d-b893-fba09573a99b}, !- Space Name
->>>>>>> a49bb51b
+  {444de960-d073-4a27-a3b4-6031f2185309}, !- Space Name
   Outdoors,                               !- Outside Boundary Condition
   ,                                       !- Outside Boundary Condition Object
   SunExposed,                             !- Sun Exposure
@@ -811,23 +568,13 @@
   13.6310703908387, 0, 2.4384;            !- X,Y,Z Vertex 4 {m}
 
 OS:Surface,
-<<<<<<< HEAD
-  {a9edd502-b4eb-4654-aed7-735c54acad64}, !- Handle
+  {edb36a4a-9fe2-4022-a39b-ea64d74aafd0}, !- Handle
   Surface 12,                             !- Name
   RoofCeiling,                            !- Surface Type
   ,                                       !- Construction Name
-  {15dae795-44f7-4867-aa32-a675b6fedc7a}, !- Space Name
+  {444de960-d073-4a27-a3b4-6031f2185309}, !- Space Name
   Surface,                                !- Outside Boundary Condition
-  {2bdde76c-b41f-4704-801c-ab26fb69a99a}, !- Outside Boundary Condition Object
-=======
-  {501f8d74-56eb-47e7-ae40-e75f21b53b88}, !- Handle
-  Surface 12,                             !- Name
-  RoofCeiling,                            !- Surface Type
-  ,                                       !- Construction Name
-  {45dd18c1-dd90-4c2d-b893-fba09573a99b}, !- Space Name
-  Surface,                                !- Outside Boundary Condition
-  {762cdd76-df8a-4347-b103-33ca9b1d8b10}, !- Outside Boundary Condition Object
->>>>>>> a49bb51b
+  {349fb7db-b999-4329-b0f5-581552421848}, !- Outside Boundary Condition Object
   NoSun,                                  !- Sun Exposure
   NoWind,                                 !- Wind Exposure
   ,                                       !- View Factor to Ground
@@ -838,23 +585,13 @@
   0, 0, 2.4384;                           !- X,Y,Z Vertex 4 {m}
 
 OS:Surface,
-<<<<<<< HEAD
-  {2bdde76c-b41f-4704-801c-ab26fb69a99a}, !- Handle
+  {349fb7db-b999-4329-b0f5-581552421848}, !- Handle
   Surface 13,                             !- Name
   Floor,                                  !- Surface Type
   ,                                       !- Construction Name
-  {5cfe21c8-8092-42dc-bc48-c52ea0172902}, !- Space Name
+  {8bf0b063-4fac-4b45-9503-69420de3c20b}, !- Space Name
   Surface,                                !- Outside Boundary Condition
-  {a9edd502-b4eb-4654-aed7-735c54acad64}, !- Outside Boundary Condition Object
-=======
-  {762cdd76-df8a-4347-b103-33ca9b1d8b10}, !- Handle
-  Surface 13,                             !- Name
-  Floor,                                  !- Surface Type
-  ,                                       !- Construction Name
-  {b6ade459-624e-42b6-945e-b3e896586819}, !- Space Name
-  Surface,                                !- Outside Boundary Condition
-  {501f8d74-56eb-47e7-ae40-e75f21b53b88}, !- Outside Boundary Condition Object
->>>>>>> a49bb51b
+  {edb36a4a-9fe2-4022-a39b-ea64d74aafd0}, !- Outside Boundary Condition Object
   NoSun,                                  !- Sun Exposure
   NoWind,                                 !- Wind Exposure
   ,                                       !- View Factor to Ground
@@ -865,19 +602,11 @@
   0, 0, 0;                                !- X,Y,Z Vertex 4 {m}
 
 OS:Surface,
-<<<<<<< HEAD
-  {ba77a6b7-04b9-4f12-a5a7-8129f304fc9f}, !- Handle
+  {ac06f64f-76d7-4aad-846e-760a6dab0fdf}, !- Handle
   Surface 14,                             !- Name
   RoofCeiling,                            !- Surface Type
   ,                                       !- Construction Name
-  {5cfe21c8-8092-42dc-bc48-c52ea0172902}, !- Space Name
-=======
-  {59d66b6f-7410-4748-8eb9-8a193cb21d2f}, !- Handle
-  Surface 14,                             !- Name
-  RoofCeiling,                            !- Surface Type
-  ,                                       !- Construction Name
-  {b6ade459-624e-42b6-945e-b3e896586819}, !- Space Name
->>>>>>> a49bb51b
+  {8bf0b063-4fac-4b45-9503-69420de3c20b}, !- Space Name
   Outdoors,                               !- Outside Boundary Condition
   ,                                       !- Outside Boundary Condition Object
   SunExposed,                             !- Sun Exposure
@@ -890,19 +619,11 @@
   13.6310703908387, 0, 0.3048;            !- X,Y,Z Vertex 4 {m}
 
 OS:Surface,
-<<<<<<< HEAD
-  {e1f8aa3e-36d4-4e9c-89d3-2723c356a4a7}, !- Handle
+  {e33005eb-f6d1-46de-a05c-c695c1eba2f7}, !- Handle
   Surface 15,                             !- Name
   RoofCeiling,                            !- Surface Type
   ,                                       !- Construction Name
-  {5cfe21c8-8092-42dc-bc48-c52ea0172902}, !- Space Name
-=======
-  {7c20ad7f-4e1a-45ad-a646-ac2d2b4bd008}, !- Handle
-  Surface 15,                             !- Name
-  RoofCeiling,                            !- Surface Type
-  ,                                       !- Construction Name
-  {b6ade459-624e-42b6-945e-b3e896586819}, !- Space Name
->>>>>>> a49bb51b
+  {8bf0b063-4fac-4b45-9503-69420de3c20b}, !- Space Name
   Outdoors,                               !- Outside Boundary Condition
   ,                                       !- Outside Boundary Condition Object
   SunExposed,                             !- Sun Exposure
@@ -915,19 +636,11 @@
   0, 6.81553519541936, 0.3048;            !- X,Y,Z Vertex 4 {m}
 
 OS:Surface,
-<<<<<<< HEAD
-  {999cc836-4b98-43c6-8e69-b1cd41fe92f2}, !- Handle
+  {36754063-9a04-4f57-ab61-f0eb3d95502b}, !- Handle
   Surface 16,                             !- Name
   Wall,                                   !- Surface Type
   ,                                       !- Construction Name
-  {5cfe21c8-8092-42dc-bc48-c52ea0172902}, !- Space Name
-=======
-  {f4e22c2d-ffe2-4420-bda2-57074c1f3602}, !- Handle
-  Surface 16,                             !- Name
-  Wall,                                   !- Surface Type
-  ,                                       !- Construction Name
-  {b6ade459-624e-42b6-945e-b3e896586819}, !- Space Name
->>>>>>> a49bb51b
+  {8bf0b063-4fac-4b45-9503-69420de3c20b}, !- Space Name
   Outdoors,                               !- Outside Boundary Condition
   ,                                       !- Outside Boundary Condition Object
   SunExposed,                             !- Sun Exposure
@@ -939,19 +652,11 @@
   0, 0, 0;                                !- X,Y,Z Vertex 3 {m}
 
 OS:Surface,
-<<<<<<< HEAD
-  {8b4a2e14-f589-4143-9779-52dea59e6bac}, !- Handle
+  {04f5cffe-8990-4ecd-8675-ab100ee3b9ee}, !- Handle
   Surface 17,                             !- Name
   Wall,                                   !- Surface Type
   ,                                       !- Construction Name
-  {5cfe21c8-8092-42dc-bc48-c52ea0172902}, !- Space Name
-=======
-  {a2ac82aa-0152-4b0b-ac72-1a02c48a6e3b}, !- Handle
-  Surface 17,                             !- Name
-  Wall,                                   !- Surface Type
-  ,                                       !- Construction Name
-  {b6ade459-624e-42b6-945e-b3e896586819}, !- Space Name
->>>>>>> a49bb51b
+  {8bf0b063-4fac-4b45-9503-69420de3c20b}, !- Space Name
   Outdoors,                               !- Outside Boundary Condition
   ,                                       !- Outside Boundary Condition Object
   SunExposed,                             !- Sun Exposure
@@ -963,15 +668,9 @@
   13.6310703908387, 6.81553519541936, 0;  !- X,Y,Z Vertex 3 {m}
 
 OS:Space,
-<<<<<<< HEAD
-  {5cfe21c8-8092-42dc-bc48-c52ea0172902}, !- Handle
+  {8bf0b063-4fac-4b45-9503-69420de3c20b}, !- Handle
   unfinished attic space,                 !- Name
-  {eaa0eab9-db78-481e-bac1-2eacd99eaedc}, !- Space Type Name
-=======
-  {b6ade459-624e-42b6-945e-b3e896586819}, !- Handle
-  unfinished attic space,                 !- Name
-  {e41651e8-e31c-4ad5-9b45-1fe60b25adea}, !- Space Type Name
->>>>>>> a49bb51b
+  {5e7ab750-adca-4016-a128-8e47400309ee}, !- Space Type Name
   ,                                       !- Default Construction Set Name
   ,                                       !- Default Schedule Set Name
   -0,                                     !- Direction of Relative North {deg}
@@ -979,17 +678,10 @@
   0,                                      !- Y Origin {m}
   4.8768,                                 !- Z Origin {m}
   ,                                       !- Building Story Name
-<<<<<<< HEAD
-  {5fae4f5b-32d5-4661-b2a4-c964eaabfef4}; !- Thermal Zone Name
+  {961f1ffe-c95a-4438-bb8d-33a594906d2d}; !- Thermal Zone Name
 
 OS:ThermalZone,
-  {5fae4f5b-32d5-4661-b2a4-c964eaabfef4}, !- Handle
-=======
-  {1054c9a4-aa44-4d52-9854-824455f05975}; !- Thermal Zone Name
-
-OS:ThermalZone,
-  {1054c9a4-aa44-4d52-9854-824455f05975}, !- Handle
->>>>>>> a49bb51b
+  {961f1ffe-c95a-4438-bb8d-33a594906d2d}, !- Handle
   unfinished attic zone,                  !- Name
   ,                                       !- Multiplier
   ,                                       !- Ceiling Height {m}
@@ -998,17 +690,10 @@
   ,                                       !- Zone Inside Convection Algorithm
   ,                                       !- Zone Outside Convection Algorithm
   ,                                       !- Zone Conditioning Equipment List Name
-<<<<<<< HEAD
-  {aef05dbf-5a43-44d4-8e41-38a3abc43005}, !- Zone Air Inlet Port List
-  {62bec217-9767-4365-a577-83ef39ea3e7b}, !- Zone Air Exhaust Port List
-  {d165b9a4-d1ef-4e97-ace8-aa0f2295bbe4}, !- Zone Air Node Name
-  {ba34360b-3e83-478f-8367-a07d1ceda413}, !- Zone Return Air Port List
-=======
-  {768c22d5-9aeb-4168-9977-d38805467d8d}, !- Zone Air Inlet Port List
-  {83aada35-7e86-4fbb-85b3-6f180b0539dd}, !- Zone Air Exhaust Port List
-  {9609519c-e938-448e-80e9-7a8aac9c44b0}, !- Zone Air Node Name
-  {e564a64f-c735-4507-bc26-9737cc61c8f5}, !- Zone Return Air Port List
->>>>>>> a49bb51b
+  {7307607b-c8ec-43e7-9b92-505c0ef3516c}, !- Zone Air Inlet Port List
+  {200cd1ef-4050-4dd3-8e27-8b97349c8302}, !- Zone Air Exhaust Port List
+  {66caeab0-9caf-4d98-846a-e4f45088d186}, !- Zone Air Node Name
+  {be39d879-7cd2-4ef5-853b-aee1d672fc16}, !- Zone Return Air Port List
   ,                                       !- Primary Daylighting Control Name
   ,                                       !- Fraction of Zone Controlled by Primary Daylighting Control
   ,                                       !- Secondary Daylighting Control Name
@@ -1019,63 +704,33 @@
   No;                                     !- Use Ideal Air Loads
 
 OS:Node,
-<<<<<<< HEAD
-  {59374b80-d1be-43f6-91d4-50dd54cbda77}, !- Handle
+  {28810ee1-4454-42aa-ada2-275e9522e194}, !- Handle
   Node 2,                                 !- Name
-  {d165b9a4-d1ef-4e97-ace8-aa0f2295bbe4}, !- Inlet Port
+  {66caeab0-9caf-4d98-846a-e4f45088d186}, !- Inlet Port
   ;                                       !- Outlet Port
 
 OS:Connection,
-  {d165b9a4-d1ef-4e97-ace8-aa0f2295bbe4}, !- Handle
-  {5fae4f5b-32d5-4661-b2a4-c964eaabfef4}, !- Source Object
+  {66caeab0-9caf-4d98-846a-e4f45088d186}, !- Handle
+  {961f1ffe-c95a-4438-bb8d-33a594906d2d}, !- Source Object
   11,                                     !- Outlet Port
-  {59374b80-d1be-43f6-91d4-50dd54cbda77}, !- Target Object
+  {28810ee1-4454-42aa-ada2-275e9522e194}, !- Target Object
   2;                                      !- Inlet Port
 
 OS:PortList,
-  {aef05dbf-5a43-44d4-8e41-38a3abc43005}, !- Handle
-  {5fae4f5b-32d5-4661-b2a4-c964eaabfef4}; !- HVAC Component
+  {7307607b-c8ec-43e7-9b92-505c0ef3516c}, !- Handle
+  {961f1ffe-c95a-4438-bb8d-33a594906d2d}; !- HVAC Component
 
 OS:PortList,
-  {62bec217-9767-4365-a577-83ef39ea3e7b}, !- Handle
-  {5fae4f5b-32d5-4661-b2a4-c964eaabfef4}; !- HVAC Component
+  {200cd1ef-4050-4dd3-8e27-8b97349c8302}, !- Handle
+  {961f1ffe-c95a-4438-bb8d-33a594906d2d}; !- HVAC Component
 
 OS:PortList,
-  {ba34360b-3e83-478f-8367-a07d1ceda413}, !- Handle
-  {5fae4f5b-32d5-4661-b2a4-c964eaabfef4}; !- HVAC Component
+  {be39d879-7cd2-4ef5-853b-aee1d672fc16}, !- Handle
+  {961f1ffe-c95a-4438-bb8d-33a594906d2d}; !- HVAC Component
 
 OS:Sizing:Zone,
-  {5c9edb3e-98ae-44c8-aee8-067386fcd09d}, !- Handle
-  {5fae4f5b-32d5-4661-b2a4-c964eaabfef4}, !- Zone or ZoneList Name
-=======
-  {c314909d-b819-4ed6-892f-02c050d4c302}, !- Handle
-  Node 2,                                 !- Name
-  {9609519c-e938-448e-80e9-7a8aac9c44b0}, !- Inlet Port
-  ;                                       !- Outlet Port
-
-OS:Connection,
-  {9609519c-e938-448e-80e9-7a8aac9c44b0}, !- Handle
-  {1054c9a4-aa44-4d52-9854-824455f05975}, !- Source Object
-  11,                                     !- Outlet Port
-  {c314909d-b819-4ed6-892f-02c050d4c302}, !- Target Object
-  2;                                      !- Inlet Port
-
-OS:PortList,
-  {768c22d5-9aeb-4168-9977-d38805467d8d}, !- Handle
-  {1054c9a4-aa44-4d52-9854-824455f05975}; !- HVAC Component
-
-OS:PortList,
-  {83aada35-7e86-4fbb-85b3-6f180b0539dd}, !- Handle
-  {1054c9a4-aa44-4d52-9854-824455f05975}; !- HVAC Component
-
-OS:PortList,
-  {e564a64f-c735-4507-bc26-9737cc61c8f5}, !- Handle
-  {1054c9a4-aa44-4d52-9854-824455f05975}; !- HVAC Component
-
-OS:Sizing:Zone,
-  {3825fc04-507a-467b-af4c-a2c641ed23d8}, !- Handle
-  {1054c9a4-aa44-4d52-9854-824455f05975}, !- Zone or ZoneList Name
->>>>>>> a49bb51b
+  {2b9feeb4-4d2d-40dc-97bc-2d2d2bf64b97}, !- Handle
+  {961f1ffe-c95a-4438-bb8d-33a594906d2d}, !- Zone or ZoneList Name
   SupplyAirTemperature,                   !- Zone Cooling Design Supply Air Temperature Input Method
   14,                                     !- Zone Cooling Design Supply Air Temperature {C}
   11.11,                                  !- Zone Cooling Design Supply Air Temperature Difference {deltaC}
@@ -1102,21 +757,12 @@
   autosize;                               !- Dedicated Outdoor Air High Setpoint Temperature for Design {C}
 
 OS:ZoneHVAC:EquipmentList,
-<<<<<<< HEAD
-  {85ca7bcd-aaaa-4e06-82a7-e634d3e2723d}, !- Handle
+  {8abc5750-df47-4380-a90e-8411aacaa12b}, !- Handle
   Zone HVAC Equipment List 2,             !- Name
-  {5fae4f5b-32d5-4661-b2a4-c964eaabfef4}; !- Thermal Zone
+  {961f1ffe-c95a-4438-bb8d-33a594906d2d}; !- Thermal Zone
 
 OS:SpaceType,
-  {eaa0eab9-db78-481e-bac1-2eacd99eaedc}, !- Handle
-=======
-  {4eb98dcf-5540-40f5-838c-885438af6658}, !- Handle
-  Zone HVAC Equipment List 2,             !- Name
-  {1054c9a4-aa44-4d52-9854-824455f05975}; !- Thermal Zone
-
-OS:SpaceType,
-  {e41651e8-e31c-4ad5-9b45-1fe60b25adea}, !- Handle
->>>>>>> a49bb51b
+  {5e7ab750-adca-4016-a128-8e47400309ee}, !- Handle
   Space Type 2,                           !- Name
   ,                                       !- Default Construction Set Name
   ,                                       !- Default Schedule Set Name
@@ -1127,23 +773,14 @@
   unfinished attic;                       !- Standards Space Type
 
 OS:BuildingUnit,
-<<<<<<< HEAD
-  {689018bd-339b-405e-96bb-707d31f9888f}, !- Handle
-=======
-  {c829bd9b-a926-4b27-8d08-38a859836b44}, !- Handle
->>>>>>> a49bb51b
+  {620dffbe-62dc-461b-b95c-a0cdad2880b4}, !- Handle
   unit 1,                                 !- Name
   ,                                       !- Rendering Color
   Residential;                            !- Building Unit Type
 
 OS:AdditionalProperties,
-<<<<<<< HEAD
-  {6b6ffebf-13d4-4d9a-9dfa-b55155a6f4fd}, !- Handle
-  {689018bd-339b-405e-96bb-707d31f9888f}, !- Object Name
-=======
-  {9c814103-0d8a-40e0-8437-f643bfeece73}, !- Handle
-  {c829bd9b-a926-4b27-8d08-38a859836b44}, !- Object Name
->>>>>>> a49bb51b
+  {8cdf94ad-bf7c-4597-bf64-0e65910f094c}, !- Handle
+  {620dffbe-62dc-461b-b95c-a0cdad2880b4}, !- Object Name
   NumberOfBedrooms,                       !- Feature Name 1
   Integer,                                !- Feature Data Type 1
   3,                                      !- Feature Value 1
@@ -1155,20 +792,12 @@
   2.6400000000000001;                     !- Feature Value 3
 
 OS:External:File,
-<<<<<<< HEAD
-  {6937bb39-04d8-4620-a9ce-e696554d2bb8}, !- Handle
-=======
-  {7cf9379c-1009-4356-a492-c4efd87cc843}, !- Handle
->>>>>>> a49bb51b
+  {57f55fc8-2326-4fc7-b417-6e41d4abf4d1}, !- Handle
   8760.csv,                               !- Name
   8760.csv;                               !- File Name
 
 OS:Schedule:Day,
-<<<<<<< HEAD
-  {f0dae264-6e1e-49ea-95dd-28bea4f6f85d}, !- Handle
-=======
-  {4fc532a6-8730-4fbc-ae85-89b32eb3b1c3}, !- Handle
->>>>>>> a49bb51b
+  {ffe36bb0-0563-433e-9f84-5b5b747df78e}, !- Handle
   Schedule Day 1,                         !- Name
   ,                                       !- Schedule Type Limits Name
   ,                                       !- Interpolate to Timestep
@@ -1177,11 +806,7 @@
   0;                                      !- Value Until Time 1
 
 OS:Schedule:Day,
-<<<<<<< HEAD
-  {d433c1e7-9492-4a27-bfa9-70dc8a8d9fb2}, !- Handle
-=======
-  {c4eaf115-2304-4196-a280-2a8eb4687e79}, !- Handle
->>>>>>> a49bb51b
+  {84fb04bc-4bcb-4f80-b386-9e51098b3cec}, !- Handle
   Schedule Day 2,                         !- Name
   ,                                       !- Schedule Type Limits Name
   ,                                       !- Interpolate to Timestep
@@ -1190,17 +815,10 @@
   1;                                      !- Value Until Time 1
 
 OS:Schedule:File,
-<<<<<<< HEAD
-  {03b9462b-e9d2-447e-8df0-701fd26f1dbd}, !- Handle
+  {1c526406-9224-4faa-8642-d6e3ae784869}, !- Handle
   occupants,                              !- Name
-  {2e11c1a8-9629-40fb-bdee-e03356c44e29}, !- Schedule Type Limits Name
-  {6937bb39-04d8-4620-a9ce-e696554d2bb8}, !- External File Name
-=======
-  {a74e1b09-8087-49e2-ba12-e15659802099}, !- Handle
-  occupants,                              !- Name
-  {5fd924e1-6406-408f-a6d0-170cf68a2fc7}, !- Schedule Type Limits Name
-  {7cf9379c-1009-4356-a492-c4efd87cc843}, !- External File Name
->>>>>>> a49bb51b
+  {17382438-7273-45c7-bff0-e22fdc255c2f}, !- Schedule Type Limits Name
+  {57f55fc8-2326-4fc7-b417-6e41d4abf4d1}, !- External File Name
   1,                                      !- Column Number
   1,                                      !- Rows to Skip at Top
   8760,                                   !- Number of Hours of Data
@@ -1209,23 +827,54 @@
   60;                                     !- Minutes per Item
 
 OS:Schedule:Constant,
-<<<<<<< HEAD
-  {9b72b461-20b2-4f67-af8e-8bf90fa2a320}, !- Handle
+  {e5cef478-ddcf-4bba-bc95-a821389d1652}, !- Handle
   res occupants activity schedule,        !- Name
-  {64270c47-b00b-4214-aef6-854ab5bba068}, !- Schedule Type Limits Name
+  {772ffaa6-db83-4185-979a-39598bd343b0}, !- Schedule Type Limits Name
   112.539290946133;                       !- Value
 
 OS:People:Definition,
-  {c723c8ce-0c7c-4ab6-8d06-cfcec8970ad4}, !- Handle
-=======
-  {602e9cd9-0833-422d-8362-f5759088ff69}, !- Handle
-  res occupants activity schedule,        !- Name
-  {16ebf5ac-1371-4b81-9868-560238218597}, !- Schedule Type Limits Name
-  112.539290946133;                       !- Value
+  {5248b0ac-6068-4f73-9e02-a072e8e4d9f1}, !- Handle
+  res occupants|living space,             !- Name
+  People,                                 !- Number of People Calculation Method
+  1.32,                                   !- Number of People {people}
+  ,                                       !- People per Space Floor Area {person/m2}
+  ,                                       !- Space Floor Area per Person {m2/person}
+  0.319734,                               !- Fraction Radiant
+  0.573,                                  !- Sensible Heat Fraction
+  0,                                      !- Carbon Dioxide Generation Rate {m3/s-W}
+  No,                                     !- Enable ASHRAE 55 Comfort Warnings
+  ZoneAveraged;                           !- Mean Radiant Temperature Calculation Type
+
+OS:People,
+  {260b62a0-808b-412b-9a16-a3054e37e2ec}, !- Handle
+  res occupants|living space,             !- Name
+  {5248b0ac-6068-4f73-9e02-a072e8e4d9f1}, !- People Definition Name
+  {eb858080-8a57-4052-baaf-8ed6783e42f9}, !- Space or SpaceType Name
+  {1c526406-9224-4faa-8642-d6e3ae784869}, !- Number of People Schedule Name
+  {e5cef478-ddcf-4bba-bc95-a821389d1652}, !- Activity Level Schedule Name
+  ,                                       !- Surface Name/Angle Factor List Name
+  ,                                       !- Work Efficiency Schedule Name
+  ,                                       !- Clothing Insulation Schedule Name
+  ,                                       !- Air Velocity Schedule Name
+  1;                                      !- Multiplier
+
+OS:ScheduleTypeLimits,
+  {772ffaa6-db83-4185-979a-39598bd343b0}, !- Handle
+  ActivityLevel,                          !- Name
+  0,                                      !- Lower Limit Value
+  ,                                       !- Upper Limit Value
+  Continuous,                             !- Numeric Type
+  ActivityLevel;                          !- Unit Type
+
+OS:ScheduleTypeLimits,
+  {17382438-7273-45c7-bff0-e22fdc255c2f}, !- Handle
+  Fractional,                             !- Name
+  0,                                      !- Lower Limit Value
+  1,                                      !- Upper Limit Value
+  Continuous;                             !- Numeric Type
 
 OS:People:Definition,
-  {9a05a2ab-bf9e-4705-901e-47e91fd02995}, !- Handle
->>>>>>> a49bb51b
+  {6b03df60-9a53-4f3c-8d75-2fcf2c30e714}, !- Handle
   res occupants|living space|story 2,     !- Name
   People,                                 !- Number of People Calculation Method
   1.32,                                   !- Number of People {people}
@@ -1238,110 +887,64 @@
   ZoneAveraged;                           !- Mean Radiant Temperature Calculation Type
 
 OS:People,
-<<<<<<< HEAD
-  {a4693af4-3d28-445c-804d-c718845ec838}, !- Handle
+  {a5790dc4-cbeb-4e93-8aa1-67e679dfea64}, !- Handle
   res occupants|living space|story 2,     !- Name
-  {c723c8ce-0c7c-4ab6-8d06-cfcec8970ad4}, !- People Definition Name
-  {15dae795-44f7-4867-aa32-a675b6fedc7a}, !- Space or SpaceType Name
-  {03b9462b-e9d2-447e-8df0-701fd26f1dbd}, !- Number of People Schedule Name
-  {9b72b461-20b2-4f67-af8e-8bf90fa2a320}, !- Activity Level Schedule Name
-=======
-  {4e681b02-b2b9-4583-90a4-230b359178ae}, !- Handle
-  res occupants|living space|story 2,     !- Name
-  {9a05a2ab-bf9e-4705-901e-47e91fd02995}, !- People Definition Name
-  {45dd18c1-dd90-4c2d-b893-fba09573a99b}, !- Space or SpaceType Name
-  {a74e1b09-8087-49e2-ba12-e15659802099}, !- Number of People Schedule Name
-  {602e9cd9-0833-422d-8362-f5759088ff69}, !- Activity Level Schedule Name
->>>>>>> a49bb51b
+  {6b03df60-9a53-4f3c-8d75-2fcf2c30e714}, !- People Definition Name
+  {444de960-d073-4a27-a3b4-6031f2185309}, !- Space or SpaceType Name
+  {1c526406-9224-4faa-8642-d6e3ae784869}, !- Number of People Schedule Name
+  {e5cef478-ddcf-4bba-bc95-a821389d1652}, !- Activity Level Schedule Name
   ,                                       !- Surface Name/Angle Factor List Name
   ,                                       !- Work Efficiency Schedule Name
   ,                                       !- Clothing Insulation Schedule Name
   ,                                       !- Air Velocity Schedule Name
   1;                                      !- Multiplier
 
-OS:ScheduleTypeLimits,
-<<<<<<< HEAD
-  {64270c47-b00b-4214-aef6-854ab5bba068}, !- Handle
-=======
-  {16ebf5ac-1371-4b81-9868-560238218597}, !- Handle
->>>>>>> a49bb51b
-  ActivityLevel,                          !- Name
-  0,                                      !- Lower Limit Value
-  ,                                       !- Upper Limit Value
-  Continuous,                             !- Numeric Type
-  ActivityLevel;                          !- Unit Type
-
-OS:ScheduleTypeLimits,
-<<<<<<< HEAD
-  {2e11c1a8-9629-40fb-bdee-e03356c44e29}, !- Handle
-=======
-  {5fd924e1-6406-408f-a6d0-170cf68a2fc7}, !- Handle
->>>>>>> a49bb51b
-  Fractional,                             !- Name
-  0,                                      !- Lower Limit Value
-  1,                                      !- Upper Limit Value
-  Continuous;                             !- Numeric Type
-
-OS:People:Definition,
-<<<<<<< HEAD
-  {6202ad10-9fae-449e-8af1-3535e21538db}, !- Handle
-=======
-  {3bce60ac-fcac-481c-8cdb-ceeabeb8912f}, !- Handle
->>>>>>> a49bb51b
-  res occupants|living space,             !- Name
-  People,                                 !- Number of People Calculation Method
-  1.32,                                   !- Number of People {people}
-  ,                                       !- People per Space Floor Area {person/m2}
-  ,                                       !- Space Floor Area per Person {m2/person}
-  0.319734,                               !- Fraction Radiant
-  0.573,                                  !- Sensible Heat Fraction
-  0,                                      !- Carbon Dioxide Generation Rate {m3/s-W}
-  No,                                     !- Enable ASHRAE 55 Comfort Warnings
-  ZoneAveraged;                           !- Mean Radiant Temperature Calculation Type
-
-OS:People,
-<<<<<<< HEAD
-  {3d314fd4-6308-427f-9925-c64c0763a78f}, !- Handle
-  res occupants|living space,             !- Name
-  {6202ad10-9fae-449e-8af1-3535e21538db}, !- People Definition Name
-  {41e1ed0e-2412-4f2b-8cd0-93fd94e55e96}, !- Space or SpaceType Name
-  {03b9462b-e9d2-447e-8df0-701fd26f1dbd}, !- Number of People Schedule Name
-  {9b72b461-20b2-4f67-af8e-8bf90fa2a320}, !- Activity Level Schedule Name
-=======
-  {5893a8ad-02d3-47ac-985c-266ee1c074ac}, !- Handle
-  res occupants|living space,             !- Name
-  {3bce60ac-fcac-481c-8cdb-ceeabeb8912f}, !- People Definition Name
-  {ec2e0406-8b84-4f7b-a242-f9fa56010c15}, !- Space or SpaceType Name
-  {a74e1b09-8087-49e2-ba12-e15659802099}, !- Number of People Schedule Name
-  {602e9cd9-0833-422d-8362-f5759088ff69}, !- Activity Level Schedule Name
->>>>>>> a49bb51b
-  ,                                       !- Surface Name/Angle Factor List Name
-  ,                                       !- Work Efficiency Schedule Name
-  ,                                       !- Clothing Insulation Schedule Name
-  ,                                       !- Air Velocity Schedule Name
-  1;                                      !- Multiplier
-
 OS:ShadingSurfaceGroup,
-<<<<<<< HEAD
-  {4cd4f647-8c96-4d66-938f-2be8b82ac48b}, !- Handle
-=======
-  {cfcc2180-a820-434c-b9ed-7baba1b2276e}, !- Handle
->>>>>>> a49bb51b
+  {10b0bd46-3fe6-4cb4-8d70-e5bd4497fe3c}, !- Handle
   res eaves,                              !- Name
   Building;                               !- Shading Surface Type
 
 OS:ShadingSurface,
-<<<<<<< HEAD
-  {e87e90e4-26ce-4c09-8112-4b7849bf1319}, !- Handle
+  {fdbc1422-ef6b-4e53-9c8b-14fecaf4d7e0}, !- Handle
+  Surface 15 - res eaves,                 !- Name
+  ,                                       !- Construction Name
+  {10b0bd46-3fe6-4cb4-8d70-e5bd4497fe3c}, !- Shading Surface Group Name
+  ,                                       !- Transmittance Schedule Name
+  ,                                       !- Number of Vertices
+  -0.6096, 6.81553519541936, 5.1816,      !- X,Y,Z Vertex 1 {m}
+  -0.6096, 3.40776759770968, 6.88548379885484, !- X,Y,Z Vertex 2 {m}
+  0, 3.40776759770968, 6.88548379885484,  !- X,Y,Z Vertex 3 {m}
+  0, 6.81553519541936, 5.1816;            !- X,Y,Z Vertex 4 {m}
+
+OS:ShadingSurface,
+  {5aa6b8a5-0cd5-4ed6-bba1-cd772fee9c21}, !- Handle
+  Surface 15 - res eaves 1,               !- Name
+  ,                                       !- Construction Name
+  {10b0bd46-3fe6-4cb4-8d70-e5bd4497fe3c}, !- Shading Surface Group Name
+  ,                                       !- Transmittance Schedule Name
+  ,                                       !- Number of Vertices
+  14.2406703908387, 3.40776759770968, 6.88548379885484, !- X,Y,Z Vertex 1 {m}
+  14.2406703908387, 6.81553519541936, 5.1816, !- X,Y,Z Vertex 2 {m}
+  13.6310703908387, 6.81553519541936, 5.1816, !- X,Y,Z Vertex 3 {m}
+  13.6310703908387, 3.40776759770968, 6.88548379885484; !- X,Y,Z Vertex 4 {m}
+
+OS:ShadingSurface,
+  {db599da8-e2b3-448f-8225-c35a56695c98}, !- Handle
+  Surface 15 - res eaves 2,               !- Name
+  ,                                       !- Construction Name
+  {10b0bd46-3fe6-4cb4-8d70-e5bd4497fe3c}, !- Shading Surface Group Name
+  ,                                       !- Transmittance Schedule Name
+  ,                                       !- Number of Vertices
+  13.6310703908387, 7.42513519541936, 4.8768, !- X,Y,Z Vertex 1 {m}
+  0, 7.42513519541936, 4.8768,            !- X,Y,Z Vertex 2 {m}
+  0, 6.81553519541936, 5.1816,            !- X,Y,Z Vertex 3 {m}
+  13.6310703908387, 6.81553519541936, 5.1816; !- X,Y,Z Vertex 4 {m}
+
+OS:ShadingSurface,
+  {0151cd0d-056a-40d6-8f33-00808e870341}, !- Handle
   Surface 14 - res eaves,                 !- Name
   ,                                       !- Construction Name
-  {4cd4f647-8c96-4d66-938f-2be8b82ac48b}, !- Shading Surface Group Name
-=======
-  {641de5b2-6ebf-4a24-a094-d66d4127c6e1}, !- Handle
-  Surface 14 - res eaves,                 !- Name
-  ,                                       !- Construction Name
-  {cfcc2180-a820-434c-b9ed-7baba1b2276e}, !- Shading Surface Group Name
->>>>>>> a49bb51b
+  {10b0bd46-3fe6-4cb4-8d70-e5bd4497fe3c}, !- Shading Surface Group Name
   ,                                       !- Transmittance Schedule Name
   ,                                       !- Number of Vertices
   14.2406703908387, 0, 5.1816,            !- X,Y,Z Vertex 1 {m}
@@ -1350,17 +953,10 @@
   13.6310703908387, 0, 5.1816;            !- X,Y,Z Vertex 4 {m}
 
 OS:ShadingSurface,
-<<<<<<< HEAD
-  {85f02c96-fd56-4785-8973-9c016818a753}, !- Handle
+  {10e522b1-88f5-41b8-a79f-648e05048c44}, !- Handle
   Surface 14 - res eaves 1,               !- Name
   ,                                       !- Construction Name
-  {4cd4f647-8c96-4d66-938f-2be8b82ac48b}, !- Shading Surface Group Name
-=======
-  {f89674f9-6008-4413-87dc-369278f7e6e1}, !- Handle
-  Surface 14 - res eaves 1,               !- Name
-  ,                                       !- Construction Name
-  {cfcc2180-a820-434c-b9ed-7baba1b2276e}, !- Shading Surface Group Name
->>>>>>> a49bb51b
+  {10b0bd46-3fe6-4cb4-8d70-e5bd4497fe3c}, !- Shading Surface Group Name
   ,                                       !- Transmittance Schedule Name
   ,                                       !- Number of Vertices
   -0.6096, 3.40776759770968, 6.88548379885484, !- X,Y,Z Vertex 1 {m}
@@ -1369,17 +965,10 @@
   0, 3.40776759770968, 6.88548379885484;  !- X,Y,Z Vertex 4 {m}
 
 OS:ShadingSurface,
-<<<<<<< HEAD
-  {160f26cb-d8d6-40ee-852c-b1bc4b75cfd3}, !- Handle
+  {71ab9e7b-62aa-42df-9aac-64738012dd18}, !- Handle
   Surface 14 - res eaves 2,               !- Name
   ,                                       !- Construction Name
-  {4cd4f647-8c96-4d66-938f-2be8b82ac48b}, !- Shading Surface Group Name
-=======
-  {c3130902-b025-4fd7-aa37-3c56aee2fa95}, !- Handle
-  Surface 14 - res eaves 2,               !- Name
-  ,                                       !- Construction Name
-  {cfcc2180-a820-434c-b9ed-7baba1b2276e}, !- Shading Surface Group Name
->>>>>>> a49bb51b
+  {10b0bd46-3fe6-4cb4-8d70-e5bd4497fe3c}, !- Shading Surface Group Name
   ,                                       !- Transmittance Schedule Name
   ,                                       !- Number of Vertices
   0, -0.6096, 4.8768,                     !- X,Y,Z Vertex 1 {m}
@@ -1387,84 +976,16 @@
   13.6310703908387, 0, 5.1816,            !- X,Y,Z Vertex 3 {m}
   0, 0, 5.1816;                           !- X,Y,Z Vertex 4 {m}
 
-OS:ShadingSurface,
-<<<<<<< HEAD
-  {c221d62e-cdbb-4fb7-9d32-bb77d11f612b}, !- Handle
-  Surface 15 - res eaves,                 !- Name
-  ,                                       !- Construction Name
-  {4cd4f647-8c96-4d66-938f-2be8b82ac48b}, !- Shading Surface Group Name
-=======
-  {94852a1b-2cf5-40ca-8985-52ced1cb6917}, !- Handle
-  Surface 15 - res eaves,                 !- Name
-  ,                                       !- Construction Name
-  {cfcc2180-a820-434c-b9ed-7baba1b2276e}, !- Shading Surface Group Name
->>>>>>> a49bb51b
-  ,                                       !- Transmittance Schedule Name
-  ,                                       !- Number of Vertices
-  -0.6096, 6.81553519541936, 5.1816,      !- X,Y,Z Vertex 1 {m}
-  -0.6096, 3.40776759770968, 6.88548379885484, !- X,Y,Z Vertex 2 {m}
-  0, 3.40776759770968, 6.88548379885484,  !- X,Y,Z Vertex 3 {m}
-  0, 6.81553519541936, 5.1816;            !- X,Y,Z Vertex 4 {m}
-
-OS:ShadingSurface,
-<<<<<<< HEAD
-  {7533f320-e91e-48f8-b263-4cd080c173c0}, !- Handle
-  Surface 15 - res eaves 1,               !- Name
-  ,                                       !- Construction Name
-  {4cd4f647-8c96-4d66-938f-2be8b82ac48b}, !- Shading Surface Group Name
-=======
-  {6a90b2d3-fbdb-4a65-a666-8c2b385702fe}, !- Handle
-  Surface 15 - res eaves 1,               !- Name
-  ,                                       !- Construction Name
-  {cfcc2180-a820-434c-b9ed-7baba1b2276e}, !- Shading Surface Group Name
->>>>>>> a49bb51b
-  ,                                       !- Transmittance Schedule Name
-  ,                                       !- Number of Vertices
-  14.2406703908387, 3.40776759770968, 6.88548379885484, !- X,Y,Z Vertex 1 {m}
-  14.2406703908387, 6.81553519541936, 5.1816, !- X,Y,Z Vertex 2 {m}
-  13.6310703908387, 6.81553519541936, 5.1816, !- X,Y,Z Vertex 3 {m}
-  13.6310703908387, 3.40776759770968, 6.88548379885484; !- X,Y,Z Vertex 4 {m}
-
-OS:ShadingSurface,
-<<<<<<< HEAD
-  {6d0d88d6-259b-45c9-b4d5-6aef6e610552}, !- Handle
-  Surface 15 - res eaves 2,               !- Name
-  ,                                       !- Construction Name
-  {4cd4f647-8c96-4d66-938f-2be8b82ac48b}, !- Shading Surface Group Name
-=======
-  {7be7fd69-7554-4e1d-b155-4dbe64d58c89}, !- Handle
-  Surface 15 - res eaves 2,               !- Name
-  ,                                       !- Construction Name
-  {cfcc2180-a820-434c-b9ed-7baba1b2276e}, !- Shading Surface Group Name
->>>>>>> a49bb51b
-  ,                                       !- Transmittance Schedule Name
-  ,                                       !- Number of Vertices
-  13.6310703908387, 7.42513519541936, 4.8768, !- X,Y,Z Vertex 1 {m}
-  0, 7.42513519541936, 4.8768,            !- X,Y,Z Vertex 2 {m}
-  0, 6.81553519541936, 5.1816,            !- X,Y,Z Vertex 3 {m}
-  13.6310703908387, 6.81553519541936, 5.1816; !- X,Y,Z Vertex 4 {m}
-
 OS:ShadingSurfaceGroup,
-<<<<<<< HEAD
-  {00b3f197-3d23-45b3-9b35-fad629408e7f}, !- Handle
-=======
-  {bc729024-fb3e-4266-8ded-3f91b1d88c01}, !- Handle
->>>>>>> a49bb51b
+  {e808e085-511b-480b-8e54-1fb4ecdd21e5}, !- Handle
   res neighbors,                          !- Name
   Building;                               !- Shading Surface Type
 
 OS:ShadingSurface,
-<<<<<<< HEAD
-  {21add588-2f56-4054-accc-681a05262a36}, !- Handle
+  {18b933d9-0494-4c4f-8937-d7e6c3b3afbd}, !- Handle
   res neighbors left,                     !- Name
   ,                                       !- Construction Name
-  {00b3f197-3d23-45b3-9b35-fad629408e7f}, !- Shading Surface Group Name
-=======
-  {2a8a326f-d06b-4418-b167-2cbbce5b57f5}, !- Handle
-  res neighbors left,                     !- Name
-  ,                                       !- Construction Name
-  {bc729024-fb3e-4266-8ded-3f91b1d88c01}, !- Shading Surface Group Name
->>>>>>> a49bb51b
+  {e808e085-511b-480b-8e54-1fb4ecdd21e5}, !- Shading Surface Group Name
   ,                                       !- Transmittance Schedule Name
   ,                                       !- Number of Vertices
   -3.048, 0, 0,                           !- X,Y,Z Vertex 1 {m}
@@ -1473,17 +994,10 @@
   -3.048, 6.81553519541936, 0;            !- X,Y,Z Vertex 4 {m}
 
 OS:ShadingSurface,
-<<<<<<< HEAD
-  {ef571b11-dfdd-4a07-a0e7-6a29c448a0d0}, !- Handle
+  {f52b94ac-7225-4c11-b367-99a4e724afbf}, !- Handle
   res neighbors right,                    !- Name
   ,                                       !- Construction Name
-  {00b3f197-3d23-45b3-9b35-fad629408e7f}, !- Shading Surface Group Name
-=======
-  {e6ce5f36-4562-423d-ae3a-715a64f9e273}, !- Handle
-  res neighbors right,                    !- Name
-  ,                                       !- Construction Name
-  {bc729024-fb3e-4266-8ded-3f91b1d88c01}, !- Shading Surface Group Name
->>>>>>> a49bb51b
+  {e808e085-511b-480b-8e54-1fb4ecdd21e5}, !- Shading Surface Group Name
   ,                                       !- Transmittance Schedule Name
   ,                                       !- Number of Vertices
   16.6790703908387, 6.81553519541936, 0,  !- X,Y,Z Vertex 1 {m}
@@ -1492,36 +1006,20 @@
   16.6790703908387, 0, 0;                 !- X,Y,Z Vertex 4 {m}
 
 OS:ZoneHVAC:Baseboard:Convective:Electric,
-<<<<<<< HEAD
-  {cd043b69-77ad-4c83-8ba4-9f24d299a97d}, !- Handle
+  {f0da7c4b-150f-4279-8939-288fea1e8396}, !- Handle
   res bb living zone convective electric, !- Name
-  {62128ed2-1035-4a81-ac46-8e15f1d7a13f}, !- Availability Schedule
-=======
-  {081bec10-3c1b-4cd1-a703-3f640b745c74}, !- Handle
-  res bb living zone convective electric, !- Name
-  {045ac9fa-167d-4b77-9bda-8ea158950bcd}, !- Availability Schedule
->>>>>>> a49bb51b
+  {39a2d327-43c8-43c9-8af0-3f86b7d2298a}, !- Availability Schedule
   autosize,                               !- Nominal Capacity {W}
   1;                                      !- Efficiency
 
 OS:Schedule:Constant,
-<<<<<<< HEAD
-  {62128ed2-1035-4a81-ac46-8e15f1d7a13f}, !- Handle
+  {39a2d327-43c8-43c9-8af0-3f86b7d2298a}, !- Handle
   Always On Discrete,                     !- Name
-  {204302d1-7586-40c7-9a30-88a78b6db9da}, !- Schedule Type Limits Name
+  {ba21720b-e1bf-441d-8686-2271215d21cb}, !- Schedule Type Limits Name
   1;                                      !- Value
 
 OS:ScheduleTypeLimits,
-  {204302d1-7586-40c7-9a30-88a78b6db9da}, !- Handle
-=======
-  {045ac9fa-167d-4b77-9bda-8ea158950bcd}, !- Handle
-  Always On Discrete,                     !- Name
-  {8a88a6cf-aa72-472b-9368-fe024b40a35a}, !- Schedule Type Limits Name
-  1;                                      !- Value
-
-OS:ScheduleTypeLimits,
-  {8a88a6cf-aa72-472b-9368-fe024b40a35a}, !- Handle
->>>>>>> a49bb51b
+  {ba21720b-e1bf-441d-8686-2271215d21cb}, !- Handle
   OnOff,                                  !- Name
   0,                                      !- Lower Limit Value
   1,                                      !- Upper Limit Value
@@ -1529,13 +1027,8 @@
   Availability;                           !- Unit Type
 
 OS:AdditionalProperties,
-<<<<<<< HEAD
-  {80ab195f-26c2-4bad-ba81-f8f9db1f9858}, !- Handle
-  {cd043b69-77ad-4c83-8ba4-9f24d299a97d}, !- Object Name
-=======
-  {f4971547-d28e-4523-8a53-d0306b48eb30}, !- Handle
-  {081bec10-3c1b-4cd1-a703-3f640b745c74}, !- Object Name
->>>>>>> a49bb51b
+  {22f20885-2369-4b3d-b0b1-a2ff7c9fbef6}, !- Handle
+  {f0da7c4b-150f-4279-8939-288fea1e8396}, !- Object Name
   SizingInfoHVACFracHeatLoadServed,       !- Feature Name 1
   Double,                                 !- Feature Data Type 1
   1;                                      !- Feature Value 1
