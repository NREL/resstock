--- conflicted
+++ resolved
@@ -1,50 +1,22 @@
 !- NOTE: Auto-generated from /test/osw_files/SFD_2000sqft_2story_SL_UA_3Beds_2Baths_Denver_ElectricBaseboard_NoSetpoints.osw
 
 OS:Version,
-<<<<<<< HEAD
-  {c8174caa-3a2f-4120-907a-49998dbc8cad}, !- Handle
-  2.9.0;                                  !- Version Identifier
+  {37c74e94-6e02-4efe-afec-3c8091b328e2}, !- Handle
+  3.2.1;                                  !- Version Identifier
 
 OS:SimulationControl,
-  {626ed880-6150-4dd6-82c3-601431436c96}, !- Handle
-=======
-  {e63fb5a5-8f06-476a-94d7-9a349264f192}, !- Handle
-  3.2.1;                                  !- Version Identifier
-
-OS:SimulationControl,
-  {0e7ef125-13c1-42b9-a8d8-097dfeb5a5ef}, !- Handle
->>>>>>> ecc00d0a
+  {7888d612-c25c-4779-a484-410903e8db66}, !- Handle
   ,                                       !- Do Zone Sizing Calculation
   ,                                       !- Do System Sizing Calculation
   ,                                       !- Do Plant Sizing Calculation
   No;                                     !- Run Simulation for Sizing Periods
 
 OS:Timestep,
-<<<<<<< HEAD
-  {9c2c0c59-e3ac-44f9-9dd2-d7318886dda5}, !- Handle
+  {74af833c-2837-4a0d-a788-70a344894cbd}, !- Handle
   6;                                      !- Number of Timesteps per Hour
 
 OS:ShadowCalculation,
-  {d77b2bd2-a8db-4903-b746-8313a03ebec8}, !- Handle
-  20,                                     !- Calculation Frequency
-  200;                                    !- Maximum Figures in Shadow Overlap Calculations
-
-OS:SurfaceConvectionAlgorithm:Outside,
-  {e6af668d-99cb-4935-a837-c668f72c1d81}, !- Handle
-  DOE-2;                                  !- Algorithm
-
-OS:SurfaceConvectionAlgorithm:Inside,
-  {50cbbf47-e27f-45aa-9b04-353c0184eb9a}, !- Handle
-  TARP;                                   !- Algorithm
-
-OS:ZoneCapacitanceMultiplier:ResearchSpecial,
-  {95995598-5277-468b-8beb-14d7b587efc7}, !- Handle
-=======
-  {48551f7d-b185-4430-8f20-bed98bc5f36c}, !- Handle
-  6;                                      !- Number of Timesteps per Hour
-
-OS:ShadowCalculation,
-  {2818357c-bbd2-4ae3-92e7-6eb96edbbe3d}, !- Handle
+  {f8c5a452-e210-4a31-8e07-006af4b314bf}, !- Handle
   PolygonClipping,                        !- Shading Calculation Method
   ,                                       !- Shading Calculation Update Frequency Method
   20,                                     !- Shading Calculation Update Frequency
@@ -57,26 +29,21 @@
   No;                                     !- Disable Self-Shading From Shading Zone Groups to Other Zones
 
 OS:SurfaceConvectionAlgorithm:Outside,
-  {e46cb018-73ca-4f7e-bafb-48e1880e5bb0}, !- Handle
+  {f1d61f37-1136-4a21-9573-31bba7c78602}, !- Handle
   DOE-2;                                  !- Algorithm
 
 OS:SurfaceConvectionAlgorithm:Inside,
-  {e4e8b2c3-90a4-4351-8161-77097e67f684}, !- Handle
+  {7b507f0f-ba76-410e-9556-b578d2149505}, !- Handle
   TARP;                                   !- Algorithm
 
 OS:ZoneCapacitanceMultiplier:ResearchSpecial,
-  {061fb2a5-e0c3-4c35-aa86-6d0304db353b}, !- Handle
->>>>>>> ecc00d0a
+  {ab55d9ab-7d21-4cfb-a352-d5756fed3093}, !- Handle
   ,                                       !- Temperature Capacity Multiplier
   15,                                     !- Humidity Capacity Multiplier
   ;                                       !- Carbon Dioxide Capacity Multiplier
 
 OS:RunPeriod,
-<<<<<<< HEAD
-  {ac3cfd59-10ab-467a-9593-9677ac7f8108}, !- Handle
-=======
-  {3b7c8799-e5a9-4bbe-a0a3-b4347581a014}, !- Handle
->>>>>>> ecc00d0a
+  {963a1313-0844-473b-b4f2-65d352e73bd3}, !- Handle
   Run Period 1,                           !- Name
   1,                                      !- Begin Month
   1,                                      !- Begin Day of Month
@@ -90,21 +57,13 @@
   ;                                       !- Number of Times Runperiod to be Repeated
 
 OS:YearDescription,
-<<<<<<< HEAD
-  {ca9ec44a-38d0-4d61-a6a6-82087f4c32ef}, !- Handle
-=======
-  {9354dd94-61f5-459f-ab43-09300bff2f91}, !- Handle
->>>>>>> ecc00d0a
+  {6150f468-6629-4b09-b719-abb77e7aec90}, !- Handle
   2007,                                   !- Calendar Year
   ,                                       !- Day of Week for Start Day
   ;                                       !- Is Leap Year
 
 OS:WeatherFile,
-<<<<<<< HEAD
-  {2d053898-21a8-4fb6-a441-364597b494e4}, !- Handle
-=======
-  {4f9d4a72-baf5-4340-aab8-b45a73a379b2}, !- Handle
->>>>>>> ecc00d0a
+  {915d29ac-e953-4c84-9dc4-ee9a6e490521}, !- Handle
   Denver Intl Ap,                         !- City
   CO,                                     !- State Province Region
   USA,                                    !- Country
@@ -114,17 +73,12 @@
   -104.65,                                !- Longitude {deg}
   -7,                                     !- Time Zone {hr}
   1650,                                   !- Elevation {m}
-  /mnt/c/git/resstock/resources/measures/HPXMLtoOpenStudio/weather/USA_CO_Denver.Intl.AP.725650_TMY3.epw, !- Url
+  C:/OpenStudio/resstock/resources/measures/HPXMLtoOpenStudio/weather/USA_CO_Denver.Intl.AP.725650_TMY3.epw, !- Url
   E23378AA;                               !- Checksum
 
 OS:AdditionalProperties,
-<<<<<<< HEAD
-  {2c491c83-4eae-48a2-bb89-849c7f3aef39}, !- Handle
-  {2d053898-21a8-4fb6-a441-364597b494e4}, !- Object Name
-=======
-  {81db3785-e7bb-40cb-9b15-a8386045e70d}, !- Handle
-  {4f9d4a72-baf5-4340-aab8-b45a73a379b2}, !- Object Name
->>>>>>> ecc00d0a
+  {0f6d6ab3-a3c4-487c-b7d9-8546e0bec934}, !- Handle
+  {915d29ac-e953-4c84-9dc4-ee9a6e490521}, !- Object Name
   EPWHeaderCity,                          !- Feature Name 1
   String,                                 !- Feature Data Type 1
   Denver Intl Ap,                         !- Feature Value 1
@@ -232,11 +186,7 @@
   84;                                     !- Feature Value 35
 
 OS:Site,
-<<<<<<< HEAD
-  {b05b15bd-db58-4cc6-98e9-2b6a42ff33f9}, !- Handle
-=======
-  {420501ce-ba63-47ed-afc5-3f7cff3ad2bc}, !- Handle
->>>>>>> ecc00d0a
+  {8549a943-3a8f-4f4c-a2d1-1734588c8747}, !- Handle
   Denver Intl Ap_CO_USA,                  !- Name
   39.83,                                  !- Latitude {deg}
   -104.65,                                !- Longitude {deg}
@@ -245,45 +195,26 @@
   ;                                       !- Terrain
 
 OS:ClimateZones,
-<<<<<<< HEAD
-  {4e7b4660-ab86-4846-9b85-96bceaf438fb}, !- Handle
-  ,                                       !- Active Institution
-  ,                                       !- Active Year
-  ,                                       !- Climate Zone Institution Name 1
-=======
-  {7fe7df76-97be-49d9-9188-626c57b965d2}, !- Handle
+  {ac341f36-5f2b-46ab-a95c-10fee658ac75}, !- Handle
   Building America,                       !- Climate Zone Institution Name 1
->>>>>>> ecc00d0a
   ,                                       !- Climate Zone Document Name 1
   0,                                      !- Climate Zone Document Year 1
   Cold;                                   !- Climate Zone Value 1
 
 OS:Site:WaterMainsTemperature,
-<<<<<<< HEAD
-  {6eb91aee-b1cd-48d9-8211-f5c600fe1924}, !- Handle
-=======
-  {1651e628-83ec-48d1-bdf2-4a74500de212}, !- Handle
->>>>>>> ecc00d0a
+  {5ed8c8e5-de81-41c5-8664-0c04f6cff743}, !- Handle
   Correlation,                            !- Calculation Method
   ,                                       !- Temperature Schedule Name
   10.8753424657535,                       !- Annual Average Outdoor Air Temperature {C}
   23.1524007936508;                       !- Maximum Difference In Monthly Average Outdoor Air Temperatures {deltaC}
 
 OS:RunPeriodControl:DaylightSavingTime,
-<<<<<<< HEAD
-  {6f35ce6a-bdc5-4c5e-8c82-0dd9df43368a}, !- Handle
-=======
-  {523b5389-17d6-45f4-bf1c-a2be55c48f0b}, !- Handle
->>>>>>> ecc00d0a
+  {777332fe-424e-4374-9742-dcc100c38288}, !- Handle
   3/12,                                   !- Start Date
   11/5;                                   !- End Date
 
 OS:Site:GroundTemperature:Deep,
-<<<<<<< HEAD
-  {4f91121b-66f9-4dde-bfba-aa2722bf9f44}, !- Handle
-=======
-  {acfbffea-3997-4a63-b373-3811ceeffa7b}, !- Handle
->>>>>>> ecc00d0a
+  {464fa381-cf9e-4213-ba9a-a0b8877be3f6}, !- Handle
   10.8753424657535,                       !- January Deep Ground Temperature {C}
   10.8753424657535,                       !- February Deep Ground Temperature {C}
   10.8753424657535,                       !- March Deep Ground Temperature {C}
@@ -298,11 +229,7 @@
   10.8753424657535;                       !- December Deep Ground Temperature {C}
 
 OS:Building,
-<<<<<<< HEAD
-  {545f581e-f08b-4bca-8b58-3cf3c14813e7}, !- Handle
-=======
-  {82634660-2126-4352-bdb6-898ef77a4fef}, !- Handle
->>>>>>> ecc00d0a
+  {065a316c-d608-499d-8f94-20bafee17093}, !- Handle
   Building 1,                             !- Name
   ,                                       !- Building Sector Type
   180,                                    !- North Axis {deg}
@@ -317,23 +244,14 @@
   1;                                      !- Standards Number of Living Units
 
 OS:AdditionalProperties,
-<<<<<<< HEAD
-  {5f3391b1-730e-42ce-bb8e-d9dc61603009}, !- Handle
-  {545f581e-f08b-4bca-8b58-3cf3c14813e7}, !- Object Name
-=======
-  {b09d23f9-a031-4174-821a-6c2cd5bf2d61}, !- Handle
-  {82634660-2126-4352-bdb6-898ef77a4fef}, !- Object Name
->>>>>>> ecc00d0a
+  {98679608-4ec2-4c4d-9faf-c3101aec496c}, !- Handle
+  {065a316c-d608-499d-8f94-20bafee17093}, !- Object Name
   Total Units Modeled,                    !- Feature Name 1
   Integer,                                !- Feature Data Type 1
   1;                                      !- Feature Value 1
 
 OS:ThermalZone,
-<<<<<<< HEAD
-  {eeb95d1f-699f-4e59-8621-fe05a8583fca}, !- Handle
-=======
-  {9e1584e8-8247-4538-9e47-2f99ec74597b}, !- Handle
->>>>>>> ecc00d0a
+  {f33b0c1d-97cf-47ba-ba0e-af797c4e1462}, !- Handle
   living zone,                            !- Name
   ,                                       !- Multiplier
   ,                                       !- Ceiling Height {m}
@@ -342,17 +260,10 @@
   ,                                       !- Zone Inside Convection Algorithm
   ,                                       !- Zone Outside Convection Algorithm
   ,                                       !- Zone Conditioning Equipment List Name
-<<<<<<< HEAD
-  {eb306940-563d-42b7-9b66-b200aad77fef}, !- Zone Air Inlet Port List
-  {a816210b-dbb9-4fbb-9985-57977081ed9b}, !- Zone Air Exhaust Port List
-  {d5873ca0-79f8-4c0c-ba7d-01949fd823d1}, !- Zone Air Node Name
-  {50178bc0-fb97-4163-ab49-1c3735d9f9be}, !- Zone Return Air Port List
-=======
-  {4affd965-bb31-4152-ab02-c076c59d56e5}, !- Zone Air Inlet Port List
-  {501e8ce2-80d8-40f5-9bd8-092dbe42debc}, !- Zone Air Exhaust Port List
-  {caefde73-1ab2-4b34-99b3-63f47a1ee304}, !- Zone Air Node Name
-  {a6f205cd-627c-4898-b035-ccbecc462476}, !- Zone Return Air Port List
->>>>>>> ecc00d0a
+  {b2e85297-fac0-464e-8bf5-bb2248a999b5}, !- Zone Air Inlet Port List
+  {36d286ba-1992-49bc-a162-fbd423a27544}, !- Zone Air Exhaust Port List
+  {bc0e904e-e613-487c-8dfe-0b46e0738786}, !- Zone Air Node Name
+  {239f2e9d-bf79-4cc0-a800-d8439256a14f}, !- Zone Return Air Port List
   ,                                       !- Primary Daylighting Control Name
   ,                                       !- Fraction of Zone Controlled by Primary Daylighting Control
   ,                                       !- Secondary Daylighting Control Name
@@ -363,67 +274,33 @@
   No;                                     !- Use Ideal Air Loads
 
 OS:Node,
-<<<<<<< HEAD
-  {1d51f09e-e1f5-4679-86a0-e0691182b8c1}, !- Handle
+  {e092d6a6-a9e7-406b-8413-ed4058004215}, !- Handle
   Node 1,                                 !- Name
-  {d5873ca0-79f8-4c0c-ba7d-01949fd823d1}, !- Inlet Port
+  {bc0e904e-e613-487c-8dfe-0b46e0738786}, !- Inlet Port
   ;                                       !- Outlet Port
 
 OS:Connection,
-  {d5873ca0-79f8-4c0c-ba7d-01949fd823d1}, !- Handle
-  {8ed17bf9-1005-4427-8863-7cb68eae89be}, !- Name
-  {eeb95d1f-699f-4e59-8621-fe05a8583fca}, !- Source Object
+  {bc0e904e-e613-487c-8dfe-0b46e0738786}, !- Handle
+  {f33b0c1d-97cf-47ba-ba0e-af797c4e1462}, !- Source Object
   11,                                     !- Outlet Port
-  {1d51f09e-e1f5-4679-86a0-e0691182b8c1}, !- Target Object
+  {e092d6a6-a9e7-406b-8413-ed4058004215}, !- Target Object
   2;                                      !- Inlet Port
 
 OS:PortList,
-  {eb306940-563d-42b7-9b66-b200aad77fef}, !- Handle
-  {6dcb7961-1335-47a7-a360-34b42015fd31}, !- Name
-  {eeb95d1f-699f-4e59-8621-fe05a8583fca}; !- HVAC Component
+  {b2e85297-fac0-464e-8bf5-bb2248a999b5}, !- Handle
+  {f33b0c1d-97cf-47ba-ba0e-af797c4e1462}; !- HVAC Component
 
 OS:PortList,
-  {a816210b-dbb9-4fbb-9985-57977081ed9b}, !- Handle
-  {7d739c64-00b6-4354-b4f9-757331128108}, !- Name
-  {eeb95d1f-699f-4e59-8621-fe05a8583fca}; !- HVAC Component
+  {36d286ba-1992-49bc-a162-fbd423a27544}, !- Handle
+  {f33b0c1d-97cf-47ba-ba0e-af797c4e1462}; !- HVAC Component
 
 OS:PortList,
-  {50178bc0-fb97-4163-ab49-1c3735d9f9be}, !- Handle
-  {d5fa83cf-bc72-4941-a563-8314dffc4e29}, !- Name
-  {eeb95d1f-699f-4e59-8621-fe05a8583fca}; !- HVAC Component
+  {239f2e9d-bf79-4cc0-a800-d8439256a14f}, !- Handle
+  {f33b0c1d-97cf-47ba-ba0e-af797c4e1462}; !- HVAC Component
 
 OS:Sizing:Zone,
-  {2f7a0d2d-bfbe-47ff-aa77-9d12ef08ebaf}, !- Handle
-  {eeb95d1f-699f-4e59-8621-fe05a8583fca}, !- Zone or ZoneList Name
-=======
-  {048fa6cd-105e-4f74-a46b-62597ca930a3}, !- Handle
-  Node 1,                                 !- Name
-  {caefde73-1ab2-4b34-99b3-63f47a1ee304}, !- Inlet Port
-  ;                                       !- Outlet Port
-
-OS:Connection,
-  {caefde73-1ab2-4b34-99b3-63f47a1ee304}, !- Handle
-  {9e1584e8-8247-4538-9e47-2f99ec74597b}, !- Source Object
-  11,                                     !- Outlet Port
-  {048fa6cd-105e-4f74-a46b-62597ca930a3}, !- Target Object
-  2;                                      !- Inlet Port
-
-OS:PortList,
-  {4affd965-bb31-4152-ab02-c076c59d56e5}, !- Handle
-  {9e1584e8-8247-4538-9e47-2f99ec74597b}; !- HVAC Component
-
-OS:PortList,
-  {501e8ce2-80d8-40f5-9bd8-092dbe42debc}, !- Handle
-  {9e1584e8-8247-4538-9e47-2f99ec74597b}; !- HVAC Component
-
-OS:PortList,
-  {a6f205cd-627c-4898-b035-ccbecc462476}, !- Handle
-  {9e1584e8-8247-4538-9e47-2f99ec74597b}; !- HVAC Component
-
-OS:Sizing:Zone,
-  {703c7332-ce1d-42aa-9407-c3461b72e6be}, !- Handle
-  {9e1584e8-8247-4538-9e47-2f99ec74597b}, !- Zone or ZoneList Name
->>>>>>> ecc00d0a
+  {6d7b166b-18d4-4769-b0cc-47ad9f01df17}, !- Handle
+  {f33b0c1d-97cf-47ba-ba0e-af797c4e1462}, !- Zone or ZoneList Name
   SupplyAirTemperature,                   !- Zone Cooling Design Supply Air Temperature Input Method
   14,                                     !- Zone Cooling Design Supply Air Temperature {C}
   11.11,                                  !- Zone Cooling Design Supply Air Temperature Difference {deltaC}
@@ -450,34 +327,20 @@
   autosize;                               !- Dedicated Outdoor Air High Setpoint Temperature for Design {C}
 
 OS:ZoneHVAC:EquipmentList,
-<<<<<<< HEAD
-  {c2fb7410-c08a-4d4b-bc54-eda132c06016}, !- Handle
+  {a79bbfe5-0cf6-435f-ad47-f5071c208f79}, !- Handle
   Zone HVAC Equipment List 1,             !- Name
-  {eeb95d1f-699f-4e59-8621-fe05a8583fca}, !- Thermal Zone
+  {f33b0c1d-97cf-47ba-ba0e-af797c4e1462}, !- Thermal Zone
   SequentialLoad,                         !- Load Distribution Scheme
-  {fcf657a8-6fbe-4280-818c-953bed82acd0}, !- Zone Equipment 1
-=======
-  {27476360-c6da-4428-a6ec-5c6b81e00222}, !- Handle
-  Zone HVAC Equipment List 1,             !- Name
-  {9e1584e8-8247-4538-9e47-2f99ec74597b}, !- Thermal Zone
-  SequentialLoad,                         !- Load Distribution Scheme
-  {bed80168-0402-4768-bd48-95a035a5ad9a}, !- Zone Equipment 1
->>>>>>> ecc00d0a
+  {cd043b69-77ad-4c83-8ba4-9f24d299a97d}, !- Zone Equipment 1
   1,                                      !- Zone Equipment Cooling Sequence 1
   1,                                      !- Zone Equipment Heating or No-Load Sequence 1
   ,                                       !- Zone Equipment Sequential Cooling Fraction Schedule Name 1
   ;                                       !- Zone Equipment Sequential Heating Fraction Schedule Name 1
 
 OS:Space,
-<<<<<<< HEAD
-  {c9d847c5-1554-45c0-9386-5ad67b4b6d45}, !- Handle
+  {41e1ed0e-2412-4f2b-8cd0-93fd94e55e96}, !- Handle
   living space,                           !- Name
-  {70ae61c5-75b1-4fb8-bba7-f060af7094d9}, !- Space Type Name
-=======
-  {f873b246-dff5-4873-ad6b-54f217d01354}, !- Handle
-  living space,                           !- Name
-  {b1ce9851-5060-4a48-9599-dd725d6b6ffa}, !- Space Type Name
->>>>>>> ecc00d0a
+  {f1498251-aa37-475f-93f1-199000dcc531}, !- Space Type Name
   ,                                       !- Default Construction Set Name
   ,                                       !- Default Schedule Set Name
   -0,                                     !- Direction of Relative North {deg}
@@ -485,31 +348,17 @@
   0,                                      !- Y Origin {m}
   0,                                      !- Z Origin {m}
   ,                                       !- Building Story Name
-<<<<<<< HEAD
-  {eeb95d1f-699f-4e59-8621-fe05a8583fca}, !- Thermal Zone Name
+  {f33b0c1d-97cf-47ba-ba0e-af797c4e1462}, !- Thermal Zone Name
   ,                                       !- Part of Total Floor Area
   ,                                       !- Design Specification Outdoor Air Object Name
-  {9ff776f4-1157-417b-a5f9-d66237aab0c2}; !- Building Unit Name
-
-OS:Surface,
-  {1ea9d7d3-addd-4ac9-a035-b23f1af15204}, !- Handle
+  {689018bd-339b-405e-96bb-707d31f9888f}; !- Building Unit Name
+
+OS:Surface,
+  {4ef40674-bae7-45a0-91a3-b20dd43355b0}, !- Handle
   Surface 1,                              !- Name
   Floor,                                  !- Surface Type
   ,                                       !- Construction Name
-  {c9d847c5-1554-45c0-9386-5ad67b4b6d45}, !- Space Name
-=======
-  {9e1584e8-8247-4538-9e47-2f99ec74597b}, !- Thermal Zone Name
-  ,                                       !- Part of Total Floor Area
-  ,                                       !- Design Specification Outdoor Air Object Name
-  {6fe9ae14-dd3a-4f4f-8c04-cfcdeadfa894}; !- Building Unit Name
-
-OS:Surface,
-  {12063222-c82d-4bb5-a0e9-de1911de6dbe}, !- Handle
-  Surface 1,                              !- Name
-  Floor,                                  !- Surface Type
-  ,                                       !- Construction Name
-  {f873b246-dff5-4873-ad6b-54f217d01354}, !- Space Name
->>>>>>> ecc00d0a
+  {41e1ed0e-2412-4f2b-8cd0-93fd94e55e96}, !- Space Name
   Foundation,                             !- Outside Boundary Condition
   ,                                       !- Outside Boundary Condition Object
   NoSun,                                  !- Sun Exposure
@@ -522,19 +371,11 @@
   13.6310703908387, 0, 0;                 !- X,Y,Z Vertex 4 {m}
 
 OS:Surface,
-<<<<<<< HEAD
-  {44d394a9-eff5-4a67-b905-4fbfef344c50}, !- Handle
+  {5c415f7d-d0ec-4758-a671-5f9f148fc15f}, !- Handle
   Surface 2,                              !- Name
   Wall,                                   !- Surface Type
   ,                                       !- Construction Name
-  {c9d847c5-1554-45c0-9386-5ad67b4b6d45}, !- Space Name
-=======
-  {6fb7d2b8-61cf-4cad-8e57-65388afe920e}, !- Handle
-  Surface 2,                              !- Name
-  Wall,                                   !- Surface Type
-  ,                                       !- Construction Name
-  {f873b246-dff5-4873-ad6b-54f217d01354}, !- Space Name
->>>>>>> ecc00d0a
+  {41e1ed0e-2412-4f2b-8cd0-93fd94e55e96}, !- Space Name
   Outdoors,                               !- Outside Boundary Condition
   ,                                       !- Outside Boundary Condition Object
   SunExposed,                             !- Sun Exposure
@@ -547,19 +388,11 @@
   0, 0, 2.4384;                           !- X,Y,Z Vertex 4 {m}
 
 OS:Surface,
-<<<<<<< HEAD
-  {f5bd5b04-424d-4066-8d80-eb344cec1cb6}, !- Handle
+  {d0e67d58-2c86-4c94-8e59-53add9ad3737}, !- Handle
   Surface 3,                              !- Name
   Wall,                                   !- Surface Type
   ,                                       !- Construction Name
-  {c9d847c5-1554-45c0-9386-5ad67b4b6d45}, !- Space Name
-=======
-  {efe5ce62-c937-45fe-a611-70ee7246666e}, !- Handle
-  Surface 3,                              !- Name
-  Wall,                                   !- Surface Type
-  ,                                       !- Construction Name
-  {f873b246-dff5-4873-ad6b-54f217d01354}, !- Space Name
->>>>>>> ecc00d0a
+  {41e1ed0e-2412-4f2b-8cd0-93fd94e55e96}, !- Space Name
   Outdoors,                               !- Outside Boundary Condition
   ,                                       !- Outside Boundary Condition Object
   SunExposed,                             !- Sun Exposure
@@ -572,19 +405,11 @@
   0, 6.81553519541936, 2.4384;            !- X,Y,Z Vertex 4 {m}
 
 OS:Surface,
-<<<<<<< HEAD
-  {dfc96d33-97d9-48af-8f4d-5860b42a0962}, !- Handle
+  {52fbaef4-a09f-40eb-8f51-2a5d69e3eb43}, !- Handle
   Surface 4,                              !- Name
   Wall,                                   !- Surface Type
   ,                                       !- Construction Name
-  {c9d847c5-1554-45c0-9386-5ad67b4b6d45}, !- Space Name
-=======
-  {a496a489-4a84-4e84-abcd-1e3b089fa13b}, !- Handle
-  Surface 4,                              !- Name
-  Wall,                                   !- Surface Type
-  ,                                       !- Construction Name
-  {f873b246-dff5-4873-ad6b-54f217d01354}, !- Space Name
->>>>>>> ecc00d0a
+  {41e1ed0e-2412-4f2b-8cd0-93fd94e55e96}, !- Space Name
   Outdoors,                               !- Outside Boundary Condition
   ,                                       !- Outside Boundary Condition Object
   SunExposed,                             !- Sun Exposure
@@ -597,19 +422,11 @@
   13.6310703908387, 6.81553519541936, 2.4384; !- X,Y,Z Vertex 4 {m}
 
 OS:Surface,
-<<<<<<< HEAD
-  {243cbd5f-83a8-4658-937b-e67d8e401551}, !- Handle
+  {ef6664e4-d30f-48dd-a275-72455d27d346}, !- Handle
   Surface 5,                              !- Name
   Wall,                                   !- Surface Type
   ,                                       !- Construction Name
-  {c9d847c5-1554-45c0-9386-5ad67b4b6d45}, !- Space Name
-=======
-  {91c824f5-26b0-44b4-b8a8-6bcd5a44b7f7}, !- Handle
-  Surface 5,                              !- Name
-  Wall,                                   !- Surface Type
-  ,                                       !- Construction Name
-  {f873b246-dff5-4873-ad6b-54f217d01354}, !- Space Name
->>>>>>> ecc00d0a
+  {41e1ed0e-2412-4f2b-8cd0-93fd94e55e96}, !- Space Name
   Outdoors,                               !- Outside Boundary Condition
   ,                                       !- Outside Boundary Condition Object
   SunExposed,                             !- Sun Exposure
@@ -622,23 +439,13 @@
   13.6310703908387, 0, 2.4384;            !- X,Y,Z Vertex 4 {m}
 
 OS:Surface,
-<<<<<<< HEAD
-  {4b3dedaa-a25b-4dab-b85d-0a8148b8f0ed}, !- Handle
+  {5580c489-658b-4049-a07a-4e247435c409}, !- Handle
   Surface 6,                              !- Name
   RoofCeiling,                            !- Surface Type
   ,                                       !- Construction Name
-  {c9d847c5-1554-45c0-9386-5ad67b4b6d45}, !- Space Name
+  {41e1ed0e-2412-4f2b-8cd0-93fd94e55e96}, !- Space Name
   Surface,                                !- Outside Boundary Condition
-  {c499fb31-3abc-4363-99cd-45d5de361b25}, !- Outside Boundary Condition Object
-=======
-  {4b7f81f0-e3cf-4aee-9d3f-6f4903028341}, !- Handle
-  Surface 6,                              !- Name
-  RoofCeiling,                            !- Surface Type
-  ,                                       !- Construction Name
-  {f873b246-dff5-4873-ad6b-54f217d01354}, !- Space Name
-  Surface,                                !- Outside Boundary Condition
-  {882dfa08-58da-42ac-8a7d-0d7abab044fd}, !- Outside Boundary Condition Object
->>>>>>> ecc00d0a
+  {46a4d47b-a985-43f8-8237-e962b99cae5d}, !- Outside Boundary Condition Object
   NoSun,                                  !- Sun Exposure
   NoWind,                                 !- Wind Exposure
   ,                                       !- View Factor to Ground
@@ -649,11 +456,7 @@
   0, 0, 2.4384;                           !- X,Y,Z Vertex 4 {m}
 
 OS:SpaceType,
-<<<<<<< HEAD
-  {70ae61c5-75b1-4fb8-bba7-f060af7094d9}, !- Handle
-=======
-  {b1ce9851-5060-4a48-9599-dd725d6b6ffa}, !- Handle
->>>>>>> ecc00d0a
+  {f1498251-aa37-475f-93f1-199000dcc531}, !- Handle
   Space Type 1,                           !- Name
   ,                                       !- Default Construction Set Name
   ,                                       !- Default Schedule Set Name
@@ -664,15 +467,9 @@
   living;                                 !- Standards Space Type
 
 OS:Space,
-<<<<<<< HEAD
-  {1508102a-55ec-4d60-ac58-f67093a99c5d}, !- Handle
+  {15dae795-44f7-4867-aa32-a675b6fedc7a}, !- Handle
   living space|story 2,                   !- Name
-  {70ae61c5-75b1-4fb8-bba7-f060af7094d9}, !- Space Type Name
-=======
-  {cce01a0b-eecb-4d42-a3d1-fee118a1dfcf}, !- Handle
-  living space|story 2,                   !- Name
-  {b1ce9851-5060-4a48-9599-dd725d6b6ffa}, !- Space Type Name
->>>>>>> ecc00d0a
+  {f1498251-aa37-475f-93f1-199000dcc531}, !- Space Type Name
   ,                                       !- Default Construction Set Name
   ,                                       !- Default Schedule Set Name
   -0,                                     !- Direction of Relative North {deg}
@@ -680,35 +477,19 @@
   0,                                      !- Y Origin {m}
   2.4384,                                 !- Z Origin {m}
   ,                                       !- Building Story Name
-<<<<<<< HEAD
-  {eeb95d1f-699f-4e59-8621-fe05a8583fca}, !- Thermal Zone Name
+  {f33b0c1d-97cf-47ba-ba0e-af797c4e1462}, !- Thermal Zone Name
   ,                                       !- Part of Total Floor Area
   ,                                       !- Design Specification Outdoor Air Object Name
-  {9ff776f4-1157-417b-a5f9-d66237aab0c2}; !- Building Unit Name
-
-OS:Surface,
-  {c499fb31-3abc-4363-99cd-45d5de361b25}, !- Handle
+  {689018bd-339b-405e-96bb-707d31f9888f}; !- Building Unit Name
+
+OS:Surface,
+  {46a4d47b-a985-43f8-8237-e962b99cae5d}, !- Handle
   Surface 7,                              !- Name
   Floor,                                  !- Surface Type
   ,                                       !- Construction Name
-  {1508102a-55ec-4d60-ac58-f67093a99c5d}, !- Space Name
+  {15dae795-44f7-4867-aa32-a675b6fedc7a}, !- Space Name
   Surface,                                !- Outside Boundary Condition
-  {4b3dedaa-a25b-4dab-b85d-0a8148b8f0ed}, !- Outside Boundary Condition Object
-=======
-  {9e1584e8-8247-4538-9e47-2f99ec74597b}, !- Thermal Zone Name
-  ,                                       !- Part of Total Floor Area
-  ,                                       !- Design Specification Outdoor Air Object Name
-  {6fe9ae14-dd3a-4f4f-8c04-cfcdeadfa894}; !- Building Unit Name
-
-OS:Surface,
-  {882dfa08-58da-42ac-8a7d-0d7abab044fd}, !- Handle
-  Surface 7,                              !- Name
-  Floor,                                  !- Surface Type
-  ,                                       !- Construction Name
-  {cce01a0b-eecb-4d42-a3d1-fee118a1dfcf}, !- Space Name
-  Surface,                                !- Outside Boundary Condition
-  {4b7f81f0-e3cf-4aee-9d3f-6f4903028341}, !- Outside Boundary Condition Object
->>>>>>> ecc00d0a
+  {5580c489-658b-4049-a07a-4e247435c409}, !- Outside Boundary Condition Object
   NoSun,                                  !- Sun Exposure
   NoWind,                                 !- Wind Exposure
   ,                                       !- View Factor to Ground
@@ -719,19 +500,11 @@
   13.6310703908387, 0, 0;                 !- X,Y,Z Vertex 4 {m}
 
 OS:Surface,
-<<<<<<< HEAD
-  {906f70d1-0672-4442-8bc5-70f43ab7d334}, !- Handle
+  {860385c0-eaf1-4aca-a47a-931a92fd0d02}, !- Handle
   Surface 8,                              !- Name
   Wall,                                   !- Surface Type
   ,                                       !- Construction Name
-  {1508102a-55ec-4d60-ac58-f67093a99c5d}, !- Space Name
-=======
-  {c299492c-54ed-4fed-84f4-a7848282a83f}, !- Handle
-  Surface 8,                              !- Name
-  Wall,                                   !- Surface Type
-  ,                                       !- Construction Name
-  {cce01a0b-eecb-4d42-a3d1-fee118a1dfcf}, !- Space Name
->>>>>>> ecc00d0a
+  {15dae795-44f7-4867-aa32-a675b6fedc7a}, !- Space Name
   Outdoors,                               !- Outside Boundary Condition
   ,                                       !- Outside Boundary Condition Object
   SunExposed,                             !- Sun Exposure
@@ -744,19 +517,11 @@
   0, 0, 2.4384;                           !- X,Y,Z Vertex 4 {m}
 
 OS:Surface,
-<<<<<<< HEAD
-  {e655ec93-9de0-4cb3-8768-7e886bbfc95d}, !- Handle
+  {3e84eadb-fc0f-4092-979b-64ab43d2bd7e}, !- Handle
   Surface 9,                              !- Name
   Wall,                                   !- Surface Type
   ,                                       !- Construction Name
-  {1508102a-55ec-4d60-ac58-f67093a99c5d}, !- Space Name
-=======
-  {9ea10766-8f90-44ac-91de-fdfe8f360e23}, !- Handle
-  Surface 9,                              !- Name
-  Wall,                                   !- Surface Type
-  ,                                       !- Construction Name
-  {cce01a0b-eecb-4d42-a3d1-fee118a1dfcf}, !- Space Name
->>>>>>> ecc00d0a
+  {15dae795-44f7-4867-aa32-a675b6fedc7a}, !- Space Name
   Outdoors,                               !- Outside Boundary Condition
   ,                                       !- Outside Boundary Condition Object
   SunExposed,                             !- Sun Exposure
@@ -769,19 +534,11 @@
   0, 6.81553519541936, 2.4384;            !- X,Y,Z Vertex 4 {m}
 
 OS:Surface,
-<<<<<<< HEAD
-  {f313ebd8-7cc2-41c6-93db-782ffee9bcb6}, !- Handle
+  {ff04e367-de45-40cd-8378-a29706ad1d08}, !- Handle
   Surface 10,                             !- Name
   Wall,                                   !- Surface Type
   ,                                       !- Construction Name
-  {1508102a-55ec-4d60-ac58-f67093a99c5d}, !- Space Name
-=======
-  {b59689d3-fdb3-48f1-91e0-31d24fc65dd8}, !- Handle
-  Surface 10,                             !- Name
-  Wall,                                   !- Surface Type
-  ,                                       !- Construction Name
-  {cce01a0b-eecb-4d42-a3d1-fee118a1dfcf}, !- Space Name
->>>>>>> ecc00d0a
+  {15dae795-44f7-4867-aa32-a675b6fedc7a}, !- Space Name
   Outdoors,                               !- Outside Boundary Condition
   ,                                       !- Outside Boundary Condition Object
   SunExposed,                             !- Sun Exposure
@@ -794,19 +551,11 @@
   13.6310703908387, 6.81553519541936, 2.4384; !- X,Y,Z Vertex 4 {m}
 
 OS:Surface,
-<<<<<<< HEAD
-  {eeb9e1eb-0ecd-4010-ad03-876aafda4649}, !- Handle
+  {da409d76-6837-418f-8880-0c0d6fce927e}, !- Handle
   Surface 11,                             !- Name
   Wall,                                   !- Surface Type
   ,                                       !- Construction Name
-  {1508102a-55ec-4d60-ac58-f67093a99c5d}, !- Space Name
-=======
-  {5919e31a-0c7b-41e3-b44a-2cbc0c8cf985}, !- Handle
-  Surface 11,                             !- Name
-  Wall,                                   !- Surface Type
-  ,                                       !- Construction Name
-  {cce01a0b-eecb-4d42-a3d1-fee118a1dfcf}, !- Space Name
->>>>>>> ecc00d0a
+  {15dae795-44f7-4867-aa32-a675b6fedc7a}, !- Space Name
   Outdoors,                               !- Outside Boundary Condition
   ,                                       !- Outside Boundary Condition Object
   SunExposed,                             !- Sun Exposure
@@ -819,23 +568,13 @@
   13.6310703908387, 0, 2.4384;            !- X,Y,Z Vertex 4 {m}
 
 OS:Surface,
-<<<<<<< HEAD
-  {0f97eb1e-e764-4f82-bfcc-0b0c6eda61e1}, !- Handle
+  {a9edd502-b4eb-4654-aed7-735c54acad64}, !- Handle
   Surface 12,                             !- Name
   RoofCeiling,                            !- Surface Type
   ,                                       !- Construction Name
-  {1508102a-55ec-4d60-ac58-f67093a99c5d}, !- Space Name
+  {15dae795-44f7-4867-aa32-a675b6fedc7a}, !- Space Name
   Surface,                                !- Outside Boundary Condition
-  {758fb39d-353a-4e4d-9d40-e92cf691b461}, !- Outside Boundary Condition Object
-=======
-  {9eb2dac1-071c-41c8-ba36-638ae210f250}, !- Handle
-  Surface 12,                             !- Name
-  RoofCeiling,                            !- Surface Type
-  ,                                       !- Construction Name
-  {cce01a0b-eecb-4d42-a3d1-fee118a1dfcf}, !- Space Name
-  Surface,                                !- Outside Boundary Condition
-  {b06b1a55-18c9-45b2-8519-76dd3d19ce47}, !- Outside Boundary Condition Object
->>>>>>> ecc00d0a
+  {2bdde76c-b41f-4704-801c-ab26fb69a99a}, !- Outside Boundary Condition Object
   NoSun,                                  !- Sun Exposure
   NoWind,                                 !- Wind Exposure
   ,                                       !- View Factor to Ground
@@ -846,23 +585,13 @@
   0, 0, 2.4384;                           !- X,Y,Z Vertex 4 {m}
 
 OS:Surface,
-<<<<<<< HEAD
-  {758fb39d-353a-4e4d-9d40-e92cf691b461}, !- Handle
+  {2bdde76c-b41f-4704-801c-ab26fb69a99a}, !- Handle
   Surface 13,                             !- Name
   Floor,                                  !- Surface Type
   ,                                       !- Construction Name
-  {2bb634ad-6393-4990-8e55-9ff1dd0ee729}, !- Space Name
+  {5cfe21c8-8092-42dc-bc48-c52ea0172902}, !- Space Name
   Surface,                                !- Outside Boundary Condition
-  {0f97eb1e-e764-4f82-bfcc-0b0c6eda61e1}, !- Outside Boundary Condition Object
-=======
-  {b06b1a55-18c9-45b2-8519-76dd3d19ce47}, !- Handle
-  Surface 13,                             !- Name
-  Floor,                                  !- Surface Type
-  ,                                       !- Construction Name
-  {dc0430d3-4b2b-4d54-baee-52d788a65c3e}, !- Space Name
-  Surface,                                !- Outside Boundary Condition
-  {9eb2dac1-071c-41c8-ba36-638ae210f250}, !- Outside Boundary Condition Object
->>>>>>> ecc00d0a
+  {a9edd502-b4eb-4654-aed7-735c54acad64}, !- Outside Boundary Condition Object
   NoSun,                                  !- Sun Exposure
   NoWind,                                 !- Wind Exposure
   ,                                       !- View Factor to Ground
@@ -873,19 +602,11 @@
   0, 0, 0;                                !- X,Y,Z Vertex 4 {m}
 
 OS:Surface,
-<<<<<<< HEAD
-  {c2112a83-2273-443b-ada5-71f84602a676}, !- Handle
+  {ba77a6b7-04b9-4f12-a5a7-8129f304fc9f}, !- Handle
   Surface 14,                             !- Name
   RoofCeiling,                            !- Surface Type
   ,                                       !- Construction Name
-  {2bb634ad-6393-4990-8e55-9ff1dd0ee729}, !- Space Name
-=======
-  {c5f9f22a-3b57-4025-bd1e-558a5c775c41}, !- Handle
-  Surface 14,                             !- Name
-  RoofCeiling,                            !- Surface Type
-  ,                                       !- Construction Name
-  {dc0430d3-4b2b-4d54-baee-52d788a65c3e}, !- Space Name
->>>>>>> ecc00d0a
+  {5cfe21c8-8092-42dc-bc48-c52ea0172902}, !- Space Name
   Outdoors,                               !- Outside Boundary Condition
   ,                                       !- Outside Boundary Condition Object
   SunExposed,                             !- Sun Exposure
@@ -898,19 +619,11 @@
   13.6310703908387, 0, 0.3048;            !- X,Y,Z Vertex 4 {m}
 
 OS:Surface,
-<<<<<<< HEAD
-  {c50e3806-1020-4d8e-b46b-82a4dab7a0ad}, !- Handle
+  {e1f8aa3e-36d4-4e9c-89d3-2723c356a4a7}, !- Handle
   Surface 15,                             !- Name
   RoofCeiling,                            !- Surface Type
   ,                                       !- Construction Name
-  {2bb634ad-6393-4990-8e55-9ff1dd0ee729}, !- Space Name
-=======
-  {a18e089e-5061-4053-9f35-1d6441ebd495}, !- Handle
-  Surface 15,                             !- Name
-  RoofCeiling,                            !- Surface Type
-  ,                                       !- Construction Name
-  {dc0430d3-4b2b-4d54-baee-52d788a65c3e}, !- Space Name
->>>>>>> ecc00d0a
+  {5cfe21c8-8092-42dc-bc48-c52ea0172902}, !- Space Name
   Outdoors,                               !- Outside Boundary Condition
   ,                                       !- Outside Boundary Condition Object
   SunExposed,                             !- Sun Exposure
@@ -923,19 +636,11 @@
   0, 6.81553519541936, 0.3048;            !- X,Y,Z Vertex 4 {m}
 
 OS:Surface,
-<<<<<<< HEAD
-  {ff61cb1c-d350-4c0e-9537-4c4f72d3d7e6}, !- Handle
+  {999cc836-4b98-43c6-8e69-b1cd41fe92f2}, !- Handle
   Surface 16,                             !- Name
   Wall,                                   !- Surface Type
   ,                                       !- Construction Name
-  {2bb634ad-6393-4990-8e55-9ff1dd0ee729}, !- Space Name
-=======
-  {9acdf890-26f1-4219-9028-04a58e558521}, !- Handle
-  Surface 16,                             !- Name
-  Wall,                                   !- Surface Type
-  ,                                       !- Construction Name
-  {dc0430d3-4b2b-4d54-baee-52d788a65c3e}, !- Space Name
->>>>>>> ecc00d0a
+  {5cfe21c8-8092-42dc-bc48-c52ea0172902}, !- Space Name
   Outdoors,                               !- Outside Boundary Condition
   ,                                       !- Outside Boundary Condition Object
   SunExposed,                             !- Sun Exposure
@@ -947,19 +652,11 @@
   0, 0, 0;                                !- X,Y,Z Vertex 3 {m}
 
 OS:Surface,
-<<<<<<< HEAD
-  {8acce6bf-d7d7-41cd-8544-1eef9556db64}, !- Handle
+  {8b4a2e14-f589-4143-9779-52dea59e6bac}, !- Handle
   Surface 17,                             !- Name
   Wall,                                   !- Surface Type
   ,                                       !- Construction Name
-  {2bb634ad-6393-4990-8e55-9ff1dd0ee729}, !- Space Name
-=======
-  {89142ab8-0b15-4386-b094-34991b7083fc}, !- Handle
-  Surface 17,                             !- Name
-  Wall,                                   !- Surface Type
-  ,                                       !- Construction Name
-  {dc0430d3-4b2b-4d54-baee-52d788a65c3e}, !- Space Name
->>>>>>> ecc00d0a
+  {5cfe21c8-8092-42dc-bc48-c52ea0172902}, !- Space Name
   Outdoors,                               !- Outside Boundary Condition
   ,                                       !- Outside Boundary Condition Object
   SunExposed,                             !- Sun Exposure
@@ -971,15 +668,9 @@
   13.6310703908387, 6.81553519541936, 0;  !- X,Y,Z Vertex 3 {m}
 
 OS:Space,
-<<<<<<< HEAD
-  {2bb634ad-6393-4990-8e55-9ff1dd0ee729}, !- Handle
+  {5cfe21c8-8092-42dc-bc48-c52ea0172902}, !- Handle
   unfinished attic space,                 !- Name
-  {51c3169a-b0fe-4381-b2c4-c9b9185908af}, !- Space Type Name
-=======
-  {dc0430d3-4b2b-4d54-baee-52d788a65c3e}, !- Handle
-  unfinished attic space,                 !- Name
-  {ec1c0790-e471-44e8-a097-d4180140bf44}, !- Space Type Name
->>>>>>> ecc00d0a
+  {eaa0eab9-db78-481e-bac1-2eacd99eaedc}, !- Space Type Name
   ,                                       !- Default Construction Set Name
   ,                                       !- Default Schedule Set Name
   -0,                                     !- Direction of Relative North {deg}
@@ -987,17 +678,10 @@
   0,                                      !- Y Origin {m}
   4.8768,                                 !- Z Origin {m}
   ,                                       !- Building Story Name
-<<<<<<< HEAD
-  {68e0cbee-feeb-4b91-a21a-29aed650993b}; !- Thermal Zone Name
+  {5fae4f5b-32d5-4661-b2a4-c964eaabfef4}; !- Thermal Zone Name
 
 OS:ThermalZone,
-  {68e0cbee-feeb-4b91-a21a-29aed650993b}, !- Handle
-=======
-  {9fe67706-8017-4768-9ef5-992d234d542c}; !- Thermal Zone Name
-
-OS:ThermalZone,
-  {9fe67706-8017-4768-9ef5-992d234d542c}, !- Handle
->>>>>>> ecc00d0a
+  {5fae4f5b-32d5-4661-b2a4-c964eaabfef4}, !- Handle
   unfinished attic zone,                  !- Name
   ,                                       !- Multiplier
   ,                                       !- Ceiling Height {m}
@@ -1006,17 +690,10 @@
   ,                                       !- Zone Inside Convection Algorithm
   ,                                       !- Zone Outside Convection Algorithm
   ,                                       !- Zone Conditioning Equipment List Name
-<<<<<<< HEAD
-  {e33b7830-4514-4d76-ac39-51a9bffcd9ef}, !- Zone Air Inlet Port List
-  {3ebcaff3-f322-489f-bf17-5e06d1ff6035}, !- Zone Air Exhaust Port List
-  {16634d5f-dc91-418e-b7e5-51896c49c126}, !- Zone Air Node Name
-  {e696385a-6643-4ba0-9917-b06ad837e085}, !- Zone Return Air Port List
-=======
-  {72023497-ed7b-4e13-a901-14637be4b0bc}, !- Zone Air Inlet Port List
-  {27ed115c-df68-4e9b-bfe5-c784a15fef1b}, !- Zone Air Exhaust Port List
-  {8eabb35c-73e7-41be-abdd-6e66889b4749}, !- Zone Air Node Name
-  {e2fd0b84-fa94-4b70-808b-b067d092e402}, !- Zone Return Air Port List
->>>>>>> ecc00d0a
+  {aef05dbf-5a43-44d4-8e41-38a3abc43005}, !- Zone Air Inlet Port List
+  {62bec217-9767-4365-a577-83ef39ea3e7b}, !- Zone Air Exhaust Port List
+  {d165b9a4-d1ef-4e97-ace8-aa0f2295bbe4}, !- Zone Air Node Name
+  {ba34360b-3e83-478f-8367-a07d1ceda413}, !- Zone Return Air Port List
   ,                                       !- Primary Daylighting Control Name
   ,                                       !- Fraction of Zone Controlled by Primary Daylighting Control
   ,                                       !- Secondary Daylighting Control Name
@@ -1027,67 +704,33 @@
   No;                                     !- Use Ideal Air Loads
 
 OS:Node,
-<<<<<<< HEAD
-  {79a24b5c-458b-450c-9950-a7a960f206f4}, !- Handle
+  {59374b80-d1be-43f6-91d4-50dd54cbda77}, !- Handle
   Node 2,                                 !- Name
-  {16634d5f-dc91-418e-b7e5-51896c49c126}, !- Inlet Port
+  {d165b9a4-d1ef-4e97-ace8-aa0f2295bbe4}, !- Inlet Port
   ;                                       !- Outlet Port
 
 OS:Connection,
-  {16634d5f-dc91-418e-b7e5-51896c49c126}, !- Handle
-  {6dcafccd-84ad-400d-9449-fcd50aefe8a6}, !- Name
-  {68e0cbee-feeb-4b91-a21a-29aed650993b}, !- Source Object
+  {d165b9a4-d1ef-4e97-ace8-aa0f2295bbe4}, !- Handle
+  {5fae4f5b-32d5-4661-b2a4-c964eaabfef4}, !- Source Object
   11,                                     !- Outlet Port
-  {79a24b5c-458b-450c-9950-a7a960f206f4}, !- Target Object
+  {59374b80-d1be-43f6-91d4-50dd54cbda77}, !- Target Object
   2;                                      !- Inlet Port
 
 OS:PortList,
-  {e33b7830-4514-4d76-ac39-51a9bffcd9ef}, !- Handle
-  {bd6e7f02-b310-4a34-9afb-6ae18bd5074c}, !- Name
-  {68e0cbee-feeb-4b91-a21a-29aed650993b}; !- HVAC Component
+  {aef05dbf-5a43-44d4-8e41-38a3abc43005}, !- Handle
+  {5fae4f5b-32d5-4661-b2a4-c964eaabfef4}; !- HVAC Component
 
 OS:PortList,
-  {3ebcaff3-f322-489f-bf17-5e06d1ff6035}, !- Handle
-  {16c26c3e-89bd-410e-ab1e-c93bf69de5c8}, !- Name
-  {68e0cbee-feeb-4b91-a21a-29aed650993b}; !- HVAC Component
+  {62bec217-9767-4365-a577-83ef39ea3e7b}, !- Handle
+  {5fae4f5b-32d5-4661-b2a4-c964eaabfef4}; !- HVAC Component
 
 OS:PortList,
-  {e696385a-6643-4ba0-9917-b06ad837e085}, !- Handle
-  {e9f533d8-1bd1-41d7-92fa-09922349c4b0}, !- Name
-  {68e0cbee-feeb-4b91-a21a-29aed650993b}; !- HVAC Component
+  {ba34360b-3e83-478f-8367-a07d1ceda413}, !- Handle
+  {5fae4f5b-32d5-4661-b2a4-c964eaabfef4}; !- HVAC Component
 
 OS:Sizing:Zone,
-  {29ba807d-6c6c-40c5-adc6-265efa184d35}, !- Handle
-  {68e0cbee-feeb-4b91-a21a-29aed650993b}, !- Zone or ZoneList Name
-=======
-  {d8e08ad9-4231-4fcb-9480-504b7d6f721b}, !- Handle
-  Node 2,                                 !- Name
-  {8eabb35c-73e7-41be-abdd-6e66889b4749}, !- Inlet Port
-  ;                                       !- Outlet Port
-
-OS:Connection,
-  {8eabb35c-73e7-41be-abdd-6e66889b4749}, !- Handle
-  {9fe67706-8017-4768-9ef5-992d234d542c}, !- Source Object
-  11,                                     !- Outlet Port
-  {d8e08ad9-4231-4fcb-9480-504b7d6f721b}, !- Target Object
-  2;                                      !- Inlet Port
-
-OS:PortList,
-  {72023497-ed7b-4e13-a901-14637be4b0bc}, !- Handle
-  {9fe67706-8017-4768-9ef5-992d234d542c}; !- HVAC Component
-
-OS:PortList,
-  {27ed115c-df68-4e9b-bfe5-c784a15fef1b}, !- Handle
-  {9fe67706-8017-4768-9ef5-992d234d542c}; !- HVAC Component
-
-OS:PortList,
-  {e2fd0b84-fa94-4b70-808b-b067d092e402}, !- Handle
-  {9fe67706-8017-4768-9ef5-992d234d542c}; !- HVAC Component
-
-OS:Sizing:Zone,
-  {73b81eff-eb08-4cb8-a4d1-b22096ee8049}, !- Handle
-  {9fe67706-8017-4768-9ef5-992d234d542c}, !- Zone or ZoneList Name
->>>>>>> ecc00d0a
+  {5c9edb3e-98ae-44c8-aee8-067386fcd09d}, !- Handle
+  {5fae4f5b-32d5-4661-b2a4-c964eaabfef4}, !- Zone or ZoneList Name
   SupplyAirTemperature,                   !- Zone Cooling Design Supply Air Temperature Input Method
   14,                                     !- Zone Cooling Design Supply Air Temperature {C}
   11.11,                                  !- Zone Cooling Design Supply Air Temperature Difference {deltaC}
@@ -1114,21 +757,12 @@
   autosize;                               !- Dedicated Outdoor Air High Setpoint Temperature for Design {C}
 
 OS:ZoneHVAC:EquipmentList,
-<<<<<<< HEAD
-  {0cdf218d-70ba-4175-b7a0-e18107f2f194}, !- Handle
+  {85ca7bcd-aaaa-4e06-82a7-e634d3e2723d}, !- Handle
   Zone HVAC Equipment List 2,             !- Name
-  {68e0cbee-feeb-4b91-a21a-29aed650993b}; !- Thermal Zone
+  {5fae4f5b-32d5-4661-b2a4-c964eaabfef4}; !- Thermal Zone
 
 OS:SpaceType,
-  {51c3169a-b0fe-4381-b2c4-c9b9185908af}, !- Handle
-=======
-  {efdaae4f-c123-4c00-89f7-e04d7203a03b}, !- Handle
-  Zone HVAC Equipment List 2,             !- Name
-  {9fe67706-8017-4768-9ef5-992d234d542c}; !- Thermal Zone
-
-OS:SpaceType,
-  {ec1c0790-e471-44e8-a097-d4180140bf44}, !- Handle
->>>>>>> ecc00d0a
+  {eaa0eab9-db78-481e-bac1-2eacd99eaedc}, !- Handle
   Space Type 2,                           !- Name
   ,                                       !- Default Construction Set Name
   ,                                       !- Default Schedule Set Name
@@ -1139,23 +773,14 @@
   unfinished attic;                       !- Standards Space Type
 
 OS:BuildingUnit,
-<<<<<<< HEAD
-  {9ff776f4-1157-417b-a5f9-d66237aab0c2}, !- Handle
-=======
-  {6fe9ae14-dd3a-4f4f-8c04-cfcdeadfa894}, !- Handle
->>>>>>> ecc00d0a
+  {689018bd-339b-405e-96bb-707d31f9888f}, !- Handle
   unit 1,                                 !- Name
   ,                                       !- Rendering Color
   Residential;                            !- Building Unit Type
 
 OS:AdditionalProperties,
-<<<<<<< HEAD
-  {e86caba8-e8e5-42bb-b5cb-eda1bcb17392}, !- Handle
-  {9ff776f4-1157-417b-a5f9-d66237aab0c2}, !- Object Name
-=======
-  {aea9e903-a241-42ac-b5bd-43f62566591f}, !- Handle
-  {6fe9ae14-dd3a-4f4f-8c04-cfcdeadfa894}, !- Object Name
->>>>>>> ecc00d0a
+  {6b6ffebf-13d4-4d9a-9dfa-b55155a6f4fd}, !- Handle
+  {689018bd-339b-405e-96bb-707d31f9888f}, !- Object Name
   NumberOfBedrooms,                       !- Feature Name 1
   Integer,                                !- Feature Data Type 1
   3,                                      !- Feature Value 1
@@ -1167,20 +792,12 @@
   2.6400000000000001;                     !- Feature Value 3
 
 OS:External:File,
-<<<<<<< HEAD
-  {17d76e27-709d-460f-b731-f30c9c687850}, !- Handle
-=======
-  {c45d4308-c437-4aa3-9443-6b45127e4ddf}, !- Handle
->>>>>>> ecc00d0a
+  {6937bb39-04d8-4620-a9ce-e696554d2bb8}, !- Handle
   8760.csv,                               !- Name
   8760.csv;                               !- File Name
 
 OS:Schedule:Day,
-<<<<<<< HEAD
-  {c94c57ce-9679-4f1f-a51e-87c0213564d0}, !- Handle
-=======
-  {3156a50d-bc02-4f73-b1d2-ef9b05bce1a1}, !- Handle
->>>>>>> ecc00d0a
+  {f0dae264-6e1e-49ea-95dd-28bea4f6f85d}, !- Handle
   Schedule Day 1,                         !- Name
   ,                                       !- Schedule Type Limits Name
   ,                                       !- Interpolate to Timestep
@@ -1189,11 +806,7 @@
   0;                                      !- Value Until Time 1
 
 OS:Schedule:Day,
-<<<<<<< HEAD
-  {b22a1eea-1795-433c-9913-0c1a48307d50}, !- Handle
-=======
-  {b13495e5-76ab-4616-91b1-d9e5f82b3d7e}, !- Handle
->>>>>>> ecc00d0a
+  {d433c1e7-9492-4a27-bfa9-70dc8a8d9fb2}, !- Handle
   Schedule Day 2,                         !- Name
   ,                                       !- Schedule Type Limits Name
   ,                                       !- Interpolate to Timestep
@@ -1202,17 +815,10 @@
   1;                                      !- Value Until Time 1
 
 OS:Schedule:File,
-<<<<<<< HEAD
-  {5c4fe6e3-f9a4-4df6-a9b8-0a54187d4bf4}, !- Handle
+  {03b9462b-e9d2-447e-8df0-701fd26f1dbd}, !- Handle
   occupants,                              !- Name
-  {3c171b65-829f-4850-bdd4-d6ba5b662c7d}, !- Schedule Type Limits Name
-  {17d76e27-709d-460f-b731-f30c9c687850}, !- External File Name
-=======
-  {01a5a980-5a40-40db-bdf5-f7a18e4e430f}, !- Handle
-  occupants,                              !- Name
-  {b49010c6-611e-4fb3-947f-76f1289eee87}, !- Schedule Type Limits Name
-  {c45d4308-c437-4aa3-9443-6b45127e4ddf}, !- External File Name
->>>>>>> ecc00d0a
+  {2e11c1a8-9629-40fb-bdee-e03356c44e29}, !- Schedule Type Limits Name
+  {6937bb39-04d8-4620-a9ce-e696554d2bb8}, !- External File Name
   1,                                      !- Column Number
   1,                                      !- Rows to Skip at Top
   8760,                                   !- Number of Hours of Data
@@ -1220,34 +826,55 @@
   ,                                       !- Interpolate to Timestep
   60;                                     !- Minutes per Item
 
-<<<<<<< HEAD
-OS:Schedule:Ruleset,
-  {f9c8ccc8-d649-4734-8514-143e33b36e95}, !- Handle
-  Schedule Ruleset 1,                     !- Name
-  {7d9e9134-52e3-4fdc-b36c-a09cc897066d}, !- Schedule Type Limits Name
-  {d2927613-58ee-4b10-b581-f3162288b2f7}; !- Default Day Schedule Name
-
-OS:Schedule:Day,
-  {d2927613-58ee-4b10-b581-f3162288b2f7}, !- Handle
-  Schedule Day 3,                         !- Name
-  {7d9e9134-52e3-4fdc-b36c-a09cc897066d}, !- Schedule Type Limits Name
-  ,                                       !- Interpolate to Timestep
-  24,                                     !- Hour 1
-  0,                                      !- Minute 1
-  112.539290946133;                       !- Value Until Time 1
+OS:Schedule:Constant,
+  {9b72b461-20b2-4f67-af8e-8bf90fa2a320}, !- Handle
+  res occupants activity schedule,        !- Name
+  {64270c47-b00b-4214-aef6-854ab5bba068}, !- Schedule Type Limits Name
+  112.539290946133;                       !- Value
 
 OS:People:Definition,
-  {918035fe-5f01-4398-81b9-0ea5dad8dbc9}, !- Handle
-=======
-OS:Schedule:Constant,
-  {6b00f7a2-3a5f-42d1-90c9-2986e0e9988c}, !- Handle
-  res occupants activity schedule,        !- Name
-  {4f66a9dc-0c5b-4c9c-b5c4-a9a847ff2a79}, !- Schedule Type Limits Name
-  112.539290946133;                       !- Value
+  {c723c8ce-0c7c-4ab6-8d06-cfcec8970ad4}, !- Handle
+  res occupants|living space|story 2,     !- Name
+  People,                                 !- Number of People Calculation Method
+  1.32,                                   !- Number of People {people}
+  ,                                       !- People per Space Floor Area {person/m2}
+  ,                                       !- Space Floor Area per Person {m2/person}
+  0.319734,                               !- Fraction Radiant
+  0.573,                                  !- Sensible Heat Fraction
+  0,                                      !- Carbon Dioxide Generation Rate {m3/s-W}
+  No,                                     !- Enable ASHRAE 55 Comfort Warnings
+  ZoneAveraged;                           !- Mean Radiant Temperature Calculation Type
+
+OS:People,
+  {a4693af4-3d28-445c-804d-c718845ec838}, !- Handle
+  res occupants|living space|story 2,     !- Name
+  {c723c8ce-0c7c-4ab6-8d06-cfcec8970ad4}, !- People Definition Name
+  {15dae795-44f7-4867-aa32-a675b6fedc7a}, !- Space or SpaceType Name
+  {03b9462b-e9d2-447e-8df0-701fd26f1dbd}, !- Number of People Schedule Name
+  {9b72b461-20b2-4f67-af8e-8bf90fa2a320}, !- Activity Level Schedule Name
+  ,                                       !- Surface Name/Angle Factor List Name
+  ,                                       !- Work Efficiency Schedule Name
+  ,                                       !- Clothing Insulation Schedule Name
+  ,                                       !- Air Velocity Schedule Name
+  1;                                      !- Multiplier
+
+OS:ScheduleTypeLimits,
+  {64270c47-b00b-4214-aef6-854ab5bba068}, !- Handle
+  ActivityLevel,                          !- Name
+  0,                                      !- Lower Limit Value
+  ,                                       !- Upper Limit Value
+  Continuous,                             !- Numeric Type
+  ActivityLevel;                          !- Unit Type
+
+OS:ScheduleTypeLimits,
+  {2e11c1a8-9629-40fb-bdee-e03356c44e29}, !- Handle
+  Fractional,                             !- Name
+  0,                                      !- Lower Limit Value
+  1,                                      !- Upper Limit Value
+  Continuous;                             !- Numeric Type
 
 OS:People:Definition,
-  {9a2afc15-4d9a-441b-8ea2-1e2f314632a0}, !- Handle
->>>>>>> ecc00d0a
+  {6202ad10-9fae-449e-8af1-3535e21538db}, !- Handle
   res occupants|living space,             !- Name
   People,                                 !- Number of People Calculation Method
   1.32,                                   !- Number of People {people}
@@ -1260,104 +887,28 @@
   ZoneAveraged;                           !- Mean Radiant Temperature Calculation Type
 
 OS:People,
-<<<<<<< HEAD
-  {cbec4190-61cc-41be-a712-d8f724908359}, !- Handle
+  {3d314fd4-6308-427f-9925-c64c0763a78f}, !- Handle
   res occupants|living space,             !- Name
-  {918035fe-5f01-4398-81b9-0ea5dad8dbc9}, !- People Definition Name
-  {c9d847c5-1554-45c0-9386-5ad67b4b6d45}, !- Space or SpaceType Name
-  {5c4fe6e3-f9a4-4df6-a9b8-0a54187d4bf4}, !- Number of People Schedule Name
-  {f9c8ccc8-d649-4734-8514-143e33b36e95}, !- Activity Level Schedule Name
-=======
-  {8a90a68d-6193-4e50-bd9e-132aa0887178}, !- Handle
-  res occupants|living space,             !- Name
-  {9a2afc15-4d9a-441b-8ea2-1e2f314632a0}, !- People Definition Name
-  {f873b246-dff5-4873-ad6b-54f217d01354}, !- Space or SpaceType Name
-  {01a5a980-5a40-40db-bdf5-f7a18e4e430f}, !- Number of People Schedule Name
-  {6b00f7a2-3a5f-42d1-90c9-2986e0e9988c}, !- Activity Level Schedule Name
->>>>>>> ecc00d0a
+  {6202ad10-9fae-449e-8af1-3535e21538db}, !- People Definition Name
+  {41e1ed0e-2412-4f2b-8cd0-93fd94e55e96}, !- Space or SpaceType Name
+  {03b9462b-e9d2-447e-8df0-701fd26f1dbd}, !- Number of People Schedule Name
+  {9b72b461-20b2-4f67-af8e-8bf90fa2a320}, !- Activity Level Schedule Name
   ,                                       !- Surface Name/Angle Factor List Name
   ,                                       !- Work Efficiency Schedule Name
   ,                                       !- Clothing Insulation Schedule Name
   ,                                       !- Air Velocity Schedule Name
   1;                                      !- Multiplier
 
-OS:ScheduleTypeLimits,
-<<<<<<< HEAD
-  {7d9e9134-52e3-4fdc-b36c-a09cc897066d}, !- Handle
-=======
-  {4f66a9dc-0c5b-4c9c-b5c4-a9a847ff2a79}, !- Handle
->>>>>>> ecc00d0a
-  ActivityLevel,                          !- Name
-  0,                                      !- Lower Limit Value
-  ,                                       !- Upper Limit Value
-  Continuous,                             !- Numeric Type
-  ActivityLevel;                          !- Unit Type
-
-OS:ScheduleTypeLimits,
-<<<<<<< HEAD
-  {3c171b65-829f-4850-bdd4-d6ba5b662c7d}, !- Handle
-=======
-  {b49010c6-611e-4fb3-947f-76f1289eee87}, !- Handle
->>>>>>> ecc00d0a
-  Fractional,                             !- Name
-  0,                                      !- Lower Limit Value
-  1,                                      !- Upper Limit Value
-  Continuous;                             !- Numeric Type
-
-OS:People:Definition,
-<<<<<<< HEAD
-  {2e9952db-bc1d-4921-8679-9481f8343c8b}, !- Handle
-=======
-  {0d7ae7f3-0a89-49b1-b3ee-d6d99912ff5c}, !- Handle
->>>>>>> ecc00d0a
-  res occupants|living space|story 2,     !- Name
-  People,                                 !- Number of People Calculation Method
-  1.32,                                   !- Number of People {people}
-  ,                                       !- People per Space Floor Area {person/m2}
-  ,                                       !- Space Floor Area per Person {m2/person}
-  0.319734,                               !- Fraction Radiant
-  0.573,                                  !- Sensible Heat Fraction
-  0,                                      !- Carbon Dioxide Generation Rate {m3/s-W}
-  No,                                     !- Enable ASHRAE 55 Comfort Warnings
-  ZoneAveraged;                           !- Mean Radiant Temperature Calculation Type
-
-OS:People,
-<<<<<<< HEAD
-  {9647ccb6-de35-4fd2-9013-5a78d9eaacb5}, !- Handle
-  res occupants|living space|story 2,     !- Name
-  {2e9952db-bc1d-4921-8679-9481f8343c8b}, !- People Definition Name
-  {1508102a-55ec-4d60-ac58-f67093a99c5d}, !- Space or SpaceType Name
-  {5c4fe6e3-f9a4-4df6-a9b8-0a54187d4bf4}, !- Number of People Schedule Name
-  {f9c8ccc8-d649-4734-8514-143e33b36e95}, !- Activity Level Schedule Name
-=======
-  {c7154f09-e930-489a-aa61-238257b0cde2}, !- Handle
-  res occupants|living space|story 2,     !- Name
-  {0d7ae7f3-0a89-49b1-b3ee-d6d99912ff5c}, !- People Definition Name
-  {cce01a0b-eecb-4d42-a3d1-fee118a1dfcf}, !- Space or SpaceType Name
-  {01a5a980-5a40-40db-bdf5-f7a18e4e430f}, !- Number of People Schedule Name
-  {6b00f7a2-3a5f-42d1-90c9-2986e0e9988c}, !- Activity Level Schedule Name
->>>>>>> ecc00d0a
-  ,                                       !- Surface Name/Angle Factor List Name
-  ,                                       !- Work Efficiency Schedule Name
-  ,                                       !- Clothing Insulation Schedule Name
-  ,                                       !- Air Velocity Schedule Name
-  1;                                      !- Multiplier
-
 OS:ShadingSurfaceGroup,
-<<<<<<< HEAD
-  {07145b8d-cb2b-42c7-aa47-aa9df3870c7f}, !- Handle
-=======
-  {992d3828-26f4-495a-8498-f1a52c982b44}, !- Handle
->>>>>>> ecc00d0a
+  {4cd4f647-8c96-4d66-938f-2be8b82ac48b}, !- Handle
   res eaves,                              !- Name
   Building;                               !- Shading Surface Type
 
 OS:ShadingSurface,
-<<<<<<< HEAD
-  {d842bc41-8b11-48e9-ae7d-d16744d2b326}, !- Handle
+  {e87e90e4-26ce-4c09-8112-4b7849bf1319}, !- Handle
   Surface 14 - res eaves,                 !- Name
   ,                                       !- Construction Name
-  {07145b8d-cb2b-42c7-aa47-aa9df3870c7f}, !- Shading Surface Group Name
+  {4cd4f647-8c96-4d66-938f-2be8b82ac48b}, !- Shading Surface Group Name
   ,                                       !- Transmittance Schedule Name
   ,                                       !- Number of Vertices
   14.2406703908387, 0, 5.1816,            !- X,Y,Z Vertex 1 {m}
@@ -1366,10 +917,10 @@
   13.6310703908387, 0, 5.1816;            !- X,Y,Z Vertex 4 {m}
 
 OS:ShadingSurface,
-  {200e1db2-1074-4b0f-a66f-8a05aa46397a}, !- Handle
+  {85f02c96-fd56-4785-8973-9c016818a753}, !- Handle
   Surface 14 - res eaves 1,               !- Name
   ,                                       !- Construction Name
-  {07145b8d-cb2b-42c7-aa47-aa9df3870c7f}, !- Shading Surface Group Name
+  {4cd4f647-8c96-4d66-938f-2be8b82ac48b}, !- Shading Surface Group Name
   ,                                       !- Transmittance Schedule Name
   ,                                       !- Number of Vertices
   -0.6096, 3.40776759770968, 6.88548379885484, !- X,Y,Z Vertex 1 {m}
@@ -1378,10 +929,10 @@
   0, 3.40776759770968, 6.88548379885484;  !- X,Y,Z Vertex 4 {m}
 
 OS:ShadingSurface,
-  {6b68d472-4465-40fd-9b20-cf6f521b2326}, !- Handle
+  {160f26cb-d8d6-40ee-852c-b1bc4b75cfd3}, !- Handle
   Surface 14 - res eaves 2,               !- Name
   ,                                       !- Construction Name
-  {07145b8d-cb2b-42c7-aa47-aa9df3870c7f}, !- Shading Surface Group Name
+  {4cd4f647-8c96-4d66-938f-2be8b82ac48b}, !- Shading Surface Group Name
   ,                                       !- Transmittance Schedule Name
   ,                                       !- Number of Vertices
   0, -0.6096, 4.8768,                     !- X,Y,Z Vertex 1 {m}
@@ -1390,16 +941,10 @@
   0, 0, 5.1816;                           !- X,Y,Z Vertex 4 {m}
 
 OS:ShadingSurface,
-  {0672bfa0-b3cd-4dfe-8283-44ded8ebef29}, !- Handle
+  {c221d62e-cdbb-4fb7-9d32-bb77d11f612b}, !- Handle
   Surface 15 - res eaves,                 !- Name
   ,                                       !- Construction Name
-  {07145b8d-cb2b-42c7-aa47-aa9df3870c7f}, !- Shading Surface Group Name
-=======
-  {2f66ccd0-3b5c-4e65-9379-bb37abba85cd}, !- Handle
-  Surface 15 - res eaves,                 !- Name
-  ,                                       !- Construction Name
-  {992d3828-26f4-495a-8498-f1a52c982b44}, !- Shading Surface Group Name
->>>>>>> ecc00d0a
+  {4cd4f647-8c96-4d66-938f-2be8b82ac48b}, !- Shading Surface Group Name
   ,                                       !- Transmittance Schedule Name
   ,                                       !- Number of Vertices
   -0.6096, 6.81553519541936, 5.1816,      !- X,Y,Z Vertex 1 {m}
@@ -1408,17 +953,10 @@
   0, 6.81553519541936, 5.1816;            !- X,Y,Z Vertex 4 {m}
 
 OS:ShadingSurface,
-<<<<<<< HEAD
-  {fcf0ed10-4c6c-4a4f-8a69-ee07a090ef73}, !- Handle
+  {7533f320-e91e-48f8-b263-4cd080c173c0}, !- Handle
   Surface 15 - res eaves 1,               !- Name
   ,                                       !- Construction Name
-  {07145b8d-cb2b-42c7-aa47-aa9df3870c7f}, !- Shading Surface Group Name
-=======
-  {743a025f-bd76-4aed-9c7b-73bd1027b00b}, !- Handle
-  Surface 15 - res eaves 1,               !- Name
-  ,                                       !- Construction Name
-  {992d3828-26f4-495a-8498-f1a52c982b44}, !- Shading Surface Group Name
->>>>>>> ecc00d0a
+  {4cd4f647-8c96-4d66-938f-2be8b82ac48b}, !- Shading Surface Group Name
   ,                                       !- Transmittance Schedule Name
   ,                                       !- Number of Vertices
   14.2406703908387, 3.40776759770968, 6.88548379885484, !- X,Y,Z Vertex 1 {m}
@@ -1427,17 +965,10 @@
   13.6310703908387, 3.40776759770968, 6.88548379885484; !- X,Y,Z Vertex 4 {m}
 
 OS:ShadingSurface,
-<<<<<<< HEAD
-  {4dccf0d3-31ab-4c9c-88fb-6f6376819448}, !- Handle
+  {6d0d88d6-259b-45c9-b4d5-6aef6e610552}, !- Handle
   Surface 15 - res eaves 2,               !- Name
   ,                                       !- Construction Name
-  {07145b8d-cb2b-42c7-aa47-aa9df3870c7f}, !- Shading Surface Group Name
-=======
-  {c42590b4-313f-489f-8aae-e9df6d3cc006}, !- Handle
-  Surface 15 - res eaves 2,               !- Name
-  ,                                       !- Construction Name
-  {992d3828-26f4-495a-8498-f1a52c982b44}, !- Shading Surface Group Name
->>>>>>> ecc00d0a
+  {4cd4f647-8c96-4d66-938f-2be8b82ac48b}, !- Shading Surface Group Name
   ,                                       !- Transmittance Schedule Name
   ,                                       !- Number of Vertices
   13.6310703908387, 7.42513519541936, 4.8768, !- X,Y,Z Vertex 1 {m}
@@ -1445,63 +976,16 @@
   0, 6.81553519541936, 5.1816,            !- X,Y,Z Vertex 3 {m}
   13.6310703908387, 6.81553519541936, 5.1816; !- X,Y,Z Vertex 4 {m}
 
-OS:ShadingSurface,
-  {2041cb40-18b7-4e4b-acd9-4f9c9bc93214}, !- Handle
-  Surface 14 - res eaves,                 !- Name
-  ,                                       !- Construction Name
-  {992d3828-26f4-495a-8498-f1a52c982b44}, !- Shading Surface Group Name
-  ,                                       !- Transmittance Schedule Name
-  ,                                       !- Number of Vertices
-  14.2406703908387, 0, 5.1816,            !- X,Y,Z Vertex 1 {m}
-  14.2406703908387, 3.40776759770968, 6.88548379885484, !- X,Y,Z Vertex 2 {m}
-  13.6310703908387, 3.40776759770968, 6.88548379885484, !- X,Y,Z Vertex 3 {m}
-  13.6310703908387, 0, 5.1816;            !- X,Y,Z Vertex 4 {m}
-
-OS:ShadingSurface,
-  {48d2079c-5673-4d90-ba17-31d7fb0ec7c3}, !- Handle
-  Surface 14 - res eaves 1,               !- Name
-  ,                                       !- Construction Name
-  {992d3828-26f4-495a-8498-f1a52c982b44}, !- Shading Surface Group Name
-  ,                                       !- Transmittance Schedule Name
-  ,                                       !- Number of Vertices
-  -0.6096, 3.40776759770968, 6.88548379885484, !- X,Y,Z Vertex 1 {m}
-  -0.6096, 0, 5.1816,                     !- X,Y,Z Vertex 2 {m}
-  0, 0, 5.1816,                           !- X,Y,Z Vertex 3 {m}
-  0, 3.40776759770968, 6.88548379885484;  !- X,Y,Z Vertex 4 {m}
-
-OS:ShadingSurface,
-  {b528dfa1-f493-4b20-bf93-711f4dfca9be}, !- Handle
-  Surface 14 - res eaves 2,               !- Name
-  ,                                       !- Construction Name
-  {992d3828-26f4-495a-8498-f1a52c982b44}, !- Shading Surface Group Name
-  ,                                       !- Transmittance Schedule Name
-  ,                                       !- Number of Vertices
-  0, -0.6096, 4.8768,                     !- X,Y,Z Vertex 1 {m}
-  13.6310703908387, -0.6096, 4.8768,      !- X,Y,Z Vertex 2 {m}
-  13.6310703908387, 0, 5.1816,            !- X,Y,Z Vertex 3 {m}
-  0, 0, 5.1816;                           !- X,Y,Z Vertex 4 {m}
-
 OS:ShadingSurfaceGroup,
-<<<<<<< HEAD
-  {d5bdb482-08b8-4a5b-ac48-450e4dbacff2}, !- Handle
-=======
-  {fbac04e0-1779-4d2c-a34a-354e6a9035bc}, !- Handle
->>>>>>> ecc00d0a
+  {00b3f197-3d23-45b3-9b35-fad629408e7f}, !- Handle
   res neighbors,                          !- Name
   Building;                               !- Shading Surface Type
 
 OS:ShadingSurface,
-<<<<<<< HEAD
-  {4a82b026-fc86-4e58-8621-b9cacc8fc82e}, !- Handle
+  {21add588-2f56-4054-accc-681a05262a36}, !- Handle
   res neighbors left,                     !- Name
   ,                                       !- Construction Name
-  {d5bdb482-08b8-4a5b-ac48-450e4dbacff2}, !- Shading Surface Group Name
-=======
-  {11bb4db1-76e9-4b85-a953-c4c616218103}, !- Handle
-  res neighbors left,                     !- Name
-  ,                                       !- Construction Name
-  {fbac04e0-1779-4d2c-a34a-354e6a9035bc}, !- Shading Surface Group Name
->>>>>>> ecc00d0a
+  {00b3f197-3d23-45b3-9b35-fad629408e7f}, !- Shading Surface Group Name
   ,                                       !- Transmittance Schedule Name
   ,                                       !- Number of Vertices
   -3.048, 0, 0,                           !- X,Y,Z Vertex 1 {m}
@@ -1510,17 +994,10 @@
   -3.048, 6.81553519541936, 0;            !- X,Y,Z Vertex 4 {m}
 
 OS:ShadingSurface,
-<<<<<<< HEAD
-  {a918eb40-a574-4194-af4f-4f8d93fc0aa5}, !- Handle
+  {ef571b11-dfdd-4a07-a0e7-6a29c448a0d0}, !- Handle
   res neighbors right,                    !- Name
   ,                                       !- Construction Name
-  {d5bdb482-08b8-4a5b-ac48-450e4dbacff2}, !- Shading Surface Group Name
-=======
-  {05cbf5e2-37b5-433f-bf12-3fe5ce8a34c3}, !- Handle
-  res neighbors right,                    !- Name
-  ,                                       !- Construction Name
-  {fbac04e0-1779-4d2c-a34a-354e6a9035bc}, !- Shading Surface Group Name
->>>>>>> ecc00d0a
+  {00b3f197-3d23-45b3-9b35-fad629408e7f}, !- Shading Surface Group Name
   ,                                       !- Transmittance Schedule Name
   ,                                       !- Number of Vertices
   16.6790703908387, 6.81553519541936, 0,  !- X,Y,Z Vertex 1 {m}
@@ -1529,36 +1006,20 @@
   16.6790703908387, 0, 0;                 !- X,Y,Z Vertex 4 {m}
 
 OS:ZoneHVAC:Baseboard:Convective:Electric,
-<<<<<<< HEAD
-  {fcf657a8-6fbe-4280-818c-953bed82acd0}, !- Handle
+  {cd043b69-77ad-4c83-8ba4-9f24d299a97d}, !- Handle
   res bb living zone convective electric, !- Name
-  {60a2b26c-cc57-43df-bfa1-8b7cd2c869c5}, !- Availability Schedule
-=======
-  {bed80168-0402-4768-bd48-95a035a5ad9a}, !- Handle
-  res bb living zone convective electric, !- Name
-  {f0da9e79-7cf7-402b-932d-6bac659ef62f}, !- Availability Schedule
->>>>>>> ecc00d0a
+  {62128ed2-1035-4a81-ac46-8e15f1d7a13f}, !- Availability Schedule
   autosize,                               !- Nominal Capacity {W}
   1;                                      !- Efficiency
 
 OS:Schedule:Constant,
-<<<<<<< HEAD
-  {60a2b26c-cc57-43df-bfa1-8b7cd2c869c5}, !- Handle
+  {62128ed2-1035-4a81-ac46-8e15f1d7a13f}, !- Handle
   Always On Discrete,                     !- Name
-  {df448b9f-9ab3-4b90-8de6-e2e078ab4070}, !- Schedule Type Limits Name
+  {204302d1-7586-40c7-9a30-88a78b6db9da}, !- Schedule Type Limits Name
   1;                                      !- Value
 
 OS:ScheduleTypeLimits,
-  {df448b9f-9ab3-4b90-8de6-e2e078ab4070}, !- Handle
-=======
-  {f0da9e79-7cf7-402b-932d-6bac659ef62f}, !- Handle
-  Always On Discrete,                     !- Name
-  {cd9b9b44-983f-4517-9e7c-3b11e5e3e007}, !- Schedule Type Limits Name
-  1;                                      !- Value
-
-OS:ScheduleTypeLimits,
-  {cd9b9b44-983f-4517-9e7c-3b11e5e3e007}, !- Handle
->>>>>>> ecc00d0a
+  {204302d1-7586-40c7-9a30-88a78b6db9da}, !- Handle
   OnOff,                                  !- Name
   0,                                      !- Lower Limit Value
   1,                                      !- Upper Limit Value
@@ -1566,13 +1027,8 @@
   Availability;                           !- Unit Type
 
 OS:AdditionalProperties,
-<<<<<<< HEAD
-  {41c56a30-50e6-4cd3-bd38-4cd35bba0a40}, !- Handle
-  {fcf657a8-6fbe-4280-818c-953bed82acd0}, !- Object Name
-=======
-  {d46f9631-133a-43e9-93fd-e052d9fb44e9}, !- Handle
-  {bed80168-0402-4768-bd48-95a035a5ad9a}, !- Object Name
->>>>>>> ecc00d0a
+  {80ab195f-26c2-4bad-ba81-f8f9db1f9858}, !- Handle
+  {cd043b69-77ad-4c83-8ba4-9f24d299a97d}, !- Object Name
   SizingInfoHVACFracHeatLoadServed,       !- Feature Name 1
   Double,                                 !- Feature Data Type 1
   1;                                      !- Feature Value 1
