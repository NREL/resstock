--- conflicted
+++ resolved
@@ -1,38 +1,22 @@
 !- NOTE: Auto-generated from /test/osw_files/MF_8units_1story_SL_Inset.osw
 
 OS:Version,
-<<<<<<< HEAD
-  {2dfa5088-600d-4129-949b-1aa2e87802e8}, !- Handle
-  3.2.1;                                  !- Version Identifier
-
-OS:SimulationControl,
-  {cd4be8f7-7114-41d3-8125-492dd431b5d7}, !- Handle
-=======
   {f594c0db-d448-44ae-a81a-b9b8f0cee57a}, !- Handle
   3.3.0;                                  !- Version Identifier
 
 OS:SimulationControl,
   {b51437ee-88b2-4245-b06a-d5960b3092b3}, !- Handle
->>>>>>> 9aa8a28a
   ,                                       !- Do Zone Sizing Calculation
   ,                                       !- Do System Sizing Calculation
   ,                                       !- Do Plant Sizing Calculation
   No;                                     !- Run Simulation for Sizing Periods
 
 OS:Timestep,
-<<<<<<< HEAD
-  {b347291c-6521-4e6c-a764-c2cf6888e5cb}, !- Handle
-  6;                                      !- Number of Timesteps per Hour
-
-OS:ShadowCalculation,
-  {23d5ba56-344e-4df0-97c1-de82d9d2bf46}, !- Handle
-=======
   {6841e24e-97ea-4222-bfd4-77feb174233c}, !- Handle
   6;                                      !- Number of Timesteps per Hour
 
 OS:ShadowCalculation,
   {eb5baa2c-ec5a-4317-9932-8e520094c821}, !- Handle
->>>>>>> 9aa8a28a
   PolygonClipping,                        !- Shading Calculation Method
   ,                                       !- Shading Calculation Update Frequency Method
   20,                                     !- Shading Calculation Update Frequency
@@ -45,17 +29,6 @@
   No;                                     !- Disable Self-Shading From Shading Zone Groups to Other Zones
 
 OS:SurfaceConvectionAlgorithm:Outside,
-<<<<<<< HEAD
-  {944cb0e6-9539-4030-8029-8d11aaea24df}, !- Handle
-  DOE-2;                                  !- Algorithm
-
-OS:SurfaceConvectionAlgorithm:Inside,
-  {83c9658a-c4f9-4f80-bf05-55ed34db86f1}, !- Handle
-  TARP;                                   !- Algorithm
-
-OS:ZoneCapacitanceMultiplier:ResearchSpecial,
-  {986640b0-66e3-49af-a2d5-f527ac92a9e7}, !- Handle
-=======
   {9adcf03b-4ea1-416a-9975-918a69317a46}, !- Handle
   DOE-2;                                  !- Algorithm
 
@@ -65,17 +38,12 @@
 
 OS:ZoneCapacitanceMultiplier:ResearchSpecial,
   {64f9387d-4c3e-40f9-aec4-3a305ce39547}, !- Handle
->>>>>>> 9aa8a28a
   ,                                       !- Temperature Capacity Multiplier
   15,                                     !- Humidity Capacity Multiplier
   ;                                       !- Carbon Dioxide Capacity Multiplier
 
 OS:RunPeriod,
-<<<<<<< HEAD
-  {6948513e-5d7b-42e6-901c-8b690b031a8b}, !- Handle
-=======
   {58590296-f343-422c-b19f-0214fe051b30}, !- Handle
->>>>>>> 9aa8a28a
   Run Period 1,                           !- Name
   1,                                      !- Begin Month
   1,                                      !- Begin Day of Month
@@ -89,21 +57,13 @@
   ;                                       !- Number of Times Runperiod to be Repeated
 
 OS:YearDescription,
-<<<<<<< HEAD
-  {241282c6-dbc4-449b-82dc-2e735a3c2d0f}, !- Handle
-=======
   {2f3205ec-fe3b-42cb-ae7e-43a48c1e6567}, !- Handle
->>>>>>> 9aa8a28a
   2007,                                   !- Calendar Year
   ,                                       !- Day of Week for Start Day
   ;                                       !- Is Leap Year
 
 OS:WeatherFile,
-<<<<<<< HEAD
-  {a5e97757-98e7-485b-bf72-ae9cbc1c1a40}, !- Handle
-=======
   {deb3cdf8-7489-43fe-98a0-47ea3c1fa6e6}, !- Handle
->>>>>>> 9aa8a28a
   Denver Intl Ap,                         !- City
   CO,                                     !- State Province Region
   USA,                                    !- Country
@@ -119,13 +79,8 @@
   Sunday;                                 !- Start Day of Week
 
 OS:AdditionalProperties,
-<<<<<<< HEAD
-  {436f342a-8665-4873-871a-58061cc3e3a3}, !- Handle
-  {a5e97757-98e7-485b-bf72-ae9cbc1c1a40}, !- Object Name
-=======
   {9dd7c667-d7cb-400d-9883-e69e2bf65972}, !- Handle
   {deb3cdf8-7489-43fe-98a0-47ea3c1fa6e6}, !- Object Name
->>>>>>> 9aa8a28a
   EPWHeaderCity,                          !- Feature Name 1
   String,                                 !- Feature Data Type 1
   Denver Intl Ap,                         !- Feature Value 1
@@ -233,11 +188,7 @@
   84;                                     !- Feature Value 35
 
 OS:Site,
-<<<<<<< HEAD
-  {c8847c51-fb5f-4836-b416-372412e217b5}, !- Handle
-=======
   {4f5e9001-9ada-4545-9e99-26859ba3cc41}, !- Handle
->>>>>>> 9aa8a28a
   Denver Intl Ap_CO_USA,                  !- Name
   39.83,                                  !- Latitude {deg}
   -104.65,                                !- Longitude {deg}
@@ -246,44 +197,26 @@
   ;                                       !- Terrain
 
 OS:ClimateZones,
-<<<<<<< HEAD
-  {fabb0b6c-2399-41ff-a057-c2ea09c0f68e}, !- Handle
-  Building America,                       !- Climate Zone Institution Name 1
-=======
   {a509b00e-6bac-4b3c-ba9b-4ba351d79eed}, !- Handle
   IECC,                                   !- Climate Zone Institution Name 1
->>>>>>> 9aa8a28a
   ,                                       !- Climate Zone Document Name 1
   0,                                      !- Climate Zone Document Year 1
   5B;                                     !- Climate Zone Value 1
 
 OS:Site:WaterMainsTemperature,
-<<<<<<< HEAD
-  {4c1547e2-5d5d-4708-ac61-dffc73914819}, !- Handle
-=======
   {cea82d11-1e60-4e08-831b-bccfda2bf743}, !- Handle
->>>>>>> 9aa8a28a
   Correlation,                            !- Calculation Method
   ,                                       !- Temperature Schedule Name
   10.8753424657535,                       !- Annual Average Outdoor Air Temperature {C}
   23.1524007936508;                       !- Maximum Difference In Monthly Average Outdoor Air Temperatures {deltaC}
 
 OS:RunPeriodControl:DaylightSavingTime,
-<<<<<<< HEAD
-  {c46a2498-249e-457d-a71b-2cd99aa868f1}, !- Handle
-  3/12,                                   !- Start Date
-  11/5;                                   !- End Date
-
-OS:Site:GroundTemperature:Deep,
-  {fdac1ebf-78e0-4a7f-a97b-7b0bced05c52}, !- Handle
-=======
   {39acaf4b-199d-4c34-aab8-216d10ad60cc}, !- Handle
   Mar 12,                                 !- Start Date
   Nov 5;                                  !- End Date
 
 OS:Site:GroundTemperature:Deep,
   {c5ff5b3a-2748-4792-8dc9-0a4021d7e5eb}, !- Handle
->>>>>>> 9aa8a28a
   10.8753424657535,                       !- January Deep Ground Temperature {C}
   10.8753424657535,                       !- February Deep Ground Temperature {C}
   10.8753424657535,                       !- March Deep Ground Temperature {C}
@@ -298,11 +231,7 @@
   10.8753424657535;                       !- December Deep Ground Temperature {C}
 
 OS:Building,
-<<<<<<< HEAD
-  {b65c14eb-e04c-46f3-b6b1-fed12090647d}, !- Handle
-=======
   {5894cb0b-41b5-4da9-beae-1da9a4760add}, !- Handle
->>>>>>> 9aa8a28a
   Building 1,                             !- Name
   ,                                       !- Building Sector Type
   0,                                      !- North Axis {deg}
@@ -317,13 +246,8 @@
   8;                                      !- Standards Number of Living Units
 
 OS:AdditionalProperties,
-<<<<<<< HEAD
-  {150b339e-4a57-4593-b224-c0b7b369073f}, !- Handle
-  {b65c14eb-e04c-46f3-b6b1-fed12090647d}, !- Object Name
-=======
   {3a9a6897-d7e3-479e-bbfd-a4cf91a5df2f}, !- Handle
   {5894cb0b-41b5-4da9-beae-1da9a4760add}, !- Object Name
->>>>>>> 9aa8a28a
   num_units,                              !- Feature Name 1
   Integer,                                !- Feature Data Type 1
   8,                                      !- Feature Value 1
@@ -350,11 +274,7 @@
   Double-Loaded Interior;                 !- Feature Value 8
 
 OS:ThermalZone,
-<<<<<<< HEAD
-  {3eac77e1-1a7e-4814-9467-6fa83743dd60}, !- Handle
-=======
   {654e5615-0a44-4d52-8a84-1e70d90ff43a}, !- Handle
->>>>>>> 9aa8a28a
   living zone,                            !- Name
   ,                                       !- Multiplier
   ,                                       !- Ceiling Height {m}
@@ -363,17 +283,10 @@
   ,                                       !- Zone Inside Convection Algorithm
   ,                                       !- Zone Outside Convection Algorithm
   ,                                       !- Zone Conditioning Equipment List Name
-<<<<<<< HEAD
-  {e4e5eb68-a56f-4cc2-a30a-9c3280247765}, !- Zone Air Inlet Port List
-  {fb32868e-ab8d-4e2e-a8bc-d3ae5db89fb5}, !- Zone Air Exhaust Port List
-  {f0656dbe-a968-4c5c-b64e-08cd708c36aa}, !- Zone Air Node Name
-  {477ecde3-24bb-49f7-82e5-016b4a940efc}, !- Zone Return Air Port List
-=======
   {c2a5bf5e-8783-4386-8a36-ba1c92361447}, !- Zone Air Inlet Port List
   {c7be1158-52f4-4eb5-b66c-ec4a2a826eb0}, !- Zone Air Exhaust Port List
   {e02ecfcf-536c-4afc-81f0-1da39225354b}, !- Zone Air Node Name
   {6286bf6e-bdfc-405b-84bb-748a8a31074b}, !- Zone Return Air Port List
->>>>>>> 9aa8a28a
   ,                                       !- Primary Daylighting Control Name
   ,                                       !- Fraction of Zone Controlled by Primary Daylighting Control
   ,                                       !- Secondary Daylighting Control Name
@@ -384,35 +297,6 @@
   No;                                     !- Use Ideal Air Loads
 
 OS:Node,
-<<<<<<< HEAD
-  {482a8215-b30c-433c-8475-eb05988985a4}, !- Handle
-  Node 1,                                 !- Name
-  {f0656dbe-a968-4c5c-b64e-08cd708c36aa}, !- Inlet Port
-  ;                                       !- Outlet Port
-
-OS:Connection,
-  {f0656dbe-a968-4c5c-b64e-08cd708c36aa}, !- Handle
-  {3eac77e1-1a7e-4814-9467-6fa83743dd60}, !- Source Object
-  11,                                     !- Outlet Port
-  {482a8215-b30c-433c-8475-eb05988985a4}, !- Target Object
-  2;                                      !- Inlet Port
-
-OS:PortList,
-  {e4e5eb68-a56f-4cc2-a30a-9c3280247765}, !- Handle
-  {3eac77e1-1a7e-4814-9467-6fa83743dd60}; !- HVAC Component
-
-OS:PortList,
-  {fb32868e-ab8d-4e2e-a8bc-d3ae5db89fb5}, !- Handle
-  {3eac77e1-1a7e-4814-9467-6fa83743dd60}; !- HVAC Component
-
-OS:PortList,
-  {477ecde3-24bb-49f7-82e5-016b4a940efc}, !- Handle
-  {3eac77e1-1a7e-4814-9467-6fa83743dd60}; !- HVAC Component
-
-OS:Sizing:Zone,
-  {d646dfdf-85e2-4384-8336-d6d85eb100ac}, !- Handle
-  {3eac77e1-1a7e-4814-9467-6fa83743dd60}, !- Zone or ZoneList Name
-=======
   {06e56209-3a13-467a-861c-6b9064df34e0}, !- Handle
   Node 1,                                 !- Name
   {e02ecfcf-536c-4afc-81f0-1da39225354b}, !- Inlet Port
@@ -440,7 +324,6 @@
 OS:Sizing:Zone,
   {11557774-e0f3-4d3b-8f8a-a41b449f5183}, !- Handle
   {654e5615-0a44-4d52-8a84-1e70d90ff43a}, !- Zone or ZoneList Name
->>>>>>> 9aa8a28a
   SupplyAirTemperature,                   !- Zone Cooling Design Supply Air Temperature Input Method
   14,                                     !- Zone Cooling Design Supply Air Temperature {C}
   11.11,                                  !- Zone Cooling Design Supply Air Temperature Difference {deltaC}
@@ -467,16 +350,6 @@
   autosize;                               !- Dedicated Outdoor Air High Setpoint Temperature for Design {C}
 
 OS:ZoneHVAC:EquipmentList,
-<<<<<<< HEAD
-  {1395d9b9-1799-4330-9e72-3a28d1e838c8}, !- Handle
-  Zone HVAC Equipment List 1,             !- Name
-  {3eac77e1-1a7e-4814-9467-6fa83743dd60}; !- Thermal Zone
-
-OS:Space,
-  {9676cced-5d39-4fd0-a007-4f454daabfb4}, !- Handle
-  living space,                           !- Name
-  {8a943dec-dae3-4257-a57e-d9f656373481}, !- Space Type Name
-=======
   {35f7a205-3490-406a-ae88-a4d7f3f172ac}, !- Handle
   Zone HVAC Equipment List 1,             !- Name
   {654e5615-0a44-4d52-8a84-1e70d90ff43a}; !- Thermal Zone
@@ -485,7 +358,6 @@
   {4393c369-6f74-4436-b078-4b957eedf0af}, !- Handle
   living space,                           !- Name
   {3333fcb8-487a-4da1-8875-4d0dd48914cd}, !- Space Type Name
->>>>>>> 9aa8a28a
   ,                                       !- Default Construction Set Name
   ,                                       !- Default Schedule Set Name
   ,                                       !- Direction of Relative North {deg}
@@ -493,19 +365,6 @@
   ,                                       !- Y Origin {m}
   ,                                       !- Z Origin {m}
   ,                                       !- Building Story Name
-<<<<<<< HEAD
-  {3eac77e1-1a7e-4814-9467-6fa83743dd60}, !- Thermal Zone Name
-  ,                                       !- Part of Total Floor Area
-  ,                                       !- Design Specification Outdoor Air Object Name
-  {6e70feff-604b-4a3a-901b-2f3f380c51b1}; !- Building Unit Name
-
-OS:Surface,
-  {5e9ff5cd-6e0e-40bc-be3d-607b3c70f23e}, !- Handle
-  Surface 1,                              !- Name
-  Floor,                                  !- Surface Type
-  ,                                       !- Construction Name
-  {9676cced-5d39-4fd0-a007-4f454daabfb4}, !- Space Name
-=======
   {654e5615-0a44-4d52-8a84-1e70d90ff43a}, !- Thermal Zone Name
   ,                                       !- Part of Total Floor Area
   ,                                       !- Design Specification Outdoor Air Object Name
@@ -517,7 +376,6 @@
   Floor,                                  !- Surface Type
   ,                                       !- Construction Name
   {4393c369-6f74-4436-b078-4b957eedf0af}, !- Space Name
->>>>>>> 9aa8a28a
   Foundation,                             !- Outside Boundary Condition
   ,                                       !- Outside Boundary Condition Object
   NoSun,                                  !- Sun Exposure
@@ -532,19 +390,11 @@
   4.76503217256854, -13.1876643451371, 0; !- X,Y,Z Vertex 6 {m}
 
 OS:Surface,
-<<<<<<< HEAD
-  {649b5e0f-eadb-4b66-b881-daf3dba8a3fa}, !- Handle
-  Surface 2,                              !- Name
-  Wall,                                   !- Surface Type
-  ,                                       !- Construction Name
-  {9676cced-5d39-4fd0-a007-4f454daabfb4}, !- Space Name
-=======
   {5d88f5ef-c815-4b25-89cd-d4f179c46caf}, !- Handle
   Surface 2,                              !- Name
   Wall,                                   !- Surface Type
   ,                                       !- Construction Name
   {4393c369-6f74-4436-b078-4b957eedf0af}, !- Space Name
->>>>>>> 9aa8a28a
   Outdoors,                               !- Outside Boundary Condition
   ,                                       !- Outside Boundary Condition Object
   SunExposed,                             !- Sun Exposure
@@ -557,19 +407,11 @@
   0, -13.1876643451371, 2.4384;           !- X,Y,Z Vertex 4 {m}
 
 OS:Surface,
-<<<<<<< HEAD
-  {016aa7ca-fcd8-4fb8-b6a0-0d0d79a90349}, !- Handle
-  Surface 3,                              !- Name
-  Wall,                                   !- Surface Type
-  ,                                       !- Construction Name
-  {9676cced-5d39-4fd0-a007-4f454daabfb4}, !- Space Name
-=======
   {0b011664-f8a3-4775-88d9-9d1c92e07830}, !- Handle
   Surface 3,                              !- Name
   Wall,                                   !- Surface Type
   ,                                       !- Construction Name
   {4393c369-6f74-4436-b078-4b957eedf0af}, !- Space Name
->>>>>>> 9aa8a28a
   Adiabatic,                              !- Outside Boundary Condition
   ,                                       !- Outside Boundary Condition Object
   NoSun,                                  !- Sun Exposure
@@ -582,19 +424,11 @@
   0, 0, 2.4384;                           !- X,Y,Z Vertex 4 {m}
 
 OS:Surface,
-<<<<<<< HEAD
-  {f8e70578-4705-4fe4-b540-4d3dcc4ddb3e}, !- Handle
-  Surface 4,                              !- Name
-  Wall,                                   !- Surface Type
-  ,                                       !- Construction Name
-  {9676cced-5d39-4fd0-a007-4f454daabfb4}, !- Space Name
-=======
   {a6af66af-a62d-4cb5-9c17-6d3a6d162e76}, !- Handle
   Surface 4,                              !- Name
   Wall,                                   !- Surface Type
   ,                                       !- Construction Name
   {4393c369-6f74-4436-b078-4b957eedf0af}, !- Space Name
->>>>>>> 9aa8a28a
   Adiabatic,                              !- Outside Boundary Condition
   ,                                       !- Outside Boundary Condition Object
   NoSun,                                  !- Sun Exposure
@@ -607,19 +441,11 @@
   6.59383217256854, 0, 2.4384;            !- X,Y,Z Vertex 4 {m}
 
 OS:Surface,
-<<<<<<< HEAD
-  {e16fdbc0-3804-47ed-a75e-761bcfe42ff7}, !- Handle
-  Surface 5,                              !- Name
-  Wall,                                   !- Surface Type
-  ,                                       !- Construction Name
-  {9676cced-5d39-4fd0-a007-4f454daabfb4}, !- Space Name
-=======
   {7ccd3728-6e60-45fc-98c3-f4f97b2b3a65}, !- Handle
   Surface 5,                              !- Name
   Wall,                                   !- Surface Type
   ,                                       !- Construction Name
   {4393c369-6f74-4436-b078-4b957eedf0af}, !- Space Name
->>>>>>> 9aa8a28a
   Outdoors,                               !- Outside Boundary Condition
   ,                                       !- Outside Boundary Condition Object
   SunExposed,                             !- Sun Exposure
@@ -632,19 +458,11 @@
   6.59383217256854, -11.3588643451371, 2.4384; !- X,Y,Z Vertex 4 {m}
 
 OS:Surface,
-<<<<<<< HEAD
-  {36d60ad1-4e9e-4fbe-9a38-f453a99ccda7}, !- Handle
-  Surface 6,                              !- Name
-  Wall,                                   !- Surface Type
-  ,                                       !- Construction Name
-  {9676cced-5d39-4fd0-a007-4f454daabfb4}, !- Space Name
-=======
   {a1ab3b70-028d-4a63-97c9-1279c09daeb9}, !- Handle
   Surface 6,                              !- Name
   Wall,                                   !- Surface Type
   ,                                       !- Construction Name
   {4393c369-6f74-4436-b078-4b957eedf0af}, !- Space Name
->>>>>>> 9aa8a28a
   Outdoors,                               !- Outside Boundary Condition
   ,                                       !- Outside Boundary Condition Object
   SunExposed,                             !- Sun Exposure
@@ -657,19 +475,11 @@
   4.76503217256854, -11.3588643451371, 2.4384; !- X,Y,Z Vertex 4 {m}
 
 OS:Surface,
-<<<<<<< HEAD
-  {b1c4d053-b660-4dfd-9c17-f7e061f60878}, !- Handle
-  Surface 7,                              !- Name
-  Wall,                                   !- Surface Type
-  ,                                       !- Construction Name
-  {9676cced-5d39-4fd0-a007-4f454daabfb4}, !- Space Name
-=======
   {d868663e-6203-4e27-ad15-f299945e42fb}, !- Handle
   Surface 7,                              !- Name
   Wall,                                   !- Surface Type
   ,                                       !- Construction Name
   {4393c369-6f74-4436-b078-4b957eedf0af}, !- Space Name
->>>>>>> 9aa8a28a
   Outdoors,                               !- Outside Boundary Condition
   ,                                       !- Outside Boundary Condition Object
   SunExposed,                             !- Sun Exposure
@@ -682,19 +492,11 @@
   4.76503217256854, -13.1876643451371, 2.4384; !- X,Y,Z Vertex 4 {m}
 
 OS:Surface,
-<<<<<<< HEAD
-  {86b2959a-f983-4a20-b789-a7d88fffe8fa}, !- Handle
-  Surface 8,                              !- Name
-  RoofCeiling,                            !- Surface Type
-  ,                                       !- Construction Name
-  {9676cced-5d39-4fd0-a007-4f454daabfb4}, !- Space Name
-=======
   {a1361894-5744-4eb8-8377-aefb0e57934f}, !- Handle
   Surface 8,                              !- Name
   RoofCeiling,                            !- Surface Type
   ,                                       !- Construction Name
   {4393c369-6f74-4436-b078-4b957eedf0af}, !- Space Name
->>>>>>> 9aa8a28a
   Outdoors,                               !- Outside Boundary Condition
   ,                                       !- Outside Boundary Condition Object
   SunExposed,                             !- Sun Exposure
@@ -709,11 +511,7 @@
   0, -13.1876643451371, 2.4384;           !- X,Y,Z Vertex 6 {m}
 
 OS:SpaceType,
-<<<<<<< HEAD
-  {8a943dec-dae3-4257-a57e-d9f656373481}, !- Handle
-=======
   {3333fcb8-487a-4da1-8875-4d0dd48914cd}, !- Handle
->>>>>>> 9aa8a28a
   Space Type 1,                           !- Name
   ,                                       !- Default Construction Set Name
   ,                                       !- Default Schedule Set Name
@@ -724,11 +522,7 @@
   living;                                 !- Standards Space Type
 
 OS:ThermalZone,
-<<<<<<< HEAD
-  {1ec3cecf-a853-46b8-8ce3-9f70cb7d1f93}, !- Handle
-=======
   {8918611d-2dd9-4ad3-9898-798e9e211fad}, !- Handle
->>>>>>> 9aa8a28a
   corridor zone,                          !- Name
   ,                                       !- Multiplier
   ,                                       !- Ceiling Height {m}
@@ -737,17 +531,10 @@
   ,                                       !- Zone Inside Convection Algorithm
   ,                                       !- Zone Outside Convection Algorithm
   ,                                       !- Zone Conditioning Equipment List Name
-<<<<<<< HEAD
-  {dab0d3d7-0a05-47c3-a7ff-7bdf4e38f124}, !- Zone Air Inlet Port List
-  {4b82160b-0cd9-44bf-945d-71a26ee4914d}, !- Zone Air Exhaust Port List
-  {398b6d91-1387-4630-a3a7-62fe88112219}, !- Zone Air Node Name
-  {c9a25380-7d28-4b63-8745-9a56b7857333}, !- Zone Return Air Port List
-=======
   {06a504c3-8691-435c-a7fe-f619dff4ca2b}, !- Zone Air Inlet Port List
   {43cf9794-b32b-4a84-9f4c-180221cee012}, !- Zone Air Exhaust Port List
   {66ead5d3-9643-45a9-8082-cdccbf6d068f}, !- Zone Air Node Name
   {6fadaadf-5160-406c-a351-fca9d74f1cb3}, !- Zone Return Air Port List
->>>>>>> 9aa8a28a
   ,                                       !- Primary Daylighting Control Name
   ,                                       !- Fraction of Zone Controlled by Primary Daylighting Control
   ,                                       !- Secondary Daylighting Control Name
@@ -758,35 +545,6 @@
   No;                                     !- Use Ideal Air Loads
 
 OS:Node,
-<<<<<<< HEAD
-  {5f0d8af3-bcb2-4222-9bd2-4f59ff2da7b9}, !- Handle
-  Node 2,                                 !- Name
-  {398b6d91-1387-4630-a3a7-62fe88112219}, !- Inlet Port
-  ;                                       !- Outlet Port
-
-OS:Connection,
-  {398b6d91-1387-4630-a3a7-62fe88112219}, !- Handle
-  {1ec3cecf-a853-46b8-8ce3-9f70cb7d1f93}, !- Source Object
-  11,                                     !- Outlet Port
-  {5f0d8af3-bcb2-4222-9bd2-4f59ff2da7b9}, !- Target Object
-  2;                                      !- Inlet Port
-
-OS:PortList,
-  {dab0d3d7-0a05-47c3-a7ff-7bdf4e38f124}, !- Handle
-  {1ec3cecf-a853-46b8-8ce3-9f70cb7d1f93}; !- HVAC Component
-
-OS:PortList,
-  {4b82160b-0cd9-44bf-945d-71a26ee4914d}, !- Handle
-  {1ec3cecf-a853-46b8-8ce3-9f70cb7d1f93}; !- HVAC Component
-
-OS:PortList,
-  {c9a25380-7d28-4b63-8745-9a56b7857333}, !- Handle
-  {1ec3cecf-a853-46b8-8ce3-9f70cb7d1f93}; !- HVAC Component
-
-OS:Sizing:Zone,
-  {6f5c256f-55d0-464b-b20e-6ef2fc4b20dc}, !- Handle
-  {1ec3cecf-a853-46b8-8ce3-9f70cb7d1f93}, !- Zone or ZoneList Name
-=======
   {d0c76bd3-6b8f-4c18-affc-f0767731226a}, !- Handle
   Node 2,                                 !- Name
   {66ead5d3-9643-45a9-8082-cdccbf6d068f}, !- Inlet Port
@@ -814,7 +572,6 @@
 OS:Sizing:Zone,
   {fee29836-95b4-4af3-ad20-8edf7607c23a}, !- Handle
   {8918611d-2dd9-4ad3-9898-798e9e211fad}, !- Zone or ZoneList Name
->>>>>>> 9aa8a28a
   SupplyAirTemperature,                   !- Zone Cooling Design Supply Air Temperature Input Method
   14,                                     !- Zone Cooling Design Supply Air Temperature {C}
   11.11,                                  !- Zone Cooling Design Supply Air Temperature Difference {deltaC}
@@ -841,16 +598,6 @@
   autosize;                               !- Dedicated Outdoor Air High Setpoint Temperature for Design {C}
 
 OS:ZoneHVAC:EquipmentList,
-<<<<<<< HEAD
-  {78ab9ac7-967d-4ac7-a71c-c792ec171e98}, !- Handle
-  Zone HVAC Equipment List 2,             !- Name
-  {1ec3cecf-a853-46b8-8ce3-9f70cb7d1f93}; !- Thermal Zone
-
-OS:Space,
-  {63febf66-f786-4005-89d5-a8949b719f81}, !- Handle
-  corridor space,                         !- Name
-  {2e00c617-3344-453c-aa6a-266807b8233f}, !- Space Type Name
-=======
   {962a1d81-f1cf-406b-8751-05ac90febf35}, !- Handle
   Zone HVAC Equipment List 2,             !- Name
   {8918611d-2dd9-4ad3-9898-798e9e211fad}; !- Thermal Zone
@@ -859,7 +606,6 @@
   {9e9d6538-5804-4ba7-8ecc-a2a21294828a}, !- Handle
   corridor space,                         !- Name
   {7ed29514-4064-471c-bbf8-9181652ef24b}, !- Space Type Name
->>>>>>> 9aa8a28a
   ,                                       !- Default Construction Set Name
   ,                                       !- Default Schedule Set Name
   ,                                       !- Direction of Relative North {deg}
@@ -867,16 +613,6 @@
   ,                                       !- Y Origin {m}
   ,                                       !- Z Origin {m}
   ,                                       !- Building Story Name
-<<<<<<< HEAD
-  {1ec3cecf-a853-46b8-8ce3-9f70cb7d1f93}; !- Thermal Zone Name
-
-OS:Surface,
-  {d617fe5a-23d7-4026-a2a8-7f7f846d04c0}, !- Handle
-  Surface 9,                              !- Name
-  Floor,                                  !- Surface Type
-  ,                                       !- Construction Name
-  {63febf66-f786-4005-89d5-a8949b719f81}, !- Space Name
-=======
   {8918611d-2dd9-4ad3-9898-798e9e211fad}; !- Thermal Zone Name
 
 OS:Surface,
@@ -885,7 +621,6 @@
   Floor,                                  !- Surface Type
   ,                                       !- Construction Name
   {9e9d6538-5804-4ba7-8ecc-a2a21294828a}, !- Space Name
->>>>>>> 9aa8a28a
   Foundation,                             !- Outside Boundary Condition
   ,                                       !- Outside Boundary Condition Object
   NoSun,                                  !- Sun Exposure
@@ -898,19 +633,11 @@
   6.59383217256854, 0, 0;                 !- X,Y,Z Vertex 4 {m}
 
 OS:Surface,
-<<<<<<< HEAD
-  {33fc2bf8-4774-469b-9006-aef548bc7c03}, !- Handle
-  Surface 10,                             !- Name
-  Wall,                                   !- Surface Type
-  ,                                       !- Construction Name
-  {63febf66-f786-4005-89d5-a8949b719f81}, !- Space Name
-=======
   {faae9d4d-5013-49f9-9f4c-829bec57bfb8}, !- Handle
   Surface 10,                             !- Name
   Wall,                                   !- Surface Type
   ,                                       !- Construction Name
   {9e9d6538-5804-4ba7-8ecc-a2a21294828a}, !- Space Name
->>>>>>> 9aa8a28a
   Outdoors,                               !- Outside Boundary Condition
   ,                                       !- Outside Boundary Condition Object
   SunExposed,                             !- Sun Exposure
@@ -923,19 +650,11 @@
   0, 0, 2.4384;                           !- X,Y,Z Vertex 4 {m}
 
 OS:Surface,
-<<<<<<< HEAD
-  {f9e70f1a-66be-4f2a-af2d-829b20f77d7a}, !- Handle
-  Surface 11,                             !- Name
-  Wall,                                   !- Surface Type
-  ,                                       !- Construction Name
-  {63febf66-f786-4005-89d5-a8949b719f81}, !- Space Name
-=======
   {21d921ad-881e-43f0-bf6a-de4fbddcafa7}, !- Handle
   Surface 11,                             !- Name
   Wall,                                   !- Surface Type
   ,                                       !- Construction Name
   {9e9d6538-5804-4ba7-8ecc-a2a21294828a}, !- Space Name
->>>>>>> 9aa8a28a
   Adiabatic,                              !- Outside Boundary Condition
   ,                                       !- Outside Boundary Condition Object
   NoSun,                                  !- Sun Exposure
@@ -948,19 +667,11 @@
   0, 1.524, 2.4384;                       !- X,Y,Z Vertex 4 {m}
 
 OS:Surface,
-<<<<<<< HEAD
-  {0d530539-9122-45c0-8852-f65d86aef039}, !- Handle
-  Surface 12,                             !- Name
-  Wall,                                   !- Surface Type
-  ,                                       !- Construction Name
-  {63febf66-f786-4005-89d5-a8949b719f81}, !- Space Name
-=======
   {4f946f2a-5efa-454b-acb0-df68752a3778}, !- Handle
   Surface 12,                             !- Name
   Wall,                                   !- Surface Type
   ,                                       !- Construction Name
   {9e9d6538-5804-4ba7-8ecc-a2a21294828a}, !- Space Name
->>>>>>> 9aa8a28a
   Adiabatic,                              !- Outside Boundary Condition
   ,                                       !- Outside Boundary Condition Object
   NoSun,                                  !- Sun Exposure
@@ -973,19 +684,11 @@
   6.59383217256854, 1.524, 2.4384;        !- X,Y,Z Vertex 4 {m}
 
 OS:Surface,
-<<<<<<< HEAD
-  {5e14a325-1d13-451c-bb0c-e6e4e2e98307}, !- Handle
-  Surface 13,                             !- Name
-  Wall,                                   !- Surface Type
-  ,                                       !- Construction Name
-  {63febf66-f786-4005-89d5-a8949b719f81}, !- Space Name
-=======
   {edbcd651-b350-481c-b5fc-cafc42da0b8a}, !- Handle
   Surface 13,                             !- Name
   Wall,                                   !- Surface Type
   ,                                       !- Construction Name
   {9e9d6538-5804-4ba7-8ecc-a2a21294828a}, !- Space Name
->>>>>>> 9aa8a28a
   Adiabatic,                              !- Outside Boundary Condition
   ,                                       !- Outside Boundary Condition Object
   NoSun,                                  !- Sun Exposure
@@ -998,19 +701,11 @@
   6.59383217256854, 0, 2.4384;            !- X,Y,Z Vertex 4 {m}
 
 OS:Surface,
-<<<<<<< HEAD
-  {733eecee-a0eb-4916-af73-8f697ac3470b}, !- Handle
-  Surface 14,                             !- Name
-  RoofCeiling,                            !- Surface Type
-  ,                                       !- Construction Name
-  {63febf66-f786-4005-89d5-a8949b719f81}, !- Space Name
-=======
   {74a8ea5e-2d86-4298-98cf-2e6694fc3574}, !- Handle
   Surface 14,                             !- Name
   RoofCeiling,                            !- Surface Type
   ,                                       !- Construction Name
   {9e9d6538-5804-4ba7-8ecc-a2a21294828a}, !- Space Name
->>>>>>> 9aa8a28a
   Outdoors,                               !- Outside Boundary Condition
   ,                                       !- Outside Boundary Condition Object
   SunExposed,                             !- Sun Exposure
@@ -1023,11 +718,7 @@
   0, 0, 2.4384;                           !- X,Y,Z Vertex 4 {m}
 
 OS:SpaceType,
-<<<<<<< HEAD
-  {2e00c617-3344-453c-aa6a-266807b8233f}, !- Handle
-=======
   {7ed29514-4064-471c-bbf8-9181652ef24b}, !- Handle
->>>>>>> 9aa8a28a
   Space Type 2,                           !- Name
   ,                                       !- Default Construction Set Name
   ,                                       !- Default Schedule Set Name
@@ -1038,23 +729,14 @@
   corridor;                               !- Standards Space Type
 
 OS:BuildingUnit,
-<<<<<<< HEAD
-  {6e70feff-604b-4a3a-901b-2f3f380c51b1}, !- Handle
-=======
   {341f7133-f0c4-49a9-a4a6-47e345616a2b}, !- Handle
->>>>>>> 9aa8a28a
   unit 1,                                 !- Name
   ,                                       !- Rendering Color
   Residential;                            !- Building Unit Type
 
 OS:AdditionalProperties,
-<<<<<<< HEAD
-  {66c0557e-b6b4-480d-a340-4368c3343e0d}, !- Handle
-  {6e70feff-604b-4a3a-901b-2f3f380c51b1}, !- Object Name
-=======
   {f9a7e73d-22f6-417c-8536-c17454fd5aa3}, !- Handle
   {341f7133-f0c4-49a9-a4a6-47e345616a2b}, !- Object Name
->>>>>>> 9aa8a28a
   NumberOfBedrooms,                       !- Feature Name 1
   Integer,                                !- Feature Data Type 1
   3,                                      !- Feature Value 1
@@ -1066,20 +748,12 @@
   3.3900000000000001;                     !- Feature Value 3
 
 OS:External:File,
-<<<<<<< HEAD
-  {1af3a3fb-99bd-42f1-a6e4-d1fa65967097}, !- Handle
-=======
   {66f3d9fd-74d0-4c54-9afe-7db8ff7be292}, !- Handle
->>>>>>> 9aa8a28a
   8760.csv,                               !- Name
   8760.csv;                               !- File Name
 
 OS:Schedule:Day,
-<<<<<<< HEAD
-  {a63d55b2-88f0-4b27-9b66-80c5bf7ed3ab}, !- Handle
-=======
   {476b8609-0794-4fa2-aa8e-33d7c458f1f2}, !- Handle
->>>>>>> 9aa8a28a
   Schedule Day 1,                         !- Name
   ,                                       !- Schedule Type Limits Name
   ,                                       !- Interpolate to Timestep
@@ -1088,11 +762,7 @@
   0;                                      !- Value Until Time 1
 
 OS:Schedule:Day,
-<<<<<<< HEAD
-  {0fcb4cde-9fe3-4f0a-b327-114a39589955}, !- Handle
-=======
   {1fb8cd20-1052-45e4-83b9-cb8e29336a85}, !- Handle
->>>>>>> 9aa8a28a
   Schedule Day 2,                         !- Name
   ,                                       !- Schedule Type Limits Name
   ,                                       !- Interpolate to Timestep
@@ -1101,17 +771,10 @@
   1;                                      !- Value Until Time 1
 
 OS:Schedule:File,
-<<<<<<< HEAD
-  {600f44e6-5df5-4a07-9a20-cc516e35f488}, !- Handle
-  occupants,                              !- Name
-  {f61e28bb-ca1d-43e3-8f7b-191693d8e102}, !- Schedule Type Limits Name
-  {1af3a3fb-99bd-42f1-a6e4-d1fa65967097}, !- External File Name
-=======
   {cb47f55d-5043-4654-a9eb-ee4a82cf2616}, !- Handle
   occupants,                              !- Name
   {b42aaf7b-e29e-4a7b-a15d-d62d99e4d5f2}, !- Schedule Type Limits Name
   {66f3d9fd-74d0-4c54-9afe-7db8ff7be292}, !- External File Name
->>>>>>> 9aa8a28a
   1,                                      !- Column Number
   1,                                      !- Rows to Skip at Top
   8760,                                   !- Number of Hours of Data
@@ -1120,15 +783,6 @@
   60;                                     !- Minutes per Item
 
 OS:Schedule:Constant,
-<<<<<<< HEAD
-  {97b16677-91fd-40ce-973d-ac64f5ac7c81}, !- Handle
-  res occupants activity schedule,        !- Name
-  {cd922ebc-efff-4e0f-b5ff-57de7cd234c4}, !- Schedule Type Limits Name
-  112.539290946133;                       !- Value
-
-OS:People:Definition,
-  {aeb8ff30-4a0f-49a7-9457-29868d39aacf}, !- Handle
-=======
   {12300920-6ec1-421a-a3a9-bd0ad7db2e07}, !- Handle
   res occupants activity schedule,        !- Name
   {4a856fd2-e2b6-40b5-915f-0f84b14c8869}, !- Schedule Type Limits Name
@@ -1136,7 +790,6 @@
 
 OS:People:Definition,
   {bfc7610d-34f5-42b4-8a09-89fcc3db48e0}, !- Handle
->>>>>>> 9aa8a28a
   res occupants|living space,             !- Name
   People,                                 !- Number of People Calculation Method
   3.39,                                   !- Number of People {people}
@@ -1149,21 +802,12 @@
   ZoneAveraged;                           !- Mean Radiant Temperature Calculation Type
 
 OS:People,
-<<<<<<< HEAD
-  {a4db0c9d-3c34-4be8-a607-ee2fd117d39a}, !- Handle
-  res occupants|living space,             !- Name
-  {aeb8ff30-4a0f-49a7-9457-29868d39aacf}, !- People Definition Name
-  {9676cced-5d39-4fd0-a007-4f454daabfb4}, !- Space or SpaceType Name
-  {600f44e6-5df5-4a07-9a20-cc516e35f488}, !- Number of People Schedule Name
-  {97b16677-91fd-40ce-973d-ac64f5ac7c81}, !- Activity Level Schedule Name
-=======
   {ac9224d4-cb96-4011-bf0e-0d9bfbc9b983}, !- Handle
   res occupants|living space,             !- Name
   {bfc7610d-34f5-42b4-8a09-89fcc3db48e0}, !- People Definition Name
   {4393c369-6f74-4436-b078-4b957eedf0af}, !- Space or SpaceType Name
   {cb47f55d-5043-4654-a9eb-ee4a82cf2616}, !- Number of People Schedule Name
   {12300920-6ec1-421a-a3a9-bd0ad7db2e07}, !- Activity Level Schedule Name
->>>>>>> 9aa8a28a
   ,                                       !- Surface Name/Angle Factor List Name
   ,                                       !- Work Efficiency Schedule Name
   ,                                       !- Clothing Insulation Schedule Name
@@ -1171,11 +815,7 @@
   1;                                      !- Multiplier
 
 OS:ScheduleTypeLimits,
-<<<<<<< HEAD
-  {cd922ebc-efff-4e0f-b5ff-57de7cd234c4}, !- Handle
-=======
   {4a856fd2-e2b6-40b5-915f-0f84b14c8869}, !- Handle
->>>>>>> 9aa8a28a
   ActivityLevel,                          !- Name
   0,                                      !- Lower Limit Value
   ,                                       !- Upper Limit Value
@@ -1183,11 +823,7 @@
   ActivityLevel;                          !- Unit Type
 
 OS:ScheduleTypeLimits,
-<<<<<<< HEAD
-  {f61e28bb-ca1d-43e3-8f7b-191693d8e102}, !- Handle
-=======
   {b42aaf7b-e29e-4a7b-a15d-d62d99e4d5f2}, !- Handle
->>>>>>> 9aa8a28a
   Fractional,                             !- Name
   0,                                      !- Lower Limit Value
   1,                                      !- Upper Limit Value
