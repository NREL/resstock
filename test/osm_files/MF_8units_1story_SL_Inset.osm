--- conflicted
+++ resolved
@@ -1,53 +1,26 @@
 !- NOTE: Auto-generated from /test/osw_files/MF_8units_1story_SL_Inset.osw
 
 OS:Version,
-<<<<<<< HEAD
-  {eac2db43-5f43-4e61-b1cd-bac82f3a1e72}, !- Handle
-  2.9.0;                                  !- Version Identifier
-
-OS:SimulationControl,
-  {08d7e720-608e-4160-b1fe-6dc64d1c9266}, !- Handle
-=======
   {bb76929c-b9ab-419b-9b1b-6d4ee1eaa99b}, !- Handle
   2.9.0;                                  !- Version Identifier
 
 OS:SimulationControl,
   {fc52aa64-f272-4fb8-a9a4-2830d8ac59b9}, !- Handle
->>>>>>> 49f5e9b9
   ,                                       !- Do Zone Sizing Calculation
   ,                                       !- Do System Sizing Calculation
   ,                                       !- Do Plant Sizing Calculation
   No;                                     !- Run Simulation for Sizing Periods
 
 OS:Timestep,
-<<<<<<< HEAD
-  {f6653f4f-a756-40b4-9f7c-afa5ab5bbfb2}, !- Handle
-  6;                                      !- Number of Timesteps per Hour
-
-OS:ShadowCalculation,
-  {26584aa8-7f09-4e75-b1fc-90ae30488983}, !- Handle
-=======
   {f4f79d51-9e8e-41f0-930b-c5071b7bfce3}, !- Handle
   6;                                      !- Number of Timesteps per Hour
 
 OS:ShadowCalculation,
   {1a2b8e54-9d97-440e-b589-bf535d4b9b44}, !- Handle
->>>>>>> 49f5e9b9
   20,                                     !- Calculation Frequency
   200;                                    !- Maximum Figures in Shadow Overlap Calculations
 
 OS:SurfaceConvectionAlgorithm:Outside,
-<<<<<<< HEAD
-  {70b75bbf-16ec-430f-bd8a-1284421f4ca9}, !- Handle
-  DOE-2;                                  !- Algorithm
-
-OS:SurfaceConvectionAlgorithm:Inside,
-  {68da889d-94fb-43dc-b2c3-e143673c4ea2}, !- Handle
-  TARP;                                   !- Algorithm
-
-OS:ZoneCapacitanceMultiplier:ResearchSpecial,
-  {885c4efb-d0a0-403d-9cb2-57ef9529d47f}, !- Handle
-=======
   {db34407c-2bdd-4aad-af42-5a3365752af7}, !- Handle
   DOE-2;                                  !- Algorithm
 
@@ -57,17 +30,12 @@
 
 OS:ZoneCapacitanceMultiplier:ResearchSpecial,
   {76256433-3039-4394-ba42-bbf8c2d5be6f}, !- Handle
->>>>>>> 49f5e9b9
   ,                                       !- Temperature Capacity Multiplier
   15,                                     !- Humidity Capacity Multiplier
   ;                                       !- Carbon Dioxide Capacity Multiplier
 
 OS:RunPeriod,
-<<<<<<< HEAD
-  {42ff90b1-4972-4832-8a06-d2fd074e0140}, !- Handle
-=======
   {106953fc-817f-4a4d-ba97-cce4e23bf7ff}, !- Handle
->>>>>>> 49f5e9b9
   Run Period 1,                           !- Name
   1,                                      !- Begin Month
   1,                                      !- Begin Day of Month
@@ -81,11 +49,7 @@
   ;                                       !- Number of Times Runperiod to be Repeated
 
 OS:YearDescription,
-<<<<<<< HEAD
-  {104bb325-6eee-4475-b2ac-86d648515a69}, !- Handle
-=======
   {8f0f4cde-44b8-441f-bd9c-f3282cb186b4}, !- Handle
->>>>>>> 49f5e9b9
   2007,                                   !- Calendar Year
   ,                                       !- Day of Week for Start Day
   ;                                       !- Is Leap Year
@@ -306,11 +270,7 @@
   Double-Loaded Interior;                 !- Feature Value 8
 
 OS:ThermalZone,
-<<<<<<< HEAD
-  {7c9f7e63-a3ba-4294-a580-0512def23729}, !- Handle
-=======
   {523b9a4b-4dec-4c48-91c7-96a7ea4f0203}, !- Handle
->>>>>>> 49f5e9b9
   living zone,                            !- Name
   ,                                       !- Multiplier
   ,                                       !- Ceiling Height {m}
@@ -319,17 +279,10 @@
   ,                                       !- Zone Inside Convection Algorithm
   ,                                       !- Zone Outside Convection Algorithm
   ,                                       !- Zone Conditioning Equipment List Name
-<<<<<<< HEAD
-  {6b6d4b6e-a7e5-4f15-a734-bab2c96cd7fb}, !- Zone Air Inlet Port List
-  {054ddc49-d5f6-4f69-b4a7-7261a7e7e943}, !- Zone Air Exhaust Port List
-  {9bd539bc-77b5-4c8e-a630-7f9ece15fed9}, !- Zone Air Node Name
-  {3fd48d85-936a-4ff5-bbcf-7aeca9f193d4}, !- Zone Return Air Port List
-=======
   {60957dd7-809c-4308-b719-74606d10a5af}, !- Zone Air Inlet Port List
   {124442e0-f4a3-4bf9-ba4e-f85c5cfeeb2a}, !- Zone Air Exhaust Port List
   {08a3f469-309d-48be-b312-495719b29f01}, !- Zone Air Node Name
   {0c73f6f0-ab7d-4691-b950-7b4b700099d4}, !- Zone Return Air Port List
->>>>>>> 49f5e9b9
   ,                                       !- Primary Daylighting Control Name
   ,                                       !- Fraction of Zone Controlled by Primary Daylighting Control
   ,                                       !- Secondary Daylighting Control Name
@@ -340,39 +293,6 @@
   No;                                     !- Use Ideal Air Loads
 
 OS:Node,
-<<<<<<< HEAD
-  {37551fe2-bcb8-4ab4-bf84-fbd68c1b78dd}, !- Handle
-  Node 1,                                 !- Name
-  {9bd539bc-77b5-4c8e-a630-7f9ece15fed9}, !- Inlet Port
-  ;                                       !- Outlet Port
-
-OS:Connection,
-  {9bd539bc-77b5-4c8e-a630-7f9ece15fed9}, !- Handle
-  {26aa4200-1269-48c7-bcf0-582efb245e27}, !- Name
-  {7c9f7e63-a3ba-4294-a580-0512def23729}, !- Source Object
-  11,                                     !- Outlet Port
-  {37551fe2-bcb8-4ab4-bf84-fbd68c1b78dd}, !- Target Object
-  2;                                      !- Inlet Port
-
-OS:PortList,
-  {6b6d4b6e-a7e5-4f15-a734-bab2c96cd7fb}, !- Handle
-  {97975535-78ed-4545-a62c-a2f44983b04a}, !- Name
-  {7c9f7e63-a3ba-4294-a580-0512def23729}; !- HVAC Component
-
-OS:PortList,
-  {054ddc49-d5f6-4f69-b4a7-7261a7e7e943}, !- Handle
-  {c791cf2c-3ef2-4663-9ac3-d5725a3c2f01}, !- Name
-  {7c9f7e63-a3ba-4294-a580-0512def23729}; !- HVAC Component
-
-OS:PortList,
-  {3fd48d85-936a-4ff5-bbcf-7aeca9f193d4}, !- Handle
-  {5b4ed3a5-0588-422f-b7ab-0f1105382809}, !- Name
-  {7c9f7e63-a3ba-4294-a580-0512def23729}; !- HVAC Component
-
-OS:Sizing:Zone,
-  {6f39cfe3-b0e1-492f-b45d-9e6400e8550a}, !- Handle
-  {7c9f7e63-a3ba-4294-a580-0512def23729}, !- Zone or ZoneList Name
-=======
   {8f7e2950-fb7f-4385-a4c9-dbbd8ce56969}, !- Handle
   Node 1,                                 !- Name
   {08a3f469-309d-48be-b312-495719b29f01}, !- Inlet Port
@@ -404,7 +324,6 @@
 OS:Sizing:Zone,
   {92212209-78a3-4fb3-a2cd-6798fa5ec16a}, !- Handle
   {523b9a4b-4dec-4c48-91c7-96a7ea4f0203}, !- Zone or ZoneList Name
->>>>>>> 49f5e9b9
   SupplyAirTemperature,                   !- Zone Cooling Design Supply Air Temperature Input Method
   14,                                     !- Zone Cooling Design Supply Air Temperature {C}
   11.11,                                  !- Zone Cooling Design Supply Air Temperature Difference {deltaC}
@@ -433,16 +352,6 @@
   autosize;                               !- Dedicated Outdoor Air High Setpoint Temperature for Design {C}
 
 OS:ZoneHVAC:EquipmentList,
-<<<<<<< HEAD
-  {57ff4e17-9a2e-4d68-ad98-f7b39f94b132}, !- Handle
-  Zone HVAC Equipment List 1,             !- Name
-  {7c9f7e63-a3ba-4294-a580-0512def23729}; !- Thermal Zone
-
-OS:Space,
-  {df12448e-f765-4cbc-aa41-8bd5dca2ecea}, !- Handle
-  living space,                           !- Name
-  {34d36e13-8dc2-4670-a292-c7218fd781e1}, !- Space Type Name
-=======
   {132eda6f-6c62-491a-bbbb-a96963a1c927}, !- Handle
   Zone HVAC Equipment List 1,             !- Name
   {523b9a4b-4dec-4c48-91c7-96a7ea4f0203}; !- Thermal Zone
@@ -451,7 +360,6 @@
   {7025fb75-cfd3-476f-b8bb-9f40257d9d16}, !- Handle
   living space,                           !- Name
   {4d0180cc-9ad9-4b5c-82aa-d56b4cf859f1}, !- Space Type Name
->>>>>>> 49f5e9b9
   ,                                       !- Default Construction Set Name
   ,                                       !- Default Schedule Set Name
   ,                                       !- Direction of Relative North {deg}
@@ -459,19 +367,6 @@
   ,                                       !- Y Origin {m}
   ,                                       !- Z Origin {m}
   ,                                       !- Building Story Name
-<<<<<<< HEAD
-  {7c9f7e63-a3ba-4294-a580-0512def23729}, !- Thermal Zone Name
-  ,                                       !- Part of Total Floor Area
-  ,                                       !- Design Specification Outdoor Air Object Name
-  {828d98a3-6ef8-4681-8bf4-d66698140c12}; !- Building Unit Name
-
-OS:Surface,
-  {6606cc09-7423-46aa-98aa-bc67e507bce4}, !- Handle
-  Surface 1,                              !- Name
-  Floor,                                  !- Surface Type
-  ,                                       !- Construction Name
-  {df12448e-f765-4cbc-aa41-8bd5dca2ecea}, !- Space Name
-=======
   {523b9a4b-4dec-4c48-91c7-96a7ea4f0203}, !- Thermal Zone Name
   ,                                       !- Part of Total Floor Area
   ,                                       !- Design Specification Outdoor Air Object Name
@@ -483,7 +378,6 @@
   Floor,                                  !- Surface Type
   ,                                       !- Construction Name
   {7025fb75-cfd3-476f-b8bb-9f40257d9d16}, !- Space Name
->>>>>>> 49f5e9b9
   Foundation,                             !- Outside Boundary Condition
   ,                                       !- Outside Boundary Condition Object
   NoSun,                                  !- Sun Exposure
@@ -498,19 +392,11 @@
   4.76503217256854, -13.1876643451371, 0; !- X,Y,Z Vertex 6 {m}
 
 OS:Surface,
-<<<<<<< HEAD
-  {ff396b30-8679-4be6-8e54-d7769a8d7311}, !- Handle
-  Surface 2,                              !- Name
-  Wall,                                   !- Surface Type
-  ,                                       !- Construction Name
-  {df12448e-f765-4cbc-aa41-8bd5dca2ecea}, !- Space Name
-=======
   {d45c0144-55e7-4676-91f5-ed8dc9d5c064}, !- Handle
   Surface 2,                              !- Name
   Wall,                                   !- Surface Type
   ,                                       !- Construction Name
   {7025fb75-cfd3-476f-b8bb-9f40257d9d16}, !- Space Name
->>>>>>> 49f5e9b9
   Outdoors,                               !- Outside Boundary Condition
   ,                                       !- Outside Boundary Condition Object
   SunExposed,                             !- Sun Exposure
@@ -523,19 +409,11 @@
   0, -13.1876643451371, 2.4384;           !- X,Y,Z Vertex 4 {m}
 
 OS:Surface,
-<<<<<<< HEAD
-  {3ef3cc2a-23dc-4d3b-811b-e99476b2d119}, !- Handle
-  Surface 3,                              !- Name
-  Wall,                                   !- Surface Type
-  ,                                       !- Construction Name
-  {df12448e-f765-4cbc-aa41-8bd5dca2ecea}, !- Space Name
-=======
   {af646581-60d7-49a8-adf7-66eababeebf2}, !- Handle
   Surface 3,                              !- Name
   Wall,                                   !- Surface Type
   ,                                       !- Construction Name
   {7025fb75-cfd3-476f-b8bb-9f40257d9d16}, !- Space Name
->>>>>>> 49f5e9b9
   Adiabatic,                              !- Outside Boundary Condition
   ,                                       !- Outside Boundary Condition Object
   NoSun,                                  !- Sun Exposure
@@ -548,15 +426,6 @@
   0, 0, 2.4384;                           !- X,Y,Z Vertex 4 {m}
 
 OS:Surface,
-<<<<<<< HEAD
-  {95099525-631b-4e8e-88c3-09213805d92c}, !- Handle
-  Surface 4,                              !- Name
-  Wall,                                   !- Surface Type
-  ,                                       !- Construction Name
-  {df12448e-f765-4cbc-aa41-8bd5dca2ecea}, !- Space Name
-  Surface,                                !- Outside Boundary Condition
-  {e77abb6b-09c1-4a31-82e2-64d8fbe295b1}, !- Outside Boundary Condition Object
-=======
   {f8bf52e1-e938-4cfb-978f-6898e116a67a}, !- Handle
   Surface 4,                              !- Name
   Wall,                                   !- Surface Type
@@ -564,7 +433,6 @@
   {7025fb75-cfd3-476f-b8bb-9f40257d9d16}, !- Space Name
   Adiabatic,                              !- Outside Boundary Condition
   ,                                       !- Outside Boundary Condition Object
->>>>>>> 49f5e9b9
   NoSun,                                  !- Sun Exposure
   NoWind,                                 !- Wind Exposure
   ,                                       !- View Factor to Ground
@@ -575,19 +443,11 @@
   6.59383217256854, 0, 2.4384;            !- X,Y,Z Vertex 4 {m}
 
 OS:Surface,
-<<<<<<< HEAD
-  {0a28ec72-6fd2-4890-ab95-5dce7856e2b2}, !- Handle
-  Surface 5,                              !- Name
-  Wall,                                   !- Surface Type
-  ,                                       !- Construction Name
-  {df12448e-f765-4cbc-aa41-8bd5dca2ecea}, !- Space Name
-=======
   {80caf9cd-0041-49f8-aff7-8b294ded73e0}, !- Handle
   Surface 5,                              !- Name
   Wall,                                   !- Surface Type
   ,                                       !- Construction Name
   {7025fb75-cfd3-476f-b8bb-9f40257d9d16}, !- Space Name
->>>>>>> 49f5e9b9
   Outdoors,                               !- Outside Boundary Condition
   ,                                       !- Outside Boundary Condition Object
   SunExposed,                             !- Sun Exposure
@@ -600,19 +460,11 @@
   6.59383217256854, -11.3588643451371, 2.4384; !- X,Y,Z Vertex 4 {m}
 
 OS:Surface,
-<<<<<<< HEAD
-  {1422956c-c7c5-4a96-a142-b0fee153bda7}, !- Handle
-  Surface 6,                              !- Name
-  Wall,                                   !- Surface Type
-  ,                                       !- Construction Name
-  {df12448e-f765-4cbc-aa41-8bd5dca2ecea}, !- Space Name
-=======
   {ff1e43e8-fbb6-43a8-b3fd-2fc2dba24024}, !- Handle
   Surface 6,                              !- Name
   Wall,                                   !- Surface Type
   ,                                       !- Construction Name
   {7025fb75-cfd3-476f-b8bb-9f40257d9d16}, !- Space Name
->>>>>>> 49f5e9b9
   Outdoors,                               !- Outside Boundary Condition
   ,                                       !- Outside Boundary Condition Object
   SunExposed,                             !- Sun Exposure
@@ -625,19 +477,11 @@
   4.76503217256854, -11.3588643451371, 2.4384; !- X,Y,Z Vertex 4 {m}
 
 OS:Surface,
-<<<<<<< HEAD
-  {b12c0e79-91cc-4049-9012-a3ec6b8f70f2}, !- Handle
-  Surface 7,                              !- Name
-  Wall,                                   !- Surface Type
-  ,                                       !- Construction Name
-  {df12448e-f765-4cbc-aa41-8bd5dca2ecea}, !- Space Name
-=======
   {35ad8c22-3de6-4eb5-a815-0ef58f8df4f2}, !- Handle
   Surface 7,                              !- Name
   Wall,                                   !- Surface Type
   ,                                       !- Construction Name
   {7025fb75-cfd3-476f-b8bb-9f40257d9d16}, !- Space Name
->>>>>>> 49f5e9b9
   Outdoors,                               !- Outside Boundary Condition
   ,                                       !- Outside Boundary Condition Object
   SunExposed,                             !- Sun Exposure
@@ -650,19 +494,11 @@
   4.76503217256854, -13.1876643451371, 2.4384; !- X,Y,Z Vertex 4 {m}
 
 OS:Surface,
-<<<<<<< HEAD
-  {3444702e-86cb-4f0d-bd77-c4a2c8a7dd8c}, !- Handle
-  Surface 8,                              !- Name
-  RoofCeiling,                            !- Surface Type
-  ,                                       !- Construction Name
-  {df12448e-f765-4cbc-aa41-8bd5dca2ecea}, !- Space Name
-=======
   {f8da7c42-8515-4714-a70e-cee9d1fe50e2}, !- Handle
   Surface 8,                              !- Name
   RoofCeiling,                            !- Surface Type
   ,                                       !- Construction Name
   {7025fb75-cfd3-476f-b8bb-9f40257d9d16}, !- Space Name
->>>>>>> 49f5e9b9
   Outdoors,                               !- Outside Boundary Condition
   ,                                       !- Outside Boundary Condition Object
   SunExposed,                             !- Sun Exposure
@@ -677,11 +513,7 @@
   0, -13.1876643451371, 2.4384;           !- X,Y,Z Vertex 6 {m}
 
 OS:SpaceType,
-<<<<<<< HEAD
-  {34d36e13-8dc2-4670-a292-c7218fd781e1}, !- Handle
-=======
   {4d0180cc-9ad9-4b5c-82aa-d56b4cf859f1}, !- Handle
->>>>>>> 49f5e9b9
   Space Type 1,                           !- Name
   ,                                       !- Default Construction Set Name
   ,                                       !- Default Schedule Set Name
@@ -692,13 +524,8 @@
   living;                                 !- Standards Space Type
 
 OS:ThermalZone,
-<<<<<<< HEAD
-  {e6e443c9-e8b1-4401-b1a7-2163ea650b9d}, !- Handle
-  living zone|unit 2,                     !- Name
-=======
   {eda651d5-2597-468e-89bd-ebe8b15792f3}, !- Handle
   corridor zone,                          !- Name
->>>>>>> 49f5e9b9
   ,                                       !- Multiplier
   ,                                       !- Ceiling Height {m}
   ,                                       !- Volume {m3}
@@ -706,17 +533,10 @@
   ,                                       !- Zone Inside Convection Algorithm
   ,                                       !- Zone Outside Convection Algorithm
   ,                                       !- Zone Conditioning Equipment List Name
-<<<<<<< HEAD
-  {b945090d-c9a5-4ba9-abc1-f9517e0c4f36}, !- Zone Air Inlet Port List
-  {a2811fd1-36c7-4649-b335-ef7a455cf48a}, !- Zone Air Exhaust Port List
-  {dbd3a8cf-1672-4a4f-85dd-40cead5ccf38}, !- Zone Air Node Name
-  {a1ddb1ce-7c23-4e39-9a56-96a67d64be8a}, !- Zone Return Air Port List
-=======
   {7ebea29d-fc6c-4c90-a22d-825e78d8d5b7}, !- Zone Air Inlet Port List
   {af713960-f38b-4bec-9847-b5eecc05b642}, !- Zone Air Exhaust Port List
   {246cc5e5-775e-407c-8dbc-48bf871d5569}, !- Zone Air Node Name
   {c307ae3e-58a1-4770-bcf8-6b46cdcf7719}, !- Zone Return Air Port List
->>>>>>> 49f5e9b9
   ,                                       !- Primary Daylighting Control Name
   ,                                       !- Fraction of Zone Controlled by Primary Daylighting Control
   ,                                       !- Secondary Daylighting Control Name
@@ -727,39 +547,6 @@
   No;                                     !- Use Ideal Air Loads
 
 OS:Node,
-<<<<<<< HEAD
-  {acf2c117-0803-4798-94e2-81c73641dabe}, !- Handle
-  Node 2,                                 !- Name
-  {dbd3a8cf-1672-4a4f-85dd-40cead5ccf38}, !- Inlet Port
-  ;                                       !- Outlet Port
-
-OS:Connection,
-  {dbd3a8cf-1672-4a4f-85dd-40cead5ccf38}, !- Handle
-  {1fa7c4a8-5011-4a92-aba3-206903e0d959}, !- Name
-  {e6e443c9-e8b1-4401-b1a7-2163ea650b9d}, !- Source Object
-  11,                                     !- Outlet Port
-  {acf2c117-0803-4798-94e2-81c73641dabe}, !- Target Object
-  2;                                      !- Inlet Port
-
-OS:PortList,
-  {b945090d-c9a5-4ba9-abc1-f9517e0c4f36}, !- Handle
-  {d53b11f8-d047-43d5-b37a-d8949ecce34b}, !- Name
-  {e6e443c9-e8b1-4401-b1a7-2163ea650b9d}; !- HVAC Component
-
-OS:PortList,
-  {a2811fd1-36c7-4649-b335-ef7a455cf48a}, !- Handle
-  {0d2702b0-78e6-422e-bcb9-fbb6c5e09dd4}, !- Name
-  {e6e443c9-e8b1-4401-b1a7-2163ea650b9d}; !- HVAC Component
-
-OS:PortList,
-  {a1ddb1ce-7c23-4e39-9a56-96a67d64be8a}, !- Handle
-  {2c940424-9cf5-4265-9702-ea6c248a74a8}, !- Name
-  {e6e443c9-e8b1-4401-b1a7-2163ea650b9d}; !- HVAC Component
-
-OS:Sizing:Zone,
-  {f7eda626-e345-49a9-8af7-aa8096d32b40}, !- Handle
-  {e6e443c9-e8b1-4401-b1a7-2163ea650b9d}, !- Zone or ZoneList Name
-=======
   {158fb268-b63e-42a4-a90d-b1a73442265c}, !- Handle
   Node 2,                                 !- Name
   {246cc5e5-775e-407c-8dbc-48bf871d5569}, !- Inlet Port
@@ -791,7 +578,6 @@
 OS:Sizing:Zone,
   {4bfbcc1b-8db4-4209-806e-90801d760738}, !- Handle
   {eda651d5-2597-468e-89bd-ebe8b15792f3}, !- Zone or ZoneList Name
->>>>>>> 49f5e9b9
   SupplyAirTemperature,                   !- Zone Cooling Design Supply Air Temperature Input Method
   14,                                     !- Zone Cooling Design Supply Air Temperature {C}
   11.11,                                  !- Zone Cooling Design Supply Air Temperature Difference {deltaC}
@@ -820,16 +606,6 @@
   autosize;                               !- Dedicated Outdoor Air High Setpoint Temperature for Design {C}
 
 OS:ZoneHVAC:EquipmentList,
-<<<<<<< HEAD
-  {fe3fdc56-5b56-42f0-8c35-16d8f6523eb7}, !- Handle
-  Zone HVAC Equipment List 2,             !- Name
-  {e6e443c9-e8b1-4401-b1a7-2163ea650b9d}; !- Thermal Zone
-
-OS:Space,
-  {52ed0b44-20b4-4b19-8aee-4bb93018c1e5}, !- Handle
-  living space|unit 2,                    !- Name
-  {34d36e13-8dc2-4670-a292-c7218fd781e1}, !- Space Type Name
-=======
   {4464c787-618a-4b3e-a7ef-94ce73c3c3b8}, !- Handle
   Zone HVAC Equipment List 2,             !- Name
   {eda651d5-2597-468e-89bd-ebe8b15792f3}; !- Thermal Zone
@@ -838,7 +614,6 @@
   {cb121a36-8a64-4fc4-8905-716d14595503}, !- Handle
   corridor space,                         !- Name
   {2979518f-27a2-4d60-af6d-4d1a461f6a8c}, !- Space Type Name
->>>>>>> 49f5e9b9
   ,                                       !- Default Construction Set Name
   ,                                       !- Default Schedule Set Name
   ,                                       !- Direction of Relative North {deg}
@@ -846,19 +621,6 @@
   ,                                       !- Y Origin {m}
   ,                                       !- Z Origin {m}
   ,                                       !- Building Story Name
-<<<<<<< HEAD
-  {e6e443c9-e8b1-4401-b1a7-2163ea650b9d}, !- Thermal Zone Name
-  ,                                       !- Part of Total Floor Area
-  ,                                       !- Design Specification Outdoor Air Object Name
-  {2b4a868d-b75e-4b23-b53b-8d9dc5dc5ec2}; !- Building Unit Name
-
-OS:Surface,
-  {ddb661f2-c639-4137-b9d8-d1012e35cd82}, !- Handle
-  Surface 9,                              !- Name
-  Floor,                                  !- Surface Type
-  ,                                       !- Construction Name
-  {52ed0b44-20b4-4b19-8aee-4bb93018c1e5}, !- Space Name
-=======
   {eda651d5-2597-468e-89bd-ebe8b15792f3}; !- Thermal Zone Name
 
 OS:Surface,
@@ -867,7 +629,6 @@
   Floor,                                  !- Surface Type
   ,                                       !- Construction Name
   {cb121a36-8a64-4fc4-8905-716d14595503}, !- Space Name
->>>>>>> 49f5e9b9
   Foundation,                             !- Outside Boundary Condition
   ,                                       !- Outside Boundary Condition Object
   NoSun,                                  !- Sun Exposure
@@ -880,19 +641,11 @@
   6.59383217256854, 0, 0;                 !- X,Y,Z Vertex 4 {m}
 
 OS:Surface,
-<<<<<<< HEAD
-  {f7c6f061-0662-4001-8ee5-1f99a95f8a7d}, !- Handle
-  Surface 10,                             !- Name
-  Wall,                                   !- Surface Type
-  ,                                       !- Construction Name
-  {52ed0b44-20b4-4b19-8aee-4bb93018c1e5}, !- Space Name
-=======
   {1044b930-33dc-4da3-aad7-207aebfce346}, !- Handle
   Surface 10,                             !- Name
   Wall,                                   !- Surface Type
   ,                                       !- Construction Name
   {cb121a36-8a64-4fc4-8905-716d14595503}, !- Space Name
->>>>>>> 49f5e9b9
   Outdoors,                               !- Outside Boundary Condition
   ,                                       !- Outside Boundary Condition Object
   SunExposed,                             !- Sun Exposure
@@ -905,21 +658,12 @@
   0, 0, 2.4384;                           !- X,Y,Z Vertex 4 {m}
 
 OS:Surface,
-<<<<<<< HEAD
-  {ea6521e7-2a5e-494a-81f5-2f0129f05d73}, !- Handle
-  Surface 11,                             !- Name
-  Wall,                                   !- Surface Type
-  ,                                       !- Construction Name
-  {52ed0b44-20b4-4b19-8aee-4bb93018c1e5}, !- Space Name
-  Outdoors,                               !- Outside Boundary Condition
-=======
   {45b08422-bd6b-4c66-a401-8c1ea6c49d7a}, !- Handle
   Surface 11,                             !- Name
   Wall,                                   !- Surface Type
   ,                                       !- Construction Name
   {cb121a36-8a64-4fc4-8905-716d14595503}, !- Space Name
   Adiabatic,                              !- Outside Boundary Condition
->>>>>>> 49f5e9b9
   ,                                       !- Outside Boundary Condition Object
   NoSun,                                  !- Sun Exposure
   NoWind,                                 !- Wind Exposure
@@ -931,32 +675,6 @@
   0, 1.524, 2.4384;                       !- X,Y,Z Vertex 4 {m}
 
 OS:Surface,
-<<<<<<< HEAD
-  {d4177461-2de1-4350-ad04-455a62ffad19}, !- Handle
-  Surface 12,                             !- Name
-  Wall,                                   !- Surface Type
-  ,                                       !- Construction Name
-  {52ed0b44-20b4-4b19-8aee-4bb93018c1e5}, !- Space Name
-  Outdoors,                               !- Outside Boundary Condition
-  ,                                       !- Outside Boundary Condition Object
-  SunExposed,                             !- Sun Exposure
-  WindExposed,                            !- Wind Exposure
-  ,                                       !- View Factor to Ground
-  ,                                       !- Number of Vertices
-  6.59383217256854, 16.2356643451371, 2.4384, !- X,Y,Z Vertex 1 {m}
-  6.59383217256854, 16.2356643451371, 0,  !- X,Y,Z Vertex 2 {m}
-  1.8288, 16.2356643451371, 0,            !- X,Y,Z Vertex 3 {m}
-  1.8288, 16.2356643451371, 2.4384;       !- X,Y,Z Vertex 4 {m}
-
-OS:Surface,
-  {3dfa7b40-ae46-4839-973b-94cff9be0aa1}, !- Handle
-  Surface 13,                             !- Name
-  Wall,                                   !- Surface Type
-  ,                                       !- Construction Name
-  {52ed0b44-20b4-4b19-8aee-4bb93018c1e5}, !- Space Name
-  Surface,                                !- Outside Boundary Condition
-  {0a09545b-8d4a-42fa-9f16-261ac3fdde4e}, !- Outside Boundary Condition Object
-=======
   {3de465ff-bad0-4647-bea4-1bd8923c1041}, !- Handle
   Surface 12,                             !- Name
   Wall,                                   !- Surface Type
@@ -964,7 +682,6 @@
   {cb121a36-8a64-4fc4-8905-716d14595503}, !- Space Name
   Adiabatic,                              !- Outside Boundary Condition
   ,                                       !- Outside Boundary Condition Object
->>>>>>> 49f5e9b9
   NoSun,                                  !- Sun Exposure
   NoWind,                                 !- Wind Exposure
   ,                                       !- View Factor to Ground
@@ -975,55 +692,17 @@
   6.59383217256854, 1.524, 2.4384;        !- X,Y,Z Vertex 4 {m}
 
 OS:Surface,
-<<<<<<< HEAD
-  {eaa55df5-2fbe-4128-8073-92404927fa89}, !- Handle
-  Surface 14,                             !- Name
-  Wall,                                   !- Surface Type
-  ,                                       !- Construction Name
-  {52ed0b44-20b4-4b19-8aee-4bb93018c1e5}, !- Space Name
-=======
   {a5009803-6fea-4e4b-8646-8a7c344f628d}, !- Handle
   Surface 13,                             !- Name
   Wall,                                   !- Surface Type
   ,                                       !- Construction Name
   {cb121a36-8a64-4fc4-8905-716d14595503}, !- Space Name
->>>>>>> 49f5e9b9
   Adiabatic,                              !- Outside Boundary Condition
   ,                                       !- Outside Boundary Condition Object
   NoSun,                                  !- Sun Exposure
   NoWind,                                 !- Wind Exposure
   ,                                       !- View Factor to Ground
   ,                                       !- Number of Vertices
-<<<<<<< HEAD
-  0, 3.048, 2.4384,                       !- X,Y,Z Vertex 1 {m}
-  0, 3.048, 0,                            !- X,Y,Z Vertex 2 {m}
-  6.59383217256854, 3.048, 0,             !- X,Y,Z Vertex 3 {m}
-  6.59383217256854, 3.048, 2.4384;        !- X,Y,Z Vertex 4 {m}
-
-OS:Surface,
-  {0a4cf268-e6fc-48e3-a248-90569dac8ffd}, !- Handle
-  Surface 15,                             !- Name
-  Wall,                                   !- Surface Type
-  ,                                       !- Construction Name
-  {52ed0b44-20b4-4b19-8aee-4bb93018c1e5}, !- Space Name
-  Outdoors,                               !- Outside Boundary Condition
-  ,                                       !- Outside Boundary Condition Object
-  SunExposed,                             !- Sun Exposure
-  WindExposed,                            !- Wind Exposure
-  ,                                       !- View Factor to Ground
-  ,                                       !- Number of Vertices
-  0, 14.4068643451371, 2.4384,            !- X,Y,Z Vertex 1 {m}
-  0, 14.4068643451371, 0,                 !- X,Y,Z Vertex 2 {m}
-  0, 3.048, 0,                            !- X,Y,Z Vertex 3 {m}
-  0, 3.048, 2.4384;                       !- X,Y,Z Vertex 4 {m}
-
-OS:Surface,
-  {86a140db-8e45-48e9-8462-27e42e496b64}, !- Handle
-  Surface 16,                             !- Name
-  RoofCeiling,                            !- Surface Type
-  ,                                       !- Construction Name
-  {52ed0b44-20b4-4b19-8aee-4bb93018c1e5}, !- Space Name
-=======
   0, 0, 2.4384,                           !- X,Y,Z Vertex 1 {m}
   0, 0, 0,                                !- X,Y,Z Vertex 2 {m}
   6.59383217256854, 0, 0,                 !- X,Y,Z Vertex 3 {m}
@@ -1035,2223 +714,12 @@
   RoofCeiling,                            !- Surface Type
   ,                                       !- Construction Name
   {cb121a36-8a64-4fc4-8905-716d14595503}, !- Space Name
->>>>>>> 49f5e9b9
   Outdoors,                               !- Outside Boundary Condition
   ,                                       !- Outside Boundary Condition Object
   SunExposed,                             !- Sun Exposure
   WindExposed,                            !- Wind Exposure
   ,                                       !- View Factor to Ground
   ,                                       !- Number of Vertices
-<<<<<<< HEAD
-  0, 3.048, 2.4384,                       !- X,Y,Z Vertex 1 {m}
-  6.59383217256854, 3.048, 2.4384,        !- X,Y,Z Vertex 2 {m}
-  6.59383217256854, 16.2356643451371, 2.4384, !- X,Y,Z Vertex 3 {m}
-  1.8288, 16.2356643451371, 2.4384,       !- X,Y,Z Vertex 4 {m}
-  1.8288, 14.4068643451371, 2.4384,       !- X,Y,Z Vertex 5 {m}
-  0, 14.4068643451371, 2.4384;            !- X,Y,Z Vertex 6 {m}
-
-OS:ThermalZone,
-  {41e36cba-9203-4ad5-b51f-16e612da7cc6}, !- Handle
-  living zone|unit 3,                     !- Name
-  ,                                       !- Multiplier
-  ,                                       !- Ceiling Height {m}
-  ,                                       !- Volume {m3}
-  ,                                       !- Floor Area {m2}
-  ,                                       !- Zone Inside Convection Algorithm
-  ,                                       !- Zone Outside Convection Algorithm
-  ,                                       !- Zone Conditioning Equipment List Name
-  {dda6fc51-e9a6-46df-acc4-2d2d2d891734}, !- Zone Air Inlet Port List
-  {d68ec1ea-a0f2-4daa-ba4b-23dbba4c1acd}, !- Zone Air Exhaust Port List
-  {3db4dfdf-6062-47a1-b766-4a1db02c4e1d}, !- Zone Air Node Name
-  {cc32c778-604c-4bdc-8fef-860be51e2a91}, !- Zone Return Air Port List
-  ,                                       !- Primary Daylighting Control Name
-  ,                                       !- Fraction of Zone Controlled by Primary Daylighting Control
-  ,                                       !- Secondary Daylighting Control Name
-  ,                                       !- Fraction of Zone Controlled by Secondary Daylighting Control
-  ,                                       !- Illuminance Map Name
-  ,                                       !- Group Rendering Name
-  ,                                       !- Thermostat Name
-  No;                                     !- Use Ideal Air Loads
-
-OS:Node,
-  {65e5608e-58d9-48ca-93c3-209075ebf9b4}, !- Handle
-  Node 3,                                 !- Name
-  {3db4dfdf-6062-47a1-b766-4a1db02c4e1d}, !- Inlet Port
-  ;                                       !- Outlet Port
-
-OS:Connection,
-  {3db4dfdf-6062-47a1-b766-4a1db02c4e1d}, !- Handle
-  {db1aa25b-7940-490d-a769-a8a7b5651c86}, !- Name
-  {41e36cba-9203-4ad5-b51f-16e612da7cc6}, !- Source Object
-  11,                                     !- Outlet Port
-  {65e5608e-58d9-48ca-93c3-209075ebf9b4}, !- Target Object
-  2;                                      !- Inlet Port
-
-OS:PortList,
-  {dda6fc51-e9a6-46df-acc4-2d2d2d891734}, !- Handle
-  {d8f3aeba-ce2e-4f8c-8a6b-f149d791929a}, !- Name
-  {41e36cba-9203-4ad5-b51f-16e612da7cc6}; !- HVAC Component
-
-OS:PortList,
-  {d68ec1ea-a0f2-4daa-ba4b-23dbba4c1acd}, !- Handle
-  {84e6690c-a980-4a8c-b54f-1fc6a1866988}, !- Name
-  {41e36cba-9203-4ad5-b51f-16e612da7cc6}; !- HVAC Component
-
-OS:PortList,
-  {cc32c778-604c-4bdc-8fef-860be51e2a91}, !- Handle
-  {45bc2165-085e-448a-a32b-acb8bb446c40}, !- Name
-  {41e36cba-9203-4ad5-b51f-16e612da7cc6}; !- HVAC Component
-
-OS:Sizing:Zone,
-  {89577df0-8351-491c-950f-5d44ac1cc771}, !- Handle
-  {41e36cba-9203-4ad5-b51f-16e612da7cc6}, !- Zone or ZoneList Name
-  SupplyAirTemperature,                   !- Zone Cooling Design Supply Air Temperature Input Method
-  14,                                     !- Zone Cooling Design Supply Air Temperature {C}
-  11.11,                                  !- Zone Cooling Design Supply Air Temperature Difference {deltaC}
-  SupplyAirTemperature,                   !- Zone Heating Design Supply Air Temperature Input Method
-  40,                                     !- Zone Heating Design Supply Air Temperature {C}
-  11.11,                                  !- Zone Heating Design Supply Air Temperature Difference {deltaC}
-  0.0085,                                 !- Zone Cooling Design Supply Air Humidity Ratio {kg-H2O/kg-air}
-  0.008,                                  !- Zone Heating Design Supply Air Humidity Ratio {kg-H2O/kg-air}
-  ,                                       !- Zone Heating Sizing Factor
-  ,                                       !- Zone Cooling Sizing Factor
-  DesignDay,                              !- Cooling Design Air Flow Method
-  ,                                       !- Cooling Design Air Flow Rate {m3/s}
-  ,                                       !- Cooling Minimum Air Flow per Zone Floor Area {m3/s-m2}
-  ,                                       !- Cooling Minimum Air Flow {m3/s}
-  ,                                       !- Cooling Minimum Air Flow Fraction
-  DesignDay,                              !- Heating Design Air Flow Method
-  ,                                       !- Heating Design Air Flow Rate {m3/s}
-  ,                                       !- Heating Maximum Air Flow per Zone Floor Area {m3/s-m2}
-  ,                                       !- Heating Maximum Air Flow {m3/s}
-  ,                                       !- Heating Maximum Air Flow Fraction
-  ,                                       !- Design Zone Air Distribution Effectiveness in Cooling Mode
-  ,                                       !- Design Zone Air Distribution Effectiveness in Heating Mode
-  No,                                     !- Account for Dedicated Outdoor Air System
-  NeutralSupplyAir,                       !- Dedicated Outdoor Air System Control Strategy
-  autosize,                               !- Dedicated Outdoor Air Low Setpoint Temperature for Design {C}
-  autosize;                               !- Dedicated Outdoor Air High Setpoint Temperature for Design {C}
-
-OS:ZoneHVAC:EquipmentList,
-  {76a2ae0d-c563-43db-8ac4-07c4f5076f03}, !- Handle
-  Zone HVAC Equipment List 3,             !- Name
-  {41e36cba-9203-4ad5-b51f-16e612da7cc6}; !- Thermal Zone
-
-OS:Space,
-  {68ca6e3d-9687-4667-86f7-3c4844caaffc}, !- Handle
-  living space|unit 3|story 1,            !- Name
-  {34d36e13-8dc2-4670-a292-c7218fd781e1}, !- Space Type Name
-  ,                                       !- Default Construction Set Name
-  ,                                       !- Default Schedule Set Name
-  -0,                                     !- Direction of Relative North {deg}
-  0,                                      !- X Origin {m}
-  0,                                      !- Y Origin {m}
-  0,                                      !- Z Origin {m}
-  ,                                       !- Building Story Name
-  {41e36cba-9203-4ad5-b51f-16e612da7cc6}, !- Thermal Zone Name
-  ,                                       !- Part of Total Floor Area
-  ,                                       !- Design Specification Outdoor Air Object Name
-  {56206525-29b0-4cfd-8568-a6e2752c6c00}; !- Building Unit Name
-
-OS:Surface,
-  {b2fc386e-8823-4eb0-8f50-3c47c0520274}, !- Handle
-  Surface 17,                             !- Name
-  Wall,                                   !- Surface Type
-  ,                                       !- Construction Name
-  {68ca6e3d-9687-4667-86f7-3c4844caaffc}, !- Space Name
-  Surface,                                !- Outside Boundary Condition
-  {2f9566a2-6648-4551-9ad3-9cdcd9fa9e60}, !- Outside Boundary Condition Object
-  NoSun,                                  !- Sun Exposure
-  NoWind,                                 !- Wind Exposure
-  ,                                       !- View Factor to Ground
-  ,                                       !- Number of Vertices
-  13.1876643451371, -11.3588643451371, 2.4384, !- X,Y,Z Vertex 1 {m}
-  13.1876643451371, -11.3588643451371, 0, !- X,Y,Z Vertex 2 {m}
-  13.1876643451371, 0, 0,                 !- X,Y,Z Vertex 3 {m}
-  13.1876643451371, 0, 2.4384;            !- X,Y,Z Vertex 4 {m}
-
-OS:Surface,
-  {72d2c727-ff99-4d7d-98fe-9b08b0147e53}, !- Handle
-  Surface 18,                             !- Name
-  RoofCeiling,                            !- Surface Type
-  ,                                       !- Construction Name
-  {68ca6e3d-9687-4667-86f7-3c4844caaffc}, !- Space Name
-  Outdoors,                               !- Outside Boundary Condition
-  ,                                       !- Outside Boundary Condition Object
-  SunExposed,                             !- Sun Exposure
-  WindExposed,                            !- Wind Exposure
-  ,                                       !- View Factor to Ground
-  ,                                       !- Number of Vertices
-  11.3588643451371, -13.1876643451371, 2.4384, !- X,Y,Z Vertex 1 {m}
-  11.3588643451371, -11.3588643451371, 2.4384, !- X,Y,Z Vertex 2 {m}
-  13.1876643451371, -11.3588643451371, 2.4384, !- X,Y,Z Vertex 3 {m}
-  13.1876643451371, 0, 2.4384,            !- X,Y,Z Vertex 4 {m}
-  6.59383217256854, 0, 2.4384,            !- X,Y,Z Vertex 5 {m}
-  6.59383217256854, -13.1876643451371, 2.4384; !- X,Y,Z Vertex 6 {m}
-
-OS:Surface,
-  {f158a7c2-1f12-4b6a-b992-e5de8b09e010}, !- Handle
-  Surface 19,                             !- Name
-  Wall,                                   !- Surface Type
-  ,                                       !- Construction Name
-  {68ca6e3d-9687-4667-86f7-3c4844caaffc}, !- Space Name
-  Outdoors,                               !- Outside Boundary Condition
-  ,                                       !- Outside Boundary Condition Object
-  SunExposed,                             !- Sun Exposure
-  WindExposed,                            !- Wind Exposure
-  ,                                       !- View Factor to Ground
-  ,                                       !- Number of Vertices
-  11.3588643451371, -11.3588643451371, 2.4384, !- X,Y,Z Vertex 1 {m}
-  11.3588643451371, -11.3588643451371, 0, !- X,Y,Z Vertex 2 {m}
-  13.1876643451371, -11.3588643451371, 0, !- X,Y,Z Vertex 3 {m}
-  13.1876643451371, -11.3588643451371, 2.4384; !- X,Y,Z Vertex 4 {m}
-
-OS:Surface,
-  {e77abb6b-09c1-4a31-82e2-64d8fbe295b1}, !- Handle
-  Surface 20,                             !- Name
-  Wall,                                   !- Surface Type
-  ,                                       !- Construction Name
-  {68ca6e3d-9687-4667-86f7-3c4844caaffc}, !- Space Name
-  Surface,                                !- Outside Boundary Condition
-  {95099525-631b-4e8e-88c3-09213805d92c}, !- Outside Boundary Condition Object
-  NoSun,                                  !- Sun Exposure
-  NoWind,                                 !- Wind Exposure
-  ,                                       !- View Factor to Ground
-  ,                                       !- Number of Vertices
-  6.59383217256854, 0, 2.4384,            !- X,Y,Z Vertex 1 {m}
-  6.59383217256854, 0, 0,                 !- X,Y,Z Vertex 2 {m}
-  6.59383217256854, -11.3588643451371, 0, !- X,Y,Z Vertex 3 {m}
-  6.59383217256854, -11.3588643451371, 2.4384; !- X,Y,Z Vertex 4 {m}
-
-OS:Surface,
-  {b112c923-e0f7-4229-9f94-082431a42b29}, !- Handle
-  Surface 21,                             !- Name
-  Wall,                                   !- Surface Type
-  ,                                       !- Construction Name
-  {68ca6e3d-9687-4667-86f7-3c4844caaffc}, !- Space Name
-  Outdoors,                               !- Outside Boundary Condition
-  ,                                       !- Outside Boundary Condition Object
-  SunExposed,                             !- Sun Exposure
-  WindExposed,                            !- Wind Exposure
-  ,                                       !- View Factor to Ground
-  ,                                       !- Number of Vertices
-  6.59383217256854, -13.1876643451371, 2.4384, !- X,Y,Z Vertex 1 {m}
-  6.59383217256854, -13.1876643451371, 0, !- X,Y,Z Vertex 2 {m}
-  11.3588643451371, -13.1876643451371, 0, !- X,Y,Z Vertex 3 {m}
-  11.3588643451371, -13.1876643451371, 2.4384; !- X,Y,Z Vertex 4 {m}
-
-OS:Surface,
-  {6256ea87-82cd-42cf-a277-e65c3b3e00d6}, !- Handle
-  Surface 22,                             !- Name
-  Wall,                                   !- Surface Type
-  ,                                       !- Construction Name
-  {68ca6e3d-9687-4667-86f7-3c4844caaffc}, !- Space Name
-  Adiabatic,                              !- Outside Boundary Condition
-  ,                                       !- Outside Boundary Condition Object
-  NoSun,                                  !- Sun Exposure
-  NoWind,                                 !- Wind Exposure
-  ,                                       !- View Factor to Ground
-  ,                                       !- Number of Vertices
-  13.1876643451371, 0, 2.4384,            !- X,Y,Z Vertex 1 {m}
-  13.1876643451371, 0, 0,                 !- X,Y,Z Vertex 2 {m}
-  6.59383217256854, 0, 0,                 !- X,Y,Z Vertex 3 {m}
-  6.59383217256854, 0, 2.4384;            !- X,Y,Z Vertex 4 {m}
-
-OS:Surface,
-  {ee331792-fb7d-4cdb-bc73-45fb5fbb4a8b}, !- Handle
-  Surface 23,                             !- Name
-  Wall,                                   !- Surface Type
-  ,                                       !- Construction Name
-  {68ca6e3d-9687-4667-86f7-3c4844caaffc}, !- Space Name
-  Outdoors,                               !- Outside Boundary Condition
-  ,                                       !- Outside Boundary Condition Object
-  SunExposed,                             !- Sun Exposure
-  WindExposed,                            !- Wind Exposure
-  ,                                       !- View Factor to Ground
-  ,                                       !- Number of Vertices
-  11.3588643451371, -13.1876643451371, 2.4384, !- X,Y,Z Vertex 1 {m}
-  11.3588643451371, -13.1876643451371, 0, !- X,Y,Z Vertex 2 {m}
-  11.3588643451371, -11.3588643451371, 0, !- X,Y,Z Vertex 3 {m}
-  11.3588643451371, -11.3588643451371, 2.4384; !- X,Y,Z Vertex 4 {m}
-
-OS:Surface,
-  {54acda09-a027-404f-8cf9-f5111129213f}, !- Handle
-  Surface 24,                             !- Name
-  Floor,                                  !- Surface Type
-  ,                                       !- Construction Name
-  {68ca6e3d-9687-4667-86f7-3c4844caaffc}, !- Space Name
-  Foundation,                             !- Outside Boundary Condition
-  ,                                       !- Outside Boundary Condition Object
-  NoSun,                                  !- Sun Exposure
-  NoWind,                                 !- Wind Exposure
-  ,                                       !- View Factor to Ground
-  ,                                       !- Number of Vertices
-  6.59383217256854, -13.1876643451371, 0, !- X,Y,Z Vertex 1 {m}
-  6.59383217256854, 0, 0,                 !- X,Y,Z Vertex 2 {m}
-  13.1876643451371, 0, 0,                 !- X,Y,Z Vertex 3 {m}
-  13.1876643451371, -11.3588643451371, 0, !- X,Y,Z Vertex 4 {m}
-  11.3588643451371, -11.3588643451371, 0, !- X,Y,Z Vertex 5 {m}
-  11.3588643451371, -13.1876643451371, 0; !- X,Y,Z Vertex 6 {m}
-
-OS:ThermalZone,
-  {551930ae-bdda-490c-a5a3-dd12a5aea26b}, !- Handle
-  living zone|unit 4,                     !- Name
-  ,                                       !- Multiplier
-  ,                                       !- Ceiling Height {m}
-  ,                                       !- Volume {m3}
-  ,                                       !- Floor Area {m2}
-  ,                                       !- Zone Inside Convection Algorithm
-  ,                                       !- Zone Outside Convection Algorithm
-  ,                                       !- Zone Conditioning Equipment List Name
-  {67cf2b88-4e05-421f-b8b7-a0cb8256159d}, !- Zone Air Inlet Port List
-  {26f2c1d2-eb12-47d7-ab52-21d805dfefc6}, !- Zone Air Exhaust Port List
-  {ed7db96b-f0e5-48a3-b587-e063b2619ae0}, !- Zone Air Node Name
-  {7aeb6f0b-7493-448c-8b62-50321ac9e0a7}, !- Zone Return Air Port List
-  ,                                       !- Primary Daylighting Control Name
-  ,                                       !- Fraction of Zone Controlled by Primary Daylighting Control
-  ,                                       !- Secondary Daylighting Control Name
-  ,                                       !- Fraction of Zone Controlled by Secondary Daylighting Control
-  ,                                       !- Illuminance Map Name
-  ,                                       !- Group Rendering Name
-  ,                                       !- Thermostat Name
-  No;                                     !- Use Ideal Air Loads
-
-OS:Node,
-  {c39945ed-acde-4e3e-858c-f2063c8780b0}, !- Handle
-  Node 4,                                 !- Name
-  {ed7db96b-f0e5-48a3-b587-e063b2619ae0}, !- Inlet Port
-  ;                                       !- Outlet Port
-
-OS:Connection,
-  {ed7db96b-f0e5-48a3-b587-e063b2619ae0}, !- Handle
-  {6254d876-9192-4f31-8ee3-94a3cffc619c}, !- Name
-  {551930ae-bdda-490c-a5a3-dd12a5aea26b}, !- Source Object
-  11,                                     !- Outlet Port
-  {c39945ed-acde-4e3e-858c-f2063c8780b0}, !- Target Object
-  2;                                      !- Inlet Port
-
-OS:PortList,
-  {67cf2b88-4e05-421f-b8b7-a0cb8256159d}, !- Handle
-  {93c956eb-16c6-41da-9a4d-9810796b867e}, !- Name
-  {551930ae-bdda-490c-a5a3-dd12a5aea26b}; !- HVAC Component
-
-OS:PortList,
-  {26f2c1d2-eb12-47d7-ab52-21d805dfefc6}, !- Handle
-  {37525805-45e4-4aaf-bcc3-26260ac86ccc}, !- Name
-  {551930ae-bdda-490c-a5a3-dd12a5aea26b}; !- HVAC Component
-
-OS:PortList,
-  {7aeb6f0b-7493-448c-8b62-50321ac9e0a7}, !- Handle
-  {4f3adb43-789b-4f0a-b494-af98d8871014}, !- Name
-  {551930ae-bdda-490c-a5a3-dd12a5aea26b}; !- HVAC Component
-
-OS:Sizing:Zone,
-  {7a632a43-93ff-4272-bffd-d976c35ce4c4}, !- Handle
-  {551930ae-bdda-490c-a5a3-dd12a5aea26b}, !- Zone or ZoneList Name
-  SupplyAirTemperature,                   !- Zone Cooling Design Supply Air Temperature Input Method
-  14,                                     !- Zone Cooling Design Supply Air Temperature {C}
-  11.11,                                  !- Zone Cooling Design Supply Air Temperature Difference {deltaC}
-  SupplyAirTemperature,                   !- Zone Heating Design Supply Air Temperature Input Method
-  40,                                     !- Zone Heating Design Supply Air Temperature {C}
-  11.11,                                  !- Zone Heating Design Supply Air Temperature Difference {deltaC}
-  0.0085,                                 !- Zone Cooling Design Supply Air Humidity Ratio {kg-H2O/kg-air}
-  0.008,                                  !- Zone Heating Design Supply Air Humidity Ratio {kg-H2O/kg-air}
-  ,                                       !- Zone Heating Sizing Factor
-  ,                                       !- Zone Cooling Sizing Factor
-  DesignDay,                              !- Cooling Design Air Flow Method
-  ,                                       !- Cooling Design Air Flow Rate {m3/s}
-  ,                                       !- Cooling Minimum Air Flow per Zone Floor Area {m3/s-m2}
-  ,                                       !- Cooling Minimum Air Flow {m3/s}
-  ,                                       !- Cooling Minimum Air Flow Fraction
-  DesignDay,                              !- Heating Design Air Flow Method
-  ,                                       !- Heating Design Air Flow Rate {m3/s}
-  ,                                       !- Heating Maximum Air Flow per Zone Floor Area {m3/s-m2}
-  ,                                       !- Heating Maximum Air Flow {m3/s}
-  ,                                       !- Heating Maximum Air Flow Fraction
-  ,                                       !- Design Zone Air Distribution Effectiveness in Cooling Mode
-  ,                                       !- Design Zone Air Distribution Effectiveness in Heating Mode
-  No,                                     !- Account for Dedicated Outdoor Air System
-  NeutralSupplyAir,                       !- Dedicated Outdoor Air System Control Strategy
-  autosize,                               !- Dedicated Outdoor Air Low Setpoint Temperature for Design {C}
-  autosize;                               !- Dedicated Outdoor Air High Setpoint Temperature for Design {C}
-
-OS:ZoneHVAC:EquipmentList,
-  {66cfa851-2bbc-4947-bff9-af3bf0bd4385}, !- Handle
-  Zone HVAC Equipment List 4,             !- Name
-  {551930ae-bdda-490c-a5a3-dd12a5aea26b}; !- Thermal Zone
-
-OS:Space,
-  {1a348cf2-1ce3-4943-8d7c-15c319f883b4}, !- Handle
-  living space|unit 4|story 1,            !- Name
-  {34d36e13-8dc2-4670-a292-c7218fd781e1}, !- Space Type Name
-  ,                                       !- Default Construction Set Name
-  ,                                       !- Default Schedule Set Name
-  -0,                                     !- Direction of Relative North {deg}
-  0,                                      !- X Origin {m}
-  0,                                      !- Y Origin {m}
-  0,                                      !- Z Origin {m}
-  ,                                       !- Building Story Name
-  {551930ae-bdda-490c-a5a3-dd12a5aea26b}, !- Thermal Zone Name
-  ,                                       !- Part of Total Floor Area
-  ,                                       !- Design Specification Outdoor Air Object Name
-  {cd2ce5bf-2a7a-4f38-be80-209a9a397762}; !- Building Unit Name
-
-OS:Surface,
-  {e120d615-7bdd-4ade-9837-765324d86b74}, !- Handle
-  Surface 25,                             !- Name
-  Floor,                                  !- Surface Type
-  ,                                       !- Construction Name
-  {1a348cf2-1ce3-4943-8d7c-15c319f883b4}, !- Space Name
-  Foundation,                             !- Outside Boundary Condition
-  ,                                       !- Outside Boundary Condition Object
-  NoSun,                                  !- Sun Exposure
-  NoWind,                                 !- Wind Exposure
-  ,                                       !- View Factor to Ground
-  ,                                       !- Number of Vertices
-  6.59383217256854, 14.4068643451371, 0,  !- X,Y,Z Vertex 1 {m}
-  8.42263217256854, 14.4068643451371, 0,  !- X,Y,Z Vertex 2 {m}
-  8.42263217256854, 16.2356643451371, 0,  !- X,Y,Z Vertex 3 {m}
-  13.1876643451371, 16.2356643451371, 0,  !- X,Y,Z Vertex 4 {m}
-  13.1876643451371, 3.048, 0,             !- X,Y,Z Vertex 5 {m}
-  6.59383217256854, 3.048, 0;             !- X,Y,Z Vertex 6 {m}
-
-OS:Surface,
-  {27afbdf8-0f8e-4897-9e0d-e97a392037b8}, !- Handle
-  Surface 26,                             !- Name
-  Wall,                                   !- Surface Type
-  ,                                       !- Construction Name
-  {1a348cf2-1ce3-4943-8d7c-15c319f883b4}, !- Space Name
-  Adiabatic,                              !- Outside Boundary Condition
-  ,                                       !- Outside Boundary Condition Object
-  NoSun,                                  !- Sun Exposure
-  NoWind,                                 !- Wind Exposure
-  ,                                       !- View Factor to Ground
-  ,                                       !- Number of Vertices
-  6.59383217256854, 3.048, 2.4384,        !- X,Y,Z Vertex 1 {m}
-  6.59383217256854, 3.048, 0,             !- X,Y,Z Vertex 2 {m}
-  13.1876643451371, 3.048, 0,             !- X,Y,Z Vertex 3 {m}
-  13.1876643451371, 3.048, 2.4384;        !- X,Y,Z Vertex 4 {m}
-
-OS:Surface,
-  {78a29ca4-2b75-4d33-9faf-212b34ace6f7}, !- Handle
-  Surface 27,                             !- Name
-  Wall,                                   !- Surface Type
-  ,                                       !- Construction Name
-  {1a348cf2-1ce3-4943-8d7c-15c319f883b4}, !- Space Name
-  Outdoors,                               !- Outside Boundary Condition
-  ,                                       !- Outside Boundary Condition Object
-  SunExposed,                             !- Sun Exposure
-  WindExposed,                            !- Wind Exposure
-  ,                                       !- View Factor to Ground
-  ,                                       !- Number of Vertices
-  13.1876643451371, 16.2356643451371, 2.4384, !- X,Y,Z Vertex 1 {m}
-  13.1876643451371, 16.2356643451371, 0,  !- X,Y,Z Vertex 2 {m}
-  8.42263217256854, 16.2356643451371, 0,  !- X,Y,Z Vertex 3 {m}
-  8.42263217256854, 16.2356643451371, 2.4384; !- X,Y,Z Vertex 4 {m}
-
-OS:Surface,
-  {0a09545b-8d4a-42fa-9f16-261ac3fdde4e}, !- Handle
-  Surface 28,                             !- Name
-  Wall,                                   !- Surface Type
-  ,                                       !- Construction Name
-  {1a348cf2-1ce3-4943-8d7c-15c319f883b4}, !- Space Name
-  Surface,                                !- Outside Boundary Condition
-  {3dfa7b40-ae46-4839-973b-94cff9be0aa1}, !- Outside Boundary Condition Object
-  NoSun,                                  !- Sun Exposure
-  NoWind,                                 !- Wind Exposure
-  ,                                       !- View Factor to Ground
-  ,                                       !- Number of Vertices
-  6.59383217256854, 14.4068643451371, 2.4384, !- X,Y,Z Vertex 1 {m}
-  6.59383217256854, 14.4068643451371, 0,  !- X,Y,Z Vertex 2 {m}
-  6.59383217256854, 3.048, 0,             !- X,Y,Z Vertex 3 {m}
-  6.59383217256854, 3.048, 2.4384;        !- X,Y,Z Vertex 4 {m}
-
-OS:Surface,
-  {25a60baa-fb7d-4cb7-9413-270adcc914be}, !- Handle
-  Surface 29,                             !- Name
-  Wall,                                   !- Surface Type
-  ,                                       !- Construction Name
-  {1a348cf2-1ce3-4943-8d7c-15c319f883b4}, !- Space Name
-  Outdoors,                               !- Outside Boundary Condition
-  ,                                       !- Outside Boundary Condition Object
-  SunExposed,                             !- Sun Exposure
-  WindExposed,                            !- Wind Exposure
-  ,                                       !- View Factor to Ground
-  ,                                       !- Number of Vertices
-  8.42263217256854, 14.4068643451371, 2.4384, !- X,Y,Z Vertex 1 {m}
-  8.42263217256854, 14.4068643451371, 0,  !- X,Y,Z Vertex 2 {m}
-  6.59383217256854, 14.4068643451371, 0,  !- X,Y,Z Vertex 3 {m}
-  6.59383217256854, 14.4068643451371, 2.4384; !- X,Y,Z Vertex 4 {m}
-
-OS:Surface,
-  {dbb40026-a206-4416-81b1-e91a47831159}, !- Handle
-  Surface 30,                             !- Name
-  Wall,                                   !- Surface Type
-  ,                                       !- Construction Name
-  {1a348cf2-1ce3-4943-8d7c-15c319f883b4}, !- Space Name
-  Outdoors,                               !- Outside Boundary Condition
-  ,                                       !- Outside Boundary Condition Object
-  SunExposed,                             !- Sun Exposure
-  WindExposed,                            !- Wind Exposure
-  ,                                       !- View Factor to Ground
-  ,                                       !- Number of Vertices
-  8.42263217256854, 16.2356643451371, 2.4384, !- X,Y,Z Vertex 1 {m}
-  8.42263217256854, 16.2356643451371, 0,  !- X,Y,Z Vertex 2 {m}
-  8.42263217256854, 14.4068643451371, 0,  !- X,Y,Z Vertex 3 {m}
-  8.42263217256854, 14.4068643451371, 2.4384; !- X,Y,Z Vertex 4 {m}
-
-OS:Surface,
-  {a9d38b1d-7e67-4c66-afff-5a75db3728e1}, !- Handle
-  Surface 31,                             !- Name
-  Wall,                                   !- Surface Type
-  ,                                       !- Construction Name
-  {1a348cf2-1ce3-4943-8d7c-15c319f883b4}, !- Space Name
-  Surface,                                !- Outside Boundary Condition
-  {6f540a4f-bdc7-434d-9fc5-42850d4108ac}, !- Outside Boundary Condition Object
-  NoSun,                                  !- Sun Exposure
-  NoWind,                                 !- Wind Exposure
-  ,                                       !- View Factor to Ground
-  ,                                       !- Number of Vertices
-  13.1876643451371, 3.048, 2.4384,        !- X,Y,Z Vertex 1 {m}
-  13.1876643451371, 3.048, 0,             !- X,Y,Z Vertex 2 {m}
-  13.1876643451371, 14.4068643451371, 0,  !- X,Y,Z Vertex 3 {m}
-  13.1876643451371, 14.4068643451371, 2.4384; !- X,Y,Z Vertex 4 {m}
-
-OS:Surface,
-  {c9f4ced2-babf-4b13-b653-1e365b8f914d}, !- Handle
-  Surface 32,                             !- Name
-  RoofCeiling,                            !- Surface Type
-  ,                                       !- Construction Name
-  {1a348cf2-1ce3-4943-8d7c-15c319f883b4}, !- Space Name
-  Outdoors,                               !- Outside Boundary Condition
-  ,                                       !- Outside Boundary Condition Object
-  SunExposed,                             !- Sun Exposure
-  WindExposed,                            !- Wind Exposure
-  ,                                       !- View Factor to Ground
-  ,                                       !- Number of Vertices
-  6.59383217256854, 3.048, 2.4384,        !- X,Y,Z Vertex 1 {m}
-  13.1876643451371, 3.048, 2.4384,        !- X,Y,Z Vertex 2 {m}
-  13.1876643451371, 16.2356643451371, 2.4384, !- X,Y,Z Vertex 3 {m}
-  8.42263217256854, 16.2356643451371, 2.4384, !- X,Y,Z Vertex 4 {m}
-  8.42263217256854, 14.4068643451371, 2.4384, !- X,Y,Z Vertex 5 {m}
-  6.59383217256854, 14.4068643451371, 2.4384; !- X,Y,Z Vertex 6 {m}
-
-OS:ThermalZone,
-  {0c9d82ab-c6db-4ab2-90f9-f374a9f8ce20}, !- Handle
-  living zone|unit 5,                     !- Name
-  ,                                       !- Multiplier
-  ,                                       !- Ceiling Height {m}
-  ,                                       !- Volume {m3}
-  ,                                       !- Floor Area {m2}
-  ,                                       !- Zone Inside Convection Algorithm
-  ,                                       !- Zone Outside Convection Algorithm
-  ,                                       !- Zone Conditioning Equipment List Name
-  {488c2b19-4d65-4519-94e9-aaec358055eb}, !- Zone Air Inlet Port List
-  {cf5522a1-2fdd-472f-8de8-1c1ec1ff8583}, !- Zone Air Exhaust Port List
-  {1c008324-5cf7-4fbc-9844-692e3e6abc49}, !- Zone Air Node Name
-  {17581200-a725-4400-ba24-805088075ae9}, !- Zone Return Air Port List
-  ,                                       !- Primary Daylighting Control Name
-  ,                                       !- Fraction of Zone Controlled by Primary Daylighting Control
-  ,                                       !- Secondary Daylighting Control Name
-  ,                                       !- Fraction of Zone Controlled by Secondary Daylighting Control
-  ,                                       !- Illuminance Map Name
-  ,                                       !- Group Rendering Name
-  ,                                       !- Thermostat Name
-  No;                                     !- Use Ideal Air Loads
-
-OS:Node,
-  {3e48c4f3-6fcc-4f26-935a-6dcb95dfd7ba}, !- Handle
-  Node 5,                                 !- Name
-  {1c008324-5cf7-4fbc-9844-692e3e6abc49}, !- Inlet Port
-  ;                                       !- Outlet Port
-
-OS:Connection,
-  {1c008324-5cf7-4fbc-9844-692e3e6abc49}, !- Handle
-  {e92f95e1-4165-4ef1-b1ad-666cf92e4777}, !- Name
-  {0c9d82ab-c6db-4ab2-90f9-f374a9f8ce20}, !- Source Object
-  11,                                     !- Outlet Port
-  {3e48c4f3-6fcc-4f26-935a-6dcb95dfd7ba}, !- Target Object
-  2;                                      !- Inlet Port
-
-OS:PortList,
-  {488c2b19-4d65-4519-94e9-aaec358055eb}, !- Handle
-  {20158d2f-6beb-45f3-b0c9-b51079596eb3}, !- Name
-  {0c9d82ab-c6db-4ab2-90f9-f374a9f8ce20}; !- HVAC Component
-
-OS:PortList,
-  {cf5522a1-2fdd-472f-8de8-1c1ec1ff8583}, !- Handle
-  {658c5451-2b98-4695-a4af-f9b8fa2d3e68}, !- Name
-  {0c9d82ab-c6db-4ab2-90f9-f374a9f8ce20}; !- HVAC Component
-
-OS:PortList,
-  {17581200-a725-4400-ba24-805088075ae9}, !- Handle
-  {c9e56fa6-c685-41be-a103-3380208bed73}, !- Name
-  {0c9d82ab-c6db-4ab2-90f9-f374a9f8ce20}; !- HVAC Component
-
-OS:Sizing:Zone,
-  {f56d18cc-1f48-4830-b392-64dfe7d82e4a}, !- Handle
-  {0c9d82ab-c6db-4ab2-90f9-f374a9f8ce20}, !- Zone or ZoneList Name
-  SupplyAirTemperature,                   !- Zone Cooling Design Supply Air Temperature Input Method
-  14,                                     !- Zone Cooling Design Supply Air Temperature {C}
-  11.11,                                  !- Zone Cooling Design Supply Air Temperature Difference {deltaC}
-  SupplyAirTemperature,                   !- Zone Heating Design Supply Air Temperature Input Method
-  40,                                     !- Zone Heating Design Supply Air Temperature {C}
-  11.11,                                  !- Zone Heating Design Supply Air Temperature Difference {deltaC}
-  0.0085,                                 !- Zone Cooling Design Supply Air Humidity Ratio {kg-H2O/kg-air}
-  0.008,                                  !- Zone Heating Design Supply Air Humidity Ratio {kg-H2O/kg-air}
-  ,                                       !- Zone Heating Sizing Factor
-  ,                                       !- Zone Cooling Sizing Factor
-  DesignDay,                              !- Cooling Design Air Flow Method
-  ,                                       !- Cooling Design Air Flow Rate {m3/s}
-  ,                                       !- Cooling Minimum Air Flow per Zone Floor Area {m3/s-m2}
-  ,                                       !- Cooling Minimum Air Flow {m3/s}
-  ,                                       !- Cooling Minimum Air Flow Fraction
-  DesignDay,                              !- Heating Design Air Flow Method
-  ,                                       !- Heating Design Air Flow Rate {m3/s}
-  ,                                       !- Heating Maximum Air Flow per Zone Floor Area {m3/s-m2}
-  ,                                       !- Heating Maximum Air Flow {m3/s}
-  ,                                       !- Heating Maximum Air Flow Fraction
-  ,                                       !- Design Zone Air Distribution Effectiveness in Cooling Mode
-  ,                                       !- Design Zone Air Distribution Effectiveness in Heating Mode
-  No,                                     !- Account for Dedicated Outdoor Air System
-  NeutralSupplyAir,                       !- Dedicated Outdoor Air System Control Strategy
-  autosize,                               !- Dedicated Outdoor Air Low Setpoint Temperature for Design {C}
-  autosize;                               !- Dedicated Outdoor Air High Setpoint Temperature for Design {C}
-
-OS:ZoneHVAC:EquipmentList,
-  {cce40b7c-e897-44f9-9b72-0f1a3cbd3719}, !- Handle
-  Zone HVAC Equipment List 5,             !- Name
-  {0c9d82ab-c6db-4ab2-90f9-f374a9f8ce20}; !- Thermal Zone
-
-OS:Space,
-  {a34f7f5a-41ed-4e25-a9c6-a261145d0031}, !- Handle
-  living space|unit 5|story 1,            !- Name
-  {34d36e13-8dc2-4670-a292-c7218fd781e1}, !- Space Type Name
-  ,                                       !- Default Construction Set Name
-  ,                                       !- Default Schedule Set Name
-  -0,                                     !- Direction of Relative North {deg}
-  0,                                      !- X Origin {m}
-  0,                                      !- Y Origin {m}
-  0,                                      !- Z Origin {m}
-  ,                                       !- Building Story Name
-  {0c9d82ab-c6db-4ab2-90f9-f374a9f8ce20}, !- Thermal Zone Name
-  ,                                       !- Part of Total Floor Area
-  ,                                       !- Design Specification Outdoor Air Object Name
-  {49d463bc-e9fd-434a-a134-1653a0dc678a}; !- Building Unit Name
-
-OS:Surface,
-  {5a3c8c46-9929-4e73-b8d6-a5c32b9e6bb3}, !- Handle
-  Surface 33,                             !- Name
-  Wall,                                   !- Surface Type
-  ,                                       !- Construction Name
-  {a34f7f5a-41ed-4e25-a9c6-a261145d0031}, !- Space Name
-  Surface,                                !- Outside Boundary Condition
-  {319a74d0-1c79-40dd-97a1-93a646aa4310}, !- Outside Boundary Condition Object
-  NoSun,                                  !- Sun Exposure
-  NoWind,                                 !- Wind Exposure
-  ,                                       !- View Factor to Ground
-  ,                                       !- Number of Vertices
-  19.7814965177056, -11.3588643451371, 2.4384, !- X,Y,Z Vertex 1 {m}
-  19.7814965177056, -11.3588643451371, 0, !- X,Y,Z Vertex 2 {m}
-  19.7814965177056, 0, 0,                 !- X,Y,Z Vertex 3 {m}
-  19.7814965177056, 0, 2.4384;            !- X,Y,Z Vertex 4 {m}
-
-OS:Surface,
-  {25dd16bf-df44-4e9f-8a15-7eeecbb11004}, !- Handle
-  Surface 34,                             !- Name
-  RoofCeiling,                            !- Surface Type
-  ,                                       !- Construction Name
-  {a34f7f5a-41ed-4e25-a9c6-a261145d0031}, !- Space Name
-  Outdoors,                               !- Outside Boundary Condition
-  ,                                       !- Outside Boundary Condition Object
-  SunExposed,                             !- Sun Exposure
-  WindExposed,                            !- Wind Exposure
-  ,                                       !- View Factor to Ground
-  ,                                       !- Number of Vertices
-  17.9526965177056, -13.1876643451371, 2.4384, !- X,Y,Z Vertex 1 {m}
-  17.9526965177056, -11.3588643451371, 2.4384, !- X,Y,Z Vertex 2 {m}
-  19.7814965177056, -11.3588643451371, 2.4384, !- X,Y,Z Vertex 3 {m}
-  19.7814965177056, 0, 2.4384,            !- X,Y,Z Vertex 4 {m}
-  13.1876643451371, 0, 2.4384,            !- X,Y,Z Vertex 5 {m}
-  13.1876643451371, -13.1876643451371, 2.4384; !- X,Y,Z Vertex 6 {m}
-
-OS:Surface,
-  {dc1a30a3-eb32-4089-9509-e2d1c1af1af2}, !- Handle
-  Surface 35,                             !- Name
-  Wall,                                   !- Surface Type
-  ,                                       !- Construction Name
-  {a34f7f5a-41ed-4e25-a9c6-a261145d0031}, !- Space Name
-  Outdoors,                               !- Outside Boundary Condition
-  ,                                       !- Outside Boundary Condition Object
-  SunExposed,                             !- Sun Exposure
-  WindExposed,                            !- Wind Exposure
-  ,                                       !- View Factor to Ground
-  ,                                       !- Number of Vertices
-  17.9526965177056, -11.3588643451371, 2.4384, !- X,Y,Z Vertex 1 {m}
-  17.9526965177056, -11.3588643451371, 0, !- X,Y,Z Vertex 2 {m}
-  19.7814965177056, -11.3588643451371, 0, !- X,Y,Z Vertex 3 {m}
-  19.7814965177056, -11.3588643451371, 2.4384; !- X,Y,Z Vertex 4 {m}
-
-OS:Surface,
-  {2f9566a2-6648-4551-9ad3-9cdcd9fa9e60}, !- Handle
-  Surface 36,                             !- Name
-  Wall,                                   !- Surface Type
-  ,                                       !- Construction Name
-  {a34f7f5a-41ed-4e25-a9c6-a261145d0031}, !- Space Name
-  Surface,                                !- Outside Boundary Condition
-  {b2fc386e-8823-4eb0-8f50-3c47c0520274}, !- Outside Boundary Condition Object
-  NoSun,                                  !- Sun Exposure
-  NoWind,                                 !- Wind Exposure
-  ,                                       !- View Factor to Ground
-  ,                                       !- Number of Vertices
-  13.1876643451371, 0, 2.4384,            !- X,Y,Z Vertex 1 {m}
-  13.1876643451371, 0, 0,                 !- X,Y,Z Vertex 2 {m}
-  13.1876643451371, -11.3588643451371, 0, !- X,Y,Z Vertex 3 {m}
-  13.1876643451371, -11.3588643451371, 2.4384; !- X,Y,Z Vertex 4 {m}
-
-OS:Surface,
-  {cfc162df-004d-4997-a07c-e4184d3608af}, !- Handle
-  Surface 37,                             !- Name
-  Wall,                                   !- Surface Type
-  ,                                       !- Construction Name
-  {a34f7f5a-41ed-4e25-a9c6-a261145d0031}, !- Space Name
-  Outdoors,                               !- Outside Boundary Condition
-  ,                                       !- Outside Boundary Condition Object
-  SunExposed,                             !- Sun Exposure
-  WindExposed,                            !- Wind Exposure
-  ,                                       !- View Factor to Ground
-  ,                                       !- Number of Vertices
-  13.1876643451371, -13.1876643451371, 2.4384, !- X,Y,Z Vertex 1 {m}
-  13.1876643451371, -13.1876643451371, 0, !- X,Y,Z Vertex 2 {m}
-  17.9526965177056, -13.1876643451371, 0, !- X,Y,Z Vertex 3 {m}
-  17.9526965177056, -13.1876643451371, 2.4384; !- X,Y,Z Vertex 4 {m}
-
-OS:Surface,
-  {da8db0b6-33c8-42b3-aec7-ff151b4ef269}, !- Handle
-  Surface 38,                             !- Name
-  Wall,                                   !- Surface Type
-  ,                                       !- Construction Name
-  {a34f7f5a-41ed-4e25-a9c6-a261145d0031}, !- Space Name
-  Adiabatic,                              !- Outside Boundary Condition
-  ,                                       !- Outside Boundary Condition Object
-  NoSun,                                  !- Sun Exposure
-  NoWind,                                 !- Wind Exposure
-  ,                                       !- View Factor to Ground
-  ,                                       !- Number of Vertices
-  19.7814965177056, 0, 2.4384,            !- X,Y,Z Vertex 1 {m}
-  19.7814965177056, 0, 0,                 !- X,Y,Z Vertex 2 {m}
-  13.1876643451371, 0, 0,                 !- X,Y,Z Vertex 3 {m}
-  13.1876643451371, 0, 2.4384;            !- X,Y,Z Vertex 4 {m}
-
-OS:Surface,
-  {a1996a50-d207-4665-8aa6-7ee16fec94af}, !- Handle
-  Surface 39,                             !- Name
-  Wall,                                   !- Surface Type
-  ,                                       !- Construction Name
-  {a34f7f5a-41ed-4e25-a9c6-a261145d0031}, !- Space Name
-  Outdoors,                               !- Outside Boundary Condition
-  ,                                       !- Outside Boundary Condition Object
-  SunExposed,                             !- Sun Exposure
-  WindExposed,                            !- Wind Exposure
-  ,                                       !- View Factor to Ground
-  ,                                       !- Number of Vertices
-  17.9526965177056, -13.1876643451371, 2.4384, !- X,Y,Z Vertex 1 {m}
-  17.9526965177056, -13.1876643451371, 0, !- X,Y,Z Vertex 2 {m}
-  17.9526965177056, -11.3588643451371, 0, !- X,Y,Z Vertex 3 {m}
-  17.9526965177056, -11.3588643451371, 2.4384; !- X,Y,Z Vertex 4 {m}
-
-OS:Surface,
-  {ec713d25-5799-48a4-b6c5-294f1077c4fc}, !- Handle
-  Surface 40,                             !- Name
-  Floor,                                  !- Surface Type
-  ,                                       !- Construction Name
-  {a34f7f5a-41ed-4e25-a9c6-a261145d0031}, !- Space Name
-  Foundation,                             !- Outside Boundary Condition
-  ,                                       !- Outside Boundary Condition Object
-  NoSun,                                  !- Sun Exposure
-  NoWind,                                 !- Wind Exposure
-  ,                                       !- View Factor to Ground
-  ,                                       !- Number of Vertices
-  13.1876643451371, -13.1876643451371, 0, !- X,Y,Z Vertex 1 {m}
-  13.1876643451371, 0, 0,                 !- X,Y,Z Vertex 2 {m}
-  19.7814965177056, 0, 0,                 !- X,Y,Z Vertex 3 {m}
-  19.7814965177056, -11.3588643451371, 0, !- X,Y,Z Vertex 4 {m}
-  17.9526965177056, -11.3588643451371, 0, !- X,Y,Z Vertex 5 {m}
-  17.9526965177056, -13.1876643451371, 0; !- X,Y,Z Vertex 6 {m}
-
-OS:ThermalZone,
-  {35f147cb-41e8-4157-b05e-b636d8a7e155}, !- Handle
-  living zone|unit 6,                     !- Name
-  ,                                       !- Multiplier
-  ,                                       !- Ceiling Height {m}
-  ,                                       !- Volume {m3}
-  ,                                       !- Floor Area {m2}
-  ,                                       !- Zone Inside Convection Algorithm
-  ,                                       !- Zone Outside Convection Algorithm
-  ,                                       !- Zone Conditioning Equipment List Name
-  {39aaac03-0f87-47b3-95af-a2026edd4905}, !- Zone Air Inlet Port List
-  {09eadbc1-e935-4ded-8ede-e1be4a5cf138}, !- Zone Air Exhaust Port List
-  {d048997c-1f69-4a72-ac3a-7acb23b46ff9}, !- Zone Air Node Name
-  {4e0c4f14-c496-4a2f-9e8c-a89c21fb8936}, !- Zone Return Air Port List
-  ,                                       !- Primary Daylighting Control Name
-  ,                                       !- Fraction of Zone Controlled by Primary Daylighting Control
-  ,                                       !- Secondary Daylighting Control Name
-  ,                                       !- Fraction of Zone Controlled by Secondary Daylighting Control
-  ,                                       !- Illuminance Map Name
-  ,                                       !- Group Rendering Name
-  ,                                       !- Thermostat Name
-  No;                                     !- Use Ideal Air Loads
-
-OS:Node,
-  {0fff385e-f68f-4494-b55a-fce5e94c4270}, !- Handle
-  Node 6,                                 !- Name
-  {d048997c-1f69-4a72-ac3a-7acb23b46ff9}, !- Inlet Port
-  ;                                       !- Outlet Port
-
-OS:Connection,
-  {d048997c-1f69-4a72-ac3a-7acb23b46ff9}, !- Handle
-  {ceac2058-39e9-46ce-9671-69e4125ea0a6}, !- Name
-  {35f147cb-41e8-4157-b05e-b636d8a7e155}, !- Source Object
-  11,                                     !- Outlet Port
-  {0fff385e-f68f-4494-b55a-fce5e94c4270}, !- Target Object
-  2;                                      !- Inlet Port
-
-OS:PortList,
-  {39aaac03-0f87-47b3-95af-a2026edd4905}, !- Handle
-  {b1a13604-bc5b-4c6e-88bd-5a63c54f0d1a}, !- Name
-  {35f147cb-41e8-4157-b05e-b636d8a7e155}; !- HVAC Component
-
-OS:PortList,
-  {09eadbc1-e935-4ded-8ede-e1be4a5cf138}, !- Handle
-  {3c7fba81-62df-4621-b59b-7469a60f2299}, !- Name
-  {35f147cb-41e8-4157-b05e-b636d8a7e155}; !- HVAC Component
-
-OS:PortList,
-  {4e0c4f14-c496-4a2f-9e8c-a89c21fb8936}, !- Handle
-  {aef0f2c6-9115-40f8-a7a3-f42545b33944}, !- Name
-  {35f147cb-41e8-4157-b05e-b636d8a7e155}; !- HVAC Component
-
-OS:Sizing:Zone,
-  {28d8aa7e-ef32-47ae-b662-34e7623c141c}, !- Handle
-  {35f147cb-41e8-4157-b05e-b636d8a7e155}, !- Zone or ZoneList Name
-  SupplyAirTemperature,                   !- Zone Cooling Design Supply Air Temperature Input Method
-  14,                                     !- Zone Cooling Design Supply Air Temperature {C}
-  11.11,                                  !- Zone Cooling Design Supply Air Temperature Difference {deltaC}
-  SupplyAirTemperature,                   !- Zone Heating Design Supply Air Temperature Input Method
-  40,                                     !- Zone Heating Design Supply Air Temperature {C}
-  11.11,                                  !- Zone Heating Design Supply Air Temperature Difference {deltaC}
-  0.0085,                                 !- Zone Cooling Design Supply Air Humidity Ratio {kg-H2O/kg-air}
-  0.008,                                  !- Zone Heating Design Supply Air Humidity Ratio {kg-H2O/kg-air}
-  ,                                       !- Zone Heating Sizing Factor
-  ,                                       !- Zone Cooling Sizing Factor
-  DesignDay,                              !- Cooling Design Air Flow Method
-  ,                                       !- Cooling Design Air Flow Rate {m3/s}
-  ,                                       !- Cooling Minimum Air Flow per Zone Floor Area {m3/s-m2}
-  ,                                       !- Cooling Minimum Air Flow {m3/s}
-  ,                                       !- Cooling Minimum Air Flow Fraction
-  DesignDay,                              !- Heating Design Air Flow Method
-  ,                                       !- Heating Design Air Flow Rate {m3/s}
-  ,                                       !- Heating Maximum Air Flow per Zone Floor Area {m3/s-m2}
-  ,                                       !- Heating Maximum Air Flow {m3/s}
-  ,                                       !- Heating Maximum Air Flow Fraction
-  ,                                       !- Design Zone Air Distribution Effectiveness in Cooling Mode
-  ,                                       !- Design Zone Air Distribution Effectiveness in Heating Mode
-  No,                                     !- Account for Dedicated Outdoor Air System
-  NeutralSupplyAir,                       !- Dedicated Outdoor Air System Control Strategy
-  autosize,                               !- Dedicated Outdoor Air Low Setpoint Temperature for Design {C}
-  autosize;                               !- Dedicated Outdoor Air High Setpoint Temperature for Design {C}
-
-OS:ZoneHVAC:EquipmentList,
-  {d62e735d-e38e-4f35-86d5-ae2872a7edb4}, !- Handle
-  Zone HVAC Equipment List 6,             !- Name
-  {35f147cb-41e8-4157-b05e-b636d8a7e155}; !- Thermal Zone
-
-OS:Space,
-  {0d79a668-a0b9-4267-8f8d-02460848841b}, !- Handle
-  living space|unit 6|story 1,            !- Name
-  {34d36e13-8dc2-4670-a292-c7218fd781e1}, !- Space Type Name
-  ,                                       !- Default Construction Set Name
-  ,                                       !- Default Schedule Set Name
-  -0,                                     !- Direction of Relative North {deg}
-  0,                                      !- X Origin {m}
-  0,                                      !- Y Origin {m}
-  0,                                      !- Z Origin {m}
-  ,                                       !- Building Story Name
-  {35f147cb-41e8-4157-b05e-b636d8a7e155}, !- Thermal Zone Name
-  ,                                       !- Part of Total Floor Area
-  ,                                       !- Design Specification Outdoor Air Object Name
-  {18391652-5b42-47be-9675-4038e25e69d1}; !- Building Unit Name
-
-OS:Surface,
-  {5465d46d-42fd-4229-b0e6-30b91ec6e175}, !- Handle
-  Surface 41,                             !- Name
-  Floor,                                  !- Surface Type
-  ,                                       !- Construction Name
-  {0d79a668-a0b9-4267-8f8d-02460848841b}, !- Space Name
-  Foundation,                             !- Outside Boundary Condition
-  ,                                       !- Outside Boundary Condition Object
-  NoSun,                                  !- Sun Exposure
-  NoWind,                                 !- Wind Exposure
-  ,                                       !- View Factor to Ground
-  ,                                       !- Number of Vertices
-  13.1876643451371, 14.4068643451371, 0,  !- X,Y,Z Vertex 1 {m}
-  15.0164643451371, 14.4068643451371, 0,  !- X,Y,Z Vertex 2 {m}
-  15.0164643451371, 16.2356643451371, 0,  !- X,Y,Z Vertex 3 {m}
-  19.7814965177056, 16.2356643451371, 0,  !- X,Y,Z Vertex 4 {m}
-  19.7814965177056, 3.048, 0,             !- X,Y,Z Vertex 5 {m}
-  13.1876643451371, 3.048, 0;             !- X,Y,Z Vertex 6 {m}
-
-OS:Surface,
-  {8e2a619b-a81d-425e-b744-e197bcb860b8}, !- Handle
-  Surface 42,                             !- Name
-  Wall,                                   !- Surface Type
-  ,                                       !- Construction Name
-  {0d79a668-a0b9-4267-8f8d-02460848841b}, !- Space Name
-  Adiabatic,                              !- Outside Boundary Condition
-  ,                                       !- Outside Boundary Condition Object
-  NoSun,                                  !- Sun Exposure
-  NoWind,                                 !- Wind Exposure
-  ,                                       !- View Factor to Ground
-  ,                                       !- Number of Vertices
-  13.1876643451371, 3.048, 2.4384,        !- X,Y,Z Vertex 1 {m}
-  13.1876643451371, 3.048, 0,             !- X,Y,Z Vertex 2 {m}
-  19.7814965177056, 3.048, 0,             !- X,Y,Z Vertex 3 {m}
-  19.7814965177056, 3.048, 2.4384;        !- X,Y,Z Vertex 4 {m}
-
-OS:Surface,
-  {04b6887d-c5c6-4446-a245-fdbd58c86efa}, !- Handle
-  Surface 43,                             !- Name
-  Wall,                                   !- Surface Type
-  ,                                       !- Construction Name
-  {0d79a668-a0b9-4267-8f8d-02460848841b}, !- Space Name
-  Outdoors,                               !- Outside Boundary Condition
-  ,                                       !- Outside Boundary Condition Object
-  SunExposed,                             !- Sun Exposure
-  WindExposed,                            !- Wind Exposure
-  ,                                       !- View Factor to Ground
-  ,                                       !- Number of Vertices
-  19.7814965177056, 16.2356643451371, 2.4384, !- X,Y,Z Vertex 1 {m}
-  19.7814965177056, 16.2356643451371, 0,  !- X,Y,Z Vertex 2 {m}
-  15.0164643451371, 16.2356643451371, 0,  !- X,Y,Z Vertex 3 {m}
-  15.0164643451371, 16.2356643451371, 2.4384; !- X,Y,Z Vertex 4 {m}
-
-OS:Surface,
-  {6f540a4f-bdc7-434d-9fc5-42850d4108ac}, !- Handle
-  Surface 44,                             !- Name
-  Wall,                                   !- Surface Type
-  ,                                       !- Construction Name
-  {0d79a668-a0b9-4267-8f8d-02460848841b}, !- Space Name
-  Surface,                                !- Outside Boundary Condition
-  {a9d38b1d-7e67-4c66-afff-5a75db3728e1}, !- Outside Boundary Condition Object
-  NoSun,                                  !- Sun Exposure
-  NoWind,                                 !- Wind Exposure
-  ,                                       !- View Factor to Ground
-  ,                                       !- Number of Vertices
-  13.1876643451371, 14.4068643451371, 2.4384, !- X,Y,Z Vertex 1 {m}
-  13.1876643451371, 14.4068643451371, 0,  !- X,Y,Z Vertex 2 {m}
-  13.1876643451371, 3.048, 0,             !- X,Y,Z Vertex 3 {m}
-  13.1876643451371, 3.048, 2.4384;        !- X,Y,Z Vertex 4 {m}
-
-OS:Surface,
-  {0deb9449-a941-403e-81f3-bb53f271dd77}, !- Handle
-  Surface 45,                             !- Name
-  Wall,                                   !- Surface Type
-  ,                                       !- Construction Name
-  {0d79a668-a0b9-4267-8f8d-02460848841b}, !- Space Name
-  Outdoors,                               !- Outside Boundary Condition
-  ,                                       !- Outside Boundary Condition Object
-  SunExposed,                             !- Sun Exposure
-  WindExposed,                            !- Wind Exposure
-  ,                                       !- View Factor to Ground
-  ,                                       !- Number of Vertices
-  15.0164643451371, 14.4068643451371, 2.4384, !- X,Y,Z Vertex 1 {m}
-  15.0164643451371, 14.4068643451371, 0,  !- X,Y,Z Vertex 2 {m}
-  13.1876643451371, 14.4068643451371, 0,  !- X,Y,Z Vertex 3 {m}
-  13.1876643451371, 14.4068643451371, 2.4384; !- X,Y,Z Vertex 4 {m}
-
-OS:Surface,
-  {12e6f677-8a36-47b7-adab-740707ca3bdb}, !- Handle
-  Surface 46,                             !- Name
-  Wall,                                   !- Surface Type
-  ,                                       !- Construction Name
-  {0d79a668-a0b9-4267-8f8d-02460848841b}, !- Space Name
-  Outdoors,                               !- Outside Boundary Condition
-  ,                                       !- Outside Boundary Condition Object
-  SunExposed,                             !- Sun Exposure
-  WindExposed,                            !- Wind Exposure
-  ,                                       !- View Factor to Ground
-  ,                                       !- Number of Vertices
-  15.0164643451371, 16.2356643451371, 2.4384, !- X,Y,Z Vertex 1 {m}
-  15.0164643451371, 16.2356643451371, 0,  !- X,Y,Z Vertex 2 {m}
-  15.0164643451371, 14.4068643451371, 0,  !- X,Y,Z Vertex 3 {m}
-  15.0164643451371, 14.4068643451371, 2.4384; !- X,Y,Z Vertex 4 {m}
-
-OS:Surface,
-  {6c03a00c-22af-4930-859b-88cd379b8438}, !- Handle
-  Surface 47,                             !- Name
-  Wall,                                   !- Surface Type
-  ,                                       !- Construction Name
-  {0d79a668-a0b9-4267-8f8d-02460848841b}, !- Space Name
-  Surface,                                !- Outside Boundary Condition
-  {e1d081f7-bb0d-4af6-a4cd-0fec9558fdb5}, !- Outside Boundary Condition Object
-  NoSun,                                  !- Sun Exposure
-  NoWind,                                 !- Wind Exposure
-  ,                                       !- View Factor to Ground
-  ,                                       !- Number of Vertices
-  19.7814965177056, 3.048, 2.4384,        !- X,Y,Z Vertex 1 {m}
-  19.7814965177056, 3.048, 0,             !- X,Y,Z Vertex 2 {m}
-  19.7814965177056, 14.4068643451371, 0,  !- X,Y,Z Vertex 3 {m}
-  19.7814965177056, 14.4068643451371, 2.4384; !- X,Y,Z Vertex 4 {m}
-
-OS:Surface,
-  {1181749f-b809-42f4-a1f2-85b43e697711}, !- Handle
-  Surface 48,                             !- Name
-  RoofCeiling,                            !- Surface Type
-  ,                                       !- Construction Name
-  {0d79a668-a0b9-4267-8f8d-02460848841b}, !- Space Name
-  Outdoors,                               !- Outside Boundary Condition
-  ,                                       !- Outside Boundary Condition Object
-  SunExposed,                             !- Sun Exposure
-  WindExposed,                            !- Wind Exposure
-  ,                                       !- View Factor to Ground
-  ,                                       !- Number of Vertices
-  13.1876643451371, 3.048, 2.4384,        !- X,Y,Z Vertex 1 {m}
-  19.7814965177056, 3.048, 2.4384,        !- X,Y,Z Vertex 2 {m}
-  19.7814965177056, 16.2356643451371, 2.4384, !- X,Y,Z Vertex 3 {m}
-  15.0164643451371, 16.2356643451371, 2.4384, !- X,Y,Z Vertex 4 {m}
-  15.0164643451371, 14.4068643451371, 2.4384, !- X,Y,Z Vertex 5 {m}
-  13.1876643451371, 14.4068643451371, 2.4384; !- X,Y,Z Vertex 6 {m}
-
-OS:ThermalZone,
-  {8b85bdc1-f463-4031-b50f-1359f8e99984}, !- Handle
-  living zone|unit 7,                     !- Name
-  ,                                       !- Multiplier
-  ,                                       !- Ceiling Height {m}
-  ,                                       !- Volume {m3}
-  ,                                       !- Floor Area {m2}
-  ,                                       !- Zone Inside Convection Algorithm
-  ,                                       !- Zone Outside Convection Algorithm
-  ,                                       !- Zone Conditioning Equipment List Name
-  {d528f7b7-5d43-4829-afef-991a2c7c7680}, !- Zone Air Inlet Port List
-  {8002e60a-c306-441e-b51a-f8b0da4572b9}, !- Zone Air Exhaust Port List
-  {5a6a4514-1873-46fa-99c6-bbd18edff572}, !- Zone Air Node Name
-  {704b48ce-0dc4-4a8e-9a72-97f5f3541374}, !- Zone Return Air Port List
-  ,                                       !- Primary Daylighting Control Name
-  ,                                       !- Fraction of Zone Controlled by Primary Daylighting Control
-  ,                                       !- Secondary Daylighting Control Name
-  ,                                       !- Fraction of Zone Controlled by Secondary Daylighting Control
-  ,                                       !- Illuminance Map Name
-  ,                                       !- Group Rendering Name
-  ,                                       !- Thermostat Name
-  No;                                     !- Use Ideal Air Loads
-
-OS:Node,
-  {bc6483eb-bbde-41e2-85a2-9648f747d87f}, !- Handle
-  Node 7,                                 !- Name
-  {5a6a4514-1873-46fa-99c6-bbd18edff572}, !- Inlet Port
-  ;                                       !- Outlet Port
-
-OS:Connection,
-  {5a6a4514-1873-46fa-99c6-bbd18edff572}, !- Handle
-  {2e6c3840-a857-46e3-8579-6d8a2901818c}, !- Name
-  {8b85bdc1-f463-4031-b50f-1359f8e99984}, !- Source Object
-  11,                                     !- Outlet Port
-  {bc6483eb-bbde-41e2-85a2-9648f747d87f}, !- Target Object
-  2;                                      !- Inlet Port
-
-OS:PortList,
-  {d528f7b7-5d43-4829-afef-991a2c7c7680}, !- Handle
-  {813d37c4-a6c7-472f-9f53-e259d134f729}, !- Name
-  {8b85bdc1-f463-4031-b50f-1359f8e99984}; !- HVAC Component
-
-OS:PortList,
-  {8002e60a-c306-441e-b51a-f8b0da4572b9}, !- Handle
-  {8b26c897-3b86-4672-a3fb-366af69eb138}, !- Name
-  {8b85bdc1-f463-4031-b50f-1359f8e99984}; !- HVAC Component
-
-OS:PortList,
-  {704b48ce-0dc4-4a8e-9a72-97f5f3541374}, !- Handle
-  {5c7b5f8d-fd4e-4adc-81cc-f1a066a26701}, !- Name
-  {8b85bdc1-f463-4031-b50f-1359f8e99984}; !- HVAC Component
-
-OS:Sizing:Zone,
-  {ae4b1684-f544-4d27-b5db-62a97381a7b6}, !- Handle
-  {8b85bdc1-f463-4031-b50f-1359f8e99984}, !- Zone or ZoneList Name
-  SupplyAirTemperature,                   !- Zone Cooling Design Supply Air Temperature Input Method
-  14,                                     !- Zone Cooling Design Supply Air Temperature {C}
-  11.11,                                  !- Zone Cooling Design Supply Air Temperature Difference {deltaC}
-  SupplyAirTemperature,                   !- Zone Heating Design Supply Air Temperature Input Method
-  40,                                     !- Zone Heating Design Supply Air Temperature {C}
-  11.11,                                  !- Zone Heating Design Supply Air Temperature Difference {deltaC}
-  0.0085,                                 !- Zone Cooling Design Supply Air Humidity Ratio {kg-H2O/kg-air}
-  0.008,                                  !- Zone Heating Design Supply Air Humidity Ratio {kg-H2O/kg-air}
-  ,                                       !- Zone Heating Sizing Factor
-  ,                                       !- Zone Cooling Sizing Factor
-  DesignDay,                              !- Cooling Design Air Flow Method
-  ,                                       !- Cooling Design Air Flow Rate {m3/s}
-  ,                                       !- Cooling Minimum Air Flow per Zone Floor Area {m3/s-m2}
-  ,                                       !- Cooling Minimum Air Flow {m3/s}
-  ,                                       !- Cooling Minimum Air Flow Fraction
-  DesignDay,                              !- Heating Design Air Flow Method
-  ,                                       !- Heating Design Air Flow Rate {m3/s}
-  ,                                       !- Heating Maximum Air Flow per Zone Floor Area {m3/s-m2}
-  ,                                       !- Heating Maximum Air Flow {m3/s}
-  ,                                       !- Heating Maximum Air Flow Fraction
-  ,                                       !- Design Zone Air Distribution Effectiveness in Cooling Mode
-  ,                                       !- Design Zone Air Distribution Effectiveness in Heating Mode
-  No,                                     !- Account for Dedicated Outdoor Air System
-  NeutralSupplyAir,                       !- Dedicated Outdoor Air System Control Strategy
-  autosize,                               !- Dedicated Outdoor Air Low Setpoint Temperature for Design {C}
-  autosize;                               !- Dedicated Outdoor Air High Setpoint Temperature for Design {C}
-
-OS:ZoneHVAC:EquipmentList,
-  {e8536b52-981d-4433-b1ca-2bba659977ed}, !- Handle
-  Zone HVAC Equipment List 7,             !- Name
-  {8b85bdc1-f463-4031-b50f-1359f8e99984}; !- Thermal Zone
-
-OS:Space,
-  {86169b58-92cb-48a6-a552-bef24cf46aef}, !- Handle
-  living space|unit 7|story 1,            !- Name
-  {34d36e13-8dc2-4670-a292-c7218fd781e1}, !- Space Type Name
-  ,                                       !- Default Construction Set Name
-  ,                                       !- Default Schedule Set Name
-  -0,                                     !- Direction of Relative North {deg}
-  0,                                      !- X Origin {m}
-  0,                                      !- Y Origin {m}
-  0,                                      !- Z Origin {m}
-  ,                                       !- Building Story Name
-  {8b85bdc1-f463-4031-b50f-1359f8e99984}, !- Thermal Zone Name
-  ,                                       !- Part of Total Floor Area
-  ,                                       !- Design Specification Outdoor Air Object Name
-  {ae2717d7-b17e-4962-b9bd-78e058257d62}; !- Building Unit Name
-
-OS:Surface,
-  {63bc12c4-fdb8-46bd-a597-9637a9899208}, !- Handle
-  Surface 49,                             !- Name
-  Wall,                                   !- Surface Type
-  ,                                       !- Construction Name
-  {86169b58-92cb-48a6-a552-bef24cf46aef}, !- Space Name
-  Outdoors,                               !- Outside Boundary Condition
-  ,                                       !- Outside Boundary Condition Object
-  SunExposed,                             !- Sun Exposure
-  WindExposed,                            !- Wind Exposure
-  ,                                       !- View Factor to Ground
-  ,                                       !- Number of Vertices
-  26.3753286902742, -11.3588643451371, 2.4384, !- X,Y,Z Vertex 1 {m}
-  26.3753286902742, -11.3588643451371, 0, !- X,Y,Z Vertex 2 {m}
-  26.3753286902742, 0, 0,                 !- X,Y,Z Vertex 3 {m}
-  26.3753286902742, 0, 2.4384;            !- X,Y,Z Vertex 4 {m}
-
-OS:Surface,
-  {2551cee5-57fa-4f2b-a3a9-07eb38c216dc}, !- Handle
-  Surface 50,                             !- Name
-  RoofCeiling,                            !- Surface Type
-  ,                                       !- Construction Name
-  {86169b58-92cb-48a6-a552-bef24cf46aef}, !- Space Name
-  Outdoors,                               !- Outside Boundary Condition
-  ,                                       !- Outside Boundary Condition Object
-  SunExposed,                             !- Sun Exposure
-  WindExposed,                            !- Wind Exposure
-  ,                                       !- View Factor to Ground
-  ,                                       !- Number of Vertices
-  24.5465286902742, -13.1876643451371, 2.4384, !- X,Y,Z Vertex 1 {m}
-  24.5465286902742, -11.3588643451371, 2.4384, !- X,Y,Z Vertex 2 {m}
-  26.3753286902742, -11.3588643451371, 2.4384, !- X,Y,Z Vertex 3 {m}
-  26.3753286902742, 0, 2.4384,            !- X,Y,Z Vertex 4 {m}
-  19.7814965177056, 0, 2.4384,            !- X,Y,Z Vertex 5 {m}
-  19.7814965177056, -13.1876643451371, 2.4384; !- X,Y,Z Vertex 6 {m}
-
-OS:Surface,
-  {6a2d4fc6-3483-4bb9-91e3-dd1ba72cb14d}, !- Handle
-  Surface 51,                             !- Name
-  Wall,                                   !- Surface Type
-  ,                                       !- Construction Name
-  {86169b58-92cb-48a6-a552-bef24cf46aef}, !- Space Name
-  Outdoors,                               !- Outside Boundary Condition
-  ,                                       !- Outside Boundary Condition Object
-  SunExposed,                             !- Sun Exposure
-  WindExposed,                            !- Wind Exposure
-  ,                                       !- View Factor to Ground
-  ,                                       !- Number of Vertices
-  24.5465286902742, -11.3588643451371, 2.4384, !- X,Y,Z Vertex 1 {m}
-  24.5465286902742, -11.3588643451371, 0, !- X,Y,Z Vertex 2 {m}
-  26.3753286902742, -11.3588643451371, 0, !- X,Y,Z Vertex 3 {m}
-  26.3753286902742, -11.3588643451371, 2.4384; !- X,Y,Z Vertex 4 {m}
-
-OS:Surface,
-  {319a74d0-1c79-40dd-97a1-93a646aa4310}, !- Handle
-  Surface 52,                             !- Name
-  Wall,                                   !- Surface Type
-  ,                                       !- Construction Name
-  {86169b58-92cb-48a6-a552-bef24cf46aef}, !- Space Name
-  Surface,                                !- Outside Boundary Condition
-  {5a3c8c46-9929-4e73-b8d6-a5c32b9e6bb3}, !- Outside Boundary Condition Object
-  NoSun,                                  !- Sun Exposure
-  NoWind,                                 !- Wind Exposure
-  ,                                       !- View Factor to Ground
-  ,                                       !- Number of Vertices
-  19.7814965177056, 0, 2.4384,            !- X,Y,Z Vertex 1 {m}
-  19.7814965177056, 0, 0,                 !- X,Y,Z Vertex 2 {m}
-  19.7814965177056, -11.3588643451371, 0, !- X,Y,Z Vertex 3 {m}
-  19.7814965177056, -11.3588643451371, 2.4384; !- X,Y,Z Vertex 4 {m}
-
-OS:Surface,
-  {736edd25-1fcf-4cad-bdcb-3f9fb64353f9}, !- Handle
-  Surface 53,                             !- Name
-  Wall,                                   !- Surface Type
-  ,                                       !- Construction Name
-  {86169b58-92cb-48a6-a552-bef24cf46aef}, !- Space Name
-  Outdoors,                               !- Outside Boundary Condition
-  ,                                       !- Outside Boundary Condition Object
-  SunExposed,                             !- Sun Exposure
-  WindExposed,                            !- Wind Exposure
-  ,                                       !- View Factor to Ground
-  ,                                       !- Number of Vertices
-  19.7814965177056, -13.1876643451371, 2.4384, !- X,Y,Z Vertex 1 {m}
-  19.7814965177056, -13.1876643451371, 0, !- X,Y,Z Vertex 2 {m}
-  24.5465286902742, -13.1876643451371, 0, !- X,Y,Z Vertex 3 {m}
-  24.5465286902742, -13.1876643451371, 2.4384; !- X,Y,Z Vertex 4 {m}
-
-OS:Surface,
-  {ae062d04-816d-4f48-898e-659c7c55e80a}, !- Handle
-  Surface 54,                             !- Name
-  Wall,                                   !- Surface Type
-  ,                                       !- Construction Name
-  {86169b58-92cb-48a6-a552-bef24cf46aef}, !- Space Name
-  Adiabatic,                              !- Outside Boundary Condition
-  ,                                       !- Outside Boundary Condition Object
-  NoSun,                                  !- Sun Exposure
-  NoWind,                                 !- Wind Exposure
-  ,                                       !- View Factor to Ground
-  ,                                       !- Number of Vertices
-  26.3753286902742, 0, 2.4384,            !- X,Y,Z Vertex 1 {m}
-  26.3753286902742, 0, 0,                 !- X,Y,Z Vertex 2 {m}
-  19.7814965177056, 0, 0,                 !- X,Y,Z Vertex 3 {m}
-  19.7814965177056, 0, 2.4384;            !- X,Y,Z Vertex 4 {m}
-
-OS:Surface,
-  {62044675-e3a5-48cc-9987-e58780d6e5d7}, !- Handle
-  Surface 55,                             !- Name
-  Wall,                                   !- Surface Type
-  ,                                       !- Construction Name
-  {86169b58-92cb-48a6-a552-bef24cf46aef}, !- Space Name
-  Outdoors,                               !- Outside Boundary Condition
-  ,                                       !- Outside Boundary Condition Object
-  SunExposed,                             !- Sun Exposure
-  WindExposed,                            !- Wind Exposure
-  ,                                       !- View Factor to Ground
-  ,                                       !- Number of Vertices
-  24.5465286902742, -13.1876643451371, 2.4384, !- X,Y,Z Vertex 1 {m}
-  24.5465286902742, -13.1876643451371, 0, !- X,Y,Z Vertex 2 {m}
-  24.5465286902742, -11.3588643451371, 0, !- X,Y,Z Vertex 3 {m}
-  24.5465286902742, -11.3588643451371, 2.4384; !- X,Y,Z Vertex 4 {m}
-
-OS:Surface,
-  {8c434c4b-5dde-4593-be12-0552c8aedf66}, !- Handle
-  Surface 56,                             !- Name
-  Floor,                                  !- Surface Type
-  ,                                       !- Construction Name
-  {86169b58-92cb-48a6-a552-bef24cf46aef}, !- Space Name
-  Foundation,                             !- Outside Boundary Condition
-  ,                                       !- Outside Boundary Condition Object
-  NoSun,                                  !- Sun Exposure
-  NoWind,                                 !- Wind Exposure
-  ,                                       !- View Factor to Ground
-  ,                                       !- Number of Vertices
-  19.7814965177056, -13.1876643451371, 0, !- X,Y,Z Vertex 1 {m}
-  19.7814965177056, 0, 0,                 !- X,Y,Z Vertex 2 {m}
-  26.3753286902742, 0, 0,                 !- X,Y,Z Vertex 3 {m}
-  26.3753286902742, -11.3588643451371, 0, !- X,Y,Z Vertex 4 {m}
-  24.5465286902742, -11.3588643451371, 0, !- X,Y,Z Vertex 5 {m}
-  24.5465286902742, -13.1876643451371, 0; !- X,Y,Z Vertex 6 {m}
-
-OS:ThermalZone,
-  {6fd90ea0-5aa2-491b-864a-2e475ec2af8d}, !- Handle
-  living zone|unit 8,                     !- Name
-  ,                                       !- Multiplier
-  ,                                       !- Ceiling Height {m}
-  ,                                       !- Volume {m3}
-  ,                                       !- Floor Area {m2}
-  ,                                       !- Zone Inside Convection Algorithm
-  ,                                       !- Zone Outside Convection Algorithm
-  ,                                       !- Zone Conditioning Equipment List Name
-  {8011c1d3-4a43-4e21-94f7-9749d6d30568}, !- Zone Air Inlet Port List
-  {d786ed91-e0fc-49ff-8fbb-2d9190da0dd5}, !- Zone Air Exhaust Port List
-  {b54a8bbe-d69e-41ee-b7d0-c0f8d3be0c42}, !- Zone Air Node Name
-  {cee7c4d6-f685-4099-8689-b1bc3aa758dc}, !- Zone Return Air Port List
-  ,                                       !- Primary Daylighting Control Name
-  ,                                       !- Fraction of Zone Controlled by Primary Daylighting Control
-  ,                                       !- Secondary Daylighting Control Name
-  ,                                       !- Fraction of Zone Controlled by Secondary Daylighting Control
-  ,                                       !- Illuminance Map Name
-  ,                                       !- Group Rendering Name
-  ,                                       !- Thermostat Name
-  No;                                     !- Use Ideal Air Loads
-
-OS:Node,
-  {3b6516a4-46d1-4c9c-921f-961b560a66d3}, !- Handle
-  Node 8,                                 !- Name
-  {b54a8bbe-d69e-41ee-b7d0-c0f8d3be0c42}, !- Inlet Port
-  ;                                       !- Outlet Port
-
-OS:Connection,
-  {b54a8bbe-d69e-41ee-b7d0-c0f8d3be0c42}, !- Handle
-  {66c56608-5aec-475b-a4e8-eb0897bc7234}, !- Name
-  {6fd90ea0-5aa2-491b-864a-2e475ec2af8d}, !- Source Object
-  11,                                     !- Outlet Port
-  {3b6516a4-46d1-4c9c-921f-961b560a66d3}, !- Target Object
-  2;                                      !- Inlet Port
-
-OS:PortList,
-  {8011c1d3-4a43-4e21-94f7-9749d6d30568}, !- Handle
-  {c937b691-5d80-4449-b6f0-522e52bf1e2d}, !- Name
-  {6fd90ea0-5aa2-491b-864a-2e475ec2af8d}; !- HVAC Component
-
-OS:PortList,
-  {d786ed91-e0fc-49ff-8fbb-2d9190da0dd5}, !- Handle
-  {f4758693-e683-40bc-8e99-372917280738}, !- Name
-  {6fd90ea0-5aa2-491b-864a-2e475ec2af8d}; !- HVAC Component
-
-OS:PortList,
-  {cee7c4d6-f685-4099-8689-b1bc3aa758dc}, !- Handle
-  {409e8702-1e27-49b1-a567-63d1f5804145}, !- Name
-  {6fd90ea0-5aa2-491b-864a-2e475ec2af8d}; !- HVAC Component
-
-OS:Sizing:Zone,
-  {b1b02777-a1f2-4e85-a31e-4b901417ae3b}, !- Handle
-  {6fd90ea0-5aa2-491b-864a-2e475ec2af8d}, !- Zone or ZoneList Name
-  SupplyAirTemperature,                   !- Zone Cooling Design Supply Air Temperature Input Method
-  14,                                     !- Zone Cooling Design Supply Air Temperature {C}
-  11.11,                                  !- Zone Cooling Design Supply Air Temperature Difference {deltaC}
-  SupplyAirTemperature,                   !- Zone Heating Design Supply Air Temperature Input Method
-  40,                                     !- Zone Heating Design Supply Air Temperature {C}
-  11.11,                                  !- Zone Heating Design Supply Air Temperature Difference {deltaC}
-  0.0085,                                 !- Zone Cooling Design Supply Air Humidity Ratio {kg-H2O/kg-air}
-  0.008,                                  !- Zone Heating Design Supply Air Humidity Ratio {kg-H2O/kg-air}
-  ,                                       !- Zone Heating Sizing Factor
-  ,                                       !- Zone Cooling Sizing Factor
-  DesignDay,                              !- Cooling Design Air Flow Method
-  ,                                       !- Cooling Design Air Flow Rate {m3/s}
-  ,                                       !- Cooling Minimum Air Flow per Zone Floor Area {m3/s-m2}
-  ,                                       !- Cooling Minimum Air Flow {m3/s}
-  ,                                       !- Cooling Minimum Air Flow Fraction
-  DesignDay,                              !- Heating Design Air Flow Method
-  ,                                       !- Heating Design Air Flow Rate {m3/s}
-  ,                                       !- Heating Maximum Air Flow per Zone Floor Area {m3/s-m2}
-  ,                                       !- Heating Maximum Air Flow {m3/s}
-  ,                                       !- Heating Maximum Air Flow Fraction
-  ,                                       !- Design Zone Air Distribution Effectiveness in Cooling Mode
-  ,                                       !- Design Zone Air Distribution Effectiveness in Heating Mode
-  No,                                     !- Account for Dedicated Outdoor Air System
-  NeutralSupplyAir,                       !- Dedicated Outdoor Air System Control Strategy
-  autosize,                               !- Dedicated Outdoor Air Low Setpoint Temperature for Design {C}
-  autosize;                               !- Dedicated Outdoor Air High Setpoint Temperature for Design {C}
-
-OS:ZoneHVAC:EquipmentList,
-  {f3dab75f-48d5-4028-a90a-df792d41f322}, !- Handle
-  Zone HVAC Equipment List 8,             !- Name
-  {6fd90ea0-5aa2-491b-864a-2e475ec2af8d}; !- Thermal Zone
-
-OS:Space,
-  {d353b7a0-e4a8-4677-b2c5-dd8447e1bdcf}, !- Handle
-  living space|unit 8|story 1,            !- Name
-  {34d36e13-8dc2-4670-a292-c7218fd781e1}, !- Space Type Name
-  ,                                       !- Default Construction Set Name
-  ,                                       !- Default Schedule Set Name
-  -0,                                     !- Direction of Relative North {deg}
-  0,                                      !- X Origin {m}
-  0,                                      !- Y Origin {m}
-  0,                                      !- Z Origin {m}
-  ,                                       !- Building Story Name
-  {6fd90ea0-5aa2-491b-864a-2e475ec2af8d}, !- Thermal Zone Name
-  ,                                       !- Part of Total Floor Area
-  ,                                       !- Design Specification Outdoor Air Object Name
-  {63f19f8f-9477-446f-8c54-00216339e424}; !- Building Unit Name
-
-OS:Surface,
-  {cf8f5a29-4d1d-4ad2-9ef0-825bbe63b5ff}, !- Handle
-  Surface 57,                             !- Name
-  Floor,                                  !- Surface Type
-  ,                                       !- Construction Name
-  {d353b7a0-e4a8-4677-b2c5-dd8447e1bdcf}, !- Space Name
-  Foundation,                             !- Outside Boundary Condition
-  ,                                       !- Outside Boundary Condition Object
-  NoSun,                                  !- Sun Exposure
-  NoWind,                                 !- Wind Exposure
-  ,                                       !- View Factor to Ground
-  ,                                       !- Number of Vertices
-  19.7814965177056, 14.4068643451371, 0,  !- X,Y,Z Vertex 1 {m}
-  21.6102965177056, 14.4068643451371, 0,  !- X,Y,Z Vertex 2 {m}
-  21.6102965177056, 16.2356643451371, 0,  !- X,Y,Z Vertex 3 {m}
-  26.3753286902742, 16.2356643451371, 0,  !- X,Y,Z Vertex 4 {m}
-  26.3753286902742, 3.048, 0,             !- X,Y,Z Vertex 5 {m}
-  19.7814965177056, 3.048, 0;             !- X,Y,Z Vertex 6 {m}
-
-OS:Surface,
-  {9ed67312-f2ee-4099-a3f1-56377342f511}, !- Handle
-  Surface 58,                             !- Name
-  Wall,                                   !- Surface Type
-  ,                                       !- Construction Name
-  {d353b7a0-e4a8-4677-b2c5-dd8447e1bdcf}, !- Space Name
-  Adiabatic,                              !- Outside Boundary Condition
-  ,                                       !- Outside Boundary Condition Object
-  NoSun,                                  !- Sun Exposure
-  NoWind,                                 !- Wind Exposure
-  ,                                       !- View Factor to Ground
-  ,                                       !- Number of Vertices
-  19.7814965177056, 3.048, 2.4384,        !- X,Y,Z Vertex 1 {m}
-  19.7814965177056, 3.048, 0,             !- X,Y,Z Vertex 2 {m}
-  26.3753286902742, 3.048, 0,             !- X,Y,Z Vertex 3 {m}
-  26.3753286902742, 3.048, 2.4384;        !- X,Y,Z Vertex 4 {m}
-
-OS:Surface,
-  {85293e55-9e4d-41b7-be59-55afad5ea481}, !- Handle
-  Surface 59,                             !- Name
-  Wall,                                   !- Surface Type
-  ,                                       !- Construction Name
-  {d353b7a0-e4a8-4677-b2c5-dd8447e1bdcf}, !- Space Name
-  Outdoors,                               !- Outside Boundary Condition
-  ,                                       !- Outside Boundary Condition Object
-  SunExposed,                             !- Sun Exposure
-  WindExposed,                            !- Wind Exposure
-  ,                                       !- View Factor to Ground
-  ,                                       !- Number of Vertices
-  26.3753286902742, 16.2356643451371, 2.4384, !- X,Y,Z Vertex 1 {m}
-  26.3753286902742, 16.2356643451371, 0,  !- X,Y,Z Vertex 2 {m}
-  21.6102965177056, 16.2356643451371, 0,  !- X,Y,Z Vertex 3 {m}
-  21.6102965177056, 16.2356643451371, 2.4384; !- X,Y,Z Vertex 4 {m}
-
-OS:Surface,
-  {e1d081f7-bb0d-4af6-a4cd-0fec9558fdb5}, !- Handle
-  Surface 60,                             !- Name
-  Wall,                                   !- Surface Type
-  ,                                       !- Construction Name
-  {d353b7a0-e4a8-4677-b2c5-dd8447e1bdcf}, !- Space Name
-  Surface,                                !- Outside Boundary Condition
-  {6c03a00c-22af-4930-859b-88cd379b8438}, !- Outside Boundary Condition Object
-  NoSun,                                  !- Sun Exposure
-  NoWind,                                 !- Wind Exposure
-  ,                                       !- View Factor to Ground
-  ,                                       !- Number of Vertices
-  19.7814965177056, 14.4068643451371, 2.4384, !- X,Y,Z Vertex 1 {m}
-  19.7814965177056, 14.4068643451371, 0,  !- X,Y,Z Vertex 2 {m}
-  19.7814965177056, 3.048, 0,             !- X,Y,Z Vertex 3 {m}
-  19.7814965177056, 3.048, 2.4384;        !- X,Y,Z Vertex 4 {m}
-
-OS:Surface,
-  {e892a4b1-9898-4e67-a0fb-b07be5c59a60}, !- Handle
-  Surface 61,                             !- Name
-  Wall,                                   !- Surface Type
-  ,                                       !- Construction Name
-  {d353b7a0-e4a8-4677-b2c5-dd8447e1bdcf}, !- Space Name
-  Outdoors,                               !- Outside Boundary Condition
-  ,                                       !- Outside Boundary Condition Object
-  SunExposed,                             !- Sun Exposure
-  WindExposed,                            !- Wind Exposure
-  ,                                       !- View Factor to Ground
-  ,                                       !- Number of Vertices
-  21.6102965177056, 14.4068643451371, 2.4384, !- X,Y,Z Vertex 1 {m}
-  21.6102965177056, 14.4068643451371, 0,  !- X,Y,Z Vertex 2 {m}
-  19.7814965177056, 14.4068643451371, 0,  !- X,Y,Z Vertex 3 {m}
-  19.7814965177056, 14.4068643451371, 2.4384; !- X,Y,Z Vertex 4 {m}
-
-OS:Surface,
-  {bcf21889-bffe-4d24-9240-f8d88ab40aed}, !- Handle
-  Surface 62,                             !- Name
-  Wall,                                   !- Surface Type
-  ,                                       !- Construction Name
-  {d353b7a0-e4a8-4677-b2c5-dd8447e1bdcf}, !- Space Name
-  Outdoors,                               !- Outside Boundary Condition
-  ,                                       !- Outside Boundary Condition Object
-  SunExposed,                             !- Sun Exposure
-  WindExposed,                            !- Wind Exposure
-  ,                                       !- View Factor to Ground
-  ,                                       !- Number of Vertices
-  21.6102965177056, 16.2356643451371, 2.4384, !- X,Y,Z Vertex 1 {m}
-  21.6102965177056, 16.2356643451371, 0,  !- X,Y,Z Vertex 2 {m}
-  21.6102965177056, 14.4068643451371, 0,  !- X,Y,Z Vertex 3 {m}
-  21.6102965177056, 14.4068643451371, 2.4384; !- X,Y,Z Vertex 4 {m}
-
-OS:Surface,
-  {9e86cb64-d7d7-4922-b65c-287f680b8640}, !- Handle
-  Surface 63,                             !- Name
-  Wall,                                   !- Surface Type
-  ,                                       !- Construction Name
-  {d353b7a0-e4a8-4677-b2c5-dd8447e1bdcf}, !- Space Name
-  Outdoors,                               !- Outside Boundary Condition
-  ,                                       !- Outside Boundary Condition Object
-  SunExposed,                             !- Sun Exposure
-  WindExposed,                            !- Wind Exposure
-  ,                                       !- View Factor to Ground
-  ,                                       !- Number of Vertices
-  26.3753286902742, 3.048, 2.4384,        !- X,Y,Z Vertex 1 {m}
-  26.3753286902742, 3.048, 0,             !- X,Y,Z Vertex 2 {m}
-  26.3753286902742, 16.2356643451371, 0,  !- X,Y,Z Vertex 3 {m}
-  26.3753286902742, 16.2356643451371, 2.4384; !- X,Y,Z Vertex 4 {m}
-
-OS:Surface,
-  {13845fff-17ae-4cb7-87e9-4e3585af6b10}, !- Handle
-  Surface 64,                             !- Name
-  RoofCeiling,                            !- Surface Type
-  ,                                       !- Construction Name
-  {d353b7a0-e4a8-4677-b2c5-dd8447e1bdcf}, !- Space Name
-  Outdoors,                               !- Outside Boundary Condition
-  ,                                       !- Outside Boundary Condition Object
-  SunExposed,                             !- Sun Exposure
-  WindExposed,                            !- Wind Exposure
-  ,                                       !- View Factor to Ground
-  ,                                       !- Number of Vertices
-  19.7814965177056, 3.048, 2.4384,        !- X,Y,Z Vertex 1 {m}
-  26.3753286902742, 3.048, 2.4384,        !- X,Y,Z Vertex 2 {m}
-  26.3753286902742, 16.2356643451371, 2.4384, !- X,Y,Z Vertex 3 {m}
-  21.6102965177056, 16.2356643451371, 2.4384, !- X,Y,Z Vertex 4 {m}
-  21.6102965177056, 14.4068643451371, 2.4384, !- X,Y,Z Vertex 5 {m}
-  19.7814965177056, 14.4068643451371, 2.4384; !- X,Y,Z Vertex 6 {m}
-
-OS:ThermalZone,
-  {2b29c64e-09cf-4af4-9be8-a8abb2417163}, !- Handle
-  corridor zone,                          !- Name
-  ,                                       !- Multiplier
-  ,                                       !- Ceiling Height {m}
-  ,                                       !- Volume {m3}
-  ,                                       !- Floor Area {m2}
-  ,                                       !- Zone Inside Convection Algorithm
-  ,                                       !- Zone Outside Convection Algorithm
-  ,                                       !- Zone Conditioning Equipment List Name
-  {323f1375-d1cd-427e-a544-cbbe73d8eb35}, !- Zone Air Inlet Port List
-  {51561feb-0834-4512-9c93-641e92df1a5f}, !- Zone Air Exhaust Port List
-  {cf0061c4-8446-4d11-8aa3-53717bdbd4d8}, !- Zone Air Node Name
-  {7df0e066-1793-46b0-a659-0e5b7ba3a20c}, !- Zone Return Air Port List
-  ,                                       !- Primary Daylighting Control Name
-  ,                                       !- Fraction of Zone Controlled by Primary Daylighting Control
-  ,                                       !- Secondary Daylighting Control Name
-  ,                                       !- Fraction of Zone Controlled by Secondary Daylighting Control
-  ,                                       !- Illuminance Map Name
-  ,                                       !- Group Rendering Name
-  ,                                       !- Thermostat Name
-  No;                                     !- Use Ideal Air Loads
-
-OS:Node,
-  {cd457be5-1dfd-4d52-808d-a1e39344763f}, !- Handle
-  Node 9,                                 !- Name
-  {cf0061c4-8446-4d11-8aa3-53717bdbd4d8}, !- Inlet Port
-  ;                                       !- Outlet Port
-
-OS:Connection,
-  {cf0061c4-8446-4d11-8aa3-53717bdbd4d8}, !- Handle
-  {8fe42d53-8561-4608-bfea-d56bb1585ff5}, !- Name
-  {2b29c64e-09cf-4af4-9be8-a8abb2417163}, !- Source Object
-  11,                                     !- Outlet Port
-  {cd457be5-1dfd-4d52-808d-a1e39344763f}, !- Target Object
-  2;                                      !- Inlet Port
-
-OS:PortList,
-  {323f1375-d1cd-427e-a544-cbbe73d8eb35}, !- Handle
-  {e307868a-3875-45e4-835a-c2ef301dc794}, !- Name
-  {2b29c64e-09cf-4af4-9be8-a8abb2417163}; !- HVAC Component
-
-OS:PortList,
-  {51561feb-0834-4512-9c93-641e92df1a5f}, !- Handle
-  {66cb7515-f862-4c3c-b89d-aaceda4265e1}, !- Name
-  {2b29c64e-09cf-4af4-9be8-a8abb2417163}; !- HVAC Component
-
-OS:PortList,
-  {7df0e066-1793-46b0-a659-0e5b7ba3a20c}, !- Handle
-  {73a83188-b520-4f1d-9063-4c5358fd1ae4}, !- Name
-  {2b29c64e-09cf-4af4-9be8-a8abb2417163}; !- HVAC Component
-
-OS:Sizing:Zone,
-  {8f2bea86-3979-459e-ae1c-bdab9f38777b}, !- Handle
-  {2b29c64e-09cf-4af4-9be8-a8abb2417163}, !- Zone or ZoneList Name
-  SupplyAirTemperature,                   !- Zone Cooling Design Supply Air Temperature Input Method
-  14,                                     !- Zone Cooling Design Supply Air Temperature {C}
-  11.11,                                  !- Zone Cooling Design Supply Air Temperature Difference {deltaC}
-  SupplyAirTemperature,                   !- Zone Heating Design Supply Air Temperature Input Method
-  40,                                     !- Zone Heating Design Supply Air Temperature {C}
-  11.11,                                  !- Zone Heating Design Supply Air Temperature Difference {deltaC}
-  0.0085,                                 !- Zone Cooling Design Supply Air Humidity Ratio {kg-H2O/kg-air}
-  0.008,                                  !- Zone Heating Design Supply Air Humidity Ratio {kg-H2O/kg-air}
-  ,                                       !- Zone Heating Sizing Factor
-  ,                                       !- Zone Cooling Sizing Factor
-  DesignDay,                              !- Cooling Design Air Flow Method
-  ,                                       !- Cooling Design Air Flow Rate {m3/s}
-  ,                                       !- Cooling Minimum Air Flow per Zone Floor Area {m3/s-m2}
-  ,                                       !- Cooling Minimum Air Flow {m3/s}
-  ,                                       !- Cooling Minimum Air Flow Fraction
-  DesignDay,                              !- Heating Design Air Flow Method
-  ,                                       !- Heating Design Air Flow Rate {m3/s}
-  ,                                       !- Heating Maximum Air Flow per Zone Floor Area {m3/s-m2}
-  ,                                       !- Heating Maximum Air Flow {m3/s}
-  ,                                       !- Heating Maximum Air Flow Fraction
-  ,                                       !- Design Zone Air Distribution Effectiveness in Cooling Mode
-  ,                                       !- Design Zone Air Distribution Effectiveness in Heating Mode
-  No,                                     !- Account for Dedicated Outdoor Air System
-  NeutralSupplyAir,                       !- Dedicated Outdoor Air System Control Strategy
-  autosize,                               !- Dedicated Outdoor Air Low Setpoint Temperature for Design {C}
-  autosize;                               !- Dedicated Outdoor Air High Setpoint Temperature for Design {C}
-
-OS:ZoneHVAC:EquipmentList,
-  {c592e626-c0b9-4fc9-823c-4c24e5f49f37}, !- Handle
-  Zone HVAC Equipment List 9,             !- Name
-  {2b29c64e-09cf-4af4-9be8-a8abb2417163}; !- Thermal Zone
-
-OS:Space,
-  {91624117-288b-4bb8-aa38-9ed3f01f0817}, !- Handle
-  corridor space,                         !- Name
-  {da8a09cd-e786-483e-9ab6-d203920b83b1}, !- Space Type Name
-  ,                                       !- Default Construction Set Name
-  ,                                       !- Default Schedule Set Name
-  ,                                       !- Direction of Relative North {deg}
-  ,                                       !- X Origin {m}
-  ,                                       !- Y Origin {m}
-  ,                                       !- Z Origin {m}
-  ,                                       !- Building Story Name
-  {2b29c64e-09cf-4af4-9be8-a8abb2417163}; !- Thermal Zone Name
-
-OS:Surface,
-  {d42ce683-5b5b-4983-9af2-233bdfc65944}, !- Handle
-  Surface 65,                             !- Name
-  Floor,                                  !- Surface Type
-  ,                                       !- Construction Name
-  {91624117-288b-4bb8-aa38-9ed3f01f0817}, !- Space Name
-  Foundation,                             !- Outside Boundary Condition
-  ,                                       !- Outside Boundary Condition Object
-  NoSun,                                  !- Sun Exposure
-  NoWind,                                 !- Wind Exposure
-  ,                                       !- View Factor to Ground
-  ,                                       !- Number of Vertices
-  0, 0, 0,                                !- X,Y,Z Vertex 1 {m}
-  0, 3.048, 0,                            !- X,Y,Z Vertex 2 {m}
-  26.3753286902742, 3.048, 0,             !- X,Y,Z Vertex 3 {m}
-  26.3753286902742, 0, 0;                 !- X,Y,Z Vertex 4 {m}
-
-OS:Surface,
-  {219219ce-f61d-4db7-b487-08a2377e3d88}, !- Handle
-  Surface 66,                             !- Name
-  Wall,                                   !- Surface Type
-  ,                                       !- Construction Name
-  {91624117-288b-4bb8-aa38-9ed3f01f0817}, !- Space Name
-  Outdoors,                               !- Outside Boundary Condition
-  ,                                       !- Outside Boundary Condition Object
-  SunExposed,                             !- Sun Exposure
-  WindExposed,                            !- Wind Exposure
-  ,                                       !- View Factor to Ground
-  ,                                       !- Number of Vertices
-  0, 3.048, 2.4384,                       !- X,Y,Z Vertex 1 {m}
-  0, 3.048, 0,                            !- X,Y,Z Vertex 2 {m}
-  0, 0, 0,                                !- X,Y,Z Vertex 3 {m}
-  0, 0, 2.4384;                           !- X,Y,Z Vertex 4 {m}
-
-OS:Surface,
-  {41e44ee0-7a7c-4543-9fc4-444f0915daa0}, !- Handle
-  Surface 67,                             !- Name
-  Wall,                                   !- Surface Type
-  ,                                       !- Construction Name
-  {91624117-288b-4bb8-aa38-9ed3f01f0817}, !- Space Name
-  Adiabatic,                              !- Outside Boundary Condition
-  ,                                       !- Outside Boundary Condition Object
-  NoSun,                                  !- Sun Exposure
-  NoWind,                                 !- Wind Exposure
-  ,                                       !- View Factor to Ground
-  ,                                       !- Number of Vertices
-  19.7814965177056, 3.048, 2.4384,        !- X,Y,Z Vertex 1 {m}
-  19.7814965177056, 3.048, 0,             !- X,Y,Z Vertex 2 {m}
-  13.1876643451371, 3.048, 0,             !- X,Y,Z Vertex 3 {m}
-  13.1876643451371, 3.048, 2.4384;        !- X,Y,Z Vertex 4 {m}
-
-OS:Surface,
-  {d4a7f636-5894-4a5e-9750-5791bf00c52e}, !- Handle
-  Surface 68,                             !- Name
-  Wall,                                   !- Surface Type
-  ,                                       !- Construction Name
-  {91624117-288b-4bb8-aa38-9ed3f01f0817}, !- Space Name
-  Outdoors,                               !- Outside Boundary Condition
-  ,                                       !- Outside Boundary Condition Object
-  SunExposed,                             !- Sun Exposure
-  WindExposed,                            !- Wind Exposure
-  ,                                       !- View Factor to Ground
-  ,                                       !- Number of Vertices
-  26.3753286902742, 0, 2.4384,            !- X,Y,Z Vertex 1 {m}
-  26.3753286902742, 0, 0,                 !- X,Y,Z Vertex 2 {m}
-  26.3753286902742, 3.048, 0,             !- X,Y,Z Vertex 3 {m}
-  26.3753286902742, 3.048, 2.4384;        !- X,Y,Z Vertex 4 {m}
-
-OS:Surface,
-  {41bcf365-be79-4ab4-be3b-000c575935d2}, !- Handle
-  Surface 69,                             !- Name
-  Wall,                                   !- Surface Type
-  ,                                       !- Construction Name
-  {91624117-288b-4bb8-aa38-9ed3f01f0817}, !- Space Name
-  Adiabatic,                              !- Outside Boundary Condition
-  ,                                       !- Outside Boundary Condition Object
-  NoSun,                                  !- Sun Exposure
-  NoWind,                                 !- Wind Exposure
-  ,                                       !- View Factor to Ground
-  ,                                       !- Number of Vertices
-  13.1876643451371, 0, 2.4384,            !- X,Y,Z Vertex 1 {m}
-  13.1876643451371, 0, 0,                 !- X,Y,Z Vertex 2 {m}
-  19.7814965177056, 0, 0,                 !- X,Y,Z Vertex 3 {m}
-  19.7814965177056, 0, 2.4384;            !- X,Y,Z Vertex 4 {m}
-
-OS:Surface,
-  {5b2a6433-ef50-4eb1-ab3a-8c7c49b96be0}, !- Handle
-  Surface 70,                             !- Name
-  RoofCeiling,                            !- Surface Type
-  ,                                       !- Construction Name
-  {91624117-288b-4bb8-aa38-9ed3f01f0817}, !- Space Name
-  Outdoors,                               !- Outside Boundary Condition
-  ,                                       !- Outside Boundary Condition Object
-  SunExposed,                             !- Sun Exposure
-  WindExposed,                            !- Wind Exposure
-  ,                                       !- View Factor to Ground
-  ,                                       !- Number of Vertices
-  26.3753286902742, 0, 2.4384,            !- X,Y,Z Vertex 1 {m}
-  26.3753286902742, 3.048, 2.4384,        !- X,Y,Z Vertex 2 {m}
-  0, 3.048, 2.4384,                       !- X,Y,Z Vertex 3 {m}
-  0, 0, 2.4384;                           !- X,Y,Z Vertex 4 {m}
-
-OS:SpaceType,
-  {da8a09cd-e786-483e-9ab6-d203920b83b1}, !- Handle
-  Space Type 2,                           !- Name
-  ,                                       !- Default Construction Set Name
-  ,                                       !- Default Schedule Set Name
-  ,                                       !- Group Rendering Name
-  ,                                       !- Design Specification Outdoor Air Object Name
-  ,                                       !- Standards Template
-  ,                                       !- Standards Building Type
-  corridor;                               !- Standards Space Type
-
-OS:BuildingUnit,
-  {828d98a3-6ef8-4681-8bf4-d66698140c12}, !- Handle
-  unit 1,                                 !- Name
-  ,                                       !- Rendering Color
-  Residential;                            !- Building Unit Type
-
-OS:AdditionalProperties,
-  {bc803d38-b45f-4191-8d48-59535462725f}, !- Handle
-  {828d98a3-6ef8-4681-8bf4-d66698140c12}, !- Object Name
-  Units Represented,                      !- Feature Name 1
-  Integer,                                !- Feature Data Type 1
-  1,                                      !- Feature Value 1
-  NumberOfBedrooms,                       !- Feature Name 2
-  Integer,                                !- Feature Data Type 2
-  3,                                      !- Feature Value 2
-  NumberOfBathrooms,                      !- Feature Name 3
-  Double,                                 !- Feature Data Type 3
-  2;                                      !- Feature Value 3
-
-OS:BuildingUnit,
-  {2b4a868d-b75e-4b23-b53b-8d9dc5dc5ec2}, !- Handle
-  unit 2,                                 !- Name
-  ,                                       !- Rendering Color
-  Residential;                            !- Building Unit Type
-
-OS:AdditionalProperties,
-  {b130fa1b-a6a7-4e8c-951f-f077d511b992}, !- Handle
-  {2b4a868d-b75e-4b23-b53b-8d9dc5dc5ec2}, !- Object Name
-  Units Represented,                      !- Feature Name 1
-  Integer,                                !- Feature Data Type 1
-  1,                                      !- Feature Value 1
-  NumberOfBedrooms,                       !- Feature Name 2
-  Integer,                                !- Feature Data Type 2
-  3,                                      !- Feature Value 2
-  NumberOfBathrooms,                      !- Feature Name 3
-  Double,                                 !- Feature Data Type 3
-  2;                                      !- Feature Value 3
-
-OS:BuildingUnit,
-  {56206525-29b0-4cfd-8568-a6e2752c6c00}, !- Handle
-  unit 3,                                 !- Name
-  ,                                       !- Rendering Color
-  Residential;                            !- Building Unit Type
-
-OS:AdditionalProperties,
-  {235c2a89-3556-4f16-b3f3-dde87dea6665}, !- Handle
-  {56206525-29b0-4cfd-8568-a6e2752c6c00}, !- Object Name
-  Units Represented,                      !- Feature Name 1
-  Integer,                                !- Feature Data Type 1
-  1,                                      !- Feature Value 1
-  NumberOfBedrooms,                       !- Feature Name 2
-  Integer,                                !- Feature Data Type 2
-  3,                                      !- Feature Value 2
-  NumberOfBathrooms,                      !- Feature Name 3
-  Double,                                 !- Feature Data Type 3
-  2;                                      !- Feature Value 3
-
-OS:BuildingUnit,
-  {cd2ce5bf-2a7a-4f38-be80-209a9a397762}, !- Handle
-  unit 4,                                 !- Name
-  ,                                       !- Rendering Color
-  Residential;                            !- Building Unit Type
-
-OS:AdditionalProperties,
-  {c7da10c6-d6d4-400c-9a34-1f870cd83beb}, !- Handle
-  {cd2ce5bf-2a7a-4f38-be80-209a9a397762}, !- Object Name
-  Units Represented,                      !- Feature Name 1
-  Integer,                                !- Feature Data Type 1
-  1,                                      !- Feature Value 1
-  NumberOfBedrooms,                       !- Feature Name 2
-  Integer,                                !- Feature Data Type 2
-  3,                                      !- Feature Value 2
-  NumberOfBathrooms,                      !- Feature Name 3
-  Double,                                 !- Feature Data Type 3
-  2;                                      !- Feature Value 3
-
-OS:BuildingUnit,
-  {49d463bc-e9fd-434a-a134-1653a0dc678a}, !- Handle
-  unit 5,                                 !- Name
-  ,                                       !- Rendering Color
-  Residential;                            !- Building Unit Type
-
-OS:AdditionalProperties,
-  {fdb0ff17-fcbf-46dc-a81d-79e5a7b70675}, !- Handle
-  {49d463bc-e9fd-434a-a134-1653a0dc678a}, !- Object Name
-  Units Represented,                      !- Feature Name 1
-  Integer,                                !- Feature Data Type 1
-  1,                                      !- Feature Value 1
-  NumberOfBedrooms,                       !- Feature Name 2
-  Integer,                                !- Feature Data Type 2
-  3,                                      !- Feature Value 2
-  NumberOfBathrooms,                      !- Feature Name 3
-  Double,                                 !- Feature Data Type 3
-  2;                                      !- Feature Value 3
-
-OS:BuildingUnit,
-  {18391652-5b42-47be-9675-4038e25e69d1}, !- Handle
-  unit 6,                                 !- Name
-  ,                                       !- Rendering Color
-  Residential;                            !- Building Unit Type
-
-OS:AdditionalProperties,
-  {4b82f577-3eb4-4f4d-abb1-a4ce079610c3}, !- Handle
-  {18391652-5b42-47be-9675-4038e25e69d1}, !- Object Name
-  Units Represented,                      !- Feature Name 1
-  Integer,                                !- Feature Data Type 1
-  1,                                      !- Feature Value 1
-  NumberOfBedrooms,                       !- Feature Name 2
-  Integer,                                !- Feature Data Type 2
-  3,                                      !- Feature Value 2
-  NumberOfBathrooms,                      !- Feature Name 3
-  Double,                                 !- Feature Data Type 3
-  2;                                      !- Feature Value 3
-
-OS:BuildingUnit,
-  {ae2717d7-b17e-4962-b9bd-78e058257d62}, !- Handle
-  unit 7,                                 !- Name
-  ,                                       !- Rendering Color
-  Residential;                            !- Building Unit Type
-
-OS:AdditionalProperties,
-  {43aa9ce9-a0d8-48dc-ac02-add8a74e1147}, !- Handle
-  {ae2717d7-b17e-4962-b9bd-78e058257d62}, !- Object Name
-  Units Represented,                      !- Feature Name 1
-  Integer,                                !- Feature Data Type 1
-  1,                                      !- Feature Value 1
-  NumberOfBedrooms,                       !- Feature Name 2
-  Integer,                                !- Feature Data Type 2
-  3,                                      !- Feature Value 2
-  NumberOfBathrooms,                      !- Feature Name 3
-  Double,                                 !- Feature Data Type 3
-  2;                                      !- Feature Value 3
-
-OS:BuildingUnit,
-  {63f19f8f-9477-446f-8c54-00216339e424}, !- Handle
-  unit 8,                                 !- Name
-  ,                                       !- Rendering Color
-  Residential;                            !- Building Unit Type
-
-OS:AdditionalProperties,
-  {e2b7097a-4fde-4815-a8e9-3156c841d5a2}, !- Handle
-  {63f19f8f-9477-446f-8c54-00216339e424}, !- Object Name
-  Units Represented,                      !- Feature Name 1
-  Integer,                                !- Feature Data Type 1
-  1,                                      !- Feature Value 1
-  NumberOfBedrooms,                       !- Feature Name 2
-  Integer,                                !- Feature Data Type 2
-  3,                                      !- Feature Value 2
-  NumberOfBathrooms,                      !- Feature Name 3
-  Double,                                 !- Feature Data Type 3
-  2;                                      !- Feature Value 3
-
-OS:Building,
-  {989ff4d8-c12a-42a9-8b27-38e30ce6209d}, !- Handle
-  Building 1,                             !- Name
-  ,                                       !- Building Sector Type
-  0,                                      !- North Axis {deg}
-  ,                                       !- Nominal Floor to Floor Height {m}
-  ,                                       !- Space Type Name
-  ,                                       !- Default Construction Set Name
-  ,                                       !- Default Schedule Set Name
-  1,                                      !- Standards Number of Stories
-  1,                                      !- Standards Number of Above Ground Stories
-  ,                                       !- Standards Template
-  multifamily,                            !- Standards Building Type
-  8;                                      !- Standards Number of Living Units
-
-OS:AdditionalProperties,
-  {b2b1819b-9fb6-4936-98fb-895b58c80737}, !- Handle
-  {989ff4d8-c12a-42a9-8b27-38e30ce6209d}, !- Object Name
-  Total Units Represented,                !- Feature Name 1
-  Integer,                                !- Feature Data Type 1
-  8,                                      !- Feature Value 1
-  Total Floors Represented,               !- Feature Name 2
-  Integer,                                !- Feature Data Type 2
-  1,                                      !- Feature Value 2
-  Total Units Modeled,                    !- Feature Name 3
-  Integer,                                !- Feature Data Type 3
-  8,                                      !- Feature Value 3
-  Total Floors Modeled,                   !- Feature Name 4
-  Integer,                                !- Feature Data Type 4
-  1;                                      !- Feature Value 4
-
-OS:Surface,
-  {7c3fc382-aa48-46dd-b622-c3f57d7c10bf}, !- Handle
-  Surface 71,                             !- Name
-  Wall,                                   !- Surface Type
-  ,                                       !- Construction Name
-  {91624117-288b-4bb8-aa38-9ed3f01f0817}, !- Space Name
-  Adiabatic,                              !- Outside Boundary Condition
-  ,                                       !- Outside Boundary Condition Object
-  NoSun,                                  !- Sun Exposure
-  NoWind,                                 !- Wind Exposure
-  ,                                       !- View Factor to Ground
-  ,                                       !- Number of Vertices
-  0, 0, 2.4384,                           !- X,Y,Z Vertex 1 {m}
-  0, 0, 0,                                !- X,Y,Z Vertex 2 {m}
-  6.59383217256854, 0, 0,                 !- X,Y,Z Vertex 3 {m}
-  6.59383217256854, 0, 2.4384;            !- X,Y,Z Vertex 4 {m}
-
-OS:Surface,
-  {e1cb2852-1215-4fea-b0cd-e5d7b6c33870}, !- Handle
-  Surface 72,                             !- Name
-  Wall,                                   !- Surface Type
-  ,                                       !- Construction Name
-  {91624117-288b-4bb8-aa38-9ed3f01f0817}, !- Space Name
-  Adiabatic,                              !- Outside Boundary Condition
-  ,                                       !- Outside Boundary Condition Object
-  NoSun,                                  !- Sun Exposure
-  NoWind,                                 !- Wind Exposure
-  ,                                       !- View Factor to Ground
-  ,                                       !- Number of Vertices
-  19.7814965177056, 0, 2.4384,            !- X,Y,Z Vertex 1 {m}
-  19.7814965177056, 0, 0,                 !- X,Y,Z Vertex 2 {m}
-  26.3753286902742, 0, 0,                 !- X,Y,Z Vertex 3 {m}
-  26.3753286902742, 0, 2.4384;            !- X,Y,Z Vertex 4 {m}
-
-OS:Surface,
-  {b3971ce0-bf36-45c4-9012-e0cc6a5d98d3}, !- Handle
-  Surface 73,                             !- Name
-  Wall,                                   !- Surface Type
-  ,                                       !- Construction Name
-  {91624117-288b-4bb8-aa38-9ed3f01f0817}, !- Space Name
-  Adiabatic,                              !- Outside Boundary Condition
-  ,                                       !- Outside Boundary Condition Object
-  NoSun,                                  !- Sun Exposure
-  NoWind,                                 !- Wind Exposure
-  ,                                       !- View Factor to Ground
-  ,                                       !- Number of Vertices
-  26.3753286902742, 3.048, 2.4384,        !- X,Y,Z Vertex 1 {m}
-  26.3753286902742, 3.048, 0,             !- X,Y,Z Vertex 2 {m}
-  19.7814965177056, 3.048, 0,             !- X,Y,Z Vertex 3 {m}
-  19.7814965177056, 3.048, 2.4384;        !- X,Y,Z Vertex 4 {m}
-
-OS:Surface,
-  {b0f85f09-2641-4d6e-b00d-93d7b4f23121}, !- Handle
-  Surface 74,                             !- Name
-  Wall,                                   !- Surface Type
-  ,                                       !- Construction Name
-  {91624117-288b-4bb8-aa38-9ed3f01f0817}, !- Space Name
-  Adiabatic,                              !- Outside Boundary Condition
-  ,                                       !- Outside Boundary Condition Object
-  NoSun,                                  !- Sun Exposure
-  NoWind,                                 !- Wind Exposure
-  ,                                       !- View Factor to Ground
-  ,                                       !- Number of Vertices
-  6.59383217256854, 3.048, 2.4384,        !- X,Y,Z Vertex 1 {m}
-  6.59383217256854, 3.048, 0,             !- X,Y,Z Vertex 2 {m}
-  0, 3.048, 0,                            !- X,Y,Z Vertex 3 {m}
-  0, 3.048, 2.4384;                       !- X,Y,Z Vertex 4 {m}
-
-OS:Surface,
-  {73b377db-c3e7-4cfb-853b-0c6e5d62367e}, !- Handle
-  Surface 75,                             !- Name
-  Wall,                                   !- Surface Type
-  ,                                       !- Construction Name
-  {91624117-288b-4bb8-aa38-9ed3f01f0817}, !- Space Name
-  Adiabatic,                              !- Outside Boundary Condition
-  ,                                       !- Outside Boundary Condition Object
-  NoSun,                                  !- Sun Exposure
-  NoWind,                                 !- Wind Exposure
-  ,                                       !- View Factor to Ground
-  ,                                       !- Number of Vertices
-  6.59383217256854, 0, 2.4384,            !- X,Y,Z Vertex 1 {m}
-  6.59383217256854, 0, 0,                 !- X,Y,Z Vertex 2 {m}
-  13.1876643451371, 0, 0,                 !- X,Y,Z Vertex 3 {m}
-  13.1876643451371, 0, 2.4384;            !- X,Y,Z Vertex 4 {m}
-
-OS:Surface,
-  {00e254f6-0e2c-401a-9f6c-aa1ee02708e7}, !- Handle
-  Surface 76,                             !- Name
-  Wall,                                   !- Surface Type
-  ,                                       !- Construction Name
-  {91624117-288b-4bb8-aa38-9ed3f01f0817}, !- Space Name
-  Adiabatic,                              !- Outside Boundary Condition
-  ,                                       !- Outside Boundary Condition Object
-  NoSun,                                  !- Sun Exposure
-  NoWind,                                 !- Wind Exposure
-  ,                                       !- View Factor to Ground
-  ,                                       !- Number of Vertices
-  13.1876643451371, 3.048, 2.4384,        !- X,Y,Z Vertex 1 {m}
-  13.1876643451371, 3.048, 0,             !- X,Y,Z Vertex 2 {m}
-  6.59383217256854, 3.048, 0,             !- X,Y,Z Vertex 3 {m}
-  6.59383217256854, 3.048, 2.4384;        !- X,Y,Z Vertex 4 {m}
-
-OS:Surface,
-  {21d7c501-d961-49f4-bc70-48f1dbba04bf}, !- Handle
-  Surface 77,                             !- Name
-  Wall,                                   !- Surface Type
-  ,                                       !- Construction Name
-  {a34f7f5a-41ed-4e25-a9c6-a261145d0031}, !- Space Name
-  Outdoors,                               !- Outside Boundary Condition
-  ,                                       !- Outside Boundary Condition Object
-  SunExposed,                             !- Sun Exposure
-  WindExposed,                            !- Wind Exposure
-  ,                                       !- View Factor to Ground
-  ,                                       !- Number of Vertices
-  13.1876643451371, -11.3588643451371, 2.4384, !- X,Y,Z Vertex 1 {m}
-  13.1876643451371, -11.3588643451371, 0, !- X,Y,Z Vertex 2 {m}
-  13.1876643451371, -13.1876643451371, 0, !- X,Y,Z Vertex 3 {m}
-  13.1876643451371, -13.1876643451371, 2.4384; !- X,Y,Z Vertex 4 {m}
-
-OS:Surface,
-  {d66de8d0-ab97-4603-b7ba-dc1a8201b3c0}, !- Handle
-  Surface 78,                             !- Name
-  Wall,                                   !- Surface Type
-  ,                                       !- Construction Name
-  {86169b58-92cb-48a6-a552-bef24cf46aef}, !- Space Name
-  Outdoors,                               !- Outside Boundary Condition
-  ,                                       !- Outside Boundary Condition Object
-  SunExposed,                             !- Sun Exposure
-  WindExposed,                            !- Wind Exposure
-  ,                                       !- View Factor to Ground
-  ,                                       !- Number of Vertices
-  19.7814965177056, -11.3588643451371, 2.4384, !- X,Y,Z Vertex 1 {m}
-  19.7814965177056, -11.3588643451371, 0, !- X,Y,Z Vertex 2 {m}
-  19.7814965177056, -13.1876643451371, 0, !- X,Y,Z Vertex 3 {m}
-  19.7814965177056, -13.1876643451371, 2.4384; !- X,Y,Z Vertex 4 {m}
-
-OS:Surface,
-  {fc303dde-69a5-4880-a816-433ff5b1f08b}, !- Handle
-  Surface 79,                             !- Name
-  Wall,                                   !- Surface Type
-  ,                                       !- Construction Name
-  {1a348cf2-1ce3-4943-8d7c-15c319f883b4}, !- Space Name
-  Outdoors,                               !- Outside Boundary Condition
-  ,                                       !- Outside Boundary Condition Object
-  SunExposed,                             !- Sun Exposure
-  WindExposed,                            !- Wind Exposure
-  ,                                       !- View Factor to Ground
-  ,                                       !- Number of Vertices
-  13.1876643451371, 14.4068643451371, 2.4384, !- X,Y,Z Vertex 1 {m}
-  13.1876643451371, 14.4068643451371, 0,  !- X,Y,Z Vertex 2 {m}
-  13.1876643451371, 16.2356643451371, 0,  !- X,Y,Z Vertex 3 {m}
-  13.1876643451371, 16.2356643451371, 2.4384; !- X,Y,Z Vertex 4 {m}
-
-OS:Surface,
-  {4d0d0488-e51d-4ab5-acef-41c344228027}, !- Handle
-  Surface 80,                             !- Name
-  Wall,                                   !- Surface Type
-  ,                                       !- Construction Name
-  {0d79a668-a0b9-4267-8f8d-02460848841b}, !- Space Name
-  Outdoors,                               !- Outside Boundary Condition
-  ,                                       !- Outside Boundary Condition Object
-  SunExposed,                             !- Sun Exposure
-  WindExposed,                            !- Wind Exposure
-  ,                                       !- View Factor to Ground
-  ,                                       !- Number of Vertices
-  19.7814965177056, 14.4068643451371, 2.4384, !- X,Y,Z Vertex 1 {m}
-  19.7814965177056, 14.4068643451371, 0,  !- X,Y,Z Vertex 2 {m}
-  19.7814965177056, 16.2356643451371, 0,  !- X,Y,Z Vertex 3 {m}
-  19.7814965177056, 16.2356643451371, 2.4384; !- X,Y,Z Vertex 4 {m}
-
-OS:Surface,
-  {86a028e2-5aae-49f9-bab3-8282d86bdb3e}, !- Handle
-  Surface 81,                             !- Name
-  Wall,                                   !- Surface Type
-  ,                                       !- Construction Name
-  {68ca6e3d-9687-4667-86f7-3c4844caaffc}, !- Space Name
-  Outdoors,                               !- Outside Boundary Condition
-  ,                                       !- Outside Boundary Condition Object
-  SunExposed,                             !- Sun Exposure
-  WindExposed,                            !- Wind Exposure
-  ,                                       !- View Factor to Ground
-  ,                                       !- Number of Vertices
-  6.59383217256854, -11.3588643451371, 2.4384, !- X,Y,Z Vertex 1 {m}
-  6.59383217256854, -11.3588643451371, 0, !- X,Y,Z Vertex 2 {m}
-  6.59383217256854, -13.1876643451371, 0, !- X,Y,Z Vertex 3 {m}
-  6.59383217256854, -13.1876643451371, 2.4384; !- X,Y,Z Vertex 4 {m}
-
-OS:Surface,
-  {9fbc2f49-54e3-4672-aa36-074c37fe69b8}, !- Handle
-  Surface 82,                             !- Name
-  Wall,                                   !- Surface Type
-  ,                                       !- Construction Name
-  {52ed0b44-20b4-4b19-8aee-4bb93018c1e5}, !- Space Name
-  Outdoors,                               !- Outside Boundary Condition
-  ,                                       !- Outside Boundary Condition Object
-  SunExposed,                             !- Sun Exposure
-  WindExposed,                            !- Wind Exposure
-  ,                                       !- View Factor to Ground
-  ,                                       !- Number of Vertices
-  6.59383217256854, 14.4068643451371, 2.4384, !- X,Y,Z Vertex 1 {m}
-  6.59383217256854, 14.4068643451371, 0,  !- X,Y,Z Vertex 2 {m}
-  6.59383217256854, 16.2356643451371, 0,  !- X,Y,Z Vertex 3 {m}
-  6.59383217256854, 16.2356643451371, 2.4384; !- X,Y,Z Vertex 4 {m}
-
-OS:Schedule:Day,
-  {800817db-e2d8-42f7-b37b-7133384ce60a}, !- Handle
-  Schedule Day 1,                         !- Name
-  ,                                       !- Schedule Type Limits Name
-  ,                                       !- Interpolate to Timestep
-  24,                                     !- Hour 1
-  0,                                      !- Minute 1
-  0;                                      !- Value Until Time 1
-
-OS:Schedule:Day,
-  {e7455d06-6b1f-44c7-b09c-a5b3ea09cb11}, !- Handle
-  Schedule Day 2,                         !- Name
-  ,                                       !- Schedule Type Limits Name
-  ,                                       !- Interpolate to Timestep
-  24,                                     !- Hour 1
-  0,                                      !- Minute 1
-  1;                                      !- Value Until Time 1
-
-OS:Schedule:Day,
-  {206d8d41-cca1-4e3d-9029-f03b3c2604a0}, !- Handle
-  Schedule Day 3,                         !- Name
-  ,                                       !- Schedule Type Limits Name
-  ,                                       !- Interpolate to Timestep
-  24,                                     !- Hour 1
-  0,                                      !- Minute 1
-  0;                                      !- Value Until Time 1
-
-OS:Schedule:Day,
-  {fe81d184-91f2-43c2-82c7-f6358bf5c8fb}, !- Handle
-  Schedule Day 4,                         !- Name
-  ,                                       !- Schedule Type Limits Name
-  ,                                       !- Interpolate to Timestep
-  24,                                     !- Hour 1
-  0,                                      !- Minute 1
-  1;                                      !- Value Until Time 1
-
-OS:Schedule:Day,
-  {fc1b4e10-d3f6-4643-b786-bde25391b7d0}, !- Handle
-  Schedule Day 5,                         !- Name
-  ,                                       !- Schedule Type Limits Name
-  ,                                       !- Interpolate to Timestep
-  24,                                     !- Hour 1
-  0,                                      !- Minute 1
-  0;                                      !- Value Until Time 1
-
-OS:Schedule:Day,
-  {a40775df-3b8a-48f1-a4d9-011e6f075c14}, !- Handle
-  Schedule Day 6,                         !- Name
-  ,                                       !- Schedule Type Limits Name
-  ,                                       !- Interpolate to Timestep
-  24,                                     !- Hour 1
-  0,                                      !- Minute 1
-  1;                                      !- Value Until Time 1
-
-OS:Schedule:Day,
-  {971c56ca-da72-429b-89f8-062debd72a7a}, !- Handle
-  Schedule Day 7,                         !- Name
-  ,                                       !- Schedule Type Limits Name
-  ,                                       !- Interpolate to Timestep
-  24,                                     !- Hour 1
-  0,                                      !- Minute 1
-  0;                                      !- Value Until Time 1
-
-OS:Schedule:Day,
-  {320400e9-31df-4804-a5f2-08c6fd6a952d}, !- Handle
-  Schedule Day 8,                         !- Name
-  ,                                       !- Schedule Type Limits Name
-  ,                                       !- Interpolate to Timestep
-  24,                                     !- Hour 1
-  0,                                      !- Minute 1
-  1;                                      !- Value Until Time 1
-
-OS:Schedule:Day,
-  {8f6984e7-6a5c-4621-b3ef-23da5f0c018f}, !- Handle
-  Schedule Day 9,                         !- Name
-  ,                                       !- Schedule Type Limits Name
-  ,                                       !- Interpolate to Timestep
-  24,                                     !- Hour 1
-  0,                                      !- Minute 1
-  0;                                      !- Value Until Time 1
-
-OS:Schedule:Day,
-  {d45936f6-7b93-4af5-ae34-1cde2d0600b0}, !- Handle
-  Schedule Day 10,                        !- Name
-  ,                                       !- Schedule Type Limits Name
-  ,                                       !- Interpolate to Timestep
-  24,                                     !- Hour 1
-  0,                                      !- Minute 1
-  1;                                      !- Value Until Time 1
-
-OS:Schedule:Day,
-  {8f3dd858-3096-4a5c-bb2a-a3683c964b30}, !- Handle
-  Schedule Day 11,                        !- Name
-  ,                                       !- Schedule Type Limits Name
-  ,                                       !- Interpolate to Timestep
-  24,                                     !- Hour 1
-  0,                                      !- Minute 1
-  0;                                      !- Value Until Time 1
-
-OS:Schedule:Day,
-  {701d19e1-bfe8-49a5-a0e8-6e802c627b29}, !- Handle
-  Schedule Day 12,                        !- Name
-  ,                                       !- Schedule Type Limits Name
-  ,                                       !- Interpolate to Timestep
-  24,                                     !- Hour 1
-  0,                                      !- Minute 1
-  1;                                      !- Value Until Time 1
-
-OS:Schedule:Day,
-  {cd4b44e7-9e14-4e96-a7a3-1261cdfac1a8}, !- Handle
-  Schedule Day 13,                        !- Name
-  ,                                       !- Schedule Type Limits Name
-  ,                                       !- Interpolate to Timestep
-  24,                                     !- Hour 1
-  0,                                      !- Minute 1
-  0;                                      !- Value Until Time 1
-
-OS:Schedule:Day,
-  {fc7ad017-7441-429e-9b95-678df9649f2e}, !- Handle
-  Schedule Day 14,                        !- Name
-  ,                                       !- Schedule Type Limits Name
-  ,                                       !- Interpolate to Timestep
-  24,                                     !- Hour 1
-  0,                                      !- Minute 1
-  1;                                      !- Value Until Time 1
-
-OS:Schedule:Day,
-  {24080616-ca44-4ea5-a8ce-54e6b53ac5f8}, !- Handle
-  Schedule Day 15,                        !- Name
-  ,                                       !- Schedule Type Limits Name
-  ,                                       !- Interpolate to Timestep
-  24,                                     !- Hour 1
-  0,                                      !- Minute 1
-  0;                                      !- Value Until Time 1
-
-OS:Schedule:Day,
-  {2245e22a-e781-4d8a-8810-0e1e89952c20}, !- Handle
-  Schedule Day 16,                        !- Name
-  ,                                       !- Schedule Type Limits Name
-  ,                                       !- Interpolate to Timestep
-  24,                                     !- Hour 1
-  0,                                      !- Minute 1
-  1;                                      !- Value Until Time 1
-=======
   6.59383217256854, 0, 2.4384,            !- X,Y,Z Vertex 1 {m}
   6.59383217256854, 1.524, 2.4384,        !- X,Y,Z Vertex 2 {m}
   0, 1.524, 2.4384,                       !- X,Y,Z Vertex 3 {m}
@@ -3377,4 +845,3 @@
   0,                                      !- Lower Limit Value
   1,                                      !- Upper Limit Value
   Continuous;                             !- Numeric Type
->>>>>>> 49f5e9b9
