--- conflicted
+++ resolved
@@ -1,38 +1,22 @@
 !- NOTE: Auto-generated from /test/osw_files/MF_8units_1story_SL_Inset.osw
 
 OS:Version,
-<<<<<<< HEAD
-  {97e6ee07-7863-448c-9d71-1814478921c3}, !- Handle
+  {6dd338ae-832b-4ee3-a232-dfac234f7bb2}, !- Handle
   3.2.1;                                  !- Version Identifier
 
 OS:SimulationControl,
-  {ccabaadb-de74-4255-90a9-ac3312f5f4f2}, !- Handle
-=======
-  {8c8e577a-6f04-469b-80fd-2269da16ba7c}, !- Handle
-  3.2.1;                                  !- Version Identifier
-
-OS:SimulationControl,
-  {ef978dc6-7690-4d8c-bfee-e97cc0b6ae24}, !- Handle
->>>>>>> ad15e0a5
+  {4ec09ce3-f33d-4567-b3e5-fb6d5c723e1a}, !- Handle
   ,                                       !- Do Zone Sizing Calculation
   ,                                       !- Do System Sizing Calculation
   ,                                       !- Do Plant Sizing Calculation
   No;                                     !- Run Simulation for Sizing Periods
 
 OS:Timestep,
-<<<<<<< HEAD
-  {711ed88f-62a8-4b4b-8b6f-2fbe31c6bc71}, !- Handle
+  {a5914831-e79b-421a-9c9e-453c6478c88d}, !- Handle
   6;                                      !- Number of Timesteps per Hour
 
 OS:ShadowCalculation,
-  {05ef33c6-10f7-4dfe-816e-86bb0e8a0942}, !- Handle
-=======
-  {cadf56de-dca9-4498-956f-d615b28e34aa}, !- Handle
-  6;                                      !- Number of Timesteps per Hour
-
-OS:ShadowCalculation,
-  {53c31bb5-7e67-40f0-b1e3-fd1fa9bcb8dc}, !- Handle
->>>>>>> ad15e0a5
+  {2f87c81e-86b9-4787-bf1a-539c33f12a4e}, !- Handle
   PolygonClipping,                        !- Shading Calculation Method
   ,                                       !- Shading Calculation Update Frequency Method
   20,                                     !- Shading Calculation Update Frequency
@@ -45,37 +29,21 @@
   No;                                     !- Disable Self-Shading From Shading Zone Groups to Other Zones
 
 OS:SurfaceConvectionAlgorithm:Outside,
-<<<<<<< HEAD
-  {368a38e6-02a8-431d-be61-c07fa16952c8}, !- Handle
+  {69e9f7cc-8a80-4dcf-a408-369c2c1f5dfc}, !- Handle
   DOE-2;                                  !- Algorithm
 
 OS:SurfaceConvectionAlgorithm:Inside,
-  {3bc25431-faa8-4235-a684-91dae2bcf3a2}, !- Handle
+  {aa234e34-378e-48d1-b851-5ee638b4e733}, !- Handle
   TARP;                                   !- Algorithm
 
 OS:ZoneCapacitanceMultiplier:ResearchSpecial,
-  {cbcb48df-f3e1-420d-826d-cf1928dd90ea}, !- Handle
-=======
-  {fbc8772d-75fa-42e3-9ce9-38f42dd6ce1c}, !- Handle
-  DOE-2;                                  !- Algorithm
-
-OS:SurfaceConvectionAlgorithm:Inside,
-  {7e538e54-0472-4ed1-ba83-930ef4f1523e}, !- Handle
-  TARP;                                   !- Algorithm
-
-OS:ZoneCapacitanceMultiplier:ResearchSpecial,
-  {6de36be3-ee3d-4356-a19b-ecc71f2138a4}, !- Handle
->>>>>>> ad15e0a5
+  {a3ff2f30-04c2-4925-a890-8683514c4504}, !- Handle
   ,                                       !- Temperature Capacity Multiplier
   15,                                     !- Humidity Capacity Multiplier
   ;                                       !- Carbon Dioxide Capacity Multiplier
 
 OS:RunPeriod,
-<<<<<<< HEAD
-  {9d9a9b40-da91-4aa7-97e7-381a1a02ef53}, !- Handle
-=======
-  {69da0b34-bd2d-4c26-8d72-f16134679ce6}, !- Handle
->>>>>>> ad15e0a5
+  {1688ed56-783b-4089-99e6-916651ba85e4}, !- Handle
   Run Period 1,                           !- Name
   1,                                      !- Begin Month
   1,                                      !- Begin Day of Month
@@ -89,21 +57,13 @@
   ;                                       !- Number of Times Runperiod to be Repeated
 
 OS:YearDescription,
-<<<<<<< HEAD
-  {39c95c7c-4dbd-4ef4-a65b-f12bd5dea4d3}, !- Handle
-=======
-  {e3847019-4db4-42ce-b32d-9833b9485d6a}, !- Handle
->>>>>>> ad15e0a5
+  {1f395bf7-57db-4037-8908-2b2d6edee299}, !- Handle
   2007,                                   !- Calendar Year
   ,                                       !- Day of Week for Start Day
   ;                                       !- Is Leap Year
 
 OS:WeatherFile,
-<<<<<<< HEAD
-  {b04e3699-8185-4890-a634-0b67ba6a74d1}, !- Handle
-=======
-  {db4e0e30-d206-4265-86de-c7e8e0debf48}, !- Handle
->>>>>>> ad15e0a5
+  {cbb5b0c5-9a4b-49cc-9bb2-909a34654825}, !- Handle
   Denver Intl Ap,                         !- City
   CO,                                     !- State Province Region
   USA,                                    !- Country
@@ -113,17 +73,12 @@
   -104.65,                                !- Longitude {deg}
   -7,                                     !- Time Zone {hr}
   1650,                                   !- Elevation {m}
-  C:/Users/aspeake/Documents/resstock/resources/measures/HPXMLtoOpenStudio/weather/USA_CO_Denver.Intl.AP.725650_TMY3.epw, !- Url
+  /mnt/c/git/resstock/resources/measures/HPXMLtoOpenStudio/weather/USA_CO_Denver.Intl.AP.725650_TMY3.epw, !- Url
   E23378AA;                               !- Checksum
 
 OS:AdditionalProperties,
-<<<<<<< HEAD
-  {8f80dd09-964f-4f34-aaf0-14e97c9b78ef}, !- Handle
-  {b04e3699-8185-4890-a634-0b67ba6a74d1}, !- Object Name
-=======
-  {6ef8c54f-0171-439a-9483-c9ce4c3efbe5}, !- Handle
-  {db4e0e30-d206-4265-86de-c7e8e0debf48}, !- Object Name
->>>>>>> ad15e0a5
+  {4afdcf15-c431-4b74-8d4d-633b43d9997c}, !- Handle
+  {cbb5b0c5-9a4b-49cc-9bb2-909a34654825}, !- Object Name
   EPWHeaderCity,                          !- Feature Name 1
   String,                                 !- Feature Data Type 1
   Denver Intl Ap,                         !- Feature Value 1
@@ -231,11 +186,7 @@
   84;                                     !- Feature Value 35
 
 OS:Site,
-<<<<<<< HEAD
-  {f4ca8a58-9296-4824-b2eb-666de41630bc}, !- Handle
-=======
-  {c5c20ab2-d0b7-4117-bd92-3dd39719e85d}, !- Handle
->>>>>>> ad15e0a5
+  {b30e13e7-f7d5-4143-a4c4-0b18f19d9979}, !- Handle
   Denver Intl Ap_CO_USA,                  !- Name
   39.83,                                  !- Latitude {deg}
   -104.65,                                !- Longitude {deg}
@@ -244,42 +195,26 @@
   ;                                       !- Terrain
 
 OS:ClimateZones,
-<<<<<<< HEAD
-  {ee4a0989-dae5-46a4-b1aa-37a7f8090bd2}, !- Handle
-=======
-  {30d6cf53-4dba-4b9b-860f-6eb888834592}, !- Handle
->>>>>>> ad15e0a5
+  {5a339b92-75d0-438e-a0c6-34adcd927dff}, !- Handle
   Building America,                       !- Climate Zone Institution Name 1
   ,                                       !- Climate Zone Document Name 1
   0,                                      !- Climate Zone Document Year 1
   Cold;                                   !- Climate Zone Value 1
 
 OS:Site:WaterMainsTemperature,
-<<<<<<< HEAD
-  {0a1d5d19-9de2-49d4-a627-40c208d53f51}, !- Handle
-=======
-  {84715fde-262b-4798-be46-c8b671d8a68b}, !- Handle
->>>>>>> ad15e0a5
+  {78faf9ad-951c-4c36-a28c-b5259906e3d6}, !- Handle
   Correlation,                            !- Calculation Method
   ,                                       !- Temperature Schedule Name
   10.8753424657535,                       !- Annual Average Outdoor Air Temperature {C}
   23.1524007936508;                       !- Maximum Difference In Monthly Average Outdoor Air Temperatures {deltaC}
 
 OS:RunPeriodControl:DaylightSavingTime,
-<<<<<<< HEAD
-  {341e1145-f4b0-4914-b2c6-e727509564f7}, !- Handle
-=======
-  {b19fd4cf-71cd-41ba-bc02-4191f13f1e1d}, !- Handle
->>>>>>> ad15e0a5
+  {9ae0afeb-7dbb-4185-a467-f490cd7173b9}, !- Handle
   3/12,                                   !- Start Date
   11/5;                                   !- End Date
 
 OS:Site:GroundTemperature:Deep,
-<<<<<<< HEAD
-  {092132ec-9cf4-415d-bd91-0950612ad328}, !- Handle
-=======
-  {5c255e73-63ff-431f-8f9f-b136bc2dd44e}, !- Handle
->>>>>>> ad15e0a5
+  {4bb3b9fe-d429-44e6-87ed-2ae3af059be1}, !- Handle
   10.8753424657535,                       !- January Deep Ground Temperature {C}
   10.8753424657535,                       !- February Deep Ground Temperature {C}
   10.8753424657535,                       !- March Deep Ground Temperature {C}
@@ -294,11 +229,7 @@
   10.8753424657535;                       !- December Deep Ground Temperature {C}
 
 OS:Building,
-<<<<<<< HEAD
-  {6d80d6e3-7595-4dad-86ab-eb30bdeea530}, !- Handle
-=======
-  {5634f68c-61d5-421a-9e62-b507ae05ff8d}, !- Handle
->>>>>>> ad15e0a5
+  {8f5ea19b-42ed-446a-8648-a58249f18364}, !- Handle
   Building 1,                             !- Name
   ,                                       !- Building Sector Type
   0,                                      !- North Axis {deg}
@@ -313,13 +244,8 @@
   8;                                      !- Standards Number of Living Units
 
 OS:AdditionalProperties,
-<<<<<<< HEAD
-  {eb2f70db-1bc2-4f10-93a0-fbe7e9a73114}, !- Handle
-  {6d80d6e3-7595-4dad-86ab-eb30bdeea530}, !- Object Name
-=======
-  {4e7b9c15-7a08-4859-9933-cd38e3b49961}, !- Handle
-  {5634f68c-61d5-421a-9e62-b507ae05ff8d}, !- Object Name
->>>>>>> ad15e0a5
+  {5b3c9f8d-a9a2-47c4-84a9-4686b102465a}, !- Handle
+  {8f5ea19b-42ed-446a-8648-a58249f18364}, !- Object Name
   num_units,                              !- Feature Name 1
   Integer,                                !- Feature Data Type 1
   8,                                      !- Feature Value 1
@@ -346,11 +272,7 @@
   Double-Loaded Interior;                 !- Feature Value 8
 
 OS:ThermalZone,
-<<<<<<< HEAD
-  {a19ae221-9900-4b5a-bef4-837320ec6ec4}, !- Handle
-=======
-  {f5f3f7e6-154b-4336-9f97-bde42fcbc21b}, !- Handle
->>>>>>> ad15e0a5
+  {3fd17a8c-5127-4760-85cc-9cd00c05b48d}, !- Handle
   living zone,                            !- Name
   ,                                       !- Multiplier
   ,                                       !- Ceiling Height {m}
@@ -359,17 +281,10 @@
   ,                                       !- Zone Inside Convection Algorithm
   ,                                       !- Zone Outside Convection Algorithm
   ,                                       !- Zone Conditioning Equipment List Name
-<<<<<<< HEAD
-  {20dcf8ae-a405-46c9-87e6-8343e6779302}, !- Zone Air Inlet Port List
-  {73e2eb63-2cd1-428f-866f-ef6735d30c26}, !- Zone Air Exhaust Port List
-  {10ff8877-afc9-4389-b6de-292aa9b455cf}, !- Zone Air Node Name
-  {dd94205a-94dd-4aa0-861f-b4a2738a66a4}, !- Zone Return Air Port List
-=======
-  {76659ddb-f376-4dcd-86fd-4f80468750fa}, !- Zone Air Inlet Port List
-  {e4ef7179-6f5b-471b-9e0b-c9bda64feffe}, !- Zone Air Exhaust Port List
-  {c487573a-8c6b-408e-8e8e-19924e1309ac}, !- Zone Air Node Name
-  {ac594755-bd61-4b21-a27d-509d11dfddcc}, !- Zone Return Air Port List
->>>>>>> ad15e0a5
+  {4057d25a-d39b-4df1-ad45-d35c0bd8afd8}, !- Zone Air Inlet Port List
+  {79e6e8ce-d757-4eeb-8ba6-c2b8fec1786e}, !- Zone Air Exhaust Port List
+  {d3347655-a636-4310-bf69-46aa732c2b66}, !- Zone Air Node Name
+  {57e93258-b8f2-4b43-b98b-eb8442483ae9}, !- Zone Return Air Port List
   ,                                       !- Primary Daylighting Control Name
   ,                                       !- Fraction of Zone Controlled by Primary Daylighting Control
   ,                                       !- Secondary Daylighting Control Name
@@ -380,63 +295,33 @@
   No;                                     !- Use Ideal Air Loads
 
 OS:Node,
-<<<<<<< HEAD
-  {17db5a22-90a5-45d1-ada2-7dfbb779b5c3}, !- Handle
+  {6f1b6936-1213-4c48-9f40-a106581f6428}, !- Handle
   Node 1,                                 !- Name
-  {10ff8877-afc9-4389-b6de-292aa9b455cf}, !- Inlet Port
+  {d3347655-a636-4310-bf69-46aa732c2b66}, !- Inlet Port
   ;                                       !- Outlet Port
 
 OS:Connection,
-  {10ff8877-afc9-4389-b6de-292aa9b455cf}, !- Handle
-  {a19ae221-9900-4b5a-bef4-837320ec6ec4}, !- Source Object
+  {d3347655-a636-4310-bf69-46aa732c2b66}, !- Handle
+  {3fd17a8c-5127-4760-85cc-9cd00c05b48d}, !- Source Object
   11,                                     !- Outlet Port
-  {17db5a22-90a5-45d1-ada2-7dfbb779b5c3}, !- Target Object
+  {6f1b6936-1213-4c48-9f40-a106581f6428}, !- Target Object
   2;                                      !- Inlet Port
 
 OS:PortList,
-  {20dcf8ae-a405-46c9-87e6-8343e6779302}, !- Handle
-  {a19ae221-9900-4b5a-bef4-837320ec6ec4}; !- HVAC Component
+  {4057d25a-d39b-4df1-ad45-d35c0bd8afd8}, !- Handle
+  {3fd17a8c-5127-4760-85cc-9cd00c05b48d}; !- HVAC Component
 
 OS:PortList,
-  {73e2eb63-2cd1-428f-866f-ef6735d30c26}, !- Handle
-  {a19ae221-9900-4b5a-bef4-837320ec6ec4}; !- HVAC Component
+  {79e6e8ce-d757-4eeb-8ba6-c2b8fec1786e}, !- Handle
+  {3fd17a8c-5127-4760-85cc-9cd00c05b48d}; !- HVAC Component
 
 OS:PortList,
-  {dd94205a-94dd-4aa0-861f-b4a2738a66a4}, !- Handle
-  {a19ae221-9900-4b5a-bef4-837320ec6ec4}; !- HVAC Component
+  {57e93258-b8f2-4b43-b98b-eb8442483ae9}, !- Handle
+  {3fd17a8c-5127-4760-85cc-9cd00c05b48d}; !- HVAC Component
 
 OS:Sizing:Zone,
-  {b6775f55-4aed-4cc4-a305-d7bc546e0a79}, !- Handle
-  {a19ae221-9900-4b5a-bef4-837320ec6ec4}, !- Zone or ZoneList Name
-=======
-  {5808f230-a784-4535-b752-377e20a4a91e}, !- Handle
-  Node 1,                                 !- Name
-  {c487573a-8c6b-408e-8e8e-19924e1309ac}, !- Inlet Port
-  ;                                       !- Outlet Port
-
-OS:Connection,
-  {c487573a-8c6b-408e-8e8e-19924e1309ac}, !- Handle
-  {f5f3f7e6-154b-4336-9f97-bde42fcbc21b}, !- Source Object
-  11,                                     !- Outlet Port
-  {5808f230-a784-4535-b752-377e20a4a91e}, !- Target Object
-  2;                                      !- Inlet Port
-
-OS:PortList,
-  {76659ddb-f376-4dcd-86fd-4f80468750fa}, !- Handle
-  {f5f3f7e6-154b-4336-9f97-bde42fcbc21b}; !- HVAC Component
-
-OS:PortList,
-  {e4ef7179-6f5b-471b-9e0b-c9bda64feffe}, !- Handle
-  {f5f3f7e6-154b-4336-9f97-bde42fcbc21b}; !- HVAC Component
-
-OS:PortList,
-  {ac594755-bd61-4b21-a27d-509d11dfddcc}, !- Handle
-  {f5f3f7e6-154b-4336-9f97-bde42fcbc21b}; !- HVAC Component
-
-OS:Sizing:Zone,
-  {56c123e8-87a8-499f-b366-623c0198a8dc}, !- Handle
-  {f5f3f7e6-154b-4336-9f97-bde42fcbc21b}, !- Zone or ZoneList Name
->>>>>>> ad15e0a5
+  {b8bd483f-5494-4018-8aba-561a775e84f5}, !- Handle
+  {3fd17a8c-5127-4760-85cc-9cd00c05b48d}, !- Zone or ZoneList Name
   SupplyAirTemperature,                   !- Zone Cooling Design Supply Air Temperature Input Method
   14,                                     !- Zone Cooling Design Supply Air Temperature {C}
   11.11,                                  !- Zone Cooling Design Supply Air Temperature Difference {deltaC}
@@ -463,25 +348,14 @@
   autosize;                               !- Dedicated Outdoor Air High Setpoint Temperature for Design {C}
 
 OS:ZoneHVAC:EquipmentList,
-<<<<<<< HEAD
-  {62304924-82cd-4b85-a8df-69a1cf2160fa}, !- Handle
+  {6254d944-d76c-4e38-8b8d-a428b41cac6f}, !- Handle
   Zone HVAC Equipment List 1,             !- Name
-  {a19ae221-9900-4b5a-bef4-837320ec6ec4}; !- Thermal Zone
+  {3fd17a8c-5127-4760-85cc-9cd00c05b48d}; !- Thermal Zone
 
 OS:Space,
-  {6dd1373d-b967-4a88-894d-49d079bb2e2f}, !- Handle
+  {12eb773c-6be1-4a1c-8583-1a432fbc5052}, !- Handle
   living space,                           !- Name
-  {ba2bec4a-9bc6-4736-a90b-a6aeff235a28}, !- Space Type Name
-=======
-  {401d60ac-9d46-40c7-a9c9-4ff0414e2d8c}, !- Handle
-  Zone HVAC Equipment List 1,             !- Name
-  {f5f3f7e6-154b-4336-9f97-bde42fcbc21b}; !- Thermal Zone
-
-OS:Space,
-  {df34770a-2ac5-4b04-bd3e-970cd4493ea4}, !- Handle
-  living space,                           !- Name
-  {6d176e2e-47f7-471a-b562-b1cb584640eb}, !- Space Type Name
->>>>>>> ad15e0a5
+  {4cb4a452-3661-4b26-9b24-6dc6507f121b}, !- Space Type Name
   ,                                       !- Default Construction Set Name
   ,                                       !- Default Schedule Set Name
   ,                                       !- Direction of Relative North {deg}
@@ -489,31 +363,17 @@
   ,                                       !- Y Origin {m}
   ,                                       !- Z Origin {m}
   ,                                       !- Building Story Name
-<<<<<<< HEAD
-  {a19ae221-9900-4b5a-bef4-837320ec6ec4}, !- Thermal Zone Name
+  {3fd17a8c-5127-4760-85cc-9cd00c05b48d}, !- Thermal Zone Name
   ,                                       !- Part of Total Floor Area
   ,                                       !- Design Specification Outdoor Air Object Name
-  {fa041310-0ae5-49e8-b15e-e68fdf84d27e}; !- Building Unit Name
-
-OS:Surface,
-  {39d248d1-a697-41eb-a59f-ed7aa4cbfee6}, !- Handle
+  {2d2fa1a9-e54c-42f7-b629-6b8c1101e6af}; !- Building Unit Name
+
+OS:Surface,
+  {56d73829-f8ad-405b-bacc-5bbeeccd86f6}, !- Handle
   Surface 1,                              !- Name
   Floor,                                  !- Surface Type
   ,                                       !- Construction Name
-  {6dd1373d-b967-4a88-894d-49d079bb2e2f}, !- Space Name
-=======
-  {f5f3f7e6-154b-4336-9f97-bde42fcbc21b}, !- Thermal Zone Name
-  ,                                       !- Part of Total Floor Area
-  ,                                       !- Design Specification Outdoor Air Object Name
-  {905124ac-e5e4-44de-b604-157f98389e6f}; !- Building Unit Name
-
-OS:Surface,
-  {59a938a5-bde5-4fdf-b496-1a061980e8a5}, !- Handle
-  Surface 1,                              !- Name
-  Floor,                                  !- Surface Type
-  ,                                       !- Construction Name
-  {df34770a-2ac5-4b04-bd3e-970cd4493ea4}, !- Space Name
->>>>>>> ad15e0a5
+  {12eb773c-6be1-4a1c-8583-1a432fbc5052}, !- Space Name
   Foundation,                             !- Outside Boundary Condition
   ,                                       !- Outside Boundary Condition Object
   NoSun,                                  !- Sun Exposure
@@ -528,19 +388,11 @@
   4.76503217256854, -13.1876643451371, 0; !- X,Y,Z Vertex 6 {m}
 
 OS:Surface,
-<<<<<<< HEAD
-  {31440472-2fac-4755-a708-413ac7ebccab}, !- Handle
+  {6274527f-bab9-4442-b976-5914b2b6b0bf}, !- Handle
   Surface 2,                              !- Name
   Wall,                                   !- Surface Type
   ,                                       !- Construction Name
-  {6dd1373d-b967-4a88-894d-49d079bb2e2f}, !- Space Name
-=======
-  {95104683-6ab4-45d8-b96d-813ec3d36839}, !- Handle
-  Surface 2,                              !- Name
-  Wall,                                   !- Surface Type
-  ,                                       !- Construction Name
-  {df34770a-2ac5-4b04-bd3e-970cd4493ea4}, !- Space Name
->>>>>>> ad15e0a5
+  {12eb773c-6be1-4a1c-8583-1a432fbc5052}, !- Space Name
   Outdoors,                               !- Outside Boundary Condition
   ,                                       !- Outside Boundary Condition Object
   SunExposed,                             !- Sun Exposure
@@ -553,19 +405,11 @@
   0, -13.1876643451371, 2.4384;           !- X,Y,Z Vertex 4 {m}
 
 OS:Surface,
-<<<<<<< HEAD
-  {adda623d-bc9b-48e7-9c77-ef4804963653}, !- Handle
+  {a76784cd-9e70-4c3d-a90e-f724fdcc6662}, !- Handle
   Surface 3,                              !- Name
   Wall,                                   !- Surface Type
   ,                                       !- Construction Name
-  {6dd1373d-b967-4a88-894d-49d079bb2e2f}, !- Space Name
-=======
-  {c86e12c0-4abe-479d-aa53-92da0d40bad0}, !- Handle
-  Surface 3,                              !- Name
-  Wall,                                   !- Surface Type
-  ,                                       !- Construction Name
-  {df34770a-2ac5-4b04-bd3e-970cd4493ea4}, !- Space Name
->>>>>>> ad15e0a5
+  {12eb773c-6be1-4a1c-8583-1a432fbc5052}, !- Space Name
   Adiabatic,                              !- Outside Boundary Condition
   ,                                       !- Outside Boundary Condition Object
   NoSun,                                  !- Sun Exposure
@@ -578,19 +422,11 @@
   0, 0, 2.4384;                           !- X,Y,Z Vertex 4 {m}
 
 OS:Surface,
-<<<<<<< HEAD
-  {4c8622a8-cc00-48fb-93cd-66bd2d32d279}, !- Handle
+  {46c73ecd-6e2f-4904-bf10-9d83c744ea35}, !- Handle
   Surface 4,                              !- Name
   Wall,                                   !- Surface Type
   ,                                       !- Construction Name
-  {6dd1373d-b967-4a88-894d-49d079bb2e2f}, !- Space Name
-=======
-  {e47f2d82-2478-44df-9d36-06cf178700ae}, !- Handle
-  Surface 4,                              !- Name
-  Wall,                                   !- Surface Type
-  ,                                       !- Construction Name
-  {df34770a-2ac5-4b04-bd3e-970cd4493ea4}, !- Space Name
->>>>>>> ad15e0a5
+  {12eb773c-6be1-4a1c-8583-1a432fbc5052}, !- Space Name
   Adiabatic,                              !- Outside Boundary Condition
   ,                                       !- Outside Boundary Condition Object
   NoSun,                                  !- Sun Exposure
@@ -603,19 +439,11 @@
   6.59383217256854, 0, 2.4384;            !- X,Y,Z Vertex 4 {m}
 
 OS:Surface,
-<<<<<<< HEAD
-  {7d18a009-da4a-4c80-b6be-6f536ecc4350}, !- Handle
+  {655ab9c2-9c9e-4d1f-a5ee-37456f8ecaa6}, !- Handle
   Surface 5,                              !- Name
   Wall,                                   !- Surface Type
   ,                                       !- Construction Name
-  {6dd1373d-b967-4a88-894d-49d079bb2e2f}, !- Space Name
-=======
-  {9cbcf008-f3d1-4baf-bfae-572da65deb0a}, !- Handle
-  Surface 5,                              !- Name
-  Wall,                                   !- Surface Type
-  ,                                       !- Construction Name
-  {df34770a-2ac5-4b04-bd3e-970cd4493ea4}, !- Space Name
->>>>>>> ad15e0a5
+  {12eb773c-6be1-4a1c-8583-1a432fbc5052}, !- Space Name
   Outdoors,                               !- Outside Boundary Condition
   ,                                       !- Outside Boundary Condition Object
   SunExposed,                             !- Sun Exposure
@@ -628,19 +456,11 @@
   6.59383217256854, -11.3588643451371, 2.4384; !- X,Y,Z Vertex 4 {m}
 
 OS:Surface,
-<<<<<<< HEAD
-  {d8d43c8e-19d7-479b-81b1-b5ad4b896276}, !- Handle
+  {ff9acbea-69a8-4be3-acf0-05afbd8b3182}, !- Handle
   Surface 6,                              !- Name
   Wall,                                   !- Surface Type
   ,                                       !- Construction Name
-  {6dd1373d-b967-4a88-894d-49d079bb2e2f}, !- Space Name
-=======
-  {dcbd84bf-45f5-41d1-96e4-75698cb1fcd2}, !- Handle
-  Surface 6,                              !- Name
-  Wall,                                   !- Surface Type
-  ,                                       !- Construction Name
-  {df34770a-2ac5-4b04-bd3e-970cd4493ea4}, !- Space Name
->>>>>>> ad15e0a5
+  {12eb773c-6be1-4a1c-8583-1a432fbc5052}, !- Space Name
   Outdoors,                               !- Outside Boundary Condition
   ,                                       !- Outside Boundary Condition Object
   SunExposed,                             !- Sun Exposure
@@ -653,19 +473,11 @@
   4.76503217256854, -11.3588643451371, 2.4384; !- X,Y,Z Vertex 4 {m}
 
 OS:Surface,
-<<<<<<< HEAD
-  {0055b620-eb8a-462c-b3f3-88d53fdf0f54}, !- Handle
+  {7ae8f2b4-9826-4d8b-be0e-426efb59414d}, !- Handle
   Surface 7,                              !- Name
   Wall,                                   !- Surface Type
   ,                                       !- Construction Name
-  {6dd1373d-b967-4a88-894d-49d079bb2e2f}, !- Space Name
-=======
-  {aa481bbf-3d53-4d86-8d4e-f3e243faeff9}, !- Handle
-  Surface 7,                              !- Name
-  Wall,                                   !- Surface Type
-  ,                                       !- Construction Name
-  {df34770a-2ac5-4b04-bd3e-970cd4493ea4}, !- Space Name
->>>>>>> ad15e0a5
+  {12eb773c-6be1-4a1c-8583-1a432fbc5052}, !- Space Name
   Outdoors,                               !- Outside Boundary Condition
   ,                                       !- Outside Boundary Condition Object
   SunExposed,                             !- Sun Exposure
@@ -678,19 +490,11 @@
   4.76503217256854, -13.1876643451371, 2.4384; !- X,Y,Z Vertex 4 {m}
 
 OS:Surface,
-<<<<<<< HEAD
-  {665a23c8-1878-45f8-a79a-604d5ee6d821}, !- Handle
+  {ed5e899d-b802-4990-90df-add826338eba}, !- Handle
   Surface 8,                              !- Name
   RoofCeiling,                            !- Surface Type
   ,                                       !- Construction Name
-  {6dd1373d-b967-4a88-894d-49d079bb2e2f}, !- Space Name
-=======
-  {a7a1cc05-03d2-4e64-864b-695d3b5075e6}, !- Handle
-  Surface 8,                              !- Name
-  RoofCeiling,                            !- Surface Type
-  ,                                       !- Construction Name
-  {df34770a-2ac5-4b04-bd3e-970cd4493ea4}, !- Space Name
->>>>>>> ad15e0a5
+  {12eb773c-6be1-4a1c-8583-1a432fbc5052}, !- Space Name
   Outdoors,                               !- Outside Boundary Condition
   ,                                       !- Outside Boundary Condition Object
   SunExposed,                             !- Sun Exposure
@@ -705,11 +509,7 @@
   0, -13.1876643451371, 2.4384;           !- X,Y,Z Vertex 6 {m}
 
 OS:SpaceType,
-<<<<<<< HEAD
-  {ba2bec4a-9bc6-4736-a90b-a6aeff235a28}, !- Handle
-=======
-  {6d176e2e-47f7-471a-b562-b1cb584640eb}, !- Handle
->>>>>>> ad15e0a5
+  {4cb4a452-3661-4b26-9b24-6dc6507f121b}, !- Handle
   Space Type 1,                           !- Name
   ,                                       !- Default Construction Set Name
   ,                                       !- Default Schedule Set Name
@@ -720,11 +520,7 @@
   living;                                 !- Standards Space Type
 
 OS:ThermalZone,
-<<<<<<< HEAD
-  {05b16f93-9426-4776-b122-a0bfcc7c071d}, !- Handle
-=======
-  {77da67a2-5ab0-4eab-ade0-af538c613836}, !- Handle
->>>>>>> ad15e0a5
+  {ec4fa34f-5868-496b-8545-974514801412}, !- Handle
   corridor zone,                          !- Name
   ,                                       !- Multiplier
   ,                                       !- Ceiling Height {m}
@@ -733,17 +529,10 @@
   ,                                       !- Zone Inside Convection Algorithm
   ,                                       !- Zone Outside Convection Algorithm
   ,                                       !- Zone Conditioning Equipment List Name
-<<<<<<< HEAD
-  {327a20f0-97ba-41ae-931a-918552153fcc}, !- Zone Air Inlet Port List
-  {9e062147-a7c6-487f-99c3-512c38756d9d}, !- Zone Air Exhaust Port List
-  {064da503-3c13-4127-8a6a-2ff5f73be219}, !- Zone Air Node Name
-  {3a7dcfa6-6c06-408d-91c2-c063840464fb}, !- Zone Return Air Port List
-=======
-  {cf49e653-4d7d-42f2-861e-11064d747797}, !- Zone Air Inlet Port List
-  {f8fea68a-9465-4e48-abda-fef4fec1acdb}, !- Zone Air Exhaust Port List
-  {8b141f68-15d8-46da-8e9d-3a867d110953}, !- Zone Air Node Name
-  {d63c3a32-784b-4e61-8357-141fb51380c1}, !- Zone Return Air Port List
->>>>>>> ad15e0a5
+  {1fba1a73-e8ba-4085-9b79-f86f43f67f07}, !- Zone Air Inlet Port List
+  {5a75500b-df41-4dbc-a932-e472917224a7}, !- Zone Air Exhaust Port List
+  {10f0b751-303f-4676-8b26-56853fe82462}, !- Zone Air Node Name
+  {5ce9a2d3-4cfb-40a8-99cf-5f8553733960}, !- Zone Return Air Port List
   ,                                       !- Primary Daylighting Control Name
   ,                                       !- Fraction of Zone Controlled by Primary Daylighting Control
   ,                                       !- Secondary Daylighting Control Name
@@ -754,63 +543,33 @@
   No;                                     !- Use Ideal Air Loads
 
 OS:Node,
-<<<<<<< HEAD
-  {b063c50c-3652-47fd-84e7-9209602e709d}, !- Handle
+  {4b90229d-2fe7-4719-b836-001fb26c927e}, !- Handle
   Node 2,                                 !- Name
-  {064da503-3c13-4127-8a6a-2ff5f73be219}, !- Inlet Port
+  {10f0b751-303f-4676-8b26-56853fe82462}, !- Inlet Port
   ;                                       !- Outlet Port
 
 OS:Connection,
-  {064da503-3c13-4127-8a6a-2ff5f73be219}, !- Handle
-  {05b16f93-9426-4776-b122-a0bfcc7c071d}, !- Source Object
+  {10f0b751-303f-4676-8b26-56853fe82462}, !- Handle
+  {ec4fa34f-5868-496b-8545-974514801412}, !- Source Object
   11,                                     !- Outlet Port
-  {b063c50c-3652-47fd-84e7-9209602e709d}, !- Target Object
+  {4b90229d-2fe7-4719-b836-001fb26c927e}, !- Target Object
   2;                                      !- Inlet Port
 
 OS:PortList,
-  {327a20f0-97ba-41ae-931a-918552153fcc}, !- Handle
-  {05b16f93-9426-4776-b122-a0bfcc7c071d}; !- HVAC Component
+  {1fba1a73-e8ba-4085-9b79-f86f43f67f07}, !- Handle
+  {ec4fa34f-5868-496b-8545-974514801412}; !- HVAC Component
 
 OS:PortList,
-  {9e062147-a7c6-487f-99c3-512c38756d9d}, !- Handle
-  {05b16f93-9426-4776-b122-a0bfcc7c071d}; !- HVAC Component
+  {5a75500b-df41-4dbc-a932-e472917224a7}, !- Handle
+  {ec4fa34f-5868-496b-8545-974514801412}; !- HVAC Component
 
 OS:PortList,
-  {3a7dcfa6-6c06-408d-91c2-c063840464fb}, !- Handle
-  {05b16f93-9426-4776-b122-a0bfcc7c071d}; !- HVAC Component
+  {5ce9a2d3-4cfb-40a8-99cf-5f8553733960}, !- Handle
+  {ec4fa34f-5868-496b-8545-974514801412}; !- HVAC Component
 
 OS:Sizing:Zone,
-  {b6198915-7a6e-47aa-bb38-8f228ee0e5d5}, !- Handle
-  {05b16f93-9426-4776-b122-a0bfcc7c071d}, !- Zone or ZoneList Name
-=======
-  {f23e2574-4b38-4358-ac45-316f1b2caccf}, !- Handle
-  Node 2,                                 !- Name
-  {8b141f68-15d8-46da-8e9d-3a867d110953}, !- Inlet Port
-  ;                                       !- Outlet Port
-
-OS:Connection,
-  {8b141f68-15d8-46da-8e9d-3a867d110953}, !- Handle
-  {77da67a2-5ab0-4eab-ade0-af538c613836}, !- Source Object
-  11,                                     !- Outlet Port
-  {f23e2574-4b38-4358-ac45-316f1b2caccf}, !- Target Object
-  2;                                      !- Inlet Port
-
-OS:PortList,
-  {cf49e653-4d7d-42f2-861e-11064d747797}, !- Handle
-  {77da67a2-5ab0-4eab-ade0-af538c613836}; !- HVAC Component
-
-OS:PortList,
-  {f8fea68a-9465-4e48-abda-fef4fec1acdb}, !- Handle
-  {77da67a2-5ab0-4eab-ade0-af538c613836}; !- HVAC Component
-
-OS:PortList,
-  {d63c3a32-784b-4e61-8357-141fb51380c1}, !- Handle
-  {77da67a2-5ab0-4eab-ade0-af538c613836}; !- HVAC Component
-
-OS:Sizing:Zone,
-  {80445357-6e0f-483f-ae1f-b55edf2827ef}, !- Handle
-  {77da67a2-5ab0-4eab-ade0-af538c613836}, !- Zone or ZoneList Name
->>>>>>> ad15e0a5
+  {2066326f-b166-4783-95f2-d6baa34a7aaf}, !- Handle
+  {ec4fa34f-5868-496b-8545-974514801412}, !- Zone or ZoneList Name
   SupplyAirTemperature,                   !- Zone Cooling Design Supply Air Temperature Input Method
   14,                                     !- Zone Cooling Design Supply Air Temperature {C}
   11.11,                                  !- Zone Cooling Design Supply Air Temperature Difference {deltaC}
@@ -837,25 +596,14 @@
   autosize;                               !- Dedicated Outdoor Air High Setpoint Temperature for Design {C}
 
 OS:ZoneHVAC:EquipmentList,
-<<<<<<< HEAD
-  {6e47d5c0-2724-4ae1-a04d-733c498b3b86}, !- Handle
+  {6f17fb24-c45d-43c2-bbe3-7bb86e6ece89}, !- Handle
   Zone HVAC Equipment List 2,             !- Name
-  {05b16f93-9426-4776-b122-a0bfcc7c071d}; !- Thermal Zone
+  {ec4fa34f-5868-496b-8545-974514801412}; !- Thermal Zone
 
 OS:Space,
-  {b139544e-953b-4971-9ab5-9e92d521a490}, !- Handle
+  {f99a50ca-771c-47de-a6d8-b4c76817335d}, !- Handle
   corridor space,                         !- Name
-  {2f1541fd-6378-4fa1-a456-4cc9a133c066}, !- Space Type Name
-=======
-  {a848f03e-8246-4463-974c-5593354a726f}, !- Handle
-  Zone HVAC Equipment List 2,             !- Name
-  {77da67a2-5ab0-4eab-ade0-af538c613836}; !- Thermal Zone
-
-OS:Space,
-  {0977283e-844c-43bf-a6e4-860b9efa2bf7}, !- Handle
-  corridor space,                         !- Name
-  {067aab3d-8f64-4838-8ea9-90b1dcef32a1}, !- Space Type Name
->>>>>>> ad15e0a5
+  {faf8d1e8-0a6f-4901-91ad-434db6880ae0}, !- Space Type Name
   ,                                       !- Default Construction Set Name
   ,                                       !- Default Schedule Set Name
   ,                                       !- Direction of Relative North {deg}
@@ -863,25 +611,14 @@
   ,                                       !- Y Origin {m}
   ,                                       !- Z Origin {m}
   ,                                       !- Building Story Name
-<<<<<<< HEAD
-  {05b16f93-9426-4776-b122-a0bfcc7c071d}; !- Thermal Zone Name
-
-OS:Surface,
-  {595ccc68-377f-4aa7-b471-dc10a4b8078c}, !- Handle
+  {ec4fa34f-5868-496b-8545-974514801412}; !- Thermal Zone Name
+
+OS:Surface,
+  {662a9f01-1329-4e97-b491-843895510ffe}, !- Handle
   Surface 9,                              !- Name
   Floor,                                  !- Surface Type
   ,                                       !- Construction Name
-  {b139544e-953b-4971-9ab5-9e92d521a490}, !- Space Name
-=======
-  {77da67a2-5ab0-4eab-ade0-af538c613836}; !- Thermal Zone Name
-
-OS:Surface,
-  {9d6fbe53-c0ec-49cf-b87f-0ed61a3834b6}, !- Handle
-  Surface 9,                              !- Name
-  Floor,                                  !- Surface Type
-  ,                                       !- Construction Name
-  {0977283e-844c-43bf-a6e4-860b9efa2bf7}, !- Space Name
->>>>>>> ad15e0a5
+  {f99a50ca-771c-47de-a6d8-b4c76817335d}, !- Space Name
   Foundation,                             !- Outside Boundary Condition
   ,                                       !- Outside Boundary Condition Object
   NoSun,                                  !- Sun Exposure
@@ -894,19 +631,11 @@
   6.59383217256854, 0, 0;                 !- X,Y,Z Vertex 4 {m}
 
 OS:Surface,
-<<<<<<< HEAD
-  {d3d624f2-a299-4d73-afff-fe157d32dfbc}, !- Handle
+  {d0e33805-7d3b-4cfc-ac4e-d519197e2eb0}, !- Handle
   Surface 10,                             !- Name
   Wall,                                   !- Surface Type
   ,                                       !- Construction Name
-  {b139544e-953b-4971-9ab5-9e92d521a490}, !- Space Name
-=======
-  {f948125c-c79d-4205-a292-92b169f5f0aa}, !- Handle
-  Surface 10,                             !- Name
-  Wall,                                   !- Surface Type
-  ,                                       !- Construction Name
-  {0977283e-844c-43bf-a6e4-860b9efa2bf7}, !- Space Name
->>>>>>> ad15e0a5
+  {f99a50ca-771c-47de-a6d8-b4c76817335d}, !- Space Name
   Outdoors,                               !- Outside Boundary Condition
   ,                                       !- Outside Boundary Condition Object
   SunExposed,                             !- Sun Exposure
@@ -919,19 +648,11 @@
   0, 0, 2.4384;                           !- X,Y,Z Vertex 4 {m}
 
 OS:Surface,
-<<<<<<< HEAD
-  {e36e4cda-5fce-4e2f-b803-0a39527fa664}, !- Handle
+  {25cfae37-a9f4-437a-ab88-b4b13acbfc92}, !- Handle
   Surface 11,                             !- Name
   Wall,                                   !- Surface Type
   ,                                       !- Construction Name
-  {b139544e-953b-4971-9ab5-9e92d521a490}, !- Space Name
-=======
-  {cf9f3a3c-1849-459b-8dc4-0e6b7b093e87}, !- Handle
-  Surface 11,                             !- Name
-  Wall,                                   !- Surface Type
-  ,                                       !- Construction Name
-  {0977283e-844c-43bf-a6e4-860b9efa2bf7}, !- Space Name
->>>>>>> ad15e0a5
+  {f99a50ca-771c-47de-a6d8-b4c76817335d}, !- Space Name
   Adiabatic,                              !- Outside Boundary Condition
   ,                                       !- Outside Boundary Condition Object
   NoSun,                                  !- Sun Exposure
@@ -944,19 +665,11 @@
   0, 1.524, 2.4384;                       !- X,Y,Z Vertex 4 {m}
 
 OS:Surface,
-<<<<<<< HEAD
-  {7a08ead0-3764-4ba7-9ae8-881090033c06}, !- Handle
+  {6fd3b866-5c2b-4d9d-a3be-f2d503615aa6}, !- Handle
   Surface 12,                             !- Name
   Wall,                                   !- Surface Type
   ,                                       !- Construction Name
-  {b139544e-953b-4971-9ab5-9e92d521a490}, !- Space Name
-=======
-  {c6f02637-7c9a-4c33-a5d3-f3654d00a7a8}, !- Handle
-  Surface 12,                             !- Name
-  Wall,                                   !- Surface Type
-  ,                                       !- Construction Name
-  {0977283e-844c-43bf-a6e4-860b9efa2bf7}, !- Space Name
->>>>>>> ad15e0a5
+  {f99a50ca-771c-47de-a6d8-b4c76817335d}, !- Space Name
   Adiabatic,                              !- Outside Boundary Condition
   ,                                       !- Outside Boundary Condition Object
   NoSun,                                  !- Sun Exposure
@@ -969,19 +682,11 @@
   6.59383217256854, 1.524, 2.4384;        !- X,Y,Z Vertex 4 {m}
 
 OS:Surface,
-<<<<<<< HEAD
-  {1f7534aa-a46d-4aa2-b1d7-751df9f22eac}, !- Handle
+  {735e49c7-8995-40aa-b0e3-56c553108920}, !- Handle
   Surface 13,                             !- Name
   Wall,                                   !- Surface Type
   ,                                       !- Construction Name
-  {b139544e-953b-4971-9ab5-9e92d521a490}, !- Space Name
-=======
-  {5ab0b343-9863-4a65-9523-61b91166253b}, !- Handle
-  Surface 13,                             !- Name
-  Wall,                                   !- Surface Type
-  ,                                       !- Construction Name
-  {0977283e-844c-43bf-a6e4-860b9efa2bf7}, !- Space Name
->>>>>>> ad15e0a5
+  {f99a50ca-771c-47de-a6d8-b4c76817335d}, !- Space Name
   Adiabatic,                              !- Outside Boundary Condition
   ,                                       !- Outside Boundary Condition Object
   NoSun,                                  !- Sun Exposure
@@ -994,19 +699,11 @@
   6.59383217256854, 0, 2.4384;            !- X,Y,Z Vertex 4 {m}
 
 OS:Surface,
-<<<<<<< HEAD
-  {efdf6fa0-56a1-4968-952c-15dceaa30d39}, !- Handle
+  {e3618232-28c1-4265-9494-37137de94111}, !- Handle
   Surface 14,                             !- Name
   RoofCeiling,                            !- Surface Type
   ,                                       !- Construction Name
-  {b139544e-953b-4971-9ab5-9e92d521a490}, !- Space Name
-=======
-  {34ea4247-84ce-4182-a97f-4ddd90167f34}, !- Handle
-  Surface 14,                             !- Name
-  RoofCeiling,                            !- Surface Type
-  ,                                       !- Construction Name
-  {0977283e-844c-43bf-a6e4-860b9efa2bf7}, !- Space Name
->>>>>>> ad15e0a5
+  {f99a50ca-771c-47de-a6d8-b4c76817335d}, !- Space Name
   Outdoors,                               !- Outside Boundary Condition
   ,                                       !- Outside Boundary Condition Object
   SunExposed,                             !- Sun Exposure
@@ -1019,11 +716,7 @@
   0, 0, 2.4384;                           !- X,Y,Z Vertex 4 {m}
 
 OS:SpaceType,
-<<<<<<< HEAD
-  {2f1541fd-6378-4fa1-a456-4cc9a133c066}, !- Handle
-=======
-  {067aab3d-8f64-4838-8ea9-90b1dcef32a1}, !- Handle
->>>>>>> ad15e0a5
+  {faf8d1e8-0a6f-4901-91ad-434db6880ae0}, !- Handle
   Space Type 2,                           !- Name
   ,                                       !- Default Construction Set Name
   ,                                       !- Default Schedule Set Name
@@ -1034,23 +727,14 @@
   corridor;                               !- Standards Space Type
 
 OS:BuildingUnit,
-<<<<<<< HEAD
-  {fa041310-0ae5-49e8-b15e-e68fdf84d27e}, !- Handle
-=======
-  {905124ac-e5e4-44de-b604-157f98389e6f}, !- Handle
->>>>>>> ad15e0a5
+  {2d2fa1a9-e54c-42f7-b629-6b8c1101e6af}, !- Handle
   unit 1,                                 !- Name
   ,                                       !- Rendering Color
   Residential;                            !- Building Unit Type
 
 OS:AdditionalProperties,
-<<<<<<< HEAD
-  {fdc3e9f7-0cf0-435f-94b3-e2fefa6f99ef}, !- Handle
-  {fa041310-0ae5-49e8-b15e-e68fdf84d27e}, !- Object Name
-=======
-  {7118ff78-1aee-464b-8ded-e2a8b9bc81e2}, !- Handle
-  {905124ac-e5e4-44de-b604-157f98389e6f}, !- Object Name
->>>>>>> ad15e0a5
+  {bae7c3b7-6c46-4780-9ebc-4994a535a640}, !- Handle
+  {2d2fa1a9-e54c-42f7-b629-6b8c1101e6af}, !- Object Name
   NumberOfBedrooms,                       !- Feature Name 1
   Integer,                                !- Feature Data Type 1
   3,                                      !- Feature Value 1
@@ -1062,20 +746,12 @@
   3.3900000000000001;                     !- Feature Value 3
 
 OS:External:File,
-<<<<<<< HEAD
-  {8803259d-eeba-4cff-aeb9-1e35ef1373a1}, !- Handle
-=======
-  {0f0ff885-519b-405f-a9c8-3d52e9dc7220}, !- Handle
->>>>>>> ad15e0a5
+  {8cae9c6d-29a6-4f07-8dc4-8b3578678eec}, !- Handle
   8760.csv,                               !- Name
   8760.csv;                               !- File Name
 
 OS:Schedule:Day,
-<<<<<<< HEAD
-  {e55784d7-9b1b-4df9-a570-bf3849848991}, !- Handle
-=======
-  {aea2df79-6a8d-4d43-8c72-79c4e01679f5}, !- Handle
->>>>>>> ad15e0a5
+  {b054c212-bab0-40b7-9d4f-b3fb746b60ec}, !- Handle
   Schedule Day 1,                         !- Name
   ,                                       !- Schedule Type Limits Name
   ,                                       !- Interpolate to Timestep
@@ -1084,11 +760,7 @@
   0;                                      !- Value Until Time 1
 
 OS:Schedule:Day,
-<<<<<<< HEAD
-  {15fe62cd-c139-472d-ba61-93d55c847b97}, !- Handle
-=======
-  {92f967af-edad-4180-9786-235cde80b9e6}, !- Handle
->>>>>>> ad15e0a5
+  {86b26450-b94d-4a21-942c-3096bfa4184d}, !- Handle
   Schedule Day 2,                         !- Name
   ,                                       !- Schedule Type Limits Name
   ,                                       !- Interpolate to Timestep
@@ -1097,17 +769,10 @@
   1;                                      !- Value Until Time 1
 
 OS:Schedule:File,
-<<<<<<< HEAD
-  {90e7571b-47a6-4f1d-9dd6-b59289084e68}, !- Handle
+  {21cff035-6d9b-48dd-9ac1-6c4bcfddc135}, !- Handle
   occupants,                              !- Name
-  {d7eb4f68-ed63-48a6-9ab1-7a975d679fa5}, !- Schedule Type Limits Name
-  {8803259d-eeba-4cff-aeb9-1e35ef1373a1}, !- External File Name
-=======
-  {f4ac15f3-a52d-41ef-83a6-69c1102372f3}, !- Handle
-  occupants,                              !- Name
-  {f2548800-e973-46c9-8fa3-12abc80e22b3}, !- Schedule Type Limits Name
-  {0f0ff885-519b-405f-a9c8-3d52e9dc7220}, !- External File Name
->>>>>>> ad15e0a5
+  {24250742-35a9-45e8-9f93-51fa9dce2fad}, !- Schedule Type Limits Name
+  {8cae9c6d-29a6-4f07-8dc4-8b3578678eec}, !- External File Name
   1,                                      !- Column Number
   1,                                      !- Rows to Skip at Top
   8760,                                   !- Number of Hours of Data
@@ -1116,23 +781,13 @@
   60;                                     !- Minutes per Item
 
 OS:Schedule:Constant,
-<<<<<<< HEAD
-  {2d3d3163-6e92-49f4-b63c-4038ecb94a39}, !- Handle
+  {518b5f7b-c3f1-42f6-89d0-136d1e19be90}, !- Handle
   res occupants activity schedule,        !- Name
-  {a9db4987-6e3f-4869-9227-f9c205514d90}, !- Schedule Type Limits Name
+  {826171fb-b6d0-4e2d-9ed0-6334a8a2e377}, !- Schedule Type Limits Name
   112.539290946133;                       !- Value
 
 OS:People:Definition,
-  {997512a4-9a1e-4758-a006-be79593f2747}, !- Handle
-=======
-  {3a42b018-64cc-4b54-beb4-7f360331d25a}, !- Handle
-  res occupants activity schedule,        !- Name
-  {1037afe0-0728-430d-b5ff-c096d30327e7}, !- Schedule Type Limits Name
-  112.539290946133;                       !- Value
-
-OS:People:Definition,
-  {5fef4575-8634-4f5a-899b-39ed9032a516}, !- Handle
->>>>>>> ad15e0a5
+  {4cf5c3fe-2da5-4321-808b-aa1c2e0433f6}, !- Handle
   res occupants|living space,             !- Name
   People,                                 !- Number of People Calculation Method
   3.39,                                   !- Number of People {people}
@@ -1145,21 +800,12 @@
   ZoneAveraged;                           !- Mean Radiant Temperature Calculation Type
 
 OS:People,
-<<<<<<< HEAD
-  {6e354a54-e35a-41ea-824d-dab0dd9434c1}, !- Handle
+  {185a7a74-34da-470a-92bb-16153194692a}, !- Handle
   res occupants|living space,             !- Name
-  {997512a4-9a1e-4758-a006-be79593f2747}, !- People Definition Name
-  {6dd1373d-b967-4a88-894d-49d079bb2e2f}, !- Space or SpaceType Name
-  {90e7571b-47a6-4f1d-9dd6-b59289084e68}, !- Number of People Schedule Name
-  {2d3d3163-6e92-49f4-b63c-4038ecb94a39}, !- Activity Level Schedule Name
-=======
-  {dbf53de2-8e64-41dd-8192-02ed78ad67b1}, !- Handle
-  res occupants|living space,             !- Name
-  {5fef4575-8634-4f5a-899b-39ed9032a516}, !- People Definition Name
-  {df34770a-2ac5-4b04-bd3e-970cd4493ea4}, !- Space or SpaceType Name
-  {f4ac15f3-a52d-41ef-83a6-69c1102372f3}, !- Number of People Schedule Name
-  {3a42b018-64cc-4b54-beb4-7f360331d25a}, !- Activity Level Schedule Name
->>>>>>> ad15e0a5
+  {4cf5c3fe-2da5-4321-808b-aa1c2e0433f6}, !- People Definition Name
+  {12eb773c-6be1-4a1c-8583-1a432fbc5052}, !- Space or SpaceType Name
+  {21cff035-6d9b-48dd-9ac1-6c4bcfddc135}, !- Number of People Schedule Name
+  {518b5f7b-c3f1-42f6-89d0-136d1e19be90}, !- Activity Level Schedule Name
   ,                                       !- Surface Name/Angle Factor List Name
   ,                                       !- Work Efficiency Schedule Name
   ,                                       !- Clothing Insulation Schedule Name
@@ -1167,11 +813,7 @@
   1;                                      !- Multiplier
 
 OS:ScheduleTypeLimits,
-<<<<<<< HEAD
-  {a9db4987-6e3f-4869-9227-f9c205514d90}, !- Handle
-=======
-  {1037afe0-0728-430d-b5ff-c096d30327e7}, !- Handle
->>>>>>> ad15e0a5
+  {826171fb-b6d0-4e2d-9ed0-6334a8a2e377}, !- Handle
   ActivityLevel,                          !- Name
   0,                                      !- Lower Limit Value
   ,                                       !- Upper Limit Value
@@ -1179,11 +821,7 @@
   ActivityLevel;                          !- Unit Type
 
 OS:ScheduleTypeLimits,
-<<<<<<< HEAD
-  {d7eb4f68-ed63-48a6-9ab1-7a975d679fa5}, !- Handle
-=======
-  {f2548800-e973-46c9-8fa3-12abc80e22b3}, !- Handle
->>>>>>> ad15e0a5
+  {24250742-35a9-45e8-9f93-51fa9dce2fad}, !- Handle
   Fractional,                             !- Name
   0,                                      !- Lower Limit Value
   1,                                      !- Upper Limit Value
