!- NOTE: Auto-generated from /test/osw_files/MF_8units_1story_SL_Inset.osw

OS:Version,
<<<<<<< HEAD
  {e6565dff-ed7c-42e8-9a10-9ead528629cc}, !- Handle
  2.9.1;                                  !- Version Identifier

OS:SimulationControl,
  {cd70c252-0b95-4b77-8d8c-f401d4182fb4}, !- Handle
=======
  {9b953185-94b4-416b-bf10-7bb62fb6d507}, !- Handle
  2.9.0;                                  !- Version Identifier

OS:SimulationControl,
  {8024a2ba-d6b4-4907-b525-12c4ff0d9424}, !- Handle
>>>>>>> 78927444
  ,                                       !- Do Zone Sizing Calculation
  ,                                       !- Do System Sizing Calculation
  ,                                       !- Do Plant Sizing Calculation
  No;                                     !- Run Simulation for Sizing Periods

OS:Timestep,
<<<<<<< HEAD
  {59a032b8-8308-4516-a26f-ccb3f91602f8}, !- Handle
  6;                                      !- Number of Timesteps per Hour

OS:ShadowCalculation,
  {c56d1c07-6246-44a4-9fc3-73563aecbb7e}, !- Handle
=======
  {f7f01a16-0785-4bc7-848c-5d97c77229ce}, !- Handle
  6;                                      !- Number of Timesteps per Hour

OS:ShadowCalculation,
  {a75aff5d-e67b-4123-a019-9e3a0c57d887}, !- Handle
>>>>>>> 78927444
  20,                                     !- Calculation Frequency
  200;                                    !- Maximum Figures in Shadow Overlap Calculations

OS:SurfaceConvectionAlgorithm:Outside,
<<<<<<< HEAD
  {ad2fcc6e-2ddf-4853-bd77-915715a643ac}, !- Handle
  DOE-2;                                  !- Algorithm

OS:SurfaceConvectionAlgorithm:Inside,
  {bde0bb77-d7e4-4fb9-bf95-3c745f3d5557}, !- Handle
  TARP;                                   !- Algorithm

OS:ZoneCapacitanceMultiplier:ResearchSpecial,
  {2eb309f7-c214-45de-9288-ea8253c26d07}, !- Handle
=======
  {695679f7-20d7-4156-9664-f33c0c6ea395}, !- Handle
  DOE-2;                                  !- Algorithm

OS:SurfaceConvectionAlgorithm:Inside,
  {4b3fa614-7b62-4850-8703-ffa5b9729a41}, !- Handle
  TARP;                                   !- Algorithm

OS:ZoneCapacitanceMultiplier:ResearchSpecial,
  {f99f98e1-5eef-4aaa-85f0-75110e7c9b58}, !- Handle
>>>>>>> 78927444
  ,                                       !- Temperature Capacity Multiplier
  15,                                     !- Humidity Capacity Multiplier
  ;                                       !- Carbon Dioxide Capacity Multiplier

OS:RunPeriod,
<<<<<<< HEAD
  {8e41b330-cd42-460e-8dbe-d0156bad54f3}, !- Handle
=======
  {b627aec0-b104-4b7f-bcec-542c1bed8b3c}, !- Handle
>>>>>>> 78927444
  Run Period 1,                           !- Name
  1,                                      !- Begin Month
  1,                                      !- Begin Day of Month
  12,                                     !- End Month
  31,                                     !- End Day of Month
  ,                                       !- Use Weather File Holidays and Special Days
  ,                                       !- Use Weather File Daylight Saving Period
  ,                                       !- Apply Weekend Holiday Rule
  ,                                       !- Use Weather File Rain Indicators
  ,                                       !- Use Weather File Snow Indicators
  ;                                       !- Number of Times Runperiod to be Repeated

OS:YearDescription,
<<<<<<< HEAD
  {42a8aeb9-6c52-4d4b-841c-44afa228ec71}, !- Handle
=======
  {9d064e51-af46-42e5-906c-70e8679c84a1}, !- Handle
>>>>>>> 78927444
  2007,                                   !- Calendar Year
  ,                                       !- Day of Week for Start Day
  ;                                       !- Is Leap Year

OS:WeatherFile,
<<<<<<< HEAD
  {51f83e35-5476-493b-bc5a-a0af6f88479b}, !- Handle
=======
  {30359ab1-f3ee-4b64-92b9-6e487c59b8af}, !- Handle
>>>>>>> 78927444
  Denver Intl Ap,                         !- City
  CO,                                     !- State Province Region
  USA,                                    !- Country
  TMY3,                                   !- Data Source
  725650,                                 !- WMO Number
  39.83,                                  !- Latitude {deg}
  -104.65,                                !- Longitude {deg}
  -7,                                     !- Time Zone {hr}
  1650,                                   !- Elevation {m}
  file:../weather/USA_CO_Denver.Intl.AP.725650_TMY3.epw, !- Url
  E23378AA;                               !- Checksum

OS:AdditionalProperties,
<<<<<<< HEAD
  {ad0fca7e-8453-4fc9-bfcf-96f814c88ecc}, !- Handle
  {51f83e35-5476-493b-bc5a-a0af6f88479b}, !- Object Name
=======
  {f1cea33d-fe34-4467-9988-08b9dadc4956}, !- Handle
  {30359ab1-f3ee-4b64-92b9-6e487c59b8af}, !- Object Name
>>>>>>> 78927444
  EPWHeaderCity,                          !- Feature Name 1
  String,                                 !- Feature Data Type 1
  Denver Intl Ap,                         !- Feature Value 1
  EPWHeaderState,                         !- Feature Name 2
  String,                                 !- Feature Data Type 2
  CO,                                     !- Feature Value 2
  EPWHeaderCountry,                       !- Feature Name 3
  String,                                 !- Feature Data Type 3
  USA,                                    !- Feature Value 3
  EPWHeaderDataSource,                    !- Feature Name 4
  String,                                 !- Feature Data Type 4
  TMY3,                                   !- Feature Value 4
  EPWHeaderStation,                       !- Feature Name 5
  String,                                 !- Feature Data Type 5
  725650,                                 !- Feature Value 5
  EPWHeaderLatitude,                      !- Feature Name 6
  Double,                                 !- Feature Data Type 6
  39.829999999999998,                     !- Feature Value 6
  EPWHeaderLongitude,                     !- Feature Name 7
  Double,                                 !- Feature Data Type 7
  -104.65000000000001,                    !- Feature Value 7
  EPWHeaderTimezone,                      !- Feature Name 8
  Double,                                 !- Feature Data Type 8
  -7,                                     !- Feature Value 8
  EPWHeaderAltitude,                      !- Feature Name 9
  Double,                                 !- Feature Data Type 9
  5413.3858267716532,                     !- Feature Value 9
  EPWHeaderLocalPressure,                 !- Feature Name 10
  Double,                                 !- Feature Data Type 10
  0.81937567683596546,                    !- Feature Value 10
  EPWHeaderRecordsPerHour,                !- Feature Name 11
  Double,                                 !- Feature Data Type 11
  0,                                      !- Feature Value 11
  EPWDataAnnualAvgDrybulb,                !- Feature Name 12
  Double,                                 !- Feature Data Type 12
  51.575616438356228,                     !- Feature Value 12
  EPWDataAnnualMinDrybulb,                !- Feature Name 13
  Double,                                 !- Feature Data Type 13
  -2.9200000000000017,                    !- Feature Value 13
  EPWDataAnnualMaxDrybulb,                !- Feature Name 14
  Double,                                 !- Feature Data Type 14
  104,                                    !- Feature Value 14
  EPWDataCDD50F,                          !- Feature Name 15
  Double,                                 !- Feature Data Type 15
  3072.2925000000005,                     !- Feature Value 15
  EPWDataCDD65F,                          !- Feature Name 16
  Double,                                 !- Feature Data Type 16
  883.62000000000035,                     !- Feature Value 16
  EPWDataHDD50F,                          !- Feature Name 17
  Double,                                 !- Feature Data Type 17
  2497.1925000000001,                     !- Feature Value 17
  EPWDataHDD65F,                          !- Feature Name 18
  Double,                                 !- Feature Data Type 18
  5783.5200000000013,                     !- Feature Value 18
  EPWDataAnnualAvgWindspeed,              !- Feature Name 19
  Double,                                 !- Feature Data Type 19
  3.9165296803649667,                     !- Feature Value 19
  EPWDataMonthlyAvgDrybulbs,              !- Feature Name 20
  String,                                 !- Feature Data Type 20
  33.4191935483871&#4431.90142857142857&#4443.02620967741937&#4442.48624999999999&#4459.877741935483854&#4473.57574999999997&#4472.07975806451608&#4472.70008064516134&#4466.49200000000006&#4450.079112903225806&#4437.218250000000005&#4434.582177419354835, !- Feature Value 20
  EPWDataGroundMonthlyTemps,              !- Feature Name 21
  String,                                 !- Feature Data Type 21
  44.08306285945173&#4440.89570904991865&#4440.64045432632048&#4442.153016571250646&#4448.225111118704206&#4454.268919273837525&#4459.508577937551024&#4462.82777283423508&#4463.10975667174995&#4460.41014950381947&#4455.304105212311526&#4449.445696474514364, !- Feature Value 21
  EPWDataWSF,                             !- Feature Name 22
  Double,                                 !- Feature Data Type 22
  0.58999999999999997,                    !- Feature Value 22
  EPWDataMonthlyAvgDailyHighDrybulbs,     !- Feature Name 23
  String,                                 !- Feature Data Type 23
  47.41032258064516&#4446.58642857142857&#4455.15032258064517&#4453.708&#4472.80193548387098&#4488.67600000000002&#4486.1858064516129&#4485.87225806451613&#4482.082&#4463.18064516129033&#4448.73400000000001&#4448.87935483870968, !- Feature Value 23
  EPWDataMonthlyAvgDailyLowDrybulbs,      !- Feature Name 24
  String,                                 !- Feature Data Type 24
  19.347741935483874&#4419.856428571428573&#4430.316129032258065&#4431.112&#4447.41612903225806&#4457.901999999999994&#4459.063870967741934&#4460.956774193548384&#4452.352000000000004&#4438.41612903225806&#4427.002000000000002&#4423.02903225806451, !- Feature Value 24
  EPWDesignHeatingDrybulb,                !- Feature Name 25
  Double,                                 !- Feature Data Type 25
  12.02,                                  !- Feature Value 25
  EPWDesignHeatingWindspeed,              !- Feature Name 26
  Double,                                 !- Feature Data Type 26
  2.8062500000000004,                     !- Feature Value 26
  EPWDesignCoolingDrybulb,                !- Feature Name 27
  Double,                                 !- Feature Data Type 27
  91.939999999999998,                     !- Feature Value 27
  EPWDesignCoolingWetbulb,                !- Feature Name 28
  Double,                                 !- Feature Data Type 28
  59.95131430195849,                      !- Feature Value 28
  EPWDesignCoolingHumidityRatio,          !- Feature Name 29
  Double,                                 !- Feature Data Type 29
  0.0059161086834698092,                  !- Feature Value 29
  EPWDesignCoolingWindspeed,              !- Feature Name 30
  Double,                                 !- Feature Data Type 30
  3.7999999999999989,                     !- Feature Value 30
  EPWDesignDailyTemperatureRange,         !- Feature Name 31
  Double,                                 !- Feature Data Type 31
  24.915483870967748,                     !- Feature Value 31
  EPWDesignDehumidDrybulb,                !- Feature Name 32
  Double,                                 !- Feature Data Type 32
  67.996785714285721,                     !- Feature Value 32
  EPWDesignDehumidHumidityRatio,          !- Feature Name 33
  Double,                                 !- Feature Data Type 33
  0.012133744170488724,                   !- Feature Value 33
  EPWDesignCoolingDirectNormal,           !- Feature Name 34
  Double,                                 !- Feature Data Type 34
  985,                                    !- Feature Value 34
  EPWDesignCoolingDiffuseHorizontal,      !- Feature Name 35
  Double,                                 !- Feature Data Type 35
  84;                                     !- Feature Value 35

OS:Site,
<<<<<<< HEAD
  {4d2666b0-ecb7-4f1a-bcd4-a319a67b5763}, !- Handle
=======
  {a3fae02d-2320-4d3f-9782-55012d2a173d}, !- Handle
>>>>>>> 78927444
  Denver Intl Ap_CO_USA,                  !- Name
  39.83,                                  !- Latitude {deg}
  -104.65,                                !- Longitude {deg}
  -7,                                     !- Time Zone {hr}
  1650,                                   !- Elevation {m}
  ;                                       !- Terrain

OS:ClimateZones,
<<<<<<< HEAD
  {6a5b89e2-1be1-461b-b2e0-8bc8f189e3c5}, !- Handle
=======
  {ab1a9e7f-9fdb-46ca-92e8-6bdbe4022ccf}, !- Handle
>>>>>>> 78927444
  ,                                       !- Active Institution
  ,                                       !- Active Year
  ,                                       !- Climate Zone Institution Name 1
  ,                                       !- Climate Zone Document Name 1
  ,                                       !- Climate Zone Document Year 1
  ,                                       !- Climate Zone Value 1
  Building America,                       !- Climate Zone Institution Name 2
  ,                                       !- Climate Zone Document Name 2
  0,                                      !- Climate Zone Document Year 2
  Cold;                                   !- Climate Zone Value 2

OS:Site:WaterMainsTemperature,
<<<<<<< HEAD
  {80287f98-1a28-49bb-986e-68c8f16f90f5}, !- Handle
=======
  {74251a34-f182-4f84-bc18-9633d68db77b}, !- Handle
>>>>>>> 78927444
  Correlation,                            !- Calculation Method
  ,                                       !- Temperature Schedule Name
  10.8753424657535,                       !- Annual Average Outdoor Air Temperature {C}
  23.1524007936508;                       !- Maximum Difference In Monthly Average Outdoor Air Temperatures {deltaC}

OS:RunPeriodControl:DaylightSavingTime,
<<<<<<< HEAD
  {5ba2f060-c000-4681-9864-3cfc040b48cf}, !- Handle
=======
  {82752efd-e710-4a13-9da4-c66cc779c2e4}, !- Handle
>>>>>>> 78927444
  3/12,                                   !- Start Date
  11/5;                                   !- End Date

OS:Site:GroundTemperature:Deep,
<<<<<<< HEAD
  {51706179-ce82-424c-a1c0-4ed37f7e05d0}, !- Handle
=======
  {25d5d27c-9bdf-47e7-abc3-f496a58d2361}, !- Handle
>>>>>>> 78927444
  10.8753424657535,                       !- January Deep Ground Temperature {C}
  10.8753424657535,                       !- February Deep Ground Temperature {C}
  10.8753424657535,                       !- March Deep Ground Temperature {C}
  10.8753424657535,                       !- April Deep Ground Temperature {C}
  10.8753424657535,                       !- May Deep Ground Temperature {C}
  10.8753424657535,                       !- June Deep Ground Temperature {C}
  10.8753424657535,                       !- July Deep Ground Temperature {C}
  10.8753424657535,                       !- August Deep Ground Temperature {C}
  10.8753424657535,                       !- September Deep Ground Temperature {C}
  10.8753424657535,                       !- October Deep Ground Temperature {C}
  10.8753424657535,                       !- November Deep Ground Temperature {C}
  10.8753424657535;                       !- December Deep Ground Temperature {C}

OS:Building,
<<<<<<< HEAD
  {14a90144-7f16-4c37-8ff6-67317fd6eeeb}, !- Handle
=======
  {953db3f8-c6df-4a65-8363-2f0709d04008}, !- Handle
>>>>>>> 78927444
  Building 1,                             !- Name
  ,                                       !- Building Sector Type
  0,                                      !- North Axis {deg}
  ,                                       !- Nominal Floor to Floor Height {m}
  ,                                       !- Space Type Name
  ,                                       !- Default Construction Set Name
  ,                                       !- Default Schedule Set Name
  1,                                      !- Standards Number of Stories
  1,                                      !- Standards Number of Above Ground Stories
  ,                                       !- Standards Template
  multifamily,                            !- Standards Building Type
  8;                                      !- Standards Number of Living Units

OS:AdditionalProperties,
<<<<<<< HEAD
  {c08c3d35-fef4-494c-b867-4acffef9b017}, !- Handle
  {14a90144-7f16-4c37-8ff6-67317fd6eeeb}, !- Object Name
=======
  {4423dd9a-255e-4aba-923b-a0f4dc944a2b}, !- Handle
  {953db3f8-c6df-4a65-8363-2f0709d04008}, !- Object Name
>>>>>>> 78927444
  num_units,                              !- Feature Name 1
  Integer,                                !- Feature Data Type 1
  8,                                      !- Feature Value 1
  has_rear_units,                         !- Feature Name 2
  Boolean,                                !- Feature Data Type 2
  true,                                   !- Feature Value 2
  num_floors,                             !- Feature Name 3
  Integer,                                !- Feature Data Type 3
  1,                                      !- Feature Value 3
  horz_location,                          !- Feature Name 4
  String,                                 !- Feature Data Type 4
  Left,                                   !- Feature Value 4
  level,                                  !- Feature Name 5
  String,                                 !- Feature Data Type 5
  Bottom,                                 !- Feature Value 5
  found_type,                             !- Feature Name 6
  String,                                 !- Feature Data Type 6
  slab,                                   !- Feature Value 6
  corridor_width,                         !- Feature Name 7
  Double,                                 !- Feature Data Type 7
  3.048,                                  !- Feature Value 7
  corridor_position,                      !- Feature Name 8
  String,                                 !- Feature Data Type 8
  Double-Loaded Interior;                 !- Feature Value 8

OS:ThermalZone,
<<<<<<< HEAD
  {df112cc9-8743-4835-b345-474ee4b3b9de}, !- Handle
=======
  {662fa2d3-4676-4b4e-a5e3-1d16aca03a06}, !- Handle
>>>>>>> 78927444
  living zone,                            !- Name
  ,                                       !- Multiplier
  ,                                       !- Ceiling Height {m}
  ,                                       !- Volume {m3}
  ,                                       !- Floor Area {m2}
  ,                                       !- Zone Inside Convection Algorithm
  ,                                       !- Zone Outside Convection Algorithm
  ,                                       !- Zone Conditioning Equipment List Name
<<<<<<< HEAD
  {dd78c5ba-c57a-4495-bb71-86b80b35bc13}, !- Zone Air Inlet Port List
  {1f096d47-0337-45f1-9b5f-0ac6b133cbce}, !- Zone Air Exhaust Port List
  {7026e6df-10d4-4622-bc81-5fde5362ed7b}, !- Zone Air Node Name
  {1be4834d-a24b-46a5-b6de-06e1067111fc}, !- Zone Return Air Port List
=======
  {0fcddad0-4d50-4577-845c-8b381cb6fe3e}, !- Zone Air Inlet Port List
  {127b5104-e6fb-4921-ad3f-640829a79337}, !- Zone Air Exhaust Port List
  {dfb438ef-800c-42df-bbd3-eef6b16adfc7}, !- Zone Air Node Name
  {12785a55-e0b4-440a-a952-4238d5b7db4d}, !- Zone Return Air Port List
>>>>>>> 78927444
  ,                                       !- Primary Daylighting Control Name
  ,                                       !- Fraction of Zone Controlled by Primary Daylighting Control
  ,                                       !- Secondary Daylighting Control Name
  ,                                       !- Fraction of Zone Controlled by Secondary Daylighting Control
  ,                                       !- Illuminance Map Name
  ,                                       !- Group Rendering Name
  ,                                       !- Thermostat Name
  No;                                     !- Use Ideal Air Loads

OS:Node,
<<<<<<< HEAD
  {ae379023-2f65-44e6-ab56-c725c75b66c9}, !- Handle
  Node 1,                                 !- Name
  {7026e6df-10d4-4622-bc81-5fde5362ed7b}, !- Inlet Port
  ;                                       !- Outlet Port

OS:Connection,
  {7026e6df-10d4-4622-bc81-5fde5362ed7b}, !- Handle
  {2279fa6b-8609-4b25-9107-db794985e05e}, !- Name
  {df112cc9-8743-4835-b345-474ee4b3b9de}, !- Source Object
  11,                                     !- Outlet Port
  {ae379023-2f65-44e6-ab56-c725c75b66c9}, !- Target Object
  2;                                      !- Inlet Port

OS:PortList,
  {dd78c5ba-c57a-4495-bb71-86b80b35bc13}, !- Handle
  {be652155-9ab7-4c25-9ef3-f53e7505dbb6}, !- Name
  {df112cc9-8743-4835-b345-474ee4b3b9de}; !- HVAC Component

OS:PortList,
  {1f096d47-0337-45f1-9b5f-0ac6b133cbce}, !- Handle
  {0761aeb9-decb-44de-bdb9-95e1e4b6f0d8}, !- Name
  {df112cc9-8743-4835-b345-474ee4b3b9de}; !- HVAC Component

OS:PortList,
  {1be4834d-a24b-46a5-b6de-06e1067111fc}, !- Handle
  {95987475-db40-4b8e-b277-083d66f3c206}, !- Name
  {df112cc9-8743-4835-b345-474ee4b3b9de}; !- HVAC Component

OS:Sizing:Zone,
  {7bb39350-8490-4b9b-828d-a58cf40ccca2}, !- Handle
  {df112cc9-8743-4835-b345-474ee4b3b9de}, !- Zone or ZoneList Name
=======
  {edacfa18-bb80-4276-b6c8-89ae1a96685a}, !- Handle
  Node 1,                                 !- Name
  {dfb438ef-800c-42df-bbd3-eef6b16adfc7}, !- Inlet Port
  ;                                       !- Outlet Port

OS:Connection,
  {dfb438ef-800c-42df-bbd3-eef6b16adfc7}, !- Handle
  {77239498-85fd-4956-be30-7fbc0057939f}, !- Name
  {662fa2d3-4676-4b4e-a5e3-1d16aca03a06}, !- Source Object
  11,                                     !- Outlet Port
  {edacfa18-bb80-4276-b6c8-89ae1a96685a}, !- Target Object
  2;                                      !- Inlet Port

OS:PortList,
  {0fcddad0-4d50-4577-845c-8b381cb6fe3e}, !- Handle
  {345d97c6-5b0e-44c7-bf4c-53ad811d9025}, !- Name
  {662fa2d3-4676-4b4e-a5e3-1d16aca03a06}; !- HVAC Component

OS:PortList,
  {127b5104-e6fb-4921-ad3f-640829a79337}, !- Handle
  {d5616ec6-8b71-44a7-ba04-5528b67c6e02}, !- Name
  {662fa2d3-4676-4b4e-a5e3-1d16aca03a06}; !- HVAC Component

OS:PortList,
  {12785a55-e0b4-440a-a952-4238d5b7db4d}, !- Handle
  {66929cc4-d43f-4537-adfd-787b9728ec27}, !- Name
  {662fa2d3-4676-4b4e-a5e3-1d16aca03a06}; !- HVAC Component

OS:Sizing:Zone,
  {77b680e8-45da-46ac-af20-d61da0472c30}, !- Handle
  {662fa2d3-4676-4b4e-a5e3-1d16aca03a06}, !- Zone or ZoneList Name
>>>>>>> 78927444
  SupplyAirTemperature,                   !- Zone Cooling Design Supply Air Temperature Input Method
  14,                                     !- Zone Cooling Design Supply Air Temperature {C}
  11.11,                                  !- Zone Cooling Design Supply Air Temperature Difference {deltaC}
  SupplyAirTemperature,                   !- Zone Heating Design Supply Air Temperature Input Method
  40,                                     !- Zone Heating Design Supply Air Temperature {C}
  11.11,                                  !- Zone Heating Design Supply Air Temperature Difference {deltaC}
  0.0085,                                 !- Zone Cooling Design Supply Air Humidity Ratio {kg-H2O/kg-air}
  0.008,                                  !- Zone Heating Design Supply Air Humidity Ratio {kg-H2O/kg-air}
  ,                                       !- Zone Heating Sizing Factor
  ,                                       !- Zone Cooling Sizing Factor
  DesignDay,                              !- Cooling Design Air Flow Method
  ,                                       !- Cooling Design Air Flow Rate {m3/s}
  ,                                       !- Cooling Minimum Air Flow per Zone Floor Area {m3/s-m2}
  ,                                       !- Cooling Minimum Air Flow {m3/s}
  ,                                       !- Cooling Minimum Air Flow Fraction
  DesignDay,                              !- Heating Design Air Flow Method
  ,                                       !- Heating Design Air Flow Rate {m3/s}
  ,                                       !- Heating Maximum Air Flow per Zone Floor Area {m3/s-m2}
  ,                                       !- Heating Maximum Air Flow {m3/s}
  ,                                       !- Heating Maximum Air Flow Fraction
  ,                                       !- Design Zone Air Distribution Effectiveness in Cooling Mode
  ,                                       !- Design Zone Air Distribution Effectiveness in Heating Mode
  No,                                     !- Account for Dedicated Outdoor Air System
  NeutralSupplyAir,                       !- Dedicated Outdoor Air System Control Strategy
  autosize,                               !- Dedicated Outdoor Air Low Setpoint Temperature for Design {C}
  autosize;                               !- Dedicated Outdoor Air High Setpoint Temperature for Design {C}

OS:ZoneHVAC:EquipmentList,
<<<<<<< HEAD
  {a6132167-f093-45fd-8e80-7ec687ed7c2a}, !- Handle
  Zone HVAC Equipment List 1,             !- Name
  {df112cc9-8743-4835-b345-474ee4b3b9de}; !- Thermal Zone

OS:Space,
  {183f58af-0a2d-4929-ba2f-790e8b6e820e}, !- Handle
  living space,                           !- Name
  {5effa365-0225-41d5-813e-403b4ed723c7}, !- Space Type Name
=======
  {8b17b885-c0c5-4b4c-886c-52b01de681a3}, !- Handle
  Zone HVAC Equipment List 1,             !- Name
  {662fa2d3-4676-4b4e-a5e3-1d16aca03a06}; !- Thermal Zone

OS:Space,
  {afa0100f-78b2-4795-993d-1e66338e407b}, !- Handle
  living space,                           !- Name
  {e9014e88-8414-4e68-8c85-b2401ff71f84}, !- Space Type Name
>>>>>>> 78927444
  ,                                       !- Default Construction Set Name
  ,                                       !- Default Schedule Set Name
  ,                                       !- Direction of Relative North {deg}
  ,                                       !- X Origin {m}
  ,                                       !- Y Origin {m}
  ,                                       !- Z Origin {m}
  ,                                       !- Building Story Name
<<<<<<< HEAD
  {df112cc9-8743-4835-b345-474ee4b3b9de}, !- Thermal Zone Name
  ,                                       !- Part of Total Floor Area
  ,                                       !- Design Specification Outdoor Air Object Name
  {734acfd9-3024-4fa3-bd4b-de9f52987eff}; !- Building Unit Name

OS:Surface,
  {78c937ea-d97f-4a2d-b27d-caf5e186521b}, !- Handle
  Surface 1,                              !- Name
  Floor,                                  !- Surface Type
  ,                                       !- Construction Name
  {183f58af-0a2d-4929-ba2f-790e8b6e820e}, !- Space Name
=======
  {662fa2d3-4676-4b4e-a5e3-1d16aca03a06}, !- Thermal Zone Name
  ,                                       !- Part of Total Floor Area
  ,                                       !- Design Specification Outdoor Air Object Name
  {50aa1148-7c67-428d-9e69-a1f3d5c9d92d}; !- Building Unit Name

OS:Surface,
  {eacc464d-262b-4c37-b41e-26f270a286b0}, !- Handle
  Surface 1,                              !- Name
  Floor,                                  !- Surface Type
  ,                                       !- Construction Name
  {afa0100f-78b2-4795-993d-1e66338e407b}, !- Space Name
>>>>>>> 78927444
  Foundation,                             !- Outside Boundary Condition
  ,                                       !- Outside Boundary Condition Object
  NoSun,                                  !- Sun Exposure
  NoWind,                                 !- Wind Exposure
  ,                                       !- View Factor to Ground
  ,                                       !- Number of Vertices
  0, -13.1876643451371, 0,                !- X,Y,Z Vertex 1 {m}
  0, 0, 0,                                !- X,Y,Z Vertex 2 {m}
  6.59383217256854, 0, 0,                 !- X,Y,Z Vertex 3 {m}
  6.59383217256854, -11.3588643451371, 0, !- X,Y,Z Vertex 4 {m}
  4.76503217256854, -11.3588643451371, 0, !- X,Y,Z Vertex 5 {m}
  4.76503217256854, -13.1876643451371, 0; !- X,Y,Z Vertex 6 {m}

OS:Surface,
<<<<<<< HEAD
  {8e65ac6e-4eb1-49a9-9b6f-bc2c4ff82816}, !- Handle
  Surface 2,                              !- Name
  Wall,                                   !- Surface Type
  ,                                       !- Construction Name
  {183f58af-0a2d-4929-ba2f-790e8b6e820e}, !- Space Name
=======
  {4d85f26a-811c-42ea-a7c7-9552f3cc64bd}, !- Handle
  Surface 2,                              !- Name
  Wall,                                   !- Surface Type
  ,                                       !- Construction Name
  {afa0100f-78b2-4795-993d-1e66338e407b}, !- Space Name
>>>>>>> 78927444
  Outdoors,                               !- Outside Boundary Condition
  ,                                       !- Outside Boundary Condition Object
  SunExposed,                             !- Sun Exposure
  WindExposed,                            !- Wind Exposure
  ,                                       !- View Factor to Ground
  ,                                       !- Number of Vertices
  0, 0, 2.4384,                           !- X,Y,Z Vertex 1 {m}
  0, 0, 0,                                !- X,Y,Z Vertex 2 {m}
  0, -13.1876643451371, 0,                !- X,Y,Z Vertex 3 {m}
  0, -13.1876643451371, 2.4384;           !- X,Y,Z Vertex 4 {m}

OS:Surface,
<<<<<<< HEAD
  {6c8cc050-ef65-45d5-bb5f-c170acdb5ea9}, !- Handle
  Surface 3,                              !- Name
  Wall,                                   !- Surface Type
  ,                                       !- Construction Name
  {183f58af-0a2d-4929-ba2f-790e8b6e820e}, !- Space Name
=======
  {7dbb28d7-45c6-4497-88d1-80c2d76c92be}, !- Handle
  Surface 3,                              !- Name
  Wall,                                   !- Surface Type
  ,                                       !- Construction Name
  {afa0100f-78b2-4795-993d-1e66338e407b}, !- Space Name
>>>>>>> 78927444
  Adiabatic,                              !- Outside Boundary Condition
  ,                                       !- Outside Boundary Condition Object
  NoSun,                                  !- Sun Exposure
  NoWind,                                 !- Wind Exposure
  ,                                       !- View Factor to Ground
  ,                                       !- Number of Vertices
  6.59383217256854, 0, 2.4384,            !- X,Y,Z Vertex 1 {m}
  6.59383217256854, 0, 0,                 !- X,Y,Z Vertex 2 {m}
  0, 0, 0,                                !- X,Y,Z Vertex 3 {m}
  0, 0, 2.4384;                           !- X,Y,Z Vertex 4 {m}

OS:Surface,
<<<<<<< HEAD
  {c224e76f-3605-492e-9a53-72dff3ed0879}, !- Handle
  Surface 4,                              !- Name
  Wall,                                   !- Surface Type
  ,                                       !- Construction Name
  {183f58af-0a2d-4929-ba2f-790e8b6e820e}, !- Space Name
=======
  {beaf9ad1-6660-4296-aa41-9d09d00c526b}, !- Handle
  Surface 4,                              !- Name
  Wall,                                   !- Surface Type
  ,                                       !- Construction Name
  {afa0100f-78b2-4795-993d-1e66338e407b}, !- Space Name
>>>>>>> 78927444
  Adiabatic,                              !- Outside Boundary Condition
  ,                                       !- Outside Boundary Condition Object
  NoSun,                                  !- Sun Exposure
  NoWind,                                 !- Wind Exposure
  ,                                       !- View Factor to Ground
  ,                                       !- Number of Vertices
  6.59383217256854, -11.3588643451371, 2.4384, !- X,Y,Z Vertex 1 {m}
  6.59383217256854, -11.3588643451371, 0, !- X,Y,Z Vertex 2 {m}
  6.59383217256854, 0, 0,                 !- X,Y,Z Vertex 3 {m}
  6.59383217256854, 0, 2.4384;            !- X,Y,Z Vertex 4 {m}

OS:Surface,
<<<<<<< HEAD
  {96d0ef2c-474e-46c0-b268-a160c579149d}, !- Handle
  Surface 5,                              !- Name
  Wall,                                   !- Surface Type
  ,                                       !- Construction Name
  {183f58af-0a2d-4929-ba2f-790e8b6e820e}, !- Space Name
=======
  {9e90636b-4a90-46b5-8400-98487680e3b0}, !- Handle
  Surface 5,                              !- Name
  Wall,                                   !- Surface Type
  ,                                       !- Construction Name
  {afa0100f-78b2-4795-993d-1e66338e407b}, !- Space Name
>>>>>>> 78927444
  Outdoors,                               !- Outside Boundary Condition
  ,                                       !- Outside Boundary Condition Object
  SunExposed,                             !- Sun Exposure
  WindExposed,                            !- Wind Exposure
  ,                                       !- View Factor to Ground
  ,                                       !- Number of Vertices
  4.76503217256854, -11.3588643451371, 2.4384, !- X,Y,Z Vertex 1 {m}
  4.76503217256854, -11.3588643451371, 0, !- X,Y,Z Vertex 2 {m}
  6.59383217256854, -11.3588643451371, 0, !- X,Y,Z Vertex 3 {m}
  6.59383217256854, -11.3588643451371, 2.4384; !- X,Y,Z Vertex 4 {m}

OS:Surface,
<<<<<<< HEAD
  {51b6078e-b80d-4cdf-bb20-2d032ba16343}, !- Handle
  Surface 6,                              !- Name
  Wall,                                   !- Surface Type
  ,                                       !- Construction Name
  {183f58af-0a2d-4929-ba2f-790e8b6e820e}, !- Space Name
=======
  {6de04629-826e-404c-ac7a-3357d8193530}, !- Handle
  Surface 6,                              !- Name
  Wall,                                   !- Surface Type
  ,                                       !- Construction Name
  {afa0100f-78b2-4795-993d-1e66338e407b}, !- Space Name
>>>>>>> 78927444
  Outdoors,                               !- Outside Boundary Condition
  ,                                       !- Outside Boundary Condition Object
  SunExposed,                             !- Sun Exposure
  WindExposed,                            !- Wind Exposure
  ,                                       !- View Factor to Ground
  ,                                       !- Number of Vertices
  4.76503217256854, -13.1876643451371, 2.4384, !- X,Y,Z Vertex 1 {m}
  4.76503217256854, -13.1876643451371, 0, !- X,Y,Z Vertex 2 {m}
  4.76503217256854, -11.3588643451371, 0, !- X,Y,Z Vertex 3 {m}
  4.76503217256854, -11.3588643451371, 2.4384; !- X,Y,Z Vertex 4 {m}

OS:Surface,
<<<<<<< HEAD
  {e221bae8-6237-4f28-bc20-f0c3d299a502}, !- Handle
  Surface 7,                              !- Name
  Wall,                                   !- Surface Type
  ,                                       !- Construction Name
  {183f58af-0a2d-4929-ba2f-790e8b6e820e}, !- Space Name
=======
  {c2d14737-420a-471f-aa30-89c6883856f9}, !- Handle
  Surface 7,                              !- Name
  Wall,                                   !- Surface Type
  ,                                       !- Construction Name
  {afa0100f-78b2-4795-993d-1e66338e407b}, !- Space Name
>>>>>>> 78927444
  Outdoors,                               !- Outside Boundary Condition
  ,                                       !- Outside Boundary Condition Object
  SunExposed,                             !- Sun Exposure
  WindExposed,                            !- Wind Exposure
  ,                                       !- View Factor to Ground
  ,                                       !- Number of Vertices
  0, -13.1876643451371, 2.4384,           !- X,Y,Z Vertex 1 {m}
  0, -13.1876643451371, 0,                !- X,Y,Z Vertex 2 {m}
  4.76503217256854, -13.1876643451371, 0, !- X,Y,Z Vertex 3 {m}
  4.76503217256854, -13.1876643451371, 2.4384; !- X,Y,Z Vertex 4 {m}

OS:Surface,
<<<<<<< HEAD
  {c2a284ed-b39a-45c3-9d99-30ccbc863a10}, !- Handle
  Surface 8,                              !- Name
  RoofCeiling,                            !- Surface Type
  ,                                       !- Construction Name
  {183f58af-0a2d-4929-ba2f-790e8b6e820e}, !- Space Name
=======
  {def53ae2-11da-41b0-a433-eaec3af03185}, !- Handle
  Surface 8,                              !- Name
  RoofCeiling,                            !- Surface Type
  ,                                       !- Construction Name
  {afa0100f-78b2-4795-993d-1e66338e407b}, !- Space Name
>>>>>>> 78927444
  Outdoors,                               !- Outside Boundary Condition
  ,                                       !- Outside Boundary Condition Object
  SunExposed,                             !- Sun Exposure
  WindExposed,                            !- Wind Exposure
  ,                                       !- View Factor to Ground
  ,                                       !- Number of Vertices
  4.76503217256854, -13.1876643451371, 2.4384, !- X,Y,Z Vertex 1 {m}
  4.76503217256854, -11.3588643451371, 2.4384, !- X,Y,Z Vertex 2 {m}
  6.59383217256854, -11.3588643451371, 2.4384, !- X,Y,Z Vertex 3 {m}
  6.59383217256854, 0, 2.4384,            !- X,Y,Z Vertex 4 {m}
  0, 0, 2.4384,                           !- X,Y,Z Vertex 5 {m}
  0, -13.1876643451371, 2.4384;           !- X,Y,Z Vertex 6 {m}

OS:SpaceType,
<<<<<<< HEAD
  {5effa365-0225-41d5-813e-403b4ed723c7}, !- Handle
=======
  {e9014e88-8414-4e68-8c85-b2401ff71f84}, !- Handle
>>>>>>> 78927444
  Space Type 1,                           !- Name
  ,                                       !- Default Construction Set Name
  ,                                       !- Default Schedule Set Name
  ,                                       !- Group Rendering Name
  ,                                       !- Design Specification Outdoor Air Object Name
  ,                                       !- Standards Template
  ,                                       !- Standards Building Type
  living;                                 !- Standards Space Type

OS:ThermalZone,
<<<<<<< HEAD
  {ab984a2e-9150-4a68-95ba-71535111bd1c}, !- Handle
=======
  {1522b52e-07a5-4286-9107-62e08ba08cbc}, !- Handle
>>>>>>> 78927444
  corridor zone,                          !- Name
  ,                                       !- Multiplier
  ,                                       !- Ceiling Height {m}
  ,                                       !- Volume {m3}
  ,                                       !- Floor Area {m2}
  ,                                       !- Zone Inside Convection Algorithm
  ,                                       !- Zone Outside Convection Algorithm
  ,                                       !- Zone Conditioning Equipment List Name
<<<<<<< HEAD
  {fe1b74f9-225c-4619-af2f-65f06bd538ec}, !- Zone Air Inlet Port List
  {3d38a0c3-fb4e-4758-a726-1df48c71144e}, !- Zone Air Exhaust Port List
  {80ccf8ac-e4dd-4b38-bd35-d3a73c99f565}, !- Zone Air Node Name
  {30aa6bdb-8bc8-4ee4-8d43-6976ca65493f}, !- Zone Return Air Port List
=======
  {8420b81f-4690-4146-b909-f6a90a142d4c}, !- Zone Air Inlet Port List
  {6e848569-88bc-4bbe-92f0-0f10fb83a16b}, !- Zone Air Exhaust Port List
  {a332ba05-b195-4027-8e99-7f9a69b22ba7}, !- Zone Air Node Name
  {26679f01-8daf-4986-9b48-a82b6f643d79}, !- Zone Return Air Port List
>>>>>>> 78927444
  ,                                       !- Primary Daylighting Control Name
  ,                                       !- Fraction of Zone Controlled by Primary Daylighting Control
  ,                                       !- Secondary Daylighting Control Name
  ,                                       !- Fraction of Zone Controlled by Secondary Daylighting Control
  ,                                       !- Illuminance Map Name
  ,                                       !- Group Rendering Name
  ,                                       !- Thermostat Name
  No;                                     !- Use Ideal Air Loads

OS:Node,
<<<<<<< HEAD
  {76119e4c-86e2-4a51-8245-3a4f35aceb63}, !- Handle
  Node 2,                                 !- Name
  {80ccf8ac-e4dd-4b38-bd35-d3a73c99f565}, !- Inlet Port
  ;                                       !- Outlet Port

OS:Connection,
  {80ccf8ac-e4dd-4b38-bd35-d3a73c99f565}, !- Handle
  {e933cb44-c102-4b60-a5e2-2411900d1d85}, !- Name
  {ab984a2e-9150-4a68-95ba-71535111bd1c}, !- Source Object
  11,                                     !- Outlet Port
  {76119e4c-86e2-4a51-8245-3a4f35aceb63}, !- Target Object
  2;                                      !- Inlet Port

OS:PortList,
  {fe1b74f9-225c-4619-af2f-65f06bd538ec}, !- Handle
  {2c0a51b2-6e5b-4930-b16c-a99b89b62dc1}, !- Name
  {ab984a2e-9150-4a68-95ba-71535111bd1c}; !- HVAC Component

OS:PortList,
  {3d38a0c3-fb4e-4758-a726-1df48c71144e}, !- Handle
  {0b16e8b8-b33d-49e9-a610-dcd40adbfeff}, !- Name
  {ab984a2e-9150-4a68-95ba-71535111bd1c}; !- HVAC Component

OS:PortList,
  {30aa6bdb-8bc8-4ee4-8d43-6976ca65493f}, !- Handle
  {61b0db4a-1f35-4bd0-a542-2fbeb0a9c91d}, !- Name
  {ab984a2e-9150-4a68-95ba-71535111bd1c}; !- HVAC Component

OS:Sizing:Zone,
  {ca76f44e-64f8-4b86-b5c0-6990ddd44ecc}, !- Handle
  {ab984a2e-9150-4a68-95ba-71535111bd1c}, !- Zone or ZoneList Name
=======
  {11b7c848-c70e-45c2-a52e-f2f289dde1c5}, !- Handle
  Node 2,                                 !- Name
  {a332ba05-b195-4027-8e99-7f9a69b22ba7}, !- Inlet Port
  ;                                       !- Outlet Port

OS:Connection,
  {a332ba05-b195-4027-8e99-7f9a69b22ba7}, !- Handle
  {3a656feb-ae9f-4f6a-98c6-3e9bebc29991}, !- Name
  {1522b52e-07a5-4286-9107-62e08ba08cbc}, !- Source Object
  11,                                     !- Outlet Port
  {11b7c848-c70e-45c2-a52e-f2f289dde1c5}, !- Target Object
  2;                                      !- Inlet Port

OS:PortList,
  {8420b81f-4690-4146-b909-f6a90a142d4c}, !- Handle
  {9f1e1ee9-5f28-45bb-b8e0-8f64d2d7f4eb}, !- Name
  {1522b52e-07a5-4286-9107-62e08ba08cbc}; !- HVAC Component

OS:PortList,
  {6e848569-88bc-4bbe-92f0-0f10fb83a16b}, !- Handle
  {80c43fc1-60a2-47db-a5ea-3e10c2cc85d7}, !- Name
  {1522b52e-07a5-4286-9107-62e08ba08cbc}; !- HVAC Component

OS:PortList,
  {26679f01-8daf-4986-9b48-a82b6f643d79}, !- Handle
  {74d41dfe-4649-475a-9dae-0f64ae660448}, !- Name
  {1522b52e-07a5-4286-9107-62e08ba08cbc}; !- HVAC Component

OS:Sizing:Zone,
  {df25d573-c93b-4214-bd91-219544dcc95d}, !- Handle
  {1522b52e-07a5-4286-9107-62e08ba08cbc}, !- Zone or ZoneList Name
>>>>>>> 78927444
  SupplyAirTemperature,                   !- Zone Cooling Design Supply Air Temperature Input Method
  14,                                     !- Zone Cooling Design Supply Air Temperature {C}
  11.11,                                  !- Zone Cooling Design Supply Air Temperature Difference {deltaC}
  SupplyAirTemperature,                   !- Zone Heating Design Supply Air Temperature Input Method
  40,                                     !- Zone Heating Design Supply Air Temperature {C}
  11.11,                                  !- Zone Heating Design Supply Air Temperature Difference {deltaC}
  0.0085,                                 !- Zone Cooling Design Supply Air Humidity Ratio {kg-H2O/kg-air}
  0.008,                                  !- Zone Heating Design Supply Air Humidity Ratio {kg-H2O/kg-air}
  ,                                       !- Zone Heating Sizing Factor
  ,                                       !- Zone Cooling Sizing Factor
  DesignDay,                              !- Cooling Design Air Flow Method
  ,                                       !- Cooling Design Air Flow Rate {m3/s}
  ,                                       !- Cooling Minimum Air Flow per Zone Floor Area {m3/s-m2}
  ,                                       !- Cooling Minimum Air Flow {m3/s}
  ,                                       !- Cooling Minimum Air Flow Fraction
  DesignDay,                              !- Heating Design Air Flow Method
  ,                                       !- Heating Design Air Flow Rate {m3/s}
  ,                                       !- Heating Maximum Air Flow per Zone Floor Area {m3/s-m2}
  ,                                       !- Heating Maximum Air Flow {m3/s}
  ,                                       !- Heating Maximum Air Flow Fraction
  ,                                       !- Design Zone Air Distribution Effectiveness in Cooling Mode
  ,                                       !- Design Zone Air Distribution Effectiveness in Heating Mode
  No,                                     !- Account for Dedicated Outdoor Air System
  NeutralSupplyAir,                       !- Dedicated Outdoor Air System Control Strategy
  autosize,                               !- Dedicated Outdoor Air Low Setpoint Temperature for Design {C}
  autosize;                               !- Dedicated Outdoor Air High Setpoint Temperature for Design {C}

OS:ZoneHVAC:EquipmentList,
<<<<<<< HEAD
  {0e151c0c-5e42-4a8d-a8f1-939220eb4a33}, !- Handle
  Zone HVAC Equipment List 2,             !- Name
  {ab984a2e-9150-4a68-95ba-71535111bd1c}; !- Thermal Zone

OS:Space,
  {4955f18a-fe33-461a-bc83-7b77eb30fd4a}, !- Handle
  corridor space,                         !- Name
  {fd35a0fa-5bbd-44ac-bc10-73100f5acf89}, !- Space Type Name
=======
  {1a7cb3ba-7a54-4e9c-bdf5-c80515a473c2}, !- Handle
  Zone HVAC Equipment List 2,             !- Name
  {1522b52e-07a5-4286-9107-62e08ba08cbc}; !- Thermal Zone

OS:Space,
  {e94db0fb-2994-4d10-a6cd-0417a282ad7e}, !- Handle
  corridor space,                         !- Name
  {5e79560a-45eb-4321-8162-37c33d317255}, !- Space Type Name
>>>>>>> 78927444
  ,                                       !- Default Construction Set Name
  ,                                       !- Default Schedule Set Name
  ,                                       !- Direction of Relative North {deg}
  ,                                       !- X Origin {m}
  ,                                       !- Y Origin {m}
  ,                                       !- Z Origin {m}
  ,                                       !- Building Story Name
<<<<<<< HEAD
  {ab984a2e-9150-4a68-95ba-71535111bd1c}; !- Thermal Zone Name

OS:Surface,
  {188dfead-97d0-402e-a4f7-fc7e7a2a32ee}, !- Handle
  Surface 9,                              !- Name
  Floor,                                  !- Surface Type
  ,                                       !- Construction Name
  {4955f18a-fe33-461a-bc83-7b77eb30fd4a}, !- Space Name
=======
  {1522b52e-07a5-4286-9107-62e08ba08cbc}; !- Thermal Zone Name

OS:Surface,
  {5d29735f-d1da-4e55-9042-ba1801fc482e}, !- Handle
  Surface 9,                              !- Name
  Floor,                                  !- Surface Type
  ,                                       !- Construction Name
  {e94db0fb-2994-4d10-a6cd-0417a282ad7e}, !- Space Name
>>>>>>> 78927444
  Foundation,                             !- Outside Boundary Condition
  ,                                       !- Outside Boundary Condition Object
  NoSun,                                  !- Sun Exposure
  NoWind,                                 !- Wind Exposure
  ,                                       !- View Factor to Ground
  ,                                       !- Number of Vertices
  0, 0, 0,                                !- X,Y,Z Vertex 1 {m}
  0, 1.524, 0,                            !- X,Y,Z Vertex 2 {m}
  6.59383217256854, 1.524, 0,             !- X,Y,Z Vertex 3 {m}
  6.59383217256854, 0, 0;                 !- X,Y,Z Vertex 4 {m}

OS:Surface,
<<<<<<< HEAD
  {a269d356-bc6f-4852-a97f-86819a92eb06}, !- Handle
  Surface 10,                             !- Name
  Wall,                                   !- Surface Type
  ,                                       !- Construction Name
  {4955f18a-fe33-461a-bc83-7b77eb30fd4a}, !- Space Name
=======
  {fd538a52-f224-4b7f-883f-b3787cf24449}, !- Handle
  Surface 10,                             !- Name
  Wall,                                   !- Surface Type
  ,                                       !- Construction Name
  {e94db0fb-2994-4d10-a6cd-0417a282ad7e}, !- Space Name
>>>>>>> 78927444
  Outdoors,                               !- Outside Boundary Condition
  ,                                       !- Outside Boundary Condition Object
  SunExposed,                             !- Sun Exposure
  WindExposed,                            !- Wind Exposure
  ,                                       !- View Factor to Ground
  ,                                       !- Number of Vertices
  0, 1.524, 2.4384,                       !- X,Y,Z Vertex 1 {m}
  0, 1.524, 0,                            !- X,Y,Z Vertex 2 {m}
  0, 0, 0,                                !- X,Y,Z Vertex 3 {m}
  0, 0, 2.4384;                           !- X,Y,Z Vertex 4 {m}

OS:Surface,
<<<<<<< HEAD
  {5941493e-5640-4deb-b841-3f32922a2406}, !- Handle
  Surface 11,                             !- Name
  Wall,                                   !- Surface Type
  ,                                       !- Construction Name
  {4955f18a-fe33-461a-bc83-7b77eb30fd4a}, !- Space Name
=======
  {f906ed50-7526-4d75-8018-971ea70086e1}, !- Handle
  Surface 11,                             !- Name
  Wall,                                   !- Surface Type
  ,                                       !- Construction Name
  {e94db0fb-2994-4d10-a6cd-0417a282ad7e}, !- Space Name
>>>>>>> 78927444
  Adiabatic,                              !- Outside Boundary Condition
  ,                                       !- Outside Boundary Condition Object
  NoSun,                                  !- Sun Exposure
  NoWind,                                 !- Wind Exposure
  ,                                       !- View Factor to Ground
  ,                                       !- Number of Vertices
  6.59383217256854, 1.524, 2.4384,        !- X,Y,Z Vertex 1 {m}
  6.59383217256854, 1.524, 0,             !- X,Y,Z Vertex 2 {m}
  0, 1.524, 0,                            !- X,Y,Z Vertex 3 {m}
  0, 1.524, 2.4384;                       !- X,Y,Z Vertex 4 {m}

OS:Surface,
<<<<<<< HEAD
  {5ff776cb-5821-46e3-bdc4-4f168a193f40}, !- Handle
  Surface 12,                             !- Name
  Wall,                                   !- Surface Type
  ,                                       !- Construction Name
  {4955f18a-fe33-461a-bc83-7b77eb30fd4a}, !- Space Name
=======
  {a7a9afe2-c5c3-4592-97a7-d00a67b0e973}, !- Handle
  Surface 12,                             !- Name
  Wall,                                   !- Surface Type
  ,                                       !- Construction Name
  {e94db0fb-2994-4d10-a6cd-0417a282ad7e}, !- Space Name
>>>>>>> 78927444
  Adiabatic,                              !- Outside Boundary Condition
  ,                                       !- Outside Boundary Condition Object
  NoSun,                                  !- Sun Exposure
  NoWind,                                 !- Wind Exposure
  ,                                       !- View Factor to Ground
  ,                                       !- Number of Vertices
  6.59383217256854, 0, 2.4384,            !- X,Y,Z Vertex 1 {m}
  6.59383217256854, 0, 0,                 !- X,Y,Z Vertex 2 {m}
  6.59383217256854, 1.524, 0,             !- X,Y,Z Vertex 3 {m}
  6.59383217256854, 1.524, 2.4384;        !- X,Y,Z Vertex 4 {m}

OS:Surface,
<<<<<<< HEAD
  {327825c6-73a0-40b8-ae74-dda72d6be41a}, !- Handle
  Surface 13,                             !- Name
  Wall,                                   !- Surface Type
  ,                                       !- Construction Name
  {4955f18a-fe33-461a-bc83-7b77eb30fd4a}, !- Space Name
=======
  {835ee38d-5869-4c08-8063-50d26b79e326}, !- Handle
  Surface 13,                             !- Name
  Wall,                                   !- Surface Type
  ,                                       !- Construction Name
  {e94db0fb-2994-4d10-a6cd-0417a282ad7e}, !- Space Name
>>>>>>> 78927444
  Adiabatic,                              !- Outside Boundary Condition
  ,                                       !- Outside Boundary Condition Object
  NoSun,                                  !- Sun Exposure
  NoWind,                                 !- Wind Exposure
  ,                                       !- View Factor to Ground
  ,                                       !- Number of Vertices
  0, 0, 2.4384,                           !- X,Y,Z Vertex 1 {m}
  0, 0, 0,                                !- X,Y,Z Vertex 2 {m}
  6.59383217256854, 0, 0,                 !- X,Y,Z Vertex 3 {m}
  6.59383217256854, 0, 2.4384;            !- X,Y,Z Vertex 4 {m}

OS:Surface,
<<<<<<< HEAD
  {047af9c1-341a-4803-bcd9-08656e880dd4}, !- Handle
  Surface 14,                             !- Name
  RoofCeiling,                            !- Surface Type
  ,                                       !- Construction Name
  {4955f18a-fe33-461a-bc83-7b77eb30fd4a}, !- Space Name
=======
  {630a42ea-0530-49af-9f86-bacea88f6ff2}, !- Handle
  Surface 14,                             !- Name
  RoofCeiling,                            !- Surface Type
  ,                                       !- Construction Name
  {e94db0fb-2994-4d10-a6cd-0417a282ad7e}, !- Space Name
>>>>>>> 78927444
  Outdoors,                               !- Outside Boundary Condition
  ,                                       !- Outside Boundary Condition Object
  SunExposed,                             !- Sun Exposure
  WindExposed,                            !- Wind Exposure
  ,                                       !- View Factor to Ground
  ,                                       !- Number of Vertices
  6.59383217256854, 0, 2.4384,            !- X,Y,Z Vertex 1 {m}
  6.59383217256854, 1.524, 2.4384,        !- X,Y,Z Vertex 2 {m}
  0, 1.524, 2.4384,                       !- X,Y,Z Vertex 3 {m}
  0, 0, 2.4384;                           !- X,Y,Z Vertex 4 {m}

OS:SpaceType,
<<<<<<< HEAD
  {fd35a0fa-5bbd-44ac-bc10-73100f5acf89}, !- Handle
=======
  {5e79560a-45eb-4321-8162-37c33d317255}, !- Handle
>>>>>>> 78927444
  Space Type 2,                           !- Name
  ,                                       !- Default Construction Set Name
  ,                                       !- Default Schedule Set Name
  ,                                       !- Group Rendering Name
  ,                                       !- Design Specification Outdoor Air Object Name
  ,                                       !- Standards Template
  ,                                       !- Standards Building Type
  corridor;                               !- Standards Space Type

OS:BuildingUnit,
<<<<<<< HEAD
  {734acfd9-3024-4fa3-bd4b-de9f52987eff}, !- Handle
=======
  {50aa1148-7c67-428d-9e69-a1f3d5c9d92d}, !- Handle
>>>>>>> 78927444
  unit 1,                                 !- Name
  ,                                       !- Rendering Color
  Residential;                            !- Building Unit Type

OS:AdditionalProperties,
<<<<<<< HEAD
  {1c483d99-842b-4810-88bf-2611d65269f4}, !- Handle
  {734acfd9-3024-4fa3-bd4b-de9f52987eff}, !- Object Name
=======
  {e5c984e6-d35f-4035-9100-b0c96eac8dab}, !- Handle
  {50aa1148-7c67-428d-9e69-a1f3d5c9d92d}, !- Object Name
>>>>>>> 78927444
  NumberOfBedrooms,                       !- Feature Name 1
  Integer,                                !- Feature Data Type 1
  3,                                      !- Feature Value 1
  NumberOfBathrooms,                      !- Feature Name 2
  Double,                                 !- Feature Data Type 2
  2,                                      !- Feature Value 2
  NumberOfOccupants,                      !- Feature Name 3
  Double,                                 !- Feature Data Type 3
  3.3900000000000001;                     !- Feature Value 3

OS:External:File,
<<<<<<< HEAD
  {cc185f1a-f517-4582-ba40-21e19fc69f23}, !- Handle
=======
  {45305123-b2a2-4935-9e84-890984469c96}, !- Handle
>>>>>>> 78927444
  8760.csv,                               !- Name
  8760.csv;                               !- File Name

OS:Schedule:Day,
<<<<<<< HEAD
  {5fd69d53-ebdb-4eff-94b4-9920d79acc4a}, !- Handle
=======
  {3d259fbe-9053-4898-aaaa-eee8f69c22a6}, !- Handle
>>>>>>> 78927444
  Schedule Day 1,                         !- Name
  ,                                       !- Schedule Type Limits Name
  ,                                       !- Interpolate to Timestep
  24,                                     !- Hour 1
  0,                                      !- Minute 1
  0;                                      !- Value Until Time 1

OS:Schedule:Day,
<<<<<<< HEAD
  {f5ef4ac5-cbb2-452f-b576-c669991deb32}, !- Handle
=======
  {e4f8789e-64e6-4903-a9d0-8a3d85b7ce9a}, !- Handle
>>>>>>> 78927444
  Schedule Day 2,                         !- Name
  ,                                       !- Schedule Type Limits Name
  ,                                       !- Interpolate to Timestep
  24,                                     !- Hour 1
  0,                                      !- Minute 1
  1;                                      !- Value Until Time 1

OS:Schedule:File,
<<<<<<< HEAD
  {ea2d74a8-faf2-480f-9066-ed029a38aaf6}, !- Handle
  occupants,                              !- Name
  {c2a6bf0b-1187-4514-8f81-ea6c37041bb8}, !- Schedule Type Limits Name
  {cc185f1a-f517-4582-ba40-21e19fc69f23}, !- External File Name
=======
  {c22d4da9-aea0-466b-90bf-d1953dffc702}, !- Handle
  occupants,                              !- Name
  {b03712cd-a07e-4830-a5e2-0c7b82c31d42}, !- Schedule Type Limits Name
  {45305123-b2a2-4935-9e84-890984469c96}, !- External File Name
>>>>>>> 78927444
  1,                                      !- Column Number
  1,                                      !- Rows to Skip at Top
  8760,                                   !- Number of Hours of Data
  ,                                       !- Column Separator
  ,                                       !- Interpolate to Timestep
  60;                                     !- Minutes per Item

OS:Schedule:Ruleset,
<<<<<<< HEAD
  {5955e111-a1a4-4721-8a6f-d03a8724cce1}, !- Handle
  Schedule Ruleset 1,                     !- Name
  {f800ab6e-b894-46d7-b743-da0b66f46a63}, !- Schedule Type Limits Name
  {d4cb01c0-aa97-4b97-81b9-f842f9b2e321}; !- Default Day Schedule Name

OS:Schedule:Day,
  {d4cb01c0-aa97-4b97-81b9-f842f9b2e321}, !- Handle
  Schedule Day 3,                         !- Name
  {f800ab6e-b894-46d7-b743-da0b66f46a63}, !- Schedule Type Limits Name
=======
  {c6c73c34-2f78-4d66-bcc5-05ebf08dd810}, !- Handle
  Schedule Ruleset 1,                     !- Name
  {be23b70d-4a6b-4bd6-a19f-e4208bf8c1d9}, !- Schedule Type Limits Name
  {aee024cf-d2c1-438d-823d-830b4767e44c}; !- Default Day Schedule Name

OS:Schedule:Day,
  {aee024cf-d2c1-438d-823d-830b4767e44c}, !- Handle
  Schedule Day 3,                         !- Name
  {be23b70d-4a6b-4bd6-a19f-e4208bf8c1d9}, !- Schedule Type Limits Name
>>>>>>> 78927444
  ,                                       !- Interpolate to Timestep
  24,                                     !- Hour 1
  0,                                      !- Minute 1
  112.539290946133;                       !- Value Until Time 1

OS:People:Definition,
<<<<<<< HEAD
  {2fde62b0-eb88-457a-a59d-90cb61af77bd}, !- Handle
=======
  {cdeda219-b849-49d4-bcd0-645aaefcf51d}, !- Handle
>>>>>>> 78927444
  res occupants|living space,             !- Name
  People,                                 !- Number of People Calculation Method
  3.39,                                   !- Number of People {people}
  ,                                       !- People per Space Floor Area {person/m2}
  ,                                       !- Space Floor Area per Person {m2/person}
  0.319734,                               !- Fraction Radiant
  0.573,                                  !- Sensible Heat Fraction
  0,                                      !- Carbon Dioxide Generation Rate {m3/s-W}
  No,                                     !- Enable ASHRAE 55 Comfort Warnings
  ZoneAveraged;                           !- Mean Radiant Temperature Calculation Type

OS:People,
<<<<<<< HEAD
  {f45eabbf-de0f-41f7-a977-fe91d92c66ac}, !- Handle
  res occupants|living space,             !- Name
  {2fde62b0-eb88-457a-a59d-90cb61af77bd}, !- People Definition Name
  {183f58af-0a2d-4929-ba2f-790e8b6e820e}, !- Space or SpaceType Name
  {ea2d74a8-faf2-480f-9066-ed029a38aaf6}, !- Number of People Schedule Name
  {5955e111-a1a4-4721-8a6f-d03a8724cce1}, !- Activity Level Schedule Name
=======
  {c1d41182-4bb9-468e-905d-63adb2113957}, !- Handle
  res occupants|living space,             !- Name
  {cdeda219-b849-49d4-bcd0-645aaefcf51d}, !- People Definition Name
  {afa0100f-78b2-4795-993d-1e66338e407b}, !- Space or SpaceType Name
  {c22d4da9-aea0-466b-90bf-d1953dffc702}, !- Number of People Schedule Name
  {c6c73c34-2f78-4d66-bcc5-05ebf08dd810}, !- Activity Level Schedule Name
>>>>>>> 78927444
  ,                                       !- Surface Name/Angle Factor List Name
  ,                                       !- Work Efficiency Schedule Name
  ,                                       !- Clothing Insulation Schedule Name
  ,                                       !- Air Velocity Schedule Name
  1;                                      !- Multiplier

OS:ScheduleTypeLimits,
<<<<<<< HEAD
  {f800ab6e-b894-46d7-b743-da0b66f46a63}, !- Handle
=======
  {be23b70d-4a6b-4bd6-a19f-e4208bf8c1d9}, !- Handle
>>>>>>> 78927444
  ActivityLevel,                          !- Name
  0,                                      !- Lower Limit Value
  ,                                       !- Upper Limit Value
  Continuous,                             !- Numeric Type
  ActivityLevel;                          !- Unit Type

OS:ScheduleTypeLimits,
<<<<<<< HEAD
  {c2a6bf0b-1187-4514-8f81-ea6c37041bb8}, !- Handle
=======
  {b03712cd-a07e-4830-a5e2-0c7b82c31d42}, !- Handle
>>>>>>> 78927444
  Fractional,                             !- Name
  0,                                      !- Lower Limit Value
  1,                                      !- Upper Limit Value
  Continuous;                             !- Numeric Type
<|MERGE_RESOLUTION|>--- conflicted
+++ resolved
@@ -1,73 +1,41 @@
 !- NOTE: Auto-generated from /test/osw_files/MF_8units_1story_SL_Inset.osw
 
 OS:Version,
-<<<<<<< HEAD
-  {e6565dff-ed7c-42e8-9a10-9ead528629cc}, !- Handle
+  {51d72e7f-beb9-43a2-ae49-8e207f6326bf}, !- Handle
   2.9.1;                                  !- Version Identifier
 
 OS:SimulationControl,
-  {cd70c252-0b95-4b77-8d8c-f401d4182fb4}, !- Handle
-=======
-  {9b953185-94b4-416b-bf10-7bb62fb6d507}, !- Handle
-  2.9.0;                                  !- Version Identifier
-
-OS:SimulationControl,
-  {8024a2ba-d6b4-4907-b525-12c4ff0d9424}, !- Handle
->>>>>>> 78927444
+  {1fe25032-7ce1-4602-a9f1-efb9d93030b9}, !- Handle
   ,                                       !- Do Zone Sizing Calculation
   ,                                       !- Do System Sizing Calculation
   ,                                       !- Do Plant Sizing Calculation
   No;                                     !- Run Simulation for Sizing Periods
 
 OS:Timestep,
-<<<<<<< HEAD
-  {59a032b8-8308-4516-a26f-ccb3f91602f8}, !- Handle
+  {9262483b-c7d8-4f67-8621-3163a6bac27e}, !- Handle
   6;                                      !- Number of Timesteps per Hour
 
 OS:ShadowCalculation,
-  {c56d1c07-6246-44a4-9fc3-73563aecbb7e}, !- Handle
-=======
-  {f7f01a16-0785-4bc7-848c-5d97c77229ce}, !- Handle
-  6;                                      !- Number of Timesteps per Hour
-
-OS:ShadowCalculation,
-  {a75aff5d-e67b-4123-a019-9e3a0c57d887}, !- Handle
->>>>>>> 78927444
+  {d827a53b-630f-4f29-b3d9-a2ec5d0fadec}, !- Handle
   20,                                     !- Calculation Frequency
   200;                                    !- Maximum Figures in Shadow Overlap Calculations
 
 OS:SurfaceConvectionAlgorithm:Outside,
-<<<<<<< HEAD
-  {ad2fcc6e-2ddf-4853-bd77-915715a643ac}, !- Handle
+  {11c05edc-be1c-4db9-9b45-34858ffc2f91}, !- Handle
   DOE-2;                                  !- Algorithm
 
 OS:SurfaceConvectionAlgorithm:Inside,
-  {bde0bb77-d7e4-4fb9-bf95-3c745f3d5557}, !- Handle
+  {1e05ec43-e931-46ba-9cdc-3466616d5b16}, !- Handle
   TARP;                                   !- Algorithm
 
 OS:ZoneCapacitanceMultiplier:ResearchSpecial,
-  {2eb309f7-c214-45de-9288-ea8253c26d07}, !- Handle
-=======
-  {695679f7-20d7-4156-9664-f33c0c6ea395}, !- Handle
-  DOE-2;                                  !- Algorithm
-
-OS:SurfaceConvectionAlgorithm:Inside,
-  {4b3fa614-7b62-4850-8703-ffa5b9729a41}, !- Handle
-  TARP;                                   !- Algorithm
-
-OS:ZoneCapacitanceMultiplier:ResearchSpecial,
-  {f99f98e1-5eef-4aaa-85f0-75110e7c9b58}, !- Handle
->>>>>>> 78927444
+  {0956098d-bc38-4b24-acec-21bb0d544586}, !- Handle
   ,                                       !- Temperature Capacity Multiplier
   15,                                     !- Humidity Capacity Multiplier
   ;                                       !- Carbon Dioxide Capacity Multiplier
 
 OS:RunPeriod,
-<<<<<<< HEAD
-  {8e41b330-cd42-460e-8dbe-d0156bad54f3}, !- Handle
-=======
-  {b627aec0-b104-4b7f-bcec-542c1bed8b3c}, !- Handle
->>>>>>> 78927444
+  {7a66f347-2362-4ea9-b4bb-a695525bf2a6}, !- Handle
   Run Period 1,                           !- Name
   1,                                      !- Begin Month
   1,                                      !- Begin Day of Month
@@ -81,21 +49,13 @@
   ;                                       !- Number of Times Runperiod to be Repeated
 
 OS:YearDescription,
-<<<<<<< HEAD
-  {42a8aeb9-6c52-4d4b-841c-44afa228ec71}, !- Handle
-=======
-  {9d064e51-af46-42e5-906c-70e8679c84a1}, !- Handle
->>>>>>> 78927444
+  {5410fb12-6c93-4582-ab21-60c3dd207b48}, !- Handle
   2007,                                   !- Calendar Year
   ,                                       !- Day of Week for Start Day
   ;                                       !- Is Leap Year
 
 OS:WeatherFile,
-<<<<<<< HEAD
-  {51f83e35-5476-493b-bc5a-a0af6f88479b}, !- Handle
-=======
-  {30359ab1-f3ee-4b64-92b9-6e487c59b8af}, !- Handle
->>>>>>> 78927444
+  {3c3c275f-6501-4820-acb4-7f9d915d5709}, !- Handle
   Denver Intl Ap,                         !- City
   CO,                                     !- State Province Region
   USA,                                    !- Country
@@ -109,13 +69,8 @@
   E23378AA;                               !- Checksum
 
 OS:AdditionalProperties,
-<<<<<<< HEAD
-  {ad0fca7e-8453-4fc9-bfcf-96f814c88ecc}, !- Handle
-  {51f83e35-5476-493b-bc5a-a0af6f88479b}, !- Object Name
-=======
-  {f1cea33d-fe34-4467-9988-08b9dadc4956}, !- Handle
-  {30359ab1-f3ee-4b64-92b9-6e487c59b8af}, !- Object Name
->>>>>>> 78927444
+  {3926de77-d1fd-4c06-a3ec-efa7038fb6ba}, !- Handle
+  {3c3c275f-6501-4820-acb4-7f9d915d5709}, !- Object Name
   EPWHeaderCity,                          !- Feature Name 1
   String,                                 !- Feature Data Type 1
   Denver Intl Ap,                         !- Feature Value 1
@@ -223,11 +178,7 @@
   84;                                     !- Feature Value 35
 
 OS:Site,
-<<<<<<< HEAD
-  {4d2666b0-ecb7-4f1a-bcd4-a319a67b5763}, !- Handle
-=======
-  {a3fae02d-2320-4d3f-9782-55012d2a173d}, !- Handle
->>>>>>> 78927444
+  {ea07ac7d-c6f4-4e18-974a-8b342f3c3532}, !- Handle
   Denver Intl Ap_CO_USA,                  !- Name
   39.83,                                  !- Latitude {deg}
   -104.65,                                !- Longitude {deg}
@@ -236,11 +187,7 @@
   ;                                       !- Terrain
 
 OS:ClimateZones,
-<<<<<<< HEAD
-  {6a5b89e2-1be1-461b-b2e0-8bc8f189e3c5}, !- Handle
-=======
-  {ab1a9e7f-9fdb-46ca-92e8-6bdbe4022ccf}, !- Handle
->>>>>>> 78927444
+  {1d6e9251-6e33-4b18-a5fb-c0ba92f00425}, !- Handle
   ,                                       !- Active Institution
   ,                                       !- Active Year
   ,                                       !- Climate Zone Institution Name 1
@@ -253,31 +200,19 @@
   Cold;                                   !- Climate Zone Value 2
 
 OS:Site:WaterMainsTemperature,
-<<<<<<< HEAD
-  {80287f98-1a28-49bb-986e-68c8f16f90f5}, !- Handle
-=======
-  {74251a34-f182-4f84-bc18-9633d68db77b}, !- Handle
->>>>>>> 78927444
+  {8e214c17-86f9-4374-a183-88c5a50f73de}, !- Handle
   Correlation,                            !- Calculation Method
   ,                                       !- Temperature Schedule Name
   10.8753424657535,                       !- Annual Average Outdoor Air Temperature {C}
   23.1524007936508;                       !- Maximum Difference In Monthly Average Outdoor Air Temperatures {deltaC}
 
 OS:RunPeriodControl:DaylightSavingTime,
-<<<<<<< HEAD
-  {5ba2f060-c000-4681-9864-3cfc040b48cf}, !- Handle
-=======
-  {82752efd-e710-4a13-9da4-c66cc779c2e4}, !- Handle
->>>>>>> 78927444
+  {77d0531f-b260-4dfa-8677-f954e66f9f62}, !- Handle
   3/12,                                   !- Start Date
   11/5;                                   !- End Date
 
 OS:Site:GroundTemperature:Deep,
-<<<<<<< HEAD
-  {51706179-ce82-424c-a1c0-4ed37f7e05d0}, !- Handle
-=======
-  {25d5d27c-9bdf-47e7-abc3-f496a58d2361}, !- Handle
->>>>>>> 78927444
+  {cddf8119-ff69-4a12-bca5-1266cfe40c98}, !- Handle
   10.8753424657535,                       !- January Deep Ground Temperature {C}
   10.8753424657535,                       !- February Deep Ground Temperature {C}
   10.8753424657535,                       !- March Deep Ground Temperature {C}
@@ -292,11 +227,7 @@
   10.8753424657535;                       !- December Deep Ground Temperature {C}
 
 OS:Building,
-<<<<<<< HEAD
-  {14a90144-7f16-4c37-8ff6-67317fd6eeeb}, !- Handle
-=======
-  {953db3f8-c6df-4a65-8363-2f0709d04008}, !- Handle
->>>>>>> 78927444
+  {b7b8571d-7ef7-4842-8ae8-f32032a71ab1}, !- Handle
   Building 1,                             !- Name
   ,                                       !- Building Sector Type
   0,                                      !- North Axis {deg}
@@ -311,13 +242,8 @@
   8;                                      !- Standards Number of Living Units
 
 OS:AdditionalProperties,
-<<<<<<< HEAD
-  {c08c3d35-fef4-494c-b867-4acffef9b017}, !- Handle
-  {14a90144-7f16-4c37-8ff6-67317fd6eeeb}, !- Object Name
-=======
-  {4423dd9a-255e-4aba-923b-a0f4dc944a2b}, !- Handle
-  {953db3f8-c6df-4a65-8363-2f0709d04008}, !- Object Name
->>>>>>> 78927444
+  {34e46c37-83ce-4a20-a325-f10e3b4d9380}, !- Handle
+  {b7b8571d-7ef7-4842-8ae8-f32032a71ab1}, !- Object Name
   num_units,                              !- Feature Name 1
   Integer,                                !- Feature Data Type 1
   8,                                      !- Feature Value 1
@@ -344,11 +270,7 @@
   Double-Loaded Interior;                 !- Feature Value 8
 
 OS:ThermalZone,
-<<<<<<< HEAD
-  {df112cc9-8743-4835-b345-474ee4b3b9de}, !- Handle
-=======
-  {662fa2d3-4676-4b4e-a5e3-1d16aca03a06}, !- Handle
->>>>>>> 78927444
+  {00638053-7891-4d3b-87e8-b27786c769fc}, !- Handle
   living zone,                            !- Name
   ,                                       !- Multiplier
   ,                                       !- Ceiling Height {m}
@@ -357,17 +279,10 @@
   ,                                       !- Zone Inside Convection Algorithm
   ,                                       !- Zone Outside Convection Algorithm
   ,                                       !- Zone Conditioning Equipment List Name
-<<<<<<< HEAD
-  {dd78c5ba-c57a-4495-bb71-86b80b35bc13}, !- Zone Air Inlet Port List
-  {1f096d47-0337-45f1-9b5f-0ac6b133cbce}, !- Zone Air Exhaust Port List
-  {7026e6df-10d4-4622-bc81-5fde5362ed7b}, !- Zone Air Node Name
-  {1be4834d-a24b-46a5-b6de-06e1067111fc}, !- Zone Return Air Port List
-=======
-  {0fcddad0-4d50-4577-845c-8b381cb6fe3e}, !- Zone Air Inlet Port List
-  {127b5104-e6fb-4921-ad3f-640829a79337}, !- Zone Air Exhaust Port List
-  {dfb438ef-800c-42df-bbd3-eef6b16adfc7}, !- Zone Air Node Name
-  {12785a55-e0b4-440a-a952-4238d5b7db4d}, !- Zone Return Air Port List
->>>>>>> 78927444
+  {23251636-ac67-416d-bf13-a00dd87c5b0c}, !- Zone Air Inlet Port List
+  {73cd7fad-d010-4351-b7b2-fdf2cb948781}, !- Zone Air Exhaust Port List
+  {24eac4f6-4719-4c6b-bcca-37ba0de9d553}, !- Zone Air Node Name
+  {e780a835-71c1-4f01-8fd9-28cdb3d8cdf9}, !- Zone Return Air Port List
   ,                                       !- Primary Daylighting Control Name
   ,                                       !- Fraction of Zone Controlled by Primary Daylighting Control
   ,                                       !- Secondary Daylighting Control Name
@@ -378,71 +293,37 @@
   No;                                     !- Use Ideal Air Loads
 
 OS:Node,
-<<<<<<< HEAD
-  {ae379023-2f65-44e6-ab56-c725c75b66c9}, !- Handle
+  {7f5c7e1f-396d-497c-98e9-af1a50019035}, !- Handle
   Node 1,                                 !- Name
-  {7026e6df-10d4-4622-bc81-5fde5362ed7b}, !- Inlet Port
+  {24eac4f6-4719-4c6b-bcca-37ba0de9d553}, !- Inlet Port
   ;                                       !- Outlet Port
 
 OS:Connection,
-  {7026e6df-10d4-4622-bc81-5fde5362ed7b}, !- Handle
-  {2279fa6b-8609-4b25-9107-db794985e05e}, !- Name
-  {df112cc9-8743-4835-b345-474ee4b3b9de}, !- Source Object
+  {24eac4f6-4719-4c6b-bcca-37ba0de9d553}, !- Handle
+  {13cb3b53-5999-4bec-aa06-68ad5f629e92}, !- Name
+  {00638053-7891-4d3b-87e8-b27786c769fc}, !- Source Object
   11,                                     !- Outlet Port
-  {ae379023-2f65-44e6-ab56-c725c75b66c9}, !- Target Object
+  {7f5c7e1f-396d-497c-98e9-af1a50019035}, !- Target Object
   2;                                      !- Inlet Port
 
 OS:PortList,
-  {dd78c5ba-c57a-4495-bb71-86b80b35bc13}, !- Handle
-  {be652155-9ab7-4c25-9ef3-f53e7505dbb6}, !- Name
-  {df112cc9-8743-4835-b345-474ee4b3b9de}; !- HVAC Component
+  {23251636-ac67-416d-bf13-a00dd87c5b0c}, !- Handle
+  {eb4eeeb0-3111-4ef3-b3f0-6b799c644076}, !- Name
+  {00638053-7891-4d3b-87e8-b27786c769fc}; !- HVAC Component
 
 OS:PortList,
-  {1f096d47-0337-45f1-9b5f-0ac6b133cbce}, !- Handle
-  {0761aeb9-decb-44de-bdb9-95e1e4b6f0d8}, !- Name
-  {df112cc9-8743-4835-b345-474ee4b3b9de}; !- HVAC Component
+  {73cd7fad-d010-4351-b7b2-fdf2cb948781}, !- Handle
+  {4d92a668-1609-4c65-b822-c6603ee400c8}, !- Name
+  {00638053-7891-4d3b-87e8-b27786c769fc}; !- HVAC Component
 
 OS:PortList,
-  {1be4834d-a24b-46a5-b6de-06e1067111fc}, !- Handle
-  {95987475-db40-4b8e-b277-083d66f3c206}, !- Name
-  {df112cc9-8743-4835-b345-474ee4b3b9de}; !- HVAC Component
+  {e780a835-71c1-4f01-8fd9-28cdb3d8cdf9}, !- Handle
+  {4c2cc6ff-36d0-4fc8-a140-2c5645bebf61}, !- Name
+  {00638053-7891-4d3b-87e8-b27786c769fc}; !- HVAC Component
 
 OS:Sizing:Zone,
-  {7bb39350-8490-4b9b-828d-a58cf40ccca2}, !- Handle
-  {df112cc9-8743-4835-b345-474ee4b3b9de}, !- Zone or ZoneList Name
-=======
-  {edacfa18-bb80-4276-b6c8-89ae1a96685a}, !- Handle
-  Node 1,                                 !- Name
-  {dfb438ef-800c-42df-bbd3-eef6b16adfc7}, !- Inlet Port
-  ;                                       !- Outlet Port
-
-OS:Connection,
-  {dfb438ef-800c-42df-bbd3-eef6b16adfc7}, !- Handle
-  {77239498-85fd-4956-be30-7fbc0057939f}, !- Name
-  {662fa2d3-4676-4b4e-a5e3-1d16aca03a06}, !- Source Object
-  11,                                     !- Outlet Port
-  {edacfa18-bb80-4276-b6c8-89ae1a96685a}, !- Target Object
-  2;                                      !- Inlet Port
-
-OS:PortList,
-  {0fcddad0-4d50-4577-845c-8b381cb6fe3e}, !- Handle
-  {345d97c6-5b0e-44c7-bf4c-53ad811d9025}, !- Name
-  {662fa2d3-4676-4b4e-a5e3-1d16aca03a06}; !- HVAC Component
-
-OS:PortList,
-  {127b5104-e6fb-4921-ad3f-640829a79337}, !- Handle
-  {d5616ec6-8b71-44a7-ba04-5528b67c6e02}, !- Name
-  {662fa2d3-4676-4b4e-a5e3-1d16aca03a06}; !- HVAC Component
-
-OS:PortList,
-  {12785a55-e0b4-440a-a952-4238d5b7db4d}, !- Handle
-  {66929cc4-d43f-4537-adfd-787b9728ec27}, !- Name
-  {662fa2d3-4676-4b4e-a5e3-1d16aca03a06}; !- HVAC Component
-
-OS:Sizing:Zone,
-  {77b680e8-45da-46ac-af20-d61da0472c30}, !- Handle
-  {662fa2d3-4676-4b4e-a5e3-1d16aca03a06}, !- Zone or ZoneList Name
->>>>>>> 78927444
+  {d0b3272a-9518-4dc7-9e70-90224953fc18}, !- Handle
+  {00638053-7891-4d3b-87e8-b27786c769fc}, !- Zone or ZoneList Name
   SupplyAirTemperature,                   !- Zone Cooling Design Supply Air Temperature Input Method
   14,                                     !- Zone Cooling Design Supply Air Temperature {C}
   11.11,                                  !- Zone Cooling Design Supply Air Temperature Difference {deltaC}
@@ -471,25 +352,14 @@
   autosize;                               !- Dedicated Outdoor Air High Setpoint Temperature for Design {C}
 
 OS:ZoneHVAC:EquipmentList,
-<<<<<<< HEAD
-  {a6132167-f093-45fd-8e80-7ec687ed7c2a}, !- Handle
+  {63e87e84-4a38-458d-9b83-d8496d7291da}, !- Handle
   Zone HVAC Equipment List 1,             !- Name
-  {df112cc9-8743-4835-b345-474ee4b3b9de}; !- Thermal Zone
+  {00638053-7891-4d3b-87e8-b27786c769fc}; !- Thermal Zone
 
 OS:Space,
-  {183f58af-0a2d-4929-ba2f-790e8b6e820e}, !- Handle
+  {088ec150-cfe2-41ec-9621-e19e662a3bdd}, !- Handle
   living space,                           !- Name
-  {5effa365-0225-41d5-813e-403b4ed723c7}, !- Space Type Name
-=======
-  {8b17b885-c0c5-4b4c-886c-52b01de681a3}, !- Handle
-  Zone HVAC Equipment List 1,             !- Name
-  {662fa2d3-4676-4b4e-a5e3-1d16aca03a06}; !- Thermal Zone
-
-OS:Space,
-  {afa0100f-78b2-4795-993d-1e66338e407b}, !- Handle
-  living space,                           !- Name
-  {e9014e88-8414-4e68-8c85-b2401ff71f84}, !- Space Type Name
->>>>>>> 78927444
+  {b344e95e-0c56-474f-be8d-c075b25b76f7}, !- Space Type Name
   ,                                       !- Default Construction Set Name
   ,                                       !- Default Schedule Set Name
   ,                                       !- Direction of Relative North {deg}
@@ -497,31 +367,17 @@
   ,                                       !- Y Origin {m}
   ,                                       !- Z Origin {m}
   ,                                       !- Building Story Name
-<<<<<<< HEAD
-  {df112cc9-8743-4835-b345-474ee4b3b9de}, !- Thermal Zone Name
+  {00638053-7891-4d3b-87e8-b27786c769fc}, !- Thermal Zone Name
   ,                                       !- Part of Total Floor Area
   ,                                       !- Design Specification Outdoor Air Object Name
-  {734acfd9-3024-4fa3-bd4b-de9f52987eff}; !- Building Unit Name
-
-OS:Surface,
-  {78c937ea-d97f-4a2d-b27d-caf5e186521b}, !- Handle
+  {89d93735-e2a4-444b-8337-f21c22f48409}; !- Building Unit Name
+
+OS:Surface,
+  {676abb5b-a886-4570-bb86-7bab205098f3}, !- Handle
   Surface 1,                              !- Name
   Floor,                                  !- Surface Type
   ,                                       !- Construction Name
-  {183f58af-0a2d-4929-ba2f-790e8b6e820e}, !- Space Name
-=======
-  {662fa2d3-4676-4b4e-a5e3-1d16aca03a06}, !- Thermal Zone Name
-  ,                                       !- Part of Total Floor Area
-  ,                                       !- Design Specification Outdoor Air Object Name
-  {50aa1148-7c67-428d-9e69-a1f3d5c9d92d}; !- Building Unit Name
-
-OS:Surface,
-  {eacc464d-262b-4c37-b41e-26f270a286b0}, !- Handle
-  Surface 1,                              !- Name
-  Floor,                                  !- Surface Type
-  ,                                       !- Construction Name
-  {afa0100f-78b2-4795-993d-1e66338e407b}, !- Space Name
->>>>>>> 78927444
+  {088ec150-cfe2-41ec-9621-e19e662a3bdd}, !- Space Name
   Foundation,                             !- Outside Boundary Condition
   ,                                       !- Outside Boundary Condition Object
   NoSun,                                  !- Sun Exposure
@@ -536,19 +392,11 @@
   4.76503217256854, -13.1876643451371, 0; !- X,Y,Z Vertex 6 {m}
 
 OS:Surface,
-<<<<<<< HEAD
-  {8e65ac6e-4eb1-49a9-9b6f-bc2c4ff82816}, !- Handle
+  {eae3f43b-cccc-41d5-b4b3-3b7850ef8079}, !- Handle
   Surface 2,                              !- Name
   Wall,                                   !- Surface Type
   ,                                       !- Construction Name
-  {183f58af-0a2d-4929-ba2f-790e8b6e820e}, !- Space Name
-=======
-  {4d85f26a-811c-42ea-a7c7-9552f3cc64bd}, !- Handle
-  Surface 2,                              !- Name
-  Wall,                                   !- Surface Type
-  ,                                       !- Construction Name
-  {afa0100f-78b2-4795-993d-1e66338e407b}, !- Space Name
->>>>>>> 78927444
+  {088ec150-cfe2-41ec-9621-e19e662a3bdd}, !- Space Name
   Outdoors,                               !- Outside Boundary Condition
   ,                                       !- Outside Boundary Condition Object
   SunExposed,                             !- Sun Exposure
@@ -561,19 +409,11 @@
   0, -13.1876643451371, 2.4384;           !- X,Y,Z Vertex 4 {m}
 
 OS:Surface,
-<<<<<<< HEAD
-  {6c8cc050-ef65-45d5-bb5f-c170acdb5ea9}, !- Handle
+  {1ce956e5-4cba-4a30-a3ba-8a23cf645c73}, !- Handle
   Surface 3,                              !- Name
   Wall,                                   !- Surface Type
   ,                                       !- Construction Name
-  {183f58af-0a2d-4929-ba2f-790e8b6e820e}, !- Space Name
-=======
-  {7dbb28d7-45c6-4497-88d1-80c2d76c92be}, !- Handle
-  Surface 3,                              !- Name
-  Wall,                                   !- Surface Type
-  ,                                       !- Construction Name
-  {afa0100f-78b2-4795-993d-1e66338e407b}, !- Space Name
->>>>>>> 78927444
+  {088ec150-cfe2-41ec-9621-e19e662a3bdd}, !- Space Name
   Adiabatic,                              !- Outside Boundary Condition
   ,                                       !- Outside Boundary Condition Object
   NoSun,                                  !- Sun Exposure
@@ -586,19 +426,11 @@
   0, 0, 2.4384;                           !- X,Y,Z Vertex 4 {m}
 
 OS:Surface,
-<<<<<<< HEAD
-  {c224e76f-3605-492e-9a53-72dff3ed0879}, !- Handle
+  {89494228-5f6a-422e-9b0d-4b94b917d6b4}, !- Handle
   Surface 4,                              !- Name
   Wall,                                   !- Surface Type
   ,                                       !- Construction Name
-  {183f58af-0a2d-4929-ba2f-790e8b6e820e}, !- Space Name
-=======
-  {beaf9ad1-6660-4296-aa41-9d09d00c526b}, !- Handle
-  Surface 4,                              !- Name
-  Wall,                                   !- Surface Type
-  ,                                       !- Construction Name
-  {afa0100f-78b2-4795-993d-1e66338e407b}, !- Space Name
->>>>>>> 78927444
+  {088ec150-cfe2-41ec-9621-e19e662a3bdd}, !- Space Name
   Adiabatic,                              !- Outside Boundary Condition
   ,                                       !- Outside Boundary Condition Object
   NoSun,                                  !- Sun Exposure
@@ -611,19 +443,11 @@
   6.59383217256854, 0, 2.4384;            !- X,Y,Z Vertex 4 {m}
 
 OS:Surface,
-<<<<<<< HEAD
-  {96d0ef2c-474e-46c0-b268-a160c579149d}, !- Handle
+  {2166ff9e-73ae-403c-be82-d958cb208f7c}, !- Handle
   Surface 5,                              !- Name
   Wall,                                   !- Surface Type
   ,                                       !- Construction Name
-  {183f58af-0a2d-4929-ba2f-790e8b6e820e}, !- Space Name
-=======
-  {9e90636b-4a90-46b5-8400-98487680e3b0}, !- Handle
-  Surface 5,                              !- Name
-  Wall,                                   !- Surface Type
-  ,                                       !- Construction Name
-  {afa0100f-78b2-4795-993d-1e66338e407b}, !- Space Name
->>>>>>> 78927444
+  {088ec150-cfe2-41ec-9621-e19e662a3bdd}, !- Space Name
   Outdoors,                               !- Outside Boundary Condition
   ,                                       !- Outside Boundary Condition Object
   SunExposed,                             !- Sun Exposure
@@ -636,19 +460,11 @@
   6.59383217256854, -11.3588643451371, 2.4384; !- X,Y,Z Vertex 4 {m}
 
 OS:Surface,
-<<<<<<< HEAD
-  {51b6078e-b80d-4cdf-bb20-2d032ba16343}, !- Handle
+  {96bc9c34-f7d3-46cd-9a4d-c89757eda2d0}, !- Handle
   Surface 6,                              !- Name
   Wall,                                   !- Surface Type
   ,                                       !- Construction Name
-  {183f58af-0a2d-4929-ba2f-790e8b6e820e}, !- Space Name
-=======
-  {6de04629-826e-404c-ac7a-3357d8193530}, !- Handle
-  Surface 6,                              !- Name
-  Wall,                                   !- Surface Type
-  ,                                       !- Construction Name
-  {afa0100f-78b2-4795-993d-1e66338e407b}, !- Space Name
->>>>>>> 78927444
+  {088ec150-cfe2-41ec-9621-e19e662a3bdd}, !- Space Name
   Outdoors,                               !- Outside Boundary Condition
   ,                                       !- Outside Boundary Condition Object
   SunExposed,                             !- Sun Exposure
@@ -661,19 +477,11 @@
   4.76503217256854, -11.3588643451371, 2.4384; !- X,Y,Z Vertex 4 {m}
 
 OS:Surface,
-<<<<<<< HEAD
-  {e221bae8-6237-4f28-bc20-f0c3d299a502}, !- Handle
+  {144b3fd5-e781-497a-b9af-66fa38c1bb0e}, !- Handle
   Surface 7,                              !- Name
   Wall,                                   !- Surface Type
   ,                                       !- Construction Name
-  {183f58af-0a2d-4929-ba2f-790e8b6e820e}, !- Space Name
-=======
-  {c2d14737-420a-471f-aa30-89c6883856f9}, !- Handle
-  Surface 7,                              !- Name
-  Wall,                                   !- Surface Type
-  ,                                       !- Construction Name
-  {afa0100f-78b2-4795-993d-1e66338e407b}, !- Space Name
->>>>>>> 78927444
+  {088ec150-cfe2-41ec-9621-e19e662a3bdd}, !- Space Name
   Outdoors,                               !- Outside Boundary Condition
   ,                                       !- Outside Boundary Condition Object
   SunExposed,                             !- Sun Exposure
@@ -686,19 +494,11 @@
   4.76503217256854, -13.1876643451371, 2.4384; !- X,Y,Z Vertex 4 {m}
 
 OS:Surface,
-<<<<<<< HEAD
-  {c2a284ed-b39a-45c3-9d99-30ccbc863a10}, !- Handle
+  {577c1f6a-6344-4272-aad9-b6fb1574cbf5}, !- Handle
   Surface 8,                              !- Name
   RoofCeiling,                            !- Surface Type
   ,                                       !- Construction Name
-  {183f58af-0a2d-4929-ba2f-790e8b6e820e}, !- Space Name
-=======
-  {def53ae2-11da-41b0-a433-eaec3af03185}, !- Handle
-  Surface 8,                              !- Name
-  RoofCeiling,                            !- Surface Type
-  ,                                       !- Construction Name
-  {afa0100f-78b2-4795-993d-1e66338e407b}, !- Space Name
->>>>>>> 78927444
+  {088ec150-cfe2-41ec-9621-e19e662a3bdd}, !- Space Name
   Outdoors,                               !- Outside Boundary Condition
   ,                                       !- Outside Boundary Condition Object
   SunExposed,                             !- Sun Exposure
@@ -713,11 +513,7 @@
   0, -13.1876643451371, 2.4384;           !- X,Y,Z Vertex 6 {m}
 
 OS:SpaceType,
-<<<<<<< HEAD
-  {5effa365-0225-41d5-813e-403b4ed723c7}, !- Handle
-=======
-  {e9014e88-8414-4e68-8c85-b2401ff71f84}, !- Handle
->>>>>>> 78927444
+  {b344e95e-0c56-474f-be8d-c075b25b76f7}, !- Handle
   Space Type 1,                           !- Name
   ,                                       !- Default Construction Set Name
   ,                                       !- Default Schedule Set Name
@@ -728,11 +524,7 @@
   living;                                 !- Standards Space Type
 
 OS:ThermalZone,
-<<<<<<< HEAD
-  {ab984a2e-9150-4a68-95ba-71535111bd1c}, !- Handle
-=======
-  {1522b52e-07a5-4286-9107-62e08ba08cbc}, !- Handle
->>>>>>> 78927444
+  {09bde58a-e62a-4e1d-a306-64cf37a2c866}, !- Handle
   corridor zone,                          !- Name
   ,                                       !- Multiplier
   ,                                       !- Ceiling Height {m}
@@ -741,17 +533,10 @@
   ,                                       !- Zone Inside Convection Algorithm
   ,                                       !- Zone Outside Convection Algorithm
   ,                                       !- Zone Conditioning Equipment List Name
-<<<<<<< HEAD
-  {fe1b74f9-225c-4619-af2f-65f06bd538ec}, !- Zone Air Inlet Port List
-  {3d38a0c3-fb4e-4758-a726-1df48c71144e}, !- Zone Air Exhaust Port List
-  {80ccf8ac-e4dd-4b38-bd35-d3a73c99f565}, !- Zone Air Node Name
-  {30aa6bdb-8bc8-4ee4-8d43-6976ca65493f}, !- Zone Return Air Port List
-=======
-  {8420b81f-4690-4146-b909-f6a90a142d4c}, !- Zone Air Inlet Port List
-  {6e848569-88bc-4bbe-92f0-0f10fb83a16b}, !- Zone Air Exhaust Port List
-  {a332ba05-b195-4027-8e99-7f9a69b22ba7}, !- Zone Air Node Name
-  {26679f01-8daf-4986-9b48-a82b6f643d79}, !- Zone Return Air Port List
->>>>>>> 78927444
+  {72792793-7772-4b84-8ab6-8df140e01c7d}, !- Zone Air Inlet Port List
+  {0443e2b9-e084-4165-bfeb-a4b9ef7a0412}, !- Zone Air Exhaust Port List
+  {4b102fe3-fe77-422b-8a23-8bff2628c528}, !- Zone Air Node Name
+  {04c90f9e-2767-4cf4-8b23-d7e66e4fa2b1}, !- Zone Return Air Port List
   ,                                       !- Primary Daylighting Control Name
   ,                                       !- Fraction of Zone Controlled by Primary Daylighting Control
   ,                                       !- Secondary Daylighting Control Name
@@ -762,71 +547,37 @@
   No;                                     !- Use Ideal Air Loads
 
 OS:Node,
-<<<<<<< HEAD
-  {76119e4c-86e2-4a51-8245-3a4f35aceb63}, !- Handle
+  {1099f0c9-9463-49b7-afe6-dd141cf10077}, !- Handle
   Node 2,                                 !- Name
-  {80ccf8ac-e4dd-4b38-bd35-d3a73c99f565}, !- Inlet Port
+  {4b102fe3-fe77-422b-8a23-8bff2628c528}, !- Inlet Port
   ;                                       !- Outlet Port
 
 OS:Connection,
-  {80ccf8ac-e4dd-4b38-bd35-d3a73c99f565}, !- Handle
-  {e933cb44-c102-4b60-a5e2-2411900d1d85}, !- Name
-  {ab984a2e-9150-4a68-95ba-71535111bd1c}, !- Source Object
+  {4b102fe3-fe77-422b-8a23-8bff2628c528}, !- Handle
+  {adebf049-afc2-459c-860d-a5cc6c54ad0f}, !- Name
+  {09bde58a-e62a-4e1d-a306-64cf37a2c866}, !- Source Object
   11,                                     !- Outlet Port
-  {76119e4c-86e2-4a51-8245-3a4f35aceb63}, !- Target Object
+  {1099f0c9-9463-49b7-afe6-dd141cf10077}, !- Target Object
   2;                                      !- Inlet Port
 
 OS:PortList,
-  {fe1b74f9-225c-4619-af2f-65f06bd538ec}, !- Handle
-  {2c0a51b2-6e5b-4930-b16c-a99b89b62dc1}, !- Name
-  {ab984a2e-9150-4a68-95ba-71535111bd1c}; !- HVAC Component
+  {72792793-7772-4b84-8ab6-8df140e01c7d}, !- Handle
+  {68408c67-ff3f-4a61-8fd1-a9cd6498c220}, !- Name
+  {09bde58a-e62a-4e1d-a306-64cf37a2c866}; !- HVAC Component
 
 OS:PortList,
-  {3d38a0c3-fb4e-4758-a726-1df48c71144e}, !- Handle
-  {0b16e8b8-b33d-49e9-a610-dcd40adbfeff}, !- Name
-  {ab984a2e-9150-4a68-95ba-71535111bd1c}; !- HVAC Component
+  {0443e2b9-e084-4165-bfeb-a4b9ef7a0412}, !- Handle
+  {f1352ce0-b7cb-4338-b1f6-f877785954dd}, !- Name
+  {09bde58a-e62a-4e1d-a306-64cf37a2c866}; !- HVAC Component
 
 OS:PortList,
-  {30aa6bdb-8bc8-4ee4-8d43-6976ca65493f}, !- Handle
-  {61b0db4a-1f35-4bd0-a542-2fbeb0a9c91d}, !- Name
-  {ab984a2e-9150-4a68-95ba-71535111bd1c}; !- HVAC Component
+  {04c90f9e-2767-4cf4-8b23-d7e66e4fa2b1}, !- Handle
+  {7bdcffff-34d4-44e7-9559-b6188704b227}, !- Name
+  {09bde58a-e62a-4e1d-a306-64cf37a2c866}; !- HVAC Component
 
 OS:Sizing:Zone,
-  {ca76f44e-64f8-4b86-b5c0-6990ddd44ecc}, !- Handle
-  {ab984a2e-9150-4a68-95ba-71535111bd1c}, !- Zone or ZoneList Name
-=======
-  {11b7c848-c70e-45c2-a52e-f2f289dde1c5}, !- Handle
-  Node 2,                                 !- Name
-  {a332ba05-b195-4027-8e99-7f9a69b22ba7}, !- Inlet Port
-  ;                                       !- Outlet Port
-
-OS:Connection,
-  {a332ba05-b195-4027-8e99-7f9a69b22ba7}, !- Handle
-  {3a656feb-ae9f-4f6a-98c6-3e9bebc29991}, !- Name
-  {1522b52e-07a5-4286-9107-62e08ba08cbc}, !- Source Object
-  11,                                     !- Outlet Port
-  {11b7c848-c70e-45c2-a52e-f2f289dde1c5}, !- Target Object
-  2;                                      !- Inlet Port
-
-OS:PortList,
-  {8420b81f-4690-4146-b909-f6a90a142d4c}, !- Handle
-  {9f1e1ee9-5f28-45bb-b8e0-8f64d2d7f4eb}, !- Name
-  {1522b52e-07a5-4286-9107-62e08ba08cbc}; !- HVAC Component
-
-OS:PortList,
-  {6e848569-88bc-4bbe-92f0-0f10fb83a16b}, !- Handle
-  {80c43fc1-60a2-47db-a5ea-3e10c2cc85d7}, !- Name
-  {1522b52e-07a5-4286-9107-62e08ba08cbc}; !- HVAC Component
-
-OS:PortList,
-  {26679f01-8daf-4986-9b48-a82b6f643d79}, !- Handle
-  {74d41dfe-4649-475a-9dae-0f64ae660448}, !- Name
-  {1522b52e-07a5-4286-9107-62e08ba08cbc}; !- HVAC Component
-
-OS:Sizing:Zone,
-  {df25d573-c93b-4214-bd91-219544dcc95d}, !- Handle
-  {1522b52e-07a5-4286-9107-62e08ba08cbc}, !- Zone or ZoneList Name
->>>>>>> 78927444
+  {ac4ae908-1596-4ad5-b840-16daad376b82}, !- Handle
+  {09bde58a-e62a-4e1d-a306-64cf37a2c866}, !- Zone or ZoneList Name
   SupplyAirTemperature,                   !- Zone Cooling Design Supply Air Temperature Input Method
   14,                                     !- Zone Cooling Design Supply Air Temperature {C}
   11.11,                                  !- Zone Cooling Design Supply Air Temperature Difference {deltaC}
@@ -855,25 +606,14 @@
   autosize;                               !- Dedicated Outdoor Air High Setpoint Temperature for Design {C}
 
 OS:ZoneHVAC:EquipmentList,
-<<<<<<< HEAD
-  {0e151c0c-5e42-4a8d-a8f1-939220eb4a33}, !- Handle
+  {76bc363f-2e50-4e9f-95e6-6ab394778b92}, !- Handle
   Zone HVAC Equipment List 2,             !- Name
-  {ab984a2e-9150-4a68-95ba-71535111bd1c}; !- Thermal Zone
+  {09bde58a-e62a-4e1d-a306-64cf37a2c866}; !- Thermal Zone
 
 OS:Space,
-  {4955f18a-fe33-461a-bc83-7b77eb30fd4a}, !- Handle
+  {47d35082-c956-4bc4-8fc4-bb83af149ceb}, !- Handle
   corridor space,                         !- Name
-  {fd35a0fa-5bbd-44ac-bc10-73100f5acf89}, !- Space Type Name
-=======
-  {1a7cb3ba-7a54-4e9c-bdf5-c80515a473c2}, !- Handle
-  Zone HVAC Equipment List 2,             !- Name
-  {1522b52e-07a5-4286-9107-62e08ba08cbc}; !- Thermal Zone
-
-OS:Space,
-  {e94db0fb-2994-4d10-a6cd-0417a282ad7e}, !- Handle
-  corridor space,                         !- Name
-  {5e79560a-45eb-4321-8162-37c33d317255}, !- Space Type Name
->>>>>>> 78927444
+  {8882a1d3-0aed-4954-8ca8-e41eb3c55864}, !- Space Type Name
   ,                                       !- Default Construction Set Name
   ,                                       !- Default Schedule Set Name
   ,                                       !- Direction of Relative North {deg}
@@ -881,25 +621,14 @@
   ,                                       !- Y Origin {m}
   ,                                       !- Z Origin {m}
   ,                                       !- Building Story Name
-<<<<<<< HEAD
-  {ab984a2e-9150-4a68-95ba-71535111bd1c}; !- Thermal Zone Name
-
-OS:Surface,
-  {188dfead-97d0-402e-a4f7-fc7e7a2a32ee}, !- Handle
+  {09bde58a-e62a-4e1d-a306-64cf37a2c866}; !- Thermal Zone Name
+
+OS:Surface,
+  {32c317e3-dae5-4b35-aa30-448166441c45}, !- Handle
   Surface 9,                              !- Name
   Floor,                                  !- Surface Type
   ,                                       !- Construction Name
-  {4955f18a-fe33-461a-bc83-7b77eb30fd4a}, !- Space Name
-=======
-  {1522b52e-07a5-4286-9107-62e08ba08cbc}; !- Thermal Zone Name
-
-OS:Surface,
-  {5d29735f-d1da-4e55-9042-ba1801fc482e}, !- Handle
-  Surface 9,                              !- Name
-  Floor,                                  !- Surface Type
-  ,                                       !- Construction Name
-  {e94db0fb-2994-4d10-a6cd-0417a282ad7e}, !- Space Name
->>>>>>> 78927444
+  {47d35082-c956-4bc4-8fc4-bb83af149ceb}, !- Space Name
   Foundation,                             !- Outside Boundary Condition
   ,                                       !- Outside Boundary Condition Object
   NoSun,                                  !- Sun Exposure
@@ -912,19 +641,11 @@
   6.59383217256854, 0, 0;                 !- X,Y,Z Vertex 4 {m}
 
 OS:Surface,
-<<<<<<< HEAD
-  {a269d356-bc6f-4852-a97f-86819a92eb06}, !- Handle
+  {5e1c3334-9a24-47a6-be8d-a5355eafed76}, !- Handle
   Surface 10,                             !- Name
   Wall,                                   !- Surface Type
   ,                                       !- Construction Name
-  {4955f18a-fe33-461a-bc83-7b77eb30fd4a}, !- Space Name
-=======
-  {fd538a52-f224-4b7f-883f-b3787cf24449}, !- Handle
-  Surface 10,                             !- Name
-  Wall,                                   !- Surface Type
-  ,                                       !- Construction Name
-  {e94db0fb-2994-4d10-a6cd-0417a282ad7e}, !- Space Name
->>>>>>> 78927444
+  {47d35082-c956-4bc4-8fc4-bb83af149ceb}, !- Space Name
   Outdoors,                               !- Outside Boundary Condition
   ,                                       !- Outside Boundary Condition Object
   SunExposed,                             !- Sun Exposure
@@ -937,19 +658,11 @@
   0, 0, 2.4384;                           !- X,Y,Z Vertex 4 {m}
 
 OS:Surface,
-<<<<<<< HEAD
-  {5941493e-5640-4deb-b841-3f32922a2406}, !- Handle
+  {d28d4325-e21c-4a10-8be6-099f96b2caa0}, !- Handle
   Surface 11,                             !- Name
   Wall,                                   !- Surface Type
   ,                                       !- Construction Name
-  {4955f18a-fe33-461a-bc83-7b77eb30fd4a}, !- Space Name
-=======
-  {f906ed50-7526-4d75-8018-971ea70086e1}, !- Handle
-  Surface 11,                             !- Name
-  Wall,                                   !- Surface Type
-  ,                                       !- Construction Name
-  {e94db0fb-2994-4d10-a6cd-0417a282ad7e}, !- Space Name
->>>>>>> 78927444
+  {47d35082-c956-4bc4-8fc4-bb83af149ceb}, !- Space Name
   Adiabatic,                              !- Outside Boundary Condition
   ,                                       !- Outside Boundary Condition Object
   NoSun,                                  !- Sun Exposure
@@ -962,19 +675,11 @@
   0, 1.524, 2.4384;                       !- X,Y,Z Vertex 4 {m}
 
 OS:Surface,
-<<<<<<< HEAD
-  {5ff776cb-5821-46e3-bdc4-4f168a193f40}, !- Handle
+  {2d2755c3-bdd2-4b0d-a212-643c2edf8f84}, !- Handle
   Surface 12,                             !- Name
   Wall,                                   !- Surface Type
   ,                                       !- Construction Name
-  {4955f18a-fe33-461a-bc83-7b77eb30fd4a}, !- Space Name
-=======
-  {a7a9afe2-c5c3-4592-97a7-d00a67b0e973}, !- Handle
-  Surface 12,                             !- Name
-  Wall,                                   !- Surface Type
-  ,                                       !- Construction Name
-  {e94db0fb-2994-4d10-a6cd-0417a282ad7e}, !- Space Name
->>>>>>> 78927444
+  {47d35082-c956-4bc4-8fc4-bb83af149ceb}, !- Space Name
   Adiabatic,                              !- Outside Boundary Condition
   ,                                       !- Outside Boundary Condition Object
   NoSun,                                  !- Sun Exposure
@@ -987,19 +692,11 @@
   6.59383217256854, 1.524, 2.4384;        !- X,Y,Z Vertex 4 {m}
 
 OS:Surface,
-<<<<<<< HEAD
-  {327825c6-73a0-40b8-ae74-dda72d6be41a}, !- Handle
+  {8c21490d-bf70-439c-88f4-55b3702ac84f}, !- Handle
   Surface 13,                             !- Name
   Wall,                                   !- Surface Type
   ,                                       !- Construction Name
-  {4955f18a-fe33-461a-bc83-7b77eb30fd4a}, !- Space Name
-=======
-  {835ee38d-5869-4c08-8063-50d26b79e326}, !- Handle
-  Surface 13,                             !- Name
-  Wall,                                   !- Surface Type
-  ,                                       !- Construction Name
-  {e94db0fb-2994-4d10-a6cd-0417a282ad7e}, !- Space Name
->>>>>>> 78927444
+  {47d35082-c956-4bc4-8fc4-bb83af149ceb}, !- Space Name
   Adiabatic,                              !- Outside Boundary Condition
   ,                                       !- Outside Boundary Condition Object
   NoSun,                                  !- Sun Exposure
@@ -1012,19 +709,11 @@
   6.59383217256854, 0, 2.4384;            !- X,Y,Z Vertex 4 {m}
 
 OS:Surface,
-<<<<<<< HEAD
-  {047af9c1-341a-4803-bcd9-08656e880dd4}, !- Handle
+  {09ecb33b-1af2-4936-911b-12f4acc539ba}, !- Handle
   Surface 14,                             !- Name
   RoofCeiling,                            !- Surface Type
   ,                                       !- Construction Name
-  {4955f18a-fe33-461a-bc83-7b77eb30fd4a}, !- Space Name
-=======
-  {630a42ea-0530-49af-9f86-bacea88f6ff2}, !- Handle
-  Surface 14,                             !- Name
-  RoofCeiling,                            !- Surface Type
-  ,                                       !- Construction Name
-  {e94db0fb-2994-4d10-a6cd-0417a282ad7e}, !- Space Name
->>>>>>> 78927444
+  {47d35082-c956-4bc4-8fc4-bb83af149ceb}, !- Space Name
   Outdoors,                               !- Outside Boundary Condition
   ,                                       !- Outside Boundary Condition Object
   SunExposed,                             !- Sun Exposure
@@ -1037,11 +726,7 @@
   0, 0, 2.4384;                           !- X,Y,Z Vertex 4 {m}
 
 OS:SpaceType,
-<<<<<<< HEAD
-  {fd35a0fa-5bbd-44ac-bc10-73100f5acf89}, !- Handle
-=======
-  {5e79560a-45eb-4321-8162-37c33d317255}, !- Handle
->>>>>>> 78927444
+  {8882a1d3-0aed-4954-8ca8-e41eb3c55864}, !- Handle
   Space Type 2,                           !- Name
   ,                                       !- Default Construction Set Name
   ,                                       !- Default Schedule Set Name
@@ -1052,23 +737,14 @@
   corridor;                               !- Standards Space Type
 
 OS:BuildingUnit,
-<<<<<<< HEAD
-  {734acfd9-3024-4fa3-bd4b-de9f52987eff}, !- Handle
-=======
-  {50aa1148-7c67-428d-9e69-a1f3d5c9d92d}, !- Handle
->>>>>>> 78927444
+  {89d93735-e2a4-444b-8337-f21c22f48409}, !- Handle
   unit 1,                                 !- Name
   ,                                       !- Rendering Color
   Residential;                            !- Building Unit Type
 
 OS:AdditionalProperties,
-<<<<<<< HEAD
-  {1c483d99-842b-4810-88bf-2611d65269f4}, !- Handle
-  {734acfd9-3024-4fa3-bd4b-de9f52987eff}, !- Object Name
-=======
-  {e5c984e6-d35f-4035-9100-b0c96eac8dab}, !- Handle
-  {50aa1148-7c67-428d-9e69-a1f3d5c9d92d}, !- Object Name
->>>>>>> 78927444
+  {811f2509-c173-4070-9bb1-1b597fe4914a}, !- Handle
+  {89d93735-e2a4-444b-8337-f21c22f48409}, !- Object Name
   NumberOfBedrooms,                       !- Feature Name 1
   Integer,                                !- Feature Data Type 1
   3,                                      !- Feature Value 1
@@ -1080,20 +756,12 @@
   3.3900000000000001;                     !- Feature Value 3
 
 OS:External:File,
-<<<<<<< HEAD
-  {cc185f1a-f517-4582-ba40-21e19fc69f23}, !- Handle
-=======
-  {45305123-b2a2-4935-9e84-890984469c96}, !- Handle
->>>>>>> 78927444
+  {57ad286b-5982-434d-91fa-0082aea41c06}, !- Handle
   8760.csv,                               !- Name
   8760.csv;                               !- File Name
 
 OS:Schedule:Day,
-<<<<<<< HEAD
-  {5fd69d53-ebdb-4eff-94b4-9920d79acc4a}, !- Handle
-=======
-  {3d259fbe-9053-4898-aaaa-eee8f69c22a6}, !- Handle
->>>>>>> 78927444
+  {3f767a05-7a8a-49cd-8e54-c73d07f618fc}, !- Handle
   Schedule Day 1,                         !- Name
   ,                                       !- Schedule Type Limits Name
   ,                                       !- Interpolate to Timestep
@@ -1102,11 +770,7 @@
   0;                                      !- Value Until Time 1
 
 OS:Schedule:Day,
-<<<<<<< HEAD
-  {f5ef4ac5-cbb2-452f-b576-c669991deb32}, !- Handle
-=======
-  {e4f8789e-64e6-4903-a9d0-8a3d85b7ce9a}, !- Handle
->>>>>>> 78927444
+  {5a8f8367-14b3-4540-95c0-2fda69f10e29}, !- Handle
   Schedule Day 2,                         !- Name
   ,                                       !- Schedule Type Limits Name
   ,                                       !- Interpolate to Timestep
@@ -1115,17 +779,10 @@
   1;                                      !- Value Until Time 1
 
 OS:Schedule:File,
-<<<<<<< HEAD
-  {ea2d74a8-faf2-480f-9066-ed029a38aaf6}, !- Handle
+  {4810c018-4c3f-4657-a572-bce9056d4ee6}, !- Handle
   occupants,                              !- Name
-  {c2a6bf0b-1187-4514-8f81-ea6c37041bb8}, !- Schedule Type Limits Name
-  {cc185f1a-f517-4582-ba40-21e19fc69f23}, !- External File Name
-=======
-  {c22d4da9-aea0-466b-90bf-d1953dffc702}, !- Handle
-  occupants,                              !- Name
-  {b03712cd-a07e-4830-a5e2-0c7b82c31d42}, !- Schedule Type Limits Name
-  {45305123-b2a2-4935-9e84-890984469c96}, !- External File Name
->>>>>>> 78927444
+  {5f1cea55-a685-42b1-8705-76854dbf76f9}, !- Schedule Type Limits Name
+  {57ad286b-5982-434d-91fa-0082aea41c06}, !- External File Name
   1,                                      !- Column Number
   1,                                      !- Rows to Skip at Top
   8760,                                   !- Number of Hours of Data
@@ -1134,38 +791,22 @@
   60;                                     !- Minutes per Item
 
 OS:Schedule:Ruleset,
-<<<<<<< HEAD
-  {5955e111-a1a4-4721-8a6f-d03a8724cce1}, !- Handle
+  {6f72a98e-cad0-4f47-b0f6-f750ca12ceb9}, !- Handle
   Schedule Ruleset 1,                     !- Name
-  {f800ab6e-b894-46d7-b743-da0b66f46a63}, !- Schedule Type Limits Name
-  {d4cb01c0-aa97-4b97-81b9-f842f9b2e321}; !- Default Day Schedule Name
+  {30296cdb-1260-47e7-9ab9-b1ffd33623e4}, !- Schedule Type Limits Name
+  {23f39baa-d634-4617-b323-fb7291c48639}; !- Default Day Schedule Name
 
 OS:Schedule:Day,
-  {d4cb01c0-aa97-4b97-81b9-f842f9b2e321}, !- Handle
+  {23f39baa-d634-4617-b323-fb7291c48639}, !- Handle
   Schedule Day 3,                         !- Name
-  {f800ab6e-b894-46d7-b743-da0b66f46a63}, !- Schedule Type Limits Name
-=======
-  {c6c73c34-2f78-4d66-bcc5-05ebf08dd810}, !- Handle
-  Schedule Ruleset 1,                     !- Name
-  {be23b70d-4a6b-4bd6-a19f-e4208bf8c1d9}, !- Schedule Type Limits Name
-  {aee024cf-d2c1-438d-823d-830b4767e44c}; !- Default Day Schedule Name
-
-OS:Schedule:Day,
-  {aee024cf-d2c1-438d-823d-830b4767e44c}, !- Handle
-  Schedule Day 3,                         !- Name
-  {be23b70d-4a6b-4bd6-a19f-e4208bf8c1d9}, !- Schedule Type Limits Name
->>>>>>> 78927444
+  {30296cdb-1260-47e7-9ab9-b1ffd33623e4}, !- Schedule Type Limits Name
   ,                                       !- Interpolate to Timestep
   24,                                     !- Hour 1
   0,                                      !- Minute 1
   112.539290946133;                       !- Value Until Time 1
 
 OS:People:Definition,
-<<<<<<< HEAD
-  {2fde62b0-eb88-457a-a59d-90cb61af77bd}, !- Handle
-=======
-  {cdeda219-b849-49d4-bcd0-645aaefcf51d}, !- Handle
->>>>>>> 78927444
+  {426050a8-68a4-4ac7-ab49-88560e8cc8ef}, !- Handle
   res occupants|living space,             !- Name
   People,                                 !- Number of People Calculation Method
   3.39,                                   !- Number of People {people}
@@ -1178,21 +819,12 @@
   ZoneAveraged;                           !- Mean Radiant Temperature Calculation Type
 
 OS:People,
-<<<<<<< HEAD
-  {f45eabbf-de0f-41f7-a977-fe91d92c66ac}, !- Handle
+  {85bcbdef-2d8b-415d-ac92-aaedf18fe0f1}, !- Handle
   res occupants|living space,             !- Name
-  {2fde62b0-eb88-457a-a59d-90cb61af77bd}, !- People Definition Name
-  {183f58af-0a2d-4929-ba2f-790e8b6e820e}, !- Space or SpaceType Name
-  {ea2d74a8-faf2-480f-9066-ed029a38aaf6}, !- Number of People Schedule Name
-  {5955e111-a1a4-4721-8a6f-d03a8724cce1}, !- Activity Level Schedule Name
-=======
-  {c1d41182-4bb9-468e-905d-63adb2113957}, !- Handle
-  res occupants|living space,             !- Name
-  {cdeda219-b849-49d4-bcd0-645aaefcf51d}, !- People Definition Name
-  {afa0100f-78b2-4795-993d-1e66338e407b}, !- Space or SpaceType Name
-  {c22d4da9-aea0-466b-90bf-d1953dffc702}, !- Number of People Schedule Name
-  {c6c73c34-2f78-4d66-bcc5-05ebf08dd810}, !- Activity Level Schedule Name
->>>>>>> 78927444
+  {426050a8-68a4-4ac7-ab49-88560e8cc8ef}, !- People Definition Name
+  {088ec150-cfe2-41ec-9621-e19e662a3bdd}, !- Space or SpaceType Name
+  {4810c018-4c3f-4657-a572-bce9056d4ee6}, !- Number of People Schedule Name
+  {6f72a98e-cad0-4f47-b0f6-f750ca12ceb9}, !- Activity Level Schedule Name
   ,                                       !- Surface Name/Angle Factor List Name
   ,                                       !- Work Efficiency Schedule Name
   ,                                       !- Clothing Insulation Schedule Name
@@ -1200,11 +832,7 @@
   1;                                      !- Multiplier
 
 OS:ScheduleTypeLimits,
-<<<<<<< HEAD
-  {f800ab6e-b894-46d7-b743-da0b66f46a63}, !- Handle
-=======
-  {be23b70d-4a6b-4bd6-a19f-e4208bf8c1d9}, !- Handle
->>>>>>> 78927444
+  {30296cdb-1260-47e7-9ab9-b1ffd33623e4}, !- Handle
   ActivityLevel,                          !- Name
   0,                                      !- Lower Limit Value
   ,                                       !- Upper Limit Value
@@ -1212,11 +840,7 @@
   ActivityLevel;                          !- Unit Type
 
 OS:ScheduleTypeLimits,
-<<<<<<< HEAD
-  {c2a6bf0b-1187-4514-8f81-ea6c37041bb8}, !- Handle
-=======
-  {b03712cd-a07e-4830-a5e2-0c7b82c31d42}, !- Handle
->>>>>>> 78927444
+  {5f1cea55-a685-42b1-8705-76854dbf76f9}, !- Handle
   Fractional,                             !- Name
   0,                                      !- Lower Limit Value
   1,                                      !- Upper Limit Value
