--- conflicted
+++ resolved
@@ -1,73 +1,41 @@
 !- NOTE: Auto-generated from /test/osw_files/MF_8units_1story_SL_Inset.osw
 
 OS:Version,
-<<<<<<< HEAD
-  {0ac23f48-a0e9-4b51-aa16-2bb5e3aa4cf6}, !- Handle
-  2.9.1;                                  !- Version Identifier
+  {7ce326f7-1421-49e6-8caf-ba31bff4b0e8}, !- Handle
+  2.9.0;                                  !- Version Identifier
 
 OS:SimulationControl,
-  {0bdda5a9-85f3-4f78-a2ee-3a6ef25286a6}, !- Handle
-=======
-  {99ca5774-46ae-452d-99b3-1f8005236ab5}, !- Handle
-  2.9.0;                                  !- Version Identifier
-
-OS:SimulationControl,
-  {8eacd1d3-98c9-4c3a-aedb-35bdfb1a96aa}, !- Handle
->>>>>>> 93199ada
+  {e2e45b73-f769-4d42-b51d-dc03c54e5993}, !- Handle
   ,                                       !- Do Zone Sizing Calculation
   ,                                       !- Do System Sizing Calculation
   ,                                       !- Do Plant Sizing Calculation
   No;                                     !- Run Simulation for Sizing Periods
 
 OS:Timestep,
-<<<<<<< HEAD
-  {9703166d-9cb0-456e-88c3-258d6f7f108e}, !- Handle
+  {5730c25d-9d34-4d93-a264-a6055266035b}, !- Handle
   6;                                      !- Number of Timesteps per Hour
 
 OS:ShadowCalculation,
-  {3e73b6f7-75a4-447a-a306-c2f23181d560}, !- Handle
-=======
-  {aacf29d6-5a3f-433f-9540-17d57d9fa2d2}, !- Handle
-  6;                                      !- Number of Timesteps per Hour
-
-OS:ShadowCalculation,
-  {28062bb6-8350-4681-8378-97a59fa99b05}, !- Handle
->>>>>>> 93199ada
+  {5c617ebf-0a34-48ba-9522-d0b2c07c6cc8}, !- Handle
   20,                                     !- Calculation Frequency
   200;                                    !- Maximum Figures in Shadow Overlap Calculations
 
 OS:SurfaceConvectionAlgorithm:Outside,
-<<<<<<< HEAD
-  {b7cb4fe4-3307-4638-9699-e725382b299f}, !- Handle
+  {dc052389-0980-4b10-a0c9-d61b91819aa5}, !- Handle
   DOE-2;                                  !- Algorithm
 
 OS:SurfaceConvectionAlgorithm:Inside,
-  {322dba2c-7dcf-4c31-862b-dcefb2369d47}, !- Handle
+  {6cda6fd3-2eef-403f-952e-f649d5936a24}, !- Handle
   TARP;                                   !- Algorithm
 
 OS:ZoneCapacitanceMultiplier:ResearchSpecial,
-  {8a84f9ba-7ab8-4fd7-bf9c-4b17bbd0e977}, !- Handle
-=======
-  {8f25ea61-99be-4fe0-bb11-3a889c2fd733}, !- Handle
-  DOE-2;                                  !- Algorithm
-
-OS:SurfaceConvectionAlgorithm:Inside,
-  {8434df20-5a20-43f4-8413-8aad4e71b720}, !- Handle
-  TARP;                                   !- Algorithm
-
-OS:ZoneCapacitanceMultiplier:ResearchSpecial,
-  {eea810c4-b4ef-413b-b28f-c06d0ab012c1}, !- Handle
->>>>>>> 93199ada
+  {6b93810b-f942-41cd-89b9-252db8d619bb}, !- Handle
   ,                                       !- Temperature Capacity Multiplier
   15,                                     !- Humidity Capacity Multiplier
   ;                                       !- Carbon Dioxide Capacity Multiplier
 
 OS:RunPeriod,
-<<<<<<< HEAD
-  {b28b09e4-2d47-473f-b35e-f501ed815b7e}, !- Handle
-=======
-  {1e3dfa32-4f21-4acd-a54d-37234e2cec16}, !- Handle
->>>>>>> 93199ada
+  {8429ed75-0eec-4673-95aa-fdeed79b4a22}, !- Handle
   Run Period 1,                           !- Name
   1,                                      !- Begin Month
   1,                                      !- Begin Day of Month
@@ -81,21 +49,13 @@
   ;                                       !- Number of Times Runperiod to be Repeated
 
 OS:YearDescription,
-<<<<<<< HEAD
-  {ac3e460f-afc8-447b-8f59-789db2dc604c}, !- Handle
-=======
-  {d019ebe5-8d3a-4e57-83ab-6f0b83f6536f}, !- Handle
->>>>>>> 93199ada
+  {456c3ae1-b1a1-4923-a420-f40704421afa}, !- Handle
   2007,                                   !- Calendar Year
   ,                                       !- Day of Week for Start Day
   ;                                       !- Is Leap Year
 
 OS:WeatherFile,
-<<<<<<< HEAD
-  {6e1e27d5-1e5b-4634-8ff4-6c996446950c}, !- Handle
-=======
-  {6d78fa25-dc00-4156-b559-76b08f86636b}, !- Handle
->>>>>>> 93199ada
+  {00953a1c-5116-40a4-bf5b-d01bf40e993f}, !- Handle
   Denver Intl Ap,                         !- City
   CO,                                     !- State Province Region
   USA,                                    !- Country
@@ -109,13 +69,8 @@
   E23378AA;                               !- Checksum
 
 OS:AdditionalProperties,
-<<<<<<< HEAD
-  {a7488cb2-8b83-4b6d-806a-38fb35e0fcab}, !- Handle
-  {6e1e27d5-1e5b-4634-8ff4-6c996446950c}, !- Object Name
-=======
-  {a493057b-e692-433e-a419-a8e668334e53}, !- Handle
-  {6d78fa25-dc00-4156-b559-76b08f86636b}, !- Object Name
->>>>>>> 93199ada
+  {daa31e04-fffe-4d8b-8c6a-4b69253e7072}, !- Handle
+  {00953a1c-5116-40a4-bf5b-d01bf40e993f}, !- Object Name
   EPWHeaderCity,                          !- Feature Name 1
   String,                                 !- Feature Data Type 1
   Denver Intl Ap,                         !- Feature Value 1
@@ -223,11 +178,7 @@
   84;                                     !- Feature Value 35
 
 OS:Site,
-<<<<<<< HEAD
-  {2544974d-1b78-438c-99a4-9e6bdb4988c3}, !- Handle
-=======
-  {ae582d16-b002-4572-b239-760150e4b8e1}, !- Handle
->>>>>>> 93199ada
+  {2030f8d7-b3b6-40c6-a888-963b8abf9dcf}, !- Handle
   Denver Intl Ap_CO_USA,                  !- Name
   39.83,                                  !- Latitude {deg}
   -104.65,                                !- Longitude {deg}
@@ -236,11 +187,7 @@
   ;                                       !- Terrain
 
 OS:ClimateZones,
-<<<<<<< HEAD
-  {b37c14d0-cfac-4c8c-9a97-15234c354e1d}, !- Handle
-=======
-  {d8c0b472-d11f-4df7-ab32-f489f4f35c00}, !- Handle
->>>>>>> 93199ada
+  {87d5cd5e-ed9e-4ecf-ac22-9f3bff11c143}, !- Handle
   ,                                       !- Active Institution
   ,                                       !- Active Year
   ,                                       !- Climate Zone Institution Name 1
@@ -253,31 +200,19 @@
   Cold;                                   !- Climate Zone Value 2
 
 OS:Site:WaterMainsTemperature,
-<<<<<<< HEAD
-  {ca80098a-1db9-4283-97dc-7b4b39bb81bc}, !- Handle
-=======
-  {c14df5d2-93af-4ab4-a3bb-34b6a4d5b9f7}, !- Handle
->>>>>>> 93199ada
+  {34735b76-6746-414c-8ca5-f499a7989803}, !- Handle
   Correlation,                            !- Calculation Method
   ,                                       !- Temperature Schedule Name
   10.8753424657535,                       !- Annual Average Outdoor Air Temperature {C}
   23.1524007936508;                       !- Maximum Difference In Monthly Average Outdoor Air Temperatures {deltaC}
 
 OS:RunPeriodControl:DaylightSavingTime,
-<<<<<<< HEAD
-  {c1216096-2201-4787-8f9a-c47cfa121bbf}, !- Handle
-=======
-  {8bec4008-b532-47d6-b42d-0e632d753201}, !- Handle
->>>>>>> 93199ada
+  {031d0483-9a41-4b78-af2e-c6bbcc4d5a08}, !- Handle
   3/12,                                   !- Start Date
   11/5;                                   !- End Date
 
 OS:Site:GroundTemperature:Deep,
-<<<<<<< HEAD
-  {2566be83-02e1-45ca-9d12-60e49355d6c3}, !- Handle
-=======
-  {766cef43-7749-487a-b59f-e3d40c312970}, !- Handle
->>>>>>> 93199ada
+  {ecd2de78-90fd-41a1-b2a5-f2ff1a82a582}, !- Handle
   10.8753424657535,                       !- January Deep Ground Temperature {C}
   10.8753424657535,                       !- February Deep Ground Temperature {C}
   10.8753424657535,                       !- March Deep Ground Temperature {C}
@@ -292,11 +227,7 @@
   10.8753424657535;                       !- December Deep Ground Temperature {C}
 
 OS:Building,
-<<<<<<< HEAD
-  {c3f65e81-7af1-4550-abd6-acf5e81e7e0f}, !- Handle
-=======
-  {5d0c9af1-e8b0-4297-a07c-3ab663856af7}, !- Handle
->>>>>>> 93199ada
+  {1489a1b2-f25d-482c-ad24-2c58c506b637}, !- Handle
   Building 1,                             !- Name
   ,                                       !- Building Sector Type
   0,                                      !- North Axis {deg}
@@ -311,13 +242,8 @@
   8;                                      !- Standards Number of Living Units
 
 OS:AdditionalProperties,
-<<<<<<< HEAD
-  {4b21976b-cc97-4a73-a590-4389e07ff3a5}, !- Handle
-  {c3f65e81-7af1-4550-abd6-acf5e81e7e0f}, !- Object Name
-=======
-  {3610e058-5184-4971-b92f-981d495cbacc}, !- Handle
-  {5d0c9af1-e8b0-4297-a07c-3ab663856af7}, !- Object Name
->>>>>>> 93199ada
+  {7980be8b-8ec6-4010-b4b2-c3fc1a77923c}, !- Handle
+  {1489a1b2-f25d-482c-ad24-2c58c506b637}, !- Object Name
   num_units,                              !- Feature Name 1
   Integer,                                !- Feature Data Type 1
   8,                                      !- Feature Value 1
@@ -344,11 +270,7 @@
   Double-Loaded Interior;                 !- Feature Value 8
 
 OS:ThermalZone,
-<<<<<<< HEAD
-  {81e00c33-2fcc-4a80-a41d-f7b1bf97335b}, !- Handle
-=======
-  {ce83e0a1-1904-4c72-9880-c62b9c5dbd2e}, !- Handle
->>>>>>> 93199ada
+  {a113c40f-45bb-450c-8017-64762d4ac2e0}, !- Handle
   living zone,                            !- Name
   ,                                       !- Multiplier
   ,                                       !- Ceiling Height {m}
@@ -357,17 +279,10 @@
   ,                                       !- Zone Inside Convection Algorithm
   ,                                       !- Zone Outside Convection Algorithm
   ,                                       !- Zone Conditioning Equipment List Name
-<<<<<<< HEAD
-  {abddb8d4-30b1-443e-ba01-b2a3a75899bb}, !- Zone Air Inlet Port List
-  {689a146f-29f5-4f4c-9b8b-763462a61110}, !- Zone Air Exhaust Port List
-  {fcfefe75-80b7-42a7-bf0a-639016acdc68}, !- Zone Air Node Name
-  {7d283772-a454-4db4-bf86-b0308d008313}, !- Zone Return Air Port List
-=======
-  {72269923-106f-4072-9b1b-1f12f403055c}, !- Zone Air Inlet Port List
-  {2f208112-dd12-4bae-98a7-10268b0c8339}, !- Zone Air Exhaust Port List
-  {9297dd74-756e-47e0-8f2c-68bb343e440a}, !- Zone Air Node Name
-  {c5ed35c7-2f4d-4162-bfb0-65d58a299e29}, !- Zone Return Air Port List
->>>>>>> 93199ada
+  {94cedcdc-ea88-4f90-9823-536e4c8d8786}, !- Zone Air Inlet Port List
+  {77185577-71e2-4c5e-aa79-dc0d0367f24a}, !- Zone Air Exhaust Port List
+  {1c1732d2-f2f4-4a4f-890d-3684d050ed48}, !- Zone Air Node Name
+  {0e45469f-2d20-4981-8179-6ca0301e4c2b}, !- Zone Return Air Port List
   ,                                       !- Primary Daylighting Control Name
   ,                                       !- Fraction of Zone Controlled by Primary Daylighting Control
   ,                                       !- Secondary Daylighting Control Name
@@ -378,71 +293,37 @@
   No;                                     !- Use Ideal Air Loads
 
 OS:Node,
-<<<<<<< HEAD
-  {4456693f-9a17-471c-8bc4-28980c452339}, !- Handle
+  {f22eaf60-4716-41cb-aa76-9a6160417a67}, !- Handle
   Node 1,                                 !- Name
-  {fcfefe75-80b7-42a7-bf0a-639016acdc68}, !- Inlet Port
+  {1c1732d2-f2f4-4a4f-890d-3684d050ed48}, !- Inlet Port
   ;                                       !- Outlet Port
 
 OS:Connection,
-  {fcfefe75-80b7-42a7-bf0a-639016acdc68}, !- Handle
-  {3b8f005c-efe5-4c50-ba97-83c124267b42}, !- Name
-  {81e00c33-2fcc-4a80-a41d-f7b1bf97335b}, !- Source Object
+  {1c1732d2-f2f4-4a4f-890d-3684d050ed48}, !- Handle
+  {54a12375-ac29-42ff-a6ed-c447994c3b78}, !- Name
+  {a113c40f-45bb-450c-8017-64762d4ac2e0}, !- Source Object
   11,                                     !- Outlet Port
-  {4456693f-9a17-471c-8bc4-28980c452339}, !- Target Object
+  {f22eaf60-4716-41cb-aa76-9a6160417a67}, !- Target Object
   2;                                      !- Inlet Port
 
 OS:PortList,
-  {abddb8d4-30b1-443e-ba01-b2a3a75899bb}, !- Handle
-  {8706cfa6-2749-4117-9975-ed2f7b12c2f1}, !- Name
-  {81e00c33-2fcc-4a80-a41d-f7b1bf97335b}; !- HVAC Component
+  {94cedcdc-ea88-4f90-9823-536e4c8d8786}, !- Handle
+  {452d9797-73b2-4275-aeca-de044cebdfd2}, !- Name
+  {a113c40f-45bb-450c-8017-64762d4ac2e0}; !- HVAC Component
 
 OS:PortList,
-  {689a146f-29f5-4f4c-9b8b-763462a61110}, !- Handle
-  {ffa75f41-7cd8-47e2-9527-cf91e0f21500}, !- Name
-  {81e00c33-2fcc-4a80-a41d-f7b1bf97335b}; !- HVAC Component
+  {77185577-71e2-4c5e-aa79-dc0d0367f24a}, !- Handle
+  {9121d093-3ff5-4eb4-a647-fd47e5f3d85c}, !- Name
+  {a113c40f-45bb-450c-8017-64762d4ac2e0}; !- HVAC Component
 
 OS:PortList,
-  {7d283772-a454-4db4-bf86-b0308d008313}, !- Handle
-  {4fd80798-5bc2-43c6-9d1b-4931aea1e4fa}, !- Name
-  {81e00c33-2fcc-4a80-a41d-f7b1bf97335b}; !- HVAC Component
+  {0e45469f-2d20-4981-8179-6ca0301e4c2b}, !- Handle
+  {ff7c44e6-a383-481d-9b92-0b5e34eb7143}, !- Name
+  {a113c40f-45bb-450c-8017-64762d4ac2e0}; !- HVAC Component
 
 OS:Sizing:Zone,
-  {31e6ffd4-c1b2-4079-93e3-542dfd9af849}, !- Handle
-  {81e00c33-2fcc-4a80-a41d-f7b1bf97335b}, !- Zone or ZoneList Name
-=======
-  {835f5c5f-0910-4436-bb7c-79efbc756e72}, !- Handle
-  Node 1,                                 !- Name
-  {9297dd74-756e-47e0-8f2c-68bb343e440a}, !- Inlet Port
-  ;                                       !- Outlet Port
-
-OS:Connection,
-  {9297dd74-756e-47e0-8f2c-68bb343e440a}, !- Handle
-  {6d5a2847-fd28-4b9e-badf-8b225de21abc}, !- Name
-  {ce83e0a1-1904-4c72-9880-c62b9c5dbd2e}, !- Source Object
-  11,                                     !- Outlet Port
-  {835f5c5f-0910-4436-bb7c-79efbc756e72}, !- Target Object
-  2;                                      !- Inlet Port
-
-OS:PortList,
-  {72269923-106f-4072-9b1b-1f12f403055c}, !- Handle
-  {383c2e9d-9944-4e96-8dfd-3d859deba134}, !- Name
-  {ce83e0a1-1904-4c72-9880-c62b9c5dbd2e}; !- HVAC Component
-
-OS:PortList,
-  {2f208112-dd12-4bae-98a7-10268b0c8339}, !- Handle
-  {22d2f16d-f646-44ea-a4ea-e23bbd78ac12}, !- Name
-  {ce83e0a1-1904-4c72-9880-c62b9c5dbd2e}; !- HVAC Component
-
-OS:PortList,
-  {c5ed35c7-2f4d-4162-bfb0-65d58a299e29}, !- Handle
-  {a664fe4e-68cb-4bcd-8d6a-f5869e58f141}, !- Name
-  {ce83e0a1-1904-4c72-9880-c62b9c5dbd2e}; !- HVAC Component
-
-OS:Sizing:Zone,
-  {c231d669-137c-41c9-b684-7c10b6112abf}, !- Handle
-  {ce83e0a1-1904-4c72-9880-c62b9c5dbd2e}, !- Zone or ZoneList Name
->>>>>>> 93199ada
+  {f30ccf37-58bc-4983-b232-2bd03608948a}, !- Handle
+  {a113c40f-45bb-450c-8017-64762d4ac2e0}, !- Zone or ZoneList Name
   SupplyAirTemperature,                   !- Zone Cooling Design Supply Air Temperature Input Method
   14,                                     !- Zone Cooling Design Supply Air Temperature {C}
   11.11,                                  !- Zone Cooling Design Supply Air Temperature Difference {deltaC}
@@ -471,25 +352,14 @@
   autosize;                               !- Dedicated Outdoor Air High Setpoint Temperature for Design {C}
 
 OS:ZoneHVAC:EquipmentList,
-<<<<<<< HEAD
-  {4b1feade-ca33-4166-bb7d-223b929e3288}, !- Handle
+  {fefc4833-6a66-4079-8dc7-ff174c27f237}, !- Handle
   Zone HVAC Equipment List 1,             !- Name
-  {81e00c33-2fcc-4a80-a41d-f7b1bf97335b}; !- Thermal Zone
+  {a113c40f-45bb-450c-8017-64762d4ac2e0}; !- Thermal Zone
 
 OS:Space,
-  {d75ff077-b6b9-42fa-ba79-df3290b9c403}, !- Handle
+  {c5cebb0a-04a4-4296-9907-2802c1a08e59}, !- Handle
   living space,                           !- Name
-  {cdd93417-f1d2-40fd-9eff-7aa1f5e07330}, !- Space Type Name
-=======
-  {06f1ee95-592f-4eb2-89d4-ddcbabcf57fb}, !- Handle
-  Zone HVAC Equipment List 1,             !- Name
-  {ce83e0a1-1904-4c72-9880-c62b9c5dbd2e}; !- Thermal Zone
-
-OS:Space,
-  {b9ebaf40-0a19-4df0-a3b9-c72e33d1b611}, !- Handle
-  living space,                           !- Name
-  {61996170-87a6-4609-bf31-f07123adb973}, !- Space Type Name
->>>>>>> 93199ada
+  {9c9fafb5-c863-44d8-8e65-66bff5219663}, !- Space Type Name
   ,                                       !- Default Construction Set Name
   ,                                       !- Default Schedule Set Name
   ,                                       !- Direction of Relative North {deg}
@@ -497,31 +367,17 @@
   ,                                       !- Y Origin {m}
   ,                                       !- Z Origin {m}
   ,                                       !- Building Story Name
-<<<<<<< HEAD
-  {81e00c33-2fcc-4a80-a41d-f7b1bf97335b}, !- Thermal Zone Name
+  {a113c40f-45bb-450c-8017-64762d4ac2e0}, !- Thermal Zone Name
   ,                                       !- Part of Total Floor Area
   ,                                       !- Design Specification Outdoor Air Object Name
-  {51ae6054-c2f0-4736-9de2-2d827ec73099}; !- Building Unit Name
-
-OS:Surface,
-  {dedad1bf-aef8-4e9c-be56-4131d20ede41}, !- Handle
+  {9cf7450a-5107-43a4-b3d3-72797eee6df5}; !- Building Unit Name
+
+OS:Surface,
+  {e2df3270-756d-4f54-9724-64cdd246b2f5}, !- Handle
   Surface 1,                              !- Name
   Floor,                                  !- Surface Type
   ,                                       !- Construction Name
-  {d75ff077-b6b9-42fa-ba79-df3290b9c403}, !- Space Name
-=======
-  {ce83e0a1-1904-4c72-9880-c62b9c5dbd2e}, !- Thermal Zone Name
-  ,                                       !- Part of Total Floor Area
-  ,                                       !- Design Specification Outdoor Air Object Name
-  {c298732d-eb6e-4198-98fb-150ec46e2592}; !- Building Unit Name
-
-OS:Surface,
-  {c9a3f9ee-3155-4cc0-91c7-ca4bfba9e640}, !- Handle
-  Surface 1,                              !- Name
-  Floor,                                  !- Surface Type
-  ,                                       !- Construction Name
-  {b9ebaf40-0a19-4df0-a3b9-c72e33d1b611}, !- Space Name
->>>>>>> 93199ada
+  {c5cebb0a-04a4-4296-9907-2802c1a08e59}, !- Space Name
   Foundation,                             !- Outside Boundary Condition
   ,                                       !- Outside Boundary Condition Object
   NoSun,                                  !- Sun Exposure
@@ -536,19 +392,11 @@
   4.76503217256854, -13.1876643451371, 0; !- X,Y,Z Vertex 6 {m}
 
 OS:Surface,
-<<<<<<< HEAD
-  {194994c4-0b79-4ef2-b96b-1076fd225add}, !- Handle
+  {a7e86698-dd15-475a-9976-2ca2d01bc234}, !- Handle
   Surface 2,                              !- Name
   Wall,                                   !- Surface Type
   ,                                       !- Construction Name
-  {d75ff077-b6b9-42fa-ba79-df3290b9c403}, !- Space Name
-=======
-  {fa62e9b0-af3f-4179-aa28-602211e331dd}, !- Handle
-  Surface 2,                              !- Name
-  Wall,                                   !- Surface Type
-  ,                                       !- Construction Name
-  {b9ebaf40-0a19-4df0-a3b9-c72e33d1b611}, !- Space Name
->>>>>>> 93199ada
+  {c5cebb0a-04a4-4296-9907-2802c1a08e59}, !- Space Name
   Outdoors,                               !- Outside Boundary Condition
   ,                                       !- Outside Boundary Condition Object
   SunExposed,                             !- Sun Exposure
@@ -561,19 +409,11 @@
   0, -13.1876643451371, 2.4384;           !- X,Y,Z Vertex 4 {m}
 
 OS:Surface,
-<<<<<<< HEAD
-  {98fce243-ae8b-477c-ae56-329410587b8b}, !- Handle
+  {94bf3898-5405-4a25-98a2-24e687b74a30}, !- Handle
   Surface 3,                              !- Name
   Wall,                                   !- Surface Type
   ,                                       !- Construction Name
-  {d75ff077-b6b9-42fa-ba79-df3290b9c403}, !- Space Name
-=======
-  {4649ef78-db5a-4b95-a525-99b0876b05ff}, !- Handle
-  Surface 3,                              !- Name
-  Wall,                                   !- Surface Type
-  ,                                       !- Construction Name
-  {b9ebaf40-0a19-4df0-a3b9-c72e33d1b611}, !- Space Name
->>>>>>> 93199ada
+  {c5cebb0a-04a4-4296-9907-2802c1a08e59}, !- Space Name
   Adiabatic,                              !- Outside Boundary Condition
   ,                                       !- Outside Boundary Condition Object
   NoSun,                                  !- Sun Exposure
@@ -586,19 +426,11 @@
   0, 0, 2.4384;                           !- X,Y,Z Vertex 4 {m}
 
 OS:Surface,
-<<<<<<< HEAD
-  {0da593da-d281-40ea-a926-9aadca71896b}, !- Handle
+  {6489f30d-c865-43b3-b151-027e53ab7d69}, !- Handle
   Surface 4,                              !- Name
   Wall,                                   !- Surface Type
   ,                                       !- Construction Name
-  {d75ff077-b6b9-42fa-ba79-df3290b9c403}, !- Space Name
-=======
-  {e458b193-8dfa-499f-b83c-2356d10be5d1}, !- Handle
-  Surface 4,                              !- Name
-  Wall,                                   !- Surface Type
-  ,                                       !- Construction Name
-  {b9ebaf40-0a19-4df0-a3b9-c72e33d1b611}, !- Space Name
->>>>>>> 93199ada
+  {c5cebb0a-04a4-4296-9907-2802c1a08e59}, !- Space Name
   Adiabatic,                              !- Outside Boundary Condition
   ,                                       !- Outside Boundary Condition Object
   NoSun,                                  !- Sun Exposure
@@ -611,19 +443,11 @@
   6.59383217256854, 0, 2.4384;            !- X,Y,Z Vertex 4 {m}
 
 OS:Surface,
-<<<<<<< HEAD
-  {ca48a708-8321-4b1a-91cb-4f5399cfae56}, !- Handle
+  {80a5725d-08c4-4f40-ac14-663d2cba93d9}, !- Handle
   Surface 5,                              !- Name
   Wall,                                   !- Surface Type
   ,                                       !- Construction Name
-  {d75ff077-b6b9-42fa-ba79-df3290b9c403}, !- Space Name
-=======
-  {8017915b-cd31-40c5-9061-f47a8cba8402}, !- Handle
-  Surface 5,                              !- Name
-  Wall,                                   !- Surface Type
-  ,                                       !- Construction Name
-  {b9ebaf40-0a19-4df0-a3b9-c72e33d1b611}, !- Space Name
->>>>>>> 93199ada
+  {c5cebb0a-04a4-4296-9907-2802c1a08e59}, !- Space Name
   Outdoors,                               !- Outside Boundary Condition
   ,                                       !- Outside Boundary Condition Object
   SunExposed,                             !- Sun Exposure
@@ -636,19 +460,11 @@
   6.59383217256854, -11.3588643451371, 2.4384; !- X,Y,Z Vertex 4 {m}
 
 OS:Surface,
-<<<<<<< HEAD
-  {ba07a8e3-ba93-4647-9f82-969768801ae3}, !- Handle
+  {1dadab4f-8dc3-4567-8516-7bf4f4512a0a}, !- Handle
   Surface 6,                              !- Name
   Wall,                                   !- Surface Type
   ,                                       !- Construction Name
-  {d75ff077-b6b9-42fa-ba79-df3290b9c403}, !- Space Name
-=======
-  {7aed80ee-6de3-49c7-9352-c010862e80a4}, !- Handle
-  Surface 6,                              !- Name
-  Wall,                                   !- Surface Type
-  ,                                       !- Construction Name
-  {b9ebaf40-0a19-4df0-a3b9-c72e33d1b611}, !- Space Name
->>>>>>> 93199ada
+  {c5cebb0a-04a4-4296-9907-2802c1a08e59}, !- Space Name
   Outdoors,                               !- Outside Boundary Condition
   ,                                       !- Outside Boundary Condition Object
   SunExposed,                             !- Sun Exposure
@@ -661,19 +477,11 @@
   4.76503217256854, -11.3588643451371, 2.4384; !- X,Y,Z Vertex 4 {m}
 
 OS:Surface,
-<<<<<<< HEAD
-  {63ed3890-7ff1-4197-bf64-3e909b54a227}, !- Handle
+  {ccd406c9-dbef-4b19-8a45-9c5510a0b7f4}, !- Handle
   Surface 7,                              !- Name
   Wall,                                   !- Surface Type
   ,                                       !- Construction Name
-  {d75ff077-b6b9-42fa-ba79-df3290b9c403}, !- Space Name
-=======
-  {73658d43-f137-453f-8d2e-ae6d427f2de6}, !- Handle
-  Surface 7,                              !- Name
-  Wall,                                   !- Surface Type
-  ,                                       !- Construction Name
-  {b9ebaf40-0a19-4df0-a3b9-c72e33d1b611}, !- Space Name
->>>>>>> 93199ada
+  {c5cebb0a-04a4-4296-9907-2802c1a08e59}, !- Space Name
   Outdoors,                               !- Outside Boundary Condition
   ,                                       !- Outside Boundary Condition Object
   SunExposed,                             !- Sun Exposure
@@ -686,19 +494,11 @@
   4.76503217256854, -13.1876643451371, 2.4384; !- X,Y,Z Vertex 4 {m}
 
 OS:Surface,
-<<<<<<< HEAD
-  {3b8ad6d8-4215-41d1-95f9-8ae3d4c08b27}, !- Handle
+  {9efaf6e2-e23f-4be2-b233-a29036ebc5e7}, !- Handle
   Surface 8,                              !- Name
   RoofCeiling,                            !- Surface Type
   ,                                       !- Construction Name
-  {d75ff077-b6b9-42fa-ba79-df3290b9c403}, !- Space Name
-=======
-  {016cbfd6-1196-44b4-93cf-9145608ab781}, !- Handle
-  Surface 8,                              !- Name
-  RoofCeiling,                            !- Surface Type
-  ,                                       !- Construction Name
-  {b9ebaf40-0a19-4df0-a3b9-c72e33d1b611}, !- Space Name
->>>>>>> 93199ada
+  {c5cebb0a-04a4-4296-9907-2802c1a08e59}, !- Space Name
   Outdoors,                               !- Outside Boundary Condition
   ,                                       !- Outside Boundary Condition Object
   SunExposed,                             !- Sun Exposure
@@ -713,11 +513,7 @@
   0, -13.1876643451371, 2.4384;           !- X,Y,Z Vertex 6 {m}
 
 OS:SpaceType,
-<<<<<<< HEAD
-  {cdd93417-f1d2-40fd-9eff-7aa1f5e07330}, !- Handle
-=======
-  {61996170-87a6-4609-bf31-f07123adb973}, !- Handle
->>>>>>> 93199ada
+  {9c9fafb5-c863-44d8-8e65-66bff5219663}, !- Handle
   Space Type 1,                           !- Name
   ,                                       !- Default Construction Set Name
   ,                                       !- Default Schedule Set Name
@@ -728,11 +524,7 @@
   living;                                 !- Standards Space Type
 
 OS:ThermalZone,
-<<<<<<< HEAD
-  {d8aac2cd-d75d-4817-bfcd-3825e64d910f}, !- Handle
-=======
-  {a357e97d-b962-489a-898e-8469138bc234}, !- Handle
->>>>>>> 93199ada
+  {8520f6b9-dab5-4350-93c0-f8bacc059110}, !- Handle
   corridor zone,                          !- Name
   ,                                       !- Multiplier
   ,                                       !- Ceiling Height {m}
@@ -741,17 +533,10 @@
   ,                                       !- Zone Inside Convection Algorithm
   ,                                       !- Zone Outside Convection Algorithm
   ,                                       !- Zone Conditioning Equipment List Name
-<<<<<<< HEAD
-  {8d1ac9da-2da5-496e-9442-1393d2a0927b}, !- Zone Air Inlet Port List
-  {d4415704-0165-4abd-8fa7-a841c35a0b03}, !- Zone Air Exhaust Port List
-  {ef8bbb9f-d691-4b1c-b21b-3df840bda635}, !- Zone Air Node Name
-  {aa9dd37e-86e6-469e-ba95-57306bb1e2ff}, !- Zone Return Air Port List
-=======
-  {4ae52ed7-6915-44e1-b0b1-6f618545d0d4}, !- Zone Air Inlet Port List
-  {afdddd36-a3bb-4e2c-908f-39c25ecfe83c}, !- Zone Air Exhaust Port List
-  {2907fdd2-f218-4afc-8bc4-ada1ac7727b9}, !- Zone Air Node Name
-  {f24d2f17-7b5f-47ac-8593-b56a1230f09b}, !- Zone Return Air Port List
->>>>>>> 93199ada
+  {6fba7f11-f2ce-4123-80b3-edbc97196c50}, !- Zone Air Inlet Port List
+  {3a8bf0de-cc22-400b-9af3-767ca0a7a799}, !- Zone Air Exhaust Port List
+  {3508a660-6b4b-4a2d-b3f4-d6eac05eb914}, !- Zone Air Node Name
+  {2f8d964f-b7ca-43e6-bffe-6aa5685c1ed9}, !- Zone Return Air Port List
   ,                                       !- Primary Daylighting Control Name
   ,                                       !- Fraction of Zone Controlled by Primary Daylighting Control
   ,                                       !- Secondary Daylighting Control Name
@@ -762,71 +547,37 @@
   No;                                     !- Use Ideal Air Loads
 
 OS:Node,
-<<<<<<< HEAD
-  {c4b5a778-dadf-4726-b292-0cf3762d6878}, !- Handle
+  {da987b84-c201-46c1-b976-1532750aa695}, !- Handle
   Node 2,                                 !- Name
-  {ef8bbb9f-d691-4b1c-b21b-3df840bda635}, !- Inlet Port
+  {3508a660-6b4b-4a2d-b3f4-d6eac05eb914}, !- Inlet Port
   ;                                       !- Outlet Port
 
 OS:Connection,
-  {ef8bbb9f-d691-4b1c-b21b-3df840bda635}, !- Handle
-  {1d8563b5-8af1-44ef-be8e-628c0b70c96c}, !- Name
-  {d8aac2cd-d75d-4817-bfcd-3825e64d910f}, !- Source Object
+  {3508a660-6b4b-4a2d-b3f4-d6eac05eb914}, !- Handle
+  {76220807-6143-40df-8a4f-54b98efb234b}, !- Name
+  {8520f6b9-dab5-4350-93c0-f8bacc059110}, !- Source Object
   11,                                     !- Outlet Port
-  {c4b5a778-dadf-4726-b292-0cf3762d6878}, !- Target Object
+  {da987b84-c201-46c1-b976-1532750aa695}, !- Target Object
   2;                                      !- Inlet Port
 
 OS:PortList,
-  {8d1ac9da-2da5-496e-9442-1393d2a0927b}, !- Handle
-  {55aa01e8-d70b-4fd6-941c-ce36d0d174e8}, !- Name
-  {d8aac2cd-d75d-4817-bfcd-3825e64d910f}; !- HVAC Component
+  {6fba7f11-f2ce-4123-80b3-edbc97196c50}, !- Handle
+  {e8b93508-5716-45d9-ad98-67f46488deb9}, !- Name
+  {8520f6b9-dab5-4350-93c0-f8bacc059110}; !- HVAC Component
 
 OS:PortList,
-  {d4415704-0165-4abd-8fa7-a841c35a0b03}, !- Handle
-  {ca197a11-cc23-4b3a-8328-c4f28a1380da}, !- Name
-  {d8aac2cd-d75d-4817-bfcd-3825e64d910f}; !- HVAC Component
+  {3a8bf0de-cc22-400b-9af3-767ca0a7a799}, !- Handle
+  {d19a420a-3fbd-42e7-96bd-357f81da44e7}, !- Name
+  {8520f6b9-dab5-4350-93c0-f8bacc059110}; !- HVAC Component
 
 OS:PortList,
-  {aa9dd37e-86e6-469e-ba95-57306bb1e2ff}, !- Handle
-  {a8e76a8a-a195-492e-9136-cf20a1168eca}, !- Name
-  {d8aac2cd-d75d-4817-bfcd-3825e64d910f}; !- HVAC Component
+  {2f8d964f-b7ca-43e6-bffe-6aa5685c1ed9}, !- Handle
+  {073a3811-9ba1-41d8-89b4-b62fdf625787}, !- Name
+  {8520f6b9-dab5-4350-93c0-f8bacc059110}; !- HVAC Component
 
 OS:Sizing:Zone,
-  {ab2c7037-f0be-4a0d-879e-fdc4057f8465}, !- Handle
-  {d8aac2cd-d75d-4817-bfcd-3825e64d910f}, !- Zone or ZoneList Name
-=======
-  {8f3c74a6-81d3-468b-84f6-ac258b4644ed}, !- Handle
-  Node 2,                                 !- Name
-  {2907fdd2-f218-4afc-8bc4-ada1ac7727b9}, !- Inlet Port
-  ;                                       !- Outlet Port
-
-OS:Connection,
-  {2907fdd2-f218-4afc-8bc4-ada1ac7727b9}, !- Handle
-  {7225aef0-7906-4fa5-80c0-132f4ef31d23}, !- Name
-  {a357e97d-b962-489a-898e-8469138bc234}, !- Source Object
-  11,                                     !- Outlet Port
-  {8f3c74a6-81d3-468b-84f6-ac258b4644ed}, !- Target Object
-  2;                                      !- Inlet Port
-
-OS:PortList,
-  {4ae52ed7-6915-44e1-b0b1-6f618545d0d4}, !- Handle
-  {3560c31b-be8a-49a3-9649-3e5c8dc92306}, !- Name
-  {a357e97d-b962-489a-898e-8469138bc234}; !- HVAC Component
-
-OS:PortList,
-  {afdddd36-a3bb-4e2c-908f-39c25ecfe83c}, !- Handle
-  {862333a0-0f1b-4786-8cf1-dc6732d3fe7e}, !- Name
-  {a357e97d-b962-489a-898e-8469138bc234}; !- HVAC Component
-
-OS:PortList,
-  {f24d2f17-7b5f-47ac-8593-b56a1230f09b}, !- Handle
-  {f9fb7e5a-d1c4-41f0-879e-d212105d0b25}, !- Name
-  {a357e97d-b962-489a-898e-8469138bc234}; !- HVAC Component
-
-OS:Sizing:Zone,
-  {1b5f6d50-cb09-4439-9001-c474e6385bac}, !- Handle
-  {a357e97d-b962-489a-898e-8469138bc234}, !- Zone or ZoneList Name
->>>>>>> 93199ada
+  {030711d5-18fc-4e70-9f6a-b3d849123a5d}, !- Handle
+  {8520f6b9-dab5-4350-93c0-f8bacc059110}, !- Zone or ZoneList Name
   SupplyAirTemperature,                   !- Zone Cooling Design Supply Air Temperature Input Method
   14,                                     !- Zone Cooling Design Supply Air Temperature {C}
   11.11,                                  !- Zone Cooling Design Supply Air Temperature Difference {deltaC}
@@ -855,25 +606,14 @@
   autosize;                               !- Dedicated Outdoor Air High Setpoint Temperature for Design {C}
 
 OS:ZoneHVAC:EquipmentList,
-<<<<<<< HEAD
-  {a6a94dd0-95bb-4cbf-81d4-8690ef0114c9}, !- Handle
+  {a5bc3dac-8856-4a83-9145-23d44f8d4967}, !- Handle
   Zone HVAC Equipment List 2,             !- Name
-  {d8aac2cd-d75d-4817-bfcd-3825e64d910f}; !- Thermal Zone
+  {8520f6b9-dab5-4350-93c0-f8bacc059110}; !- Thermal Zone
 
 OS:Space,
-  {bcee5866-6a35-4f2c-9cb3-2051a16488f7}, !- Handle
+  {ce029b25-5534-4436-9e7a-7d06c13d0c2f}, !- Handle
   corridor space,                         !- Name
-  {e7be5577-1f51-4982-b4e8-04d5dcdc70d4}, !- Space Type Name
-=======
-  {c6eba29f-a4d1-48d5-b977-cba04eb56fb1}, !- Handle
-  Zone HVAC Equipment List 2,             !- Name
-  {a357e97d-b962-489a-898e-8469138bc234}; !- Thermal Zone
-
-OS:Space,
-  {f6b282cf-ee28-4f4b-8dc3-36101f60ae3c}, !- Handle
-  corridor space,                         !- Name
-  {eef611db-094f-41ec-8117-508c965bc1bb}, !- Space Type Name
->>>>>>> 93199ada
+  {5c77dc93-23cd-4e2e-bb22-4f85188b68c8}, !- Space Type Name
   ,                                       !- Default Construction Set Name
   ,                                       !- Default Schedule Set Name
   ,                                       !- Direction of Relative North {deg}
@@ -881,25 +621,14 @@
   ,                                       !- Y Origin {m}
   ,                                       !- Z Origin {m}
   ,                                       !- Building Story Name
-<<<<<<< HEAD
-  {d8aac2cd-d75d-4817-bfcd-3825e64d910f}; !- Thermal Zone Name
-
-OS:Surface,
-  {fab38a40-250b-4558-8654-eea8f8ec5b5c}, !- Handle
+  {8520f6b9-dab5-4350-93c0-f8bacc059110}; !- Thermal Zone Name
+
+OS:Surface,
+  {49a25877-4df3-4c95-ae23-c765af10eb46}, !- Handle
   Surface 9,                              !- Name
   Floor,                                  !- Surface Type
   ,                                       !- Construction Name
-  {bcee5866-6a35-4f2c-9cb3-2051a16488f7}, !- Space Name
-=======
-  {a357e97d-b962-489a-898e-8469138bc234}; !- Thermal Zone Name
-
-OS:Surface,
-  {452502bf-a20a-4ba4-93da-0af8df675ae2}, !- Handle
-  Surface 9,                              !- Name
-  Floor,                                  !- Surface Type
-  ,                                       !- Construction Name
-  {f6b282cf-ee28-4f4b-8dc3-36101f60ae3c}, !- Space Name
->>>>>>> 93199ada
+  {ce029b25-5534-4436-9e7a-7d06c13d0c2f}, !- Space Name
   Foundation,                             !- Outside Boundary Condition
   ,                                       !- Outside Boundary Condition Object
   NoSun,                                  !- Sun Exposure
@@ -912,19 +641,11 @@
   6.59383217256854, 0, 0;                 !- X,Y,Z Vertex 4 {m}
 
 OS:Surface,
-<<<<<<< HEAD
-  {136985e2-4b24-42e1-b6e4-055c900891f0}, !- Handle
+  {ba4256cd-f0bd-494a-8b9a-5522f8d9146f}, !- Handle
   Surface 10,                             !- Name
   Wall,                                   !- Surface Type
   ,                                       !- Construction Name
-  {bcee5866-6a35-4f2c-9cb3-2051a16488f7}, !- Space Name
-=======
-  {c4ee21c5-1fb1-4549-af63-1257f3cc7a3a}, !- Handle
-  Surface 10,                             !- Name
-  Wall,                                   !- Surface Type
-  ,                                       !- Construction Name
-  {f6b282cf-ee28-4f4b-8dc3-36101f60ae3c}, !- Space Name
->>>>>>> 93199ada
+  {ce029b25-5534-4436-9e7a-7d06c13d0c2f}, !- Space Name
   Outdoors,                               !- Outside Boundary Condition
   ,                                       !- Outside Boundary Condition Object
   SunExposed,                             !- Sun Exposure
@@ -937,19 +658,11 @@
   0, 0, 2.4384;                           !- X,Y,Z Vertex 4 {m}
 
 OS:Surface,
-<<<<<<< HEAD
-  {fe4df343-efba-44df-be88-8c1adfe2a461}, !- Handle
+  {b09c1f7a-a7af-4ec7-88e6-24ed92e9f974}, !- Handle
   Surface 11,                             !- Name
   Wall,                                   !- Surface Type
   ,                                       !- Construction Name
-  {bcee5866-6a35-4f2c-9cb3-2051a16488f7}, !- Space Name
-=======
-  {4b4235bb-e13b-464c-b7b4-a83efaa6657e}, !- Handle
-  Surface 11,                             !- Name
-  Wall,                                   !- Surface Type
-  ,                                       !- Construction Name
-  {f6b282cf-ee28-4f4b-8dc3-36101f60ae3c}, !- Space Name
->>>>>>> 93199ada
+  {ce029b25-5534-4436-9e7a-7d06c13d0c2f}, !- Space Name
   Adiabatic,                              !- Outside Boundary Condition
   ,                                       !- Outside Boundary Condition Object
   NoSun,                                  !- Sun Exposure
@@ -962,19 +675,11 @@
   0, 1.524, 2.4384;                       !- X,Y,Z Vertex 4 {m}
 
 OS:Surface,
-<<<<<<< HEAD
-  {2e7075df-1fa9-4f3a-9def-f670bee4d665}, !- Handle
+  {558db97e-ad95-47a9-a2cf-1d49d739a2b4}, !- Handle
   Surface 12,                             !- Name
   Wall,                                   !- Surface Type
   ,                                       !- Construction Name
-  {bcee5866-6a35-4f2c-9cb3-2051a16488f7}, !- Space Name
-=======
-  {a339a412-d9cb-4fad-82f5-f7f85dc33b1b}, !- Handle
-  Surface 12,                             !- Name
-  Wall,                                   !- Surface Type
-  ,                                       !- Construction Name
-  {f6b282cf-ee28-4f4b-8dc3-36101f60ae3c}, !- Space Name
->>>>>>> 93199ada
+  {ce029b25-5534-4436-9e7a-7d06c13d0c2f}, !- Space Name
   Adiabatic,                              !- Outside Boundary Condition
   ,                                       !- Outside Boundary Condition Object
   NoSun,                                  !- Sun Exposure
@@ -987,19 +692,11 @@
   6.59383217256854, 1.524, 2.4384;        !- X,Y,Z Vertex 4 {m}
 
 OS:Surface,
-<<<<<<< HEAD
-  {9134a350-7e95-4609-94ca-ff5a292c1f32}, !- Handle
+  {1be6cfac-ddbb-404a-9940-dcd645c79842}, !- Handle
   Surface 13,                             !- Name
   Wall,                                   !- Surface Type
   ,                                       !- Construction Name
-  {bcee5866-6a35-4f2c-9cb3-2051a16488f7}, !- Space Name
-=======
-  {e5e9b579-f86a-4b19-9a24-243861034a83}, !- Handle
-  Surface 13,                             !- Name
-  Wall,                                   !- Surface Type
-  ,                                       !- Construction Name
-  {f6b282cf-ee28-4f4b-8dc3-36101f60ae3c}, !- Space Name
->>>>>>> 93199ada
+  {ce029b25-5534-4436-9e7a-7d06c13d0c2f}, !- Space Name
   Adiabatic,                              !- Outside Boundary Condition
   ,                                       !- Outside Boundary Condition Object
   NoSun,                                  !- Sun Exposure
@@ -1012,19 +709,11 @@
   6.59383217256854, 0, 2.4384;            !- X,Y,Z Vertex 4 {m}
 
 OS:Surface,
-<<<<<<< HEAD
-  {1dbe4f3f-8d89-4dd6-b867-532ee1bd8af2}, !- Handle
+  {cad90ff9-41d8-47be-8575-b57d3af4649b}, !- Handle
   Surface 14,                             !- Name
   RoofCeiling,                            !- Surface Type
   ,                                       !- Construction Name
-  {bcee5866-6a35-4f2c-9cb3-2051a16488f7}, !- Space Name
-=======
-  {a8aa9d76-9dc5-451d-8123-a993a2dcc96f}, !- Handle
-  Surface 14,                             !- Name
-  RoofCeiling,                            !- Surface Type
-  ,                                       !- Construction Name
-  {f6b282cf-ee28-4f4b-8dc3-36101f60ae3c}, !- Space Name
->>>>>>> 93199ada
+  {ce029b25-5534-4436-9e7a-7d06c13d0c2f}, !- Space Name
   Outdoors,                               !- Outside Boundary Condition
   ,                                       !- Outside Boundary Condition Object
   SunExposed,                             !- Sun Exposure
@@ -1037,11 +726,7 @@
   0, 0, 2.4384;                           !- X,Y,Z Vertex 4 {m}
 
 OS:SpaceType,
-<<<<<<< HEAD
-  {e7be5577-1f51-4982-b4e8-04d5dcdc70d4}, !- Handle
-=======
-  {eef611db-094f-41ec-8117-508c965bc1bb}, !- Handle
->>>>>>> 93199ada
+  {5c77dc93-23cd-4e2e-bb22-4f85188b68c8}, !- Handle
   Space Type 2,                           !- Name
   ,                                       !- Default Construction Set Name
   ,                                       !- Default Schedule Set Name
@@ -1052,23 +737,14 @@
   corridor;                               !- Standards Space Type
 
 OS:BuildingUnit,
-<<<<<<< HEAD
-  {51ae6054-c2f0-4736-9de2-2d827ec73099}, !- Handle
-=======
-  {c298732d-eb6e-4198-98fb-150ec46e2592}, !- Handle
->>>>>>> 93199ada
+  {9cf7450a-5107-43a4-b3d3-72797eee6df5}, !- Handle
   unit 1,                                 !- Name
   ,                                       !- Rendering Color
   Residential;                            !- Building Unit Type
 
 OS:AdditionalProperties,
-<<<<<<< HEAD
-  {6a3dd435-4739-4fed-b3de-b5c827452ac6}, !- Handle
-  {51ae6054-c2f0-4736-9de2-2d827ec73099}, !- Object Name
-=======
-  {1b8aa4b5-8ecc-42e5-9332-435bb10a6a54}, !- Handle
-  {c298732d-eb6e-4198-98fb-150ec46e2592}, !- Object Name
->>>>>>> 93199ada
+  {5bab1825-2d77-46f9-8d92-35a15fe15b88}, !- Handle
+  {9cf7450a-5107-43a4-b3d3-72797eee6df5}, !- Object Name
   NumberOfBedrooms,                       !- Feature Name 1
   Integer,                                !- Feature Data Type 1
   3,                                      !- Feature Value 1
@@ -1080,20 +756,12 @@
   3.3900000000000001;                     !- Feature Value 3
 
 OS:External:File,
-<<<<<<< HEAD
-  {7802c73a-4461-4b19-9a26-04cd3a8a56fa}, !- Handle
-=======
-  {0295b983-dcd3-4de3-a811-046e6dba5008}, !- Handle
->>>>>>> 93199ada
+  {96bcd20d-b102-40ce-84ba-f9b352f00f6b}, !- Handle
   8760.csv,                               !- Name
   8760.csv;                               !- File Name
 
 OS:Schedule:Day,
-<<<<<<< HEAD
-  {90e0fecb-4efb-431e-bcc7-67c2bacc2286}, !- Handle
-=======
-  {a0aa97a0-9b8d-43cd-ab2a-e64dea86e616}, !- Handle
->>>>>>> 93199ada
+  {73c95efe-891a-4ae3-ab88-6106c4539ae8}, !- Handle
   Schedule Day 1,                         !- Name
   ,                                       !- Schedule Type Limits Name
   ,                                       !- Interpolate to Timestep
@@ -1102,11 +770,7 @@
   0;                                      !- Value Until Time 1
 
 OS:Schedule:Day,
-<<<<<<< HEAD
-  {d96342a4-d7af-49c3-87f2-5e3723678bd3}, !- Handle
-=======
-  {8a8a8356-e561-4c38-ab07-b99779955bc5}, !- Handle
->>>>>>> 93199ada
+  {fa4b4790-dfea-4fc0-8bb1-4751b62bf96f}, !- Handle
   Schedule Day 2,                         !- Name
   ,                                       !- Schedule Type Limits Name
   ,                                       !- Interpolate to Timestep
@@ -1115,17 +779,10 @@
   1;                                      !- Value Until Time 1
 
 OS:Schedule:File,
-<<<<<<< HEAD
-  {b128ca7f-892b-4d2e-9fde-7f0ba24bf528}, !- Handle
+  {64a41e33-3c2c-4142-8f82-40f476ac3fd8}, !- Handle
   occupants,                              !- Name
-  {87223966-94ed-4400-a3a0-20c30074b2d0}, !- Schedule Type Limits Name
-  {7802c73a-4461-4b19-9a26-04cd3a8a56fa}, !- External File Name
-=======
-  {6c233de2-b18c-4374-bb0d-3c63c2fdc79a}, !- Handle
-  occupants,                              !- Name
-  {4365d120-7665-416e-936c-2b2eb6c1c0ab}, !- Schedule Type Limits Name
-  {0295b983-dcd3-4de3-a811-046e6dba5008}, !- External File Name
->>>>>>> 93199ada
+  {2e320685-91e0-4afc-b360-fb0d5aa73cc9}, !- Schedule Type Limits Name
+  {96bcd20d-b102-40ce-84ba-f9b352f00f6b}, !- External File Name
   1,                                      !- Column Number
   1,                                      !- Rows to Skip at Top
   8760,                                   !- Number of Hours of Data
@@ -1134,38 +791,22 @@
   60;                                     !- Minutes per Item
 
 OS:Schedule:Ruleset,
-<<<<<<< HEAD
-  {b6821c07-6a41-4858-8c8f-7af924dec06c}, !- Handle
+  {d5d47898-5f70-4a51-b701-4e03de7130c8}, !- Handle
   Schedule Ruleset 1,                     !- Name
-  {7182ef7a-39dc-4351-9758-9dc7c69357fd}, !- Schedule Type Limits Name
-  {ff5e5ad9-c727-4c6b-8ac7-4debec2e0670}; !- Default Day Schedule Name
+  {28446f7f-02ac-440c-a37e-ecf34d12d365}, !- Schedule Type Limits Name
+  {76f12170-0bb0-469d-957f-9f4c84952797}; !- Default Day Schedule Name
 
 OS:Schedule:Day,
-  {ff5e5ad9-c727-4c6b-8ac7-4debec2e0670}, !- Handle
+  {76f12170-0bb0-469d-957f-9f4c84952797}, !- Handle
   Schedule Day 3,                         !- Name
-  {7182ef7a-39dc-4351-9758-9dc7c69357fd}, !- Schedule Type Limits Name
-=======
-  {a9b3392e-d5a6-4494-89b4-04779b84a8f4}, !- Handle
-  Schedule Ruleset 1,                     !- Name
-  {879c0abf-3d66-46e1-9ef0-4b90c1beb1ca}, !- Schedule Type Limits Name
-  {396a032c-35a9-4aec-b1d6-75149de9cfc2}; !- Default Day Schedule Name
-
-OS:Schedule:Day,
-  {396a032c-35a9-4aec-b1d6-75149de9cfc2}, !- Handle
-  Schedule Day 3,                         !- Name
-  {879c0abf-3d66-46e1-9ef0-4b90c1beb1ca}, !- Schedule Type Limits Name
->>>>>>> 93199ada
+  {28446f7f-02ac-440c-a37e-ecf34d12d365}, !- Schedule Type Limits Name
   ,                                       !- Interpolate to Timestep
   24,                                     !- Hour 1
   0,                                      !- Minute 1
   112.539290946133;                       !- Value Until Time 1
 
 OS:People:Definition,
-<<<<<<< HEAD
-  {212581b7-aca2-4fd5-8905-4192201d80e7}, !- Handle
-=======
-  {ef9ba80a-bee2-4d35-9d8f-5d366345ddf9}, !- Handle
->>>>>>> 93199ada
+  {f7cb20fa-b4d6-486a-9799-9b8d9b5b62f1}, !- Handle
   res occupants|living space,             !- Name
   People,                                 !- Number of People Calculation Method
   3.39,                                   !- Number of People {people}
@@ -1178,21 +819,12 @@
   ZoneAveraged;                           !- Mean Radiant Temperature Calculation Type
 
 OS:People,
-<<<<<<< HEAD
-  {c8b2e088-288e-4dbc-9cf8-7a039d6381d1}, !- Handle
+  {3ceb2246-3185-4917-9828-ad775c695d84}, !- Handle
   res occupants|living space,             !- Name
-  {212581b7-aca2-4fd5-8905-4192201d80e7}, !- People Definition Name
-  {d75ff077-b6b9-42fa-ba79-df3290b9c403}, !- Space or SpaceType Name
-  {b128ca7f-892b-4d2e-9fde-7f0ba24bf528}, !- Number of People Schedule Name
-  {b6821c07-6a41-4858-8c8f-7af924dec06c}, !- Activity Level Schedule Name
-=======
-  {09b1ea21-188c-43f2-8622-d712a93e84a7}, !- Handle
-  res occupants|living space,             !- Name
-  {ef9ba80a-bee2-4d35-9d8f-5d366345ddf9}, !- People Definition Name
-  {b9ebaf40-0a19-4df0-a3b9-c72e33d1b611}, !- Space or SpaceType Name
-  {6c233de2-b18c-4374-bb0d-3c63c2fdc79a}, !- Number of People Schedule Name
-  {a9b3392e-d5a6-4494-89b4-04779b84a8f4}, !- Activity Level Schedule Name
->>>>>>> 93199ada
+  {f7cb20fa-b4d6-486a-9799-9b8d9b5b62f1}, !- People Definition Name
+  {c5cebb0a-04a4-4296-9907-2802c1a08e59}, !- Space or SpaceType Name
+  {64a41e33-3c2c-4142-8f82-40f476ac3fd8}, !- Number of People Schedule Name
+  {d5d47898-5f70-4a51-b701-4e03de7130c8}, !- Activity Level Schedule Name
   ,                                       !- Surface Name/Angle Factor List Name
   ,                                       !- Work Efficiency Schedule Name
   ,                                       !- Clothing Insulation Schedule Name
@@ -1200,11 +832,7 @@
   1;                                      !- Multiplier
 
 OS:ScheduleTypeLimits,
-<<<<<<< HEAD
-  {7182ef7a-39dc-4351-9758-9dc7c69357fd}, !- Handle
-=======
-  {879c0abf-3d66-46e1-9ef0-4b90c1beb1ca}, !- Handle
->>>>>>> 93199ada
+  {28446f7f-02ac-440c-a37e-ecf34d12d365}, !- Handle
   ActivityLevel,                          !- Name
   0,                                      !- Lower Limit Value
   ,                                       !- Upper Limit Value
@@ -1212,11 +840,7 @@
   ActivityLevel;                          !- Unit Type
 
 OS:ScheduleTypeLimits,
-<<<<<<< HEAD
-  {87223966-94ed-4400-a3a0-20c30074b2d0}, !- Handle
-=======
-  {4365d120-7665-416e-936c-2b2eb6c1c0ab}, !- Handle
->>>>>>> 93199ada
+  {2e320685-91e0-4afc-b360-fb0d5aa73cc9}, !- Handle
   Fractional,                             !- Name
   0,                                      !- Lower Limit Value
   1,                                      !- Upper Limit Value
