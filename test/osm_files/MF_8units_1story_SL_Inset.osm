--- conflicted
+++ resolved
@@ -1,53 +1,26 @@
 !- NOTE: Auto-generated from /test/osw_files/MF_8units_1story_SL_Inset.osw
 
 OS:Version,
-<<<<<<< HEAD
-  {404ce5fa-55e0-412f-9ce5-b908ac649b02}, !- Handle
-  2.9.0;                                  !- Version Identifier
-
-OS:SimulationControl,
-  {23b7792d-5e3b-40cd-ac70-a1afa642bb80}, !- Handle
-=======
   {43c913df-0134-4e07-ada8-2c7c9a724d90}, !- Handle
   2.9.0;                                  !- Version Identifier
 
 OS:SimulationControl,
   {aa2a6ee2-af7f-4862-b303-9dc11110a15f}, !- Handle
->>>>>>> f57ca257
   ,                                       !- Do Zone Sizing Calculation
   ,                                       !- Do System Sizing Calculation
   ,                                       !- Do Plant Sizing Calculation
   No;                                     !- Run Simulation for Sizing Periods
 
 OS:Timestep,
-<<<<<<< HEAD
-  {70254ba6-36df-4ad8-83aa-186a486f57da}, !- Handle
-  6;                                      !- Number of Timesteps per Hour
-
-OS:ShadowCalculation,
-  {cef00583-93b7-4326-a148-245b68e78711}, !- Handle
-=======
   {d6085c3a-bb2d-4b53-800a-8b85735a6aab}, !- Handle
   6;                                      !- Number of Timesteps per Hour
 
 OS:ShadowCalculation,
   {f44bc12b-fa52-4021-9b74-1d1fbfed86e9}, !- Handle
->>>>>>> f57ca257
   20,                                     !- Calculation Frequency
   200;                                    !- Maximum Figures in Shadow Overlap Calculations
 
 OS:SurfaceConvectionAlgorithm:Outside,
-<<<<<<< HEAD
-  {b80b1cd3-1f28-44ae-91b1-9e6df190e859}, !- Handle
-  DOE-2;                                  !- Algorithm
-
-OS:SurfaceConvectionAlgorithm:Inside,
-  {c35cbf4c-6906-4b3a-8a79-4acfd983424c}, !- Handle
-  TARP;                                   !- Algorithm
-
-OS:ZoneCapacitanceMultiplier:ResearchSpecial,
-  {acadb3aa-b437-463f-981d-c48a00af3512}, !- Handle
-=======
   {6dde565f-f6fb-41b0-8dbd-d1fd4a60b5e7}, !- Handle
   DOE-2;                                  !- Algorithm
 
@@ -57,17 +30,12 @@
 
 OS:ZoneCapacitanceMultiplier:ResearchSpecial,
   {52a25621-e22c-42ce-8a33-a393344b6e2c}, !- Handle
->>>>>>> f57ca257
   ,                                       !- Temperature Capacity Multiplier
   15,                                     !- Humidity Capacity Multiplier
   ;                                       !- Carbon Dioxide Capacity Multiplier
 
 OS:RunPeriod,
-<<<<<<< HEAD
-  {94a5696f-4c81-4208-87c4-5e83e4a9470e}, !- Handle
-=======
   {38da0d66-cec6-4afb-b95c-3d0af9c1e389}, !- Handle
->>>>>>> f57ca257
   Run Period 1,                           !- Name
   1,                                      !- Begin Month
   1,                                      !- Begin Day of Month
@@ -81,21 +49,13 @@
   ;                                       !- Number of Times Runperiod to be Repeated
 
 OS:YearDescription,
-<<<<<<< HEAD
-  {e0adb007-c826-433a-b65e-8b0ad96e6827}, !- Handle
-=======
   {616aa87a-4582-4158-807b-9d3ce4488935}, !- Handle
->>>>>>> f57ca257
   2007,                                   !- Calendar Year
   ,                                       !- Day of Week for Start Day
   ;                                       !- Is Leap Year
 
 OS:WeatherFile,
-<<<<<<< HEAD
-  {2332794e-ec0a-4c0b-8e76-01d624edb9cf}, !- Handle
-=======
   {4aa98ba0-e25d-46f8-a717-72069adf18cf}, !- Handle
->>>>>>> f57ca257
   Denver Intl Ap,                         !- City
   CO,                                     !- State Province Region
   USA,                                    !- Country
@@ -109,13 +69,8 @@
   E23378AA;                               !- Checksum
 
 OS:AdditionalProperties,
-<<<<<<< HEAD
-  {8f548b11-f86c-44f5-a0c5-a524217d4cc5}, !- Handle
-  {2332794e-ec0a-4c0b-8e76-01d624edb9cf}, !- Object Name
-=======
   {a37ff964-adcf-42d4-9e20-0b7e42fe2fed}, !- Handle
   {4aa98ba0-e25d-46f8-a717-72069adf18cf}, !- Object Name
->>>>>>> f57ca257
   EPWHeaderCity,                          !- Feature Name 1
   String,                                 !- Feature Data Type 1
   Denver Intl Ap,                         !- Feature Value 1
@@ -223,11 +178,7 @@
   84;                                     !- Feature Value 35
 
 OS:Site,
-<<<<<<< HEAD
-  {d13a589d-a8ac-4fde-b71e-bc2009490fb2}, !- Handle
-=======
   {2930a292-6bc2-4961-99fd-d89ee4633ca4}, !- Handle
->>>>>>> f57ca257
   Denver Intl Ap_CO_USA,                  !- Name
   39.83,                                  !- Latitude {deg}
   -104.65,                                !- Longitude {deg}
@@ -236,11 +187,7 @@
   ;                                       !- Terrain
 
 OS:ClimateZones,
-<<<<<<< HEAD
-  {4376469a-9220-4932-a20d-a6ccd62d420f}, !- Handle
-=======
   {586f102e-5f89-4407-b23e-8b7f5232ca4a}, !- Handle
->>>>>>> f57ca257
   ,                                       !- Active Institution
   ,                                       !- Active Year
   ,                                       !- Climate Zone Institution Name 1
@@ -253,31 +200,19 @@
   Cold;                                   !- Climate Zone Value 2
 
 OS:Site:WaterMainsTemperature,
-<<<<<<< HEAD
-  {84b5da71-06c0-4871-9364-9027f1b49e35}, !- Handle
-=======
   {62802064-e9c1-4f59-a405-023b83f75df0}, !- Handle
->>>>>>> f57ca257
   Correlation,                            !- Calculation Method
   ,                                       !- Temperature Schedule Name
   10.8753424657535,                       !- Annual Average Outdoor Air Temperature {C}
   23.1524007936508;                       !- Maximum Difference In Monthly Average Outdoor Air Temperatures {deltaC}
 
 OS:RunPeriodControl:DaylightSavingTime,
-<<<<<<< HEAD
-  {6495c002-aee2-40f0-9b96-f4a265c2809e}, !- Handle
-=======
   {08a23619-8bee-44a1-860c-e7005c0e39cd}, !- Handle
->>>>>>> f57ca257
   3/12,                                   !- Start Date
   11/5;                                   !- End Date
 
 OS:Site:GroundTemperature:Deep,
-<<<<<<< HEAD
-  {2100acab-5db9-445c-9ef1-1c2395046d08}, !- Handle
-=======
   {84269f0f-624a-4407-84c8-99ec0929a90f}, !- Handle
->>>>>>> f57ca257
   10.8753424657535,                       !- January Deep Ground Temperature {C}
   10.8753424657535,                       !- February Deep Ground Temperature {C}
   10.8753424657535,                       !- March Deep Ground Temperature {C}
@@ -292,11 +227,7 @@
   10.8753424657535;                       !- December Deep Ground Temperature {C}
 
 OS:Building,
-<<<<<<< HEAD
-  {fc2901dd-e6ca-4142-945b-a2077b192f68}, !- Handle
-=======
   {29803ea9-4764-4b6c-a0ab-463ab692efee}, !- Handle
->>>>>>> f57ca257
   Building 1,                             !- Name
   ,                                       !- Building Sector Type
   0,                                      !- North Axis {deg}
@@ -311,13 +242,8 @@
   8;                                      !- Standards Number of Living Units
 
 OS:AdditionalProperties,
-<<<<<<< HEAD
-  {cb468030-04a2-46f8-a0bf-591d88f82ad1}, !- Handle
-  {fc2901dd-e6ca-4142-945b-a2077b192f68}, !- Object Name
-=======
   {96f8ed40-c1a6-4169-9d5f-8d59c2392700}, !- Handle
   {29803ea9-4764-4b6c-a0ab-463ab692efee}, !- Object Name
->>>>>>> f57ca257
   num_units,                              !- Feature Name 1
   Integer,                                !- Feature Data Type 1
   8,                                      !- Feature Value 1
@@ -344,11 +270,7 @@
   Double-Loaded Interior;                 !- Feature Value 8
 
 OS:ThermalZone,
-<<<<<<< HEAD
-  {850086cd-44d4-46d6-a156-5db674e55b2d}, !- Handle
-=======
   {01ca1b5a-7bf5-404c-867e-6ea7070aab2d}, !- Handle
->>>>>>> f57ca257
   living zone,                            !- Name
   ,                                       !- Multiplier
   ,                                       !- Ceiling Height {m}
@@ -357,17 +279,10 @@
   ,                                       !- Zone Inside Convection Algorithm
   ,                                       !- Zone Outside Convection Algorithm
   ,                                       !- Zone Conditioning Equipment List Name
-<<<<<<< HEAD
-  {022e3446-c86d-4658-a665-6aa38a655a3d}, !- Zone Air Inlet Port List
-  {9b41140a-0ed4-47d4-bf95-2b28a060eb05}, !- Zone Air Exhaust Port List
-  {2081e6f8-cc28-4a3a-b845-ce6b7773f082}, !- Zone Air Node Name
-  {a03b681a-d5ca-4172-8d6e-01ee27b39a7a}, !- Zone Return Air Port List
-=======
   {92af5b6d-5c2c-46a5-8322-e10c655c7929}, !- Zone Air Inlet Port List
   {986431ad-6047-4da6-b804-8a324ce94289}, !- Zone Air Exhaust Port List
   {68b23de0-d2fd-4d8b-9260-b2c132f16ac5}, !- Zone Air Node Name
   {d4b5c211-a5f0-49af-8271-b4e3aa8941e8}, !- Zone Return Air Port List
->>>>>>> f57ca257
   ,                                       !- Primary Daylighting Control Name
   ,                                       !- Fraction of Zone Controlled by Primary Daylighting Control
   ,                                       !- Secondary Daylighting Control Name
@@ -378,39 +293,6 @@
   No;                                     !- Use Ideal Air Loads
 
 OS:Node,
-<<<<<<< HEAD
-  {ece0cda2-64b7-4f5b-a69d-23cd5dd58c58}, !- Handle
-  Node 1,                                 !- Name
-  {2081e6f8-cc28-4a3a-b845-ce6b7773f082}, !- Inlet Port
-  ;                                       !- Outlet Port
-
-OS:Connection,
-  {2081e6f8-cc28-4a3a-b845-ce6b7773f082}, !- Handle
-  {f95b043e-062f-4408-ae09-d66595f68aa6}, !- Name
-  {850086cd-44d4-46d6-a156-5db674e55b2d}, !- Source Object
-  11,                                     !- Outlet Port
-  {ece0cda2-64b7-4f5b-a69d-23cd5dd58c58}, !- Target Object
-  2;                                      !- Inlet Port
-
-OS:PortList,
-  {022e3446-c86d-4658-a665-6aa38a655a3d}, !- Handle
-  {15a756f8-e9bd-42ce-8468-dd12acc31f15}, !- Name
-  {850086cd-44d4-46d6-a156-5db674e55b2d}; !- HVAC Component
-
-OS:PortList,
-  {9b41140a-0ed4-47d4-bf95-2b28a060eb05}, !- Handle
-  {4f2f2143-16da-4971-9016-660896125475}, !- Name
-  {850086cd-44d4-46d6-a156-5db674e55b2d}; !- HVAC Component
-
-OS:PortList,
-  {a03b681a-d5ca-4172-8d6e-01ee27b39a7a}, !- Handle
-  {68be8412-edf6-4f90-9f2d-c3aac3e4b233}, !- Name
-  {850086cd-44d4-46d6-a156-5db674e55b2d}; !- HVAC Component
-
-OS:Sizing:Zone,
-  {40d3243a-7239-405b-b05b-cbe8074a09fb}, !- Handle
-  {850086cd-44d4-46d6-a156-5db674e55b2d}, !- Zone or ZoneList Name
-=======
   {9defcd99-74bb-44bd-aaf6-e780ec8be0d0}, !- Handle
   Node 1,                                 !- Name
   {68b23de0-d2fd-4d8b-9260-b2c132f16ac5}, !- Inlet Port
@@ -442,7 +324,6 @@
 OS:Sizing:Zone,
   {bdd807ef-71e5-4ae7-b18b-2bc2ecff516d}, !- Handle
   {01ca1b5a-7bf5-404c-867e-6ea7070aab2d}, !- Zone or ZoneList Name
->>>>>>> f57ca257
   SupplyAirTemperature,                   !- Zone Cooling Design Supply Air Temperature Input Method
   14,                                     !- Zone Cooling Design Supply Air Temperature {C}
   11.11,                                  !- Zone Cooling Design Supply Air Temperature Difference {deltaC}
@@ -471,16 +352,6 @@
   autosize;                               !- Dedicated Outdoor Air High Setpoint Temperature for Design {C}
 
 OS:ZoneHVAC:EquipmentList,
-<<<<<<< HEAD
-  {b3eedbc8-3786-4ee4-8a44-bba544a30abd}, !- Handle
-  Zone HVAC Equipment List 1,             !- Name
-  {850086cd-44d4-46d6-a156-5db674e55b2d}; !- Thermal Zone
-
-OS:Space,
-  {e8ce4d9e-aebf-426f-9a48-a5d1ebaa2e63}, !- Handle
-  living space,                           !- Name
-  {54a44778-0f1f-4dfb-914e-8c4a9780303c}, !- Space Type Name
-=======
   {b4dcc779-85e0-4cec-beab-8b496920af73}, !- Handle
   Zone HVAC Equipment List 1,             !- Name
   {01ca1b5a-7bf5-404c-867e-6ea7070aab2d}; !- Thermal Zone
@@ -489,7 +360,6 @@
   {5e6584d0-2ed6-4e63-8790-bc48f4c00603}, !- Handle
   living space,                           !- Name
   {34877cb3-a370-41d4-88fc-8d3f25a6ee56}, !- Space Type Name
->>>>>>> f57ca257
   ,                                       !- Default Construction Set Name
   ,                                       !- Default Schedule Set Name
   ,                                       !- Direction of Relative North {deg}
@@ -497,19 +367,6 @@
   ,                                       !- Y Origin {m}
   ,                                       !- Z Origin {m}
   ,                                       !- Building Story Name
-<<<<<<< HEAD
-  {850086cd-44d4-46d6-a156-5db674e55b2d}, !- Thermal Zone Name
-  ,                                       !- Part of Total Floor Area
-  ,                                       !- Design Specification Outdoor Air Object Name
-  {50a0d4f6-a6aa-4b3a-8cac-4fb79f86ef92}; !- Building Unit Name
-
-OS:Surface,
-  {53141872-6f64-4eee-a9af-feef82b74a9f}, !- Handle
-  Surface 1,                              !- Name
-  Floor,                                  !- Surface Type
-  ,                                       !- Construction Name
-  {e8ce4d9e-aebf-426f-9a48-a5d1ebaa2e63}, !- Space Name
-=======
   {01ca1b5a-7bf5-404c-867e-6ea7070aab2d}, !- Thermal Zone Name
   ,                                       !- Part of Total Floor Area
   ,                                       !- Design Specification Outdoor Air Object Name
@@ -521,7 +378,6 @@
   Floor,                                  !- Surface Type
   ,                                       !- Construction Name
   {5e6584d0-2ed6-4e63-8790-bc48f4c00603}, !- Space Name
->>>>>>> f57ca257
   Foundation,                             !- Outside Boundary Condition
   ,                                       !- Outside Boundary Condition Object
   NoSun,                                  !- Sun Exposure
@@ -536,19 +392,11 @@
   4.76503217256854, -13.1876643451371, 0; !- X,Y,Z Vertex 6 {m}
 
 OS:Surface,
-<<<<<<< HEAD
-  {4781428e-4674-42c1-81e2-e3c6bb29941c}, !- Handle
-  Surface 2,                              !- Name
-  Wall,                                   !- Surface Type
-  ,                                       !- Construction Name
-  {e8ce4d9e-aebf-426f-9a48-a5d1ebaa2e63}, !- Space Name
-=======
   {571677df-5298-442a-a98a-243a73bdc9af}, !- Handle
   Surface 2,                              !- Name
   Wall,                                   !- Surface Type
   ,                                       !- Construction Name
   {5e6584d0-2ed6-4e63-8790-bc48f4c00603}, !- Space Name
->>>>>>> f57ca257
   Outdoors,                               !- Outside Boundary Condition
   ,                                       !- Outside Boundary Condition Object
   SunExposed,                             !- Sun Exposure
@@ -561,19 +409,11 @@
   0, -13.1876643451371, 2.4384;           !- X,Y,Z Vertex 4 {m}
 
 OS:Surface,
-<<<<<<< HEAD
-  {5bdfc9c8-923e-4daa-856f-1dd635dbc074}, !- Handle
-  Surface 3,                              !- Name
-  Wall,                                   !- Surface Type
-  ,                                       !- Construction Name
-  {e8ce4d9e-aebf-426f-9a48-a5d1ebaa2e63}, !- Space Name
-=======
   {29c747fd-9815-4a9c-b365-fe81d88c8928}, !- Handle
   Surface 3,                              !- Name
   Wall,                                   !- Surface Type
   ,                                       !- Construction Name
   {5e6584d0-2ed6-4e63-8790-bc48f4c00603}, !- Space Name
->>>>>>> f57ca257
   Adiabatic,                              !- Outside Boundary Condition
   ,                                       !- Outside Boundary Condition Object
   NoSun,                                  !- Sun Exposure
@@ -586,19 +426,11 @@
   0, 0, 2.4384;                           !- X,Y,Z Vertex 4 {m}
 
 OS:Surface,
-<<<<<<< HEAD
-  {1ab0406d-3175-4c6c-8e45-92d6c5087e93}, !- Handle
-  Surface 4,                              !- Name
-  Wall,                                   !- Surface Type
-  ,                                       !- Construction Name
-  {e8ce4d9e-aebf-426f-9a48-a5d1ebaa2e63}, !- Space Name
-=======
   {61c477ae-ba2e-4b88-a49e-2def819f6d86}, !- Handle
   Surface 4,                              !- Name
   Wall,                                   !- Surface Type
   ,                                       !- Construction Name
   {5e6584d0-2ed6-4e63-8790-bc48f4c00603}, !- Space Name
->>>>>>> f57ca257
   Adiabatic,                              !- Outside Boundary Condition
   ,                                       !- Outside Boundary Condition Object
   NoSun,                                  !- Sun Exposure
@@ -611,19 +443,11 @@
   6.59383217256854, 0, 2.4384;            !- X,Y,Z Vertex 4 {m}
 
 OS:Surface,
-<<<<<<< HEAD
-  {df578faa-cdf7-46b5-9f3e-05585003fe00}, !- Handle
-  Surface 5,                              !- Name
-  Wall,                                   !- Surface Type
-  ,                                       !- Construction Name
-  {e8ce4d9e-aebf-426f-9a48-a5d1ebaa2e63}, !- Space Name
-=======
   {8b694082-45f6-484a-b587-2e1c964c026d}, !- Handle
   Surface 5,                              !- Name
   Wall,                                   !- Surface Type
   ,                                       !- Construction Name
   {5e6584d0-2ed6-4e63-8790-bc48f4c00603}, !- Space Name
->>>>>>> f57ca257
   Outdoors,                               !- Outside Boundary Condition
   ,                                       !- Outside Boundary Condition Object
   SunExposed,                             !- Sun Exposure
@@ -636,19 +460,11 @@
   6.59383217256854, -11.3588643451371, 2.4384; !- X,Y,Z Vertex 4 {m}
 
 OS:Surface,
-<<<<<<< HEAD
-  {465c1e8a-5f81-41df-9331-ca4019836bd5}, !- Handle
-  Surface 6,                              !- Name
-  Wall,                                   !- Surface Type
-  ,                                       !- Construction Name
-  {e8ce4d9e-aebf-426f-9a48-a5d1ebaa2e63}, !- Space Name
-=======
   {56716061-575f-43d5-a53e-7a314e58bab2}, !- Handle
   Surface 6,                              !- Name
   Wall,                                   !- Surface Type
   ,                                       !- Construction Name
   {5e6584d0-2ed6-4e63-8790-bc48f4c00603}, !- Space Name
->>>>>>> f57ca257
   Outdoors,                               !- Outside Boundary Condition
   ,                                       !- Outside Boundary Condition Object
   SunExposed,                             !- Sun Exposure
@@ -661,19 +477,11 @@
   4.76503217256854, -11.3588643451371, 2.4384; !- X,Y,Z Vertex 4 {m}
 
 OS:Surface,
-<<<<<<< HEAD
-  {6b22d6a3-8616-42d6-ba51-0232589c31f3}, !- Handle
-  Surface 7,                              !- Name
-  Wall,                                   !- Surface Type
-  ,                                       !- Construction Name
-  {e8ce4d9e-aebf-426f-9a48-a5d1ebaa2e63}, !- Space Name
-=======
   {8007fd7c-b0de-4404-8aac-dd72d6ffc38e}, !- Handle
   Surface 7,                              !- Name
   Wall,                                   !- Surface Type
   ,                                       !- Construction Name
   {5e6584d0-2ed6-4e63-8790-bc48f4c00603}, !- Space Name
->>>>>>> f57ca257
   Outdoors,                               !- Outside Boundary Condition
   ,                                       !- Outside Boundary Condition Object
   SunExposed,                             !- Sun Exposure
@@ -686,19 +494,11 @@
   4.76503217256854, -13.1876643451371, 2.4384; !- X,Y,Z Vertex 4 {m}
 
 OS:Surface,
-<<<<<<< HEAD
-  {cf5d7482-5275-4d26-97ce-efad4c2054bf}, !- Handle
-  Surface 8,                              !- Name
-  RoofCeiling,                            !- Surface Type
-  ,                                       !- Construction Name
-  {e8ce4d9e-aebf-426f-9a48-a5d1ebaa2e63}, !- Space Name
-=======
   {46160f31-78b6-49b0-b836-449c8d4d2f28}, !- Handle
   Surface 8,                              !- Name
   RoofCeiling,                            !- Surface Type
   ,                                       !- Construction Name
   {5e6584d0-2ed6-4e63-8790-bc48f4c00603}, !- Space Name
->>>>>>> f57ca257
   Outdoors,                               !- Outside Boundary Condition
   ,                                       !- Outside Boundary Condition Object
   SunExposed,                             !- Sun Exposure
@@ -713,11 +513,7 @@
   0, -13.1876643451371, 2.4384;           !- X,Y,Z Vertex 6 {m}
 
 OS:SpaceType,
-<<<<<<< HEAD
-  {54a44778-0f1f-4dfb-914e-8c4a9780303c}, !- Handle
-=======
   {34877cb3-a370-41d4-88fc-8d3f25a6ee56}, !- Handle
->>>>>>> f57ca257
   Space Type 1,                           !- Name
   ,                                       !- Default Construction Set Name
   ,                                       !- Default Schedule Set Name
@@ -728,11 +524,7 @@
   living;                                 !- Standards Space Type
 
 OS:ThermalZone,
-<<<<<<< HEAD
-  {9047475a-4040-4589-b040-9ad3eb887d92}, !- Handle
-=======
   {b0eb196b-afeb-4862-87b4-40f5bd41ab13}, !- Handle
->>>>>>> f57ca257
   corridor zone,                          !- Name
   ,                                       !- Multiplier
   ,                                       !- Ceiling Height {m}
@@ -741,17 +533,10 @@
   ,                                       !- Zone Inside Convection Algorithm
   ,                                       !- Zone Outside Convection Algorithm
   ,                                       !- Zone Conditioning Equipment List Name
-<<<<<<< HEAD
-  {b13a77f8-8df8-4b8e-9d5a-22b6ca6f69ff}, !- Zone Air Inlet Port List
-  {48da280c-f7e2-48e7-a22b-b2c2291e23d1}, !- Zone Air Exhaust Port List
-  {e041ef7a-1ab2-402d-84db-a4742010fcf0}, !- Zone Air Node Name
-  {189a62d1-eab5-49db-a739-ebb056a0144a}, !- Zone Return Air Port List
-=======
   {668d51f2-745e-424a-9bf6-6acc768b6a56}, !- Zone Air Inlet Port List
   {cb68b497-9fb7-4d9d-a617-812cf686b8e1}, !- Zone Air Exhaust Port List
   {eb4de816-70a1-4aa9-a977-37e3fbb222ac}, !- Zone Air Node Name
   {a2de171e-8b19-42f9-8525-0331534fc9b6}, !- Zone Return Air Port List
->>>>>>> f57ca257
   ,                                       !- Primary Daylighting Control Name
   ,                                       !- Fraction of Zone Controlled by Primary Daylighting Control
   ,                                       !- Secondary Daylighting Control Name
@@ -762,39 +547,6 @@
   No;                                     !- Use Ideal Air Loads
 
 OS:Node,
-<<<<<<< HEAD
-  {350b9336-ea18-40eb-816f-8e88767bb6e3}, !- Handle
-  Node 2,                                 !- Name
-  {e041ef7a-1ab2-402d-84db-a4742010fcf0}, !- Inlet Port
-  ;                                       !- Outlet Port
-
-OS:Connection,
-  {e041ef7a-1ab2-402d-84db-a4742010fcf0}, !- Handle
-  {b63d63e8-760a-42e3-9511-91bcca51f738}, !- Name
-  {9047475a-4040-4589-b040-9ad3eb887d92}, !- Source Object
-  11,                                     !- Outlet Port
-  {350b9336-ea18-40eb-816f-8e88767bb6e3}, !- Target Object
-  2;                                      !- Inlet Port
-
-OS:PortList,
-  {b13a77f8-8df8-4b8e-9d5a-22b6ca6f69ff}, !- Handle
-  {6b8ff551-1433-40b9-b1e8-1ac77c291131}, !- Name
-  {9047475a-4040-4589-b040-9ad3eb887d92}; !- HVAC Component
-
-OS:PortList,
-  {48da280c-f7e2-48e7-a22b-b2c2291e23d1}, !- Handle
-  {cdfff5ad-ed01-479c-b5b4-fc0da2bb6eb7}, !- Name
-  {9047475a-4040-4589-b040-9ad3eb887d92}; !- HVAC Component
-
-OS:PortList,
-  {189a62d1-eab5-49db-a739-ebb056a0144a}, !- Handle
-  {6edc53c3-35fe-4d53-8c96-4d4ea9f426d6}, !- Name
-  {9047475a-4040-4589-b040-9ad3eb887d92}; !- HVAC Component
-
-OS:Sizing:Zone,
-  {5dbda10c-af0e-4382-8c39-47e98625584a}, !- Handle
-  {9047475a-4040-4589-b040-9ad3eb887d92}, !- Zone or ZoneList Name
-=======
   {9c866671-9341-4b07-b9f4-4a4201c3854c}, !- Handle
   Node 2,                                 !- Name
   {eb4de816-70a1-4aa9-a977-37e3fbb222ac}, !- Inlet Port
@@ -826,7 +578,6 @@
 OS:Sizing:Zone,
   {1dded52f-825b-4cb0-8f0a-057f087612dc}, !- Handle
   {b0eb196b-afeb-4862-87b4-40f5bd41ab13}, !- Zone or ZoneList Name
->>>>>>> f57ca257
   SupplyAirTemperature,                   !- Zone Cooling Design Supply Air Temperature Input Method
   14,                                     !- Zone Cooling Design Supply Air Temperature {C}
   11.11,                                  !- Zone Cooling Design Supply Air Temperature Difference {deltaC}
@@ -855,16 +606,6 @@
   autosize;                               !- Dedicated Outdoor Air High Setpoint Temperature for Design {C}
 
 OS:ZoneHVAC:EquipmentList,
-<<<<<<< HEAD
-  {3bf2ef76-9619-431d-bb3e-f61309dac726}, !- Handle
-  Zone HVAC Equipment List 2,             !- Name
-  {9047475a-4040-4589-b040-9ad3eb887d92}; !- Thermal Zone
-
-OS:Space,
-  {32069231-a9a9-4c6d-86fc-caaa1360cbbb}, !- Handle
-  corridor space,                         !- Name
-  {d67da63a-1d86-4ed2-996b-e182a667addf}, !- Space Type Name
-=======
   {6e90e380-1251-4d56-aa71-755e92cb8b97}, !- Handle
   Zone HVAC Equipment List 2,             !- Name
   {b0eb196b-afeb-4862-87b4-40f5bd41ab13}; !- Thermal Zone
@@ -873,7 +614,6 @@
   {863081f9-5a67-4c93-9443-938fcb18ed2f}, !- Handle
   corridor space,                         !- Name
   {6f1d8f81-6547-462a-a7c7-697c94bd9294}, !- Space Type Name
->>>>>>> f57ca257
   ,                                       !- Default Construction Set Name
   ,                                       !- Default Schedule Set Name
   ,                                       !- Direction of Relative North {deg}
@@ -881,16 +621,6 @@
   ,                                       !- Y Origin {m}
   ,                                       !- Z Origin {m}
   ,                                       !- Building Story Name
-<<<<<<< HEAD
-  {9047475a-4040-4589-b040-9ad3eb887d92}; !- Thermal Zone Name
-
-OS:Surface,
-  {408c53b3-8419-4a33-a0af-68cb1bff80fe}, !- Handle
-  Surface 9,                              !- Name
-  Floor,                                  !- Surface Type
-  ,                                       !- Construction Name
-  {32069231-a9a9-4c6d-86fc-caaa1360cbbb}, !- Space Name
-=======
   {b0eb196b-afeb-4862-87b4-40f5bd41ab13}; !- Thermal Zone Name
 
 OS:Surface,
@@ -899,7 +629,6 @@
   Floor,                                  !- Surface Type
   ,                                       !- Construction Name
   {863081f9-5a67-4c93-9443-938fcb18ed2f}, !- Space Name
->>>>>>> f57ca257
   Foundation,                             !- Outside Boundary Condition
   ,                                       !- Outside Boundary Condition Object
   NoSun,                                  !- Sun Exposure
@@ -912,19 +641,11 @@
   6.59383217256854, 0, 0;                 !- X,Y,Z Vertex 4 {m}
 
 OS:Surface,
-<<<<<<< HEAD
-  {dc0b9d63-7b24-4b12-a40f-ac18db2f1a3e}, !- Handle
-  Surface 10,                             !- Name
-  Wall,                                   !- Surface Type
-  ,                                       !- Construction Name
-  {32069231-a9a9-4c6d-86fc-caaa1360cbbb}, !- Space Name
-=======
   {58d91ddb-69e3-4a2d-8969-aa5eefa3c871}, !- Handle
   Surface 10,                             !- Name
   Wall,                                   !- Surface Type
   ,                                       !- Construction Name
   {863081f9-5a67-4c93-9443-938fcb18ed2f}, !- Space Name
->>>>>>> f57ca257
   Outdoors,                               !- Outside Boundary Condition
   ,                                       !- Outside Boundary Condition Object
   SunExposed,                             !- Sun Exposure
@@ -937,19 +658,11 @@
   0, 0, 2.4384;                           !- X,Y,Z Vertex 4 {m}
 
 OS:Surface,
-<<<<<<< HEAD
-  {b83586a9-ee67-4b47-b2ac-b4b09c38d673}, !- Handle
-  Surface 11,                             !- Name
-  Wall,                                   !- Surface Type
-  ,                                       !- Construction Name
-  {32069231-a9a9-4c6d-86fc-caaa1360cbbb}, !- Space Name
-=======
   {219cc439-15da-48f6-889a-cad4d50396e5}, !- Handle
   Surface 11,                             !- Name
   Wall,                                   !- Surface Type
   ,                                       !- Construction Name
   {863081f9-5a67-4c93-9443-938fcb18ed2f}, !- Space Name
->>>>>>> f57ca257
   Adiabatic,                              !- Outside Boundary Condition
   ,                                       !- Outside Boundary Condition Object
   NoSun,                                  !- Sun Exposure
@@ -962,19 +675,11 @@
   0, 1.524, 2.4384;                       !- X,Y,Z Vertex 4 {m}
 
 OS:Surface,
-<<<<<<< HEAD
-  {a8d3b7d7-09a0-4fba-8ec2-f1ff7b5267e9}, !- Handle
-  Surface 12,                             !- Name
-  Wall,                                   !- Surface Type
-  ,                                       !- Construction Name
-  {32069231-a9a9-4c6d-86fc-caaa1360cbbb}, !- Space Name
-=======
   {93ed9a8a-d19c-4150-88d2-483234aab8a9}, !- Handle
   Surface 12,                             !- Name
   Wall,                                   !- Surface Type
   ,                                       !- Construction Name
   {863081f9-5a67-4c93-9443-938fcb18ed2f}, !- Space Name
->>>>>>> f57ca257
   Adiabatic,                              !- Outside Boundary Condition
   ,                                       !- Outside Boundary Condition Object
   NoSun,                                  !- Sun Exposure
@@ -987,19 +692,11 @@
   6.59383217256854, 1.524, 2.4384;        !- X,Y,Z Vertex 4 {m}
 
 OS:Surface,
-<<<<<<< HEAD
-  {9586a784-3e13-4ff5-afde-1899ec1568a6}, !- Handle
-  Surface 13,                             !- Name
-  Wall,                                   !- Surface Type
-  ,                                       !- Construction Name
-  {32069231-a9a9-4c6d-86fc-caaa1360cbbb}, !- Space Name
-=======
   {c776eaae-5313-40df-95c2-51b57de1f5df}, !- Handle
   Surface 13,                             !- Name
   Wall,                                   !- Surface Type
   ,                                       !- Construction Name
   {863081f9-5a67-4c93-9443-938fcb18ed2f}, !- Space Name
->>>>>>> f57ca257
   Adiabatic,                              !- Outside Boundary Condition
   ,                                       !- Outside Boundary Condition Object
   NoSun,                                  !- Sun Exposure
@@ -1012,19 +709,11 @@
   6.59383217256854, 0, 2.4384;            !- X,Y,Z Vertex 4 {m}
 
 OS:Surface,
-<<<<<<< HEAD
-  {09b278f5-02fc-46a7-9853-92e0c238542e}, !- Handle
-  Surface 14,                             !- Name
-  RoofCeiling,                            !- Surface Type
-  ,                                       !- Construction Name
-  {32069231-a9a9-4c6d-86fc-caaa1360cbbb}, !- Space Name
-=======
   {5cc5e3ea-ebe2-401d-b37f-7820e29c7cb2}, !- Handle
   Surface 14,                             !- Name
   RoofCeiling,                            !- Surface Type
   ,                                       !- Construction Name
   {863081f9-5a67-4c93-9443-938fcb18ed2f}, !- Space Name
->>>>>>> f57ca257
   Outdoors,                               !- Outside Boundary Condition
   ,                                       !- Outside Boundary Condition Object
   SunExposed,                             !- Sun Exposure
@@ -1037,11 +726,7 @@
   0, 0, 2.4384;                           !- X,Y,Z Vertex 4 {m}
 
 OS:SpaceType,
-<<<<<<< HEAD
-  {d67da63a-1d86-4ed2-996b-e182a667addf}, !- Handle
-=======
   {6f1d8f81-6547-462a-a7c7-697c94bd9294}, !- Handle
->>>>>>> f57ca257
   Space Type 2,                           !- Name
   ,                                       !- Default Construction Set Name
   ,                                       !- Default Schedule Set Name
@@ -1052,23 +737,14 @@
   corridor;                               !- Standards Space Type
 
 OS:BuildingUnit,
-<<<<<<< HEAD
-  {50a0d4f6-a6aa-4b3a-8cac-4fb79f86ef92}, !- Handle
-=======
   {851d0b6b-c4b2-4024-a3c9-4f79dd593d6a}, !- Handle
->>>>>>> f57ca257
   unit 1,                                 !- Name
   ,                                       !- Rendering Color
   Residential;                            !- Building Unit Type
 
 OS:AdditionalProperties,
-<<<<<<< HEAD
-  {4d6f0e83-4ec0-4ad7-96d1-7527069ddc5f}, !- Handle
-  {50a0d4f6-a6aa-4b3a-8cac-4fb79f86ef92}, !- Object Name
-=======
   {5571e8f6-71f0-476d-97bf-ca66d6599e5b}, !- Handle
   {851d0b6b-c4b2-4024-a3c9-4f79dd593d6a}, !- Object Name
->>>>>>> f57ca257
   NumberOfBedrooms,                       !- Feature Name 1
   Integer,                                !- Feature Data Type 1
   3,                                      !- Feature Value 1
@@ -1080,20 +756,12 @@
   3.3900000000000001;                     !- Feature Value 3
 
 OS:External:File,
-<<<<<<< HEAD
-  {561f9a21-6534-46fd-80f8-74dfc8a7f761}, !- Handle
-=======
   {2b27935f-021f-4402-aaa0-dcd418d9df9a}, !- Handle
->>>>>>> f57ca257
   8760.csv,                               !- Name
   8760.csv;                               !- File Name
 
 OS:Schedule:Day,
-<<<<<<< HEAD
-  {0ba5a944-7c2d-40c3-9946-90e015ce5eb0}, !- Handle
-=======
   {0898af43-8d7c-4278-9e20-b885c361903c}, !- Handle
->>>>>>> f57ca257
   Schedule Day 1,                         !- Name
   ,                                       !- Schedule Type Limits Name
   ,                                       !- Interpolate to Timestep
@@ -1102,11 +770,7 @@
   0;                                      !- Value Until Time 1
 
 OS:Schedule:Day,
-<<<<<<< HEAD
-  {fe6c53a0-58f0-43eb-85a4-a71b0227d976}, !- Handle
-=======
   {a5d0a225-3737-4bd5-8877-2da1339f1947}, !- Handle
->>>>>>> f57ca257
   Schedule Day 2,                         !- Name
   ,                                       !- Schedule Type Limits Name
   ,                                       !- Interpolate to Timestep
@@ -1115,17 +779,10 @@
   1;                                      !- Value Until Time 1
 
 OS:Schedule:File,
-<<<<<<< HEAD
-  {953377df-42c5-43af-a52d-8012a85cf207}, !- Handle
-  occupants,                              !- Name
-  {e55e8b0f-abee-464e-b4d1-6d308e90681c}, !- Schedule Type Limits Name
-  {561f9a21-6534-46fd-80f8-74dfc8a7f761}, !- External File Name
-=======
   {23bfa1dd-8247-443e-9d81-5b2d12a57286}, !- Handle
   occupants,                              !- Name
   {9bc97af5-341f-496d-8c79-e592104a051d}, !- Schedule Type Limits Name
   {2b27935f-021f-4402-aaa0-dcd418d9df9a}, !- External File Name
->>>>>>> f57ca257
   1,                                      !- Column Number
   1,                                      !- Rows to Skip at Top
   8760,                                   !- Number of Hours of Data
@@ -1134,17 +791,6 @@
   60;                                     !- Minutes per Item
 
 OS:Schedule:Ruleset,
-<<<<<<< HEAD
-  {c40f3120-f6b9-456d-9ca2-e89f419f3a9c}, !- Handle
-  Schedule Ruleset 1,                     !- Name
-  {be08eabf-2514-4384-bb0c-d56fb349c412}, !- Schedule Type Limits Name
-  {a42fe846-8352-4444-a721-8ec88f172ae3}; !- Default Day Schedule Name
-
-OS:Schedule:Day,
-  {a42fe846-8352-4444-a721-8ec88f172ae3}, !- Handle
-  Schedule Day 3,                         !- Name
-  {be08eabf-2514-4384-bb0c-d56fb349c412}, !- Schedule Type Limits Name
-=======
   {7a55de60-1434-4f6e-8547-20dc3e3267ee}, !- Handle
   Schedule Ruleset 1,                     !- Name
   {6b358110-18ac-440d-80a2-54cbbd50ec8c}, !- Schedule Type Limits Name
@@ -1154,18 +800,13 @@
   {b0d8a30b-a5f6-4cee-a804-f8c5bf4aa8f1}, !- Handle
   Schedule Day 3,                         !- Name
   {6b358110-18ac-440d-80a2-54cbbd50ec8c}, !- Schedule Type Limits Name
->>>>>>> f57ca257
   ,                                       !- Interpolate to Timestep
   24,                                     !- Hour 1
   0,                                      !- Minute 1
   112.539290946133;                       !- Value Until Time 1
 
 OS:People:Definition,
-<<<<<<< HEAD
-  {0b245c77-47fe-4175-9aea-cfe353532f9b}, !- Handle
-=======
   {2f9b4cef-0769-4643-8e27-00e172480042}, !- Handle
->>>>>>> f57ca257
   res occupants|living space,             !- Name
   People,                                 !- Number of People Calculation Method
   3.39,                                   !- Number of People {people}
@@ -1178,21 +819,12 @@
   ZoneAveraged;                           !- Mean Radiant Temperature Calculation Type
 
 OS:People,
-<<<<<<< HEAD
-  {8fa1ef65-2fde-4469-9bb6-24f8ea1f23c0}, !- Handle
-  res occupants|living space,             !- Name
-  {0b245c77-47fe-4175-9aea-cfe353532f9b}, !- People Definition Name
-  {e8ce4d9e-aebf-426f-9a48-a5d1ebaa2e63}, !- Space or SpaceType Name
-  {953377df-42c5-43af-a52d-8012a85cf207}, !- Number of People Schedule Name
-  {c40f3120-f6b9-456d-9ca2-e89f419f3a9c}, !- Activity Level Schedule Name
-=======
   {ef2895a6-321e-4b7d-863a-13e1536b3c86}, !- Handle
   res occupants|living space,             !- Name
   {2f9b4cef-0769-4643-8e27-00e172480042}, !- People Definition Name
   {5e6584d0-2ed6-4e63-8790-bc48f4c00603}, !- Space or SpaceType Name
   {23bfa1dd-8247-443e-9d81-5b2d12a57286}, !- Number of People Schedule Name
   {7a55de60-1434-4f6e-8547-20dc3e3267ee}, !- Activity Level Schedule Name
->>>>>>> f57ca257
   ,                                       !- Surface Name/Angle Factor List Name
   ,                                       !- Work Efficiency Schedule Name
   ,                                       !- Clothing Insulation Schedule Name
@@ -1200,11 +832,7 @@
   1;                                      !- Multiplier
 
 OS:ScheduleTypeLimits,
-<<<<<<< HEAD
-  {be08eabf-2514-4384-bb0c-d56fb349c412}, !- Handle
-=======
   {6b358110-18ac-440d-80a2-54cbbd50ec8c}, !- Handle
->>>>>>> f57ca257
   ActivityLevel,                          !- Name
   0,                                      !- Lower Limit Value
   ,                                       !- Upper Limit Value
@@ -1212,11 +840,7 @@
   ActivityLevel;                          !- Unit Type
 
 OS:ScheduleTypeLimits,
-<<<<<<< HEAD
-  {e55e8b0f-abee-464e-b4d1-6d308e90681c}, !- Handle
-=======
   {9bc97af5-341f-496d-8c79-e592104a051d}, !- Handle
->>>>>>> f57ca257
   Fractional,                             !- Name
   0,                                      !- Lower Limit Value
   1,                                      !- Upper Limit Value
