!- NOTE: Auto-generated from /test/osw_files/MF_8units_1story_SL_Inset.osw

OS:Version,
<<<<<<< HEAD
  {a9a5cde3-8d95-44f0-9aeb-4292699b02cc}, !- Handle
  2.9.0;                                  !- Version Identifier

OS:SimulationControl,
  {d8ea89fa-e82b-469d-9d9a-43e10f38fad0}, !- Handle
=======
  {fe988f55-8f95-4e40-9daf-9bb5fb35cb7b}, !- Handle
  2.9.0;                                  !- Version Identifier

OS:SimulationControl,
  {3f3fda90-0fb3-4039-9b31-5c7535f8d4dd}, !- Handle
>>>>>>> 3c1d7324
  ,                                       !- Do Zone Sizing Calculation
  ,                                       !- Do System Sizing Calculation
  ,                                       !- Do Plant Sizing Calculation
  No;                                     !- Run Simulation for Sizing Periods

OS:Timestep,
<<<<<<< HEAD
  {ec1ca047-59e3-4fe8-b475-cd0ea61fd133}, !- Handle
  6;                                      !- Number of Timesteps per Hour

OS:ShadowCalculation,
  {5ecf80c0-428c-4476-a67d-2ccbdfd9706b}, !- Handle
=======
  {7784db78-1169-42ae-b6be-15255463eb22}, !- Handle
  6;                                      !- Number of Timesteps per Hour

OS:ShadowCalculation,
  {f0296931-afa9-49dc-8179-f3979947dbad}, !- Handle
>>>>>>> 3c1d7324
  20,                                     !- Calculation Frequency
  200;                                    !- Maximum Figures in Shadow Overlap Calculations

OS:SurfaceConvectionAlgorithm:Outside,
<<<<<<< HEAD
  {42e8fd08-f46f-4000-8e72-8a77ae48c61a}, !- Handle
  DOE-2;                                  !- Algorithm

OS:SurfaceConvectionAlgorithm:Inside,
  {5f0f2c1e-265d-4cc5-8d35-4e3abbb9c83c}, !- Handle
  TARP;                                   !- Algorithm

OS:ZoneCapacitanceMultiplier:ResearchSpecial,
  {1c232a33-5a3b-45dc-aaf7-8197a15a8807}, !- Handle
=======
  {a7c158a1-375c-4c77-b922-5cf9b65b8a2c}, !- Handle
  DOE-2;                                  !- Algorithm

OS:SurfaceConvectionAlgorithm:Inside,
  {206c7331-6017-4368-a67a-6515f53688df}, !- Handle
  TARP;                                   !- Algorithm

OS:ZoneCapacitanceMultiplier:ResearchSpecial,
  {fbe8d8a5-aaf5-4774-8496-71c0c3c49dce}, !- Handle
>>>>>>> 3c1d7324
  ,                                       !- Temperature Capacity Multiplier
  15,                                     !- Humidity Capacity Multiplier
  ;                                       !- Carbon Dioxide Capacity Multiplier

OS:RunPeriod,
<<<<<<< HEAD
  {24b66501-035e-4f2c-9440-d8856a4abf29}, !- Handle
=======
  {8c68df8f-9854-4ed7-909f-5fdd27f9170e}, !- Handle
>>>>>>> 3c1d7324
  Run Period 1,                           !- Name
  1,                                      !- Begin Month
  1,                                      !- Begin Day of Month
  12,                                     !- End Month
  31,                                     !- End Day of Month
  ,                                       !- Use Weather File Holidays and Special Days
  ,                                       !- Use Weather File Daylight Saving Period
  ,                                       !- Apply Weekend Holiday Rule
  ,                                       !- Use Weather File Rain Indicators
  ,                                       !- Use Weather File Snow Indicators
  ;                                       !- Number of Times Runperiod to be Repeated

OS:YearDescription,
<<<<<<< HEAD
  {a76b86b0-990a-49ad-ab15-8d4936b97e02}, !- Handle
=======
  {56090cd9-16f9-45a1-a957-b110aaf154c6}, !- Handle
>>>>>>> 3c1d7324
  2007,                                   !- Calendar Year
  ,                                       !- Day of Week for Start Day
  ;                                       !- Is Leap Year

OS:WeatherFile,
<<<<<<< HEAD
  {c9ae50a0-baab-4cc8-b0b4-45da0afa5c77}, !- Handle
=======
  {d6137236-8e51-49f5-bc2f-ca55fdb44145}, !- Handle
>>>>>>> 3c1d7324
  Denver Intl Ap,                         !- City
  CO,                                     !- State Province Region
  USA,                                    !- Country
  TMY3,                                   !- Data Source
  725650,                                 !- WMO Number
  39.83,                                  !- Latitude {deg}
  -104.65,                                !- Longitude {deg}
  -7,                                     !- Time Zone {hr}
  1650,                                   !- Elevation {m}
  file:../weather/USA_CO_Denver.Intl.AP.725650_TMY3.epw, !- Url
  E23378AA;                               !- Checksum

OS:AdditionalProperties,
<<<<<<< HEAD
  {c2b57017-0a93-4b3c-88f2-4cf39b77c045}, !- Handle
  {c9ae50a0-baab-4cc8-b0b4-45da0afa5c77}, !- Object Name
=======
  {bc6136c0-785b-4c0b-b8c5-110bba45cbc7}, !- Handle
  {d6137236-8e51-49f5-bc2f-ca55fdb44145}, !- Object Name
>>>>>>> 3c1d7324
  EPWHeaderCity,                          !- Feature Name 1
  String,                                 !- Feature Data Type 1
  Denver Intl Ap,                         !- Feature Value 1
  EPWHeaderState,                         !- Feature Name 2
  String,                                 !- Feature Data Type 2
  CO,                                     !- Feature Value 2
  EPWHeaderCountry,                       !- Feature Name 3
  String,                                 !- Feature Data Type 3
  USA,                                    !- Feature Value 3
  EPWHeaderDataSource,                    !- Feature Name 4
  String,                                 !- Feature Data Type 4
  TMY3,                                   !- Feature Value 4
  EPWHeaderStation,                       !- Feature Name 5
  String,                                 !- Feature Data Type 5
  725650,                                 !- Feature Value 5
  EPWHeaderLatitude,                      !- Feature Name 6
  Double,                                 !- Feature Data Type 6
  39.829999999999998,                     !- Feature Value 6
  EPWHeaderLongitude,                     !- Feature Name 7
  Double,                                 !- Feature Data Type 7
  -104.65000000000001,                    !- Feature Value 7
  EPWHeaderTimezone,                      !- Feature Name 8
  Double,                                 !- Feature Data Type 8
  -7,                                     !- Feature Value 8
  EPWHeaderAltitude,                      !- Feature Name 9
  Double,                                 !- Feature Data Type 9
  5413.3858267716532,                     !- Feature Value 9
  EPWHeaderLocalPressure,                 !- Feature Name 10
  Double,                                 !- Feature Data Type 10
  0.81937567683596546,                    !- Feature Value 10
  EPWHeaderRecordsPerHour,                !- Feature Name 11
  Double,                                 !- Feature Data Type 11
  0,                                      !- Feature Value 11
  EPWDataAnnualAvgDrybulb,                !- Feature Name 12
  Double,                                 !- Feature Data Type 12
  51.575616438356228,                     !- Feature Value 12
  EPWDataAnnualMinDrybulb,                !- Feature Name 13
  Double,                                 !- Feature Data Type 13
  -2.9200000000000017,                    !- Feature Value 13
  EPWDataAnnualMaxDrybulb,                !- Feature Name 14
  Double,                                 !- Feature Data Type 14
  104,                                    !- Feature Value 14
  EPWDataCDD50F,                          !- Feature Name 15
  Double,                                 !- Feature Data Type 15
  3072.2925000000005,                     !- Feature Value 15
  EPWDataCDD65F,                          !- Feature Name 16
  Double,                                 !- Feature Data Type 16
  883.62000000000035,                     !- Feature Value 16
  EPWDataHDD50F,                          !- Feature Name 17
  Double,                                 !- Feature Data Type 17
  2497.1925000000001,                     !- Feature Value 17
  EPWDataHDD65F,                          !- Feature Name 18
  Double,                                 !- Feature Data Type 18
  5783.5200000000013,                     !- Feature Value 18
  EPWDataAnnualAvgWindspeed,              !- Feature Name 19
  Double,                                 !- Feature Data Type 19
  3.9165296803649667,                     !- Feature Value 19
  EPWDataMonthlyAvgDrybulbs,              !- Feature Name 20
  String,                                 !- Feature Data Type 20
  33.4191935483871&#4431.90142857142857&#4443.02620967741937&#4442.48624999999999&#4459.877741935483854&#4473.57574999999997&#4472.07975806451608&#4472.70008064516134&#4466.49200000000006&#4450.079112903225806&#4437.218250000000005&#4434.582177419354835, !- Feature Value 20
  EPWDataGroundMonthlyTemps,              !- Feature Name 21
  String,                                 !- Feature Data Type 21
  44.08306285945173&#4440.89570904991865&#4440.64045432632048&#4442.153016571250646&#4448.225111118704206&#4454.268919273837525&#4459.508577937551024&#4462.82777283423508&#4463.10975667174995&#4460.41014950381947&#4455.304105212311526&#4449.445696474514364, !- Feature Value 21
  EPWDataWSF,                             !- Feature Name 22
  Double,                                 !- Feature Data Type 22
  0.58999999999999997,                    !- Feature Value 22
  EPWDataMonthlyAvgDailyHighDrybulbs,     !- Feature Name 23
  String,                                 !- Feature Data Type 23
  47.41032258064516&#4446.58642857142857&#4455.15032258064517&#4453.708&#4472.80193548387098&#4488.67600000000002&#4486.1858064516129&#4485.87225806451613&#4482.082&#4463.18064516129033&#4448.73400000000001&#4448.87935483870968, !- Feature Value 23
  EPWDataMonthlyAvgDailyLowDrybulbs,      !- Feature Name 24
  String,                                 !- Feature Data Type 24
  19.347741935483874&#4419.856428571428573&#4430.316129032258065&#4431.112&#4447.41612903225806&#4457.901999999999994&#4459.063870967741934&#4460.956774193548384&#4452.352000000000004&#4438.41612903225806&#4427.002000000000002&#4423.02903225806451, !- Feature Value 24
  EPWDesignHeatingDrybulb,                !- Feature Name 25
  Double,                                 !- Feature Data Type 25
  12.02,                                  !- Feature Value 25
  EPWDesignHeatingWindspeed,              !- Feature Name 26
  Double,                                 !- Feature Data Type 26
  2.8062500000000004,                     !- Feature Value 26
  EPWDesignCoolingDrybulb,                !- Feature Name 27
  Double,                                 !- Feature Data Type 27
  91.939999999999998,                     !- Feature Value 27
  EPWDesignCoolingWetbulb,                !- Feature Name 28
  Double,                                 !- Feature Data Type 28
  59.95131430195849,                      !- Feature Value 28
  EPWDesignCoolingHumidityRatio,          !- Feature Name 29
  Double,                                 !- Feature Data Type 29
  0.0059161086834698092,                  !- Feature Value 29
  EPWDesignCoolingWindspeed,              !- Feature Name 30
  Double,                                 !- Feature Data Type 30
  3.7999999999999989,                     !- Feature Value 30
  EPWDesignDailyTemperatureRange,         !- Feature Name 31
  Double,                                 !- Feature Data Type 31
  24.915483870967748,                     !- Feature Value 31
  EPWDesignDehumidDrybulb,                !- Feature Name 32
  Double,                                 !- Feature Data Type 32
  67.996785714285721,                     !- Feature Value 32
  EPWDesignDehumidHumidityRatio,          !- Feature Name 33
  Double,                                 !- Feature Data Type 33
  0.012133744170488724,                   !- Feature Value 33
  EPWDesignCoolingDirectNormal,           !- Feature Name 34
  Double,                                 !- Feature Data Type 34
  985,                                    !- Feature Value 34
  EPWDesignCoolingDiffuseHorizontal,      !- Feature Name 35
  Double,                                 !- Feature Data Type 35
  84;                                     !- Feature Value 35

OS:Site,
<<<<<<< HEAD
  {0007146c-e900-4696-befe-598b579f725d}, !- Handle
=======
  {8ea03d19-005e-4a38-957a-6b76b0088be7}, !- Handle
>>>>>>> 3c1d7324
  Denver Intl Ap_CO_USA,                  !- Name
  39.83,                                  !- Latitude {deg}
  -104.65,                                !- Longitude {deg}
  -7,                                     !- Time Zone {hr}
  1650,                                   !- Elevation {m}
  ;                                       !- Terrain

OS:ClimateZones,
<<<<<<< HEAD
  {6b189bfd-dffa-4338-8034-e16cbee21cf8}, !- Handle
=======
  {729d82ca-c593-4720-953d-1c18af8b44cd}, !- Handle
>>>>>>> 3c1d7324
  ,                                       !- Active Institution
  ,                                       !- Active Year
  ,                                       !- Climate Zone Institution Name 1
  ,                                       !- Climate Zone Document Name 1
  ,                                       !- Climate Zone Document Year 1
  ,                                       !- Climate Zone Value 1
  Building America,                       !- Climate Zone Institution Name 2
  ,                                       !- Climate Zone Document Name 2
  0,                                      !- Climate Zone Document Year 2
  Cold;                                   !- Climate Zone Value 2

OS:Site:WaterMainsTemperature,
<<<<<<< HEAD
  {373cba3e-8965-4753-b558-e665db4a5854}, !- Handle
=======
  {1bfbb96d-8852-45e0-bb5a-92da1c82bf8d}, !- Handle
>>>>>>> 3c1d7324
  Correlation,                            !- Calculation Method
  ,                                       !- Temperature Schedule Name
  10.8753424657535,                       !- Annual Average Outdoor Air Temperature {C}
  23.1524007936508;                       !- Maximum Difference In Monthly Average Outdoor Air Temperatures {deltaC}

OS:RunPeriodControl:DaylightSavingTime,
<<<<<<< HEAD
  {d6616a13-0e20-4778-bb4c-ae21df2278d3}, !- Handle
=======
  {f59b63b2-942f-4cfb-93ac-8bf9aa02efd2}, !- Handle
>>>>>>> 3c1d7324
  3/12,                                   !- Start Date
  11/5;                                   !- End Date

OS:Site:GroundTemperature:Deep,
<<<<<<< HEAD
  {4960980b-b531-4631-aec0-59d2724e99cb}, !- Handle
=======
  {4b45eadf-aca8-4a49-8fb6-5354715d06da}, !- Handle
>>>>>>> 3c1d7324
  10.8753424657535,                       !- January Deep Ground Temperature {C}
  10.8753424657535,                       !- February Deep Ground Temperature {C}
  10.8753424657535,                       !- March Deep Ground Temperature {C}
  10.8753424657535,                       !- April Deep Ground Temperature {C}
  10.8753424657535,                       !- May Deep Ground Temperature {C}
  10.8753424657535,                       !- June Deep Ground Temperature {C}
  10.8753424657535,                       !- July Deep Ground Temperature {C}
  10.8753424657535,                       !- August Deep Ground Temperature {C}
  10.8753424657535,                       !- September Deep Ground Temperature {C}
  10.8753424657535,                       !- October Deep Ground Temperature {C}
  10.8753424657535,                       !- November Deep Ground Temperature {C}
  10.8753424657535;                       !- December Deep Ground Temperature {C}

OS:Building,
<<<<<<< HEAD
  {bea32fb9-757b-4c8d-b2b5-07109cec1fb8}, !- Handle
=======
  {b811aa19-ff72-41e5-8cab-3bffcd794551}, !- Handle
>>>>>>> 3c1d7324
  Building 1,                             !- Name
  ,                                       !- Building Sector Type
  0,                                      !- North Axis {deg}
  ,                                       !- Nominal Floor to Floor Height {m}
  ,                                       !- Space Type Name
  ,                                       !- Default Construction Set Name
  ,                                       !- Default Schedule Set Name
  1,                                      !- Standards Number of Stories
  1,                                      !- Standards Number of Above Ground Stories
  ,                                       !- Standards Template
  multifamily,                            !- Standards Building Type
  8;                                      !- Standards Number of Living Units

OS:AdditionalProperties,
<<<<<<< HEAD
  {b1fea1f9-1fe7-42b3-94b2-e7f789f36929}, !- Handle
  {bea32fb9-757b-4c8d-b2b5-07109cec1fb8}, !- Object Name
=======
  {724fef12-cc83-435a-b0f0-f6a7dc7ab85e}, !- Handle
  {b811aa19-ff72-41e5-8cab-3bffcd794551}, !- Object Name
>>>>>>> 3c1d7324
  num_units,                              !- Feature Name 1
  Integer,                                !- Feature Data Type 1
  8,                                      !- Feature Value 1
  has_rear_units,                         !- Feature Name 2
  Boolean,                                !- Feature Data Type 2
  true,                                   !- Feature Value 2
  num_floors,                             !- Feature Name 3
  Integer,                                !- Feature Data Type 3
  1,                                      !- Feature Value 3
  horz_location,                          !- Feature Name 4
  String,                                 !- Feature Data Type 4
  Left,                                   !- Feature Value 4
  level,                                  !- Feature Name 5
  String,                                 !- Feature Data Type 5
  Bottom,                                 !- Feature Value 5
  found_type,                             !- Feature Name 6
  String,                                 !- Feature Data Type 6
  slab,                                   !- Feature Value 6
  corridor_width,                         !- Feature Name 7
  Double,                                 !- Feature Data Type 7
  3.048,                                  !- Feature Value 7
  corridor_position,                      !- Feature Name 8
  String,                                 !- Feature Data Type 8
  Double-Loaded Interior;                 !- Feature Value 8

OS:ThermalZone,
<<<<<<< HEAD
  {84dab20d-c427-4671-ae37-cc158deba1ca}, !- Handle
=======
  {7c6791f9-03a5-4b58-8ce7-f88873fcc042}, !- Handle
>>>>>>> 3c1d7324
  living zone,                            !- Name
  ,                                       !- Multiplier
  ,                                       !- Ceiling Height {m}
  ,                                       !- Volume {m3}
  ,                                       !- Floor Area {m2}
  ,                                       !- Zone Inside Convection Algorithm
  ,                                       !- Zone Outside Convection Algorithm
  ,                                       !- Zone Conditioning Equipment List Name
<<<<<<< HEAD
  {cac43ad3-478b-45d7-8dee-595a2a66de0a}, !- Zone Air Inlet Port List
  {a2e5c3ed-a37b-4b16-aec7-57bdaa07adf2}, !- Zone Air Exhaust Port List
  {2193c6d8-cde0-4494-a8eb-7aa00c7a514f}, !- Zone Air Node Name
  {5b001a1f-74c9-42cb-8c00-264da5e91de1}, !- Zone Return Air Port List
=======
  {e795ca07-a531-4f3c-9a61-76b77b8a867a}, !- Zone Air Inlet Port List
  {12030929-7faf-4612-8760-3d3b30c109d3}, !- Zone Air Exhaust Port List
  {474b4d56-3ce6-42cc-8d8b-cc6922ecf311}, !- Zone Air Node Name
  {768f30fc-6267-4621-98cf-26634c03a5e8}, !- Zone Return Air Port List
>>>>>>> 3c1d7324
  ,                                       !- Primary Daylighting Control Name
  ,                                       !- Fraction of Zone Controlled by Primary Daylighting Control
  ,                                       !- Secondary Daylighting Control Name
  ,                                       !- Fraction of Zone Controlled by Secondary Daylighting Control
  ,                                       !- Illuminance Map Name
  ,                                       !- Group Rendering Name
  ,                                       !- Thermostat Name
  No;                                     !- Use Ideal Air Loads

OS:Node,
<<<<<<< HEAD
  {b4600e89-4fce-4417-a6c0-d1be1fa04400}, !- Handle
  Node 1,                                 !- Name
  {2193c6d8-cde0-4494-a8eb-7aa00c7a514f}, !- Inlet Port
  ;                                       !- Outlet Port

OS:Connection,
  {2193c6d8-cde0-4494-a8eb-7aa00c7a514f}, !- Handle
  {9a78c7b0-87b5-4956-bacf-bad1a261a58c}, !- Name
  {84dab20d-c427-4671-ae37-cc158deba1ca}, !- Source Object
  11,                                     !- Outlet Port
  {b4600e89-4fce-4417-a6c0-d1be1fa04400}, !- Target Object
  2;                                      !- Inlet Port

OS:PortList,
  {cac43ad3-478b-45d7-8dee-595a2a66de0a}, !- Handle
  {0b00dc74-983a-473f-a4d1-f7c8c2e3a80b}, !- Name
  {84dab20d-c427-4671-ae37-cc158deba1ca}; !- HVAC Component

OS:PortList,
  {a2e5c3ed-a37b-4b16-aec7-57bdaa07adf2}, !- Handle
  {07f0bd2f-b0f6-4fe1-8e9f-758603e90804}, !- Name
  {84dab20d-c427-4671-ae37-cc158deba1ca}; !- HVAC Component

OS:PortList,
  {5b001a1f-74c9-42cb-8c00-264da5e91de1}, !- Handle
  {1044be9a-d001-4689-903a-7e06d2031b76}, !- Name
  {84dab20d-c427-4671-ae37-cc158deba1ca}; !- HVAC Component

OS:Sizing:Zone,
  {de223be7-9c4b-4983-bb0f-983eb2f28a3c}, !- Handle
  {84dab20d-c427-4671-ae37-cc158deba1ca}, !- Zone or ZoneList Name
=======
  {21d8f513-caf6-4634-9eae-be857be4b165}, !- Handle
  Node 1,                                 !- Name
  {474b4d56-3ce6-42cc-8d8b-cc6922ecf311}, !- Inlet Port
  ;                                       !- Outlet Port

OS:Connection,
  {474b4d56-3ce6-42cc-8d8b-cc6922ecf311}, !- Handle
  {a2e68135-8465-4162-88a0-b5b82274006d}, !- Name
  {7c6791f9-03a5-4b58-8ce7-f88873fcc042}, !- Source Object
  11,                                     !- Outlet Port
  {21d8f513-caf6-4634-9eae-be857be4b165}, !- Target Object
  2;                                      !- Inlet Port

OS:PortList,
  {e795ca07-a531-4f3c-9a61-76b77b8a867a}, !- Handle
  {ea1ab17b-9101-4d40-ad23-ee79c4f410d8}, !- Name
  {7c6791f9-03a5-4b58-8ce7-f88873fcc042}; !- HVAC Component

OS:PortList,
  {12030929-7faf-4612-8760-3d3b30c109d3}, !- Handle
  {2d2915a9-15db-4b73-9cda-dc3c29f84301}, !- Name
  {7c6791f9-03a5-4b58-8ce7-f88873fcc042}; !- HVAC Component

OS:PortList,
  {768f30fc-6267-4621-98cf-26634c03a5e8}, !- Handle
  {9b91cf6e-8e4e-42ec-982c-81084eca9e7f}, !- Name
  {7c6791f9-03a5-4b58-8ce7-f88873fcc042}; !- HVAC Component

OS:Sizing:Zone,
  {23e53c9d-3d02-440c-bbdc-8cd53cf8579b}, !- Handle
  {7c6791f9-03a5-4b58-8ce7-f88873fcc042}, !- Zone or ZoneList Name
>>>>>>> 3c1d7324
  SupplyAirTemperature,                   !- Zone Cooling Design Supply Air Temperature Input Method
  14,                                     !- Zone Cooling Design Supply Air Temperature {C}
  11.11,                                  !- Zone Cooling Design Supply Air Temperature Difference {deltaC}
  SupplyAirTemperature,                   !- Zone Heating Design Supply Air Temperature Input Method
  40,                                     !- Zone Heating Design Supply Air Temperature {C}
  11.11,                                  !- Zone Heating Design Supply Air Temperature Difference {deltaC}
  0.0085,                                 !- Zone Cooling Design Supply Air Humidity Ratio {kg-H2O/kg-air}
  0.008,                                  !- Zone Heating Design Supply Air Humidity Ratio {kg-H2O/kg-air}
  ,                                       !- Zone Heating Sizing Factor
  ,                                       !- Zone Cooling Sizing Factor
  DesignDay,                              !- Cooling Design Air Flow Method
  ,                                       !- Cooling Design Air Flow Rate {m3/s}
  ,                                       !- Cooling Minimum Air Flow per Zone Floor Area {m3/s-m2}
  ,                                       !- Cooling Minimum Air Flow {m3/s}
  ,                                       !- Cooling Minimum Air Flow Fraction
  DesignDay,                              !- Heating Design Air Flow Method
  ,                                       !- Heating Design Air Flow Rate {m3/s}
  ,                                       !- Heating Maximum Air Flow per Zone Floor Area {m3/s-m2}
  ,                                       !- Heating Maximum Air Flow {m3/s}
  ,                                       !- Heating Maximum Air Flow Fraction
  ,                                       !- Design Zone Air Distribution Effectiveness in Cooling Mode
  ,                                       !- Design Zone Air Distribution Effectiveness in Heating Mode
  No,                                     !- Account for Dedicated Outdoor Air System
  NeutralSupplyAir,                       !- Dedicated Outdoor Air System Control Strategy
  autosize,                               !- Dedicated Outdoor Air Low Setpoint Temperature for Design {C}
  autosize;                               !- Dedicated Outdoor Air High Setpoint Temperature for Design {C}

OS:ZoneHVAC:EquipmentList,
<<<<<<< HEAD
  {791d8727-07ad-4cdd-baef-004bd6b2cd2e}, !- Handle
  Zone HVAC Equipment List 1,             !- Name
  {84dab20d-c427-4671-ae37-cc158deba1ca}; !- Thermal Zone

OS:Space,
  {0a131c82-a0b6-4b64-b1d0-de0178ff5001}, !- Handle
  living space,                           !- Name
  {651fbcc5-f85e-40c9-a865-d40e09623f63}, !- Space Type Name
=======
  {4313597b-afca-47b2-9799-e5c6ae8f0834}, !- Handle
  Zone HVAC Equipment List 1,             !- Name
  {7c6791f9-03a5-4b58-8ce7-f88873fcc042}; !- Thermal Zone

OS:Space,
  {5aee647c-a812-4bb5-9c49-d143ec3d69f5}, !- Handle
  living space,                           !- Name
  {360afe56-d1bd-48a1-bd70-8a1f193264a4}, !- Space Type Name
>>>>>>> 3c1d7324
  ,                                       !- Default Construction Set Name
  ,                                       !- Default Schedule Set Name
  ,                                       !- Direction of Relative North {deg}
  ,                                       !- X Origin {m}
  ,                                       !- Y Origin {m}
  ,                                       !- Z Origin {m}
  ,                                       !- Building Story Name
<<<<<<< HEAD
  {84dab20d-c427-4671-ae37-cc158deba1ca}, !- Thermal Zone Name
  ,                                       !- Part of Total Floor Area
  ,                                       !- Design Specification Outdoor Air Object Name
  {da5d4133-e7f3-409e-a2b2-73f19a7f902f}; !- Building Unit Name

OS:Surface,
  {3ed98b45-1c1e-49ff-8f9c-35a890da821b}, !- Handle
  Surface 1,                              !- Name
  Floor,                                  !- Surface Type
  ,                                       !- Construction Name
  {0a131c82-a0b6-4b64-b1d0-de0178ff5001}, !- Space Name
=======
  {7c6791f9-03a5-4b58-8ce7-f88873fcc042}, !- Thermal Zone Name
  ,                                       !- Part of Total Floor Area
  ,                                       !- Design Specification Outdoor Air Object Name
  {f6863151-4d4a-46d8-81ca-52adc58da917}; !- Building Unit Name

OS:Surface,
  {962527b4-d42b-4d57-ae39-043f05d2cc46}, !- Handle
  Surface 1,                              !- Name
  Floor,                                  !- Surface Type
  ,                                       !- Construction Name
  {5aee647c-a812-4bb5-9c49-d143ec3d69f5}, !- Space Name
>>>>>>> 3c1d7324
  Foundation,                             !- Outside Boundary Condition
  ,                                       !- Outside Boundary Condition Object
  NoSun,                                  !- Sun Exposure
  NoWind,                                 !- Wind Exposure
  ,                                       !- View Factor to Ground
  ,                                       !- Number of Vertices
  0, -13.1876643451371, 0,                !- X,Y,Z Vertex 1 {m}
  0, 0, 0,                                !- X,Y,Z Vertex 2 {m}
  6.59383217256854, 0, 0,                 !- X,Y,Z Vertex 3 {m}
  6.59383217256854, -11.3588643451371, 0, !- X,Y,Z Vertex 4 {m}
  4.76503217256854, -11.3588643451371, 0, !- X,Y,Z Vertex 5 {m}
  4.76503217256854, -13.1876643451371, 0; !- X,Y,Z Vertex 6 {m}

OS:Surface,
<<<<<<< HEAD
  {b8842756-a943-446c-82da-1cab276d6738}, !- Handle
  Surface 2,                              !- Name
  Wall,                                   !- Surface Type
  ,                                       !- Construction Name
  {0a131c82-a0b6-4b64-b1d0-de0178ff5001}, !- Space Name
=======
  {e2bd875c-a626-4729-b92e-c30b9a5f7d36}, !- Handle
  Surface 2,                              !- Name
  Wall,                                   !- Surface Type
  ,                                       !- Construction Name
  {5aee647c-a812-4bb5-9c49-d143ec3d69f5}, !- Space Name
>>>>>>> 3c1d7324
  Outdoors,                               !- Outside Boundary Condition
  ,                                       !- Outside Boundary Condition Object
  SunExposed,                             !- Sun Exposure
  WindExposed,                            !- Wind Exposure
  ,                                       !- View Factor to Ground
  ,                                       !- Number of Vertices
  0, 0, 2.4384,                           !- X,Y,Z Vertex 1 {m}
  0, 0, 0,                                !- X,Y,Z Vertex 2 {m}
  0, -13.1876643451371, 0,                !- X,Y,Z Vertex 3 {m}
  0, -13.1876643451371, 2.4384;           !- X,Y,Z Vertex 4 {m}

OS:Surface,
<<<<<<< HEAD
  {4e5e1048-3e10-4ee9-aca3-9bdc7eec40e4}, !- Handle
  Surface 3,                              !- Name
  Wall,                                   !- Surface Type
  ,                                       !- Construction Name
  {0a131c82-a0b6-4b64-b1d0-de0178ff5001}, !- Space Name
=======
  {bbb685f3-b7b7-4114-a220-39b061491f0f}, !- Handle
  Surface 3,                              !- Name
  Wall,                                   !- Surface Type
  ,                                       !- Construction Name
  {5aee647c-a812-4bb5-9c49-d143ec3d69f5}, !- Space Name
>>>>>>> 3c1d7324
  Adiabatic,                              !- Outside Boundary Condition
  ,                                       !- Outside Boundary Condition Object
  NoSun,                                  !- Sun Exposure
  NoWind,                                 !- Wind Exposure
  ,                                       !- View Factor to Ground
  ,                                       !- Number of Vertices
  6.59383217256854, 0, 2.4384,            !- X,Y,Z Vertex 1 {m}
  6.59383217256854, 0, 0,                 !- X,Y,Z Vertex 2 {m}
  0, 0, 0,                                !- X,Y,Z Vertex 3 {m}
  0, 0, 2.4384;                           !- X,Y,Z Vertex 4 {m}

OS:Surface,
<<<<<<< HEAD
  {767d37b4-2149-4d71-b3cb-9f84ec91a4f4}, !- Handle
  Surface 4,                              !- Name
  Wall,                                   !- Surface Type
  ,                                       !- Construction Name
  {0a131c82-a0b6-4b64-b1d0-de0178ff5001}, !- Space Name
=======
  {e9c68513-c756-469a-a09d-a71287f9a512}, !- Handle
  Surface 4,                              !- Name
  Wall,                                   !- Surface Type
  ,                                       !- Construction Name
  {5aee647c-a812-4bb5-9c49-d143ec3d69f5}, !- Space Name
>>>>>>> 3c1d7324
  Adiabatic,                              !- Outside Boundary Condition
  ,                                       !- Outside Boundary Condition Object
  NoSun,                                  !- Sun Exposure
  NoWind,                                 !- Wind Exposure
  ,                                       !- View Factor to Ground
  ,                                       !- Number of Vertices
  6.59383217256854, -11.3588643451371, 2.4384, !- X,Y,Z Vertex 1 {m}
  6.59383217256854, -11.3588643451371, 0, !- X,Y,Z Vertex 2 {m}
  6.59383217256854, 0, 0,                 !- X,Y,Z Vertex 3 {m}
  6.59383217256854, 0, 2.4384;            !- X,Y,Z Vertex 4 {m}

OS:Surface,
<<<<<<< HEAD
  {53b219e0-a286-40f8-92c5-bc2bb5d5c484}, !- Handle
  Surface 5,                              !- Name
  Wall,                                   !- Surface Type
  ,                                       !- Construction Name
  {0a131c82-a0b6-4b64-b1d0-de0178ff5001}, !- Space Name
=======
  {656190b7-f077-4200-8b0c-b2621384b536}, !- Handle
  Surface 5,                              !- Name
  Wall,                                   !- Surface Type
  ,                                       !- Construction Name
  {5aee647c-a812-4bb5-9c49-d143ec3d69f5}, !- Space Name
>>>>>>> 3c1d7324
  Outdoors,                               !- Outside Boundary Condition
  ,                                       !- Outside Boundary Condition Object
  SunExposed,                             !- Sun Exposure
  WindExposed,                            !- Wind Exposure
  ,                                       !- View Factor to Ground
  ,                                       !- Number of Vertices
  4.76503217256854, -11.3588643451371, 2.4384, !- X,Y,Z Vertex 1 {m}
  4.76503217256854, -11.3588643451371, 0, !- X,Y,Z Vertex 2 {m}
  6.59383217256854, -11.3588643451371, 0, !- X,Y,Z Vertex 3 {m}
  6.59383217256854, -11.3588643451371, 2.4384; !- X,Y,Z Vertex 4 {m}

OS:Surface,
<<<<<<< HEAD
  {6b4a2ed7-9af9-4234-9063-3b1bbba5859d}, !- Handle
  Surface 6,                              !- Name
  Wall,                                   !- Surface Type
  ,                                       !- Construction Name
  {0a131c82-a0b6-4b64-b1d0-de0178ff5001}, !- Space Name
=======
  {d308dd4c-1371-4c4d-81d0-a235f41f7bd3}, !- Handle
  Surface 6,                              !- Name
  Wall,                                   !- Surface Type
  ,                                       !- Construction Name
  {5aee647c-a812-4bb5-9c49-d143ec3d69f5}, !- Space Name
>>>>>>> 3c1d7324
  Outdoors,                               !- Outside Boundary Condition
  ,                                       !- Outside Boundary Condition Object
  SunExposed,                             !- Sun Exposure
  WindExposed,                            !- Wind Exposure
  ,                                       !- View Factor to Ground
  ,                                       !- Number of Vertices
  4.76503217256854, -13.1876643451371, 2.4384, !- X,Y,Z Vertex 1 {m}
  4.76503217256854, -13.1876643451371, 0, !- X,Y,Z Vertex 2 {m}
  4.76503217256854, -11.3588643451371, 0, !- X,Y,Z Vertex 3 {m}
  4.76503217256854, -11.3588643451371, 2.4384; !- X,Y,Z Vertex 4 {m}

OS:Surface,
<<<<<<< HEAD
  {8f5bf1ed-f269-4543-898e-e2aa8871a68a}, !- Handle
  Surface 7,                              !- Name
  Wall,                                   !- Surface Type
  ,                                       !- Construction Name
  {0a131c82-a0b6-4b64-b1d0-de0178ff5001}, !- Space Name
=======
  {daf19c85-0905-476b-9c0d-0aa6f4928e9d}, !- Handle
  Surface 7,                              !- Name
  Wall,                                   !- Surface Type
  ,                                       !- Construction Name
  {5aee647c-a812-4bb5-9c49-d143ec3d69f5}, !- Space Name
>>>>>>> 3c1d7324
  Outdoors,                               !- Outside Boundary Condition
  ,                                       !- Outside Boundary Condition Object
  SunExposed,                             !- Sun Exposure
  WindExposed,                            !- Wind Exposure
  ,                                       !- View Factor to Ground
  ,                                       !- Number of Vertices
  0, -13.1876643451371, 2.4384,           !- X,Y,Z Vertex 1 {m}
  0, -13.1876643451371, 0,                !- X,Y,Z Vertex 2 {m}
  4.76503217256854, -13.1876643451371, 0, !- X,Y,Z Vertex 3 {m}
  4.76503217256854, -13.1876643451371, 2.4384; !- X,Y,Z Vertex 4 {m}

OS:Surface,
<<<<<<< HEAD
  {db58b123-ba8a-408e-af10-3c74aaa033eb}, !- Handle
  Surface 8,                              !- Name
  RoofCeiling,                            !- Surface Type
  ,                                       !- Construction Name
  {0a131c82-a0b6-4b64-b1d0-de0178ff5001}, !- Space Name
=======
  {f2bcf9f4-6267-424d-b422-c916744dd882}, !- Handle
  Surface 8,                              !- Name
  RoofCeiling,                            !- Surface Type
  ,                                       !- Construction Name
  {5aee647c-a812-4bb5-9c49-d143ec3d69f5}, !- Space Name
>>>>>>> 3c1d7324
  Outdoors,                               !- Outside Boundary Condition
  ,                                       !- Outside Boundary Condition Object
  SunExposed,                             !- Sun Exposure
  WindExposed,                            !- Wind Exposure
  ,                                       !- View Factor to Ground
  ,                                       !- Number of Vertices
  4.76503217256854, -13.1876643451371, 2.4384, !- X,Y,Z Vertex 1 {m}
  4.76503217256854, -11.3588643451371, 2.4384, !- X,Y,Z Vertex 2 {m}
  6.59383217256854, -11.3588643451371, 2.4384, !- X,Y,Z Vertex 3 {m}
  6.59383217256854, 0, 2.4384,            !- X,Y,Z Vertex 4 {m}
  0, 0, 2.4384,                           !- X,Y,Z Vertex 5 {m}
  0, -13.1876643451371, 2.4384;           !- X,Y,Z Vertex 6 {m}

OS:SpaceType,
<<<<<<< HEAD
  {651fbcc5-f85e-40c9-a865-d40e09623f63}, !- Handle
=======
  {360afe56-d1bd-48a1-bd70-8a1f193264a4}, !- Handle
>>>>>>> 3c1d7324
  Space Type 1,                           !- Name
  ,                                       !- Default Construction Set Name
  ,                                       !- Default Schedule Set Name
  ,                                       !- Group Rendering Name
  ,                                       !- Design Specification Outdoor Air Object Name
  ,                                       !- Standards Template
  ,                                       !- Standards Building Type
  living;                                 !- Standards Space Type

OS:ThermalZone,
<<<<<<< HEAD
  {b52c32c1-3b23-4578-8a8e-435f3dcbbdc8}, !- Handle
=======
  {d9d2b3ef-23ef-4f04-8b2e-a63f5812bc90}, !- Handle
>>>>>>> 3c1d7324
  corridor zone,                          !- Name
  ,                                       !- Multiplier
  ,                                       !- Ceiling Height {m}
  ,                                       !- Volume {m3}
  ,                                       !- Floor Area {m2}
  ,                                       !- Zone Inside Convection Algorithm
  ,                                       !- Zone Outside Convection Algorithm
  ,                                       !- Zone Conditioning Equipment List Name
<<<<<<< HEAD
  {320eeb18-c0ec-415a-b9ac-c1147e44beef}, !- Zone Air Inlet Port List
  {79341c14-9485-4eed-9a39-c4ed9280e570}, !- Zone Air Exhaust Port List
  {84446e19-7e5d-46d5-a343-4b715ac4cb4b}, !- Zone Air Node Name
  {19485f49-ee3f-4824-8e9a-705eb1b78936}, !- Zone Return Air Port List
=======
  {820f2f35-f235-4a36-a291-0843a9cfdfa9}, !- Zone Air Inlet Port List
  {421f975a-0ab3-4fd0-ba7c-f1bc7c7fdfd8}, !- Zone Air Exhaust Port List
  {eeebc12c-513a-4fad-92ef-5e97295d0b9b}, !- Zone Air Node Name
  {095d6d13-aa9d-4d27-a1da-b2b58d00f478}, !- Zone Return Air Port List
>>>>>>> 3c1d7324
  ,                                       !- Primary Daylighting Control Name
  ,                                       !- Fraction of Zone Controlled by Primary Daylighting Control
  ,                                       !- Secondary Daylighting Control Name
  ,                                       !- Fraction of Zone Controlled by Secondary Daylighting Control
  ,                                       !- Illuminance Map Name
  ,                                       !- Group Rendering Name
  ,                                       !- Thermostat Name
  No;                                     !- Use Ideal Air Loads

OS:Node,
<<<<<<< HEAD
  {d7580dc1-c142-4fd5-89f2-e4be6fb87c21}, !- Handle
  Node 2,                                 !- Name
  {84446e19-7e5d-46d5-a343-4b715ac4cb4b}, !- Inlet Port
  ;                                       !- Outlet Port

OS:Connection,
  {84446e19-7e5d-46d5-a343-4b715ac4cb4b}, !- Handle
  {dab4e685-8abb-48a7-9c70-b6bb8656e406}, !- Name
  {b52c32c1-3b23-4578-8a8e-435f3dcbbdc8}, !- Source Object
  11,                                     !- Outlet Port
  {d7580dc1-c142-4fd5-89f2-e4be6fb87c21}, !- Target Object
  2;                                      !- Inlet Port

OS:PortList,
  {320eeb18-c0ec-415a-b9ac-c1147e44beef}, !- Handle
  {0267b75b-f864-4c4f-845f-ecd79d476f54}, !- Name
  {b52c32c1-3b23-4578-8a8e-435f3dcbbdc8}; !- HVAC Component

OS:PortList,
  {79341c14-9485-4eed-9a39-c4ed9280e570}, !- Handle
  {615b3df7-38fd-414a-8551-deac84b9b86d}, !- Name
  {b52c32c1-3b23-4578-8a8e-435f3dcbbdc8}; !- HVAC Component

OS:PortList,
  {19485f49-ee3f-4824-8e9a-705eb1b78936}, !- Handle
  {8e2b7cfb-1c78-45f0-a7a4-34e080a6252a}, !- Name
  {b52c32c1-3b23-4578-8a8e-435f3dcbbdc8}; !- HVAC Component

OS:Sizing:Zone,
  {ad32057e-2282-456b-8a3f-7917d120de6c}, !- Handle
  {b52c32c1-3b23-4578-8a8e-435f3dcbbdc8}, !- Zone or ZoneList Name
=======
  {00445492-de4e-4110-b39e-c5d004804f72}, !- Handle
  Node 2,                                 !- Name
  {eeebc12c-513a-4fad-92ef-5e97295d0b9b}, !- Inlet Port
  ;                                       !- Outlet Port

OS:Connection,
  {eeebc12c-513a-4fad-92ef-5e97295d0b9b}, !- Handle
  {71a03fbc-5f06-41e4-991b-be45bf506610}, !- Name
  {d9d2b3ef-23ef-4f04-8b2e-a63f5812bc90}, !- Source Object
  11,                                     !- Outlet Port
  {00445492-de4e-4110-b39e-c5d004804f72}, !- Target Object
  2;                                      !- Inlet Port

OS:PortList,
  {820f2f35-f235-4a36-a291-0843a9cfdfa9}, !- Handle
  {8a538b4f-8347-4b76-897d-3275240ad8da}, !- Name
  {d9d2b3ef-23ef-4f04-8b2e-a63f5812bc90}; !- HVAC Component

OS:PortList,
  {421f975a-0ab3-4fd0-ba7c-f1bc7c7fdfd8}, !- Handle
  {7da13c43-8b00-430e-97d9-3411e7b24d50}, !- Name
  {d9d2b3ef-23ef-4f04-8b2e-a63f5812bc90}; !- HVAC Component

OS:PortList,
  {095d6d13-aa9d-4d27-a1da-b2b58d00f478}, !- Handle
  {8c99bfa7-94ef-4af7-a683-5512e6170eb5}, !- Name
  {d9d2b3ef-23ef-4f04-8b2e-a63f5812bc90}; !- HVAC Component

OS:Sizing:Zone,
  {d7fd2ef0-3132-47e6-91f4-636c84ed94d4}, !- Handle
  {d9d2b3ef-23ef-4f04-8b2e-a63f5812bc90}, !- Zone or ZoneList Name
>>>>>>> 3c1d7324
  SupplyAirTemperature,                   !- Zone Cooling Design Supply Air Temperature Input Method
  14,                                     !- Zone Cooling Design Supply Air Temperature {C}
  11.11,                                  !- Zone Cooling Design Supply Air Temperature Difference {deltaC}
  SupplyAirTemperature,                   !- Zone Heating Design Supply Air Temperature Input Method
  40,                                     !- Zone Heating Design Supply Air Temperature {C}
  11.11,                                  !- Zone Heating Design Supply Air Temperature Difference {deltaC}
  0.0085,                                 !- Zone Cooling Design Supply Air Humidity Ratio {kg-H2O/kg-air}
  0.008,                                  !- Zone Heating Design Supply Air Humidity Ratio {kg-H2O/kg-air}
  ,                                       !- Zone Heating Sizing Factor
  ,                                       !- Zone Cooling Sizing Factor
  DesignDay,                              !- Cooling Design Air Flow Method
  ,                                       !- Cooling Design Air Flow Rate {m3/s}
  ,                                       !- Cooling Minimum Air Flow per Zone Floor Area {m3/s-m2}
  ,                                       !- Cooling Minimum Air Flow {m3/s}
  ,                                       !- Cooling Minimum Air Flow Fraction
  DesignDay,                              !- Heating Design Air Flow Method
  ,                                       !- Heating Design Air Flow Rate {m3/s}
  ,                                       !- Heating Maximum Air Flow per Zone Floor Area {m3/s-m2}
  ,                                       !- Heating Maximum Air Flow {m3/s}
  ,                                       !- Heating Maximum Air Flow Fraction
  ,                                       !- Design Zone Air Distribution Effectiveness in Cooling Mode
  ,                                       !- Design Zone Air Distribution Effectiveness in Heating Mode
  No,                                     !- Account for Dedicated Outdoor Air System
  NeutralSupplyAir,                       !- Dedicated Outdoor Air System Control Strategy
  autosize,                               !- Dedicated Outdoor Air Low Setpoint Temperature for Design {C}
  autosize;                               !- Dedicated Outdoor Air High Setpoint Temperature for Design {C}

OS:ZoneHVAC:EquipmentList,
<<<<<<< HEAD
  {49c0a693-63f5-40ec-b512-854a7446e066}, !- Handle
  Zone HVAC Equipment List 2,             !- Name
  {b52c32c1-3b23-4578-8a8e-435f3dcbbdc8}; !- Thermal Zone

OS:Space,
  {57594046-e7fc-4496-8879-2e79fc99f339}, !- Handle
  corridor space,                         !- Name
  {4c10eb4c-cb70-4116-8f7a-96df1c8d7e30}, !- Space Type Name
=======
  {a1277052-3e48-41a7-ab1d-a14b9dc00d46}, !- Handle
  Zone HVAC Equipment List 2,             !- Name
  {d9d2b3ef-23ef-4f04-8b2e-a63f5812bc90}; !- Thermal Zone

OS:Space,
  {00ecaf89-c693-499d-a283-9d3ae7effd2e}, !- Handle
  corridor space,                         !- Name
  {11b5c20d-ed7d-4830-96e2-1193f75eec1f}, !- Space Type Name
>>>>>>> 3c1d7324
  ,                                       !- Default Construction Set Name
  ,                                       !- Default Schedule Set Name
  ,                                       !- Direction of Relative North {deg}
  ,                                       !- X Origin {m}
  ,                                       !- Y Origin {m}
  ,                                       !- Z Origin {m}
  ,                                       !- Building Story Name
<<<<<<< HEAD
  {b52c32c1-3b23-4578-8a8e-435f3dcbbdc8}; !- Thermal Zone Name

OS:Surface,
  {10d10983-6ce2-4d37-a604-ddc527a29e41}, !- Handle
  Surface 9,                              !- Name
  Floor,                                  !- Surface Type
  ,                                       !- Construction Name
  {57594046-e7fc-4496-8879-2e79fc99f339}, !- Space Name
=======
  {d9d2b3ef-23ef-4f04-8b2e-a63f5812bc90}; !- Thermal Zone Name

OS:Surface,
  {e07277bf-84ea-4009-b34f-af20eebcb85c}, !- Handle
  Surface 9,                              !- Name
  Floor,                                  !- Surface Type
  ,                                       !- Construction Name
  {00ecaf89-c693-499d-a283-9d3ae7effd2e}, !- Space Name
>>>>>>> 3c1d7324
  Foundation,                             !- Outside Boundary Condition
  ,                                       !- Outside Boundary Condition Object
  NoSun,                                  !- Sun Exposure
  NoWind,                                 !- Wind Exposure
  ,                                       !- View Factor to Ground
  ,                                       !- Number of Vertices
  0, 0, 0,                                !- X,Y,Z Vertex 1 {m}
  0, 1.524, 0,                            !- X,Y,Z Vertex 2 {m}
  6.59383217256854, 1.524, 0,             !- X,Y,Z Vertex 3 {m}
  6.59383217256854, 0, 0;                 !- X,Y,Z Vertex 4 {m}

OS:Surface,
<<<<<<< HEAD
  {91022f47-97d6-4d11-bcff-31bf2b3d6527}, !- Handle
  Surface 10,                             !- Name
  Wall,                                   !- Surface Type
  ,                                       !- Construction Name
  {57594046-e7fc-4496-8879-2e79fc99f339}, !- Space Name
=======
  {713ae118-a6b9-41ab-8ada-9e53602e2620}, !- Handle
  Surface 10,                             !- Name
  Wall,                                   !- Surface Type
  ,                                       !- Construction Name
  {00ecaf89-c693-499d-a283-9d3ae7effd2e}, !- Space Name
>>>>>>> 3c1d7324
  Outdoors,                               !- Outside Boundary Condition
  ,                                       !- Outside Boundary Condition Object
  SunExposed,                             !- Sun Exposure
  WindExposed,                            !- Wind Exposure
  ,                                       !- View Factor to Ground
  ,                                       !- Number of Vertices
  0, 1.524, 2.4384,                       !- X,Y,Z Vertex 1 {m}
  0, 1.524, 0,                            !- X,Y,Z Vertex 2 {m}
  0, 0, 0,                                !- X,Y,Z Vertex 3 {m}
  0, 0, 2.4384;                           !- X,Y,Z Vertex 4 {m}

OS:Surface,
<<<<<<< HEAD
  {b34d6e29-23e1-424b-a1c9-4edf9dade3d9}, !- Handle
  Surface 11,                             !- Name
  Wall,                                   !- Surface Type
  ,                                       !- Construction Name
  {57594046-e7fc-4496-8879-2e79fc99f339}, !- Space Name
=======
  {c244fc7c-efd2-482b-b654-4269e56951e6}, !- Handle
  Surface 11,                             !- Name
  Wall,                                   !- Surface Type
  ,                                       !- Construction Name
  {00ecaf89-c693-499d-a283-9d3ae7effd2e}, !- Space Name
>>>>>>> 3c1d7324
  Adiabatic,                              !- Outside Boundary Condition
  ,                                       !- Outside Boundary Condition Object
  NoSun,                                  !- Sun Exposure
  NoWind,                                 !- Wind Exposure
  ,                                       !- View Factor to Ground
  ,                                       !- Number of Vertices
  6.59383217256854, 1.524, 2.4384,        !- X,Y,Z Vertex 1 {m}
  6.59383217256854, 1.524, 0,             !- X,Y,Z Vertex 2 {m}
  0, 1.524, 0,                            !- X,Y,Z Vertex 3 {m}
  0, 1.524, 2.4384;                       !- X,Y,Z Vertex 4 {m}

OS:Surface,
<<<<<<< HEAD
  {05d4deaa-a469-4599-be98-eab00c8d5b1e}, !- Handle
  Surface 12,                             !- Name
  Wall,                                   !- Surface Type
  ,                                       !- Construction Name
  {57594046-e7fc-4496-8879-2e79fc99f339}, !- Space Name
=======
  {226339d4-5f1a-4c1d-8e42-4e6b4ac7391d}, !- Handle
  Surface 12,                             !- Name
  Wall,                                   !- Surface Type
  ,                                       !- Construction Name
  {00ecaf89-c693-499d-a283-9d3ae7effd2e}, !- Space Name
>>>>>>> 3c1d7324
  Adiabatic,                              !- Outside Boundary Condition
  ,                                       !- Outside Boundary Condition Object
  NoSun,                                  !- Sun Exposure
  NoWind,                                 !- Wind Exposure
  ,                                       !- View Factor to Ground
  ,                                       !- Number of Vertices
  6.59383217256854, 0, 2.4384,            !- X,Y,Z Vertex 1 {m}
  6.59383217256854, 0, 0,                 !- X,Y,Z Vertex 2 {m}
  6.59383217256854, 1.524, 0,             !- X,Y,Z Vertex 3 {m}
  6.59383217256854, 1.524, 2.4384;        !- X,Y,Z Vertex 4 {m}

OS:Surface,
<<<<<<< HEAD
  {558ce3a7-252f-4f86-9d68-72ff074d2d9a}, !- Handle
  Surface 13,                             !- Name
  Wall,                                   !- Surface Type
  ,                                       !- Construction Name
  {57594046-e7fc-4496-8879-2e79fc99f339}, !- Space Name
=======
  {8239d424-6a43-449a-86ff-bfff2bb4e39f}, !- Handle
  Surface 13,                             !- Name
  Wall,                                   !- Surface Type
  ,                                       !- Construction Name
  {00ecaf89-c693-499d-a283-9d3ae7effd2e}, !- Space Name
>>>>>>> 3c1d7324
  Adiabatic,                              !- Outside Boundary Condition
  ,                                       !- Outside Boundary Condition Object
  NoSun,                                  !- Sun Exposure
  NoWind,                                 !- Wind Exposure
  ,                                       !- View Factor to Ground
  ,                                       !- Number of Vertices
  0, 0, 2.4384,                           !- X,Y,Z Vertex 1 {m}
  0, 0, 0,                                !- X,Y,Z Vertex 2 {m}
  6.59383217256854, 0, 0,                 !- X,Y,Z Vertex 3 {m}
  6.59383217256854, 0, 2.4384;            !- X,Y,Z Vertex 4 {m}

OS:Surface,
<<<<<<< HEAD
  {01020f3e-ae82-4bee-b089-dd1af387158b}, !- Handle
  Surface 14,                             !- Name
  RoofCeiling,                            !- Surface Type
  ,                                       !- Construction Name
  {57594046-e7fc-4496-8879-2e79fc99f339}, !- Space Name
=======
  {1920950a-b54a-40bd-8708-4489dda6b3c3}, !- Handle
  Surface 14,                             !- Name
  RoofCeiling,                            !- Surface Type
  ,                                       !- Construction Name
  {00ecaf89-c693-499d-a283-9d3ae7effd2e}, !- Space Name
>>>>>>> 3c1d7324
  Outdoors,                               !- Outside Boundary Condition
  ,                                       !- Outside Boundary Condition Object
  SunExposed,                             !- Sun Exposure
  WindExposed,                            !- Wind Exposure
  ,                                       !- View Factor to Ground
  ,                                       !- Number of Vertices
  6.59383217256854, 0, 2.4384,            !- X,Y,Z Vertex 1 {m}
  6.59383217256854, 1.524, 2.4384,        !- X,Y,Z Vertex 2 {m}
  0, 1.524, 2.4384,                       !- X,Y,Z Vertex 3 {m}
  0, 0, 2.4384;                           !- X,Y,Z Vertex 4 {m}

OS:SpaceType,
<<<<<<< HEAD
  {4c10eb4c-cb70-4116-8f7a-96df1c8d7e30}, !- Handle
=======
  {11b5c20d-ed7d-4830-96e2-1193f75eec1f}, !- Handle
>>>>>>> 3c1d7324
  Space Type 2,                           !- Name
  ,                                       !- Default Construction Set Name
  ,                                       !- Default Schedule Set Name
  ,                                       !- Group Rendering Name
  ,                                       !- Design Specification Outdoor Air Object Name
  ,                                       !- Standards Template
  ,                                       !- Standards Building Type
  corridor;                               !- Standards Space Type

OS:BuildingUnit,
<<<<<<< HEAD
  {da5d4133-e7f3-409e-a2b2-73f19a7f902f}, !- Handle
=======
  {f6863151-4d4a-46d8-81ca-52adc58da917}, !- Handle
>>>>>>> 3c1d7324
  unit 1,                                 !- Name
  ,                                       !- Rendering Color
  Residential;                            !- Building Unit Type

OS:AdditionalProperties,
<<<<<<< HEAD
  {9fde30d7-86e7-49d3-803d-d33f0c3104d7}, !- Handle
  {da5d4133-e7f3-409e-a2b2-73f19a7f902f}, !- Object Name
=======
  {76e215e7-7d24-42a9-b0d9-7f65d668c8eb}, !- Handle
  {f6863151-4d4a-46d8-81ca-52adc58da917}, !- Object Name
>>>>>>> 3c1d7324
  NumberOfBedrooms,                       !- Feature Name 1
  Integer,                                !- Feature Data Type 1
  3,                                      !- Feature Value 1
  NumberOfBathrooms,                      !- Feature Name 2
  Double,                                 !- Feature Data Type 2
  2,                                      !- Feature Value 2
  NumberOfOccupants,                      !- Feature Name 3
  Double,                                 !- Feature Data Type 3
  3.3900000000000001;                     !- Feature Value 3

OS:External:File,
<<<<<<< HEAD
  {87303140-031d-48c6-921a-a24eb12cd876}, !- Handle
=======
  {5032242b-42e0-4096-86c5-638205bcadec}, !- Handle
>>>>>>> 3c1d7324
  8760.csv,                               !- Name
  8760.csv;                               !- File Name

OS:Schedule:Day,
<<<<<<< HEAD
  {5a0f5d12-d58c-4eb4-a0ad-6a5916be0ddf}, !- Handle
=======
  {860ea3b5-a4a2-4a13-8fe1-f3179bddf181}, !- Handle
>>>>>>> 3c1d7324
  Schedule Day 1,                         !- Name
  ,                                       !- Schedule Type Limits Name
  ,                                       !- Interpolate to Timestep
  24,                                     !- Hour 1
  0,                                      !- Minute 1
  0;                                      !- Value Until Time 1

OS:Schedule:Day,
<<<<<<< HEAD
  {4052ef0e-a5d2-4037-888b-5ece5abe8ae1}, !- Handle
=======
  {4314ad59-6ae5-46a5-81ce-4ef3d7c475cb}, !- Handle
>>>>>>> 3c1d7324
  Schedule Day 2,                         !- Name
  ,                                       !- Schedule Type Limits Name
  ,                                       !- Interpolate to Timestep
  24,                                     !- Hour 1
  0,                                      !- Minute 1
  1;                                      !- Value Until Time 1

OS:Schedule:File,
<<<<<<< HEAD
  {eacadf05-de39-4867-8711-3a85656d5d31}, !- Handle
  occupants,                              !- Name
  {b5cf893e-ec68-4d9a-802c-0d0fe6573a18}, !- Schedule Type Limits Name
  {87303140-031d-48c6-921a-a24eb12cd876}, !- External File Name
=======
  {63127da9-2ba9-42cf-876f-46744c5f4467}, !- Handle
  occupants,                              !- Name
  {fab7b145-8f22-4777-943d-d86159f5d70b}, !- Schedule Type Limits Name
  {5032242b-42e0-4096-86c5-638205bcadec}, !- External File Name
>>>>>>> 3c1d7324
  1,                                      !- Column Number
  1,                                      !- Rows to Skip at Top
  8760,                                   !- Number of Hours of Data
  ,                                       !- Column Separator
  ,                                       !- Interpolate to Timestep
  60;                                     !- Minutes per Item

OS:Schedule:Ruleset,
<<<<<<< HEAD
  {ec63ec3d-8cf7-4af2-9bcc-34cd6d1e79d3}, !- Handle
  Schedule Ruleset 1,                     !- Name
  {f2881196-5add-4d73-9ee0-51d62a7ce943}, !- Schedule Type Limits Name
  {ab39a638-4f90-4cf1-8133-647ff1f1a709}; !- Default Day Schedule Name

OS:Schedule:Day,
  {ab39a638-4f90-4cf1-8133-647ff1f1a709}, !- Handle
  Schedule Day 3,                         !- Name
  {f2881196-5add-4d73-9ee0-51d62a7ce943}, !- Schedule Type Limits Name
=======
  {c1790d5f-ea80-4825-bfd4-5b9f24d30419}, !- Handle
  Schedule Ruleset 1,                     !- Name
  {022b7927-1a36-4943-847a-34349a71580f}, !- Schedule Type Limits Name
  {bf28ec00-df1b-4e94-973b-820f624be06b}; !- Default Day Schedule Name

OS:Schedule:Day,
  {bf28ec00-df1b-4e94-973b-820f624be06b}, !- Handle
  Schedule Day 3,                         !- Name
  {022b7927-1a36-4943-847a-34349a71580f}, !- Schedule Type Limits Name
>>>>>>> 3c1d7324
  ,                                       !- Interpolate to Timestep
  24,                                     !- Hour 1
  0,                                      !- Minute 1
  112.539290946133;                       !- Value Until Time 1

OS:People:Definition,
<<<<<<< HEAD
  {f04e7c42-3309-499a-92ac-9f8f6cfc865d}, !- Handle
=======
  {43344a37-9034-4bae-8edd-eb1c60954ace}, !- Handle
>>>>>>> 3c1d7324
  res occupants|living space,             !- Name
  People,                                 !- Number of People Calculation Method
  3.39,                                   !- Number of People {people}
  ,                                       !- People per Space Floor Area {person/m2}
  ,                                       !- Space Floor Area per Person {m2/person}
  0.319734,                               !- Fraction Radiant
  0.573,                                  !- Sensible Heat Fraction
  0,                                      !- Carbon Dioxide Generation Rate {m3/s-W}
  No,                                     !- Enable ASHRAE 55 Comfort Warnings
  ZoneAveraged;                           !- Mean Radiant Temperature Calculation Type

OS:People,
<<<<<<< HEAD
  {1e6f23c8-2c68-441e-924a-3409b3cac8aa}, !- Handle
  res occupants|living space,             !- Name
  {f04e7c42-3309-499a-92ac-9f8f6cfc865d}, !- People Definition Name
  {0a131c82-a0b6-4b64-b1d0-de0178ff5001}, !- Space or SpaceType Name
  {eacadf05-de39-4867-8711-3a85656d5d31}, !- Number of People Schedule Name
  {ec63ec3d-8cf7-4af2-9bcc-34cd6d1e79d3}, !- Activity Level Schedule Name
=======
  {313e9c2d-dfe5-4c5a-b082-fca44ad4eb44}, !- Handle
  res occupants|living space,             !- Name
  {43344a37-9034-4bae-8edd-eb1c60954ace}, !- People Definition Name
  {5aee647c-a812-4bb5-9c49-d143ec3d69f5}, !- Space or SpaceType Name
  {63127da9-2ba9-42cf-876f-46744c5f4467}, !- Number of People Schedule Name
  {c1790d5f-ea80-4825-bfd4-5b9f24d30419}, !- Activity Level Schedule Name
>>>>>>> 3c1d7324
  ,                                       !- Surface Name/Angle Factor List Name
  ,                                       !- Work Efficiency Schedule Name
  ,                                       !- Clothing Insulation Schedule Name
  ,                                       !- Air Velocity Schedule Name
  1;                                      !- Multiplier

OS:ScheduleTypeLimits,
<<<<<<< HEAD
  {f2881196-5add-4d73-9ee0-51d62a7ce943}, !- Handle
=======
  {022b7927-1a36-4943-847a-34349a71580f}, !- Handle
>>>>>>> 3c1d7324
  ActivityLevel,                          !- Name
  0,                                      !- Lower Limit Value
  ,                                       !- Upper Limit Value
  Continuous,                             !- Numeric Type
  ActivityLevel;                          !- Unit Type

OS:ScheduleTypeLimits,
<<<<<<< HEAD
  {b5cf893e-ec68-4d9a-802c-0d0fe6573a18}, !- Handle
=======
  {fab7b145-8f22-4777-943d-d86159f5d70b}, !- Handle
>>>>>>> 3c1d7324
  Fractional,                             !- Name
  0,                                      !- Lower Limit Value
  1,                                      !- Upper Limit Value
  Continuous;                             !- Numeric Type
<|MERGE_RESOLUTION|>--- conflicted
+++ resolved
@@ -1,73 +1,41 @@
 !- NOTE: Auto-generated from /test/osw_files/MF_8units_1story_SL_Inset.osw
 
 OS:Version,
-<<<<<<< HEAD
-  {a9a5cde3-8d95-44f0-9aeb-4292699b02cc}, !- Handle
+  {99ca5774-46ae-452d-99b3-1f8005236ab5}, !- Handle
   2.9.0;                                  !- Version Identifier
 
 OS:SimulationControl,
-  {d8ea89fa-e82b-469d-9d9a-43e10f38fad0}, !- Handle
-=======
-  {fe988f55-8f95-4e40-9daf-9bb5fb35cb7b}, !- Handle
-  2.9.0;                                  !- Version Identifier
-
-OS:SimulationControl,
-  {3f3fda90-0fb3-4039-9b31-5c7535f8d4dd}, !- Handle
->>>>>>> 3c1d7324
+  {8eacd1d3-98c9-4c3a-aedb-35bdfb1a96aa}, !- Handle
   ,                                       !- Do Zone Sizing Calculation
   ,                                       !- Do System Sizing Calculation
   ,                                       !- Do Plant Sizing Calculation
   No;                                     !- Run Simulation for Sizing Periods
 
 OS:Timestep,
-<<<<<<< HEAD
-  {ec1ca047-59e3-4fe8-b475-cd0ea61fd133}, !- Handle
+  {aacf29d6-5a3f-433f-9540-17d57d9fa2d2}, !- Handle
   6;                                      !- Number of Timesteps per Hour
 
 OS:ShadowCalculation,
-  {5ecf80c0-428c-4476-a67d-2ccbdfd9706b}, !- Handle
-=======
-  {7784db78-1169-42ae-b6be-15255463eb22}, !- Handle
-  6;                                      !- Number of Timesteps per Hour
-
-OS:ShadowCalculation,
-  {f0296931-afa9-49dc-8179-f3979947dbad}, !- Handle
->>>>>>> 3c1d7324
+  {28062bb6-8350-4681-8378-97a59fa99b05}, !- Handle
   20,                                     !- Calculation Frequency
   200;                                    !- Maximum Figures in Shadow Overlap Calculations
 
 OS:SurfaceConvectionAlgorithm:Outside,
-<<<<<<< HEAD
-  {42e8fd08-f46f-4000-8e72-8a77ae48c61a}, !- Handle
+  {8f25ea61-99be-4fe0-bb11-3a889c2fd733}, !- Handle
   DOE-2;                                  !- Algorithm
 
 OS:SurfaceConvectionAlgorithm:Inside,
-  {5f0f2c1e-265d-4cc5-8d35-4e3abbb9c83c}, !- Handle
+  {8434df20-5a20-43f4-8413-8aad4e71b720}, !- Handle
   TARP;                                   !- Algorithm
 
 OS:ZoneCapacitanceMultiplier:ResearchSpecial,
-  {1c232a33-5a3b-45dc-aaf7-8197a15a8807}, !- Handle
-=======
-  {a7c158a1-375c-4c77-b922-5cf9b65b8a2c}, !- Handle
-  DOE-2;                                  !- Algorithm
-
-OS:SurfaceConvectionAlgorithm:Inside,
-  {206c7331-6017-4368-a67a-6515f53688df}, !- Handle
-  TARP;                                   !- Algorithm
-
-OS:ZoneCapacitanceMultiplier:ResearchSpecial,
-  {fbe8d8a5-aaf5-4774-8496-71c0c3c49dce}, !- Handle
->>>>>>> 3c1d7324
+  {eea810c4-b4ef-413b-b28f-c06d0ab012c1}, !- Handle
   ,                                       !- Temperature Capacity Multiplier
   15,                                     !- Humidity Capacity Multiplier
   ;                                       !- Carbon Dioxide Capacity Multiplier
 
 OS:RunPeriod,
-<<<<<<< HEAD
-  {24b66501-035e-4f2c-9440-d8856a4abf29}, !- Handle
-=======
-  {8c68df8f-9854-4ed7-909f-5fdd27f9170e}, !- Handle
->>>>>>> 3c1d7324
+  {1e3dfa32-4f21-4acd-a54d-37234e2cec16}, !- Handle
   Run Period 1,                           !- Name
   1,                                      !- Begin Month
   1,                                      !- Begin Day of Month
@@ -81,21 +49,13 @@
   ;                                       !- Number of Times Runperiod to be Repeated
 
 OS:YearDescription,
-<<<<<<< HEAD
-  {a76b86b0-990a-49ad-ab15-8d4936b97e02}, !- Handle
-=======
-  {56090cd9-16f9-45a1-a957-b110aaf154c6}, !- Handle
->>>>>>> 3c1d7324
+  {d019ebe5-8d3a-4e57-83ab-6f0b83f6536f}, !- Handle
   2007,                                   !- Calendar Year
   ,                                       !- Day of Week for Start Day
   ;                                       !- Is Leap Year
 
 OS:WeatherFile,
-<<<<<<< HEAD
-  {c9ae50a0-baab-4cc8-b0b4-45da0afa5c77}, !- Handle
-=======
-  {d6137236-8e51-49f5-bc2f-ca55fdb44145}, !- Handle
->>>>>>> 3c1d7324
+  {6d78fa25-dc00-4156-b559-76b08f86636b}, !- Handle
   Denver Intl Ap,                         !- City
   CO,                                     !- State Province Region
   USA,                                    !- Country
@@ -109,13 +69,8 @@
   E23378AA;                               !- Checksum
 
 OS:AdditionalProperties,
-<<<<<<< HEAD
-  {c2b57017-0a93-4b3c-88f2-4cf39b77c045}, !- Handle
-  {c9ae50a0-baab-4cc8-b0b4-45da0afa5c77}, !- Object Name
-=======
-  {bc6136c0-785b-4c0b-b8c5-110bba45cbc7}, !- Handle
-  {d6137236-8e51-49f5-bc2f-ca55fdb44145}, !- Object Name
->>>>>>> 3c1d7324
+  {a493057b-e692-433e-a419-a8e668334e53}, !- Handle
+  {6d78fa25-dc00-4156-b559-76b08f86636b}, !- Object Name
   EPWHeaderCity,                          !- Feature Name 1
   String,                                 !- Feature Data Type 1
   Denver Intl Ap,                         !- Feature Value 1
@@ -223,11 +178,7 @@
   84;                                     !- Feature Value 35
 
 OS:Site,
-<<<<<<< HEAD
-  {0007146c-e900-4696-befe-598b579f725d}, !- Handle
-=======
-  {8ea03d19-005e-4a38-957a-6b76b0088be7}, !- Handle
->>>>>>> 3c1d7324
+  {ae582d16-b002-4572-b239-760150e4b8e1}, !- Handle
   Denver Intl Ap_CO_USA,                  !- Name
   39.83,                                  !- Latitude {deg}
   -104.65,                                !- Longitude {deg}
@@ -236,11 +187,7 @@
   ;                                       !- Terrain
 
 OS:ClimateZones,
-<<<<<<< HEAD
-  {6b189bfd-dffa-4338-8034-e16cbee21cf8}, !- Handle
-=======
-  {729d82ca-c593-4720-953d-1c18af8b44cd}, !- Handle
->>>>>>> 3c1d7324
+  {d8c0b472-d11f-4df7-ab32-f489f4f35c00}, !- Handle
   ,                                       !- Active Institution
   ,                                       !- Active Year
   ,                                       !- Climate Zone Institution Name 1
@@ -253,31 +200,19 @@
   Cold;                                   !- Climate Zone Value 2
 
 OS:Site:WaterMainsTemperature,
-<<<<<<< HEAD
-  {373cba3e-8965-4753-b558-e665db4a5854}, !- Handle
-=======
-  {1bfbb96d-8852-45e0-bb5a-92da1c82bf8d}, !- Handle
->>>>>>> 3c1d7324
+  {c14df5d2-93af-4ab4-a3bb-34b6a4d5b9f7}, !- Handle
   Correlation,                            !- Calculation Method
   ,                                       !- Temperature Schedule Name
   10.8753424657535,                       !- Annual Average Outdoor Air Temperature {C}
   23.1524007936508;                       !- Maximum Difference In Monthly Average Outdoor Air Temperatures {deltaC}
 
 OS:RunPeriodControl:DaylightSavingTime,
-<<<<<<< HEAD
-  {d6616a13-0e20-4778-bb4c-ae21df2278d3}, !- Handle
-=======
-  {f59b63b2-942f-4cfb-93ac-8bf9aa02efd2}, !- Handle
->>>>>>> 3c1d7324
+  {8bec4008-b532-47d6-b42d-0e632d753201}, !- Handle
   3/12,                                   !- Start Date
   11/5;                                   !- End Date
 
 OS:Site:GroundTemperature:Deep,
-<<<<<<< HEAD
-  {4960980b-b531-4631-aec0-59d2724e99cb}, !- Handle
-=======
-  {4b45eadf-aca8-4a49-8fb6-5354715d06da}, !- Handle
->>>>>>> 3c1d7324
+  {766cef43-7749-487a-b59f-e3d40c312970}, !- Handle
   10.8753424657535,                       !- January Deep Ground Temperature {C}
   10.8753424657535,                       !- February Deep Ground Temperature {C}
   10.8753424657535,                       !- March Deep Ground Temperature {C}
@@ -292,11 +227,7 @@
   10.8753424657535;                       !- December Deep Ground Temperature {C}
 
 OS:Building,
-<<<<<<< HEAD
-  {bea32fb9-757b-4c8d-b2b5-07109cec1fb8}, !- Handle
-=======
-  {b811aa19-ff72-41e5-8cab-3bffcd794551}, !- Handle
->>>>>>> 3c1d7324
+  {5d0c9af1-e8b0-4297-a07c-3ab663856af7}, !- Handle
   Building 1,                             !- Name
   ,                                       !- Building Sector Type
   0,                                      !- North Axis {deg}
@@ -311,13 +242,8 @@
   8;                                      !- Standards Number of Living Units
 
 OS:AdditionalProperties,
-<<<<<<< HEAD
-  {b1fea1f9-1fe7-42b3-94b2-e7f789f36929}, !- Handle
-  {bea32fb9-757b-4c8d-b2b5-07109cec1fb8}, !- Object Name
-=======
-  {724fef12-cc83-435a-b0f0-f6a7dc7ab85e}, !- Handle
-  {b811aa19-ff72-41e5-8cab-3bffcd794551}, !- Object Name
->>>>>>> 3c1d7324
+  {3610e058-5184-4971-b92f-981d495cbacc}, !- Handle
+  {5d0c9af1-e8b0-4297-a07c-3ab663856af7}, !- Object Name
   num_units,                              !- Feature Name 1
   Integer,                                !- Feature Data Type 1
   8,                                      !- Feature Value 1
@@ -344,11 +270,7 @@
   Double-Loaded Interior;                 !- Feature Value 8
 
 OS:ThermalZone,
-<<<<<<< HEAD
-  {84dab20d-c427-4671-ae37-cc158deba1ca}, !- Handle
-=======
-  {7c6791f9-03a5-4b58-8ce7-f88873fcc042}, !- Handle
->>>>>>> 3c1d7324
+  {ce83e0a1-1904-4c72-9880-c62b9c5dbd2e}, !- Handle
   living zone,                            !- Name
   ,                                       !- Multiplier
   ,                                       !- Ceiling Height {m}
@@ -357,17 +279,10 @@
   ,                                       !- Zone Inside Convection Algorithm
   ,                                       !- Zone Outside Convection Algorithm
   ,                                       !- Zone Conditioning Equipment List Name
-<<<<<<< HEAD
-  {cac43ad3-478b-45d7-8dee-595a2a66de0a}, !- Zone Air Inlet Port List
-  {a2e5c3ed-a37b-4b16-aec7-57bdaa07adf2}, !- Zone Air Exhaust Port List
-  {2193c6d8-cde0-4494-a8eb-7aa00c7a514f}, !- Zone Air Node Name
-  {5b001a1f-74c9-42cb-8c00-264da5e91de1}, !- Zone Return Air Port List
-=======
-  {e795ca07-a531-4f3c-9a61-76b77b8a867a}, !- Zone Air Inlet Port List
-  {12030929-7faf-4612-8760-3d3b30c109d3}, !- Zone Air Exhaust Port List
-  {474b4d56-3ce6-42cc-8d8b-cc6922ecf311}, !- Zone Air Node Name
-  {768f30fc-6267-4621-98cf-26634c03a5e8}, !- Zone Return Air Port List
->>>>>>> 3c1d7324
+  {72269923-106f-4072-9b1b-1f12f403055c}, !- Zone Air Inlet Port List
+  {2f208112-dd12-4bae-98a7-10268b0c8339}, !- Zone Air Exhaust Port List
+  {9297dd74-756e-47e0-8f2c-68bb343e440a}, !- Zone Air Node Name
+  {c5ed35c7-2f4d-4162-bfb0-65d58a299e29}, !- Zone Return Air Port List
   ,                                       !- Primary Daylighting Control Name
   ,                                       !- Fraction of Zone Controlled by Primary Daylighting Control
   ,                                       !- Secondary Daylighting Control Name
@@ -378,71 +293,37 @@
   No;                                     !- Use Ideal Air Loads
 
 OS:Node,
-<<<<<<< HEAD
-  {b4600e89-4fce-4417-a6c0-d1be1fa04400}, !- Handle
+  {835f5c5f-0910-4436-bb7c-79efbc756e72}, !- Handle
   Node 1,                                 !- Name
-  {2193c6d8-cde0-4494-a8eb-7aa00c7a514f}, !- Inlet Port
+  {9297dd74-756e-47e0-8f2c-68bb343e440a}, !- Inlet Port
   ;                                       !- Outlet Port
 
 OS:Connection,
-  {2193c6d8-cde0-4494-a8eb-7aa00c7a514f}, !- Handle
-  {9a78c7b0-87b5-4956-bacf-bad1a261a58c}, !- Name
-  {84dab20d-c427-4671-ae37-cc158deba1ca}, !- Source Object
+  {9297dd74-756e-47e0-8f2c-68bb343e440a}, !- Handle
+  {6d5a2847-fd28-4b9e-badf-8b225de21abc}, !- Name
+  {ce83e0a1-1904-4c72-9880-c62b9c5dbd2e}, !- Source Object
   11,                                     !- Outlet Port
-  {b4600e89-4fce-4417-a6c0-d1be1fa04400}, !- Target Object
+  {835f5c5f-0910-4436-bb7c-79efbc756e72}, !- Target Object
   2;                                      !- Inlet Port
 
 OS:PortList,
-  {cac43ad3-478b-45d7-8dee-595a2a66de0a}, !- Handle
-  {0b00dc74-983a-473f-a4d1-f7c8c2e3a80b}, !- Name
-  {84dab20d-c427-4671-ae37-cc158deba1ca}; !- HVAC Component
+  {72269923-106f-4072-9b1b-1f12f403055c}, !- Handle
+  {383c2e9d-9944-4e96-8dfd-3d859deba134}, !- Name
+  {ce83e0a1-1904-4c72-9880-c62b9c5dbd2e}; !- HVAC Component
 
 OS:PortList,
-  {a2e5c3ed-a37b-4b16-aec7-57bdaa07adf2}, !- Handle
-  {07f0bd2f-b0f6-4fe1-8e9f-758603e90804}, !- Name
-  {84dab20d-c427-4671-ae37-cc158deba1ca}; !- HVAC Component
+  {2f208112-dd12-4bae-98a7-10268b0c8339}, !- Handle
+  {22d2f16d-f646-44ea-a4ea-e23bbd78ac12}, !- Name
+  {ce83e0a1-1904-4c72-9880-c62b9c5dbd2e}; !- HVAC Component
 
 OS:PortList,
-  {5b001a1f-74c9-42cb-8c00-264da5e91de1}, !- Handle
-  {1044be9a-d001-4689-903a-7e06d2031b76}, !- Name
-  {84dab20d-c427-4671-ae37-cc158deba1ca}; !- HVAC Component
+  {c5ed35c7-2f4d-4162-bfb0-65d58a299e29}, !- Handle
+  {a664fe4e-68cb-4bcd-8d6a-f5869e58f141}, !- Name
+  {ce83e0a1-1904-4c72-9880-c62b9c5dbd2e}; !- HVAC Component
 
 OS:Sizing:Zone,
-  {de223be7-9c4b-4983-bb0f-983eb2f28a3c}, !- Handle
-  {84dab20d-c427-4671-ae37-cc158deba1ca}, !- Zone or ZoneList Name
-=======
-  {21d8f513-caf6-4634-9eae-be857be4b165}, !- Handle
-  Node 1,                                 !- Name
-  {474b4d56-3ce6-42cc-8d8b-cc6922ecf311}, !- Inlet Port
-  ;                                       !- Outlet Port
-
-OS:Connection,
-  {474b4d56-3ce6-42cc-8d8b-cc6922ecf311}, !- Handle
-  {a2e68135-8465-4162-88a0-b5b82274006d}, !- Name
-  {7c6791f9-03a5-4b58-8ce7-f88873fcc042}, !- Source Object
-  11,                                     !- Outlet Port
-  {21d8f513-caf6-4634-9eae-be857be4b165}, !- Target Object
-  2;                                      !- Inlet Port
-
-OS:PortList,
-  {e795ca07-a531-4f3c-9a61-76b77b8a867a}, !- Handle
-  {ea1ab17b-9101-4d40-ad23-ee79c4f410d8}, !- Name
-  {7c6791f9-03a5-4b58-8ce7-f88873fcc042}; !- HVAC Component
-
-OS:PortList,
-  {12030929-7faf-4612-8760-3d3b30c109d3}, !- Handle
-  {2d2915a9-15db-4b73-9cda-dc3c29f84301}, !- Name
-  {7c6791f9-03a5-4b58-8ce7-f88873fcc042}; !- HVAC Component
-
-OS:PortList,
-  {768f30fc-6267-4621-98cf-26634c03a5e8}, !- Handle
-  {9b91cf6e-8e4e-42ec-982c-81084eca9e7f}, !- Name
-  {7c6791f9-03a5-4b58-8ce7-f88873fcc042}; !- HVAC Component
-
-OS:Sizing:Zone,
-  {23e53c9d-3d02-440c-bbdc-8cd53cf8579b}, !- Handle
-  {7c6791f9-03a5-4b58-8ce7-f88873fcc042}, !- Zone or ZoneList Name
->>>>>>> 3c1d7324
+  {c231d669-137c-41c9-b684-7c10b6112abf}, !- Handle
+  {ce83e0a1-1904-4c72-9880-c62b9c5dbd2e}, !- Zone or ZoneList Name
   SupplyAirTemperature,                   !- Zone Cooling Design Supply Air Temperature Input Method
   14,                                     !- Zone Cooling Design Supply Air Temperature {C}
   11.11,                                  !- Zone Cooling Design Supply Air Temperature Difference {deltaC}
@@ -471,25 +352,14 @@
   autosize;                               !- Dedicated Outdoor Air High Setpoint Temperature for Design {C}
 
 OS:ZoneHVAC:EquipmentList,
-<<<<<<< HEAD
-  {791d8727-07ad-4cdd-baef-004bd6b2cd2e}, !- Handle
+  {06f1ee95-592f-4eb2-89d4-ddcbabcf57fb}, !- Handle
   Zone HVAC Equipment List 1,             !- Name
-  {84dab20d-c427-4671-ae37-cc158deba1ca}; !- Thermal Zone
+  {ce83e0a1-1904-4c72-9880-c62b9c5dbd2e}; !- Thermal Zone
 
 OS:Space,
-  {0a131c82-a0b6-4b64-b1d0-de0178ff5001}, !- Handle
+  {b9ebaf40-0a19-4df0-a3b9-c72e33d1b611}, !- Handle
   living space,                           !- Name
-  {651fbcc5-f85e-40c9-a865-d40e09623f63}, !- Space Type Name
-=======
-  {4313597b-afca-47b2-9799-e5c6ae8f0834}, !- Handle
-  Zone HVAC Equipment List 1,             !- Name
-  {7c6791f9-03a5-4b58-8ce7-f88873fcc042}; !- Thermal Zone
-
-OS:Space,
-  {5aee647c-a812-4bb5-9c49-d143ec3d69f5}, !- Handle
-  living space,                           !- Name
-  {360afe56-d1bd-48a1-bd70-8a1f193264a4}, !- Space Type Name
->>>>>>> 3c1d7324
+  {61996170-87a6-4609-bf31-f07123adb973}, !- Space Type Name
   ,                                       !- Default Construction Set Name
   ,                                       !- Default Schedule Set Name
   ,                                       !- Direction of Relative North {deg}
@@ -497,31 +367,17 @@
   ,                                       !- Y Origin {m}
   ,                                       !- Z Origin {m}
   ,                                       !- Building Story Name
-<<<<<<< HEAD
-  {84dab20d-c427-4671-ae37-cc158deba1ca}, !- Thermal Zone Name
+  {ce83e0a1-1904-4c72-9880-c62b9c5dbd2e}, !- Thermal Zone Name
   ,                                       !- Part of Total Floor Area
   ,                                       !- Design Specification Outdoor Air Object Name
-  {da5d4133-e7f3-409e-a2b2-73f19a7f902f}; !- Building Unit Name
-
-OS:Surface,
-  {3ed98b45-1c1e-49ff-8f9c-35a890da821b}, !- Handle
+  {c298732d-eb6e-4198-98fb-150ec46e2592}; !- Building Unit Name
+
+OS:Surface,
+  {c9a3f9ee-3155-4cc0-91c7-ca4bfba9e640}, !- Handle
   Surface 1,                              !- Name
   Floor,                                  !- Surface Type
   ,                                       !- Construction Name
-  {0a131c82-a0b6-4b64-b1d0-de0178ff5001}, !- Space Name
-=======
-  {7c6791f9-03a5-4b58-8ce7-f88873fcc042}, !- Thermal Zone Name
-  ,                                       !- Part of Total Floor Area
-  ,                                       !- Design Specification Outdoor Air Object Name
-  {f6863151-4d4a-46d8-81ca-52adc58da917}; !- Building Unit Name
-
-OS:Surface,
-  {962527b4-d42b-4d57-ae39-043f05d2cc46}, !- Handle
-  Surface 1,                              !- Name
-  Floor,                                  !- Surface Type
-  ,                                       !- Construction Name
-  {5aee647c-a812-4bb5-9c49-d143ec3d69f5}, !- Space Name
->>>>>>> 3c1d7324
+  {b9ebaf40-0a19-4df0-a3b9-c72e33d1b611}, !- Space Name
   Foundation,                             !- Outside Boundary Condition
   ,                                       !- Outside Boundary Condition Object
   NoSun,                                  !- Sun Exposure
@@ -536,19 +392,11 @@
   4.76503217256854, -13.1876643451371, 0; !- X,Y,Z Vertex 6 {m}
 
 OS:Surface,
-<<<<<<< HEAD
-  {b8842756-a943-446c-82da-1cab276d6738}, !- Handle
+  {fa62e9b0-af3f-4179-aa28-602211e331dd}, !- Handle
   Surface 2,                              !- Name
   Wall,                                   !- Surface Type
   ,                                       !- Construction Name
-  {0a131c82-a0b6-4b64-b1d0-de0178ff5001}, !- Space Name
-=======
-  {e2bd875c-a626-4729-b92e-c30b9a5f7d36}, !- Handle
-  Surface 2,                              !- Name
-  Wall,                                   !- Surface Type
-  ,                                       !- Construction Name
-  {5aee647c-a812-4bb5-9c49-d143ec3d69f5}, !- Space Name
->>>>>>> 3c1d7324
+  {b9ebaf40-0a19-4df0-a3b9-c72e33d1b611}, !- Space Name
   Outdoors,                               !- Outside Boundary Condition
   ,                                       !- Outside Boundary Condition Object
   SunExposed,                             !- Sun Exposure
@@ -561,19 +409,11 @@
   0, -13.1876643451371, 2.4384;           !- X,Y,Z Vertex 4 {m}
 
 OS:Surface,
-<<<<<<< HEAD
-  {4e5e1048-3e10-4ee9-aca3-9bdc7eec40e4}, !- Handle
+  {4649ef78-db5a-4b95-a525-99b0876b05ff}, !- Handle
   Surface 3,                              !- Name
   Wall,                                   !- Surface Type
   ,                                       !- Construction Name
-  {0a131c82-a0b6-4b64-b1d0-de0178ff5001}, !- Space Name
-=======
-  {bbb685f3-b7b7-4114-a220-39b061491f0f}, !- Handle
-  Surface 3,                              !- Name
-  Wall,                                   !- Surface Type
-  ,                                       !- Construction Name
-  {5aee647c-a812-4bb5-9c49-d143ec3d69f5}, !- Space Name
->>>>>>> 3c1d7324
+  {b9ebaf40-0a19-4df0-a3b9-c72e33d1b611}, !- Space Name
   Adiabatic,                              !- Outside Boundary Condition
   ,                                       !- Outside Boundary Condition Object
   NoSun,                                  !- Sun Exposure
@@ -586,19 +426,11 @@
   0, 0, 2.4384;                           !- X,Y,Z Vertex 4 {m}
 
 OS:Surface,
-<<<<<<< HEAD
-  {767d37b4-2149-4d71-b3cb-9f84ec91a4f4}, !- Handle
+  {e458b193-8dfa-499f-b83c-2356d10be5d1}, !- Handle
   Surface 4,                              !- Name
   Wall,                                   !- Surface Type
   ,                                       !- Construction Name
-  {0a131c82-a0b6-4b64-b1d0-de0178ff5001}, !- Space Name
-=======
-  {e9c68513-c756-469a-a09d-a71287f9a512}, !- Handle
-  Surface 4,                              !- Name
-  Wall,                                   !- Surface Type
-  ,                                       !- Construction Name
-  {5aee647c-a812-4bb5-9c49-d143ec3d69f5}, !- Space Name
->>>>>>> 3c1d7324
+  {b9ebaf40-0a19-4df0-a3b9-c72e33d1b611}, !- Space Name
   Adiabatic,                              !- Outside Boundary Condition
   ,                                       !- Outside Boundary Condition Object
   NoSun,                                  !- Sun Exposure
@@ -611,19 +443,11 @@
   6.59383217256854, 0, 2.4384;            !- X,Y,Z Vertex 4 {m}
 
 OS:Surface,
-<<<<<<< HEAD
-  {53b219e0-a286-40f8-92c5-bc2bb5d5c484}, !- Handle
+  {8017915b-cd31-40c5-9061-f47a8cba8402}, !- Handle
   Surface 5,                              !- Name
   Wall,                                   !- Surface Type
   ,                                       !- Construction Name
-  {0a131c82-a0b6-4b64-b1d0-de0178ff5001}, !- Space Name
-=======
-  {656190b7-f077-4200-8b0c-b2621384b536}, !- Handle
-  Surface 5,                              !- Name
-  Wall,                                   !- Surface Type
-  ,                                       !- Construction Name
-  {5aee647c-a812-4bb5-9c49-d143ec3d69f5}, !- Space Name
->>>>>>> 3c1d7324
+  {b9ebaf40-0a19-4df0-a3b9-c72e33d1b611}, !- Space Name
   Outdoors,                               !- Outside Boundary Condition
   ,                                       !- Outside Boundary Condition Object
   SunExposed,                             !- Sun Exposure
@@ -636,19 +460,11 @@
   6.59383217256854, -11.3588643451371, 2.4384; !- X,Y,Z Vertex 4 {m}
 
 OS:Surface,
-<<<<<<< HEAD
-  {6b4a2ed7-9af9-4234-9063-3b1bbba5859d}, !- Handle
+  {7aed80ee-6de3-49c7-9352-c010862e80a4}, !- Handle
   Surface 6,                              !- Name
   Wall,                                   !- Surface Type
   ,                                       !- Construction Name
-  {0a131c82-a0b6-4b64-b1d0-de0178ff5001}, !- Space Name
-=======
-  {d308dd4c-1371-4c4d-81d0-a235f41f7bd3}, !- Handle
-  Surface 6,                              !- Name
-  Wall,                                   !- Surface Type
-  ,                                       !- Construction Name
-  {5aee647c-a812-4bb5-9c49-d143ec3d69f5}, !- Space Name
->>>>>>> 3c1d7324
+  {b9ebaf40-0a19-4df0-a3b9-c72e33d1b611}, !- Space Name
   Outdoors,                               !- Outside Boundary Condition
   ,                                       !- Outside Boundary Condition Object
   SunExposed,                             !- Sun Exposure
@@ -661,19 +477,11 @@
   4.76503217256854, -11.3588643451371, 2.4384; !- X,Y,Z Vertex 4 {m}
 
 OS:Surface,
-<<<<<<< HEAD
-  {8f5bf1ed-f269-4543-898e-e2aa8871a68a}, !- Handle
+  {73658d43-f137-453f-8d2e-ae6d427f2de6}, !- Handle
   Surface 7,                              !- Name
   Wall,                                   !- Surface Type
   ,                                       !- Construction Name
-  {0a131c82-a0b6-4b64-b1d0-de0178ff5001}, !- Space Name
-=======
-  {daf19c85-0905-476b-9c0d-0aa6f4928e9d}, !- Handle
-  Surface 7,                              !- Name
-  Wall,                                   !- Surface Type
-  ,                                       !- Construction Name
-  {5aee647c-a812-4bb5-9c49-d143ec3d69f5}, !- Space Name
->>>>>>> 3c1d7324
+  {b9ebaf40-0a19-4df0-a3b9-c72e33d1b611}, !- Space Name
   Outdoors,                               !- Outside Boundary Condition
   ,                                       !- Outside Boundary Condition Object
   SunExposed,                             !- Sun Exposure
@@ -686,19 +494,11 @@
   4.76503217256854, -13.1876643451371, 2.4384; !- X,Y,Z Vertex 4 {m}
 
 OS:Surface,
-<<<<<<< HEAD
-  {db58b123-ba8a-408e-af10-3c74aaa033eb}, !- Handle
+  {016cbfd6-1196-44b4-93cf-9145608ab781}, !- Handle
   Surface 8,                              !- Name
   RoofCeiling,                            !- Surface Type
   ,                                       !- Construction Name
-  {0a131c82-a0b6-4b64-b1d0-de0178ff5001}, !- Space Name
-=======
-  {f2bcf9f4-6267-424d-b422-c916744dd882}, !- Handle
-  Surface 8,                              !- Name
-  RoofCeiling,                            !- Surface Type
-  ,                                       !- Construction Name
-  {5aee647c-a812-4bb5-9c49-d143ec3d69f5}, !- Space Name
->>>>>>> 3c1d7324
+  {b9ebaf40-0a19-4df0-a3b9-c72e33d1b611}, !- Space Name
   Outdoors,                               !- Outside Boundary Condition
   ,                                       !- Outside Boundary Condition Object
   SunExposed,                             !- Sun Exposure
@@ -713,11 +513,7 @@
   0, -13.1876643451371, 2.4384;           !- X,Y,Z Vertex 6 {m}
 
 OS:SpaceType,
-<<<<<<< HEAD
-  {651fbcc5-f85e-40c9-a865-d40e09623f63}, !- Handle
-=======
-  {360afe56-d1bd-48a1-bd70-8a1f193264a4}, !- Handle
->>>>>>> 3c1d7324
+  {61996170-87a6-4609-bf31-f07123adb973}, !- Handle
   Space Type 1,                           !- Name
   ,                                       !- Default Construction Set Name
   ,                                       !- Default Schedule Set Name
@@ -728,11 +524,7 @@
   living;                                 !- Standards Space Type
 
 OS:ThermalZone,
-<<<<<<< HEAD
-  {b52c32c1-3b23-4578-8a8e-435f3dcbbdc8}, !- Handle
-=======
-  {d9d2b3ef-23ef-4f04-8b2e-a63f5812bc90}, !- Handle
->>>>>>> 3c1d7324
+  {a357e97d-b962-489a-898e-8469138bc234}, !- Handle
   corridor zone,                          !- Name
   ,                                       !- Multiplier
   ,                                       !- Ceiling Height {m}
@@ -741,17 +533,10 @@
   ,                                       !- Zone Inside Convection Algorithm
   ,                                       !- Zone Outside Convection Algorithm
   ,                                       !- Zone Conditioning Equipment List Name
-<<<<<<< HEAD
-  {320eeb18-c0ec-415a-b9ac-c1147e44beef}, !- Zone Air Inlet Port List
-  {79341c14-9485-4eed-9a39-c4ed9280e570}, !- Zone Air Exhaust Port List
-  {84446e19-7e5d-46d5-a343-4b715ac4cb4b}, !- Zone Air Node Name
-  {19485f49-ee3f-4824-8e9a-705eb1b78936}, !- Zone Return Air Port List
-=======
-  {820f2f35-f235-4a36-a291-0843a9cfdfa9}, !- Zone Air Inlet Port List
-  {421f975a-0ab3-4fd0-ba7c-f1bc7c7fdfd8}, !- Zone Air Exhaust Port List
-  {eeebc12c-513a-4fad-92ef-5e97295d0b9b}, !- Zone Air Node Name
-  {095d6d13-aa9d-4d27-a1da-b2b58d00f478}, !- Zone Return Air Port List
->>>>>>> 3c1d7324
+  {4ae52ed7-6915-44e1-b0b1-6f618545d0d4}, !- Zone Air Inlet Port List
+  {afdddd36-a3bb-4e2c-908f-39c25ecfe83c}, !- Zone Air Exhaust Port List
+  {2907fdd2-f218-4afc-8bc4-ada1ac7727b9}, !- Zone Air Node Name
+  {f24d2f17-7b5f-47ac-8593-b56a1230f09b}, !- Zone Return Air Port List
   ,                                       !- Primary Daylighting Control Name
   ,                                       !- Fraction of Zone Controlled by Primary Daylighting Control
   ,                                       !- Secondary Daylighting Control Name
@@ -762,71 +547,37 @@
   No;                                     !- Use Ideal Air Loads
 
 OS:Node,
-<<<<<<< HEAD
-  {d7580dc1-c142-4fd5-89f2-e4be6fb87c21}, !- Handle
+  {8f3c74a6-81d3-468b-84f6-ac258b4644ed}, !- Handle
   Node 2,                                 !- Name
-  {84446e19-7e5d-46d5-a343-4b715ac4cb4b}, !- Inlet Port
+  {2907fdd2-f218-4afc-8bc4-ada1ac7727b9}, !- Inlet Port
   ;                                       !- Outlet Port
 
 OS:Connection,
-  {84446e19-7e5d-46d5-a343-4b715ac4cb4b}, !- Handle
-  {dab4e685-8abb-48a7-9c70-b6bb8656e406}, !- Name
-  {b52c32c1-3b23-4578-8a8e-435f3dcbbdc8}, !- Source Object
+  {2907fdd2-f218-4afc-8bc4-ada1ac7727b9}, !- Handle
+  {7225aef0-7906-4fa5-80c0-132f4ef31d23}, !- Name
+  {a357e97d-b962-489a-898e-8469138bc234}, !- Source Object
   11,                                     !- Outlet Port
-  {d7580dc1-c142-4fd5-89f2-e4be6fb87c21}, !- Target Object
+  {8f3c74a6-81d3-468b-84f6-ac258b4644ed}, !- Target Object
   2;                                      !- Inlet Port
 
 OS:PortList,
-  {320eeb18-c0ec-415a-b9ac-c1147e44beef}, !- Handle
-  {0267b75b-f864-4c4f-845f-ecd79d476f54}, !- Name
-  {b52c32c1-3b23-4578-8a8e-435f3dcbbdc8}; !- HVAC Component
+  {4ae52ed7-6915-44e1-b0b1-6f618545d0d4}, !- Handle
+  {3560c31b-be8a-49a3-9649-3e5c8dc92306}, !- Name
+  {a357e97d-b962-489a-898e-8469138bc234}; !- HVAC Component
 
 OS:PortList,
-  {79341c14-9485-4eed-9a39-c4ed9280e570}, !- Handle
-  {615b3df7-38fd-414a-8551-deac84b9b86d}, !- Name
-  {b52c32c1-3b23-4578-8a8e-435f3dcbbdc8}; !- HVAC Component
+  {afdddd36-a3bb-4e2c-908f-39c25ecfe83c}, !- Handle
+  {862333a0-0f1b-4786-8cf1-dc6732d3fe7e}, !- Name
+  {a357e97d-b962-489a-898e-8469138bc234}; !- HVAC Component
 
 OS:PortList,
-  {19485f49-ee3f-4824-8e9a-705eb1b78936}, !- Handle
-  {8e2b7cfb-1c78-45f0-a7a4-34e080a6252a}, !- Name
-  {b52c32c1-3b23-4578-8a8e-435f3dcbbdc8}; !- HVAC Component
+  {f24d2f17-7b5f-47ac-8593-b56a1230f09b}, !- Handle
+  {f9fb7e5a-d1c4-41f0-879e-d212105d0b25}, !- Name
+  {a357e97d-b962-489a-898e-8469138bc234}; !- HVAC Component
 
 OS:Sizing:Zone,
-  {ad32057e-2282-456b-8a3f-7917d120de6c}, !- Handle
-  {b52c32c1-3b23-4578-8a8e-435f3dcbbdc8}, !- Zone or ZoneList Name
-=======
-  {00445492-de4e-4110-b39e-c5d004804f72}, !- Handle
-  Node 2,                                 !- Name
-  {eeebc12c-513a-4fad-92ef-5e97295d0b9b}, !- Inlet Port
-  ;                                       !- Outlet Port
-
-OS:Connection,
-  {eeebc12c-513a-4fad-92ef-5e97295d0b9b}, !- Handle
-  {71a03fbc-5f06-41e4-991b-be45bf506610}, !- Name
-  {d9d2b3ef-23ef-4f04-8b2e-a63f5812bc90}, !- Source Object
-  11,                                     !- Outlet Port
-  {00445492-de4e-4110-b39e-c5d004804f72}, !- Target Object
-  2;                                      !- Inlet Port
-
-OS:PortList,
-  {820f2f35-f235-4a36-a291-0843a9cfdfa9}, !- Handle
-  {8a538b4f-8347-4b76-897d-3275240ad8da}, !- Name
-  {d9d2b3ef-23ef-4f04-8b2e-a63f5812bc90}; !- HVAC Component
-
-OS:PortList,
-  {421f975a-0ab3-4fd0-ba7c-f1bc7c7fdfd8}, !- Handle
-  {7da13c43-8b00-430e-97d9-3411e7b24d50}, !- Name
-  {d9d2b3ef-23ef-4f04-8b2e-a63f5812bc90}; !- HVAC Component
-
-OS:PortList,
-  {095d6d13-aa9d-4d27-a1da-b2b58d00f478}, !- Handle
-  {8c99bfa7-94ef-4af7-a683-5512e6170eb5}, !- Name
-  {d9d2b3ef-23ef-4f04-8b2e-a63f5812bc90}; !- HVAC Component
-
-OS:Sizing:Zone,
-  {d7fd2ef0-3132-47e6-91f4-636c84ed94d4}, !- Handle
-  {d9d2b3ef-23ef-4f04-8b2e-a63f5812bc90}, !- Zone or ZoneList Name
->>>>>>> 3c1d7324
+  {1b5f6d50-cb09-4439-9001-c474e6385bac}, !- Handle
+  {a357e97d-b962-489a-898e-8469138bc234}, !- Zone or ZoneList Name
   SupplyAirTemperature,                   !- Zone Cooling Design Supply Air Temperature Input Method
   14,                                     !- Zone Cooling Design Supply Air Temperature {C}
   11.11,                                  !- Zone Cooling Design Supply Air Temperature Difference {deltaC}
@@ -855,25 +606,14 @@
   autosize;                               !- Dedicated Outdoor Air High Setpoint Temperature for Design {C}
 
 OS:ZoneHVAC:EquipmentList,
-<<<<<<< HEAD
-  {49c0a693-63f5-40ec-b512-854a7446e066}, !- Handle
+  {c6eba29f-a4d1-48d5-b977-cba04eb56fb1}, !- Handle
   Zone HVAC Equipment List 2,             !- Name
-  {b52c32c1-3b23-4578-8a8e-435f3dcbbdc8}; !- Thermal Zone
+  {a357e97d-b962-489a-898e-8469138bc234}; !- Thermal Zone
 
 OS:Space,
-  {57594046-e7fc-4496-8879-2e79fc99f339}, !- Handle
+  {f6b282cf-ee28-4f4b-8dc3-36101f60ae3c}, !- Handle
   corridor space,                         !- Name
-  {4c10eb4c-cb70-4116-8f7a-96df1c8d7e30}, !- Space Type Name
-=======
-  {a1277052-3e48-41a7-ab1d-a14b9dc00d46}, !- Handle
-  Zone HVAC Equipment List 2,             !- Name
-  {d9d2b3ef-23ef-4f04-8b2e-a63f5812bc90}; !- Thermal Zone
-
-OS:Space,
-  {00ecaf89-c693-499d-a283-9d3ae7effd2e}, !- Handle
-  corridor space,                         !- Name
-  {11b5c20d-ed7d-4830-96e2-1193f75eec1f}, !- Space Type Name
->>>>>>> 3c1d7324
+  {eef611db-094f-41ec-8117-508c965bc1bb}, !- Space Type Name
   ,                                       !- Default Construction Set Name
   ,                                       !- Default Schedule Set Name
   ,                                       !- Direction of Relative North {deg}
@@ -881,25 +621,14 @@
   ,                                       !- Y Origin {m}
   ,                                       !- Z Origin {m}
   ,                                       !- Building Story Name
-<<<<<<< HEAD
-  {b52c32c1-3b23-4578-8a8e-435f3dcbbdc8}; !- Thermal Zone Name
-
-OS:Surface,
-  {10d10983-6ce2-4d37-a604-ddc527a29e41}, !- Handle
+  {a357e97d-b962-489a-898e-8469138bc234}; !- Thermal Zone Name
+
+OS:Surface,
+  {452502bf-a20a-4ba4-93da-0af8df675ae2}, !- Handle
   Surface 9,                              !- Name
   Floor,                                  !- Surface Type
   ,                                       !- Construction Name
-  {57594046-e7fc-4496-8879-2e79fc99f339}, !- Space Name
-=======
-  {d9d2b3ef-23ef-4f04-8b2e-a63f5812bc90}; !- Thermal Zone Name
-
-OS:Surface,
-  {e07277bf-84ea-4009-b34f-af20eebcb85c}, !- Handle
-  Surface 9,                              !- Name
-  Floor,                                  !- Surface Type
-  ,                                       !- Construction Name
-  {00ecaf89-c693-499d-a283-9d3ae7effd2e}, !- Space Name
->>>>>>> 3c1d7324
+  {f6b282cf-ee28-4f4b-8dc3-36101f60ae3c}, !- Space Name
   Foundation,                             !- Outside Boundary Condition
   ,                                       !- Outside Boundary Condition Object
   NoSun,                                  !- Sun Exposure
@@ -912,19 +641,11 @@
   6.59383217256854, 0, 0;                 !- X,Y,Z Vertex 4 {m}
 
 OS:Surface,
-<<<<<<< HEAD
-  {91022f47-97d6-4d11-bcff-31bf2b3d6527}, !- Handle
+  {c4ee21c5-1fb1-4549-af63-1257f3cc7a3a}, !- Handle
   Surface 10,                             !- Name
   Wall,                                   !- Surface Type
   ,                                       !- Construction Name
-  {57594046-e7fc-4496-8879-2e79fc99f339}, !- Space Name
-=======
-  {713ae118-a6b9-41ab-8ada-9e53602e2620}, !- Handle
-  Surface 10,                             !- Name
-  Wall,                                   !- Surface Type
-  ,                                       !- Construction Name
-  {00ecaf89-c693-499d-a283-9d3ae7effd2e}, !- Space Name
->>>>>>> 3c1d7324
+  {f6b282cf-ee28-4f4b-8dc3-36101f60ae3c}, !- Space Name
   Outdoors,                               !- Outside Boundary Condition
   ,                                       !- Outside Boundary Condition Object
   SunExposed,                             !- Sun Exposure
@@ -937,19 +658,11 @@
   0, 0, 2.4384;                           !- X,Y,Z Vertex 4 {m}
 
 OS:Surface,
-<<<<<<< HEAD
-  {b34d6e29-23e1-424b-a1c9-4edf9dade3d9}, !- Handle
+  {4b4235bb-e13b-464c-b7b4-a83efaa6657e}, !- Handle
   Surface 11,                             !- Name
   Wall,                                   !- Surface Type
   ,                                       !- Construction Name
-  {57594046-e7fc-4496-8879-2e79fc99f339}, !- Space Name
-=======
-  {c244fc7c-efd2-482b-b654-4269e56951e6}, !- Handle
-  Surface 11,                             !- Name
-  Wall,                                   !- Surface Type
-  ,                                       !- Construction Name
-  {00ecaf89-c693-499d-a283-9d3ae7effd2e}, !- Space Name
->>>>>>> 3c1d7324
+  {f6b282cf-ee28-4f4b-8dc3-36101f60ae3c}, !- Space Name
   Adiabatic,                              !- Outside Boundary Condition
   ,                                       !- Outside Boundary Condition Object
   NoSun,                                  !- Sun Exposure
@@ -962,19 +675,11 @@
   0, 1.524, 2.4384;                       !- X,Y,Z Vertex 4 {m}
 
 OS:Surface,
-<<<<<<< HEAD
-  {05d4deaa-a469-4599-be98-eab00c8d5b1e}, !- Handle
+  {a339a412-d9cb-4fad-82f5-f7f85dc33b1b}, !- Handle
   Surface 12,                             !- Name
   Wall,                                   !- Surface Type
   ,                                       !- Construction Name
-  {57594046-e7fc-4496-8879-2e79fc99f339}, !- Space Name
-=======
-  {226339d4-5f1a-4c1d-8e42-4e6b4ac7391d}, !- Handle
-  Surface 12,                             !- Name
-  Wall,                                   !- Surface Type
-  ,                                       !- Construction Name
-  {00ecaf89-c693-499d-a283-9d3ae7effd2e}, !- Space Name
->>>>>>> 3c1d7324
+  {f6b282cf-ee28-4f4b-8dc3-36101f60ae3c}, !- Space Name
   Adiabatic,                              !- Outside Boundary Condition
   ,                                       !- Outside Boundary Condition Object
   NoSun,                                  !- Sun Exposure
@@ -987,19 +692,11 @@
   6.59383217256854, 1.524, 2.4384;        !- X,Y,Z Vertex 4 {m}
 
 OS:Surface,
-<<<<<<< HEAD
-  {558ce3a7-252f-4f86-9d68-72ff074d2d9a}, !- Handle
+  {e5e9b579-f86a-4b19-9a24-243861034a83}, !- Handle
   Surface 13,                             !- Name
   Wall,                                   !- Surface Type
   ,                                       !- Construction Name
-  {57594046-e7fc-4496-8879-2e79fc99f339}, !- Space Name
-=======
-  {8239d424-6a43-449a-86ff-bfff2bb4e39f}, !- Handle
-  Surface 13,                             !- Name
-  Wall,                                   !- Surface Type
-  ,                                       !- Construction Name
-  {00ecaf89-c693-499d-a283-9d3ae7effd2e}, !- Space Name
->>>>>>> 3c1d7324
+  {f6b282cf-ee28-4f4b-8dc3-36101f60ae3c}, !- Space Name
   Adiabatic,                              !- Outside Boundary Condition
   ,                                       !- Outside Boundary Condition Object
   NoSun,                                  !- Sun Exposure
@@ -1012,19 +709,11 @@
   6.59383217256854, 0, 2.4384;            !- X,Y,Z Vertex 4 {m}
 
 OS:Surface,
-<<<<<<< HEAD
-  {01020f3e-ae82-4bee-b089-dd1af387158b}, !- Handle
+  {a8aa9d76-9dc5-451d-8123-a993a2dcc96f}, !- Handle
   Surface 14,                             !- Name
   RoofCeiling,                            !- Surface Type
   ,                                       !- Construction Name
-  {57594046-e7fc-4496-8879-2e79fc99f339}, !- Space Name
-=======
-  {1920950a-b54a-40bd-8708-4489dda6b3c3}, !- Handle
-  Surface 14,                             !- Name
-  RoofCeiling,                            !- Surface Type
-  ,                                       !- Construction Name
-  {00ecaf89-c693-499d-a283-9d3ae7effd2e}, !- Space Name
->>>>>>> 3c1d7324
+  {f6b282cf-ee28-4f4b-8dc3-36101f60ae3c}, !- Space Name
   Outdoors,                               !- Outside Boundary Condition
   ,                                       !- Outside Boundary Condition Object
   SunExposed,                             !- Sun Exposure
@@ -1037,11 +726,7 @@
   0, 0, 2.4384;                           !- X,Y,Z Vertex 4 {m}
 
 OS:SpaceType,
-<<<<<<< HEAD
-  {4c10eb4c-cb70-4116-8f7a-96df1c8d7e30}, !- Handle
-=======
-  {11b5c20d-ed7d-4830-96e2-1193f75eec1f}, !- Handle
->>>>>>> 3c1d7324
+  {eef611db-094f-41ec-8117-508c965bc1bb}, !- Handle
   Space Type 2,                           !- Name
   ,                                       !- Default Construction Set Name
   ,                                       !- Default Schedule Set Name
@@ -1052,23 +737,14 @@
   corridor;                               !- Standards Space Type
 
 OS:BuildingUnit,
-<<<<<<< HEAD
-  {da5d4133-e7f3-409e-a2b2-73f19a7f902f}, !- Handle
-=======
-  {f6863151-4d4a-46d8-81ca-52adc58da917}, !- Handle
->>>>>>> 3c1d7324
+  {c298732d-eb6e-4198-98fb-150ec46e2592}, !- Handle
   unit 1,                                 !- Name
   ,                                       !- Rendering Color
   Residential;                            !- Building Unit Type
 
 OS:AdditionalProperties,
-<<<<<<< HEAD
-  {9fde30d7-86e7-49d3-803d-d33f0c3104d7}, !- Handle
-  {da5d4133-e7f3-409e-a2b2-73f19a7f902f}, !- Object Name
-=======
-  {76e215e7-7d24-42a9-b0d9-7f65d668c8eb}, !- Handle
-  {f6863151-4d4a-46d8-81ca-52adc58da917}, !- Object Name
->>>>>>> 3c1d7324
+  {1b8aa4b5-8ecc-42e5-9332-435bb10a6a54}, !- Handle
+  {c298732d-eb6e-4198-98fb-150ec46e2592}, !- Object Name
   NumberOfBedrooms,                       !- Feature Name 1
   Integer,                                !- Feature Data Type 1
   3,                                      !- Feature Value 1
@@ -1080,20 +756,12 @@
   3.3900000000000001;                     !- Feature Value 3
 
 OS:External:File,
-<<<<<<< HEAD
-  {87303140-031d-48c6-921a-a24eb12cd876}, !- Handle
-=======
-  {5032242b-42e0-4096-86c5-638205bcadec}, !- Handle
->>>>>>> 3c1d7324
+  {0295b983-dcd3-4de3-a811-046e6dba5008}, !- Handle
   8760.csv,                               !- Name
   8760.csv;                               !- File Name
 
 OS:Schedule:Day,
-<<<<<<< HEAD
-  {5a0f5d12-d58c-4eb4-a0ad-6a5916be0ddf}, !- Handle
-=======
-  {860ea3b5-a4a2-4a13-8fe1-f3179bddf181}, !- Handle
->>>>>>> 3c1d7324
+  {a0aa97a0-9b8d-43cd-ab2a-e64dea86e616}, !- Handle
   Schedule Day 1,                         !- Name
   ,                                       !- Schedule Type Limits Name
   ,                                       !- Interpolate to Timestep
@@ -1102,11 +770,7 @@
   0;                                      !- Value Until Time 1
 
 OS:Schedule:Day,
-<<<<<<< HEAD
-  {4052ef0e-a5d2-4037-888b-5ece5abe8ae1}, !- Handle
-=======
-  {4314ad59-6ae5-46a5-81ce-4ef3d7c475cb}, !- Handle
->>>>>>> 3c1d7324
+  {8a8a8356-e561-4c38-ab07-b99779955bc5}, !- Handle
   Schedule Day 2,                         !- Name
   ,                                       !- Schedule Type Limits Name
   ,                                       !- Interpolate to Timestep
@@ -1115,17 +779,10 @@
   1;                                      !- Value Until Time 1
 
 OS:Schedule:File,
-<<<<<<< HEAD
-  {eacadf05-de39-4867-8711-3a85656d5d31}, !- Handle
+  {6c233de2-b18c-4374-bb0d-3c63c2fdc79a}, !- Handle
   occupants,                              !- Name
-  {b5cf893e-ec68-4d9a-802c-0d0fe6573a18}, !- Schedule Type Limits Name
-  {87303140-031d-48c6-921a-a24eb12cd876}, !- External File Name
-=======
-  {63127da9-2ba9-42cf-876f-46744c5f4467}, !- Handle
-  occupants,                              !- Name
-  {fab7b145-8f22-4777-943d-d86159f5d70b}, !- Schedule Type Limits Name
-  {5032242b-42e0-4096-86c5-638205bcadec}, !- External File Name
->>>>>>> 3c1d7324
+  {4365d120-7665-416e-936c-2b2eb6c1c0ab}, !- Schedule Type Limits Name
+  {0295b983-dcd3-4de3-a811-046e6dba5008}, !- External File Name
   1,                                      !- Column Number
   1,                                      !- Rows to Skip at Top
   8760,                                   !- Number of Hours of Data
@@ -1134,38 +791,22 @@
   60;                                     !- Minutes per Item
 
 OS:Schedule:Ruleset,
-<<<<<<< HEAD
-  {ec63ec3d-8cf7-4af2-9bcc-34cd6d1e79d3}, !- Handle
+  {a9b3392e-d5a6-4494-89b4-04779b84a8f4}, !- Handle
   Schedule Ruleset 1,                     !- Name
-  {f2881196-5add-4d73-9ee0-51d62a7ce943}, !- Schedule Type Limits Name
-  {ab39a638-4f90-4cf1-8133-647ff1f1a709}; !- Default Day Schedule Name
+  {879c0abf-3d66-46e1-9ef0-4b90c1beb1ca}, !- Schedule Type Limits Name
+  {396a032c-35a9-4aec-b1d6-75149de9cfc2}; !- Default Day Schedule Name
 
 OS:Schedule:Day,
-  {ab39a638-4f90-4cf1-8133-647ff1f1a709}, !- Handle
+  {396a032c-35a9-4aec-b1d6-75149de9cfc2}, !- Handle
   Schedule Day 3,                         !- Name
-  {f2881196-5add-4d73-9ee0-51d62a7ce943}, !- Schedule Type Limits Name
-=======
-  {c1790d5f-ea80-4825-bfd4-5b9f24d30419}, !- Handle
-  Schedule Ruleset 1,                     !- Name
-  {022b7927-1a36-4943-847a-34349a71580f}, !- Schedule Type Limits Name
-  {bf28ec00-df1b-4e94-973b-820f624be06b}; !- Default Day Schedule Name
-
-OS:Schedule:Day,
-  {bf28ec00-df1b-4e94-973b-820f624be06b}, !- Handle
-  Schedule Day 3,                         !- Name
-  {022b7927-1a36-4943-847a-34349a71580f}, !- Schedule Type Limits Name
->>>>>>> 3c1d7324
+  {879c0abf-3d66-46e1-9ef0-4b90c1beb1ca}, !- Schedule Type Limits Name
   ,                                       !- Interpolate to Timestep
   24,                                     !- Hour 1
   0,                                      !- Minute 1
   112.539290946133;                       !- Value Until Time 1
 
 OS:People:Definition,
-<<<<<<< HEAD
-  {f04e7c42-3309-499a-92ac-9f8f6cfc865d}, !- Handle
-=======
-  {43344a37-9034-4bae-8edd-eb1c60954ace}, !- Handle
->>>>>>> 3c1d7324
+  {ef9ba80a-bee2-4d35-9d8f-5d366345ddf9}, !- Handle
   res occupants|living space,             !- Name
   People,                                 !- Number of People Calculation Method
   3.39,                                   !- Number of People {people}
@@ -1178,21 +819,12 @@
   ZoneAveraged;                           !- Mean Radiant Temperature Calculation Type
 
 OS:People,
-<<<<<<< HEAD
-  {1e6f23c8-2c68-441e-924a-3409b3cac8aa}, !- Handle
+  {09b1ea21-188c-43f2-8622-d712a93e84a7}, !- Handle
   res occupants|living space,             !- Name
-  {f04e7c42-3309-499a-92ac-9f8f6cfc865d}, !- People Definition Name
-  {0a131c82-a0b6-4b64-b1d0-de0178ff5001}, !- Space or SpaceType Name
-  {eacadf05-de39-4867-8711-3a85656d5d31}, !- Number of People Schedule Name
-  {ec63ec3d-8cf7-4af2-9bcc-34cd6d1e79d3}, !- Activity Level Schedule Name
-=======
-  {313e9c2d-dfe5-4c5a-b082-fca44ad4eb44}, !- Handle
-  res occupants|living space,             !- Name
-  {43344a37-9034-4bae-8edd-eb1c60954ace}, !- People Definition Name
-  {5aee647c-a812-4bb5-9c49-d143ec3d69f5}, !- Space or SpaceType Name
-  {63127da9-2ba9-42cf-876f-46744c5f4467}, !- Number of People Schedule Name
-  {c1790d5f-ea80-4825-bfd4-5b9f24d30419}, !- Activity Level Schedule Name
->>>>>>> 3c1d7324
+  {ef9ba80a-bee2-4d35-9d8f-5d366345ddf9}, !- People Definition Name
+  {b9ebaf40-0a19-4df0-a3b9-c72e33d1b611}, !- Space or SpaceType Name
+  {6c233de2-b18c-4374-bb0d-3c63c2fdc79a}, !- Number of People Schedule Name
+  {a9b3392e-d5a6-4494-89b4-04779b84a8f4}, !- Activity Level Schedule Name
   ,                                       !- Surface Name/Angle Factor List Name
   ,                                       !- Work Efficiency Schedule Name
   ,                                       !- Clothing Insulation Schedule Name
@@ -1200,11 +832,7 @@
   1;                                      !- Multiplier
 
 OS:ScheduleTypeLimits,
-<<<<<<< HEAD
-  {f2881196-5add-4d73-9ee0-51d62a7ce943}, !- Handle
-=======
-  {022b7927-1a36-4943-847a-34349a71580f}, !- Handle
->>>>>>> 3c1d7324
+  {879c0abf-3d66-46e1-9ef0-4b90c1beb1ca}, !- Handle
   ActivityLevel,                          !- Name
   0,                                      !- Lower Limit Value
   ,                                       !- Upper Limit Value
@@ -1212,11 +840,7 @@
   ActivityLevel;                          !- Unit Type
 
 OS:ScheduleTypeLimits,
-<<<<<<< HEAD
-  {b5cf893e-ec68-4d9a-802c-0d0fe6573a18}, !- Handle
-=======
-  {fab7b145-8f22-4777-943d-d86159f5d70b}, !- Handle
->>>>>>> 3c1d7324
+  {4365d120-7665-416e-936c-2b2eb6c1c0ab}, !- Handle
   Fractional,                             !- Name
   0,                                      !- Lower Limit Value
   1,                                      !- Upper Limit Value
