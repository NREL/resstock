--- conflicted
+++ resolved
@@ -1,73 +1,41 @@
 !- NOTE: Auto-generated from /test/osw_files/MF_8units_1story_SL_Inset.osw
 
 OS:Version,
-<<<<<<< HEAD
-  {81472510-66b6-4038-9dc6-6fe4bf17c4aa}, !- Handle
-  2.9.0;                                  !- Version Identifier
+  {60471f55-1da9-41df-b903-49458a21fe9b}, !- Handle
+  2.9.1;                                  !- Version Identifier
 
 OS:SimulationControl,
-  {a57e18ad-30e7-4482-88eb-4908317438f3}, !- Handle
-=======
-  {80ea897c-5ffe-4be8-b7d2-221d167ac26d}, !- Handle
-  2.9.0;                                  !- Version Identifier
-
-OS:SimulationControl,
-  {4beccf7b-e129-4c9e-a79a-650b23a78d3f}, !- Handle
->>>>>>> edda4442
+  {0b177957-71a9-4433-a203-9e9eac258d81}, !- Handle
   ,                                       !- Do Zone Sizing Calculation
   ,                                       !- Do System Sizing Calculation
   ,                                       !- Do Plant Sizing Calculation
   No;                                     !- Run Simulation for Sizing Periods
 
 OS:Timestep,
-<<<<<<< HEAD
-  {e1b168bd-e0dd-491f-b89a-6dab03bf3174}, !- Handle
+  {233ef939-3c5e-48d6-9cb6-273cf07714e7}, !- Handle
   6;                                      !- Number of Timesteps per Hour
 
 OS:ShadowCalculation,
-  {9c362dc2-956a-4923-9cac-92b81ab2ca16}, !- Handle
-=======
-  {aaeb32c9-d8ba-4645-a285-14d685ed674b}, !- Handle
-  6;                                      !- Number of Timesteps per Hour
-
-OS:ShadowCalculation,
-  {8cc2d97d-7b0c-441d-8d05-08f9465ed983}, !- Handle
->>>>>>> edda4442
+  {3c3e4dd9-e108-485b-ad76-41a67164b925}, !- Handle
   20,                                     !- Calculation Frequency
   200;                                    !- Maximum Figures in Shadow Overlap Calculations
 
 OS:SurfaceConvectionAlgorithm:Outside,
-<<<<<<< HEAD
-  {8d826676-84f3-4d69-b2da-e0218d607993}, !- Handle
+  {883cf363-5677-4a1c-b146-31f046ea9d05}, !- Handle
   DOE-2;                                  !- Algorithm
 
 OS:SurfaceConvectionAlgorithm:Inside,
-  {3ef82095-8ff4-49c0-a76a-8a4d29cfc422}, !- Handle
+  {5cd216dd-c1d3-458b-93e5-a70ae328b852}, !- Handle
   TARP;                                   !- Algorithm
 
 OS:ZoneCapacitanceMultiplier:ResearchSpecial,
-  {f7c40671-2423-41a7-a26a-bed27f25b9bf}, !- Handle
-=======
-  {97c4f633-06b2-4eb0-91c4-769026ca5ad2}, !- Handle
-  DOE-2;                                  !- Algorithm
-
-OS:SurfaceConvectionAlgorithm:Inside,
-  {8f775839-dccc-4d86-b2c6-b4d6edea87f8}, !- Handle
-  TARP;                                   !- Algorithm
-
-OS:ZoneCapacitanceMultiplier:ResearchSpecial,
-  {8925e587-0ffc-44d8-8d80-b6291c78821b}, !- Handle
->>>>>>> edda4442
+  {3bbca4dc-1d64-4971-b17e-575e4bc617f4}, !- Handle
   ,                                       !- Temperature Capacity Multiplier
   15,                                     !- Humidity Capacity Multiplier
   ;                                       !- Carbon Dioxide Capacity Multiplier
 
 OS:RunPeriod,
-<<<<<<< HEAD
-  {388b10f3-1cb9-4802-860b-03758c8c70cb}, !- Handle
-=======
-  {96d0d034-6f84-4854-b1f1-e4df67f9ec78}, !- Handle
->>>>>>> edda4442
+  {367d7d7f-02f5-446c-a36d-04a5e7cbe7f4}, !- Handle
   Run Period 1,                           !- Name
   1,                                      !- Begin Month
   1,                                      !- Begin Day of Month
@@ -81,21 +49,13 @@
   ;                                       !- Number of Times Runperiod to be Repeated
 
 OS:YearDescription,
-<<<<<<< HEAD
-  {3c392c6c-f9df-4f32-bb97-fb53e3707284}, !- Handle
-=======
-  {7d7c307a-78ff-4ba9-a33d-87ae8a64316a}, !- Handle
->>>>>>> edda4442
+  {2f11bd54-abaa-4b14-b06f-dfaa12d575cd}, !- Handle
   2007,                                   !- Calendar Year
   ,                                       !- Day of Week for Start Day
   ;                                       !- Is Leap Year
 
 OS:WeatherFile,
-<<<<<<< HEAD
-  {03f31d15-99be-4b5d-a81a-82602913ce60}, !- Handle
-=======
-  {fb870fe5-0458-45d1-bebe-a3e7ea3c26e7}, !- Handle
->>>>>>> edda4442
+  {14346cae-54b8-404f-8a0c-3b7fcac8b8b0}, !- Handle
   Denver Intl Ap,                         !- City
   CO,                                     !- State Province Region
   USA,                                    !- Country
@@ -109,13 +69,8 @@
   E23378AA;                               !- Checksum
 
 OS:AdditionalProperties,
-<<<<<<< HEAD
-  {28c9920d-4425-4399-80e7-71260331b73c}, !- Handle
-  {03f31d15-99be-4b5d-a81a-82602913ce60}, !- Object Name
-=======
-  {541b6c12-b2ff-400b-9864-067d3f06c40f}, !- Handle
-  {fb870fe5-0458-45d1-bebe-a3e7ea3c26e7}, !- Object Name
->>>>>>> edda4442
+  {a4e2e2f0-25cc-4bf4-a0c0-41160ba63aac}, !- Handle
+  {14346cae-54b8-404f-8a0c-3b7fcac8b8b0}, !- Object Name
   EPWHeaderCity,                          !- Feature Name 1
   String,                                 !- Feature Data Type 1
   Denver Intl Ap,                         !- Feature Value 1
@@ -223,11 +178,7 @@
   84;                                     !- Feature Value 35
 
 OS:Site,
-<<<<<<< HEAD
-  {a90c6573-2882-473e-a54e-a9c825d50b5c}, !- Handle
-=======
-  {06b305e6-5b80-42ba-83d7-b54aa6e5ae6b}, !- Handle
->>>>>>> edda4442
+  {05dcc31d-33cb-49a1-b510-7f530fa60f1b}, !- Handle
   Denver Intl Ap_CO_USA,                  !- Name
   39.83,                                  !- Latitude {deg}
   -104.65,                                !- Longitude {deg}
@@ -236,11 +187,7 @@
   ;                                       !- Terrain
 
 OS:ClimateZones,
-<<<<<<< HEAD
-  {9b4549a1-4fe1-4814-bb66-e6296eb69d01}, !- Handle
-=======
-  {39a32711-857c-4ed0-b55c-f27a7688b63d}, !- Handle
->>>>>>> edda4442
+  {5c44ce91-b86d-49cc-bbbb-fd21ff1573b9}, !- Handle
   ,                                       !- Active Institution
   ,                                       !- Active Year
   ,                                       !- Climate Zone Institution Name 1
@@ -253,32 +200,19 @@
   Cold;                                   !- Climate Zone Value 2
 
 OS:Site:WaterMainsTemperature,
-<<<<<<< HEAD
-  {529841ab-346b-4b8b-b892-4eed0a5f561d}, !- Handle
-=======
-  {b2efe002-4ef1-41ec-a61a-b0d91e4a08b7}, !- Handle
->>>>>>> edda4442
+  {0206db99-a18a-474c-bcbc-6d388f4b1f9f}, !- Handle
   Correlation,                            !- Calculation Method
   ,                                       !- Temperature Schedule Name
   10.8753424657535,                       !- Annual Average Outdoor Air Temperature {C}
   23.1524007936508;                       !- Maximum Difference In Monthly Average Outdoor Air Temperatures {deltaC}
 
 OS:RunPeriodControl:DaylightSavingTime,
-<<<<<<< HEAD
-  {cba21aac-bf57-42a9-a156-90675baf805e}, !- Handle
-  4/7,                                    !- Start Date
-  10/26;                                  !- End Date
-
-OS:Site:GroundTemperature:Deep,
-  {2faaee1a-fb96-4a2a-8bb5-f118f0ee568f}, !- Handle
-=======
-  {4cfd0b84-440a-472f-8f36-ea4fe1f08c80}, !- Handle
+  {9dcae2b9-3c04-48a1-a7ee-e2a8fa66e9e3}, !- Handle
   3/12,                                   !- Start Date
   11/5;                                   !- End Date
 
 OS:Site:GroundTemperature:Deep,
-  {74a6fb79-2a8a-463d-8662-c37a228de9ec}, !- Handle
->>>>>>> edda4442
+  {085c3ab0-6d53-4ac3-8a6a-fde71859bce9}, !- Handle
   10.8753424657535,                       !- January Deep Ground Temperature {C}
   10.8753424657535,                       !- February Deep Ground Temperature {C}
   10.8753424657535,                       !- March Deep Ground Temperature {C}
@@ -293,11 +227,7 @@
   10.8753424657535;                       !- December Deep Ground Temperature {C}
 
 OS:Building,
-<<<<<<< HEAD
-  {8b8e0d52-497c-48c9-b3b0-48c71b36e72b}, !- Handle
-=======
-  {81956d83-5d44-4d5f-a781-44bbcfb8e264}, !- Handle
->>>>>>> edda4442
+  {6b0d3c62-baf1-431f-ac29-747fc6c38bf0}, !- Handle
   Building 1,                             !- Name
   ,                                       !- Building Sector Type
   0,                                      !- North Axis {deg}
@@ -312,13 +242,8 @@
   8;                                      !- Standards Number of Living Units
 
 OS:AdditionalProperties,
-<<<<<<< HEAD
-  {6d4b3b19-6f4e-4872-94b4-65b9a9ad8cd5}, !- Handle
-  {8b8e0d52-497c-48c9-b3b0-48c71b36e72b}, !- Object Name
-=======
-  {9c207d57-e107-4ca7-8928-beb65f300723}, !- Handle
-  {81956d83-5d44-4d5f-a781-44bbcfb8e264}, !- Object Name
->>>>>>> edda4442
+  {4044a09c-aa87-4883-bd75-619b15824829}, !- Handle
+  {6b0d3c62-baf1-431f-ac29-747fc6c38bf0}, !- Object Name
   num_units,                              !- Feature Name 1
   Integer,                                !- Feature Data Type 1
   8,                                      !- Feature Value 1
@@ -345,11 +270,7 @@
   Double-Loaded Interior;                 !- Feature Value 8
 
 OS:ThermalZone,
-<<<<<<< HEAD
-  {558fde61-43c3-4f9f-81cb-dbc139d1a9db}, !- Handle
-=======
-  {8d73cfeb-a4ab-40ae-a6bc-e3645679c8af}, !- Handle
->>>>>>> edda4442
+  {77a184ba-1cd9-4d7a-b05f-eb47a75cfdb9}, !- Handle
   living zone,                            !- Name
   ,                                       !- Multiplier
   ,                                       !- Ceiling Height {m}
@@ -358,17 +279,10 @@
   ,                                       !- Zone Inside Convection Algorithm
   ,                                       !- Zone Outside Convection Algorithm
   ,                                       !- Zone Conditioning Equipment List Name
-<<<<<<< HEAD
-  {babfa07b-cdb1-4bf5-9ff6-fbae4a404e51}, !- Zone Air Inlet Port List
-  {46bffc47-abed-4901-a5d5-2bf27dd18dec}, !- Zone Air Exhaust Port List
-  {b923d419-9db1-4247-a10f-a80510f146d5}, !- Zone Air Node Name
-  {a68de52e-7673-456c-b563-62162cd9add6}, !- Zone Return Air Port List
-=======
-  {b99d4b47-d65a-4a5b-a0db-ac0769564950}, !- Zone Air Inlet Port List
-  {f7a3b539-034d-4425-a919-e89b21b802a8}, !- Zone Air Exhaust Port List
-  {6b7f50d9-18ec-4547-b443-b78ce5b25b16}, !- Zone Air Node Name
-  {8854f316-42e4-47ba-8ade-af84e3c289a7}, !- Zone Return Air Port List
->>>>>>> edda4442
+  {b624df64-f563-4dd9-86c5-eeddefa6277d}, !- Zone Air Inlet Port List
+  {78da8bb9-5adc-4fd1-8a5d-ee9d3b8a35c0}, !- Zone Air Exhaust Port List
+  {f0e8f648-c9e1-4398-9888-e880d333cc16}, !- Zone Air Node Name
+  {d9b64cb6-b7b8-45f7-86f6-080717d5fe2f}, !- Zone Return Air Port List
   ,                                       !- Primary Daylighting Control Name
   ,                                       !- Fraction of Zone Controlled by Primary Daylighting Control
   ,                                       !- Secondary Daylighting Control Name
@@ -379,71 +293,37 @@
   No;                                     !- Use Ideal Air Loads
 
 OS:Node,
-<<<<<<< HEAD
-  {81ebd5c9-94cd-4ddc-81ff-3635bd956dc0}, !- Handle
+  {aeca659a-9aa0-4f59-86d2-f7effb2fabc9}, !- Handle
   Node 1,                                 !- Name
-  {b923d419-9db1-4247-a10f-a80510f146d5}, !- Inlet Port
+  {f0e8f648-c9e1-4398-9888-e880d333cc16}, !- Inlet Port
   ;                                       !- Outlet Port
 
 OS:Connection,
-  {b923d419-9db1-4247-a10f-a80510f146d5}, !- Handle
-  {fb3f5289-13ba-4fcf-9333-a07cf50506a6}, !- Name
-  {558fde61-43c3-4f9f-81cb-dbc139d1a9db}, !- Source Object
+  {f0e8f648-c9e1-4398-9888-e880d333cc16}, !- Handle
+  {eb8eea9a-23d5-4e6f-ade6-c01dbc6f4b1b}, !- Name
+  {77a184ba-1cd9-4d7a-b05f-eb47a75cfdb9}, !- Source Object
   11,                                     !- Outlet Port
-  {81ebd5c9-94cd-4ddc-81ff-3635bd956dc0}, !- Target Object
+  {aeca659a-9aa0-4f59-86d2-f7effb2fabc9}, !- Target Object
   2;                                      !- Inlet Port
 
 OS:PortList,
-  {babfa07b-cdb1-4bf5-9ff6-fbae4a404e51}, !- Handle
-  {877c48c3-5a5d-47ba-9faa-619ed826ee2b}, !- Name
-  {558fde61-43c3-4f9f-81cb-dbc139d1a9db}; !- HVAC Component
+  {b624df64-f563-4dd9-86c5-eeddefa6277d}, !- Handle
+  {616b9cdd-7b44-4955-a811-f06803423581}, !- Name
+  {77a184ba-1cd9-4d7a-b05f-eb47a75cfdb9}; !- HVAC Component
 
 OS:PortList,
-  {46bffc47-abed-4901-a5d5-2bf27dd18dec}, !- Handle
-  {edf7ee6e-4e9f-48cb-906b-22c0066529ea}, !- Name
-  {558fde61-43c3-4f9f-81cb-dbc139d1a9db}; !- HVAC Component
+  {78da8bb9-5adc-4fd1-8a5d-ee9d3b8a35c0}, !- Handle
+  {d9158a35-e622-40f6-a071-33a3d79e7fb4}, !- Name
+  {77a184ba-1cd9-4d7a-b05f-eb47a75cfdb9}; !- HVAC Component
 
 OS:PortList,
-  {a68de52e-7673-456c-b563-62162cd9add6}, !- Handle
-  {e61be66f-8200-434e-b8ec-adc8073a926c}, !- Name
-  {558fde61-43c3-4f9f-81cb-dbc139d1a9db}; !- HVAC Component
+  {d9b64cb6-b7b8-45f7-86f6-080717d5fe2f}, !- Handle
+  {25940106-22f6-4f5d-815e-ffacf4f9ec52}, !- Name
+  {77a184ba-1cd9-4d7a-b05f-eb47a75cfdb9}; !- HVAC Component
 
 OS:Sizing:Zone,
-  {2426218f-ab0f-4ffd-9096-c5101f3b4287}, !- Handle
-  {558fde61-43c3-4f9f-81cb-dbc139d1a9db}, !- Zone or ZoneList Name
-=======
-  {1b6c89d8-c825-4efb-a560-a3d585645106}, !- Handle
-  Node 1,                                 !- Name
-  {6b7f50d9-18ec-4547-b443-b78ce5b25b16}, !- Inlet Port
-  ;                                       !- Outlet Port
-
-OS:Connection,
-  {6b7f50d9-18ec-4547-b443-b78ce5b25b16}, !- Handle
-  {c817e9a2-4806-4f75-a5ab-a79760d57fa6}, !- Name
-  {8d73cfeb-a4ab-40ae-a6bc-e3645679c8af}, !- Source Object
-  11,                                     !- Outlet Port
-  {1b6c89d8-c825-4efb-a560-a3d585645106}, !- Target Object
-  2;                                      !- Inlet Port
-
-OS:PortList,
-  {b99d4b47-d65a-4a5b-a0db-ac0769564950}, !- Handle
-  {2ec34471-202b-4c81-809b-81f15effce73}, !- Name
-  {8d73cfeb-a4ab-40ae-a6bc-e3645679c8af}; !- HVAC Component
-
-OS:PortList,
-  {f7a3b539-034d-4425-a919-e89b21b802a8}, !- Handle
-  {a89e3510-4ecb-421b-866f-91267dcd62a7}, !- Name
-  {8d73cfeb-a4ab-40ae-a6bc-e3645679c8af}; !- HVAC Component
-
-OS:PortList,
-  {8854f316-42e4-47ba-8ade-af84e3c289a7}, !- Handle
-  {4a9d022f-0b44-45b2-9be5-53f81db0959e}, !- Name
-  {8d73cfeb-a4ab-40ae-a6bc-e3645679c8af}; !- HVAC Component
-
-OS:Sizing:Zone,
-  {6c4bbaf3-732f-467f-b35d-83b8b87c93b0}, !- Handle
-  {8d73cfeb-a4ab-40ae-a6bc-e3645679c8af}, !- Zone or ZoneList Name
->>>>>>> edda4442
+  {0bc042cc-bc63-4ba3-84a8-a9aa60f9264f}, !- Handle
+  {77a184ba-1cd9-4d7a-b05f-eb47a75cfdb9}, !- Zone or ZoneList Name
   SupplyAirTemperature,                   !- Zone Cooling Design Supply Air Temperature Input Method
   14,                                     !- Zone Cooling Design Supply Air Temperature {C}
   11.11,                                  !- Zone Cooling Design Supply Air Temperature Difference {deltaC}
@@ -472,25 +352,14 @@
   autosize;                               !- Dedicated Outdoor Air High Setpoint Temperature for Design {C}
 
 OS:ZoneHVAC:EquipmentList,
-<<<<<<< HEAD
-  {d4435b8f-ffd9-46fe-918a-46c89d4fb605}, !- Handle
+  {9afb49bb-812d-4b34-8ff9-83d8aced2669}, !- Handle
   Zone HVAC Equipment List 1,             !- Name
-  {558fde61-43c3-4f9f-81cb-dbc139d1a9db}; !- Thermal Zone
+  {77a184ba-1cd9-4d7a-b05f-eb47a75cfdb9}; !- Thermal Zone
 
 OS:Space,
-  {9a19daca-6bc5-4f18-9a01-4df903289008}, !- Handle
+  {9a7c39cc-908c-42ce-99fc-2c5fba02d8df}, !- Handle
   living space,                           !- Name
-  {0d14e15d-6ed4-47db-a2e2-9e283f72fea8}, !- Space Type Name
-=======
-  {8cd8c657-8fba-4cfe-891b-f0155e288d19}, !- Handle
-  Zone HVAC Equipment List 1,             !- Name
-  {8d73cfeb-a4ab-40ae-a6bc-e3645679c8af}; !- Thermal Zone
-
-OS:Space,
-  {1835b26b-07d6-476b-9680-bb31d489b844}, !- Handle
-  living space,                           !- Name
-  {ed636417-fecc-4b65-98f8-1e317a0dd84e}, !- Space Type Name
->>>>>>> edda4442
+  {48a53736-7ef3-4bb7-a1e3-ebde2eb07f8a}, !- Space Type Name
   ,                                       !- Default Construction Set Name
   ,                                       !- Default Schedule Set Name
   ,                                       !- Direction of Relative North {deg}
@@ -498,31 +367,17 @@
   ,                                       !- Y Origin {m}
   ,                                       !- Z Origin {m}
   ,                                       !- Building Story Name
-<<<<<<< HEAD
-  {558fde61-43c3-4f9f-81cb-dbc139d1a9db}, !- Thermal Zone Name
+  {77a184ba-1cd9-4d7a-b05f-eb47a75cfdb9}, !- Thermal Zone Name
   ,                                       !- Part of Total Floor Area
   ,                                       !- Design Specification Outdoor Air Object Name
-  {d54ae431-1f36-4bc9-b763-4b71b75d052b}; !- Building Unit Name
-
-OS:Surface,
-  {ae803474-fa88-4968-a779-bf0748661d11}, !- Handle
+  {71ba3801-322b-48e3-a4aa-494cf43bb91b}; !- Building Unit Name
+
+OS:Surface,
+  {917edbdb-11cb-4437-8eef-d3487eea2bbf}, !- Handle
   Surface 1,                              !- Name
   Floor,                                  !- Surface Type
   ,                                       !- Construction Name
-  {9a19daca-6bc5-4f18-9a01-4df903289008}, !- Space Name
-=======
-  {8d73cfeb-a4ab-40ae-a6bc-e3645679c8af}, !- Thermal Zone Name
-  ,                                       !- Part of Total Floor Area
-  ,                                       !- Design Specification Outdoor Air Object Name
-  {5815400c-06d7-4307-a0cc-7339b2c65da5}; !- Building Unit Name
-
-OS:Surface,
-  {f971c690-a72a-4cea-be41-58878c2a38db}, !- Handle
-  Surface 1,                              !- Name
-  Floor,                                  !- Surface Type
-  ,                                       !- Construction Name
-  {1835b26b-07d6-476b-9680-bb31d489b844}, !- Space Name
->>>>>>> edda4442
+  {9a7c39cc-908c-42ce-99fc-2c5fba02d8df}, !- Space Name
   Foundation,                             !- Outside Boundary Condition
   ,                                       !- Outside Boundary Condition Object
   NoSun,                                  !- Sun Exposure
@@ -537,19 +392,11 @@
   4.76503217256854, -13.1876643451371, 0; !- X,Y,Z Vertex 6 {m}
 
 OS:Surface,
-<<<<<<< HEAD
-  {dcd899cd-62ae-4221-9e3a-d9f025b4a167}, !- Handle
+  {d415f9bb-c473-4894-8e56-6d7b8400cc9d}, !- Handle
   Surface 2,                              !- Name
   Wall,                                   !- Surface Type
   ,                                       !- Construction Name
-  {9a19daca-6bc5-4f18-9a01-4df903289008}, !- Space Name
-=======
-  {5b6d200e-c783-476a-b21e-45e4b2c30abc}, !- Handle
-  Surface 2,                              !- Name
-  Wall,                                   !- Surface Type
-  ,                                       !- Construction Name
-  {1835b26b-07d6-476b-9680-bb31d489b844}, !- Space Name
->>>>>>> edda4442
+  {9a7c39cc-908c-42ce-99fc-2c5fba02d8df}, !- Space Name
   Outdoors,                               !- Outside Boundary Condition
   ,                                       !- Outside Boundary Condition Object
   SunExposed,                             !- Sun Exposure
@@ -562,19 +409,11 @@
   0, -13.1876643451371, 2.4384;           !- X,Y,Z Vertex 4 {m}
 
 OS:Surface,
-<<<<<<< HEAD
-  {2d3e5325-15af-45d8-9416-9fe3864ac5c3}, !- Handle
+  {3f360a3d-b93b-46ec-a1a8-0cf99dd599a0}, !- Handle
   Surface 3,                              !- Name
   Wall,                                   !- Surface Type
   ,                                       !- Construction Name
-  {9a19daca-6bc5-4f18-9a01-4df903289008}, !- Space Name
-=======
-  {b2f68fc4-e600-4ade-b6bc-a7fcc7309f44}, !- Handle
-  Surface 3,                              !- Name
-  Wall,                                   !- Surface Type
-  ,                                       !- Construction Name
-  {1835b26b-07d6-476b-9680-bb31d489b844}, !- Space Name
->>>>>>> edda4442
+  {9a7c39cc-908c-42ce-99fc-2c5fba02d8df}, !- Space Name
   Adiabatic,                              !- Outside Boundary Condition
   ,                                       !- Outside Boundary Condition Object
   NoSun,                                  !- Sun Exposure
@@ -587,19 +426,11 @@
   0, 0, 2.4384;                           !- X,Y,Z Vertex 4 {m}
 
 OS:Surface,
-<<<<<<< HEAD
-  {a08d6407-4ca9-47ad-bb5a-508133750331}, !- Handle
+  {217c6f6c-f11d-4cc4-abee-ce89824e6f64}, !- Handle
   Surface 4,                              !- Name
   Wall,                                   !- Surface Type
   ,                                       !- Construction Name
-  {9a19daca-6bc5-4f18-9a01-4df903289008}, !- Space Name
-=======
-  {0c8d2314-4d8d-45cb-ad1a-5a457d8257d4}, !- Handle
-  Surface 4,                              !- Name
-  Wall,                                   !- Surface Type
-  ,                                       !- Construction Name
-  {1835b26b-07d6-476b-9680-bb31d489b844}, !- Space Name
->>>>>>> edda4442
+  {9a7c39cc-908c-42ce-99fc-2c5fba02d8df}, !- Space Name
   Adiabatic,                              !- Outside Boundary Condition
   ,                                       !- Outside Boundary Condition Object
   NoSun,                                  !- Sun Exposure
@@ -612,19 +443,11 @@
   6.59383217256854, 0, 2.4384;            !- X,Y,Z Vertex 4 {m}
 
 OS:Surface,
-<<<<<<< HEAD
-  {cf97b52e-aa9f-48ec-a5ed-ab6ea04b3519}, !- Handle
+  {089b0462-37aa-42fd-9424-622c0475ff64}, !- Handle
   Surface 5,                              !- Name
   Wall,                                   !- Surface Type
   ,                                       !- Construction Name
-  {9a19daca-6bc5-4f18-9a01-4df903289008}, !- Space Name
-=======
-  {36650c06-d8d4-4723-97d7-2a157aa01553}, !- Handle
-  Surface 5,                              !- Name
-  Wall,                                   !- Surface Type
-  ,                                       !- Construction Name
-  {1835b26b-07d6-476b-9680-bb31d489b844}, !- Space Name
->>>>>>> edda4442
+  {9a7c39cc-908c-42ce-99fc-2c5fba02d8df}, !- Space Name
   Outdoors,                               !- Outside Boundary Condition
   ,                                       !- Outside Boundary Condition Object
   SunExposed,                             !- Sun Exposure
@@ -637,19 +460,11 @@
   6.59383217256854, -11.3588643451371, 2.4384; !- X,Y,Z Vertex 4 {m}
 
 OS:Surface,
-<<<<<<< HEAD
-  {60993daf-c5b5-4c28-a911-b0767f436056}, !- Handle
+  {adb6af43-64e8-4663-9acd-22f7a83f8b56}, !- Handle
   Surface 6,                              !- Name
   Wall,                                   !- Surface Type
   ,                                       !- Construction Name
-  {9a19daca-6bc5-4f18-9a01-4df903289008}, !- Space Name
-=======
-  {13c33999-5606-4d5f-8470-3149ba1a6188}, !- Handle
-  Surface 6,                              !- Name
-  Wall,                                   !- Surface Type
-  ,                                       !- Construction Name
-  {1835b26b-07d6-476b-9680-bb31d489b844}, !- Space Name
->>>>>>> edda4442
+  {9a7c39cc-908c-42ce-99fc-2c5fba02d8df}, !- Space Name
   Outdoors,                               !- Outside Boundary Condition
   ,                                       !- Outside Boundary Condition Object
   SunExposed,                             !- Sun Exposure
@@ -662,19 +477,11 @@
   4.76503217256854, -11.3588643451371, 2.4384; !- X,Y,Z Vertex 4 {m}
 
 OS:Surface,
-<<<<<<< HEAD
-  {ea0b566f-aa44-402e-a585-24a975903e6e}, !- Handle
+  {0a698bb1-7314-4fad-b28e-0c2f032c8881}, !- Handle
   Surface 7,                              !- Name
   Wall,                                   !- Surface Type
   ,                                       !- Construction Name
-  {9a19daca-6bc5-4f18-9a01-4df903289008}, !- Space Name
-=======
-  {ed9e6019-53d9-46ca-954c-7e54e1334d5c}, !- Handle
-  Surface 7,                              !- Name
-  Wall,                                   !- Surface Type
-  ,                                       !- Construction Name
-  {1835b26b-07d6-476b-9680-bb31d489b844}, !- Space Name
->>>>>>> edda4442
+  {9a7c39cc-908c-42ce-99fc-2c5fba02d8df}, !- Space Name
   Outdoors,                               !- Outside Boundary Condition
   ,                                       !- Outside Boundary Condition Object
   SunExposed,                             !- Sun Exposure
@@ -687,19 +494,11 @@
   4.76503217256854, -13.1876643451371, 2.4384; !- X,Y,Z Vertex 4 {m}
 
 OS:Surface,
-<<<<<<< HEAD
-  {9375ff5a-a5a8-4151-89d8-c16ef13be2a0}, !- Handle
+  {af3b8984-cd44-4087-95d6-0ba59f4ede47}, !- Handle
   Surface 8,                              !- Name
   RoofCeiling,                            !- Surface Type
   ,                                       !- Construction Name
-  {9a19daca-6bc5-4f18-9a01-4df903289008}, !- Space Name
-=======
-  {700f81d3-8699-4a28-85b1-72d79f8c700f}, !- Handle
-  Surface 8,                              !- Name
-  RoofCeiling,                            !- Surface Type
-  ,                                       !- Construction Name
-  {1835b26b-07d6-476b-9680-bb31d489b844}, !- Space Name
->>>>>>> edda4442
+  {9a7c39cc-908c-42ce-99fc-2c5fba02d8df}, !- Space Name
   Outdoors,                               !- Outside Boundary Condition
   ,                                       !- Outside Boundary Condition Object
   SunExposed,                             !- Sun Exposure
@@ -714,11 +513,7 @@
   0, -13.1876643451371, 2.4384;           !- X,Y,Z Vertex 6 {m}
 
 OS:SpaceType,
-<<<<<<< HEAD
-  {0d14e15d-6ed4-47db-a2e2-9e283f72fea8}, !- Handle
-=======
-  {ed636417-fecc-4b65-98f8-1e317a0dd84e}, !- Handle
->>>>>>> edda4442
+  {48a53736-7ef3-4bb7-a1e3-ebde2eb07f8a}, !- Handle
   Space Type 1,                           !- Name
   ,                                       !- Default Construction Set Name
   ,                                       !- Default Schedule Set Name
@@ -729,11 +524,7 @@
   living;                                 !- Standards Space Type
 
 OS:ThermalZone,
-<<<<<<< HEAD
-  {86d68b9a-1d0e-468f-8ac9-4d20311edfed}, !- Handle
-=======
-  {85c9686b-0139-4f56-9e9c-d7f39ee1c570}, !- Handle
->>>>>>> edda4442
+  {524796a9-98e3-4343-84e5-f10290710b07}, !- Handle
   corridor zone,                          !- Name
   ,                                       !- Multiplier
   ,                                       !- Ceiling Height {m}
@@ -742,17 +533,10 @@
   ,                                       !- Zone Inside Convection Algorithm
   ,                                       !- Zone Outside Convection Algorithm
   ,                                       !- Zone Conditioning Equipment List Name
-<<<<<<< HEAD
-  {b3ef96df-a90a-497f-a975-57d598d98282}, !- Zone Air Inlet Port List
-  {27bf1883-33c0-4e63-a1b4-3f30bd77935d}, !- Zone Air Exhaust Port List
-  {61787ad8-86da-4708-8367-e48c773d70d4}, !- Zone Air Node Name
-  {de068cf7-9efe-498d-8d1c-194e50694a83}, !- Zone Return Air Port List
-=======
-  {cecf50e7-3412-4d0c-87bc-06a5d6da57c3}, !- Zone Air Inlet Port List
-  {66034420-ccac-4327-aefb-e2c4b7c7bb73}, !- Zone Air Exhaust Port List
-  {5543adc5-5906-4ca9-8c5f-7985ebec7e80}, !- Zone Air Node Name
-  {b63ac425-ee8a-4c4c-ab8d-8aa0f082d9f2}, !- Zone Return Air Port List
->>>>>>> edda4442
+  {5818a16c-b78f-4694-b7ed-90a0db46a149}, !- Zone Air Inlet Port List
+  {d73e0ee5-db37-4d5d-8799-e05895a79ee0}, !- Zone Air Exhaust Port List
+  {12931f05-19c4-47ed-907d-bccd91698295}, !- Zone Air Node Name
+  {4e9c8f27-9a3c-4133-b862-4290a4503881}, !- Zone Return Air Port List
   ,                                       !- Primary Daylighting Control Name
   ,                                       !- Fraction of Zone Controlled by Primary Daylighting Control
   ,                                       !- Secondary Daylighting Control Name
@@ -763,71 +547,37 @@
   No;                                     !- Use Ideal Air Loads
 
 OS:Node,
-<<<<<<< HEAD
-  {bcffc1d6-b268-4109-8921-26873f91841f}, !- Handle
+  {8f0ae746-bdb6-43c1-818d-07c3750fd32b}, !- Handle
   Node 2,                                 !- Name
-  {61787ad8-86da-4708-8367-e48c773d70d4}, !- Inlet Port
+  {12931f05-19c4-47ed-907d-bccd91698295}, !- Inlet Port
   ;                                       !- Outlet Port
 
 OS:Connection,
-  {61787ad8-86da-4708-8367-e48c773d70d4}, !- Handle
-  {3909a54f-5b97-4b45-ba63-a8680d1be2a3}, !- Name
-  {86d68b9a-1d0e-468f-8ac9-4d20311edfed}, !- Source Object
+  {12931f05-19c4-47ed-907d-bccd91698295}, !- Handle
+  {a68ab15f-7709-4b0b-98d5-8bbab3d7a2a5}, !- Name
+  {524796a9-98e3-4343-84e5-f10290710b07}, !- Source Object
   11,                                     !- Outlet Port
-  {bcffc1d6-b268-4109-8921-26873f91841f}, !- Target Object
+  {8f0ae746-bdb6-43c1-818d-07c3750fd32b}, !- Target Object
   2;                                      !- Inlet Port
 
 OS:PortList,
-  {b3ef96df-a90a-497f-a975-57d598d98282}, !- Handle
-  {a0c140be-a99f-43ca-af6c-84fc57e1ed95}, !- Name
-  {86d68b9a-1d0e-468f-8ac9-4d20311edfed}; !- HVAC Component
+  {5818a16c-b78f-4694-b7ed-90a0db46a149}, !- Handle
+  {ac88dd4f-21a4-4c5f-ba50-0ed6fbbda885}, !- Name
+  {524796a9-98e3-4343-84e5-f10290710b07}; !- HVAC Component
 
 OS:PortList,
-  {27bf1883-33c0-4e63-a1b4-3f30bd77935d}, !- Handle
-  {e794df67-bfea-46b0-bbbc-87ebd3eb862b}, !- Name
-  {86d68b9a-1d0e-468f-8ac9-4d20311edfed}; !- HVAC Component
+  {d73e0ee5-db37-4d5d-8799-e05895a79ee0}, !- Handle
+  {bffdc063-f925-4594-aa21-d25a7c7a7970}, !- Name
+  {524796a9-98e3-4343-84e5-f10290710b07}; !- HVAC Component
 
 OS:PortList,
-  {de068cf7-9efe-498d-8d1c-194e50694a83}, !- Handle
-  {b538388d-d1a5-46fb-8be5-3245e6161809}, !- Name
-  {86d68b9a-1d0e-468f-8ac9-4d20311edfed}; !- HVAC Component
+  {4e9c8f27-9a3c-4133-b862-4290a4503881}, !- Handle
+  {b2e4a634-dee5-4302-a87b-d8a9e01febc3}, !- Name
+  {524796a9-98e3-4343-84e5-f10290710b07}; !- HVAC Component
 
 OS:Sizing:Zone,
-  {f62e5b57-9ef2-49dd-89ba-60d5b2cc4b37}, !- Handle
-  {86d68b9a-1d0e-468f-8ac9-4d20311edfed}, !- Zone or ZoneList Name
-=======
-  {0dff10fb-313c-434c-a06f-14739cad4194}, !- Handle
-  Node 2,                                 !- Name
-  {5543adc5-5906-4ca9-8c5f-7985ebec7e80}, !- Inlet Port
-  ;                                       !- Outlet Port
-
-OS:Connection,
-  {5543adc5-5906-4ca9-8c5f-7985ebec7e80}, !- Handle
-  {308358f2-6998-467a-965a-e36cf7a01d50}, !- Name
-  {85c9686b-0139-4f56-9e9c-d7f39ee1c570}, !- Source Object
-  11,                                     !- Outlet Port
-  {0dff10fb-313c-434c-a06f-14739cad4194}, !- Target Object
-  2;                                      !- Inlet Port
-
-OS:PortList,
-  {cecf50e7-3412-4d0c-87bc-06a5d6da57c3}, !- Handle
-  {cafd03d1-d2bd-4b42-b39f-9801699040d8}, !- Name
-  {85c9686b-0139-4f56-9e9c-d7f39ee1c570}; !- HVAC Component
-
-OS:PortList,
-  {66034420-ccac-4327-aefb-e2c4b7c7bb73}, !- Handle
-  {281f2384-c6ea-4dc4-90c8-c87078cfaa10}, !- Name
-  {85c9686b-0139-4f56-9e9c-d7f39ee1c570}; !- HVAC Component
-
-OS:PortList,
-  {b63ac425-ee8a-4c4c-ab8d-8aa0f082d9f2}, !- Handle
-  {45b0fecf-c5f7-440f-bcab-9c3d38c71d9b}, !- Name
-  {85c9686b-0139-4f56-9e9c-d7f39ee1c570}; !- HVAC Component
-
-OS:Sizing:Zone,
-  {01511941-30a6-49f0-9153-8d6c24db322e}, !- Handle
-  {85c9686b-0139-4f56-9e9c-d7f39ee1c570}, !- Zone or ZoneList Name
->>>>>>> edda4442
+  {00a103b7-92e2-48d6-94ff-ba5b26ad40c4}, !- Handle
+  {524796a9-98e3-4343-84e5-f10290710b07}, !- Zone or ZoneList Name
   SupplyAirTemperature,                   !- Zone Cooling Design Supply Air Temperature Input Method
   14,                                     !- Zone Cooling Design Supply Air Temperature {C}
   11.11,                                  !- Zone Cooling Design Supply Air Temperature Difference {deltaC}
@@ -856,25 +606,14 @@
   autosize;                               !- Dedicated Outdoor Air High Setpoint Temperature for Design {C}
 
 OS:ZoneHVAC:EquipmentList,
-<<<<<<< HEAD
-  {7b3e38c3-26e0-4865-a429-e46f3988a838}, !- Handle
+  {586da47d-1a85-4a38-b383-042d54548b35}, !- Handle
   Zone HVAC Equipment List 2,             !- Name
-  {86d68b9a-1d0e-468f-8ac9-4d20311edfed}; !- Thermal Zone
+  {524796a9-98e3-4343-84e5-f10290710b07}; !- Thermal Zone
 
 OS:Space,
-  {cea460f3-8153-4725-b34c-e8744cff43e9}, !- Handle
+  {1eb1536d-0342-49e4-a1cf-09db87fe4b8f}, !- Handle
   corridor space,                         !- Name
-  {2745e196-ebcc-4964-8eca-635421a9ced5}, !- Space Type Name
-=======
-  {603beb50-e8ed-4022-805c-44aacaf73987}, !- Handle
-  Zone HVAC Equipment List 2,             !- Name
-  {85c9686b-0139-4f56-9e9c-d7f39ee1c570}; !- Thermal Zone
-
-OS:Space,
-  {487ceadf-fb9b-458c-a9ed-61cc9d6306fc}, !- Handle
-  corridor space,                         !- Name
-  {d6dabc17-5bfd-46f5-ad7a-42b93a2bd1d2}, !- Space Type Name
->>>>>>> edda4442
+  {fe008dab-2006-4d88-866b-15b814d878da}, !- Space Type Name
   ,                                       !- Default Construction Set Name
   ,                                       !- Default Schedule Set Name
   ,                                       !- Direction of Relative North {deg}
@@ -882,25 +621,14 @@
   ,                                       !- Y Origin {m}
   ,                                       !- Z Origin {m}
   ,                                       !- Building Story Name
-<<<<<<< HEAD
-  {86d68b9a-1d0e-468f-8ac9-4d20311edfed}; !- Thermal Zone Name
-
-OS:Surface,
-  {f30ae315-bc80-465b-a3c8-5f2bc31f262f}, !- Handle
+  {524796a9-98e3-4343-84e5-f10290710b07}; !- Thermal Zone Name
+
+OS:Surface,
+  {8e49d172-0215-48bc-b938-574b670cf004}, !- Handle
   Surface 9,                              !- Name
   Floor,                                  !- Surface Type
   ,                                       !- Construction Name
-  {cea460f3-8153-4725-b34c-e8744cff43e9}, !- Space Name
-=======
-  {85c9686b-0139-4f56-9e9c-d7f39ee1c570}; !- Thermal Zone Name
-
-OS:Surface,
-  {2f431649-c5af-4186-b8fe-08376a712b86}, !- Handle
-  Surface 9,                              !- Name
-  Floor,                                  !- Surface Type
-  ,                                       !- Construction Name
-  {487ceadf-fb9b-458c-a9ed-61cc9d6306fc}, !- Space Name
->>>>>>> edda4442
+  {1eb1536d-0342-49e4-a1cf-09db87fe4b8f}, !- Space Name
   Foundation,                             !- Outside Boundary Condition
   ,                                       !- Outside Boundary Condition Object
   NoSun,                                  !- Sun Exposure
@@ -913,19 +641,11 @@
   6.59383217256854, 0, 0;                 !- X,Y,Z Vertex 4 {m}
 
 OS:Surface,
-<<<<<<< HEAD
-  {8d19bd1f-86c1-40ab-9698-1e80a95929d1}, !- Handle
+  {63933edd-e083-4700-9a18-60a3069eb437}, !- Handle
   Surface 10,                             !- Name
   Wall,                                   !- Surface Type
   ,                                       !- Construction Name
-  {cea460f3-8153-4725-b34c-e8744cff43e9}, !- Space Name
-=======
-  {f6330578-ab27-4f68-86b7-684a9984251e}, !- Handle
-  Surface 10,                             !- Name
-  Wall,                                   !- Surface Type
-  ,                                       !- Construction Name
-  {487ceadf-fb9b-458c-a9ed-61cc9d6306fc}, !- Space Name
->>>>>>> edda4442
+  {1eb1536d-0342-49e4-a1cf-09db87fe4b8f}, !- Space Name
   Outdoors,                               !- Outside Boundary Condition
   ,                                       !- Outside Boundary Condition Object
   SunExposed,                             !- Sun Exposure
@@ -938,19 +658,11 @@
   0, 0, 2.4384;                           !- X,Y,Z Vertex 4 {m}
 
 OS:Surface,
-<<<<<<< HEAD
-  {23970cdb-a0c8-45bb-ae45-56068dd704d5}, !- Handle
+  {42b1b6a2-6aee-4982-8d5c-e6beda6c19e3}, !- Handle
   Surface 11,                             !- Name
   Wall,                                   !- Surface Type
   ,                                       !- Construction Name
-  {cea460f3-8153-4725-b34c-e8744cff43e9}, !- Space Name
-=======
-  {1221e148-c4d0-4234-b2be-540a94098a23}, !- Handle
-  Surface 11,                             !- Name
-  Wall,                                   !- Surface Type
-  ,                                       !- Construction Name
-  {487ceadf-fb9b-458c-a9ed-61cc9d6306fc}, !- Space Name
->>>>>>> edda4442
+  {1eb1536d-0342-49e4-a1cf-09db87fe4b8f}, !- Space Name
   Adiabatic,                              !- Outside Boundary Condition
   ,                                       !- Outside Boundary Condition Object
   NoSun,                                  !- Sun Exposure
@@ -963,19 +675,11 @@
   0, 1.524, 2.4384;                       !- X,Y,Z Vertex 4 {m}
 
 OS:Surface,
-<<<<<<< HEAD
-  {7c83ba63-20bd-4a91-b6a2-7c8a2d3a72eb}, !- Handle
+  {db76f266-83a8-4e3c-a593-1fde0365a1a5}, !- Handle
   Surface 12,                             !- Name
   Wall,                                   !- Surface Type
   ,                                       !- Construction Name
-  {cea460f3-8153-4725-b34c-e8744cff43e9}, !- Space Name
-=======
-  {bc522fc7-9524-484b-8b86-7d4b29bbc48d}, !- Handle
-  Surface 12,                             !- Name
-  Wall,                                   !- Surface Type
-  ,                                       !- Construction Name
-  {487ceadf-fb9b-458c-a9ed-61cc9d6306fc}, !- Space Name
->>>>>>> edda4442
+  {1eb1536d-0342-49e4-a1cf-09db87fe4b8f}, !- Space Name
   Adiabatic,                              !- Outside Boundary Condition
   ,                                       !- Outside Boundary Condition Object
   NoSun,                                  !- Sun Exposure
@@ -988,19 +692,11 @@
   6.59383217256854, 1.524, 2.4384;        !- X,Y,Z Vertex 4 {m}
 
 OS:Surface,
-<<<<<<< HEAD
-  {7d1824e0-6391-4c2a-a192-8ab2e65f8478}, !- Handle
+  {89e61c28-7dfa-4d2b-883b-7c4080e4d169}, !- Handle
   Surface 13,                             !- Name
   Wall,                                   !- Surface Type
   ,                                       !- Construction Name
-  {cea460f3-8153-4725-b34c-e8744cff43e9}, !- Space Name
-=======
-  {9d279107-cdb5-4b8c-b27b-ff81a23dabe1}, !- Handle
-  Surface 13,                             !- Name
-  Wall,                                   !- Surface Type
-  ,                                       !- Construction Name
-  {487ceadf-fb9b-458c-a9ed-61cc9d6306fc}, !- Space Name
->>>>>>> edda4442
+  {1eb1536d-0342-49e4-a1cf-09db87fe4b8f}, !- Space Name
   Adiabatic,                              !- Outside Boundary Condition
   ,                                       !- Outside Boundary Condition Object
   NoSun,                                  !- Sun Exposure
@@ -1013,19 +709,11 @@
   6.59383217256854, 0, 2.4384;            !- X,Y,Z Vertex 4 {m}
 
 OS:Surface,
-<<<<<<< HEAD
-  {31603e19-e05d-44d5-ad93-eb0df27489ee}, !- Handle
+  {9270e2b0-16f0-4fa8-bcbc-a6697ed6a6ef}, !- Handle
   Surface 14,                             !- Name
   RoofCeiling,                            !- Surface Type
   ,                                       !- Construction Name
-  {cea460f3-8153-4725-b34c-e8744cff43e9}, !- Space Name
-=======
-  {2d0b0719-f5b9-479f-95ca-13a15bb78830}, !- Handle
-  Surface 14,                             !- Name
-  RoofCeiling,                            !- Surface Type
-  ,                                       !- Construction Name
-  {487ceadf-fb9b-458c-a9ed-61cc9d6306fc}, !- Space Name
->>>>>>> edda4442
+  {1eb1536d-0342-49e4-a1cf-09db87fe4b8f}, !- Space Name
   Outdoors,                               !- Outside Boundary Condition
   ,                                       !- Outside Boundary Condition Object
   SunExposed,                             !- Sun Exposure
@@ -1038,11 +726,7 @@
   0, 0, 2.4384;                           !- X,Y,Z Vertex 4 {m}
 
 OS:SpaceType,
-<<<<<<< HEAD
-  {2745e196-ebcc-4964-8eca-635421a9ced5}, !- Handle
-=======
-  {d6dabc17-5bfd-46f5-ad7a-42b93a2bd1d2}, !- Handle
->>>>>>> edda4442
+  {fe008dab-2006-4d88-866b-15b814d878da}, !- Handle
   Space Type 2,                           !- Name
   ,                                       !- Default Construction Set Name
   ,                                       !- Default Schedule Set Name
@@ -1053,23 +737,14 @@
   corridor;                               !- Standards Space Type
 
 OS:BuildingUnit,
-<<<<<<< HEAD
-  {d54ae431-1f36-4bc9-b763-4b71b75d052b}, !- Handle
-=======
-  {5815400c-06d7-4307-a0cc-7339b2c65da5}, !- Handle
->>>>>>> edda4442
+  {71ba3801-322b-48e3-a4aa-494cf43bb91b}, !- Handle
   unit 1,                                 !- Name
   ,                                       !- Rendering Color
   Residential;                            !- Building Unit Type
 
 OS:AdditionalProperties,
-<<<<<<< HEAD
-  {1e1e905c-1077-4c56-9d57-cc7c4c2767a4}, !- Handle
-  {d54ae431-1f36-4bc9-b763-4b71b75d052b}, !- Object Name
-=======
-  {79781e60-75b7-4254-bac6-68fcff6be5f3}, !- Handle
-  {5815400c-06d7-4307-a0cc-7339b2c65da5}, !- Object Name
->>>>>>> edda4442
+  {ea207137-3247-4679-ae07-cec44ea98317}, !- Handle
+  {71ba3801-322b-48e3-a4aa-494cf43bb91b}, !- Object Name
   NumberOfBedrooms,                       !- Feature Name 1
   Integer,                                !- Feature Data Type 1
   3,                                      !- Feature Value 1
@@ -1081,20 +756,12 @@
   3.3900000000000001;                     !- Feature Value 3
 
 OS:External:File,
-<<<<<<< HEAD
-  {e7988295-d564-4c35-860a-5477eccede6b}, !- Handle
-=======
-  {17a8ee8c-0c4a-4f0b-9e92-b7c14f69f2c7}, !- Handle
->>>>>>> edda4442
+  {bbe3cc3b-9dc0-4efc-bf03-4ddb59e02b48}, !- Handle
   8760.csv,                               !- Name
   8760.csv;                               !- File Name
 
 OS:Schedule:Day,
-<<<<<<< HEAD
-  {bbee6727-f90f-4cf5-a573-11f40d0cfa2a}, !- Handle
-=======
-  {dd2d173f-8b27-434a-8a97-d5ff98bfe97e}, !- Handle
->>>>>>> edda4442
+  {9c09c336-551a-4aac-9b97-897c2c5eca46}, !- Handle
   Schedule Day 1,                         !- Name
   ,                                       !- Schedule Type Limits Name
   ,                                       !- Interpolate to Timestep
@@ -1103,11 +770,7 @@
   0;                                      !- Value Until Time 1
 
 OS:Schedule:Day,
-<<<<<<< HEAD
-  {5f0aee76-3f62-45cd-9249-044fc7c00299}, !- Handle
-=======
-  {a37e093d-e3cf-40aa-8675-279eb7dff6f4}, !- Handle
->>>>>>> edda4442
+  {eb1d43ca-d04a-4f60-a700-5b89569631e1}, !- Handle
   Schedule Day 2,                         !- Name
   ,                                       !- Schedule Type Limits Name
   ,                                       !- Interpolate to Timestep
@@ -1116,17 +779,10 @@
   1;                                      !- Value Until Time 1
 
 OS:Schedule:File,
-<<<<<<< HEAD
-  {47e2d2df-b91a-497c-814d-0277945b4d3e}, !- Handle
+  {f363c2d5-80a1-4edc-ac81-79ad1c91dd01}, !- Handle
   occupants,                              !- Name
-  {2b5bfbe7-17cd-40bb-9001-26211e0ed593}, !- Schedule Type Limits Name
-  {e7988295-d564-4c35-860a-5477eccede6b}, !- External File Name
-=======
-  {8989053e-b8cd-490e-9a93-e8a9e31eaf74}, !- Handle
-  occupants,                              !- Name
-  {1e013c05-d7c2-4348-bbcc-e4b2b75da046}, !- Schedule Type Limits Name
-  {17a8ee8c-0c4a-4f0b-9e92-b7c14f69f2c7}, !- External File Name
->>>>>>> edda4442
+  {51808173-7409-46cf-995a-b7205949c7b3}, !- Schedule Type Limits Name
+  {bbe3cc3b-9dc0-4efc-bf03-4ddb59e02b48}, !- External File Name
   1,                                      !- Column Number
   1,                                      !- Rows to Skip at Top
   8760,                                   !- Number of Hours of Data
@@ -1135,38 +791,22 @@
   60;                                     !- Minutes per Item
 
 OS:Schedule:Ruleset,
-<<<<<<< HEAD
-  {71c87fae-6981-4664-a9ae-9649b9ffdae6}, !- Handle
+  {b374ed39-ee1b-4c77-a1e2-658a6766a5a6}, !- Handle
   Schedule Ruleset 1,                     !- Name
-  {5535aff6-6be4-48f7-a9cc-8a63bc35aed4}, !- Schedule Type Limits Name
-  {ef7f7a25-1d79-472c-af7c-9c243b3d13ca}; !- Default Day Schedule Name
+  {e7b2f653-be07-47ab-80c5-281a3a9150b3}, !- Schedule Type Limits Name
+  {e8c74803-d2d4-4091-a639-2ed5e2866159}; !- Default Day Schedule Name
 
 OS:Schedule:Day,
-  {ef7f7a25-1d79-472c-af7c-9c243b3d13ca}, !- Handle
+  {e8c74803-d2d4-4091-a639-2ed5e2866159}, !- Handle
   Schedule Day 3,                         !- Name
-  {5535aff6-6be4-48f7-a9cc-8a63bc35aed4}, !- Schedule Type Limits Name
-=======
-  {17e8d297-fd13-46f3-b50f-49c24a2b1aaa}, !- Handle
-  Schedule Ruleset 1,                     !- Name
-  {5d689dbf-02ac-4696-8b76-72088a975b01}, !- Schedule Type Limits Name
-  {356e4429-5307-4ce8-829b-30dfa11baab8}; !- Default Day Schedule Name
-
-OS:Schedule:Day,
-  {356e4429-5307-4ce8-829b-30dfa11baab8}, !- Handle
-  Schedule Day 3,                         !- Name
-  {5d689dbf-02ac-4696-8b76-72088a975b01}, !- Schedule Type Limits Name
->>>>>>> edda4442
+  {e7b2f653-be07-47ab-80c5-281a3a9150b3}, !- Schedule Type Limits Name
   ,                                       !- Interpolate to Timestep
   24,                                     !- Hour 1
   0,                                      !- Minute 1
   112.539290946133;                       !- Value Until Time 1
 
 OS:People:Definition,
-<<<<<<< HEAD
-  {a43b9b82-0b0a-4c1f-aa32-953ea9640e24}, !- Handle
-=======
-  {ecb9e16f-157b-4cbc-9e8e-474cf29165db}, !- Handle
->>>>>>> edda4442
+  {6f1ed442-01a2-42a4-ace9-fc239410fe1c}, !- Handle
   res occupants|living space,             !- Name
   People,                                 !- Number of People Calculation Method
   3.39,                                   !- Number of People {people}
@@ -1179,21 +819,12 @@
   ZoneAveraged;                           !- Mean Radiant Temperature Calculation Type
 
 OS:People,
-<<<<<<< HEAD
-  {c97ae305-747e-4ec3-9dc6-5e7e52f8f554}, !- Handle
+  {765180fb-387c-40a4-8d58-1b73da5af66a}, !- Handle
   res occupants|living space,             !- Name
-  {a43b9b82-0b0a-4c1f-aa32-953ea9640e24}, !- People Definition Name
-  {9a19daca-6bc5-4f18-9a01-4df903289008}, !- Space or SpaceType Name
-  {47e2d2df-b91a-497c-814d-0277945b4d3e}, !- Number of People Schedule Name
-  {71c87fae-6981-4664-a9ae-9649b9ffdae6}, !- Activity Level Schedule Name
-=======
-  {da27f398-3465-4cd5-9f4c-6cba761c54af}, !- Handle
-  res occupants|living space,             !- Name
-  {ecb9e16f-157b-4cbc-9e8e-474cf29165db}, !- People Definition Name
-  {1835b26b-07d6-476b-9680-bb31d489b844}, !- Space or SpaceType Name
-  {8989053e-b8cd-490e-9a93-e8a9e31eaf74}, !- Number of People Schedule Name
-  {17e8d297-fd13-46f3-b50f-49c24a2b1aaa}, !- Activity Level Schedule Name
->>>>>>> edda4442
+  {6f1ed442-01a2-42a4-ace9-fc239410fe1c}, !- People Definition Name
+  {9a7c39cc-908c-42ce-99fc-2c5fba02d8df}, !- Space or SpaceType Name
+  {f363c2d5-80a1-4edc-ac81-79ad1c91dd01}, !- Number of People Schedule Name
+  {b374ed39-ee1b-4c77-a1e2-658a6766a5a6}, !- Activity Level Schedule Name
   ,                                       !- Surface Name/Angle Factor List Name
   ,                                       !- Work Efficiency Schedule Name
   ,                                       !- Clothing Insulation Schedule Name
@@ -1201,11 +832,7 @@
   1;                                      !- Multiplier
 
 OS:ScheduleTypeLimits,
-<<<<<<< HEAD
-  {5535aff6-6be4-48f7-a9cc-8a63bc35aed4}, !- Handle
-=======
-  {5d689dbf-02ac-4696-8b76-72088a975b01}, !- Handle
->>>>>>> edda4442
+  {e7b2f653-be07-47ab-80c5-281a3a9150b3}, !- Handle
   ActivityLevel,                          !- Name
   0,                                      !- Lower Limit Value
   ,                                       !- Upper Limit Value
@@ -1213,11 +840,7 @@
   ActivityLevel;                          !- Unit Type
 
 OS:ScheduleTypeLimits,
-<<<<<<< HEAD
-  {2b5bfbe7-17cd-40bb-9001-26211e0ed593}, !- Handle
-=======
-  {1e013c05-d7c2-4348-bbcc-e4b2b75da046}, !- Handle
->>>>>>> edda4442
+  {51808173-7409-46cf-995a-b7205949c7b3}, !- Handle
   Fractional,                             !- Name
   0,                                      !- Lower Limit Value
   1,                                      !- Upper Limit Value
