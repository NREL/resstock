--- conflicted
+++ resolved
@@ -1,53 +1,26 @@
 !- NOTE: Auto-generated from /test/osw_files/MF_8units_1story_SL_Inset.osw
 
 OS:Version,
-<<<<<<< HEAD
-  {bb76929c-b9ab-419b-9b1b-6d4ee1eaa99b}, !- Handle
-  2.9.0;                                  !- Version Identifier
-
-OS:SimulationControl,
-  {fc52aa64-f272-4fb8-a9a4-2830d8ac59b9}, !- Handle
-=======
   {81472510-66b6-4038-9dc6-6fe4bf17c4aa}, !- Handle
   2.9.0;                                  !- Version Identifier
 
 OS:SimulationControl,
   {a57e18ad-30e7-4482-88eb-4908317438f3}, !- Handle
->>>>>>> 78d739aa
   ,                                       !- Do Zone Sizing Calculation
   ,                                       !- Do System Sizing Calculation
   ,                                       !- Do Plant Sizing Calculation
   No;                                     !- Run Simulation for Sizing Periods
 
 OS:Timestep,
-<<<<<<< HEAD
-  {f4f79d51-9e8e-41f0-930b-c5071b7bfce3}, !- Handle
-  6;                                      !- Number of Timesteps per Hour
-
-OS:ShadowCalculation,
-  {1a2b8e54-9d97-440e-b589-bf535d4b9b44}, !- Handle
-=======
   {e1b168bd-e0dd-491f-b89a-6dab03bf3174}, !- Handle
   6;                                      !- Number of Timesteps per Hour
 
 OS:ShadowCalculation,
   {9c362dc2-956a-4923-9cac-92b81ab2ca16}, !- Handle
->>>>>>> 78d739aa
   20,                                     !- Calculation Frequency
   200;                                    !- Maximum Figures in Shadow Overlap Calculations
 
 OS:SurfaceConvectionAlgorithm:Outside,
-<<<<<<< HEAD
-  {db34407c-2bdd-4aad-af42-5a3365752af7}, !- Handle
-  DOE-2;                                  !- Algorithm
-
-OS:SurfaceConvectionAlgorithm:Inside,
-  {125aa851-a0bd-4776-abd3-9cb8fae93c93}, !- Handle
-  TARP;                                   !- Algorithm
-
-OS:ZoneCapacitanceMultiplier:ResearchSpecial,
-  {76256433-3039-4394-ba42-bbf8c2d5be6f}, !- Handle
-=======
   {8d826676-84f3-4d69-b2da-e0218d607993}, !- Handle
   DOE-2;                                  !- Algorithm
 
@@ -57,17 +30,12 @@
 
 OS:ZoneCapacitanceMultiplier:ResearchSpecial,
   {f7c40671-2423-41a7-a26a-bed27f25b9bf}, !- Handle
->>>>>>> 78d739aa
   ,                                       !- Temperature Capacity Multiplier
   15,                                     !- Humidity Capacity Multiplier
   ;                                       !- Carbon Dioxide Capacity Multiplier
 
 OS:RunPeriod,
-<<<<<<< HEAD
-  {106953fc-817f-4a4d-ba97-cce4e23bf7ff}, !- Handle
-=======
   {388b10f3-1cb9-4802-860b-03758c8c70cb}, !- Handle
->>>>>>> 78d739aa
   Run Period 1,                           !- Name
   1,                                      !- Begin Month
   1,                                      !- Begin Day of Month
@@ -81,21 +49,13 @@
   ;                                       !- Number of Times Runperiod to be Repeated
 
 OS:YearDescription,
-<<<<<<< HEAD
-  {8f0f4cde-44b8-441f-bd9c-f3282cb186b4}, !- Handle
-=======
   {3c392c6c-f9df-4f32-bb97-fb53e3707284}, !- Handle
->>>>>>> 78d739aa
   2007,                                   !- Calendar Year
   ,                                       !- Day of Week for Start Day
   ;                                       !- Is Leap Year
 
 OS:WeatherFile,
-<<<<<<< HEAD
-  {333a6363-f057-4b18-a234-d384e94d64d1}, !- Handle
-=======
   {03f31d15-99be-4b5d-a81a-82602913ce60}, !- Handle
->>>>>>> 78d739aa
   Denver Intl Ap,                         !- City
   CO,                                     !- State Province Region
   USA,                                    !- Country
@@ -109,13 +69,8 @@
   E23378AA;                               !- Checksum
 
 OS:AdditionalProperties,
-<<<<<<< HEAD
-  {13023276-4320-47ed-b900-7ddd7f533047}, !- Handle
-  {333a6363-f057-4b18-a234-d384e94d64d1}, !- Object Name
-=======
   {28c9920d-4425-4399-80e7-71260331b73c}, !- Handle
   {03f31d15-99be-4b5d-a81a-82602913ce60}, !- Object Name
->>>>>>> 78d739aa
   EPWHeaderCity,                          !- Feature Name 1
   String,                                 !- Feature Data Type 1
   Denver Intl Ap,                         !- Feature Value 1
@@ -223,11 +178,7 @@
   84;                                     !- Feature Value 35
 
 OS:Site,
-<<<<<<< HEAD
-  {9c724f09-921a-4443-aa57-125703df6ca2}, !- Handle
-=======
   {a90c6573-2882-473e-a54e-a9c825d50b5c}, !- Handle
->>>>>>> 78d739aa
   Denver Intl Ap_CO_USA,                  !- Name
   39.83,                                  !- Latitude {deg}
   -104.65,                                !- Longitude {deg}
@@ -236,11 +187,7 @@
   ;                                       !- Terrain
 
 OS:ClimateZones,
-<<<<<<< HEAD
-  {610236ad-222e-4928-8266-a4551e64772e}, !- Handle
-=======
   {9b4549a1-4fe1-4814-bb66-e6296eb69d01}, !- Handle
->>>>>>> 78d739aa
   ,                                       !- Active Institution
   ,                                       !- Active Year
   ,                                       !- Climate Zone Institution Name 1
@@ -253,31 +200,19 @@
   Cold;                                   !- Climate Zone Value 2
 
 OS:Site:WaterMainsTemperature,
-<<<<<<< HEAD
-  {9c66a4df-a721-403f-ba28-f1bbcbd48e32}, !- Handle
-=======
   {529841ab-346b-4b8b-b892-4eed0a5f561d}, !- Handle
->>>>>>> 78d739aa
   Correlation,                            !- Calculation Method
   ,                                       !- Temperature Schedule Name
   10.8753424657535,                       !- Annual Average Outdoor Air Temperature {C}
   23.1524007936508;                       !- Maximum Difference In Monthly Average Outdoor Air Temperatures {deltaC}
 
 OS:RunPeriodControl:DaylightSavingTime,
-<<<<<<< HEAD
-  {16f04856-3a5f-4a25-9a0e-54861b66bcaa}, !- Handle
-=======
   {cba21aac-bf57-42a9-a156-90675baf805e}, !- Handle
->>>>>>> 78d739aa
   4/7,                                    !- Start Date
   10/26;                                  !- End Date
 
 OS:Site:GroundTemperature:Deep,
-<<<<<<< HEAD
-  {f026e789-f002-493f-aa48-2bf6bef5b2d2}, !- Handle
-=======
   {2faaee1a-fb96-4a2a-8bb5-f118f0ee568f}, !- Handle
->>>>>>> 78d739aa
   10.8753424657535,                       !- January Deep Ground Temperature {C}
   10.8753424657535,                       !- February Deep Ground Temperature {C}
   10.8753424657535,                       !- March Deep Ground Temperature {C}
@@ -292,11 +227,7 @@
   10.8753424657535;                       !- December Deep Ground Temperature {C}
 
 OS:Building,
-<<<<<<< HEAD
-  {09f5e611-28dc-4613-bb83-b683ceb996eb}, !- Handle
-=======
   {8b8e0d52-497c-48c9-b3b0-48c71b36e72b}, !- Handle
->>>>>>> 78d739aa
   Building 1,                             !- Name
   ,                                       !- Building Sector Type
   0,                                      !- North Axis {deg}
@@ -311,13 +242,8 @@
   8;                                      !- Standards Number of Living Units
 
 OS:AdditionalProperties,
-<<<<<<< HEAD
-  {44ba31c0-f06d-4f45-bf5d-00dabb40c2f8}, !- Handle
-  {09f5e611-28dc-4613-bb83-b683ceb996eb}, !- Object Name
-=======
   {6d4b3b19-6f4e-4872-94b4-65b9a9ad8cd5}, !- Handle
   {8b8e0d52-497c-48c9-b3b0-48c71b36e72b}, !- Object Name
->>>>>>> 78d739aa
   num_units,                              !- Feature Name 1
   Integer,                                !- Feature Data Type 1
   8,                                      !- Feature Value 1
@@ -344,11 +270,7 @@
   Double-Loaded Interior;                 !- Feature Value 8
 
 OS:ThermalZone,
-<<<<<<< HEAD
-  {523b9a4b-4dec-4c48-91c7-96a7ea4f0203}, !- Handle
-=======
   {558fde61-43c3-4f9f-81cb-dbc139d1a9db}, !- Handle
->>>>>>> 78d739aa
   living zone,                            !- Name
   ,                                       !- Multiplier
   ,                                       !- Ceiling Height {m}
@@ -357,17 +279,10 @@
   ,                                       !- Zone Inside Convection Algorithm
   ,                                       !- Zone Outside Convection Algorithm
   ,                                       !- Zone Conditioning Equipment List Name
-<<<<<<< HEAD
-  {60957dd7-809c-4308-b719-74606d10a5af}, !- Zone Air Inlet Port List
-  {124442e0-f4a3-4bf9-ba4e-f85c5cfeeb2a}, !- Zone Air Exhaust Port List
-  {08a3f469-309d-48be-b312-495719b29f01}, !- Zone Air Node Name
-  {0c73f6f0-ab7d-4691-b950-7b4b700099d4}, !- Zone Return Air Port List
-=======
   {babfa07b-cdb1-4bf5-9ff6-fbae4a404e51}, !- Zone Air Inlet Port List
   {46bffc47-abed-4901-a5d5-2bf27dd18dec}, !- Zone Air Exhaust Port List
   {b923d419-9db1-4247-a10f-a80510f146d5}, !- Zone Air Node Name
   {a68de52e-7673-456c-b563-62162cd9add6}, !- Zone Return Air Port List
->>>>>>> 78d739aa
   ,                                       !- Primary Daylighting Control Name
   ,                                       !- Fraction of Zone Controlled by Primary Daylighting Control
   ,                                       !- Secondary Daylighting Control Name
@@ -378,39 +293,6 @@
   No;                                     !- Use Ideal Air Loads
 
 OS:Node,
-<<<<<<< HEAD
-  {8f7e2950-fb7f-4385-a4c9-dbbd8ce56969}, !- Handle
-  Node 1,                                 !- Name
-  {08a3f469-309d-48be-b312-495719b29f01}, !- Inlet Port
-  ;                                       !- Outlet Port
-
-OS:Connection,
-  {08a3f469-309d-48be-b312-495719b29f01}, !- Handle
-  {f6893806-32ad-4baa-b687-090f1aae533e}, !- Name
-  {523b9a4b-4dec-4c48-91c7-96a7ea4f0203}, !- Source Object
-  11,                                     !- Outlet Port
-  {8f7e2950-fb7f-4385-a4c9-dbbd8ce56969}, !- Target Object
-  2;                                      !- Inlet Port
-
-OS:PortList,
-  {60957dd7-809c-4308-b719-74606d10a5af}, !- Handle
-  {ce58f2ab-f326-4e5e-97d9-dd03239aa2d7}, !- Name
-  {523b9a4b-4dec-4c48-91c7-96a7ea4f0203}; !- HVAC Component
-
-OS:PortList,
-  {124442e0-f4a3-4bf9-ba4e-f85c5cfeeb2a}, !- Handle
-  {3a7e6b2c-2e61-4022-9368-91df8345f489}, !- Name
-  {523b9a4b-4dec-4c48-91c7-96a7ea4f0203}; !- HVAC Component
-
-OS:PortList,
-  {0c73f6f0-ab7d-4691-b950-7b4b700099d4}, !- Handle
-  {9a5050ed-b54f-4e67-bd07-726798573906}, !- Name
-  {523b9a4b-4dec-4c48-91c7-96a7ea4f0203}; !- HVAC Component
-
-OS:Sizing:Zone,
-  {92212209-78a3-4fb3-a2cd-6798fa5ec16a}, !- Handle
-  {523b9a4b-4dec-4c48-91c7-96a7ea4f0203}, !- Zone or ZoneList Name
-=======
   {81ebd5c9-94cd-4ddc-81ff-3635bd956dc0}, !- Handle
   Node 1,                                 !- Name
   {b923d419-9db1-4247-a10f-a80510f146d5}, !- Inlet Port
@@ -442,7 +324,6 @@
 OS:Sizing:Zone,
   {2426218f-ab0f-4ffd-9096-c5101f3b4287}, !- Handle
   {558fde61-43c3-4f9f-81cb-dbc139d1a9db}, !- Zone or ZoneList Name
->>>>>>> 78d739aa
   SupplyAirTemperature,                   !- Zone Cooling Design Supply Air Temperature Input Method
   14,                                     !- Zone Cooling Design Supply Air Temperature {C}
   11.11,                                  !- Zone Cooling Design Supply Air Temperature Difference {deltaC}
@@ -471,16 +352,6 @@
   autosize;                               !- Dedicated Outdoor Air High Setpoint Temperature for Design {C}
 
 OS:ZoneHVAC:EquipmentList,
-<<<<<<< HEAD
-  {132eda6f-6c62-491a-bbbb-a96963a1c927}, !- Handle
-  Zone HVAC Equipment List 1,             !- Name
-  {523b9a4b-4dec-4c48-91c7-96a7ea4f0203}; !- Thermal Zone
-
-OS:Space,
-  {7025fb75-cfd3-476f-b8bb-9f40257d9d16}, !- Handle
-  living space,                           !- Name
-  {4d0180cc-9ad9-4b5c-82aa-d56b4cf859f1}, !- Space Type Name
-=======
   {d4435b8f-ffd9-46fe-918a-46c89d4fb605}, !- Handle
   Zone HVAC Equipment List 1,             !- Name
   {558fde61-43c3-4f9f-81cb-dbc139d1a9db}; !- Thermal Zone
@@ -489,7 +360,6 @@
   {9a19daca-6bc5-4f18-9a01-4df903289008}, !- Handle
   living space,                           !- Name
   {0d14e15d-6ed4-47db-a2e2-9e283f72fea8}, !- Space Type Name
->>>>>>> 78d739aa
   ,                                       !- Default Construction Set Name
   ,                                       !- Default Schedule Set Name
   ,                                       !- Direction of Relative North {deg}
@@ -497,19 +367,6 @@
   ,                                       !- Y Origin {m}
   ,                                       !- Z Origin {m}
   ,                                       !- Building Story Name
-<<<<<<< HEAD
-  {523b9a4b-4dec-4c48-91c7-96a7ea4f0203}, !- Thermal Zone Name
-  ,                                       !- Part of Total Floor Area
-  ,                                       !- Design Specification Outdoor Air Object Name
-  {30c9bb5f-3f26-42de-9d19-a1a5d254b6bb}; !- Building Unit Name
-
-OS:Surface,
-  {8c10f249-accf-48d2-9d99-759b80515fc6}, !- Handle
-  Surface 1,                              !- Name
-  Floor,                                  !- Surface Type
-  ,                                       !- Construction Name
-  {7025fb75-cfd3-476f-b8bb-9f40257d9d16}, !- Space Name
-=======
   {558fde61-43c3-4f9f-81cb-dbc139d1a9db}, !- Thermal Zone Name
   ,                                       !- Part of Total Floor Area
   ,                                       !- Design Specification Outdoor Air Object Name
@@ -521,7 +378,6 @@
   Floor,                                  !- Surface Type
   ,                                       !- Construction Name
   {9a19daca-6bc5-4f18-9a01-4df903289008}, !- Space Name
->>>>>>> 78d739aa
   Foundation,                             !- Outside Boundary Condition
   ,                                       !- Outside Boundary Condition Object
   NoSun,                                  !- Sun Exposure
@@ -536,19 +392,11 @@
   4.76503217256854, -13.1876643451371, 0; !- X,Y,Z Vertex 6 {m}
 
 OS:Surface,
-<<<<<<< HEAD
-  {d45c0144-55e7-4676-91f5-ed8dc9d5c064}, !- Handle
-  Surface 2,                              !- Name
-  Wall,                                   !- Surface Type
-  ,                                       !- Construction Name
-  {7025fb75-cfd3-476f-b8bb-9f40257d9d16}, !- Space Name
-=======
   {dcd899cd-62ae-4221-9e3a-d9f025b4a167}, !- Handle
   Surface 2,                              !- Name
   Wall,                                   !- Surface Type
   ,                                       !- Construction Name
   {9a19daca-6bc5-4f18-9a01-4df903289008}, !- Space Name
->>>>>>> 78d739aa
   Outdoors,                               !- Outside Boundary Condition
   ,                                       !- Outside Boundary Condition Object
   SunExposed,                             !- Sun Exposure
@@ -561,19 +409,11 @@
   0, -13.1876643451371, 2.4384;           !- X,Y,Z Vertex 4 {m}
 
 OS:Surface,
-<<<<<<< HEAD
-  {af646581-60d7-49a8-adf7-66eababeebf2}, !- Handle
-  Surface 3,                              !- Name
-  Wall,                                   !- Surface Type
-  ,                                       !- Construction Name
-  {7025fb75-cfd3-476f-b8bb-9f40257d9d16}, !- Space Name
-=======
   {2d3e5325-15af-45d8-9416-9fe3864ac5c3}, !- Handle
   Surface 3,                              !- Name
   Wall,                                   !- Surface Type
   ,                                       !- Construction Name
   {9a19daca-6bc5-4f18-9a01-4df903289008}, !- Space Name
->>>>>>> 78d739aa
   Adiabatic,                              !- Outside Boundary Condition
   ,                                       !- Outside Boundary Condition Object
   NoSun,                                  !- Sun Exposure
@@ -586,19 +426,11 @@
   0, 0, 2.4384;                           !- X,Y,Z Vertex 4 {m}
 
 OS:Surface,
-<<<<<<< HEAD
-  {f8bf52e1-e938-4cfb-978f-6898e116a67a}, !- Handle
-  Surface 4,                              !- Name
-  Wall,                                   !- Surface Type
-  ,                                       !- Construction Name
-  {7025fb75-cfd3-476f-b8bb-9f40257d9d16}, !- Space Name
-=======
   {a08d6407-4ca9-47ad-bb5a-508133750331}, !- Handle
   Surface 4,                              !- Name
   Wall,                                   !- Surface Type
   ,                                       !- Construction Name
   {9a19daca-6bc5-4f18-9a01-4df903289008}, !- Space Name
->>>>>>> 78d739aa
   Adiabatic,                              !- Outside Boundary Condition
   ,                                       !- Outside Boundary Condition Object
   NoSun,                                  !- Sun Exposure
@@ -611,19 +443,11 @@
   6.59383217256854, 0, 2.4384;            !- X,Y,Z Vertex 4 {m}
 
 OS:Surface,
-<<<<<<< HEAD
-  {80caf9cd-0041-49f8-aff7-8b294ded73e0}, !- Handle
-  Surface 5,                              !- Name
-  Wall,                                   !- Surface Type
-  ,                                       !- Construction Name
-  {7025fb75-cfd3-476f-b8bb-9f40257d9d16}, !- Space Name
-=======
   {cf97b52e-aa9f-48ec-a5ed-ab6ea04b3519}, !- Handle
   Surface 5,                              !- Name
   Wall,                                   !- Surface Type
   ,                                       !- Construction Name
   {9a19daca-6bc5-4f18-9a01-4df903289008}, !- Space Name
->>>>>>> 78d739aa
   Outdoors,                               !- Outside Boundary Condition
   ,                                       !- Outside Boundary Condition Object
   SunExposed,                             !- Sun Exposure
@@ -636,19 +460,11 @@
   6.59383217256854, -11.3588643451371, 2.4384; !- X,Y,Z Vertex 4 {m}
 
 OS:Surface,
-<<<<<<< HEAD
-  {ff1e43e8-fbb6-43a8-b3fd-2fc2dba24024}, !- Handle
-  Surface 6,                              !- Name
-  Wall,                                   !- Surface Type
-  ,                                       !- Construction Name
-  {7025fb75-cfd3-476f-b8bb-9f40257d9d16}, !- Space Name
-=======
   {60993daf-c5b5-4c28-a911-b0767f436056}, !- Handle
   Surface 6,                              !- Name
   Wall,                                   !- Surface Type
   ,                                       !- Construction Name
   {9a19daca-6bc5-4f18-9a01-4df903289008}, !- Space Name
->>>>>>> 78d739aa
   Outdoors,                               !- Outside Boundary Condition
   ,                                       !- Outside Boundary Condition Object
   SunExposed,                             !- Sun Exposure
@@ -661,19 +477,11 @@
   4.76503217256854, -11.3588643451371, 2.4384; !- X,Y,Z Vertex 4 {m}
 
 OS:Surface,
-<<<<<<< HEAD
-  {35ad8c22-3de6-4eb5-a815-0ef58f8df4f2}, !- Handle
-  Surface 7,                              !- Name
-  Wall,                                   !- Surface Type
-  ,                                       !- Construction Name
-  {7025fb75-cfd3-476f-b8bb-9f40257d9d16}, !- Space Name
-=======
   {ea0b566f-aa44-402e-a585-24a975903e6e}, !- Handle
   Surface 7,                              !- Name
   Wall,                                   !- Surface Type
   ,                                       !- Construction Name
   {9a19daca-6bc5-4f18-9a01-4df903289008}, !- Space Name
->>>>>>> 78d739aa
   Outdoors,                               !- Outside Boundary Condition
   ,                                       !- Outside Boundary Condition Object
   SunExposed,                             !- Sun Exposure
@@ -686,19 +494,11 @@
   4.76503217256854, -13.1876643451371, 2.4384; !- X,Y,Z Vertex 4 {m}
 
 OS:Surface,
-<<<<<<< HEAD
-  {f8da7c42-8515-4714-a70e-cee9d1fe50e2}, !- Handle
-  Surface 8,                              !- Name
-  RoofCeiling,                            !- Surface Type
-  ,                                       !- Construction Name
-  {7025fb75-cfd3-476f-b8bb-9f40257d9d16}, !- Space Name
-=======
   {9375ff5a-a5a8-4151-89d8-c16ef13be2a0}, !- Handle
   Surface 8,                              !- Name
   RoofCeiling,                            !- Surface Type
   ,                                       !- Construction Name
   {9a19daca-6bc5-4f18-9a01-4df903289008}, !- Space Name
->>>>>>> 78d739aa
   Outdoors,                               !- Outside Boundary Condition
   ,                                       !- Outside Boundary Condition Object
   SunExposed,                             !- Sun Exposure
@@ -713,11 +513,7 @@
   0, -13.1876643451371, 2.4384;           !- X,Y,Z Vertex 6 {m}
 
 OS:SpaceType,
-<<<<<<< HEAD
-  {4d0180cc-9ad9-4b5c-82aa-d56b4cf859f1}, !- Handle
-=======
   {0d14e15d-6ed4-47db-a2e2-9e283f72fea8}, !- Handle
->>>>>>> 78d739aa
   Space Type 1,                           !- Name
   ,                                       !- Default Construction Set Name
   ,                                       !- Default Schedule Set Name
@@ -728,11 +524,7 @@
   living;                                 !- Standards Space Type
 
 OS:ThermalZone,
-<<<<<<< HEAD
-  {eda651d5-2597-468e-89bd-ebe8b15792f3}, !- Handle
-=======
   {86d68b9a-1d0e-468f-8ac9-4d20311edfed}, !- Handle
->>>>>>> 78d739aa
   corridor zone,                          !- Name
   ,                                       !- Multiplier
   ,                                       !- Ceiling Height {m}
@@ -741,17 +533,10 @@
   ,                                       !- Zone Inside Convection Algorithm
   ,                                       !- Zone Outside Convection Algorithm
   ,                                       !- Zone Conditioning Equipment List Name
-<<<<<<< HEAD
-  {7ebea29d-fc6c-4c90-a22d-825e78d8d5b7}, !- Zone Air Inlet Port List
-  {af713960-f38b-4bec-9847-b5eecc05b642}, !- Zone Air Exhaust Port List
-  {246cc5e5-775e-407c-8dbc-48bf871d5569}, !- Zone Air Node Name
-  {c307ae3e-58a1-4770-bcf8-6b46cdcf7719}, !- Zone Return Air Port List
-=======
   {b3ef96df-a90a-497f-a975-57d598d98282}, !- Zone Air Inlet Port List
   {27bf1883-33c0-4e63-a1b4-3f30bd77935d}, !- Zone Air Exhaust Port List
   {61787ad8-86da-4708-8367-e48c773d70d4}, !- Zone Air Node Name
   {de068cf7-9efe-498d-8d1c-194e50694a83}, !- Zone Return Air Port List
->>>>>>> 78d739aa
   ,                                       !- Primary Daylighting Control Name
   ,                                       !- Fraction of Zone Controlled by Primary Daylighting Control
   ,                                       !- Secondary Daylighting Control Name
@@ -762,39 +547,6 @@
   No;                                     !- Use Ideal Air Loads
 
 OS:Node,
-<<<<<<< HEAD
-  {158fb268-b63e-42a4-a90d-b1a73442265c}, !- Handle
-  Node 2,                                 !- Name
-  {246cc5e5-775e-407c-8dbc-48bf871d5569}, !- Inlet Port
-  ;                                       !- Outlet Port
-
-OS:Connection,
-  {246cc5e5-775e-407c-8dbc-48bf871d5569}, !- Handle
-  {a64fed39-3981-45ad-837a-e548fbea240b}, !- Name
-  {eda651d5-2597-468e-89bd-ebe8b15792f3}, !- Source Object
-  11,                                     !- Outlet Port
-  {158fb268-b63e-42a4-a90d-b1a73442265c}, !- Target Object
-  2;                                      !- Inlet Port
-
-OS:PortList,
-  {7ebea29d-fc6c-4c90-a22d-825e78d8d5b7}, !- Handle
-  {fca2d22d-de05-421e-a23e-ff5e335a694f}, !- Name
-  {eda651d5-2597-468e-89bd-ebe8b15792f3}; !- HVAC Component
-
-OS:PortList,
-  {af713960-f38b-4bec-9847-b5eecc05b642}, !- Handle
-  {e4ac8ad7-cd96-4174-ab46-0066c74c8bae}, !- Name
-  {eda651d5-2597-468e-89bd-ebe8b15792f3}; !- HVAC Component
-
-OS:PortList,
-  {c307ae3e-58a1-4770-bcf8-6b46cdcf7719}, !- Handle
-  {563b9f1f-1c24-45a7-a488-3ed434f48409}, !- Name
-  {eda651d5-2597-468e-89bd-ebe8b15792f3}; !- HVAC Component
-
-OS:Sizing:Zone,
-  {4bfbcc1b-8db4-4209-806e-90801d760738}, !- Handle
-  {eda651d5-2597-468e-89bd-ebe8b15792f3}, !- Zone or ZoneList Name
-=======
   {bcffc1d6-b268-4109-8921-26873f91841f}, !- Handle
   Node 2,                                 !- Name
   {61787ad8-86da-4708-8367-e48c773d70d4}, !- Inlet Port
@@ -826,7 +578,6 @@
 OS:Sizing:Zone,
   {f62e5b57-9ef2-49dd-89ba-60d5b2cc4b37}, !- Handle
   {86d68b9a-1d0e-468f-8ac9-4d20311edfed}, !- Zone or ZoneList Name
->>>>>>> 78d739aa
   SupplyAirTemperature,                   !- Zone Cooling Design Supply Air Temperature Input Method
   14,                                     !- Zone Cooling Design Supply Air Temperature {C}
   11.11,                                  !- Zone Cooling Design Supply Air Temperature Difference {deltaC}
@@ -855,16 +606,6 @@
   autosize;                               !- Dedicated Outdoor Air High Setpoint Temperature for Design {C}
 
 OS:ZoneHVAC:EquipmentList,
-<<<<<<< HEAD
-  {4464c787-618a-4b3e-a7ef-94ce73c3c3b8}, !- Handle
-  Zone HVAC Equipment List 2,             !- Name
-  {eda651d5-2597-468e-89bd-ebe8b15792f3}; !- Thermal Zone
-
-OS:Space,
-  {cb121a36-8a64-4fc4-8905-716d14595503}, !- Handle
-  corridor space,                         !- Name
-  {2979518f-27a2-4d60-af6d-4d1a461f6a8c}, !- Space Type Name
-=======
   {7b3e38c3-26e0-4865-a429-e46f3988a838}, !- Handle
   Zone HVAC Equipment List 2,             !- Name
   {86d68b9a-1d0e-468f-8ac9-4d20311edfed}; !- Thermal Zone
@@ -873,7 +614,6 @@
   {cea460f3-8153-4725-b34c-e8744cff43e9}, !- Handle
   corridor space,                         !- Name
   {2745e196-ebcc-4964-8eca-635421a9ced5}, !- Space Type Name
->>>>>>> 78d739aa
   ,                                       !- Default Construction Set Name
   ,                                       !- Default Schedule Set Name
   ,                                       !- Direction of Relative North {deg}
@@ -881,16 +621,6 @@
   ,                                       !- Y Origin {m}
   ,                                       !- Z Origin {m}
   ,                                       !- Building Story Name
-<<<<<<< HEAD
-  {eda651d5-2597-468e-89bd-ebe8b15792f3}; !- Thermal Zone Name
-
-OS:Surface,
-  {b5ed611f-5653-4ac1-9abc-80eae3239ab5}, !- Handle
-  Surface 9,                              !- Name
-  Floor,                                  !- Surface Type
-  ,                                       !- Construction Name
-  {cb121a36-8a64-4fc4-8905-716d14595503}, !- Space Name
-=======
   {86d68b9a-1d0e-468f-8ac9-4d20311edfed}; !- Thermal Zone Name
 
 OS:Surface,
@@ -899,7 +629,6 @@
   Floor,                                  !- Surface Type
   ,                                       !- Construction Name
   {cea460f3-8153-4725-b34c-e8744cff43e9}, !- Space Name
->>>>>>> 78d739aa
   Foundation,                             !- Outside Boundary Condition
   ,                                       !- Outside Boundary Condition Object
   NoSun,                                  !- Sun Exposure
@@ -912,19 +641,11 @@
   6.59383217256854, 0, 0;                 !- X,Y,Z Vertex 4 {m}
 
 OS:Surface,
-<<<<<<< HEAD
-  {1044b930-33dc-4da3-aad7-207aebfce346}, !- Handle
-  Surface 10,                             !- Name
-  Wall,                                   !- Surface Type
-  ,                                       !- Construction Name
-  {cb121a36-8a64-4fc4-8905-716d14595503}, !- Space Name
-=======
   {8d19bd1f-86c1-40ab-9698-1e80a95929d1}, !- Handle
   Surface 10,                             !- Name
   Wall,                                   !- Surface Type
   ,                                       !- Construction Name
   {cea460f3-8153-4725-b34c-e8744cff43e9}, !- Space Name
->>>>>>> 78d739aa
   Outdoors,                               !- Outside Boundary Condition
   ,                                       !- Outside Boundary Condition Object
   SunExposed,                             !- Sun Exposure
@@ -937,19 +658,11 @@
   0, 0, 2.4384;                           !- X,Y,Z Vertex 4 {m}
 
 OS:Surface,
-<<<<<<< HEAD
-  {45b08422-bd6b-4c66-a401-8c1ea6c49d7a}, !- Handle
-  Surface 11,                             !- Name
-  Wall,                                   !- Surface Type
-  ,                                       !- Construction Name
-  {cb121a36-8a64-4fc4-8905-716d14595503}, !- Space Name
-=======
   {23970cdb-a0c8-45bb-ae45-56068dd704d5}, !- Handle
   Surface 11,                             !- Name
   Wall,                                   !- Surface Type
   ,                                       !- Construction Name
   {cea460f3-8153-4725-b34c-e8744cff43e9}, !- Space Name
->>>>>>> 78d739aa
   Adiabatic,                              !- Outside Boundary Condition
   ,                                       !- Outside Boundary Condition Object
   NoSun,                                  !- Sun Exposure
@@ -962,19 +675,11 @@
   0, 1.524, 2.4384;                       !- X,Y,Z Vertex 4 {m}
 
 OS:Surface,
-<<<<<<< HEAD
-  {3de465ff-bad0-4647-bea4-1bd8923c1041}, !- Handle
-  Surface 12,                             !- Name
-  Wall,                                   !- Surface Type
-  ,                                       !- Construction Name
-  {cb121a36-8a64-4fc4-8905-716d14595503}, !- Space Name
-=======
   {7c83ba63-20bd-4a91-b6a2-7c8a2d3a72eb}, !- Handle
   Surface 12,                             !- Name
   Wall,                                   !- Surface Type
   ,                                       !- Construction Name
   {cea460f3-8153-4725-b34c-e8744cff43e9}, !- Space Name
->>>>>>> 78d739aa
   Adiabatic,                              !- Outside Boundary Condition
   ,                                       !- Outside Boundary Condition Object
   NoSun,                                  !- Sun Exposure
@@ -987,19 +692,11 @@
   6.59383217256854, 1.524, 2.4384;        !- X,Y,Z Vertex 4 {m}
 
 OS:Surface,
-<<<<<<< HEAD
-  {a5009803-6fea-4e4b-8646-8a7c344f628d}, !- Handle
-  Surface 13,                             !- Name
-  Wall,                                   !- Surface Type
-  ,                                       !- Construction Name
-  {cb121a36-8a64-4fc4-8905-716d14595503}, !- Space Name
-=======
   {7d1824e0-6391-4c2a-a192-8ab2e65f8478}, !- Handle
   Surface 13,                             !- Name
   Wall,                                   !- Surface Type
   ,                                       !- Construction Name
   {cea460f3-8153-4725-b34c-e8744cff43e9}, !- Space Name
->>>>>>> 78d739aa
   Adiabatic,                              !- Outside Boundary Condition
   ,                                       !- Outside Boundary Condition Object
   NoSun,                                  !- Sun Exposure
@@ -1012,19 +709,11 @@
   6.59383217256854, 0, 2.4384;            !- X,Y,Z Vertex 4 {m}
 
 OS:Surface,
-<<<<<<< HEAD
-  {6cfc3027-16b7-403d-bcff-c9a361ad5717}, !- Handle
-  Surface 14,                             !- Name
-  RoofCeiling,                            !- Surface Type
-  ,                                       !- Construction Name
-  {cb121a36-8a64-4fc4-8905-716d14595503}, !- Space Name
-=======
   {31603e19-e05d-44d5-ad93-eb0df27489ee}, !- Handle
   Surface 14,                             !- Name
   RoofCeiling,                            !- Surface Type
   ,                                       !- Construction Name
   {cea460f3-8153-4725-b34c-e8744cff43e9}, !- Space Name
->>>>>>> 78d739aa
   Outdoors,                               !- Outside Boundary Condition
   ,                                       !- Outside Boundary Condition Object
   SunExposed,                             !- Sun Exposure
@@ -1037,11 +726,7 @@
   0, 0, 2.4384;                           !- X,Y,Z Vertex 4 {m}
 
 OS:SpaceType,
-<<<<<<< HEAD
-  {2979518f-27a2-4d60-af6d-4d1a461f6a8c}, !- Handle
-=======
   {2745e196-ebcc-4964-8eca-635421a9ced5}, !- Handle
->>>>>>> 78d739aa
   Space Type 2,                           !- Name
   ,                                       !- Default Construction Set Name
   ,                                       !- Default Schedule Set Name
@@ -1052,23 +737,14 @@
   corridor;                               !- Standards Space Type
 
 OS:BuildingUnit,
-<<<<<<< HEAD
-  {30c9bb5f-3f26-42de-9d19-a1a5d254b6bb}, !- Handle
-=======
   {d54ae431-1f36-4bc9-b763-4b71b75d052b}, !- Handle
->>>>>>> 78d739aa
   unit 1,                                 !- Name
   ,                                       !- Rendering Color
   Residential;                            !- Building Unit Type
 
 OS:AdditionalProperties,
-<<<<<<< HEAD
-  {28f986c7-4487-4145-850d-f7f860ac7154}, !- Handle
-  {30c9bb5f-3f26-42de-9d19-a1a5d254b6bb}, !- Object Name
-=======
   {1e1e905c-1077-4c56-9d57-cc7c4c2767a4}, !- Handle
   {d54ae431-1f36-4bc9-b763-4b71b75d052b}, !- Object Name
->>>>>>> 78d739aa
   NumberOfBedrooms,                       !- Feature Name 1
   Integer,                                !- Feature Data Type 1
   3,                                      !- Feature Value 1
@@ -1080,20 +756,12 @@
   3.3900000000000001;                     !- Feature Value 3
 
 OS:External:File,
-<<<<<<< HEAD
-  {6701467e-fe15-4df3-8d6d-0406dda7bd46}, !- Handle
-=======
   {e7988295-d564-4c35-860a-5477eccede6b}, !- Handle
->>>>>>> 78d739aa
   8760.csv,                               !- Name
   8760.csv;                               !- File Name
 
 OS:Schedule:Day,
-<<<<<<< HEAD
-  {7dc3e74d-fdc7-426f-8991-7905f822f747}, !- Handle
-=======
   {bbee6727-f90f-4cf5-a573-11f40d0cfa2a}, !- Handle
->>>>>>> 78d739aa
   Schedule Day 1,                         !- Name
   ,                                       !- Schedule Type Limits Name
   ,                                       !- Interpolate to Timestep
@@ -1102,11 +770,7 @@
   0;                                      !- Value Until Time 1
 
 OS:Schedule:Day,
-<<<<<<< HEAD
-  {f2085de2-8373-4c15-b6d7-f5faa815a393}, !- Handle
-=======
   {5f0aee76-3f62-45cd-9249-044fc7c00299}, !- Handle
->>>>>>> 78d739aa
   Schedule Day 2,                         !- Name
   ,                                       !- Schedule Type Limits Name
   ,                                       !- Interpolate to Timestep
@@ -1115,17 +779,10 @@
   1;                                      !- Value Until Time 1
 
 OS:Schedule:File,
-<<<<<<< HEAD
-  {66f02074-90b6-4b92-a744-677ac5bdb536}, !- Handle
-  occupants,                              !- Name
-  {54172d9c-d7ca-4ae1-8af9-28304ab015f1}, !- Schedule Type Limits Name
-  {6701467e-fe15-4df3-8d6d-0406dda7bd46}, !- External File Name
-=======
   {47e2d2df-b91a-497c-814d-0277945b4d3e}, !- Handle
   occupants,                              !- Name
   {2b5bfbe7-17cd-40bb-9001-26211e0ed593}, !- Schedule Type Limits Name
   {e7988295-d564-4c35-860a-5477eccede6b}, !- External File Name
->>>>>>> 78d739aa
   1,                                      !- Column Number
   1,                                      !- Rows to Skip at Top
   8760,                                   !- Number of Hours of Data
@@ -1134,17 +791,6 @@
   60;                                     !- Minutes per Item
 
 OS:Schedule:Ruleset,
-<<<<<<< HEAD
-  {2c3619dd-6d4c-43b4-80ca-b4f1b40a2fbe}, !- Handle
-  Schedule Ruleset 1,                     !- Name
-  {b68e641c-2555-4158-ae41-06a576687e82}, !- Schedule Type Limits Name
-  {6fac979a-32a7-4f30-afd0-813ccae950b0}; !- Default Day Schedule Name
-
-OS:Schedule:Day,
-  {6fac979a-32a7-4f30-afd0-813ccae950b0}, !- Handle
-  Schedule Day 3,                         !- Name
-  {b68e641c-2555-4158-ae41-06a576687e82}, !- Schedule Type Limits Name
-=======
   {71c87fae-6981-4664-a9ae-9649b9ffdae6}, !- Handle
   Schedule Ruleset 1,                     !- Name
   {5535aff6-6be4-48f7-a9cc-8a63bc35aed4}, !- Schedule Type Limits Name
@@ -1154,18 +800,13 @@
   {ef7f7a25-1d79-472c-af7c-9c243b3d13ca}, !- Handle
   Schedule Day 3,                         !- Name
   {5535aff6-6be4-48f7-a9cc-8a63bc35aed4}, !- Schedule Type Limits Name
->>>>>>> 78d739aa
   ,                                       !- Interpolate to Timestep
   24,                                     !- Hour 1
   0,                                      !- Minute 1
   112.539290946133;                       !- Value Until Time 1
 
 OS:People:Definition,
-<<<<<<< HEAD
-  {175c4c80-b5f8-4eaf-a400-db986e5dc7bf}, !- Handle
-=======
   {a43b9b82-0b0a-4c1f-aa32-953ea9640e24}, !- Handle
->>>>>>> 78d739aa
   res occupants|living space,             !- Name
   People,                                 !- Number of People Calculation Method
   3.39,                                   !- Number of People {people}
@@ -1178,21 +819,12 @@
   ZoneAveraged;                           !- Mean Radiant Temperature Calculation Type
 
 OS:People,
-<<<<<<< HEAD
-  {7e9315ec-2981-4d45-948a-16e88f8d3d02}, !- Handle
-  res occupants|living space,             !- Name
-  {175c4c80-b5f8-4eaf-a400-db986e5dc7bf}, !- People Definition Name
-  {7025fb75-cfd3-476f-b8bb-9f40257d9d16}, !- Space or SpaceType Name
-  {66f02074-90b6-4b92-a744-677ac5bdb536}, !- Number of People Schedule Name
-  {2c3619dd-6d4c-43b4-80ca-b4f1b40a2fbe}, !- Activity Level Schedule Name
-=======
   {c97ae305-747e-4ec3-9dc6-5e7e52f8f554}, !- Handle
   res occupants|living space,             !- Name
   {a43b9b82-0b0a-4c1f-aa32-953ea9640e24}, !- People Definition Name
   {9a19daca-6bc5-4f18-9a01-4df903289008}, !- Space or SpaceType Name
   {47e2d2df-b91a-497c-814d-0277945b4d3e}, !- Number of People Schedule Name
   {71c87fae-6981-4664-a9ae-9649b9ffdae6}, !- Activity Level Schedule Name
->>>>>>> 78d739aa
   ,                                       !- Surface Name/Angle Factor List Name
   ,                                       !- Work Efficiency Schedule Name
   ,                                       !- Clothing Insulation Schedule Name
@@ -1200,11 +832,7 @@
   1;                                      !- Multiplier
 
 OS:ScheduleTypeLimits,
-<<<<<<< HEAD
-  {b68e641c-2555-4158-ae41-06a576687e82}, !- Handle
-=======
   {5535aff6-6be4-48f7-a9cc-8a63bc35aed4}, !- Handle
->>>>>>> 78d739aa
   ActivityLevel,                          !- Name
   0,                                      !- Lower Limit Value
   ,                                       !- Upper Limit Value
@@ -1212,11 +840,7 @@
   ActivityLevel;                          !- Unit Type
 
 OS:ScheduleTypeLimits,
-<<<<<<< HEAD
-  {54172d9c-d7ca-4ae1-8af9-28304ab015f1}, !- Handle
-=======
   {2b5bfbe7-17cd-40bb-9001-26211e0ed593}, !- Handle
->>>>>>> 78d739aa
   Fractional,                             !- Name
   0,                                      !- Lower Limit Value
   1,                                      !- Upper Limit Value
