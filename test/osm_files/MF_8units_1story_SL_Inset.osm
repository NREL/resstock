!- NOTE: Auto-generated from /test/osw_files/MF_8units_1story_SL_Inset.osw

OS:Version,
<<<<<<< HEAD
  {1a9936a5-3165-4eed-aa1c-80261e78a0fe}, !- Handle
  2.9.0;                                  !- Version Identifier

OS:SimulationControl,
  {b1b089aa-5bb2-4b49-b777-6f29539d91b6}, !- Handle
=======
  {43c913df-0134-4e07-ada8-2c7c9a724d90}, !- Handle
  2.9.0;                                  !- Version Identifier

OS:SimulationControl,
  {aa2a6ee2-af7f-4862-b303-9dc11110a15f}, !- Handle
>>>>>>> 7902c0f9
  ,                                       !- Do Zone Sizing Calculation
  ,                                       !- Do System Sizing Calculation
  ,                                       !- Do Plant Sizing Calculation
  No;                                     !- Run Simulation for Sizing Periods

OS:Timestep,
<<<<<<< HEAD
  {a66b90a8-13fe-41b7-8eb4-c4cf13b9735d}, !- Handle
  6;                                      !- Number of Timesteps per Hour

OS:ShadowCalculation,
  {577e7ab4-c32f-492c-a01f-21e9c3aa3890}, !- Handle
=======
  {d6085c3a-bb2d-4b53-800a-8b85735a6aab}, !- Handle
  6;                                      !- Number of Timesteps per Hour

OS:ShadowCalculation,
  {f44bc12b-fa52-4021-9b74-1d1fbfed86e9}, !- Handle
>>>>>>> 7902c0f9
  20,                                     !- Calculation Frequency
  200;                                    !- Maximum Figures in Shadow Overlap Calculations

OS:SurfaceConvectionAlgorithm:Outside,
<<<<<<< HEAD
  {096a8626-b70e-467a-a31a-661e6747fe01}, !- Handle
  DOE-2;                                  !- Algorithm

OS:SurfaceConvectionAlgorithm:Inside,
  {0193f89d-3126-4505-97e2-07fbbc75d7c7}, !- Handle
  TARP;                                   !- Algorithm

OS:ZoneCapacitanceMultiplier:ResearchSpecial,
  {ddec2667-0b86-424b-aab0-4fc08e91c01c}, !- Handle
=======
  {6dde565f-f6fb-41b0-8dbd-d1fd4a60b5e7}, !- Handle
  DOE-2;                                  !- Algorithm

OS:SurfaceConvectionAlgorithm:Inside,
  {ff35d748-ba88-411a-84b0-6209a6b9510d}, !- Handle
  TARP;                                   !- Algorithm

OS:ZoneCapacitanceMultiplier:ResearchSpecial,
  {52a25621-e22c-42ce-8a33-a393344b6e2c}, !- Handle
>>>>>>> 7902c0f9
  ,                                       !- Temperature Capacity Multiplier
  15,                                     !- Humidity Capacity Multiplier
  ;                                       !- Carbon Dioxide Capacity Multiplier

OS:RunPeriod,
<<<<<<< HEAD
  {be66c3ac-8285-458f-94f8-c776cc950ba9}, !- Handle
=======
  {38da0d66-cec6-4afb-b95c-3d0af9c1e389}, !- Handle
>>>>>>> 7902c0f9
  Run Period 1,                           !- Name
  1,                                      !- Begin Month
  1,                                      !- Begin Day of Month
  12,                                     !- End Month
  31,                                     !- End Day of Month
  ,                                       !- Use Weather File Holidays and Special Days
  ,                                       !- Use Weather File Daylight Saving Period
  ,                                       !- Apply Weekend Holiday Rule
  ,                                       !- Use Weather File Rain Indicators
  ,                                       !- Use Weather File Snow Indicators
  ;                                       !- Number of Times Runperiod to be Repeated

OS:YearDescription,
<<<<<<< HEAD
  {50a62ee9-82ba-48eb-938a-4ad8626c5c92}, !- Handle
=======
  {616aa87a-4582-4158-807b-9d3ce4488935}, !- Handle
>>>>>>> 7902c0f9
  2007,                                   !- Calendar Year
  ,                                       !- Day of Week for Start Day
  ;                                       !- Is Leap Year

OS:WeatherFile,
<<<<<<< HEAD
  {9f8ff009-c29f-42bf-83f3-427452eba8e8}, !- Handle
=======
  {4aa98ba0-e25d-46f8-a717-72069adf18cf}, !- Handle
>>>>>>> 7902c0f9
  Denver Intl Ap,                         !- City
  CO,                                     !- State Province Region
  USA,                                    !- Country
  TMY3,                                   !- Data Source
  725650,                                 !- WMO Number
  39.83,                                  !- Latitude {deg}
  -104.65,                                !- Longitude {deg}
  -7,                                     !- Time Zone {hr}
  1650,                                   !- Elevation {m}
  file:../weather/USA_CO_Denver.Intl.AP.725650_TMY3.epw, !- Url
  E23378AA;                               !- Checksum

OS:AdditionalProperties,
<<<<<<< HEAD
  {932c34ec-8bba-48d7-981c-6f1c694998b8}, !- Handle
  {9f8ff009-c29f-42bf-83f3-427452eba8e8}, !- Object Name
=======
  {a37ff964-adcf-42d4-9e20-0b7e42fe2fed}, !- Handle
  {4aa98ba0-e25d-46f8-a717-72069adf18cf}, !- Object Name
>>>>>>> 7902c0f9
  EPWHeaderCity,                          !- Feature Name 1
  String,                                 !- Feature Data Type 1
  Denver Intl Ap,                         !- Feature Value 1
  EPWHeaderState,                         !- Feature Name 2
  String,                                 !- Feature Data Type 2
  CO,                                     !- Feature Value 2
  EPWHeaderCountry,                       !- Feature Name 3
  String,                                 !- Feature Data Type 3
  USA,                                    !- Feature Value 3
  EPWHeaderDataSource,                    !- Feature Name 4
  String,                                 !- Feature Data Type 4
  TMY3,                                   !- Feature Value 4
  EPWHeaderStation,                       !- Feature Name 5
  String,                                 !- Feature Data Type 5
  725650,                                 !- Feature Value 5
  EPWHeaderLatitude,                      !- Feature Name 6
  Double,                                 !- Feature Data Type 6
  39.829999999999998,                     !- Feature Value 6
  EPWHeaderLongitude,                     !- Feature Name 7
  Double,                                 !- Feature Data Type 7
  -104.65000000000001,                    !- Feature Value 7
  EPWHeaderTimezone,                      !- Feature Name 8
  Double,                                 !- Feature Data Type 8
  -7,                                     !- Feature Value 8
  EPWHeaderAltitude,                      !- Feature Name 9
  Double,                                 !- Feature Data Type 9
  5413.3858267716532,                     !- Feature Value 9
  EPWHeaderLocalPressure,                 !- Feature Name 10
  Double,                                 !- Feature Data Type 10
  0.81937567683596546,                    !- Feature Value 10
  EPWHeaderRecordsPerHour,                !- Feature Name 11
  Double,                                 !- Feature Data Type 11
  0,                                      !- Feature Value 11
  EPWDataAnnualAvgDrybulb,                !- Feature Name 12
  Double,                                 !- Feature Data Type 12
  51.575616438356228,                     !- Feature Value 12
  EPWDataAnnualMinDrybulb,                !- Feature Name 13
  Double,                                 !- Feature Data Type 13
  -2.9200000000000017,                    !- Feature Value 13
  EPWDataAnnualMaxDrybulb,                !- Feature Name 14
  Double,                                 !- Feature Data Type 14
  104,                                    !- Feature Value 14
  EPWDataCDD50F,                          !- Feature Name 15
  Double,                                 !- Feature Data Type 15
  3072.2925000000005,                     !- Feature Value 15
  EPWDataCDD65F,                          !- Feature Name 16
  Double,                                 !- Feature Data Type 16
  883.62000000000035,                     !- Feature Value 16
  EPWDataHDD50F,                          !- Feature Name 17
  Double,                                 !- Feature Data Type 17
  2497.1925000000001,                     !- Feature Value 17
  EPWDataHDD65F,                          !- Feature Name 18
  Double,                                 !- Feature Data Type 18
  5783.5200000000013,                     !- Feature Value 18
  EPWDataAnnualAvgWindspeed,              !- Feature Name 19
  Double,                                 !- Feature Data Type 19
  3.9165296803649667,                     !- Feature Value 19
  EPWDataMonthlyAvgDrybulbs,              !- Feature Name 20
  String,                                 !- Feature Data Type 20
  33.4191935483871&#4431.90142857142857&#4443.02620967741937&#4442.48624999999999&#4459.877741935483854&#4473.57574999999997&#4472.07975806451608&#4472.70008064516134&#4466.49200000000006&#4450.079112903225806&#4437.218250000000005&#4434.582177419354835, !- Feature Value 20
  EPWDataGroundMonthlyTemps,              !- Feature Name 21
  String,                                 !- Feature Data Type 21
  44.08306285945173&#4440.89570904991865&#4440.64045432632048&#4442.153016571250646&#4448.225111118704206&#4454.268919273837525&#4459.508577937551024&#4462.82777283423508&#4463.10975667174995&#4460.41014950381947&#4455.304105212311526&#4449.445696474514364, !- Feature Value 21
  EPWDataWSF,                             !- Feature Name 22
  Double,                                 !- Feature Data Type 22
  0.58999999999999997,                    !- Feature Value 22
  EPWDataMonthlyAvgDailyHighDrybulbs,     !- Feature Name 23
  String,                                 !- Feature Data Type 23
  47.41032258064516&#4446.58642857142857&#4455.15032258064517&#4453.708&#4472.80193548387098&#4488.67600000000002&#4486.1858064516129&#4485.87225806451613&#4482.082&#4463.18064516129033&#4448.73400000000001&#4448.87935483870968, !- Feature Value 23
  EPWDataMonthlyAvgDailyLowDrybulbs,      !- Feature Name 24
  String,                                 !- Feature Data Type 24
  19.347741935483874&#4419.856428571428573&#4430.316129032258065&#4431.112&#4447.41612903225806&#4457.901999999999994&#4459.063870967741934&#4460.956774193548384&#4452.352000000000004&#4438.41612903225806&#4427.002000000000002&#4423.02903225806451, !- Feature Value 24
  EPWDesignHeatingDrybulb,                !- Feature Name 25
  Double,                                 !- Feature Data Type 25
  12.02,                                  !- Feature Value 25
  EPWDesignHeatingWindspeed,              !- Feature Name 26
  Double,                                 !- Feature Data Type 26
  2.8062500000000004,                     !- Feature Value 26
  EPWDesignCoolingDrybulb,                !- Feature Name 27
  Double,                                 !- Feature Data Type 27
  91.939999999999998,                     !- Feature Value 27
  EPWDesignCoolingWetbulb,                !- Feature Name 28
  Double,                                 !- Feature Data Type 28
  59.95131430195849,                      !- Feature Value 28
  EPWDesignCoolingHumidityRatio,          !- Feature Name 29
  Double,                                 !- Feature Data Type 29
  0.0059161086834698092,                  !- Feature Value 29
  EPWDesignCoolingWindspeed,              !- Feature Name 30
  Double,                                 !- Feature Data Type 30
  3.7999999999999989,                     !- Feature Value 30
  EPWDesignDailyTemperatureRange,         !- Feature Name 31
  Double,                                 !- Feature Data Type 31
  24.915483870967748,                     !- Feature Value 31
  EPWDesignDehumidDrybulb,                !- Feature Name 32
  Double,                                 !- Feature Data Type 32
  67.996785714285721,                     !- Feature Value 32
  EPWDesignDehumidHumidityRatio,          !- Feature Name 33
  Double,                                 !- Feature Data Type 33
  0.012133744170488724,                   !- Feature Value 33
  EPWDesignCoolingDirectNormal,           !- Feature Name 34
  Double,                                 !- Feature Data Type 34
  985,                                    !- Feature Value 34
  EPWDesignCoolingDiffuseHorizontal,      !- Feature Name 35
  Double,                                 !- Feature Data Type 35
  84;                                     !- Feature Value 35

OS:Site,
<<<<<<< HEAD
  {0731a49c-0aeb-4fd8-b0da-e93e373fd1bf}, !- Handle
=======
  {2930a292-6bc2-4961-99fd-d89ee4633ca4}, !- Handle
>>>>>>> 7902c0f9
  Denver Intl Ap_CO_USA,                  !- Name
  39.83,                                  !- Latitude {deg}
  -104.65,                                !- Longitude {deg}
  -7,                                     !- Time Zone {hr}
  1650,                                   !- Elevation {m}
  ;                                       !- Terrain

OS:ClimateZones,
<<<<<<< HEAD
  {65aafe37-6dcc-436d-92a3-ec0fb121cc0e}, !- Handle
=======
  {586f102e-5f89-4407-b23e-8b7f5232ca4a}, !- Handle
>>>>>>> 7902c0f9
  ,                                       !- Active Institution
  ,                                       !- Active Year
  ,                                       !- Climate Zone Institution Name 1
  ,                                       !- Climate Zone Document Name 1
  ,                                       !- Climate Zone Document Year 1
  ,                                       !- Climate Zone Value 1
  Building America,                       !- Climate Zone Institution Name 2
  ,                                       !- Climate Zone Document Name 2
  0,                                      !- Climate Zone Document Year 2
  Cold;                                   !- Climate Zone Value 2

OS:Site:WaterMainsTemperature,
<<<<<<< HEAD
  {cc44eacd-1beb-460a-8865-b03a4dc34f68}, !- Handle
=======
  {62802064-e9c1-4f59-a405-023b83f75df0}, !- Handle
>>>>>>> 7902c0f9
  Correlation,                            !- Calculation Method
  ,                                       !- Temperature Schedule Name
  10.8753424657535,                       !- Annual Average Outdoor Air Temperature {C}
  23.1524007936508;                       !- Maximum Difference In Monthly Average Outdoor Air Temperatures {deltaC}

OS:RunPeriodControl:DaylightSavingTime,
<<<<<<< HEAD
  {a171551d-97fa-49e8-9680-20e06773db8d}, !- Handle
=======
  {08a23619-8bee-44a1-860c-e7005c0e39cd}, !- Handle
>>>>>>> 7902c0f9
  3/12,                                   !- Start Date
  11/5;                                   !- End Date

OS:Site:GroundTemperature:Deep,
<<<<<<< HEAD
  {5c75c0bb-76ed-46e0-87f3-3f2c4a5ccdb1}, !- Handle
=======
  {84269f0f-624a-4407-84c8-99ec0929a90f}, !- Handle
>>>>>>> 7902c0f9
  10.8753424657535,                       !- January Deep Ground Temperature {C}
  10.8753424657535,                       !- February Deep Ground Temperature {C}
  10.8753424657535,                       !- March Deep Ground Temperature {C}
  10.8753424657535,                       !- April Deep Ground Temperature {C}
  10.8753424657535,                       !- May Deep Ground Temperature {C}
  10.8753424657535,                       !- June Deep Ground Temperature {C}
  10.8753424657535,                       !- July Deep Ground Temperature {C}
  10.8753424657535,                       !- August Deep Ground Temperature {C}
  10.8753424657535,                       !- September Deep Ground Temperature {C}
  10.8753424657535,                       !- October Deep Ground Temperature {C}
  10.8753424657535,                       !- November Deep Ground Temperature {C}
  10.8753424657535;                       !- December Deep Ground Temperature {C}

OS:Building,
<<<<<<< HEAD
  {f7348715-85a1-4f0b-9423-7c86f50464c1}, !- Handle
=======
  {29803ea9-4764-4b6c-a0ab-463ab692efee}, !- Handle
>>>>>>> 7902c0f9
  Building 1,                             !- Name
  ,                                       !- Building Sector Type
  0,                                      !- North Axis {deg}
  ,                                       !- Nominal Floor to Floor Height {m}
  ,                                       !- Space Type Name
  ,                                       !- Default Construction Set Name
  ,                                       !- Default Schedule Set Name
  1,                                      !- Standards Number of Stories
  1,                                      !- Standards Number of Above Ground Stories
  ,                                       !- Standards Template
  multifamily,                            !- Standards Building Type
  8;                                      !- Standards Number of Living Units

OS:AdditionalProperties,
<<<<<<< HEAD
  {8a63d0d1-df5d-4033-9f90-32fe776c531a}, !- Handle
  {f7348715-85a1-4f0b-9423-7c86f50464c1}, !- Object Name
=======
  {96f8ed40-c1a6-4169-9d5f-8d59c2392700}, !- Handle
  {29803ea9-4764-4b6c-a0ab-463ab692efee}, !- Object Name
>>>>>>> 7902c0f9
  num_units,                              !- Feature Name 1
  Integer,                                !- Feature Data Type 1
  8,                                      !- Feature Value 1
  has_rear_units,                         !- Feature Name 2
  Boolean,                                !- Feature Data Type 2
  true,                                   !- Feature Value 2
  num_floors,                             !- Feature Name 3
  Integer,                                !- Feature Data Type 3
  1,                                      !- Feature Value 3
  horz_location,                          !- Feature Name 4
  String,                                 !- Feature Data Type 4
  Left,                                   !- Feature Value 4
  level,                                  !- Feature Name 5
  String,                                 !- Feature Data Type 5
  Bottom,                                 !- Feature Value 5
  found_type,                             !- Feature Name 6
  String,                                 !- Feature Data Type 6
  slab,                                   !- Feature Value 6
  corridor_width,                         !- Feature Name 7
  Double,                                 !- Feature Data Type 7
  3.048,                                  !- Feature Value 7
  corridor_position,                      !- Feature Name 8
  String,                                 !- Feature Data Type 8
  Double-Loaded Interior;                 !- Feature Value 8

OS:ThermalZone,
<<<<<<< HEAD
  {e3c708d7-0803-469d-9bb0-8fb071cd4567}, !- Handle
=======
  {01ca1b5a-7bf5-404c-867e-6ea7070aab2d}, !- Handle
>>>>>>> 7902c0f9
  living zone,                            !- Name
  ,                                       !- Multiplier
  ,                                       !- Ceiling Height {m}
  ,                                       !- Volume {m3}
  ,                                       !- Floor Area {m2}
  ,                                       !- Zone Inside Convection Algorithm
  ,                                       !- Zone Outside Convection Algorithm
  ,                                       !- Zone Conditioning Equipment List Name
<<<<<<< HEAD
  {71cc8bf7-bb1f-446b-bc8e-784bd43e900b}, !- Zone Air Inlet Port List
  {064775e1-740c-4e79-818d-4163a8395496}, !- Zone Air Exhaust Port List
  {2b112c10-7da5-45aa-9fe9-01cf2585d1f6}, !- Zone Air Node Name
  {de299de6-8f9f-40d1-87f9-39607c01e797}, !- Zone Return Air Port List
=======
  {92af5b6d-5c2c-46a5-8322-e10c655c7929}, !- Zone Air Inlet Port List
  {986431ad-6047-4da6-b804-8a324ce94289}, !- Zone Air Exhaust Port List
  {68b23de0-d2fd-4d8b-9260-b2c132f16ac5}, !- Zone Air Node Name
  {d4b5c211-a5f0-49af-8271-b4e3aa8941e8}, !- Zone Return Air Port List
>>>>>>> 7902c0f9
  ,                                       !- Primary Daylighting Control Name
  ,                                       !- Fraction of Zone Controlled by Primary Daylighting Control
  ,                                       !- Secondary Daylighting Control Name
  ,                                       !- Fraction of Zone Controlled by Secondary Daylighting Control
  ,                                       !- Illuminance Map Name
  ,                                       !- Group Rendering Name
  ,                                       !- Thermostat Name
  No;                                     !- Use Ideal Air Loads

OS:Node,
<<<<<<< HEAD
  {12f7d69f-f8a3-48df-8b58-1cbe90ede34f}, !- Handle
  Node 1,                                 !- Name
  {2b112c10-7da5-45aa-9fe9-01cf2585d1f6}, !- Inlet Port
  ;                                       !- Outlet Port

OS:Connection,
  {2b112c10-7da5-45aa-9fe9-01cf2585d1f6}, !- Handle
  {3b5ec3b9-bb39-428c-8dbf-a1c0fb06ecfa}, !- Name
  {e3c708d7-0803-469d-9bb0-8fb071cd4567}, !- Source Object
  11,                                     !- Outlet Port
  {12f7d69f-f8a3-48df-8b58-1cbe90ede34f}, !- Target Object
  2;                                      !- Inlet Port

OS:PortList,
  {71cc8bf7-bb1f-446b-bc8e-784bd43e900b}, !- Handle
  {c290b45f-b734-45e1-9e57-517e64139f38}, !- Name
  {e3c708d7-0803-469d-9bb0-8fb071cd4567}; !- HVAC Component

OS:PortList,
  {064775e1-740c-4e79-818d-4163a8395496}, !- Handle
  {af97c9c6-fa88-42c4-b9e4-367ba2abd88d}, !- Name
  {e3c708d7-0803-469d-9bb0-8fb071cd4567}; !- HVAC Component

OS:PortList,
  {de299de6-8f9f-40d1-87f9-39607c01e797}, !- Handle
  {c53df059-79f7-43e1-bb41-b384024a768d}, !- Name
  {e3c708d7-0803-469d-9bb0-8fb071cd4567}; !- HVAC Component

OS:Sizing:Zone,
  {92713a9c-3467-4653-87cb-01d673a7548f}, !- Handle
  {e3c708d7-0803-469d-9bb0-8fb071cd4567}, !- Zone or ZoneList Name
=======
  {9defcd99-74bb-44bd-aaf6-e780ec8be0d0}, !- Handle
  Node 1,                                 !- Name
  {68b23de0-d2fd-4d8b-9260-b2c132f16ac5}, !- Inlet Port
  ;                                       !- Outlet Port

OS:Connection,
  {68b23de0-d2fd-4d8b-9260-b2c132f16ac5}, !- Handle
  {ce764848-77ed-4f25-9806-5eb38cc25e67}, !- Name
  {01ca1b5a-7bf5-404c-867e-6ea7070aab2d}, !- Source Object
  11,                                     !- Outlet Port
  {9defcd99-74bb-44bd-aaf6-e780ec8be0d0}, !- Target Object
  2;                                      !- Inlet Port

OS:PortList,
  {92af5b6d-5c2c-46a5-8322-e10c655c7929}, !- Handle
  {84caac4d-0f9b-467a-aad5-9c612be7934e}, !- Name
  {01ca1b5a-7bf5-404c-867e-6ea7070aab2d}; !- HVAC Component

OS:PortList,
  {986431ad-6047-4da6-b804-8a324ce94289}, !- Handle
  {431cb905-e126-43d3-b290-d2c4aa8a3101}, !- Name
  {01ca1b5a-7bf5-404c-867e-6ea7070aab2d}; !- HVAC Component

OS:PortList,
  {d4b5c211-a5f0-49af-8271-b4e3aa8941e8}, !- Handle
  {5ccd9500-a8f9-4e5f-a94f-4d239f94d03f}, !- Name
  {01ca1b5a-7bf5-404c-867e-6ea7070aab2d}; !- HVAC Component

OS:Sizing:Zone,
  {bdd807ef-71e5-4ae7-b18b-2bc2ecff516d}, !- Handle
  {01ca1b5a-7bf5-404c-867e-6ea7070aab2d}, !- Zone or ZoneList Name
>>>>>>> 7902c0f9
  SupplyAirTemperature,                   !- Zone Cooling Design Supply Air Temperature Input Method
  14,                                     !- Zone Cooling Design Supply Air Temperature {C}
  11.11,                                  !- Zone Cooling Design Supply Air Temperature Difference {deltaC}
  SupplyAirTemperature,                   !- Zone Heating Design Supply Air Temperature Input Method
  40,                                     !- Zone Heating Design Supply Air Temperature {C}
  11.11,                                  !- Zone Heating Design Supply Air Temperature Difference {deltaC}
  0.0085,                                 !- Zone Cooling Design Supply Air Humidity Ratio {kg-H2O/kg-air}
  0.008,                                  !- Zone Heating Design Supply Air Humidity Ratio {kg-H2O/kg-air}
  ,                                       !- Zone Heating Sizing Factor
  ,                                       !- Zone Cooling Sizing Factor
  DesignDay,                              !- Cooling Design Air Flow Method
  ,                                       !- Cooling Design Air Flow Rate {m3/s}
  ,                                       !- Cooling Minimum Air Flow per Zone Floor Area {m3/s-m2}
  ,                                       !- Cooling Minimum Air Flow {m3/s}
  ,                                       !- Cooling Minimum Air Flow Fraction
  DesignDay,                              !- Heating Design Air Flow Method
  ,                                       !- Heating Design Air Flow Rate {m3/s}
  ,                                       !- Heating Maximum Air Flow per Zone Floor Area {m3/s-m2}
  ,                                       !- Heating Maximum Air Flow {m3/s}
  ,                                       !- Heating Maximum Air Flow Fraction
  ,                                       !- Design Zone Air Distribution Effectiveness in Cooling Mode
  ,                                       !- Design Zone Air Distribution Effectiveness in Heating Mode
  No,                                     !- Account for Dedicated Outdoor Air System
  NeutralSupplyAir,                       !- Dedicated Outdoor Air System Control Strategy
  autosize,                               !- Dedicated Outdoor Air Low Setpoint Temperature for Design {C}
  autosize;                               !- Dedicated Outdoor Air High Setpoint Temperature for Design {C}

OS:ZoneHVAC:EquipmentList,
<<<<<<< HEAD
  {6c0490e3-080d-44ef-83f6-98ef8dc28555}, !- Handle
  Zone HVAC Equipment List 1,             !- Name
  {e3c708d7-0803-469d-9bb0-8fb071cd4567}; !- Thermal Zone

OS:Space,
  {d5e43cee-7bf4-457d-a3c4-058c2f340bb6}, !- Handle
  living space,                           !- Name
  {4773c34c-35d7-4bf0-b1a2-633b901daf02}, !- Space Type Name
=======
  {b4dcc779-85e0-4cec-beab-8b496920af73}, !- Handle
  Zone HVAC Equipment List 1,             !- Name
  {01ca1b5a-7bf5-404c-867e-6ea7070aab2d}; !- Thermal Zone

OS:Space,
  {5e6584d0-2ed6-4e63-8790-bc48f4c00603}, !- Handle
  living space,                           !- Name
  {34877cb3-a370-41d4-88fc-8d3f25a6ee56}, !- Space Type Name
>>>>>>> 7902c0f9
  ,                                       !- Default Construction Set Name
  ,                                       !- Default Schedule Set Name
  ,                                       !- Direction of Relative North {deg}
  ,                                       !- X Origin {m}
  ,                                       !- Y Origin {m}
  ,                                       !- Z Origin {m}
  ,                                       !- Building Story Name
<<<<<<< HEAD
  {e3c708d7-0803-469d-9bb0-8fb071cd4567}, !- Thermal Zone Name
  ,                                       !- Part of Total Floor Area
  ,                                       !- Design Specification Outdoor Air Object Name
  {9101db8c-4093-4847-9dc2-a769b41790ad}; !- Building Unit Name

OS:Surface,
  {1c706fe8-9796-4adf-9007-e1b3e5843ae5}, !- Handle
  Surface 1,                              !- Name
  Floor,                                  !- Surface Type
  ,                                       !- Construction Name
  {d5e43cee-7bf4-457d-a3c4-058c2f340bb6}, !- Space Name
=======
  {01ca1b5a-7bf5-404c-867e-6ea7070aab2d}, !- Thermal Zone Name
  ,                                       !- Part of Total Floor Area
  ,                                       !- Design Specification Outdoor Air Object Name
  {851d0b6b-c4b2-4024-a3c9-4f79dd593d6a}; !- Building Unit Name

OS:Surface,
  {d1c5606b-1839-4bed-8a6c-786b2c83548b}, !- Handle
  Surface 1,                              !- Name
  Floor,                                  !- Surface Type
  ,                                       !- Construction Name
  {5e6584d0-2ed6-4e63-8790-bc48f4c00603}, !- Space Name
>>>>>>> 7902c0f9
  Foundation,                             !- Outside Boundary Condition
  ,                                       !- Outside Boundary Condition Object
  NoSun,                                  !- Sun Exposure
  NoWind,                                 !- Wind Exposure
  ,                                       !- View Factor to Ground
  ,                                       !- Number of Vertices
  0, -13.1876643451371, 0,                !- X,Y,Z Vertex 1 {m}
  0, 0, 0,                                !- X,Y,Z Vertex 2 {m}
  6.59383217256854, 0, 0,                 !- X,Y,Z Vertex 3 {m}
  6.59383217256854, -11.3588643451371, 0, !- X,Y,Z Vertex 4 {m}
  4.76503217256854, -11.3588643451371, 0, !- X,Y,Z Vertex 5 {m}
  4.76503217256854, -13.1876643451371, 0; !- X,Y,Z Vertex 6 {m}

OS:Surface,
<<<<<<< HEAD
  {338ff85e-4938-4a86-981d-21751bc76f52}, !- Handle
  Surface 2,                              !- Name
  Wall,                                   !- Surface Type
  ,                                       !- Construction Name
  {d5e43cee-7bf4-457d-a3c4-058c2f340bb6}, !- Space Name
=======
  {571677df-5298-442a-a98a-243a73bdc9af}, !- Handle
  Surface 2,                              !- Name
  Wall,                                   !- Surface Type
  ,                                       !- Construction Name
  {5e6584d0-2ed6-4e63-8790-bc48f4c00603}, !- Space Name
>>>>>>> 7902c0f9
  Outdoors,                               !- Outside Boundary Condition
  ,                                       !- Outside Boundary Condition Object
  SunExposed,                             !- Sun Exposure
  WindExposed,                            !- Wind Exposure
  ,                                       !- View Factor to Ground
  ,                                       !- Number of Vertices
  0, 0, 2.4384,                           !- X,Y,Z Vertex 1 {m}
  0, 0, 0,                                !- X,Y,Z Vertex 2 {m}
  0, -13.1876643451371, 0,                !- X,Y,Z Vertex 3 {m}
  0, -13.1876643451371, 2.4384;           !- X,Y,Z Vertex 4 {m}

OS:Surface,
<<<<<<< HEAD
  {dcdf6d60-f835-41f0-84ae-3f02e5ed9177}, !- Handle
  Surface 3,                              !- Name
  Wall,                                   !- Surface Type
  ,                                       !- Construction Name
  {d5e43cee-7bf4-457d-a3c4-058c2f340bb6}, !- Space Name
=======
  {29c747fd-9815-4a9c-b365-fe81d88c8928}, !- Handle
  Surface 3,                              !- Name
  Wall,                                   !- Surface Type
  ,                                       !- Construction Name
  {5e6584d0-2ed6-4e63-8790-bc48f4c00603}, !- Space Name
>>>>>>> 7902c0f9
  Adiabatic,                              !- Outside Boundary Condition
  ,                                       !- Outside Boundary Condition Object
  NoSun,                                  !- Sun Exposure
  NoWind,                                 !- Wind Exposure
  ,                                       !- View Factor to Ground
  ,                                       !- Number of Vertices
  6.59383217256854, 0, 2.4384,            !- X,Y,Z Vertex 1 {m}
  6.59383217256854, 0, 0,                 !- X,Y,Z Vertex 2 {m}
  0, 0, 0,                                !- X,Y,Z Vertex 3 {m}
  0, 0, 2.4384;                           !- X,Y,Z Vertex 4 {m}

OS:Surface,
<<<<<<< HEAD
  {4c043010-50e1-48b7-b9bd-fea3f332e9a3}, !- Handle
  Surface 4,                              !- Name
  Wall,                                   !- Surface Type
  ,                                       !- Construction Name
  {d5e43cee-7bf4-457d-a3c4-058c2f340bb6}, !- Space Name
=======
  {61c477ae-ba2e-4b88-a49e-2def819f6d86}, !- Handle
  Surface 4,                              !- Name
  Wall,                                   !- Surface Type
  ,                                       !- Construction Name
  {5e6584d0-2ed6-4e63-8790-bc48f4c00603}, !- Space Name
>>>>>>> 7902c0f9
  Adiabatic,                              !- Outside Boundary Condition
  ,                                       !- Outside Boundary Condition Object
  NoSun,                                  !- Sun Exposure
  NoWind,                                 !- Wind Exposure
  ,                                       !- View Factor to Ground
  ,                                       !- Number of Vertices
  6.59383217256854, -11.3588643451371, 2.4384, !- X,Y,Z Vertex 1 {m}
  6.59383217256854, -11.3588643451371, 0, !- X,Y,Z Vertex 2 {m}
  6.59383217256854, 0, 0,                 !- X,Y,Z Vertex 3 {m}
  6.59383217256854, 0, 2.4384;            !- X,Y,Z Vertex 4 {m}

OS:Surface,
<<<<<<< HEAD
  {c971c776-7d2a-4ab3-a098-35a264f612ff}, !- Handle
  Surface 5,                              !- Name
  Wall,                                   !- Surface Type
  ,                                       !- Construction Name
  {d5e43cee-7bf4-457d-a3c4-058c2f340bb6}, !- Space Name
=======
  {8b694082-45f6-484a-b587-2e1c964c026d}, !- Handle
  Surface 5,                              !- Name
  Wall,                                   !- Surface Type
  ,                                       !- Construction Name
  {5e6584d0-2ed6-4e63-8790-bc48f4c00603}, !- Space Name
>>>>>>> 7902c0f9
  Outdoors,                               !- Outside Boundary Condition
  ,                                       !- Outside Boundary Condition Object
  SunExposed,                             !- Sun Exposure
  WindExposed,                            !- Wind Exposure
  ,                                       !- View Factor to Ground
  ,                                       !- Number of Vertices
  4.76503217256854, -11.3588643451371, 2.4384, !- X,Y,Z Vertex 1 {m}
  4.76503217256854, -11.3588643451371, 0, !- X,Y,Z Vertex 2 {m}
  6.59383217256854, -11.3588643451371, 0, !- X,Y,Z Vertex 3 {m}
  6.59383217256854, -11.3588643451371, 2.4384; !- X,Y,Z Vertex 4 {m}

OS:Surface,
<<<<<<< HEAD
  {1f9c6bbc-e41d-4cf8-8682-1bf88c6d0a07}, !- Handle
  Surface 6,                              !- Name
  Wall,                                   !- Surface Type
  ,                                       !- Construction Name
  {d5e43cee-7bf4-457d-a3c4-058c2f340bb6}, !- Space Name
=======
  {56716061-575f-43d5-a53e-7a314e58bab2}, !- Handle
  Surface 6,                              !- Name
  Wall,                                   !- Surface Type
  ,                                       !- Construction Name
  {5e6584d0-2ed6-4e63-8790-bc48f4c00603}, !- Space Name
>>>>>>> 7902c0f9
  Outdoors,                               !- Outside Boundary Condition
  ,                                       !- Outside Boundary Condition Object
  SunExposed,                             !- Sun Exposure
  WindExposed,                            !- Wind Exposure
  ,                                       !- View Factor to Ground
  ,                                       !- Number of Vertices
  4.76503217256854, -13.1876643451371, 2.4384, !- X,Y,Z Vertex 1 {m}
  4.76503217256854, -13.1876643451371, 0, !- X,Y,Z Vertex 2 {m}
  4.76503217256854, -11.3588643451371, 0, !- X,Y,Z Vertex 3 {m}
  4.76503217256854, -11.3588643451371, 2.4384; !- X,Y,Z Vertex 4 {m}

OS:Surface,
<<<<<<< HEAD
  {396b46ba-1fdd-4d1d-8c5b-165afcf6eb05}, !- Handle
  Surface 7,                              !- Name
  Wall,                                   !- Surface Type
  ,                                       !- Construction Name
  {d5e43cee-7bf4-457d-a3c4-058c2f340bb6}, !- Space Name
=======
  {8007fd7c-b0de-4404-8aac-dd72d6ffc38e}, !- Handle
  Surface 7,                              !- Name
  Wall,                                   !- Surface Type
  ,                                       !- Construction Name
  {5e6584d0-2ed6-4e63-8790-bc48f4c00603}, !- Space Name
>>>>>>> 7902c0f9
  Outdoors,                               !- Outside Boundary Condition
  ,                                       !- Outside Boundary Condition Object
  SunExposed,                             !- Sun Exposure
  WindExposed,                            !- Wind Exposure
  ,                                       !- View Factor to Ground
  ,                                       !- Number of Vertices
  0, -13.1876643451371, 2.4384,           !- X,Y,Z Vertex 1 {m}
  0, -13.1876643451371, 0,                !- X,Y,Z Vertex 2 {m}
  4.76503217256854, -13.1876643451371, 0, !- X,Y,Z Vertex 3 {m}
  4.76503217256854, -13.1876643451371, 2.4384; !- X,Y,Z Vertex 4 {m}

OS:Surface,
<<<<<<< HEAD
  {34da3c6b-059b-4dcd-a65f-ecee96018354}, !- Handle
  Surface 8,                              !- Name
  RoofCeiling,                            !- Surface Type
  ,                                       !- Construction Name
  {d5e43cee-7bf4-457d-a3c4-058c2f340bb6}, !- Space Name
=======
  {46160f31-78b6-49b0-b836-449c8d4d2f28}, !- Handle
  Surface 8,                              !- Name
  RoofCeiling,                            !- Surface Type
  ,                                       !- Construction Name
  {5e6584d0-2ed6-4e63-8790-bc48f4c00603}, !- Space Name
>>>>>>> 7902c0f9
  Outdoors,                               !- Outside Boundary Condition
  ,                                       !- Outside Boundary Condition Object
  SunExposed,                             !- Sun Exposure
  WindExposed,                            !- Wind Exposure
  ,                                       !- View Factor to Ground
  ,                                       !- Number of Vertices
  4.76503217256854, -13.1876643451371, 2.4384, !- X,Y,Z Vertex 1 {m}
  4.76503217256854, -11.3588643451371, 2.4384, !- X,Y,Z Vertex 2 {m}
  6.59383217256854, -11.3588643451371, 2.4384, !- X,Y,Z Vertex 3 {m}
  6.59383217256854, 0, 2.4384,            !- X,Y,Z Vertex 4 {m}
  0, 0, 2.4384,                           !- X,Y,Z Vertex 5 {m}
  0, -13.1876643451371, 2.4384;           !- X,Y,Z Vertex 6 {m}

OS:SpaceType,
<<<<<<< HEAD
  {4773c34c-35d7-4bf0-b1a2-633b901daf02}, !- Handle
=======
  {34877cb3-a370-41d4-88fc-8d3f25a6ee56}, !- Handle
>>>>>>> 7902c0f9
  Space Type 1,                           !- Name
  ,                                       !- Default Construction Set Name
  ,                                       !- Default Schedule Set Name
  ,                                       !- Group Rendering Name
  ,                                       !- Design Specification Outdoor Air Object Name
  ,                                       !- Standards Template
  ,                                       !- Standards Building Type
  living;                                 !- Standards Space Type

OS:ThermalZone,
<<<<<<< HEAD
  {6aa6fbc1-c851-4c9f-a515-dfdeded46e64}, !- Handle
=======
  {b0eb196b-afeb-4862-87b4-40f5bd41ab13}, !- Handle
>>>>>>> 7902c0f9
  corridor zone,                          !- Name
  ,                                       !- Multiplier
  ,                                       !- Ceiling Height {m}
  ,                                       !- Volume {m3}
  ,                                       !- Floor Area {m2}
  ,                                       !- Zone Inside Convection Algorithm
  ,                                       !- Zone Outside Convection Algorithm
  ,                                       !- Zone Conditioning Equipment List Name
<<<<<<< HEAD
  {18c10ae5-5e36-489c-b235-ab50457cfaae}, !- Zone Air Inlet Port List
  {3b734579-d2e4-463d-8a58-e6ec7b4e3c53}, !- Zone Air Exhaust Port List
  {4f0921f8-fc27-495e-816e-2a384722cd63}, !- Zone Air Node Name
  {aef2b745-49ee-4883-b626-a2dcaad0d173}, !- Zone Return Air Port List
=======
  {668d51f2-745e-424a-9bf6-6acc768b6a56}, !- Zone Air Inlet Port List
  {cb68b497-9fb7-4d9d-a617-812cf686b8e1}, !- Zone Air Exhaust Port List
  {eb4de816-70a1-4aa9-a977-37e3fbb222ac}, !- Zone Air Node Name
  {a2de171e-8b19-42f9-8525-0331534fc9b6}, !- Zone Return Air Port List
>>>>>>> 7902c0f9
  ,                                       !- Primary Daylighting Control Name
  ,                                       !- Fraction of Zone Controlled by Primary Daylighting Control
  ,                                       !- Secondary Daylighting Control Name
  ,                                       !- Fraction of Zone Controlled by Secondary Daylighting Control
  ,                                       !- Illuminance Map Name
  ,                                       !- Group Rendering Name
  ,                                       !- Thermostat Name
  No;                                     !- Use Ideal Air Loads

OS:Node,
<<<<<<< HEAD
  {6264ebeb-82fa-42a9-b21f-0f0e78968163}, !- Handle
  Node 2,                                 !- Name
  {4f0921f8-fc27-495e-816e-2a384722cd63}, !- Inlet Port
  ;                                       !- Outlet Port

OS:Connection,
  {4f0921f8-fc27-495e-816e-2a384722cd63}, !- Handle
  {6c918214-6121-47c1-8906-d27d700da3a7}, !- Name
  {6aa6fbc1-c851-4c9f-a515-dfdeded46e64}, !- Source Object
  11,                                     !- Outlet Port
  {6264ebeb-82fa-42a9-b21f-0f0e78968163}, !- Target Object
  2;                                      !- Inlet Port

OS:PortList,
  {18c10ae5-5e36-489c-b235-ab50457cfaae}, !- Handle
  {243d2f61-6863-4d1b-adc8-3ed73d79dab1}, !- Name
  {6aa6fbc1-c851-4c9f-a515-dfdeded46e64}; !- HVAC Component

OS:PortList,
  {3b734579-d2e4-463d-8a58-e6ec7b4e3c53}, !- Handle
  {baf8ba41-61cd-4834-96ba-9c2888acbb73}, !- Name
  {6aa6fbc1-c851-4c9f-a515-dfdeded46e64}; !- HVAC Component

OS:PortList,
  {aef2b745-49ee-4883-b626-a2dcaad0d173}, !- Handle
  {262f09ca-3d45-4cfe-9544-6eba959a81a6}, !- Name
  {6aa6fbc1-c851-4c9f-a515-dfdeded46e64}; !- HVAC Component

OS:Sizing:Zone,
  {f2eaaf89-608f-42c7-9f8a-bd2144ea78e8}, !- Handle
  {6aa6fbc1-c851-4c9f-a515-dfdeded46e64}, !- Zone or ZoneList Name
=======
  {9c866671-9341-4b07-b9f4-4a4201c3854c}, !- Handle
  Node 2,                                 !- Name
  {eb4de816-70a1-4aa9-a977-37e3fbb222ac}, !- Inlet Port
  ;                                       !- Outlet Port

OS:Connection,
  {eb4de816-70a1-4aa9-a977-37e3fbb222ac}, !- Handle
  {1e10b0fd-09c3-43a5-a8af-2aee64c5dcd0}, !- Name
  {b0eb196b-afeb-4862-87b4-40f5bd41ab13}, !- Source Object
  11,                                     !- Outlet Port
  {9c866671-9341-4b07-b9f4-4a4201c3854c}, !- Target Object
  2;                                      !- Inlet Port

OS:PortList,
  {668d51f2-745e-424a-9bf6-6acc768b6a56}, !- Handle
  {1be6c157-bc2b-46fe-b717-0de838cdccce}, !- Name
  {b0eb196b-afeb-4862-87b4-40f5bd41ab13}; !- HVAC Component

OS:PortList,
  {cb68b497-9fb7-4d9d-a617-812cf686b8e1}, !- Handle
  {23295de9-0683-4230-b30a-f646a11b9266}, !- Name
  {b0eb196b-afeb-4862-87b4-40f5bd41ab13}; !- HVAC Component

OS:PortList,
  {a2de171e-8b19-42f9-8525-0331534fc9b6}, !- Handle
  {c13c09cc-9b7d-433a-8d49-3cb8f0b63580}, !- Name
  {b0eb196b-afeb-4862-87b4-40f5bd41ab13}; !- HVAC Component

OS:Sizing:Zone,
  {1dded52f-825b-4cb0-8f0a-057f087612dc}, !- Handle
  {b0eb196b-afeb-4862-87b4-40f5bd41ab13}, !- Zone or ZoneList Name
>>>>>>> 7902c0f9
  SupplyAirTemperature,                   !- Zone Cooling Design Supply Air Temperature Input Method
  14,                                     !- Zone Cooling Design Supply Air Temperature {C}
  11.11,                                  !- Zone Cooling Design Supply Air Temperature Difference {deltaC}
  SupplyAirTemperature,                   !- Zone Heating Design Supply Air Temperature Input Method
  40,                                     !- Zone Heating Design Supply Air Temperature {C}
  11.11,                                  !- Zone Heating Design Supply Air Temperature Difference {deltaC}
  0.0085,                                 !- Zone Cooling Design Supply Air Humidity Ratio {kg-H2O/kg-air}
  0.008,                                  !- Zone Heating Design Supply Air Humidity Ratio {kg-H2O/kg-air}
  ,                                       !- Zone Heating Sizing Factor
  ,                                       !- Zone Cooling Sizing Factor
  DesignDay,                              !- Cooling Design Air Flow Method
  ,                                       !- Cooling Design Air Flow Rate {m3/s}
  ,                                       !- Cooling Minimum Air Flow per Zone Floor Area {m3/s-m2}
  ,                                       !- Cooling Minimum Air Flow {m3/s}
  ,                                       !- Cooling Minimum Air Flow Fraction
  DesignDay,                              !- Heating Design Air Flow Method
  ,                                       !- Heating Design Air Flow Rate {m3/s}
  ,                                       !- Heating Maximum Air Flow per Zone Floor Area {m3/s-m2}
  ,                                       !- Heating Maximum Air Flow {m3/s}
  ,                                       !- Heating Maximum Air Flow Fraction
  ,                                       !- Design Zone Air Distribution Effectiveness in Cooling Mode
  ,                                       !- Design Zone Air Distribution Effectiveness in Heating Mode
  No,                                     !- Account for Dedicated Outdoor Air System
  NeutralSupplyAir,                       !- Dedicated Outdoor Air System Control Strategy
  autosize,                               !- Dedicated Outdoor Air Low Setpoint Temperature for Design {C}
  autosize;                               !- Dedicated Outdoor Air High Setpoint Temperature for Design {C}

OS:ZoneHVAC:EquipmentList,
<<<<<<< HEAD
  {d27f5071-ca9b-4aea-a48d-fbca1fb49a04}, !- Handle
  Zone HVAC Equipment List 2,             !- Name
  {6aa6fbc1-c851-4c9f-a515-dfdeded46e64}; !- Thermal Zone

OS:Space,
  {001553fb-66a0-4fa6-a7c3-e1b26c6f9871}, !- Handle
  corridor space,                         !- Name
  {1be08e32-da33-402e-ab97-1a58ba013612}, !- Space Type Name
=======
  {6e90e380-1251-4d56-aa71-755e92cb8b97}, !- Handle
  Zone HVAC Equipment List 2,             !- Name
  {b0eb196b-afeb-4862-87b4-40f5bd41ab13}; !- Thermal Zone

OS:Space,
  {863081f9-5a67-4c93-9443-938fcb18ed2f}, !- Handle
  corridor space,                         !- Name
  {6f1d8f81-6547-462a-a7c7-697c94bd9294}, !- Space Type Name
>>>>>>> 7902c0f9
  ,                                       !- Default Construction Set Name
  ,                                       !- Default Schedule Set Name
  ,                                       !- Direction of Relative North {deg}
  ,                                       !- X Origin {m}
  ,                                       !- Y Origin {m}
  ,                                       !- Z Origin {m}
  ,                                       !- Building Story Name
<<<<<<< HEAD
  {6aa6fbc1-c851-4c9f-a515-dfdeded46e64}; !- Thermal Zone Name

OS:Surface,
  {0a1343b9-6aa1-4871-a157-a66e03e1f0fa}, !- Handle
  Surface 9,                              !- Name
  Floor,                                  !- Surface Type
  ,                                       !- Construction Name
  {001553fb-66a0-4fa6-a7c3-e1b26c6f9871}, !- Space Name
=======
  {b0eb196b-afeb-4862-87b4-40f5bd41ab13}; !- Thermal Zone Name

OS:Surface,
  {011704cd-dfbb-4379-b0a1-44fa1cbe5693}, !- Handle
  Surface 9,                              !- Name
  Floor,                                  !- Surface Type
  ,                                       !- Construction Name
  {863081f9-5a67-4c93-9443-938fcb18ed2f}, !- Space Name
>>>>>>> 7902c0f9
  Foundation,                             !- Outside Boundary Condition
  ,                                       !- Outside Boundary Condition Object
  NoSun,                                  !- Sun Exposure
  NoWind,                                 !- Wind Exposure
  ,                                       !- View Factor to Ground
  ,                                       !- Number of Vertices
  0, 0, 0,                                !- X,Y,Z Vertex 1 {m}
  0, 1.524, 0,                            !- X,Y,Z Vertex 2 {m}
  6.59383217256854, 1.524, 0,             !- X,Y,Z Vertex 3 {m}
  6.59383217256854, 0, 0;                 !- X,Y,Z Vertex 4 {m}

OS:Surface,
<<<<<<< HEAD
  {ea6428e0-3bfa-4bc7-a4b7-06bcffd615f8}, !- Handle
  Surface 10,                             !- Name
  Wall,                                   !- Surface Type
  ,                                       !- Construction Name
  {001553fb-66a0-4fa6-a7c3-e1b26c6f9871}, !- Space Name
=======
  {58d91ddb-69e3-4a2d-8969-aa5eefa3c871}, !- Handle
  Surface 10,                             !- Name
  Wall,                                   !- Surface Type
  ,                                       !- Construction Name
  {863081f9-5a67-4c93-9443-938fcb18ed2f}, !- Space Name
>>>>>>> 7902c0f9
  Outdoors,                               !- Outside Boundary Condition
  ,                                       !- Outside Boundary Condition Object
  SunExposed,                             !- Sun Exposure
  WindExposed,                            !- Wind Exposure
  ,                                       !- View Factor to Ground
  ,                                       !- Number of Vertices
  0, 1.524, 2.4384,                       !- X,Y,Z Vertex 1 {m}
  0, 1.524, 0,                            !- X,Y,Z Vertex 2 {m}
  0, 0, 0,                                !- X,Y,Z Vertex 3 {m}
  0, 0, 2.4384;                           !- X,Y,Z Vertex 4 {m}

OS:Surface,
<<<<<<< HEAD
  {6f3a8cb5-119a-4031-b919-e4499ddcdf38}, !- Handle
  Surface 11,                             !- Name
  Wall,                                   !- Surface Type
  ,                                       !- Construction Name
  {001553fb-66a0-4fa6-a7c3-e1b26c6f9871}, !- Space Name
=======
  {219cc439-15da-48f6-889a-cad4d50396e5}, !- Handle
  Surface 11,                             !- Name
  Wall,                                   !- Surface Type
  ,                                       !- Construction Name
  {863081f9-5a67-4c93-9443-938fcb18ed2f}, !- Space Name
>>>>>>> 7902c0f9
  Adiabatic,                              !- Outside Boundary Condition
  ,                                       !- Outside Boundary Condition Object
  NoSun,                                  !- Sun Exposure
  NoWind,                                 !- Wind Exposure
  ,                                       !- View Factor to Ground
  ,                                       !- Number of Vertices
  6.59383217256854, 1.524, 2.4384,        !- X,Y,Z Vertex 1 {m}
  6.59383217256854, 1.524, 0,             !- X,Y,Z Vertex 2 {m}
  0, 1.524, 0,                            !- X,Y,Z Vertex 3 {m}
  0, 1.524, 2.4384;                       !- X,Y,Z Vertex 4 {m}

OS:Surface,
<<<<<<< HEAD
  {54ce8c2c-53a3-4832-84d2-29cd9c69d3f2}, !- Handle
  Surface 12,                             !- Name
  Wall,                                   !- Surface Type
  ,                                       !- Construction Name
  {001553fb-66a0-4fa6-a7c3-e1b26c6f9871}, !- Space Name
=======
  {93ed9a8a-d19c-4150-88d2-483234aab8a9}, !- Handle
  Surface 12,                             !- Name
  Wall,                                   !- Surface Type
  ,                                       !- Construction Name
  {863081f9-5a67-4c93-9443-938fcb18ed2f}, !- Space Name
>>>>>>> 7902c0f9
  Adiabatic,                              !- Outside Boundary Condition
  ,                                       !- Outside Boundary Condition Object
  NoSun,                                  !- Sun Exposure
  NoWind,                                 !- Wind Exposure
  ,                                       !- View Factor to Ground
  ,                                       !- Number of Vertices
  6.59383217256854, 0, 2.4384,            !- X,Y,Z Vertex 1 {m}
  6.59383217256854, 0, 0,                 !- X,Y,Z Vertex 2 {m}
  6.59383217256854, 1.524, 0,             !- X,Y,Z Vertex 3 {m}
  6.59383217256854, 1.524, 2.4384;        !- X,Y,Z Vertex 4 {m}

OS:Surface,
<<<<<<< HEAD
  {8b4be39c-f82b-4293-b4b3-6da7f9498ce1}, !- Handle
  Surface 13,                             !- Name
  Wall,                                   !- Surface Type
  ,                                       !- Construction Name
  {001553fb-66a0-4fa6-a7c3-e1b26c6f9871}, !- Space Name
=======
  {c776eaae-5313-40df-95c2-51b57de1f5df}, !- Handle
  Surface 13,                             !- Name
  Wall,                                   !- Surface Type
  ,                                       !- Construction Name
  {863081f9-5a67-4c93-9443-938fcb18ed2f}, !- Space Name
>>>>>>> 7902c0f9
  Adiabatic,                              !- Outside Boundary Condition
  ,                                       !- Outside Boundary Condition Object
  NoSun,                                  !- Sun Exposure
  NoWind,                                 !- Wind Exposure
  ,                                       !- View Factor to Ground
  ,                                       !- Number of Vertices
  0, 0, 2.4384,                           !- X,Y,Z Vertex 1 {m}
  0, 0, 0,                                !- X,Y,Z Vertex 2 {m}
  6.59383217256854, 0, 0,                 !- X,Y,Z Vertex 3 {m}
  6.59383217256854, 0, 2.4384;            !- X,Y,Z Vertex 4 {m}

OS:Surface,
<<<<<<< HEAD
  {012f44d2-12f9-4aa9-8503-e75feb74d542}, !- Handle
  Surface 14,                             !- Name
  RoofCeiling,                            !- Surface Type
  ,                                       !- Construction Name
  {001553fb-66a0-4fa6-a7c3-e1b26c6f9871}, !- Space Name
=======
  {5cc5e3ea-ebe2-401d-b37f-7820e29c7cb2}, !- Handle
  Surface 14,                             !- Name
  RoofCeiling,                            !- Surface Type
  ,                                       !- Construction Name
  {863081f9-5a67-4c93-9443-938fcb18ed2f}, !- Space Name
>>>>>>> 7902c0f9
  Outdoors,                               !- Outside Boundary Condition
  ,                                       !- Outside Boundary Condition Object
  SunExposed,                             !- Sun Exposure
  WindExposed,                            !- Wind Exposure
  ,                                       !- View Factor to Ground
  ,                                       !- Number of Vertices
  6.59383217256854, 0, 2.4384,            !- X,Y,Z Vertex 1 {m}
  6.59383217256854, 1.524, 2.4384,        !- X,Y,Z Vertex 2 {m}
  0, 1.524, 2.4384,                       !- X,Y,Z Vertex 3 {m}
  0, 0, 2.4384;                           !- X,Y,Z Vertex 4 {m}

OS:SpaceType,
<<<<<<< HEAD
  {1be08e32-da33-402e-ab97-1a58ba013612}, !- Handle
=======
  {6f1d8f81-6547-462a-a7c7-697c94bd9294}, !- Handle
>>>>>>> 7902c0f9
  Space Type 2,                           !- Name
  ,                                       !- Default Construction Set Name
  ,                                       !- Default Schedule Set Name
  ,                                       !- Group Rendering Name
  ,                                       !- Design Specification Outdoor Air Object Name
  ,                                       !- Standards Template
  ,                                       !- Standards Building Type
  corridor;                               !- Standards Space Type

OS:BuildingUnit,
<<<<<<< HEAD
  {9101db8c-4093-4847-9dc2-a769b41790ad}, !- Handle
=======
  {851d0b6b-c4b2-4024-a3c9-4f79dd593d6a}, !- Handle
>>>>>>> 7902c0f9
  unit 1,                                 !- Name
  ,                                       !- Rendering Color
  Residential;                            !- Building Unit Type

OS:AdditionalProperties,
<<<<<<< HEAD
  {79576621-d253-4446-9d66-5eae13444f30}, !- Handle
  {9101db8c-4093-4847-9dc2-a769b41790ad}, !- Object Name
=======
  {5571e8f6-71f0-476d-97bf-ca66d6599e5b}, !- Handle
  {851d0b6b-c4b2-4024-a3c9-4f79dd593d6a}, !- Object Name
>>>>>>> 7902c0f9
  NumberOfBedrooms,                       !- Feature Name 1
  Integer,                                !- Feature Data Type 1
  3,                                      !- Feature Value 1
  NumberOfBathrooms,                      !- Feature Name 2
  Double,                                 !- Feature Data Type 2
  2,                                      !- Feature Value 2
  NumberOfOccupants,                      !- Feature Name 3
  Double,                                 !- Feature Data Type 3
  3.3900000000000001;                     !- Feature Value 3

OS:External:File,
<<<<<<< HEAD
  {fb317f81-ec87-4a61-9105-e39e4ebe75b0}, !- Handle
=======
  {2b27935f-021f-4402-aaa0-dcd418d9df9a}, !- Handle
>>>>>>> 7902c0f9
  8760.csv,                               !- Name
  8760.csv;                               !- File Name

OS:Schedule:Day,
<<<<<<< HEAD
  {16b5b5fe-ef2c-4740-bafe-e1fcbc2dd0e4}, !- Handle
=======
  {0898af43-8d7c-4278-9e20-b885c361903c}, !- Handle
>>>>>>> 7902c0f9
  Schedule Day 1,                         !- Name
  ,                                       !- Schedule Type Limits Name
  ,                                       !- Interpolate to Timestep
  24,                                     !- Hour 1
  0,                                      !- Minute 1
  0;                                      !- Value Until Time 1

OS:Schedule:Day,
<<<<<<< HEAD
  {fc490110-7296-49a1-838d-4e51775d8b9c}, !- Handle
=======
  {a5d0a225-3737-4bd5-8877-2da1339f1947}, !- Handle
>>>>>>> 7902c0f9
  Schedule Day 2,                         !- Name
  ,                                       !- Schedule Type Limits Name
  ,                                       !- Interpolate to Timestep
  24,                                     !- Hour 1
  0,                                      !- Minute 1
  1;                                      !- Value Until Time 1

OS:Schedule:File,
<<<<<<< HEAD
  {c13acca5-6692-4913-b690-ede3e796c3f1}, !- Handle
  occupants,                              !- Name
  {0ac7156e-e5dc-490d-a8b6-dd218ac106c1}, !- Schedule Type Limits Name
  {fb317f81-ec87-4a61-9105-e39e4ebe75b0}, !- External File Name
=======
  {23bfa1dd-8247-443e-9d81-5b2d12a57286}, !- Handle
  occupants,                              !- Name
  {9bc97af5-341f-496d-8c79-e592104a051d}, !- Schedule Type Limits Name
  {2b27935f-021f-4402-aaa0-dcd418d9df9a}, !- External File Name
>>>>>>> 7902c0f9
  1,                                      !- Column Number
  1,                                      !- Rows to Skip at Top
  8760,                                   !- Number of Hours of Data
  ,                                       !- Column Separator
  ,                                       !- Interpolate to Timestep
  60;                                     !- Minutes per Item

OS:Schedule:Ruleset,
<<<<<<< HEAD
  {15300f33-abc9-4264-852d-a1eab7189f0f}, !- Handle
  Schedule Ruleset 1,                     !- Name
  {2038e8a9-a6b9-4d1d-93f1-f9a1d70714ad}, !- Schedule Type Limits Name
  {36def45b-4705-4582-ba6b-00e05f7df563}; !- Default Day Schedule Name

OS:Schedule:Day,
  {36def45b-4705-4582-ba6b-00e05f7df563}, !- Handle
  Schedule Day 3,                         !- Name
  {2038e8a9-a6b9-4d1d-93f1-f9a1d70714ad}, !- Schedule Type Limits Name
=======
  {7a55de60-1434-4f6e-8547-20dc3e3267ee}, !- Handle
  Schedule Ruleset 1,                     !- Name
  {6b358110-18ac-440d-80a2-54cbbd50ec8c}, !- Schedule Type Limits Name
  {b0d8a30b-a5f6-4cee-a804-f8c5bf4aa8f1}; !- Default Day Schedule Name

OS:Schedule:Day,
  {b0d8a30b-a5f6-4cee-a804-f8c5bf4aa8f1}, !- Handle
  Schedule Day 3,                         !- Name
  {6b358110-18ac-440d-80a2-54cbbd50ec8c}, !- Schedule Type Limits Name
>>>>>>> 7902c0f9
  ,                                       !- Interpolate to Timestep
  24,                                     !- Hour 1
  0,                                      !- Minute 1
  112.539290946133;                       !- Value Until Time 1

OS:People:Definition,
<<<<<<< HEAD
  {bc23b46c-e957-4c50-a044-8f5ad22866df}, !- Handle
=======
  {2f9b4cef-0769-4643-8e27-00e172480042}, !- Handle
>>>>>>> 7902c0f9
  res occupants|living space,             !- Name
  People,                                 !- Number of People Calculation Method
  3.39,                                   !- Number of People {people}
  ,                                       !- People per Space Floor Area {person/m2}
  ,                                       !- Space Floor Area per Person {m2/person}
  0.319734,                               !- Fraction Radiant
  0.573,                                  !- Sensible Heat Fraction
  0,                                      !- Carbon Dioxide Generation Rate {m3/s-W}
  No,                                     !- Enable ASHRAE 55 Comfort Warnings
  ZoneAveraged;                           !- Mean Radiant Temperature Calculation Type

OS:People,
<<<<<<< HEAD
  {3ea63f09-6eea-4708-9857-46b95ed128a4}, !- Handle
  res occupants|living space,             !- Name
  {bc23b46c-e957-4c50-a044-8f5ad22866df}, !- People Definition Name
  {d5e43cee-7bf4-457d-a3c4-058c2f340bb6}, !- Space or SpaceType Name
  {c13acca5-6692-4913-b690-ede3e796c3f1}, !- Number of People Schedule Name
  {15300f33-abc9-4264-852d-a1eab7189f0f}, !- Activity Level Schedule Name
=======
  {ef2895a6-321e-4b7d-863a-13e1536b3c86}, !- Handle
  res occupants|living space,             !- Name
  {2f9b4cef-0769-4643-8e27-00e172480042}, !- People Definition Name
  {5e6584d0-2ed6-4e63-8790-bc48f4c00603}, !- Space or SpaceType Name
  {23bfa1dd-8247-443e-9d81-5b2d12a57286}, !- Number of People Schedule Name
  {7a55de60-1434-4f6e-8547-20dc3e3267ee}, !- Activity Level Schedule Name
>>>>>>> 7902c0f9
  ,                                       !- Surface Name/Angle Factor List Name
  ,                                       !- Work Efficiency Schedule Name
  ,                                       !- Clothing Insulation Schedule Name
  ,                                       !- Air Velocity Schedule Name
  1;                                      !- Multiplier

OS:ScheduleTypeLimits,
<<<<<<< HEAD
  {2038e8a9-a6b9-4d1d-93f1-f9a1d70714ad}, !- Handle
=======
  {6b358110-18ac-440d-80a2-54cbbd50ec8c}, !- Handle
>>>>>>> 7902c0f9
  ActivityLevel,                          !- Name
  0,                                      !- Lower Limit Value
  ,                                       !- Upper Limit Value
  Continuous,                             !- Numeric Type
  ActivityLevel;                          !- Unit Type

OS:ScheduleTypeLimits,
<<<<<<< HEAD
  {0ac7156e-e5dc-490d-a8b6-dd218ac106c1}, !- Handle
=======
  {9bc97af5-341f-496d-8c79-e592104a051d}, !- Handle
>>>>>>> 7902c0f9
  Fractional,                             !- Name
  0,                                      !- Lower Limit Value
  1,                                      !- Upper Limit Value
  Continuous;                             !- Numeric Type
<|MERGE_RESOLUTION|>--- conflicted
+++ resolved
@@ -1,73 +1,41 @@
 !- NOTE: Auto-generated from /test/osw_files/MF_8units_1story_SL_Inset.osw
 
 OS:Version,
-<<<<<<< HEAD
-  {1a9936a5-3165-4eed-aa1c-80261e78a0fe}, !- Handle
+  {9b953185-94b4-416b-bf10-7bb62fb6d507}, !- Handle
   2.9.0;                                  !- Version Identifier
 
 OS:SimulationControl,
-  {b1b089aa-5bb2-4b49-b777-6f29539d91b6}, !- Handle
-=======
-  {43c913df-0134-4e07-ada8-2c7c9a724d90}, !- Handle
-  2.9.0;                                  !- Version Identifier
-
-OS:SimulationControl,
-  {aa2a6ee2-af7f-4862-b303-9dc11110a15f}, !- Handle
->>>>>>> 7902c0f9
+  {8024a2ba-d6b4-4907-b525-12c4ff0d9424}, !- Handle
   ,                                       !- Do Zone Sizing Calculation
   ,                                       !- Do System Sizing Calculation
   ,                                       !- Do Plant Sizing Calculation
   No;                                     !- Run Simulation for Sizing Periods
 
 OS:Timestep,
-<<<<<<< HEAD
-  {a66b90a8-13fe-41b7-8eb4-c4cf13b9735d}, !- Handle
+  {f7f01a16-0785-4bc7-848c-5d97c77229ce}, !- Handle
   6;                                      !- Number of Timesteps per Hour
 
 OS:ShadowCalculation,
-  {577e7ab4-c32f-492c-a01f-21e9c3aa3890}, !- Handle
-=======
-  {d6085c3a-bb2d-4b53-800a-8b85735a6aab}, !- Handle
-  6;                                      !- Number of Timesteps per Hour
-
-OS:ShadowCalculation,
-  {f44bc12b-fa52-4021-9b74-1d1fbfed86e9}, !- Handle
->>>>>>> 7902c0f9
+  {a75aff5d-e67b-4123-a019-9e3a0c57d887}, !- Handle
   20,                                     !- Calculation Frequency
   200;                                    !- Maximum Figures in Shadow Overlap Calculations
 
 OS:SurfaceConvectionAlgorithm:Outside,
-<<<<<<< HEAD
-  {096a8626-b70e-467a-a31a-661e6747fe01}, !- Handle
+  {695679f7-20d7-4156-9664-f33c0c6ea395}, !- Handle
   DOE-2;                                  !- Algorithm
 
 OS:SurfaceConvectionAlgorithm:Inside,
-  {0193f89d-3126-4505-97e2-07fbbc75d7c7}, !- Handle
+  {4b3fa614-7b62-4850-8703-ffa5b9729a41}, !- Handle
   TARP;                                   !- Algorithm
 
 OS:ZoneCapacitanceMultiplier:ResearchSpecial,
-  {ddec2667-0b86-424b-aab0-4fc08e91c01c}, !- Handle
-=======
-  {6dde565f-f6fb-41b0-8dbd-d1fd4a60b5e7}, !- Handle
-  DOE-2;                                  !- Algorithm
-
-OS:SurfaceConvectionAlgorithm:Inside,
-  {ff35d748-ba88-411a-84b0-6209a6b9510d}, !- Handle
-  TARP;                                   !- Algorithm
-
-OS:ZoneCapacitanceMultiplier:ResearchSpecial,
-  {52a25621-e22c-42ce-8a33-a393344b6e2c}, !- Handle
->>>>>>> 7902c0f9
+  {f99f98e1-5eef-4aaa-85f0-75110e7c9b58}, !- Handle
   ,                                       !- Temperature Capacity Multiplier
   15,                                     !- Humidity Capacity Multiplier
   ;                                       !- Carbon Dioxide Capacity Multiplier
 
 OS:RunPeriod,
-<<<<<<< HEAD
-  {be66c3ac-8285-458f-94f8-c776cc950ba9}, !- Handle
-=======
-  {38da0d66-cec6-4afb-b95c-3d0af9c1e389}, !- Handle
->>>>>>> 7902c0f9
+  {b627aec0-b104-4b7f-bcec-542c1bed8b3c}, !- Handle
   Run Period 1,                           !- Name
   1,                                      !- Begin Month
   1,                                      !- Begin Day of Month
@@ -81,21 +49,13 @@
   ;                                       !- Number of Times Runperiod to be Repeated
 
 OS:YearDescription,
-<<<<<<< HEAD
-  {50a62ee9-82ba-48eb-938a-4ad8626c5c92}, !- Handle
-=======
-  {616aa87a-4582-4158-807b-9d3ce4488935}, !- Handle
->>>>>>> 7902c0f9
+  {9d064e51-af46-42e5-906c-70e8679c84a1}, !- Handle
   2007,                                   !- Calendar Year
   ,                                       !- Day of Week for Start Day
   ;                                       !- Is Leap Year
 
 OS:WeatherFile,
-<<<<<<< HEAD
-  {9f8ff009-c29f-42bf-83f3-427452eba8e8}, !- Handle
-=======
-  {4aa98ba0-e25d-46f8-a717-72069adf18cf}, !- Handle
->>>>>>> 7902c0f9
+  {30359ab1-f3ee-4b64-92b9-6e487c59b8af}, !- Handle
   Denver Intl Ap,                         !- City
   CO,                                     !- State Province Region
   USA,                                    !- Country
@@ -109,13 +69,8 @@
   E23378AA;                               !- Checksum
 
 OS:AdditionalProperties,
-<<<<<<< HEAD
-  {932c34ec-8bba-48d7-981c-6f1c694998b8}, !- Handle
-  {9f8ff009-c29f-42bf-83f3-427452eba8e8}, !- Object Name
-=======
-  {a37ff964-adcf-42d4-9e20-0b7e42fe2fed}, !- Handle
-  {4aa98ba0-e25d-46f8-a717-72069adf18cf}, !- Object Name
->>>>>>> 7902c0f9
+  {f1cea33d-fe34-4467-9988-08b9dadc4956}, !- Handle
+  {30359ab1-f3ee-4b64-92b9-6e487c59b8af}, !- Object Name
   EPWHeaderCity,                          !- Feature Name 1
   String,                                 !- Feature Data Type 1
   Denver Intl Ap,                         !- Feature Value 1
@@ -223,11 +178,7 @@
   84;                                     !- Feature Value 35
 
 OS:Site,
-<<<<<<< HEAD
-  {0731a49c-0aeb-4fd8-b0da-e93e373fd1bf}, !- Handle
-=======
-  {2930a292-6bc2-4961-99fd-d89ee4633ca4}, !- Handle
->>>>>>> 7902c0f9
+  {a3fae02d-2320-4d3f-9782-55012d2a173d}, !- Handle
   Denver Intl Ap_CO_USA,                  !- Name
   39.83,                                  !- Latitude {deg}
   -104.65,                                !- Longitude {deg}
@@ -236,11 +187,7 @@
   ;                                       !- Terrain
 
 OS:ClimateZones,
-<<<<<<< HEAD
-  {65aafe37-6dcc-436d-92a3-ec0fb121cc0e}, !- Handle
-=======
-  {586f102e-5f89-4407-b23e-8b7f5232ca4a}, !- Handle
->>>>>>> 7902c0f9
+  {ab1a9e7f-9fdb-46ca-92e8-6bdbe4022ccf}, !- Handle
   ,                                       !- Active Institution
   ,                                       !- Active Year
   ,                                       !- Climate Zone Institution Name 1
@@ -253,31 +200,19 @@
   Cold;                                   !- Climate Zone Value 2
 
 OS:Site:WaterMainsTemperature,
-<<<<<<< HEAD
-  {cc44eacd-1beb-460a-8865-b03a4dc34f68}, !- Handle
-=======
-  {62802064-e9c1-4f59-a405-023b83f75df0}, !- Handle
->>>>>>> 7902c0f9
+  {74251a34-f182-4f84-bc18-9633d68db77b}, !- Handle
   Correlation,                            !- Calculation Method
   ,                                       !- Temperature Schedule Name
   10.8753424657535,                       !- Annual Average Outdoor Air Temperature {C}
   23.1524007936508;                       !- Maximum Difference In Monthly Average Outdoor Air Temperatures {deltaC}
 
 OS:RunPeriodControl:DaylightSavingTime,
-<<<<<<< HEAD
-  {a171551d-97fa-49e8-9680-20e06773db8d}, !- Handle
-=======
-  {08a23619-8bee-44a1-860c-e7005c0e39cd}, !- Handle
->>>>>>> 7902c0f9
+  {82752efd-e710-4a13-9da4-c66cc779c2e4}, !- Handle
   3/12,                                   !- Start Date
   11/5;                                   !- End Date
 
 OS:Site:GroundTemperature:Deep,
-<<<<<<< HEAD
-  {5c75c0bb-76ed-46e0-87f3-3f2c4a5ccdb1}, !- Handle
-=======
-  {84269f0f-624a-4407-84c8-99ec0929a90f}, !- Handle
->>>>>>> 7902c0f9
+  {25d5d27c-9bdf-47e7-abc3-f496a58d2361}, !- Handle
   10.8753424657535,                       !- January Deep Ground Temperature {C}
   10.8753424657535,                       !- February Deep Ground Temperature {C}
   10.8753424657535,                       !- March Deep Ground Temperature {C}
@@ -292,11 +227,7 @@
   10.8753424657535;                       !- December Deep Ground Temperature {C}
 
 OS:Building,
-<<<<<<< HEAD
-  {f7348715-85a1-4f0b-9423-7c86f50464c1}, !- Handle
-=======
-  {29803ea9-4764-4b6c-a0ab-463ab692efee}, !- Handle
->>>>>>> 7902c0f9
+  {953db3f8-c6df-4a65-8363-2f0709d04008}, !- Handle
   Building 1,                             !- Name
   ,                                       !- Building Sector Type
   0,                                      !- North Axis {deg}
@@ -311,13 +242,8 @@
   8;                                      !- Standards Number of Living Units
 
 OS:AdditionalProperties,
-<<<<<<< HEAD
-  {8a63d0d1-df5d-4033-9f90-32fe776c531a}, !- Handle
-  {f7348715-85a1-4f0b-9423-7c86f50464c1}, !- Object Name
-=======
-  {96f8ed40-c1a6-4169-9d5f-8d59c2392700}, !- Handle
-  {29803ea9-4764-4b6c-a0ab-463ab692efee}, !- Object Name
->>>>>>> 7902c0f9
+  {4423dd9a-255e-4aba-923b-a0f4dc944a2b}, !- Handle
+  {953db3f8-c6df-4a65-8363-2f0709d04008}, !- Object Name
   num_units,                              !- Feature Name 1
   Integer,                                !- Feature Data Type 1
   8,                                      !- Feature Value 1
@@ -344,11 +270,7 @@
   Double-Loaded Interior;                 !- Feature Value 8
 
 OS:ThermalZone,
-<<<<<<< HEAD
-  {e3c708d7-0803-469d-9bb0-8fb071cd4567}, !- Handle
-=======
-  {01ca1b5a-7bf5-404c-867e-6ea7070aab2d}, !- Handle
->>>>>>> 7902c0f9
+  {662fa2d3-4676-4b4e-a5e3-1d16aca03a06}, !- Handle
   living zone,                            !- Name
   ,                                       !- Multiplier
   ,                                       !- Ceiling Height {m}
@@ -357,17 +279,10 @@
   ,                                       !- Zone Inside Convection Algorithm
   ,                                       !- Zone Outside Convection Algorithm
   ,                                       !- Zone Conditioning Equipment List Name
-<<<<<<< HEAD
-  {71cc8bf7-bb1f-446b-bc8e-784bd43e900b}, !- Zone Air Inlet Port List
-  {064775e1-740c-4e79-818d-4163a8395496}, !- Zone Air Exhaust Port List
-  {2b112c10-7da5-45aa-9fe9-01cf2585d1f6}, !- Zone Air Node Name
-  {de299de6-8f9f-40d1-87f9-39607c01e797}, !- Zone Return Air Port List
-=======
-  {92af5b6d-5c2c-46a5-8322-e10c655c7929}, !- Zone Air Inlet Port List
-  {986431ad-6047-4da6-b804-8a324ce94289}, !- Zone Air Exhaust Port List
-  {68b23de0-d2fd-4d8b-9260-b2c132f16ac5}, !- Zone Air Node Name
-  {d4b5c211-a5f0-49af-8271-b4e3aa8941e8}, !- Zone Return Air Port List
->>>>>>> 7902c0f9
+  {0fcddad0-4d50-4577-845c-8b381cb6fe3e}, !- Zone Air Inlet Port List
+  {127b5104-e6fb-4921-ad3f-640829a79337}, !- Zone Air Exhaust Port List
+  {dfb438ef-800c-42df-bbd3-eef6b16adfc7}, !- Zone Air Node Name
+  {12785a55-e0b4-440a-a952-4238d5b7db4d}, !- Zone Return Air Port List
   ,                                       !- Primary Daylighting Control Name
   ,                                       !- Fraction of Zone Controlled by Primary Daylighting Control
   ,                                       !- Secondary Daylighting Control Name
@@ -378,71 +293,37 @@
   No;                                     !- Use Ideal Air Loads
 
 OS:Node,
-<<<<<<< HEAD
-  {12f7d69f-f8a3-48df-8b58-1cbe90ede34f}, !- Handle
+  {edacfa18-bb80-4276-b6c8-89ae1a96685a}, !- Handle
   Node 1,                                 !- Name
-  {2b112c10-7da5-45aa-9fe9-01cf2585d1f6}, !- Inlet Port
+  {dfb438ef-800c-42df-bbd3-eef6b16adfc7}, !- Inlet Port
   ;                                       !- Outlet Port
 
 OS:Connection,
-  {2b112c10-7da5-45aa-9fe9-01cf2585d1f6}, !- Handle
-  {3b5ec3b9-bb39-428c-8dbf-a1c0fb06ecfa}, !- Name
-  {e3c708d7-0803-469d-9bb0-8fb071cd4567}, !- Source Object
+  {dfb438ef-800c-42df-bbd3-eef6b16adfc7}, !- Handle
+  {77239498-85fd-4956-be30-7fbc0057939f}, !- Name
+  {662fa2d3-4676-4b4e-a5e3-1d16aca03a06}, !- Source Object
   11,                                     !- Outlet Port
-  {12f7d69f-f8a3-48df-8b58-1cbe90ede34f}, !- Target Object
+  {edacfa18-bb80-4276-b6c8-89ae1a96685a}, !- Target Object
   2;                                      !- Inlet Port
 
 OS:PortList,
-  {71cc8bf7-bb1f-446b-bc8e-784bd43e900b}, !- Handle
-  {c290b45f-b734-45e1-9e57-517e64139f38}, !- Name
-  {e3c708d7-0803-469d-9bb0-8fb071cd4567}; !- HVAC Component
+  {0fcddad0-4d50-4577-845c-8b381cb6fe3e}, !- Handle
+  {345d97c6-5b0e-44c7-bf4c-53ad811d9025}, !- Name
+  {662fa2d3-4676-4b4e-a5e3-1d16aca03a06}; !- HVAC Component
 
 OS:PortList,
-  {064775e1-740c-4e79-818d-4163a8395496}, !- Handle
-  {af97c9c6-fa88-42c4-b9e4-367ba2abd88d}, !- Name
-  {e3c708d7-0803-469d-9bb0-8fb071cd4567}; !- HVAC Component
+  {127b5104-e6fb-4921-ad3f-640829a79337}, !- Handle
+  {d5616ec6-8b71-44a7-ba04-5528b67c6e02}, !- Name
+  {662fa2d3-4676-4b4e-a5e3-1d16aca03a06}; !- HVAC Component
 
 OS:PortList,
-  {de299de6-8f9f-40d1-87f9-39607c01e797}, !- Handle
-  {c53df059-79f7-43e1-bb41-b384024a768d}, !- Name
-  {e3c708d7-0803-469d-9bb0-8fb071cd4567}; !- HVAC Component
+  {12785a55-e0b4-440a-a952-4238d5b7db4d}, !- Handle
+  {66929cc4-d43f-4537-adfd-787b9728ec27}, !- Name
+  {662fa2d3-4676-4b4e-a5e3-1d16aca03a06}; !- HVAC Component
 
 OS:Sizing:Zone,
-  {92713a9c-3467-4653-87cb-01d673a7548f}, !- Handle
-  {e3c708d7-0803-469d-9bb0-8fb071cd4567}, !- Zone or ZoneList Name
-=======
-  {9defcd99-74bb-44bd-aaf6-e780ec8be0d0}, !- Handle
-  Node 1,                                 !- Name
-  {68b23de0-d2fd-4d8b-9260-b2c132f16ac5}, !- Inlet Port
-  ;                                       !- Outlet Port
-
-OS:Connection,
-  {68b23de0-d2fd-4d8b-9260-b2c132f16ac5}, !- Handle
-  {ce764848-77ed-4f25-9806-5eb38cc25e67}, !- Name
-  {01ca1b5a-7bf5-404c-867e-6ea7070aab2d}, !- Source Object
-  11,                                     !- Outlet Port
-  {9defcd99-74bb-44bd-aaf6-e780ec8be0d0}, !- Target Object
-  2;                                      !- Inlet Port
-
-OS:PortList,
-  {92af5b6d-5c2c-46a5-8322-e10c655c7929}, !- Handle
-  {84caac4d-0f9b-467a-aad5-9c612be7934e}, !- Name
-  {01ca1b5a-7bf5-404c-867e-6ea7070aab2d}; !- HVAC Component
-
-OS:PortList,
-  {986431ad-6047-4da6-b804-8a324ce94289}, !- Handle
-  {431cb905-e126-43d3-b290-d2c4aa8a3101}, !- Name
-  {01ca1b5a-7bf5-404c-867e-6ea7070aab2d}; !- HVAC Component
-
-OS:PortList,
-  {d4b5c211-a5f0-49af-8271-b4e3aa8941e8}, !- Handle
-  {5ccd9500-a8f9-4e5f-a94f-4d239f94d03f}, !- Name
-  {01ca1b5a-7bf5-404c-867e-6ea7070aab2d}; !- HVAC Component
-
-OS:Sizing:Zone,
-  {bdd807ef-71e5-4ae7-b18b-2bc2ecff516d}, !- Handle
-  {01ca1b5a-7bf5-404c-867e-6ea7070aab2d}, !- Zone or ZoneList Name
->>>>>>> 7902c0f9
+  {77b680e8-45da-46ac-af20-d61da0472c30}, !- Handle
+  {662fa2d3-4676-4b4e-a5e3-1d16aca03a06}, !- Zone or ZoneList Name
   SupplyAirTemperature,                   !- Zone Cooling Design Supply Air Temperature Input Method
   14,                                     !- Zone Cooling Design Supply Air Temperature {C}
   11.11,                                  !- Zone Cooling Design Supply Air Temperature Difference {deltaC}
@@ -471,25 +352,14 @@
   autosize;                               !- Dedicated Outdoor Air High Setpoint Temperature for Design {C}
 
 OS:ZoneHVAC:EquipmentList,
-<<<<<<< HEAD
-  {6c0490e3-080d-44ef-83f6-98ef8dc28555}, !- Handle
+  {8b17b885-c0c5-4b4c-886c-52b01de681a3}, !- Handle
   Zone HVAC Equipment List 1,             !- Name
-  {e3c708d7-0803-469d-9bb0-8fb071cd4567}; !- Thermal Zone
+  {662fa2d3-4676-4b4e-a5e3-1d16aca03a06}; !- Thermal Zone
 
 OS:Space,
-  {d5e43cee-7bf4-457d-a3c4-058c2f340bb6}, !- Handle
+  {afa0100f-78b2-4795-993d-1e66338e407b}, !- Handle
   living space,                           !- Name
-  {4773c34c-35d7-4bf0-b1a2-633b901daf02}, !- Space Type Name
-=======
-  {b4dcc779-85e0-4cec-beab-8b496920af73}, !- Handle
-  Zone HVAC Equipment List 1,             !- Name
-  {01ca1b5a-7bf5-404c-867e-6ea7070aab2d}; !- Thermal Zone
-
-OS:Space,
-  {5e6584d0-2ed6-4e63-8790-bc48f4c00603}, !- Handle
-  living space,                           !- Name
-  {34877cb3-a370-41d4-88fc-8d3f25a6ee56}, !- Space Type Name
->>>>>>> 7902c0f9
+  {e9014e88-8414-4e68-8c85-b2401ff71f84}, !- Space Type Name
   ,                                       !- Default Construction Set Name
   ,                                       !- Default Schedule Set Name
   ,                                       !- Direction of Relative North {deg}
@@ -497,31 +367,17 @@
   ,                                       !- Y Origin {m}
   ,                                       !- Z Origin {m}
   ,                                       !- Building Story Name
-<<<<<<< HEAD
-  {e3c708d7-0803-469d-9bb0-8fb071cd4567}, !- Thermal Zone Name
+  {662fa2d3-4676-4b4e-a5e3-1d16aca03a06}, !- Thermal Zone Name
   ,                                       !- Part of Total Floor Area
   ,                                       !- Design Specification Outdoor Air Object Name
-  {9101db8c-4093-4847-9dc2-a769b41790ad}; !- Building Unit Name
-
-OS:Surface,
-  {1c706fe8-9796-4adf-9007-e1b3e5843ae5}, !- Handle
+  {50aa1148-7c67-428d-9e69-a1f3d5c9d92d}; !- Building Unit Name
+
+OS:Surface,
+  {eacc464d-262b-4c37-b41e-26f270a286b0}, !- Handle
   Surface 1,                              !- Name
   Floor,                                  !- Surface Type
   ,                                       !- Construction Name
-  {d5e43cee-7bf4-457d-a3c4-058c2f340bb6}, !- Space Name
-=======
-  {01ca1b5a-7bf5-404c-867e-6ea7070aab2d}, !- Thermal Zone Name
-  ,                                       !- Part of Total Floor Area
-  ,                                       !- Design Specification Outdoor Air Object Name
-  {851d0b6b-c4b2-4024-a3c9-4f79dd593d6a}; !- Building Unit Name
-
-OS:Surface,
-  {d1c5606b-1839-4bed-8a6c-786b2c83548b}, !- Handle
-  Surface 1,                              !- Name
-  Floor,                                  !- Surface Type
-  ,                                       !- Construction Name
-  {5e6584d0-2ed6-4e63-8790-bc48f4c00603}, !- Space Name
->>>>>>> 7902c0f9
+  {afa0100f-78b2-4795-993d-1e66338e407b}, !- Space Name
   Foundation,                             !- Outside Boundary Condition
   ,                                       !- Outside Boundary Condition Object
   NoSun,                                  !- Sun Exposure
@@ -536,19 +392,11 @@
   4.76503217256854, -13.1876643451371, 0; !- X,Y,Z Vertex 6 {m}
 
 OS:Surface,
-<<<<<<< HEAD
-  {338ff85e-4938-4a86-981d-21751bc76f52}, !- Handle
+  {4d85f26a-811c-42ea-a7c7-9552f3cc64bd}, !- Handle
   Surface 2,                              !- Name
   Wall,                                   !- Surface Type
   ,                                       !- Construction Name
-  {d5e43cee-7bf4-457d-a3c4-058c2f340bb6}, !- Space Name
-=======
-  {571677df-5298-442a-a98a-243a73bdc9af}, !- Handle
-  Surface 2,                              !- Name
-  Wall,                                   !- Surface Type
-  ,                                       !- Construction Name
-  {5e6584d0-2ed6-4e63-8790-bc48f4c00603}, !- Space Name
->>>>>>> 7902c0f9
+  {afa0100f-78b2-4795-993d-1e66338e407b}, !- Space Name
   Outdoors,                               !- Outside Boundary Condition
   ,                                       !- Outside Boundary Condition Object
   SunExposed,                             !- Sun Exposure
@@ -561,19 +409,11 @@
   0, -13.1876643451371, 2.4384;           !- X,Y,Z Vertex 4 {m}
 
 OS:Surface,
-<<<<<<< HEAD
-  {dcdf6d60-f835-41f0-84ae-3f02e5ed9177}, !- Handle
+  {7dbb28d7-45c6-4497-88d1-80c2d76c92be}, !- Handle
   Surface 3,                              !- Name
   Wall,                                   !- Surface Type
   ,                                       !- Construction Name
-  {d5e43cee-7bf4-457d-a3c4-058c2f340bb6}, !- Space Name
-=======
-  {29c747fd-9815-4a9c-b365-fe81d88c8928}, !- Handle
-  Surface 3,                              !- Name
-  Wall,                                   !- Surface Type
-  ,                                       !- Construction Name
-  {5e6584d0-2ed6-4e63-8790-bc48f4c00603}, !- Space Name
->>>>>>> 7902c0f9
+  {afa0100f-78b2-4795-993d-1e66338e407b}, !- Space Name
   Adiabatic,                              !- Outside Boundary Condition
   ,                                       !- Outside Boundary Condition Object
   NoSun,                                  !- Sun Exposure
@@ -586,19 +426,11 @@
   0, 0, 2.4384;                           !- X,Y,Z Vertex 4 {m}
 
 OS:Surface,
-<<<<<<< HEAD
-  {4c043010-50e1-48b7-b9bd-fea3f332e9a3}, !- Handle
+  {beaf9ad1-6660-4296-aa41-9d09d00c526b}, !- Handle
   Surface 4,                              !- Name
   Wall,                                   !- Surface Type
   ,                                       !- Construction Name
-  {d5e43cee-7bf4-457d-a3c4-058c2f340bb6}, !- Space Name
-=======
-  {61c477ae-ba2e-4b88-a49e-2def819f6d86}, !- Handle
-  Surface 4,                              !- Name
-  Wall,                                   !- Surface Type
-  ,                                       !- Construction Name
-  {5e6584d0-2ed6-4e63-8790-bc48f4c00603}, !- Space Name
->>>>>>> 7902c0f9
+  {afa0100f-78b2-4795-993d-1e66338e407b}, !- Space Name
   Adiabatic,                              !- Outside Boundary Condition
   ,                                       !- Outside Boundary Condition Object
   NoSun,                                  !- Sun Exposure
@@ -611,19 +443,11 @@
   6.59383217256854, 0, 2.4384;            !- X,Y,Z Vertex 4 {m}
 
 OS:Surface,
-<<<<<<< HEAD
-  {c971c776-7d2a-4ab3-a098-35a264f612ff}, !- Handle
+  {9e90636b-4a90-46b5-8400-98487680e3b0}, !- Handle
   Surface 5,                              !- Name
   Wall,                                   !- Surface Type
   ,                                       !- Construction Name
-  {d5e43cee-7bf4-457d-a3c4-058c2f340bb6}, !- Space Name
-=======
-  {8b694082-45f6-484a-b587-2e1c964c026d}, !- Handle
-  Surface 5,                              !- Name
-  Wall,                                   !- Surface Type
-  ,                                       !- Construction Name
-  {5e6584d0-2ed6-4e63-8790-bc48f4c00603}, !- Space Name
->>>>>>> 7902c0f9
+  {afa0100f-78b2-4795-993d-1e66338e407b}, !- Space Name
   Outdoors,                               !- Outside Boundary Condition
   ,                                       !- Outside Boundary Condition Object
   SunExposed,                             !- Sun Exposure
@@ -636,19 +460,11 @@
   6.59383217256854, -11.3588643451371, 2.4384; !- X,Y,Z Vertex 4 {m}
 
 OS:Surface,
-<<<<<<< HEAD
-  {1f9c6bbc-e41d-4cf8-8682-1bf88c6d0a07}, !- Handle
+  {6de04629-826e-404c-ac7a-3357d8193530}, !- Handle
   Surface 6,                              !- Name
   Wall,                                   !- Surface Type
   ,                                       !- Construction Name
-  {d5e43cee-7bf4-457d-a3c4-058c2f340bb6}, !- Space Name
-=======
-  {56716061-575f-43d5-a53e-7a314e58bab2}, !- Handle
-  Surface 6,                              !- Name
-  Wall,                                   !- Surface Type
-  ,                                       !- Construction Name
-  {5e6584d0-2ed6-4e63-8790-bc48f4c00603}, !- Space Name
->>>>>>> 7902c0f9
+  {afa0100f-78b2-4795-993d-1e66338e407b}, !- Space Name
   Outdoors,                               !- Outside Boundary Condition
   ,                                       !- Outside Boundary Condition Object
   SunExposed,                             !- Sun Exposure
@@ -661,19 +477,11 @@
   4.76503217256854, -11.3588643451371, 2.4384; !- X,Y,Z Vertex 4 {m}
 
 OS:Surface,
-<<<<<<< HEAD
-  {396b46ba-1fdd-4d1d-8c5b-165afcf6eb05}, !- Handle
+  {c2d14737-420a-471f-aa30-89c6883856f9}, !- Handle
   Surface 7,                              !- Name
   Wall,                                   !- Surface Type
   ,                                       !- Construction Name
-  {d5e43cee-7bf4-457d-a3c4-058c2f340bb6}, !- Space Name
-=======
-  {8007fd7c-b0de-4404-8aac-dd72d6ffc38e}, !- Handle
-  Surface 7,                              !- Name
-  Wall,                                   !- Surface Type
-  ,                                       !- Construction Name
-  {5e6584d0-2ed6-4e63-8790-bc48f4c00603}, !- Space Name
->>>>>>> 7902c0f9
+  {afa0100f-78b2-4795-993d-1e66338e407b}, !- Space Name
   Outdoors,                               !- Outside Boundary Condition
   ,                                       !- Outside Boundary Condition Object
   SunExposed,                             !- Sun Exposure
@@ -686,19 +494,11 @@
   4.76503217256854, -13.1876643451371, 2.4384; !- X,Y,Z Vertex 4 {m}
 
 OS:Surface,
-<<<<<<< HEAD
-  {34da3c6b-059b-4dcd-a65f-ecee96018354}, !- Handle
+  {def53ae2-11da-41b0-a433-eaec3af03185}, !- Handle
   Surface 8,                              !- Name
   RoofCeiling,                            !- Surface Type
   ,                                       !- Construction Name
-  {d5e43cee-7bf4-457d-a3c4-058c2f340bb6}, !- Space Name
-=======
-  {46160f31-78b6-49b0-b836-449c8d4d2f28}, !- Handle
-  Surface 8,                              !- Name
-  RoofCeiling,                            !- Surface Type
-  ,                                       !- Construction Name
-  {5e6584d0-2ed6-4e63-8790-bc48f4c00603}, !- Space Name
->>>>>>> 7902c0f9
+  {afa0100f-78b2-4795-993d-1e66338e407b}, !- Space Name
   Outdoors,                               !- Outside Boundary Condition
   ,                                       !- Outside Boundary Condition Object
   SunExposed,                             !- Sun Exposure
@@ -713,11 +513,7 @@
   0, -13.1876643451371, 2.4384;           !- X,Y,Z Vertex 6 {m}
 
 OS:SpaceType,
-<<<<<<< HEAD
-  {4773c34c-35d7-4bf0-b1a2-633b901daf02}, !- Handle
-=======
-  {34877cb3-a370-41d4-88fc-8d3f25a6ee56}, !- Handle
->>>>>>> 7902c0f9
+  {e9014e88-8414-4e68-8c85-b2401ff71f84}, !- Handle
   Space Type 1,                           !- Name
   ,                                       !- Default Construction Set Name
   ,                                       !- Default Schedule Set Name
@@ -728,11 +524,7 @@
   living;                                 !- Standards Space Type
 
 OS:ThermalZone,
-<<<<<<< HEAD
-  {6aa6fbc1-c851-4c9f-a515-dfdeded46e64}, !- Handle
-=======
-  {b0eb196b-afeb-4862-87b4-40f5bd41ab13}, !- Handle
->>>>>>> 7902c0f9
+  {1522b52e-07a5-4286-9107-62e08ba08cbc}, !- Handle
   corridor zone,                          !- Name
   ,                                       !- Multiplier
   ,                                       !- Ceiling Height {m}
@@ -741,17 +533,10 @@
   ,                                       !- Zone Inside Convection Algorithm
   ,                                       !- Zone Outside Convection Algorithm
   ,                                       !- Zone Conditioning Equipment List Name
-<<<<<<< HEAD
-  {18c10ae5-5e36-489c-b235-ab50457cfaae}, !- Zone Air Inlet Port List
-  {3b734579-d2e4-463d-8a58-e6ec7b4e3c53}, !- Zone Air Exhaust Port List
-  {4f0921f8-fc27-495e-816e-2a384722cd63}, !- Zone Air Node Name
-  {aef2b745-49ee-4883-b626-a2dcaad0d173}, !- Zone Return Air Port List
-=======
-  {668d51f2-745e-424a-9bf6-6acc768b6a56}, !- Zone Air Inlet Port List
-  {cb68b497-9fb7-4d9d-a617-812cf686b8e1}, !- Zone Air Exhaust Port List
-  {eb4de816-70a1-4aa9-a977-37e3fbb222ac}, !- Zone Air Node Name
-  {a2de171e-8b19-42f9-8525-0331534fc9b6}, !- Zone Return Air Port List
->>>>>>> 7902c0f9
+  {8420b81f-4690-4146-b909-f6a90a142d4c}, !- Zone Air Inlet Port List
+  {6e848569-88bc-4bbe-92f0-0f10fb83a16b}, !- Zone Air Exhaust Port List
+  {a332ba05-b195-4027-8e99-7f9a69b22ba7}, !- Zone Air Node Name
+  {26679f01-8daf-4986-9b48-a82b6f643d79}, !- Zone Return Air Port List
   ,                                       !- Primary Daylighting Control Name
   ,                                       !- Fraction of Zone Controlled by Primary Daylighting Control
   ,                                       !- Secondary Daylighting Control Name
@@ -762,71 +547,37 @@
   No;                                     !- Use Ideal Air Loads
 
 OS:Node,
-<<<<<<< HEAD
-  {6264ebeb-82fa-42a9-b21f-0f0e78968163}, !- Handle
+  {11b7c848-c70e-45c2-a52e-f2f289dde1c5}, !- Handle
   Node 2,                                 !- Name
-  {4f0921f8-fc27-495e-816e-2a384722cd63}, !- Inlet Port
+  {a332ba05-b195-4027-8e99-7f9a69b22ba7}, !- Inlet Port
   ;                                       !- Outlet Port
 
 OS:Connection,
-  {4f0921f8-fc27-495e-816e-2a384722cd63}, !- Handle
-  {6c918214-6121-47c1-8906-d27d700da3a7}, !- Name
-  {6aa6fbc1-c851-4c9f-a515-dfdeded46e64}, !- Source Object
+  {a332ba05-b195-4027-8e99-7f9a69b22ba7}, !- Handle
+  {3a656feb-ae9f-4f6a-98c6-3e9bebc29991}, !- Name
+  {1522b52e-07a5-4286-9107-62e08ba08cbc}, !- Source Object
   11,                                     !- Outlet Port
-  {6264ebeb-82fa-42a9-b21f-0f0e78968163}, !- Target Object
+  {11b7c848-c70e-45c2-a52e-f2f289dde1c5}, !- Target Object
   2;                                      !- Inlet Port
 
 OS:PortList,
-  {18c10ae5-5e36-489c-b235-ab50457cfaae}, !- Handle
-  {243d2f61-6863-4d1b-adc8-3ed73d79dab1}, !- Name
-  {6aa6fbc1-c851-4c9f-a515-dfdeded46e64}; !- HVAC Component
+  {8420b81f-4690-4146-b909-f6a90a142d4c}, !- Handle
+  {9f1e1ee9-5f28-45bb-b8e0-8f64d2d7f4eb}, !- Name
+  {1522b52e-07a5-4286-9107-62e08ba08cbc}; !- HVAC Component
 
 OS:PortList,
-  {3b734579-d2e4-463d-8a58-e6ec7b4e3c53}, !- Handle
-  {baf8ba41-61cd-4834-96ba-9c2888acbb73}, !- Name
-  {6aa6fbc1-c851-4c9f-a515-dfdeded46e64}; !- HVAC Component
+  {6e848569-88bc-4bbe-92f0-0f10fb83a16b}, !- Handle
+  {80c43fc1-60a2-47db-a5ea-3e10c2cc85d7}, !- Name
+  {1522b52e-07a5-4286-9107-62e08ba08cbc}; !- HVAC Component
 
 OS:PortList,
-  {aef2b745-49ee-4883-b626-a2dcaad0d173}, !- Handle
-  {262f09ca-3d45-4cfe-9544-6eba959a81a6}, !- Name
-  {6aa6fbc1-c851-4c9f-a515-dfdeded46e64}; !- HVAC Component
+  {26679f01-8daf-4986-9b48-a82b6f643d79}, !- Handle
+  {74d41dfe-4649-475a-9dae-0f64ae660448}, !- Name
+  {1522b52e-07a5-4286-9107-62e08ba08cbc}; !- HVAC Component
 
 OS:Sizing:Zone,
-  {f2eaaf89-608f-42c7-9f8a-bd2144ea78e8}, !- Handle
-  {6aa6fbc1-c851-4c9f-a515-dfdeded46e64}, !- Zone or ZoneList Name
-=======
-  {9c866671-9341-4b07-b9f4-4a4201c3854c}, !- Handle
-  Node 2,                                 !- Name
-  {eb4de816-70a1-4aa9-a977-37e3fbb222ac}, !- Inlet Port
-  ;                                       !- Outlet Port
-
-OS:Connection,
-  {eb4de816-70a1-4aa9-a977-37e3fbb222ac}, !- Handle
-  {1e10b0fd-09c3-43a5-a8af-2aee64c5dcd0}, !- Name
-  {b0eb196b-afeb-4862-87b4-40f5bd41ab13}, !- Source Object
-  11,                                     !- Outlet Port
-  {9c866671-9341-4b07-b9f4-4a4201c3854c}, !- Target Object
-  2;                                      !- Inlet Port
-
-OS:PortList,
-  {668d51f2-745e-424a-9bf6-6acc768b6a56}, !- Handle
-  {1be6c157-bc2b-46fe-b717-0de838cdccce}, !- Name
-  {b0eb196b-afeb-4862-87b4-40f5bd41ab13}; !- HVAC Component
-
-OS:PortList,
-  {cb68b497-9fb7-4d9d-a617-812cf686b8e1}, !- Handle
-  {23295de9-0683-4230-b30a-f646a11b9266}, !- Name
-  {b0eb196b-afeb-4862-87b4-40f5bd41ab13}; !- HVAC Component
-
-OS:PortList,
-  {a2de171e-8b19-42f9-8525-0331534fc9b6}, !- Handle
-  {c13c09cc-9b7d-433a-8d49-3cb8f0b63580}, !- Name
-  {b0eb196b-afeb-4862-87b4-40f5bd41ab13}; !- HVAC Component
-
-OS:Sizing:Zone,
-  {1dded52f-825b-4cb0-8f0a-057f087612dc}, !- Handle
-  {b0eb196b-afeb-4862-87b4-40f5bd41ab13}, !- Zone or ZoneList Name
->>>>>>> 7902c0f9
+  {df25d573-c93b-4214-bd91-219544dcc95d}, !- Handle
+  {1522b52e-07a5-4286-9107-62e08ba08cbc}, !- Zone or ZoneList Name
   SupplyAirTemperature,                   !- Zone Cooling Design Supply Air Temperature Input Method
   14,                                     !- Zone Cooling Design Supply Air Temperature {C}
   11.11,                                  !- Zone Cooling Design Supply Air Temperature Difference {deltaC}
@@ -855,25 +606,14 @@
   autosize;                               !- Dedicated Outdoor Air High Setpoint Temperature for Design {C}
 
 OS:ZoneHVAC:EquipmentList,
-<<<<<<< HEAD
-  {d27f5071-ca9b-4aea-a48d-fbca1fb49a04}, !- Handle
+  {1a7cb3ba-7a54-4e9c-bdf5-c80515a473c2}, !- Handle
   Zone HVAC Equipment List 2,             !- Name
-  {6aa6fbc1-c851-4c9f-a515-dfdeded46e64}; !- Thermal Zone
+  {1522b52e-07a5-4286-9107-62e08ba08cbc}; !- Thermal Zone
 
 OS:Space,
-  {001553fb-66a0-4fa6-a7c3-e1b26c6f9871}, !- Handle
+  {e94db0fb-2994-4d10-a6cd-0417a282ad7e}, !- Handle
   corridor space,                         !- Name
-  {1be08e32-da33-402e-ab97-1a58ba013612}, !- Space Type Name
-=======
-  {6e90e380-1251-4d56-aa71-755e92cb8b97}, !- Handle
-  Zone HVAC Equipment List 2,             !- Name
-  {b0eb196b-afeb-4862-87b4-40f5bd41ab13}; !- Thermal Zone
-
-OS:Space,
-  {863081f9-5a67-4c93-9443-938fcb18ed2f}, !- Handle
-  corridor space,                         !- Name
-  {6f1d8f81-6547-462a-a7c7-697c94bd9294}, !- Space Type Name
->>>>>>> 7902c0f9
+  {5e79560a-45eb-4321-8162-37c33d317255}, !- Space Type Name
   ,                                       !- Default Construction Set Name
   ,                                       !- Default Schedule Set Name
   ,                                       !- Direction of Relative North {deg}
@@ -881,25 +621,14 @@
   ,                                       !- Y Origin {m}
   ,                                       !- Z Origin {m}
   ,                                       !- Building Story Name
-<<<<<<< HEAD
-  {6aa6fbc1-c851-4c9f-a515-dfdeded46e64}; !- Thermal Zone Name
-
-OS:Surface,
-  {0a1343b9-6aa1-4871-a157-a66e03e1f0fa}, !- Handle
+  {1522b52e-07a5-4286-9107-62e08ba08cbc}; !- Thermal Zone Name
+
+OS:Surface,
+  {5d29735f-d1da-4e55-9042-ba1801fc482e}, !- Handle
   Surface 9,                              !- Name
   Floor,                                  !- Surface Type
   ,                                       !- Construction Name
-  {001553fb-66a0-4fa6-a7c3-e1b26c6f9871}, !- Space Name
-=======
-  {b0eb196b-afeb-4862-87b4-40f5bd41ab13}; !- Thermal Zone Name
-
-OS:Surface,
-  {011704cd-dfbb-4379-b0a1-44fa1cbe5693}, !- Handle
-  Surface 9,                              !- Name
-  Floor,                                  !- Surface Type
-  ,                                       !- Construction Name
-  {863081f9-5a67-4c93-9443-938fcb18ed2f}, !- Space Name
->>>>>>> 7902c0f9
+  {e94db0fb-2994-4d10-a6cd-0417a282ad7e}, !- Space Name
   Foundation,                             !- Outside Boundary Condition
   ,                                       !- Outside Boundary Condition Object
   NoSun,                                  !- Sun Exposure
@@ -912,19 +641,11 @@
   6.59383217256854, 0, 0;                 !- X,Y,Z Vertex 4 {m}
 
 OS:Surface,
-<<<<<<< HEAD
-  {ea6428e0-3bfa-4bc7-a4b7-06bcffd615f8}, !- Handle
+  {fd538a52-f224-4b7f-883f-b3787cf24449}, !- Handle
   Surface 10,                             !- Name
   Wall,                                   !- Surface Type
   ,                                       !- Construction Name
-  {001553fb-66a0-4fa6-a7c3-e1b26c6f9871}, !- Space Name
-=======
-  {58d91ddb-69e3-4a2d-8969-aa5eefa3c871}, !- Handle
-  Surface 10,                             !- Name
-  Wall,                                   !- Surface Type
-  ,                                       !- Construction Name
-  {863081f9-5a67-4c93-9443-938fcb18ed2f}, !- Space Name
->>>>>>> 7902c0f9
+  {e94db0fb-2994-4d10-a6cd-0417a282ad7e}, !- Space Name
   Outdoors,                               !- Outside Boundary Condition
   ,                                       !- Outside Boundary Condition Object
   SunExposed,                             !- Sun Exposure
@@ -937,19 +658,11 @@
   0, 0, 2.4384;                           !- X,Y,Z Vertex 4 {m}
 
 OS:Surface,
-<<<<<<< HEAD
-  {6f3a8cb5-119a-4031-b919-e4499ddcdf38}, !- Handle
+  {f906ed50-7526-4d75-8018-971ea70086e1}, !- Handle
   Surface 11,                             !- Name
   Wall,                                   !- Surface Type
   ,                                       !- Construction Name
-  {001553fb-66a0-4fa6-a7c3-e1b26c6f9871}, !- Space Name
-=======
-  {219cc439-15da-48f6-889a-cad4d50396e5}, !- Handle
-  Surface 11,                             !- Name
-  Wall,                                   !- Surface Type
-  ,                                       !- Construction Name
-  {863081f9-5a67-4c93-9443-938fcb18ed2f}, !- Space Name
->>>>>>> 7902c0f9
+  {e94db0fb-2994-4d10-a6cd-0417a282ad7e}, !- Space Name
   Adiabatic,                              !- Outside Boundary Condition
   ,                                       !- Outside Boundary Condition Object
   NoSun,                                  !- Sun Exposure
@@ -962,19 +675,11 @@
   0, 1.524, 2.4384;                       !- X,Y,Z Vertex 4 {m}
 
 OS:Surface,
-<<<<<<< HEAD
-  {54ce8c2c-53a3-4832-84d2-29cd9c69d3f2}, !- Handle
+  {a7a9afe2-c5c3-4592-97a7-d00a67b0e973}, !- Handle
   Surface 12,                             !- Name
   Wall,                                   !- Surface Type
   ,                                       !- Construction Name
-  {001553fb-66a0-4fa6-a7c3-e1b26c6f9871}, !- Space Name
-=======
-  {93ed9a8a-d19c-4150-88d2-483234aab8a9}, !- Handle
-  Surface 12,                             !- Name
-  Wall,                                   !- Surface Type
-  ,                                       !- Construction Name
-  {863081f9-5a67-4c93-9443-938fcb18ed2f}, !- Space Name
->>>>>>> 7902c0f9
+  {e94db0fb-2994-4d10-a6cd-0417a282ad7e}, !- Space Name
   Adiabatic,                              !- Outside Boundary Condition
   ,                                       !- Outside Boundary Condition Object
   NoSun,                                  !- Sun Exposure
@@ -987,19 +692,11 @@
   6.59383217256854, 1.524, 2.4384;        !- X,Y,Z Vertex 4 {m}
 
 OS:Surface,
-<<<<<<< HEAD
-  {8b4be39c-f82b-4293-b4b3-6da7f9498ce1}, !- Handle
+  {835ee38d-5869-4c08-8063-50d26b79e326}, !- Handle
   Surface 13,                             !- Name
   Wall,                                   !- Surface Type
   ,                                       !- Construction Name
-  {001553fb-66a0-4fa6-a7c3-e1b26c6f9871}, !- Space Name
-=======
-  {c776eaae-5313-40df-95c2-51b57de1f5df}, !- Handle
-  Surface 13,                             !- Name
-  Wall,                                   !- Surface Type
-  ,                                       !- Construction Name
-  {863081f9-5a67-4c93-9443-938fcb18ed2f}, !- Space Name
->>>>>>> 7902c0f9
+  {e94db0fb-2994-4d10-a6cd-0417a282ad7e}, !- Space Name
   Adiabatic,                              !- Outside Boundary Condition
   ,                                       !- Outside Boundary Condition Object
   NoSun,                                  !- Sun Exposure
@@ -1012,19 +709,11 @@
   6.59383217256854, 0, 2.4384;            !- X,Y,Z Vertex 4 {m}
 
 OS:Surface,
-<<<<<<< HEAD
-  {012f44d2-12f9-4aa9-8503-e75feb74d542}, !- Handle
+  {630a42ea-0530-49af-9f86-bacea88f6ff2}, !- Handle
   Surface 14,                             !- Name
   RoofCeiling,                            !- Surface Type
   ,                                       !- Construction Name
-  {001553fb-66a0-4fa6-a7c3-e1b26c6f9871}, !- Space Name
-=======
-  {5cc5e3ea-ebe2-401d-b37f-7820e29c7cb2}, !- Handle
-  Surface 14,                             !- Name
-  RoofCeiling,                            !- Surface Type
-  ,                                       !- Construction Name
-  {863081f9-5a67-4c93-9443-938fcb18ed2f}, !- Space Name
->>>>>>> 7902c0f9
+  {e94db0fb-2994-4d10-a6cd-0417a282ad7e}, !- Space Name
   Outdoors,                               !- Outside Boundary Condition
   ,                                       !- Outside Boundary Condition Object
   SunExposed,                             !- Sun Exposure
@@ -1037,11 +726,7 @@
   0, 0, 2.4384;                           !- X,Y,Z Vertex 4 {m}
 
 OS:SpaceType,
-<<<<<<< HEAD
-  {1be08e32-da33-402e-ab97-1a58ba013612}, !- Handle
-=======
-  {6f1d8f81-6547-462a-a7c7-697c94bd9294}, !- Handle
->>>>>>> 7902c0f9
+  {5e79560a-45eb-4321-8162-37c33d317255}, !- Handle
   Space Type 2,                           !- Name
   ,                                       !- Default Construction Set Name
   ,                                       !- Default Schedule Set Name
@@ -1052,23 +737,14 @@
   corridor;                               !- Standards Space Type
 
 OS:BuildingUnit,
-<<<<<<< HEAD
-  {9101db8c-4093-4847-9dc2-a769b41790ad}, !- Handle
-=======
-  {851d0b6b-c4b2-4024-a3c9-4f79dd593d6a}, !- Handle
->>>>>>> 7902c0f9
+  {50aa1148-7c67-428d-9e69-a1f3d5c9d92d}, !- Handle
   unit 1,                                 !- Name
   ,                                       !- Rendering Color
   Residential;                            !- Building Unit Type
 
 OS:AdditionalProperties,
-<<<<<<< HEAD
-  {79576621-d253-4446-9d66-5eae13444f30}, !- Handle
-  {9101db8c-4093-4847-9dc2-a769b41790ad}, !- Object Name
-=======
-  {5571e8f6-71f0-476d-97bf-ca66d6599e5b}, !- Handle
-  {851d0b6b-c4b2-4024-a3c9-4f79dd593d6a}, !- Object Name
->>>>>>> 7902c0f9
+  {e5c984e6-d35f-4035-9100-b0c96eac8dab}, !- Handle
+  {50aa1148-7c67-428d-9e69-a1f3d5c9d92d}, !- Object Name
   NumberOfBedrooms,                       !- Feature Name 1
   Integer,                                !- Feature Data Type 1
   3,                                      !- Feature Value 1
@@ -1080,20 +756,12 @@
   3.3900000000000001;                     !- Feature Value 3
 
 OS:External:File,
-<<<<<<< HEAD
-  {fb317f81-ec87-4a61-9105-e39e4ebe75b0}, !- Handle
-=======
-  {2b27935f-021f-4402-aaa0-dcd418d9df9a}, !- Handle
->>>>>>> 7902c0f9
+  {45305123-b2a2-4935-9e84-890984469c96}, !- Handle
   8760.csv,                               !- Name
   8760.csv;                               !- File Name
 
 OS:Schedule:Day,
-<<<<<<< HEAD
-  {16b5b5fe-ef2c-4740-bafe-e1fcbc2dd0e4}, !- Handle
-=======
-  {0898af43-8d7c-4278-9e20-b885c361903c}, !- Handle
->>>>>>> 7902c0f9
+  {3d259fbe-9053-4898-aaaa-eee8f69c22a6}, !- Handle
   Schedule Day 1,                         !- Name
   ,                                       !- Schedule Type Limits Name
   ,                                       !- Interpolate to Timestep
@@ -1102,11 +770,7 @@
   0;                                      !- Value Until Time 1
 
 OS:Schedule:Day,
-<<<<<<< HEAD
-  {fc490110-7296-49a1-838d-4e51775d8b9c}, !- Handle
-=======
-  {a5d0a225-3737-4bd5-8877-2da1339f1947}, !- Handle
->>>>>>> 7902c0f9
+  {e4f8789e-64e6-4903-a9d0-8a3d85b7ce9a}, !- Handle
   Schedule Day 2,                         !- Name
   ,                                       !- Schedule Type Limits Name
   ,                                       !- Interpolate to Timestep
@@ -1115,17 +779,10 @@
   1;                                      !- Value Until Time 1
 
 OS:Schedule:File,
-<<<<<<< HEAD
-  {c13acca5-6692-4913-b690-ede3e796c3f1}, !- Handle
+  {c22d4da9-aea0-466b-90bf-d1953dffc702}, !- Handle
   occupants,                              !- Name
-  {0ac7156e-e5dc-490d-a8b6-dd218ac106c1}, !- Schedule Type Limits Name
-  {fb317f81-ec87-4a61-9105-e39e4ebe75b0}, !- External File Name
-=======
-  {23bfa1dd-8247-443e-9d81-5b2d12a57286}, !- Handle
-  occupants,                              !- Name
-  {9bc97af5-341f-496d-8c79-e592104a051d}, !- Schedule Type Limits Name
-  {2b27935f-021f-4402-aaa0-dcd418d9df9a}, !- External File Name
->>>>>>> 7902c0f9
+  {b03712cd-a07e-4830-a5e2-0c7b82c31d42}, !- Schedule Type Limits Name
+  {45305123-b2a2-4935-9e84-890984469c96}, !- External File Name
   1,                                      !- Column Number
   1,                                      !- Rows to Skip at Top
   8760,                                   !- Number of Hours of Data
@@ -1134,38 +791,22 @@
   60;                                     !- Minutes per Item
 
 OS:Schedule:Ruleset,
-<<<<<<< HEAD
-  {15300f33-abc9-4264-852d-a1eab7189f0f}, !- Handle
+  {c6c73c34-2f78-4d66-bcc5-05ebf08dd810}, !- Handle
   Schedule Ruleset 1,                     !- Name
-  {2038e8a9-a6b9-4d1d-93f1-f9a1d70714ad}, !- Schedule Type Limits Name
-  {36def45b-4705-4582-ba6b-00e05f7df563}; !- Default Day Schedule Name
+  {be23b70d-4a6b-4bd6-a19f-e4208bf8c1d9}, !- Schedule Type Limits Name
+  {aee024cf-d2c1-438d-823d-830b4767e44c}; !- Default Day Schedule Name
 
 OS:Schedule:Day,
-  {36def45b-4705-4582-ba6b-00e05f7df563}, !- Handle
+  {aee024cf-d2c1-438d-823d-830b4767e44c}, !- Handle
   Schedule Day 3,                         !- Name
-  {2038e8a9-a6b9-4d1d-93f1-f9a1d70714ad}, !- Schedule Type Limits Name
-=======
-  {7a55de60-1434-4f6e-8547-20dc3e3267ee}, !- Handle
-  Schedule Ruleset 1,                     !- Name
-  {6b358110-18ac-440d-80a2-54cbbd50ec8c}, !- Schedule Type Limits Name
-  {b0d8a30b-a5f6-4cee-a804-f8c5bf4aa8f1}; !- Default Day Schedule Name
-
-OS:Schedule:Day,
-  {b0d8a30b-a5f6-4cee-a804-f8c5bf4aa8f1}, !- Handle
-  Schedule Day 3,                         !- Name
-  {6b358110-18ac-440d-80a2-54cbbd50ec8c}, !- Schedule Type Limits Name
->>>>>>> 7902c0f9
+  {be23b70d-4a6b-4bd6-a19f-e4208bf8c1d9}, !- Schedule Type Limits Name
   ,                                       !- Interpolate to Timestep
   24,                                     !- Hour 1
   0,                                      !- Minute 1
   112.539290946133;                       !- Value Until Time 1
 
 OS:People:Definition,
-<<<<<<< HEAD
-  {bc23b46c-e957-4c50-a044-8f5ad22866df}, !- Handle
-=======
-  {2f9b4cef-0769-4643-8e27-00e172480042}, !- Handle
->>>>>>> 7902c0f9
+  {cdeda219-b849-49d4-bcd0-645aaefcf51d}, !- Handle
   res occupants|living space,             !- Name
   People,                                 !- Number of People Calculation Method
   3.39,                                   !- Number of People {people}
@@ -1178,21 +819,12 @@
   ZoneAveraged;                           !- Mean Radiant Temperature Calculation Type
 
 OS:People,
-<<<<<<< HEAD
-  {3ea63f09-6eea-4708-9857-46b95ed128a4}, !- Handle
+  {c1d41182-4bb9-468e-905d-63adb2113957}, !- Handle
   res occupants|living space,             !- Name
-  {bc23b46c-e957-4c50-a044-8f5ad22866df}, !- People Definition Name
-  {d5e43cee-7bf4-457d-a3c4-058c2f340bb6}, !- Space or SpaceType Name
-  {c13acca5-6692-4913-b690-ede3e796c3f1}, !- Number of People Schedule Name
-  {15300f33-abc9-4264-852d-a1eab7189f0f}, !- Activity Level Schedule Name
-=======
-  {ef2895a6-321e-4b7d-863a-13e1536b3c86}, !- Handle
-  res occupants|living space,             !- Name
-  {2f9b4cef-0769-4643-8e27-00e172480042}, !- People Definition Name
-  {5e6584d0-2ed6-4e63-8790-bc48f4c00603}, !- Space or SpaceType Name
-  {23bfa1dd-8247-443e-9d81-5b2d12a57286}, !- Number of People Schedule Name
-  {7a55de60-1434-4f6e-8547-20dc3e3267ee}, !- Activity Level Schedule Name
->>>>>>> 7902c0f9
+  {cdeda219-b849-49d4-bcd0-645aaefcf51d}, !- People Definition Name
+  {afa0100f-78b2-4795-993d-1e66338e407b}, !- Space or SpaceType Name
+  {c22d4da9-aea0-466b-90bf-d1953dffc702}, !- Number of People Schedule Name
+  {c6c73c34-2f78-4d66-bcc5-05ebf08dd810}, !- Activity Level Schedule Name
   ,                                       !- Surface Name/Angle Factor List Name
   ,                                       !- Work Efficiency Schedule Name
   ,                                       !- Clothing Insulation Schedule Name
@@ -1200,11 +832,7 @@
   1;                                      !- Multiplier
 
 OS:ScheduleTypeLimits,
-<<<<<<< HEAD
-  {2038e8a9-a6b9-4d1d-93f1-f9a1d70714ad}, !- Handle
-=======
-  {6b358110-18ac-440d-80a2-54cbbd50ec8c}, !- Handle
->>>>>>> 7902c0f9
+  {be23b70d-4a6b-4bd6-a19f-e4208bf8c1d9}, !- Handle
   ActivityLevel,                          !- Name
   0,                                      !- Lower Limit Value
   ,                                       !- Upper Limit Value
@@ -1212,11 +840,7 @@
   ActivityLevel;                          !- Unit Type
 
 OS:ScheduleTypeLimits,
-<<<<<<< HEAD
-  {0ac7156e-e5dc-490d-a8b6-dd218ac106c1}, !- Handle
-=======
-  {9bc97af5-341f-496d-8c79-e592104a051d}, !- Handle
->>>>>>> 7902c0f9
+  {b03712cd-a07e-4830-a5e2-0c7b82c31d42}, !- Handle
   Fractional,                             !- Name
   0,                                      !- Lower Limit Value
   1,                                      !- Upper Limit Value
