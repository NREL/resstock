!- NOTE: Auto-generated from /test/osw_files/MF_8units_1story_SL_Inset.osw

OS:Version,
<<<<<<< HEAD
  {65244984-4b6d-476a-9832-b6ba3deb58c8}, !- Handle
  2.9.0;                                  !- Version Identifier

OS:SimulationControl,
  {1f8dc83e-fd5c-4292-8ec6-68bdf705ce44}, !- Handle
=======
  {c8acb1fc-8aa5-4329-ac87-a6855bafd499}, !- Handle
  2.9.1;                                  !- Version Identifier

OS:SimulationControl,
  {6d85d102-7e57-4a59-94e6-bde123555bfa}, !- Handle
>>>>>>> 918de987
  ,                                       !- Do Zone Sizing Calculation
  ,                                       !- Do System Sizing Calculation
  ,                                       !- Do Plant Sizing Calculation
  No;                                     !- Run Simulation for Sizing Periods

OS:Timestep,
<<<<<<< HEAD
  {b188edfa-e10e-4f04-b864-80b8a3d444be}, !- Handle
  6;                                      !- Number of Timesteps per Hour

OS:ShadowCalculation,
  {c8f5dde6-4f63-4318-9659-84f11e2f48ec}, !- Handle
=======
  {415db2ff-9627-4f1f-b460-8e06fe1e32de}, !- Handle
  6;                                      !- Number of Timesteps per Hour

OS:ShadowCalculation,
  {d8a9d982-4fd5-4e48-85e3-caf7649c628a}, !- Handle
>>>>>>> 918de987
  20,                                     !- Calculation Frequency
  200;                                    !- Maximum Figures in Shadow Overlap Calculations

OS:SurfaceConvectionAlgorithm:Outside,
<<<<<<< HEAD
  {152fee84-9075-4ada-bad3-51a181477718}, !- Handle
  DOE-2;                                  !- Algorithm

OS:SurfaceConvectionAlgorithm:Inside,
  {f33d7c34-6ebe-405b-b768-2c57d0c5be11}, !- Handle
  TARP;                                   !- Algorithm

OS:ZoneCapacitanceMultiplier:ResearchSpecial,
  {0a89e135-2b4a-4a21-ace0-7e1639dc5135}, !- Handle
=======
  {bd8c4a14-3297-4bad-8f0a-adce9317db89}, !- Handle
  DOE-2;                                  !- Algorithm

OS:SurfaceConvectionAlgorithm:Inside,
  {0af2436b-6800-4227-8e21-c9bcf0c51f71}, !- Handle
  TARP;                                   !- Algorithm

OS:ZoneCapacitanceMultiplier:ResearchSpecial,
  {bf17a4df-14a8-4856-9541-f782b3abb5ce}, !- Handle
>>>>>>> 918de987
  ,                                       !- Temperature Capacity Multiplier
  15,                                     !- Humidity Capacity Multiplier
  ;                                       !- Carbon Dioxide Capacity Multiplier

OS:RunPeriod,
<<<<<<< HEAD
  {c5e6316d-5685-4a9e-9969-85b5c242b7e4}, !- Handle
=======
  {c2647772-7f26-4a8c-a8f9-b08d4573b9f4}, !- Handle
>>>>>>> 918de987
  Run Period 1,                           !- Name
  1,                                      !- Begin Month
  1,                                      !- Begin Day of Month
  12,                                     !- End Month
  31,                                     !- End Day of Month
  ,                                       !- Use Weather File Holidays and Special Days
  ,                                       !- Use Weather File Daylight Saving Period
  ,                                       !- Apply Weekend Holiday Rule
  ,                                       !- Use Weather File Rain Indicators
  ,                                       !- Use Weather File Snow Indicators
  ;                                       !- Number of Times Runperiod to be Repeated

OS:YearDescription,
<<<<<<< HEAD
  {e5f2fdef-dd6f-4867-9fb5-bcc28a875a6e}, !- Handle
=======
  {c837383b-2cc6-4d9e-8841-320272f9595c}, !- Handle
>>>>>>> 918de987
  2007,                                   !- Calendar Year
  ,                                       !- Day of Week for Start Day
  ;                                       !- Is Leap Year

OS:WeatherFile,
<<<<<<< HEAD
  {5e5eec94-8b78-4542-82ca-f00f159ebf3b}, !- Handle
=======
  {884233b7-a53b-4829-8035-28de1e95e78c}, !- Handle
>>>>>>> 918de987
  Denver Intl Ap,                         !- City
  CO,                                     !- State Province Region
  USA,                                    !- Country
  TMY3,                                   !- Data Source
  725650,                                 !- WMO Number
  39.83,                                  !- Latitude {deg}
  -104.65,                                !- Longitude {deg}
  -7,                                     !- Time Zone {hr}
  1650,                                   !- Elevation {m}
  file:../weather/USA_CO_Denver.Intl.AP.725650_TMY3.epw, !- Url
  E23378AA;                               !- Checksum

OS:AdditionalProperties,
<<<<<<< HEAD
  {f0fac3aa-e2ee-45e8-afbd-3768d2ec9471}, !- Handle
  {5e5eec94-8b78-4542-82ca-f00f159ebf3b}, !- Object Name
=======
  {e75168e9-0049-4e83-84f3-6db2ca01f406}, !- Handle
  {884233b7-a53b-4829-8035-28de1e95e78c}, !- Object Name
>>>>>>> 918de987
  EPWHeaderCity,                          !- Feature Name 1
  String,                                 !- Feature Data Type 1
  Denver Intl Ap,                         !- Feature Value 1
  EPWHeaderState,                         !- Feature Name 2
  String,                                 !- Feature Data Type 2
  CO,                                     !- Feature Value 2
  EPWHeaderCountry,                       !- Feature Name 3
  String,                                 !- Feature Data Type 3
  USA,                                    !- Feature Value 3
  EPWHeaderDataSource,                    !- Feature Name 4
  String,                                 !- Feature Data Type 4
  TMY3,                                   !- Feature Value 4
  EPWHeaderStation,                       !- Feature Name 5
  String,                                 !- Feature Data Type 5
  725650,                                 !- Feature Value 5
  EPWHeaderLatitude,                      !- Feature Name 6
  Double,                                 !- Feature Data Type 6
  39.829999999999998,                     !- Feature Value 6
  EPWHeaderLongitude,                     !- Feature Name 7
  Double,                                 !- Feature Data Type 7
  -104.65000000000001,                    !- Feature Value 7
  EPWHeaderTimezone,                      !- Feature Name 8
  Double,                                 !- Feature Data Type 8
  -7,                                     !- Feature Value 8
  EPWHeaderAltitude,                      !- Feature Name 9
  Double,                                 !- Feature Data Type 9
  5413.3858267716532,                     !- Feature Value 9
  EPWHeaderLocalPressure,                 !- Feature Name 10
  Double,                                 !- Feature Data Type 10
  0.81937567683596546,                    !- Feature Value 10
  EPWHeaderRecordsPerHour,                !- Feature Name 11
  Double,                                 !- Feature Data Type 11
  0,                                      !- Feature Value 11
  EPWDataAnnualAvgDrybulb,                !- Feature Name 12
  Double,                                 !- Feature Data Type 12
  51.575616438356228,                     !- Feature Value 12
  EPWDataAnnualMinDrybulb,                !- Feature Name 13
  Double,                                 !- Feature Data Type 13
  -2.9200000000000017,                    !- Feature Value 13
  EPWDataAnnualMaxDrybulb,                !- Feature Name 14
  Double,                                 !- Feature Data Type 14
  104,                                    !- Feature Value 14
  EPWDataCDD50F,                          !- Feature Name 15
  Double,                                 !- Feature Data Type 15
  3072.2925000000005,                     !- Feature Value 15
  EPWDataCDD65F,                          !- Feature Name 16
  Double,                                 !- Feature Data Type 16
  883.62000000000035,                     !- Feature Value 16
  EPWDataHDD50F,                          !- Feature Name 17
  Double,                                 !- Feature Data Type 17
  2497.1925000000001,                     !- Feature Value 17
  EPWDataHDD65F,                          !- Feature Name 18
  Double,                                 !- Feature Data Type 18
  5783.5200000000013,                     !- Feature Value 18
  EPWDataAnnualAvgWindspeed,              !- Feature Name 19
  Double,                                 !- Feature Data Type 19
  3.9165296803649667,                     !- Feature Value 19
  EPWDataMonthlyAvgDrybulbs,              !- Feature Name 20
  String,                                 !- Feature Data Type 20
  33.4191935483871&#4431.90142857142857&#4443.02620967741937&#4442.48624999999999&#4459.877741935483854&#4473.57574999999997&#4472.07975806451608&#4472.70008064516134&#4466.49200000000006&#4450.079112903225806&#4437.218250000000005&#4434.582177419354835, !- Feature Value 20
  EPWDataGroundMonthlyTemps,              !- Feature Name 21
  String,                                 !- Feature Data Type 21
  44.08306285945173&#4440.89570904991865&#4440.64045432632048&#4442.153016571250646&#4448.225111118704206&#4454.268919273837525&#4459.508577937551024&#4462.82777283423508&#4463.10975667174995&#4460.41014950381947&#4455.304105212311526&#4449.445696474514364, !- Feature Value 21
  EPWDataWSF,                             !- Feature Name 22
  Double,                                 !- Feature Data Type 22
  0.58999999999999997,                    !- Feature Value 22
  EPWDataMonthlyAvgDailyHighDrybulbs,     !- Feature Name 23
  String,                                 !- Feature Data Type 23
  47.41032258064516&#4446.58642857142857&#4455.15032258064517&#4453.708&#4472.80193548387098&#4488.67600000000002&#4486.1858064516129&#4485.87225806451613&#4482.082&#4463.18064516129033&#4448.73400000000001&#4448.87935483870968, !- Feature Value 23
  EPWDataMonthlyAvgDailyLowDrybulbs,      !- Feature Name 24
  String,                                 !- Feature Data Type 24
  19.347741935483874&#4419.856428571428573&#4430.316129032258065&#4431.112&#4447.41612903225806&#4457.901999999999994&#4459.063870967741934&#4460.956774193548384&#4452.352000000000004&#4438.41612903225806&#4427.002000000000002&#4423.02903225806451, !- Feature Value 24
  EPWDesignHeatingDrybulb,                !- Feature Name 25
  Double,                                 !- Feature Data Type 25
  12.02,                                  !- Feature Value 25
  EPWDesignHeatingWindspeed,              !- Feature Name 26
  Double,                                 !- Feature Data Type 26
  2.8062500000000004,                     !- Feature Value 26
  EPWDesignCoolingDrybulb,                !- Feature Name 27
  Double,                                 !- Feature Data Type 27
  91.939999999999998,                     !- Feature Value 27
  EPWDesignCoolingWetbulb,                !- Feature Name 28
  Double,                                 !- Feature Data Type 28
  59.95131430195849,                      !- Feature Value 28
  EPWDesignCoolingHumidityRatio,          !- Feature Name 29
  Double,                                 !- Feature Data Type 29
  0.0059161086834698092,                  !- Feature Value 29
  EPWDesignCoolingWindspeed,              !- Feature Name 30
  Double,                                 !- Feature Data Type 30
  3.7999999999999989,                     !- Feature Value 30
  EPWDesignDailyTemperatureRange,         !- Feature Name 31
  Double,                                 !- Feature Data Type 31
  24.915483870967748,                     !- Feature Value 31
  EPWDesignDehumidDrybulb,                !- Feature Name 32
  Double,                                 !- Feature Data Type 32
  67.996785714285721,                     !- Feature Value 32
  EPWDesignDehumidHumidityRatio,          !- Feature Name 33
  Double,                                 !- Feature Data Type 33
  0.012133744170488724,                   !- Feature Value 33
  EPWDesignCoolingDirectNormal,           !- Feature Name 34
  Double,                                 !- Feature Data Type 34
  985,                                    !- Feature Value 34
  EPWDesignCoolingDiffuseHorizontal,      !- Feature Name 35
  Double,                                 !- Feature Data Type 35
  84;                                     !- Feature Value 35

OS:Site,
<<<<<<< HEAD
  {8325a80d-f500-4368-b6ba-4e5b22fbb6db}, !- Handle
=======
  {21fe4e8c-d721-44c7-b85f-76e332b16889}, !- Handle
>>>>>>> 918de987
  Denver Intl Ap_CO_USA,                  !- Name
  39.83,                                  !- Latitude {deg}
  -104.65,                                !- Longitude {deg}
  -7,                                     !- Time Zone {hr}
  1650,                                   !- Elevation {m}
  ;                                       !- Terrain

OS:ClimateZones,
<<<<<<< HEAD
  {cd389941-f534-453c-87e5-cea69d43de6f}, !- Handle
=======
  {1230ee48-1e4c-4b06-8b9a-e6896a6ed678}, !- Handle
>>>>>>> 918de987
  ,                                       !- Active Institution
  ,                                       !- Active Year
  ,                                       !- Climate Zone Institution Name 1
  ,                                       !- Climate Zone Document Name 1
  ,                                       !- Climate Zone Document Year 1
  ,                                       !- Climate Zone Value 1
  Building America,                       !- Climate Zone Institution Name 2
  ,                                       !- Climate Zone Document Name 2
  0,                                      !- Climate Zone Document Year 2
  Cold;                                   !- Climate Zone Value 2

OS:Site:WaterMainsTemperature,
<<<<<<< HEAD
  {b7138f03-aca7-48c5-99dd-b348008ea23a}, !- Handle
=======
  {68e3d777-4f3c-4eee-9d76-9ec0f82b4c25}, !- Handle
>>>>>>> 918de987
  Correlation,                            !- Calculation Method
  ,                                       !- Temperature Schedule Name
  10.8753424657535,                       !- Annual Average Outdoor Air Temperature {C}
  23.1524007936508;                       !- Maximum Difference In Monthly Average Outdoor Air Temperatures {deltaC}

OS:RunPeriodControl:DaylightSavingTime,
<<<<<<< HEAD
  {5feab174-273d-4a2e-98b5-5d13bb783f16}, !- Handle
=======
  {a1c3efab-7b8e-4075-ab65-014e8149a233}, !- Handle
>>>>>>> 918de987
  3/12,                                   !- Start Date
  11/5;                                   !- End Date

OS:Site:GroundTemperature:Deep,
<<<<<<< HEAD
  {6892ec1b-e5ce-4a40-a6ca-330beb82bf24}, !- Handle
=======
  {46733005-ada3-43fc-af73-74310f7a88b0}, !- Handle
>>>>>>> 918de987
  10.8753424657535,                       !- January Deep Ground Temperature {C}
  10.8753424657535,                       !- February Deep Ground Temperature {C}
  10.8753424657535,                       !- March Deep Ground Temperature {C}
  10.8753424657535,                       !- April Deep Ground Temperature {C}
  10.8753424657535,                       !- May Deep Ground Temperature {C}
  10.8753424657535,                       !- June Deep Ground Temperature {C}
  10.8753424657535,                       !- July Deep Ground Temperature {C}
  10.8753424657535,                       !- August Deep Ground Temperature {C}
  10.8753424657535,                       !- September Deep Ground Temperature {C}
  10.8753424657535,                       !- October Deep Ground Temperature {C}
  10.8753424657535,                       !- November Deep Ground Temperature {C}
  10.8753424657535;                       !- December Deep Ground Temperature {C}

OS:Building,
<<<<<<< HEAD
  {9edabd87-f44a-42a5-87f8-47a331aa7919}, !- Handle
=======
  {60e22257-e818-48da-a372-f8db16c91dc8}, !- Handle
>>>>>>> 918de987
  Building 1,                             !- Name
  ,                                       !- Building Sector Type
  0,                                      !- North Axis {deg}
  ,                                       !- Nominal Floor to Floor Height {m}
  ,                                       !- Space Type Name
  ,                                       !- Default Construction Set Name
  ,                                       !- Default Schedule Set Name
  1,                                      !- Standards Number of Stories
  1,                                      !- Standards Number of Above Ground Stories
  ,                                       !- Standards Template
  multifamily,                            !- Standards Building Type
  8;                                      !- Standards Number of Living Units

OS:AdditionalProperties,
<<<<<<< HEAD
  {1bec20dc-71b9-4df2-bd9b-d579299e48d3}, !- Handle
  {9edabd87-f44a-42a5-87f8-47a331aa7919}, !- Object Name
=======
  {dd60d44e-7baf-434f-99e2-6c56e88e056e}, !- Handle
  {60e22257-e818-48da-a372-f8db16c91dc8}, !- Object Name
>>>>>>> 918de987
  num_units,                              !- Feature Name 1
  Integer,                                !- Feature Data Type 1
  8,                                      !- Feature Value 1
  has_rear_units,                         !- Feature Name 2
  Boolean,                                !- Feature Data Type 2
  true,                                   !- Feature Value 2
  num_floors,                             !- Feature Name 3
  Integer,                                !- Feature Data Type 3
  1,                                      !- Feature Value 3
  horz_location,                          !- Feature Name 4
  String,                                 !- Feature Data Type 4
  Left,                                   !- Feature Value 4
  level,                                  !- Feature Name 5
  String,                                 !- Feature Data Type 5
  Bottom,                                 !- Feature Value 5
  found_type,                             !- Feature Name 6
  String,                                 !- Feature Data Type 6
  slab,                                   !- Feature Value 6
  corridor_width,                         !- Feature Name 7
  Double,                                 !- Feature Data Type 7
  3.048,                                  !- Feature Value 7
  corridor_position,                      !- Feature Name 8
  String,                                 !- Feature Data Type 8
  Double-Loaded Interior;                 !- Feature Value 8

OS:ThermalZone,
<<<<<<< HEAD
  {36691d81-a866-4b52-ab17-aee944b61a08}, !- Handle
=======
  {6cbb0a94-053b-4c5c-af75-f742f1626066}, !- Handle
>>>>>>> 918de987
  living zone,                            !- Name
  ,                                       !- Multiplier
  ,                                       !- Ceiling Height {m}
  ,                                       !- Volume {m3}
  ,                                       !- Floor Area {m2}
  ,                                       !- Zone Inside Convection Algorithm
  ,                                       !- Zone Outside Convection Algorithm
  ,                                       !- Zone Conditioning Equipment List Name
<<<<<<< HEAD
  {6d754227-420f-41b6-a5a7-9499d82c3e22}, !- Zone Air Inlet Port List
  {0b8de56c-d201-4fbb-8d63-2e4c4878decc}, !- Zone Air Exhaust Port List
  {cc17b69e-742e-46d1-95bf-80b1b1d8083e}, !- Zone Air Node Name
  {036bb89b-14b8-4b99-aa9a-e169f009d6db}, !- Zone Return Air Port List
=======
  {05bc5305-5209-4783-92fa-68b94e879a9c}, !- Zone Air Inlet Port List
  {2fb3ed7a-71d9-41d2-8246-20f013ca3b9a}, !- Zone Air Exhaust Port List
  {192b84a8-f568-4251-bdc1-c2f952d3cd60}, !- Zone Air Node Name
  {1ed391f4-52f8-474c-b5fd-61a784bbddb7}, !- Zone Return Air Port List
>>>>>>> 918de987
  ,                                       !- Primary Daylighting Control Name
  ,                                       !- Fraction of Zone Controlled by Primary Daylighting Control
  ,                                       !- Secondary Daylighting Control Name
  ,                                       !- Fraction of Zone Controlled by Secondary Daylighting Control
  ,                                       !- Illuminance Map Name
  ,                                       !- Group Rendering Name
  ,                                       !- Thermostat Name
  No;                                     !- Use Ideal Air Loads

OS:Node,
<<<<<<< HEAD
  {424dfc2b-1169-476a-ac4c-65295ad953ab}, !- Handle
  Node 1,                                 !- Name
  {cc17b69e-742e-46d1-95bf-80b1b1d8083e}, !- Inlet Port
  ;                                       !- Outlet Port

OS:Connection,
  {cc17b69e-742e-46d1-95bf-80b1b1d8083e}, !- Handle
  {7893feb0-5e08-4a1d-b2d3-ade6a39fa041}, !- Name
  {36691d81-a866-4b52-ab17-aee944b61a08}, !- Source Object
  11,                                     !- Outlet Port
  {424dfc2b-1169-476a-ac4c-65295ad953ab}, !- Target Object
  2;                                      !- Inlet Port

OS:PortList,
  {6d754227-420f-41b6-a5a7-9499d82c3e22}, !- Handle
  {f6cf3e41-57ac-4550-baf2-30cff3d33efa}, !- Name
  {36691d81-a866-4b52-ab17-aee944b61a08}; !- HVAC Component

OS:PortList,
  {0b8de56c-d201-4fbb-8d63-2e4c4878decc}, !- Handle
  {fd54866f-7a67-444b-90aa-9d5eab4aea9b}, !- Name
  {36691d81-a866-4b52-ab17-aee944b61a08}; !- HVAC Component

OS:PortList,
  {036bb89b-14b8-4b99-aa9a-e169f009d6db}, !- Handle
  {c8c7cdfd-441f-415f-bee2-f259e1cdc4f1}, !- Name
  {36691d81-a866-4b52-ab17-aee944b61a08}; !- HVAC Component

OS:Sizing:Zone,
  {a3097f94-7880-4df0-8634-db1483699de6}, !- Handle
  {36691d81-a866-4b52-ab17-aee944b61a08}, !- Zone or ZoneList Name
=======
  {567f64ef-2c81-4f06-810b-de8b5478b819}, !- Handle
  Node 1,                                 !- Name
  {192b84a8-f568-4251-bdc1-c2f952d3cd60}, !- Inlet Port
  ;                                       !- Outlet Port

OS:Connection,
  {192b84a8-f568-4251-bdc1-c2f952d3cd60}, !- Handle
  {7195935a-440f-47f5-831c-463ff2e52c38}, !- Name
  {6cbb0a94-053b-4c5c-af75-f742f1626066}, !- Source Object
  11,                                     !- Outlet Port
  {567f64ef-2c81-4f06-810b-de8b5478b819}, !- Target Object
  2;                                      !- Inlet Port

OS:PortList,
  {05bc5305-5209-4783-92fa-68b94e879a9c}, !- Handle
  {318c9c51-2037-4c69-b38f-343b435926d5}, !- Name
  {6cbb0a94-053b-4c5c-af75-f742f1626066}; !- HVAC Component

OS:PortList,
  {2fb3ed7a-71d9-41d2-8246-20f013ca3b9a}, !- Handle
  {1541cb3e-b16b-4956-baa2-f7d02a74d16c}, !- Name
  {6cbb0a94-053b-4c5c-af75-f742f1626066}; !- HVAC Component

OS:PortList,
  {1ed391f4-52f8-474c-b5fd-61a784bbddb7}, !- Handle
  {94488ef5-86c6-484c-87e7-8f12ea55c43e}, !- Name
  {6cbb0a94-053b-4c5c-af75-f742f1626066}; !- HVAC Component

OS:Sizing:Zone,
  {c8c66944-7099-433b-85a2-10284c42c397}, !- Handle
  {6cbb0a94-053b-4c5c-af75-f742f1626066}, !- Zone or ZoneList Name
>>>>>>> 918de987
  SupplyAirTemperature,                   !- Zone Cooling Design Supply Air Temperature Input Method
  14,                                     !- Zone Cooling Design Supply Air Temperature {C}
  11.11,                                  !- Zone Cooling Design Supply Air Temperature Difference {deltaC}
  SupplyAirTemperature,                   !- Zone Heating Design Supply Air Temperature Input Method
  40,                                     !- Zone Heating Design Supply Air Temperature {C}
  11.11,                                  !- Zone Heating Design Supply Air Temperature Difference {deltaC}
  0.0085,                                 !- Zone Cooling Design Supply Air Humidity Ratio {kg-H2O/kg-air}
  0.008,                                  !- Zone Heating Design Supply Air Humidity Ratio {kg-H2O/kg-air}
  ,                                       !- Zone Heating Sizing Factor
  ,                                       !- Zone Cooling Sizing Factor
  DesignDay,                              !- Cooling Design Air Flow Method
  ,                                       !- Cooling Design Air Flow Rate {m3/s}
  ,                                       !- Cooling Minimum Air Flow per Zone Floor Area {m3/s-m2}
  ,                                       !- Cooling Minimum Air Flow {m3/s}
  ,                                       !- Cooling Minimum Air Flow Fraction
  DesignDay,                              !- Heating Design Air Flow Method
  ,                                       !- Heating Design Air Flow Rate {m3/s}
  ,                                       !- Heating Maximum Air Flow per Zone Floor Area {m3/s-m2}
  ,                                       !- Heating Maximum Air Flow {m3/s}
  ,                                       !- Heating Maximum Air Flow Fraction
  ,                                       !- Design Zone Air Distribution Effectiveness in Cooling Mode
  ,                                       !- Design Zone Air Distribution Effectiveness in Heating Mode
  No,                                     !- Account for Dedicated Outdoor Air System
  NeutralSupplyAir,                       !- Dedicated Outdoor Air System Control Strategy
  autosize,                               !- Dedicated Outdoor Air Low Setpoint Temperature for Design {C}
  autosize;                               !- Dedicated Outdoor Air High Setpoint Temperature for Design {C}

OS:ZoneHVAC:EquipmentList,
<<<<<<< HEAD
  {ef56db49-3c33-485e-9d16-5c9ea4cb2c8f}, !- Handle
  Zone HVAC Equipment List 1,             !- Name
  {36691d81-a866-4b52-ab17-aee944b61a08}; !- Thermal Zone

OS:Space,
  {86f29315-719e-4ba8-9668-661d70cfdc9c}, !- Handle
  living space,                           !- Name
  {49cb100a-9290-450e-994b-f75261faf758}, !- Space Type Name
=======
  {dc717b69-617b-454d-9f59-080136592c0c}, !- Handle
  Zone HVAC Equipment List 1,             !- Name
  {6cbb0a94-053b-4c5c-af75-f742f1626066}; !- Thermal Zone

OS:Space,
  {b7d1d5fa-a694-4f53-8ab5-bc9c57c6e04e}, !- Handle
  living space,                           !- Name
  {4c7580e5-0973-43c5-bc75-1e42185213ac}, !- Space Type Name
>>>>>>> 918de987
  ,                                       !- Default Construction Set Name
  ,                                       !- Default Schedule Set Name
  ,                                       !- Direction of Relative North {deg}
  ,                                       !- X Origin {m}
  ,                                       !- Y Origin {m}
  ,                                       !- Z Origin {m}
  ,                                       !- Building Story Name
<<<<<<< HEAD
  {36691d81-a866-4b52-ab17-aee944b61a08}, !- Thermal Zone Name
  ,                                       !- Part of Total Floor Area
  ,                                       !- Design Specification Outdoor Air Object Name
  {750ea123-c6ba-41c5-98bf-399dea87f845}; !- Building Unit Name

OS:Surface,
  {57e9e6f0-a0be-4cad-9ffc-49e7028addf7}, !- Handle
  Surface 1,                              !- Name
  Floor,                                  !- Surface Type
  ,                                       !- Construction Name
  {86f29315-719e-4ba8-9668-661d70cfdc9c}, !- Space Name
=======
  {6cbb0a94-053b-4c5c-af75-f742f1626066}, !- Thermal Zone Name
  ,                                       !- Part of Total Floor Area
  ,                                       !- Design Specification Outdoor Air Object Name
  {5245007f-b268-4118-a06e-800ed1eb7051}; !- Building Unit Name

OS:Surface,
  {fe869995-571b-42d4-b932-51fcb57c8e70}, !- Handle
  Surface 1,                              !- Name
  Floor,                                  !- Surface Type
  ,                                       !- Construction Name
  {b7d1d5fa-a694-4f53-8ab5-bc9c57c6e04e}, !- Space Name
>>>>>>> 918de987
  Foundation,                             !- Outside Boundary Condition
  ,                                       !- Outside Boundary Condition Object
  NoSun,                                  !- Sun Exposure
  NoWind,                                 !- Wind Exposure
  ,                                       !- View Factor to Ground
  ,                                       !- Number of Vertices
  0, -13.1876643451371, 0,                !- X,Y,Z Vertex 1 {m}
  0, 0, 0,                                !- X,Y,Z Vertex 2 {m}
  6.59383217256854, 0, 0,                 !- X,Y,Z Vertex 3 {m}
  6.59383217256854, -11.3588643451371, 0, !- X,Y,Z Vertex 4 {m}
  4.76503217256854, -11.3588643451371, 0, !- X,Y,Z Vertex 5 {m}
  4.76503217256854, -13.1876643451371, 0; !- X,Y,Z Vertex 6 {m}

OS:Surface,
<<<<<<< HEAD
  {c56fbaf7-c227-415b-849f-1c2c97c39f24}, !- Handle
  Surface 2,                              !- Name
  Wall,                                   !- Surface Type
  ,                                       !- Construction Name
  {86f29315-719e-4ba8-9668-661d70cfdc9c}, !- Space Name
=======
  {ca2ba3ad-f79b-4564-85d3-48cf9788b274}, !- Handle
  Surface 2,                              !- Name
  Wall,                                   !- Surface Type
  ,                                       !- Construction Name
  {b7d1d5fa-a694-4f53-8ab5-bc9c57c6e04e}, !- Space Name
>>>>>>> 918de987
  Outdoors,                               !- Outside Boundary Condition
  ,                                       !- Outside Boundary Condition Object
  SunExposed,                             !- Sun Exposure
  WindExposed,                            !- Wind Exposure
  ,                                       !- View Factor to Ground
  ,                                       !- Number of Vertices
  0, 0, 2.4384,                           !- X,Y,Z Vertex 1 {m}
  0, 0, 0,                                !- X,Y,Z Vertex 2 {m}
  0, -13.1876643451371, 0,                !- X,Y,Z Vertex 3 {m}
  0, -13.1876643451371, 2.4384;           !- X,Y,Z Vertex 4 {m}

OS:Surface,
<<<<<<< HEAD
  {0dae59f3-8ad0-4a7f-951c-4421b9b69bdf}, !- Handle
  Surface 3,                              !- Name
  Wall,                                   !- Surface Type
  ,                                       !- Construction Name
  {86f29315-719e-4ba8-9668-661d70cfdc9c}, !- Space Name
=======
  {b4137b8d-062c-4d43-b863-b35bf37d537b}, !- Handle
  Surface 3,                              !- Name
  Wall,                                   !- Surface Type
  ,                                       !- Construction Name
  {b7d1d5fa-a694-4f53-8ab5-bc9c57c6e04e}, !- Space Name
>>>>>>> 918de987
  Adiabatic,                              !- Outside Boundary Condition
  ,                                       !- Outside Boundary Condition Object
  NoSun,                                  !- Sun Exposure
  NoWind,                                 !- Wind Exposure
  ,                                       !- View Factor to Ground
  ,                                       !- Number of Vertices
  6.59383217256854, 0, 2.4384,            !- X,Y,Z Vertex 1 {m}
  6.59383217256854, 0, 0,                 !- X,Y,Z Vertex 2 {m}
  0, 0, 0,                                !- X,Y,Z Vertex 3 {m}
  0, 0, 2.4384;                           !- X,Y,Z Vertex 4 {m}

OS:Surface,
<<<<<<< HEAD
  {f158cfac-0e7f-4674-95a8-09018ab34ee9}, !- Handle
  Surface 4,                              !- Name
  Wall,                                   !- Surface Type
  ,                                       !- Construction Name
  {86f29315-719e-4ba8-9668-661d70cfdc9c}, !- Space Name
=======
  {66ca0395-3b93-43db-8128-e6d09cfa15bb}, !- Handle
  Surface 4,                              !- Name
  Wall,                                   !- Surface Type
  ,                                       !- Construction Name
  {b7d1d5fa-a694-4f53-8ab5-bc9c57c6e04e}, !- Space Name
>>>>>>> 918de987
  Adiabatic,                              !- Outside Boundary Condition
  ,                                       !- Outside Boundary Condition Object
  NoSun,                                  !- Sun Exposure
  NoWind,                                 !- Wind Exposure
  ,                                       !- View Factor to Ground
  ,                                       !- Number of Vertices
  6.59383217256854, -11.3588643451371, 2.4384, !- X,Y,Z Vertex 1 {m}
  6.59383217256854, -11.3588643451371, 0, !- X,Y,Z Vertex 2 {m}
  6.59383217256854, 0, 0,                 !- X,Y,Z Vertex 3 {m}
  6.59383217256854, 0, 2.4384;            !- X,Y,Z Vertex 4 {m}

OS:Surface,
<<<<<<< HEAD
  {a9b7dd94-fa93-44b2-ba1d-6c0eeb55a9d5}, !- Handle
  Surface 5,                              !- Name
  Wall,                                   !- Surface Type
  ,                                       !- Construction Name
  {86f29315-719e-4ba8-9668-661d70cfdc9c}, !- Space Name
=======
  {5e4ef1c0-2bb7-4c4e-9ee8-34dc6061cc83}, !- Handle
  Surface 5,                              !- Name
  Wall,                                   !- Surface Type
  ,                                       !- Construction Name
  {b7d1d5fa-a694-4f53-8ab5-bc9c57c6e04e}, !- Space Name
>>>>>>> 918de987
  Outdoors,                               !- Outside Boundary Condition
  ,                                       !- Outside Boundary Condition Object
  SunExposed,                             !- Sun Exposure
  WindExposed,                            !- Wind Exposure
  ,                                       !- View Factor to Ground
  ,                                       !- Number of Vertices
  4.76503217256854, -11.3588643451371, 2.4384, !- X,Y,Z Vertex 1 {m}
  4.76503217256854, -11.3588643451371, 0, !- X,Y,Z Vertex 2 {m}
  6.59383217256854, -11.3588643451371, 0, !- X,Y,Z Vertex 3 {m}
  6.59383217256854, -11.3588643451371, 2.4384; !- X,Y,Z Vertex 4 {m}

OS:Surface,
<<<<<<< HEAD
  {d31ed2f3-eda3-478d-8ad2-b36df68908ce}, !- Handle
  Surface 6,                              !- Name
  Wall,                                   !- Surface Type
  ,                                       !- Construction Name
  {86f29315-719e-4ba8-9668-661d70cfdc9c}, !- Space Name
=======
  {99c947df-2289-497c-88c8-a44993d99f07}, !- Handle
  Surface 6,                              !- Name
  Wall,                                   !- Surface Type
  ,                                       !- Construction Name
  {b7d1d5fa-a694-4f53-8ab5-bc9c57c6e04e}, !- Space Name
>>>>>>> 918de987
  Outdoors,                               !- Outside Boundary Condition
  ,                                       !- Outside Boundary Condition Object
  SunExposed,                             !- Sun Exposure
  WindExposed,                            !- Wind Exposure
  ,                                       !- View Factor to Ground
  ,                                       !- Number of Vertices
  4.76503217256854, -13.1876643451371, 2.4384, !- X,Y,Z Vertex 1 {m}
  4.76503217256854, -13.1876643451371, 0, !- X,Y,Z Vertex 2 {m}
  4.76503217256854, -11.3588643451371, 0, !- X,Y,Z Vertex 3 {m}
  4.76503217256854, -11.3588643451371, 2.4384; !- X,Y,Z Vertex 4 {m}

OS:Surface,
<<<<<<< HEAD
  {e3804d37-f030-484d-87d3-6842ecfdcbb8}, !- Handle
  Surface 7,                              !- Name
  Wall,                                   !- Surface Type
  ,                                       !- Construction Name
  {86f29315-719e-4ba8-9668-661d70cfdc9c}, !- Space Name
=======
  {b76fbd22-e201-44df-8906-aec1a2e34f15}, !- Handle
  Surface 7,                              !- Name
  Wall,                                   !- Surface Type
  ,                                       !- Construction Name
  {b7d1d5fa-a694-4f53-8ab5-bc9c57c6e04e}, !- Space Name
>>>>>>> 918de987
  Outdoors,                               !- Outside Boundary Condition
  ,                                       !- Outside Boundary Condition Object
  SunExposed,                             !- Sun Exposure
  WindExposed,                            !- Wind Exposure
  ,                                       !- View Factor to Ground
  ,                                       !- Number of Vertices
  0, -13.1876643451371, 2.4384,           !- X,Y,Z Vertex 1 {m}
  0, -13.1876643451371, 0,                !- X,Y,Z Vertex 2 {m}
  4.76503217256854, -13.1876643451371, 0, !- X,Y,Z Vertex 3 {m}
  4.76503217256854, -13.1876643451371, 2.4384; !- X,Y,Z Vertex 4 {m}

OS:Surface,
<<<<<<< HEAD
  {09c7ebde-0944-487d-b4e8-aad9ebeab15e}, !- Handle
  Surface 8,                              !- Name
  RoofCeiling,                            !- Surface Type
  ,                                       !- Construction Name
  {86f29315-719e-4ba8-9668-661d70cfdc9c}, !- Space Name
=======
  {380ba983-74ab-418b-9e9c-8df7ae784d37}, !- Handle
  Surface 8,                              !- Name
  RoofCeiling,                            !- Surface Type
  ,                                       !- Construction Name
  {b7d1d5fa-a694-4f53-8ab5-bc9c57c6e04e}, !- Space Name
>>>>>>> 918de987
  Outdoors,                               !- Outside Boundary Condition
  ,                                       !- Outside Boundary Condition Object
  SunExposed,                             !- Sun Exposure
  WindExposed,                            !- Wind Exposure
  ,                                       !- View Factor to Ground
  ,                                       !- Number of Vertices
  4.76503217256854, -13.1876643451371, 2.4384, !- X,Y,Z Vertex 1 {m}
  4.76503217256854, -11.3588643451371, 2.4384, !- X,Y,Z Vertex 2 {m}
  6.59383217256854, -11.3588643451371, 2.4384, !- X,Y,Z Vertex 3 {m}
  6.59383217256854, 0, 2.4384,            !- X,Y,Z Vertex 4 {m}
  0, 0, 2.4384,                           !- X,Y,Z Vertex 5 {m}
  0, -13.1876643451371, 2.4384;           !- X,Y,Z Vertex 6 {m}

OS:SpaceType,
<<<<<<< HEAD
  {49cb100a-9290-450e-994b-f75261faf758}, !- Handle
=======
  {4c7580e5-0973-43c5-bc75-1e42185213ac}, !- Handle
>>>>>>> 918de987
  Space Type 1,                           !- Name
  ,                                       !- Default Construction Set Name
  ,                                       !- Default Schedule Set Name
  ,                                       !- Group Rendering Name
  ,                                       !- Design Specification Outdoor Air Object Name
  ,                                       !- Standards Template
  ,                                       !- Standards Building Type
  living;                                 !- Standards Space Type

OS:ThermalZone,
<<<<<<< HEAD
  {385250c1-26c6-48c0-bf37-26cf97f46196}, !- Handle
=======
  {a059b810-1e7a-4bef-83cd-63df3d438c58}, !- Handle
>>>>>>> 918de987
  corridor zone,                          !- Name
  ,                                       !- Multiplier
  ,                                       !- Ceiling Height {m}
  ,                                       !- Volume {m3}
  ,                                       !- Floor Area {m2}
  ,                                       !- Zone Inside Convection Algorithm
  ,                                       !- Zone Outside Convection Algorithm
  ,                                       !- Zone Conditioning Equipment List Name
<<<<<<< HEAD
  {6a57345c-153b-422d-8c3a-eca613688ddc}, !- Zone Air Inlet Port List
  {c11382e0-3449-4dd3-bdf4-c1f3b2a7a28a}, !- Zone Air Exhaust Port List
  {c03708f0-0c0e-4e6f-9f0c-c8c0b0dc1f35}, !- Zone Air Node Name
  {8972d3d6-e625-49cf-8b2e-5ef38e4c20b3}, !- Zone Return Air Port List
=======
  {17df714b-efc9-4788-a75b-e7d5bd794e62}, !- Zone Air Inlet Port List
  {cac2ee8f-6685-4071-ba03-6116465f46a4}, !- Zone Air Exhaust Port List
  {cf3f185c-f678-4f84-ac0d-eec47f40546b}, !- Zone Air Node Name
  {1b2e6b22-9c28-4f1e-9521-8537de07e4f9}, !- Zone Return Air Port List
>>>>>>> 918de987
  ,                                       !- Primary Daylighting Control Name
  ,                                       !- Fraction of Zone Controlled by Primary Daylighting Control
  ,                                       !- Secondary Daylighting Control Name
  ,                                       !- Fraction of Zone Controlled by Secondary Daylighting Control
  ,                                       !- Illuminance Map Name
  ,                                       !- Group Rendering Name
  ,                                       !- Thermostat Name
  No;                                     !- Use Ideal Air Loads

OS:Node,
<<<<<<< HEAD
  {81050002-9505-4f71-9f3f-137820cddd97}, !- Handle
  Node 2,                                 !- Name
  {c03708f0-0c0e-4e6f-9f0c-c8c0b0dc1f35}, !- Inlet Port
  ;                                       !- Outlet Port

OS:Connection,
  {c03708f0-0c0e-4e6f-9f0c-c8c0b0dc1f35}, !- Handle
  {7cc9151a-9b3e-4d30-bf96-4d6d827eedd7}, !- Name
  {385250c1-26c6-48c0-bf37-26cf97f46196}, !- Source Object
  11,                                     !- Outlet Port
  {81050002-9505-4f71-9f3f-137820cddd97}, !- Target Object
  2;                                      !- Inlet Port

OS:PortList,
  {6a57345c-153b-422d-8c3a-eca613688ddc}, !- Handle
  {d9c13032-942a-44e2-afe2-f2387a4ef147}, !- Name
  {385250c1-26c6-48c0-bf37-26cf97f46196}; !- HVAC Component

OS:PortList,
  {c11382e0-3449-4dd3-bdf4-c1f3b2a7a28a}, !- Handle
  {d31394a8-ab0f-46ba-81f2-4e324e0d0ec7}, !- Name
  {385250c1-26c6-48c0-bf37-26cf97f46196}; !- HVAC Component

OS:PortList,
  {8972d3d6-e625-49cf-8b2e-5ef38e4c20b3}, !- Handle
  {89f63e4d-2908-4515-b408-85c4077d3424}, !- Name
  {385250c1-26c6-48c0-bf37-26cf97f46196}; !- HVAC Component

OS:Sizing:Zone,
  {d041d266-9cae-4a44-8228-63a23400d7a0}, !- Handle
  {385250c1-26c6-48c0-bf37-26cf97f46196}, !- Zone or ZoneList Name
=======
  {4ce84367-7676-4a13-86d0-4beb2bf8a7ed}, !- Handle
  Node 2,                                 !- Name
  {cf3f185c-f678-4f84-ac0d-eec47f40546b}, !- Inlet Port
  ;                                       !- Outlet Port

OS:Connection,
  {cf3f185c-f678-4f84-ac0d-eec47f40546b}, !- Handle
  {5c8651d8-686f-4bc6-8d29-9d187e2cb8a5}, !- Name
  {a059b810-1e7a-4bef-83cd-63df3d438c58}, !- Source Object
  11,                                     !- Outlet Port
  {4ce84367-7676-4a13-86d0-4beb2bf8a7ed}, !- Target Object
  2;                                      !- Inlet Port

OS:PortList,
  {17df714b-efc9-4788-a75b-e7d5bd794e62}, !- Handle
  {c88fabeb-72d4-4c86-a2f9-0ebcc4b6ec2b}, !- Name
  {a059b810-1e7a-4bef-83cd-63df3d438c58}; !- HVAC Component

OS:PortList,
  {cac2ee8f-6685-4071-ba03-6116465f46a4}, !- Handle
  {cd69c597-fe41-4f7f-b89d-02ddbcb356e4}, !- Name
  {a059b810-1e7a-4bef-83cd-63df3d438c58}; !- HVAC Component

OS:PortList,
  {1b2e6b22-9c28-4f1e-9521-8537de07e4f9}, !- Handle
  {5ed45832-0f39-4824-ad22-eeda03d32111}, !- Name
  {a059b810-1e7a-4bef-83cd-63df3d438c58}; !- HVAC Component

OS:Sizing:Zone,
  {96f60f30-3b14-4b25-90e0-f149bd38fdec}, !- Handle
  {a059b810-1e7a-4bef-83cd-63df3d438c58}, !- Zone or ZoneList Name
>>>>>>> 918de987
  SupplyAirTemperature,                   !- Zone Cooling Design Supply Air Temperature Input Method
  14,                                     !- Zone Cooling Design Supply Air Temperature {C}
  11.11,                                  !- Zone Cooling Design Supply Air Temperature Difference {deltaC}
  SupplyAirTemperature,                   !- Zone Heating Design Supply Air Temperature Input Method
  40,                                     !- Zone Heating Design Supply Air Temperature {C}
  11.11,                                  !- Zone Heating Design Supply Air Temperature Difference {deltaC}
  0.0085,                                 !- Zone Cooling Design Supply Air Humidity Ratio {kg-H2O/kg-air}
  0.008,                                  !- Zone Heating Design Supply Air Humidity Ratio {kg-H2O/kg-air}
  ,                                       !- Zone Heating Sizing Factor
  ,                                       !- Zone Cooling Sizing Factor
  DesignDay,                              !- Cooling Design Air Flow Method
  ,                                       !- Cooling Design Air Flow Rate {m3/s}
  ,                                       !- Cooling Minimum Air Flow per Zone Floor Area {m3/s-m2}
  ,                                       !- Cooling Minimum Air Flow {m3/s}
  ,                                       !- Cooling Minimum Air Flow Fraction
  DesignDay,                              !- Heating Design Air Flow Method
  ,                                       !- Heating Design Air Flow Rate {m3/s}
  ,                                       !- Heating Maximum Air Flow per Zone Floor Area {m3/s-m2}
  ,                                       !- Heating Maximum Air Flow {m3/s}
  ,                                       !- Heating Maximum Air Flow Fraction
  ,                                       !- Design Zone Air Distribution Effectiveness in Cooling Mode
  ,                                       !- Design Zone Air Distribution Effectiveness in Heating Mode
  No,                                     !- Account for Dedicated Outdoor Air System
  NeutralSupplyAir,                       !- Dedicated Outdoor Air System Control Strategy
  autosize,                               !- Dedicated Outdoor Air Low Setpoint Temperature for Design {C}
  autosize;                               !- Dedicated Outdoor Air High Setpoint Temperature for Design {C}

OS:ZoneHVAC:EquipmentList,
<<<<<<< HEAD
  {b80b91e9-0abf-4f05-aba1-f38a5fc122c0}, !- Handle
  Zone HVAC Equipment List 2,             !- Name
  {385250c1-26c6-48c0-bf37-26cf97f46196}; !- Thermal Zone

OS:Space,
  {4a54a650-d8c2-4101-a682-92fa484cb636}, !- Handle
  corridor space,                         !- Name
  {5acab06f-01e9-4a9f-90d8-4d821c4b9089}, !- Space Type Name
=======
  {dd03d454-17bf-4b68-9368-365350ff0e97}, !- Handle
  Zone HVAC Equipment List 2,             !- Name
  {a059b810-1e7a-4bef-83cd-63df3d438c58}; !- Thermal Zone

OS:Space,
  {8cd138fb-99ef-4133-b578-00223db2ccc0}, !- Handle
  corridor space,                         !- Name
  {bd9845b1-4e4b-4937-b241-ddb61d7e22f9}, !- Space Type Name
>>>>>>> 918de987
  ,                                       !- Default Construction Set Name
  ,                                       !- Default Schedule Set Name
  ,                                       !- Direction of Relative North {deg}
  ,                                       !- X Origin {m}
  ,                                       !- Y Origin {m}
  ,                                       !- Z Origin {m}
  ,                                       !- Building Story Name
<<<<<<< HEAD
  {385250c1-26c6-48c0-bf37-26cf97f46196}; !- Thermal Zone Name

OS:Surface,
  {fa4eb91b-2502-435b-9843-9649b9b58264}, !- Handle
  Surface 9,                              !- Name
  Floor,                                  !- Surface Type
  ,                                       !- Construction Name
  {4a54a650-d8c2-4101-a682-92fa484cb636}, !- Space Name
=======
  {a059b810-1e7a-4bef-83cd-63df3d438c58}; !- Thermal Zone Name

OS:Surface,
  {9d357f1c-a183-4159-afa5-bdec58e3fd2a}, !- Handle
  Surface 9,                              !- Name
  Floor,                                  !- Surface Type
  ,                                       !- Construction Name
  {8cd138fb-99ef-4133-b578-00223db2ccc0}, !- Space Name
>>>>>>> 918de987
  Foundation,                             !- Outside Boundary Condition
  ,                                       !- Outside Boundary Condition Object
  NoSun,                                  !- Sun Exposure
  NoWind,                                 !- Wind Exposure
  ,                                       !- View Factor to Ground
  ,                                       !- Number of Vertices
  0, 0, 0,                                !- X,Y,Z Vertex 1 {m}
  0, 1.524, 0,                            !- X,Y,Z Vertex 2 {m}
  6.59383217256854, 1.524, 0,             !- X,Y,Z Vertex 3 {m}
  6.59383217256854, 0, 0;                 !- X,Y,Z Vertex 4 {m}

OS:Surface,
<<<<<<< HEAD
  {2d2e9051-8ae3-43ea-b6c4-85a0894c7cfe}, !- Handle
  Surface 10,                             !- Name
  Wall,                                   !- Surface Type
  ,                                       !- Construction Name
  {4a54a650-d8c2-4101-a682-92fa484cb636}, !- Space Name
=======
  {22adc3c8-da48-413c-913d-13e435f211eb}, !- Handle
  Surface 10,                             !- Name
  Wall,                                   !- Surface Type
  ,                                       !- Construction Name
  {8cd138fb-99ef-4133-b578-00223db2ccc0}, !- Space Name
>>>>>>> 918de987
  Outdoors,                               !- Outside Boundary Condition
  ,                                       !- Outside Boundary Condition Object
  SunExposed,                             !- Sun Exposure
  WindExposed,                            !- Wind Exposure
  ,                                       !- View Factor to Ground
  ,                                       !- Number of Vertices
  0, 1.524, 2.4384,                       !- X,Y,Z Vertex 1 {m}
  0, 1.524, 0,                            !- X,Y,Z Vertex 2 {m}
  0, 0, 0,                                !- X,Y,Z Vertex 3 {m}
  0, 0, 2.4384;                           !- X,Y,Z Vertex 4 {m}

OS:Surface,
<<<<<<< HEAD
  {36fe86d9-3fb5-41b9-8dd8-1dd16c279501}, !- Handle
  Surface 11,                             !- Name
  Wall,                                   !- Surface Type
  ,                                       !- Construction Name
  {4a54a650-d8c2-4101-a682-92fa484cb636}, !- Space Name
=======
  {a5c2345b-102d-4c1c-b2c3-e40ccc58f625}, !- Handle
  Surface 11,                             !- Name
  Wall,                                   !- Surface Type
  ,                                       !- Construction Name
  {8cd138fb-99ef-4133-b578-00223db2ccc0}, !- Space Name
>>>>>>> 918de987
  Adiabatic,                              !- Outside Boundary Condition
  ,                                       !- Outside Boundary Condition Object
  NoSun,                                  !- Sun Exposure
  NoWind,                                 !- Wind Exposure
  ,                                       !- View Factor to Ground
  ,                                       !- Number of Vertices
  6.59383217256854, 1.524, 2.4384,        !- X,Y,Z Vertex 1 {m}
  6.59383217256854, 1.524, 0,             !- X,Y,Z Vertex 2 {m}
  0, 1.524, 0,                            !- X,Y,Z Vertex 3 {m}
  0, 1.524, 2.4384;                       !- X,Y,Z Vertex 4 {m}

OS:Surface,
<<<<<<< HEAD
  {dbdcdf07-45f2-43c3-9deb-0e1025942925}, !- Handle
  Surface 12,                             !- Name
  Wall,                                   !- Surface Type
  ,                                       !- Construction Name
  {4a54a650-d8c2-4101-a682-92fa484cb636}, !- Space Name
=======
  {c5fb469b-ce2d-4ba4-8ab8-903f40e816d6}, !- Handle
  Surface 12,                             !- Name
  Wall,                                   !- Surface Type
  ,                                       !- Construction Name
  {8cd138fb-99ef-4133-b578-00223db2ccc0}, !- Space Name
>>>>>>> 918de987
  Adiabatic,                              !- Outside Boundary Condition
  ,                                       !- Outside Boundary Condition Object
  NoSun,                                  !- Sun Exposure
  NoWind,                                 !- Wind Exposure
  ,                                       !- View Factor to Ground
  ,                                       !- Number of Vertices
  6.59383217256854, 0, 2.4384,            !- X,Y,Z Vertex 1 {m}
  6.59383217256854, 0, 0,                 !- X,Y,Z Vertex 2 {m}
  6.59383217256854, 1.524, 0,             !- X,Y,Z Vertex 3 {m}
  6.59383217256854, 1.524, 2.4384;        !- X,Y,Z Vertex 4 {m}

OS:Surface,
<<<<<<< HEAD
  {f1532b67-17dc-449a-9cfc-b93de0563d69}, !- Handle
  Surface 13,                             !- Name
  Wall,                                   !- Surface Type
  ,                                       !- Construction Name
  {4a54a650-d8c2-4101-a682-92fa484cb636}, !- Space Name
=======
  {68772901-03bd-4dee-97b3-c3e4dceacd01}, !- Handle
  Surface 13,                             !- Name
  Wall,                                   !- Surface Type
  ,                                       !- Construction Name
  {8cd138fb-99ef-4133-b578-00223db2ccc0}, !- Space Name
>>>>>>> 918de987
  Adiabatic,                              !- Outside Boundary Condition
  ,                                       !- Outside Boundary Condition Object
  NoSun,                                  !- Sun Exposure
  NoWind,                                 !- Wind Exposure
  ,                                       !- View Factor to Ground
  ,                                       !- Number of Vertices
  0, 0, 2.4384,                           !- X,Y,Z Vertex 1 {m}
  0, 0, 0,                                !- X,Y,Z Vertex 2 {m}
  6.59383217256854, 0, 0,                 !- X,Y,Z Vertex 3 {m}
  6.59383217256854, 0, 2.4384;            !- X,Y,Z Vertex 4 {m}

OS:Surface,
<<<<<<< HEAD
  {240798a9-7e44-4557-a75f-cc3e0cb64974}, !- Handle
  Surface 14,                             !- Name
  RoofCeiling,                            !- Surface Type
  ,                                       !- Construction Name
  {4a54a650-d8c2-4101-a682-92fa484cb636}, !- Space Name
=======
  {adc36fca-3217-4d31-9e7d-8789462a6ec7}, !- Handle
  Surface 14,                             !- Name
  RoofCeiling,                            !- Surface Type
  ,                                       !- Construction Name
  {8cd138fb-99ef-4133-b578-00223db2ccc0}, !- Space Name
>>>>>>> 918de987
  Outdoors,                               !- Outside Boundary Condition
  ,                                       !- Outside Boundary Condition Object
  SunExposed,                             !- Sun Exposure
  WindExposed,                            !- Wind Exposure
  ,                                       !- View Factor to Ground
  ,                                       !- Number of Vertices
  6.59383217256854, 0, 2.4384,            !- X,Y,Z Vertex 1 {m}
  6.59383217256854, 1.524, 2.4384,        !- X,Y,Z Vertex 2 {m}
  0, 1.524, 2.4384,                       !- X,Y,Z Vertex 3 {m}
  0, 0, 2.4384;                           !- X,Y,Z Vertex 4 {m}

OS:SpaceType,
<<<<<<< HEAD
  {5acab06f-01e9-4a9f-90d8-4d821c4b9089}, !- Handle
=======
  {bd9845b1-4e4b-4937-b241-ddb61d7e22f9}, !- Handle
>>>>>>> 918de987
  Space Type 2,                           !- Name
  ,                                       !- Default Construction Set Name
  ,                                       !- Default Schedule Set Name
  ,                                       !- Group Rendering Name
  ,                                       !- Design Specification Outdoor Air Object Name
  ,                                       !- Standards Template
  ,                                       !- Standards Building Type
  corridor;                               !- Standards Space Type

OS:BuildingUnit,
<<<<<<< HEAD
  {750ea123-c6ba-41c5-98bf-399dea87f845}, !- Handle
=======
  {5245007f-b268-4118-a06e-800ed1eb7051}, !- Handle
>>>>>>> 918de987
  unit 1,                                 !- Name
  ,                                       !- Rendering Color
  Residential;                            !- Building Unit Type

OS:AdditionalProperties,
<<<<<<< HEAD
  {5d9f96ec-56f9-4ec5-98c9-a66210ffbf64}, !- Handle
  {750ea123-c6ba-41c5-98bf-399dea87f845}, !- Object Name
=======
  {b1afafe2-378c-487d-8689-380b42b3f210}, !- Handle
  {5245007f-b268-4118-a06e-800ed1eb7051}, !- Object Name
>>>>>>> 918de987
  NumberOfBedrooms,                       !- Feature Name 1
  Integer,                                !- Feature Data Type 1
  3,                                      !- Feature Value 1
  NumberOfBathrooms,                      !- Feature Name 2
  Double,                                 !- Feature Data Type 2
  2,                                      !- Feature Value 2
  NumberOfOccupants,                      !- Feature Name 3
  Double,                                 !- Feature Data Type 3
  3.3900000000000001;                     !- Feature Value 3

OS:External:File,
<<<<<<< HEAD
  {ffdabb6d-d7a6-4fe3-9e5a-61025ce7aa99}, !- Handle
=======
  {5aa82369-d129-4d2d-8452-21434615daef}, !- Handle
>>>>>>> 918de987
  8760.csv,                               !- Name
  8760.csv;                               !- File Name

OS:Schedule:Day,
<<<<<<< HEAD
  {6ac33d8b-8c5c-4974-a479-55da0389b1e8}, !- Handle
=======
  {b18d1482-e053-4245-8997-cb4836895c5d}, !- Handle
>>>>>>> 918de987
  Schedule Day 1,                         !- Name
  ,                                       !- Schedule Type Limits Name
  ,                                       !- Interpolate to Timestep
  24,                                     !- Hour 1
  0,                                      !- Minute 1
  0;                                      !- Value Until Time 1

OS:Schedule:Day,
<<<<<<< HEAD
  {e6ffd4a7-9d84-4bc4-8c4e-b300d353bd52}, !- Handle
=======
  {0a4d9d46-8465-42a0-aef0-b6a0e1bf2a48}, !- Handle
>>>>>>> 918de987
  Schedule Day 2,                         !- Name
  ,                                       !- Schedule Type Limits Name
  ,                                       !- Interpolate to Timestep
  24,                                     !- Hour 1
  0,                                      !- Minute 1
  1;                                      !- Value Until Time 1

OS:Schedule:File,
<<<<<<< HEAD
  {dd65a9cf-5593-4353-a301-84655d58b819}, !- Handle
  occupants,                              !- Name
  {cb265027-2c4c-4164-b059-07ebfd9f824d}, !- Schedule Type Limits Name
  {ffdabb6d-d7a6-4fe3-9e5a-61025ce7aa99}, !- External File Name
=======
  {ca88335b-bfa8-470a-82b9-0267f8de43f6}, !- Handle
  occupants,                              !- Name
  {69200d88-1a05-479a-9fd5-55dae35562ef}, !- Schedule Type Limits Name
  {5aa82369-d129-4d2d-8452-21434615daef}, !- External File Name
>>>>>>> 918de987
  1,                                      !- Column Number
  1,                                      !- Rows to Skip at Top
  8760,                                   !- Number of Hours of Data
  ,                                       !- Column Separator
  ,                                       !- Interpolate to Timestep
  60;                                     !- Minutes per Item

OS:Schedule:Ruleset,
<<<<<<< HEAD
  {309b96ff-826a-4ff3-a20b-8cf3fecbd110}, !- Handle
  Schedule Ruleset 1,                     !- Name
  {37466ad0-f330-4b71-ac23-1fb5174d7f15}, !- Schedule Type Limits Name
  {419306a0-2d1f-41d0-8a14-fd72125b0a07}; !- Default Day Schedule Name

OS:Schedule:Day,
  {419306a0-2d1f-41d0-8a14-fd72125b0a07}, !- Handle
  Schedule Day 3,                         !- Name
  {37466ad0-f330-4b71-ac23-1fb5174d7f15}, !- Schedule Type Limits Name
=======
  {0b5a33f9-7ab5-4330-ae63-feb39e7f4c33}, !- Handle
  Schedule Ruleset 1,                     !- Name
  {943b1033-d5db-4b9d-980c-959090fa0cba}, !- Schedule Type Limits Name
  {4f57f808-5fb4-43d7-b919-62a7c7a9e853}; !- Default Day Schedule Name

OS:Schedule:Day,
  {4f57f808-5fb4-43d7-b919-62a7c7a9e853}, !- Handle
  Schedule Day 3,                         !- Name
  {943b1033-d5db-4b9d-980c-959090fa0cba}, !- Schedule Type Limits Name
>>>>>>> 918de987
  ,                                       !- Interpolate to Timestep
  24,                                     !- Hour 1
  0,                                      !- Minute 1
  112.539290946133;                       !- Value Until Time 1

OS:People:Definition,
<<<<<<< HEAD
  {0ad37abb-5c87-4d92-b8a1-4ed51e62e6a4}, !- Handle
=======
  {cceee3a6-3837-40b6-8783-1392877138da}, !- Handle
>>>>>>> 918de987
  res occupants|living space,             !- Name
  People,                                 !- Number of People Calculation Method
  3.39,                                   !- Number of People {people}
  ,                                       !- People per Space Floor Area {person/m2}
  ,                                       !- Space Floor Area per Person {m2/person}
  0.319734,                               !- Fraction Radiant
  0.573,                                  !- Sensible Heat Fraction
  0,                                      !- Carbon Dioxide Generation Rate {m3/s-W}
  No,                                     !- Enable ASHRAE 55 Comfort Warnings
  ZoneAveraged;                           !- Mean Radiant Temperature Calculation Type

OS:People,
<<<<<<< HEAD
  {288bc817-78c6-4f81-a1ab-95169e8bb71e}, !- Handle
  res occupants|living space,             !- Name
  {0ad37abb-5c87-4d92-b8a1-4ed51e62e6a4}, !- People Definition Name
  {86f29315-719e-4ba8-9668-661d70cfdc9c}, !- Space or SpaceType Name
  {dd65a9cf-5593-4353-a301-84655d58b819}, !- Number of People Schedule Name
  {309b96ff-826a-4ff3-a20b-8cf3fecbd110}, !- Activity Level Schedule Name
=======
  {6b8e9399-8134-4012-ae59-8cde490af006}, !- Handle
  res occupants|living space,             !- Name
  {cceee3a6-3837-40b6-8783-1392877138da}, !- People Definition Name
  {b7d1d5fa-a694-4f53-8ab5-bc9c57c6e04e}, !- Space or SpaceType Name
  {ca88335b-bfa8-470a-82b9-0267f8de43f6}, !- Number of People Schedule Name
  {0b5a33f9-7ab5-4330-ae63-feb39e7f4c33}, !- Activity Level Schedule Name
>>>>>>> 918de987
  ,                                       !- Surface Name/Angle Factor List Name
  ,                                       !- Work Efficiency Schedule Name
  ,                                       !- Clothing Insulation Schedule Name
  ,                                       !- Air Velocity Schedule Name
  1;                                      !- Multiplier

OS:ScheduleTypeLimits,
<<<<<<< HEAD
  {37466ad0-f330-4b71-ac23-1fb5174d7f15}, !- Handle
=======
  {943b1033-d5db-4b9d-980c-959090fa0cba}, !- Handle
>>>>>>> 918de987
  ActivityLevel,                          !- Name
  0,                                      !- Lower Limit Value
  ,                                       !- Upper Limit Value
  Continuous,                             !- Numeric Type
  ActivityLevel;                          !- Unit Type

OS:ScheduleTypeLimits,
<<<<<<< HEAD
  {cb265027-2c4c-4164-b059-07ebfd9f824d}, !- Handle
=======
  {69200d88-1a05-479a-9fd5-55dae35562ef}, !- Handle
>>>>>>> 918de987
  Fractional,                             !- Name
  0,                                      !- Lower Limit Value
  1,                                      !- Upper Limit Value
  Continuous;                             !- Numeric Type
<|MERGE_RESOLUTION|>--- conflicted
+++ resolved
@@ -1,73 +1,41 @@
 !- NOTE: Auto-generated from /test/osw_files/MF_8units_1story_SL_Inset.osw
 
 OS:Version,
-<<<<<<< HEAD
-  {65244984-4b6d-476a-9832-b6ba3deb58c8}, !- Handle
+  {e361de4e-f5c3-42fd-b8e8-f816a73baf05}, !- Handle
   2.9.0;                                  !- Version Identifier
 
 OS:SimulationControl,
-  {1f8dc83e-fd5c-4292-8ec6-68bdf705ce44}, !- Handle
-=======
-  {c8acb1fc-8aa5-4329-ac87-a6855bafd499}, !- Handle
-  2.9.1;                                  !- Version Identifier
-
-OS:SimulationControl,
-  {6d85d102-7e57-4a59-94e6-bde123555bfa}, !- Handle
->>>>>>> 918de987
+  {6e5df58a-c16f-4140-ba04-61ccada7b22d}, !- Handle
   ,                                       !- Do Zone Sizing Calculation
   ,                                       !- Do System Sizing Calculation
   ,                                       !- Do Plant Sizing Calculation
   No;                                     !- Run Simulation for Sizing Periods
 
 OS:Timestep,
-<<<<<<< HEAD
-  {b188edfa-e10e-4f04-b864-80b8a3d444be}, !- Handle
+  {38216951-bdfb-4e20-82af-1e7d5fae6f53}, !- Handle
   6;                                      !- Number of Timesteps per Hour
 
 OS:ShadowCalculation,
-  {c8f5dde6-4f63-4318-9659-84f11e2f48ec}, !- Handle
-=======
-  {415db2ff-9627-4f1f-b460-8e06fe1e32de}, !- Handle
-  6;                                      !- Number of Timesteps per Hour
-
-OS:ShadowCalculation,
-  {d8a9d982-4fd5-4e48-85e3-caf7649c628a}, !- Handle
->>>>>>> 918de987
+  {c4406567-7e73-4ccd-8879-0888c5fce529}, !- Handle
   20,                                     !- Calculation Frequency
   200;                                    !- Maximum Figures in Shadow Overlap Calculations
 
 OS:SurfaceConvectionAlgorithm:Outside,
-<<<<<<< HEAD
-  {152fee84-9075-4ada-bad3-51a181477718}, !- Handle
+  {d57eb4cf-fae5-4604-b7f5-05ab61a8c65b}, !- Handle
   DOE-2;                                  !- Algorithm
 
 OS:SurfaceConvectionAlgorithm:Inside,
-  {f33d7c34-6ebe-405b-b768-2c57d0c5be11}, !- Handle
+  {d7e61340-24e6-4fca-95ed-bb1445745042}, !- Handle
   TARP;                                   !- Algorithm
 
 OS:ZoneCapacitanceMultiplier:ResearchSpecial,
-  {0a89e135-2b4a-4a21-ace0-7e1639dc5135}, !- Handle
-=======
-  {bd8c4a14-3297-4bad-8f0a-adce9317db89}, !- Handle
-  DOE-2;                                  !- Algorithm
-
-OS:SurfaceConvectionAlgorithm:Inside,
-  {0af2436b-6800-4227-8e21-c9bcf0c51f71}, !- Handle
-  TARP;                                   !- Algorithm
-
-OS:ZoneCapacitanceMultiplier:ResearchSpecial,
-  {bf17a4df-14a8-4856-9541-f782b3abb5ce}, !- Handle
->>>>>>> 918de987
+  {9f3462de-8f3c-4f2e-8103-17f897d95c12}, !- Handle
   ,                                       !- Temperature Capacity Multiplier
   15,                                     !- Humidity Capacity Multiplier
   ;                                       !- Carbon Dioxide Capacity Multiplier
 
 OS:RunPeriod,
-<<<<<<< HEAD
-  {c5e6316d-5685-4a9e-9969-85b5c242b7e4}, !- Handle
-=======
-  {c2647772-7f26-4a8c-a8f9-b08d4573b9f4}, !- Handle
->>>>>>> 918de987
+  {c205d645-e31e-4522-af52-c25fe146d679}, !- Handle
   Run Period 1,                           !- Name
   1,                                      !- Begin Month
   1,                                      !- Begin Day of Month
@@ -81,21 +49,13 @@
   ;                                       !- Number of Times Runperiod to be Repeated
 
 OS:YearDescription,
-<<<<<<< HEAD
-  {e5f2fdef-dd6f-4867-9fb5-bcc28a875a6e}, !- Handle
-=======
-  {c837383b-2cc6-4d9e-8841-320272f9595c}, !- Handle
->>>>>>> 918de987
+  {50b52ae0-af45-4595-941e-f830d44b01ea}, !- Handle
   2007,                                   !- Calendar Year
   ,                                       !- Day of Week for Start Day
   ;                                       !- Is Leap Year
 
 OS:WeatherFile,
-<<<<<<< HEAD
-  {5e5eec94-8b78-4542-82ca-f00f159ebf3b}, !- Handle
-=======
-  {884233b7-a53b-4829-8035-28de1e95e78c}, !- Handle
->>>>>>> 918de987
+  {31adcd3f-6374-4df3-993b-78d3477bfc12}, !- Handle
   Denver Intl Ap,                         !- City
   CO,                                     !- State Province Region
   USA,                                    !- Country
@@ -109,13 +69,8 @@
   E23378AA;                               !- Checksum
 
 OS:AdditionalProperties,
-<<<<<<< HEAD
-  {f0fac3aa-e2ee-45e8-afbd-3768d2ec9471}, !- Handle
-  {5e5eec94-8b78-4542-82ca-f00f159ebf3b}, !- Object Name
-=======
-  {e75168e9-0049-4e83-84f3-6db2ca01f406}, !- Handle
-  {884233b7-a53b-4829-8035-28de1e95e78c}, !- Object Name
->>>>>>> 918de987
+  {2fa2a272-4d79-4ef8-ba5a-c9fba9848b02}, !- Handle
+  {31adcd3f-6374-4df3-993b-78d3477bfc12}, !- Object Name
   EPWHeaderCity,                          !- Feature Name 1
   String,                                 !- Feature Data Type 1
   Denver Intl Ap,                         !- Feature Value 1
@@ -223,11 +178,7 @@
   84;                                     !- Feature Value 35
 
 OS:Site,
-<<<<<<< HEAD
-  {8325a80d-f500-4368-b6ba-4e5b22fbb6db}, !- Handle
-=======
-  {21fe4e8c-d721-44c7-b85f-76e332b16889}, !- Handle
->>>>>>> 918de987
+  {1224a134-1f3b-4141-bc50-4af064a1edda}, !- Handle
   Denver Intl Ap_CO_USA,                  !- Name
   39.83,                                  !- Latitude {deg}
   -104.65,                                !- Longitude {deg}
@@ -236,11 +187,7 @@
   ;                                       !- Terrain
 
 OS:ClimateZones,
-<<<<<<< HEAD
-  {cd389941-f534-453c-87e5-cea69d43de6f}, !- Handle
-=======
-  {1230ee48-1e4c-4b06-8b9a-e6896a6ed678}, !- Handle
->>>>>>> 918de987
+  {643f6fe0-50f7-4e24-89eb-f5c744661d89}, !- Handle
   ,                                       !- Active Institution
   ,                                       !- Active Year
   ,                                       !- Climate Zone Institution Name 1
@@ -253,31 +200,19 @@
   Cold;                                   !- Climate Zone Value 2
 
 OS:Site:WaterMainsTemperature,
-<<<<<<< HEAD
-  {b7138f03-aca7-48c5-99dd-b348008ea23a}, !- Handle
-=======
-  {68e3d777-4f3c-4eee-9d76-9ec0f82b4c25}, !- Handle
->>>>>>> 918de987
+  {61c5ca10-7baf-41db-9b8e-b80e6566bbc7}, !- Handle
   Correlation,                            !- Calculation Method
   ,                                       !- Temperature Schedule Name
   10.8753424657535,                       !- Annual Average Outdoor Air Temperature {C}
   23.1524007936508;                       !- Maximum Difference In Monthly Average Outdoor Air Temperatures {deltaC}
 
 OS:RunPeriodControl:DaylightSavingTime,
-<<<<<<< HEAD
-  {5feab174-273d-4a2e-98b5-5d13bb783f16}, !- Handle
-=======
-  {a1c3efab-7b8e-4075-ab65-014e8149a233}, !- Handle
->>>>>>> 918de987
+  {67dfb51b-8e4f-4b23-bde0-39b4a3a7e238}, !- Handle
   3/12,                                   !- Start Date
   11/5;                                   !- End Date
 
 OS:Site:GroundTemperature:Deep,
-<<<<<<< HEAD
-  {6892ec1b-e5ce-4a40-a6ca-330beb82bf24}, !- Handle
-=======
-  {46733005-ada3-43fc-af73-74310f7a88b0}, !- Handle
->>>>>>> 918de987
+  {b1e793a8-176a-4168-802f-ff3dc3bb3158}, !- Handle
   10.8753424657535,                       !- January Deep Ground Temperature {C}
   10.8753424657535,                       !- February Deep Ground Temperature {C}
   10.8753424657535,                       !- March Deep Ground Temperature {C}
@@ -292,11 +227,7 @@
   10.8753424657535;                       !- December Deep Ground Temperature {C}
 
 OS:Building,
-<<<<<<< HEAD
-  {9edabd87-f44a-42a5-87f8-47a331aa7919}, !- Handle
-=======
-  {60e22257-e818-48da-a372-f8db16c91dc8}, !- Handle
->>>>>>> 918de987
+  {6b54f718-27c2-4186-a2d7-b7a63242b02d}, !- Handle
   Building 1,                             !- Name
   ,                                       !- Building Sector Type
   0,                                      !- North Axis {deg}
@@ -311,13 +242,8 @@
   8;                                      !- Standards Number of Living Units
 
 OS:AdditionalProperties,
-<<<<<<< HEAD
-  {1bec20dc-71b9-4df2-bd9b-d579299e48d3}, !- Handle
-  {9edabd87-f44a-42a5-87f8-47a331aa7919}, !- Object Name
-=======
-  {dd60d44e-7baf-434f-99e2-6c56e88e056e}, !- Handle
-  {60e22257-e818-48da-a372-f8db16c91dc8}, !- Object Name
->>>>>>> 918de987
+  {f62b5a5a-fee0-4e5e-9189-b87e2c595c41}, !- Handle
+  {6b54f718-27c2-4186-a2d7-b7a63242b02d}, !- Object Name
   num_units,                              !- Feature Name 1
   Integer,                                !- Feature Data Type 1
   8,                                      !- Feature Value 1
@@ -344,11 +270,7 @@
   Double-Loaded Interior;                 !- Feature Value 8
 
 OS:ThermalZone,
-<<<<<<< HEAD
-  {36691d81-a866-4b52-ab17-aee944b61a08}, !- Handle
-=======
-  {6cbb0a94-053b-4c5c-af75-f742f1626066}, !- Handle
->>>>>>> 918de987
+  {be539e98-5953-4bce-ae2c-b0d757fa2b69}, !- Handle
   living zone,                            !- Name
   ,                                       !- Multiplier
   ,                                       !- Ceiling Height {m}
@@ -357,17 +279,10 @@
   ,                                       !- Zone Inside Convection Algorithm
   ,                                       !- Zone Outside Convection Algorithm
   ,                                       !- Zone Conditioning Equipment List Name
-<<<<<<< HEAD
-  {6d754227-420f-41b6-a5a7-9499d82c3e22}, !- Zone Air Inlet Port List
-  {0b8de56c-d201-4fbb-8d63-2e4c4878decc}, !- Zone Air Exhaust Port List
-  {cc17b69e-742e-46d1-95bf-80b1b1d8083e}, !- Zone Air Node Name
-  {036bb89b-14b8-4b99-aa9a-e169f009d6db}, !- Zone Return Air Port List
-=======
-  {05bc5305-5209-4783-92fa-68b94e879a9c}, !- Zone Air Inlet Port List
-  {2fb3ed7a-71d9-41d2-8246-20f013ca3b9a}, !- Zone Air Exhaust Port List
-  {192b84a8-f568-4251-bdc1-c2f952d3cd60}, !- Zone Air Node Name
-  {1ed391f4-52f8-474c-b5fd-61a784bbddb7}, !- Zone Return Air Port List
->>>>>>> 918de987
+  {0a7bf3be-2ac3-4d2f-a5c8-d465b8eb31f1}, !- Zone Air Inlet Port List
+  {df0ed318-ff73-4911-bf1b-240afb738e83}, !- Zone Air Exhaust Port List
+  {22ea1cbc-f645-4651-9b49-a48479af308c}, !- Zone Air Node Name
+  {80f3c73b-8bf4-4d14-a0ef-0ed6f018b376}, !- Zone Return Air Port List
   ,                                       !- Primary Daylighting Control Name
   ,                                       !- Fraction of Zone Controlled by Primary Daylighting Control
   ,                                       !- Secondary Daylighting Control Name
@@ -378,71 +293,37 @@
   No;                                     !- Use Ideal Air Loads
 
 OS:Node,
-<<<<<<< HEAD
-  {424dfc2b-1169-476a-ac4c-65295ad953ab}, !- Handle
+  {76196a00-674c-4be1-aae8-0c1a6dd71e96}, !- Handle
   Node 1,                                 !- Name
-  {cc17b69e-742e-46d1-95bf-80b1b1d8083e}, !- Inlet Port
+  {22ea1cbc-f645-4651-9b49-a48479af308c}, !- Inlet Port
   ;                                       !- Outlet Port
 
 OS:Connection,
-  {cc17b69e-742e-46d1-95bf-80b1b1d8083e}, !- Handle
-  {7893feb0-5e08-4a1d-b2d3-ade6a39fa041}, !- Name
-  {36691d81-a866-4b52-ab17-aee944b61a08}, !- Source Object
+  {22ea1cbc-f645-4651-9b49-a48479af308c}, !- Handle
+  {1f6a7082-db20-44a7-9b1e-80cc388dc947}, !- Name
+  {be539e98-5953-4bce-ae2c-b0d757fa2b69}, !- Source Object
   11,                                     !- Outlet Port
-  {424dfc2b-1169-476a-ac4c-65295ad953ab}, !- Target Object
+  {76196a00-674c-4be1-aae8-0c1a6dd71e96}, !- Target Object
   2;                                      !- Inlet Port
 
 OS:PortList,
-  {6d754227-420f-41b6-a5a7-9499d82c3e22}, !- Handle
-  {f6cf3e41-57ac-4550-baf2-30cff3d33efa}, !- Name
-  {36691d81-a866-4b52-ab17-aee944b61a08}; !- HVAC Component
+  {0a7bf3be-2ac3-4d2f-a5c8-d465b8eb31f1}, !- Handle
+  {3e5c9d59-69e7-4913-a735-3f0174be7804}, !- Name
+  {be539e98-5953-4bce-ae2c-b0d757fa2b69}; !- HVAC Component
 
 OS:PortList,
-  {0b8de56c-d201-4fbb-8d63-2e4c4878decc}, !- Handle
-  {fd54866f-7a67-444b-90aa-9d5eab4aea9b}, !- Name
-  {36691d81-a866-4b52-ab17-aee944b61a08}; !- HVAC Component
+  {df0ed318-ff73-4911-bf1b-240afb738e83}, !- Handle
+  {36dfff03-4028-40f6-b8f2-6fa25cc71bb2}, !- Name
+  {be539e98-5953-4bce-ae2c-b0d757fa2b69}; !- HVAC Component
 
 OS:PortList,
-  {036bb89b-14b8-4b99-aa9a-e169f009d6db}, !- Handle
-  {c8c7cdfd-441f-415f-bee2-f259e1cdc4f1}, !- Name
-  {36691d81-a866-4b52-ab17-aee944b61a08}; !- HVAC Component
+  {80f3c73b-8bf4-4d14-a0ef-0ed6f018b376}, !- Handle
+  {cdd7580c-bc8f-47af-bd27-53b9de61e179}, !- Name
+  {be539e98-5953-4bce-ae2c-b0d757fa2b69}; !- HVAC Component
 
 OS:Sizing:Zone,
-  {a3097f94-7880-4df0-8634-db1483699de6}, !- Handle
-  {36691d81-a866-4b52-ab17-aee944b61a08}, !- Zone or ZoneList Name
-=======
-  {567f64ef-2c81-4f06-810b-de8b5478b819}, !- Handle
-  Node 1,                                 !- Name
-  {192b84a8-f568-4251-bdc1-c2f952d3cd60}, !- Inlet Port
-  ;                                       !- Outlet Port
-
-OS:Connection,
-  {192b84a8-f568-4251-bdc1-c2f952d3cd60}, !- Handle
-  {7195935a-440f-47f5-831c-463ff2e52c38}, !- Name
-  {6cbb0a94-053b-4c5c-af75-f742f1626066}, !- Source Object
-  11,                                     !- Outlet Port
-  {567f64ef-2c81-4f06-810b-de8b5478b819}, !- Target Object
-  2;                                      !- Inlet Port
-
-OS:PortList,
-  {05bc5305-5209-4783-92fa-68b94e879a9c}, !- Handle
-  {318c9c51-2037-4c69-b38f-343b435926d5}, !- Name
-  {6cbb0a94-053b-4c5c-af75-f742f1626066}; !- HVAC Component
-
-OS:PortList,
-  {2fb3ed7a-71d9-41d2-8246-20f013ca3b9a}, !- Handle
-  {1541cb3e-b16b-4956-baa2-f7d02a74d16c}, !- Name
-  {6cbb0a94-053b-4c5c-af75-f742f1626066}; !- HVAC Component
-
-OS:PortList,
-  {1ed391f4-52f8-474c-b5fd-61a784bbddb7}, !- Handle
-  {94488ef5-86c6-484c-87e7-8f12ea55c43e}, !- Name
-  {6cbb0a94-053b-4c5c-af75-f742f1626066}; !- HVAC Component
-
-OS:Sizing:Zone,
-  {c8c66944-7099-433b-85a2-10284c42c397}, !- Handle
-  {6cbb0a94-053b-4c5c-af75-f742f1626066}, !- Zone or ZoneList Name
->>>>>>> 918de987
+  {8516ecf5-65ea-487c-84bb-e84deb0b5fcd}, !- Handle
+  {be539e98-5953-4bce-ae2c-b0d757fa2b69}, !- Zone or ZoneList Name
   SupplyAirTemperature,                   !- Zone Cooling Design Supply Air Temperature Input Method
   14,                                     !- Zone Cooling Design Supply Air Temperature {C}
   11.11,                                  !- Zone Cooling Design Supply Air Temperature Difference {deltaC}
@@ -471,25 +352,14 @@
   autosize;                               !- Dedicated Outdoor Air High Setpoint Temperature for Design {C}
 
 OS:ZoneHVAC:EquipmentList,
-<<<<<<< HEAD
-  {ef56db49-3c33-485e-9d16-5c9ea4cb2c8f}, !- Handle
+  {d59ebaa9-24eb-425c-a213-e5d7c8988599}, !- Handle
   Zone HVAC Equipment List 1,             !- Name
-  {36691d81-a866-4b52-ab17-aee944b61a08}; !- Thermal Zone
+  {be539e98-5953-4bce-ae2c-b0d757fa2b69}; !- Thermal Zone
 
 OS:Space,
-  {86f29315-719e-4ba8-9668-661d70cfdc9c}, !- Handle
+  {6434d8a4-cd8b-452f-82a8-26dab4a51dea}, !- Handle
   living space,                           !- Name
-  {49cb100a-9290-450e-994b-f75261faf758}, !- Space Type Name
-=======
-  {dc717b69-617b-454d-9f59-080136592c0c}, !- Handle
-  Zone HVAC Equipment List 1,             !- Name
-  {6cbb0a94-053b-4c5c-af75-f742f1626066}; !- Thermal Zone
-
-OS:Space,
-  {b7d1d5fa-a694-4f53-8ab5-bc9c57c6e04e}, !- Handle
-  living space,                           !- Name
-  {4c7580e5-0973-43c5-bc75-1e42185213ac}, !- Space Type Name
->>>>>>> 918de987
+  {5f39325c-2e5e-43d2-ac17-d82d8956c556}, !- Space Type Name
   ,                                       !- Default Construction Set Name
   ,                                       !- Default Schedule Set Name
   ,                                       !- Direction of Relative North {deg}
@@ -497,31 +367,17 @@
   ,                                       !- Y Origin {m}
   ,                                       !- Z Origin {m}
   ,                                       !- Building Story Name
-<<<<<<< HEAD
-  {36691d81-a866-4b52-ab17-aee944b61a08}, !- Thermal Zone Name
+  {be539e98-5953-4bce-ae2c-b0d757fa2b69}, !- Thermal Zone Name
   ,                                       !- Part of Total Floor Area
   ,                                       !- Design Specification Outdoor Air Object Name
-  {750ea123-c6ba-41c5-98bf-399dea87f845}; !- Building Unit Name
-
-OS:Surface,
-  {57e9e6f0-a0be-4cad-9ffc-49e7028addf7}, !- Handle
+  {80302855-5266-412c-b112-b62bdb049e39}; !- Building Unit Name
+
+OS:Surface,
+  {7c82257a-4231-4480-8a2e-931f1e5dc899}, !- Handle
   Surface 1,                              !- Name
   Floor,                                  !- Surface Type
   ,                                       !- Construction Name
-  {86f29315-719e-4ba8-9668-661d70cfdc9c}, !- Space Name
-=======
-  {6cbb0a94-053b-4c5c-af75-f742f1626066}, !- Thermal Zone Name
-  ,                                       !- Part of Total Floor Area
-  ,                                       !- Design Specification Outdoor Air Object Name
-  {5245007f-b268-4118-a06e-800ed1eb7051}; !- Building Unit Name
-
-OS:Surface,
-  {fe869995-571b-42d4-b932-51fcb57c8e70}, !- Handle
-  Surface 1,                              !- Name
-  Floor,                                  !- Surface Type
-  ,                                       !- Construction Name
-  {b7d1d5fa-a694-4f53-8ab5-bc9c57c6e04e}, !- Space Name
->>>>>>> 918de987
+  {6434d8a4-cd8b-452f-82a8-26dab4a51dea}, !- Space Name
   Foundation,                             !- Outside Boundary Condition
   ,                                       !- Outside Boundary Condition Object
   NoSun,                                  !- Sun Exposure
@@ -536,19 +392,11 @@
   4.76503217256854, -13.1876643451371, 0; !- X,Y,Z Vertex 6 {m}
 
 OS:Surface,
-<<<<<<< HEAD
-  {c56fbaf7-c227-415b-849f-1c2c97c39f24}, !- Handle
+  {17f4f7ee-dfbe-4909-8143-5a6cf98f066f}, !- Handle
   Surface 2,                              !- Name
   Wall,                                   !- Surface Type
   ,                                       !- Construction Name
-  {86f29315-719e-4ba8-9668-661d70cfdc9c}, !- Space Name
-=======
-  {ca2ba3ad-f79b-4564-85d3-48cf9788b274}, !- Handle
-  Surface 2,                              !- Name
-  Wall,                                   !- Surface Type
-  ,                                       !- Construction Name
-  {b7d1d5fa-a694-4f53-8ab5-bc9c57c6e04e}, !- Space Name
->>>>>>> 918de987
+  {6434d8a4-cd8b-452f-82a8-26dab4a51dea}, !- Space Name
   Outdoors,                               !- Outside Boundary Condition
   ,                                       !- Outside Boundary Condition Object
   SunExposed,                             !- Sun Exposure
@@ -561,19 +409,11 @@
   0, -13.1876643451371, 2.4384;           !- X,Y,Z Vertex 4 {m}
 
 OS:Surface,
-<<<<<<< HEAD
-  {0dae59f3-8ad0-4a7f-951c-4421b9b69bdf}, !- Handle
+  {cc1f23bf-9aa7-49af-bfd9-6f0955f945da}, !- Handle
   Surface 3,                              !- Name
   Wall,                                   !- Surface Type
   ,                                       !- Construction Name
-  {86f29315-719e-4ba8-9668-661d70cfdc9c}, !- Space Name
-=======
-  {b4137b8d-062c-4d43-b863-b35bf37d537b}, !- Handle
-  Surface 3,                              !- Name
-  Wall,                                   !- Surface Type
-  ,                                       !- Construction Name
-  {b7d1d5fa-a694-4f53-8ab5-bc9c57c6e04e}, !- Space Name
->>>>>>> 918de987
+  {6434d8a4-cd8b-452f-82a8-26dab4a51dea}, !- Space Name
   Adiabatic,                              !- Outside Boundary Condition
   ,                                       !- Outside Boundary Condition Object
   NoSun,                                  !- Sun Exposure
@@ -586,19 +426,11 @@
   0, 0, 2.4384;                           !- X,Y,Z Vertex 4 {m}
 
 OS:Surface,
-<<<<<<< HEAD
-  {f158cfac-0e7f-4674-95a8-09018ab34ee9}, !- Handle
+  {b451b1a2-fdc9-4369-b23f-e9124f98684c}, !- Handle
   Surface 4,                              !- Name
   Wall,                                   !- Surface Type
   ,                                       !- Construction Name
-  {86f29315-719e-4ba8-9668-661d70cfdc9c}, !- Space Name
-=======
-  {66ca0395-3b93-43db-8128-e6d09cfa15bb}, !- Handle
-  Surface 4,                              !- Name
-  Wall,                                   !- Surface Type
-  ,                                       !- Construction Name
-  {b7d1d5fa-a694-4f53-8ab5-bc9c57c6e04e}, !- Space Name
->>>>>>> 918de987
+  {6434d8a4-cd8b-452f-82a8-26dab4a51dea}, !- Space Name
   Adiabatic,                              !- Outside Boundary Condition
   ,                                       !- Outside Boundary Condition Object
   NoSun,                                  !- Sun Exposure
@@ -611,19 +443,11 @@
   6.59383217256854, 0, 2.4384;            !- X,Y,Z Vertex 4 {m}
 
 OS:Surface,
-<<<<<<< HEAD
-  {a9b7dd94-fa93-44b2-ba1d-6c0eeb55a9d5}, !- Handle
+  {1b1495f9-235d-4356-8fad-9b0434ec0070}, !- Handle
   Surface 5,                              !- Name
   Wall,                                   !- Surface Type
   ,                                       !- Construction Name
-  {86f29315-719e-4ba8-9668-661d70cfdc9c}, !- Space Name
-=======
-  {5e4ef1c0-2bb7-4c4e-9ee8-34dc6061cc83}, !- Handle
-  Surface 5,                              !- Name
-  Wall,                                   !- Surface Type
-  ,                                       !- Construction Name
-  {b7d1d5fa-a694-4f53-8ab5-bc9c57c6e04e}, !- Space Name
->>>>>>> 918de987
+  {6434d8a4-cd8b-452f-82a8-26dab4a51dea}, !- Space Name
   Outdoors,                               !- Outside Boundary Condition
   ,                                       !- Outside Boundary Condition Object
   SunExposed,                             !- Sun Exposure
@@ -636,19 +460,11 @@
   6.59383217256854, -11.3588643451371, 2.4384; !- X,Y,Z Vertex 4 {m}
 
 OS:Surface,
-<<<<<<< HEAD
-  {d31ed2f3-eda3-478d-8ad2-b36df68908ce}, !- Handle
+  {12266c8b-172d-4ffe-b0db-095313ebe42e}, !- Handle
   Surface 6,                              !- Name
   Wall,                                   !- Surface Type
   ,                                       !- Construction Name
-  {86f29315-719e-4ba8-9668-661d70cfdc9c}, !- Space Name
-=======
-  {99c947df-2289-497c-88c8-a44993d99f07}, !- Handle
-  Surface 6,                              !- Name
-  Wall,                                   !- Surface Type
-  ,                                       !- Construction Name
-  {b7d1d5fa-a694-4f53-8ab5-bc9c57c6e04e}, !- Space Name
->>>>>>> 918de987
+  {6434d8a4-cd8b-452f-82a8-26dab4a51dea}, !- Space Name
   Outdoors,                               !- Outside Boundary Condition
   ,                                       !- Outside Boundary Condition Object
   SunExposed,                             !- Sun Exposure
@@ -661,19 +477,11 @@
   4.76503217256854, -11.3588643451371, 2.4384; !- X,Y,Z Vertex 4 {m}
 
 OS:Surface,
-<<<<<<< HEAD
-  {e3804d37-f030-484d-87d3-6842ecfdcbb8}, !- Handle
+  {31cf58b4-150f-40f7-ade9-9bf3cea406aa}, !- Handle
   Surface 7,                              !- Name
   Wall,                                   !- Surface Type
   ,                                       !- Construction Name
-  {86f29315-719e-4ba8-9668-661d70cfdc9c}, !- Space Name
-=======
-  {b76fbd22-e201-44df-8906-aec1a2e34f15}, !- Handle
-  Surface 7,                              !- Name
-  Wall,                                   !- Surface Type
-  ,                                       !- Construction Name
-  {b7d1d5fa-a694-4f53-8ab5-bc9c57c6e04e}, !- Space Name
->>>>>>> 918de987
+  {6434d8a4-cd8b-452f-82a8-26dab4a51dea}, !- Space Name
   Outdoors,                               !- Outside Boundary Condition
   ,                                       !- Outside Boundary Condition Object
   SunExposed,                             !- Sun Exposure
@@ -686,19 +494,11 @@
   4.76503217256854, -13.1876643451371, 2.4384; !- X,Y,Z Vertex 4 {m}
 
 OS:Surface,
-<<<<<<< HEAD
-  {09c7ebde-0944-487d-b4e8-aad9ebeab15e}, !- Handle
+  {f8d148a4-705e-4108-9a0d-03d7b72f5a65}, !- Handle
   Surface 8,                              !- Name
   RoofCeiling,                            !- Surface Type
   ,                                       !- Construction Name
-  {86f29315-719e-4ba8-9668-661d70cfdc9c}, !- Space Name
-=======
-  {380ba983-74ab-418b-9e9c-8df7ae784d37}, !- Handle
-  Surface 8,                              !- Name
-  RoofCeiling,                            !- Surface Type
-  ,                                       !- Construction Name
-  {b7d1d5fa-a694-4f53-8ab5-bc9c57c6e04e}, !- Space Name
->>>>>>> 918de987
+  {6434d8a4-cd8b-452f-82a8-26dab4a51dea}, !- Space Name
   Outdoors,                               !- Outside Boundary Condition
   ,                                       !- Outside Boundary Condition Object
   SunExposed,                             !- Sun Exposure
@@ -713,11 +513,7 @@
   0, -13.1876643451371, 2.4384;           !- X,Y,Z Vertex 6 {m}
 
 OS:SpaceType,
-<<<<<<< HEAD
-  {49cb100a-9290-450e-994b-f75261faf758}, !- Handle
-=======
-  {4c7580e5-0973-43c5-bc75-1e42185213ac}, !- Handle
->>>>>>> 918de987
+  {5f39325c-2e5e-43d2-ac17-d82d8956c556}, !- Handle
   Space Type 1,                           !- Name
   ,                                       !- Default Construction Set Name
   ,                                       !- Default Schedule Set Name
@@ -728,11 +524,7 @@
   living;                                 !- Standards Space Type
 
 OS:ThermalZone,
-<<<<<<< HEAD
-  {385250c1-26c6-48c0-bf37-26cf97f46196}, !- Handle
-=======
-  {a059b810-1e7a-4bef-83cd-63df3d438c58}, !- Handle
->>>>>>> 918de987
+  {37ab9891-4b3e-441b-8e99-a768ab6f84c8}, !- Handle
   corridor zone,                          !- Name
   ,                                       !- Multiplier
   ,                                       !- Ceiling Height {m}
@@ -741,17 +533,10 @@
   ,                                       !- Zone Inside Convection Algorithm
   ,                                       !- Zone Outside Convection Algorithm
   ,                                       !- Zone Conditioning Equipment List Name
-<<<<<<< HEAD
-  {6a57345c-153b-422d-8c3a-eca613688ddc}, !- Zone Air Inlet Port List
-  {c11382e0-3449-4dd3-bdf4-c1f3b2a7a28a}, !- Zone Air Exhaust Port List
-  {c03708f0-0c0e-4e6f-9f0c-c8c0b0dc1f35}, !- Zone Air Node Name
-  {8972d3d6-e625-49cf-8b2e-5ef38e4c20b3}, !- Zone Return Air Port List
-=======
-  {17df714b-efc9-4788-a75b-e7d5bd794e62}, !- Zone Air Inlet Port List
-  {cac2ee8f-6685-4071-ba03-6116465f46a4}, !- Zone Air Exhaust Port List
-  {cf3f185c-f678-4f84-ac0d-eec47f40546b}, !- Zone Air Node Name
-  {1b2e6b22-9c28-4f1e-9521-8537de07e4f9}, !- Zone Return Air Port List
->>>>>>> 918de987
+  {833a603d-4fcb-4157-a23c-029a0c41492f}, !- Zone Air Inlet Port List
+  {35b25c49-406e-4faa-b5b9-9e73aa2caec5}, !- Zone Air Exhaust Port List
+  {d7c7ca39-8f0b-4ce8-be66-ac3e9eef1155}, !- Zone Air Node Name
+  {606fad25-75d0-485c-ab81-678457c15501}, !- Zone Return Air Port List
   ,                                       !- Primary Daylighting Control Name
   ,                                       !- Fraction of Zone Controlled by Primary Daylighting Control
   ,                                       !- Secondary Daylighting Control Name
@@ -762,71 +547,37 @@
   No;                                     !- Use Ideal Air Loads
 
 OS:Node,
-<<<<<<< HEAD
-  {81050002-9505-4f71-9f3f-137820cddd97}, !- Handle
+  {a8dc4088-fbe7-46f5-9c99-ea942007f85b}, !- Handle
   Node 2,                                 !- Name
-  {c03708f0-0c0e-4e6f-9f0c-c8c0b0dc1f35}, !- Inlet Port
+  {d7c7ca39-8f0b-4ce8-be66-ac3e9eef1155}, !- Inlet Port
   ;                                       !- Outlet Port
 
 OS:Connection,
-  {c03708f0-0c0e-4e6f-9f0c-c8c0b0dc1f35}, !- Handle
-  {7cc9151a-9b3e-4d30-bf96-4d6d827eedd7}, !- Name
-  {385250c1-26c6-48c0-bf37-26cf97f46196}, !- Source Object
+  {d7c7ca39-8f0b-4ce8-be66-ac3e9eef1155}, !- Handle
+  {e7751cfb-bd6a-40ff-a95d-a93423213861}, !- Name
+  {37ab9891-4b3e-441b-8e99-a768ab6f84c8}, !- Source Object
   11,                                     !- Outlet Port
-  {81050002-9505-4f71-9f3f-137820cddd97}, !- Target Object
+  {a8dc4088-fbe7-46f5-9c99-ea942007f85b}, !- Target Object
   2;                                      !- Inlet Port
 
 OS:PortList,
-  {6a57345c-153b-422d-8c3a-eca613688ddc}, !- Handle
-  {d9c13032-942a-44e2-afe2-f2387a4ef147}, !- Name
-  {385250c1-26c6-48c0-bf37-26cf97f46196}; !- HVAC Component
+  {833a603d-4fcb-4157-a23c-029a0c41492f}, !- Handle
+  {25af4711-8739-4895-91ee-b3d14f919ec3}, !- Name
+  {37ab9891-4b3e-441b-8e99-a768ab6f84c8}; !- HVAC Component
 
 OS:PortList,
-  {c11382e0-3449-4dd3-bdf4-c1f3b2a7a28a}, !- Handle
-  {d31394a8-ab0f-46ba-81f2-4e324e0d0ec7}, !- Name
-  {385250c1-26c6-48c0-bf37-26cf97f46196}; !- HVAC Component
+  {35b25c49-406e-4faa-b5b9-9e73aa2caec5}, !- Handle
+  {22dbad2c-76b5-4d48-bf8f-51a0c56de5fa}, !- Name
+  {37ab9891-4b3e-441b-8e99-a768ab6f84c8}; !- HVAC Component
 
 OS:PortList,
-  {8972d3d6-e625-49cf-8b2e-5ef38e4c20b3}, !- Handle
-  {89f63e4d-2908-4515-b408-85c4077d3424}, !- Name
-  {385250c1-26c6-48c0-bf37-26cf97f46196}; !- HVAC Component
+  {606fad25-75d0-485c-ab81-678457c15501}, !- Handle
+  {ba9b1840-f0b5-4922-a0e1-792d0691b954}, !- Name
+  {37ab9891-4b3e-441b-8e99-a768ab6f84c8}; !- HVAC Component
 
 OS:Sizing:Zone,
-  {d041d266-9cae-4a44-8228-63a23400d7a0}, !- Handle
-  {385250c1-26c6-48c0-bf37-26cf97f46196}, !- Zone or ZoneList Name
-=======
-  {4ce84367-7676-4a13-86d0-4beb2bf8a7ed}, !- Handle
-  Node 2,                                 !- Name
-  {cf3f185c-f678-4f84-ac0d-eec47f40546b}, !- Inlet Port
-  ;                                       !- Outlet Port
-
-OS:Connection,
-  {cf3f185c-f678-4f84-ac0d-eec47f40546b}, !- Handle
-  {5c8651d8-686f-4bc6-8d29-9d187e2cb8a5}, !- Name
-  {a059b810-1e7a-4bef-83cd-63df3d438c58}, !- Source Object
-  11,                                     !- Outlet Port
-  {4ce84367-7676-4a13-86d0-4beb2bf8a7ed}, !- Target Object
-  2;                                      !- Inlet Port
-
-OS:PortList,
-  {17df714b-efc9-4788-a75b-e7d5bd794e62}, !- Handle
-  {c88fabeb-72d4-4c86-a2f9-0ebcc4b6ec2b}, !- Name
-  {a059b810-1e7a-4bef-83cd-63df3d438c58}; !- HVAC Component
-
-OS:PortList,
-  {cac2ee8f-6685-4071-ba03-6116465f46a4}, !- Handle
-  {cd69c597-fe41-4f7f-b89d-02ddbcb356e4}, !- Name
-  {a059b810-1e7a-4bef-83cd-63df3d438c58}; !- HVAC Component
-
-OS:PortList,
-  {1b2e6b22-9c28-4f1e-9521-8537de07e4f9}, !- Handle
-  {5ed45832-0f39-4824-ad22-eeda03d32111}, !- Name
-  {a059b810-1e7a-4bef-83cd-63df3d438c58}; !- HVAC Component
-
-OS:Sizing:Zone,
-  {96f60f30-3b14-4b25-90e0-f149bd38fdec}, !- Handle
-  {a059b810-1e7a-4bef-83cd-63df3d438c58}, !- Zone or ZoneList Name
->>>>>>> 918de987
+  {6d372bab-73c6-4304-bc4f-794857ce8b15}, !- Handle
+  {37ab9891-4b3e-441b-8e99-a768ab6f84c8}, !- Zone or ZoneList Name
   SupplyAirTemperature,                   !- Zone Cooling Design Supply Air Temperature Input Method
   14,                                     !- Zone Cooling Design Supply Air Temperature {C}
   11.11,                                  !- Zone Cooling Design Supply Air Temperature Difference {deltaC}
@@ -855,25 +606,14 @@
   autosize;                               !- Dedicated Outdoor Air High Setpoint Temperature for Design {C}
 
 OS:ZoneHVAC:EquipmentList,
-<<<<<<< HEAD
-  {b80b91e9-0abf-4f05-aba1-f38a5fc122c0}, !- Handle
+  {16f66997-facc-48be-a16f-1e0d57bcd720}, !- Handle
   Zone HVAC Equipment List 2,             !- Name
-  {385250c1-26c6-48c0-bf37-26cf97f46196}; !- Thermal Zone
+  {37ab9891-4b3e-441b-8e99-a768ab6f84c8}; !- Thermal Zone
 
 OS:Space,
-  {4a54a650-d8c2-4101-a682-92fa484cb636}, !- Handle
+  {e9cd0665-068b-47d4-838d-a1a54f290aa6}, !- Handle
   corridor space,                         !- Name
-  {5acab06f-01e9-4a9f-90d8-4d821c4b9089}, !- Space Type Name
-=======
-  {dd03d454-17bf-4b68-9368-365350ff0e97}, !- Handle
-  Zone HVAC Equipment List 2,             !- Name
-  {a059b810-1e7a-4bef-83cd-63df3d438c58}; !- Thermal Zone
-
-OS:Space,
-  {8cd138fb-99ef-4133-b578-00223db2ccc0}, !- Handle
-  corridor space,                         !- Name
-  {bd9845b1-4e4b-4937-b241-ddb61d7e22f9}, !- Space Type Name
->>>>>>> 918de987
+  {5e93ce7a-a844-4200-9453-08890441ec84}, !- Space Type Name
   ,                                       !- Default Construction Set Name
   ,                                       !- Default Schedule Set Name
   ,                                       !- Direction of Relative North {deg}
@@ -881,25 +621,14 @@
   ,                                       !- Y Origin {m}
   ,                                       !- Z Origin {m}
   ,                                       !- Building Story Name
-<<<<<<< HEAD
-  {385250c1-26c6-48c0-bf37-26cf97f46196}; !- Thermal Zone Name
-
-OS:Surface,
-  {fa4eb91b-2502-435b-9843-9649b9b58264}, !- Handle
+  {37ab9891-4b3e-441b-8e99-a768ab6f84c8}; !- Thermal Zone Name
+
+OS:Surface,
+  {287fe2e7-2ffc-4193-878b-3fe6a53474c5}, !- Handle
   Surface 9,                              !- Name
   Floor,                                  !- Surface Type
   ,                                       !- Construction Name
-  {4a54a650-d8c2-4101-a682-92fa484cb636}, !- Space Name
-=======
-  {a059b810-1e7a-4bef-83cd-63df3d438c58}; !- Thermal Zone Name
-
-OS:Surface,
-  {9d357f1c-a183-4159-afa5-bdec58e3fd2a}, !- Handle
-  Surface 9,                              !- Name
-  Floor,                                  !- Surface Type
-  ,                                       !- Construction Name
-  {8cd138fb-99ef-4133-b578-00223db2ccc0}, !- Space Name
->>>>>>> 918de987
+  {e9cd0665-068b-47d4-838d-a1a54f290aa6}, !- Space Name
   Foundation,                             !- Outside Boundary Condition
   ,                                       !- Outside Boundary Condition Object
   NoSun,                                  !- Sun Exposure
@@ -912,19 +641,11 @@
   6.59383217256854, 0, 0;                 !- X,Y,Z Vertex 4 {m}
 
 OS:Surface,
-<<<<<<< HEAD
-  {2d2e9051-8ae3-43ea-b6c4-85a0894c7cfe}, !- Handle
+  {54117041-c673-448b-9261-972b5de9a5d4}, !- Handle
   Surface 10,                             !- Name
   Wall,                                   !- Surface Type
   ,                                       !- Construction Name
-  {4a54a650-d8c2-4101-a682-92fa484cb636}, !- Space Name
-=======
-  {22adc3c8-da48-413c-913d-13e435f211eb}, !- Handle
-  Surface 10,                             !- Name
-  Wall,                                   !- Surface Type
-  ,                                       !- Construction Name
-  {8cd138fb-99ef-4133-b578-00223db2ccc0}, !- Space Name
->>>>>>> 918de987
+  {e9cd0665-068b-47d4-838d-a1a54f290aa6}, !- Space Name
   Outdoors,                               !- Outside Boundary Condition
   ,                                       !- Outside Boundary Condition Object
   SunExposed,                             !- Sun Exposure
@@ -937,19 +658,11 @@
   0, 0, 2.4384;                           !- X,Y,Z Vertex 4 {m}
 
 OS:Surface,
-<<<<<<< HEAD
-  {36fe86d9-3fb5-41b9-8dd8-1dd16c279501}, !- Handle
+  {7480628d-a81a-42d0-b810-8bd5b317b4cf}, !- Handle
   Surface 11,                             !- Name
   Wall,                                   !- Surface Type
   ,                                       !- Construction Name
-  {4a54a650-d8c2-4101-a682-92fa484cb636}, !- Space Name
-=======
-  {a5c2345b-102d-4c1c-b2c3-e40ccc58f625}, !- Handle
-  Surface 11,                             !- Name
-  Wall,                                   !- Surface Type
-  ,                                       !- Construction Name
-  {8cd138fb-99ef-4133-b578-00223db2ccc0}, !- Space Name
->>>>>>> 918de987
+  {e9cd0665-068b-47d4-838d-a1a54f290aa6}, !- Space Name
   Adiabatic,                              !- Outside Boundary Condition
   ,                                       !- Outside Boundary Condition Object
   NoSun,                                  !- Sun Exposure
@@ -962,19 +675,11 @@
   0, 1.524, 2.4384;                       !- X,Y,Z Vertex 4 {m}
 
 OS:Surface,
-<<<<<<< HEAD
-  {dbdcdf07-45f2-43c3-9deb-0e1025942925}, !- Handle
+  {0f490969-afcb-4c7b-856c-5f896de21947}, !- Handle
   Surface 12,                             !- Name
   Wall,                                   !- Surface Type
   ,                                       !- Construction Name
-  {4a54a650-d8c2-4101-a682-92fa484cb636}, !- Space Name
-=======
-  {c5fb469b-ce2d-4ba4-8ab8-903f40e816d6}, !- Handle
-  Surface 12,                             !- Name
-  Wall,                                   !- Surface Type
-  ,                                       !- Construction Name
-  {8cd138fb-99ef-4133-b578-00223db2ccc0}, !- Space Name
->>>>>>> 918de987
+  {e9cd0665-068b-47d4-838d-a1a54f290aa6}, !- Space Name
   Adiabatic,                              !- Outside Boundary Condition
   ,                                       !- Outside Boundary Condition Object
   NoSun,                                  !- Sun Exposure
@@ -987,19 +692,11 @@
   6.59383217256854, 1.524, 2.4384;        !- X,Y,Z Vertex 4 {m}
 
 OS:Surface,
-<<<<<<< HEAD
-  {f1532b67-17dc-449a-9cfc-b93de0563d69}, !- Handle
+  {e82c432d-e1ef-481e-9bf2-a858f3fe8c2e}, !- Handle
   Surface 13,                             !- Name
   Wall,                                   !- Surface Type
   ,                                       !- Construction Name
-  {4a54a650-d8c2-4101-a682-92fa484cb636}, !- Space Name
-=======
-  {68772901-03bd-4dee-97b3-c3e4dceacd01}, !- Handle
-  Surface 13,                             !- Name
-  Wall,                                   !- Surface Type
-  ,                                       !- Construction Name
-  {8cd138fb-99ef-4133-b578-00223db2ccc0}, !- Space Name
->>>>>>> 918de987
+  {e9cd0665-068b-47d4-838d-a1a54f290aa6}, !- Space Name
   Adiabatic,                              !- Outside Boundary Condition
   ,                                       !- Outside Boundary Condition Object
   NoSun,                                  !- Sun Exposure
@@ -1012,19 +709,11 @@
   6.59383217256854, 0, 2.4384;            !- X,Y,Z Vertex 4 {m}
 
 OS:Surface,
-<<<<<<< HEAD
-  {240798a9-7e44-4557-a75f-cc3e0cb64974}, !- Handle
+  {7335201c-531e-4477-913d-b008bbd694b6}, !- Handle
   Surface 14,                             !- Name
   RoofCeiling,                            !- Surface Type
   ,                                       !- Construction Name
-  {4a54a650-d8c2-4101-a682-92fa484cb636}, !- Space Name
-=======
-  {adc36fca-3217-4d31-9e7d-8789462a6ec7}, !- Handle
-  Surface 14,                             !- Name
-  RoofCeiling,                            !- Surface Type
-  ,                                       !- Construction Name
-  {8cd138fb-99ef-4133-b578-00223db2ccc0}, !- Space Name
->>>>>>> 918de987
+  {e9cd0665-068b-47d4-838d-a1a54f290aa6}, !- Space Name
   Outdoors,                               !- Outside Boundary Condition
   ,                                       !- Outside Boundary Condition Object
   SunExposed,                             !- Sun Exposure
@@ -1037,11 +726,7 @@
   0, 0, 2.4384;                           !- X,Y,Z Vertex 4 {m}
 
 OS:SpaceType,
-<<<<<<< HEAD
-  {5acab06f-01e9-4a9f-90d8-4d821c4b9089}, !- Handle
-=======
-  {bd9845b1-4e4b-4937-b241-ddb61d7e22f9}, !- Handle
->>>>>>> 918de987
+  {5e93ce7a-a844-4200-9453-08890441ec84}, !- Handle
   Space Type 2,                           !- Name
   ,                                       !- Default Construction Set Name
   ,                                       !- Default Schedule Set Name
@@ -1052,23 +737,14 @@
   corridor;                               !- Standards Space Type
 
 OS:BuildingUnit,
-<<<<<<< HEAD
-  {750ea123-c6ba-41c5-98bf-399dea87f845}, !- Handle
-=======
-  {5245007f-b268-4118-a06e-800ed1eb7051}, !- Handle
->>>>>>> 918de987
+  {80302855-5266-412c-b112-b62bdb049e39}, !- Handle
   unit 1,                                 !- Name
   ,                                       !- Rendering Color
   Residential;                            !- Building Unit Type
 
 OS:AdditionalProperties,
-<<<<<<< HEAD
-  {5d9f96ec-56f9-4ec5-98c9-a66210ffbf64}, !- Handle
-  {750ea123-c6ba-41c5-98bf-399dea87f845}, !- Object Name
-=======
-  {b1afafe2-378c-487d-8689-380b42b3f210}, !- Handle
-  {5245007f-b268-4118-a06e-800ed1eb7051}, !- Object Name
->>>>>>> 918de987
+  {51410cf1-68c5-4ba3-8ce9-847dc84ee132}, !- Handle
+  {80302855-5266-412c-b112-b62bdb049e39}, !- Object Name
   NumberOfBedrooms,                       !- Feature Name 1
   Integer,                                !- Feature Data Type 1
   3,                                      !- Feature Value 1
@@ -1080,20 +756,12 @@
   3.3900000000000001;                     !- Feature Value 3
 
 OS:External:File,
-<<<<<<< HEAD
-  {ffdabb6d-d7a6-4fe3-9e5a-61025ce7aa99}, !- Handle
-=======
-  {5aa82369-d129-4d2d-8452-21434615daef}, !- Handle
->>>>>>> 918de987
+  {830f3985-21c9-445b-a3ce-d7c46e7722de}, !- Handle
   8760.csv,                               !- Name
   8760.csv;                               !- File Name
 
 OS:Schedule:Day,
-<<<<<<< HEAD
-  {6ac33d8b-8c5c-4974-a479-55da0389b1e8}, !- Handle
-=======
-  {b18d1482-e053-4245-8997-cb4836895c5d}, !- Handle
->>>>>>> 918de987
+  {d04bf7d4-d2bd-45ec-966d-652bd35cb027}, !- Handle
   Schedule Day 1,                         !- Name
   ,                                       !- Schedule Type Limits Name
   ,                                       !- Interpolate to Timestep
@@ -1102,11 +770,7 @@
   0;                                      !- Value Until Time 1
 
 OS:Schedule:Day,
-<<<<<<< HEAD
-  {e6ffd4a7-9d84-4bc4-8c4e-b300d353bd52}, !- Handle
-=======
-  {0a4d9d46-8465-42a0-aef0-b6a0e1bf2a48}, !- Handle
->>>>>>> 918de987
+  {538df542-4832-43cf-8473-faf3bc6e1f05}, !- Handle
   Schedule Day 2,                         !- Name
   ,                                       !- Schedule Type Limits Name
   ,                                       !- Interpolate to Timestep
@@ -1115,17 +779,10 @@
   1;                                      !- Value Until Time 1
 
 OS:Schedule:File,
-<<<<<<< HEAD
-  {dd65a9cf-5593-4353-a301-84655d58b819}, !- Handle
+  {3c8f8f60-a022-4ec8-a85b-65d9e5c8422a}, !- Handle
   occupants,                              !- Name
-  {cb265027-2c4c-4164-b059-07ebfd9f824d}, !- Schedule Type Limits Name
-  {ffdabb6d-d7a6-4fe3-9e5a-61025ce7aa99}, !- External File Name
-=======
-  {ca88335b-bfa8-470a-82b9-0267f8de43f6}, !- Handle
-  occupants,                              !- Name
-  {69200d88-1a05-479a-9fd5-55dae35562ef}, !- Schedule Type Limits Name
-  {5aa82369-d129-4d2d-8452-21434615daef}, !- External File Name
->>>>>>> 918de987
+  {95dc8db3-73e3-4759-97a2-5d4003d30eca}, !- Schedule Type Limits Name
+  {830f3985-21c9-445b-a3ce-d7c46e7722de}, !- External File Name
   1,                                      !- Column Number
   1,                                      !- Rows to Skip at Top
   8760,                                   !- Number of Hours of Data
@@ -1134,38 +791,22 @@
   60;                                     !- Minutes per Item
 
 OS:Schedule:Ruleset,
-<<<<<<< HEAD
-  {309b96ff-826a-4ff3-a20b-8cf3fecbd110}, !- Handle
+  {f6fdef1d-9fb5-42a2-9f1b-f5da99bb4fdc}, !- Handle
   Schedule Ruleset 1,                     !- Name
-  {37466ad0-f330-4b71-ac23-1fb5174d7f15}, !- Schedule Type Limits Name
-  {419306a0-2d1f-41d0-8a14-fd72125b0a07}; !- Default Day Schedule Name
+  {acb6ad82-f125-42fd-81c5-9b9e660e2f76}, !- Schedule Type Limits Name
+  {59ec6a05-256f-4f17-aa2f-fc2ccb4b2709}; !- Default Day Schedule Name
 
 OS:Schedule:Day,
-  {419306a0-2d1f-41d0-8a14-fd72125b0a07}, !- Handle
+  {59ec6a05-256f-4f17-aa2f-fc2ccb4b2709}, !- Handle
   Schedule Day 3,                         !- Name
-  {37466ad0-f330-4b71-ac23-1fb5174d7f15}, !- Schedule Type Limits Name
-=======
-  {0b5a33f9-7ab5-4330-ae63-feb39e7f4c33}, !- Handle
-  Schedule Ruleset 1,                     !- Name
-  {943b1033-d5db-4b9d-980c-959090fa0cba}, !- Schedule Type Limits Name
-  {4f57f808-5fb4-43d7-b919-62a7c7a9e853}; !- Default Day Schedule Name
-
-OS:Schedule:Day,
-  {4f57f808-5fb4-43d7-b919-62a7c7a9e853}, !- Handle
-  Schedule Day 3,                         !- Name
-  {943b1033-d5db-4b9d-980c-959090fa0cba}, !- Schedule Type Limits Name
->>>>>>> 918de987
+  {acb6ad82-f125-42fd-81c5-9b9e660e2f76}, !- Schedule Type Limits Name
   ,                                       !- Interpolate to Timestep
   24,                                     !- Hour 1
   0,                                      !- Minute 1
   112.539290946133;                       !- Value Until Time 1
 
 OS:People:Definition,
-<<<<<<< HEAD
-  {0ad37abb-5c87-4d92-b8a1-4ed51e62e6a4}, !- Handle
-=======
-  {cceee3a6-3837-40b6-8783-1392877138da}, !- Handle
->>>>>>> 918de987
+  {dc18bf64-e7cf-4edc-8c59-05421c7e9cba}, !- Handle
   res occupants|living space,             !- Name
   People,                                 !- Number of People Calculation Method
   3.39,                                   !- Number of People {people}
@@ -1178,21 +819,12 @@
   ZoneAveraged;                           !- Mean Radiant Temperature Calculation Type
 
 OS:People,
-<<<<<<< HEAD
-  {288bc817-78c6-4f81-a1ab-95169e8bb71e}, !- Handle
+  {9eeee196-efd8-45b4-b8d1-1aa425b8a702}, !- Handle
   res occupants|living space,             !- Name
-  {0ad37abb-5c87-4d92-b8a1-4ed51e62e6a4}, !- People Definition Name
-  {86f29315-719e-4ba8-9668-661d70cfdc9c}, !- Space or SpaceType Name
-  {dd65a9cf-5593-4353-a301-84655d58b819}, !- Number of People Schedule Name
-  {309b96ff-826a-4ff3-a20b-8cf3fecbd110}, !- Activity Level Schedule Name
-=======
-  {6b8e9399-8134-4012-ae59-8cde490af006}, !- Handle
-  res occupants|living space,             !- Name
-  {cceee3a6-3837-40b6-8783-1392877138da}, !- People Definition Name
-  {b7d1d5fa-a694-4f53-8ab5-bc9c57c6e04e}, !- Space or SpaceType Name
-  {ca88335b-bfa8-470a-82b9-0267f8de43f6}, !- Number of People Schedule Name
-  {0b5a33f9-7ab5-4330-ae63-feb39e7f4c33}, !- Activity Level Schedule Name
->>>>>>> 918de987
+  {dc18bf64-e7cf-4edc-8c59-05421c7e9cba}, !- People Definition Name
+  {6434d8a4-cd8b-452f-82a8-26dab4a51dea}, !- Space or SpaceType Name
+  {3c8f8f60-a022-4ec8-a85b-65d9e5c8422a}, !- Number of People Schedule Name
+  {f6fdef1d-9fb5-42a2-9f1b-f5da99bb4fdc}, !- Activity Level Schedule Name
   ,                                       !- Surface Name/Angle Factor List Name
   ,                                       !- Work Efficiency Schedule Name
   ,                                       !- Clothing Insulation Schedule Name
@@ -1200,11 +832,7 @@
   1;                                      !- Multiplier
 
 OS:ScheduleTypeLimits,
-<<<<<<< HEAD
-  {37466ad0-f330-4b71-ac23-1fb5174d7f15}, !- Handle
-=======
-  {943b1033-d5db-4b9d-980c-959090fa0cba}, !- Handle
->>>>>>> 918de987
+  {acb6ad82-f125-42fd-81c5-9b9e660e2f76}, !- Handle
   ActivityLevel,                          !- Name
   0,                                      !- Lower Limit Value
   ,                                       !- Upper Limit Value
@@ -1212,11 +840,7 @@
   ActivityLevel;                          !- Unit Type
 
 OS:ScheduleTypeLimits,
-<<<<<<< HEAD
-  {cb265027-2c4c-4164-b059-07ebfd9f824d}, !- Handle
-=======
-  {69200d88-1a05-479a-9fd5-55dae35562ef}, !- Handle
->>>>>>> 918de987
+  {95dc8db3-73e3-4759-97a2-5d4003d30eca}, !- Handle
   Fractional,                             !- Name
   0,                                      !- Lower Limit Value
   1,                                      !- Upper Limit Value
