--- conflicted
+++ resolved
@@ -1,38 +1,22 @@
 !- NOTE: Auto-generated from /test/osw_files/MF_8units_1story_SL_Inset.osw
 
 OS:Version,
-<<<<<<< HEAD
-  {f3ace543-8ea5-4647-a03f-3dc75e1abe36}, !- Handle
+  {1e9970ef-d684-439a-8ab6-6fbedc593a00}, !- Handle
   3.2.1;                                  !- Version Identifier
 
 OS:SimulationControl,
-  {39ecb4ae-9019-4e60-ab3d-50e697eb0a11}, !- Handle
-=======
-  {9c21821a-783a-4de7-9df1-aa5019a2f98e}, !- Handle
-  3.2.1;                                  !- Version Identifier
-
-OS:SimulationControl,
-  {3bb3c721-8c0a-498f-9c76-e08275f8aaf7}, !- Handle
->>>>>>> 055af606
+  {0b0be08e-2e0c-4e1a-bd0c-68fe0c613d55}, !- Handle
   ,                                       !- Do Zone Sizing Calculation
   ,                                       !- Do System Sizing Calculation
   ,                                       !- Do Plant Sizing Calculation
   No;                                     !- Run Simulation for Sizing Periods
 
 OS:Timestep,
-<<<<<<< HEAD
-  {86aadb4d-f565-4050-8fe9-a0947faae5ff}, !- Handle
+  {429021b3-ff24-44b7-9c4c-003a78ae5f2d}, !- Handle
   6;                                      !- Number of Timesteps per Hour
 
 OS:ShadowCalculation,
-  {1bc284e2-5a8d-42bc-a111-e1b5c7d724cc}, !- Handle
-=======
-  {470816ad-b716-475e-b3b1-5dc47b62325b}, !- Handle
-  6;                                      !- Number of Timesteps per Hour
-
-OS:ShadowCalculation,
-  {42e3063c-ee99-4410-b255-52e8c6fc75b4}, !- Handle
->>>>>>> 055af606
+  {6b329cd9-c85c-4002-a60c-2ec3b782a99b}, !- Handle
   PolygonClipping,                        !- Shading Calculation Method
   ,                                       !- Shading Calculation Update Frequency Method
   20,                                     !- Shading Calculation Update Frequency
@@ -45,37 +29,21 @@
   No;                                     !- Disable Self-Shading From Shading Zone Groups to Other Zones
 
 OS:SurfaceConvectionAlgorithm:Outside,
-<<<<<<< HEAD
-  {9bd01d58-471c-4856-b164-4f63ced4d368}, !- Handle
+  {757f8197-a5a2-465d-9888-476e4586bb15}, !- Handle
   DOE-2;                                  !- Algorithm
 
 OS:SurfaceConvectionAlgorithm:Inside,
-  {5f5c91da-f65c-419f-b4ef-2aa442f36f6e}, !- Handle
+  {352df12c-fc9b-4754-909f-ab268981109b}, !- Handle
   TARP;                                   !- Algorithm
 
 OS:ZoneCapacitanceMultiplier:ResearchSpecial,
-  {c9ac9533-cf61-4d90-b383-694039312d1e}, !- Handle
-=======
-  {a960f91c-cedb-438b-bb5e-5a217db175f1}, !- Handle
-  DOE-2;                                  !- Algorithm
-
-OS:SurfaceConvectionAlgorithm:Inside,
-  {5de8804e-36f4-45c8-8c90-1307b269e60f}, !- Handle
-  TARP;                                   !- Algorithm
-
-OS:ZoneCapacitanceMultiplier:ResearchSpecial,
-  {ef0f412c-e6fe-4196-92d6-66a600eeb87d}, !- Handle
->>>>>>> 055af606
+  {2f280904-95bb-4bba-89a6-a0a575c054f0}, !- Handle
   ,                                       !- Temperature Capacity Multiplier
   15,                                     !- Humidity Capacity Multiplier
   ;                                       !- Carbon Dioxide Capacity Multiplier
 
 OS:RunPeriod,
-<<<<<<< HEAD
-  {7d57a6ca-aa67-4b19-a942-aac0b489ffb2}, !- Handle
-=======
-  {1509ba83-35be-4ae9-aa1a-f4d785aa0953}, !- Handle
->>>>>>> 055af606
+  {0434cd2f-3f94-4661-999f-5e7b96c11355}, !- Handle
   Run Period 1,                           !- Name
   1,                                      !- Begin Month
   1,                                      !- Begin Day of Month
@@ -89,21 +57,13 @@
   ;                                       !- Number of Times Runperiod to be Repeated
 
 OS:YearDescription,
-<<<<<<< HEAD
-  {227ee06f-35c6-4c13-adb4-d1a79536903a}, !- Handle
-=======
-  {a25f1838-1f35-4c7b-960a-9b56d032f42d}, !- Handle
->>>>>>> 055af606
+  {ad3df936-2d68-487a-b63a-6039f89f06d6}, !- Handle
   2007,                                   !- Calendar Year
   ,                                       !- Day of Week for Start Day
   ;                                       !- Is Leap Year
 
 OS:WeatherFile,
-<<<<<<< HEAD
-  {9f5e0d91-881a-4088-8c76-0d946ce405f2}, !- Handle
-=======
-  {a9f9b584-b342-49a6-b9e2-2f7cfe4c136d}, !- Handle
->>>>>>> 055af606
+  {12610538-2bc2-438a-adf5-c616fb7620cc}, !- Handle
   Denver Intl Ap,                         !- City
   CO,                                     !- State Province Region
   USA,                                    !- Country
@@ -117,13 +77,8 @@
   E23378AA;                               !- Checksum
 
 OS:AdditionalProperties,
-<<<<<<< HEAD
-  {97d2c3ed-3e4b-4b7b-80d1-44dcb0c19a35}, !- Handle
-  {9f5e0d91-881a-4088-8c76-0d946ce405f2}, !- Object Name
-=======
-  {b2309ad8-4fbb-4d61-8303-999e2312676e}, !- Handle
-  {a9f9b584-b342-49a6-b9e2-2f7cfe4c136d}, !- Object Name
->>>>>>> 055af606
+  {9d011245-ba9d-4786-a36f-5e83ae2c16c5}, !- Handle
+  {12610538-2bc2-438a-adf5-c616fb7620cc}, !- Object Name
   EPWHeaderCity,                          !- Feature Name 1
   String,                                 !- Feature Data Type 1
   Denver Intl Ap,                         !- Feature Value 1
@@ -231,11 +186,7 @@
   84;                                     !- Feature Value 35
 
 OS:Site,
-<<<<<<< HEAD
-  {be6733a6-5799-42d1-923a-38fad9ec92bd}, !- Handle
-=======
-  {d0543fd7-daf0-4471-94ae-48263c48d0e6}, !- Handle
->>>>>>> 055af606
+  {f00c21fd-15e3-4d48-a02c-b0854eb524d6}, !- Handle
   Denver Intl Ap_CO_USA,                  !- Name
   39.83,                                  !- Latitude {deg}
   -104.65,                                !- Longitude {deg}
@@ -244,42 +195,26 @@
   ;                                       !- Terrain
 
 OS:ClimateZones,
-<<<<<<< HEAD
-  {990beaeb-094b-4f19-b3b7-cc3eafd148c2}, !- Handle
-=======
-  {53cb116c-8b60-4dab-956b-d076c254f0b5}, !- Handle
->>>>>>> 055af606
+  {ddd68430-9cd3-4714-83fd-5a45d47fe6db}, !- Handle
   Building America,                       !- Climate Zone Institution Name 1
   ,                                       !- Climate Zone Document Name 1
   0,                                      !- Climate Zone Document Year 1
   Cold;                                   !- Climate Zone Value 1
 
 OS:Site:WaterMainsTemperature,
-<<<<<<< HEAD
-  {876d3fcd-7e00-4278-be2d-26cced373386}, !- Handle
-=======
-  {6d445a5d-7ee5-470a-897b-70b4ac447737}, !- Handle
->>>>>>> 055af606
+  {d294b7fe-283b-4d93-bf4e-5f42c8b17009}, !- Handle
   Correlation,                            !- Calculation Method
   ,                                       !- Temperature Schedule Name
   10.8753424657535,                       !- Annual Average Outdoor Air Temperature {C}
   23.1524007936508;                       !- Maximum Difference In Monthly Average Outdoor Air Temperatures {deltaC}
 
 OS:RunPeriodControl:DaylightSavingTime,
-<<<<<<< HEAD
-  {49606165-b05f-4b2f-968f-e91025c10843}, !- Handle
-=======
-  {12cc365e-f5ba-41e8-95bd-325900f1f17d}, !- Handle
->>>>>>> 055af606
+  {0931f386-ab57-474a-983f-0e57c309206f}, !- Handle
   3/12,                                   !- Start Date
   11/5;                                   !- End Date
 
 OS:Site:GroundTemperature:Deep,
-<<<<<<< HEAD
-  {88da4d09-e23a-4385-9470-5858fad6808f}, !- Handle
-=======
-  {bd6e22a8-3854-45a8-8c64-b42ab7b54210}, !- Handle
->>>>>>> 055af606
+  {db0034c5-3d63-456e-a7a0-317af2ff0740}, !- Handle
   10.8753424657535,                       !- January Deep Ground Temperature {C}
   10.8753424657535,                       !- February Deep Ground Temperature {C}
   10.8753424657535,                       !- March Deep Ground Temperature {C}
@@ -294,11 +229,7 @@
   10.8753424657535;                       !- December Deep Ground Temperature {C}
 
 OS:Building,
-<<<<<<< HEAD
-  {8d14bb09-7671-4b5e-8dd6-91e19b1f3855}, !- Handle
-=======
-  {dc49ed9a-fe05-474e-b184-69d5a748bb22}, !- Handle
->>>>>>> 055af606
+  {c323c490-8327-4f6a-bf39-dbfe3b286994}, !- Handle
   Building 1,                             !- Name
   ,                                       !- Building Sector Type
   0,                                      !- North Axis {deg}
@@ -313,13 +244,8 @@
   8;                                      !- Standards Number of Living Units
 
 OS:AdditionalProperties,
-<<<<<<< HEAD
-  {3f7f45e1-b36b-4f74-a661-b71699ae7ed4}, !- Handle
-  {8d14bb09-7671-4b5e-8dd6-91e19b1f3855}, !- Object Name
-=======
-  {20432168-52da-48f9-954c-8e00ee947601}, !- Handle
-  {dc49ed9a-fe05-474e-b184-69d5a748bb22}, !- Object Name
->>>>>>> 055af606
+  {2c4c714f-5077-43b7-ab36-d03e1178244a}, !- Handle
+  {c323c490-8327-4f6a-bf39-dbfe3b286994}, !- Object Name
   num_units,                              !- Feature Name 1
   Integer,                                !- Feature Data Type 1
   8,                                      !- Feature Value 1
@@ -346,11 +272,7 @@
   Double-Loaded Interior;                 !- Feature Value 8
 
 OS:ThermalZone,
-<<<<<<< HEAD
-  {731463c0-66d8-43e3-8341-23fc80ef0ac1}, !- Handle
-=======
-  {609d5506-759d-4fac-b859-7d8f4112738a}, !- Handle
->>>>>>> 055af606
+  {aa6706c1-2de8-47b4-964b-30df12009132}, !- Handle
   living zone,                            !- Name
   ,                                       !- Multiplier
   ,                                       !- Ceiling Height {m}
@@ -359,17 +281,10 @@
   ,                                       !- Zone Inside Convection Algorithm
   ,                                       !- Zone Outside Convection Algorithm
   ,                                       !- Zone Conditioning Equipment List Name
-<<<<<<< HEAD
-  {60ad9bda-09ef-4bb5-9a1a-d555cb968aa8}, !- Zone Air Inlet Port List
-  {5e16b183-ff7f-4012-ac74-ef51879016df}, !- Zone Air Exhaust Port List
-  {696ad553-ab9e-44a2-9540-124e1aa56630}, !- Zone Air Node Name
-  {5016c9c6-a38f-405b-ac5d-36c6033c68ba}, !- Zone Return Air Port List
-=======
-  {af4550bf-d712-4fe2-9b07-a53f97115fc1}, !- Zone Air Inlet Port List
-  {8917e277-9f1a-4588-b92e-46085eb7d830}, !- Zone Air Exhaust Port List
-  {3e6c3a3a-ee7b-4523-8407-3a4ece0131cc}, !- Zone Air Node Name
-  {454a099e-58b4-4fa5-9fe7-f365becd43e1}, !- Zone Return Air Port List
->>>>>>> 055af606
+  {13f7da28-4985-4b85-a98a-5411023e949b}, !- Zone Air Inlet Port List
+  {c7bed56d-be3b-43e2-a917-351bb3b7832a}, !- Zone Air Exhaust Port List
+  {de0e6296-6426-4491-bdc4-7e67f728c707}, !- Zone Air Node Name
+  {921e1198-70c2-4bad-8faf-11f08d2f7480}, !- Zone Return Air Port List
   ,                                       !- Primary Daylighting Control Name
   ,                                       !- Fraction of Zone Controlled by Primary Daylighting Control
   ,                                       !- Secondary Daylighting Control Name
@@ -380,63 +295,33 @@
   No;                                     !- Use Ideal Air Loads
 
 OS:Node,
-<<<<<<< HEAD
-  {01908ce9-6062-46bb-88ab-6e506880bc89}, !- Handle
+  {36a8deb1-739a-4221-a218-5a3c46c88d54}, !- Handle
   Node 1,                                 !- Name
-  {696ad553-ab9e-44a2-9540-124e1aa56630}, !- Inlet Port
+  {de0e6296-6426-4491-bdc4-7e67f728c707}, !- Inlet Port
   ;                                       !- Outlet Port
 
 OS:Connection,
-  {696ad553-ab9e-44a2-9540-124e1aa56630}, !- Handle
-  {731463c0-66d8-43e3-8341-23fc80ef0ac1}, !- Source Object
+  {de0e6296-6426-4491-bdc4-7e67f728c707}, !- Handle
+  {aa6706c1-2de8-47b4-964b-30df12009132}, !- Source Object
   11,                                     !- Outlet Port
-  {01908ce9-6062-46bb-88ab-6e506880bc89}, !- Target Object
+  {36a8deb1-739a-4221-a218-5a3c46c88d54}, !- Target Object
   2;                                      !- Inlet Port
 
 OS:PortList,
-  {60ad9bda-09ef-4bb5-9a1a-d555cb968aa8}, !- Handle
-  {731463c0-66d8-43e3-8341-23fc80ef0ac1}; !- HVAC Component
+  {13f7da28-4985-4b85-a98a-5411023e949b}, !- Handle
+  {aa6706c1-2de8-47b4-964b-30df12009132}; !- HVAC Component
 
 OS:PortList,
-  {5e16b183-ff7f-4012-ac74-ef51879016df}, !- Handle
-  {731463c0-66d8-43e3-8341-23fc80ef0ac1}; !- HVAC Component
+  {c7bed56d-be3b-43e2-a917-351bb3b7832a}, !- Handle
+  {aa6706c1-2de8-47b4-964b-30df12009132}; !- HVAC Component
 
 OS:PortList,
-  {5016c9c6-a38f-405b-ac5d-36c6033c68ba}, !- Handle
-  {731463c0-66d8-43e3-8341-23fc80ef0ac1}; !- HVAC Component
+  {921e1198-70c2-4bad-8faf-11f08d2f7480}, !- Handle
+  {aa6706c1-2de8-47b4-964b-30df12009132}; !- HVAC Component
 
 OS:Sizing:Zone,
-  {0a8534eb-d374-4b49-befb-496e7000d575}, !- Handle
-  {731463c0-66d8-43e3-8341-23fc80ef0ac1}, !- Zone or ZoneList Name
-=======
-  {b0533e39-4e52-4587-8b3d-8de4fca1bca5}, !- Handle
-  Node 1,                                 !- Name
-  {3e6c3a3a-ee7b-4523-8407-3a4ece0131cc}, !- Inlet Port
-  ;                                       !- Outlet Port
-
-OS:Connection,
-  {3e6c3a3a-ee7b-4523-8407-3a4ece0131cc}, !- Handle
-  {609d5506-759d-4fac-b859-7d8f4112738a}, !- Source Object
-  11,                                     !- Outlet Port
-  {b0533e39-4e52-4587-8b3d-8de4fca1bca5}, !- Target Object
-  2;                                      !- Inlet Port
-
-OS:PortList,
-  {af4550bf-d712-4fe2-9b07-a53f97115fc1}, !- Handle
-  {609d5506-759d-4fac-b859-7d8f4112738a}; !- HVAC Component
-
-OS:PortList,
-  {8917e277-9f1a-4588-b92e-46085eb7d830}, !- Handle
-  {609d5506-759d-4fac-b859-7d8f4112738a}; !- HVAC Component
-
-OS:PortList,
-  {454a099e-58b4-4fa5-9fe7-f365becd43e1}, !- Handle
-  {609d5506-759d-4fac-b859-7d8f4112738a}; !- HVAC Component
-
-OS:Sizing:Zone,
-  {97e10ffa-67d2-43e0-827e-56daced2f4f6}, !- Handle
-  {609d5506-759d-4fac-b859-7d8f4112738a}, !- Zone or ZoneList Name
->>>>>>> 055af606
+  {c1216da5-6075-4dde-aed6-589d40fda321}, !- Handle
+  {aa6706c1-2de8-47b4-964b-30df12009132}, !- Zone or ZoneList Name
   SupplyAirTemperature,                   !- Zone Cooling Design Supply Air Temperature Input Method
   14,                                     !- Zone Cooling Design Supply Air Temperature {C}
   11.11,                                  !- Zone Cooling Design Supply Air Temperature Difference {deltaC}
@@ -463,25 +348,14 @@
   autosize;                               !- Dedicated Outdoor Air High Setpoint Temperature for Design {C}
 
 OS:ZoneHVAC:EquipmentList,
-<<<<<<< HEAD
-  {e61e8fe6-44c6-4364-adac-8e6dca1766b4}, !- Handle
+  {94fe3743-6786-4023-89d2-6fb3f47a1f78}, !- Handle
   Zone HVAC Equipment List 1,             !- Name
-  {731463c0-66d8-43e3-8341-23fc80ef0ac1}; !- Thermal Zone
+  {aa6706c1-2de8-47b4-964b-30df12009132}; !- Thermal Zone
 
 OS:Space,
-  {7f6c3693-7311-48c4-b1ba-0410ddab2d18}, !- Handle
+  {33a3c8d9-9505-4b0d-af89-a9f2b60e4fa1}, !- Handle
   living space,                           !- Name
-  {717365ac-1df7-40d0-b027-d517e232cedc}, !- Space Type Name
-=======
-  {86aee5c6-bde1-476c-8c25-1a0f4513f10e}, !- Handle
-  Zone HVAC Equipment List 1,             !- Name
-  {609d5506-759d-4fac-b859-7d8f4112738a}; !- Thermal Zone
-
-OS:Space,
-  {f9bac24e-6adf-4885-8642-255f44d56b11}, !- Handle
-  living space,                           !- Name
-  {9efddc87-f383-437d-9373-977d07e0d8f1}, !- Space Type Name
->>>>>>> 055af606
+  {a4f55b89-b35a-4b0c-a2dc-776331f63a22}, !- Space Type Name
   ,                                       !- Default Construction Set Name
   ,                                       !- Default Schedule Set Name
   ,                                       !- Direction of Relative North {deg}
@@ -489,31 +363,17 @@
   ,                                       !- Y Origin {m}
   ,                                       !- Z Origin {m}
   ,                                       !- Building Story Name
-<<<<<<< HEAD
-  {731463c0-66d8-43e3-8341-23fc80ef0ac1}, !- Thermal Zone Name
+  {aa6706c1-2de8-47b4-964b-30df12009132}, !- Thermal Zone Name
   ,                                       !- Part of Total Floor Area
   ,                                       !- Design Specification Outdoor Air Object Name
-  {d1fa4076-f6d3-486e-9dfd-96909b5ec1cc}; !- Building Unit Name
-
-OS:Surface,
-  {094c9753-c587-440d-8390-068c477f4198}, !- Handle
+  {a9194eac-7262-4daf-9d0b-6b4aea335e66}; !- Building Unit Name
+
+OS:Surface,
+  {f7145ada-f5f2-45b6-9833-ed6dfbb8e2b0}, !- Handle
   Surface 1,                              !- Name
   Floor,                                  !- Surface Type
   ,                                       !- Construction Name
-  {7f6c3693-7311-48c4-b1ba-0410ddab2d18}, !- Space Name
-=======
-  {609d5506-759d-4fac-b859-7d8f4112738a}, !- Thermal Zone Name
-  ,                                       !- Part of Total Floor Area
-  ,                                       !- Design Specification Outdoor Air Object Name
-  {13aca8a1-94e4-45c5-abab-4fc4aef41cc8}; !- Building Unit Name
-
-OS:Surface,
-  {3a5783a5-7e25-4d93-bdc1-5f30d3d2f1ce}, !- Handle
-  Surface 1,                              !- Name
-  Floor,                                  !- Surface Type
-  ,                                       !- Construction Name
-  {f9bac24e-6adf-4885-8642-255f44d56b11}, !- Space Name
->>>>>>> 055af606
+  {33a3c8d9-9505-4b0d-af89-a9f2b60e4fa1}, !- Space Name
   Foundation,                             !- Outside Boundary Condition
   ,                                       !- Outside Boundary Condition Object
   NoSun,                                  !- Sun Exposure
@@ -528,19 +388,11 @@
   4.76503217256854, -13.1876643451371, 0; !- X,Y,Z Vertex 6 {m}
 
 OS:Surface,
-<<<<<<< HEAD
-  {b13df5ef-e65a-4bd3-a87b-29fa2da3e60a}, !- Handle
+  {702beacc-b064-42e8-84d0-59023242101d}, !- Handle
   Surface 2,                              !- Name
   Wall,                                   !- Surface Type
   ,                                       !- Construction Name
-  {7f6c3693-7311-48c4-b1ba-0410ddab2d18}, !- Space Name
-=======
-  {0b04bcab-8926-4648-a325-ed88dd61ebcc}, !- Handle
-  Surface 2,                              !- Name
-  Wall,                                   !- Surface Type
-  ,                                       !- Construction Name
-  {f9bac24e-6adf-4885-8642-255f44d56b11}, !- Space Name
->>>>>>> 055af606
+  {33a3c8d9-9505-4b0d-af89-a9f2b60e4fa1}, !- Space Name
   Outdoors,                               !- Outside Boundary Condition
   ,                                       !- Outside Boundary Condition Object
   SunExposed,                             !- Sun Exposure
@@ -553,19 +405,11 @@
   0, -13.1876643451371, 2.4384;           !- X,Y,Z Vertex 4 {m}
 
 OS:Surface,
-<<<<<<< HEAD
-  {85251712-6689-461a-b2f1-458615492015}, !- Handle
+  {004d13ca-945d-4600-9eb3-1b97bf076556}, !- Handle
   Surface 3,                              !- Name
   Wall,                                   !- Surface Type
   ,                                       !- Construction Name
-  {7f6c3693-7311-48c4-b1ba-0410ddab2d18}, !- Space Name
-=======
-  {fde88dec-b25f-438d-819a-85f958847df9}, !- Handle
-  Surface 3,                              !- Name
-  Wall,                                   !- Surface Type
-  ,                                       !- Construction Name
-  {f9bac24e-6adf-4885-8642-255f44d56b11}, !- Space Name
->>>>>>> 055af606
+  {33a3c8d9-9505-4b0d-af89-a9f2b60e4fa1}, !- Space Name
   Adiabatic,                              !- Outside Boundary Condition
   ,                                       !- Outside Boundary Condition Object
   NoSun,                                  !- Sun Exposure
@@ -578,19 +422,11 @@
   0, 0, 2.4384;                           !- X,Y,Z Vertex 4 {m}
 
 OS:Surface,
-<<<<<<< HEAD
-  {9ef806c1-1839-4241-bdf0-fdb7a28872aa}, !- Handle
+  {677f89cf-aec8-4afd-a708-93ea7614817e}, !- Handle
   Surface 4,                              !- Name
   Wall,                                   !- Surface Type
   ,                                       !- Construction Name
-  {7f6c3693-7311-48c4-b1ba-0410ddab2d18}, !- Space Name
-=======
-  {d7baa61c-081c-47d7-9f37-429d88bdd957}, !- Handle
-  Surface 4,                              !- Name
-  Wall,                                   !- Surface Type
-  ,                                       !- Construction Name
-  {f9bac24e-6adf-4885-8642-255f44d56b11}, !- Space Name
->>>>>>> 055af606
+  {33a3c8d9-9505-4b0d-af89-a9f2b60e4fa1}, !- Space Name
   Adiabatic,                              !- Outside Boundary Condition
   ,                                       !- Outside Boundary Condition Object
   NoSun,                                  !- Sun Exposure
@@ -603,19 +439,11 @@
   6.59383217256854, 0, 2.4384;            !- X,Y,Z Vertex 4 {m}
 
 OS:Surface,
-<<<<<<< HEAD
-  {d6076515-219b-4539-b5f0-ce3ba7f1a303}, !- Handle
+  {176ec35e-2a17-4d7f-9064-61f5266c1c06}, !- Handle
   Surface 5,                              !- Name
   Wall,                                   !- Surface Type
   ,                                       !- Construction Name
-  {7f6c3693-7311-48c4-b1ba-0410ddab2d18}, !- Space Name
-=======
-  {d5f83c80-0f3f-4b7a-a37e-1ce192ae42fe}, !- Handle
-  Surface 5,                              !- Name
-  Wall,                                   !- Surface Type
-  ,                                       !- Construction Name
-  {f9bac24e-6adf-4885-8642-255f44d56b11}, !- Space Name
->>>>>>> 055af606
+  {33a3c8d9-9505-4b0d-af89-a9f2b60e4fa1}, !- Space Name
   Outdoors,                               !- Outside Boundary Condition
   ,                                       !- Outside Boundary Condition Object
   SunExposed,                             !- Sun Exposure
@@ -628,19 +456,11 @@
   6.59383217256854, -11.3588643451371, 2.4384; !- X,Y,Z Vertex 4 {m}
 
 OS:Surface,
-<<<<<<< HEAD
-  {49c85618-dd30-4af9-b53b-5c8cd2149f8f}, !- Handle
+  {700862c7-743b-40bc-9c79-4b0a6811240b}, !- Handle
   Surface 6,                              !- Name
   Wall,                                   !- Surface Type
   ,                                       !- Construction Name
-  {7f6c3693-7311-48c4-b1ba-0410ddab2d18}, !- Space Name
-=======
-  {82257f34-bbf8-4aea-b63f-cebd6ec66889}, !- Handle
-  Surface 6,                              !- Name
-  Wall,                                   !- Surface Type
-  ,                                       !- Construction Name
-  {f9bac24e-6adf-4885-8642-255f44d56b11}, !- Space Name
->>>>>>> 055af606
+  {33a3c8d9-9505-4b0d-af89-a9f2b60e4fa1}, !- Space Name
   Outdoors,                               !- Outside Boundary Condition
   ,                                       !- Outside Boundary Condition Object
   SunExposed,                             !- Sun Exposure
@@ -653,19 +473,11 @@
   4.76503217256854, -11.3588643451371, 2.4384; !- X,Y,Z Vertex 4 {m}
 
 OS:Surface,
-<<<<<<< HEAD
-  {eb411c8c-766e-46d3-a51e-0295430790dd}, !- Handle
+  {3fcea7d4-8e8b-40c8-b3e5-d2fd5875a2c5}, !- Handle
   Surface 7,                              !- Name
   Wall,                                   !- Surface Type
   ,                                       !- Construction Name
-  {7f6c3693-7311-48c4-b1ba-0410ddab2d18}, !- Space Name
-=======
-  {87b8bdc3-a0e4-4235-bce6-128b234c941a}, !- Handle
-  Surface 7,                              !- Name
-  Wall,                                   !- Surface Type
-  ,                                       !- Construction Name
-  {f9bac24e-6adf-4885-8642-255f44d56b11}, !- Space Name
->>>>>>> 055af606
+  {33a3c8d9-9505-4b0d-af89-a9f2b60e4fa1}, !- Space Name
   Outdoors,                               !- Outside Boundary Condition
   ,                                       !- Outside Boundary Condition Object
   SunExposed,                             !- Sun Exposure
@@ -678,19 +490,11 @@
   4.76503217256854, -13.1876643451371, 2.4384; !- X,Y,Z Vertex 4 {m}
 
 OS:Surface,
-<<<<<<< HEAD
-  {1ba0a96c-ff49-4b2a-9006-d81048eed14f}, !- Handle
+  {bdaf6458-6c41-4744-abbe-c7156746c33e}, !- Handle
   Surface 8,                              !- Name
   RoofCeiling,                            !- Surface Type
   ,                                       !- Construction Name
-  {7f6c3693-7311-48c4-b1ba-0410ddab2d18}, !- Space Name
-=======
-  {e8e1eaad-76b7-4eab-9b35-7e97f6ef681f}, !- Handle
-  Surface 8,                              !- Name
-  RoofCeiling,                            !- Surface Type
-  ,                                       !- Construction Name
-  {f9bac24e-6adf-4885-8642-255f44d56b11}, !- Space Name
->>>>>>> 055af606
+  {33a3c8d9-9505-4b0d-af89-a9f2b60e4fa1}, !- Space Name
   Outdoors,                               !- Outside Boundary Condition
   ,                                       !- Outside Boundary Condition Object
   SunExposed,                             !- Sun Exposure
@@ -705,11 +509,7 @@
   0, -13.1876643451371, 2.4384;           !- X,Y,Z Vertex 6 {m}
 
 OS:SpaceType,
-<<<<<<< HEAD
-  {717365ac-1df7-40d0-b027-d517e232cedc}, !- Handle
-=======
-  {9efddc87-f383-437d-9373-977d07e0d8f1}, !- Handle
->>>>>>> 055af606
+  {a4f55b89-b35a-4b0c-a2dc-776331f63a22}, !- Handle
   Space Type 1,                           !- Name
   ,                                       !- Default Construction Set Name
   ,                                       !- Default Schedule Set Name
@@ -720,11 +520,7 @@
   living;                                 !- Standards Space Type
 
 OS:ThermalZone,
-<<<<<<< HEAD
-  {4661d257-1978-4137-83e9-25cec0dfc739}, !- Handle
-=======
-  {28b03250-57ae-4b8a-b942-544fd53bba0b}, !- Handle
->>>>>>> 055af606
+  {06b6e79f-3960-42ff-a964-b0ad8a0b3a89}, !- Handle
   corridor zone,                          !- Name
   ,                                       !- Multiplier
   ,                                       !- Ceiling Height {m}
@@ -733,17 +529,10 @@
   ,                                       !- Zone Inside Convection Algorithm
   ,                                       !- Zone Outside Convection Algorithm
   ,                                       !- Zone Conditioning Equipment List Name
-<<<<<<< HEAD
-  {b6d15a57-0e2a-446e-8c82-c41bdbf33855}, !- Zone Air Inlet Port List
-  {2583c6cd-dfe9-4120-8e7c-c839c8fe476d}, !- Zone Air Exhaust Port List
-  {523d087d-985e-4290-a663-36f55f09a1cf}, !- Zone Air Node Name
-  {c5ad7253-cf6c-4ac6-bbbf-e2dcd4ddb0cb}, !- Zone Return Air Port List
-=======
-  {2924f829-d848-4154-a776-03741ce31eab}, !- Zone Air Inlet Port List
-  {e023fb8d-ac84-488d-8259-2bb2b3188ada}, !- Zone Air Exhaust Port List
-  {5765bf28-ed8f-4417-abec-1f1c99a7788d}, !- Zone Air Node Name
-  {355ad606-10a6-479e-a53b-48f230ffe613}, !- Zone Return Air Port List
->>>>>>> 055af606
+  {2df8a4fd-0500-4315-b03d-75b26164bfda}, !- Zone Air Inlet Port List
+  {e3afadd6-3bf6-4ce4-8b12-2b5481d1fbb5}, !- Zone Air Exhaust Port List
+  {650eba7e-effe-4d8f-8150-e91c36b854a2}, !- Zone Air Node Name
+  {9375c648-4f4c-414d-b5e0-f52ce6ef5a33}, !- Zone Return Air Port List
   ,                                       !- Primary Daylighting Control Name
   ,                                       !- Fraction of Zone Controlled by Primary Daylighting Control
   ,                                       !- Secondary Daylighting Control Name
@@ -754,63 +543,33 @@
   No;                                     !- Use Ideal Air Loads
 
 OS:Node,
-<<<<<<< HEAD
-  {78f2020b-2aab-4daa-916b-b799ea0cb95d}, !- Handle
+  {1abb5ba4-c23d-4585-943c-4da6534c03cd}, !- Handle
   Node 2,                                 !- Name
-  {523d087d-985e-4290-a663-36f55f09a1cf}, !- Inlet Port
+  {650eba7e-effe-4d8f-8150-e91c36b854a2}, !- Inlet Port
   ;                                       !- Outlet Port
 
 OS:Connection,
-  {523d087d-985e-4290-a663-36f55f09a1cf}, !- Handle
-  {4661d257-1978-4137-83e9-25cec0dfc739}, !- Source Object
+  {650eba7e-effe-4d8f-8150-e91c36b854a2}, !- Handle
+  {06b6e79f-3960-42ff-a964-b0ad8a0b3a89}, !- Source Object
   11,                                     !- Outlet Port
-  {78f2020b-2aab-4daa-916b-b799ea0cb95d}, !- Target Object
+  {1abb5ba4-c23d-4585-943c-4da6534c03cd}, !- Target Object
   2;                                      !- Inlet Port
 
 OS:PortList,
-  {b6d15a57-0e2a-446e-8c82-c41bdbf33855}, !- Handle
-  {4661d257-1978-4137-83e9-25cec0dfc739}; !- HVAC Component
+  {2df8a4fd-0500-4315-b03d-75b26164bfda}, !- Handle
+  {06b6e79f-3960-42ff-a964-b0ad8a0b3a89}; !- HVAC Component
 
 OS:PortList,
-  {2583c6cd-dfe9-4120-8e7c-c839c8fe476d}, !- Handle
-  {4661d257-1978-4137-83e9-25cec0dfc739}; !- HVAC Component
+  {e3afadd6-3bf6-4ce4-8b12-2b5481d1fbb5}, !- Handle
+  {06b6e79f-3960-42ff-a964-b0ad8a0b3a89}; !- HVAC Component
 
 OS:PortList,
-  {c5ad7253-cf6c-4ac6-bbbf-e2dcd4ddb0cb}, !- Handle
-  {4661d257-1978-4137-83e9-25cec0dfc739}; !- HVAC Component
+  {9375c648-4f4c-414d-b5e0-f52ce6ef5a33}, !- Handle
+  {06b6e79f-3960-42ff-a964-b0ad8a0b3a89}; !- HVAC Component
 
 OS:Sizing:Zone,
-  {1cf1bfda-d6bf-4778-b2e6-edea469aedfb}, !- Handle
-  {4661d257-1978-4137-83e9-25cec0dfc739}, !- Zone or ZoneList Name
-=======
-  {3c77bb88-1cca-41a0-be02-ac08cf3c627d}, !- Handle
-  Node 2,                                 !- Name
-  {5765bf28-ed8f-4417-abec-1f1c99a7788d}, !- Inlet Port
-  ;                                       !- Outlet Port
-
-OS:Connection,
-  {5765bf28-ed8f-4417-abec-1f1c99a7788d}, !- Handle
-  {28b03250-57ae-4b8a-b942-544fd53bba0b}, !- Source Object
-  11,                                     !- Outlet Port
-  {3c77bb88-1cca-41a0-be02-ac08cf3c627d}, !- Target Object
-  2;                                      !- Inlet Port
-
-OS:PortList,
-  {2924f829-d848-4154-a776-03741ce31eab}, !- Handle
-  {28b03250-57ae-4b8a-b942-544fd53bba0b}; !- HVAC Component
-
-OS:PortList,
-  {e023fb8d-ac84-488d-8259-2bb2b3188ada}, !- Handle
-  {28b03250-57ae-4b8a-b942-544fd53bba0b}; !- HVAC Component
-
-OS:PortList,
-  {355ad606-10a6-479e-a53b-48f230ffe613}, !- Handle
-  {28b03250-57ae-4b8a-b942-544fd53bba0b}; !- HVAC Component
-
-OS:Sizing:Zone,
-  {d1c45b64-c914-4eba-bb96-657bbc8b60ac}, !- Handle
-  {28b03250-57ae-4b8a-b942-544fd53bba0b}, !- Zone or ZoneList Name
->>>>>>> 055af606
+  {3376c8e3-d569-490c-a8de-063ca5079773}, !- Handle
+  {06b6e79f-3960-42ff-a964-b0ad8a0b3a89}, !- Zone or ZoneList Name
   SupplyAirTemperature,                   !- Zone Cooling Design Supply Air Temperature Input Method
   14,                                     !- Zone Cooling Design Supply Air Temperature {C}
   11.11,                                  !- Zone Cooling Design Supply Air Temperature Difference {deltaC}
@@ -837,25 +596,14 @@
   autosize;                               !- Dedicated Outdoor Air High Setpoint Temperature for Design {C}
 
 OS:ZoneHVAC:EquipmentList,
-<<<<<<< HEAD
-  {ce99f577-c6f0-4382-840a-6d640a7ca205}, !- Handle
+  {71579bcf-70a9-493a-a68d-b56a59c46b1c}, !- Handle
   Zone HVAC Equipment List 2,             !- Name
-  {4661d257-1978-4137-83e9-25cec0dfc739}; !- Thermal Zone
+  {06b6e79f-3960-42ff-a964-b0ad8a0b3a89}; !- Thermal Zone
 
 OS:Space,
-  {9bb160b4-41f0-4479-b7d3-7effd2393f75}, !- Handle
+  {c48af726-a5ca-483a-8e89-f754c172ef82}, !- Handle
   corridor space,                         !- Name
-  {a7efcabb-0d1b-4c82-92b3-7784859733ca}, !- Space Type Name
-=======
-  {186fe3c9-1bd6-4a95-bc21-23c2f6baed3c}, !- Handle
-  Zone HVAC Equipment List 2,             !- Name
-  {28b03250-57ae-4b8a-b942-544fd53bba0b}; !- Thermal Zone
-
-OS:Space,
-  {fab994f7-0019-43d1-a8b4-c52b53c64b1e}, !- Handle
-  corridor space,                         !- Name
-  {008cdd6e-c516-4179-9c37-5bafd6b80989}, !- Space Type Name
->>>>>>> 055af606
+  {99de80bb-0cd9-49f1-b10c-1da99dd01ca3}, !- Space Type Name
   ,                                       !- Default Construction Set Name
   ,                                       !- Default Schedule Set Name
   ,                                       !- Direction of Relative North {deg}
@@ -863,25 +611,14 @@
   ,                                       !- Y Origin {m}
   ,                                       !- Z Origin {m}
   ,                                       !- Building Story Name
-<<<<<<< HEAD
-  {4661d257-1978-4137-83e9-25cec0dfc739}; !- Thermal Zone Name
-
-OS:Surface,
-  {50b03926-89b2-41a1-98d8-7d259c01385d}, !- Handle
+  {06b6e79f-3960-42ff-a964-b0ad8a0b3a89}; !- Thermal Zone Name
+
+OS:Surface,
+  {ed7d06c1-bb27-4ad1-ba3d-eec7518fc474}, !- Handle
   Surface 9,                              !- Name
   Floor,                                  !- Surface Type
   ,                                       !- Construction Name
-  {9bb160b4-41f0-4479-b7d3-7effd2393f75}, !- Space Name
-=======
-  {28b03250-57ae-4b8a-b942-544fd53bba0b}; !- Thermal Zone Name
-
-OS:Surface,
-  {ae2dd235-c5bc-417e-86dd-ada406de6e9d}, !- Handle
-  Surface 9,                              !- Name
-  Floor,                                  !- Surface Type
-  ,                                       !- Construction Name
-  {fab994f7-0019-43d1-a8b4-c52b53c64b1e}, !- Space Name
->>>>>>> 055af606
+  {c48af726-a5ca-483a-8e89-f754c172ef82}, !- Space Name
   Foundation,                             !- Outside Boundary Condition
   ,                                       !- Outside Boundary Condition Object
   NoSun,                                  !- Sun Exposure
@@ -894,19 +631,11 @@
   6.59383217256854, 0, 0;                 !- X,Y,Z Vertex 4 {m}
 
 OS:Surface,
-<<<<<<< HEAD
-  {c8098426-b83a-4070-8f0f-da79dc36fea7}, !- Handle
+  {20b3803c-89f8-4069-b5b1-7e777ffded78}, !- Handle
   Surface 10,                             !- Name
   Wall,                                   !- Surface Type
   ,                                       !- Construction Name
-  {9bb160b4-41f0-4479-b7d3-7effd2393f75}, !- Space Name
-=======
-  {c0cf5b1f-266b-42f9-91d8-75b611c342b1}, !- Handle
-  Surface 10,                             !- Name
-  Wall,                                   !- Surface Type
-  ,                                       !- Construction Name
-  {fab994f7-0019-43d1-a8b4-c52b53c64b1e}, !- Space Name
->>>>>>> 055af606
+  {c48af726-a5ca-483a-8e89-f754c172ef82}, !- Space Name
   Outdoors,                               !- Outside Boundary Condition
   ,                                       !- Outside Boundary Condition Object
   SunExposed,                             !- Sun Exposure
@@ -919,19 +648,11 @@
   0, 0, 2.4384;                           !- X,Y,Z Vertex 4 {m}
 
 OS:Surface,
-<<<<<<< HEAD
-  {f2879a83-57d7-4688-8c03-723ec144977e}, !- Handle
+  {24537f3b-f396-42e9-a25c-a32796bf2d40}, !- Handle
   Surface 11,                             !- Name
   Wall,                                   !- Surface Type
   ,                                       !- Construction Name
-  {9bb160b4-41f0-4479-b7d3-7effd2393f75}, !- Space Name
-=======
-  {e7b1212a-cc4b-4df0-8e9d-e37bd3ba7cd0}, !- Handle
-  Surface 11,                             !- Name
-  Wall,                                   !- Surface Type
-  ,                                       !- Construction Name
-  {fab994f7-0019-43d1-a8b4-c52b53c64b1e}, !- Space Name
->>>>>>> 055af606
+  {c48af726-a5ca-483a-8e89-f754c172ef82}, !- Space Name
   Adiabatic,                              !- Outside Boundary Condition
   ,                                       !- Outside Boundary Condition Object
   NoSun,                                  !- Sun Exposure
@@ -944,19 +665,11 @@
   0, 1.524, 2.4384;                       !- X,Y,Z Vertex 4 {m}
 
 OS:Surface,
-<<<<<<< HEAD
-  {450a679e-6566-4c11-8daf-2ede484f3a66}, !- Handle
+  {5bf9a422-8694-4155-9fc0-02a8f0d81fd0}, !- Handle
   Surface 12,                             !- Name
   Wall,                                   !- Surface Type
   ,                                       !- Construction Name
-  {9bb160b4-41f0-4479-b7d3-7effd2393f75}, !- Space Name
-=======
-  {0921f3d8-1a34-4261-bde6-a1c216b4b614}, !- Handle
-  Surface 12,                             !- Name
-  Wall,                                   !- Surface Type
-  ,                                       !- Construction Name
-  {fab994f7-0019-43d1-a8b4-c52b53c64b1e}, !- Space Name
->>>>>>> 055af606
+  {c48af726-a5ca-483a-8e89-f754c172ef82}, !- Space Name
   Adiabatic,                              !- Outside Boundary Condition
   ,                                       !- Outside Boundary Condition Object
   NoSun,                                  !- Sun Exposure
@@ -969,19 +682,11 @@
   6.59383217256854, 1.524, 2.4384;        !- X,Y,Z Vertex 4 {m}
 
 OS:Surface,
-<<<<<<< HEAD
-  {8bcb41ce-613a-4fea-b51f-42b8745b99b3}, !- Handle
+  {eab59525-9137-4dcf-a489-da6869e2162d}, !- Handle
   Surface 13,                             !- Name
   Wall,                                   !- Surface Type
   ,                                       !- Construction Name
-  {9bb160b4-41f0-4479-b7d3-7effd2393f75}, !- Space Name
-=======
-  {0935b42a-18e0-4526-8510-16e067cc7438}, !- Handle
-  Surface 13,                             !- Name
-  Wall,                                   !- Surface Type
-  ,                                       !- Construction Name
-  {fab994f7-0019-43d1-a8b4-c52b53c64b1e}, !- Space Name
->>>>>>> 055af606
+  {c48af726-a5ca-483a-8e89-f754c172ef82}, !- Space Name
   Adiabatic,                              !- Outside Boundary Condition
   ,                                       !- Outside Boundary Condition Object
   NoSun,                                  !- Sun Exposure
@@ -994,19 +699,11 @@
   6.59383217256854, 0, 2.4384;            !- X,Y,Z Vertex 4 {m}
 
 OS:Surface,
-<<<<<<< HEAD
-  {62ec9ecf-c0d2-4b8e-befd-63c3124b30cb}, !- Handle
+  {a86d18f0-7792-4a3f-bcb9-b38dbdb317bc}, !- Handle
   Surface 14,                             !- Name
   RoofCeiling,                            !- Surface Type
   ,                                       !- Construction Name
-  {9bb160b4-41f0-4479-b7d3-7effd2393f75}, !- Space Name
-=======
-  {e07803ad-d4ba-448d-a8d9-2d2660ac49d5}, !- Handle
-  Surface 14,                             !- Name
-  RoofCeiling,                            !- Surface Type
-  ,                                       !- Construction Name
-  {fab994f7-0019-43d1-a8b4-c52b53c64b1e}, !- Space Name
->>>>>>> 055af606
+  {c48af726-a5ca-483a-8e89-f754c172ef82}, !- Space Name
   Outdoors,                               !- Outside Boundary Condition
   ,                                       !- Outside Boundary Condition Object
   SunExposed,                             !- Sun Exposure
@@ -1019,11 +716,7 @@
   0, 0, 2.4384;                           !- X,Y,Z Vertex 4 {m}
 
 OS:SpaceType,
-<<<<<<< HEAD
-  {a7efcabb-0d1b-4c82-92b3-7784859733ca}, !- Handle
-=======
-  {008cdd6e-c516-4179-9c37-5bafd6b80989}, !- Handle
->>>>>>> 055af606
+  {99de80bb-0cd9-49f1-b10c-1da99dd01ca3}, !- Handle
   Space Type 2,                           !- Name
   ,                                       !- Default Construction Set Name
   ,                                       !- Default Schedule Set Name
@@ -1034,23 +727,14 @@
   corridor;                               !- Standards Space Type
 
 OS:BuildingUnit,
-<<<<<<< HEAD
-  {d1fa4076-f6d3-486e-9dfd-96909b5ec1cc}, !- Handle
-=======
-  {13aca8a1-94e4-45c5-abab-4fc4aef41cc8}, !- Handle
->>>>>>> 055af606
+  {a9194eac-7262-4daf-9d0b-6b4aea335e66}, !- Handle
   unit 1,                                 !- Name
   ,                                       !- Rendering Color
   Residential;                            !- Building Unit Type
 
 OS:AdditionalProperties,
-<<<<<<< HEAD
-  {3b282117-4ad5-4205-bb5d-7481b26c9a84}, !- Handle
-  {d1fa4076-f6d3-486e-9dfd-96909b5ec1cc}, !- Object Name
-=======
-  {02758e0b-03be-493b-9f3d-1c8769d47282}, !- Handle
-  {13aca8a1-94e4-45c5-abab-4fc4aef41cc8}, !- Object Name
->>>>>>> 055af606
+  {7a5c12e3-74f0-41f9-ae08-9290becd9041}, !- Handle
+  {a9194eac-7262-4daf-9d0b-6b4aea335e66}, !- Object Name
   NumberOfBedrooms,                       !- Feature Name 1
   Integer,                                !- Feature Data Type 1
   3,                                      !- Feature Value 1
@@ -1062,20 +746,12 @@
   3.3900000000000001;                     !- Feature Value 3
 
 OS:External:File,
-<<<<<<< HEAD
-  {af8e53fe-6f56-4dac-b17b-f7076757eef1}, !- Handle
-=======
-  {eac92217-ab2e-459f-83d4-716fa7df4d77}, !- Handle
->>>>>>> 055af606
+  {b920e9fa-fdfc-4e20-af4b-f96ef1a0ec42}, !- Handle
   8760.csv,                               !- Name
   8760.csv;                               !- File Name
 
 OS:Schedule:Day,
-<<<<<<< HEAD
-  {a74526ff-c879-48bf-81ba-c68dd9d90595}, !- Handle
-=======
-  {ff6978ee-7b98-4722-8b84-8bc6f319d787}, !- Handle
->>>>>>> 055af606
+  {019f4443-e496-4dab-8488-4dd942ba359c}, !- Handle
   Schedule Day 1,                         !- Name
   ,                                       !- Schedule Type Limits Name
   ,                                       !- Interpolate to Timestep
@@ -1084,11 +760,7 @@
   0;                                      !- Value Until Time 1
 
 OS:Schedule:Day,
-<<<<<<< HEAD
-  {3984d0a3-240f-433b-a4f0-cc1b4a6f1353}, !- Handle
-=======
-  {71b4ed95-308e-4cf5-bab9-a05bb1cab6e0}, !- Handle
->>>>>>> 055af606
+  {d6863ad3-ffcb-4140-ac55-8d59a396a2b0}, !- Handle
   Schedule Day 2,                         !- Name
   ,                                       !- Schedule Type Limits Name
   ,                                       !- Interpolate to Timestep
@@ -1097,17 +769,10 @@
   1;                                      !- Value Until Time 1
 
 OS:Schedule:File,
-<<<<<<< HEAD
-  {78b6fe0e-6680-482a-b08c-d4c951693204}, !- Handle
+  {496cf9ff-fc74-401a-b797-81a3ea243a20}, !- Handle
   occupants,                              !- Name
-  {4663019c-271f-496f-a598-b7de610f7f4c}, !- Schedule Type Limits Name
-  {af8e53fe-6f56-4dac-b17b-f7076757eef1}, !- External File Name
-=======
-  {8b47f73d-11f8-451c-addc-1814bc6363f7}, !- Handle
-  occupants,                              !- Name
-  {953ed819-bd58-49b9-9f0e-e7145d508fc1}, !- Schedule Type Limits Name
-  {eac92217-ab2e-459f-83d4-716fa7df4d77}, !- External File Name
->>>>>>> 055af606
+  {64e4b646-710d-4257-8ff1-46c8b64a3f34}, !- Schedule Type Limits Name
+  {b920e9fa-fdfc-4e20-af4b-f96ef1a0ec42}, !- External File Name
   1,                                      !- Column Number
   1,                                      !- Rows to Skip at Top
   8760,                                   !- Number of Hours of Data
@@ -1116,23 +781,13 @@
   60;                                     !- Minutes per Item
 
 OS:Schedule:Constant,
-<<<<<<< HEAD
-  {9bf5f218-239c-43f4-96b3-a017d1791eda}, !- Handle
+  {e81c38c4-e5ad-422c-a633-4ad96a29b882}, !- Handle
   res occupants activity schedule,        !- Name
-  {8b50c084-6b66-4276-ba9b-8b30daa792f0}, !- Schedule Type Limits Name
+  {20464865-ace4-485c-91fd-0f0773ffdb63}, !- Schedule Type Limits Name
   112.539290946133;                       !- Value
 
 OS:People:Definition,
-  {d78b8f12-d9e5-406b-bd33-5d936c504a2d}, !- Handle
-=======
-  {61e4fe61-7f2a-44e9-a159-42255f56dfe8}, !- Handle
-  res occupants activity schedule,        !- Name
-  {27a1a825-0027-4c0d-bf47-4a3f6a16944b}, !- Schedule Type Limits Name
-  112.539290946133;                       !- Value
-
-OS:People:Definition,
-  {b61c469e-e08c-4783-ab8d-2d555009a0c4}, !- Handle
->>>>>>> 055af606
+  {d15d7de2-4c9a-4441-9e45-a677d7fc5b3d}, !- Handle
   res occupants|living space,             !- Name
   People,                                 !- Number of People Calculation Method
   3.39,                                   !- Number of People {people}
@@ -1145,21 +800,12 @@
   ZoneAveraged;                           !- Mean Radiant Temperature Calculation Type
 
 OS:People,
-<<<<<<< HEAD
-  {647333b3-944d-456c-88b0-7395491eab01}, !- Handle
+  {83210e7f-73c0-47a1-a84d-f8bdf2ab61f0}, !- Handle
   res occupants|living space,             !- Name
-  {d78b8f12-d9e5-406b-bd33-5d936c504a2d}, !- People Definition Name
-  {7f6c3693-7311-48c4-b1ba-0410ddab2d18}, !- Space or SpaceType Name
-  {78b6fe0e-6680-482a-b08c-d4c951693204}, !- Number of People Schedule Name
-  {9bf5f218-239c-43f4-96b3-a017d1791eda}, !- Activity Level Schedule Name
-=======
-  {65f1ea72-ca63-4740-aeda-331eea4a9be9}, !- Handle
-  res occupants|living space,             !- Name
-  {b61c469e-e08c-4783-ab8d-2d555009a0c4}, !- People Definition Name
-  {f9bac24e-6adf-4885-8642-255f44d56b11}, !- Space or SpaceType Name
-  {8b47f73d-11f8-451c-addc-1814bc6363f7}, !- Number of People Schedule Name
-  {61e4fe61-7f2a-44e9-a159-42255f56dfe8}, !- Activity Level Schedule Name
->>>>>>> 055af606
+  {d15d7de2-4c9a-4441-9e45-a677d7fc5b3d}, !- People Definition Name
+  {33a3c8d9-9505-4b0d-af89-a9f2b60e4fa1}, !- Space or SpaceType Name
+  {496cf9ff-fc74-401a-b797-81a3ea243a20}, !- Number of People Schedule Name
+  {e81c38c4-e5ad-422c-a633-4ad96a29b882}, !- Activity Level Schedule Name
   ,                                       !- Surface Name/Angle Factor List Name
   ,                                       !- Work Efficiency Schedule Name
   ,                                       !- Clothing Insulation Schedule Name
@@ -1167,11 +813,7 @@
   1;                                      !- Multiplier
 
 OS:ScheduleTypeLimits,
-<<<<<<< HEAD
-  {8b50c084-6b66-4276-ba9b-8b30daa792f0}, !- Handle
-=======
-  {27a1a825-0027-4c0d-bf47-4a3f6a16944b}, !- Handle
->>>>>>> 055af606
+  {20464865-ace4-485c-91fd-0f0773ffdb63}, !- Handle
   ActivityLevel,                          !- Name
   0,                                      !- Lower Limit Value
   ,                                       !- Upper Limit Value
@@ -1179,11 +821,7 @@
   ActivityLevel;                          !- Unit Type
 
 OS:ScheduleTypeLimits,
-<<<<<<< HEAD
-  {4663019c-271f-496f-a598-b7de610f7f4c}, !- Handle
-=======
-  {953ed819-bd58-49b9-9f0e-e7145d508fc1}, !- Handle
->>>>>>> 055af606
+  {64e4b646-710d-4257-8ff1-46c8b64a3f34}, !- Handle
   Fractional,                             !- Name
   0,                                      !- Lower Limit Value
   1,                                      !- Upper Limit Value
