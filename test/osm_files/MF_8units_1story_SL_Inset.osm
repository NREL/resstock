!- NOTE: Auto-generated from /test/osw_files/MF_8units_1story_SL_Inset.osw

OS:Version,
<<<<<<< HEAD
  {bb76929c-b9ab-419b-9b1b-6d4ee1eaa99b}, !- Handle
  2.9.0;                                  !- Version Identifier

OS:SimulationControl,
  {fc52aa64-f272-4fb8-a9a4-2830d8ac59b9}, !- Handle
=======
  {d5520829-53c8-40c4-a3c0-0df876b61ad8}, !- Handle
  2.9.0;                                  !- Version Identifier

OS:SimulationControl,
  {761f079c-601a-4e9d-ba11-aafed12d5d50}, !- Handle
>>>>>>> 00bba7a9
  ,                                       !- Do Zone Sizing Calculation
  ,                                       !- Do System Sizing Calculation
  ,                                       !- Do Plant Sizing Calculation
  No;                                     !- Run Simulation for Sizing Periods

OS:Timestep,
<<<<<<< HEAD
  {f4f79d51-9e8e-41f0-930b-c5071b7bfce3}, !- Handle
  6;                                      !- Number of Timesteps per Hour

OS:ShadowCalculation,
  {1a2b8e54-9d97-440e-b589-bf535d4b9b44}, !- Handle
=======
  {a2e30ed5-b690-4bd1-928e-793504fefdb5}, !- Handle
  6;                                      !- Number of Timesteps per Hour

OS:ShadowCalculation,
  {f3cb4362-ff76-4aee-a358-028b80a32dba}, !- Handle
>>>>>>> 00bba7a9
  20,                                     !- Calculation Frequency
  200;                                    !- Maximum Figures in Shadow Overlap Calculations

OS:SurfaceConvectionAlgorithm:Outside,
<<<<<<< HEAD
  {db34407c-2bdd-4aad-af42-5a3365752af7}, !- Handle
  DOE-2;                                  !- Algorithm

OS:SurfaceConvectionAlgorithm:Inside,
  {125aa851-a0bd-4776-abd3-9cb8fae93c93}, !- Handle
  TARP;                                   !- Algorithm

OS:ZoneCapacitanceMultiplier:ResearchSpecial,
  {76256433-3039-4394-ba42-bbf8c2d5be6f}, !- Handle
=======
  {fdaa9d6f-59ba-4d8d-b758-1912f27d88b0}, !- Handle
  DOE-2;                                  !- Algorithm

OS:SurfaceConvectionAlgorithm:Inside,
  {5f536ad9-dd16-4be5-b81b-bae22d6070fa}, !- Handle
  TARP;                                   !- Algorithm

OS:ZoneCapacitanceMultiplier:ResearchSpecial,
  {0c1cb273-8c2c-4f30-9177-69e21e598437}, !- Handle
>>>>>>> 00bba7a9
  ,                                       !- Temperature Capacity Multiplier
  15,                                     !- Humidity Capacity Multiplier
  ;                                       !- Carbon Dioxide Capacity Multiplier

OS:RunPeriod,
<<<<<<< HEAD
  {106953fc-817f-4a4d-ba97-cce4e23bf7ff}, !- Handle
=======
  {cb2e689e-9098-4b60-8a37-f85c25fcfbbb}, !- Handle
>>>>>>> 00bba7a9
  Run Period 1,                           !- Name
  1,                                      !- Begin Month
  1,                                      !- Begin Day of Month
  12,                                     !- End Month
  31,                                     !- End Day of Month
  ,                                       !- Use Weather File Holidays and Special Days
  ,                                       !- Use Weather File Daylight Saving Period
  ,                                       !- Apply Weekend Holiday Rule
  ,                                       !- Use Weather File Rain Indicators
  ,                                       !- Use Weather File Snow Indicators
  ;                                       !- Number of Times Runperiod to be Repeated

OS:YearDescription,
<<<<<<< HEAD
  {8f0f4cde-44b8-441f-bd9c-f3282cb186b4}, !- Handle
=======
  {9126e827-b09f-4595-9d78-ca5fb3facc04}, !- Handle
>>>>>>> 00bba7a9
  2007,                                   !- Calendar Year
  ,                                       !- Day of Week for Start Day
  ;                                       !- Is Leap Year

OS:WeatherFile,
<<<<<<< HEAD
  {333a6363-f057-4b18-a234-d384e94d64d1}, !- Handle
=======
  {ac1233a2-7338-4d10-85e8-567e069dcefa}, !- Handle
>>>>>>> 00bba7a9
  Denver Intl Ap,                         !- City
  CO,                                     !- State Province Region
  USA,                                    !- Country
  TMY3,                                   !- Data Source
  725650,                                 !- WMO Number
  39.83,                                  !- Latitude {deg}
  -104.65,                                !- Longitude {deg}
  -7,                                     !- Time Zone {hr}
  1650,                                   !- Elevation {m}
  file:../weather/USA_CO_Denver.Intl.AP.725650_TMY3.epw, !- Url
  E23378AA;                               !- Checksum

OS:AdditionalProperties,
<<<<<<< HEAD
  {13023276-4320-47ed-b900-7ddd7f533047}, !- Handle
  {333a6363-f057-4b18-a234-d384e94d64d1}, !- Object Name
=======
  {8e83b3c3-0e44-4833-bc5e-58cdfc54e97f}, !- Handle
  {ac1233a2-7338-4d10-85e8-567e069dcefa}, !- Object Name
>>>>>>> 00bba7a9
  EPWHeaderCity,                          !- Feature Name 1
  String,                                 !- Feature Data Type 1
  Denver Intl Ap,                         !- Feature Value 1
  EPWHeaderState,                         !- Feature Name 2
  String,                                 !- Feature Data Type 2
  CO,                                     !- Feature Value 2
  EPWHeaderCountry,                       !- Feature Name 3
  String,                                 !- Feature Data Type 3
  USA,                                    !- Feature Value 3
  EPWHeaderDataSource,                    !- Feature Name 4
  String,                                 !- Feature Data Type 4
  TMY3,                                   !- Feature Value 4
  EPWHeaderStation,                       !- Feature Name 5
  String,                                 !- Feature Data Type 5
  725650,                                 !- Feature Value 5
  EPWHeaderLatitude,                      !- Feature Name 6
  Double,                                 !- Feature Data Type 6
  39.829999999999998,                     !- Feature Value 6
  EPWHeaderLongitude,                     !- Feature Name 7
  Double,                                 !- Feature Data Type 7
  -104.65000000000001,                    !- Feature Value 7
  EPWHeaderTimezone,                      !- Feature Name 8
  Double,                                 !- Feature Data Type 8
  -7,                                     !- Feature Value 8
  EPWHeaderAltitude,                      !- Feature Name 9
  Double,                                 !- Feature Data Type 9
  5413.3858267716532,                     !- Feature Value 9
  EPWHeaderLocalPressure,                 !- Feature Name 10
  Double,                                 !- Feature Data Type 10
  0.81937567683596546,                    !- Feature Value 10
  EPWHeaderRecordsPerHour,                !- Feature Name 11
  Double,                                 !- Feature Data Type 11
  0,                                      !- Feature Value 11
  EPWDataAnnualAvgDrybulb,                !- Feature Name 12
  Double,                                 !- Feature Data Type 12
  51.575616438356228,                     !- Feature Value 12
  EPWDataAnnualMinDrybulb,                !- Feature Name 13
  Double,                                 !- Feature Data Type 13
  -2.9200000000000017,                    !- Feature Value 13
  EPWDataAnnualMaxDrybulb,                !- Feature Name 14
  Double,                                 !- Feature Data Type 14
  104,                                    !- Feature Value 14
  EPWDataCDD50F,                          !- Feature Name 15
  Double,                                 !- Feature Data Type 15
  3072.2925000000005,                     !- Feature Value 15
  EPWDataCDD65F,                          !- Feature Name 16
  Double,                                 !- Feature Data Type 16
  883.62000000000035,                     !- Feature Value 16
  EPWDataHDD50F,                          !- Feature Name 17
  Double,                                 !- Feature Data Type 17
  2497.1925000000001,                     !- Feature Value 17
  EPWDataHDD65F,                          !- Feature Name 18
  Double,                                 !- Feature Data Type 18
  5783.5200000000013,                     !- Feature Value 18
  EPWDataAnnualAvgWindspeed,              !- Feature Name 19
  Double,                                 !- Feature Data Type 19
  3.9165296803649667,                     !- Feature Value 19
  EPWDataMonthlyAvgDrybulbs,              !- Feature Name 20
  String,                                 !- Feature Data Type 20
  33.4191935483871&#4431.90142857142857&#4443.02620967741937&#4442.48624999999999&#4459.877741935483854&#4473.57574999999997&#4472.07975806451608&#4472.70008064516134&#4466.49200000000006&#4450.079112903225806&#4437.218250000000005&#4434.582177419354835, !- Feature Value 20
  EPWDataGroundMonthlyTemps,              !- Feature Name 21
  String,                                 !- Feature Data Type 21
  44.08306285945173&#4440.89570904991865&#4440.64045432632048&#4442.153016571250646&#4448.225111118704206&#4454.268919273837525&#4459.508577937551024&#4462.82777283423508&#4463.10975667174995&#4460.41014950381947&#4455.304105212311526&#4449.445696474514364, !- Feature Value 21
  EPWDataWSF,                             !- Feature Name 22
  Double,                                 !- Feature Data Type 22
  0.58999999999999997,                    !- Feature Value 22
  EPWDataMonthlyAvgDailyHighDrybulbs,     !- Feature Name 23
  String,                                 !- Feature Data Type 23
  47.41032258064516&#4446.58642857142857&#4455.15032258064517&#4453.708&#4472.80193548387098&#4488.67600000000002&#4486.1858064516129&#4485.87225806451613&#4482.082&#4463.18064516129033&#4448.73400000000001&#4448.87935483870968, !- Feature Value 23
  EPWDataMonthlyAvgDailyLowDrybulbs,      !- Feature Name 24
  String,                                 !- Feature Data Type 24
  19.347741935483874&#4419.856428571428573&#4430.316129032258065&#4431.112&#4447.41612903225806&#4457.901999999999994&#4459.063870967741934&#4460.956774193548384&#4452.352000000000004&#4438.41612903225806&#4427.002000000000002&#4423.02903225806451, !- Feature Value 24
  EPWDesignHeatingDrybulb,                !- Feature Name 25
  Double,                                 !- Feature Data Type 25
  12.02,                                  !- Feature Value 25
  EPWDesignHeatingWindspeed,              !- Feature Name 26
  Double,                                 !- Feature Data Type 26
  2.8062500000000004,                     !- Feature Value 26
  EPWDesignCoolingDrybulb,                !- Feature Name 27
  Double,                                 !- Feature Data Type 27
  91.939999999999998,                     !- Feature Value 27
  EPWDesignCoolingWetbulb,                !- Feature Name 28
  Double,                                 !- Feature Data Type 28
  59.95131430195849,                      !- Feature Value 28
  EPWDesignCoolingHumidityRatio,          !- Feature Name 29
  Double,                                 !- Feature Data Type 29
  0.0059161086834698092,                  !- Feature Value 29
  EPWDesignCoolingWindspeed,              !- Feature Name 30
  Double,                                 !- Feature Data Type 30
  3.7999999999999989,                     !- Feature Value 30
  EPWDesignDailyTemperatureRange,         !- Feature Name 31
  Double,                                 !- Feature Data Type 31
  24.915483870967748,                     !- Feature Value 31
  EPWDesignDehumidDrybulb,                !- Feature Name 32
  Double,                                 !- Feature Data Type 32
  67.996785714285721,                     !- Feature Value 32
  EPWDesignDehumidHumidityRatio,          !- Feature Name 33
  Double,                                 !- Feature Data Type 33
  0.012133744170488724,                   !- Feature Value 33
  EPWDesignCoolingDirectNormal,           !- Feature Name 34
  Double,                                 !- Feature Data Type 34
  985,                                    !- Feature Value 34
  EPWDesignCoolingDiffuseHorizontal,      !- Feature Name 35
  Double,                                 !- Feature Data Type 35
  84;                                     !- Feature Value 35

OS:Site,
<<<<<<< HEAD
  {9c724f09-921a-4443-aa57-125703df6ca2}, !- Handle
=======
  {1fa86651-00d2-4846-a62e-0ba5fdd6815e}, !- Handle
>>>>>>> 00bba7a9
  Denver Intl Ap_CO_USA,                  !- Name
  39.83,                                  !- Latitude {deg}
  -104.65,                                !- Longitude {deg}
  -7,                                     !- Time Zone {hr}
  1650,                                   !- Elevation {m}
  ;                                       !- Terrain

OS:ClimateZones,
<<<<<<< HEAD
  {610236ad-222e-4928-8266-a4551e64772e}, !- Handle
=======
  {4f7877a3-e577-453f-901a-2277adcd9f50}, !- Handle
>>>>>>> 00bba7a9
  ,                                       !- Active Institution
  ,                                       !- Active Year
  ,                                       !- Climate Zone Institution Name 1
  ,                                       !- Climate Zone Document Name 1
  ,                                       !- Climate Zone Document Year 1
  ,                                       !- Climate Zone Value 1
  Building America,                       !- Climate Zone Institution Name 2
  ,                                       !- Climate Zone Document Name 2
  0,                                      !- Climate Zone Document Year 2
  Cold;                                   !- Climate Zone Value 2

OS:Site:WaterMainsTemperature,
<<<<<<< HEAD
  {9c66a4df-a721-403f-ba28-f1bbcbd48e32}, !- Handle
=======
  {82e10cd3-fe11-4fa9-8f47-a091e8864395}, !- Handle
>>>>>>> 00bba7a9
  Correlation,                            !- Calculation Method
  ,                                       !- Temperature Schedule Name
  10.8753424657535,                       !- Annual Average Outdoor Air Temperature {C}
  23.1524007936508;                       !- Maximum Difference In Monthly Average Outdoor Air Temperatures {deltaC}

OS:RunPeriodControl:DaylightSavingTime,
<<<<<<< HEAD
  {16f04856-3a5f-4a25-9a0e-54861b66bcaa}, !- Handle
=======
  {e1cffaf6-7cbb-4f32-b736-a65a3e40281b}, !- Handle
>>>>>>> 00bba7a9
  4/7,                                    !- Start Date
  10/26;                                  !- End Date

OS:Site:GroundTemperature:Deep,
<<<<<<< HEAD
  {f026e789-f002-493f-aa48-2bf6bef5b2d2}, !- Handle
=======
  {f8fe7214-e39a-455e-8bd8-02da9ff9c950}, !- Handle
>>>>>>> 00bba7a9
  10.8753424657535,                       !- January Deep Ground Temperature {C}
  10.8753424657535,                       !- February Deep Ground Temperature {C}
  10.8753424657535,                       !- March Deep Ground Temperature {C}
  10.8753424657535,                       !- April Deep Ground Temperature {C}
  10.8753424657535,                       !- May Deep Ground Temperature {C}
  10.8753424657535,                       !- June Deep Ground Temperature {C}
  10.8753424657535,                       !- July Deep Ground Temperature {C}
  10.8753424657535,                       !- August Deep Ground Temperature {C}
  10.8753424657535,                       !- September Deep Ground Temperature {C}
  10.8753424657535,                       !- October Deep Ground Temperature {C}
  10.8753424657535,                       !- November Deep Ground Temperature {C}
  10.8753424657535;                       !- December Deep Ground Temperature {C}

OS:Building,
<<<<<<< HEAD
  {09f5e611-28dc-4613-bb83-b683ceb996eb}, !- Handle
=======
  {5a713267-98f2-4a4d-9bf2-6057d4994a81}, !- Handle
>>>>>>> 00bba7a9
  Building 1,                             !- Name
  ,                                       !- Building Sector Type
  0,                                      !- North Axis {deg}
  ,                                       !- Nominal Floor to Floor Height {m}
  ,                                       !- Space Type Name
  ,                                       !- Default Construction Set Name
  ,                                       !- Default Schedule Set Name
  1,                                      !- Standards Number of Stories
  1,                                      !- Standards Number of Above Ground Stories
  ,                                       !- Standards Template
  multifamily,                            !- Standards Building Type
  8;                                      !- Standards Number of Living Units

OS:AdditionalProperties,
<<<<<<< HEAD
  {44ba31c0-f06d-4f45-bf5d-00dabb40c2f8}, !- Handle
  {09f5e611-28dc-4613-bb83-b683ceb996eb}, !- Object Name
=======
  {92ca44ba-fe74-45a6-8394-41535c25787b}, !- Handle
  {5a713267-98f2-4a4d-9bf2-6057d4994a81}, !- Object Name
>>>>>>> 00bba7a9
  num_units,                              !- Feature Name 1
  Integer,                                !- Feature Data Type 1
  8,                                      !- Feature Value 1
  has_rear_units,                         !- Feature Name 2
  Boolean,                                !- Feature Data Type 2
  true,                                   !- Feature Value 2
  num_floors,                             !- Feature Name 3
  Integer,                                !- Feature Data Type 3
  1,                                      !- Feature Value 3
  horz_location,                          !- Feature Name 4
  String,                                 !- Feature Data Type 4
  Left,                                   !- Feature Value 4
  level,                                  !- Feature Name 5
  String,                                 !- Feature Data Type 5
  Bottom,                                 !- Feature Value 5
  found_type,                             !- Feature Name 6
  String,                                 !- Feature Data Type 6
  slab,                                   !- Feature Value 6
  corridor_width,                         !- Feature Name 7
  Double,                                 !- Feature Data Type 7
  3.048,                                  !- Feature Value 7
  corridor_position,                      !- Feature Name 8
  String,                                 !- Feature Data Type 8
  Double-Loaded Interior;                 !- Feature Value 8

OS:ThermalZone,
<<<<<<< HEAD
  {523b9a4b-4dec-4c48-91c7-96a7ea4f0203}, !- Handle
=======
  {452ac78d-9c3f-4aaa-8cbf-4baf7056a771}, !- Handle
>>>>>>> 00bba7a9
  living zone,                            !- Name
  ,                                       !- Multiplier
  ,                                       !- Ceiling Height {m}
  ,                                       !- Volume {m3}
  ,                                       !- Floor Area {m2}
  ,                                       !- Zone Inside Convection Algorithm
  ,                                       !- Zone Outside Convection Algorithm
  ,                                       !- Zone Conditioning Equipment List Name
<<<<<<< HEAD
  {60957dd7-809c-4308-b719-74606d10a5af}, !- Zone Air Inlet Port List
  {124442e0-f4a3-4bf9-ba4e-f85c5cfeeb2a}, !- Zone Air Exhaust Port List
  {08a3f469-309d-48be-b312-495719b29f01}, !- Zone Air Node Name
  {0c73f6f0-ab7d-4691-b950-7b4b700099d4}, !- Zone Return Air Port List
=======
  {ebc4eb69-1152-47ed-a2e4-ab1976858545}, !- Zone Air Inlet Port List
  {3207f846-2a2c-4e68-8628-9424d216db0d}, !- Zone Air Exhaust Port List
  {42fd0e50-6682-474e-b568-33e9bd0b069d}, !- Zone Air Node Name
  {04e8c14a-08b5-4655-b902-76606e332f51}, !- Zone Return Air Port List
>>>>>>> 00bba7a9
  ,                                       !- Primary Daylighting Control Name
  ,                                       !- Fraction of Zone Controlled by Primary Daylighting Control
  ,                                       !- Secondary Daylighting Control Name
  ,                                       !- Fraction of Zone Controlled by Secondary Daylighting Control
  ,                                       !- Illuminance Map Name
  ,                                       !- Group Rendering Name
  ,                                       !- Thermostat Name
  No;                                     !- Use Ideal Air Loads

OS:Node,
<<<<<<< HEAD
  {8f7e2950-fb7f-4385-a4c9-dbbd8ce56969}, !- Handle
  Node 1,                                 !- Name
  {08a3f469-309d-48be-b312-495719b29f01}, !- Inlet Port
  ;                                       !- Outlet Port

OS:Connection,
  {08a3f469-309d-48be-b312-495719b29f01}, !- Handle
  {f6893806-32ad-4baa-b687-090f1aae533e}, !- Name
  {523b9a4b-4dec-4c48-91c7-96a7ea4f0203}, !- Source Object
  11,                                     !- Outlet Port
  {8f7e2950-fb7f-4385-a4c9-dbbd8ce56969}, !- Target Object
  2;                                      !- Inlet Port

OS:PortList,
  {60957dd7-809c-4308-b719-74606d10a5af}, !- Handle
  {ce58f2ab-f326-4e5e-97d9-dd03239aa2d7}, !- Name
  {523b9a4b-4dec-4c48-91c7-96a7ea4f0203}; !- HVAC Component

OS:PortList,
  {124442e0-f4a3-4bf9-ba4e-f85c5cfeeb2a}, !- Handle
  {3a7e6b2c-2e61-4022-9368-91df8345f489}, !- Name
  {523b9a4b-4dec-4c48-91c7-96a7ea4f0203}; !- HVAC Component

OS:PortList,
  {0c73f6f0-ab7d-4691-b950-7b4b700099d4}, !- Handle
  {9a5050ed-b54f-4e67-bd07-726798573906}, !- Name
  {523b9a4b-4dec-4c48-91c7-96a7ea4f0203}; !- HVAC Component

OS:Sizing:Zone,
  {92212209-78a3-4fb3-a2cd-6798fa5ec16a}, !- Handle
  {523b9a4b-4dec-4c48-91c7-96a7ea4f0203}, !- Zone or ZoneList Name
=======
  {29becffe-6a77-4884-bc4a-da107209ef05}, !- Handle
  Node 1,                                 !- Name
  {42fd0e50-6682-474e-b568-33e9bd0b069d}, !- Inlet Port
  ;                                       !- Outlet Port

OS:Connection,
  {42fd0e50-6682-474e-b568-33e9bd0b069d}, !- Handle
  {f11d498e-7331-4b33-bca4-73bbf96a7241}, !- Name
  {452ac78d-9c3f-4aaa-8cbf-4baf7056a771}, !- Source Object
  11,                                     !- Outlet Port
  {29becffe-6a77-4884-bc4a-da107209ef05}, !- Target Object
  2;                                      !- Inlet Port

OS:PortList,
  {ebc4eb69-1152-47ed-a2e4-ab1976858545}, !- Handle
  {da89868d-dd3f-437f-8e20-d6b948bb0250}, !- Name
  {452ac78d-9c3f-4aaa-8cbf-4baf7056a771}; !- HVAC Component

OS:PortList,
  {3207f846-2a2c-4e68-8628-9424d216db0d}, !- Handle
  {a84cc96f-78f9-4eed-9be4-b3aec322ea1b}, !- Name
  {452ac78d-9c3f-4aaa-8cbf-4baf7056a771}; !- HVAC Component

OS:PortList,
  {04e8c14a-08b5-4655-b902-76606e332f51}, !- Handle
  {86a6fe67-8e7d-4943-bf4c-8f89249dd32c}, !- Name
  {452ac78d-9c3f-4aaa-8cbf-4baf7056a771}; !- HVAC Component

OS:Sizing:Zone,
  {382c3185-fcb6-49eb-9705-700ca0b8e668}, !- Handle
  {452ac78d-9c3f-4aaa-8cbf-4baf7056a771}, !- Zone or ZoneList Name
>>>>>>> 00bba7a9
  SupplyAirTemperature,                   !- Zone Cooling Design Supply Air Temperature Input Method
  14,                                     !- Zone Cooling Design Supply Air Temperature {C}
  11.11,                                  !- Zone Cooling Design Supply Air Temperature Difference {deltaC}
  SupplyAirTemperature,                   !- Zone Heating Design Supply Air Temperature Input Method
  40,                                     !- Zone Heating Design Supply Air Temperature {C}
  11.11,                                  !- Zone Heating Design Supply Air Temperature Difference {deltaC}
  0.0085,                                 !- Zone Cooling Design Supply Air Humidity Ratio {kg-H2O/kg-air}
  0.008,                                  !- Zone Heating Design Supply Air Humidity Ratio {kg-H2O/kg-air}
  ,                                       !- Zone Heating Sizing Factor
  ,                                       !- Zone Cooling Sizing Factor
  DesignDay,                              !- Cooling Design Air Flow Method
  ,                                       !- Cooling Design Air Flow Rate {m3/s}
  ,                                       !- Cooling Minimum Air Flow per Zone Floor Area {m3/s-m2}
  ,                                       !- Cooling Minimum Air Flow {m3/s}
  ,                                       !- Cooling Minimum Air Flow Fraction
  DesignDay,                              !- Heating Design Air Flow Method
  ,                                       !- Heating Design Air Flow Rate {m3/s}
  ,                                       !- Heating Maximum Air Flow per Zone Floor Area {m3/s-m2}
  ,                                       !- Heating Maximum Air Flow {m3/s}
  ,                                       !- Heating Maximum Air Flow Fraction
  ,                                       !- Design Zone Air Distribution Effectiveness in Cooling Mode
  ,                                       !- Design Zone Air Distribution Effectiveness in Heating Mode
  No,                                     !- Account for Dedicated Outdoor Air System
  NeutralSupplyAir,                       !- Dedicated Outdoor Air System Control Strategy
  autosize,                               !- Dedicated Outdoor Air Low Setpoint Temperature for Design {C}
  autosize;                               !- Dedicated Outdoor Air High Setpoint Temperature for Design {C}

OS:ZoneHVAC:EquipmentList,
<<<<<<< HEAD
  {132eda6f-6c62-491a-bbbb-a96963a1c927}, !- Handle
  Zone HVAC Equipment List 1,             !- Name
  {523b9a4b-4dec-4c48-91c7-96a7ea4f0203}; !- Thermal Zone

OS:Space,
  {7025fb75-cfd3-476f-b8bb-9f40257d9d16}, !- Handle
  living space,                           !- Name
  {4d0180cc-9ad9-4b5c-82aa-d56b4cf859f1}, !- Space Type Name
=======
  {17860a0e-6b06-4a3e-95e6-c7c78f0dc163}, !- Handle
  Zone HVAC Equipment List 1,             !- Name
  {452ac78d-9c3f-4aaa-8cbf-4baf7056a771}; !- Thermal Zone

OS:Space,
  {31aba1b7-6d7d-4aca-a01a-23d19f06103e}, !- Handle
  living space,                           !- Name
  {2838bd79-dcd8-496d-94a3-2483139f01b9}, !- Space Type Name
>>>>>>> 00bba7a9
  ,                                       !- Default Construction Set Name
  ,                                       !- Default Schedule Set Name
  ,                                       !- Direction of Relative North {deg}
  ,                                       !- X Origin {m}
  ,                                       !- Y Origin {m}
  ,                                       !- Z Origin {m}
  ,                                       !- Building Story Name
<<<<<<< HEAD
  {523b9a4b-4dec-4c48-91c7-96a7ea4f0203}, !- Thermal Zone Name
  ,                                       !- Part of Total Floor Area
  ,                                       !- Design Specification Outdoor Air Object Name
  {30c9bb5f-3f26-42de-9d19-a1a5d254b6bb}; !- Building Unit Name

OS:Surface,
  {8c10f249-accf-48d2-9d99-759b80515fc6}, !- Handle
  Surface 1,                              !- Name
  Floor,                                  !- Surface Type
  ,                                       !- Construction Name
  {7025fb75-cfd3-476f-b8bb-9f40257d9d16}, !- Space Name
=======
  {452ac78d-9c3f-4aaa-8cbf-4baf7056a771}, !- Thermal Zone Name
  ,                                       !- Part of Total Floor Area
  ,                                       !- Design Specification Outdoor Air Object Name
  {1f4aff8f-a7dd-4f6b-82e7-e1c3cdabb764}; !- Building Unit Name

OS:Surface,
  {a4c0b09c-8c4f-4a6c-bcaa-29d953fd1189}, !- Handle
  Surface 1,                              !- Name
  Floor,                                  !- Surface Type
  ,                                       !- Construction Name
  {31aba1b7-6d7d-4aca-a01a-23d19f06103e}, !- Space Name
>>>>>>> 00bba7a9
  Foundation,                             !- Outside Boundary Condition
  ,                                       !- Outside Boundary Condition Object
  NoSun,                                  !- Sun Exposure
  NoWind,                                 !- Wind Exposure
  ,                                       !- View Factor to Ground
  ,                                       !- Number of Vertices
  0, -13.1876643451371, 0,                !- X,Y,Z Vertex 1 {m}
  0, 0, 0,                                !- X,Y,Z Vertex 2 {m}
  6.59383217256854, 0, 0,                 !- X,Y,Z Vertex 3 {m}
  6.59383217256854, -11.3588643451371, 0, !- X,Y,Z Vertex 4 {m}
  4.76503217256854, -11.3588643451371, 0, !- X,Y,Z Vertex 5 {m}
  4.76503217256854, -13.1876643451371, 0; !- X,Y,Z Vertex 6 {m}

OS:Surface,
<<<<<<< HEAD
  {d45c0144-55e7-4676-91f5-ed8dc9d5c064}, !- Handle
  Surface 2,                              !- Name
  Wall,                                   !- Surface Type
  ,                                       !- Construction Name
  {7025fb75-cfd3-476f-b8bb-9f40257d9d16}, !- Space Name
=======
  {088eafb6-63c2-43df-84fe-3b0076e45451}, !- Handle
  Surface 2,                              !- Name
  Wall,                                   !- Surface Type
  ,                                       !- Construction Name
  {31aba1b7-6d7d-4aca-a01a-23d19f06103e}, !- Space Name
>>>>>>> 00bba7a9
  Outdoors,                               !- Outside Boundary Condition
  ,                                       !- Outside Boundary Condition Object
  SunExposed,                             !- Sun Exposure
  WindExposed,                            !- Wind Exposure
  ,                                       !- View Factor to Ground
  ,                                       !- Number of Vertices
  0, 0, 2.4384,                           !- X,Y,Z Vertex 1 {m}
  0, 0, 0,                                !- X,Y,Z Vertex 2 {m}
  0, -13.1876643451371, 0,                !- X,Y,Z Vertex 3 {m}
  0, -13.1876643451371, 2.4384;           !- X,Y,Z Vertex 4 {m}

OS:Surface,
<<<<<<< HEAD
  {af646581-60d7-49a8-adf7-66eababeebf2}, !- Handle
  Surface 3,                              !- Name
  Wall,                                   !- Surface Type
  ,                                       !- Construction Name
  {7025fb75-cfd3-476f-b8bb-9f40257d9d16}, !- Space Name
=======
  {43d333f5-438f-4d77-9e95-22f4f2b3715e}, !- Handle
  Surface 3,                              !- Name
  Wall,                                   !- Surface Type
  ,                                       !- Construction Name
  {31aba1b7-6d7d-4aca-a01a-23d19f06103e}, !- Space Name
>>>>>>> 00bba7a9
  Adiabatic,                              !- Outside Boundary Condition
  ,                                       !- Outside Boundary Condition Object
  NoSun,                                  !- Sun Exposure
  NoWind,                                 !- Wind Exposure
  ,                                       !- View Factor to Ground
  ,                                       !- Number of Vertices
  6.59383217256854, 0, 2.4384,            !- X,Y,Z Vertex 1 {m}
  6.59383217256854, 0, 0,                 !- X,Y,Z Vertex 2 {m}
  0, 0, 0,                                !- X,Y,Z Vertex 3 {m}
  0, 0, 2.4384;                           !- X,Y,Z Vertex 4 {m}

OS:Surface,
<<<<<<< HEAD
  {f8bf52e1-e938-4cfb-978f-6898e116a67a}, !- Handle
  Surface 4,                              !- Name
  Wall,                                   !- Surface Type
  ,                                       !- Construction Name
  {7025fb75-cfd3-476f-b8bb-9f40257d9d16}, !- Space Name
=======
  {fcf42267-bc38-4fa8-a47b-4f7e1cbea227}, !- Handle
  Surface 4,                              !- Name
  Wall,                                   !- Surface Type
  ,                                       !- Construction Name
  {31aba1b7-6d7d-4aca-a01a-23d19f06103e}, !- Space Name
>>>>>>> 00bba7a9
  Adiabatic,                              !- Outside Boundary Condition
  ,                                       !- Outside Boundary Condition Object
  NoSun,                                  !- Sun Exposure
  NoWind,                                 !- Wind Exposure
  ,                                       !- View Factor to Ground
  ,                                       !- Number of Vertices
  6.59383217256854, -11.3588643451371, 2.4384, !- X,Y,Z Vertex 1 {m}
  6.59383217256854, -11.3588643451371, 0, !- X,Y,Z Vertex 2 {m}
  6.59383217256854, 0, 0,                 !- X,Y,Z Vertex 3 {m}
  6.59383217256854, 0, 2.4384;            !- X,Y,Z Vertex 4 {m}

OS:Surface,
<<<<<<< HEAD
  {80caf9cd-0041-49f8-aff7-8b294ded73e0}, !- Handle
  Surface 5,                              !- Name
  Wall,                                   !- Surface Type
  ,                                       !- Construction Name
  {7025fb75-cfd3-476f-b8bb-9f40257d9d16}, !- Space Name
=======
  {aac1d49e-8644-43ad-939a-a480cf4ed44b}, !- Handle
  Surface 5,                              !- Name
  Wall,                                   !- Surface Type
  ,                                       !- Construction Name
  {31aba1b7-6d7d-4aca-a01a-23d19f06103e}, !- Space Name
>>>>>>> 00bba7a9
  Outdoors,                               !- Outside Boundary Condition
  ,                                       !- Outside Boundary Condition Object
  SunExposed,                             !- Sun Exposure
  WindExposed,                            !- Wind Exposure
  ,                                       !- View Factor to Ground
  ,                                       !- Number of Vertices
  4.76503217256854, -11.3588643451371, 2.4384, !- X,Y,Z Vertex 1 {m}
  4.76503217256854, -11.3588643451371, 0, !- X,Y,Z Vertex 2 {m}
  6.59383217256854, -11.3588643451371, 0, !- X,Y,Z Vertex 3 {m}
  6.59383217256854, -11.3588643451371, 2.4384; !- X,Y,Z Vertex 4 {m}

OS:Surface,
<<<<<<< HEAD
  {ff1e43e8-fbb6-43a8-b3fd-2fc2dba24024}, !- Handle
  Surface 6,                              !- Name
  Wall,                                   !- Surface Type
  ,                                       !- Construction Name
  {7025fb75-cfd3-476f-b8bb-9f40257d9d16}, !- Space Name
=======
  {cd9df9d4-909f-4eac-b491-54e6ae29a9a4}, !- Handle
  Surface 6,                              !- Name
  Wall,                                   !- Surface Type
  ,                                       !- Construction Name
  {31aba1b7-6d7d-4aca-a01a-23d19f06103e}, !- Space Name
>>>>>>> 00bba7a9
  Outdoors,                               !- Outside Boundary Condition
  ,                                       !- Outside Boundary Condition Object
  SunExposed,                             !- Sun Exposure
  WindExposed,                            !- Wind Exposure
  ,                                       !- View Factor to Ground
  ,                                       !- Number of Vertices
  4.76503217256854, -13.1876643451371, 2.4384, !- X,Y,Z Vertex 1 {m}
  4.76503217256854, -13.1876643451371, 0, !- X,Y,Z Vertex 2 {m}
  4.76503217256854, -11.3588643451371, 0, !- X,Y,Z Vertex 3 {m}
  4.76503217256854, -11.3588643451371, 2.4384; !- X,Y,Z Vertex 4 {m}

OS:Surface,
<<<<<<< HEAD
  {35ad8c22-3de6-4eb5-a815-0ef58f8df4f2}, !- Handle
  Surface 7,                              !- Name
  Wall,                                   !- Surface Type
  ,                                       !- Construction Name
  {7025fb75-cfd3-476f-b8bb-9f40257d9d16}, !- Space Name
=======
  {54d49def-577a-42c3-84d0-ab3686384e88}, !- Handle
  Surface 7,                              !- Name
  Wall,                                   !- Surface Type
  ,                                       !- Construction Name
  {31aba1b7-6d7d-4aca-a01a-23d19f06103e}, !- Space Name
>>>>>>> 00bba7a9
  Outdoors,                               !- Outside Boundary Condition
  ,                                       !- Outside Boundary Condition Object
  SunExposed,                             !- Sun Exposure
  WindExposed,                            !- Wind Exposure
  ,                                       !- View Factor to Ground
  ,                                       !- Number of Vertices
  0, -13.1876643451371, 2.4384,           !- X,Y,Z Vertex 1 {m}
  0, -13.1876643451371, 0,                !- X,Y,Z Vertex 2 {m}
  4.76503217256854, -13.1876643451371, 0, !- X,Y,Z Vertex 3 {m}
  4.76503217256854, -13.1876643451371, 2.4384; !- X,Y,Z Vertex 4 {m}

OS:Surface,
<<<<<<< HEAD
  {f8da7c42-8515-4714-a70e-cee9d1fe50e2}, !- Handle
  Surface 8,                              !- Name
  RoofCeiling,                            !- Surface Type
  ,                                       !- Construction Name
  {7025fb75-cfd3-476f-b8bb-9f40257d9d16}, !- Space Name
=======
  {95bceaa6-e502-4c4c-a9b9-d1ff6e859ccc}, !- Handle
  Surface 8,                              !- Name
  RoofCeiling,                            !- Surface Type
  ,                                       !- Construction Name
  {31aba1b7-6d7d-4aca-a01a-23d19f06103e}, !- Space Name
>>>>>>> 00bba7a9
  Outdoors,                               !- Outside Boundary Condition
  ,                                       !- Outside Boundary Condition Object
  SunExposed,                             !- Sun Exposure
  WindExposed,                            !- Wind Exposure
  ,                                       !- View Factor to Ground
  ,                                       !- Number of Vertices
  4.76503217256854, -13.1876643451371, 2.4384, !- X,Y,Z Vertex 1 {m}
  4.76503217256854, -11.3588643451371, 2.4384, !- X,Y,Z Vertex 2 {m}
  6.59383217256854, -11.3588643451371, 2.4384, !- X,Y,Z Vertex 3 {m}
  6.59383217256854, 0, 2.4384,            !- X,Y,Z Vertex 4 {m}
  0, 0, 2.4384,                           !- X,Y,Z Vertex 5 {m}
  0, -13.1876643451371, 2.4384;           !- X,Y,Z Vertex 6 {m}

OS:SpaceType,
<<<<<<< HEAD
  {4d0180cc-9ad9-4b5c-82aa-d56b4cf859f1}, !- Handle
=======
  {2838bd79-dcd8-496d-94a3-2483139f01b9}, !- Handle
>>>>>>> 00bba7a9
  Space Type 1,                           !- Name
  ,                                       !- Default Construction Set Name
  ,                                       !- Default Schedule Set Name
  ,                                       !- Group Rendering Name
  ,                                       !- Design Specification Outdoor Air Object Name
  ,                                       !- Standards Template
  ,                                       !- Standards Building Type
  living;                                 !- Standards Space Type

OS:ThermalZone,
<<<<<<< HEAD
  {eda651d5-2597-468e-89bd-ebe8b15792f3}, !- Handle
=======
  {8d9205d9-a9ec-4983-b1f1-0147417e5a55}, !- Handle
>>>>>>> 00bba7a9
  corridor zone,                          !- Name
  ,                                       !- Multiplier
  ,                                       !- Ceiling Height {m}
  ,                                       !- Volume {m3}
  ,                                       !- Floor Area {m2}
  ,                                       !- Zone Inside Convection Algorithm
  ,                                       !- Zone Outside Convection Algorithm
  ,                                       !- Zone Conditioning Equipment List Name
<<<<<<< HEAD
  {7ebea29d-fc6c-4c90-a22d-825e78d8d5b7}, !- Zone Air Inlet Port List
  {af713960-f38b-4bec-9847-b5eecc05b642}, !- Zone Air Exhaust Port List
  {246cc5e5-775e-407c-8dbc-48bf871d5569}, !- Zone Air Node Name
  {c307ae3e-58a1-4770-bcf8-6b46cdcf7719}, !- Zone Return Air Port List
=======
  {76258e82-9573-4d3b-8aed-1497a112787b}, !- Zone Air Inlet Port List
  {9dc07ecd-f73d-4623-9906-541ac9b83229}, !- Zone Air Exhaust Port List
  {664386cf-1bf7-4d85-88ca-3f1328930ea0}, !- Zone Air Node Name
  {b6f04c67-313b-47c2-88f7-13b47101a72a}, !- Zone Return Air Port List
>>>>>>> 00bba7a9
  ,                                       !- Primary Daylighting Control Name
  ,                                       !- Fraction of Zone Controlled by Primary Daylighting Control
  ,                                       !- Secondary Daylighting Control Name
  ,                                       !- Fraction of Zone Controlled by Secondary Daylighting Control
  ,                                       !- Illuminance Map Name
  ,                                       !- Group Rendering Name
  ,                                       !- Thermostat Name
  No;                                     !- Use Ideal Air Loads

OS:Node,
<<<<<<< HEAD
  {158fb268-b63e-42a4-a90d-b1a73442265c}, !- Handle
  Node 2,                                 !- Name
  {246cc5e5-775e-407c-8dbc-48bf871d5569}, !- Inlet Port
  ;                                       !- Outlet Port

OS:Connection,
  {246cc5e5-775e-407c-8dbc-48bf871d5569}, !- Handle
  {a64fed39-3981-45ad-837a-e548fbea240b}, !- Name
  {eda651d5-2597-468e-89bd-ebe8b15792f3}, !- Source Object
  11,                                     !- Outlet Port
  {158fb268-b63e-42a4-a90d-b1a73442265c}, !- Target Object
  2;                                      !- Inlet Port

OS:PortList,
  {7ebea29d-fc6c-4c90-a22d-825e78d8d5b7}, !- Handle
  {fca2d22d-de05-421e-a23e-ff5e335a694f}, !- Name
  {eda651d5-2597-468e-89bd-ebe8b15792f3}; !- HVAC Component

OS:PortList,
  {af713960-f38b-4bec-9847-b5eecc05b642}, !- Handle
  {e4ac8ad7-cd96-4174-ab46-0066c74c8bae}, !- Name
  {eda651d5-2597-468e-89bd-ebe8b15792f3}; !- HVAC Component

OS:PortList,
  {c307ae3e-58a1-4770-bcf8-6b46cdcf7719}, !- Handle
  {563b9f1f-1c24-45a7-a488-3ed434f48409}, !- Name
  {eda651d5-2597-468e-89bd-ebe8b15792f3}; !- HVAC Component

OS:Sizing:Zone,
  {4bfbcc1b-8db4-4209-806e-90801d760738}, !- Handle
  {eda651d5-2597-468e-89bd-ebe8b15792f3}, !- Zone or ZoneList Name
=======
  {18ef9304-4438-42ff-a466-aa7708a2b691}, !- Handle
  Node 2,                                 !- Name
  {664386cf-1bf7-4d85-88ca-3f1328930ea0}, !- Inlet Port
  ;                                       !- Outlet Port

OS:Connection,
  {664386cf-1bf7-4d85-88ca-3f1328930ea0}, !- Handle
  {8998a9aa-0974-4c6d-b0eb-8612c82a5451}, !- Name
  {8d9205d9-a9ec-4983-b1f1-0147417e5a55}, !- Source Object
  11,                                     !- Outlet Port
  {18ef9304-4438-42ff-a466-aa7708a2b691}, !- Target Object
  2;                                      !- Inlet Port

OS:PortList,
  {76258e82-9573-4d3b-8aed-1497a112787b}, !- Handle
  {19a49568-cd44-43c4-a2e0-93cb68eff562}, !- Name
  {8d9205d9-a9ec-4983-b1f1-0147417e5a55}; !- HVAC Component

OS:PortList,
  {9dc07ecd-f73d-4623-9906-541ac9b83229}, !- Handle
  {167dd927-7f9f-4b5c-8097-a11fe6e6ebee}, !- Name
  {8d9205d9-a9ec-4983-b1f1-0147417e5a55}; !- HVAC Component

OS:PortList,
  {b6f04c67-313b-47c2-88f7-13b47101a72a}, !- Handle
  {860068af-f4fc-4165-9bbd-846d93e802bf}, !- Name
  {8d9205d9-a9ec-4983-b1f1-0147417e5a55}; !- HVAC Component

OS:Sizing:Zone,
  {b1c76f87-a7fc-4663-a840-f91e1bcb277f}, !- Handle
  {8d9205d9-a9ec-4983-b1f1-0147417e5a55}, !- Zone or ZoneList Name
>>>>>>> 00bba7a9
  SupplyAirTemperature,                   !- Zone Cooling Design Supply Air Temperature Input Method
  14,                                     !- Zone Cooling Design Supply Air Temperature {C}
  11.11,                                  !- Zone Cooling Design Supply Air Temperature Difference {deltaC}
  SupplyAirTemperature,                   !- Zone Heating Design Supply Air Temperature Input Method
  40,                                     !- Zone Heating Design Supply Air Temperature {C}
  11.11,                                  !- Zone Heating Design Supply Air Temperature Difference {deltaC}
  0.0085,                                 !- Zone Cooling Design Supply Air Humidity Ratio {kg-H2O/kg-air}
  0.008,                                  !- Zone Heating Design Supply Air Humidity Ratio {kg-H2O/kg-air}
  ,                                       !- Zone Heating Sizing Factor
  ,                                       !- Zone Cooling Sizing Factor
  DesignDay,                              !- Cooling Design Air Flow Method
  ,                                       !- Cooling Design Air Flow Rate {m3/s}
  ,                                       !- Cooling Minimum Air Flow per Zone Floor Area {m3/s-m2}
  ,                                       !- Cooling Minimum Air Flow {m3/s}
  ,                                       !- Cooling Minimum Air Flow Fraction
  DesignDay,                              !- Heating Design Air Flow Method
  ,                                       !- Heating Design Air Flow Rate {m3/s}
  ,                                       !- Heating Maximum Air Flow per Zone Floor Area {m3/s-m2}
  ,                                       !- Heating Maximum Air Flow {m3/s}
  ,                                       !- Heating Maximum Air Flow Fraction
  ,                                       !- Design Zone Air Distribution Effectiveness in Cooling Mode
  ,                                       !- Design Zone Air Distribution Effectiveness in Heating Mode
  No,                                     !- Account for Dedicated Outdoor Air System
  NeutralSupplyAir,                       !- Dedicated Outdoor Air System Control Strategy
  autosize,                               !- Dedicated Outdoor Air Low Setpoint Temperature for Design {C}
  autosize;                               !- Dedicated Outdoor Air High Setpoint Temperature for Design {C}

OS:ZoneHVAC:EquipmentList,
<<<<<<< HEAD
  {4464c787-618a-4b3e-a7ef-94ce73c3c3b8}, !- Handle
  Zone HVAC Equipment List 2,             !- Name
  {eda651d5-2597-468e-89bd-ebe8b15792f3}; !- Thermal Zone

OS:Space,
  {cb121a36-8a64-4fc4-8905-716d14595503}, !- Handle
  corridor space,                         !- Name
  {2979518f-27a2-4d60-af6d-4d1a461f6a8c}, !- Space Type Name
=======
  {139108ce-db75-40ff-90ad-b9537ee74217}, !- Handle
  Zone HVAC Equipment List 2,             !- Name
  {8d9205d9-a9ec-4983-b1f1-0147417e5a55}; !- Thermal Zone

OS:Space,
  {f82635cf-2f27-4302-a220-ae7c2e7e9089}, !- Handle
  corridor space,                         !- Name
  {97dc0c35-92d7-4b12-a0fa-2dbce8bbf168}, !- Space Type Name
>>>>>>> 00bba7a9
  ,                                       !- Default Construction Set Name
  ,                                       !- Default Schedule Set Name
  ,                                       !- Direction of Relative North {deg}
  ,                                       !- X Origin {m}
  ,                                       !- Y Origin {m}
  ,                                       !- Z Origin {m}
  ,                                       !- Building Story Name
<<<<<<< HEAD
  {eda651d5-2597-468e-89bd-ebe8b15792f3}; !- Thermal Zone Name

OS:Surface,
  {b5ed611f-5653-4ac1-9abc-80eae3239ab5}, !- Handle
  Surface 9,                              !- Name
  Floor,                                  !- Surface Type
  ,                                       !- Construction Name
  {cb121a36-8a64-4fc4-8905-716d14595503}, !- Space Name
=======
  {8d9205d9-a9ec-4983-b1f1-0147417e5a55}; !- Thermal Zone Name

OS:Surface,
  {db0b8c24-f177-4565-9d93-387ebffd9a63}, !- Handle
  Surface 9,                              !- Name
  Floor,                                  !- Surface Type
  ,                                       !- Construction Name
  {f82635cf-2f27-4302-a220-ae7c2e7e9089}, !- Space Name
>>>>>>> 00bba7a9
  Foundation,                             !- Outside Boundary Condition
  ,                                       !- Outside Boundary Condition Object
  NoSun,                                  !- Sun Exposure
  NoWind,                                 !- Wind Exposure
  ,                                       !- View Factor to Ground
  ,                                       !- Number of Vertices
  0, 0, 0,                                !- X,Y,Z Vertex 1 {m}
  0, 1.524, 0,                            !- X,Y,Z Vertex 2 {m}
  6.59383217256854, 1.524, 0,             !- X,Y,Z Vertex 3 {m}
  6.59383217256854, 0, 0;                 !- X,Y,Z Vertex 4 {m}

OS:Surface,
<<<<<<< HEAD
  {1044b930-33dc-4da3-aad7-207aebfce346}, !- Handle
  Surface 10,                             !- Name
  Wall,                                   !- Surface Type
  ,                                       !- Construction Name
  {cb121a36-8a64-4fc4-8905-716d14595503}, !- Space Name
=======
  {7ec658b7-cbe9-44d9-997b-b8db017955f0}, !- Handle
  Surface 10,                             !- Name
  Wall,                                   !- Surface Type
  ,                                       !- Construction Name
  {f82635cf-2f27-4302-a220-ae7c2e7e9089}, !- Space Name
>>>>>>> 00bba7a9
  Outdoors,                               !- Outside Boundary Condition
  ,                                       !- Outside Boundary Condition Object
  SunExposed,                             !- Sun Exposure
  WindExposed,                            !- Wind Exposure
  ,                                       !- View Factor to Ground
  ,                                       !- Number of Vertices
  0, 1.524, 2.4384,                       !- X,Y,Z Vertex 1 {m}
  0, 1.524, 0,                            !- X,Y,Z Vertex 2 {m}
  0, 0, 0,                                !- X,Y,Z Vertex 3 {m}
  0, 0, 2.4384;                           !- X,Y,Z Vertex 4 {m}

OS:Surface,
<<<<<<< HEAD
  {45b08422-bd6b-4c66-a401-8c1ea6c49d7a}, !- Handle
  Surface 11,                             !- Name
  Wall,                                   !- Surface Type
  ,                                       !- Construction Name
  {cb121a36-8a64-4fc4-8905-716d14595503}, !- Space Name
=======
  {f66b0467-0a7a-4c3d-bd5d-673243ebec98}, !- Handle
  Surface 11,                             !- Name
  Wall,                                   !- Surface Type
  ,                                       !- Construction Name
  {f82635cf-2f27-4302-a220-ae7c2e7e9089}, !- Space Name
>>>>>>> 00bba7a9
  Adiabatic,                              !- Outside Boundary Condition
  ,                                       !- Outside Boundary Condition Object
  NoSun,                                  !- Sun Exposure
  NoWind,                                 !- Wind Exposure
  ,                                       !- View Factor to Ground
  ,                                       !- Number of Vertices
  6.59383217256854, 1.524, 2.4384,        !- X,Y,Z Vertex 1 {m}
  6.59383217256854, 1.524, 0,             !- X,Y,Z Vertex 2 {m}
  0, 1.524, 0,                            !- X,Y,Z Vertex 3 {m}
  0, 1.524, 2.4384;                       !- X,Y,Z Vertex 4 {m}

OS:Surface,
<<<<<<< HEAD
  {3de465ff-bad0-4647-bea4-1bd8923c1041}, !- Handle
  Surface 12,                             !- Name
  Wall,                                   !- Surface Type
  ,                                       !- Construction Name
  {cb121a36-8a64-4fc4-8905-716d14595503}, !- Space Name
=======
  {d36f051b-be80-4daf-867c-f015faf64a49}, !- Handle
  Surface 12,                             !- Name
  Wall,                                   !- Surface Type
  ,                                       !- Construction Name
  {f82635cf-2f27-4302-a220-ae7c2e7e9089}, !- Space Name
>>>>>>> 00bba7a9
  Adiabatic,                              !- Outside Boundary Condition
  ,                                       !- Outside Boundary Condition Object
  NoSun,                                  !- Sun Exposure
  NoWind,                                 !- Wind Exposure
  ,                                       !- View Factor to Ground
  ,                                       !- Number of Vertices
  6.59383217256854, 0, 2.4384,            !- X,Y,Z Vertex 1 {m}
  6.59383217256854, 0, 0,                 !- X,Y,Z Vertex 2 {m}
  6.59383217256854, 1.524, 0,             !- X,Y,Z Vertex 3 {m}
  6.59383217256854, 1.524, 2.4384;        !- X,Y,Z Vertex 4 {m}

OS:Surface,
<<<<<<< HEAD
  {a5009803-6fea-4e4b-8646-8a7c344f628d}, !- Handle
  Surface 13,                             !- Name
  Wall,                                   !- Surface Type
  ,                                       !- Construction Name
  {cb121a36-8a64-4fc4-8905-716d14595503}, !- Space Name
=======
  {c49ce915-cacf-4adf-9dc0-40e15544bcb6}, !- Handle
  Surface 13,                             !- Name
  Wall,                                   !- Surface Type
  ,                                       !- Construction Name
  {f82635cf-2f27-4302-a220-ae7c2e7e9089}, !- Space Name
>>>>>>> 00bba7a9
  Adiabatic,                              !- Outside Boundary Condition
  ,                                       !- Outside Boundary Condition Object
  NoSun,                                  !- Sun Exposure
  NoWind,                                 !- Wind Exposure
  ,                                       !- View Factor to Ground
  ,                                       !- Number of Vertices
  0, 0, 2.4384,                           !- X,Y,Z Vertex 1 {m}
  0, 0, 0,                                !- X,Y,Z Vertex 2 {m}
  6.59383217256854, 0, 0,                 !- X,Y,Z Vertex 3 {m}
  6.59383217256854, 0, 2.4384;            !- X,Y,Z Vertex 4 {m}

OS:Surface,
<<<<<<< HEAD
  {6cfc3027-16b7-403d-bcff-c9a361ad5717}, !- Handle
  Surface 14,                             !- Name
  RoofCeiling,                            !- Surface Type
  ,                                       !- Construction Name
  {cb121a36-8a64-4fc4-8905-716d14595503}, !- Space Name
=======
  {4d803fd2-0187-43ad-934e-67b7d0495983}, !- Handle
  Surface 14,                             !- Name
  RoofCeiling,                            !- Surface Type
  ,                                       !- Construction Name
  {f82635cf-2f27-4302-a220-ae7c2e7e9089}, !- Space Name
>>>>>>> 00bba7a9
  Outdoors,                               !- Outside Boundary Condition
  ,                                       !- Outside Boundary Condition Object
  SunExposed,                             !- Sun Exposure
  WindExposed,                            !- Wind Exposure
  ,                                       !- View Factor to Ground
  ,                                       !- Number of Vertices
  6.59383217256854, 0, 2.4384,            !- X,Y,Z Vertex 1 {m}
  6.59383217256854, 1.524, 2.4384,        !- X,Y,Z Vertex 2 {m}
  0, 1.524, 2.4384,                       !- X,Y,Z Vertex 3 {m}
  0, 0, 2.4384;                           !- X,Y,Z Vertex 4 {m}

OS:SpaceType,
<<<<<<< HEAD
  {2979518f-27a2-4d60-af6d-4d1a461f6a8c}, !- Handle
=======
  {97dc0c35-92d7-4b12-a0fa-2dbce8bbf168}, !- Handle
>>>>>>> 00bba7a9
  Space Type 2,                           !- Name
  ,                                       !- Default Construction Set Name
  ,                                       !- Default Schedule Set Name
  ,                                       !- Group Rendering Name
  ,                                       !- Design Specification Outdoor Air Object Name
  ,                                       !- Standards Template
  ,                                       !- Standards Building Type
  corridor;                               !- Standards Space Type

OS:BuildingUnit,
<<<<<<< HEAD
  {30c9bb5f-3f26-42de-9d19-a1a5d254b6bb}, !- Handle
=======
  {1f4aff8f-a7dd-4f6b-82e7-e1c3cdabb764}, !- Handle
>>>>>>> 00bba7a9
  unit 1,                                 !- Name
  ,                                       !- Rendering Color
  Residential;                            !- Building Unit Type

OS:AdditionalProperties,
<<<<<<< HEAD
  {28f986c7-4487-4145-850d-f7f860ac7154}, !- Handle
  {30c9bb5f-3f26-42de-9d19-a1a5d254b6bb}, !- Object Name
=======
  {f49a437a-674b-448b-98ed-4852d41a0efe}, !- Handle
  {1f4aff8f-a7dd-4f6b-82e7-e1c3cdabb764}, !- Object Name
>>>>>>> 00bba7a9
  NumberOfBedrooms,                       !- Feature Name 1
  Integer,                                !- Feature Data Type 1
  3,                                      !- Feature Value 1
  NumberOfBathrooms,                      !- Feature Name 2
  Double,                                 !- Feature Data Type 2
  2,                                      !- Feature Value 2
  NumberOfOccupants,                      !- Feature Name 3
  Double,                                 !- Feature Data Type 3
  3.3900000000000001;                     !- Feature Value 3

OS:External:File,
<<<<<<< HEAD
  {6701467e-fe15-4df3-8d6d-0406dda7bd46}, !- Handle
=======
  {ae2f4272-59e6-4974-bba9-472110335870}, !- Handle
>>>>>>> 00bba7a9
  8760.csv,                               !- Name
  8760.csv;                               !- File Name

OS:Schedule:Day,
<<<<<<< HEAD
  {7dc3e74d-fdc7-426f-8991-7905f822f747}, !- Handle
=======
  {b9ecab3d-60a2-4963-ad77-e16df2bf05e4}, !- Handle
>>>>>>> 00bba7a9
  Schedule Day 1,                         !- Name
  ,                                       !- Schedule Type Limits Name
  ,                                       !- Interpolate to Timestep
  24,                                     !- Hour 1
  0,                                      !- Minute 1
  0;                                      !- Value Until Time 1

OS:Schedule:Day,
<<<<<<< HEAD
  {f2085de2-8373-4c15-b6d7-f5faa815a393}, !- Handle
=======
  {c044fa38-e325-4870-9070-c247b3d21a38}, !- Handle
>>>>>>> 00bba7a9
  Schedule Day 2,                         !- Name
  ,                                       !- Schedule Type Limits Name
  ,                                       !- Interpolate to Timestep
  24,                                     !- Hour 1
  0,                                      !- Minute 1
  1;                                      !- Value Until Time 1

OS:Schedule:File,
<<<<<<< HEAD
  {66f02074-90b6-4b92-a744-677ac5bdb536}, !- Handle
  occupants,                              !- Name
  {54172d9c-d7ca-4ae1-8af9-28304ab015f1}, !- Schedule Type Limits Name
  {6701467e-fe15-4df3-8d6d-0406dda7bd46}, !- External File Name
=======
  {546bd020-1c17-4195-b6b0-ad9b7c577e9c}, !- Handle
  occupants,                              !- Name
  {102249c8-4c31-4631-83b4-f8e0ff8f715a}, !- Schedule Type Limits Name
  {ae2f4272-59e6-4974-bba9-472110335870}, !- External File Name
>>>>>>> 00bba7a9
  1,                                      !- Column Number
  1,                                      !- Rows to Skip at Top
  8760,                                   !- Number of Hours of Data
  ,                                       !- Column Separator
  ,                                       !- Interpolate to Timestep
  60;                                     !- Minutes per Item

OS:Schedule:Ruleset,
<<<<<<< HEAD
  {2c3619dd-6d4c-43b4-80ca-b4f1b40a2fbe}, !- Handle
  Schedule Ruleset 1,                     !- Name
  {b68e641c-2555-4158-ae41-06a576687e82}, !- Schedule Type Limits Name
  {6fac979a-32a7-4f30-afd0-813ccae950b0}; !- Default Day Schedule Name

OS:Schedule:Day,
  {6fac979a-32a7-4f30-afd0-813ccae950b0}, !- Handle
  Schedule Day 3,                         !- Name
  {b68e641c-2555-4158-ae41-06a576687e82}, !- Schedule Type Limits Name
=======
  {08781f24-ec86-46d6-9ac4-647cc456a4b7}, !- Handle
  Schedule Ruleset 1,                     !- Name
  {fd33c2f5-4655-48c8-b21b-0b9aedb8474d}, !- Schedule Type Limits Name
  {70895943-72cd-4405-b476-5070fc94f93a}; !- Default Day Schedule Name

OS:Schedule:Day,
  {70895943-72cd-4405-b476-5070fc94f93a}, !- Handle
  Schedule Day 3,                         !- Name
  {fd33c2f5-4655-48c8-b21b-0b9aedb8474d}, !- Schedule Type Limits Name
>>>>>>> 00bba7a9
  ,                                       !- Interpolate to Timestep
  24,                                     !- Hour 1
  0,                                      !- Minute 1
  112.539290946133;                       !- Value Until Time 1

OS:People:Definition,
<<<<<<< HEAD
  {175c4c80-b5f8-4eaf-a400-db986e5dc7bf}, !- Handle
=======
  {609cfa6a-451f-40aa-9082-8a3e874dbb38}, !- Handle
>>>>>>> 00bba7a9
  res occupants|living space,             !- Name
  People,                                 !- Number of People Calculation Method
  3.39,                                   !- Number of People {people}
  ,                                       !- People per Space Floor Area {person/m2}
  ,                                       !- Space Floor Area per Person {m2/person}
  0.319734,                               !- Fraction Radiant
  0.573,                                  !- Sensible Heat Fraction
  0,                                      !- Carbon Dioxide Generation Rate {m3/s-W}
  No,                                     !- Enable ASHRAE 55 Comfort Warnings
  ZoneAveraged;                           !- Mean Radiant Temperature Calculation Type

OS:People,
<<<<<<< HEAD
  {7e9315ec-2981-4d45-948a-16e88f8d3d02}, !- Handle
  res occupants|living space,             !- Name
  {175c4c80-b5f8-4eaf-a400-db986e5dc7bf}, !- People Definition Name
  {7025fb75-cfd3-476f-b8bb-9f40257d9d16}, !- Space or SpaceType Name
  {66f02074-90b6-4b92-a744-677ac5bdb536}, !- Number of People Schedule Name
  {2c3619dd-6d4c-43b4-80ca-b4f1b40a2fbe}, !- Activity Level Schedule Name
=======
  {b9438c4e-b7e3-4bfa-91dc-b6edc4909e73}, !- Handle
  res occupants|living space,             !- Name
  {609cfa6a-451f-40aa-9082-8a3e874dbb38}, !- People Definition Name
  {31aba1b7-6d7d-4aca-a01a-23d19f06103e}, !- Space or SpaceType Name
  {546bd020-1c17-4195-b6b0-ad9b7c577e9c}, !- Number of People Schedule Name
  {08781f24-ec86-46d6-9ac4-647cc456a4b7}, !- Activity Level Schedule Name
>>>>>>> 00bba7a9
  ,                                       !- Surface Name/Angle Factor List Name
  ,                                       !- Work Efficiency Schedule Name
  ,                                       !- Clothing Insulation Schedule Name
  ,                                       !- Air Velocity Schedule Name
  1;                                      !- Multiplier

OS:ScheduleTypeLimits,
<<<<<<< HEAD
  {b68e641c-2555-4158-ae41-06a576687e82}, !- Handle
=======
  {fd33c2f5-4655-48c8-b21b-0b9aedb8474d}, !- Handle
>>>>>>> 00bba7a9
  ActivityLevel,                          !- Name
  0,                                      !- Lower Limit Value
  ,                                       !- Upper Limit Value
  Continuous,                             !- Numeric Type
  ActivityLevel;                          !- Unit Type

OS:ScheduleTypeLimits,
<<<<<<< HEAD
  {54172d9c-d7ca-4ae1-8af9-28304ab015f1}, !- Handle
=======
  {102249c8-4c31-4631-83b4-f8e0ff8f715a}, !- Handle
>>>>>>> 00bba7a9
  Fractional,                             !- Name
  0,                                      !- Lower Limit Value
  1,                                      !- Upper Limit Value
  Continuous;                             !- Numeric Type
<|MERGE_RESOLUTION|>--- conflicted
+++ resolved
@@ -1,53 +1,26 @@
 !- NOTE: Auto-generated from /test/osw_files/MF_8units_1story_SL_Inset.osw
 
 OS:Version,
-<<<<<<< HEAD
-  {bb76929c-b9ab-419b-9b1b-6d4ee1eaa99b}, !- Handle
-  2.9.0;                                  !- Version Identifier
-
-OS:SimulationControl,
-  {fc52aa64-f272-4fb8-a9a4-2830d8ac59b9}, !- Handle
-=======
   {d5520829-53c8-40c4-a3c0-0df876b61ad8}, !- Handle
   2.9.0;                                  !- Version Identifier
 
 OS:SimulationControl,
   {761f079c-601a-4e9d-ba11-aafed12d5d50}, !- Handle
->>>>>>> 00bba7a9
   ,                                       !- Do Zone Sizing Calculation
   ,                                       !- Do System Sizing Calculation
   ,                                       !- Do Plant Sizing Calculation
   No;                                     !- Run Simulation for Sizing Periods
 
 OS:Timestep,
-<<<<<<< HEAD
-  {f4f79d51-9e8e-41f0-930b-c5071b7bfce3}, !- Handle
-  6;                                      !- Number of Timesteps per Hour
-
-OS:ShadowCalculation,
-  {1a2b8e54-9d97-440e-b589-bf535d4b9b44}, !- Handle
-=======
   {a2e30ed5-b690-4bd1-928e-793504fefdb5}, !- Handle
   6;                                      !- Number of Timesteps per Hour
 
 OS:ShadowCalculation,
   {f3cb4362-ff76-4aee-a358-028b80a32dba}, !- Handle
->>>>>>> 00bba7a9
   20,                                     !- Calculation Frequency
   200;                                    !- Maximum Figures in Shadow Overlap Calculations
 
 OS:SurfaceConvectionAlgorithm:Outside,
-<<<<<<< HEAD
-  {db34407c-2bdd-4aad-af42-5a3365752af7}, !- Handle
-  DOE-2;                                  !- Algorithm
-
-OS:SurfaceConvectionAlgorithm:Inside,
-  {125aa851-a0bd-4776-abd3-9cb8fae93c93}, !- Handle
-  TARP;                                   !- Algorithm
-
-OS:ZoneCapacitanceMultiplier:ResearchSpecial,
-  {76256433-3039-4394-ba42-bbf8c2d5be6f}, !- Handle
-=======
   {fdaa9d6f-59ba-4d8d-b758-1912f27d88b0}, !- Handle
   DOE-2;                                  !- Algorithm
 
@@ -57,17 +30,12 @@
 
 OS:ZoneCapacitanceMultiplier:ResearchSpecial,
   {0c1cb273-8c2c-4f30-9177-69e21e598437}, !- Handle
->>>>>>> 00bba7a9
   ,                                       !- Temperature Capacity Multiplier
   15,                                     !- Humidity Capacity Multiplier
   ;                                       !- Carbon Dioxide Capacity Multiplier
 
 OS:RunPeriod,
-<<<<<<< HEAD
-  {106953fc-817f-4a4d-ba97-cce4e23bf7ff}, !- Handle
-=======
   {cb2e689e-9098-4b60-8a37-f85c25fcfbbb}, !- Handle
->>>>>>> 00bba7a9
   Run Period 1,                           !- Name
   1,                                      !- Begin Month
   1,                                      !- Begin Day of Month
@@ -81,21 +49,13 @@
   ;                                       !- Number of Times Runperiod to be Repeated
 
 OS:YearDescription,
-<<<<<<< HEAD
-  {8f0f4cde-44b8-441f-bd9c-f3282cb186b4}, !- Handle
-=======
   {9126e827-b09f-4595-9d78-ca5fb3facc04}, !- Handle
->>>>>>> 00bba7a9
   2007,                                   !- Calendar Year
   ,                                       !- Day of Week for Start Day
   ;                                       !- Is Leap Year
 
 OS:WeatherFile,
-<<<<<<< HEAD
-  {333a6363-f057-4b18-a234-d384e94d64d1}, !- Handle
-=======
   {ac1233a2-7338-4d10-85e8-567e069dcefa}, !- Handle
->>>>>>> 00bba7a9
   Denver Intl Ap,                         !- City
   CO,                                     !- State Province Region
   USA,                                    !- Country
@@ -109,13 +69,8 @@
   E23378AA;                               !- Checksum
 
 OS:AdditionalProperties,
-<<<<<<< HEAD
-  {13023276-4320-47ed-b900-7ddd7f533047}, !- Handle
-  {333a6363-f057-4b18-a234-d384e94d64d1}, !- Object Name
-=======
   {8e83b3c3-0e44-4833-bc5e-58cdfc54e97f}, !- Handle
   {ac1233a2-7338-4d10-85e8-567e069dcefa}, !- Object Name
->>>>>>> 00bba7a9
   EPWHeaderCity,                          !- Feature Name 1
   String,                                 !- Feature Data Type 1
   Denver Intl Ap,                         !- Feature Value 1
@@ -223,11 +178,7 @@
   84;                                     !- Feature Value 35
 
 OS:Site,
-<<<<<<< HEAD
-  {9c724f09-921a-4443-aa57-125703df6ca2}, !- Handle
-=======
   {1fa86651-00d2-4846-a62e-0ba5fdd6815e}, !- Handle
->>>>>>> 00bba7a9
   Denver Intl Ap_CO_USA,                  !- Name
   39.83,                                  !- Latitude {deg}
   -104.65,                                !- Longitude {deg}
@@ -236,11 +187,7 @@
   ;                                       !- Terrain
 
 OS:ClimateZones,
-<<<<<<< HEAD
-  {610236ad-222e-4928-8266-a4551e64772e}, !- Handle
-=======
   {4f7877a3-e577-453f-901a-2277adcd9f50}, !- Handle
->>>>>>> 00bba7a9
   ,                                       !- Active Institution
   ,                                       !- Active Year
   ,                                       !- Climate Zone Institution Name 1
@@ -253,31 +200,19 @@
   Cold;                                   !- Climate Zone Value 2
 
 OS:Site:WaterMainsTemperature,
-<<<<<<< HEAD
-  {9c66a4df-a721-403f-ba28-f1bbcbd48e32}, !- Handle
-=======
   {82e10cd3-fe11-4fa9-8f47-a091e8864395}, !- Handle
->>>>>>> 00bba7a9
   Correlation,                            !- Calculation Method
   ,                                       !- Temperature Schedule Name
   10.8753424657535,                       !- Annual Average Outdoor Air Temperature {C}
   23.1524007936508;                       !- Maximum Difference In Monthly Average Outdoor Air Temperatures {deltaC}
 
 OS:RunPeriodControl:DaylightSavingTime,
-<<<<<<< HEAD
-  {16f04856-3a5f-4a25-9a0e-54861b66bcaa}, !- Handle
-=======
   {e1cffaf6-7cbb-4f32-b736-a65a3e40281b}, !- Handle
->>>>>>> 00bba7a9
   4/7,                                    !- Start Date
   10/26;                                  !- End Date
 
 OS:Site:GroundTemperature:Deep,
-<<<<<<< HEAD
-  {f026e789-f002-493f-aa48-2bf6bef5b2d2}, !- Handle
-=======
   {f8fe7214-e39a-455e-8bd8-02da9ff9c950}, !- Handle
->>>>>>> 00bba7a9
   10.8753424657535,                       !- January Deep Ground Temperature {C}
   10.8753424657535,                       !- February Deep Ground Temperature {C}
   10.8753424657535,                       !- March Deep Ground Temperature {C}
@@ -292,11 +227,7 @@
   10.8753424657535;                       !- December Deep Ground Temperature {C}
 
 OS:Building,
-<<<<<<< HEAD
-  {09f5e611-28dc-4613-bb83-b683ceb996eb}, !- Handle
-=======
   {5a713267-98f2-4a4d-9bf2-6057d4994a81}, !- Handle
->>>>>>> 00bba7a9
   Building 1,                             !- Name
   ,                                       !- Building Sector Type
   0,                                      !- North Axis {deg}
@@ -311,13 +242,8 @@
   8;                                      !- Standards Number of Living Units
 
 OS:AdditionalProperties,
-<<<<<<< HEAD
-  {44ba31c0-f06d-4f45-bf5d-00dabb40c2f8}, !- Handle
-  {09f5e611-28dc-4613-bb83-b683ceb996eb}, !- Object Name
-=======
   {92ca44ba-fe74-45a6-8394-41535c25787b}, !- Handle
   {5a713267-98f2-4a4d-9bf2-6057d4994a81}, !- Object Name
->>>>>>> 00bba7a9
   num_units,                              !- Feature Name 1
   Integer,                                !- Feature Data Type 1
   8,                                      !- Feature Value 1
@@ -344,11 +270,7 @@
   Double-Loaded Interior;                 !- Feature Value 8
 
 OS:ThermalZone,
-<<<<<<< HEAD
-  {523b9a4b-4dec-4c48-91c7-96a7ea4f0203}, !- Handle
-=======
   {452ac78d-9c3f-4aaa-8cbf-4baf7056a771}, !- Handle
->>>>>>> 00bba7a9
   living zone,                            !- Name
   ,                                       !- Multiplier
   ,                                       !- Ceiling Height {m}
@@ -357,17 +279,10 @@
   ,                                       !- Zone Inside Convection Algorithm
   ,                                       !- Zone Outside Convection Algorithm
   ,                                       !- Zone Conditioning Equipment List Name
-<<<<<<< HEAD
-  {60957dd7-809c-4308-b719-74606d10a5af}, !- Zone Air Inlet Port List
-  {124442e0-f4a3-4bf9-ba4e-f85c5cfeeb2a}, !- Zone Air Exhaust Port List
-  {08a3f469-309d-48be-b312-495719b29f01}, !- Zone Air Node Name
-  {0c73f6f0-ab7d-4691-b950-7b4b700099d4}, !- Zone Return Air Port List
-=======
   {ebc4eb69-1152-47ed-a2e4-ab1976858545}, !- Zone Air Inlet Port List
   {3207f846-2a2c-4e68-8628-9424d216db0d}, !- Zone Air Exhaust Port List
   {42fd0e50-6682-474e-b568-33e9bd0b069d}, !- Zone Air Node Name
   {04e8c14a-08b5-4655-b902-76606e332f51}, !- Zone Return Air Port List
->>>>>>> 00bba7a9
   ,                                       !- Primary Daylighting Control Name
   ,                                       !- Fraction of Zone Controlled by Primary Daylighting Control
   ,                                       !- Secondary Daylighting Control Name
@@ -378,39 +293,6 @@
   No;                                     !- Use Ideal Air Loads
 
 OS:Node,
-<<<<<<< HEAD
-  {8f7e2950-fb7f-4385-a4c9-dbbd8ce56969}, !- Handle
-  Node 1,                                 !- Name
-  {08a3f469-309d-48be-b312-495719b29f01}, !- Inlet Port
-  ;                                       !- Outlet Port
-
-OS:Connection,
-  {08a3f469-309d-48be-b312-495719b29f01}, !- Handle
-  {f6893806-32ad-4baa-b687-090f1aae533e}, !- Name
-  {523b9a4b-4dec-4c48-91c7-96a7ea4f0203}, !- Source Object
-  11,                                     !- Outlet Port
-  {8f7e2950-fb7f-4385-a4c9-dbbd8ce56969}, !- Target Object
-  2;                                      !- Inlet Port
-
-OS:PortList,
-  {60957dd7-809c-4308-b719-74606d10a5af}, !- Handle
-  {ce58f2ab-f326-4e5e-97d9-dd03239aa2d7}, !- Name
-  {523b9a4b-4dec-4c48-91c7-96a7ea4f0203}; !- HVAC Component
-
-OS:PortList,
-  {124442e0-f4a3-4bf9-ba4e-f85c5cfeeb2a}, !- Handle
-  {3a7e6b2c-2e61-4022-9368-91df8345f489}, !- Name
-  {523b9a4b-4dec-4c48-91c7-96a7ea4f0203}; !- HVAC Component
-
-OS:PortList,
-  {0c73f6f0-ab7d-4691-b950-7b4b700099d4}, !- Handle
-  {9a5050ed-b54f-4e67-bd07-726798573906}, !- Name
-  {523b9a4b-4dec-4c48-91c7-96a7ea4f0203}; !- HVAC Component
-
-OS:Sizing:Zone,
-  {92212209-78a3-4fb3-a2cd-6798fa5ec16a}, !- Handle
-  {523b9a4b-4dec-4c48-91c7-96a7ea4f0203}, !- Zone or ZoneList Name
-=======
   {29becffe-6a77-4884-bc4a-da107209ef05}, !- Handle
   Node 1,                                 !- Name
   {42fd0e50-6682-474e-b568-33e9bd0b069d}, !- Inlet Port
@@ -442,7 +324,6 @@
 OS:Sizing:Zone,
   {382c3185-fcb6-49eb-9705-700ca0b8e668}, !- Handle
   {452ac78d-9c3f-4aaa-8cbf-4baf7056a771}, !- Zone or ZoneList Name
->>>>>>> 00bba7a9
   SupplyAirTemperature,                   !- Zone Cooling Design Supply Air Temperature Input Method
   14,                                     !- Zone Cooling Design Supply Air Temperature {C}
   11.11,                                  !- Zone Cooling Design Supply Air Temperature Difference {deltaC}
@@ -471,16 +352,6 @@
   autosize;                               !- Dedicated Outdoor Air High Setpoint Temperature for Design {C}
 
 OS:ZoneHVAC:EquipmentList,
-<<<<<<< HEAD
-  {132eda6f-6c62-491a-bbbb-a96963a1c927}, !- Handle
-  Zone HVAC Equipment List 1,             !- Name
-  {523b9a4b-4dec-4c48-91c7-96a7ea4f0203}; !- Thermal Zone
-
-OS:Space,
-  {7025fb75-cfd3-476f-b8bb-9f40257d9d16}, !- Handle
-  living space,                           !- Name
-  {4d0180cc-9ad9-4b5c-82aa-d56b4cf859f1}, !- Space Type Name
-=======
   {17860a0e-6b06-4a3e-95e6-c7c78f0dc163}, !- Handle
   Zone HVAC Equipment List 1,             !- Name
   {452ac78d-9c3f-4aaa-8cbf-4baf7056a771}; !- Thermal Zone
@@ -489,7 +360,6 @@
   {31aba1b7-6d7d-4aca-a01a-23d19f06103e}, !- Handle
   living space,                           !- Name
   {2838bd79-dcd8-496d-94a3-2483139f01b9}, !- Space Type Name
->>>>>>> 00bba7a9
   ,                                       !- Default Construction Set Name
   ,                                       !- Default Schedule Set Name
   ,                                       !- Direction of Relative North {deg}
@@ -497,19 +367,6 @@
   ,                                       !- Y Origin {m}
   ,                                       !- Z Origin {m}
   ,                                       !- Building Story Name
-<<<<<<< HEAD
-  {523b9a4b-4dec-4c48-91c7-96a7ea4f0203}, !- Thermal Zone Name
-  ,                                       !- Part of Total Floor Area
-  ,                                       !- Design Specification Outdoor Air Object Name
-  {30c9bb5f-3f26-42de-9d19-a1a5d254b6bb}; !- Building Unit Name
-
-OS:Surface,
-  {8c10f249-accf-48d2-9d99-759b80515fc6}, !- Handle
-  Surface 1,                              !- Name
-  Floor,                                  !- Surface Type
-  ,                                       !- Construction Name
-  {7025fb75-cfd3-476f-b8bb-9f40257d9d16}, !- Space Name
-=======
   {452ac78d-9c3f-4aaa-8cbf-4baf7056a771}, !- Thermal Zone Name
   ,                                       !- Part of Total Floor Area
   ,                                       !- Design Specification Outdoor Air Object Name
@@ -521,7 +378,6 @@
   Floor,                                  !- Surface Type
   ,                                       !- Construction Name
   {31aba1b7-6d7d-4aca-a01a-23d19f06103e}, !- Space Name
->>>>>>> 00bba7a9
   Foundation,                             !- Outside Boundary Condition
   ,                                       !- Outside Boundary Condition Object
   NoSun,                                  !- Sun Exposure
@@ -536,19 +392,11 @@
   4.76503217256854, -13.1876643451371, 0; !- X,Y,Z Vertex 6 {m}
 
 OS:Surface,
-<<<<<<< HEAD
-  {d45c0144-55e7-4676-91f5-ed8dc9d5c064}, !- Handle
-  Surface 2,                              !- Name
-  Wall,                                   !- Surface Type
-  ,                                       !- Construction Name
-  {7025fb75-cfd3-476f-b8bb-9f40257d9d16}, !- Space Name
-=======
   {088eafb6-63c2-43df-84fe-3b0076e45451}, !- Handle
   Surface 2,                              !- Name
   Wall,                                   !- Surface Type
   ,                                       !- Construction Name
   {31aba1b7-6d7d-4aca-a01a-23d19f06103e}, !- Space Name
->>>>>>> 00bba7a9
   Outdoors,                               !- Outside Boundary Condition
   ,                                       !- Outside Boundary Condition Object
   SunExposed,                             !- Sun Exposure
@@ -561,19 +409,11 @@
   0, -13.1876643451371, 2.4384;           !- X,Y,Z Vertex 4 {m}
 
 OS:Surface,
-<<<<<<< HEAD
-  {af646581-60d7-49a8-adf7-66eababeebf2}, !- Handle
-  Surface 3,                              !- Name
-  Wall,                                   !- Surface Type
-  ,                                       !- Construction Name
-  {7025fb75-cfd3-476f-b8bb-9f40257d9d16}, !- Space Name
-=======
   {43d333f5-438f-4d77-9e95-22f4f2b3715e}, !- Handle
   Surface 3,                              !- Name
   Wall,                                   !- Surface Type
   ,                                       !- Construction Name
   {31aba1b7-6d7d-4aca-a01a-23d19f06103e}, !- Space Name
->>>>>>> 00bba7a9
   Adiabatic,                              !- Outside Boundary Condition
   ,                                       !- Outside Boundary Condition Object
   NoSun,                                  !- Sun Exposure
@@ -586,19 +426,11 @@
   0, 0, 2.4384;                           !- X,Y,Z Vertex 4 {m}
 
 OS:Surface,
-<<<<<<< HEAD
-  {f8bf52e1-e938-4cfb-978f-6898e116a67a}, !- Handle
-  Surface 4,                              !- Name
-  Wall,                                   !- Surface Type
-  ,                                       !- Construction Name
-  {7025fb75-cfd3-476f-b8bb-9f40257d9d16}, !- Space Name
-=======
   {fcf42267-bc38-4fa8-a47b-4f7e1cbea227}, !- Handle
   Surface 4,                              !- Name
   Wall,                                   !- Surface Type
   ,                                       !- Construction Name
   {31aba1b7-6d7d-4aca-a01a-23d19f06103e}, !- Space Name
->>>>>>> 00bba7a9
   Adiabatic,                              !- Outside Boundary Condition
   ,                                       !- Outside Boundary Condition Object
   NoSun,                                  !- Sun Exposure
@@ -611,19 +443,11 @@
   6.59383217256854, 0, 2.4384;            !- X,Y,Z Vertex 4 {m}
 
 OS:Surface,
-<<<<<<< HEAD
-  {80caf9cd-0041-49f8-aff7-8b294ded73e0}, !- Handle
-  Surface 5,                              !- Name
-  Wall,                                   !- Surface Type
-  ,                                       !- Construction Name
-  {7025fb75-cfd3-476f-b8bb-9f40257d9d16}, !- Space Name
-=======
   {aac1d49e-8644-43ad-939a-a480cf4ed44b}, !- Handle
   Surface 5,                              !- Name
   Wall,                                   !- Surface Type
   ,                                       !- Construction Name
   {31aba1b7-6d7d-4aca-a01a-23d19f06103e}, !- Space Name
->>>>>>> 00bba7a9
   Outdoors,                               !- Outside Boundary Condition
   ,                                       !- Outside Boundary Condition Object
   SunExposed,                             !- Sun Exposure
@@ -636,19 +460,11 @@
   6.59383217256854, -11.3588643451371, 2.4384; !- X,Y,Z Vertex 4 {m}
 
 OS:Surface,
-<<<<<<< HEAD
-  {ff1e43e8-fbb6-43a8-b3fd-2fc2dba24024}, !- Handle
-  Surface 6,                              !- Name
-  Wall,                                   !- Surface Type
-  ,                                       !- Construction Name
-  {7025fb75-cfd3-476f-b8bb-9f40257d9d16}, !- Space Name
-=======
   {cd9df9d4-909f-4eac-b491-54e6ae29a9a4}, !- Handle
   Surface 6,                              !- Name
   Wall,                                   !- Surface Type
   ,                                       !- Construction Name
   {31aba1b7-6d7d-4aca-a01a-23d19f06103e}, !- Space Name
->>>>>>> 00bba7a9
   Outdoors,                               !- Outside Boundary Condition
   ,                                       !- Outside Boundary Condition Object
   SunExposed,                             !- Sun Exposure
@@ -661,19 +477,11 @@
   4.76503217256854, -11.3588643451371, 2.4384; !- X,Y,Z Vertex 4 {m}
 
 OS:Surface,
-<<<<<<< HEAD
-  {35ad8c22-3de6-4eb5-a815-0ef58f8df4f2}, !- Handle
-  Surface 7,                              !- Name
-  Wall,                                   !- Surface Type
-  ,                                       !- Construction Name
-  {7025fb75-cfd3-476f-b8bb-9f40257d9d16}, !- Space Name
-=======
   {54d49def-577a-42c3-84d0-ab3686384e88}, !- Handle
   Surface 7,                              !- Name
   Wall,                                   !- Surface Type
   ,                                       !- Construction Name
   {31aba1b7-6d7d-4aca-a01a-23d19f06103e}, !- Space Name
->>>>>>> 00bba7a9
   Outdoors,                               !- Outside Boundary Condition
   ,                                       !- Outside Boundary Condition Object
   SunExposed,                             !- Sun Exposure
@@ -686,19 +494,11 @@
   4.76503217256854, -13.1876643451371, 2.4384; !- X,Y,Z Vertex 4 {m}
 
 OS:Surface,
-<<<<<<< HEAD
-  {f8da7c42-8515-4714-a70e-cee9d1fe50e2}, !- Handle
-  Surface 8,                              !- Name
-  RoofCeiling,                            !- Surface Type
-  ,                                       !- Construction Name
-  {7025fb75-cfd3-476f-b8bb-9f40257d9d16}, !- Space Name
-=======
   {95bceaa6-e502-4c4c-a9b9-d1ff6e859ccc}, !- Handle
   Surface 8,                              !- Name
   RoofCeiling,                            !- Surface Type
   ,                                       !- Construction Name
   {31aba1b7-6d7d-4aca-a01a-23d19f06103e}, !- Space Name
->>>>>>> 00bba7a9
   Outdoors,                               !- Outside Boundary Condition
   ,                                       !- Outside Boundary Condition Object
   SunExposed,                             !- Sun Exposure
@@ -713,11 +513,7 @@
   0, -13.1876643451371, 2.4384;           !- X,Y,Z Vertex 6 {m}
 
 OS:SpaceType,
-<<<<<<< HEAD
-  {4d0180cc-9ad9-4b5c-82aa-d56b4cf859f1}, !- Handle
-=======
   {2838bd79-dcd8-496d-94a3-2483139f01b9}, !- Handle
->>>>>>> 00bba7a9
   Space Type 1,                           !- Name
   ,                                       !- Default Construction Set Name
   ,                                       !- Default Schedule Set Name
@@ -728,11 +524,7 @@
   living;                                 !- Standards Space Type
 
 OS:ThermalZone,
-<<<<<<< HEAD
-  {eda651d5-2597-468e-89bd-ebe8b15792f3}, !- Handle
-=======
   {8d9205d9-a9ec-4983-b1f1-0147417e5a55}, !- Handle
->>>>>>> 00bba7a9
   corridor zone,                          !- Name
   ,                                       !- Multiplier
   ,                                       !- Ceiling Height {m}
@@ -741,17 +533,10 @@
   ,                                       !- Zone Inside Convection Algorithm
   ,                                       !- Zone Outside Convection Algorithm
   ,                                       !- Zone Conditioning Equipment List Name
-<<<<<<< HEAD
-  {7ebea29d-fc6c-4c90-a22d-825e78d8d5b7}, !- Zone Air Inlet Port List
-  {af713960-f38b-4bec-9847-b5eecc05b642}, !- Zone Air Exhaust Port List
-  {246cc5e5-775e-407c-8dbc-48bf871d5569}, !- Zone Air Node Name
-  {c307ae3e-58a1-4770-bcf8-6b46cdcf7719}, !- Zone Return Air Port List
-=======
   {76258e82-9573-4d3b-8aed-1497a112787b}, !- Zone Air Inlet Port List
   {9dc07ecd-f73d-4623-9906-541ac9b83229}, !- Zone Air Exhaust Port List
   {664386cf-1bf7-4d85-88ca-3f1328930ea0}, !- Zone Air Node Name
   {b6f04c67-313b-47c2-88f7-13b47101a72a}, !- Zone Return Air Port List
->>>>>>> 00bba7a9
   ,                                       !- Primary Daylighting Control Name
   ,                                       !- Fraction of Zone Controlled by Primary Daylighting Control
   ,                                       !- Secondary Daylighting Control Name
@@ -762,39 +547,6 @@
   No;                                     !- Use Ideal Air Loads
 
 OS:Node,
-<<<<<<< HEAD
-  {158fb268-b63e-42a4-a90d-b1a73442265c}, !- Handle
-  Node 2,                                 !- Name
-  {246cc5e5-775e-407c-8dbc-48bf871d5569}, !- Inlet Port
-  ;                                       !- Outlet Port
-
-OS:Connection,
-  {246cc5e5-775e-407c-8dbc-48bf871d5569}, !- Handle
-  {a64fed39-3981-45ad-837a-e548fbea240b}, !- Name
-  {eda651d5-2597-468e-89bd-ebe8b15792f3}, !- Source Object
-  11,                                     !- Outlet Port
-  {158fb268-b63e-42a4-a90d-b1a73442265c}, !- Target Object
-  2;                                      !- Inlet Port
-
-OS:PortList,
-  {7ebea29d-fc6c-4c90-a22d-825e78d8d5b7}, !- Handle
-  {fca2d22d-de05-421e-a23e-ff5e335a694f}, !- Name
-  {eda651d5-2597-468e-89bd-ebe8b15792f3}; !- HVAC Component
-
-OS:PortList,
-  {af713960-f38b-4bec-9847-b5eecc05b642}, !- Handle
-  {e4ac8ad7-cd96-4174-ab46-0066c74c8bae}, !- Name
-  {eda651d5-2597-468e-89bd-ebe8b15792f3}; !- HVAC Component
-
-OS:PortList,
-  {c307ae3e-58a1-4770-bcf8-6b46cdcf7719}, !- Handle
-  {563b9f1f-1c24-45a7-a488-3ed434f48409}, !- Name
-  {eda651d5-2597-468e-89bd-ebe8b15792f3}; !- HVAC Component
-
-OS:Sizing:Zone,
-  {4bfbcc1b-8db4-4209-806e-90801d760738}, !- Handle
-  {eda651d5-2597-468e-89bd-ebe8b15792f3}, !- Zone or ZoneList Name
-=======
   {18ef9304-4438-42ff-a466-aa7708a2b691}, !- Handle
   Node 2,                                 !- Name
   {664386cf-1bf7-4d85-88ca-3f1328930ea0}, !- Inlet Port
@@ -826,7 +578,6 @@
 OS:Sizing:Zone,
   {b1c76f87-a7fc-4663-a840-f91e1bcb277f}, !- Handle
   {8d9205d9-a9ec-4983-b1f1-0147417e5a55}, !- Zone or ZoneList Name
->>>>>>> 00bba7a9
   SupplyAirTemperature,                   !- Zone Cooling Design Supply Air Temperature Input Method
   14,                                     !- Zone Cooling Design Supply Air Temperature {C}
   11.11,                                  !- Zone Cooling Design Supply Air Temperature Difference {deltaC}
@@ -855,16 +606,6 @@
   autosize;                               !- Dedicated Outdoor Air High Setpoint Temperature for Design {C}
 
 OS:ZoneHVAC:EquipmentList,
-<<<<<<< HEAD
-  {4464c787-618a-4b3e-a7ef-94ce73c3c3b8}, !- Handle
-  Zone HVAC Equipment List 2,             !- Name
-  {eda651d5-2597-468e-89bd-ebe8b15792f3}; !- Thermal Zone
-
-OS:Space,
-  {cb121a36-8a64-4fc4-8905-716d14595503}, !- Handle
-  corridor space,                         !- Name
-  {2979518f-27a2-4d60-af6d-4d1a461f6a8c}, !- Space Type Name
-=======
   {139108ce-db75-40ff-90ad-b9537ee74217}, !- Handle
   Zone HVAC Equipment List 2,             !- Name
   {8d9205d9-a9ec-4983-b1f1-0147417e5a55}; !- Thermal Zone
@@ -873,7 +614,6 @@
   {f82635cf-2f27-4302-a220-ae7c2e7e9089}, !- Handle
   corridor space,                         !- Name
   {97dc0c35-92d7-4b12-a0fa-2dbce8bbf168}, !- Space Type Name
->>>>>>> 00bba7a9
   ,                                       !- Default Construction Set Name
   ,                                       !- Default Schedule Set Name
   ,                                       !- Direction of Relative North {deg}
@@ -881,16 +621,6 @@
   ,                                       !- Y Origin {m}
   ,                                       !- Z Origin {m}
   ,                                       !- Building Story Name
-<<<<<<< HEAD
-  {eda651d5-2597-468e-89bd-ebe8b15792f3}; !- Thermal Zone Name
-
-OS:Surface,
-  {b5ed611f-5653-4ac1-9abc-80eae3239ab5}, !- Handle
-  Surface 9,                              !- Name
-  Floor,                                  !- Surface Type
-  ,                                       !- Construction Name
-  {cb121a36-8a64-4fc4-8905-716d14595503}, !- Space Name
-=======
   {8d9205d9-a9ec-4983-b1f1-0147417e5a55}; !- Thermal Zone Name
 
 OS:Surface,
@@ -899,7 +629,6 @@
   Floor,                                  !- Surface Type
   ,                                       !- Construction Name
   {f82635cf-2f27-4302-a220-ae7c2e7e9089}, !- Space Name
->>>>>>> 00bba7a9
   Foundation,                             !- Outside Boundary Condition
   ,                                       !- Outside Boundary Condition Object
   NoSun,                                  !- Sun Exposure
@@ -912,19 +641,11 @@
   6.59383217256854, 0, 0;                 !- X,Y,Z Vertex 4 {m}
 
 OS:Surface,
-<<<<<<< HEAD
-  {1044b930-33dc-4da3-aad7-207aebfce346}, !- Handle
-  Surface 10,                             !- Name
-  Wall,                                   !- Surface Type
-  ,                                       !- Construction Name
-  {cb121a36-8a64-4fc4-8905-716d14595503}, !- Space Name
-=======
   {7ec658b7-cbe9-44d9-997b-b8db017955f0}, !- Handle
   Surface 10,                             !- Name
   Wall,                                   !- Surface Type
   ,                                       !- Construction Name
   {f82635cf-2f27-4302-a220-ae7c2e7e9089}, !- Space Name
->>>>>>> 00bba7a9
   Outdoors,                               !- Outside Boundary Condition
   ,                                       !- Outside Boundary Condition Object
   SunExposed,                             !- Sun Exposure
@@ -937,19 +658,11 @@
   0, 0, 2.4384;                           !- X,Y,Z Vertex 4 {m}
 
 OS:Surface,
-<<<<<<< HEAD
-  {45b08422-bd6b-4c66-a401-8c1ea6c49d7a}, !- Handle
-  Surface 11,                             !- Name
-  Wall,                                   !- Surface Type
-  ,                                       !- Construction Name
-  {cb121a36-8a64-4fc4-8905-716d14595503}, !- Space Name
-=======
   {f66b0467-0a7a-4c3d-bd5d-673243ebec98}, !- Handle
   Surface 11,                             !- Name
   Wall,                                   !- Surface Type
   ,                                       !- Construction Name
   {f82635cf-2f27-4302-a220-ae7c2e7e9089}, !- Space Name
->>>>>>> 00bba7a9
   Adiabatic,                              !- Outside Boundary Condition
   ,                                       !- Outside Boundary Condition Object
   NoSun,                                  !- Sun Exposure
@@ -962,19 +675,11 @@
   0, 1.524, 2.4384;                       !- X,Y,Z Vertex 4 {m}
 
 OS:Surface,
-<<<<<<< HEAD
-  {3de465ff-bad0-4647-bea4-1bd8923c1041}, !- Handle
-  Surface 12,                             !- Name
-  Wall,                                   !- Surface Type
-  ,                                       !- Construction Name
-  {cb121a36-8a64-4fc4-8905-716d14595503}, !- Space Name
-=======
   {d36f051b-be80-4daf-867c-f015faf64a49}, !- Handle
   Surface 12,                             !- Name
   Wall,                                   !- Surface Type
   ,                                       !- Construction Name
   {f82635cf-2f27-4302-a220-ae7c2e7e9089}, !- Space Name
->>>>>>> 00bba7a9
   Adiabatic,                              !- Outside Boundary Condition
   ,                                       !- Outside Boundary Condition Object
   NoSun,                                  !- Sun Exposure
@@ -987,19 +692,11 @@
   6.59383217256854, 1.524, 2.4384;        !- X,Y,Z Vertex 4 {m}
 
 OS:Surface,
-<<<<<<< HEAD
-  {a5009803-6fea-4e4b-8646-8a7c344f628d}, !- Handle
-  Surface 13,                             !- Name
-  Wall,                                   !- Surface Type
-  ,                                       !- Construction Name
-  {cb121a36-8a64-4fc4-8905-716d14595503}, !- Space Name
-=======
   {c49ce915-cacf-4adf-9dc0-40e15544bcb6}, !- Handle
   Surface 13,                             !- Name
   Wall,                                   !- Surface Type
   ,                                       !- Construction Name
   {f82635cf-2f27-4302-a220-ae7c2e7e9089}, !- Space Name
->>>>>>> 00bba7a9
   Adiabatic,                              !- Outside Boundary Condition
   ,                                       !- Outside Boundary Condition Object
   NoSun,                                  !- Sun Exposure
@@ -1012,19 +709,11 @@
   6.59383217256854, 0, 2.4384;            !- X,Y,Z Vertex 4 {m}
 
 OS:Surface,
-<<<<<<< HEAD
-  {6cfc3027-16b7-403d-bcff-c9a361ad5717}, !- Handle
-  Surface 14,                             !- Name
-  RoofCeiling,                            !- Surface Type
-  ,                                       !- Construction Name
-  {cb121a36-8a64-4fc4-8905-716d14595503}, !- Space Name
-=======
   {4d803fd2-0187-43ad-934e-67b7d0495983}, !- Handle
   Surface 14,                             !- Name
   RoofCeiling,                            !- Surface Type
   ,                                       !- Construction Name
   {f82635cf-2f27-4302-a220-ae7c2e7e9089}, !- Space Name
->>>>>>> 00bba7a9
   Outdoors,                               !- Outside Boundary Condition
   ,                                       !- Outside Boundary Condition Object
   SunExposed,                             !- Sun Exposure
@@ -1037,11 +726,7 @@
   0, 0, 2.4384;                           !- X,Y,Z Vertex 4 {m}
 
 OS:SpaceType,
-<<<<<<< HEAD
-  {2979518f-27a2-4d60-af6d-4d1a461f6a8c}, !- Handle
-=======
   {97dc0c35-92d7-4b12-a0fa-2dbce8bbf168}, !- Handle
->>>>>>> 00bba7a9
   Space Type 2,                           !- Name
   ,                                       !- Default Construction Set Name
   ,                                       !- Default Schedule Set Name
@@ -1052,23 +737,14 @@
   corridor;                               !- Standards Space Type
 
 OS:BuildingUnit,
-<<<<<<< HEAD
-  {30c9bb5f-3f26-42de-9d19-a1a5d254b6bb}, !- Handle
-=======
   {1f4aff8f-a7dd-4f6b-82e7-e1c3cdabb764}, !- Handle
->>>>>>> 00bba7a9
   unit 1,                                 !- Name
   ,                                       !- Rendering Color
   Residential;                            !- Building Unit Type
 
 OS:AdditionalProperties,
-<<<<<<< HEAD
-  {28f986c7-4487-4145-850d-f7f860ac7154}, !- Handle
-  {30c9bb5f-3f26-42de-9d19-a1a5d254b6bb}, !- Object Name
-=======
   {f49a437a-674b-448b-98ed-4852d41a0efe}, !- Handle
   {1f4aff8f-a7dd-4f6b-82e7-e1c3cdabb764}, !- Object Name
->>>>>>> 00bba7a9
   NumberOfBedrooms,                       !- Feature Name 1
   Integer,                                !- Feature Data Type 1
   3,                                      !- Feature Value 1
@@ -1080,20 +756,12 @@
   3.3900000000000001;                     !- Feature Value 3
 
 OS:External:File,
-<<<<<<< HEAD
-  {6701467e-fe15-4df3-8d6d-0406dda7bd46}, !- Handle
-=======
   {ae2f4272-59e6-4974-bba9-472110335870}, !- Handle
->>>>>>> 00bba7a9
   8760.csv,                               !- Name
   8760.csv;                               !- File Name
 
 OS:Schedule:Day,
-<<<<<<< HEAD
-  {7dc3e74d-fdc7-426f-8991-7905f822f747}, !- Handle
-=======
   {b9ecab3d-60a2-4963-ad77-e16df2bf05e4}, !- Handle
->>>>>>> 00bba7a9
   Schedule Day 1,                         !- Name
   ,                                       !- Schedule Type Limits Name
   ,                                       !- Interpolate to Timestep
@@ -1102,11 +770,7 @@
   0;                                      !- Value Until Time 1
 
 OS:Schedule:Day,
-<<<<<<< HEAD
-  {f2085de2-8373-4c15-b6d7-f5faa815a393}, !- Handle
-=======
   {c044fa38-e325-4870-9070-c247b3d21a38}, !- Handle
->>>>>>> 00bba7a9
   Schedule Day 2,                         !- Name
   ,                                       !- Schedule Type Limits Name
   ,                                       !- Interpolate to Timestep
@@ -1115,17 +779,10 @@
   1;                                      !- Value Until Time 1
 
 OS:Schedule:File,
-<<<<<<< HEAD
-  {66f02074-90b6-4b92-a744-677ac5bdb536}, !- Handle
-  occupants,                              !- Name
-  {54172d9c-d7ca-4ae1-8af9-28304ab015f1}, !- Schedule Type Limits Name
-  {6701467e-fe15-4df3-8d6d-0406dda7bd46}, !- External File Name
-=======
   {546bd020-1c17-4195-b6b0-ad9b7c577e9c}, !- Handle
   occupants,                              !- Name
   {102249c8-4c31-4631-83b4-f8e0ff8f715a}, !- Schedule Type Limits Name
   {ae2f4272-59e6-4974-bba9-472110335870}, !- External File Name
->>>>>>> 00bba7a9
   1,                                      !- Column Number
   1,                                      !- Rows to Skip at Top
   8760,                                   !- Number of Hours of Data
@@ -1134,17 +791,6 @@
   60;                                     !- Minutes per Item
 
 OS:Schedule:Ruleset,
-<<<<<<< HEAD
-  {2c3619dd-6d4c-43b4-80ca-b4f1b40a2fbe}, !- Handle
-  Schedule Ruleset 1,                     !- Name
-  {b68e641c-2555-4158-ae41-06a576687e82}, !- Schedule Type Limits Name
-  {6fac979a-32a7-4f30-afd0-813ccae950b0}; !- Default Day Schedule Name
-
-OS:Schedule:Day,
-  {6fac979a-32a7-4f30-afd0-813ccae950b0}, !- Handle
-  Schedule Day 3,                         !- Name
-  {b68e641c-2555-4158-ae41-06a576687e82}, !- Schedule Type Limits Name
-=======
   {08781f24-ec86-46d6-9ac4-647cc456a4b7}, !- Handle
   Schedule Ruleset 1,                     !- Name
   {fd33c2f5-4655-48c8-b21b-0b9aedb8474d}, !- Schedule Type Limits Name
@@ -1154,18 +800,13 @@
   {70895943-72cd-4405-b476-5070fc94f93a}, !- Handle
   Schedule Day 3,                         !- Name
   {fd33c2f5-4655-48c8-b21b-0b9aedb8474d}, !- Schedule Type Limits Name
->>>>>>> 00bba7a9
   ,                                       !- Interpolate to Timestep
   24,                                     !- Hour 1
   0,                                      !- Minute 1
   112.539290946133;                       !- Value Until Time 1
 
 OS:People:Definition,
-<<<<<<< HEAD
-  {175c4c80-b5f8-4eaf-a400-db986e5dc7bf}, !- Handle
-=======
   {609cfa6a-451f-40aa-9082-8a3e874dbb38}, !- Handle
->>>>>>> 00bba7a9
   res occupants|living space,             !- Name
   People,                                 !- Number of People Calculation Method
   3.39,                                   !- Number of People {people}
@@ -1178,21 +819,12 @@
   ZoneAveraged;                           !- Mean Radiant Temperature Calculation Type
 
 OS:People,
-<<<<<<< HEAD
-  {7e9315ec-2981-4d45-948a-16e88f8d3d02}, !- Handle
-  res occupants|living space,             !- Name
-  {175c4c80-b5f8-4eaf-a400-db986e5dc7bf}, !- People Definition Name
-  {7025fb75-cfd3-476f-b8bb-9f40257d9d16}, !- Space or SpaceType Name
-  {66f02074-90b6-4b92-a744-677ac5bdb536}, !- Number of People Schedule Name
-  {2c3619dd-6d4c-43b4-80ca-b4f1b40a2fbe}, !- Activity Level Schedule Name
-=======
   {b9438c4e-b7e3-4bfa-91dc-b6edc4909e73}, !- Handle
   res occupants|living space,             !- Name
   {609cfa6a-451f-40aa-9082-8a3e874dbb38}, !- People Definition Name
   {31aba1b7-6d7d-4aca-a01a-23d19f06103e}, !- Space or SpaceType Name
   {546bd020-1c17-4195-b6b0-ad9b7c577e9c}, !- Number of People Schedule Name
   {08781f24-ec86-46d6-9ac4-647cc456a4b7}, !- Activity Level Schedule Name
->>>>>>> 00bba7a9
   ,                                       !- Surface Name/Angle Factor List Name
   ,                                       !- Work Efficiency Schedule Name
   ,                                       !- Clothing Insulation Schedule Name
@@ -1200,11 +832,7 @@
   1;                                      !- Multiplier
 
 OS:ScheduleTypeLimits,
-<<<<<<< HEAD
-  {b68e641c-2555-4158-ae41-06a576687e82}, !- Handle
-=======
   {fd33c2f5-4655-48c8-b21b-0b9aedb8474d}, !- Handle
->>>>>>> 00bba7a9
   ActivityLevel,                          !- Name
   0,                                      !- Lower Limit Value
   ,                                       !- Upper Limit Value
@@ -1212,11 +840,7 @@
   ActivityLevel;                          !- Unit Type
 
 OS:ScheduleTypeLimits,
-<<<<<<< HEAD
-  {54172d9c-d7ca-4ae1-8af9-28304ab015f1}, !- Handle
-=======
   {102249c8-4c31-4631-83b4-f8e0ff8f715a}, !- Handle
->>>>>>> 00bba7a9
   Fractional,                             !- Name
   0,                                      !- Lower Limit Value
   1,                                      !- Upper Limit Value
