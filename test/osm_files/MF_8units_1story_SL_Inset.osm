!- NOTE: Auto-generated from /test/osw_files/MF_8units_1story_SL_Inset.osw

OS:Version,
<<<<<<< HEAD
  {cb6e3434-b566-4515-9ac7-6e1a23808fdd}, !- Handle
  2.9.0;                                  !- Version Identifier

OS:SimulationControl,
  {cf78f371-6801-4639-b50f-d8e96d483347}, !- Handle
=======
  {ce077f3b-9889-443a-96ae-71441c09416f}, !- Handle
  2.9.0;                                  !- Version Identifier

OS:SimulationControl,
  {42da91b1-ad1a-49a6-836c-a79b8714406a}, !- Handle
>>>>>>> 039e157a
  ,                                       !- Do Zone Sizing Calculation
  ,                                       !- Do System Sizing Calculation
  ,                                       !- Do Plant Sizing Calculation
  No;                                     !- Run Simulation for Sizing Periods

OS:Timestep,
<<<<<<< HEAD
  {3b0bd655-d321-456f-98f3-369bf47124ba}, !- Handle
  6;                                      !- Number of Timesteps per Hour

OS:ShadowCalculation,
  {2fa40559-b604-4625-aab7-10d47f6e5c4a}, !- Handle
=======
  {11b4e02b-e7ab-45b3-b037-9ab18282ac4c}, !- Handle
  6;                                      !- Number of Timesteps per Hour

OS:ShadowCalculation,
  {3329a5f4-f9d3-40c0-95d9-91de69f6e213}, !- Handle
>>>>>>> 039e157a
  20,                                     !- Calculation Frequency
  200;                                    !- Maximum Figures in Shadow Overlap Calculations

OS:SurfaceConvectionAlgorithm:Outside,
<<<<<<< HEAD
  {c5f34e9f-534d-4723-b56a-2409eeb15fe7}, !- Handle
  DOE-2;                                  !- Algorithm

OS:SurfaceConvectionAlgorithm:Inside,
  {54268309-15f0-4975-84aa-d1540b0c86ef}, !- Handle
  TARP;                                   !- Algorithm

OS:ZoneCapacitanceMultiplier:ResearchSpecial,
  {6136ebd3-02e5-4c91-997b-73631734b510}, !- Handle
=======
  {54b35a43-3f26-4f06-9a67-a30e6a9376aa}, !- Handle
  DOE-2;                                  !- Algorithm

OS:SurfaceConvectionAlgorithm:Inside,
  {6243f2d0-f33a-4205-80e4-c7a8460f5705}, !- Handle
  TARP;                                   !- Algorithm

OS:ZoneCapacitanceMultiplier:ResearchSpecial,
  {ef9250d0-87a8-4332-8fe8-483f70455bc7}, !- Handle
>>>>>>> 039e157a
  ,                                       !- Temperature Capacity Multiplier
  15,                                     !- Humidity Capacity Multiplier
  ;                                       !- Carbon Dioxide Capacity Multiplier

OS:RunPeriod,
<<<<<<< HEAD
  {784e42db-6d63-4e52-a377-057ebfbe6f20}, !- Handle
=======
  {cce66f1b-678f-4507-af93-7a69f4049b2d}, !- Handle
>>>>>>> 039e157a
  Run Period 1,                           !- Name
  1,                                      !- Begin Month
  1,                                      !- Begin Day of Month
  12,                                     !- End Month
  31,                                     !- End Day of Month
  ,                                       !- Use Weather File Holidays and Special Days
  ,                                       !- Use Weather File Daylight Saving Period
  ,                                       !- Apply Weekend Holiday Rule
  ,                                       !- Use Weather File Rain Indicators
  ,                                       !- Use Weather File Snow Indicators
  ;                                       !- Number of Times Runperiod to be Repeated

OS:YearDescription,
<<<<<<< HEAD
  {57c16704-ea5d-4bb8-83d4-0db800227736}, !- Handle
=======
  {d44108a0-10dc-4c6a-bd59-ebe93ab3af07}, !- Handle
>>>>>>> 039e157a
  2007,                                   !- Calendar Year
  ,                                       !- Day of Week for Start Day
  ;                                       !- Is Leap Year

OS:WeatherFile,
<<<<<<< HEAD
  {ef13308d-56e9-4497-8921-a3b5016cd49c}, !- Handle
=======
  {13893e4d-4ca5-4f09-a3d3-4eda5a9b9682}, !- Handle
>>>>>>> 039e157a
  Denver Intl Ap,                         !- City
  CO,                                     !- State Province Region
  USA,                                    !- Country
  TMY3,                                   !- Data Source
  725650,                                 !- WMO Number
  39.83,                                  !- Latitude {deg}
  -104.65,                                !- Longitude {deg}
  -7,                                     !- Time Zone {hr}
  1650,                                   !- Elevation {m}
  file:../weather/USA_CO_Denver.Intl.AP.725650_TMY3.epw, !- Url
  E23378AA;                               !- Checksum

OS:AdditionalProperties,
<<<<<<< HEAD
  {9adfac68-322e-4d75-a0c7-adf2aaf87ba6}, !- Handle
  {ef13308d-56e9-4497-8921-a3b5016cd49c}, !- Object Name
=======
  {24a0aa10-df3f-4b29-bece-71ab7e29529f}, !- Handle
  {13893e4d-4ca5-4f09-a3d3-4eda5a9b9682}, !- Object Name
>>>>>>> 039e157a
  EPWHeaderCity,                          !- Feature Name 1
  String,                                 !- Feature Data Type 1
  Denver Intl Ap,                         !- Feature Value 1
  EPWHeaderState,                         !- Feature Name 2
  String,                                 !- Feature Data Type 2
  CO,                                     !- Feature Value 2
  EPWHeaderCountry,                       !- Feature Name 3
  String,                                 !- Feature Data Type 3
  USA,                                    !- Feature Value 3
  EPWHeaderDataSource,                    !- Feature Name 4
  String,                                 !- Feature Data Type 4
  TMY3,                                   !- Feature Value 4
  EPWHeaderStation,                       !- Feature Name 5
  String,                                 !- Feature Data Type 5
  725650,                                 !- Feature Value 5
  EPWHeaderLatitude,                      !- Feature Name 6
  Double,                                 !- Feature Data Type 6
  39.829999999999998,                     !- Feature Value 6
  EPWHeaderLongitude,                     !- Feature Name 7
  Double,                                 !- Feature Data Type 7
  -104.65000000000001,                    !- Feature Value 7
  EPWHeaderTimezone,                      !- Feature Name 8
  Double,                                 !- Feature Data Type 8
  -7,                                     !- Feature Value 8
  EPWHeaderAltitude,                      !- Feature Name 9
  Double,                                 !- Feature Data Type 9
  5413.3858267716532,                     !- Feature Value 9
  EPWHeaderLocalPressure,                 !- Feature Name 10
  Double,                                 !- Feature Data Type 10
  0.81937567683596546,                    !- Feature Value 10
  EPWHeaderRecordsPerHour,                !- Feature Name 11
  Double,                                 !- Feature Data Type 11
  0,                                      !- Feature Value 11
  EPWDataAnnualAvgDrybulb,                !- Feature Name 12
  Double,                                 !- Feature Data Type 12
  51.575616438356228,                     !- Feature Value 12
  EPWDataAnnualMinDrybulb,                !- Feature Name 13
  Double,                                 !- Feature Data Type 13
  -2.9200000000000017,                    !- Feature Value 13
  EPWDataAnnualMaxDrybulb,                !- Feature Name 14
  Double,                                 !- Feature Data Type 14
  104,                                    !- Feature Value 14
  EPWDataCDD50F,                          !- Feature Name 15
  Double,                                 !- Feature Data Type 15
  3072.2925000000005,                     !- Feature Value 15
  EPWDataCDD65F,                          !- Feature Name 16
  Double,                                 !- Feature Data Type 16
  883.62000000000035,                     !- Feature Value 16
  EPWDataHDD50F,                          !- Feature Name 17
  Double,                                 !- Feature Data Type 17
  2497.1925000000001,                     !- Feature Value 17
  EPWDataHDD65F,                          !- Feature Name 18
  Double,                                 !- Feature Data Type 18
  5783.5200000000013,                     !- Feature Value 18
  EPWDataAnnualAvgWindspeed,              !- Feature Name 19
  Double,                                 !- Feature Data Type 19
  3.9165296803649667,                     !- Feature Value 19
  EPWDataMonthlyAvgDrybulbs,              !- Feature Name 20
  String,                                 !- Feature Data Type 20
  33.4191935483871&#4431.90142857142857&#4443.02620967741937&#4442.48624999999999&#4459.877741935483854&#4473.57574999999997&#4472.07975806451608&#4472.70008064516134&#4466.49200000000006&#4450.079112903225806&#4437.218250000000005&#4434.582177419354835, !- Feature Value 20
  EPWDataGroundMonthlyTemps,              !- Feature Name 21
  String,                                 !- Feature Data Type 21
  44.08306285945173&#4440.89570904991865&#4440.64045432632048&#4442.153016571250646&#4448.225111118704206&#4454.268919273837525&#4459.508577937551024&#4462.82777283423508&#4463.10975667174995&#4460.41014950381947&#4455.304105212311526&#4449.445696474514364, !- Feature Value 21
  EPWDataWSF,                             !- Feature Name 22
  Double,                                 !- Feature Data Type 22
  0.58999999999999997,                    !- Feature Value 22
  EPWDataMonthlyAvgDailyHighDrybulbs,     !- Feature Name 23
  String,                                 !- Feature Data Type 23
  47.41032258064516&#4446.58642857142857&#4455.15032258064517&#4453.708&#4472.80193548387098&#4488.67600000000002&#4486.1858064516129&#4485.87225806451613&#4482.082&#4463.18064516129033&#4448.73400000000001&#4448.87935483870968, !- Feature Value 23
  EPWDataMonthlyAvgDailyLowDrybulbs,      !- Feature Name 24
  String,                                 !- Feature Data Type 24
  19.347741935483874&#4419.856428571428573&#4430.316129032258065&#4431.112&#4447.41612903225806&#4457.901999999999994&#4459.063870967741934&#4460.956774193548384&#4452.352000000000004&#4438.41612903225806&#4427.002000000000002&#4423.02903225806451, !- Feature Value 24
  EPWDesignHeatingDrybulb,                !- Feature Name 25
  Double,                                 !- Feature Data Type 25
  12.02,                                  !- Feature Value 25
  EPWDesignHeatingWindspeed,              !- Feature Name 26
  Double,                                 !- Feature Data Type 26
  2.8062500000000004,                     !- Feature Value 26
  EPWDesignCoolingDrybulb,                !- Feature Name 27
  Double,                                 !- Feature Data Type 27
  91.939999999999998,                     !- Feature Value 27
  EPWDesignCoolingWetbulb,                !- Feature Name 28
  Double,                                 !- Feature Data Type 28
  59.95131430195849,                      !- Feature Value 28
  EPWDesignCoolingHumidityRatio,          !- Feature Name 29
  Double,                                 !- Feature Data Type 29
  0.0059161086834698092,                  !- Feature Value 29
  EPWDesignCoolingWindspeed,              !- Feature Name 30
  Double,                                 !- Feature Data Type 30
  3.7999999999999989,                     !- Feature Value 30
  EPWDesignDailyTemperatureRange,         !- Feature Name 31
  Double,                                 !- Feature Data Type 31
  24.915483870967748,                     !- Feature Value 31
  EPWDesignDehumidDrybulb,                !- Feature Name 32
  Double,                                 !- Feature Data Type 32
  67.996785714285721,                     !- Feature Value 32
  EPWDesignDehumidHumidityRatio,          !- Feature Name 33
  Double,                                 !- Feature Data Type 33
  0.012133744170488724,                   !- Feature Value 33
  EPWDesignCoolingDirectNormal,           !- Feature Name 34
  Double,                                 !- Feature Data Type 34
  985,                                    !- Feature Value 34
  EPWDesignCoolingDiffuseHorizontal,      !- Feature Name 35
  Double,                                 !- Feature Data Type 35
  84;                                     !- Feature Value 35

OS:Site,
<<<<<<< HEAD
  {58b8c048-c32c-4545-a09e-5aa5a00a0ed6}, !- Handle
=======
  {989e9700-40d7-4ba0-8c03-8c6ed42c637e}, !- Handle
>>>>>>> 039e157a
  Denver Intl Ap_CO_USA,                  !- Name
  39.83,                                  !- Latitude {deg}
  -104.65,                                !- Longitude {deg}
  -7,                                     !- Time Zone {hr}
  1650,                                   !- Elevation {m}
  ;                                       !- Terrain

OS:ClimateZones,
<<<<<<< HEAD
  {a25dcef4-2bbf-4604-9ab2-2a387f03e175}, !- Handle
=======
  {e0098226-363e-42f9-b4cf-f66b91e3ddc6}, !- Handle
>>>>>>> 039e157a
  ,                                       !- Active Institution
  ,                                       !- Active Year
  ,                                       !- Climate Zone Institution Name 1
  ,                                       !- Climate Zone Document Name 1
  ,                                       !- Climate Zone Document Year 1
  ,                                       !- Climate Zone Value 1
  Building America,                       !- Climate Zone Institution Name 2
  ,                                       !- Climate Zone Document Name 2
  0,                                      !- Climate Zone Document Year 2
  Cold;                                   !- Climate Zone Value 2

OS:Site:WaterMainsTemperature,
<<<<<<< HEAD
  {1b2eca7c-da61-4bd1-8885-8339b5ff4acd}, !- Handle
=======
  {f07df6cf-c0e6-4559-9fab-a273ee7cc3e1}, !- Handle
>>>>>>> 039e157a
  Correlation,                            !- Calculation Method
  ,                                       !- Temperature Schedule Name
  10.8753424657535,                       !- Annual Average Outdoor Air Temperature {C}
  23.1524007936508;                       !- Maximum Difference In Monthly Average Outdoor Air Temperatures {deltaC}

OS:RunPeriodControl:DaylightSavingTime,
<<<<<<< HEAD
  {2a2eb105-41f3-45ac-8669-d8b3af838318}, !- Handle
=======
  {2186e693-9680-4cdd-848c-a5ea603396d9}, !- Handle
>>>>>>> 039e157a
  4/7,                                    !- Start Date
  10/26;                                  !- End Date

OS:Site:GroundTemperature:Deep,
<<<<<<< HEAD
  {a900402a-9d29-457a-854c-46ab9b2b8e67}, !- Handle
=======
  {f33fddca-0ca5-4842-a8c7-ea7bdfdd0a6e}, !- Handle
>>>>>>> 039e157a
  10.8753424657535,                       !- January Deep Ground Temperature {C}
  10.8753424657535,                       !- February Deep Ground Temperature {C}
  10.8753424657535,                       !- March Deep Ground Temperature {C}
  10.8753424657535,                       !- April Deep Ground Temperature {C}
  10.8753424657535,                       !- May Deep Ground Temperature {C}
  10.8753424657535,                       !- June Deep Ground Temperature {C}
  10.8753424657535,                       !- July Deep Ground Temperature {C}
  10.8753424657535,                       !- August Deep Ground Temperature {C}
  10.8753424657535,                       !- September Deep Ground Temperature {C}
  10.8753424657535,                       !- October Deep Ground Temperature {C}
  10.8753424657535,                       !- November Deep Ground Temperature {C}
  10.8753424657535;                       !- December Deep Ground Temperature {C}

OS:Building,
<<<<<<< HEAD
  {c9164a10-303f-400a-beff-5afb0130a586}, !- Handle
=======
  {ec49cea4-b9ef-4cef-a84c-61bcac737f73}, !- Handle
>>>>>>> 039e157a
  Building 1,                             !- Name
  ,                                       !- Building Sector Type
  0,                                      !- North Axis {deg}
  ,                                       !- Nominal Floor to Floor Height {m}
  ,                                       !- Space Type Name
  ,                                       !- Default Construction Set Name
  ,                                       !- Default Schedule Set Name
  1,                                      !- Standards Number of Stories
  1,                                      !- Standards Number of Above Ground Stories
  ,                                       !- Standards Template
  multifamily,                            !- Standards Building Type
  8;                                      !- Standards Number of Living Units

OS:AdditionalProperties,
<<<<<<< HEAD
  {911099b1-bef2-4876-af61-90a225effd68}, !- Handle
  {c9164a10-303f-400a-beff-5afb0130a586}, !- Object Name
  num_units,                              !- Feature Name 1
=======
  {376f4cd4-6ed5-4d67-89ed-e285773e01be}, !- Handle
  {ec49cea4-b9ef-4cef-a84c-61bcac737f73}, !- Object Name
  Total Units Represented,                !- Feature Name 1
>>>>>>> 039e157a
  Integer,                                !- Feature Data Type 1
  8,                                      !- Feature Value 1
  has_rear_units,                         !- Feature Name 2
  Boolean,                                !- Feature Data Type 2
  true,                                   !- Feature Value 2
  num_floors,                             !- Feature Name 3
  Integer,                                !- Feature Data Type 3
  1,                                      !- Feature Value 3
  horz_location,                          !- Feature Name 4
  String,                                 !- Feature Data Type 4
  Left,                                   !- Feature Value 4
  level,                                  !- Feature Name 5
  String,                                 !- Feature Data Type 5
  Bottom,                                 !- Feature Value 5
  found_type,                             !- Feature Name 6
  String,                                 !- Feature Data Type 6
  slab,                                   !- Feature Value 6
  corridor_width,                         !- Feature Name 7
  Double,                                 !- Feature Data Type 7
  3.048,                                  !- Feature Value 7
  corridor_position,                      !- Feature Name 8
  String,                                 !- Feature Data Type 8
  Double-Loaded Interior;                 !- Feature Value 8

OS:ThermalZone,
<<<<<<< HEAD
  {c28d315d-74d0-48dd-aaa8-189539031b2e}, !- Handle
=======
  {e94ba9d2-41b2-40cb-a83d-2e795c024a85}, !- Handle
>>>>>>> 039e157a
  living zone,                            !- Name
  ,                                       !- Multiplier
  ,                                       !- Ceiling Height {m}
  ,                                       !- Volume {m3}
  ,                                       !- Floor Area {m2}
  ,                                       !- Zone Inside Convection Algorithm
  ,                                       !- Zone Outside Convection Algorithm
  ,                                       !- Zone Conditioning Equipment List Name
<<<<<<< HEAD
  {0729ae18-6883-4967-8276-5e12c0ff08e9}, !- Zone Air Inlet Port List
  {00c6bc92-308b-4f5d-bdce-b03e491f6047}, !- Zone Air Exhaust Port List
  {02a83d06-77d7-47e5-9f97-199935c66faf}, !- Zone Air Node Name
  {1ad977ff-acdc-4096-8778-140d8ff70c4d}, !- Zone Return Air Port List
=======
  {dc164865-6781-46ae-b7ff-bae35088290a}, !- Zone Air Inlet Port List
  {c3cc4e16-705b-4cf9-84fc-535ba97107b1}, !- Zone Air Exhaust Port List
  {5c2c87a7-3289-449b-94a4-85cd35eff0d5}, !- Zone Air Node Name
  {1aebc1de-ce43-4a9a-a76f-5460bc1d845f}, !- Zone Return Air Port List
>>>>>>> 039e157a
  ,                                       !- Primary Daylighting Control Name
  ,                                       !- Fraction of Zone Controlled by Primary Daylighting Control
  ,                                       !- Secondary Daylighting Control Name
  ,                                       !- Fraction of Zone Controlled by Secondary Daylighting Control
  ,                                       !- Illuminance Map Name
  ,                                       !- Group Rendering Name
  ,                                       !- Thermostat Name
  No;                                     !- Use Ideal Air Loads

OS:Node,
<<<<<<< HEAD
  {982ba6d0-f9dc-4191-8a5e-0215b2f76730}, !- Handle
  Node 1,                                 !- Name
  {02a83d06-77d7-47e5-9f97-199935c66faf}, !- Inlet Port
  ;                                       !- Outlet Port

OS:Connection,
  {02a83d06-77d7-47e5-9f97-199935c66faf}, !- Handle
  {12307db5-c6bd-4f70-9edc-4fd75fab15a1}, !- Name
  {c28d315d-74d0-48dd-aaa8-189539031b2e}, !- Source Object
  11,                                     !- Outlet Port
  {982ba6d0-f9dc-4191-8a5e-0215b2f76730}, !- Target Object
  2;                                      !- Inlet Port

OS:PortList,
  {0729ae18-6883-4967-8276-5e12c0ff08e9}, !- Handle
  {5577a28e-a87a-407d-bbc8-e71365e20363}, !- Name
  {c28d315d-74d0-48dd-aaa8-189539031b2e}; !- HVAC Component

OS:PortList,
  {00c6bc92-308b-4f5d-bdce-b03e491f6047}, !- Handle
  {7a3d0851-5d3b-4445-827b-85729a906874}, !- Name
  {c28d315d-74d0-48dd-aaa8-189539031b2e}; !- HVAC Component

OS:PortList,
  {1ad977ff-acdc-4096-8778-140d8ff70c4d}, !- Handle
  {baf49cbf-e2e4-427c-8c2b-0d6ac88cbae1}, !- Name
  {c28d315d-74d0-48dd-aaa8-189539031b2e}; !- HVAC Component

OS:Sizing:Zone,
  {7cc9d43e-08a0-4391-88fb-08b8544373ff}, !- Handle
  {c28d315d-74d0-48dd-aaa8-189539031b2e}, !- Zone or ZoneList Name
=======
  {520f0b2b-04cb-4219-80bf-116d1cf44716}, !- Handle
  Node 1,                                 !- Name
  {5c2c87a7-3289-449b-94a4-85cd35eff0d5}, !- Inlet Port
  ;                                       !- Outlet Port

OS:Connection,
  {5c2c87a7-3289-449b-94a4-85cd35eff0d5}, !- Handle
  {50862bbe-b35b-4c54-aaad-602c35bbeacb}, !- Name
  {e94ba9d2-41b2-40cb-a83d-2e795c024a85}, !- Source Object
  11,                                     !- Outlet Port
  {520f0b2b-04cb-4219-80bf-116d1cf44716}, !- Target Object
  2;                                      !- Inlet Port

OS:PortList,
  {dc164865-6781-46ae-b7ff-bae35088290a}, !- Handle
  {89a186d7-29fb-403b-b000-8b04064d9a8e}, !- Name
  {e94ba9d2-41b2-40cb-a83d-2e795c024a85}; !- HVAC Component

OS:PortList,
  {c3cc4e16-705b-4cf9-84fc-535ba97107b1}, !- Handle
  {5c1f8d40-cab5-4c29-8144-fcef72bc0727}, !- Name
  {e94ba9d2-41b2-40cb-a83d-2e795c024a85}; !- HVAC Component

OS:PortList,
  {1aebc1de-ce43-4a9a-a76f-5460bc1d845f}, !- Handle
  {c7ae6bf0-6a77-46a5-a7a6-a3963791af30}, !- Name
  {e94ba9d2-41b2-40cb-a83d-2e795c024a85}; !- HVAC Component

OS:Sizing:Zone,
  {0f69d186-bad8-42be-9ee1-8b0e36018aea}, !- Handle
  {e94ba9d2-41b2-40cb-a83d-2e795c024a85}, !- Zone or ZoneList Name
>>>>>>> 039e157a
  SupplyAirTemperature,                   !- Zone Cooling Design Supply Air Temperature Input Method
  14,                                     !- Zone Cooling Design Supply Air Temperature {C}
  11.11,                                  !- Zone Cooling Design Supply Air Temperature Difference {deltaC}
  SupplyAirTemperature,                   !- Zone Heating Design Supply Air Temperature Input Method
  40,                                     !- Zone Heating Design Supply Air Temperature {C}
  11.11,                                  !- Zone Heating Design Supply Air Temperature Difference {deltaC}
  0.0085,                                 !- Zone Cooling Design Supply Air Humidity Ratio {kg-H2O/kg-air}
  0.008,                                  !- Zone Heating Design Supply Air Humidity Ratio {kg-H2O/kg-air}
  ,                                       !- Zone Heating Sizing Factor
  ,                                       !- Zone Cooling Sizing Factor
  DesignDay,                              !- Cooling Design Air Flow Method
  ,                                       !- Cooling Design Air Flow Rate {m3/s}
  ,                                       !- Cooling Minimum Air Flow per Zone Floor Area {m3/s-m2}
  ,                                       !- Cooling Minimum Air Flow {m3/s}
  ,                                       !- Cooling Minimum Air Flow Fraction
  DesignDay,                              !- Heating Design Air Flow Method
  ,                                       !- Heating Design Air Flow Rate {m3/s}
  ,                                       !- Heating Maximum Air Flow per Zone Floor Area {m3/s-m2}
  ,                                       !- Heating Maximum Air Flow {m3/s}
  ,                                       !- Heating Maximum Air Flow Fraction
  ,                                       !- Design Zone Air Distribution Effectiveness in Cooling Mode
  ,                                       !- Design Zone Air Distribution Effectiveness in Heating Mode
  No,                                     !- Account for Dedicated Outdoor Air System
  NeutralSupplyAir,                       !- Dedicated Outdoor Air System Control Strategy
  autosize,                               !- Dedicated Outdoor Air Low Setpoint Temperature for Design {C}
  autosize;                               !- Dedicated Outdoor Air High Setpoint Temperature for Design {C}

OS:ZoneHVAC:EquipmentList,
<<<<<<< HEAD
  {de8254d6-101b-4175-81d6-ee4cc4ac31c0}, !- Handle
  Zone HVAC Equipment List 1,             !- Name
  {c28d315d-74d0-48dd-aaa8-189539031b2e}; !- Thermal Zone

OS:Space,
  {722d1f5f-eac6-46db-ab9a-06d129cf66f8}, !- Handle
  living space,                           !- Name
  {619e1434-40b6-4bcd-8870-d96e7a89f1dc}, !- Space Type Name
=======
  {e05c5fdd-9389-4367-8ee0-47527f6754dd}, !- Handle
  Zone HVAC Equipment List 1,             !- Name
  {e94ba9d2-41b2-40cb-a83d-2e795c024a85}; !- Thermal Zone

OS:Space,
  {bceec504-8ec1-49e5-ad10-743cfc496be7}, !- Handle
  living space,                           !- Name
  {b41aa325-922c-492b-baa8-f539d6ede407}, !- Space Type Name
>>>>>>> 039e157a
  ,                                       !- Default Construction Set Name
  ,                                       !- Default Schedule Set Name
  ,                                       !- Direction of Relative North {deg}
  ,                                       !- X Origin {m}
  ,                                       !- Y Origin {m}
  ,                                       !- Z Origin {m}
  ,                                       !- Building Story Name
<<<<<<< HEAD
  {c28d315d-74d0-48dd-aaa8-189539031b2e}, !- Thermal Zone Name
  ,                                       !- Part of Total Floor Area
  ,                                       !- Design Specification Outdoor Air Object Name
  {0457859a-db01-47b7-8105-b014d8419088}; !- Building Unit Name

OS:Surface,
  {a93521f6-bf05-4d8e-b361-972a1faa6e43}, !- Handle
  Surface 1,                              !- Name
  Floor,                                  !- Surface Type
  ,                                       !- Construction Name
  {722d1f5f-eac6-46db-ab9a-06d129cf66f8}, !- Space Name
=======
  {e94ba9d2-41b2-40cb-a83d-2e795c024a85}, !- Thermal Zone Name
  ,                                       !- Part of Total Floor Area
  ,                                       !- Design Specification Outdoor Air Object Name
  {8ebb45c8-136b-4b77-a40b-d9eb84846487}; !- Building Unit Name

OS:Surface,
  {8d1ab281-5ecb-4d50-b48e-bb5e18601df3}, !- Handle
  Surface 1,                              !- Name
  Floor,                                  !- Surface Type
  ,                                       !- Construction Name
  {bceec504-8ec1-49e5-ad10-743cfc496be7}, !- Space Name
>>>>>>> 039e157a
  Foundation,                             !- Outside Boundary Condition
  ,                                       !- Outside Boundary Condition Object
  NoSun,                                  !- Sun Exposure
  NoWind,                                 !- Wind Exposure
  ,                                       !- View Factor to Ground
  ,                                       !- Number of Vertices
  0, -13.1876643451371, 0,                !- X,Y,Z Vertex 1 {m}
  0, 0, 0,                                !- X,Y,Z Vertex 2 {m}
  6.59383217256854, 0, 0,                 !- X,Y,Z Vertex 3 {m}
  6.59383217256854, -11.3588643451371, 0, !- X,Y,Z Vertex 4 {m}
  4.76503217256854, -11.3588643451371, 0, !- X,Y,Z Vertex 5 {m}
  4.76503217256854, -13.1876643451371, 0; !- X,Y,Z Vertex 6 {m}

OS:Surface,
<<<<<<< HEAD
  {40aa66bf-9e72-43d2-9c94-8a5b2105d728}, !- Handle
  Surface 2,                              !- Name
  Wall,                                   !- Surface Type
  ,                                       !- Construction Name
  {722d1f5f-eac6-46db-ab9a-06d129cf66f8}, !- Space Name
=======
  {d1884256-7c84-451a-9e2d-2d97d11b0312}, !- Handle
  Surface 2,                              !- Name
  Wall,                                   !- Surface Type
  ,                                       !- Construction Name
  {bceec504-8ec1-49e5-ad10-743cfc496be7}, !- Space Name
>>>>>>> 039e157a
  Outdoors,                               !- Outside Boundary Condition
  ,                                       !- Outside Boundary Condition Object
  SunExposed,                             !- Sun Exposure
  WindExposed,                            !- Wind Exposure
  ,                                       !- View Factor to Ground
  ,                                       !- Number of Vertices
  0, 0, 2.4384,                           !- X,Y,Z Vertex 1 {m}
  0, 0, 0,                                !- X,Y,Z Vertex 2 {m}
  0, -13.1876643451371, 0,                !- X,Y,Z Vertex 3 {m}
  0, -13.1876643451371, 2.4384;           !- X,Y,Z Vertex 4 {m}

OS:Surface,
<<<<<<< HEAD
  {6db7ba05-cf74-412f-ab9f-82befa5396e3}, !- Handle
  Surface 3,                              !- Name
  Wall,                                   !- Surface Type
  ,                                       !- Construction Name
  {722d1f5f-eac6-46db-ab9a-06d129cf66f8}, !- Space Name
=======
  {1084144a-f652-482d-9e8a-f28afcee390a}, !- Handle
  Surface 3,                              !- Name
  Wall,                                   !- Surface Type
  ,                                       !- Construction Name
  {bceec504-8ec1-49e5-ad10-743cfc496be7}, !- Space Name
>>>>>>> 039e157a
  Adiabatic,                              !- Outside Boundary Condition
  ,                                       !- Outside Boundary Condition Object
  NoSun,                                  !- Sun Exposure
  NoWind,                                 !- Wind Exposure
  ,                                       !- View Factor to Ground
  ,                                       !- Number of Vertices
  6.59383217256854, 0, 2.4384,            !- X,Y,Z Vertex 1 {m}
  6.59383217256854, 0, 0,                 !- X,Y,Z Vertex 2 {m}
  0, 0, 0,                                !- X,Y,Z Vertex 3 {m}
  0, 0, 2.4384;                           !- X,Y,Z Vertex 4 {m}

OS:Surface,
<<<<<<< HEAD
  {650e6518-ecf4-40cd-b502-109bf3ddd681}, !- Handle
  Surface 4,                              !- Name
  Wall,                                   !- Surface Type
  ,                                       !- Construction Name
  {722d1f5f-eac6-46db-ab9a-06d129cf66f8}, !- Space Name
  Adiabatic,                              !- Outside Boundary Condition
  ,                                       !- Outside Boundary Condition Object
=======
  {ceb81661-59d3-4b89-8ba9-65adc054f5f9}, !- Handle
  Surface 4,                              !- Name
  Wall,                                   !- Surface Type
  ,                                       !- Construction Name
  {bceec504-8ec1-49e5-ad10-743cfc496be7}, !- Space Name
  Surface,                                !- Outside Boundary Condition
  {79d1704d-5c51-45ed-81a2-8fc7825023ab}, !- Outside Boundary Condition Object
>>>>>>> 039e157a
  NoSun,                                  !- Sun Exposure
  NoWind,                                 !- Wind Exposure
  ,                                       !- View Factor to Ground
  ,                                       !- Number of Vertices
  6.59383217256854, -11.3588643451371, 2.4384, !- X,Y,Z Vertex 1 {m}
  6.59383217256854, -11.3588643451371, 0, !- X,Y,Z Vertex 2 {m}
  6.59383217256854, 0, 0,                 !- X,Y,Z Vertex 3 {m}
  6.59383217256854, 0, 2.4384;            !- X,Y,Z Vertex 4 {m}

OS:Surface,
<<<<<<< HEAD
  {ebd6be1e-3ea3-4e45-ad4e-d8d4fd52532d}, !- Handle
  Surface 5,                              !- Name
  Wall,                                   !- Surface Type
  ,                                       !- Construction Name
  {722d1f5f-eac6-46db-ab9a-06d129cf66f8}, !- Space Name
=======
  {8e87a25a-bbcc-49c1-b6f3-d9068fed5471}, !- Handle
  Surface 5,                              !- Name
  Wall,                                   !- Surface Type
  ,                                       !- Construction Name
  {bceec504-8ec1-49e5-ad10-743cfc496be7}, !- Space Name
>>>>>>> 039e157a
  Outdoors,                               !- Outside Boundary Condition
  ,                                       !- Outside Boundary Condition Object
  SunExposed,                             !- Sun Exposure
  WindExposed,                            !- Wind Exposure
  ,                                       !- View Factor to Ground
  ,                                       !- Number of Vertices
  4.76503217256854, -11.3588643451371, 2.4384, !- X,Y,Z Vertex 1 {m}
  4.76503217256854, -11.3588643451371, 0, !- X,Y,Z Vertex 2 {m}
  6.59383217256854, -11.3588643451371, 0, !- X,Y,Z Vertex 3 {m}
  6.59383217256854, -11.3588643451371, 2.4384; !- X,Y,Z Vertex 4 {m}

OS:Surface,
<<<<<<< HEAD
  {1aaac4d0-8dc1-4e0f-97ec-7b884c1795c3}, !- Handle
  Surface 6,                              !- Name
  Wall,                                   !- Surface Type
  ,                                       !- Construction Name
  {722d1f5f-eac6-46db-ab9a-06d129cf66f8}, !- Space Name
=======
  {373c4131-8e83-4a39-b329-d183524f7ac3}, !- Handle
  Surface 6,                              !- Name
  Wall,                                   !- Surface Type
  ,                                       !- Construction Name
  {bceec504-8ec1-49e5-ad10-743cfc496be7}, !- Space Name
>>>>>>> 039e157a
  Outdoors,                               !- Outside Boundary Condition
  ,                                       !- Outside Boundary Condition Object
  SunExposed,                             !- Sun Exposure
  WindExposed,                            !- Wind Exposure
  ,                                       !- View Factor to Ground
  ,                                       !- Number of Vertices
  4.76503217256854, -13.1876643451371, 2.4384, !- X,Y,Z Vertex 1 {m}
  4.76503217256854, -13.1876643451371, 0, !- X,Y,Z Vertex 2 {m}
  4.76503217256854, -11.3588643451371, 0, !- X,Y,Z Vertex 3 {m}
  4.76503217256854, -11.3588643451371, 2.4384; !- X,Y,Z Vertex 4 {m}

OS:Surface,
<<<<<<< HEAD
  {0a686eb5-4be6-467b-bdba-9b0fa870b780}, !- Handle
  Surface 7,                              !- Name
  Wall,                                   !- Surface Type
  ,                                       !- Construction Name
  {722d1f5f-eac6-46db-ab9a-06d129cf66f8}, !- Space Name
=======
  {5efba74b-b1f5-4281-a225-165fe0d2f5d0}, !- Handle
  Surface 7,                              !- Name
  Wall,                                   !- Surface Type
  ,                                       !- Construction Name
  {bceec504-8ec1-49e5-ad10-743cfc496be7}, !- Space Name
>>>>>>> 039e157a
  Outdoors,                               !- Outside Boundary Condition
  ,                                       !- Outside Boundary Condition Object
  SunExposed,                             !- Sun Exposure
  WindExposed,                            !- Wind Exposure
  ,                                       !- View Factor to Ground
  ,                                       !- Number of Vertices
  0, -13.1876643451371, 2.4384,           !- X,Y,Z Vertex 1 {m}
  0, -13.1876643451371, 0,                !- X,Y,Z Vertex 2 {m}
  4.76503217256854, -13.1876643451371, 0, !- X,Y,Z Vertex 3 {m}
  4.76503217256854, -13.1876643451371, 2.4384; !- X,Y,Z Vertex 4 {m}

OS:Surface,
<<<<<<< HEAD
  {ba2a3194-5382-43a4-ba82-7919fffddd61}, !- Handle
  Surface 8,                              !- Name
  RoofCeiling,                            !- Surface Type
  ,                                       !- Construction Name
  {722d1f5f-eac6-46db-ab9a-06d129cf66f8}, !- Space Name
=======
  {905b7414-0ce9-4765-9be6-3075e82a1472}, !- Handle
  Surface 8,                              !- Name
  RoofCeiling,                            !- Surface Type
  ,                                       !- Construction Name
  {bceec504-8ec1-49e5-ad10-743cfc496be7}, !- Space Name
>>>>>>> 039e157a
  Outdoors,                               !- Outside Boundary Condition
  ,                                       !- Outside Boundary Condition Object
  SunExposed,                             !- Sun Exposure
  WindExposed,                            !- Wind Exposure
  ,                                       !- View Factor to Ground
  ,                                       !- Number of Vertices
  4.76503217256854, -13.1876643451371, 2.4384, !- X,Y,Z Vertex 1 {m}
  4.76503217256854, -11.3588643451371, 2.4384, !- X,Y,Z Vertex 2 {m}
  6.59383217256854, -11.3588643451371, 2.4384, !- X,Y,Z Vertex 3 {m}
  6.59383217256854, 0, 2.4384,            !- X,Y,Z Vertex 4 {m}
  0, 0, 2.4384,                           !- X,Y,Z Vertex 5 {m}
  0, -13.1876643451371, 2.4384;           !- X,Y,Z Vertex 6 {m}

OS:SpaceType,
<<<<<<< HEAD
  {619e1434-40b6-4bcd-8870-d96e7a89f1dc}, !- Handle
=======
  {b41aa325-922c-492b-baa8-f539d6ede407}, !- Handle
>>>>>>> 039e157a
  Space Type 1,                           !- Name
  ,                                       !- Default Construction Set Name
  ,                                       !- Default Schedule Set Name
  ,                                       !- Group Rendering Name
  ,                                       !- Design Specification Outdoor Air Object Name
  ,                                       !- Standards Template
  ,                                       !- Standards Building Type
  living;                                 !- Standards Space Type

OS:ThermalZone,
<<<<<<< HEAD
  {72b69ac6-6da0-4d89-bb57-d5366e8a6bad}, !- Handle
  corridor zone,                          !- Name
=======
  {23d73838-d2cd-40b9-9c28-e224333054b9}, !- Handle
  living zone|unit 2,                     !- Name
>>>>>>> 039e157a
  ,                                       !- Multiplier
  ,                                       !- Ceiling Height {m}
  ,                                       !- Volume {m3}
  ,                                       !- Floor Area {m2}
  ,                                       !- Zone Inside Convection Algorithm
  ,                                       !- Zone Outside Convection Algorithm
  ,                                       !- Zone Conditioning Equipment List Name
<<<<<<< HEAD
  {36eb738a-59b3-4ce1-b9b7-fd5941afb380}, !- Zone Air Inlet Port List
  {dcc95f5e-5efb-44de-b412-69d841838229}, !- Zone Air Exhaust Port List
  {200f19bb-6712-4731-84d0-53067a1f67c5}, !- Zone Air Node Name
  {8455624e-773b-4bf4-9569-adb87c2cfcbd}, !- Zone Return Air Port List
=======
  {3ff3faf6-fa94-40b8-a868-07e6949809c1}, !- Zone Air Inlet Port List
  {246f5f13-3dfa-41bc-afc1-2b01a1300d33}, !- Zone Air Exhaust Port List
  {16d5a607-5c37-4f54-a744-ad670ba4d4fa}, !- Zone Air Node Name
  {79c30308-c4b0-4b23-952f-62764e72858c}, !- Zone Return Air Port List
>>>>>>> 039e157a
  ,                                       !- Primary Daylighting Control Name
  ,                                       !- Fraction of Zone Controlled by Primary Daylighting Control
  ,                                       !- Secondary Daylighting Control Name
  ,                                       !- Fraction of Zone Controlled by Secondary Daylighting Control
  ,                                       !- Illuminance Map Name
  ,                                       !- Group Rendering Name
  ,                                       !- Thermostat Name
  No;                                     !- Use Ideal Air Loads

OS:Node,
<<<<<<< HEAD
  {d40ddf2c-b4b6-4b9e-8081-1c91291c0af5}, !- Handle
  Node 2,                                 !- Name
  {200f19bb-6712-4731-84d0-53067a1f67c5}, !- Inlet Port
  ;                                       !- Outlet Port

OS:Connection,
  {200f19bb-6712-4731-84d0-53067a1f67c5}, !- Handle
  {8bb8e6e2-f3f3-4772-84bf-d4c1e8ec0261}, !- Name
  {72b69ac6-6da0-4d89-bb57-d5366e8a6bad}, !- Source Object
  11,                                     !- Outlet Port
  {d40ddf2c-b4b6-4b9e-8081-1c91291c0af5}, !- Target Object
  2;                                      !- Inlet Port

OS:PortList,
  {36eb738a-59b3-4ce1-b9b7-fd5941afb380}, !- Handle
  {8d1152e1-ca31-4cd7-bae6-67f7a4b33962}, !- Name
  {72b69ac6-6da0-4d89-bb57-d5366e8a6bad}; !- HVAC Component

OS:PortList,
  {dcc95f5e-5efb-44de-b412-69d841838229}, !- Handle
  {25575dd5-2a0c-4441-a9e8-d4d561de2b3e}, !- Name
  {72b69ac6-6da0-4d89-bb57-d5366e8a6bad}; !- HVAC Component

OS:PortList,
  {8455624e-773b-4bf4-9569-adb87c2cfcbd}, !- Handle
  {c09e30a5-687b-47b4-bc5c-431bd3fe1334}, !- Name
  {72b69ac6-6da0-4d89-bb57-d5366e8a6bad}; !- HVAC Component

OS:Sizing:Zone,
  {367d0c6f-064d-40b7-9e20-07062408fe2f}, !- Handle
  {72b69ac6-6da0-4d89-bb57-d5366e8a6bad}, !- Zone or ZoneList Name
=======
  {f5e33d18-42d6-4ffe-b26d-6588447a67f2}, !- Handle
  Node 2,                                 !- Name
  {16d5a607-5c37-4f54-a744-ad670ba4d4fa}, !- Inlet Port
  ;                                       !- Outlet Port

OS:Connection,
  {16d5a607-5c37-4f54-a744-ad670ba4d4fa}, !- Handle
  {7241d8b1-c5c5-4318-bc32-c8e3cfe5769a}, !- Name
  {23d73838-d2cd-40b9-9c28-e224333054b9}, !- Source Object
  11,                                     !- Outlet Port
  {f5e33d18-42d6-4ffe-b26d-6588447a67f2}, !- Target Object
  2;                                      !- Inlet Port

OS:PortList,
  {3ff3faf6-fa94-40b8-a868-07e6949809c1}, !- Handle
  {fbcd356d-6292-4378-a0b8-187b874b16f7}, !- Name
  {23d73838-d2cd-40b9-9c28-e224333054b9}; !- HVAC Component

OS:PortList,
  {246f5f13-3dfa-41bc-afc1-2b01a1300d33}, !- Handle
  {bdf0b20c-ad29-4954-bc37-6a6d15d72c3c}, !- Name
  {23d73838-d2cd-40b9-9c28-e224333054b9}; !- HVAC Component

OS:PortList,
  {79c30308-c4b0-4b23-952f-62764e72858c}, !- Handle
  {c2b52095-ded7-46f2-acd4-6379d44f86d1}, !- Name
  {23d73838-d2cd-40b9-9c28-e224333054b9}; !- HVAC Component

OS:Sizing:Zone,
  {70913ddb-5a4c-4314-ac3f-8f37d57754c6}, !- Handle
  {23d73838-d2cd-40b9-9c28-e224333054b9}, !- Zone or ZoneList Name
>>>>>>> 039e157a
  SupplyAirTemperature,                   !- Zone Cooling Design Supply Air Temperature Input Method
  14,                                     !- Zone Cooling Design Supply Air Temperature {C}
  11.11,                                  !- Zone Cooling Design Supply Air Temperature Difference {deltaC}
  SupplyAirTemperature,                   !- Zone Heating Design Supply Air Temperature Input Method
  40,                                     !- Zone Heating Design Supply Air Temperature {C}
  11.11,                                  !- Zone Heating Design Supply Air Temperature Difference {deltaC}
  0.0085,                                 !- Zone Cooling Design Supply Air Humidity Ratio {kg-H2O/kg-air}
  0.008,                                  !- Zone Heating Design Supply Air Humidity Ratio {kg-H2O/kg-air}
  ,                                       !- Zone Heating Sizing Factor
  ,                                       !- Zone Cooling Sizing Factor
  DesignDay,                              !- Cooling Design Air Flow Method
  ,                                       !- Cooling Design Air Flow Rate {m3/s}
  ,                                       !- Cooling Minimum Air Flow per Zone Floor Area {m3/s-m2}
  ,                                       !- Cooling Minimum Air Flow {m3/s}
  ,                                       !- Cooling Minimum Air Flow Fraction
  DesignDay,                              !- Heating Design Air Flow Method
  ,                                       !- Heating Design Air Flow Rate {m3/s}
  ,                                       !- Heating Maximum Air Flow per Zone Floor Area {m3/s-m2}
  ,                                       !- Heating Maximum Air Flow {m3/s}
  ,                                       !- Heating Maximum Air Flow Fraction
  ,                                       !- Design Zone Air Distribution Effectiveness in Cooling Mode
  ,                                       !- Design Zone Air Distribution Effectiveness in Heating Mode
  No,                                     !- Account for Dedicated Outdoor Air System
  NeutralSupplyAir,                       !- Dedicated Outdoor Air System Control Strategy
  autosize,                               !- Dedicated Outdoor Air Low Setpoint Temperature for Design {C}
  autosize;                               !- Dedicated Outdoor Air High Setpoint Temperature for Design {C}

OS:ZoneHVAC:EquipmentList,
<<<<<<< HEAD
  {3b598db9-9aa2-49f0-9cbd-904394aa1e90}, !- Handle
  Zone HVAC Equipment List 2,             !- Name
  {72b69ac6-6da0-4d89-bb57-d5366e8a6bad}; !- Thermal Zone

OS:Space,
  {20c95711-3a42-4a59-9b80-0828662d8423}, !- Handle
  corridor space,                         !- Name
  {f7e9b507-a678-4a4d-bb57-541bd7631fc5}, !- Space Type Name
=======
  {8991a710-da40-422e-b2cb-c3eddfd39de0}, !- Handle
  Zone HVAC Equipment List 2,             !- Name
  {23d73838-d2cd-40b9-9c28-e224333054b9}; !- Thermal Zone

OS:Space,
  {43929a92-a4d2-4a10-a2ef-7c4084912b1d}, !- Handle
  living space|unit 2,                    !- Name
  {b41aa325-922c-492b-baa8-f539d6ede407}, !- Space Type Name
>>>>>>> 039e157a
  ,                                       !- Default Construction Set Name
  ,                                       !- Default Schedule Set Name
  ,                                       !- Direction of Relative North {deg}
  ,                                       !- X Origin {m}
  ,                                       !- Y Origin {m}
  ,                                       !- Z Origin {m}
  ,                                       !- Building Story Name
<<<<<<< HEAD
  {72b69ac6-6da0-4d89-bb57-d5366e8a6bad}; !- Thermal Zone Name

OS:Surface,
  {8a982032-2298-4a78-ab43-1f3797cfb1e5}, !- Handle
  Surface 9,                              !- Name
  Floor,                                  !- Surface Type
  ,                                       !- Construction Name
  {20c95711-3a42-4a59-9b80-0828662d8423}, !- Space Name
=======
  {23d73838-d2cd-40b9-9c28-e224333054b9}, !- Thermal Zone Name
  ,                                       !- Part of Total Floor Area
  ,                                       !- Design Specification Outdoor Air Object Name
  {3b7909d7-fd38-47bb-b367-19cd6bc72c6a}; !- Building Unit Name

OS:Surface,
  {ae7fe400-8ba1-427f-af82-c843abde8556}, !- Handle
  Surface 9,                              !- Name
  Floor,                                  !- Surface Type
  ,                                       !- Construction Name
  {43929a92-a4d2-4a10-a2ef-7c4084912b1d}, !- Space Name
>>>>>>> 039e157a
  Foundation,                             !- Outside Boundary Condition
  ,                                       !- Outside Boundary Condition Object
  NoSun,                                  !- Sun Exposure
  NoWind,                                 !- Wind Exposure
  ,                                       !- View Factor to Ground
  ,                                       !- Number of Vertices
  0, 0, 0,                                !- X,Y,Z Vertex 1 {m}
  0, 1.524, 0,                            !- X,Y,Z Vertex 2 {m}
  6.59383217256854, 1.524, 0,             !- X,Y,Z Vertex 3 {m}
  6.59383217256854, 0, 0;                 !- X,Y,Z Vertex 4 {m}

OS:Surface,
<<<<<<< HEAD
  {19b6d83d-6716-449d-a3c9-afb903411086}, !- Handle
  Surface 10,                             !- Name
  Wall,                                   !- Surface Type
  ,                                       !- Construction Name
  {20c95711-3a42-4a59-9b80-0828662d8423}, !- Space Name
=======
  {8f807b17-f668-453a-8d6b-014c8ac82444}, !- Handle
  Surface 10,                             !- Name
  Wall,                                   !- Surface Type
  ,                                       !- Construction Name
  {43929a92-a4d2-4a10-a2ef-7c4084912b1d}, !- Space Name
>>>>>>> 039e157a
  Outdoors,                               !- Outside Boundary Condition
  ,                                       !- Outside Boundary Condition Object
  SunExposed,                             !- Sun Exposure
  WindExposed,                            !- Wind Exposure
  ,                                       !- View Factor to Ground
  ,                                       !- Number of Vertices
  0, 1.524, 2.4384,                       !- X,Y,Z Vertex 1 {m}
  0, 1.524, 0,                            !- X,Y,Z Vertex 2 {m}
  0, 0, 0,                                !- X,Y,Z Vertex 3 {m}
  0, 0, 2.4384;                           !- X,Y,Z Vertex 4 {m}

OS:Surface,
<<<<<<< HEAD
  {2810de7a-b458-47c0-9b41-ad5f6545b29f}, !- Handle
  Surface 11,                             !- Name
  Wall,                                   !- Surface Type
  ,                                       !- Construction Name
  {20c95711-3a42-4a59-9b80-0828662d8423}, !- Space Name
  Adiabatic,                              !- Outside Boundary Condition
=======
  {6a56d7a3-3adf-48d2-b579-da16d1e8e16b}, !- Handle
  Surface 11,                             !- Name
  Wall,                                   !- Surface Type
  ,                                       !- Construction Name
  {43929a92-a4d2-4a10-a2ef-7c4084912b1d}, !- Space Name
  Outdoors,                               !- Outside Boundary Condition
>>>>>>> 039e157a
  ,                                       !- Outside Boundary Condition Object
  NoSun,                                  !- Sun Exposure
  NoWind,                                 !- Wind Exposure
  ,                                       !- View Factor to Ground
  ,                                       !- Number of Vertices
  6.59383217256854, 1.524, 2.4384,        !- X,Y,Z Vertex 1 {m}
  6.59383217256854, 1.524, 0,             !- X,Y,Z Vertex 2 {m}
  0, 1.524, 0,                            !- X,Y,Z Vertex 3 {m}
  0, 1.524, 2.4384;                       !- X,Y,Z Vertex 4 {m}

OS:Surface,
<<<<<<< HEAD
  {bd7914e6-a7c2-4420-b05a-a1325c0bfa90}, !- Handle
  Surface 12,                             !- Name
  Wall,                                   !- Surface Type
  ,                                       !- Construction Name
  {20c95711-3a42-4a59-9b80-0828662d8423}, !- Space Name
  Adiabatic,                              !- Outside Boundary Condition
  ,                                       !- Outside Boundary Condition Object
=======
  {df11f725-c523-4b7a-869d-695b331e25e6}, !- Handle
  Surface 12,                             !- Name
  Wall,                                   !- Surface Type
  ,                                       !- Construction Name
  {43929a92-a4d2-4a10-a2ef-7c4084912b1d}, !- Space Name
  Outdoors,                               !- Outside Boundary Condition
  ,                                       !- Outside Boundary Condition Object
  SunExposed,                             !- Sun Exposure
  WindExposed,                            !- Wind Exposure
  ,                                       !- View Factor to Ground
  ,                                       !- Number of Vertices
  6.59383217256854, 16.2356643451371, 2.4384, !- X,Y,Z Vertex 1 {m}
  6.59383217256854, 16.2356643451371, 0,  !- X,Y,Z Vertex 2 {m}
  1.8288, 16.2356643451371, 0,            !- X,Y,Z Vertex 3 {m}
  1.8288, 16.2356643451371, 2.4384;       !- X,Y,Z Vertex 4 {m}

OS:Surface,
  {5a4d880e-364b-4a7d-8b2d-6ccc391f8a35}, !- Handle
  Surface 13,                             !- Name
  Wall,                                   !- Surface Type
  ,                                       !- Construction Name
  {43929a92-a4d2-4a10-a2ef-7c4084912b1d}, !- Space Name
  Surface,                                !- Outside Boundary Condition
  {b69acac4-882d-4eff-9543-75e96cc72474}, !- Outside Boundary Condition Object
>>>>>>> 039e157a
  NoSun,                                  !- Sun Exposure
  NoWind,                                 !- Wind Exposure
  ,                                       !- View Factor to Ground
  ,                                       !- Number of Vertices
  6.59383217256854, 0, 2.4384,            !- X,Y,Z Vertex 1 {m}
  6.59383217256854, 0, 0,                 !- X,Y,Z Vertex 2 {m}
  6.59383217256854, 1.524, 0,             !- X,Y,Z Vertex 3 {m}
  6.59383217256854, 1.524, 2.4384;        !- X,Y,Z Vertex 4 {m}

OS:Surface,
<<<<<<< HEAD
  {7138e4cb-a886-4e8a-9cd6-cdb250690173}, !- Handle
  Surface 13,                             !- Name
  Wall,                                   !- Surface Type
  ,                                       !- Construction Name
  {20c95711-3a42-4a59-9b80-0828662d8423}, !- Space Name
=======
  {d1c395b7-f309-4890-a713-794e70f8467d}, !- Handle
  Surface 14,                             !- Name
  Wall,                                   !- Surface Type
  ,                                       !- Construction Name
  {43929a92-a4d2-4a10-a2ef-7c4084912b1d}, !- Space Name
>>>>>>> 039e157a
  Adiabatic,                              !- Outside Boundary Condition
  ,                                       !- Outside Boundary Condition Object
  NoSun,                                  !- Sun Exposure
  NoWind,                                 !- Wind Exposure
  ,                                       !- View Factor to Ground
  ,                                       !- Number of Vertices
<<<<<<< HEAD
  0, 0, 2.4384,                           !- X,Y,Z Vertex 1 {m}
  0, 0, 0,                                !- X,Y,Z Vertex 2 {m}
  6.59383217256854, 0, 0,                 !- X,Y,Z Vertex 3 {m}
  6.59383217256854, 0, 2.4384;            !- X,Y,Z Vertex 4 {m}

OS:Surface,
  {e445b190-7e63-4ab0-ab63-edbd746964a5}, !- Handle
  Surface 14,                             !- Name
  RoofCeiling,                            !- Surface Type
  ,                                       !- Construction Name
  {20c95711-3a42-4a59-9b80-0828662d8423}, !- Space Name
=======
  0, 3.048, 2.4384,                       !- X,Y,Z Vertex 1 {m}
  0, 3.048, 0,                            !- X,Y,Z Vertex 2 {m}
  6.59383217256854, 3.048, 0,             !- X,Y,Z Vertex 3 {m}
  6.59383217256854, 3.048, 2.4384;        !- X,Y,Z Vertex 4 {m}

OS:Surface,
  {59b06920-94fe-4b4e-b388-08b931247809}, !- Handle
  Surface 15,                             !- Name
  Wall,                                   !- Surface Type
  ,                                       !- Construction Name
  {43929a92-a4d2-4a10-a2ef-7c4084912b1d}, !- Space Name
  Outdoors,                               !- Outside Boundary Condition
  ,                                       !- Outside Boundary Condition Object
  SunExposed,                             !- Sun Exposure
  WindExposed,                            !- Wind Exposure
  ,                                       !- View Factor to Ground
  ,                                       !- Number of Vertices
  0, 14.4068643451371, 2.4384,            !- X,Y,Z Vertex 1 {m}
  0, 14.4068643451371, 0,                 !- X,Y,Z Vertex 2 {m}
  0, 3.048, 0,                            !- X,Y,Z Vertex 3 {m}
  0, 3.048, 2.4384;                       !- X,Y,Z Vertex 4 {m}

OS:Surface,
  {f5856423-5cd8-4bdc-9c54-8f7ac751d93d}, !- Handle
  Surface 16,                             !- Name
  RoofCeiling,                            !- Surface Type
  ,                                       !- Construction Name
  {43929a92-a4d2-4a10-a2ef-7c4084912b1d}, !- Space Name
>>>>>>> 039e157a
  Outdoors,                               !- Outside Boundary Condition
  ,                                       !- Outside Boundary Condition Object
  SunExposed,                             !- Sun Exposure
  WindExposed,                            !- Wind Exposure
  ,                                       !- View Factor to Ground
  ,                                       !- Number of Vertices
  6.59383217256854, 0, 2.4384,            !- X,Y,Z Vertex 1 {m}
  6.59383217256854, 1.524, 2.4384,        !- X,Y,Z Vertex 2 {m}
  0, 1.524, 2.4384,                       !- X,Y,Z Vertex 3 {m}
  0, 0, 2.4384;                           !- X,Y,Z Vertex 4 {m}

<<<<<<< HEAD
OS:SpaceType,
  {f7e9b507-a678-4a4d-bb57-541bd7631fc5}, !- Handle
  Space Type 2,                           !- Name
  ,                                       !- Default Construction Set Name
  ,                                       !- Default Schedule Set Name
  ,                                       !- Group Rendering Name
  ,                                       !- Design Specification Outdoor Air Object Name
  ,                                       !- Standards Template
  ,                                       !- Standards Building Type
  corridor;                               !- Standards Space Type

OS:BuildingUnit,
  {0457859a-db01-47b7-8105-b014d8419088}, !- Handle
  unit 1,                                 !- Name
  ,                                       !- Rendering Color
  Residential;                            !- Building Unit Type

OS:AdditionalProperties,
  {a7160aad-8ad8-4ca2-9f61-3a614827a76f}, !- Handle
  {0457859a-db01-47b7-8105-b014d8419088}, !- Object Name
  NumberOfBedrooms,                       !- Feature Name 1
  Integer,                                !- Feature Data Type 1
  3,                                      !- Feature Value 1
  NumberOfBathrooms,                      !- Feature Name 2
  Double,                                 !- Feature Data Type 2
  2,                                      !- Feature Value 2
  NumberOfOccupants,                      !- Feature Name 3
  Double,                                 !- Feature Data Type 3
  3.3900000000000001;                     !- Feature Value 3

OS:External:File,
  {53b22803-8856-4232-abff-ff7b1a240a3b}, !- Handle
  8760.csv,                               !- Name
  8760.csv;                               !- File Name

OS:Schedule:Day,
  {ca07889e-dd36-45e9-8388-bc61a4ea1545}, !- Handle
  Schedule Day 1,                         !- Name
  ,                                       !- Schedule Type Limits Name
  ,                                       !- Interpolate to Timestep
  24,                                     !- Hour 1
  0,                                      !- Minute 1
  0;                                      !- Value Until Time 1

OS:Schedule:Day,
  {4118caa6-50da-4d9f-9a76-dc7c4d173007}, !- Handle
  Schedule Day 2,                         !- Name
  ,                                       !- Schedule Type Limits Name
  ,                                       !- Interpolate to Timestep
  24,                                     !- Hour 1
  0,                                      !- Minute 1
  1;                                      !- Value Until Time 1

OS:Schedule:File,
  {22971385-79aa-4a2e-a98f-92929eda998b}, !- Handle
  occupants,                              !- Name
  {b5b7a019-5c94-4c80-a990-28d6cc2b7560}, !- Schedule Type Limits Name
  {53b22803-8856-4232-abff-ff7b1a240a3b}, !- External File Name
  1,                                      !- Column Number
  1,                                      !- Rows to Skip at Top
  8760,                                   !- Number of Hours of Data
  ,                                       !- Column Separator
  ,                                       !- Interpolate to Timestep
  60;                                     !- Minutes per Item

OS:Schedule:Ruleset,
  {205fdcb3-27d1-4b16-a125-35a280f8c87c}, !- Handle
  Schedule Ruleset 1,                     !- Name
  {f6d7def7-7775-4ad7-93bd-ef5896ef74eb}, !- Schedule Type Limits Name
  {ec180b72-c072-49c6-83a1-27a24d8d8821}; !- Default Day Schedule Name

OS:Schedule:Day,
  {ec180b72-c072-49c6-83a1-27a24d8d8821}, !- Handle
  Schedule Day 3,                         !- Name
  {f6d7def7-7775-4ad7-93bd-ef5896ef74eb}, !- Schedule Type Limits Name
  ,                                       !- Interpolate to Timestep
  24,                                     !- Hour 1
  0,                                      !- Minute 1
  112.539290946133;                       !- Value Until Time 1

OS:People:Definition,
  {e777dbf0-8836-4abb-a60f-ece3f11ca218}, !- Handle
  res occupants|living space,             !- Name
  People,                                 !- Number of People Calculation Method
  3.39,                                   !- Number of People {people}
  ,                                       !- People per Space Floor Area {person/m2}
  ,                                       !- Space Floor Area per Person {m2/person}
  0.319734,                               !- Fraction Radiant
  0.573,                                  !- Sensible Heat Fraction
  0,                                      !- Carbon Dioxide Generation Rate {m3/s-W}
  No,                                     !- Enable ASHRAE 55 Comfort Warnings
  ZoneAveraged;                           !- Mean Radiant Temperature Calculation Type

OS:People,
  {7e632f6b-8fd7-4005-a55c-2d8f884b4526}, !- Handle
  res occupants|living space,             !- Name
  {e777dbf0-8836-4abb-a60f-ece3f11ca218}, !- People Definition Name
  {722d1f5f-eac6-46db-ab9a-06d129cf66f8}, !- Space or SpaceType Name
  {22971385-79aa-4a2e-a98f-92929eda998b}, !- Number of People Schedule Name
  {205fdcb3-27d1-4b16-a125-35a280f8c87c}, !- Activity Level Schedule Name
  ,                                       !- Surface Name/Angle Factor List Name
  ,                                       !- Work Efficiency Schedule Name
  ,                                       !- Clothing Insulation Schedule Name
  ,                                       !- Air Velocity Schedule Name
  1;                                      !- Multiplier

OS:ScheduleTypeLimits,
  {f6d7def7-7775-4ad7-93bd-ef5896ef74eb}, !- Handle
=======
OS:ThermalZone,
  {db3a62c5-81e1-4fba-8014-321b0fdf0f1e}, !- Handle
  living zone|unit 3,                     !- Name
  ,                                       !- Multiplier
  ,                                       !- Ceiling Height {m}
  ,                                       !- Volume {m3}
  ,                                       !- Floor Area {m2}
  ,                                       !- Zone Inside Convection Algorithm
  ,                                       !- Zone Outside Convection Algorithm
  ,                                       !- Zone Conditioning Equipment List Name
  {072d3356-9285-4a57-9797-5fb2846ca4a3}, !- Zone Air Inlet Port List
  {d2c7f645-c296-42c0-849d-157c98341298}, !- Zone Air Exhaust Port List
  {3091cc77-614f-482a-b76c-6781c5ea71f6}, !- Zone Air Node Name
  {373185ae-d22b-4636-9a60-f745fadc8315}, !- Zone Return Air Port List
  ,                                       !- Primary Daylighting Control Name
  ,                                       !- Fraction of Zone Controlled by Primary Daylighting Control
  ,                                       !- Secondary Daylighting Control Name
  ,                                       !- Fraction of Zone Controlled by Secondary Daylighting Control
  ,                                       !- Illuminance Map Name
  ,                                       !- Group Rendering Name
  ,                                       !- Thermostat Name
  No;                                     !- Use Ideal Air Loads

OS:Node,
  {9304b48f-3634-40e6-9f0f-aed4e0ea27a2}, !- Handle
  Node 3,                                 !- Name
  {3091cc77-614f-482a-b76c-6781c5ea71f6}, !- Inlet Port
  ;                                       !- Outlet Port

OS:Connection,
  {3091cc77-614f-482a-b76c-6781c5ea71f6}, !- Handle
  {93308a8a-07ee-407e-a163-bfac926b4ff7}, !- Name
  {db3a62c5-81e1-4fba-8014-321b0fdf0f1e}, !- Source Object
  11,                                     !- Outlet Port
  {9304b48f-3634-40e6-9f0f-aed4e0ea27a2}, !- Target Object
  2;                                      !- Inlet Port

OS:PortList,
  {072d3356-9285-4a57-9797-5fb2846ca4a3}, !- Handle
  {c3b48505-87a9-444b-9022-4b3806c5a7d9}, !- Name
  {db3a62c5-81e1-4fba-8014-321b0fdf0f1e}; !- HVAC Component

OS:PortList,
  {d2c7f645-c296-42c0-849d-157c98341298}, !- Handle
  {137e7363-0b63-4d2c-8b5a-8a39cf7476f0}, !- Name
  {db3a62c5-81e1-4fba-8014-321b0fdf0f1e}; !- HVAC Component

OS:PortList,
  {373185ae-d22b-4636-9a60-f745fadc8315}, !- Handle
  {89731831-ae89-41a6-9246-65b8e21ba7bb}, !- Name
  {db3a62c5-81e1-4fba-8014-321b0fdf0f1e}; !- HVAC Component

OS:Sizing:Zone,
  {d1f80b24-67d6-48b1-be9e-e2e9e86aec41}, !- Handle
  {db3a62c5-81e1-4fba-8014-321b0fdf0f1e}, !- Zone or ZoneList Name
  SupplyAirTemperature,                   !- Zone Cooling Design Supply Air Temperature Input Method
  14,                                     !- Zone Cooling Design Supply Air Temperature {C}
  11.11,                                  !- Zone Cooling Design Supply Air Temperature Difference {deltaC}
  SupplyAirTemperature,                   !- Zone Heating Design Supply Air Temperature Input Method
  40,                                     !- Zone Heating Design Supply Air Temperature {C}
  11.11,                                  !- Zone Heating Design Supply Air Temperature Difference {deltaC}
  0.0085,                                 !- Zone Cooling Design Supply Air Humidity Ratio {kg-H2O/kg-air}
  0.008,                                  !- Zone Heating Design Supply Air Humidity Ratio {kg-H2O/kg-air}
  ,                                       !- Zone Heating Sizing Factor
  ,                                       !- Zone Cooling Sizing Factor
  DesignDay,                              !- Cooling Design Air Flow Method
  ,                                       !- Cooling Design Air Flow Rate {m3/s}
  ,                                       !- Cooling Minimum Air Flow per Zone Floor Area {m3/s-m2}
  ,                                       !- Cooling Minimum Air Flow {m3/s}
  ,                                       !- Cooling Minimum Air Flow Fraction
  DesignDay,                              !- Heating Design Air Flow Method
  ,                                       !- Heating Design Air Flow Rate {m3/s}
  ,                                       !- Heating Maximum Air Flow per Zone Floor Area {m3/s-m2}
  ,                                       !- Heating Maximum Air Flow {m3/s}
  ,                                       !- Heating Maximum Air Flow Fraction
  ,                                       !- Design Zone Air Distribution Effectiveness in Cooling Mode
  ,                                       !- Design Zone Air Distribution Effectiveness in Heating Mode
  No,                                     !- Account for Dedicated Outdoor Air System
  NeutralSupplyAir,                       !- Dedicated Outdoor Air System Control Strategy
  autosize,                               !- Dedicated Outdoor Air Low Setpoint Temperature for Design {C}
  autosize;                               !- Dedicated Outdoor Air High Setpoint Temperature for Design {C}

OS:ZoneHVAC:EquipmentList,
  {f42063a8-0016-4d3d-be92-778c6f33e279}, !- Handle
  Zone HVAC Equipment List 3,             !- Name
  {db3a62c5-81e1-4fba-8014-321b0fdf0f1e}; !- Thermal Zone

OS:Space,
  {2138b27f-daa6-4e41-a083-df1cf138fd84}, !- Handle
  living space|unit 3|story 1,            !- Name
  {b41aa325-922c-492b-baa8-f539d6ede407}, !- Space Type Name
  ,                                       !- Default Construction Set Name
  ,                                       !- Default Schedule Set Name
  -0,                                     !- Direction of Relative North {deg}
  0,                                      !- X Origin {m}
  0,                                      !- Y Origin {m}
  0,                                      !- Z Origin {m}
  ,                                       !- Building Story Name
  {db3a62c5-81e1-4fba-8014-321b0fdf0f1e}, !- Thermal Zone Name
  ,                                       !- Part of Total Floor Area
  ,                                       !- Design Specification Outdoor Air Object Name
  {3277732b-7829-4705-b434-1918f98d1dc7}; !- Building Unit Name

OS:Surface,
  {79d1704d-5c51-45ed-81a2-8fc7825023ab}, !- Handle
  Surface 17,                             !- Name
  Wall,                                   !- Surface Type
  ,                                       !- Construction Name
  {2138b27f-daa6-4e41-a083-df1cf138fd84}, !- Space Name
  Surface,                                !- Outside Boundary Condition
  {ceb81661-59d3-4b89-8ba9-65adc054f5f9}, !- Outside Boundary Condition Object
  NoSun,                                  !- Sun Exposure
  NoWind,                                 !- Wind Exposure
  ,                                       !- View Factor to Ground
  ,                                       !- Number of Vertices
  6.59383217256854, 0, 2.4384,            !- X,Y,Z Vertex 1 {m}
  6.59383217256854, 0, 0,                 !- X,Y,Z Vertex 2 {m}
  6.59383217256854, -11.3588643451371, 0, !- X,Y,Z Vertex 3 {m}
  6.59383217256854, -11.3588643451371, 2.4384; !- X,Y,Z Vertex 4 {m}

OS:Surface,
  {f1613b8b-fe98-4f12-97e2-deafa4d61e78}, !- Handle
  Surface 18,                             !- Name
  Wall,                                   !- Surface Type
  ,                                       !- Construction Name
  {2138b27f-daa6-4e41-a083-df1cf138fd84}, !- Space Name
  Outdoors,                               !- Outside Boundary Condition
  ,                                       !- Outside Boundary Condition Object
  SunExposed,                             !- Sun Exposure
  WindExposed,                            !- Wind Exposure
  ,                                       !- View Factor to Ground
  ,                                       !- Number of Vertices
  11.3588643451371, -11.3588643451371, 2.4384, !- X,Y,Z Vertex 1 {m}
  11.3588643451371, -11.3588643451371, 0, !- X,Y,Z Vertex 2 {m}
  13.1876643451371, -11.3588643451371, 0, !- X,Y,Z Vertex 3 {m}
  13.1876643451371, -11.3588643451371, 2.4384; !- X,Y,Z Vertex 4 {m}

OS:Surface,
  {afc8c000-9a80-42a8-a148-4d37f1c85bd6}, !- Handle
  Surface 19,                             !- Name
  RoofCeiling,                            !- Surface Type
  ,                                       !- Construction Name
  {2138b27f-daa6-4e41-a083-df1cf138fd84}, !- Space Name
  Outdoors,                               !- Outside Boundary Condition
  ,                                       !- Outside Boundary Condition Object
  SunExposed,                             !- Sun Exposure
  WindExposed,                            !- Wind Exposure
  ,                                       !- View Factor to Ground
  ,                                       !- Number of Vertices
  11.3588643451371, -13.1876643451371, 2.4384, !- X,Y,Z Vertex 1 {m}
  11.3588643451371, -11.3588643451371, 2.4384, !- X,Y,Z Vertex 2 {m}
  13.1876643451371, -11.3588643451371, 2.4384, !- X,Y,Z Vertex 3 {m}
  13.1876643451371, 0, 2.4384,            !- X,Y,Z Vertex 4 {m}
  6.59383217256854, 0, 2.4384,            !- X,Y,Z Vertex 5 {m}
  6.59383217256854, -13.1876643451371, 2.4384; !- X,Y,Z Vertex 6 {m}

OS:Surface,
  {d9f0f723-c2b3-4aa0-9d13-9a04abe62161}, !- Handle
  Surface 20,                             !- Name
  Wall,                                   !- Surface Type
  ,                                       !- Construction Name
  {2138b27f-daa6-4e41-a083-df1cf138fd84}, !- Space Name
  Surface,                                !- Outside Boundary Condition
  {0c76675d-6071-4e8a-96fa-c2c98ae77912}, !- Outside Boundary Condition Object
  NoSun,                                  !- Sun Exposure
  NoWind,                                 !- Wind Exposure
  ,                                       !- View Factor to Ground
  ,                                       !- Number of Vertices
  13.1876643451371, -11.3588643451371, 2.4384, !- X,Y,Z Vertex 1 {m}
  13.1876643451371, -11.3588643451371, 0, !- X,Y,Z Vertex 2 {m}
  13.1876643451371, 0, 0,                 !- X,Y,Z Vertex 3 {m}
  13.1876643451371, 0, 2.4384;            !- X,Y,Z Vertex 4 {m}

OS:Surface,
  {cf201f6b-568d-4f67-8ae4-de6ba1188f67}, !- Handle
  Surface 21,                             !- Name
  Wall,                                   !- Surface Type
  ,                                       !- Construction Name
  {2138b27f-daa6-4e41-a083-df1cf138fd84}, !- Space Name
  Outdoors,                               !- Outside Boundary Condition
  ,                                       !- Outside Boundary Condition Object
  SunExposed,                             !- Sun Exposure
  WindExposed,                            !- Wind Exposure
  ,                                       !- View Factor to Ground
  ,                                       !- Number of Vertices
  11.3588643451371, -13.1876643451371, 2.4384, !- X,Y,Z Vertex 1 {m}
  11.3588643451371, -13.1876643451371, 0, !- X,Y,Z Vertex 2 {m}
  11.3588643451371, -11.3588643451371, 0, !- X,Y,Z Vertex 3 {m}
  11.3588643451371, -11.3588643451371, 2.4384; !- X,Y,Z Vertex 4 {m}

OS:Surface,
  {08bc310c-5444-4741-89d5-155fee873c64}, !- Handle
  Surface 22,                             !- Name
  Wall,                                   !- Surface Type
  ,                                       !- Construction Name
  {2138b27f-daa6-4e41-a083-df1cf138fd84}, !- Space Name
  Outdoors,                               !- Outside Boundary Condition
  ,                                       !- Outside Boundary Condition Object
  SunExposed,                             !- Sun Exposure
  WindExposed,                            !- Wind Exposure
  ,                                       !- View Factor to Ground
  ,                                       !- Number of Vertices
  6.59383217256854, -13.1876643451371, 2.4384, !- X,Y,Z Vertex 1 {m}
  6.59383217256854, -13.1876643451371, 0, !- X,Y,Z Vertex 2 {m}
  11.3588643451371, -13.1876643451371, 0, !- X,Y,Z Vertex 3 {m}
  11.3588643451371, -13.1876643451371, 2.4384; !- X,Y,Z Vertex 4 {m}

OS:Surface,
  {df19b6b0-cac1-4799-ae2c-d89266ee3917}, !- Handle
  Surface 23,                             !- Name
  Floor,                                  !- Surface Type
  ,                                       !- Construction Name
  {2138b27f-daa6-4e41-a083-df1cf138fd84}, !- Space Name
  Foundation,                             !- Outside Boundary Condition
  ,                                       !- Outside Boundary Condition Object
  NoSun,                                  !- Sun Exposure
  NoWind,                                 !- Wind Exposure
  ,                                       !- View Factor to Ground
  ,                                       !- Number of Vertices
  6.59383217256854, -13.1876643451371, 0, !- X,Y,Z Vertex 1 {m}
  6.59383217256854, 0, 0,                 !- X,Y,Z Vertex 2 {m}
  13.1876643451371, 0, 0,                 !- X,Y,Z Vertex 3 {m}
  13.1876643451371, -11.3588643451371, 0, !- X,Y,Z Vertex 4 {m}
  11.3588643451371, -11.3588643451371, 0, !- X,Y,Z Vertex 5 {m}
  11.3588643451371, -13.1876643451371, 0; !- X,Y,Z Vertex 6 {m}

OS:Surface,
  {96654b30-fa24-424b-a021-0472e185dcc5}, !- Handle
  Surface 24,                             !- Name
  Wall,                                   !- Surface Type
  ,                                       !- Construction Name
  {2138b27f-daa6-4e41-a083-df1cf138fd84}, !- Space Name
  Adiabatic,                              !- Outside Boundary Condition
  ,                                       !- Outside Boundary Condition Object
  NoSun,                                  !- Sun Exposure
  NoWind,                                 !- Wind Exposure
  ,                                       !- View Factor to Ground
  ,                                       !- Number of Vertices
  13.1876643451371, 0, 2.4384,            !- X,Y,Z Vertex 1 {m}
  13.1876643451371, 0, 0,                 !- X,Y,Z Vertex 2 {m}
  6.59383217256854, 0, 0,                 !- X,Y,Z Vertex 3 {m}
  6.59383217256854, 0, 2.4384;            !- X,Y,Z Vertex 4 {m}

OS:ThermalZone,
  {6acfdfc3-095a-4628-9a97-720cd3401ce5}, !- Handle
  living zone|unit 4,                     !- Name
  ,                                       !- Multiplier
  ,                                       !- Ceiling Height {m}
  ,                                       !- Volume {m3}
  ,                                       !- Floor Area {m2}
  ,                                       !- Zone Inside Convection Algorithm
  ,                                       !- Zone Outside Convection Algorithm
  ,                                       !- Zone Conditioning Equipment List Name
  {e998aae8-8b3b-4a9f-bf43-ada2b435619a}, !- Zone Air Inlet Port List
  {50c32849-d813-4c75-8c73-4a32fb0e4c4a}, !- Zone Air Exhaust Port List
  {0c1a7f08-1c71-42dd-b86b-cbc157e20975}, !- Zone Air Node Name
  {0d15d427-19a4-4b17-988d-85b4eee8a7c5}, !- Zone Return Air Port List
  ,                                       !- Primary Daylighting Control Name
  ,                                       !- Fraction of Zone Controlled by Primary Daylighting Control
  ,                                       !- Secondary Daylighting Control Name
  ,                                       !- Fraction of Zone Controlled by Secondary Daylighting Control
  ,                                       !- Illuminance Map Name
  ,                                       !- Group Rendering Name
  ,                                       !- Thermostat Name
  No;                                     !- Use Ideal Air Loads

OS:Node,
  {5ee6af6e-f1ff-46f7-87a1-aaaa822e1b41}, !- Handle
  Node 4,                                 !- Name
  {0c1a7f08-1c71-42dd-b86b-cbc157e20975}, !- Inlet Port
  ;                                       !- Outlet Port

OS:Connection,
  {0c1a7f08-1c71-42dd-b86b-cbc157e20975}, !- Handle
  {ae8b2975-4ae2-4f19-8dd0-6e1af4561678}, !- Name
  {6acfdfc3-095a-4628-9a97-720cd3401ce5}, !- Source Object
  11,                                     !- Outlet Port
  {5ee6af6e-f1ff-46f7-87a1-aaaa822e1b41}, !- Target Object
  2;                                      !- Inlet Port

OS:PortList,
  {e998aae8-8b3b-4a9f-bf43-ada2b435619a}, !- Handle
  {d0dbdd7d-5bb6-4ead-b3f5-804c4c94512d}, !- Name
  {6acfdfc3-095a-4628-9a97-720cd3401ce5}; !- HVAC Component

OS:PortList,
  {50c32849-d813-4c75-8c73-4a32fb0e4c4a}, !- Handle
  {dd695ee4-4b0d-4ce4-be54-358b515c2de9}, !- Name
  {6acfdfc3-095a-4628-9a97-720cd3401ce5}; !- HVAC Component

OS:PortList,
  {0d15d427-19a4-4b17-988d-85b4eee8a7c5}, !- Handle
  {6fb04e7f-1c99-44f2-91d7-67e29b5980ba}, !- Name
  {6acfdfc3-095a-4628-9a97-720cd3401ce5}; !- HVAC Component

OS:Sizing:Zone,
  {1c3880b4-d7ac-4309-b0ac-68a985efe5fb}, !- Handle
  {6acfdfc3-095a-4628-9a97-720cd3401ce5}, !- Zone or ZoneList Name
  SupplyAirTemperature,                   !- Zone Cooling Design Supply Air Temperature Input Method
  14,                                     !- Zone Cooling Design Supply Air Temperature {C}
  11.11,                                  !- Zone Cooling Design Supply Air Temperature Difference {deltaC}
  SupplyAirTemperature,                   !- Zone Heating Design Supply Air Temperature Input Method
  40,                                     !- Zone Heating Design Supply Air Temperature {C}
  11.11,                                  !- Zone Heating Design Supply Air Temperature Difference {deltaC}
  0.0085,                                 !- Zone Cooling Design Supply Air Humidity Ratio {kg-H2O/kg-air}
  0.008,                                  !- Zone Heating Design Supply Air Humidity Ratio {kg-H2O/kg-air}
  ,                                       !- Zone Heating Sizing Factor
  ,                                       !- Zone Cooling Sizing Factor
  DesignDay,                              !- Cooling Design Air Flow Method
  ,                                       !- Cooling Design Air Flow Rate {m3/s}
  ,                                       !- Cooling Minimum Air Flow per Zone Floor Area {m3/s-m2}
  ,                                       !- Cooling Minimum Air Flow {m3/s}
  ,                                       !- Cooling Minimum Air Flow Fraction
  DesignDay,                              !- Heating Design Air Flow Method
  ,                                       !- Heating Design Air Flow Rate {m3/s}
  ,                                       !- Heating Maximum Air Flow per Zone Floor Area {m3/s-m2}
  ,                                       !- Heating Maximum Air Flow {m3/s}
  ,                                       !- Heating Maximum Air Flow Fraction
  ,                                       !- Design Zone Air Distribution Effectiveness in Cooling Mode
  ,                                       !- Design Zone Air Distribution Effectiveness in Heating Mode
  No,                                     !- Account for Dedicated Outdoor Air System
  NeutralSupplyAir,                       !- Dedicated Outdoor Air System Control Strategy
  autosize,                               !- Dedicated Outdoor Air Low Setpoint Temperature for Design {C}
  autosize;                               !- Dedicated Outdoor Air High Setpoint Temperature for Design {C}

OS:ZoneHVAC:EquipmentList,
  {88bc5b25-4961-40ff-88b3-d7872c20f5cd}, !- Handle
  Zone HVAC Equipment List 4,             !- Name
  {6acfdfc3-095a-4628-9a97-720cd3401ce5}; !- Thermal Zone

OS:Space,
  {8465b070-349c-4e94-ab3a-23508d0a2c0f}, !- Handle
  living space|unit 4|story 1,            !- Name
  {b41aa325-922c-492b-baa8-f539d6ede407}, !- Space Type Name
  ,                                       !- Default Construction Set Name
  ,                                       !- Default Schedule Set Name
  -0,                                     !- Direction of Relative North {deg}
  0,                                      !- X Origin {m}
  0,                                      !- Y Origin {m}
  0,                                      !- Z Origin {m}
  ,                                       !- Building Story Name
  {6acfdfc3-095a-4628-9a97-720cd3401ce5}, !- Thermal Zone Name
  ,                                       !- Part of Total Floor Area
  ,                                       !- Design Specification Outdoor Air Object Name
  {4212d71f-d0ce-4cb3-a59d-a660a8502626}; !- Building Unit Name

OS:Surface,
  {408abbef-abcb-4ad9-a358-0275f9d5907e}, !- Handle
  Surface 25,                             !- Name
  Wall,                                   !- Surface Type
  ,                                       !- Construction Name
  {8465b070-349c-4e94-ab3a-23508d0a2c0f}, !- Space Name
  Outdoors,                               !- Outside Boundary Condition
  ,                                       !- Outside Boundary Condition Object
  SunExposed,                             !- Sun Exposure
  WindExposed,                            !- Wind Exposure
  ,                                       !- View Factor to Ground
  ,                                       !- Number of Vertices
  8.42263217256854, 16.2356643451371, 2.4384, !- X,Y,Z Vertex 1 {m}
  8.42263217256854, 16.2356643451371, 0,  !- X,Y,Z Vertex 2 {m}
  8.42263217256854, 14.4068643451371, 0,  !- X,Y,Z Vertex 3 {m}
  8.42263217256854, 14.4068643451371, 2.4384; !- X,Y,Z Vertex 4 {m}

OS:Surface,
  {5441bc85-74f4-44a7-aa4b-056d85b49d08}, !- Handle
  Surface 26,                             !- Name
  Wall,                                   !- Surface Type
  ,                                       !- Construction Name
  {8465b070-349c-4e94-ab3a-23508d0a2c0f}, !- Space Name
  Outdoors,                               !- Outside Boundary Condition
  ,                                       !- Outside Boundary Condition Object
  SunExposed,                             !- Sun Exposure
  WindExposed,                            !- Wind Exposure
  ,                                       !- View Factor to Ground
  ,                                       !- Number of Vertices
  13.1876643451371, 16.2356643451371, 2.4384, !- X,Y,Z Vertex 1 {m}
  13.1876643451371, 16.2356643451371, 0,  !- X,Y,Z Vertex 2 {m}
  8.42263217256854, 16.2356643451371, 0,  !- X,Y,Z Vertex 3 {m}
  8.42263217256854, 16.2356643451371, 2.4384; !- X,Y,Z Vertex 4 {m}

OS:Surface,
  {3dc9e414-a916-41b0-a22b-e133326df07f}, !- Handle
  Surface 27,                             !- Name
  Floor,                                  !- Surface Type
  ,                                       !- Construction Name
  {8465b070-349c-4e94-ab3a-23508d0a2c0f}, !- Space Name
  Foundation,                             !- Outside Boundary Condition
  ,                                       !- Outside Boundary Condition Object
  NoSun,                                  !- Sun Exposure
  NoWind,                                 !- Wind Exposure
  ,                                       !- View Factor to Ground
  ,                                       !- Number of Vertices
  6.59383217256854, 14.4068643451371, 0,  !- X,Y,Z Vertex 1 {m}
  8.42263217256854, 14.4068643451371, 0,  !- X,Y,Z Vertex 2 {m}
  8.42263217256854, 16.2356643451371, 0,  !- X,Y,Z Vertex 3 {m}
  13.1876643451371, 16.2356643451371, 0,  !- X,Y,Z Vertex 4 {m}
  13.1876643451371, 3.048, 0,             !- X,Y,Z Vertex 5 {m}
  6.59383217256854, 3.048, 0;             !- X,Y,Z Vertex 6 {m}

OS:Surface,
  {e18296eb-0337-44fb-aa77-1d60b26d18e7}, !- Handle
  Surface 28,                             !- Name
  RoofCeiling,                            !- Surface Type
  ,                                       !- Construction Name
  {8465b070-349c-4e94-ab3a-23508d0a2c0f}, !- Space Name
  Outdoors,                               !- Outside Boundary Condition
  ,                                       !- Outside Boundary Condition Object
  SunExposed,                             !- Sun Exposure
  WindExposed,                            !- Wind Exposure
  ,                                       !- View Factor to Ground
  ,                                       !- Number of Vertices
  6.59383217256854, 3.048, 2.4384,        !- X,Y,Z Vertex 1 {m}
  13.1876643451371, 3.048, 2.4384,        !- X,Y,Z Vertex 2 {m}
  13.1876643451371, 16.2356643451371, 2.4384, !- X,Y,Z Vertex 3 {m}
  8.42263217256854, 16.2356643451371, 2.4384, !- X,Y,Z Vertex 4 {m}
  8.42263217256854, 14.4068643451371, 2.4384, !- X,Y,Z Vertex 5 {m}
  6.59383217256854, 14.4068643451371, 2.4384; !- X,Y,Z Vertex 6 {m}

OS:Surface,
  {2e8406ef-5e0c-4f45-8fea-f1f6f11b3416}, !- Handle
  Surface 29,                             !- Name
  Wall,                                   !- Surface Type
  ,                                       !- Construction Name
  {8465b070-349c-4e94-ab3a-23508d0a2c0f}, !- Space Name
  Surface,                                !- Outside Boundary Condition
  {c7c31588-f7be-4bdd-be4f-f27540b6060b}, !- Outside Boundary Condition Object
  NoSun,                                  !- Sun Exposure
  NoWind,                                 !- Wind Exposure
  ,                                       !- View Factor to Ground
  ,                                       !- Number of Vertices
  13.1876643451371, 3.048, 2.4384,        !- X,Y,Z Vertex 1 {m}
  13.1876643451371, 3.048, 0,             !- X,Y,Z Vertex 2 {m}
  13.1876643451371, 14.4068643451371, 0,  !- X,Y,Z Vertex 3 {m}
  13.1876643451371, 14.4068643451371, 2.4384; !- X,Y,Z Vertex 4 {m}

OS:Surface,
  {3eac7254-f60e-4ca5-b964-1c3e9c406b60}, !- Handle
  Surface 30,                             !- Name
  Wall,                                   !- Surface Type
  ,                                       !- Construction Name
  {8465b070-349c-4e94-ab3a-23508d0a2c0f}, !- Space Name
  Outdoors,                               !- Outside Boundary Condition
  ,                                       !- Outside Boundary Condition Object
  SunExposed,                             !- Sun Exposure
  WindExposed,                            !- Wind Exposure
  ,                                       !- View Factor to Ground
  ,                                       !- Number of Vertices
  8.42263217256854, 14.4068643451371, 2.4384, !- X,Y,Z Vertex 1 {m}
  8.42263217256854, 14.4068643451371, 0,  !- X,Y,Z Vertex 2 {m}
  6.59383217256854, 14.4068643451371, 0,  !- X,Y,Z Vertex 3 {m}
  6.59383217256854, 14.4068643451371, 2.4384; !- X,Y,Z Vertex 4 {m}

OS:Surface,
  {e84e800e-7c70-451c-b5a9-46245315cd61}, !- Handle
  Surface 31,                             !- Name
  Wall,                                   !- Surface Type
  ,                                       !- Construction Name
  {8465b070-349c-4e94-ab3a-23508d0a2c0f}, !- Space Name
  Adiabatic,                              !- Outside Boundary Condition
  ,                                       !- Outside Boundary Condition Object
  NoSun,                                  !- Sun Exposure
  NoWind,                                 !- Wind Exposure
  ,                                       !- View Factor to Ground
  ,                                       !- Number of Vertices
  6.59383217256854, 3.048, 2.4384,        !- X,Y,Z Vertex 1 {m}
  6.59383217256854, 3.048, 0,             !- X,Y,Z Vertex 2 {m}
  13.1876643451371, 3.048, 0,             !- X,Y,Z Vertex 3 {m}
  13.1876643451371, 3.048, 2.4384;        !- X,Y,Z Vertex 4 {m}

OS:Surface,
  {b69acac4-882d-4eff-9543-75e96cc72474}, !- Handle
  Surface 32,                             !- Name
  Wall,                                   !- Surface Type
  ,                                       !- Construction Name
  {8465b070-349c-4e94-ab3a-23508d0a2c0f}, !- Space Name
  Surface,                                !- Outside Boundary Condition
  {5a4d880e-364b-4a7d-8b2d-6ccc391f8a35}, !- Outside Boundary Condition Object
  NoSun,                                  !- Sun Exposure
  NoWind,                                 !- Wind Exposure
  ,                                       !- View Factor to Ground
  ,                                       !- Number of Vertices
  6.59383217256854, 14.4068643451371, 2.4384, !- X,Y,Z Vertex 1 {m}
  6.59383217256854, 14.4068643451371, 0,  !- X,Y,Z Vertex 2 {m}
  6.59383217256854, 3.048, 0,             !- X,Y,Z Vertex 3 {m}
  6.59383217256854, 3.048, 2.4384;        !- X,Y,Z Vertex 4 {m}

OS:ThermalZone,
  {3838467d-8d63-4c26-a66d-22e9615feac1}, !- Handle
  living zone|unit 5,                     !- Name
  ,                                       !- Multiplier
  ,                                       !- Ceiling Height {m}
  ,                                       !- Volume {m3}
  ,                                       !- Floor Area {m2}
  ,                                       !- Zone Inside Convection Algorithm
  ,                                       !- Zone Outside Convection Algorithm
  ,                                       !- Zone Conditioning Equipment List Name
  {889edfed-cf22-48a8-949a-ef44ba52875a}, !- Zone Air Inlet Port List
  {ba9084a8-6b32-48b7-9557-e96a93faa739}, !- Zone Air Exhaust Port List
  {b3ae50f5-3ddd-4936-bfcb-af5f3cbd380f}, !- Zone Air Node Name
  {90bc5655-596a-4747-ba51-80968abf72e4}, !- Zone Return Air Port List
  ,                                       !- Primary Daylighting Control Name
  ,                                       !- Fraction of Zone Controlled by Primary Daylighting Control
  ,                                       !- Secondary Daylighting Control Name
  ,                                       !- Fraction of Zone Controlled by Secondary Daylighting Control
  ,                                       !- Illuminance Map Name
  ,                                       !- Group Rendering Name
  ,                                       !- Thermostat Name
  No;                                     !- Use Ideal Air Loads

OS:Node,
  {6caea26f-c813-41a7-b375-6624e82dffb0}, !- Handle
  Node 5,                                 !- Name
  {b3ae50f5-3ddd-4936-bfcb-af5f3cbd380f}, !- Inlet Port
  ;                                       !- Outlet Port

OS:Connection,
  {b3ae50f5-3ddd-4936-bfcb-af5f3cbd380f}, !- Handle
  {ac6eef4b-215d-4421-9b83-571b3bbde02c}, !- Name
  {3838467d-8d63-4c26-a66d-22e9615feac1}, !- Source Object
  11,                                     !- Outlet Port
  {6caea26f-c813-41a7-b375-6624e82dffb0}, !- Target Object
  2;                                      !- Inlet Port

OS:PortList,
  {889edfed-cf22-48a8-949a-ef44ba52875a}, !- Handle
  {6a9c76cc-47dc-4138-a5a2-2720e0916e4f}, !- Name
  {3838467d-8d63-4c26-a66d-22e9615feac1}; !- HVAC Component

OS:PortList,
  {ba9084a8-6b32-48b7-9557-e96a93faa739}, !- Handle
  {32c5733c-b23d-4996-a697-6468078f7b94}, !- Name
  {3838467d-8d63-4c26-a66d-22e9615feac1}; !- HVAC Component

OS:PortList,
  {90bc5655-596a-4747-ba51-80968abf72e4}, !- Handle
  {410f6d9f-8f6f-4d91-8fa7-0347c1988684}, !- Name
  {3838467d-8d63-4c26-a66d-22e9615feac1}; !- HVAC Component

OS:Sizing:Zone,
  {8b4911e9-d8db-42f6-9786-a1a9a08ef5f7}, !- Handle
  {3838467d-8d63-4c26-a66d-22e9615feac1}, !- Zone or ZoneList Name
  SupplyAirTemperature,                   !- Zone Cooling Design Supply Air Temperature Input Method
  14,                                     !- Zone Cooling Design Supply Air Temperature {C}
  11.11,                                  !- Zone Cooling Design Supply Air Temperature Difference {deltaC}
  SupplyAirTemperature,                   !- Zone Heating Design Supply Air Temperature Input Method
  40,                                     !- Zone Heating Design Supply Air Temperature {C}
  11.11,                                  !- Zone Heating Design Supply Air Temperature Difference {deltaC}
  0.0085,                                 !- Zone Cooling Design Supply Air Humidity Ratio {kg-H2O/kg-air}
  0.008,                                  !- Zone Heating Design Supply Air Humidity Ratio {kg-H2O/kg-air}
  ,                                       !- Zone Heating Sizing Factor
  ,                                       !- Zone Cooling Sizing Factor
  DesignDay,                              !- Cooling Design Air Flow Method
  ,                                       !- Cooling Design Air Flow Rate {m3/s}
  ,                                       !- Cooling Minimum Air Flow per Zone Floor Area {m3/s-m2}
  ,                                       !- Cooling Minimum Air Flow {m3/s}
  ,                                       !- Cooling Minimum Air Flow Fraction
  DesignDay,                              !- Heating Design Air Flow Method
  ,                                       !- Heating Design Air Flow Rate {m3/s}
  ,                                       !- Heating Maximum Air Flow per Zone Floor Area {m3/s-m2}
  ,                                       !- Heating Maximum Air Flow {m3/s}
  ,                                       !- Heating Maximum Air Flow Fraction
  ,                                       !- Design Zone Air Distribution Effectiveness in Cooling Mode
  ,                                       !- Design Zone Air Distribution Effectiveness in Heating Mode
  No,                                     !- Account for Dedicated Outdoor Air System
  NeutralSupplyAir,                       !- Dedicated Outdoor Air System Control Strategy
  autosize,                               !- Dedicated Outdoor Air Low Setpoint Temperature for Design {C}
  autosize;                               !- Dedicated Outdoor Air High Setpoint Temperature for Design {C}

OS:ZoneHVAC:EquipmentList,
  {06f19f67-7fdb-43f1-8ff7-cc86dd89c31f}, !- Handle
  Zone HVAC Equipment List 5,             !- Name
  {3838467d-8d63-4c26-a66d-22e9615feac1}; !- Thermal Zone

OS:Space,
  {4a7bdf7b-13a2-4792-924f-69ba2e18d508}, !- Handle
  living space|unit 5|story 1,            !- Name
  {b41aa325-922c-492b-baa8-f539d6ede407}, !- Space Type Name
  ,                                       !- Default Construction Set Name
  ,                                       !- Default Schedule Set Name
  -0,                                     !- Direction of Relative North {deg}
  0,                                      !- X Origin {m}
  0,                                      !- Y Origin {m}
  0,                                      !- Z Origin {m}
  ,                                       !- Building Story Name
  {3838467d-8d63-4c26-a66d-22e9615feac1}, !- Thermal Zone Name
  ,                                       !- Part of Total Floor Area
  ,                                       !- Design Specification Outdoor Air Object Name
  {a32a5d97-de1a-4d31-b537-b54e578bcb5c}; !- Building Unit Name

OS:Surface,
  {0c76675d-6071-4e8a-96fa-c2c98ae77912}, !- Handle
  Surface 33,                             !- Name
  Wall,                                   !- Surface Type
  ,                                       !- Construction Name
  {4a7bdf7b-13a2-4792-924f-69ba2e18d508}, !- Space Name
  Surface,                                !- Outside Boundary Condition
  {d9f0f723-c2b3-4aa0-9d13-9a04abe62161}, !- Outside Boundary Condition Object
  NoSun,                                  !- Sun Exposure
  NoWind,                                 !- Wind Exposure
  ,                                       !- View Factor to Ground
  ,                                       !- Number of Vertices
  13.1876643451371, 0, 2.4384,            !- X,Y,Z Vertex 1 {m}
  13.1876643451371, 0, 0,                 !- X,Y,Z Vertex 2 {m}
  13.1876643451371, -11.3588643451371, 0, !- X,Y,Z Vertex 3 {m}
  13.1876643451371, -11.3588643451371, 2.4384; !- X,Y,Z Vertex 4 {m}

OS:Surface,
  {4666470c-6396-4281-99fc-aaa27c5abebd}, !- Handle
  Surface 34,                             !- Name
  Wall,                                   !- Surface Type
  ,                                       !- Construction Name
  {4a7bdf7b-13a2-4792-924f-69ba2e18d508}, !- Space Name
  Outdoors,                               !- Outside Boundary Condition
  ,                                       !- Outside Boundary Condition Object
  SunExposed,                             !- Sun Exposure
  WindExposed,                            !- Wind Exposure
  ,                                       !- View Factor to Ground
  ,                                       !- Number of Vertices
  17.9526965177056, -11.3588643451371, 2.4384, !- X,Y,Z Vertex 1 {m}
  17.9526965177056, -11.3588643451371, 0, !- X,Y,Z Vertex 2 {m}
  19.7814965177056, -11.3588643451371, 0, !- X,Y,Z Vertex 3 {m}
  19.7814965177056, -11.3588643451371, 2.4384; !- X,Y,Z Vertex 4 {m}

OS:Surface,
  {328b7c1d-6e0e-4a0d-9629-b764f3e0e15f}, !- Handle
  Surface 35,                             !- Name
  RoofCeiling,                            !- Surface Type
  ,                                       !- Construction Name
  {4a7bdf7b-13a2-4792-924f-69ba2e18d508}, !- Space Name
  Outdoors,                               !- Outside Boundary Condition
  ,                                       !- Outside Boundary Condition Object
  SunExposed,                             !- Sun Exposure
  WindExposed,                            !- Wind Exposure
  ,                                       !- View Factor to Ground
  ,                                       !- Number of Vertices
  17.9526965177056, -13.1876643451371, 2.4384, !- X,Y,Z Vertex 1 {m}
  17.9526965177056, -11.3588643451371, 2.4384, !- X,Y,Z Vertex 2 {m}
  19.7814965177056, -11.3588643451371, 2.4384, !- X,Y,Z Vertex 3 {m}
  19.7814965177056, 0, 2.4384,            !- X,Y,Z Vertex 4 {m}
  13.1876643451371, 0, 2.4384,            !- X,Y,Z Vertex 5 {m}
  13.1876643451371, -13.1876643451371, 2.4384; !- X,Y,Z Vertex 6 {m}

OS:Surface,
  {7d3da164-9fdd-4f7e-9f58-0aa793235086}, !- Handle
  Surface 36,                             !- Name
  Wall,                                   !- Surface Type
  ,                                       !- Construction Name
  {4a7bdf7b-13a2-4792-924f-69ba2e18d508}, !- Space Name
  Surface,                                !- Outside Boundary Condition
  {22e2729a-8fb5-402d-b261-e040e97a44d9}, !- Outside Boundary Condition Object
  NoSun,                                  !- Sun Exposure
  NoWind,                                 !- Wind Exposure
  ,                                       !- View Factor to Ground
  ,                                       !- Number of Vertices
  19.7814965177056, -11.3588643451371, 2.4384, !- X,Y,Z Vertex 1 {m}
  19.7814965177056, -11.3588643451371, 0, !- X,Y,Z Vertex 2 {m}
  19.7814965177056, 0, 0,                 !- X,Y,Z Vertex 3 {m}
  19.7814965177056, 0, 2.4384;            !- X,Y,Z Vertex 4 {m}

OS:Surface,
  {b894ea15-6d3f-49c8-8253-bde8d37ea77a}, !- Handle
  Surface 37,                             !- Name
  Wall,                                   !- Surface Type
  ,                                       !- Construction Name
  {4a7bdf7b-13a2-4792-924f-69ba2e18d508}, !- Space Name
  Outdoors,                               !- Outside Boundary Condition
  ,                                       !- Outside Boundary Condition Object
  SunExposed,                             !- Sun Exposure
  WindExposed,                            !- Wind Exposure
  ,                                       !- View Factor to Ground
  ,                                       !- Number of Vertices
  17.9526965177056, -13.1876643451371, 2.4384, !- X,Y,Z Vertex 1 {m}
  17.9526965177056, -13.1876643451371, 0, !- X,Y,Z Vertex 2 {m}
  17.9526965177056, -11.3588643451371, 0, !- X,Y,Z Vertex 3 {m}
  17.9526965177056, -11.3588643451371, 2.4384; !- X,Y,Z Vertex 4 {m}

OS:Surface,
  {5fa670e6-2bd9-409b-9cf0-b82ce26cdf37}, !- Handle
  Surface 38,                             !- Name
  Wall,                                   !- Surface Type
  ,                                       !- Construction Name
  {4a7bdf7b-13a2-4792-924f-69ba2e18d508}, !- Space Name
  Outdoors,                               !- Outside Boundary Condition
  ,                                       !- Outside Boundary Condition Object
  SunExposed,                             !- Sun Exposure
  WindExposed,                            !- Wind Exposure
  ,                                       !- View Factor to Ground
  ,                                       !- Number of Vertices
  13.1876643451371, -13.1876643451371, 2.4384, !- X,Y,Z Vertex 1 {m}
  13.1876643451371, -13.1876643451371, 0, !- X,Y,Z Vertex 2 {m}
  17.9526965177056, -13.1876643451371, 0, !- X,Y,Z Vertex 3 {m}
  17.9526965177056, -13.1876643451371, 2.4384; !- X,Y,Z Vertex 4 {m}

OS:Surface,
  {023063ce-2b48-4618-aad2-911cba59a38c}, !- Handle
  Surface 39,                             !- Name
  Floor,                                  !- Surface Type
  ,                                       !- Construction Name
  {4a7bdf7b-13a2-4792-924f-69ba2e18d508}, !- Space Name
  Foundation,                             !- Outside Boundary Condition
  ,                                       !- Outside Boundary Condition Object
  NoSun,                                  !- Sun Exposure
  NoWind,                                 !- Wind Exposure
  ,                                       !- View Factor to Ground
  ,                                       !- Number of Vertices
  13.1876643451371, -13.1876643451371, 0, !- X,Y,Z Vertex 1 {m}
  13.1876643451371, 0, 0,                 !- X,Y,Z Vertex 2 {m}
  19.7814965177056, 0, 0,                 !- X,Y,Z Vertex 3 {m}
  19.7814965177056, -11.3588643451371, 0, !- X,Y,Z Vertex 4 {m}
  17.9526965177056, -11.3588643451371, 0, !- X,Y,Z Vertex 5 {m}
  17.9526965177056, -13.1876643451371, 0; !- X,Y,Z Vertex 6 {m}

OS:Surface,
  {5a4a8733-8985-45a8-8cdd-e3e8f8d34755}, !- Handle
  Surface 40,                             !- Name
  Wall,                                   !- Surface Type
  ,                                       !- Construction Name
  {4a7bdf7b-13a2-4792-924f-69ba2e18d508}, !- Space Name
  Adiabatic,                              !- Outside Boundary Condition
  ,                                       !- Outside Boundary Condition Object
  NoSun,                                  !- Sun Exposure
  NoWind,                                 !- Wind Exposure
  ,                                       !- View Factor to Ground
  ,                                       !- Number of Vertices
  19.7814965177056, 0, 2.4384,            !- X,Y,Z Vertex 1 {m}
  19.7814965177056, 0, 0,                 !- X,Y,Z Vertex 2 {m}
  13.1876643451371, 0, 0,                 !- X,Y,Z Vertex 3 {m}
  13.1876643451371, 0, 2.4384;            !- X,Y,Z Vertex 4 {m}

OS:ThermalZone,
  {41110e93-2c86-451e-b4df-01f33e5d1a71}, !- Handle
  living zone|unit 6,                     !- Name
  ,                                       !- Multiplier
  ,                                       !- Ceiling Height {m}
  ,                                       !- Volume {m3}
  ,                                       !- Floor Area {m2}
  ,                                       !- Zone Inside Convection Algorithm
  ,                                       !- Zone Outside Convection Algorithm
  ,                                       !- Zone Conditioning Equipment List Name
  {b7f85639-dda0-449c-bb11-5b755273d519}, !- Zone Air Inlet Port List
  {4c99a66d-0fd9-46f5-a08f-3105969ea0c9}, !- Zone Air Exhaust Port List
  {94f4b77d-a89a-459f-8122-8f2fdd078134}, !- Zone Air Node Name
  {3b9e2eb7-bf38-4087-889d-1cbe668c061e}, !- Zone Return Air Port List
  ,                                       !- Primary Daylighting Control Name
  ,                                       !- Fraction of Zone Controlled by Primary Daylighting Control
  ,                                       !- Secondary Daylighting Control Name
  ,                                       !- Fraction of Zone Controlled by Secondary Daylighting Control
  ,                                       !- Illuminance Map Name
  ,                                       !- Group Rendering Name
  ,                                       !- Thermostat Name
  No;                                     !- Use Ideal Air Loads

OS:Node,
  {653b4be3-c62e-42df-9ee4-5a0d114e2ff7}, !- Handle
  Node 6,                                 !- Name
  {94f4b77d-a89a-459f-8122-8f2fdd078134}, !- Inlet Port
  ;                                       !- Outlet Port

OS:Connection,
  {94f4b77d-a89a-459f-8122-8f2fdd078134}, !- Handle
  {805fa47b-9141-417e-94e7-430a0ffe8b45}, !- Name
  {41110e93-2c86-451e-b4df-01f33e5d1a71}, !- Source Object
  11,                                     !- Outlet Port
  {653b4be3-c62e-42df-9ee4-5a0d114e2ff7}, !- Target Object
  2;                                      !- Inlet Port

OS:PortList,
  {b7f85639-dda0-449c-bb11-5b755273d519}, !- Handle
  {1cce9bcf-d23f-4522-9c26-bdb3ebc82fc8}, !- Name
  {41110e93-2c86-451e-b4df-01f33e5d1a71}; !- HVAC Component

OS:PortList,
  {4c99a66d-0fd9-46f5-a08f-3105969ea0c9}, !- Handle
  {fec5b009-403d-4e3c-a92d-f428466f29de}, !- Name
  {41110e93-2c86-451e-b4df-01f33e5d1a71}; !- HVAC Component

OS:PortList,
  {3b9e2eb7-bf38-4087-889d-1cbe668c061e}, !- Handle
  {9ffa3310-517b-449a-b9a1-1c4c6bd9cf12}, !- Name
  {41110e93-2c86-451e-b4df-01f33e5d1a71}; !- HVAC Component

OS:Sizing:Zone,
  {bd330a02-edfc-4c9b-8b37-41b940d47b9c}, !- Handle
  {41110e93-2c86-451e-b4df-01f33e5d1a71}, !- Zone or ZoneList Name
  SupplyAirTemperature,                   !- Zone Cooling Design Supply Air Temperature Input Method
  14,                                     !- Zone Cooling Design Supply Air Temperature {C}
  11.11,                                  !- Zone Cooling Design Supply Air Temperature Difference {deltaC}
  SupplyAirTemperature,                   !- Zone Heating Design Supply Air Temperature Input Method
  40,                                     !- Zone Heating Design Supply Air Temperature {C}
  11.11,                                  !- Zone Heating Design Supply Air Temperature Difference {deltaC}
  0.0085,                                 !- Zone Cooling Design Supply Air Humidity Ratio {kg-H2O/kg-air}
  0.008,                                  !- Zone Heating Design Supply Air Humidity Ratio {kg-H2O/kg-air}
  ,                                       !- Zone Heating Sizing Factor
  ,                                       !- Zone Cooling Sizing Factor
  DesignDay,                              !- Cooling Design Air Flow Method
  ,                                       !- Cooling Design Air Flow Rate {m3/s}
  ,                                       !- Cooling Minimum Air Flow per Zone Floor Area {m3/s-m2}
  ,                                       !- Cooling Minimum Air Flow {m3/s}
  ,                                       !- Cooling Minimum Air Flow Fraction
  DesignDay,                              !- Heating Design Air Flow Method
  ,                                       !- Heating Design Air Flow Rate {m3/s}
  ,                                       !- Heating Maximum Air Flow per Zone Floor Area {m3/s-m2}
  ,                                       !- Heating Maximum Air Flow {m3/s}
  ,                                       !- Heating Maximum Air Flow Fraction
  ,                                       !- Design Zone Air Distribution Effectiveness in Cooling Mode
  ,                                       !- Design Zone Air Distribution Effectiveness in Heating Mode
  No,                                     !- Account for Dedicated Outdoor Air System
  NeutralSupplyAir,                       !- Dedicated Outdoor Air System Control Strategy
  autosize,                               !- Dedicated Outdoor Air Low Setpoint Temperature for Design {C}
  autosize;                               !- Dedicated Outdoor Air High Setpoint Temperature for Design {C}

OS:ZoneHVAC:EquipmentList,
  {018e66cb-7c9a-49d3-b312-9d4d6bb37679}, !- Handle
  Zone HVAC Equipment List 6,             !- Name
  {41110e93-2c86-451e-b4df-01f33e5d1a71}; !- Thermal Zone

OS:Space,
  {cdd1d588-e480-4e10-b34a-ccd86119eb1d}, !- Handle
  living space|unit 6|story 1,            !- Name
  {b41aa325-922c-492b-baa8-f539d6ede407}, !- Space Type Name
  ,                                       !- Default Construction Set Name
  ,                                       !- Default Schedule Set Name
  -0,                                     !- Direction of Relative North {deg}
  0,                                      !- X Origin {m}
  0,                                      !- Y Origin {m}
  0,                                      !- Z Origin {m}
  ,                                       !- Building Story Name
  {41110e93-2c86-451e-b4df-01f33e5d1a71}, !- Thermal Zone Name
  ,                                       !- Part of Total Floor Area
  ,                                       !- Design Specification Outdoor Air Object Name
  {69f1d4d6-533b-4656-8757-0fb8b5ca2ec9}; !- Building Unit Name

OS:Surface,
  {78ef2807-62fc-4646-8ba3-69fedbcb108f}, !- Handle
  Surface 41,                             !- Name
  Wall,                                   !- Surface Type
  ,                                       !- Construction Name
  {cdd1d588-e480-4e10-b34a-ccd86119eb1d}, !- Space Name
  Outdoors,                               !- Outside Boundary Condition
  ,                                       !- Outside Boundary Condition Object
  SunExposed,                             !- Sun Exposure
  WindExposed,                            !- Wind Exposure
  ,                                       !- View Factor to Ground
  ,                                       !- Number of Vertices
  15.0164643451371, 16.2356643451371, 2.4384, !- X,Y,Z Vertex 1 {m}
  15.0164643451371, 16.2356643451371, 0,  !- X,Y,Z Vertex 2 {m}
  15.0164643451371, 14.4068643451371, 0,  !- X,Y,Z Vertex 3 {m}
  15.0164643451371, 14.4068643451371, 2.4384; !- X,Y,Z Vertex 4 {m}

OS:Surface,
  {ec4583bb-9ee8-4772-a0e8-53a646173909}, !- Handle
  Surface 42,                             !- Name
  Wall,                                   !- Surface Type
  ,                                       !- Construction Name
  {cdd1d588-e480-4e10-b34a-ccd86119eb1d}, !- Space Name
  Outdoors,                               !- Outside Boundary Condition
  ,                                       !- Outside Boundary Condition Object
  SunExposed,                             !- Sun Exposure
  WindExposed,                            !- Wind Exposure
  ,                                       !- View Factor to Ground
  ,                                       !- Number of Vertices
  19.7814965177056, 16.2356643451371, 2.4384, !- X,Y,Z Vertex 1 {m}
  19.7814965177056, 16.2356643451371, 0,  !- X,Y,Z Vertex 2 {m}
  15.0164643451371, 16.2356643451371, 0,  !- X,Y,Z Vertex 3 {m}
  15.0164643451371, 16.2356643451371, 2.4384; !- X,Y,Z Vertex 4 {m}

OS:Surface,
  {6ebf9366-78d0-4099-afc3-566a9085a669}, !- Handle
  Surface 43,                             !- Name
  Floor,                                  !- Surface Type
  ,                                       !- Construction Name
  {cdd1d588-e480-4e10-b34a-ccd86119eb1d}, !- Space Name
  Foundation,                             !- Outside Boundary Condition
  ,                                       !- Outside Boundary Condition Object
  NoSun,                                  !- Sun Exposure
  NoWind,                                 !- Wind Exposure
  ,                                       !- View Factor to Ground
  ,                                       !- Number of Vertices
  13.1876643451371, 14.4068643451371, 0,  !- X,Y,Z Vertex 1 {m}
  15.0164643451371, 14.4068643451371, 0,  !- X,Y,Z Vertex 2 {m}
  15.0164643451371, 16.2356643451371, 0,  !- X,Y,Z Vertex 3 {m}
  19.7814965177056, 16.2356643451371, 0,  !- X,Y,Z Vertex 4 {m}
  19.7814965177056, 3.048, 0,             !- X,Y,Z Vertex 5 {m}
  13.1876643451371, 3.048, 0;             !- X,Y,Z Vertex 6 {m}

OS:Surface,
  {43e2afdb-39f7-47f4-82da-e3475cdf6c7e}, !- Handle
  Surface 44,                             !- Name
  RoofCeiling,                            !- Surface Type
  ,                                       !- Construction Name
  {cdd1d588-e480-4e10-b34a-ccd86119eb1d}, !- Space Name
  Outdoors,                               !- Outside Boundary Condition
  ,                                       !- Outside Boundary Condition Object
  SunExposed,                             !- Sun Exposure
  WindExposed,                            !- Wind Exposure
  ,                                       !- View Factor to Ground
  ,                                       !- Number of Vertices
  13.1876643451371, 3.048, 2.4384,        !- X,Y,Z Vertex 1 {m}
  19.7814965177056, 3.048, 2.4384,        !- X,Y,Z Vertex 2 {m}
  19.7814965177056, 16.2356643451371, 2.4384, !- X,Y,Z Vertex 3 {m}
  15.0164643451371, 16.2356643451371, 2.4384, !- X,Y,Z Vertex 4 {m}
  15.0164643451371, 14.4068643451371, 2.4384, !- X,Y,Z Vertex 5 {m}
  13.1876643451371, 14.4068643451371, 2.4384; !- X,Y,Z Vertex 6 {m}

OS:Surface,
  {23c7fcc0-c17c-4da6-a71c-6244bc179696}, !- Handle
  Surface 45,                             !- Name
  Wall,                                   !- Surface Type
  ,                                       !- Construction Name
  {cdd1d588-e480-4e10-b34a-ccd86119eb1d}, !- Space Name
  Surface,                                !- Outside Boundary Condition
  {2d598818-73c1-4972-808e-0102a7cf0e4b}, !- Outside Boundary Condition Object
  NoSun,                                  !- Sun Exposure
  NoWind,                                 !- Wind Exposure
  ,                                       !- View Factor to Ground
  ,                                       !- Number of Vertices
  19.7814965177056, 3.048, 2.4384,        !- X,Y,Z Vertex 1 {m}
  19.7814965177056, 3.048, 0,             !- X,Y,Z Vertex 2 {m}
  19.7814965177056, 14.4068643451371, 0,  !- X,Y,Z Vertex 3 {m}
  19.7814965177056, 14.4068643451371, 2.4384; !- X,Y,Z Vertex 4 {m}

OS:Surface,
  {bee4924b-1119-4a17-b958-ab593cc57d7d}, !- Handle
  Surface 46,                             !- Name
  Wall,                                   !- Surface Type
  ,                                       !- Construction Name
  {cdd1d588-e480-4e10-b34a-ccd86119eb1d}, !- Space Name
  Outdoors,                               !- Outside Boundary Condition
  ,                                       !- Outside Boundary Condition Object
  SunExposed,                             !- Sun Exposure
  WindExposed,                            !- Wind Exposure
  ,                                       !- View Factor to Ground
  ,                                       !- Number of Vertices
  15.0164643451371, 14.4068643451371, 2.4384, !- X,Y,Z Vertex 1 {m}
  15.0164643451371, 14.4068643451371, 0,  !- X,Y,Z Vertex 2 {m}
  13.1876643451371, 14.4068643451371, 0,  !- X,Y,Z Vertex 3 {m}
  13.1876643451371, 14.4068643451371, 2.4384; !- X,Y,Z Vertex 4 {m}

OS:Surface,
  {6596b0b6-f49c-408f-bd5d-013445e6b80c}, !- Handle
  Surface 47,                             !- Name
  Wall,                                   !- Surface Type
  ,                                       !- Construction Name
  {cdd1d588-e480-4e10-b34a-ccd86119eb1d}, !- Space Name
  Adiabatic,                              !- Outside Boundary Condition
  ,                                       !- Outside Boundary Condition Object
  NoSun,                                  !- Sun Exposure
  NoWind,                                 !- Wind Exposure
  ,                                       !- View Factor to Ground
  ,                                       !- Number of Vertices
  13.1876643451371, 3.048, 2.4384,        !- X,Y,Z Vertex 1 {m}
  13.1876643451371, 3.048, 0,             !- X,Y,Z Vertex 2 {m}
  19.7814965177056, 3.048, 0,             !- X,Y,Z Vertex 3 {m}
  19.7814965177056, 3.048, 2.4384;        !- X,Y,Z Vertex 4 {m}

OS:Surface,
  {c7c31588-f7be-4bdd-be4f-f27540b6060b}, !- Handle
  Surface 48,                             !- Name
  Wall,                                   !- Surface Type
  ,                                       !- Construction Name
  {cdd1d588-e480-4e10-b34a-ccd86119eb1d}, !- Space Name
  Surface,                                !- Outside Boundary Condition
  {2e8406ef-5e0c-4f45-8fea-f1f6f11b3416}, !- Outside Boundary Condition Object
  NoSun,                                  !- Sun Exposure
  NoWind,                                 !- Wind Exposure
  ,                                       !- View Factor to Ground
  ,                                       !- Number of Vertices
  13.1876643451371, 14.4068643451371, 2.4384, !- X,Y,Z Vertex 1 {m}
  13.1876643451371, 14.4068643451371, 0,  !- X,Y,Z Vertex 2 {m}
  13.1876643451371, 3.048, 0,             !- X,Y,Z Vertex 3 {m}
  13.1876643451371, 3.048, 2.4384;        !- X,Y,Z Vertex 4 {m}

OS:ThermalZone,
  {3b3d7e55-b334-4102-a440-b3e3b6cee264}, !- Handle
  living zone|unit 7,                     !- Name
  ,                                       !- Multiplier
  ,                                       !- Ceiling Height {m}
  ,                                       !- Volume {m3}
  ,                                       !- Floor Area {m2}
  ,                                       !- Zone Inside Convection Algorithm
  ,                                       !- Zone Outside Convection Algorithm
  ,                                       !- Zone Conditioning Equipment List Name
  {a95e9595-2af5-4fcc-9088-4dc4779747a7}, !- Zone Air Inlet Port List
  {114de53d-9011-4e3a-8fe4-4cf6aeb9a9b9}, !- Zone Air Exhaust Port List
  {9a977f17-bff1-4b8c-9888-4931b5cbf7bf}, !- Zone Air Node Name
  {bfe44af3-6e22-499e-b094-bfc1524acbde}, !- Zone Return Air Port List
  ,                                       !- Primary Daylighting Control Name
  ,                                       !- Fraction of Zone Controlled by Primary Daylighting Control
  ,                                       !- Secondary Daylighting Control Name
  ,                                       !- Fraction of Zone Controlled by Secondary Daylighting Control
  ,                                       !- Illuminance Map Name
  ,                                       !- Group Rendering Name
  ,                                       !- Thermostat Name
  No;                                     !- Use Ideal Air Loads

OS:Node,
  {dd82a8c0-80e5-44b3-97bd-21a7d8d7a818}, !- Handle
  Node 7,                                 !- Name
  {9a977f17-bff1-4b8c-9888-4931b5cbf7bf}, !- Inlet Port
  ;                                       !- Outlet Port

OS:Connection,
  {9a977f17-bff1-4b8c-9888-4931b5cbf7bf}, !- Handle
  {e3eadcbe-822d-4a63-a3ce-20da1c71d541}, !- Name
  {3b3d7e55-b334-4102-a440-b3e3b6cee264}, !- Source Object
  11,                                     !- Outlet Port
  {dd82a8c0-80e5-44b3-97bd-21a7d8d7a818}, !- Target Object
  2;                                      !- Inlet Port

OS:PortList,
  {a95e9595-2af5-4fcc-9088-4dc4779747a7}, !- Handle
  {77edf4a6-58fa-4175-8967-d1f2160173f5}, !- Name
  {3b3d7e55-b334-4102-a440-b3e3b6cee264}; !- HVAC Component

OS:PortList,
  {114de53d-9011-4e3a-8fe4-4cf6aeb9a9b9}, !- Handle
  {90cd9f30-a177-4a8f-b391-e457f4154a25}, !- Name
  {3b3d7e55-b334-4102-a440-b3e3b6cee264}; !- HVAC Component

OS:PortList,
  {bfe44af3-6e22-499e-b094-bfc1524acbde}, !- Handle
  {1eb33fa6-5bd1-4d02-80cc-d01330b9e890}, !- Name
  {3b3d7e55-b334-4102-a440-b3e3b6cee264}; !- HVAC Component

OS:Sizing:Zone,
  {9ef99662-6ba3-480b-9026-05c62a9e2055}, !- Handle
  {3b3d7e55-b334-4102-a440-b3e3b6cee264}, !- Zone or ZoneList Name
  SupplyAirTemperature,                   !- Zone Cooling Design Supply Air Temperature Input Method
  14,                                     !- Zone Cooling Design Supply Air Temperature {C}
  11.11,                                  !- Zone Cooling Design Supply Air Temperature Difference {deltaC}
  SupplyAirTemperature,                   !- Zone Heating Design Supply Air Temperature Input Method
  40,                                     !- Zone Heating Design Supply Air Temperature {C}
  11.11,                                  !- Zone Heating Design Supply Air Temperature Difference {deltaC}
  0.0085,                                 !- Zone Cooling Design Supply Air Humidity Ratio {kg-H2O/kg-air}
  0.008,                                  !- Zone Heating Design Supply Air Humidity Ratio {kg-H2O/kg-air}
  ,                                       !- Zone Heating Sizing Factor
  ,                                       !- Zone Cooling Sizing Factor
  DesignDay,                              !- Cooling Design Air Flow Method
  ,                                       !- Cooling Design Air Flow Rate {m3/s}
  ,                                       !- Cooling Minimum Air Flow per Zone Floor Area {m3/s-m2}
  ,                                       !- Cooling Minimum Air Flow {m3/s}
  ,                                       !- Cooling Minimum Air Flow Fraction
  DesignDay,                              !- Heating Design Air Flow Method
  ,                                       !- Heating Design Air Flow Rate {m3/s}
  ,                                       !- Heating Maximum Air Flow per Zone Floor Area {m3/s-m2}
  ,                                       !- Heating Maximum Air Flow {m3/s}
  ,                                       !- Heating Maximum Air Flow Fraction
  ,                                       !- Design Zone Air Distribution Effectiveness in Cooling Mode
  ,                                       !- Design Zone Air Distribution Effectiveness in Heating Mode
  No,                                     !- Account for Dedicated Outdoor Air System
  NeutralSupplyAir,                       !- Dedicated Outdoor Air System Control Strategy
  autosize,                               !- Dedicated Outdoor Air Low Setpoint Temperature for Design {C}
  autosize;                               !- Dedicated Outdoor Air High Setpoint Temperature for Design {C}

OS:ZoneHVAC:EquipmentList,
  {a2ec6044-b227-4c9a-97de-76126cdf9098}, !- Handle
  Zone HVAC Equipment List 7,             !- Name
  {3b3d7e55-b334-4102-a440-b3e3b6cee264}; !- Thermal Zone

OS:Space,
  {f45cf22c-9bc9-45a4-9455-05feccb6c6a4}, !- Handle
  living space|unit 7|story 1,            !- Name
  {b41aa325-922c-492b-baa8-f539d6ede407}, !- Space Type Name
  ,                                       !- Default Construction Set Name
  ,                                       !- Default Schedule Set Name
  -0,                                     !- Direction of Relative North {deg}
  0,                                      !- X Origin {m}
  0,                                      !- Y Origin {m}
  0,                                      !- Z Origin {m}
  ,                                       !- Building Story Name
  {3b3d7e55-b334-4102-a440-b3e3b6cee264}, !- Thermal Zone Name
  ,                                       !- Part of Total Floor Area
  ,                                       !- Design Specification Outdoor Air Object Name
  {34fa3123-fce8-456b-9dbb-98924b524b97}; !- Building Unit Name

OS:Surface,
  {22e2729a-8fb5-402d-b261-e040e97a44d9}, !- Handle
  Surface 49,                             !- Name
  Wall,                                   !- Surface Type
  ,                                       !- Construction Name
  {f45cf22c-9bc9-45a4-9455-05feccb6c6a4}, !- Space Name
  Surface,                                !- Outside Boundary Condition
  {7d3da164-9fdd-4f7e-9f58-0aa793235086}, !- Outside Boundary Condition Object
  NoSun,                                  !- Sun Exposure
  NoWind,                                 !- Wind Exposure
  ,                                       !- View Factor to Ground
  ,                                       !- Number of Vertices
  19.7814965177056, 0, 2.4384,            !- X,Y,Z Vertex 1 {m}
  19.7814965177056, 0, 0,                 !- X,Y,Z Vertex 2 {m}
  19.7814965177056, -11.3588643451371, 0, !- X,Y,Z Vertex 3 {m}
  19.7814965177056, -11.3588643451371, 2.4384; !- X,Y,Z Vertex 4 {m}

OS:Surface,
  {68e2fc68-1caf-4aaf-8ea0-b8ce86288303}, !- Handle
  Surface 50,                             !- Name
  Wall,                                   !- Surface Type
  ,                                       !- Construction Name
  {f45cf22c-9bc9-45a4-9455-05feccb6c6a4}, !- Space Name
  Outdoors,                               !- Outside Boundary Condition
  ,                                       !- Outside Boundary Condition Object
  SunExposed,                             !- Sun Exposure
  WindExposed,                            !- Wind Exposure
  ,                                       !- View Factor to Ground
  ,                                       !- Number of Vertices
  24.5465286902742, -11.3588643451371, 2.4384, !- X,Y,Z Vertex 1 {m}
  24.5465286902742, -11.3588643451371, 0, !- X,Y,Z Vertex 2 {m}
  26.3753286902742, -11.3588643451371, 0, !- X,Y,Z Vertex 3 {m}
  26.3753286902742, -11.3588643451371, 2.4384; !- X,Y,Z Vertex 4 {m}

OS:Surface,
  {65c42793-96fe-47ce-9726-d85c3d27b815}, !- Handle
  Surface 51,                             !- Name
  RoofCeiling,                            !- Surface Type
  ,                                       !- Construction Name
  {f45cf22c-9bc9-45a4-9455-05feccb6c6a4}, !- Space Name
  Outdoors,                               !- Outside Boundary Condition
  ,                                       !- Outside Boundary Condition Object
  SunExposed,                             !- Sun Exposure
  WindExposed,                            !- Wind Exposure
  ,                                       !- View Factor to Ground
  ,                                       !- Number of Vertices
  24.5465286902742, -13.1876643451371, 2.4384, !- X,Y,Z Vertex 1 {m}
  24.5465286902742, -11.3588643451371, 2.4384, !- X,Y,Z Vertex 2 {m}
  26.3753286902742, -11.3588643451371, 2.4384, !- X,Y,Z Vertex 3 {m}
  26.3753286902742, 0, 2.4384,            !- X,Y,Z Vertex 4 {m}
  19.7814965177056, 0, 2.4384,            !- X,Y,Z Vertex 5 {m}
  19.7814965177056, -13.1876643451371, 2.4384; !- X,Y,Z Vertex 6 {m}

OS:Surface,
  {87e5b7e0-4aca-4d73-a36e-5a18b2d1a9ea}, !- Handle
  Surface 52,                             !- Name
  Wall,                                   !- Surface Type
  ,                                       !- Construction Name
  {f45cf22c-9bc9-45a4-9455-05feccb6c6a4}, !- Space Name
  Outdoors,                               !- Outside Boundary Condition
  ,                                       !- Outside Boundary Condition Object
  SunExposed,                             !- Sun Exposure
  WindExposed,                            !- Wind Exposure
  ,                                       !- View Factor to Ground
  ,                                       !- Number of Vertices
  26.3753286902742, -11.3588643451371, 2.4384, !- X,Y,Z Vertex 1 {m}
  26.3753286902742, -11.3588643451371, 0, !- X,Y,Z Vertex 2 {m}
  26.3753286902742, 0, 0,                 !- X,Y,Z Vertex 3 {m}
  26.3753286902742, 0, 2.4384;            !- X,Y,Z Vertex 4 {m}

OS:Surface,
  {acd59c2c-8f86-4af6-b34e-562c1fab7015}, !- Handle
  Surface 53,                             !- Name
  Wall,                                   !- Surface Type
  ,                                       !- Construction Name
  {f45cf22c-9bc9-45a4-9455-05feccb6c6a4}, !- Space Name
  Outdoors,                               !- Outside Boundary Condition
  ,                                       !- Outside Boundary Condition Object
  SunExposed,                             !- Sun Exposure
  WindExposed,                            !- Wind Exposure
  ,                                       !- View Factor to Ground
  ,                                       !- Number of Vertices
  24.5465286902742, -13.1876643451371, 2.4384, !- X,Y,Z Vertex 1 {m}
  24.5465286902742, -13.1876643451371, 0, !- X,Y,Z Vertex 2 {m}
  24.5465286902742, -11.3588643451371, 0, !- X,Y,Z Vertex 3 {m}
  24.5465286902742, -11.3588643451371, 2.4384; !- X,Y,Z Vertex 4 {m}

OS:Surface,
  {06ff48be-c6a3-43fe-a8aa-274c5b820f0d}, !- Handle
  Surface 54,                             !- Name
  Wall,                                   !- Surface Type
  ,                                       !- Construction Name
  {f45cf22c-9bc9-45a4-9455-05feccb6c6a4}, !- Space Name
  Outdoors,                               !- Outside Boundary Condition
  ,                                       !- Outside Boundary Condition Object
  SunExposed,                             !- Sun Exposure
  WindExposed,                            !- Wind Exposure
  ,                                       !- View Factor to Ground
  ,                                       !- Number of Vertices
  19.7814965177056, -13.1876643451371, 2.4384, !- X,Y,Z Vertex 1 {m}
  19.7814965177056, -13.1876643451371, 0, !- X,Y,Z Vertex 2 {m}
  24.5465286902742, -13.1876643451371, 0, !- X,Y,Z Vertex 3 {m}
  24.5465286902742, -13.1876643451371, 2.4384; !- X,Y,Z Vertex 4 {m}

OS:Surface,
  {8b895a0f-8cef-489b-9fcc-fd1208332585}, !- Handle
  Surface 55,                             !- Name
  Floor,                                  !- Surface Type
  ,                                       !- Construction Name
  {f45cf22c-9bc9-45a4-9455-05feccb6c6a4}, !- Space Name
  Foundation,                             !- Outside Boundary Condition
  ,                                       !- Outside Boundary Condition Object
  NoSun,                                  !- Sun Exposure
  NoWind,                                 !- Wind Exposure
  ,                                       !- View Factor to Ground
  ,                                       !- Number of Vertices
  19.7814965177056, -13.1876643451371, 0, !- X,Y,Z Vertex 1 {m}
  19.7814965177056, 0, 0,                 !- X,Y,Z Vertex 2 {m}
  26.3753286902742, 0, 0,                 !- X,Y,Z Vertex 3 {m}
  26.3753286902742, -11.3588643451371, 0, !- X,Y,Z Vertex 4 {m}
  24.5465286902742, -11.3588643451371, 0, !- X,Y,Z Vertex 5 {m}
  24.5465286902742, -13.1876643451371, 0; !- X,Y,Z Vertex 6 {m}

OS:Surface,
  {b1c3cecf-52c2-4f05-a01b-0f79d5ae489d}, !- Handle
  Surface 56,                             !- Name
  Wall,                                   !- Surface Type
  ,                                       !- Construction Name
  {f45cf22c-9bc9-45a4-9455-05feccb6c6a4}, !- Space Name
  Adiabatic,                              !- Outside Boundary Condition
  ,                                       !- Outside Boundary Condition Object
  NoSun,                                  !- Sun Exposure
  NoWind,                                 !- Wind Exposure
  ,                                       !- View Factor to Ground
  ,                                       !- Number of Vertices
  26.3753286902742, 0, 2.4384,            !- X,Y,Z Vertex 1 {m}
  26.3753286902742, 0, 0,                 !- X,Y,Z Vertex 2 {m}
  19.7814965177056, 0, 0,                 !- X,Y,Z Vertex 3 {m}
  19.7814965177056, 0, 2.4384;            !- X,Y,Z Vertex 4 {m}

OS:ThermalZone,
  {c0589847-8af9-4b65-8cf0-cb36f50945b3}, !- Handle
  living zone|unit 8,                     !- Name
  ,                                       !- Multiplier
  ,                                       !- Ceiling Height {m}
  ,                                       !- Volume {m3}
  ,                                       !- Floor Area {m2}
  ,                                       !- Zone Inside Convection Algorithm
  ,                                       !- Zone Outside Convection Algorithm
  ,                                       !- Zone Conditioning Equipment List Name
  {72d71fd1-1e15-477b-87b7-339a2ce57ed8}, !- Zone Air Inlet Port List
  {bce4e063-a083-4931-b30b-94a046adb556}, !- Zone Air Exhaust Port List
  {2d14a182-c143-4072-b8f1-35a1a5dbfe00}, !- Zone Air Node Name
  {7581cf6a-3775-4788-96f9-f274fbbbb7fd}, !- Zone Return Air Port List
  ,                                       !- Primary Daylighting Control Name
  ,                                       !- Fraction of Zone Controlled by Primary Daylighting Control
  ,                                       !- Secondary Daylighting Control Name
  ,                                       !- Fraction of Zone Controlled by Secondary Daylighting Control
  ,                                       !- Illuminance Map Name
  ,                                       !- Group Rendering Name
  ,                                       !- Thermostat Name
  No;                                     !- Use Ideal Air Loads

OS:Node,
  {5d0bb69f-3535-4b69-80b8-14c6e3c329ca}, !- Handle
  Node 8,                                 !- Name
  {2d14a182-c143-4072-b8f1-35a1a5dbfe00}, !- Inlet Port
  ;                                       !- Outlet Port

OS:Connection,
  {2d14a182-c143-4072-b8f1-35a1a5dbfe00}, !- Handle
  {ab3b800d-fad5-47e2-9d98-f197f8dcc176}, !- Name
  {c0589847-8af9-4b65-8cf0-cb36f50945b3}, !- Source Object
  11,                                     !- Outlet Port
  {5d0bb69f-3535-4b69-80b8-14c6e3c329ca}, !- Target Object
  2;                                      !- Inlet Port

OS:PortList,
  {72d71fd1-1e15-477b-87b7-339a2ce57ed8}, !- Handle
  {24847b58-60ee-47c2-a949-e2cfd9a15b7e}, !- Name
  {c0589847-8af9-4b65-8cf0-cb36f50945b3}; !- HVAC Component

OS:PortList,
  {bce4e063-a083-4931-b30b-94a046adb556}, !- Handle
  {028abf2a-0e8f-4fde-b62c-689d445c7829}, !- Name
  {c0589847-8af9-4b65-8cf0-cb36f50945b3}; !- HVAC Component

OS:PortList,
  {7581cf6a-3775-4788-96f9-f274fbbbb7fd}, !- Handle
  {a5cd5472-e740-4660-b43d-ef3ee444a8e0}, !- Name
  {c0589847-8af9-4b65-8cf0-cb36f50945b3}; !- HVAC Component

OS:Sizing:Zone,
  {2161f9b3-5003-4c79-9758-737dce90e3b9}, !- Handle
  {c0589847-8af9-4b65-8cf0-cb36f50945b3}, !- Zone or ZoneList Name
  SupplyAirTemperature,                   !- Zone Cooling Design Supply Air Temperature Input Method
  14,                                     !- Zone Cooling Design Supply Air Temperature {C}
  11.11,                                  !- Zone Cooling Design Supply Air Temperature Difference {deltaC}
  SupplyAirTemperature,                   !- Zone Heating Design Supply Air Temperature Input Method
  40,                                     !- Zone Heating Design Supply Air Temperature {C}
  11.11,                                  !- Zone Heating Design Supply Air Temperature Difference {deltaC}
  0.0085,                                 !- Zone Cooling Design Supply Air Humidity Ratio {kg-H2O/kg-air}
  0.008,                                  !- Zone Heating Design Supply Air Humidity Ratio {kg-H2O/kg-air}
  ,                                       !- Zone Heating Sizing Factor
  ,                                       !- Zone Cooling Sizing Factor
  DesignDay,                              !- Cooling Design Air Flow Method
  ,                                       !- Cooling Design Air Flow Rate {m3/s}
  ,                                       !- Cooling Minimum Air Flow per Zone Floor Area {m3/s-m2}
  ,                                       !- Cooling Minimum Air Flow {m3/s}
  ,                                       !- Cooling Minimum Air Flow Fraction
  DesignDay,                              !- Heating Design Air Flow Method
  ,                                       !- Heating Design Air Flow Rate {m3/s}
  ,                                       !- Heating Maximum Air Flow per Zone Floor Area {m3/s-m2}
  ,                                       !- Heating Maximum Air Flow {m3/s}
  ,                                       !- Heating Maximum Air Flow Fraction
  ,                                       !- Design Zone Air Distribution Effectiveness in Cooling Mode
  ,                                       !- Design Zone Air Distribution Effectiveness in Heating Mode
  No,                                     !- Account for Dedicated Outdoor Air System
  NeutralSupplyAir,                       !- Dedicated Outdoor Air System Control Strategy
  autosize,                               !- Dedicated Outdoor Air Low Setpoint Temperature for Design {C}
  autosize;                               !- Dedicated Outdoor Air High Setpoint Temperature for Design {C}

OS:ZoneHVAC:EquipmentList,
  {3d3dc544-b9fc-47e0-bd5d-4125b438c418}, !- Handle
  Zone HVAC Equipment List 8,             !- Name
  {c0589847-8af9-4b65-8cf0-cb36f50945b3}; !- Thermal Zone

OS:Space,
  {826bdbd9-e00c-4ae8-b287-f4f89d54d100}, !- Handle
  living space|unit 8|story 1,            !- Name
  {b41aa325-922c-492b-baa8-f539d6ede407}, !- Space Type Name
  ,                                       !- Default Construction Set Name
  ,                                       !- Default Schedule Set Name
  -0,                                     !- Direction of Relative North {deg}
  0,                                      !- X Origin {m}
  0,                                      !- Y Origin {m}
  0,                                      !- Z Origin {m}
  ,                                       !- Building Story Name
  {c0589847-8af9-4b65-8cf0-cb36f50945b3}, !- Thermal Zone Name
  ,                                       !- Part of Total Floor Area
  ,                                       !- Design Specification Outdoor Air Object Name
  {aad32b9c-faa1-4201-883f-16570fec997a}; !- Building Unit Name

OS:Surface,
  {a4561daf-a5e0-4df6-ae86-f1a75e95f1a0}, !- Handle
  Surface 57,                             !- Name
  Wall,                                   !- Surface Type
  ,                                       !- Construction Name
  {826bdbd9-e00c-4ae8-b287-f4f89d54d100}, !- Space Name
  Outdoors,                               !- Outside Boundary Condition
  ,                                       !- Outside Boundary Condition Object
  SunExposed,                             !- Sun Exposure
  WindExposed,                            !- Wind Exposure
  ,                                       !- View Factor to Ground
  ,                                       !- Number of Vertices
  21.6102965177056, 16.2356643451371, 2.4384, !- X,Y,Z Vertex 1 {m}
  21.6102965177056, 16.2356643451371, 0,  !- X,Y,Z Vertex 2 {m}
  21.6102965177056, 14.4068643451371, 0,  !- X,Y,Z Vertex 3 {m}
  21.6102965177056, 14.4068643451371, 2.4384; !- X,Y,Z Vertex 4 {m}

OS:Surface,
  {6bdcbe8b-bf23-406c-975e-f4c4ca48830a}, !- Handle
  Surface 58,                             !- Name
  Wall,                                   !- Surface Type
  ,                                       !- Construction Name
  {826bdbd9-e00c-4ae8-b287-f4f89d54d100}, !- Space Name
  Outdoors,                               !- Outside Boundary Condition
  ,                                       !- Outside Boundary Condition Object
  SunExposed,                             !- Sun Exposure
  WindExposed,                            !- Wind Exposure
  ,                                       !- View Factor to Ground
  ,                                       !- Number of Vertices
  26.3753286902742, 16.2356643451371, 2.4384, !- X,Y,Z Vertex 1 {m}
  26.3753286902742, 16.2356643451371, 0,  !- X,Y,Z Vertex 2 {m}
  21.6102965177056, 16.2356643451371, 0,  !- X,Y,Z Vertex 3 {m}
  21.6102965177056, 16.2356643451371, 2.4384; !- X,Y,Z Vertex 4 {m}

OS:Surface,
  {9dafd341-ccb6-4ba7-ae53-34f650948528}, !- Handle
  Surface 59,                             !- Name
  Floor,                                  !- Surface Type
  ,                                       !- Construction Name
  {826bdbd9-e00c-4ae8-b287-f4f89d54d100}, !- Space Name
  Foundation,                             !- Outside Boundary Condition
  ,                                       !- Outside Boundary Condition Object
  NoSun,                                  !- Sun Exposure
  NoWind,                                 !- Wind Exposure
  ,                                       !- View Factor to Ground
  ,                                       !- Number of Vertices
  19.7814965177056, 14.4068643451371, 0,  !- X,Y,Z Vertex 1 {m}
  21.6102965177056, 14.4068643451371, 0,  !- X,Y,Z Vertex 2 {m}
  21.6102965177056, 16.2356643451371, 0,  !- X,Y,Z Vertex 3 {m}
  26.3753286902742, 16.2356643451371, 0,  !- X,Y,Z Vertex 4 {m}
  26.3753286902742, 3.048, 0,             !- X,Y,Z Vertex 5 {m}
  19.7814965177056, 3.048, 0;             !- X,Y,Z Vertex 6 {m}

OS:Surface,
  {df87d00e-3188-4ca6-872c-ef725ae4d319}, !- Handle
  Surface 60,                             !- Name
  RoofCeiling,                            !- Surface Type
  ,                                       !- Construction Name
  {826bdbd9-e00c-4ae8-b287-f4f89d54d100}, !- Space Name
  Outdoors,                               !- Outside Boundary Condition
  ,                                       !- Outside Boundary Condition Object
  SunExposed,                             !- Sun Exposure
  WindExposed,                            !- Wind Exposure
  ,                                       !- View Factor to Ground
  ,                                       !- Number of Vertices
  19.7814965177056, 3.048, 2.4384,        !- X,Y,Z Vertex 1 {m}
  26.3753286902742, 3.048, 2.4384,        !- X,Y,Z Vertex 2 {m}
  26.3753286902742, 16.2356643451371, 2.4384, !- X,Y,Z Vertex 3 {m}
  21.6102965177056, 16.2356643451371, 2.4384, !- X,Y,Z Vertex 4 {m}
  21.6102965177056, 14.4068643451371, 2.4384, !- X,Y,Z Vertex 5 {m}
  19.7814965177056, 14.4068643451371, 2.4384; !- X,Y,Z Vertex 6 {m}

OS:Surface,
  {ff3f766d-db08-454f-a26f-1d980df2402f}, !- Handle
  Surface 61,                             !- Name
  Wall,                                   !- Surface Type
  ,                                       !- Construction Name
  {826bdbd9-e00c-4ae8-b287-f4f89d54d100}, !- Space Name
  Outdoors,                               !- Outside Boundary Condition
  ,                                       !- Outside Boundary Condition Object
  SunExposed,                             !- Sun Exposure
  WindExposed,                            !- Wind Exposure
  ,                                       !- View Factor to Ground
  ,                                       !- Number of Vertices
  26.3753286902742, 3.048, 2.4384,        !- X,Y,Z Vertex 1 {m}
  26.3753286902742, 3.048, 0,             !- X,Y,Z Vertex 2 {m}
  26.3753286902742, 16.2356643451371, 0,  !- X,Y,Z Vertex 3 {m}
  26.3753286902742, 16.2356643451371, 2.4384; !- X,Y,Z Vertex 4 {m}

OS:Surface,
  {5a96f292-aeb9-4e2f-9e9b-34ca8bedbf02}, !- Handle
  Surface 62,                             !- Name
  Wall,                                   !- Surface Type
  ,                                       !- Construction Name
  {826bdbd9-e00c-4ae8-b287-f4f89d54d100}, !- Space Name
  Outdoors,                               !- Outside Boundary Condition
  ,                                       !- Outside Boundary Condition Object
  SunExposed,                             !- Sun Exposure
  WindExposed,                            !- Wind Exposure
  ,                                       !- View Factor to Ground
  ,                                       !- Number of Vertices
  21.6102965177056, 14.4068643451371, 2.4384, !- X,Y,Z Vertex 1 {m}
  21.6102965177056, 14.4068643451371, 0,  !- X,Y,Z Vertex 2 {m}
  19.7814965177056, 14.4068643451371, 0,  !- X,Y,Z Vertex 3 {m}
  19.7814965177056, 14.4068643451371, 2.4384; !- X,Y,Z Vertex 4 {m}

OS:Surface,
  {9eac37c6-510c-4256-935a-39aa5d15f6c4}, !- Handle
  Surface 63,                             !- Name
  Wall,                                   !- Surface Type
  ,                                       !- Construction Name
  {826bdbd9-e00c-4ae8-b287-f4f89d54d100}, !- Space Name
  Adiabatic,                              !- Outside Boundary Condition
  ,                                       !- Outside Boundary Condition Object
  NoSun,                                  !- Sun Exposure
  NoWind,                                 !- Wind Exposure
  ,                                       !- View Factor to Ground
  ,                                       !- Number of Vertices
  19.7814965177056, 3.048, 2.4384,        !- X,Y,Z Vertex 1 {m}
  19.7814965177056, 3.048, 0,             !- X,Y,Z Vertex 2 {m}
  26.3753286902742, 3.048, 0,             !- X,Y,Z Vertex 3 {m}
  26.3753286902742, 3.048, 2.4384;        !- X,Y,Z Vertex 4 {m}

OS:Surface,
  {2d598818-73c1-4972-808e-0102a7cf0e4b}, !- Handle
  Surface 64,                             !- Name
  Wall,                                   !- Surface Type
  ,                                       !- Construction Name
  {826bdbd9-e00c-4ae8-b287-f4f89d54d100}, !- Space Name
  Surface,                                !- Outside Boundary Condition
  {23c7fcc0-c17c-4da6-a71c-6244bc179696}, !- Outside Boundary Condition Object
  NoSun,                                  !- Sun Exposure
  NoWind,                                 !- Wind Exposure
  ,                                       !- View Factor to Ground
  ,                                       !- Number of Vertices
  19.7814965177056, 14.4068643451371, 2.4384, !- X,Y,Z Vertex 1 {m}
  19.7814965177056, 14.4068643451371, 0,  !- X,Y,Z Vertex 2 {m}
  19.7814965177056, 3.048, 0,             !- X,Y,Z Vertex 3 {m}
  19.7814965177056, 3.048, 2.4384;        !- X,Y,Z Vertex 4 {m}

OS:ThermalZone,
  {42ec40e3-c75e-4138-b220-8d5decfe6558}, !- Handle
  corridor zone,                          !- Name
  ,                                       !- Multiplier
  ,                                       !- Ceiling Height {m}
  ,                                       !- Volume {m3}
  ,                                       !- Floor Area {m2}
  ,                                       !- Zone Inside Convection Algorithm
  ,                                       !- Zone Outside Convection Algorithm
  ,                                       !- Zone Conditioning Equipment List Name
  {ec219fac-eef0-4440-a6bb-86b856074d09}, !- Zone Air Inlet Port List
  {5ee99b1a-1b81-4a35-a51b-775c0608588a}, !- Zone Air Exhaust Port List
  {06ea7f2e-9f2c-44bb-acdd-15a019ff13cd}, !- Zone Air Node Name
  {9104576f-b5fd-40dc-bafa-12e7dc0bd921}, !- Zone Return Air Port List
  ,                                       !- Primary Daylighting Control Name
  ,                                       !- Fraction of Zone Controlled by Primary Daylighting Control
  ,                                       !- Secondary Daylighting Control Name
  ,                                       !- Fraction of Zone Controlled by Secondary Daylighting Control
  ,                                       !- Illuminance Map Name
  ,                                       !- Group Rendering Name
  ,                                       !- Thermostat Name
  No;                                     !- Use Ideal Air Loads

OS:Node,
  {c2b76280-2c85-4f4b-9359-2d5715f9e3a3}, !- Handle
  Node 9,                                 !- Name
  {06ea7f2e-9f2c-44bb-acdd-15a019ff13cd}, !- Inlet Port
  ;                                       !- Outlet Port

OS:Connection,
  {06ea7f2e-9f2c-44bb-acdd-15a019ff13cd}, !- Handle
  {ccca7ea2-a20d-4887-98cb-4f33d129da20}, !- Name
  {42ec40e3-c75e-4138-b220-8d5decfe6558}, !- Source Object
  11,                                     !- Outlet Port
  {c2b76280-2c85-4f4b-9359-2d5715f9e3a3}, !- Target Object
  2;                                      !- Inlet Port

OS:PortList,
  {ec219fac-eef0-4440-a6bb-86b856074d09}, !- Handle
  {72e2ca0b-09bd-460c-b304-f752c6f7fc55}, !- Name
  {42ec40e3-c75e-4138-b220-8d5decfe6558}; !- HVAC Component

OS:PortList,
  {5ee99b1a-1b81-4a35-a51b-775c0608588a}, !- Handle
  {c843b223-ac6e-4c61-b826-d694a99e5051}, !- Name
  {42ec40e3-c75e-4138-b220-8d5decfe6558}; !- HVAC Component

OS:PortList,
  {9104576f-b5fd-40dc-bafa-12e7dc0bd921}, !- Handle
  {27ea48f4-d04a-4eeb-b763-7c3f08167eef}, !- Name
  {42ec40e3-c75e-4138-b220-8d5decfe6558}; !- HVAC Component

OS:Sizing:Zone,
  {44ac1b86-41d5-4af2-b40a-35e8f1b3c5b0}, !- Handle
  {42ec40e3-c75e-4138-b220-8d5decfe6558}, !- Zone or ZoneList Name
  SupplyAirTemperature,                   !- Zone Cooling Design Supply Air Temperature Input Method
  14,                                     !- Zone Cooling Design Supply Air Temperature {C}
  11.11,                                  !- Zone Cooling Design Supply Air Temperature Difference {deltaC}
  SupplyAirTemperature,                   !- Zone Heating Design Supply Air Temperature Input Method
  40,                                     !- Zone Heating Design Supply Air Temperature {C}
  11.11,                                  !- Zone Heating Design Supply Air Temperature Difference {deltaC}
  0.0085,                                 !- Zone Cooling Design Supply Air Humidity Ratio {kg-H2O/kg-air}
  0.008,                                  !- Zone Heating Design Supply Air Humidity Ratio {kg-H2O/kg-air}
  ,                                       !- Zone Heating Sizing Factor
  ,                                       !- Zone Cooling Sizing Factor
  DesignDay,                              !- Cooling Design Air Flow Method
  ,                                       !- Cooling Design Air Flow Rate {m3/s}
  ,                                       !- Cooling Minimum Air Flow per Zone Floor Area {m3/s-m2}
  ,                                       !- Cooling Minimum Air Flow {m3/s}
  ,                                       !- Cooling Minimum Air Flow Fraction
  DesignDay,                              !- Heating Design Air Flow Method
  ,                                       !- Heating Design Air Flow Rate {m3/s}
  ,                                       !- Heating Maximum Air Flow per Zone Floor Area {m3/s-m2}
  ,                                       !- Heating Maximum Air Flow {m3/s}
  ,                                       !- Heating Maximum Air Flow Fraction
  ,                                       !- Design Zone Air Distribution Effectiveness in Cooling Mode
  ,                                       !- Design Zone Air Distribution Effectiveness in Heating Mode
  No,                                     !- Account for Dedicated Outdoor Air System
  NeutralSupplyAir,                       !- Dedicated Outdoor Air System Control Strategy
  autosize,                               !- Dedicated Outdoor Air Low Setpoint Temperature for Design {C}
  autosize;                               !- Dedicated Outdoor Air High Setpoint Temperature for Design {C}

OS:ZoneHVAC:EquipmentList,
  {eafe1741-9203-41b7-97f5-bdb8bf38bce9}, !- Handle
  Zone HVAC Equipment List 9,             !- Name
  {42ec40e3-c75e-4138-b220-8d5decfe6558}; !- Thermal Zone

OS:Space,
  {256b8839-4675-4db0-bf67-1e33a98629e1}, !- Handle
  corridor space,                         !- Name
  {4a45214e-5193-4d4b-b5d2-4d467bb61e44}, !- Space Type Name
  ,                                       !- Default Construction Set Name
  ,                                       !- Default Schedule Set Name
  ,                                       !- Direction of Relative North {deg}
  ,                                       !- X Origin {m}
  ,                                       !- Y Origin {m}
  ,                                       !- Z Origin {m}
  ,                                       !- Building Story Name
  {42ec40e3-c75e-4138-b220-8d5decfe6558}; !- Thermal Zone Name

OS:Surface,
  {f267bc6f-6d89-47a3-8dc1-9783911e32e1}, !- Handle
  Surface 65,                             !- Name
  Floor,                                  !- Surface Type
  ,                                       !- Construction Name
  {256b8839-4675-4db0-bf67-1e33a98629e1}, !- Space Name
  Foundation,                             !- Outside Boundary Condition
  ,                                       !- Outside Boundary Condition Object
  NoSun,                                  !- Sun Exposure
  NoWind,                                 !- Wind Exposure
  ,                                       !- View Factor to Ground
  ,                                       !- Number of Vertices
  0, 0, 0,                                !- X,Y,Z Vertex 1 {m}
  0, 3.048, 0,                            !- X,Y,Z Vertex 2 {m}
  26.3753286902742, 3.048, 0,             !- X,Y,Z Vertex 3 {m}
  26.3753286902742, 0, 0;                 !- X,Y,Z Vertex 4 {m}

OS:Surface,
  {33e1b7d2-2437-4583-9f71-bcd23570a94c}, !- Handle
  Surface 66,                             !- Name
  Wall,                                   !- Surface Type
  ,                                       !- Construction Name
  {256b8839-4675-4db0-bf67-1e33a98629e1}, !- Space Name
  Outdoors,                               !- Outside Boundary Condition
  ,                                       !- Outside Boundary Condition Object
  SunExposed,                             !- Sun Exposure
  WindExposed,                            !- Wind Exposure
  ,                                       !- View Factor to Ground
  ,                                       !- Number of Vertices
  0, 3.048, 2.4384,                       !- X,Y,Z Vertex 1 {m}
  0, 3.048, 0,                            !- X,Y,Z Vertex 2 {m}
  0, 0, 0,                                !- X,Y,Z Vertex 3 {m}
  0, 0, 2.4384;                           !- X,Y,Z Vertex 4 {m}

OS:Surface,
  {0b0e8685-48ab-42fa-8fdf-99b0eeb383cb}, !- Handle
  Surface 67,                             !- Name
  Wall,                                   !- Surface Type
  ,                                       !- Construction Name
  {256b8839-4675-4db0-bf67-1e33a98629e1}, !- Space Name
  Adiabatic,                              !- Outside Boundary Condition
  ,                                       !- Outside Boundary Condition Object
  NoSun,                                  !- Sun Exposure
  NoWind,                                 !- Wind Exposure
  ,                                       !- View Factor to Ground
  ,                                       !- Number of Vertices
  19.7814965177056, 3.048, 2.4384,        !- X,Y,Z Vertex 1 {m}
  19.7814965177056, 3.048, 0,             !- X,Y,Z Vertex 2 {m}
  13.1876643451371, 3.048, 0,             !- X,Y,Z Vertex 3 {m}
  13.1876643451371, 3.048, 2.4384;        !- X,Y,Z Vertex 4 {m}

OS:Surface,
  {e1d51735-c76e-40ca-b941-0780b982c950}, !- Handle
  Surface 68,                             !- Name
  Wall,                                   !- Surface Type
  ,                                       !- Construction Name
  {256b8839-4675-4db0-bf67-1e33a98629e1}, !- Space Name
  Outdoors,                               !- Outside Boundary Condition
  ,                                       !- Outside Boundary Condition Object
  SunExposed,                             !- Sun Exposure
  WindExposed,                            !- Wind Exposure
  ,                                       !- View Factor to Ground
  ,                                       !- Number of Vertices
  26.3753286902742, 0, 2.4384,            !- X,Y,Z Vertex 1 {m}
  26.3753286902742, 0, 0,                 !- X,Y,Z Vertex 2 {m}
  26.3753286902742, 3.048, 0,             !- X,Y,Z Vertex 3 {m}
  26.3753286902742, 3.048, 2.4384;        !- X,Y,Z Vertex 4 {m}

OS:Surface,
  {b6b33e56-91e2-4428-b562-a13e2d09a4b3}, !- Handle
  Surface 69,                             !- Name
  Wall,                                   !- Surface Type
  ,                                       !- Construction Name
  {256b8839-4675-4db0-bf67-1e33a98629e1}, !- Space Name
  Adiabatic,                              !- Outside Boundary Condition
  ,                                       !- Outside Boundary Condition Object
  NoSun,                                  !- Sun Exposure
  NoWind,                                 !- Wind Exposure
  ,                                       !- View Factor to Ground
  ,                                       !- Number of Vertices
  13.1876643451371, 0, 2.4384,            !- X,Y,Z Vertex 1 {m}
  13.1876643451371, 0, 0,                 !- X,Y,Z Vertex 2 {m}
  19.7814965177056, 0, 0,                 !- X,Y,Z Vertex 3 {m}
  19.7814965177056, 0, 2.4384;            !- X,Y,Z Vertex 4 {m}

OS:Surface,
  {861b6747-13e4-4519-aa01-a65a69d0aacb}, !- Handle
  Surface 70,                             !- Name
  RoofCeiling,                            !- Surface Type
  ,                                       !- Construction Name
  {256b8839-4675-4db0-bf67-1e33a98629e1}, !- Space Name
  Outdoors,                               !- Outside Boundary Condition
  ,                                       !- Outside Boundary Condition Object
  SunExposed,                             !- Sun Exposure
  WindExposed,                            !- Wind Exposure
  ,                                       !- View Factor to Ground
  ,                                       !- Number of Vertices
  26.3753286902742, 0, 2.4384,            !- X,Y,Z Vertex 1 {m}
  26.3753286902742, 3.048, 2.4384,        !- X,Y,Z Vertex 2 {m}
  0, 3.048, 2.4384,                       !- X,Y,Z Vertex 3 {m}
  0, 0, 2.4384;                           !- X,Y,Z Vertex 4 {m}

OS:SpaceType,
  {4a45214e-5193-4d4b-b5d2-4d467bb61e44}, !- Handle
  Space Type 2,                           !- Name
  ,                                       !- Default Construction Set Name
  ,                                       !- Default Schedule Set Name
  ,                                       !- Group Rendering Name
  ,                                       !- Design Specification Outdoor Air Object Name
  ,                                       !- Standards Template
  ,                                       !- Standards Building Type
  corridor;                               !- Standards Space Type

OS:BuildingUnit,
  {8ebb45c8-136b-4b77-a40b-d9eb84846487}, !- Handle
  unit 1,                                 !- Name
  ,                                       !- Rendering Color
  Residential;                            !- Building Unit Type

OS:AdditionalProperties,
  {fc0880dd-e82d-4438-ba79-6756e6c93559}, !- Handle
  {8ebb45c8-136b-4b77-a40b-d9eb84846487}, !- Object Name
  Units Represented,                      !- Feature Name 1
  Integer,                                !- Feature Data Type 1
  1,                                      !- Feature Value 1
  NumberOfBedrooms,                       !- Feature Name 2
  Integer,                                !- Feature Data Type 2
  3,                                      !- Feature Value 2
  NumberOfBathrooms,                      !- Feature Name 3
  Double,                                 !- Feature Data Type 3
  2,                                      !- Feature Value 3
  NumberOfOccupants,                      !- Feature Name 4
  Double,                                 !- Feature Data Type 4
  3.3900000000000001;                     !- Feature Value 4

OS:BuildingUnit,
  {3b7909d7-fd38-47bb-b367-19cd6bc72c6a}, !- Handle
  unit 2,                                 !- Name
  ,                                       !- Rendering Color
  Residential;                            !- Building Unit Type

OS:AdditionalProperties,
  {181be73f-ad11-417a-8ea9-4ec370b7de16}, !- Handle
  {3b7909d7-fd38-47bb-b367-19cd6bc72c6a}, !- Object Name
  Units Represented,                      !- Feature Name 1
  Integer,                                !- Feature Data Type 1
  1,                                      !- Feature Value 1
  NumberOfBedrooms,                       !- Feature Name 2
  Integer,                                !- Feature Data Type 2
  3,                                      !- Feature Value 2
  NumberOfBathrooms,                      !- Feature Name 3
  Double,                                 !- Feature Data Type 3
  2,                                      !- Feature Value 3
  NumberOfOccupants,                      !- Feature Name 4
  Double,                                 !- Feature Data Type 4
  3.3900000000000001;                     !- Feature Value 4

OS:BuildingUnit,
  {3277732b-7829-4705-b434-1918f98d1dc7}, !- Handle
  unit 3,                                 !- Name
  ,                                       !- Rendering Color
  Residential;                            !- Building Unit Type

OS:AdditionalProperties,
  {69f3c531-7cc6-429b-9961-b8f1c68d8c85}, !- Handle
  {3277732b-7829-4705-b434-1918f98d1dc7}, !- Object Name
  Units Represented,                      !- Feature Name 1
  Integer,                                !- Feature Data Type 1
  1,                                      !- Feature Value 1
  NumberOfBedrooms,                       !- Feature Name 2
  Integer,                                !- Feature Data Type 2
  3,                                      !- Feature Value 2
  NumberOfBathrooms,                      !- Feature Name 3
  Double,                                 !- Feature Data Type 3
  2,                                      !- Feature Value 3
  NumberOfOccupants,                      !- Feature Name 4
  Double,                                 !- Feature Data Type 4
  3.3900000000000001;                     !- Feature Value 4

OS:BuildingUnit,
  {4212d71f-d0ce-4cb3-a59d-a660a8502626}, !- Handle
  unit 4,                                 !- Name
  ,                                       !- Rendering Color
  Residential;                            !- Building Unit Type

OS:AdditionalProperties,
  {413fe802-6c1e-4e09-ad20-426394e6a000}, !- Handle
  {4212d71f-d0ce-4cb3-a59d-a660a8502626}, !- Object Name
  Units Represented,                      !- Feature Name 1
  Integer,                                !- Feature Data Type 1
  1,                                      !- Feature Value 1
  NumberOfBedrooms,                       !- Feature Name 2
  Integer,                                !- Feature Data Type 2
  3,                                      !- Feature Value 2
  NumberOfBathrooms,                      !- Feature Name 3
  Double,                                 !- Feature Data Type 3
  2,                                      !- Feature Value 3
  NumberOfOccupants,                      !- Feature Name 4
  Double,                                 !- Feature Data Type 4
  3.3900000000000001;                     !- Feature Value 4

OS:BuildingUnit,
  {a32a5d97-de1a-4d31-b537-b54e578bcb5c}, !- Handle
  unit 5,                                 !- Name
  ,                                       !- Rendering Color
  Residential;                            !- Building Unit Type

OS:AdditionalProperties,
  {b2a00d03-b4ad-4403-9105-76a931944d4f}, !- Handle
  {a32a5d97-de1a-4d31-b537-b54e578bcb5c}, !- Object Name
  Units Represented,                      !- Feature Name 1
  Integer,                                !- Feature Data Type 1
  1,                                      !- Feature Value 1
  NumberOfBedrooms,                       !- Feature Name 2
  Integer,                                !- Feature Data Type 2
  3,                                      !- Feature Value 2
  NumberOfBathrooms,                      !- Feature Name 3
  Double,                                 !- Feature Data Type 3
  2,                                      !- Feature Value 3
  NumberOfOccupants,                      !- Feature Name 4
  Double,                                 !- Feature Data Type 4
  3.3900000000000001;                     !- Feature Value 4

OS:BuildingUnit,
  {69f1d4d6-533b-4656-8757-0fb8b5ca2ec9}, !- Handle
  unit 6,                                 !- Name
  ,                                       !- Rendering Color
  Residential;                            !- Building Unit Type

OS:AdditionalProperties,
  {1d08bee5-4207-498c-899a-4471e526d153}, !- Handle
  {69f1d4d6-533b-4656-8757-0fb8b5ca2ec9}, !- Object Name
  Units Represented,                      !- Feature Name 1
  Integer,                                !- Feature Data Type 1
  1,                                      !- Feature Value 1
  NumberOfBedrooms,                       !- Feature Name 2
  Integer,                                !- Feature Data Type 2
  3,                                      !- Feature Value 2
  NumberOfBathrooms,                      !- Feature Name 3
  Double,                                 !- Feature Data Type 3
  2,                                      !- Feature Value 3
  NumberOfOccupants,                      !- Feature Name 4
  Double,                                 !- Feature Data Type 4
  3.3900000000000001;                     !- Feature Value 4

OS:BuildingUnit,
  {34fa3123-fce8-456b-9dbb-98924b524b97}, !- Handle
  unit 7,                                 !- Name
  ,                                       !- Rendering Color
  Residential;                            !- Building Unit Type

OS:AdditionalProperties,
  {7acbde36-34fd-4fc8-8809-94132ee39d1d}, !- Handle
  {34fa3123-fce8-456b-9dbb-98924b524b97}, !- Object Name
  Units Represented,                      !- Feature Name 1
  Integer,                                !- Feature Data Type 1
  1,                                      !- Feature Value 1
  NumberOfBedrooms,                       !- Feature Name 2
  Integer,                                !- Feature Data Type 2
  3,                                      !- Feature Value 2
  NumberOfBathrooms,                      !- Feature Name 3
  Double,                                 !- Feature Data Type 3
  2,                                      !- Feature Value 3
  NumberOfOccupants,                      !- Feature Name 4
  Double,                                 !- Feature Data Type 4
  3.3900000000000001;                     !- Feature Value 4

OS:BuildingUnit,
  {aad32b9c-faa1-4201-883f-16570fec997a}, !- Handle
  unit 8,                                 !- Name
  ,                                       !- Rendering Color
  Residential;                            !- Building Unit Type

OS:AdditionalProperties,
  {ed05b22b-abe8-4ca8-810c-fcf8e3038868}, !- Handle
  {aad32b9c-faa1-4201-883f-16570fec997a}, !- Object Name
  Units Represented,                      !- Feature Name 1
  Integer,                                !- Feature Data Type 1
  1,                                      !- Feature Value 1
  NumberOfBedrooms,                       !- Feature Name 2
  Integer,                                !- Feature Data Type 2
  3,                                      !- Feature Value 2
  NumberOfBathrooms,                      !- Feature Name 3
  Double,                                 !- Feature Data Type 3
  2,                                      !- Feature Value 3
  NumberOfOccupants,                      !- Feature Name 4
  Double,                                 !- Feature Data Type 4
  3.3900000000000001;                     !- Feature Value 4

OS:Surface,
  {2547d110-5f5b-4cf8-a703-b72b97e9c8ed}, !- Handle
  Surface 71,                             !- Name
  Wall,                                   !- Surface Type
  ,                                       !- Construction Name
  {256b8839-4675-4db0-bf67-1e33a98629e1}, !- Space Name
  Adiabatic,                              !- Outside Boundary Condition
  ,                                       !- Outside Boundary Condition Object
  NoSun,                                  !- Sun Exposure
  NoWind,                                 !- Wind Exposure
  ,                                       !- View Factor to Ground
  ,                                       !- Number of Vertices
  0, 0, 2.4384,                           !- X,Y,Z Vertex 1 {m}
  0, 0, 0,                                !- X,Y,Z Vertex 2 {m}
  6.59383217256854, 0, 0,                 !- X,Y,Z Vertex 3 {m}
  6.59383217256854, 0, 2.4384;            !- X,Y,Z Vertex 4 {m}

OS:Surface,
  {b34ecea5-b8c4-41fe-a2ee-bfc471532281}, !- Handle
  Surface 72,                             !- Name
  Wall,                                   !- Surface Type
  ,                                       !- Construction Name
  {256b8839-4675-4db0-bf67-1e33a98629e1}, !- Space Name
  Adiabatic,                              !- Outside Boundary Condition
  ,                                       !- Outside Boundary Condition Object
  NoSun,                                  !- Sun Exposure
  NoWind,                                 !- Wind Exposure
  ,                                       !- View Factor to Ground
  ,                                       !- Number of Vertices
  19.7814965177056, 0, 2.4384,            !- X,Y,Z Vertex 1 {m}
  19.7814965177056, 0, 0,                 !- X,Y,Z Vertex 2 {m}
  26.3753286902742, 0, 0,                 !- X,Y,Z Vertex 3 {m}
  26.3753286902742, 0, 2.4384;            !- X,Y,Z Vertex 4 {m}

OS:Surface,
  {ab13ac68-b184-4e6b-8645-f51fc69f1539}, !- Handle
  Surface 73,                             !- Name
  Wall,                                   !- Surface Type
  ,                                       !- Construction Name
  {256b8839-4675-4db0-bf67-1e33a98629e1}, !- Space Name
  Adiabatic,                              !- Outside Boundary Condition
  ,                                       !- Outside Boundary Condition Object
  NoSun,                                  !- Sun Exposure
  NoWind,                                 !- Wind Exposure
  ,                                       !- View Factor to Ground
  ,                                       !- Number of Vertices
  26.3753286902742, 3.048, 2.4384,        !- X,Y,Z Vertex 1 {m}
  26.3753286902742, 3.048, 0,             !- X,Y,Z Vertex 2 {m}
  19.7814965177056, 3.048, 0,             !- X,Y,Z Vertex 3 {m}
  19.7814965177056, 3.048, 2.4384;        !- X,Y,Z Vertex 4 {m}

OS:Surface,
  {4358a8fe-ec4f-4c18-bf4c-80b6607126c7}, !- Handle
  Surface 74,                             !- Name
  Wall,                                   !- Surface Type
  ,                                       !- Construction Name
  {256b8839-4675-4db0-bf67-1e33a98629e1}, !- Space Name
  Adiabatic,                              !- Outside Boundary Condition
  ,                                       !- Outside Boundary Condition Object
  NoSun,                                  !- Sun Exposure
  NoWind,                                 !- Wind Exposure
  ,                                       !- View Factor to Ground
  ,                                       !- Number of Vertices
  6.59383217256854, 3.048, 2.4384,        !- X,Y,Z Vertex 1 {m}
  6.59383217256854, 3.048, 0,             !- X,Y,Z Vertex 2 {m}
  0, 3.048, 0,                            !- X,Y,Z Vertex 3 {m}
  0, 3.048, 2.4384;                       !- X,Y,Z Vertex 4 {m}

OS:Surface,
  {3574871d-926a-43d9-b443-e6d134586911}, !- Handle
  Surface 75,                             !- Name
  Wall,                                   !- Surface Type
  ,                                       !- Construction Name
  {256b8839-4675-4db0-bf67-1e33a98629e1}, !- Space Name
  Adiabatic,                              !- Outside Boundary Condition
  ,                                       !- Outside Boundary Condition Object
  NoSun,                                  !- Sun Exposure
  NoWind,                                 !- Wind Exposure
  ,                                       !- View Factor to Ground
  ,                                       !- Number of Vertices
  6.59383217256854, 0, 2.4384,            !- X,Y,Z Vertex 1 {m}
  6.59383217256854, 0, 0,                 !- X,Y,Z Vertex 2 {m}
  13.1876643451371, 0, 0,                 !- X,Y,Z Vertex 3 {m}
  13.1876643451371, 0, 2.4384;            !- X,Y,Z Vertex 4 {m}

OS:Surface,
  {d9c3a6a1-3091-4dba-b3d0-baaafb1250b5}, !- Handle
  Surface 76,                             !- Name
  Wall,                                   !- Surface Type
  ,                                       !- Construction Name
  {256b8839-4675-4db0-bf67-1e33a98629e1}, !- Space Name
  Adiabatic,                              !- Outside Boundary Condition
  ,                                       !- Outside Boundary Condition Object
  NoSun,                                  !- Sun Exposure
  NoWind,                                 !- Wind Exposure
  ,                                       !- View Factor to Ground
  ,                                       !- Number of Vertices
  13.1876643451371, 3.048, 2.4384,        !- X,Y,Z Vertex 1 {m}
  13.1876643451371, 3.048, 0,             !- X,Y,Z Vertex 2 {m}
  6.59383217256854, 3.048, 0,             !- X,Y,Z Vertex 3 {m}
  6.59383217256854, 3.048, 2.4384;        !- X,Y,Z Vertex 4 {m}

OS:Surface,
  {da6b6262-39fa-4186-92d7-0c89bd46d9bb}, !- Handle
  Surface 77,                             !- Name
  Wall,                                   !- Surface Type
  ,                                       !- Construction Name
  {4a7bdf7b-13a2-4792-924f-69ba2e18d508}, !- Space Name
  Outdoors,                               !- Outside Boundary Condition
  ,                                       !- Outside Boundary Condition Object
  SunExposed,                             !- Sun Exposure
  WindExposed,                            !- Wind Exposure
  ,                                       !- View Factor to Ground
  ,                                       !- Number of Vertices
  13.1876643451371, -11.3588643451371, 2.4384, !- X,Y,Z Vertex 1 {m}
  13.1876643451371, -11.3588643451371, 0, !- X,Y,Z Vertex 2 {m}
  13.1876643451371, -13.1876643451371, 0, !- X,Y,Z Vertex 3 {m}
  13.1876643451371, -13.1876643451371, 2.4384; !- X,Y,Z Vertex 4 {m}

OS:Surface,
  {8dc47b19-5d56-409c-b0fe-46ff903c45b4}, !- Handle
  Surface 78,                             !- Name
  Wall,                                   !- Surface Type
  ,                                       !- Construction Name
  {f45cf22c-9bc9-45a4-9455-05feccb6c6a4}, !- Space Name
  Outdoors,                               !- Outside Boundary Condition
  ,                                       !- Outside Boundary Condition Object
  SunExposed,                             !- Sun Exposure
  WindExposed,                            !- Wind Exposure
  ,                                       !- View Factor to Ground
  ,                                       !- Number of Vertices
  19.7814965177056, -11.3588643451371, 2.4384, !- X,Y,Z Vertex 1 {m}
  19.7814965177056, -11.3588643451371, 0, !- X,Y,Z Vertex 2 {m}
  19.7814965177056, -13.1876643451371, 0, !- X,Y,Z Vertex 3 {m}
  19.7814965177056, -13.1876643451371, 2.4384; !- X,Y,Z Vertex 4 {m}

OS:Surface,
  {024aa71e-0a06-42da-b01a-c6b5039de329}, !- Handle
  Surface 79,                             !- Name
  Wall,                                   !- Surface Type
  ,                                       !- Construction Name
  {8465b070-349c-4e94-ab3a-23508d0a2c0f}, !- Space Name
  Outdoors,                               !- Outside Boundary Condition
  ,                                       !- Outside Boundary Condition Object
  SunExposed,                             !- Sun Exposure
  WindExposed,                            !- Wind Exposure
  ,                                       !- View Factor to Ground
  ,                                       !- Number of Vertices
  13.1876643451371, 14.4068643451371, 2.4384, !- X,Y,Z Vertex 1 {m}
  13.1876643451371, 14.4068643451371, 0,  !- X,Y,Z Vertex 2 {m}
  13.1876643451371, 16.2356643451371, 0,  !- X,Y,Z Vertex 3 {m}
  13.1876643451371, 16.2356643451371, 2.4384; !- X,Y,Z Vertex 4 {m}

OS:Surface,
  {54892998-e547-448c-9a5f-26b25c297882}, !- Handle
  Surface 80,                             !- Name
  Wall,                                   !- Surface Type
  ,                                       !- Construction Name
  {cdd1d588-e480-4e10-b34a-ccd86119eb1d}, !- Space Name
  Outdoors,                               !- Outside Boundary Condition
  ,                                       !- Outside Boundary Condition Object
  SunExposed,                             !- Sun Exposure
  WindExposed,                            !- Wind Exposure
  ,                                       !- View Factor to Ground
  ,                                       !- Number of Vertices
  19.7814965177056, 14.4068643451371, 2.4384, !- X,Y,Z Vertex 1 {m}
  19.7814965177056, 14.4068643451371, 0,  !- X,Y,Z Vertex 2 {m}
  19.7814965177056, 16.2356643451371, 0,  !- X,Y,Z Vertex 3 {m}
  19.7814965177056, 16.2356643451371, 2.4384; !- X,Y,Z Vertex 4 {m}

OS:Surface,
  {38d83506-7cba-4f58-9958-8feecac1fb27}, !- Handle
  Surface 81,                             !- Name
  Wall,                                   !- Surface Type
  ,                                       !- Construction Name
  {2138b27f-daa6-4e41-a083-df1cf138fd84}, !- Space Name
  Outdoors,                               !- Outside Boundary Condition
  ,                                       !- Outside Boundary Condition Object
  SunExposed,                             !- Sun Exposure
  WindExposed,                            !- Wind Exposure
  ,                                       !- View Factor to Ground
  ,                                       !- Number of Vertices
  6.59383217256854, -11.3588643451371, 2.4384, !- X,Y,Z Vertex 1 {m}
  6.59383217256854, -11.3588643451371, 0, !- X,Y,Z Vertex 2 {m}
  6.59383217256854, -13.1876643451371, 0, !- X,Y,Z Vertex 3 {m}
  6.59383217256854, -13.1876643451371, 2.4384; !- X,Y,Z Vertex 4 {m}

OS:Surface,
  {f2c55fc0-0a48-437c-8479-7a2c3446a473}, !- Handle
  Surface 82,                             !- Name
  Wall,                                   !- Surface Type
  ,                                       !- Construction Name
  {43929a92-a4d2-4a10-a2ef-7c4084912b1d}, !- Space Name
  Outdoors,                               !- Outside Boundary Condition
  ,                                       !- Outside Boundary Condition Object
  SunExposed,                             !- Sun Exposure
  WindExposed,                            !- Wind Exposure
  ,                                       !- View Factor to Ground
  ,                                       !- Number of Vertices
  6.59383217256854, 14.4068643451371, 2.4384, !- X,Y,Z Vertex 1 {m}
  6.59383217256854, 14.4068643451371, 0,  !- X,Y,Z Vertex 2 {m}
  6.59383217256854, 16.2356643451371, 0,  !- X,Y,Z Vertex 3 {m}
  6.59383217256854, 16.2356643451371, 2.4384; !- X,Y,Z Vertex 4 {m}

OS:External:File,
  {52b9fcde-4777-4aa5-8950-a4da41ea8a82}, !- Handle
  8760.csv,                               !- Name
  8760.csv;                               !- File Name

OS:Schedule:Day,
  {b0a3ff23-02ef-41a2-9498-911c72860746}, !- Handle
  Schedule Day 1,                         !- Name
  ,                                       !- Schedule Type Limits Name
  ,                                       !- Interpolate to Timestep
  24,                                     !- Hour 1
  0,                                      !- Minute 1
  0;                                      !- Value Until Time 1

OS:Schedule:Day,
  {5357d903-558a-4579-b710-476195c982fe}, !- Handle
  Schedule Day 2,                         !- Name
  ,                                       !- Schedule Type Limits Name
  ,                                       !- Interpolate to Timestep
  24,                                     !- Hour 1
  0,                                      !- Minute 1
  1;                                      !- Value Until Time 1

OS:Schedule:File,
  {2cb9cf52-9e92-4533-afb7-59a722e52647}, !- Handle
  occupants,                              !- Name
  {0bf82a37-4651-48c1-9e90-0542c341de48}, !- Schedule Type Limits Name
  {52b9fcde-4777-4aa5-8950-a4da41ea8a82}, !- External File Name
  1,                                      !- Column Number
  1,                                      !- Rows to Skip at Top
  8760,                                   !- Number of Hours of Data
  ,                                       !- Column Separator
  ,                                       !- Interpolate to Timestep
  60;                                     !- Minutes per Item

OS:Schedule:Ruleset,
  {d8fde808-859b-486e-b16b-5ab734ddfb9f}, !- Handle
  Schedule Ruleset 1,                     !- Name
  {2dd30324-5d9f-4de3-a8e7-366ea4a9abe6}, !- Schedule Type Limits Name
  {dc6082c9-7270-49dc-8f2c-95ba2d4e4850}; !- Default Day Schedule Name

OS:Schedule:Day,
  {dc6082c9-7270-49dc-8f2c-95ba2d4e4850}, !- Handle
  Schedule Day 3,                         !- Name
  {2dd30324-5d9f-4de3-a8e7-366ea4a9abe6}, !- Schedule Type Limits Name
  ,                                       !- Interpolate to Timestep
  24,                                     !- Hour 1
  0,                                      !- Minute 1
  112.539290946133;                       !- Value Until Time 1

OS:People:Definition,
  {ef8fde73-98a7-432f-a0db-61dca45cb5a4}, !- Handle
  res occupants|living space,             !- Name
  People,                                 !- Number of People Calculation Method
  3.39,                                   !- Number of People {people}
  ,                                       !- People per Space Floor Area {person/m2}
  ,                                       !- Space Floor Area per Person {m2/person}
  0.319734,                               !- Fraction Radiant
  0.573,                                  !- Sensible Heat Fraction
  0,                                      !- Carbon Dioxide Generation Rate {m3/s-W}
  No,                                     !- Enable ASHRAE 55 Comfort Warnings
  ZoneAveraged;                           !- Mean Radiant Temperature Calculation Type

OS:People,
  {974bfde0-362c-4f58-b9a0-ba813cedc626}, !- Handle
  res occupants|living space,             !- Name
  {ef8fde73-98a7-432f-a0db-61dca45cb5a4}, !- People Definition Name
  {bceec504-8ec1-49e5-ad10-743cfc496be7}, !- Space or SpaceType Name
  {2cb9cf52-9e92-4533-afb7-59a722e52647}, !- Number of People Schedule Name
  {d8fde808-859b-486e-b16b-5ab734ddfb9f}, !- Activity Level Schedule Name
  ,                                       !- Surface Name/Angle Factor List Name
  ,                                       !- Work Efficiency Schedule Name
  ,                                       !- Clothing Insulation Schedule Name
  ,                                       !- Air Velocity Schedule Name
  1;                                      !- Multiplier

OS:ScheduleTypeLimits,
  {2dd30324-5d9f-4de3-a8e7-366ea4a9abe6}, !- Handle
>>>>>>> 039e157a
  ActivityLevel,                          !- Name
  0,                                      !- Lower Limit Value
  ,                                       !- Upper Limit Value
  Continuous,                             !- Numeric Type
  ActivityLevel;                          !- Unit Type

OS:ScheduleTypeLimits,
<<<<<<< HEAD
  {b5b7a019-5c94-4c80-a990-28d6cc2b7560}, !- Handle
=======
  {0bf82a37-4651-48c1-9e90-0542c341de48}, !- Handle
>>>>>>> 039e157a
  Fractional,                             !- Name
  0,                                      !- Lower Limit Value
  1,                                      !- Upper Limit Value
  Continuous;                             !- Numeric Type
<<<<<<< HEAD
=======

OS:Schedule:Day,
  {589a8d5f-ff8e-4f28-b250-d8b8b54cad4d}, !- Handle
  Schedule Day 4,                         !- Name
  ,                                       !- Schedule Type Limits Name
  ,                                       !- Interpolate to Timestep
  24,                                     !- Hour 1
  0,                                      !- Minute 1
  0;                                      !- Value Until Time 1

OS:Schedule:Day,
  {9d31c61b-fada-4f39-8515-3caf1a09f0a2}, !- Handle
  Schedule Day 5,                         !- Name
  ,                                       !- Schedule Type Limits Name
  ,                                       !- Interpolate to Timestep
  24,                                     !- Hour 1
  0,                                      !- Minute 1
  1;                                      !- Value Until Time 1

OS:People:Definition,
  {6290b886-0f25-4539-9b7e-3e836e6cc3ae}, !- Handle
  res occupants|unit 2|living space|unit 2, !- Name
  People,                                 !- Number of People Calculation Method
  3.39,                                   !- Number of People {people}
  ,                                       !- People per Space Floor Area {person/m2}
  ,                                       !- Space Floor Area per Person {m2/person}
  0.319734,                               !- Fraction Radiant
  0.573,                                  !- Sensible Heat Fraction
  0,                                      !- Carbon Dioxide Generation Rate {m3/s-W}
  No,                                     !- Enable ASHRAE 55 Comfort Warnings
  ZoneAveraged;                           !- Mean Radiant Temperature Calculation Type

OS:People,
  {7beefce4-3895-4a09-a262-11f7ea881584}, !- Handle
  res occupants|unit 2|living space|unit 2, !- Name
  {6290b886-0f25-4539-9b7e-3e836e6cc3ae}, !- People Definition Name
  {43929a92-a4d2-4a10-a2ef-7c4084912b1d}, !- Space or SpaceType Name
  {2cb9cf52-9e92-4533-afb7-59a722e52647}, !- Number of People Schedule Name
  {d8fde808-859b-486e-b16b-5ab734ddfb9f}, !- Activity Level Schedule Name
  ,                                       !- Surface Name/Angle Factor List Name
  ,                                       !- Work Efficiency Schedule Name
  ,                                       !- Clothing Insulation Schedule Name
  ,                                       !- Air Velocity Schedule Name
  1;                                      !- Multiplier

OS:Schedule:Day,
  {6daea8ca-d152-4017-84a0-1fee5b2baab8}, !- Handle
  Schedule Day 6,                         !- Name
  ,                                       !- Schedule Type Limits Name
  ,                                       !- Interpolate to Timestep
  24,                                     !- Hour 1
  0,                                      !- Minute 1
  0;                                      !- Value Until Time 1

OS:Schedule:Day,
  {70a5a4d0-57b5-4fa3-b617-d02d59725343}, !- Handle
  Schedule Day 7,                         !- Name
  ,                                       !- Schedule Type Limits Name
  ,                                       !- Interpolate to Timestep
  24,                                     !- Hour 1
  0,                                      !- Minute 1
  1;                                      !- Value Until Time 1

OS:People:Definition,
  {8c54fee3-2901-45cc-be32-cbdae7f8a05b}, !- Handle
  res occupants|unit 3|living space|unit 3|story 1, !- Name
  People,                                 !- Number of People Calculation Method
  3.39,                                   !- Number of People {people}
  ,                                       !- People per Space Floor Area {person/m2}
  ,                                       !- Space Floor Area per Person {m2/person}
  0.319734,                               !- Fraction Radiant
  0.573,                                  !- Sensible Heat Fraction
  0,                                      !- Carbon Dioxide Generation Rate {m3/s-W}
  No,                                     !- Enable ASHRAE 55 Comfort Warnings
  ZoneAveraged;                           !- Mean Radiant Temperature Calculation Type

OS:People,
  {3669b538-4af4-4ee9-8846-93893a0d4b1c}, !- Handle
  res occupants|unit 3|living space|unit 3|story 1, !- Name
  {8c54fee3-2901-45cc-be32-cbdae7f8a05b}, !- People Definition Name
  {2138b27f-daa6-4e41-a083-df1cf138fd84}, !- Space or SpaceType Name
  {2cb9cf52-9e92-4533-afb7-59a722e52647}, !- Number of People Schedule Name
  {d8fde808-859b-486e-b16b-5ab734ddfb9f}, !- Activity Level Schedule Name
  ,                                       !- Surface Name/Angle Factor List Name
  ,                                       !- Work Efficiency Schedule Name
  ,                                       !- Clothing Insulation Schedule Name
  ,                                       !- Air Velocity Schedule Name
  1;                                      !- Multiplier

OS:Schedule:Day,
  {c8a0b702-5a80-4f79-99b6-8dfac2a302c1}, !- Handle
  Schedule Day 8,                         !- Name
  ,                                       !- Schedule Type Limits Name
  ,                                       !- Interpolate to Timestep
  24,                                     !- Hour 1
  0,                                      !- Minute 1
  0;                                      !- Value Until Time 1

OS:Schedule:Day,
  {b97c2fda-9a75-4531-b177-98b263b25ed9}, !- Handle
  Schedule Day 9,                         !- Name
  ,                                       !- Schedule Type Limits Name
  ,                                       !- Interpolate to Timestep
  24,                                     !- Hour 1
  0,                                      !- Minute 1
  1;                                      !- Value Until Time 1

OS:People:Definition,
  {73b37faa-e7cc-404b-bc45-d57537ab4b78}, !- Handle
  res occupants|unit 4|living space|unit 4|story 1, !- Name
  People,                                 !- Number of People Calculation Method
  3.39,                                   !- Number of People {people}
  ,                                       !- People per Space Floor Area {person/m2}
  ,                                       !- Space Floor Area per Person {m2/person}
  0.319734,                               !- Fraction Radiant
  0.573,                                  !- Sensible Heat Fraction
  0,                                      !- Carbon Dioxide Generation Rate {m3/s-W}
  No,                                     !- Enable ASHRAE 55 Comfort Warnings
  ZoneAveraged;                           !- Mean Radiant Temperature Calculation Type

OS:People,
  {cbe4c42e-6074-4cf1-a0de-e04e1895f00e}, !- Handle
  res occupants|unit 4|living space|unit 4|story 1, !- Name
  {73b37faa-e7cc-404b-bc45-d57537ab4b78}, !- People Definition Name
  {8465b070-349c-4e94-ab3a-23508d0a2c0f}, !- Space or SpaceType Name
  {2cb9cf52-9e92-4533-afb7-59a722e52647}, !- Number of People Schedule Name
  {d8fde808-859b-486e-b16b-5ab734ddfb9f}, !- Activity Level Schedule Name
  ,                                       !- Surface Name/Angle Factor List Name
  ,                                       !- Work Efficiency Schedule Name
  ,                                       !- Clothing Insulation Schedule Name
  ,                                       !- Air Velocity Schedule Name
  1;                                      !- Multiplier

OS:Schedule:Day,
  {7f898456-0503-497d-97f9-3364b11d6501}, !- Handle
  Schedule Day 10,                        !- Name
  ,                                       !- Schedule Type Limits Name
  ,                                       !- Interpolate to Timestep
  24,                                     !- Hour 1
  0,                                      !- Minute 1
  0;                                      !- Value Until Time 1

OS:Schedule:Day,
  {c07f2f5b-3960-43b8-a388-fb8623431019}, !- Handle
  Schedule Day 11,                        !- Name
  ,                                       !- Schedule Type Limits Name
  ,                                       !- Interpolate to Timestep
  24,                                     !- Hour 1
  0,                                      !- Minute 1
  1;                                      !- Value Until Time 1

OS:People:Definition,
  {1d0c0035-e5be-47ed-b875-6f82eb7fb3db}, !- Handle
  res occupants|unit 5|living space|unit 5|story 1, !- Name
  People,                                 !- Number of People Calculation Method
  3.39,                                   !- Number of People {people}
  ,                                       !- People per Space Floor Area {person/m2}
  ,                                       !- Space Floor Area per Person {m2/person}
  0.319734,                               !- Fraction Radiant
  0.573,                                  !- Sensible Heat Fraction
  0,                                      !- Carbon Dioxide Generation Rate {m3/s-W}
  No,                                     !- Enable ASHRAE 55 Comfort Warnings
  ZoneAveraged;                           !- Mean Radiant Temperature Calculation Type

OS:People,
  {76ed9700-e60b-4f08-8a48-ab2afbc9f0c4}, !- Handle
  res occupants|unit 5|living space|unit 5|story 1, !- Name
  {1d0c0035-e5be-47ed-b875-6f82eb7fb3db}, !- People Definition Name
  {4a7bdf7b-13a2-4792-924f-69ba2e18d508}, !- Space or SpaceType Name
  {2cb9cf52-9e92-4533-afb7-59a722e52647}, !- Number of People Schedule Name
  {d8fde808-859b-486e-b16b-5ab734ddfb9f}, !- Activity Level Schedule Name
  ,                                       !- Surface Name/Angle Factor List Name
  ,                                       !- Work Efficiency Schedule Name
  ,                                       !- Clothing Insulation Schedule Name
  ,                                       !- Air Velocity Schedule Name
  1;                                      !- Multiplier

OS:Schedule:Day,
  {7ba35237-8590-429f-b87c-90a8bbfd7e7b}, !- Handle
  Schedule Day 12,                        !- Name
  ,                                       !- Schedule Type Limits Name
  ,                                       !- Interpolate to Timestep
  24,                                     !- Hour 1
  0,                                      !- Minute 1
  0;                                      !- Value Until Time 1

OS:Schedule:Day,
  {df61f750-333b-44f1-92cc-ded48319ac88}, !- Handle
  Schedule Day 13,                        !- Name
  ,                                       !- Schedule Type Limits Name
  ,                                       !- Interpolate to Timestep
  24,                                     !- Hour 1
  0,                                      !- Minute 1
  1;                                      !- Value Until Time 1

OS:People:Definition,
  {4217d5b0-6e6a-4d77-82cf-0ab985bdb724}, !- Handle
  res occupants|unit 6|living space|unit 6|story 1, !- Name
  People,                                 !- Number of People Calculation Method
  3.39,                                   !- Number of People {people}
  ,                                       !- People per Space Floor Area {person/m2}
  ,                                       !- Space Floor Area per Person {m2/person}
  0.319734,                               !- Fraction Radiant
  0.573,                                  !- Sensible Heat Fraction
  0,                                      !- Carbon Dioxide Generation Rate {m3/s-W}
  No,                                     !- Enable ASHRAE 55 Comfort Warnings
  ZoneAveraged;                           !- Mean Radiant Temperature Calculation Type

OS:People,
  {b2bf66c6-24b7-450c-bb52-8be300381ae4}, !- Handle
  res occupants|unit 6|living space|unit 6|story 1, !- Name
  {4217d5b0-6e6a-4d77-82cf-0ab985bdb724}, !- People Definition Name
  {cdd1d588-e480-4e10-b34a-ccd86119eb1d}, !- Space or SpaceType Name
  {2cb9cf52-9e92-4533-afb7-59a722e52647}, !- Number of People Schedule Name
  {d8fde808-859b-486e-b16b-5ab734ddfb9f}, !- Activity Level Schedule Name
  ,                                       !- Surface Name/Angle Factor List Name
  ,                                       !- Work Efficiency Schedule Name
  ,                                       !- Clothing Insulation Schedule Name
  ,                                       !- Air Velocity Schedule Name
  1;                                      !- Multiplier

OS:Schedule:Day,
  {d1451a47-9c9b-459a-ae66-ab3d394392fd}, !- Handle
  Schedule Day 14,                        !- Name
  ,                                       !- Schedule Type Limits Name
  ,                                       !- Interpolate to Timestep
  24,                                     !- Hour 1
  0,                                      !- Minute 1
  0;                                      !- Value Until Time 1

OS:Schedule:Day,
  {ad770ace-d08e-431b-9dc8-7b6f5ede0f87}, !- Handle
  Schedule Day 15,                        !- Name
  ,                                       !- Schedule Type Limits Name
  ,                                       !- Interpolate to Timestep
  24,                                     !- Hour 1
  0,                                      !- Minute 1
  1;                                      !- Value Until Time 1

OS:People:Definition,
  {9a7cbdc4-a72c-4c4e-9c80-a6aba8ac433e}, !- Handle
  res occupants|unit 7|living space|unit 7|story 1, !- Name
  People,                                 !- Number of People Calculation Method
  3.39,                                   !- Number of People {people}
  ,                                       !- People per Space Floor Area {person/m2}
  ,                                       !- Space Floor Area per Person {m2/person}
  0.319734,                               !- Fraction Radiant
  0.573,                                  !- Sensible Heat Fraction
  0,                                      !- Carbon Dioxide Generation Rate {m3/s-W}
  No,                                     !- Enable ASHRAE 55 Comfort Warnings
  ZoneAveraged;                           !- Mean Radiant Temperature Calculation Type

OS:People,
  {dcfb58e3-e870-455e-ab01-660349e9abf4}, !- Handle
  res occupants|unit 7|living space|unit 7|story 1, !- Name
  {9a7cbdc4-a72c-4c4e-9c80-a6aba8ac433e}, !- People Definition Name
  {f45cf22c-9bc9-45a4-9455-05feccb6c6a4}, !- Space or SpaceType Name
  {2cb9cf52-9e92-4533-afb7-59a722e52647}, !- Number of People Schedule Name
  {d8fde808-859b-486e-b16b-5ab734ddfb9f}, !- Activity Level Schedule Name
  ,                                       !- Surface Name/Angle Factor List Name
  ,                                       !- Work Efficiency Schedule Name
  ,                                       !- Clothing Insulation Schedule Name
  ,                                       !- Air Velocity Schedule Name
  1;                                      !- Multiplier

OS:Schedule:Day,
  {0ab0562c-1cae-4163-858b-7ecc67caeae2}, !- Handle
  Schedule Day 16,                        !- Name
  ,                                       !- Schedule Type Limits Name
  ,                                       !- Interpolate to Timestep
  24,                                     !- Hour 1
  0,                                      !- Minute 1
  0;                                      !- Value Until Time 1

OS:Schedule:Day,
  {29e9e097-154e-4761-acd2-ab450e0d98bb}, !- Handle
  Schedule Day 17,                        !- Name
  ,                                       !- Schedule Type Limits Name
  ,                                       !- Interpolate to Timestep
  24,                                     !- Hour 1
  0,                                      !- Minute 1
  1;                                      !- Value Until Time 1

OS:People:Definition,
  {15eafd63-509b-4f7f-ab0b-b7a89aa56661}, !- Handle
  res occupants|unit 8|living space|unit 8|story 1, !- Name
  People,                                 !- Number of People Calculation Method
  3.39,                                   !- Number of People {people}
  ,                                       !- People per Space Floor Area {person/m2}
  ,                                       !- Space Floor Area per Person {m2/person}
  0.319734,                               !- Fraction Radiant
  0.573,                                  !- Sensible Heat Fraction
  0,                                      !- Carbon Dioxide Generation Rate {m3/s-W}
  No,                                     !- Enable ASHRAE 55 Comfort Warnings
  ZoneAveraged;                           !- Mean Radiant Temperature Calculation Type

OS:People,
  {e9de626c-2b99-42bc-af54-e2c10759e99c}, !- Handle
  res occupants|unit 8|living space|unit 8|story 1, !- Name
  {15eafd63-509b-4f7f-ab0b-b7a89aa56661}, !- People Definition Name
  {826bdbd9-e00c-4ae8-b287-f4f89d54d100}, !- Space or SpaceType Name
  {2cb9cf52-9e92-4533-afb7-59a722e52647}, !- Number of People Schedule Name
  {d8fde808-859b-486e-b16b-5ab734ddfb9f}, !- Activity Level Schedule Name
  ,                                       !- Surface Name/Angle Factor List Name
  ,                                       !- Work Efficiency Schedule Name
  ,                                       !- Clothing Insulation Schedule Name
  ,                                       !- Air Velocity Schedule Name
  1;                                      !- Multiplier
>>>>>>> 039e157a
<|MERGE_RESOLUTION|>--- conflicted
+++ resolved
@@ -1,73 +1,41 @@
 !- NOTE: Auto-generated from /test/osw_files/MF_8units_1story_SL_Inset.osw
 
 OS:Version,
-<<<<<<< HEAD
-  {cb6e3434-b566-4515-9ac7-6e1a23808fdd}, !- Handle
+  {3f3c47b6-5b14-430c-8bd1-bfe61d73fb0a}, !- Handle
   2.9.0;                                  !- Version Identifier
 
 OS:SimulationControl,
-  {cf78f371-6801-4639-b50f-d8e96d483347}, !- Handle
-=======
-  {ce077f3b-9889-443a-96ae-71441c09416f}, !- Handle
-  2.9.0;                                  !- Version Identifier
-
-OS:SimulationControl,
-  {42da91b1-ad1a-49a6-836c-a79b8714406a}, !- Handle
->>>>>>> 039e157a
+  {5f089bce-1b96-4f3e-8a76-687b800e5e09}, !- Handle
   ,                                       !- Do Zone Sizing Calculation
   ,                                       !- Do System Sizing Calculation
   ,                                       !- Do Plant Sizing Calculation
   No;                                     !- Run Simulation for Sizing Periods
 
 OS:Timestep,
-<<<<<<< HEAD
-  {3b0bd655-d321-456f-98f3-369bf47124ba}, !- Handle
+  {fc152fe8-c042-4b18-a239-4dfe485f9abf}, !- Handle
   6;                                      !- Number of Timesteps per Hour
 
 OS:ShadowCalculation,
-  {2fa40559-b604-4625-aab7-10d47f6e5c4a}, !- Handle
-=======
-  {11b4e02b-e7ab-45b3-b037-9ab18282ac4c}, !- Handle
-  6;                                      !- Number of Timesteps per Hour
-
-OS:ShadowCalculation,
-  {3329a5f4-f9d3-40c0-95d9-91de69f6e213}, !- Handle
->>>>>>> 039e157a
+  {4d3aedd9-5a6a-4708-a749-adff9a6a9e66}, !- Handle
   20,                                     !- Calculation Frequency
   200;                                    !- Maximum Figures in Shadow Overlap Calculations
 
 OS:SurfaceConvectionAlgorithm:Outside,
-<<<<<<< HEAD
-  {c5f34e9f-534d-4723-b56a-2409eeb15fe7}, !- Handle
+  {7d86059f-3c50-4ba1-a899-9511ad045e4a}, !- Handle
   DOE-2;                                  !- Algorithm
 
 OS:SurfaceConvectionAlgorithm:Inside,
-  {54268309-15f0-4975-84aa-d1540b0c86ef}, !- Handle
+  {679d35d9-15a6-4a02-bfaa-327ff6d4e077}, !- Handle
   TARP;                                   !- Algorithm
 
 OS:ZoneCapacitanceMultiplier:ResearchSpecial,
-  {6136ebd3-02e5-4c91-997b-73631734b510}, !- Handle
-=======
-  {54b35a43-3f26-4f06-9a67-a30e6a9376aa}, !- Handle
-  DOE-2;                                  !- Algorithm
-
-OS:SurfaceConvectionAlgorithm:Inside,
-  {6243f2d0-f33a-4205-80e4-c7a8460f5705}, !- Handle
-  TARP;                                   !- Algorithm
-
-OS:ZoneCapacitanceMultiplier:ResearchSpecial,
-  {ef9250d0-87a8-4332-8fe8-483f70455bc7}, !- Handle
->>>>>>> 039e157a
+  {295b0dab-8738-4c64-9d1c-7e1a6f93d6b2}, !- Handle
   ,                                       !- Temperature Capacity Multiplier
   15,                                     !- Humidity Capacity Multiplier
   ;                                       !- Carbon Dioxide Capacity Multiplier
 
 OS:RunPeriod,
-<<<<<<< HEAD
-  {784e42db-6d63-4e52-a377-057ebfbe6f20}, !- Handle
-=======
-  {cce66f1b-678f-4507-af93-7a69f4049b2d}, !- Handle
->>>>>>> 039e157a
+  {0fcedfb9-53bc-4d98-ae4f-4ec9678bfd16}, !- Handle
   Run Period 1,                           !- Name
   1,                                      !- Begin Month
   1,                                      !- Begin Day of Month
@@ -81,21 +49,13 @@
   ;                                       !- Number of Times Runperiod to be Repeated
 
 OS:YearDescription,
-<<<<<<< HEAD
-  {57c16704-ea5d-4bb8-83d4-0db800227736}, !- Handle
-=======
-  {d44108a0-10dc-4c6a-bd59-ebe93ab3af07}, !- Handle
->>>>>>> 039e157a
+  {ca9ee3bd-afb7-4fd4-b9a9-1588aa4f0425}, !- Handle
   2007,                                   !- Calendar Year
   ,                                       !- Day of Week for Start Day
   ;                                       !- Is Leap Year
 
 OS:WeatherFile,
-<<<<<<< HEAD
-  {ef13308d-56e9-4497-8921-a3b5016cd49c}, !- Handle
-=======
-  {13893e4d-4ca5-4f09-a3d3-4eda5a9b9682}, !- Handle
->>>>>>> 039e157a
+  {e151c175-9f14-4a92-b8b2-d901fdccff26}, !- Handle
   Denver Intl Ap,                         !- City
   CO,                                     !- State Province Region
   USA,                                    !- Country
@@ -109,13 +69,8 @@
   E23378AA;                               !- Checksum
 
 OS:AdditionalProperties,
-<<<<<<< HEAD
-  {9adfac68-322e-4d75-a0c7-adf2aaf87ba6}, !- Handle
-  {ef13308d-56e9-4497-8921-a3b5016cd49c}, !- Object Name
-=======
-  {24a0aa10-df3f-4b29-bece-71ab7e29529f}, !- Handle
-  {13893e4d-4ca5-4f09-a3d3-4eda5a9b9682}, !- Object Name
->>>>>>> 039e157a
+  {d1f152e3-3323-4f7c-a7bf-19ce6cd75610}, !- Handle
+  {e151c175-9f14-4a92-b8b2-d901fdccff26}, !- Object Name
   EPWHeaderCity,                          !- Feature Name 1
   String,                                 !- Feature Data Type 1
   Denver Intl Ap,                         !- Feature Value 1
@@ -223,11 +178,7 @@
   84;                                     !- Feature Value 35
 
 OS:Site,
-<<<<<<< HEAD
-  {58b8c048-c32c-4545-a09e-5aa5a00a0ed6}, !- Handle
-=======
-  {989e9700-40d7-4ba0-8c03-8c6ed42c637e}, !- Handle
->>>>>>> 039e157a
+  {dd066901-fc84-4dec-9f33-3f4f1e478030}, !- Handle
   Denver Intl Ap_CO_USA,                  !- Name
   39.83,                                  !- Latitude {deg}
   -104.65,                                !- Longitude {deg}
@@ -236,11 +187,7 @@
   ;                                       !- Terrain
 
 OS:ClimateZones,
-<<<<<<< HEAD
-  {a25dcef4-2bbf-4604-9ab2-2a387f03e175}, !- Handle
-=======
-  {e0098226-363e-42f9-b4cf-f66b91e3ddc6}, !- Handle
->>>>>>> 039e157a
+  {14877679-53c1-4c24-8765-5165ffb1ca5c}, !- Handle
   ,                                       !- Active Institution
   ,                                       !- Active Year
   ,                                       !- Climate Zone Institution Name 1
@@ -253,31 +200,19 @@
   Cold;                                   !- Climate Zone Value 2
 
 OS:Site:WaterMainsTemperature,
-<<<<<<< HEAD
-  {1b2eca7c-da61-4bd1-8885-8339b5ff4acd}, !- Handle
-=======
-  {f07df6cf-c0e6-4559-9fab-a273ee7cc3e1}, !- Handle
->>>>>>> 039e157a
+  {fc25fba2-76e1-4900-9d1f-973a20a7dc59}, !- Handle
   Correlation,                            !- Calculation Method
   ,                                       !- Temperature Schedule Name
   10.8753424657535,                       !- Annual Average Outdoor Air Temperature {C}
   23.1524007936508;                       !- Maximum Difference In Monthly Average Outdoor Air Temperatures {deltaC}
 
 OS:RunPeriodControl:DaylightSavingTime,
-<<<<<<< HEAD
-  {2a2eb105-41f3-45ac-8669-d8b3af838318}, !- Handle
-=======
-  {2186e693-9680-4cdd-848c-a5ea603396d9}, !- Handle
->>>>>>> 039e157a
+  {192f97f6-dc98-4bd6-906c-e9213dd8c8dc}, !- Handle
   4/7,                                    !- Start Date
   10/26;                                  !- End Date
 
 OS:Site:GroundTemperature:Deep,
-<<<<<<< HEAD
-  {a900402a-9d29-457a-854c-46ab9b2b8e67}, !- Handle
-=======
-  {f33fddca-0ca5-4842-a8c7-ea7bdfdd0a6e}, !- Handle
->>>>>>> 039e157a
+  {62ce55de-04f3-4a2f-9de9-dcb146f6767a}, !- Handle
   10.8753424657535,                       !- January Deep Ground Temperature {C}
   10.8753424657535,                       !- February Deep Ground Temperature {C}
   10.8753424657535,                       !- March Deep Ground Temperature {C}
@@ -292,11 +227,7 @@
   10.8753424657535;                       !- December Deep Ground Temperature {C}
 
 OS:Building,
-<<<<<<< HEAD
-  {c9164a10-303f-400a-beff-5afb0130a586}, !- Handle
-=======
-  {ec49cea4-b9ef-4cef-a84c-61bcac737f73}, !- Handle
->>>>>>> 039e157a
+  {114da4da-d651-404c-9da9-505098cc5278}, !- Handle
   Building 1,                             !- Name
   ,                                       !- Building Sector Type
   0,                                      !- North Axis {deg}
@@ -311,15 +242,9 @@
   8;                                      !- Standards Number of Living Units
 
 OS:AdditionalProperties,
-<<<<<<< HEAD
-  {911099b1-bef2-4876-af61-90a225effd68}, !- Handle
-  {c9164a10-303f-400a-beff-5afb0130a586}, !- Object Name
+  {b9c18154-b9ea-4a95-b562-8c15bd8386b3}, !- Handle
+  {114da4da-d651-404c-9da9-505098cc5278}, !- Object Name
   num_units,                              !- Feature Name 1
-=======
-  {376f4cd4-6ed5-4d67-89ed-e285773e01be}, !- Handle
-  {ec49cea4-b9ef-4cef-a84c-61bcac737f73}, !- Object Name
-  Total Units Represented,                !- Feature Name 1
->>>>>>> 039e157a
   Integer,                                !- Feature Data Type 1
   8,                                      !- Feature Value 1
   has_rear_units,                         !- Feature Name 2
@@ -345,11 +270,7 @@
   Double-Loaded Interior;                 !- Feature Value 8
 
 OS:ThermalZone,
-<<<<<<< HEAD
-  {c28d315d-74d0-48dd-aaa8-189539031b2e}, !- Handle
-=======
-  {e94ba9d2-41b2-40cb-a83d-2e795c024a85}, !- Handle
->>>>>>> 039e157a
+  {b82a3d2b-a372-4541-9776-35f461f0a415}, !- Handle
   living zone,                            !- Name
   ,                                       !- Multiplier
   ,                                       !- Ceiling Height {m}
@@ -358,17 +279,10 @@
   ,                                       !- Zone Inside Convection Algorithm
   ,                                       !- Zone Outside Convection Algorithm
   ,                                       !- Zone Conditioning Equipment List Name
-<<<<<<< HEAD
-  {0729ae18-6883-4967-8276-5e12c0ff08e9}, !- Zone Air Inlet Port List
-  {00c6bc92-308b-4f5d-bdce-b03e491f6047}, !- Zone Air Exhaust Port List
-  {02a83d06-77d7-47e5-9f97-199935c66faf}, !- Zone Air Node Name
-  {1ad977ff-acdc-4096-8778-140d8ff70c4d}, !- Zone Return Air Port List
-=======
-  {dc164865-6781-46ae-b7ff-bae35088290a}, !- Zone Air Inlet Port List
-  {c3cc4e16-705b-4cf9-84fc-535ba97107b1}, !- Zone Air Exhaust Port List
-  {5c2c87a7-3289-449b-94a4-85cd35eff0d5}, !- Zone Air Node Name
-  {1aebc1de-ce43-4a9a-a76f-5460bc1d845f}, !- Zone Return Air Port List
->>>>>>> 039e157a
+  {f77b348c-3568-4b47-a8e2-a05e0f5a73b5}, !- Zone Air Inlet Port List
+  {826bbca7-3ccc-4a06-88b8-f0e4a4ee09a8}, !- Zone Air Exhaust Port List
+  {08e58312-48df-49e7-a9ae-f2c4370a1560}, !- Zone Air Node Name
+  {47d15c20-b19d-41e0-9c92-a8753997186a}, !- Zone Return Air Port List
   ,                                       !- Primary Daylighting Control Name
   ,                                       !- Fraction of Zone Controlled by Primary Daylighting Control
   ,                                       !- Secondary Daylighting Control Name
@@ -379,71 +293,37 @@
   No;                                     !- Use Ideal Air Loads
 
 OS:Node,
-<<<<<<< HEAD
-  {982ba6d0-f9dc-4191-8a5e-0215b2f76730}, !- Handle
+  {a5a17b31-a4d3-4ef9-936b-c38a5e125e9d}, !- Handle
   Node 1,                                 !- Name
-  {02a83d06-77d7-47e5-9f97-199935c66faf}, !- Inlet Port
+  {08e58312-48df-49e7-a9ae-f2c4370a1560}, !- Inlet Port
   ;                                       !- Outlet Port
 
 OS:Connection,
-  {02a83d06-77d7-47e5-9f97-199935c66faf}, !- Handle
-  {12307db5-c6bd-4f70-9edc-4fd75fab15a1}, !- Name
-  {c28d315d-74d0-48dd-aaa8-189539031b2e}, !- Source Object
+  {08e58312-48df-49e7-a9ae-f2c4370a1560}, !- Handle
+  {4d5cd1f7-c301-4b19-8bf8-56d901fb630b}, !- Name
+  {b82a3d2b-a372-4541-9776-35f461f0a415}, !- Source Object
   11,                                     !- Outlet Port
-  {982ba6d0-f9dc-4191-8a5e-0215b2f76730}, !- Target Object
+  {a5a17b31-a4d3-4ef9-936b-c38a5e125e9d}, !- Target Object
   2;                                      !- Inlet Port
 
 OS:PortList,
-  {0729ae18-6883-4967-8276-5e12c0ff08e9}, !- Handle
-  {5577a28e-a87a-407d-bbc8-e71365e20363}, !- Name
-  {c28d315d-74d0-48dd-aaa8-189539031b2e}; !- HVAC Component
+  {f77b348c-3568-4b47-a8e2-a05e0f5a73b5}, !- Handle
+  {b7d94272-5b44-416e-8ffd-43224f1df53d}, !- Name
+  {b82a3d2b-a372-4541-9776-35f461f0a415}; !- HVAC Component
 
 OS:PortList,
-  {00c6bc92-308b-4f5d-bdce-b03e491f6047}, !- Handle
-  {7a3d0851-5d3b-4445-827b-85729a906874}, !- Name
-  {c28d315d-74d0-48dd-aaa8-189539031b2e}; !- HVAC Component
+  {826bbca7-3ccc-4a06-88b8-f0e4a4ee09a8}, !- Handle
+  {8a0752fd-38a7-40d4-a58b-68d78e666613}, !- Name
+  {b82a3d2b-a372-4541-9776-35f461f0a415}; !- HVAC Component
 
 OS:PortList,
-  {1ad977ff-acdc-4096-8778-140d8ff70c4d}, !- Handle
-  {baf49cbf-e2e4-427c-8c2b-0d6ac88cbae1}, !- Name
-  {c28d315d-74d0-48dd-aaa8-189539031b2e}; !- HVAC Component
+  {47d15c20-b19d-41e0-9c92-a8753997186a}, !- Handle
+  {c8306f14-a6d4-439e-8110-11b65a50b57f}, !- Name
+  {b82a3d2b-a372-4541-9776-35f461f0a415}; !- HVAC Component
 
 OS:Sizing:Zone,
-  {7cc9d43e-08a0-4391-88fb-08b8544373ff}, !- Handle
-  {c28d315d-74d0-48dd-aaa8-189539031b2e}, !- Zone or ZoneList Name
-=======
-  {520f0b2b-04cb-4219-80bf-116d1cf44716}, !- Handle
-  Node 1,                                 !- Name
-  {5c2c87a7-3289-449b-94a4-85cd35eff0d5}, !- Inlet Port
-  ;                                       !- Outlet Port
-
-OS:Connection,
-  {5c2c87a7-3289-449b-94a4-85cd35eff0d5}, !- Handle
-  {50862bbe-b35b-4c54-aaad-602c35bbeacb}, !- Name
-  {e94ba9d2-41b2-40cb-a83d-2e795c024a85}, !- Source Object
-  11,                                     !- Outlet Port
-  {520f0b2b-04cb-4219-80bf-116d1cf44716}, !- Target Object
-  2;                                      !- Inlet Port
-
-OS:PortList,
-  {dc164865-6781-46ae-b7ff-bae35088290a}, !- Handle
-  {89a186d7-29fb-403b-b000-8b04064d9a8e}, !- Name
-  {e94ba9d2-41b2-40cb-a83d-2e795c024a85}; !- HVAC Component
-
-OS:PortList,
-  {c3cc4e16-705b-4cf9-84fc-535ba97107b1}, !- Handle
-  {5c1f8d40-cab5-4c29-8144-fcef72bc0727}, !- Name
-  {e94ba9d2-41b2-40cb-a83d-2e795c024a85}; !- HVAC Component
-
-OS:PortList,
-  {1aebc1de-ce43-4a9a-a76f-5460bc1d845f}, !- Handle
-  {c7ae6bf0-6a77-46a5-a7a6-a3963791af30}, !- Name
-  {e94ba9d2-41b2-40cb-a83d-2e795c024a85}; !- HVAC Component
-
-OS:Sizing:Zone,
-  {0f69d186-bad8-42be-9ee1-8b0e36018aea}, !- Handle
-  {e94ba9d2-41b2-40cb-a83d-2e795c024a85}, !- Zone or ZoneList Name
->>>>>>> 039e157a
+  {861d406d-0b07-4182-9ec3-1312a178ddaf}, !- Handle
+  {b82a3d2b-a372-4541-9776-35f461f0a415}, !- Zone or ZoneList Name
   SupplyAirTemperature,                   !- Zone Cooling Design Supply Air Temperature Input Method
   14,                                     !- Zone Cooling Design Supply Air Temperature {C}
   11.11,                                  !- Zone Cooling Design Supply Air Temperature Difference {deltaC}
@@ -472,25 +352,14 @@
   autosize;                               !- Dedicated Outdoor Air High Setpoint Temperature for Design {C}
 
 OS:ZoneHVAC:EquipmentList,
-<<<<<<< HEAD
-  {de8254d6-101b-4175-81d6-ee4cc4ac31c0}, !- Handle
+  {1c12ae43-6173-436f-b8fa-3d93276259cc}, !- Handle
   Zone HVAC Equipment List 1,             !- Name
-  {c28d315d-74d0-48dd-aaa8-189539031b2e}; !- Thermal Zone
+  {b82a3d2b-a372-4541-9776-35f461f0a415}; !- Thermal Zone
 
 OS:Space,
-  {722d1f5f-eac6-46db-ab9a-06d129cf66f8}, !- Handle
+  {f5dd7f8c-3b34-41dd-9e6c-39df533b3098}, !- Handle
   living space,                           !- Name
-  {619e1434-40b6-4bcd-8870-d96e7a89f1dc}, !- Space Type Name
-=======
-  {e05c5fdd-9389-4367-8ee0-47527f6754dd}, !- Handle
-  Zone HVAC Equipment List 1,             !- Name
-  {e94ba9d2-41b2-40cb-a83d-2e795c024a85}; !- Thermal Zone
-
-OS:Space,
-  {bceec504-8ec1-49e5-ad10-743cfc496be7}, !- Handle
-  living space,                           !- Name
-  {b41aa325-922c-492b-baa8-f539d6ede407}, !- Space Type Name
->>>>>>> 039e157a
+  {1f4383c7-0e7d-46f5-9391-478bc410e6f5}, !- Space Type Name
   ,                                       !- Default Construction Set Name
   ,                                       !- Default Schedule Set Name
   ,                                       !- Direction of Relative North {deg}
@@ -498,31 +367,17 @@
   ,                                       !- Y Origin {m}
   ,                                       !- Z Origin {m}
   ,                                       !- Building Story Name
-<<<<<<< HEAD
-  {c28d315d-74d0-48dd-aaa8-189539031b2e}, !- Thermal Zone Name
+  {b82a3d2b-a372-4541-9776-35f461f0a415}, !- Thermal Zone Name
   ,                                       !- Part of Total Floor Area
   ,                                       !- Design Specification Outdoor Air Object Name
-  {0457859a-db01-47b7-8105-b014d8419088}; !- Building Unit Name
-
-OS:Surface,
-  {a93521f6-bf05-4d8e-b361-972a1faa6e43}, !- Handle
+  {81edbfbd-4e07-46b3-9054-9266223873e2}; !- Building Unit Name
+
+OS:Surface,
+  {f22f1a75-9672-40f7-b256-7735fa79239c}, !- Handle
   Surface 1,                              !- Name
   Floor,                                  !- Surface Type
   ,                                       !- Construction Name
-  {722d1f5f-eac6-46db-ab9a-06d129cf66f8}, !- Space Name
-=======
-  {e94ba9d2-41b2-40cb-a83d-2e795c024a85}, !- Thermal Zone Name
-  ,                                       !- Part of Total Floor Area
-  ,                                       !- Design Specification Outdoor Air Object Name
-  {8ebb45c8-136b-4b77-a40b-d9eb84846487}; !- Building Unit Name
-
-OS:Surface,
-  {8d1ab281-5ecb-4d50-b48e-bb5e18601df3}, !- Handle
-  Surface 1,                              !- Name
-  Floor,                                  !- Surface Type
-  ,                                       !- Construction Name
-  {bceec504-8ec1-49e5-ad10-743cfc496be7}, !- Space Name
->>>>>>> 039e157a
+  {f5dd7f8c-3b34-41dd-9e6c-39df533b3098}, !- Space Name
   Foundation,                             !- Outside Boundary Condition
   ,                                       !- Outside Boundary Condition Object
   NoSun,                                  !- Sun Exposure
@@ -537,19 +392,11 @@
   4.76503217256854, -13.1876643451371, 0; !- X,Y,Z Vertex 6 {m}
 
 OS:Surface,
-<<<<<<< HEAD
-  {40aa66bf-9e72-43d2-9c94-8a5b2105d728}, !- Handle
+  {d30e0111-74b7-4d39-9464-b71311abc71c}, !- Handle
   Surface 2,                              !- Name
   Wall,                                   !- Surface Type
   ,                                       !- Construction Name
-  {722d1f5f-eac6-46db-ab9a-06d129cf66f8}, !- Space Name
-=======
-  {d1884256-7c84-451a-9e2d-2d97d11b0312}, !- Handle
-  Surface 2,                              !- Name
-  Wall,                                   !- Surface Type
-  ,                                       !- Construction Name
-  {bceec504-8ec1-49e5-ad10-743cfc496be7}, !- Space Name
->>>>>>> 039e157a
+  {f5dd7f8c-3b34-41dd-9e6c-39df533b3098}, !- Space Name
   Outdoors,                               !- Outside Boundary Condition
   ,                                       !- Outside Boundary Condition Object
   SunExposed,                             !- Sun Exposure
@@ -562,19 +409,11 @@
   0, -13.1876643451371, 2.4384;           !- X,Y,Z Vertex 4 {m}
 
 OS:Surface,
-<<<<<<< HEAD
-  {6db7ba05-cf74-412f-ab9f-82befa5396e3}, !- Handle
+  {81a9c6b1-dc21-4b29-9c7f-aae315294cdd}, !- Handle
   Surface 3,                              !- Name
   Wall,                                   !- Surface Type
   ,                                       !- Construction Name
-  {722d1f5f-eac6-46db-ab9a-06d129cf66f8}, !- Space Name
-=======
-  {1084144a-f652-482d-9e8a-f28afcee390a}, !- Handle
-  Surface 3,                              !- Name
-  Wall,                                   !- Surface Type
-  ,                                       !- Construction Name
-  {bceec504-8ec1-49e5-ad10-743cfc496be7}, !- Space Name
->>>>>>> 039e157a
+  {f5dd7f8c-3b34-41dd-9e6c-39df533b3098}, !- Space Name
   Adiabatic,                              !- Outside Boundary Condition
   ,                                       !- Outside Boundary Condition Object
   NoSun,                                  !- Sun Exposure
@@ -587,23 +426,13 @@
   0, 0, 2.4384;                           !- X,Y,Z Vertex 4 {m}
 
 OS:Surface,
-<<<<<<< HEAD
-  {650e6518-ecf4-40cd-b502-109bf3ddd681}, !- Handle
+  {890014dd-0025-447a-829e-bf727e80627c}, !- Handle
   Surface 4,                              !- Name
   Wall,                                   !- Surface Type
   ,                                       !- Construction Name
-  {722d1f5f-eac6-46db-ab9a-06d129cf66f8}, !- Space Name
+  {f5dd7f8c-3b34-41dd-9e6c-39df533b3098}, !- Space Name
   Adiabatic,                              !- Outside Boundary Condition
   ,                                       !- Outside Boundary Condition Object
-=======
-  {ceb81661-59d3-4b89-8ba9-65adc054f5f9}, !- Handle
-  Surface 4,                              !- Name
-  Wall,                                   !- Surface Type
-  ,                                       !- Construction Name
-  {bceec504-8ec1-49e5-ad10-743cfc496be7}, !- Space Name
-  Surface,                                !- Outside Boundary Condition
-  {79d1704d-5c51-45ed-81a2-8fc7825023ab}, !- Outside Boundary Condition Object
->>>>>>> 039e157a
   NoSun,                                  !- Sun Exposure
   NoWind,                                 !- Wind Exposure
   ,                                       !- View Factor to Ground
@@ -614,19 +443,11 @@
   6.59383217256854, 0, 2.4384;            !- X,Y,Z Vertex 4 {m}
 
 OS:Surface,
-<<<<<<< HEAD
-  {ebd6be1e-3ea3-4e45-ad4e-d8d4fd52532d}, !- Handle
+  {1b11ea71-030c-40a0-9060-057b809f4308}, !- Handle
   Surface 5,                              !- Name
   Wall,                                   !- Surface Type
   ,                                       !- Construction Name
-  {722d1f5f-eac6-46db-ab9a-06d129cf66f8}, !- Space Name
-=======
-  {8e87a25a-bbcc-49c1-b6f3-d9068fed5471}, !- Handle
-  Surface 5,                              !- Name
-  Wall,                                   !- Surface Type
-  ,                                       !- Construction Name
-  {bceec504-8ec1-49e5-ad10-743cfc496be7}, !- Space Name
->>>>>>> 039e157a
+  {f5dd7f8c-3b34-41dd-9e6c-39df533b3098}, !- Space Name
   Outdoors,                               !- Outside Boundary Condition
   ,                                       !- Outside Boundary Condition Object
   SunExposed,                             !- Sun Exposure
@@ -639,19 +460,11 @@
   6.59383217256854, -11.3588643451371, 2.4384; !- X,Y,Z Vertex 4 {m}
 
 OS:Surface,
-<<<<<<< HEAD
-  {1aaac4d0-8dc1-4e0f-97ec-7b884c1795c3}, !- Handle
+  {fa0cf20a-5e11-4bfc-9c09-0e47f976f06e}, !- Handle
   Surface 6,                              !- Name
   Wall,                                   !- Surface Type
   ,                                       !- Construction Name
-  {722d1f5f-eac6-46db-ab9a-06d129cf66f8}, !- Space Name
-=======
-  {373c4131-8e83-4a39-b329-d183524f7ac3}, !- Handle
-  Surface 6,                              !- Name
-  Wall,                                   !- Surface Type
-  ,                                       !- Construction Name
-  {bceec504-8ec1-49e5-ad10-743cfc496be7}, !- Space Name
->>>>>>> 039e157a
+  {f5dd7f8c-3b34-41dd-9e6c-39df533b3098}, !- Space Name
   Outdoors,                               !- Outside Boundary Condition
   ,                                       !- Outside Boundary Condition Object
   SunExposed,                             !- Sun Exposure
@@ -664,19 +477,11 @@
   4.76503217256854, -11.3588643451371, 2.4384; !- X,Y,Z Vertex 4 {m}
 
 OS:Surface,
-<<<<<<< HEAD
-  {0a686eb5-4be6-467b-bdba-9b0fa870b780}, !- Handle
+  {f347f5e9-c23c-406d-ba9d-9ba4ae798cf2}, !- Handle
   Surface 7,                              !- Name
   Wall,                                   !- Surface Type
   ,                                       !- Construction Name
-  {722d1f5f-eac6-46db-ab9a-06d129cf66f8}, !- Space Name
-=======
-  {5efba74b-b1f5-4281-a225-165fe0d2f5d0}, !- Handle
-  Surface 7,                              !- Name
-  Wall,                                   !- Surface Type
-  ,                                       !- Construction Name
-  {bceec504-8ec1-49e5-ad10-743cfc496be7}, !- Space Name
->>>>>>> 039e157a
+  {f5dd7f8c-3b34-41dd-9e6c-39df533b3098}, !- Space Name
   Outdoors,                               !- Outside Boundary Condition
   ,                                       !- Outside Boundary Condition Object
   SunExposed,                             !- Sun Exposure
@@ -689,19 +494,11 @@
   4.76503217256854, -13.1876643451371, 2.4384; !- X,Y,Z Vertex 4 {m}
 
 OS:Surface,
-<<<<<<< HEAD
-  {ba2a3194-5382-43a4-ba82-7919fffddd61}, !- Handle
+  {cff893d2-5c0e-433c-b687-52749ee963c4}, !- Handle
   Surface 8,                              !- Name
   RoofCeiling,                            !- Surface Type
   ,                                       !- Construction Name
-  {722d1f5f-eac6-46db-ab9a-06d129cf66f8}, !- Space Name
-=======
-  {905b7414-0ce9-4765-9be6-3075e82a1472}, !- Handle
-  Surface 8,                              !- Name
-  RoofCeiling,                            !- Surface Type
-  ,                                       !- Construction Name
-  {bceec504-8ec1-49e5-ad10-743cfc496be7}, !- Space Name
->>>>>>> 039e157a
+  {f5dd7f8c-3b34-41dd-9e6c-39df533b3098}, !- Space Name
   Outdoors,                               !- Outside Boundary Condition
   ,                                       !- Outside Boundary Condition Object
   SunExposed,                             !- Sun Exposure
@@ -716,11 +513,7 @@
   0, -13.1876643451371, 2.4384;           !- X,Y,Z Vertex 6 {m}
 
 OS:SpaceType,
-<<<<<<< HEAD
-  {619e1434-40b6-4bcd-8870-d96e7a89f1dc}, !- Handle
-=======
-  {b41aa325-922c-492b-baa8-f539d6ede407}, !- Handle
->>>>>>> 039e157a
+  {1f4383c7-0e7d-46f5-9391-478bc410e6f5}, !- Handle
   Space Type 1,                           !- Name
   ,                                       !- Default Construction Set Name
   ,                                       !- Default Schedule Set Name
@@ -731,13 +524,8 @@
   living;                                 !- Standards Space Type
 
 OS:ThermalZone,
-<<<<<<< HEAD
-  {72b69ac6-6da0-4d89-bb57-d5366e8a6bad}, !- Handle
+  {bee7c980-d686-4dfc-a3b9-1e70bb819273}, !- Handle
   corridor zone,                          !- Name
-=======
-  {23d73838-d2cd-40b9-9c28-e224333054b9}, !- Handle
-  living zone|unit 2,                     !- Name
->>>>>>> 039e157a
   ,                                       !- Multiplier
   ,                                       !- Ceiling Height {m}
   ,                                       !- Volume {m3}
@@ -745,17 +533,10 @@
   ,                                       !- Zone Inside Convection Algorithm
   ,                                       !- Zone Outside Convection Algorithm
   ,                                       !- Zone Conditioning Equipment List Name
-<<<<<<< HEAD
-  {36eb738a-59b3-4ce1-b9b7-fd5941afb380}, !- Zone Air Inlet Port List
-  {dcc95f5e-5efb-44de-b412-69d841838229}, !- Zone Air Exhaust Port List
-  {200f19bb-6712-4731-84d0-53067a1f67c5}, !- Zone Air Node Name
-  {8455624e-773b-4bf4-9569-adb87c2cfcbd}, !- Zone Return Air Port List
-=======
-  {3ff3faf6-fa94-40b8-a868-07e6949809c1}, !- Zone Air Inlet Port List
-  {246f5f13-3dfa-41bc-afc1-2b01a1300d33}, !- Zone Air Exhaust Port List
-  {16d5a607-5c37-4f54-a744-ad670ba4d4fa}, !- Zone Air Node Name
-  {79c30308-c4b0-4b23-952f-62764e72858c}, !- Zone Return Air Port List
->>>>>>> 039e157a
+  {abdfcccd-ebeb-42d0-b42c-c920c88d3ae6}, !- Zone Air Inlet Port List
+  {5a0ea39d-9816-41e2-8485-820e2265682b}, !- Zone Air Exhaust Port List
+  {e489704f-10ba-41c7-8129-bb613428a93e}, !- Zone Air Node Name
+  {1dcb3539-6a51-4659-bc62-98e1fbe10d5d}, !- Zone Return Air Port List
   ,                                       !- Primary Daylighting Control Name
   ,                                       !- Fraction of Zone Controlled by Primary Daylighting Control
   ,                                       !- Secondary Daylighting Control Name
@@ -766,71 +547,37 @@
   No;                                     !- Use Ideal Air Loads
 
 OS:Node,
-<<<<<<< HEAD
-  {d40ddf2c-b4b6-4b9e-8081-1c91291c0af5}, !- Handle
+  {3b67e850-4973-473f-a94a-f7220a0fc34d}, !- Handle
   Node 2,                                 !- Name
-  {200f19bb-6712-4731-84d0-53067a1f67c5}, !- Inlet Port
+  {e489704f-10ba-41c7-8129-bb613428a93e}, !- Inlet Port
   ;                                       !- Outlet Port
 
 OS:Connection,
-  {200f19bb-6712-4731-84d0-53067a1f67c5}, !- Handle
-  {8bb8e6e2-f3f3-4772-84bf-d4c1e8ec0261}, !- Name
-  {72b69ac6-6da0-4d89-bb57-d5366e8a6bad}, !- Source Object
+  {e489704f-10ba-41c7-8129-bb613428a93e}, !- Handle
+  {0328b3ae-f499-4d48-8f56-c466b5b1a56b}, !- Name
+  {bee7c980-d686-4dfc-a3b9-1e70bb819273}, !- Source Object
   11,                                     !- Outlet Port
-  {d40ddf2c-b4b6-4b9e-8081-1c91291c0af5}, !- Target Object
+  {3b67e850-4973-473f-a94a-f7220a0fc34d}, !- Target Object
   2;                                      !- Inlet Port
 
 OS:PortList,
-  {36eb738a-59b3-4ce1-b9b7-fd5941afb380}, !- Handle
-  {8d1152e1-ca31-4cd7-bae6-67f7a4b33962}, !- Name
-  {72b69ac6-6da0-4d89-bb57-d5366e8a6bad}; !- HVAC Component
+  {abdfcccd-ebeb-42d0-b42c-c920c88d3ae6}, !- Handle
+  {6f1219b6-6255-4a91-8010-ed1a733dda61}, !- Name
+  {bee7c980-d686-4dfc-a3b9-1e70bb819273}; !- HVAC Component
 
 OS:PortList,
-  {dcc95f5e-5efb-44de-b412-69d841838229}, !- Handle
-  {25575dd5-2a0c-4441-a9e8-d4d561de2b3e}, !- Name
-  {72b69ac6-6da0-4d89-bb57-d5366e8a6bad}; !- HVAC Component
+  {5a0ea39d-9816-41e2-8485-820e2265682b}, !- Handle
+  {883a7ea7-bdff-49c1-8753-0c2fbfa7efcb}, !- Name
+  {bee7c980-d686-4dfc-a3b9-1e70bb819273}; !- HVAC Component
 
 OS:PortList,
-  {8455624e-773b-4bf4-9569-adb87c2cfcbd}, !- Handle
-  {c09e30a5-687b-47b4-bc5c-431bd3fe1334}, !- Name
-  {72b69ac6-6da0-4d89-bb57-d5366e8a6bad}; !- HVAC Component
+  {1dcb3539-6a51-4659-bc62-98e1fbe10d5d}, !- Handle
+  {69b63e13-2494-44ae-99fa-4c6375bccd04}, !- Name
+  {bee7c980-d686-4dfc-a3b9-1e70bb819273}; !- HVAC Component
 
 OS:Sizing:Zone,
-  {367d0c6f-064d-40b7-9e20-07062408fe2f}, !- Handle
-  {72b69ac6-6da0-4d89-bb57-d5366e8a6bad}, !- Zone or ZoneList Name
-=======
-  {f5e33d18-42d6-4ffe-b26d-6588447a67f2}, !- Handle
-  Node 2,                                 !- Name
-  {16d5a607-5c37-4f54-a744-ad670ba4d4fa}, !- Inlet Port
-  ;                                       !- Outlet Port
-
-OS:Connection,
-  {16d5a607-5c37-4f54-a744-ad670ba4d4fa}, !- Handle
-  {7241d8b1-c5c5-4318-bc32-c8e3cfe5769a}, !- Name
-  {23d73838-d2cd-40b9-9c28-e224333054b9}, !- Source Object
-  11,                                     !- Outlet Port
-  {f5e33d18-42d6-4ffe-b26d-6588447a67f2}, !- Target Object
-  2;                                      !- Inlet Port
-
-OS:PortList,
-  {3ff3faf6-fa94-40b8-a868-07e6949809c1}, !- Handle
-  {fbcd356d-6292-4378-a0b8-187b874b16f7}, !- Name
-  {23d73838-d2cd-40b9-9c28-e224333054b9}; !- HVAC Component
-
-OS:PortList,
-  {246f5f13-3dfa-41bc-afc1-2b01a1300d33}, !- Handle
-  {bdf0b20c-ad29-4954-bc37-6a6d15d72c3c}, !- Name
-  {23d73838-d2cd-40b9-9c28-e224333054b9}; !- HVAC Component
-
-OS:PortList,
-  {79c30308-c4b0-4b23-952f-62764e72858c}, !- Handle
-  {c2b52095-ded7-46f2-acd4-6379d44f86d1}, !- Name
-  {23d73838-d2cd-40b9-9c28-e224333054b9}; !- HVAC Component
-
-OS:Sizing:Zone,
-  {70913ddb-5a4c-4314-ac3f-8f37d57754c6}, !- Handle
-  {23d73838-d2cd-40b9-9c28-e224333054b9}, !- Zone or ZoneList Name
->>>>>>> 039e157a
+  {15926074-63d4-46e0-83e3-786419291cc6}, !- Handle
+  {bee7c980-d686-4dfc-a3b9-1e70bb819273}, !- Zone or ZoneList Name
   SupplyAirTemperature,                   !- Zone Cooling Design Supply Air Temperature Input Method
   14,                                     !- Zone Cooling Design Supply Air Temperature {C}
   11.11,                                  !- Zone Cooling Design Supply Air Temperature Difference {deltaC}
@@ -859,25 +606,14 @@
   autosize;                               !- Dedicated Outdoor Air High Setpoint Temperature for Design {C}
 
 OS:ZoneHVAC:EquipmentList,
-<<<<<<< HEAD
-  {3b598db9-9aa2-49f0-9cbd-904394aa1e90}, !- Handle
+  {72650c89-025b-40a5-9406-a443095cd0cf}, !- Handle
   Zone HVAC Equipment List 2,             !- Name
-  {72b69ac6-6da0-4d89-bb57-d5366e8a6bad}; !- Thermal Zone
+  {bee7c980-d686-4dfc-a3b9-1e70bb819273}; !- Thermal Zone
 
 OS:Space,
-  {20c95711-3a42-4a59-9b80-0828662d8423}, !- Handle
+  {17416629-5b4a-4889-9f02-5b7e47d90913}, !- Handle
   corridor space,                         !- Name
-  {f7e9b507-a678-4a4d-bb57-541bd7631fc5}, !- Space Type Name
-=======
-  {8991a710-da40-422e-b2cb-c3eddfd39de0}, !- Handle
-  Zone HVAC Equipment List 2,             !- Name
-  {23d73838-d2cd-40b9-9c28-e224333054b9}; !- Thermal Zone
-
-OS:Space,
-  {43929a92-a4d2-4a10-a2ef-7c4084912b1d}, !- Handle
-  living space|unit 2,                    !- Name
-  {b41aa325-922c-492b-baa8-f539d6ede407}, !- Space Type Name
->>>>>>> 039e157a
+  {949853c9-a5ea-4703-832d-fd370f57195e}, !- Space Type Name
   ,                                       !- Default Construction Set Name
   ,                                       !- Default Schedule Set Name
   ,                                       !- Direction of Relative North {deg}
@@ -885,28 +621,14 @@
   ,                                       !- Y Origin {m}
   ,                                       !- Z Origin {m}
   ,                                       !- Building Story Name
-<<<<<<< HEAD
-  {72b69ac6-6da0-4d89-bb57-d5366e8a6bad}; !- Thermal Zone Name
-
-OS:Surface,
-  {8a982032-2298-4a78-ab43-1f3797cfb1e5}, !- Handle
+  {bee7c980-d686-4dfc-a3b9-1e70bb819273}; !- Thermal Zone Name
+
+OS:Surface,
+  {710c8956-4e8e-42ef-a41c-24bba85f9baa}, !- Handle
   Surface 9,                              !- Name
   Floor,                                  !- Surface Type
   ,                                       !- Construction Name
-  {20c95711-3a42-4a59-9b80-0828662d8423}, !- Space Name
-=======
-  {23d73838-d2cd-40b9-9c28-e224333054b9}, !- Thermal Zone Name
-  ,                                       !- Part of Total Floor Area
-  ,                                       !- Design Specification Outdoor Air Object Name
-  {3b7909d7-fd38-47bb-b367-19cd6bc72c6a}; !- Building Unit Name
-
-OS:Surface,
-  {ae7fe400-8ba1-427f-af82-c843abde8556}, !- Handle
-  Surface 9,                              !- Name
-  Floor,                                  !- Surface Type
-  ,                                       !- Construction Name
-  {43929a92-a4d2-4a10-a2ef-7c4084912b1d}, !- Space Name
->>>>>>> 039e157a
+  {17416629-5b4a-4889-9f02-5b7e47d90913}, !- Space Name
   Foundation,                             !- Outside Boundary Condition
   ,                                       !- Outside Boundary Condition Object
   NoSun,                                  !- Sun Exposure
@@ -919,19 +641,11 @@
   6.59383217256854, 0, 0;                 !- X,Y,Z Vertex 4 {m}
 
 OS:Surface,
-<<<<<<< HEAD
-  {19b6d83d-6716-449d-a3c9-afb903411086}, !- Handle
+  {8fb5f534-bcae-4940-9c03-9f3f9f29adb3}, !- Handle
   Surface 10,                             !- Name
   Wall,                                   !- Surface Type
   ,                                       !- Construction Name
-  {20c95711-3a42-4a59-9b80-0828662d8423}, !- Space Name
-=======
-  {8f807b17-f668-453a-8d6b-014c8ac82444}, !- Handle
-  Surface 10,                             !- Name
-  Wall,                                   !- Surface Type
-  ,                                       !- Construction Name
-  {43929a92-a4d2-4a10-a2ef-7c4084912b1d}, !- Space Name
->>>>>>> 039e157a
+  {17416629-5b4a-4889-9f02-5b7e47d90913}, !- Space Name
   Outdoors,                               !- Outside Boundary Condition
   ,                                       !- Outside Boundary Condition Object
   SunExposed,                             !- Sun Exposure
@@ -944,21 +658,12 @@
   0, 0, 2.4384;                           !- X,Y,Z Vertex 4 {m}
 
 OS:Surface,
-<<<<<<< HEAD
-  {2810de7a-b458-47c0-9b41-ad5f6545b29f}, !- Handle
+  {4ca405b5-5f7a-4567-bf22-19c31dc73379}, !- Handle
   Surface 11,                             !- Name
   Wall,                                   !- Surface Type
   ,                                       !- Construction Name
-  {20c95711-3a42-4a59-9b80-0828662d8423}, !- Space Name
+  {17416629-5b4a-4889-9f02-5b7e47d90913}, !- Space Name
   Adiabatic,                              !- Outside Boundary Condition
-=======
-  {6a56d7a3-3adf-48d2-b579-da16d1e8e16b}, !- Handle
-  Surface 11,                             !- Name
-  Wall,                                   !- Surface Type
-  ,                                       !- Construction Name
-  {43929a92-a4d2-4a10-a2ef-7c4084912b1d}, !- Space Name
-  Outdoors,                               !- Outside Boundary Condition
->>>>>>> 039e157a
   ,                                       !- Outside Boundary Condition Object
   NoSun,                                  !- Sun Exposure
   NoWind,                                 !- Wind Exposure
@@ -970,40 +675,13 @@
   0, 1.524, 2.4384;                       !- X,Y,Z Vertex 4 {m}
 
 OS:Surface,
-<<<<<<< HEAD
-  {bd7914e6-a7c2-4420-b05a-a1325c0bfa90}, !- Handle
+  {55565426-e836-4f70-9c6c-fe0a9503c3f0}, !- Handle
   Surface 12,                             !- Name
   Wall,                                   !- Surface Type
   ,                                       !- Construction Name
-  {20c95711-3a42-4a59-9b80-0828662d8423}, !- Space Name
+  {17416629-5b4a-4889-9f02-5b7e47d90913}, !- Space Name
   Adiabatic,                              !- Outside Boundary Condition
   ,                                       !- Outside Boundary Condition Object
-=======
-  {df11f725-c523-4b7a-869d-695b331e25e6}, !- Handle
-  Surface 12,                             !- Name
-  Wall,                                   !- Surface Type
-  ,                                       !- Construction Name
-  {43929a92-a4d2-4a10-a2ef-7c4084912b1d}, !- Space Name
-  Outdoors,                               !- Outside Boundary Condition
-  ,                                       !- Outside Boundary Condition Object
-  SunExposed,                             !- Sun Exposure
-  WindExposed,                            !- Wind Exposure
-  ,                                       !- View Factor to Ground
-  ,                                       !- Number of Vertices
-  6.59383217256854, 16.2356643451371, 2.4384, !- X,Y,Z Vertex 1 {m}
-  6.59383217256854, 16.2356643451371, 0,  !- X,Y,Z Vertex 2 {m}
-  1.8288, 16.2356643451371, 0,            !- X,Y,Z Vertex 3 {m}
-  1.8288, 16.2356643451371, 2.4384;       !- X,Y,Z Vertex 4 {m}
-
-OS:Surface,
-  {5a4d880e-364b-4a7d-8b2d-6ccc391f8a35}, !- Handle
-  Surface 13,                             !- Name
-  Wall,                                   !- Surface Type
-  ,                                       !- Construction Name
-  {43929a92-a4d2-4a10-a2ef-7c4084912b1d}, !- Space Name
-  Surface,                                !- Outside Boundary Condition
-  {b69acac4-882d-4eff-9543-75e96cc72474}, !- Outside Boundary Condition Object
->>>>>>> 039e157a
   NoSun,                                  !- Sun Exposure
   NoWind,                                 !- Wind Exposure
   ,                                       !- View Factor to Ground
@@ -1014,67 +692,28 @@
   6.59383217256854, 1.524, 2.4384;        !- X,Y,Z Vertex 4 {m}
 
 OS:Surface,
-<<<<<<< HEAD
-  {7138e4cb-a886-4e8a-9cd6-cdb250690173}, !- Handle
+  {0e132337-a2ca-40e1-a6a6-e410eae81930}, !- Handle
   Surface 13,                             !- Name
   Wall,                                   !- Surface Type
   ,                                       !- Construction Name
-  {20c95711-3a42-4a59-9b80-0828662d8423}, !- Space Name
-=======
-  {d1c395b7-f309-4890-a713-794e70f8467d}, !- Handle
-  Surface 14,                             !- Name
-  Wall,                                   !- Surface Type
-  ,                                       !- Construction Name
-  {43929a92-a4d2-4a10-a2ef-7c4084912b1d}, !- Space Name
->>>>>>> 039e157a
+  {17416629-5b4a-4889-9f02-5b7e47d90913}, !- Space Name
   Adiabatic,                              !- Outside Boundary Condition
   ,                                       !- Outside Boundary Condition Object
   NoSun,                                  !- Sun Exposure
   NoWind,                                 !- Wind Exposure
   ,                                       !- View Factor to Ground
   ,                                       !- Number of Vertices
-<<<<<<< HEAD
   0, 0, 2.4384,                           !- X,Y,Z Vertex 1 {m}
   0, 0, 0,                                !- X,Y,Z Vertex 2 {m}
   6.59383217256854, 0, 0,                 !- X,Y,Z Vertex 3 {m}
   6.59383217256854, 0, 2.4384;            !- X,Y,Z Vertex 4 {m}
 
 OS:Surface,
-  {e445b190-7e63-4ab0-ab63-edbd746964a5}, !- Handle
+  {bbe514af-6446-4f11-9f07-14b5b19c3c5c}, !- Handle
   Surface 14,                             !- Name
   RoofCeiling,                            !- Surface Type
   ,                                       !- Construction Name
-  {20c95711-3a42-4a59-9b80-0828662d8423}, !- Space Name
-=======
-  0, 3.048, 2.4384,                       !- X,Y,Z Vertex 1 {m}
-  0, 3.048, 0,                            !- X,Y,Z Vertex 2 {m}
-  6.59383217256854, 3.048, 0,             !- X,Y,Z Vertex 3 {m}
-  6.59383217256854, 3.048, 2.4384;        !- X,Y,Z Vertex 4 {m}
-
-OS:Surface,
-  {59b06920-94fe-4b4e-b388-08b931247809}, !- Handle
-  Surface 15,                             !- Name
-  Wall,                                   !- Surface Type
-  ,                                       !- Construction Name
-  {43929a92-a4d2-4a10-a2ef-7c4084912b1d}, !- Space Name
-  Outdoors,                               !- Outside Boundary Condition
-  ,                                       !- Outside Boundary Condition Object
-  SunExposed,                             !- Sun Exposure
-  WindExposed,                            !- Wind Exposure
-  ,                                       !- View Factor to Ground
-  ,                                       !- Number of Vertices
-  0, 14.4068643451371, 2.4384,            !- X,Y,Z Vertex 1 {m}
-  0, 14.4068643451371, 0,                 !- X,Y,Z Vertex 2 {m}
-  0, 3.048, 0,                            !- X,Y,Z Vertex 3 {m}
-  0, 3.048, 2.4384;                       !- X,Y,Z Vertex 4 {m}
-
-OS:Surface,
-  {f5856423-5cd8-4bdc-9c54-8f7ac751d93d}, !- Handle
-  Surface 16,                             !- Name
-  RoofCeiling,                            !- Surface Type
-  ,                                       !- Construction Name
-  {43929a92-a4d2-4a10-a2ef-7c4084912b1d}, !- Space Name
->>>>>>> 039e157a
+  {17416629-5b4a-4889-9f02-5b7e47d90913}, !- Space Name
   Outdoors,                               !- Outside Boundary Condition
   ,                                       !- Outside Boundary Condition Object
   SunExposed,                             !- Sun Exposure
@@ -1086,9 +725,8 @@
   0, 1.524, 2.4384,                       !- X,Y,Z Vertex 3 {m}
   0, 0, 2.4384;                           !- X,Y,Z Vertex 4 {m}
 
-<<<<<<< HEAD
 OS:SpaceType,
-  {f7e9b507-a678-4a4d-bb57-541bd7631fc5}, !- Handle
+  {949853c9-a5ea-4703-832d-fd370f57195e}, !- Handle
   Space Type 2,                           !- Name
   ,                                       !- Default Construction Set Name
   ,                                       !- Default Schedule Set Name
@@ -1099,14 +737,14 @@
   corridor;                               !- Standards Space Type
 
 OS:BuildingUnit,
-  {0457859a-db01-47b7-8105-b014d8419088}, !- Handle
+  {81edbfbd-4e07-46b3-9054-9266223873e2}, !- Handle
   unit 1,                                 !- Name
   ,                                       !- Rendering Color
   Residential;                            !- Building Unit Type
 
 OS:AdditionalProperties,
-  {a7160aad-8ad8-4ca2-9f61-3a614827a76f}, !- Handle
-  {0457859a-db01-47b7-8105-b014d8419088}, !- Object Name
+  {b51c27a1-6224-490e-905b-736be4fd1903}, !- Handle
+  {81edbfbd-4e07-46b3-9054-9266223873e2}, !- Object Name
   NumberOfBedrooms,                       !- Feature Name 1
   Integer,                                !- Feature Data Type 1
   3,                                      !- Feature Value 1
@@ -1118,12 +756,12 @@
   3.3900000000000001;                     !- Feature Value 3
 
 OS:External:File,
-  {53b22803-8856-4232-abff-ff7b1a240a3b}, !- Handle
+  {41a22919-8516-4055-8c14-24a858beef76}, !- Handle
   8760.csv,                               !- Name
   8760.csv;                               !- File Name
 
 OS:Schedule:Day,
-  {ca07889e-dd36-45e9-8388-bc61a4ea1545}, !- Handle
+  {96b66385-0b5a-4397-af0d-b622e785c199}, !- Handle
   Schedule Day 1,                         !- Name
   ,                                       !- Schedule Type Limits Name
   ,                                       !- Interpolate to Timestep
@@ -1132,7 +770,7 @@
   0;                                      !- Value Until Time 1
 
 OS:Schedule:Day,
-  {4118caa6-50da-4d9f-9a76-dc7c4d173007}, !- Handle
+  {d25cd2e9-afee-481f-9585-92f08e70d511}, !- Handle
   Schedule Day 2,                         !- Name
   ,                                       !- Schedule Type Limits Name
   ,                                       !- Interpolate to Timestep
@@ -1141,10 +779,10 @@
   1;                                      !- Value Until Time 1
 
 OS:Schedule:File,
-  {22971385-79aa-4a2e-a98f-92929eda998b}, !- Handle
+  {9d6bc64b-7aa0-4796-bc91-013ab44b33f3}, !- Handle
   occupants,                              !- Name
-  {b5b7a019-5c94-4c80-a990-28d6cc2b7560}, !- Schedule Type Limits Name
-  {53b22803-8856-4232-abff-ff7b1a240a3b}, !- External File Name
+  {ebce2569-d8b4-4ffc-9329-7948b00ef0d7}, !- Schedule Type Limits Name
+  {41a22919-8516-4055-8c14-24a858beef76}, !- External File Name
   1,                                      !- Column Number
   1,                                      !- Rows to Skip at Top
   8760,                                   !- Number of Hours of Data
@@ -1153,22 +791,22 @@
   60;                                     !- Minutes per Item
 
 OS:Schedule:Ruleset,
-  {205fdcb3-27d1-4b16-a125-35a280f8c87c}, !- Handle
+  {5497f294-eba5-4e02-abd9-199e64817088}, !- Handle
   Schedule Ruleset 1,                     !- Name
-  {f6d7def7-7775-4ad7-93bd-ef5896ef74eb}, !- Schedule Type Limits Name
-  {ec180b72-c072-49c6-83a1-27a24d8d8821}; !- Default Day Schedule Name
+  {e08f782d-35af-40fa-b9ec-b6a85fb1aa5b}, !- Schedule Type Limits Name
+  {fe099062-e25f-44d4-bcc1-f3513e5183e2}; !- Default Day Schedule Name
 
 OS:Schedule:Day,
-  {ec180b72-c072-49c6-83a1-27a24d8d8821}, !- Handle
+  {fe099062-e25f-44d4-bcc1-f3513e5183e2}, !- Handle
   Schedule Day 3,                         !- Name
-  {f6d7def7-7775-4ad7-93bd-ef5896ef74eb}, !- Schedule Type Limits Name
+  {e08f782d-35af-40fa-b9ec-b6a85fb1aa5b}, !- Schedule Type Limits Name
   ,                                       !- Interpolate to Timestep
   24,                                     !- Hour 1
   0,                                      !- Minute 1
   112.539290946133;                       !- Value Until Time 1
 
 OS:People:Definition,
-  {e777dbf0-8836-4abb-a60f-ece3f11ca218}, !- Handle
+  {2d1062c3-d44e-4be6-be56-348036ae7199}, !- Handle
   res occupants|living space,             !- Name
   People,                                 !- Number of People Calculation Method
   3.39,                                   !- Number of People {people}
@@ -1181,12 +819,12 @@
   ZoneAveraged;                           !- Mean Radiant Temperature Calculation Type
 
 OS:People,
-  {7e632f6b-8fd7-4005-a55c-2d8f884b4526}, !- Handle
+  {c82061ee-bee1-44b8-abeb-61376fa6e565}, !- Handle
   res occupants|living space,             !- Name
-  {e777dbf0-8836-4abb-a60f-ece3f11ca218}, !- People Definition Name
-  {722d1f5f-eac6-46db-ab9a-06d129cf66f8}, !- Space or SpaceType Name
-  {22971385-79aa-4a2e-a98f-92929eda998b}, !- Number of People Schedule Name
-  {205fdcb3-27d1-4b16-a125-35a280f8c87c}, !- Activity Level Schedule Name
+  {2d1062c3-d44e-4be6-be56-348036ae7199}, !- People Definition Name
+  {f5dd7f8c-3b34-41dd-9e6c-39df533b3098}, !- Space or SpaceType Name
+  {9d6bc64b-7aa0-4796-bc91-013ab44b33f3}, !- Number of People Schedule Name
+  {5497f294-eba5-4e02-abd9-199e64817088}, !- Activity Level Schedule Name
   ,                                       !- Surface Name/Angle Factor List Name
   ,                                       !- Work Efficiency Schedule Name
   ,                                       !- Clothing Insulation Schedule Name
@@ -1194,2138 +832,7 @@
   1;                                      !- Multiplier
 
 OS:ScheduleTypeLimits,
-  {f6d7def7-7775-4ad7-93bd-ef5896ef74eb}, !- Handle
-=======
-OS:ThermalZone,
-  {db3a62c5-81e1-4fba-8014-321b0fdf0f1e}, !- Handle
-  living zone|unit 3,                     !- Name
-  ,                                       !- Multiplier
-  ,                                       !- Ceiling Height {m}
-  ,                                       !- Volume {m3}
-  ,                                       !- Floor Area {m2}
-  ,                                       !- Zone Inside Convection Algorithm
-  ,                                       !- Zone Outside Convection Algorithm
-  ,                                       !- Zone Conditioning Equipment List Name
-  {072d3356-9285-4a57-9797-5fb2846ca4a3}, !- Zone Air Inlet Port List
-  {d2c7f645-c296-42c0-849d-157c98341298}, !- Zone Air Exhaust Port List
-  {3091cc77-614f-482a-b76c-6781c5ea71f6}, !- Zone Air Node Name
-  {373185ae-d22b-4636-9a60-f745fadc8315}, !- Zone Return Air Port List
-  ,                                       !- Primary Daylighting Control Name
-  ,                                       !- Fraction of Zone Controlled by Primary Daylighting Control
-  ,                                       !- Secondary Daylighting Control Name
-  ,                                       !- Fraction of Zone Controlled by Secondary Daylighting Control
-  ,                                       !- Illuminance Map Name
-  ,                                       !- Group Rendering Name
-  ,                                       !- Thermostat Name
-  No;                                     !- Use Ideal Air Loads
-
-OS:Node,
-  {9304b48f-3634-40e6-9f0f-aed4e0ea27a2}, !- Handle
-  Node 3,                                 !- Name
-  {3091cc77-614f-482a-b76c-6781c5ea71f6}, !- Inlet Port
-  ;                                       !- Outlet Port
-
-OS:Connection,
-  {3091cc77-614f-482a-b76c-6781c5ea71f6}, !- Handle
-  {93308a8a-07ee-407e-a163-bfac926b4ff7}, !- Name
-  {db3a62c5-81e1-4fba-8014-321b0fdf0f1e}, !- Source Object
-  11,                                     !- Outlet Port
-  {9304b48f-3634-40e6-9f0f-aed4e0ea27a2}, !- Target Object
-  2;                                      !- Inlet Port
-
-OS:PortList,
-  {072d3356-9285-4a57-9797-5fb2846ca4a3}, !- Handle
-  {c3b48505-87a9-444b-9022-4b3806c5a7d9}, !- Name
-  {db3a62c5-81e1-4fba-8014-321b0fdf0f1e}; !- HVAC Component
-
-OS:PortList,
-  {d2c7f645-c296-42c0-849d-157c98341298}, !- Handle
-  {137e7363-0b63-4d2c-8b5a-8a39cf7476f0}, !- Name
-  {db3a62c5-81e1-4fba-8014-321b0fdf0f1e}; !- HVAC Component
-
-OS:PortList,
-  {373185ae-d22b-4636-9a60-f745fadc8315}, !- Handle
-  {89731831-ae89-41a6-9246-65b8e21ba7bb}, !- Name
-  {db3a62c5-81e1-4fba-8014-321b0fdf0f1e}; !- HVAC Component
-
-OS:Sizing:Zone,
-  {d1f80b24-67d6-48b1-be9e-e2e9e86aec41}, !- Handle
-  {db3a62c5-81e1-4fba-8014-321b0fdf0f1e}, !- Zone or ZoneList Name
-  SupplyAirTemperature,                   !- Zone Cooling Design Supply Air Temperature Input Method
-  14,                                     !- Zone Cooling Design Supply Air Temperature {C}
-  11.11,                                  !- Zone Cooling Design Supply Air Temperature Difference {deltaC}
-  SupplyAirTemperature,                   !- Zone Heating Design Supply Air Temperature Input Method
-  40,                                     !- Zone Heating Design Supply Air Temperature {C}
-  11.11,                                  !- Zone Heating Design Supply Air Temperature Difference {deltaC}
-  0.0085,                                 !- Zone Cooling Design Supply Air Humidity Ratio {kg-H2O/kg-air}
-  0.008,                                  !- Zone Heating Design Supply Air Humidity Ratio {kg-H2O/kg-air}
-  ,                                       !- Zone Heating Sizing Factor
-  ,                                       !- Zone Cooling Sizing Factor
-  DesignDay,                              !- Cooling Design Air Flow Method
-  ,                                       !- Cooling Design Air Flow Rate {m3/s}
-  ,                                       !- Cooling Minimum Air Flow per Zone Floor Area {m3/s-m2}
-  ,                                       !- Cooling Minimum Air Flow {m3/s}
-  ,                                       !- Cooling Minimum Air Flow Fraction
-  DesignDay,                              !- Heating Design Air Flow Method
-  ,                                       !- Heating Design Air Flow Rate {m3/s}
-  ,                                       !- Heating Maximum Air Flow per Zone Floor Area {m3/s-m2}
-  ,                                       !- Heating Maximum Air Flow {m3/s}
-  ,                                       !- Heating Maximum Air Flow Fraction
-  ,                                       !- Design Zone Air Distribution Effectiveness in Cooling Mode
-  ,                                       !- Design Zone Air Distribution Effectiveness in Heating Mode
-  No,                                     !- Account for Dedicated Outdoor Air System
-  NeutralSupplyAir,                       !- Dedicated Outdoor Air System Control Strategy
-  autosize,                               !- Dedicated Outdoor Air Low Setpoint Temperature for Design {C}
-  autosize;                               !- Dedicated Outdoor Air High Setpoint Temperature for Design {C}
-
-OS:ZoneHVAC:EquipmentList,
-  {f42063a8-0016-4d3d-be92-778c6f33e279}, !- Handle
-  Zone HVAC Equipment List 3,             !- Name
-  {db3a62c5-81e1-4fba-8014-321b0fdf0f1e}; !- Thermal Zone
-
-OS:Space,
-  {2138b27f-daa6-4e41-a083-df1cf138fd84}, !- Handle
-  living space|unit 3|story 1,            !- Name
-  {b41aa325-922c-492b-baa8-f539d6ede407}, !- Space Type Name
-  ,                                       !- Default Construction Set Name
-  ,                                       !- Default Schedule Set Name
-  -0,                                     !- Direction of Relative North {deg}
-  0,                                      !- X Origin {m}
-  0,                                      !- Y Origin {m}
-  0,                                      !- Z Origin {m}
-  ,                                       !- Building Story Name
-  {db3a62c5-81e1-4fba-8014-321b0fdf0f1e}, !- Thermal Zone Name
-  ,                                       !- Part of Total Floor Area
-  ,                                       !- Design Specification Outdoor Air Object Name
-  {3277732b-7829-4705-b434-1918f98d1dc7}; !- Building Unit Name
-
-OS:Surface,
-  {79d1704d-5c51-45ed-81a2-8fc7825023ab}, !- Handle
-  Surface 17,                             !- Name
-  Wall,                                   !- Surface Type
-  ,                                       !- Construction Name
-  {2138b27f-daa6-4e41-a083-df1cf138fd84}, !- Space Name
-  Surface,                                !- Outside Boundary Condition
-  {ceb81661-59d3-4b89-8ba9-65adc054f5f9}, !- Outside Boundary Condition Object
-  NoSun,                                  !- Sun Exposure
-  NoWind,                                 !- Wind Exposure
-  ,                                       !- View Factor to Ground
-  ,                                       !- Number of Vertices
-  6.59383217256854, 0, 2.4384,            !- X,Y,Z Vertex 1 {m}
-  6.59383217256854, 0, 0,                 !- X,Y,Z Vertex 2 {m}
-  6.59383217256854, -11.3588643451371, 0, !- X,Y,Z Vertex 3 {m}
-  6.59383217256854, -11.3588643451371, 2.4384; !- X,Y,Z Vertex 4 {m}
-
-OS:Surface,
-  {f1613b8b-fe98-4f12-97e2-deafa4d61e78}, !- Handle
-  Surface 18,                             !- Name
-  Wall,                                   !- Surface Type
-  ,                                       !- Construction Name
-  {2138b27f-daa6-4e41-a083-df1cf138fd84}, !- Space Name
-  Outdoors,                               !- Outside Boundary Condition
-  ,                                       !- Outside Boundary Condition Object
-  SunExposed,                             !- Sun Exposure
-  WindExposed,                            !- Wind Exposure
-  ,                                       !- View Factor to Ground
-  ,                                       !- Number of Vertices
-  11.3588643451371, -11.3588643451371, 2.4384, !- X,Y,Z Vertex 1 {m}
-  11.3588643451371, -11.3588643451371, 0, !- X,Y,Z Vertex 2 {m}
-  13.1876643451371, -11.3588643451371, 0, !- X,Y,Z Vertex 3 {m}
-  13.1876643451371, -11.3588643451371, 2.4384; !- X,Y,Z Vertex 4 {m}
-
-OS:Surface,
-  {afc8c000-9a80-42a8-a148-4d37f1c85bd6}, !- Handle
-  Surface 19,                             !- Name
-  RoofCeiling,                            !- Surface Type
-  ,                                       !- Construction Name
-  {2138b27f-daa6-4e41-a083-df1cf138fd84}, !- Space Name
-  Outdoors,                               !- Outside Boundary Condition
-  ,                                       !- Outside Boundary Condition Object
-  SunExposed,                             !- Sun Exposure
-  WindExposed,                            !- Wind Exposure
-  ,                                       !- View Factor to Ground
-  ,                                       !- Number of Vertices
-  11.3588643451371, -13.1876643451371, 2.4384, !- X,Y,Z Vertex 1 {m}
-  11.3588643451371, -11.3588643451371, 2.4384, !- X,Y,Z Vertex 2 {m}
-  13.1876643451371, -11.3588643451371, 2.4384, !- X,Y,Z Vertex 3 {m}
-  13.1876643451371, 0, 2.4384,            !- X,Y,Z Vertex 4 {m}
-  6.59383217256854, 0, 2.4384,            !- X,Y,Z Vertex 5 {m}
-  6.59383217256854, -13.1876643451371, 2.4384; !- X,Y,Z Vertex 6 {m}
-
-OS:Surface,
-  {d9f0f723-c2b3-4aa0-9d13-9a04abe62161}, !- Handle
-  Surface 20,                             !- Name
-  Wall,                                   !- Surface Type
-  ,                                       !- Construction Name
-  {2138b27f-daa6-4e41-a083-df1cf138fd84}, !- Space Name
-  Surface,                                !- Outside Boundary Condition
-  {0c76675d-6071-4e8a-96fa-c2c98ae77912}, !- Outside Boundary Condition Object
-  NoSun,                                  !- Sun Exposure
-  NoWind,                                 !- Wind Exposure
-  ,                                       !- View Factor to Ground
-  ,                                       !- Number of Vertices
-  13.1876643451371, -11.3588643451371, 2.4384, !- X,Y,Z Vertex 1 {m}
-  13.1876643451371, -11.3588643451371, 0, !- X,Y,Z Vertex 2 {m}
-  13.1876643451371, 0, 0,                 !- X,Y,Z Vertex 3 {m}
-  13.1876643451371, 0, 2.4384;            !- X,Y,Z Vertex 4 {m}
-
-OS:Surface,
-  {cf201f6b-568d-4f67-8ae4-de6ba1188f67}, !- Handle
-  Surface 21,                             !- Name
-  Wall,                                   !- Surface Type
-  ,                                       !- Construction Name
-  {2138b27f-daa6-4e41-a083-df1cf138fd84}, !- Space Name
-  Outdoors,                               !- Outside Boundary Condition
-  ,                                       !- Outside Boundary Condition Object
-  SunExposed,                             !- Sun Exposure
-  WindExposed,                            !- Wind Exposure
-  ,                                       !- View Factor to Ground
-  ,                                       !- Number of Vertices
-  11.3588643451371, -13.1876643451371, 2.4384, !- X,Y,Z Vertex 1 {m}
-  11.3588643451371, -13.1876643451371, 0, !- X,Y,Z Vertex 2 {m}
-  11.3588643451371, -11.3588643451371, 0, !- X,Y,Z Vertex 3 {m}
-  11.3588643451371, -11.3588643451371, 2.4384; !- X,Y,Z Vertex 4 {m}
-
-OS:Surface,
-  {08bc310c-5444-4741-89d5-155fee873c64}, !- Handle
-  Surface 22,                             !- Name
-  Wall,                                   !- Surface Type
-  ,                                       !- Construction Name
-  {2138b27f-daa6-4e41-a083-df1cf138fd84}, !- Space Name
-  Outdoors,                               !- Outside Boundary Condition
-  ,                                       !- Outside Boundary Condition Object
-  SunExposed,                             !- Sun Exposure
-  WindExposed,                            !- Wind Exposure
-  ,                                       !- View Factor to Ground
-  ,                                       !- Number of Vertices
-  6.59383217256854, -13.1876643451371, 2.4384, !- X,Y,Z Vertex 1 {m}
-  6.59383217256854, -13.1876643451371, 0, !- X,Y,Z Vertex 2 {m}
-  11.3588643451371, -13.1876643451371, 0, !- X,Y,Z Vertex 3 {m}
-  11.3588643451371, -13.1876643451371, 2.4384; !- X,Y,Z Vertex 4 {m}
-
-OS:Surface,
-  {df19b6b0-cac1-4799-ae2c-d89266ee3917}, !- Handle
-  Surface 23,                             !- Name
-  Floor,                                  !- Surface Type
-  ,                                       !- Construction Name
-  {2138b27f-daa6-4e41-a083-df1cf138fd84}, !- Space Name
-  Foundation,                             !- Outside Boundary Condition
-  ,                                       !- Outside Boundary Condition Object
-  NoSun,                                  !- Sun Exposure
-  NoWind,                                 !- Wind Exposure
-  ,                                       !- View Factor to Ground
-  ,                                       !- Number of Vertices
-  6.59383217256854, -13.1876643451371, 0, !- X,Y,Z Vertex 1 {m}
-  6.59383217256854, 0, 0,                 !- X,Y,Z Vertex 2 {m}
-  13.1876643451371, 0, 0,                 !- X,Y,Z Vertex 3 {m}
-  13.1876643451371, -11.3588643451371, 0, !- X,Y,Z Vertex 4 {m}
-  11.3588643451371, -11.3588643451371, 0, !- X,Y,Z Vertex 5 {m}
-  11.3588643451371, -13.1876643451371, 0; !- X,Y,Z Vertex 6 {m}
-
-OS:Surface,
-  {96654b30-fa24-424b-a021-0472e185dcc5}, !- Handle
-  Surface 24,                             !- Name
-  Wall,                                   !- Surface Type
-  ,                                       !- Construction Name
-  {2138b27f-daa6-4e41-a083-df1cf138fd84}, !- Space Name
-  Adiabatic,                              !- Outside Boundary Condition
-  ,                                       !- Outside Boundary Condition Object
-  NoSun,                                  !- Sun Exposure
-  NoWind,                                 !- Wind Exposure
-  ,                                       !- View Factor to Ground
-  ,                                       !- Number of Vertices
-  13.1876643451371, 0, 2.4384,            !- X,Y,Z Vertex 1 {m}
-  13.1876643451371, 0, 0,                 !- X,Y,Z Vertex 2 {m}
-  6.59383217256854, 0, 0,                 !- X,Y,Z Vertex 3 {m}
-  6.59383217256854, 0, 2.4384;            !- X,Y,Z Vertex 4 {m}
-
-OS:ThermalZone,
-  {6acfdfc3-095a-4628-9a97-720cd3401ce5}, !- Handle
-  living zone|unit 4,                     !- Name
-  ,                                       !- Multiplier
-  ,                                       !- Ceiling Height {m}
-  ,                                       !- Volume {m3}
-  ,                                       !- Floor Area {m2}
-  ,                                       !- Zone Inside Convection Algorithm
-  ,                                       !- Zone Outside Convection Algorithm
-  ,                                       !- Zone Conditioning Equipment List Name
-  {e998aae8-8b3b-4a9f-bf43-ada2b435619a}, !- Zone Air Inlet Port List
-  {50c32849-d813-4c75-8c73-4a32fb0e4c4a}, !- Zone Air Exhaust Port List
-  {0c1a7f08-1c71-42dd-b86b-cbc157e20975}, !- Zone Air Node Name
-  {0d15d427-19a4-4b17-988d-85b4eee8a7c5}, !- Zone Return Air Port List
-  ,                                       !- Primary Daylighting Control Name
-  ,                                       !- Fraction of Zone Controlled by Primary Daylighting Control
-  ,                                       !- Secondary Daylighting Control Name
-  ,                                       !- Fraction of Zone Controlled by Secondary Daylighting Control
-  ,                                       !- Illuminance Map Name
-  ,                                       !- Group Rendering Name
-  ,                                       !- Thermostat Name
-  No;                                     !- Use Ideal Air Loads
-
-OS:Node,
-  {5ee6af6e-f1ff-46f7-87a1-aaaa822e1b41}, !- Handle
-  Node 4,                                 !- Name
-  {0c1a7f08-1c71-42dd-b86b-cbc157e20975}, !- Inlet Port
-  ;                                       !- Outlet Port
-
-OS:Connection,
-  {0c1a7f08-1c71-42dd-b86b-cbc157e20975}, !- Handle
-  {ae8b2975-4ae2-4f19-8dd0-6e1af4561678}, !- Name
-  {6acfdfc3-095a-4628-9a97-720cd3401ce5}, !- Source Object
-  11,                                     !- Outlet Port
-  {5ee6af6e-f1ff-46f7-87a1-aaaa822e1b41}, !- Target Object
-  2;                                      !- Inlet Port
-
-OS:PortList,
-  {e998aae8-8b3b-4a9f-bf43-ada2b435619a}, !- Handle
-  {d0dbdd7d-5bb6-4ead-b3f5-804c4c94512d}, !- Name
-  {6acfdfc3-095a-4628-9a97-720cd3401ce5}; !- HVAC Component
-
-OS:PortList,
-  {50c32849-d813-4c75-8c73-4a32fb0e4c4a}, !- Handle
-  {dd695ee4-4b0d-4ce4-be54-358b515c2de9}, !- Name
-  {6acfdfc3-095a-4628-9a97-720cd3401ce5}; !- HVAC Component
-
-OS:PortList,
-  {0d15d427-19a4-4b17-988d-85b4eee8a7c5}, !- Handle
-  {6fb04e7f-1c99-44f2-91d7-67e29b5980ba}, !- Name
-  {6acfdfc3-095a-4628-9a97-720cd3401ce5}; !- HVAC Component
-
-OS:Sizing:Zone,
-  {1c3880b4-d7ac-4309-b0ac-68a985efe5fb}, !- Handle
-  {6acfdfc3-095a-4628-9a97-720cd3401ce5}, !- Zone or ZoneList Name
-  SupplyAirTemperature,                   !- Zone Cooling Design Supply Air Temperature Input Method
-  14,                                     !- Zone Cooling Design Supply Air Temperature {C}
-  11.11,                                  !- Zone Cooling Design Supply Air Temperature Difference {deltaC}
-  SupplyAirTemperature,                   !- Zone Heating Design Supply Air Temperature Input Method
-  40,                                     !- Zone Heating Design Supply Air Temperature {C}
-  11.11,                                  !- Zone Heating Design Supply Air Temperature Difference {deltaC}
-  0.0085,                                 !- Zone Cooling Design Supply Air Humidity Ratio {kg-H2O/kg-air}
-  0.008,                                  !- Zone Heating Design Supply Air Humidity Ratio {kg-H2O/kg-air}
-  ,                                       !- Zone Heating Sizing Factor
-  ,                                       !- Zone Cooling Sizing Factor
-  DesignDay,                              !- Cooling Design Air Flow Method
-  ,                                       !- Cooling Design Air Flow Rate {m3/s}
-  ,                                       !- Cooling Minimum Air Flow per Zone Floor Area {m3/s-m2}
-  ,                                       !- Cooling Minimum Air Flow {m3/s}
-  ,                                       !- Cooling Minimum Air Flow Fraction
-  DesignDay,                              !- Heating Design Air Flow Method
-  ,                                       !- Heating Design Air Flow Rate {m3/s}
-  ,                                       !- Heating Maximum Air Flow per Zone Floor Area {m3/s-m2}
-  ,                                       !- Heating Maximum Air Flow {m3/s}
-  ,                                       !- Heating Maximum Air Flow Fraction
-  ,                                       !- Design Zone Air Distribution Effectiveness in Cooling Mode
-  ,                                       !- Design Zone Air Distribution Effectiveness in Heating Mode
-  No,                                     !- Account for Dedicated Outdoor Air System
-  NeutralSupplyAir,                       !- Dedicated Outdoor Air System Control Strategy
-  autosize,                               !- Dedicated Outdoor Air Low Setpoint Temperature for Design {C}
-  autosize;                               !- Dedicated Outdoor Air High Setpoint Temperature for Design {C}
-
-OS:ZoneHVAC:EquipmentList,
-  {88bc5b25-4961-40ff-88b3-d7872c20f5cd}, !- Handle
-  Zone HVAC Equipment List 4,             !- Name
-  {6acfdfc3-095a-4628-9a97-720cd3401ce5}; !- Thermal Zone
-
-OS:Space,
-  {8465b070-349c-4e94-ab3a-23508d0a2c0f}, !- Handle
-  living space|unit 4|story 1,            !- Name
-  {b41aa325-922c-492b-baa8-f539d6ede407}, !- Space Type Name
-  ,                                       !- Default Construction Set Name
-  ,                                       !- Default Schedule Set Name
-  -0,                                     !- Direction of Relative North {deg}
-  0,                                      !- X Origin {m}
-  0,                                      !- Y Origin {m}
-  0,                                      !- Z Origin {m}
-  ,                                       !- Building Story Name
-  {6acfdfc3-095a-4628-9a97-720cd3401ce5}, !- Thermal Zone Name
-  ,                                       !- Part of Total Floor Area
-  ,                                       !- Design Specification Outdoor Air Object Name
-  {4212d71f-d0ce-4cb3-a59d-a660a8502626}; !- Building Unit Name
-
-OS:Surface,
-  {408abbef-abcb-4ad9-a358-0275f9d5907e}, !- Handle
-  Surface 25,                             !- Name
-  Wall,                                   !- Surface Type
-  ,                                       !- Construction Name
-  {8465b070-349c-4e94-ab3a-23508d0a2c0f}, !- Space Name
-  Outdoors,                               !- Outside Boundary Condition
-  ,                                       !- Outside Boundary Condition Object
-  SunExposed,                             !- Sun Exposure
-  WindExposed,                            !- Wind Exposure
-  ,                                       !- View Factor to Ground
-  ,                                       !- Number of Vertices
-  8.42263217256854, 16.2356643451371, 2.4384, !- X,Y,Z Vertex 1 {m}
-  8.42263217256854, 16.2356643451371, 0,  !- X,Y,Z Vertex 2 {m}
-  8.42263217256854, 14.4068643451371, 0,  !- X,Y,Z Vertex 3 {m}
-  8.42263217256854, 14.4068643451371, 2.4384; !- X,Y,Z Vertex 4 {m}
-
-OS:Surface,
-  {5441bc85-74f4-44a7-aa4b-056d85b49d08}, !- Handle
-  Surface 26,                             !- Name
-  Wall,                                   !- Surface Type
-  ,                                       !- Construction Name
-  {8465b070-349c-4e94-ab3a-23508d0a2c0f}, !- Space Name
-  Outdoors,                               !- Outside Boundary Condition
-  ,                                       !- Outside Boundary Condition Object
-  SunExposed,                             !- Sun Exposure
-  WindExposed,                            !- Wind Exposure
-  ,                                       !- View Factor to Ground
-  ,                                       !- Number of Vertices
-  13.1876643451371, 16.2356643451371, 2.4384, !- X,Y,Z Vertex 1 {m}
-  13.1876643451371, 16.2356643451371, 0,  !- X,Y,Z Vertex 2 {m}
-  8.42263217256854, 16.2356643451371, 0,  !- X,Y,Z Vertex 3 {m}
-  8.42263217256854, 16.2356643451371, 2.4384; !- X,Y,Z Vertex 4 {m}
-
-OS:Surface,
-  {3dc9e414-a916-41b0-a22b-e133326df07f}, !- Handle
-  Surface 27,                             !- Name
-  Floor,                                  !- Surface Type
-  ,                                       !- Construction Name
-  {8465b070-349c-4e94-ab3a-23508d0a2c0f}, !- Space Name
-  Foundation,                             !- Outside Boundary Condition
-  ,                                       !- Outside Boundary Condition Object
-  NoSun,                                  !- Sun Exposure
-  NoWind,                                 !- Wind Exposure
-  ,                                       !- View Factor to Ground
-  ,                                       !- Number of Vertices
-  6.59383217256854, 14.4068643451371, 0,  !- X,Y,Z Vertex 1 {m}
-  8.42263217256854, 14.4068643451371, 0,  !- X,Y,Z Vertex 2 {m}
-  8.42263217256854, 16.2356643451371, 0,  !- X,Y,Z Vertex 3 {m}
-  13.1876643451371, 16.2356643451371, 0,  !- X,Y,Z Vertex 4 {m}
-  13.1876643451371, 3.048, 0,             !- X,Y,Z Vertex 5 {m}
-  6.59383217256854, 3.048, 0;             !- X,Y,Z Vertex 6 {m}
-
-OS:Surface,
-  {e18296eb-0337-44fb-aa77-1d60b26d18e7}, !- Handle
-  Surface 28,                             !- Name
-  RoofCeiling,                            !- Surface Type
-  ,                                       !- Construction Name
-  {8465b070-349c-4e94-ab3a-23508d0a2c0f}, !- Space Name
-  Outdoors,                               !- Outside Boundary Condition
-  ,                                       !- Outside Boundary Condition Object
-  SunExposed,                             !- Sun Exposure
-  WindExposed,                            !- Wind Exposure
-  ,                                       !- View Factor to Ground
-  ,                                       !- Number of Vertices
-  6.59383217256854, 3.048, 2.4384,        !- X,Y,Z Vertex 1 {m}
-  13.1876643451371, 3.048, 2.4384,        !- X,Y,Z Vertex 2 {m}
-  13.1876643451371, 16.2356643451371, 2.4384, !- X,Y,Z Vertex 3 {m}
-  8.42263217256854, 16.2356643451371, 2.4384, !- X,Y,Z Vertex 4 {m}
-  8.42263217256854, 14.4068643451371, 2.4384, !- X,Y,Z Vertex 5 {m}
-  6.59383217256854, 14.4068643451371, 2.4384; !- X,Y,Z Vertex 6 {m}
-
-OS:Surface,
-  {2e8406ef-5e0c-4f45-8fea-f1f6f11b3416}, !- Handle
-  Surface 29,                             !- Name
-  Wall,                                   !- Surface Type
-  ,                                       !- Construction Name
-  {8465b070-349c-4e94-ab3a-23508d0a2c0f}, !- Space Name
-  Surface,                                !- Outside Boundary Condition
-  {c7c31588-f7be-4bdd-be4f-f27540b6060b}, !- Outside Boundary Condition Object
-  NoSun,                                  !- Sun Exposure
-  NoWind,                                 !- Wind Exposure
-  ,                                       !- View Factor to Ground
-  ,                                       !- Number of Vertices
-  13.1876643451371, 3.048, 2.4384,        !- X,Y,Z Vertex 1 {m}
-  13.1876643451371, 3.048, 0,             !- X,Y,Z Vertex 2 {m}
-  13.1876643451371, 14.4068643451371, 0,  !- X,Y,Z Vertex 3 {m}
-  13.1876643451371, 14.4068643451371, 2.4384; !- X,Y,Z Vertex 4 {m}
-
-OS:Surface,
-  {3eac7254-f60e-4ca5-b964-1c3e9c406b60}, !- Handle
-  Surface 30,                             !- Name
-  Wall,                                   !- Surface Type
-  ,                                       !- Construction Name
-  {8465b070-349c-4e94-ab3a-23508d0a2c0f}, !- Space Name
-  Outdoors,                               !- Outside Boundary Condition
-  ,                                       !- Outside Boundary Condition Object
-  SunExposed,                             !- Sun Exposure
-  WindExposed,                            !- Wind Exposure
-  ,                                       !- View Factor to Ground
-  ,                                       !- Number of Vertices
-  8.42263217256854, 14.4068643451371, 2.4384, !- X,Y,Z Vertex 1 {m}
-  8.42263217256854, 14.4068643451371, 0,  !- X,Y,Z Vertex 2 {m}
-  6.59383217256854, 14.4068643451371, 0,  !- X,Y,Z Vertex 3 {m}
-  6.59383217256854, 14.4068643451371, 2.4384; !- X,Y,Z Vertex 4 {m}
-
-OS:Surface,
-  {e84e800e-7c70-451c-b5a9-46245315cd61}, !- Handle
-  Surface 31,                             !- Name
-  Wall,                                   !- Surface Type
-  ,                                       !- Construction Name
-  {8465b070-349c-4e94-ab3a-23508d0a2c0f}, !- Space Name
-  Adiabatic,                              !- Outside Boundary Condition
-  ,                                       !- Outside Boundary Condition Object
-  NoSun,                                  !- Sun Exposure
-  NoWind,                                 !- Wind Exposure
-  ,                                       !- View Factor to Ground
-  ,                                       !- Number of Vertices
-  6.59383217256854, 3.048, 2.4384,        !- X,Y,Z Vertex 1 {m}
-  6.59383217256854, 3.048, 0,             !- X,Y,Z Vertex 2 {m}
-  13.1876643451371, 3.048, 0,             !- X,Y,Z Vertex 3 {m}
-  13.1876643451371, 3.048, 2.4384;        !- X,Y,Z Vertex 4 {m}
-
-OS:Surface,
-  {b69acac4-882d-4eff-9543-75e96cc72474}, !- Handle
-  Surface 32,                             !- Name
-  Wall,                                   !- Surface Type
-  ,                                       !- Construction Name
-  {8465b070-349c-4e94-ab3a-23508d0a2c0f}, !- Space Name
-  Surface,                                !- Outside Boundary Condition
-  {5a4d880e-364b-4a7d-8b2d-6ccc391f8a35}, !- Outside Boundary Condition Object
-  NoSun,                                  !- Sun Exposure
-  NoWind,                                 !- Wind Exposure
-  ,                                       !- View Factor to Ground
-  ,                                       !- Number of Vertices
-  6.59383217256854, 14.4068643451371, 2.4384, !- X,Y,Z Vertex 1 {m}
-  6.59383217256854, 14.4068643451371, 0,  !- X,Y,Z Vertex 2 {m}
-  6.59383217256854, 3.048, 0,             !- X,Y,Z Vertex 3 {m}
-  6.59383217256854, 3.048, 2.4384;        !- X,Y,Z Vertex 4 {m}
-
-OS:ThermalZone,
-  {3838467d-8d63-4c26-a66d-22e9615feac1}, !- Handle
-  living zone|unit 5,                     !- Name
-  ,                                       !- Multiplier
-  ,                                       !- Ceiling Height {m}
-  ,                                       !- Volume {m3}
-  ,                                       !- Floor Area {m2}
-  ,                                       !- Zone Inside Convection Algorithm
-  ,                                       !- Zone Outside Convection Algorithm
-  ,                                       !- Zone Conditioning Equipment List Name
-  {889edfed-cf22-48a8-949a-ef44ba52875a}, !- Zone Air Inlet Port List
-  {ba9084a8-6b32-48b7-9557-e96a93faa739}, !- Zone Air Exhaust Port List
-  {b3ae50f5-3ddd-4936-bfcb-af5f3cbd380f}, !- Zone Air Node Name
-  {90bc5655-596a-4747-ba51-80968abf72e4}, !- Zone Return Air Port List
-  ,                                       !- Primary Daylighting Control Name
-  ,                                       !- Fraction of Zone Controlled by Primary Daylighting Control
-  ,                                       !- Secondary Daylighting Control Name
-  ,                                       !- Fraction of Zone Controlled by Secondary Daylighting Control
-  ,                                       !- Illuminance Map Name
-  ,                                       !- Group Rendering Name
-  ,                                       !- Thermostat Name
-  No;                                     !- Use Ideal Air Loads
-
-OS:Node,
-  {6caea26f-c813-41a7-b375-6624e82dffb0}, !- Handle
-  Node 5,                                 !- Name
-  {b3ae50f5-3ddd-4936-bfcb-af5f3cbd380f}, !- Inlet Port
-  ;                                       !- Outlet Port
-
-OS:Connection,
-  {b3ae50f5-3ddd-4936-bfcb-af5f3cbd380f}, !- Handle
-  {ac6eef4b-215d-4421-9b83-571b3bbde02c}, !- Name
-  {3838467d-8d63-4c26-a66d-22e9615feac1}, !- Source Object
-  11,                                     !- Outlet Port
-  {6caea26f-c813-41a7-b375-6624e82dffb0}, !- Target Object
-  2;                                      !- Inlet Port
-
-OS:PortList,
-  {889edfed-cf22-48a8-949a-ef44ba52875a}, !- Handle
-  {6a9c76cc-47dc-4138-a5a2-2720e0916e4f}, !- Name
-  {3838467d-8d63-4c26-a66d-22e9615feac1}; !- HVAC Component
-
-OS:PortList,
-  {ba9084a8-6b32-48b7-9557-e96a93faa739}, !- Handle
-  {32c5733c-b23d-4996-a697-6468078f7b94}, !- Name
-  {3838467d-8d63-4c26-a66d-22e9615feac1}; !- HVAC Component
-
-OS:PortList,
-  {90bc5655-596a-4747-ba51-80968abf72e4}, !- Handle
-  {410f6d9f-8f6f-4d91-8fa7-0347c1988684}, !- Name
-  {3838467d-8d63-4c26-a66d-22e9615feac1}; !- HVAC Component
-
-OS:Sizing:Zone,
-  {8b4911e9-d8db-42f6-9786-a1a9a08ef5f7}, !- Handle
-  {3838467d-8d63-4c26-a66d-22e9615feac1}, !- Zone or ZoneList Name
-  SupplyAirTemperature,                   !- Zone Cooling Design Supply Air Temperature Input Method
-  14,                                     !- Zone Cooling Design Supply Air Temperature {C}
-  11.11,                                  !- Zone Cooling Design Supply Air Temperature Difference {deltaC}
-  SupplyAirTemperature,                   !- Zone Heating Design Supply Air Temperature Input Method
-  40,                                     !- Zone Heating Design Supply Air Temperature {C}
-  11.11,                                  !- Zone Heating Design Supply Air Temperature Difference {deltaC}
-  0.0085,                                 !- Zone Cooling Design Supply Air Humidity Ratio {kg-H2O/kg-air}
-  0.008,                                  !- Zone Heating Design Supply Air Humidity Ratio {kg-H2O/kg-air}
-  ,                                       !- Zone Heating Sizing Factor
-  ,                                       !- Zone Cooling Sizing Factor
-  DesignDay,                              !- Cooling Design Air Flow Method
-  ,                                       !- Cooling Design Air Flow Rate {m3/s}
-  ,                                       !- Cooling Minimum Air Flow per Zone Floor Area {m3/s-m2}
-  ,                                       !- Cooling Minimum Air Flow {m3/s}
-  ,                                       !- Cooling Minimum Air Flow Fraction
-  DesignDay,                              !- Heating Design Air Flow Method
-  ,                                       !- Heating Design Air Flow Rate {m3/s}
-  ,                                       !- Heating Maximum Air Flow per Zone Floor Area {m3/s-m2}
-  ,                                       !- Heating Maximum Air Flow {m3/s}
-  ,                                       !- Heating Maximum Air Flow Fraction
-  ,                                       !- Design Zone Air Distribution Effectiveness in Cooling Mode
-  ,                                       !- Design Zone Air Distribution Effectiveness in Heating Mode
-  No,                                     !- Account for Dedicated Outdoor Air System
-  NeutralSupplyAir,                       !- Dedicated Outdoor Air System Control Strategy
-  autosize,                               !- Dedicated Outdoor Air Low Setpoint Temperature for Design {C}
-  autosize;                               !- Dedicated Outdoor Air High Setpoint Temperature for Design {C}
-
-OS:ZoneHVAC:EquipmentList,
-  {06f19f67-7fdb-43f1-8ff7-cc86dd89c31f}, !- Handle
-  Zone HVAC Equipment List 5,             !- Name
-  {3838467d-8d63-4c26-a66d-22e9615feac1}; !- Thermal Zone
-
-OS:Space,
-  {4a7bdf7b-13a2-4792-924f-69ba2e18d508}, !- Handle
-  living space|unit 5|story 1,            !- Name
-  {b41aa325-922c-492b-baa8-f539d6ede407}, !- Space Type Name
-  ,                                       !- Default Construction Set Name
-  ,                                       !- Default Schedule Set Name
-  -0,                                     !- Direction of Relative North {deg}
-  0,                                      !- X Origin {m}
-  0,                                      !- Y Origin {m}
-  0,                                      !- Z Origin {m}
-  ,                                       !- Building Story Name
-  {3838467d-8d63-4c26-a66d-22e9615feac1}, !- Thermal Zone Name
-  ,                                       !- Part of Total Floor Area
-  ,                                       !- Design Specification Outdoor Air Object Name
-  {a32a5d97-de1a-4d31-b537-b54e578bcb5c}; !- Building Unit Name
-
-OS:Surface,
-  {0c76675d-6071-4e8a-96fa-c2c98ae77912}, !- Handle
-  Surface 33,                             !- Name
-  Wall,                                   !- Surface Type
-  ,                                       !- Construction Name
-  {4a7bdf7b-13a2-4792-924f-69ba2e18d508}, !- Space Name
-  Surface,                                !- Outside Boundary Condition
-  {d9f0f723-c2b3-4aa0-9d13-9a04abe62161}, !- Outside Boundary Condition Object
-  NoSun,                                  !- Sun Exposure
-  NoWind,                                 !- Wind Exposure
-  ,                                       !- View Factor to Ground
-  ,                                       !- Number of Vertices
-  13.1876643451371, 0, 2.4384,            !- X,Y,Z Vertex 1 {m}
-  13.1876643451371, 0, 0,                 !- X,Y,Z Vertex 2 {m}
-  13.1876643451371, -11.3588643451371, 0, !- X,Y,Z Vertex 3 {m}
-  13.1876643451371, -11.3588643451371, 2.4384; !- X,Y,Z Vertex 4 {m}
-
-OS:Surface,
-  {4666470c-6396-4281-99fc-aaa27c5abebd}, !- Handle
-  Surface 34,                             !- Name
-  Wall,                                   !- Surface Type
-  ,                                       !- Construction Name
-  {4a7bdf7b-13a2-4792-924f-69ba2e18d508}, !- Space Name
-  Outdoors,                               !- Outside Boundary Condition
-  ,                                       !- Outside Boundary Condition Object
-  SunExposed,                             !- Sun Exposure
-  WindExposed,                            !- Wind Exposure
-  ,                                       !- View Factor to Ground
-  ,                                       !- Number of Vertices
-  17.9526965177056, -11.3588643451371, 2.4384, !- X,Y,Z Vertex 1 {m}
-  17.9526965177056, -11.3588643451371, 0, !- X,Y,Z Vertex 2 {m}
-  19.7814965177056, -11.3588643451371, 0, !- X,Y,Z Vertex 3 {m}
-  19.7814965177056, -11.3588643451371, 2.4384; !- X,Y,Z Vertex 4 {m}
-
-OS:Surface,
-  {328b7c1d-6e0e-4a0d-9629-b764f3e0e15f}, !- Handle
-  Surface 35,                             !- Name
-  RoofCeiling,                            !- Surface Type
-  ,                                       !- Construction Name
-  {4a7bdf7b-13a2-4792-924f-69ba2e18d508}, !- Space Name
-  Outdoors,                               !- Outside Boundary Condition
-  ,                                       !- Outside Boundary Condition Object
-  SunExposed,                             !- Sun Exposure
-  WindExposed,                            !- Wind Exposure
-  ,                                       !- View Factor to Ground
-  ,                                       !- Number of Vertices
-  17.9526965177056, -13.1876643451371, 2.4384, !- X,Y,Z Vertex 1 {m}
-  17.9526965177056, -11.3588643451371, 2.4384, !- X,Y,Z Vertex 2 {m}
-  19.7814965177056, -11.3588643451371, 2.4384, !- X,Y,Z Vertex 3 {m}
-  19.7814965177056, 0, 2.4384,            !- X,Y,Z Vertex 4 {m}
-  13.1876643451371, 0, 2.4384,            !- X,Y,Z Vertex 5 {m}
-  13.1876643451371, -13.1876643451371, 2.4384; !- X,Y,Z Vertex 6 {m}
-
-OS:Surface,
-  {7d3da164-9fdd-4f7e-9f58-0aa793235086}, !- Handle
-  Surface 36,                             !- Name
-  Wall,                                   !- Surface Type
-  ,                                       !- Construction Name
-  {4a7bdf7b-13a2-4792-924f-69ba2e18d508}, !- Space Name
-  Surface,                                !- Outside Boundary Condition
-  {22e2729a-8fb5-402d-b261-e040e97a44d9}, !- Outside Boundary Condition Object
-  NoSun,                                  !- Sun Exposure
-  NoWind,                                 !- Wind Exposure
-  ,                                       !- View Factor to Ground
-  ,                                       !- Number of Vertices
-  19.7814965177056, -11.3588643451371, 2.4384, !- X,Y,Z Vertex 1 {m}
-  19.7814965177056, -11.3588643451371, 0, !- X,Y,Z Vertex 2 {m}
-  19.7814965177056, 0, 0,                 !- X,Y,Z Vertex 3 {m}
-  19.7814965177056, 0, 2.4384;            !- X,Y,Z Vertex 4 {m}
-
-OS:Surface,
-  {b894ea15-6d3f-49c8-8253-bde8d37ea77a}, !- Handle
-  Surface 37,                             !- Name
-  Wall,                                   !- Surface Type
-  ,                                       !- Construction Name
-  {4a7bdf7b-13a2-4792-924f-69ba2e18d508}, !- Space Name
-  Outdoors,                               !- Outside Boundary Condition
-  ,                                       !- Outside Boundary Condition Object
-  SunExposed,                             !- Sun Exposure
-  WindExposed,                            !- Wind Exposure
-  ,                                       !- View Factor to Ground
-  ,                                       !- Number of Vertices
-  17.9526965177056, -13.1876643451371, 2.4384, !- X,Y,Z Vertex 1 {m}
-  17.9526965177056, -13.1876643451371, 0, !- X,Y,Z Vertex 2 {m}
-  17.9526965177056, -11.3588643451371, 0, !- X,Y,Z Vertex 3 {m}
-  17.9526965177056, -11.3588643451371, 2.4384; !- X,Y,Z Vertex 4 {m}
-
-OS:Surface,
-  {5fa670e6-2bd9-409b-9cf0-b82ce26cdf37}, !- Handle
-  Surface 38,                             !- Name
-  Wall,                                   !- Surface Type
-  ,                                       !- Construction Name
-  {4a7bdf7b-13a2-4792-924f-69ba2e18d508}, !- Space Name
-  Outdoors,                               !- Outside Boundary Condition
-  ,                                       !- Outside Boundary Condition Object
-  SunExposed,                             !- Sun Exposure
-  WindExposed,                            !- Wind Exposure
-  ,                                       !- View Factor to Ground
-  ,                                       !- Number of Vertices
-  13.1876643451371, -13.1876643451371, 2.4384, !- X,Y,Z Vertex 1 {m}
-  13.1876643451371, -13.1876643451371, 0, !- X,Y,Z Vertex 2 {m}
-  17.9526965177056, -13.1876643451371, 0, !- X,Y,Z Vertex 3 {m}
-  17.9526965177056, -13.1876643451371, 2.4384; !- X,Y,Z Vertex 4 {m}
-
-OS:Surface,
-  {023063ce-2b48-4618-aad2-911cba59a38c}, !- Handle
-  Surface 39,                             !- Name
-  Floor,                                  !- Surface Type
-  ,                                       !- Construction Name
-  {4a7bdf7b-13a2-4792-924f-69ba2e18d508}, !- Space Name
-  Foundation,                             !- Outside Boundary Condition
-  ,                                       !- Outside Boundary Condition Object
-  NoSun,                                  !- Sun Exposure
-  NoWind,                                 !- Wind Exposure
-  ,                                       !- View Factor to Ground
-  ,                                       !- Number of Vertices
-  13.1876643451371, -13.1876643451371, 0, !- X,Y,Z Vertex 1 {m}
-  13.1876643451371, 0, 0,                 !- X,Y,Z Vertex 2 {m}
-  19.7814965177056, 0, 0,                 !- X,Y,Z Vertex 3 {m}
-  19.7814965177056, -11.3588643451371, 0, !- X,Y,Z Vertex 4 {m}
-  17.9526965177056, -11.3588643451371, 0, !- X,Y,Z Vertex 5 {m}
-  17.9526965177056, -13.1876643451371, 0; !- X,Y,Z Vertex 6 {m}
-
-OS:Surface,
-  {5a4a8733-8985-45a8-8cdd-e3e8f8d34755}, !- Handle
-  Surface 40,                             !- Name
-  Wall,                                   !- Surface Type
-  ,                                       !- Construction Name
-  {4a7bdf7b-13a2-4792-924f-69ba2e18d508}, !- Space Name
-  Adiabatic,                              !- Outside Boundary Condition
-  ,                                       !- Outside Boundary Condition Object
-  NoSun,                                  !- Sun Exposure
-  NoWind,                                 !- Wind Exposure
-  ,                                       !- View Factor to Ground
-  ,                                       !- Number of Vertices
-  19.7814965177056, 0, 2.4384,            !- X,Y,Z Vertex 1 {m}
-  19.7814965177056, 0, 0,                 !- X,Y,Z Vertex 2 {m}
-  13.1876643451371, 0, 0,                 !- X,Y,Z Vertex 3 {m}
-  13.1876643451371, 0, 2.4384;            !- X,Y,Z Vertex 4 {m}
-
-OS:ThermalZone,
-  {41110e93-2c86-451e-b4df-01f33e5d1a71}, !- Handle
-  living zone|unit 6,                     !- Name
-  ,                                       !- Multiplier
-  ,                                       !- Ceiling Height {m}
-  ,                                       !- Volume {m3}
-  ,                                       !- Floor Area {m2}
-  ,                                       !- Zone Inside Convection Algorithm
-  ,                                       !- Zone Outside Convection Algorithm
-  ,                                       !- Zone Conditioning Equipment List Name
-  {b7f85639-dda0-449c-bb11-5b755273d519}, !- Zone Air Inlet Port List
-  {4c99a66d-0fd9-46f5-a08f-3105969ea0c9}, !- Zone Air Exhaust Port List
-  {94f4b77d-a89a-459f-8122-8f2fdd078134}, !- Zone Air Node Name
-  {3b9e2eb7-bf38-4087-889d-1cbe668c061e}, !- Zone Return Air Port List
-  ,                                       !- Primary Daylighting Control Name
-  ,                                       !- Fraction of Zone Controlled by Primary Daylighting Control
-  ,                                       !- Secondary Daylighting Control Name
-  ,                                       !- Fraction of Zone Controlled by Secondary Daylighting Control
-  ,                                       !- Illuminance Map Name
-  ,                                       !- Group Rendering Name
-  ,                                       !- Thermostat Name
-  No;                                     !- Use Ideal Air Loads
-
-OS:Node,
-  {653b4be3-c62e-42df-9ee4-5a0d114e2ff7}, !- Handle
-  Node 6,                                 !- Name
-  {94f4b77d-a89a-459f-8122-8f2fdd078134}, !- Inlet Port
-  ;                                       !- Outlet Port
-
-OS:Connection,
-  {94f4b77d-a89a-459f-8122-8f2fdd078134}, !- Handle
-  {805fa47b-9141-417e-94e7-430a0ffe8b45}, !- Name
-  {41110e93-2c86-451e-b4df-01f33e5d1a71}, !- Source Object
-  11,                                     !- Outlet Port
-  {653b4be3-c62e-42df-9ee4-5a0d114e2ff7}, !- Target Object
-  2;                                      !- Inlet Port
-
-OS:PortList,
-  {b7f85639-dda0-449c-bb11-5b755273d519}, !- Handle
-  {1cce9bcf-d23f-4522-9c26-bdb3ebc82fc8}, !- Name
-  {41110e93-2c86-451e-b4df-01f33e5d1a71}; !- HVAC Component
-
-OS:PortList,
-  {4c99a66d-0fd9-46f5-a08f-3105969ea0c9}, !- Handle
-  {fec5b009-403d-4e3c-a92d-f428466f29de}, !- Name
-  {41110e93-2c86-451e-b4df-01f33e5d1a71}; !- HVAC Component
-
-OS:PortList,
-  {3b9e2eb7-bf38-4087-889d-1cbe668c061e}, !- Handle
-  {9ffa3310-517b-449a-b9a1-1c4c6bd9cf12}, !- Name
-  {41110e93-2c86-451e-b4df-01f33e5d1a71}; !- HVAC Component
-
-OS:Sizing:Zone,
-  {bd330a02-edfc-4c9b-8b37-41b940d47b9c}, !- Handle
-  {41110e93-2c86-451e-b4df-01f33e5d1a71}, !- Zone or ZoneList Name
-  SupplyAirTemperature,                   !- Zone Cooling Design Supply Air Temperature Input Method
-  14,                                     !- Zone Cooling Design Supply Air Temperature {C}
-  11.11,                                  !- Zone Cooling Design Supply Air Temperature Difference {deltaC}
-  SupplyAirTemperature,                   !- Zone Heating Design Supply Air Temperature Input Method
-  40,                                     !- Zone Heating Design Supply Air Temperature {C}
-  11.11,                                  !- Zone Heating Design Supply Air Temperature Difference {deltaC}
-  0.0085,                                 !- Zone Cooling Design Supply Air Humidity Ratio {kg-H2O/kg-air}
-  0.008,                                  !- Zone Heating Design Supply Air Humidity Ratio {kg-H2O/kg-air}
-  ,                                       !- Zone Heating Sizing Factor
-  ,                                       !- Zone Cooling Sizing Factor
-  DesignDay,                              !- Cooling Design Air Flow Method
-  ,                                       !- Cooling Design Air Flow Rate {m3/s}
-  ,                                       !- Cooling Minimum Air Flow per Zone Floor Area {m3/s-m2}
-  ,                                       !- Cooling Minimum Air Flow {m3/s}
-  ,                                       !- Cooling Minimum Air Flow Fraction
-  DesignDay,                              !- Heating Design Air Flow Method
-  ,                                       !- Heating Design Air Flow Rate {m3/s}
-  ,                                       !- Heating Maximum Air Flow per Zone Floor Area {m3/s-m2}
-  ,                                       !- Heating Maximum Air Flow {m3/s}
-  ,                                       !- Heating Maximum Air Flow Fraction
-  ,                                       !- Design Zone Air Distribution Effectiveness in Cooling Mode
-  ,                                       !- Design Zone Air Distribution Effectiveness in Heating Mode
-  No,                                     !- Account for Dedicated Outdoor Air System
-  NeutralSupplyAir,                       !- Dedicated Outdoor Air System Control Strategy
-  autosize,                               !- Dedicated Outdoor Air Low Setpoint Temperature for Design {C}
-  autosize;                               !- Dedicated Outdoor Air High Setpoint Temperature for Design {C}
-
-OS:ZoneHVAC:EquipmentList,
-  {018e66cb-7c9a-49d3-b312-9d4d6bb37679}, !- Handle
-  Zone HVAC Equipment List 6,             !- Name
-  {41110e93-2c86-451e-b4df-01f33e5d1a71}; !- Thermal Zone
-
-OS:Space,
-  {cdd1d588-e480-4e10-b34a-ccd86119eb1d}, !- Handle
-  living space|unit 6|story 1,            !- Name
-  {b41aa325-922c-492b-baa8-f539d6ede407}, !- Space Type Name
-  ,                                       !- Default Construction Set Name
-  ,                                       !- Default Schedule Set Name
-  -0,                                     !- Direction of Relative North {deg}
-  0,                                      !- X Origin {m}
-  0,                                      !- Y Origin {m}
-  0,                                      !- Z Origin {m}
-  ,                                       !- Building Story Name
-  {41110e93-2c86-451e-b4df-01f33e5d1a71}, !- Thermal Zone Name
-  ,                                       !- Part of Total Floor Area
-  ,                                       !- Design Specification Outdoor Air Object Name
-  {69f1d4d6-533b-4656-8757-0fb8b5ca2ec9}; !- Building Unit Name
-
-OS:Surface,
-  {78ef2807-62fc-4646-8ba3-69fedbcb108f}, !- Handle
-  Surface 41,                             !- Name
-  Wall,                                   !- Surface Type
-  ,                                       !- Construction Name
-  {cdd1d588-e480-4e10-b34a-ccd86119eb1d}, !- Space Name
-  Outdoors,                               !- Outside Boundary Condition
-  ,                                       !- Outside Boundary Condition Object
-  SunExposed,                             !- Sun Exposure
-  WindExposed,                            !- Wind Exposure
-  ,                                       !- View Factor to Ground
-  ,                                       !- Number of Vertices
-  15.0164643451371, 16.2356643451371, 2.4384, !- X,Y,Z Vertex 1 {m}
-  15.0164643451371, 16.2356643451371, 0,  !- X,Y,Z Vertex 2 {m}
-  15.0164643451371, 14.4068643451371, 0,  !- X,Y,Z Vertex 3 {m}
-  15.0164643451371, 14.4068643451371, 2.4384; !- X,Y,Z Vertex 4 {m}
-
-OS:Surface,
-  {ec4583bb-9ee8-4772-a0e8-53a646173909}, !- Handle
-  Surface 42,                             !- Name
-  Wall,                                   !- Surface Type
-  ,                                       !- Construction Name
-  {cdd1d588-e480-4e10-b34a-ccd86119eb1d}, !- Space Name
-  Outdoors,                               !- Outside Boundary Condition
-  ,                                       !- Outside Boundary Condition Object
-  SunExposed,                             !- Sun Exposure
-  WindExposed,                            !- Wind Exposure
-  ,                                       !- View Factor to Ground
-  ,                                       !- Number of Vertices
-  19.7814965177056, 16.2356643451371, 2.4384, !- X,Y,Z Vertex 1 {m}
-  19.7814965177056, 16.2356643451371, 0,  !- X,Y,Z Vertex 2 {m}
-  15.0164643451371, 16.2356643451371, 0,  !- X,Y,Z Vertex 3 {m}
-  15.0164643451371, 16.2356643451371, 2.4384; !- X,Y,Z Vertex 4 {m}
-
-OS:Surface,
-  {6ebf9366-78d0-4099-afc3-566a9085a669}, !- Handle
-  Surface 43,                             !- Name
-  Floor,                                  !- Surface Type
-  ,                                       !- Construction Name
-  {cdd1d588-e480-4e10-b34a-ccd86119eb1d}, !- Space Name
-  Foundation,                             !- Outside Boundary Condition
-  ,                                       !- Outside Boundary Condition Object
-  NoSun,                                  !- Sun Exposure
-  NoWind,                                 !- Wind Exposure
-  ,                                       !- View Factor to Ground
-  ,                                       !- Number of Vertices
-  13.1876643451371, 14.4068643451371, 0,  !- X,Y,Z Vertex 1 {m}
-  15.0164643451371, 14.4068643451371, 0,  !- X,Y,Z Vertex 2 {m}
-  15.0164643451371, 16.2356643451371, 0,  !- X,Y,Z Vertex 3 {m}
-  19.7814965177056, 16.2356643451371, 0,  !- X,Y,Z Vertex 4 {m}
-  19.7814965177056, 3.048, 0,             !- X,Y,Z Vertex 5 {m}
-  13.1876643451371, 3.048, 0;             !- X,Y,Z Vertex 6 {m}
-
-OS:Surface,
-  {43e2afdb-39f7-47f4-82da-e3475cdf6c7e}, !- Handle
-  Surface 44,                             !- Name
-  RoofCeiling,                            !- Surface Type
-  ,                                       !- Construction Name
-  {cdd1d588-e480-4e10-b34a-ccd86119eb1d}, !- Space Name
-  Outdoors,                               !- Outside Boundary Condition
-  ,                                       !- Outside Boundary Condition Object
-  SunExposed,                             !- Sun Exposure
-  WindExposed,                            !- Wind Exposure
-  ,                                       !- View Factor to Ground
-  ,                                       !- Number of Vertices
-  13.1876643451371, 3.048, 2.4384,        !- X,Y,Z Vertex 1 {m}
-  19.7814965177056, 3.048, 2.4384,        !- X,Y,Z Vertex 2 {m}
-  19.7814965177056, 16.2356643451371, 2.4384, !- X,Y,Z Vertex 3 {m}
-  15.0164643451371, 16.2356643451371, 2.4384, !- X,Y,Z Vertex 4 {m}
-  15.0164643451371, 14.4068643451371, 2.4384, !- X,Y,Z Vertex 5 {m}
-  13.1876643451371, 14.4068643451371, 2.4384; !- X,Y,Z Vertex 6 {m}
-
-OS:Surface,
-  {23c7fcc0-c17c-4da6-a71c-6244bc179696}, !- Handle
-  Surface 45,                             !- Name
-  Wall,                                   !- Surface Type
-  ,                                       !- Construction Name
-  {cdd1d588-e480-4e10-b34a-ccd86119eb1d}, !- Space Name
-  Surface,                                !- Outside Boundary Condition
-  {2d598818-73c1-4972-808e-0102a7cf0e4b}, !- Outside Boundary Condition Object
-  NoSun,                                  !- Sun Exposure
-  NoWind,                                 !- Wind Exposure
-  ,                                       !- View Factor to Ground
-  ,                                       !- Number of Vertices
-  19.7814965177056, 3.048, 2.4384,        !- X,Y,Z Vertex 1 {m}
-  19.7814965177056, 3.048, 0,             !- X,Y,Z Vertex 2 {m}
-  19.7814965177056, 14.4068643451371, 0,  !- X,Y,Z Vertex 3 {m}
-  19.7814965177056, 14.4068643451371, 2.4384; !- X,Y,Z Vertex 4 {m}
-
-OS:Surface,
-  {bee4924b-1119-4a17-b958-ab593cc57d7d}, !- Handle
-  Surface 46,                             !- Name
-  Wall,                                   !- Surface Type
-  ,                                       !- Construction Name
-  {cdd1d588-e480-4e10-b34a-ccd86119eb1d}, !- Space Name
-  Outdoors,                               !- Outside Boundary Condition
-  ,                                       !- Outside Boundary Condition Object
-  SunExposed,                             !- Sun Exposure
-  WindExposed,                            !- Wind Exposure
-  ,                                       !- View Factor to Ground
-  ,                                       !- Number of Vertices
-  15.0164643451371, 14.4068643451371, 2.4384, !- X,Y,Z Vertex 1 {m}
-  15.0164643451371, 14.4068643451371, 0,  !- X,Y,Z Vertex 2 {m}
-  13.1876643451371, 14.4068643451371, 0,  !- X,Y,Z Vertex 3 {m}
-  13.1876643451371, 14.4068643451371, 2.4384; !- X,Y,Z Vertex 4 {m}
-
-OS:Surface,
-  {6596b0b6-f49c-408f-bd5d-013445e6b80c}, !- Handle
-  Surface 47,                             !- Name
-  Wall,                                   !- Surface Type
-  ,                                       !- Construction Name
-  {cdd1d588-e480-4e10-b34a-ccd86119eb1d}, !- Space Name
-  Adiabatic,                              !- Outside Boundary Condition
-  ,                                       !- Outside Boundary Condition Object
-  NoSun,                                  !- Sun Exposure
-  NoWind,                                 !- Wind Exposure
-  ,                                       !- View Factor to Ground
-  ,                                       !- Number of Vertices
-  13.1876643451371, 3.048, 2.4384,        !- X,Y,Z Vertex 1 {m}
-  13.1876643451371, 3.048, 0,             !- X,Y,Z Vertex 2 {m}
-  19.7814965177056, 3.048, 0,             !- X,Y,Z Vertex 3 {m}
-  19.7814965177056, 3.048, 2.4384;        !- X,Y,Z Vertex 4 {m}
-
-OS:Surface,
-  {c7c31588-f7be-4bdd-be4f-f27540b6060b}, !- Handle
-  Surface 48,                             !- Name
-  Wall,                                   !- Surface Type
-  ,                                       !- Construction Name
-  {cdd1d588-e480-4e10-b34a-ccd86119eb1d}, !- Space Name
-  Surface,                                !- Outside Boundary Condition
-  {2e8406ef-5e0c-4f45-8fea-f1f6f11b3416}, !- Outside Boundary Condition Object
-  NoSun,                                  !- Sun Exposure
-  NoWind,                                 !- Wind Exposure
-  ,                                       !- View Factor to Ground
-  ,                                       !- Number of Vertices
-  13.1876643451371, 14.4068643451371, 2.4384, !- X,Y,Z Vertex 1 {m}
-  13.1876643451371, 14.4068643451371, 0,  !- X,Y,Z Vertex 2 {m}
-  13.1876643451371, 3.048, 0,             !- X,Y,Z Vertex 3 {m}
-  13.1876643451371, 3.048, 2.4384;        !- X,Y,Z Vertex 4 {m}
-
-OS:ThermalZone,
-  {3b3d7e55-b334-4102-a440-b3e3b6cee264}, !- Handle
-  living zone|unit 7,                     !- Name
-  ,                                       !- Multiplier
-  ,                                       !- Ceiling Height {m}
-  ,                                       !- Volume {m3}
-  ,                                       !- Floor Area {m2}
-  ,                                       !- Zone Inside Convection Algorithm
-  ,                                       !- Zone Outside Convection Algorithm
-  ,                                       !- Zone Conditioning Equipment List Name
-  {a95e9595-2af5-4fcc-9088-4dc4779747a7}, !- Zone Air Inlet Port List
-  {114de53d-9011-4e3a-8fe4-4cf6aeb9a9b9}, !- Zone Air Exhaust Port List
-  {9a977f17-bff1-4b8c-9888-4931b5cbf7bf}, !- Zone Air Node Name
-  {bfe44af3-6e22-499e-b094-bfc1524acbde}, !- Zone Return Air Port List
-  ,                                       !- Primary Daylighting Control Name
-  ,                                       !- Fraction of Zone Controlled by Primary Daylighting Control
-  ,                                       !- Secondary Daylighting Control Name
-  ,                                       !- Fraction of Zone Controlled by Secondary Daylighting Control
-  ,                                       !- Illuminance Map Name
-  ,                                       !- Group Rendering Name
-  ,                                       !- Thermostat Name
-  No;                                     !- Use Ideal Air Loads
-
-OS:Node,
-  {dd82a8c0-80e5-44b3-97bd-21a7d8d7a818}, !- Handle
-  Node 7,                                 !- Name
-  {9a977f17-bff1-4b8c-9888-4931b5cbf7bf}, !- Inlet Port
-  ;                                       !- Outlet Port
-
-OS:Connection,
-  {9a977f17-bff1-4b8c-9888-4931b5cbf7bf}, !- Handle
-  {e3eadcbe-822d-4a63-a3ce-20da1c71d541}, !- Name
-  {3b3d7e55-b334-4102-a440-b3e3b6cee264}, !- Source Object
-  11,                                     !- Outlet Port
-  {dd82a8c0-80e5-44b3-97bd-21a7d8d7a818}, !- Target Object
-  2;                                      !- Inlet Port
-
-OS:PortList,
-  {a95e9595-2af5-4fcc-9088-4dc4779747a7}, !- Handle
-  {77edf4a6-58fa-4175-8967-d1f2160173f5}, !- Name
-  {3b3d7e55-b334-4102-a440-b3e3b6cee264}; !- HVAC Component
-
-OS:PortList,
-  {114de53d-9011-4e3a-8fe4-4cf6aeb9a9b9}, !- Handle
-  {90cd9f30-a177-4a8f-b391-e457f4154a25}, !- Name
-  {3b3d7e55-b334-4102-a440-b3e3b6cee264}; !- HVAC Component
-
-OS:PortList,
-  {bfe44af3-6e22-499e-b094-bfc1524acbde}, !- Handle
-  {1eb33fa6-5bd1-4d02-80cc-d01330b9e890}, !- Name
-  {3b3d7e55-b334-4102-a440-b3e3b6cee264}; !- HVAC Component
-
-OS:Sizing:Zone,
-  {9ef99662-6ba3-480b-9026-05c62a9e2055}, !- Handle
-  {3b3d7e55-b334-4102-a440-b3e3b6cee264}, !- Zone or ZoneList Name
-  SupplyAirTemperature,                   !- Zone Cooling Design Supply Air Temperature Input Method
-  14,                                     !- Zone Cooling Design Supply Air Temperature {C}
-  11.11,                                  !- Zone Cooling Design Supply Air Temperature Difference {deltaC}
-  SupplyAirTemperature,                   !- Zone Heating Design Supply Air Temperature Input Method
-  40,                                     !- Zone Heating Design Supply Air Temperature {C}
-  11.11,                                  !- Zone Heating Design Supply Air Temperature Difference {deltaC}
-  0.0085,                                 !- Zone Cooling Design Supply Air Humidity Ratio {kg-H2O/kg-air}
-  0.008,                                  !- Zone Heating Design Supply Air Humidity Ratio {kg-H2O/kg-air}
-  ,                                       !- Zone Heating Sizing Factor
-  ,                                       !- Zone Cooling Sizing Factor
-  DesignDay,                              !- Cooling Design Air Flow Method
-  ,                                       !- Cooling Design Air Flow Rate {m3/s}
-  ,                                       !- Cooling Minimum Air Flow per Zone Floor Area {m3/s-m2}
-  ,                                       !- Cooling Minimum Air Flow {m3/s}
-  ,                                       !- Cooling Minimum Air Flow Fraction
-  DesignDay,                              !- Heating Design Air Flow Method
-  ,                                       !- Heating Design Air Flow Rate {m3/s}
-  ,                                       !- Heating Maximum Air Flow per Zone Floor Area {m3/s-m2}
-  ,                                       !- Heating Maximum Air Flow {m3/s}
-  ,                                       !- Heating Maximum Air Flow Fraction
-  ,                                       !- Design Zone Air Distribution Effectiveness in Cooling Mode
-  ,                                       !- Design Zone Air Distribution Effectiveness in Heating Mode
-  No,                                     !- Account for Dedicated Outdoor Air System
-  NeutralSupplyAir,                       !- Dedicated Outdoor Air System Control Strategy
-  autosize,                               !- Dedicated Outdoor Air Low Setpoint Temperature for Design {C}
-  autosize;                               !- Dedicated Outdoor Air High Setpoint Temperature for Design {C}
-
-OS:ZoneHVAC:EquipmentList,
-  {a2ec6044-b227-4c9a-97de-76126cdf9098}, !- Handle
-  Zone HVAC Equipment List 7,             !- Name
-  {3b3d7e55-b334-4102-a440-b3e3b6cee264}; !- Thermal Zone
-
-OS:Space,
-  {f45cf22c-9bc9-45a4-9455-05feccb6c6a4}, !- Handle
-  living space|unit 7|story 1,            !- Name
-  {b41aa325-922c-492b-baa8-f539d6ede407}, !- Space Type Name
-  ,                                       !- Default Construction Set Name
-  ,                                       !- Default Schedule Set Name
-  -0,                                     !- Direction of Relative North {deg}
-  0,                                      !- X Origin {m}
-  0,                                      !- Y Origin {m}
-  0,                                      !- Z Origin {m}
-  ,                                       !- Building Story Name
-  {3b3d7e55-b334-4102-a440-b3e3b6cee264}, !- Thermal Zone Name
-  ,                                       !- Part of Total Floor Area
-  ,                                       !- Design Specification Outdoor Air Object Name
-  {34fa3123-fce8-456b-9dbb-98924b524b97}; !- Building Unit Name
-
-OS:Surface,
-  {22e2729a-8fb5-402d-b261-e040e97a44d9}, !- Handle
-  Surface 49,                             !- Name
-  Wall,                                   !- Surface Type
-  ,                                       !- Construction Name
-  {f45cf22c-9bc9-45a4-9455-05feccb6c6a4}, !- Space Name
-  Surface,                                !- Outside Boundary Condition
-  {7d3da164-9fdd-4f7e-9f58-0aa793235086}, !- Outside Boundary Condition Object
-  NoSun,                                  !- Sun Exposure
-  NoWind,                                 !- Wind Exposure
-  ,                                       !- View Factor to Ground
-  ,                                       !- Number of Vertices
-  19.7814965177056, 0, 2.4384,            !- X,Y,Z Vertex 1 {m}
-  19.7814965177056, 0, 0,                 !- X,Y,Z Vertex 2 {m}
-  19.7814965177056, -11.3588643451371, 0, !- X,Y,Z Vertex 3 {m}
-  19.7814965177056, -11.3588643451371, 2.4384; !- X,Y,Z Vertex 4 {m}
-
-OS:Surface,
-  {68e2fc68-1caf-4aaf-8ea0-b8ce86288303}, !- Handle
-  Surface 50,                             !- Name
-  Wall,                                   !- Surface Type
-  ,                                       !- Construction Name
-  {f45cf22c-9bc9-45a4-9455-05feccb6c6a4}, !- Space Name
-  Outdoors,                               !- Outside Boundary Condition
-  ,                                       !- Outside Boundary Condition Object
-  SunExposed,                             !- Sun Exposure
-  WindExposed,                            !- Wind Exposure
-  ,                                       !- View Factor to Ground
-  ,                                       !- Number of Vertices
-  24.5465286902742, -11.3588643451371, 2.4384, !- X,Y,Z Vertex 1 {m}
-  24.5465286902742, -11.3588643451371, 0, !- X,Y,Z Vertex 2 {m}
-  26.3753286902742, -11.3588643451371, 0, !- X,Y,Z Vertex 3 {m}
-  26.3753286902742, -11.3588643451371, 2.4384; !- X,Y,Z Vertex 4 {m}
-
-OS:Surface,
-  {65c42793-96fe-47ce-9726-d85c3d27b815}, !- Handle
-  Surface 51,                             !- Name
-  RoofCeiling,                            !- Surface Type
-  ,                                       !- Construction Name
-  {f45cf22c-9bc9-45a4-9455-05feccb6c6a4}, !- Space Name
-  Outdoors,                               !- Outside Boundary Condition
-  ,                                       !- Outside Boundary Condition Object
-  SunExposed,                             !- Sun Exposure
-  WindExposed,                            !- Wind Exposure
-  ,                                       !- View Factor to Ground
-  ,                                       !- Number of Vertices
-  24.5465286902742, -13.1876643451371, 2.4384, !- X,Y,Z Vertex 1 {m}
-  24.5465286902742, -11.3588643451371, 2.4384, !- X,Y,Z Vertex 2 {m}
-  26.3753286902742, -11.3588643451371, 2.4384, !- X,Y,Z Vertex 3 {m}
-  26.3753286902742, 0, 2.4384,            !- X,Y,Z Vertex 4 {m}
-  19.7814965177056, 0, 2.4384,            !- X,Y,Z Vertex 5 {m}
-  19.7814965177056, -13.1876643451371, 2.4384; !- X,Y,Z Vertex 6 {m}
-
-OS:Surface,
-  {87e5b7e0-4aca-4d73-a36e-5a18b2d1a9ea}, !- Handle
-  Surface 52,                             !- Name
-  Wall,                                   !- Surface Type
-  ,                                       !- Construction Name
-  {f45cf22c-9bc9-45a4-9455-05feccb6c6a4}, !- Space Name
-  Outdoors,                               !- Outside Boundary Condition
-  ,                                       !- Outside Boundary Condition Object
-  SunExposed,                             !- Sun Exposure
-  WindExposed,                            !- Wind Exposure
-  ,                                       !- View Factor to Ground
-  ,                                       !- Number of Vertices
-  26.3753286902742, -11.3588643451371, 2.4384, !- X,Y,Z Vertex 1 {m}
-  26.3753286902742, -11.3588643451371, 0, !- X,Y,Z Vertex 2 {m}
-  26.3753286902742, 0, 0,                 !- X,Y,Z Vertex 3 {m}
-  26.3753286902742, 0, 2.4384;            !- X,Y,Z Vertex 4 {m}
-
-OS:Surface,
-  {acd59c2c-8f86-4af6-b34e-562c1fab7015}, !- Handle
-  Surface 53,                             !- Name
-  Wall,                                   !- Surface Type
-  ,                                       !- Construction Name
-  {f45cf22c-9bc9-45a4-9455-05feccb6c6a4}, !- Space Name
-  Outdoors,                               !- Outside Boundary Condition
-  ,                                       !- Outside Boundary Condition Object
-  SunExposed,                             !- Sun Exposure
-  WindExposed,                            !- Wind Exposure
-  ,                                       !- View Factor to Ground
-  ,                                       !- Number of Vertices
-  24.5465286902742, -13.1876643451371, 2.4384, !- X,Y,Z Vertex 1 {m}
-  24.5465286902742, -13.1876643451371, 0, !- X,Y,Z Vertex 2 {m}
-  24.5465286902742, -11.3588643451371, 0, !- X,Y,Z Vertex 3 {m}
-  24.5465286902742, -11.3588643451371, 2.4384; !- X,Y,Z Vertex 4 {m}
-
-OS:Surface,
-  {06ff48be-c6a3-43fe-a8aa-274c5b820f0d}, !- Handle
-  Surface 54,                             !- Name
-  Wall,                                   !- Surface Type
-  ,                                       !- Construction Name
-  {f45cf22c-9bc9-45a4-9455-05feccb6c6a4}, !- Space Name
-  Outdoors,                               !- Outside Boundary Condition
-  ,                                       !- Outside Boundary Condition Object
-  SunExposed,                             !- Sun Exposure
-  WindExposed,                            !- Wind Exposure
-  ,                                       !- View Factor to Ground
-  ,                                       !- Number of Vertices
-  19.7814965177056, -13.1876643451371, 2.4384, !- X,Y,Z Vertex 1 {m}
-  19.7814965177056, -13.1876643451371, 0, !- X,Y,Z Vertex 2 {m}
-  24.5465286902742, -13.1876643451371, 0, !- X,Y,Z Vertex 3 {m}
-  24.5465286902742, -13.1876643451371, 2.4384; !- X,Y,Z Vertex 4 {m}
-
-OS:Surface,
-  {8b895a0f-8cef-489b-9fcc-fd1208332585}, !- Handle
-  Surface 55,                             !- Name
-  Floor,                                  !- Surface Type
-  ,                                       !- Construction Name
-  {f45cf22c-9bc9-45a4-9455-05feccb6c6a4}, !- Space Name
-  Foundation,                             !- Outside Boundary Condition
-  ,                                       !- Outside Boundary Condition Object
-  NoSun,                                  !- Sun Exposure
-  NoWind,                                 !- Wind Exposure
-  ,                                       !- View Factor to Ground
-  ,                                       !- Number of Vertices
-  19.7814965177056, -13.1876643451371, 0, !- X,Y,Z Vertex 1 {m}
-  19.7814965177056, 0, 0,                 !- X,Y,Z Vertex 2 {m}
-  26.3753286902742, 0, 0,                 !- X,Y,Z Vertex 3 {m}
-  26.3753286902742, -11.3588643451371, 0, !- X,Y,Z Vertex 4 {m}
-  24.5465286902742, -11.3588643451371, 0, !- X,Y,Z Vertex 5 {m}
-  24.5465286902742, -13.1876643451371, 0; !- X,Y,Z Vertex 6 {m}
-
-OS:Surface,
-  {b1c3cecf-52c2-4f05-a01b-0f79d5ae489d}, !- Handle
-  Surface 56,                             !- Name
-  Wall,                                   !- Surface Type
-  ,                                       !- Construction Name
-  {f45cf22c-9bc9-45a4-9455-05feccb6c6a4}, !- Space Name
-  Adiabatic,                              !- Outside Boundary Condition
-  ,                                       !- Outside Boundary Condition Object
-  NoSun,                                  !- Sun Exposure
-  NoWind,                                 !- Wind Exposure
-  ,                                       !- View Factor to Ground
-  ,                                       !- Number of Vertices
-  26.3753286902742, 0, 2.4384,            !- X,Y,Z Vertex 1 {m}
-  26.3753286902742, 0, 0,                 !- X,Y,Z Vertex 2 {m}
-  19.7814965177056, 0, 0,                 !- X,Y,Z Vertex 3 {m}
-  19.7814965177056, 0, 2.4384;            !- X,Y,Z Vertex 4 {m}
-
-OS:ThermalZone,
-  {c0589847-8af9-4b65-8cf0-cb36f50945b3}, !- Handle
-  living zone|unit 8,                     !- Name
-  ,                                       !- Multiplier
-  ,                                       !- Ceiling Height {m}
-  ,                                       !- Volume {m3}
-  ,                                       !- Floor Area {m2}
-  ,                                       !- Zone Inside Convection Algorithm
-  ,                                       !- Zone Outside Convection Algorithm
-  ,                                       !- Zone Conditioning Equipment List Name
-  {72d71fd1-1e15-477b-87b7-339a2ce57ed8}, !- Zone Air Inlet Port List
-  {bce4e063-a083-4931-b30b-94a046adb556}, !- Zone Air Exhaust Port List
-  {2d14a182-c143-4072-b8f1-35a1a5dbfe00}, !- Zone Air Node Name
-  {7581cf6a-3775-4788-96f9-f274fbbbb7fd}, !- Zone Return Air Port List
-  ,                                       !- Primary Daylighting Control Name
-  ,                                       !- Fraction of Zone Controlled by Primary Daylighting Control
-  ,                                       !- Secondary Daylighting Control Name
-  ,                                       !- Fraction of Zone Controlled by Secondary Daylighting Control
-  ,                                       !- Illuminance Map Name
-  ,                                       !- Group Rendering Name
-  ,                                       !- Thermostat Name
-  No;                                     !- Use Ideal Air Loads
-
-OS:Node,
-  {5d0bb69f-3535-4b69-80b8-14c6e3c329ca}, !- Handle
-  Node 8,                                 !- Name
-  {2d14a182-c143-4072-b8f1-35a1a5dbfe00}, !- Inlet Port
-  ;                                       !- Outlet Port
-
-OS:Connection,
-  {2d14a182-c143-4072-b8f1-35a1a5dbfe00}, !- Handle
-  {ab3b800d-fad5-47e2-9d98-f197f8dcc176}, !- Name
-  {c0589847-8af9-4b65-8cf0-cb36f50945b3}, !- Source Object
-  11,                                     !- Outlet Port
-  {5d0bb69f-3535-4b69-80b8-14c6e3c329ca}, !- Target Object
-  2;                                      !- Inlet Port
-
-OS:PortList,
-  {72d71fd1-1e15-477b-87b7-339a2ce57ed8}, !- Handle
-  {24847b58-60ee-47c2-a949-e2cfd9a15b7e}, !- Name
-  {c0589847-8af9-4b65-8cf0-cb36f50945b3}; !- HVAC Component
-
-OS:PortList,
-  {bce4e063-a083-4931-b30b-94a046adb556}, !- Handle
-  {028abf2a-0e8f-4fde-b62c-689d445c7829}, !- Name
-  {c0589847-8af9-4b65-8cf0-cb36f50945b3}; !- HVAC Component
-
-OS:PortList,
-  {7581cf6a-3775-4788-96f9-f274fbbbb7fd}, !- Handle
-  {a5cd5472-e740-4660-b43d-ef3ee444a8e0}, !- Name
-  {c0589847-8af9-4b65-8cf0-cb36f50945b3}; !- HVAC Component
-
-OS:Sizing:Zone,
-  {2161f9b3-5003-4c79-9758-737dce90e3b9}, !- Handle
-  {c0589847-8af9-4b65-8cf0-cb36f50945b3}, !- Zone or ZoneList Name
-  SupplyAirTemperature,                   !- Zone Cooling Design Supply Air Temperature Input Method
-  14,                                     !- Zone Cooling Design Supply Air Temperature {C}
-  11.11,                                  !- Zone Cooling Design Supply Air Temperature Difference {deltaC}
-  SupplyAirTemperature,                   !- Zone Heating Design Supply Air Temperature Input Method
-  40,                                     !- Zone Heating Design Supply Air Temperature {C}
-  11.11,                                  !- Zone Heating Design Supply Air Temperature Difference {deltaC}
-  0.0085,                                 !- Zone Cooling Design Supply Air Humidity Ratio {kg-H2O/kg-air}
-  0.008,                                  !- Zone Heating Design Supply Air Humidity Ratio {kg-H2O/kg-air}
-  ,                                       !- Zone Heating Sizing Factor
-  ,                                       !- Zone Cooling Sizing Factor
-  DesignDay,                              !- Cooling Design Air Flow Method
-  ,                                       !- Cooling Design Air Flow Rate {m3/s}
-  ,                                       !- Cooling Minimum Air Flow per Zone Floor Area {m3/s-m2}
-  ,                                       !- Cooling Minimum Air Flow {m3/s}
-  ,                                       !- Cooling Minimum Air Flow Fraction
-  DesignDay,                              !- Heating Design Air Flow Method
-  ,                                       !- Heating Design Air Flow Rate {m3/s}
-  ,                                       !- Heating Maximum Air Flow per Zone Floor Area {m3/s-m2}
-  ,                                       !- Heating Maximum Air Flow {m3/s}
-  ,                                       !- Heating Maximum Air Flow Fraction
-  ,                                       !- Design Zone Air Distribution Effectiveness in Cooling Mode
-  ,                                       !- Design Zone Air Distribution Effectiveness in Heating Mode
-  No,                                     !- Account for Dedicated Outdoor Air System
-  NeutralSupplyAir,                       !- Dedicated Outdoor Air System Control Strategy
-  autosize,                               !- Dedicated Outdoor Air Low Setpoint Temperature for Design {C}
-  autosize;                               !- Dedicated Outdoor Air High Setpoint Temperature for Design {C}
-
-OS:ZoneHVAC:EquipmentList,
-  {3d3dc544-b9fc-47e0-bd5d-4125b438c418}, !- Handle
-  Zone HVAC Equipment List 8,             !- Name
-  {c0589847-8af9-4b65-8cf0-cb36f50945b3}; !- Thermal Zone
-
-OS:Space,
-  {826bdbd9-e00c-4ae8-b287-f4f89d54d100}, !- Handle
-  living space|unit 8|story 1,            !- Name
-  {b41aa325-922c-492b-baa8-f539d6ede407}, !- Space Type Name
-  ,                                       !- Default Construction Set Name
-  ,                                       !- Default Schedule Set Name
-  -0,                                     !- Direction of Relative North {deg}
-  0,                                      !- X Origin {m}
-  0,                                      !- Y Origin {m}
-  0,                                      !- Z Origin {m}
-  ,                                       !- Building Story Name
-  {c0589847-8af9-4b65-8cf0-cb36f50945b3}, !- Thermal Zone Name
-  ,                                       !- Part of Total Floor Area
-  ,                                       !- Design Specification Outdoor Air Object Name
-  {aad32b9c-faa1-4201-883f-16570fec997a}; !- Building Unit Name
-
-OS:Surface,
-  {a4561daf-a5e0-4df6-ae86-f1a75e95f1a0}, !- Handle
-  Surface 57,                             !- Name
-  Wall,                                   !- Surface Type
-  ,                                       !- Construction Name
-  {826bdbd9-e00c-4ae8-b287-f4f89d54d100}, !- Space Name
-  Outdoors,                               !- Outside Boundary Condition
-  ,                                       !- Outside Boundary Condition Object
-  SunExposed,                             !- Sun Exposure
-  WindExposed,                            !- Wind Exposure
-  ,                                       !- View Factor to Ground
-  ,                                       !- Number of Vertices
-  21.6102965177056, 16.2356643451371, 2.4384, !- X,Y,Z Vertex 1 {m}
-  21.6102965177056, 16.2356643451371, 0,  !- X,Y,Z Vertex 2 {m}
-  21.6102965177056, 14.4068643451371, 0,  !- X,Y,Z Vertex 3 {m}
-  21.6102965177056, 14.4068643451371, 2.4384; !- X,Y,Z Vertex 4 {m}
-
-OS:Surface,
-  {6bdcbe8b-bf23-406c-975e-f4c4ca48830a}, !- Handle
-  Surface 58,                             !- Name
-  Wall,                                   !- Surface Type
-  ,                                       !- Construction Name
-  {826bdbd9-e00c-4ae8-b287-f4f89d54d100}, !- Space Name
-  Outdoors,                               !- Outside Boundary Condition
-  ,                                       !- Outside Boundary Condition Object
-  SunExposed,                             !- Sun Exposure
-  WindExposed,                            !- Wind Exposure
-  ,                                       !- View Factor to Ground
-  ,                                       !- Number of Vertices
-  26.3753286902742, 16.2356643451371, 2.4384, !- X,Y,Z Vertex 1 {m}
-  26.3753286902742, 16.2356643451371, 0,  !- X,Y,Z Vertex 2 {m}
-  21.6102965177056, 16.2356643451371, 0,  !- X,Y,Z Vertex 3 {m}
-  21.6102965177056, 16.2356643451371, 2.4384; !- X,Y,Z Vertex 4 {m}
-
-OS:Surface,
-  {9dafd341-ccb6-4ba7-ae53-34f650948528}, !- Handle
-  Surface 59,                             !- Name
-  Floor,                                  !- Surface Type
-  ,                                       !- Construction Name
-  {826bdbd9-e00c-4ae8-b287-f4f89d54d100}, !- Space Name
-  Foundation,                             !- Outside Boundary Condition
-  ,                                       !- Outside Boundary Condition Object
-  NoSun,                                  !- Sun Exposure
-  NoWind,                                 !- Wind Exposure
-  ,                                       !- View Factor to Ground
-  ,                                       !- Number of Vertices
-  19.7814965177056, 14.4068643451371, 0,  !- X,Y,Z Vertex 1 {m}
-  21.6102965177056, 14.4068643451371, 0,  !- X,Y,Z Vertex 2 {m}
-  21.6102965177056, 16.2356643451371, 0,  !- X,Y,Z Vertex 3 {m}
-  26.3753286902742, 16.2356643451371, 0,  !- X,Y,Z Vertex 4 {m}
-  26.3753286902742, 3.048, 0,             !- X,Y,Z Vertex 5 {m}
-  19.7814965177056, 3.048, 0;             !- X,Y,Z Vertex 6 {m}
-
-OS:Surface,
-  {df87d00e-3188-4ca6-872c-ef725ae4d319}, !- Handle
-  Surface 60,                             !- Name
-  RoofCeiling,                            !- Surface Type
-  ,                                       !- Construction Name
-  {826bdbd9-e00c-4ae8-b287-f4f89d54d100}, !- Space Name
-  Outdoors,                               !- Outside Boundary Condition
-  ,                                       !- Outside Boundary Condition Object
-  SunExposed,                             !- Sun Exposure
-  WindExposed,                            !- Wind Exposure
-  ,                                       !- View Factor to Ground
-  ,                                       !- Number of Vertices
-  19.7814965177056, 3.048, 2.4384,        !- X,Y,Z Vertex 1 {m}
-  26.3753286902742, 3.048, 2.4384,        !- X,Y,Z Vertex 2 {m}
-  26.3753286902742, 16.2356643451371, 2.4384, !- X,Y,Z Vertex 3 {m}
-  21.6102965177056, 16.2356643451371, 2.4384, !- X,Y,Z Vertex 4 {m}
-  21.6102965177056, 14.4068643451371, 2.4384, !- X,Y,Z Vertex 5 {m}
-  19.7814965177056, 14.4068643451371, 2.4384; !- X,Y,Z Vertex 6 {m}
-
-OS:Surface,
-  {ff3f766d-db08-454f-a26f-1d980df2402f}, !- Handle
-  Surface 61,                             !- Name
-  Wall,                                   !- Surface Type
-  ,                                       !- Construction Name
-  {826bdbd9-e00c-4ae8-b287-f4f89d54d100}, !- Space Name
-  Outdoors,                               !- Outside Boundary Condition
-  ,                                       !- Outside Boundary Condition Object
-  SunExposed,                             !- Sun Exposure
-  WindExposed,                            !- Wind Exposure
-  ,                                       !- View Factor to Ground
-  ,                                       !- Number of Vertices
-  26.3753286902742, 3.048, 2.4384,        !- X,Y,Z Vertex 1 {m}
-  26.3753286902742, 3.048, 0,             !- X,Y,Z Vertex 2 {m}
-  26.3753286902742, 16.2356643451371, 0,  !- X,Y,Z Vertex 3 {m}
-  26.3753286902742, 16.2356643451371, 2.4384; !- X,Y,Z Vertex 4 {m}
-
-OS:Surface,
-  {5a96f292-aeb9-4e2f-9e9b-34ca8bedbf02}, !- Handle
-  Surface 62,                             !- Name
-  Wall,                                   !- Surface Type
-  ,                                       !- Construction Name
-  {826bdbd9-e00c-4ae8-b287-f4f89d54d100}, !- Space Name
-  Outdoors,                               !- Outside Boundary Condition
-  ,                                       !- Outside Boundary Condition Object
-  SunExposed,                             !- Sun Exposure
-  WindExposed,                            !- Wind Exposure
-  ,                                       !- View Factor to Ground
-  ,                                       !- Number of Vertices
-  21.6102965177056, 14.4068643451371, 2.4384, !- X,Y,Z Vertex 1 {m}
-  21.6102965177056, 14.4068643451371, 0,  !- X,Y,Z Vertex 2 {m}
-  19.7814965177056, 14.4068643451371, 0,  !- X,Y,Z Vertex 3 {m}
-  19.7814965177056, 14.4068643451371, 2.4384; !- X,Y,Z Vertex 4 {m}
-
-OS:Surface,
-  {9eac37c6-510c-4256-935a-39aa5d15f6c4}, !- Handle
-  Surface 63,                             !- Name
-  Wall,                                   !- Surface Type
-  ,                                       !- Construction Name
-  {826bdbd9-e00c-4ae8-b287-f4f89d54d100}, !- Space Name
-  Adiabatic,                              !- Outside Boundary Condition
-  ,                                       !- Outside Boundary Condition Object
-  NoSun,                                  !- Sun Exposure
-  NoWind,                                 !- Wind Exposure
-  ,                                       !- View Factor to Ground
-  ,                                       !- Number of Vertices
-  19.7814965177056, 3.048, 2.4384,        !- X,Y,Z Vertex 1 {m}
-  19.7814965177056, 3.048, 0,             !- X,Y,Z Vertex 2 {m}
-  26.3753286902742, 3.048, 0,             !- X,Y,Z Vertex 3 {m}
-  26.3753286902742, 3.048, 2.4384;        !- X,Y,Z Vertex 4 {m}
-
-OS:Surface,
-  {2d598818-73c1-4972-808e-0102a7cf0e4b}, !- Handle
-  Surface 64,                             !- Name
-  Wall,                                   !- Surface Type
-  ,                                       !- Construction Name
-  {826bdbd9-e00c-4ae8-b287-f4f89d54d100}, !- Space Name
-  Surface,                                !- Outside Boundary Condition
-  {23c7fcc0-c17c-4da6-a71c-6244bc179696}, !- Outside Boundary Condition Object
-  NoSun,                                  !- Sun Exposure
-  NoWind,                                 !- Wind Exposure
-  ,                                       !- View Factor to Ground
-  ,                                       !- Number of Vertices
-  19.7814965177056, 14.4068643451371, 2.4384, !- X,Y,Z Vertex 1 {m}
-  19.7814965177056, 14.4068643451371, 0,  !- X,Y,Z Vertex 2 {m}
-  19.7814965177056, 3.048, 0,             !- X,Y,Z Vertex 3 {m}
-  19.7814965177056, 3.048, 2.4384;        !- X,Y,Z Vertex 4 {m}
-
-OS:ThermalZone,
-  {42ec40e3-c75e-4138-b220-8d5decfe6558}, !- Handle
-  corridor zone,                          !- Name
-  ,                                       !- Multiplier
-  ,                                       !- Ceiling Height {m}
-  ,                                       !- Volume {m3}
-  ,                                       !- Floor Area {m2}
-  ,                                       !- Zone Inside Convection Algorithm
-  ,                                       !- Zone Outside Convection Algorithm
-  ,                                       !- Zone Conditioning Equipment List Name
-  {ec219fac-eef0-4440-a6bb-86b856074d09}, !- Zone Air Inlet Port List
-  {5ee99b1a-1b81-4a35-a51b-775c0608588a}, !- Zone Air Exhaust Port List
-  {06ea7f2e-9f2c-44bb-acdd-15a019ff13cd}, !- Zone Air Node Name
-  {9104576f-b5fd-40dc-bafa-12e7dc0bd921}, !- Zone Return Air Port List
-  ,                                       !- Primary Daylighting Control Name
-  ,                                       !- Fraction of Zone Controlled by Primary Daylighting Control
-  ,                                       !- Secondary Daylighting Control Name
-  ,                                       !- Fraction of Zone Controlled by Secondary Daylighting Control
-  ,                                       !- Illuminance Map Name
-  ,                                       !- Group Rendering Name
-  ,                                       !- Thermostat Name
-  No;                                     !- Use Ideal Air Loads
-
-OS:Node,
-  {c2b76280-2c85-4f4b-9359-2d5715f9e3a3}, !- Handle
-  Node 9,                                 !- Name
-  {06ea7f2e-9f2c-44bb-acdd-15a019ff13cd}, !- Inlet Port
-  ;                                       !- Outlet Port
-
-OS:Connection,
-  {06ea7f2e-9f2c-44bb-acdd-15a019ff13cd}, !- Handle
-  {ccca7ea2-a20d-4887-98cb-4f33d129da20}, !- Name
-  {42ec40e3-c75e-4138-b220-8d5decfe6558}, !- Source Object
-  11,                                     !- Outlet Port
-  {c2b76280-2c85-4f4b-9359-2d5715f9e3a3}, !- Target Object
-  2;                                      !- Inlet Port
-
-OS:PortList,
-  {ec219fac-eef0-4440-a6bb-86b856074d09}, !- Handle
-  {72e2ca0b-09bd-460c-b304-f752c6f7fc55}, !- Name
-  {42ec40e3-c75e-4138-b220-8d5decfe6558}; !- HVAC Component
-
-OS:PortList,
-  {5ee99b1a-1b81-4a35-a51b-775c0608588a}, !- Handle
-  {c843b223-ac6e-4c61-b826-d694a99e5051}, !- Name
-  {42ec40e3-c75e-4138-b220-8d5decfe6558}; !- HVAC Component
-
-OS:PortList,
-  {9104576f-b5fd-40dc-bafa-12e7dc0bd921}, !- Handle
-  {27ea48f4-d04a-4eeb-b763-7c3f08167eef}, !- Name
-  {42ec40e3-c75e-4138-b220-8d5decfe6558}; !- HVAC Component
-
-OS:Sizing:Zone,
-  {44ac1b86-41d5-4af2-b40a-35e8f1b3c5b0}, !- Handle
-  {42ec40e3-c75e-4138-b220-8d5decfe6558}, !- Zone or ZoneList Name
-  SupplyAirTemperature,                   !- Zone Cooling Design Supply Air Temperature Input Method
-  14,                                     !- Zone Cooling Design Supply Air Temperature {C}
-  11.11,                                  !- Zone Cooling Design Supply Air Temperature Difference {deltaC}
-  SupplyAirTemperature,                   !- Zone Heating Design Supply Air Temperature Input Method
-  40,                                     !- Zone Heating Design Supply Air Temperature {C}
-  11.11,                                  !- Zone Heating Design Supply Air Temperature Difference {deltaC}
-  0.0085,                                 !- Zone Cooling Design Supply Air Humidity Ratio {kg-H2O/kg-air}
-  0.008,                                  !- Zone Heating Design Supply Air Humidity Ratio {kg-H2O/kg-air}
-  ,                                       !- Zone Heating Sizing Factor
-  ,                                       !- Zone Cooling Sizing Factor
-  DesignDay,                              !- Cooling Design Air Flow Method
-  ,                                       !- Cooling Design Air Flow Rate {m3/s}
-  ,                                       !- Cooling Minimum Air Flow per Zone Floor Area {m3/s-m2}
-  ,                                       !- Cooling Minimum Air Flow {m3/s}
-  ,                                       !- Cooling Minimum Air Flow Fraction
-  DesignDay,                              !- Heating Design Air Flow Method
-  ,                                       !- Heating Design Air Flow Rate {m3/s}
-  ,                                       !- Heating Maximum Air Flow per Zone Floor Area {m3/s-m2}
-  ,                                       !- Heating Maximum Air Flow {m3/s}
-  ,                                       !- Heating Maximum Air Flow Fraction
-  ,                                       !- Design Zone Air Distribution Effectiveness in Cooling Mode
-  ,                                       !- Design Zone Air Distribution Effectiveness in Heating Mode
-  No,                                     !- Account for Dedicated Outdoor Air System
-  NeutralSupplyAir,                       !- Dedicated Outdoor Air System Control Strategy
-  autosize,                               !- Dedicated Outdoor Air Low Setpoint Temperature for Design {C}
-  autosize;                               !- Dedicated Outdoor Air High Setpoint Temperature for Design {C}
-
-OS:ZoneHVAC:EquipmentList,
-  {eafe1741-9203-41b7-97f5-bdb8bf38bce9}, !- Handle
-  Zone HVAC Equipment List 9,             !- Name
-  {42ec40e3-c75e-4138-b220-8d5decfe6558}; !- Thermal Zone
-
-OS:Space,
-  {256b8839-4675-4db0-bf67-1e33a98629e1}, !- Handle
-  corridor space,                         !- Name
-  {4a45214e-5193-4d4b-b5d2-4d467bb61e44}, !- Space Type Name
-  ,                                       !- Default Construction Set Name
-  ,                                       !- Default Schedule Set Name
-  ,                                       !- Direction of Relative North {deg}
-  ,                                       !- X Origin {m}
-  ,                                       !- Y Origin {m}
-  ,                                       !- Z Origin {m}
-  ,                                       !- Building Story Name
-  {42ec40e3-c75e-4138-b220-8d5decfe6558}; !- Thermal Zone Name
-
-OS:Surface,
-  {f267bc6f-6d89-47a3-8dc1-9783911e32e1}, !- Handle
-  Surface 65,                             !- Name
-  Floor,                                  !- Surface Type
-  ,                                       !- Construction Name
-  {256b8839-4675-4db0-bf67-1e33a98629e1}, !- Space Name
-  Foundation,                             !- Outside Boundary Condition
-  ,                                       !- Outside Boundary Condition Object
-  NoSun,                                  !- Sun Exposure
-  NoWind,                                 !- Wind Exposure
-  ,                                       !- View Factor to Ground
-  ,                                       !- Number of Vertices
-  0, 0, 0,                                !- X,Y,Z Vertex 1 {m}
-  0, 3.048, 0,                            !- X,Y,Z Vertex 2 {m}
-  26.3753286902742, 3.048, 0,             !- X,Y,Z Vertex 3 {m}
-  26.3753286902742, 0, 0;                 !- X,Y,Z Vertex 4 {m}
-
-OS:Surface,
-  {33e1b7d2-2437-4583-9f71-bcd23570a94c}, !- Handle
-  Surface 66,                             !- Name
-  Wall,                                   !- Surface Type
-  ,                                       !- Construction Name
-  {256b8839-4675-4db0-bf67-1e33a98629e1}, !- Space Name
-  Outdoors,                               !- Outside Boundary Condition
-  ,                                       !- Outside Boundary Condition Object
-  SunExposed,                             !- Sun Exposure
-  WindExposed,                            !- Wind Exposure
-  ,                                       !- View Factor to Ground
-  ,                                       !- Number of Vertices
-  0, 3.048, 2.4384,                       !- X,Y,Z Vertex 1 {m}
-  0, 3.048, 0,                            !- X,Y,Z Vertex 2 {m}
-  0, 0, 0,                                !- X,Y,Z Vertex 3 {m}
-  0, 0, 2.4384;                           !- X,Y,Z Vertex 4 {m}
-
-OS:Surface,
-  {0b0e8685-48ab-42fa-8fdf-99b0eeb383cb}, !- Handle
-  Surface 67,                             !- Name
-  Wall,                                   !- Surface Type
-  ,                                       !- Construction Name
-  {256b8839-4675-4db0-bf67-1e33a98629e1}, !- Space Name
-  Adiabatic,                              !- Outside Boundary Condition
-  ,                                       !- Outside Boundary Condition Object
-  NoSun,                                  !- Sun Exposure
-  NoWind,                                 !- Wind Exposure
-  ,                                       !- View Factor to Ground
-  ,                                       !- Number of Vertices
-  19.7814965177056, 3.048, 2.4384,        !- X,Y,Z Vertex 1 {m}
-  19.7814965177056, 3.048, 0,             !- X,Y,Z Vertex 2 {m}
-  13.1876643451371, 3.048, 0,             !- X,Y,Z Vertex 3 {m}
-  13.1876643451371, 3.048, 2.4384;        !- X,Y,Z Vertex 4 {m}
-
-OS:Surface,
-  {e1d51735-c76e-40ca-b941-0780b982c950}, !- Handle
-  Surface 68,                             !- Name
-  Wall,                                   !- Surface Type
-  ,                                       !- Construction Name
-  {256b8839-4675-4db0-bf67-1e33a98629e1}, !- Space Name
-  Outdoors,                               !- Outside Boundary Condition
-  ,                                       !- Outside Boundary Condition Object
-  SunExposed,                             !- Sun Exposure
-  WindExposed,                            !- Wind Exposure
-  ,                                       !- View Factor to Ground
-  ,                                       !- Number of Vertices
-  26.3753286902742, 0, 2.4384,            !- X,Y,Z Vertex 1 {m}
-  26.3753286902742, 0, 0,                 !- X,Y,Z Vertex 2 {m}
-  26.3753286902742, 3.048, 0,             !- X,Y,Z Vertex 3 {m}
-  26.3753286902742, 3.048, 2.4384;        !- X,Y,Z Vertex 4 {m}
-
-OS:Surface,
-  {b6b33e56-91e2-4428-b562-a13e2d09a4b3}, !- Handle
-  Surface 69,                             !- Name
-  Wall,                                   !- Surface Type
-  ,                                       !- Construction Name
-  {256b8839-4675-4db0-bf67-1e33a98629e1}, !- Space Name
-  Adiabatic,                              !- Outside Boundary Condition
-  ,                                       !- Outside Boundary Condition Object
-  NoSun,                                  !- Sun Exposure
-  NoWind,                                 !- Wind Exposure
-  ,                                       !- View Factor to Ground
-  ,                                       !- Number of Vertices
-  13.1876643451371, 0, 2.4384,            !- X,Y,Z Vertex 1 {m}
-  13.1876643451371, 0, 0,                 !- X,Y,Z Vertex 2 {m}
-  19.7814965177056, 0, 0,                 !- X,Y,Z Vertex 3 {m}
-  19.7814965177056, 0, 2.4384;            !- X,Y,Z Vertex 4 {m}
-
-OS:Surface,
-  {861b6747-13e4-4519-aa01-a65a69d0aacb}, !- Handle
-  Surface 70,                             !- Name
-  RoofCeiling,                            !- Surface Type
-  ,                                       !- Construction Name
-  {256b8839-4675-4db0-bf67-1e33a98629e1}, !- Space Name
-  Outdoors,                               !- Outside Boundary Condition
-  ,                                       !- Outside Boundary Condition Object
-  SunExposed,                             !- Sun Exposure
-  WindExposed,                            !- Wind Exposure
-  ,                                       !- View Factor to Ground
-  ,                                       !- Number of Vertices
-  26.3753286902742, 0, 2.4384,            !- X,Y,Z Vertex 1 {m}
-  26.3753286902742, 3.048, 2.4384,        !- X,Y,Z Vertex 2 {m}
-  0, 3.048, 2.4384,                       !- X,Y,Z Vertex 3 {m}
-  0, 0, 2.4384;                           !- X,Y,Z Vertex 4 {m}
-
-OS:SpaceType,
-  {4a45214e-5193-4d4b-b5d2-4d467bb61e44}, !- Handle
-  Space Type 2,                           !- Name
-  ,                                       !- Default Construction Set Name
-  ,                                       !- Default Schedule Set Name
-  ,                                       !- Group Rendering Name
-  ,                                       !- Design Specification Outdoor Air Object Name
-  ,                                       !- Standards Template
-  ,                                       !- Standards Building Type
-  corridor;                               !- Standards Space Type
-
-OS:BuildingUnit,
-  {8ebb45c8-136b-4b77-a40b-d9eb84846487}, !- Handle
-  unit 1,                                 !- Name
-  ,                                       !- Rendering Color
-  Residential;                            !- Building Unit Type
-
-OS:AdditionalProperties,
-  {fc0880dd-e82d-4438-ba79-6756e6c93559}, !- Handle
-  {8ebb45c8-136b-4b77-a40b-d9eb84846487}, !- Object Name
-  Units Represented,                      !- Feature Name 1
-  Integer,                                !- Feature Data Type 1
-  1,                                      !- Feature Value 1
-  NumberOfBedrooms,                       !- Feature Name 2
-  Integer,                                !- Feature Data Type 2
-  3,                                      !- Feature Value 2
-  NumberOfBathrooms,                      !- Feature Name 3
-  Double,                                 !- Feature Data Type 3
-  2,                                      !- Feature Value 3
-  NumberOfOccupants,                      !- Feature Name 4
-  Double,                                 !- Feature Data Type 4
-  3.3900000000000001;                     !- Feature Value 4
-
-OS:BuildingUnit,
-  {3b7909d7-fd38-47bb-b367-19cd6bc72c6a}, !- Handle
-  unit 2,                                 !- Name
-  ,                                       !- Rendering Color
-  Residential;                            !- Building Unit Type
-
-OS:AdditionalProperties,
-  {181be73f-ad11-417a-8ea9-4ec370b7de16}, !- Handle
-  {3b7909d7-fd38-47bb-b367-19cd6bc72c6a}, !- Object Name
-  Units Represented,                      !- Feature Name 1
-  Integer,                                !- Feature Data Type 1
-  1,                                      !- Feature Value 1
-  NumberOfBedrooms,                       !- Feature Name 2
-  Integer,                                !- Feature Data Type 2
-  3,                                      !- Feature Value 2
-  NumberOfBathrooms,                      !- Feature Name 3
-  Double,                                 !- Feature Data Type 3
-  2,                                      !- Feature Value 3
-  NumberOfOccupants,                      !- Feature Name 4
-  Double,                                 !- Feature Data Type 4
-  3.3900000000000001;                     !- Feature Value 4
-
-OS:BuildingUnit,
-  {3277732b-7829-4705-b434-1918f98d1dc7}, !- Handle
-  unit 3,                                 !- Name
-  ,                                       !- Rendering Color
-  Residential;                            !- Building Unit Type
-
-OS:AdditionalProperties,
-  {69f3c531-7cc6-429b-9961-b8f1c68d8c85}, !- Handle
-  {3277732b-7829-4705-b434-1918f98d1dc7}, !- Object Name
-  Units Represented,                      !- Feature Name 1
-  Integer,                                !- Feature Data Type 1
-  1,                                      !- Feature Value 1
-  NumberOfBedrooms,                       !- Feature Name 2
-  Integer,                                !- Feature Data Type 2
-  3,                                      !- Feature Value 2
-  NumberOfBathrooms,                      !- Feature Name 3
-  Double,                                 !- Feature Data Type 3
-  2,                                      !- Feature Value 3
-  NumberOfOccupants,                      !- Feature Name 4
-  Double,                                 !- Feature Data Type 4
-  3.3900000000000001;                     !- Feature Value 4
-
-OS:BuildingUnit,
-  {4212d71f-d0ce-4cb3-a59d-a660a8502626}, !- Handle
-  unit 4,                                 !- Name
-  ,                                       !- Rendering Color
-  Residential;                            !- Building Unit Type
-
-OS:AdditionalProperties,
-  {413fe802-6c1e-4e09-ad20-426394e6a000}, !- Handle
-  {4212d71f-d0ce-4cb3-a59d-a660a8502626}, !- Object Name
-  Units Represented,                      !- Feature Name 1
-  Integer,                                !- Feature Data Type 1
-  1,                                      !- Feature Value 1
-  NumberOfBedrooms,                       !- Feature Name 2
-  Integer,                                !- Feature Data Type 2
-  3,                                      !- Feature Value 2
-  NumberOfBathrooms,                      !- Feature Name 3
-  Double,                                 !- Feature Data Type 3
-  2,                                      !- Feature Value 3
-  NumberOfOccupants,                      !- Feature Name 4
-  Double,                                 !- Feature Data Type 4
-  3.3900000000000001;                     !- Feature Value 4
-
-OS:BuildingUnit,
-  {a32a5d97-de1a-4d31-b537-b54e578bcb5c}, !- Handle
-  unit 5,                                 !- Name
-  ,                                       !- Rendering Color
-  Residential;                            !- Building Unit Type
-
-OS:AdditionalProperties,
-  {b2a00d03-b4ad-4403-9105-76a931944d4f}, !- Handle
-  {a32a5d97-de1a-4d31-b537-b54e578bcb5c}, !- Object Name
-  Units Represented,                      !- Feature Name 1
-  Integer,                                !- Feature Data Type 1
-  1,                                      !- Feature Value 1
-  NumberOfBedrooms,                       !- Feature Name 2
-  Integer,                                !- Feature Data Type 2
-  3,                                      !- Feature Value 2
-  NumberOfBathrooms,                      !- Feature Name 3
-  Double,                                 !- Feature Data Type 3
-  2,                                      !- Feature Value 3
-  NumberOfOccupants,                      !- Feature Name 4
-  Double,                                 !- Feature Data Type 4
-  3.3900000000000001;                     !- Feature Value 4
-
-OS:BuildingUnit,
-  {69f1d4d6-533b-4656-8757-0fb8b5ca2ec9}, !- Handle
-  unit 6,                                 !- Name
-  ,                                       !- Rendering Color
-  Residential;                            !- Building Unit Type
-
-OS:AdditionalProperties,
-  {1d08bee5-4207-498c-899a-4471e526d153}, !- Handle
-  {69f1d4d6-533b-4656-8757-0fb8b5ca2ec9}, !- Object Name
-  Units Represented,                      !- Feature Name 1
-  Integer,                                !- Feature Data Type 1
-  1,                                      !- Feature Value 1
-  NumberOfBedrooms,                       !- Feature Name 2
-  Integer,                                !- Feature Data Type 2
-  3,                                      !- Feature Value 2
-  NumberOfBathrooms,                      !- Feature Name 3
-  Double,                                 !- Feature Data Type 3
-  2,                                      !- Feature Value 3
-  NumberOfOccupants,                      !- Feature Name 4
-  Double,                                 !- Feature Data Type 4
-  3.3900000000000001;                     !- Feature Value 4
-
-OS:BuildingUnit,
-  {34fa3123-fce8-456b-9dbb-98924b524b97}, !- Handle
-  unit 7,                                 !- Name
-  ,                                       !- Rendering Color
-  Residential;                            !- Building Unit Type
-
-OS:AdditionalProperties,
-  {7acbde36-34fd-4fc8-8809-94132ee39d1d}, !- Handle
-  {34fa3123-fce8-456b-9dbb-98924b524b97}, !- Object Name
-  Units Represented,                      !- Feature Name 1
-  Integer,                                !- Feature Data Type 1
-  1,                                      !- Feature Value 1
-  NumberOfBedrooms,                       !- Feature Name 2
-  Integer,                                !- Feature Data Type 2
-  3,                                      !- Feature Value 2
-  NumberOfBathrooms,                      !- Feature Name 3
-  Double,                                 !- Feature Data Type 3
-  2,                                      !- Feature Value 3
-  NumberOfOccupants,                      !- Feature Name 4
-  Double,                                 !- Feature Data Type 4
-  3.3900000000000001;                     !- Feature Value 4
-
-OS:BuildingUnit,
-  {aad32b9c-faa1-4201-883f-16570fec997a}, !- Handle
-  unit 8,                                 !- Name
-  ,                                       !- Rendering Color
-  Residential;                            !- Building Unit Type
-
-OS:AdditionalProperties,
-  {ed05b22b-abe8-4ca8-810c-fcf8e3038868}, !- Handle
-  {aad32b9c-faa1-4201-883f-16570fec997a}, !- Object Name
-  Units Represented,                      !- Feature Name 1
-  Integer,                                !- Feature Data Type 1
-  1,                                      !- Feature Value 1
-  NumberOfBedrooms,                       !- Feature Name 2
-  Integer,                                !- Feature Data Type 2
-  3,                                      !- Feature Value 2
-  NumberOfBathrooms,                      !- Feature Name 3
-  Double,                                 !- Feature Data Type 3
-  2,                                      !- Feature Value 3
-  NumberOfOccupants,                      !- Feature Name 4
-  Double,                                 !- Feature Data Type 4
-  3.3900000000000001;                     !- Feature Value 4
-
-OS:Surface,
-  {2547d110-5f5b-4cf8-a703-b72b97e9c8ed}, !- Handle
-  Surface 71,                             !- Name
-  Wall,                                   !- Surface Type
-  ,                                       !- Construction Name
-  {256b8839-4675-4db0-bf67-1e33a98629e1}, !- Space Name
-  Adiabatic,                              !- Outside Boundary Condition
-  ,                                       !- Outside Boundary Condition Object
-  NoSun,                                  !- Sun Exposure
-  NoWind,                                 !- Wind Exposure
-  ,                                       !- View Factor to Ground
-  ,                                       !- Number of Vertices
-  0, 0, 2.4384,                           !- X,Y,Z Vertex 1 {m}
-  0, 0, 0,                                !- X,Y,Z Vertex 2 {m}
-  6.59383217256854, 0, 0,                 !- X,Y,Z Vertex 3 {m}
-  6.59383217256854, 0, 2.4384;            !- X,Y,Z Vertex 4 {m}
-
-OS:Surface,
-  {b34ecea5-b8c4-41fe-a2ee-bfc471532281}, !- Handle
-  Surface 72,                             !- Name
-  Wall,                                   !- Surface Type
-  ,                                       !- Construction Name
-  {256b8839-4675-4db0-bf67-1e33a98629e1}, !- Space Name
-  Adiabatic,                              !- Outside Boundary Condition
-  ,                                       !- Outside Boundary Condition Object
-  NoSun,                                  !- Sun Exposure
-  NoWind,                                 !- Wind Exposure
-  ,                                       !- View Factor to Ground
-  ,                                       !- Number of Vertices
-  19.7814965177056, 0, 2.4384,            !- X,Y,Z Vertex 1 {m}
-  19.7814965177056, 0, 0,                 !- X,Y,Z Vertex 2 {m}
-  26.3753286902742, 0, 0,                 !- X,Y,Z Vertex 3 {m}
-  26.3753286902742, 0, 2.4384;            !- X,Y,Z Vertex 4 {m}
-
-OS:Surface,
-  {ab13ac68-b184-4e6b-8645-f51fc69f1539}, !- Handle
-  Surface 73,                             !- Name
-  Wall,                                   !- Surface Type
-  ,                                       !- Construction Name
-  {256b8839-4675-4db0-bf67-1e33a98629e1}, !- Space Name
-  Adiabatic,                              !- Outside Boundary Condition
-  ,                                       !- Outside Boundary Condition Object
-  NoSun,                                  !- Sun Exposure
-  NoWind,                                 !- Wind Exposure
-  ,                                       !- View Factor to Ground
-  ,                                       !- Number of Vertices
-  26.3753286902742, 3.048, 2.4384,        !- X,Y,Z Vertex 1 {m}
-  26.3753286902742, 3.048, 0,             !- X,Y,Z Vertex 2 {m}
-  19.7814965177056, 3.048, 0,             !- X,Y,Z Vertex 3 {m}
-  19.7814965177056, 3.048, 2.4384;        !- X,Y,Z Vertex 4 {m}
-
-OS:Surface,
-  {4358a8fe-ec4f-4c18-bf4c-80b6607126c7}, !- Handle
-  Surface 74,                             !- Name
-  Wall,                                   !- Surface Type
-  ,                                       !- Construction Name
-  {256b8839-4675-4db0-bf67-1e33a98629e1}, !- Space Name
-  Adiabatic,                              !- Outside Boundary Condition
-  ,                                       !- Outside Boundary Condition Object
-  NoSun,                                  !- Sun Exposure
-  NoWind,                                 !- Wind Exposure
-  ,                                       !- View Factor to Ground
-  ,                                       !- Number of Vertices
-  6.59383217256854, 3.048, 2.4384,        !- X,Y,Z Vertex 1 {m}
-  6.59383217256854, 3.048, 0,             !- X,Y,Z Vertex 2 {m}
-  0, 3.048, 0,                            !- X,Y,Z Vertex 3 {m}
-  0, 3.048, 2.4384;                       !- X,Y,Z Vertex 4 {m}
-
-OS:Surface,
-  {3574871d-926a-43d9-b443-e6d134586911}, !- Handle
-  Surface 75,                             !- Name
-  Wall,                                   !- Surface Type
-  ,                                       !- Construction Name
-  {256b8839-4675-4db0-bf67-1e33a98629e1}, !- Space Name
-  Adiabatic,                              !- Outside Boundary Condition
-  ,                                       !- Outside Boundary Condition Object
-  NoSun,                                  !- Sun Exposure
-  NoWind,                                 !- Wind Exposure
-  ,                                       !- View Factor to Ground
-  ,                                       !- Number of Vertices
-  6.59383217256854, 0, 2.4384,            !- X,Y,Z Vertex 1 {m}
-  6.59383217256854, 0, 0,                 !- X,Y,Z Vertex 2 {m}
-  13.1876643451371, 0, 0,                 !- X,Y,Z Vertex 3 {m}
-  13.1876643451371, 0, 2.4384;            !- X,Y,Z Vertex 4 {m}
-
-OS:Surface,
-  {d9c3a6a1-3091-4dba-b3d0-baaafb1250b5}, !- Handle
-  Surface 76,                             !- Name
-  Wall,                                   !- Surface Type
-  ,                                       !- Construction Name
-  {256b8839-4675-4db0-bf67-1e33a98629e1}, !- Space Name
-  Adiabatic,                              !- Outside Boundary Condition
-  ,                                       !- Outside Boundary Condition Object
-  NoSun,                                  !- Sun Exposure
-  NoWind,                                 !- Wind Exposure
-  ,                                       !- View Factor to Ground
-  ,                                       !- Number of Vertices
-  13.1876643451371, 3.048, 2.4384,        !- X,Y,Z Vertex 1 {m}
-  13.1876643451371, 3.048, 0,             !- X,Y,Z Vertex 2 {m}
-  6.59383217256854, 3.048, 0,             !- X,Y,Z Vertex 3 {m}
-  6.59383217256854, 3.048, 2.4384;        !- X,Y,Z Vertex 4 {m}
-
-OS:Surface,
-  {da6b6262-39fa-4186-92d7-0c89bd46d9bb}, !- Handle
-  Surface 77,                             !- Name
-  Wall,                                   !- Surface Type
-  ,                                       !- Construction Name
-  {4a7bdf7b-13a2-4792-924f-69ba2e18d508}, !- Space Name
-  Outdoors,                               !- Outside Boundary Condition
-  ,                                       !- Outside Boundary Condition Object
-  SunExposed,                             !- Sun Exposure
-  WindExposed,                            !- Wind Exposure
-  ,                                       !- View Factor to Ground
-  ,                                       !- Number of Vertices
-  13.1876643451371, -11.3588643451371, 2.4384, !- X,Y,Z Vertex 1 {m}
-  13.1876643451371, -11.3588643451371, 0, !- X,Y,Z Vertex 2 {m}
-  13.1876643451371, -13.1876643451371, 0, !- X,Y,Z Vertex 3 {m}
-  13.1876643451371, -13.1876643451371, 2.4384; !- X,Y,Z Vertex 4 {m}
-
-OS:Surface,
-  {8dc47b19-5d56-409c-b0fe-46ff903c45b4}, !- Handle
-  Surface 78,                             !- Name
-  Wall,                                   !- Surface Type
-  ,                                       !- Construction Name
-  {f45cf22c-9bc9-45a4-9455-05feccb6c6a4}, !- Space Name
-  Outdoors,                               !- Outside Boundary Condition
-  ,                                       !- Outside Boundary Condition Object
-  SunExposed,                             !- Sun Exposure
-  WindExposed,                            !- Wind Exposure
-  ,                                       !- View Factor to Ground
-  ,                                       !- Number of Vertices
-  19.7814965177056, -11.3588643451371, 2.4384, !- X,Y,Z Vertex 1 {m}
-  19.7814965177056, -11.3588643451371, 0, !- X,Y,Z Vertex 2 {m}
-  19.7814965177056, -13.1876643451371, 0, !- X,Y,Z Vertex 3 {m}
-  19.7814965177056, -13.1876643451371, 2.4384; !- X,Y,Z Vertex 4 {m}
-
-OS:Surface,
-  {024aa71e-0a06-42da-b01a-c6b5039de329}, !- Handle
-  Surface 79,                             !- Name
-  Wall,                                   !- Surface Type
-  ,                                       !- Construction Name
-  {8465b070-349c-4e94-ab3a-23508d0a2c0f}, !- Space Name
-  Outdoors,                               !- Outside Boundary Condition
-  ,                                       !- Outside Boundary Condition Object
-  SunExposed,                             !- Sun Exposure
-  WindExposed,                            !- Wind Exposure
-  ,                                       !- View Factor to Ground
-  ,                                       !- Number of Vertices
-  13.1876643451371, 14.4068643451371, 2.4384, !- X,Y,Z Vertex 1 {m}
-  13.1876643451371, 14.4068643451371, 0,  !- X,Y,Z Vertex 2 {m}
-  13.1876643451371, 16.2356643451371, 0,  !- X,Y,Z Vertex 3 {m}
-  13.1876643451371, 16.2356643451371, 2.4384; !- X,Y,Z Vertex 4 {m}
-
-OS:Surface,
-  {54892998-e547-448c-9a5f-26b25c297882}, !- Handle
-  Surface 80,                             !- Name
-  Wall,                                   !- Surface Type
-  ,                                       !- Construction Name
-  {cdd1d588-e480-4e10-b34a-ccd86119eb1d}, !- Space Name
-  Outdoors,                               !- Outside Boundary Condition
-  ,                                       !- Outside Boundary Condition Object
-  SunExposed,                             !- Sun Exposure
-  WindExposed,                            !- Wind Exposure
-  ,                                       !- View Factor to Ground
-  ,                                       !- Number of Vertices
-  19.7814965177056, 14.4068643451371, 2.4384, !- X,Y,Z Vertex 1 {m}
-  19.7814965177056, 14.4068643451371, 0,  !- X,Y,Z Vertex 2 {m}
-  19.7814965177056, 16.2356643451371, 0,  !- X,Y,Z Vertex 3 {m}
-  19.7814965177056, 16.2356643451371, 2.4384; !- X,Y,Z Vertex 4 {m}
-
-OS:Surface,
-  {38d83506-7cba-4f58-9958-8feecac1fb27}, !- Handle
-  Surface 81,                             !- Name
-  Wall,                                   !- Surface Type
-  ,                                       !- Construction Name
-  {2138b27f-daa6-4e41-a083-df1cf138fd84}, !- Space Name
-  Outdoors,                               !- Outside Boundary Condition
-  ,                                       !- Outside Boundary Condition Object
-  SunExposed,                             !- Sun Exposure
-  WindExposed,                            !- Wind Exposure
-  ,                                       !- View Factor to Ground
-  ,                                       !- Number of Vertices
-  6.59383217256854, -11.3588643451371, 2.4384, !- X,Y,Z Vertex 1 {m}
-  6.59383217256854, -11.3588643451371, 0, !- X,Y,Z Vertex 2 {m}
-  6.59383217256854, -13.1876643451371, 0, !- X,Y,Z Vertex 3 {m}
-  6.59383217256854, -13.1876643451371, 2.4384; !- X,Y,Z Vertex 4 {m}
-
-OS:Surface,
-  {f2c55fc0-0a48-437c-8479-7a2c3446a473}, !- Handle
-  Surface 82,                             !- Name
-  Wall,                                   !- Surface Type
-  ,                                       !- Construction Name
-  {43929a92-a4d2-4a10-a2ef-7c4084912b1d}, !- Space Name
-  Outdoors,                               !- Outside Boundary Condition
-  ,                                       !- Outside Boundary Condition Object
-  SunExposed,                             !- Sun Exposure
-  WindExposed,                            !- Wind Exposure
-  ,                                       !- View Factor to Ground
-  ,                                       !- Number of Vertices
-  6.59383217256854, 14.4068643451371, 2.4384, !- X,Y,Z Vertex 1 {m}
-  6.59383217256854, 14.4068643451371, 0,  !- X,Y,Z Vertex 2 {m}
-  6.59383217256854, 16.2356643451371, 0,  !- X,Y,Z Vertex 3 {m}
-  6.59383217256854, 16.2356643451371, 2.4384; !- X,Y,Z Vertex 4 {m}
-
-OS:External:File,
-  {52b9fcde-4777-4aa5-8950-a4da41ea8a82}, !- Handle
-  8760.csv,                               !- Name
-  8760.csv;                               !- File Name
-
-OS:Schedule:Day,
-  {b0a3ff23-02ef-41a2-9498-911c72860746}, !- Handle
-  Schedule Day 1,                         !- Name
-  ,                                       !- Schedule Type Limits Name
-  ,                                       !- Interpolate to Timestep
-  24,                                     !- Hour 1
-  0,                                      !- Minute 1
-  0;                                      !- Value Until Time 1
-
-OS:Schedule:Day,
-  {5357d903-558a-4579-b710-476195c982fe}, !- Handle
-  Schedule Day 2,                         !- Name
-  ,                                       !- Schedule Type Limits Name
-  ,                                       !- Interpolate to Timestep
-  24,                                     !- Hour 1
-  0,                                      !- Minute 1
-  1;                                      !- Value Until Time 1
-
-OS:Schedule:File,
-  {2cb9cf52-9e92-4533-afb7-59a722e52647}, !- Handle
-  occupants,                              !- Name
-  {0bf82a37-4651-48c1-9e90-0542c341de48}, !- Schedule Type Limits Name
-  {52b9fcde-4777-4aa5-8950-a4da41ea8a82}, !- External File Name
-  1,                                      !- Column Number
-  1,                                      !- Rows to Skip at Top
-  8760,                                   !- Number of Hours of Data
-  ,                                       !- Column Separator
-  ,                                       !- Interpolate to Timestep
-  60;                                     !- Minutes per Item
-
-OS:Schedule:Ruleset,
-  {d8fde808-859b-486e-b16b-5ab734ddfb9f}, !- Handle
-  Schedule Ruleset 1,                     !- Name
-  {2dd30324-5d9f-4de3-a8e7-366ea4a9abe6}, !- Schedule Type Limits Name
-  {dc6082c9-7270-49dc-8f2c-95ba2d4e4850}; !- Default Day Schedule Name
-
-OS:Schedule:Day,
-  {dc6082c9-7270-49dc-8f2c-95ba2d4e4850}, !- Handle
-  Schedule Day 3,                         !- Name
-  {2dd30324-5d9f-4de3-a8e7-366ea4a9abe6}, !- Schedule Type Limits Name
-  ,                                       !- Interpolate to Timestep
-  24,                                     !- Hour 1
-  0,                                      !- Minute 1
-  112.539290946133;                       !- Value Until Time 1
-
-OS:People:Definition,
-  {ef8fde73-98a7-432f-a0db-61dca45cb5a4}, !- Handle
-  res occupants|living space,             !- Name
-  People,                                 !- Number of People Calculation Method
-  3.39,                                   !- Number of People {people}
-  ,                                       !- People per Space Floor Area {person/m2}
-  ,                                       !- Space Floor Area per Person {m2/person}
-  0.319734,                               !- Fraction Radiant
-  0.573,                                  !- Sensible Heat Fraction
-  0,                                      !- Carbon Dioxide Generation Rate {m3/s-W}
-  No,                                     !- Enable ASHRAE 55 Comfort Warnings
-  ZoneAveraged;                           !- Mean Radiant Temperature Calculation Type
-
-OS:People,
-  {974bfde0-362c-4f58-b9a0-ba813cedc626}, !- Handle
-  res occupants|living space,             !- Name
-  {ef8fde73-98a7-432f-a0db-61dca45cb5a4}, !- People Definition Name
-  {bceec504-8ec1-49e5-ad10-743cfc496be7}, !- Space or SpaceType Name
-  {2cb9cf52-9e92-4533-afb7-59a722e52647}, !- Number of People Schedule Name
-  {d8fde808-859b-486e-b16b-5ab734ddfb9f}, !- Activity Level Schedule Name
-  ,                                       !- Surface Name/Angle Factor List Name
-  ,                                       !- Work Efficiency Schedule Name
-  ,                                       !- Clothing Insulation Schedule Name
-  ,                                       !- Air Velocity Schedule Name
-  1;                                      !- Multiplier
-
-OS:ScheduleTypeLimits,
-  {2dd30324-5d9f-4de3-a8e7-366ea4a9abe6}, !- Handle
->>>>>>> 039e157a
+  {e08f782d-35af-40fa-b9ec-b6a85fb1aa5b}, !- Handle
   ActivityLevel,                          !- Name
   0,                                      !- Lower Limit Value
   ,                                       !- Upper Limit Value
@@ -3333,323 +840,8 @@
   ActivityLevel;                          !- Unit Type
 
 OS:ScheduleTypeLimits,
-<<<<<<< HEAD
-  {b5b7a019-5c94-4c80-a990-28d6cc2b7560}, !- Handle
-=======
-  {0bf82a37-4651-48c1-9e90-0542c341de48}, !- Handle
->>>>>>> 039e157a
+  {ebce2569-d8b4-4ffc-9329-7948b00ef0d7}, !- Handle
   Fractional,                             !- Name
   0,                                      !- Lower Limit Value
   1,                                      !- Upper Limit Value
   Continuous;                             !- Numeric Type
-<<<<<<< HEAD
-=======
-
-OS:Schedule:Day,
-  {589a8d5f-ff8e-4f28-b250-d8b8b54cad4d}, !- Handle
-  Schedule Day 4,                         !- Name
-  ,                                       !- Schedule Type Limits Name
-  ,                                       !- Interpolate to Timestep
-  24,                                     !- Hour 1
-  0,                                      !- Minute 1
-  0;                                      !- Value Until Time 1
-
-OS:Schedule:Day,
-  {9d31c61b-fada-4f39-8515-3caf1a09f0a2}, !- Handle
-  Schedule Day 5,                         !- Name
-  ,                                       !- Schedule Type Limits Name
-  ,                                       !- Interpolate to Timestep
-  24,                                     !- Hour 1
-  0,                                      !- Minute 1
-  1;                                      !- Value Until Time 1
-
-OS:People:Definition,
-  {6290b886-0f25-4539-9b7e-3e836e6cc3ae}, !- Handle
-  res occupants|unit 2|living space|unit 2, !- Name
-  People,                                 !- Number of People Calculation Method
-  3.39,                                   !- Number of People {people}
-  ,                                       !- People per Space Floor Area {person/m2}
-  ,                                       !- Space Floor Area per Person {m2/person}
-  0.319734,                               !- Fraction Radiant
-  0.573,                                  !- Sensible Heat Fraction
-  0,                                      !- Carbon Dioxide Generation Rate {m3/s-W}
-  No,                                     !- Enable ASHRAE 55 Comfort Warnings
-  ZoneAveraged;                           !- Mean Radiant Temperature Calculation Type
-
-OS:People,
-  {7beefce4-3895-4a09-a262-11f7ea881584}, !- Handle
-  res occupants|unit 2|living space|unit 2, !- Name
-  {6290b886-0f25-4539-9b7e-3e836e6cc3ae}, !- People Definition Name
-  {43929a92-a4d2-4a10-a2ef-7c4084912b1d}, !- Space or SpaceType Name
-  {2cb9cf52-9e92-4533-afb7-59a722e52647}, !- Number of People Schedule Name
-  {d8fde808-859b-486e-b16b-5ab734ddfb9f}, !- Activity Level Schedule Name
-  ,                                       !- Surface Name/Angle Factor List Name
-  ,                                       !- Work Efficiency Schedule Name
-  ,                                       !- Clothing Insulation Schedule Name
-  ,                                       !- Air Velocity Schedule Name
-  1;                                      !- Multiplier
-
-OS:Schedule:Day,
-  {6daea8ca-d152-4017-84a0-1fee5b2baab8}, !- Handle
-  Schedule Day 6,                         !- Name
-  ,                                       !- Schedule Type Limits Name
-  ,                                       !- Interpolate to Timestep
-  24,                                     !- Hour 1
-  0,                                      !- Minute 1
-  0;                                      !- Value Until Time 1
-
-OS:Schedule:Day,
-  {70a5a4d0-57b5-4fa3-b617-d02d59725343}, !- Handle
-  Schedule Day 7,                         !- Name
-  ,                                       !- Schedule Type Limits Name
-  ,                                       !- Interpolate to Timestep
-  24,                                     !- Hour 1
-  0,                                      !- Minute 1
-  1;                                      !- Value Until Time 1
-
-OS:People:Definition,
-  {8c54fee3-2901-45cc-be32-cbdae7f8a05b}, !- Handle
-  res occupants|unit 3|living space|unit 3|story 1, !- Name
-  People,                                 !- Number of People Calculation Method
-  3.39,                                   !- Number of People {people}
-  ,                                       !- People per Space Floor Area {person/m2}
-  ,                                       !- Space Floor Area per Person {m2/person}
-  0.319734,                               !- Fraction Radiant
-  0.573,                                  !- Sensible Heat Fraction
-  0,                                      !- Carbon Dioxide Generation Rate {m3/s-W}
-  No,                                     !- Enable ASHRAE 55 Comfort Warnings
-  ZoneAveraged;                           !- Mean Radiant Temperature Calculation Type
-
-OS:People,
-  {3669b538-4af4-4ee9-8846-93893a0d4b1c}, !- Handle
-  res occupants|unit 3|living space|unit 3|story 1, !- Name
-  {8c54fee3-2901-45cc-be32-cbdae7f8a05b}, !- People Definition Name
-  {2138b27f-daa6-4e41-a083-df1cf138fd84}, !- Space or SpaceType Name
-  {2cb9cf52-9e92-4533-afb7-59a722e52647}, !- Number of People Schedule Name
-  {d8fde808-859b-486e-b16b-5ab734ddfb9f}, !- Activity Level Schedule Name
-  ,                                       !- Surface Name/Angle Factor List Name
-  ,                                       !- Work Efficiency Schedule Name
-  ,                                       !- Clothing Insulation Schedule Name
-  ,                                       !- Air Velocity Schedule Name
-  1;                                      !- Multiplier
-
-OS:Schedule:Day,
-  {c8a0b702-5a80-4f79-99b6-8dfac2a302c1}, !- Handle
-  Schedule Day 8,                         !- Name
-  ,                                       !- Schedule Type Limits Name
-  ,                                       !- Interpolate to Timestep
-  24,                                     !- Hour 1
-  0,                                      !- Minute 1
-  0;                                      !- Value Until Time 1
-
-OS:Schedule:Day,
-  {b97c2fda-9a75-4531-b177-98b263b25ed9}, !- Handle
-  Schedule Day 9,                         !- Name
-  ,                                       !- Schedule Type Limits Name
-  ,                                       !- Interpolate to Timestep
-  24,                                     !- Hour 1
-  0,                                      !- Minute 1
-  1;                                      !- Value Until Time 1
-
-OS:People:Definition,
-  {73b37faa-e7cc-404b-bc45-d57537ab4b78}, !- Handle
-  res occupants|unit 4|living space|unit 4|story 1, !- Name
-  People,                                 !- Number of People Calculation Method
-  3.39,                                   !- Number of People {people}
-  ,                                       !- People per Space Floor Area {person/m2}
-  ,                                       !- Space Floor Area per Person {m2/person}
-  0.319734,                               !- Fraction Radiant
-  0.573,                                  !- Sensible Heat Fraction
-  0,                                      !- Carbon Dioxide Generation Rate {m3/s-W}
-  No,                                     !- Enable ASHRAE 55 Comfort Warnings
-  ZoneAveraged;                           !- Mean Radiant Temperature Calculation Type
-
-OS:People,
-  {cbe4c42e-6074-4cf1-a0de-e04e1895f00e}, !- Handle
-  res occupants|unit 4|living space|unit 4|story 1, !- Name
-  {73b37faa-e7cc-404b-bc45-d57537ab4b78}, !- People Definition Name
-  {8465b070-349c-4e94-ab3a-23508d0a2c0f}, !- Space or SpaceType Name
-  {2cb9cf52-9e92-4533-afb7-59a722e52647}, !- Number of People Schedule Name
-  {d8fde808-859b-486e-b16b-5ab734ddfb9f}, !- Activity Level Schedule Name
-  ,                                       !- Surface Name/Angle Factor List Name
-  ,                                       !- Work Efficiency Schedule Name
-  ,                                       !- Clothing Insulation Schedule Name
-  ,                                       !- Air Velocity Schedule Name
-  1;                                      !- Multiplier
-
-OS:Schedule:Day,
-  {7f898456-0503-497d-97f9-3364b11d6501}, !- Handle
-  Schedule Day 10,                        !- Name
-  ,                                       !- Schedule Type Limits Name
-  ,                                       !- Interpolate to Timestep
-  24,                                     !- Hour 1
-  0,                                      !- Minute 1
-  0;                                      !- Value Until Time 1
-
-OS:Schedule:Day,
-  {c07f2f5b-3960-43b8-a388-fb8623431019}, !- Handle
-  Schedule Day 11,                        !- Name
-  ,                                       !- Schedule Type Limits Name
-  ,                                       !- Interpolate to Timestep
-  24,                                     !- Hour 1
-  0,                                      !- Minute 1
-  1;                                      !- Value Until Time 1
-
-OS:People:Definition,
-  {1d0c0035-e5be-47ed-b875-6f82eb7fb3db}, !- Handle
-  res occupants|unit 5|living space|unit 5|story 1, !- Name
-  People,                                 !- Number of People Calculation Method
-  3.39,                                   !- Number of People {people}
-  ,                                       !- People per Space Floor Area {person/m2}
-  ,                                       !- Space Floor Area per Person {m2/person}
-  0.319734,                               !- Fraction Radiant
-  0.573,                                  !- Sensible Heat Fraction
-  0,                                      !- Carbon Dioxide Generation Rate {m3/s-W}
-  No,                                     !- Enable ASHRAE 55 Comfort Warnings
-  ZoneAveraged;                           !- Mean Radiant Temperature Calculation Type
-
-OS:People,
-  {76ed9700-e60b-4f08-8a48-ab2afbc9f0c4}, !- Handle
-  res occupants|unit 5|living space|unit 5|story 1, !- Name
-  {1d0c0035-e5be-47ed-b875-6f82eb7fb3db}, !- People Definition Name
-  {4a7bdf7b-13a2-4792-924f-69ba2e18d508}, !- Space or SpaceType Name
-  {2cb9cf52-9e92-4533-afb7-59a722e52647}, !- Number of People Schedule Name
-  {d8fde808-859b-486e-b16b-5ab734ddfb9f}, !- Activity Level Schedule Name
-  ,                                       !- Surface Name/Angle Factor List Name
-  ,                                       !- Work Efficiency Schedule Name
-  ,                                       !- Clothing Insulation Schedule Name
-  ,                                       !- Air Velocity Schedule Name
-  1;                                      !- Multiplier
-
-OS:Schedule:Day,
-  {7ba35237-8590-429f-b87c-90a8bbfd7e7b}, !- Handle
-  Schedule Day 12,                        !- Name
-  ,                                       !- Schedule Type Limits Name
-  ,                                       !- Interpolate to Timestep
-  24,                                     !- Hour 1
-  0,                                      !- Minute 1
-  0;                                      !- Value Until Time 1
-
-OS:Schedule:Day,
-  {df61f750-333b-44f1-92cc-ded48319ac88}, !- Handle
-  Schedule Day 13,                        !- Name
-  ,                                       !- Schedule Type Limits Name
-  ,                                       !- Interpolate to Timestep
-  24,                                     !- Hour 1
-  0,                                      !- Minute 1
-  1;                                      !- Value Until Time 1
-
-OS:People:Definition,
-  {4217d5b0-6e6a-4d77-82cf-0ab985bdb724}, !- Handle
-  res occupants|unit 6|living space|unit 6|story 1, !- Name
-  People,                                 !- Number of People Calculation Method
-  3.39,                                   !- Number of People {people}
-  ,                                       !- People per Space Floor Area {person/m2}
-  ,                                       !- Space Floor Area per Person {m2/person}
-  0.319734,                               !- Fraction Radiant
-  0.573,                                  !- Sensible Heat Fraction
-  0,                                      !- Carbon Dioxide Generation Rate {m3/s-W}
-  No,                                     !- Enable ASHRAE 55 Comfort Warnings
-  ZoneAveraged;                           !- Mean Radiant Temperature Calculation Type
-
-OS:People,
-  {b2bf66c6-24b7-450c-bb52-8be300381ae4}, !- Handle
-  res occupants|unit 6|living space|unit 6|story 1, !- Name
-  {4217d5b0-6e6a-4d77-82cf-0ab985bdb724}, !- People Definition Name
-  {cdd1d588-e480-4e10-b34a-ccd86119eb1d}, !- Space or SpaceType Name
-  {2cb9cf52-9e92-4533-afb7-59a722e52647}, !- Number of People Schedule Name
-  {d8fde808-859b-486e-b16b-5ab734ddfb9f}, !- Activity Level Schedule Name
-  ,                                       !- Surface Name/Angle Factor List Name
-  ,                                       !- Work Efficiency Schedule Name
-  ,                                       !- Clothing Insulation Schedule Name
-  ,                                       !- Air Velocity Schedule Name
-  1;                                      !- Multiplier
-
-OS:Schedule:Day,
-  {d1451a47-9c9b-459a-ae66-ab3d394392fd}, !- Handle
-  Schedule Day 14,                        !- Name
-  ,                                       !- Schedule Type Limits Name
-  ,                                       !- Interpolate to Timestep
-  24,                                     !- Hour 1
-  0,                                      !- Minute 1
-  0;                                      !- Value Until Time 1
-
-OS:Schedule:Day,
-  {ad770ace-d08e-431b-9dc8-7b6f5ede0f87}, !- Handle
-  Schedule Day 15,                        !- Name
-  ,                                       !- Schedule Type Limits Name
-  ,                                       !- Interpolate to Timestep
-  24,                                     !- Hour 1
-  0,                                      !- Minute 1
-  1;                                      !- Value Until Time 1
-
-OS:People:Definition,
-  {9a7cbdc4-a72c-4c4e-9c80-a6aba8ac433e}, !- Handle
-  res occupants|unit 7|living space|unit 7|story 1, !- Name
-  People,                                 !- Number of People Calculation Method
-  3.39,                                   !- Number of People {people}
-  ,                                       !- People per Space Floor Area {person/m2}
-  ,                                       !- Space Floor Area per Person {m2/person}
-  0.319734,                               !- Fraction Radiant
-  0.573,                                  !- Sensible Heat Fraction
-  0,                                      !- Carbon Dioxide Generation Rate {m3/s-W}
-  No,                                     !- Enable ASHRAE 55 Comfort Warnings
-  ZoneAveraged;                           !- Mean Radiant Temperature Calculation Type
-
-OS:People,
-  {dcfb58e3-e870-455e-ab01-660349e9abf4}, !- Handle
-  res occupants|unit 7|living space|unit 7|story 1, !- Name
-  {9a7cbdc4-a72c-4c4e-9c80-a6aba8ac433e}, !- People Definition Name
-  {f45cf22c-9bc9-45a4-9455-05feccb6c6a4}, !- Space or SpaceType Name
-  {2cb9cf52-9e92-4533-afb7-59a722e52647}, !- Number of People Schedule Name
-  {d8fde808-859b-486e-b16b-5ab734ddfb9f}, !- Activity Level Schedule Name
-  ,                                       !- Surface Name/Angle Factor List Name
-  ,                                       !- Work Efficiency Schedule Name
-  ,                                       !- Clothing Insulation Schedule Name
-  ,                                       !- Air Velocity Schedule Name
-  1;                                      !- Multiplier
-
-OS:Schedule:Day,
-  {0ab0562c-1cae-4163-858b-7ecc67caeae2}, !- Handle
-  Schedule Day 16,                        !- Name
-  ,                                       !- Schedule Type Limits Name
-  ,                                       !- Interpolate to Timestep
-  24,                                     !- Hour 1
-  0,                                      !- Minute 1
-  0;                                      !- Value Until Time 1
-
-OS:Schedule:Day,
-  {29e9e097-154e-4761-acd2-ab450e0d98bb}, !- Handle
-  Schedule Day 17,                        !- Name
-  ,                                       !- Schedule Type Limits Name
-  ,                                       !- Interpolate to Timestep
-  24,                                     !- Hour 1
-  0,                                      !- Minute 1
-  1;                                      !- Value Until Time 1
-
-OS:People:Definition,
-  {15eafd63-509b-4f7f-ab0b-b7a89aa56661}, !- Handle
-  res occupants|unit 8|living space|unit 8|story 1, !- Name
-  People,                                 !- Number of People Calculation Method
-  3.39,                                   !- Number of People {people}
-  ,                                       !- People per Space Floor Area {person/m2}
-  ,                                       !- Space Floor Area per Person {m2/person}
-  0.319734,                               !- Fraction Radiant
-  0.573,                                  !- Sensible Heat Fraction
-  0,                                      !- Carbon Dioxide Generation Rate {m3/s-W}
-  No,                                     !- Enable ASHRAE 55 Comfort Warnings
-  ZoneAveraged;                           !- Mean Radiant Temperature Calculation Type
-
-OS:People,
-  {e9de626c-2b99-42bc-af54-e2c10759e99c}, !- Handle
-  res occupants|unit 8|living space|unit 8|story 1, !- Name
-  {15eafd63-509b-4f7f-ab0b-b7a89aa56661}, !- People Definition Name
-  {826bdbd9-e00c-4ae8-b287-f4f89d54d100}, !- Space or SpaceType Name
-  {2cb9cf52-9e92-4533-afb7-59a722e52647}, !- Number of People Schedule Name
-  {d8fde808-859b-486e-b16b-5ab734ddfb9f}, !- Activity Level Schedule Name
-  ,                                       !- Surface Name/Angle Factor List Name
-  ,                                       !- Work Efficiency Schedule Name
-  ,                                       !- Clothing Insulation Schedule Name
-  ,                                       !- Air Velocity Schedule Name
-  1;                                      !- Multiplier
->>>>>>> 039e157a
