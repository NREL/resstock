--- conflicted
+++ resolved
@@ -1,38 +1,22 @@
 !- NOTE: Auto-generated from /test/osw_files/MF_8units_1story_SL_Inset.osw
 
 OS:Version,
-<<<<<<< HEAD
-  {eb50e343-bf4f-4a0e-a9bf-c085883b0d98}, !- Handle
+  {f3ace543-8ea5-4647-a03f-3dc75e1abe36}, !- Handle
   3.2.1;                                  !- Version Identifier
 
 OS:SimulationControl,
-  {1ebfdb92-2cc0-46e0-baf1-1540c5e53dfa}, !- Handle
-=======
-  {f6cfb392-a02f-40a1-acc6-4af0c361fff9}, !- Handle
-  3.2.1;                                  !- Version Identifier
-
-OS:SimulationControl,
-  {eb9b98f1-655d-487e-8b81-415b2384875f}, !- Handle
->>>>>>> a49bb51b
+  {39ecb4ae-9019-4e60-ab3d-50e697eb0a11}, !- Handle
   ,                                       !- Do Zone Sizing Calculation
   ,                                       !- Do System Sizing Calculation
   ,                                       !- Do Plant Sizing Calculation
   No;                                     !- Run Simulation for Sizing Periods
 
 OS:Timestep,
-<<<<<<< HEAD
-  {edf0d5fe-eaff-40ea-8c57-3e93a497f39c}, !- Handle
+  {86aadb4d-f565-4050-8fe9-a0947faae5ff}, !- Handle
   6;                                      !- Number of Timesteps per Hour
 
 OS:ShadowCalculation,
-  {ee03f190-3dba-4879-9f73-bf187e782b19}, !- Handle
-=======
-  {2a868409-dbac-4874-b500-942bcdc04e46}, !- Handle
-  6;                                      !- Number of Timesteps per Hour
-
-OS:ShadowCalculation,
-  {67b56e31-e132-4879-aefc-ea2ba16fb273}, !- Handle
->>>>>>> a49bb51b
+  {1bc284e2-5a8d-42bc-a111-e1b5c7d724cc}, !- Handle
   PolygonClipping,                        !- Shading Calculation Method
   ,                                       !- Shading Calculation Update Frequency Method
   20,                                     !- Shading Calculation Update Frequency
@@ -45,37 +29,21 @@
   No;                                     !- Disable Self-Shading From Shading Zone Groups to Other Zones
 
 OS:SurfaceConvectionAlgorithm:Outside,
-<<<<<<< HEAD
-  {4b3aff9e-f7de-42ad-a8a9-49cc4825cc99}, !- Handle
+  {9bd01d58-471c-4856-b164-4f63ced4d368}, !- Handle
   DOE-2;                                  !- Algorithm
 
 OS:SurfaceConvectionAlgorithm:Inside,
-  {399a9976-e594-461b-a309-f142d4fbc8c0}, !- Handle
+  {5f5c91da-f65c-419f-b4ef-2aa442f36f6e}, !- Handle
   TARP;                                   !- Algorithm
 
 OS:ZoneCapacitanceMultiplier:ResearchSpecial,
-  {55f341c3-d67e-4936-914e-9c9eec1ce534}, !- Handle
-=======
-  {af4ae5b5-23f1-4c00-8e5e-fa93f2fb24bc}, !- Handle
-  DOE-2;                                  !- Algorithm
-
-OS:SurfaceConvectionAlgorithm:Inside,
-  {5b443e31-51f6-44b4-b74e-369e2b5eeb8f}, !- Handle
-  TARP;                                   !- Algorithm
-
-OS:ZoneCapacitanceMultiplier:ResearchSpecial,
-  {556a22cb-12f0-46e2-bf64-62327e8c2510}, !- Handle
->>>>>>> a49bb51b
+  {c9ac9533-cf61-4d90-b383-694039312d1e}, !- Handle
   ,                                       !- Temperature Capacity Multiplier
   15,                                     !- Humidity Capacity Multiplier
   ;                                       !- Carbon Dioxide Capacity Multiplier
 
 OS:RunPeriod,
-<<<<<<< HEAD
-  {a61dbbb4-5049-49e4-b5f0-ca598a41c5db}, !- Handle
-=======
-  {315b7fbe-86c3-4d37-8daf-50f9537b57b2}, !- Handle
->>>>>>> a49bb51b
+  {7d57a6ca-aa67-4b19-a942-aac0b489ffb2}, !- Handle
   Run Period 1,                           !- Name
   1,                                      !- Begin Month
   1,                                      !- Begin Day of Month
@@ -89,21 +57,13 @@
   ;                                       !- Number of Times Runperiod to be Repeated
 
 OS:YearDescription,
-<<<<<<< HEAD
-  {f6ff88ae-bc65-4c5b-831a-c0e140ae5381}, !- Handle
-=======
-  {c0357045-2b7a-4ff3-be51-412af482e27a}, !- Handle
->>>>>>> a49bb51b
+  {227ee06f-35c6-4c13-adb4-d1a79536903a}, !- Handle
   2007,                                   !- Calendar Year
   ,                                       !- Day of Week for Start Day
   ;                                       !- Is Leap Year
 
 OS:WeatherFile,
-<<<<<<< HEAD
-  {ec7b8cc2-dd77-4992-a28c-c142facdb312}, !- Handle
-=======
-  {0cca3c8a-173e-4449-8d53-0f56e6eed6c5}, !- Handle
->>>>>>> a49bb51b
+  {9f5e0d91-881a-4088-8c76-0d946ce405f2}, !- Handle
   Denver Intl Ap,                         !- City
   CO,                                     !- State Province Region
   USA,                                    !- Country
@@ -113,17 +73,12 @@
   -104.65,                                !- Longitude {deg}
   -7,                                     !- Time Zone {hr}
   1650,                                   !- Elevation {m}
-  C:/OpenStudio/resstock/resources/measures/HPXMLtoOpenStudio/weather/USA_CO_Denver.Intl.AP.725650_TMY3.epw, !- Url
+  /mnt/c/git/resstock/resources/measures/HPXMLtoOpenStudio/weather/USA_CO_Denver.Intl.AP.725650_TMY3.epw, !- Url
   E23378AA;                               !- Checksum
 
 OS:AdditionalProperties,
-<<<<<<< HEAD
-  {d98cd087-4391-4eba-9dc7-c28c77f74d93}, !- Handle
-  {ec7b8cc2-dd77-4992-a28c-c142facdb312}, !- Object Name
-=======
-  {32b95a25-2dad-4f67-9bc8-f5802375341a}, !- Handle
-  {0cca3c8a-173e-4449-8d53-0f56e6eed6c5}, !- Object Name
->>>>>>> a49bb51b
+  {97d2c3ed-3e4b-4b7b-80d1-44dcb0c19a35}, !- Handle
+  {9f5e0d91-881a-4088-8c76-0d946ce405f2}, !- Object Name
   EPWHeaderCity,                          !- Feature Name 1
   String,                                 !- Feature Data Type 1
   Denver Intl Ap,                         !- Feature Value 1
@@ -231,11 +186,7 @@
   84;                                     !- Feature Value 35
 
 OS:Site,
-<<<<<<< HEAD
-  {d908b472-a856-4a10-9482-1a0905c0ddea}, !- Handle
-=======
-  {3fa09e1d-d77a-41f4-ac23-beb0e5df36e6}, !- Handle
->>>>>>> a49bb51b
+  {be6733a6-5799-42d1-923a-38fad9ec92bd}, !- Handle
   Denver Intl Ap_CO_USA,                  !- Name
   39.83,                                  !- Latitude {deg}
   -104.65,                                !- Longitude {deg}
@@ -244,42 +195,26 @@
   ;                                       !- Terrain
 
 OS:ClimateZones,
-<<<<<<< HEAD
-  {9ab29906-5f1a-4145-9722-779c2c957ad9}, !- Handle
-=======
-  {30fd49a6-ae42-404c-920c-09dbfe71ec3d}, !- Handle
->>>>>>> a49bb51b
+  {990beaeb-094b-4f19-b3b7-cc3eafd148c2}, !- Handle
   Building America,                       !- Climate Zone Institution Name 1
   ,                                       !- Climate Zone Document Name 1
   0,                                      !- Climate Zone Document Year 1
   Cold;                                   !- Climate Zone Value 1
 
 OS:Site:WaterMainsTemperature,
-<<<<<<< HEAD
-  {1ccdfa71-4ba3-40e9-a7b7-2ca892792737}, !- Handle
-=======
-  {277c40c9-ba6b-42cf-bcc6-df09d6edabef}, !- Handle
->>>>>>> a49bb51b
+  {876d3fcd-7e00-4278-be2d-26cced373386}, !- Handle
   Correlation,                            !- Calculation Method
   ,                                       !- Temperature Schedule Name
   10.8753424657535,                       !- Annual Average Outdoor Air Temperature {C}
   23.1524007936508;                       !- Maximum Difference In Monthly Average Outdoor Air Temperatures {deltaC}
 
 OS:RunPeriodControl:DaylightSavingTime,
-<<<<<<< HEAD
-  {b7ec68cd-7cd1-4306-a12e-3d4770464728}, !- Handle
-=======
-  {fa0b1540-c161-4291-8ee8-6c40bcf673a6}, !- Handle
->>>>>>> a49bb51b
+  {49606165-b05f-4b2f-968f-e91025c10843}, !- Handle
   3/12,                                   !- Start Date
   11/5;                                   !- End Date
 
 OS:Site:GroundTemperature:Deep,
-<<<<<<< HEAD
-  {de9ee31b-4690-477a-92e1-02642067cb1b}, !- Handle
-=======
-  {7ce9f794-f50d-4010-a8f3-9a0c87bf4bf0}, !- Handle
->>>>>>> a49bb51b
+  {88da4d09-e23a-4385-9470-5858fad6808f}, !- Handle
   10.8753424657535,                       !- January Deep Ground Temperature {C}
   10.8753424657535,                       !- February Deep Ground Temperature {C}
   10.8753424657535,                       !- March Deep Ground Temperature {C}
@@ -294,11 +229,7 @@
   10.8753424657535;                       !- December Deep Ground Temperature {C}
 
 OS:Building,
-<<<<<<< HEAD
-  {6a9bde7a-8002-4470-a48c-405919a5684a}, !- Handle
-=======
-  {4512fdc8-22db-4bf4-8918-eb0e69cf3d47}, !- Handle
->>>>>>> a49bb51b
+  {8d14bb09-7671-4b5e-8dd6-91e19b1f3855}, !- Handle
   Building 1,                             !- Name
   ,                                       !- Building Sector Type
   0,                                      !- North Axis {deg}
@@ -313,13 +244,8 @@
   8;                                      !- Standards Number of Living Units
 
 OS:AdditionalProperties,
-<<<<<<< HEAD
-  {8ec64de5-c9ea-4e9e-8af5-ee3eb041abff}, !- Handle
-  {6a9bde7a-8002-4470-a48c-405919a5684a}, !- Object Name
-=======
-  {6694c905-268f-435c-8c3a-d1d53e1580a7}, !- Handle
-  {4512fdc8-22db-4bf4-8918-eb0e69cf3d47}, !- Object Name
->>>>>>> a49bb51b
+  {3f7f45e1-b36b-4f74-a661-b71699ae7ed4}, !- Handle
+  {8d14bb09-7671-4b5e-8dd6-91e19b1f3855}, !- Object Name
   num_units,                              !- Feature Name 1
   Integer,                                !- Feature Data Type 1
   8,                                      !- Feature Value 1
@@ -346,11 +272,7 @@
   Double-Loaded Interior;                 !- Feature Value 8
 
 OS:ThermalZone,
-<<<<<<< HEAD
-  {bcaf0416-22da-4cc6-83be-6cd1416881c5}, !- Handle
-=======
-  {c1b96a86-56cd-492e-8a28-28e9a6db2dfa}, !- Handle
->>>>>>> a49bb51b
+  {731463c0-66d8-43e3-8341-23fc80ef0ac1}, !- Handle
   living zone,                            !- Name
   ,                                       !- Multiplier
   ,                                       !- Ceiling Height {m}
@@ -359,17 +281,10 @@
   ,                                       !- Zone Inside Convection Algorithm
   ,                                       !- Zone Outside Convection Algorithm
   ,                                       !- Zone Conditioning Equipment List Name
-<<<<<<< HEAD
-  {11976e3a-face-4342-b1ce-7945a11e24c2}, !- Zone Air Inlet Port List
-  {a5d50bcc-cb43-4329-b46d-4832a90fe7e9}, !- Zone Air Exhaust Port List
-  {a9fceadf-d527-4a14-8521-f1579901d399}, !- Zone Air Node Name
-  {4cfbe917-8b7d-445f-95da-cd15796122a7}, !- Zone Return Air Port List
-=======
-  {6b5c771e-a9e6-4663-8a2d-bcd6bb568c69}, !- Zone Air Inlet Port List
-  {f97145bc-76c5-4b26-8ad0-496412220db9}, !- Zone Air Exhaust Port List
-  {4e78e5bb-7c1c-4110-a7df-28028b909b65}, !- Zone Air Node Name
-  {39bafd43-d295-422c-8c20-a2d0c1f77b31}, !- Zone Return Air Port List
->>>>>>> a49bb51b
+  {60ad9bda-09ef-4bb5-9a1a-d555cb968aa8}, !- Zone Air Inlet Port List
+  {5e16b183-ff7f-4012-ac74-ef51879016df}, !- Zone Air Exhaust Port List
+  {696ad553-ab9e-44a2-9540-124e1aa56630}, !- Zone Air Node Name
+  {5016c9c6-a38f-405b-ac5d-36c6033c68ba}, !- Zone Return Air Port List
   ,                                       !- Primary Daylighting Control Name
   ,                                       !- Fraction of Zone Controlled by Primary Daylighting Control
   ,                                       !- Secondary Daylighting Control Name
@@ -380,63 +295,33 @@
   No;                                     !- Use Ideal Air Loads
 
 OS:Node,
-<<<<<<< HEAD
-  {862418c2-73a7-48f7-8b18-a0129026a64e}, !- Handle
+  {01908ce9-6062-46bb-88ab-6e506880bc89}, !- Handle
   Node 1,                                 !- Name
-  {a9fceadf-d527-4a14-8521-f1579901d399}, !- Inlet Port
+  {696ad553-ab9e-44a2-9540-124e1aa56630}, !- Inlet Port
   ;                                       !- Outlet Port
 
 OS:Connection,
-  {a9fceadf-d527-4a14-8521-f1579901d399}, !- Handle
-  {bcaf0416-22da-4cc6-83be-6cd1416881c5}, !- Source Object
+  {696ad553-ab9e-44a2-9540-124e1aa56630}, !- Handle
+  {731463c0-66d8-43e3-8341-23fc80ef0ac1}, !- Source Object
   11,                                     !- Outlet Port
-  {862418c2-73a7-48f7-8b18-a0129026a64e}, !- Target Object
+  {01908ce9-6062-46bb-88ab-6e506880bc89}, !- Target Object
   2;                                      !- Inlet Port
 
 OS:PortList,
-  {11976e3a-face-4342-b1ce-7945a11e24c2}, !- Handle
-  {bcaf0416-22da-4cc6-83be-6cd1416881c5}; !- HVAC Component
+  {60ad9bda-09ef-4bb5-9a1a-d555cb968aa8}, !- Handle
+  {731463c0-66d8-43e3-8341-23fc80ef0ac1}; !- HVAC Component
 
 OS:PortList,
-  {a5d50bcc-cb43-4329-b46d-4832a90fe7e9}, !- Handle
-  {bcaf0416-22da-4cc6-83be-6cd1416881c5}; !- HVAC Component
+  {5e16b183-ff7f-4012-ac74-ef51879016df}, !- Handle
+  {731463c0-66d8-43e3-8341-23fc80ef0ac1}; !- HVAC Component
 
 OS:PortList,
-  {4cfbe917-8b7d-445f-95da-cd15796122a7}, !- Handle
-  {bcaf0416-22da-4cc6-83be-6cd1416881c5}; !- HVAC Component
+  {5016c9c6-a38f-405b-ac5d-36c6033c68ba}, !- Handle
+  {731463c0-66d8-43e3-8341-23fc80ef0ac1}; !- HVAC Component
 
 OS:Sizing:Zone,
-  {9354e5bd-8668-4dd6-9da6-f4b1300c3f41}, !- Handle
-  {bcaf0416-22da-4cc6-83be-6cd1416881c5}, !- Zone or ZoneList Name
-=======
-  {7fee5c30-adb6-4d6e-bddc-04bceff25d92}, !- Handle
-  Node 1,                                 !- Name
-  {4e78e5bb-7c1c-4110-a7df-28028b909b65}, !- Inlet Port
-  ;                                       !- Outlet Port
-
-OS:Connection,
-  {4e78e5bb-7c1c-4110-a7df-28028b909b65}, !- Handle
-  {c1b96a86-56cd-492e-8a28-28e9a6db2dfa}, !- Source Object
-  11,                                     !- Outlet Port
-  {7fee5c30-adb6-4d6e-bddc-04bceff25d92}, !- Target Object
-  2;                                      !- Inlet Port
-
-OS:PortList,
-  {6b5c771e-a9e6-4663-8a2d-bcd6bb568c69}, !- Handle
-  {c1b96a86-56cd-492e-8a28-28e9a6db2dfa}; !- HVAC Component
-
-OS:PortList,
-  {f97145bc-76c5-4b26-8ad0-496412220db9}, !- Handle
-  {c1b96a86-56cd-492e-8a28-28e9a6db2dfa}; !- HVAC Component
-
-OS:PortList,
-  {39bafd43-d295-422c-8c20-a2d0c1f77b31}, !- Handle
-  {c1b96a86-56cd-492e-8a28-28e9a6db2dfa}; !- HVAC Component
-
-OS:Sizing:Zone,
-  {4e3c4dcb-2305-4b64-a7e2-14e4baa33ee9}, !- Handle
-  {c1b96a86-56cd-492e-8a28-28e9a6db2dfa}, !- Zone or ZoneList Name
->>>>>>> a49bb51b
+  {0a8534eb-d374-4b49-befb-496e7000d575}, !- Handle
+  {731463c0-66d8-43e3-8341-23fc80ef0ac1}, !- Zone or ZoneList Name
   SupplyAirTemperature,                   !- Zone Cooling Design Supply Air Temperature Input Method
   14,                                     !- Zone Cooling Design Supply Air Temperature {C}
   11.11,                                  !- Zone Cooling Design Supply Air Temperature Difference {deltaC}
@@ -463,25 +348,14 @@
   autosize;                               !- Dedicated Outdoor Air High Setpoint Temperature for Design {C}
 
 OS:ZoneHVAC:EquipmentList,
-<<<<<<< HEAD
-  {9c457977-9c83-4c6a-bb84-fb4c0c819823}, !- Handle
+  {e61e8fe6-44c6-4364-adac-8e6dca1766b4}, !- Handle
   Zone HVAC Equipment List 1,             !- Name
-  {bcaf0416-22da-4cc6-83be-6cd1416881c5}; !- Thermal Zone
+  {731463c0-66d8-43e3-8341-23fc80ef0ac1}; !- Thermal Zone
 
 OS:Space,
-  {081fd864-1ee3-49e7-b4f0-2a35ef887cbf}, !- Handle
+  {7f6c3693-7311-48c4-b1ba-0410ddab2d18}, !- Handle
   living space,                           !- Name
-  {5018ed9e-5505-4139-9d86-905147671d39}, !- Space Type Name
-=======
-  {1dda3bde-80fa-49cf-a8bb-5b0ee07db433}, !- Handle
-  Zone HVAC Equipment List 1,             !- Name
-  {c1b96a86-56cd-492e-8a28-28e9a6db2dfa}; !- Thermal Zone
-
-OS:Space,
-  {1a3a1fd3-9d86-4315-b78e-f50168360c34}, !- Handle
-  living space,                           !- Name
-  {b4ad6eec-7290-4938-ba47-3c1873913aa2}, !- Space Type Name
->>>>>>> a49bb51b
+  {717365ac-1df7-40d0-b027-d517e232cedc}, !- Space Type Name
   ,                                       !- Default Construction Set Name
   ,                                       !- Default Schedule Set Name
   ,                                       !- Direction of Relative North {deg}
@@ -489,31 +363,17 @@
   ,                                       !- Y Origin {m}
   ,                                       !- Z Origin {m}
   ,                                       !- Building Story Name
-<<<<<<< HEAD
-  {bcaf0416-22da-4cc6-83be-6cd1416881c5}, !- Thermal Zone Name
+  {731463c0-66d8-43e3-8341-23fc80ef0ac1}, !- Thermal Zone Name
   ,                                       !- Part of Total Floor Area
   ,                                       !- Design Specification Outdoor Air Object Name
-  {f1ce60b9-135e-4ade-abff-654b3b347bca}; !- Building Unit Name
-
-OS:Surface,
-  {8b840d8f-a6c9-4566-8ff6-169324363925}, !- Handle
+  {d1fa4076-f6d3-486e-9dfd-96909b5ec1cc}; !- Building Unit Name
+
+OS:Surface,
+  {094c9753-c587-440d-8390-068c477f4198}, !- Handle
   Surface 1,                              !- Name
   Floor,                                  !- Surface Type
   ,                                       !- Construction Name
-  {081fd864-1ee3-49e7-b4f0-2a35ef887cbf}, !- Space Name
-=======
-  {c1b96a86-56cd-492e-8a28-28e9a6db2dfa}, !- Thermal Zone Name
-  ,                                       !- Part of Total Floor Area
-  ,                                       !- Design Specification Outdoor Air Object Name
-  {1f189618-4771-40b8-82aa-bb9604bbfdc8}; !- Building Unit Name
-
-OS:Surface,
-  {721c7a34-4d07-4f72-9ea5-fe6d8488c11f}, !- Handle
-  Surface 1,                              !- Name
-  Floor,                                  !- Surface Type
-  ,                                       !- Construction Name
-  {1a3a1fd3-9d86-4315-b78e-f50168360c34}, !- Space Name
->>>>>>> a49bb51b
+  {7f6c3693-7311-48c4-b1ba-0410ddab2d18}, !- Space Name
   Foundation,                             !- Outside Boundary Condition
   ,                                       !- Outside Boundary Condition Object
   NoSun,                                  !- Sun Exposure
@@ -528,19 +388,11 @@
   4.76503217256854, -13.1876643451371, 0; !- X,Y,Z Vertex 6 {m}
 
 OS:Surface,
-<<<<<<< HEAD
-  {2fb9cdd4-2932-4c21-865a-4e642d90a14e}, !- Handle
+  {b13df5ef-e65a-4bd3-a87b-29fa2da3e60a}, !- Handle
   Surface 2,                              !- Name
   Wall,                                   !- Surface Type
   ,                                       !- Construction Name
-  {081fd864-1ee3-49e7-b4f0-2a35ef887cbf}, !- Space Name
-=======
-  {d51f52eb-86a9-42fa-9857-2b62c9cf1ca2}, !- Handle
-  Surface 2,                              !- Name
-  Wall,                                   !- Surface Type
-  ,                                       !- Construction Name
-  {1a3a1fd3-9d86-4315-b78e-f50168360c34}, !- Space Name
->>>>>>> a49bb51b
+  {7f6c3693-7311-48c4-b1ba-0410ddab2d18}, !- Space Name
   Outdoors,                               !- Outside Boundary Condition
   ,                                       !- Outside Boundary Condition Object
   SunExposed,                             !- Sun Exposure
@@ -553,19 +405,11 @@
   0, -13.1876643451371, 2.4384;           !- X,Y,Z Vertex 4 {m}
 
 OS:Surface,
-<<<<<<< HEAD
-  {b6d98e5e-b94f-4f94-833b-a2b19a37a601}, !- Handle
+  {85251712-6689-461a-b2f1-458615492015}, !- Handle
   Surface 3,                              !- Name
   Wall,                                   !- Surface Type
   ,                                       !- Construction Name
-  {081fd864-1ee3-49e7-b4f0-2a35ef887cbf}, !- Space Name
-=======
-  {e8f89121-6034-4518-a9c2-7bbfca2d8d94}, !- Handle
-  Surface 3,                              !- Name
-  Wall,                                   !- Surface Type
-  ,                                       !- Construction Name
-  {1a3a1fd3-9d86-4315-b78e-f50168360c34}, !- Space Name
->>>>>>> a49bb51b
+  {7f6c3693-7311-48c4-b1ba-0410ddab2d18}, !- Space Name
   Adiabatic,                              !- Outside Boundary Condition
   ,                                       !- Outside Boundary Condition Object
   NoSun,                                  !- Sun Exposure
@@ -578,19 +422,11 @@
   0, 0, 2.4384;                           !- X,Y,Z Vertex 4 {m}
 
 OS:Surface,
-<<<<<<< HEAD
-  {496b0554-b120-4a64-b8e5-0c6d9651b65d}, !- Handle
+  {9ef806c1-1839-4241-bdf0-fdb7a28872aa}, !- Handle
   Surface 4,                              !- Name
   Wall,                                   !- Surface Type
   ,                                       !- Construction Name
-  {081fd864-1ee3-49e7-b4f0-2a35ef887cbf}, !- Space Name
-=======
-  {a95f9c6f-6505-4647-b992-b7a39a1400bd}, !- Handle
-  Surface 4,                              !- Name
-  Wall,                                   !- Surface Type
-  ,                                       !- Construction Name
-  {1a3a1fd3-9d86-4315-b78e-f50168360c34}, !- Space Name
->>>>>>> a49bb51b
+  {7f6c3693-7311-48c4-b1ba-0410ddab2d18}, !- Space Name
   Adiabatic,                              !- Outside Boundary Condition
   ,                                       !- Outside Boundary Condition Object
   NoSun,                                  !- Sun Exposure
@@ -603,19 +439,11 @@
   6.59383217256854, 0, 2.4384;            !- X,Y,Z Vertex 4 {m}
 
 OS:Surface,
-<<<<<<< HEAD
-  {60775863-8f68-44c2-8e70-08ac4fb253b9}, !- Handle
+  {d6076515-219b-4539-b5f0-ce3ba7f1a303}, !- Handle
   Surface 5,                              !- Name
   Wall,                                   !- Surface Type
   ,                                       !- Construction Name
-  {081fd864-1ee3-49e7-b4f0-2a35ef887cbf}, !- Space Name
-=======
-  {c92ef301-249c-4c7e-888f-daddccb77d45}, !- Handle
-  Surface 5,                              !- Name
-  Wall,                                   !- Surface Type
-  ,                                       !- Construction Name
-  {1a3a1fd3-9d86-4315-b78e-f50168360c34}, !- Space Name
->>>>>>> a49bb51b
+  {7f6c3693-7311-48c4-b1ba-0410ddab2d18}, !- Space Name
   Outdoors,                               !- Outside Boundary Condition
   ,                                       !- Outside Boundary Condition Object
   SunExposed,                             !- Sun Exposure
@@ -628,19 +456,11 @@
   6.59383217256854, -11.3588643451371, 2.4384; !- X,Y,Z Vertex 4 {m}
 
 OS:Surface,
-<<<<<<< HEAD
-  {e759fb6f-83ee-4962-9cf8-229fa34c6e3a}, !- Handle
+  {49c85618-dd30-4af9-b53b-5c8cd2149f8f}, !- Handle
   Surface 6,                              !- Name
   Wall,                                   !- Surface Type
   ,                                       !- Construction Name
-  {081fd864-1ee3-49e7-b4f0-2a35ef887cbf}, !- Space Name
-=======
-  {38ac84f9-4677-40e1-bca3-03fb93d79ec9}, !- Handle
-  Surface 6,                              !- Name
-  Wall,                                   !- Surface Type
-  ,                                       !- Construction Name
-  {1a3a1fd3-9d86-4315-b78e-f50168360c34}, !- Space Name
->>>>>>> a49bb51b
+  {7f6c3693-7311-48c4-b1ba-0410ddab2d18}, !- Space Name
   Outdoors,                               !- Outside Boundary Condition
   ,                                       !- Outside Boundary Condition Object
   SunExposed,                             !- Sun Exposure
@@ -653,19 +473,11 @@
   4.76503217256854, -11.3588643451371, 2.4384; !- X,Y,Z Vertex 4 {m}
 
 OS:Surface,
-<<<<<<< HEAD
-  {392401cf-d81e-43a4-ae57-49ac0eb519a4}, !- Handle
+  {eb411c8c-766e-46d3-a51e-0295430790dd}, !- Handle
   Surface 7,                              !- Name
   Wall,                                   !- Surface Type
   ,                                       !- Construction Name
-  {081fd864-1ee3-49e7-b4f0-2a35ef887cbf}, !- Space Name
-=======
-  {788efcaf-7ac4-40e6-93cf-d2abcf1732bd}, !- Handle
-  Surface 7,                              !- Name
-  Wall,                                   !- Surface Type
-  ,                                       !- Construction Name
-  {1a3a1fd3-9d86-4315-b78e-f50168360c34}, !- Space Name
->>>>>>> a49bb51b
+  {7f6c3693-7311-48c4-b1ba-0410ddab2d18}, !- Space Name
   Outdoors,                               !- Outside Boundary Condition
   ,                                       !- Outside Boundary Condition Object
   SunExposed,                             !- Sun Exposure
@@ -678,19 +490,11 @@
   4.76503217256854, -13.1876643451371, 2.4384; !- X,Y,Z Vertex 4 {m}
 
 OS:Surface,
-<<<<<<< HEAD
-  {e4c4e612-d9ed-449c-9611-bc50a556699f}, !- Handle
+  {1ba0a96c-ff49-4b2a-9006-d81048eed14f}, !- Handle
   Surface 8,                              !- Name
   RoofCeiling,                            !- Surface Type
   ,                                       !- Construction Name
-  {081fd864-1ee3-49e7-b4f0-2a35ef887cbf}, !- Space Name
-=======
-  {babe3d7c-a873-4c61-87f3-90a452be2f8a}, !- Handle
-  Surface 8,                              !- Name
-  RoofCeiling,                            !- Surface Type
-  ,                                       !- Construction Name
-  {1a3a1fd3-9d86-4315-b78e-f50168360c34}, !- Space Name
->>>>>>> a49bb51b
+  {7f6c3693-7311-48c4-b1ba-0410ddab2d18}, !- Space Name
   Outdoors,                               !- Outside Boundary Condition
   ,                                       !- Outside Boundary Condition Object
   SunExposed,                             !- Sun Exposure
@@ -705,11 +509,7 @@
   0, -13.1876643451371, 2.4384;           !- X,Y,Z Vertex 6 {m}
 
 OS:SpaceType,
-<<<<<<< HEAD
-  {5018ed9e-5505-4139-9d86-905147671d39}, !- Handle
-=======
-  {b4ad6eec-7290-4938-ba47-3c1873913aa2}, !- Handle
->>>>>>> a49bb51b
+  {717365ac-1df7-40d0-b027-d517e232cedc}, !- Handle
   Space Type 1,                           !- Name
   ,                                       !- Default Construction Set Name
   ,                                       !- Default Schedule Set Name
@@ -720,11 +520,7 @@
   living;                                 !- Standards Space Type
 
 OS:ThermalZone,
-<<<<<<< HEAD
-  {0d69f19b-beef-41c1-9a52-d9f6d02940b6}, !- Handle
-=======
-  {8c7a5ca2-2b47-4ef1-9d99-6fa42cfdbb9d}, !- Handle
->>>>>>> a49bb51b
+  {4661d257-1978-4137-83e9-25cec0dfc739}, !- Handle
   corridor zone,                          !- Name
   ,                                       !- Multiplier
   ,                                       !- Ceiling Height {m}
@@ -733,17 +529,10 @@
   ,                                       !- Zone Inside Convection Algorithm
   ,                                       !- Zone Outside Convection Algorithm
   ,                                       !- Zone Conditioning Equipment List Name
-<<<<<<< HEAD
-  {d621e468-166c-4d63-9276-5f5a0904265d}, !- Zone Air Inlet Port List
-  {bcb8953f-16b0-4d43-80a3-f7fa5f1c4977}, !- Zone Air Exhaust Port List
-  {9d6793c9-f308-4900-b6d0-454577bd9d51}, !- Zone Air Node Name
-  {83be2262-5fd1-46b2-8ca7-4422b69ae4ee}, !- Zone Return Air Port List
-=======
-  {5c48acec-7599-44e8-b8fb-080567d091f4}, !- Zone Air Inlet Port List
-  {9a35cddd-6760-44b0-b9ad-e451b9fa2b90}, !- Zone Air Exhaust Port List
-  {c6a7ff74-b3f5-4fdb-a120-916f075090eb}, !- Zone Air Node Name
-  {2a309e25-5819-4793-8fdb-ede46dec6c2c}, !- Zone Return Air Port List
->>>>>>> a49bb51b
+  {b6d15a57-0e2a-446e-8c82-c41bdbf33855}, !- Zone Air Inlet Port List
+  {2583c6cd-dfe9-4120-8e7c-c839c8fe476d}, !- Zone Air Exhaust Port List
+  {523d087d-985e-4290-a663-36f55f09a1cf}, !- Zone Air Node Name
+  {c5ad7253-cf6c-4ac6-bbbf-e2dcd4ddb0cb}, !- Zone Return Air Port List
   ,                                       !- Primary Daylighting Control Name
   ,                                       !- Fraction of Zone Controlled by Primary Daylighting Control
   ,                                       !- Secondary Daylighting Control Name
@@ -754,63 +543,33 @@
   No;                                     !- Use Ideal Air Loads
 
 OS:Node,
-<<<<<<< HEAD
-  {6a8ad593-9c16-4b4a-812f-81801a177c5e}, !- Handle
+  {78f2020b-2aab-4daa-916b-b799ea0cb95d}, !- Handle
   Node 2,                                 !- Name
-  {9d6793c9-f308-4900-b6d0-454577bd9d51}, !- Inlet Port
+  {523d087d-985e-4290-a663-36f55f09a1cf}, !- Inlet Port
   ;                                       !- Outlet Port
 
 OS:Connection,
-  {9d6793c9-f308-4900-b6d0-454577bd9d51}, !- Handle
-  {0d69f19b-beef-41c1-9a52-d9f6d02940b6}, !- Source Object
+  {523d087d-985e-4290-a663-36f55f09a1cf}, !- Handle
+  {4661d257-1978-4137-83e9-25cec0dfc739}, !- Source Object
   11,                                     !- Outlet Port
-  {6a8ad593-9c16-4b4a-812f-81801a177c5e}, !- Target Object
+  {78f2020b-2aab-4daa-916b-b799ea0cb95d}, !- Target Object
   2;                                      !- Inlet Port
 
 OS:PortList,
-  {d621e468-166c-4d63-9276-5f5a0904265d}, !- Handle
-  {0d69f19b-beef-41c1-9a52-d9f6d02940b6}; !- HVAC Component
+  {b6d15a57-0e2a-446e-8c82-c41bdbf33855}, !- Handle
+  {4661d257-1978-4137-83e9-25cec0dfc739}; !- HVAC Component
 
 OS:PortList,
-  {bcb8953f-16b0-4d43-80a3-f7fa5f1c4977}, !- Handle
-  {0d69f19b-beef-41c1-9a52-d9f6d02940b6}; !- HVAC Component
+  {2583c6cd-dfe9-4120-8e7c-c839c8fe476d}, !- Handle
+  {4661d257-1978-4137-83e9-25cec0dfc739}; !- HVAC Component
 
 OS:PortList,
-  {83be2262-5fd1-46b2-8ca7-4422b69ae4ee}, !- Handle
-  {0d69f19b-beef-41c1-9a52-d9f6d02940b6}; !- HVAC Component
+  {c5ad7253-cf6c-4ac6-bbbf-e2dcd4ddb0cb}, !- Handle
+  {4661d257-1978-4137-83e9-25cec0dfc739}; !- HVAC Component
 
 OS:Sizing:Zone,
-  {604ca4dc-9654-42b6-8449-266b02b2374e}, !- Handle
-  {0d69f19b-beef-41c1-9a52-d9f6d02940b6}, !- Zone or ZoneList Name
-=======
-  {0c03ec3f-6c5b-485c-a422-eae6340c440b}, !- Handle
-  Node 2,                                 !- Name
-  {c6a7ff74-b3f5-4fdb-a120-916f075090eb}, !- Inlet Port
-  ;                                       !- Outlet Port
-
-OS:Connection,
-  {c6a7ff74-b3f5-4fdb-a120-916f075090eb}, !- Handle
-  {8c7a5ca2-2b47-4ef1-9d99-6fa42cfdbb9d}, !- Source Object
-  11,                                     !- Outlet Port
-  {0c03ec3f-6c5b-485c-a422-eae6340c440b}, !- Target Object
-  2;                                      !- Inlet Port
-
-OS:PortList,
-  {5c48acec-7599-44e8-b8fb-080567d091f4}, !- Handle
-  {8c7a5ca2-2b47-4ef1-9d99-6fa42cfdbb9d}; !- HVAC Component
-
-OS:PortList,
-  {9a35cddd-6760-44b0-b9ad-e451b9fa2b90}, !- Handle
-  {8c7a5ca2-2b47-4ef1-9d99-6fa42cfdbb9d}; !- HVAC Component
-
-OS:PortList,
-  {2a309e25-5819-4793-8fdb-ede46dec6c2c}, !- Handle
-  {8c7a5ca2-2b47-4ef1-9d99-6fa42cfdbb9d}; !- HVAC Component
-
-OS:Sizing:Zone,
-  {8151e7b3-f495-46c3-8fb4-93960c9a606b}, !- Handle
-  {8c7a5ca2-2b47-4ef1-9d99-6fa42cfdbb9d}, !- Zone or ZoneList Name
->>>>>>> a49bb51b
+  {1cf1bfda-d6bf-4778-b2e6-edea469aedfb}, !- Handle
+  {4661d257-1978-4137-83e9-25cec0dfc739}, !- Zone or ZoneList Name
   SupplyAirTemperature,                   !- Zone Cooling Design Supply Air Temperature Input Method
   14,                                     !- Zone Cooling Design Supply Air Temperature {C}
   11.11,                                  !- Zone Cooling Design Supply Air Temperature Difference {deltaC}
@@ -837,25 +596,14 @@
   autosize;                               !- Dedicated Outdoor Air High Setpoint Temperature for Design {C}
 
 OS:ZoneHVAC:EquipmentList,
-<<<<<<< HEAD
-  {5d9a8852-1a52-4c0d-b033-f805c8d80a33}, !- Handle
+  {ce99f577-c6f0-4382-840a-6d640a7ca205}, !- Handle
   Zone HVAC Equipment List 2,             !- Name
-  {0d69f19b-beef-41c1-9a52-d9f6d02940b6}; !- Thermal Zone
+  {4661d257-1978-4137-83e9-25cec0dfc739}; !- Thermal Zone
 
 OS:Space,
-  {77b6c02f-c64a-4cb7-9e4d-f249e5669b89}, !- Handle
+  {9bb160b4-41f0-4479-b7d3-7effd2393f75}, !- Handle
   corridor space,                         !- Name
-  {e9879833-3055-420b-98b7-fc3971d53b77}, !- Space Type Name
-=======
-  {1f90f3d3-eb49-43fb-9ce7-923a7281b93f}, !- Handle
-  Zone HVAC Equipment List 2,             !- Name
-  {8c7a5ca2-2b47-4ef1-9d99-6fa42cfdbb9d}; !- Thermal Zone
-
-OS:Space,
-  {51ec8227-ea99-4d13-8314-af43e21ee1f7}, !- Handle
-  corridor space,                         !- Name
-  {de2565f0-b6d7-4fd4-8368-6413074038a0}, !- Space Type Name
->>>>>>> a49bb51b
+  {a7efcabb-0d1b-4c82-92b3-7784859733ca}, !- Space Type Name
   ,                                       !- Default Construction Set Name
   ,                                       !- Default Schedule Set Name
   ,                                       !- Direction of Relative North {deg}
@@ -863,25 +611,14 @@
   ,                                       !- Y Origin {m}
   ,                                       !- Z Origin {m}
   ,                                       !- Building Story Name
-<<<<<<< HEAD
-  {0d69f19b-beef-41c1-9a52-d9f6d02940b6}; !- Thermal Zone Name
-
-OS:Surface,
-  {6971a331-8b1a-4770-affd-00f1bd0201ca}, !- Handle
+  {4661d257-1978-4137-83e9-25cec0dfc739}; !- Thermal Zone Name
+
+OS:Surface,
+  {50b03926-89b2-41a1-98d8-7d259c01385d}, !- Handle
   Surface 9,                              !- Name
   Floor,                                  !- Surface Type
   ,                                       !- Construction Name
-  {77b6c02f-c64a-4cb7-9e4d-f249e5669b89}, !- Space Name
-=======
-  {8c7a5ca2-2b47-4ef1-9d99-6fa42cfdbb9d}; !- Thermal Zone Name
-
-OS:Surface,
-  {ca9eb114-1bda-4e3c-9495-2ca7d6c4137f}, !- Handle
-  Surface 9,                              !- Name
-  Floor,                                  !- Surface Type
-  ,                                       !- Construction Name
-  {51ec8227-ea99-4d13-8314-af43e21ee1f7}, !- Space Name
->>>>>>> a49bb51b
+  {9bb160b4-41f0-4479-b7d3-7effd2393f75}, !- Space Name
   Foundation,                             !- Outside Boundary Condition
   ,                                       !- Outside Boundary Condition Object
   NoSun,                                  !- Sun Exposure
@@ -894,19 +631,11 @@
   6.59383217256854, 0, 0;                 !- X,Y,Z Vertex 4 {m}
 
 OS:Surface,
-<<<<<<< HEAD
-  {52698cad-eceb-4e0c-835e-f13f9be73ea9}, !- Handle
+  {c8098426-b83a-4070-8f0f-da79dc36fea7}, !- Handle
   Surface 10,                             !- Name
   Wall,                                   !- Surface Type
   ,                                       !- Construction Name
-  {77b6c02f-c64a-4cb7-9e4d-f249e5669b89}, !- Space Name
-=======
-  {3f4b8d31-d25c-4d14-9ec7-a15960d2bdd1}, !- Handle
-  Surface 10,                             !- Name
-  Wall,                                   !- Surface Type
-  ,                                       !- Construction Name
-  {51ec8227-ea99-4d13-8314-af43e21ee1f7}, !- Space Name
->>>>>>> a49bb51b
+  {9bb160b4-41f0-4479-b7d3-7effd2393f75}, !- Space Name
   Outdoors,                               !- Outside Boundary Condition
   ,                                       !- Outside Boundary Condition Object
   SunExposed,                             !- Sun Exposure
@@ -919,19 +648,11 @@
   0, 0, 2.4384;                           !- X,Y,Z Vertex 4 {m}
 
 OS:Surface,
-<<<<<<< HEAD
-  {772b4174-5345-4bf8-8535-af98c47854ef}, !- Handle
+  {f2879a83-57d7-4688-8c03-723ec144977e}, !- Handle
   Surface 11,                             !- Name
   Wall,                                   !- Surface Type
   ,                                       !- Construction Name
-  {77b6c02f-c64a-4cb7-9e4d-f249e5669b89}, !- Space Name
-=======
-  {249ab06c-60fe-43bf-9f94-5a7ee0f1a767}, !- Handle
-  Surface 11,                             !- Name
-  Wall,                                   !- Surface Type
-  ,                                       !- Construction Name
-  {51ec8227-ea99-4d13-8314-af43e21ee1f7}, !- Space Name
->>>>>>> a49bb51b
+  {9bb160b4-41f0-4479-b7d3-7effd2393f75}, !- Space Name
   Adiabatic,                              !- Outside Boundary Condition
   ,                                       !- Outside Boundary Condition Object
   NoSun,                                  !- Sun Exposure
@@ -944,19 +665,11 @@
   0, 1.524, 2.4384;                       !- X,Y,Z Vertex 4 {m}
 
 OS:Surface,
-<<<<<<< HEAD
-  {831978a5-c100-47a4-82ea-a4367e52b217}, !- Handle
+  {450a679e-6566-4c11-8daf-2ede484f3a66}, !- Handle
   Surface 12,                             !- Name
   Wall,                                   !- Surface Type
   ,                                       !- Construction Name
-  {77b6c02f-c64a-4cb7-9e4d-f249e5669b89}, !- Space Name
-=======
-  {bc8fcc46-52f3-4942-be83-3d65d8d5f194}, !- Handle
-  Surface 12,                             !- Name
-  Wall,                                   !- Surface Type
-  ,                                       !- Construction Name
-  {51ec8227-ea99-4d13-8314-af43e21ee1f7}, !- Space Name
->>>>>>> a49bb51b
+  {9bb160b4-41f0-4479-b7d3-7effd2393f75}, !- Space Name
   Adiabatic,                              !- Outside Boundary Condition
   ,                                       !- Outside Boundary Condition Object
   NoSun,                                  !- Sun Exposure
@@ -969,19 +682,11 @@
   6.59383217256854, 1.524, 2.4384;        !- X,Y,Z Vertex 4 {m}
 
 OS:Surface,
-<<<<<<< HEAD
-  {d29198f4-0acc-44f2-a816-ea25faca6474}, !- Handle
+  {8bcb41ce-613a-4fea-b51f-42b8745b99b3}, !- Handle
   Surface 13,                             !- Name
   Wall,                                   !- Surface Type
   ,                                       !- Construction Name
-  {77b6c02f-c64a-4cb7-9e4d-f249e5669b89}, !- Space Name
-=======
-  {bc432fc3-9adc-4dc2-85e8-4e94900fc625}, !- Handle
-  Surface 13,                             !- Name
-  Wall,                                   !- Surface Type
-  ,                                       !- Construction Name
-  {51ec8227-ea99-4d13-8314-af43e21ee1f7}, !- Space Name
->>>>>>> a49bb51b
+  {9bb160b4-41f0-4479-b7d3-7effd2393f75}, !- Space Name
   Adiabatic,                              !- Outside Boundary Condition
   ,                                       !- Outside Boundary Condition Object
   NoSun,                                  !- Sun Exposure
@@ -994,19 +699,11 @@
   6.59383217256854, 0, 2.4384;            !- X,Y,Z Vertex 4 {m}
 
 OS:Surface,
-<<<<<<< HEAD
-  {898a8d74-f621-46d9-9b5b-62798117a15a}, !- Handle
+  {62ec9ecf-c0d2-4b8e-befd-63c3124b30cb}, !- Handle
   Surface 14,                             !- Name
   RoofCeiling,                            !- Surface Type
   ,                                       !- Construction Name
-  {77b6c02f-c64a-4cb7-9e4d-f249e5669b89}, !- Space Name
-=======
-  {7c89673f-10c5-4589-9d26-5cd9752dd1c1}, !- Handle
-  Surface 14,                             !- Name
-  RoofCeiling,                            !- Surface Type
-  ,                                       !- Construction Name
-  {51ec8227-ea99-4d13-8314-af43e21ee1f7}, !- Space Name
->>>>>>> a49bb51b
+  {9bb160b4-41f0-4479-b7d3-7effd2393f75}, !- Space Name
   Outdoors,                               !- Outside Boundary Condition
   ,                                       !- Outside Boundary Condition Object
   SunExposed,                             !- Sun Exposure
@@ -1019,11 +716,7 @@
   0, 0, 2.4384;                           !- X,Y,Z Vertex 4 {m}
 
 OS:SpaceType,
-<<<<<<< HEAD
-  {e9879833-3055-420b-98b7-fc3971d53b77}, !- Handle
-=======
-  {de2565f0-b6d7-4fd4-8368-6413074038a0}, !- Handle
->>>>>>> a49bb51b
+  {a7efcabb-0d1b-4c82-92b3-7784859733ca}, !- Handle
   Space Type 2,                           !- Name
   ,                                       !- Default Construction Set Name
   ,                                       !- Default Schedule Set Name
@@ -1034,23 +727,14 @@
   corridor;                               !- Standards Space Type
 
 OS:BuildingUnit,
-<<<<<<< HEAD
-  {f1ce60b9-135e-4ade-abff-654b3b347bca}, !- Handle
-=======
-  {1f189618-4771-40b8-82aa-bb9604bbfdc8}, !- Handle
->>>>>>> a49bb51b
+  {d1fa4076-f6d3-486e-9dfd-96909b5ec1cc}, !- Handle
   unit 1,                                 !- Name
   ,                                       !- Rendering Color
   Residential;                            !- Building Unit Type
 
 OS:AdditionalProperties,
-<<<<<<< HEAD
-  {16d87d5d-b347-40d8-bfe4-ae199b291f0d}, !- Handle
-  {f1ce60b9-135e-4ade-abff-654b3b347bca}, !- Object Name
-=======
-  {c64a449f-1d05-498f-bb06-39caf50be9e7}, !- Handle
-  {1f189618-4771-40b8-82aa-bb9604bbfdc8}, !- Object Name
->>>>>>> a49bb51b
+  {3b282117-4ad5-4205-bb5d-7481b26c9a84}, !- Handle
+  {d1fa4076-f6d3-486e-9dfd-96909b5ec1cc}, !- Object Name
   NumberOfBedrooms,                       !- Feature Name 1
   Integer,                                !- Feature Data Type 1
   3,                                      !- Feature Value 1
@@ -1062,20 +746,12 @@
   3.3900000000000001;                     !- Feature Value 3
 
 OS:External:File,
-<<<<<<< HEAD
-  {d4d99302-1ddf-4a2b-80aa-51dd3dfa596f}, !- Handle
-=======
-  {1f8e432b-9d76-4538-9629-e3fc52216dd4}, !- Handle
->>>>>>> a49bb51b
+  {af8e53fe-6f56-4dac-b17b-f7076757eef1}, !- Handle
   8760.csv,                               !- Name
   8760.csv;                               !- File Name
 
 OS:Schedule:Day,
-<<<<<<< HEAD
-  {c8aa6fc2-7600-4b67-b368-fc653635b3ff}, !- Handle
-=======
-  {d0209ebe-c35c-4763-82fe-23ee17f0fb94}, !- Handle
->>>>>>> a49bb51b
+  {a74526ff-c879-48bf-81ba-c68dd9d90595}, !- Handle
   Schedule Day 1,                         !- Name
   ,                                       !- Schedule Type Limits Name
   ,                                       !- Interpolate to Timestep
@@ -1084,11 +760,7 @@
   0;                                      !- Value Until Time 1
 
 OS:Schedule:Day,
-<<<<<<< HEAD
-  {af838ed7-cb81-43e6-9afb-c83f0538c935}, !- Handle
-=======
-  {654d6519-49cb-4ebc-a2ab-4ec43b0ae533}, !- Handle
->>>>>>> a49bb51b
+  {3984d0a3-240f-433b-a4f0-cc1b4a6f1353}, !- Handle
   Schedule Day 2,                         !- Name
   ,                                       !- Schedule Type Limits Name
   ,                                       !- Interpolate to Timestep
@@ -1097,17 +769,10 @@
   1;                                      !- Value Until Time 1
 
 OS:Schedule:File,
-<<<<<<< HEAD
-  {965eba7c-c1ee-4193-8452-e001e0c59bb2}, !- Handle
+  {78b6fe0e-6680-482a-b08c-d4c951693204}, !- Handle
   occupants,                              !- Name
-  {b6c0e120-26d2-4ba0-8130-128189ba6752}, !- Schedule Type Limits Name
-  {d4d99302-1ddf-4a2b-80aa-51dd3dfa596f}, !- External File Name
-=======
-  {6dcefa59-e0ab-481c-a100-afabd0fa745e}, !- Handle
-  occupants,                              !- Name
-  {a89673f4-dd18-4e88-add4-902ba6844396}, !- Schedule Type Limits Name
-  {1f8e432b-9d76-4538-9629-e3fc52216dd4}, !- External File Name
->>>>>>> a49bb51b
+  {4663019c-271f-496f-a598-b7de610f7f4c}, !- Schedule Type Limits Name
+  {af8e53fe-6f56-4dac-b17b-f7076757eef1}, !- External File Name
   1,                                      !- Column Number
   1,                                      !- Rows to Skip at Top
   8760,                                   !- Number of Hours of Data
@@ -1116,23 +781,13 @@
   60;                                     !- Minutes per Item
 
 OS:Schedule:Constant,
-<<<<<<< HEAD
-  {902c43c8-e28a-48bc-b955-d609c8f83125}, !- Handle
+  {9bf5f218-239c-43f4-96b3-a017d1791eda}, !- Handle
   res occupants activity schedule,        !- Name
-  {43f4fa3c-8559-4a5f-8591-398fec406110}, !- Schedule Type Limits Name
+  {8b50c084-6b66-4276-ba9b-8b30daa792f0}, !- Schedule Type Limits Name
   112.539290946133;                       !- Value
 
 OS:People:Definition,
-  {0bfd4abf-7bc4-4a6d-8677-aa4bdaae8e55}, !- Handle
-=======
-  {23f1f636-9dd4-4d3e-80f5-3acd5efb1628}, !- Handle
-  res occupants activity schedule,        !- Name
-  {843ecf6f-b07b-4ba4-a9f2-211fb4d5b99c}, !- Schedule Type Limits Name
-  112.539290946133;                       !- Value
-
-OS:People:Definition,
-  {a21df648-8e48-4d2d-9fa8-d6d2dee1840a}, !- Handle
->>>>>>> a49bb51b
+  {d78b8f12-d9e5-406b-bd33-5d936c504a2d}, !- Handle
   res occupants|living space,             !- Name
   People,                                 !- Number of People Calculation Method
   3.39,                                   !- Number of People {people}
@@ -1145,21 +800,12 @@
   ZoneAveraged;                           !- Mean Radiant Temperature Calculation Type
 
 OS:People,
-<<<<<<< HEAD
-  {7c5077ba-1d74-4c71-8dff-b5d6b0b08a7e}, !- Handle
+  {647333b3-944d-456c-88b0-7395491eab01}, !- Handle
   res occupants|living space,             !- Name
-  {0bfd4abf-7bc4-4a6d-8677-aa4bdaae8e55}, !- People Definition Name
-  {081fd864-1ee3-49e7-b4f0-2a35ef887cbf}, !- Space or SpaceType Name
-  {965eba7c-c1ee-4193-8452-e001e0c59bb2}, !- Number of People Schedule Name
-  {902c43c8-e28a-48bc-b955-d609c8f83125}, !- Activity Level Schedule Name
-=======
-  {c0184bc7-149f-411e-88f4-670973f89bf2}, !- Handle
-  res occupants|living space,             !- Name
-  {a21df648-8e48-4d2d-9fa8-d6d2dee1840a}, !- People Definition Name
-  {1a3a1fd3-9d86-4315-b78e-f50168360c34}, !- Space or SpaceType Name
-  {6dcefa59-e0ab-481c-a100-afabd0fa745e}, !- Number of People Schedule Name
-  {23f1f636-9dd4-4d3e-80f5-3acd5efb1628}, !- Activity Level Schedule Name
->>>>>>> a49bb51b
+  {d78b8f12-d9e5-406b-bd33-5d936c504a2d}, !- People Definition Name
+  {7f6c3693-7311-48c4-b1ba-0410ddab2d18}, !- Space or SpaceType Name
+  {78b6fe0e-6680-482a-b08c-d4c951693204}, !- Number of People Schedule Name
+  {9bf5f218-239c-43f4-96b3-a017d1791eda}, !- Activity Level Schedule Name
   ,                                       !- Surface Name/Angle Factor List Name
   ,                                       !- Work Efficiency Schedule Name
   ,                                       !- Clothing Insulation Schedule Name
@@ -1167,11 +813,7 @@
   1;                                      !- Multiplier
 
 OS:ScheduleTypeLimits,
-<<<<<<< HEAD
-  {43f4fa3c-8559-4a5f-8591-398fec406110}, !- Handle
-=======
-  {843ecf6f-b07b-4ba4-a9f2-211fb4d5b99c}, !- Handle
->>>>>>> a49bb51b
+  {8b50c084-6b66-4276-ba9b-8b30daa792f0}, !- Handle
   ActivityLevel,                          !- Name
   0,                                      !- Lower Limit Value
   ,                                       !- Upper Limit Value
@@ -1179,11 +821,7 @@
   ActivityLevel;                          !- Unit Type
 
 OS:ScheduleTypeLimits,
-<<<<<<< HEAD
-  {b6c0e120-26d2-4ba0-8130-128189ba6752}, !- Handle
-=======
-  {a89673f4-dd18-4e88-add4-902ba6844396}, !- Handle
->>>>>>> a49bb51b
+  {4663019c-271f-496f-a598-b7de610f7f4c}, !- Handle
   Fractional,                             !- Name
   0,                                      !- Lower Limit Value
   1,                                      !- Upper Limit Value
