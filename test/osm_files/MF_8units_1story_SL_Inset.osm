--- conflicted
+++ resolved
@@ -1,53 +1,26 @@
 !- NOTE: Auto-generated from /test/osw_files/MF_8units_1story_SL_Inset.osw
 
 OS:Version,
-<<<<<<< HEAD
-  {e536cc80-4c97-45fa-92e0-7f8a83b37394}, !- Handle
-  2.9.0;                                  !- Version Identifier
-
-OS:SimulationControl,
-  {5b3ba300-c45c-4446-9757-29b2e00a2fbc}, !- Handle
-=======
   {555b3b47-6aad-4f61-b5d5-0c5de560303e}, !- Handle
   2.9.0;                                  !- Version Identifier
 
 OS:SimulationControl,
   {e6d811e3-862b-4b06-abe7-9c7ba3eaeb4e}, !- Handle
->>>>>>> fe5e5cb8
   ,                                       !- Do Zone Sizing Calculation
   ,                                       !- Do System Sizing Calculation
   ,                                       !- Do Plant Sizing Calculation
   No;                                     !- Run Simulation for Sizing Periods
 
 OS:Timestep,
-<<<<<<< HEAD
-  {442761e9-c7d7-469a-8124-d3f58276a659}, !- Handle
-  6;                                      !- Number of Timesteps per Hour
-
-OS:ShadowCalculation,
-  {931a29b6-be72-4ab3-ae24-dc069b7fe2e5}, !- Handle
-=======
   {c075b81a-2c93-45e1-875e-5cd1e98bb5f4}, !- Handle
   6;                                      !- Number of Timesteps per Hour
 
 OS:ShadowCalculation,
   {63455e1a-150b-4bc8-9ea5-b486d131df89}, !- Handle
->>>>>>> fe5e5cb8
   20,                                     !- Calculation Frequency
   200;                                    !- Maximum Figures in Shadow Overlap Calculations
 
 OS:SurfaceConvectionAlgorithm:Outside,
-<<<<<<< HEAD
-  {18062f0d-a26f-4cf8-9a2a-01bcb0fd83b6}, !- Handle
-  DOE-2;                                  !- Algorithm
-
-OS:SurfaceConvectionAlgorithm:Inside,
-  {90063f9b-a81d-4340-b6f8-29799d4b4835}, !- Handle
-  TARP;                                   !- Algorithm
-
-OS:ZoneCapacitanceMultiplier:ResearchSpecial,
-  {065fc6b2-fdf0-4e4a-8481-c6d196a6defd}, !- Handle
-=======
   {716b5980-ea07-4f53-914e-86134679209f}, !- Handle
   DOE-2;                                  !- Algorithm
 
@@ -57,17 +30,12 @@
 
 OS:ZoneCapacitanceMultiplier:ResearchSpecial,
   {c5884ed1-13fa-4193-ab82-6713508d8156}, !- Handle
->>>>>>> fe5e5cb8
   ,                                       !- Temperature Capacity Multiplier
   15,                                     !- Humidity Capacity Multiplier
   ;                                       !- Carbon Dioxide Capacity Multiplier
 
 OS:RunPeriod,
-<<<<<<< HEAD
-  {2881b780-e0c6-4883-b2c0-fe5c0cafa234}, !- Handle
-=======
   {389c67f7-99e3-4729-9d72-1ca29f85a643}, !- Handle
->>>>>>> fe5e5cb8
   Run Period 1,                           !- Name
   1,                                      !- Begin Month
   1,                                      !- Begin Day of Month
@@ -81,21 +49,13 @@
   ;                                       !- Number of Times Runperiod to be Repeated
 
 OS:YearDescription,
-<<<<<<< HEAD
-  {075b0f62-a51c-4949-aac9-849f02bd1048}, !- Handle
-=======
   {2f9769c6-1838-4332-b4fa-c4dc47e60687}, !- Handle
->>>>>>> fe5e5cb8
   2007,                                   !- Calendar Year
   ,                                       !- Day of Week for Start Day
   ;                                       !- Is Leap Year
 
 OS:WeatherFile,
-<<<<<<< HEAD
-  {d1d3be51-79d6-4590-9423-1e9b63c35ec4}, !- Handle
-=======
   {72e2d34b-4c3f-4fd6-9b58-025f6452399b}, !- Handle
->>>>>>> fe5e5cb8
   Denver Intl Ap,                         !- City
   CO,                                     !- State Province Region
   USA,                                    !- Country
@@ -109,13 +69,8 @@
   E23378AA;                               !- Checksum
 
 OS:AdditionalProperties,
-<<<<<<< HEAD
-  {bbed9e3e-5f8b-4c60-94f9-addce9a70a43}, !- Handle
-  {d1d3be51-79d6-4590-9423-1e9b63c35ec4}, !- Object Name
-=======
   {07127ec9-169e-4cd1-b82d-0f93d6fe4b1d}, !- Handle
   {72e2d34b-4c3f-4fd6-9b58-025f6452399b}, !- Object Name
->>>>>>> fe5e5cb8
   EPWHeaderCity,                          !- Feature Name 1
   String,                                 !- Feature Data Type 1
   Denver Intl Ap,                         !- Feature Value 1
@@ -223,11 +178,7 @@
   84;                                     !- Feature Value 35
 
 OS:Site,
-<<<<<<< HEAD
-  {76832c4d-fd1b-40b2-b86d-d3b969ed83ef}, !- Handle
-=======
   {564c65e4-8c7a-49f2-a92f-4906cff5cf74}, !- Handle
->>>>>>> fe5e5cb8
   Denver Intl Ap_CO_USA,                  !- Name
   39.83,                                  !- Latitude {deg}
   -104.65,                                !- Longitude {deg}
@@ -236,11 +187,7 @@
   ;                                       !- Terrain
 
 OS:ClimateZones,
-<<<<<<< HEAD
-  {8e84ff13-b27f-4053-8842-3493e0a39ea3}, !- Handle
-=======
   {c13e3c9f-13c9-4f37-a087-34e0ef932663}, !- Handle
->>>>>>> fe5e5cb8
   ,                                       !- Active Institution
   ,                                       !- Active Year
   ,                                       !- Climate Zone Institution Name 1
@@ -253,31 +200,19 @@
   Cold;                                   !- Climate Zone Value 2
 
 OS:Site:WaterMainsTemperature,
-<<<<<<< HEAD
-  {4861cfb1-0277-4dac-a901-dfd1f93be997}, !- Handle
-=======
   {dae3db1e-2056-419a-b023-399f90c90085}, !- Handle
->>>>>>> fe5e5cb8
   Correlation,                            !- Calculation Method
   ,                                       !- Temperature Schedule Name
   10.8753424657535,                       !- Annual Average Outdoor Air Temperature {C}
   23.1524007936508;                       !- Maximum Difference In Monthly Average Outdoor Air Temperatures {deltaC}
 
 OS:RunPeriodControl:DaylightSavingTime,
-<<<<<<< HEAD
-  {4a66ec18-2d47-44b0-b5b2-4006c7f175ba}, !- Handle
-=======
   {320f1ec3-0ecd-489e-86e5-f25ae69f91b8}, !- Handle
->>>>>>> fe5e5cb8
   4/7,                                    !- Start Date
   10/26;                                  !- End Date
 
 OS:Site:GroundTemperature:Deep,
-<<<<<<< HEAD
-  {7b74878e-8713-495d-b1a5-015baec5797a}, !- Handle
-=======
   {582568dc-0af6-44f8-b71c-8a6ecc74601d}, !- Handle
->>>>>>> fe5e5cb8
   10.8753424657535,                       !- January Deep Ground Temperature {C}
   10.8753424657535,                       !- February Deep Ground Temperature {C}
   10.8753424657535,                       !- March Deep Ground Temperature {C}
@@ -292,11 +227,7 @@
   10.8753424657535;                       !- December Deep Ground Temperature {C}
 
 OS:Building,
-<<<<<<< HEAD
-  {1436d18e-ecea-4f08-bcb7-0e4c84c007ed}, !- Handle
-=======
   {b0fec453-968d-4ffb-a870-094b3979cc56}, !- Handle
->>>>>>> fe5e5cb8
   Building 1,                             !- Name
   ,                                       !- Building Sector Type
   0,                                      !- North Axis {deg}
@@ -311,45 +242,23 @@
   8;                                      !- Standards Number of Living Units
 
 OS:AdditionalProperties,
-<<<<<<< HEAD
-  {2b57667a-b190-43f1-acdc-6ca15b2a0271}, !- Handle
-  {1436d18e-ecea-4f08-bcb7-0e4c84c007ed}, !- Object Name
-  num_units,                              !- Feature Name 1
-=======
   {693d4f39-9906-4f18-9e1a-31b7c1b0b2a5}, !- Handle
   {b0fec453-968d-4ffb-a870-094b3979cc56}, !- Object Name
   Total Units Represented,                !- Feature Name 1
->>>>>>> fe5e5cb8
   Integer,                                !- Feature Data Type 1
   8,                                      !- Feature Value 1
-  has_rear_units,                         !- Feature Name 2
-  Boolean,                                !- Feature Data Type 2
-  true,                                   !- Feature Value 2
-  num_floors,                             !- Feature Name 3
+  Total Floors Represented,               !- Feature Name 2
+  Integer,                                !- Feature Data Type 2
+  1,                                      !- Feature Value 2
+  Total Units Modeled,                    !- Feature Name 3
   Integer,                                !- Feature Data Type 3
-  1,                                      !- Feature Value 3
-  horz_location,                          !- Feature Name 4
-  String,                                 !- Feature Data Type 4
-  Left,                                   !- Feature Value 4
-  level,                                  !- Feature Name 5
-  String,                                 !- Feature Data Type 5
-  Bottom,                                 !- Feature Value 5
-  found_type,                             !- Feature Name 6
-  String,                                 !- Feature Data Type 6
-  slab,                                   !- Feature Value 6
-  corridor_width,                         !- Feature Name 7
-  Double,                                 !- Feature Data Type 7
-  3.048,                                  !- Feature Value 7
-  corridor_position,                      !- Feature Name 8
-  String,                                 !- Feature Data Type 8
-  Double-Loaded Interior;                 !- Feature Value 8
+  8,                                      !- Feature Value 3
+  Total Floors Modeled,                   !- Feature Name 4
+  Integer,                                !- Feature Data Type 4
+  1;                                      !- Feature Value 4
 
 OS:ThermalZone,
-<<<<<<< HEAD
-  {f819434f-1c29-4e72-9c72-0028e0401bd1}, !- Handle
-=======
   {e1d90818-55a3-4f8e-a2a8-ec9313461b3e}, !- Handle
->>>>>>> fe5e5cb8
   living zone,                            !- Name
   ,                                       !- Multiplier
   ,                                       !- Ceiling Height {m}
@@ -358,17 +267,10 @@
   ,                                       !- Zone Inside Convection Algorithm
   ,                                       !- Zone Outside Convection Algorithm
   ,                                       !- Zone Conditioning Equipment List Name
-<<<<<<< HEAD
-  {df486378-8e0a-48ab-9100-6c0483963416}, !- Zone Air Inlet Port List
-  {d8d93498-60e6-4c57-9518-b23d1ca02584}, !- Zone Air Exhaust Port List
-  {53acacc6-78d3-4c4f-8ea6-1766ad89cb63}, !- Zone Air Node Name
-  {b1889220-b03e-462c-b453-a8f695215a6b}, !- Zone Return Air Port List
-=======
   {e9a4c070-d2f2-4106-a1f7-c6f4ce4e00f3}, !- Zone Air Inlet Port List
   {b68e1389-d6d4-4a15-af0e-6cb81e6403b1}, !- Zone Air Exhaust Port List
   {4b2f922a-a414-4f0b-b456-fbaf3970a232}, !- Zone Air Node Name
   {469eb4ca-05f6-4752-91bf-d9a05aaab943}, !- Zone Return Air Port List
->>>>>>> fe5e5cb8
   ,                                       !- Primary Daylighting Control Name
   ,                                       !- Fraction of Zone Controlled by Primary Daylighting Control
   ,                                       !- Secondary Daylighting Control Name
@@ -379,39 +281,6 @@
   No;                                     !- Use Ideal Air Loads
 
 OS:Node,
-<<<<<<< HEAD
-  {1c3c8325-7652-4d41-ac89-94f308fa79db}, !- Handle
-  Node 1,                                 !- Name
-  {53acacc6-78d3-4c4f-8ea6-1766ad89cb63}, !- Inlet Port
-  ;                                       !- Outlet Port
-
-OS:Connection,
-  {53acacc6-78d3-4c4f-8ea6-1766ad89cb63}, !- Handle
-  {0383b0c6-a051-4228-90d3-a10f21665793}, !- Name
-  {f819434f-1c29-4e72-9c72-0028e0401bd1}, !- Source Object
-  11,                                     !- Outlet Port
-  {1c3c8325-7652-4d41-ac89-94f308fa79db}, !- Target Object
-  2;                                      !- Inlet Port
-
-OS:PortList,
-  {df486378-8e0a-48ab-9100-6c0483963416}, !- Handle
-  {a9a839a5-b800-4c21-b38a-19e5e8ad7000}, !- Name
-  {f819434f-1c29-4e72-9c72-0028e0401bd1}; !- HVAC Component
-
-OS:PortList,
-  {d8d93498-60e6-4c57-9518-b23d1ca02584}, !- Handle
-  {b1a25813-1999-4cba-9ca6-5d6dc21dc131}, !- Name
-  {f819434f-1c29-4e72-9c72-0028e0401bd1}; !- HVAC Component
-
-OS:PortList,
-  {b1889220-b03e-462c-b453-a8f695215a6b}, !- Handle
-  {7a25d386-7668-4183-9aaa-fb944746208c}, !- Name
-  {f819434f-1c29-4e72-9c72-0028e0401bd1}; !- HVAC Component
-
-OS:Sizing:Zone,
-  {5c1287e5-5141-4263-945b-228725475319}, !- Handle
-  {f819434f-1c29-4e72-9c72-0028e0401bd1}, !- Zone or ZoneList Name
-=======
   {c7ba556d-68b3-4325-920c-158c0f3b975e}, !- Handle
   Node 1,                                 !- Name
   {4b2f922a-a414-4f0b-b456-fbaf3970a232}, !- Inlet Port
@@ -443,7 +312,6 @@
 OS:Sizing:Zone,
   {6ec9feef-76c3-407b-889d-3b32236c203d}, !- Handle
   {e1d90818-55a3-4f8e-a2a8-ec9313461b3e}, !- Zone or ZoneList Name
->>>>>>> fe5e5cb8
   SupplyAirTemperature,                   !- Zone Cooling Design Supply Air Temperature Input Method
   14,                                     !- Zone Cooling Design Supply Air Temperature {C}
   11.11,                                  !- Zone Cooling Design Supply Air Temperature Difference {deltaC}
@@ -472,16 +340,6 @@
   autosize;                               !- Dedicated Outdoor Air High Setpoint Temperature for Design {C}
 
 OS:ZoneHVAC:EquipmentList,
-<<<<<<< HEAD
-  {75d9351e-a21c-4e66-a225-901bd7d8aa27}, !- Handle
-  Zone HVAC Equipment List 1,             !- Name
-  {f819434f-1c29-4e72-9c72-0028e0401bd1}; !- Thermal Zone
-
-OS:Space,
-  {1811b74e-838e-4903-a15d-318b1e677351}, !- Handle
-  living space,                           !- Name
-  {adce4b04-2467-4dea-8376-cb45b355906a}, !- Space Type Name
-=======
   {f76cffcb-603f-4391-8eae-76bfb3b985fd}, !- Handle
   Zone HVAC Equipment List 1,             !- Name
   {e1d90818-55a3-4f8e-a2a8-ec9313461b3e}; !- Thermal Zone
@@ -490,7 +348,6 @@
   {782e7307-17ce-439b-ad01-205dcf28deeb}, !- Handle
   living space,                           !- Name
   {44d97c3d-2ff9-45ca-a5a2-da292d49d12b}, !- Space Type Name
->>>>>>> fe5e5cb8
   ,                                       !- Default Construction Set Name
   ,                                       !- Default Schedule Set Name
   ,                                       !- Direction of Relative North {deg}
@@ -498,19 +355,6 @@
   ,                                       !- Y Origin {m}
   ,                                       !- Z Origin {m}
   ,                                       !- Building Story Name
-<<<<<<< HEAD
-  {f819434f-1c29-4e72-9c72-0028e0401bd1}, !- Thermal Zone Name
-  ,                                       !- Part of Total Floor Area
-  ,                                       !- Design Specification Outdoor Air Object Name
-  {2ed8afe4-5fd3-4da6-968d-6d4c0668e58a}; !- Building Unit Name
-
-OS:Surface,
-  {1e14ea4a-a292-4669-93ce-1ed85c557de9}, !- Handle
-  Surface 1,                              !- Name
-  Floor,                                  !- Surface Type
-  ,                                       !- Construction Name
-  {1811b74e-838e-4903-a15d-318b1e677351}, !- Space Name
-=======
   {e1d90818-55a3-4f8e-a2a8-ec9313461b3e}, !- Thermal Zone Name
   ,                                       !- Part of Total Floor Area
   ,                                       !- Design Specification Outdoor Air Object Name
@@ -522,7 +366,6 @@
   Floor,                                  !- Surface Type
   ,                                       !- Construction Name
   {782e7307-17ce-439b-ad01-205dcf28deeb}, !- Space Name
->>>>>>> fe5e5cb8
   Foundation,                             !- Outside Boundary Condition
   ,                                       !- Outside Boundary Condition Object
   NoSun,                                  !- Sun Exposure
@@ -537,19 +380,11 @@
   4.76503217256854, -13.1876643451371, 0; !- X,Y,Z Vertex 6 {m}
 
 OS:Surface,
-<<<<<<< HEAD
-  {38788ccf-b292-4187-a309-2add5f2e8c30}, !- Handle
-  Surface 2,                              !- Name
-  Wall,                                   !- Surface Type
-  ,                                       !- Construction Name
-  {1811b74e-838e-4903-a15d-318b1e677351}, !- Space Name
-=======
   {05edd506-1fc4-4b0e-a2c7-17f0e61633cc}, !- Handle
   Surface 2,                              !- Name
   Wall,                                   !- Surface Type
   ,                                       !- Construction Name
   {782e7307-17ce-439b-ad01-205dcf28deeb}, !- Space Name
->>>>>>> fe5e5cb8
   Outdoors,                               !- Outside Boundary Condition
   ,                                       !- Outside Boundary Condition Object
   SunExposed,                             !- Sun Exposure
@@ -562,19 +397,11 @@
   0, -13.1876643451371, 2.4384;           !- X,Y,Z Vertex 4 {m}
 
 OS:Surface,
-<<<<<<< HEAD
-  {c4b72ab8-d997-469d-be7d-6ec6e7bdc1ca}, !- Handle
-  Surface 3,                              !- Name
-  Wall,                                   !- Surface Type
-  ,                                       !- Construction Name
-  {1811b74e-838e-4903-a15d-318b1e677351}, !- Space Name
-=======
   {047f6f1a-9e08-4ef1-bb02-e48b7ec20b88}, !- Handle
   Surface 3,                              !- Name
   Wall,                                   !- Surface Type
   ,                                       !- Construction Name
   {782e7307-17ce-439b-ad01-205dcf28deeb}, !- Space Name
->>>>>>> fe5e5cb8
   Adiabatic,                              !- Outside Boundary Condition
   ,                                       !- Outside Boundary Condition Object
   NoSun,                                  !- Sun Exposure
@@ -587,15 +414,6 @@
   0, 0, 2.4384;                           !- X,Y,Z Vertex 4 {m}
 
 OS:Surface,
-<<<<<<< HEAD
-  {979c31d0-15b6-4b09-b149-6811f45a83cd}, !- Handle
-  Surface 4,                              !- Name
-  Wall,                                   !- Surface Type
-  ,                                       !- Construction Name
-  {1811b74e-838e-4903-a15d-318b1e677351}, !- Space Name
-  Adiabatic,                              !- Outside Boundary Condition
-  ,                                       !- Outside Boundary Condition Object
-=======
   {7d238502-3d45-4857-bdb6-38eff726364c}, !- Handle
   Surface 4,                              !- Name
   Wall,                                   !- Surface Type
@@ -603,7 +421,6 @@
   {782e7307-17ce-439b-ad01-205dcf28deeb}, !- Space Name
   Surface,                                !- Outside Boundary Condition
   {a49e2a83-6df6-40fe-9c1b-64dfa898b4d5}, !- Outside Boundary Condition Object
->>>>>>> fe5e5cb8
   NoSun,                                  !- Sun Exposure
   NoWind,                                 !- Wind Exposure
   ,                                       !- View Factor to Ground
@@ -614,19 +431,11 @@
   6.59383217256854, 0, 2.4384;            !- X,Y,Z Vertex 4 {m}
 
 OS:Surface,
-<<<<<<< HEAD
-  {545eed16-4bf7-4cc1-af39-c73352b5e8bc}, !- Handle
-  Surface 5,                              !- Name
-  Wall,                                   !- Surface Type
-  ,                                       !- Construction Name
-  {1811b74e-838e-4903-a15d-318b1e677351}, !- Space Name
-=======
   {36f15ff4-8576-4cd1-83a5-4e4117a87e4f}, !- Handle
   Surface 5,                              !- Name
   Wall,                                   !- Surface Type
   ,                                       !- Construction Name
   {782e7307-17ce-439b-ad01-205dcf28deeb}, !- Space Name
->>>>>>> fe5e5cb8
   Outdoors,                               !- Outside Boundary Condition
   ,                                       !- Outside Boundary Condition Object
   SunExposed,                             !- Sun Exposure
@@ -639,19 +448,11 @@
   6.59383217256854, -11.3588643451371, 2.4384; !- X,Y,Z Vertex 4 {m}
 
 OS:Surface,
-<<<<<<< HEAD
-  {c3c8a2c4-4aaf-43a9-bfc4-132791e41148}, !- Handle
-  Surface 6,                              !- Name
-  Wall,                                   !- Surface Type
-  ,                                       !- Construction Name
-  {1811b74e-838e-4903-a15d-318b1e677351}, !- Space Name
-=======
   {d60ed819-7799-4d56-aaca-ab3dd944007d}, !- Handle
   Surface 6,                              !- Name
   Wall,                                   !- Surface Type
   ,                                       !- Construction Name
   {782e7307-17ce-439b-ad01-205dcf28deeb}, !- Space Name
->>>>>>> fe5e5cb8
   Outdoors,                               !- Outside Boundary Condition
   ,                                       !- Outside Boundary Condition Object
   SunExposed,                             !- Sun Exposure
@@ -664,19 +465,11 @@
   4.76503217256854, -11.3588643451371, 2.4384; !- X,Y,Z Vertex 4 {m}
 
 OS:Surface,
-<<<<<<< HEAD
-  {19b110e4-fb5d-4402-823a-75250f84b640}, !- Handle
-  Surface 7,                              !- Name
-  Wall,                                   !- Surface Type
-  ,                                       !- Construction Name
-  {1811b74e-838e-4903-a15d-318b1e677351}, !- Space Name
-=======
   {048cdf5a-cab4-42b6-a9a5-7202b3dff337}, !- Handle
   Surface 7,                              !- Name
   Wall,                                   !- Surface Type
   ,                                       !- Construction Name
   {782e7307-17ce-439b-ad01-205dcf28deeb}, !- Space Name
->>>>>>> fe5e5cb8
   Outdoors,                               !- Outside Boundary Condition
   ,                                       !- Outside Boundary Condition Object
   SunExposed,                             !- Sun Exposure
@@ -689,19 +482,11 @@
   4.76503217256854, -13.1876643451371, 2.4384; !- X,Y,Z Vertex 4 {m}
 
 OS:Surface,
-<<<<<<< HEAD
-  {7d4e748e-dec5-40e4-9cdc-5ba75d2b497d}, !- Handle
-  Surface 8,                              !- Name
-  RoofCeiling,                            !- Surface Type
-  ,                                       !- Construction Name
-  {1811b74e-838e-4903-a15d-318b1e677351}, !- Space Name
-=======
   {450f6932-8985-4ee8-b884-b6f5624c3785}, !- Handle
   Surface 8,                              !- Name
   RoofCeiling,                            !- Surface Type
   ,                                       !- Construction Name
   {782e7307-17ce-439b-ad01-205dcf28deeb}, !- Space Name
->>>>>>> fe5e5cb8
   Outdoors,                               !- Outside Boundary Condition
   ,                                       !- Outside Boundary Condition Object
   SunExposed,                             !- Sun Exposure
@@ -716,11 +501,7 @@
   0, -13.1876643451371, 2.4384;           !- X,Y,Z Vertex 6 {m}
 
 OS:SpaceType,
-<<<<<<< HEAD
-  {adce4b04-2467-4dea-8376-cb45b355906a}, !- Handle
-=======
   {44d97c3d-2ff9-45ca-a5a2-da292d49d12b}, !- Handle
->>>>>>> fe5e5cb8
   Space Type 1,                           !- Name
   ,                                       !- Default Construction Set Name
   ,                                       !- Default Schedule Set Name
@@ -731,13 +512,8 @@
   living;                                 !- Standards Space Type
 
 OS:ThermalZone,
-<<<<<<< HEAD
-  {01cd7c9c-a0b8-4caf-a0e2-401400a18239}, !- Handle
-  corridor zone,                          !- Name
-=======
   {0166fa83-93ec-4029-9b6c-9ace9f851dd6}, !- Handle
   living zone|unit 2,                     !- Name
->>>>>>> fe5e5cb8
   ,                                       !- Multiplier
   ,                                       !- Ceiling Height {m}
   ,                                       !- Volume {m3}
@@ -745,17 +521,10 @@
   ,                                       !- Zone Inside Convection Algorithm
   ,                                       !- Zone Outside Convection Algorithm
   ,                                       !- Zone Conditioning Equipment List Name
-<<<<<<< HEAD
-  {be071750-b3d1-414b-b5f2-c613a0be02ee}, !- Zone Air Inlet Port List
-  {f24f3540-1714-4375-8387-82066ebb4f4b}, !- Zone Air Exhaust Port List
-  {89e62393-cb6c-4046-9788-a956e33b950c}, !- Zone Air Node Name
-  {07ff3e15-2d9c-483e-b3ad-443e53fc4b11}, !- Zone Return Air Port List
-=======
   {c309f116-bc8c-4081-980b-8c65c858a7d2}, !- Zone Air Inlet Port List
   {7c629536-4be7-4e1e-8a19-70d0bd1fb1a1}, !- Zone Air Exhaust Port List
   {0c8d353f-a90f-4114-bbcf-bbf1346c752f}, !- Zone Air Node Name
   {f0971e0b-b3df-47cc-9998-90a75f3a1391}, !- Zone Return Air Port List
->>>>>>> fe5e5cb8
   ,                                       !- Primary Daylighting Control Name
   ,                                       !- Fraction of Zone Controlled by Primary Daylighting Control
   ,                                       !- Secondary Daylighting Control Name
@@ -766,39 +535,6 @@
   No;                                     !- Use Ideal Air Loads
 
 OS:Node,
-<<<<<<< HEAD
-  {35126c9c-0c88-4a42-82d2-44ab73e71cbc}, !- Handle
-  Node 2,                                 !- Name
-  {89e62393-cb6c-4046-9788-a956e33b950c}, !- Inlet Port
-  ;                                       !- Outlet Port
-
-OS:Connection,
-  {89e62393-cb6c-4046-9788-a956e33b950c}, !- Handle
-  {5a10dcf4-b78f-4a0a-974f-5715e763dbd5}, !- Name
-  {01cd7c9c-a0b8-4caf-a0e2-401400a18239}, !- Source Object
-  11,                                     !- Outlet Port
-  {35126c9c-0c88-4a42-82d2-44ab73e71cbc}, !- Target Object
-  2;                                      !- Inlet Port
-
-OS:PortList,
-  {be071750-b3d1-414b-b5f2-c613a0be02ee}, !- Handle
-  {a61a7ace-d20e-4cef-b93c-275cacfcf26d}, !- Name
-  {01cd7c9c-a0b8-4caf-a0e2-401400a18239}; !- HVAC Component
-
-OS:PortList,
-  {f24f3540-1714-4375-8387-82066ebb4f4b}, !- Handle
-  {5bc18cbb-3012-4166-ad8e-4d851dcd419e}, !- Name
-  {01cd7c9c-a0b8-4caf-a0e2-401400a18239}; !- HVAC Component
-
-OS:PortList,
-  {07ff3e15-2d9c-483e-b3ad-443e53fc4b11}, !- Handle
-  {52691487-f80d-4d1a-942f-5b96fb985753}, !- Name
-  {01cd7c9c-a0b8-4caf-a0e2-401400a18239}; !- HVAC Component
-
-OS:Sizing:Zone,
-  {951faddc-17d5-4f00-a01e-67685e018779}, !- Handle
-  {01cd7c9c-a0b8-4caf-a0e2-401400a18239}, !- Zone or ZoneList Name
-=======
   {312b89e0-2922-43ce-9859-1d9192852f9a}, !- Handle
   Node 2,                                 !- Name
   {0c8d353f-a90f-4114-bbcf-bbf1346c752f}, !- Inlet Port
@@ -830,7 +566,6 @@
 OS:Sizing:Zone,
   {e4fb4750-9181-4623-8abe-ae159aba46a5}, !- Handle
   {0166fa83-93ec-4029-9b6c-9ace9f851dd6}, !- Zone or ZoneList Name
->>>>>>> fe5e5cb8
   SupplyAirTemperature,                   !- Zone Cooling Design Supply Air Temperature Input Method
   14,                                     !- Zone Cooling Design Supply Air Temperature {C}
   11.11,                                  !- Zone Cooling Design Supply Air Temperature Difference {deltaC}
@@ -859,16 +594,6 @@
   autosize;                               !- Dedicated Outdoor Air High Setpoint Temperature for Design {C}
 
 OS:ZoneHVAC:EquipmentList,
-<<<<<<< HEAD
-  {8de32069-17c6-4ac6-bb86-9af7b601797a}, !- Handle
-  Zone HVAC Equipment List 2,             !- Name
-  {01cd7c9c-a0b8-4caf-a0e2-401400a18239}; !- Thermal Zone
-
-OS:Space,
-  {0d909f8a-d7e5-4383-b131-dbcb938181a0}, !- Handle
-  corridor space,                         !- Name
-  {29309017-625a-494e-bc8d-01fa32cb6bb4}, !- Space Type Name
-=======
   {386b3647-d922-407f-ac3b-6b72c6541b4f}, !- Handle
   Zone HVAC Equipment List 2,             !- Name
   {0166fa83-93ec-4029-9b6c-9ace9f851dd6}; !- Thermal Zone
@@ -877,7 +602,6 @@
   {ce6d7ea5-07cc-4ef0-abc2-323c1b1ce80f}, !- Handle
   living space|unit 2,                    !- Name
   {44d97c3d-2ff9-45ca-a5a2-da292d49d12b}, !- Space Type Name
->>>>>>> fe5e5cb8
   ,                                       !- Default Construction Set Name
   ,                                       !- Default Schedule Set Name
   ,                                       !- Direction of Relative North {deg}
@@ -885,17 +609,6 @@
   ,                                       !- Y Origin {m}
   ,                                       !- Z Origin {m}
   ,                                       !- Building Story Name
-<<<<<<< HEAD
-  {01cd7c9c-a0b8-4caf-a0e2-401400a18239}; !- Thermal Zone Name
-
-OS:Surface,
-  {23535b64-ace7-4516-b6e2-7621becb91d6}, !- Handle
-  Surface 9,                              !- Name
-  Floor,                                  !- Surface Type
-  ,                                       !- Construction Name
-  {0d909f8a-d7e5-4383-b131-dbcb938181a0}, !- Space Name
-  Adiabatic,                              !- Outside Boundary Condition
-=======
   {0166fa83-93ec-4029-9b6c-9ace9f851dd6}, !- Thermal Zone Name
   ,                                       !- Part of Total Floor Area
   ,                                       !- Design Specification Outdoor Air Object Name
@@ -908,53 +621,36 @@
   ,                                       !- Construction Name
   {ce6d7ea5-07cc-4ef0-abc2-323c1b1ce80f}, !- Space Name
   Foundation,                             !- Outside Boundary Condition
->>>>>>> fe5e5cb8
-  ,                                       !- Outside Boundary Condition Object
-  NoSun,                                  !- Sun Exposure
-  NoWind,                                 !- Wind Exposure
-  ,                                       !- View Factor to Ground
-  ,                                       !- Number of Vertices
-  0, 0, 0,                                !- X,Y,Z Vertex 1 {m}
-  0, 1.524, 0,                            !- X,Y,Z Vertex 2 {m}
-  6.59383217256854, 1.524, 0,             !- X,Y,Z Vertex 3 {m}
-  6.59383217256854, 0, 0;                 !- X,Y,Z Vertex 4 {m}
-
-OS:Surface,
-<<<<<<< HEAD
-  {f27f4454-bfac-4b9d-9a31-1128d7272bc8}, !- Handle
-  Surface 10,                             !- Name
-  Wall,                                   !- Surface Type
-  ,                                       !- Construction Name
-  {0d909f8a-d7e5-4383-b131-dbcb938181a0}, !- Space Name
-  Adiabatic,                              !- Outside Boundary Condition
-=======
+  ,                                       !- Outside Boundary Condition Object
+  NoSun,                                  !- Sun Exposure
+  NoWind,                                 !- Wind Exposure
+  ,                                       !- View Factor to Ground
+  ,                                       !- Number of Vertices
+  0, 14.4068643451371, 0,                 !- X,Y,Z Vertex 1 {m}
+  1.8288, 14.4068643451371, 0,            !- X,Y,Z Vertex 2 {m}
+  1.8288, 16.2356643451371, 0,            !- X,Y,Z Vertex 3 {m}
+  6.59383217256854, 16.2356643451371, 0,  !- X,Y,Z Vertex 4 {m}
+  6.59383217256854, 3.048, 0,             !- X,Y,Z Vertex 5 {m}
+  0, 3.048, 0;                            !- X,Y,Z Vertex 6 {m}
+
+OS:Surface,
   {31811ff0-1621-42b2-a9a8-3348839607ed}, !- Handle
   Surface 10,                             !- Name
   Wall,                                   !- Surface Type
   ,                                       !- Construction Name
   {ce6d7ea5-07cc-4ef0-abc2-323c1b1ce80f}, !- Space Name
   Outdoors,                               !- Outside Boundary Condition
->>>>>>> fe5e5cb8
-  ,                                       !- Outside Boundary Condition Object
-  NoSun,                                  !- Sun Exposure
-  NoWind,                                 !- Wind Exposure
-  ,                                       !- View Factor to Ground
-  ,                                       !- Number of Vertices
-  0, 1.524, 2.4384,                       !- X,Y,Z Vertex 1 {m}
-  0, 1.524, 0,                            !- X,Y,Z Vertex 2 {m}
-  0, 0, 0,                                !- X,Y,Z Vertex 3 {m}
-  0, 0, 2.4384;                           !- X,Y,Z Vertex 4 {m}
-
-OS:Surface,
-<<<<<<< HEAD
-  {89ffd478-bb32-4c69-8c88-3fc26f171a21}, !- Handle
-  Surface 11,                             !- Name
-  Wall,                                   !- Surface Type
-  ,                                       !- Construction Name
-  {0d909f8a-d7e5-4383-b131-dbcb938181a0}, !- Space Name
-  Adiabatic,                              !- Outside Boundary Condition
-  ,                                       !- Outside Boundary Condition Object
-=======
+  ,                                       !- Outside Boundary Condition Object
+  SunExposed,                             !- Sun Exposure
+  WindExposed,                            !- Wind Exposure
+  ,                                       !- View Factor to Ground
+  ,                                       !- Number of Vertices
+  1.8288, 14.4068643451371, 2.4384,       !- X,Y,Z Vertex 1 {m}
+  1.8288, 14.4068643451371, 0,            !- X,Y,Z Vertex 2 {m}
+  0, 14.4068643451371, 0,                 !- X,Y,Z Vertex 3 {m}
+  0, 14.4068643451371, 2.4384;            !- X,Y,Z Vertex 4 {m}
+
+OS:Surface,
   {bb1f7a5e-5f82-4545-bd3f-87e8b846056c}, !- Handle
   Surface 11,                             !- Name
   Wall,                                   !- Surface Type
@@ -996,49 +692,27 @@
   {ce6d7ea5-07cc-4ef0-abc2-323c1b1ce80f}, !- Space Name
   Surface,                                !- Outside Boundary Condition
   {eef229f7-90c0-4815-898e-10fdb6a34bd8}, !- Outside Boundary Condition Object
->>>>>>> fe5e5cb8
-  NoSun,                                  !- Sun Exposure
-  NoWind,                                 !- Wind Exposure
-  ,                                       !- View Factor to Ground
-  ,                                       !- Number of Vertices
-  6.59383217256854, 1.524, 2.4384,        !- X,Y,Z Vertex 1 {m}
-  6.59383217256854, 1.524, 0,             !- X,Y,Z Vertex 2 {m}
-  0, 1.524, 0,                            !- X,Y,Z Vertex 3 {m}
-  0, 1.524, 2.4384;                       !- X,Y,Z Vertex 4 {m}
-
-OS:Surface,
-<<<<<<< HEAD
-  {4c8213da-7e84-4d7d-a3dc-e1ee4973fa0f}, !- Handle
-  Surface 12,                             !- Name
-  Wall,                                   !- Surface Type
-  ,                                       !- Construction Name
-  {0d909f8a-d7e5-4383-b131-dbcb938181a0}, !- Space Name
-=======
+  NoSun,                                  !- Sun Exposure
+  NoWind,                                 !- Wind Exposure
+  ,                                       !- View Factor to Ground
+  ,                                       !- Number of Vertices
+  6.59383217256854, 3.048, 2.4384,        !- X,Y,Z Vertex 1 {m}
+  6.59383217256854, 3.048, 0,             !- X,Y,Z Vertex 2 {m}
+  6.59383217256854, 14.4068643451371, 0,  !- X,Y,Z Vertex 3 {m}
+  6.59383217256854, 14.4068643451371, 2.4384; !- X,Y,Z Vertex 4 {m}
+
+OS:Surface,
   {33d7260c-914d-4ad6-aa66-0eca640aa117}, !- Handle
   Surface 14,                             !- Name
   Wall,                                   !- Surface Type
   ,                                       !- Construction Name
   {ce6d7ea5-07cc-4ef0-abc2-323c1b1ce80f}, !- Space Name
->>>>>>> fe5e5cb8
   Adiabatic,                              !- Outside Boundary Condition
   ,                                       !- Outside Boundary Condition Object
   NoSun,                                  !- Sun Exposure
   NoWind,                                 !- Wind Exposure
   ,                                       !- View Factor to Ground
   ,                                       !- Number of Vertices
-<<<<<<< HEAD
-  6.59383217256854, 0, 2.4384,            !- X,Y,Z Vertex 1 {m}
-  6.59383217256854, 0, 0,                 !- X,Y,Z Vertex 2 {m}
-  6.59383217256854, 1.524, 0,             !- X,Y,Z Vertex 3 {m}
-  6.59383217256854, 1.524, 2.4384;        !- X,Y,Z Vertex 4 {m}
-
-OS:Surface,
-  {7fa1e2a0-6ada-499c-b8c6-9f04448402cf}, !- Handle
-  Surface 13,                             !- Name
-  Wall,                                   !- Surface Type
-  ,                                       !- Construction Name
-  {0d909f8a-d7e5-4383-b131-dbcb938181a0}, !- Space Name
-=======
   0, 3.048, 2.4384,                       !- X,Y,Z Vertex 1 {m}
   0, 3.048, 0,                            !- X,Y,Z Vertex 2 {m}
   6.59383217256854, 3.048, 0,             !- X,Y,Z Vertex 3 {m}
@@ -1189,28 +863,18 @@
   Wall,                                   !- Surface Type
   ,                                       !- Construction Name
   {a8852406-d7db-4420-a51e-beb282904e31}, !- Space Name
->>>>>>> fe5e5cb8
   Adiabatic,                              !- Outside Boundary Condition
   ,                                       !- Outside Boundary Condition Object
   NoSun,                                  !- Sun Exposure
   NoWind,                                 !- Wind Exposure
   ,                                       !- View Factor to Ground
   ,                                       !- Number of Vertices
-  0, 0, 2.4384,                           !- X,Y,Z Vertex 1 {m}
-  0, 0, 0,                                !- X,Y,Z Vertex 2 {m}
+  13.1876643451371, 0, 2.4384,            !- X,Y,Z Vertex 1 {m}
+  13.1876643451371, 0, 0,                 !- X,Y,Z Vertex 2 {m}
   6.59383217256854, 0, 0,                 !- X,Y,Z Vertex 3 {m}
   6.59383217256854, 0, 2.4384;            !- X,Y,Z Vertex 4 {m}
 
 OS:Surface,
-<<<<<<< HEAD
-  {78defb1d-f2b9-477e-bc4f-252b2999341c}, !- Handle
-  Surface 14,                             !- Name
-  RoofCeiling,                            !- Surface Type
-  ,                                       !- Construction Name
-  {0d909f8a-d7e5-4383-b131-dbcb938181a0}, !- Space Name
-  Adiabatic,                              !- Outside Boundary Condition
-  ,                                       !- Outside Boundary Condition Object
-=======
   {7f737a95-c815-4e30-9f8b-9cf3795a9e84}, !- Handle
   Surface 18,                             !- Name
   Floor,                                  !- Surface Type
@@ -1288,23 +952,10 @@
   {a8852406-d7db-4420-a51e-beb282904e31}, !- Space Name
   Surface,                                !- Outside Boundary Condition
   {a49e82f5-222e-4a39-9f92-a3d45678bb5e}, !- Outside Boundary Condition Object
->>>>>>> fe5e5cb8
-  NoSun,                                  !- Sun Exposure
-  NoWind,                                 !- Wind Exposure
-  ,                                       !- View Factor to Ground
-  ,                                       !- Number of Vertices
-<<<<<<< HEAD
-  6.59383217256854, 0, 2.4384,            !- X,Y,Z Vertex 1 {m}
-  6.59383217256854, 1.524, 2.4384,        !- X,Y,Z Vertex 2 {m}
-  0, 1.524, 2.4384,                       !- X,Y,Z Vertex 3 {m}
-  0, 0, 2.4384;                           !- X,Y,Z Vertex 4 {m}
-
-OS:SpaceType,
-  {29309017-625a-494e-bc8d-01fa32cb6bb4}, !- Handle
-  Space Type 2,                           !- Name
-  ,                                       !- Default Construction Set Name
-  ,                                       !- Default Schedule Set Name
-=======
+  NoSun,                                  !- Sun Exposure
+  NoWind,                                 !- Wind Exposure
+  ,                                       !- View Factor to Ground
+  ,                                       !- Number of Vertices
   13.1876643451371, -11.3588643451371, 2.4384, !- X,Y,Z Vertex 1 {m}
   13.1876643451371, -11.3588643451371, 0, !- X,Y,Z Vertex 2 {m}
   13.1876643451371, 0, 0,                 !- X,Y,Z Vertex 3 {m}
@@ -1365,50 +1016,10 @@
   ,                                       !- Secondary Daylighting Control Name
   ,                                       !- Fraction of Zone Controlled by Secondary Daylighting Control
   ,                                       !- Illuminance Map Name
->>>>>>> fe5e5cb8
   ,                                       !- Group Rendering Name
-  ,                                       !- Design Specification Outdoor Air Object Name
-  ,                                       !- Standards Template
-  ,                                       !- Standards Building Type
-  corridor;                               !- Standards Space Type
-
-<<<<<<< HEAD
-OS:BuildingUnit,
-  {2ed8afe4-5fd3-4da6-968d-6d4c0668e58a}, !- Handle
-  unit 1,                                 !- Name
-  ,                                       !- Rendering Color
-  Residential;                            !- Building Unit Type
-
-OS:AdditionalProperties,
-  {9111f094-9a73-4fbc-9224-1dad184424ef}, !- Handle
-  {2ed8afe4-5fd3-4da6-968d-6d4c0668e58a}, !- Object Name
-  NumberOfBedrooms,                       !- Feature Name 1
-  Integer,                                !- Feature Data Type 1
-  3,                                      !- Feature Value 1
-  NumberOfBathrooms,                      !- Feature Name 2
-  Double,                                 !- Feature Data Type 2
-  2,                                      !- Feature Value 2
-  NumberOfOccupants,                      !- Feature Name 3
-  Double,                                 !- Feature Data Type 3
-  3.3900000000000001;                     !- Feature Value 3
-
-OS:External:File,
-  {1cece6b2-d7f0-40a5-b135-c306bdfbb357}, !- Handle
-  8760.csv,                               !- Name
-  8760.csv;                               !- File Name
-
-OS:Schedule:Day,
-  {5288ad6e-d9d1-4fe4-9072-c16112873e7e}, !- Handle
-  Schedule Day 1,                         !- Name
-  ,                                       !- Schedule Type Limits Name
-  ,                                       !- Interpolate to Timestep
-  24,                                     !- Hour 1
-  0,                                      !- Minute 1
-  0;                                      !- Value Until Time 1
-
-OS:Schedule:Day,
-  {db617f59-b055-44c4-a174-3033577986b6}, !- Handle
-=======
+  ,                                       !- Thermostat Name
+  No;                                     !- Use Ideal Air Loads
+
 OS:Node,
   {b7463442-a376-41b1-ac79-30b44a01f20e}, !- Handle
   Node 4,                                 !- Name
@@ -3210,7 +2821,6 @@
 
 OS:Schedule:Day,
   {c3b2cae9-6853-474c-b776-353680e852da}, !- Handle
->>>>>>> fe5e5cb8
   Schedule Day 2,                         !- Name
   ,                                       !- Schedule Type Limits Name
   ,                                       !- Interpolate to Timestep
@@ -3219,17 +2829,10 @@
   1;                                      !- Value Until Time 1
 
 OS:Schedule:File,
-<<<<<<< HEAD
-  {1725f386-bb4c-4210-9b86-2735cbdac8bf}, !- Handle
-  occupants,                              !- Name
-  {65d10a37-f440-4099-adb8-ae57ed1b2a2e}, !- Schedule Type Limits Name
-  {1cece6b2-d7f0-40a5-b135-c306bdfbb357}, !- External File Name
-=======
   {22b6da51-6b68-404b-9117-b5fd2fba5bd9}, !- Handle
   occupants,                              !- Name
   {fe2056de-50a9-441f-b191-a64e0f2cb593}, !- Schedule Type Limits Name
   {a9d944ed-6d8a-4176-a636-af1625797bbe}, !- External File Name
->>>>>>> fe5e5cb8
   1,                                      !- Column Number
   1,                                      !- Rows to Skip at Top
   8760,                                   !- Number of Hours of Data
@@ -3238,17 +2841,6 @@
   60;                                     !- Minutes per Item
 
 OS:Schedule:Ruleset,
-<<<<<<< HEAD
-  {66e512c1-3a9d-43e4-868c-fa9234edfe8b}, !- Handle
-  Schedule Ruleset 1,                     !- Name
-  {05d1e4ed-2715-44cc-a034-5989e2cb2c3a}, !- Schedule Type Limits Name
-  {3aeb25d9-73f2-4fe8-9466-e4b0d0ac99ff}; !- Default Day Schedule Name
-
-OS:Schedule:Day,
-  {3aeb25d9-73f2-4fe8-9466-e4b0d0ac99ff}, !- Handle
-  Schedule Day 3,                         !- Name
-  {05d1e4ed-2715-44cc-a034-5989e2cb2c3a}, !- Schedule Type Limits Name
-=======
   {392dfe13-5361-4e3c-8d3e-e257d150a0ee}, !- Handle
   Schedule Ruleset 1,                     !- Name
   {6e59f2e1-fb7d-43ba-b8f1-e0db009e4bbb}, !- Schedule Type Limits Name
@@ -3258,18 +2850,13 @@
   {05728879-6e73-4bec-bd31-39ea9a9413cf}, !- Handle
   Schedule Day 3,                         !- Name
   {6e59f2e1-fb7d-43ba-b8f1-e0db009e4bbb}, !- Schedule Type Limits Name
->>>>>>> fe5e5cb8
   ,                                       !- Interpolate to Timestep
   24,                                     !- Hour 1
   0,                                      !- Minute 1
   112.539290946133;                       !- Value Until Time 1
 
 OS:People:Definition,
-<<<<<<< HEAD
-  {28ff2f6e-8f72-4bd5-b34e-66b6306ad94b}, !- Handle
-=======
   {39cc42fa-d236-4cab-9bd2-c3184910ca5c}, !- Handle
->>>>>>> fe5e5cb8
   res occupants|living space,             !- Name
   People,                                 !- Number of People Calculation Method
   3.39,                                   !- Number of People {people}
@@ -3282,21 +2869,12 @@
   ZoneAveraged;                           !- Mean Radiant Temperature Calculation Type
 
 OS:People,
-<<<<<<< HEAD
-  {a0e0a055-8c0b-41be-bdfa-f780201ca65d}, !- Handle
-  res occupants|living space,             !- Name
-  {28ff2f6e-8f72-4bd5-b34e-66b6306ad94b}, !- People Definition Name
-  {1811b74e-838e-4903-a15d-318b1e677351}, !- Space or SpaceType Name
-  {1725f386-bb4c-4210-9b86-2735cbdac8bf}, !- Number of People Schedule Name
-  {66e512c1-3a9d-43e4-868c-fa9234edfe8b}, !- Activity Level Schedule Name
-=======
   {a1774d3d-15f9-4dcf-8b08-04f34cfda4d6}, !- Handle
   res occupants|living space,             !- Name
   {39cc42fa-d236-4cab-9bd2-c3184910ca5c}, !- People Definition Name
   {782e7307-17ce-439b-ad01-205dcf28deeb}, !- Space or SpaceType Name
   {22b6da51-6b68-404b-9117-b5fd2fba5bd9}, !- Number of People Schedule Name
   {392dfe13-5361-4e3c-8d3e-e257d150a0ee}, !- Activity Level Schedule Name
->>>>>>> fe5e5cb8
   ,                                       !- Surface Name/Angle Factor List Name
   ,                                       !- Work Efficiency Schedule Name
   ,                                       !- Clothing Insulation Schedule Name
@@ -3304,11 +2882,7 @@
   1;                                      !- Multiplier
 
 OS:ScheduleTypeLimits,
-<<<<<<< HEAD
-  {05d1e4ed-2715-44cc-a034-5989e2cb2c3a}, !- Handle
-=======
   {6e59f2e1-fb7d-43ba-b8f1-e0db009e4bbb}, !- Handle
->>>>>>> fe5e5cb8
   ActivityLevel,                          !- Name
   0,                                      !- Lower Limit Value
   ,                                       !- Upper Limit Value
@@ -3316,17 +2890,11 @@
   ActivityLevel;                          !- Unit Type
 
 OS:ScheduleTypeLimits,
-<<<<<<< HEAD
-  {65d10a37-f440-4099-adb8-ae57ed1b2a2e}, !- Handle
-=======
   {fe2056de-50a9-441f-b191-a64e0f2cb593}, !- Handle
->>>>>>> fe5e5cb8
   Fractional,                             !- Name
   0,                                      !- Lower Limit Value
   1,                                      !- Upper Limit Value
   Continuous;                             !- Numeric Type
-<<<<<<< HEAD
-=======
 
 OS:Schedule:Day,
   {53266484-0936-435b-9103-4d552f26dfc9}, !- Handle
@@ -3635,4 +3203,3 @@
   ,                                       !- Clothing Insulation Schedule Name
   ,                                       !- Air Velocity Schedule Name
   1;                                      !- Multiplier
->>>>>>> fe5e5cb8
