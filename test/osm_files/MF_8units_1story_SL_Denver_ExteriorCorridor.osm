!- NOTE: Auto-generated from /test/osw_files/MF_8units_1story_SL_Denver_ExteriorCorridor.osw

OS:Version,
<<<<<<< HEAD
  {f2b17aef-67d7-4dd2-9d1d-1a70eb20ce63}, !- Handle
  3.2.1;                                  !- Version Identifier

OS:SimulationControl,
  {28d123fc-c05e-4468-acdc-d7666ef9f71c}, !- Handle
=======
  {cac836c5-6d91-44ee-97eb-98c325a3a3a2}, !- Handle
  3.2.1;                                  !- Version Identifier

OS:SimulationControl,
  {6151a89e-1060-4c20-b8cc-27278d883690}, !- Handle
>>>>>>> a49bb51b
  ,                                       !- Do Zone Sizing Calculation
  ,                                       !- Do System Sizing Calculation
  ,                                       !- Do Plant Sizing Calculation
  No;                                     !- Run Simulation for Sizing Periods

OS:Timestep,
<<<<<<< HEAD
  {a302ec28-bd65-416d-9ce7-2bcbdf681999}, !- Handle
  6;                                      !- Number of Timesteps per Hour

OS:ShadowCalculation,
  {54aad5cf-f8ee-4ce8-8832-605119bc5248}, !- Handle
=======
  {76e6d54e-9843-43b0-89e8-ee2c00885765}, !- Handle
  6;                                      !- Number of Timesteps per Hour

OS:ShadowCalculation,
  {a9728533-fb23-4180-9e0e-5e9785f8c787}, !- Handle
>>>>>>> a49bb51b
  PolygonClipping,                        !- Shading Calculation Method
  ,                                       !- Shading Calculation Update Frequency Method
  20,                                     !- Shading Calculation Update Frequency
  200,                                    !- Maximum Figures in Shadow Overlap Calculations
  ,                                       !- Polygon Clipping Algorithm
  512,                                    !- Pixel Counting Resolution
  DetailedSkyDiffuseModeling,             !- Sky Diffuse Modeling Algorithm
  No,                                     !- Output External Shading Calculation Results
  No,                                     !- Disable Self-Shading Within Shading Zone Groups
  No;                                     !- Disable Self-Shading From Shading Zone Groups to Other Zones

OS:SurfaceConvectionAlgorithm:Outside,
<<<<<<< HEAD
  {952550a7-1c38-46f8-8206-1d0ade739068}, !- Handle
  DOE-2;                                  !- Algorithm

OS:SurfaceConvectionAlgorithm:Inside,
  {7223baf4-8a40-4fdd-89e1-b96f373ff145}, !- Handle
  TARP;                                   !- Algorithm

OS:ZoneCapacitanceMultiplier:ResearchSpecial,
  {0c2bde90-0993-485d-8891-e899576b2083}, !- Handle
=======
  {f144ef1b-99a0-477b-8faf-aa13eec4649b}, !- Handle
  DOE-2;                                  !- Algorithm

OS:SurfaceConvectionAlgorithm:Inside,
  {98eb1e41-77cf-45ad-9408-05bf62924807}, !- Handle
  TARP;                                   !- Algorithm

OS:ZoneCapacitanceMultiplier:ResearchSpecial,
  {e991678e-0061-454e-abd6-e4d8f2f36a05}, !- Handle
>>>>>>> a49bb51b
  ,                                       !- Temperature Capacity Multiplier
  15,                                     !- Humidity Capacity Multiplier
  ;                                       !- Carbon Dioxide Capacity Multiplier

OS:RunPeriod,
<<<<<<< HEAD
  {e6df68c2-bc36-49fa-97ab-ce909b6b4486}, !- Handle
=======
  {4a98371a-283f-4218-803c-3dde96c6b2d0}, !- Handle
>>>>>>> a49bb51b
  Run Period 1,                           !- Name
  1,                                      !- Begin Month
  1,                                      !- Begin Day of Month
  12,                                     !- End Month
  31,                                     !- End Day of Month
  ,                                       !- Use Weather File Holidays and Special Days
  ,                                       !- Use Weather File Daylight Saving Period
  ,                                       !- Apply Weekend Holiday Rule
  ,                                       !- Use Weather File Rain Indicators
  ,                                       !- Use Weather File Snow Indicators
  ;                                       !- Number of Times Runperiod to be Repeated

OS:YearDescription,
<<<<<<< HEAD
  {92d5aed6-7252-4ea6-a8aa-19e6a54ef88d}, !- Handle
=======
  {dcaa81ea-ede8-4992-830a-8425b5553d98}, !- Handle
>>>>>>> a49bb51b
  2007,                                   !- Calendar Year
  ,                                       !- Day of Week for Start Day
  ;                                       !- Is Leap Year

OS:WeatherFile,
<<<<<<< HEAD
  {6aa0b257-a757-4172-9dc0-3ab825f42b46}, !- Handle
=======
  {12e9b5ea-2936-4a0a-b2e1-01a0b42e4559}, !- Handle
>>>>>>> a49bb51b
  Denver Intl Ap,                         !- City
  CO,                                     !- State Province Region
  USA,                                    !- Country
  TMY3,                                   !- Data Source
  725650,                                 !- WMO Number
  39.83,                                  !- Latitude {deg}
  -104.65,                                !- Longitude {deg}
  -7,                                     !- Time Zone {hr}
  1650,                                   !- Elevation {m}
  C:/OpenStudio/resstock/resources/measures/HPXMLtoOpenStudio/weather/USA_CO_Denver.Intl.AP.725650_TMY3.epw, !- Url
  E23378AA;                               !- Checksum

OS:AdditionalProperties,
<<<<<<< HEAD
  {44d42d99-d1c6-4ada-b1ec-f0934907f072}, !- Handle
  {6aa0b257-a757-4172-9dc0-3ab825f42b46}, !- Object Name
=======
  {dac903f8-a67f-4064-9200-90f63bf7c02c}, !- Handle
  {12e9b5ea-2936-4a0a-b2e1-01a0b42e4559}, !- Object Name
>>>>>>> a49bb51b
  EPWHeaderCity,                          !- Feature Name 1
  String,                                 !- Feature Data Type 1
  Denver Intl Ap,                         !- Feature Value 1
  EPWHeaderState,                         !- Feature Name 2
  String,                                 !- Feature Data Type 2
  CO,                                     !- Feature Value 2
  EPWHeaderCountry,                       !- Feature Name 3
  String,                                 !- Feature Data Type 3
  USA,                                    !- Feature Value 3
  EPWHeaderDataSource,                    !- Feature Name 4
  String,                                 !- Feature Data Type 4
  TMY3,                                   !- Feature Value 4
  EPWHeaderStation,                       !- Feature Name 5
  String,                                 !- Feature Data Type 5
  725650,                                 !- Feature Value 5
  EPWHeaderLatitude,                      !- Feature Name 6
  Double,                                 !- Feature Data Type 6
  39.829999999999998,                     !- Feature Value 6
  EPWHeaderLongitude,                     !- Feature Name 7
  Double,                                 !- Feature Data Type 7
  -104.65000000000001,                    !- Feature Value 7
  EPWHeaderTimezone,                      !- Feature Name 8
  Double,                                 !- Feature Data Type 8
  -7,                                     !- Feature Value 8
  EPWHeaderAltitude,                      !- Feature Name 9
  Double,                                 !- Feature Data Type 9
  5413.3858267716532,                     !- Feature Value 9
  EPWHeaderLocalPressure,                 !- Feature Name 10
  Double,                                 !- Feature Data Type 10
  0.81937567683596546,                    !- Feature Value 10
  EPWHeaderRecordsPerHour,                !- Feature Name 11
  Double,                                 !- Feature Data Type 11
  0,                                      !- Feature Value 11
  EPWDataAnnualAvgDrybulb,                !- Feature Name 12
  Double,                                 !- Feature Data Type 12
  51.575616438356228,                     !- Feature Value 12
  EPWDataAnnualMinDrybulb,                !- Feature Name 13
  Double,                                 !- Feature Data Type 13
  -2.9200000000000017,                    !- Feature Value 13
  EPWDataAnnualMaxDrybulb,                !- Feature Name 14
  Double,                                 !- Feature Data Type 14
  104,                                    !- Feature Value 14
  EPWDataCDD50F,                          !- Feature Name 15
  Double,                                 !- Feature Data Type 15
  3072.2925000000005,                     !- Feature Value 15
  EPWDataCDD65F,                          !- Feature Name 16
  Double,                                 !- Feature Data Type 16
  883.62000000000035,                     !- Feature Value 16
  EPWDataHDD50F,                          !- Feature Name 17
  Double,                                 !- Feature Data Type 17
  2497.1925000000001,                     !- Feature Value 17
  EPWDataHDD65F,                          !- Feature Name 18
  Double,                                 !- Feature Data Type 18
  5783.5200000000013,                     !- Feature Value 18
  EPWDataAnnualAvgWindspeed,              !- Feature Name 19
  Double,                                 !- Feature Data Type 19
  3.9165296803649667,                     !- Feature Value 19
  EPWDataMonthlyAvgDrybulbs,              !- Feature Name 20
  String,                                 !- Feature Data Type 20
  33.4191935483871&#4431.90142857142857&#4443.02620967741937&#4442.48624999999999&#4459.877741935483854&#4473.57574999999997&#4472.07975806451608&#4472.70008064516134&#4466.49200000000006&#4450.079112903225806&#4437.218250000000005&#4434.582177419354835, !- Feature Value 20
  EPWDataGroundMonthlyTemps,              !- Feature Name 21
  String,                                 !- Feature Data Type 21
  44.08306285945173&#4440.89570904991865&#4440.64045432632048&#4442.153016571250646&#4448.225111118704206&#4454.268919273837525&#4459.508577937551024&#4462.82777283423508&#4463.10975667174995&#4460.41014950381947&#4455.304105212311526&#4449.445696474514364, !- Feature Value 21
  EPWDataWSF,                             !- Feature Name 22
  Double,                                 !- Feature Data Type 22
  0.58999999999999997,                    !- Feature Value 22
  EPWDataMonthlyAvgDailyHighDrybulbs,     !- Feature Name 23
  String,                                 !- Feature Data Type 23
  47.41032258064516&#4446.58642857142857&#4455.15032258064517&#4453.708&#4472.80193548387098&#4488.67600000000002&#4486.1858064516129&#4485.87225806451613&#4482.082&#4463.18064516129033&#4448.73400000000001&#4448.87935483870968, !- Feature Value 23
  EPWDataMonthlyAvgDailyLowDrybulbs,      !- Feature Name 24
  String,                                 !- Feature Data Type 24
  19.347741935483874&#4419.856428571428573&#4430.316129032258065&#4431.112&#4447.41612903225806&#4457.901999999999994&#4459.063870967741934&#4460.956774193548384&#4452.352000000000004&#4438.41612903225806&#4427.002000000000002&#4423.02903225806451, !- Feature Value 24
  EPWDesignHeatingDrybulb,                !- Feature Name 25
  Double,                                 !- Feature Data Type 25
  12.02,                                  !- Feature Value 25
  EPWDesignHeatingWindspeed,              !- Feature Name 26
  Double,                                 !- Feature Data Type 26
  2.8062500000000004,                     !- Feature Value 26
  EPWDesignCoolingDrybulb,                !- Feature Name 27
  Double,                                 !- Feature Data Type 27
  91.939999999999998,                     !- Feature Value 27
  EPWDesignCoolingWetbulb,                !- Feature Name 28
  Double,                                 !- Feature Data Type 28
  59.95131430195849,                      !- Feature Value 28
  EPWDesignCoolingHumidityRatio,          !- Feature Name 29
  Double,                                 !- Feature Data Type 29
  0.0059161086834698092,                  !- Feature Value 29
  EPWDesignCoolingWindspeed,              !- Feature Name 30
  Double,                                 !- Feature Data Type 30
  3.7999999999999989,                     !- Feature Value 30
  EPWDesignDailyTemperatureRange,         !- Feature Name 31
  Double,                                 !- Feature Data Type 31
  24.915483870967748,                     !- Feature Value 31
  EPWDesignDehumidDrybulb,                !- Feature Name 32
  Double,                                 !- Feature Data Type 32
  67.996785714285721,                     !- Feature Value 32
  EPWDesignDehumidHumidityRatio,          !- Feature Name 33
  Double,                                 !- Feature Data Type 33
  0.012133744170488724,                   !- Feature Value 33
  EPWDesignCoolingDirectNormal,           !- Feature Name 34
  Double,                                 !- Feature Data Type 34
  985,                                    !- Feature Value 34
  EPWDesignCoolingDiffuseHorizontal,      !- Feature Name 35
  Double,                                 !- Feature Data Type 35
  84;                                     !- Feature Value 35

OS:Site,
<<<<<<< HEAD
  {a394f4f9-5249-4744-b67d-68350a87e3b6}, !- Handle
=======
  {fec12c62-e04f-4c44-a194-14c0aa888211}, !- Handle
>>>>>>> a49bb51b
  Denver Intl Ap_CO_USA,                  !- Name
  39.83,                                  !- Latitude {deg}
  -104.65,                                !- Longitude {deg}
  -7,                                     !- Time Zone {hr}
  1650,                                   !- Elevation {m}
  ;                                       !- Terrain

OS:ClimateZones,
<<<<<<< HEAD
  {79a17b40-6df4-4fd9-88f9-6b8d50d086cc}, !- Handle
=======
  {d9c99a2b-0c84-4024-9d9b-099a1ec76da0}, !- Handle
>>>>>>> a49bb51b
  Building America,                       !- Climate Zone Institution Name 1
  ,                                       !- Climate Zone Document Name 1
  0,                                      !- Climate Zone Document Year 1
  Cold;                                   !- Climate Zone Value 1

OS:Site:WaterMainsTemperature,
<<<<<<< HEAD
  {9b48cc0d-f280-436e-a0ac-f576809719fc}, !- Handle
=======
  {7b7e192a-35ae-4b8e-8082-ca0137336d8a}, !- Handle
>>>>>>> a49bb51b
  Correlation,                            !- Calculation Method
  ,                                       !- Temperature Schedule Name
  10.8753424657535,                       !- Annual Average Outdoor Air Temperature {C}
  23.1524007936508;                       !- Maximum Difference In Monthly Average Outdoor Air Temperatures {deltaC}

OS:RunPeriodControl:DaylightSavingTime,
<<<<<<< HEAD
  {a3609ac9-2d03-4bed-96c8-28df53e2b024}, !- Handle
=======
  {b5292bd1-aa65-4d6c-844d-9dc32730d1c5}, !- Handle
>>>>>>> a49bb51b
  3/12,                                   !- Start Date
  11/5;                                   !- End Date

OS:Site:GroundTemperature:Deep,
<<<<<<< HEAD
  {ae3f7d06-b144-4a80-914f-92cfad50b36b}, !- Handle
=======
  {66f77c81-648b-4c18-9a18-e4a5dd256cba}, !- Handle
>>>>>>> a49bb51b
  10.8753424657535,                       !- January Deep Ground Temperature {C}
  10.8753424657535,                       !- February Deep Ground Temperature {C}
  10.8753424657535,                       !- March Deep Ground Temperature {C}
  10.8753424657535,                       !- April Deep Ground Temperature {C}
  10.8753424657535,                       !- May Deep Ground Temperature {C}
  10.8753424657535,                       !- June Deep Ground Temperature {C}
  10.8753424657535,                       !- July Deep Ground Temperature {C}
  10.8753424657535,                       !- August Deep Ground Temperature {C}
  10.8753424657535,                       !- September Deep Ground Temperature {C}
  10.8753424657535,                       !- October Deep Ground Temperature {C}
  10.8753424657535,                       !- November Deep Ground Temperature {C}
  10.8753424657535;                       !- December Deep Ground Temperature {C}

OS:Building,
<<<<<<< HEAD
  {f1d42f92-932c-4742-9706-af1a3c5460e6}, !- Handle
=======
  {577fb709-9bfd-48fa-9cb2-12b2fcda2063}, !- Handle
>>>>>>> a49bb51b
  Building 1,                             !- Name
  ,                                       !- Building Sector Type
  0,                                      !- North Axis {deg}
  ,                                       !- Nominal Floor to Floor Height {m}
  ,                                       !- Space Type Name
  ,                                       !- Default Construction Set Name
  ,                                       !- Default Schedule Set Name
  1,                                      !- Standards Number of Stories
  1,                                      !- Standards Number of Above Ground Stories
  ,                                       !- Standards Template
  multifamily,                            !- Standards Building Type
  8;                                      !- Standards Number of Living Units

OS:AdditionalProperties,
<<<<<<< HEAD
  {d23b85d8-7ba7-488c-9807-5676705bafad}, !- Handle
  {f1d42f92-932c-4742-9706-af1a3c5460e6}, !- Object Name
=======
  {53193209-e2c0-4208-9e4e-b53901e931ca}, !- Handle
  {577fb709-9bfd-48fa-9cb2-12b2fcda2063}, !- Object Name
>>>>>>> a49bb51b
  num_units,                              !- Feature Name 1
  Integer,                                !- Feature Data Type 1
  8,                                      !- Feature Value 1
  has_rear_units,                         !- Feature Name 2
  Boolean,                                !- Feature Data Type 2
  false,                                  !- Feature Value 2
  num_floors,                             !- Feature Name 3
  Integer,                                !- Feature Data Type 3
  1,                                      !- Feature Value 3
  horz_location,                          !- Feature Name 4
  String,                                 !- Feature Data Type 4
  Left,                                   !- Feature Value 4
  level,                                  !- Feature Name 5
  String,                                 !- Feature Data Type 5
  Bottom,                                 !- Feature Value 5
  found_type,                             !- Feature Name 6
  String,                                 !- Feature Data Type 6
  slab,                                   !- Feature Value 6
  corridor_width,                         !- Feature Name 7
  Double,                                 !- Feature Data Type 7
  3.048,                                  !- Feature Value 7
  corridor_position,                      !- Feature Name 8
  String,                                 !- Feature Data Type 8
  Single Exterior (Front);                !- Feature Value 8

OS:ThermalZone,
<<<<<<< HEAD
  {5772a3cb-dc35-4ee1-9c23-f4a3100e512e}, !- Handle
=======
  {2d751daa-e2b8-4796-9cf6-a3000485a7f1}, !- Handle
>>>>>>> a49bb51b
  living zone,                            !- Name
  ,                                       !- Multiplier
  ,                                       !- Ceiling Height {m}
  ,                                       !- Volume {m3}
  ,                                       !- Floor Area {m2}
  ,                                       !- Zone Inside Convection Algorithm
  ,                                       !- Zone Outside Convection Algorithm
  ,                                       !- Zone Conditioning Equipment List Name
<<<<<<< HEAD
  {fdd22d1b-9fcc-4f65-8e82-a57f11f34671}, !- Zone Air Inlet Port List
  {caf97a85-094a-469c-be57-cacc040d2b6d}, !- Zone Air Exhaust Port List
  {6d318f51-0a7e-45ea-ab1b-c61c116bc8ab}, !- Zone Air Node Name
  {b72909b5-ad37-40f9-9d7c-8551bb7a4ad7}, !- Zone Return Air Port List
=======
  {135bb33c-3a74-4aa8-be7d-adc260722cd7}, !- Zone Air Inlet Port List
  {fabedc4e-8ad9-400a-8e60-5241e5674c66}, !- Zone Air Exhaust Port List
  {bba8e09e-cf8a-41e7-bdbc-e336c2b01161}, !- Zone Air Node Name
  {75477c1f-baa2-4c77-b707-00006365be70}, !- Zone Return Air Port List
>>>>>>> a49bb51b
  ,                                       !- Primary Daylighting Control Name
  ,                                       !- Fraction of Zone Controlled by Primary Daylighting Control
  ,                                       !- Secondary Daylighting Control Name
  ,                                       !- Fraction of Zone Controlled by Secondary Daylighting Control
  ,                                       !- Illuminance Map Name
  ,                                       !- Group Rendering Name
  ,                                       !- Thermostat Name
  No;                                     !- Use Ideal Air Loads

OS:Node,
<<<<<<< HEAD
  {2be14d86-50cc-48dd-89ee-123e58564511}, !- Handle
  Node 1,                                 !- Name
  {6d318f51-0a7e-45ea-ab1b-c61c116bc8ab}, !- Inlet Port
  ;                                       !- Outlet Port

OS:Connection,
  {6d318f51-0a7e-45ea-ab1b-c61c116bc8ab}, !- Handle
  {5772a3cb-dc35-4ee1-9c23-f4a3100e512e}, !- Source Object
  11,                                     !- Outlet Port
  {2be14d86-50cc-48dd-89ee-123e58564511}, !- Target Object
  2;                                      !- Inlet Port

OS:PortList,
  {fdd22d1b-9fcc-4f65-8e82-a57f11f34671}, !- Handle
  {5772a3cb-dc35-4ee1-9c23-f4a3100e512e}; !- HVAC Component

OS:PortList,
  {caf97a85-094a-469c-be57-cacc040d2b6d}, !- Handle
  {5772a3cb-dc35-4ee1-9c23-f4a3100e512e}; !- HVAC Component

OS:PortList,
  {b72909b5-ad37-40f9-9d7c-8551bb7a4ad7}, !- Handle
  {5772a3cb-dc35-4ee1-9c23-f4a3100e512e}; !- HVAC Component

OS:Sizing:Zone,
  {65949cb3-414e-419d-8040-dbc8ab1ea2bc}, !- Handle
  {5772a3cb-dc35-4ee1-9c23-f4a3100e512e}, !- Zone or ZoneList Name
=======
  {bfdc1c9e-31be-4344-97ce-46dd9a06dbb2}, !- Handle
  Node 1,                                 !- Name
  {bba8e09e-cf8a-41e7-bdbc-e336c2b01161}, !- Inlet Port
  ;                                       !- Outlet Port

OS:Connection,
  {bba8e09e-cf8a-41e7-bdbc-e336c2b01161}, !- Handle
  {2d751daa-e2b8-4796-9cf6-a3000485a7f1}, !- Source Object
  11,                                     !- Outlet Port
  {bfdc1c9e-31be-4344-97ce-46dd9a06dbb2}, !- Target Object
  2;                                      !- Inlet Port

OS:PortList,
  {135bb33c-3a74-4aa8-be7d-adc260722cd7}, !- Handle
  {2d751daa-e2b8-4796-9cf6-a3000485a7f1}; !- HVAC Component

OS:PortList,
  {fabedc4e-8ad9-400a-8e60-5241e5674c66}, !- Handle
  {2d751daa-e2b8-4796-9cf6-a3000485a7f1}; !- HVAC Component

OS:PortList,
  {75477c1f-baa2-4c77-b707-00006365be70}, !- Handle
  {2d751daa-e2b8-4796-9cf6-a3000485a7f1}; !- HVAC Component

OS:Sizing:Zone,
  {cc61e5d0-4baa-417e-ae6d-29bf5a08eff1}, !- Handle
  {2d751daa-e2b8-4796-9cf6-a3000485a7f1}, !- Zone or ZoneList Name
>>>>>>> a49bb51b
  SupplyAirTemperature,                   !- Zone Cooling Design Supply Air Temperature Input Method
  14,                                     !- Zone Cooling Design Supply Air Temperature {C}
  11.11,                                  !- Zone Cooling Design Supply Air Temperature Difference {deltaC}
  SupplyAirTemperature,                   !- Zone Heating Design Supply Air Temperature Input Method
  40,                                     !- Zone Heating Design Supply Air Temperature {C}
  11.11,                                  !- Zone Heating Design Supply Air Temperature Difference {deltaC}
  0.0085,                                 !- Zone Cooling Design Supply Air Humidity Ratio {kg-H2O/kg-air}
  0.008,                                  !- Zone Heating Design Supply Air Humidity Ratio {kg-H2O/kg-air}
  ,                                       !- Zone Heating Sizing Factor
  ,                                       !- Zone Cooling Sizing Factor
  DesignDay,                              !- Cooling Design Air Flow Method
  ,                                       !- Cooling Design Air Flow Rate {m3/s}
  ,                                       !- Cooling Minimum Air Flow per Zone Floor Area {m3/s-m2}
  ,                                       !- Cooling Minimum Air Flow {m3/s}
  ,                                       !- Cooling Minimum Air Flow Fraction
  DesignDay,                              !- Heating Design Air Flow Method
  ,                                       !- Heating Design Air Flow Rate {m3/s}
  ,                                       !- Heating Maximum Air Flow per Zone Floor Area {m3/s-m2}
  ,                                       !- Heating Maximum Air Flow {m3/s}
  ,                                       !- Heating Maximum Air Flow Fraction
  No,                                     !- Account for Dedicated Outdoor Air System
  NeutralSupplyAir,                       !- Dedicated Outdoor Air System Control Strategy
  autosize,                               !- Dedicated Outdoor Air Low Setpoint Temperature for Design {C}
  autosize;                               !- Dedicated Outdoor Air High Setpoint Temperature for Design {C}

OS:ZoneHVAC:EquipmentList,
<<<<<<< HEAD
  {a5fe3076-258d-475e-b379-ca20df47e0d5}, !- Handle
  Zone HVAC Equipment List 1,             !- Name
  {5772a3cb-dc35-4ee1-9c23-f4a3100e512e}; !- Thermal Zone

OS:Space,
  {b8f672c7-ee26-4a22-b7ae-4823268296bd}, !- Handle
  living space,                           !- Name
  {87af2b93-af1d-42a4-a885-8eb7be585514}, !- Space Type Name
=======
  {909fdbb1-0fb5-4b70-8fe4-2996e5149415}, !- Handle
  Zone HVAC Equipment List 1,             !- Name
  {2d751daa-e2b8-4796-9cf6-a3000485a7f1}; !- Thermal Zone

OS:Space,
  {10b71d46-3730-4058-b208-6a800092d359}, !- Handle
  living space,                           !- Name
  {c15442a5-c940-4747-b187-5f9fd67b7ed5}, !- Space Type Name
>>>>>>> a49bb51b
  ,                                       !- Default Construction Set Name
  ,                                       !- Default Schedule Set Name
  ,                                       !- Direction of Relative North {deg}
  ,                                       !- X Origin {m}
  ,                                       !- Y Origin {m}
  ,                                       !- Z Origin {m}
  ,                                       !- Building Story Name
<<<<<<< HEAD
  {5772a3cb-dc35-4ee1-9c23-f4a3100e512e}, !- Thermal Zone Name
  ,                                       !- Part of Total Floor Area
  ,                                       !- Design Specification Outdoor Air Object Name
  {1667e37d-493d-4cd7-9273-622e7f26975f}; !- Building Unit Name

OS:Surface,
  {2a9ae1de-5312-40cb-8de3-87e0a8850cf0}, !- Handle
  Surface 1,                              !- Name
  Floor,                                  !- Surface Type
  ,                                       !- Construction Name
  {b8f672c7-ee26-4a22-b7ae-4823268296bd}, !- Space Name
=======
  {2d751daa-e2b8-4796-9cf6-a3000485a7f1}, !- Thermal Zone Name
  ,                                       !- Part of Total Floor Area
  ,                                       !- Design Specification Outdoor Air Object Name
  {ed1db628-413e-49f8-a936-a8cb0987050d}; !- Building Unit Name

OS:Surface,
  {fe452034-851b-4dfd-8db2-6e229a2f666d}, !- Handle
  Surface 1,                              !- Name
  Floor,                                  !- Surface Type
  ,                                       !- Construction Name
  {10b71d46-3730-4058-b208-6a800092d359}, !- Space Name
>>>>>>> a49bb51b
  Foundation,                             !- Outside Boundary Condition
  ,                                       !- Outside Boundary Condition Object
  NoSun,                                  !- Sun Exposure
  NoWind,                                 !- Wind Exposure
  ,                                       !- View Factor to Ground
  ,                                       !- Number of Vertices
  0, -12.9315688143396, 0,                !- X,Y,Z Vertex 1 {m}
  0, 0, 0,                                !- X,Y,Z Vertex 2 {m}
  6.46578440716979, 0, 0,                 !- X,Y,Z Vertex 3 {m}
  6.46578440716979, -12.9315688143396, 0; !- X,Y,Z Vertex 4 {m}

OS:Surface,
<<<<<<< HEAD
  {423f99dc-d955-45be-b91f-b634b5d3aa59}, !- Handle
  Surface 2,                              !- Name
  Wall,                                   !- Surface Type
  ,                                       !- Construction Name
  {b8f672c7-ee26-4a22-b7ae-4823268296bd}, !- Space Name
=======
  {687485dd-271b-4459-be22-76865d19855d}, !- Handle
  Surface 2,                              !- Name
  Wall,                                   !- Surface Type
  ,                                       !- Construction Name
  {10b71d46-3730-4058-b208-6a800092d359}, !- Space Name
>>>>>>> a49bb51b
  Outdoors,                               !- Outside Boundary Condition
  ,                                       !- Outside Boundary Condition Object
  SunExposed,                             !- Sun Exposure
  WindExposed,                            !- Wind Exposure
  ,                                       !- View Factor to Ground
  ,                                       !- Number of Vertices
  0, 0, 2.4384,                           !- X,Y,Z Vertex 1 {m}
  0, 0, 0,                                !- X,Y,Z Vertex 2 {m}
  0, -12.9315688143396, 0,                !- X,Y,Z Vertex 3 {m}
  0, -12.9315688143396, 2.4384;           !- X,Y,Z Vertex 4 {m}

OS:Surface,
<<<<<<< HEAD
  {47382376-d68f-481b-afd9-e6a2fef1bcdb}, !- Handle
  Surface 3,                              !- Name
  Wall,                                   !- Surface Type
  ,                                       !- Construction Name
  {b8f672c7-ee26-4a22-b7ae-4823268296bd}, !- Space Name
=======
  {6626093e-35ea-4865-a0e4-d1ca80b2e93f}, !- Handle
  Surface 3,                              !- Name
  Wall,                                   !- Surface Type
  ,                                       !- Construction Name
  {10b71d46-3730-4058-b208-6a800092d359}, !- Space Name
>>>>>>> a49bb51b
  Outdoors,                               !- Outside Boundary Condition
  ,                                       !- Outside Boundary Condition Object
  SunExposed,                             !- Sun Exposure
  WindExposed,                            !- Wind Exposure
  ,                                       !- View Factor to Ground
  ,                                       !- Number of Vertices
  6.46578440716979, 0, 2.4384,            !- X,Y,Z Vertex 1 {m}
  6.46578440716979, 0, 0,                 !- X,Y,Z Vertex 2 {m}
  0, 0, 0,                                !- X,Y,Z Vertex 3 {m}
  0, 0, 2.4384;                           !- X,Y,Z Vertex 4 {m}

OS:Surface,
<<<<<<< HEAD
  {74802f13-bea7-4c1f-be04-2d18339c20d1}, !- Handle
  Surface 4,                              !- Name
  Wall,                                   !- Surface Type
  ,                                       !- Construction Name
  {b8f672c7-ee26-4a22-b7ae-4823268296bd}, !- Space Name
=======
  {4511ee3b-c55b-4d7c-b32f-2ac03fcf1b07}, !- Handle
  Surface 4,                              !- Name
  Wall,                                   !- Surface Type
  ,                                       !- Construction Name
  {10b71d46-3730-4058-b208-6a800092d359}, !- Space Name
>>>>>>> a49bb51b
  Adiabatic,                              !- Outside Boundary Condition
  ,                                       !- Outside Boundary Condition Object
  NoSun,                                  !- Sun Exposure
  NoWind,                                 !- Wind Exposure
  ,                                       !- View Factor to Ground
  ,                                       !- Number of Vertices
  6.46578440716979, -12.9315688143396, 2.4384, !- X,Y,Z Vertex 1 {m}
  6.46578440716979, -12.9315688143396, 0, !- X,Y,Z Vertex 2 {m}
  6.46578440716979, 0, 0,                 !- X,Y,Z Vertex 3 {m}
  6.46578440716979, 0, 2.4384;            !- X,Y,Z Vertex 4 {m}

OS:Surface,
<<<<<<< HEAD
  {0a314829-8818-4100-b911-72e99366a023}, !- Handle
  Surface 5,                              !- Name
  Wall,                                   !- Surface Type
  ,                                       !- Construction Name
  {b8f672c7-ee26-4a22-b7ae-4823268296bd}, !- Space Name
=======
  {530f6026-fee8-43cb-874b-03aec73850fa}, !- Handle
  Surface 5,                              !- Name
  Wall,                                   !- Surface Type
  ,                                       !- Construction Name
  {10b71d46-3730-4058-b208-6a800092d359}, !- Space Name
>>>>>>> a49bb51b
  Outdoors,                               !- Outside Boundary Condition
  ,                                       !- Outside Boundary Condition Object
  SunExposed,                             !- Sun Exposure
  WindExposed,                            !- Wind Exposure
  ,                                       !- View Factor to Ground
  ,                                       !- Number of Vertices
  0, -12.9315688143396, 2.4384,           !- X,Y,Z Vertex 1 {m}
  0, -12.9315688143396, 0,                !- X,Y,Z Vertex 2 {m}
  6.46578440716979, -12.9315688143396, 0, !- X,Y,Z Vertex 3 {m}
  6.46578440716979, -12.9315688143396, 2.4384; !- X,Y,Z Vertex 4 {m}

OS:Surface,
<<<<<<< HEAD
  {e85daafb-783c-42c5-8378-a522148159c2}, !- Handle
  Surface 6,                              !- Name
  RoofCeiling,                            !- Surface Type
  ,                                       !- Construction Name
  {b8f672c7-ee26-4a22-b7ae-4823268296bd}, !- Space Name
=======
  {cdf0e6a2-75e5-4c8c-8612-fb7f5bf72b2d}, !- Handle
  Surface 6,                              !- Name
  RoofCeiling,                            !- Surface Type
  ,                                       !- Construction Name
  {10b71d46-3730-4058-b208-6a800092d359}, !- Space Name
>>>>>>> a49bb51b
  Outdoors,                               !- Outside Boundary Condition
  ,                                       !- Outside Boundary Condition Object
  SunExposed,                             !- Sun Exposure
  WindExposed,                            !- Wind Exposure
  ,                                       !- View Factor to Ground
  ,                                       !- Number of Vertices
  6.46578440716979, -12.9315688143396, 2.4384, !- X,Y,Z Vertex 1 {m}
  6.46578440716979, 0, 2.4384,            !- X,Y,Z Vertex 2 {m}
  0, 0, 2.4384,                           !- X,Y,Z Vertex 3 {m}
  0, -12.9315688143396, 2.4384;           !- X,Y,Z Vertex 4 {m}

OS:SpaceType,
<<<<<<< HEAD
  {87af2b93-af1d-42a4-a885-8eb7be585514}, !- Handle
=======
  {c15442a5-c940-4747-b187-5f9fd67b7ed5}, !- Handle
>>>>>>> a49bb51b
  Space Type 1,                           !- Name
  ,                                       !- Default Construction Set Name
  ,                                       !- Default Schedule Set Name
  ,                                       !- Group Rendering Name
  ,                                       !- Design Specification Outdoor Air Object Name
  ,                                       !- Standards Template
  ,                                       !- Standards Building Type
  living;                                 !- Standards Space Type

OS:ShadingSurface,
<<<<<<< HEAD
  {10404b60-d80b-4444-bc32-b31a95c9f937}, !- Handle
  Corridor shading,                       !- Name
  ,                                       !- Construction Name
  {043ffe3b-d30d-4432-aed9-c01592e88be0}, !- Shading Surface Group Name
=======
  {868522a3-afa4-4edd-aa24-6459dcd1b550}, !- Handle
  Corridor shading,                       !- Name
  ,                                       !- Construction Name
  {c7dbf34a-d4ad-4d2e-94a0-9a93d392d265}, !- Shading Surface Group Name
>>>>>>> a49bb51b
  ,                                       !- Transmittance Schedule Name
  ,                                       !- Number of Vertices
  0, -15.9795688143396, 2.4384,           !- X,Y,Z Vertex 1 {m}
  6.46578440716979, -15.9795688143396, 2.4384, !- X,Y,Z Vertex 2 {m}
  6.46578440716979, -12.9315688143396, 2.4384, !- X,Y,Z Vertex 3 {m}
  0, -12.9315688143396, 2.4384;           !- X,Y,Z Vertex 4 {m}

OS:ShadingSurfaceGroup,
<<<<<<< HEAD
  {043ffe3b-d30d-4432-aed9-c01592e88be0}, !- Handle
=======
  {c7dbf34a-d4ad-4d2e-94a0-9a93d392d265}, !- Handle
>>>>>>> a49bb51b
  Shading Surface Group 1,                !- Name
  Building;                               !- Shading Surface Type

OS:BuildingUnit,
<<<<<<< HEAD
  {1667e37d-493d-4cd7-9273-622e7f26975f}, !- Handle
=======
  {ed1db628-413e-49f8-a936-a8cb0987050d}, !- Handle
>>>>>>> a49bb51b
  unit 1,                                 !- Name
  ,                                       !- Rendering Color
  Residential;                            !- Building Unit Type

OS:AdditionalProperties,
<<<<<<< HEAD
  {6835c6bc-a833-48a8-9ead-647dc7bfbf43}, !- Handle
  {1667e37d-493d-4cd7-9273-622e7f26975f}, !- Object Name
=======
  {a5d28e83-f5ec-4e50-9a5f-1a2961e77333}, !- Handle
  {ed1db628-413e-49f8-a936-a8cb0987050d}, !- Object Name
>>>>>>> a49bb51b
  NumberOfBedrooms,                       !- Feature Name 1
  Integer,                                !- Feature Data Type 1
  3,                                      !- Feature Value 1
  NumberOfBathrooms,                      !- Feature Name 2
  Double,                                 !- Feature Data Type 2
  2,                                      !- Feature Value 2
  NumberOfOccupants,                      !- Feature Name 3
  Double,                                 !- Feature Data Type 3
  3.3900000000000001;                     !- Feature Value 3

OS:External:File,
<<<<<<< HEAD
  {83c6af29-1b11-4d2c-aca8-c3ac55c83a7a}, !- Handle
=======
  {dafc2905-e6c8-4eed-a319-e0034a967f0c}, !- Handle
>>>>>>> a49bb51b
  8760.csv,                               !- Name
  8760.csv;                               !- File Name

OS:Schedule:Day,
<<<<<<< HEAD
  {1205eece-0926-4cf8-b7fc-c0f04d3f74aa}, !- Handle
=======
  {85c92b18-d80d-4c18-8db2-948db2daeca7}, !- Handle
>>>>>>> a49bb51b
  Schedule Day 1,                         !- Name
  ,                                       !- Schedule Type Limits Name
  ,                                       !- Interpolate to Timestep
  24,                                     !- Hour 1
  0,                                      !- Minute 1
  0;                                      !- Value Until Time 1

OS:Schedule:Day,
<<<<<<< HEAD
  {afe872bd-b5b4-4d41-ab64-793d544bbfc8}, !- Handle
=======
  {801dd606-7bcb-40fc-bace-dfb566582fa0}, !- Handle
>>>>>>> a49bb51b
  Schedule Day 2,                         !- Name
  ,                                       !- Schedule Type Limits Name
  ,                                       !- Interpolate to Timestep
  24,                                     !- Hour 1
  0,                                      !- Minute 1
  1;                                      !- Value Until Time 1

OS:Schedule:File,
<<<<<<< HEAD
  {36eb0f92-d0c3-4e6d-97c4-adcb5c2a8dff}, !- Handle
  occupants,                              !- Name
  {1f0186a7-512d-4930-b9ae-a33f7548691d}, !- Schedule Type Limits Name
  {83c6af29-1b11-4d2c-aca8-c3ac55c83a7a}, !- External File Name
=======
  {a2d8c6f4-9941-4959-a78f-01fb25d51dad}, !- Handle
  occupants,                              !- Name
  {94e52e41-40dc-4c22-b9c7-729191fac6de}, !- Schedule Type Limits Name
  {dafc2905-e6c8-4eed-a319-e0034a967f0c}, !- External File Name
>>>>>>> a49bb51b
  1,                                      !- Column Number
  1,                                      !- Rows to Skip at Top
  8760,                                   !- Number of Hours of Data
  ,                                       !- Column Separator
  ,                                       !- Interpolate to Timestep
  60;                                     !- Minutes per Item

OS:Schedule:Constant,
<<<<<<< HEAD
  {2b3b9991-2585-4a5e-8f5e-4021861e52a6}, !- Handle
  res occupants activity schedule,        !- Name
  {1b7398f6-e5c9-4e7a-9f7a-9cc999d76b10}, !- Schedule Type Limits Name
  112.539290946133;                       !- Value

OS:People:Definition,
  {4f788e70-cdee-4f8d-894d-47a82f6aca6d}, !- Handle
=======
  {c1129055-fbca-4f83-a527-b6dba418b2bf}, !- Handle
  res occupants activity schedule,        !- Name
  {7ec06127-d46c-4400-842d-5d4651804370}, !- Schedule Type Limits Name
  112.539290946133;                       !- Value

OS:People:Definition,
  {058e44eb-fd77-4af6-abe1-a22abef450b5}, !- Handle
>>>>>>> a49bb51b
  res occupants|living space,             !- Name
  People,                                 !- Number of People Calculation Method
  3.39,                                   !- Number of People {people}
  ,                                       !- People per Space Floor Area {person/m2}
  ,                                       !- Space Floor Area per Person {m2/person}
  0.319734,                               !- Fraction Radiant
  0.573,                                  !- Sensible Heat Fraction
  0,                                      !- Carbon Dioxide Generation Rate {m3/s-W}
  No,                                     !- Enable ASHRAE 55 Comfort Warnings
  ZoneAveraged;                           !- Mean Radiant Temperature Calculation Type

OS:People,
<<<<<<< HEAD
  {269859fe-2010-41f9-b3bf-c71bf53e9dcc}, !- Handle
  res occupants|living space,             !- Name
  {4f788e70-cdee-4f8d-894d-47a82f6aca6d}, !- People Definition Name
  {b8f672c7-ee26-4a22-b7ae-4823268296bd}, !- Space or SpaceType Name
  {36eb0f92-d0c3-4e6d-97c4-adcb5c2a8dff}, !- Number of People Schedule Name
  {2b3b9991-2585-4a5e-8f5e-4021861e52a6}, !- Activity Level Schedule Name
=======
  {477be668-6bf6-4ba0-8ec1-f29625bd2244}, !- Handle
  res occupants|living space,             !- Name
  {058e44eb-fd77-4af6-abe1-a22abef450b5}, !- People Definition Name
  {10b71d46-3730-4058-b208-6a800092d359}, !- Space or SpaceType Name
  {a2d8c6f4-9941-4959-a78f-01fb25d51dad}, !- Number of People Schedule Name
  {c1129055-fbca-4f83-a527-b6dba418b2bf}, !- Activity Level Schedule Name
>>>>>>> a49bb51b
  ,                                       !- Surface Name/Angle Factor List Name
  ,                                       !- Work Efficiency Schedule Name
  ,                                       !- Clothing Insulation Schedule Name
  ,                                       !- Air Velocity Schedule Name
  1;                                      !- Multiplier

OS:ScheduleTypeLimits,
<<<<<<< HEAD
  {1b7398f6-e5c9-4e7a-9f7a-9cc999d76b10}, !- Handle
=======
  {7ec06127-d46c-4400-842d-5d4651804370}, !- Handle
>>>>>>> a49bb51b
  ActivityLevel,                          !- Name
  0,                                      !- Lower Limit Value
  ,                                       !- Upper Limit Value
  Continuous,                             !- Numeric Type
  ActivityLevel;                          !- Unit Type

OS:ScheduleTypeLimits,
<<<<<<< HEAD
  {1f0186a7-512d-4930-b9ae-a33f7548691d}, !- Handle
=======
  {94e52e41-40dc-4c22-b9c7-729191fac6de}, !- Handle
>>>>>>> a49bb51b
  Fractional,                             !- Name
  0,                                      !- Lower Limit Value
  1,                                      !- Upper Limit Value
  Continuous;                             !- Numeric Type
<|MERGE_RESOLUTION|>--- conflicted
+++ resolved
@@ -1,38 +1,22 @@
 !- NOTE: Auto-generated from /test/osw_files/MF_8units_1story_SL_Denver_ExteriorCorridor.osw
 
 OS:Version,
-<<<<<<< HEAD
-  {f2b17aef-67d7-4dd2-9d1d-1a70eb20ce63}, !- Handle
+  {5671d40d-43d1-4a4d-ac86-30de0df0b035}, !- Handle
   3.2.1;                                  !- Version Identifier
 
 OS:SimulationControl,
-  {28d123fc-c05e-4468-acdc-d7666ef9f71c}, !- Handle
-=======
-  {cac836c5-6d91-44ee-97eb-98c325a3a3a2}, !- Handle
-  3.2.1;                                  !- Version Identifier
-
-OS:SimulationControl,
-  {6151a89e-1060-4c20-b8cc-27278d883690}, !- Handle
->>>>>>> a49bb51b
+  {712e0557-c7aa-41ee-a9e4-ebac739e2aa4}, !- Handle
   ,                                       !- Do Zone Sizing Calculation
   ,                                       !- Do System Sizing Calculation
   ,                                       !- Do Plant Sizing Calculation
   No;                                     !- Run Simulation for Sizing Periods
 
 OS:Timestep,
-<<<<<<< HEAD
-  {a302ec28-bd65-416d-9ce7-2bcbdf681999}, !- Handle
+  {4e865dc7-73d6-44e8-8200-169a0cb41238}, !- Handle
   6;                                      !- Number of Timesteps per Hour
 
 OS:ShadowCalculation,
-  {54aad5cf-f8ee-4ce8-8832-605119bc5248}, !- Handle
-=======
-  {76e6d54e-9843-43b0-89e8-ee2c00885765}, !- Handle
-  6;                                      !- Number of Timesteps per Hour
-
-OS:ShadowCalculation,
-  {a9728533-fb23-4180-9e0e-5e9785f8c787}, !- Handle
->>>>>>> a49bb51b
+  {21cb813b-f8f0-4490-ab4b-cb95b3870b3d}, !- Handle
   PolygonClipping,                        !- Shading Calculation Method
   ,                                       !- Shading Calculation Update Frequency Method
   20,                                     !- Shading Calculation Update Frequency
@@ -45,37 +29,21 @@
   No;                                     !- Disable Self-Shading From Shading Zone Groups to Other Zones
 
 OS:SurfaceConvectionAlgorithm:Outside,
-<<<<<<< HEAD
-  {952550a7-1c38-46f8-8206-1d0ade739068}, !- Handle
+  {bd52eaef-f40f-40d3-b2ec-ca0ded23eb64}, !- Handle
   DOE-2;                                  !- Algorithm
 
 OS:SurfaceConvectionAlgorithm:Inside,
-  {7223baf4-8a40-4fdd-89e1-b96f373ff145}, !- Handle
+  {8f1a85ea-3393-436d-9602-6f52b8f8b8fe}, !- Handle
   TARP;                                   !- Algorithm
 
 OS:ZoneCapacitanceMultiplier:ResearchSpecial,
-  {0c2bde90-0993-485d-8891-e899576b2083}, !- Handle
-=======
-  {f144ef1b-99a0-477b-8faf-aa13eec4649b}, !- Handle
-  DOE-2;                                  !- Algorithm
-
-OS:SurfaceConvectionAlgorithm:Inside,
-  {98eb1e41-77cf-45ad-9408-05bf62924807}, !- Handle
-  TARP;                                   !- Algorithm
-
-OS:ZoneCapacitanceMultiplier:ResearchSpecial,
-  {e991678e-0061-454e-abd6-e4d8f2f36a05}, !- Handle
->>>>>>> a49bb51b
+  {5d8efbda-2ae1-481e-b0a0-ab7982fa4bc8}, !- Handle
   ,                                       !- Temperature Capacity Multiplier
   15,                                     !- Humidity Capacity Multiplier
   ;                                       !- Carbon Dioxide Capacity Multiplier
 
 OS:RunPeriod,
-<<<<<<< HEAD
-  {e6df68c2-bc36-49fa-97ab-ce909b6b4486}, !- Handle
-=======
-  {4a98371a-283f-4218-803c-3dde96c6b2d0}, !- Handle
->>>>>>> a49bb51b
+  {1f138411-0f61-4d1c-bacb-5eb5e55530e2}, !- Handle
   Run Period 1,                           !- Name
   1,                                      !- Begin Month
   1,                                      !- Begin Day of Month
@@ -89,21 +57,13 @@
   ;                                       !- Number of Times Runperiod to be Repeated
 
 OS:YearDescription,
-<<<<<<< HEAD
-  {92d5aed6-7252-4ea6-a8aa-19e6a54ef88d}, !- Handle
-=======
-  {dcaa81ea-ede8-4992-830a-8425b5553d98}, !- Handle
->>>>>>> a49bb51b
+  {e35c2b89-b536-4072-8d9b-474317cada92}, !- Handle
   2007,                                   !- Calendar Year
   ,                                       !- Day of Week for Start Day
   ;                                       !- Is Leap Year
 
 OS:WeatherFile,
-<<<<<<< HEAD
-  {6aa0b257-a757-4172-9dc0-3ab825f42b46}, !- Handle
-=======
-  {12e9b5ea-2936-4a0a-b2e1-01a0b42e4559}, !- Handle
->>>>>>> a49bb51b
+  {6ec72b34-2bd6-4e78-94f6-3f1ae8b32fd9}, !- Handle
   Denver Intl Ap,                         !- City
   CO,                                     !- State Province Region
   USA,                                    !- Country
@@ -113,17 +73,12 @@
   -104.65,                                !- Longitude {deg}
   -7,                                     !- Time Zone {hr}
   1650,                                   !- Elevation {m}
-  C:/OpenStudio/resstock/resources/measures/HPXMLtoOpenStudio/weather/USA_CO_Denver.Intl.AP.725650_TMY3.epw, !- Url
+  /mnt/c/git/resstock/resources/measures/HPXMLtoOpenStudio/weather/USA_CO_Denver.Intl.AP.725650_TMY3.epw, !- Url
   E23378AA;                               !- Checksum
 
 OS:AdditionalProperties,
-<<<<<<< HEAD
-  {44d42d99-d1c6-4ada-b1ec-f0934907f072}, !- Handle
-  {6aa0b257-a757-4172-9dc0-3ab825f42b46}, !- Object Name
-=======
-  {dac903f8-a67f-4064-9200-90f63bf7c02c}, !- Handle
-  {12e9b5ea-2936-4a0a-b2e1-01a0b42e4559}, !- Object Name
->>>>>>> a49bb51b
+  {606fba0d-6ea1-4442-8726-a4bb1bb5afc2}, !- Handle
+  {6ec72b34-2bd6-4e78-94f6-3f1ae8b32fd9}, !- Object Name
   EPWHeaderCity,                          !- Feature Name 1
   String,                                 !- Feature Data Type 1
   Denver Intl Ap,                         !- Feature Value 1
@@ -231,11 +186,7 @@
   84;                                     !- Feature Value 35
 
 OS:Site,
-<<<<<<< HEAD
-  {a394f4f9-5249-4744-b67d-68350a87e3b6}, !- Handle
-=======
-  {fec12c62-e04f-4c44-a194-14c0aa888211}, !- Handle
->>>>>>> a49bb51b
+  {58339479-4582-4648-b1b1-bf7f756c1d0d}, !- Handle
   Denver Intl Ap_CO_USA,                  !- Name
   39.83,                                  !- Latitude {deg}
   -104.65,                                !- Longitude {deg}
@@ -244,42 +195,26 @@
   ;                                       !- Terrain
 
 OS:ClimateZones,
-<<<<<<< HEAD
-  {79a17b40-6df4-4fd9-88f9-6b8d50d086cc}, !- Handle
-=======
-  {d9c99a2b-0c84-4024-9d9b-099a1ec76da0}, !- Handle
->>>>>>> a49bb51b
+  {11367169-abfe-441f-8f6e-60daa1a1cb04}, !- Handle
   Building America,                       !- Climate Zone Institution Name 1
   ,                                       !- Climate Zone Document Name 1
   0,                                      !- Climate Zone Document Year 1
   Cold;                                   !- Climate Zone Value 1
 
 OS:Site:WaterMainsTemperature,
-<<<<<<< HEAD
-  {9b48cc0d-f280-436e-a0ac-f576809719fc}, !- Handle
-=======
-  {7b7e192a-35ae-4b8e-8082-ca0137336d8a}, !- Handle
->>>>>>> a49bb51b
+  {1b9a6815-c53a-45d7-8078-65210aed1a62}, !- Handle
   Correlation,                            !- Calculation Method
   ,                                       !- Temperature Schedule Name
   10.8753424657535,                       !- Annual Average Outdoor Air Temperature {C}
   23.1524007936508;                       !- Maximum Difference In Monthly Average Outdoor Air Temperatures {deltaC}
 
 OS:RunPeriodControl:DaylightSavingTime,
-<<<<<<< HEAD
-  {a3609ac9-2d03-4bed-96c8-28df53e2b024}, !- Handle
-=======
-  {b5292bd1-aa65-4d6c-844d-9dc32730d1c5}, !- Handle
->>>>>>> a49bb51b
+  {4cbbd483-6f8f-45cf-8e98-b12a910923c9}, !- Handle
   3/12,                                   !- Start Date
   11/5;                                   !- End Date
 
 OS:Site:GroundTemperature:Deep,
-<<<<<<< HEAD
-  {ae3f7d06-b144-4a80-914f-92cfad50b36b}, !- Handle
-=======
-  {66f77c81-648b-4c18-9a18-e4a5dd256cba}, !- Handle
->>>>>>> a49bb51b
+  {9ba5bbdf-67de-485e-afa7-9f21d42a7be8}, !- Handle
   10.8753424657535,                       !- January Deep Ground Temperature {C}
   10.8753424657535,                       !- February Deep Ground Temperature {C}
   10.8753424657535,                       !- March Deep Ground Temperature {C}
@@ -294,11 +229,7 @@
   10.8753424657535;                       !- December Deep Ground Temperature {C}
 
 OS:Building,
-<<<<<<< HEAD
-  {f1d42f92-932c-4742-9706-af1a3c5460e6}, !- Handle
-=======
-  {577fb709-9bfd-48fa-9cb2-12b2fcda2063}, !- Handle
->>>>>>> a49bb51b
+  {e145afc7-7fbf-41f4-8116-4c789eb6a478}, !- Handle
   Building 1,                             !- Name
   ,                                       !- Building Sector Type
   0,                                      !- North Axis {deg}
@@ -313,13 +244,8 @@
   8;                                      !- Standards Number of Living Units
 
 OS:AdditionalProperties,
-<<<<<<< HEAD
-  {d23b85d8-7ba7-488c-9807-5676705bafad}, !- Handle
-  {f1d42f92-932c-4742-9706-af1a3c5460e6}, !- Object Name
-=======
-  {53193209-e2c0-4208-9e4e-b53901e931ca}, !- Handle
-  {577fb709-9bfd-48fa-9cb2-12b2fcda2063}, !- Object Name
->>>>>>> a49bb51b
+  {55c26644-f895-497b-b118-2c0e7439de9d}, !- Handle
+  {e145afc7-7fbf-41f4-8116-4c789eb6a478}, !- Object Name
   num_units,                              !- Feature Name 1
   Integer,                                !- Feature Data Type 1
   8,                                      !- Feature Value 1
@@ -346,11 +272,7 @@
   Single Exterior (Front);                !- Feature Value 8
 
 OS:ThermalZone,
-<<<<<<< HEAD
-  {5772a3cb-dc35-4ee1-9c23-f4a3100e512e}, !- Handle
-=======
-  {2d751daa-e2b8-4796-9cf6-a3000485a7f1}, !- Handle
->>>>>>> a49bb51b
+  {e871a9f2-b90c-4ba9-92d2-e6fbe603c7c4}, !- Handle
   living zone,                            !- Name
   ,                                       !- Multiplier
   ,                                       !- Ceiling Height {m}
@@ -359,17 +281,10 @@
   ,                                       !- Zone Inside Convection Algorithm
   ,                                       !- Zone Outside Convection Algorithm
   ,                                       !- Zone Conditioning Equipment List Name
-<<<<<<< HEAD
-  {fdd22d1b-9fcc-4f65-8e82-a57f11f34671}, !- Zone Air Inlet Port List
-  {caf97a85-094a-469c-be57-cacc040d2b6d}, !- Zone Air Exhaust Port List
-  {6d318f51-0a7e-45ea-ab1b-c61c116bc8ab}, !- Zone Air Node Name
-  {b72909b5-ad37-40f9-9d7c-8551bb7a4ad7}, !- Zone Return Air Port List
-=======
-  {135bb33c-3a74-4aa8-be7d-adc260722cd7}, !- Zone Air Inlet Port List
-  {fabedc4e-8ad9-400a-8e60-5241e5674c66}, !- Zone Air Exhaust Port List
-  {bba8e09e-cf8a-41e7-bdbc-e336c2b01161}, !- Zone Air Node Name
-  {75477c1f-baa2-4c77-b707-00006365be70}, !- Zone Return Air Port List
->>>>>>> a49bb51b
+  {bdc31292-ae44-4918-8364-ebf77260b74d}, !- Zone Air Inlet Port List
+  {559f9ba1-0ab7-4c55-956a-9cb796343a82}, !- Zone Air Exhaust Port List
+  {0ef83809-8345-47b0-b13c-6ddb6ef5498f}, !- Zone Air Node Name
+  {a4eb9acd-f678-4ce3-943f-709d19f2dec3}, !- Zone Return Air Port List
   ,                                       !- Primary Daylighting Control Name
   ,                                       !- Fraction of Zone Controlled by Primary Daylighting Control
   ,                                       !- Secondary Daylighting Control Name
@@ -380,63 +295,33 @@
   No;                                     !- Use Ideal Air Loads
 
 OS:Node,
-<<<<<<< HEAD
-  {2be14d86-50cc-48dd-89ee-123e58564511}, !- Handle
+  {42a00cee-601e-46d1-bc92-c3c7df750eef}, !- Handle
   Node 1,                                 !- Name
-  {6d318f51-0a7e-45ea-ab1b-c61c116bc8ab}, !- Inlet Port
+  {0ef83809-8345-47b0-b13c-6ddb6ef5498f}, !- Inlet Port
   ;                                       !- Outlet Port
 
 OS:Connection,
-  {6d318f51-0a7e-45ea-ab1b-c61c116bc8ab}, !- Handle
-  {5772a3cb-dc35-4ee1-9c23-f4a3100e512e}, !- Source Object
+  {0ef83809-8345-47b0-b13c-6ddb6ef5498f}, !- Handle
+  {e871a9f2-b90c-4ba9-92d2-e6fbe603c7c4}, !- Source Object
   11,                                     !- Outlet Port
-  {2be14d86-50cc-48dd-89ee-123e58564511}, !- Target Object
+  {42a00cee-601e-46d1-bc92-c3c7df750eef}, !- Target Object
   2;                                      !- Inlet Port
 
 OS:PortList,
-  {fdd22d1b-9fcc-4f65-8e82-a57f11f34671}, !- Handle
-  {5772a3cb-dc35-4ee1-9c23-f4a3100e512e}; !- HVAC Component
+  {bdc31292-ae44-4918-8364-ebf77260b74d}, !- Handle
+  {e871a9f2-b90c-4ba9-92d2-e6fbe603c7c4}; !- HVAC Component
 
 OS:PortList,
-  {caf97a85-094a-469c-be57-cacc040d2b6d}, !- Handle
-  {5772a3cb-dc35-4ee1-9c23-f4a3100e512e}; !- HVAC Component
+  {559f9ba1-0ab7-4c55-956a-9cb796343a82}, !- Handle
+  {e871a9f2-b90c-4ba9-92d2-e6fbe603c7c4}; !- HVAC Component
 
 OS:PortList,
-  {b72909b5-ad37-40f9-9d7c-8551bb7a4ad7}, !- Handle
-  {5772a3cb-dc35-4ee1-9c23-f4a3100e512e}; !- HVAC Component
+  {a4eb9acd-f678-4ce3-943f-709d19f2dec3}, !- Handle
+  {e871a9f2-b90c-4ba9-92d2-e6fbe603c7c4}; !- HVAC Component
 
 OS:Sizing:Zone,
-  {65949cb3-414e-419d-8040-dbc8ab1ea2bc}, !- Handle
-  {5772a3cb-dc35-4ee1-9c23-f4a3100e512e}, !- Zone or ZoneList Name
-=======
-  {bfdc1c9e-31be-4344-97ce-46dd9a06dbb2}, !- Handle
-  Node 1,                                 !- Name
-  {bba8e09e-cf8a-41e7-bdbc-e336c2b01161}, !- Inlet Port
-  ;                                       !- Outlet Port
-
-OS:Connection,
-  {bba8e09e-cf8a-41e7-bdbc-e336c2b01161}, !- Handle
-  {2d751daa-e2b8-4796-9cf6-a3000485a7f1}, !- Source Object
-  11,                                     !- Outlet Port
-  {bfdc1c9e-31be-4344-97ce-46dd9a06dbb2}, !- Target Object
-  2;                                      !- Inlet Port
-
-OS:PortList,
-  {135bb33c-3a74-4aa8-be7d-adc260722cd7}, !- Handle
-  {2d751daa-e2b8-4796-9cf6-a3000485a7f1}; !- HVAC Component
-
-OS:PortList,
-  {fabedc4e-8ad9-400a-8e60-5241e5674c66}, !- Handle
-  {2d751daa-e2b8-4796-9cf6-a3000485a7f1}; !- HVAC Component
-
-OS:PortList,
-  {75477c1f-baa2-4c77-b707-00006365be70}, !- Handle
-  {2d751daa-e2b8-4796-9cf6-a3000485a7f1}; !- HVAC Component
-
-OS:Sizing:Zone,
-  {cc61e5d0-4baa-417e-ae6d-29bf5a08eff1}, !- Handle
-  {2d751daa-e2b8-4796-9cf6-a3000485a7f1}, !- Zone or ZoneList Name
->>>>>>> a49bb51b
+  {85e5fc34-72e6-4149-97ff-d81739a71959}, !- Handle
+  {e871a9f2-b90c-4ba9-92d2-e6fbe603c7c4}, !- Zone or ZoneList Name
   SupplyAirTemperature,                   !- Zone Cooling Design Supply Air Temperature Input Method
   14,                                     !- Zone Cooling Design Supply Air Temperature {C}
   11.11,                                  !- Zone Cooling Design Supply Air Temperature Difference {deltaC}
@@ -463,25 +348,14 @@
   autosize;                               !- Dedicated Outdoor Air High Setpoint Temperature for Design {C}
 
 OS:ZoneHVAC:EquipmentList,
-<<<<<<< HEAD
-  {a5fe3076-258d-475e-b379-ca20df47e0d5}, !- Handle
+  {260cfc8e-59cc-408f-97b4-596817c9a53d}, !- Handle
   Zone HVAC Equipment List 1,             !- Name
-  {5772a3cb-dc35-4ee1-9c23-f4a3100e512e}; !- Thermal Zone
+  {e871a9f2-b90c-4ba9-92d2-e6fbe603c7c4}; !- Thermal Zone
 
 OS:Space,
-  {b8f672c7-ee26-4a22-b7ae-4823268296bd}, !- Handle
+  {2c5081c5-8e08-4c65-b28c-c4ed2f645716}, !- Handle
   living space,                           !- Name
-  {87af2b93-af1d-42a4-a885-8eb7be585514}, !- Space Type Name
-=======
-  {909fdbb1-0fb5-4b70-8fe4-2996e5149415}, !- Handle
-  Zone HVAC Equipment List 1,             !- Name
-  {2d751daa-e2b8-4796-9cf6-a3000485a7f1}; !- Thermal Zone
-
-OS:Space,
-  {10b71d46-3730-4058-b208-6a800092d359}, !- Handle
-  living space,                           !- Name
-  {c15442a5-c940-4747-b187-5f9fd67b7ed5}, !- Space Type Name
->>>>>>> a49bb51b
+  {5305f4d9-edd5-4516-a33a-61e7fc1ea998}, !- Space Type Name
   ,                                       !- Default Construction Set Name
   ,                                       !- Default Schedule Set Name
   ,                                       !- Direction of Relative North {deg}
@@ -489,31 +363,17 @@
   ,                                       !- Y Origin {m}
   ,                                       !- Z Origin {m}
   ,                                       !- Building Story Name
-<<<<<<< HEAD
-  {5772a3cb-dc35-4ee1-9c23-f4a3100e512e}, !- Thermal Zone Name
+  {e871a9f2-b90c-4ba9-92d2-e6fbe603c7c4}, !- Thermal Zone Name
   ,                                       !- Part of Total Floor Area
   ,                                       !- Design Specification Outdoor Air Object Name
-  {1667e37d-493d-4cd7-9273-622e7f26975f}; !- Building Unit Name
+  {78ba000d-56e6-4c71-a60e-d5fee81bf17e}; !- Building Unit Name
 
 OS:Surface,
-  {2a9ae1de-5312-40cb-8de3-87e0a8850cf0}, !- Handle
+  {d4a80a9b-2fed-4ed5-a603-c8d5c86f3f0a}, !- Handle
   Surface 1,                              !- Name
   Floor,                                  !- Surface Type
   ,                                       !- Construction Name
-  {b8f672c7-ee26-4a22-b7ae-4823268296bd}, !- Space Name
-=======
-  {2d751daa-e2b8-4796-9cf6-a3000485a7f1}, !- Thermal Zone Name
-  ,                                       !- Part of Total Floor Area
-  ,                                       !- Design Specification Outdoor Air Object Name
-  {ed1db628-413e-49f8-a936-a8cb0987050d}; !- Building Unit Name
-
-OS:Surface,
-  {fe452034-851b-4dfd-8db2-6e229a2f666d}, !- Handle
-  Surface 1,                              !- Name
-  Floor,                                  !- Surface Type
-  ,                                       !- Construction Name
-  {10b71d46-3730-4058-b208-6a800092d359}, !- Space Name
->>>>>>> a49bb51b
+  {2c5081c5-8e08-4c65-b28c-c4ed2f645716}, !- Space Name
   Foundation,                             !- Outside Boundary Condition
   ,                                       !- Outside Boundary Condition Object
   NoSun,                                  !- Sun Exposure
@@ -526,19 +386,11 @@
   6.46578440716979, -12.9315688143396, 0; !- X,Y,Z Vertex 4 {m}
 
 OS:Surface,
-<<<<<<< HEAD
-  {423f99dc-d955-45be-b91f-b634b5d3aa59}, !- Handle
+  {235c3482-761d-4c58-8c38-7b540d077d49}, !- Handle
   Surface 2,                              !- Name
   Wall,                                   !- Surface Type
   ,                                       !- Construction Name
-  {b8f672c7-ee26-4a22-b7ae-4823268296bd}, !- Space Name
-=======
-  {687485dd-271b-4459-be22-76865d19855d}, !- Handle
-  Surface 2,                              !- Name
-  Wall,                                   !- Surface Type
-  ,                                       !- Construction Name
-  {10b71d46-3730-4058-b208-6a800092d359}, !- Space Name
->>>>>>> a49bb51b
+  {2c5081c5-8e08-4c65-b28c-c4ed2f645716}, !- Space Name
   Outdoors,                               !- Outside Boundary Condition
   ,                                       !- Outside Boundary Condition Object
   SunExposed,                             !- Sun Exposure
@@ -551,19 +403,11 @@
   0, -12.9315688143396, 2.4384;           !- X,Y,Z Vertex 4 {m}
 
 OS:Surface,
-<<<<<<< HEAD
-  {47382376-d68f-481b-afd9-e6a2fef1bcdb}, !- Handle
+  {72f03c77-f2e0-4694-ab57-1d5367726dde}, !- Handle
   Surface 3,                              !- Name
   Wall,                                   !- Surface Type
   ,                                       !- Construction Name
-  {b8f672c7-ee26-4a22-b7ae-4823268296bd}, !- Space Name
-=======
-  {6626093e-35ea-4865-a0e4-d1ca80b2e93f}, !- Handle
-  Surface 3,                              !- Name
-  Wall,                                   !- Surface Type
-  ,                                       !- Construction Name
-  {10b71d46-3730-4058-b208-6a800092d359}, !- Space Name
->>>>>>> a49bb51b
+  {2c5081c5-8e08-4c65-b28c-c4ed2f645716}, !- Space Name
   Outdoors,                               !- Outside Boundary Condition
   ,                                       !- Outside Boundary Condition Object
   SunExposed,                             !- Sun Exposure
@@ -576,19 +420,11 @@
   0, 0, 2.4384;                           !- X,Y,Z Vertex 4 {m}
 
 OS:Surface,
-<<<<<<< HEAD
-  {74802f13-bea7-4c1f-be04-2d18339c20d1}, !- Handle
+  {224e1a94-f5c8-4172-af72-ce9b7bd54917}, !- Handle
   Surface 4,                              !- Name
   Wall,                                   !- Surface Type
   ,                                       !- Construction Name
-  {b8f672c7-ee26-4a22-b7ae-4823268296bd}, !- Space Name
-=======
-  {4511ee3b-c55b-4d7c-b32f-2ac03fcf1b07}, !- Handle
-  Surface 4,                              !- Name
-  Wall,                                   !- Surface Type
-  ,                                       !- Construction Name
-  {10b71d46-3730-4058-b208-6a800092d359}, !- Space Name
->>>>>>> a49bb51b
+  {2c5081c5-8e08-4c65-b28c-c4ed2f645716}, !- Space Name
   Adiabatic,                              !- Outside Boundary Condition
   ,                                       !- Outside Boundary Condition Object
   NoSun,                                  !- Sun Exposure
@@ -601,19 +437,11 @@
   6.46578440716979, 0, 2.4384;            !- X,Y,Z Vertex 4 {m}
 
 OS:Surface,
-<<<<<<< HEAD
-  {0a314829-8818-4100-b911-72e99366a023}, !- Handle
+  {c08f329f-32d7-4721-a69c-7145cddcdc0a}, !- Handle
   Surface 5,                              !- Name
   Wall,                                   !- Surface Type
   ,                                       !- Construction Name
-  {b8f672c7-ee26-4a22-b7ae-4823268296bd}, !- Space Name
-=======
-  {530f6026-fee8-43cb-874b-03aec73850fa}, !- Handle
-  Surface 5,                              !- Name
-  Wall,                                   !- Surface Type
-  ,                                       !- Construction Name
-  {10b71d46-3730-4058-b208-6a800092d359}, !- Space Name
->>>>>>> a49bb51b
+  {2c5081c5-8e08-4c65-b28c-c4ed2f645716}, !- Space Name
   Outdoors,                               !- Outside Boundary Condition
   ,                                       !- Outside Boundary Condition Object
   SunExposed,                             !- Sun Exposure
@@ -626,19 +454,11 @@
   6.46578440716979, -12.9315688143396, 2.4384; !- X,Y,Z Vertex 4 {m}
 
 OS:Surface,
-<<<<<<< HEAD
-  {e85daafb-783c-42c5-8378-a522148159c2}, !- Handle
+  {814ad7cd-92f2-46e9-a15a-5c342574edd4}, !- Handle
   Surface 6,                              !- Name
   RoofCeiling,                            !- Surface Type
   ,                                       !- Construction Name
-  {b8f672c7-ee26-4a22-b7ae-4823268296bd}, !- Space Name
-=======
-  {cdf0e6a2-75e5-4c8c-8612-fb7f5bf72b2d}, !- Handle
-  Surface 6,                              !- Name
-  RoofCeiling,                            !- Surface Type
-  ,                                       !- Construction Name
-  {10b71d46-3730-4058-b208-6a800092d359}, !- Space Name
->>>>>>> a49bb51b
+  {2c5081c5-8e08-4c65-b28c-c4ed2f645716}, !- Space Name
   Outdoors,                               !- Outside Boundary Condition
   ,                                       !- Outside Boundary Condition Object
   SunExposed,                             !- Sun Exposure
@@ -651,11 +471,7 @@
   0, -12.9315688143396, 2.4384;           !- X,Y,Z Vertex 4 {m}
 
 OS:SpaceType,
-<<<<<<< HEAD
-  {87af2b93-af1d-42a4-a885-8eb7be585514}, !- Handle
-=======
-  {c15442a5-c940-4747-b187-5f9fd67b7ed5}, !- Handle
->>>>>>> a49bb51b
+  {5305f4d9-edd5-4516-a33a-61e7fc1ea998}, !- Handle
   Space Type 1,                           !- Name
   ,                                       !- Default Construction Set Name
   ,                                       !- Default Schedule Set Name
@@ -666,17 +482,10 @@
   living;                                 !- Standards Space Type
 
 OS:ShadingSurface,
-<<<<<<< HEAD
-  {10404b60-d80b-4444-bc32-b31a95c9f937}, !- Handle
+  {52cb5f91-b25e-4c93-86db-d5e1d99d34db}, !- Handle
   Corridor shading,                       !- Name
   ,                                       !- Construction Name
-  {043ffe3b-d30d-4432-aed9-c01592e88be0}, !- Shading Surface Group Name
-=======
-  {868522a3-afa4-4edd-aa24-6459dcd1b550}, !- Handle
-  Corridor shading,                       !- Name
-  ,                                       !- Construction Name
-  {c7dbf34a-d4ad-4d2e-94a0-9a93d392d265}, !- Shading Surface Group Name
->>>>>>> a49bb51b
+  {6acd5dc9-f6e7-43d6-a3b0-d592d0181544}, !- Shading Surface Group Name
   ,                                       !- Transmittance Schedule Name
   ,                                       !- Number of Vertices
   0, -15.9795688143396, 2.4384,           !- X,Y,Z Vertex 1 {m}
@@ -685,32 +494,19 @@
   0, -12.9315688143396, 2.4384;           !- X,Y,Z Vertex 4 {m}
 
 OS:ShadingSurfaceGroup,
-<<<<<<< HEAD
-  {043ffe3b-d30d-4432-aed9-c01592e88be0}, !- Handle
-=======
-  {c7dbf34a-d4ad-4d2e-94a0-9a93d392d265}, !- Handle
->>>>>>> a49bb51b
+  {6acd5dc9-f6e7-43d6-a3b0-d592d0181544}, !- Handle
   Shading Surface Group 1,                !- Name
   Building;                               !- Shading Surface Type
 
 OS:BuildingUnit,
-<<<<<<< HEAD
-  {1667e37d-493d-4cd7-9273-622e7f26975f}, !- Handle
-=======
-  {ed1db628-413e-49f8-a936-a8cb0987050d}, !- Handle
->>>>>>> a49bb51b
+  {78ba000d-56e6-4c71-a60e-d5fee81bf17e}, !- Handle
   unit 1,                                 !- Name
   ,                                       !- Rendering Color
   Residential;                            !- Building Unit Type
 
 OS:AdditionalProperties,
-<<<<<<< HEAD
-  {6835c6bc-a833-48a8-9ead-647dc7bfbf43}, !- Handle
-  {1667e37d-493d-4cd7-9273-622e7f26975f}, !- Object Name
-=======
-  {a5d28e83-f5ec-4e50-9a5f-1a2961e77333}, !- Handle
-  {ed1db628-413e-49f8-a936-a8cb0987050d}, !- Object Name
->>>>>>> a49bb51b
+  {26734b70-baad-4ac0-91ef-535ea7856b01}, !- Handle
+  {78ba000d-56e6-4c71-a60e-d5fee81bf17e}, !- Object Name
   NumberOfBedrooms,                       !- Feature Name 1
   Integer,                                !- Feature Data Type 1
   3,                                      !- Feature Value 1
@@ -722,20 +518,12 @@
   3.3900000000000001;                     !- Feature Value 3
 
 OS:External:File,
-<<<<<<< HEAD
-  {83c6af29-1b11-4d2c-aca8-c3ac55c83a7a}, !- Handle
-=======
-  {dafc2905-e6c8-4eed-a319-e0034a967f0c}, !- Handle
->>>>>>> a49bb51b
+  {23fc6b32-eb82-44a9-b693-f1e85cc2d365}, !- Handle
   8760.csv,                               !- Name
   8760.csv;                               !- File Name
 
 OS:Schedule:Day,
-<<<<<<< HEAD
-  {1205eece-0926-4cf8-b7fc-c0f04d3f74aa}, !- Handle
-=======
-  {85c92b18-d80d-4c18-8db2-948db2daeca7}, !- Handle
->>>>>>> a49bb51b
+  {f0fed899-53da-4871-a8e1-9cd427e11a26}, !- Handle
   Schedule Day 1,                         !- Name
   ,                                       !- Schedule Type Limits Name
   ,                                       !- Interpolate to Timestep
@@ -744,11 +532,7 @@
   0;                                      !- Value Until Time 1
 
 OS:Schedule:Day,
-<<<<<<< HEAD
-  {afe872bd-b5b4-4d41-ab64-793d544bbfc8}, !- Handle
-=======
-  {801dd606-7bcb-40fc-bace-dfb566582fa0}, !- Handle
->>>>>>> a49bb51b
+  {57d440fd-bd4e-4cfa-9612-692a480e0def}, !- Handle
   Schedule Day 2,                         !- Name
   ,                                       !- Schedule Type Limits Name
   ,                                       !- Interpolate to Timestep
@@ -757,17 +541,10 @@
   1;                                      !- Value Until Time 1
 
 OS:Schedule:File,
-<<<<<<< HEAD
-  {36eb0f92-d0c3-4e6d-97c4-adcb5c2a8dff}, !- Handle
+  {e814ed5a-66db-47f6-90dd-690bf86b162c}, !- Handle
   occupants,                              !- Name
-  {1f0186a7-512d-4930-b9ae-a33f7548691d}, !- Schedule Type Limits Name
-  {83c6af29-1b11-4d2c-aca8-c3ac55c83a7a}, !- External File Name
-=======
-  {a2d8c6f4-9941-4959-a78f-01fb25d51dad}, !- Handle
-  occupants,                              !- Name
-  {94e52e41-40dc-4c22-b9c7-729191fac6de}, !- Schedule Type Limits Name
-  {dafc2905-e6c8-4eed-a319-e0034a967f0c}, !- External File Name
->>>>>>> a49bb51b
+  {77804bf7-2d6e-493a-81bf-24e61d537c97}, !- Schedule Type Limits Name
+  {23fc6b32-eb82-44a9-b693-f1e85cc2d365}, !- External File Name
   1,                                      !- Column Number
   1,                                      !- Rows to Skip at Top
   8760,                                   !- Number of Hours of Data
@@ -776,23 +553,13 @@
   60;                                     !- Minutes per Item
 
 OS:Schedule:Constant,
-<<<<<<< HEAD
-  {2b3b9991-2585-4a5e-8f5e-4021861e52a6}, !- Handle
+  {1be16fa6-e813-4368-9795-642d952fef03}, !- Handle
   res occupants activity schedule,        !- Name
-  {1b7398f6-e5c9-4e7a-9f7a-9cc999d76b10}, !- Schedule Type Limits Name
+  {4cfbd795-1978-4530-a912-1dfdb7de976c}, !- Schedule Type Limits Name
   112.539290946133;                       !- Value
 
 OS:People:Definition,
-  {4f788e70-cdee-4f8d-894d-47a82f6aca6d}, !- Handle
-=======
-  {c1129055-fbca-4f83-a527-b6dba418b2bf}, !- Handle
-  res occupants activity schedule,        !- Name
-  {7ec06127-d46c-4400-842d-5d4651804370}, !- Schedule Type Limits Name
-  112.539290946133;                       !- Value
-
-OS:People:Definition,
-  {058e44eb-fd77-4af6-abe1-a22abef450b5}, !- Handle
->>>>>>> a49bb51b
+  {ae225d36-f282-4aaa-9ce3-93663539d1ff}, !- Handle
   res occupants|living space,             !- Name
   People,                                 !- Number of People Calculation Method
   3.39,                                   !- Number of People {people}
@@ -805,21 +572,12 @@
   ZoneAveraged;                           !- Mean Radiant Temperature Calculation Type
 
 OS:People,
-<<<<<<< HEAD
-  {269859fe-2010-41f9-b3bf-c71bf53e9dcc}, !- Handle
+  {7525e01a-a7be-488d-a79a-8dcaca472ac7}, !- Handle
   res occupants|living space,             !- Name
-  {4f788e70-cdee-4f8d-894d-47a82f6aca6d}, !- People Definition Name
-  {b8f672c7-ee26-4a22-b7ae-4823268296bd}, !- Space or SpaceType Name
-  {36eb0f92-d0c3-4e6d-97c4-adcb5c2a8dff}, !- Number of People Schedule Name
-  {2b3b9991-2585-4a5e-8f5e-4021861e52a6}, !- Activity Level Schedule Name
-=======
-  {477be668-6bf6-4ba0-8ec1-f29625bd2244}, !- Handle
-  res occupants|living space,             !- Name
-  {058e44eb-fd77-4af6-abe1-a22abef450b5}, !- People Definition Name
-  {10b71d46-3730-4058-b208-6a800092d359}, !- Space or SpaceType Name
-  {a2d8c6f4-9941-4959-a78f-01fb25d51dad}, !- Number of People Schedule Name
-  {c1129055-fbca-4f83-a527-b6dba418b2bf}, !- Activity Level Schedule Name
->>>>>>> a49bb51b
+  {ae225d36-f282-4aaa-9ce3-93663539d1ff}, !- People Definition Name
+  {2c5081c5-8e08-4c65-b28c-c4ed2f645716}, !- Space or SpaceType Name
+  {e814ed5a-66db-47f6-90dd-690bf86b162c}, !- Number of People Schedule Name
+  {1be16fa6-e813-4368-9795-642d952fef03}, !- Activity Level Schedule Name
   ,                                       !- Surface Name/Angle Factor List Name
   ,                                       !- Work Efficiency Schedule Name
   ,                                       !- Clothing Insulation Schedule Name
@@ -827,11 +585,7 @@
   1;                                      !- Multiplier
 
 OS:ScheduleTypeLimits,
-<<<<<<< HEAD
-  {1b7398f6-e5c9-4e7a-9f7a-9cc999d76b10}, !- Handle
-=======
-  {7ec06127-d46c-4400-842d-5d4651804370}, !- Handle
->>>>>>> a49bb51b
+  {4cfbd795-1978-4530-a912-1dfdb7de976c}, !- Handle
   ActivityLevel,                          !- Name
   0,                                      !- Lower Limit Value
   ,                                       !- Upper Limit Value
@@ -839,11 +593,7 @@
   ActivityLevel;                          !- Unit Type
 
 OS:ScheduleTypeLimits,
-<<<<<<< HEAD
-  {1f0186a7-512d-4930-b9ae-a33f7548691d}, !- Handle
-=======
-  {94e52e41-40dc-4c22-b9c7-729191fac6de}, !- Handle
->>>>>>> a49bb51b
+  {77804bf7-2d6e-493a-81bf-24e61d537c97}, !- Handle
   Fractional,                             !- Name
   0,                                      !- Lower Limit Value
   1,                                      !- Upper Limit Value
