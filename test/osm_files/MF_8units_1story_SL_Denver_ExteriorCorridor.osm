!- NOTE: Auto-generated from /test/osw_files/MF_8units_1story_SL_Denver_ExteriorCorridor.osw

OS:Version,
<<<<<<< HEAD
  {16c38cd1-0468-419c-b870-0c1485d9c006}, !- Handle
  2.9.0;                                  !- Version Identifier

OS:SimulationControl,
  {e593a689-17e0-43b8-9956-9274e4ec699c}, !- Handle
=======
  {e943e25a-a11c-44eb-8562-de4a56870db0}, !- Handle
  2.9.0;                                  !- Version Identifier

OS:SimulationControl,
  {a204e4dc-306a-4a53-9c44-acf7ecefc42d}, !- Handle
>>>>>>> 67460ca1
  ,                                       !- Do Zone Sizing Calculation
  ,                                       !- Do System Sizing Calculation
  ,                                       !- Do Plant Sizing Calculation
  No;                                     !- Run Simulation for Sizing Periods

OS:Timestep,
<<<<<<< HEAD
  {dc5d15aa-7278-4ab9-9d5f-7ea7d4c112fe}, !- Handle
  6;                                      !- Number of Timesteps per Hour

OS:ShadowCalculation,
  {3c01e8e7-e015-42cc-b8a1-160bb6490dd5}, !- Handle
=======
  {f852bd95-7c38-4040-b733-f1e5d1517822}, !- Handle
  6;                                      !- Number of Timesteps per Hour

OS:ShadowCalculation,
  {dcc73b86-3cd0-47d0-b086-b6294e1210e1}, !- Handle
>>>>>>> 67460ca1
  20,                                     !- Calculation Frequency
  200;                                    !- Maximum Figures in Shadow Overlap Calculations

OS:SurfaceConvectionAlgorithm:Outside,
<<<<<<< HEAD
  {be87bf65-77a6-40ad-a0ba-ac19dcb8d16e}, !- Handle
  DOE-2;                                  !- Algorithm

OS:SurfaceConvectionAlgorithm:Inside,
  {c5d716ac-a000-4f16-9ec2-634f566bfd2d}, !- Handle
  TARP;                                   !- Algorithm

OS:ZoneCapacitanceMultiplier:ResearchSpecial,
  {fe5936f2-662a-43f7-9815-53fcd6d9192f}, !- Handle
=======
  {5094d105-8d2f-4ad0-aca3-80f523fdbb6a}, !- Handle
  DOE-2;                                  !- Algorithm

OS:SurfaceConvectionAlgorithm:Inside,
  {757b2cb1-81c6-4392-8cde-41250bfe9eea}, !- Handle
  TARP;                                   !- Algorithm

OS:ZoneCapacitanceMultiplier:ResearchSpecial,
  {802151a9-368e-41e3-bd1a-30321b4cc724}, !- Handle
>>>>>>> 67460ca1
  ,                                       !- Temperature Capacity Multiplier
  15,                                     !- Humidity Capacity Multiplier
  ;                                       !- Carbon Dioxide Capacity Multiplier

OS:RunPeriod,
<<<<<<< HEAD
  {f9eb6694-04b8-4eb6-89bd-6e5fa2beee6f}, !- Handle
=======
  {31e0c8a4-21e9-4d7a-887c-2de73c01dd33}, !- Handle
>>>>>>> 67460ca1
  Run Period 1,                           !- Name
  1,                                      !- Begin Month
  1,                                      !- Begin Day of Month
  12,                                     !- End Month
  31,                                     !- End Day of Month
  ,                                       !- Use Weather File Holidays and Special Days
  ,                                       !- Use Weather File Daylight Saving Period
  ,                                       !- Apply Weekend Holiday Rule
  ,                                       !- Use Weather File Rain Indicators
  ,                                       !- Use Weather File Snow Indicators
  ;                                       !- Number of Times Runperiod to be Repeated

OS:YearDescription,
<<<<<<< HEAD
  {02b42e0c-50e0-4989-947e-2bbc4f1e139a}, !- Handle
=======
  {6bb37b51-d131-46c4-bda4-48e57d1d9975}, !- Handle
>>>>>>> 67460ca1
  2007,                                   !- Calendar Year
  ,                                       !- Day of Week for Start Day
  ;                                       !- Is Leap Year

OS:WeatherFile,
<<<<<<< HEAD
  {63e1bb17-e10c-44bb-9759-853cdf4a8a35}, !- Handle
=======
  {8378dea0-8024-4ff3-b940-7d2893da622e}, !- Handle
>>>>>>> 67460ca1
  Denver Intl Ap,                         !- City
  CO,                                     !- State Province Region
  USA,                                    !- Country
  TMY3,                                   !- Data Source
  725650,                                 !- WMO Number
  39.83,                                  !- Latitude {deg}
  -104.65,                                !- Longitude {deg}
  -7,                                     !- Time Zone {hr}
  1650,                                   !- Elevation {m}
  file:../weather/USA_CO_Denver.Intl.AP.725650_TMY3.epw, !- Url
  E23378AA;                               !- Checksum

OS:AdditionalProperties,
<<<<<<< HEAD
  {298ad323-fdc1-41fd-b40e-b1561e901553}, !- Handle
  {63e1bb17-e10c-44bb-9759-853cdf4a8a35}, !- Object Name
=======
  {4e69e63a-025f-44c8-b77f-d4734637a654}, !- Handle
  {8378dea0-8024-4ff3-b940-7d2893da622e}, !- Object Name
>>>>>>> 67460ca1
  EPWHeaderCity,                          !- Feature Name 1
  String,                                 !- Feature Data Type 1
  Denver Intl Ap,                         !- Feature Value 1
  EPWHeaderState,                         !- Feature Name 2
  String,                                 !- Feature Data Type 2
  CO,                                     !- Feature Value 2
  EPWHeaderCountry,                       !- Feature Name 3
  String,                                 !- Feature Data Type 3
  USA,                                    !- Feature Value 3
  EPWHeaderDataSource,                    !- Feature Name 4
  String,                                 !- Feature Data Type 4
  TMY3,                                   !- Feature Value 4
  EPWHeaderStation,                       !- Feature Name 5
  String,                                 !- Feature Data Type 5
  725650,                                 !- Feature Value 5
  EPWHeaderLatitude,                      !- Feature Name 6
  Double,                                 !- Feature Data Type 6
  39.829999999999998,                     !- Feature Value 6
  EPWHeaderLongitude,                     !- Feature Name 7
  Double,                                 !- Feature Data Type 7
  -104.65000000000001,                    !- Feature Value 7
  EPWHeaderTimezone,                      !- Feature Name 8
  Double,                                 !- Feature Data Type 8
  -7,                                     !- Feature Value 8
  EPWHeaderAltitude,                      !- Feature Name 9
  Double,                                 !- Feature Data Type 9
  5413.3858267716532,                     !- Feature Value 9
  EPWHeaderLocalPressure,                 !- Feature Name 10
  Double,                                 !- Feature Data Type 10
  0.81937567683596546,                    !- Feature Value 10
  EPWHeaderRecordsPerHour,                !- Feature Name 11
  Double,                                 !- Feature Data Type 11
  0,                                      !- Feature Value 11
  EPWDataAnnualAvgDrybulb,                !- Feature Name 12
  Double,                                 !- Feature Data Type 12
  51.575616438356228,                     !- Feature Value 12
  EPWDataAnnualMinDrybulb,                !- Feature Name 13
  Double,                                 !- Feature Data Type 13
  -2.9200000000000017,                    !- Feature Value 13
  EPWDataAnnualMaxDrybulb,                !- Feature Name 14
  Double,                                 !- Feature Data Type 14
  104,                                    !- Feature Value 14
  EPWDataCDD50F,                          !- Feature Name 15
  Double,                                 !- Feature Data Type 15
  3072.2925000000005,                     !- Feature Value 15
  EPWDataCDD65F,                          !- Feature Name 16
  Double,                                 !- Feature Data Type 16
  883.62000000000035,                     !- Feature Value 16
  EPWDataHDD50F,                          !- Feature Name 17
  Double,                                 !- Feature Data Type 17
  2497.1925000000001,                     !- Feature Value 17
  EPWDataHDD65F,                          !- Feature Name 18
  Double,                                 !- Feature Data Type 18
  5783.5200000000013,                     !- Feature Value 18
  EPWDataAnnualAvgWindspeed,              !- Feature Name 19
  Double,                                 !- Feature Data Type 19
  3.9165296803649667,                     !- Feature Value 19
  EPWDataMonthlyAvgDrybulbs,              !- Feature Name 20
  String,                                 !- Feature Data Type 20
  33.4191935483871&#4431.90142857142857&#4443.02620967741937&#4442.48624999999999&#4459.877741935483854&#4473.57574999999997&#4472.07975806451608&#4472.70008064516134&#4466.49200000000006&#4450.079112903225806&#4437.218250000000005&#4434.582177419354835, !- Feature Value 20
  EPWDataGroundMonthlyTemps,              !- Feature Name 21
  String,                                 !- Feature Data Type 21
  44.08306285945173&#4440.89570904991865&#4440.64045432632048&#4442.153016571250646&#4448.225111118704206&#4454.268919273837525&#4459.508577937551024&#4462.82777283423508&#4463.10975667174995&#4460.41014950381947&#4455.304105212311526&#4449.445696474514364, !- Feature Value 21
  EPWDataWSF,                             !- Feature Name 22
  Double,                                 !- Feature Data Type 22
  0.58999999999999997,                    !- Feature Value 22
  EPWDataMonthlyAvgDailyHighDrybulbs,     !- Feature Name 23
  String,                                 !- Feature Data Type 23
  47.41032258064516&#4446.58642857142857&#4455.15032258064517&#4453.708&#4472.80193548387098&#4488.67600000000002&#4486.1858064516129&#4485.87225806451613&#4482.082&#4463.18064516129033&#4448.73400000000001&#4448.87935483870968, !- Feature Value 23
  EPWDataMonthlyAvgDailyLowDrybulbs,      !- Feature Name 24
  String,                                 !- Feature Data Type 24
  19.347741935483874&#4419.856428571428573&#4430.316129032258065&#4431.112&#4447.41612903225806&#4457.901999999999994&#4459.063870967741934&#4460.956774193548384&#4452.352000000000004&#4438.41612903225806&#4427.002000000000002&#4423.02903225806451, !- Feature Value 24
  EPWDesignHeatingDrybulb,                !- Feature Name 25
  Double,                                 !- Feature Data Type 25
  12.02,                                  !- Feature Value 25
  EPWDesignHeatingWindspeed,              !- Feature Name 26
  Double,                                 !- Feature Data Type 26
  2.8062500000000004,                     !- Feature Value 26
  EPWDesignCoolingDrybulb,                !- Feature Name 27
  Double,                                 !- Feature Data Type 27
  91.939999999999998,                     !- Feature Value 27
  EPWDesignCoolingWetbulb,                !- Feature Name 28
  Double,                                 !- Feature Data Type 28
  59.95131430195849,                      !- Feature Value 28
  EPWDesignCoolingHumidityRatio,          !- Feature Name 29
  Double,                                 !- Feature Data Type 29
  0.0059161086834698092,                  !- Feature Value 29
  EPWDesignCoolingWindspeed,              !- Feature Name 30
  Double,                                 !- Feature Data Type 30
  3.7999999999999989,                     !- Feature Value 30
  EPWDesignDailyTemperatureRange,         !- Feature Name 31
  Double,                                 !- Feature Data Type 31
  24.915483870967748,                     !- Feature Value 31
  EPWDesignDehumidDrybulb,                !- Feature Name 32
  Double,                                 !- Feature Data Type 32
  67.996785714285721,                     !- Feature Value 32
  EPWDesignDehumidHumidityRatio,          !- Feature Name 33
  Double,                                 !- Feature Data Type 33
  0.012133744170488724,                   !- Feature Value 33
  EPWDesignCoolingDirectNormal,           !- Feature Name 34
  Double,                                 !- Feature Data Type 34
  985,                                    !- Feature Value 34
  EPWDesignCoolingDiffuseHorizontal,      !- Feature Name 35
  Double,                                 !- Feature Data Type 35
  84;                                     !- Feature Value 35

OS:Site,
<<<<<<< HEAD
  {a1d0e371-dd23-453c-86a4-e8002fa3865f}, !- Handle
=======
  {147780ac-8b54-47e4-9cc3-fa086a7b677b}, !- Handle
>>>>>>> 67460ca1
  Denver Intl Ap_CO_USA,                  !- Name
  39.83,                                  !- Latitude {deg}
  -104.65,                                !- Longitude {deg}
  -7,                                     !- Time Zone {hr}
  1650,                                   !- Elevation {m}
  ;                                       !- Terrain

OS:ClimateZones,
<<<<<<< HEAD
  {efb5136e-3b42-453d-807f-d28b5ee96bbb}, !- Handle
=======
  {1b45126a-dde3-4ce1-bce8-995c8e4dfe11}, !- Handle
>>>>>>> 67460ca1
  ,                                       !- Active Institution
  ,                                       !- Active Year
  ,                                       !- Climate Zone Institution Name 1
  ,                                       !- Climate Zone Document Name 1
  ,                                       !- Climate Zone Document Year 1
  ,                                       !- Climate Zone Value 1
  Building America,                       !- Climate Zone Institution Name 2
  ,                                       !- Climate Zone Document Name 2
  0,                                      !- Climate Zone Document Year 2
  Cold;                                   !- Climate Zone Value 2

OS:Site:WaterMainsTemperature,
<<<<<<< HEAD
  {9c926d7b-5383-407d-b6c2-7ba650758902}, !- Handle
=======
  {89d288ab-d8cb-42c8-9d82-8e4c036cd306}, !- Handle
>>>>>>> 67460ca1
  Correlation,                            !- Calculation Method
  ,                                       !- Temperature Schedule Name
  10.8753424657535,                       !- Annual Average Outdoor Air Temperature {C}
  23.1524007936508;                       !- Maximum Difference In Monthly Average Outdoor Air Temperatures {deltaC}

OS:RunPeriodControl:DaylightSavingTime,
<<<<<<< HEAD
  {fcee1b17-942e-4147-a4a3-32839d67dfb6}, !- Handle
=======
  {2cbd8385-c0ae-436c-a5ee-6a34b00653ee}, !- Handle
>>>>>>> 67460ca1
  3/12,                                   !- Start Date
  11/5;                                   !- End Date

OS:Site:GroundTemperature:Deep,
<<<<<<< HEAD
  {f3544e28-b323-44d9-ada5-9b6a76c2a9f1}, !- Handle
=======
  {5c63003e-f42d-4030-90e6-21a96965af86}, !- Handle
>>>>>>> 67460ca1
  10.8753424657535,                       !- January Deep Ground Temperature {C}
  10.8753424657535,                       !- February Deep Ground Temperature {C}
  10.8753424657535,                       !- March Deep Ground Temperature {C}
  10.8753424657535,                       !- April Deep Ground Temperature {C}
  10.8753424657535,                       !- May Deep Ground Temperature {C}
  10.8753424657535,                       !- June Deep Ground Temperature {C}
  10.8753424657535,                       !- July Deep Ground Temperature {C}
  10.8753424657535,                       !- August Deep Ground Temperature {C}
  10.8753424657535,                       !- September Deep Ground Temperature {C}
  10.8753424657535,                       !- October Deep Ground Temperature {C}
  10.8753424657535,                       !- November Deep Ground Temperature {C}
  10.8753424657535;                       !- December Deep Ground Temperature {C}

OS:Building,
<<<<<<< HEAD
  {4684db30-68e3-498e-b59c-82b7643436c9}, !- Handle
=======
  {c364ae4a-756d-40a5-ad20-af0b4c8983e3}, !- Handle
>>>>>>> 67460ca1
  Building 1,                             !- Name
  ,                                       !- Building Sector Type
  0,                                      !- North Axis {deg}
  ,                                       !- Nominal Floor to Floor Height {m}
  ,                                       !- Space Type Name
  ,                                       !- Default Construction Set Name
  ,                                       !- Default Schedule Set Name
  1,                                      !- Standards Number of Stories
  1,                                      !- Standards Number of Above Ground Stories
  ,                                       !- Standards Template
  multifamily,                            !- Standards Building Type
  8;                                      !- Standards Number of Living Units

OS:AdditionalProperties,
<<<<<<< HEAD
  {34e516f8-65d4-4b2c-bc1a-2f4a085604d5}, !- Handle
  {4684db30-68e3-498e-b59c-82b7643436c9}, !- Object Name
=======
  {ee655581-5486-4935-aa44-11e7041df201}, !- Handle
  {c364ae4a-756d-40a5-ad20-af0b4c8983e3}, !- Object Name
>>>>>>> 67460ca1
  num_units,                              !- Feature Name 1
  Integer,                                !- Feature Data Type 1
  8,                                      !- Feature Value 1
  has_rear_units,                         !- Feature Name 2
  Boolean,                                !- Feature Data Type 2
  false,                                  !- Feature Value 2
  num_floors,                             !- Feature Name 3
  Integer,                                !- Feature Data Type 3
  1,                                      !- Feature Value 3
  horz_location,                          !- Feature Name 4
  String,                                 !- Feature Data Type 4
  Left,                                   !- Feature Value 4
  level,                                  !- Feature Name 5
  String,                                 !- Feature Data Type 5
  Bottom,                                 !- Feature Value 5
  found_type,                             !- Feature Name 6
  String,                                 !- Feature Data Type 6
  slab,                                   !- Feature Value 6
  corridor_width,                         !- Feature Name 7
  Double,                                 !- Feature Data Type 7
  3.048,                                  !- Feature Value 7
  corridor_position,                      !- Feature Name 8
  String,                                 !- Feature Data Type 8
  Single Exterior (Front);                !- Feature Value 8

OS:ThermalZone,
<<<<<<< HEAD
  {0f98d0e5-ef62-4c44-a01f-5f85982a6704}, !- Handle
=======
  {8dbab1be-50c3-4ac5-9f4e-eb1038d87581}, !- Handle
>>>>>>> 67460ca1
  living zone,                            !- Name
  ,                                       !- Multiplier
  ,                                       !- Ceiling Height {m}
  ,                                       !- Volume {m3}
  ,                                       !- Floor Area {m2}
  ,                                       !- Zone Inside Convection Algorithm
  ,                                       !- Zone Outside Convection Algorithm
  ,                                       !- Zone Conditioning Equipment List Name
<<<<<<< HEAD
  {4a947206-5717-4817-9007-68718a58e9b8}, !- Zone Air Inlet Port List
  {107518de-11ac-4158-a542-6dac96b10c45}, !- Zone Air Exhaust Port List
  {2d36cae0-4fea-4972-bcdc-ac76e9db1883}, !- Zone Air Node Name
  {110740ae-fb3d-4e20-a17c-14c96345ad7d}, !- Zone Return Air Port List
=======
  {338d0e43-6abc-4de3-ad3f-af93526bd5fe}, !- Zone Air Inlet Port List
  {8dcaf49a-63df-4139-8f13-c730f1a481db}, !- Zone Air Exhaust Port List
  {538a71a3-e6ee-4ce7-9c74-44396802deb5}, !- Zone Air Node Name
  {52867492-96aa-4147-b01f-34c425c9fa1d}, !- Zone Return Air Port List
>>>>>>> 67460ca1
  ,                                       !- Primary Daylighting Control Name
  ,                                       !- Fraction of Zone Controlled by Primary Daylighting Control
  ,                                       !- Secondary Daylighting Control Name
  ,                                       !- Fraction of Zone Controlled by Secondary Daylighting Control
  ,                                       !- Illuminance Map Name
  ,                                       !- Group Rendering Name
  ,                                       !- Thermostat Name
  No;                                     !- Use Ideal Air Loads

OS:Node,
<<<<<<< HEAD
  {1159f560-ac73-40a0-9e87-f13523581476}, !- Handle
  Node 1,                                 !- Name
  {2d36cae0-4fea-4972-bcdc-ac76e9db1883}, !- Inlet Port
  ;                                       !- Outlet Port

OS:Connection,
  {2d36cae0-4fea-4972-bcdc-ac76e9db1883}, !- Handle
  {c8ab7395-78ce-4ba8-9610-c66ae7dd1d5e}, !- Name
  {0f98d0e5-ef62-4c44-a01f-5f85982a6704}, !- Source Object
  11,                                     !- Outlet Port
  {1159f560-ac73-40a0-9e87-f13523581476}, !- Target Object
  2;                                      !- Inlet Port

OS:PortList,
  {4a947206-5717-4817-9007-68718a58e9b8}, !- Handle
  {7cc718a3-2663-49ce-85b4-62fa768a09fd}, !- Name
  {0f98d0e5-ef62-4c44-a01f-5f85982a6704}; !- HVAC Component

OS:PortList,
  {107518de-11ac-4158-a542-6dac96b10c45}, !- Handle
  {253d0779-03c3-4498-bed2-5dc8cb503e94}, !- Name
  {0f98d0e5-ef62-4c44-a01f-5f85982a6704}; !- HVAC Component

OS:PortList,
  {110740ae-fb3d-4e20-a17c-14c96345ad7d}, !- Handle
  {9bb70656-8ca9-41d1-930c-486c68d6cacc}, !- Name
  {0f98d0e5-ef62-4c44-a01f-5f85982a6704}; !- HVAC Component

OS:Sizing:Zone,
  {9ad82d02-642c-4e39-abb2-27b38441188d}, !- Handle
  {0f98d0e5-ef62-4c44-a01f-5f85982a6704}, !- Zone or ZoneList Name
=======
  {c35d38cb-0d40-48c2-885a-1f7cfcd98963}, !- Handle
  Node 1,                                 !- Name
  {538a71a3-e6ee-4ce7-9c74-44396802deb5}, !- Inlet Port
  ;                                       !- Outlet Port

OS:Connection,
  {538a71a3-e6ee-4ce7-9c74-44396802deb5}, !- Handle
  {56856da1-c6e7-4635-8248-726a7e8c178f}, !- Name
  {8dbab1be-50c3-4ac5-9f4e-eb1038d87581}, !- Source Object
  11,                                     !- Outlet Port
  {c35d38cb-0d40-48c2-885a-1f7cfcd98963}, !- Target Object
  2;                                      !- Inlet Port

OS:PortList,
  {338d0e43-6abc-4de3-ad3f-af93526bd5fe}, !- Handle
  {591ff3fb-d6f2-4975-825c-b78c81252303}, !- Name
  {8dbab1be-50c3-4ac5-9f4e-eb1038d87581}; !- HVAC Component

OS:PortList,
  {8dcaf49a-63df-4139-8f13-c730f1a481db}, !- Handle
  {360ac76a-88ba-4801-a272-885af88c2edb}, !- Name
  {8dbab1be-50c3-4ac5-9f4e-eb1038d87581}; !- HVAC Component

OS:PortList,
  {52867492-96aa-4147-b01f-34c425c9fa1d}, !- Handle
  {fe6e1f5a-3c47-4b2a-8295-6bd18bee9460}, !- Name
  {8dbab1be-50c3-4ac5-9f4e-eb1038d87581}; !- HVAC Component

OS:Sizing:Zone,
  {f9035dfd-107a-4674-b807-95a6eb45cf8b}, !- Handle
  {8dbab1be-50c3-4ac5-9f4e-eb1038d87581}, !- Zone or ZoneList Name
>>>>>>> 67460ca1
  SupplyAirTemperature,                   !- Zone Cooling Design Supply Air Temperature Input Method
  14,                                     !- Zone Cooling Design Supply Air Temperature {C}
  11.11,                                  !- Zone Cooling Design Supply Air Temperature Difference {deltaC}
  SupplyAirTemperature,                   !- Zone Heating Design Supply Air Temperature Input Method
  40,                                     !- Zone Heating Design Supply Air Temperature {C}
  11.11,                                  !- Zone Heating Design Supply Air Temperature Difference {deltaC}
  0.0085,                                 !- Zone Cooling Design Supply Air Humidity Ratio {kg-H2O/kg-air}
  0.008,                                  !- Zone Heating Design Supply Air Humidity Ratio {kg-H2O/kg-air}
  ,                                       !- Zone Heating Sizing Factor
  ,                                       !- Zone Cooling Sizing Factor
  DesignDay,                              !- Cooling Design Air Flow Method
  ,                                       !- Cooling Design Air Flow Rate {m3/s}
  ,                                       !- Cooling Minimum Air Flow per Zone Floor Area {m3/s-m2}
  ,                                       !- Cooling Minimum Air Flow {m3/s}
  ,                                       !- Cooling Minimum Air Flow Fraction
  DesignDay,                              !- Heating Design Air Flow Method
  ,                                       !- Heating Design Air Flow Rate {m3/s}
  ,                                       !- Heating Maximum Air Flow per Zone Floor Area {m3/s-m2}
  ,                                       !- Heating Maximum Air Flow {m3/s}
  ,                                       !- Heating Maximum Air Flow Fraction
  ,                                       !- Design Zone Air Distribution Effectiveness in Cooling Mode
  ,                                       !- Design Zone Air Distribution Effectiveness in Heating Mode
  No,                                     !- Account for Dedicated Outdoor Air System
  NeutralSupplyAir,                       !- Dedicated Outdoor Air System Control Strategy
  autosize,                               !- Dedicated Outdoor Air Low Setpoint Temperature for Design {C}
  autosize;                               !- Dedicated Outdoor Air High Setpoint Temperature for Design {C}

OS:ZoneHVAC:EquipmentList,
<<<<<<< HEAD
  {f00540f5-96b0-455e-b3f3-5652377796e0}, !- Handle
  Zone HVAC Equipment List 1,             !- Name
  {0f98d0e5-ef62-4c44-a01f-5f85982a6704}; !- Thermal Zone

OS:Space,
  {52624910-0baa-40c4-b2a3-a6ae1ddbd402}, !- Handle
  living space,                           !- Name
  {daf29d05-6554-49f8-b313-d1b8bdd1a4f2}, !- Space Type Name
=======
  {54f7a897-28a6-4eec-99f0-2cbae37513c3}, !- Handle
  Zone HVAC Equipment List 1,             !- Name
  {8dbab1be-50c3-4ac5-9f4e-eb1038d87581}; !- Thermal Zone

OS:Space,
  {2bce0f30-1cb2-4903-bd3e-71732eb9436d}, !- Handle
  living space,                           !- Name
  {579da529-4011-432f-8f91-8cfa0fdec77a}, !- Space Type Name
>>>>>>> 67460ca1
  ,                                       !- Default Construction Set Name
  ,                                       !- Default Schedule Set Name
  ,                                       !- Direction of Relative North {deg}
  ,                                       !- X Origin {m}
  ,                                       !- Y Origin {m}
  ,                                       !- Z Origin {m}
  ,                                       !- Building Story Name
<<<<<<< HEAD
  {0f98d0e5-ef62-4c44-a01f-5f85982a6704}, !- Thermal Zone Name
  ,                                       !- Part of Total Floor Area
  ,                                       !- Design Specification Outdoor Air Object Name
  {4e1354d2-0f74-40e2-b27c-9ead9975f621}; !- Building Unit Name

OS:Surface,
  {c332e1a1-b14b-4a1d-bafa-7283fe3be96a}, !- Handle
  Surface 1,                              !- Name
  Floor,                                  !- Surface Type
  ,                                       !- Construction Name
  {52624910-0baa-40c4-b2a3-a6ae1ddbd402}, !- Space Name
=======
  {8dbab1be-50c3-4ac5-9f4e-eb1038d87581}, !- Thermal Zone Name
  ,                                       !- Part of Total Floor Area
  ,                                       !- Design Specification Outdoor Air Object Name
  {cc59c9c7-7e8f-4ecb-b5f6-df351fc81216}; !- Building Unit Name

OS:Surface,
  {1b422376-368d-4d9c-a25c-7b10e144cc9f}, !- Handle
  Surface 1,                              !- Name
  Floor,                                  !- Surface Type
  ,                                       !- Construction Name
  {2bce0f30-1cb2-4903-bd3e-71732eb9436d}, !- Space Name
>>>>>>> 67460ca1
  Foundation,                             !- Outside Boundary Condition
  ,                                       !- Outside Boundary Condition Object
  NoSun,                                  !- Sun Exposure
  NoWind,                                 !- Wind Exposure
  ,                                       !- View Factor to Ground
  ,                                       !- Number of Vertices
  0, -12.9315688143396, 0,                !- X,Y,Z Vertex 1 {m}
  0, 0, 0,                                !- X,Y,Z Vertex 2 {m}
  6.46578440716979, 0, 0,                 !- X,Y,Z Vertex 3 {m}
  6.46578440716979, -12.9315688143396, 0; !- X,Y,Z Vertex 4 {m}

OS:Surface,
<<<<<<< HEAD
  {7f69e5ad-13c1-41be-ad8a-229f71b61780}, !- Handle
  Surface 2,                              !- Name
  Wall,                                   !- Surface Type
  ,                                       !- Construction Name
  {52624910-0baa-40c4-b2a3-a6ae1ddbd402}, !- Space Name
=======
  {b0bc6dc7-6811-4943-9731-1e494a226c47}, !- Handle
  Surface 2,                              !- Name
  Wall,                                   !- Surface Type
  ,                                       !- Construction Name
  {2bce0f30-1cb2-4903-bd3e-71732eb9436d}, !- Space Name
>>>>>>> 67460ca1
  Outdoors,                               !- Outside Boundary Condition
  ,                                       !- Outside Boundary Condition Object
  SunExposed,                             !- Sun Exposure
  WindExposed,                            !- Wind Exposure
  ,                                       !- View Factor to Ground
  ,                                       !- Number of Vertices
  0, 0, 2.4384,                           !- X,Y,Z Vertex 1 {m}
  0, 0, 0,                                !- X,Y,Z Vertex 2 {m}
  0, -12.9315688143396, 0,                !- X,Y,Z Vertex 3 {m}
  0, -12.9315688143396, 2.4384;           !- X,Y,Z Vertex 4 {m}

OS:Surface,
<<<<<<< HEAD
  {502d105a-18e8-4d4c-a0bb-f168e3821d15}, !- Handle
  Surface 3,                              !- Name
  Wall,                                   !- Surface Type
  ,                                       !- Construction Name
  {52624910-0baa-40c4-b2a3-a6ae1ddbd402}, !- Space Name
=======
  {4b1fd5dd-8f28-487a-b704-779ea6308823}, !- Handle
  Surface 3,                              !- Name
  Wall,                                   !- Surface Type
  ,                                       !- Construction Name
  {2bce0f30-1cb2-4903-bd3e-71732eb9436d}, !- Space Name
>>>>>>> 67460ca1
  Outdoors,                               !- Outside Boundary Condition
  ,                                       !- Outside Boundary Condition Object
  SunExposed,                             !- Sun Exposure
  WindExposed,                            !- Wind Exposure
  ,                                       !- View Factor to Ground
  ,                                       !- Number of Vertices
  6.46578440716979, 0, 2.4384,            !- X,Y,Z Vertex 1 {m}
  6.46578440716979, 0, 0,                 !- X,Y,Z Vertex 2 {m}
  0, 0, 0,                                !- X,Y,Z Vertex 3 {m}
  0, 0, 2.4384;                           !- X,Y,Z Vertex 4 {m}

OS:Surface,
<<<<<<< HEAD
  {2286ebcf-4d9c-477d-b2d9-1c31207ff225}, !- Handle
  Surface 4,                              !- Name
  Wall,                                   !- Surface Type
  ,                                       !- Construction Name
  {52624910-0baa-40c4-b2a3-a6ae1ddbd402}, !- Space Name
=======
  {08030c3d-a34b-40a7-b6f3-c55408b196f6}, !- Handle
  Surface 4,                              !- Name
  Wall,                                   !- Surface Type
  ,                                       !- Construction Name
  {2bce0f30-1cb2-4903-bd3e-71732eb9436d}, !- Space Name
>>>>>>> 67460ca1
  Adiabatic,                              !- Outside Boundary Condition
  ,                                       !- Outside Boundary Condition Object
  NoSun,                                  !- Sun Exposure
  NoWind,                                 !- Wind Exposure
  ,                                       !- View Factor to Ground
  ,                                       !- Number of Vertices
  6.46578440716979, -12.9315688143396, 2.4384, !- X,Y,Z Vertex 1 {m}
  6.46578440716979, -12.9315688143396, 0, !- X,Y,Z Vertex 2 {m}
  6.46578440716979, 0, 0,                 !- X,Y,Z Vertex 3 {m}
  6.46578440716979, 0, 2.4384;            !- X,Y,Z Vertex 4 {m}

OS:Surface,
<<<<<<< HEAD
  {e4a4b85d-7f76-4ffc-9c31-c860c7b71466}, !- Handle
  Surface 5,                              !- Name
  Wall,                                   !- Surface Type
  ,                                       !- Construction Name
  {52624910-0baa-40c4-b2a3-a6ae1ddbd402}, !- Space Name
=======
  {d3f066e3-ad1f-4ce3-b270-0924de863062}, !- Handle
  Surface 5,                              !- Name
  Wall,                                   !- Surface Type
  ,                                       !- Construction Name
  {2bce0f30-1cb2-4903-bd3e-71732eb9436d}, !- Space Name
>>>>>>> 67460ca1
  Outdoors,                               !- Outside Boundary Condition
  ,                                       !- Outside Boundary Condition Object
  SunExposed,                             !- Sun Exposure
  WindExposed,                            !- Wind Exposure
  ,                                       !- View Factor to Ground
  ,                                       !- Number of Vertices
  0, -12.9315688143396, 2.4384,           !- X,Y,Z Vertex 1 {m}
  0, -12.9315688143396, 0,                !- X,Y,Z Vertex 2 {m}
  6.46578440716979, -12.9315688143396, 0, !- X,Y,Z Vertex 3 {m}
  6.46578440716979, -12.9315688143396, 2.4384; !- X,Y,Z Vertex 4 {m}

OS:Surface,
<<<<<<< HEAD
  {f3b336d7-a92b-4394-9812-a3e9570cd145}, !- Handle
  Surface 6,                              !- Name
  RoofCeiling,                            !- Surface Type
  ,                                       !- Construction Name
  {52624910-0baa-40c4-b2a3-a6ae1ddbd402}, !- Space Name
=======
  {c904d70f-ef41-4e8e-8026-d07b034aa66d}, !- Handle
  Surface 6,                              !- Name
  RoofCeiling,                            !- Surface Type
  ,                                       !- Construction Name
  {2bce0f30-1cb2-4903-bd3e-71732eb9436d}, !- Space Name
>>>>>>> 67460ca1
  Outdoors,                               !- Outside Boundary Condition
  ,                                       !- Outside Boundary Condition Object
  SunExposed,                             !- Sun Exposure
  WindExposed,                            !- Wind Exposure
  ,                                       !- View Factor to Ground
  ,                                       !- Number of Vertices
  6.46578440716979, -12.9315688143396, 2.4384, !- X,Y,Z Vertex 1 {m}
  6.46578440716979, 0, 2.4384,            !- X,Y,Z Vertex 2 {m}
  0, 0, 2.4384,                           !- X,Y,Z Vertex 3 {m}
  0, -12.9315688143396, 2.4384;           !- X,Y,Z Vertex 4 {m}

OS:SpaceType,
<<<<<<< HEAD
  {daf29d05-6554-49f8-b313-d1b8bdd1a4f2}, !- Handle
=======
  {579da529-4011-432f-8f91-8cfa0fdec77a}, !- Handle
>>>>>>> 67460ca1
  Space Type 1,                           !- Name
  ,                                       !- Default Construction Set Name
  ,                                       !- Default Schedule Set Name
  ,                                       !- Group Rendering Name
  ,                                       !- Design Specification Outdoor Air Object Name
  ,                                       !- Standards Template
  ,                                       !- Standards Building Type
  living;                                 !- Standards Space Type

OS:ShadingSurface,
<<<<<<< HEAD
  {cb361b1a-1a27-4e75-8921-61cfbc8a22d8}, !- Handle
  Corridor shading,                       !- Name
  ,                                       !- Construction Name
  {706887b8-61f6-4efb-919e-f845bb1b0907}, !- Shading Surface Group Name
=======
  {3aeeaa85-975b-42b5-982d-b2500f22f6c3}, !- Handle
  Corridor shading,                       !- Name
  ,                                       !- Construction Name
  {961d3c9f-bf75-4901-8402-7df9153a70b9}, !- Shading Surface Group Name
>>>>>>> 67460ca1
  ,                                       !- Transmittance Schedule Name
  ,                                       !- Number of Vertices
  0, -15.9795688143396, 2.4384,           !- X,Y,Z Vertex 1 {m}
  6.46578440716979, -15.9795688143396, 2.4384, !- X,Y,Z Vertex 2 {m}
  6.46578440716979, -12.9315688143396, 2.4384, !- X,Y,Z Vertex 3 {m}
  0, -12.9315688143396, 2.4384;           !- X,Y,Z Vertex 4 {m}

OS:ShadingSurfaceGroup,
<<<<<<< HEAD
  {706887b8-61f6-4efb-919e-f845bb1b0907}, !- Handle
=======
  {961d3c9f-bf75-4901-8402-7df9153a70b9}, !- Handle
>>>>>>> 67460ca1
  Shading Surface Group 1,                !- Name
  Building;                               !- Shading Surface Type

OS:BuildingUnit,
<<<<<<< HEAD
  {4e1354d2-0f74-40e2-b27c-9ead9975f621}, !- Handle
=======
  {cc59c9c7-7e8f-4ecb-b5f6-df351fc81216}, !- Handle
>>>>>>> 67460ca1
  unit 1,                                 !- Name
  ,                                       !- Rendering Color
  Residential;                            !- Building Unit Type

OS:AdditionalProperties,
<<<<<<< HEAD
  {dbc725b6-6234-449b-9a7a-fe73b0017f0a}, !- Handle
  {4e1354d2-0f74-40e2-b27c-9ead9975f621}, !- Object Name
=======
  {d90c9a0f-b65f-49d4-bad6-970d2c049f60}, !- Handle
  {cc59c9c7-7e8f-4ecb-b5f6-df351fc81216}, !- Object Name
>>>>>>> 67460ca1
  NumberOfBedrooms,                       !- Feature Name 1
  Integer,                                !- Feature Data Type 1
  3,                                      !- Feature Value 1
  NumberOfBathrooms,                      !- Feature Name 2
  Double,                                 !- Feature Data Type 2
  2,                                      !- Feature Value 2
  NumberOfOccupants,                      !- Feature Name 3
  Double,                                 !- Feature Data Type 3
  3.3900000000000001;                     !- Feature Value 3

OS:External:File,
<<<<<<< HEAD
  {58189d33-8075-471c-aa21-d39504aedb8b}, !- Handle
=======
  {7336eb1d-0401-4af3-a1cb-d4ea1bd9f41d}, !- Handle
>>>>>>> 67460ca1
  8760.csv,                               !- Name
  8760.csv;                               !- File Name

OS:Schedule:Day,
<<<<<<< HEAD
  {c9ccc3e2-fada-4f79-b0b9-e1bc91590c8d}, !- Handle
=======
  {740b66e0-19e1-4a89-80ec-03823af14925}, !- Handle
>>>>>>> 67460ca1
  Schedule Day 1,                         !- Name
  ,                                       !- Schedule Type Limits Name
  ,                                       !- Interpolate to Timestep
  24,                                     !- Hour 1
  0,                                      !- Minute 1
  0;                                      !- Value Until Time 1

OS:Schedule:Day,
<<<<<<< HEAD
  {003c690f-8ff9-4d6d-b716-dc73189a7898}, !- Handle
=======
  {5930ab89-6d28-4b69-b828-b8fdae8eb24a}, !- Handle
>>>>>>> 67460ca1
  Schedule Day 2,                         !- Name
  ,                                       !- Schedule Type Limits Name
  ,                                       !- Interpolate to Timestep
  24,                                     !- Hour 1
  0,                                      !- Minute 1
  1;                                      !- Value Until Time 1

OS:Schedule:File,
<<<<<<< HEAD
  {fd1aad5a-df32-4454-a861-3acce0fcfc1c}, !- Handle
  occupants,                              !- Name
  {57e10722-a06b-4673-b0f5-addba8bae4f0}, !- Schedule Type Limits Name
  {58189d33-8075-471c-aa21-d39504aedb8b}, !- External File Name
=======
  {9f0d1a15-fdd2-4405-8e71-acb855c65dec}, !- Handle
  occupants,                              !- Name
  {0ad1b81a-b6ff-4ecf-8907-c4195b3ad91e}, !- Schedule Type Limits Name
  {7336eb1d-0401-4af3-a1cb-d4ea1bd9f41d}, !- External File Name
>>>>>>> 67460ca1
  1,                                      !- Column Number
  1,                                      !- Rows to Skip at Top
  8760,                                   !- Number of Hours of Data
  ,                                       !- Column Separator
  ,                                       !- Interpolate to Timestep
  60;                                     !- Minutes per Item

OS:Schedule:Ruleset,
<<<<<<< HEAD
  {cf9402a4-43bb-437c-b23a-224e0685f54b}, !- Handle
  Schedule Ruleset 1,                     !- Name
  {d1cfb01f-9db1-4379-8ad0-e4d58710bbb9}, !- Schedule Type Limits Name
  {108fd476-ab65-4b0f-bbe5-576dfabc3e1f}; !- Default Day Schedule Name

OS:Schedule:Day,
  {108fd476-ab65-4b0f-bbe5-576dfabc3e1f}, !- Handle
  Schedule Day 3,                         !- Name
  {d1cfb01f-9db1-4379-8ad0-e4d58710bbb9}, !- Schedule Type Limits Name
=======
  {ad7cefad-a706-44c0-a25c-63af8d848675}, !- Handle
  Schedule Ruleset 1,                     !- Name
  {0395d50f-8f01-4354-81de-0429138c1759}, !- Schedule Type Limits Name
  {e1f6973b-d147-4bd4-8b1a-dae22663e734}; !- Default Day Schedule Name

OS:Schedule:Day,
  {e1f6973b-d147-4bd4-8b1a-dae22663e734}, !- Handle
  Schedule Day 3,                         !- Name
  {0395d50f-8f01-4354-81de-0429138c1759}, !- Schedule Type Limits Name
>>>>>>> 67460ca1
  ,                                       !- Interpolate to Timestep
  24,                                     !- Hour 1
  0,                                      !- Minute 1
  112.539290946133;                       !- Value Until Time 1

OS:People:Definition,
<<<<<<< HEAD
  {84249348-7ac6-4d17-864a-0fc6631a68f8}, !- Handle
=======
  {a26c60e7-e151-4a30-829d-c27bb8bea78f}, !- Handle
>>>>>>> 67460ca1
  res occupants|living space,             !- Name
  People,                                 !- Number of People Calculation Method
  3.39,                                   !- Number of People {people}
  ,                                       !- People per Space Floor Area {person/m2}
  ,                                       !- Space Floor Area per Person {m2/person}
  0.319734,                               !- Fraction Radiant
  0.573,                                  !- Sensible Heat Fraction
  0,                                      !- Carbon Dioxide Generation Rate {m3/s-W}
  No,                                     !- Enable ASHRAE 55 Comfort Warnings
  ZoneAveraged;                           !- Mean Radiant Temperature Calculation Type

OS:People,
<<<<<<< HEAD
  {46ad42d8-7d17-476d-83e3-b9fdb9fa6f6d}, !- Handle
  res occupants|living space,             !- Name
  {84249348-7ac6-4d17-864a-0fc6631a68f8}, !- People Definition Name
  {52624910-0baa-40c4-b2a3-a6ae1ddbd402}, !- Space or SpaceType Name
  {fd1aad5a-df32-4454-a861-3acce0fcfc1c}, !- Number of People Schedule Name
  {cf9402a4-43bb-437c-b23a-224e0685f54b}, !- Activity Level Schedule Name
=======
  {86b0b3b0-bdd1-40c5-bf42-ec751e282aef}, !- Handle
  res occupants|living space,             !- Name
  {a26c60e7-e151-4a30-829d-c27bb8bea78f}, !- People Definition Name
  {2bce0f30-1cb2-4903-bd3e-71732eb9436d}, !- Space or SpaceType Name
  {9f0d1a15-fdd2-4405-8e71-acb855c65dec}, !- Number of People Schedule Name
  {ad7cefad-a706-44c0-a25c-63af8d848675}, !- Activity Level Schedule Name
>>>>>>> 67460ca1
  ,                                       !- Surface Name/Angle Factor List Name
  ,                                       !- Work Efficiency Schedule Name
  ,                                       !- Clothing Insulation Schedule Name
  ,                                       !- Air Velocity Schedule Name
  1;                                      !- Multiplier

OS:ScheduleTypeLimits,
<<<<<<< HEAD
  {d1cfb01f-9db1-4379-8ad0-e4d58710bbb9}, !- Handle
=======
  {0395d50f-8f01-4354-81de-0429138c1759}, !- Handle
>>>>>>> 67460ca1
  ActivityLevel,                          !- Name
  0,                                      !- Lower Limit Value
  ,                                       !- Upper Limit Value
  Continuous,                             !- Numeric Type
  ActivityLevel;                          !- Unit Type

OS:ScheduleTypeLimits,
<<<<<<< HEAD
  {57e10722-a06b-4673-b0f5-addba8bae4f0}, !- Handle
=======
  {0ad1b81a-b6ff-4ecf-8907-c4195b3ad91e}, !- Handle
>>>>>>> 67460ca1
  Fractional,                             !- Name
  0,                                      !- Lower Limit Value
  1,                                      !- Upper Limit Value
  Continuous;                             !- Numeric Type
<|MERGE_RESOLUTION|>--- conflicted
+++ resolved
@@ -1,73 +1,41 @@
 !- NOTE: Auto-generated from /test/osw_files/MF_8units_1story_SL_Denver_ExteriorCorridor.osw
 
 OS:Version,
-<<<<<<< HEAD
-  {16c38cd1-0468-419c-b870-0c1485d9c006}, !- Handle
+  {e0df9a67-8bdd-4ed9-b7de-826fa8e0942e}, !- Handle
   2.9.0;                                  !- Version Identifier
 
 OS:SimulationControl,
-  {e593a689-17e0-43b8-9956-9274e4ec699c}, !- Handle
-=======
-  {e943e25a-a11c-44eb-8562-de4a56870db0}, !- Handle
-  2.9.0;                                  !- Version Identifier
-
-OS:SimulationControl,
-  {a204e4dc-306a-4a53-9c44-acf7ecefc42d}, !- Handle
->>>>>>> 67460ca1
+  {40b5cb1c-28b2-42f9-ba85-988b42b005bd}, !- Handle
   ,                                       !- Do Zone Sizing Calculation
   ,                                       !- Do System Sizing Calculation
   ,                                       !- Do Plant Sizing Calculation
   No;                                     !- Run Simulation for Sizing Periods
 
 OS:Timestep,
-<<<<<<< HEAD
-  {dc5d15aa-7278-4ab9-9d5f-7ea7d4c112fe}, !- Handle
+  {628f037b-6248-4b18-a167-be3900b90990}, !- Handle
   6;                                      !- Number of Timesteps per Hour
 
 OS:ShadowCalculation,
-  {3c01e8e7-e015-42cc-b8a1-160bb6490dd5}, !- Handle
-=======
-  {f852bd95-7c38-4040-b733-f1e5d1517822}, !- Handle
-  6;                                      !- Number of Timesteps per Hour
-
-OS:ShadowCalculation,
-  {dcc73b86-3cd0-47d0-b086-b6294e1210e1}, !- Handle
->>>>>>> 67460ca1
+  {e136cd75-4ca4-4b56-a09e-c2847196c81f}, !- Handle
   20,                                     !- Calculation Frequency
   200;                                    !- Maximum Figures in Shadow Overlap Calculations
 
 OS:SurfaceConvectionAlgorithm:Outside,
-<<<<<<< HEAD
-  {be87bf65-77a6-40ad-a0ba-ac19dcb8d16e}, !- Handle
+  {1bd27ecf-68d6-4b94-b61d-cf2f4e1ef586}, !- Handle
   DOE-2;                                  !- Algorithm
 
 OS:SurfaceConvectionAlgorithm:Inside,
-  {c5d716ac-a000-4f16-9ec2-634f566bfd2d}, !- Handle
+  {564c04d6-e1aa-4797-9b60-f1f1498a7f3c}, !- Handle
   TARP;                                   !- Algorithm
 
 OS:ZoneCapacitanceMultiplier:ResearchSpecial,
-  {fe5936f2-662a-43f7-9815-53fcd6d9192f}, !- Handle
-=======
-  {5094d105-8d2f-4ad0-aca3-80f523fdbb6a}, !- Handle
-  DOE-2;                                  !- Algorithm
-
-OS:SurfaceConvectionAlgorithm:Inside,
-  {757b2cb1-81c6-4392-8cde-41250bfe9eea}, !- Handle
-  TARP;                                   !- Algorithm
-
-OS:ZoneCapacitanceMultiplier:ResearchSpecial,
-  {802151a9-368e-41e3-bd1a-30321b4cc724}, !- Handle
->>>>>>> 67460ca1
+  {c99941a3-6f14-4077-90b9-36f0a0bacd1b}, !- Handle
   ,                                       !- Temperature Capacity Multiplier
   15,                                     !- Humidity Capacity Multiplier
   ;                                       !- Carbon Dioxide Capacity Multiplier
 
 OS:RunPeriod,
-<<<<<<< HEAD
-  {f9eb6694-04b8-4eb6-89bd-6e5fa2beee6f}, !- Handle
-=======
-  {31e0c8a4-21e9-4d7a-887c-2de73c01dd33}, !- Handle
->>>>>>> 67460ca1
+  {6813dd28-cf50-411d-ae94-da9f82ebcf06}, !- Handle
   Run Period 1,                           !- Name
   1,                                      !- Begin Month
   1,                                      !- Begin Day of Month
@@ -81,21 +49,13 @@
   ;                                       !- Number of Times Runperiod to be Repeated
 
 OS:YearDescription,
-<<<<<<< HEAD
-  {02b42e0c-50e0-4989-947e-2bbc4f1e139a}, !- Handle
-=======
-  {6bb37b51-d131-46c4-bda4-48e57d1d9975}, !- Handle
->>>>>>> 67460ca1
+  {86bfb3f0-74e2-4e42-9a7e-5a4cae07e01a}, !- Handle
   2007,                                   !- Calendar Year
   ,                                       !- Day of Week for Start Day
   ;                                       !- Is Leap Year
 
 OS:WeatherFile,
-<<<<<<< HEAD
-  {63e1bb17-e10c-44bb-9759-853cdf4a8a35}, !- Handle
-=======
-  {8378dea0-8024-4ff3-b940-7d2893da622e}, !- Handle
->>>>>>> 67460ca1
+  {7c84d7bf-5975-4797-9ab2-47e3f47cce97}, !- Handle
   Denver Intl Ap,                         !- City
   CO,                                     !- State Province Region
   USA,                                    !- Country
@@ -109,13 +69,8 @@
   E23378AA;                               !- Checksum
 
 OS:AdditionalProperties,
-<<<<<<< HEAD
-  {298ad323-fdc1-41fd-b40e-b1561e901553}, !- Handle
-  {63e1bb17-e10c-44bb-9759-853cdf4a8a35}, !- Object Name
-=======
-  {4e69e63a-025f-44c8-b77f-d4734637a654}, !- Handle
-  {8378dea0-8024-4ff3-b940-7d2893da622e}, !- Object Name
->>>>>>> 67460ca1
+  {3d8f8916-3dd8-4ee7-8220-7f5d99772023}, !- Handle
+  {7c84d7bf-5975-4797-9ab2-47e3f47cce97}, !- Object Name
   EPWHeaderCity,                          !- Feature Name 1
   String,                                 !- Feature Data Type 1
   Denver Intl Ap,                         !- Feature Value 1
@@ -223,11 +178,7 @@
   84;                                     !- Feature Value 35
 
 OS:Site,
-<<<<<<< HEAD
-  {a1d0e371-dd23-453c-86a4-e8002fa3865f}, !- Handle
-=======
-  {147780ac-8b54-47e4-9cc3-fa086a7b677b}, !- Handle
->>>>>>> 67460ca1
+  {5a5fae0b-086a-41e6-9234-c507c5492d0a}, !- Handle
   Denver Intl Ap_CO_USA,                  !- Name
   39.83,                                  !- Latitude {deg}
   -104.65,                                !- Longitude {deg}
@@ -236,11 +187,7 @@
   ;                                       !- Terrain
 
 OS:ClimateZones,
-<<<<<<< HEAD
-  {efb5136e-3b42-453d-807f-d28b5ee96bbb}, !- Handle
-=======
-  {1b45126a-dde3-4ce1-bce8-995c8e4dfe11}, !- Handle
->>>>>>> 67460ca1
+  {f11c4603-7a39-46cb-869f-2ada98a63048}, !- Handle
   ,                                       !- Active Institution
   ,                                       !- Active Year
   ,                                       !- Climate Zone Institution Name 1
@@ -253,31 +200,19 @@
   Cold;                                   !- Climate Zone Value 2
 
 OS:Site:WaterMainsTemperature,
-<<<<<<< HEAD
-  {9c926d7b-5383-407d-b6c2-7ba650758902}, !- Handle
-=======
-  {89d288ab-d8cb-42c8-9d82-8e4c036cd306}, !- Handle
->>>>>>> 67460ca1
+  {e023f8d3-0f3c-49c7-a321-cdce177137b1}, !- Handle
   Correlation,                            !- Calculation Method
   ,                                       !- Temperature Schedule Name
   10.8753424657535,                       !- Annual Average Outdoor Air Temperature {C}
   23.1524007936508;                       !- Maximum Difference In Monthly Average Outdoor Air Temperatures {deltaC}
 
 OS:RunPeriodControl:DaylightSavingTime,
-<<<<<<< HEAD
-  {fcee1b17-942e-4147-a4a3-32839d67dfb6}, !- Handle
-=======
-  {2cbd8385-c0ae-436c-a5ee-6a34b00653ee}, !- Handle
->>>>>>> 67460ca1
+  {68e5f962-e239-4bb9-ae79-8ba121e907e9}, !- Handle
   3/12,                                   !- Start Date
   11/5;                                   !- End Date
 
 OS:Site:GroundTemperature:Deep,
-<<<<<<< HEAD
-  {f3544e28-b323-44d9-ada5-9b6a76c2a9f1}, !- Handle
-=======
-  {5c63003e-f42d-4030-90e6-21a96965af86}, !- Handle
->>>>>>> 67460ca1
+  {9e22b40a-f758-4e4a-afc1-021a31f9ed7d}, !- Handle
   10.8753424657535,                       !- January Deep Ground Temperature {C}
   10.8753424657535,                       !- February Deep Ground Temperature {C}
   10.8753424657535,                       !- March Deep Ground Temperature {C}
@@ -292,11 +227,7 @@
   10.8753424657535;                       !- December Deep Ground Temperature {C}
 
 OS:Building,
-<<<<<<< HEAD
-  {4684db30-68e3-498e-b59c-82b7643436c9}, !- Handle
-=======
-  {c364ae4a-756d-40a5-ad20-af0b4c8983e3}, !- Handle
->>>>>>> 67460ca1
+  {27cfbbd2-6509-4424-b196-214e1249bc40}, !- Handle
   Building 1,                             !- Name
   ,                                       !- Building Sector Type
   0,                                      !- North Axis {deg}
@@ -311,13 +242,8 @@
   8;                                      !- Standards Number of Living Units
 
 OS:AdditionalProperties,
-<<<<<<< HEAD
-  {34e516f8-65d4-4b2c-bc1a-2f4a085604d5}, !- Handle
-  {4684db30-68e3-498e-b59c-82b7643436c9}, !- Object Name
-=======
-  {ee655581-5486-4935-aa44-11e7041df201}, !- Handle
-  {c364ae4a-756d-40a5-ad20-af0b4c8983e3}, !- Object Name
->>>>>>> 67460ca1
+  {f9cba367-adfc-455c-a5d6-882854186c45}, !- Handle
+  {27cfbbd2-6509-4424-b196-214e1249bc40}, !- Object Name
   num_units,                              !- Feature Name 1
   Integer,                                !- Feature Data Type 1
   8,                                      !- Feature Value 1
@@ -344,11 +270,7 @@
   Single Exterior (Front);                !- Feature Value 8
 
 OS:ThermalZone,
-<<<<<<< HEAD
-  {0f98d0e5-ef62-4c44-a01f-5f85982a6704}, !- Handle
-=======
-  {8dbab1be-50c3-4ac5-9f4e-eb1038d87581}, !- Handle
->>>>>>> 67460ca1
+  {5ab66bd7-2262-4640-acd0-571b1767981b}, !- Handle
   living zone,                            !- Name
   ,                                       !- Multiplier
   ,                                       !- Ceiling Height {m}
@@ -357,17 +279,10 @@
   ,                                       !- Zone Inside Convection Algorithm
   ,                                       !- Zone Outside Convection Algorithm
   ,                                       !- Zone Conditioning Equipment List Name
-<<<<<<< HEAD
-  {4a947206-5717-4817-9007-68718a58e9b8}, !- Zone Air Inlet Port List
-  {107518de-11ac-4158-a542-6dac96b10c45}, !- Zone Air Exhaust Port List
-  {2d36cae0-4fea-4972-bcdc-ac76e9db1883}, !- Zone Air Node Name
-  {110740ae-fb3d-4e20-a17c-14c96345ad7d}, !- Zone Return Air Port List
-=======
-  {338d0e43-6abc-4de3-ad3f-af93526bd5fe}, !- Zone Air Inlet Port List
-  {8dcaf49a-63df-4139-8f13-c730f1a481db}, !- Zone Air Exhaust Port List
-  {538a71a3-e6ee-4ce7-9c74-44396802deb5}, !- Zone Air Node Name
-  {52867492-96aa-4147-b01f-34c425c9fa1d}, !- Zone Return Air Port List
->>>>>>> 67460ca1
+  {dfe8f388-c551-482d-8824-f4be9876d6f5}, !- Zone Air Inlet Port List
+  {4be96d9b-3ad6-4df8-a9ac-0f4ba28086db}, !- Zone Air Exhaust Port List
+  {6106b864-3bfd-4ab5-90e0-3f7d46843dd1}, !- Zone Air Node Name
+  {146d0038-5cd3-4c41-be38-4b8faadf309f}, !- Zone Return Air Port List
   ,                                       !- Primary Daylighting Control Name
   ,                                       !- Fraction of Zone Controlled by Primary Daylighting Control
   ,                                       !- Secondary Daylighting Control Name
@@ -378,71 +293,37 @@
   No;                                     !- Use Ideal Air Loads
 
 OS:Node,
-<<<<<<< HEAD
-  {1159f560-ac73-40a0-9e87-f13523581476}, !- Handle
+  {3e7c9973-5135-4272-849d-ca53691da21b}, !- Handle
   Node 1,                                 !- Name
-  {2d36cae0-4fea-4972-bcdc-ac76e9db1883}, !- Inlet Port
+  {6106b864-3bfd-4ab5-90e0-3f7d46843dd1}, !- Inlet Port
   ;                                       !- Outlet Port
 
 OS:Connection,
-  {2d36cae0-4fea-4972-bcdc-ac76e9db1883}, !- Handle
-  {c8ab7395-78ce-4ba8-9610-c66ae7dd1d5e}, !- Name
-  {0f98d0e5-ef62-4c44-a01f-5f85982a6704}, !- Source Object
+  {6106b864-3bfd-4ab5-90e0-3f7d46843dd1}, !- Handle
+  {790458b5-e062-432c-9f6a-18ce6b4d6de6}, !- Name
+  {5ab66bd7-2262-4640-acd0-571b1767981b}, !- Source Object
   11,                                     !- Outlet Port
-  {1159f560-ac73-40a0-9e87-f13523581476}, !- Target Object
+  {3e7c9973-5135-4272-849d-ca53691da21b}, !- Target Object
   2;                                      !- Inlet Port
 
 OS:PortList,
-  {4a947206-5717-4817-9007-68718a58e9b8}, !- Handle
-  {7cc718a3-2663-49ce-85b4-62fa768a09fd}, !- Name
-  {0f98d0e5-ef62-4c44-a01f-5f85982a6704}; !- HVAC Component
+  {dfe8f388-c551-482d-8824-f4be9876d6f5}, !- Handle
+  {c0943d3b-f879-4cf8-ad5d-b9bd7a6931e4}, !- Name
+  {5ab66bd7-2262-4640-acd0-571b1767981b}; !- HVAC Component
 
 OS:PortList,
-  {107518de-11ac-4158-a542-6dac96b10c45}, !- Handle
-  {253d0779-03c3-4498-bed2-5dc8cb503e94}, !- Name
-  {0f98d0e5-ef62-4c44-a01f-5f85982a6704}; !- HVAC Component
+  {4be96d9b-3ad6-4df8-a9ac-0f4ba28086db}, !- Handle
+  {5c01cf10-600e-4c3a-b4b7-bcc8b51b2d5b}, !- Name
+  {5ab66bd7-2262-4640-acd0-571b1767981b}; !- HVAC Component
 
 OS:PortList,
-  {110740ae-fb3d-4e20-a17c-14c96345ad7d}, !- Handle
-  {9bb70656-8ca9-41d1-930c-486c68d6cacc}, !- Name
-  {0f98d0e5-ef62-4c44-a01f-5f85982a6704}; !- HVAC Component
+  {146d0038-5cd3-4c41-be38-4b8faadf309f}, !- Handle
+  {c072d101-6cd6-4538-901c-09662b1995b3}, !- Name
+  {5ab66bd7-2262-4640-acd0-571b1767981b}; !- HVAC Component
 
 OS:Sizing:Zone,
-  {9ad82d02-642c-4e39-abb2-27b38441188d}, !- Handle
-  {0f98d0e5-ef62-4c44-a01f-5f85982a6704}, !- Zone or ZoneList Name
-=======
-  {c35d38cb-0d40-48c2-885a-1f7cfcd98963}, !- Handle
-  Node 1,                                 !- Name
-  {538a71a3-e6ee-4ce7-9c74-44396802deb5}, !- Inlet Port
-  ;                                       !- Outlet Port
-
-OS:Connection,
-  {538a71a3-e6ee-4ce7-9c74-44396802deb5}, !- Handle
-  {56856da1-c6e7-4635-8248-726a7e8c178f}, !- Name
-  {8dbab1be-50c3-4ac5-9f4e-eb1038d87581}, !- Source Object
-  11,                                     !- Outlet Port
-  {c35d38cb-0d40-48c2-885a-1f7cfcd98963}, !- Target Object
-  2;                                      !- Inlet Port
-
-OS:PortList,
-  {338d0e43-6abc-4de3-ad3f-af93526bd5fe}, !- Handle
-  {591ff3fb-d6f2-4975-825c-b78c81252303}, !- Name
-  {8dbab1be-50c3-4ac5-9f4e-eb1038d87581}; !- HVAC Component
-
-OS:PortList,
-  {8dcaf49a-63df-4139-8f13-c730f1a481db}, !- Handle
-  {360ac76a-88ba-4801-a272-885af88c2edb}, !- Name
-  {8dbab1be-50c3-4ac5-9f4e-eb1038d87581}; !- HVAC Component
-
-OS:PortList,
-  {52867492-96aa-4147-b01f-34c425c9fa1d}, !- Handle
-  {fe6e1f5a-3c47-4b2a-8295-6bd18bee9460}, !- Name
-  {8dbab1be-50c3-4ac5-9f4e-eb1038d87581}; !- HVAC Component
-
-OS:Sizing:Zone,
-  {f9035dfd-107a-4674-b807-95a6eb45cf8b}, !- Handle
-  {8dbab1be-50c3-4ac5-9f4e-eb1038d87581}, !- Zone or ZoneList Name
->>>>>>> 67460ca1
+  {ac5106f1-c332-41c4-84d4-2fcc18021922}, !- Handle
+  {5ab66bd7-2262-4640-acd0-571b1767981b}, !- Zone or ZoneList Name
   SupplyAirTemperature,                   !- Zone Cooling Design Supply Air Temperature Input Method
   14,                                     !- Zone Cooling Design Supply Air Temperature {C}
   11.11,                                  !- Zone Cooling Design Supply Air Temperature Difference {deltaC}
@@ -471,25 +352,14 @@
   autosize;                               !- Dedicated Outdoor Air High Setpoint Temperature for Design {C}
 
 OS:ZoneHVAC:EquipmentList,
-<<<<<<< HEAD
-  {f00540f5-96b0-455e-b3f3-5652377796e0}, !- Handle
+  {c0a3a089-7ab6-4665-a3fa-fd72c055555b}, !- Handle
   Zone HVAC Equipment List 1,             !- Name
-  {0f98d0e5-ef62-4c44-a01f-5f85982a6704}; !- Thermal Zone
+  {5ab66bd7-2262-4640-acd0-571b1767981b}; !- Thermal Zone
 
 OS:Space,
-  {52624910-0baa-40c4-b2a3-a6ae1ddbd402}, !- Handle
+  {a1545976-2154-4bdb-9386-fb87460315cf}, !- Handle
   living space,                           !- Name
-  {daf29d05-6554-49f8-b313-d1b8bdd1a4f2}, !- Space Type Name
-=======
-  {54f7a897-28a6-4eec-99f0-2cbae37513c3}, !- Handle
-  Zone HVAC Equipment List 1,             !- Name
-  {8dbab1be-50c3-4ac5-9f4e-eb1038d87581}; !- Thermal Zone
-
-OS:Space,
-  {2bce0f30-1cb2-4903-bd3e-71732eb9436d}, !- Handle
-  living space,                           !- Name
-  {579da529-4011-432f-8f91-8cfa0fdec77a}, !- Space Type Name
->>>>>>> 67460ca1
+  {eb789625-ef0f-4c38-858d-bedc343f0f36}, !- Space Type Name
   ,                                       !- Default Construction Set Name
   ,                                       !- Default Schedule Set Name
   ,                                       !- Direction of Relative North {deg}
@@ -497,31 +367,17 @@
   ,                                       !- Y Origin {m}
   ,                                       !- Z Origin {m}
   ,                                       !- Building Story Name
-<<<<<<< HEAD
-  {0f98d0e5-ef62-4c44-a01f-5f85982a6704}, !- Thermal Zone Name
+  {5ab66bd7-2262-4640-acd0-571b1767981b}, !- Thermal Zone Name
   ,                                       !- Part of Total Floor Area
   ,                                       !- Design Specification Outdoor Air Object Name
-  {4e1354d2-0f74-40e2-b27c-9ead9975f621}; !- Building Unit Name
+  {596a658f-0b2e-4235-a3f1-62546c32a058}; !- Building Unit Name
 
 OS:Surface,
-  {c332e1a1-b14b-4a1d-bafa-7283fe3be96a}, !- Handle
+  {f8d3e876-5303-4406-beb3-3c46ba20dbd1}, !- Handle
   Surface 1,                              !- Name
   Floor,                                  !- Surface Type
   ,                                       !- Construction Name
-  {52624910-0baa-40c4-b2a3-a6ae1ddbd402}, !- Space Name
-=======
-  {8dbab1be-50c3-4ac5-9f4e-eb1038d87581}, !- Thermal Zone Name
-  ,                                       !- Part of Total Floor Area
-  ,                                       !- Design Specification Outdoor Air Object Name
-  {cc59c9c7-7e8f-4ecb-b5f6-df351fc81216}; !- Building Unit Name
-
-OS:Surface,
-  {1b422376-368d-4d9c-a25c-7b10e144cc9f}, !- Handle
-  Surface 1,                              !- Name
-  Floor,                                  !- Surface Type
-  ,                                       !- Construction Name
-  {2bce0f30-1cb2-4903-bd3e-71732eb9436d}, !- Space Name
->>>>>>> 67460ca1
+  {a1545976-2154-4bdb-9386-fb87460315cf}, !- Space Name
   Foundation,                             !- Outside Boundary Condition
   ,                                       !- Outside Boundary Condition Object
   NoSun,                                  !- Sun Exposure
@@ -534,19 +390,11 @@
   6.46578440716979, -12.9315688143396, 0; !- X,Y,Z Vertex 4 {m}
 
 OS:Surface,
-<<<<<<< HEAD
-  {7f69e5ad-13c1-41be-ad8a-229f71b61780}, !- Handle
+  {0bc96e1e-0069-4343-ac09-9bd1a38724f1}, !- Handle
   Surface 2,                              !- Name
   Wall,                                   !- Surface Type
   ,                                       !- Construction Name
-  {52624910-0baa-40c4-b2a3-a6ae1ddbd402}, !- Space Name
-=======
-  {b0bc6dc7-6811-4943-9731-1e494a226c47}, !- Handle
-  Surface 2,                              !- Name
-  Wall,                                   !- Surface Type
-  ,                                       !- Construction Name
-  {2bce0f30-1cb2-4903-bd3e-71732eb9436d}, !- Space Name
->>>>>>> 67460ca1
+  {a1545976-2154-4bdb-9386-fb87460315cf}, !- Space Name
   Outdoors,                               !- Outside Boundary Condition
   ,                                       !- Outside Boundary Condition Object
   SunExposed,                             !- Sun Exposure
@@ -559,19 +407,11 @@
   0, -12.9315688143396, 2.4384;           !- X,Y,Z Vertex 4 {m}
 
 OS:Surface,
-<<<<<<< HEAD
-  {502d105a-18e8-4d4c-a0bb-f168e3821d15}, !- Handle
+  {43ad09e9-6a86-4ece-8ebd-009453c7180c}, !- Handle
   Surface 3,                              !- Name
   Wall,                                   !- Surface Type
   ,                                       !- Construction Name
-  {52624910-0baa-40c4-b2a3-a6ae1ddbd402}, !- Space Name
-=======
-  {4b1fd5dd-8f28-487a-b704-779ea6308823}, !- Handle
-  Surface 3,                              !- Name
-  Wall,                                   !- Surface Type
-  ,                                       !- Construction Name
-  {2bce0f30-1cb2-4903-bd3e-71732eb9436d}, !- Space Name
->>>>>>> 67460ca1
+  {a1545976-2154-4bdb-9386-fb87460315cf}, !- Space Name
   Outdoors,                               !- Outside Boundary Condition
   ,                                       !- Outside Boundary Condition Object
   SunExposed,                             !- Sun Exposure
@@ -584,19 +424,11 @@
   0, 0, 2.4384;                           !- X,Y,Z Vertex 4 {m}
 
 OS:Surface,
-<<<<<<< HEAD
-  {2286ebcf-4d9c-477d-b2d9-1c31207ff225}, !- Handle
+  {a4588072-24ed-4c9f-8072-5936c51efc31}, !- Handle
   Surface 4,                              !- Name
   Wall,                                   !- Surface Type
   ,                                       !- Construction Name
-  {52624910-0baa-40c4-b2a3-a6ae1ddbd402}, !- Space Name
-=======
-  {08030c3d-a34b-40a7-b6f3-c55408b196f6}, !- Handle
-  Surface 4,                              !- Name
-  Wall,                                   !- Surface Type
-  ,                                       !- Construction Name
-  {2bce0f30-1cb2-4903-bd3e-71732eb9436d}, !- Space Name
->>>>>>> 67460ca1
+  {a1545976-2154-4bdb-9386-fb87460315cf}, !- Space Name
   Adiabatic,                              !- Outside Boundary Condition
   ,                                       !- Outside Boundary Condition Object
   NoSun,                                  !- Sun Exposure
@@ -609,19 +441,11 @@
   6.46578440716979, 0, 2.4384;            !- X,Y,Z Vertex 4 {m}
 
 OS:Surface,
-<<<<<<< HEAD
-  {e4a4b85d-7f76-4ffc-9c31-c860c7b71466}, !- Handle
+  {55ce6444-90b0-421d-8612-01b13fdd99e0}, !- Handle
   Surface 5,                              !- Name
   Wall,                                   !- Surface Type
   ,                                       !- Construction Name
-  {52624910-0baa-40c4-b2a3-a6ae1ddbd402}, !- Space Name
-=======
-  {d3f066e3-ad1f-4ce3-b270-0924de863062}, !- Handle
-  Surface 5,                              !- Name
-  Wall,                                   !- Surface Type
-  ,                                       !- Construction Name
-  {2bce0f30-1cb2-4903-bd3e-71732eb9436d}, !- Space Name
->>>>>>> 67460ca1
+  {a1545976-2154-4bdb-9386-fb87460315cf}, !- Space Name
   Outdoors,                               !- Outside Boundary Condition
   ,                                       !- Outside Boundary Condition Object
   SunExposed,                             !- Sun Exposure
@@ -634,19 +458,11 @@
   6.46578440716979, -12.9315688143396, 2.4384; !- X,Y,Z Vertex 4 {m}
 
 OS:Surface,
-<<<<<<< HEAD
-  {f3b336d7-a92b-4394-9812-a3e9570cd145}, !- Handle
+  {d5802157-276a-4018-9baa-2a511472d239}, !- Handle
   Surface 6,                              !- Name
   RoofCeiling,                            !- Surface Type
   ,                                       !- Construction Name
-  {52624910-0baa-40c4-b2a3-a6ae1ddbd402}, !- Space Name
-=======
-  {c904d70f-ef41-4e8e-8026-d07b034aa66d}, !- Handle
-  Surface 6,                              !- Name
-  RoofCeiling,                            !- Surface Type
-  ,                                       !- Construction Name
-  {2bce0f30-1cb2-4903-bd3e-71732eb9436d}, !- Space Name
->>>>>>> 67460ca1
+  {a1545976-2154-4bdb-9386-fb87460315cf}, !- Space Name
   Outdoors,                               !- Outside Boundary Condition
   ,                                       !- Outside Boundary Condition Object
   SunExposed,                             !- Sun Exposure
@@ -659,11 +475,7 @@
   0, -12.9315688143396, 2.4384;           !- X,Y,Z Vertex 4 {m}
 
 OS:SpaceType,
-<<<<<<< HEAD
-  {daf29d05-6554-49f8-b313-d1b8bdd1a4f2}, !- Handle
-=======
-  {579da529-4011-432f-8f91-8cfa0fdec77a}, !- Handle
->>>>>>> 67460ca1
+  {eb789625-ef0f-4c38-858d-bedc343f0f36}, !- Handle
   Space Type 1,                           !- Name
   ,                                       !- Default Construction Set Name
   ,                                       !- Default Schedule Set Name
@@ -674,17 +486,10 @@
   living;                                 !- Standards Space Type
 
 OS:ShadingSurface,
-<<<<<<< HEAD
-  {cb361b1a-1a27-4e75-8921-61cfbc8a22d8}, !- Handle
+  {92ff0eac-6cea-416f-9cbf-98e00198408b}, !- Handle
   Corridor shading,                       !- Name
   ,                                       !- Construction Name
-  {706887b8-61f6-4efb-919e-f845bb1b0907}, !- Shading Surface Group Name
-=======
-  {3aeeaa85-975b-42b5-982d-b2500f22f6c3}, !- Handle
-  Corridor shading,                       !- Name
-  ,                                       !- Construction Name
-  {961d3c9f-bf75-4901-8402-7df9153a70b9}, !- Shading Surface Group Name
->>>>>>> 67460ca1
+  {168dfc42-7d62-4e80-ab5c-5e4a3bdc7f98}, !- Shading Surface Group Name
   ,                                       !- Transmittance Schedule Name
   ,                                       !- Number of Vertices
   0, -15.9795688143396, 2.4384,           !- X,Y,Z Vertex 1 {m}
@@ -693,32 +498,19 @@
   0, -12.9315688143396, 2.4384;           !- X,Y,Z Vertex 4 {m}
 
 OS:ShadingSurfaceGroup,
-<<<<<<< HEAD
-  {706887b8-61f6-4efb-919e-f845bb1b0907}, !- Handle
-=======
-  {961d3c9f-bf75-4901-8402-7df9153a70b9}, !- Handle
->>>>>>> 67460ca1
+  {168dfc42-7d62-4e80-ab5c-5e4a3bdc7f98}, !- Handle
   Shading Surface Group 1,                !- Name
   Building;                               !- Shading Surface Type
 
 OS:BuildingUnit,
-<<<<<<< HEAD
-  {4e1354d2-0f74-40e2-b27c-9ead9975f621}, !- Handle
-=======
-  {cc59c9c7-7e8f-4ecb-b5f6-df351fc81216}, !- Handle
->>>>>>> 67460ca1
+  {596a658f-0b2e-4235-a3f1-62546c32a058}, !- Handle
   unit 1,                                 !- Name
   ,                                       !- Rendering Color
   Residential;                            !- Building Unit Type
 
 OS:AdditionalProperties,
-<<<<<<< HEAD
-  {dbc725b6-6234-449b-9a7a-fe73b0017f0a}, !- Handle
-  {4e1354d2-0f74-40e2-b27c-9ead9975f621}, !- Object Name
-=======
-  {d90c9a0f-b65f-49d4-bad6-970d2c049f60}, !- Handle
-  {cc59c9c7-7e8f-4ecb-b5f6-df351fc81216}, !- Object Name
->>>>>>> 67460ca1
+  {c82be9ac-a995-42f8-8941-4259a85fed3d}, !- Handle
+  {596a658f-0b2e-4235-a3f1-62546c32a058}, !- Object Name
   NumberOfBedrooms,                       !- Feature Name 1
   Integer,                                !- Feature Data Type 1
   3,                                      !- Feature Value 1
@@ -730,20 +522,12 @@
   3.3900000000000001;                     !- Feature Value 3
 
 OS:External:File,
-<<<<<<< HEAD
-  {58189d33-8075-471c-aa21-d39504aedb8b}, !- Handle
-=======
-  {7336eb1d-0401-4af3-a1cb-d4ea1bd9f41d}, !- Handle
->>>>>>> 67460ca1
+  {4d53c527-f720-4c04-a086-42f5382476fd}, !- Handle
   8760.csv,                               !- Name
   8760.csv;                               !- File Name
 
 OS:Schedule:Day,
-<<<<<<< HEAD
-  {c9ccc3e2-fada-4f79-b0b9-e1bc91590c8d}, !- Handle
-=======
-  {740b66e0-19e1-4a89-80ec-03823af14925}, !- Handle
->>>>>>> 67460ca1
+  {6061718d-974a-4bb7-8a69-001d7ae9de64}, !- Handle
   Schedule Day 1,                         !- Name
   ,                                       !- Schedule Type Limits Name
   ,                                       !- Interpolate to Timestep
@@ -752,11 +536,7 @@
   0;                                      !- Value Until Time 1
 
 OS:Schedule:Day,
-<<<<<<< HEAD
-  {003c690f-8ff9-4d6d-b716-dc73189a7898}, !- Handle
-=======
-  {5930ab89-6d28-4b69-b828-b8fdae8eb24a}, !- Handle
->>>>>>> 67460ca1
+  {20f799d5-bda6-427c-b578-ec072d328606}, !- Handle
   Schedule Day 2,                         !- Name
   ,                                       !- Schedule Type Limits Name
   ,                                       !- Interpolate to Timestep
@@ -765,17 +545,10 @@
   1;                                      !- Value Until Time 1
 
 OS:Schedule:File,
-<<<<<<< HEAD
-  {fd1aad5a-df32-4454-a861-3acce0fcfc1c}, !- Handle
+  {696ad306-7029-432f-b6dd-64c5aae8574d}, !- Handle
   occupants,                              !- Name
-  {57e10722-a06b-4673-b0f5-addba8bae4f0}, !- Schedule Type Limits Name
-  {58189d33-8075-471c-aa21-d39504aedb8b}, !- External File Name
-=======
-  {9f0d1a15-fdd2-4405-8e71-acb855c65dec}, !- Handle
-  occupants,                              !- Name
-  {0ad1b81a-b6ff-4ecf-8907-c4195b3ad91e}, !- Schedule Type Limits Name
-  {7336eb1d-0401-4af3-a1cb-d4ea1bd9f41d}, !- External File Name
->>>>>>> 67460ca1
+  {678ab7b1-2802-41cc-85ac-29a49f84b16e}, !- Schedule Type Limits Name
+  {4d53c527-f720-4c04-a086-42f5382476fd}, !- External File Name
   1,                                      !- Column Number
   1,                                      !- Rows to Skip at Top
   8760,                                   !- Number of Hours of Data
@@ -784,38 +557,22 @@
   60;                                     !- Minutes per Item
 
 OS:Schedule:Ruleset,
-<<<<<<< HEAD
-  {cf9402a4-43bb-437c-b23a-224e0685f54b}, !- Handle
+  {396c5f08-7279-4af2-80c6-9800a13b98a7}, !- Handle
   Schedule Ruleset 1,                     !- Name
-  {d1cfb01f-9db1-4379-8ad0-e4d58710bbb9}, !- Schedule Type Limits Name
-  {108fd476-ab65-4b0f-bbe5-576dfabc3e1f}; !- Default Day Schedule Name
+  {2de0a323-f47c-4cf2-81ec-ace7f6863915}, !- Schedule Type Limits Name
+  {f1eb8b98-e4af-4401-b29b-3d5979ec7ad0}; !- Default Day Schedule Name
 
 OS:Schedule:Day,
-  {108fd476-ab65-4b0f-bbe5-576dfabc3e1f}, !- Handle
+  {f1eb8b98-e4af-4401-b29b-3d5979ec7ad0}, !- Handle
   Schedule Day 3,                         !- Name
-  {d1cfb01f-9db1-4379-8ad0-e4d58710bbb9}, !- Schedule Type Limits Name
-=======
-  {ad7cefad-a706-44c0-a25c-63af8d848675}, !- Handle
-  Schedule Ruleset 1,                     !- Name
-  {0395d50f-8f01-4354-81de-0429138c1759}, !- Schedule Type Limits Name
-  {e1f6973b-d147-4bd4-8b1a-dae22663e734}; !- Default Day Schedule Name
-
-OS:Schedule:Day,
-  {e1f6973b-d147-4bd4-8b1a-dae22663e734}, !- Handle
-  Schedule Day 3,                         !- Name
-  {0395d50f-8f01-4354-81de-0429138c1759}, !- Schedule Type Limits Name
->>>>>>> 67460ca1
+  {2de0a323-f47c-4cf2-81ec-ace7f6863915}, !- Schedule Type Limits Name
   ,                                       !- Interpolate to Timestep
   24,                                     !- Hour 1
   0,                                      !- Minute 1
   112.539290946133;                       !- Value Until Time 1
 
 OS:People:Definition,
-<<<<<<< HEAD
-  {84249348-7ac6-4d17-864a-0fc6631a68f8}, !- Handle
-=======
-  {a26c60e7-e151-4a30-829d-c27bb8bea78f}, !- Handle
->>>>>>> 67460ca1
+  {b4254a97-85e0-4bd1-87de-5e674ba1ae10}, !- Handle
   res occupants|living space,             !- Name
   People,                                 !- Number of People Calculation Method
   3.39,                                   !- Number of People {people}
@@ -828,21 +585,12 @@
   ZoneAveraged;                           !- Mean Radiant Temperature Calculation Type
 
 OS:People,
-<<<<<<< HEAD
-  {46ad42d8-7d17-476d-83e3-b9fdb9fa6f6d}, !- Handle
+  {ce01f2f5-e191-42c4-8504-8c932e081cde}, !- Handle
   res occupants|living space,             !- Name
-  {84249348-7ac6-4d17-864a-0fc6631a68f8}, !- People Definition Name
-  {52624910-0baa-40c4-b2a3-a6ae1ddbd402}, !- Space or SpaceType Name
-  {fd1aad5a-df32-4454-a861-3acce0fcfc1c}, !- Number of People Schedule Name
-  {cf9402a4-43bb-437c-b23a-224e0685f54b}, !- Activity Level Schedule Name
-=======
-  {86b0b3b0-bdd1-40c5-bf42-ec751e282aef}, !- Handle
-  res occupants|living space,             !- Name
-  {a26c60e7-e151-4a30-829d-c27bb8bea78f}, !- People Definition Name
-  {2bce0f30-1cb2-4903-bd3e-71732eb9436d}, !- Space or SpaceType Name
-  {9f0d1a15-fdd2-4405-8e71-acb855c65dec}, !- Number of People Schedule Name
-  {ad7cefad-a706-44c0-a25c-63af8d848675}, !- Activity Level Schedule Name
->>>>>>> 67460ca1
+  {b4254a97-85e0-4bd1-87de-5e674ba1ae10}, !- People Definition Name
+  {a1545976-2154-4bdb-9386-fb87460315cf}, !- Space or SpaceType Name
+  {696ad306-7029-432f-b6dd-64c5aae8574d}, !- Number of People Schedule Name
+  {396c5f08-7279-4af2-80c6-9800a13b98a7}, !- Activity Level Schedule Name
   ,                                       !- Surface Name/Angle Factor List Name
   ,                                       !- Work Efficiency Schedule Name
   ,                                       !- Clothing Insulation Schedule Name
@@ -850,11 +598,7 @@
   1;                                      !- Multiplier
 
 OS:ScheduleTypeLimits,
-<<<<<<< HEAD
-  {d1cfb01f-9db1-4379-8ad0-e4d58710bbb9}, !- Handle
-=======
-  {0395d50f-8f01-4354-81de-0429138c1759}, !- Handle
->>>>>>> 67460ca1
+  {2de0a323-f47c-4cf2-81ec-ace7f6863915}, !- Handle
   ActivityLevel,                          !- Name
   0,                                      !- Lower Limit Value
   ,                                       !- Upper Limit Value
@@ -862,11 +606,7 @@
   ActivityLevel;                          !- Unit Type
 
 OS:ScheduleTypeLimits,
-<<<<<<< HEAD
-  {57e10722-a06b-4673-b0f5-addba8bae4f0}, !- Handle
-=======
-  {0ad1b81a-b6ff-4ecf-8907-c4195b3ad91e}, !- Handle
->>>>>>> 67460ca1
+  {678ab7b1-2802-41cc-85ac-29a49f84b16e}, !- Handle
   Fractional,                             !- Name
   0,                                      !- Lower Limit Value
   1,                                      !- Upper Limit Value
