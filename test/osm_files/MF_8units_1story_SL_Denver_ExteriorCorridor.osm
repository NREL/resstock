--- conflicted
+++ resolved
@@ -1,73 +1,41 @@
 !- NOTE: Auto-generated from /test/osw_files/MF_8units_1story_SL_Denver_ExteriorCorridor.osw
 
 OS:Version,
-<<<<<<< HEAD
-  {0b13d79d-d71d-48dc-a53c-9a94ba89ad9a}, !- Handle
+  {d5781c88-04c8-470d-9fce-e3297c1c6075}, !- Handle
   2.9.1;                                  !- Version Identifier
 
 OS:SimulationControl,
-  {69eb8ea0-2386-4907-8373-d4b36d3bd195}, !- Handle
-=======
-  {3256816c-ee4d-4f6c-a125-40d553f89ead}, !- Handle
-  2.9.0;                                  !- Version Identifier
-
-OS:SimulationControl,
-  {6d2adbe0-d943-4afa-ae45-caa13601b2df}, !- Handle
->>>>>>> 78927444
+  {07c8b8fd-b9f0-4abe-b82a-b38b9b4651d9}, !- Handle
   ,                                       !- Do Zone Sizing Calculation
   ,                                       !- Do System Sizing Calculation
   ,                                       !- Do Plant Sizing Calculation
   No;                                     !- Run Simulation for Sizing Periods
 
 OS:Timestep,
-<<<<<<< HEAD
-  {807f09ad-a234-4029-b5a1-db0154696973}, !- Handle
+  {2e84f77d-11b1-4e00-a8bc-1a707ea0f3a7}, !- Handle
   6;                                      !- Number of Timesteps per Hour
 
 OS:ShadowCalculation,
-  {094931f5-c56f-4bff-b9f3-936488337061}, !- Handle
-=======
-  {e573acc6-641e-4f26-bca7-dcf8efe4eb48}, !- Handle
-  6;                                      !- Number of Timesteps per Hour
-
-OS:ShadowCalculation,
-  {790b8625-bdbf-4164-8929-19a6f000415d}, !- Handle
->>>>>>> 78927444
+  {63c44629-99ad-4a66-a0e2-3f31b4c710c5}, !- Handle
   20,                                     !- Calculation Frequency
   200;                                    !- Maximum Figures in Shadow Overlap Calculations
 
 OS:SurfaceConvectionAlgorithm:Outside,
-<<<<<<< HEAD
-  {3226fcd0-8be3-46f5-8c0c-8bde26740ac8}, !- Handle
+  {f9a7e80e-6076-4425-b38c-c0ea85acc6c4}, !- Handle
   DOE-2;                                  !- Algorithm
 
 OS:SurfaceConvectionAlgorithm:Inside,
-  {64974673-6cf3-40f0-b43d-013b16526782}, !- Handle
+  {f50f6223-1dd3-4dbb-abb5-a188fb4ceada}, !- Handle
   TARP;                                   !- Algorithm
 
 OS:ZoneCapacitanceMultiplier:ResearchSpecial,
-  {d0d3b821-917a-4249-ab3e-92a800fee72b}, !- Handle
-=======
-  {26044d93-fcc6-47e6-af96-2aed0017b7cf}, !- Handle
-  DOE-2;                                  !- Algorithm
-
-OS:SurfaceConvectionAlgorithm:Inside,
-  {9466fb97-e877-43ca-8100-cfc2e2f561a3}, !- Handle
-  TARP;                                   !- Algorithm
-
-OS:ZoneCapacitanceMultiplier:ResearchSpecial,
-  {3bb48b86-648e-4326-ab68-b64c07da665b}, !- Handle
->>>>>>> 78927444
+  {d9cac9a4-19b4-4c5a-88e0-020f8819ddbf}, !- Handle
   ,                                       !- Temperature Capacity Multiplier
   15,                                     !- Humidity Capacity Multiplier
   ;                                       !- Carbon Dioxide Capacity Multiplier
 
 OS:RunPeriod,
-<<<<<<< HEAD
-  {16474510-3998-4887-81a8-9ead69a34bfc}, !- Handle
-=======
-  {2b26758c-b0e2-4b4e-bb70-f5c906f0958d}, !- Handle
->>>>>>> 78927444
+  {264c6746-1e94-4791-b8e9-41ad59c01909}, !- Handle
   Run Period 1,                           !- Name
   1,                                      !- Begin Month
   1,                                      !- Begin Day of Month
@@ -81,21 +49,13 @@
   ;                                       !- Number of Times Runperiod to be Repeated
 
 OS:YearDescription,
-<<<<<<< HEAD
-  {b9f00d9a-1d8b-464f-a19d-2e7fc0269128}, !- Handle
-=======
-  {6bf36e93-3250-4d17-87d9-ae1944003726}, !- Handle
->>>>>>> 78927444
+  {ebb588ac-73f3-4b1c-9726-fadd3b19c494}, !- Handle
   2007,                                   !- Calendar Year
   ,                                       !- Day of Week for Start Day
   ;                                       !- Is Leap Year
 
 OS:WeatherFile,
-<<<<<<< HEAD
-  {4aaa5847-2883-4927-ad9c-6c6f08e467fd}, !- Handle
-=======
-  {ba61a819-8470-4eee-9d08-e8b92661faf9}, !- Handle
->>>>>>> 78927444
+  {fa30fe11-0db5-410e-850d-9a85e1f1df7c}, !- Handle
   Denver Intl Ap,                         !- City
   CO,                                     !- State Province Region
   USA,                                    !- Country
@@ -109,13 +69,8 @@
   E23378AA;                               !- Checksum
 
 OS:AdditionalProperties,
-<<<<<<< HEAD
-  {f0776dde-9c9a-443a-9c26-72cc01fa5aa2}, !- Handle
-  {4aaa5847-2883-4927-ad9c-6c6f08e467fd}, !- Object Name
-=======
-  {5d697b07-020f-4417-9ef0-e31b2b308db4}, !- Handle
-  {ba61a819-8470-4eee-9d08-e8b92661faf9}, !- Object Name
->>>>>>> 78927444
+  {3bdbadea-7f14-4c39-830d-3d39cc8e42a2}, !- Handle
+  {fa30fe11-0db5-410e-850d-9a85e1f1df7c}, !- Object Name
   EPWHeaderCity,                          !- Feature Name 1
   String,                                 !- Feature Data Type 1
   Denver Intl Ap,                         !- Feature Value 1
@@ -223,11 +178,7 @@
   84;                                     !- Feature Value 35
 
 OS:Site,
-<<<<<<< HEAD
-  {446600a2-9bb2-4515-8e9d-398a0934e8b3}, !- Handle
-=======
-  {69dd9aa1-27a0-4fbe-8a9c-c6a7633ebf7a}, !- Handle
->>>>>>> 78927444
+  {5ee62904-1459-443a-95a1-048578596c30}, !- Handle
   Denver Intl Ap_CO_USA,                  !- Name
   39.83,                                  !- Latitude {deg}
   -104.65,                                !- Longitude {deg}
@@ -236,11 +187,7 @@
   ;                                       !- Terrain
 
 OS:ClimateZones,
-<<<<<<< HEAD
-  {341654c1-3f1f-48d7-89d9-7a93540bfb55}, !- Handle
-=======
-  {c0568fd6-57c0-4c84-af6c-8f01c25a0bbc}, !- Handle
->>>>>>> 78927444
+  {30b3adb0-3458-423f-a75c-4313720693e8}, !- Handle
   ,                                       !- Active Institution
   ,                                       !- Active Year
   ,                                       !- Climate Zone Institution Name 1
@@ -253,31 +200,19 @@
   Cold;                                   !- Climate Zone Value 2
 
 OS:Site:WaterMainsTemperature,
-<<<<<<< HEAD
-  {0f7d59d9-bbb7-4c81-8de6-fa9876e78b35}, !- Handle
-=======
-  {e7262498-1421-4d0b-ae24-de3d03467af6}, !- Handle
->>>>>>> 78927444
+  {bacb1059-d959-478d-b15f-44256149d036}, !- Handle
   Correlation,                            !- Calculation Method
   ,                                       !- Temperature Schedule Name
   10.8753424657535,                       !- Annual Average Outdoor Air Temperature {C}
   23.1524007936508;                       !- Maximum Difference In Monthly Average Outdoor Air Temperatures {deltaC}
 
 OS:RunPeriodControl:DaylightSavingTime,
-<<<<<<< HEAD
-  {32c73177-7f23-43b0-90cc-0e7676e3a676}, !- Handle
-=======
-  {8700983d-92aa-40f6-9a83-da2124f8ba4c}, !- Handle
->>>>>>> 78927444
+  {bb3d9d6b-c00b-4b90-933f-bf090edcec48}, !- Handle
   3/12,                                   !- Start Date
   11/5;                                   !- End Date
 
 OS:Site:GroundTemperature:Deep,
-<<<<<<< HEAD
-  {1bad2ee1-1071-49d4-bce0-783237591867}, !- Handle
-=======
-  {d738df57-090b-4de4-8772-b495fe398d72}, !- Handle
->>>>>>> 78927444
+  {7db45a1d-21da-4f6e-8bb9-329b06462d44}, !- Handle
   10.8753424657535,                       !- January Deep Ground Temperature {C}
   10.8753424657535,                       !- February Deep Ground Temperature {C}
   10.8753424657535,                       !- March Deep Ground Temperature {C}
@@ -292,11 +227,7 @@
   10.8753424657535;                       !- December Deep Ground Temperature {C}
 
 OS:Building,
-<<<<<<< HEAD
-  {4b8e3a35-4ef2-4e64-aff7-49d41f3848b2}, !- Handle
-=======
-  {c6847d68-60ac-4cc1-af19-53b43e188ca8}, !- Handle
->>>>>>> 78927444
+  {6b347da0-b6f2-440a-8358-a10de7b37c9d}, !- Handle
   Building 1,                             !- Name
   ,                                       !- Building Sector Type
   0,                                      !- North Axis {deg}
@@ -311,13 +242,8 @@
   8;                                      !- Standards Number of Living Units
 
 OS:AdditionalProperties,
-<<<<<<< HEAD
-  {5bbc5bba-5a5d-4eac-b8c5-5dd9789aeaa0}, !- Handle
-  {4b8e3a35-4ef2-4e64-aff7-49d41f3848b2}, !- Object Name
-=======
-  {d4eb6f98-2cb1-49fa-b558-d35bd6d48cc5}, !- Handle
-  {c6847d68-60ac-4cc1-af19-53b43e188ca8}, !- Object Name
->>>>>>> 78927444
+  {81a39ef0-b93a-4b60-9be1-eaf9dba377e1}, !- Handle
+  {6b347da0-b6f2-440a-8358-a10de7b37c9d}, !- Object Name
   num_units,                              !- Feature Name 1
   Integer,                                !- Feature Data Type 1
   8,                                      !- Feature Value 1
@@ -344,11 +270,7 @@
   Single Exterior (Front);                !- Feature Value 8
 
 OS:ThermalZone,
-<<<<<<< HEAD
-  {49408016-5780-4dd7-80b5-411c8d6cc0d9}, !- Handle
-=======
-  {8efd0b45-c841-49b0-beb0-0638cb226432}, !- Handle
->>>>>>> 78927444
+  {2eab1c92-cb76-4c54-8279-58184dc37279}, !- Handle
   living zone,                            !- Name
   ,                                       !- Multiplier
   ,                                       !- Ceiling Height {m}
@@ -357,17 +279,10 @@
   ,                                       !- Zone Inside Convection Algorithm
   ,                                       !- Zone Outside Convection Algorithm
   ,                                       !- Zone Conditioning Equipment List Name
-<<<<<<< HEAD
-  {37f72ec7-ea2d-4972-8757-f3fb2ec44f0f}, !- Zone Air Inlet Port List
-  {2fb24fa8-aef3-45da-839d-5081eb99dc9e}, !- Zone Air Exhaust Port List
-  {e8e749c7-3512-4e07-8a3a-8ed137871a94}, !- Zone Air Node Name
-  {466eea7f-8d5d-425b-b99b-b783b5d727a9}, !- Zone Return Air Port List
-=======
-  {d65b030f-3bb5-4220-b71a-3621fcaf83b5}, !- Zone Air Inlet Port List
-  {dca0737f-f16f-46e3-bc4c-f3bee2fde3c7}, !- Zone Air Exhaust Port List
-  {530f720d-5662-4cdd-a9e6-ff9dd565f01f}, !- Zone Air Node Name
-  {44676908-6f05-4884-bb08-30d052ad9683}, !- Zone Return Air Port List
->>>>>>> 78927444
+  {ab09f172-6903-422c-a2f4-beb2bcbf1260}, !- Zone Air Inlet Port List
+  {e256d02b-3af2-4cd8-8bdd-5a1e6ca14cd2}, !- Zone Air Exhaust Port List
+  {695aee60-245c-41eb-af2c-81de33641dc7}, !- Zone Air Node Name
+  {be63fdc5-6573-4a0a-8f3c-9414b6bf7c7b}, !- Zone Return Air Port List
   ,                                       !- Primary Daylighting Control Name
   ,                                       !- Fraction of Zone Controlled by Primary Daylighting Control
   ,                                       !- Secondary Daylighting Control Name
@@ -378,71 +293,37 @@
   No;                                     !- Use Ideal Air Loads
 
 OS:Node,
-<<<<<<< HEAD
-  {5c566677-4e57-4738-b8f1-7ec51c78b886}, !- Handle
+  {7d8025b9-0fa1-434b-838d-99f0f456bfbc}, !- Handle
   Node 1,                                 !- Name
-  {e8e749c7-3512-4e07-8a3a-8ed137871a94}, !- Inlet Port
+  {695aee60-245c-41eb-af2c-81de33641dc7}, !- Inlet Port
   ;                                       !- Outlet Port
 
 OS:Connection,
-  {e8e749c7-3512-4e07-8a3a-8ed137871a94}, !- Handle
-  {979f30fc-553d-46a6-93ba-0704846c4fc1}, !- Name
-  {49408016-5780-4dd7-80b5-411c8d6cc0d9}, !- Source Object
+  {695aee60-245c-41eb-af2c-81de33641dc7}, !- Handle
+  {3693596d-8a95-41b7-aa0e-35fc9452b98d}, !- Name
+  {2eab1c92-cb76-4c54-8279-58184dc37279}, !- Source Object
   11,                                     !- Outlet Port
-  {5c566677-4e57-4738-b8f1-7ec51c78b886}, !- Target Object
+  {7d8025b9-0fa1-434b-838d-99f0f456bfbc}, !- Target Object
   2;                                      !- Inlet Port
 
 OS:PortList,
-  {37f72ec7-ea2d-4972-8757-f3fb2ec44f0f}, !- Handle
-  {f31ee3ff-f568-43a0-8f59-f3fecd652f37}, !- Name
-  {49408016-5780-4dd7-80b5-411c8d6cc0d9}; !- HVAC Component
+  {ab09f172-6903-422c-a2f4-beb2bcbf1260}, !- Handle
+  {fb3151ea-df32-4ca2-9621-57a3d1880ada}, !- Name
+  {2eab1c92-cb76-4c54-8279-58184dc37279}; !- HVAC Component
 
 OS:PortList,
-  {2fb24fa8-aef3-45da-839d-5081eb99dc9e}, !- Handle
-  {81542a69-c3c0-4dfa-927c-6beb00645bff}, !- Name
-  {49408016-5780-4dd7-80b5-411c8d6cc0d9}; !- HVAC Component
+  {e256d02b-3af2-4cd8-8bdd-5a1e6ca14cd2}, !- Handle
+  {2ba7258e-0af1-4f96-8715-d8020563491a}, !- Name
+  {2eab1c92-cb76-4c54-8279-58184dc37279}; !- HVAC Component
 
 OS:PortList,
-  {466eea7f-8d5d-425b-b99b-b783b5d727a9}, !- Handle
-  {ea5066d4-3ae1-4675-958a-607cad0b4456}, !- Name
-  {49408016-5780-4dd7-80b5-411c8d6cc0d9}; !- HVAC Component
+  {be63fdc5-6573-4a0a-8f3c-9414b6bf7c7b}, !- Handle
+  {8445d94e-5e69-42aa-acdf-0f3112c7ef82}, !- Name
+  {2eab1c92-cb76-4c54-8279-58184dc37279}; !- HVAC Component
 
 OS:Sizing:Zone,
-  {2939f00d-639e-4d97-bb94-37606bdae30c}, !- Handle
-  {49408016-5780-4dd7-80b5-411c8d6cc0d9}, !- Zone or ZoneList Name
-=======
-  {14b539d6-8f6a-4f8e-99c3-b6b96e71527f}, !- Handle
-  Node 1,                                 !- Name
-  {530f720d-5662-4cdd-a9e6-ff9dd565f01f}, !- Inlet Port
-  ;                                       !- Outlet Port
-
-OS:Connection,
-  {530f720d-5662-4cdd-a9e6-ff9dd565f01f}, !- Handle
-  {afdbdce2-8d0d-4d0a-8359-4239937f3be7}, !- Name
-  {8efd0b45-c841-49b0-beb0-0638cb226432}, !- Source Object
-  11,                                     !- Outlet Port
-  {14b539d6-8f6a-4f8e-99c3-b6b96e71527f}, !- Target Object
-  2;                                      !- Inlet Port
-
-OS:PortList,
-  {d65b030f-3bb5-4220-b71a-3621fcaf83b5}, !- Handle
-  {76b867fe-f6a9-42da-b834-61d34248e0c9}, !- Name
-  {8efd0b45-c841-49b0-beb0-0638cb226432}; !- HVAC Component
-
-OS:PortList,
-  {dca0737f-f16f-46e3-bc4c-f3bee2fde3c7}, !- Handle
-  {3d700748-051b-453d-99ec-2a283aa704e5}, !- Name
-  {8efd0b45-c841-49b0-beb0-0638cb226432}; !- HVAC Component
-
-OS:PortList,
-  {44676908-6f05-4884-bb08-30d052ad9683}, !- Handle
-  {a339e4cd-b76c-412b-b3da-9be8cf6235e8}, !- Name
-  {8efd0b45-c841-49b0-beb0-0638cb226432}; !- HVAC Component
-
-OS:Sizing:Zone,
-  {3f816b61-d5aa-4f0c-a4ec-fd2fb25e4eec}, !- Handle
-  {8efd0b45-c841-49b0-beb0-0638cb226432}, !- Zone or ZoneList Name
->>>>>>> 78927444
+  {8e47b707-6392-4175-9ff9-090cf426e235}, !- Handle
+  {2eab1c92-cb76-4c54-8279-58184dc37279}, !- Zone or ZoneList Name
   SupplyAirTemperature,                   !- Zone Cooling Design Supply Air Temperature Input Method
   14,                                     !- Zone Cooling Design Supply Air Temperature {C}
   11.11,                                  !- Zone Cooling Design Supply Air Temperature Difference {deltaC}
@@ -471,25 +352,14 @@
   autosize;                               !- Dedicated Outdoor Air High Setpoint Temperature for Design {C}
 
 OS:ZoneHVAC:EquipmentList,
-<<<<<<< HEAD
-  {4f3b8bad-c924-40dc-8365-e8773bd9ff5a}, !- Handle
+  {7e82c956-c29b-447b-9f91-a0fb8a55f05f}, !- Handle
   Zone HVAC Equipment List 1,             !- Name
-  {49408016-5780-4dd7-80b5-411c8d6cc0d9}; !- Thermal Zone
+  {2eab1c92-cb76-4c54-8279-58184dc37279}; !- Thermal Zone
 
 OS:Space,
-  {a7d8b801-1497-437f-91a4-4b85fc655ba5}, !- Handle
+  {90ac8936-f011-43ab-b7ab-3d1204c77405}, !- Handle
   living space,                           !- Name
-  {eca20db0-4089-4c58-b241-ec56394b6c56}, !- Space Type Name
-=======
-  {7b448392-230d-426a-84dd-8eec572296a5}, !- Handle
-  Zone HVAC Equipment List 1,             !- Name
-  {8efd0b45-c841-49b0-beb0-0638cb226432}; !- Thermal Zone
-
-OS:Space,
-  {7ecd5ab6-bf04-4afe-ad46-be8f95e3d810}, !- Handle
-  living space,                           !- Name
-  {273c2fad-b320-41cd-b361-4e178461e8b7}, !- Space Type Name
->>>>>>> 78927444
+  {11a4b820-6838-42eb-be85-0f7cd36fe429}, !- Space Type Name
   ,                                       !- Default Construction Set Name
   ,                                       !- Default Schedule Set Name
   ,                                       !- Direction of Relative North {deg}
@@ -497,31 +367,17 @@
   ,                                       !- Y Origin {m}
   ,                                       !- Z Origin {m}
   ,                                       !- Building Story Name
-<<<<<<< HEAD
-  {49408016-5780-4dd7-80b5-411c8d6cc0d9}, !- Thermal Zone Name
+  {2eab1c92-cb76-4c54-8279-58184dc37279}, !- Thermal Zone Name
   ,                                       !- Part of Total Floor Area
   ,                                       !- Design Specification Outdoor Air Object Name
-  {e0c2806a-b359-42a6-9f0e-844771437fc1}; !- Building Unit Name
+  {bdbb822a-2f6b-48db-8b05-ad574f7fb140}; !- Building Unit Name
 
 OS:Surface,
-  {b7fcf358-9f0e-4aa9-873b-e7d8e01dca54}, !- Handle
+  {63aa39d7-2cec-4e1f-bdcf-7034aa19f039}, !- Handle
   Surface 1,                              !- Name
   Floor,                                  !- Surface Type
   ,                                       !- Construction Name
-  {a7d8b801-1497-437f-91a4-4b85fc655ba5}, !- Space Name
-=======
-  {8efd0b45-c841-49b0-beb0-0638cb226432}, !- Thermal Zone Name
-  ,                                       !- Part of Total Floor Area
-  ,                                       !- Design Specification Outdoor Air Object Name
-  {09d884f0-e321-4cab-928e-d8def7bef984}; !- Building Unit Name
-
-OS:Surface,
-  {ae295614-32f5-457b-ae3c-7b15e142f5d3}, !- Handle
-  Surface 1,                              !- Name
-  Floor,                                  !- Surface Type
-  ,                                       !- Construction Name
-  {7ecd5ab6-bf04-4afe-ad46-be8f95e3d810}, !- Space Name
->>>>>>> 78927444
+  {90ac8936-f011-43ab-b7ab-3d1204c77405}, !- Space Name
   Foundation,                             !- Outside Boundary Condition
   ,                                       !- Outside Boundary Condition Object
   NoSun,                                  !- Sun Exposure
@@ -534,19 +390,11 @@
   6.46578440716979, -12.9315688143396, 0; !- X,Y,Z Vertex 4 {m}
 
 OS:Surface,
-<<<<<<< HEAD
-  {8b27618a-e5b2-4266-a997-bee313223dd3}, !- Handle
+  {c6b3d8f2-4742-4aab-9915-d9f421be1473}, !- Handle
   Surface 2,                              !- Name
   Wall,                                   !- Surface Type
   ,                                       !- Construction Name
-  {a7d8b801-1497-437f-91a4-4b85fc655ba5}, !- Space Name
-=======
-  {5c799ba9-7c01-4799-bba1-cb6908f8f547}, !- Handle
-  Surface 2,                              !- Name
-  Wall,                                   !- Surface Type
-  ,                                       !- Construction Name
-  {7ecd5ab6-bf04-4afe-ad46-be8f95e3d810}, !- Space Name
->>>>>>> 78927444
+  {90ac8936-f011-43ab-b7ab-3d1204c77405}, !- Space Name
   Outdoors,                               !- Outside Boundary Condition
   ,                                       !- Outside Boundary Condition Object
   SunExposed,                             !- Sun Exposure
@@ -559,19 +407,11 @@
   0, -12.9315688143396, 2.4384;           !- X,Y,Z Vertex 4 {m}
 
 OS:Surface,
-<<<<<<< HEAD
-  {7d637dc3-9783-4324-9aa0-e475801b6122}, !- Handle
+  {1dc27f3b-2633-4b91-a396-8c3f2d39b17a}, !- Handle
   Surface 3,                              !- Name
   Wall,                                   !- Surface Type
   ,                                       !- Construction Name
-  {a7d8b801-1497-437f-91a4-4b85fc655ba5}, !- Space Name
-=======
-  {fce72317-f504-44e7-a093-31ee1832abae}, !- Handle
-  Surface 3,                              !- Name
-  Wall,                                   !- Surface Type
-  ,                                       !- Construction Name
-  {7ecd5ab6-bf04-4afe-ad46-be8f95e3d810}, !- Space Name
->>>>>>> 78927444
+  {90ac8936-f011-43ab-b7ab-3d1204c77405}, !- Space Name
   Outdoors,                               !- Outside Boundary Condition
   ,                                       !- Outside Boundary Condition Object
   SunExposed,                             !- Sun Exposure
@@ -584,19 +424,11 @@
   0, 0, 2.4384;                           !- X,Y,Z Vertex 4 {m}
 
 OS:Surface,
-<<<<<<< HEAD
-  {5c550b1d-252d-42ca-a813-2b06a2fadff0}, !- Handle
+  {b7995d4a-8f6e-411d-92df-6616cb735641}, !- Handle
   Surface 4,                              !- Name
   Wall,                                   !- Surface Type
   ,                                       !- Construction Name
-  {a7d8b801-1497-437f-91a4-4b85fc655ba5}, !- Space Name
-=======
-  {aefcc516-b048-470f-8d92-4a432b0bd62a}, !- Handle
-  Surface 4,                              !- Name
-  Wall,                                   !- Surface Type
-  ,                                       !- Construction Name
-  {7ecd5ab6-bf04-4afe-ad46-be8f95e3d810}, !- Space Name
->>>>>>> 78927444
+  {90ac8936-f011-43ab-b7ab-3d1204c77405}, !- Space Name
   Adiabatic,                              !- Outside Boundary Condition
   ,                                       !- Outside Boundary Condition Object
   NoSun,                                  !- Sun Exposure
@@ -609,19 +441,11 @@
   6.46578440716979, 0, 2.4384;            !- X,Y,Z Vertex 4 {m}
 
 OS:Surface,
-<<<<<<< HEAD
-  {c29f94cf-c085-4aca-9c37-bce7520dbaca}, !- Handle
+  {888f4f2d-9d9e-4681-88d6-3220b415b36d}, !- Handle
   Surface 5,                              !- Name
   Wall,                                   !- Surface Type
   ,                                       !- Construction Name
-  {a7d8b801-1497-437f-91a4-4b85fc655ba5}, !- Space Name
-=======
-  {3188a2ce-9f44-4d56-b34c-4ba79287dcd2}, !- Handle
-  Surface 5,                              !- Name
-  Wall,                                   !- Surface Type
-  ,                                       !- Construction Name
-  {7ecd5ab6-bf04-4afe-ad46-be8f95e3d810}, !- Space Name
->>>>>>> 78927444
+  {90ac8936-f011-43ab-b7ab-3d1204c77405}, !- Space Name
   Outdoors,                               !- Outside Boundary Condition
   ,                                       !- Outside Boundary Condition Object
   SunExposed,                             !- Sun Exposure
@@ -634,19 +458,11 @@
   6.46578440716979, -12.9315688143396, 2.4384; !- X,Y,Z Vertex 4 {m}
 
 OS:Surface,
-<<<<<<< HEAD
-  {7c2daa25-2622-4212-93f7-19576a15792d}, !- Handle
+  {ca3f5928-82bd-47f6-b0bb-7f3c6f5167a6}, !- Handle
   Surface 6,                              !- Name
   RoofCeiling,                            !- Surface Type
   ,                                       !- Construction Name
-  {a7d8b801-1497-437f-91a4-4b85fc655ba5}, !- Space Name
-=======
-  {34ea9522-4537-4e11-a5af-3f77a444ade4}, !- Handle
-  Surface 6,                              !- Name
-  RoofCeiling,                            !- Surface Type
-  ,                                       !- Construction Name
-  {7ecd5ab6-bf04-4afe-ad46-be8f95e3d810}, !- Space Name
->>>>>>> 78927444
+  {90ac8936-f011-43ab-b7ab-3d1204c77405}, !- Space Name
   Outdoors,                               !- Outside Boundary Condition
   ,                                       !- Outside Boundary Condition Object
   SunExposed,                             !- Sun Exposure
@@ -659,11 +475,7 @@
   0, -12.9315688143396, 2.4384;           !- X,Y,Z Vertex 4 {m}
 
 OS:SpaceType,
-<<<<<<< HEAD
-  {eca20db0-4089-4c58-b241-ec56394b6c56}, !- Handle
-=======
-  {273c2fad-b320-41cd-b361-4e178461e8b7}, !- Handle
->>>>>>> 78927444
+  {11a4b820-6838-42eb-be85-0f7cd36fe429}, !- Handle
   Space Type 1,                           !- Name
   ,                                       !- Default Construction Set Name
   ,                                       !- Default Schedule Set Name
@@ -674,17 +486,10 @@
   living;                                 !- Standards Space Type
 
 OS:ShadingSurface,
-<<<<<<< HEAD
-  {8e9f4095-331a-4cc2-88f3-3ab5cbbeaade}, !- Handle
+  {743d13c2-72a1-4428-b019-d9142e7744fe}, !- Handle
   Corridor shading,                       !- Name
   ,                                       !- Construction Name
-  {1df77266-2244-4285-8b8b-1057792452cd}, !- Shading Surface Group Name
-=======
-  {39c9b2d3-f5c8-47a9-8e6a-a253f34634da}, !- Handle
-  Corridor shading,                       !- Name
-  ,                                       !- Construction Name
-  {c5cf9888-2cb0-4fb5-b246-aead3df62e14}, !- Shading Surface Group Name
->>>>>>> 78927444
+  {909df613-4b29-41d0-a94e-8c979be61550}, !- Shading Surface Group Name
   ,                                       !- Transmittance Schedule Name
   ,                                       !- Number of Vertices
   0, -15.9795688143396, 2.4384,           !- X,Y,Z Vertex 1 {m}
@@ -693,32 +498,19 @@
   0, -12.9315688143396, 2.4384;           !- X,Y,Z Vertex 4 {m}
 
 OS:ShadingSurfaceGroup,
-<<<<<<< HEAD
-  {1df77266-2244-4285-8b8b-1057792452cd}, !- Handle
-=======
-  {c5cf9888-2cb0-4fb5-b246-aead3df62e14}, !- Handle
->>>>>>> 78927444
+  {909df613-4b29-41d0-a94e-8c979be61550}, !- Handle
   Shading Surface Group 1,                !- Name
   Building;                               !- Shading Surface Type
 
 OS:BuildingUnit,
-<<<<<<< HEAD
-  {e0c2806a-b359-42a6-9f0e-844771437fc1}, !- Handle
-=======
-  {09d884f0-e321-4cab-928e-d8def7bef984}, !- Handle
->>>>>>> 78927444
+  {bdbb822a-2f6b-48db-8b05-ad574f7fb140}, !- Handle
   unit 1,                                 !- Name
   ,                                       !- Rendering Color
   Residential;                            !- Building Unit Type
 
 OS:AdditionalProperties,
-<<<<<<< HEAD
-  {fead8a1c-62b0-459b-b6f1-c2e3aea0dc02}, !- Handle
-  {e0c2806a-b359-42a6-9f0e-844771437fc1}, !- Object Name
-=======
-  {2be25ee0-0e3f-4d94-ab66-1af6d875f567}, !- Handle
-  {09d884f0-e321-4cab-928e-d8def7bef984}, !- Object Name
->>>>>>> 78927444
+  {80bf79e1-e329-4094-8cff-4537bdf50337}, !- Handle
+  {bdbb822a-2f6b-48db-8b05-ad574f7fb140}, !- Object Name
   NumberOfBedrooms,                       !- Feature Name 1
   Integer,                                !- Feature Data Type 1
   3,                                      !- Feature Value 1
@@ -730,20 +522,12 @@
   3.3900000000000001;                     !- Feature Value 3
 
 OS:External:File,
-<<<<<<< HEAD
-  {6d1cfca3-ee33-4783-87c9-b3447e116c34}, !- Handle
-=======
-  {34705151-0c80-499e-9d9f-653013010f00}, !- Handle
->>>>>>> 78927444
+  {d5b70769-5eab-473b-b288-c610eb9144b9}, !- Handle
   8760.csv,                               !- Name
   8760.csv;                               !- File Name
 
 OS:Schedule:Day,
-<<<<<<< HEAD
-  {5e31f65d-e518-48fc-bf77-9503d848bcc1}, !- Handle
-=======
-  {4a2a82ba-3071-4a6f-a7b8-7dea561a8650}, !- Handle
->>>>>>> 78927444
+  {0274f3c7-acf6-4773-a0b6-ce93ffed567f}, !- Handle
   Schedule Day 1,                         !- Name
   ,                                       !- Schedule Type Limits Name
   ,                                       !- Interpolate to Timestep
@@ -752,11 +536,7 @@
   0;                                      !- Value Until Time 1
 
 OS:Schedule:Day,
-<<<<<<< HEAD
-  {b6fc5216-9d2d-44ef-b828-1aacf303ff20}, !- Handle
-=======
-  {ec44e617-ccdd-41bf-9307-bdab5a213ec4}, !- Handle
->>>>>>> 78927444
+  {a1a4aae4-7503-4f36-b9c1-352e2c50bc6b}, !- Handle
   Schedule Day 2,                         !- Name
   ,                                       !- Schedule Type Limits Name
   ,                                       !- Interpolate to Timestep
@@ -765,17 +545,10 @@
   1;                                      !- Value Until Time 1
 
 OS:Schedule:File,
-<<<<<<< HEAD
-  {c0dfe62b-748e-4e33-bfa9-9b69e9f7975f}, !- Handle
+  {85419c31-47f3-4803-b245-789edcc35749}, !- Handle
   occupants,                              !- Name
-  {a0eaf65e-3df6-44e1-a39e-3c224657fe47}, !- Schedule Type Limits Name
-  {6d1cfca3-ee33-4783-87c9-b3447e116c34}, !- External File Name
-=======
-  {78683421-935a-441e-a99c-5b8c6c93fd3a}, !- Handle
-  occupants,                              !- Name
-  {7a0b6418-7abe-4e68-9efb-af7c9dd7cfb5}, !- Schedule Type Limits Name
-  {34705151-0c80-499e-9d9f-653013010f00}, !- External File Name
->>>>>>> 78927444
+  {b0b83919-bccc-4265-8504-5fc599a48027}, !- Schedule Type Limits Name
+  {d5b70769-5eab-473b-b288-c610eb9144b9}, !- External File Name
   1,                                      !- Column Number
   1,                                      !- Rows to Skip at Top
   8760,                                   !- Number of Hours of Data
@@ -784,38 +557,22 @@
   60;                                     !- Minutes per Item
 
 OS:Schedule:Ruleset,
-<<<<<<< HEAD
-  {767eb635-9b13-4f82-b579-cb969c49d66d}, !- Handle
+  {569aaeb0-515a-4c2b-b1dc-e6b2e42dd826}, !- Handle
   Schedule Ruleset 1,                     !- Name
-  {4a3f8836-3e4e-492c-864d-897617c841aa}, !- Schedule Type Limits Name
-  {91ee9110-d317-4709-a0c4-2e2a65d6f5ab}; !- Default Day Schedule Name
+  {8efd4582-9826-4a2a-b29c-61085e47f48e}, !- Schedule Type Limits Name
+  {88e0124a-70e8-4c9b-9966-19394da826d7}; !- Default Day Schedule Name
 
 OS:Schedule:Day,
-  {91ee9110-d317-4709-a0c4-2e2a65d6f5ab}, !- Handle
+  {88e0124a-70e8-4c9b-9966-19394da826d7}, !- Handle
   Schedule Day 3,                         !- Name
-  {4a3f8836-3e4e-492c-864d-897617c841aa}, !- Schedule Type Limits Name
-=======
-  {003a52a0-c4cc-4833-851e-fcd6a1fdc874}, !- Handle
-  Schedule Ruleset 1,                     !- Name
-  {e5aee5cb-e3b1-4527-8bb8-e34e552d5655}, !- Schedule Type Limits Name
-  {4992d40b-6bb3-4a33-9e41-7e0b24dbfb6e}; !- Default Day Schedule Name
-
-OS:Schedule:Day,
-  {4992d40b-6bb3-4a33-9e41-7e0b24dbfb6e}, !- Handle
-  Schedule Day 3,                         !- Name
-  {e5aee5cb-e3b1-4527-8bb8-e34e552d5655}, !- Schedule Type Limits Name
->>>>>>> 78927444
+  {8efd4582-9826-4a2a-b29c-61085e47f48e}, !- Schedule Type Limits Name
   ,                                       !- Interpolate to Timestep
   24,                                     !- Hour 1
   0,                                      !- Minute 1
   112.539290946133;                       !- Value Until Time 1
 
 OS:People:Definition,
-<<<<<<< HEAD
-  {bab8d126-0038-49ed-af7f-330d0c565062}, !- Handle
-=======
-  {512bdf99-418a-4054-9cbc-060b2b053913}, !- Handle
->>>>>>> 78927444
+  {c2df2d9d-73ea-4bf5-bde9-0370f8bd9b97}, !- Handle
   res occupants|living space,             !- Name
   People,                                 !- Number of People Calculation Method
   3.39,                                   !- Number of People {people}
@@ -828,21 +585,12 @@
   ZoneAveraged;                           !- Mean Radiant Temperature Calculation Type
 
 OS:People,
-<<<<<<< HEAD
-  {e497b735-7a09-4810-95f4-6f14c9259128}, !- Handle
+  {bec8ac89-433f-47c2-a934-9964c290d5d4}, !- Handle
   res occupants|living space,             !- Name
-  {bab8d126-0038-49ed-af7f-330d0c565062}, !- People Definition Name
-  {a7d8b801-1497-437f-91a4-4b85fc655ba5}, !- Space or SpaceType Name
-  {c0dfe62b-748e-4e33-bfa9-9b69e9f7975f}, !- Number of People Schedule Name
-  {767eb635-9b13-4f82-b579-cb969c49d66d}, !- Activity Level Schedule Name
-=======
-  {e56d79cc-214c-48fb-b0f6-2e6f123f08cc}, !- Handle
-  res occupants|living space,             !- Name
-  {512bdf99-418a-4054-9cbc-060b2b053913}, !- People Definition Name
-  {7ecd5ab6-bf04-4afe-ad46-be8f95e3d810}, !- Space or SpaceType Name
-  {78683421-935a-441e-a99c-5b8c6c93fd3a}, !- Number of People Schedule Name
-  {003a52a0-c4cc-4833-851e-fcd6a1fdc874}, !- Activity Level Schedule Name
->>>>>>> 78927444
+  {c2df2d9d-73ea-4bf5-bde9-0370f8bd9b97}, !- People Definition Name
+  {90ac8936-f011-43ab-b7ab-3d1204c77405}, !- Space or SpaceType Name
+  {85419c31-47f3-4803-b245-789edcc35749}, !- Number of People Schedule Name
+  {569aaeb0-515a-4c2b-b1dc-e6b2e42dd826}, !- Activity Level Schedule Name
   ,                                       !- Surface Name/Angle Factor List Name
   ,                                       !- Work Efficiency Schedule Name
   ,                                       !- Clothing Insulation Schedule Name
@@ -850,11 +598,7 @@
   1;                                      !- Multiplier
 
 OS:ScheduleTypeLimits,
-<<<<<<< HEAD
-  {4a3f8836-3e4e-492c-864d-897617c841aa}, !- Handle
-=======
-  {e5aee5cb-e3b1-4527-8bb8-e34e552d5655}, !- Handle
->>>>>>> 78927444
+  {8efd4582-9826-4a2a-b29c-61085e47f48e}, !- Handle
   ActivityLevel,                          !- Name
   0,                                      !- Lower Limit Value
   ,                                       !- Upper Limit Value
@@ -862,11 +606,7 @@
   ActivityLevel;                          !- Unit Type
 
 OS:ScheduleTypeLimits,
-<<<<<<< HEAD
-  {a0eaf65e-3df6-44e1-a39e-3c224657fe47}, !- Handle
-=======
-  {7a0b6418-7abe-4e68-9efb-af7c9dd7cfb5}, !- Handle
->>>>>>> 78927444
+  {b0b83919-bccc-4265-8504-5fc599a48027}, !- Handle
   Fractional,                             !- Name
   0,                                      !- Lower Limit Value
   1,                                      !- Upper Limit Value
