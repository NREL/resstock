--- conflicted
+++ resolved
@@ -1,54 +1,26 @@
 !- NOTE: Auto-generated from /test/osw_files/MF_8units_1story_SL_Denver_ExteriorCorridor.osw
 
 OS:Version,
-<<<<<<< HEAD
-  {e56c7fc5-30b9-46c6-8d54-9099e3097267}, !- Handle
-  2.9.0;                                  !- Version Identifier
-
-OS:SimulationControl,
-  {85a178b9-eac4-4c2f-9747-703fb7754d78}, !- Handle
-=======
   {e552e9cc-5a11-4845-b96b-5b04ce3c07e5}, !- Handle
   2.9.0;                                  !- Version Identifier
 
 OS:SimulationControl,
   {88bbd06e-a3fd-4708-8997-764abaf16e31}, !- Handle
->>>>>>> f42044b5
   ,                                       !- Do Zone Sizing Calculation
   ,                                       !- Do System Sizing Calculation
   ,                                       !- Do Plant Sizing Calculation
   No;                                     !- Run Simulation for Sizing Periods
 
 OS:Timestep,
-<<<<<<< HEAD
-  {b6f639fc-887e-4cd7-aaf3-7e57aece6111}, !- Handle
-  6;                                      !- Number of Timesteps per Hour
-
-OS:ShadowCalculation,
-  {67547e05-48a2-4df2-96ee-1207ad773f2f}, !- Handle
-=======
   {c8d601ea-eed7-415f-aa25-76178563c70e}, !- Handle
   6;                                      !- Number of Timesteps per Hour
 
 OS:ShadowCalculation,
   {7f901aaf-5e3b-44dc-b58e-6d85c54974f4}, !- Handle
->>>>>>> f42044b5
   20,                                     !- Calculation Frequency
   200;                                    !- Maximum Figures in Shadow Overlap Calculations
 
 OS:SurfaceConvectionAlgorithm:Outside,
-<<<<<<< HEAD
-  {d6c69c7a-2b74-4036-a1d2-dbfde255add1}, !- Handle
-  DOE-2;                                  !- Algorithm
-
-OS:SurfaceConvectionAlgorithm:Inside,
-  {43278085-3ffa-45d3-a4a1-e12c1424ac94}, !- Handle
-  TARP;                                   !- Algorithm
-
-OS:ZoneCapacitanceMultiplier:ResearchSpecial,
-  {b7d0a348-15dd-4467-9249-9b787092575c}, !- Handle
-  ,                                       !- Temperature Capacity Multiplier
-=======
   {cc28077b-14f5-4a0a-8a42-18699bf1ed44}, !- Handle
   DOE-2;                                  !- Algorithm
 
@@ -59,16 +31,11 @@
 OS:ZoneCapacitanceMultiplier:ResearchSpecial,
   {32b34223-2532-45ab-b016-5d270f8021e8}, !- Handle
   3.6,                                    !- Temperature Capacity Multiplier
->>>>>>> f42044b5
   15,                                     !- Humidity Capacity Multiplier
   ;                                       !- Carbon Dioxide Capacity Multiplier
 
 OS:RunPeriod,
-<<<<<<< HEAD
-  {dcfffe84-8ff3-499f-aaad-29d562f134bc}, !- Handle
-=======
   {0860eb63-b2bc-4c71-ac87-3bee0dc53161}, !- Handle
->>>>>>> f42044b5
   Run Period 1,                           !- Name
   1,                                      !- Begin Month
   1,                                      !- Begin Day of Month
@@ -82,21 +49,13 @@
   ;                                       !- Number of Times Runperiod to be Repeated
 
 OS:YearDescription,
-<<<<<<< HEAD
-  {dd84163a-2050-47a4-b2b2-d5778475e08e}, !- Handle
-=======
   {e1ea042e-4a6e-4af7-9ee3-0c9b0d7fe782}, !- Handle
->>>>>>> f42044b5
   2007,                                   !- Calendar Year
   ,                                       !- Day of Week for Start Day
   ;                                       !- Is Leap Year
 
 OS:WeatherFile,
-<<<<<<< HEAD
-  {31525437-f307-4e60-8d55-eca60ec5a16b}, !- Handle
-=======
   {8a4a57d1-191e-4428-93e8-99b26b981c9e}, !- Handle
->>>>>>> f42044b5
   Denver Intl Ap,                         !- City
   CO,                                     !- State Province Region
   USA,                                    !- Country
@@ -110,13 +69,8 @@
   E23378AA;                               !- Checksum
 
 OS:AdditionalProperties,
-<<<<<<< HEAD
-  {77042309-e29c-4aac-acfa-e360479d32f2}, !- Handle
-  {31525437-f307-4e60-8d55-eca60ec5a16b}, !- Object Name
-=======
   {1a5e347b-87e2-48ca-89a0-2d88d5573323}, !- Handle
   {8a4a57d1-191e-4428-93e8-99b26b981c9e}, !- Object Name
->>>>>>> f42044b5
   EPWHeaderCity,                          !- Feature Name 1
   String,                                 !- Feature Data Type 1
   Denver Intl Ap,                         !- Feature Value 1
@@ -224,11 +178,7 @@
   84;                                     !- Feature Value 35
 
 OS:Site,
-<<<<<<< HEAD
-  {cbd989d0-a98f-4d54-8e35-6b92ca0158db}, !- Handle
-=======
   {8ca6b059-4141-4d45-a3d1-69c88708e258}, !- Handle
->>>>>>> f42044b5
   Denver Intl Ap_CO_USA,                  !- Name
   39.83,                                  !- Latitude {deg}
   -104.65,                                !- Longitude {deg}
@@ -237,11 +187,7 @@
   ;                                       !- Terrain
 
 OS:ClimateZones,
-<<<<<<< HEAD
-  {276b0fc3-49c9-4d39-83cc-c5a2aa046cd0}, !- Handle
-=======
   {13e67599-3624-4fcf-9820-06aed1047186}, !- Handle
->>>>>>> f42044b5
   ,                                       !- Active Institution
   ,                                       !- Active Year
   ,                                       !- Climate Zone Institution Name 1
@@ -254,31 +200,19 @@
   Cold;                                   !- Climate Zone Value 2
 
 OS:Site:WaterMainsTemperature,
-<<<<<<< HEAD
-  {f632d51b-3f0a-400e-8763-5c96b9343ffa}, !- Handle
-=======
   {c6b344c8-d52e-44c7-909f-077cb75818a9}, !- Handle
->>>>>>> f42044b5
   Correlation,                            !- Calculation Method
   ,                                       !- Temperature Schedule Name
   10.8753424657535,                       !- Annual Average Outdoor Air Temperature {C}
   23.1524007936508;                       !- Maximum Difference In Monthly Average Outdoor Air Temperatures {deltaC}
 
 OS:RunPeriodControl:DaylightSavingTime,
-<<<<<<< HEAD
-  {e26dfa07-12b8-4993-81c1-f6cfcab21cf1}, !- Handle
-=======
   {9253ff55-52b7-470c-9f31-9fa39e53d034}, !- Handle
->>>>>>> f42044b5
   4/7,                                    !- Start Date
   10/26;                                  !- End Date
 
 OS:Site:GroundTemperature:Deep,
-<<<<<<< HEAD
-  {2f814414-98b3-434d-9caf-7a98260f2cfe}, !- Handle
-=======
   {a5dc818c-adcc-4576-a78d-5f11c8399f01}, !- Handle
->>>>>>> f42044b5
   10.8753424657535,                       !- January Deep Ground Temperature {C}
   10.8753424657535,                       !- February Deep Ground Temperature {C}
   10.8753424657535,                       !- March Deep Ground Temperature {C}
@@ -293,11 +227,7 @@
   10.8753424657535;                       !- December Deep Ground Temperature {C}
 
 OS:Building,
-<<<<<<< HEAD
-  {c1642575-a2f2-4c1b-91d2-1eba8102f064}, !- Handle
-=======
   {91a694c5-40f7-4e03-93a9-55e90c0c5032}, !- Handle
->>>>>>> f42044b5
   Building 1,                             !- Name
   ,                                       !- Building Sector Type
   ,                                       !- North Axis {deg}
@@ -312,45 +242,23 @@
   8;                                      !- Standards Number of Living Units
 
 OS:AdditionalProperties,
-<<<<<<< HEAD
-  {76948528-c1f7-4325-89aa-45977d7facd0}, !- Handle
-  {c1642575-a2f2-4c1b-91d2-1eba8102f064}, !- Object Name
-  num_units,                              !- Feature Name 1
-=======
   {03eec579-9698-41fa-97e5-463b3762b9e3}, !- Handle
   {91a694c5-40f7-4e03-93a9-55e90c0c5032}, !- Object Name
   Total Units Represented,                !- Feature Name 1
->>>>>>> f42044b5
   Integer,                                !- Feature Data Type 1
   8,                                      !- Feature Value 1
-  has_rear_units,                         !- Feature Name 2
-  Boolean,                                !- Feature Data Type 2
-  false,                                  !- Feature Value 2
-  num_floors,                             !- Feature Name 3
+  Total Floors Represented,               !- Feature Name 2
+  Integer,                                !- Feature Data Type 2
+  1,                                      !- Feature Value 2
+  Total Units Modeled,                    !- Feature Name 3
   Integer,                                !- Feature Data Type 3
-  1,                                      !- Feature Value 3
-  horz_location,                          !- Feature Name 4
-  String,                                 !- Feature Data Type 4
-  Left,                                   !- Feature Value 4
-  level,                                  !- Feature Name 5
-  String,                                 !- Feature Data Type 5
-  Bottom,                                 !- Feature Value 5
-  found_type,                             !- Feature Name 6
-  String,                                 !- Feature Data Type 6
-  slab,                                   !- Feature Value 6
-  corridor_width,                         !- Feature Name 7
-  Double,                                 !- Feature Data Type 7
-  3.048,                                  !- Feature Value 7
-  corridor_position,                      !- Feature Name 8
-  String,                                 !- Feature Data Type 8
-  Single Exterior (Front);                !- Feature Value 8
+  8,                                      !- Feature Value 3
+  Total Floors Modeled,                   !- Feature Name 4
+  Integer,                                !- Feature Data Type 4
+  1;                                      !- Feature Value 4
 
 OS:ThermalZone,
-<<<<<<< HEAD
-  {2a43fe71-0b30-42dd-90a3-15def2df89ec}, !- Handle
-=======
   {7c1ac42d-b9f8-48c8-9071-a21bf1c49aaf}, !- Handle
->>>>>>> f42044b5
   living zone,                            !- Name
   ,                                       !- Multiplier
   ,                                       !- Ceiling Height {m}
@@ -359,17 +267,10 @@
   ,                                       !- Zone Inside Convection Algorithm
   ,                                       !- Zone Outside Convection Algorithm
   ,                                       !- Zone Conditioning Equipment List Name
-<<<<<<< HEAD
-  {a195695f-735b-4602-871e-d5bfb770d6ca}, !- Zone Air Inlet Port List
-  {c36a8894-8b5d-4359-af3e-8398986409f5}, !- Zone Air Exhaust Port List
-  {c6db5312-b5ef-44fa-a7a6-eee61a028266}, !- Zone Air Node Name
-  {091805ea-9585-4430-9d6d-b28c28d04218}, !- Zone Return Air Port List
-=======
   {f08538f2-4380-4b59-a95f-879bd2a2c120}, !- Zone Air Inlet Port List
   {f87a2ee6-f737-49d8-9166-4f145bfee3a8}, !- Zone Air Exhaust Port List
   {cfd8ddf1-1b64-40a5-a536-8742a4ebe144}, !- Zone Air Node Name
   {70d86fbc-c400-4dd6-84a2-c4af6943477c}, !- Zone Return Air Port List
->>>>>>> f42044b5
   ,                                       !- Primary Daylighting Control Name
   ,                                       !- Fraction of Zone Controlled by Primary Daylighting Control
   ,                                       !- Secondary Daylighting Control Name
@@ -380,39 +281,6 @@
   No;                                     !- Use Ideal Air Loads
 
 OS:Node,
-<<<<<<< HEAD
-  {e68ac6e8-4032-4c5e-b2f1-2477445d857e}, !- Handle
-  Node 1,                                 !- Name
-  {c6db5312-b5ef-44fa-a7a6-eee61a028266}, !- Inlet Port
-  ;                                       !- Outlet Port
-
-OS:Connection,
-  {c6db5312-b5ef-44fa-a7a6-eee61a028266}, !- Handle
-  {92b36411-54fc-4a3e-96b6-0e86ec68cb70}, !- Name
-  {2a43fe71-0b30-42dd-90a3-15def2df89ec}, !- Source Object
-  11,                                     !- Outlet Port
-  {e68ac6e8-4032-4c5e-b2f1-2477445d857e}, !- Target Object
-  2;                                      !- Inlet Port
-
-OS:PortList,
-  {a195695f-735b-4602-871e-d5bfb770d6ca}, !- Handle
-  {d7969e24-1bcd-4512-9811-0b9db6bed9ac}, !- Name
-  {2a43fe71-0b30-42dd-90a3-15def2df89ec}; !- HVAC Component
-
-OS:PortList,
-  {c36a8894-8b5d-4359-af3e-8398986409f5}, !- Handle
-  {7e74f424-ff43-45af-895f-57f8649d4a3c}, !- Name
-  {2a43fe71-0b30-42dd-90a3-15def2df89ec}; !- HVAC Component
-
-OS:PortList,
-  {091805ea-9585-4430-9d6d-b28c28d04218}, !- Handle
-  {0f405cf2-d1fd-4c97-811a-606b2d00b6aa}, !- Name
-  {2a43fe71-0b30-42dd-90a3-15def2df89ec}; !- HVAC Component
-
-OS:Sizing:Zone,
-  {e05574e5-6e16-4755-9922-55d88dbe8a9c}, !- Handle
-  {2a43fe71-0b30-42dd-90a3-15def2df89ec}, !- Zone or ZoneList Name
-=======
   {126b778c-9d3e-42e4-a477-c520beb55989}, !- Handle
   Node 1,                                 !- Name
   {cfd8ddf1-1b64-40a5-a536-8742a4ebe144}, !- Inlet Port
@@ -444,7 +312,6 @@
 OS:Sizing:Zone,
   {586fa880-d432-456b-82f9-3b71dfd23aad}, !- Handle
   {7c1ac42d-b9f8-48c8-9071-a21bf1c49aaf}, !- Zone or ZoneList Name
->>>>>>> f42044b5
   SupplyAirTemperature,                   !- Zone Cooling Design Supply Air Temperature Input Method
   14,                                     !- Zone Cooling Design Supply Air Temperature {C}
   11.11,                                  !- Zone Cooling Design Supply Air Temperature Difference {deltaC}
@@ -473,16 +340,6 @@
   autosize;                               !- Dedicated Outdoor Air High Setpoint Temperature for Design {C}
 
 OS:ZoneHVAC:EquipmentList,
-<<<<<<< HEAD
-  {2a64e1f1-a3f3-4b69-a145-b8468d0bd1ad}, !- Handle
-  Zone HVAC Equipment List 1,             !- Name
-  {2a43fe71-0b30-42dd-90a3-15def2df89ec}; !- Thermal Zone
-
-OS:Space,
-  {64708640-032a-4e0b-976b-6adf6d5b46f4}, !- Handle
-  living space,                           !- Name
-  {eaa22284-8804-45ca-ba5a-732797bfd904}, !- Space Type Name
-=======
   {b6fd389a-70df-4895-b38b-1c4003148ef0}, !- Handle
   Zone HVAC Equipment List 1,             !- Name
   {7c1ac42d-b9f8-48c8-9071-a21bf1c49aaf}; !- Thermal Zone
@@ -491,7 +348,6 @@
   {cbece34a-b834-4fe3-a567-8b2ac7baccaf}, !- Handle
   living space,                           !- Name
   {e5656962-bcaa-48b5-a3ed-ea8ce033ec19}, !- Space Type Name
->>>>>>> f42044b5
   ,                                       !- Default Construction Set Name
   ,                                       !- Default Schedule Set Name
   ,                                       !- Direction of Relative North {deg}
@@ -499,19 +355,6 @@
   ,                                       !- Y Origin {m}
   ,                                       !- Z Origin {m}
   ,                                       !- Building Story Name
-<<<<<<< HEAD
-  {2a43fe71-0b30-42dd-90a3-15def2df89ec}, !- Thermal Zone Name
-  ,                                       !- Part of Total Floor Area
-  ,                                       !- Design Specification Outdoor Air Object Name
-  {a5600ac4-f0b1-4b1f-9991-971c40df7ce8}; !- Building Unit Name
-
-OS:Surface,
-  {89f4c3c4-312d-4cbc-a62d-d5c9d63d95b9}, !- Handle
-  Surface 1,                              !- Name
-  Floor,                                  !- Surface Type
-  ,                                       !- Construction Name
-  {64708640-032a-4e0b-976b-6adf6d5b46f4}, !- Space Name
-=======
   {7c1ac42d-b9f8-48c8-9071-a21bf1c49aaf}, !- Thermal Zone Name
   ,                                       !- Part of Total Floor Area
   ,                                       !- Design Specification Outdoor Air Object Name
@@ -523,7 +366,6 @@
   Floor,                                  !- Surface Type
   ,                                       !- Construction Name
   {cbece34a-b834-4fe3-a567-8b2ac7baccaf}, !- Space Name
->>>>>>> f42044b5
   Foundation,                             !- Outside Boundary Condition
   ,                                       !- Outside Boundary Condition Object
   NoSun,                                  !- Sun Exposure
@@ -536,19 +378,11 @@
   6.46578440716979, -12.9315688143396, 0; !- X,Y,Z Vertex 4 {m}
 
 OS:Surface,
-<<<<<<< HEAD
-  {5612b265-deaa-4944-a97c-16737b67589b}, !- Handle
-  Surface 2,                              !- Name
-  Wall,                                   !- Surface Type
-  ,                                       !- Construction Name
-  {64708640-032a-4e0b-976b-6adf6d5b46f4}, !- Space Name
-=======
   {eebba4e2-07d6-4c96-8f5e-ad9f9a3f766b}, !- Handle
   Surface 2,                              !- Name
   Wall,                                   !- Surface Type
   ,                                       !- Construction Name
   {cbece34a-b834-4fe3-a567-8b2ac7baccaf}, !- Space Name
->>>>>>> f42044b5
   Outdoors,                               !- Outside Boundary Condition
   ,                                       !- Outside Boundary Condition Object
   SunExposed,                             !- Sun Exposure
@@ -561,19 +395,11 @@
   0, -12.9315688143396, 2.4384;           !- X,Y,Z Vertex 4 {m}
 
 OS:Surface,
-<<<<<<< HEAD
-  {e16fdd6e-26d6-46d8-ac2f-c8d6145291b6}, !- Handle
-  Surface 3,                              !- Name
-  Wall,                                   !- Surface Type
-  ,                                       !- Construction Name
-  {64708640-032a-4e0b-976b-6adf6d5b46f4}, !- Space Name
-=======
   {5caa5e53-70ca-468b-a396-a4d315d5c55e}, !- Handle
   Surface 3,                              !- Name
   Wall,                                   !- Surface Type
   ,                                       !- Construction Name
   {cbece34a-b834-4fe3-a567-8b2ac7baccaf}, !- Space Name
->>>>>>> f42044b5
   Outdoors,                               !- Outside Boundary Condition
   ,                                       !- Outside Boundary Condition Object
   SunExposed,                             !- Sun Exposure
@@ -586,15 +412,6 @@
   0, 0, 2.4384;                           !- X,Y,Z Vertex 4 {m}
 
 OS:Surface,
-<<<<<<< HEAD
-  {2488dba1-c205-4f23-b164-4307fd51b2d1}, !- Handle
-  Surface 4,                              !- Name
-  Wall,                                   !- Surface Type
-  ,                                       !- Construction Name
-  {64708640-032a-4e0b-976b-6adf6d5b46f4}, !- Space Name
-  Adiabatic,                              !- Outside Boundary Condition
-  ,                                       !- Outside Boundary Condition Object
-=======
   {e7a505c2-db21-4fcf-91a4-b56ff744a335}, !- Handle
   Surface 4,                              !- Name
   Wall,                                   !- Surface Type
@@ -602,7 +419,6 @@
   {cbece34a-b834-4fe3-a567-8b2ac7baccaf}, !- Space Name
   Surface,                                !- Outside Boundary Condition
   {114d8861-bd94-4369-8cd1-52f37c67e127}, !- Outside Boundary Condition Object
->>>>>>> f42044b5
   NoSun,                                  !- Sun Exposure
   NoWind,                                 !- Wind Exposure
   ,                                       !- View Factor to Ground
@@ -613,19 +429,11 @@
   6.46578440716979, 0, 2.4384;            !- X,Y,Z Vertex 4 {m}
 
 OS:Surface,
-<<<<<<< HEAD
-  {4e2558c4-9808-4cd0-a936-837664438761}, !- Handle
-  Surface 5,                              !- Name
-  Wall,                                   !- Surface Type
-  ,                                       !- Construction Name
-  {64708640-032a-4e0b-976b-6adf6d5b46f4}, !- Space Name
-=======
   {7527c585-ac51-49b9-bd26-6a4b346991ad}, !- Handle
   Surface 5,                              !- Name
   Wall,                                   !- Surface Type
   ,                                       !- Construction Name
   {cbece34a-b834-4fe3-a567-8b2ac7baccaf}, !- Space Name
->>>>>>> f42044b5
   Outdoors,                               !- Outside Boundary Condition
   ,                                       !- Outside Boundary Condition Object
   SunExposed,                             !- Sun Exposure
@@ -638,19 +446,11 @@
   6.46578440716979, -12.9315688143396, 2.4384; !- X,Y,Z Vertex 4 {m}
 
 OS:Surface,
-<<<<<<< HEAD
-  {ed5e835e-0eee-4561-9e58-08b53f8a4c03}, !- Handle
-  Surface 6,                              !- Name
-  RoofCeiling,                            !- Surface Type
-  ,                                       !- Construction Name
-  {64708640-032a-4e0b-976b-6adf6d5b46f4}, !- Space Name
-=======
   {e90d1331-de8d-4d7c-82e2-61b2d3cdf1e0}, !- Handle
   Surface 6,                              !- Name
   RoofCeiling,                            !- Surface Type
   ,                                       !- Construction Name
   {cbece34a-b834-4fe3-a567-8b2ac7baccaf}, !- Space Name
->>>>>>> f42044b5
   Outdoors,                               !- Outside Boundary Condition
   ,                                       !- Outside Boundary Condition Object
   SunExposed,                             !- Sun Exposure
@@ -663,11 +463,7 @@
   0, -12.9315688143396, 2.4384;           !- X,Y,Z Vertex 4 {m}
 
 OS:SpaceType,
-<<<<<<< HEAD
-  {eaa22284-8804-45ca-ba5a-732797bfd904}, !- Handle
-=======
   {e5656962-bcaa-48b5-a3ed-ea8ce033ec19}, !- Handle
->>>>>>> f42044b5
   Space Type 1,                           !- Name
   ,                                       !- Default Construction Set Name
   ,                                       !- Default Schedule Set Name
@@ -677,134 +473,6 @@
   ,                                       !- Standards Building Type
   living;                                 !- Standards Space Type
 
-<<<<<<< HEAD
-OS:ShadingSurface,
-  {586511a9-8eb1-4dff-8a59-01c55b498aa3}, !- Handle
-  Corridor shading,                       !- Name
-  ,                                       !- Construction Name
-  {1428f293-5bf5-4acd-9361-09ac4f55426c}, !- Shading Surface Group Name
-  ,                                       !- Transmittance Schedule Name
-  ,                                       !- Number of Vertices
-  0, -15.9795688143396, 2.4384,           !- X,Y,Z Vertex 1 {m}
-  6.46578440716979, -15.9795688143396, 2.4384, !- X,Y,Z Vertex 2 {m}
-  6.46578440716979, -12.9315688143396, 2.4384, !- X,Y,Z Vertex 3 {m}
-  0, -12.9315688143396, 2.4384;           !- X,Y,Z Vertex 4 {m}
-
-OS:ShadingSurfaceGroup,
-  {1428f293-5bf5-4acd-9361-09ac4f55426c}, !- Handle
-  Shading Surface Group 1,                !- Name
-  Building;                               !- Shading Surface Type
-
-OS:BuildingUnit,
-  {a5600ac4-f0b1-4b1f-9991-971c40df7ce8}, !- Handle
-  unit 1,                                 !- Name
-  ,                                       !- Rendering Color
-  Residential;                            !- Building Unit Type
-
-OS:AdditionalProperties,
-  {c83ab414-92a7-4930-bab7-48a68025c039}, !- Handle
-  {a5600ac4-f0b1-4b1f-9991-971c40df7ce8}, !- Object Name
-  NumberOfBedrooms,                       !- Feature Name 1
-  Integer,                                !- Feature Data Type 1
-  3,                                      !- Feature Value 1
-  NumberOfBathrooms,                      !- Feature Name 2
-  Double,                                 !- Feature Data Type 2
-  2,                                      !- Feature Value 2
-  NumberOfOccupants,                      !- Feature Name 3
-  Double,                                 !- Feature Data Type 3
-  3.3900000000000001;                     !- Feature Value 3
-
-OS:External:File,
-  {5f7d010a-c347-4a5d-99b7-e3e64e48ad02}, !- Handle
-  8760.csv,                               !- Name
-  8760.csv;                               !- File Name
-
-OS:Schedule:Day,
-  {5cf6bb7b-c53c-4c4e-96b6-645405385039}, !- Handle
-  Schedule Day 1,                         !- Name
-  ,                                       !- Schedule Type Limits Name
-  ,                                       !- Interpolate to Timestep
-  24,                                     !- Hour 1
-  0,                                      !- Minute 1
-  0;                                      !- Value Until Time 1
-
-OS:Schedule:Day,
-  {dfe865ba-cc3f-4609-af32-7608224cbe0f}, !- Handle
-  Schedule Day 2,                         !- Name
-  ,                                       !- Schedule Type Limits Name
-  ,                                       !- Interpolate to Timestep
-  24,                                     !- Hour 1
-  0,                                      !- Minute 1
-  1;                                      !- Value Until Time 1
-
-OS:Schedule:File,
-  {60f6aae2-3736-4224-a760-10462e170a36}, !- Handle
-  occupants,                              !- Name
-  {1954efa5-17a1-431a-bb70-6dacb4d15cf0}, !- Schedule Type Limits Name
-  {5f7d010a-c347-4a5d-99b7-e3e64e48ad02}, !- External File Name
-  1,                                      !- Column Number
-  1,                                      !- Rows to Skip at Top
-  8760,                                   !- Number of Hours of Data
-  ,                                       !- Column Separator
-  ,                                       !- Interpolate to Timestep
-  60;                                     !- Minutes per Item
-
-OS:Schedule:Ruleset,
-  {e75d370a-01da-4a3e-9be3-e35e3a568395}, !- Handle
-  Schedule Ruleset 1,                     !- Name
-  {59e1c87e-6b42-4448-8756-65412c6068aa}, !- Schedule Type Limits Name
-  {a0d48ebf-cf56-4b77-96a1-cf38265bbd5a}; !- Default Day Schedule Name
-
-OS:Schedule:Day,
-  {a0d48ebf-cf56-4b77-96a1-cf38265bbd5a}, !- Handle
-  Schedule Day 3,                         !- Name
-  {59e1c87e-6b42-4448-8756-65412c6068aa}, !- Schedule Type Limits Name
-  ,                                       !- Interpolate to Timestep
-  24,                                     !- Hour 1
-  0,                                      !- Minute 1
-  112.539290946133;                       !- Value Until Time 1
-
-OS:People:Definition,
-  {2ca653ff-a7ba-4b0d-8e23-024d6a207a0f}, !- Handle
-  res occupants|living space,             !- Name
-  People,                                 !- Number of People Calculation Method
-  3.39,                                   !- Number of People {people}
-  ,                                       !- People per Space Floor Area {person/m2}
-  ,                                       !- Space Floor Area per Person {m2/person}
-  0.319734,                               !- Fraction Radiant
-  0.573,                                  !- Sensible Heat Fraction
-  0,                                      !- Carbon Dioxide Generation Rate {m3/s-W}
-  No,                                     !- Enable ASHRAE 55 Comfort Warnings
-  ZoneAveraged;                           !- Mean Radiant Temperature Calculation Type
-
-OS:People,
-  {89a7dea9-a241-4526-9748-48b4eac338e6}, !- Handle
-  res occupants|living space,             !- Name
-  {2ca653ff-a7ba-4b0d-8e23-024d6a207a0f}, !- People Definition Name
-  {64708640-032a-4e0b-976b-6adf6d5b46f4}, !- Space or SpaceType Name
-  {60f6aae2-3736-4224-a760-10462e170a36}, !- Number of People Schedule Name
-  {e75d370a-01da-4a3e-9be3-e35e3a568395}, !- Activity Level Schedule Name
-  ,                                       !- Surface Name/Angle Factor List Name
-  ,                                       !- Work Efficiency Schedule Name
-  ,                                       !- Clothing Insulation Schedule Name
-  ,                                       !- Air Velocity Schedule Name
-  1;                                      !- Multiplier
-
-OS:ScheduleTypeLimits,
-  {59e1c87e-6b42-4448-8756-65412c6068aa}, !- Handle
-  ActivityLevel,                          !- Name
-  0,                                      !- Lower Limit Value
-  ,                                       !- Upper Limit Value
-  Continuous,                             !- Numeric Type
-  ActivityLevel;                          !- Unit Type
-
-OS:ScheduleTypeLimits,
-  {1954efa5-17a1-431a-bb70-6dacb4d15cf0}, !- Handle
-  Fractional,                             !- Name
-  0,                                      !- Lower Limit Value
-  1,                                      !- Upper Limit Value
-  Continuous;                             !- Numeric Type
-=======
 OS:ThermalZone,
   {f6425bc3-a085-4b94-b3b8-e4da71e68477}, !- Handle
   living zone|unit 2,                     !- Name
@@ -2429,4 +2097,3 @@
   24,                                     !- Hour 1
   0,                                      !- Minute 1
   1;                                      !- Value Until Time 1
->>>>>>> f42044b5
