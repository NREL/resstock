--- conflicted
+++ resolved
@@ -1,53 +1,26 @@
 !- NOTE: Auto-generated from /test/osw_files/MF_8units_1story_SL_Denver_ExteriorCorridor.osw
 
 OS:Version,
-<<<<<<< HEAD
-  {73aa3785-ab83-46bc-8153-2d11634510b8}, !- Handle
-  2.9.0;                                  !- Version Identifier
-
-OS:SimulationControl,
-  {a62cf9cd-8b34-4289-ace0-3ce604324fc9}, !- Handle
-=======
   {3eca707c-4b15-43dd-852b-5da78d1a77b7}, !- Handle
   2.9.0;                                  !- Version Identifier
 
 OS:SimulationControl,
   {0478373d-3d1b-4da9-b29e-0a8f55385407}, !- Handle
->>>>>>> 0d6078c2
   ,                                       !- Do Zone Sizing Calculation
   ,                                       !- Do System Sizing Calculation
   ,                                       !- Do Plant Sizing Calculation
   No;                                     !- Run Simulation for Sizing Periods
 
 OS:Timestep,
-<<<<<<< HEAD
-  {1e6fb404-d9f1-40bb-98cd-0f0184866d02}, !- Handle
-  6;                                      !- Number of Timesteps per Hour
-
-OS:ShadowCalculation,
-  {59697ae5-4b8f-4a8c-af2d-143b85b9408f}, !- Handle
-=======
   {c393701b-a825-4531-be62-1d205a6a5ed2}, !- Handle
   6;                                      !- Number of Timesteps per Hour
 
 OS:ShadowCalculation,
   {d0fb2455-26ff-46a6-91e6-9780a57dc6fe}, !- Handle
->>>>>>> 0d6078c2
   20,                                     !- Calculation Frequency
   200;                                    !- Maximum Figures in Shadow Overlap Calculations
 
 OS:SurfaceConvectionAlgorithm:Outside,
-<<<<<<< HEAD
-  {0afe006b-e50a-41c5-9e29-881837c58a9f}, !- Handle
-  DOE-2;                                  !- Algorithm
-
-OS:SurfaceConvectionAlgorithm:Inside,
-  {a9778554-9121-4964-ac37-657f36b03a0c}, !- Handle
-  TARP;                                   !- Algorithm
-
-OS:ZoneCapacitanceMultiplier:ResearchSpecial,
-  {04bb460d-9914-44eb-ab2e-7759f39ee71e}, !- Handle
-=======
   {4868e52f-6f57-440b-8e98-00bc96276551}, !- Handle
   DOE-2;                                  !- Algorithm
 
@@ -57,17 +30,12 @@
 
 OS:ZoneCapacitanceMultiplier:ResearchSpecial,
   {52c12a0e-ac94-45d0-8b22-7a82fbadda9d}, !- Handle
->>>>>>> 0d6078c2
   ,                                       !- Temperature Capacity Multiplier
   15,                                     !- Humidity Capacity Multiplier
   ;                                       !- Carbon Dioxide Capacity Multiplier
 
 OS:RunPeriod,
-<<<<<<< HEAD
-  {c8c1cfeb-91a4-443b-bffe-57f76cc17d47}, !- Handle
-=======
   {1b3a95bb-24c0-4465-8aef-362a3977df59}, !- Handle
->>>>>>> 0d6078c2
   Run Period 1,                           !- Name
   1,                                      !- Begin Month
   1,                                      !- Begin Day of Month
@@ -81,21 +49,13 @@
   ;                                       !- Number of Times Runperiod to be Repeated
 
 OS:YearDescription,
-<<<<<<< HEAD
-  {6e092383-f441-4816-b989-40f6d471c215}, !- Handle
-=======
   {635417a2-3150-418c-be04-ffd9d6779375}, !- Handle
->>>>>>> 0d6078c2
   2007,                                   !- Calendar Year
   ,                                       !- Day of Week for Start Day
   ;                                       !- Is Leap Year
 
 OS:WeatherFile,
-<<<<<<< HEAD
-  {05740f3e-bda2-4597-b1f7-06451c0d1df8}, !- Handle
-=======
   {7285e158-1c9f-4c73-8004-ebf776db8a53}, !- Handle
->>>>>>> 0d6078c2
   Denver Intl Ap,                         !- City
   CO,                                     !- State Province Region
   USA,                                    !- Country
@@ -109,13 +69,8 @@
   E23378AA;                               !- Checksum
 
 OS:AdditionalProperties,
-<<<<<<< HEAD
-  {454ef4f9-d3bf-4a46-8887-39a176c396c1}, !- Handle
-  {05740f3e-bda2-4597-b1f7-06451c0d1df8}, !- Object Name
-=======
   {1fb7b797-3130-43b1-892c-12d63eded7b4}, !- Handle
   {7285e158-1c9f-4c73-8004-ebf776db8a53}, !- Object Name
->>>>>>> 0d6078c2
   EPWHeaderCity,                          !- Feature Name 1
   String,                                 !- Feature Data Type 1
   Denver Intl Ap,                         !- Feature Value 1
@@ -223,11 +178,7 @@
   84;                                     !- Feature Value 35
 
 OS:Site,
-<<<<<<< HEAD
-  {dd7f5e3e-c4d3-49ef-8597-b6c740568471}, !- Handle
-=======
   {59a02683-7b95-4328-a12e-4b8867c8f36a}, !- Handle
->>>>>>> 0d6078c2
   Denver Intl Ap_CO_USA,                  !- Name
   39.83,                                  !- Latitude {deg}
   -104.65,                                !- Longitude {deg}
@@ -236,11 +187,7 @@
   ;                                       !- Terrain
 
 OS:ClimateZones,
-<<<<<<< HEAD
-  {49c91840-0d58-4025-9ef7-cb498149df3b}, !- Handle
-=======
   {66255dea-eb64-4fdc-8d17-8f4259b88645}, !- Handle
->>>>>>> 0d6078c2
   ,                                       !- Active Institution
   ,                                       !- Active Year
   ,                                       !- Climate Zone Institution Name 1
@@ -253,31 +200,19 @@
   Cold;                                   !- Climate Zone Value 2
 
 OS:Site:WaterMainsTemperature,
-<<<<<<< HEAD
-  {dfcb5ab3-31c8-4fad-af7d-8d76fc14ae52}, !- Handle
-=======
   {8b572b3e-6135-4a67-a71b-7c24ff788c5f}, !- Handle
->>>>>>> 0d6078c2
   Correlation,                            !- Calculation Method
   ,                                       !- Temperature Schedule Name
   10.8753424657535,                       !- Annual Average Outdoor Air Temperature {C}
   23.1524007936508;                       !- Maximum Difference In Monthly Average Outdoor Air Temperatures {deltaC}
 
 OS:RunPeriodControl:DaylightSavingTime,
-<<<<<<< HEAD
-  {6647ca8e-ad16-4226-9ced-e481ac8b25f7}, !- Handle
-=======
   {2bd10d75-b02b-4482-9fe0-dd9eefbe2ddb}, !- Handle
->>>>>>> 0d6078c2
   4/7,                                    !- Start Date
   10/26;                                  !- End Date
 
 OS:Site:GroundTemperature:Deep,
-<<<<<<< HEAD
-  {a3c363bb-fe1a-424d-947e-ca11609d4f82}, !- Handle
-=======
   {7924543c-4592-4e1b-8b21-7dcd8640a3ab}, !- Handle
->>>>>>> 0d6078c2
   10.8753424657535,                       !- January Deep Ground Temperature {C}
   10.8753424657535,                       !- February Deep Ground Temperature {C}
   10.8753424657535,                       !- March Deep Ground Temperature {C}
@@ -292,11 +227,7 @@
   10.8753424657535;                       !- December Deep Ground Temperature {C}
 
 OS:Building,
-<<<<<<< HEAD
-  {5d3a6cfe-1926-49cc-b00c-0fb35a8828b9}, !- Handle
-=======
   {47067624-c4c4-40ef-87b5-b703a47f4b4f}, !- Handle
->>>>>>> 0d6078c2
   Building 1,                             !- Name
   ,                                       !- Building Sector Type
   0,                                      !- North Axis {deg}
@@ -311,45 +242,23 @@
   8;                                      !- Standards Number of Living Units
 
 OS:AdditionalProperties,
-<<<<<<< HEAD
-  {5b6570d9-673b-4aca-83b6-3de9a282c43a}, !- Handle
-  {5d3a6cfe-1926-49cc-b00c-0fb35a8828b9}, !- Object Name
-  num_units,                              !- Feature Name 1
-=======
   {f5968b0f-9c42-4920-851c-1558a8a85e95}, !- Handle
   {47067624-c4c4-40ef-87b5-b703a47f4b4f}, !- Object Name
   Total Units Represented,                !- Feature Name 1
->>>>>>> 0d6078c2
   Integer,                                !- Feature Data Type 1
   8,                                      !- Feature Value 1
-  has_rear_units,                         !- Feature Name 2
-  Boolean,                                !- Feature Data Type 2
-  false,                                  !- Feature Value 2
-  num_floors,                             !- Feature Name 3
+  Total Floors Represented,               !- Feature Name 2
+  Integer,                                !- Feature Data Type 2
+  1,                                      !- Feature Value 2
+  Total Units Modeled,                    !- Feature Name 3
   Integer,                                !- Feature Data Type 3
-  1,                                      !- Feature Value 3
-  horz_location,                          !- Feature Name 4
-  String,                                 !- Feature Data Type 4
-  Left,                                   !- Feature Value 4
-  level,                                  !- Feature Name 5
-  String,                                 !- Feature Data Type 5
-  Bottom,                                 !- Feature Value 5
-  found_type,                             !- Feature Name 6
-  String,                                 !- Feature Data Type 6
-  slab,                                   !- Feature Value 6
-  corridor_width,                         !- Feature Name 7
-  Double,                                 !- Feature Data Type 7
-  3.048,                                  !- Feature Value 7
-  corridor_position,                      !- Feature Name 8
-  String,                                 !- Feature Data Type 8
-  Single Exterior (Front);                !- Feature Value 8
+  8,                                      !- Feature Value 3
+  Total Floors Modeled,                   !- Feature Name 4
+  Integer,                                !- Feature Data Type 4
+  1;                                      !- Feature Value 4
 
 OS:ThermalZone,
-<<<<<<< HEAD
-  {f60d9122-7119-44b2-97ae-775baa92833a}, !- Handle
-=======
   {32387ec7-b381-4338-891f-dd6cb71da135}, !- Handle
->>>>>>> 0d6078c2
   living zone,                            !- Name
   ,                                       !- Multiplier
   ,                                       !- Ceiling Height {m}
@@ -358,17 +267,10 @@
   ,                                       !- Zone Inside Convection Algorithm
   ,                                       !- Zone Outside Convection Algorithm
   ,                                       !- Zone Conditioning Equipment List Name
-<<<<<<< HEAD
-  {2f1bea66-8e39-4d76-a034-c30c5d793389}, !- Zone Air Inlet Port List
-  {c42e926b-4b59-4475-9235-7cb6cee3c862}, !- Zone Air Exhaust Port List
-  {2af102dc-6d30-45d5-a42e-5504cad74469}, !- Zone Air Node Name
-  {a91fa6d3-6134-40df-9805-15ee03ed4558}, !- Zone Return Air Port List
-=======
   {0da5075b-a938-4175-855a-04551c374601}, !- Zone Air Inlet Port List
   {14c76ce0-5502-48c4-a4d0-754bea42f817}, !- Zone Air Exhaust Port List
   {a9d15269-54fb-4a12-90f1-03c584275ca6}, !- Zone Air Node Name
   {62d7bf3d-8ae5-4df1-a5fd-4a7842664ca6}, !- Zone Return Air Port List
->>>>>>> 0d6078c2
   ,                                       !- Primary Daylighting Control Name
   ,                                       !- Fraction of Zone Controlled by Primary Daylighting Control
   ,                                       !- Secondary Daylighting Control Name
@@ -379,39 +281,6 @@
   No;                                     !- Use Ideal Air Loads
 
 OS:Node,
-<<<<<<< HEAD
-  {1ed3878f-9020-4140-abfd-14d79563219d}, !- Handle
-  Node 1,                                 !- Name
-  {2af102dc-6d30-45d5-a42e-5504cad74469}, !- Inlet Port
-  ;                                       !- Outlet Port
-
-OS:Connection,
-  {2af102dc-6d30-45d5-a42e-5504cad74469}, !- Handle
-  {54deb28b-102c-44f5-8494-146fcec68373}, !- Name
-  {f60d9122-7119-44b2-97ae-775baa92833a}, !- Source Object
-  11,                                     !- Outlet Port
-  {1ed3878f-9020-4140-abfd-14d79563219d}, !- Target Object
-  2;                                      !- Inlet Port
-
-OS:PortList,
-  {2f1bea66-8e39-4d76-a034-c30c5d793389}, !- Handle
-  {d5775ef8-9ccf-4ee2-b516-b1de8280e090}, !- Name
-  {f60d9122-7119-44b2-97ae-775baa92833a}; !- HVAC Component
-
-OS:PortList,
-  {c42e926b-4b59-4475-9235-7cb6cee3c862}, !- Handle
-  {d4b2e3f6-6a90-4321-83fc-8338f52b842d}, !- Name
-  {f60d9122-7119-44b2-97ae-775baa92833a}; !- HVAC Component
-
-OS:PortList,
-  {a91fa6d3-6134-40df-9805-15ee03ed4558}, !- Handle
-  {77d5c5ab-2f33-4b7a-89f2-0b4ad9954f4f}, !- Name
-  {f60d9122-7119-44b2-97ae-775baa92833a}; !- HVAC Component
-
-OS:Sizing:Zone,
-  {b9c0ef67-8007-41ab-9542-861cc73d504b}, !- Handle
-  {f60d9122-7119-44b2-97ae-775baa92833a}, !- Zone or ZoneList Name
-=======
   {2c162d6e-d2e3-4dfc-bde2-39d5a20720c1}, !- Handle
   Node 1,                                 !- Name
   {a9d15269-54fb-4a12-90f1-03c584275ca6}, !- Inlet Port
@@ -443,7 +312,6 @@
 OS:Sizing:Zone,
   {4b0c9a82-9697-4c9d-883f-fb373380df15}, !- Handle
   {32387ec7-b381-4338-891f-dd6cb71da135}, !- Zone or ZoneList Name
->>>>>>> 0d6078c2
   SupplyAirTemperature,                   !- Zone Cooling Design Supply Air Temperature Input Method
   14,                                     !- Zone Cooling Design Supply Air Temperature {C}
   11.11,                                  !- Zone Cooling Design Supply Air Temperature Difference {deltaC}
@@ -472,16 +340,6 @@
   autosize;                               !- Dedicated Outdoor Air High Setpoint Temperature for Design {C}
 
 OS:ZoneHVAC:EquipmentList,
-<<<<<<< HEAD
-  {38815d34-d609-4e0e-98ee-93e4832b871c}, !- Handle
-  Zone HVAC Equipment List 1,             !- Name
-  {f60d9122-7119-44b2-97ae-775baa92833a}; !- Thermal Zone
-
-OS:Space,
-  {3270feb0-1ea9-43dc-926b-bfc1807f7fa8}, !- Handle
-  living space,                           !- Name
-  {7fe1bfb7-9d4c-44b9-b2f0-60be283e6c38}, !- Space Type Name
-=======
   {8752d5d6-3af1-4cc1-a0b9-09df8a3a6b39}, !- Handle
   Zone HVAC Equipment List 1,             !- Name
   {32387ec7-b381-4338-891f-dd6cb71da135}; !- Thermal Zone
@@ -490,7 +348,6 @@
   {0dfaca2b-7312-4235-ab9a-28570ba4b3e1}, !- Handle
   living space,                           !- Name
   {5e3dc279-d3d9-40bd-b885-ef176a66f823}, !- Space Type Name
->>>>>>> 0d6078c2
   ,                                       !- Default Construction Set Name
   ,                                       !- Default Schedule Set Name
   ,                                       !- Direction of Relative North {deg}
@@ -498,19 +355,6 @@
   ,                                       !- Y Origin {m}
   ,                                       !- Z Origin {m}
   ,                                       !- Building Story Name
-<<<<<<< HEAD
-  {f60d9122-7119-44b2-97ae-775baa92833a}, !- Thermal Zone Name
-  ,                                       !- Part of Total Floor Area
-  ,                                       !- Design Specification Outdoor Air Object Name
-  {e48c7e21-47a6-4fb9-8f71-5f492012ad64}; !- Building Unit Name
-
-OS:Surface,
-  {556a7343-2b47-4e2e-9cb7-642ad4938dc1}, !- Handle
-  Surface 1,                              !- Name
-  Floor,                                  !- Surface Type
-  ,                                       !- Construction Name
-  {3270feb0-1ea9-43dc-926b-bfc1807f7fa8}, !- Space Name
-=======
   {32387ec7-b381-4338-891f-dd6cb71da135}, !- Thermal Zone Name
   ,                                       !- Part of Total Floor Area
   ,                                       !- Design Specification Outdoor Air Object Name
@@ -522,7 +366,6 @@
   Floor,                                  !- Surface Type
   ,                                       !- Construction Name
   {0dfaca2b-7312-4235-ab9a-28570ba4b3e1}, !- Space Name
->>>>>>> 0d6078c2
   Foundation,                             !- Outside Boundary Condition
   ,                                       !- Outside Boundary Condition Object
   NoSun,                                  !- Sun Exposure
@@ -535,19 +378,11 @@
   6.46578440716979, -12.9315688143396, 0; !- X,Y,Z Vertex 4 {m}
 
 OS:Surface,
-<<<<<<< HEAD
-  {409a8fe9-a815-4424-8557-957bb240dde4}, !- Handle
-  Surface 2,                              !- Name
-  Wall,                                   !- Surface Type
-  ,                                       !- Construction Name
-  {3270feb0-1ea9-43dc-926b-bfc1807f7fa8}, !- Space Name
-=======
   {615db25c-8633-4dba-93b4-fe0b30f82952}, !- Handle
   Surface 2,                              !- Name
   Wall,                                   !- Surface Type
   ,                                       !- Construction Name
   {0dfaca2b-7312-4235-ab9a-28570ba4b3e1}, !- Space Name
->>>>>>> 0d6078c2
   Outdoors,                               !- Outside Boundary Condition
   ,                                       !- Outside Boundary Condition Object
   SunExposed,                             !- Sun Exposure
@@ -560,19 +395,11 @@
   0, -12.9315688143396, 2.4384;           !- X,Y,Z Vertex 4 {m}
 
 OS:Surface,
-<<<<<<< HEAD
-  {6f5f30f8-5d4c-49c9-a387-b42c46663d3a}, !- Handle
-  Surface 3,                              !- Name
-  Wall,                                   !- Surface Type
-  ,                                       !- Construction Name
-  {3270feb0-1ea9-43dc-926b-bfc1807f7fa8}, !- Space Name
-=======
   {c5be7415-cf5c-496d-af53-b3f80f308187}, !- Handle
   Surface 3,                              !- Name
   Wall,                                   !- Surface Type
   ,                                       !- Construction Name
   {0dfaca2b-7312-4235-ab9a-28570ba4b3e1}, !- Space Name
->>>>>>> 0d6078c2
   Outdoors,                               !- Outside Boundary Condition
   ,                                       !- Outside Boundary Condition Object
   SunExposed,                             !- Sun Exposure
@@ -585,15 +412,6 @@
   0, 0, 2.4384;                           !- X,Y,Z Vertex 4 {m}
 
 OS:Surface,
-<<<<<<< HEAD
-  {b521ea35-1f08-469b-89f1-67ccc44e1aa8}, !- Handle
-  Surface 4,                              !- Name
-  Wall,                                   !- Surface Type
-  ,                                       !- Construction Name
-  {3270feb0-1ea9-43dc-926b-bfc1807f7fa8}, !- Space Name
-  Adiabatic,                              !- Outside Boundary Condition
-  ,                                       !- Outside Boundary Condition Object
-=======
   {853ee7ed-e59a-4e9b-8270-e5ecf7925f20}, !- Handle
   Surface 4,                              !- Name
   Wall,                                   !- Surface Type
@@ -601,7 +419,6 @@
   {0dfaca2b-7312-4235-ab9a-28570ba4b3e1}, !- Space Name
   Surface,                                !- Outside Boundary Condition
   {ee9dca71-231a-4291-9801-d71dfcec052a}, !- Outside Boundary Condition Object
->>>>>>> 0d6078c2
   NoSun,                                  !- Sun Exposure
   NoWind,                                 !- Wind Exposure
   ,                                       !- View Factor to Ground
@@ -612,19 +429,11 @@
   6.46578440716979, 0, 2.4384;            !- X,Y,Z Vertex 4 {m}
 
 OS:Surface,
-<<<<<<< HEAD
-  {02dae6d9-5221-498a-9c38-70a740c1d471}, !- Handle
-  Surface 5,                              !- Name
-  Wall,                                   !- Surface Type
-  ,                                       !- Construction Name
-  {3270feb0-1ea9-43dc-926b-bfc1807f7fa8}, !- Space Name
-=======
   {dee979ff-4ff9-490a-9a0b-ca45aef6af2d}, !- Handle
   Surface 5,                              !- Name
   Wall,                                   !- Surface Type
   ,                                       !- Construction Name
   {0dfaca2b-7312-4235-ab9a-28570ba4b3e1}, !- Space Name
->>>>>>> 0d6078c2
   Outdoors,                               !- Outside Boundary Condition
   ,                                       !- Outside Boundary Condition Object
   SunExposed,                             !- Sun Exposure
@@ -637,19 +446,11 @@
   6.46578440716979, -12.9315688143396, 2.4384; !- X,Y,Z Vertex 4 {m}
 
 OS:Surface,
-<<<<<<< HEAD
-  {e332132c-5bf6-4189-8229-61f1cf20a590}, !- Handle
-  Surface 6,                              !- Name
-  RoofCeiling,                            !- Surface Type
-  ,                                       !- Construction Name
-  {3270feb0-1ea9-43dc-926b-bfc1807f7fa8}, !- Space Name
-=======
   {cbb4a595-e13d-43d9-b138-37759e575ef0}, !- Handle
   Surface 6,                              !- Name
   RoofCeiling,                            !- Surface Type
   ,                                       !- Construction Name
   {0dfaca2b-7312-4235-ab9a-28570ba4b3e1}, !- Space Name
->>>>>>> 0d6078c2
   Outdoors,                               !- Outside Boundary Condition
   ,                                       !- Outside Boundary Condition Object
   SunExposed,                             !- Sun Exposure
@@ -662,11 +463,7 @@
   0, -12.9315688143396, 2.4384;           !- X,Y,Z Vertex 4 {m}
 
 OS:SpaceType,
-<<<<<<< HEAD
-  {7fe1bfb7-9d4c-44b9-b2f0-60be283e6c38}, !- Handle
-=======
   {5e3dc279-d3d9-40bd-b885-ef176a66f823}, !- Handle
->>>>>>> 0d6078c2
   Space Type 1,                           !- Name
   ,                                       !- Default Construction Set Name
   ,                                       !- Default Schedule Set Name
@@ -676,96 +473,6 @@
   ,                                       !- Standards Building Type
   living;                                 !- Standards Space Type
 
-<<<<<<< HEAD
-OS:ShadingSurface,
-  {78efd5a3-416f-4c54-820c-551f5b78e219}, !- Handle
-  Corridor shading,                       !- Name
-  ,                                       !- Construction Name
-  {e1522e90-2429-4bdb-953d-9a05b43137c1}, !- Shading Surface Group Name
-  ,                                       !- Transmittance Schedule Name
-  ,                                       !- Number of Vertices
-  0, -15.9795688143396, 2.4384,           !- X,Y,Z Vertex 1 {m}
-  6.46578440716979, -15.9795688143396, 2.4384, !- X,Y,Z Vertex 2 {m}
-  6.46578440716979, -12.9315688143396, 2.4384, !- X,Y,Z Vertex 3 {m}
-  0, -12.9315688143396, 2.4384;           !- X,Y,Z Vertex 4 {m}
-
-OS:ShadingSurfaceGroup,
-  {e1522e90-2429-4bdb-953d-9a05b43137c1}, !- Handle
-  Shading Surface Group 1,                !- Name
-  Building;                               !- Shading Surface Type
-
-OS:BuildingUnit,
-  {e48c7e21-47a6-4fb9-8f71-5f492012ad64}, !- Handle
-  unit 1,                                 !- Name
-  ,                                       !- Rendering Color
-  Residential;                            !- Building Unit Type
-
-OS:AdditionalProperties,
-  {a77ce7c7-4c1e-4fad-9d6d-14c305ad6127}, !- Handle
-  {e48c7e21-47a6-4fb9-8f71-5f492012ad64}, !- Object Name
-  NumberOfBedrooms,                       !- Feature Name 1
-  Integer,                                !- Feature Data Type 1
-  3,                                      !- Feature Value 1
-  NumberOfBathrooms,                      !- Feature Name 2
-  Double,                                 !- Feature Data Type 2
-  2,                                      !- Feature Value 2
-  NumberOfOccupants,                      !- Feature Name 3
-  Double,                                 !- Feature Data Type 3
-  3.3900000000000001;                     !- Feature Value 3
-
-OS:External:File,
-  {7a171d66-68e6-49fe-bd87-5fdbcca496e7}, !- Handle
-  8760.csv,                               !- Name
-  8760.csv;                               !- File Name
-
-OS:Schedule:Day,
-  {2845b4ea-ac5b-4d43-9cde-7d485052d37d}, !- Handle
-  Schedule Day 1,                         !- Name
-  ,                                       !- Schedule Type Limits Name
-  ,                                       !- Interpolate to Timestep
-  24,                                     !- Hour 1
-  0,                                      !- Minute 1
-  0;                                      !- Value Until Time 1
-
-OS:Schedule:Day,
-  {126130eb-a01e-4148-9004-2d92f644d142}, !- Handle
-  Schedule Day 2,                         !- Name
-  ,                                       !- Schedule Type Limits Name
-  ,                                       !- Interpolate to Timestep
-  24,                                     !- Hour 1
-  0,                                      !- Minute 1
-  1;                                      !- Value Until Time 1
-
-OS:Schedule:File,
-  {d7d3eb65-7055-4d7a-98dc-2d5c5c5d8dbd}, !- Handle
-  occupants,                              !- Name
-  {f0d4b83d-1d2d-440a-abfa-714661a97065}, !- Schedule Type Limits Name
-  {7a171d66-68e6-49fe-bd87-5fdbcca496e7}, !- External File Name
-  1,                                      !- Column Number
-  1,                                      !- Rows to Skip at Top
-  8760,                                   !- Number of Hours of Data
-  ,                                       !- Column Separator
-  ,                                       !- Interpolate to Timestep
-  60;                                     !- Minutes per Item
-
-OS:Schedule:Ruleset,
-  {fbd9ce01-aff2-461f-ae45-919ed3b43353}, !- Handle
-  Schedule Ruleset 1,                     !- Name
-  {d88620a8-ace8-4a8e-b492-020a8340a335}, !- Schedule Type Limits Name
-  {56613eb7-5fd0-462d-8bb2-8e6f3e4386b9}; !- Default Day Schedule Name
-
-OS:Schedule:Day,
-  {56613eb7-5fd0-462d-8bb2-8e6f3e4386b9}, !- Handle
-  Schedule Day 3,                         !- Name
-  {d88620a8-ace8-4a8e-b492-020a8340a335}, !- Schedule Type Limits Name
-  ,                                       !- Interpolate to Timestep
-  24,                                     !- Hour 1
-  0,                                      !- Minute 1
-  112.539290946133;                       !- Value Until Time 1
-
-OS:People:Definition,
-  {426bf997-b775-46af-919c-665c6018a305}, !- Handle
-=======
 OS:ThermalZone,
   {694800e9-3633-481b-a1d6-d7ddc023b9b6}, !- Handle
   living zone|unit 2,                     !- Name
@@ -2446,7 +2153,6 @@
 
 OS:People:Definition,
   {6d44f374-477c-4b52-bf3c-b4539fd0cb0d}, !- Handle
->>>>>>> 0d6078c2
   res occupants|living space,             !- Name
   People,                                 !- Number of People Calculation Method
   3.39,                                   !- Number of People {people}
@@ -2459,21 +2165,12 @@
   ZoneAveraged;                           !- Mean Radiant Temperature Calculation Type
 
 OS:People,
-<<<<<<< HEAD
-  {8a80b271-369d-46a2-9b77-5cd365d5b579}, !- Handle
-  res occupants|living space,             !- Name
-  {426bf997-b775-46af-919c-665c6018a305}, !- People Definition Name
-  {3270feb0-1ea9-43dc-926b-bfc1807f7fa8}, !- Space or SpaceType Name
-  {d7d3eb65-7055-4d7a-98dc-2d5c5c5d8dbd}, !- Number of People Schedule Name
-  {fbd9ce01-aff2-461f-ae45-919ed3b43353}, !- Activity Level Schedule Name
-=======
   {a1f56782-00f3-4c77-9581-ed704640a997}, !- Handle
   res occupants|living space,             !- Name
   {6d44f374-477c-4b52-bf3c-b4539fd0cb0d}, !- People Definition Name
   {0dfaca2b-7312-4235-ab9a-28570ba4b3e1}, !- Space or SpaceType Name
   {1797900d-db7a-428d-b7f8-4f0fb9c4af59}, !- Number of People Schedule Name
   {3bdb7dc2-ac39-46dd-9b1b-e2b4ae5838eb}, !- Activity Level Schedule Name
->>>>>>> 0d6078c2
   ,                                       !- Surface Name/Angle Factor List Name
   ,                                       !- Work Efficiency Schedule Name
   ,                                       !- Clothing Insulation Schedule Name
@@ -2481,11 +2178,7 @@
   1;                                      !- Multiplier
 
 OS:ScheduleTypeLimits,
-<<<<<<< HEAD
-  {d88620a8-ace8-4a8e-b492-020a8340a335}, !- Handle
-=======
   {5deaef77-c4fc-4dcd-9837-4c40c2072c9b}, !- Handle
->>>>>>> 0d6078c2
   ActivityLevel,                          !- Name
   0,                                      !- Lower Limit Value
   ,                                       !- Upper Limit Value
@@ -2493,17 +2186,11 @@
   ActivityLevel;                          !- Unit Type
 
 OS:ScheduleTypeLimits,
-<<<<<<< HEAD
-  {f0d4b83d-1d2d-440a-abfa-714661a97065}, !- Handle
-=======
   {7419e155-e1bf-4992-bffc-26d871c15ecd}, !- Handle
->>>>>>> 0d6078c2
   Fractional,                             !- Name
   0,                                      !- Lower Limit Value
   1,                                      !- Upper Limit Value
   Continuous;                             !- Numeric Type
-<<<<<<< HEAD
-=======
 
 OS:Schedule:Day,
   {4fbeaf44-ba45-4509-9c42-450bc26445c9}, !- Handle
@@ -2812,4 +2499,3 @@
   ,                                       !- Clothing Insulation Schedule Name
   ,                                       !- Air Velocity Schedule Name
   1;                                      !- Multiplier
->>>>>>> 0d6078c2
