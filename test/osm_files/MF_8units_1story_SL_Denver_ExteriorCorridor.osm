--- conflicted
+++ resolved
@@ -1,73 +1,41 @@
 !- NOTE: Auto-generated from /test/osw_files/MF_8units_1story_SL_Denver_ExteriorCorridor.osw
 
 OS:Version,
-<<<<<<< HEAD
-  {04046b5d-ada9-4918-874c-f4c591a58dda}, !- Handle
+  {3256816c-ee4d-4f6c-a125-40d553f89ead}, !- Handle
   2.9.0;                                  !- Version Identifier
 
 OS:SimulationControl,
-  {0bd829a7-7100-4f04-8b7a-b9cdc2ff7d81}, !- Handle
-=======
-  {73404905-31b9-403e-aea5-38bdcf3d2bdb}, !- Handle
-  2.9.0;                                  !- Version Identifier
-
-OS:SimulationControl,
-  {449b29ca-5ee6-4b2a-8fc5-d85ae66b2cca}, !- Handle
->>>>>>> 7902c0f9
+  {6d2adbe0-d943-4afa-ae45-caa13601b2df}, !- Handle
   ,                                       !- Do Zone Sizing Calculation
   ,                                       !- Do System Sizing Calculation
   ,                                       !- Do Plant Sizing Calculation
   No;                                     !- Run Simulation for Sizing Periods
 
 OS:Timestep,
-<<<<<<< HEAD
-  {4500300e-583b-48a3-afdd-24b3e08edde4}, !- Handle
+  {e573acc6-641e-4f26-bca7-dcf8efe4eb48}, !- Handle
   6;                                      !- Number of Timesteps per Hour
 
 OS:ShadowCalculation,
-  {1e047cb4-569b-4581-a96c-10399233c65a}, !- Handle
-=======
-  {0284a73d-dcc3-47c4-9958-7550b58e85e5}, !- Handle
-  6;                                      !- Number of Timesteps per Hour
-
-OS:ShadowCalculation,
-  {fee67775-699e-4b8e-bca5-c942a4f12522}, !- Handle
->>>>>>> 7902c0f9
+  {790b8625-bdbf-4164-8929-19a6f000415d}, !- Handle
   20,                                     !- Calculation Frequency
   200;                                    !- Maximum Figures in Shadow Overlap Calculations
 
 OS:SurfaceConvectionAlgorithm:Outside,
-<<<<<<< HEAD
-  {3bb02ff8-c6b5-4fa0-abab-3c48ebf4a7bd}, !- Handle
+  {26044d93-fcc6-47e6-af96-2aed0017b7cf}, !- Handle
   DOE-2;                                  !- Algorithm
 
 OS:SurfaceConvectionAlgorithm:Inside,
-  {1f7fe87e-d122-4c41-a884-98abdc367c9d}, !- Handle
+  {9466fb97-e877-43ca-8100-cfc2e2f561a3}, !- Handle
   TARP;                                   !- Algorithm
 
 OS:ZoneCapacitanceMultiplier:ResearchSpecial,
-  {93ce895e-90a7-4d29-a39f-92fa9c44ed36}, !- Handle
-=======
-  {abde3d2e-bc3d-42f1-8019-0348780bcc46}, !- Handle
-  DOE-2;                                  !- Algorithm
-
-OS:SurfaceConvectionAlgorithm:Inside,
-  {d2e61dd9-bfe7-4e18-9774-c349bbce260d}, !- Handle
-  TARP;                                   !- Algorithm
-
-OS:ZoneCapacitanceMultiplier:ResearchSpecial,
-  {1bd2d61e-1713-43a5-8fd3-f030412fda61}, !- Handle
->>>>>>> 7902c0f9
+  {3bb48b86-648e-4326-ab68-b64c07da665b}, !- Handle
   ,                                       !- Temperature Capacity Multiplier
   15,                                     !- Humidity Capacity Multiplier
   ;                                       !- Carbon Dioxide Capacity Multiplier
 
 OS:RunPeriod,
-<<<<<<< HEAD
-  {723da35b-f23d-4625-a9f2-b5a1f880cec6}, !- Handle
-=======
-  {b3777fea-78fa-4345-853d-fa36013523eb}, !- Handle
->>>>>>> 7902c0f9
+  {2b26758c-b0e2-4b4e-bb70-f5c906f0958d}, !- Handle
   Run Period 1,                           !- Name
   1,                                      !- Begin Month
   1,                                      !- Begin Day of Month
@@ -81,21 +49,13 @@
   ;                                       !- Number of Times Runperiod to be Repeated
 
 OS:YearDescription,
-<<<<<<< HEAD
-  {cfada9a9-f838-4009-905c-29d940654473}, !- Handle
-=======
-  {57ee53bc-3c7d-44e0-ab8a-5e378dbc04a5}, !- Handle
->>>>>>> 7902c0f9
+  {6bf36e93-3250-4d17-87d9-ae1944003726}, !- Handle
   2007,                                   !- Calendar Year
   ,                                       !- Day of Week for Start Day
   ;                                       !- Is Leap Year
 
 OS:WeatherFile,
-<<<<<<< HEAD
-  {78b7b077-796d-4516-9d35-37405846f9d8}, !- Handle
-=======
-  {a5a3eb79-c0a2-4043-9666-647ed0c9c47c}, !- Handle
->>>>>>> 7902c0f9
+  {ba61a819-8470-4eee-9d08-e8b92661faf9}, !- Handle
   Denver Intl Ap,                         !- City
   CO,                                     !- State Province Region
   USA,                                    !- Country
@@ -109,13 +69,8 @@
   E23378AA;                               !- Checksum
 
 OS:AdditionalProperties,
-<<<<<<< HEAD
-  {7c77482e-c3e3-4180-8937-2093f766ce02}, !- Handle
-  {78b7b077-796d-4516-9d35-37405846f9d8}, !- Object Name
-=======
-  {e227e7e0-0b09-4c6e-be5b-153ec0bdbf36}, !- Handle
-  {a5a3eb79-c0a2-4043-9666-647ed0c9c47c}, !- Object Name
->>>>>>> 7902c0f9
+  {5d697b07-020f-4417-9ef0-e31b2b308db4}, !- Handle
+  {ba61a819-8470-4eee-9d08-e8b92661faf9}, !- Object Name
   EPWHeaderCity,                          !- Feature Name 1
   String,                                 !- Feature Data Type 1
   Denver Intl Ap,                         !- Feature Value 1
@@ -223,11 +178,7 @@
   84;                                     !- Feature Value 35
 
 OS:Site,
-<<<<<<< HEAD
-  {c2bd74b9-5613-4743-a0e0-2c78c663929b}, !- Handle
-=======
-  {47ac013e-5223-4ec1-b8dd-e1ecd11cca26}, !- Handle
->>>>>>> 7902c0f9
+  {69dd9aa1-27a0-4fbe-8a9c-c6a7633ebf7a}, !- Handle
   Denver Intl Ap_CO_USA,                  !- Name
   39.83,                                  !- Latitude {deg}
   -104.65,                                !- Longitude {deg}
@@ -236,11 +187,7 @@
   ;                                       !- Terrain
 
 OS:ClimateZones,
-<<<<<<< HEAD
-  {4f65471f-145a-4be9-809c-8c56330c0836}, !- Handle
-=======
-  {59c83df9-931a-44c3-a10f-a347f27822f0}, !- Handle
->>>>>>> 7902c0f9
+  {c0568fd6-57c0-4c84-af6c-8f01c25a0bbc}, !- Handle
   ,                                       !- Active Institution
   ,                                       !- Active Year
   ,                                       !- Climate Zone Institution Name 1
@@ -253,31 +200,19 @@
   Cold;                                   !- Climate Zone Value 2
 
 OS:Site:WaterMainsTemperature,
-<<<<<<< HEAD
-  {6bcdbecd-44cb-41cd-ab4e-6a4d696991a4}, !- Handle
-=======
-  {838a9cc0-8916-4a13-a52b-324b59659602}, !- Handle
->>>>>>> 7902c0f9
+  {e7262498-1421-4d0b-ae24-de3d03467af6}, !- Handle
   Correlation,                            !- Calculation Method
   ,                                       !- Temperature Schedule Name
   10.8753424657535,                       !- Annual Average Outdoor Air Temperature {C}
   23.1524007936508;                       !- Maximum Difference In Monthly Average Outdoor Air Temperatures {deltaC}
 
 OS:RunPeriodControl:DaylightSavingTime,
-<<<<<<< HEAD
-  {82f080ca-e72b-4551-9998-12ddd0663922}, !- Handle
-=======
-  {e080a716-8d2e-4ebe-a79b-c59053c0c048}, !- Handle
->>>>>>> 7902c0f9
+  {8700983d-92aa-40f6-9a83-da2124f8ba4c}, !- Handle
   3/12,                                   !- Start Date
   11/5;                                   !- End Date
 
 OS:Site:GroundTemperature:Deep,
-<<<<<<< HEAD
-  {4eb2dadb-9561-4370-8500-a84763ee126d}, !- Handle
-=======
-  {a09c3a61-f885-460f-b9c1-a2d3ba95189d}, !- Handle
->>>>>>> 7902c0f9
+  {d738df57-090b-4de4-8772-b495fe398d72}, !- Handle
   10.8753424657535,                       !- January Deep Ground Temperature {C}
   10.8753424657535,                       !- February Deep Ground Temperature {C}
   10.8753424657535,                       !- March Deep Ground Temperature {C}
@@ -292,11 +227,7 @@
   10.8753424657535;                       !- December Deep Ground Temperature {C}
 
 OS:Building,
-<<<<<<< HEAD
-  {de80ea54-2681-44af-89f6-3bb0cbc5322d}, !- Handle
-=======
-  {f946b71d-949e-4106-a56b-582814539ecb}, !- Handle
->>>>>>> 7902c0f9
+  {c6847d68-60ac-4cc1-af19-53b43e188ca8}, !- Handle
   Building 1,                             !- Name
   ,                                       !- Building Sector Type
   0,                                      !- North Axis {deg}
@@ -311,13 +242,8 @@
   8;                                      !- Standards Number of Living Units
 
 OS:AdditionalProperties,
-<<<<<<< HEAD
-  {9788c951-12c6-4990-8477-e29ee893ce8e}, !- Handle
-  {de80ea54-2681-44af-89f6-3bb0cbc5322d}, !- Object Name
-=======
-  {290f6bbb-152e-4582-807d-4fa16628d869}, !- Handle
-  {f946b71d-949e-4106-a56b-582814539ecb}, !- Object Name
->>>>>>> 7902c0f9
+  {d4eb6f98-2cb1-49fa-b558-d35bd6d48cc5}, !- Handle
+  {c6847d68-60ac-4cc1-af19-53b43e188ca8}, !- Object Name
   num_units,                              !- Feature Name 1
   Integer,                                !- Feature Data Type 1
   8,                                      !- Feature Value 1
@@ -344,11 +270,7 @@
   Single Exterior (Front);                !- Feature Value 8
 
 OS:ThermalZone,
-<<<<<<< HEAD
-  {28cfcc0a-ddc6-4843-a291-64cfa108b8f6}, !- Handle
-=======
-  {b9a278b0-028b-47df-a5b2-22aa480ad501}, !- Handle
->>>>>>> 7902c0f9
+  {8efd0b45-c841-49b0-beb0-0638cb226432}, !- Handle
   living zone,                            !- Name
   ,                                       !- Multiplier
   ,                                       !- Ceiling Height {m}
@@ -357,17 +279,10 @@
   ,                                       !- Zone Inside Convection Algorithm
   ,                                       !- Zone Outside Convection Algorithm
   ,                                       !- Zone Conditioning Equipment List Name
-<<<<<<< HEAD
-  {5e39514e-61ba-420d-9c40-0ee1c1d68847}, !- Zone Air Inlet Port List
-  {c2569235-bc1d-4d1a-9493-ae706c403073}, !- Zone Air Exhaust Port List
-  {e7ff21f5-a7f2-4f71-a571-388fe979ab86}, !- Zone Air Node Name
-  {84727b06-585e-421e-beb9-898f4a6e8a75}, !- Zone Return Air Port List
-=======
-  {71b09247-cdb1-4121-90ac-d41e0eb08993}, !- Zone Air Inlet Port List
-  {36d9a136-a25c-4c8d-92dc-46d0f4e020a3}, !- Zone Air Exhaust Port List
-  {6fd11392-1a5b-465c-b163-1e93d8a8fe38}, !- Zone Air Node Name
-  {e18b6e0b-c32b-4a94-a51b-f21934ddaed4}, !- Zone Return Air Port List
->>>>>>> 7902c0f9
+  {d65b030f-3bb5-4220-b71a-3621fcaf83b5}, !- Zone Air Inlet Port List
+  {dca0737f-f16f-46e3-bc4c-f3bee2fde3c7}, !- Zone Air Exhaust Port List
+  {530f720d-5662-4cdd-a9e6-ff9dd565f01f}, !- Zone Air Node Name
+  {44676908-6f05-4884-bb08-30d052ad9683}, !- Zone Return Air Port List
   ,                                       !- Primary Daylighting Control Name
   ,                                       !- Fraction of Zone Controlled by Primary Daylighting Control
   ,                                       !- Secondary Daylighting Control Name
@@ -378,71 +293,37 @@
   No;                                     !- Use Ideal Air Loads
 
 OS:Node,
-<<<<<<< HEAD
-  {2da4d9a7-a402-4e0a-b312-312c2772b6d9}, !- Handle
+  {14b539d6-8f6a-4f8e-99c3-b6b96e71527f}, !- Handle
   Node 1,                                 !- Name
-  {e7ff21f5-a7f2-4f71-a571-388fe979ab86}, !- Inlet Port
+  {530f720d-5662-4cdd-a9e6-ff9dd565f01f}, !- Inlet Port
   ;                                       !- Outlet Port
 
 OS:Connection,
-  {e7ff21f5-a7f2-4f71-a571-388fe979ab86}, !- Handle
-  {cae73e3d-ec5d-4f78-8a0a-688e3b6d6cc1}, !- Name
-  {28cfcc0a-ddc6-4843-a291-64cfa108b8f6}, !- Source Object
+  {530f720d-5662-4cdd-a9e6-ff9dd565f01f}, !- Handle
+  {afdbdce2-8d0d-4d0a-8359-4239937f3be7}, !- Name
+  {8efd0b45-c841-49b0-beb0-0638cb226432}, !- Source Object
   11,                                     !- Outlet Port
-  {2da4d9a7-a402-4e0a-b312-312c2772b6d9}, !- Target Object
+  {14b539d6-8f6a-4f8e-99c3-b6b96e71527f}, !- Target Object
   2;                                      !- Inlet Port
 
 OS:PortList,
-  {5e39514e-61ba-420d-9c40-0ee1c1d68847}, !- Handle
-  {7698be7b-ec11-4aae-8898-253e13ac8f42}, !- Name
-  {28cfcc0a-ddc6-4843-a291-64cfa108b8f6}; !- HVAC Component
+  {d65b030f-3bb5-4220-b71a-3621fcaf83b5}, !- Handle
+  {76b867fe-f6a9-42da-b834-61d34248e0c9}, !- Name
+  {8efd0b45-c841-49b0-beb0-0638cb226432}; !- HVAC Component
 
 OS:PortList,
-  {c2569235-bc1d-4d1a-9493-ae706c403073}, !- Handle
-  {82446d5c-f65d-441c-a80b-8239fd94690d}, !- Name
-  {28cfcc0a-ddc6-4843-a291-64cfa108b8f6}; !- HVAC Component
+  {dca0737f-f16f-46e3-bc4c-f3bee2fde3c7}, !- Handle
+  {3d700748-051b-453d-99ec-2a283aa704e5}, !- Name
+  {8efd0b45-c841-49b0-beb0-0638cb226432}; !- HVAC Component
 
 OS:PortList,
-  {84727b06-585e-421e-beb9-898f4a6e8a75}, !- Handle
-  {3f61f9b0-7ab9-4b02-a8ef-f06496b526d9}, !- Name
-  {28cfcc0a-ddc6-4843-a291-64cfa108b8f6}; !- HVAC Component
+  {44676908-6f05-4884-bb08-30d052ad9683}, !- Handle
+  {a339e4cd-b76c-412b-b3da-9be8cf6235e8}, !- Name
+  {8efd0b45-c841-49b0-beb0-0638cb226432}; !- HVAC Component
 
 OS:Sizing:Zone,
-  {ebd33fe7-33f0-4982-9ea2-37180660c524}, !- Handle
-  {28cfcc0a-ddc6-4843-a291-64cfa108b8f6}, !- Zone or ZoneList Name
-=======
-  {46c0d416-cd5d-4746-ab0d-35abcc4899a0}, !- Handle
-  Node 1,                                 !- Name
-  {6fd11392-1a5b-465c-b163-1e93d8a8fe38}, !- Inlet Port
-  ;                                       !- Outlet Port
-
-OS:Connection,
-  {6fd11392-1a5b-465c-b163-1e93d8a8fe38}, !- Handle
-  {70abe1ac-ae77-4e05-be03-cd1c2d5729c6}, !- Name
-  {b9a278b0-028b-47df-a5b2-22aa480ad501}, !- Source Object
-  11,                                     !- Outlet Port
-  {46c0d416-cd5d-4746-ab0d-35abcc4899a0}, !- Target Object
-  2;                                      !- Inlet Port
-
-OS:PortList,
-  {71b09247-cdb1-4121-90ac-d41e0eb08993}, !- Handle
-  {2d3cb9ed-d958-437d-9031-a3fc1b03da4d}, !- Name
-  {b9a278b0-028b-47df-a5b2-22aa480ad501}; !- HVAC Component
-
-OS:PortList,
-  {36d9a136-a25c-4c8d-92dc-46d0f4e020a3}, !- Handle
-  {24a44905-0cb4-43bb-a5cb-8df333596948}, !- Name
-  {b9a278b0-028b-47df-a5b2-22aa480ad501}; !- HVAC Component
-
-OS:PortList,
-  {e18b6e0b-c32b-4a94-a51b-f21934ddaed4}, !- Handle
-  {b0bc172c-589c-4ae1-8de9-7e01470f37ce}, !- Name
-  {b9a278b0-028b-47df-a5b2-22aa480ad501}; !- HVAC Component
-
-OS:Sizing:Zone,
-  {9c63a2c0-4015-4337-a1ca-e2cfb03355a0}, !- Handle
-  {b9a278b0-028b-47df-a5b2-22aa480ad501}, !- Zone or ZoneList Name
->>>>>>> 7902c0f9
+  {3f816b61-d5aa-4f0c-a4ec-fd2fb25e4eec}, !- Handle
+  {8efd0b45-c841-49b0-beb0-0638cb226432}, !- Zone or ZoneList Name
   SupplyAirTemperature,                   !- Zone Cooling Design Supply Air Temperature Input Method
   14,                                     !- Zone Cooling Design Supply Air Temperature {C}
   11.11,                                  !- Zone Cooling Design Supply Air Temperature Difference {deltaC}
@@ -471,25 +352,14 @@
   autosize;                               !- Dedicated Outdoor Air High Setpoint Temperature for Design {C}
 
 OS:ZoneHVAC:EquipmentList,
-<<<<<<< HEAD
-  {75060fcf-1708-4981-9151-58f2a5d8d313}, !- Handle
+  {7b448392-230d-426a-84dd-8eec572296a5}, !- Handle
   Zone HVAC Equipment List 1,             !- Name
-  {28cfcc0a-ddc6-4843-a291-64cfa108b8f6}; !- Thermal Zone
+  {8efd0b45-c841-49b0-beb0-0638cb226432}; !- Thermal Zone
 
 OS:Space,
-  {e3aab21a-a10e-4fdf-9283-15ed0310bb5b}, !- Handle
+  {7ecd5ab6-bf04-4afe-ad46-be8f95e3d810}, !- Handle
   living space,                           !- Name
-  {a9dab99d-3659-4fb1-ac39-11e30fa6ee7e}, !- Space Type Name
-=======
-  {28ea4d89-f920-4093-bf6f-4db4850baaad}, !- Handle
-  Zone HVAC Equipment List 1,             !- Name
-  {b9a278b0-028b-47df-a5b2-22aa480ad501}; !- Thermal Zone
-
-OS:Space,
-  {ad3697f4-db9e-4cd7-8c2c-fbd299af8cd2}, !- Handle
-  living space,                           !- Name
-  {f5d604ff-7812-4d46-ae87-0fd6777a2793}, !- Space Type Name
->>>>>>> 7902c0f9
+  {273c2fad-b320-41cd-b361-4e178461e8b7}, !- Space Type Name
   ,                                       !- Default Construction Set Name
   ,                                       !- Default Schedule Set Name
   ,                                       !- Direction of Relative North {deg}
@@ -497,31 +367,17 @@
   ,                                       !- Y Origin {m}
   ,                                       !- Z Origin {m}
   ,                                       !- Building Story Name
-<<<<<<< HEAD
-  {28cfcc0a-ddc6-4843-a291-64cfa108b8f6}, !- Thermal Zone Name
+  {8efd0b45-c841-49b0-beb0-0638cb226432}, !- Thermal Zone Name
   ,                                       !- Part of Total Floor Area
   ,                                       !- Design Specification Outdoor Air Object Name
-  {246aba20-da17-49e0-b189-96ffcffaee5d}; !- Building Unit Name
+  {09d884f0-e321-4cab-928e-d8def7bef984}; !- Building Unit Name
 
 OS:Surface,
-  {9dcf26be-4f4a-4cac-9f89-83c2bc5e2b9f}, !- Handle
+  {ae295614-32f5-457b-ae3c-7b15e142f5d3}, !- Handle
   Surface 1,                              !- Name
   Floor,                                  !- Surface Type
   ,                                       !- Construction Name
-  {e3aab21a-a10e-4fdf-9283-15ed0310bb5b}, !- Space Name
-=======
-  {b9a278b0-028b-47df-a5b2-22aa480ad501}, !- Thermal Zone Name
-  ,                                       !- Part of Total Floor Area
-  ,                                       !- Design Specification Outdoor Air Object Name
-  {c5082993-a3cd-4803-8156-8d73ad8d172b}; !- Building Unit Name
-
-OS:Surface,
-  {e5265c62-2873-485a-8fcc-60b06e3e7cde}, !- Handle
-  Surface 1,                              !- Name
-  Floor,                                  !- Surface Type
-  ,                                       !- Construction Name
-  {ad3697f4-db9e-4cd7-8c2c-fbd299af8cd2}, !- Space Name
->>>>>>> 7902c0f9
+  {7ecd5ab6-bf04-4afe-ad46-be8f95e3d810}, !- Space Name
   Foundation,                             !- Outside Boundary Condition
   ,                                       !- Outside Boundary Condition Object
   NoSun,                                  !- Sun Exposure
@@ -534,19 +390,11 @@
   6.46578440716979, -12.9315688143396, 0; !- X,Y,Z Vertex 4 {m}
 
 OS:Surface,
-<<<<<<< HEAD
-  {13aedb53-3be0-43f3-b1c1-7e3f0449c979}, !- Handle
+  {5c799ba9-7c01-4799-bba1-cb6908f8f547}, !- Handle
   Surface 2,                              !- Name
   Wall,                                   !- Surface Type
   ,                                       !- Construction Name
-  {e3aab21a-a10e-4fdf-9283-15ed0310bb5b}, !- Space Name
-=======
-  {c1a72ad1-12ca-4686-9d9d-ea767082130d}, !- Handle
-  Surface 2,                              !- Name
-  Wall,                                   !- Surface Type
-  ,                                       !- Construction Name
-  {ad3697f4-db9e-4cd7-8c2c-fbd299af8cd2}, !- Space Name
->>>>>>> 7902c0f9
+  {7ecd5ab6-bf04-4afe-ad46-be8f95e3d810}, !- Space Name
   Outdoors,                               !- Outside Boundary Condition
   ,                                       !- Outside Boundary Condition Object
   SunExposed,                             !- Sun Exposure
@@ -559,19 +407,11 @@
   0, -12.9315688143396, 2.4384;           !- X,Y,Z Vertex 4 {m}
 
 OS:Surface,
-<<<<<<< HEAD
-  {48d41e2e-820d-4a82-b14f-edcc86ae3c19}, !- Handle
+  {fce72317-f504-44e7-a093-31ee1832abae}, !- Handle
   Surface 3,                              !- Name
   Wall,                                   !- Surface Type
   ,                                       !- Construction Name
-  {e3aab21a-a10e-4fdf-9283-15ed0310bb5b}, !- Space Name
-=======
-  {a79139de-ca98-4b58-be97-23facf306733}, !- Handle
-  Surface 3,                              !- Name
-  Wall,                                   !- Surface Type
-  ,                                       !- Construction Name
-  {ad3697f4-db9e-4cd7-8c2c-fbd299af8cd2}, !- Space Name
->>>>>>> 7902c0f9
+  {7ecd5ab6-bf04-4afe-ad46-be8f95e3d810}, !- Space Name
   Outdoors,                               !- Outside Boundary Condition
   ,                                       !- Outside Boundary Condition Object
   SunExposed,                             !- Sun Exposure
@@ -584,19 +424,11 @@
   0, 0, 2.4384;                           !- X,Y,Z Vertex 4 {m}
 
 OS:Surface,
-<<<<<<< HEAD
-  {d965c769-feb7-4a8a-9bf0-9dfce49ef9be}, !- Handle
+  {aefcc516-b048-470f-8d92-4a432b0bd62a}, !- Handle
   Surface 4,                              !- Name
   Wall,                                   !- Surface Type
   ,                                       !- Construction Name
-  {e3aab21a-a10e-4fdf-9283-15ed0310bb5b}, !- Space Name
-=======
-  {6c576e70-2c6d-442c-8248-72ba8311fd78}, !- Handle
-  Surface 4,                              !- Name
-  Wall,                                   !- Surface Type
-  ,                                       !- Construction Name
-  {ad3697f4-db9e-4cd7-8c2c-fbd299af8cd2}, !- Space Name
->>>>>>> 7902c0f9
+  {7ecd5ab6-bf04-4afe-ad46-be8f95e3d810}, !- Space Name
   Adiabatic,                              !- Outside Boundary Condition
   ,                                       !- Outside Boundary Condition Object
   NoSun,                                  !- Sun Exposure
@@ -609,19 +441,11 @@
   6.46578440716979, 0, 2.4384;            !- X,Y,Z Vertex 4 {m}
 
 OS:Surface,
-<<<<<<< HEAD
-  {13bff716-fac3-4e9b-9860-4d288719afb3}, !- Handle
+  {3188a2ce-9f44-4d56-b34c-4ba79287dcd2}, !- Handle
   Surface 5,                              !- Name
   Wall,                                   !- Surface Type
   ,                                       !- Construction Name
-  {e3aab21a-a10e-4fdf-9283-15ed0310bb5b}, !- Space Name
-=======
-  {b582b434-ade8-41fc-9e0b-cca0ab181812}, !- Handle
-  Surface 5,                              !- Name
-  Wall,                                   !- Surface Type
-  ,                                       !- Construction Name
-  {ad3697f4-db9e-4cd7-8c2c-fbd299af8cd2}, !- Space Name
->>>>>>> 7902c0f9
+  {7ecd5ab6-bf04-4afe-ad46-be8f95e3d810}, !- Space Name
   Outdoors,                               !- Outside Boundary Condition
   ,                                       !- Outside Boundary Condition Object
   SunExposed,                             !- Sun Exposure
@@ -634,19 +458,11 @@
   6.46578440716979, -12.9315688143396, 2.4384; !- X,Y,Z Vertex 4 {m}
 
 OS:Surface,
-<<<<<<< HEAD
-  {f74a8204-8152-4a39-97b2-caecd0649151}, !- Handle
+  {34ea9522-4537-4e11-a5af-3f77a444ade4}, !- Handle
   Surface 6,                              !- Name
   RoofCeiling,                            !- Surface Type
   ,                                       !- Construction Name
-  {e3aab21a-a10e-4fdf-9283-15ed0310bb5b}, !- Space Name
-=======
-  {1a11abd6-c695-445b-914b-14c2d1fc8053}, !- Handle
-  Surface 6,                              !- Name
-  RoofCeiling,                            !- Surface Type
-  ,                                       !- Construction Name
-  {ad3697f4-db9e-4cd7-8c2c-fbd299af8cd2}, !- Space Name
->>>>>>> 7902c0f9
+  {7ecd5ab6-bf04-4afe-ad46-be8f95e3d810}, !- Space Name
   Outdoors,                               !- Outside Boundary Condition
   ,                                       !- Outside Boundary Condition Object
   SunExposed,                             !- Sun Exposure
@@ -659,11 +475,7 @@
   0, -12.9315688143396, 2.4384;           !- X,Y,Z Vertex 4 {m}
 
 OS:SpaceType,
-<<<<<<< HEAD
-  {a9dab99d-3659-4fb1-ac39-11e30fa6ee7e}, !- Handle
-=======
-  {f5d604ff-7812-4d46-ae87-0fd6777a2793}, !- Handle
->>>>>>> 7902c0f9
+  {273c2fad-b320-41cd-b361-4e178461e8b7}, !- Handle
   Space Type 1,                           !- Name
   ,                                       !- Default Construction Set Name
   ,                                       !- Default Schedule Set Name
@@ -674,17 +486,10 @@
   living;                                 !- Standards Space Type
 
 OS:ShadingSurface,
-<<<<<<< HEAD
-  {75976fd1-03ba-4918-83ea-26094ea28eae}, !- Handle
+  {39c9b2d3-f5c8-47a9-8e6a-a253f34634da}, !- Handle
   Corridor shading,                       !- Name
   ,                                       !- Construction Name
-  {2b24653f-8553-4961-88ea-61895a9f58cb}, !- Shading Surface Group Name
-=======
-  {ad2aaa7c-5c32-4c9a-bd79-83a258c8bfe3}, !- Handle
-  Corridor shading,                       !- Name
-  ,                                       !- Construction Name
-  {fde09a41-1ef8-4fdb-ad10-53c7eb833235}, !- Shading Surface Group Name
->>>>>>> 7902c0f9
+  {c5cf9888-2cb0-4fb5-b246-aead3df62e14}, !- Shading Surface Group Name
   ,                                       !- Transmittance Schedule Name
   ,                                       !- Number of Vertices
   0, -15.9795688143396, 2.4384,           !- X,Y,Z Vertex 1 {m}
@@ -693,32 +498,19 @@
   0, -12.9315688143396, 2.4384;           !- X,Y,Z Vertex 4 {m}
 
 OS:ShadingSurfaceGroup,
-<<<<<<< HEAD
-  {2b24653f-8553-4961-88ea-61895a9f58cb}, !- Handle
-=======
-  {fde09a41-1ef8-4fdb-ad10-53c7eb833235}, !- Handle
->>>>>>> 7902c0f9
+  {c5cf9888-2cb0-4fb5-b246-aead3df62e14}, !- Handle
   Shading Surface Group 1,                !- Name
   Building;                               !- Shading Surface Type
 
 OS:BuildingUnit,
-<<<<<<< HEAD
-  {246aba20-da17-49e0-b189-96ffcffaee5d}, !- Handle
-=======
-  {c5082993-a3cd-4803-8156-8d73ad8d172b}, !- Handle
->>>>>>> 7902c0f9
+  {09d884f0-e321-4cab-928e-d8def7bef984}, !- Handle
   unit 1,                                 !- Name
   ,                                       !- Rendering Color
   Residential;                            !- Building Unit Type
 
 OS:AdditionalProperties,
-<<<<<<< HEAD
-  {7646bd8f-2ba4-475b-9451-c619fe42324a}, !- Handle
-  {246aba20-da17-49e0-b189-96ffcffaee5d}, !- Object Name
-=======
-  {38c46bc2-99f2-4aa1-9c03-e903a63c2365}, !- Handle
-  {c5082993-a3cd-4803-8156-8d73ad8d172b}, !- Object Name
->>>>>>> 7902c0f9
+  {2be25ee0-0e3f-4d94-ab66-1af6d875f567}, !- Handle
+  {09d884f0-e321-4cab-928e-d8def7bef984}, !- Object Name
   NumberOfBedrooms,                       !- Feature Name 1
   Integer,                                !- Feature Data Type 1
   3,                                      !- Feature Value 1
@@ -730,20 +522,12 @@
   3.3900000000000001;                     !- Feature Value 3
 
 OS:External:File,
-<<<<<<< HEAD
-  {595579c4-9e83-4f06-9df2-f0e4111a6fe5}, !- Handle
-=======
-  {04ea18a9-80ed-476e-b4ea-213af425bdc7}, !- Handle
->>>>>>> 7902c0f9
+  {34705151-0c80-499e-9d9f-653013010f00}, !- Handle
   8760.csv,                               !- Name
   8760.csv;                               !- File Name
 
 OS:Schedule:Day,
-<<<<<<< HEAD
-  {7269e991-9ce7-422e-acf6-0513f56c806d}, !- Handle
-=======
-  {e990b48d-9ae9-42be-92bb-a302e28d3837}, !- Handle
->>>>>>> 7902c0f9
+  {4a2a82ba-3071-4a6f-a7b8-7dea561a8650}, !- Handle
   Schedule Day 1,                         !- Name
   ,                                       !- Schedule Type Limits Name
   ,                                       !- Interpolate to Timestep
@@ -752,11 +536,7 @@
   0;                                      !- Value Until Time 1
 
 OS:Schedule:Day,
-<<<<<<< HEAD
-  {1ea42ea6-f6fd-4a0d-b7d5-bdd6dda9dddd}, !- Handle
-=======
-  {295138c8-d1c7-4624-b992-593810899b5a}, !- Handle
->>>>>>> 7902c0f9
+  {ec44e617-ccdd-41bf-9307-bdab5a213ec4}, !- Handle
   Schedule Day 2,                         !- Name
   ,                                       !- Schedule Type Limits Name
   ,                                       !- Interpolate to Timestep
@@ -765,17 +545,10 @@
   1;                                      !- Value Until Time 1
 
 OS:Schedule:File,
-<<<<<<< HEAD
-  {7ebb4ac7-7493-4305-8768-9f87f7baa49a}, !- Handle
+  {78683421-935a-441e-a99c-5b8c6c93fd3a}, !- Handle
   occupants,                              !- Name
-  {b6bfef37-987a-4850-8acf-85fd24e6330e}, !- Schedule Type Limits Name
-  {595579c4-9e83-4f06-9df2-f0e4111a6fe5}, !- External File Name
-=======
-  {20e33b27-8608-4b31-9322-0cd57994ab1b}, !- Handle
-  occupants,                              !- Name
-  {ad8e755b-c7fd-487e-b6dd-2f967fb8c264}, !- Schedule Type Limits Name
-  {04ea18a9-80ed-476e-b4ea-213af425bdc7}, !- External File Name
->>>>>>> 7902c0f9
+  {7a0b6418-7abe-4e68-9efb-af7c9dd7cfb5}, !- Schedule Type Limits Name
+  {34705151-0c80-499e-9d9f-653013010f00}, !- External File Name
   1,                                      !- Column Number
   1,                                      !- Rows to Skip at Top
   8760,                                   !- Number of Hours of Data
@@ -784,38 +557,22 @@
   60;                                     !- Minutes per Item
 
 OS:Schedule:Ruleset,
-<<<<<<< HEAD
-  {5bc26f12-6b5f-4572-b7cc-e867999b4900}, !- Handle
+  {003a52a0-c4cc-4833-851e-fcd6a1fdc874}, !- Handle
   Schedule Ruleset 1,                     !- Name
-  {fb00fe55-f321-4430-a8fe-3006f07b57e8}, !- Schedule Type Limits Name
-  {a090406a-89eb-4983-b57c-be57b7e944df}; !- Default Day Schedule Name
+  {e5aee5cb-e3b1-4527-8bb8-e34e552d5655}, !- Schedule Type Limits Name
+  {4992d40b-6bb3-4a33-9e41-7e0b24dbfb6e}; !- Default Day Schedule Name
 
 OS:Schedule:Day,
-  {a090406a-89eb-4983-b57c-be57b7e944df}, !- Handle
+  {4992d40b-6bb3-4a33-9e41-7e0b24dbfb6e}, !- Handle
   Schedule Day 3,                         !- Name
-  {fb00fe55-f321-4430-a8fe-3006f07b57e8}, !- Schedule Type Limits Name
-=======
-  {3fd67cfa-6903-430e-9abd-645c304664b2}, !- Handle
-  Schedule Ruleset 1,                     !- Name
-  {859822d1-0d01-46ae-84c5-1c1bbf0b8024}, !- Schedule Type Limits Name
-  {705df922-58fb-4d9b-8f63-b3bed7bb41ce}; !- Default Day Schedule Name
-
-OS:Schedule:Day,
-  {705df922-58fb-4d9b-8f63-b3bed7bb41ce}, !- Handle
-  Schedule Day 3,                         !- Name
-  {859822d1-0d01-46ae-84c5-1c1bbf0b8024}, !- Schedule Type Limits Name
->>>>>>> 7902c0f9
+  {e5aee5cb-e3b1-4527-8bb8-e34e552d5655}, !- Schedule Type Limits Name
   ,                                       !- Interpolate to Timestep
   24,                                     !- Hour 1
   0,                                      !- Minute 1
   112.539290946133;                       !- Value Until Time 1
 
 OS:People:Definition,
-<<<<<<< HEAD
-  {a81e04bf-c817-443c-88a4-dcfd213dc226}, !- Handle
-=======
-  {9ed60556-00cc-4368-968c-9ca190a72ce6}, !- Handle
->>>>>>> 7902c0f9
+  {512bdf99-418a-4054-9cbc-060b2b053913}, !- Handle
   res occupants|living space,             !- Name
   People,                                 !- Number of People Calculation Method
   3.39,                                   !- Number of People {people}
@@ -828,21 +585,12 @@
   ZoneAveraged;                           !- Mean Radiant Temperature Calculation Type
 
 OS:People,
-<<<<<<< HEAD
-  {499b4cd5-b7f0-4b14-8676-5ac1bc1fec2f}, !- Handle
+  {e56d79cc-214c-48fb-b0f6-2e6f123f08cc}, !- Handle
   res occupants|living space,             !- Name
-  {a81e04bf-c817-443c-88a4-dcfd213dc226}, !- People Definition Name
-  {e3aab21a-a10e-4fdf-9283-15ed0310bb5b}, !- Space or SpaceType Name
-  {7ebb4ac7-7493-4305-8768-9f87f7baa49a}, !- Number of People Schedule Name
-  {5bc26f12-6b5f-4572-b7cc-e867999b4900}, !- Activity Level Schedule Name
-=======
-  {b2027c77-74d7-4edc-965a-63194872c70a}, !- Handle
-  res occupants|living space,             !- Name
-  {9ed60556-00cc-4368-968c-9ca190a72ce6}, !- People Definition Name
-  {ad3697f4-db9e-4cd7-8c2c-fbd299af8cd2}, !- Space or SpaceType Name
-  {20e33b27-8608-4b31-9322-0cd57994ab1b}, !- Number of People Schedule Name
-  {3fd67cfa-6903-430e-9abd-645c304664b2}, !- Activity Level Schedule Name
->>>>>>> 7902c0f9
+  {512bdf99-418a-4054-9cbc-060b2b053913}, !- People Definition Name
+  {7ecd5ab6-bf04-4afe-ad46-be8f95e3d810}, !- Space or SpaceType Name
+  {78683421-935a-441e-a99c-5b8c6c93fd3a}, !- Number of People Schedule Name
+  {003a52a0-c4cc-4833-851e-fcd6a1fdc874}, !- Activity Level Schedule Name
   ,                                       !- Surface Name/Angle Factor List Name
   ,                                       !- Work Efficiency Schedule Name
   ,                                       !- Clothing Insulation Schedule Name
@@ -850,11 +598,7 @@
   1;                                      !- Multiplier
 
 OS:ScheduleTypeLimits,
-<<<<<<< HEAD
-  {fb00fe55-f321-4430-a8fe-3006f07b57e8}, !- Handle
-=======
-  {859822d1-0d01-46ae-84c5-1c1bbf0b8024}, !- Handle
->>>>>>> 7902c0f9
+  {e5aee5cb-e3b1-4527-8bb8-e34e552d5655}, !- Handle
   ActivityLevel,                          !- Name
   0,                                      !- Lower Limit Value
   ,                                       !- Upper Limit Value
@@ -862,11 +606,7 @@
   ActivityLevel;                          !- Unit Type
 
 OS:ScheduleTypeLimits,
-<<<<<<< HEAD
-  {b6bfef37-987a-4850-8acf-85fd24e6330e}, !- Handle
-=======
-  {ad8e755b-c7fd-487e-b6dd-2f967fb8c264}, !- Handle
->>>>>>> 7902c0f9
+  {7a0b6418-7abe-4e68-9efb-af7c9dd7cfb5}, !- Handle
   Fractional,                             !- Name
   0,                                      !- Lower Limit Value
   1,                                      !- Upper Limit Value
