--- conflicted
+++ resolved
@@ -1,32 +1,22 @@
 !- NOTE: Auto-generated from /test/osw_files/MF_8units_1story_SL_Denver_ExteriorCorridor.osw
 
 OS:Version,
-<<<<<<< HEAD
-  {468da4e7-529a-428e-9378-c5f20ecf68c5}, !- Handle
-  3.2.1,                                  !- Version Identifier
-  rc1;                                    !- Prerelease Identifier
+  {544c1d35-ce6e-4f51-8d9e-19da645e829b}, !- Handle
+  3.2.0;                                  !- Version Identifier
 
 OS:SimulationControl,
-  {f8b0e26f-2d1c-4bb6-9d33-ec0765845c60}, !- Handle
-=======
-  {98e5641f-a32f-4f19-bc0c-5583c7c5dd50}, !- Handle
-  2.9.0;                                  !- Version Identifier
-
-OS:SimulationControl,
-  {092de6a5-c896-4e61-9513-7d5d5f405958}, !- Handle
->>>>>>> 3c1d7324
+  {5c8395b9-9a38-44f1-a430-e727f7b98794}, !- Handle
   ,                                       !- Do Zone Sizing Calculation
   ,                                       !- Do System Sizing Calculation
   ,                                       !- Do Plant Sizing Calculation
   No;                                     !- Run Simulation for Sizing Periods
 
 OS:Timestep,
-<<<<<<< HEAD
-  {50e8fc55-0639-4887-82f0-8891cc121142}, !- Handle
+  {8d84b52b-3e54-491e-9d9f-6457993e8354}, !- Handle
   6;                                      !- Number of Timesteps per Hour
 
 OS:ShadowCalculation,
-  {188c0b8f-a11f-43d3-ba73-8284a7d25968}, !- Handle
+  {65b59ff9-b18f-4157-8f05-2c8763c20752}, !- Handle
   PolygonClipping,                        !- Shading Calculation Method
   ,                                       !- Shading Calculation Update Frequency Method
   20,                                     !- Shading Calculation Update Frequency
@@ -39,45 +29,21 @@
   No;                                     !- Disable Self-Shading From Shading Zone Groups to Other Zones
 
 OS:SurfaceConvectionAlgorithm:Outside,
-  {1dd37c7f-d787-4f8f-a7fb-ade0ca8287eb}, !- Handle
+  {bf1164e3-1914-4ee7-8aa2-beeea0fda9e2}, !- Handle
   DOE-2;                                  !- Algorithm
 
 OS:SurfaceConvectionAlgorithm:Inside,
-  {f0c245d3-fab0-45ed-a804-93df3817a788}, !- Handle
+  {9bff1ea1-491b-4489-a59f-20e46942103e}, !- Handle
   TARP;                                   !- Algorithm
 
 OS:ZoneCapacitanceMultiplier:ResearchSpecial,
-  {2eb62c45-8939-4746-a7db-ee04aff1e509}, !- Handle
-=======
-  {e9d784e3-0f93-4d39-bb1b-f2ba8c1ba608}, !- Handle
-  6;                                      !- Number of Timesteps per Hour
-
-OS:ShadowCalculation,
-  {8c03c550-984d-46de-b927-f723fcf0824a}, !- Handle
-  20,                                     !- Calculation Frequency
-  200;                                    !- Maximum Figures in Shadow Overlap Calculations
-
-OS:SurfaceConvectionAlgorithm:Outside,
-  {b7e46523-6f7e-48c4-a293-1bc0aaee08aa}, !- Handle
-  DOE-2;                                  !- Algorithm
-
-OS:SurfaceConvectionAlgorithm:Inside,
-  {18d581de-1522-4a12-9186-d7fc1b6e4686}, !- Handle
-  TARP;                                   !- Algorithm
-
-OS:ZoneCapacitanceMultiplier:ResearchSpecial,
-  {5cf3b312-af78-4174-86ef-4e9099382de0}, !- Handle
->>>>>>> 3c1d7324
+  {90f5b731-71a1-45a4-913a-18a176cc91e0}, !- Handle
   ,                                       !- Temperature Capacity Multiplier
   15,                                     !- Humidity Capacity Multiplier
   ;                                       !- Carbon Dioxide Capacity Multiplier
 
 OS:RunPeriod,
-<<<<<<< HEAD
-  {3313183a-f7f9-4b0c-9e57-d7815a987d19}, !- Handle
-=======
-  {3c75109a-1429-4d60-a5a0-f403696645a3}, !- Handle
->>>>>>> 3c1d7324
+  {f5c69d6b-bd82-4795-bd86-4f406ec8a1ed}, !- Handle
   Run Period 1,                           !- Name
   1,                                      !- Begin Month
   1,                                      !- Begin Day of Month
@@ -91,21 +57,13 @@
   ;                                       !- Number of Times Runperiod to be Repeated
 
 OS:YearDescription,
-<<<<<<< HEAD
-  {08e25c78-c992-4fb8-b6a6-6205609a0c33}, !- Handle
-=======
-  {a05b457e-98ef-40f0-969c-d3fc4c62a1c5}, !- Handle
->>>>>>> 3c1d7324
+  {17d50872-fdd5-4fa2-97fe-5df4805db5d8}, !- Handle
   2007,                                   !- Calendar Year
   ,                                       !- Day of Week for Start Day
   ;                                       !- Is Leap Year
 
 OS:WeatherFile,
-<<<<<<< HEAD
-  {c29cbf4e-5fdc-4dfe-8898-c4861e820376}, !- Handle
-=======
-  {5622d759-a629-4d01-9720-f99dcd6f5e8e}, !- Handle
->>>>>>> 3c1d7324
+  {a17ef7d8-85c8-4f74-9bfb-365beec6f05b}, !- Handle
   Denver Intl Ap,                         !- City
   CO,                                     !- State Province Region
   USA,                                    !- Country
@@ -115,17 +73,12 @@
   -104.65,                                !- Longitude {deg}
   -7,                                     !- Time Zone {hr}
   1650,                                   !- Elevation {m}
-  /mnt/c/git/resstock-develop/resources/measures/HPXMLtoOpenStudio/weather/USA_CO_Denver.Intl.AP.725650_TMY3.epw, !- Url
+  C:/OpenStudio/resstock/resources/measures/HPXMLtoOpenStudio/weather/USA_CO_Denver.Intl.AP.725650_TMY3.epw, !- Url
   E23378AA;                               !- Checksum
 
 OS:AdditionalProperties,
-<<<<<<< HEAD
-  {5eb05ef8-d364-4099-af27-257d082bbb52}, !- Handle
-  {c29cbf4e-5fdc-4dfe-8898-c4861e820376}, !- Object Name
-=======
-  {072b2177-6b34-46fe-bd33-cfb4479e7909}, !- Handle
-  {5622d759-a629-4d01-9720-f99dcd6f5e8e}, !- Object Name
->>>>>>> 3c1d7324
+  {8d2a9908-a8ad-46fb-b360-f3f84fefe68d}, !- Handle
+  {a17ef7d8-85c8-4f74-9bfb-365beec6f05b}, !- Object Name
   EPWHeaderCity,                          !- Feature Name 1
   String,                                 !- Feature Data Type 1
   Denver Intl Ap,                         !- Feature Value 1
@@ -233,11 +186,7 @@
   84;                                     !- Feature Value 35
 
 OS:Site,
-<<<<<<< HEAD
-  {1f2f92d1-fba4-42ae-a596-1e6ad748e158}, !- Handle
-=======
-  {7bdb30d8-1b1e-4dfa-bdd7-0675ef385dcb}, !- Handle
->>>>>>> 3c1d7324
+  {244a117f-1d31-4edc-bf2a-221926bf5b40}, !- Handle
   Denver Intl Ap_CO_USA,                  !- Name
   39.83,                                  !- Latitude {deg}
   -104.65,                                !- Longitude {deg}
@@ -246,45 +195,26 @@
   ;                                       !- Terrain
 
 OS:ClimateZones,
-<<<<<<< HEAD
-  {ce59d41c-bd32-435f-bb1b-556b7a94778d}, !- Handle
+  {043c5ade-1c37-4237-b214-2ae827b95d58}, !- Handle
   Building America,                       !- Climate Zone Institution Name 1
-=======
-  {0c639786-1aeb-4754-956c-9d8198d44930}, !- Handle
-  ,                                       !- Active Institution
-  ,                                       !- Active Year
-  ,                                       !- Climate Zone Institution Name 1
->>>>>>> 3c1d7324
   ,                                       !- Climate Zone Document Name 1
   0,                                      !- Climate Zone Document Year 1
   Cold;                                   !- Climate Zone Value 1
 
 OS:Site:WaterMainsTemperature,
-<<<<<<< HEAD
-  {c6c01b9e-37c9-4fbe-8498-521fb2ca77a3}, !- Handle
-=======
-  {17c76aab-dc18-482a-b23a-573dd45d6b87}, !- Handle
->>>>>>> 3c1d7324
+  {04140f00-31de-4fe8-8710-373cf1c28e25}, !- Handle
   Correlation,                            !- Calculation Method
   ,                                       !- Temperature Schedule Name
   10.8753424657535,                       !- Annual Average Outdoor Air Temperature {C}
   23.1524007936508;                       !- Maximum Difference In Monthly Average Outdoor Air Temperatures {deltaC}
 
 OS:RunPeriodControl:DaylightSavingTime,
-<<<<<<< HEAD
-  {54770c75-6251-4c7f-a623-516e199f1f17}, !- Handle
-=======
-  {ccb00400-419d-4ed2-9ec0-10e664c426cf}, !- Handle
->>>>>>> 3c1d7324
+  {def08f5b-8aa0-49b1-b20a-97c58fdfaddf}, !- Handle
   3/12,                                   !- Start Date
   11/5;                                   !- End Date
 
 OS:Site:GroundTemperature:Deep,
-<<<<<<< HEAD
-  {6fff5b99-e373-4fcc-a4c0-73e9c8f4d0aa}, !- Handle
-=======
-  {0eb38dc4-00da-4213-bcdd-5c3e67d30b11}, !- Handle
->>>>>>> 3c1d7324
+  {39d5e3bc-e67b-436f-923d-3bab834b857c}, !- Handle
   10.8753424657535,                       !- January Deep Ground Temperature {C}
   10.8753424657535,                       !- February Deep Ground Temperature {C}
   10.8753424657535,                       !- March Deep Ground Temperature {C}
@@ -299,11 +229,7 @@
   10.8753424657535;                       !- December Deep Ground Temperature {C}
 
 OS:Building,
-<<<<<<< HEAD
-  {ec6078d7-6133-4ddd-9d38-4273fdfd77d2}, !- Handle
-=======
-  {cbf90aa9-2ecb-4c3e-b879-20c861f3af9f}, !- Handle
->>>>>>> 3c1d7324
+  {13ec6d57-cf98-4d47-887f-f73da9bf8620}, !- Handle
   Building 1,                             !- Name
   ,                                       !- Building Sector Type
   0,                                      !- North Axis {deg}
@@ -318,13 +244,8 @@
   8;                                      !- Standards Number of Living Units
 
 OS:AdditionalProperties,
-<<<<<<< HEAD
-  {07b4531e-7469-41cd-9766-57519b4f960e}, !- Handle
-  {ec6078d7-6133-4ddd-9d38-4273fdfd77d2}, !- Object Name
-=======
-  {df3226ce-8f20-454d-820b-e73af1e008f6}, !- Handle
-  {cbf90aa9-2ecb-4c3e-b879-20c861f3af9f}, !- Object Name
->>>>>>> 3c1d7324
+  {bbb9f600-3ae9-48cf-a8f9-d835ed45d3a8}, !- Handle
+  {13ec6d57-cf98-4d47-887f-f73da9bf8620}, !- Object Name
   num_units,                              !- Feature Name 1
   Integer,                                !- Feature Data Type 1
   8,                                      !- Feature Value 1
@@ -351,11 +272,7 @@
   Single Exterior (Front);                !- Feature Value 8
 
 OS:ThermalZone,
-<<<<<<< HEAD
-  {c05be31b-a599-47d4-aa6d-9f58e5f4f03a}, !- Handle
-=======
-  {b2347923-98fc-49c1-bddc-92145be2aefe}, !- Handle
->>>>>>> 3c1d7324
+  {683cb35b-582e-439f-a265-b99ce2ab872e}, !- Handle
   living zone,                            !- Name
   ,                                       !- Multiplier
   ,                                       !- Ceiling Height {m}
@@ -364,17 +281,10 @@
   ,                                       !- Zone Inside Convection Algorithm
   ,                                       !- Zone Outside Convection Algorithm
   ,                                       !- Zone Conditioning Equipment List Name
-<<<<<<< HEAD
-  {3854c85e-4108-4807-a2cb-f59d25a076bc}, !- Zone Air Inlet Port List
-  {991774ca-dfe1-40af-8b08-9feefd35f716}, !- Zone Air Exhaust Port List
-  {c5d540a2-b9fc-4a21-9179-302e9911ce7c}, !- Zone Air Node Name
-  {2a7d93cf-3d61-4510-a9b7-e0cd30adb1c4}, !- Zone Return Air Port List
-=======
-  {5cf2b675-e136-4ebf-be6c-3494d0eff412}, !- Zone Air Inlet Port List
-  {af2ebd3f-7065-46ea-adbe-25332f3b8e22}, !- Zone Air Exhaust Port List
-  {57f9e785-e842-49f4-a4cd-4226829f01cd}, !- Zone Air Node Name
-  {51f7e51f-d2b6-4eff-8a19-52a53e594ed9}, !- Zone Return Air Port List
->>>>>>> 3c1d7324
+  {003cc86b-a906-4b57-805d-6f8b29d3eacc}, !- Zone Air Inlet Port List
+  {43102406-095a-49cd-a00e-b0529ae8a820}, !- Zone Air Exhaust Port List
+  {393a54a8-75d6-4d3e-8e54-c52f8124a983}, !- Zone Air Node Name
+  {6308eeed-3d69-4f6f-be9f-7eed5922555f}, !- Zone Return Air Port List
   ,                                       !- Primary Daylighting Control Name
   ,                                       !- Fraction of Zone Controlled by Primary Daylighting Control
   ,                                       !- Secondary Daylighting Control Name
@@ -385,67 +295,33 @@
   No;                                     !- Use Ideal Air Loads
 
 OS:Node,
-<<<<<<< HEAD
-  {7fbb15b4-dbe3-41dc-b8a8-8f308365b3ad}, !- Handle
+  {7a407079-c2d6-4e86-aac4-64f89a136a0c}, !- Handle
   Node 1,                                 !- Name
-  {c5d540a2-b9fc-4a21-9179-302e9911ce7c}, !- Inlet Port
+  {393a54a8-75d6-4d3e-8e54-c52f8124a983}, !- Inlet Port
   ;                                       !- Outlet Port
 
 OS:Connection,
-  {c5d540a2-b9fc-4a21-9179-302e9911ce7c}, !- Handle
-  {c05be31b-a599-47d4-aa6d-9f58e5f4f03a}, !- Source Object
+  {393a54a8-75d6-4d3e-8e54-c52f8124a983}, !- Handle
+  {683cb35b-582e-439f-a265-b99ce2ab872e}, !- Source Object
   11,                                     !- Outlet Port
-  {7fbb15b4-dbe3-41dc-b8a8-8f308365b3ad}, !- Target Object
+  {7a407079-c2d6-4e86-aac4-64f89a136a0c}, !- Target Object
   2;                                      !- Inlet Port
 
 OS:PortList,
-  {3854c85e-4108-4807-a2cb-f59d25a076bc}, !- Handle
-  {c05be31b-a599-47d4-aa6d-9f58e5f4f03a}; !- HVAC Component
+  {003cc86b-a906-4b57-805d-6f8b29d3eacc}, !- Handle
+  {683cb35b-582e-439f-a265-b99ce2ab872e}; !- HVAC Component
 
 OS:PortList,
-  {991774ca-dfe1-40af-8b08-9feefd35f716}, !- Handle
-  {c05be31b-a599-47d4-aa6d-9f58e5f4f03a}; !- HVAC Component
+  {43102406-095a-49cd-a00e-b0529ae8a820}, !- Handle
+  {683cb35b-582e-439f-a265-b99ce2ab872e}; !- HVAC Component
 
 OS:PortList,
-  {2a7d93cf-3d61-4510-a9b7-e0cd30adb1c4}, !- Handle
-  {c05be31b-a599-47d4-aa6d-9f58e5f4f03a}; !- HVAC Component
+  {6308eeed-3d69-4f6f-be9f-7eed5922555f}, !- Handle
+  {683cb35b-582e-439f-a265-b99ce2ab872e}; !- HVAC Component
 
 OS:Sizing:Zone,
-  {8e2cadfc-3731-4de1-a7d9-695027a4425c}, !- Handle
-  {c05be31b-a599-47d4-aa6d-9f58e5f4f03a}, !- Zone or ZoneList Name
-=======
-  {b14e4979-5c18-4192-8115-4a2654b26c3f}, !- Handle
-  Node 1,                                 !- Name
-  {57f9e785-e842-49f4-a4cd-4226829f01cd}, !- Inlet Port
-  ;                                       !- Outlet Port
-
-OS:Connection,
-  {57f9e785-e842-49f4-a4cd-4226829f01cd}, !- Handle
-  {051af38b-4587-45c8-a7c8-0316c1e7c694}, !- Name
-  {b2347923-98fc-49c1-bddc-92145be2aefe}, !- Source Object
-  11,                                     !- Outlet Port
-  {b14e4979-5c18-4192-8115-4a2654b26c3f}, !- Target Object
-  2;                                      !- Inlet Port
-
-OS:PortList,
-  {5cf2b675-e136-4ebf-be6c-3494d0eff412}, !- Handle
-  {61d96043-a6c3-40d1-b3a7-0e0d83e3ccee}, !- Name
-  {b2347923-98fc-49c1-bddc-92145be2aefe}; !- HVAC Component
-
-OS:PortList,
-  {af2ebd3f-7065-46ea-adbe-25332f3b8e22}, !- Handle
-  {198fb2b4-9045-4882-91a5-543a253b81ca}, !- Name
-  {b2347923-98fc-49c1-bddc-92145be2aefe}; !- HVAC Component
-
-OS:PortList,
-  {51f7e51f-d2b6-4eff-8a19-52a53e594ed9}, !- Handle
-  {ed3ed76a-3830-4b95-9759-298e6d6c3952}, !- Name
-  {b2347923-98fc-49c1-bddc-92145be2aefe}; !- HVAC Component
-
-OS:Sizing:Zone,
-  {a225555a-3d9e-4c06-bbf8-9d4fcd490cd8}, !- Handle
-  {b2347923-98fc-49c1-bddc-92145be2aefe}, !- Zone or ZoneList Name
->>>>>>> 3c1d7324
+  {c8c2dca6-0deb-4d1a-89d1-4b1d2a210dba}, !- Handle
+  {683cb35b-582e-439f-a265-b99ce2ab872e}, !- Zone or ZoneList Name
   SupplyAirTemperature,                   !- Zone Cooling Design Supply Air Temperature Input Method
   14,                                     !- Zone Cooling Design Supply Air Temperature {C}
   11.11,                                  !- Zone Cooling Design Supply Air Temperature Difference {deltaC}
@@ -472,25 +348,14 @@
   autosize;                               !- Dedicated Outdoor Air High Setpoint Temperature for Design {C}
 
 OS:ZoneHVAC:EquipmentList,
-<<<<<<< HEAD
-  {d3d2bf18-7b2c-455e-9dc1-b1d03d5186d1}, !- Handle
+  {f9656f33-7abe-47f4-8931-68ad3a7c37d1}, !- Handle
   Zone HVAC Equipment List 1,             !- Name
-  {c05be31b-a599-47d4-aa6d-9f58e5f4f03a}; !- Thermal Zone
+  {683cb35b-582e-439f-a265-b99ce2ab872e}; !- Thermal Zone
 
 OS:Space,
-  {aa04e5f4-9e3a-47e2-b1ef-15e80ceb4563}, !- Handle
+  {d0d0453a-27c1-400f-ab25-862884a60462}, !- Handle
   living space,                           !- Name
-  {7b87d71b-a0e1-43d7-b02e-30a0aecc3162}, !- Space Type Name
-=======
-  {d817a8e7-ccca-414b-a66e-0879d4a6be81}, !- Handle
-  Zone HVAC Equipment List 1,             !- Name
-  {b2347923-98fc-49c1-bddc-92145be2aefe}; !- Thermal Zone
-
-OS:Space,
-  {4e8a1a91-881d-4a2e-83d0-0dc27e89166a}, !- Handle
-  living space,                           !- Name
-  {b3fd0e0e-ea88-4aa3-b74e-bafff0ca4411}, !- Space Type Name
->>>>>>> 3c1d7324
+  {89ef8d39-7114-485b-9771-3f4c9dedb24f}, !- Space Type Name
   ,                                       !- Default Construction Set Name
   ,                                       !- Default Schedule Set Name
   ,                                       !- Direction of Relative North {deg}
@@ -498,31 +363,17 @@
   ,                                       !- Y Origin {m}
   ,                                       !- Z Origin {m}
   ,                                       !- Building Story Name
-<<<<<<< HEAD
-  {c05be31b-a599-47d4-aa6d-9f58e5f4f03a}, !- Thermal Zone Name
+  {683cb35b-582e-439f-a265-b99ce2ab872e}, !- Thermal Zone Name
   ,                                       !- Part of Total Floor Area
   ,                                       !- Design Specification Outdoor Air Object Name
-  {3bfe93d3-8ca8-47fd-aedb-dae336ca2136}; !- Building Unit Name
+  {2f990f45-d403-4dd4-a9ea-e94a712d8f0c}; !- Building Unit Name
 
 OS:Surface,
-  {c6aacc1d-8eb6-47ff-b52b-26589313c8a9}, !- Handle
+  {ef5fc2a8-8811-4cea-ade2-dff1dcb6bea5}, !- Handle
   Surface 1,                              !- Name
   Floor,                                  !- Surface Type
   ,                                       !- Construction Name
-  {aa04e5f4-9e3a-47e2-b1ef-15e80ceb4563}, !- Space Name
-=======
-  {b2347923-98fc-49c1-bddc-92145be2aefe}, !- Thermal Zone Name
-  ,                                       !- Part of Total Floor Area
-  ,                                       !- Design Specification Outdoor Air Object Name
-  {1d1ed172-e8ec-4ab8-a075-231df9d4e9cc}; !- Building Unit Name
-
-OS:Surface,
-  {a164c28a-4fb9-4fb8-9c32-ee7a9af77f4a}, !- Handle
-  Surface 1,                              !- Name
-  Floor,                                  !- Surface Type
-  ,                                       !- Construction Name
-  {4e8a1a91-881d-4a2e-83d0-0dc27e89166a}, !- Space Name
->>>>>>> 3c1d7324
+  {d0d0453a-27c1-400f-ab25-862884a60462}, !- Space Name
   Foundation,                             !- Outside Boundary Condition
   ,                                       !- Outside Boundary Condition Object
   NoSun,                                  !- Sun Exposure
@@ -535,19 +386,11 @@
   6.46578440716979, -12.9315688143396, 0; !- X,Y,Z Vertex 4 {m}
 
 OS:Surface,
-<<<<<<< HEAD
-  {8279f088-81d6-4fb6-8704-6bcdc338537b}, !- Handle
+  {6683ae9b-4e55-4304-923c-5a38d4e10b22}, !- Handle
   Surface 2,                              !- Name
   Wall,                                   !- Surface Type
   ,                                       !- Construction Name
-  {aa04e5f4-9e3a-47e2-b1ef-15e80ceb4563}, !- Space Name
-=======
-  {9db2957b-b7a5-4662-9aa5-20964c20dd4c}, !- Handle
-  Surface 2,                              !- Name
-  Wall,                                   !- Surface Type
-  ,                                       !- Construction Name
-  {4e8a1a91-881d-4a2e-83d0-0dc27e89166a}, !- Space Name
->>>>>>> 3c1d7324
+  {d0d0453a-27c1-400f-ab25-862884a60462}, !- Space Name
   Outdoors,                               !- Outside Boundary Condition
   ,                                       !- Outside Boundary Condition Object
   SunExposed,                             !- Sun Exposure
@@ -560,19 +403,11 @@
   0, -12.9315688143396, 2.4384;           !- X,Y,Z Vertex 4 {m}
 
 OS:Surface,
-<<<<<<< HEAD
-  {55616600-a287-44f6-b851-ceb431aaf799}, !- Handle
+  {c1f6aee4-f2af-44e4-9871-4b7ba54195b8}, !- Handle
   Surface 3,                              !- Name
   Wall,                                   !- Surface Type
   ,                                       !- Construction Name
-  {aa04e5f4-9e3a-47e2-b1ef-15e80ceb4563}, !- Space Name
-=======
-  {68027677-03c5-47f8-b961-7c55801205bd}, !- Handle
-  Surface 3,                              !- Name
-  Wall,                                   !- Surface Type
-  ,                                       !- Construction Name
-  {4e8a1a91-881d-4a2e-83d0-0dc27e89166a}, !- Space Name
->>>>>>> 3c1d7324
+  {d0d0453a-27c1-400f-ab25-862884a60462}, !- Space Name
   Outdoors,                               !- Outside Boundary Condition
   ,                                       !- Outside Boundary Condition Object
   SunExposed,                             !- Sun Exposure
@@ -585,19 +420,11 @@
   0, 0, 2.4384;                           !- X,Y,Z Vertex 4 {m}
 
 OS:Surface,
-<<<<<<< HEAD
-  {db209f48-04a2-4012-9b57-6b9ba668b867}, !- Handle
+  {4323cd23-6be1-45cc-b5dc-069bd8064eb9}, !- Handle
   Surface 4,                              !- Name
   Wall,                                   !- Surface Type
   ,                                       !- Construction Name
-  {aa04e5f4-9e3a-47e2-b1ef-15e80ceb4563}, !- Space Name
-=======
-  {b2ee5df6-ef1e-48a1-b8a3-669e251957a2}, !- Handle
-  Surface 4,                              !- Name
-  Wall,                                   !- Surface Type
-  ,                                       !- Construction Name
-  {4e8a1a91-881d-4a2e-83d0-0dc27e89166a}, !- Space Name
->>>>>>> 3c1d7324
+  {d0d0453a-27c1-400f-ab25-862884a60462}, !- Space Name
   Adiabatic,                              !- Outside Boundary Condition
   ,                                       !- Outside Boundary Condition Object
   NoSun,                                  !- Sun Exposure
@@ -610,19 +437,11 @@
   6.46578440716979, 0, 2.4384;            !- X,Y,Z Vertex 4 {m}
 
 OS:Surface,
-<<<<<<< HEAD
-  {be96c83a-bf38-4217-8ca8-875c9d51565f}, !- Handle
+  {2d6e78b8-7821-46fb-bfa3-78628c050ecf}, !- Handle
   Surface 5,                              !- Name
   Wall,                                   !- Surface Type
   ,                                       !- Construction Name
-  {aa04e5f4-9e3a-47e2-b1ef-15e80ceb4563}, !- Space Name
-=======
-  {a1d67a84-81ca-4480-8212-d131352e23e8}, !- Handle
-  Surface 5,                              !- Name
-  Wall,                                   !- Surface Type
-  ,                                       !- Construction Name
-  {4e8a1a91-881d-4a2e-83d0-0dc27e89166a}, !- Space Name
->>>>>>> 3c1d7324
+  {d0d0453a-27c1-400f-ab25-862884a60462}, !- Space Name
   Outdoors,                               !- Outside Boundary Condition
   ,                                       !- Outside Boundary Condition Object
   SunExposed,                             !- Sun Exposure
@@ -635,19 +454,11 @@
   6.46578440716979, -12.9315688143396, 2.4384; !- X,Y,Z Vertex 4 {m}
 
 OS:Surface,
-<<<<<<< HEAD
-  {fc2c9b9d-ea44-4ab9-ae64-a2277376d89b}, !- Handle
+  {e67bb20c-f593-46ec-8c39-00da2fee8414}, !- Handle
   Surface 6,                              !- Name
   RoofCeiling,                            !- Surface Type
   ,                                       !- Construction Name
-  {aa04e5f4-9e3a-47e2-b1ef-15e80ceb4563}, !- Space Name
-=======
-  {91939c57-db35-4ca3-bfdd-cd5e228da8e2}, !- Handle
-  Surface 6,                              !- Name
-  RoofCeiling,                            !- Surface Type
-  ,                                       !- Construction Name
-  {4e8a1a91-881d-4a2e-83d0-0dc27e89166a}, !- Space Name
->>>>>>> 3c1d7324
+  {d0d0453a-27c1-400f-ab25-862884a60462}, !- Space Name
   Outdoors,                               !- Outside Boundary Condition
   ,                                       !- Outside Boundary Condition Object
   SunExposed,                             !- Sun Exposure
@@ -660,11 +471,7 @@
   0, -12.9315688143396, 2.4384;           !- X,Y,Z Vertex 4 {m}
 
 OS:SpaceType,
-<<<<<<< HEAD
-  {7b87d71b-a0e1-43d7-b02e-30a0aecc3162}, !- Handle
-=======
-  {b3fd0e0e-ea88-4aa3-b74e-bafff0ca4411}, !- Handle
->>>>>>> 3c1d7324
+  {89ef8d39-7114-485b-9771-3f4c9dedb24f}, !- Handle
   Space Type 1,                           !- Name
   ,                                       !- Default Construction Set Name
   ,                                       !- Default Schedule Set Name
@@ -675,17 +482,10 @@
   living;                                 !- Standards Space Type
 
 OS:ShadingSurface,
-<<<<<<< HEAD
-  {5864f831-832f-42c8-92f0-51e06a09013b}, !- Handle
+  {8d2a538f-cb40-4430-a5c5-5cadf65dd1f6}, !- Handle
   Corridor shading,                       !- Name
   ,                                       !- Construction Name
-  {357017e3-4597-46bc-9050-7bc3e70c592a}, !- Shading Surface Group Name
-=======
-  {fd74a8b3-cb60-4fea-a944-d9de4b32805c}, !- Handle
-  Corridor shading,                       !- Name
-  ,                                       !- Construction Name
-  {3ef3ace8-6f33-44a7-83d1-1ee43eff759c}, !- Shading Surface Group Name
->>>>>>> 3c1d7324
+  {fd780a88-778f-46d7-89b8-f938dc839e3b}, !- Shading Surface Group Name
   ,                                       !- Transmittance Schedule Name
   ,                                       !- Number of Vertices
   0, -15.9795688143396, 2.4384,           !- X,Y,Z Vertex 1 {m}
@@ -694,32 +494,19 @@
   0, -12.9315688143396, 2.4384;           !- X,Y,Z Vertex 4 {m}
 
 OS:ShadingSurfaceGroup,
-<<<<<<< HEAD
-  {357017e3-4597-46bc-9050-7bc3e70c592a}, !- Handle
-=======
-  {3ef3ace8-6f33-44a7-83d1-1ee43eff759c}, !- Handle
->>>>>>> 3c1d7324
+  {fd780a88-778f-46d7-89b8-f938dc839e3b}, !- Handle
   Shading Surface Group 1,                !- Name
   Building;                               !- Shading Surface Type
 
 OS:BuildingUnit,
-<<<<<<< HEAD
-  {3bfe93d3-8ca8-47fd-aedb-dae336ca2136}, !- Handle
-=======
-  {1d1ed172-e8ec-4ab8-a075-231df9d4e9cc}, !- Handle
->>>>>>> 3c1d7324
+  {2f990f45-d403-4dd4-a9ea-e94a712d8f0c}, !- Handle
   unit 1,                                 !- Name
   ,                                       !- Rendering Color
   Residential;                            !- Building Unit Type
 
 OS:AdditionalProperties,
-<<<<<<< HEAD
-  {1abc6311-70a7-4223-ba78-bd3b9ffe35d3}, !- Handle
-  {3bfe93d3-8ca8-47fd-aedb-dae336ca2136}, !- Object Name
-=======
-  {41122788-2e7c-4de4-9e0d-fb239adcbe2a}, !- Handle
-  {1d1ed172-e8ec-4ab8-a075-231df9d4e9cc}, !- Object Name
->>>>>>> 3c1d7324
+  {0f486e20-222a-498b-b317-29faae21278a}, !- Handle
+  {2f990f45-d403-4dd4-a9ea-e94a712d8f0c}, !- Object Name
   NumberOfBedrooms,                       !- Feature Name 1
   Integer,                                !- Feature Data Type 1
   3,                                      !- Feature Value 1
@@ -731,20 +518,12 @@
   3.3900000000000001;                     !- Feature Value 3
 
 OS:External:File,
-<<<<<<< HEAD
-  {071856cf-6c9e-4ff9-bca5-879559cf22bc}, !- Handle
-=======
-  {af47cc06-9b83-46c1-81c6-da493fafd05b}, !- Handle
->>>>>>> 3c1d7324
+  {8eb4c936-5ee9-48c3-ba00-8b417bb59d0d}, !- Handle
   8760.csv,                               !- Name
   8760.csv;                               !- File Name
 
 OS:Schedule:Day,
-<<<<<<< HEAD
-  {c577fa8c-3d69-465f-b813-ef078fd9ea0b}, !- Handle
-=======
-  {f43687a7-2976-4608-afb2-de95c66398ab}, !- Handle
->>>>>>> 3c1d7324
+  {b2f5b981-b416-4286-a141-184707646a92}, !- Handle
   Schedule Day 1,                         !- Name
   ,                                       !- Schedule Type Limits Name
   ,                                       !- Interpolate to Timestep
@@ -753,11 +532,7 @@
   0;                                      !- Value Until Time 1
 
 OS:Schedule:Day,
-<<<<<<< HEAD
-  {3af2841b-68ca-4aaf-b996-279aada06842}, !- Handle
-=======
-  {e3924422-0e5a-4d44-9d62-601400ecd2ec}, !- Handle
->>>>>>> 3c1d7324
+  {2132acca-fe53-4ee6-bbc0-8d03300ef301}, !- Handle
   Schedule Day 2,                         !- Name
   ,                                       !- Schedule Type Limits Name
   ,                                       !- Interpolate to Timestep
@@ -766,17 +541,10 @@
   1;                                      !- Value Until Time 1
 
 OS:Schedule:File,
-<<<<<<< HEAD
-  {63d1faca-f2f8-41d3-8f0e-a16a6363d5d2}, !- Handle
+  {2d9e389c-8361-4b8a-a571-ff248ee4525a}, !- Handle
   occupants,                              !- Name
-  {13cbfecf-2db1-41fb-aa2a-aa04b288b650}, !- Schedule Type Limits Name
-  {071856cf-6c9e-4ff9-bca5-879559cf22bc}, !- External File Name
-=======
-  {b4675fa0-00c0-4fca-bc26-f07326a9ade8}, !- Handle
-  occupants,                              !- Name
-  {7cb7cb0e-1c33-4496-94dc-d45e02af107b}, !- Schedule Type Limits Name
-  {af47cc06-9b83-46c1-81c6-da493fafd05b}, !- External File Name
->>>>>>> 3c1d7324
+  {4e4f9922-cac4-43d1-82e3-5f5650180f41}, !- Schedule Type Limits Name
+  {8eb4c936-5ee9-48c3-ba00-8b417bb59d0d}, !- External File Name
   1,                                      !- Column Number
   1,                                      !- Rows to Skip at Top
   8760,                                   !- Number of Hours of Data
@@ -784,34 +552,14 @@
   ,                                       !- Interpolate to Timestep
   60;                                     !- Minutes per Item
 
-<<<<<<< HEAD
 OS:Schedule:Constant,
-  {166bc88e-c39a-4aa1-8cda-635dedc7799a}, !- Handle
+  {ad6a03fe-cf90-422d-8de6-92ef4840f773}, !- Handle
   res occupants activity schedule,        !- Name
-  {7baacab7-db28-496a-9ec7-f2e9cc97d67e}, !- Schedule Type Limits Name
+  {5debef47-cf87-477b-821b-2df3aeaff43c}, !- Schedule Type Limits Name
   112.539290946133;                       !- Value
 
 OS:People:Definition,
-  {62f18306-e7ed-4ba1-821e-da9d2ff0c726}, !- Handle
-=======
-OS:Schedule:Ruleset,
-  {ef6ecb0f-c9d5-47f7-b7ba-469e49ffb355}, !- Handle
-  Schedule Ruleset 1,                     !- Name
-  {ac49722f-a2ad-4355-b514-e477fa994afc}, !- Schedule Type Limits Name
-  {e3463805-e8b3-43ef-a895-3df6574e3243}; !- Default Day Schedule Name
-
-OS:Schedule:Day,
-  {e3463805-e8b3-43ef-a895-3df6574e3243}, !- Handle
-  Schedule Day 3,                         !- Name
-  {ac49722f-a2ad-4355-b514-e477fa994afc}, !- Schedule Type Limits Name
-  ,                                       !- Interpolate to Timestep
-  24,                                     !- Hour 1
-  0,                                      !- Minute 1
-  112.539290946133;                       !- Value Until Time 1
-
-OS:People:Definition,
-  {808fcb92-18b6-4044-9f9b-4e5bd06c2634}, !- Handle
->>>>>>> 3c1d7324
+  {eb5cf2b0-4c4d-47a5-878b-35f10d8b131f}, !- Handle
   res occupants|living space,             !- Name
   People,                                 !- Number of People Calculation Method
   3.39,                                   !- Number of People {people}
@@ -824,21 +572,12 @@
   ZoneAveraged;                           !- Mean Radiant Temperature Calculation Type
 
 OS:People,
-<<<<<<< HEAD
-  {0f4561d4-3ff9-4e05-b9c9-3879359aa6cf}, !- Handle
+  {17ae17eb-cabb-47b1-98b6-b6962c91df04}, !- Handle
   res occupants|living space,             !- Name
-  {62f18306-e7ed-4ba1-821e-da9d2ff0c726}, !- People Definition Name
-  {aa04e5f4-9e3a-47e2-b1ef-15e80ceb4563}, !- Space or SpaceType Name
-  {63d1faca-f2f8-41d3-8f0e-a16a6363d5d2}, !- Number of People Schedule Name
-  {166bc88e-c39a-4aa1-8cda-635dedc7799a}, !- Activity Level Schedule Name
-=======
-  {e6be9585-cbb3-4ffb-a654-e587179f28c8}, !- Handle
-  res occupants|living space,             !- Name
-  {808fcb92-18b6-4044-9f9b-4e5bd06c2634}, !- People Definition Name
-  {4e8a1a91-881d-4a2e-83d0-0dc27e89166a}, !- Space or SpaceType Name
-  {b4675fa0-00c0-4fca-bc26-f07326a9ade8}, !- Number of People Schedule Name
-  {ef6ecb0f-c9d5-47f7-b7ba-469e49ffb355}, !- Activity Level Schedule Name
->>>>>>> 3c1d7324
+  {eb5cf2b0-4c4d-47a5-878b-35f10d8b131f}, !- People Definition Name
+  {d0d0453a-27c1-400f-ab25-862884a60462}, !- Space or SpaceType Name
+  {2d9e389c-8361-4b8a-a571-ff248ee4525a}, !- Number of People Schedule Name
+  {ad6a03fe-cf90-422d-8de6-92ef4840f773}, !- Activity Level Schedule Name
   ,                                       !- Surface Name/Angle Factor List Name
   ,                                       !- Work Efficiency Schedule Name
   ,                                       !- Clothing Insulation Schedule Name
@@ -846,11 +585,7 @@
   1;                                      !- Multiplier
 
 OS:ScheduleTypeLimits,
-<<<<<<< HEAD
-  {7baacab7-db28-496a-9ec7-f2e9cc97d67e}, !- Handle
-=======
-  {ac49722f-a2ad-4355-b514-e477fa994afc}, !- Handle
->>>>>>> 3c1d7324
+  {5debef47-cf87-477b-821b-2df3aeaff43c}, !- Handle
   ActivityLevel,                          !- Name
   0,                                      !- Lower Limit Value
   ,                                       !- Upper Limit Value
@@ -858,11 +593,7 @@
   ActivityLevel;                          !- Unit Type
 
 OS:ScheduleTypeLimits,
-<<<<<<< HEAD
-  {13cbfecf-2db1-41fb-aa2a-aa04b288b650}, !- Handle
-=======
-  {7cb7cb0e-1c33-4496-94dc-d45e02af107b}, !- Handle
->>>>>>> 3c1d7324
+  {4e4f9922-cac4-43d1-82e3-5f5650180f41}, !- Handle
   Fractional,                             !- Name
   0,                                      !- Lower Limit Value
   1,                                      !- Upper Limit Value
