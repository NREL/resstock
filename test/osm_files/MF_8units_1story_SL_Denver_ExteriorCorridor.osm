--- conflicted
+++ resolved
@@ -1,31 +1,22 @@
 !- NOTE: Auto-generated from /test/osw_files/MF_8units_1story_SL_Denver_ExteriorCorridor.osw
 
 OS:Version,
-<<<<<<< HEAD
-  {544c1d35-ce6e-4f51-8d9e-19da645e829b}, !- Handle
-  3.2.0;                                  !- Version Identifier
+  {a5feab9c-9362-47eb-b878-befbba486b85}, !- Handle
+  3.2.1;                                  !- Version Identifier
 
 OS:SimulationControl,
-  {5c8395b9-9a38-44f1-a430-e727f7b98794}, !- Handle
-=======
-  {3256816c-ee4d-4f6c-a125-40d553f89ead}, !- Handle
-  2.9.0;                                  !- Version Identifier
-
-OS:SimulationControl,
-  {6d2adbe0-d943-4afa-ae45-caa13601b2df}, !- Handle
->>>>>>> 78927444
+  {65c7c9d4-b0d5-41bd-9660-5f86da0265bb}, !- Handle
   ,                                       !- Do Zone Sizing Calculation
   ,                                       !- Do System Sizing Calculation
   ,                                       !- Do Plant Sizing Calculation
   No;                                     !- Run Simulation for Sizing Periods
 
 OS:Timestep,
-<<<<<<< HEAD
-  {8d84b52b-3e54-491e-9d9f-6457993e8354}, !- Handle
+  {f7797762-f0a9-4118-8220-9f8ba8180476}, !- Handle
   6;                                      !- Number of Timesteps per Hour
 
 OS:ShadowCalculation,
-  {65b59ff9-b18f-4157-8f05-2c8763c20752}, !- Handle
+  {316de726-a0ca-4c74-945d-2d17f8a7a76d}, !- Handle
   PolygonClipping,                        !- Shading Calculation Method
   ,                                       !- Shading Calculation Update Frequency Method
   20,                                     !- Shading Calculation Update Frequency
@@ -38,45 +29,21 @@
   No;                                     !- Disable Self-Shading From Shading Zone Groups to Other Zones
 
 OS:SurfaceConvectionAlgorithm:Outside,
-  {bf1164e3-1914-4ee7-8aa2-beeea0fda9e2}, !- Handle
+  {421422cb-28ed-4e99-b182-b320bdd6de5d}, !- Handle
   DOE-2;                                  !- Algorithm
 
 OS:SurfaceConvectionAlgorithm:Inside,
-  {9bff1ea1-491b-4489-a59f-20e46942103e}, !- Handle
+  {70c17813-42a8-4ae7-a9de-66688bffd1e0}, !- Handle
   TARP;                                   !- Algorithm
 
 OS:ZoneCapacitanceMultiplier:ResearchSpecial,
-  {90f5b731-71a1-45a4-913a-18a176cc91e0}, !- Handle
-=======
-  {e573acc6-641e-4f26-bca7-dcf8efe4eb48}, !- Handle
-  6;                                      !- Number of Timesteps per Hour
-
-OS:ShadowCalculation,
-  {790b8625-bdbf-4164-8929-19a6f000415d}, !- Handle
-  20,                                     !- Calculation Frequency
-  200;                                    !- Maximum Figures in Shadow Overlap Calculations
-
-OS:SurfaceConvectionAlgorithm:Outside,
-  {26044d93-fcc6-47e6-af96-2aed0017b7cf}, !- Handle
-  DOE-2;                                  !- Algorithm
-
-OS:SurfaceConvectionAlgorithm:Inside,
-  {9466fb97-e877-43ca-8100-cfc2e2f561a3}, !- Handle
-  TARP;                                   !- Algorithm
-
-OS:ZoneCapacitanceMultiplier:ResearchSpecial,
-  {3bb48b86-648e-4326-ab68-b64c07da665b}, !- Handle
->>>>>>> 78927444
+  {51b0f7d9-8604-4f8b-9896-7e21e4616c4f}, !- Handle
   ,                                       !- Temperature Capacity Multiplier
   15,                                     !- Humidity Capacity Multiplier
   ;                                       !- Carbon Dioxide Capacity Multiplier
 
 OS:RunPeriod,
-<<<<<<< HEAD
-  {f5c69d6b-bd82-4795-bd86-4f406ec8a1ed}, !- Handle
-=======
-  {2b26758c-b0e2-4b4e-bb70-f5c906f0958d}, !- Handle
->>>>>>> 78927444
+  {8cad6b82-e872-4583-83d0-c4a57f36580b}, !- Handle
   Run Period 1,                           !- Name
   1,                                      !- Begin Month
   1,                                      !- Begin Day of Month
@@ -90,21 +57,13 @@
   ;                                       !- Number of Times Runperiod to be Repeated
 
 OS:YearDescription,
-<<<<<<< HEAD
-  {17d50872-fdd5-4fa2-97fe-5df4805db5d8}, !- Handle
-=======
-  {6bf36e93-3250-4d17-87d9-ae1944003726}, !- Handle
->>>>>>> 78927444
+  {b184e259-7409-4c4a-81c2-cec510b5bab6}, !- Handle
   2007,                                   !- Calendar Year
   ,                                       !- Day of Week for Start Day
   ;                                       !- Is Leap Year
 
 OS:WeatherFile,
-<<<<<<< HEAD
-  {a17ef7d8-85c8-4f74-9bfb-365beec6f05b}, !- Handle
-=======
-  {ba61a819-8470-4eee-9d08-e8b92661faf9}, !- Handle
->>>>>>> 78927444
+  {fb9d4c9e-0349-4272-ba8c-328b49d728ca}, !- Handle
   Denver Intl Ap,                         !- City
   CO,                                     !- State Province Region
   USA,                                    !- Country
@@ -114,17 +73,12 @@
   -104.65,                                !- Longitude {deg}
   -7,                                     !- Time Zone {hr}
   1650,                                   !- Elevation {m}
-  C:/OpenStudio/resstock/resources/measures/HPXMLtoOpenStudio/weather/USA_CO_Denver.Intl.AP.725650_TMY3.epw, !- Url
+  /mnt/c/git/resstock/resources/measures/HPXMLtoOpenStudio/weather/USA_CO_Denver.Intl.AP.725650_TMY3.epw, !- Url
   E23378AA;                               !- Checksum
 
 OS:AdditionalProperties,
-<<<<<<< HEAD
-  {8d2a9908-a8ad-46fb-b360-f3f84fefe68d}, !- Handle
-  {a17ef7d8-85c8-4f74-9bfb-365beec6f05b}, !- Object Name
-=======
-  {5d697b07-020f-4417-9ef0-e31b2b308db4}, !- Handle
-  {ba61a819-8470-4eee-9d08-e8b92661faf9}, !- Object Name
->>>>>>> 78927444
+  {d3ca9ced-f6dd-4076-b771-72b9b65a5af2}, !- Handle
+  {fb9d4c9e-0349-4272-ba8c-328b49d728ca}, !- Object Name
   EPWHeaderCity,                          !- Feature Name 1
   String,                                 !- Feature Data Type 1
   Denver Intl Ap,                         !- Feature Value 1
@@ -232,11 +186,7 @@
   84;                                     !- Feature Value 35
 
 OS:Site,
-<<<<<<< HEAD
-  {244a117f-1d31-4edc-bf2a-221926bf5b40}, !- Handle
-=======
-  {69dd9aa1-27a0-4fbe-8a9c-c6a7633ebf7a}, !- Handle
->>>>>>> 78927444
+  {1c5d5d6a-0bb0-4499-9575-0f2eb7282728}, !- Handle
   Denver Intl Ap_CO_USA,                  !- Name
   39.83,                                  !- Latitude {deg}
   -104.65,                                !- Longitude {deg}
@@ -245,45 +195,26 @@
   ;                                       !- Terrain
 
 OS:ClimateZones,
-<<<<<<< HEAD
-  {043c5ade-1c37-4237-b214-2ae827b95d58}, !- Handle
+  {3f7f8e9b-12fa-4a0e-8402-44cad3028bfe}, !- Handle
   Building America,                       !- Climate Zone Institution Name 1
-=======
-  {c0568fd6-57c0-4c84-af6c-8f01c25a0bbc}, !- Handle
-  ,                                       !- Active Institution
-  ,                                       !- Active Year
-  ,                                       !- Climate Zone Institution Name 1
->>>>>>> 78927444
   ,                                       !- Climate Zone Document Name 1
   0,                                      !- Climate Zone Document Year 1
   Cold;                                   !- Climate Zone Value 1
 
 OS:Site:WaterMainsTemperature,
-<<<<<<< HEAD
-  {04140f00-31de-4fe8-8710-373cf1c28e25}, !- Handle
-=======
-  {e7262498-1421-4d0b-ae24-de3d03467af6}, !- Handle
->>>>>>> 78927444
+  {b0fe797c-7fae-4016-b841-3232739a9cdf}, !- Handle
   Correlation,                            !- Calculation Method
   ,                                       !- Temperature Schedule Name
   10.8753424657535,                       !- Annual Average Outdoor Air Temperature {C}
   23.1524007936508;                       !- Maximum Difference In Monthly Average Outdoor Air Temperatures {deltaC}
 
 OS:RunPeriodControl:DaylightSavingTime,
-<<<<<<< HEAD
-  {def08f5b-8aa0-49b1-b20a-97c58fdfaddf}, !- Handle
-=======
-  {8700983d-92aa-40f6-9a83-da2124f8ba4c}, !- Handle
->>>>>>> 78927444
+  {306d2178-a805-4b86-81f7-b7111e42d216}, !- Handle
   3/12,                                   !- Start Date
   11/5;                                   !- End Date
 
 OS:Site:GroundTemperature:Deep,
-<<<<<<< HEAD
-  {39d5e3bc-e67b-436f-923d-3bab834b857c}, !- Handle
-=======
-  {d738df57-090b-4de4-8772-b495fe398d72}, !- Handle
->>>>>>> 78927444
+  {8b96d196-8407-4271-8350-c8f68bb84084}, !- Handle
   10.8753424657535,                       !- January Deep Ground Temperature {C}
   10.8753424657535,                       !- February Deep Ground Temperature {C}
   10.8753424657535,                       !- March Deep Ground Temperature {C}
@@ -298,11 +229,7 @@
   10.8753424657535;                       !- December Deep Ground Temperature {C}
 
 OS:Building,
-<<<<<<< HEAD
-  {13ec6d57-cf98-4d47-887f-f73da9bf8620}, !- Handle
-=======
-  {c6847d68-60ac-4cc1-af19-53b43e188ca8}, !- Handle
->>>>>>> 78927444
+  {c1614a55-39ca-42fa-8f32-bc540300cae2}, !- Handle
   Building 1,                             !- Name
   ,                                       !- Building Sector Type
   0,                                      !- North Axis {deg}
@@ -317,13 +244,8 @@
   8;                                      !- Standards Number of Living Units
 
 OS:AdditionalProperties,
-<<<<<<< HEAD
-  {bbb9f600-3ae9-48cf-a8f9-d835ed45d3a8}, !- Handle
-  {13ec6d57-cf98-4d47-887f-f73da9bf8620}, !- Object Name
-=======
-  {d4eb6f98-2cb1-49fa-b558-d35bd6d48cc5}, !- Handle
-  {c6847d68-60ac-4cc1-af19-53b43e188ca8}, !- Object Name
->>>>>>> 78927444
+  {c53da2fb-b503-40fc-97d2-c0e69bdfb6a6}, !- Handle
+  {c1614a55-39ca-42fa-8f32-bc540300cae2}, !- Object Name
   num_units,                              !- Feature Name 1
   Integer,                                !- Feature Data Type 1
   8,                                      !- Feature Value 1
@@ -350,11 +272,7 @@
   Single Exterior (Front);                !- Feature Value 8
 
 OS:ThermalZone,
-<<<<<<< HEAD
-  {683cb35b-582e-439f-a265-b99ce2ab872e}, !- Handle
-=======
-  {8efd0b45-c841-49b0-beb0-0638cb226432}, !- Handle
->>>>>>> 78927444
+  {059196b2-83c7-459d-a9bd-d165e38f2178}, !- Handle
   living zone,                            !- Name
   ,                                       !- Multiplier
   ,                                       !- Ceiling Height {m}
@@ -363,17 +281,10 @@
   ,                                       !- Zone Inside Convection Algorithm
   ,                                       !- Zone Outside Convection Algorithm
   ,                                       !- Zone Conditioning Equipment List Name
-<<<<<<< HEAD
-  {003cc86b-a906-4b57-805d-6f8b29d3eacc}, !- Zone Air Inlet Port List
-  {43102406-095a-49cd-a00e-b0529ae8a820}, !- Zone Air Exhaust Port List
-  {393a54a8-75d6-4d3e-8e54-c52f8124a983}, !- Zone Air Node Name
-  {6308eeed-3d69-4f6f-be9f-7eed5922555f}, !- Zone Return Air Port List
-=======
-  {d65b030f-3bb5-4220-b71a-3621fcaf83b5}, !- Zone Air Inlet Port List
-  {dca0737f-f16f-46e3-bc4c-f3bee2fde3c7}, !- Zone Air Exhaust Port List
-  {530f720d-5662-4cdd-a9e6-ff9dd565f01f}, !- Zone Air Node Name
-  {44676908-6f05-4884-bb08-30d052ad9683}, !- Zone Return Air Port List
->>>>>>> 78927444
+  {ba1910b9-0a39-4167-8799-537cba753624}, !- Zone Air Inlet Port List
+  {2d9c5b85-c401-491c-8e96-2d15aecacc19}, !- Zone Air Exhaust Port List
+  {377ef85e-4020-4001-af4e-5eb434f816ec}, !- Zone Air Node Name
+  {db693dd2-3cee-4e53-ba9d-7c03c34ad044}, !- Zone Return Air Port List
   ,                                       !- Primary Daylighting Control Name
   ,                                       !- Fraction of Zone Controlled by Primary Daylighting Control
   ,                                       !- Secondary Daylighting Control Name
@@ -384,67 +295,33 @@
   No;                                     !- Use Ideal Air Loads
 
 OS:Node,
-<<<<<<< HEAD
-  {7a407079-c2d6-4e86-aac4-64f89a136a0c}, !- Handle
+  {b2feb363-293f-4bbe-954b-d3bced29df86}, !- Handle
   Node 1,                                 !- Name
-  {393a54a8-75d6-4d3e-8e54-c52f8124a983}, !- Inlet Port
+  {377ef85e-4020-4001-af4e-5eb434f816ec}, !- Inlet Port
   ;                                       !- Outlet Port
 
 OS:Connection,
-  {393a54a8-75d6-4d3e-8e54-c52f8124a983}, !- Handle
-  {683cb35b-582e-439f-a265-b99ce2ab872e}, !- Source Object
+  {377ef85e-4020-4001-af4e-5eb434f816ec}, !- Handle
+  {059196b2-83c7-459d-a9bd-d165e38f2178}, !- Source Object
   11,                                     !- Outlet Port
-  {7a407079-c2d6-4e86-aac4-64f89a136a0c}, !- Target Object
+  {b2feb363-293f-4bbe-954b-d3bced29df86}, !- Target Object
   2;                                      !- Inlet Port
 
 OS:PortList,
-  {003cc86b-a906-4b57-805d-6f8b29d3eacc}, !- Handle
-  {683cb35b-582e-439f-a265-b99ce2ab872e}; !- HVAC Component
+  {ba1910b9-0a39-4167-8799-537cba753624}, !- Handle
+  {059196b2-83c7-459d-a9bd-d165e38f2178}; !- HVAC Component
 
 OS:PortList,
-  {43102406-095a-49cd-a00e-b0529ae8a820}, !- Handle
-  {683cb35b-582e-439f-a265-b99ce2ab872e}; !- HVAC Component
+  {2d9c5b85-c401-491c-8e96-2d15aecacc19}, !- Handle
+  {059196b2-83c7-459d-a9bd-d165e38f2178}; !- HVAC Component
 
 OS:PortList,
-  {6308eeed-3d69-4f6f-be9f-7eed5922555f}, !- Handle
-  {683cb35b-582e-439f-a265-b99ce2ab872e}; !- HVAC Component
+  {db693dd2-3cee-4e53-ba9d-7c03c34ad044}, !- Handle
+  {059196b2-83c7-459d-a9bd-d165e38f2178}; !- HVAC Component
 
 OS:Sizing:Zone,
-  {c8c2dca6-0deb-4d1a-89d1-4b1d2a210dba}, !- Handle
-  {683cb35b-582e-439f-a265-b99ce2ab872e}, !- Zone or ZoneList Name
-=======
-  {14b539d6-8f6a-4f8e-99c3-b6b96e71527f}, !- Handle
-  Node 1,                                 !- Name
-  {530f720d-5662-4cdd-a9e6-ff9dd565f01f}, !- Inlet Port
-  ;                                       !- Outlet Port
-
-OS:Connection,
-  {530f720d-5662-4cdd-a9e6-ff9dd565f01f}, !- Handle
-  {afdbdce2-8d0d-4d0a-8359-4239937f3be7}, !- Name
-  {8efd0b45-c841-49b0-beb0-0638cb226432}, !- Source Object
-  11,                                     !- Outlet Port
-  {14b539d6-8f6a-4f8e-99c3-b6b96e71527f}, !- Target Object
-  2;                                      !- Inlet Port
-
-OS:PortList,
-  {d65b030f-3bb5-4220-b71a-3621fcaf83b5}, !- Handle
-  {76b867fe-f6a9-42da-b834-61d34248e0c9}, !- Name
-  {8efd0b45-c841-49b0-beb0-0638cb226432}; !- HVAC Component
-
-OS:PortList,
-  {dca0737f-f16f-46e3-bc4c-f3bee2fde3c7}, !- Handle
-  {3d700748-051b-453d-99ec-2a283aa704e5}, !- Name
-  {8efd0b45-c841-49b0-beb0-0638cb226432}; !- HVAC Component
-
-OS:PortList,
-  {44676908-6f05-4884-bb08-30d052ad9683}, !- Handle
-  {a339e4cd-b76c-412b-b3da-9be8cf6235e8}, !- Name
-  {8efd0b45-c841-49b0-beb0-0638cb226432}; !- HVAC Component
-
-OS:Sizing:Zone,
-  {3f816b61-d5aa-4f0c-a4ec-fd2fb25e4eec}, !- Handle
-  {8efd0b45-c841-49b0-beb0-0638cb226432}, !- Zone or ZoneList Name
->>>>>>> 78927444
+  {d8e15db2-f454-4b1e-a75e-bbd7a938f428}, !- Handle
+  {059196b2-83c7-459d-a9bd-d165e38f2178}, !- Zone or ZoneList Name
   SupplyAirTemperature,                   !- Zone Cooling Design Supply Air Temperature Input Method
   14,                                     !- Zone Cooling Design Supply Air Temperature {C}
   11.11,                                  !- Zone Cooling Design Supply Air Temperature Difference {deltaC}
@@ -471,25 +348,14 @@
   autosize;                               !- Dedicated Outdoor Air High Setpoint Temperature for Design {C}
 
 OS:ZoneHVAC:EquipmentList,
-<<<<<<< HEAD
-  {f9656f33-7abe-47f4-8931-68ad3a7c37d1}, !- Handle
+  {e070e494-7f89-4980-a4f3-e5aa23d15aef}, !- Handle
   Zone HVAC Equipment List 1,             !- Name
-  {683cb35b-582e-439f-a265-b99ce2ab872e}; !- Thermal Zone
+  {059196b2-83c7-459d-a9bd-d165e38f2178}; !- Thermal Zone
 
 OS:Space,
-  {d0d0453a-27c1-400f-ab25-862884a60462}, !- Handle
+  {6b1c80a0-5242-4169-9b91-ef914d00f0d3}, !- Handle
   living space,                           !- Name
-  {89ef8d39-7114-485b-9771-3f4c9dedb24f}, !- Space Type Name
-=======
-  {7b448392-230d-426a-84dd-8eec572296a5}, !- Handle
-  Zone HVAC Equipment List 1,             !- Name
-  {8efd0b45-c841-49b0-beb0-0638cb226432}; !- Thermal Zone
-
-OS:Space,
-  {7ecd5ab6-bf04-4afe-ad46-be8f95e3d810}, !- Handle
-  living space,                           !- Name
-  {273c2fad-b320-41cd-b361-4e178461e8b7}, !- Space Type Name
->>>>>>> 78927444
+  {f4e0eb5e-abb6-4047-b9d8-b331bb5918ec}, !- Space Type Name
   ,                                       !- Default Construction Set Name
   ,                                       !- Default Schedule Set Name
   ,                                       !- Direction of Relative North {deg}
@@ -497,31 +363,17 @@
   ,                                       !- Y Origin {m}
   ,                                       !- Z Origin {m}
   ,                                       !- Building Story Name
-<<<<<<< HEAD
-  {683cb35b-582e-439f-a265-b99ce2ab872e}, !- Thermal Zone Name
+  {059196b2-83c7-459d-a9bd-d165e38f2178}, !- Thermal Zone Name
   ,                                       !- Part of Total Floor Area
   ,                                       !- Design Specification Outdoor Air Object Name
-  {2f990f45-d403-4dd4-a9ea-e94a712d8f0c}; !- Building Unit Name
+  {42ba877f-24d7-4dee-8b5a-f89ca69424d9}; !- Building Unit Name
 
 OS:Surface,
-  {ef5fc2a8-8811-4cea-ade2-dff1dcb6bea5}, !- Handle
+  {1af02792-460d-471a-a173-2a476ba42440}, !- Handle
   Surface 1,                              !- Name
   Floor,                                  !- Surface Type
   ,                                       !- Construction Name
-  {d0d0453a-27c1-400f-ab25-862884a60462}, !- Space Name
-=======
-  {8efd0b45-c841-49b0-beb0-0638cb226432}, !- Thermal Zone Name
-  ,                                       !- Part of Total Floor Area
-  ,                                       !- Design Specification Outdoor Air Object Name
-  {09d884f0-e321-4cab-928e-d8def7bef984}; !- Building Unit Name
-
-OS:Surface,
-  {ae295614-32f5-457b-ae3c-7b15e142f5d3}, !- Handle
-  Surface 1,                              !- Name
-  Floor,                                  !- Surface Type
-  ,                                       !- Construction Name
-  {7ecd5ab6-bf04-4afe-ad46-be8f95e3d810}, !- Space Name
->>>>>>> 78927444
+  {6b1c80a0-5242-4169-9b91-ef914d00f0d3}, !- Space Name
   Foundation,                             !- Outside Boundary Condition
   ,                                       !- Outside Boundary Condition Object
   NoSun,                                  !- Sun Exposure
@@ -534,19 +386,11 @@
   6.46578440716979, -12.9315688143396, 0; !- X,Y,Z Vertex 4 {m}
 
 OS:Surface,
-<<<<<<< HEAD
-  {6683ae9b-4e55-4304-923c-5a38d4e10b22}, !- Handle
+  {83e563be-9350-4a76-9e17-0de36f8b22d2}, !- Handle
   Surface 2,                              !- Name
   Wall,                                   !- Surface Type
   ,                                       !- Construction Name
-  {d0d0453a-27c1-400f-ab25-862884a60462}, !- Space Name
-=======
-  {5c799ba9-7c01-4799-bba1-cb6908f8f547}, !- Handle
-  Surface 2,                              !- Name
-  Wall,                                   !- Surface Type
-  ,                                       !- Construction Name
-  {7ecd5ab6-bf04-4afe-ad46-be8f95e3d810}, !- Space Name
->>>>>>> 78927444
+  {6b1c80a0-5242-4169-9b91-ef914d00f0d3}, !- Space Name
   Outdoors,                               !- Outside Boundary Condition
   ,                                       !- Outside Boundary Condition Object
   SunExposed,                             !- Sun Exposure
@@ -559,19 +403,11 @@
   0, -12.9315688143396, 2.4384;           !- X,Y,Z Vertex 4 {m}
 
 OS:Surface,
-<<<<<<< HEAD
-  {c1f6aee4-f2af-44e4-9871-4b7ba54195b8}, !- Handle
+  {182a3140-4970-4be4-a1ff-4feef00a2ce3}, !- Handle
   Surface 3,                              !- Name
   Wall,                                   !- Surface Type
   ,                                       !- Construction Name
-  {d0d0453a-27c1-400f-ab25-862884a60462}, !- Space Name
-=======
-  {fce72317-f504-44e7-a093-31ee1832abae}, !- Handle
-  Surface 3,                              !- Name
-  Wall,                                   !- Surface Type
-  ,                                       !- Construction Name
-  {7ecd5ab6-bf04-4afe-ad46-be8f95e3d810}, !- Space Name
->>>>>>> 78927444
+  {6b1c80a0-5242-4169-9b91-ef914d00f0d3}, !- Space Name
   Outdoors,                               !- Outside Boundary Condition
   ,                                       !- Outside Boundary Condition Object
   SunExposed,                             !- Sun Exposure
@@ -584,19 +420,11 @@
   0, 0, 2.4384;                           !- X,Y,Z Vertex 4 {m}
 
 OS:Surface,
-<<<<<<< HEAD
-  {4323cd23-6be1-45cc-b5dc-069bd8064eb9}, !- Handle
+  {c9e2591b-1dd7-4378-9dc2-ab4152470e1b}, !- Handle
   Surface 4,                              !- Name
   Wall,                                   !- Surface Type
   ,                                       !- Construction Name
-  {d0d0453a-27c1-400f-ab25-862884a60462}, !- Space Name
-=======
-  {aefcc516-b048-470f-8d92-4a432b0bd62a}, !- Handle
-  Surface 4,                              !- Name
-  Wall,                                   !- Surface Type
-  ,                                       !- Construction Name
-  {7ecd5ab6-bf04-4afe-ad46-be8f95e3d810}, !- Space Name
->>>>>>> 78927444
+  {6b1c80a0-5242-4169-9b91-ef914d00f0d3}, !- Space Name
   Adiabatic,                              !- Outside Boundary Condition
   ,                                       !- Outside Boundary Condition Object
   NoSun,                                  !- Sun Exposure
@@ -609,19 +437,11 @@
   6.46578440716979, 0, 2.4384;            !- X,Y,Z Vertex 4 {m}
 
 OS:Surface,
-<<<<<<< HEAD
-  {2d6e78b8-7821-46fb-bfa3-78628c050ecf}, !- Handle
+  {dd0c60cf-ad31-4de4-9531-a4aaf1b27592}, !- Handle
   Surface 5,                              !- Name
   Wall,                                   !- Surface Type
   ,                                       !- Construction Name
-  {d0d0453a-27c1-400f-ab25-862884a60462}, !- Space Name
-=======
-  {3188a2ce-9f44-4d56-b34c-4ba79287dcd2}, !- Handle
-  Surface 5,                              !- Name
-  Wall,                                   !- Surface Type
-  ,                                       !- Construction Name
-  {7ecd5ab6-bf04-4afe-ad46-be8f95e3d810}, !- Space Name
->>>>>>> 78927444
+  {6b1c80a0-5242-4169-9b91-ef914d00f0d3}, !- Space Name
   Outdoors,                               !- Outside Boundary Condition
   ,                                       !- Outside Boundary Condition Object
   SunExposed,                             !- Sun Exposure
@@ -634,19 +454,11 @@
   6.46578440716979, -12.9315688143396, 2.4384; !- X,Y,Z Vertex 4 {m}
 
 OS:Surface,
-<<<<<<< HEAD
-  {e67bb20c-f593-46ec-8c39-00da2fee8414}, !- Handle
+  {4e16070e-210a-4cd1-b494-6e2ba3eb6914}, !- Handle
   Surface 6,                              !- Name
   RoofCeiling,                            !- Surface Type
   ,                                       !- Construction Name
-  {d0d0453a-27c1-400f-ab25-862884a60462}, !- Space Name
-=======
-  {34ea9522-4537-4e11-a5af-3f77a444ade4}, !- Handle
-  Surface 6,                              !- Name
-  RoofCeiling,                            !- Surface Type
-  ,                                       !- Construction Name
-  {7ecd5ab6-bf04-4afe-ad46-be8f95e3d810}, !- Space Name
->>>>>>> 78927444
+  {6b1c80a0-5242-4169-9b91-ef914d00f0d3}, !- Space Name
   Outdoors,                               !- Outside Boundary Condition
   ,                                       !- Outside Boundary Condition Object
   SunExposed,                             !- Sun Exposure
@@ -659,11 +471,7 @@
   0, -12.9315688143396, 2.4384;           !- X,Y,Z Vertex 4 {m}
 
 OS:SpaceType,
-<<<<<<< HEAD
-  {89ef8d39-7114-485b-9771-3f4c9dedb24f}, !- Handle
-=======
-  {273c2fad-b320-41cd-b361-4e178461e8b7}, !- Handle
->>>>>>> 78927444
+  {f4e0eb5e-abb6-4047-b9d8-b331bb5918ec}, !- Handle
   Space Type 1,                           !- Name
   ,                                       !- Default Construction Set Name
   ,                                       !- Default Schedule Set Name
@@ -674,17 +482,10 @@
   living;                                 !- Standards Space Type
 
 OS:ShadingSurface,
-<<<<<<< HEAD
-  {8d2a538f-cb40-4430-a5c5-5cadf65dd1f6}, !- Handle
+  {b73a3da9-af16-4f5b-bffe-7dc03dd5b4af}, !- Handle
   Corridor shading,                       !- Name
   ,                                       !- Construction Name
-  {fd780a88-778f-46d7-89b8-f938dc839e3b}, !- Shading Surface Group Name
-=======
-  {39c9b2d3-f5c8-47a9-8e6a-a253f34634da}, !- Handle
-  Corridor shading,                       !- Name
-  ,                                       !- Construction Name
-  {c5cf9888-2cb0-4fb5-b246-aead3df62e14}, !- Shading Surface Group Name
->>>>>>> 78927444
+  {feddf0e6-3237-4d32-9768-e3382f9847b4}, !- Shading Surface Group Name
   ,                                       !- Transmittance Schedule Name
   ,                                       !- Number of Vertices
   0, -15.9795688143396, 2.4384,           !- X,Y,Z Vertex 1 {m}
@@ -693,32 +494,19 @@
   0, -12.9315688143396, 2.4384;           !- X,Y,Z Vertex 4 {m}
 
 OS:ShadingSurfaceGroup,
-<<<<<<< HEAD
-  {fd780a88-778f-46d7-89b8-f938dc839e3b}, !- Handle
-=======
-  {c5cf9888-2cb0-4fb5-b246-aead3df62e14}, !- Handle
->>>>>>> 78927444
+  {feddf0e6-3237-4d32-9768-e3382f9847b4}, !- Handle
   Shading Surface Group 1,                !- Name
   Building;                               !- Shading Surface Type
 
 OS:BuildingUnit,
-<<<<<<< HEAD
-  {2f990f45-d403-4dd4-a9ea-e94a712d8f0c}, !- Handle
-=======
-  {09d884f0-e321-4cab-928e-d8def7bef984}, !- Handle
->>>>>>> 78927444
+  {42ba877f-24d7-4dee-8b5a-f89ca69424d9}, !- Handle
   unit 1,                                 !- Name
   ,                                       !- Rendering Color
   Residential;                            !- Building Unit Type
 
 OS:AdditionalProperties,
-<<<<<<< HEAD
-  {0f486e20-222a-498b-b317-29faae21278a}, !- Handle
-  {2f990f45-d403-4dd4-a9ea-e94a712d8f0c}, !- Object Name
-=======
-  {2be25ee0-0e3f-4d94-ab66-1af6d875f567}, !- Handle
-  {09d884f0-e321-4cab-928e-d8def7bef984}, !- Object Name
->>>>>>> 78927444
+  {824a71e8-f5fc-4d5b-96b5-fddb040431c5}, !- Handle
+  {42ba877f-24d7-4dee-8b5a-f89ca69424d9}, !- Object Name
   NumberOfBedrooms,                       !- Feature Name 1
   Integer,                                !- Feature Data Type 1
   3,                                      !- Feature Value 1
@@ -730,20 +518,12 @@
   3.3900000000000001;                     !- Feature Value 3
 
 OS:External:File,
-<<<<<<< HEAD
-  {8eb4c936-5ee9-48c3-ba00-8b417bb59d0d}, !- Handle
-=======
-  {34705151-0c80-499e-9d9f-653013010f00}, !- Handle
->>>>>>> 78927444
+  {55a8c403-9b83-4b53-a8e0-2dd0b0fa5f71}, !- Handle
   8760.csv,                               !- Name
   8760.csv;                               !- File Name
 
 OS:Schedule:Day,
-<<<<<<< HEAD
-  {b2f5b981-b416-4286-a141-184707646a92}, !- Handle
-=======
-  {4a2a82ba-3071-4a6f-a7b8-7dea561a8650}, !- Handle
->>>>>>> 78927444
+  {41c6d620-3031-4909-a134-852c656e0573}, !- Handle
   Schedule Day 1,                         !- Name
   ,                                       !- Schedule Type Limits Name
   ,                                       !- Interpolate to Timestep
@@ -752,11 +532,7 @@
   0;                                      !- Value Until Time 1
 
 OS:Schedule:Day,
-<<<<<<< HEAD
-  {2132acca-fe53-4ee6-bbc0-8d03300ef301}, !- Handle
-=======
-  {ec44e617-ccdd-41bf-9307-bdab5a213ec4}, !- Handle
->>>>>>> 78927444
+  {bc3cce18-2037-4c70-9034-67889f467812}, !- Handle
   Schedule Day 2,                         !- Name
   ,                                       !- Schedule Type Limits Name
   ,                                       !- Interpolate to Timestep
@@ -765,17 +541,10 @@
   1;                                      !- Value Until Time 1
 
 OS:Schedule:File,
-<<<<<<< HEAD
-  {2d9e389c-8361-4b8a-a571-ff248ee4525a}, !- Handle
+  {f3ec1ac0-45b4-4b6f-aa2b-810c591fb231}, !- Handle
   occupants,                              !- Name
-  {4e4f9922-cac4-43d1-82e3-5f5650180f41}, !- Schedule Type Limits Name
-  {8eb4c936-5ee9-48c3-ba00-8b417bb59d0d}, !- External File Name
-=======
-  {78683421-935a-441e-a99c-5b8c6c93fd3a}, !- Handle
-  occupants,                              !- Name
-  {7a0b6418-7abe-4e68-9efb-af7c9dd7cfb5}, !- Schedule Type Limits Name
-  {34705151-0c80-499e-9d9f-653013010f00}, !- External File Name
->>>>>>> 78927444
+  {02f7099e-6031-48ce-8c26-ab9e918003a4}, !- Schedule Type Limits Name
+  {55a8c403-9b83-4b53-a8e0-2dd0b0fa5f71}, !- External File Name
   1,                                      !- Column Number
   1,                                      !- Rows to Skip at Top
   8760,                                   !- Number of Hours of Data
@@ -783,34 +552,14 @@
   ,                                       !- Interpolate to Timestep
   60;                                     !- Minutes per Item
 
-<<<<<<< HEAD
 OS:Schedule:Constant,
-  {ad6a03fe-cf90-422d-8de6-92ef4840f773}, !- Handle
+  {7eb78f12-dd35-4874-8844-648c1b4dfe21}, !- Handle
   res occupants activity schedule,        !- Name
-  {5debef47-cf87-477b-821b-2df3aeaff43c}, !- Schedule Type Limits Name
+  {3293cf71-7a13-4783-b548-edabf77b1a81}, !- Schedule Type Limits Name
   112.539290946133;                       !- Value
 
 OS:People:Definition,
-  {eb5cf2b0-4c4d-47a5-878b-35f10d8b131f}, !- Handle
-=======
-OS:Schedule:Ruleset,
-  {003a52a0-c4cc-4833-851e-fcd6a1fdc874}, !- Handle
-  Schedule Ruleset 1,                     !- Name
-  {e5aee5cb-e3b1-4527-8bb8-e34e552d5655}, !- Schedule Type Limits Name
-  {4992d40b-6bb3-4a33-9e41-7e0b24dbfb6e}; !- Default Day Schedule Name
-
-OS:Schedule:Day,
-  {4992d40b-6bb3-4a33-9e41-7e0b24dbfb6e}, !- Handle
-  Schedule Day 3,                         !- Name
-  {e5aee5cb-e3b1-4527-8bb8-e34e552d5655}, !- Schedule Type Limits Name
-  ,                                       !- Interpolate to Timestep
-  24,                                     !- Hour 1
-  0,                                      !- Minute 1
-  112.539290946133;                       !- Value Until Time 1
-
-OS:People:Definition,
-  {512bdf99-418a-4054-9cbc-060b2b053913}, !- Handle
->>>>>>> 78927444
+  {d707cac8-cefa-4207-838c-fa52655ca2e6}, !- Handle
   res occupants|living space,             !- Name
   People,                                 !- Number of People Calculation Method
   3.39,                                   !- Number of People {people}
@@ -823,21 +572,12 @@
   ZoneAveraged;                           !- Mean Radiant Temperature Calculation Type
 
 OS:People,
-<<<<<<< HEAD
-  {17ae17eb-cabb-47b1-98b6-b6962c91df04}, !- Handle
+  {e3236088-320b-429f-ba7c-ce5d051f768a}, !- Handle
   res occupants|living space,             !- Name
-  {eb5cf2b0-4c4d-47a5-878b-35f10d8b131f}, !- People Definition Name
-  {d0d0453a-27c1-400f-ab25-862884a60462}, !- Space or SpaceType Name
-  {2d9e389c-8361-4b8a-a571-ff248ee4525a}, !- Number of People Schedule Name
-  {ad6a03fe-cf90-422d-8de6-92ef4840f773}, !- Activity Level Schedule Name
-=======
-  {e56d79cc-214c-48fb-b0f6-2e6f123f08cc}, !- Handle
-  res occupants|living space,             !- Name
-  {512bdf99-418a-4054-9cbc-060b2b053913}, !- People Definition Name
-  {7ecd5ab6-bf04-4afe-ad46-be8f95e3d810}, !- Space or SpaceType Name
-  {78683421-935a-441e-a99c-5b8c6c93fd3a}, !- Number of People Schedule Name
-  {003a52a0-c4cc-4833-851e-fcd6a1fdc874}, !- Activity Level Schedule Name
->>>>>>> 78927444
+  {d707cac8-cefa-4207-838c-fa52655ca2e6}, !- People Definition Name
+  {6b1c80a0-5242-4169-9b91-ef914d00f0d3}, !- Space or SpaceType Name
+  {f3ec1ac0-45b4-4b6f-aa2b-810c591fb231}, !- Number of People Schedule Name
+  {7eb78f12-dd35-4874-8844-648c1b4dfe21}, !- Activity Level Schedule Name
   ,                                       !- Surface Name/Angle Factor List Name
   ,                                       !- Work Efficiency Schedule Name
   ,                                       !- Clothing Insulation Schedule Name
@@ -845,11 +585,7 @@
   1;                                      !- Multiplier
 
 OS:ScheduleTypeLimits,
-<<<<<<< HEAD
-  {5debef47-cf87-477b-821b-2df3aeaff43c}, !- Handle
-=======
-  {e5aee5cb-e3b1-4527-8bb8-e34e552d5655}, !- Handle
->>>>>>> 78927444
+  {3293cf71-7a13-4783-b548-edabf77b1a81}, !- Handle
   ActivityLevel,                          !- Name
   0,                                      !- Lower Limit Value
   ,                                       !- Upper Limit Value
@@ -857,11 +593,7 @@
   ActivityLevel;                          !- Unit Type
 
 OS:ScheduleTypeLimits,
-<<<<<<< HEAD
-  {4e4f9922-cac4-43d1-82e3-5f5650180f41}, !- Handle
-=======
-  {7a0b6418-7abe-4e68-9efb-af7c9dd7cfb5}, !- Handle
->>>>>>> 78927444
+  {02f7099e-6031-48ce-8c26-ab9e918003a4}, !- Handle
   Fractional,                             !- Name
   0,                                      !- Lower Limit Value
   1,                                      !- Upper Limit Value
